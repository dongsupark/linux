-------------------------------------------------------------------
<<<<<<< HEAD
Wed Jan 13 02:01:55 CET 2010 - bphilips@suse.de

- patches.drivers/e1000-enhance-frame-fragment-detection.patch:
  Avoid atomic op by introducing discarding flag instead
- patches.drivers/e1000e-enhance-frame-fragment-detection.patch:
  Avoid atomic op by introducing discarding flag instead

-------------------------------------------------------------------
Tue Jan 12 22:08:43 CET 2010 - jeffm@suse.com

- patches.fixes/ppc-crashdump-typefix: rename to patches.rpmify/ppc-crashdump-typefix

-------------------------------------------------------------------
Tue Jan 12 21:40:53 CET 2010 - jeffm@suse.com

- patches.fixes/signal-fix-kernel-information-leak-with-print-fatal-signals-1:
  kernel/signal.c: fix kernel information leak with
  print-fatal-signals=1 (bnc#569902).

-------------------------------------------------------------------
Tue Jan 12 21:14:05 CET 2010 - rjw@suse.de

- needs_update: Remove some patches that we've got through the
  upstream.

-------------------------------------------------------------------
Tue Jan 12 17:57:52 CET 2010 - tiwai@suse.de

- patches.drivers/alsa-sp1-hda-53-alc861vd-capture-fix: ALSA:
  hda - Fix ALC861-VD capture source mixer (bnc#568305).

-------------------------------------------------------------------
Tue Jan 12 16:49:37 CET 2010 - trenn@suse.de

- patches.fixes/nohz_prevent_clocksource_wrapping_during_idle.patch:
  nohz: Prevent clocksource wrapping during idle (bnc#569238).

-------------------------------------------------------------------
Tue Jan 12 14:21:01 CET 2010 - jack@suse.de

- patches.suse/readahead-request-tunables.patch: Update readahead
  and max_sectors tunables (bnc#548529).

-------------------------------------------------------------------
Tue Jan 12 14:14:08 CET 2010 - jkosina@suse.cz

- patches.drivers/watchdog-iTCO_wdt-Add-support-for-Intel-Ibex-Peak.patch:
  iTCO_wdt: Add support for Intel Ibex Peak (bnc#557081
  FATE#308591).
=======
Wed Jan 13 13:53:04 CET 2010 - mmarek@suse.de

- rpm/kernel-binary.spec.in, rpm/find-provides: extract exported
  symbols from /boot/vmlinux before the image is stripped (affects
  ppc).
>>>>>>> 862f8cb6

-------------------------------------------------------------------
Tue Jan 12 09:21:52 CET 2010 - tonyj@suse.de

- needs_update: remove LTT/trace patches (assigned to jbl), all had 
  already been taken care of by my fwd port to 2.6.32

-------------------------------------------------------------------
Tue Jan 12 08:09:38 CET 2010 - hare@suse.de

- patches.drivers/qla4xxx-5.01.00-k9-5.01.00.00.11.01-k10.patch:
  Fixup compilation error.

-------------------------------------------------------------------
Tue Jan 12 00:52:29 CET 2010 - rjw@suse.de

- patches.fixes/PCI-Always-set-prefetchable-base-limit-upper32-registers.patch:
  PCI: Always set prefetchable base/limit upper32 registers
  (bnc#569003).

-------------------------------------------------------------------
Mon Jan 11 16:32:52 CET 2010 - hare@suse.de

- patches.drivers/qla4xxx-5.01.00-k9-5.01.00.00.11.01-k10.patch:
  Update qla4xxx driver for SLES11 SP1 (bnc#556572,FATE#307128).

-------------------------------------------------------------------
Mon Jan 11 15:51:14 CET 2010 - jblunck@suse.de

- needs_update: Removed some patches.

-------------------------------------------------------------------
Mon Jan 11 14:34:00 CET 2010 - hare@suse.de

- patches.drivers/bfa-2.1.2.1-update: Update bfa driver to
  version 2.1.2.1 (bnc#561881).

-------------------------------------------------------------------
Mon Jan 11 12:39:21 CET 2010 - hare@suse.de

- patches.fixes/fcoe-libfc-adds-enable-di: adds enable/disable
  for fcoe interface (bnc#562046).
- patches.fixes/fcoe-use-lld-s-wwpn-and-w: Use LLD's WWPN and
  WWNN for lport if LLD supports ndo_fcoe_get_wwn (bnc#562046).
- patches.fixes/libfc-reduce-hold-time-on: reduce hold time on
  SCSI host lock (bnc#562046).
- patches.fixes/libfc-remote-port-gets-st: remote port gets
  stuck in restart state without really restarting (bnc#562046).

-------------------------------------------------------------------
Mon Jan 11 12:13:36 CET 2010 - hare@suse.de

- patches.drivers/mpt2sas-03.100.03.00-update: LSI mptsas2 driver
  update to 03.100.03.00 (bnc#566013).

-------------------------------------------------------------------
Mon Jan 11 10:33:48 CET 2010 - jbeulich@novell.com

- patches.xen/xen-x86_64-nx-user-mappings: Delete (bnc#568741).
- patches.xen/xen3-rlim-0025-x86-add-ia32-compat-prlimit-syscalls.patch:
  Delete.

-------------------------------------------------------------------
Mon Jan 11 09:57:40 CET 2010 - hare@suse.de

- patches.fixes/qla4xxx-lun-reset-fix: Delete.

-------------------------------------------------------------------
Mon Jan 11 09:55:52 CET 2010 - hare@suse.de

- patches.fixes/scsi-dh-rdac-add-ibm-174x: scsi_dh_rdac: Add
  two new IBM devices (bnc# 556159).

-------------------------------------------------------------------
Sat Jan  9 21:07:34 CET 2010 - jslaby@suse.de

- patches.suse/perfmon2.patch: Refresh.
- patches.suse/rlim-0001-SECURITY-selinux-fix-update_rlimit_cpu-parameter.patch:
  Refresh.
- patches.suse/rlim-0002-resource-move-kernel-function-inside-__KERNEL__.patch:
  resource: move kernel function inside __KERNEL__ (FATE#305733).
- patches.suse/rlim-0003-resource-add-helpers-for-fetching-rlimits.patch:
  resource: add helpers for fetching rlimits (FATE#305733).
- patches.suse/rlim-0004-IA64-use-helpers-for-rlimits.patch:
  [IA64] use helpers for rlimits (FATE#305733).
- patches.suse/rlim-0005-core-posix-cpu-timers-cleanup-rlimits-usage.patch:
  core: posix-cpu-timers, cleanup rlimits usage (FATE#305733).
- patches.suse/rlim-0006-PPC-use-helpers-for-rlimits.patch: PPC:
  use helpers for rlimits (FATE#305733).
- patches.suse/rlim-0007-S390-use-helpers-for-rlimits.patch:
  S390: use helpers for rlimits (FATE#305733).
- patches.suse/rlim-0008-SPARC-use-helpers-for-rlimits.patch:
  SPARC: use helpers for rlimits (FATE#305733).
- patches.suse/rlim-0009-X86-use-helpers-for-rlimits.patch: X86:
  use helpers for rlimits (FATE#305733).
- patches.suse/rlim-0010-FS-use-helpers-for-rlimits.patch: FS:
  use helpers for rlimits (FATE#305733).
- patches.suse/rlim-0011-MM-use-helpers-for-rlimits.patch: MM:
  use helpers for rlimits (FATE#305733).
- patches.suse/rlim-0012-core-use-helpers-for-rlimits.patch:
  core: use helpers for rlimits (FATE#305733).
- patches.suse/rlim-0013-infiniband-use-helpers-for-rlimits.patch:
  infiniband: use helpers for rlimits (FATE#305733).
- patches.suse/rlim-0014-ipc-use-helpers-for-rlimits.patch: ipc:
  use helpers for rlimits (FATE#305733).
- patches.suse/rlim-0015-SECURITY-add-task_struct-to-setrlimit.patch:
  SECURITY: add task_struct to setrlimit (FATE#305733).
- patches.suse/rlim-0016-core-add-task_struct-to-update_rlimit_cpu.patch:
  core: add task_struct to update_rlimit_cpu (FATE#305733).
- patches.suse/rlim-0017-sys_setrlimit-make-sure-rlim_max-never-grows.patch:
  sys_setrlimit: make sure ->rlim_max never grows (FATE#305733).
- patches.suse/rlim-0018-core-split-sys_setrlimit.patch: core:
  split sys_setrlimit (FATE#305733).
- patches.suse/rlim-0019-core-allow-setrlimit-to-non-current-tasks.patch:
  core: allow setrlimit to non-current tasks (FATE#305733).
- patches.suse/rlim-0020-core-optimize-setrlimit-for-current-task.patch:
  core: optimize setrlimit for current task (FATE#305733).
- patches.suse/rlim-0021-FS-proc-switch-limits-reading-to-fops.patch:
  FS: proc, switch limits reading to fops (FATE#305733).
- patches.suse/rlim-0022-FS-proc-make-limits-writable.patch:
  FS: proc, make limits writable (FATE#305733).
- patches.suse/rlim-0023-core-do-security-check-under-task_lock.patch:
  core: do security check under task_lock (FATE#305733).
- patches.suse/rlim-0002-SECURITY-add-task_struct-to-setrlimit.patch:
  Delete.
- patches.suse/rlim-0003-core-add-task_struct-to-update_rlimit_cpu.patch:
  Delete.
- patches.suse/rlim-0004-sys_setrlimit-make-sure-rlim_max-never-grows.patch:
  Delete.
- patches.suse/rlim-0005-core-split-sys_setrlimit.patch: Delete.
- patches.suse/rlim-0006-core-allow-setrlimit-to-non-current-tasks.patch:
  Delete.
- patches.suse/rlim-0007-core-optimize-setrlimit-for-current-task.patch:
  Delete.
- patches.suse/rlim-0008-FS-proc-make-limits-writable.patch:
  Delete.
- patches.suse/rlim-0009-core-posix-cpu-timers-cleanup-rlimits-usage.patch:
  Delete.
- patches.suse/rlim-0010-core-do-security-check-under-task_lock.patch:
  Delete.
- patches.suse/rlim-0011-resource-add-helpers-for-fetching-rlimits.patch:
  Delete.
- patches.suse/rlim-0012-IA64-use-helpers-for-rlimits.patch:
  Delete.
- patches.suse/rlim-0013-PPC-use-helpers-for-rlimits.patch:
  Delete.
- patches.suse/rlim-0014-S390-use-helpers-for-rlimits.patch:
  Delete.
- patches.suse/rlim-0015-SPARC-use-helpers-for-rlimits.patch:
  Delete.
- patches.suse/rlim-0016-X86-use-helpers-for-rlimits.patch:
  Delete.
- patches.suse/rlim-0017-FS-use-helpers-for-rlimits.patch: Delete.
- patches.suse/rlim-0018-MM-use-helpers-for-rlimits.patch: Delete.
- patches.suse/rlim-0019-core-use-helpers-for-rlimits.patch:
  Delete.
- patches.suse/rlim-0020-misc-use-helpers-for-rlimits.patch:
  Delete.
- patches.suse/rlim-0021-core-rename-setrlimit-to-do_setrlimit.patch:
  Delete.
- patches.suse/rlim-0022-core-implement-getprlimit-and-setprlimit-syscalls.patch:
  Delete.
- patches.suse/rlim-0023-unistd-add-__NR_-get-set-prlimit-syscall-numbers.patch:
  Delete.
- patches.suse/rlim-0024-COMPAT-add-get-put_compat_rlimit.patch:
  Delete.
- patches.suse/rlim-0025-x86-add-ia32-compat-prlimit-syscalls.patch:
  Delete.

  Sync with upstream. Drop limits syscalls altogether.

-------------------------------------------------------------------
Sat Jan  9 14:50:07 CET 2010 - jkosina@suse.cz

- patches.apparmor/apparmor.diff: Delete, as it is unused after
  splitup into smaller patches.

-------------------------------------------------------------------
Fri Jan  8 18:22:42 CET 2010 - sjayaraman@suse.de

- patches.suse/SoN-23-mm-swapfile.patch: Fix up the enum declaration
  to avoid conflict due to a upstream change.

-------------------------------------------------------------------
Fri Jan  8 18:17:27 CET 2010 - jkosina@suse.cz

- patches.fixes/quota-fix-reserved-space-management-for-ordinary-fs.patch:
  quota: fix reserved space management for ordinary fs.

-------------------------------------------------------------------
Fri Jan  8 18:15:09 CET 2010 - gregkh@suse.de

- patches.drivers/staging-hv-fix-smp-problems-in-the-hyperv-core-code.patch:
  Staging: hv: fix smp problems in the hyperv core code.

-------------------------------------------------------------------
Fri Jan  8 17:39:28 CET 2010 - jeffm@suse.de

- Disable set,getprlimit compat syscalls on xen.

-------------------------------------------------------------------
Fri Jan  8 17:09:03 CET 2010 - jeffm@suse.de

- Disabled custom ACPI table loading from initramfs until
  the scheduling while atomic issues are worked out.

-------------------------------------------------------------------
Fri Jan  8 05:41:28 CET 2010 - jeffm@suse.de

- Disabled set,getprlimit syscalls until the syscall numbers
  have been officially reserved.

-------------------------------------------------------------------
Fri Jan  8 03:32:21 CET 2010 - jeffm@suse.com

- patches.arch/module-handle-ppc64-relocating-kcrctabs-when-config_relocatable-y:
  module: handle ppc64 relocating kcrctabs when
  CONFIG_RELOCATABLE=y (bnc#566243).

-------------------------------------------------------------------
Thu Jan  7 12:18:20 CET 2010 - jbeulich@novell.com

- Update Xen patches to 2.6.32.3 and c/s 974.
- Update EC2 config files.
- patches.xen/xen3-x86-Remove-local_irq_enable-local_irq_disable-in-fixup_irqs.patch:
  x86: Remove local_irq_enable()/local_irq_disable() in
  fixup_irqs() (bnc#558247).
- patches.xen/xen3-x86-Unify-fixup_irqs-for-32-bit-and-64-bit-kernels.patch:
  x86: Unify fixup_irqs() for 32-bit and 64-bit kernels
  (bnc#558247).
- patches.xen/xen3-x86-intr-remap-Avoid-irq_chip-mask-unmask-in-fixup_irqs-for-intr-remapping.patch:
  x86, intr-remap: Avoid irq_chip mask/unmask in fixup_irqs()
  for intr-remapping (bnc#558247).
- patches.xen/xen-fix-compilation-after-rename_generic_int.patch:
  Delete.
- patches.xen/xen-scsifront-block-timeout-update: Delete.
- patches.xen/xen3-x86-fix-nodac: Delete.

-------------------------------------------------------------------
Thu Jan  7 07:12:44 CET 2010 - bphilips@suse.de

- patches.drivers/e1000-enhance-frame-fragment-detection.patch:
  e1000: enhance frame fragment detection (bnc#567376,
  CVE-2009-4536).
- patches.drivers/e1000e-enhance-frame-fragment-detection.patch:
  e1000e: enhance frame fragment detection (bnc#567376,
  CVE-2009-4538).

-------------------------------------------------------------------
Thu Jan  7 01:24:18 CET 2010 - gregkh@suse.de

- Update to 2.6.32.3
  - security fixes
  - bugfixes
  - obsoletes:
    - patches.arch/s390-04-03-dasd-diag-ro.patch
    - patches.drivers/alsa-sp1-hda-50-alc88x-missing-capsrc_nids
    - patches.fixes/qla2xxx-dpc-thread-can-execute-before-scsi-host
    - patches.fixes/scsi-ipr-fix-eeh-recovery

-------------------------------------------------------------------
Wed Jan  6 20:51:27 CET 2010 - rjw@suse.de

- patches.arch/x86-Force-irq-complete-move-during-cpu-offline.patch:
  x86: Force irq complete move during cpu offline (bnc#558247).
- patches.arch/x86-Remove-local_irq_enable-local_irq_disable-in-fixup_irqs.patch:
  x86: Remove local_irq_enable()/local_irq_disable() in
  fixup_irqs() (bnc#558247).
- patches.arch/x86-Remove-move_cleanup_count-from-irq_cfg.patch:
  x86: Remove move_cleanup_count from irq_cfg (bnc#558247).
- patches.arch/x86-Remove-unnecessary-mdelay-from-cpu_disable_common.patch:
  x86: Remove unnecessary mdelay() from cpu_disable_common()   .
- patches.arch/x86-Unify-fixup_irqs-for-32-bit-and-64-bit-kernels.patch:
  x86: Unify fixup_irqs() for 32-bit and 64-bit kernels
  (bnc#558247).
- patches.arch/x86-Use-EOI-register-in-io-apic-on-intel-platforms.patch:
  x86: Use EOI register in io-apic on intel platforms
  (bnc#558247).
- patches.arch/x86-intr-remap-Avoid-irq_chip-mask-unmask-in-fixup_irqs-for-intr-remapping.patch:
  x86, intr-remap: Avoid irq_chip mask/unmask in fixup_irqs()
  for intr-remapping (bnc#558247).
- patches.arch/x86-io-apic-Move-the-effort-of-clearing-remoteIRR-explicitly-before-migrating-the-irq.patch:
  x86, io-apic: Move the effort of clearing remoteIRR explicitly
  before migrating the irq (bnc#558247).
- patches.arch/x86-ioapic-Document-another-case-when-level-irq-is-seen-as-an-edge.patch:
  x86, ioapic: Document another case when level irq is seen as
  an edge (bnc#558247).
- patches.arch/x86-ioapic-Fix-the-EOI-register-detection-mechanism.patch:
  x86, ioapic: Fix the EOI register detection mechanism
  (bnc#558247).

-------------------------------------------------------------------
Wed Jan  6 15:01:16 CET 2010 - trenn@suse.de

- patches.fixes/pci_aer_mce_inject_check_osc_for_aer.patch: PCI:
  AER: fix aer inject result in kernel oops (bnc#566619).

-------------------------------------------------------------------
Wed Jan  6 14:50:52 CET 2010 - trenn@suse.de

- patches.fixes/PCIe-AER-reject-aer-inject-if-hardware-mask-error-reporting.patch:
  PCIe AER: reject aer inject if hardware mask error reporting
  (bnc#566621).

-------------------------------------------------------------------
Wed Jan  6 00:30:09 CET 2010 - gregkh@suse.de

- patches.xen/xen3-patch-2.6.29: Refresh due to conflicts from i915
  changes.  Ick, the xen code sucks rocks, it shouldn't be touching
  stuff here at all.

-------------------------------------------------------------------
Wed Jan  6 00:14:14 CET 2010 - gregkh@suse.de

- patches.drivers/drm-i915-add-acpi-opregion-support-for-ironlake.patch:
  Refresh.
- patches.drivers/drm-i915-add-i915_lp_ring_sync-helper.patch:
  drm/i915: add i915_lp_ring_sync helper (bnc#568447).
- patches.drivers/drm-i915-fix-get_core_clock_speed-for-g33-class-desktop-chips.patch:
  drm/i915: fix get_core_clock_speed for G33 class desktop chips
  (bnc#568447).
- patches.drivers/drm-i915-fully-switch-off-overlay-when-not-in-use.patch:
  drm/i915: fully switch off overlay when not in use (bnc#568447).
- patches.drivers/drm-i915-implement-drmmode-overlay-support-v4.patch:
  drm/i915: implement drmmode overlay support v4 (bnc#568447).
- patches.drivers/drm-i915-implement-fastpath-for-overlay-flip-waiting.patch:
  drm/i915: implement fastpath for overlay flip waiting
  (bnc#568447).

-------------------------------------------------------------------
Wed Jan  6 00:00:59 CET 2010 - gregkh@suse.de

- patches.drivers/drm-i915-add-acpi-opregion-support-for-ironlake.patch:
  Refresh.

-------------------------------------------------------------------
Tue Jan  5 23:49:26 CET 2010 - gregkh@suse.de

- patches.drivers/drm-i915-add-acpi-opregion-support-for-ironlake.patch:
  drm/i915: Add ACPI OpRegion support for Ironlake (bnc#568436).

-------------------------------------------------------------------
Tue Jan  5 22:49:44 CET 2010 - tonyj@suse.de

- patches.fixes/oprofile_bios_ctr.patch: Update to newer version

-------------------------------------------------------------------
Wed Dec 30 01:01:25 CET 2009 - nfbrown@suse.de

- patches.fixes/nfs-fix-NFS4ERR_FILE_OPEN-handling:
  NFS4ERR_FILE_OPEN handling in Linux/NFS (bnc#526819).

-------------------------------------------------------------------
Mon Dec 28 17:56:19 CET 2009 - jeffm@suse.com

- patches.fixes/dmar-fix-oops-with-no-dmar-table: dmar: Fix oops
  with no DMAR table (bnc#548108).

-------------------------------------------------------------------
Sun Dec 27 14:23:47 CET 2009 - tiwai@suse.de

- patches.drivers/alsa-sp1-hda-52-hdmi-sticky-stream-tag: ALSA:
  hda - HDMI sticky stream tag support (FATE#306783).

-------------------------------------------------------------------
Wed Dec 23 23:10:02 CET 2009 - rjw@suse.de

- patches.arch/xpc_first_contact_when_active.patch: X86: UV
  - xpc_make_first_contact hang due to not accepting ACTIVE
  state. (bnc#562288, fate#306952).
- patches.arch/xpc_fix_xpc_get_fifo_entry_uv.patch: x86: UV - XPC
  NULL deref when mesq becomes empty. (bnc#562288, fate#306952).
- patches.arch/xpc_introduce_xp_socket.patch: x86: UV - XPC
  needs to provide an abstraction for uv_gpa. (bnc#562288,
  fate #306952).
- patches.arch/xpc_pass_nasid_to_gru_create_message_queue.patch:
  UV - pass nasid instead of nid to gru_create_message_queue
  (bnc#562288, fate#306952).
- patches.arch/xpc_recv_msg_slots_wrap.patch: X86: UV - XPC
  receive message reuse triggers invalid BUG_ON(). (bnc#562288,
  fate#306952).
- patches.arch/xpc_uv_bios_changes.patch: x86: UV - Update XPC
  to handle updated BIOS interface. (bnc#562288, fate#306952).

-------------------------------------------------------------------
Wed Dec 23 21:57:53 CET 2009 - rjw@suse.de

- patches.arch/bug-561989_gru_rollup.patch: SGI GRU Updates
  (bnc#561989, fate#306952).

-------------------------------------------------------------------
Wed Dec 23 20:31:57 CET 2009 - jeffm@suse.com

- patches.fixes/ppc-crashdump-typefix: powerpc: use min_t in
  copy_oldmem_page.

-------------------------------------------------------------------
Wed Dec 23 18:56:48 CET 2009 - rjw@suse.de

- patches.arch/bug-561946_uv_irq_affinity.patch: x86: SGI UV: Fix
  irq affinity for hub based interrupts (bnc#561946, fate#306952).
- patches.arch/bug-561946_uv_move_ioapic.patch: x86, apic: Move
  SGI UV functionality out of generic IO-APIC code (bnc#561946,
  fate#306952).
- patches.arch/bug-561946_uv_use_rtc.patch: x86: UV RTC: Always
  enable RTC clocksource (bnc#561946, fate#306952).

-------------------------------------------------------------------
Wed Dec 23 17:51:32 CET 2009 - jeffm@suse.com

- patches.fixes/ia64-fix-sba-iommu-to-handle-allocation-failure-properly:
  fix SBA IOMMU to handle allocation failure properly
  (bnc#545367).

-------------------------------------------------------------------
Tue Dec 22 22:17:33 CET 2009 - jeffm@suse.com

- Enabled CONFIG_CRASH_DUMP on ppc/ppc64 (bnc#566243).

-------------------------------------------------------------------
Tue Dec 22 16:51:37 CET 2009 - jeffm@suse.com

- patches.fixes/scsi-ipr-fix-eeh-recovery: ipr: fix EEH recovery
  (bnc#566613).

-------------------------------------------------------------------
Sun Dec 20 22:23:41 CET 2009 - trenn@suse.de

- Update config files.
- patches.drivers/cpufreq_ondemand_limit_fix.patch: cpufreq:
  Fix ondemand to not request targets outside policy limits
  (fate#306746).
- patches.drivers/cpufreq_processor_clocking_control_pcc_driver.patch:
  x86,cpufreq: Processor Clocking Control (PCC) driver
  (fate#306746).
- supported.conf:

-------------------------------------------------------------------
Sun Dec 20 00:42:16 CET 2009 - rjw@suse.de

- patches.arch/bug-561939_uv_bios_call_hwperf_updated.patch:
  x86, uv: Add serial number parameter to uv_bios_get_sn_info()
  (bnc#561939, fate#306952).
- patches.arch/bug-561939_uv_bios_call_hwperf.patch: Delete.

-------------------------------------------------------------------
Sat Dec 19 18:53:28 CET 2009 - jeffm@suse.com

- patches.fixes/scsi_debug-scale-virtual_gb-with-sector_size-properly:
  scsi_debug: scale virtual_gb with sector_size properly
  (bnc#535939).

-------------------------------------------------------------------
Sat Dec 19 00:58:56 CET 2009 - gregkh@suse.de

- patches.xen/xen3-fixup-xen: Refresh.  Fix up build error from
  .32.2 import

-------------------------------------------------------------------
Sat Dec 19 00:22:21 CET 2009 - gregkh@suse.de

- Update to 2.6.32.2
  - lots of security fixes
  - loads of bugfixes
  - other goodness
  - obsoletes:
    - patches.arch/bug-561939_bau_data_config.patch
    - patches.arch/bug-564471_x86_Fix_duplicated_UV_BAU_interrupt_vector.patch
    - patches.arch/s390-04-01-clear-high-regs.patch
    - patches.arch/s390-kvm-prefix.patch
    - patches.arch/s390-kvm-psw.patch
    - patches.arch/x86-fix-nodac
    - patches.arch/x86_mce_nfs-mig2
    - patches.fixes/firewire-ohci-handle-receive-packets-with-a-data-length-of-zero
    - patches.fixes/uart-txen-race.patch

-------------------------------------------------------------------
Fri Dec 18 21:17:46 CET 2009 - jeffm@suse.com

- Update config files: CONFIG_STRICT_DEVMEM=n. It was enabled
  mistakenly in commit 3df90f9e and affects using tools like
  crash with a live system.

-------------------------------------------------------------------
Fri Dec 18 17:53:06 CET 2009 - gregkh@suse.de

- Update config files.
  CONFIG_CALGARY_IOMMU_ENABLED_BY_DEFAULT = n (bnc#565607)

-------------------------------------------------------------------
Fri Dec 18 15:11:18 CET 2009 - tiwai@suse.de

- patches.drivers/alsa-sp1-hda-{24..51}-*: 2.6.33-rc1 backport
  fixes for HDMI and new Realtek codecs (FATE#306783)
- Refresh Patch-mainline tags in patches.drivers/alsa-*

-------------------------------------------------------------------
Fri Dec 18 14:45:04 CET 2009 - jjolly@suse.de

- patches.arch/s390-05-01-netiucv-tx-bytes.patch: netiucv:
  displayed TX bytes value much too high (BNC#565612).
- patches.arch/s390-05-02-cmm-suspend.patch: cmm: free pages on
  hibernate. (BNC#565612).
- patches.arch/s390-05-03-iucv-suspend.patch: iucv: add work_queue
  cleanup for suspend (BNC#565612).
- patches.arch/s390-05-04-zfcp-work-queue.patch: zfcp: Assign
  scheduled work to driver queue (BNC#565612).
- patches.arch/s390-05-05-zfcp-fail-commands.patch: zfcp: Don't
  fail SCSI commands when transitioning to blocked fc_rport
  (BNC#565612,LTC#58541).
- patches.arch/s390-05-06-zfcp-adisc.patch: zfcp: Improve ELS
  ADISC handling (BNC#565612).
- patches.arch/s390-05-07-zfcp-fsf-errors.patch: zfcp: Update
  FSF error reporting (BNC#565612).
- patches.arch/s390-05-08-zfcp-block.diff: zfcp: Block SCSI EH
  thread for rport state BLOCKED (BNC#565612).
- patches.arch/s390-05-09-ctcm-suspend-wait.diff: ctcm: suspend
  has to wait for outstanding I/O (BNC#565612).
- patches.arch/s390-05-10-rework-tso.diff: qeth: rework TSO
  functions (BNC#565612).
- patches.arch/s390-05-11-atomic-volatile.patch: kernel: improve
  code generated by atomic operations. (BNC#565612).
- patches.arch/s390-05-12-tape-remove-fn.patch: tape: incomplete
  device removal (BNC#565612).
- patches.arch/s390-05-13-qeth-blkt-defaults.patch: qeth:
  set default BLKT settings dependend on OSA hw level
  (BNC#565612,LTC#58654).
- patches.arch/s390-05-14-dasd-dasd-enable-prefix.patch: dasd:
  enable prefix independent of pav support (BNC#565612).
- patches.arch/s390-05-15-dasd-s390dbf-strings.patch: dasd:
  remove strings from s390dbf (BNC#565612).
- patches.arch/s390-05-16-dasd-wait-lcu-setup.patch: dasd:
  let device initialization wait for LCU setup (BNC#565612).

-------------------------------------------------------------------
Fri Dec 18 12:58:36 CET 2009 - mmarek@suse.cz

- rpm/kernel-binary.spec.in: Fix generating /boot/Kerntypes* for
  s390/vanilla.

-------------------------------------------------------------------
Fri Dec 18 04:35:18 CET 2009 - nfbrown@suse.de

- patches.fixes/md-start_ro-fix: md: fix small irregularity with
  start_ro module parameter (bnc#565219).

-------------------------------------------------------------------
Fri Dec 18 01:29:32 CET 2009 - rjw@suse.de

- patches.xen/xen-fix-compilation-after-rename_generic_int.patch:
  XEN: Fix compilation after renaming of generic_irqs.

-------------------------------------------------------------------
Fri Dec 18 00:30:52 CET 2009 - rjw@suse.de

- patches.arch/bug-561946_rename_generic_int.patch: x86: UV RTC:
  Rename generic_interrupt to x86_platform_ipi (bnc#561946,
  fate#306952).

-------------------------------------------------------------------
Thu Dec 17 23:48:10 CET 2009 - mmarek@suse.cz

- patches.suse/s390-Kerntypes.diff: S390: Generate Kerntypes file.
- rpm/kernel-binary.spec.in: install /boot/Kerntypes-$version.

-------------------------------------------------------------------
Thu Dec 17 21:02:52 CET 2009 - jeffm@suse.com

- patches.fixes/powerpc-fix-cpu-name-in-show-cpuinfo: powerpc:
  fix cpu name in show-cpuinfo (bnc#565267).

-------------------------------------------------------------------
Thu Dec 17 13:32:32 CET 2009 - hare@suse.de

- patches.fixes/fc-transport-remove-BUG_ON: scsi_transport_fc:
  remove invalid BUG_ON (bnc#564479).
- patches.fixes/lpfc-ia64-hang: lpfc: fix hang on SGI ia64
  platform (bnc#564479).
- patches.fixes/qla2xxx-dpc-thread-can-execute-before-scsi-host:
  qla2xxx: dpc thread can execute before scsi host has been added
  (bnc#564479).
- patches.suse/fc-transport-allow-dev_loss_tmo-disable: Remove
  capping from dev_loss_tmo (bnc#492469).

-------------------------------------------------------------------
Wed Dec 16 19:25:01 CET 2009 - gregkh@suse.de

- Update config files.
  - fix up CONFIG_IPV6 option that was built into the kernel
    incorrectly (bnc#564357)

-------------------------------------------------------------------
Wed Dec 16 18:52:34 CET 2009 - jeffm@suse.com

- patches.fixes/acpi-fix-build-when-config_acpi_custom_override_initramfs-is-not-defined:
  acpi: Fix build when CONFIG_ACPI_CUSTOM_OVERRIDE_INITRAMFS is
  not defined.

-------------------------------------------------------------------
Wed Dec 16 15:41:04 CET 2009 - jbeulich@novell.com

- Update Xen patches to c/s 960.
- Update Xen EC2 config files.
- patches.xen/xen3-bug-561933_uv_pat_is_gru_range.patch: x86:
  UV SGI: Don't track GRU space in PAT (bnc#561933, fate#306952).
- patches.xen/xen3-x86-mark_rodata_rw.patch: Add mark_rodata_rw()
  to un-protect read-only kernel code pages (bnc#439348).

-------------------------------------------------------------------
Wed Dec 16 10:15:18 CET 2009 - npiggin@suse.de

- needs_update:
- patches.fixes/aggressive-zone-reclaim.patch: be more aggressive
  with zone reclaims (bnc#476525).

-------------------------------------------------------------------
Wed Dec 16 10:02:18 CET 2009 - npiggin@suse.de

- needs_update:
- patches.suse/x86-mark_rodata_rw.patch: Refresh.

-------------------------------------------------------------------
Wed Dec 16 09:45:58 CET 2009 - npiggin@suse.de

- patches.suse/x86-mark_rodata_rw.patch: Add mark_rodata_rw()
  to un-protect read-only kernel code pages (bnc#439348).

-------------------------------------------------------------------
Tue Dec 15 20:07:17 CET 2009 - jeffm@suse.com

- patches.fixes/firewire-ohci-handle-receive-packets-with-a-data-length-of-zero:
  firewire: ohci: handle receive packets with a data length of
  zero (bnc#564712 CVE-2009-4138).

-------------------------------------------------------------------
Tue Dec 15 12:50:08 CET 2009 - mmarek@suse.cz

- rpm/config.sh: set OBS_PROJECT and IBS_PROJECT variables for
  osc_wrapper.

-------------------------------------------------------------------
Tue Dec 15 12:43:00 CET 2009 - knikanth@suse.de

- supported.conf: Mark dm-log-userspace as supported (fate#307380).

-------------------------------------------------------------------
Tue Dec 15 08:41:01 CET 2009 - sjayaraman@suse.de

- patches.fixes/sched-recalculate-tunables-on-hot-add-remove:
  Fix the build failure due to previous commit.

-------------------------------------------------------------------
Tue Dec 15 06:14:43 CET 2009 - sjayaraman@suse.de

- patches.fixes/sched-recalculate-tunables-on-hot-add-remove:
  sched: Fix missing sched tunable recalculation on cpu add/remove
  (bnc#560317).
- patches.fixes/sched-make-tunable-scaling-configurable: sched:
  Make tunable scaling style configurable (bnc#560317).
- patches.fixes/sched-sysctl-for-normalized-tunables:  sched:
  Update normalized values on user updates via proc (bnc#560317).

-------------------------------------------------------------------
Tue Dec 15 01:10:25 CET 2009 - gregkh@suse.de

- Update config files.
  - make SCSI and ATA drivers modules again.
    (bnc#564357)

-------------------------------------------------------------------
Tue Dec 15 00:56:41 CET 2009 - gregkh@suse.de

- Update config files.
  - fix up USB options that were built into the kernel incorrectly
    (bnc#564357)

-------------------------------------------------------------------
Mon Dec 14 22:58:22 CET 2009 - jjolly@suse.de

- patches.arch/s390-04-01-clear-high-regs.patch: kernel:
  clear high-order bits after switching to 64-bit mode
  (BNC#563999,LTC#58088).
- patches.arch/s390-04-02-zcrypt-hrtimer.patch: zcrypt: Do not
  simultaneously schedule hrtimer (BNC#563999,LTC#58222).
- patches.arch/s390-04-03-dasd-diag-ro.patch: dasd: support DIAG
  access for read-only devices (BNC#563999,LTC#57147).
- patches.arch/s390-04-04-mm-fault-fix.patch: kernel: performance
  counter fix and page fault optimization (BNC#563999).
- patches.arch/s390-04-05-sclp-dump-indicator.patch: kernel:
  fix dump indicator (BNC#563999).
- patches.arch/s390-04-06-dasd-move-diag-kmsg.patch: dasd:
  move diag kmsg to generic dasd kmsg (BNC#563999).
- patches.arch/s390-04-07-cio-fix-double-free.patch: cio: double
  free under memory pressure (BNC#563999).
- patches.arch/s390-04-08-cio-fix-dev-stall.patch: cio: device
  recovery stalls after multiple hardware events (BNC#563999).
- patches.arch/s390-04-09-cio-recover-hw-changes.patch: cio:
  device recovery fails after concurrent hardware changes
  (BNC#563999).
- patches.arch/s390-04-10-cio-fix-onoffline-failure.patch: cio:
  setting a device online or offline fails for unknown reasons
  (BNC#563999).
- patches.arch/s390-04-11-cio-error-reporting.patch: cio:
  incorrect device state after device recognition and recovery
  (BNC#563999).
- patches.arch/s390-04-12-cio-avoid-panic.patch: cio: kernel
  panic after unexpected interrupt (BNC#563999).
- patches.arch/s390-04-13-cio-internal-io.patch: cio:
  initialization of I/O devices fails (BNC#563999).
- patches.arch/s390-04-14-cio-allow-offline.patch: cio: not
  operational devices cannot be deactivated (BNC#563999).
- patches.arch/s390-04-15-cio-split-pgid.patch: cio: erratic
  DASD I/O behavior (BNC#563999).
- patches.arch/s390-04-16-cio-path-verification.patch: cio:
  DASD cannot be set online (BNC#563999).
- patches.arch/s390-04-17-cio-steal-lock.patch: cio: DASD steal
  lock task hangs (BNC#563999).
- patches.arch/s390-04-18-cio-fix-memleak-chk-dev.patch: cio:
  memory leaks when checking unusable devices (BNC#563999).
- patches.arch/s390-04-19-cio-fix-deact-dev-panic.patch: cio:
  deactivated devices can cause use after free panic (BNC#563999).

-------------------------------------------------------------------
Mon Dec 14 22:29:34 CET 2009 - rjw@suse.de

- patches.arch/bug-561933_uv_pat_is_gru_range.patch: x86: UV SGI:
  Don't track GRU space in PAT (bnc#561933, fate#306952).
- patches.arch/bug-561939_bau_data_config.patch: x86: SGI UV
  BAU initialization (bnc#561939, fate#306952).
- patches.arch/bug-561939_uv_bios_call_hwperf.patch: x86: UV
  hardware performance counter and topology access  (bnc#561939,
  fate#306952).
- patches.arch/bug-561939_uv_gpa_is_mmr_space.patch: x86: UV -
  Introduce uv_gpa_is_mmr. (bnc#561939, fate#306952).
- patches.arch/bug-561939_uv_gpa_to_soc_phys_ram.patch:
  x86: UV - Introduce a means to translate from gpa ->
  socket_paddr. (bnc#561939, fate#306952).
- patches.arch/bug-561939_uv_ipi_macro.patch: x86: UV: Introduce
  uv_hub_ipi_value (bnc#561939, fate#306952).
- patches.arch/bug-561939_uv_mmap_low.patch: x86: SGI UV: Map
  low MMR ranges (bnc#561939, fate#306952).
- patches.arch/bug-561939_uv_rtc_cleanup.patch: x86: UV RTC:
  Clean up error handling (bnc#561939, fate#306952).
- patches.arch/bug-561939_uv_rtc_fixes.patch: x86: UV RTC:
  Fix early expiry handling  (bnc#561939, fate#306952).
- patches.arch/bug-561939_uv_rtc_setup_evt.patch: x86: UV RTC:
  Add clocksource only boot option (bnc#561939, fate#306952).
- patches.arch/bug-564471_x86_Fix_duplicated_UV_BAU_interrupt_vector.patch:
  x86: Fix duplicated UV BAU interrupt vector (bnc#564471).

-------------------------------------------------------------------
Mon Dec 14 19:33:04 CET 2009 - gregkh@suse.de

- Refresh patches to be clean of fuzz

-------------------------------------------------------------------
Mon Dec 14 19:20:52 CET 2009 - gregkh@suse.de

- Update to 2.6.32.1
  - security fixes
  - bugfixes
  - obsoletes:
    - patches.fixes/ext4-fix-insufficient-checks-in-ext4_ioc_move_ext
    - patches.fixes/scsi-fix-bug-with-dma-maps-on-nested-scsi-objects

-------------------------------------------------------------------
Mon Dec 14 18:45:26 CET 2009 - jjolly@suse.de

- patches.drivers/dcb-data-center-bridging-ops-s: dcb: data
  center bridging ops should be r/o (BNC#562046).
- patches.drivers/drivers-net-request_irq-remove: drivers/net:
  request_irq - Remove unnecessary leading & from second arg
  (BNC#562046).
- patches.drivers/ethtool-add-direct-attach-supp: ethtool: Add
  Direct Attach support to connector port reporting (BNC#562046).
- patches.drivers/ixgbe-add-support-for-82599-al: ixgbe: Add
  support for 82599 alternative WWNN/WWPN prefix (BNC#562046).
- patches.drivers/ixgbe-add-support-for-82599-ba: ixgbe: add
  support for 82599 based Express Module X520-P2 (BNC#562046).
- patches.drivers/ixgbe-add-support-for-netdev_o: ixgbe: Add
  support for netdev_ops.ndo_fcoe_get_wwn to 82599 (BNC#562046).
- patches.drivers/ixgbe-change-default-ring-size: ixgbe: change
  default ring size (BNC#562046).
- patches.drivers/ixgbe-disable-flow-control-for: ixgbe: Disable
  Flow Control for certain devices (BNC#562046).
- patches.drivers/ixgbe-display-currently-attach: ixgbe: Display
  currently attached PHY through ethtool (BNC#562046).
- patches.drivers/ixgbe-fix-erroneous-display-of: ixgbe: Fix
  erroneous display of stats by ethtool -S (BNC#562046).
- patches.drivers/ixgbe-fix-kr-to-kx-fail-over-f: ixgbe: Fix KR
  to KX fail over for Mezzanine cards (BNC#562046).
- patches.drivers/ixgbe-fix-receive-address-regi: ixgbe:
  Fix Receive Address Register (RAR) cleaning and accounting
  (BNC#562046).
- patches.drivers/ixgbe-flush-the-lsc-mask-chang: ixgbe: Flush
  the LSC mask change to prevent repeated interrupts (BNC#562046).
- patches.drivers/ixgbe-handle-parameters-for-tx: ixgbe: handle
  parameters for tx and rx EITR, no div0 (BNC#562046).
- patches.drivers/ixgbe-links2-is-not-a-valid-re: ixgbe: LINKS2
  is not a valid register for 82598 (BNC#562046).
- patches.drivers/ixgbe-make-queue-pairs-on-sing: ixgbe: Make
  queue pairs on single MSI-X interrupts (BNC#562046).
- patches.drivers/ixgbe-modify-82599-hwrsc-stati: ixgbe: Modify
  82599 HWRSC statistics counters (BNC#562046).
- patches.drivers/ixgbe-only-set-clear-vfe-in-ix: ixgbe: Only
  set/clear VFE in ixgbe_set_rx_mode (BNC#562046).
- patches.drivers/ixgbe-performance-tweaks: ixgbe: performance
  tweaks (BNC#562046).
- patches.drivers/ixgbe-r_idx-not-used-in-ixgbe_: ixgbe: r_idx
  not used in ixgbe_msix_clean_rx() (BNC#562046).
- patches.drivers/ixgbe-select-fcoe-tx-queue-in-: ixgbe: select
  FCoE Tx queue in ndo_select_queue (BNC#562046).
- patches.drivers/ixgbe-use-eiam-to-automask-msi: ixgbe: use
  EIAM to automask MSI-X (BNC#562046).
- patches.drivers/ixgbe-use-known-user-priority-: ixgbe: use
  known user priority for FCoE when DCB is enabled (BNC#562046).
- patches.drivers/ixgbe-use-rx-buffer-length-fro: ixgbe: Use rx
  buffer length from rx ring for configuring rscctl (BNC#562046).
- patches.drivers/ixgbe-use-the-instance-of-net_: ixgbe: Use
  the instance of net_device_stats from net_device. (BNC#562046).
- patches.drivers/net-add-ndo_fcoe_get_wwn-to-ne: net: Add
  ndo_fcoe_get_wwn to net_device_ops (BNC#562046).
- patches.drivers/net-add-netdev_alloc_skb_ip_al: net: Add
  netdev_alloc_skb_ip_align() helper (BNC#562046).
- patches.drivers/net-use-netdev_alloc_skb_ip_al: net: Use
  netdev_alloc_skb_ip_align() (BNC#562046).
- patches.drivers/vlan-add-support-to-netdev_ops: vlan:
  Add support to netdev_ops.ndo_fcoe_get_wwn for VLAN device
  (BNC#562046).
- patches.fixes/fcoe-allow-scsi-fcp-to-be: fcoe: allow SCSI-FCP
  to be processed directly in softirq context (BNC#562046).
- patches.fixes/fcoe-libfc-add-get_lesb-t: fcoe, libfc: add
  get_lesb() to allow LLD to fill the link error status block
  (LESB) (BNC#562046).
- patches.fixes/libfc-add-fc-bb-5-lesb-co: libfc: add FC-BB-5
  LESB counters to fcoe_dev_stats (BNC#562046).
- patches.fixes/libfc-add-fcoe_fc_els_les: libfc: add
  fcoe_fc_els_lesb to fc_fcoe.h for FC-BB-5 LESB definitions
  (BNC#562046).
- patches.fixes/libfc-add-support-of-rece: libfc: add support
  of receiving ELS_RLS (BNC#562046).
- patches.fixes/libfc-add-target-reset-fl: libfc: Add target
  reset flag to FCP header file (BNC#562046).
- patches.fixes/libfc-fix-payload-size-pa: libfc: fix payload size
  passed to fc_frame_alloc() in fc_lport_els_request (BNC#562046).
- patches.fixes/libfcoe-add-checking-disa: libfcoe: add checking
  disable flag in FIP_FKA_ADV (BNC#562046).
- patches.fixes/libfcoe-add-tracking-fip-: libfcoe: add tracking
  FIP Missing Discovery Advertisement count (BNC#562046).
- patches.fixes/libfcoe-add-tracking-fip--0: libfcoe: add tracking
  FIP Virtual Link Failure count (BNC#562046).

-------------------------------------------------------------------
Mon Dec 14 14:41:57 CET 2009 - sjayaraman@suse.de

- patches.suse/sched-revert-latency-defaults: Revert sched
  latency defaults and turn FAIR_SLEEPERS off (bnc#557307).

-------------------------------------------------------------------
Mon Dec 14 11:36:02 CET 2009 - jkosina@suse.cz

- patches.fixes/uart-txen-race.patch: Serial: Do not read IIR in
  serial8250_start_tx when UART_BUG_TXEN (bnc#479304 bnc#509066).

-------------------------------------------------------------------
Sun Dec 13 23:39:54 CET 2009 - rjw@suse.de

- patches.fixes/bug-562290-Fix-isolcpus-boot-option.patch: sched:
  Fix isolcpus boot option (bnc#562290, fate#306952).

-------------------------------------------------------------------
Fri Dec 11 23:15:58 CET 2009 - mmarek@suse.cz

- patches.suse/supported-flag: Fix -Wmissing-prototypes warnings
  in modpost.c.

-------------------------------------------------------------------
Fri Dec 11 23:13:32 CET 2009 - mmarek@suse.cz

- patches.rpmify/modpost-segfault: modpost: fix segfault with
  short symbol names.

-------------------------------------------------------------------
Fri Dec 11 17:04:18 CET 2009 - jeffm@suse.com

- Moved kernel-docs into the git repo. It is now built automatically
  with the matching kernel sources.

-------------------------------------------------------------------
Fri Dec 11 16:13:14 CET 2009 - trenn@suse.de

- patches.suse/kdb_fix_ia64_build.patch: Fix ia64 - Export
  kdb_usb_kbds (none).

-------------------------------------------------------------------
Fri Dec 11 15:41:08 CET 2009 - trenn@suse.de

Jeff updated kdb, try without this ugly workaround.
If it still does not work, I have something better...
- patches.suse/kdb_x86_fix_hang.patch: Delete.

-------------------------------------------------------------------
Fri Dec 11 15:03:38 CET 2009 - hare@suse.de

Cleanup patches for series2git:
- patches.suse/kdb-common: Refresh.
- patches.suse/kdump-dump_after_notifier.patch: Refresh.

-------------------------------------------------------------------
Fri Dec 11 12:06:28 CET 2009 - trenn@suse.de

Updated MCE/MCA patches from Andi -> delete the old ones:

- patches.arch/x86_mce_hwpoison-action_result-valid-pfn.patch:
  HWPOISON: return ENXIO on invalid page number (fate#307738).
- patches.arch/x86_mce_hwpoison-is-free-page.patch: HWPOISON:
  detect free buddy pages explicitly (fate#307738).
- patches.arch/x86_mce_hwpoison-no-double-ref.patch: HWPOISON:
  avoid grabbing the page count multiple times during madvise
  injection (fate#307738).
- patches.arch/x86_mce_madvise-locking: HWPOISON: Use
  get_user_page_fast in hwpoison madvise (fate#307738).
- patches.arch/x86_mce_nfs-mig2: NFS: Fix nfs_migrate_page()
  (fate#307738).
- patches.arch/x86_mce_offline-inject: HWPOISON: Add a madvise()
  injector for soft page offlining (fate#307738).
- patches.arch/x86_mce_page-offline: HWPOISON: Add soft page
  offline support (fate#307738).
- patches.arch/x86_mce_ref-to-flags: HWPOISON: Turn ref argument
  into flags argument (fate#307738).
- patches.arch/x86_mce_shake-page: HWPOISON: Be more aggressive
  at freeing non LRU caches (fate#307738).
- patches.arch/x86_mce_undef-lru: HWPOISON: Undefine short-hand
  macros after use to avoid namespace conflict (fate#307738).
- patches.arch/x86_mce_lru_cleanup.patch: Delete.
- patches.arch/x86_mce_page_offlining.patch: Delete.
- patches.arch/x86_mce_page_offlining_test_ability.patch: Delete.
- patches.arch/x86_mce_test_page.patch: Delete.

-------------------------------------------------------------------
Fri Dec 11 09:30:27 CET 2009 - hare@suse.de

- needs_update: Merge or delete remaining patches.
- patches.fixes/scsi-dh-emc-mode-select-10-size: DM-MPIO fails
  to tresspass LUNs on CLARiiON arrays (bnc#484529).
- patches.fixes/scsi-dh-emc-rw-mismatch: Server crashes when
  path failures occur against EMC storage (bnc#474482).
- patches.fixes/scsi-dh-rdac-add-stk: STK arrays missing from
  rdac devicehandler (bnc#503855).
- patches.fixes/scsi-retry-alua-transition-in-progress: I/O
  errors for ALUA state transitions (bnc#491289).
- patches.suse/dm-mpath-no-activate-for-offlined-paths: DM-MPIO
  fails to tresspass LUNs on CLARiiON arrays (bnc#484529).
- patches.suse/dm-mpath-no-partitions-feature: Disable partitions
  scan for multipathed devices (bnc#402922,bnc#514767).

-------------------------------------------------------------------
Fri Dec 11 09:28:05 CET 2009 - tiwai@suse.de

- Update config files: set back to CONFIG_SOUND=m

-------------------------------------------------------------------
Fri Dec 11 08:59:39 CET 2009 - tiwai@suse.de

- patches.drivers/alsa-sp1-hda-23-hp-mute-led-gpio-fixes:
  ALSA: hda - Fix LED GPIO setup for HP laptops with IDT codecs
  (bnc#547357,bnc#523487).

-------------------------------------------------------------------
Fri Dec 11 02:53:50 CET 2009 - jeffm@suse.de

- patches.suse/kdb-usb-rework: Fix ia64.

-------------------------------------------------------------------
Fri Dec 11 01:51:36 CET 2009 - jeffm@suse.com

- Update config files: Enable USB_SERIAL_DEBUG.

-------------------------------------------------------------------
Fri Dec 11 01:49:34 CET 2009 - jeffm@suse.com

- patches.suse/kdb-usb-rework: kdb: Cleanup KDB_USB.

-------------------------------------------------------------------
Fri Dec 11 00:56:57 CET 2009 - jeffm@suse.com

- Update config files.
  - Disabled USB_TEST and USB_LIBUSUAL.

-------------------------------------------------------------------
Thu Dec 10 22:59:17 CET 2009 - jeffm@suse.com

- Update config files. Re-enable missing options:
  - CONFIG_FRAMEBUFFER_CONSOLE_ROTATION=y
  - CONFIG_VIDEO_GO7007=m (and related options)

-------------------------------------------------------------------
Thu Dec 10 22:57:57 CET 2009 - bphilips@suse.de

- patches.drivers/netxen-0008-reset-sequence-changes.patch:
  Refresh to fix fuzz

-------------------------------------------------------------------
Thu Dec 10 22:09:07 CET 2009 - jeffm@suse.com

- Updated KDB to v4.4-2.6.32-3 and re-enabled USB keyboard support.

-------------------------------------------------------------------
Thu Dec 10 21:59:20 CET 2009 - mmarek@suse.de

- rpm/kernel-binary.spec.in: Fix vmlinux stripping on power
  (bnc#559547)

-------------------------------------------------------------------
Thu Dec 10 21:26:12 CET 2009 - bphilips@suse.de

- patches.drivers/netxen-0000-Use-the-instance-of-net_device_stats-from-net.patch:
  netxen: Use the instance of net_device_stats from
  net_device. (bnc#560003, fate#307134).
- patches.drivers/netxen-0001-remove-sub-64-bit-mem-accesses.patch:
  netxen: remove sub 64-bit mem accesses (bnc#560003,
  fate#307134).
- patches.drivers/netxen-0002-add-access-to-on-chip-memory-for-tools.patch:
  netxen: add access to on chip memory for tools (bnc#560003,
  fate#307134).
- patches.drivers/netxen-0003-annotate-register-windowing-code.patch:
  netxen: annotate register windowing code (bnc#560003,
  fate#307134).
- patches.drivers/netxen-0004-separate-register-and-memory-access-lock.patch:
  netxen: separate register and memory access lock (bnc#560003,
  fate#307134).
- patches.drivers/netxen-0005-add-sysfs-entries-for-diag-tools.patch:
  netxen: add sysfs entries for diag tools (bnc#560003,
  fate#307134).
- patches.drivers/netxen-0006-defines-for-next-revision.patch:
  netxen: defines for next revision (bnc#560003, fate#307134).
- patches.drivers/netxen-0007-128-memory-controller-support.patch:
  netxen: 128 memory controller support (bnc#560003, fate#307134).
- patches.drivers/netxen-0008-reset-sequence-changes.patch:
  netxen: reset sequence changes (bnc#560003, fate#307134).
- patches.drivers/netxen-0009-onchip-memory-access-change.patch:
  netxen: onchip memory access change (bnc#560003, fate#307134).
- patches.drivers/netxen-0010-fix-error-codes-in-for-tools-access.patch:
  netxen: fix error codes in for tools access (bnc#560003,
  fate#307134).
- patches.drivers/netxen-0011-sysfs-control-for-auto-firmware-recovery.patch:
  netxen: sysfs control for auto firmware recovery (bnc#560003,
  fate#307134).
- patches.drivers/netxen-0012-update-version-to-4.0.62.patch:
  netxen; update version to 4.0.62 (bnc#560003, fate#307134).
- patches.drivers/netxen-0013-fix-builds-for-SYSFS-n-or-MODULES-n.patch:
  netxen: fix builds for SYSFS=n or MODULES=n (bnc#560003,
  fate#307134).
- patches.drivers/netxen-0014-support-for-new-firmware-file-format.patch:
  netxen: support for new firmware file format (bnc#560003,
  fate#307134).
- patches.drivers/netxen-0015-refactor-indirect-register-access.patch:
  netxen: refactor indirect register access (bnc#560003,
  fate#307134).
- patches.drivers/netxen-0016-add-PCI-IDs-for-new-chip.patch:
  netxen: add PCI IDs for new chip (bnc#560003, fate#307134).
- patches.drivers/netxen-0017-update-module-info.patch: netxen:
  update module info (bnc#560003, fate#307134).
- patches.drivers/netxen-0018-module-firmware-hints.patch:
  netxen: module firmware hints (bnc#560003, fate#307134).
- patches.drivers/netxen-0019-update-version-to-4.0.65.patch:
  netxen: update version to 4.0.65 (bnc#560003, fate#307134).
- patches.drivers/netxen-0020-remove-PCI-IDs-of-CNA-device.patch:
  netxen: remove PCI IDs of CNA device (bnc#560003, fate#307134).
- patches.drivers/netxen-0021-fix-debug-tools-access-for-NX2031.patch:
  netxen : fix debug tools access for NX2031 (bnc#560003,
  fate#307134).
- patches.drivers/netxen-0022-fix-failure-cases-for-fw-hang-recovery.patch:
  netxen: fix failure cases for fw hang recovery (bnc#560003,
  fate#307134).

-------------------------------------------------------------------
Thu Dec 10 18:37:34 CET 2009 - bphilips@suse.de

- patches.drivers/qlge-0001-Use-the-instance-of-net_device_stats-from-net_.patch:
  qlge: Use the instance of net_device_stats from
  net_device. (bnc#560420, FATE#307130).
- patches.drivers/qlge-0002-Remove-explicit-setting-of-PCI-Dev-CTL-reg.patch:
  qlge: Remove explicit setting of PCI Dev CTL reg. (bnc#560420,
  FATE#307130).
- patches.drivers/qlge-0003-Set-PCIE-max-read-request-size.patch:
  qlge: Set PCIE max read request size. (bnc#560420, FATE#307130).
- patches.drivers/qlge-0004-Add-handler-for-DCBX-firmware-event.patch:
  qlge: Add handler for DCBX firmware event. (bnc#560420,
  FATE#307130).
- patches.drivers/qlge-0005-Store-firmware-revision-as-early-as-possible.patch:
  qlge: Store firmware revision as early as possible. (bnc#560420,
  FATE#307130).
- patches.drivers/qlge-0006-Remove-inline-math-for-small-rx-buf-mapping.patch:
  qlge: Remove inline math for small rx buf mapping. (bnc#560420,
  FATE#307130).
- patches.drivers/qlge-0007-Get-rid-of-firmware-handler-debug-code.patch:
  qlge: Get rid of firmware handler debug code. (bnc#560420,
  FATE#307130).
- patches.drivers/qlge-0008-Don-t-fail-open-when-port-is-not-initialized.patch:
  qlge: Don't fail open when port is not initialized. (bnc#560420,
  FATE#307130).
- patches.drivers/qlge-0009-Add-CBFC-pause-frame-counters-to-ethtool-stats.patch:
  qlge: Add CBFC pause frame counters to ethtool
  stats. (bnc#560420, FATE#307130).
- patches.drivers/qlge-0010-Size-RX-buffers-based-on-MTU.patch:
  qlge: Size RX buffers based on MTU. (bnc#560420, FATE#307130).
- patches.drivers/qlge-0011-Add-ethtool-get-set-pause-parameter.patch:
  qlge: Add ethtool get/set pause parameter. (bnc#560420,
  FATE#307130).
- patches.drivers/qlge-0012-Add-ethtool-blink-function.patch:
  qlge: Add ethtool blink function. (bnc#560420, FATE#307130).
- patches.drivers/qlge-0013-Add-ethtool-wake-on-LAN-function.patch:
  qlge: Add ethtool wake on LAN function. (bnc#560420,
  FATE#307130).
- patches.drivers/qlge-0014-Add-ethtool-register-dump-function.patch:
  qlge: Add ethtool register dump function. (bnc#560420,
  FATE#307130).
- patches.drivers/qlge-0015-Add-ethtool-self-test.patch: qlge:
  Add ethtool self-test. (bnc#560420, FATE#307130).
- patches.drivers/qlge-0016-Change-naming-on-vlan-API.patch:
  qlge: Change naming on vlan API. (bnc#560420, FATE#307130).
- patches.drivers/qlge-0017-Fix-indentations.patch: qlge: Fix
  indentations. (bnc#560420, FATE#307130).
- patches.drivers/qlge-0018-Add-firmware-driver-sub-command-support.patch:
  qlge: Add firmware/driver sub-command support. (bnc#560420,
  FATE#307130).
- patches.drivers/qlge-0019-Clean-up-netdev-stats-usage.patch:
  qlge: Clean up netdev->stats usage. (bnc#560420, FATE#307130).
- patches.drivers/qlge-0020-Do-not-change-frame-routing-during-suspend.patch:
  qlge: Do not change frame routing during suspend. (bnc#560420,
  FATE#307130).
- patches.drivers/qlge-0021-Add-asic-reset-to-open-call.patch:
  qlge: Add asic reset to open call. (bnc#560420, FATE#307130).
- patches.drivers/qlge-0022-Clean-up-module-parameter-name.patch:
  qlge: Clean up module parameter name. (bnc#560420, FATE#307130).
- patches.drivers/qlge-0023-Change-version-to-v1.00.00.23.00.00-01.patch:
  qlge: Change version to v1.00.00.23.00.00-01. (bnc#560420,
  FATE#307130).
- patches.drivers/qlge-0024-Bonding-fix-for-mode-6.patch: qlge:
  Bonding fix for mode 6. (bnc#560420, FATE#307130).
- patches.drivers/qlge-0025-Add-performance-change-for-non-split-headers.patch:
  qlge: Add performance change for non-split headers. (bnc#560420,
  FATE#307130).
- patches.drivers/qlge-0026-Add-firmware-core-dump.patch: qlge:
  Add firmware core dump. (bnc#560420, FATE#307130).

-------------------------------------------------------------------
Thu Dec 10 17:04:21 CET 2009 - hare@suse.de

- needs_update: Delete more merged fixes.
- patches.suse/dm-mpath-leastpending-path-update: Refresh.

-------------------------------------------------------------------
Thu Dec 10 16:11:25 CET 2009 - hare@suse.de

- needs_update: Delete merged driver fixes.
- patches.drivers/megaraid-mbox-fix-SG_IO: megaraid_mbox: Oops
  on SG_IO (bnc#475619).

-------------------------------------------------------------------
Thu Dec 10 16:05:10 CET 2009 - duwe@suse.de

- Disable PHYP_DUMP for all PPC flavours, per bnc#541302.

-------------------------------------------------------------------
Thu Dec 10 15:42:47 CET 2009 - jbenc@suse.cz

- patches.suse/novfs-fix-debug-message.patch: novfs: fix debug
  message.

-------------------------------------------------------------------
Thu Dec 10 09:55:39 CET 2009 - hare@suse.de

- patches.fixes/tehuti-firmware-name: Tehuti network driver
  references wrong firmware (bnc#562092).

-------------------------------------------------------------------
Wed Dec  9 22:50:30 CET 2009 - tonyj@suse.de

- patches.suse/audit-export-logging.patch: fix section mismatch due to
  previous checkin

-------------------------------------------------------------------
Wed Dec  9 21:45:11 CET 2009 - tonyj@suse.de

- patches.suse/audit-export-logging.patch: export audit logging
  symbols.

-------------------------------------------------------------------
Wed Dec  9 17:09:00 CET 2009 - jbohac@suse.cz

- Update config files: added CONFIG_IP_NF_MATCH_IPV4OPTIONS
  to ppc64/trace

-------------------------------------------------------------------
Wed Dec  9 16:30:27 CET 2009 - jeffm@suse.com

- patches.fixes/ext4-fix-insufficient-checks-in-ext4_ioc_move_ext:
  ext4: Fix insufficient checks in EXT4_IOC_MOVE_EXT (bnc#561018
  CVE-2009-4131).

-------------------------------------------------------------------
Wed Dec  9 10:13:00 CET 2009 - jbeulich@novell.com

- patches.xen/xen3-patch-2.6.32: Fix a potentially serious mis-merge
  in swiotlb code.

-------------------------------------------------------------------
Wed Dec  9 08:15:31 CET 2009 - jjolly@suse.de

- patches.fixes/nohz-delay-from-tip.diff: nohz: Introduce
  arch_needs_cpu.
- patches.fixes/reuse-ktime-from-tip.diff: nohz: Reuse ktime in
  sub-functions of tick_check_idle..
- series.conf: Moved s390 patchs to proper place

-------------------------------------------------------------------
Wed Dec  9 06:06:34 CET 2009 - npiggin@suse.de

- patches.fixes/ipc-ns-fix-memory-leak-idr.patch: ipc: ns fix
  memory leak (bnc#518767).
- patches.fixes/ipc-remove-unreachable-code-in-semc.patch:
  (bnc#518767).
- patches.fixes/ipc-semc-add-a-per-semaphore-pending-list.patch:
  (bnc#518767).
- patches.fixes/ipc-semc-optimize-if-semops-fail.patch:
  (bnc#518767).
- patches.fixes/ipc-semc-optimize-single-semop-operations.patch:
  (bnc#518767).
- patches.fixes/ipc-semc-optimize-single-sops-when-semval-is-zero.patch:
  (bnc#518767).
- patches.fixes/ipc-semc-sem-optimise-undo-list-search.patch:
  (bnc#518767).
- patches.fixes/ipc-semc-sem-preempt-improve.patch:  (bnc#518767).
- patches.fixes/ipc-semc-sem-use-list-operations.patch:
  (bnc#518767).

-------------------------------------------------------------------
Wed Dec  9 00:33:42 CET 2009 - bphilips@suse.de

- needs_update: patches moved upstream or obsoleted by upstream

-------------------------------------------------------------------
Tue Dec  8 22:23:11 CET 2009 - mmarek@suse.cz

- patches.suse/kbuild-generate-modules.builtin: Update to what will
  hopefully be in 2.6.33.
- patches.suse/kbuild-rebuild-fix-for-Makefile.modbuiltin: Delete.

-------------------------------------------------------------------
Tue Dec  8 19:46:37 CET 2009 - jbohac@suse.cz

- Update config files.
- patches.suse/netfilter-ipv4options: netfilter ipv4options
  match from patch-o-matic-ng (bnc#131728 - FATE#182).

-------------------------------------------------------------------
Tue Dec  8 18:18:56 CET 2009 - npiggin@suse.de

- needs_update:
- patches.suse/mm-devzero-optimisation.patch: mm: /dev/zero
  optimisation (bnc#430738).

-------------------------------------------------------------------
Tue Dec  8 16:22:34 CET 2009 - tiwai@suse.de

- patches.drivers/alsa-sp1-hda-22-alc888-exclude-unusable-adcs:
  ALSA: hda - Exclude unusable ADCs for ALC88x (bnc#561235).

-------------------------------------------------------------------
Tue Dec  8 15:27:53 CET 2009 - mmarek@suse.cz

- patches.drivers/reenable-generic_serial: Revert "tty: Mark
  generic_serial users as BROKEN".
- Update config files: enable RIO and SX.
- rpm/generic_serial-blacklist: blacklist generic_serial users from
  automatic loading (bnc#551348).

-------------------------------------------------------------------
Tue Dec  8 14:58:48 CET 2009 - rgoldwyn@suse.de

- needs_update: patches merged upstream
- novfs patches to be handled by novfs team

-------------------------------------------------------------------
Tue Dec  8 13:38:10 CET 2009 - npiggin@suse.de

- needs_update:
- patches.suse/mm-vmalloc-fail-dump-stack.patch: mm: improve
  vmalloc reporting (bnc#511079).

-------------------------------------------------------------------
Tue Dec  8 11:30:20 CET 2009 - npiggin@suse.de

- needs_update: most of mine are merged. apparmor patch sent to Andreas.

-------------------------------------------------------------------
Tue Dec  8 08:31:34 CET 2009 - coly.li@suse.de

- patches.suse/64bytes_lvb_len.diff: use 64byte lvb len.(bnc#515645)

-------------------------------------------------------------------
Tue Dec  8 02:05:07 CET 2009 - agraf@suse.de

- patches.arch/s390-kvm-prefix.patch: KVM: s390: Fix prefix
  register checking in arch/s390/kvm/sigp.c (FATE#306513).
- patches.arch/s390-kvm-psw.patch: KVM: s390: Make psw available
  on all exits, not just a subset (FATE#306513).

-------------------------------------------------------------------
Mon Dec  7 16:48:55 CET 2009 - tiwai@suse.de

- patches.drivers/synaptics-hp-clickpad: Input: Add support of
  clickpad mode to synaptics mouse driver (bnc#547370).

-------------------------------------------------------------------
Mon Dec  7 13:22:15 CET 2009 - jbeulich@novell.com

- Update Xen patches to 2.6.32 final and c/s 958.
- patches.xen/xen-dcdbas: force proper address translation
  in DCDBAS.
- patches.xen&xen-vmalloc_32: guarantee 32-bit
 (bus-)addressability of vmalloc_32() output (bnc#548010,
  bnc#552492).
- patches.xen/xen-x86_64-nx-user-mappings: set NX bit in kernel
  version of top level user mode page table entries.
- patches.xen/xen3-rlim-0025-x86-add-ia32-compat-prlimit-syscalls.patch:
  x86: add ia32 compat prlimit syscalls (FATE#305733).
- patches.xen/xen3-x86-64-align-rodata-kernel-section-to-2mb-with-config_debug_rodata:
  x86-64: align RODATA kernel section to 2MB with
  CONFIG_DEBUG_RODATA (bnc#558249).
- patches.xen/xen3-x86-64-preserve-large-page-mapping-for-1st-2mb-kernel-txt-with-config_debug_rodata:
  x86-64: preserve large page mapping for 1st 2MB kernel txt
  with CONFIG_DEBUG_RODATA (bnc#558249).
- patches.xen/xen3-x86-fix-nodac: x86: fix iommu=nodac parameter
  handling (bnc#463829, bnc#482220).
- patches.xen/xen3-x86-mcp51-no-dac: x86: disallow DAC for MCP51
  PCI bridge (bnc#463829, bnc#482220).
- Update EC2 config files (disable CAN_DEV and UIO).

-------------------------------------------------------------------
Mon Dec  7 11:50:32 CET 2009 - jbeulich@novell.com

- patches.arch/x86-crypto-add-ghash-algorithm-test.patch,
  patches.fixes/cpufreq_ondemand_performance_optimise_default_settings.patch:
  Fix build warnings.

-------------------------------------------------------------------
Mon Dec  7 10:57:41 CET 2009 - hare@suse.de

- patches.drivers/lpfc-add-raywire-id: Add missing PCI-ID to lpfc.

-------------------------------------------------------------------
Sat Dec  5 01:39:16 CET 2009 - tonyj@suse.de

- config.conf: add trace flavor for ppc64 (fate# 307051)
- Update config files.

-------------------------------------------------------------------
Fri Dec  4 21:24:27 CET 2009 - jeffm@suse.com

- Split apparmor.diff out into separate patches to align more
  closely with the upstream AppArmor 2.4 repo.
- patches.apparmor/apparmor-fix-cap-audit_caching-preemption-disabling:
  AppArmor: Fix cap audit_caching preemption disabling.
- patches.apparmor/apparmor-fix-change_profile-failing-lpn401931:
  AppArmor: Fix change_profile failing lpn401931.
- patches.apparmor/apparmor-fix-change_profile-failure: AppArmor:
  Fix change_profile failure.
- patches.apparmor/apparmor-fix-determination-of-forced-audit-messages:
  AppArmor: Fix determination of forced AUDIT messages..
- patches.apparmor/apparmor-fix-failure-to-audit-change_hat-correctly:
  AppArmor: fix failure to audit change_hat correctly.
- patches.apparmor/apparmor-fix-file-auditing-when-quiet-is-used:
  AppArmor: Fix file auditing when quiet is used.
- patches.apparmor/apparmor-fix-leak-when-profile-transition-table-fails-unpack:
  AppArmor: Fix leak when profile transition table fails unpack.
- patches.apparmor/apparmor-fix-mediation-of-created-paths-that-look-like-deleted-paths:
  AppArmor: Fix mediation of created paths that look like
  "deleted" paths.
- patches.apparmor/apparmor-fix-oops-after-profile-removal:
  AppArmor: Fix oops after profile removal.
- patches.apparmor/apparmor-fix-oops-when-auditing-the-addition-of-profile-namespace:
  AppArmor: Fix oops when auditing the addition of profile
  namespace.
- patches.apparmor/apparmor-fix-oops-when-in-apparmor_bprm_set_creds:
  AppArmor: Fix Oops when in apparmor_bprm_set_creds.
- patches.apparmor/apparmor-fix-profile-namespace-removal:
  AppArmor: Fix profile namespace removal..
- patches.apparmor/apparmor-fix-refcounting-bug-causing-leak-of-creds-and-oops:
  AppArmor: Fix refcounting bug causing leak of creds and oops.
- patches.apparmor/apparmor-fully-close-race-condition-for-deleted-paths:
  AppArmor: Fully close race condition for deleted paths.
- patches.apparmor/apparmor-missing-unlock: AppArmor: Add missing
  unlock to next_profile.
- patches.apparmor/apparmor-policy-load-and-replacement-can-fail-to-alloc-mem:
  AppArmor: Policy load and replacement can fail to alloc mem.
- patches.apparmor/apparmor-fix-security_ops-task_setrlimit-api-use:
  AppArmor: Fix security_ops->task_setrlimit API use.

-------------------------------------------------------------------
Fri Dec  4 17:58:54 CET 2009 - gregkh@suse.de

- Update config files.
- patches.suse/revert-usb-remove-phidget-drivers-from-kernel-tree.patch:
  Revert "USB: remove phidget drivers from kernel tree.".

-------------------------------------------------------------------
Fri Dec  4 16:12:43 CET 2009 - jjolly@suse.de

- patches.arch/s390-message-catalog.diff: Updated patch
  (bnc#549193,FATE#306999,LTC#57210).

-------------------------------------------------------------------
Fri Dec  4 16:08:50 CET 2009 - mmarek@suse.cz

- supported.conf: Update wireless drivers.

-------------------------------------------------------------------
Fri Dec  4 15:57:48 CET 2009 - jjolly@suse.de

- patches.arch/s390-03-qeth-hs-traffic-analyzer.patch: qeth:
  HiperSockets Network Traffic Analyzer (bnc#560674).

-------------------------------------------------------------------
Fri Dec  4 15:28:10 CET 2009 - hare@suse.de

- patches.drivers/qla2xxx-8.03.01-k7-update: qla2xxx driver
  update to 8.03.01-k7 (bnc#560415).

-------------------------------------------------------------------
Fri Dec  4 14:35:02 CET 2009 - mmarek@suse.cz

- rpm/package-descriptions: Add description for kernel-vmi.

-------------------------------------------------------------------
Fri Dec  4 13:40:29 CET 2009 - trenn@suse.de

- patches.arch/x86_mce_lru_cleanup.patch: HWPOISON: Undefine lru
  define after table to avoid namespace conflict (fate#307738).
- patches.arch/x86_mce_page_offlining.patch: Add soft page
  offline support (fate#307738).
- patches.arch/x86_mce_page_offlining_test_ability.patch:
  HWPOISON: Add a madvise() injector for soft page offlining
  (fate#307738).
- patches.arch/x86_mce_test_page.patch: Expose Test pageflagA
  and set pageflagB primitive (fate#307738).

-------------------------------------------------------------------
Fri Dec  4 13:12:44 CET 2009 - mmarek@suse.cz

- Add the vmi flavor again.

-------------------------------------------------------------------
Fri Dec  4 12:26:59 CET 2009 - sjayaraman@suse.de

- patches.suse/SoN-18-netvm-skbuff-reserve.patch: add emergeny flag
  inside kmemcheck boundaries.
- patches.xen/xen3-auto-common.diff: Refresh.

-------------------------------------------------------------------
Fri Dec  4 00:41:32 CET 2009 - gregkh@suse.de

- Update config files.
  CONFIG_DRM_I915_KMS=y for x86-64 and i386 vanilla (bnc#560402)

-------------------------------------------------------------------
Fri Dec  4 00:17:46 CET 2009 - gregkh@suse.de

- Update config files.
  CONFIG_DRM_I915_KMS=y for x86-64 (bnc#560402)

-------------------------------------------------------------------
Fri Dec  4 00:16:20 CET 2009 - gregkh@suse.de

- Update config files.
  CONFIG_DRM_I915_KMS=y for i386 (bnc#560402)

-------------------------------------------------------------------
Thu Dec  3 20:53:57 CET 2009 - jeffm@suse.com

- patches.arch/ppc-spufs-07-Don-t-spu_acquire_saved-unnecessarily.patch:
  Delete. (bnc#560043)

-------------------------------------------------------------------
Thu Dec  3 20:13:09 CET 2009 - jeffm@suse.com

- Cleanup config files.

-------------------------------------------------------------------
Thu Dec  3 19:34:08 CET 2009 - bphilips@suse.de

- patches.drivers/tg3_libphy_workaround: Delete. We have all of the 57780
  phylib and tg3 changes due to 2.6.32 bump.

-------------------------------------------------------------------
Thu Dec  3 19:06:23 CET 2009 - duwe@suse.de

- back out cpuidle feature that is still unconsistent.

-------------------------------------------------------------------
Thu Dec  3 18:40:03 CET 2009 - mfasheh@suse.com

- patches.suse/ocfs2-allocation-resrvations.patch: Refresh.

-------------------------------------------------------------------
Thu Dec  3 18:21:13 CET 2009 - duwe@suse.de

- patches.suse/cpuidle-cleanup: Refresh.
  Fix the "fixed" feature patch set from IBM.

-------------------------------------------------------------------
Thu Dec  3 18:04:51 CET 2009 - mfasheh@suse.com

- Update config files.
- patches.suse/gfs2-ro-mounts-only.patch: gfs2: allow spectator
  mounts for migration to ocfs2 (FATE#307584).

-------------------------------------------------------------------
Thu Dec  3 17:19:44 CET 2009 - duwe@suse.de

- Update config files for 2.6.32 (again).

-------------------------------------------------------------------
Thu Dec  3 17:00:12 CET 2009 - duwe@suse.de

- Update config files for cpuidle.

-------------------------------------------------------------------
Thu Dec  3 16:45:06 CET 2009 - tiwai@suse.de

- patches.drivers/8250_pnp-wacom-add: serial/8250_pnp.c: add
  new Wacom devices (bnc#544763).

-------------------------------------------------------------------
Thu Dec  3 16:40:59 CET 2009 - duwe@suse.de

- patches.suse/cpuidle-cleanup: Refresh.
  one lonely hunk already seems to be in 2.6.32 final

-------------------------------------------------------------------
Thu Dec  3 16:33:28 CET 2009 - duwe@suse.de

- bnc#552860 / FATE#307104: kernel idle low power, take 2:
- patches.suse/cpuidle-cleanup: Refresh.
- patches.suse/cpuidle-cleanup-x86: Refresh.
- patches.suse/cpuidle-eliminate-ppcmdpowersave1: Refresh.

-------------------------------------------------------------------
Thu Dec  3 15:59:01 CET 2009 - jeffm@suse.com

- Updated to 2.6.32-final.
  - 2 patches eliminated.

-------------------------------------------------------------------
Thu Dec  3 15:19:01 CET 2009 - hare@suse.de

- Update config files: Enable Hibernation for zSeries.

-------------------------------------------------------------------
Thu Dec  3 14:42:32 CET 2009 - mmarek@suse.cz

- Update config files: Disable CONFIG_MFD_PCF50633, the chip is
  unlikely to be used on architectures we support.

-------------------------------------------------------------------
Thu Dec  3 13:54:17 CET 2009 - mmarek@suse.cz

- rpm/split-modules: Print which supported modules need unsupported
  modules.

-------------------------------------------------------------------
Thu Dec  3 12:56:43 CET 2009 - jdelvare@suse.de

- supported.conf: support lis3lv02d, hp_accel needs it.

-------------------------------------------------------------------
Thu Dec  3 12:03:20 CET 2009 - jdelvare@suse.de

- supported.conf: hp_accel is supported (FATE #306448).

-------------------------------------------------------------------
Thu Dec  3 11:54:14 CET 2009 - jdelvare@suse.de

- supported.conf: remove wm831x drivers, we no longer ship them.

-------------------------------------------------------------------
Thu Dec  3 11:32:03 CET 2009 - jdelvare@suse.de

- Update config files: disable all new hwmon drivers on ppc
  (default and vanilla) for consistency.

-------------------------------------------------------------------
Thu Dec  3 11:30:08 CET 2009 - mmarek@suse.cz

- supported.conf: Add wm831x, needed by drivers/input/misc/wm831x-on.

-------------------------------------------------------------------
Thu Dec  3 11:03:24 CET 2009 - mmarek@suse.cz

- supported.conf: Fix up after commit bfea0bd.

-------------------------------------------------------------------
Thu Dec  3 10:53:16 CET 2009 - jdelvare@suse.de

- Update config files: disable WM831x and WM8350 support entirely,
  as recommended by the drivers author. These devices are only
  found on embedded devices such as music players or mobile phones.

-------------------------------------------------------------------
Thu Dec  3 10:26:09 CET 2009 - hare@suse.de

- supported.conf: Mark pmcraid and igbvf as supported;
  OSD drivers as unsupported.

-------------------------------------------------------------------
Thu Dec  3 09:48:04 CET 2009 - jdelvare@suse.de

- Restore link from config/s390/vanilla to config/s390x/vanilla.

-------------------------------------------------------------------
Thu Dec  3 09:10:46 CET 2009 - jbeulich@novell.com

- supported.conf: Update Xen drivers.

-------------------------------------------------------------------
Thu Dec  3 04:57:00 CET 2009 - tonyj@suse.de

- needs_update: readd
	patches.suse/perfmon2-remove_get_base_syscall_attr.patch
	patches.suse/perfmon2-remove_syscalls.patch

-------------------------------------------------------------------
Thu Dec  3 04:08:24 CET 2009 - gregkh@suse.de

- rpm/post.sh:
- rpm/postun.sh: woh dluoc I tegrof ot esolc eht fi

-------------------------------------------------------------------
Thu Dec  3 01:51:51 CET 2009 - gregkh@suse.de

- rpm/post.sh:
- rpm/postun.sh: If this is a Moblin-based box, don't run yast-bootloader

-------------------------------------------------------------------
Wed Dec  2 23:01:36 CET 2009 - jdelvare@suse.de

- Update config files: stop shipping wm831x-hwmon, wm8350-hwmon,
  i2c-simtec and i2c-designware.
- supported.conf: remove i2c-simtec.

-------------------------------------------------------------------
Wed Dec  2 22:49:01 CET 2009 - jdelvare@suse.de

- supported.conf: Add all new hwmon and i2c/busses drivers. The
  former unsupported, the latter supported.

-------------------------------------------------------------------
Wed Dec  2 22:33:37 CET 2009 - jdelvare@suse.de

- Update config files: disable CONFIG_I2C_VOODOO3.
- supported.conf: drop i2c-voodoo3, superseded by tdfxfb.

-------------------------------------------------------------------
Wed Dec  2 22:28:16 CET 2009 - jdelvare@suse.de

- supported.conf: Drop hwmon and i2c/chips drivers which have been
  obsoleted.

-------------------------------------------------------------------
Wed Dec  2 22:16:50 CET 2009 - mmarek@suse.cz

- rpm/kernel-binary.spec.in: Obsolete perfmon-kmp.

-------------------------------------------------------------------
Wed Dec  2 22:15:33 CET 2009 - mmarek@suse.cz

- supported.conf: Add perfmon, hid and input modules.

-------------------------------------------------------------------
Wed Dec  2 19:28:19 CET 2009 - tiwai@suse.de

- Update config files: Fix vanilla configs

-------------------------------------------------------------------
Wed Dec  2 19:14:09 CET 2009 - tiwai@suse.de

- Update config files: disabled CONFIG_SND_SOC* in ppc configs.

-------------------------------------------------------------------
Wed Dec  2 18:13:11 CET 2009 - tiwai@suse.de

- Updated the sound section of supported.conf

-------------------------------------------------------------------
Wed Dec  2 17:38:02 CET 2009 - gregkh@suse.de

- Update config files. disable USB OTG drivers that should not
  have been enabled.

-------------------------------------------------------------------
Wed Dec  2 17:24:33 CET 2009 - gregkh@suse.de

- supported.conf: remove some usb drivers that were deleted or renamed.

-------------------------------------------------------------------
Wed Dec  2 17:22:08 CET 2009 - gregkh@suse.de

- supported.conf: update usb driver section

-------------------------------------------------------------------
Wed Dec  2 16:29:38 CET 2009 - mmarek@suse.cz

- rpm/check-supported-list: Skip modules in Documentation and
  drivers/staging.

-------------------------------------------------------------------
Wed Dec  2 11:34:10 CET 2009 - jbenc@suse.cz

- patches.fixes/mac80211-fix-remote-DoS.patch: mac80211: fix
  remote DoS (bnc#558267).

-------------------------------------------------------------------
Tue Dec  1 14:41:20 CET 2009 - tiwai@suse.de

- Forward-port 11.2 patches:
  patches.drivers/alsa-sp1-hda-18-msi-wind-u115-fix: ALSA: hda -
    Add a position_fix quirk for MSI Wind U115.
  patches.drivers/alsa-sp1-hda-19-cx5047-test-mode-fix: ALSA:
    hda - Fix Cxt5047 test mode (bnc#559062).
  patches.drivers/alsa-sp1-hda-20-fsc-amilo-pi1505-fix: ALSA:
    hda - Add a pin-fix for FSC Amilo Pi1505 (bnc#557403).
  patches.drivers/alsa-sp1-hda-21-hp-dv3-position-fix-quirk:
    ALSA: hda - Add position_fix quirk for HP dv3 (bnc#555935).

-------------------------------------------------------------------
Mon Nov 30 23:10:46 CET 2009 - jeffm@suse.com

- patches.fixes/megaraid_sas-fix-permissions-on-poll_mode_io:
  megaraid_sas: Fix permissions on poll_mode_io (bnc#557180
  CVE-2009-3939).

-------------------------------------------------------------------
Mon Nov 30 23:06:06 CET 2009 - jeffm@suse.com

- patches.arch/x86-64-add-comment-for-rodata-large-page-retainment:
  x86-64: add comment for RODATA large page retainment
  (bnc#558249).
- patches.arch/x86-64-align-rodata-kernel-section-to-2mb-with-config_debug_rodata:
  x86-64: align RODATA kernel section to 2MB with
  CONFIG_DEBUG_RODATA (bnc#558249).
- patches.arch/x86-64-preserve-large-page-mapping-for-1st-2mb-kernel-txt-with-config_debug_rodata:
  x86-64: preserve large page mapping for 1st 2MB kernel txt
  with CONFIG_DEBUG_RODATA (bnc#558249).

-------------------------------------------------------------------
Mon Nov 30 14:24:36 CET 2009 - teheo@suse.de

- needs_update: drop libata patches which are already included in
  2.6.31 vanilla.

-------------------------------------------------------------------
Mon Nov 30 14:06:38 CET 2009 - teheo@suse.de

- needs_update: drop patches which are already included in 2.6.31
  vanilla.

-------------------------------------------------------------------
Mon Nov 30 14:05:39 CET 2009 - teheo@suse.de

Forward port two x86 patches from SLE11.

- needs_update:
- patches.arch/x86-fix-nodac: x86: fix iommu=nodac parameter
  handling (bnc#463829).
- patches.arch/x86-mcp51-no-dac: x86: disallow DAC for MCP51
  PCI bridge (bnc#463829).

-------------------------------------------------------------------
Mon Nov 30 13:41:27 CET 2009 - agraf@suse.de

- Update config files: Enable KSM (FATE#306513)

-------------------------------------------------------------------
Sat Nov 28 19:52:19 CET 2009 - gregkh@suse.de

- needs_update: acpi dock patch was hmacht's, not mine

-------------------------------------------------------------------
Sat Nov 28 19:50:18 CET 2009 - gregkh@suse.de

- needs_update: sysfs debugging crash patch is now upstream

-------------------------------------------------------------------
Sat Nov 28 19:49:08 CET 2009 - gregkh@suse.de

- needs_update: jeffm merged novfs patches into the main novfs patch.

-------------------------------------------------------------------
Sat Nov 28 19:48:20 CET 2009 - gregkh@suse.de

- needs_update: qualcomm modem driver is upstream

-------------------------------------------------------------------
Sat Nov 28 19:48:03 CET 2009 - gregkh@suse.de

- needs_update: squashfs is now upstream

-------------------------------------------------------------------
Sat Nov 28 19:47:27 CET 2009 - gregkh@suse.de

- needs_update: via driver bugfixes never went upstream, and people
  are complaining about them, so they were dropped.

-------------------------------------------------------------------
Sat Nov 28 19:46:46 CET 2009 - gregkh@suse.de

- needs_update: remove staging driver entries, they are all upstream.

-------------------------------------------------------------------
Sat Nov 28 19:46:05 CET 2009 - gregkh@suse.de

- needs_update: remove hv driver entries, those are upstream now.

-------------------------------------------------------------------
Sat Nov 28 19:45:20 CET 2009 - gregkh@suse.de

- needs_update: remove xen patches with my name on it.  Just because
  I refreshed the patch, doesn't mean I own it or even like the
  thing :)

-------------------------------------------------------------------
Sat Nov 28 10:39:15 CET 2009 - sjayaraman@suse.de

- patches.suse/SoN-11-mm-reserve.patch: Fix build errors in -trace
  and ppc64 flavors.

-------------------------------------------------------------------
Fri Nov 27 15:16:56 CET 2009 - mmarek@suse.cz

- rpm/kernel-binary.spec.in: Abort if supported modules depend on
  unsupported ones.

-------------------------------------------------------------------
Fri Nov 27 15:12:17 CET 2009 - mmarek@suse.cz

- supported.conf: mark cnic as supported (needed by bnx2i).

-------------------------------------------------------------------
Fri Nov 27 14:57:47 CET 2009 - jbenc@suse.cz

- patches.suse/panic-on-io-nmi-SLE11-user-space-api.patch: API
  fix: X86: sysctl to allow panic on IOCK NMI error (bnc#427979).
- patches.suse/kdb-common: Refresh.
- patches.suse/kdump-dump_after_notifier.patch: Refresh.

-------------------------------------------------------------------
Fri Nov 27 13:25:55 CET 2009 - jbohac@suse.cz

- patches.fixes/cpufreq_ondemand_performance_optimise_default_settings.patch:
  CPUFREQ: ondemand: Limit default sampling rate to 300ms
  max. (bnc#464461).

-------------------------------------------------------------------
Fri Nov 27 12:55:35 CET 2009 - trenn@suse.de

- needs_update:
  One I still have to send upstream, but it's nicer error output
  only, SP1 is fine in respect to removing all these, thanks.

-------------------------------------------------------------------
Fri Nov 27 11:54:58 CET 2009 - hare@suse.de

- Update config files: Compile in efivars module for
  x86_64 (FATE#306931).

-------------------------------------------------------------------
Fri Nov 27 11:08:00 CET 2009 - sjayaraman@suse.de

- needs_update:	sjayaraman's patches are either upstream already or
  rebased to SP1.

-------------------------------------------------------------------
Fri Nov 27 11:05:54 CET 2009 - sjayaraman@suse.de

- Update config files: NFS_SWAP=y.

-------------------------------------------------------------------
Fri Nov 27 10:45:38 CET 2009 - sjayaraman@suse.de

- patches.trace/lttng-instrumentation-swap.patch: Refresh and fix
  a build failure with fuzz factor 0.

-------------------------------------------------------------------
Fri Nov 27 09:27:35 CET 2009 - sjayaraman@suse.de

- Rebase Swap-over-NFS(SoN) patches:
- patches.xen/tmem: Refresh to accomodate changes due to SoN patches.
- patches.xen/xen3-auto-common.diff: Refresh to accomodate changes
  due to SoN patches.

-------------------------------------------------------------------
Fri Nov 27 05:53:42 CET 2009 - knikanth@suse.de

- needs_update: Verify knikanth's patches in SLE11 but not in SP1
- patches.fixes/dm-release-map_lock-before-set_disk_ro: Release
  md->map_lock before set_disk_ro  (bnc#556899 bnc#479784).

-------------------------------------------------------------------
Fri Nov 27 03:22:44 CET 2009 - nfbrown@suse.de

- Restore following patches from SLES11 that are still needed for
  SLES11-SP1
- patches.fixes/nfsd-05-sunrpc-cache-allow-thread-to-block-while-waiting-for.patch:
  sunrpc/cache: allow thread to block while waiting for cache
  update. (bnc#498708).
- patches.fixes/nfsd-06-sunrpc-cache-retry-cache-lookups-that-return-ETIMEDO.patch:
  sunrpc/cache: retry cache lookups that return -ETIMEDOUT
  (bnc#498708).
- patches.fixes/nfsd-07-nfsd-idmap-drop-special-request-deferal-in-favour-of.patch:
  nfsd/idmap: drop special request deferal in favour of improved
  default. (bnc#498708).
- patches.fixes/nfsd-09-fix-kabi: Fix kabi breakage in previous
  nfsd patch series (bnc#498708).

-------------------------------------------------------------------
Thu Nov 26 19:12:55 CET 2009 - coly.li@suse.de

- needs_update: remove patches item of coly.li, lmb and mfasheh.
- patches.fixes/dlm-enable-debug.patch: update the patch from SLES11
  to SLES11 SP1 tree.

-------------------------------------------------------------------
Thu Nov 26 17:00:15 CET 2009 - jslaby@suse.cz

- patches.fixes/make-note_interrupt-fast.diff: Fix performance
  regression on large IA64 systems (bnc #469589).

-------------------------------------------------------------------
Thu Nov 26 15:23:16 CET 2009 - mmarek@suse.cz

- rpm/old-packages.conf: obsolete kernel-kdump on ppc.
- config.conf: delete kdump configs.
- config/ppc/kdump: Delete.
- config/ppc64/kdump: Delete.

-------------------------------------------------------------------
Thu Nov 26 14:47:41 CET 2009 - duwe@suse.de

- patches.arch/ppc-extended_h_cede-Export_memory_sysdev_class:
  Refresh. Fix "typo", memory_sysdev_class should be exported 
  only to GPL'ed modules.

-------------------------------------------------------------------
Thu Nov 26 12:48:43 CET 2009 - hare@suse.de

Fixup patches for series2git:
- patches.xen/tmem: Refresh.
- patches.xen/xen3-auto-common.diff: Refresh.

-------------------------------------------------------------------
Thu Nov 26 12:41:22 CET 2009 - duwe@suse.de

- config.conf: disable build of ppc kdump flavours
  (FATE#304346)

-------------------------------------------------------------------
Thu Nov 26 12:07:24 CET 2009 - tiwai@suse.de

- patches.drivers/libata-missing-_SDD-is-not-an-error:
  libata-acpi: missing _SDD is not an error (bnc#551942).

-------------------------------------------------------------------
Thu Nov 26 12:00:53 CET 2009 - jbenc@suse.cz

- patches.fixes/mac80211-fix-spurious-delba-handling.patch:
  mac80211: fix spurious delBA handling (bnc#558267,
  CVE-2009-4026, CVE-2009-4027).

-------------------------------------------------------------------
Thu Nov 26 11:58:44 CET 2009 - tiwai@suse.de

- patches.drivers/sky2-add-register-definitions: sky2: add
  register definitions for new chips (bnc#544760).
- patches.drivers/sky2-88E8059-support: sky2: 88E8059 support
  (bnc#544760).
- patches.drivers/sky2-optima-tcp-offload-fix: net: Fix Yukon-2
  Optima TCP offload setup (bnc#544760).
- patches.drivers/sky2-optima-fix-pci-cfg: net: Add missing
  TST_CFG_WRITE bits around sky2_pci_write (bnc#544760).

-------------------------------------------------------------------
Thu Nov 26 03:44:36 CET 2009 - nfbrown@suse.de

- Update config files.
  disable CONFIG_MULTICOE_RAID456 as it is not yet stable.
  Enable CONFIG_ASYNC_TX_DMA for FATE#306368

-------------------------------------------------------------------
Thu Nov 26 00:29:46 CET 2009 - gregkh@suse.de

- clean up patch fuzz

-------------------------------------------------------------------
Thu Nov 26 00:25:25 CET 2009 - gregkh@suse.de

- patches.drivers/via-unichrome-drm-bugfixes.patch: Delete.
  it never went upstream, so we should drop it as well.

-------------------------------------------------------------------
Wed Nov 25 23:48:14 CET 2009 - tonyj@suse.de

- patches.trace/lttng-*: update for 2.6.32
- patches.trace/lttng-instrumentation-timer.patch: Delete.
- patches.xen/tmem: Refresh.
- patches.xen/xen3-auto-common.diff: Refresh.

-------------------------------------------------------------------
Wed Nov 25 23:09:05 CET 2009 - tonyj@suse.de

- patches.fixes/oprofile_bios_ctr.patch: detect oprofile counters
  reserved by bios (FATE#307426).

-------------------------------------------------------------------
Wed Nov 25 03:16:32 CET 2009 - jeffm@suse.com

- patches.fixes/netfilter-remove-pointless-config_nf_ct_acct-warning:
  netfilter: Remove pointless CONFIG_NF_CT_ACCT warning
  (bnc#552033 (and others)).

-------------------------------------------------------------------
Tue Nov 24 19:04:38 CET 2009 - hare@suse.de

- Update config files.
- patches.drivers/mpt-fusion-4.22.00.00-update: Update MPT Fusion
  driver to 4.22.00.00-suse (bnc#556587).
- patches.drivers/mpt-fusion-4.16.00.00-update: Delete.

-------------------------------------------------------------------
Tue Nov 24 17:29:29 CET 2009 - tiwai@suse.de

- patches.drivers/alsa-sp1-hda-17-fix-mute-LED-sync-idt92h383xxx:
  ALSA: hda - Fix mute-LED sync on HP laptops with IDT92HD83xxx
  codecs (bnc#547357).

-------------------------------------------------------------------
Tue Nov 24 13:56:01 CET 2009 - duwe@suse.de

- patches.arch/ppc-extended_h_cede-*: Increase power savings
  by allowing the core to sleep.
  (FATE##307059, bnc#550447)

-------------------------------------------------------------------
Tue Nov 24 08:08:35 CET 2009 - sjayaraman@suse.de

- patches.suse/kconfig-automate-kernel-desktop: automate a few config
  options for kernel-desktop (FATE#305694).

-------------------------------------------------------------------
Tue Nov 24 07:11:22 CET 2009 - agraf@suse.de

- patches.arch/kvm-only-export-selected-pv-ops-feature-structs:
  Update references (bnc#556135, FATE#306453).
- patches.arch/kvm-replace-kvm-io-delay-pv-ops-with-linux-magic:
  Update references (bnc#556135, FATE#306453).
- patches.arch/kvm-split-paravirt-ops-by-functionality: Update
  references (bnc#556135, FATE#306453).
- patches.arch/kvm-split-the-KVM-pv-ops-support-by-feature:
  Update references (bnc#556135, FATE#306453).

-------------------------------------------------------------------
Mon Nov 23 17:41:03 CET 2009 - jeffm@suse.com

- Enabled:
   patches.fixes/enclosure-fix-oops-while-iterating-enclosure_status-array

-------------------------------------------------------------------
Mon Nov 23 15:44:04 CET 2009 - jkosina@suse.de

- patches.arch/x86-crypto-add-ghash-algorithm-test.patch: crypto:
  Add ghash algorithm test before provide to users (FATE#306883,
  bnc#554578).

-------------------------------------------------------------------
Mon Nov 23 14:15:37 CET 2009 - jkosina@suse.de

- patches.arch/x86-crypto-pclmulqdq-accelerated-implementation.patch:
  incorporate "ghash - put proper .data section in place" fix

-------------------------------------------------------------------
Mon Nov 23 08:04:16 CET 2009 - sjayaraman@suse.de

- Update config files.
   - Add new options KERNEL_DESKTOP and DEFAULT_VM_DIRTY_RATIO.
   - Enable KERNEL_DESKTOP for only desktop flavor.

-------------------------------------------------------------------
Mon Nov 23 07:34:49 CET 2009 - sjayaraman@suse.de

- patches.suse/mm-tune-dirty-limits.patch: mm: Make default
  VM dirty ratio configurable to suit different workloads
  (bnc#552883).

-------------------------------------------------------------------
Fri Nov 20 21:04:54 CET 2009 - mmarek@suse.cz

- rpm/kernel-syms.spec.in, rpm/mkspec: build kernel-syms only for
  supported architectures.

-------------------------------------------------------------------
Fri Nov 20 19:08:56 CET 2009 - jeffm@suse.com

- Enabled B43_PHY_LP=y for PHY support on certain b43 chips.

-------------------------------------------------------------------
Fri Nov 20 17:29:45 CET 2009 - mmarek@suse.cz

- patches.suse/export-sync_page_range: Revert "vfs: Remove
  generic_osync_inode() and sync_page_range{_nolock}()"
  (bnc#557231).

-------------------------------------------------------------------
Fri Nov 20 17:26:01 CET 2009 - jbeulich@novell.com

- patches.suse/init-move-populate_rootfs-back-to-start_kernel:
  Fix a bad-pointer warning.

-------------------------------------------------------------------
Fri Nov 20 15:07:41 CET 2009 - agruen@suse.de

- rpm/macros.kernel-source: Add kernel_module_package_moddir()
  macro for cross-distro compatibility (FATE 305225).

-------------------------------------------------------------------
Fri Nov 20 15:02:22 CET 2009 - jslaby@suse.cz

- patches.suse/rlim-0001-SECURITY-selinux-fix-update_rlimit_cpu-parameter.patch:
  Update references (FATE#305733).
- patches.suse/rlim-0002-SECURITY-add-task_struct-to-setrlimit.patch:
  Update references (FATE#305733).
- patches.suse/rlim-0003-core-add-task_struct-to-update_rlimit_cpu.patch:
  Update references (FATE#305733).
- patches.suse/rlim-0004-sys_setrlimit-make-sure-rlim_max-never-grows.patch:
  Update references (FATE#305733).
- patches.suse/rlim-0005-core-split-sys_setrlimit.patch: Update
  references (FATE#305733).
- patches.suse/rlim-0006-core-allow-setrlimit-to-non-current-tasks.patch:
  Update references (FATE#305733).
- patches.suse/rlim-0007-core-optimize-setrlimit-for-current-task.patch:
  Update references (FATE#305733).
- patches.suse/rlim-0008-FS-proc-make-limits-writable.patch:
  Update references (FATE#305733).
- patches.suse/rlim-0009-core-posix-cpu-timers-cleanup-rlimits-usage.patch:
  Update references (FATE#305733).
- patches.suse/rlim-0010-core-do-security-check-under-task_lock.patch:
  Update references (FATE#305733).
- patches.suse/rlim-0011-resource-add-helpers-for-fetching-rlimits.patch:
  Update references (FATE#305733).
- patches.suse/rlim-0012-IA64-use-helpers-for-rlimits.patch:
  Update references (FATE#305733).
- patches.suse/rlim-0013-PPC-use-helpers-for-rlimits.patch:
  Update references (FATE#305733).
- patches.suse/rlim-0014-S390-use-helpers-for-rlimits.patch:
  Update references (FATE#305733).
- patches.suse/rlim-0015-SPARC-use-helpers-for-rlimits.patch:
  Update references (FATE#305733).
- patches.suse/rlim-0016-X86-use-helpers-for-rlimits.patch:
  Update references (FATE#305733).
- patches.suse/rlim-0017-FS-use-helpers-for-rlimits.patch:
  Update references (FATE#305733).
- patches.suse/rlim-0018-MM-use-helpers-for-rlimits.patch:
  Update references (FATE#305733).
- patches.suse/rlim-0019-core-use-helpers-for-rlimits.patch:
  Update references (FATE#305733).
- patches.suse/rlim-0020-misc-use-helpers-for-rlimits.patch:
  Update references (FATE#305733).
- patches.suse/rlim-0021-core-rename-setrlimit-to-do_setrlimit.patch:
  Update references (FATE#305733).
- patches.suse/rlim-0022-core-implement-getprlimit-and-setprlimit-syscalls.patch:
  Update references (FATE#305733).
- patches.suse/rlim-0023-unistd-add-__NR_-get-set-prlimit-syscall-numbers.patch:
  Update references (FATE#305733).
- patches.suse/rlim-0024-COMPAT-add-get-put_compat_rlimit.patch:
  Update references (FATE#305733).
- patches.suse/rlim-0025-x86-add-ia32-compat-prlimit-syscalls.patch:
  Update references (FATE#305733).

-------------------------------------------------------------------
Fri Nov 20 14:38:38 CET 2009 - jslaby@suse.cz

- Add writable resource limits support
- patches.suse/perfmon2.patch: Refresh.
- patches.suse/rlim-0001-SECURITY-selinux-fix-update_rlimit_cpu-parameter.patch:
  SECURITY: selinux, fix update_rlimit_cpu parameter.
- patches.suse/rlim-0002-SECURITY-add-task_struct-to-setrlimit.patch:
  SECURITY: add task_struct to setrlimit.
- patches.suse/rlim-0003-core-add-task_struct-to-update_rlimit_cpu.patch:
  core: add task_struct to update_rlimit_cpu.
- patches.suse/rlim-0004-sys_setrlimit-make-sure-rlim_max-never-grows.patch:
  sys_setrlimit: make sure ->rlim_max never grows.
- patches.suse/rlim-0005-core-split-sys_setrlimit.patch: core:
  split sys_setrlimit.
- patches.suse/rlim-0006-core-allow-setrlimit-to-non-current-tasks.patch:
  core: allow setrlimit to non-current tasks.
- patches.suse/rlim-0007-core-optimize-setrlimit-for-current-task.patch:
  core: optimize setrlimit for current task.
- patches.suse/rlim-0008-FS-proc-make-limits-writable.patch:
  FS: proc, make limits writable.
- patches.suse/rlim-0009-core-posix-cpu-timers-cleanup-rlimits-usage.patch:
  core: posix-cpu-timers, cleanup rlimits usage.
- patches.suse/rlim-0010-core-do-security-check-under-task_lock.patch:
  core: do security check under task_lock.
- patches.suse/rlim-0011-resource-add-helpers-for-fetching-rlimits.patch:
  resource: add helpers for fetching rlimits.
- patches.suse/rlim-0012-IA64-use-helpers-for-rlimits.patch:
  IA64: use helpers for rlimits.
- patches.suse/rlim-0013-PPC-use-helpers-for-rlimits.patch: PPC:
  use helpers for rlimits.
- patches.suse/rlim-0014-S390-use-helpers-for-rlimits.patch:
  S390: use helpers for rlimits.
- patches.suse/rlim-0015-SPARC-use-helpers-for-rlimits.patch:
  SPARC: use helpers for rlimits.
- patches.suse/rlim-0016-X86-use-helpers-for-rlimits.patch: X86:
  use helpers for rlimits.
- patches.suse/rlim-0017-FS-use-helpers-for-rlimits.patch: FS:
  use helpers for rlimits.
- patches.suse/rlim-0018-MM-use-helpers-for-rlimits.patch: MM:
  use helpers for rlimits.
- patches.suse/rlim-0019-core-use-helpers-for-rlimits.patch:
  core: use helpers for rlimits.
- patches.suse/rlim-0020-misc-use-helpers-for-rlimits.patch:
  misc: use helpers for rlimits.
- patches.suse/rlim-0021-core-rename-setrlimit-to-do_setrlimit.patch:
  core: rename setrlimit to do_setrlimit.
- patches.suse/rlim-0022-core-implement-getprlimit-and-setprlimit-syscalls.patch:
  core: implement getprlimit and setprlimit syscalls.
- patches.suse/rlim-0023-unistd-add-__NR_-get-set-prlimit-syscall-numbers.patch:
  unistd: add __NR_[get|set]prlimit syscall numbers.
- patches.suse/rlim-0024-COMPAT-add-get-put_compat_rlimit.patch:
  COMPAT: add get/put_compat_rlimit.
- patches.suse/rlim-0025-x86-add-ia32-compat-prlimit-syscalls.patch:
  x86: add ia32 compat prlimit syscalls.

-------------------------------------------------------------------
Fri Nov 20 14:11:56 CET 2009 - bphilips@suse.de

- patches.drivers/phy-broadcom-bug-fixes-for-sp1.patch:
  phy/broadcom: bug fixes for SP1 (FATE#307117, bnc#556234).
- patches.drivers/tg3-update-version-to-3.104.patch: tg3: Update
  version to 3.104 (bnc#556234, FATE#307117).

-------------------------------------------------------------------
Fri Nov 20 14:11:26 CET 2009 - bphilips@suse.de

- patches.drivers/phy-broadcom-bug-fixes-for-sp1.patch:
  phy/broadcom: bug fixes for SP1 (FATE#307117, bnc#556234).
- patches.drivers/tg3-update-version-to-3.104.patch: tg3: Update
  version to 3.104 (bnc#556234, FATE#307117).

-------------------------------------------------------------------
Fri Nov 20 13:58:29 CET 2009 - hare@suse.de

- patches.drivers/megaraid-04.12-update: megaraid: Update
  megaraid_sas to version 04.12 (FATE#307125).

-------------------------------------------------------------------
Fri Nov 20 13:41:37 CET 2009 - bphilips@suse.de

- patches.drivers/bnx2-entropy-source.patch: bnx2: entropy source
  (FATE#307517).
- patches.drivers/e1000-entropy-source.patch: Enable e1000 as
  entropy source (disabled by default) (FATE#307517).
- patches.drivers/e1000e-entropy-source.patch: Enable e1000e as
  entropy source (disabled by default) (FATE#307517).
- patches.drivers/igb-entropy-source.patch: Enable igb as entropy
  source (disabled by default) (FATE#307517).
- patches.drivers/ixgbe-entropy-source.patch: Enable ixgbe as
  entropy source (disabled by default) (FATE#307517).
- patches.drivers/tg3-entropy-source.patch: tg3: entropy source
  (FATE#307517).

-------------------------------------------------------------------
Fri Nov 20 13:16:20 CET 2009 - hare@suse.de

- patches.fixes/scsi-fix-bug-with-dma-maps-on-nested-scsi-objects:
  scsi_lib_dma: fix bug with dma maps on nested scsi objects
  (bnc#556595).
- patches.fixes/scsi-introduce-helper-function-for-blocking-eh:
  scsi_transport_fc: Introduce helper function for blocking
  scsi_eh (bnc#556595).
- patches.fixes/scsi-skip-nonscsi-device-for-dma: Delete.

-------------------------------------------------------------------
Fri Nov 20 12:32:48 CET 2009 - hare@suse.de

Whitespace cleanup for series2git:
- patches.arch/s390-message-catalog.diff: Refresh.
- patches.drivers/aacraid-24701-update: Refresh.
- patches.suse/crasher-26.diff: Refresh.
- patches.suse/kdb-common: Refresh.
- patches.suse/kdb-ia64: Refresh.
- patches.suse/kdb-x86: Refresh.
- patches.suse/ocfs2-allocation-resrvations.patch: Refresh.
- patches.suse/perfmon2.patch: Refresh.
- patches.suse/perfmon2_ioctl.patch: Refresh.
- patches.suse/stack-unwind: Refresh.

-------------------------------------------------------------------
Fri Nov 20 12:19:54 CET 2009 - bphilips@suse.de

- patches.drivers/igb-add-support-for-82576NS-SerDes-adapter.patch:
  igb: add support for 82576NS SerDes adapter (FATE#306856).

-------------------------------------------------------------------
Fri Nov 20 09:06:24 CET 2009 - jbeulich@novell.com

- patches.suse/dm-mpath-evaluate-request-result-and-sense:
  Fix for !CONFIG_SCSI (in -ec2).

-------------------------------------------------------------------
Fri Nov 20 05:55:12 CET 2009 - mfasheh@suse.com

- patches.suse/ocfs2-allocation-resrvations.patch: ocfs2:
  allocation reservations (bnc#501563 FATE#307247).

-------------------------------------------------------------------
Fri Nov 20 05:31:32 CET 2009 - jjolly@suse.de

- patches.suse/perfmon2.patch: Refresh.
- patches.arch/x86-self-ptrace.patch: Delete. (bnc#554585,LTC#57794)
- patches.suse/self-ptrace.patch: Delete. (bnc#554585,LTC#57794)

-------------------------------------------------------------------
Fri Nov 20 01:43:27 CET 2009 - jeffm@suse.com

- Update to 2.6.32-rc8.
  - Eliminated 1 patch.

-------------------------------------------------------------------
Fri Nov 20 01:30:46 CET 2009 - jeffm@suse.de

- patches.fixes/enclosure-fix-oops-while-iterating-enclosure_status-array:
  enclosure: fix oops while iterating enclosure_status array
  (bnc#540997).

-------------------------------------------------------------------
Thu Nov 19 20:04:16 CET 2009 - tonyj@suse.de

- Update config files.
- patches.suse/perfmon2.patch: perfmon2 (FATE#303968).
- patches.suse/perfmon2_ioctl.patch: switch to ioctl interface
  for perfmon2.
- patches.suse/perfmon2_noutrace.patch: remove UTRACE code
  from perfmon2.
- patches.xen/xen3-patch-2.6.28: Refresh.

-------------------------------------------------------------------
Thu Nov 19 19:58:15 CET 2009 - jjolly@suse.de

- Update config files.
- patches.arch/s390-message-catalog.diff: Kernel message
  catalog. (bnc#549193,LTC#57210,FATE#306999).
- rpm/kernel-binary.spec.in:

-------------------------------------------------------------------
Thu Nov 19 15:33:07 CET 2009 - jbohac@suse.cz

- patches.suse/add-queue_depth-ramp-up-code.patch: add queue_depth
  ramp up code (fate#306857, fate#306859, bnc#551175).
- patches.suse/fcoe-add-a-separate-scsi-transport-template-for-npiv-vports.patch:
  fcoe: add a separate scsi transport template for NPIV vports
  (fate#306857, fate#306859, bnc#551175).
- patches.suse/fcoe-add-check-to-fail-gracefully-in-bonding-mode.patch:
  fcoe: add check to fail gracefully in bonding mode (fate#306857,
  fate#306859, bnc#551175).
- patches.suse/fcoe-call-ndo_fcoe_enable-disable-to-turn-fcoe-feature-on-off-in-lld.patch:
  fcoe: Call ndo_fcoe_enable/disable to turn FCoE feature on/off
  in LLD (fate#306857, fate#306859, bnc#551175).
- patches.suse/fcoe-fix-checking-san-mac-address.patch: fcoe: Fix
  checking san mac address (fate#306857, fate#306859, bnc#551175).
- patches.suse/fcoe-fix-getting-san-mac-for-vlan-interface.patch:
  fcoe: Fix getting san mac for VLAN interface (fate#306857,
  fate#306859, bnc#551175).
- patches.suse/fcoe-fix-setting-lport-s-wwnn-wwpn-to-use-san-mac-address.patch:
  fcoe: Fix setting lport's WWNN/WWPN to use san mac address
  (fate#306857, fate#306859, bnc#551175).
- patches.suse/fcoe-fix-using-vlan-id-in-creating-lport-s-wwwn-wwpn.patch:
  fcoe: Fix using VLAN ID in creating lport's WWWN/WWPN
  (fate#306857, fate#306859, bnc#551175).
- patches.suse/fcoe-formatting-cleanups-and-commenting.patch:
  fcoe: Formatting cleanups and commenting (fate#306857,
  fate#306859, bnc#551175).
- patches.suse/fcoe-increase-fcoe_max_lun-to-0xffff-65535.patch:
  fcoe: Increase FCOE_MAX_LUN to 0xFFFF (65535) (fate#306857,
  fate#306859, bnc#551175).
- patches.suse/fcoe-initialize-return-value-in-fcoe_destroy.patch:
  fcoe: initialize return value in fcoe_destroy (fate#306857,
  fate#306859, bnc#551175).
- patches.suse/fcoe-libfc-fix-an-libfc-issue-with-queue-ramp-down-in-libfc.patch:
  fcoe, libfc: fix an libfc issue with queue ramp down in libfc
  (fate#306857, fate#306859, bnc#551175).
- patches.suse/fcoe-libfc-use-single-frame-allocation-api.patch:
  fcoe, libfc: use single frame allocation API (fate#306857,
  fate#306859, bnc#551175).
- patches.suse/fcoe-npiv-vport-create-destroy.patch: fcoe: NPIV
  vport create/destroy (fate#306857, fate#306859, bnc#551175).
- patches.suse/fcoe-remove-extra-function-decalrations.patch:
  fcoe: remove extra function decalrations (fate#306857,
  fate#306859, bnc#551175).
- patches.suse/fcoe-remove-redundant-checking-of-netdev-netdev_ops.patch:
  fcoe: remove redundant checking of netdev->netdev_ops
  (fate#306857, fate#306859, bnc#551175).
- patches.suse/fcoe-use-netif_f_fcoe_mtu-flag-to-set-up-max-frame-size-lport-mfs.patch:
  fcoe: Use NETIF_F_FCOE_MTU flag to set up max frame size
  (lport->mfs) (fate#306857, fate#306859, bnc#551175).
- patches.suse/fcoe-vport-symbolic-name-support.patch: fcoe: vport
  symbolic name support (fate#306857, fate#306859, bnc#551175).
- patches.suse/libfc-add-host-number-to-lport-link-up-down-messages.patch:
  libfc: add host number to lport link up/down
  messages. (fate#306857, fate#306859, bnc#551175).
- patches.suse/libfc-add-libfc-fc_libfc-ch-for-libfc-internal-routines.patch:
  libfc: Add libfc/fc_libfc.[ch] for libfc internal routines
  (fate#306857, fate#306859, bnc#551175).
- patches.suse/libfc-add-queue_depth-ramp-up.patch: libfc:
  add queue_depth ramp up (fate#306857, fate#306859, bnc#551175).
- patches.suse/libfc-add-routine-to-copy-data-from-a-buffer-to-a-sg-list.patch:
  libfc: Add routine to copy data from a buffer to a SG list
  (fate#306857, fate#306859, bnc#551175).
- patches.suse/libfc-add-set_fid-function-to-libfc-template.patch:
  libfc: add set_fid function to libfc template (fate#306857,
  fate#306859, bnc#551175).
- patches.suse/libfc-add-some-generic-npiv-support-routines-to-libfc.patch:
  libfc: add some generic NPIV support routines to libfc
  (fate#306857, fate#306859, bnc#551175).
- patches.suse/libfc-adds-can_queue-ramp-up.patch: libfc: adds
  can_queue ramp up (fate#306857, fate#306859, bnc#551175).
- patches.suse/libfc-adds-missing-exch-release-for-accepted-rrq.patch:
  libfc: adds missing exch release for accepted RRQ (fate#306857,
  fate#306859, bnc#551175).
- patches.suse/libfc-changes-to-libfc_host_alloc-to-consolidate-initialization-with-allocation.patch:
  libfc: changes to libfc_host_alloc to consolidate initialization
  with allocation (fate#306857, fate#306859, bnc#551175).
- patches.suse/libfc-combine-name-server-registration-request-functions.patch:
  libfc: combine name server registration request functions
  (fate#306857, fate#306859, bnc#551175).
- patches.suse/libfc-combine-name-server-registration-response-handlers.patch:
  libfc: combine name server registration response handlers
  (fate#306857, fate#306859, bnc#551175).
- patches.suse/libfc-convert-to-scsi_track_queue_full.patch:
  libfc: convert to scsi_track_queue_full (fate#306857,
  fate#306859, bnc#551175).
- patches.suse/libfc-do-not-use-did_no_connect-for-pkt-alloc-failures.patch:
  libfc: do not use DID_NO_CONNECT for pkt alloc
  failures. (fate#306857, fate#306859, bnc#551175).
- patches.suse/libfc-don-t-warn_on-in-lport_timeout-for-reset-state.patch:
  libfc: don't WARN_ON in lport_timeout for RESET state
  (fate#306857, fate#306859, bnc#551175).
- patches.suse/libfc-export-fc-headers.patch: libfc: Export FC
  headers (fate#306857, fate#306859, bnc#551175).
- patches.suse/libfc-fcoe-add-fc-passthrough-support.patch: libfc,
  fcoe: Add FC passthrough support (fate#306857, fate#306859,
  bnc#551175).
- patches.suse/libfc-fcoe-don-t-export_symbols-unnecessarily.patch:
  libfc, fcoe: Don't EXPORT_SYMBOLS unnecessarily (fate#306857,
  fate#306859, bnc#551175).
- patches.suse/libfc-fcoe-fixes-for-highmem-skb-linearize-panics.patch:
  libfc, fcoe: fixes for highmem skb linearize panics
  (fate#306857, fate#306859, bnc#551175).
- patches.suse/libfc-fcoe-increase-els-and-ct-timeouts.patch:
  libfc fcoe: increase ELS and CT timeouts (fate#306857,
  fate#306859, bnc#551175).
- patches.suse/libfc-fix-an-issue-of-pending-exch-es-after-i-f-destroyed-or-rmmod-fcoe.patch:
  libfc: fix an issue of pending exch/es after i/f destroyed or
  rmmod fcoe (fate#306857, fate#306859, bnc#551175).
- patches.suse/libfc-fix-ddp-in-fc_fcp-for-0-xid.patch: libfc: fix
  ddp in fc_fcp for 0 xid (fate#306857, fate#306859, bnc#551175).
- patches.suse/libfc-fix-fc_els_resp_type-to-correct-display-of-ct-responses.patch:
  libfc: fix fc_els_resp_type to correct display of CT responses
  (fate#306857, fate#306859, bnc#551175).
- patches.suse/libfc-fix-frags-in-frame-exceeding-skb_max_frags-in-fc_fcp_send_data.patch:
  libfc: Fix frags in frame exceeding SKB_MAX_FRAGS in
  fc_fcp_send_data (fate#306857, fate#306859, bnc#551175).
- patches.suse/libfc-fix-free-of-fc_rport_priv-with-timer-pending.patch:
  libfc: fix free of fc_rport_priv with timer pending
  (fate#306857, fate#306859, bnc#551175).
- patches.suse/libfc-fix-memory-corruption-caused-by-double-frees-and-bad-error-handling.patch:
  libfc: fix memory corruption caused by double frees and bad
  error handling (fate#306857, fate#306859, bnc#551175).
- patches.suse/libfc-fix-rnn_id-smashing-skb-payload.patch: libfc:
  fix RNN_ID smashing skb payload (fate#306857, fate#306859,
  bnc#551175).
- patches.suse/libfc-fix-symbolic-name-registrations-smashing-skb-data.patch:
  libfc: fix symbolic name registrations smashing skb data
  (fate#306857, fate#306859, bnc#551175).
- patches.suse/libfc-fix-typo-in-retry-check-on-received-prli.patch:
  libfc: fix typo in retry check on received PRLI (fate#306857,
  fate#306859, bnc#551175).
- patches.suse/libfc-fix-wrong-scsi-return-status-under-fc_data_undrun.patch:
  libfc: Fix wrong scsi return status under FC_DATA_UNDRUN
  (fate#306857, fate#306859, bnc#551175).
- patches.suse/libfc-formatting-cleanups-across-libfc.patch:
  libfc: Formatting cleanups across libfc (fate#306857,
  fate#306859, bnc#551175).
- patches.suse/libfc-libfcoe-fdisc-els-for-npiv.patch: libfc,
  libfcoe: FDISC ELS for NPIV (fate#306857, fate#306859,
  bnc#551175).
- patches.suse/libfc-lport-fix-minor-documentation-errors.patch:
  libfc: lport: fix minor documentation errors (fate#306857,
  fate#306859, bnc#551175).
- patches.suse/libfc-move-libfc_init-and-libfc_exit-to-fc_libfc-c.patch:
  libfc: Move libfc_init and libfc_exit to fc_libfc.c
  (fate#306857, fate#306859, bnc#551175).
- patches.suse/libfc-move-non-common-routines-and-prototypes-out-of-libfc-h.patch:
  libfc: Move non-common routines and prototypes out of libfc.h
  (fate#306857, fate#306859, bnc#551175).
- patches.suse/libfc-reduce-can_queue-for-all-fcp-frame-allocation-failures.patch:
  libfc: reduce can_queue for all FCP frame allocation failures
  (fate#306857, fate#306859, bnc#551175).
- patches.suse/libfc-register-fc4-features-with-the-fc-switch.patch:
  libfc: register FC4 features with the FC switch (fate#306857,
  fate#306859, bnc#551175).
- patches.suse/libfc-register-symbolic-node-name-rsnn_nn.patch:
  libfc: Register Symbolic Node Name (RSNN_NN) (fate#306857,
  fate#306859, bnc#551175).
- patches.suse/libfc-register-symbolic-port-name-rspn_id.patch:
  libfc: Register Symbolic Port Name (RSPN_ID) (fate#306857,
  fate#306859, bnc#551175).
- patches.suse/libfc-remove-fc_fcp_complete.patch: libfc: Remove
  fc_fcp_complete (fate#306857, fate#306859, bnc#551175).
- patches.suse/libfc-remove-unused-fc_lport-pointer-from-fc_fcp_pkt_abort.patch:
  libfc: Remove unused fc_lport pointer from fc_fcp_pkt_abort
  (fate#306857, fate#306859, bnc#551175).
- patches.suse/libfc-removes-initializing-fc_cpu_order-and-fc_cpu_mask-per-lport.patch:
  libfc: removes initializing fc_cpu_order and fc_cpu_mask per
  lport (fate#306857, fate#306859, bnc#551175).
- patches.suse/libfc-removes-unused-disc_work-and-ex_list.patch:
  libfc: removes unused disc_work and ex_list (fate#306857,
  fate#306859, bnc#551175).
- patches.suse/libfc-rnn_id-may-be-required-before-rsnn_nn-with-some-switches.patch:
  libfc: RNN_ID may be required before RSNN_NN with some switches
  (fate#306857, fate#306859, bnc#551175).
- patches.suse/libfc-rpn_id-is-obsolete-and-unnecessary.patch:
  libfc: RPN_ID is obsolete and unnecessary (fate#306857,
  fate#306859, bnc#551175).
- patches.suse/libfc-vport-link-handling-and-fc_vport-state-managment.patch:
  libfc: vport link handling and fc_vport state managment
  (fate#306857, fate#306859, bnc#551175).
- patches.suse/libfcoe-allow-fip-to-be-disabled-by-the-driver.patch:
  libfcoe: Allow FIP to be disabled by the driver (fate#306857,
  fate#306859, bnc#551175).
- patches.suse/libfcoe-do-not-pad-fip-keep-alive-to-full-frame-size.patch:
  libfcoe: Do not pad FIP keep-alive to full frame size
  (fate#306857, fate#306859, bnc#551175).
- patches.suse/libfcoe-don-t-send-els-in-fip-mode-if-no-fcf-selected.patch:
  libfcoe: don't send ELS in FIP mode if no FCF selected
  (fate#306857, fate#306859, bnc#551175).
- patches.suse/libfcoe-fcoe-libfcoe-npiv-support.patch:
  libfcoe, fcoe: libfcoe NPIV support (fate#306857, fate#306859,
  bnc#551175).
- patches.suse/libfcoe-fcoe-simplify-receive-flogi-response.patch:
  libfcoe: fcoe: simplify receive FLOGI response (fate#306857,
  fate#306859, bnc#551175).
- patches.suse/libfcoe-fip-allow-fip-receive-to-be-called-from-irq.patch:
  libfcoe: fip: allow FIP receive to be called from
  IRQ. (fate#306857, fate#306859, bnc#551175).
- patches.suse/libfcoe-fip-should-report-link-to-libfc-whether-selected-or-not.patch:
  libfcoe: FIP should report link to libfc whether selected or
  not (fate#306857, fate#306859, bnc#551175).
- patches.suse/libfcoe-fip-use-scsi-host-number-to-identify-debug-messages.patch:
  libfcoe: fip: use SCSI host number to identify debug
  messages. (fate#306857, fate#306859, bnc#551175).
- patches.suse/libfcoe-formatting-and-comment-cleanups.patch:
  libfcoe: formatting and comment cleanups (fate#306857,
  fate#306859, bnc#551175).
- patches.suse/modify-change_queue_depth-to-take-in-reason-why-it-is-being-called.patch:
  modify change_queue_depth to take in reason why it is being
  called (fate#306857, fate#306859, bnc#551175).
- patches.suse/scsi-error-have-scsi-ml-call-change_queue_depth-to-handle-queue_full.patch:
  scsi error: have scsi-ml call change_queue_depth to handle
  QUEUE_FULL (fate#306857, fate#306859, bnc#551175).

-------------------------------------------------------------------
Thu Nov 19 15:04:17 CET 2009 - hare@suse.de

- patches.suse/dm-mpath-accept-failed-paths: Fixup patch to apply.

-------------------------------------------------------------------
Thu Nov 19 14:43:31 CET 2009 - hare@suse.de

Port patches from SLES11:
- patches.fixes/scsi-dh-queuedata-accessors: Kernel bug triggered
  in multipath (bnc#486001).
- patches.suse/dm-mpath-accept-failed-paths: Refresh.
- patches.suse/dm-mpath-detach-existing-hardware-handler:
  multipath: detach existing hardware handler if none was
  specified.
- patches.suse/dm-mpath-requeue-for-stopped-queue: Delete.

-------------------------------------------------------------------
Thu Nov 19 13:34:34 CET 2009 - hare@suse.de

- patches.suse/dm-mpath-evaluate-request-result-and-sense:
  multipath: Evaluate request result and sense code
  (FATE#303695,bnc#433920,bnc#442001).

-------------------------------------------------------------------
Thu Nov 19 12:51:30 CET 2009 - mmarek@suse.cz

- rpm/kernel-binary.spec.in: Kill support for kernel-$flavor
  symbols, we need a unified kernel-source for all flavors.

-------------------------------------------------------------------
Thu Nov 19 12:30:28 CET 2009 - hare@suse.de

- patches.fixes/bnx2i-use-common-iscsi-suspend-queue: bnx2i:
  use common iscsi suspend queue (FATE#307215).
- patches.fixes/iscsi-class-modify-handling-of-replacement-time:
  iscsi class: modify handling of replacement timeout
  (FATE#307215).
- patches.fixes/iser-set-tgt-and-lu-reset-timeout: iser: set
  tgt and lu reset timeout (FATE#307215).
- patches.fixes/libiscsi-add-warm-target-reset-tmf-support:
  libiscsi: add warm target reset tmf support (FATE#307215).
- patches.fixes/libiscsi-check-tmf-state-before-sending-pdu:
  libiscsi: Check TMF state before sending PDU (FATE#307215).
- patches.fixes/libiscsi-fix-login-text-checks-in-pdu-inject:
  libiscsi: fix login/text checks in pdu injection code
  (FATE#307215).
- patches.fixes/scsi-add-scsi-target-reset-support-to-ioctl:
  add scsi target reset support to scsi ioctl.
- patches.fixes/scsi-devinfo-update-hitachi-entries: scsi_devinfo:
  update Hitachi entries (v2).
- patches.fixes/scsi-fc-class-failfast-bsg-requests: [SCSI]
  fc class: fail fast bsg requests.
- patches.drivers/cxgb3i: Delete.
- patches.drivers/cxgb3i-fixed-offload-array-size: Delete.
- patches.fixes/disable-lro-per-default: Delete.

-------------------------------------------------------------------
Thu Nov 19 11:54:22 CET 2009 - hare@suse.de

- patches.fixes/scsi_dh-always-attach-sysfs: scsi_dh: create
  sysfs file, dh_state for all SCSI disk devices.
- patches.fixes/scsi_dh-change-activate-interface: scsi_dh: Change
  the scsidh_activate interface to be asynchronous (bnc#556144).
- patches.fixes/scsi_dh-make-alua-handler-asynchronous: scsi_dh:
  Make alua hardware handler's activate() async (bnc#556144).
- patches.fixes/scsi_dh-make-hp_sw-handler-asynchronous: scsi_dh:
  Make hp hardware handler's activate() async (bnc#556144).
- patches.fixes/scsi_dh-make-rdac-handler-asynchronous: scsi_dh:
  Make rdac hardware handler's activate() async (bnc#556144).

-------------------------------------------------------------------
Thu Nov 19 10:04:14 CET 2009 - hare@suse.de

- patches.drivers/qla4xxx-5.01.00-k8_sles11-03-update: Delete.
- patches.drivers/qla4xxx-sles11-update: Delete.

-------------------------------------------------------------------
Thu Nov 19 09:30:52 CET 2009 - hare@suse.de

- Update config files.
- patches.drivers/hpsa: hpsa: New driver SCSI driver for HP
  Smart Array (FATE#307153,bnc#555855).
- supported.conf: Mark hpsa as supported.

-------------------------------------------------------------------
Thu Nov 19 08:44:57 CET 2009 - jjolly@suse.de

- patches.arch/s390-01-qeth-isolation.patch: qeth: Exploit QDIO
  Data Connection Isolation (bnc#555199,LTC#57826,FATE#307015).
- patches.arch/s390-02-01-cex3-init-msg.patch:
  zcrypt: initialize ap_messages for cex3 exploitation
  (bnc#555200,LTC#57825,FATE#307112).
- patches.arch/s390-02-02-cex3-special-command.patch:
  zcrypt: special command support for cex3 exploitation
  (bnc#555200,LTC#57825,FATE#307112).
- patches.arch/s390-02-03-cex3-device.patch: zcrypt: add support
  for cex3 device types (bnc#555200,LTC#57825,FATE#307112).
- patches.arch/s390-02-04-cex3-use-def.patch: zcrypt: use
  definitions for cex3 (bnc#555200,LTC#57825,FATE#307112).
- patches.arch/s390-02-05-zcrypt-speed-cex2c.patch:
  zcrypt: adjust speed rating between cex2 and pcixcc
  (bnc#555200,LTC#57825,FATE#307112).
- patches.arch/s390-02-06-zcrypt-speed-cex3.patch:
  zcrypt: adjust speed rating of cex3 adapters
  (bnc#555200,LTC#57825,FATE#307112).
- patches.arch/s390-sles11sp1-01-qeth-isolation.patch: Delete.

-------------------------------------------------------------------
Thu Nov 19 08:17:57 CET 2009 - jjolly@suse.de

- patches.arch/s390-sles11sp1-01-qeth-isolation.patch:
  qeth: Exploit QDIO Data Connection Isolation
  (bnc#555199,LTC#57826,FATE#307015).

-------------------------------------------------------------------
Wed Nov 18 21:58:51 CET 2009 - jeffm@suse.com

- scripts/sequence-patch.sh: Add automatic generation of supported
  modules list.

-------------------------------------------------------------------
Wed Nov 18 21:53:18 CET 2009 - jeffm@suse.com

- Update config files: Enable CONFIG_ACPI_CUSTOM_OVERRIDE_INITRAMFS

-------------------------------------------------------------------
Wed Nov 18 20:56:52 CET 2009 - jeffm@suse.com

- patches.suse/acpi-generic-initramfs-table-override-support:
  ACPI: generic initramfs table override support (bnc#533555).
- patches.suse/init-move-populate_rootfs-back-to-start_kernel:
  init: move populate_rootfs back to start_kernel (bnc#533555).

-------------------------------------------------------------------
Wed Nov 18 18:07:48 CET 2009 - jkosina@suse.de

- patches.arch/x86-crypto-pclmulqdq-accelerated-implementation.patch:
  incorporate "crypto: ghash-intel - Hard-code pshufb" fix

-------------------------------------------------------------------
Wed Nov 18 17:12:10 CET 2009 - jeffm@suse.com

- patches.suse/hung_task_timeout-configurable-default:
  hung_task_timeout: configurable default (bnc#552820).
  - Default to runtime-disabled on all flavors except debug.

-------------------------------------------------------------------
Wed Nov 18 16:48:59 CET 2009 - agraf@suse.de

- patches.fixes/kvm-ioapic.patch: Ignore apic polarity
  (bnc#556564).
- patches.fixes/kvm-macos.patch: Implement some missing intercepts
  so osx doesn't blow up (bnc#556564).

-------------------------------------------------------------------
Wed Nov 18 15:52:02 CET 2009 - hare@suse.de

- supported.conf: mark missing 10Gb drivers as supported
  (bnc#555793)

-------------------------------------------------------------------
Wed Nov 18 15:39:48 CET 2009 - hare@suse.de

- patches.drivers/aacraid-24701-update: Problems with aacraid
  (bnc#524242,FATE#307437).

-------------------------------------------------------------------
Wed Nov 18 15:19:32 CET 2009 - hare@suse.de

Cleanup patches for series2git:
- patches.apparmor/apparmor.diff: Refresh.
- patches.suse/Cleanup-and-make-boot-splash-work-with-KMS.patch:
  Refresh.
- patches.suse/bootsplash: Refresh.
- patches.suse/nfs4acl-ext3.diff: Refresh.
- patches.suse/silent-stack-overflow-2.patch: Refresh.
- patches.suse/suse-ppc32-mol.patch: Refresh.
- patches.suse/xfs-dmapi-src: Refresh.

-------------------------------------------------------------------
Wed Nov 18 15:16:59 CET 2009 - agraf@suse.de

- Update config files to enable pv-ops for KVM clock. (bnc#556135)

-------------------------------------------------------------------
Wed Nov 18 14:52:16 CET 2009 - tiwai@suse.de

- patches.drivers/alsa-sp1-hda-01-select-ibexpeak-handler: ALSA:
  hda - select IbexPeak handler for Calpella (FATE#306783).
- patches.drivers/alsa-sp1-hda-02-vectorize-get_empty_pcm_device:
  ALSA: hda - vectorize get_empty_pcm_device() (FATE#306783).
- patches.drivers/alsa-sp1-hda-03-allow-up-to-4-HDMI: ALSA:
  hda - allow up to 4 HDMI devices (FATE#306783).
- patches.drivers/alsa-sp1-hda-04-convert-intelhdmi-global-references:
  ALSA: hda - convert intelhdmi global references to local
  parameters (FATE#306783).
- patches.drivers/alsa-sp1-hda-05-remove-intelhdmi-dependency-on-multiout:
  ALSA: hda - remove intelhdmi dependency on multiout
  (FATE#306783).
- patches.drivers/alsa-sp1-hda-06-use-pcm-prepare-callbacks-for-intelhdmi:
  ALSA: hda - use pcm prepare/cleanup callbacks for intelhdmi
  (FATE#306783).
- patches.drivers/alsa-sp1-hda-07-reorder-intelhemi-prepare-callbacks:
  ALSA: hda - reorder intelhdmi prepare/cleanup callbacks
  (FATE#306783).
- patches.drivers/alsa-sp1-hda-08-vectorize-intelhdmi: ALSA:
  hda - vectorize intelhdmi (FATE#306783).
- patches.drivers/alsa-sp1-hda-09-get-intelhtemi-max-channels:
  ALSA: hda - get intelhdmi max channels from widget caps
  (FATE#306783).
- patches.drivers/alsa-sp1-hda-10-auto-parse-intelhdmi-cvt-pin:
  ALSA: hda - auto parse intelhdmi cvt/pin configurations
  (FATE#306783).
- patches.drivers/alsa-sp1-hda-11-remove-static-intelhdmi-config:
  ALSA: hda - remove static intelhdmi configurations
  (FATE#306783).
- patches.drivers/alsa-sp1-hda-12-reset-pins-idt-codec-free:
  ALSA: hda - Reset pins of IDT/STAC codecs at free (bnc#544779).
- patches.drivers/alsa-sp1-hda-13-add-reboot-notifier: ALSA:
  hda - Add reboot notifier to each codec (bnc#544779).
- patches.drivers/alsa-sp1-hda-14-add-missing-export: ALSA: hda -
  Add missing export for snd_hda_bus_reboot_notify (bnc#544779).
- patches.drivers/alsa-sp1-hda-15-fix-build-warning: ALSA: hda -
  Add a proper ifdef to a debug code (FATE#306783).
- patches.drivers/alsa-sp1-hda-16-stac-dual-headphones-fix:
  ALSA: hda - Fix detection of dual headphones (bnc#556532).

-------------------------------------------------------------------
Wed Nov 18 14:35:44 CET 2009 - jkosina@suse.de

- patches.arch/x86-crypto-pclmulqdq-accelerated-implementation.patch:
  crypto: ghash - Add PCLMULQDQ accelerated implementation
  (FATE#306883, bnc#554578).
- Update config files: set CRYPTO_GHASH_CLMUL_NI_INTEL=m
- patches.xen/xen3-patch-2.6.28: Refresh to apply cleanly

-------------------------------------------------------------------
Wed Nov 18 14:32:52 CET 2009 - agraf@suse.de

- patches.arch/kvm-only-export-selected-pv-ops-feature-structs:
  Only export selected pv-ops feature structs (bnc#556135).
- patches.arch/kvm-replace-kvm-io-delay-pv-ops-with-linux-magic:
  Replace kvm io delay pv-ops with linux magic (bnc#556135).
- patches.arch/kvm-split-paravirt-ops-by-functionality: Split
  paravirt ops by functionality (bnc#556135).
- patches.arch/kvm-split-the-KVM-pv-ops-support-by-feature:
  Split the KVM pv-ops support by feature (bnc#556135).
- patches.xen/xen3-patch-2.6.23: Refresh.
- patches.xen/xen3-patch-2.6.31: Refresh.

-------------------------------------------------------------------
Wed Nov 18 14:07:01 CET 2009 - teheo@suse.de

- patches.suse/kbuild-icecream-workaround: Delete.

-------------------------------------------------------------------
Wed Nov 18 13:37:41 CET 2009 - trenn@suse.de

- Update config files.
  Also enable CONFIG_DMAR (fate#306796) for vanilla flavors

-------------------------------------------------------------------
Wed Nov 18 12:58:34 CET 2009 - trenn@suse.de

- Update config files.
  Do the same for i386

-------------------------------------------------------------------
Wed Nov 18 10:14:35 CET 2009 - trenn@suse.de

- Update config files.
  Enabling CONFIG_DMAR (fate#306796), introduces these changes:
    +CONFIG_HAVE_INTEL_TXT=y
    -# CONFIG_DMAR is not set
    +CONFIG_DMAR=y
    +# CONFIG_DMAR_DEFAULT_ON is not set
    +CONFIG_DMAR_FLOPPY_WA=y
    +# CONFIG_INTEL_TXT is not set
  Done for x86_64 for now only.

-------------------------------------------------------------------
Mon Nov 16 23:44:12 CET 2009 - jkosina@suse.de

- patches.fixes/hid-fixup-ncr-quirk.patch: HID: fixup quirk for
  NCR devices (bnc#548807).

-------------------------------------------------------------------
Fri Nov 13 21:16:04 CET 2009 - mmarek@suse.cz

- rpm/*.spec.in, rpm/kernel-module-subpackage: add
  Provides: multiversion(kernel) to binary kernel packages,
  kernel-source, kernel-syms and all KMPs so that zypp can be
  configured to keep multiple versions of these packages
  (fate#305311).

-------------------------------------------------------------------
Fri Nov 13 10:53:28 CET 2009 - npiggin@suse.de

- Disable LGUEST on x86 32. It doesn't build properly without PARAVIRT.

-------------------------------------------------------------------
Wed Nov 11 14:45:36 CET 2009 - jack@suse.cz

- patches.fixes/zisofs-large-pagesize-read.patch: zisofs:
  Implement reading of compressed files when PAGE_CACHE_SIZE >
  compress block size (bnc#540349).

-------------------------------------------------------------------
Wed Nov 11 11:18:01 CET 2009 - npiggin@suse.de

- Update config files.

-------------------------------------------------------------------
Wed Nov 11 10:55:56 CET 2009 - npiggin@suse.de

- Disable PARAVIRT_GUEST on x86 32 and 64.

-------------------------------------------------------------------
Tue Nov 10 06:51:46 CET 2009 - teheo@suse.de

- patches.drivers/libata-ahci-aspire-3810t-noncq: ahci: disable
  NCQ on Aspire 3810t (bnc#522790).

-------------------------------------------------------------------
Tue Nov 10 06:50:57 CET 2009 - npiggin@suse.de

- Update config files.

-------------------------------------------------------------------
Tue Nov 10 06:23:17 CET 2009 - npiggin@suse.de

- Update config files. Disable CONFIG_CC_STACKPROTECTOR on all
  x86 kernels except debug. Overhead is prohibitive.

-------------------------------------------------------------------
Mon Nov  9 14:02:14 CET 2009 - npiggin@suse.de

- patches.suse/files-slab-rcu.patch: SLAB_DESTROY_BY_RCU for
  file slab.

-------------------------------------------------------------------
Mon Nov  9 11:22:46 CET 2009 - npiggin@suse.de

- Update config files. Vanilla doesn't have unwinder, trace selects
  options which select frame pointers.

-------------------------------------------------------------------
Mon Nov  9 10:29:49 CET 2009 - npiggin@suse.de

- Disable FRAME_POINTER on i386 and x86-64, all kernels. Unwind info
  should provide all this functionality.

-------------------------------------------------------------------
Mon Nov  9 04:00:28 CET 2009 - nfbrown@suse.de

- patches.fixes/nfs-honour-server-preferred-io-size: NFS: Honour
  server-preferred io sizes (bnc#550648).

-------------------------------------------------------------------
Mon Nov  9 01:03:10 CET 2009 - nfbrown@suse.de

- patches.fixes/nfs-slot-table-alloc: Don't fail allocations
  for the slot table when mounting an NFS filesystem (bnc#519820).

-------------------------------------------------------------------
Fri Nov  6 22:46:26 CET 2009 - trenn@suse.de

- patches.arch/x86_amd_fix_erratum_63.patch: x86/amd-iommu:
  Workaround for erratum 63 (bnc#548274).

-------------------------------------------------------------------
Fri Nov  6 16:18:21 CET 2009 - jeffm@suse.de

- Disabled PARAVIRT_GUEST on ia64/trace and ia64/vanilla.

-------------------------------------------------------------------
Fri Nov  6 15:12:19 CET 2009 - trenn@suse.de

- patches.suse/kdb_x86_fix_hang.patch: X86 KDB: Reduce timeout
  for blinking LEDs (bnc#528811).

-------------------------------------------------------------------
Fri Nov  6 13:33:27 CET 2009 - mmarek@suse.cz

- rpm/kernel-binary.spec.in: fix last change.

-------------------------------------------------------------------
Fri Nov  6 12:47:52 CET 2009 - jbeulich@novell.com

- Update Xen patches to 2.6.32-rc6 and c/s 941.
- Update Xen config files.
- supported.conf: Add domctl.

-------------------------------------------------------------------
Fri Nov  6 09:50:40 CET 2009 - mmarek@suse.cz

- rpm/kernel-binary.spec.in: add the /lib/modules/.../{source,devel}
  symlinks to the -devel package (bnc#548728).

-------------------------------------------------------------------
Fri Nov  6 09:40:45 CET 2009 - mmarek@suse.cz

- rpm/kernel-binary.spec.in: obsolete kvm-kmp.

-------------------------------------------------------------------
Thu Nov  5 19:14:03 CET 2009 - jeffm@suse.com

- Update to 2.6.32-rc6.
  - 2 patches eliminated
  - NR_CPUS=4096 on ia64/vanilla again

-------------------------------------------------------------------
Thu Nov  5 18:53:24 CET 2009 - jeffm@suse.com

- Performance: Disabled CONFIG_PARAVIRT on all flavors.

-------------------------------------------------------------------
Thu Nov  5 16:35:57 CET 2009 - mmarek@suse.cz

- Delete unused 2.6.31.y patches.

-------------------------------------------------------------------
Thu Nov  5 15:59:58 CET 2009 - mmarek@suse.cz

- supported.conf: add libfcoe and fix typo.

-------------------------------------------------------------------
Thu Nov  5 12:54:06 CET 2009 - mmarek@suse.cz

- supported.conf: update so that supported modules don't require
  unsupported ones by adding following modules: async_pq
  async_raid6_recov ath blkback_pagemap crypto_hash drm_kms_helper
  fddi fscache lib80211 libfcoe libipw libiscsi_tcp llc md_mod mdio
  mfd_core nf_defrag_ipv4 p8022 psnap raid6_pq tr ttm ucb1400_core
  v4l2_compat_ioctl32.

-------------------------------------------------------------------
Thu Nov  5 12:19:27 CET 2009 - mmarek@suse.cz

- config.conf: remove kernel-ps3-devel (does not exist) and
  kernel-debug-devel (not needed most of the time) from
  kernel-syms.

-------------------------------------------------------------------
Thu Nov  5 10:56:15 CET 2009 - hare@suse.de

- Update config files: Set CONFIG_HZ to 100 for zSeries
  (bnc#552564).

-------------------------------------------------------------------
Thu Nov  5 10:52:13 CET 2009 - hare@suse.de

- Update config files: Increase MAX_RAW_DEVS to 4096 on
  zSeries (bnc#552565).

-------------------------------------------------------------------
Wed Nov  4 23:02:07 CET 2009 - mmarek@suse.cz

- rpm/kernel-binary.spec.in: delete stray text.

-------------------------------------------------------------------
Tue Nov  3 15:40:19 CET 2009 - mmarek@suse.cz

- config.conf: remove the ec2 flavor from kernel-syms, most KMPs
  don't make any sense on ec2
  (http://lists.opensuse.org/opensuse-kernel/2009-11/msg00001.html).

-------------------------------------------------------------------
Mon Nov  2 16:09:13 CET 2009 - mmarek@suse.cz

- rpm/kernel-binary.spec.in: obsolete also brocade-bfa-kmp.

-------------------------------------------------------------------
Mon Nov  2 16:04:13 CET 2009 - mmarek@suse.cz

- rpm/kernel-source.spec.in: add split-modules to the src.rpm.

-------------------------------------------------------------------
Mon Nov  2 13:18:55 CET 2009 - mmarek@suse.cz

- rpm/kernel-binary.spec.in: obsolete enic-kmp and fnic-kmp.

-------------------------------------------------------------------
Mon Nov  2 12:49:08 CET 2009 - mmarek@suse.cz

- rpm/kernel-binary.spec.in: obsolete kmps by their full name, not
  just the foo-kmp virtual dependency (bnc#472410).

-------------------------------------------------------------------
Thu Oct 29 06:29:38 CET 2009 - tonyj@suse.de

- Update ppc/ps3 config for CONFIG_UTRACE

-------------------------------------------------------------------
Thu Oct 29 01:37:02 CET 2009 - tonyj@suse.de

- patches.trace/utrace-core: Update for SP1 (FATE# 304321)

-------------------------------------------------------------------
Wed Oct 28 22:51:38 CET 2009 - nfbrown@suse.de

- patches.fixes/nfsd-acl.patch: nfsd: Fix sort_pacl in
  fs/nfsd/nf4acl.c to actually sort groups (bnc#549748).

-------------------------------------------------------------------
Wed Oct 28 14:51:28 CET 2009 - jdelvare@suse.de

- Update config files:
	CONFIG_NTFS_FS=n
  We handle NTFS through FUSE these days.

-------------------------------------------------------------------
Tue Oct 27 17:15:40 CET 2009 - jbohac@suse.cz

- Update config files:
	CONFIG_NETLABEL=y
	CONFIG_SECURITY_NETWORK_XFRM=y
	(fate#307284)

-------------------------------------------------------------------
Tue Oct 27 16:45:20 CET 2009 - jkosina@suse.de

- patches.fixes/sched-move-rq_weight-data-array-out-of-percpu:
  fix compilation failure for configs with CONFIG_SMP=n and
  CONFIG_FAR_GROUP_SCHED=y

-------------------------------------------------------------------
Tue Oct 27 15:08:26 CET 2009 - jbeulich@novell.com

- Update config files (MINIX_FS=m globally, NTFS_FS off for -ec2).
- supported.conf: Add fs/minix.

-------------------------------------------------------------------
Tue Oct 27 14:35:26 CET 2009 - jkosina@suse.de

- patches.fixes/percpu-allow-pcpu_alloc-to-be-called-with-IRQs-off:
  percpu: allow pcpu_alloc() to be called with IRQs off
  (bnc#548119).
- patches.fixes/sched-move-rq_weight-data-array-out-of-percpu:
  Update to newer version which is going to be merged upstream.

-------------------------------------------------------------------
Fri Oct 23 18:17:21 CEST 2009 - jeffm@suse.com

- Update to 2.6.32-rc5-git3.

-------------------------------------------------------------------
Fri Oct 23 15:11:53 CEST 2009 - mmarek@suse.cz

- Update config files: set NR_CPUS back to 2048 for ia64/vanilla
  until there is a fix in mainline.

-------------------------------------------------------------------
Fri Oct 23 15:11:09 CEST 2009 - mmarek@suse.cz

- patches.fixes/sched-move-rq_weight-data-array-out-of-percpu:
  fix for !CONFIG_SMP.

-------------------------------------------------------------------
Fri Oct 23 12:53:53 CEST 2009 - mmarek@suse.cz

- patches.suse/Cleanup-and-make-boot-splash-work-with-KMS.patch:
  Cleanup and make boot splash work with KMS (bnc#544645).

-------------------------------------------------------------------
Thu Oct 22 18:38:47 CEST 2009 - jeffm@suse.com

- Re-enabled NR_CPUS=4096 on ia64.
- patches.fixes/sched-move-rq_weight-data-array-out-of-percpu:
  sched: move rq_weight data array out of .percpu (bnc#548119).

-------------------------------------------------------------------
Tue Oct 20 15:27:25 CEST 2009 - jbeulich@novell.com

- Update x86-64 Xen config file (NR_CPUS=512).
- Refresh a few Xen patches.
- rpm/kernel-binary.spec.in: Handle -ec2 flavor.
- rpm/package-descriptions: Describe -ec2 flavor.
- rpm/post.sh: Handle -ec2 flavor.

-------------------------------------------------------------------
Tue Oct 20 14:47:55 CEST 2009 - jbeulich@novell.com

- patches.fixes/use-totalram_pages: Delete.

-------------------------------------------------------------------
Tue Oct 20 14:45:22 CEST 2009 - jbeulich@novell.com

- config.conf: Add -ec2 configs (fate#305273)
- Add ec2 config files.
- patches.xen/xen-unpriv-build: No need to build certain bits
  when building non-privileged kernel.
- supported.conf: Add fs/nls/nls_base.

-------------------------------------------------------------------
Mon Oct 19 15:24:25 CEST 2009 - jeffm@suse.com

- Temporarily reduce NR_CPUS to 2048 on ia64 to avoid build
  failures (bnc#548119)

-------------------------------------------------------------------
Mon Oct 19 15:21:26 CEST 2009 - mmarek@suse.cz

- rpm/kernel-binary.spec.in: [s390x] ignore errors from
  dwarfextract for now.

-------------------------------------------------------------------
Fri Oct 16 19:18:25 CEST 2009 - jeffm@suse.com

- Update config files.

-------------------------------------------------------------------
Fri Oct 16 17:01:11 CEST 2009 - jeffm@suse.com

- Update to 2.6.32-rc5.

-------------------------------------------------------------------
Fri Oct 16 16:45:53 CEST 2009 - mmarek@suse.de

- patches.rpmify/ia64-sn-fix-percpu-warnings: ia64/sn: fix
  percpu warnings.

-------------------------------------------------------------------
Fri Oct 16 15:51:56 CEST 2009 - mmarek@suse.de

- Update config files: disable MTD_GPIO_ADDR, VME_CA91CX42 and
  VME_TSI148 on ia64 to fix build.

-------------------------------------------------------------------
Fri Oct 16 14:19:01 CEST 2009 - jbeulich@novell.com

- patches.xen/xen3-patch-2.6.32-rc4: Fix AGP for PowerPC.

-------------------------------------------------------------------
Fri Oct 16 12:08:06 CEST 2009 - jbeulich@novell.com

- Update Xen patches to 2.6.32-rc4 and c/s 938.
- config.conf: Re-enable Xen.
- Update x86 config files.

-------------------------------------------------------------------
Tue Oct 13 02:29:26 CEST 2009 - jeffm@suse.com

- patches.rpmify/staging-missing-sched.h: Added missing sites.

-------------------------------------------------------------------
Mon Oct 12 23:08:39 CEST 2009 - jeffm@suse.com

- patches.rpmify/staging-missing-sched.h: staging: Complete
  sched.h removal from interrupt.h.

-------------------------------------------------------------------
Mon Oct 12 21:05:07 CEST 2009 - jeffm@suse.de

- patches.apparmor/ptrace_may_access-fix: apparmor:
  ptrace_may_access -> ptrace_access_check.

-------------------------------------------------------------------
Mon Oct 12 20:07:54 CEST 2009 - jeffm@suse.de

- Update config files.

-------------------------------------------------------------------
Mon Oct 12 19:54:16 CEST 2009 - jeffm@suse.de

- Updated to 2.6.32-rc4.
  - Eliminated 4 patches.
  - Refreshed context.

-------------------------------------------------------------------
Mon Oct 12 16:23:59 CEST 2009 - jeffm@suse.de

- patches.apparmor/apparmor.diff: Refresh and enable.

-------------------------------------------------------------------
Fri Oct  9 20:00:01 CEST 2009 - jeffm@suse.de

- Cleanup unused patches:
  - patches.fixes/iwl3945-fix-rfkill.patch: Delete.
  - patches.fixes/iwlagn-fix-rfkill.patch: Delete.
  - patches.suse/kdb-serial-8250: Delete.
  - patches.suse/kdb-sysctl-context: Delete.

-------------------------------------------------------------------
Fri Oct  9 16:57:28 CEST 2009 - jeffm@suse.de

- patches.fixes/scsi-add-tgps-setting: Refresh and re-enable.

-------------------------------------------------------------------
Fri Oct  9 16:42:54 CEST 2009 - jeffm@suse.de

- patches.arch/x86_64-hpet-64bit-timer.patch: Refresh and re-enable.

-------------------------------------------------------------------
Fri Oct  9 16:42:40 CEST 2009 - jeffm@suse.de

- patches.suse/kbuild-icecream-workaround: Refresh and re-enable.

-------------------------------------------------------------------
Fri Oct  9 16:12:22 CEST 2009 - jeffm@suse.de

- patches.rpmify/spin_is_contended-fix: Delete.

-------------------------------------------------------------------
Fri Oct  9 16:11:55 CEST 2009 - jeffm@suse.de

- patches.arch/mm-avoid-bad-page-on-lru: Refresh and re-enable.

-------------------------------------------------------------------
Fri Oct  9 15:08:54 CEST 2009 - jeffm@suse.de

- Update vanilla config files.

-------------------------------------------------------------------
Fri Oct  9 14:52:31 CEST 2009 - jeffm@suse.de

- Update to 2.6.32-rc3.

-------------------------------------------------------------------
Fri Oct  9 00:35:47 CEST 2009 - jeffm@suse.de

- patches.rpmify/tsi148-dependency: vme/tsi148: Depend on VIRT_TO_BUS

-------------------------------------------------------------------
Thu Oct  8 23:37:34 CEST 2009 - jeffm@suse.de

- patches.suse/kdb-x86-build-fixes: kdb: Use $srctree not $TOPDIR
  in Makefile.

-------------------------------------------------------------------
Thu Oct  8 23:36:50 CEST 2009 - jeffm@suse.de

- patches.rpmify/winbond-prepare_multicast: winbond: implement
  prepare_multicast and fix API usage.
- patches.rpmify/winbond_beacon_timers: winbond: use
  bss_conf->beacon_int instead of conf->beacon_int.
- patches.rpmify/winbond-build-fixes: Delete.

-------------------------------------------------------------------
Thu Oct  8 22:49:42 CEST 2009 - jeffm@suse.de

- patches.rpmify/rtl8192e-build-fixes: rtl8192e: Add #include
  <linux/vmalloc.h>.

-------------------------------------------------------------------
Thu Oct  8 22:44:26 CEST 2009 - jeffm@suse.de

- patches.suse/kdb-build-fixes: kdb: Build fixes.

-------------------------------------------------------------------
Thu Oct  8 22:32:46 CEST 2009 - jeffm@suse.de

- patches.rpmify/iio-s390-build-fix: iio: Don't build on s390.

-------------------------------------------------------------------
Thu Oct  8 21:54:40 CEST 2009 - jeffm@suse.de

- patches.rpmify/winbond-build-fixes: winbond: API fix.

-------------------------------------------------------------------
Thu Oct  8 21:53:59 CEST 2009 - jeffm@suse.de

- Update vanilla config files.

-------------------------------------------------------------------
Thu Oct  8 21:48:43 CEST 2009 - jeffm@suse.de

- Update config files.

-------------------------------------------------------------------
Thu Oct  8 20:07:07 CEST 2009 - jeffm@suse.de

- Updated to 2.6.32-rc1 (AKA 2.6.32-rc2).
  - Eliminated 28 patches.
  - 14 patches need further review.
  - Xen and AppArmor are currently disabled.
  - USB support in KDB is disabled.

-------------------------------------------------------------------
Thu Oct  8 00:27:18 CEST 2009 - gregkh@suse.de

- patches.kernel.org/patch-2.6.31.2-3: Linux 2.6.31.3.
  - major tty bugfix

-------------------------------------------------------------------
Wed Oct  7 15:20:25 CEST 2009 - tiwai@suse.de

- patches.drivers/alsa-hda-alc268-automic-fix: ALSA: hda -
  Fix yet another auto-mic bug in ALC268 (bnc#544899).

-------------------------------------------------------------------
Wed Oct  7 13:15:17 CEST 2009 - knikanth@suse.de

- patches.suse/block-seperate-rw-inflight-stats: Fix the regression,
  "iostat reports wrong service time and utilization", introduced
  by this patch  (bnc#544926).

-------------------------------------------------------------------
Tue Oct  6 21:31:00 CEST 2009 - gregkh@suse.de

- patches.suse/x86-mark_rodata_rw.patch: Delete.
- patches.xen/xen3-x86-mark_rodata_rw.patch: Delete.
  - both of these were not being used anyway.

-------------------------------------------------------------------
Tue Oct  6 17:30:29 CEST 2009 - jbeulich@novell.com

- Update Xen patches to 2.6.31.2.

-------------------------------------------------------------------
Tue Oct  6 08:52:08 CEST 2009 - tiwai@suse.de

- patches.drivers/alsa-hda-alc660vd-asus-a7k-fix: ALSA: hda -
  Add a workaround for ASUS A7K (bnc#494309).

-------------------------------------------------------------------
Mon Oct  5 19:45:27 CEST 2009 - gregkh@suse.de

- refresh patch fuzz due to 2.6.31.2 import.

-------------------------------------------------------------------
Mon Oct  5 19:43:13 CEST 2009 - gregkh@suse.de

- Update to Linux 2.6.31.2:
  - bugfixes, lots of them.
  - security fixes

-------------------------------------------------------------------
Mon Oct  5 08:40:56 CEST 2009 - tiwai@suse.de

- patches.drivers/alsa-hda-alc861-toshiba-fix: ALSA: hda -
  Fix invalid initializations for ALC861 auto mode (bnc#544161).

-------------------------------------------------------------------
Fri Oct  2 17:06:53 CEST 2009 - gregkh@suse.de

- Update config files.
- patches.drivers/add-via-chrome9-drm-support.patch: Delete.
  The code never got upstream and looks incorrect.

-------------------------------------------------------------------
Fri Oct  2 09:43:32 CEST 2009 - tiwai@suse.de

- patches.drivers/alsa-ctxfi-04-fix-surround-side-mute: ALSA:
  ctxfi: Swapped SURROUND-SIDE mute.
- patches.drivers/alsa-hda-2.6.32-rc1-toshiba-fix: ALSA: hda -
  Added quirk to enable sound on Toshiba NB200.
- patches.drivers/alsa-hda-2.6.32-rc2: ALSA: backport 2.6.32-rc2
  fixes for HD-audio.

-------------------------------------------------------------------
Thu Oct  1 13:18:09 CEST 2009 - jbeulich@novell.com

- Update Xen patches to 2.6.31.1 and c/s 934.

-------------------------------------------------------------------
Thu Oct  1 11:36:36 CEST 2009 - mmarek@suse.cz

- rpm/kernel-binary.spec.in: obsolete quickcam-kmp (bnc#543361).

-------------------------------------------------------------------
Wed Sep 30 21:51:13 CEST 2009 - gregkh@suse.de

- Update to 2.6.31.1
  - lots of bugfixes
  - security fixes

-------------------------------------------------------------------
Wed Sep 30 15:50:54 CEST 2009 - mmarek@suse.cz

- rpm/kernel-binary.spec.in: obsolete the sle11 ocfs2-kmp.

-------------------------------------------------------------------
Tue Sep 29 11:17:48 CEST 2009 - trenn@suse.de

- Disabled patches.suse/acpi-dsdt-initrd-v0.9a-2.6.25.patch
  with +trenn (bnc#542767)

-------------------------------------------------------------------
Wed Sep 23 13:29:27 CEST 2009 - teheo@suse.de

- Update config files.  Build pci-stub driver into the kernel so that
  built in pci drivers can be blocked from attaching to devices.

-------------------------------------------------------------------
Tue Sep 22 12:14:52 CEST 2009 - mmarek@suse.cz

- rpm/kernel-module-subpackage: when building against Linus'
  kernels (2.6.x), append a .0 to the kernel version embedded in
  the KMP version, to ensure that such KMP is older than a KMP
  built against a subsequent stable kernel (2.6.x.y, y > 0).

-------------------------------------------------------------------
Mon Sep 21 20:39:57 CEST 2009 - jeffm@suse.de

- Update config files.

-------------------------------------------------------------------
Mon Sep 21 20:20:11 CEST 2009 - jeffm@suse.de

- patches.suse/acpi-dsdt-initrd-v0.9a-2.6.25.patch: Ported to
  2.6.31 (bnc#533555).

-------------------------------------------------------------------
Sat Sep 19 13:51:50 CEST 2009 - mmarek@suse.cz

- rpm/postun.sh: do not remove the bootloader entry if the kernel
  version didn't change (bnc#533766).

-------------------------------------------------------------------
Sat Sep 19 13:39:38 CEST 2009 - mmarek@suse.cz

- rpm/postun.sh: remove dead code.

-------------------------------------------------------------------
Fri Sep 18 21:20:14 CEST 2009 - jeffm@suse.de

- patches.fixes/reiserfs-replay-honor-ro: reiserfs: Properly
  honor read-only devices (bnc#441062).

-------------------------------------------------------------------
Thu Sep 17 21:25:23 CEST 2009 - jeffm@suse.de

- patches.arch/acpi_srat-pxm-rev-ia64.patch: Use SRAT table rev
  to use 8bit or 16/32bit PXM fields (ia64) (bnc#503038).
- patches.arch/acpi_srat-pxm-rev-store.patch: Store SRAT table
  revision (bnc#503038).
- patches.arch/acpi_srat-pxm-rev-x86-64.patch: Use SRAT table
  rev to use 8bit or 32bit PXM fields (x86-64) (bnc#503038).

-------------------------------------------------------------------
Thu Sep 17 21:08:15 CEST 2009 - tiwai@suse.de

- patches.drivers/alsa-hda-2.6.32-rc1: ALSA HD-audio backport
  from 2.6.32-rc1.

-------------------------------------------------------------------
Wed Sep 16 15:33:05 CEST 2009 - jbeulich@novell.com

- Update Xen patches to 2.6.31 final.

-------------------------------------------------------------------
Tue Sep 15 11:29:19 CEST 2009 - teheo@suse.de

Backport attach inhibition for builtin pci drivers from 2.6.32-rc.

- patches.drivers/pci-separate-out-pci_add_dynid: pci: separate
  out pci_add_dynid().
- patches.drivers/pci_stub-add-ids-parameter: pci-stub: add
  pci_stub.ids parameter.

-------------------------------------------------------------------
Tue Sep 15 11:22:53 CEST 2009 - teheo@suse.de

Backport patches from 2.6.32-rc to ease ossp testing.

- Update config files - SOUND_OSS_CORE_PRECLAIM is set to N.
- patches.drivers/implement-register_chrdev: chrdev: implement
  __register_chrdev().
- patches.drivers/sound-make-oss-device-number-claiming-optional:
  sound: make OSS device number claiming optional and schedule
  its removal.
- patches.drivers/sound-request-char-major-aliases-for-oss-devices:
  sound: request char-major-* module aliases for missing OSS
  devices.

-------------------------------------------------------------------
Mon Sep 14 21:33:26 CEST 2009 - sdietrich@suse.de

- patches.suse/novfs-client-module: Update header todo list with
	locking nits (semaphore used as mutex / completion)

-------------------------------------------------------------------
Mon Sep 14 17:03:49 CEST 2009 - jeffm@suse.com

- Revert back to CONFIG_M586TSC from CONFIG_M686 for default flavor
  (bnc#538849)

-------------------------------------------------------------------
Fri Sep 11 10:49:18 CEST 2009 - jbeulich@novell.com

- patches.suse/crasher-26.diff: Add capability to also trigger a
  kernel warning.

-------------------------------------------------------------------
Fri Sep 11 07:11:57 CEST 2009 - knikanth@suse.de

- patches.suse/block-seperate-rw-inflight-stats: Seperate read
  and write statistics of in_flight requests (fate#306525).

-------------------------------------------------------------------
Thu Sep 10 17:20:58 CEST 2009 - gregkh@suse.de

- patch fuzz removal now that 2.6.31 is the base.

-------------------------------------------------------------------
Thu Sep 10 17:19:17 CEST 2009 - gregkh@suse.de

- Update config files.
    CONFIG_MOUSE_PS2_ELANTECH=y
    CONFIG_MOUSE_PS2_TOUCHKIT=y
    (bnc#525607)

-------------------------------------------------------------------
Thu Sep 10 15:19:51 CEST 2009 - tiwai@suse.de

- patches.drivers/alsa-hda-2.6.32-pre: Refresh: fix misc realtek
  issues, add another Nvidia HDMI device id

-------------------------------------------------------------------
Thu Sep 10 03:08:43 CEST 2009 - jeffm@suse.de

- Updated to 2.6.31-final.

-------------------------------------------------------------------
Tue Sep  8 18:48:55 CEST 2009 - gregkh@suse.de

- refresh patches for fuzz due to upstream changes

-------------------------------------------------------------------
Tue Sep  8 18:44:20 CEST 2009 - gregkh@suse.de

- Update to 2.6.31-rc9
  - obsoletes:
    - patches.drivers/alsa-hda-fix-01-add-missing-mux-for-vt1708
    - patches.drivers/alsa-hda-fix-02-mbp31-hp-fix

-------------------------------------------------------------------
Tue Sep  8 15:03:15 CEST 2009 - knikanth@suse.de

- patches.fixes/scsi_dh-Provide-set_params-interface-in-emc-device-handler.patch:
  scsi_dh: Provide set_params interface in emc device handler
  (bnc#521607).
- patches.fixes/scsi_dh-Use-scsi_dh_set_params-in-multipath.patch:
  scsi_dh: Use scsi_dh_set_params() in multipath. (bnc#521607).
- patches.fixes/scsi_dh-add-the-interface-scsi_dh_set_params.patch:
  scsi_dh: add the interface scsi_dh_set_params() (bnc#521607).

-------------------------------------------------------------------
Mon Sep  7 16:33:07 CEST 2009 - mmarek@suse.cz

- rpm/kernel-source.spec.in: delete obsolete macro.

-------------------------------------------------------------------
Mon Sep  7 12:40:45 CEST 2009 - mmarek@suse.cz

- rpm/kernel-binary.spec.in: require minimum versions of
  module-init-tools and perl-Bootloader, the %post script is no
  longer compatible with ancient versions.

-------------------------------------------------------------------
Mon Sep  7 11:53:09 CEST 2009 - mmarek@suse.cz

- rpm/kernel-binary.spec.in: obsolete %name-base <= 2.6.31, the
  previous <= 2.6.30-1 didn't catch some cases obviously
  (bnc#533766).

-------------------------------------------------------------------
Fri Sep  4 21:11:39 CEST 2009 - jeffm@suse.de

- Enabled CONFIG_SCSI_DEBUG=m (bnc#535923).

-------------------------------------------------------------------
Fri Sep  4 14:35:57 CEST 2009 - mmarek@suse.cz

- kabi/severities, rpm/kabi.pl, rpm/kernel-binary.spec.in,
- rpm/kernel-source.spec.in: Use a simple script to check kabi by
  comparing Module.symvers files (similar to the old SLES9 one).
- rpm/built-in-where: Delete.
- rpm/symsets.pl: Delete.
- kabi/commonsyms: Delete.
- kabi/usedsyms: Delete.

-------------------------------------------------------------------
Fri Sep  4 11:39:02 CEST 2009 - mmarek@suse.cz

- patches.suse/kbuild-rebuild-fix-for-Makefile.modbuiltin:
  kbuild: rebuild fix for Makefile.modbuiltin.

-------------------------------------------------------------------
Thu Sep  3 02:43:28 CEST 2009 - gregkh@suse.de

- patches.drivers/usb-storage-increase-the-bcd-range-in-sony-s-bad-device-table.patch:
  Delete, it was wrong.

-------------------------------------------------------------------
Wed Sep  2 17:27:49 CEST 2009 - jbeulich@novell.com

- Update Xen config files.

-------------------------------------------------------------------
Wed Sep  2 15:39:54 CEST 2009 - jbeulich@novell.com

- Update Xen patches to 2.6.31-rc8 and c/s 931.
- patches.fixes/use-totalram_pages: use totalram_pages in favor
  of num_physpages for sizing boot time allocations (bnc#509753).
- patches.xen/xen-x86-per-cpu-vcpu-info: x86: use per-cpu storage
  for shared vcpu_info structure.

-------------------------------------------------------------------
Wed Sep  2 08:06:15 CEST 2009 - tiwai@suse.de

- patches.drivers/alsa-hda-2.6.32-pre: Refresh; merged fixes for
  IDT92HD73* codecs

-------------------------------------------------------------------
Tue Sep  1 19:16:24 CEST 2009 - jeffm@suse.com

- patches.apparmor/apparmor.diff: Update to latest git.

-------------------------------------------------------------------
Tue Sep  1 19:13:51 CEST 2009 - jeffm@suse.com

- patches.arch/add_support_for_hpet_msi_intr_remap.patch:
  intr-remap: generic support for remapping HPET MSIs
  (bnc#532758).
- patches.arch/add_x86_support_for_hpet_msi_intr_remap.patch:
  x86: arch specific support for remapping HPET MSIs (bnc#532758).

-------------------------------------------------------------------
Tue Sep  1 15:11:15 CEST 2009 - mmarek@suse.cz

- rpm/package-descriptions: fix description of the x86_64
  kernel-desktop package (bnc#535457).

-------------------------------------------------------------------
Mon Aug 31 22:02:50 CEST 2009 - jeffm@suse.com

- Update to 2.6.31-rc8.
  - Eliminated 1 patch.

-------------------------------------------------------------------
Mon Aug 31 12:17:31 CEST 2009 - tiwai@suse.de

- patches.drivers/alsa-hda-fix-01-add-missing-mux-for-vt1708:
  ALSA: hda - Add missing mux check for VT1708 (bnc#534904).
- patches.drivers/alsa-hda-fix-02-mbp31-hp-fix: ALSA: hda -
  Fix MacBookPro 3,1/4,1 quirk with ALC889A.
- patches.drivers/alsa-hda-2.6.32-pre: Refresh.

-------------------------------------------------------------------
Wed Aug 26 12:38:11 CEST 2009 - tiwai@suse.de

- patches.drivers/alsa-hda-[0-9]*: Delete, fold into a single patch
  patches.drivers/alsa-hda-2.6.32-pre

-------------------------------------------------------------------
Tue Aug 25 18:04:57 CEST 2009 - gregkh@suse.de

- Update config files.
- patches.drivers/samsung-backlight-driver.patch: Delete.

-------------------------------------------------------------------
Tue Aug 25 10:07:41 CEST 2009 - jbeulich@novell.com

- scripts/run_oldconfig.sh: Consistently use $prefix.

-------------------------------------------------------------------
Mon Aug 24 16:47:18 CEST 2009 - mmarek@suse.cz

- rpm/kernel-binary.spec.in: obsolete %name-base <= 2.6.30-1
  (bnc#530752).

-------------------------------------------------------------------
Mon Aug 24 16:35:01 CEST 2009 - jeffm@suse.com

- Update to 2.6.31-rc7.
  - Eliminated 3 patches.

-------------------------------------------------------------------
Mon Aug 24 16:16:04 CEST 2009 - jeffm@suse.com

- Update config files: Enable CONFIG_PROC_EVENTS.

-------------------------------------------------------------------
Fri Aug 21 16:05:42 CEST 2009 - mmarek@suse.cz

- rpm/post.sh: Do not call /sbin/module_upgrade, the rename
  happened before SLES10.

-------------------------------------------------------------------
Fri Aug 21 16:00:46 CEST 2009 - mmarek@suse.cz

- rpm/module-renames: Delete, we don't need to care about modules
  renamed before SLES10. Also, current mkinitrd gets the list of
  storage drivers based on pci ids.

-------------------------------------------------------------------
Fri Aug 21 15:50:51 CEST 2009 - mmarek@suse.cz

- rpm/post.sh, rpm/postun.sh: drop support for SLE10, the package
  can't be installed on SLE10 as is, so why not make it more
  adventurous.

-------------------------------------------------------------------
Fri Aug 21 15:48:15 CEST 2009 - mmarek@suse.cz

- rpm/kernel-binary.spec.in: remove product(openSUSE) supplements
  from the -extra subpackage which doesn't exist on openSUSE
  anymore.

-------------------------------------------------------------------
Thu Aug 20 17:52:08 CEST 2009 - tiwai@suse.de

- patches.drivers/alsa-hda-fix-0*: Backport from 2.6.31-rc fixes
  (to be merged)
- patches.drivers/alsa-hda-32-Reword-auto-probe-messages: Refresh.
- patches.drivers/alsa-hda-33-IDT-codec-updates: Refresh.

-------------------------------------------------------------------
Thu Aug 20 11:40:58 CEST 2009 - jbeulich@novell.com

- Update config files (modularize crypto again).
- supported.conf: Add resulting modules as supported.

-------------------------------------------------------------------
Wed Aug 19 09:22:46 CEST 2009 - jbeulich@novell.com

- Update Xen patches to 2.6.31-rc6 and c/s 928.

-------------------------------------------------------------------
Wed Aug 19 00:33:54 CEST 2009 - tiwai@suse.de

- patches.drivers/alsa-hda-48-alc268-oops-fix: ALSA: hda -
  Fix invalid capture mixers with some ALC268 models.

-------------------------------------------------------------------
Tue Aug 18 20:16:36 CEST 2009 - gregkh@suse.de

- patches.drivers/usb-storage-increase-the-bcd-range-in-sony-s-bad-device-table.patch:
  USB: storage: increase the bcd range in Sony's bad device
  table. (bnc#466554).

-------------------------------------------------------------------
Mon Aug 17 21:10:55 CEST 2009 - gregkh@suse.de

- patches.drivers/samsung-backlight-driver.patch: Change the range from
  0-255 to 0-7 to make it easier for HAL to handle the device without a
  need for custom scripts.

-------------------------------------------------------------------
Mon Aug 17 16:38:38 CEST 2009 - jeffm@suse.com

- Updated to 2.6.31-rc6.

-------------------------------------------------------------------
Mon Aug 17 00:19:20 CEST 2009 - gregkh@suse.de

- patches.drivers/samsung-backlight-driver.patch: added N120 support
  and some other devices that were integrated into the driver from
  upstream.

-------------------------------------------------------------------
Sun Aug 16 23:22:47 CEST 2009 - coly.li@suse.de

- supported.conf:
  set kernel/fs/dlm/dlm as unsupported, since fs/dlm is provided
  separately in the ocfs2 KMP package

-------------------------------------------------------------------
Sat Aug 15 12:18:42 CEST 2009 - tiwai@suse.de

- patches.drivers/alsa-hda-47-idt92hd8x-fix: ALSA: hda - Fix /
  clean up IDT92HD83xxx codec parser (bnc#531533).

-------------------------------------------------------------------
Sat Aug 15 01:55:23 CEST 2009 - gregkh@suse.de

- Update config files.
- patches.drivers/samsung-backlight-driver.patch: Samsung
  backlight driver (bnc#527533, bnc#531297).

-------------------------------------------------------------------
Fri Aug 14 21:47:28 CEST 2009 - mmarek@suse.cz

- rpm/kernel-binary.spec.in: add some hints how to set the %jobs
  macro (bnc#530535).

-------------------------------------------------------------------
Fri Aug 14 16:11:52 CEST 2009 - mmarek@suse.cz

- rpm/modversions: for overriden functions, keep the keyword in
  --pack.

-------------------------------------------------------------------
Thu Aug 13 16:01:51 CEST 2009 - jeffm@suse.com

- Updated to 2.6.31-rc5-git9.
  - Eliminated 7 patches.

------------------------------------------------------------------
Thu Aug 13 12:06:50 CEST 2009 - tiwai@suse.de

- patches.drivers/alsa-hda-42-hp-more-quirk: ALSA: hda - Add
  quirks for some HP laptops (bnc#527284).
- patches.drivers/alsa-hda-4[35]-*: Improve Realtek codec mic
  support
- patches.drivers/alsa-hda-46-stac-lo-detect-fix: ALSA: hda -
  Enable line-out detection only with speakers (bnc#520975).

-------------------------------------------------------------------
Wed Aug 12 13:34:25 CEST 2009 - mmarek@suse.cz

- rpm/split-modules, rpm/kernel-binary.spec.in: add the base files
  also to the main package. That way, kernel-$flavor-base is not
  needed in normal setups (fate#307154).

-------------------------------------------------------------------
Wed Aug 12 13:19:08 CEST 2009 - mmarek@suse.cz

- rpm/find-provides: no rpm provides for drivers/staging. It's
  higly unlikely that any KMP would require them and they just
  take up space in the rpm metadata.

-------------------------------------------------------------------
Tue Aug 11 14:39:42 CEST 2009 - tiwai@suse.de

- patches.drivers/alsa-hda-41-msi-white-list: ALSA: hda - Add
  a white-list for MSI option (bnc#529971).

-------------------------------------------------------------------
Tue Aug 11 13:05:37 CEST 2009 - tiwai@suse.de

- patches.drivers/alsa-hda-39-dont-override-ADC-definitions:
  ALSA: hda - Don't override ADC definitions for ALC codecs
  (bnc#529467).
- patches.drivers/alsa-hda-40-auto-mic-support-for-realtek:
  ALSA: hda - Add auto-mic support for Realtek codecs.

-------------------------------------------------------------------
Tue Aug 11 09:48:34 CEST 2009 - mmarek@suse.cz

- rpm/kernel-source.spec.in: do not rename kernel-source.rpmlintrc
  for the -rt variant.

-------------------------------------------------------------------
Mon Aug 10 12:55:56 CEST 2009 - mmarek@suse.cz

- patches.rpmify/staging-rtl8192su-fix-build-error.patch: move to
  patches.rpmify to fix vanilla ppc builds.

-------------------------------------------------------------------
Mon Aug 10 12:08:25 CEST 2009 - tiwai@suse.de

- patches.drivers/alsa-hda-38-fix-ALC269-vmaster: ALSA: hda -
  Add missing vmaster initialization for ALC269 (bnc#527361).

-------------------------------------------------------------------
Mon Aug 10 08:57:15 CEST 2009 - tiwai@suse.de

- patches.drivers/alsa-hda-33-IDT-codec-updates: Refresh.

-------------------------------------------------------------------
Fri Aug  7 17:25:11 CEST 2009 - jeffm@suse.com

- patches.fixes/recordmcount-fixup: recordmcount: Fixup wrong
  update_funcs() call.

-------------------------------------------------------------------
Fri Aug  7 16:38:23 CEST 2009 - tiwai@suse.de

- patches.drivers/alsa-soc-fsl-build-fixes: ASoC: Add missing
  DRV_NAME definitions for fsl/* drivers (to fix PPC builds)

-------------------------------------------------------------------
Fri Aug  7 15:16:21 CEST 2009 - tiwai@suse.de

- patches.arch/wmi-Fix-kernel-panic-when-stack-protection-enabled:
  wmi: Fix kernel panic when stack protection
  enabled. (bnc#529177).
- supported.conf: Update HD-audio modules

-------------------------------------------------------------------
Fri Aug  7 10:06:23 CEST 2009 - mmarek@suse.cz

- make config/s390/vanilla a symlink again.

-------------------------------------------------------------------
Fri Aug  7 09:42:58 CEST 2009 - mmarek@suse.de

- rpm/kernel-binary.spec.in: do not manually extract vmlinux
  debuginfo on ppc(64), rpm does it itself.

-------------------------------------------------------------------
Thu Aug  6 23:25:39 CEST 2009 - jeffm@suse.de

- rpm/kernel-binary.spec.in,
  rpm/kernel-source.spec.in: Added kernel-spec-macros to Sources.

-------------------------------------------------------------------
Thu Aug  6 16:24:09 CEST 2009 - jeffm@suse.de

- patches.suse/linux-2.6.29-even-faster-kms.patch: Disabled. It
  doesn't wake up the display on certain hardware.

-------------------------------------------------------------------
Wed Aug  5 22:33:56 CEST 2009 - mmarek@suse.cz

- rpm/kernel-binary.spec.in: do not split the -extra subpackage on
  openSUSE (bnc#528097).

-------------------------------------------------------------------
Wed Aug  5 20:46:02 CEST 2009 - jeffm@suse.de

- Updated to 2.6.31-rc5-git3.
  - Eliminated 4 patches.

-------------------------------------------------------------------
Wed Aug  5 18:22:05 CEST 2009 - gregkh@suse.de

- kernel-source.changes: remove old (pre 2008) messages, and move 2008
  to kernel-source.changes.old.  No need to spam email addresses that
  are no longer with the company for failed kernel builds.

-------------------------------------------------------------------
Wed Aug  5 17:55:56 CEST 2009 - gregkh@suse.de

- patches.drivers/staging-rtl8192su-fix-build-error.patch:
  Staging: rtl8192su: fix build error.

-------------------------------------------------------------------
Wed Aug  5 17:02:00 CEST 2009 - jeffm@suse.de

- patches.suse/supported-flag-enterprise: Make the supported
  flag configurable at build time (bnc#528097).

-------------------------------------------------------------------
Wed Aug  5 01:04:08 CEST 2009 - gregkh@suse.de

- Update config files.
  disable CONFIG_DRM_RADEON_KMS as per bnc#527910 for vanilla builds

-------------------------------------------------------------------
Tue Aug  4 23:21:31 CEST 2009 - gregkh@suse.de

- Update config files.
  disable CONFIG_DRM_RADEON_KMS as per bnc#527910

-------------------------------------------------------------------
Tue Aug  4 16:10:42 CEST 2009 - jeffm@suse.de

- patches.rpmify/ttm-pgprot-fixes: ttm: Use pgprot_val for
  comparing pgprot_t.

-------------------------------------------------------------------
Tue Aug  4 14:53:26 CEST 2009 - tiwai@suse.de

- patches.drivers/alsa-hda-3[0-8]*: ALSA HD-audio updates
- Update config files: enable CONFIG_SND_HDA_CIRRUS=y

-------------------------------------------------------------------
Mon Aug  3 22:15:32 CEST 2009 - jeffm@suse.de

- Update config files: CONFIG_FRAME_WARN=2048 on all arches, fixes
  ppc build failures.

-------------------------------------------------------------------
Mon Aug  3 22:01:58 CEST 2009 - jeffm@suse.de

- patches.xen/xen3-patch-2.6.31-rc4-rc5: Fixup pgtable port

-------------------------------------------------------------------
Mon Aug  3 19:42:42 CEST 2009 - jeffm@suse.de

- Updated to 2.6.31-rc5.
  - Eliminated 11 patches.

-------------------------------------------------------------------
Mon Aug  3 11:09:08 CEST 2009 - coly.li@suse.de

- Update config files to enable CONFIG_DLM_DEBUG.

-------------------------------------------------------------------
Fri Jul 31 14:30:38 CEST 2009 - jbeulich@novell.com

- Update Xen patches to 2.6.31-rc4 and c/s 916.
- patches.xen/xen3-driver-core-misc-add-nodename-support-for-misc-devices.patch:
  Delete.
- patches.xen/xen3-panic-on-io-nmi.diff: Delete.
- config.conf: Re-enable Xen.
- Update config files.

-------------------------------------------------------------------
Wed Jul 29 16:00:59 CEST 2009 - tiwai@suse.de

- Update config files: revert to CONFIG_SND=m and enabled again
  CONFIG_SND_DEBUG=y

-------------------------------------------------------------------
Tue Jul 28 12:23:12 CEST 2009 - mmarek@suse.cz

- Update config files: disable CONFIG_PRISM2_USB on ia64 and ppc.

-------------------------------------------------------------------
Tue Jul 28 11:21:11 CEST 2009 - mmarek@suse.cz

- Update config files: disable CONFIG_FB_UDL on ia64.

-------------------------------------------------------------------
Tue Jul 28 09:54:55 CEST 2009 - jbeulich@novell.com

- config.conf: Remove duplicate i386/desktop entry.

-------------------------------------------------------------------
Tue Jul 28 01:03:23 CEST 2009 - tiwai@suse.de

- patches.drivers/alsa-hda-29-Add-quirk-for-Dell-Studio-1555:
  ALSA: hda - Add quirk for Dell Studio 1555 (bnc#525244).

-------------------------------------------------------------------
Mon Jul 27 23:57:31 CEST 2009 - tiwai@suse.de

- patches.drivers/alsa-pcm-*: ALSA PCM fixes
- Fix/enhancement patches backported from ALSA tree
  * patches.drivers/alsa-core-Add-new-TLV-types-for-dBwith-min-max:
    ALSA: Add new TLV types for dBwith min/max (for usb).
  * patches.drivers/alsa-ctxfi-*: SB X-Fi support (FATE#306935).
  * patches.drivers/alsa-hda-*: More HD-audio fixes
  * patches.drivers/alsa-ice-*: ICE17xx fixes
  * patches.drivers/alsa-midi-*: MIDI fixes
  * patches.drivers/alsa-usb-*: USB-audio/MIDI fixes
- Remove obsoleted patches: patches.drivers/alsa-ad1984a-hp-quirks,
  patches.drivers/alsa-ca0106-capture-bufsize-fix,
  patches.drivers/alsa-ctxfi
- Update config files.

-------------------------------------------------------------------
Mon Jul 27 17:06:11 CEST 2009 - mmarek@suse.cz

- rpm/kernel-source.spec.in, scripts/tar-up.sh: really drop
  config-subst from the package.

-------------------------------------------------------------------
Mon Jul 27 13:43:01 CEST 2009 - mmarek@suse.cz

- rpm/kernel-binary.spec.in: manually create a -devel-debuginfo
  subpackage with vmlinux.debug to fix build with new rpm. This
  works for ix86 and x86_64, other archs might need further fixes.

-------------------------------------------------------------------
Mon Jul 27 03:04:23 CEST 2009 - jeffm@suse.de

- patches.rpmify/rtl8192su-build-fix: more ia64 fixes

-------------------------------------------------------------------
Mon Jul 27 01:47:21 CEST 2009 - jeffm@suse.de

- patches.rpmify/rtl8192su-build-fix: rtl8192su: compile fixes.

-------------------------------------------------------------------
Mon Jul 27 01:45:37 CEST 2009 - jeffm@suse.de

- patches.rpmify/rtl8192su-build-fix: rtl8192su: compile fixes.

-------------------------------------------------------------------
Sun Jul 26 00:42:40 CEST 2009 - jeffm@suse.de

- config.conf: Re-enabled trace flavor.

-------------------------------------------------------------------
Fri Jul 24 21:23:54 CEST 2009 - jeffm@suse.de

- Update config files: Disabled optimize for size on i386 and x86_64
  across all flavors.

-------------------------------------------------------------------
Fri Jul 24 21:21:08 CEST 2009 - jeffm@suse.de

- Update to 2.6.31-rc4.

-------------------------------------------------------------------
Thu Jul 23 12:56:16 CEST 2009 - mmarek@suse.cz

- rpm/kernel-binary.spec.in: cleanup %cpu_arch_flavor definition,
  make %symbols a variable and only use it for selecting patches.
  Also drop the RT symbol as there are not rt patches currently.

-------------------------------------------------------------------
Thu Jul 23 11:58:25 CEST 2009 - mmarek@suse.cz

- Change the s390(x) config layout so that each arch has its own
  subdirectory, as it is done for other archs. s390/vanilla is a
  symlink to s390x/vanilla.

-------------------------------------------------------------------
Thu Jul 23 11:21:38 CEST 2009 - mmarek@suse.cz

- rpm/kernel-*.spec.in, rpm/kernel-spec-macros: move some common
  macros to kernel-spec-macros.

-------------------------------------------------------------------
Wed Jul 22 18:58:38 CEST 2009 - tiwai@suse.de

- patches.drivers/alsa-ca0106-capture-bufsize-fix: ALSA: ca0106 -
  Fix the max capture buffer size (bnc#521890).

-------------------------------------------------------------------
Wed Jul 22 17:28:36 CEST 2009 - tiwai@suse.de

- patches.drivers/alsa-ctxfi: Add SoundBlaster X-Fi support
  (FATE#306935).
- Update config files.

-------------------------------------------------------------------
Wed Jul 22 13:08:35 CEST 2009 - trenn@suse.de

These are mainline:
- patches.drivers/cpufreq_add_cpu_number_paramater_1.patch:
  Delete.
- patches.drivers/cpufreq_add_idle_microaccounting_6.patch:
  Delete.
- patches.drivers/cpufreq_change_load_calculation_2.patch: Delete.
- patches.drivers/cpufreq_changes_to_get_cpu_idle_us_5.patch:
  Delete.
- patches.drivers/cpufreq_get_cpu_idle_time_changes_3.patch:
  Delete.
- patches.drivers/cpufreq_parameterize_down_differential_4.patch:
  Delete.

-------------------------------------------------------------------
Wed Jul 22 12:57:54 CEST 2009 - trenn@suse.de

These are mainline:
- patches.arch/acpi_video_thinkpad_exclude_IGD_devices.patch:
  Delete.
- patches.arch/thinkpad_fingers_off_backlight_igd.patch: Delete.

-------------------------------------------------------------------
Tue Jul 21 15:38:37 CEST 2009 - mmarek@suse.cz

- rpm/kernel-binary.spec.in: remove double-slash from include2/asm
  symlink.

-------------------------------------------------------------------
Tue Jul 21 12:09:42 CEST 2009 - mmarek@suse.cz

- config.conf, rpm/mkspec: exclude trace, kdump and ia64/debug from
  the kernel-syms package. These flavor are often excluded in KMPs,
  so excluding them from kernel-syms reduces useless build
  dependencies. KMPs can buildrequire kernel-$flavor-devel
  explicitely if desired.

-------------------------------------------------------------------
Tue Jul 21 11:57:00 CEST 2009 - mmarek@suse.cz

Delete obsolete apparmor patches.

- patches.apparmor/add-path_permission.diff: Delete.
- patches.apparmor/add-security_path_permission: Delete.
- patches.apparmor/apparmor-2.6.25.diff: Delete.
- patches.apparmor/apparmor-audit.diff: Delete.
- patches.apparmor/apparmor-intree.diff: Delete.
- patches.apparmor/apparmor-lsm.diff: Delete.
- patches.apparmor/apparmor-main.diff: Delete.
- patches.apparmor/apparmor-misc.diff: Delete.
- patches.apparmor/apparmor-module_interface.diff: Delete.
- patches.apparmor/apparmor-network.diff: Delete.
- patches.apparmor/apparmor-path_permission: Delete.
- patches.apparmor/apparmor-ptrace-2.6.27.diff: Delete.
- patches.apparmor/apparmor-rlimits.diff: Delete.
- patches.apparmor/d_namespace_path.diff: Delete.
- patches.apparmor/d_namespace_path_oops_fix.diff: Delete.
- patches.apparmor/do_path_lookup-nameidata.diff: Delete.
- patches.apparmor/export-security_inode_permission-for-aufs:
  Delete.
- patches.apparmor/file-handle-ops.diff: Delete.
- patches.apparmor/fix-complain.diff: Delete.
- patches.apparmor/fix-vfs_rmdir.diff: Delete.
- patches.apparmor/fork-tracking.diff: Delete.
- patches.apparmor/fsetattr-reintro-ATTR_FILE.diff: Delete.
- patches.apparmor/fsetattr-restore-ia_file.diff: Delete.
- patches.apparmor/fsetattr.diff: Delete.
- patches.apparmor/remove_suid.diff: Delete.
- patches.apparmor/security-create.diff: Delete.
- patches.apparmor/security-getxattr.diff: Delete.
- patches.apparmor/security-link.diff: Delete.
- patches.apparmor/security-listxattr.diff: Delete.
- patches.apparmor/security-mkdir.diff: Delete.
- patches.apparmor/security-mknod.diff: Delete.
- patches.apparmor/security-readlink.diff: Delete.
- patches.apparmor/security-removexattr.diff: Delete.
- patches.apparmor/security-rename.diff: Delete.
- patches.apparmor/security-rmdir.diff: Delete.
- patches.apparmor/security-setattr.diff: Delete.
- patches.apparmor/security-setxattr.diff: Delete.
- patches.apparmor/security-symlink.diff: Delete.
- patches.apparmor/security-unlink.diff: Delete.
- patches.apparmor/security-xattr-file.diff: Delete.
- patches.apparmor/sysctl-pathname.diff: Delete.
- patches.apparmor/unambiguous-__d_path.diff: Delete.
- patches.apparmor/vfs-getxattr.diff: Delete.
- patches.apparmor/vfs-link.diff: Delete.
- patches.apparmor/vfs-listxattr.diff: Delete.
- patches.apparmor/vfs-mkdir.diff: Delete.
- patches.apparmor/vfs-mknod.diff: Delete.
- patches.apparmor/vfs-notify_change.diff: Delete.
- patches.apparmor/vfs-removexattr.diff: Delete.
- patches.apparmor/vfs-rename.diff: Delete.
- patches.apparmor/vfs-rmdir.diff: Delete.
- patches.apparmor/vfs-setxattr.diff: Delete.
- patches.apparmor/vfs-symlink.diff: Delete.
- patches.apparmor/vfs-unlink.diff: Delete.

-------------------------------------------------------------------
Tue Jul 21 11:18:57 CEST 2009 - npiggin@suse.de

- Update config files for bnc#522686 -- set
  CONFIG_SECURITY_DEFAULT_MMAP_MIN_ADDR=65536.

-------------------------------------------------------------------
Mon Jul 20 20:30:41 CEST 2009 - jeffm@suse.de

- Update config files: Disabled optimize for size on all flavors
  (FATE#305694)

-------------------------------------------------------------------
Mon Jul 20 17:26:02 CEST 2009 - jeffm@suse.de

- Update config files.

-------------------------------------------------------------------
Mon Jul 20 17:02:57 CEST 2009 - jeffm@suse.com

- Update to 2.6.30.2
  - lots of security and bug fixes
  - Obsoleted patches.fixes/firmware-memmap-64bit.diff

-------------------------------------------------------------------
Mon Jul 20 13:02:46 CEST 2009 - mmarek@suse.cz

- rpm/split-modules: set LC_COLLATE=C

-------------------------------------------------------------------
Sat Jul 18 03:40:28 CEST 2009 - jeffm@suse.de

- rpm/package-descriptions: Added desktop description.

-------------------------------------------------------------------
Sat Jul 18 03:39:00 CEST 2009 - jeffm@suse.de

- rpm/package-descriptions: Added desktop description.

-------------------------------------------------------------------
Sat Jul 18 03:18:57 CEST 2009 - jeffm@suse.de

- Add -desktop flavors for i386 and x86_64
  - Disabled group scheduler and groups
  - Disabled optimize for size
  - Enabled full preemption
  - Set HZ=1000

-------------------------------------------------------------------
Sat Jul 18 01:34:58 CEST 2009 - jeffm@suse.de

- Add -desktop flavors for i386 and x86_64 (FATE#305694)
  - Disabled group scheduler and groups
  - Disabled optimize for size
  - Enabled full preemption
  - Set HZ=1000

-------------------------------------------------------------------
Fri Jul 17 17:10:19 CEST 2009 - jeffm@suse.de

- patches.apparmor/apparmor.diff: ia64 build fix

-------------------------------------------------------------------
Fri Jul 17 11:25:31 CEST 2009 - mmarek@suse.cz

- rpm/kernel-binary.spec.in: simplify the add_dirs_to_filelist
  function and make it less chatty in build logs.

-------------------------------------------------------------------
Fri Jul 17 00:39:39 CEST 2009 - jeffm@suse.com

- patches.apparmor/apparmor.diff: ia64 build fix

-------------------------------------------------------------------
Fri Jul 17 00:06:19 CEST 2009 - jeffm@suse.com

- patches.apparmor/security-default-lsm: security: Define default
  LSM (bnc#442668).

-------------------------------------------------------------------
Thu Jul 16 22:50:13 CEST 2009 - jeffm@suse.de

- patches.apparmor/apparmor.diff: AppArmor.

-------------------------------------------------------------------
Thu Jul 16 22:44:02 CEST 2009 - jeffm@suse.de

- patches.apparmor/apparmor.diff: AppArmor.

-------------------------------------------------------------------
Thu Jul 16 20:15:59 CEST 2009 - jeffm@suse.de

- patches.rpmify/sgi-hotplug-fixup: hotplug: fix sgi-hotplug
  attribute handling.

-------------------------------------------------------------------
Thu Jul 16 16:53:35 CEST 2009 - mmarek@suse.cz

- rpm/kernel-binary.spec.in: drop the config-subst script, use
  scripts/config instead.

-------------------------------------------------------------------
Thu Jul 16 13:19:19 CEST 2009 - mmarek@suse.cz

- rpm/kernel-binary.spec.in: fix debugsource generation.

-------------------------------------------------------------------
Thu Jul 16 10:46:05 CEST 2009 - mmarek@suse.cz

- rpm/split-modules: fix last change.

-------------------------------------------------------------------
Wed Jul 15 22:40:58 CEST 2009 - mmarek@suse.cz

- rpm/split-modules: fix for module names with underscores or
  dashes.

-------------------------------------------------------------------
Wed Jul 15 22:33:07 CEST 2009 - jeffm@suse.de

- Update to 2.6.31-rc3.
  - Eliminated 2 patches.

-------------------------------------------------------------------
Wed Jul 15 17:10:29 CEST 2009 - mmarek@suse.cz

- rpm/kernel-binary.spec.in: annotate in which products the
  obsoleted kmps were last used, remove "ralink-rt2860-kmp" which
  I couldn't find anywhere.

-------------------------------------------------------------------
Wed Jul 15 16:50:44 CEST 2009 - mmarek@suse.cz

- rpm/kernel-binary.spec.in: obsolete btusb-kmp (bnc#514375).

-------------------------------------------------------------------
Tue Jul 14 15:37:36 CEST 2009 - mmarek@suse.cz

- rpm/kernel-binary.spec.in, rpm/split-modules: move generating of
  the base / main / unsupported module lists to a separate script.
  Avoids 6k modinfo calls and fixes module dependencies
  (bnc#512179).

-------------------------------------------------------------------
Mon Jul 13 22:10:13 CEST 2009 - mmarek@suse.cz

- rpm/kernel-binary.spec.in: fix include2/asm symlink (bnc#509680).

-------------------------------------------------------------------
Mon Jul 13 16:55:56 CEST 2009 - mmarek@suse.cz

- rpm/modversions: fix overriding of function symbols.

-------------------------------------------------------------------
Mon Jul 13 16:13:52 CEST 2009 - mmarek@suse.cz

- rpm/modversions: fix overriding of unknown symbols.

-------------------------------------------------------------------
Tue Jul  7 14:30:30 CEST 2009 - jkosina@suse.de

- patches.suse/e1000e_allow_bad_checksum: Delete.
- patches.suse/e1000e_call_dump_eeprom: Delete.
- patches.suse/e1000e_use_set_memory_ro-rw_to_protect_flash_memory:
  Delete.

Delete the leftover debugging patches for e1000e EEPROM corruption
that are not needed anymore.

-------------------------------------------------------------------
Tue Jul  7 12:03:10 CEST 2009 - aj@suse.de

- README.BRANCH: Update, kotd will become 11.2 eventually.

-------------------------------------------------------------------
Mon Jul  6 21:36:35 CEST 2009 - jeffm@suse.com

- Update to 2.6.31-rc2.

-------------------------------------------------------------------
Fri Jul  3 22:32:24 CEST 2009 - jeffm@suse.com

- Update to 2.6.31-rc1-git10.
  - Eliminated 28 patches.
  - Xen is disabled.

-------------------------------------------------------------------
Fri Jul  3 15:41:08 CEST 2009 - mmarek@suse.cz

- patches.suse/kbuild-generate-modules.builtin: kbuild: generate
  modules.builtin.
- rpm/kernel-binary.spec.in: package modules.builtin for use by
  modprobe / mkinitrd.

-------------------------------------------------------------------
Fri Jul  3 14:44:00 CEST 2009 - mmarek@suse.cz

- rpm/kernel-binary.spec.in, rpm/kernel-source.spec.in: simplify
  the patch applying loops to reduce noise in build logs.

-------------------------------------------------------------------
Tue Jun 30 19:28:22 CEST 2009 - mmarek@suse.cz

- rpm/kernel-binary.spec.in: chmod +x find-provides

-------------------------------------------------------------------
Tue Jun 30 13:17:18 CEST 2009 - mmarek@suse.cz

- rpm/kernel-binary.spec.in: do not "annotate" the packaged
  Modules.symvers
- patches.suse/modpost-filter-out-built-in-depends: Delete.

-------------------------------------------------------------------
Tue Jun 30 11:35:47 CEST 2009 - jbeulich@novell.com

- patches.arch/ia64-page-migration: Fix compiler warning.

-------------------------------------------------------------------
Mon Jun 29 19:50:25 CEST 2009 - mmarek@suse.cz

- rpm/kernel-binary.spec.in: move /boot/symvers* files back to
  -base, these are needed during KMP installation.

-------------------------------------------------------------------
Mon Jun 29 19:49:16 CEST 2009 - mmarek@suse.cz

- patches.fixes/kbuild-fix-generating-of-.symtypes-files: kbuild:
  fix generating of *.symtypes files.
- patches.suse/genksyms-add-override-flag.diff: Refresh.
- rpm/kernel-binary.spec.in: create the *.symref files in the build
  directory

-------------------------------------------------------------------
Fri Jun 26 19:04:30 CEST 2009 - mmarek@suse.cz

- rpm/kernel-binary.spec.in: add Provides: kernel-{base,extra} to
  the subpackages (bnc#516827).

-------------------------------------------------------------------
Wed Jun 24 15:51:48 CEST 2009 - gregkh@suse.de

- Update config files.
  revert the ACPI and thermal config changes:
    config/i386/pae and config/x86-64/default:
	CONFIG_ACPI_AC=m
	CONFIG_ACPI_BATTERY=m
	CONFIG_ACPI_BUTTON=m
	CONFIG_ACPI_VIDEO=m
	CONFIG_ACPI_FAN=m
	CONFIG_ACPI_PROCESSOR=m
	CONFIG_ACPI_THERMAL=m
	CONFIG_ACPI_CONTAINER=m
	CONFIG_X86_ACPI_CPUFREQ=m
	CONFIG_THERMAL=m

-------------------------------------------------------------------
Wed Jun 24 15:48:06 CEST 2009 - gregkh@suse.de

- patches.suse/ec_merge_irq_and_poll_modes.patch: Delete.
- patches.suse/linux-2.6.29-retry-root-mount.patch: Delete.

-------------------------------------------------------------------
Wed Jun 24 10:57:00 CEST 2009 - jbeulich@novell.com

- Update Xen patches to 2.6.30 and c/s 908.
- Update Xen config files.
- patches.xen/tmem: Transcendent memory ("tmem") for Linux.

-------------------------------------------------------------------
Tue Jun 23 06:19:21 CEST 2009 - gregkh@suse.de

- Update config files.
  config/i386/pae and config/x86-64/default:
	CONFIG_ACPI_AC=y
	CONFIG_ACPI_BATTERY=y
	CONFIG_ACPI_BUTTON=y
	CONFIG_ACPI_VIDEO=y
	CONFIG_ACPI_FAN=y
	CONFIG_ACPI_PROCESSOR=y
	CONFIG_ACPI_THERMAL=y
	CONFIG_ACPI_CONTAINER=y
	CONFIG_X86_ACPI_CPUFREQ=y
	CONFIG_THERMAL=y

-------------------------------------------------------------------
Tue Jun 23 06:05:34 CEST 2009 - gregkh@suse.de

- Update config files.
  config/i386/pae and config/x86-64/default:
	CONFIG_SND_TIMER=y
	CONFIG_SND_PCM=y
	CONFIG_SND_SEQUENCER=y
	CONFIG_SND_MIXER_OSS=y
	CONFIG_SND_PCM_OSS=y


-------------------------------------------------------------------
Tue Jun 23 05:57:44 CEST 2009 - gregkh@suse.de

- Update config files.
  fix up config mistake in x86-64/default made in last commit.

-------------------------------------------------------------------
Tue Jun 23 05:54:30 CEST 2009 - gregkh@suse.de

- Update config files.
  config/i386/pae and config/x86-64/default:
	CONFIG_VIDEO_OUTPUT_CONTROL=y
	CONFIG_SOUND=y
	CONFIG_SND=y

-------------------------------------------------------------------
Tue Jun 23 05:42:51 CEST 2009 - gregkh@suse.de

- Update config files.
  config/i386/pae and config/x86-64/default:
	CONFIG_I2C=y
	CONFIG_HWMON=y

-------------------------------------------------------------------
Sat Jun 20 04:19:52 CEST 2009 - gregkh@suse.de

- Update config files.
  config/i386/pae and config/x86-64/default:
	CONFIG_IPV6=y

-------------------------------------------------------------------
Sat Jun 20 04:18:09 CEST 2009 - gregkh@suse.de

- Update config files.
  config/i386/pae and config/x86-64/default:
	CONFIG_HID=y
	CONFIG_USB_STORAGE=y

-------------------------------------------------------------------
Sat Jun 20 02:11:50 CEST 2009 - gregkh@suse.de

- Update config files.
  config/i386/pae and config/x86-64/default:
	CONFIG_ATA_PIIX=Y

-------------------------------------------------------------------
Sat Jun 20 02:09:25 CEST 2009 - gregkh@suse.de

- Update config files.
  config/i386/pae and config/x86-64/default:
	CONFIG_USB_EHCI_HCD=Y
	CONFIG_USB_OHCI_HCD=Y
	CONFIG_USB_UHCI_HCD=Y

-------------------------------------------------------------------
Sat Jun 20 02:03:08 CEST 2009 - gregkh@suse.de

- Update config files.
  config/i386/pae and config/x86-64/default:
	CONFIG_CFG80211=Y
	CONFIG_LIB80211=Y
	CONFIG_MAC80211=Y
	CONFIG_ATH5K=Y

-------------------------------------------------------------------
Sat Jun 20 01:57:07 CEST 2009 - gregkh@suse.de

- Update config files.
  config/i386/pae and config/x86-64/default:
  	CONFIG_X86_MSR=Y
	CONFIG_X86_CPUID=Y

-------------------------------------------------------------------
Fri Jun 19 23:48:52 CEST 2009 - gregkh@suse.de

- comment out broken acpi patch for the moment.

-------------------------------------------------------------------
Fri Jun 19 23:12:06 CEST 2009 - gregkh@suse.de

- move the "preload" branch into master to get 2.6.30 working
  for Moblin.
- Update config files.
- patches.drivers/alsa-ad1984a-hp-quirks: ALSA: update HP
  quirks for Zenith & co (bnc#472789, bnc#479617, bnc#502425,
  bnc#503101).
- patches.suse/driver-core-add-nodename-callbacks.patch: Driver
  Core: add nodename callbacks.
- patches.suse/driver-core-aoe-add-nodename-for-aoe-devices.patch:
  Driver Core: aoe: add nodename for aoe devices.
- patches.suse/driver-core-block-add-nodename-support-for-block-drivers.patch:
  Driver Core: block: add nodename support for block drivers..
- patches.suse/driver-core-bsg-add-nodename-for-bsg-driver.patch:
  Driver Core: bsg: add nodename for bsg driver.
- patches.suse/driver-core-devtmpfs-driver-core-maintained-dev-tmpfs.patch:
  Driver Core: devtmpfs - kernel-maintained tmpfs-based /dev.
- patches.suse/driver-core-drm-add-nodename-for-drm-devices.patch:
  Driver Core: drm: add nodename for drm devices.
- patches.suse/driver-core-dvb-add-nodename-for-dvb-drivers.patch:
  Driver Core: dvb: add nodename for dvb drivers.
- patches.suse/driver-core-input-add-nodename-for-input-drivers.patch:
  Driver Core: input: add nodename for input drivers.
- patches.suse/driver-core-misc-add-nodename-support-for-misc-devices.patch:
  Driver Core: misc: add nodename support for misc devices..
- patches.suse/driver-core-raw-add-nodename-for-raw-devices.patch:
  Driver Core: raw: add nodename for raw devices.
- patches.suse/driver-core-sound-add-nodename-for-sound-drivers.patch:
  Driver Core: sound: add nodename for sound drivers.
- patches.suse/driver-core-usb-add-nodename-support-for-usb-drivers.patch:
  Driver Core: usb: add nodename support for usb drivers..
- patches.suse/driver-core-x86-add-nodename-for-cpuid-and-msr-drivers.patch:
  Driver Core: x86: add nodename for cpuid and msr drivers..
- patches.suse/ec_merge_irq_and_poll_modes.patch: ACPI: EC:
  Merge IRQ and POLL modes.
- patches.suse/linux-2.6.29-dont-wait-for-mouse.patch: fastboot:
  remove "wait for all devices before mounting root" delay.
- patches.suse/linux-2.6.29-enable-async-by-default.patch:
  enable async_enabled by default.
- patches.suse/linux-2.6.29-even-faster-kms.patch: speed up kms
  even more.
- patches.suse/linux-2.6.29-jbd-longer-commit-interval.patch:
  jbd: longer commit interval.
- patches.suse/linux-2.6.29-kms-after-sata.patch: make kms happen
  after sata.
- patches.suse/linux-2.6.29-retry-root-mount.patch: fastboot:
  retry mounting the root fs if we can't find init.
- patches.suse/linux-2.6.29-silence-acer-message.patch: Silence
  acer wmi driver on non-acer machines.
- patches.suse/linux-2.6.29-touchkit.patch: some new touch screen
  device ids
.
- patches.suse/uvcvideo-ignore-hue-control-for-5986-0241.patch:
  uvcvideo: ignore hue control for 5986:0241 (bnc#499152).
- patches.suse/devtmpfs.patch: Delete.

-------------------------------------------------------------------
Fri Jun 12 05:14:11 CEST 2009 - greg@suse.de

- scripts/sequence-patch.sh: fix bug in ketchup usage

-------------------------------------------------------------------
Wed Jun 10 16:12:01 CEST 2009 - jeffm@suse.com

- Update to 2.6.30-final.

-------------------------------------------------------------------
Wed Jun 10 10:31:34 CEST 2009 - jbeulich@novell.com

- Update Xen patches to 2.6.30-rc8 and c/s 898.
- Update Xen config files.
- patches.xen/pci-reserve: linux/pci: reserve io/memory space
  for bridge.
- patches.xen/xen-x86-exports: Delete.

-------------------------------------------------------------------
Tue Jun  9 17:14:45 CEST 2009 - mmarek@suse.cz

- rpm/kernel-binary.spec.in, rpm/kernel-source.spec.in,
  rpm/kernel-syms.spec.in, rpm/mkspec: update copyright header and
  change indentation to what autobuild enforces on checkin. No
  functional change.

-------------------------------------------------------------------
Tue Jun  9 17:06:06 CEST 2009 - jbeulich@novell.com

- patches.suse/stack-unwind-add-declaration.patch: Fold into ...
- patches.suse/stack-unwind: ... this one.

-------------------------------------------------------------------
Tue Jun  9 12:11:11 CEST 2009 - mmarek@suse.cz

- rpm/kernel-binary.spec.in: move /boot/vmlinux-*.gz to -devel
  again.
- rpm/find-provides: don't generate the ksym() provides ourself,
  let rpm do it. Add a workaround for vmlinux-*.gz in -devel.

-------------------------------------------------------------------
Mon Jun  8 09:01:23 CEST 2009 - jeffm@suse.com

- patches.suse/reiser4-set_page_dirty_notag: mm: Add
  set_page_dirty_notag() helper for reiser4.

-------------------------------------------------------------------
Fri Jun  5 13:43:37 CEST 2009 - mmarek@suse.cz

- rpm/kernel-module-subpackage: add Enhances: kernel-$flavor to
  kmps (bnc#502092).

-------------------------------------------------------------------
Thu Jun  4 16:26:21 CEST 2009 - jeffm@suse.de

- Update to 2.6.30-rc8.

-------------------------------------------------------------------
Thu Jun  4 07:09:52 CEST 2009 - sdietrich@suse.de

- supported.conf: remove duplicate kernel/drivers/md/dm-log

-------------------------------------------------------------------
Thu Jun  4 06:02:57 CEST 2009 - teheo@suse.de

Conver ide major allocation.

- patches.suse/block-add-mangle-devt-switch: block: add
  genhd.mangle_devt parameter (fate#305584).

-------------------------------------------------------------------
Mon Jun  1 20:54:44 CEST 2009 - jeffm@suse.de

- Update to 2.6.30-rc7-git4.

-------------------------------------------------------------------
Fri May 29 09:50:28 CEST 2009 - teheo@suse.de

Rename mangle_minor to mangle_devt and also cover sd major allocation.

- patches.suse/block-add-mangle-devt-switch: block: add
  genhd.mangle_devt parameter (fate#305584).

-------------------------------------------------------------------
Fri May 29 07:35:53 CEST 2009 - teheo@suse.de

- Update config files to enable DEBUG_BLOCK_EXT_DEVT on all configs
  except for vanilla and ppc/ps3.
- patches.suse/block-add-mangle-devt-switch: block: add
  genhd.mangle_minor parameter (fate#305584).

-------------------------------------------------------------------
Thu May 28 16:35:40 CEST 2009 - jdelvare@suse.de

- patches.fixes/scsi-scan-blist-update: Add BLIST_REPORTLUN2 to
  EMC SYMMETRIX (bnc#185164, bnc#191648, bnc#505578).

-------------------------------------------------------------------
Wed May 27 18:05:14 CEST 2009 - jeffm@suse.com

- Update to 2.6.30-rc7-git2.

-------------------------------------------------------------------
Wed May 27 08:22:05 CEST 2009 - gregkh@suse.de

- patches.drivers/ath1e-add-new-device-id-for-asus-hardware.patch:
  ath1e: add new device id for asus hardware.

-------------------------------------------------------------------
Tue May 26 15:28:51 CEST 2009 - mmarek@suse.cz

- rpm/mkspec: when using a custom release number, create a
  get_release_number.sh script for autobuild.

-------------------------------------------------------------------
Tue May 26 15:08:25 CEST 2009 - mmarek@suse.cz

- rpm/kernel-binary.spec.in: workaround for bnc#507084: strip
  binaries in /usr/src/linux-obj/*/*/scripts.

-------------------------------------------------------------------
Tue May 26 11:33:25 CEST 2009 - jdelvare@suse.de

- patches.drivers/r8169-allow-true-forced-mode-setting.patch:
  r8169: allow true forced mode setting (bnc#467518).

-------------------------------------------------------------------
Mon May 25 14:11:04 CEST 2009 - mmarek@suse.cz

- switch i386 flavors back to -default (non-pae) and -pae for
  milestone2

-------------------------------------------------------------------
Sun May 24 10:36:18 CEST 2009 - mmarek@suse.cz

- rpm/find-provides: fix for kernel-kdump.

-------------------------------------------------------------------
Sat May 23 22:18:05 CEST 2009 - mmarek@suse.cz

- rpm/find-provides, rpm/kernel-binary.spec.in, rpm/symsets.pl:
  workaround to fix provides of built-in symbols: move vmlinux*.gz
  back to -base and extract the provides from it.

-------------------------------------------------------------------
Fri May 22 15:47:01 CEST 2009 - teheo@suse.de

- patches.arch/i586-unwind-quick-fix: i586-relocs: ignore NONE
  relocation.

-------------------------------------------------------------------
Fri May 22 12:42:36 CEST 2009 - mmarek@suse.cz

- rpm/compute-PATCHVERSION.sh, rpm/mkspec, scripts/tar-up.sh: avoid
  unpacking the patches tarballs in compute-PATCHVERSION.sh.

-------------------------------------------------------------------
Fri May 22 11:45:41 CEST 2009 - mmarek@suse.cz

- rpm/mkspec: add --release option to set a custom release string.
- scripts/tar-up.sh: revive -rs option.

-------------------------------------------------------------------
Wed May 20 16:05:07 CEST 2009 - mmarek@suse.cz

- patches.arch/acpi_thermal_passive_blacklist.patch,
  patches.suse/devtmpfs.patch: fix patches to apply with git-apply.

-------------------------------------------------------------------
Tue May 19 21:42:45 CEST 2009 - sdietrich@suse.de

- patches.suse/stack-unwind-add-declaration.patch: Fix compile
  error when CONFIG_STACK_UNWIND is not set.

-------------------------------------------------------------------
Tue May 19 18:24:46 CEST 2009 - jblunck@suse.de

- patches.rpmify/arm-arch_include_asm-fix.diff: ARM: move
  mach-types.h to arch/include/asm.

-------------------------------------------------------------------
Tue May 19 18:03:44 CEST 2009 - jeffm@suse.com

- Set CONFIG_FRAMEBUFFER_CONSOLE=y

-------------------------------------------------------------------
Tue May 19 17:27:45 CEST 2009 - jeffm@suse.com

- Restored CONFIG_BOOTSPLASH=y and CONFIG_FB_VESA=y on
  x86/x86_64 (bnc#504608)

-------------------------------------------------------------------
Tue May 19 16:17:34 CEST 2009 - jbeulich@novell.com

- patches.xen/sfc-endianness: fix building with gcc 4.4.

-------------------------------------------------------------------
Tue May 19 12:04:26 CEST 2009 - jbeulich@novell.com

- Update Xen patches to 2.6.30/rc6-git3 and c/s 873.

-------------------------------------------------------------------
Mon May 18 16:52:37 CEST 2009 - jeffm@suse.com

- Updated to 2.6.30-rc6-git3.
  - Eliminated 4 patches.

-------------------------------------------------------------------
Fri May 15 19:16:23 CEST 2009 - jeffm@suse.de

- doc/README.SUSE: Updated to reflect building in an external
  directory so as not to contaminate /usr/src/linux

-------------------------------------------------------------------
Thu May 14 14:09:10 CEST 2009 - mmarek@suse.cz

- rpm/kernel-binary.spec.in: fix path in
  /usr/src/linux-obj/.../Makefile.

-------------------------------------------------------------------
Thu May 14 11:09:01 CEST 2009 - mmarek@suse.cz

- rpm/kernel-binary.spec.in: provide kernel-$flavor-devel =
  %version-%source_rel in the -devel packages (bnc#503280).

-------------------------------------------------------------------
Wed May 13 15:42:49 CEST 2009 - mmarek@suse.cz

- rpm/kernel-binary.spec.in: also fix kernel-$flavor-devel requires
  (bnc#503280).

-------------------------------------------------------------------
Wed May 13 15:32:58 CEST 2009 - mmarek@suse.cz

- rpm/mkspec: fix kernel-syms requires (bnc#503280).

-------------------------------------------------------------------
Mon May 11 21:11:59 CEST 2009 - jeffm@suse.com

- patches.fixes/dup2-retval-fix: dup2: Fix return value with
  oldfd == newfd and invalid fd (bnc#498042).

-------------------------------------------------------------------
Mon May 11 21:11:19 CEST 2009 - jeffm@suse.com

- patches.fixes/reiserfs-xattr-fixup: reiserfs: clean up ifdefs.
- patches.fixes/reiserfs-xattr-root-fixup: reiserfs: deal with
  NULL xattr root w/ xattrs disabled.
- patches.fixes/reiserfs-xattrs-disabled-perms: reiserfs: fixup
  perms when xattrs are disabled.
- patches.fixes/reiserfs-expose-privroot: reiserfs: allow exposing
  privroot w/ xattrs enabled.

-------------------------------------------------------------------
Mon May 11 19:41:25 CEST 2009 - jeffm@suse.de

- Updated to 2.6.30-rc5-git1.
  - Eliminated 4 patches.

-------------------------------------------------------------------
Wed May  6 17:38:57 CEST 2009 - gregkh@suse.de

- Update config files. update vanilla configs so that the build works.

-------------------------------------------------------------------
Wed May  6 17:19:56 CEST 2009 - gregkh@suse.de

- Update config files.
- patches.suse/devtmpfs.patch: driver-core: devtmpfs - driver-core
  maintained /dev tmpfs.

-------------------------------------------------------------------
Tue May  5 17:17:21 CEST 2009 - jeffm@suse.com

- Update config files.

-------------------------------------------------------------------
Tue May  5 16:46:08 CEST 2009 - jeffm@suse.com

- Update to 2.6.30-rc4-git1.
- patches.rpmify/fix-unexpected-non-allocable-warnings-with-suse-gcc:
  kbuild, modpost: fix "unexpected non-allocatable" warning with
  SUSE gcc.

-------------------------------------------------------------------
Tue May  5 14:31:59 CEST 2009 - jbeulich@novell.com

- patches.fixes/iwl3945-build: iwl3945: fix ia64/ppc build.

-------------------------------------------------------------------
Tue May  5 11:05:37 CEST 2009 - jbeulich@novell.com

- patches.xen/xen3-patch-2.6.30-rc4: Fix ia64 build.

-------------------------------------------------------------------
Tue May  5 10:08:12 CEST 2009 - jbeulich@novell.com

- patches.suse/stack-unwind: Also initialize PT_GS() on 32-bit.
- patches.arch/x86_64-unwind-annotations: Refresh.

-------------------------------------------------------------------
Tue May  5 10:02:41 CEST 2009 - jbeulich@novell.com

- Update Xen patches to 2.6.29-rc4 and c/s 867.
- Update i386 and x86_64 config files.
- config.conf: Re-enable Xen.

-------------------------------------------------------------------
Tue May  5 05:22:16 CEST 2009 - teheo@suse.de

- patches.suse/kbuild-icecream-workaround: kbuild: add workaround
  for icecream bug (bnc#495786).

-------------------------------------------------------------------
Fri May  1 20:01:16 CEST 2009 - jeffm@suse.com

- patches.fixes/reiserfs-xattr-locking: reiserfs: Expand i_mutex
  to enclose lookup_one_len.

-------------------------------------------------------------------
Fri May  1 20:00:48 CEST 2009 - jeffm@suse.com

- Update to 2.6.30-rc4.
  - Eliminated 2 patches.

-------------------------------------------------------------------
Fri May  1 19:58:07 CEST 2009 - jeffm@suse.com

- patches.drivers/libata-prefer-over-ide: libata: prefer libata
  drivers over ide ones (bnc#433105).
- patches.fixes/reiserfs-xattr-locking: reiserfs: Expand i_mutex
  to enclose lookup_one_len.
- patches.kernel.org/patch-2.6.30-rc3-rc4:
- patches.suse/no-frame-pointer-select: Fix stack unwinder Kconfig
  (bnc#402518).
- patches.arch/s390-08-05-af_iucv-msgpeek-fix.patch: Delete.
- patches.fixes/fix-periodic-mode-programming-on-amd81xx: Delete.

-------------------------------------------------------------------
Thu Apr 30 16:56:17 CEST 2009 - mmarek@suse.cz

- scripts/submit-to-bs: tentative script to submit a new kernel to
  openSUSE:Factory

-------------------------------------------------------------------
Tue Apr 28 11:19:41 CEST 2009 - npiggin@suse.de

- patches.apparmor/unambiguous-__d_path.diff: Put a reminder in here
  to fix the lock order problem when the patch is updated to HEAD.

-------------------------------------------------------------------
Mon Apr 27 13:48:49 CEST 2009 - mmarek@suse.cz

- rpm/kernel-binary.spec.in, rpm/kernel-source.spec.in,
  rpm/kernel-syms.spec.in, rpm/mkspec: Fix prepending EXTRAVERSION,
  rename the variable back to @RELEASE_PREFIX@.

-------------------------------------------------------------------
Mon Apr 27 10:41:20 CEST 2009 - mmarek@suse.cz

- rpm/kernel-binary.spec.in, rpm/kernel-source.spec.in,
  rpm/kernel-syms.spec.in, rpm/mkspec: prepend the EXTRAVERSION to
  the rpm release string (note that this won't have any effect in
  the openSUSE:* projects).

-------------------------------------------------------------------
Fri Apr 24 19:28:44 CEST 2009 - gregkh@suse.de

- Update config files.
  - build rtc_cmos driver into the kernel for i386 and x86-64 default
    kernels.  This should automatically take care of the rtc/system time
    syncing so we don't need to do it in a boot script and should speed
    up booting time a lot.

-------------------------------------------------------------------
Fri Apr 24 19:24:53 CEST 2009 - gregkh@suse.de

- Update config files. change CONFIG_ATA=y and CONFIG_SATA_AHCI=y

-------------------------------------------------------------------
Fri Apr 24 18:23:21 CEST 2009 - gregkh@suse.de

- Update config files. change to CONFIG_EXT2_FS=y and CONFIG_EXT3_FS=y

-------------------------------------------------------------------
Fri Apr 24 18:19:34 CEST 2009 - gregkh@suse.de

- Update config files. change to CONFIG_SCSI=y and CONFIG_BLK_DEV_SD=y

-------------------------------------------------------------------
Fri Apr 24 18:14:49 CEST 2009 - gregkh@suse.de

- Update config files. change to use CONFIG_USB=y

-------------------------------------------------------------------
Thu Apr 23 23:38:53 CEST 2009 - jeffm@suse.de

- Added legacy config.

-------------------------------------------------------------------
Thu Apr 23 23:31:39 CEST 2009 - jeffm@suse.de

- Temporarily disabled patches.suse/acpi-dsdt-initrd-v0.9a-2.6.25.patch

-------------------------------------------------------------------
Thu Apr 23 17:53:58 CEST 2009 - jeffm@suse.de

- Moved i386 kernel-default to kernel-legacy.
- Moved i386 kernel-pae config to kernel-default.
- Disabled CONFIG_ISA in i386 kernel-default to improve boot speed.

-------------------------------------------------------------------
Thu Apr 23 17:29:47 CEST 2009 - jeffm@suse.de

- Update to 2.6.30-rc3.

-------------------------------------------------------------------
Thu Apr 23 17:17:59 CEST 2009 - jeffm@suse.de

- patches.fixes/fix-periodic-mode-programming-on-amd81xx: x86:
  hpet: fix periodic mode programming on AMD 81xx.
- patches.fixes/hpet-boot-fix: Delete.

-------------------------------------------------------------------
Mon Apr 20 16:44:13 CEST 2009 - jeffm@suse.de

- patches.fixes/hpet-boot-fix: hpet: fix "IO-APIC + timer doesn't work!"

-------------------------------------------------------------------
Mon Apr 20 16:43:50 CEST 2009 - jeffm@suse.de

- Update to 2.6.30-rc2-git6.

-------------------------------------------------------------------
Wed Apr 15 06:33:54 CEST 2009 - jeffm@suse.de

- Update to 2.6.30-rc2.
  - trace and xen flavors disabled.
  - CONFIG_OTUS disabled on ppc.
  - request-based multipath could use some testing.
  - Eliminated 96 patches.

-------------------------------------------------------------------
Fri Apr 10 20:09:08 CEST 2009 - jeffm@suse.de

- rpm/devel-post.sh, rpm/kernel-binary.spec.in: Created i586 symlink
  for i386.

-------------------------------------------------------------------
Fri Apr 10 19:08:14 CEST 2009 - jeffm@suse.de

- rpm/kernel-binary.spec.in: Added /usr/src/linux-obj to -devel

-------------------------------------------------------------------
Fri Apr 10 17:35:35 CEST 2009 - mmarek@suse.cz

- rpm/kernel-binary.spec.in: Use xargs -r to fix case when no
  modules are supported.

-------------------------------------------------------------------
Fri Apr 10 17:18:34 CEST 2009 - jeffm@suse.com

- Moved linux-obj symlink handling to kernel-$flavor-devel.

-------------------------------------------------------------------
Fri Apr 10 11:41:12 CEST 2009 - mmarek@suse.cz

- rpm/package-descriptions: Add comment.

-------------------------------------------------------------------
Fri Apr 10 11:12:30 CEST 2009 - mmarek@suse.cz

- rpm/kernel-binary.spec.in, rpm/kernel-source.spec.in,
  rpm/kernel-syms.spec.in, scripts/tar-up.sh: Rename the timestamp
  file to source-timestamp instead, so that autobuild does not add
  the timestamp verbatim.

-------------------------------------------------------------------
Thu Apr  9 13:52:47 CEST 2009 - jbeulich@novell.com

- Update Xen patches to 2.6.29 final and c/s 854.
- patches.xen/sfc-external-sram: enable access to Falcon's
  external SRAM (bnc#489105).
- patches.xen/sfc-sync-headers: sync Solarflare accelerator
  headers (bnc#489105).
- Update Xen config files.

-------------------------------------------------------------------
Wed Apr  8 11:54:11 CEST 2009 - mmarek@suse.cz

- rpm/kernel-binary.spec.in, rpm/kernel-source.spec.in,
  rpm/kernel-syms.spec.in: Fix last change: do not add the
  timestamp if it is already added verbatim (by prepare_spec during
  checkin)

-------------------------------------------------------------------
Tue Apr  7 21:58:38 CEST 2009 - mmarek@suse.cz

- rpm/kernel-binary.spec.in, rpm/kernel-source.spec.in,
  rpm/kernel-syms.spec.in: Add source timestamp to package
  descriptions.

-------------------------------------------------------------------
Tue Apr  7 21:28:59 CEST 2009 - mmarek@suse.cz

- rpm/kernel-binary.spec.in, rpm/kernel-source.spec.in,
  rpm/kernel-syms.spec.in, rpm/mkspec: add descriptions to
  generated spec files.
- rpm/package-descriptions: descriptions of binary packages.

-------------------------------------------------------------------
Mon Apr  6 20:29:03 CEST 2009 - jeffm@suse.com

- Enabled STAGING on !x86 and disabled COMEDI.

-------------------------------------------------------------------
Mon Apr  6 19:21:37 CEST 2009 - jeffm@suse.com

- patches.rpmify/split-package: Enable

-------------------------------------------------------------------
Mon Apr  6 19:21:23 CEST 2009 - jeffm@suse.com

- Update config files: Fixed i386-vanilla.

-------------------------------------------------------------------
Mon Apr  6 19:11:52 CEST 2009 - jeffm@suse.com

- patches.fixes/xfs-export-debug: xfs: export assertion handler.

-------------------------------------------------------------------
Mon Apr  6 02:53:12 CEST 2009 - jeffm@suse.com

- Switch from SPARSEMEM to DISCONTIGMEM on i386.

-------------------------------------------------------------------
Sun Apr  5 02:24:01 CEST 2009 - jeffm@suse.com

- scripts/tar-up_and_run_mbuild.sh: Added pae to the important
  specfiles list.

-------------------------------------------------------------------
Fri Apr  3 22:47:12 CEST 2009 - jeffm@suse.com

- Update config files: Fix missing ia64-debug.

-------------------------------------------------------------------
Fri Apr  3 22:32:01 CEST 2009 - jeffm@suse.com

- patches.xen/sfc-resource-driver: Fix uninitialized var warning.

-------------------------------------------------------------------
Fri Apr  3 22:25:35 CEST 2009 - jeffm@suse.com

- Drop NR_CPUS back to 128 on i386.

-------------------------------------------------------------------
Fri Apr  3 19:36:31 CEST 2009 - jeffm@suse.com

- rpm/kernel-binary.spec.in: Added CONFIG_SPLIT_PACKAGE.

-------------------------------------------------------------------
Fri Apr  3 19:35:53 CEST 2009 - jeffm@suse.de

- Update config files: Enabled STAGING drivers on -vanilla.

-------------------------------------------------------------------
Fri Apr  3 17:13:32 CEST 2009 - jblunck@suse.de

- patches.rpmify/rpm-kernel-config: Rediff.

-------------------------------------------------------------------
Fri Apr  3 17:06:14 CEST 2009 - mmarek@suse.cz

- rpm/kernel-source.spec.in: chmod +x mkspec arch-symbols
  compute-PATCHVERSION.sh

-------------------------------------------------------------------
Fri Apr  3 17:00:50 CEST 2009 - jeffm@suse.com

- Update config files: Enabled STAGING drivers.

-------------------------------------------------------------------
Fri Apr  3 16:30:02 CEST 2009 - jeffm@suse.com

- Sync up kernel configs for x86/x86_64 flavors.

-------------------------------------------------------------------
Fri Apr  3 14:55:26 CEST 2009 - mmarek@suse.cz

- rpm/kernel-source.spec.in, rpm/mkspec: do not package the binary
  spec files anymore.

-------------------------------------------------------------------
Thu Apr  2 23:41:52 CEST 2009 - mmarek@suse.cz

- rpm/modversions: keep the override keyword in --pack.

-------------------------------------------------------------------
Thu Apr  2 20:37:33 CEST 2009 - mmarek@suse.cz

- rpm/kernel-binary.spec.in, rpm/mkspec, scripts/tar-up.sh: remove
  @TOLERATE_UNKNOWN_NEW_CONFIG_OPTIONS@ expansion, check for a file
  named TOLERATE-UNKNOWN-NEW-CONFIG-OPTIONS in sourcedir instead.

-------------------------------------------------------------------
Thu Apr  2 20:27:04 CEST 2009 - mmarek@suse.cz

- rpm/kernel-syms.spec.in: set LC_ALL=C in rpm -q call

-------------------------------------------------------------------
Thu Apr  2 17:57:48 CEST 2009 - mmarek@suse.cz

- rpm/kernel-binary.spec.in: add @FLAVOR@ again to avoid %%(...)
  expansion

-------------------------------------------------------------------
Thu Apr  2 17:48:41 CEST 2009 - mmarek@suse.cz

- rpm/mkspec: new script to generate spec files from *.spec.in
  templates
- rpm/compute-PATCHVERSION.sh, rpm/kernel-binary.spec.in,
  rpm/kernel-source.spec.in, rpm/kernel-syms.spec.in: add to the
  source rpm
- scripts/tar-up.sh: just tar up patches directories and call
  mkspec

-------------------------------------------------------------------
Tue Mar 31 15:56:00 CEST 2009 - mmarek@suse.cz

- rpm/kernel-dummy.spec.in: Delete.

-------------------------------------------------------------------
Tue Mar 31 15:46:18 CEST 2009 - jeffm@suse.de

- doc/README.KSYMS: Add to repo.

-------------------------------------------------------------------
Tue Mar 31 15:39:55 CEST 2009 - mmarek@suse.cz

- config.conf, rpm/old-packages.conf, scripts/arch-symbols,
  scripts/run_oldconfig.sh, scripts/tar-up.sh: drop the arch
  symbols completely, only map the various ix86 archs to i386.

-------------------------------------------------------------------
Tue Mar 31 14:49:09 CEST 2009 - mmarek@suse.cz

- doc/README.SUSE: allow_unsupported_modules needs to be set before
  installing the kernel (bnc#484664).

-------------------------------------------------------------------
Tue Mar 31 03:08:30 CEST 2009 - jeffm@suse.de

- Add %changelog to spec files

-------------------------------------------------------------------
Tue Mar 31 03:07:51 CEST 2009 - jeffm@suse.de

- rpm/kernel-binary.spec.in: Clean up %build_$flavor macros

-------------------------------------------------------------------
Tue Mar 31 02:54:18 CEST 2009 - jeffm@suse.de

- rpm/kernel-source.spec.in: Create kernel-source-vanilla

-------------------------------------------------------------------
Tue Mar 31 02:53:41 CEST 2009 - jeffm@suse.de

- rpm/kernel-syms.spec.in, scripts/tar-up.sh: Depend on kernel-$flavor-devel

-------------------------------------------------------------------
Tue Mar 31 02:52:41 CEST 2009 - jeffm@suse.de

- rpm/kernel-binary.spec.in, rpm/kernel-source.spec.in,
  rpm/kernel-syms.spec.in: Create a %using_buildservice macro

-------------------------------------------------------------------
Tue Mar 31 02:52:04 CEST 2009 - jeffm@suse.de

- rpm/kernel-binary.spec.in, rpm/kernel-source.spec.in,
  scripts/sequence-patch.sh, scripts/tar-up.sh:
  kernel-{binary,source}: Remove arch guards

-------------------------------------------------------------------
Tue Mar 31 02:51:13 CEST 2009 - jeffm@suse.de

- doc/README.SUSE, rpm/kernel-binary.spec.in, rpm/kernel-source.spec.in,
  scripts/tar-up.sh: Move development files from kernel-source to
  kernel-$flavor-devel

-------------------------------------------------------------------
Tue Mar 31 02:50:53 CEST 2009 - jeffm@suse.de

- rpm/kernel-binary.spec.in: Remove $CONFIG_MODULES

-------------------------------------------------------------------
Tue Mar 31 02:50:15 CEST 2009 - jeffm@suse.de

- rpm/kernel-binary.spec.in: Remove duplicate CONFIG_DEBUG_INFO=y

-------------------------------------------------------------------
Tue Mar 31 02:49:53 CEST 2009 - jeffm@suse.de

- rpm/kernel-binary.spec.in: Use macros for cpu_arch

-------------------------------------------------------------------
Tue Mar 31 02:49:23 CEST 2009 - jeffm@suse.de

- rpm/kernel-binary.spec.in, rpm/kernel-source.spec.in:
  kernel-{source,binary}: Use path-related rpm macros

-------------------------------------------------------------------
Tue Mar 31 02:48:40 CEST 2009 - jeffm@suse.de

- rpm/kernel-binary.spec.in,  rpm/kernel-source.spec.in:
  Use a %kernelrelease macro.

-------------------------------------------------------------------
Tue Mar 31 02:47:58 CEST 2009 - jeffm@suse.de

- rpm/kernel-source.spec.in, rpm/source-post.sh, scripts/tar-up.sh:
  Use %variant instead of $variant

-------------------------------------------------------------------
Tue Mar 31 02:47:14 CEST 2009 - jeffm@suse.de

- kernel-source: Kill old obsoletes

-------------------------------------------------------------------
Tue Mar 31 02:46:35 CEST 2009 - jeffm@suse.de

- rpm/kernel-binary.spec.in, rpm/kernel-source.spec.in,
  rpm/kernel-syms.spec.in, scripts/tar-up.sh:
  Use %var instead of @VAR@ except where necessary

-------------------------------------------------------------------
Tue Mar 31 02:46:12 CEST 2009 - jeffm@suse.de

- kernel-syms: Sort by flavor, not architecture

-------------------------------------------------------------------
Tue Mar 31 02:45:43 CEST 2009 - jeffm@suse.de

- kernel-syms: Stop the architecture %else madness

-------------------------------------------------------------------
Tue Mar 31 02:45:15 CEST 2009 - jeffm@suse.de

- kernel-binary: Stop the architecture %else madness

-------------------------------------------------------------------
Mon Mar 30 22:16:04 CEST 2009 - jeffm@suse.de

- Removed -RT guards and a dead patch.

-------------------------------------------------------------------
Mon Mar 30 22:14:17 CEST 2009 - jeffm@suse.de

- patches.fixes/reiserfs-prealloc-fix: Delete.

-------------------------------------------------------------------
Mon Mar 30 15:26:04 CEST 2009 - jeffm@suse.de

- patches.suse/reiserfs-inode-init: Delete.

-------------------------------------------------------------------
Thu Mar 26 21:28:32 CET 2009 - mmarek@suse.cz

- rpm/config.sh: introduce rpm/config.sh, defining SRCVERSION and
  VARIANT variables.

-------------------------------------------------------------------
Tue Mar 24 15:37:54 CET 2009 - jeffm@suse.de

- Update to 2.6.29-final.
  - Eliminated 4 patches.

-------------------------------------------------------------------
Fri Mar 20 09:41:41 CET 2009 - jbeulich@novell.com

- Update Xen config files.
- Update Xen patches to 2.6.29-rc8 and c/s 821.

-------------------------------------------------------------------
Wed Mar 18 15:10:32 CET 2009 - mmarek@suse.cz

- rpm/kernel-*.spec.in, scripts/tar-up.sh: don't add "<RELEASE>"
  to the release, breaks plain rpmbuild.

-------------------------------------------------------------------
Tue Mar 17 16:14:08 CET 2009 - mmarek@suse.cz

- rpm/kernel-binary.spec.in: don't generate symsets
- rpm/kernel-syms.spec.in: don't package symsets
- rpm/find-provides: disable symset provides
- rpm/macros.kernel-source: don't check for /boot/symsets*
  (fate#305945)

-------------------------------------------------------------------
Tue Mar 17 07:56:40 CET 2009 - knikanth@suse.de

- patches.fixes/loop-barriers: Delete.
- patches.fixes/loop-barriers2: Delete.
  Remove non-mainline patches to loop driver making it honour
  O_SYNC, sync requests and barriers. (bnc#485089), (bnc#471249)

-------------------------------------------------------------------
Mon Mar 16 18:11:40 CET 2009 - bphilips@suse.de

- README: add rough guide to updating KABI

-------------------------------------------------------------------
Fri Mar 13 23:37:52 CET 2009 - jeffm@suse.com

- Update to 2.6.29-rc8.

-------------------------------------------------------------------
Thu Mar 12 11:21:42 CET 2009 - jbeulich@novell.com

- patches.fixes/fix-nf_conntrack_slp,
  patches.suse/perfmon2-remove_get_base_syscall_attr.patch,
  patches.suse/perfmon2.patch,
  patches.suse/silent-stack-overflow-2.patch: fix build warnings.

-------------------------------------------------------------------
Thu Mar 12 11:09:42 CET 2009 - jbeulich@novell.com

- Update Xen patches addressing several issues in initial commit
- Update Xen config files (re-enable oprofile, disable novfs).
- patches.xen/xen3-x86_64-unwind-annotations: fix unwind annotations
  in entry_64-xen.S.

-------------------------------------------------------------------
Thu Mar 12 11:02:37 CET 2009 - jbeulich@novell.com

- patches.arch/x86_64-unwind-annotations: fix unwind annotations in
  entry_64.S.

-------------------------------------------------------------------
Thu Mar 12 07:43:03 CET 2009 - rgoldwyn@suse.de

- patches.suse/novfs-creds-change-2.6.29: Changing credential
  according to new task_struct.

-------------------------------------------------------------------
Wed Mar 11 18:27:00 CET 2009 - jblunck@suse.de

- rpm/kernel-binary.spec.in: Use split_packages only if supported.conf
  is not empty.

-------------------------------------------------------------------
Mon Mar  9 21:26:13 CET 2009 - mmarek@suse.cz

- rpm/kernel-binary.spec.in: renamed modprobe config to
  /etc/modprobe.d/50-module-renames.conf (required by new
  module-init-tools).

-------------------------------------------------------------------
Mon Mar  9 12:04:46 CET 2009 - jbeulich@novell.com

- patches.xen/xen3-patch-2.6.29-rc4: fix ia64 build.

-------------------------------------------------------------------
Mon Mar  9 09:42:36 CET 2009 - jbeulich@novell.com

- Update Xen config files (get tracing options back in sync with
  default).

-------------------------------------------------------------------
Fri Mar  6 20:56:37 CET 2009 - jeffm@suse.de

- Update config files: Enable CONFIG_FRAME_POINTER on Xen.

-------------------------------------------------------------------
Fri Mar  6 20:36:26 CET 2009 - jeffm@suse.de

- config.conf: Enabled Xen for building.

-------------------------------------------------------------------
Fri Mar  6 17:49:36 CET 2009 - jbeulich@novell.com

- Update Xen patches to 2.6.29-rc7.

-------------------------------------------------------------------
Fri Mar  6 13:34:30 CET 2009 - jbenc@suse.cz

- Update config files: enabled wireless debugging in -debug flavors.

-------------------------------------------------------------------
Fri Mar  6 10:36:19 CET 2009 - mmarek@suse.cz

- rpm/get_release_number.sh.in, rpm/kernel-binary.spec.in,
  rpm/kernel-source.spec.in, rpm/kernel-syms.spec.in,
  scripts/tar-up.sh, doc/README.SUSE: finally drop kernel-dummy
- rpm/prepare-build.sh: Delete.

-------------------------------------------------------------------
Wed Mar  4 20:18:28 CET 2009 - jeffm@suse.com

- Update to 2.6.29-rc7.
  - Eliminated 1 patch.

-------------------------------------------------------------------
Wed Mar  4 11:48:01 CET 2009 - mmarek@suse.cz

- rpm/kernel-binary.spec.in: workaround a bash bug (bnc#481817)
  in kernel-vanilla.spec.

-------------------------------------------------------------------
Tue Mar  3 23:00:28 CET 2009 - jeffm@suse.com

- patches.suse/export-security_inode_permission: Export
  security_inode_permission for aufs.

-------------------------------------------------------------------
Thu Feb 26 15:32:35 CET 2009 - jeffm@suse.com

- scripts/tar-up.sh: Add -u to update existing spec files.

-------------------------------------------------------------------
Thu Feb 26 11:50:57 CET 2009 - sven@suse.de

- rpm/kernel-binary.spec.in: Fix sub-package install-time conflict.

-------------------------------------------------------------------
Wed Feb 25 19:41:59 CET 2009 - mmarek@suse.cz

- scripts/tar-up.sh: create tarballs that don't change
  unnecessarily: set owner/group to nobody/nobody, mtime to time of
  the latest commit and sort the input files.

-------------------------------------------------------------------
Tue Feb 24 23:28:11 CET 2009 - jeffm@suse.com

- Update to 2.6.29-rc6-git1.

-------------------------------------------------------------------
Sat Feb 21 17:30:47 CET 2009 - mmarek@suse.cz

- rpm/kernel-syms.spec.in: also check if the package versions match
  (bnc#478462)

-------------------------------------------------------------------
Fri Feb 20 14:41:31 CET 2009 - jbeulich@novell.com

- patches.suse/stack-unwind: fix 32-bit arch_unwind_init_running().

-------------------------------------------------------------------
Fri Feb 20 10:12:51 CET 2009 - jbeulich@novell.com

- patches.suse/stack-unwind: fix patch fuzz.

-------------------------------------------------------------------
Fri Feb 20 09:48:59 CET 2009 - jbeulich@novell.com

- misc/xen-port-patches.py: Adjust fro new x86 header placement.
- patches.arch/x86_64-unwind-annotations: fix unwind annotations
  (bnc#472783).
- patches.suse/stack-unwind: Properlz hook up unwinder again.

-------------------------------------------------------------------
Fri Feb 20 02:49:50 CET 2009 - jeffm@suse.de

- patches.suse/kdb-common: Build fix with -I directive.

-------------------------------------------------------------------
Fri Feb 20 02:12:56 CET 2009 - jeffm@suse.de

- Update config files.

-------------------------------------------------------------------
Fri Feb 20 01:50:59 CET 2009 - jeffm@suse.de

- Update to 2.6.29-rc5-git3.
  - Eliminated 1 patch.

-------------------------------------------------------------------
Thu Feb 19 11:27:58 CET 2009 - mmarek@suse.cz

- rpm/symsets.pl: allow passing only Module.symvers and no modules

-------------------------------------------------------------------
Wed Feb 18 11:25:46 CET 2009 - olh@suse.de

- disable ppc601 support, disable unused framebuffer drivers

-------------------------------------------------------------------
Wed Feb 18 10:41:14 CET 2009 - olh@suse.de

- disable kdump on ppc32

------------------------------------------------------------------
Mon Feb 16 17:18:41 CET 2009 - jeffm@suse.com

- Update config files.

-------------------------------------------------------------------
Sat Feb 14 17:40:22 CET 2009 - jeffm@suse.de

- Update to 2.6.29-rc5.

-------------------------------------------------------------------
Fri Feb 13 21:15:40 CET 2009 - jeffm@suse.de

- Update to 2.6.29-rc4-git7.
  - Eliminated 2 patches.

-------------------------------------------------------------------
Mon Feb  9 22:04:41 CET 2009 - jeffm@suse.de

- patches.rpmify/spin_is_contended-fix: spin_is_contended
  Kconfig fixes.

-------------------------------------------------------------------
Mon Feb  9 17:47:43 CET 2009 - jeffm@suse.de

- Updated to 2.6.29-rc4.
  - Eliminated 3 patches.

-------------------------------------------------------------------
Fri Feb  6 21:34:56 CET 2009 - jeffm@suse.com

- patches.fixes/fix-warning-while-mapping-0-1MB-range-with-dev-mem:
  x86, pat: fix warn_on_once() while mapping 0-1MB range.

-------------------------------------------------------------------
Fri Feb  6 20:54:14 CET 2009 - mmarek@suse.cz

- rpm/kernel-module-subpackage, rpm/post.sh, rpm/postun.sh: fix
  last change: don't pass -e to weak-modules2.

-------------------------------------------------------------------
Fri Feb  6 14:42:13 CET 2009 - mmarek@suse.cz

- rpm/kernel-module-subpackage, rpm/post.sh, rpm/postun.sh: pass
  down shell options like -x to weak-modules2 to make debugging
  with rpm -ivv easier.

-------------------------------------------------------------------
Tue Feb  3 21:36:36 CET 2009 - jeffm@suse.de

- patches.fixes/fix-nf_conntrack_slp: make nf_conntrack_slp
  actually work (bnc#470963).

-------------------------------------------------------------------
Tue Feb  3 14:34:14 CET 2009 - mmarek@suse.cz

- scripts/tar-up.sh: fix branch name in KOTD packages.

-------------------------------------------------------------------
Tue Feb  3 12:37:06 CET 2009 - olh@suse.de

- config.conf: readde -debug flavor for ppc64

-------------------------------------------------------------------
Tue Feb  3 11:51:37 CET 2009 - olh@suse.de

- patches.fixes/scsi-ibmvfc_prli_initiator_fix.patch:
  Better handle other FC initiators (bnc#471217 - LTC51238)

-------------------------------------------------------------------
Tue Feb  3 11:48:59 CET 2009 - mmarek@suse.cz

- scripts/wd-functions.sh: display master as "master", not "HEAD"
  or "".

-------------------------------------------------------------------
Mon Feb  2 22:13:03 CET 2009 - jeffm@suse.de

- patches.fixes/ath9k-fix-led_device_naming.diff: ath9k: fix
  led naming.
- patches.fixes/b43legacy-fix-led_device_naming.diff: b43legacy:
  fix led naming.
- patches.fixes/iwlwifi-fix-iwl-3945_led_device_naming.diff:
  iwlwifi: another led naming fix.
- patches.fixes/iwlwifi-fix-iwl-led_device_naming.diff: iwlwifi:
  fix led naming   .
- patches.fixes/rt2x00-fix-led_device_naming.diff: rt2x00:
  fix led naming.

-------------------------------------------------------------------
Mon Feb  2 21:20:36 CET 2009 - jeffm@suse.de

- Updated to 2.6.29-rc3-git3.
  - Eliminated 6 patches.

-------------------------------------------------------------------
Mon Feb  2 17:35:32 CET 2009 - jeffm@suse.de

- Updated to 2.6.29-rc3.
  - AppArmor is disabled.
  - Xen is disabled.
  - Eliminated 745 patches.

-------------------------------------------------------------------
Mon Feb  2 17:17:07 CET 2009 - jeffm@suse.de

- Enabled patches.suse/reiserfs_warning-reentrant

-------------------------------------------------------------------
Mon Feb  2 11:30:07 CET 2009 - rw@suse.de

- patches.fixes/xpc-pass-physical,
  patches.kabi/xpc-pass-physical:
  kABI: restore upstream patch, add ABI cover-up. (bnc#458811)

-------------------------------------------------------------------
Mon Feb  2 10:44:23 CET 2009 - olh@suse.de

- patches.fixes/serial-jsm-enable_ms.patch:
  Add enable_ms to jsm driver (bnc#471224 - LTC51066)

-------------------------------------------------------------------
Mon Feb  2 10:30:50 CET 2009 - olh@suse.de

- patches.arch/ppc-optimize-sync.patch:
  Optimise smp_{r,w}mb and mutex (bnc#471222 - LTC51356)

-------------------------------------------------------------------
Sat Jan 31 04:35:24 CET 2009 - gregkh@suse.de

- refresh patches for fuzz due to 2.6.27.14-rc1 import.

-------------------------------------------------------------------
Sat Jan 31 04:16:39 CET 2009 - gregkh@suse.de

- patches.kabi/abi-fix-add-epoll_devs-back-to-struct-user_struct.patch:
  ABI fix: add epoll_devs back to struct user_struct.

-------------------------------------------------------------------
Sat Jan 31 04:07:38 CET 2009 - gregkh@suse.de

- Update to 2.6.27.14-rc1
  - lots of security fixes
  - lots of bugfixes
  - obsoletes:
    - patches.drivers/alsa-virtuoso-no-eeprom-overwrite
    - patches.drivers/pata_via.c-support-vx855-and-future-chips-whose-ide-controller-use-0x0571.patch
    - patches.fixes/SUNRPC-Fix-autobind-on-cloned-rpc-clients.patch
    - patches.fixes/sysfs-fix-problems-with-binary-files.patch
    - patches.fixes/xpc-fix-NULL-deref
    - patches.fixes/xpc-write-barrier

-------------------------------------------------------------------
Fri Jan 30 09:15:04 CET 2009 - olh@suse.de

- patches.arch/ppc-pseries-migration_hang_fix.patch:
  Fix partition migration hang under load (bnc#470563 - LTC51153)

-------------------------------------------------------------------
Fri Jan 30 08:00:00 CET 2009 - olh@suse.de

- disable CONFIG_DEBUG_STACKOVERFLOW and CONFIG_DEBUG_STACK_USAGE
  on ppc/ppc64

-------------------------------------------------------------------
Fri Jan 30 01:24:09 CET 2009 - teheo@suse.de

- patches.drivers/libata-fix-EH-device-failure-handling: libata:
  fix EH device failure handling (bnc#470845).

-------------------------------------------------------------------
Thu Jan 29 21:02:44 CET 2009 - jjolly@suse.de

- patches.arch/s390-08-08-add_qdio_utilization.patch: zfcp:
  queue_full is lacking the entry for qdio utilization
  (bnc#466462).

-------------------------------------------------------------------
Thu Jan 29 18:45:32 CET 2009 - gregkh@suse.de

- add ability to debug kernel using USB debug connector.
- Update config files.
- patches.suse/usb-move-ehci-reg-def.patch: usb: move ehci
  reg def.
- patches.suse/x86-usb-debug-port-early-console-v4.patch: x86:
  usb debug port early console, v4.

-------------------------------------------------------------------
Thu Jan 29 11:43:32 CET 2009 - mmarek@suse.cz

- patches.kabi/abi-fix-add-s_syncing-back-to-struct-super_block.patch
  patches.kabi/abi-fix-add-wb_sync_hold-enum-writeback_sync_modes.patch
  patches.kabi/export-iwl_rx_allocate
  patches.kabi/sched-kabi-compat-hack.patch: Introduce
  patches.kabi/ for patches that only work around kabi issues and
  can be safely dropped at the next SP.

-------------------------------------------------------------------
Wed Jan 28 20:34:29 CET 2009 - agruen@suse.de

- patches.xen/xen-x86-mark_rodata_rw.patch: Add missing pageattr.c
  changes to pageattr-xen.c (bnc#439348).

-------------------------------------------------------------------
Wed Jan 28 18:50:59 CET 2009 - agruen@suse.de

- patches.suse/x86-mark_rodata_rw.patch: Add mark_rodata_rw()
  to un-protect read-only kernel code pages (bnc#439348).
- patches.xen/xen-x86-mark_rodata_rw.patch: xen specific part
  (bnc#439348).

-------------------------------------------------------------------
Wed Jan 28 15:59:27 CET 2009 - mmarek@suse.cz

- config/s390/s390: the -man package still fails for s390, disable
  it

-------------------------------------------------------------------
Wed Jan 28 14:27:18 CET 2009 - mmarek@suse.cz

- rpm/kernel-binary.spec.in: fix build of the -man subpackage on
  31bit s390

-------------------------------------------------------------------
Wed Jan 28 13:23:01 CET 2009 - mmarek@suse.cz

- fix kernel-default.ppc64 reference symsets

-------------------------------------------------------------------
Wed Jan 28 12:06:53 CET 2009 - jslaby@suse.cz

- patches.arch/x86_sgi_cpus4096-05-update-send_IPI_mask.patch:
  x86 cpumask: Updates to support NR_CPUS=4096 (bnc#425240
  FATE304266).
  [cpu_mask_to_apicid bigsmp fix]

-------------------------------------------------------------------
Wed Jan 28 08:16:54 CET 2009 - olh@suse.de

- patches.fixes/scsi-ibmvscsi-module_alias.patch:
  map scsi proc_name to module name (bnc#459933 - LTC50724)

-------------------------------------------------------------------
Tue Jan 27 23:33:09 CET 2009 - jeffm@suse.de

- Update config files: Disable ftrace in -debug on ppc64

-------------------------------------------------------------------
Tue Jan 27 23:16:03 CET 2009 - jeffm@suse.de

- config.conf: Added -debug flavor for ppc64.

-------------------------------------------------------------------
Tue Jan 27 13:40:53 CET 2009 - bwalle@suse.de

- patches.drivers/libfc-set-the-release-function.diff:
  Whitespace change.

-------------------------------------------------------------------
Tue Jan 27 09:05:30 CET 2009 - hare@suse.de

- patches.drivers/libfc-fix-read-IO-data-integrity: libfc:
  IO data integrity issue when a IO data frame lost (bnc#469536).

-------------------------------------------------------------------
Tue Jan 27 08:52:49 CET 2009 - jbeulich@novell.com

- re-enable patches.xen/xen3-e1000e_Export_set_memory_ro-rw.

-------------------------------------------------------------------
Tue Jan 27 07:44:18 CET 2009 - olh@suse.de

- update patches.arch/ppc-memoryless-nodes.patch:
  include prototype for PFN_UP() (bnc#462546 - LTC50009)

-------------------------------------------------------------------
Mon Jan 26 19:53:20 CET 2009 - kkeil@suse.de

- patches.suse/e1000e_Export_set_memory_ro-rw: Export
  set_memory_ro() and set_memory_rw() calls.
  readded to avoid kabi change

-------------------------------------------------------------------
Mon Jan 26 19:36:59 CET 2009 - jeffm@suse.de

- config.conf: Added kernel-vmi to i386.

-------------------------------------------------------------------
Mon Jan 26 19:08:43 CET 2009 - olh@suse.de

- update patches.arch/ppc-memoryless-nodes.patch:
  use PFN_UP() for end_pfn (bnc#462546 - LTC50009)

-------------------------------------------------------------------
Mon Jan 26 17:14:44 CET 2009 - mmarek@suse.cz

- kabi: import FCoE changes

-------------------------------------------------------------------
Mon Jan 26 17:00:44 CET 2009 - hare@suse.de

- patches.suse/dm-mpath-requeue-for-stopped-queue: disable
  wrong debug message again.

-------------------------------------------------------------------
Mon Jan 26 15:35:41 CET 2009 - rw@suse.de

- patches.fixes/taskstats-alignment:
  IA64: fill 'struct taskstats' on stack and 'memcpy' result to skb.
  (bnc#448410)

-------------------------------------------------------------------
Mon Jan 26 15:31:39 CET 2009 - olh@suse.de

- update patches.arch/ppc-memoryless-nodes.patch:
  fix calculation of reserve_size (bnc#462546 - LTC50009)

-------------------------------------------------------------------
Mon Jan 26 14:19:30 CET 2009 - kkeil@suse.de

- patches.fixes/disable-lro-per-default: Disable LRO per default
  in igb and ixgbe. (bnc#467519)

-------------------------------------------------------------------
Mon Jan 26 13:44:37 CET 2009 - jbeulich@novell.com

- Just comment out patches.xen/xen3-e1000e_* (to address build error)
  until disposition of their originals is known.

-------------------------------------------------------------------
Mon Jan 26 13:01:24 CET 2009 - kkeil@suse.de

- patches.fixes/sctp_do_not_use_stale_copy_of_sk: Do not use
  stale copy of sk. (bnc#440104)

-------------------------------------------------------------------
Mon Jan 26 12:52:21 CET 2009 - jblunck@suse.de

Renamed some patches so they get included in vanilla builds.
- patches.rpmify/firmware-path: Renamed.
- patches.rpmify/no-include-asm: Renamed.
- patches.suse/md-raid-metadata-PAGE_SIZE.patch: Renamed.

-------------------------------------------------------------------
Mon Jan 26 12:18:00 CET 2009 - olh@suse.de

- patches.suse/led_classdev.sysfs-name.patch: use correct name
  for /sys/devices/virtual/leds/ entries (bnc#468350)

-------------------------------------------------------------------
Mon Jan 26 12:15:15 CET 2009 - kkeil@suse.de

- patches.suse/e1000e_Export_set_memory_ro-rw: Delete.
- patches.suse/e1000e_allow_bad_checksum: Delete.
- patches.suse/e1000e_call_dump_eeprom: Delete.
- patches.suse/e1000e_ioremap_sanity_check: Delete.
- patches.suse/e1000e_use_set_memory_ro-rw_to_protect_flash_memory:
  Delete.
  Remove not mainline e1000e patches which were added to help with
  the e1000e NVM corruption - root issue is fixed

-------------------------------------------------------------------
Mon Jan 26 12:06:30 CET 2009 - kkeil@suse.de

- patches.drivers/tg3_libphy_workaround: tg3 libphy workaround.
  (bnc#468725)

-------------------------------------------------------------------
Mon Jan 26 09:17:49 CET 2009 - hare@suse.de

- supported.conf: Correct spelling for dm-least-pending
  path checker.

-------------------------------------------------------------------
Mon Jan 26 09:16:31 CET 2009 - hare@suse.de

- patches.suse/dm-mpath-check-info-before-access: Kernel Oops
  during path failover (bnc#458393).

-------------------------------------------------------------------
Sun Jan 25 02:07:17 CET 2009 - gregkh@suse.de

- refresh patch fuzz now that 2.6.27.13 is in tree

-------------------------------------------------------------------
Sun Jan 25 01:59:30 CET 2009 - gregkh@suse.de

- Update to final version of 2.6.27.13

-------------------------------------------------------------------
Sat Jan 24 23:24:49 CET 2009 - gregkh@suse.de

- dynamic debugging fixes backported from upstream:
- patches.drivers/driver-core-add-newlines-to-debugging-enabled-disabled-messages.patch:
  driver core: add newlines to debugging enabled/disabled
  messages.
- patches.drivers/driver-core-fix-dynamic_debug-cmd-line-parameter.patch:
  Driver core: fix 'dynamic_debug' cmd line parameter.
- patches.drivers/driver-core-fix-using-ret-variable-in-unregister_dynamic_debug_module.patch:
  driver core: fix using 'ret' variable in
  unregister_dynamic_debug_module.

-------------------------------------------------------------------
Sat Jan 24 17:51:17 CET 2009 - jbohac@suse.cz

- patches.arch/x86_64-hpet-64bit-timer.patch: 
  (fix return of an unitialized value (bnc#469017)

-------------------------------------------------------------------
Sat Jan 24 11:29:02 CET 2009 - mmarek@suse.cz

- update kabi files: ignore changes in struct pcie_link_state as
  it is an internal structure only.

-------------------------------------------------------------------
Sat Jan 24 11:26:16 CET 2009 - mmarek@suse.cz

- patches.suse/genksyms-add-override-flag.diff: genksyms: add
  --override flag.
- rpm/kernel-binary.spec.in: set KBUILD_OVERRIDE=1

-------------------------------------------------------------------
Sat Jan 24 01:25:44 CET 2009 - ghaskins@suse.de

- patches.fixes/sched-kabi-compat-hack.patch: sched: leave
  RT_GROUP_SCHED structure components intact to preserve kABI.

 broke kabi with fix for 456542

-------------------------------------------------------------------
Sat Jan 24 00:35:12 CET 2009 - trenn@suse.de

- patches.fixes/cpufreq_export_latency.patch: CPUFREQ: Introduce
  /sys/devices/system/cpu/cpu*/cpufreq/cpuinfo_transition_latency
  (bnc#464461).
- patches.fixes/cpufreq_ondemand_adjust_sampling_rate_limit.patch:
  CPUFREQ: ondemand/conservative: sanitize sampling_rate
  restrictions (bnc#464461).
- patches.fixes/cpufreq_ondemand_performance_optimise_default_settings.patch:
  CPUFREQ: ondemand: Limit default sampling rate to 300ms
  max. (bnc#464461).
- patches.fixes/x86_cpufreq_powernow-k8_acpi_latency_values.patch:
  X86 powernow-k8 cpufreq: Get transition latency from acpi _PSS
  object (bnc#464461).

-------------------------------------------------------------------
Fri Jan 23 20:29:24 CET 2009 - jeffm@suse.de

- patches.fixes/xfs-dmapi-fixes: xfs/dmapi: fix crash on mount
  (bnc#458027).

-------------------------------------------------------------------
Fri Jan 23 20:19:33 CET 2009 - ghaskins@suse.de

- Update config files: Disable RT_GROUP_SCHED (bnc#456542).

  The RT_GROUP_SCHED feature is experimental and clearly broken, so
  lets turn it off for now.

-------------------------------------------------------------------
Fri Jan 23 16:51:40 CET 2009 - jeffm@suse.de

- patches.fixes/hpilo-open-close-fix: hpilo open/close fix
  (bnc#466517).

-------------------------------------------------------------------
Fri Jan 23 15:59:44 CET 2009 - hare@suse.de

- patches.suse/dm-mpath-requeue-for-stopped-queue: Handle I/O
  on stopped queues correctly (bnc#458393).

-------------------------------------------------------------------
Fri Jan 23 15:34:11 CET 2009 - jbenc@suse.cz

- patches.suse/mnt-want-write-speedup.patch,
  patches.suse/mnt_clone_write.patch: modified not to break kABI,
  enabled (bnc#436953).

-------------------------------------------------------------------
Fri Jan 23 15:08:39 CET 2009 - jbenc@suse.cz

- patches.fixes/iwlagn-fix-rfkill.patch: iwlagn: fix hw-rfkill
  while the interface is down (bnc#446158).

-------------------------------------------------------------------
Fri Jan 23 14:59:57 CET 2009 - mmarek@suse.cz

- kabi/severities: temporarily enable changes in FcOE modules.

-------------------------------------------------------------------
Fri Jan 23 11:55:18 CET 2009 - hare@suse.de

- patches.arch/s390-08-06-personality.patch: kernel: setting 32
  bit personality doesn't work (bnc#466462).
- patches.arch/s390-08-07-compat_wrappers.patch: kernel:
  Add missing wrapper functions for 31 bit compat
  syscalls. (bnc#466462,LTC#51229).
- patches.fixes/block-leave-the-request-timeout-timer-running:
  Delete obsolete patch.

-------------------------------------------------------------------
Fri Jan 23 11:42:28 CET 2009 - bwalle@suse.de

- patches.drivers/fcoe-change-fcoe_sw-sg_tablesi.diff: change
  fcoe_sw sg_tablesize to SG_ALL (bnc #459142).
- patches.drivers/fcoe-check-return-for-fc_set_m.diff: check
  return for fc_set_mfs (bnc #459142).
- patches.drivers/fcoe-fix-frame-length-validati.diff: fix frame
  length validation in the early receive path (bnc #459142).
- patches.drivers/fcoe-fix-incorrect-use-of-struct-module.diff:
  fcoe: fix incorrect use of struct module (bnc #468051).
- patches.drivers/fcoe-improved-load-balancing-i.diff: improved
  load balancing in rx path (bnc #459142).
- patches.drivers/fcoe-logoff-of-the-fabric-when.diff: Logoff
  of the fabric when destroying interface (bnc #459142).
- patches.drivers/fcoe-remove-warn_on-in-fc_set.diff: remove
  WARN_ON in fc_set_mfs (bnc #459142).
- patches.drivers/fcoe-user_mfs-is-never-used.diff: user_mfs is
  never used (bnc #459142).
- patches.drivers/libfc-add-fc_disc-c-locking-co.diff: Add
  fc_disc.c locking comment block (bnc #459142).
- patches.drivers/libfc-ensure-correct-device_pu.diff: libfc:
  Ensure correct device_put/get usage (round 2).
- patches.drivers/libfc-fix-rport-recursive-lock.diff: libfc:
  Fix rport recursive lock on rport mutex (bnc #459142).
- patches.drivers/libfc-handle-rrq-exch-timeout.diff: libfc:
  handle RRQ exch timeout (bnc #465596).
- patches.drivers/libfc-improve-fc_lport-c-locki.diff: Improve
  fc_lport.c locking comment block (bnc #459142).
- patches.drivers/libfc-improve-fc_rport-c-locki.diff: Improve
  fc_rport.c locking comment block (459142).
- patches.drivers/libfc-make-fc_disc-inline-with.diff: make
  fc_disc inline with the fc_lport structure (bnc #459142).
- patches.drivers/libfc-make-rscn-parsing-more-r.diff: make RSCN
  parsing more robust (bnc #459142).
- patches.drivers/libfc-make-sure-we-access-the.diff: make sure
  we access the CRC safely (bnc #459142).
- patches.drivers/libfc-pass-lport-in-exch_mgr_r.diff: libfc:
  Pass lport in exch_mgr_reset (bnc #465596).
- patches.drivers/libfc-remove-debug-print-state.diff: libfc:
  Remove debug print statement, too verbose (bnc #459142).
- patches.drivers/libfc-set-the-release-function.diff: Set
  the release function for the rport's kobject (round 2)
  (bnc #459142).
- patches.drivers/libfc-updated-comment-for-orde.diff: updated
  comment for order of em and ex locks (bnc #459142).
- patches.drivers/libfc-updated-libfc-fcoe-modul.diff: updated
  libfc fcoe module ver to 1.0.6 (bnc #459142).
- patches.drivers/libfc-use-an-operations-struct.diff: use an
  operations structure for rport callbacks (bnc #459142).
- patches.drivers/libfc-when-rport-goes-away-re.diff: libfc:
  when rport goes away (re-plogi), clean up exchanges to/from
  rport (bnc #465596).
- patches.drivers/libfc_locking.diff: libfc, fcoe: fixed locking
  issues with lport->lp_mutex around lport->link_status (bnc
  #468053).
- patches.drivers/libfc_rport.diff: libfc: rport retry on LS_RJT
  from certain ELS (bnc #468054).

-------------------------------------------------------------------
Fri Jan 23 11:36:44 CET 2009 - hare@suse.de

- patches.fixes/qla2xxx-check-fc-rport-validity:
  qla2xxx: added check for fcport is valid in
  qla2x00_terminate_rport_io(). (bnc#467624).

-------------------------------------------------------------------
Fri Jan 23 11:01:59 CET 2009 - tiwai@suse.de

- patches.drivers/alsa-hda-gateway-t1616-quirk: ALSA: hda -
  Add quirk for Gateway T1616 laptop (bnc#467597).
- patches.drivers/alsa-hda-hp-dv4-quirk: ALSA: hda - Add model
  entry for HP dv4.
- patches.drivers/alsa-hda-intel-d945-ref-quirk: ALSA: hda -
  Add model=ref for Intel board with STAC9221 (bnc#406529).

-------------------------------------------------------------------
Fri Jan 23 10:48:16 CET 2009 - hare@suse.de

- patches.fixes/blk-leave-sync-timer-running: block: Rediff
- patches.fixes/block-use-round_jiffies_up: Block: use
  round_jiffies_up() (bnc#464155).
- Add missing patches to series.conf:
  patches.fixes/round-jiffies-up
  patches.fixes/block-use-round_jiffies_up
  patches.fixes/block-fix-blk_start_queueing
  patches.fixes/suppress-buffer-IO-errors
  patches.fixes/block-optimizations-in-blk_rq_timed_out_timer
  patches.fixes/block-add-comment-in-blk_rq_timed_out

-------------------------------------------------------------------
Fri Jan 23 07:51:35 CET 2009 - olh@suse.de

- update patches.fixes/scsi-ibmvscsi-vio_leak.patch:
  handle also drivers/scsi/ibmvscsi/ibmvfc.c

-------------------------------------------------------------------
Fri Jan 23 06:41:18 CET 2009 - sjayaraman@suse.de

- patches.fixes/cifs-fix-oops-on-ipv6-mount: cifs: make sure we
  allocate enough storage for socket address (467691).

-------------------------------------------------------------------
Fri Jan 23 05:57:48 CET 2009 - gregkh@suse.de

- patches.kernel.org/abi-fix-add-wb_sync_hold-enum-writeback_sync_modes.patch:
  ABI fix: add WB_SYNC_HOLD enum writeback_sync_modes.

-------------------------------------------------------------------
Fri Jan 23 05:08:48 CET 2009 - gregkh@suse.de

- patches.kernel.org/abi-fix-add-s_syncing-back-to-struct-super_block.patch:
  ABI fix: add s_syncing back to struct super_block.

-------------------------------------------------------------------
Fri Jan 23 02:26:30 CET 2009 - gregkh@suse.de

- update to 2.6.27.13-rc1:
  - security updates
  - lots of bugfixes
  - obsoletes:
    - patches.arch/ppc-fix_hugepage_check.patch
    - patches.drivers/alsa-hda-ad1986a-laptop-eapd-model-back
    - patches.drivers/alsa-hda-samsung-q45-quirk
    - patches.fixes/security-introduce-missing-kfree.patch
    - patches.fixes/xpc-fix-heartbeat
- Update config files.

-------------------------------------------------------------------
Thu Jan 22 23:55:10 CET 2009 - kkeil@suse.de

- patches.drivers/e1000-fix-shared-emc.patch: e1000: fix bug
  with shared interrupt during reset (bnc#396687)

-------------------------------------------------------------------
Thu Jan 22 22:43:48 CET 2009 - tonyj@suse.de

- patches.fixes/revert-bgcolor-line-feed-93f78da4.patch: Revert
  "vt: fix background color on line feed" (bnc#418613).

-------------------------------------------------------------------
Thu Jan 22 19:28:06 CET 2009 - jbenc@suse.cz

- patches.fixes/iwlwifi-fix-rs_get_rate-oops.patch: iwlwifi:
  fix rs_get_rate WARN_ON() (bnc#456002).
- Reordered wireless patches to group together patches touching the same
  driver.

-------------------------------------------------------------------
Thu Jan 22 19:13:20 CET 2009 - bphilips@suse.de

- patches.drivers/disable-catas_reset-by-default-to-avoid-problems-with-eeh.patch:
  disable catas_reset by default to avoid problems with EEH
  (bnc#456389).

-------------------------------------------------------------------
Thu Jan 22 17:42:04 CET 2009 - rw@suse.de

- patches.fixes/xpc-pass-physical:
  fixed kABI breakage. (bnc#458811)

-------------------------------------------------------------------
Thu Jan 22 15:58:54 CET 2009 - bwalle@suse.de

- scripts/tar-up_and_run_mbuild.sh: s390 (the 31 bit variant) is
  not an important spec file.

-------------------------------------------------------------------
Thu Jan 22 15:50:44 CET 2009 - jbenc@suse.cz

- patches.fixes/mac80211-add-direct-probe.patch: fixed kABI
  breakage, reenabled.

-------------------------------------------------------------------
Thu Jan 22 15:29:07 CET 2009 - mmarek@suse.cz

- rpm/modversions: eat the "override" keyword before parsing the
  symbol definition.

-------------------------------------------------------------------
Thu Jan 22 14:14:03 CET 2009 - olh@suse.de

- patches.fixes/scsi-ibmvscsi-vio_leak.patch:
  Correct VIO bus/device CMO accounting problems (bnc#468304 - LTC51205)

-------------------------------------------------------------------
Thu Jan 22 14:03:12 CET 2009 - olh@suse.de

- patches.suse/of_platform_driver.module-owner.patch:
  add missing module symlink to /sys/bus/*/driver/*
  in struct of_platform_driver.

-------------------------------------------------------------------
Thu Jan 22 13:29:23 CET 2009 - kkeil@suse.de

- patches.drivers/ixgbe_DCB_compile_err.patch: DCB compile
  error fix - new version from Intel  (bnc#465923)

-------------------------------------------------------------------
Thu Jan 22 12:58:06 CET 2009 - jbohac@suse.cz

- patches.arch/x86_64-hpet-64bit-timer.patch: allow 64-bit mode
  for HPET Timer0 (bnc#456700).
  (fix compilation on i386 and add hpet64 to kernel-parameters.txt)

-------------------------------------------------------------------
Thu Jan 22 12:25:59 CET 2009 - jbohac@suse.cz

- patches.arch/x86_64-hpet-64bit-timer.patch: allow 64-bit mode
  for HPET Timer0 (bnc#456700).

-------------------------------------------------------------------
Thu Jan 22 12:10:39 CET 2009 - rw@suse.de

- patches.fixes/xpc-pass-physical:
  sgi-xpc: need to pass the physical address, not virtual. (bnc#458811)
- patches.fixes/xpc-fix-heartbeat:
  sgi-xpc: eliminate false detection of no heartbeat. (bnc#464545)

-------------------------------------------------------------------
Thu Jan 22 11:28:20 CET 2009 - jkosina@suse.de

- patches.fixes/input-add-nomux-dell-vostro-1510.patch: Input:
  add Dell Vostro 1510 to nomux list (bnc#404881).

-------------------------------------------------------------------
Thu Jan 22 10:30:46 CET 2009 - jblunck@suse.de

- scripts/compute-PATCHVERSION.sh: Fix SRCVERSION parsing (bnc#465113).

-------------------------------------------------------------------
Thu Jan 22 10:02:42 CET 2009 - tiwai@suse.de

- patches.drivers/alsa-hda-add-volume-offset: ALSA: hda - Add
  extra volume offset to standard volume amp macros (bnc#466428).
- patches.drivers/alsa-hda-stac-reduce-volume-scale: ALSA: hda -
  Halve too large volume scales for STAC/IDT codecs (bnc#466428).

-------------------------------------------------------------------
Thu Jan 22 09:25:52 CET 2009 - hare@suse.de

- patches.drivers/lpfc-8.2.8.12-update: Update lpfc from 8.2.8.11
  to 8.2.8.12 (bnc#467713).

-------------------------------------------------------------------
Thu Jan 22 01:58:48 CET 2009 - jeffm@suse.de

- patches.fixes/reiserfs-debug-1036: fix missing jl arg

-------------------------------------------------------------------
Wed Jan 21 21:09:15 CET 2009 - mmarek@suse.cz

- rpm/kernel-binary.spec.in: delete duplicate error message in the
  kabi checks

-------------------------------------------------------------------
Wed Jan 21 20:04:30 CET 2009 - jeffm@suse.de

- patches.fixes/remove_kernel_physical_mapping_init_from_init:
  move kernel_physical_mapping_init to __meminit (bnc#467474).

-------------------------------------------------------------------
Wed Jan 21 19:56:34 CET 2009 - jbenc@suse.cz

- patches.fixes/mac80211-add-direct-probe.patch: disabled, as it changes
  kABI.

-------------------------------------------------------------------
Wed Jan 21 19:46:46 CET 2009 - gregkh@suse.de

- patches.fixes/security-introduce-missing-kfree.patch: security:
  introduce missing kfree (bnc#467322).
- patches.fixes/sysfs-fix-problems-with-binary-files.patch:
  sysfs: fix problems with binary files.

-------------------------------------------------------------------
Wed Jan 21 19:35:32 CET 2009 - rw@suse.de

- patches.arch/ia64-page-migration.fix:
  fix deadlock caused by cpe_migrate.ko and mark it supported.
  (bnc#464676)

-------------------------------------------------------------------
Wed Jan 21 19:23:31 CET 2009 - jeffm@suse.de

- patches.fixes/sn-irq-affinity: sn2: preserve irq affinity set
  in PROM (bnc#457679).

-------------------------------------------------------------------
Wed Jan 21 19:15:43 CET 2009 - jeffm@suse.de

- patches.fixes/uv_zalias_support: uv: Support for non-nasid 0
  systems (bnc#458869).

-------------------------------------------------------------------
Wed Jan 21 19:12:47 CET 2009 - jeffm@suse.de

- patches.fixes/xpc-fix-NULL-deref: sgi-xpc: Remove NULL pointer
  dereference. (bnc#466563).
- patches.fixes/xpc-write-barrier: sgi-xpc: ensure flags are
  updated before bte_copy (bnc#466563).

-------------------------------------------------------------------
Wed Jan 21 19:06:26 CET 2009 - jbenc@suse.cz

- patches.fixes/ipw2200-workaround-firmware-restarts-when-scanning.patch:
  ipw2200: fix scanning while associated (bnc#459067).

-------------------------------------------------------------------
Wed Jan 21 19:01:41 CET 2009 - jbenc@suse.cz

- patches.fixes/iwl3945-fix-rfkill.patch: iwl3945: report
  killswitch changes even if the interface is down (bnc#446013).

-------------------------------------------------------------------
Wed Jan 21 18:51:54 CET 2009 - jbenc@suse.cz

- patches.fixes/mac80211-add-direct-probe.patch: mac80211:
  add direct probe before association (bnc#461889).

-------------------------------------------------------------------
Wed Jan 21 16:38:10 CET 2009 - hare@suse.de

- patches.drivers/mptsas-discover-all-devices: mptsas driver
  fails to discover devices (bnc#459932).

-------------------------------------------------------------------
Wed Jan 21 14:04:08 CET 2009 - jbeulich@novell.com

- Update Xen patches to 2.6.27.12.
- patches.xen/764-netback-foreign-pages.patch: netback: handle
  non-netback foreign pages.
- patches.xen/769-evtchn-CPU-offline.patch: evtchn: Fix CPU offlining
  to switch all affected ports belonging to a particular /dev/evcthn
  user.
- patches.xen/gso-size-check.patch: gso: Ensure that the packet
  is long enough.
- patches.xen/xen-S3-MSI: fix Dom0 resume from S3 when MSI is
  in use (bnc#435596).
- patches.xen/xen3-e1000e_ioremap_sanity_check: ioremap sanity
  check to catch mapping requests exceeding the BAR sizes
  (bnc#425480).
- patches.xen/xen3-x86-fix-kmap-contig.patch: x86: contiguous
  kmap fix (bnc#449812).

-------------------------------------------------------------------
Wed Jan 21 12:08:54 CET 2009 - olh@suse.de

- update patches.suse/radeon-monitor-jsxx-quirk.patch:
  implement correct model matching

-------------------------------------------------------------------
Wed Jan 21 10:20:05 CET 2009 - olh@suse.de

- update patches.suse/dm-mpath-tracking-nr-bytes:
  lpp_end_io gets nr_bytes as third arg

-------------------------------------------------------------------
Wed Jan 21 10:04:08 CET 2009 - olh@suse.de

- update patches.suse/radeon-monitor-jsxx-quirk.patch:
  match all JSxx/QSxx models based on the first 4 chars in 'model'

-------------------------------------------------------------------
Wed Jan 21 08:09:10 CET 2009 - olh@suse.de

- update patches.arch/ppc-axon-missing-msi-workaround-5.diff:
  Fix MSI after kexec (bnc#467633)

-------------------------------------------------------------------
Tue Jan 20 21:01:18 CET 2009 - gregkh@suse.de

- clean up patch fuzz after 2.6.27.12 inclusion.

-------------------------------------------------------------------
Tue Jan 20 20:50:47 CET 2009 - gregkh@suse.de

- Update to the real 2.6.27.12

-------------------------------------------------------------------
Tue Jan 20 17:00:55 CET 2009 - jeffm@suse.de

- patches.suse/reiserfs_warning-reentrant: reiserfs: eliminate
  reiserfs_warning from uniqueness functions; Fixes deadlock.

-------------------------------------------------------------------
Tue Jan 20 16:39:35 CET 2009 - olh@suse.de

- patches.drivers/cxgb3-ser.patch:
  reset the adapter on fatal error (bnc#466062 - LTC51042)

-------------------------------------------------------------------
Tue Jan 20 15:24:43 CET 2009 - jjolly@suse.de

- patches.arch/s390-08-03-iucv-cpu-hotremove.diff: iucv: failing
  cpu hot remove for inactive iucv (bnc#466462,LTC#51104).
- patches.arch/s390-08-04-compat-sigaltstack.diff:
  kernel: 31 bit compat sigaltstack syscall fails with
  -EFAULT. (bnc#466462,LTC#50888).
- patches.arch/s390-08-05-af_iucv-msgpeek-fix.patch:
  af_iucv: System hang if recvmsg() is used with MSG_PEEK
  (bnc#466462,LTC#51136).

-------------------------------------------------------------------
Tue Jan 20 15:15:19 CET 2009 - hare@suse.de

- patches.suse/dm-mpath-accept-failed-paths: Only accept
  non-existing paths when adding failed paths (bnc#467579)

-------------------------------------------------------------------
Tue Jan 20 12:19:52 CET 2009 - mmarek@suse.cz

- rpm/kernel-source.spec.in: set CONFIG_DEBUG_INFO=y in the
  packaged .configs if builfing debug packages (bnc#460887)

-------------------------------------------------------------------
Mon Jan 19 16:40:39 CET 2009 - mmarek@suse.cz

- rpm/kernel-binary.spec.in: set %tolerate_kabi_changes to 6

-------------------------------------------------------------------
Mon Jan 19 16:40:11 CET 2009 - mmarek@suse.cz

- patches.suse/export-iwl_rx_allocate: reintroduce
  EXPORT_SYMBOL(iwl_rx_allocate).

-------------------------------------------------------------------
Mon Jan 19 13:56:20 CET 2009 - mmarek@suse.cz

- import SLE11 RC2 reference kabi

-------------------------------------------------------------------
Mon Jan 19 11:35:12 CET 2009 - hare@suse.de

- patches.drivers/mpt-return-all-sense-data: MPT Fusion doesn't
  return all sense data (bnc#466179).

-------------------------------------------------------------------
Sat Jan 17 00:20:49 CET 2009 - gregkh@suse.de

- Update to 2.6.27.12-rc2

-------------------------------------------------------------------
Fri Jan 16 17:46:11 CET 2009 - od@suse.de

- patches.arch/x86-call-boot-IRQ-quirks-at-end-of-device-init-and-during-resume.patch:
  call boot IRQ quirks at end of device init and during resume.
- patches.arch/x86-disable-AMD-ATI-boot-interrupt-generation.patch:
  update to upstream variant of this patch:
    - integrate an older quirk to make IO-APIC mode work on AMD
      8131 rev. A0 and B0
    - fix boot IRQ disabling logic for AMD 813x
    - remove unneeded code for AMD SB700S

-------------------------------------------------------------------
Fri Jan 16 16:09:26 CET 2009 - jbeulich@novell.com

- patches.arch/x86-fix-kmap-contig.patch: x86: contiguous kmap
  fix (bnc#449812).

-------------------------------------------------------------------
Fri Jan 16 10:55:12 CET 2009 - olh@suse.de

- enable mptsas in kdump kernel to allow crashdump on QS2x blades

-------------------------------------------------------------------
Fri Jan 16 08:44:42 CET 2009 - tiwai@suse.de

Fix STAC925x patch again
- patches.drivers/alsa-hda-stac925x-init-fix: ALSA: hda - Fix
  (yet more) STAC925x issues (bnc#460478).

-------------------------------------------------------------------
Fri Jan 16 07:03:59 CET 2009 - jjolly@suse.de

- patches.arch/s390-08-01-cio-fix-mp-mode.diff: cio: fix
  subchannel multipath mode setup (bnc#466462,LTC#51047).
- patches.arch/s390-08-02-zfcp-gpn-align-fix.diff: zfcp: fix
  memory alignment for GPN_FT requests. (bnc#466462).

-------------------------------------------------------------------
Thu Jan 15 23:53:36 CET 2009 - gregkh@suse.de

- Update config files for vanilla kernel versions due to new config
  option added in 2.6.27.12-rc1.

-------------------------------------------------------------------
Thu Jan 15 23:47:39 CET 2009 - gregkh@suse.de

- Update to 2.6.27.12-rc1:
  - security fixes
  - fixes CVE-2009-0029
  - bug fixes all over the place.
  - obsoletes the following patches:
    - patches.arch/ppc-cmm_no_kdump.patch
    - patches.drivers/alsa-caiaq-midi-oops-fix
    - patches.drivers/alsa-hda-hp-6730b-quirk
    - patches.drivers/ibmvfc-host_init_delay.patch
    - patches.drivers/ibmvfc-improve_sync_events.patch
    - patches.fixes/PCI-Suspend-and-resume-PCI-Express-ports-with-interrupts-disabled.patch
    - patches.fixes/PCI-handle-PCI-state-saving-with-interrupts-disabled.patch
    - patches.fixes/fs-symlink-write_begin-allocation-context-fix.patch
    - patches.fixes/mm-lockless-pagecache-barrier.patch
    - patches.fixes/pci-rework-suspend-of-devices-with-no-drivers.patch
    - patches.fixes/uv-remove-erroneous-BAU-init
- Update config files.

-------------------------------------------------------------------
Thu Jan 15 11:37:26 CET 2009 - tiwai@suse.de

- patches.drivers/alsa-virtuoso-no-eeprom-overwrite: sound:
  virtuoso: do not overwrite EEPROM on Xonar D2/D2X (bnc#462365).

-------------------------------------------------------------------
Thu Jan 15 11:16:35 CET 2009 - bwalle@suse.de

- patches.suse/s390-System.map.diff:
  Strip L2^B symbols (bnc #456682).

-------------------------------------------------------------------
Thu Jan 15 11:09:29 CET 2009 - tiwai@suse.de

- patches.drivers/alsa-hda-gateway-fix: ALSA: patch_sigmatel:
  Add missing Gateway entries and autodetection (bnc#460478).
- patches.drivers/alsa-hda-gateway-fix2: ALSA: hda - More fixes
  on Gateway entries (bnc#460478).
- patches.drivers/alsa-hda-hp-dv5-mic-fix: ALSA: hda - Fix HP
  dv5 mic input (bnc#462913).
- patches.drivers/alsa-hda-hp-dv5-quirk: ALSA: hda - Add quirk
  for another HP dv5 (bnc#462913).
- patches.drivers/alsa-hda-idt92hd83-fix-typo: ALSA: hda -
  Fix a typo.
- patches.drivers/alsa-hda-samsung-q45-quirk: ALSA: hda - Add
  automatic model setting for Samsung Q45.
- patches.drivers/alsa-hda-seek-for-codec-id: ALSA: hda - Add
  a new function to seek for a codec ID (bnc#460478).
- patches.drivers/alsa-hda-sigmatel-no-hp-reset: ALSA: hda -
  Don't reset HP pinctl in patch_sigmatel.c (bnc#460478).
- patches.drivers/alsa-hda-stac925x-init-fix: ALSA: hda - Fix
  missing initialization of NID 0x0e for STAC925x (bnc#460478).

-------------------------------------------------------------------
Thu Jan 15 08:40:13 CET 2009 - olh@suse.de

- patches.arch/ppc-fix_hugepage_check.patch:
  is_hugepage_only_range() must account for both 4kB and 64kB
  slices (bnc#466229 - LTC51063)

-------------------------------------------------------------------
Wed Jan 14 23:23:42 CET 2009 - jeffm@suse.de

- Update config files: Disabled PARAVIRT on vanilla and LGUEST.

-------------------------------------------------------------------
Wed Jan 14 23:07:16 CET 2009 - jeffm@suse.de

- Enabled patches.suse/unlock_page-speedup.patch

-------------------------------------------------------------------
Wed Jan 14 22:00:49 CET 2009 - rjw@suse.de

- patches.fixes/PCI-PM-Split-PCI-Express-port-suspend-resume.patch:
  PCI PM: Split PCI Express port suspend-resume (bnc#455926).
- patches.fixes/PCI-Suspend-and-resume-PCI-Express-ports-with-interrupts-disabled.patch:
  PCI: Suspend and resume PCI Express ports with interrupts
  disabled (bnc#455926).
- patches.fixes/PCI-handle-PCI-state-saving-with-interrupts-disabled.patch:
  PCI: handle PCI state saving with interrupts disabled
  (bnc#455926).
- patches.fixes/pci-rework-suspend-of-devices-with-no-drivers.patch:
  PCI: Rework default handling of suspend and resume (bnc#455926).

-------------------------------------------------------------------
Wed Jan 14 19:38:29 CET 2009 - jeffm@suse.de

- Update config files: Disable PARAVIRT.

-------------------------------------------------------------------
Wed Jan 14 19:20:29 CET 2009 - gregkh@suse.de

- refresh patches for fuzz due to update to 2.6.27.11

-------------------------------------------------------------------
Wed Jan 14 19:02:21 CET 2009 - gregkh@suse.de

- Update to final version of 2.6.27.11

-------------------------------------------------------------------
Wed Jan 14 16:38:47 CET 2009 - kkeil@suse.de

- patches.drivers/ixgbe-dcb-setstate.patch: Bugfix for ixgbe
  and kernel DCB netlink code. (bnc#458194)
- patches.drivers/ixgbe_DCB_compile_err.patch: DCB compile
  error fix. (bnc#465923)
- Update config files.

-------------------------------------------------------------------
Wed Jan 14 15:56:58 CET 2009 - trenn@suse.de

- patches.fixes/acpi_irq_quirk_pci_irq_derive.patch: Delete.
It came out that this is an already fixed BIOS bug. The quirk
is not needed anymore.

-------------------------------------------------------------------
Wed Jan 14 14:53:51 CET 2009 - trenn@suse.de

- patches.fixes/acpi_fix_double_slash_root_prefix_handling.patch:
  In AcpiNsGetInternalNameLength, skip the redundant backslash
  of RootPrefix (http://bugzilla.kernel.org/show_bug.cgi?id=11541
  http://www.acpica.org/bugzilla/show_bug.cgi?id=739).
- patches.fixes/acpi_video_always_update_sys.patch: video: always
  update the brightness when poking "brightness" (bnc#450149).
- patches.fixes/acpi_video_handle_reversed_brightness_info.patch:
  ACPI: video: Fix reversed brightness behavior on ThinkPad SL
  series (bnc#450149).

-------------------------------------------------------------------
Wed Jan 14 08:45:29 CET 2009 - olh@suse.de

- patches.fixes/sched-fix-__load_balance_iterator-for-cfs-with-on.patch:
  fix __load_balance_iterator() for cfs with only one task
  (bnc#457594 - LTC50544)

-------------------------------------------------------------------
Wed Jan 14 08:32:32 CET 2009 - olh@suse.de

- patches.fixes/xfs-redirty-ENOSPC.patch: Re-dirty pages on
  ENOSPC when converting delayed allocations (bnc#433112 - LTC48749)

-------------------------------------------------------------------
Wed Jan 14 04:33:33 CET 2009 - npiggin@suse.de

- Added guarded patches:
- patches.suse/mnt-want-write-speedup.patch: fs: mnt_want_write
  speedup (bnc#436953).
- patches.suse/mnt_clone_write.patch: fs: introduce
  mnt_clone_write (bnc#436953).
- patches.suse/unlock_page-speedup.patch: mm: unlock_page speedup
  (bnc#436953).

-------------------------------------------------------------------
Wed Jan 14 00:51:58 CET 2009 - gregkh@suse.de

- Update config files.
- patches.drivers/add-via-chrome9-drm-support.patch: add Via
  chrome9 drm support.

-------------------------------------------------------------------
Wed Jan 14 00:29:20 CET 2009 - gregkh@suse.de

- patches.drivers/pata_via.c-support-vx855-and-future-chips-whose-ide-controller-use-0x0571.patch:
  pata_via.c: Support VX855 and future chips whose IDE controller
  use 0x0571..

-------------------------------------------------------------------
Tue Jan 13 16:46:08 CET 2009 - hare@suse.de

- patches.fixes/scsi-restart-lookup-by-target: Modify patch
  after suggestions from James Bottomley (bnc#465346).

-------------------------------------------------------------------
Tue Jan 13 14:54:58 CET 2009 - hare@suse.de

- patches.fixes/scsi-restart-lookup-by-target: Restart
  scsi_device_lookup_by_target() (bnc#465346).

-------------------------------------------------------------------
Tue Jan 13 10:43:59 CET 2009 - olh@suse.de

- update patches.drivers/cxgb3-Allocate-multiqueues-at-init-time:
  Allow multiqueue setting in MSI-X mode only (bnc#464351 - LTC50966)

-------------------------------------------------------------------
Tue Jan 13 08:55:32 CET 2009 - olh@suse.de

- patches.drivers/cxgb3i-mainline.patch: fixes bug in tag release
  and sync-up cxgb3i with mainline state (bnc#464508 - LTC50816)

-------------------------------------------------------------------
Tue Jan 13 05:25:12 CET 2009 - gregkh@suse.de

- Update to 2.6.27.11-rc1:
  - lots of minor fixes
  - obsoletes:
    - patches.fixes/md-bitmap-read-do-not-overflow
    - patches.suse/scsi-scsi_transport_srp-shost_data.patch

-------------------------------------------------------------------
Mon Jan 12 20:09:42 CET 2009 - gregkh@suse.de

- supported.conf: add kernel/drivers/acpi/acpi_memhotplug as supported

-------------------------------------------------------------------
Mon Jan 12 19:06:00 CET 2009 - mmarek@suse.cz

- rpm/kernel-source.spec.in, rpm/source-post.sh: handle arch
  symlinks like i586 -> i386 in /usr/src/linux-obj.

-------------------------------------------------------------------
Mon Jan 12 18:39:57 CET 2009 - gregkh@suse.de

- supported.conf: updated staging and other drivers

-------------------------------------------------------------------
Mon Jan 12 18:11:10 CET 2009 - kkeil@suse.de

- patches.drivers/r8169-Tx-performance-tweak-helper: r8169:
  Tx performance tweak helper.
- patches.drivers/r8169-add-8168-8101-registers-description:
  r8169: add 8168/8101 registers description.
- patches.drivers/r8169-add-hw-start-helpers-for-the-8168-and-the-8101:
  r8169: add hw start helpers for the 8168 and the 8101.
- patches.drivers/r8169-additional-8101-and-8102-support: r8169:
  additional 8101 and 8102 support.
- patches.drivers/r8169-use-pci_find_capability-for-the-PCI-E-features:
  r8169: use pci_find_capability for the PCI-E features.
  (bnc#448168)
-------------------------------------------------------------------
Mon Jan 12 15:50:46 CET 2009 - dgollub@suse.de

- scripts/tar-up_and_run_mbuild.sh: use $BUILD_DIR instead of fixed
  "kernel-source" string, to stay in sync with with differet kernel
  variants.

-------------------------------------------------------------------
Mon Jan 12 14:25:27 CET 2009 - mmarek@suse.cz

- rpm/kernel-source.spec.in, rpm/source-post.sh, rpm/source-pre.sh:
  replace the /usr/src/linux-obj symlink with a directory containing
  per-flavor symlinks instead. This allows us to install kernel-source /
  syms and kernel-source-rt / syms-rt in parallel and still find
  everything below /usr/src/linux-obj/.
- rpm/kernel-binary.spec.in: for -rt, install into
      /usr/src/linux-$version-rt-obj.
- rpm/kernel-syms.spec.in: fix kernel-source requires for -rt.

-------------------------------------------------------------------
Sun Jan 11 23:18:21 CET 2009 - jkosina@suse.de

- patches.drivers/input-usbtouchscreen-hw-calibration.patch:
  Input: usbtouchscreen - allow reporting calibrated data
  (bnc#444814).

-------------------------------------------------------------------
Fri Jan  9 18:54:47 CET 2009 - mmarek@suse.cz

- patches.suse/file-capabilities-add-file_caps-switch.diff:
  fix parsing of the file_caps commandline option (bnc#264075)

-------------------------------------------------------------------
Fri Jan  9 18:17:45 CET 2009 - trenn@suse.de

- patches.arch/x86_fix_llc_shared_map__cpu_llc_id_anomolies.patch:
  x86: fix intel x86_64 llc_shared_map/cpu_llc_id anomolies
  (bnc#464329).

-------------------------------------------------------------------
Fri Jan  9 16:25:12 CET 2009 - olh@suse.de

- patches.arch/ppc-cmm_no_kdump.patch:
  Disable Collaborative Memory Manager for kdump (bnc#460552 - LTC50789)

-------------------------------------------------------------------
Fri Jan  9 16:13:13 CET 2009 - jslaby@suse.cz

- patches.suse/cgroup-disable-memory.patch: memcg: disable the
  memory controller by default.
- patches.suse/add-enable_cgroup-parameter.patch: Delete.
- patches.suse/disable-cgroups.patch: Delete.

-------------------------------------------------------------------
Fri Jan  9 16:13:09 CET 2009 - olh@suse.de

- patches.suse/radeon-monitor-jsxx-quirk.patch
  fix compile errors

-------------------------------------------------------------------
Fri Jan  9 15:40:35 CET 2009 - jslaby@suse.de

- patches.fixes/ath5k-ignore-calibration-return-value.patch:
  ath5k: ignore the return value of
  ath5k_hw_noise_floor_calibration (bnc#446541).

-------------------------------------------------------------------
Fri Jan  9 15:37:22 CET 2009 - jslaby@suse.de

- patches.fixes/cgroups-suppress-cloning-warning.patch: cgroups:
  suppress bogus warning messages (bnc#460961).

-------------------------------------------------------------------
Fri Jan  9 15:28:56 CET 2009 - olh@suse.de

- patches.suse/radeon-monitor-jsxx-quirk.patch: Add quirk for
  the graphics adapter in some JSxx (bnc#461002 - LTC50817)

-------------------------------------------------------------------
Fri Jan  9 14:34:02 CET 2009 - trenn@suse.de

- patches.fixes/acpi_irq_quirk_pci_irq_derive.patch: ACPI: Do not
  derive IRQ from parent bridge/device via boot param/dmi list
  (bnc#437211).
- patches.suse/acpi_osi_sle11_ident.patch: Provide possibility
  for vendors to fix BIOS issues for SLE11 only (none).

-------------------------------------------------------------------
Fri Jan  9 13:03:36 CET 2009 - hare@suse.de

- patches.drivers/blk-request-based-multipath-update: Rediff.
- patches.fixes/scsi-refactor-busy-processing: refactor
  sdev/starget/shost busy checking; break out from
  blk-request-based-multipath-update.

-------------------------------------------------------------------
Fri Jan  9 12:31:34 CET 2009 - hare@suse.de

- patches.drivers/lpfc-8.2.8.11-update: Update lpfc from 8.2.8.10
  to 8.2.8.11 (bnc#464662).
- patches.fixes/scsi-call-unprep_request-under-lock: scsi_lib:
  only call scsi_unprep_request() under queue lock (bnc#464155).
- patches.fixes/scsi-fix-hang-in-starved-list-processing: Fix
  hang in starved list processing (bnc#464155).

-------------------------------------------------------------------
Fri Jan  9 12:28:55 CET 2009 - kkeil@suse.de

- patches.drivers/bnx2-Add-PCI-ID-for-5716S: bnx2: Add PCI ID
  for 5716S
- patches.drivers/bnx2-Fix-bug-in-bnx2_free_rx_mem_: bnx2:
  Fix bug in bnx2_free_rx_mem() (bnc#464130)

-------------------------------------------------------------------
Fri Jan  9 12:11:23 CET 2009 - jslaby@suse.cz

- patches.suse/disable-cgroups.patch: Disable all cgroups
  (bnc#436025).

-------------------------------------------------------------------
Fri Jan  9 11:39:59 CET 2009 - hare@suse.de

- Backporting block layer fixes (bnc#464155):
  * patches.fixes/block-add-comment-in-blk_rq_timed_out: add
    comment in blk_rq_timed_out() about why next can not be 0
  * patches.fixes/block-fix-blk_start_queueing: block: Fix
    blk_start_queueing() to not kick a stopped queue.
  * patches.fixes/block-leave-the-request-timeout-timer-running:
    block: leave the request timeout timer running even on an
    empty list.
  * patches.fixes/block-optimizations-in-blk_rq_timed_out_timer:
    block: optimizations in blk_rq_timed_out_timer().
  * patches.fixes/block-suppress-buffer-IO-errors: block: Supress
    Buffer I/O errors when SCSI REQ_QUIET flag set.
  * patches.fixes/block-use-round_jiffies_up: Block: use
    round_jiffies_up().
  * patches.fixes/round-jiffies-up: Add round_jiffies_up and
    related routines.

-------------------------------------------------------------------
Fri Jan  9 11:21:39 CET 2009 - jbeulich@novell.com

- patches.xen/xen3-acpi-pci-pci-msi-_osc-support-capabilities-called-when-root-bridge-added.patch:
  ACPI/PCI: PCI MSI _OSC support capabilities called when root
  bridge added (bnc#438941).

-------------------------------------------------------------------
Fri Jan  9 10:23:55 CET 2009 - hare@suse.de

- patches.fixes/scsi_dh-retry-on-UNIT_ATTENTION: scsi_dh_rdac
  does not retry MODE SENSE on UNIT ATTENTION (bnc#464155).
- patches.suse/scsi-check-removed-device-for-offline: Only check
  for SDEV_OFFLINE and SDEV_DEL, not SDEV_CANCEL.

-------------------------------------------------------------------
Fri Jan  9 10:06:29 CET 2009 - jslaby@suse.cz

- patches.suse/add-enable_cgroup-parameter.patch: Add
  cgroup_enable parameter (bnc#436025).

-------------------------------------------------------------------
Fri Jan  9 00:19:19 CET 2009 - gregkh@suse.de

- patches.drivers/acpi-pci-include-missing-acpi.h-file-in-pci-acpi.h.patch:
  ACPI/PCI: include missing acpi.h file in
  pci-acpi.h. (bnc#438941).

-------------------------------------------------------------------
Fri Jan  9 00:14:25 CET 2009 - gregkh@suse.de

- clean up patch fuzz

-------------------------------------------------------------------
Thu Jan  8 23:56:01 CET 2009 - gregkh@suse.de

- patches.drivers/acpi-pci-pci-msi-_osc-support-capabilities-called-when-root-bridge-added.patch:
  ACPI/PCI: PCI MSI _OSC support capabilities called when root
  bridge added (bnc#438941).
- patches.drivers/acpi-pci-pcie-aer-_osc-support-capabilities-called-when-root-bridge-added.patch:
  ACPI/PCI: PCIe AER _OSC support capabilities called when root
  bridge added (bnc#438941).
- patches.drivers/acpi-pci-pcie-aspm-_osc-support-capabilities-called-when-root-bridge-added.patch:
  ACPI/PCI: PCIe ASPM _OSC support capabilities called when root
  bridge added (bnc#438941).
- patches.drivers/acpi-pci-remove-obsolete-_osc-capability-support-functions.patch:
  ACPI/PCI: remove obsolete _OSC capability support functions
  (bnc#438941).

-------------------------------------------------------------------
Thu Jan  8 23:06:58 CET 2009 - gregkh@suse.de

- patches.drivers/acpi-pci-call-_osc-support-during-root-bridge-discovery.patch:
  ACPI/PCI: call _OSC support during root bridge discovery
  (bnc#438941).
- patches.drivers/acpi-pci-change-pci_osc_control_set-to-query-control-bits-first.patch:
  ACPI/PCI: Change pci_osc_control_set() to query control bits
  first (bnc#438941).
- patches.drivers/acpi-pci-fix-possible-race-condition-on-_osc-evaluation.patch:
  ACPI/PCI: Fix possible race condition on _OSC evaluation
  (bnc#438941).
- patches.drivers/acpi-pci-include-missing-acpi.h-file-in-pci-acpi.h.patch:
  ACPI/PCI: include missing acpi.h file in
  pci-acpi.h. (bnc#438941).
- patches.drivers/acpi-pci-pci-extended-config-_osc-support-called-when-root-bridge-added.patch:
  ACPI/PCI: PCI extended config _OSC support called when root
  bridge added (bnc#438941).

-------------------------------------------------------------------
Thu Jan  8 19:38:41 CET 2009 - gregkh@suse.de

- patches.drivers/bnx2x-version-update.patch: bnx2x: Version
  Update (bnc#439679).

-------------------------------------------------------------------
Thu Jan  8 19:16:28 CET 2009 - jjolly@suse.de

- patches.arch/s390-07-01-zfcp-port-failed-message.diff: zfcp:
  Remove message for failed port (bnc#464466).
- patches.arch/s390-07-02-zfcp-unchained-fsf.diff: zfcp: Add
  support for unchained FSF requests (bnc#464466).
- patches.arch/s390-07-03-topology-fix.diff: kernel: fix cpu
  topology support (bnc#464466).
- patches.arch/s390-07-04-dasd-failfast.patch: dasd: Add
  'failfast' device feature. (bnc#464466,LTC#43066).

-------------------------------------------------------------------
Thu Jan  8 15:47:53 CET 2009 - tiwai@suse.de

- patches.drivers/alsa-caiaq-midi-oops-fix: ALSA: caiaq - Fix
  Oops with MIDI.

-------------------------------------------------------------------
Thu Jan  8 15:13:22 CET 2009 - knikanth@suse.de

- patches.fixes/dm-avoid-put-table-dm_any_congested: dm: avoid
  destroying table in dm_any_congested (bnc#457205).
- patches.fixes/dm-table-ref-count: dm table: rework reference
  counting (bnc#457205).
- patches.fixes/dm-unbind-drop-ref: dm table: drop reference at
  unbind (bnc#457205).

-------------------------------------------------------------------
Thu Jan  8 13:00:35 CET 2009 - olh@suse.de

- update kdump config, disable some unused drivers

-------------------------------------------------------------------
Thu Jan  8 12:58:45 CET 2009 - olh@suse.de

- refresh config files, no functional changes

-------------------------------------------------------------------
Thu Jan  8 12:52:20 CET 2009 - olh@suse.de

- patches.drivers/ehea-modinfo.patch:
  use separate table for module alias (bnc#435215 - LTC48564)

-------------------------------------------------------------------
Thu Jan  8 12:41:24 CET 2009 - tiwai@suse.de

Backport fixes for HD-audio from the upstream:
- patches.drivers/alsa-hda-ad1882-id-typo-fix: ALSA: hda -
  Fix typos for AD1882 codecs.
- patches.drivers/alsa-hda-ad1986a-laptop-eapd-model-back: ALSA:
  hda - make laptop-eapd model back for AD1986A.
- patches.drivers/alsa-hda-hp2230s-quirk: ALSA: hda - Add quirk
  for HP 2230s (bnc#461660).
- patches.drivers/alsa-hda-sigmatel-add-missing-terminators:
  ALSA: hda - Add missing terminators in patch_sigmatel.c.

-------------------------------------------------------------------
Thu Jan  8 11:46:43 CET 2009 - bwalle@suse.de

- Update config files: Enable CONFIG_EHEA=m (and CONFIG_IBMEBUS=y)
  for ppc/kdump and ppc64/kdump (bnc #459119).

-------------------------------------------------------------------
Thu Jan  8 10:57:36 CET 2009 - jblunck@suse.de

- Make kernel-source.changes incremental again

-------------------------------------------------------------------
Thu Jan  8 10:15:08 CET 2009 - olh@suse.de

- supported.conf: rename dm-leastpending-path to dm-leastpending

-------------------------------------------------------------------
Thu Jan  8 09:27:28 CET 2009 - olh@suse.de

- patches.drivers/ehea-modinfo.patch:
  add alias entry for portN properties (bnc#435215 - LTC48564)

-------------------------------------------------------------------
Thu Jan  8 08:19:15 CET 2009 - olh@suse.de

- patches.drivers/ibmvfc-abort-response.patch:
  Fixup command response translation (bnc#459383 - LTC50695)

-------------------------------------------------------------------
Thu Jan  8 08:15:34 CET 2009 - olh@suse.de

- patches.drivers/ibmvfc-improve_sync_events.patch:
  Improve async event handling (bnc#460567 - LTC50778)

-------------------------------------------------------------------
Thu Jan  8 06:29:53 CET 2009 - gregkh@suse.de

- patches.drivers/via-unichrome-drm-bugfixes.patch: via: Unichrome
  DRM bugfixes.

-------------------------------------------------------------------
Thu Jan  8 06:19:53 CET 2009 - coly.li@suse.de

- Move patch from patches.suse/dlm-fix-shutdown-cleanup.patch to
  patches.fixes/dlm-fix-shutdown-cleanup.patch

-------------------------------------------------------------------
Thu Jan  8 06:11:18 CET 2009 - coly.li@suse.de

- Fixes a regression from commit
  0f8e0d9a317406612700426fad3efab0b7bbc467, 
  "dlm: allow multiple lockspace creates".

-------------------------------------------------------------------
Wed Jan  7 16:37:22 CET 2009 - olh@suse.de

- patches.arch/ppc-pseries-cpu-migrate.patch: Update
  default_server during migrate_irqs_away (bnc#460566 - LTC50723)

-------------------------------------------------------------------
Wed Jan  7 16:25:48 CET 2009 - jack@suse.cz

- patches.suse/mm-increase-dirty-limits.patch: Increase limits
  for starting writeback of dirty data (bnc#449662).

-------------------------------------------------------------------
Wed Jan  7 15:43:23 CET 2009 - ghaskins@suse.de

- Update config files (part of bnc#448412).

-------------------------------------------------------------------
Wed Jan  7 14:55:19 CET 2009 - ghaskins@suse.de

- patches.fixes/ia64-configure-HAVE_UNSTABLE_SCHED_CLOCK-for-SGI_SN.patch:
  configure HAVE_UNSTABLE_SCHED_CLOCK for SGI_SN systems (bnc#448412).

-------------------------------------------------------------------
Wed Jan  7 13:53:32 CET 2009 - hare@suse.de

- patches.drivers/lpfc-8.2.8.10-update: Emulex 8.2.8.10 driver
  patches for SLE11 (bnc#460775).

-------------------------------------------------------------------
Wed Jan  7 13:37:56 CET 2009 - knikanth@suse.de

- patches.suse/dm-barrier-single-device: Update Patch-mainline
  header. Patch is not refreshed as it breaks kabi (FATE#304489).

-------------------------------------------------------------------
Wed Jan  7 12:35:13 CET 2009 - hare@suse.de

- patches.drivers/cciss-driver-panic-on-volume-delete: cciss
  driver may panic if a logical volume is deleted (bnc#459553).

-------------------------------------------------------------------
Wed Jan  7 10:32:20 CET 2009 - hare@suse.de

- patches.suse/scsi-netlink-ml: Use GFP_ATOMIC to avoid deadlocks
  (bnc#461747).

-------------------------------------------------------------------
Wed Jan  7 09:55:34 CET 2009 - hare@suse.de

- patches.fixes/fc_transport-devloss-callback-restore: FC devloss
  callback not called when devloss timer fires (bnc#463289).

-------------------------------------------------------------------
Wed Jan  7 09:47:10 CET 2009 - hare@suse.de

- patches.suse/dm-mpath-leastpending-path-update: Update
  least-pending-IO dynamic load balancer (bnc#444199).
- patches.suse/dm-mpath-queue-length-load-balancing: Rediff.
- patches.suse/dm-mpath-service-time-load-balancing: Rediff.
- patches.suse/dm-mpath-tracking-nr-bytes: Rediff.
- patches.suse/dm-mpath-leastpending-path: Delete.

-------------------------------------------------------------------
Tue Jan  6 19:38:30 CET 2009 - jeffm@suse.de

- patches.fixes/uv-remove-erroneous-BAU-init: UV: remove erroneous
  BAU initialization (bnc#463313).

-------------------------------------------------------------------
Tue Jan  6 18:36:57 CET 2009 - jjolly@suse.de

- patches.arch/s390-06-01-qeth-ext-src-mac-addr.patch: qeth:
  exploit source MAC address for inbound layer3 packets
  (bnc#458339).
- patches.arch/s390-06-02-qeth-layercrash.patch: qeth: avoid
  crash in case of layer mismatch for VSWITCH (bnc#458339).
- patches.arch/s390-06-03-dasd_sim_sense_condition.patch: Fix
  unsolicited SIM sense condition. (bnc#458339).
- patches.arch/s390-06-04-qdio_ssqd_memcpy.patch: qdio: fix
  broken memcpy (bnc#458339).
- patches.arch/s390-06-05-qdio_s390dbf.patch: qdio: rework
  s390dbf usage  (bnc#458339).
- patches.arch/s390-06-06-qdio_inbound_ack.patch: qdio: rework
  inbound buffer acknowledgement (bnc#458339).
- patches.arch/s390-06-07-cio-attach_detach.patch: cio: Crashes
  when repeatetly attaching/detaching devices. (bnc#458339).

-------------------------------------------------------------------
Tue Jan  6 14:37:15 CET 2009 - npiggin@suse.de

- patches.arch/x86-fix-kmap-contig.patch: x86: Jan's comments for
  contiguous kmap fix (bnc#449812).

-------------------------------------------------------------------
Tue Jan  6 07:54:29 CET 2009 - npiggin@suse.de

- patches.fixes/mm-lockless-pagecache-barrier.patch: update.

-------------------------------------------------------------------
Mon Jan  5 17:38:52 CET 2009 - mmarek@suse.cz

- patches.suse/modpost-filter-out-built-in-depends: modpost:
  filter out "built-in" depends (bnc#450085).
- patches.drivers/0002-Staging-add-TAINT_CRAP-flag-to-drivers-staging-modu.patch:
  refresh.

-------------------------------------------------------------------
Mon Jan  5 14:09:57 CET 2009 - npiggin@suse.de

- Fix ps3 config.

-------------------------------------------------------------------
Mon Jan  5 09:53:42 CET 2009 - npiggin@suse.de

- patches.fixes/mm-lockless-pagecache-barrier.patch: mm lockless
  pagecache barrier fix.

-------------------------------------------------------------------
Mon Jan  5 09:29:04 CET 2009 - npiggin@suse.de

- patches.fixes/fs-symlink-write_begin-allocation-context-fix.patch:
  fs symlink write_begin allocation context fix.

-------------------------------------------------------------------
Mon Jan  5 09:11:14 CET 2009 - npiggin@suse.de

- Update config files.

-------------------------------------------------------------------
Mon Jan  5 08:51:10 CET 2009 - npiggin@suse.de

- patches.suse/cgroup-freezer.patch: cgroup freezer update (bnc#417294,
  fate#304191, fate#201036).
<|MERGE_RESOLUTION|>--- conflicted
+++ resolved
@@ -1,5 +1,11 @@
 -------------------------------------------------------------------
-<<<<<<< HEAD
+Wed Jan 13 13:53:04 CET 2010 - mmarek@suse.de
+
+- rpm/kernel-binary.spec.in, rpm/find-provides: extract exported
+  symbols from /boot/vmlinux before the image is stripped (affects
+  ppc).
+
+-------------------------------------------------------------------
 Wed Jan 13 02:01:55 CET 2010 - bphilips@suse.de
 
 - patches.drivers/e1000-enhance-frame-fragment-detection.patch:
@@ -49,13 +55,6 @@
 - patches.drivers/watchdog-iTCO_wdt-Add-support-for-Intel-Ibex-Peak.patch:
   iTCO_wdt: Add support for Intel Ibex Peak (bnc#557081
   FATE#308591).
-=======
-Wed Jan 13 13:53:04 CET 2010 - mmarek@suse.de
-
-- rpm/kernel-binary.spec.in, rpm/find-provides: extract exported
-  symbols from /boot/vmlinux before the image is stripped (affects
-  ppc).
->>>>>>> 862f8cb6
 
 -------------------------------------------------------------------
 Tue Jan 12 09:21:52 CET 2010 - tonyj@suse.de
