-------------------------------------------------------------------
<<<<<<< HEAD
Thu Jan 14 00:10:11 CET 2010 - rjw@suse.de

- patches.arch/UV-Expose-irq_desc-node-in-proc.patch: Expose the
  irq_desc node as /proc/irq/*/node. (bnc#566745, fate#306952).

-------------------------------------------------------------------
Wed Jan 13 23:37:52 CET 2010 - bphilips@suse.de

- patches.drivers/dmfe-tulip-Let-dmfe-handle-DM910x-except-for-SPARC-o.patch:
  dmfe/tulip: Let dmfe handle DM910x except for SPARC on-board
  chips (bnc#537016).

-------------------------------------------------------------------
Wed Jan 13 23:13:19 CET 2010 - jkosina@suse.cz

- patches.fixes/crypto-testmgr-fix-complain-about-lacking-test.patch:
  crypto: testmgr - Fix complain about lack test for internal
  used algorithm (bnc#568278 FATE#306883).

-------------------------------------------------------------------
Wed Jan 13 16:04:58 CET 2010 - mmarek@suse.cz

- patches.suse/bootsplash-keep-multiple-data: Keep multiple
  splash screens for KMS (bnc#570082).
- patches.suse/bootsplash-scaler: Add bootsplash image scaler
  (bnc#570082).
=======
Thu Jan 14 10:25:21 CET 2010 - mmarek@suse.de

- rpm/find-provides, rpm/kernel-binary.spec.in: really fix ppc
  symbol provides.
>>>>>>> ffbdc9e1

-------------------------------------------------------------------
Wed Jan 13 13:53:04 CET 2010 - mmarek@suse.de

- rpm/kernel-binary.spec.in, rpm/find-provides: extract exported
  symbols from /boot/vmlinux before the image is stripped (affects
  ppc).

-------------------------------------------------------------------
Wed Jan 13 02:01:55 CET 2010 - bphilips@suse.de

- patches.drivers/e1000-enhance-frame-fragment-detection.patch:
  Avoid atomic op by introducing discarding flag instead
- patches.drivers/e1000e-enhance-frame-fragment-detection.patch:
  Avoid atomic op by introducing discarding flag instead

-------------------------------------------------------------------
Tue Jan 12 22:08:43 CET 2010 - jeffm@suse.com

- patches.fixes/ppc-crashdump-typefix: rename to patches.rpmify/ppc-crashdump-typefix

-------------------------------------------------------------------
Tue Jan 12 21:40:53 CET 2010 - jeffm@suse.com

- patches.fixes/signal-fix-kernel-information-leak-with-print-fatal-signals-1:
  kernel/signal.c: fix kernel information leak with
  print-fatal-signals=1 (bnc#569902).

-------------------------------------------------------------------
Tue Jan 12 21:14:05 CET 2010 - rjw@suse.de

- needs_update: Remove some patches that we've got through the
  upstream.

-------------------------------------------------------------------
Tue Jan 12 17:57:52 CET 2010 - tiwai@suse.de

- patches.drivers/alsa-sp1-hda-53-alc861vd-capture-fix: ALSA:
  hda - Fix ALC861-VD capture source mixer (bnc#568305).

-------------------------------------------------------------------
Tue Jan 12 16:49:37 CET 2010 - trenn@suse.de

- patches.fixes/nohz_prevent_clocksource_wrapping_during_idle.patch:
  nohz: Prevent clocksource wrapping during idle (bnc#569238).

-------------------------------------------------------------------
Tue Jan 12 14:21:01 CET 2010 - jack@suse.de

- patches.suse/readahead-request-tunables.patch: Update readahead
  and max_sectors tunables (bnc#548529).

-------------------------------------------------------------------
Tue Jan 12 14:14:08 CET 2010 - jkosina@suse.cz

- patches.drivers/watchdog-iTCO_wdt-Add-support-for-Intel-Ibex-Peak.patch:
  iTCO_wdt: Add support for Intel Ibex Peak (bnc#557081
  FATE#308591).

-------------------------------------------------------------------
Tue Jan 12 09:21:52 CET 2010 - tonyj@suse.de

- needs_update: remove LTT/trace patches (assigned to jbl), all had 
  already been taken care of by my fwd port to 2.6.32

-------------------------------------------------------------------
Tue Jan 12 08:09:38 CET 2010 - hare@suse.de

- patches.drivers/qla4xxx-5.01.00-k9-5.01.00.00.11.01-k10.patch:
  Fixup compilation error.

-------------------------------------------------------------------
Tue Jan 12 00:52:29 CET 2010 - rjw@suse.de

- patches.fixes/PCI-Always-set-prefetchable-base-limit-upper32-registers.patch:
  PCI: Always set prefetchable base/limit upper32 registers
  (bnc#569003).

-------------------------------------------------------------------
Mon Jan 11 16:32:52 CET 2010 - hare@suse.de

- patches.drivers/qla4xxx-5.01.00-k9-5.01.00.00.11.01-k10.patch:
  Update qla4xxx driver for SLES11 SP1 (bnc#556572,FATE#307128).

-------------------------------------------------------------------
Mon Jan 11 15:51:14 CET 2010 - jblunck@suse.de

- needs_update: Removed some patches.

-------------------------------------------------------------------
Mon Jan 11 14:34:00 CET 2010 - hare@suse.de

- patches.drivers/bfa-2.1.2.1-update: Update bfa driver to
  version 2.1.2.1 (bnc#561881).

-------------------------------------------------------------------
Mon Jan 11 12:39:21 CET 2010 - hare@suse.de

- patches.fixes/fcoe-libfc-adds-enable-di: adds enable/disable
  for fcoe interface (bnc#562046).
- patches.fixes/fcoe-use-lld-s-wwpn-and-w: Use LLD's WWPN and
  WWNN for lport if LLD supports ndo_fcoe_get_wwn (bnc#562046).
- patches.fixes/libfc-reduce-hold-time-on: reduce hold time on
  SCSI host lock (bnc#562046).
- patches.fixes/libfc-remote-port-gets-st: remote port gets
  stuck in restart state without really restarting (bnc#562046).

-------------------------------------------------------------------
Mon Jan 11 12:13:36 CET 2010 - hare@suse.de

- patches.drivers/mpt2sas-03.100.03.00-update: LSI mptsas2 driver
  update to 03.100.03.00 (bnc#566013).

-------------------------------------------------------------------
Mon Jan 11 10:33:48 CET 2010 - jbeulich@novell.com

- patches.xen/xen-x86_64-nx-user-mappings: Delete (bnc#568741).
- patches.xen/xen3-rlim-0025-x86-add-ia32-compat-prlimit-syscalls.patch:
  Delete.

-------------------------------------------------------------------
Mon Jan 11 09:57:40 CET 2010 - hare@suse.de

- patches.fixes/qla4xxx-lun-reset-fix: Delete.

-------------------------------------------------------------------
Mon Jan 11 09:55:52 CET 2010 - hare@suse.de

- patches.fixes/scsi-dh-rdac-add-ibm-174x: scsi_dh_rdac: Add
  two new IBM devices (bnc# 556159).

-------------------------------------------------------------------
Sat Jan  9 21:07:34 CET 2010 - jslaby@suse.de

- patches.suse/perfmon2.patch: Refresh.
- patches.suse/rlim-0001-SECURITY-selinux-fix-update_rlimit_cpu-parameter.patch:
  Refresh.
- patches.suse/rlim-0002-resource-move-kernel-function-inside-__KERNEL__.patch:
  resource: move kernel function inside __KERNEL__ (FATE#305733).
- patches.suse/rlim-0003-resource-add-helpers-for-fetching-rlimits.patch:
  resource: add helpers for fetching rlimits (FATE#305733).
- patches.suse/rlim-0004-IA64-use-helpers-for-rlimits.patch:
  [IA64] use helpers for rlimits (FATE#305733).
- patches.suse/rlim-0005-core-posix-cpu-timers-cleanup-rlimits-usage.patch:
  core: posix-cpu-timers, cleanup rlimits usage (FATE#305733).
- patches.suse/rlim-0006-PPC-use-helpers-for-rlimits.patch: PPC:
  use helpers for rlimits (FATE#305733).
- patches.suse/rlim-0007-S390-use-helpers-for-rlimits.patch:
  S390: use helpers for rlimits (FATE#305733).
- patches.suse/rlim-0008-SPARC-use-helpers-for-rlimits.patch:
  SPARC: use helpers for rlimits (FATE#305733).
- patches.suse/rlim-0009-X86-use-helpers-for-rlimits.patch: X86:
  use helpers for rlimits (FATE#305733).
- patches.suse/rlim-0010-FS-use-helpers-for-rlimits.patch: FS:
  use helpers for rlimits (FATE#305733).
- patches.suse/rlim-0011-MM-use-helpers-for-rlimits.patch: MM:
  use helpers for rlimits (FATE#305733).
- patches.suse/rlim-0012-core-use-helpers-for-rlimits.patch:
  core: use helpers for rlimits (FATE#305733).
- patches.suse/rlim-0013-infiniband-use-helpers-for-rlimits.patch:
  infiniband: use helpers for rlimits (FATE#305733).
- patches.suse/rlim-0014-ipc-use-helpers-for-rlimits.patch: ipc:
  use helpers for rlimits (FATE#305733).
- patches.suse/rlim-0015-SECURITY-add-task_struct-to-setrlimit.patch:
  SECURITY: add task_struct to setrlimit (FATE#305733).
- patches.suse/rlim-0016-core-add-task_struct-to-update_rlimit_cpu.patch:
  core: add task_struct to update_rlimit_cpu (FATE#305733).
- patches.suse/rlim-0017-sys_setrlimit-make-sure-rlim_max-never-grows.patch:
  sys_setrlimit: make sure ->rlim_max never grows (FATE#305733).
- patches.suse/rlim-0018-core-split-sys_setrlimit.patch: core:
  split sys_setrlimit (FATE#305733).
- patches.suse/rlim-0019-core-allow-setrlimit-to-non-current-tasks.patch:
  core: allow setrlimit to non-current tasks (FATE#305733).
- patches.suse/rlim-0020-core-optimize-setrlimit-for-current-task.patch:
  core: optimize setrlimit for current task (FATE#305733).
- patches.suse/rlim-0021-FS-proc-switch-limits-reading-to-fops.patch:
  FS: proc, switch limits reading to fops (FATE#305733).
- patches.suse/rlim-0022-FS-proc-make-limits-writable.patch:
  FS: proc, make limits writable (FATE#305733).
- patches.suse/rlim-0023-core-do-security-check-under-task_lock.patch:
  core: do security check under task_lock (FATE#305733).
- patches.suse/rlim-0002-SECURITY-add-task_struct-to-setrlimit.patch:
  Delete.
- patches.suse/rlim-0003-core-add-task_struct-to-update_rlimit_cpu.patch:
  Delete.
- patches.suse/rlim-0004-sys_setrlimit-make-sure-rlim_max-never-grows.patch:
  Delete.
- patches.suse/rlim-0005-core-split-sys_setrlimit.patch: Delete.
- patches.suse/rlim-0006-core-allow-setrlimit-to-non-current-tasks.patch:
  Delete.
- patches.suse/rlim-0007-core-optimize-setrlimit-for-current-task.patch:
  Delete.
- patches.suse/rlim-0008-FS-proc-make-limits-writable.patch:
  Delete.
- patches.suse/rlim-0009-core-posix-cpu-timers-cleanup-rlimits-usage.patch:
  Delete.
- patches.suse/rlim-0010-core-do-security-check-under-task_lock.patch:
  Delete.
- patches.suse/rlim-0011-resource-add-helpers-for-fetching-rlimits.patch:
  Delete.
- patches.suse/rlim-0012-IA64-use-helpers-for-rlimits.patch:
  Delete.
- patches.suse/rlim-0013-PPC-use-helpers-for-rlimits.patch:
  Delete.
- patches.suse/rlim-0014-S390-use-helpers-for-rlimits.patch:
  Delete.
- patches.suse/rlim-0015-SPARC-use-helpers-for-rlimits.patch:
  Delete.
- patches.suse/rlim-0016-X86-use-helpers-for-rlimits.patch:
  Delete.
- patches.suse/rlim-0017-FS-use-helpers-for-rlimits.patch: Delete.
- patches.suse/rlim-0018-MM-use-helpers-for-rlimits.patch: Delete.
- patches.suse/rlim-0019-core-use-helpers-for-rlimits.patch:
  Delete.
- patches.suse/rlim-0020-misc-use-helpers-for-rlimits.patch:
  Delete.
- patches.suse/rlim-0021-core-rename-setrlimit-to-do_setrlimit.patch:
  Delete.
- patches.suse/rlim-0022-core-implement-getprlimit-and-setprlimit-syscalls.patch:
  Delete.
- patches.suse/rlim-0023-unistd-add-__NR_-get-set-prlimit-syscall-numbers.patch:
  Delete.
- patches.suse/rlim-0024-COMPAT-add-get-put_compat_rlimit.patch:
  Delete.
- patches.suse/rlim-0025-x86-add-ia32-compat-prlimit-syscalls.patch:
  Delete.

  Sync with upstream. Drop limits syscalls altogether.

-------------------------------------------------------------------
Sat Jan  9 14:50:07 CET 2010 - jkosina@suse.cz

- patches.apparmor/apparmor.diff: Delete, as it is unused after
  splitup into smaller patches.

-------------------------------------------------------------------
Fri Jan  8 18:22:42 CET 2010 - sjayaraman@suse.de

- patches.suse/SoN-23-mm-swapfile.patch: Fix up the enum declaration
  to avoid conflict due to a upstream change.

-------------------------------------------------------------------
Fri Jan  8 18:17:27 CET 2010 - jkosina@suse.cz

- patches.fixes/quota-fix-reserved-space-management-for-ordinary-fs.patch:
  quota: fix reserved space management for ordinary fs.

-------------------------------------------------------------------
Fri Jan  8 18:15:09 CET 2010 - gregkh@suse.de

- patches.drivers/staging-hv-fix-smp-problems-in-the-hyperv-core-code.patch:
  Staging: hv: fix smp problems in the hyperv core code.

-------------------------------------------------------------------
Fri Jan  8 17:39:28 CET 2010 - jeffm@suse.de

- Disable set,getprlimit compat syscalls on xen.

-------------------------------------------------------------------
Fri Jan  8 17:09:03 CET 2010 - jeffm@suse.de

- Disabled custom ACPI table loading from initramfs until
  the scheduling while atomic issues are worked out.

-------------------------------------------------------------------
Fri Jan  8 05:41:28 CET 2010 - jeffm@suse.de

- Disabled set,getprlimit syscalls until the syscall numbers
  have been officially reserved.

-------------------------------------------------------------------
Fri Jan  8 03:32:21 CET 2010 - jeffm@suse.com

- patches.arch/module-handle-ppc64-relocating-kcrctabs-when-config_relocatable-y:
  module: handle ppc64 relocating kcrctabs when
  CONFIG_RELOCATABLE=y (bnc#566243).

-------------------------------------------------------------------
Thu Jan  7 12:18:20 CET 2010 - jbeulich@novell.com

- Update Xen patches to 2.6.32.3 and c/s 974.
- Update EC2 config files.
- patches.xen/xen3-x86-Remove-local_irq_enable-local_irq_disable-in-fixup_irqs.patch:
  x86: Remove local_irq_enable()/local_irq_disable() in
  fixup_irqs() (bnc#558247).
- patches.xen/xen3-x86-Unify-fixup_irqs-for-32-bit-and-64-bit-kernels.patch:
  x86: Unify fixup_irqs() for 32-bit and 64-bit kernels
  (bnc#558247).
- patches.xen/xen3-x86-intr-remap-Avoid-irq_chip-mask-unmask-in-fixup_irqs-for-intr-remapping.patch:
  x86, intr-remap: Avoid irq_chip mask/unmask in fixup_irqs()
  for intr-remapping (bnc#558247).
- patches.xen/xen-fix-compilation-after-rename_generic_int.patch:
  Delete.
- patches.xen/xen-scsifront-block-timeout-update: Delete.
- patches.xen/xen3-x86-fix-nodac: Delete.

-------------------------------------------------------------------
Thu Jan  7 07:12:44 CET 2010 - bphilips@suse.de

- patches.drivers/e1000-enhance-frame-fragment-detection.patch:
  e1000: enhance frame fragment detection (bnc#567376,
  CVE-2009-4536).
- patches.drivers/e1000e-enhance-frame-fragment-detection.patch:
  e1000e: enhance frame fragment detection (bnc#567376,
  CVE-2009-4538).

-------------------------------------------------------------------
Thu Jan  7 01:24:18 CET 2010 - gregkh@suse.de

- Update to 2.6.32.3
  - security fixes
  - bugfixes
  - obsoletes:
    - patches.arch/s390-04-03-dasd-diag-ro.patch
    - patches.drivers/alsa-sp1-hda-50-alc88x-missing-capsrc_nids
    - patches.fixes/qla2xxx-dpc-thread-can-execute-before-scsi-host
    - patches.fixes/scsi-ipr-fix-eeh-recovery

-------------------------------------------------------------------
Wed Jan  6 20:51:27 CET 2010 - rjw@suse.de

- patches.arch/x86-Force-irq-complete-move-during-cpu-offline.patch:
  x86: Force irq complete move during cpu offline (bnc#558247).
- patches.arch/x86-Remove-local_irq_enable-local_irq_disable-in-fixup_irqs.patch:
  x86: Remove local_irq_enable()/local_irq_disable() in
  fixup_irqs() (bnc#558247).
- patches.arch/x86-Remove-move_cleanup_count-from-irq_cfg.patch:
  x86: Remove move_cleanup_count from irq_cfg (bnc#558247).
- patches.arch/x86-Remove-unnecessary-mdelay-from-cpu_disable_common.patch:
  x86: Remove unnecessary mdelay() from cpu_disable_common()   .
- patches.arch/x86-Unify-fixup_irqs-for-32-bit-and-64-bit-kernels.patch:
  x86: Unify fixup_irqs() for 32-bit and 64-bit kernels
  (bnc#558247).
- patches.arch/x86-Use-EOI-register-in-io-apic-on-intel-platforms.patch:
  x86: Use EOI register in io-apic on intel platforms
  (bnc#558247).
- patches.arch/x86-intr-remap-Avoid-irq_chip-mask-unmask-in-fixup_irqs-for-intr-remapping.patch:
  x86, intr-remap: Avoid irq_chip mask/unmask in fixup_irqs()
  for intr-remapping (bnc#558247).
- patches.arch/x86-io-apic-Move-the-effort-of-clearing-remoteIRR-explicitly-before-migrating-the-irq.patch:
  x86, io-apic: Move the effort of clearing remoteIRR explicitly
  before migrating the irq (bnc#558247).
- patches.arch/x86-ioapic-Document-another-case-when-level-irq-is-seen-as-an-edge.patch:
  x86, ioapic: Document another case when level irq is seen as
  an edge (bnc#558247).
- patches.arch/x86-ioapic-Fix-the-EOI-register-detection-mechanism.patch:
  x86, ioapic: Fix the EOI register detection mechanism
  (bnc#558247).

-------------------------------------------------------------------
Wed Jan  6 15:01:16 CET 2010 - trenn@suse.de

- patches.fixes/pci_aer_mce_inject_check_osc_for_aer.patch: PCI:
  AER: fix aer inject result in kernel oops (bnc#566619).

-------------------------------------------------------------------
Wed Jan  6 14:50:52 CET 2010 - trenn@suse.de

- patches.fixes/PCIe-AER-reject-aer-inject-if-hardware-mask-error-reporting.patch:
  PCIe AER: reject aer inject if hardware mask error reporting
  (bnc#566621).

-------------------------------------------------------------------
Wed Jan  6 00:30:09 CET 2010 - gregkh@suse.de

- patches.xen/xen3-patch-2.6.29: Refresh due to conflicts from i915
  changes.  Ick, the xen code sucks rocks, it shouldn't be touching
  stuff here at all.

-------------------------------------------------------------------
Wed Jan  6 00:14:14 CET 2010 - gregkh@suse.de

- patches.drivers/drm-i915-add-acpi-opregion-support-for-ironlake.patch:
  Refresh.
- patches.drivers/drm-i915-add-i915_lp_ring_sync-helper.patch:
  drm/i915: add i915_lp_ring_sync helper (bnc#568447).
- patches.drivers/drm-i915-fix-get_core_clock_speed-for-g33-class-desktop-chips.patch:
  drm/i915: fix get_core_clock_speed for G33 class desktop chips
  (bnc#568447).
- patches.drivers/drm-i915-fully-switch-off-overlay-when-not-in-use.patch:
  drm/i915: fully switch off overlay when not in use (bnc#568447).
- patches.drivers/drm-i915-implement-drmmode-overlay-support-v4.patch:
  drm/i915: implement drmmode overlay support v4 (bnc#568447).
- patches.drivers/drm-i915-implement-fastpath-for-overlay-flip-waiting.patch:
  drm/i915: implement fastpath for overlay flip waiting
  (bnc#568447).

-------------------------------------------------------------------
Wed Jan  6 00:00:59 CET 2010 - gregkh@suse.de

- patches.drivers/drm-i915-add-acpi-opregion-support-for-ironlake.patch:
  Refresh.

-------------------------------------------------------------------
Tue Jan  5 23:49:26 CET 2010 - gregkh@suse.de

- patches.drivers/drm-i915-add-acpi-opregion-support-for-ironlake.patch:
  drm/i915: Add ACPI OpRegion support for Ironlake (bnc#568436).

-------------------------------------------------------------------
Tue Jan  5 22:49:44 CET 2010 - tonyj@suse.de

- patches.fixes/oprofile_bios_ctr.patch: Update to newer version

-------------------------------------------------------------------
Wed Dec 30 01:01:25 CET 2009 - nfbrown@suse.de

- patches.fixes/nfs-fix-NFS4ERR_FILE_OPEN-handling:
  NFS4ERR_FILE_OPEN handling in Linux/NFS (bnc#526819).

-------------------------------------------------------------------
Mon Dec 28 17:56:19 CET 2009 - jeffm@suse.com

- patches.fixes/dmar-fix-oops-with-no-dmar-table: dmar: Fix oops
  with no DMAR table (bnc#548108).

-------------------------------------------------------------------
Sun Dec 27 14:23:47 CET 2009 - tiwai@suse.de

- patches.drivers/alsa-sp1-hda-52-hdmi-sticky-stream-tag: ALSA:
  hda - HDMI sticky stream tag support (FATE#306783).

-------------------------------------------------------------------
Wed Dec 23 23:10:02 CET 2009 - rjw@suse.de

- patches.arch/xpc_first_contact_when_active.patch: X86: UV
  - xpc_make_first_contact hang due to not accepting ACTIVE
  state. (bnc#562288, fate#306952).
- patches.arch/xpc_fix_xpc_get_fifo_entry_uv.patch: x86: UV - XPC
  NULL deref when mesq becomes empty. (bnc#562288, fate#306952).
- patches.arch/xpc_introduce_xp_socket.patch: x86: UV - XPC
  needs to provide an abstraction for uv_gpa. (bnc#562288,
  fate #306952).
- patches.arch/xpc_pass_nasid_to_gru_create_message_queue.patch:
  UV - pass nasid instead of nid to gru_create_message_queue
  (bnc#562288, fate#306952).
- patches.arch/xpc_recv_msg_slots_wrap.patch: X86: UV - XPC
  receive message reuse triggers invalid BUG_ON(). (bnc#562288,
  fate#306952).
- patches.arch/xpc_uv_bios_changes.patch: x86: UV - Update XPC
  to handle updated BIOS interface. (bnc#562288, fate#306952).

-------------------------------------------------------------------
Wed Dec 23 21:57:53 CET 2009 - rjw@suse.de

- patches.arch/bug-561989_gru_rollup.patch: SGI GRU Updates
  (bnc#561989, fate#306952).

-------------------------------------------------------------------
Wed Dec 23 20:31:57 CET 2009 - jeffm@suse.com

- patches.fixes/ppc-crashdump-typefix: powerpc: use min_t in
  copy_oldmem_page.

-------------------------------------------------------------------
Wed Dec 23 18:56:48 CET 2009 - rjw@suse.de

- patches.arch/bug-561946_uv_irq_affinity.patch: x86: SGI UV: Fix
  irq affinity for hub based interrupts (bnc#561946, fate#306952).
- patches.arch/bug-561946_uv_move_ioapic.patch: x86, apic: Move
  SGI UV functionality out of generic IO-APIC code (bnc#561946,
  fate#306952).
- patches.arch/bug-561946_uv_use_rtc.patch: x86: UV RTC: Always
  enable RTC clocksource (bnc#561946, fate#306952).

-------------------------------------------------------------------
Wed Dec 23 17:51:32 CET 2009 - jeffm@suse.com

- patches.fixes/ia64-fix-sba-iommu-to-handle-allocation-failure-properly:
  fix SBA IOMMU to handle allocation failure properly
  (bnc#545367).

-------------------------------------------------------------------
Tue Dec 22 22:17:33 CET 2009 - jeffm@suse.com

- Enabled CONFIG_CRASH_DUMP on ppc/ppc64 (bnc#566243).

-------------------------------------------------------------------
Tue Dec 22 16:51:37 CET 2009 - jeffm@suse.com

- patches.fixes/scsi-ipr-fix-eeh-recovery: ipr: fix EEH recovery
  (bnc#566613).

-------------------------------------------------------------------
Sun Dec 20 22:23:41 CET 2009 - trenn@suse.de

- Update config files.
- patches.drivers/cpufreq_ondemand_limit_fix.patch: cpufreq:
  Fix ondemand to not request targets outside policy limits
  (fate#306746).
- patches.drivers/cpufreq_processor_clocking_control_pcc_driver.patch:
  x86,cpufreq: Processor Clocking Control (PCC) driver
  (fate#306746).
- supported.conf:

-------------------------------------------------------------------
Sun Dec 20 00:42:16 CET 2009 - rjw@suse.de

- patches.arch/bug-561939_uv_bios_call_hwperf_updated.patch:
  x86, uv: Add serial number parameter to uv_bios_get_sn_info()
  (bnc#561939, fate#306952).
- patches.arch/bug-561939_uv_bios_call_hwperf.patch: Delete.

-------------------------------------------------------------------
Sat Dec 19 18:53:28 CET 2009 - jeffm@suse.com

- patches.fixes/scsi_debug-scale-virtual_gb-with-sector_size-properly:
  scsi_debug: scale virtual_gb with sector_size properly
  (bnc#535939).

-------------------------------------------------------------------
Sat Dec 19 00:58:56 CET 2009 - gregkh@suse.de

- patches.xen/xen3-fixup-xen: Refresh.  Fix up build error from
  .32.2 import

-------------------------------------------------------------------
Sat Dec 19 00:22:21 CET 2009 - gregkh@suse.de

- Update to 2.6.32.2
  - lots of security fixes
  - loads of bugfixes
  - other goodness
  - obsoletes:
    - patches.arch/bug-561939_bau_data_config.patch
    - patches.arch/bug-564471_x86_Fix_duplicated_UV_BAU_interrupt_vector.patch
    - patches.arch/s390-04-01-clear-high-regs.patch
    - patches.arch/s390-kvm-prefix.patch
    - patches.arch/s390-kvm-psw.patch
    - patches.arch/x86-fix-nodac
    - patches.arch/x86_mce_nfs-mig2
    - patches.fixes/firewire-ohci-handle-receive-packets-with-a-data-length-of-zero
    - patches.fixes/uart-txen-race.patch

-------------------------------------------------------------------
Fri Dec 18 21:17:46 CET 2009 - jeffm@suse.com

- Update config files: CONFIG_STRICT_DEVMEM=n. It was enabled
  mistakenly in commit 3df90f9e and affects using tools like
  crash with a live system.

-------------------------------------------------------------------
Fri Dec 18 17:53:06 CET 2009 - gregkh@suse.de

- Update config files.
  CONFIG_CALGARY_IOMMU_ENABLED_BY_DEFAULT = n (bnc#565607)

-------------------------------------------------------------------
Fri Dec 18 15:11:18 CET 2009 - tiwai@suse.de

- patches.drivers/alsa-sp1-hda-{24..51}-*: 2.6.33-rc1 backport
  fixes for HDMI and new Realtek codecs (FATE#306783)
- Refresh Patch-mainline tags in patches.drivers/alsa-*

-------------------------------------------------------------------
Fri Dec 18 14:45:04 CET 2009 - jjolly@suse.de

- patches.arch/s390-05-01-netiucv-tx-bytes.patch: netiucv:
  displayed TX bytes value much too high (BNC#565612).
- patches.arch/s390-05-02-cmm-suspend.patch: cmm: free pages on
  hibernate. (BNC#565612).
- patches.arch/s390-05-03-iucv-suspend.patch: iucv: add work_queue
  cleanup for suspend (BNC#565612).
- patches.arch/s390-05-04-zfcp-work-queue.patch: zfcp: Assign
  scheduled work to driver queue (BNC#565612).
- patches.arch/s390-05-05-zfcp-fail-commands.patch: zfcp: Don't
  fail SCSI commands when transitioning to blocked fc_rport
  (BNC#565612,LTC#58541).
- patches.arch/s390-05-06-zfcp-adisc.patch: zfcp: Improve ELS
  ADISC handling (BNC#565612).
- patches.arch/s390-05-07-zfcp-fsf-errors.patch: zfcp: Update
  FSF error reporting (BNC#565612).
- patches.arch/s390-05-08-zfcp-block.diff: zfcp: Block SCSI EH
  thread for rport state BLOCKED (BNC#565612).
- patches.arch/s390-05-09-ctcm-suspend-wait.diff: ctcm: suspend
  has to wait for outstanding I/O (BNC#565612).
- patches.arch/s390-05-10-rework-tso.diff: qeth: rework TSO
  functions (BNC#565612).
- patches.arch/s390-05-11-atomic-volatile.patch: kernel: improve
  code generated by atomic operations. (BNC#565612).
- patches.arch/s390-05-12-tape-remove-fn.patch: tape: incomplete
  device removal (BNC#565612).
- patches.arch/s390-05-13-qeth-blkt-defaults.patch: qeth:
  set default BLKT settings dependend on OSA hw level
  (BNC#565612,LTC#58654).
- patches.arch/s390-05-14-dasd-dasd-enable-prefix.patch: dasd:
  enable prefix independent of pav support (BNC#565612).
- patches.arch/s390-05-15-dasd-s390dbf-strings.patch: dasd:
  remove strings from s390dbf (BNC#565612).
- patches.arch/s390-05-16-dasd-wait-lcu-setup.patch: dasd:
  let device initialization wait for LCU setup (BNC#565612).

-------------------------------------------------------------------
Fri Dec 18 12:58:36 CET 2009 - mmarek@suse.cz

- rpm/kernel-binary.spec.in: Fix generating /boot/Kerntypes* for
  s390/vanilla.

-------------------------------------------------------------------
Fri Dec 18 04:35:18 CET 2009 - nfbrown@suse.de

- patches.fixes/md-start_ro-fix: md: fix small irregularity with
  start_ro module parameter (bnc#565219).

-------------------------------------------------------------------
Fri Dec 18 01:29:32 CET 2009 - rjw@suse.de

- patches.xen/xen-fix-compilation-after-rename_generic_int.patch:
  XEN: Fix compilation after renaming of generic_irqs.

-------------------------------------------------------------------
Fri Dec 18 00:30:52 CET 2009 - rjw@suse.de

- patches.arch/bug-561946_rename_generic_int.patch: x86: UV RTC:
  Rename generic_interrupt to x86_platform_ipi (bnc#561946,
  fate#306952).

-------------------------------------------------------------------
Thu Dec 17 23:48:10 CET 2009 - mmarek@suse.cz

- patches.suse/s390-Kerntypes.diff: S390: Generate Kerntypes file.
- rpm/kernel-binary.spec.in: install /boot/Kerntypes-$version.

-------------------------------------------------------------------
Thu Dec 17 21:02:52 CET 2009 - jeffm@suse.com

- patches.fixes/powerpc-fix-cpu-name-in-show-cpuinfo: powerpc:
  fix cpu name in show-cpuinfo (bnc#565267).

-------------------------------------------------------------------
Thu Dec 17 13:32:32 CET 2009 - hare@suse.de

- patches.fixes/fc-transport-remove-BUG_ON: scsi_transport_fc:
  remove invalid BUG_ON (bnc#564479).
- patches.fixes/lpfc-ia64-hang: lpfc: fix hang on SGI ia64
  platform (bnc#564479).
- patches.fixes/qla2xxx-dpc-thread-can-execute-before-scsi-host:
  qla2xxx: dpc thread can execute before scsi host has been added
  (bnc#564479).
- patches.suse/fc-transport-allow-dev_loss_tmo-disable: Remove
  capping from dev_loss_tmo (bnc#492469).

-------------------------------------------------------------------
Wed Dec 16 19:25:01 CET 2009 - gregkh@suse.de

- Update config files.
  - fix up CONFIG_IPV6 option that was built into the kernel
    incorrectly (bnc#564357)

-------------------------------------------------------------------
Wed Dec 16 18:52:34 CET 2009 - jeffm@suse.com

- patches.fixes/acpi-fix-build-when-config_acpi_custom_override_initramfs-is-not-defined:
  acpi: Fix build when CONFIG_ACPI_CUSTOM_OVERRIDE_INITRAMFS is
  not defined.

-------------------------------------------------------------------
Wed Dec 16 15:41:04 CET 2009 - jbeulich@novell.com

- Update Xen patches to c/s 960.
- Update Xen EC2 config files.
- patches.xen/xen3-bug-561933_uv_pat_is_gru_range.patch: x86:
  UV SGI: Don't track GRU space in PAT (bnc#561933, fate#306952).
- patches.xen/xen3-x86-mark_rodata_rw.patch: Add mark_rodata_rw()
  to un-protect read-only kernel code pages (bnc#439348).

-------------------------------------------------------------------
Wed Dec 16 10:15:18 CET 2009 - npiggin@suse.de

- needs_update:
- patches.fixes/aggressive-zone-reclaim.patch: be more aggressive
  with zone reclaims (bnc#476525).

-------------------------------------------------------------------
Wed Dec 16 10:02:18 CET 2009 - npiggin@suse.de

- needs_update:
- patches.suse/x86-mark_rodata_rw.patch: Refresh.

-------------------------------------------------------------------
Wed Dec 16 09:45:58 CET 2009 - npiggin@suse.de

- patches.suse/x86-mark_rodata_rw.patch: Add mark_rodata_rw()
  to un-protect read-only kernel code pages (bnc#439348).

-------------------------------------------------------------------
Tue Dec 15 20:07:17 CET 2009 - jeffm@suse.com

- patches.fixes/firewire-ohci-handle-receive-packets-with-a-data-length-of-zero:
  firewire: ohci: handle receive packets with a data length of
  zero (bnc#564712 CVE-2009-4138).

-------------------------------------------------------------------
Tue Dec 15 12:50:08 CET 2009 - mmarek@suse.cz

- rpm/config.sh: set OBS_PROJECT and IBS_PROJECT variables for
  osc_wrapper.

-------------------------------------------------------------------
Tue Dec 15 12:43:00 CET 2009 - knikanth@suse.de

- supported.conf: Mark dm-log-userspace as supported (fate#307380).

-------------------------------------------------------------------
Tue Dec 15 08:41:01 CET 2009 - sjayaraman@suse.de

- patches.fixes/sched-recalculate-tunables-on-hot-add-remove:
  Fix the build failure due to previous commit.

-------------------------------------------------------------------
Tue Dec 15 06:14:43 CET 2009 - sjayaraman@suse.de

- patches.fixes/sched-recalculate-tunables-on-hot-add-remove:
  sched: Fix missing sched tunable recalculation on cpu add/remove
  (bnc#560317).
- patches.fixes/sched-make-tunable-scaling-configurable: sched:
  Make tunable scaling style configurable (bnc#560317).
- patches.fixes/sched-sysctl-for-normalized-tunables:  sched:
  Update normalized values on user updates via proc (bnc#560317).

-------------------------------------------------------------------
Tue Dec 15 01:10:25 CET 2009 - gregkh@suse.de

- Update config files.
  - make SCSI and ATA drivers modules again.
    (bnc#564357)

-------------------------------------------------------------------
Tue Dec 15 00:56:41 CET 2009 - gregkh@suse.de

- Update config files.
  - fix up USB options that were built into the kernel incorrectly
    (bnc#564357)

-------------------------------------------------------------------
Mon Dec 14 22:58:22 CET 2009 - jjolly@suse.de

- patches.arch/s390-04-01-clear-high-regs.patch: kernel:
  clear high-order bits after switching to 64-bit mode
  (BNC#563999,LTC#58088).
- patches.arch/s390-04-02-zcrypt-hrtimer.patch: zcrypt: Do not
  simultaneously schedule hrtimer (BNC#563999,LTC#58222).
- patches.arch/s390-04-03-dasd-diag-ro.patch: dasd: support DIAG
  access for read-only devices (BNC#563999,LTC#57147).
- patches.arch/s390-04-04-mm-fault-fix.patch: kernel: performance
  counter fix and page fault optimization (BNC#563999).
- patches.arch/s390-04-05-sclp-dump-indicator.patch: kernel:
  fix dump indicator (BNC#563999).
- patches.arch/s390-04-06-dasd-move-diag-kmsg.patch: dasd:
  move diag kmsg to generic dasd kmsg (BNC#563999).
- patches.arch/s390-04-07-cio-fix-double-free.patch: cio: double
  free under memory pressure (BNC#563999).
- patches.arch/s390-04-08-cio-fix-dev-stall.patch: cio: device
  recovery stalls after multiple hardware events (BNC#563999).
- patches.arch/s390-04-09-cio-recover-hw-changes.patch: cio:
  device recovery fails after concurrent hardware changes
  (BNC#563999).
- patches.arch/s390-04-10-cio-fix-onoffline-failure.patch: cio:
  setting a device online or offline fails for unknown reasons
  (BNC#563999).
- patches.arch/s390-04-11-cio-error-reporting.patch: cio:
  incorrect device state after device recognition and recovery
  (BNC#563999).
- patches.arch/s390-04-12-cio-avoid-panic.patch: cio: kernel
  panic after unexpected interrupt (BNC#563999).
- patches.arch/s390-04-13-cio-internal-io.patch: cio:
  initialization of I/O devices fails (BNC#563999).
- patches.arch/s390-04-14-cio-allow-offline.patch: cio: not
  operational devices cannot be deactivated (BNC#563999).
- patches.arch/s390-04-15-cio-split-pgid.patch: cio: erratic
  DASD I/O behavior (BNC#563999).
- patches.arch/s390-04-16-cio-path-verification.patch: cio:
  DASD cannot be set online (BNC#563999).
- patches.arch/s390-04-17-cio-steal-lock.patch: cio: DASD steal
  lock task hangs (BNC#563999).
- patches.arch/s390-04-18-cio-fix-memleak-chk-dev.patch: cio:
  memory leaks when checking unusable devices (BNC#563999).
- patches.arch/s390-04-19-cio-fix-deact-dev-panic.patch: cio:
  deactivated devices can cause use after free panic (BNC#563999).

-------------------------------------------------------------------
Mon Dec 14 22:29:34 CET 2009 - rjw@suse.de

- patches.arch/bug-561933_uv_pat_is_gru_range.patch: x86: UV SGI:
  Don't track GRU space in PAT (bnc#561933, fate#306952).
- patches.arch/bug-561939_bau_data_config.patch: x86: SGI UV
  BAU initialization (bnc#561939, fate#306952).
- patches.arch/bug-561939_uv_bios_call_hwperf.patch: x86: UV
  hardware performance counter and topology access  (bnc#561939,
  fate#306952).
- patches.arch/bug-561939_uv_gpa_is_mmr_space.patch: x86: UV -
  Introduce uv_gpa_is_mmr. (bnc#561939, fate#306952).
- patches.arch/bug-561939_uv_gpa_to_soc_phys_ram.patch:
  x86: UV - Introduce a means to translate from gpa ->
  socket_paddr. (bnc#561939, fate#306952).
- patches.arch/bug-561939_uv_ipi_macro.patch: x86: UV: Introduce
  uv_hub_ipi_value (bnc#561939, fate#306952).
- patches.arch/bug-561939_uv_mmap_low.patch: x86: SGI UV: Map
  low MMR ranges (bnc#561939, fate#306952).
- patches.arch/bug-561939_uv_rtc_cleanup.patch: x86: UV RTC:
  Clean up error handling (bnc#561939, fate#306952).
- patches.arch/bug-561939_uv_rtc_fixes.patch: x86: UV RTC:
  Fix early expiry handling  (bnc#561939, fate#306952).
- patches.arch/bug-561939_uv_rtc_setup_evt.patch: x86: UV RTC:
  Add clocksource only boot option (bnc#561939, fate#306952).
- patches.arch/bug-564471_x86_Fix_duplicated_UV_BAU_interrupt_vector.patch:
  x86: Fix duplicated UV BAU interrupt vector (bnc#564471).

-------------------------------------------------------------------
Mon Dec 14 19:33:04 CET 2009 - gregkh@suse.de

- Refresh patches to be clean of fuzz

-------------------------------------------------------------------
Mon Dec 14 19:20:52 CET 2009 - gregkh@suse.de

- Update to 2.6.32.1
  - security fixes
  - bugfixes
  - obsoletes:
    - patches.fixes/ext4-fix-insufficient-checks-in-ext4_ioc_move_ext
    - patches.fixes/scsi-fix-bug-with-dma-maps-on-nested-scsi-objects

-------------------------------------------------------------------
Mon Dec 14 18:45:26 CET 2009 - jjolly@suse.de

- patches.drivers/dcb-data-center-bridging-ops-s: dcb: data
  center bridging ops should be r/o (BNC#562046).
- patches.drivers/drivers-net-request_irq-remove: drivers/net:
  request_irq - Remove unnecessary leading & from second arg
  (BNC#562046).
- patches.drivers/ethtool-add-direct-attach-supp: ethtool: Add
  Direct Attach support to connector port reporting (BNC#562046).
- patches.drivers/ixgbe-add-support-for-82599-al: ixgbe: Add
  support for 82599 alternative WWNN/WWPN prefix (BNC#562046).
- patches.drivers/ixgbe-add-support-for-82599-ba: ixgbe: add
  support for 82599 based Express Module X520-P2 (BNC#562046).
- patches.drivers/ixgbe-add-support-for-netdev_o: ixgbe: Add
  support for netdev_ops.ndo_fcoe_get_wwn to 82599 (BNC#562046).
- patches.drivers/ixgbe-change-default-ring-size: ixgbe: change
  default ring size (BNC#562046).
- patches.drivers/ixgbe-disable-flow-control-for: ixgbe: Disable
  Flow Control for certain devices (BNC#562046).
- patches.drivers/ixgbe-display-currently-attach: ixgbe: Display
  currently attached PHY through ethtool (BNC#562046).
- patches.drivers/ixgbe-fix-erroneous-display-of: ixgbe: Fix
  erroneous display of stats by ethtool -S (BNC#562046).
- patches.drivers/ixgbe-fix-kr-to-kx-fail-over-f: ixgbe: Fix KR
  to KX fail over for Mezzanine cards (BNC#562046).
- patches.drivers/ixgbe-fix-receive-address-regi: ixgbe:
  Fix Receive Address Register (RAR) cleaning and accounting
  (BNC#562046).
- patches.drivers/ixgbe-flush-the-lsc-mask-chang: ixgbe: Flush
  the LSC mask change to prevent repeated interrupts (BNC#562046).
- patches.drivers/ixgbe-handle-parameters-for-tx: ixgbe: handle
  parameters for tx and rx EITR, no div0 (BNC#562046).
- patches.drivers/ixgbe-links2-is-not-a-valid-re: ixgbe: LINKS2
  is not a valid register for 82598 (BNC#562046).
- patches.drivers/ixgbe-make-queue-pairs-on-sing: ixgbe: Make
  queue pairs on single MSI-X interrupts (BNC#562046).
- patches.drivers/ixgbe-modify-82599-hwrsc-stati: ixgbe: Modify
  82599 HWRSC statistics counters (BNC#562046).
- patches.drivers/ixgbe-only-set-clear-vfe-in-ix: ixgbe: Only
  set/clear VFE in ixgbe_set_rx_mode (BNC#562046).
- patches.drivers/ixgbe-performance-tweaks: ixgbe: performance
  tweaks (BNC#562046).
- patches.drivers/ixgbe-r_idx-not-used-in-ixgbe_: ixgbe: r_idx
  not used in ixgbe_msix_clean_rx() (BNC#562046).
- patches.drivers/ixgbe-select-fcoe-tx-queue-in-: ixgbe: select
  FCoE Tx queue in ndo_select_queue (BNC#562046).
- patches.drivers/ixgbe-use-eiam-to-automask-msi: ixgbe: use
  EIAM to automask MSI-X (BNC#562046).
- patches.drivers/ixgbe-use-known-user-priority-: ixgbe: use
  known user priority for FCoE when DCB is enabled (BNC#562046).
- patches.drivers/ixgbe-use-rx-buffer-length-fro: ixgbe: Use rx
  buffer length from rx ring for configuring rscctl (BNC#562046).
- patches.drivers/ixgbe-use-the-instance-of-net_: ixgbe: Use
  the instance of net_device_stats from net_device. (BNC#562046).
- patches.drivers/net-add-ndo_fcoe_get_wwn-to-ne: net: Add
  ndo_fcoe_get_wwn to net_device_ops (BNC#562046).
- patches.drivers/net-add-netdev_alloc_skb_ip_al: net: Add
  netdev_alloc_skb_ip_align() helper (BNC#562046).
- patches.drivers/net-use-netdev_alloc_skb_ip_al: net: Use
  netdev_alloc_skb_ip_align() (BNC#562046).
- patches.drivers/vlan-add-support-to-netdev_ops: vlan:
  Add support to netdev_ops.ndo_fcoe_get_wwn for VLAN device
  (BNC#562046).
- patches.fixes/fcoe-allow-scsi-fcp-to-be: fcoe: allow SCSI-FCP
  to be processed directly in softirq context (BNC#562046).
- patches.fixes/fcoe-libfc-add-get_lesb-t: fcoe, libfc: add
  get_lesb() to allow LLD to fill the link error status block
  (LESB) (BNC#562046).
- patches.fixes/libfc-add-fc-bb-5-lesb-co: libfc: add FC-BB-5
  LESB counters to fcoe_dev_stats (BNC#562046).
- patches.fixes/libfc-add-fcoe_fc_els_les: libfc: add
  fcoe_fc_els_lesb to fc_fcoe.h for FC-BB-5 LESB definitions
  (BNC#562046).
- patches.fixes/libfc-add-support-of-rece: libfc: add support
  of receiving ELS_RLS (BNC#562046).
- patches.fixes/libfc-add-target-reset-fl: libfc: Add target
  reset flag to FCP header file (BNC#562046).
- patches.fixes/libfc-fix-payload-size-pa: libfc: fix payload size
  passed to fc_frame_alloc() in fc_lport_els_request (BNC#562046).
- patches.fixes/libfcoe-add-checking-disa: libfcoe: add checking
  disable flag in FIP_FKA_ADV (BNC#562046).
- patches.fixes/libfcoe-add-tracking-fip-: libfcoe: add tracking
  FIP Missing Discovery Advertisement count (BNC#562046).
- patches.fixes/libfcoe-add-tracking-fip--0: libfcoe: add tracking
  FIP Virtual Link Failure count (BNC#562046).

-------------------------------------------------------------------
Mon Dec 14 14:41:57 CET 2009 - sjayaraman@suse.de

- patches.suse/sched-revert-latency-defaults: Revert sched
  latency defaults and turn FAIR_SLEEPERS off (bnc#557307).

-------------------------------------------------------------------
Mon Dec 14 11:36:02 CET 2009 - jkosina@suse.cz

- patches.fixes/uart-txen-race.patch: Serial: Do not read IIR in
  serial8250_start_tx when UART_BUG_TXEN (bnc#479304 bnc#509066).

-------------------------------------------------------------------
Sun Dec 13 23:39:54 CET 2009 - rjw@suse.de

- patches.fixes/bug-562290-Fix-isolcpus-boot-option.patch: sched:
  Fix isolcpus boot option (bnc#562290, fate#306952).

-------------------------------------------------------------------
Fri Dec 11 23:15:58 CET 2009 - mmarek@suse.cz

- patches.suse/supported-flag: Fix -Wmissing-prototypes warnings
  in modpost.c.

-------------------------------------------------------------------
Fri Dec 11 23:13:32 CET 2009 - mmarek@suse.cz

- patches.rpmify/modpost-segfault: modpost: fix segfault with
  short symbol names.

-------------------------------------------------------------------
Fri Dec 11 17:04:18 CET 2009 - jeffm@suse.com

- Moved kernel-docs into the git repo. It is now built automatically
  with the matching kernel sources.

-------------------------------------------------------------------
Fri Dec 11 16:13:14 CET 2009 - trenn@suse.de

- patches.suse/kdb_fix_ia64_build.patch: Fix ia64 - Export
  kdb_usb_kbds (none).

-------------------------------------------------------------------
Fri Dec 11 15:41:08 CET 2009 - trenn@suse.de

Jeff updated kdb, try without this ugly workaround.
If it still does not work, I have something better...
- patches.suse/kdb_x86_fix_hang.patch: Delete.

-------------------------------------------------------------------
Fri Dec 11 15:03:38 CET 2009 - hare@suse.de

Cleanup patches for series2git:
- patches.suse/kdb-common: Refresh.
- patches.suse/kdump-dump_after_notifier.patch: Refresh.

-------------------------------------------------------------------
Fri Dec 11 12:06:28 CET 2009 - trenn@suse.de

Updated MCE/MCA patches from Andi -> delete the old ones:

- patches.arch/x86_mce_hwpoison-action_result-valid-pfn.patch:
  HWPOISON: return ENXIO on invalid page number (fate#307738).
- patches.arch/x86_mce_hwpoison-is-free-page.patch: HWPOISON:
  detect free buddy pages explicitly (fate#307738).
- patches.arch/x86_mce_hwpoison-no-double-ref.patch: HWPOISON:
  avoid grabbing the page count multiple times during madvise
  injection (fate#307738).
- patches.arch/x86_mce_madvise-locking: HWPOISON: Use
  get_user_page_fast in hwpoison madvise (fate#307738).
- patches.arch/x86_mce_nfs-mig2: NFS: Fix nfs_migrate_page()
  (fate#307738).
- patches.arch/x86_mce_offline-inject: HWPOISON: Add a madvise()
  injector for soft page offlining (fate#307738).
- patches.arch/x86_mce_page-offline: HWPOISON: Add soft page
  offline support (fate#307738).
- patches.arch/x86_mce_ref-to-flags: HWPOISON: Turn ref argument
  into flags argument (fate#307738).
- patches.arch/x86_mce_shake-page: HWPOISON: Be more aggressive
  at freeing non LRU caches (fate#307738).
- patches.arch/x86_mce_undef-lru: HWPOISON: Undefine short-hand
  macros after use to avoid namespace conflict (fate#307738).
- patches.arch/x86_mce_lru_cleanup.patch: Delete.
- patches.arch/x86_mce_page_offlining.patch: Delete.
- patches.arch/x86_mce_page_offlining_test_ability.patch: Delete.
- patches.arch/x86_mce_test_page.patch: Delete.

-------------------------------------------------------------------
Fri Dec 11 09:30:27 CET 2009 - hare@suse.de

- needs_update: Merge or delete remaining patches.
- patches.fixes/scsi-dh-emc-mode-select-10-size: DM-MPIO fails
  to tresspass LUNs on CLARiiON arrays (bnc#484529).
- patches.fixes/scsi-dh-emc-rw-mismatch: Server crashes when
  path failures occur against EMC storage (bnc#474482).
- patches.fixes/scsi-dh-rdac-add-stk: STK arrays missing from
  rdac devicehandler (bnc#503855).
- patches.fixes/scsi-retry-alua-transition-in-progress: I/O
  errors for ALUA state transitions (bnc#491289).
- patches.suse/dm-mpath-no-activate-for-offlined-paths: DM-MPIO
  fails to tresspass LUNs on CLARiiON arrays (bnc#484529).
- patches.suse/dm-mpath-no-partitions-feature: Disable partitions
  scan for multipathed devices (bnc#402922,bnc#514767).

-------------------------------------------------------------------
Fri Dec 11 09:28:05 CET 2009 - tiwai@suse.de

- Update config files: set back to CONFIG_SOUND=m

-------------------------------------------------------------------
Fri Dec 11 08:59:39 CET 2009 - tiwai@suse.de

- patches.drivers/alsa-sp1-hda-23-hp-mute-led-gpio-fixes:
  ALSA: hda - Fix LED GPIO setup for HP laptops with IDT codecs
  (bnc#547357,bnc#523487).

-------------------------------------------------------------------
Fri Dec 11 02:53:50 CET 2009 - jeffm@suse.de

- patches.suse/kdb-usb-rework: Fix ia64.

-------------------------------------------------------------------
Fri Dec 11 01:51:36 CET 2009 - jeffm@suse.com

- Update config files: Enable USB_SERIAL_DEBUG.

-------------------------------------------------------------------
Fri Dec 11 01:49:34 CET 2009 - jeffm@suse.com

- patches.suse/kdb-usb-rework: kdb: Cleanup KDB_USB.

-------------------------------------------------------------------
Fri Dec 11 00:56:57 CET 2009 - jeffm@suse.com

- Update config files.
  - Disabled USB_TEST and USB_LIBUSUAL.

-------------------------------------------------------------------
Thu Dec 10 22:59:17 CET 2009 - jeffm@suse.com

- Update config files. Re-enable missing options:
  - CONFIG_FRAMEBUFFER_CONSOLE_ROTATION=y
  - CONFIG_VIDEO_GO7007=m (and related options)

-------------------------------------------------------------------
Thu Dec 10 22:57:57 CET 2009 - bphilips@suse.de

- patches.drivers/netxen-0008-reset-sequence-changes.patch:
  Refresh to fix fuzz

-------------------------------------------------------------------
Thu Dec 10 22:09:07 CET 2009 - jeffm@suse.com

- Updated KDB to v4.4-2.6.32-3 and re-enabled USB keyboard support.

-------------------------------------------------------------------
Thu Dec 10 21:59:20 CET 2009 - mmarek@suse.de

- rpm/kernel-binary.spec.in: Fix vmlinux stripping on power
  (bnc#559547)

-------------------------------------------------------------------
Thu Dec 10 21:26:12 CET 2009 - bphilips@suse.de

- patches.drivers/netxen-0000-Use-the-instance-of-net_device_stats-from-net.patch:
  netxen: Use the instance of net_device_stats from
  net_device. (bnc#560003, fate#307134).
- patches.drivers/netxen-0001-remove-sub-64-bit-mem-accesses.patch:
  netxen: remove sub 64-bit mem accesses (bnc#560003,
  fate#307134).
- patches.drivers/netxen-0002-add-access-to-on-chip-memory-for-tools.patch:
  netxen: add access to on chip memory for tools (bnc#560003,
  fate#307134).
- patches.drivers/netxen-0003-annotate-register-windowing-code.patch:
  netxen: annotate register windowing code (bnc#560003,
  fate#307134).
- patches.drivers/netxen-0004-separate-register-and-memory-access-lock.patch:
  netxen: separate register and memory access lock (bnc#560003,
  fate#307134).
- patches.drivers/netxen-0005-add-sysfs-entries-for-diag-tools.patch:
  netxen: add sysfs entries for diag tools (bnc#560003,
  fate#307134).
- patches.drivers/netxen-0006-defines-for-next-revision.patch:
  netxen: defines for next revision (bnc#560003, fate#307134).
- patches.drivers/netxen-0007-128-memory-controller-support.patch:
  netxen: 128 memory controller support (bnc#560003, fate#307134).
- patches.drivers/netxen-0008-reset-sequence-changes.patch:
  netxen: reset sequence changes (bnc#560003, fate#307134).
- patches.drivers/netxen-0009-onchip-memory-access-change.patch:
  netxen: onchip memory access change (bnc#560003, fate#307134).
- patches.drivers/netxen-0010-fix-error-codes-in-for-tools-access.patch:
  netxen: fix error codes in for tools access (bnc#560003,
  fate#307134).
- patches.drivers/netxen-0011-sysfs-control-for-auto-firmware-recovery.patch:
  netxen: sysfs control for auto firmware recovery (bnc#560003,
  fate#307134).
- patches.drivers/netxen-0012-update-version-to-4.0.62.patch:
  netxen; update version to 4.0.62 (bnc#560003, fate#307134).
- patches.drivers/netxen-0013-fix-builds-for-SYSFS-n-or-MODULES-n.patch:
  netxen: fix builds for SYSFS=n or MODULES=n (bnc#560003,
  fate#307134).
- patches.drivers/netxen-0014-support-for-new-firmware-file-format.patch:
  netxen: support for new firmware file format (bnc#560003,
  fate#307134).
- patches.drivers/netxen-0015-refactor-indirect-register-access.patch:
  netxen: refactor indirect register access (bnc#560003,
  fate#307134).
- patches.drivers/netxen-0016-add-PCI-IDs-for-new-chip.patch:
  netxen: add PCI IDs for new chip (bnc#560003, fate#307134).
- patches.drivers/netxen-0017-update-module-info.patch: netxen:
  update module info (bnc#560003, fate#307134).
- patches.drivers/netxen-0018-module-firmware-hints.patch:
  netxen: module firmware hints (bnc#560003, fate#307134).
- patches.drivers/netxen-0019-update-version-to-4.0.65.patch:
  netxen: update version to 4.0.65 (bnc#560003, fate#307134).
- patches.drivers/netxen-0020-remove-PCI-IDs-of-CNA-device.patch:
  netxen: remove PCI IDs of CNA device (bnc#560003, fate#307134).
- patches.drivers/netxen-0021-fix-debug-tools-access-for-NX2031.patch:
  netxen : fix debug tools access for NX2031 (bnc#560003,
  fate#307134).
- patches.drivers/netxen-0022-fix-failure-cases-for-fw-hang-recovery.patch:
  netxen: fix failure cases for fw hang recovery (bnc#560003,
  fate#307134).

-------------------------------------------------------------------
Thu Dec 10 18:37:34 CET 2009 - bphilips@suse.de

- patches.drivers/qlge-0001-Use-the-instance-of-net_device_stats-from-net_.patch:
  qlge: Use the instance of net_device_stats from
  net_device. (bnc#560420, FATE#307130).
- patches.drivers/qlge-0002-Remove-explicit-setting-of-PCI-Dev-CTL-reg.patch:
  qlge: Remove explicit setting of PCI Dev CTL reg. (bnc#560420,
  FATE#307130).
- patches.drivers/qlge-0003-Set-PCIE-max-read-request-size.patch:
  qlge: Set PCIE max read request size. (bnc#560420, FATE#307130).
- patches.drivers/qlge-0004-Add-handler-for-DCBX-firmware-event.patch:
  qlge: Add handler for DCBX firmware event. (bnc#560420,
  FATE#307130).
- patches.drivers/qlge-0005-Store-firmware-revision-as-early-as-possible.patch:
  qlge: Store firmware revision as early as possible. (bnc#560420,
  FATE#307130).
- patches.drivers/qlge-0006-Remove-inline-math-for-small-rx-buf-mapping.patch:
  qlge: Remove inline math for small rx buf mapping. (bnc#560420,
  FATE#307130).
- patches.drivers/qlge-0007-Get-rid-of-firmware-handler-debug-code.patch:
  qlge: Get rid of firmware handler debug code. (bnc#560420,
  FATE#307130).
- patches.drivers/qlge-0008-Don-t-fail-open-when-port-is-not-initialized.patch:
  qlge: Don't fail open when port is not initialized. (bnc#560420,
  FATE#307130).
- patches.drivers/qlge-0009-Add-CBFC-pause-frame-counters-to-ethtool-stats.patch:
  qlge: Add CBFC pause frame counters to ethtool
  stats. (bnc#560420, FATE#307130).
- patches.drivers/qlge-0010-Size-RX-buffers-based-on-MTU.patch:
  qlge: Size RX buffers based on MTU. (bnc#560420, FATE#307130).
- patches.drivers/qlge-0011-Add-ethtool-get-set-pause-parameter.patch:
  qlge: Add ethtool get/set pause parameter. (bnc#560420,
  FATE#307130).
- patches.drivers/qlge-0012-Add-ethtool-blink-function.patch:
  qlge: Add ethtool blink function. (bnc#560420, FATE#307130).
- patches.drivers/qlge-0013-Add-ethtool-wake-on-LAN-function.patch:
  qlge: Add ethtool wake on LAN function. (bnc#560420,
  FATE#307130).
- patches.drivers/qlge-0014-Add-ethtool-register-dump-function.patch:
  qlge: Add ethtool register dump function. (bnc#560420,
  FATE#307130).
- patches.drivers/qlge-0015-Add-ethtool-self-test.patch: qlge:
  Add ethtool self-test. (bnc#560420, FATE#307130).
- patches.drivers/qlge-0016-Change-naming-on-vlan-API.patch:
  qlge: Change naming on vlan API. (bnc#560420, FATE#307130).
- patches.drivers/qlge-0017-Fix-indentations.patch: qlge: Fix
  indentations. (bnc#560420, FATE#307130).
- patches.drivers/qlge-0018-Add-firmware-driver-sub-command-support.patch:
  qlge: Add firmware/driver sub-command support. (bnc#560420,
  FATE#307130).
- patches.drivers/qlge-0019-Clean-up-netdev-stats-usage.patch:
  qlge: Clean up netdev->stats usage. (bnc#560420, FATE#307130).
- patches.drivers/qlge-0020-Do-not-change-frame-routing-during-suspend.patch:
  qlge: Do not change frame routing during suspend. (bnc#560420,
  FATE#307130).
- patches.drivers/qlge-0021-Add-asic-reset-to-open-call.patch:
  qlge: Add asic reset to open call. (bnc#560420, FATE#307130).
- patches.drivers/qlge-0022-Clean-up-module-parameter-name.patch:
  qlge: Clean up module parameter name. (bnc#560420, FATE#307130).
- patches.drivers/qlge-0023-Change-version-to-v1.00.00.23.00.00-01.patch:
  qlge: Change version to v1.00.00.23.00.00-01. (bnc#560420,
  FATE#307130).
- patches.drivers/qlge-0024-Bonding-fix-for-mode-6.patch: qlge:
  Bonding fix for mode 6. (bnc#560420, FATE#307130).
- patches.drivers/qlge-0025-Add-performance-change-for-non-split-headers.patch:
  qlge: Add performance change for non-split headers. (bnc#560420,
  FATE#307130).
- patches.drivers/qlge-0026-Add-firmware-core-dump.patch: qlge:
  Add firmware core dump. (bnc#560420, FATE#307130).

-------------------------------------------------------------------
Thu Dec 10 17:04:21 CET 2009 - hare@suse.de

- needs_update: Delete more merged fixes.
- patches.suse/dm-mpath-leastpending-path-update: Refresh.

-------------------------------------------------------------------
Thu Dec 10 16:11:25 CET 2009 - hare@suse.de

- needs_update: Delete merged driver fixes.
- patches.drivers/megaraid-mbox-fix-SG_IO: megaraid_mbox: Oops
  on SG_IO (bnc#475619).

-------------------------------------------------------------------
Thu Dec 10 16:05:10 CET 2009 - duwe@suse.de

- Disable PHYP_DUMP for all PPC flavours, per bnc#541302.

-------------------------------------------------------------------
Thu Dec 10 15:42:47 CET 2009 - jbenc@suse.cz

- patches.suse/novfs-fix-debug-message.patch: novfs: fix debug
  message.

-------------------------------------------------------------------
Thu Dec 10 09:55:39 CET 2009 - hare@suse.de

- patches.fixes/tehuti-firmware-name: Tehuti network driver
  references wrong firmware (bnc#562092).

-------------------------------------------------------------------
Wed Dec  9 22:50:30 CET 2009 - tonyj@suse.de

- patches.suse/audit-export-logging.patch: fix section mismatch due to
  previous checkin

-------------------------------------------------------------------
Wed Dec  9 21:45:11 CET 2009 - tonyj@suse.de

- patches.suse/audit-export-logging.patch: export audit logging
  symbols.

-------------------------------------------------------------------
Wed Dec  9 17:09:00 CET 2009 - jbohac@suse.cz

- Update config files: added CONFIG_IP_NF_MATCH_IPV4OPTIONS
  to ppc64/trace

-------------------------------------------------------------------
Wed Dec  9 16:30:27 CET 2009 - jeffm@suse.com

- patches.fixes/ext4-fix-insufficient-checks-in-ext4_ioc_move_ext:
  ext4: Fix insufficient checks in EXT4_IOC_MOVE_EXT (bnc#561018
  CVE-2009-4131).

-------------------------------------------------------------------
Wed Dec  9 10:13:00 CET 2009 - jbeulich@novell.com

- patches.xen/xen3-patch-2.6.32: Fix a potentially serious mis-merge
  in swiotlb code.

-------------------------------------------------------------------
Wed Dec  9 08:15:31 CET 2009 - jjolly@suse.de

- patches.fixes/nohz-delay-from-tip.diff: nohz: Introduce
  arch_needs_cpu.
- patches.fixes/reuse-ktime-from-tip.diff: nohz: Reuse ktime in
  sub-functions of tick_check_idle..
- series.conf: Moved s390 patchs to proper place

-------------------------------------------------------------------
Wed Dec  9 06:06:34 CET 2009 - npiggin@suse.de

- patches.fixes/ipc-ns-fix-memory-leak-idr.patch: ipc: ns fix
  memory leak (bnc#518767).
- patches.fixes/ipc-remove-unreachable-code-in-semc.patch:
  (bnc#518767).
- patches.fixes/ipc-semc-add-a-per-semaphore-pending-list.patch:
  (bnc#518767).
- patches.fixes/ipc-semc-optimize-if-semops-fail.patch:
  (bnc#518767).
- patches.fixes/ipc-semc-optimize-single-semop-operations.patch:
  (bnc#518767).
- patches.fixes/ipc-semc-optimize-single-sops-when-semval-is-zero.patch:
  (bnc#518767).
- patches.fixes/ipc-semc-sem-optimise-undo-list-search.patch:
  (bnc#518767).
- patches.fixes/ipc-semc-sem-preempt-improve.patch:  (bnc#518767).
- patches.fixes/ipc-semc-sem-use-list-operations.patch:
  (bnc#518767).

-------------------------------------------------------------------
Wed Dec  9 00:33:42 CET 2009 - bphilips@suse.de

- needs_update: patches moved upstream or obsoleted by upstream

-------------------------------------------------------------------
Tue Dec  8 22:23:11 CET 2009 - mmarek@suse.cz

- patches.suse/kbuild-generate-modules.builtin: Update to what will
  hopefully be in 2.6.33.
- patches.suse/kbuild-rebuild-fix-for-Makefile.modbuiltin: Delete.

-------------------------------------------------------------------
Tue Dec  8 19:46:37 CET 2009 - jbohac@suse.cz

- Update config files.
- patches.suse/netfilter-ipv4options: netfilter ipv4options
  match from patch-o-matic-ng (bnc#131728 - FATE#182).

-------------------------------------------------------------------
Tue Dec  8 18:18:56 CET 2009 - npiggin@suse.de

- needs_update:
- patches.suse/mm-devzero-optimisation.patch: mm: /dev/zero
  optimisation (bnc#430738).

-------------------------------------------------------------------
Tue Dec  8 16:22:34 CET 2009 - tiwai@suse.de

- patches.drivers/alsa-sp1-hda-22-alc888-exclude-unusable-adcs:
  ALSA: hda - Exclude unusable ADCs for ALC88x (bnc#561235).

-------------------------------------------------------------------
Tue Dec  8 15:27:53 CET 2009 - mmarek@suse.cz

- patches.drivers/reenable-generic_serial: Revert "tty: Mark
  generic_serial users as BROKEN".
- Update config files: enable RIO and SX.
- rpm/generic_serial-blacklist: blacklist generic_serial users from
  automatic loading (bnc#551348).

-------------------------------------------------------------------
Tue Dec  8 14:58:48 CET 2009 - rgoldwyn@suse.de

- needs_update: patches merged upstream
- novfs patches to be handled by novfs team

-------------------------------------------------------------------
Tue Dec  8 13:38:10 CET 2009 - npiggin@suse.de

- needs_update:
- patches.suse/mm-vmalloc-fail-dump-stack.patch: mm: improve
  vmalloc reporting (bnc#511079).

-------------------------------------------------------------------
Tue Dec  8 11:30:20 CET 2009 - npiggin@suse.de

- needs_update: most of mine are merged. apparmor patch sent to Andreas.

-------------------------------------------------------------------
Tue Dec  8 08:31:34 CET 2009 - coly.li@suse.de

- patches.suse/64bytes_lvb_len.diff: use 64byte lvb len.(bnc#515645)

-------------------------------------------------------------------
Tue Dec  8 02:05:07 CET 2009 - agraf@suse.de

- patches.arch/s390-kvm-prefix.patch: KVM: s390: Fix prefix
  register checking in arch/s390/kvm/sigp.c (FATE#306513).
- patches.arch/s390-kvm-psw.patch: KVM: s390: Make psw available
  on all exits, not just a subset (FATE#306513).

-------------------------------------------------------------------
Mon Dec  7 16:48:55 CET 2009 - tiwai@suse.de

- patches.drivers/synaptics-hp-clickpad: Input: Add support of
  clickpad mode to synaptics mouse driver (bnc#547370).

-------------------------------------------------------------------
Mon Dec  7 13:22:15 CET 2009 - jbeulich@novell.com

- Update Xen patches to 2.6.32 final and c/s 958.
- patches.xen/xen-dcdbas: force proper address translation
  in DCDBAS.
- patches.xen&xen-vmalloc_32: guarantee 32-bit
 (bus-)addressability of vmalloc_32() output (bnc#548010,
  bnc#552492).
- patches.xen/xen-x86_64-nx-user-mappings: set NX bit in kernel
  version of top level user mode page table entries.
- patches.xen/xen3-rlim-0025-x86-add-ia32-compat-prlimit-syscalls.patch:
  x86: add ia32 compat prlimit syscalls (FATE#305733).
- patches.xen/xen3-x86-64-align-rodata-kernel-section-to-2mb-with-config_debug_rodata:
  x86-64: align RODATA kernel section to 2MB with
  CONFIG_DEBUG_RODATA (bnc#558249).
- patches.xen/xen3-x86-64-preserve-large-page-mapping-for-1st-2mb-kernel-txt-with-config_debug_rodata:
  x86-64: preserve large page mapping for 1st 2MB kernel txt
  with CONFIG_DEBUG_RODATA (bnc#558249).
- patches.xen/xen3-x86-fix-nodac: x86: fix iommu=nodac parameter
  handling (bnc#463829, bnc#482220).
- patches.xen/xen3-x86-mcp51-no-dac: x86: disallow DAC for MCP51
  PCI bridge (bnc#463829, bnc#482220).
- Update EC2 config files (disable CAN_DEV and UIO).

-------------------------------------------------------------------
Mon Dec  7 11:50:32 CET 2009 - jbeulich@novell.com

- patches.arch/x86-crypto-add-ghash-algorithm-test.patch,
  patches.fixes/cpufreq_ondemand_performance_optimise_default_settings.patch:
  Fix build warnings.

-------------------------------------------------------------------
Mon Dec  7 10:57:41 CET 2009 - hare@suse.de

- patches.drivers/lpfc-add-raywire-id: Add missing PCI-ID to lpfc.

-------------------------------------------------------------------
Sat Dec  5 01:39:16 CET 2009 - tonyj@suse.de

- config.conf: add trace flavor for ppc64 (fate# 307051)
- Update config files.

-------------------------------------------------------------------
Fri Dec  4 21:24:27 CET 2009 - jeffm@suse.com

- Split apparmor.diff out into separate patches to align more
  closely with the upstream AppArmor 2.4 repo.
- patches.apparmor/apparmor-fix-cap-audit_caching-preemption-disabling:
  AppArmor: Fix cap audit_caching preemption disabling.
- patches.apparmor/apparmor-fix-change_profile-failing-lpn401931:
  AppArmor: Fix change_profile failing lpn401931.
- patches.apparmor/apparmor-fix-change_profile-failure: AppArmor:
  Fix change_profile failure.
- patches.apparmor/apparmor-fix-determination-of-forced-audit-messages:
  AppArmor: Fix determination of forced AUDIT messages..
- patches.apparmor/apparmor-fix-failure-to-audit-change_hat-correctly:
  AppArmor: fix failure to audit change_hat correctly.
- patches.apparmor/apparmor-fix-file-auditing-when-quiet-is-used:
  AppArmor: Fix file auditing when quiet is used.
- patches.apparmor/apparmor-fix-leak-when-profile-transition-table-fails-unpack:
  AppArmor: Fix leak when profile transition table fails unpack.
- patches.apparmor/apparmor-fix-mediation-of-created-paths-that-look-like-deleted-paths:
  AppArmor: Fix mediation of created paths that look like
  "deleted" paths.
- patches.apparmor/apparmor-fix-oops-after-profile-removal:
  AppArmor: Fix oops after profile removal.
- patches.apparmor/apparmor-fix-oops-when-auditing-the-addition-of-profile-namespace:
  AppArmor: Fix oops when auditing the addition of profile
  namespace.
- patches.apparmor/apparmor-fix-oops-when-in-apparmor_bprm_set_creds:
  AppArmor: Fix Oops when in apparmor_bprm_set_creds.
- patches.apparmor/apparmor-fix-profile-namespace-removal:
  AppArmor: Fix profile namespace removal..
- patches.apparmor/apparmor-fix-refcounting-bug-causing-leak-of-creds-and-oops:
  AppArmor: Fix refcounting bug causing leak of creds and oops.
- patches.apparmor/apparmor-fully-close-race-condition-for-deleted-paths:
  AppArmor: Fully close race condition for deleted paths.
- patches.apparmor/apparmor-missing-unlock: AppArmor: Add missing
  unlock to next_profile.
- patches.apparmor/apparmor-policy-load-and-replacement-can-fail-to-alloc-mem:
  AppArmor: Policy load and replacement can fail to alloc mem.
- patches.apparmor/apparmor-fix-security_ops-task_setrlimit-api-use:
  AppArmor: Fix security_ops->task_setrlimit API use.

-------------------------------------------------------------------
Fri Dec  4 17:58:54 CET 2009 - gregkh@suse.de

- Update config files.
- patches.suse/revert-usb-remove-phidget-drivers-from-kernel-tree.patch:
  Revert "USB: remove phidget drivers from kernel tree.".

-------------------------------------------------------------------
Fri Dec  4 16:12:43 CET 2009 - jjolly@suse.de

- patches.arch/s390-message-catalog.diff: Updated patch
  (bnc#549193,FATE#306999,LTC#57210).

-------------------------------------------------------------------
Fri Dec  4 16:08:50 CET 2009 - mmarek@suse.cz

- supported.conf: Update wireless drivers.

-------------------------------------------------------------------
Fri Dec  4 15:57:48 CET 2009 - jjolly@suse.de

- patches.arch/s390-03-qeth-hs-traffic-analyzer.patch: qeth:
  HiperSockets Network Traffic Analyzer (bnc#560674).

-------------------------------------------------------------------
Fri Dec  4 15:28:10 CET 2009 - hare@suse.de

- patches.drivers/qla2xxx-8.03.01-k7-update: qla2xxx driver
  update to 8.03.01-k7 (bnc#560415).

-------------------------------------------------------------------
Fri Dec  4 14:35:02 CET 2009 - mmarek@suse.cz

- rpm/package-descriptions: Add description for kernel-vmi.

-------------------------------------------------------------------
Fri Dec  4 13:40:29 CET 2009 - trenn@suse.de

- patches.arch/x86_mce_lru_cleanup.patch: HWPOISON: Undefine lru
  define after table to avoid namespace conflict (fate#307738).
- patches.arch/x86_mce_page_offlining.patch: Add soft page
  offline support (fate#307738).
- patches.arch/x86_mce_page_offlining_test_ability.patch:
  HWPOISON: Add a madvise() injector for soft page offlining
  (fate#307738).
- patches.arch/x86_mce_test_page.patch: Expose Test pageflagA
  and set pageflagB primitive (fate#307738).

-------------------------------------------------------------------
Fri Dec  4 13:12:44 CET 2009 - mmarek@suse.cz

- Add the vmi flavor again.

-------------------------------------------------------------------
Fri Dec  4 12:26:59 CET 2009 - sjayaraman@suse.de

- patches.suse/SoN-18-netvm-skbuff-reserve.patch: add emergeny flag
  inside kmemcheck boundaries.
- patches.xen/xen3-auto-common.diff: Refresh.

-------------------------------------------------------------------
Fri Dec  4 00:41:32 CET 2009 - gregkh@suse.de

- Update config files.
  CONFIG_DRM_I915_KMS=y for x86-64 and i386 vanilla (bnc#560402)

-------------------------------------------------------------------
Fri Dec  4 00:17:46 CET 2009 - gregkh@suse.de

- Update config files.
  CONFIG_DRM_I915_KMS=y for x86-64 (bnc#560402)

-------------------------------------------------------------------
Fri Dec  4 00:16:20 CET 2009 - gregkh@suse.de

- Update config files.
  CONFIG_DRM_I915_KMS=y for i386 (bnc#560402)

-------------------------------------------------------------------
Thu Dec  3 20:53:57 CET 2009 - jeffm@suse.com

- patches.arch/ppc-spufs-07-Don-t-spu_acquire_saved-unnecessarily.patch:
  Delete. (bnc#560043)

-------------------------------------------------------------------
Thu Dec  3 20:13:09 CET 2009 - jeffm@suse.com

- Cleanup config files.

-------------------------------------------------------------------
Thu Dec  3 19:34:08 CET 2009 - bphilips@suse.de

- patches.drivers/tg3_libphy_workaround: Delete. We have all of the 57780
  phylib and tg3 changes due to 2.6.32 bump.

-------------------------------------------------------------------
Thu Dec  3 19:06:23 CET 2009 - duwe@suse.de

- back out cpuidle feature that is still unconsistent.

-------------------------------------------------------------------
Thu Dec  3 18:40:03 CET 2009 - mfasheh@suse.com

- patches.suse/ocfs2-allocation-resrvations.patch: Refresh.

-------------------------------------------------------------------
Thu Dec  3 18:21:13 CET 2009 - duwe@suse.de

- patches.suse/cpuidle-cleanup: Refresh.
  Fix the "fixed" feature patch set from IBM.

-------------------------------------------------------------------
Thu Dec  3 18:04:51 CET 2009 - mfasheh@suse.com

- Update config files.
- patches.suse/gfs2-ro-mounts-only.patch: gfs2: allow spectator
  mounts for migration to ocfs2 (FATE#307584).

-------------------------------------------------------------------
Thu Dec  3 17:19:44 CET 2009 - duwe@suse.de

- Update config files for 2.6.32 (again).

-------------------------------------------------------------------
Thu Dec  3 17:00:12 CET 2009 - duwe@suse.de

- Update config files for cpuidle.

-------------------------------------------------------------------
Thu Dec  3 16:45:06 CET 2009 - tiwai@suse.de

- patches.drivers/8250_pnp-wacom-add: serial/8250_pnp.c: add
  new Wacom devices (bnc#544763).

-------------------------------------------------------------------
Thu Dec  3 16:40:59 CET 2009 - duwe@suse.de

- patches.suse/cpuidle-cleanup: Refresh.
  one lonely hunk already seems to be in 2.6.32 final

-------------------------------------------------------------------
Thu Dec  3 16:33:28 CET 2009 - duwe@suse.de

- bnc#552860 / FATE#307104: kernel idle low power, take 2:
- patches.suse/cpuidle-cleanup: Refresh.
- patches.suse/cpuidle-cleanup-x86: Refresh.
- patches.suse/cpuidle-eliminate-ppcmdpowersave1: Refresh.

-------------------------------------------------------------------
Thu Dec  3 15:59:01 CET 2009 - jeffm@suse.com

- Updated to 2.6.32-final.
  - 2 patches eliminated.

-------------------------------------------------------------------
Thu Dec  3 15:19:01 CET 2009 - hare@suse.de

- Update config files: Enable Hibernation for zSeries.

-------------------------------------------------------------------
Thu Dec  3 14:42:32 CET 2009 - mmarek@suse.cz

- Update config files: Disable CONFIG_MFD_PCF50633, the chip is
  unlikely to be used on architectures we support.

-------------------------------------------------------------------
Thu Dec  3 13:54:17 CET 2009 - mmarek@suse.cz

- rpm/split-modules: Print which supported modules need unsupported
  modules.

-------------------------------------------------------------------
Thu Dec  3 12:56:43 CET 2009 - jdelvare@suse.de

- supported.conf: support lis3lv02d, hp_accel needs it.

-------------------------------------------------------------------
Thu Dec  3 12:03:20 CET 2009 - jdelvare@suse.de

- supported.conf: hp_accel is supported (FATE #306448).

-------------------------------------------------------------------
Thu Dec  3 11:54:14 CET 2009 - jdelvare@suse.de

- supported.conf: remove wm831x drivers, we no longer ship them.

-------------------------------------------------------------------
Thu Dec  3 11:32:03 CET 2009 - jdelvare@suse.de

- Update config files: disable all new hwmon drivers on ppc
  (default and vanilla) for consistency.

-------------------------------------------------------------------
Thu Dec  3 11:30:08 CET 2009 - mmarek@suse.cz

- supported.conf: Add wm831x, needed by drivers/input/misc/wm831x-on.

-------------------------------------------------------------------
Thu Dec  3 11:03:24 CET 2009 - mmarek@suse.cz

- supported.conf: Fix up after commit bfea0bd.

-------------------------------------------------------------------
Thu Dec  3 10:53:16 CET 2009 - jdelvare@suse.de

- Update config files: disable WM831x and WM8350 support entirely,
  as recommended by the drivers author. These devices are only
  found on embedded devices such as music players or mobile phones.

-------------------------------------------------------------------
Thu Dec  3 10:26:09 CET 2009 - hare@suse.de

- supported.conf: Mark pmcraid and igbvf as supported;
  OSD drivers as unsupported.

-------------------------------------------------------------------
Thu Dec  3 09:48:04 CET 2009 - jdelvare@suse.de

- Restore link from config/s390/vanilla to config/s390x/vanilla.

-------------------------------------------------------------------
Thu Dec  3 09:10:46 CET 2009 - jbeulich@novell.com

- supported.conf: Update Xen drivers.

-------------------------------------------------------------------
Thu Dec  3 04:57:00 CET 2009 - tonyj@suse.de

- needs_update: readd
	patches.suse/perfmon2-remove_get_base_syscall_attr.patch
	patches.suse/perfmon2-remove_syscalls.patch

-------------------------------------------------------------------
Thu Dec  3 04:08:24 CET 2009 - gregkh@suse.de

- rpm/post.sh:
- rpm/postun.sh: woh dluoc I tegrof ot esolc eht fi

-------------------------------------------------------------------
Thu Dec  3 01:51:51 CET 2009 - gregkh@suse.de

- rpm/post.sh:
- rpm/postun.sh: If this is a Moblin-based box, don't run yast-bootloader

-------------------------------------------------------------------
Wed Dec  2 23:01:36 CET 2009 - jdelvare@suse.de

- Update config files: stop shipping wm831x-hwmon, wm8350-hwmon,
  i2c-simtec and i2c-designware.
- supported.conf: remove i2c-simtec.

-------------------------------------------------------------------
Wed Dec  2 22:49:01 CET 2009 - jdelvare@suse.de

- supported.conf: Add all new hwmon and i2c/busses drivers. The
  former unsupported, the latter supported.

-------------------------------------------------------------------
Wed Dec  2 22:33:37 CET 2009 - jdelvare@suse.de

- Update config files: disable CONFIG_I2C_VOODOO3.
- supported.conf: drop i2c-voodoo3, superseded by tdfxfb.

-------------------------------------------------------------------
Wed Dec  2 22:28:16 CET 2009 - jdelvare@suse.de

- supported.conf: Drop hwmon and i2c/chips drivers which have been
  obsoleted.

-------------------------------------------------------------------
Wed Dec  2 22:16:50 CET 2009 - mmarek@suse.cz

- rpm/kernel-binary.spec.in: Obsolete perfmon-kmp.

-------------------------------------------------------------------
Wed Dec  2 22:15:33 CET 2009 - mmarek@suse.cz

- supported.conf: Add perfmon, hid and input modules.

-------------------------------------------------------------------
Wed Dec  2 19:28:19 CET 2009 - tiwai@suse.de

- Update config files: Fix vanilla configs

-------------------------------------------------------------------
Wed Dec  2 19:14:09 CET 2009 - tiwai@suse.de

- Update config files: disabled CONFIG_SND_SOC* in ppc configs.

-------------------------------------------------------------------
Wed Dec  2 18:13:11 CET 2009 - tiwai@suse.de

- Updated the sound section of supported.conf

-------------------------------------------------------------------
Wed Dec  2 17:38:02 CET 2009 - gregkh@suse.de

- Update config files. disable USB OTG drivers that should not
  have been enabled.

-------------------------------------------------------------------
Wed Dec  2 17:24:33 CET 2009 - gregkh@suse.de

- supported.conf: remove some usb drivers that were deleted or renamed.

-------------------------------------------------------------------
Wed Dec  2 17:22:08 CET 2009 - gregkh@suse.de

- supported.conf: update usb driver section

-------------------------------------------------------------------
Wed Dec  2 16:29:38 CET 2009 - mmarek@suse.cz

- rpm/check-supported-list: Skip modules in Documentation and
  drivers/staging.

-------------------------------------------------------------------
Wed Dec  2 11:34:10 CET 2009 - jbenc@suse.cz

- patches.fixes/mac80211-fix-remote-DoS.patch: mac80211: fix
  remote DoS (bnc#558267).

-------------------------------------------------------------------
Tue Dec  1 14:41:20 CET 2009 - tiwai@suse.de

- Forward-port 11.2 patches:
  patches.drivers/alsa-sp1-hda-18-msi-wind-u115-fix: ALSA: hda -
    Add a position_fix quirk for MSI Wind U115.
  patches.drivers/alsa-sp1-hda-19-cx5047-test-mode-fix: ALSA:
    hda - Fix Cxt5047 test mode (bnc#559062).
  patches.drivers/alsa-sp1-hda-20-fsc-amilo-pi1505-fix: ALSA:
    hda - Add a pin-fix for FSC Amilo Pi1505 (bnc#557403).
  patches.drivers/alsa-sp1-hda-21-hp-dv3-position-fix-quirk:
    ALSA: hda - Add position_fix quirk for HP dv3 (bnc#555935).

-------------------------------------------------------------------
Mon Nov 30 23:10:46 CET 2009 - jeffm@suse.com

- patches.fixes/megaraid_sas-fix-permissions-on-poll_mode_io:
  megaraid_sas: Fix permissions on poll_mode_io (bnc#557180
  CVE-2009-3939).

-------------------------------------------------------------------
Mon Nov 30 23:06:06 CET 2009 - jeffm@suse.com

- patches.arch/x86-64-add-comment-for-rodata-large-page-retainment:
  x86-64: add comment for RODATA large page retainment
  (bnc#558249).
- patches.arch/x86-64-align-rodata-kernel-section-to-2mb-with-config_debug_rodata:
  x86-64: align RODATA kernel section to 2MB with
  CONFIG_DEBUG_RODATA (bnc#558249).
- patches.arch/x86-64-preserve-large-page-mapping-for-1st-2mb-kernel-txt-with-config_debug_rodata:
  x86-64: preserve large page mapping for 1st 2MB kernel txt
  with CONFIG_DEBUG_RODATA (bnc#558249).

-------------------------------------------------------------------
Mon Nov 30 14:24:36 CET 2009 - teheo@suse.de

- needs_update: drop libata patches which are already included in
  2.6.31 vanilla.

-------------------------------------------------------------------
Mon Nov 30 14:06:38 CET 2009 - teheo@suse.de

- needs_update: drop patches which are already included in 2.6.31
  vanilla.

-------------------------------------------------------------------
Mon Nov 30 14:05:39 CET 2009 - teheo@suse.de

Forward port two x86 patches from SLE11.

- needs_update:
- patches.arch/x86-fix-nodac: x86: fix iommu=nodac parameter
  handling (bnc#463829).
- patches.arch/x86-mcp51-no-dac: x86: disallow DAC for MCP51
  PCI bridge (bnc#463829).

-------------------------------------------------------------------
Mon Nov 30 13:41:27 CET 2009 - agraf@suse.de

- Update config files: Enable KSM (FATE#306513)

-------------------------------------------------------------------
Sat Nov 28 19:52:19 CET 2009 - gregkh@suse.de

- needs_update: acpi dock patch was hmacht's, not mine

-------------------------------------------------------------------
Sat Nov 28 19:50:18 CET 2009 - gregkh@suse.de

- needs_update: sysfs debugging crash patch is now upstream

-------------------------------------------------------------------
Sat Nov 28 19:49:08 CET 2009 - gregkh@suse.de

- needs_update: jeffm merged novfs patches into the main novfs patch.

-------------------------------------------------------------------
Sat Nov 28 19:48:20 CET 2009 - gregkh@suse.de

- needs_update: qualcomm modem driver is upstream

-------------------------------------------------------------------
Sat Nov 28 19:48:03 CET 2009 - gregkh@suse.de

- needs_update: squashfs is now upstream

-------------------------------------------------------------------
Sat Nov 28 19:47:27 CET 2009 - gregkh@suse.de

- needs_update: via driver bugfixes never went upstream, and people
  are complaining about them, so they were dropped.

-------------------------------------------------------------------
Sat Nov 28 19:46:46 CET 2009 - gregkh@suse.de

- needs_update: remove staging driver entries, they are all upstream.

-------------------------------------------------------------------
Sat Nov 28 19:46:05 CET 2009 - gregkh@suse.de

- needs_update: remove hv driver entries, those are upstream now.

-------------------------------------------------------------------
Sat Nov 28 19:45:20 CET 2009 - gregkh@suse.de

- needs_update: remove xen patches with my name on it.  Just because
  I refreshed the patch, doesn't mean I own it or even like the
  thing :)

-------------------------------------------------------------------
Sat Nov 28 10:39:15 CET 2009 - sjayaraman@suse.de

- patches.suse/SoN-11-mm-reserve.patch: Fix build errors in -trace
  and ppc64 flavors.

-------------------------------------------------------------------
Fri Nov 27 15:16:56 CET 2009 - mmarek@suse.cz

- rpm/kernel-binary.spec.in: Abort if supported modules depend on
  unsupported ones.

-------------------------------------------------------------------
Fri Nov 27 15:12:17 CET 2009 - mmarek@suse.cz

- supported.conf: mark cnic as supported (needed by bnx2i).

-------------------------------------------------------------------
Fri Nov 27 14:57:47 CET 2009 - jbenc@suse.cz

- patches.suse/panic-on-io-nmi-SLE11-user-space-api.patch: API
  fix: X86: sysctl to allow panic on IOCK NMI error (bnc#427979).
- patches.suse/kdb-common: Refresh.
- patches.suse/kdump-dump_after_notifier.patch: Refresh.

-------------------------------------------------------------------
Fri Nov 27 13:25:55 CET 2009 - jbohac@suse.cz

- patches.fixes/cpufreq_ondemand_performance_optimise_default_settings.patch:
  CPUFREQ: ondemand: Limit default sampling rate to 300ms
  max. (bnc#464461).

-------------------------------------------------------------------
Fri Nov 27 12:55:35 CET 2009 - trenn@suse.de

- needs_update:
  One I still have to send upstream, but it's nicer error output
  only, SP1 is fine in respect to removing all these, thanks.

-------------------------------------------------------------------
Fri Nov 27 11:54:58 CET 2009 - hare@suse.de

- Update config files: Compile in efivars module for
  x86_64 (FATE#306931).

-------------------------------------------------------------------
Fri Nov 27 11:08:00 CET 2009 - sjayaraman@suse.de

- needs_update:	sjayaraman's patches are either upstream already or
  rebased to SP1.

-------------------------------------------------------------------
Fri Nov 27 11:05:54 CET 2009 - sjayaraman@suse.de

- Update config files: NFS_SWAP=y.

-------------------------------------------------------------------
Fri Nov 27 10:45:38 CET 2009 - sjayaraman@suse.de

- patches.trace/lttng-instrumentation-swap.patch: Refresh and fix
  a build failure with fuzz factor 0.

-------------------------------------------------------------------
Fri Nov 27 09:27:35 CET 2009 - sjayaraman@suse.de

- Rebase Swap-over-NFS(SoN) patches:
- patches.xen/tmem: Refresh to accomodate changes due to SoN patches.
- patches.xen/xen3-auto-common.diff: Refresh to accomodate changes
  due to SoN patches.

-------------------------------------------------------------------
Fri Nov 27 05:53:42 CET 2009 - knikanth@suse.de

- needs_update: Verify knikanth's patches in SLE11 but not in SP1
- patches.fixes/dm-release-map_lock-before-set_disk_ro: Release
  md->map_lock before set_disk_ro  (bnc#556899 bnc#479784).

-------------------------------------------------------------------
Fri Nov 27 03:22:44 CET 2009 - nfbrown@suse.de

- Restore following patches from SLES11 that are still needed for
  SLES11-SP1
- patches.fixes/nfsd-05-sunrpc-cache-allow-thread-to-block-while-waiting-for.patch:
  sunrpc/cache: allow thread to block while waiting for cache
  update. (bnc#498708).
- patches.fixes/nfsd-06-sunrpc-cache-retry-cache-lookups-that-return-ETIMEDO.patch:
  sunrpc/cache: retry cache lookups that return -ETIMEDOUT
  (bnc#498708).
- patches.fixes/nfsd-07-nfsd-idmap-drop-special-request-deferal-in-favour-of.patch:
  nfsd/idmap: drop special request deferal in favour of improved
  default. (bnc#498708).
- patches.fixes/nfsd-09-fix-kabi: Fix kabi breakage in previous
  nfsd patch series (bnc#498708).

-------------------------------------------------------------------
Thu Nov 26 19:12:55 CET 2009 - coly.li@suse.de

- needs_update: remove patches item of coly.li, lmb and mfasheh.
- patches.fixes/dlm-enable-debug.patch: update the patch from SLES11
  to SLES11 SP1 tree.

-------------------------------------------------------------------
Thu Nov 26 17:00:15 CET 2009 - jslaby@suse.cz

- patches.fixes/make-note_interrupt-fast.diff: Fix performance
  regression on large IA64 systems (bnc #469589).

-------------------------------------------------------------------
Thu Nov 26 15:23:16 CET 2009 - mmarek@suse.cz

- rpm/old-packages.conf: obsolete kernel-kdump on ppc.
- config.conf: delete kdump configs.
- config/ppc/kdump: Delete.
- config/ppc64/kdump: Delete.

-------------------------------------------------------------------
Thu Nov 26 14:47:41 CET 2009 - duwe@suse.de

- patches.arch/ppc-extended_h_cede-Export_memory_sysdev_class:
  Refresh. Fix "typo", memory_sysdev_class should be exported 
  only to GPL'ed modules.

-------------------------------------------------------------------
Thu Nov 26 12:48:43 CET 2009 - hare@suse.de

Fixup patches for series2git:
- patches.xen/tmem: Refresh.
- patches.xen/xen3-auto-common.diff: Refresh.

-------------------------------------------------------------------
Thu Nov 26 12:41:22 CET 2009 - duwe@suse.de

- config.conf: disable build of ppc kdump flavours
  (FATE#304346)

-------------------------------------------------------------------
Thu Nov 26 12:07:24 CET 2009 - tiwai@suse.de

- patches.drivers/libata-missing-_SDD-is-not-an-error:
  libata-acpi: missing _SDD is not an error (bnc#551942).

-------------------------------------------------------------------
Thu Nov 26 12:00:53 CET 2009 - jbenc@suse.cz

- patches.fixes/mac80211-fix-spurious-delba-handling.patch:
  mac80211: fix spurious delBA handling (bnc#558267,
  CVE-2009-4026, CVE-2009-4027).

-------------------------------------------------------------------
Thu Nov 26 11:58:44 CET 2009 - tiwai@suse.de

- patches.drivers/sky2-add-register-definitions: sky2: add
  register definitions for new chips (bnc#544760).
- patches.drivers/sky2-88E8059-support: sky2: 88E8059 support
  (bnc#544760).
- patches.drivers/sky2-optima-tcp-offload-fix: net: Fix Yukon-2
  Optima TCP offload setup (bnc#544760).
- patches.drivers/sky2-optima-fix-pci-cfg: net: Add missing
  TST_CFG_WRITE bits around sky2_pci_write (bnc#544760).

-------------------------------------------------------------------
Thu Nov 26 03:44:36 CET 2009 - nfbrown@suse.de

- Update config files.
  disable CONFIG_MULTICOE_RAID456 as it is not yet stable.
  Enable CONFIG_ASYNC_TX_DMA for FATE#306368

-------------------------------------------------------------------
Thu Nov 26 00:29:46 CET 2009 - gregkh@suse.de

- clean up patch fuzz

-------------------------------------------------------------------
Thu Nov 26 00:25:25 CET 2009 - gregkh@suse.de

- patches.drivers/via-unichrome-drm-bugfixes.patch: Delete.
  it never went upstream, so we should drop it as well.

-------------------------------------------------------------------
Wed Nov 25 23:48:14 CET 2009 - tonyj@suse.de

- patches.trace/lttng-*: update for 2.6.32
- patches.trace/lttng-instrumentation-timer.patch: Delete.
- patches.xen/tmem: Refresh.
- patches.xen/xen3-auto-common.diff: Refresh.

-------------------------------------------------------------------
Wed Nov 25 23:09:05 CET 2009 - tonyj@suse.de

- patches.fixes/oprofile_bios_ctr.patch: detect oprofile counters
  reserved by bios (FATE#307426).

-------------------------------------------------------------------
Wed Nov 25 03:16:32 CET 2009 - jeffm@suse.com

- patches.fixes/netfilter-remove-pointless-config_nf_ct_acct-warning:
  netfilter: Remove pointless CONFIG_NF_CT_ACCT warning
  (bnc#552033 (and others)).

-------------------------------------------------------------------
Tue Nov 24 19:04:38 CET 2009 - hare@suse.de

- Update config files.
- patches.drivers/mpt-fusion-4.22.00.00-update: Update MPT Fusion
  driver to 4.22.00.00-suse (bnc#556587).
- patches.drivers/mpt-fusion-4.16.00.00-update: Delete.

-------------------------------------------------------------------
Tue Nov 24 17:29:29 CET 2009 - tiwai@suse.de

- patches.drivers/alsa-sp1-hda-17-fix-mute-LED-sync-idt92h383xxx:
  ALSA: hda - Fix mute-LED sync on HP laptops with IDT92HD83xxx
  codecs (bnc#547357).

-------------------------------------------------------------------
Tue Nov 24 13:56:01 CET 2009 - duwe@suse.de

- patches.arch/ppc-extended_h_cede-*: Increase power savings
  by allowing the core to sleep.
  (FATE##307059, bnc#550447)

-------------------------------------------------------------------
Tue Nov 24 08:08:35 CET 2009 - sjayaraman@suse.de

- patches.suse/kconfig-automate-kernel-desktop: automate a few config
  options for kernel-desktop (FATE#305694).

-------------------------------------------------------------------
Tue Nov 24 07:11:22 CET 2009 - agraf@suse.de

- patches.arch/kvm-only-export-selected-pv-ops-feature-structs:
  Update references (bnc#556135, FATE#306453).
- patches.arch/kvm-replace-kvm-io-delay-pv-ops-with-linux-magic:
  Update references (bnc#556135, FATE#306453).
- patches.arch/kvm-split-paravirt-ops-by-functionality: Update
  references (bnc#556135, FATE#306453).
- patches.arch/kvm-split-the-KVM-pv-ops-support-by-feature:
  Update references (bnc#556135, FATE#306453).

-------------------------------------------------------------------
Mon Nov 23 17:41:03 CET 2009 - jeffm@suse.com

- Enabled:
   patches.fixes/enclosure-fix-oops-while-iterating-enclosure_status-array

-------------------------------------------------------------------
Mon Nov 23 15:44:04 CET 2009 - jkosina@suse.de

- patches.arch/x86-crypto-add-ghash-algorithm-test.patch: crypto:
  Add ghash algorithm test before provide to users (FATE#306883,
  bnc#554578).

-------------------------------------------------------------------
Mon Nov 23 14:15:37 CET 2009 - jkosina@suse.de

- patches.arch/x86-crypto-pclmulqdq-accelerated-implementation.patch:
  incorporate "ghash - put proper .data section in place" fix

-------------------------------------------------------------------
Mon Nov 23 08:04:16 CET 2009 - sjayaraman@suse.de

- Update config files.
   - Add new options KERNEL_DESKTOP and DEFAULT_VM_DIRTY_RATIO.
   - Enable KERNEL_DESKTOP for only desktop flavor.

-------------------------------------------------------------------
Mon Nov 23 07:34:49 CET 2009 - sjayaraman@suse.de

- patches.suse/mm-tune-dirty-limits.patch: mm: Make default
  VM dirty ratio configurable to suit different workloads
  (bnc#552883).

-------------------------------------------------------------------
Fri Nov 20 21:04:54 CET 2009 - mmarek@suse.cz

- rpm/kernel-syms.spec.in, rpm/mkspec: build kernel-syms only for
  supported architectures.

-------------------------------------------------------------------
Fri Nov 20 19:08:56 CET 2009 - jeffm@suse.com

- Enabled B43_PHY_LP=y for PHY support on certain b43 chips.

-------------------------------------------------------------------
Fri Nov 20 17:29:45 CET 2009 - mmarek@suse.cz

- patches.suse/export-sync_page_range: Revert "vfs: Remove
  generic_osync_inode() and sync_page_range{_nolock}()"
  (bnc#557231).

-------------------------------------------------------------------
Fri Nov 20 17:26:01 CET 2009 - jbeulich@novell.com

- patches.suse/init-move-populate_rootfs-back-to-start_kernel:
  Fix a bad-pointer warning.

-------------------------------------------------------------------
Fri Nov 20 15:07:41 CET 2009 - agruen@suse.de

- rpm/macros.kernel-source: Add kernel_module_package_moddir()
  macro for cross-distro compatibility (FATE 305225).

-------------------------------------------------------------------
Fri Nov 20 15:02:22 CET 2009 - jslaby@suse.cz

- patches.suse/rlim-0001-SECURITY-selinux-fix-update_rlimit_cpu-parameter.patch:
  Update references (FATE#305733).
- patches.suse/rlim-0002-SECURITY-add-task_struct-to-setrlimit.patch:
  Update references (FATE#305733).
- patches.suse/rlim-0003-core-add-task_struct-to-update_rlimit_cpu.patch:
  Update references (FATE#305733).
- patches.suse/rlim-0004-sys_setrlimit-make-sure-rlim_max-never-grows.patch:
  Update references (FATE#305733).
- patches.suse/rlim-0005-core-split-sys_setrlimit.patch: Update
  references (FATE#305733).
- patches.suse/rlim-0006-core-allow-setrlimit-to-non-current-tasks.patch:
  Update references (FATE#305733).
- patches.suse/rlim-0007-core-optimize-setrlimit-for-current-task.patch:
  Update references (FATE#305733).
- patches.suse/rlim-0008-FS-proc-make-limits-writable.patch:
  Update references (FATE#305733).
- patches.suse/rlim-0009-core-posix-cpu-timers-cleanup-rlimits-usage.patch:
  Update references (FATE#305733).
- patches.suse/rlim-0010-core-do-security-check-under-task_lock.patch:
  Update references (FATE#305733).
- patches.suse/rlim-0011-resource-add-helpers-for-fetching-rlimits.patch:
  Update references (FATE#305733).
- patches.suse/rlim-0012-IA64-use-helpers-for-rlimits.patch:
  Update references (FATE#305733).
- patches.suse/rlim-0013-PPC-use-helpers-for-rlimits.patch:
  Update references (FATE#305733).
- patches.suse/rlim-0014-S390-use-helpers-for-rlimits.patch:
  Update references (FATE#305733).
- patches.suse/rlim-0015-SPARC-use-helpers-for-rlimits.patch:
  Update references (FATE#305733).
- patches.suse/rlim-0016-X86-use-helpers-for-rlimits.patch:
  Update references (FATE#305733).
- patches.suse/rlim-0017-FS-use-helpers-for-rlimits.patch:
  Update references (FATE#305733).
- patches.suse/rlim-0018-MM-use-helpers-for-rlimits.patch:
  Update references (FATE#305733).
- patches.suse/rlim-0019-core-use-helpers-for-rlimits.patch:
  Update references (FATE#305733).
- patches.suse/rlim-0020-misc-use-helpers-for-rlimits.patch:
  Update references (FATE#305733).
- patches.suse/rlim-0021-core-rename-setrlimit-to-do_setrlimit.patch:
  Update references (FATE#305733).
- patches.suse/rlim-0022-core-implement-getprlimit-and-setprlimit-syscalls.patch:
  Update references (FATE#305733).
- patches.suse/rlim-0023-unistd-add-__NR_-get-set-prlimit-syscall-numbers.patch:
  Update references (FATE#305733).
- patches.suse/rlim-0024-COMPAT-add-get-put_compat_rlimit.patch:
  Update references (FATE#305733).
- patches.suse/rlim-0025-x86-add-ia32-compat-prlimit-syscalls.patch:
  Update references (FATE#305733).

-------------------------------------------------------------------
Fri Nov 20 14:38:38 CET 2009 - jslaby@suse.cz

- Add writable resource limits support
- patches.suse/perfmon2.patch: Refresh.
- patches.suse/rlim-0001-SECURITY-selinux-fix-update_rlimit_cpu-parameter.patch:
  SECURITY: selinux, fix update_rlimit_cpu parameter.
- patches.suse/rlim-0002-SECURITY-add-task_struct-to-setrlimit.patch:
  SECURITY: add task_struct to setrlimit.
- patches.suse/rlim-0003-core-add-task_struct-to-update_rlimit_cpu.patch:
  core: add task_struct to update_rlimit_cpu.
- patches.suse/rlim-0004-sys_setrlimit-make-sure-rlim_max-never-grows.patch:
  sys_setrlimit: make sure ->rlim_max never grows.
- patches.suse/rlim-0005-core-split-sys_setrlimit.patch: core:
  split sys_setrlimit.
- patches.suse/rlim-0006-core-allow-setrlimit-to-non-current-tasks.patch:
  core: allow setrlimit to non-current tasks.
- patches.suse/rlim-0007-core-optimize-setrlimit-for-current-task.patch:
  core: optimize setrlimit for current task.
- patches.suse/rlim-0008-FS-proc-make-limits-writable.patch:
  FS: proc, make limits writable.
- patches.suse/rlim-0009-core-posix-cpu-timers-cleanup-rlimits-usage.patch:
  core: posix-cpu-timers, cleanup rlimits usage.
- patches.suse/rlim-0010-core-do-security-check-under-task_lock.patch:
  core: do security check under task_lock.
- patches.suse/rlim-0011-resource-add-helpers-for-fetching-rlimits.patch:
  resource: add helpers for fetching rlimits.
- patches.suse/rlim-0012-IA64-use-helpers-for-rlimits.patch:
  IA64: use helpers for rlimits.
- patches.suse/rlim-0013-PPC-use-helpers-for-rlimits.patch: PPC:
  use helpers for rlimits.
- patches.suse/rlim-0014-S390-use-helpers-for-rlimits.patch:
  S390: use helpers for rlimits.
- patches.suse/rlim-0015-SPARC-use-helpers-for-rlimits.patch:
  SPARC: use helpers for rlimits.
- patches.suse/rlim-0016-X86-use-helpers-for-rlimits.patch: X86:
  use helpers for rlimits.
- patches.suse/rlim-0017-FS-use-helpers-for-rlimits.patch: FS:
  use helpers for rlimits.
- patches.suse/rlim-0018-MM-use-helpers-for-rlimits.patch: MM:
  use helpers for rlimits.
- patches.suse/rlim-0019-core-use-helpers-for-rlimits.patch:
  core: use helpers for rlimits.
- patches.suse/rlim-0020-misc-use-helpers-for-rlimits.patch:
  misc: use helpers for rlimits.
- patches.suse/rlim-0021-core-rename-setrlimit-to-do_setrlimit.patch:
  core: rename setrlimit to do_setrlimit.
- patches.suse/rlim-0022-core-implement-getprlimit-and-setprlimit-syscalls.patch:
  core: implement getprlimit and setprlimit syscalls.
- patches.suse/rlim-0023-unistd-add-__NR_-get-set-prlimit-syscall-numbers.patch:
  unistd: add __NR_[get|set]prlimit syscall numbers.
- patches.suse/rlim-0024-COMPAT-add-get-put_compat_rlimit.patch:
  COMPAT: add get/put_compat_rlimit.
- patches.suse/rlim-0025-x86-add-ia32-compat-prlimit-syscalls.patch:
  x86: add ia32 compat prlimit syscalls.

-------------------------------------------------------------------
Fri Nov 20 14:11:56 CET 2009 - bphilips@suse.de

- patches.drivers/phy-broadcom-bug-fixes-for-sp1.patch:
  phy/broadcom: bug fixes for SP1 (FATE#307117, bnc#556234).
- patches.drivers/tg3-update-version-to-3.104.patch: tg3: Update
  version to 3.104 (bnc#556234, FATE#307117).

-------------------------------------------------------------------
Fri Nov 20 14:11:26 CET 2009 - bphilips@suse.de

- patches.drivers/phy-broadcom-bug-fixes-for-sp1.patch:
  phy/broadcom: bug fixes for SP1 (FATE#307117, bnc#556234).
- patches.drivers/tg3-update-version-to-3.104.patch: tg3: Update
  version to 3.104 (bnc#556234, FATE#307117).

-------------------------------------------------------------------
Fri Nov 20 13:58:29 CET 2009 - hare@suse.de

- patches.drivers/megaraid-04.12-update: megaraid: Update
  megaraid_sas to version 04.12 (FATE#307125).

-------------------------------------------------------------------
Fri Nov 20 13:41:37 CET 2009 - bphilips@suse.de

- patches.drivers/bnx2-entropy-source.patch: bnx2: entropy source
  (FATE#307517).
- patches.drivers/e1000-entropy-source.patch: Enable e1000 as
  entropy source (disabled by default) (FATE#307517).
- patches.drivers/e1000e-entropy-source.patch: Enable e1000e as
  entropy source (disabled by default) (FATE#307517).
- patches.drivers/igb-entropy-source.patch: Enable igb as entropy
  source (disabled by default) (FATE#307517).
- patches.drivers/ixgbe-entropy-source.patch: Enable ixgbe as
  entropy source (disabled by default) (FATE#307517).
- patches.drivers/tg3-entropy-source.patch: tg3: entropy source
  (FATE#307517).

-------------------------------------------------------------------
Fri Nov 20 13:16:20 CET 2009 - hare@suse.de

- patches.fixes/scsi-fix-bug-with-dma-maps-on-nested-scsi-objects:
  scsi_lib_dma: fix bug with dma maps on nested scsi objects
  (bnc#556595).
- patches.fixes/scsi-introduce-helper-function-for-blocking-eh:
  scsi_transport_fc: Introduce helper function for blocking
  scsi_eh (bnc#556595).
- patches.fixes/scsi-skip-nonscsi-device-for-dma: Delete.

-------------------------------------------------------------------
Fri Nov 20 12:32:48 CET 2009 - hare@suse.de

Whitespace cleanup for series2git:
- patches.arch/s390-message-catalog.diff: Refresh.
- patches.drivers/aacraid-24701-update: Refresh.
- patches.suse/crasher-26.diff: Refresh.
- patches.suse/kdb-common: Refresh.
- patches.suse/kdb-ia64: Refresh.
- patches.suse/kdb-x86: Refresh.
- patches.suse/ocfs2-allocation-resrvations.patch: Refresh.
- patches.suse/perfmon2.patch: Refresh.
- patches.suse/perfmon2_ioctl.patch: Refresh.
- patches.suse/stack-unwind: Refresh.

-------------------------------------------------------------------
Fri Nov 20 12:19:54 CET 2009 - bphilips@suse.de

- patches.drivers/igb-add-support-for-82576NS-SerDes-adapter.patch:
  igb: add support for 82576NS SerDes adapter (FATE#306856).

-------------------------------------------------------------------
Fri Nov 20 09:06:24 CET 2009 - jbeulich@novell.com

- patches.suse/dm-mpath-evaluate-request-result-and-sense:
  Fix for !CONFIG_SCSI (in -ec2).

-------------------------------------------------------------------
Fri Nov 20 05:55:12 CET 2009 - mfasheh@suse.com

- patches.suse/ocfs2-allocation-resrvations.patch: ocfs2:
  allocation reservations (bnc#501563 FATE#307247).

-------------------------------------------------------------------
Fri Nov 20 05:31:32 CET 2009 - jjolly@suse.de

- patches.suse/perfmon2.patch: Refresh.
- patches.arch/x86-self-ptrace.patch: Delete. (bnc#554585,LTC#57794)
- patches.suse/self-ptrace.patch: Delete. (bnc#554585,LTC#57794)

-------------------------------------------------------------------
Fri Nov 20 01:43:27 CET 2009 - jeffm@suse.com

- Update to 2.6.32-rc8.
  - Eliminated 1 patch.

-------------------------------------------------------------------
Fri Nov 20 01:30:46 CET 2009 - jeffm@suse.de

- patches.fixes/enclosure-fix-oops-while-iterating-enclosure_status-array:
  enclosure: fix oops while iterating enclosure_status array
  (bnc#540997).

-------------------------------------------------------------------
Thu Nov 19 20:04:16 CET 2009 - tonyj@suse.de

- Update config files.
- patches.suse/perfmon2.patch: perfmon2 (FATE#303968).
- patches.suse/perfmon2_ioctl.patch: switch to ioctl interface
  for perfmon2.
- patches.suse/perfmon2_noutrace.patch: remove UTRACE code
  from perfmon2.
- patches.xen/xen3-patch-2.6.28: Refresh.

-------------------------------------------------------------------
Thu Nov 19 19:58:15 CET 2009 - jjolly@suse.de

- Update config files.
- patches.arch/s390-message-catalog.diff: Kernel message
  catalog. (bnc#549193,LTC#57210,FATE#306999).
- rpm/kernel-binary.spec.in:

-------------------------------------------------------------------
Thu Nov 19 15:33:07 CET 2009 - jbohac@suse.cz

- patches.suse/add-queue_depth-ramp-up-code.patch: add queue_depth
  ramp up code (fate#306857, fate#306859, bnc#551175).
- patches.suse/fcoe-add-a-separate-scsi-transport-template-for-npiv-vports.patch:
  fcoe: add a separate scsi transport template for NPIV vports
  (fate#306857, fate#306859, bnc#551175).
- patches.suse/fcoe-add-check-to-fail-gracefully-in-bonding-mode.patch:
  fcoe: add check to fail gracefully in bonding mode (fate#306857,
  fate#306859, bnc#551175).
- patches.suse/fcoe-call-ndo_fcoe_enable-disable-to-turn-fcoe-feature-on-off-in-lld.patch:
  fcoe: Call ndo_fcoe_enable/disable to turn FCoE feature on/off
  in LLD (fate#306857, fate#306859, bnc#551175).
- patches.suse/fcoe-fix-checking-san-mac-address.patch: fcoe: Fix
  checking san mac address (fate#306857, fate#306859, bnc#551175).
- patches.suse/fcoe-fix-getting-san-mac-for-vlan-interface.patch:
  fcoe: Fix getting san mac for VLAN interface (fate#306857,
  fate#306859, bnc#551175).
- patches.suse/fcoe-fix-setting-lport-s-wwnn-wwpn-to-use-san-mac-address.patch:
  fcoe: Fix setting lport's WWNN/WWPN to use san mac address
  (fate#306857, fate#306859, bnc#551175).
- patches.suse/fcoe-fix-using-vlan-id-in-creating-lport-s-wwwn-wwpn.patch:
  fcoe: Fix using VLAN ID in creating lport's WWWN/WWPN
  (fate#306857, fate#306859, bnc#551175).
- patches.suse/fcoe-formatting-cleanups-and-commenting.patch:
  fcoe: Formatting cleanups and commenting (fate#306857,
  fate#306859, bnc#551175).
- patches.suse/fcoe-increase-fcoe_max_lun-to-0xffff-65535.patch:
  fcoe: Increase FCOE_MAX_LUN to 0xFFFF (65535) (fate#306857,
  fate#306859, bnc#551175).
- patches.suse/fcoe-initialize-return-value-in-fcoe_destroy.patch:
  fcoe: initialize return value in fcoe_destroy (fate#306857,
  fate#306859, bnc#551175).
- patches.suse/fcoe-libfc-fix-an-libfc-issue-with-queue-ramp-down-in-libfc.patch:
  fcoe, libfc: fix an libfc issue with queue ramp down in libfc
  (fate#306857, fate#306859, bnc#551175).
- patches.suse/fcoe-libfc-use-single-frame-allocation-api.patch:
  fcoe, libfc: use single frame allocation API (fate#306857,
  fate#306859, bnc#551175).
- patches.suse/fcoe-npiv-vport-create-destroy.patch: fcoe: NPIV
  vport create/destroy (fate#306857, fate#306859, bnc#551175).
- patches.suse/fcoe-remove-extra-function-decalrations.patch:
  fcoe: remove extra function decalrations (fate#306857,
  fate#306859, bnc#551175).
- patches.suse/fcoe-remove-redundant-checking-of-netdev-netdev_ops.patch:
  fcoe: remove redundant checking of netdev->netdev_ops
  (fate#306857, fate#306859, bnc#551175).
- patches.suse/fcoe-use-netif_f_fcoe_mtu-flag-to-set-up-max-frame-size-lport-mfs.patch:
  fcoe: Use NETIF_F_FCOE_MTU flag to set up max frame size
  (lport->mfs) (fate#306857, fate#306859, bnc#551175).
- patches.suse/fcoe-vport-symbolic-name-support.patch: fcoe: vport
  symbolic name support (fate#306857, fate#306859, bnc#551175).
- patches.suse/libfc-add-host-number-to-lport-link-up-down-messages.patch:
  libfc: add host number to lport link up/down
  messages. (fate#306857, fate#306859, bnc#551175).
- patches.suse/libfc-add-libfc-fc_libfc-ch-for-libfc-internal-routines.patch:
  libfc: Add libfc/fc_libfc.[ch] for libfc internal routines
  (fate#306857, fate#306859, bnc#551175).
- patches.suse/libfc-add-queue_depth-ramp-up.patch: libfc:
  add queue_depth ramp up (fate#306857, fate#306859, bnc#551175).
- patches.suse/libfc-add-routine-to-copy-data-from-a-buffer-to-a-sg-list.patch:
  libfc: Add routine to copy data from a buffer to a SG list
  (fate#306857, fate#306859, bnc#551175).
- patches.suse/libfc-add-set_fid-function-to-libfc-template.patch:
  libfc: add set_fid function to libfc template (fate#306857,
  fate#306859, bnc#551175).
- patches.suse/libfc-add-some-generic-npiv-support-routines-to-libfc.patch:
  libfc: add some generic NPIV support routines to libfc
  (fate#306857, fate#306859, bnc#551175).
- patches.suse/libfc-adds-can_queue-ramp-up.patch: libfc: adds
  can_queue ramp up (fate#306857, fate#306859, bnc#551175).
- patches.suse/libfc-adds-missing-exch-release-for-accepted-rrq.patch:
  libfc: adds missing exch release for accepted RRQ (fate#306857,
  fate#306859, bnc#551175).
- patches.suse/libfc-changes-to-libfc_host_alloc-to-consolidate-initialization-with-allocation.patch:
  libfc: changes to libfc_host_alloc to consolidate initialization
  with allocation (fate#306857, fate#306859, bnc#551175).
- patches.suse/libfc-combine-name-server-registration-request-functions.patch:
  libfc: combine name server registration request functions
  (fate#306857, fate#306859, bnc#551175).
- patches.suse/libfc-combine-name-server-registration-response-handlers.patch:
  libfc: combine name server registration response handlers
  (fate#306857, fate#306859, bnc#551175).
- patches.suse/libfc-convert-to-scsi_track_queue_full.patch:
  libfc: convert to scsi_track_queue_full (fate#306857,
  fate#306859, bnc#551175).
- patches.suse/libfc-do-not-use-did_no_connect-for-pkt-alloc-failures.patch:
  libfc: do not use DID_NO_CONNECT for pkt alloc
  failures. (fate#306857, fate#306859, bnc#551175).
- patches.suse/libfc-don-t-warn_on-in-lport_timeout-for-reset-state.patch:
  libfc: don't WARN_ON in lport_timeout for RESET state
  (fate#306857, fate#306859, bnc#551175).
- patches.suse/libfc-export-fc-headers.patch: libfc: Export FC
  headers (fate#306857, fate#306859, bnc#551175).
- patches.suse/libfc-fcoe-add-fc-passthrough-support.patch: libfc,
  fcoe: Add FC passthrough support (fate#306857, fate#306859,
  bnc#551175).
- patches.suse/libfc-fcoe-don-t-export_symbols-unnecessarily.patch:
  libfc, fcoe: Don't EXPORT_SYMBOLS unnecessarily (fate#306857,
  fate#306859, bnc#551175).
- patches.suse/libfc-fcoe-fixes-for-highmem-skb-linearize-panics.patch:
  libfc, fcoe: fixes for highmem skb linearize panics
  (fate#306857, fate#306859, bnc#551175).
- patches.suse/libfc-fcoe-increase-els-and-ct-timeouts.patch:
  libfc fcoe: increase ELS and CT timeouts (fate#306857,
  fate#306859, bnc#551175).
- patches.suse/libfc-fix-an-issue-of-pending-exch-es-after-i-f-destroyed-or-rmmod-fcoe.patch:
  libfc: fix an issue of pending exch/es after i/f destroyed or
  rmmod fcoe (fate#306857, fate#306859, bnc#551175).
- patches.suse/libfc-fix-ddp-in-fc_fcp-for-0-xid.patch: libfc: fix
  ddp in fc_fcp for 0 xid (fate#306857, fate#306859, bnc#551175).
- patches.suse/libfc-fix-fc_els_resp_type-to-correct-display-of-ct-responses.patch:
  libfc: fix fc_els_resp_type to correct display of CT responses
  (fate#306857, fate#306859, bnc#551175).
- patches.suse/libfc-fix-frags-in-frame-exceeding-skb_max_frags-in-fc_fcp_send_data.patch:
  libfc: Fix frags in frame exceeding SKB_MAX_FRAGS in
  fc_fcp_send_data (fate#306857, fate#306859, bnc#551175).
- patches.suse/libfc-fix-free-of-fc_rport_priv-with-timer-pending.patch:
  libfc: fix free of fc_rport_priv with timer pending
  (fate#306857, fate#306859, bnc#551175).
- patches.suse/libfc-fix-memory-corruption-caused-by-double-frees-and-bad-error-handling.patch:
  libfc: fix memory corruption caused by double frees and bad
  error handling (fate#306857, fate#306859, bnc#551175).
- patches.suse/libfc-fix-rnn_id-smashing-skb-payload.patch: libfc:
  fix RNN_ID smashing skb payload (fate#306857, fate#306859,
  bnc#551175).
- patches.suse/libfc-fix-symbolic-name-registrations-smashing-skb-data.patch:
  libfc: fix symbolic name registrations smashing skb data
  (fate#306857, fate#306859, bnc#551175).
- patches.suse/libfc-fix-typo-in-retry-check-on-received-prli.patch:
  libfc: fix typo in retry check on received PRLI (fate#306857,
  fate#306859, bnc#551175).
- patches.suse/libfc-fix-wrong-scsi-return-status-under-fc_data_undrun.patch:
  libfc: Fix wrong scsi return status under FC_DATA_UNDRUN
  (fate#306857, fate#306859, bnc#551175).
- patches.suse/libfc-formatting-cleanups-across-libfc.patch:
  libfc: Formatting cleanups across libfc (fate#306857,
  fate#306859, bnc#551175).
- patches.suse/libfc-libfcoe-fdisc-els-for-npiv.patch: libfc,
  libfcoe: FDISC ELS for NPIV (fate#306857, fate#306859,
  bnc#551175).
- patches.suse/libfc-lport-fix-minor-documentation-errors.patch:
  libfc: lport: fix minor documentation errors (fate#306857,
  fate#306859, bnc#551175).
- patches.suse/libfc-move-libfc_init-and-libfc_exit-to-fc_libfc-c.patch:
  libfc: Move libfc_init and libfc_exit to fc_libfc.c
  (fate#306857, fate#306859, bnc#551175).
- patches.suse/libfc-move-non-common-routines-and-prototypes-out-of-libfc-h.patch:
  libfc: Move non-common routines and prototypes out of libfc.h
  (fate#306857, fate#306859, bnc#551175).
- patches.suse/libfc-reduce-can_queue-for-all-fcp-frame-allocation-failures.patch:
  libfc: reduce can_queue for all FCP frame allocation failures
  (fate#306857, fate#306859, bnc#551175).
- patches.suse/libfc-register-fc4-features-with-the-fc-switch.patch:
  libfc: register FC4 features with the FC switch (fate#306857,
  fate#306859, bnc#551175).
- patches.suse/libfc-register-symbolic-node-name-rsnn_nn.patch:
  libfc: Register Symbolic Node Name (RSNN_NN) (fate#306857,
  fate#306859, bnc#551175).
- patches.suse/libfc-register-symbolic-port-name-rspn_id.patch:
  libfc: Register Symbolic Port Name (RSPN_ID) (fate#306857,
  fate#306859, bnc#551175).
- patches.suse/libfc-remove-fc_fcp_complete.patch: libfc: Remove
  fc_fcp_complete (fate#306857, fate#306859, bnc#551175).
- patches.suse/libfc-remove-unused-fc_lport-pointer-from-fc_fcp_pkt_abort.patch:
  libfc: Remove unused fc_lport pointer from fc_fcp_pkt_abort
  (fate#306857, fate#306859, bnc#551175).
- patches.suse/libfc-removes-initializing-fc_cpu_order-and-fc_cpu_mask-per-lport.patch:
  libfc: removes initializing fc_cpu_order and fc_cpu_mask per
  lport (fate#306857, fate#306859, bnc#551175).
- patches.suse/libfc-removes-unused-disc_work-and-ex_list.patch:
  libfc: removes unused disc_work and ex_list (fate#306857,
  fate#306859, bnc#551175).
- patches.suse/libfc-rnn_id-may-be-required-before-rsnn_nn-with-some-switches.patch:
  libfc: RNN_ID may be required before RSNN_NN with some switches
  (fate#306857, fate#306859, bnc#551175).
- patches.suse/libfc-rpn_id-is-obsolete-and-unnecessary.patch:
  libfc: RPN_ID is obsolete and unnecessary (fate#306857,
  fate#306859, bnc#551175).
- patches.suse/libfc-vport-link-handling-and-fc_vport-state-managment.patch:
  libfc: vport link handling and fc_vport state managment
  (fate#306857, fate#306859, bnc#551175).
- patches.suse/libfcoe-allow-fip-to-be-disabled-by-the-driver.patch:
  libfcoe: Allow FIP to be disabled by the driver (fate#306857,
  fate#306859, bnc#551175).
- patches.suse/libfcoe-do-not-pad-fip-keep-alive-to-full-frame-size.patch:
  libfcoe: Do not pad FIP keep-alive to full frame size
  (fate#306857, fate#306859, bnc#551175).
- patches.suse/libfcoe-don-t-send-els-in-fip-mode-if-no-fcf-selected.patch:
  libfcoe: don't send ELS in FIP mode if no FCF selected
  (fate#306857, fate#306859, bnc#551175).
- patches.suse/libfcoe-fcoe-libfcoe-npiv-support.patch:
  libfcoe, fcoe: libfcoe NPIV support (fate#306857, fate#306859,
  bnc#551175).
- patches.suse/libfcoe-fcoe-simplify-receive-flogi-response.patch:
  libfcoe: fcoe: simplify receive FLOGI response (fate#306857,
  fate#306859, bnc#551175).
- patches.suse/libfcoe-fip-allow-fip-receive-to-be-called-from-irq.patch:
  libfcoe: fip: allow FIP receive to be called from
  IRQ. (fate#306857, fate#306859, bnc#551175).
- patches.suse/libfcoe-fip-should-report-link-to-libfc-whether-selected-or-not.patch:
  libfcoe: FIP should report link to libfc whether selected or
  not (fate#306857, fate#306859, bnc#551175).
- patches.suse/libfcoe-fip-use-scsi-host-number-to-identify-debug-messages.patch:
  libfcoe: fip: use SCSI host number to identify debug
  messages. (fate#306857, fate#306859, bnc#551175).
- patches.suse/libfcoe-formatting-and-comment-cleanups.patch:
  libfcoe: formatting and comment cleanups (fate#306857,
  fate#306859, bnc#551175).
- patches.suse/modify-change_queue_depth-to-take-in-reason-why-it-is-being-called.patch:
  modify change_queue_depth to take in reason why it is being
  called (fate#306857, fate#306859, bnc#551175).
- patches.suse/scsi-error-have-scsi-ml-call-change_queue_depth-to-handle-queue_full.patch:
  scsi error: have scsi-ml call change_queue_depth to handle
  QUEUE_FULL (fate#306857, fate#306859, bnc#551175).

-------------------------------------------------------------------
Thu Nov 19 15:04:17 CET 2009 - hare@suse.de

- patches.suse/dm-mpath-accept-failed-paths: Fixup patch to apply.

-------------------------------------------------------------------
Thu Nov 19 14:43:31 CET 2009 - hare@suse.de

Port patches from SLES11:
- patches.fixes/scsi-dh-queuedata-accessors: Kernel bug triggered
  in multipath (bnc#486001).
- patches.suse/dm-mpath-accept-failed-paths: Refresh.
- patches.suse/dm-mpath-detach-existing-hardware-handler:
  multipath: detach existing hardware handler if none was
  specified.
- patches.suse/dm-mpath-requeue-for-stopped-queue: Delete.

-------------------------------------------------------------------
Thu Nov 19 13:34:34 CET 2009 - hare@suse.de

- patches.suse/dm-mpath-evaluate-request-result-and-sense:
  multipath: Evaluate request result and sense code
  (FATE#303695,bnc#433920,bnc#442001).

-------------------------------------------------------------------
Thu Nov 19 12:51:30 CET 2009 - mmarek@suse.cz

- rpm/kernel-binary.spec.in: Kill support for kernel-$flavor
  symbols, we need a unified kernel-source for all flavors.

-------------------------------------------------------------------
Thu Nov 19 12:30:28 CET 2009 - hare@suse.de

- patches.fixes/bnx2i-use-common-iscsi-suspend-queue: bnx2i:
  use common iscsi suspend queue (FATE#307215).
- patches.fixes/iscsi-class-modify-handling-of-replacement-time:
  iscsi class: modify handling of replacement timeout
  (FATE#307215).
- patches.fixes/iser-set-tgt-and-lu-reset-timeout: iser: set
  tgt and lu reset timeout (FATE#307215).
- patches.fixes/libiscsi-add-warm-target-reset-tmf-support:
  libiscsi: add warm target reset tmf support (FATE#307215).
- patches.fixes/libiscsi-check-tmf-state-before-sending-pdu:
  libiscsi: Check TMF state before sending PDU (FATE#307215).
- patches.fixes/libiscsi-fix-login-text-checks-in-pdu-inject:
  libiscsi: fix login/text checks in pdu injection code
  (FATE#307215).
- patches.fixes/scsi-add-scsi-target-reset-support-to-ioctl:
  add scsi target reset support to scsi ioctl.
- patches.fixes/scsi-devinfo-update-hitachi-entries: scsi_devinfo:
  update Hitachi entries (v2).
- patches.fixes/scsi-fc-class-failfast-bsg-requests: [SCSI]
  fc class: fail fast bsg requests.
- patches.drivers/cxgb3i: Delete.
- patches.drivers/cxgb3i-fixed-offload-array-size: Delete.
- patches.fixes/disable-lro-per-default: Delete.

-------------------------------------------------------------------
Thu Nov 19 11:54:22 CET 2009 - hare@suse.de

- patches.fixes/scsi_dh-always-attach-sysfs: scsi_dh: create
  sysfs file, dh_state for all SCSI disk devices.
- patches.fixes/scsi_dh-change-activate-interface: scsi_dh: Change
  the scsidh_activate interface to be asynchronous (bnc#556144).
- patches.fixes/scsi_dh-make-alua-handler-asynchronous: scsi_dh:
  Make alua hardware handler's activate() async (bnc#556144).
- patches.fixes/scsi_dh-make-hp_sw-handler-asynchronous: scsi_dh:
  Make hp hardware handler's activate() async (bnc#556144).
- patches.fixes/scsi_dh-make-rdac-handler-asynchronous: scsi_dh:
  Make rdac hardware handler's activate() async (bnc#556144).

-------------------------------------------------------------------
Thu Nov 19 10:04:14 CET 2009 - hare@suse.de

- patches.drivers/qla4xxx-5.01.00-k8_sles11-03-update: Delete.
- patches.drivers/qla4xxx-sles11-update: Delete.

-------------------------------------------------------------------
Thu Nov 19 09:30:52 CET 2009 - hare@suse.de

- Update config files.
- patches.drivers/hpsa: hpsa: New driver SCSI driver for HP
  Smart Array (FATE#307153,bnc#555855).
- supported.conf: Mark hpsa as supported.

-------------------------------------------------------------------
Thu Nov 19 08:44:57 CET 2009 - jjolly@suse.de

- patches.arch/s390-01-qeth-isolation.patch: qeth: Exploit QDIO
  Data Connection Isolation (bnc#555199,LTC#57826,FATE#307015).
- patches.arch/s390-02-01-cex3-init-msg.patch:
  zcrypt: initialize ap_messages for cex3 exploitation
  (bnc#555200,LTC#57825,FATE#307112).
- patches.arch/s390-02-02-cex3-special-command.patch:
  zcrypt: special command support for cex3 exploitation
  (bnc#555200,LTC#57825,FATE#307112).
- patches.arch/s390-02-03-cex3-device.patch: zcrypt: add support
  for cex3 device types (bnc#555200,LTC#57825,FATE#307112).
- patches.arch/s390-02-04-cex3-use-def.patch: zcrypt: use
  definitions for cex3 (bnc#555200,LTC#57825,FATE#307112).
- patches.arch/s390-02-05-zcrypt-speed-cex2c.patch:
  zcrypt: adjust speed rating between cex2 and pcixcc
  (bnc#555200,LTC#57825,FATE#307112).
- patches.arch/s390-02-06-zcrypt-speed-cex3.patch:
  zcrypt: adjust speed rating of cex3 adapters
  (bnc#555200,LTC#57825,FATE#307112).
- patches.arch/s390-sles11sp1-01-qeth-isolation.patch: Delete.

-------------------------------------------------------------------
Thu Nov 19 08:17:57 CET 2009 - jjolly@suse.de

- patches.arch/s390-sles11sp1-01-qeth-isolation.patch:
  qeth: Exploit QDIO Data Connection Isolation
  (bnc#555199,LTC#57826,FATE#307015).

-------------------------------------------------------------------
Wed Nov 18 21:58:51 CET 2009 - jeffm@suse.com

- scripts/sequence-patch.sh: Add automatic generation of supported
  modules list.

-------------------------------------------------------------------
Wed Nov 18 21:53:18 CET 2009 - jeffm@suse.com

- Update config files: Enable CONFIG_ACPI_CUSTOM_OVERRIDE_INITRAMFS

-------------------------------------------------------------------
Wed Nov 18 20:56:52 CET 2009 - jeffm@suse.com

- patches.suse/acpi-generic-initramfs-table-override-support:
  ACPI: generic initramfs table override support (bnc#533555).
- patches.suse/init-move-populate_rootfs-back-to-start_kernel:
  init: move populate_rootfs back to start_kernel (bnc#533555).

-------------------------------------------------------------------
Wed Nov 18 18:07:48 CET 2009 - jkosina@suse.de

- patches.arch/x86-crypto-pclmulqdq-accelerated-implementation.patch:
  incorporate "crypto: ghash-intel - Hard-code pshufb" fix

-------------------------------------------------------------------
Wed Nov 18 17:12:10 CET 2009 - jeffm@suse.com

- patches.suse/hung_task_timeout-configurable-default:
  hung_task_timeout: configurable default (bnc#552820).
  - Default to runtime-disabled on all flavors except debug.

-------------------------------------------------------------------
Wed Nov 18 16:48:59 CET 2009 - agraf@suse.de

- patches.fixes/kvm-ioapic.patch: Ignore apic polarity
  (bnc#556564).
- patches.fixes/kvm-macos.patch: Implement some missing intercepts
  so osx doesn't blow up (bnc#556564).

-------------------------------------------------------------------
Wed Nov 18 15:52:02 CET 2009 - hare@suse.de

- supported.conf: mark missing 10Gb drivers as supported
  (bnc#555793)

-------------------------------------------------------------------
Wed Nov 18 15:39:48 CET 2009 - hare@suse.de

- patches.drivers/aacraid-24701-update: Problems with aacraid
  (bnc#524242,FATE#307437).

-------------------------------------------------------------------
Wed Nov 18 15:19:32 CET 2009 - hare@suse.de

Cleanup patches for series2git:
- patches.apparmor/apparmor.diff: Refresh.
- patches.suse/Cleanup-and-make-boot-splash-work-with-KMS.patch:
  Refresh.
- patches.suse/bootsplash: Refresh.
- patches.suse/nfs4acl-ext3.diff: Refresh.
- patches.suse/silent-stack-overflow-2.patch: Refresh.
- patches.suse/suse-ppc32-mol.patch: Refresh.
- patches.suse/xfs-dmapi-src: Refresh.

-------------------------------------------------------------------
Wed Nov 18 15:16:59 CET 2009 - agraf@suse.de

- Update config files to enable pv-ops for KVM clock. (bnc#556135)

-------------------------------------------------------------------
Wed Nov 18 14:52:16 CET 2009 - tiwai@suse.de

- patches.drivers/alsa-sp1-hda-01-select-ibexpeak-handler: ALSA:
  hda - select IbexPeak handler for Calpella (FATE#306783).
- patches.drivers/alsa-sp1-hda-02-vectorize-get_empty_pcm_device:
  ALSA: hda - vectorize get_empty_pcm_device() (FATE#306783).
- patches.drivers/alsa-sp1-hda-03-allow-up-to-4-HDMI: ALSA:
  hda - allow up to 4 HDMI devices (FATE#306783).
- patches.drivers/alsa-sp1-hda-04-convert-intelhdmi-global-references:
  ALSA: hda - convert intelhdmi global references to local
  parameters (FATE#306783).
- patches.drivers/alsa-sp1-hda-05-remove-intelhdmi-dependency-on-multiout:
  ALSA: hda - remove intelhdmi dependency on multiout
  (FATE#306783).
- patches.drivers/alsa-sp1-hda-06-use-pcm-prepare-callbacks-for-intelhdmi:
  ALSA: hda - use pcm prepare/cleanup callbacks for intelhdmi
  (FATE#306783).
- patches.drivers/alsa-sp1-hda-07-reorder-intelhemi-prepare-callbacks:
  ALSA: hda - reorder intelhdmi prepare/cleanup callbacks
  (FATE#306783).
- patches.drivers/alsa-sp1-hda-08-vectorize-intelhdmi: ALSA:
  hda - vectorize intelhdmi (FATE#306783).
- patches.drivers/alsa-sp1-hda-09-get-intelhtemi-max-channels:
  ALSA: hda - get intelhdmi max channels from widget caps
  (FATE#306783).
- patches.drivers/alsa-sp1-hda-10-auto-parse-intelhdmi-cvt-pin:
  ALSA: hda - auto parse intelhdmi cvt/pin configurations
  (FATE#306783).
- patches.drivers/alsa-sp1-hda-11-remove-static-intelhdmi-config:
  ALSA: hda - remove static intelhdmi configurations
  (FATE#306783).
- patches.drivers/alsa-sp1-hda-12-reset-pins-idt-codec-free:
  ALSA: hda - Reset pins of IDT/STAC codecs at free (bnc#544779).
- patches.drivers/alsa-sp1-hda-13-add-reboot-notifier: ALSA:
  hda - Add reboot notifier to each codec (bnc#544779).
- patches.drivers/alsa-sp1-hda-14-add-missing-export: ALSA: hda -
  Add missing export for snd_hda_bus_reboot_notify (bnc#544779).
- patches.drivers/alsa-sp1-hda-15-fix-build-warning: ALSA: hda -
  Add a proper ifdef to a debug code (FATE#306783).
- patches.drivers/alsa-sp1-hda-16-stac-dual-headphones-fix:
  ALSA: hda - Fix detection of dual headphones (bnc#556532).

-------------------------------------------------------------------
Wed Nov 18 14:35:44 CET 2009 - jkosina@suse.de

- patches.arch/x86-crypto-pclmulqdq-accelerated-implementation.patch:
  crypto: ghash - Add PCLMULQDQ accelerated implementation
  (FATE#306883, bnc#554578).
- Update config files: set CRYPTO_GHASH_CLMUL_NI_INTEL=m
- patches.xen/xen3-patch-2.6.28: Refresh to apply cleanly

-------------------------------------------------------------------
Wed Nov 18 14:32:52 CET 2009 - agraf@suse.de

- patches.arch/kvm-only-export-selected-pv-ops-feature-structs:
  Only export selected pv-ops feature structs (bnc#556135).
- patches.arch/kvm-replace-kvm-io-delay-pv-ops-with-linux-magic:
  Replace kvm io delay pv-ops with linux magic (bnc#556135).
- patches.arch/kvm-split-paravirt-ops-by-functionality: Split
  paravirt ops by functionality (bnc#556135).
- patches.arch/kvm-split-the-KVM-pv-ops-support-by-feature:
  Split the KVM pv-ops support by feature (bnc#556135).
- patches.xen/xen3-patch-2.6.23: Refresh.
- patches.xen/xen3-patch-2.6.31: Refresh.

-------------------------------------------------------------------
Wed Nov 18 14:07:01 CET 2009 - teheo@suse.de

- patches.suse/kbuild-icecream-workaround: Delete.

-------------------------------------------------------------------
Wed Nov 18 13:37:41 CET 2009 - trenn@suse.de

- Update config files.
  Also enable CONFIG_DMAR (fate#306796) for vanilla flavors

-------------------------------------------------------------------
Wed Nov 18 12:58:34 CET 2009 - trenn@suse.de

- Update config files.
  Do the same for i386

-------------------------------------------------------------------
Wed Nov 18 10:14:35 CET 2009 - trenn@suse.de

- Update config files.
  Enabling CONFIG_DMAR (fate#306796), introduces these changes:
    +CONFIG_HAVE_INTEL_TXT=y
    -# CONFIG_DMAR is not set
    +CONFIG_DMAR=y
    +# CONFIG_DMAR_DEFAULT_ON is not set
    +CONFIG_DMAR_FLOPPY_WA=y
    +# CONFIG_INTEL_TXT is not set
  Done for x86_64 for now only.

-------------------------------------------------------------------
Mon Nov 16 23:44:12 CET 2009 - jkosina@suse.de

- patches.fixes/hid-fixup-ncr-quirk.patch: HID: fixup quirk for
  NCR devices (bnc#548807).

-------------------------------------------------------------------
Fri Nov 13 21:16:04 CET 2009 - mmarek@suse.cz

- rpm/*.spec.in, rpm/kernel-module-subpackage: add
  Provides: multiversion(kernel) to binary kernel packages,
  kernel-source, kernel-syms and all KMPs so that zypp can be
  configured to keep multiple versions of these packages
  (fate#305311).

-------------------------------------------------------------------
Fri Nov 13 10:53:28 CET 2009 - npiggin@suse.de

- Disable LGUEST on x86 32. It doesn't build properly without PARAVIRT.

-------------------------------------------------------------------
Wed Nov 11 14:45:36 CET 2009 - jack@suse.cz

- patches.fixes/zisofs-large-pagesize-read.patch: zisofs:
  Implement reading of compressed files when PAGE_CACHE_SIZE >
  compress block size (bnc#540349).

-------------------------------------------------------------------
Wed Nov 11 11:18:01 CET 2009 - npiggin@suse.de

- Update config files.

-------------------------------------------------------------------
Wed Nov 11 10:55:56 CET 2009 - npiggin@suse.de

- Disable PARAVIRT_GUEST on x86 32 and 64.

-------------------------------------------------------------------
Tue Nov 10 06:51:46 CET 2009 - teheo@suse.de

- patches.drivers/libata-ahci-aspire-3810t-noncq: ahci: disable
  NCQ on Aspire 3810t (bnc#522790).

-------------------------------------------------------------------
Tue Nov 10 06:50:57 CET 2009 - npiggin@suse.de

- Update config files.

-------------------------------------------------------------------
Tue Nov 10 06:23:17 CET 2009 - npiggin@suse.de

- Update config files. Disable CONFIG_CC_STACKPROTECTOR on all
  x86 kernels except debug. Overhead is prohibitive.

-------------------------------------------------------------------
Mon Nov  9 14:02:14 CET 2009 - npiggin@suse.de

- patches.suse/files-slab-rcu.patch: SLAB_DESTROY_BY_RCU for
  file slab.

-------------------------------------------------------------------
Mon Nov  9 11:22:46 CET 2009 - npiggin@suse.de

- Update config files. Vanilla doesn't have unwinder, trace selects
  options which select frame pointers.

-------------------------------------------------------------------
Mon Nov  9 10:29:49 CET 2009 - npiggin@suse.de

- Disable FRAME_POINTER on i386 and x86-64, all kernels. Unwind info
  should provide all this functionality.

-------------------------------------------------------------------
Mon Nov  9 04:00:28 CET 2009 - nfbrown@suse.de

- patches.fixes/nfs-honour-server-preferred-io-size: NFS: Honour
  server-preferred io sizes (bnc#550648).

-------------------------------------------------------------------
Mon Nov  9 01:03:10 CET 2009 - nfbrown@suse.de

- patches.fixes/nfs-slot-table-alloc: Don't fail allocations
  for the slot table when mounting an NFS filesystem (bnc#519820).

-------------------------------------------------------------------
Fri Nov  6 22:46:26 CET 2009 - trenn@suse.de

- patches.arch/x86_amd_fix_erratum_63.patch: x86/amd-iommu:
  Workaround for erratum 63 (bnc#548274).

-------------------------------------------------------------------
Fri Nov  6 16:18:21 CET 2009 - jeffm@suse.de

- Disabled PARAVIRT_GUEST on ia64/trace and ia64/vanilla.

-------------------------------------------------------------------
Fri Nov  6 15:12:19 CET 2009 - trenn@suse.de

- patches.suse/kdb_x86_fix_hang.patch: X86 KDB: Reduce timeout
  for blinking LEDs (bnc#528811).

-------------------------------------------------------------------
Fri Nov  6 13:33:27 CET 2009 - mmarek@suse.cz

- rpm/kernel-binary.spec.in: fix last change.

-------------------------------------------------------------------
Fri Nov  6 12:47:52 CET 2009 - jbeulich@novell.com

- Update Xen patches to 2.6.32-rc6 and c/s 941.
- Update Xen config files.
- supported.conf: Add domctl.

-------------------------------------------------------------------
Fri Nov  6 09:50:40 CET 2009 - mmarek@suse.cz

- rpm/kernel-binary.spec.in: add the /lib/modules/.../{source,devel}
  symlinks to the -devel package (bnc#548728).

-------------------------------------------------------------------
Fri Nov  6 09:40:45 CET 2009 - mmarek@suse.cz

- rpm/kernel-binary.spec.in: obsolete kvm-kmp.

-------------------------------------------------------------------
Thu Nov  5 19:14:03 CET 2009 - jeffm@suse.com

- Update to 2.6.32-rc6.
  - 2 patches eliminated
  - NR_CPUS=4096 on ia64/vanilla again

-------------------------------------------------------------------
Thu Nov  5 18:53:24 CET 2009 - jeffm@suse.com

- Performance: Disabled CONFIG_PARAVIRT on all flavors.

-------------------------------------------------------------------
Thu Nov  5 16:35:57 CET 2009 - mmarek@suse.cz

- Delete unused 2.6.31.y patches.

-------------------------------------------------------------------
Thu Nov  5 15:59:58 CET 2009 - mmarek@suse.cz

- supported.conf: add libfcoe and fix typo.

-------------------------------------------------------------------
Thu Nov  5 12:54:06 CET 2009 - mmarek@suse.cz

- supported.conf: update so that supported modules don't require
  unsupported ones by adding following modules: async_pq
  async_raid6_recov ath blkback_pagemap crypto_hash drm_kms_helper
  fddi fscache lib80211 libfcoe libipw libiscsi_tcp llc md_mod mdio
  mfd_core nf_defrag_ipv4 p8022 psnap raid6_pq tr ttm ucb1400_core
  v4l2_compat_ioctl32.

-------------------------------------------------------------------
Thu Nov  5 12:19:27 CET 2009 - mmarek@suse.cz

- config.conf: remove kernel-ps3-devel (does not exist) and
  kernel-debug-devel (not needed most of the time) from
  kernel-syms.

-------------------------------------------------------------------
Thu Nov  5 10:56:15 CET 2009 - hare@suse.de

- Update config files: Set CONFIG_HZ to 100 for zSeries
  (bnc#552564).

-------------------------------------------------------------------
Thu Nov  5 10:52:13 CET 2009 - hare@suse.de

- Update config files: Increase MAX_RAW_DEVS to 4096 on
  zSeries (bnc#552565).

-------------------------------------------------------------------
Wed Nov  4 23:02:07 CET 2009 - mmarek@suse.cz

- rpm/kernel-binary.spec.in: delete stray text.

-------------------------------------------------------------------
Tue Nov  3 15:40:19 CET 2009 - mmarek@suse.cz

- config.conf: remove the ec2 flavor from kernel-syms, most KMPs
  don't make any sense on ec2
  (http://lists.opensuse.org/opensuse-kernel/2009-11/msg00001.html).

-------------------------------------------------------------------
Mon Nov  2 16:09:13 CET 2009 - mmarek@suse.cz

- rpm/kernel-binary.spec.in: obsolete also brocade-bfa-kmp.

-------------------------------------------------------------------
Mon Nov  2 16:04:13 CET 2009 - mmarek@suse.cz

- rpm/kernel-source.spec.in: add split-modules to the src.rpm.

-------------------------------------------------------------------
Mon Nov  2 13:18:55 CET 2009 - mmarek@suse.cz

- rpm/kernel-binary.spec.in: obsolete enic-kmp and fnic-kmp.

-------------------------------------------------------------------
Mon Nov  2 12:49:08 CET 2009 - mmarek@suse.cz

- rpm/kernel-binary.spec.in: obsolete kmps by their full name, not
  just the foo-kmp virtual dependency (bnc#472410).

-------------------------------------------------------------------
Thu Oct 29 06:29:38 CET 2009 - tonyj@suse.de

- Update ppc/ps3 config for CONFIG_UTRACE

-------------------------------------------------------------------
Thu Oct 29 01:37:02 CET 2009 - tonyj@suse.de

- patches.trace/utrace-core: Update for SP1 (FATE# 304321)

-------------------------------------------------------------------
Wed Oct 28 22:51:38 CET 2009 - nfbrown@suse.de

- patches.fixes/nfsd-acl.patch: nfsd: Fix sort_pacl in
  fs/nfsd/nf4acl.c to actually sort groups (bnc#549748).

-------------------------------------------------------------------
Wed Oct 28 14:51:28 CET 2009 - jdelvare@suse.de

- Update config files:
	CONFIG_NTFS_FS=n
  We handle NTFS through FUSE these days.

-------------------------------------------------------------------
Tue Oct 27 17:15:40 CET 2009 - jbohac@suse.cz

- Update config files:
	CONFIG_NETLABEL=y
	CONFIG_SECURITY_NETWORK_XFRM=y
	(fate#307284)

-------------------------------------------------------------------
Tue Oct 27 16:45:20 CET 2009 - jkosina@suse.de

- patches.fixes/sched-move-rq_weight-data-array-out-of-percpu:
  fix compilation failure for configs with CONFIG_SMP=n and
  CONFIG_FAR_GROUP_SCHED=y

-------------------------------------------------------------------
Tue Oct 27 15:08:26 CET 2009 - jbeulich@novell.com

- Update config files (MINIX_FS=m globally, NTFS_FS off for -ec2).
- supported.conf: Add fs/minix.

-------------------------------------------------------------------
Tue Oct 27 14:35:26 CET 2009 - jkosina@suse.de

- patches.fixes/percpu-allow-pcpu_alloc-to-be-called-with-IRQs-off:
  percpu: allow pcpu_alloc() to be called with IRQs off
  (bnc#548119).
- patches.fixes/sched-move-rq_weight-data-array-out-of-percpu:
  Update to newer version which is going to be merged upstream.

-------------------------------------------------------------------
Fri Oct 23 18:17:21 CEST 2009 - jeffm@suse.com

- Update to 2.6.32-rc5-git3.

-------------------------------------------------------------------
Fri Oct 23 15:11:53 CEST 2009 - mmarek@suse.cz

- Update config files: set NR_CPUS back to 2048 for ia64/vanilla
  until there is a fix in mainline.

-------------------------------------------------------------------
Fri Oct 23 15:11:09 CEST 2009 - mmarek@suse.cz

- patches.fixes/sched-move-rq_weight-data-array-out-of-percpu:
  fix for !CONFIG_SMP.

-------------------------------------------------------------------
Fri Oct 23 12:53:53 CEST 2009 - mmarek@suse.cz

- patches.suse/Cleanup-and-make-boot-splash-work-with-KMS.patch:
  Cleanup and make boot splash work with KMS (bnc#544645).

-------------------------------------------------------------------
Thu Oct 22 18:38:47 CEST 2009 - jeffm@suse.com

- Re-enabled NR_CPUS=4096 on ia64.
- patches.fixes/sched-move-rq_weight-data-array-out-of-percpu:
  sched: move rq_weight data array out of .percpu (bnc#548119).

-------------------------------------------------------------------
Tue Oct 20 15:27:25 CEST 2009 - jbeulich@novell.com

- Update x86-64 Xen config file (NR_CPUS=512).
- Refresh a few Xen patches.
- rpm/kernel-binary.spec.in: Handle -ec2 flavor.
- rpm/package-descriptions: Describe -ec2 flavor.
- rpm/post.sh: Handle -ec2 flavor.

-------------------------------------------------------------------
Tue Oct 20 14:47:55 CEST 2009 - jbeulich@novell.com

- patches.fixes/use-totalram_pages: Delete.

-------------------------------------------------------------------
Tue Oct 20 14:45:22 CEST 2009 - jbeulich@novell.com

- config.conf: Add -ec2 configs (fate#305273)
- Add ec2 config files.
- patches.xen/xen-unpriv-build: No need to build certain bits
  when building non-privileged kernel.
- supported.conf: Add fs/nls/nls_base.

-------------------------------------------------------------------
Mon Oct 19 15:24:25 CEST 2009 - jeffm@suse.com

- Temporarily reduce NR_CPUS to 2048 on ia64 to avoid build
  failures (bnc#548119)

-------------------------------------------------------------------
Mon Oct 19 15:21:26 CEST 2009 - mmarek@suse.cz

- rpm/kernel-binary.spec.in: [s390x] ignore errors from
  dwarfextract for now.

-------------------------------------------------------------------
Fri Oct 16 19:18:25 CEST 2009 - jeffm@suse.com

- Update config files.

-------------------------------------------------------------------
Fri Oct 16 17:01:11 CEST 2009 - jeffm@suse.com

- Update to 2.6.32-rc5.

-------------------------------------------------------------------
Fri Oct 16 16:45:53 CEST 2009 - mmarek@suse.de

- patches.rpmify/ia64-sn-fix-percpu-warnings: ia64/sn: fix
  percpu warnings.

-------------------------------------------------------------------
Fri Oct 16 15:51:56 CEST 2009 - mmarek@suse.de

- Update config files: disable MTD_GPIO_ADDR, VME_CA91CX42 and
  VME_TSI148 on ia64 to fix build.

-------------------------------------------------------------------
Fri Oct 16 14:19:01 CEST 2009 - jbeulich@novell.com

- patches.xen/xen3-patch-2.6.32-rc4: Fix AGP for PowerPC.

-------------------------------------------------------------------
Fri Oct 16 12:08:06 CEST 2009 - jbeulich@novell.com

- Update Xen patches to 2.6.32-rc4 and c/s 938.
- config.conf: Re-enable Xen.
- Update x86 config files.

-------------------------------------------------------------------
Tue Oct 13 02:29:26 CEST 2009 - jeffm@suse.com

- patches.rpmify/staging-missing-sched.h: Added missing sites.

-------------------------------------------------------------------
Mon Oct 12 23:08:39 CEST 2009 - jeffm@suse.com

- patches.rpmify/staging-missing-sched.h: staging: Complete
  sched.h removal from interrupt.h.

-------------------------------------------------------------------
Mon Oct 12 21:05:07 CEST 2009 - jeffm@suse.de

- patches.apparmor/ptrace_may_access-fix: apparmor:
  ptrace_may_access -> ptrace_access_check.

-------------------------------------------------------------------
Mon Oct 12 20:07:54 CEST 2009 - jeffm@suse.de

- Update config files.

-------------------------------------------------------------------
Mon Oct 12 19:54:16 CEST 2009 - jeffm@suse.de

- Updated to 2.6.32-rc4.
  - Eliminated 4 patches.
  - Refreshed context.

-------------------------------------------------------------------
Mon Oct 12 16:23:59 CEST 2009 - jeffm@suse.de

- patches.apparmor/apparmor.diff: Refresh and enable.

-------------------------------------------------------------------
Fri Oct  9 20:00:01 CEST 2009 - jeffm@suse.de

- Cleanup unused patches:
  - patches.fixes/iwl3945-fix-rfkill.patch: Delete.
  - patches.fixes/iwlagn-fix-rfkill.patch: Delete.
  - patches.suse/kdb-serial-8250: Delete.
  - patches.suse/kdb-sysctl-context: Delete.

-------------------------------------------------------------------
Fri Oct  9 16:57:28 CEST 2009 - jeffm@suse.de

- patches.fixes/scsi-add-tgps-setting: Refresh and re-enable.

-------------------------------------------------------------------
Fri Oct  9 16:42:54 CEST 2009 - jeffm@suse.de

- patches.arch/x86_64-hpet-64bit-timer.patch: Refresh and re-enable.

-------------------------------------------------------------------
Fri Oct  9 16:42:40 CEST 2009 - jeffm@suse.de

- patches.suse/kbuild-icecream-workaround: Refresh and re-enable.

-------------------------------------------------------------------
Fri Oct  9 16:12:22 CEST 2009 - jeffm@suse.de

- patches.rpmify/spin_is_contended-fix: Delete.

-------------------------------------------------------------------
Fri Oct  9 16:11:55 CEST 2009 - jeffm@suse.de

- patches.arch/mm-avoid-bad-page-on-lru: Refresh and re-enable.

-------------------------------------------------------------------
Fri Oct  9 15:08:54 CEST 2009 - jeffm@suse.de

- Update vanilla config files.

-------------------------------------------------------------------
Fri Oct  9 14:52:31 CEST 2009 - jeffm@suse.de

- Update to 2.6.32-rc3.

-------------------------------------------------------------------
Fri Oct  9 00:35:47 CEST 2009 - jeffm@suse.de

- patches.rpmify/tsi148-dependency: vme/tsi148: Depend on VIRT_TO_BUS

-------------------------------------------------------------------
Thu Oct  8 23:37:34 CEST 2009 - jeffm@suse.de

- patches.suse/kdb-x86-build-fixes: kdb: Use $srctree not $TOPDIR
  in Makefile.

-------------------------------------------------------------------
Thu Oct  8 23:36:50 CEST 2009 - jeffm@suse.de

- patches.rpmify/winbond-prepare_multicast: winbond: implement
  prepare_multicast and fix API usage.
- patches.rpmify/winbond_beacon_timers: winbond: use
  bss_conf->beacon_int instead of conf->beacon_int.
- patches.rpmify/winbond-build-fixes: Delete.

-------------------------------------------------------------------
Thu Oct  8 22:49:42 CEST 2009 - jeffm@suse.de

- patches.rpmify/rtl8192e-build-fixes: rtl8192e: Add #include
  <linux/vmalloc.h>.

-------------------------------------------------------------------
Thu Oct  8 22:44:26 CEST 2009 - jeffm@suse.de

- patches.suse/kdb-build-fixes: kdb: Build fixes.

-------------------------------------------------------------------
Thu Oct  8 22:32:46 CEST 2009 - jeffm@suse.de

- patches.rpmify/iio-s390-build-fix: iio: Don't build on s390.

-------------------------------------------------------------------
Thu Oct  8 21:54:40 CEST 2009 - jeffm@suse.de

- patches.rpmify/winbond-build-fixes: winbond: API fix.

-------------------------------------------------------------------
Thu Oct  8 21:53:59 CEST 2009 - jeffm@suse.de

- Update vanilla config files.

-------------------------------------------------------------------
Thu Oct  8 21:48:43 CEST 2009 - jeffm@suse.de

- Update config files.

-------------------------------------------------------------------
Thu Oct  8 20:07:07 CEST 2009 - jeffm@suse.de

- Updated to 2.6.32-rc1 (AKA 2.6.32-rc2).
  - Eliminated 28 patches.
  - 14 patches need further review.
  - Xen and AppArmor are currently disabled.
  - USB support in KDB is disabled.

-------------------------------------------------------------------
Thu Oct  8 00:27:18 CEST 2009 - gregkh@suse.de

- patches.kernel.org/patch-2.6.31.2-3: Linux 2.6.31.3.
  - major tty bugfix

-------------------------------------------------------------------
Wed Oct  7 15:20:25 CEST 2009 - tiwai@suse.de

- patches.drivers/alsa-hda-alc268-automic-fix: ALSA: hda -
  Fix yet another auto-mic bug in ALC268 (bnc#544899).

-------------------------------------------------------------------
Wed Oct  7 13:15:17 CEST 2009 - knikanth@suse.de

- patches.suse/block-seperate-rw-inflight-stats: Fix the regression,
  "iostat reports wrong service time and utilization", introduced
  by this patch  (bnc#544926).

-------------------------------------------------------------------
Tue Oct  6 21:31:00 CEST 2009 - gregkh@suse.de

- patches.suse/x86-mark_rodata_rw.patch: Delete.
- patches.xen/xen3-x86-mark_rodata_rw.patch: Delete.
  - both of these were not being used anyway.

-------------------------------------------------------------------
Tue Oct  6 17:30:29 CEST 2009 - jbeulich@novell.com

- Update Xen patches to 2.6.31.2.

-------------------------------------------------------------------
Tue Oct  6 08:52:08 CEST 2009 - tiwai@suse.de

- patches.drivers/alsa-hda-alc660vd-asus-a7k-fix: ALSA: hda -
  Add a workaround for ASUS A7K (bnc#494309).

-------------------------------------------------------------------
Mon Oct  5 19:45:27 CEST 2009 - gregkh@suse.de

- refresh patch fuzz due to 2.6.31.2 import.

-------------------------------------------------------------------
Mon Oct  5 19:43:13 CEST 2009 - gregkh@suse.de

- Update to Linux 2.6.31.2:
  - bugfixes, lots of them.
  - security fixes

-------------------------------------------------------------------
Mon Oct  5 08:40:56 CEST 2009 - tiwai@suse.de

- patches.drivers/alsa-hda-alc861-toshiba-fix: ALSA: hda -
  Fix invalid initializations for ALC861 auto mode (bnc#544161).

-------------------------------------------------------------------
Fri Oct  2 17:06:53 CEST 2009 - gregkh@suse.de

- Update config files.
- patches.drivers/add-via-chrome9-drm-support.patch: Delete.
  The code never got upstream and looks incorrect.

-------------------------------------------------------------------
Fri Oct  2 09:43:32 CEST 2009 - tiwai@suse.de

- patches.drivers/alsa-ctxfi-04-fix-surround-side-mute: ALSA:
  ctxfi: Swapped SURROUND-SIDE mute.
- patches.drivers/alsa-hda-2.6.32-rc1-toshiba-fix: ALSA: hda -
  Added quirk to enable sound on Toshiba NB200.
- patches.drivers/alsa-hda-2.6.32-rc2: ALSA: backport 2.6.32-rc2
  fixes for HD-audio.

-------------------------------------------------------------------
Thu Oct  1 13:18:09 CEST 2009 - jbeulich@novell.com

- Update Xen patches to 2.6.31.1 and c/s 934.

-------------------------------------------------------------------
Thu Oct  1 11:36:36 CEST 2009 - mmarek@suse.cz

- rpm/kernel-binary.spec.in: obsolete quickcam-kmp (bnc#543361).

-------------------------------------------------------------------
Wed Sep 30 21:51:13 CEST 2009 - gregkh@suse.de

- Update to 2.6.31.1
  - lots of bugfixes
  - security fixes

-------------------------------------------------------------------
Wed Sep 30 15:50:54 CEST 2009 - mmarek@suse.cz

- rpm/kernel-binary.spec.in: obsolete the sle11 ocfs2-kmp.

-------------------------------------------------------------------
Tue Sep 29 11:17:48 CEST 2009 - trenn@suse.de

- Disabled patches.suse/acpi-dsdt-initrd-v0.9a-2.6.25.patch
  with +trenn (bnc#542767)

-------------------------------------------------------------------
Wed Sep 23 13:29:27 CEST 2009 - teheo@suse.de

- Update config files.  Build pci-stub driver into the kernel so that
  built in pci drivers can be blocked from attaching to devices.

-------------------------------------------------------------------
Tue Sep 22 12:14:52 CEST 2009 - mmarek@suse.cz

- rpm/kernel-module-subpackage: when building against Linus'
  kernels (2.6.x), append a .0 to the kernel version embedded in
  the KMP version, to ensure that such KMP is older than a KMP
  built against a subsequent stable kernel (2.6.x.y, y > 0).

-------------------------------------------------------------------
Mon Sep 21 20:39:57 CEST 2009 - jeffm@suse.de

- Update config files.

-------------------------------------------------------------------
Mon Sep 21 20:20:11 CEST 2009 - jeffm@suse.de

- patches.suse/acpi-dsdt-initrd-v0.9a-2.6.25.patch: Ported to
  2.6.31 (bnc#533555).

-------------------------------------------------------------------
Sat Sep 19 13:51:50 CEST 2009 - mmarek@suse.cz

- rpm/postun.sh: do not remove the bootloader entry if the kernel
  version didn't change (bnc#533766).

-------------------------------------------------------------------
Sat Sep 19 13:39:38 CEST 2009 - mmarek@suse.cz

- rpm/postun.sh: remove dead code.

-------------------------------------------------------------------
Fri Sep 18 21:20:14 CEST 2009 - jeffm@suse.de

- patches.fixes/reiserfs-replay-honor-ro: reiserfs: Properly
  honor read-only devices (bnc#441062).

-------------------------------------------------------------------
Thu Sep 17 21:25:23 CEST 2009 - jeffm@suse.de

- patches.arch/acpi_srat-pxm-rev-ia64.patch: Use SRAT table rev
  to use 8bit or 16/32bit PXM fields (ia64) (bnc#503038).
- patches.arch/acpi_srat-pxm-rev-store.patch: Store SRAT table
  revision (bnc#503038).
- patches.arch/acpi_srat-pxm-rev-x86-64.patch: Use SRAT table
  rev to use 8bit or 32bit PXM fields (x86-64) (bnc#503038).

-------------------------------------------------------------------
Thu Sep 17 21:08:15 CEST 2009 - tiwai@suse.de

- patches.drivers/alsa-hda-2.6.32-rc1: ALSA HD-audio backport
  from 2.6.32-rc1.

-------------------------------------------------------------------
Wed Sep 16 15:33:05 CEST 2009 - jbeulich@novell.com

- Update Xen patches to 2.6.31 final.

-------------------------------------------------------------------
Tue Sep 15 11:29:19 CEST 2009 - teheo@suse.de

Backport attach inhibition for builtin pci drivers from 2.6.32-rc.

- patches.drivers/pci-separate-out-pci_add_dynid: pci: separate
  out pci_add_dynid().
- patches.drivers/pci_stub-add-ids-parameter: pci-stub: add
  pci_stub.ids parameter.

-------------------------------------------------------------------
Tue Sep 15 11:22:53 CEST 2009 - teheo@suse.de

Backport patches from 2.6.32-rc to ease ossp testing.

- Update config files - SOUND_OSS_CORE_PRECLAIM is set to N.
- patches.drivers/implement-register_chrdev: chrdev: implement
  __register_chrdev().
- patches.drivers/sound-make-oss-device-number-claiming-optional:
  sound: make OSS device number claiming optional and schedule
  its removal.
- patches.drivers/sound-request-char-major-aliases-for-oss-devices:
  sound: request char-major-* module aliases for missing OSS
  devices.

-------------------------------------------------------------------
Mon Sep 14 21:33:26 CEST 2009 - sdietrich@suse.de

- patches.suse/novfs-client-module: Update header todo list with
	locking nits (semaphore used as mutex / completion)

-------------------------------------------------------------------
Mon Sep 14 17:03:49 CEST 2009 - jeffm@suse.com

- Revert back to CONFIG_M586TSC from CONFIG_M686 for default flavor
  (bnc#538849)

-------------------------------------------------------------------
Fri Sep 11 10:49:18 CEST 2009 - jbeulich@novell.com

- patches.suse/crasher-26.diff: Add capability to also trigger a
  kernel warning.

-------------------------------------------------------------------
Fri Sep 11 07:11:57 CEST 2009 - knikanth@suse.de

- patches.suse/block-seperate-rw-inflight-stats: Seperate read
  and write statistics of in_flight requests (fate#306525).

-------------------------------------------------------------------
Thu Sep 10 17:20:58 CEST 2009 - gregkh@suse.de

- patch fuzz removal now that 2.6.31 is the base.

-------------------------------------------------------------------
Thu Sep 10 17:19:17 CEST 2009 - gregkh@suse.de

- Update config files.
    CONFIG_MOUSE_PS2_ELANTECH=y
    CONFIG_MOUSE_PS2_TOUCHKIT=y
    (bnc#525607)

-------------------------------------------------------------------
Thu Sep 10 15:19:51 CEST 2009 - tiwai@suse.de

- patches.drivers/alsa-hda-2.6.32-pre: Refresh: fix misc realtek
  issues, add another Nvidia HDMI device id

-------------------------------------------------------------------
Thu Sep 10 03:08:43 CEST 2009 - jeffm@suse.de

- Updated to 2.6.31-final.

-------------------------------------------------------------------
Tue Sep  8 18:48:55 CEST 2009 - gregkh@suse.de

- refresh patches for fuzz due to upstream changes

-------------------------------------------------------------------
Tue Sep  8 18:44:20 CEST 2009 - gregkh@suse.de

- Update to 2.6.31-rc9
  - obsoletes:
    - patches.drivers/alsa-hda-fix-01-add-missing-mux-for-vt1708
    - patches.drivers/alsa-hda-fix-02-mbp31-hp-fix

-------------------------------------------------------------------
Tue Sep  8 15:03:15 CEST 2009 - knikanth@suse.de

- patches.fixes/scsi_dh-Provide-set_params-interface-in-emc-device-handler.patch:
  scsi_dh: Provide set_params interface in emc device handler
  (bnc#521607).
- patches.fixes/scsi_dh-Use-scsi_dh_set_params-in-multipath.patch:
  scsi_dh: Use scsi_dh_set_params() in multipath. (bnc#521607).
- patches.fixes/scsi_dh-add-the-interface-scsi_dh_set_params.patch:
  scsi_dh: add the interface scsi_dh_set_params() (bnc#521607).

-------------------------------------------------------------------
Mon Sep  7 16:33:07 CEST 2009 - mmarek@suse.cz

- rpm/kernel-source.spec.in: delete obsolete macro.

-------------------------------------------------------------------
Mon Sep  7 12:40:45 CEST 2009 - mmarek@suse.cz

- rpm/kernel-binary.spec.in: require minimum versions of
  module-init-tools and perl-Bootloader, the %post script is no
  longer compatible with ancient versions.

-------------------------------------------------------------------
Mon Sep  7 11:53:09 CEST 2009 - mmarek@suse.cz

- rpm/kernel-binary.spec.in: obsolete %name-base <= 2.6.31, the
  previous <= 2.6.30-1 didn't catch some cases obviously
  (bnc#533766).

-------------------------------------------------------------------
Fri Sep  4 21:11:39 CEST 2009 - jeffm@suse.de

- Enabled CONFIG_SCSI_DEBUG=m (bnc#535923).

-------------------------------------------------------------------
Fri Sep  4 14:35:57 CEST 2009 - mmarek@suse.cz

- kabi/severities, rpm/kabi.pl, rpm/kernel-binary.spec.in,
- rpm/kernel-source.spec.in: Use a simple script to check kabi by
  comparing Module.symvers files (similar to the old SLES9 one).
- rpm/built-in-where: Delete.
- rpm/symsets.pl: Delete.
- kabi/commonsyms: Delete.
- kabi/usedsyms: Delete.

-------------------------------------------------------------------
Fri Sep  4 11:39:02 CEST 2009 - mmarek@suse.cz

- patches.suse/kbuild-rebuild-fix-for-Makefile.modbuiltin:
  kbuild: rebuild fix for Makefile.modbuiltin.

-------------------------------------------------------------------
Thu Sep  3 02:43:28 CEST 2009 - gregkh@suse.de

- patches.drivers/usb-storage-increase-the-bcd-range-in-sony-s-bad-device-table.patch:
  Delete, it was wrong.

-------------------------------------------------------------------
Wed Sep  2 17:27:49 CEST 2009 - jbeulich@novell.com

- Update Xen config files.

-------------------------------------------------------------------
Wed Sep  2 15:39:54 CEST 2009 - jbeulich@novell.com

- Update Xen patches to 2.6.31-rc8 and c/s 931.
- patches.fixes/use-totalram_pages: use totalram_pages in favor
  of num_physpages for sizing boot time allocations (bnc#509753).
- patches.xen/xen-x86-per-cpu-vcpu-info: x86: use per-cpu storage
  for shared vcpu_info structure.

-------------------------------------------------------------------
Wed Sep  2 08:06:15 CEST 2009 - tiwai@suse.de

- patches.drivers/alsa-hda-2.6.32-pre: Refresh; merged fixes for
  IDT92HD73* codecs

-------------------------------------------------------------------
Tue Sep  1 19:16:24 CEST 2009 - jeffm@suse.com

- patches.apparmor/apparmor.diff: Update to latest git.

-------------------------------------------------------------------
Tue Sep  1 19:13:51 CEST 2009 - jeffm@suse.com

- patches.arch/add_support_for_hpet_msi_intr_remap.patch:
  intr-remap: generic support for remapping HPET MSIs
  (bnc#532758).
- patches.arch/add_x86_support_for_hpet_msi_intr_remap.patch:
  x86: arch specific support for remapping HPET MSIs (bnc#532758).

-------------------------------------------------------------------
Tue Sep  1 15:11:15 CEST 2009 - mmarek@suse.cz

- rpm/package-descriptions: fix description of the x86_64
  kernel-desktop package (bnc#535457).

-------------------------------------------------------------------
Mon Aug 31 22:02:50 CEST 2009 - jeffm@suse.com

- Update to 2.6.31-rc8.
  - Eliminated 1 patch.

-------------------------------------------------------------------
Mon Aug 31 12:17:31 CEST 2009 - tiwai@suse.de

- patches.drivers/alsa-hda-fix-01-add-missing-mux-for-vt1708:
  ALSA: hda - Add missing mux check for VT1708 (bnc#534904).
- patches.drivers/alsa-hda-fix-02-mbp31-hp-fix: ALSA: hda -
  Fix MacBookPro 3,1/4,1 quirk with ALC889A.
- patches.drivers/alsa-hda-2.6.32-pre: Refresh.

-------------------------------------------------------------------
Wed Aug 26 12:38:11 CEST 2009 - tiwai@suse.de

- patches.drivers/alsa-hda-[0-9]*: Delete, fold into a single patch
  patches.drivers/alsa-hda-2.6.32-pre

-------------------------------------------------------------------
Tue Aug 25 18:04:57 CEST 2009 - gregkh@suse.de

- Update config files.
- patches.drivers/samsung-backlight-driver.patch: Delete.

-------------------------------------------------------------------
Tue Aug 25 10:07:41 CEST 2009 - jbeulich@novell.com

- scripts/run_oldconfig.sh: Consistently use $prefix.

-------------------------------------------------------------------
Mon Aug 24 16:47:18 CEST 2009 - mmarek@suse.cz

- rpm/kernel-binary.spec.in: obsolete %name-base <= 2.6.30-1
  (bnc#530752).

-------------------------------------------------------------------
Mon Aug 24 16:35:01 CEST 2009 - jeffm@suse.com

- Update to 2.6.31-rc7.
  - Eliminated 3 patches.

-------------------------------------------------------------------
Mon Aug 24 16:16:04 CEST 2009 - jeffm@suse.com

- Update config files: Enable CONFIG_PROC_EVENTS.

-------------------------------------------------------------------
Fri Aug 21 16:05:42 CEST 2009 - mmarek@suse.cz

- rpm/post.sh: Do not call /sbin/module_upgrade, the rename
  happened before SLES10.

-------------------------------------------------------------------
Fri Aug 21 16:00:46 CEST 2009 - mmarek@suse.cz

- rpm/module-renames: Delete, we don't need to care about modules
  renamed before SLES10. Also, current mkinitrd gets the list of
  storage drivers based on pci ids.

-------------------------------------------------------------------
Fri Aug 21 15:50:51 CEST 2009 - mmarek@suse.cz

- rpm/post.sh, rpm/postun.sh: drop support for SLE10, the package
  can't be installed on SLE10 as is, so why not make it more
  adventurous.

-------------------------------------------------------------------
Fri Aug 21 15:48:15 CEST 2009 - mmarek@suse.cz

- rpm/kernel-binary.spec.in: remove product(openSUSE) supplements
  from the -extra subpackage which doesn't exist on openSUSE
  anymore.

-------------------------------------------------------------------
Thu Aug 20 17:52:08 CEST 2009 - tiwai@suse.de

- patches.drivers/alsa-hda-fix-0*: Backport from 2.6.31-rc fixes
  (to be merged)
- patches.drivers/alsa-hda-32-Reword-auto-probe-messages: Refresh.
- patches.drivers/alsa-hda-33-IDT-codec-updates: Refresh.

-------------------------------------------------------------------
Thu Aug 20 11:40:58 CEST 2009 - jbeulich@novell.com

- Update config files (modularize crypto again).
- supported.conf: Add resulting modules as supported.

-------------------------------------------------------------------
Wed Aug 19 09:22:46 CEST 2009 - jbeulich@novell.com

- Update Xen patches to 2.6.31-rc6 and c/s 928.

-------------------------------------------------------------------
Wed Aug 19 00:33:54 CEST 2009 - tiwai@suse.de

- patches.drivers/alsa-hda-48-alc268-oops-fix: ALSA: hda -
  Fix invalid capture mixers with some ALC268 models.

-------------------------------------------------------------------
Tue Aug 18 20:16:36 CEST 2009 - gregkh@suse.de

- patches.drivers/usb-storage-increase-the-bcd-range-in-sony-s-bad-device-table.patch:
  USB: storage: increase the bcd range in Sony's bad device
  table. (bnc#466554).

-------------------------------------------------------------------
Mon Aug 17 21:10:55 CEST 2009 - gregkh@suse.de

- patches.drivers/samsung-backlight-driver.patch: Change the range from
  0-255 to 0-7 to make it easier for HAL to handle the device without a
  need for custom scripts.

-------------------------------------------------------------------
Mon Aug 17 16:38:38 CEST 2009 - jeffm@suse.com

- Updated to 2.6.31-rc6.

-------------------------------------------------------------------
Mon Aug 17 00:19:20 CEST 2009 - gregkh@suse.de

- patches.drivers/samsung-backlight-driver.patch: added N120 support
  and some other devices that were integrated into the driver from
  upstream.

-------------------------------------------------------------------
Sun Aug 16 23:22:47 CEST 2009 - coly.li@suse.de

- supported.conf:
  set kernel/fs/dlm/dlm as unsupported, since fs/dlm is provided
  separately in the ocfs2 KMP package

-------------------------------------------------------------------
Sat Aug 15 12:18:42 CEST 2009 - tiwai@suse.de

- patches.drivers/alsa-hda-47-idt92hd8x-fix: ALSA: hda - Fix /
  clean up IDT92HD83xxx codec parser (bnc#531533).

-------------------------------------------------------------------
Sat Aug 15 01:55:23 CEST 2009 - gregkh@suse.de

- Update config files.
- patches.drivers/samsung-backlight-driver.patch: Samsung
  backlight driver (bnc#527533, bnc#531297).

-------------------------------------------------------------------
Fri Aug 14 21:47:28 CEST 2009 - mmarek@suse.cz

- rpm/kernel-binary.spec.in: add some hints how to set the %jobs
  macro (bnc#530535).

-------------------------------------------------------------------
Fri Aug 14 16:11:52 CEST 2009 - mmarek@suse.cz

- rpm/modversions: for overriden functions, keep the keyword in
  --pack.

-------------------------------------------------------------------
Thu Aug 13 16:01:51 CEST 2009 - jeffm@suse.com

- Updated to 2.6.31-rc5-git9.
  - Eliminated 7 patches.

------------------------------------------------------------------
Thu Aug 13 12:06:50 CEST 2009 - tiwai@suse.de

- patches.drivers/alsa-hda-42-hp-more-quirk: ALSA: hda - Add
  quirks for some HP laptops (bnc#527284).
- patches.drivers/alsa-hda-4[35]-*: Improve Realtek codec mic
  support
- patches.drivers/alsa-hda-46-stac-lo-detect-fix: ALSA: hda -
  Enable line-out detection only with speakers (bnc#520975).

-------------------------------------------------------------------
Wed Aug 12 13:34:25 CEST 2009 - mmarek@suse.cz

- rpm/split-modules, rpm/kernel-binary.spec.in: add the base files
  also to the main package. That way, kernel-$flavor-base is not
  needed in normal setups (fate#307154).

-------------------------------------------------------------------
Wed Aug 12 13:19:08 CEST 2009 - mmarek@suse.cz

- rpm/find-provides: no rpm provides for drivers/staging. It's
  higly unlikely that any KMP would require them and they just
  take up space in the rpm metadata.

-------------------------------------------------------------------
Tue Aug 11 14:39:42 CEST 2009 - tiwai@suse.de

- patches.drivers/alsa-hda-41-msi-white-list: ALSA: hda - Add
  a white-list for MSI option (bnc#529971).

-------------------------------------------------------------------
Tue Aug 11 13:05:37 CEST 2009 - tiwai@suse.de

- patches.drivers/alsa-hda-39-dont-override-ADC-definitions:
  ALSA: hda - Don't override ADC definitions for ALC codecs
  (bnc#529467).
- patches.drivers/alsa-hda-40-auto-mic-support-for-realtek:
  ALSA: hda - Add auto-mic support for Realtek codecs.

-------------------------------------------------------------------
Tue Aug 11 09:48:34 CEST 2009 - mmarek@suse.cz

- rpm/kernel-source.spec.in: do not rename kernel-source.rpmlintrc
  for the -rt variant.

-------------------------------------------------------------------
Mon Aug 10 12:55:56 CEST 2009 - mmarek@suse.cz

- patches.rpmify/staging-rtl8192su-fix-build-error.patch: move to
  patches.rpmify to fix vanilla ppc builds.

-------------------------------------------------------------------
Mon Aug 10 12:08:25 CEST 2009 - tiwai@suse.de

- patches.drivers/alsa-hda-38-fix-ALC269-vmaster: ALSA: hda -
  Add missing vmaster initialization for ALC269 (bnc#527361).

-------------------------------------------------------------------
Mon Aug 10 08:57:15 CEST 2009 - tiwai@suse.de

- patches.drivers/alsa-hda-33-IDT-codec-updates: Refresh.

-------------------------------------------------------------------
Fri Aug  7 17:25:11 CEST 2009 - jeffm@suse.com

- patches.fixes/recordmcount-fixup: recordmcount: Fixup wrong
  update_funcs() call.

-------------------------------------------------------------------
Fri Aug  7 16:38:23 CEST 2009 - tiwai@suse.de

- patches.drivers/alsa-soc-fsl-build-fixes: ASoC: Add missing
  DRV_NAME definitions for fsl/* drivers (to fix PPC builds)

-------------------------------------------------------------------
Fri Aug  7 15:16:21 CEST 2009 - tiwai@suse.de

- patches.arch/wmi-Fix-kernel-panic-when-stack-protection-enabled:
  wmi: Fix kernel panic when stack protection
  enabled. (bnc#529177).
- supported.conf: Update HD-audio modules

-------------------------------------------------------------------
Fri Aug  7 10:06:23 CEST 2009 - mmarek@suse.cz

- make config/s390/vanilla a symlink again.

-------------------------------------------------------------------
Fri Aug  7 09:42:58 CEST 2009 - mmarek@suse.de

- rpm/kernel-binary.spec.in: do not manually extract vmlinux
  debuginfo on ppc(64), rpm does it itself.

-------------------------------------------------------------------
Thu Aug  6 23:25:39 CEST 2009 - jeffm@suse.de

- rpm/kernel-binary.spec.in,
  rpm/kernel-source.spec.in: Added kernel-spec-macros to Sources.

-------------------------------------------------------------------
Thu Aug  6 16:24:09 CEST 2009 - jeffm@suse.de

- patches.suse/linux-2.6.29-even-faster-kms.patch: Disabled. It
  doesn't wake up the display on certain hardware.

-------------------------------------------------------------------
Wed Aug  5 22:33:56 CEST 2009 - mmarek@suse.cz

- rpm/kernel-binary.spec.in: do not split the -extra subpackage on
  openSUSE (bnc#528097).

-------------------------------------------------------------------
Wed Aug  5 20:46:02 CEST 2009 - jeffm@suse.de

- Updated to 2.6.31-rc5-git3.
  - Eliminated 4 patches.

-------------------------------------------------------------------
Wed Aug  5 18:22:05 CEST 2009 - gregkh@suse.de

- kernel-source.changes: remove old (pre 2008) messages, and move 2008
  to kernel-source.changes.old.  No need to spam email addresses that
  are no longer with the company for failed kernel builds.

-------------------------------------------------------------------
Wed Aug  5 17:55:56 CEST 2009 - gregkh@suse.de

- patches.drivers/staging-rtl8192su-fix-build-error.patch:
  Staging: rtl8192su: fix build error.

-------------------------------------------------------------------
Wed Aug  5 17:02:00 CEST 2009 - jeffm@suse.de

- patches.suse/supported-flag-enterprise: Make the supported
  flag configurable at build time (bnc#528097).

-------------------------------------------------------------------
Wed Aug  5 01:04:08 CEST 2009 - gregkh@suse.de

- Update config files.
  disable CONFIG_DRM_RADEON_KMS as per bnc#527910 for vanilla builds

-------------------------------------------------------------------
Tue Aug  4 23:21:31 CEST 2009 - gregkh@suse.de

- Update config files.
  disable CONFIG_DRM_RADEON_KMS as per bnc#527910

-------------------------------------------------------------------
Tue Aug  4 16:10:42 CEST 2009 - jeffm@suse.de

- patches.rpmify/ttm-pgprot-fixes: ttm: Use pgprot_val for
  comparing pgprot_t.

-------------------------------------------------------------------
Tue Aug  4 14:53:26 CEST 2009 - tiwai@suse.de

- patches.drivers/alsa-hda-3[0-8]*: ALSA HD-audio updates
- Update config files: enable CONFIG_SND_HDA_CIRRUS=y

-------------------------------------------------------------------
Mon Aug  3 22:15:32 CEST 2009 - jeffm@suse.de

- Update config files: CONFIG_FRAME_WARN=2048 on all arches, fixes
  ppc build failures.

-------------------------------------------------------------------
Mon Aug  3 22:01:58 CEST 2009 - jeffm@suse.de

- patches.xen/xen3-patch-2.6.31-rc4-rc5: Fixup pgtable port

-------------------------------------------------------------------
Mon Aug  3 19:42:42 CEST 2009 - jeffm@suse.de

- Updated to 2.6.31-rc5.
  - Eliminated 11 patches.

-------------------------------------------------------------------
Mon Aug  3 11:09:08 CEST 2009 - coly.li@suse.de

- Update config files to enable CONFIG_DLM_DEBUG.

-------------------------------------------------------------------
Fri Jul 31 14:30:38 CEST 2009 - jbeulich@novell.com

- Update Xen patches to 2.6.31-rc4 and c/s 916.
- patches.xen/xen3-driver-core-misc-add-nodename-support-for-misc-devices.patch:
  Delete.
- patches.xen/xen3-panic-on-io-nmi.diff: Delete.
- config.conf: Re-enable Xen.
- Update config files.

-------------------------------------------------------------------
Wed Jul 29 16:00:59 CEST 2009 - tiwai@suse.de

- Update config files: revert to CONFIG_SND=m and enabled again
  CONFIG_SND_DEBUG=y

-------------------------------------------------------------------
Tue Jul 28 12:23:12 CEST 2009 - mmarek@suse.cz

- Update config files: disable CONFIG_PRISM2_USB on ia64 and ppc.

-------------------------------------------------------------------
Tue Jul 28 11:21:11 CEST 2009 - mmarek@suse.cz

- Update config files: disable CONFIG_FB_UDL on ia64.

-------------------------------------------------------------------
Tue Jul 28 09:54:55 CEST 2009 - jbeulich@novell.com

- config.conf: Remove duplicate i386/desktop entry.

-------------------------------------------------------------------
Tue Jul 28 01:03:23 CEST 2009 - tiwai@suse.de

- patches.drivers/alsa-hda-29-Add-quirk-for-Dell-Studio-1555:
  ALSA: hda - Add quirk for Dell Studio 1555 (bnc#525244).

-------------------------------------------------------------------
Mon Jul 27 23:57:31 CEST 2009 - tiwai@suse.de

- patches.drivers/alsa-pcm-*: ALSA PCM fixes
- Fix/enhancement patches backported from ALSA tree
  * patches.drivers/alsa-core-Add-new-TLV-types-for-dBwith-min-max:
    ALSA: Add new TLV types for dBwith min/max (for usb).
  * patches.drivers/alsa-ctxfi-*: SB X-Fi support (FATE#306935).
  * patches.drivers/alsa-hda-*: More HD-audio fixes
  * patches.drivers/alsa-ice-*: ICE17xx fixes
  * patches.drivers/alsa-midi-*: MIDI fixes
  * patches.drivers/alsa-usb-*: USB-audio/MIDI fixes
- Remove obsoleted patches: patches.drivers/alsa-ad1984a-hp-quirks,
  patches.drivers/alsa-ca0106-capture-bufsize-fix,
  patches.drivers/alsa-ctxfi
- Update config files.

-------------------------------------------------------------------
Mon Jul 27 17:06:11 CEST 2009 - mmarek@suse.cz

- rpm/kernel-source.spec.in, scripts/tar-up.sh: really drop
  config-subst from the package.

-------------------------------------------------------------------
Mon Jul 27 13:43:01 CEST 2009 - mmarek@suse.cz

- rpm/kernel-binary.spec.in: manually create a -devel-debuginfo
  subpackage with vmlinux.debug to fix build with new rpm. This
  works for ix86 and x86_64, other archs might need further fixes.

-------------------------------------------------------------------
Mon Jul 27 03:04:23 CEST 2009 - jeffm@suse.de

- patches.rpmify/rtl8192su-build-fix: more ia64 fixes

-------------------------------------------------------------------
Mon Jul 27 01:47:21 CEST 2009 - jeffm@suse.de

- patches.rpmify/rtl8192su-build-fix: rtl8192su: compile fixes.

-------------------------------------------------------------------
Mon Jul 27 01:45:37 CEST 2009 - jeffm@suse.de

- patches.rpmify/rtl8192su-build-fix: rtl8192su: compile fixes.

-------------------------------------------------------------------
Sun Jul 26 00:42:40 CEST 2009 - jeffm@suse.de

- config.conf: Re-enabled trace flavor.

-------------------------------------------------------------------
Fri Jul 24 21:23:54 CEST 2009 - jeffm@suse.de

- Update config files: Disabled optimize for size on i386 and x86_64
  across all flavors.

-------------------------------------------------------------------
Fri Jul 24 21:21:08 CEST 2009 - jeffm@suse.de

- Update to 2.6.31-rc4.

-------------------------------------------------------------------
Thu Jul 23 12:56:16 CEST 2009 - mmarek@suse.cz

- rpm/kernel-binary.spec.in: cleanup %cpu_arch_flavor definition,
  make %symbols a variable and only use it for selecting patches.
  Also drop the RT symbol as there are not rt patches currently.

-------------------------------------------------------------------
Thu Jul 23 11:58:25 CEST 2009 - mmarek@suse.cz

- Change the s390(x) config layout so that each arch has its own
  subdirectory, as it is done for other archs. s390/vanilla is a
  symlink to s390x/vanilla.

-------------------------------------------------------------------
Thu Jul 23 11:21:38 CEST 2009 - mmarek@suse.cz

- rpm/kernel-*.spec.in, rpm/kernel-spec-macros: move some common
  macros to kernel-spec-macros.

-------------------------------------------------------------------
Wed Jul 22 18:58:38 CEST 2009 - tiwai@suse.de

- patches.drivers/alsa-ca0106-capture-bufsize-fix: ALSA: ca0106 -
  Fix the max capture buffer size (bnc#521890).

-------------------------------------------------------------------
Wed Jul 22 17:28:36 CEST 2009 - tiwai@suse.de

- patches.drivers/alsa-ctxfi: Add SoundBlaster X-Fi support
  (FATE#306935).
- Update config files.

-------------------------------------------------------------------
Wed Jul 22 13:08:35 CEST 2009 - trenn@suse.de

These are mainline:
- patches.drivers/cpufreq_add_cpu_number_paramater_1.patch:
  Delete.
- patches.drivers/cpufreq_add_idle_microaccounting_6.patch:
  Delete.
- patches.drivers/cpufreq_change_load_calculation_2.patch: Delete.
- patches.drivers/cpufreq_changes_to_get_cpu_idle_us_5.patch:
  Delete.
- patches.drivers/cpufreq_get_cpu_idle_time_changes_3.patch:
  Delete.
- patches.drivers/cpufreq_parameterize_down_differential_4.patch:
  Delete.

-------------------------------------------------------------------
Wed Jul 22 12:57:54 CEST 2009 - trenn@suse.de

These are mainline:
- patches.arch/acpi_video_thinkpad_exclude_IGD_devices.patch:
  Delete.
- patches.arch/thinkpad_fingers_off_backlight_igd.patch: Delete.

-------------------------------------------------------------------
Tue Jul 21 15:38:37 CEST 2009 - mmarek@suse.cz

- rpm/kernel-binary.spec.in: remove double-slash from include2/asm
  symlink.

-------------------------------------------------------------------
Tue Jul 21 12:09:42 CEST 2009 - mmarek@suse.cz

- config.conf, rpm/mkspec: exclude trace, kdump and ia64/debug from
  the kernel-syms package. These flavor are often excluded in KMPs,
  so excluding them from kernel-syms reduces useless build
  dependencies. KMPs can buildrequire kernel-$flavor-devel
  explicitely if desired.

-------------------------------------------------------------------
Tue Jul 21 11:57:00 CEST 2009 - mmarek@suse.cz

Delete obsolete apparmor patches.

- patches.apparmor/add-path_permission.diff: Delete.
- patches.apparmor/add-security_path_permission: Delete.
- patches.apparmor/apparmor-2.6.25.diff: Delete.
- patches.apparmor/apparmor-audit.diff: Delete.
- patches.apparmor/apparmor-intree.diff: Delete.
- patches.apparmor/apparmor-lsm.diff: Delete.
- patches.apparmor/apparmor-main.diff: Delete.
- patches.apparmor/apparmor-misc.diff: Delete.
- patches.apparmor/apparmor-module_interface.diff: Delete.
- patches.apparmor/apparmor-network.diff: Delete.
- patches.apparmor/apparmor-path_permission: Delete.
- patches.apparmor/apparmor-ptrace-2.6.27.diff: Delete.
- patches.apparmor/apparmor-rlimits.diff: Delete.
- patches.apparmor/d_namespace_path.diff: Delete.
- patches.apparmor/d_namespace_path_oops_fix.diff: Delete.
- patches.apparmor/do_path_lookup-nameidata.diff: Delete.
- patches.apparmor/export-security_inode_permission-for-aufs:
  Delete.
- patches.apparmor/file-handle-ops.diff: Delete.
- patches.apparmor/fix-complain.diff: Delete.
- patches.apparmor/fix-vfs_rmdir.diff: Delete.
- patches.apparmor/fork-tracking.diff: Delete.
- patches.apparmor/fsetattr-reintro-ATTR_FILE.diff: Delete.
- patches.apparmor/fsetattr-restore-ia_file.diff: Delete.
- patches.apparmor/fsetattr.diff: Delete.
- patches.apparmor/remove_suid.diff: Delete.
- patches.apparmor/security-create.diff: Delete.
- patches.apparmor/security-getxattr.diff: Delete.
- patches.apparmor/security-link.diff: Delete.
- patches.apparmor/security-listxattr.diff: Delete.
- patches.apparmor/security-mkdir.diff: Delete.
- patches.apparmor/security-mknod.diff: Delete.
- patches.apparmor/security-readlink.diff: Delete.
- patches.apparmor/security-removexattr.diff: Delete.
- patches.apparmor/security-rename.diff: Delete.
- patches.apparmor/security-rmdir.diff: Delete.
- patches.apparmor/security-setattr.diff: Delete.
- patches.apparmor/security-setxattr.diff: Delete.
- patches.apparmor/security-symlink.diff: Delete.
- patches.apparmor/security-unlink.diff: Delete.
- patches.apparmor/security-xattr-file.diff: Delete.
- patches.apparmor/sysctl-pathname.diff: Delete.
- patches.apparmor/unambiguous-__d_path.diff: Delete.
- patches.apparmor/vfs-getxattr.diff: Delete.
- patches.apparmor/vfs-link.diff: Delete.
- patches.apparmor/vfs-listxattr.diff: Delete.
- patches.apparmor/vfs-mkdir.diff: Delete.
- patches.apparmor/vfs-mknod.diff: Delete.
- patches.apparmor/vfs-notify_change.diff: Delete.
- patches.apparmor/vfs-removexattr.diff: Delete.
- patches.apparmor/vfs-rename.diff: Delete.
- patches.apparmor/vfs-rmdir.diff: Delete.
- patches.apparmor/vfs-setxattr.diff: Delete.
- patches.apparmor/vfs-symlink.diff: Delete.
- patches.apparmor/vfs-unlink.diff: Delete.

-------------------------------------------------------------------
Tue Jul 21 11:18:57 CEST 2009 - npiggin@suse.de

- Update config files for bnc#522686 -- set
  CONFIG_SECURITY_DEFAULT_MMAP_MIN_ADDR=65536.

-------------------------------------------------------------------
Mon Jul 20 20:30:41 CEST 2009 - jeffm@suse.de

- Update config files: Disabled optimize for size on all flavors
  (FATE#305694)

-------------------------------------------------------------------
Mon Jul 20 17:26:02 CEST 2009 - jeffm@suse.de

- Update config files.

-------------------------------------------------------------------
Mon Jul 20 17:02:57 CEST 2009 - jeffm@suse.com

- Update to 2.6.30.2
  - lots of security and bug fixes
  - Obsoleted patches.fixes/firmware-memmap-64bit.diff

-------------------------------------------------------------------
Mon Jul 20 13:02:46 CEST 2009 - mmarek@suse.cz

- rpm/split-modules: set LC_COLLATE=C

-------------------------------------------------------------------
Sat Jul 18 03:40:28 CEST 2009 - jeffm@suse.de

- rpm/package-descriptions: Added desktop description.

-------------------------------------------------------------------
Sat Jul 18 03:39:00 CEST 2009 - jeffm@suse.de

- rpm/package-descriptions: Added desktop description.

-------------------------------------------------------------------
Sat Jul 18 03:18:57 CEST 2009 - jeffm@suse.de

- Add -desktop flavors for i386 and x86_64
  - Disabled group scheduler and groups
  - Disabled optimize for size
  - Enabled full preemption
  - Set HZ=1000

-------------------------------------------------------------------
Sat Jul 18 01:34:58 CEST 2009 - jeffm@suse.de

- Add -desktop flavors for i386 and x86_64 (FATE#305694)
  - Disabled group scheduler and groups
  - Disabled optimize for size
  - Enabled full preemption
  - Set HZ=1000

-------------------------------------------------------------------
Fri Jul 17 17:10:19 CEST 2009 - jeffm@suse.de

- patches.apparmor/apparmor.diff: ia64 build fix

-------------------------------------------------------------------
Fri Jul 17 11:25:31 CEST 2009 - mmarek@suse.cz

- rpm/kernel-binary.spec.in: simplify the add_dirs_to_filelist
  function and make it less chatty in build logs.

-------------------------------------------------------------------
Fri Jul 17 00:39:39 CEST 2009 - jeffm@suse.com

- patches.apparmor/apparmor.diff: ia64 build fix

-------------------------------------------------------------------
Fri Jul 17 00:06:19 CEST 2009 - jeffm@suse.com

- patches.apparmor/security-default-lsm: security: Define default
  LSM (bnc#442668).

-------------------------------------------------------------------
Thu Jul 16 22:50:13 CEST 2009 - jeffm@suse.de

- patches.apparmor/apparmor.diff: AppArmor.

-------------------------------------------------------------------
Thu Jul 16 22:44:02 CEST 2009 - jeffm@suse.de

- patches.apparmor/apparmor.diff: AppArmor.

-------------------------------------------------------------------
Thu Jul 16 20:15:59 CEST 2009 - jeffm@suse.de

- patches.rpmify/sgi-hotplug-fixup: hotplug: fix sgi-hotplug
  attribute handling.

-------------------------------------------------------------------
Thu Jul 16 16:53:35 CEST 2009 - mmarek@suse.cz

- rpm/kernel-binary.spec.in: drop the config-subst script, use
  scripts/config instead.

-------------------------------------------------------------------
Thu Jul 16 13:19:19 CEST 2009 - mmarek@suse.cz

- rpm/kernel-binary.spec.in: fix debugsource generation.

-------------------------------------------------------------------
Thu Jul 16 10:46:05 CEST 2009 - mmarek@suse.cz

- rpm/split-modules: fix last change.

-------------------------------------------------------------------
Wed Jul 15 22:40:58 CEST 2009 - mmarek@suse.cz

- rpm/split-modules: fix for module names with underscores or
  dashes.

-------------------------------------------------------------------
Wed Jul 15 22:33:07 CEST 2009 - jeffm@suse.de

- Update to 2.6.31-rc3.
  - Eliminated 2 patches.

-------------------------------------------------------------------
Wed Jul 15 17:10:29 CEST 2009 - mmarek@suse.cz

- rpm/kernel-binary.spec.in: annotate in which products the
  obsoleted kmps were last used, remove "ralink-rt2860-kmp" which
  I couldn't find anywhere.

-------------------------------------------------------------------
Wed Jul 15 16:50:44 CEST 2009 - mmarek@suse.cz

- rpm/kernel-binary.spec.in: obsolete btusb-kmp (bnc#514375).

-------------------------------------------------------------------
Tue Jul 14 15:37:36 CEST 2009 - mmarek@suse.cz

- rpm/kernel-binary.spec.in, rpm/split-modules: move generating of
  the base / main / unsupported module lists to a separate script.
  Avoids 6k modinfo calls and fixes module dependencies
  (bnc#512179).

-------------------------------------------------------------------
Mon Jul 13 22:10:13 CEST 2009 - mmarek@suse.cz

- rpm/kernel-binary.spec.in: fix include2/asm symlink (bnc#509680).

-------------------------------------------------------------------
Mon Jul 13 16:55:56 CEST 2009 - mmarek@suse.cz

- rpm/modversions: fix overriding of function symbols.

-------------------------------------------------------------------
Mon Jul 13 16:13:52 CEST 2009 - mmarek@suse.cz

- rpm/modversions: fix overriding of unknown symbols.

-------------------------------------------------------------------
Tue Jul  7 14:30:30 CEST 2009 - jkosina@suse.de

- patches.suse/e1000e_allow_bad_checksum: Delete.
- patches.suse/e1000e_call_dump_eeprom: Delete.
- patches.suse/e1000e_use_set_memory_ro-rw_to_protect_flash_memory:
  Delete.

Delete the leftover debugging patches for e1000e EEPROM corruption
that are not needed anymore.

-------------------------------------------------------------------
Tue Jul  7 12:03:10 CEST 2009 - aj@suse.de

- README.BRANCH: Update, kotd will become 11.2 eventually.

-------------------------------------------------------------------
Mon Jul  6 21:36:35 CEST 2009 - jeffm@suse.com

- Update to 2.6.31-rc2.

-------------------------------------------------------------------
Fri Jul  3 22:32:24 CEST 2009 - jeffm@suse.com

- Update to 2.6.31-rc1-git10.
  - Eliminated 28 patches.
  - Xen is disabled.

-------------------------------------------------------------------
Fri Jul  3 15:41:08 CEST 2009 - mmarek@suse.cz

- patches.suse/kbuild-generate-modules.builtin: kbuild: generate
  modules.builtin.
- rpm/kernel-binary.spec.in: package modules.builtin for use by
  modprobe / mkinitrd.

-------------------------------------------------------------------
Fri Jul  3 14:44:00 CEST 2009 - mmarek@suse.cz

- rpm/kernel-binary.spec.in, rpm/kernel-source.spec.in: simplify
  the patch applying loops to reduce noise in build logs.

-------------------------------------------------------------------
Tue Jun 30 19:28:22 CEST 2009 - mmarek@suse.cz

- rpm/kernel-binary.spec.in: chmod +x find-provides

-------------------------------------------------------------------
Tue Jun 30 13:17:18 CEST 2009 - mmarek@suse.cz

- rpm/kernel-binary.spec.in: do not "annotate" the packaged
  Modules.symvers
- patches.suse/modpost-filter-out-built-in-depends: Delete.

-------------------------------------------------------------------
Tue Jun 30 11:35:47 CEST 2009 - jbeulich@novell.com

- patches.arch/ia64-page-migration: Fix compiler warning.

-------------------------------------------------------------------
Mon Jun 29 19:50:25 CEST 2009 - mmarek@suse.cz

- rpm/kernel-binary.spec.in: move /boot/symvers* files back to
  -base, these are needed during KMP installation.

-------------------------------------------------------------------
Mon Jun 29 19:49:16 CEST 2009 - mmarek@suse.cz

- patches.fixes/kbuild-fix-generating-of-.symtypes-files: kbuild:
  fix generating of *.symtypes files.
- patches.suse/genksyms-add-override-flag.diff: Refresh.
- rpm/kernel-binary.spec.in: create the *.symref files in the build
  directory

-------------------------------------------------------------------
Fri Jun 26 19:04:30 CEST 2009 - mmarek@suse.cz

- rpm/kernel-binary.spec.in: add Provides: kernel-{base,extra} to
  the subpackages (bnc#516827).

-------------------------------------------------------------------
Wed Jun 24 15:51:48 CEST 2009 - gregkh@suse.de

- Update config files.
  revert the ACPI and thermal config changes:
    config/i386/pae and config/x86-64/default:
	CONFIG_ACPI_AC=m
	CONFIG_ACPI_BATTERY=m
	CONFIG_ACPI_BUTTON=m
	CONFIG_ACPI_VIDEO=m
	CONFIG_ACPI_FAN=m
	CONFIG_ACPI_PROCESSOR=m
	CONFIG_ACPI_THERMAL=m
	CONFIG_ACPI_CONTAINER=m
	CONFIG_X86_ACPI_CPUFREQ=m
	CONFIG_THERMAL=m

-------------------------------------------------------------------
Wed Jun 24 15:48:06 CEST 2009 - gregkh@suse.de

- patches.suse/ec_merge_irq_and_poll_modes.patch: Delete.
- patches.suse/linux-2.6.29-retry-root-mount.patch: Delete.

-------------------------------------------------------------------
Wed Jun 24 10:57:00 CEST 2009 - jbeulich@novell.com

- Update Xen patches to 2.6.30 and c/s 908.
- Update Xen config files.
- patches.xen/tmem: Transcendent memory ("tmem") for Linux.

-------------------------------------------------------------------
Tue Jun 23 06:19:21 CEST 2009 - gregkh@suse.de

- Update config files.
  config/i386/pae and config/x86-64/default:
	CONFIG_ACPI_AC=y
	CONFIG_ACPI_BATTERY=y
	CONFIG_ACPI_BUTTON=y
	CONFIG_ACPI_VIDEO=y
	CONFIG_ACPI_FAN=y
	CONFIG_ACPI_PROCESSOR=y
	CONFIG_ACPI_THERMAL=y
	CONFIG_ACPI_CONTAINER=y
	CONFIG_X86_ACPI_CPUFREQ=y
	CONFIG_THERMAL=y

-------------------------------------------------------------------
Tue Jun 23 06:05:34 CEST 2009 - gregkh@suse.de

- Update config files.
  config/i386/pae and config/x86-64/default:
	CONFIG_SND_TIMER=y
	CONFIG_SND_PCM=y
	CONFIG_SND_SEQUENCER=y
	CONFIG_SND_MIXER_OSS=y
	CONFIG_SND_PCM_OSS=y


-------------------------------------------------------------------
Tue Jun 23 05:57:44 CEST 2009 - gregkh@suse.de

- Update config files.
  fix up config mistake in x86-64/default made in last commit.

-------------------------------------------------------------------
Tue Jun 23 05:54:30 CEST 2009 - gregkh@suse.de

- Update config files.
  config/i386/pae and config/x86-64/default:
	CONFIG_VIDEO_OUTPUT_CONTROL=y
	CONFIG_SOUND=y
	CONFIG_SND=y

-------------------------------------------------------------------
Tue Jun 23 05:42:51 CEST 2009 - gregkh@suse.de

- Update config files.
  config/i386/pae and config/x86-64/default:
	CONFIG_I2C=y
	CONFIG_HWMON=y

-------------------------------------------------------------------
Sat Jun 20 04:19:52 CEST 2009 - gregkh@suse.de

- Update config files.
  config/i386/pae and config/x86-64/default:
	CONFIG_IPV6=y

-------------------------------------------------------------------
Sat Jun 20 04:18:09 CEST 2009 - gregkh@suse.de

- Update config files.
  config/i386/pae and config/x86-64/default:
	CONFIG_HID=y
	CONFIG_USB_STORAGE=y

-------------------------------------------------------------------
Sat Jun 20 02:11:50 CEST 2009 - gregkh@suse.de

- Update config files.
  config/i386/pae and config/x86-64/default:
	CONFIG_ATA_PIIX=Y

-------------------------------------------------------------------
Sat Jun 20 02:09:25 CEST 2009 - gregkh@suse.de

- Update config files.
  config/i386/pae and config/x86-64/default:
	CONFIG_USB_EHCI_HCD=Y
	CONFIG_USB_OHCI_HCD=Y
	CONFIG_USB_UHCI_HCD=Y

-------------------------------------------------------------------
Sat Jun 20 02:03:08 CEST 2009 - gregkh@suse.de

- Update config files.
  config/i386/pae and config/x86-64/default:
	CONFIG_CFG80211=Y
	CONFIG_LIB80211=Y
	CONFIG_MAC80211=Y
	CONFIG_ATH5K=Y

-------------------------------------------------------------------
Sat Jun 20 01:57:07 CEST 2009 - gregkh@suse.de

- Update config files.
  config/i386/pae and config/x86-64/default:
  	CONFIG_X86_MSR=Y
	CONFIG_X86_CPUID=Y

-------------------------------------------------------------------
Fri Jun 19 23:48:52 CEST 2009 - gregkh@suse.de

- comment out broken acpi patch for the moment.

-------------------------------------------------------------------
Fri Jun 19 23:12:06 CEST 2009 - gregkh@suse.de

- move the "preload" branch into master to get 2.6.30 working
  for Moblin.
- Update config files.
- patches.drivers/alsa-ad1984a-hp-quirks: ALSA: update HP
  quirks for Zenith & co (bnc#472789, bnc#479617, bnc#502425,
  bnc#503101).
- patches.suse/driver-core-add-nodename-callbacks.patch: Driver
  Core: add nodename callbacks.
- patches.suse/driver-core-aoe-add-nodename-for-aoe-devices.patch:
  Driver Core: aoe: add nodename for aoe devices.
- patches.suse/driver-core-block-add-nodename-support-for-block-drivers.patch:
  Driver Core: block: add nodename support for block drivers..
- patches.suse/driver-core-bsg-add-nodename-for-bsg-driver.patch:
  Driver Core: bsg: add nodename for bsg driver.
- patches.suse/driver-core-devtmpfs-driver-core-maintained-dev-tmpfs.patch:
  Driver Core: devtmpfs - kernel-maintained tmpfs-based /dev.
- patches.suse/driver-core-drm-add-nodename-for-drm-devices.patch:
  Driver Core: drm: add nodename for drm devices.
- patches.suse/driver-core-dvb-add-nodename-for-dvb-drivers.patch:
  Driver Core: dvb: add nodename for dvb drivers.
- patches.suse/driver-core-input-add-nodename-for-input-drivers.patch:
  Driver Core: input: add nodename for input drivers.
- patches.suse/driver-core-misc-add-nodename-support-for-misc-devices.patch:
  Driver Core: misc: add nodename support for misc devices..
- patches.suse/driver-core-raw-add-nodename-for-raw-devices.patch:
  Driver Core: raw: add nodename for raw devices.
- patches.suse/driver-core-sound-add-nodename-for-sound-drivers.patch:
  Driver Core: sound: add nodename for sound drivers.
- patches.suse/driver-core-usb-add-nodename-support-for-usb-drivers.patch:
  Driver Core: usb: add nodename support for usb drivers..
- patches.suse/driver-core-x86-add-nodename-for-cpuid-and-msr-drivers.patch:
  Driver Core: x86: add nodename for cpuid and msr drivers..
- patches.suse/ec_merge_irq_and_poll_modes.patch: ACPI: EC:
  Merge IRQ and POLL modes.
- patches.suse/linux-2.6.29-dont-wait-for-mouse.patch: fastboot:
  remove "wait for all devices before mounting root" delay.
- patches.suse/linux-2.6.29-enable-async-by-default.patch:
  enable async_enabled by default.
- patches.suse/linux-2.6.29-even-faster-kms.patch: speed up kms
  even more.
- patches.suse/linux-2.6.29-jbd-longer-commit-interval.patch:
  jbd: longer commit interval.
- patches.suse/linux-2.6.29-kms-after-sata.patch: make kms happen
  after sata.
- patches.suse/linux-2.6.29-retry-root-mount.patch: fastboot:
  retry mounting the root fs if we can't find init.
- patches.suse/linux-2.6.29-silence-acer-message.patch: Silence
  acer wmi driver on non-acer machines.
- patches.suse/linux-2.6.29-touchkit.patch: some new touch screen
  device ids
.
- patches.suse/uvcvideo-ignore-hue-control-for-5986-0241.patch:
  uvcvideo: ignore hue control for 5986:0241 (bnc#499152).
- patches.suse/devtmpfs.patch: Delete.

-------------------------------------------------------------------
Fri Jun 12 05:14:11 CEST 2009 - greg@suse.de

- scripts/sequence-patch.sh: fix bug in ketchup usage

-------------------------------------------------------------------
Wed Jun 10 16:12:01 CEST 2009 - jeffm@suse.com

- Update to 2.6.30-final.

-------------------------------------------------------------------
Wed Jun 10 10:31:34 CEST 2009 - jbeulich@novell.com

- Update Xen patches to 2.6.30-rc8 and c/s 898.
- Update Xen config files.
- patches.xen/pci-reserve: linux/pci: reserve io/memory space
  for bridge.
- patches.xen/xen-x86-exports: Delete.

-------------------------------------------------------------------
Tue Jun  9 17:14:45 CEST 2009 - mmarek@suse.cz

- rpm/kernel-binary.spec.in, rpm/kernel-source.spec.in,
  rpm/kernel-syms.spec.in, rpm/mkspec: update copyright header and
  change indentation to what autobuild enforces on checkin. No
  functional change.

-------------------------------------------------------------------
Tue Jun  9 17:06:06 CEST 2009 - jbeulich@novell.com

- patches.suse/stack-unwind-add-declaration.patch: Fold into ...
- patches.suse/stack-unwind: ... this one.

-------------------------------------------------------------------
Tue Jun  9 12:11:11 CEST 2009 - mmarek@suse.cz

- rpm/kernel-binary.spec.in: move /boot/vmlinux-*.gz to -devel
  again.
- rpm/find-provides: don't generate the ksym() provides ourself,
  let rpm do it. Add a workaround for vmlinux-*.gz in -devel.

-------------------------------------------------------------------
Mon Jun  8 09:01:23 CEST 2009 - jeffm@suse.com

- patches.suse/reiser4-set_page_dirty_notag: mm: Add
  set_page_dirty_notag() helper for reiser4.

-------------------------------------------------------------------
Fri Jun  5 13:43:37 CEST 2009 - mmarek@suse.cz

- rpm/kernel-module-subpackage: add Enhances: kernel-$flavor to
  kmps (bnc#502092).

-------------------------------------------------------------------
Thu Jun  4 16:26:21 CEST 2009 - jeffm@suse.de

- Update to 2.6.30-rc8.

-------------------------------------------------------------------
Thu Jun  4 07:09:52 CEST 2009 - sdietrich@suse.de

- supported.conf: remove duplicate kernel/drivers/md/dm-log

-------------------------------------------------------------------
Thu Jun  4 06:02:57 CEST 2009 - teheo@suse.de

Conver ide major allocation.

- patches.suse/block-add-mangle-devt-switch: block: add
  genhd.mangle_devt parameter (fate#305584).

-------------------------------------------------------------------
Mon Jun  1 20:54:44 CEST 2009 - jeffm@suse.de

- Update to 2.6.30-rc7-git4.

-------------------------------------------------------------------
Fri May 29 09:50:28 CEST 2009 - teheo@suse.de

Rename mangle_minor to mangle_devt and also cover sd major allocation.

- patches.suse/block-add-mangle-devt-switch: block: add
  genhd.mangle_devt parameter (fate#305584).

-------------------------------------------------------------------
Fri May 29 07:35:53 CEST 2009 - teheo@suse.de

- Update config files to enable DEBUG_BLOCK_EXT_DEVT on all configs
  except for vanilla and ppc/ps3.
- patches.suse/block-add-mangle-devt-switch: block: add
  genhd.mangle_minor parameter (fate#305584).

-------------------------------------------------------------------
Thu May 28 16:35:40 CEST 2009 - jdelvare@suse.de

- patches.fixes/scsi-scan-blist-update: Add BLIST_REPORTLUN2 to
  EMC SYMMETRIX (bnc#185164, bnc#191648, bnc#505578).

-------------------------------------------------------------------
Wed May 27 18:05:14 CEST 2009 - jeffm@suse.com

- Update to 2.6.30-rc7-git2.

-------------------------------------------------------------------
Wed May 27 08:22:05 CEST 2009 - gregkh@suse.de

- patches.drivers/ath1e-add-new-device-id-for-asus-hardware.patch:
  ath1e: add new device id for asus hardware.

-------------------------------------------------------------------
Tue May 26 15:28:51 CEST 2009 - mmarek@suse.cz

- rpm/mkspec: when using a custom release number, create a
  get_release_number.sh script for autobuild.

-------------------------------------------------------------------
Tue May 26 15:08:25 CEST 2009 - mmarek@suse.cz

- rpm/kernel-binary.spec.in: workaround for bnc#507084: strip
  binaries in /usr/src/linux-obj/*/*/scripts.

-------------------------------------------------------------------
Tue May 26 11:33:25 CEST 2009 - jdelvare@suse.de

- patches.drivers/r8169-allow-true-forced-mode-setting.patch:
  r8169: allow true forced mode setting (bnc#467518).

-------------------------------------------------------------------
Mon May 25 14:11:04 CEST 2009 - mmarek@suse.cz

- switch i386 flavors back to -default (non-pae) and -pae for
  milestone2

-------------------------------------------------------------------
Sun May 24 10:36:18 CEST 2009 - mmarek@suse.cz

- rpm/find-provides: fix for kernel-kdump.

-------------------------------------------------------------------
Sat May 23 22:18:05 CEST 2009 - mmarek@suse.cz

- rpm/find-provides, rpm/kernel-binary.spec.in, rpm/symsets.pl:
  workaround to fix provides of built-in symbols: move vmlinux*.gz
  back to -base and extract the provides from it.

-------------------------------------------------------------------
Fri May 22 15:47:01 CEST 2009 - teheo@suse.de

- patches.arch/i586-unwind-quick-fix: i586-relocs: ignore NONE
  relocation.

-------------------------------------------------------------------
Fri May 22 12:42:36 CEST 2009 - mmarek@suse.cz

- rpm/compute-PATCHVERSION.sh, rpm/mkspec, scripts/tar-up.sh: avoid
  unpacking the patches tarballs in compute-PATCHVERSION.sh.

-------------------------------------------------------------------
Fri May 22 11:45:41 CEST 2009 - mmarek@suse.cz

- rpm/mkspec: add --release option to set a custom release string.
- scripts/tar-up.sh: revive -rs option.

-------------------------------------------------------------------
Wed May 20 16:05:07 CEST 2009 - mmarek@suse.cz

- patches.arch/acpi_thermal_passive_blacklist.patch,
  patches.suse/devtmpfs.patch: fix patches to apply with git-apply.

-------------------------------------------------------------------
Tue May 19 21:42:45 CEST 2009 - sdietrich@suse.de

- patches.suse/stack-unwind-add-declaration.patch: Fix compile
  error when CONFIG_STACK_UNWIND is not set.

-------------------------------------------------------------------
Tue May 19 18:24:46 CEST 2009 - jblunck@suse.de

- patches.rpmify/arm-arch_include_asm-fix.diff: ARM: move
  mach-types.h to arch/include/asm.

-------------------------------------------------------------------
Tue May 19 18:03:44 CEST 2009 - jeffm@suse.com

- Set CONFIG_FRAMEBUFFER_CONSOLE=y

-------------------------------------------------------------------
Tue May 19 17:27:45 CEST 2009 - jeffm@suse.com

- Restored CONFIG_BOOTSPLASH=y and CONFIG_FB_VESA=y on
  x86/x86_64 (bnc#504608)

-------------------------------------------------------------------
Tue May 19 16:17:34 CEST 2009 - jbeulich@novell.com

- patches.xen/sfc-endianness: fix building with gcc 4.4.

-------------------------------------------------------------------
Tue May 19 12:04:26 CEST 2009 - jbeulich@novell.com

- Update Xen patches to 2.6.30/rc6-git3 and c/s 873.

-------------------------------------------------------------------
Mon May 18 16:52:37 CEST 2009 - jeffm@suse.com

- Updated to 2.6.30-rc6-git3.
  - Eliminated 4 patches.

-------------------------------------------------------------------
Fri May 15 19:16:23 CEST 2009 - jeffm@suse.de

- doc/README.SUSE: Updated to reflect building in an external
  directory so as not to contaminate /usr/src/linux

-------------------------------------------------------------------
Thu May 14 14:09:10 CEST 2009 - mmarek@suse.cz

- rpm/kernel-binary.spec.in: fix path in
  /usr/src/linux-obj/.../Makefile.

-------------------------------------------------------------------
Thu May 14 11:09:01 CEST 2009 - mmarek@suse.cz

- rpm/kernel-binary.spec.in: provide kernel-$flavor-devel =
  %version-%source_rel in the -devel packages (bnc#503280).

-------------------------------------------------------------------
Wed May 13 15:42:49 CEST 2009 - mmarek@suse.cz

- rpm/kernel-binary.spec.in: also fix kernel-$flavor-devel requires
  (bnc#503280).

-------------------------------------------------------------------
Wed May 13 15:32:58 CEST 2009 - mmarek@suse.cz

- rpm/mkspec: fix kernel-syms requires (bnc#503280).

-------------------------------------------------------------------
Mon May 11 21:11:59 CEST 2009 - jeffm@suse.com

- patches.fixes/dup2-retval-fix: dup2: Fix return value with
  oldfd == newfd and invalid fd (bnc#498042).

-------------------------------------------------------------------
Mon May 11 21:11:19 CEST 2009 - jeffm@suse.com

- patches.fixes/reiserfs-xattr-fixup: reiserfs: clean up ifdefs.
- patches.fixes/reiserfs-xattr-root-fixup: reiserfs: deal with
  NULL xattr root w/ xattrs disabled.
- patches.fixes/reiserfs-xattrs-disabled-perms: reiserfs: fixup
  perms when xattrs are disabled.
- patches.fixes/reiserfs-expose-privroot: reiserfs: allow exposing
  privroot w/ xattrs enabled.

-------------------------------------------------------------------
Mon May 11 19:41:25 CEST 2009 - jeffm@suse.de

- Updated to 2.6.30-rc5-git1.
  - Eliminated 4 patches.

-------------------------------------------------------------------
Wed May  6 17:38:57 CEST 2009 - gregkh@suse.de

- Update config files. update vanilla configs so that the build works.

-------------------------------------------------------------------
Wed May  6 17:19:56 CEST 2009 - gregkh@suse.de

- Update config files.
- patches.suse/devtmpfs.patch: driver-core: devtmpfs - driver-core
  maintained /dev tmpfs.

-------------------------------------------------------------------
Tue May  5 17:17:21 CEST 2009 - jeffm@suse.com

- Update config files.

-------------------------------------------------------------------
Tue May  5 16:46:08 CEST 2009 - jeffm@suse.com

- Update to 2.6.30-rc4-git1.
- patches.rpmify/fix-unexpected-non-allocable-warnings-with-suse-gcc:
  kbuild, modpost: fix "unexpected non-allocatable" warning with
  SUSE gcc.

-------------------------------------------------------------------
Tue May  5 14:31:59 CEST 2009 - jbeulich@novell.com

- patches.fixes/iwl3945-build: iwl3945: fix ia64/ppc build.

-------------------------------------------------------------------
Tue May  5 11:05:37 CEST 2009 - jbeulich@novell.com

- patches.xen/xen3-patch-2.6.30-rc4: Fix ia64 build.

-------------------------------------------------------------------
Tue May  5 10:08:12 CEST 2009 - jbeulich@novell.com

- patches.suse/stack-unwind: Also initialize PT_GS() on 32-bit.
- patches.arch/x86_64-unwind-annotations: Refresh.

-------------------------------------------------------------------
Tue May  5 10:02:41 CEST 2009 - jbeulich@novell.com

- Update Xen patches to 2.6.29-rc4 and c/s 867.
- Update i386 and x86_64 config files.
- config.conf: Re-enable Xen.

-------------------------------------------------------------------
Tue May  5 05:22:16 CEST 2009 - teheo@suse.de

- patches.suse/kbuild-icecream-workaround: kbuild: add workaround
  for icecream bug (bnc#495786).

-------------------------------------------------------------------
Fri May  1 20:01:16 CEST 2009 - jeffm@suse.com

- patches.fixes/reiserfs-xattr-locking: reiserfs: Expand i_mutex
  to enclose lookup_one_len.

-------------------------------------------------------------------
Fri May  1 20:00:48 CEST 2009 - jeffm@suse.com

- Update to 2.6.30-rc4.
  - Eliminated 2 patches.

-------------------------------------------------------------------
Fri May  1 19:58:07 CEST 2009 - jeffm@suse.com

- patches.drivers/libata-prefer-over-ide: libata: prefer libata
  drivers over ide ones (bnc#433105).
- patches.fixes/reiserfs-xattr-locking: reiserfs: Expand i_mutex
  to enclose lookup_one_len.
- patches.kernel.org/patch-2.6.30-rc3-rc4:
- patches.suse/no-frame-pointer-select: Fix stack unwinder Kconfig
  (bnc#402518).
- patches.arch/s390-08-05-af_iucv-msgpeek-fix.patch: Delete.
- patches.fixes/fix-periodic-mode-programming-on-amd81xx: Delete.

-------------------------------------------------------------------
Thu Apr 30 16:56:17 CEST 2009 - mmarek@suse.cz

- scripts/submit-to-bs: tentative script to submit a new kernel to
  openSUSE:Factory

-------------------------------------------------------------------
Tue Apr 28 11:19:41 CEST 2009 - npiggin@suse.de

- patches.apparmor/unambiguous-__d_path.diff: Put a reminder in here
  to fix the lock order problem when the patch is updated to HEAD.

-------------------------------------------------------------------
Mon Apr 27 13:48:49 CEST 2009 - mmarek@suse.cz

- rpm/kernel-binary.spec.in, rpm/kernel-source.spec.in,
  rpm/kernel-syms.spec.in, rpm/mkspec: Fix prepending EXTRAVERSION,
  rename the variable back to @RELEASE_PREFIX@.

-------------------------------------------------------------------
Mon Apr 27 10:41:20 CEST 2009 - mmarek@suse.cz

- rpm/kernel-binary.spec.in, rpm/kernel-source.spec.in,
  rpm/kernel-syms.spec.in, rpm/mkspec: prepend the EXTRAVERSION to
  the rpm release string (note that this won't have any effect in
  the openSUSE:* projects).

-------------------------------------------------------------------
Fri Apr 24 19:28:44 CEST 2009 - gregkh@suse.de

- Update config files.
  - build rtc_cmos driver into the kernel for i386 and x86-64 default
    kernels.  This should automatically take care of the rtc/system time
    syncing so we don't need to do it in a boot script and should speed
    up booting time a lot.

-------------------------------------------------------------------
Fri Apr 24 19:24:53 CEST 2009 - gregkh@suse.de

- Update config files. change CONFIG_ATA=y and CONFIG_SATA_AHCI=y

-------------------------------------------------------------------
Fri Apr 24 18:23:21 CEST 2009 - gregkh@suse.de

- Update config files. change to CONFIG_EXT2_FS=y and CONFIG_EXT3_FS=y

-------------------------------------------------------------------
Fri Apr 24 18:19:34 CEST 2009 - gregkh@suse.de

- Update config files. change to CONFIG_SCSI=y and CONFIG_BLK_DEV_SD=y

-------------------------------------------------------------------
Fri Apr 24 18:14:49 CEST 2009 - gregkh@suse.de

- Update config files. change to use CONFIG_USB=y

-------------------------------------------------------------------
Thu Apr 23 23:38:53 CEST 2009 - jeffm@suse.de

- Added legacy config.

-------------------------------------------------------------------
Thu Apr 23 23:31:39 CEST 2009 - jeffm@suse.de

- Temporarily disabled patches.suse/acpi-dsdt-initrd-v0.9a-2.6.25.patch

-------------------------------------------------------------------
Thu Apr 23 17:53:58 CEST 2009 - jeffm@suse.de

- Moved i386 kernel-default to kernel-legacy.
- Moved i386 kernel-pae config to kernel-default.
- Disabled CONFIG_ISA in i386 kernel-default to improve boot speed.

-------------------------------------------------------------------
Thu Apr 23 17:29:47 CEST 2009 - jeffm@suse.de

- Update to 2.6.30-rc3.

-------------------------------------------------------------------
Thu Apr 23 17:17:59 CEST 2009 - jeffm@suse.de

- patches.fixes/fix-periodic-mode-programming-on-amd81xx: x86:
  hpet: fix periodic mode programming on AMD 81xx.
- patches.fixes/hpet-boot-fix: Delete.

-------------------------------------------------------------------
Mon Apr 20 16:44:13 CEST 2009 - jeffm@suse.de

- patches.fixes/hpet-boot-fix: hpet: fix "IO-APIC + timer doesn't work!"

-------------------------------------------------------------------
Mon Apr 20 16:43:50 CEST 2009 - jeffm@suse.de

- Update to 2.6.30-rc2-git6.

-------------------------------------------------------------------
Wed Apr 15 06:33:54 CEST 2009 - jeffm@suse.de

- Update to 2.6.30-rc2.
  - trace and xen flavors disabled.
  - CONFIG_OTUS disabled on ppc.
  - request-based multipath could use some testing.
  - Eliminated 96 patches.

-------------------------------------------------------------------
Fri Apr 10 20:09:08 CEST 2009 - jeffm@suse.de

- rpm/devel-post.sh, rpm/kernel-binary.spec.in: Created i586 symlink
  for i386.

-------------------------------------------------------------------
Fri Apr 10 19:08:14 CEST 2009 - jeffm@suse.de

- rpm/kernel-binary.spec.in: Added /usr/src/linux-obj to -devel

-------------------------------------------------------------------
Fri Apr 10 17:35:35 CEST 2009 - mmarek@suse.cz

- rpm/kernel-binary.spec.in: Use xargs -r to fix case when no
  modules are supported.

-------------------------------------------------------------------
Fri Apr 10 17:18:34 CEST 2009 - jeffm@suse.com

- Moved linux-obj symlink handling to kernel-$flavor-devel.

-------------------------------------------------------------------
Fri Apr 10 11:41:12 CEST 2009 - mmarek@suse.cz

- rpm/package-descriptions: Add comment.

-------------------------------------------------------------------
Fri Apr 10 11:12:30 CEST 2009 - mmarek@suse.cz

- rpm/kernel-binary.spec.in, rpm/kernel-source.spec.in,
  rpm/kernel-syms.spec.in, scripts/tar-up.sh: Rename the timestamp
  file to source-timestamp instead, so that autobuild does not add
  the timestamp verbatim.

-------------------------------------------------------------------
Thu Apr  9 13:52:47 CEST 2009 - jbeulich@novell.com

- Update Xen patches to 2.6.29 final and c/s 854.
- patches.xen/sfc-external-sram: enable access to Falcon's
  external SRAM (bnc#489105).
- patches.xen/sfc-sync-headers: sync Solarflare accelerator
  headers (bnc#489105).
- Update Xen config files.

-------------------------------------------------------------------
Wed Apr  8 11:54:11 CEST 2009 - mmarek@suse.cz

- rpm/kernel-binary.spec.in, rpm/kernel-source.spec.in,
  rpm/kernel-syms.spec.in: Fix last change: do not add the
  timestamp if it is already added verbatim (by prepare_spec during
  checkin)

-------------------------------------------------------------------
Tue Apr  7 21:58:38 CEST 2009 - mmarek@suse.cz

- rpm/kernel-binary.spec.in, rpm/kernel-source.spec.in,
  rpm/kernel-syms.spec.in: Add source timestamp to package
  descriptions.

-------------------------------------------------------------------
Tue Apr  7 21:28:59 CEST 2009 - mmarek@suse.cz

- rpm/kernel-binary.spec.in, rpm/kernel-source.spec.in,
  rpm/kernel-syms.spec.in, rpm/mkspec: add descriptions to
  generated spec files.
- rpm/package-descriptions: descriptions of binary packages.

-------------------------------------------------------------------
Mon Apr  6 20:29:03 CEST 2009 - jeffm@suse.com

- Enabled STAGING on !x86 and disabled COMEDI.

-------------------------------------------------------------------
Mon Apr  6 19:21:37 CEST 2009 - jeffm@suse.com

- patches.rpmify/split-package: Enable

-------------------------------------------------------------------
Mon Apr  6 19:21:23 CEST 2009 - jeffm@suse.com

- Update config files: Fixed i386-vanilla.

-------------------------------------------------------------------
Mon Apr  6 19:11:52 CEST 2009 - jeffm@suse.com

- patches.fixes/xfs-export-debug: xfs: export assertion handler.

-------------------------------------------------------------------
Mon Apr  6 02:53:12 CEST 2009 - jeffm@suse.com

- Switch from SPARSEMEM to DISCONTIGMEM on i386.

-------------------------------------------------------------------
Sun Apr  5 02:24:01 CEST 2009 - jeffm@suse.com

- scripts/tar-up_and_run_mbuild.sh: Added pae to the important
  specfiles list.

-------------------------------------------------------------------
Fri Apr  3 22:47:12 CEST 2009 - jeffm@suse.com

- Update config files: Fix missing ia64-debug.

-------------------------------------------------------------------
Fri Apr  3 22:32:01 CEST 2009 - jeffm@suse.com

- patches.xen/sfc-resource-driver: Fix uninitialized var warning.

-------------------------------------------------------------------
Fri Apr  3 22:25:35 CEST 2009 - jeffm@suse.com

- Drop NR_CPUS back to 128 on i386.

-------------------------------------------------------------------
Fri Apr  3 19:36:31 CEST 2009 - jeffm@suse.com

- rpm/kernel-binary.spec.in: Added CONFIG_SPLIT_PACKAGE.

-------------------------------------------------------------------
Fri Apr  3 19:35:53 CEST 2009 - jeffm@suse.de

- Update config files: Enabled STAGING drivers on -vanilla.

-------------------------------------------------------------------
Fri Apr  3 17:13:32 CEST 2009 - jblunck@suse.de

- patches.rpmify/rpm-kernel-config: Rediff.

-------------------------------------------------------------------
Fri Apr  3 17:06:14 CEST 2009 - mmarek@suse.cz

- rpm/kernel-source.spec.in: chmod +x mkspec arch-symbols
  compute-PATCHVERSION.sh

-------------------------------------------------------------------
Fri Apr  3 17:00:50 CEST 2009 - jeffm@suse.com

- Update config files: Enabled STAGING drivers.

-------------------------------------------------------------------
Fri Apr  3 16:30:02 CEST 2009 - jeffm@suse.com

- Sync up kernel configs for x86/x86_64 flavors.

-------------------------------------------------------------------
Fri Apr  3 14:55:26 CEST 2009 - mmarek@suse.cz

- rpm/kernel-source.spec.in, rpm/mkspec: do not package the binary
  spec files anymore.

-------------------------------------------------------------------
Thu Apr  2 23:41:52 CEST 2009 - mmarek@suse.cz

- rpm/modversions: keep the override keyword in --pack.

-------------------------------------------------------------------
Thu Apr  2 20:37:33 CEST 2009 - mmarek@suse.cz

- rpm/kernel-binary.spec.in, rpm/mkspec, scripts/tar-up.sh: remove
  @TOLERATE_UNKNOWN_NEW_CONFIG_OPTIONS@ expansion, check for a file
  named TOLERATE-UNKNOWN-NEW-CONFIG-OPTIONS in sourcedir instead.

-------------------------------------------------------------------
Thu Apr  2 20:27:04 CEST 2009 - mmarek@suse.cz

- rpm/kernel-syms.spec.in: set LC_ALL=C in rpm -q call

-------------------------------------------------------------------
Thu Apr  2 17:57:48 CEST 2009 - mmarek@suse.cz

- rpm/kernel-binary.spec.in: add @FLAVOR@ again to avoid %%(...)
  expansion

-------------------------------------------------------------------
Thu Apr  2 17:48:41 CEST 2009 - mmarek@suse.cz

- rpm/mkspec: new script to generate spec files from *.spec.in
  templates
- rpm/compute-PATCHVERSION.sh, rpm/kernel-binary.spec.in,
  rpm/kernel-source.spec.in, rpm/kernel-syms.spec.in: add to the
  source rpm
- scripts/tar-up.sh: just tar up patches directories and call
  mkspec

-------------------------------------------------------------------
Tue Mar 31 15:56:00 CEST 2009 - mmarek@suse.cz

- rpm/kernel-dummy.spec.in: Delete.

-------------------------------------------------------------------
Tue Mar 31 15:46:18 CEST 2009 - jeffm@suse.de

- doc/README.KSYMS: Add to repo.

-------------------------------------------------------------------
Tue Mar 31 15:39:55 CEST 2009 - mmarek@suse.cz

- config.conf, rpm/old-packages.conf, scripts/arch-symbols,
  scripts/run_oldconfig.sh, scripts/tar-up.sh: drop the arch
  symbols completely, only map the various ix86 archs to i386.

-------------------------------------------------------------------
Tue Mar 31 14:49:09 CEST 2009 - mmarek@suse.cz

- doc/README.SUSE: allow_unsupported_modules needs to be set before
  installing the kernel (bnc#484664).

-------------------------------------------------------------------
Tue Mar 31 03:08:30 CEST 2009 - jeffm@suse.de

- Add %changelog to spec files

-------------------------------------------------------------------
Tue Mar 31 03:07:51 CEST 2009 - jeffm@suse.de

- rpm/kernel-binary.spec.in: Clean up %build_$flavor macros

-------------------------------------------------------------------
Tue Mar 31 02:54:18 CEST 2009 - jeffm@suse.de

- rpm/kernel-source.spec.in: Create kernel-source-vanilla

-------------------------------------------------------------------
Tue Mar 31 02:53:41 CEST 2009 - jeffm@suse.de

- rpm/kernel-syms.spec.in, scripts/tar-up.sh: Depend on kernel-$flavor-devel

-------------------------------------------------------------------
Tue Mar 31 02:52:41 CEST 2009 - jeffm@suse.de

- rpm/kernel-binary.spec.in, rpm/kernel-source.spec.in,
  rpm/kernel-syms.spec.in: Create a %using_buildservice macro

-------------------------------------------------------------------
Tue Mar 31 02:52:04 CEST 2009 - jeffm@suse.de

- rpm/kernel-binary.spec.in, rpm/kernel-source.spec.in,
  scripts/sequence-patch.sh, scripts/tar-up.sh:
  kernel-{binary,source}: Remove arch guards

-------------------------------------------------------------------
Tue Mar 31 02:51:13 CEST 2009 - jeffm@suse.de

- doc/README.SUSE, rpm/kernel-binary.spec.in, rpm/kernel-source.spec.in,
  scripts/tar-up.sh: Move development files from kernel-source to
  kernel-$flavor-devel

-------------------------------------------------------------------
Tue Mar 31 02:50:53 CEST 2009 - jeffm@suse.de

- rpm/kernel-binary.spec.in: Remove $CONFIG_MODULES

-------------------------------------------------------------------
Tue Mar 31 02:50:15 CEST 2009 - jeffm@suse.de

- rpm/kernel-binary.spec.in: Remove duplicate CONFIG_DEBUG_INFO=y

-------------------------------------------------------------------
Tue Mar 31 02:49:53 CEST 2009 - jeffm@suse.de

- rpm/kernel-binary.spec.in: Use macros for cpu_arch

-------------------------------------------------------------------
Tue Mar 31 02:49:23 CEST 2009 - jeffm@suse.de

- rpm/kernel-binary.spec.in, rpm/kernel-source.spec.in:
  kernel-{source,binary}: Use path-related rpm macros

-------------------------------------------------------------------
Tue Mar 31 02:48:40 CEST 2009 - jeffm@suse.de

- rpm/kernel-binary.spec.in,  rpm/kernel-source.spec.in:
  Use a %kernelrelease macro.

-------------------------------------------------------------------
Tue Mar 31 02:47:58 CEST 2009 - jeffm@suse.de

- rpm/kernel-source.spec.in, rpm/source-post.sh, scripts/tar-up.sh:
  Use %variant instead of $variant

-------------------------------------------------------------------
Tue Mar 31 02:47:14 CEST 2009 - jeffm@suse.de

- kernel-source: Kill old obsoletes

-------------------------------------------------------------------
Tue Mar 31 02:46:35 CEST 2009 - jeffm@suse.de

- rpm/kernel-binary.spec.in, rpm/kernel-source.spec.in,
  rpm/kernel-syms.spec.in, scripts/tar-up.sh:
  Use %var instead of @VAR@ except where necessary

-------------------------------------------------------------------
Tue Mar 31 02:46:12 CEST 2009 - jeffm@suse.de

- kernel-syms: Sort by flavor, not architecture

-------------------------------------------------------------------
Tue Mar 31 02:45:43 CEST 2009 - jeffm@suse.de

- kernel-syms: Stop the architecture %else madness

-------------------------------------------------------------------
Tue Mar 31 02:45:15 CEST 2009 - jeffm@suse.de

- kernel-binary: Stop the architecture %else madness

-------------------------------------------------------------------
Mon Mar 30 22:16:04 CEST 2009 - jeffm@suse.de

- Removed -RT guards and a dead patch.

-------------------------------------------------------------------
Mon Mar 30 22:14:17 CEST 2009 - jeffm@suse.de

- patches.fixes/reiserfs-prealloc-fix: Delete.

-------------------------------------------------------------------
Mon Mar 30 15:26:04 CEST 2009 - jeffm@suse.de

- patches.suse/reiserfs-inode-init: Delete.

-------------------------------------------------------------------
Thu Mar 26 21:28:32 CET 2009 - mmarek@suse.cz

- rpm/config.sh: introduce rpm/config.sh, defining SRCVERSION and
  VARIANT variables.

-------------------------------------------------------------------
Tue Mar 24 15:37:54 CET 2009 - jeffm@suse.de

- Update to 2.6.29-final.
  - Eliminated 4 patches.

-------------------------------------------------------------------
Fri Mar 20 09:41:41 CET 2009 - jbeulich@novell.com

- Update Xen config files.
- Update Xen patches to 2.6.29-rc8 and c/s 821.

-------------------------------------------------------------------
Wed Mar 18 15:10:32 CET 2009 - mmarek@suse.cz

- rpm/kernel-*.spec.in, scripts/tar-up.sh: don't add "<RELEASE>"
  to the release, breaks plain rpmbuild.

-------------------------------------------------------------------
Tue Mar 17 16:14:08 CET 2009 - mmarek@suse.cz

- rpm/kernel-binary.spec.in: don't generate symsets
- rpm/kernel-syms.spec.in: don't package symsets
- rpm/find-provides: disable symset provides
- rpm/macros.kernel-source: don't check for /boot/symsets*
  (fate#305945)

-------------------------------------------------------------------
Tue Mar 17 07:56:40 CET 2009 - knikanth@suse.de

- patches.fixes/loop-barriers: Delete.
- patches.fixes/loop-barriers2: Delete.
  Remove non-mainline patches to loop driver making it honour
  O_SYNC, sync requests and barriers. (bnc#485089), (bnc#471249)

-------------------------------------------------------------------
Mon Mar 16 18:11:40 CET 2009 - bphilips@suse.de

- README: add rough guide to updating KABI

-------------------------------------------------------------------
Fri Mar 13 23:37:52 CET 2009 - jeffm@suse.com

- Update to 2.6.29-rc8.

-------------------------------------------------------------------
Thu Mar 12 11:21:42 CET 2009 - jbeulich@novell.com

- patches.fixes/fix-nf_conntrack_slp,
  patches.suse/perfmon2-remove_get_base_syscall_attr.patch,
  patches.suse/perfmon2.patch,
  patches.suse/silent-stack-overflow-2.patch: fix build warnings.

-------------------------------------------------------------------
Thu Mar 12 11:09:42 CET 2009 - jbeulich@novell.com

- Update Xen patches addressing several issues in initial commit
- Update Xen config files (re-enable oprofile, disable novfs).
- patches.xen/xen3-x86_64-unwind-annotations: fix unwind annotations
  in entry_64-xen.S.

-------------------------------------------------------------------
Thu Mar 12 11:02:37 CET 2009 - jbeulich@novell.com

- patches.arch/x86_64-unwind-annotations: fix unwind annotations in
  entry_64.S.

-------------------------------------------------------------------
Thu Mar 12 07:43:03 CET 2009 - rgoldwyn@suse.de

- patches.suse/novfs-creds-change-2.6.29: Changing credential
  according to new task_struct.

-------------------------------------------------------------------
Wed Mar 11 18:27:00 CET 2009 - jblunck@suse.de

- rpm/kernel-binary.spec.in: Use split_packages only if supported.conf
  is not empty.

-------------------------------------------------------------------
Mon Mar  9 21:26:13 CET 2009 - mmarek@suse.cz

- rpm/kernel-binary.spec.in: renamed modprobe config to
  /etc/modprobe.d/50-module-renames.conf (required by new
  module-init-tools).

-------------------------------------------------------------------
Mon Mar  9 12:04:46 CET 2009 - jbeulich@novell.com

- patches.xen/xen3-patch-2.6.29-rc4: fix ia64 build.

-------------------------------------------------------------------
Mon Mar  9 09:42:36 CET 2009 - jbeulich@novell.com

- Update Xen config files (get tracing options back in sync with
  default).

-------------------------------------------------------------------
Fri Mar  6 20:56:37 CET 2009 - jeffm@suse.de

- Update config files: Enable CONFIG_FRAME_POINTER on Xen.

-------------------------------------------------------------------
Fri Mar  6 20:36:26 CET 2009 - jeffm@suse.de

- config.conf: Enabled Xen for building.

-------------------------------------------------------------------
Fri Mar  6 17:49:36 CET 2009 - jbeulich@novell.com

- Update Xen patches to 2.6.29-rc7.

-------------------------------------------------------------------
Fri Mar  6 13:34:30 CET 2009 - jbenc@suse.cz

- Update config files: enabled wireless debugging in -debug flavors.

-------------------------------------------------------------------
Fri Mar  6 10:36:19 CET 2009 - mmarek@suse.cz

- rpm/get_release_number.sh.in, rpm/kernel-binary.spec.in,
  rpm/kernel-source.spec.in, rpm/kernel-syms.spec.in,
  scripts/tar-up.sh, doc/README.SUSE: finally drop kernel-dummy
- rpm/prepare-build.sh: Delete.

-------------------------------------------------------------------
Wed Mar  4 20:18:28 CET 2009 - jeffm@suse.com

- Update to 2.6.29-rc7.
  - Eliminated 1 patch.

-------------------------------------------------------------------
Wed Mar  4 11:48:01 CET 2009 - mmarek@suse.cz

- rpm/kernel-binary.spec.in: workaround a bash bug (bnc#481817)
  in kernel-vanilla.spec.

-------------------------------------------------------------------
Tue Mar  3 23:00:28 CET 2009 - jeffm@suse.com

- patches.suse/export-security_inode_permission: Export
  security_inode_permission for aufs.

-------------------------------------------------------------------
Thu Feb 26 15:32:35 CET 2009 - jeffm@suse.com

- scripts/tar-up.sh: Add -u to update existing spec files.

-------------------------------------------------------------------
Thu Feb 26 11:50:57 CET 2009 - sven@suse.de

- rpm/kernel-binary.spec.in: Fix sub-package install-time conflict.

-------------------------------------------------------------------
Wed Feb 25 19:41:59 CET 2009 - mmarek@suse.cz

- scripts/tar-up.sh: create tarballs that don't change
  unnecessarily: set owner/group to nobody/nobody, mtime to time of
  the latest commit and sort the input files.

-------------------------------------------------------------------
Tue Feb 24 23:28:11 CET 2009 - jeffm@suse.com

- Update to 2.6.29-rc6-git1.

-------------------------------------------------------------------
Sat Feb 21 17:30:47 CET 2009 - mmarek@suse.cz

- rpm/kernel-syms.spec.in: also check if the package versions match
  (bnc#478462)

-------------------------------------------------------------------
Fri Feb 20 14:41:31 CET 2009 - jbeulich@novell.com

- patches.suse/stack-unwind: fix 32-bit arch_unwind_init_running().

-------------------------------------------------------------------
Fri Feb 20 10:12:51 CET 2009 - jbeulich@novell.com

- patches.suse/stack-unwind: fix patch fuzz.

-------------------------------------------------------------------
Fri Feb 20 09:48:59 CET 2009 - jbeulich@novell.com

- misc/xen-port-patches.py: Adjust fro new x86 header placement.
- patches.arch/x86_64-unwind-annotations: fix unwind annotations
  (bnc#472783).
- patches.suse/stack-unwind: Properlz hook up unwinder again.

-------------------------------------------------------------------
Fri Feb 20 02:49:50 CET 2009 - jeffm@suse.de

- patches.suse/kdb-common: Build fix with -I directive.

-------------------------------------------------------------------
Fri Feb 20 02:12:56 CET 2009 - jeffm@suse.de

- Update config files.

-------------------------------------------------------------------
Fri Feb 20 01:50:59 CET 2009 - jeffm@suse.de

- Update to 2.6.29-rc5-git3.
  - Eliminated 1 patch.

-------------------------------------------------------------------
Thu Feb 19 11:27:58 CET 2009 - mmarek@suse.cz

- rpm/symsets.pl: allow passing only Module.symvers and no modules

-------------------------------------------------------------------
Wed Feb 18 11:25:46 CET 2009 - olh@suse.de

- disable ppc601 support, disable unused framebuffer drivers

-------------------------------------------------------------------
Wed Feb 18 10:41:14 CET 2009 - olh@suse.de

- disable kdump on ppc32

------------------------------------------------------------------
Mon Feb 16 17:18:41 CET 2009 - jeffm@suse.com

- Update config files.

-------------------------------------------------------------------
Sat Feb 14 17:40:22 CET 2009 - jeffm@suse.de

- Update to 2.6.29-rc5.

-------------------------------------------------------------------
Fri Feb 13 21:15:40 CET 2009 - jeffm@suse.de

- Update to 2.6.29-rc4-git7.
  - Eliminated 2 patches.

-------------------------------------------------------------------
Mon Feb  9 22:04:41 CET 2009 - jeffm@suse.de

- patches.rpmify/spin_is_contended-fix: spin_is_contended
  Kconfig fixes.

-------------------------------------------------------------------
Mon Feb  9 17:47:43 CET 2009 - jeffm@suse.de

- Updated to 2.6.29-rc4.
  - Eliminated 3 patches.

-------------------------------------------------------------------
Fri Feb  6 21:34:56 CET 2009 - jeffm@suse.com

- patches.fixes/fix-warning-while-mapping-0-1MB-range-with-dev-mem:
  x86, pat: fix warn_on_once() while mapping 0-1MB range.

-------------------------------------------------------------------
Fri Feb  6 20:54:14 CET 2009 - mmarek@suse.cz

- rpm/kernel-module-subpackage, rpm/post.sh, rpm/postun.sh: fix
  last change: don't pass -e to weak-modules2.

-------------------------------------------------------------------
Fri Feb  6 14:42:13 CET 2009 - mmarek@suse.cz

- rpm/kernel-module-subpackage, rpm/post.sh, rpm/postun.sh: pass
  down shell options like -x to weak-modules2 to make debugging
  with rpm -ivv easier.

-------------------------------------------------------------------
Tue Feb  3 21:36:36 CET 2009 - jeffm@suse.de

- patches.fixes/fix-nf_conntrack_slp: make nf_conntrack_slp
  actually work (bnc#470963).

-------------------------------------------------------------------
Tue Feb  3 14:34:14 CET 2009 - mmarek@suse.cz

- scripts/tar-up.sh: fix branch name in KOTD packages.

-------------------------------------------------------------------
Tue Feb  3 12:37:06 CET 2009 - olh@suse.de

- config.conf: readde -debug flavor for ppc64

-------------------------------------------------------------------
Tue Feb  3 11:51:37 CET 2009 - olh@suse.de

- patches.fixes/scsi-ibmvfc_prli_initiator_fix.patch:
  Better handle other FC initiators (bnc#471217 - LTC51238)

-------------------------------------------------------------------
Tue Feb  3 11:48:59 CET 2009 - mmarek@suse.cz

- scripts/wd-functions.sh: display master as "master", not "HEAD"
  or "".

-------------------------------------------------------------------
Mon Feb  2 22:13:03 CET 2009 - jeffm@suse.de

- patches.fixes/ath9k-fix-led_device_naming.diff: ath9k: fix
  led naming.
- patches.fixes/b43legacy-fix-led_device_naming.diff: b43legacy:
  fix led naming.
- patches.fixes/iwlwifi-fix-iwl-3945_led_device_naming.diff:
  iwlwifi: another led naming fix.
- patches.fixes/iwlwifi-fix-iwl-led_device_naming.diff: iwlwifi:
  fix led naming   .
- patches.fixes/rt2x00-fix-led_device_naming.diff: rt2x00:
  fix led naming.

-------------------------------------------------------------------
Mon Feb  2 21:20:36 CET 2009 - jeffm@suse.de

- Updated to 2.6.29-rc3-git3.
  - Eliminated 6 patches.

-------------------------------------------------------------------
Mon Feb  2 17:35:32 CET 2009 - jeffm@suse.de

- Updated to 2.6.29-rc3.
  - AppArmor is disabled.
  - Xen is disabled.
  - Eliminated 745 patches.

-------------------------------------------------------------------
Mon Feb  2 17:17:07 CET 2009 - jeffm@suse.de

- Enabled patches.suse/reiserfs_warning-reentrant

-------------------------------------------------------------------
Mon Feb  2 11:30:07 CET 2009 - rw@suse.de

- patches.fixes/xpc-pass-physical,
  patches.kabi/xpc-pass-physical:
  kABI: restore upstream patch, add ABI cover-up. (bnc#458811)

-------------------------------------------------------------------
Mon Feb  2 10:44:23 CET 2009 - olh@suse.de

- patches.fixes/serial-jsm-enable_ms.patch:
  Add enable_ms to jsm driver (bnc#471224 - LTC51066)

-------------------------------------------------------------------
Mon Feb  2 10:30:50 CET 2009 - olh@suse.de

- patches.arch/ppc-optimize-sync.patch:
  Optimise smp_{r,w}mb and mutex (bnc#471222 - LTC51356)

-------------------------------------------------------------------
Sat Jan 31 04:35:24 CET 2009 - gregkh@suse.de

- refresh patches for fuzz due to 2.6.27.14-rc1 import.

-------------------------------------------------------------------
Sat Jan 31 04:16:39 CET 2009 - gregkh@suse.de

- patches.kabi/abi-fix-add-epoll_devs-back-to-struct-user_struct.patch:
  ABI fix: add epoll_devs back to struct user_struct.

-------------------------------------------------------------------
Sat Jan 31 04:07:38 CET 2009 - gregkh@suse.de

- Update to 2.6.27.14-rc1
  - lots of security fixes
  - lots of bugfixes
  - obsoletes:
    - patches.drivers/alsa-virtuoso-no-eeprom-overwrite
    - patches.drivers/pata_via.c-support-vx855-and-future-chips-whose-ide-controller-use-0x0571.patch
    - patches.fixes/SUNRPC-Fix-autobind-on-cloned-rpc-clients.patch
    - patches.fixes/sysfs-fix-problems-with-binary-files.patch
    - patches.fixes/xpc-fix-NULL-deref
    - patches.fixes/xpc-write-barrier

-------------------------------------------------------------------
Fri Jan 30 09:15:04 CET 2009 - olh@suse.de

- patches.arch/ppc-pseries-migration_hang_fix.patch:
  Fix partition migration hang under load (bnc#470563 - LTC51153)

-------------------------------------------------------------------
Fri Jan 30 08:00:00 CET 2009 - olh@suse.de

- disable CONFIG_DEBUG_STACKOVERFLOW and CONFIG_DEBUG_STACK_USAGE
  on ppc/ppc64

-------------------------------------------------------------------
Fri Jan 30 01:24:09 CET 2009 - teheo@suse.de

- patches.drivers/libata-fix-EH-device-failure-handling: libata:
  fix EH device failure handling (bnc#470845).

-------------------------------------------------------------------
Thu Jan 29 21:02:44 CET 2009 - jjolly@suse.de

- patches.arch/s390-08-08-add_qdio_utilization.patch: zfcp:
  queue_full is lacking the entry for qdio utilization
  (bnc#466462).

-------------------------------------------------------------------
Thu Jan 29 18:45:32 CET 2009 - gregkh@suse.de

- add ability to debug kernel using USB debug connector.
- Update config files.
- patches.suse/usb-move-ehci-reg-def.patch: usb: move ehci
  reg def.
- patches.suse/x86-usb-debug-port-early-console-v4.patch: x86:
  usb debug port early console, v4.

-------------------------------------------------------------------
Thu Jan 29 11:43:32 CET 2009 - mmarek@suse.cz

- patches.kabi/abi-fix-add-s_syncing-back-to-struct-super_block.patch
  patches.kabi/abi-fix-add-wb_sync_hold-enum-writeback_sync_modes.patch
  patches.kabi/export-iwl_rx_allocate
  patches.kabi/sched-kabi-compat-hack.patch: Introduce
  patches.kabi/ for patches that only work around kabi issues and
  can be safely dropped at the next SP.

-------------------------------------------------------------------
Wed Jan 28 20:34:29 CET 2009 - agruen@suse.de

- patches.xen/xen-x86-mark_rodata_rw.patch: Add missing pageattr.c
  changes to pageattr-xen.c (bnc#439348).

-------------------------------------------------------------------
Wed Jan 28 18:50:59 CET 2009 - agruen@suse.de

- patches.suse/x86-mark_rodata_rw.patch: Add mark_rodata_rw()
  to un-protect read-only kernel code pages (bnc#439348).
- patches.xen/xen-x86-mark_rodata_rw.patch: xen specific part
  (bnc#439348).

-------------------------------------------------------------------
Wed Jan 28 15:59:27 CET 2009 - mmarek@suse.cz

- config/s390/s390: the -man package still fails for s390, disable
  it

-------------------------------------------------------------------
Wed Jan 28 14:27:18 CET 2009 - mmarek@suse.cz

- rpm/kernel-binary.spec.in: fix build of the -man subpackage on
  31bit s390

-------------------------------------------------------------------
Wed Jan 28 13:23:01 CET 2009 - mmarek@suse.cz

- fix kernel-default.ppc64 reference symsets

-------------------------------------------------------------------
Wed Jan 28 12:06:53 CET 2009 - jslaby@suse.cz

- patches.arch/x86_sgi_cpus4096-05-update-send_IPI_mask.patch:
  x86 cpumask: Updates to support NR_CPUS=4096 (bnc#425240
  FATE304266).
  [cpu_mask_to_apicid bigsmp fix]

-------------------------------------------------------------------
Wed Jan 28 08:16:54 CET 2009 - olh@suse.de

- patches.fixes/scsi-ibmvscsi-module_alias.patch:
  map scsi proc_name to module name (bnc#459933 - LTC50724)

-------------------------------------------------------------------
Tue Jan 27 23:33:09 CET 2009 - jeffm@suse.de

- Update config files: Disable ftrace in -debug on ppc64

-------------------------------------------------------------------
Tue Jan 27 23:16:03 CET 2009 - jeffm@suse.de

- config.conf: Added -debug flavor for ppc64.

-------------------------------------------------------------------
Tue Jan 27 13:40:53 CET 2009 - bwalle@suse.de

- patches.drivers/libfc-set-the-release-function.diff:
  Whitespace change.

-------------------------------------------------------------------
Tue Jan 27 09:05:30 CET 2009 - hare@suse.de

- patches.drivers/libfc-fix-read-IO-data-integrity: libfc:
  IO data integrity issue when a IO data frame lost (bnc#469536).

-------------------------------------------------------------------
Tue Jan 27 08:52:49 CET 2009 - jbeulich@novell.com

- re-enable patches.xen/xen3-e1000e_Export_set_memory_ro-rw.

-------------------------------------------------------------------
Tue Jan 27 07:44:18 CET 2009 - olh@suse.de

- update patches.arch/ppc-memoryless-nodes.patch:
  include prototype for PFN_UP() (bnc#462546 - LTC50009)

-------------------------------------------------------------------
Mon Jan 26 19:53:20 CET 2009 - kkeil@suse.de

- patches.suse/e1000e_Export_set_memory_ro-rw: Export
  set_memory_ro() and set_memory_rw() calls.
  readded to avoid kabi change

-------------------------------------------------------------------
Mon Jan 26 19:36:59 CET 2009 - jeffm@suse.de

- config.conf: Added kernel-vmi to i386.

-------------------------------------------------------------------
Mon Jan 26 19:08:43 CET 2009 - olh@suse.de

- update patches.arch/ppc-memoryless-nodes.patch:
  use PFN_UP() for end_pfn (bnc#462546 - LTC50009)

-------------------------------------------------------------------
Mon Jan 26 17:14:44 CET 2009 - mmarek@suse.cz

- kabi: import FCoE changes

-------------------------------------------------------------------
Mon Jan 26 17:00:44 CET 2009 - hare@suse.de

- patches.suse/dm-mpath-requeue-for-stopped-queue: disable
  wrong debug message again.

-------------------------------------------------------------------
Mon Jan 26 15:35:41 CET 2009 - rw@suse.de

- patches.fixes/taskstats-alignment:
  IA64: fill 'struct taskstats' on stack and 'memcpy' result to skb.
  (bnc#448410)

-------------------------------------------------------------------
Mon Jan 26 15:31:39 CET 2009 - olh@suse.de

- update patches.arch/ppc-memoryless-nodes.patch:
  fix calculation of reserve_size (bnc#462546 - LTC50009)

-------------------------------------------------------------------
Mon Jan 26 14:19:30 CET 2009 - kkeil@suse.de

- patches.fixes/disable-lro-per-default: Disable LRO per default
  in igb and ixgbe. (bnc#467519)

-------------------------------------------------------------------
Mon Jan 26 13:44:37 CET 2009 - jbeulich@novell.com

- Just comment out patches.xen/xen3-e1000e_* (to address build error)
  until disposition of their originals is known.

-------------------------------------------------------------------
Mon Jan 26 13:01:24 CET 2009 - kkeil@suse.de

- patches.fixes/sctp_do_not_use_stale_copy_of_sk: Do not use
  stale copy of sk. (bnc#440104)

-------------------------------------------------------------------
Mon Jan 26 12:52:21 CET 2009 - jblunck@suse.de

Renamed some patches so they get included in vanilla builds.
- patches.rpmify/firmware-path: Renamed.
- patches.rpmify/no-include-asm: Renamed.
- patches.suse/md-raid-metadata-PAGE_SIZE.patch: Renamed.

-------------------------------------------------------------------
Mon Jan 26 12:18:00 CET 2009 - olh@suse.de

- patches.suse/led_classdev.sysfs-name.patch: use correct name
  for /sys/devices/virtual/leds/ entries (bnc#468350)

-------------------------------------------------------------------
Mon Jan 26 12:15:15 CET 2009 - kkeil@suse.de

- patches.suse/e1000e_Export_set_memory_ro-rw: Delete.
- patches.suse/e1000e_allow_bad_checksum: Delete.
- patches.suse/e1000e_call_dump_eeprom: Delete.
- patches.suse/e1000e_ioremap_sanity_check: Delete.
- patches.suse/e1000e_use_set_memory_ro-rw_to_protect_flash_memory:
  Delete.
  Remove not mainline e1000e patches which were added to help with
  the e1000e NVM corruption - root issue is fixed

-------------------------------------------------------------------
Mon Jan 26 12:06:30 CET 2009 - kkeil@suse.de

- patches.drivers/tg3_libphy_workaround: tg3 libphy workaround.
  (bnc#468725)

-------------------------------------------------------------------
Mon Jan 26 09:17:49 CET 2009 - hare@suse.de

- supported.conf: Correct spelling for dm-least-pending
  path checker.

-------------------------------------------------------------------
Mon Jan 26 09:16:31 CET 2009 - hare@suse.de

- patches.suse/dm-mpath-check-info-before-access: Kernel Oops
  during path failover (bnc#458393).

-------------------------------------------------------------------
Sun Jan 25 02:07:17 CET 2009 - gregkh@suse.de

- refresh patch fuzz now that 2.6.27.13 is in tree

-------------------------------------------------------------------
Sun Jan 25 01:59:30 CET 2009 - gregkh@suse.de

- Update to final version of 2.6.27.13

-------------------------------------------------------------------
Sat Jan 24 23:24:49 CET 2009 - gregkh@suse.de

- dynamic debugging fixes backported from upstream:
- patches.drivers/driver-core-add-newlines-to-debugging-enabled-disabled-messages.patch:
  driver core: add newlines to debugging enabled/disabled
  messages.
- patches.drivers/driver-core-fix-dynamic_debug-cmd-line-parameter.patch:
  Driver core: fix 'dynamic_debug' cmd line parameter.
- patches.drivers/driver-core-fix-using-ret-variable-in-unregister_dynamic_debug_module.patch:
  driver core: fix using 'ret' variable in
  unregister_dynamic_debug_module.

-------------------------------------------------------------------
Sat Jan 24 17:51:17 CET 2009 - jbohac@suse.cz

- patches.arch/x86_64-hpet-64bit-timer.patch: 
  (fix return of an unitialized value (bnc#469017)

-------------------------------------------------------------------
Sat Jan 24 11:29:02 CET 2009 - mmarek@suse.cz

- update kabi files: ignore changes in struct pcie_link_state as
  it is an internal structure only.

-------------------------------------------------------------------
Sat Jan 24 11:26:16 CET 2009 - mmarek@suse.cz

- patches.suse/genksyms-add-override-flag.diff: genksyms: add
  --override flag.
- rpm/kernel-binary.spec.in: set KBUILD_OVERRIDE=1

-------------------------------------------------------------------
Sat Jan 24 01:25:44 CET 2009 - ghaskins@suse.de

- patches.fixes/sched-kabi-compat-hack.patch: sched: leave
  RT_GROUP_SCHED structure components intact to preserve kABI.

 broke kabi with fix for 456542

-------------------------------------------------------------------
Sat Jan 24 00:35:12 CET 2009 - trenn@suse.de

- patches.fixes/cpufreq_export_latency.patch: CPUFREQ: Introduce
  /sys/devices/system/cpu/cpu*/cpufreq/cpuinfo_transition_latency
  (bnc#464461).
- patches.fixes/cpufreq_ondemand_adjust_sampling_rate_limit.patch:
  CPUFREQ: ondemand/conservative: sanitize sampling_rate
  restrictions (bnc#464461).
- patches.fixes/cpufreq_ondemand_performance_optimise_default_settings.patch:
  CPUFREQ: ondemand: Limit default sampling rate to 300ms
  max. (bnc#464461).
- patches.fixes/x86_cpufreq_powernow-k8_acpi_latency_values.patch:
  X86 powernow-k8 cpufreq: Get transition latency from acpi _PSS
  object (bnc#464461).

-------------------------------------------------------------------
Fri Jan 23 20:29:24 CET 2009 - jeffm@suse.de

- patches.fixes/xfs-dmapi-fixes: xfs/dmapi: fix crash on mount
  (bnc#458027).

-------------------------------------------------------------------
Fri Jan 23 20:19:33 CET 2009 - ghaskins@suse.de

- Update config files: Disable RT_GROUP_SCHED (bnc#456542).

  The RT_GROUP_SCHED feature is experimental and clearly broken, so
  lets turn it off for now.

-------------------------------------------------------------------
Fri Jan 23 16:51:40 CET 2009 - jeffm@suse.de

- patches.fixes/hpilo-open-close-fix: hpilo open/close fix
  (bnc#466517).

-------------------------------------------------------------------
Fri Jan 23 15:59:44 CET 2009 - hare@suse.de

- patches.suse/dm-mpath-requeue-for-stopped-queue: Handle I/O
  on stopped queues correctly (bnc#458393).

-------------------------------------------------------------------
Fri Jan 23 15:34:11 CET 2009 - jbenc@suse.cz

- patches.suse/mnt-want-write-speedup.patch,
  patches.suse/mnt_clone_write.patch: modified not to break kABI,
  enabled (bnc#436953).

-------------------------------------------------------------------
Fri Jan 23 15:08:39 CET 2009 - jbenc@suse.cz

- patches.fixes/iwlagn-fix-rfkill.patch: iwlagn: fix hw-rfkill
  while the interface is down (bnc#446158).

-------------------------------------------------------------------
Fri Jan 23 14:59:57 CET 2009 - mmarek@suse.cz

- kabi/severities: temporarily enable changes in FcOE modules.

-------------------------------------------------------------------
Fri Jan 23 11:55:18 CET 2009 - hare@suse.de

- patches.arch/s390-08-06-personality.patch: kernel: setting 32
  bit personality doesn't work (bnc#466462).
- patches.arch/s390-08-07-compat_wrappers.patch: kernel:
  Add missing wrapper functions for 31 bit compat
  syscalls. (bnc#466462,LTC#51229).
- patches.fixes/block-leave-the-request-timeout-timer-running:
  Delete obsolete patch.

-------------------------------------------------------------------
Fri Jan 23 11:42:28 CET 2009 - bwalle@suse.de

- patches.drivers/fcoe-change-fcoe_sw-sg_tablesi.diff: change
  fcoe_sw sg_tablesize to SG_ALL (bnc #459142).
- patches.drivers/fcoe-check-return-for-fc_set_m.diff: check
  return for fc_set_mfs (bnc #459142).
- patches.drivers/fcoe-fix-frame-length-validati.diff: fix frame
  length validation in the early receive path (bnc #459142).
- patches.drivers/fcoe-fix-incorrect-use-of-struct-module.diff:
  fcoe: fix incorrect use of struct module (bnc #468051).
- patches.drivers/fcoe-improved-load-balancing-i.diff: improved
  load balancing in rx path (bnc #459142).
- patches.drivers/fcoe-logoff-of-the-fabric-when.diff: Logoff
  of the fabric when destroying interface (bnc #459142).
- patches.drivers/fcoe-remove-warn_on-in-fc_set.diff: remove
  WARN_ON in fc_set_mfs (bnc #459142).
- patches.drivers/fcoe-user_mfs-is-never-used.diff: user_mfs is
  never used (bnc #459142).
- patches.drivers/libfc-add-fc_disc-c-locking-co.diff: Add
  fc_disc.c locking comment block (bnc #459142).
- patches.drivers/libfc-ensure-correct-device_pu.diff: libfc:
  Ensure correct device_put/get usage (round 2).
- patches.drivers/libfc-fix-rport-recursive-lock.diff: libfc:
  Fix rport recursive lock on rport mutex (bnc #459142).
- patches.drivers/libfc-handle-rrq-exch-timeout.diff: libfc:
  handle RRQ exch timeout (bnc #465596).
- patches.drivers/libfc-improve-fc_lport-c-locki.diff: Improve
  fc_lport.c locking comment block (bnc #459142).
- patches.drivers/libfc-improve-fc_rport-c-locki.diff: Improve
  fc_rport.c locking comment block (459142).
- patches.drivers/libfc-make-fc_disc-inline-with.diff: make
  fc_disc inline with the fc_lport structure (bnc #459142).
- patches.drivers/libfc-make-rscn-parsing-more-r.diff: make RSCN
  parsing more robust (bnc #459142).
- patches.drivers/libfc-make-sure-we-access-the.diff: make sure
  we access the CRC safely (bnc #459142).
- patches.drivers/libfc-pass-lport-in-exch_mgr_r.diff: libfc:
  Pass lport in exch_mgr_reset (bnc #465596).
- patches.drivers/libfc-remove-debug-print-state.diff: libfc:
  Remove debug print statement, too verbose (bnc #459142).
- patches.drivers/libfc-set-the-release-function.diff: Set
  the release function for the rport's kobject (round 2)
  (bnc #459142).
- patches.drivers/libfc-updated-comment-for-orde.diff: updated
  comment for order of em and ex locks (bnc #459142).
- patches.drivers/libfc-updated-libfc-fcoe-modul.diff: updated
  libfc fcoe module ver to 1.0.6 (bnc #459142).
- patches.drivers/libfc-use-an-operations-struct.diff: use an
  operations structure for rport callbacks (bnc #459142).
- patches.drivers/libfc-when-rport-goes-away-re.diff: libfc:
  when rport goes away (re-plogi), clean up exchanges to/from
  rport (bnc #465596).
- patches.drivers/libfc_locking.diff: libfc, fcoe: fixed locking
  issues with lport->lp_mutex around lport->link_status (bnc
  #468053).
- patches.drivers/libfc_rport.diff: libfc: rport retry on LS_RJT
  from certain ELS (bnc #468054).

-------------------------------------------------------------------
Fri Jan 23 11:36:44 CET 2009 - hare@suse.de

- patches.fixes/qla2xxx-check-fc-rport-validity:
  qla2xxx: added check for fcport is valid in
  qla2x00_terminate_rport_io(). (bnc#467624).

-------------------------------------------------------------------
Fri Jan 23 11:01:59 CET 2009 - tiwai@suse.de

- patches.drivers/alsa-hda-gateway-t1616-quirk: ALSA: hda -
  Add quirk for Gateway T1616 laptop (bnc#467597).
- patches.drivers/alsa-hda-hp-dv4-quirk: ALSA: hda - Add model
  entry for HP dv4.
- patches.drivers/alsa-hda-intel-d945-ref-quirk: ALSA: hda -
  Add model=ref for Intel board with STAC9221 (bnc#406529).

-------------------------------------------------------------------
Fri Jan 23 10:48:16 CET 2009 - hare@suse.de

- patches.fixes/blk-leave-sync-timer-running: block: Rediff
- patches.fixes/block-use-round_jiffies_up: Block: use
  round_jiffies_up() (bnc#464155).
- Add missing patches to series.conf:
  patches.fixes/round-jiffies-up
  patches.fixes/block-use-round_jiffies_up
  patches.fixes/block-fix-blk_start_queueing
  patches.fixes/suppress-buffer-IO-errors
  patches.fixes/block-optimizations-in-blk_rq_timed_out_timer
  patches.fixes/block-add-comment-in-blk_rq_timed_out

-------------------------------------------------------------------
Fri Jan 23 07:51:35 CET 2009 - olh@suse.de

- update patches.fixes/scsi-ibmvscsi-vio_leak.patch:
  handle also drivers/scsi/ibmvscsi/ibmvfc.c

-------------------------------------------------------------------
Fri Jan 23 06:41:18 CET 2009 - sjayaraman@suse.de

- patches.fixes/cifs-fix-oops-on-ipv6-mount: cifs: make sure we
  allocate enough storage for socket address (467691).

-------------------------------------------------------------------
Fri Jan 23 05:57:48 CET 2009 - gregkh@suse.de

- patches.kernel.org/abi-fix-add-wb_sync_hold-enum-writeback_sync_modes.patch:
  ABI fix: add WB_SYNC_HOLD enum writeback_sync_modes.

-------------------------------------------------------------------
Fri Jan 23 05:08:48 CET 2009 - gregkh@suse.de

- patches.kernel.org/abi-fix-add-s_syncing-back-to-struct-super_block.patch:
  ABI fix: add s_syncing back to struct super_block.

-------------------------------------------------------------------
Fri Jan 23 02:26:30 CET 2009 - gregkh@suse.de

- update to 2.6.27.13-rc1:
  - security updates
  - lots of bugfixes
  - obsoletes:
    - patches.arch/ppc-fix_hugepage_check.patch
    - patches.drivers/alsa-hda-ad1986a-laptop-eapd-model-back
    - patches.drivers/alsa-hda-samsung-q45-quirk
    - patches.fixes/security-introduce-missing-kfree.patch
    - patches.fixes/xpc-fix-heartbeat
- Update config files.

-------------------------------------------------------------------
Thu Jan 22 23:55:10 CET 2009 - kkeil@suse.de

- patches.drivers/e1000-fix-shared-emc.patch: e1000: fix bug
  with shared interrupt during reset (bnc#396687)

-------------------------------------------------------------------
Thu Jan 22 22:43:48 CET 2009 - tonyj@suse.de

- patches.fixes/revert-bgcolor-line-feed-93f78da4.patch: Revert
  "vt: fix background color on line feed" (bnc#418613).

-------------------------------------------------------------------
Thu Jan 22 19:28:06 CET 2009 - jbenc@suse.cz

- patches.fixes/iwlwifi-fix-rs_get_rate-oops.patch: iwlwifi:
  fix rs_get_rate WARN_ON() (bnc#456002).
- Reordered wireless patches to group together patches touching the same
  driver.

-------------------------------------------------------------------
Thu Jan 22 19:13:20 CET 2009 - bphilips@suse.de

- patches.drivers/disable-catas_reset-by-default-to-avoid-problems-with-eeh.patch:
  disable catas_reset by default to avoid problems with EEH
  (bnc#456389).

-------------------------------------------------------------------
Thu Jan 22 17:42:04 CET 2009 - rw@suse.de

- patches.fixes/xpc-pass-physical:
  fixed kABI breakage. (bnc#458811)

-------------------------------------------------------------------
Thu Jan 22 15:58:54 CET 2009 - bwalle@suse.de

- scripts/tar-up_and_run_mbuild.sh: s390 (the 31 bit variant) is
  not an important spec file.

-------------------------------------------------------------------
Thu Jan 22 15:50:44 CET 2009 - jbenc@suse.cz

- patches.fixes/mac80211-add-direct-probe.patch: fixed kABI
  breakage, reenabled.

-------------------------------------------------------------------
Thu Jan 22 15:29:07 CET 2009 - mmarek@suse.cz

- rpm/modversions: eat the "override" keyword before parsing the
  symbol definition.

-------------------------------------------------------------------
Thu Jan 22 14:14:03 CET 2009 - olh@suse.de

- patches.fixes/scsi-ibmvscsi-vio_leak.patch:
  Correct VIO bus/device CMO accounting problems (bnc#468304 - LTC51205)

-------------------------------------------------------------------
Thu Jan 22 14:03:12 CET 2009 - olh@suse.de

- patches.suse/of_platform_driver.module-owner.patch:
  add missing module symlink to /sys/bus/*/driver/*
  in struct of_platform_driver.

-------------------------------------------------------------------
Thu Jan 22 13:29:23 CET 2009 - kkeil@suse.de

- patches.drivers/ixgbe_DCB_compile_err.patch: DCB compile
  error fix - new version from Intel  (bnc#465923)

-------------------------------------------------------------------
Thu Jan 22 12:58:06 CET 2009 - jbohac@suse.cz

- patches.arch/x86_64-hpet-64bit-timer.patch: allow 64-bit mode
  for HPET Timer0 (bnc#456700).
  (fix compilation on i386 and add hpet64 to kernel-parameters.txt)

-------------------------------------------------------------------
Thu Jan 22 12:25:59 CET 2009 - jbohac@suse.cz

- patches.arch/x86_64-hpet-64bit-timer.patch: allow 64-bit mode
  for HPET Timer0 (bnc#456700).

-------------------------------------------------------------------
Thu Jan 22 12:10:39 CET 2009 - rw@suse.de

- patches.fixes/xpc-pass-physical:
  sgi-xpc: need to pass the physical address, not virtual. (bnc#458811)
- patches.fixes/xpc-fix-heartbeat:
  sgi-xpc: eliminate false detection of no heartbeat. (bnc#464545)

-------------------------------------------------------------------
Thu Jan 22 11:28:20 CET 2009 - jkosina@suse.de

- patches.fixes/input-add-nomux-dell-vostro-1510.patch: Input:
  add Dell Vostro 1510 to nomux list (bnc#404881).

-------------------------------------------------------------------
Thu Jan 22 10:30:46 CET 2009 - jblunck@suse.de

- scripts/compute-PATCHVERSION.sh: Fix SRCVERSION parsing (bnc#465113).

-------------------------------------------------------------------
Thu Jan 22 10:02:42 CET 2009 - tiwai@suse.de

- patches.drivers/alsa-hda-add-volume-offset: ALSA: hda - Add
  extra volume offset to standard volume amp macros (bnc#466428).
- patches.drivers/alsa-hda-stac-reduce-volume-scale: ALSA: hda -
  Halve too large volume scales for STAC/IDT codecs (bnc#466428).

-------------------------------------------------------------------
Thu Jan 22 09:25:52 CET 2009 - hare@suse.de

- patches.drivers/lpfc-8.2.8.12-update: Update lpfc from 8.2.8.11
  to 8.2.8.12 (bnc#467713).

-------------------------------------------------------------------
Thu Jan 22 01:58:48 CET 2009 - jeffm@suse.de

- patches.fixes/reiserfs-debug-1036: fix missing jl arg

-------------------------------------------------------------------
Wed Jan 21 21:09:15 CET 2009 - mmarek@suse.cz

- rpm/kernel-binary.spec.in: delete duplicate error message in the
  kabi checks

-------------------------------------------------------------------
Wed Jan 21 20:04:30 CET 2009 - jeffm@suse.de

- patches.fixes/remove_kernel_physical_mapping_init_from_init:
  move kernel_physical_mapping_init to __meminit (bnc#467474).

-------------------------------------------------------------------
Wed Jan 21 19:56:34 CET 2009 - jbenc@suse.cz

- patches.fixes/mac80211-add-direct-probe.patch: disabled, as it changes
  kABI.

-------------------------------------------------------------------
Wed Jan 21 19:46:46 CET 2009 - gregkh@suse.de

- patches.fixes/security-introduce-missing-kfree.patch: security:
  introduce missing kfree (bnc#467322).
- patches.fixes/sysfs-fix-problems-with-binary-files.patch:
  sysfs: fix problems with binary files.

-------------------------------------------------------------------
Wed Jan 21 19:35:32 CET 2009 - rw@suse.de

- patches.arch/ia64-page-migration.fix:
  fix deadlock caused by cpe_migrate.ko and mark it supported.
  (bnc#464676)

-------------------------------------------------------------------
Wed Jan 21 19:23:31 CET 2009 - jeffm@suse.de

- patches.fixes/sn-irq-affinity: sn2: preserve irq affinity set
  in PROM (bnc#457679).

-------------------------------------------------------------------
Wed Jan 21 19:15:43 CET 2009 - jeffm@suse.de

- patches.fixes/uv_zalias_support: uv: Support for non-nasid 0
  systems (bnc#458869).

-------------------------------------------------------------------
Wed Jan 21 19:12:47 CET 2009 - jeffm@suse.de

- patches.fixes/xpc-fix-NULL-deref: sgi-xpc: Remove NULL pointer
  dereference. (bnc#466563).
- patches.fixes/xpc-write-barrier: sgi-xpc: ensure flags are
  updated before bte_copy (bnc#466563).

-------------------------------------------------------------------
Wed Jan 21 19:06:26 CET 2009 - jbenc@suse.cz

- patches.fixes/ipw2200-workaround-firmware-restarts-when-scanning.patch:
  ipw2200: fix scanning while associated (bnc#459067).

-------------------------------------------------------------------
Wed Jan 21 19:01:41 CET 2009 - jbenc@suse.cz

- patches.fixes/iwl3945-fix-rfkill.patch: iwl3945: report
  killswitch changes even if the interface is down (bnc#446013).

-------------------------------------------------------------------
Wed Jan 21 18:51:54 CET 2009 - jbenc@suse.cz

- patches.fixes/mac80211-add-direct-probe.patch: mac80211:
  add direct probe before association (bnc#461889).

-------------------------------------------------------------------
Wed Jan 21 16:38:10 CET 2009 - hare@suse.de

- patches.drivers/mptsas-discover-all-devices: mptsas driver
  fails to discover devices (bnc#459932).

-------------------------------------------------------------------
Wed Jan 21 14:04:08 CET 2009 - jbeulich@novell.com

- Update Xen patches to 2.6.27.12.
- patches.xen/764-netback-foreign-pages.patch: netback: handle
  non-netback foreign pages.
- patches.xen/769-evtchn-CPU-offline.patch: evtchn: Fix CPU offlining
  to switch all affected ports belonging to a particular /dev/evcthn
  user.
- patches.xen/gso-size-check.patch: gso: Ensure that the packet
  is long enough.
- patches.xen/xen-S3-MSI: fix Dom0 resume from S3 when MSI is
  in use (bnc#435596).
- patches.xen/xen3-e1000e_ioremap_sanity_check: ioremap sanity
  check to catch mapping requests exceeding the BAR sizes
  (bnc#425480).
- patches.xen/xen3-x86-fix-kmap-contig.patch: x86: contiguous
  kmap fix (bnc#449812).

-------------------------------------------------------------------
Wed Jan 21 12:08:54 CET 2009 - olh@suse.de

- update patches.suse/radeon-monitor-jsxx-quirk.patch:
  implement correct model matching

-------------------------------------------------------------------
Wed Jan 21 10:20:05 CET 2009 - olh@suse.de

- update patches.suse/dm-mpath-tracking-nr-bytes:
  lpp_end_io gets nr_bytes as third arg

-------------------------------------------------------------------
Wed Jan 21 10:04:08 CET 2009 - olh@suse.de

- update patches.suse/radeon-monitor-jsxx-quirk.patch:
  match all JSxx/QSxx models based on the first 4 chars in 'model'

-------------------------------------------------------------------
Wed Jan 21 08:09:10 CET 2009 - olh@suse.de

- update patches.arch/ppc-axon-missing-msi-workaround-5.diff:
  Fix MSI after kexec (bnc#467633)

-------------------------------------------------------------------
Tue Jan 20 21:01:18 CET 2009 - gregkh@suse.de

- clean up patch fuzz after 2.6.27.12 inclusion.

-------------------------------------------------------------------
Tue Jan 20 20:50:47 CET 2009 - gregkh@suse.de

- Update to the real 2.6.27.12

-------------------------------------------------------------------
Tue Jan 20 17:00:55 CET 2009 - jeffm@suse.de

- patches.suse/reiserfs_warning-reentrant: reiserfs: eliminate
  reiserfs_warning from uniqueness functions; Fixes deadlock.

-------------------------------------------------------------------
Tue Jan 20 16:39:35 CET 2009 - olh@suse.de

- patches.drivers/cxgb3-ser.patch:
  reset the adapter on fatal error (bnc#466062 - LTC51042)

-------------------------------------------------------------------
Tue Jan 20 15:24:43 CET 2009 - jjolly@suse.de

- patches.arch/s390-08-03-iucv-cpu-hotremove.diff: iucv: failing
  cpu hot remove for inactive iucv (bnc#466462,LTC#51104).
- patches.arch/s390-08-04-compat-sigaltstack.diff:
  kernel: 31 bit compat sigaltstack syscall fails with
  -EFAULT. (bnc#466462,LTC#50888).
- patches.arch/s390-08-05-af_iucv-msgpeek-fix.patch:
  af_iucv: System hang if recvmsg() is used with MSG_PEEK
  (bnc#466462,LTC#51136).

-------------------------------------------------------------------
Tue Jan 20 15:15:19 CET 2009 - hare@suse.de

- patches.suse/dm-mpath-accept-failed-paths: Only accept
  non-existing paths when adding failed paths (bnc#467579)

-------------------------------------------------------------------
Tue Jan 20 12:19:52 CET 2009 - mmarek@suse.cz

- rpm/kernel-source.spec.in: set CONFIG_DEBUG_INFO=y in the
  packaged .configs if builfing debug packages (bnc#460887)

-------------------------------------------------------------------
Mon Jan 19 16:40:39 CET 2009 - mmarek@suse.cz

- rpm/kernel-binary.spec.in: set %tolerate_kabi_changes to 6

-------------------------------------------------------------------
Mon Jan 19 16:40:11 CET 2009 - mmarek@suse.cz

- patches.suse/export-iwl_rx_allocate: reintroduce
  EXPORT_SYMBOL(iwl_rx_allocate).

-------------------------------------------------------------------
Mon Jan 19 13:56:20 CET 2009 - mmarek@suse.cz

- import SLE11 RC2 reference kabi

-------------------------------------------------------------------
Mon Jan 19 11:35:12 CET 2009 - hare@suse.de

- patches.drivers/mpt-return-all-sense-data: MPT Fusion doesn't
  return all sense data (bnc#466179).

-------------------------------------------------------------------
Sat Jan 17 00:20:49 CET 2009 - gregkh@suse.de

- Update to 2.6.27.12-rc2

-------------------------------------------------------------------
Fri Jan 16 17:46:11 CET 2009 - od@suse.de

- patches.arch/x86-call-boot-IRQ-quirks-at-end-of-device-init-and-during-resume.patch:
  call boot IRQ quirks at end of device init and during resume.
- patches.arch/x86-disable-AMD-ATI-boot-interrupt-generation.patch:
  update to upstream variant of this patch:
    - integrate an older quirk to make IO-APIC mode work on AMD
      8131 rev. A0 and B0
    - fix boot IRQ disabling logic for AMD 813x
    - remove unneeded code for AMD SB700S

-------------------------------------------------------------------
Fri Jan 16 16:09:26 CET 2009 - jbeulich@novell.com

- patches.arch/x86-fix-kmap-contig.patch: x86: contiguous kmap
  fix (bnc#449812).

-------------------------------------------------------------------
Fri Jan 16 10:55:12 CET 2009 - olh@suse.de

- enable mptsas in kdump kernel to allow crashdump on QS2x blades

-------------------------------------------------------------------
Fri Jan 16 08:44:42 CET 2009 - tiwai@suse.de

Fix STAC925x patch again
- patches.drivers/alsa-hda-stac925x-init-fix: ALSA: hda - Fix
  (yet more) STAC925x issues (bnc#460478).

-------------------------------------------------------------------
Fri Jan 16 07:03:59 CET 2009 - jjolly@suse.de

- patches.arch/s390-08-01-cio-fix-mp-mode.diff: cio: fix
  subchannel multipath mode setup (bnc#466462,LTC#51047).
- patches.arch/s390-08-02-zfcp-gpn-align-fix.diff: zfcp: fix
  memory alignment for GPN_FT requests. (bnc#466462).

-------------------------------------------------------------------
Thu Jan 15 23:53:36 CET 2009 - gregkh@suse.de

- Update config files for vanilla kernel versions due to new config
  option added in 2.6.27.12-rc1.

-------------------------------------------------------------------
Thu Jan 15 23:47:39 CET 2009 - gregkh@suse.de

- Update to 2.6.27.12-rc1:
  - security fixes
  - fixes CVE-2009-0029
  - bug fixes all over the place.
  - obsoletes the following patches:
    - patches.arch/ppc-cmm_no_kdump.patch
    - patches.drivers/alsa-caiaq-midi-oops-fix
    - patches.drivers/alsa-hda-hp-6730b-quirk
    - patches.drivers/ibmvfc-host_init_delay.patch
    - patches.drivers/ibmvfc-improve_sync_events.patch
    - patches.fixes/PCI-Suspend-and-resume-PCI-Express-ports-with-interrupts-disabled.patch
    - patches.fixes/PCI-handle-PCI-state-saving-with-interrupts-disabled.patch
    - patches.fixes/fs-symlink-write_begin-allocation-context-fix.patch
    - patches.fixes/mm-lockless-pagecache-barrier.patch
    - patches.fixes/pci-rework-suspend-of-devices-with-no-drivers.patch
    - patches.fixes/uv-remove-erroneous-BAU-init
- Update config files.

-------------------------------------------------------------------
Thu Jan 15 11:37:26 CET 2009 - tiwai@suse.de

- patches.drivers/alsa-virtuoso-no-eeprom-overwrite: sound:
  virtuoso: do not overwrite EEPROM on Xonar D2/D2X (bnc#462365).

-------------------------------------------------------------------
Thu Jan 15 11:16:35 CET 2009 - bwalle@suse.de

- patches.suse/s390-System.map.diff:
  Strip L2^B symbols (bnc #456682).

-------------------------------------------------------------------
Thu Jan 15 11:09:29 CET 2009 - tiwai@suse.de

- patches.drivers/alsa-hda-gateway-fix: ALSA: patch_sigmatel:
  Add missing Gateway entries and autodetection (bnc#460478).
- patches.drivers/alsa-hda-gateway-fix2: ALSA: hda - More fixes
  on Gateway entries (bnc#460478).
- patches.drivers/alsa-hda-hp-dv5-mic-fix: ALSA: hda - Fix HP
  dv5 mic input (bnc#462913).
- patches.drivers/alsa-hda-hp-dv5-quirk: ALSA: hda - Add quirk
  for another HP dv5 (bnc#462913).
- patches.drivers/alsa-hda-idt92hd83-fix-typo: ALSA: hda -
  Fix a typo.
- patches.drivers/alsa-hda-samsung-q45-quirk: ALSA: hda - Add
  automatic model setting for Samsung Q45.
- patches.drivers/alsa-hda-seek-for-codec-id: ALSA: hda - Add
  a new function to seek for a codec ID (bnc#460478).
- patches.drivers/alsa-hda-sigmatel-no-hp-reset: ALSA: hda -
  Don't reset HP pinctl in patch_sigmatel.c (bnc#460478).
- patches.drivers/alsa-hda-stac925x-init-fix: ALSA: hda - Fix
  missing initialization of NID 0x0e for STAC925x (bnc#460478).

-------------------------------------------------------------------
Thu Jan 15 08:40:13 CET 2009 - olh@suse.de

- patches.arch/ppc-fix_hugepage_check.patch:
  is_hugepage_only_range() must account for both 4kB and 64kB
  slices (bnc#466229 - LTC51063)

-------------------------------------------------------------------
Wed Jan 14 23:23:42 CET 2009 - jeffm@suse.de

- Update config files: Disabled PARAVIRT on vanilla and LGUEST.

-------------------------------------------------------------------
Wed Jan 14 23:07:16 CET 2009 - jeffm@suse.de

- Enabled patches.suse/unlock_page-speedup.patch

-------------------------------------------------------------------
Wed Jan 14 22:00:49 CET 2009 - rjw@suse.de

- patches.fixes/PCI-PM-Split-PCI-Express-port-suspend-resume.patch:
  PCI PM: Split PCI Express port suspend-resume (bnc#455926).
- patches.fixes/PCI-Suspend-and-resume-PCI-Express-ports-with-interrupts-disabled.patch:
  PCI: Suspend and resume PCI Express ports with interrupts
  disabled (bnc#455926).
- patches.fixes/PCI-handle-PCI-state-saving-with-interrupts-disabled.patch:
  PCI: handle PCI state saving with interrupts disabled
  (bnc#455926).
- patches.fixes/pci-rework-suspend-of-devices-with-no-drivers.patch:
  PCI: Rework default handling of suspend and resume (bnc#455926).

-------------------------------------------------------------------
Wed Jan 14 19:38:29 CET 2009 - jeffm@suse.de

- Update config files: Disable PARAVIRT.

-------------------------------------------------------------------
Wed Jan 14 19:20:29 CET 2009 - gregkh@suse.de

- refresh patches for fuzz due to update to 2.6.27.11

-------------------------------------------------------------------
Wed Jan 14 19:02:21 CET 2009 - gregkh@suse.de

- Update to final version of 2.6.27.11

-------------------------------------------------------------------
Wed Jan 14 16:38:47 CET 2009 - kkeil@suse.de

- patches.drivers/ixgbe-dcb-setstate.patch: Bugfix for ixgbe
  and kernel DCB netlink code. (bnc#458194)
- patches.drivers/ixgbe_DCB_compile_err.patch: DCB compile
  error fix. (bnc#465923)
- Update config files.

-------------------------------------------------------------------
Wed Jan 14 15:56:58 CET 2009 - trenn@suse.de

- patches.fixes/acpi_irq_quirk_pci_irq_derive.patch: Delete.
It came out that this is an already fixed BIOS bug. The quirk
is not needed anymore.

-------------------------------------------------------------------
Wed Jan 14 14:53:51 CET 2009 - trenn@suse.de

- patches.fixes/acpi_fix_double_slash_root_prefix_handling.patch:
  In AcpiNsGetInternalNameLength, skip the redundant backslash
  of RootPrefix (http://bugzilla.kernel.org/show_bug.cgi?id=11541
  http://www.acpica.org/bugzilla/show_bug.cgi?id=739).
- patches.fixes/acpi_video_always_update_sys.patch: video: always
  update the brightness when poking "brightness" (bnc#450149).
- patches.fixes/acpi_video_handle_reversed_brightness_info.patch:
  ACPI: video: Fix reversed brightness behavior on ThinkPad SL
  series (bnc#450149).

-------------------------------------------------------------------
Wed Jan 14 08:45:29 CET 2009 - olh@suse.de

- patches.fixes/sched-fix-__load_balance_iterator-for-cfs-with-on.patch:
  fix __load_balance_iterator() for cfs with only one task
  (bnc#457594 - LTC50544)

-------------------------------------------------------------------
Wed Jan 14 08:32:32 CET 2009 - olh@suse.de

- patches.fixes/xfs-redirty-ENOSPC.patch: Re-dirty pages on
  ENOSPC when converting delayed allocations (bnc#433112 - LTC48749)

-------------------------------------------------------------------
Wed Jan 14 04:33:33 CET 2009 - npiggin@suse.de

- Added guarded patches:
- patches.suse/mnt-want-write-speedup.patch: fs: mnt_want_write
  speedup (bnc#436953).
- patches.suse/mnt_clone_write.patch: fs: introduce
  mnt_clone_write (bnc#436953).
- patches.suse/unlock_page-speedup.patch: mm: unlock_page speedup
  (bnc#436953).

-------------------------------------------------------------------
Wed Jan 14 00:51:58 CET 2009 - gregkh@suse.de

- Update config files.
- patches.drivers/add-via-chrome9-drm-support.patch: add Via
  chrome9 drm support.

-------------------------------------------------------------------
Wed Jan 14 00:29:20 CET 2009 - gregkh@suse.de

- patches.drivers/pata_via.c-support-vx855-and-future-chips-whose-ide-controller-use-0x0571.patch:
  pata_via.c: Support VX855 and future chips whose IDE controller
  use 0x0571..

-------------------------------------------------------------------
Tue Jan 13 16:46:08 CET 2009 - hare@suse.de

- patches.fixes/scsi-restart-lookup-by-target: Modify patch
  after suggestions from James Bottomley (bnc#465346).

-------------------------------------------------------------------
Tue Jan 13 14:54:58 CET 2009 - hare@suse.de

- patches.fixes/scsi-restart-lookup-by-target: Restart
  scsi_device_lookup_by_target() (bnc#465346).

-------------------------------------------------------------------
Tue Jan 13 10:43:59 CET 2009 - olh@suse.de

- update patches.drivers/cxgb3-Allocate-multiqueues-at-init-time:
  Allow multiqueue setting in MSI-X mode only (bnc#464351 - LTC50966)

-------------------------------------------------------------------
Tue Jan 13 08:55:32 CET 2009 - olh@suse.de

- patches.drivers/cxgb3i-mainline.patch: fixes bug in tag release
  and sync-up cxgb3i with mainline state (bnc#464508 - LTC50816)

-------------------------------------------------------------------
Tue Jan 13 05:25:12 CET 2009 - gregkh@suse.de

- Update to 2.6.27.11-rc1:
  - lots of minor fixes
  - obsoletes:
    - patches.fixes/md-bitmap-read-do-not-overflow
    - patches.suse/scsi-scsi_transport_srp-shost_data.patch

-------------------------------------------------------------------
Mon Jan 12 20:09:42 CET 2009 - gregkh@suse.de

- supported.conf: add kernel/drivers/acpi/acpi_memhotplug as supported

-------------------------------------------------------------------
Mon Jan 12 19:06:00 CET 2009 - mmarek@suse.cz

- rpm/kernel-source.spec.in, rpm/source-post.sh: handle arch
  symlinks like i586 -> i386 in /usr/src/linux-obj.

-------------------------------------------------------------------
Mon Jan 12 18:39:57 CET 2009 - gregkh@suse.de

- supported.conf: updated staging and other drivers

-------------------------------------------------------------------
Mon Jan 12 18:11:10 CET 2009 - kkeil@suse.de

- patches.drivers/r8169-Tx-performance-tweak-helper: r8169:
  Tx performance tweak helper.
- patches.drivers/r8169-add-8168-8101-registers-description:
  r8169: add 8168/8101 registers description.
- patches.drivers/r8169-add-hw-start-helpers-for-the-8168-and-the-8101:
  r8169: add hw start helpers for the 8168 and the 8101.
- patches.drivers/r8169-additional-8101-and-8102-support: r8169:
  additional 8101 and 8102 support.
- patches.drivers/r8169-use-pci_find_capability-for-the-PCI-E-features:
  r8169: use pci_find_capability for the PCI-E features.
  (bnc#448168)
-------------------------------------------------------------------
Mon Jan 12 15:50:46 CET 2009 - dgollub@suse.de

- scripts/tar-up_and_run_mbuild.sh: use $BUILD_DIR instead of fixed
  "kernel-source" string, to stay in sync with with differet kernel
  variants.

-------------------------------------------------------------------
Mon Jan 12 14:25:27 CET 2009 - mmarek@suse.cz

- rpm/kernel-source.spec.in, rpm/source-post.sh, rpm/source-pre.sh:
  replace the /usr/src/linux-obj symlink with a directory containing
  per-flavor symlinks instead. This allows us to install kernel-source /
  syms and kernel-source-rt / syms-rt in parallel and still find
  everything below /usr/src/linux-obj/.
- rpm/kernel-binary.spec.in: for -rt, install into
      /usr/src/linux-$version-rt-obj.
- rpm/kernel-syms.spec.in: fix kernel-source requires for -rt.

-------------------------------------------------------------------
Sun Jan 11 23:18:21 CET 2009 - jkosina@suse.de

- patches.drivers/input-usbtouchscreen-hw-calibration.patch:
  Input: usbtouchscreen - allow reporting calibrated data
  (bnc#444814).

-------------------------------------------------------------------
Fri Jan  9 18:54:47 CET 2009 - mmarek@suse.cz

- patches.suse/file-capabilities-add-file_caps-switch.diff:
  fix parsing of the file_caps commandline option (bnc#264075)

-------------------------------------------------------------------
Fri Jan  9 18:17:45 CET 2009 - trenn@suse.de

- patches.arch/x86_fix_llc_shared_map__cpu_llc_id_anomolies.patch:
  x86: fix intel x86_64 llc_shared_map/cpu_llc_id anomolies
  (bnc#464329).

-------------------------------------------------------------------
Fri Jan  9 16:25:12 CET 2009 - olh@suse.de

- patches.arch/ppc-cmm_no_kdump.patch:
  Disable Collaborative Memory Manager for kdump (bnc#460552 - LTC50789)

-------------------------------------------------------------------
Fri Jan  9 16:13:13 CET 2009 - jslaby@suse.cz

- patches.suse/cgroup-disable-memory.patch: memcg: disable the
  memory controller by default.
- patches.suse/add-enable_cgroup-parameter.patch: Delete.
- patches.suse/disable-cgroups.patch: Delete.

-------------------------------------------------------------------
Fri Jan  9 16:13:09 CET 2009 - olh@suse.de

- patches.suse/radeon-monitor-jsxx-quirk.patch
  fix compile errors

-------------------------------------------------------------------
Fri Jan  9 15:40:35 CET 2009 - jslaby@suse.de

- patches.fixes/ath5k-ignore-calibration-return-value.patch:
  ath5k: ignore the return value of
  ath5k_hw_noise_floor_calibration (bnc#446541).

-------------------------------------------------------------------
Fri Jan  9 15:37:22 CET 2009 - jslaby@suse.de

- patches.fixes/cgroups-suppress-cloning-warning.patch: cgroups:
  suppress bogus warning messages (bnc#460961).

-------------------------------------------------------------------
Fri Jan  9 15:28:56 CET 2009 - olh@suse.de

- patches.suse/radeon-monitor-jsxx-quirk.patch: Add quirk for
  the graphics adapter in some JSxx (bnc#461002 - LTC50817)

-------------------------------------------------------------------
Fri Jan  9 14:34:02 CET 2009 - trenn@suse.de

- patches.fixes/acpi_irq_quirk_pci_irq_derive.patch: ACPI: Do not
  derive IRQ from parent bridge/device via boot param/dmi list
  (bnc#437211).
- patches.suse/acpi_osi_sle11_ident.patch: Provide possibility
  for vendors to fix BIOS issues for SLE11 only (none).

-------------------------------------------------------------------
Fri Jan  9 13:03:36 CET 2009 - hare@suse.de

- patches.drivers/blk-request-based-multipath-update: Rediff.
- patches.fixes/scsi-refactor-busy-processing: refactor
  sdev/starget/shost busy checking; break out from
  blk-request-based-multipath-update.

-------------------------------------------------------------------
Fri Jan  9 12:31:34 CET 2009 - hare@suse.de

- patches.drivers/lpfc-8.2.8.11-update: Update lpfc from 8.2.8.10
  to 8.2.8.11 (bnc#464662).
- patches.fixes/scsi-call-unprep_request-under-lock: scsi_lib:
  only call scsi_unprep_request() under queue lock (bnc#464155).
- patches.fixes/scsi-fix-hang-in-starved-list-processing: Fix
  hang in starved list processing (bnc#464155).

-------------------------------------------------------------------
Fri Jan  9 12:28:55 CET 2009 - kkeil@suse.de

- patches.drivers/bnx2-Add-PCI-ID-for-5716S: bnx2: Add PCI ID
  for 5716S
- patches.drivers/bnx2-Fix-bug-in-bnx2_free_rx_mem_: bnx2:
  Fix bug in bnx2_free_rx_mem() (bnc#464130)

-------------------------------------------------------------------
Fri Jan  9 12:11:23 CET 2009 - jslaby@suse.cz

- patches.suse/disable-cgroups.patch: Disable all cgroups
  (bnc#436025).

-------------------------------------------------------------------
Fri Jan  9 11:39:59 CET 2009 - hare@suse.de

- Backporting block layer fixes (bnc#464155):
  * patches.fixes/block-add-comment-in-blk_rq_timed_out: add
    comment in blk_rq_timed_out() about why next can not be 0
  * patches.fixes/block-fix-blk_start_queueing: block: Fix
    blk_start_queueing() to not kick a stopped queue.
  * patches.fixes/block-leave-the-request-timeout-timer-running:
    block: leave the request timeout timer running even on an
    empty list.
  * patches.fixes/block-optimizations-in-blk_rq_timed_out_timer:
    block: optimizations in blk_rq_timed_out_timer().
  * patches.fixes/block-suppress-buffer-IO-errors: block: Supress
    Buffer I/O errors when SCSI REQ_QUIET flag set.
  * patches.fixes/block-use-round_jiffies_up: Block: use
    round_jiffies_up().
  * patches.fixes/round-jiffies-up: Add round_jiffies_up and
    related routines.

-------------------------------------------------------------------
Fri Jan  9 11:21:39 CET 2009 - jbeulich@novell.com

- patches.xen/xen3-acpi-pci-pci-msi-_osc-support-capabilities-called-when-root-bridge-added.patch:
  ACPI/PCI: PCI MSI _OSC support capabilities called when root
  bridge added (bnc#438941).

-------------------------------------------------------------------
Fri Jan  9 10:23:55 CET 2009 - hare@suse.de

- patches.fixes/scsi_dh-retry-on-UNIT_ATTENTION: scsi_dh_rdac
  does not retry MODE SENSE on UNIT ATTENTION (bnc#464155).
- patches.suse/scsi-check-removed-device-for-offline: Only check
  for SDEV_OFFLINE and SDEV_DEL, not SDEV_CANCEL.

-------------------------------------------------------------------
Fri Jan  9 10:06:29 CET 2009 - jslaby@suse.cz

- patches.suse/add-enable_cgroup-parameter.patch: Add
  cgroup_enable parameter (bnc#436025).

-------------------------------------------------------------------
Fri Jan  9 00:19:19 CET 2009 - gregkh@suse.de

- patches.drivers/acpi-pci-include-missing-acpi.h-file-in-pci-acpi.h.patch:
  ACPI/PCI: include missing acpi.h file in
  pci-acpi.h. (bnc#438941).

-------------------------------------------------------------------
Fri Jan  9 00:14:25 CET 2009 - gregkh@suse.de

- clean up patch fuzz

-------------------------------------------------------------------
Thu Jan  8 23:56:01 CET 2009 - gregkh@suse.de

- patches.drivers/acpi-pci-pci-msi-_osc-support-capabilities-called-when-root-bridge-added.patch:
  ACPI/PCI: PCI MSI _OSC support capabilities called when root
  bridge added (bnc#438941).
- patches.drivers/acpi-pci-pcie-aer-_osc-support-capabilities-called-when-root-bridge-added.patch:
  ACPI/PCI: PCIe AER _OSC support capabilities called when root
  bridge added (bnc#438941).
- patches.drivers/acpi-pci-pcie-aspm-_osc-support-capabilities-called-when-root-bridge-added.patch:
  ACPI/PCI: PCIe ASPM _OSC support capabilities called when root
  bridge added (bnc#438941).
- patches.drivers/acpi-pci-remove-obsolete-_osc-capability-support-functions.patch:
  ACPI/PCI: remove obsolete _OSC capability support functions
  (bnc#438941).

-------------------------------------------------------------------
Thu Jan  8 23:06:58 CET 2009 - gregkh@suse.de

- patches.drivers/acpi-pci-call-_osc-support-during-root-bridge-discovery.patch:
  ACPI/PCI: call _OSC support during root bridge discovery
  (bnc#438941).
- patches.drivers/acpi-pci-change-pci_osc_control_set-to-query-control-bits-first.patch:
  ACPI/PCI: Change pci_osc_control_set() to query control bits
  first (bnc#438941).
- patches.drivers/acpi-pci-fix-possible-race-condition-on-_osc-evaluation.patch:
  ACPI/PCI: Fix possible race condition on _OSC evaluation
  (bnc#438941).
- patches.drivers/acpi-pci-include-missing-acpi.h-file-in-pci-acpi.h.patch:
  ACPI/PCI: include missing acpi.h file in
  pci-acpi.h. (bnc#438941).
- patches.drivers/acpi-pci-pci-extended-config-_osc-support-called-when-root-bridge-added.patch:
  ACPI/PCI: PCI extended config _OSC support called when root
  bridge added (bnc#438941).

-------------------------------------------------------------------
Thu Jan  8 19:38:41 CET 2009 - gregkh@suse.de

- patches.drivers/bnx2x-version-update.patch: bnx2x: Version
  Update (bnc#439679).

-------------------------------------------------------------------
Thu Jan  8 19:16:28 CET 2009 - jjolly@suse.de

- patches.arch/s390-07-01-zfcp-port-failed-message.diff: zfcp:
  Remove message for failed port (bnc#464466).
- patches.arch/s390-07-02-zfcp-unchained-fsf.diff: zfcp: Add
  support for unchained FSF requests (bnc#464466).
- patches.arch/s390-07-03-topology-fix.diff: kernel: fix cpu
  topology support (bnc#464466).
- patches.arch/s390-07-04-dasd-failfast.patch: dasd: Add
  'failfast' device feature. (bnc#464466,LTC#43066).

-------------------------------------------------------------------
Thu Jan  8 15:47:53 CET 2009 - tiwai@suse.de

- patches.drivers/alsa-caiaq-midi-oops-fix: ALSA: caiaq - Fix
  Oops with MIDI.

-------------------------------------------------------------------
Thu Jan  8 15:13:22 CET 2009 - knikanth@suse.de

- patches.fixes/dm-avoid-put-table-dm_any_congested: dm: avoid
  destroying table in dm_any_congested (bnc#457205).
- patches.fixes/dm-table-ref-count: dm table: rework reference
  counting (bnc#457205).
- patches.fixes/dm-unbind-drop-ref: dm table: drop reference at
  unbind (bnc#457205).

-------------------------------------------------------------------
Thu Jan  8 13:00:35 CET 2009 - olh@suse.de

- update kdump config, disable some unused drivers

-------------------------------------------------------------------
Thu Jan  8 12:58:45 CET 2009 - olh@suse.de

- refresh config files, no functional changes

-------------------------------------------------------------------
Thu Jan  8 12:52:20 CET 2009 - olh@suse.de

- patches.drivers/ehea-modinfo.patch:
  use separate table for module alias (bnc#435215 - LTC48564)

-------------------------------------------------------------------
Thu Jan  8 12:41:24 CET 2009 - tiwai@suse.de

Backport fixes for HD-audio from the upstream:
- patches.drivers/alsa-hda-ad1882-id-typo-fix: ALSA: hda -
  Fix typos for AD1882 codecs.
- patches.drivers/alsa-hda-ad1986a-laptop-eapd-model-back: ALSA:
  hda - make laptop-eapd model back for AD1986A.
- patches.drivers/alsa-hda-hp2230s-quirk: ALSA: hda - Add quirk
  for HP 2230s (bnc#461660).
- patches.drivers/alsa-hda-sigmatel-add-missing-terminators:
  ALSA: hda - Add missing terminators in patch_sigmatel.c.

-------------------------------------------------------------------
Thu Jan  8 11:46:43 CET 2009 - bwalle@suse.de

- Update config files: Enable CONFIG_EHEA=m (and CONFIG_IBMEBUS=y)
  for ppc/kdump and ppc64/kdump (bnc #459119).

-------------------------------------------------------------------
Thu Jan  8 10:57:36 CET 2009 - jblunck@suse.de

- Make kernel-source.changes incremental again

-------------------------------------------------------------------
Thu Jan  8 10:15:08 CET 2009 - olh@suse.de

- supported.conf: rename dm-leastpending-path to dm-leastpending

-------------------------------------------------------------------
Thu Jan  8 09:27:28 CET 2009 - olh@suse.de

- patches.drivers/ehea-modinfo.patch:
  add alias entry for portN properties (bnc#435215 - LTC48564)

-------------------------------------------------------------------
Thu Jan  8 08:19:15 CET 2009 - olh@suse.de

- patches.drivers/ibmvfc-abort-response.patch:
  Fixup command response translation (bnc#459383 - LTC50695)

-------------------------------------------------------------------
Thu Jan  8 08:15:34 CET 2009 - olh@suse.de

- patches.drivers/ibmvfc-improve_sync_events.patch:
  Improve async event handling (bnc#460567 - LTC50778)

-------------------------------------------------------------------
Thu Jan  8 06:29:53 CET 2009 - gregkh@suse.de

- patches.drivers/via-unichrome-drm-bugfixes.patch: via: Unichrome
  DRM bugfixes.

-------------------------------------------------------------------
Thu Jan  8 06:19:53 CET 2009 - coly.li@suse.de

- Move patch from patches.suse/dlm-fix-shutdown-cleanup.patch to
  patches.fixes/dlm-fix-shutdown-cleanup.patch

-------------------------------------------------------------------
Thu Jan  8 06:11:18 CET 2009 - coly.li@suse.de

- Fixes a regression from commit
  0f8e0d9a317406612700426fad3efab0b7bbc467, 
  "dlm: allow multiple lockspace creates".

-------------------------------------------------------------------
Wed Jan  7 16:37:22 CET 2009 - olh@suse.de

- patches.arch/ppc-pseries-cpu-migrate.patch: Update
  default_server during migrate_irqs_away (bnc#460566 - LTC50723)

-------------------------------------------------------------------
Wed Jan  7 16:25:48 CET 2009 - jack@suse.cz

- patches.suse/mm-increase-dirty-limits.patch: Increase limits
  for starting writeback of dirty data (bnc#449662).

-------------------------------------------------------------------
Wed Jan  7 15:43:23 CET 2009 - ghaskins@suse.de

- Update config files (part of bnc#448412).

-------------------------------------------------------------------
Wed Jan  7 14:55:19 CET 2009 - ghaskins@suse.de

- patches.fixes/ia64-configure-HAVE_UNSTABLE_SCHED_CLOCK-for-SGI_SN.patch:
  configure HAVE_UNSTABLE_SCHED_CLOCK for SGI_SN systems (bnc#448412).

-------------------------------------------------------------------
Wed Jan  7 13:53:32 CET 2009 - hare@suse.de

- patches.drivers/lpfc-8.2.8.10-update: Emulex 8.2.8.10 driver
  patches for SLE11 (bnc#460775).

-------------------------------------------------------------------
Wed Jan  7 13:37:56 CET 2009 - knikanth@suse.de

- patches.suse/dm-barrier-single-device: Update Patch-mainline
  header. Patch is not refreshed as it breaks kabi (FATE#304489).

-------------------------------------------------------------------
Wed Jan  7 12:35:13 CET 2009 - hare@suse.de

- patches.drivers/cciss-driver-panic-on-volume-delete: cciss
  driver may panic if a logical volume is deleted (bnc#459553).

-------------------------------------------------------------------
Wed Jan  7 10:32:20 CET 2009 - hare@suse.de

- patches.suse/scsi-netlink-ml: Use GFP_ATOMIC to avoid deadlocks
  (bnc#461747).

-------------------------------------------------------------------
Wed Jan  7 09:55:34 CET 2009 - hare@suse.de

- patches.fixes/fc_transport-devloss-callback-restore: FC devloss
  callback not called when devloss timer fires (bnc#463289).

-------------------------------------------------------------------
Wed Jan  7 09:47:10 CET 2009 - hare@suse.de

- patches.suse/dm-mpath-leastpending-path-update: Update
  least-pending-IO dynamic load balancer (bnc#444199).
- patches.suse/dm-mpath-queue-length-load-balancing: Rediff.
- patches.suse/dm-mpath-service-time-load-balancing: Rediff.
- patches.suse/dm-mpath-tracking-nr-bytes: Rediff.
- patches.suse/dm-mpath-leastpending-path: Delete.

-------------------------------------------------------------------
Tue Jan  6 19:38:30 CET 2009 - jeffm@suse.de

- patches.fixes/uv-remove-erroneous-BAU-init: UV: remove erroneous
  BAU initialization (bnc#463313).

-------------------------------------------------------------------
Tue Jan  6 18:36:57 CET 2009 - jjolly@suse.de

- patches.arch/s390-06-01-qeth-ext-src-mac-addr.patch: qeth:
  exploit source MAC address for inbound layer3 packets
  (bnc#458339).
- patches.arch/s390-06-02-qeth-layercrash.patch: qeth: avoid
  crash in case of layer mismatch for VSWITCH (bnc#458339).
- patches.arch/s390-06-03-dasd_sim_sense_condition.patch: Fix
  unsolicited SIM sense condition. (bnc#458339).
- patches.arch/s390-06-04-qdio_ssqd_memcpy.patch: qdio: fix
  broken memcpy (bnc#458339).
- patches.arch/s390-06-05-qdio_s390dbf.patch: qdio: rework
  s390dbf usage  (bnc#458339).
- patches.arch/s390-06-06-qdio_inbound_ack.patch: qdio: rework
  inbound buffer acknowledgement (bnc#458339).
- patches.arch/s390-06-07-cio-attach_detach.patch: cio: Crashes
  when repeatetly attaching/detaching devices. (bnc#458339).

-------------------------------------------------------------------
Tue Jan  6 14:37:15 CET 2009 - npiggin@suse.de

- patches.arch/x86-fix-kmap-contig.patch: x86: Jan's comments for
  contiguous kmap fix (bnc#449812).

-------------------------------------------------------------------
Tue Jan  6 07:54:29 CET 2009 - npiggin@suse.de

- patches.fixes/mm-lockless-pagecache-barrier.patch: update.

-------------------------------------------------------------------
Mon Jan  5 17:38:52 CET 2009 - mmarek@suse.cz

- patches.suse/modpost-filter-out-built-in-depends: modpost:
  filter out "built-in" depends (bnc#450085).
- patches.drivers/0002-Staging-add-TAINT_CRAP-flag-to-drivers-staging-modu.patch:
  refresh.

-------------------------------------------------------------------
Mon Jan  5 14:09:57 CET 2009 - npiggin@suse.de

- Fix ps3 config.

-------------------------------------------------------------------
Mon Jan  5 09:53:42 CET 2009 - npiggin@suse.de

- patches.fixes/mm-lockless-pagecache-barrier.patch: mm lockless
  pagecache barrier fix.

-------------------------------------------------------------------
Mon Jan  5 09:29:04 CET 2009 - npiggin@suse.de

- patches.fixes/fs-symlink-write_begin-allocation-context-fix.patch:
  fs symlink write_begin allocation context fix.

-------------------------------------------------------------------
Mon Jan  5 09:11:14 CET 2009 - npiggin@suse.de

- Update config files.

-------------------------------------------------------------------
Mon Jan  5 08:51:10 CET 2009 - npiggin@suse.de

- patches.suse/cgroup-freezer.patch: cgroup freezer update (bnc#417294,
  fate#304191, fate#201036).
<|MERGE_RESOLUTION|>--- conflicted
+++ resolved
@@ -1,5 +1,10 @@
 -------------------------------------------------------------------
-<<<<<<< HEAD
+Thu Jan 14 10:25:21 CET 2010 - mmarek@suse.de
+
+- rpm/find-provides, rpm/kernel-binary.spec.in: really fix ppc
+  symbol provides.
+
+-------------------------------------------------------------------
 Thu Jan 14 00:10:11 CET 2010 - rjw@suse.de
 
 - patches.arch/UV-Expose-irq_desc-node-in-proc.patch: Expose the
@@ -26,12 +31,6 @@
   splash screens for KMS (bnc#570082).
 - patches.suse/bootsplash-scaler: Add bootsplash image scaler
   (bnc#570082).
-=======
-Thu Jan 14 10:25:21 CET 2010 - mmarek@suse.de
-
-- rpm/find-provides, rpm/kernel-binary.spec.in: really fix ppc
-  symbol provides.
->>>>>>> ffbdc9e1
 
 -------------------------------------------------------------------
 Wed Jan 13 13:53:04 CET 2010 - mmarek@suse.de
