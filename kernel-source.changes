--- conflicted
+++ resolved
@@ -1,11 +1,11 @@
 -------------------------------------------------------------------
-<<<<<<< HEAD
 Thu Mar 25 23:13:56 CET 2010 - bphilips@suse.de
 
 - patches.drivers/igb-add-support-for-Intel-I350-Gigabit-Network-Conne.patch:
   igb: add support for Intel I350 Gigabit Network Connection
   (bnc#590980).
-=======
+
+-------------------------------------------------------------------
 Thu Mar 25 23:03:17 CET 2010 - jack@suse.de
 
 - patches.fixes/novfs-fix-oops-in-scope-finding: novfs: fix an
@@ -90,7 +90,6 @@
     ocfs2_dlmfs: Use poll() to signify BASTs..
   - patches.fixes/ocfs2_dlmfs-Use-the-stackglue.patch: ocfs2_dlmfs:
     Use the stackglue..
->>>>>>> 78dfc224
 
 -------------------------------------------------------------------
 Thu Mar 25 17:39:29 CET 2010 - jeffm@suse.de
@@ -324,6 +323,11 @@
   cio: fix drvdata usage for the console subchannel (bnc#589679).
 - patches.arch/s390-10-03-dasd-fix-erp-tcw-alignment.patch:
   dasd: fix alignment of transport mode recovery TCW (bnc#589679).
+
+-------------------------------------------------------------------
+Fri Mar 19 14:07:07 CET 2010 - mmarek@suse.cz
+
+- kabi/severities: Ignore changes in arch/x86/kvm.
 
 -------------------------------------------------------------------
 Fri Mar 19 11:59:39 CET 2010 - agraf@suse.de
@@ -417,11 +421,6 @@
   KVM: x86: Do not return soft events in vcpu_events (bnc#585490).
 - patches.fixes/kvm-vcpu_events-0005-KVM-x86-Save-restore-interrupt-shadow-mask.patch:
   KVM: x86: Save&restore interrupt shadow mask (bnc#585490).
-
--------------------------------------------------------------------
-Fri Mar 19 14:07:07 CET 2010 - mmarek@suse.cz
-
-- kabi/severities: Ignore changes in arch/x86/kvm.
 
 -------------------------------------------------------------------
 Fri Mar 19 09:26:47 CET 2010 - trenn@suse.de
