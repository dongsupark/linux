-------------------------------------------------------------------
<<<<<<< HEAD
Thu Jan 22 22:43:48 CET 2009 - tonyj@suse.de

- patches.fixes/revert-bgcolor-line-feed-93f78da4.patch: Revert
  "vt: fix background color on line feed" (bnc#418613).
=======
Thu Jan 22 23:55:10 CET 2009 - kkeil@suse.de

- patches.drivers/e1000-fix-shared-emc.patch: e1000: fix bug
  with shared interrupt during reset (bnc#396687)
>>>>>>> 024f994e

-------------------------------------------------------------------
Thu Jan 22 19:28:06 CET 2009 - jbenc@suse.cz

- patches.fixes/iwlwifi-fix-rs_get_rate-oops.patch: iwlwifi:
  fix rs_get_rate WARN_ON() (bnc#456002).
- Reordered wireless patches to group together patches touching the same
  driver.

-------------------------------------------------------------------
Thu Jan 22 19:13:20 CET 2009 - bphilips@suse.de

- patches.drivers/disable-catas_reset-by-default-to-avoid-problems-with-eeh.patch:
  disable catas_reset by default to avoid problems with EEH
  (bnc#456389).

-------------------------------------------------------------------
Thu Jan 22 17:42:04 CET 2009 - rw@suse.de

- patches.fixes/xpc-pass-physical:
  fixed kABI breakage. (bnc#458811)

-------------------------------------------------------------------
Thu Jan 22 15:58:54 CET 2009 - bwalle@suse.de

- scripts/tar-up_and_run_mbuild.sh: s390 (the 31 bit variant) is
  not an important spec file.

-------------------------------------------------------------------
Thu Jan 22 15:50:44 CET 2009 - jbenc@suse.cz

- patches.fixes/mac80211-add-direct-probe.patch: fixed kABI
  breakage, reenabled.

-------------------------------------------------------------------
Thu Jan 22 15:29:07 CET 2009 - mmarek@suse.cz

- rpm/modversions: eat the "override" keyword before parsing the
  symbol definition.

-------------------------------------------------------------------
Thu Jan 22 14:14:03 CET 2009 - olh@suse.de

- patches.fixes/scsi-ibmvscsi-vio_leak.patch:
  Correct VIO bus/device CMO accounting problems (bnc#468304 - LTC51205)

-------------------------------------------------------------------
Thu Jan 22 14:03:12 CET 2009 - olh@suse.de

- patches.suse/of_platform_driver.module-owner.patch:
  add missing module symlink to /sys/bus/*/driver/*
  in struct of_platform_driver.

-------------------------------------------------------------------
Thu Jan 22 13:29:23 CET 2009 - kkeil@suse.de

- patches.drivers/ixgbe_DCB_compile_err.patch: DCB compile
  error fix - new version from Intel  (bnc#465923)

-------------------------------------------------------------------
Thu Jan 22 12:58:06 CET 2009 - jbohac@suse.cz

- patches.arch/x86_64-hpet-64bit-timer.patch: allow 64-bit mode
  for HPET Timer0 (bnc#456700).
  (fix compilation on i386 and add hpet64 to kernel-parameters.txt)

-------------------------------------------------------------------
Thu Jan 22 12:25:59 CET 2009 - jbohac@suse.cz

- patches.arch/x86_64-hpet-64bit-timer.patch: allow 64-bit mode
  for HPET Timer0 (bnc#456700).

-------------------------------------------------------------------
Thu Jan 22 12:10:39 CET 2009 - rw@suse.de

- patches.fixes/xpc-pass-physical:
  sgi-xpc: need to pass the physical address, not virtual. (bnc#458811)
- patches.fixes/xpc-fix-heartbeat:
  sgi-xpc: eliminate false detection of no heartbeat. (bnc#464545)

-------------------------------------------------------------------
Thu Jan 22 11:28:20 CET 2009 - jkosina@suse.de

- patches.fixes/input-add-nomux-dell-vostro-1510.patch: Input:
  add Dell Vostro 1510 to nomux list (bnc#404881).

-------------------------------------------------------------------
Thu Jan 22 10:30:46 CET 2009 - jblunck@suse.de

- scripts/compute-PATCHVERSION.sh: Fix SRCVERSION parsing (bnc#465113).

-------------------------------------------------------------------
Thu Jan 22 10:02:42 CET 2009 - tiwai@suse.de

- patches.drivers/alsa-hda-add-volume-offset: ALSA: hda - Add
  extra volume offset to standard volume amp macros (bnc#466428).
- patches.drivers/alsa-hda-stac-reduce-volume-scale: ALSA: hda -
  Halve too large volume scales for STAC/IDT codecs (bnc#466428).

-------------------------------------------------------------------
Thu Jan 22 09:25:52 CET 2009 - hare@suse.de

- patches.drivers/lpfc-8.2.8.12-update: Update lpfc from 8.2.8.11
  to 8.2.8.12 (bnc#467713).

-------------------------------------------------------------------
Thu Jan 22 01:58:48 CET 2009 - jeffm@suse.de

- patches.fixes/reiserfs-debug-1036: fix missing jl arg

-------------------------------------------------------------------
Wed Jan 21 21:09:15 CET 2009 - mmarek@suse.cz

- rpm/kernel-binary.spec.in: delete duplicate error message in the
  kabi checks

-------------------------------------------------------------------
Wed Jan 21 20:04:30 CET 2009 - jeffm@suse.de

- patches.fixes/remove_kernel_physical_mapping_init_from_init:
  move kernel_physical_mapping_init to __meminit (bnc#467474).

-------------------------------------------------------------------
Wed Jan 21 19:56:34 CET 2009 - jbenc@suse.cz

- patches.fixes/mac80211-add-direct-probe.patch: disabled, as it changes
  kABI.

-------------------------------------------------------------------
Wed Jan 21 19:46:46 CET 2009 - gregkh@suse.de

- patches.fixes/security-introduce-missing-kfree.patch: security:
  introduce missing kfree (bnc#467322).
- patches.fixes/sysfs-fix-problems-with-binary-files.patch:
  sysfs: fix problems with binary files.

-------------------------------------------------------------------
Wed Jan 21 19:35:32 CET 2009 - rw@suse.de

- patches.arch/ia64-page-migration.fix:
  fix deadlock caused by cpe_migrate.ko and mark it supported.
  (bnc#464676)

-------------------------------------------------------------------
Wed Jan 21 19:23:31 CET 2009 - jeffm@suse.de

- patches.fixes/sn-irq-affinity: sn2: preserve irq affinity set
  in PROM (bnc#457679).

-------------------------------------------------------------------
Wed Jan 21 19:15:43 CET 2009 - jeffm@suse.de

- patches.fixes/uv_zalias_support: uv: Support for non-nasid 0
  systems (bnc#458869).

-------------------------------------------------------------------
Wed Jan 21 19:12:47 CET 2009 - jeffm@suse.de

- patches.fixes/xpc-fix-NULL-deref: sgi-xpc: Remove NULL pointer
  dereference. (bnc#466563).
- patches.fixes/xpc-write-barrier: sgi-xpc: ensure flags are
  updated before bte_copy (bnc#466563).

-------------------------------------------------------------------
Wed Jan 21 19:06:26 CET 2009 - jbenc@suse.cz

- patches.fixes/ipw2200-workaround-firmware-restarts-when-scanning.patch:
  ipw2200: fix scanning while associated (bnc#459067).

-------------------------------------------------------------------
Wed Jan 21 19:01:41 CET 2009 - jbenc@suse.cz

- patches.fixes/iwl3945-fix-rfkill.patch: iwl3945: report
  killswitch changes even if the interface is down (bnc#446013).

-------------------------------------------------------------------
Wed Jan 21 18:51:54 CET 2009 - jbenc@suse.cz

- patches.fixes/mac80211-add-direct-probe.patch: mac80211:
  add direct probe before association (bnc#461889).

-------------------------------------------------------------------
Wed Jan 21 16:38:10 CET 2009 - hare@suse.de

- patches.drivers/mptsas-discover-all-devices: mptsas driver
  fails to discover devices (bnc#459932).

-------------------------------------------------------------------
Wed Jan 21 14:04:08 CET 2009 - jbeulich@novell.com

- Update Xen patches to 2.6.27.12.
- patches.xen/764-netback-foreign-pages.patch: netback: handle
  non-netback foreign pages.
- patches.xen/769-evtchn-CPU-offline.patch: evtchn: Fix CPU offlining
  to switch all affected ports belonging to a particular /dev/evcthn
  user.
- patches.xen/gso-size-check.patch: gso: Ensure that the packet
  is long enough.
- patches.xen/xen-S3-MSI: fix Dom0 resume from S3 when MSI is
  in use (bnc#435596).
- patches.xen/xen3-e1000e_ioremap_sanity_check: ioremap sanity
  check to catch mapping requests exceeding the BAR sizes
  (bnc#425480).
- patches.xen/xen3-x86-fix-kmap-contig.patch: x86: contiguous
  kmap fix (bnc#449812).

-------------------------------------------------------------------
Wed Jan 21 12:08:54 CET 2009 - olh@suse.de

- update patches.suse/radeon-monitor-jsxx-quirk.patch:
  implement correct model matching

-------------------------------------------------------------------
Wed Jan 21 10:20:05 CET 2009 - olh@suse.de

- update patches.suse/dm-mpath-tracking-nr-bytes:
  lpp_end_io gets nr_bytes as third arg

-------------------------------------------------------------------
Wed Jan 21 10:04:08 CET 2009 - olh@suse.de

- update patches.suse/radeon-monitor-jsxx-quirk.patch:
  match all JSxx/QSxx models based on the first 4 chars in 'model'

-------------------------------------------------------------------
Wed Jan 21 08:09:10 CET 2009 - olh@suse.de

- update patches.arch/ppc-axon-missing-msi-workaround-5.diff:
  Fix MSI after kexec (bnc#467633)

-------------------------------------------------------------------
Tue Jan 20 21:01:18 CET 2009 - gregkh@suse.de

- clean up patch fuzz after 2.6.27.12 inclusion.

-------------------------------------------------------------------
Tue Jan 20 20:50:47 CET 2009 - gregkh@suse.de

- Update to the real 2.6.27.12

-------------------------------------------------------------------
Tue Jan 20 17:00:55 CET 2009 - jeffm@suse.de

- patches.suse/reiserfs_warning-reentrant: reiserfs: eliminate
  reiserfs_warning from uniqueness functions; Fixes deadlock.

-------------------------------------------------------------------
Tue Jan 20 16:39:35 CET 2009 - olh@suse.de

- patches.drivers/cxgb3-ser.patch:
  reset the adapter on fatal error (bnc#466062 - LTC51042)

-------------------------------------------------------------------
Tue Jan 20 15:24:43 CET 2009 - jjolly@suse.de

- patches.arch/s390-08-03-iucv-cpu-hotremove.diff: iucv: failing
  cpu hot remove for inactive iucv (bnc#466462,LTC#51104).
- patches.arch/s390-08-04-compat-sigaltstack.diff:
  kernel: 31 bit compat sigaltstack syscall fails with
  -EFAULT. (bnc#466462,LTC#50888).
- patches.arch/s390-08-05-af_iucv-msgpeek-fix.patch:
  af_iucv: System hang if recvmsg() is used with MSG_PEEK
  (bnc#466462,LTC#51136).

-------------------------------------------------------------------
Tue Jan 20 15:15:19 CET 2009 - hare@suse.de

- patches.suse/dm-mpath-accept-failed-paths: Only accept
  non-existing paths when adding failed paths (bnc#467579)

-------------------------------------------------------------------
Tue Jan 20 12:19:52 CET 2009 - mmarek@suse.cz

- rpm/kernel-source.spec.in: set CONFIG_DEBUG_INFO=y in the
  packaged .configs if builfing debug packages (bnc#460887)

-------------------------------------------------------------------
Mon Jan 19 16:40:39 CET 2009 - mmarek@suse.cz

- rpm/kernel-binary.spec.in: set %tolerate_kabi_changes to 6

-------------------------------------------------------------------
Mon Jan 19 16:40:11 CET 2009 - mmarek@suse.cz

- patches.suse/export-iwl_rx_allocate: reintroduce
  EXPORT_SYMBOL(iwl_rx_allocate).

-------------------------------------------------------------------
Mon Jan 19 13:56:20 CET 2009 - mmarek@suse.cz

- import SLE11 RC2 reference kabi

-------------------------------------------------------------------
Mon Jan 19 11:35:12 CET 2009 - hare@suse.de

- patches.drivers/mpt-return-all-sense-data: MPT Fusion doesn't
  return all sense data (bnc#466179).

-------------------------------------------------------------------
Sat Jan 17 00:20:49 CET 2009 - gregkh@suse.de

- Update to 2.6.27.12-rc2

-------------------------------------------------------------------
Fri Jan 16 17:46:11 CET 2009 - od@suse.de

- patches.arch/x86-call-boot-IRQ-quirks-at-end-of-device-init-and-during-resume.patch:
  call boot IRQ quirks at end of device init and during resume.
- patches.arch/x86-disable-AMD-ATI-boot-interrupt-generation.patch:
  update to upstream variant of this patch:
    - integrate an older quirk to make IO-APIC mode work on AMD
      8131 rev. A0 and B0
    - fix boot IRQ disabling logic for AMD 813x
    - remove unneeded code for AMD SB700S

-------------------------------------------------------------------
Fri Jan 16 16:09:26 CET 2009 - jbeulich@novell.com

- patches.arch/x86-fix-kmap-contig.patch: x86: contiguous kmap
  fix (bnc#449812).

-------------------------------------------------------------------
Fri Jan 16 10:55:12 CET 2009 - olh@suse.de

- enable mptsas in kdump kernel to allow crashdump on QS2x blades

-------------------------------------------------------------------
Fri Jan 16 08:44:42 CET 2009 - tiwai@suse.de

Fix STAC925x patch again
- patches.drivers/alsa-hda-stac925x-init-fix: ALSA: hda - Fix
  (yet more) STAC925x issues (bnc#460478).

-------------------------------------------------------------------
Fri Jan 16 07:03:59 CET 2009 - jjolly@suse.de

- patches.arch/s390-08-01-cio-fix-mp-mode.diff: cio: fix
  subchannel multipath mode setup (bnc#466462,LTC#51047).
- patches.arch/s390-08-02-zfcp-gpn-align-fix.diff: zfcp: fix
  memory alignment for GPN_FT requests. (bnc#466462).

-------------------------------------------------------------------
Thu Jan 15 23:53:36 CET 2009 - gregkh@suse.de

- Update config files for vanilla kernel versions due to new config
  option added in 2.6.27.12-rc1.

-------------------------------------------------------------------
Thu Jan 15 23:47:39 CET 2009 - gregkh@suse.de

- Update to 2.6.27.12-rc1:
  - security fixes
  - fixes CVE-2009-0029
  - bug fixes all over the place.
  - obsoletes the following patches:
    - patches.arch/ppc-cmm_no_kdump.patch
    - patches.drivers/alsa-caiaq-midi-oops-fix
    - patches.drivers/alsa-hda-hp-6730b-quirk
    - patches.drivers/ibmvfc-host_init_delay.patch
    - patches.drivers/ibmvfc-improve_sync_events.patch
    - patches.fixes/PCI-Suspend-and-resume-PCI-Express-ports-with-interrupts-disabled.patch
    - patches.fixes/PCI-handle-PCI-state-saving-with-interrupts-disabled.patch
    - patches.fixes/fs-symlink-write_begin-allocation-context-fix.patch
    - patches.fixes/mm-lockless-pagecache-barrier.patch
    - patches.fixes/pci-rework-suspend-of-devices-with-no-drivers.patch
    - patches.fixes/uv-remove-erroneous-BAU-init
- Update config files.

-------------------------------------------------------------------
Thu Jan 15 11:37:26 CET 2009 - tiwai@suse.de

- patches.drivers/alsa-virtuoso-no-eeprom-overwrite: sound:
  virtuoso: do not overwrite EEPROM on Xonar D2/D2X (bnc#462365).

-------------------------------------------------------------------
Thu Jan 15 11:16:35 CET 2009 - bwalle@suse.de

- patches.suse/s390-System.map.diff:
  Strip L2^B symbols (bnc #456682).

-------------------------------------------------------------------
Thu Jan 15 11:09:29 CET 2009 - tiwai@suse.de

- patches.drivers/alsa-hda-gateway-fix: ALSA: patch_sigmatel:
  Add missing Gateway entries and autodetection (bnc#460478).
- patches.drivers/alsa-hda-gateway-fix2: ALSA: hda - More fixes
  on Gateway entries (bnc#460478).
- patches.drivers/alsa-hda-hp-dv5-mic-fix: ALSA: hda - Fix HP
  dv5 mic input (bnc#462913).
- patches.drivers/alsa-hda-hp-dv5-quirk: ALSA: hda - Add quirk
  for another HP dv5 (bnc#462913).
- patches.drivers/alsa-hda-idt92hd83-fix-typo: ALSA: hda -
  Fix a typo.
- patches.drivers/alsa-hda-samsung-q45-quirk: ALSA: hda - Add
  automatic model setting for Samsung Q45.
- patches.drivers/alsa-hda-seek-for-codec-id: ALSA: hda - Add
  a new function to seek for a codec ID (bnc#460478).
- patches.drivers/alsa-hda-sigmatel-no-hp-reset: ALSA: hda -
  Don't reset HP pinctl in patch_sigmatel.c (bnc#460478).
- patches.drivers/alsa-hda-stac925x-init-fix: ALSA: hda - Fix
  missing initialization of NID 0x0e for STAC925x (bnc#460478).

-------------------------------------------------------------------
Thu Jan 15 08:40:13 CET 2009 - olh@suse.de

- patches.arch/ppc-fix_hugepage_check.patch:
  is_hugepage_only_range() must account for both 4kB and 64kB
  slices (bnc#466229 - LTC51063)

-------------------------------------------------------------------
Wed Jan 14 23:23:42 CET 2009 - jeffm@suse.de

- Update config files: Disabled PARAVIRT on vanilla and LGUEST.

-------------------------------------------------------------------
Wed Jan 14 23:07:16 CET 2009 - jeffm@suse.de

- Enabled patches.suse/unlock_page-speedup.patch

-------------------------------------------------------------------
Wed Jan 14 22:00:49 CET 2009 - rjw@suse.de

- patches.fixes/PCI-PM-Split-PCI-Express-port-suspend-resume.patch:
  PCI PM: Split PCI Express port suspend-resume (bnc#455926).
- patches.fixes/PCI-Suspend-and-resume-PCI-Express-ports-with-interrupts-disabled.patch:
  PCI: Suspend and resume PCI Express ports with interrupts
  disabled (bnc#455926).
- patches.fixes/PCI-handle-PCI-state-saving-with-interrupts-disabled.patch:
  PCI: handle PCI state saving with interrupts disabled
  (bnc#455926).
- patches.fixes/pci-rework-suspend-of-devices-with-no-drivers.patch:
  PCI: Rework default handling of suspend and resume (bnc#455926).

-------------------------------------------------------------------
Wed Jan 14 19:38:29 CET 2009 - jeffm@suse.de

- Update config files: Disable PARAVIRT.

-------------------------------------------------------------------
Wed Jan 14 19:20:29 CET 2009 - gregkh@suse.de

- refresh patches for fuzz due to update to 2.6.27.11

-------------------------------------------------------------------
Wed Jan 14 19:02:21 CET 2009 - gregkh@suse.de

- Update to final version of 2.6.27.11

-------------------------------------------------------------------
Wed Jan 14 16:38:47 CET 2009 - kkeil@suse.de

- patches.drivers/ixgbe-dcb-setstate.patch: Bugfix for ixgbe
  and kernel DCB netlink code. (bnc#458194)
- patches.drivers/ixgbe_DCB_compile_err.patch: DCB compile
  error fix. (bnc#465923)
- Update config files.

-------------------------------------------------------------------
Wed Jan 14 15:56:58 CET 2009 - trenn@suse.de

- patches.fixes/acpi_irq_quirk_pci_irq_derive.patch: Delete.
It came out that this is an already fixed BIOS bug. The quirk
is not needed anymore.

-------------------------------------------------------------------
Wed Jan 14 14:53:51 CET 2009 - trenn@suse.de

- patches.fixes/acpi_fix_double_slash_root_prefix_handling.patch:
  In AcpiNsGetInternalNameLength, skip the redundant backslash
  of RootPrefix (http://bugzilla.kernel.org/show_bug.cgi?id=11541
  http://www.acpica.org/bugzilla/show_bug.cgi?id=739).
- patches.fixes/acpi_video_always_update_sys.patch: video: always
  update the brightness when poking "brightness" (bnc#450149).
- patches.fixes/acpi_video_handle_reversed_brightness_info.patch:
  ACPI: video: Fix reversed brightness behavior on ThinkPad SL
  series (bnc#450149).

-------------------------------------------------------------------
Wed Jan 14 08:45:29 CET 2009 - olh@suse.de

- patches.fixes/sched-fix-__load_balance_iterator-for-cfs-with-on.patch:
  fix __load_balance_iterator() for cfs with only one task
  (bnc#457594 - LTC50544)

-------------------------------------------------------------------
Wed Jan 14 08:32:32 CET 2009 - olh@suse.de

- patches.fixes/xfs-redirty-ENOSPC.patch: Re-dirty pages on
  ENOSPC when converting delayed allocations (bnc#433112 - LTC48749)

-------------------------------------------------------------------
Wed Jan 14 04:33:33 CET 2009 - npiggin@suse.de

- Added guarded patches:
- patches.suse/mnt-want-write-speedup.patch: fs: mnt_want_write
  speedup (bnc#436953).
- patches.suse/mnt_clone_write.patch: fs: introduce
  mnt_clone_write (bnc#436953).
- patches.suse/unlock_page-speedup.patch: mm: unlock_page speedup
  (bnc#436953).

-------------------------------------------------------------------
Wed Jan 14 00:51:58 CET 2009 - gregkh@suse.de

- Update config files.
- patches.drivers/add-via-chrome9-drm-support.patch: add Via
  chrome9 drm support.

-------------------------------------------------------------------
Wed Jan 14 00:29:20 CET 2009 - gregkh@suse.de

- patches.drivers/pata_via.c-support-vx855-and-future-chips-whose-ide-controller-use-0x0571.patch:
  pata_via.c: Support VX855 and future chips whose IDE controller
  use 0x0571..

-------------------------------------------------------------------
Tue Jan 13 16:46:08 CET 2009 - hare@suse.de

- patches.fixes/scsi-restart-lookup-by-target: Modify patch
  after suggestions from James Bottomley (bnc#465346).

-------------------------------------------------------------------
Tue Jan 13 14:54:58 CET 2009 - hare@suse.de

- patches.fixes/scsi-restart-lookup-by-target: Restart
  scsi_device_lookup_by_target() (bnc#465346).

-------------------------------------------------------------------
Tue Jan 13 10:43:59 CET 2009 - olh@suse.de

- update patches.drivers/cxgb3-Allocate-multiqueues-at-init-time:
  Allow multiqueue setting in MSI-X mode only (bnc#464351 - LTC50966)

-------------------------------------------------------------------
Tue Jan 13 08:55:32 CET 2009 - olh@suse.de

- patches.drivers/cxgb3i-mainline.patch: fixes bug in tag release
  and sync-up cxgb3i with mainline state (bnc#464508 - LTC50816)

-------------------------------------------------------------------
Tue Jan 13 05:25:12 CET 2009 - gregkh@suse.de

- Update to 2.6.27.11-rc1:
  - lots of minor fixes
  - obsoletes:
    - patches.fixes/md-bitmap-read-do-not-overflow
    - patches.suse/scsi-scsi_transport_srp-shost_data.patch

-------------------------------------------------------------------
Mon Jan 12 20:09:42 CET 2009 - gregkh@suse.de

- supported.conf: add kernel/drivers/acpi/acpi_memhotplug as supported

-------------------------------------------------------------------
Mon Jan 12 19:06:00 CET 2009 - mmarek@suse.cz

- rpm/kernel-source.spec.in, rpm/source-post.sh: handle arch
  symlinks like i586 -> i386 in /usr/src/linux-obj.

-------------------------------------------------------------------
Mon Jan 12 18:39:57 CET 2009 - gregkh@suse.de

- supported.conf: updated staging and other drivers

-------------------------------------------------------------------
Mon Jan 12 18:11:10 CET 2009 - kkeil@suse.de

- patches.drivers/r8169-Tx-performance-tweak-helper: r8169:
  Tx performance tweak helper.
- patches.drivers/r8169-add-8168-8101-registers-description:
  r8169: add 8168/8101 registers description.
- patches.drivers/r8169-add-hw-start-helpers-for-the-8168-and-the-8101:
  r8169: add hw start helpers for the 8168 and the 8101.
- patches.drivers/r8169-additional-8101-and-8102-support: r8169:
  additional 8101 and 8102 support.
- patches.drivers/r8169-use-pci_find_capability-for-the-PCI-E-features:
  r8169: use pci_find_capability for the PCI-E features.
  (bnc#448168)
-------------------------------------------------------------------
Mon Jan 12 15:50:46 CET 2009 - dgollub@suse.de

- scripts/tar-up_and_run_mbuild.sh: use $BUILD_DIR instead of fixed
  "kernel-source" string, to stay in sync with with differet kernel
  variants.

-------------------------------------------------------------------
Mon Jan 12 14:25:27 CET 2009 - mmarek@suse.cz

- rpm/kernel-source.spec.in, rpm/source-post.sh, rpm/source-pre.sh:
  replace the /usr/src/linux-obj symlink with a directory containing
  per-flavor symlinks instead. This allows us to install kernel-source /
  syms and kernel-source-rt / syms-rt in parallel and still find
  everything below /usr/src/linux-obj/.
- rpm/kernel-binary.spec.in: for -rt, install into
      /usr/src/linux-$version-rt-obj.
- rpm/kernel-syms.spec.in: fix kernel-source requires for -rt.

-------------------------------------------------------------------
Sun Jan 11 23:18:21 CET 2009 - jkosina@suse.de

- patches.drivers/input-usbtouchscreen-hw-calibration.patch:
  Input: usbtouchscreen - allow reporting calibrated data
  (bnc#444814).

-------------------------------------------------------------------
Fri Jan  9 18:54:47 CET 2009 - mmarek@suse.cz

- patches.suse/file-capabilities-add-file_caps-switch.diff:
  fix parsing of the file_caps commandline option (bnc#264075)

-------------------------------------------------------------------
Fri Jan  9 18:17:45 CET 2009 - trenn@suse.de

- patches.arch/x86_fix_llc_shared_map__cpu_llc_id_anomolies.patch:
  x86: fix intel x86_64 llc_shared_map/cpu_llc_id anomolies
  (bnc#464329).

-------------------------------------------------------------------
Fri Jan  9 16:25:12 CET 2009 - olh@suse.de

- patches.arch/ppc-cmm_no_kdump.patch:
  Disable Collaborative Memory Manager for kdump (bnc#460552 - LTC50789)

-------------------------------------------------------------------
Fri Jan  9 16:13:13 CET 2009 - jslaby@suse.cz

- patches.suse/cgroup-disable-memory.patch: memcg: disable the
  memory controller by default.
- patches.suse/add-enable_cgroup-parameter.patch: Delete.
- patches.suse/disable-cgroups.patch: Delete.

-------------------------------------------------------------------
Fri Jan  9 16:13:09 CET 2009 - olh@suse.de

- patches.suse/radeon-monitor-jsxx-quirk.patch
  fix compile errors

-------------------------------------------------------------------
Fri Jan  9 15:40:35 CET 2009 - jslaby@suse.de

- patches.fixes/ath5k-ignore-calibration-return-value.patch:
  ath5k: ignore the return value of
  ath5k_hw_noise_floor_calibration (bnc#446541).

-------------------------------------------------------------------
Fri Jan  9 15:37:22 CET 2009 - jslaby@suse.de

- patches.fixes/cgroups-suppress-cloning-warning.patch: cgroups:
  suppress bogus warning messages (bnc#460961).

-------------------------------------------------------------------
Fri Jan  9 15:28:56 CET 2009 - olh@suse.de

- patches.suse/radeon-monitor-jsxx-quirk.patch: Add quirk for
  the graphics adapter in some JSxx (bnc#461002 - LTC50817)

-------------------------------------------------------------------
Fri Jan  9 14:34:02 CET 2009 - trenn@suse.de

- patches.fixes/acpi_irq_quirk_pci_irq_derive.patch: ACPI: Do not
  derive IRQ from parent bridge/device via boot param/dmi list
  (bnc#437211).
- patches.suse/acpi_osi_sle11_ident.patch: Provide possibility
  for vendors to fix BIOS issues for SLE11 only (none).

-------------------------------------------------------------------
Fri Jan  9 13:03:36 CET 2009 - hare@suse.de

- patches.drivers/blk-request-based-multipath-update: Rediff.
- patches.fixes/scsi-refactor-busy-processing: refactor
  sdev/starget/shost busy checking; break out from
  blk-request-based-multipath-update.

-------------------------------------------------------------------
Fri Jan  9 12:31:34 CET 2009 - hare@suse.de

- patches.drivers/lpfc-8.2.8.11-update: Update lpfc from 8.2.8.10
  to 8.2.8.11 (bnc#464662).
- patches.fixes/scsi-call-unprep_request-under-lock: scsi_lib:
  only call scsi_unprep_request() under queue lock (bnc#464155).
- patches.fixes/scsi-fix-hang-in-starved-list-processing: Fix
  hang in starved list processing (bnc#464155).

-------------------------------------------------------------------
Fri Jan  9 12:28:55 CET 2009 - kkeil@suse.de

- patches.drivers/bnx2-Add-PCI-ID-for-5716S: bnx2: Add PCI ID
  for 5716S
- patches.drivers/bnx2-Fix-bug-in-bnx2_free_rx_mem_: bnx2:
  Fix bug in bnx2_free_rx_mem() (bnc#464130)

-------------------------------------------------------------------
Fri Jan  9 12:11:23 CET 2009 - jslaby@suse.cz

- patches.suse/disable-cgroups.patch: Disable all cgroups
  (bnc#436025).

-------------------------------------------------------------------
Fri Jan  9 11:39:59 CET 2009 - hare@suse.de

- Backporting block layer fixes (bnc#464155):
  * patches.fixes/block-add-comment-in-blk_rq_timed_out: add
    comment in blk_rq_timed_out() about why next can not be 0
  * patches.fixes/block-fix-blk_start_queueing: block: Fix
    blk_start_queueing() to not kick a stopped queue.
  * patches.fixes/block-leave-the-request-timeout-timer-running:
    block: leave the request timeout timer running even on an
    empty list.
  * patches.fixes/block-optimizations-in-blk_rq_timed_out_timer:
    block: optimizations in blk_rq_timed_out_timer().
  * patches.fixes/block-suppress-buffer-IO-errors: block: Supress
    Buffer I/O errors when SCSI REQ_QUIET flag set.
  * patches.fixes/block-use-round_jiffies_up: Block: use
    round_jiffies_up().
  * patches.fixes/round-jiffies-up: Add round_jiffies_up and
    related routines.

-------------------------------------------------------------------
Fri Jan  9 11:21:39 CET 2009 - jbeulich@novell.com

- patches.xen/xen3-acpi-pci-pci-msi-_osc-support-capabilities-called-when-root-bridge-added.patch:
  ACPI/PCI: PCI MSI _OSC support capabilities called when root
  bridge added (bnc#438941).

-------------------------------------------------------------------
Fri Jan  9 10:23:55 CET 2009 - hare@suse.de

- patches.fixes/scsi_dh-retry-on-UNIT_ATTENTION: scsi_dh_rdac
  does not retry MODE SENSE on UNIT ATTENTION (bnc#464155).
- patches.suse/scsi-check-removed-device-for-offline: Only check
  for SDEV_OFFLINE and SDEV_DEL, not SDEV_CANCEL.

-------------------------------------------------------------------
Fri Jan  9 10:06:29 CET 2009 - jslaby@suse.cz

- patches.suse/add-enable_cgroup-parameter.patch: Add
  cgroup_enable parameter (bnc#436025).

-------------------------------------------------------------------
Fri Jan  9 00:19:19 CET 2009 - gregkh@suse.de

- patches.drivers/acpi-pci-include-missing-acpi.h-file-in-pci-acpi.h.patch:
  ACPI/PCI: include missing acpi.h file in
  pci-acpi.h. (bnc#438941).

-------------------------------------------------------------------
Fri Jan  9 00:14:25 CET 2009 - gregkh@suse.de

- clean up patch fuzz

-------------------------------------------------------------------
Thu Jan  8 23:56:01 CET 2009 - gregkh@suse.de

- patches.drivers/acpi-pci-pci-msi-_osc-support-capabilities-called-when-root-bridge-added.patch:
  ACPI/PCI: PCI MSI _OSC support capabilities called when root
  bridge added (bnc#438941).
- patches.drivers/acpi-pci-pcie-aer-_osc-support-capabilities-called-when-root-bridge-added.patch:
  ACPI/PCI: PCIe AER _OSC support capabilities called when root
  bridge added (bnc#438941).
- patches.drivers/acpi-pci-pcie-aspm-_osc-support-capabilities-called-when-root-bridge-added.patch:
  ACPI/PCI: PCIe ASPM _OSC support capabilities called when root
  bridge added (bnc#438941).
- patches.drivers/acpi-pci-remove-obsolete-_osc-capability-support-functions.patch:
  ACPI/PCI: remove obsolete _OSC capability support functions
  (bnc#438941).

-------------------------------------------------------------------
Thu Jan  8 23:06:58 CET 2009 - gregkh@suse.de

- patches.drivers/acpi-pci-call-_osc-support-during-root-bridge-discovery.patch:
  ACPI/PCI: call _OSC support during root bridge discovery
  (bnc#438941).
- patches.drivers/acpi-pci-change-pci_osc_control_set-to-query-control-bits-first.patch:
  ACPI/PCI: Change pci_osc_control_set() to query control bits
  first (bnc#438941).
- patches.drivers/acpi-pci-fix-possible-race-condition-on-_osc-evaluation.patch:
  ACPI/PCI: Fix possible race condition on _OSC evaluation
  (bnc#438941).
- patches.drivers/acpi-pci-include-missing-acpi.h-file-in-pci-acpi.h.patch:
  ACPI/PCI: include missing acpi.h file in
  pci-acpi.h. (bnc#438941).
- patches.drivers/acpi-pci-pci-extended-config-_osc-support-called-when-root-bridge-added.patch:
  ACPI/PCI: PCI extended config _OSC support called when root
  bridge added (bnc#438941).

-------------------------------------------------------------------
Thu Jan  8 19:38:41 CET 2009 - gregkh@suse.de

- patches.drivers/bnx2x-version-update.patch: bnx2x: Version
  Update (bnc#439679).

-------------------------------------------------------------------
Thu Jan  8 19:16:28 CET 2009 - jjolly@suse.de

- patches.arch/s390-07-01-zfcp-port-failed-message.diff: zfcp:
  Remove message for failed port (bnc#464466).
- patches.arch/s390-07-02-zfcp-unchained-fsf.diff: zfcp: Add
  support for unchained FSF requests (bnc#464466).
- patches.arch/s390-07-03-topology-fix.diff: kernel: fix cpu
  topology support (bnc#464466).
- patches.arch/s390-07-04-dasd-failfast.patch: dasd: Add
  'failfast' device feature. (bnc#464466,LTC#43066).

-------------------------------------------------------------------
Thu Jan  8 15:47:53 CET 2009 - tiwai@suse.de

- patches.drivers/alsa-caiaq-midi-oops-fix: ALSA: caiaq - Fix
  Oops with MIDI.

-------------------------------------------------------------------
Thu Jan  8 15:13:22 CET 2009 - knikanth@suse.de

- patches.fixes/dm-avoid-put-table-dm_any_congested: dm: avoid
  destroying table in dm_any_congested (bnc#457205).
- patches.fixes/dm-table-ref-count: dm table: rework reference
  counting (bnc#457205).
- patches.fixes/dm-unbind-drop-ref: dm table: drop reference at
  unbind (bnc#457205).

-------------------------------------------------------------------
Thu Jan  8 13:00:35 CET 2009 - olh@suse.de

- update kdump config, disable some unused drivers

-------------------------------------------------------------------
Thu Jan  8 12:58:45 CET 2009 - olh@suse.de

- refresh config files, no functional changes

-------------------------------------------------------------------
Thu Jan  8 12:52:20 CET 2009 - olh@suse.de

- patches.drivers/ehea-modinfo.patch:
  use separate table for module alias (bnc#435215 - LTC48564)

-------------------------------------------------------------------
Thu Jan  8 12:41:24 CET 2009 - tiwai@suse.de

Backport fixes for HD-audio from the upstream:
- patches.drivers/alsa-hda-ad1882-id-typo-fix: ALSA: hda -
  Fix typos for AD1882 codecs.
- patches.drivers/alsa-hda-ad1986a-laptop-eapd-model-back: ALSA:
  hda - make laptop-eapd model back for AD1986A.
- patches.drivers/alsa-hda-hp2230s-quirk: ALSA: hda - Add quirk
  for HP 2230s (bnc#461660).
- patches.drivers/alsa-hda-sigmatel-add-missing-terminators:
  ALSA: hda - Add missing terminators in patch_sigmatel.c.

-------------------------------------------------------------------
Thu Jan  8 11:46:43 CET 2009 - bwalle@suse.de

- Update config files: Enable CONFIG_EHEA=m (and CONFIG_IBMEBUS=y)
  for ppc/kdump and ppc64/kdump (bnc #459119).

-------------------------------------------------------------------
Thu Jan  8 10:57:36 CET 2009 - jblunck@suse.de

- Make kernel-source.changes incremental again

-------------------------------------------------------------------
Thu Jan  8 10:15:08 CET 2009 - olh@suse.de

- supported.conf: rename dm-leastpending-path to dm-leastpending

-------------------------------------------------------------------
Thu Jan  8 09:27:28 CET 2009 - olh@suse.de

- patches.drivers/ehea-modinfo.patch:
  add alias entry for portN properties (bnc#435215 - LTC48564)

-------------------------------------------------------------------
Thu Jan  8 08:19:15 CET 2009 - olh@suse.de

- patches.drivers/ibmvfc-abort-response.patch:
  Fixup command response translation (bnc#459383 - LTC50695)

-------------------------------------------------------------------
Thu Jan  8 08:15:34 CET 2009 - olh@suse.de

- patches.drivers/ibmvfc-improve_sync_events.patch:
  Improve async event handling (bnc#460567 - LTC50778)

-------------------------------------------------------------------
Thu Jan  8 06:29:53 CET 2009 - gregkh@suse.de

- patches.drivers/via-unichrome-drm-bugfixes.patch: via: Unichrome
  DRM bugfixes.

-------------------------------------------------------------------
Thu Jan  8 06:19:53 CET 2009 - coly.li@suse.de

- Move patch from patches.suse/dlm-fix-shutdown-cleanup.patch to
  patches.fixes/dlm-fix-shutdown-cleanup.patch

-------------------------------------------------------------------
Thu Jan  8 06:11:18 CET 2009 - coly.li@suse.de

- Fixes a regression from commit
  0f8e0d9a317406612700426fad3efab0b7bbc467, 
  "dlm: allow multiple lockspace creates".

-------------------------------------------------------------------
Wed Jan  7 16:37:22 CET 2009 - olh@suse.de

- patches.arch/ppc-pseries-cpu-migrate.patch: Update
  default_server during migrate_irqs_away (bnc#460566 - LTC50723)

-------------------------------------------------------------------
Wed Jan  7 16:25:48 CET 2009 - jack@suse.cz

- patches.suse/mm-increase-dirty-limits.patch: Increase limits
  for starting writeback of dirty data (bnc#449662).

-------------------------------------------------------------------
Wed Jan  7 15:43:23 CET 2009 - ghaskins@suse.de

- Update config files (part of bnc#448412).

-------------------------------------------------------------------
Wed Jan  7 14:55:19 CET 2009 - ghaskins@suse.de

- patches.fixes/ia64-configure-HAVE_UNSTABLE_SCHED_CLOCK-for-SGI_SN.patch:
  configure HAVE_UNSTABLE_SCHED_CLOCK for SGI_SN systems (bnc#448412).

-------------------------------------------------------------------
Wed Jan  7 13:53:32 CET 2009 - hare@suse.de

- patches.drivers/lpfc-8.2.8.10-update: Emulex 8.2.8.10 driver
  patches for SLE11 (bnc#460775).

-------------------------------------------------------------------
Wed Jan  7 13:37:56 CET 2009 - knikanth@suse.de

- patches.suse/dm-barrier-single-device: Update Patch-mainline
  header. Patch is not refreshed as it breaks kabi (FATE#304489).

-------------------------------------------------------------------
Wed Jan  7 12:35:13 CET 2009 - hare@suse.de

- patches.drivers/cciss-driver-panic-on-volume-delete: cciss
  driver may panic if a logical volume is deleted (bnc#459553).

-------------------------------------------------------------------
Wed Jan  7 10:32:20 CET 2009 - hare@suse.de

- patches.suse/scsi-netlink-ml: Use GFP_ATOMIC to avoid deadlocks
  (bnc#461747).

-------------------------------------------------------------------
Wed Jan  7 09:55:34 CET 2009 - hare@suse.de

- patches.fixes/fc_transport-devloss-callback-restore: FC devloss
  callback not called when devloss timer fires (bnc#463289).

-------------------------------------------------------------------
Wed Jan  7 09:47:10 CET 2009 - hare@suse.de

- patches.suse/dm-mpath-leastpending-path-update: Update
  least-pending-IO dynamic load balancer (bnc#444199).
- patches.suse/dm-mpath-queue-length-load-balancing: Rediff.
- patches.suse/dm-mpath-service-time-load-balancing: Rediff.
- patches.suse/dm-mpath-tracking-nr-bytes: Rediff.
- patches.suse/dm-mpath-leastpending-path: Delete.

-------------------------------------------------------------------
Tue Jan  6 19:38:30 CET 2009 - jeffm@suse.de

- patches.fixes/uv-remove-erroneous-BAU-init: UV: remove erroneous
  BAU initialization (bnc#463313).

-------------------------------------------------------------------
Tue Jan  6 18:36:57 CET 2009 - jjolly@suse.de

- patches.arch/s390-06-01-qeth-ext-src-mac-addr.patch: qeth:
  exploit source MAC address for inbound layer3 packets
  (bnc#458339).
- patches.arch/s390-06-02-qeth-layercrash.patch: qeth: avoid
  crash in case of layer mismatch for VSWITCH (bnc#458339).
- patches.arch/s390-06-03-dasd_sim_sense_condition.patch: Fix
  unsolicited SIM sense condition. (bnc#458339).
- patches.arch/s390-06-04-qdio_ssqd_memcpy.patch: qdio: fix
  broken memcpy (bnc#458339).
- patches.arch/s390-06-05-qdio_s390dbf.patch: qdio: rework
  s390dbf usage  (bnc#458339).
- patches.arch/s390-06-06-qdio_inbound_ack.patch: qdio: rework
  inbound buffer acknowledgement (bnc#458339).
- patches.arch/s390-06-07-cio-attach_detach.patch: cio: Crashes
  when repeatetly attaching/detaching devices. (bnc#458339).

-------------------------------------------------------------------
Tue Jan  6 14:37:15 CET 2009 - npiggin@suse.de

- patches.arch/x86-fix-kmap-contig.patch: x86: Jan's comments for
  contiguous kmap fix (bnc#449812).

-------------------------------------------------------------------
Tue Jan  6 07:54:29 CET 2009 - npiggin@suse.de

- patches.fixes/mm-lockless-pagecache-barrier.patch: update.

-------------------------------------------------------------------
Mon Jan  5 17:38:52 CET 2009 - mmarek@suse.cz

- patches.suse/modpost-filter-out-built-in-depends: modpost:
  filter out "built-in" depends (bnc#450085).
- patches.drivers/0002-Staging-add-TAINT_CRAP-flag-to-drivers-staging-modu.patch:
  refresh.

-------------------------------------------------------------------
Mon Jan  5 14:09:57 CET 2009 - npiggin@suse.de

- Fix ps3 config.

-------------------------------------------------------------------
Mon Jan  5 09:53:42 CET 2009 - npiggin@suse.de

- patches.fixes/mm-lockless-pagecache-barrier.patch: mm lockless
  pagecache barrier fix.

-------------------------------------------------------------------
Mon Jan  5 09:29:04 CET 2009 - npiggin@suse.de

- patches.fixes/fs-symlink-write_begin-allocation-context-fix.patch:
  fs symlink write_begin allocation context fix.

-------------------------------------------------------------------
Mon Jan  5 09:11:14 CET 2009 - npiggin@suse.de

- Update config files.

-------------------------------------------------------------------
Mon Jan  5 08:51:10 CET 2009 - npiggin@suse.de

- patches.suse/cgroup-freezer.patch: cgroup freezer update (bnc#417294,
  fate#304191, fate#201036).

-------------------------------------------------------------------
Wed Dec 31 06:09:51 CET 2008 - npiggin@suse.de

- patches.fixes/s390-lru_add_drain_all.patch: mm: remove UP
  version of lru_add_drain_all() (bnc#458380).

-------------------------------------------------------------------
Wed Dec 31 05:39:57 CET 2008 - npiggin@suse.de

- patches.arch/x86-fix-kmap-contig.patch: x86: contiguous kmap
  fix (bnc#449812).

-------------------------------------------------------------------
Mon Dec 29 23:46:15 CET 2008 - jeffm@suse.de

- patches.arch/thinkpad_acpi-hotkey-notify-fix: thinkpad_acpi:
  Fix oops with incompatible backlight interface.

-------------------------------------------------------------------
Mon Dec 22 10:56:57 CET 2008 - olh@suse.de

- update patches.arch/ppc-memoryless-nodes.patch:
  fix bootmem reservation on uninitialized node (bunc#457029 - LTC50483)

-------------------------------------------------------------------
Mon Dec 22 10:41:52 CET 2008 - olh@suse.de

- patches.fixes/scsi-ibmvscsi-can_queue_fix.patch: Make
  max_requests module parameter more accurate (bnc#458499 - LTC50637)

-------------------------------------------------------------------
Sat Dec 20 17:02:15 CET 2008 - tiwai@suse.de

- patches.drivers/alsa-hda-hp-dv7-quirk: ALSA: hda - Add quirk
  for another HP dv7 (bnc#461108).

-------------------------------------------------------------------
Sat Dec 20 11:31:56 CET 2008 - tiwai@suse.de

- patches.drivers/alsa-ca0106-pm-support: More fixes (bnc#447624).

-------------------------------------------------------------------
Fri Dec 19 20:10:09 CET 2008 - jeffm@suse.de

- patches.fixes/reiserfs-debug-1036: Print more info.

-------------------------------------------------------------------
Fri Dec 19 16:21:10 CET 2008 - tiwai@suse.de

- patches.drivers/alsa-ca0106-capture-no-44khz: ALSA: disable
  44.1kHz capture on CA0106 (bnc#447624).
- patches.drivers/alsa-ca0106-pm-support: ALSA: ca0106 - Add
  power-amangement support (bnc#447624).
- patches.drivers/alsa-hda-92hd73x-desktop-fixes: ALSA: Fix
  plaback problems on Intel desktops with IDT codecs.

-------------------------------------------------------------------
Fri Dec 19 11:59:08 CET 2008 - jbeulich@novell.com

- patches.arch/x86_sgi-uv-scir.patch,
  patches.suse/e1000e_ioremap_sanity_check,
  patches.suse/perfmon2-remove_get_base_syscall_attr.patch,
  patches.suse/perfmon2.patch,
  patches.suse/silent-stack-overflow-2.patch: eliminate build warnings.

-------------------------------------------------------------------
Fri Dec 19 06:49:55 CET 2008 - gregkh@suse.de

- Update config files.
- patches.drivers/staging-add-rt2870-wireless-driver.patch:
  Staging: add rt2870 wireless driver.

-------------------------------------------------------------------
Fri Dec 19 02:01:05 CET 2008 - nfbrown@suse.de

- patches.fixes/md-bitmap-read-do-not-overflow: md: Don't read
  past end of bitmap when reading bitmap. (bnc#459557).

-------------------------------------------------------------------
Thu Dec 18 21:24:46 CET 2008 - jeffm@suse.de

- patches.fixes/reiserfs-debug-1036: Fixed ordering.

-------------------------------------------------------------------
Thu Dec 18 21:15:38 CET 2008 - jeffm@suse.de

- patches.fixes/reiserfs-ensure-nonzero-transaction: Delete.

-------------------------------------------------------------------
Thu Dec 18 19:31:20 CET 2008 - gregkh@suse.de

- Updated to final 2.6.27.10 release

-------------------------------------------------------------------
Thu Dec 18 14:38:51 CET 2008 - trenn@suse.de

- patches.arch/x86-apic-force-bigsmp-apic-on-IBM-EXA3-4.patch:
  Use apic=bigsmp on specific xseries machines (bnc#440497).

-------------------------------------------------------------------
Thu Dec 18 13:43:01 CET 2008 - trenn@suse.de

- patches.arch/x86_restrict_pci_early_quirks_to_root_bridges.patch:
  Only scan the root bus in early PCI quirks. (bnc#57886).

-------------------------------------------------------------------
Thu Dec 18 10:06:36 CET 2008 - jbeulich@novell.com

- patches.xen/746-pirq-status-page.patch: Merge in c/s 751.
- patches.xen/761-highpte.patch: blktap, gntdev: fix highpte handling.
- patches.xen/762-xencons-hvc.patch: add hvc compatibility mode to xencons.
- patches.xen/xen3-patch-2.6.27.7-8: Linux 2.6.27.8.
- patches.xen/xen3-patch-2.6.27.8-9: Linux 2.6.27.9.
- patches.xen/xen-x86-exports: export a few more symbols
  (bnc#458222).
- patches.xen/xen3-perfmon2_remove_syscalls.patch: Rename to ...
- patches.xen/xen3-perfmon2-remove_syscalls.patch: ... this.

-------------------------------------------------------------------
Thu Dec 18 03:55:39 CET 2008 - nfbrown@suse.de

- patches.fixes/md-disable-recovery-on-faulty-degraded-array:
  Disable recovery when degraded RAID1 array appears to be
  faulty. (bnc#447835).

-------------------------------------------------------------------
Wed Dec 17 16:53:43 CET 2008 - mmarek@suse.cz

- rpm/symsets.pl: fix uninitialized variable

-------------------------------------------------------------------
Wed Dec 17 15:38:40 CET 2008 - mmarek@suse.cz

- rpm/kernel-binary.spec.in:
  - add genksyms reference files so that genksyms can explain why
    did checksums change

-------------------------------------------------------------------
Wed Dec 17 01:50:24 CET 2008 - gregkh@suse.de

- patches.drivers/via-framebuffer-driver.patch: Delete.  It
  oopses badly and is not needed for the HP2133 hardware, as
  it has switched to Intel chipsets.

-------------------------------------------------------------------
Wed Dec 17 01:22:17 CET 2008 - gregkh@suse.de

- Upate to 2.6.27.10-rc1, fixing lots of problems.
  - obsoletes:
    - patches.drivers/libata-update-ST-FLUSH-blacklist
    - patches.fixes/iwlwifi_fix_oops.patch
    - patches.fixes/v4l-dvb-avoid-writing-outside-array

-------------------------------------------------------------------
Tue Dec 16 23:14:36 CET 2008 - jeffm@suse.de

- patches.suse/reiserfs-barrier-default: Make reiserfs default
  to barrier=flush.

-------------------------------------------------------------------
Tue Dec 16 21:48:08 CET 2008 - mmarek@suse.cz

- addded symtypes-* files to the RC1 reference kabi

-------------------------------------------------------------------
Tue Dec 16 19:04:29 CET 2008 - jeffm@suse.de

- patches.fixes/ext3-mark-super-uptodate: ext3: always mark
  super uptodate before dirty (bnc#457043).

-------------------------------------------------------------------
Tue Dec 16 16:23:06 CET 2008 - hare@suse.de

- patches.fixes/blk-dont-invoke-request_fn-on-stopped-queue:
  block: only call ->request_fn when the queue is not stopped
  (bnc#457041).
- patches.fixes/blk-get-extra-reference-before-unmap: block:
  hold extra reference to bio in blk_rq_map_user_iov().
- patches.fixes/blk-move-unplug_work-init: block: move
  q->unplug_work initialization.
- patches.fixes/blk-set-segment-boundary-mask: block: fix setting
  of max_segment_size and seg_boundary mask.
- patches.fixes/dm-mpath-send-activate-to-every-path: Handle
  multiple paths in a path group properly during pg_init.
- patches.fixes/scsi_dh-add-lsi-ids-to-rdac: Adding LSI vendor
  and product IDs to RDAC device handler.
- patches.suse/dm-mpath-accept-failed-paths: Accept failed paths
  for multipath maps (bnc#458037,bnc#458393).
- patches.suse/scsi-check-removed-device-for-offline: Check if
  device is removed in scsi_device_online() (bnc#456747).

-------------------------------------------------------------------
Tue Dec 16 16:14:20 CET 2008 - hare@suse.de

- Enable 3270 console (bnc#457039)

-------------------------------------------------------------------
Tue Dec 16 00:17:08 CET 2008 - rjw@suse.de

- Update config files.
- patches.suse/mm-do-not-disable-memory-hotplug-when-hibernation-is-enabled.patch:
  mm: Do not disable memory hotplug when hibernation is enabled
  (bnc#438914).

-------------------------------------------------------------------
Mon Dec 15 23:06:28 CET 2008 - jeffm@suse.de

- patches.fixes/iwlwifi_fix_oops.patch: iwlwifi: clean key table
  in iwl_clear_stations_table function (bnc#457062).

-------------------------------------------------------------------
Mon Dec 15 16:08:19 CET 2008 - jjolly@suse.de

- patches.drivers/cxgb3i_ddp.patch: cxgb3i - added pdu size
  check and fixed ddp page setup (bnc#449519).

-------------------------------------------------------------------
Mon Dec 15 10:17:27 CET 2008 - hare@suse.de

- patches.drivers/qla4xxx-5.01.00-k8_sles11-04-update: qla4xxx
  driver SLES 11 Beta6 update (bnc#458186).

-------------------------------------------------------------------
Mon Dec 15 08:14:38 CET 2008 - oneukum@suse.de

- patches.suse/usb_correct_config_ti_04b3_4543.diff: fix
  ti_usb_3410_5052 driver for device 04b3:4543 (bnc#395775).

-------------------------------------------------------------------
Sun Dec 14 01:24:41 CET 2008 - gregkh@suse.de

- Update to 2.6.27.9
  - obsoleted:
    - patches.fixes/applicom-fix-unchecked-ioctl-range
    - patches.fixes/watchdog-ib700wdt-buffer-underflow

-------------------------------------------------------------------
Fri Dec 12 20:23:20 CET 2008 - jeffm@suse.de

- patches.fixes/reiserfs-ensure-nonzero-transaction: reiserfs:
  ensure nonzero transaction (bnc#447406).

-------------------------------------------------------------------
Fri Dec 12 18:50:58 CET 2008 - jeffm@suse.de

- patches.fixes/reiserfs-debug-1036: Update to print accurate refcount.

-------------------------------------------------------------------
Fri Dec 12 17:42:35 CET 2008 - jblunck@suse.de

- .gitignore: Ignore backup files.

-------------------------------------------------------------------
Fri Dec 12 15:08:44 CET 2008 - hare@suse.de

- patches.fixes/scsi-check-host-lookup-failure: Correct
  scsi_host_lookup return value (bnc#456532).
- patches.suse/dm-mpath-accept-failed-paths: Accept failed paths
  for multipath maps (bnc#458037).

-------------------------------------------------------------------
Fri Dec 12 13:26:56 CET 2008 - fseidel@suse.de

- patches.fixes/hso_killswitch.patch: hso: rfkill type should
  be WWAN (bnc#458625).

-------------------------------------------------------------------
Fri Dec 12 13:24:39 CET 2008 - fseidel@suse.de

- patches.fixes/hso_killswitch.patch:
  fix hso rfkillswitch type to WWAN (bnc#458625)

-------------------------------------------------------------------
Fri Dec 12 12:34:38 CET 2008 - mmarek@suse.cz

- import SLE11 RC1 reference kabi

-------------------------------------------------------------------
Fri Dec 12 07:28:39 CET 2008 - gregkh@suse.de

- refresh patches to apply cleanly due to 2.6.27.9-rc addition.

-------------------------------------------------------------------
Fri Dec 12 07:18:20 CET 2008 - gregkh@suse.de

- remove patches that were obsoleted by 2.6.27.9-rc2
  - patches.arch/ppc-mpic-dont-reset-affinity-for-secondary-MPIC-on-boot.patch
  - patches.arch/x86-hpet-use-WARN_ON_ONCE
  - patches.drivers/alsa-hda-acer-quirk
  - patches.drivers/alsa-hda-alc888-medion-add
  - patches.drivers/alsa-hda-dell-studio-15-quirk
  - patches.drivers/alsa-hda-dell-studio-1535-quirk
  - patches.drivers/alsa-hda-hp-6730s-quirk
  - patches.drivers/alsa-hda-hp-elitebook-8530p-quirk
  - patches.drivers/alsa-hda-hp-mobile-fix
  - patches.drivers/alsa-hda-stac-no-hp-as-line-out-switch
  - patches.drivers/cell_edac.patch
  - patches.fixes/acpi-set-SCI_EN-on-MacBook.patch
  - patches.fixes/atm-duplicate-listen-on-socket-corrupts-the-vcc-table.patch
  - patches.fixes/block-enforce-minimum-SG_IO-timeout
  - patches.fixes/cxgb3-remove-duplicate-tests-in-lro
  - patches.fixes/cxgb3_fix_race_in_EEH
  - patches.fixes/hibernate-x86-fix-breakage-on-x86_32-with-PAE.patch
  - patches.fixes/pci_aspm_check_endless_loop_safe.patch
  - patches.fixes/sched-fix-bug-in-sched-domain-degenerate.patch
  - patches.fixes/x86-arch_add_memory-remove-debug
  - patches.fixes/x86-memory-hotplug-off-by-one

-------------------------------------------------------------------
Fri Dec 12 07:11:59 CET 2008 - gregkh@suse.de

- update to 2.6.27.9-rc2:
  - lots of bugfixes
  - some security updates

-------------------------------------------------------------------
Thu Dec 11 23:34:54 CET 2008 - gregkh@suse.de

- intermediate commit as part of adding 2.6.27.9-rc1 to the tree.

-------------------------------------------------------------------
Thu Dec 11 12:44:30 CET 2008 - hare@suse.de

- Compile in zfcpdump module for S/390 (bnc#446367).

-------------------------------------------------------------------
Thu Dec 11 11:49:54 CET 2008 - mmarek@suse.cz

- rpm/kernel-binary.spec.in: one more fix to make kabi checks work

-------------------------------------------------------------------
Thu Dec 11 05:38:44 CET 2008 - teheo@suse.de

- patches.drivers/libata-update-ST-FLUSH-blacklist: libata:
  fix Seagate NCQ+FLUSH blacklist (bnc#458192).

-------------------------------------------------------------------
Wed Dec 10 23:36:26 CET 2008 - nfbrown@suse.de

- patches.suse/SoN-fix-sync: Cope with racy nature of sync_page
  in swap_sync_page (441793).

-------------------------------------------------------------------
Wed Dec 10 19:04:00 CET 2008 - jjolly@suse.de

- patches.arch/s390-05-09-cleanup-of-portopen-requests.patch:
  zfcp: fix erp timeout cleanup for port open requests
  (bnc#450096).

-------------------------------------------------------------------
Wed Dec 10 16:38:13 CET 2008 - jeffm@suse.de

- patches.fixes/watchdog-ib700wdt-buffer-underflow: ib700wdt.c -
  fix buffer_underflow bug (bnc#457898).

-------------------------------------------------------------------
Wed Dec 10 16:01:20 CET 2008 - jeffm@suse.de

- patches.fixes/applicom-fix-unchecked-ioctl-range: applicom: Fix
  an unchecked user ioctl range and an error return (bnc#457897).

-------------------------------------------------------------------
Wed Dec 10 15:38:18 CET 2008 - jeffm@suse.de

- patches.fixes/block-enforce-minimum-SG_IO-timeout: Enforce a
  minimum SG_IO timeout (bnc#457896).

-------------------------------------------------------------------
Wed Dec 10 11:54:33 CET 2008 - mmarek@suse.cz

- rpm/find-provides: don't fail if a subpackage doesn't contain
  any modules (such as the -man subpackage on s390x)

-------------------------------------------------------------------
Wed Dec 10 10:55:28 CET 2008 - tiwai@suse.de

- patches.drivers/alsa-hda-hp-6730b-quirk: ALSA: hda - Add quirk
  for HP6730B laptop (bnc#457909).
- patches.drivers/alsa-hda-hp-6730s-quirk: ALSA: hda - Add
  another HP model (6730s) for AD1884A.
- patches.drivers/alsa-hda-hp-elitebook-8530p-quirk: ALSA: hda -
  Make the HP EliteBook 8530p use AD1884A model laptop.

-------------------------------------------------------------------
Wed Dec 10 10:46:08 CET 2008 - olh@suse.de

- patches.drivers/ibmvfc-add_sync.patch:
  Fix errors due to inconsistent command data (bnc#456654 - LTC50451)
- patches.drivers/ibmvfc-host_init_delay.patch:
  Delay NPIV login retry and add retries (bnc#456654 - LTC50451)

-------------------------------------------------------------------
Wed Dec 10 06:03:42 CET 2008 - teheo@suse.de

- patches.drivers/libata-pata_hpt366-fix-cable-detection:
  pata_hpt366: fix cable detection, (bnc#362159).
- patches.drivers/libata-pata_hpt366-fix-clock-detection:
  pata_hpt366: fix clock detection (bnc#362159).
- patches.drivers/libata-pata_hpt366-no-ATAPI-DMA: pata_hpt366:
  no ATAPI DMA (bnc#362159).
- patches.drivers/libata-pata_hpt366-reimplement-mode-programming:
  pata_hpt366: reimplement mode programming (bnc#362159).

-------------------------------------------------------------------
Tue Dec  9 20:35:13 CET 2008 - agruen@suse.de

- supported.conf: Mark xfs_dmapi as supported (bnc#457668).

-------------------------------------------------------------------
Tue Dec  9 19:44:13 CET 2008 - jeffm@suse.de

- patches.fixes/x86-arch_add_memory-remove-debug: x86: remove
  debug code from arch_add_memory() (bnc#457526).
- patches.fixes/x86-memory-hotplug-off-by-one: x86, memory
  hotplug: remove wrong -1 in calling init_memory_mapping()
  (bnc#457526).

-------------------------------------------------------------------
Tue Dec  9 19:21:19 CET 2008 - agruen@suse.de

- rpm/{kernel-module-subpackage,macros.kernel-source}: Remove
  a leftover hardcoded dependency on the kernel-source package so
  that KMPs can alternatively be built against a kernel other
  than (kernel-source + kernel-syms), such as (kernel-source-rt +
  kernel-syms-rt).

-------------------------------------------------------------------
Tue Dec  9 13:26:34 CET 2008 - trenn@suse.de

- patches.fixes/pci_aspm_check_endless_loop_safe.patch: PCIe:
  ASPM: Break out of endless loop waiting for PCI config bits
  to switch (bnc#449799).

-------------------------------------------------------------------
Tue Dec  9 12:25:26 CET 2008 - mmarek@suse.cz

- rpm/symsets.pl:
  - add --required-modules option to tell which modules this
    subpackage requires via dependencies. This is needed to
    preserve symsets when modules move from one subpackage to
    another.
  - add POD help and --help option.
- rpm/kernel-binary.spec.in: make use of --required-modules

-------------------------------------------------------------------
Tue Dec  9 10:41:57 CET 2008 - nfbrown@suse.de

- patches.fixes/xfs-barrier-fix.patch: Fix propagation of
  EOPNOTSUPP when barriers are not supported. (bnc#438608).

-------------------------------------------------------------------
Mon Dec  8 23:10:23 CET 2008 - rjw@suse.de

- patches.fixes/tg3-fix-default-wol.patch: net (tg3): Fix failure
  to enable WoL by default when possible (bnc#447371).

-------------------------------------------------------------------
Mon Dec  8 17:20:40 CET 2008 - olh@suse.de

- patches.arch/ppc-valid-hugepage-size-hugetlb_get_unmapped_area.patch:
  Check for valid hugepage size in hugetlb_get_unmapped_area
  (bnc#456433 - LTC50170).

-------------------------------------------------------------------
Mon Dec  8 17:17:16 CET 2008 - trenn@suse.de

- patches.fixes/pci_aspm_check_endless_loop.patch: Delete.

-------------------------------------------------------------------
Mon Dec  8 17:05:16 CET 2008 - rw@suse.de

- patches.drivers/sgi-xp-no-uv:
  SGI SN: Eliminate dependency of the XP/XPC drivers on GRU. (bnc#442442)

-------------------------------------------------------------------
Mon Dec  8 16:52:27 CET 2008 - rw@suse.de

- Update config files for ia64:
  Disable PERMIT_BSP_REMOVE.  (bnc#386714)

-------------------------------------------------------------------
Mon Dec  8 16:25:09 CET 2008 - mmarek@suse.cz

- rpm/find-provides, rpm/kernel-binary.spec.in: figure out what
  subpackage is being processed in find-provides and just print
  the symsets computed in the spec.

-------------------------------------------------------------------
Mon Dec  8 14:32:34 CET 2008 - olh@suse.de

- rpm/post.sh: use flavor-rpmarch to match boards on powerpc

-------------------------------------------------------------------
Mon Dec  8 14:08:30 CET 2008 - mmarek@suse.cz

- rpm/kernel-module-subpackage: skip empty KMPs with a warning in
  the kmp %%postun

-------------------------------------------------------------------
Mon Dec  8 12:49:33 CET 2008 - jjohansen@suse.de

- Update config files.
- patches.apparmor/fix-complain.diff: fix enforcement of deny
  rules in complain mode (bnc#426159).
- patches.apparmor/fix-security-param.diff: fix recognition of
  security= boot parameter (bnc#442668).
- patches.apparmor/fork-tracking.diff: fix log messages to enable
  tools profile learning (bnc#447564).

-------------------------------------------------------------------
Mon Dec  8 12:37:13 CET 2008 - olh@suse.de

- rpm/post.sh: update board detection to use rpmarch instead flavor

-------------------------------------------------------------------
Mon Dec  8 10:33:13 CET 2008 - hare@suse.de

- patches.fixes/block-integrity-update: Block integrity update
  (FATE#304345).
- patches.suse/dm-block-integrity: Block integrity support for
  DM and MD (FATE#304345).
- patches.suse/dm-mpath-add-start-io: dm-mpath: add a path
  selector interface (FATE#303862,FATE#302108).
- patches.suse/dm-mpath-queue-length-load-balancing: dm-mpath: add
  queue-length dynamic load balancer (FATE#303862,FATE#302108).
- patches.suse/dm-mpath-service-time-load-balancing:
  dm-mpath: add service-time oriented dynamic load balancer
  (FATE#303862,FATE#302108).
- patches.suse/dm-mpath-tracking-nr-bytes: dm-mpath:
  interface change for service-time dynamic load balancer
  (FATE#303862,FATE#302108).
- supported.conf: Update to correctly reference dynamic load
  balancer modules (bnc#444199)

-------------------------------------------------------------------
Mon Dec  8 03:54:35 CET 2008 - tonyj@suse.de

- patches.suse/perfmon2-add_ioctl_interface.patch: switch to
  ioctl interface for perfmon2.
- patches.suse/perfmon2-fix_disabled.patch: fix initializion of
  perfmon disabled.
- patches.suse/perfmon2-remove_get_base_syscall_attr.patch:
  remove perfmon syscall_base attribyute.
- patches.suse/perfmon2-remove_syscalls.patch: drop additional
  perfmon2 syscalls.
- patches.xen/xen3-perfmon2_remove_syscalls.patch: drop additional
  perfmon2 syscalls.

-------------------------------------------------------------------
Sat Dec  6 21:59:13 CET 2008 - trenn@suse.de

- patches.arch/acpi_ec_provide_non_interrupt_mode_boot_param.patch:
  ACPI: EC: Don't degrade to poll mode at storm
  automatically. (bnc#446142).
- patches.fixes/pci_aspm_check_endless_loop.patch: PCIE Break
  out of endless loop waiting for PCI config bits to switch
  (bnc#449799).

-------------------------------------------------------------------
Sat Dec  6 01:09:26 CET 2008 - gregkh@suse.de

- refresh patches to apply cleanly.

-------------------------------------------------------------------
Sat Dec  6 00:26:05 CET 2008 - gregkh@suse.de

- Update to final 2.6.27.8 release
  - contains 2 changes from 2.6.27.8-rc1

-------------------------------------------------------------------
Fri Dec  5 17:05:44 CET 2008 - jbeulich@novell.com

- patches.xen/xen-configurable-guest-devices: fix a typo.

-------------------------------------------------------------------
Fri Dec  5 16:55:30 CET 2008 - olh@suse.de

- patches.suse/scsi-scsi_transport_srp-shost_data.patch:
  move crq_queue_create at the end of initialization (bnc#455929).

-------------------------------------------------------------------
Fri Dec  5 16:52:52 CET 2008 - hare@suse.de

- patches.drivers/open-fcoe-fnic-patches: Open-FCoE bugfixes
  for fnic.
- patches.drivers/open-fcoe-rc1-update: Update open-FCoE with
  latest patches from Intel (bnc#438954).

-------------------------------------------------------------------
Fri Dec  5 16:19:44 CET 2008 - jbeulich@novell.com

- Update Xen x86-64 config (2k guest devices, 1k outstanding transmits
  in netback).

-------------------------------------------------------------------
Fri Dec  5 12:38:19 CET 2008 - hare@suse.de

- patches.arch/s390-zfcp-synchronize-scsi-register: No udev
  events for zfcp online / offline (bnc#443667).
- patches.fixes/scsi-remove-scmd-timeout: Fix block timeout
  residue problems (bnc#447249,bnc#441335).
- patches.fixes/scsi-eh_stu-timeout: Delete obsolet patch.

-------------------------------------------------------------------
Fri Dec  5 08:11:16 CET 2008 - bphilips@suse.de

- patches.fixes/saa7134-fix-resource-map-sanity-check-conflict.patch:
  saa7134: fix resource map sanity check conflict (bnc#446733).

-------------------------------------------------------------------
Fri Dec  5 07:23:40 CET 2008 - gregkh@suse.de

- Update config files.
- patches.drivers/staging-add-rtl8187se-driver.patch: Staging:
  add rtl8187se driver.  Needed for MSI Wind and other netbooks.

-------------------------------------------------------------------
Fri Dec  5 07:13:17 CET 2008 - gregkh@suse.de

- Update config files.
- patches.drivers/staging-add-serverengines-benet-10gb-ethernet-driver.patch:
  Staging: Add ServerEngines benet 10Gb ethernet driver.

-------------------------------------------------------------------
Fri Dec  5 06:54:23 CET 2008 - gregkh@suse.de

- update the wlan-ng driver to the latest upstream version, making
  it much more useful (it actually works now...)

-------------------------------------------------------------------
Fri Dec  5 02:23:23 CET 2008 - nfbrown@suse.de

- patches.fixes/sunrpc-module-refcount-fix: Add a reference to
  sunrpc in svc_addsock (443379).  This avoid a bug where
  refcount on sunrpc can go zero or negative.

-------------------------------------------------------------------
Thu Dec  4 19:35:07 CET 2008 - jeffm@suse.de

- patches.fixes/reiserfs-debug-1036: reiserfs: print more
  information when an empty journal list is encountered
  (bnc#447406 bnc#399966).

-------------------------------------------------------------------
Thu Dec  4 18:47:17 CET 2008 - gregkh@suse.de

- patches.fixes/atm-duplicate-listen-on-socket-corrupts-the-vcc-table.patch:
  ATM: duplicate listen() on socket corrupts the vcc table
  (CVE-2008-5079).

-------------------------------------------------------------------
Thu Dec  4 16:37:34 CET 2008 - jack@suse.cz

- Update config files.

-------------------------------------------------------------------
Thu Dec  4 16:21:10 CET 2008 - jack@suse.cz

  XFS update on request from SGI:
- patches.apparmor/vfs-notify_change.diff: Add a vfsmount
  parameter to notify_change(). (refreshed)
- patches.suse/xfs-account-for-allocated-blocks-when-expanding-directories:
  Account for allocated blocks when expanding directories
  (bnc#450658).
- patches.suse/xfs-check-for-valid-transaction-headers-in-recovery:
  XFS: Check for valid transaction headers in recovery
  (bnc#450658).
- patches.suse/xfs-dmapi-enable: VFS changes to support DMAPI
  (bnc#450658).
- patches.suse/xfs-dmapi-src: DMAPI Source  (bnc#450658).
- patches.suse/xfs-dmapi-xfs-enable: DMAPI support for xfs
  (bnc#450658).
- patches.suse/xfs-handle-memory-allocation-failures-during-log-initialisation:
  handle memory allocation failures during log initialisation
  (bnc#450658).
- patches.suse/xfs-nfsd-dmapi-aware: Make NFSD DMAPI aware
  (74107, 173874, bnc#450658).
- patches.suse/xfs-wait-for-all-IO-on-truncate-to-zero: Wait
  for all I/O on truncate to zero file size (bnc#450658).
- patches.suse/xfs-dmapi-2.6.27: Delete.
- patches.suse/xfs-dmapi-xfs-2.6.27: Delete.

-------------------------------------------------------------------
Thu Dec  4 14:56:19 CET 2008 - olh@suse.de

- patches.arch/ppc-mpic-dont-reset-affinity-for-secondary-MPIC-on-boot.patch:
  Don't reset affinity for secondary MPIC on boot (bnc#456408 - LTC50397).

-------------------------------------------------------------------
Thu Dec  4 14:41:56 CET 2008 - jjolly@suse.de

- Update config files.
- patches.arch/s390-05-04-fix_rport_status_check.patch: zfcp:
  fix remote port status check (bnc#450096).
- patches.arch/s390-05-05-stp-etr-stop-machine.patch: stp/etr:
  smp_call_function races. (bnc#450096).
- patches.arch/s390-05-06-stp-etr-mutex.patch: stp/etr: serialize
  work. (bnc#450096).
- patches.arch/s390-05-07-generic-ipi.patch: kernel:
  smp_call_function races. (bnc#450096).
- patches.arch/s390-05-08-topology.patch: kernel: disable cpu
  topology support by default (bnc#450096,LTC#50392).

-------------------------------------------------------------------
Thu Dec  4 14:37:34 CET 2008 - olh@suse.de

- patches.arch/ppc-cell-gdb-watchpoints.patch:
  Fix GDB watchpoints on Cell (bnc#456405 - LTC50396).

-------------------------------------------------------------------
Thu Dec  4 14:30:44 CET 2008 - olh@suse.de

- patches.arch/ppc-syscall-xer.so.1.patch: Fix system calls on
  Cell entered with XER.SO=1 (bnc#456406 - LTC50395).

-------------------------------------------------------------------
Thu Dec  4 14:18:02 CET 2008 - hare@suse.de

- patches.suse/genhd-disk-ro-uevents: Send uevents for
  write_protect changes (bnc#440959).

-------------------------------------------------------------------
Thu Dec  4 12:33:22 CET 2008 - mmarek@suse.cz

- supported.conf: mark kernel/net/ipv4/ipvs/ip_vs/* and
  kernel/net/ipv4/netfilter/ipt_CLUSTERIP as unsupported,
  a supported variant will be provided in a separate KMP
  (bnc#455959)


-------------------------------------------------------------------
Thu Dec  4 10:42:03 CET 2008 - schwab@suse.de

- Set CONFIG_IA64_CPE_MIGRATE=m.

-------------------------------------------------------------------
Thu Dec  4 09:50:21 CET 2008 - jbeulich@novell.com

- supported.conf: Mark pciback as support, sfc_resource, sfc_netback,
  and sfc_netutil as externally supported, add sfc_netfront, and mark
  xenscsi and xen-scsibk as unsupported.

-------------------------------------------------------------------
Thu Dec  4 09:37:35 CET 2008 - mszeredi@suse.de

- patches.suse/SoN-fix-uninitialized-variable.patch: Fix use of
  uninitialized variable in cache_grow() (bnc#444597).

-------------------------------------------------------------------
Thu Dec  4 09:19:55 CET 2008 - hare@suse.de

- patches.fixes/scsi-eh_stu-timeout: make scsi_eh_try_stu use
  block timeout (bnc#447249,bnc#441335).

-------------------------------------------------------------------
Thu Dec  4 01:06:34 CET 2008 - gregkh@suse.de

- patches.fixes/jbd2-create-proc-entry-fix.patch: Delete. It's not needed
  anymore now that 2.6.27.8-rc1 has a similar fix.

-------------------------------------------------------------------
Wed Dec  3 23:09:37 CET 2008 - gregkh@suse.de

- Update to 2.6.27.8-rc1:
  - lots of bugfixes
  - some security fixes as well.
  - obsoletes lots of existing patches:
    - patches.arch/ppc-spufs-02-add-a-missing-mutex_unlock.patch
    - patches.arch/ppc-spufs-11-Fix-spinning-in-spufs_ps_fault-on-sig.patch
    - patches.drivers/libata-fix-ata_tf_read_block-overflow
    - patches.drivers/libata-fix-ata_tf_to_lba48-overflow
    - patches.drivers/libata-seagate-firmware-bug
    - patches.drivers/parport-serial-array-overflow-fix
    - patches.fixes/af_unix-soft-lockup-fix.patch
    - patches.fixes/cifs-add-cifs_sock_list
    - patches.fixes/cifs-cleanup-cifs_mount
    - patches.fixes/cifs-cleanup-proto-handling
    - patches.fixes/cifs-disable-sess-sharing
    - patches.fixes/cifs-fix-build-breakage
    - patches.fixes/cifs-fix-data-corruption
    - patches.fixes/cifs-fix-dead-tcon-check
    - patches.fixes/cifs-fix-oops-on-failed-mount
    - patches.fixes/cifs-fix-reconnection-flags
    - patches.fixes/cifs-fix-smb-send2
    - patches.fixes/cifs-fix-writepages
    - patches.fixes/cifs-reinstate-sess-sharing-sans-races
    - patches.fixes/cifs-reinstate-treecon-sharing
    - patches.fixes/ext4_add-missing-unlock-to-ext4-check-descriptors
    - patches.fixes/ext4_create-proc-ext4-stats-file-more-carefully
    - patches.fixes/ext4_fix_whitespace_checkpatch_issues
    - patches.fixes/ext4_update-flex-bg-counters-when-resizing
    - patches.fixes/fix-inotify-watch-removal-umount-races
    - patches.fixes/hpwdt-execute-page.diff
    - patches.fixes/hpwdt-kdump.diff
    - patches.fixes/ia64-fix-boot-panic-caused-by-offline-CPUs.patch
    - patches.fixes/x86_cpufreq_powernow-k8_handle_invalid_state_gracefully.patch

-------------------------------------------------------------------
Wed Dec  3 16:05:26 CET 2008 - jbeulich@novell.com

- patches.xen/xen3-patch-2.6.19: Fix a kernel warning during shutdown.
- patches.xen/xen3-patch-2.6.27,
  patches.xen/xen-netback-notify-multi,
  patches.xen/xen-virq-per-cpu-irq: Refresh.

-------------------------------------------------------------------
Wed Dec  3 15:43:30 CET 2008 - olh@suse.de

- patches.suse/scsi-scsi_transport_srp-shost_data.patch: change
  init order to fill in shost_data (bnc#455929).

-------------------------------------------------------------------
Wed Dec  3 14:38:34 CET 2008 - hare@suse.de

- patches.suse/scsi-netlink-ml: Use GFP_ATOMIC for
  skb allocation.

-------------------------------------------------------------------
Wed Dec  3 13:38:36 CET 2008 - olh@suse.de

- patches.suse/scsi-scsi_transport_srp-shost_data.patch:
  add debug for Scsi_Host->shost_data (bnc#455929).

-------------------------------------------------------------------
Wed Dec  3 10:48:49 CET 2008 - hare@suse.de

- supported.conf: mark dm-leastpending-path as supported
  (bnc#444199)

-------------------------------------------------------------------
Wed Dec  3 10:32:12 CET 2008 - teheo@suse.de

Patch updated to remove strcmp() on NULL strings.

- patches.drivers/libata-ata_piix-borked-tecra-m4-broken-suspend:
  ata_piix: add borked Tecra M4 to broken suspend list
  (bnc#398270).

-------------------------------------------------------------------
Wed Dec  3 09:38:19 CET 2008 - jbeulich@novell.com

- Update Xen patches to c/s 728 (plus several indivual ones)
- patches.xen/735-balloon-exit.patch: remove sysfs files during balloon
  module exit.
- patches.xen/737-kexec-free.patch: kexec: Don't pass
  limit_pages_to_max_mfn() regions to xen_destroy_contiguous_region().
- patches.xen/740-blkback-resource-leak.patch: blkback, blktap: Fix
  potential resource leak.
- patches.xen/746-pirq-status-page.patch: use shared page indicating
  the need for an EOI notification
- patches.xen/747-x86-undo-mfn-limit.patch: revert the effect of
  xen_limit_pages_to_max_mfn()
- patches.xen/748-x86-ioapic-cleanup.patch: cleanup IO-APIC code
- patches.xen/panic-on-io-nmi-xen.diff: Rename to ...
- patches.xen/xen3-panic-on-io-nmi.diff: ... this.
- patches.xen/uv-sysfs-no-xen.diff: Replace by ...
- patches.xen/xen3-uv_setup_irq.diff: ... this.
- patches.xen/xen3-x86_sgi_uv_early_detect_oem.patch: x86, uv:
  add early detection of UV system types (bnc#429984).
- patches.xen/xen-fb-bad-irq: Delete.

-------------------------------------------------------------------
Wed Dec  3 09:11:31 CET 2008 - hare@suse.de

- patches.drivers/lpfc-8.2.8.9-update: Update Emulex lpfc driver
  to 8.2.8.9 (bnc#420767).

-------------------------------------------------------------------
Wed Dec  3 08:41:58 CET 2008 - knikanth@suse.de

- patches.suse/cfq-ioc-race: Exiting queue and task might race
  to free cic (bnc#444346).

-------------------------------------------------------------------
Wed Dec  3 08:32:18 CET 2008 - sjayaraman@suse.de

- patches.fixes/cifs-reinstate-sess-sharing-sans-races: Adjust as it
  didn't apply cleanly.

-------------------------------------------------------------------
Wed Dec  3 07:51:33 CET 2008 - sjayaraman@suse.de

- Fix data corruption issues (411655).
	patches.fixes/cifs-fix-data-corruption
	patches.fixes/cifs-fix-smb-send2
- Fix multiple oopses, memory corruption due to mount/umount races
  (https://bugzilla.samba.org/show_bug.cgi?id=5720).
	patches.fixes/cifs-add-cifs_sock_list
	patches.fixes/cifs-cleanup-cifs_mount
	patches.fixes/cifs-cleanup-proto-handling
	patches.fixes/cifs-disable-sess-sharing
	patches.fixes/cifs-fix-build-breakage
	patches.fixes/cifs-fix-dead-tcon-check
	patches.fixes/cifs-fix-oops-on-failed-mount
	patches.fixes/cifs-fix-reconnection-flags
	patches.fixes/cifs-fix-writepages
	patches.fixes/cifs-reinstate-sess-sharing-sans-races
	patches.fixes/cifs-reinstate-treecon-sharing

-------------------------------------------------------------------
Tue Dec  2 23:47:14 CET 2008 - jeffm@suse.de

- scripts/git-create-branch: Helper script to create a new
  branch.

-------------------------------------------------------------------
Tue Dec  2 17:53:44 CET 2008 - mmarek@suse.cz

- rpm/get_release_number.sh.in, scripts/tar-up.sh: append first
  eight digits of the commit id to the release string. This makes
  it easier to match rpm release numbers with commits.

-------------------------------------------------------------------
Tue Dec  2 17:38:41 CET 2008 - mszeredi@suse.de

- patches.fixes/af_unix-soft-lockup-fix.patch: net: Fix soft
  lockups/OOM issues w/ unix garbage collector (bnc#449739
  CVE-2008-5300).

-------------------------------------------------------------------
Tue Dec  2 16:57:59 CET 2008 - hare@suse.de

- patches.drivers/qla2xxx-8.02.01.02.11.0-k9-update: qla2xxx:
  additional fixes/updates for SLES11 (bnc#450197).
- patches.fixes/scsi-fixup-failfast-definitions: fc_transport:
  fix old bug on bitflag definitions (bnc#447814).

-------------------------------------------------------------------
Tue Dec  2 16:28:04 CET 2008 - goldwyn@suse.de

- patches.suse/novfs-map-drives-correctly.diff 
- patches.suse/novfs-merge-changes.diff: Modified to revert
  some changes in novfs_set_map_drive()
- patches.suse/novfs-clear-mappeddrives.patch: Unlink mapped
  drives on exit (bnc#449451).

-------------------------------------------------------------------
Tue Dec  2 14:22:23 CET 2008 - mmarek@suse.cz

- supported.conf: mark ocfs2 as unsupported, a supported variant
  will be provided in a separate KMP (bnc#449824)

-------------------------------------------------------------------
Tue Dec  2 14:04:44 CET 2008 - olh@suse.de

- patches.drivers/ehca-rejecting-dynamic-mem-add-remove.patch:
  update error message (bnc#448301 - LTC50134)

-------------------------------------------------------------------
Tue Dec  2 13:27:21 CET 2008 - hare@suse.de

- Update config files for S/390: Disable FCoE and sync
  default and s390.
- supported.conf: Mark KVM as supported.

-------------------------------------------------------------------
Tue Dec  2 08:13:10 CET 2008 - jjolly@suse.de

- ...and added the patches to the series.conf (bnc#450096)

-------------------------------------------------------------------
Tue Dec  2 08:03:44 CET 2008 - jjolly@suse.de

- patches.arch/s390-05-01-zfcp-message-linebreak.patch: zfcp:
  Wrong placement of linebreak in message (bnc#450096).
- patches.arch/s390-05-02-zfcp-invalid-non-null-return.patch:
  zfcp: invalid return value on failing fsf_req creation
  (bnc#450096).
- patches.arch/s390-05-03-zfcp-wka-port.patch: zfcp: Fix opening
  of wka ports (bnc#450096).

-------------------------------------------------------------------
Mon Dec  1 20:11:18 CET 2008 - kkeil@suse.de

- patches.drivers/cxgb3-Add-1G-fiber-support: cxgb3: Add 1G
  fiber support.
- patches.drivers/cxgb3-Allocate-multiqueues-at-init-time: cxgb3:
  Allocate multiqueues at init time.
- patches.drivers/cxgb3-More-flexible-support-for-PHY-interrupts:
  cxgb3: More flexible support for PHY interrupts..
- patches.drivers/cxgb3-Support-for-Aeluros-2005-PHY: cxgb3:
  Support for Aeluros 2005 PHY.
- patches.drivers/cxgb3-allow-for-PHY-reset-status: cxgb3:
  allow for PHY reset status.
- patches.drivers/cxgb3-commnonize-LASI-phy-code: cxgb3:
  commnonize LASI phy code.
- patches.drivers/cxgb3-eeprom-read-fixes.patch:
  cxgb3 - eeprom read fixes.
- patches.drivers/cxgb3-enable-lro-through-ethtool: cxgb3 -
  enable lro control through ethtool.
- patches.drivers/cxgb3-simplify-port-type-struct-and-usage:
  cxgb3: simplify port type struct and usage.
- patches.drivers/cxgb3-update-driver-version: cxgb3: update
  driver version. (bnc#446739)

-------------------------------------------------------------------
Mon Dec  1 15:27:45 CET 2008 - mmarek@suse.cz

- rpm/macros.kernel-source: one more fix to the flavor selection
  code (for some reason %* contained a newline)

-------------------------------------------------------------------
Mon Dec  1 14:39:22 CET 2008 - trenn@suse.de

- patches.arch/acpi_x2APIC_madt_enhancements.patch: ACPICA:
  x2APIC support: changes for MADT and SRAT ACPI tables (fate
  303948 and fate 303984).
- patches.fixes/acpi_check_for_invalid_handle.patch: ACPICA:
  Add check for invalid handle in acpi_get_object_info
  (http://www.acpica.org/bugzilla/show_bug.cgi?id=474).
- patches.fixes/acpi_dereference_object_if_possible.patch:
  ACPICA: Add function to dereference returned reference objects
  (http://bugzilla.kernel.org/show_bug.cgi?id=11105).
- patches.fixes/acpi_do_not_load_acpi_cpufreq_acpioff.patch:
  ACPI: don't load acpi_cpufreq if acpi=off (no reference).

-------------------------------------------------------------------
Mon Dec  1 14:00:19 CET 2008 - trenn@suse.de

- patches.fixes/acpi_copy_tables_fix_suspend.patch: ACPICA:
  Copy dynamically loaded tables to local buffer (bnc#410726).

-------------------------------------------------------------------
Sat Nov 29 21:51:38 CET 2008 - nfbrown@suse.de

- patches.fixes/SUNRPC-Fix-autobind-on-cloned-rpc-clients.patch:
  SUNRPC: Fix autobind on cloned rpc clients. 
  Importantly, this removes a 'BUG_ON' that fires. (450083).

-------------------------------------------------------------------
Sat Nov 29 14:43:40 CET 2008 - teheo@suse.de

- patches.drivers/libata-ata_piix-borked-tecra-m4-broken-suspend:
  ata_piix: add borked Tecra M4 to broken suspend list
  (bnc#398270).

-------------------------------------------------------------------
Sat Nov 29 11:07:10 CET 2008 - bwalle@suse.de

- UV updates from SGI (bnc#442455, #442455).
  o patches.fixes/ia64_uv_partition_id.diff:
    Add partition id, coherence id, and region size to UV
  o patches.fixes/ia64_uv_watchlist.diff:
    Add UV watchlist suppor
  o patches.fixes/null_irq_desc_name.diff:
    genirq: NULL struct irq_desc's member 'name' in
    dynamic_irq_cleanup()
  o patches.fixes/uv-bios_call_memprotect.diff:
    Add UV bios call to change memory protections
  o patches.fixes/uv-bios_call_partition.diff:
    x86: Add UV partition call
  o patches.fixes/uv-bios_call_reserve_page.diff:
    Add UV bios call to get the address of the reserved page
  o patches.fixes/uv-bios_call_watchlist.diff:
    Add UV bios calls to allocate and free watchlists
  o patches.fixes/uv-bios_common.diff:
    x86: Add UV bios call infrastructure
  o patches.fixes/uv-efi_bios.diff:
    x86: Add UV EFI table entry
  o patches.fixes/uv-sn_region_size.diff:
    Use consistent names for region size and conherence id on x86
    and ia64
  o patches.fixes/uv-sysfs.diff:
    x86: Add UV sysfs entries
  o patches.fixes/uv-xp-change_memprotect.diff:
    Define xp_expand_memprotect() and xp_restrict_memprotect()
  o patches.fixes/uv-xpc-get_sn_info.diff:
    Define xp_partition_id and xp_region_size
  o patches.fixes/uv-xpc_create_gru_mq_uv.diff:
    Add the code to create the activate and notify gru message
    queues
  o patches.fixes/uv-xpc_get_part_rsvd_page.diff:
    Add support for getting the address of a partition's reserved
    page
  o patches.fixes/uv_setup_irq.diff:
    x86, UV: add uv_setup_irq() and uv_teardown_irq() functions, v3
- Refresh Xen patches
  o patches.xen/xen3-auto-arch-x86.diff
  o patches.xen/xen3-patch-2.6.19
- patches.xen/xen-x86-no-lapic: Add uv_irq.o
- patches.xen/uv-sysfs-no-xen.diff:
  Don't build UV sysfs support on Xen.

-------------------------------------------------------------------
Fri Nov 28 23:42:21 CET 2008 - trenn@suse.de

- patches.fixes/x86_cpufreq_powernow-k8_handle_invalid_state_gracefully.patch:
  powernow-k8: ignore out-of-range PstateStatus value (no
  bug avail).

-------------------------------------------------------------------
Fri Nov 28 18:54:30 CET 2008 - sassmann@suse.de

- Update config files.
  activate ALTIVEC in ps3 config

-------------------------------------------------------------------
Fri Nov 28 16:22:33 CET 2008 - hare@suse.de

- patches.drivers/open-fcoe-beta4-update: rediff.
- patches.drivers/open-fcoe-beta6-update: Incremental Open-FCoE
  for Beta6 (bnc#438954).

-------------------------------------------------------------------
Fri Nov 28 14:54:13 CET 2008 - tiwai@suse.de

- patches.drivers/alsa-hda-sony-vaio-vgn-sr19xn-quirk: ALSA:
  hda - Add quirk for Sony VAIO VGN-SR19XN (bnc#450080).

-------------------------------------------------------------------
Fri Nov 28 08:23:15 CET 2008 - olh@suse.de

- rpm/kernel-binary.spec.in: move Module.symvers creation into
  CONFIG_MODULES section, a static kernel exports nothing

-------------------------------------------------------------------
Fri Nov 28 07:43:14 CET 2008 - olh@suse.de

- rpm/post*.sh: kernel-vanilla has now vmlinux-vanilla symlink

-------------------------------------------------------------------
Fri Nov 28 06:04:47 CET 2008 - teheo@suse.de

Block layer timer bug fixed.  Multipath patch update is just patch
refresh.

- patches.drivers/block-internal-dequeue-shouldnt-start-timer:
  block: internal dequeue shouldn't start timer (bnc#449880).
- patches.drivers/blk-request-based-multipath-update: Block layer
  fixes for request-based multipathing (References: FATE#302108).

-------------------------------------------------------------------
Thu Nov 27 16:52:10 CET 2008 - olh@suse.de

- patches.suse/8250-sysrq-ctrl_o.patch: fix no-op macro args

-------------------------------------------------------------------
Thu Nov 27 16:34:48 CET 2008 - olh@suse.de

- patches.suse/8250-sysrq-ctrl_o.patch: fix compile on ppc32

-------------------------------------------------------------------
Thu Nov 27 16:10:30 CET 2008 - olh@suse.de

- rpm/kernel-binary.spec.in: always create a dummy initrd because
  mkinitrd is called unconditionally

-------------------------------------------------------------------
Thu Nov 27 15:37:32 CET 2008 - olh@suse.de

- rpm/kernel-binary.spec.in: kernel-ps3 needs a suffix

-------------------------------------------------------------------
Thu Nov 27 15:18:32 CET 2008 - olh@suse.de

- remove last traces of kernel-um handling

-------------------------------------------------------------------
Thu Nov 27 14:38:31 CET 2008 - hare@suse.de

- patches.fixes/qla2xxx-disable-automatic-queue-tracking: qla2xxx:
  Conditionally disable queue_full tracking (bnc#449386).

-------------------------------------------------------------------
Thu Nov 27 11:47:43 CET 2008 - olh@suse.de

- patches.suse/8250-sysrq-ctrl_o.patch: no sysrq on Cell QS21/QS22
  serial console (bnc#422987,bnc#96313 - LTC47675/LTC16841).

-------------------------------------------------------------------
Thu Nov 27 08:26:03 CET 2008 - olh@suse.de

- patches.arch/ppc-memoryless-nodes.patch: fix booting with
  memoryless nodes (443280 - LTC49675)

-------------------------------------------------------------------
Thu Nov 27 06:08:33 CET 2008 - teheo@suse.de

- patches.drivers/libata-seagate-firmware-bug: libata: blacklist
  Seagate drives which time out FLUSH_CACHE when used with NCQ
  (bnc#449531).

-------------------------------------------------------------------
Wed Nov 26 10:15:02 CET 2008 - agruen@suse.de

- rpm/macros.kernel-source: Fix the kernel flavor selection logic
  for the %kernel_module_package macro.

-------------------------------------------------------------------
Wed Nov 26 09:16:44 CET 2008 - hare@suse.de

- patches.fixes/blk-leave-sync-timer-running: move to
  correct place in series.conf and rediff
- patches.drivers/cciss-newids.patch: Delete.

-------------------------------------------------------------------
Wed Nov 26 09:03:55 CET 2008 - hare@suse.de

- patches.drivers/cciss-newids.patch: Support for newcciss
  controller (bnc#448416).
- patches.fixes/blk-leave-sync-timer-running: block: leave
  request timeout timer running on an empty list (bnc#447249).

-------------------------------------------------------------------
Tue Nov 25 20:27:19 CET 2008 - mszeredi@suse.de

- patches.fixes/slab-alloc_slabmgmt-fix.patch: slab: remove
  GFP_THISNODE clearing from alloc_slabmgmt() (bnc#444597).

-------------------------------------------------------------------
Tue Nov 25 17:48:50 CET 2008 - sjayaraman@suse.de

- patches.suse/SoN-11-mm-page_alloc-emerg.patch: Fix accidental side-effect
  that this patch introduced by reverting patches.fixes/oom-warning
  (bnc #444597).

-------------------------------------------------------------------
Tue Nov 25 16:39:00 CET 2008 - tiwai@suse.de

- patches.drivers/alsa-ca0106-pm-support: ALSA: ca0106 - Add
  power-amangement support (bnc#447624).
- patches.drivers/alsa-hda-dell-92hd73xx-models: ALSA: hda -
  Check model for Dell 92HD73xx laptops (bnc#446025).
- patches.drivers/alsa-hda-dell-studio-1535-quirk: ALSA: hda -
  mark Dell studio 1535 quirk (bnc#446025).
- patches.drivers/alsa-hda-spdif-bits-cache-fix: ALSA: hda -
  Fix caching of SPDIF status bits.
- patches.drivers/alsa-hda-stac-no-hp-as-line-out-switch: ALSA:
  hda - No 'Headphone as Line-out' swich without line-outs
  (bnc#446025).
- patches.drivers/alsa-hda-stac-yet-more-fixes: ALSA: hda -
  Fix AFG power management on IDT 92HD* codecs (bnc#446025).

-------------------------------------------------------------------
Tue Nov 25 00:52:41 CET 2008 - jeffm@suse.de

- patches.fixes/fix-inotify-watch-removal-umount-races: Fix
  inotify watch removal/umount races (bnc#446973 CVE-2008-5182).

-------------------------------------------------------------------
Tue Nov 25 00:02:33 CET 2008 - jeffm@suse.de

- patches.fixes/uv-redundant-creation-of-proc-dir: UV: redundant
  creation of sgi_uv (bnc#444799).

-------------------------------------------------------------------
Mon Nov 24 22:44:01 CET 2008 - agruen@suse.de

- supported.conf: dm-raid45 depends on a few more modules
  (bnc#440208, bnc#441310).

-------------------------------------------------------------------
Mon Nov 24 20:25:25 CET 2008 - agruen@suse.de

- Switch from a no_file_caps command line switch to file_caps={0,1}
  for enabling/disabling file capabilities, and make file_caps=0
  the default: we cannot get the no_file_caps option added to the
  kernel command line anymore (perl-Bootloader, bnc#418366).

-------------------------------------------------------------------
Mon Nov 24 20:18:46 CET 2008 - agruen@suse.de

- supported.conf: dm-raid4-5 was renamed to dm-raid45 (bnc#440208,
  bnc#441310).

-------------------------------------------------------------------
Mon Nov 24 20:15:57 CET 2008 - agruen@suse.de

- Update config files: switch from CONFIG_PREEMPT_VOLUNTARY to
  CONFIG_PREEMPT_NONE.

-------------------------------------------------------------------
Mon Nov 24 17:00:47 CET 2008 - ghaskins@suse.de

- patches.fixes/sched-fix-bug-in-sched-domain-degenerate.patch:
  sched: fix a bug in sched domain degenerate (bnc#442464).

-------------------------------------------------------------------
Mon Nov 24 16:57:27 CET 2008 - mmarek@suse.cz

- doc/README.SUSE: document that setting allow_unsupported_modules
  to 1 in /etc/modprobe.d/unsupported-modules is required to make
  self-compiled kernels work.

-------------------------------------------------------------------
Mon Nov 24 11:55:54 CET 2008 - bwalle@suse.de

- patches.fixes/hpwdt-kdump.diff: Sync with latest upstream
  submission.

-------------------------------------------------------------------
Sun Nov 23 01:02:08 CET 2008 - trenn@suse.de

- patches.arch/x86_sgi_uv_early_detect_oem.patch: x86, uv:
  add early detection of UV system types (bnc#429984).

-------------------------------------------------------------------
Sat Nov 22 20:00:50 CET 2008 - olh@suse.de

- enable CONFIG_CGROUP_NS on ia64, s390 and powerpc (bnc#447507 - LTC50053)

-------------------------------------------------------------------
Sat Nov 22 00:03:11 CET 2008 - rjw@suse.de

- patches.fixes/ia64-fix-boot-panic-caused-by-offline-CPUs.patch:
  fix boot panic caused by offline CPUs (bnc#440386).

-------------------------------------------------------------------
Fri Nov 21 20:17:09 CET 2008 - agruen@suse.de

- config/x86_64/maxcpus: Delete.

-------------------------------------------------------------------
Fri Nov 21 20:06:08 CET 2008 - mmarek@suse.cz

- rpm/kernel-binary.spec.in: s/CVS/GIT/

-------------------------------------------------------------------
Fri Nov 21 20:04:05 CET 2008 - mmarek@suse.cz

- rpm/symsets.pl: fix module names in export lists
  (kernel/irq/built-in was printed as irq/built-in)

-------------------------------------------------------------------
Fri Nov 21 20:03:17 CET 2008 - agruen@suse.de

- Update x86_64/{debug,default,trace,vanilla} config files:
  increase NR_CPUS to 512.

-------------------------------------------------------------------
Fri Nov 21 18:13:58 CET 2008 - mmarek@suse.cz

- rpm/symsets.pl: Replace the bash and awk scripts around symsets
  and kabi checking with a single script that generates symsets,
  reuses symsets from older kernels and checks for kabi changes for
  each of the split packages (kabi checking and symset reuse
  require a set of reference files, which does not exist yet)
- rpm/list-exported-symbols: Delete.
- rpm/split-into-symsets: Delete.
- scripts/kabi-checks: Delete.
- kabi/severities: table of kabi change severities
- rpm/built-in-where, rpm/find-provides,
  rpm/kernel-binary.spec.in, rpm/kernel-source.spec.in,
  scripts/tar-up.sh: update to use symsets.pl

-------------------------------------------------------------------
Fri Nov 21 17:06:39 CET 2008 - kkeil@suse.de

- patches.drivers/ixgbe-sfp.patch: include additional fixes from
  Intel (bnc#442411)

-------------------------------------------------------------------
Fri Nov 21 16:50:40 CET 2008 - kkeil@suse.de

- patches.fixes/igb_ethtool.patch: add missing ethtool hooks
  (bnc#435551)

-------------------------------------------------------------------
Fri Nov 21 16:10:08 CET 2008 - jjolly@suse.de

- patches.arch/s390-04-08-cio-ungroup-race-fix.patch:
  cio: ccwgroup online vs. ungroup race condition
  (bnc#445100,LTC#50092).
- patches.arch/s390-04-09-zfcp-host-busy-count-fix.patch: zfcp:
  prevent double decrement on host_busy counter (bnc#445100).

-------------------------------------------------------------------
Fri Nov 21 14:24:35 CET 2008 - agruen@suse.de

- rpm/macros.kernel-source:
  + Rename the -s option to -t in the %kernel_module_package macro
    for improved cross-distro compatibility.
  + Define %kernel_module_package_release as 1 for feature tests.
  + Define %kernel_module_package_buildreqs for use by KMPs: that
    way, KMPs can either use this macro for compatibility, or
    they can substitute other packages for special cases.

-------------------------------------------------------------------
Fri Nov 21 13:08:28 CET 2008 - hare@suse.de

- patches.drivers/cxgb3i: add cxgb3i iscsi driver
  (FATE#304154,bnc#433500).
- patches.drivers/cxgb3i-fixed-offload-array-size: cxgb3i -
  fixed offload wr array size (bnc#447409).
- patches.fixes/dm-table-switch-to-readonly: dm multipath devices
  are not getting created for readonly devices (bnc#382705).
- patches.suse/dm-mpath-null-pgs: Allow zero paths for multipath
  priority groups (bnc#372684).
- patches.suse/scsi-netlink-ml: Netlink interface for SCSI
  sense codes (FATE#303789).

-------------------------------------------------------------------
Fri Nov 21 12:53:49 CET 2008 - goldwyn@suse.de

- patches.suse/novfs-map-drives-correctly.diff: Fix oops in
  set_map_drive (bnc#446824, bnc#444469).

-------------------------------------------------------------------
Fri Nov 21 11:16:25 CET 2008 - jbeulich@novell.com

- patches.xen/xen3-x86-vmware-tsc-03-detect-from-hypervisor:
  Fix Xen pv driver build.

-------------------------------------------------------------------
Fri Nov 21 10:44:43 CET 2008 - olh@suse.de

- patches.arch/ppc-spufs-01-use-inc_nlink.patch: use inc_nlink
- patches.arch/ppc-spufs-02-add-a-missing-mutex_unlock.patch
- patches.arch/ppc-spufs-03-sputrace-Only-enable-logging-on-open.patch
- patches.arch/ppc-spufs-04-sputrace-Don-t-block-until-the-read.patch
- patches.arch/ppc-spufs-05-Use-state_mutex-for-switch_log-lockin.patch
- patches.arch/ppc-spufs-06-Don-t-require-full-buffer-in-switch_l.patch
- patches.arch/ppc-spufs-07-Don-t-spu_acquire_saved-unnecessarily.patch
- patches.arch/ppc-spufs-08-Use-kmalloc-rather-than-kzalloc-for-s.patch
- patches.arch/ppc-spufs-09-Improve-search-of-node-for-contexts-w.patch
- patches.arch/ppc-spufs-10-Explain-conditional-decrement-of-aff_.patch
- patches.arch/ppc-spufs-11-Fix-spinning-in-spufs_ps_fault-on-sig.patch
  update spufs to current mainline state (bnc#447133 - LTC50070)

-------------------------------------------------------------------
Fri Nov 21 09:52:19 CET 2008 - tiwai@suse.de

- patches.drivers/parport-serial-array-overflow-fix: Fix array
  overflow in parport_serial.c (bnc#447067).

-------------------------------------------------------------------
Fri Nov 21 09:48:06 CET 2008 - tiwai@suse.de

- patches.drivers/alsa-hda-dell-studio-15-quirk: ALSA: hda -
  Add a quirk for Dell Studio 15 (bnc#446025).
- patches.drivers/alsa-hda-stac-dell-m4-3-quirk: ALSA: hda:
  Add STAC_DELL_M4_3 quirk (bnc#446025).

-------------------------------------------------------------------
Fri Nov 21 08:03:16 CET 2008 - npiggin@suse.de

- patches.suse/silent-stack-overflow-2.patch: avoid silent stack
  overflow over the heap. Try again.

-------------------------------------------------------------------
Fri Nov 21 06:52:04 CET 2008 - gregkh@suse.de

- Refresh patches to apply cleanly after 2.6.27.7 update.

-------------------------------------------------------------------
Fri Nov 21 06:27:23 CET 2008 - gregkh@suse.de

- Update to 2.6.27.7
  - lots of bugfixes and security updates.
  - obsoletes:
    - patches.arch/s390-04-05-topology-lock.diff
    - patches.drivers/bnx2x-zero-PMF
    - patches.drivers/input-alps-add-signature-for-dualpoint-found-in-dell-latitude-e6500.patch
    - patches.fixes/cdc-acm.c-fix-recursive-lock-in-acm_start_wb-error-path.patch
    - patches.fixes/sony_laptop_fix_suspend.patch
    - patches.kernel.org/iwlagn-avoid-sleep-in-softirq-context.patch
    - patches.kernel.org/memory-hotplug-fix-page_zone-calculation-in-test_pages_isolated.patch
    - patches.kernel.org/touch_mnt_namespace-when-the-mount-flags-change.patch:

-------------------------------------------------------------------
Fri Nov 21 05:19:43 CET 2008 - teheo@suse.de

- patches.drivers/libata-ata_piix-clear-spurious-IRQ: ata_piix:
  detect and clear spurious IRQs (bnc#445872).

-------------------------------------------------------------------
Fri Nov 21 02:18:19 CET 2008 - npiggin@suse.de

- patches.fixes/mm-madvise-fix.patch: mm: madvise correct return
  code (bnc#352998).

-------------------------------------------------------------------
Thu Nov 20 22:31:36 CET 2008 - jack@suse.cz

- patches.suse/ocfs2-Change-quotafile-names.patch: ocfs2: Change
  file names of local quota files to be consistent (fate#302681).
- patches.suse/ocfs2-Fix-hang-in-quota-recovery-code.patch:
  ocfs2: Fix hang in quota recovery code (fate#302681).
- patches.suse/ocfs2-Fix-oops-when-one-quotatype-enabled: ocfs2:
  Fix oops when only usrquota or grpquota feature is enabled
  (fate#302681).

-------------------------------------------------------------------
Thu Nov 20 21:41:03 CET 2008 - garloff@suse.de

- patches.suse/panic-on-io-nmi.diff
  patches.xen/panic-on-io-nmi-xen.diff:
  New kernel sysctl panic-on-io-nmi, which is set will cause a
  kernel panic on receiving an IOCK NMI (bnc#427979).

-------------------------------------------------------------------
Thu Nov 20 18:39:16 CET 2008 - jjolly@suse.de

- patches.arch/s390-04-06-cio-sac-update.diff: cio: update sac
  values (bnc#445100).
- patches.arch/s390-04-07-als.patch: kernel: Add processor type
  march=z10 and a processor type safety check. (bnc#445100).

-------------------------------------------------------------------
Thu Nov 20 17:23:46 CET 2008 - tiwai@suse.de

- patches.drivers/alsa-hda-stac-hp-gpio-switch-fix: ALSA: hda:
  STAC_DELL_M6 EAPD (bnc#446025).

-------------------------------------------------------------------
Thu Nov 20 17:15:31 CET 2008 - jbeulich@novell.com

- Update Xen patches to 2.6.27.6 and c/s 724.
- Update Xen config files.
- patches.xen/xen-fb-bad-irq: xenfb: don't use irq before it
  gets set up (bnc#445659).
- patches.xen/xen-netback-notify-multi: netback: use multicall
  for send multiple notifications.
- patches.xen/xen-netback-nr-irqs: netback: reduce overhead of
  IRQ recording.

-------------------------------------------------------------------
Thu Nov 20 16:52:46 CET 2008 - kkeil@suse.de

- patches.drivers/igb-pf.patch: removed (no SR-IOV) (bnc#440614)

-------------------------------------------------------------------
Thu Nov 20 15:40:38 CET 2008 - olh@suse.de

- disable patches.arch/ppc-efika-bestcomm-ata-dma.patch
  crashes the sound driver

-------------------------------------------------------------------
Thu Nov 20 15:30:40 CET 2008 - jjolly@suse.de

- rpm/kernel-binary.spec.in: excluded vanilla build from creating
  the man package

-------------------------------------------------------------------
Thu Nov 20 15:13:41 CET 2008 - hare@suse.de

- patches.drivers/ibmvfc-async-events-oops: ibmvfc oops while
  processing async events (bnc#445541).
- patches.drivers/mpt-fusion-4.16.00.00-update: MPT fusion driver
  update to 4.16.00.00 (bnc#425660).
- patches.fixes/dm-mpath-NULL-pgpath-in-activate_path: Do not
  call activate_path() if pgpath is NULL (bnc#442676).
- patches.fixes/scsi-dh-rdac-initialize-passive-path: Initialize
  path state to be passive when path is not owned (bnc#442676).
- patches.suse/dm-mpath-leastpending-path: Dynamic load balancing
  policy for device mapper multipath (bnc#444199).

-------------------------------------------------------------------
Thu Nov 20 14:12:23 CET 2008 - olh@suse.de

- patches.fixes/bug-437171_1_sched_clock_lock.patch: sched: only
  update rq->clock while holding rq->lock (437171 - LTC47404).
- patches.fixes/bug-437171_2_sched_delta_weight.patch: sched:
  revert back to per-rq vruntime (437171 - LTC47404).
- patches.fixes/bug-437171_3_rework_wakeup_preemption.patch:
  sched: rework wakeup preemption (437171 - LTC47404).
- patches.fixes/bug-437171_4_sched_reinstate_vruntime_wakeup.patch:
  sched: re-instate vruntime based wakeup preemption (437171 -
  LTC47404).

-------------------------------------------------------------------
Thu Nov 20 13:47:33 CET 2008 - trenn@suse.de

- Update config files.
  Fixed debug build, added dependent config option.

-------------------------------------------------------------------
Thu Nov 20 13:27:57 CET 2008 - trenn@suse.de

- Update config files.
  -> unified i386/x86_64 debug kernels:
     - added CONFIG_NO_HZ=y to i386-debug
     - added CONFIG_DEBUG_INFO to x86_64-debug

Differ method to receive processor_id depending whether the processor
got declared as a regular ACPI device or as a processor object:
- patches.arch/acpi_behave_uniquely_based_on_processor_declaration.patch:
  ACPI: Behave uniquely based on processor declaration definition
  type (bnc#440062).
- patches.arch/acpi_disambiguate_processor_declaration_type.patch:
  ACPI: Disambiguate processor declaration type (bnc#440062).
- patches.arch/acpi_processor_cleanups.patch: ACPI: 80 column
  adherence and spelling fix (no functional change) (bnc#440062).
- patches.xen/xen3-auto-common.diff: xen3 common.

Fix missing bit for ThinkPad brightness switching:
- patches.arch/acpi_video_thinkpad_exclude_IGD_devices.patch:
  Do not use video backlight switching for Lenovo ThinkPads.

- patches.fixes/sony_laptop_fix_suspend.patch: sony-laptop:
  Ignore missing _DIS method on pic device (bnc#446487).

-------------------------------------------------------------------
Thu Nov 20 12:01:24 CET 2008 - hare@suse.de

- patches.fixes/dm-mpath-reattach-dh: Do not detach hardware
  handler when removing multipath maps (bnc#435688).
- patches.fixes/scsi-dh-alua-send-stpg: Always send STPG for
  explicit tgps mode.

-------------------------------------------------------------------
Thu Nov 20 10:35:32 CET 2008 - jjolly@suse.de

- rpm/kernel-binary.spec.in: Added kernel man package for s390x

-------------------------------------------------------------------
Thu Nov 20 10:26:01 CET 2008 - olh@suse.de

- patches.arch/ppc-of-irq-map.patch: fix IRQ assignment if
  interrupts property is missing (bnc#446610 - LTC50006)

-------------------------------------------------------------------
Thu Nov 20 00:20:44 CET 2008 - rjw@suse.de

- patches.fixes/acpi-set-SCI_EN-on-MacBook.patch: ACPI suspend:
  Blacklist boxes that require us to set SCI_EN directly on resume
  (bnc#444786).

-------------------------------------------------------------------
Wed Nov 19 17:50:51 CET 2008 - tiwai@suse.de

- patches.arch/x86-hpet-pre-read: x86: workaround for mccreary
  HPET read problem (bnc#433746).

-------------------------------------------------------------------
Wed Nov 19 17:28:00 CET 2008 - trenn@suse.de

- patches.arch/0008-sony-laptop-fingers-off-backlight.patch:
  sony-laptop: fingers off backlight if video.ko is serving
  this functionality.
  -> Fix typo, must not invert logic at this point

-------------------------------------------------------------------
Wed Nov 19 14:43:33 CET 2008 - kkeil@suse.de

- patches.drivers/e1000e_add_ECC: e1000e: enable ECC (bnc#445829)

-------------------------------------------------------------------
Wed Nov 19 13:54:44 CET 2008 - mmarek@suse.cz

- scripts/tar-up.sh: record the git branch name in the spec files
  (no branch name means master)

-------------------------------------------------------------------
Wed Nov 19 12:05:35 CET 2008 - jkosina@suse.de

- patches.drivers/elousb.patch: fix values of maximum X and Y
  coordinates so that they are compliant with the values that
  the device contains in its descriptor (bnc#442865)

-------------------------------------------------------------------
Wed Nov 19 09:58:11 CET 2008 - goldwyn@suse.de

- patches.suse/novfs-merge-changes.diff: Merge changes left out
  during code pull (bnc#445000).

-------------------------------------------------------------------
Wed Nov 19 09:03:46 CET 2008 - olh@suse.de

- patches.arch/ppc-pseries-bsr-multinode.patch: Add support for
  multiple BSR nodes in the device tree. (bnc#443665 - LTC49817)

-------------------------------------------------------------------
Wed Nov 19 08:59:11 CET 2008 - olh@suse.de

- patches.arch/ppc-pseries-cmm-pagecounter.patch:
  Update page in counter for CMM (bnc#445540 - LTC49942)

-------------------------------------------------------------------
Wed Nov 19 08:49:16 CET 2008 - olh@suse.de

- patches.arch/ppc-pseries-bsr-4k.patch: Unable to Use Small
  BSR register on Power LPAR (bnc#443673 - LTC49749)

-------------------------------------------------------------------
Wed Nov 19 05:40:58 CET 2008 - jjolly@suse.de

- config/s390/s390: Update config files: added CONFIG_UTRACE=y and
  CONFIG_HAVE_ARCH_TRACEHOOK=y

-------------------------------------------------------------------
Wed Nov 19 01:13:34 CET 2008 - jjolly@suse.de

- patches.drivers/ehca-fix-possible-nullpointer-access-v2.patch:
  ehca: fix a possible nullpointer access (bnc#441966).

-------------------------------------------------------------------
Wed Nov 19 00:50:27 CET 2008 - jjolly@suse.de

- patches.arch/ppc-axon-missing-msi-workaround-5.diff:
  powerpc/cell/axon-msi: retry on missing interrupt (bnc#445964).

-------------------------------------------------------------------
Wed Nov 19 00:32:26 CET 2008 - jjolly@suse.de

- patches.drivers/0001-IB-ehca-Fix-problem-with-max-number-of-QPs-and-CQs.patch:
  Fix problem with max number of QPs and CQs (bnc#441619).

-------------------------------------------------------------------
Tue Nov 18 20:28:57 CET 2008 - bwalle@suse.de

- Disable CONFIG_STRICT_DEVMEM for i386 and x86_64 (bnc#443852).

-------------------------------------------------------------------
Tue Nov 18 18:56:51 CET 2008 - jjolly@suse.de

- Update config files.
- patches.trace/s390-syscall-get-nr.diff: fix syscall_get_nr..
- patches.trace/s390-utrace-enablement.patch: Backport s390
  kernel components required for utrace enablement.

-------------------------------------------------------------------
Tue Nov 18 16:53:43 CET 2008 - jblunck@suse.de

- rpm/kernel-binary.spec.in: on s390(x) call dwarfextract to create the
  Kerntypes file for use with old lcrash debuggers.

-------------------------------------------------------------------
Tue Nov 18 15:41:37 CET 2008 - tiwai@suse.de

- patches.drivers/alsa-hda-stac-92hd71bxx-gpio-fix: ALSA:
  hda - Fix GPIO initialization in patch_stac92hd71bxx()
  (bnc#445321,bnc#445161).
- patches.drivers/alsa-hda-stac-gpio-unsol-resume-fix:
  ALSA: hda - Fix resume of GPIO unsol event for STAC/IDT
  (bnc#445321,bnc#445161).
- patches.drivers/alsa-hda-stac-hp-pavilion-quirks: ALSA: hda -
  Add quirks for HP Pavilion DV models (bnc#445321,bnc#445161).

-------------------------------------------------------------------
Tue Nov 18 12:18:27 CET 2008 - tiwai@suse.de

- patches.arch/x86-hpet-use-WARN_ON_ONCE: x86: HPET: convert
  WARN_ON to WARN_ON_ONCE (bnc#433746).

-------------------------------------------------------------------
Tue Nov 18 10:45:31 CET 2008 - sdietrich@suse.de

RT development has moved to slert-devel branch.
- Remove RT patches from master branch.
  (itemized RT patch list suppressed)

-------------------------------------------------------------------
Tue Nov 18 09:35:26 CET 2008 - olh@suse.de

- patches.arch/ppc-efika-bestcomm-ata-dma.patch: use ATA DMA (bnc#445856)

-------------------------------------------------------------------
Tue Nov 18 08:38:39 CET 2008 - olh@suse.de

- config/ppc/ppc64: reenable 64k PAGE_SIZE to keep the config
  flavor on ppc and ppc64 in sync
  the last change had also no bug number to fix the possible bug
  in the Xserver.

-------------------------------------------------------------------
Tue Nov 18 08:37:54 CET 2008 - tiwai@suse.de

- patches.drivers/alsa-hda-realtek-acer-dmic: ALSA: hda - Split
  ALC268 acer model (bnc#420048).

-------------------------------------------------------------------
Tue Nov 18 08:20:26 CET 2008 - jjolly@suse.de

- patches.arch/s390-04-01-qdio_prevent_double_shutdown.patch:
  qdio: prevent double qdio shutdown in case of I/O
  errors. (bnc#445100).
- patches.arch/s390-04-02-qdio-osa-port-count.patch: qdio:
  fix qeth port count detection. (bnc#445100).
- patches.arch/s390-04-03-kmsg.patch: kmsg: do not change pr_xyz
  messages without KMSG_COMPONENT (bnc#445100).
- patches.arch/s390-04-04-dasd_fatal_error_log_sense.patch:
  dasd: log sense for fatal errors. (bnc#445100).
- patches.arch/s390-04-05-topology-lock.diff: kernel: Fix locking
  in cpu topology code. (bnc#445100).

-------------------------------------------------------------------
Tue Nov 18 03:43:34 CET 2008 - jjolly@suse.de

- patches.arch/s390-personality-mask.patch: fix s390x_newuname.

-------------------------------------------------------------------
Tue Nov 18 01:04:14 CET 2008 - gregkh@suse.de

- patches.drivers/staging-rt2860-enable-wpa_supplicant-support.patch:
  Staging: rt2860: enable WPA_SUPPLICANT support (bnc#437959).

-------------------------------------------------------------------
Mon Nov 17 16:35:13 CET 2008 - hare@suse.de

- patches.drivers/lpfc-8.2.8.7-update: Update lpfc to 8.2.8.7
  (bnc#420767).
- patches.drivers/qla4xxx-5.01.00-k8_sles11-03-update: Update
  qla4xxx to 5.01.00-k8_sles11-03     (bnc#444884).
- patches.fixes/dm-mpath-reattach-dh: Reattach device handler
  for multipath devices (bnc#435688).
- patches.fixes/scsi-add-tgps-setting: Add TGPS setting to
  scsi devices.
- patches.fixes/scsi-dh-alua-retry-UA: Retry ALUA device handler
  initialization on Unit Attention.

-------------------------------------------------------------------
Mon Nov 17 16:16:53 CET 2008 - jeffm@suse.de

- patches.fixes/v4l-dvb-avoid-writing-outside-array: V4L/DVB
  (9621): Avoid writing outside shadow.bytes array (bnc#445569).

-------------------------------------------------------------------
Mon Nov 17 12:03:13 CET 2008 - fseidel@suse.de

- patches.fixes/ipw2200-send-noassoc.patch: ipw2200: fix oops
  in ipw_tx_skb (bnc#397390).

-------------------------------------------------------------------
Sat Nov 15 20:28:00 CET 2008 - rjw@suse.com

- patches.fixes/hibernate-x86-fix-breakage-on-x86_32-with-PAE.patch:
  x86: Hibernate: Fix breakage on x86_32 with CONFIG_NUMA set
  (bnc#439126).

-------------------------------------------------------------------
Sat Nov 15 19:38:50 CET 2008 - tiwai@suse.de

- patches.drivers/alsa-hda-sigmatel-hp-m4-check-fix: ALSA:
  hda - Check model type instead of SSID in patch_92hd71bxx()
  (bnc#444349).
- patches.drivers/alsa-hda-sigmatel-vref-event-fix: ALSA: hda:
  STAC_VREF_EVENT value change (bnc#444349).

-------------------------------------------------------------------
Sat Nov 15 01:30:22 CET 2008 - gregkh@suse.de

- patches.kernel.org/memory-hotplug-fix-page_zone-calculation-in-test_pages_isolated.patch:
  memory hotplug: fix page_zone() calculation in
  test_pages_isolated() (bnc#445163).

-------------------------------------------------------------------
Fri Nov 14 19:18:53 CET 2008 - gregkh@suse.de

- patches.drivers/input-alps-add-signature-for-dualpoint-found-in-dell-latitude-e6500.patch:
  Input: ALPS - add signature for DualPoint found in Dell Latitude
  E6500 (bnc#436719).

-------------------------------------------------------------------
Fri Nov 14 16:39:03 CET 2008 - hare@suse.de

- patches.fixes/scsi-eh-timed-out-missing-braces: scsi_error:
  fix indentation and braces disagreement - add braces.
- patches.fixes/scsi-retry-TASK_ABORTED: scsi_error: TASK ABORTED
  status handling improvement.
- patches.fixes/scsi-retry-transport-error: scsi_error regression:
  Fix idempotent command handling.

-------------------------------------------------------------------
Fri Nov 14 16:38:14 CET 2008 - hare@suse.de

- patches.fixes/scsi-eh-timed-out-missing-braces: scsi_error:
  fix indentation and braces disagreement - add braces.
- patches.fixes/scsi-retry-TASK_ABORTED: scsi_error: TASK ABORTED
  status handling improvement.
- patches.fixes/scsi-retry-transport-error: scsi_error regression:
  Fix idempotent command handling.

-------------------------------------------------------------------
Fri Nov 14 15:44:54 CET 2008 - bwalle@suse.de

- patches.fixes/hpwdt-execute-page.diff:
  [WATCHDOG] [hpwdt] Set the mapped BIOS address space as
  executable (bnc#430680).

-------------------------------------------------------------------
Fri Nov 14 13:03:27 CET 2008 - tiwai@suse.de

- patches.arch/x86-vmware-tsc-01-add-TSC_RELIABLE,
  patches.arch/x86-vmware-tsc-02-add-X86_FEATURE_HYPERVISOR,
  patches.arch/x86-vmware-tsc-03-detect-from-hypervisor,
  patches.arch/x86-vmware-tsc-04-use-TSC_RELIABLE,
  patches.arch/x86-vmware-tsc-05-skip-tsc-clocksource,
  patches.arch/x86-vmware-tsc-06-fix-vmware_get_tsc,
  patches.arch/x86-vmware-tsc-07-DMI-product-serial-key,
  patches.xen/xen-x86-vmware-tsc-fix:
    VMware tsc clocksource workaround (bnc#441338).

-------------------------------------------------------------------
Fri Nov 14 08:57:30 CET 2008 - tiwai@suse.de

- Fixed a typo in definition of X86_FEATURE_XTOPOLOGY (bnc#443293)
  in patches.arch/x2APIC_PATCH_40_of_41_bbb65d2d365efe9951290e61678dcf81ec60add4

-------------------------------------------------------------------
Fri Nov 14 00:56:42 CET 2008 - agruen@suse.de

- Update CONFIG_X86_RESERVE_LOW_64K in config/x86_64/maxcpus as
  well.
- patches.suse/bug-425240_nr_cpus-mem_cgroup_stat-fix.diff:
  rename to patches.suse/mem_cgroup_stat-dynamic-alloc, and update
  to newer version.

-------------------------------------------------------------------
Fri Nov 14 00:12:15 CET 2008 - bwalle@suse.de

- patches.fixes/kdump-x86-sparsemem.diff: x86, kdump: fix invalid
  access on i386 sparsemem (bnc#440525).
- patches.xen/linux-2.6.19-rc1-kexec-move_segment_code-i386.patch:
  Refresh.

-------------------------------------------------------------------
Thu Nov 13 23:34:27 CET 2008 - gregkh@suse.de

- patches.kernel.org/iwlagn-avoid-sleep-in-softirq-context.patch:
  iwlagn: avoid sleep in softirq context (bnc#444382).

-------------------------------------------------------------------
Thu Nov 13 23:17:34 CET 2008 - philips@suse.de

- patches.fixes/cdc-acm.c-fix-recursive-lock-in-acm_start_wb-error-path.patch:
  cdc-acm.c: fix recursive lock in acm_start_wb error path.

-------------------------------------------------------------------
Thu Nov 13 21:46:05 CET 2008 - gregkh@suse.de

- enable CONFIG_X86_RESERVE_LOW_64K for i386 and x86-64 vanilla
  configs.

-------------------------------------------------------------------
Thu Nov 13 21:05:10 CET 2008 - gregkh@suse.de

- enable CONFIG_X86_RESERVE_LOW_64K on i386 and x86-64 to fix some
  suspend/resume issues (option added in 2.6.27.6)

-------------------------------------------------------------------
Thu Nov 13 20:51:11 CET 2008 - gregkh@suse.de

- refresh patches so that everything applies cleanly.

-------------------------------------------------------------------
Thu Nov 13 20:33:40 CET 2008 - gregkh@suse.de

- Update to 2.6.27.6:
  - fixes some security issues
  - lots of bugfixes
  - obsoletes:
    - patches.arch/acpi-dock-avoid-check-_STA-method.patch:
    - patches.arch/ppc-gigantic-page-fix2.patch:
    - patches.arch/ppc-gigantic-page-fix3.patch:
    - patches.drivers/alsa-hda-dell-eq-option:
    - patches.drivers/cciss-fix-procfs-firmware-regression.patch:
    - patches.drivers/cciss-fix-sysfs-symlink.patch:
    - patches.drivers/libata-fix-last_reset-timestamp-handling:
    - patches.kernel.org/md-raid10-recovoery-fix.path:

-------------------------------------------------------------------
Thu Nov 13 19:15:59 CET 2008 - mmarek@suse.cz

- rpm/kernel-binary.spec.in: package modules.order (bnc#441384)

-------------------------------------------------------------------
Thu Nov 13 15:18:51 CET 2008 - agruen@suse.de

- config.conf: Add x86_64/maxcpus as the 4096-cpu configuration
  and switch back to at most 128 cpus in the other configs. This
  avoids wasting memory on all but the most extreme x86_64
  systems.
- rpm/kernel-binary.spec.in: define a kernel-$flavor symbol to
  allow per-flavor patches. (Use this for testing only!)
- patches.suse/bug-425240_nr_cpus-mem_cgroup_stat-fix.diff: Add
  this patch conditionally for x86_64/maxcpus for now pending
  test results from bnc#425240.

-------------------------------------------------------------------
Thu Nov 13 14:35:52 CET 2008 - tiwai@suse.de

- patches.drivers/alsa-hda-beep-dig-switch: ALSA: hda - Add
  digital beep playback switch for STAC/IDT codecs (#444572).
- patches.drivers/alsa-hda-beep-null-check-fix: ALSA: hda -
  Missing NULL check in hda_beep.c.

-------------------------------------------------------------------
Thu Nov 13 11:58:05 CET 2008 - hare@suse.de

- patches.fixes/scsi-skip-nonscsi-device-for-dma: fix to
  make it work with iSCSI (bnc#444234)

-------------------------------------------------------------------
Thu Nov 13 09:29:41 CET 2008 - olh@suse.de

- mark some powerpc device drivers as supported to move them out of
  kernel-extra, otherwise installation-images will not pick them up
- ps3vram, mtd, mtdblock, mtd_blkdevs (bnc#444220)
- PowerMac, Efika and Pegasos2 storage and network drivers

-------------------------------------------------------------------
Wed Nov 12 20:44:23 CET 2008 - bwalle@suse.de

- patches.fixes/firmware-memmap-64bit.diff: Always use 64 bit
  addresses for the firmware memory map.

-------------------------------------------------------------------
Wed Nov 12 16:29:10 CET 2008 - tiwai@suse.de

- patches.drivers/alsa-powermac-ibook-g4-mic-fix: ALSA: powermac -
  Rename mic-analog loopback mixer element (bnc#444194).

-------------------------------------------------------------------
Wed Nov 12 16:23:48 CET 2008 - tiwai@suse.de

- patches.drivers/alsa-hda-stac-hp-detect-fix: ALSA: hda -
  Fix IDT/STAC multiple HP detection (bnc#443267).

-------------------------------------------------------------------
Wed Nov 12 14:42:53 CET 2008 - agruen@suse.de

- patches.suse/module-ref-dynamic-alloc: fall back to vmalloc if
  kmalloc fails (bnc#425240).

-------------------------------------------------------------------
Wed Nov 12 00:11:57 CET 2008 - tiwai@suse.de

- patches.drivers/alsa-hda-stac9200-missing-mux-capture: ALSA:
  hda - Add missing analog-mux mixer creation for STAC9200
  (bnc#443738).
- patches.drivers/alsa-hda-stac92xx-mic-pin-fix: ALSA: hda -
  Fix input pin initialization for STAC/IDT codecs (bnc#443738).

-------------------------------------------------------------------
Tue Nov 11 23:07:25 CET 2008 - philips@suse.de

- rpm/kernel-binary.spec.in: remove Recommends: kerneloops, opt-in will
  be implemented in the 11.2 installer

-------------------------------------------------------------------
Tue Nov 11 22:07:38 CET 2008 - jeffm@suse.de

- patches.fixes/reiserfs-error-buffer-locking: reiserfs: add
  locking around error buffer.
- patches.fixes/reiserfs-varargs-fix: reiserfs: prepare_error_buf
  wrongly consumes va_arg.

-------------------------------------------------------------------
Tue Nov 11 20:49:11 CET 2008 - tiwai@suse.de

- patches.suse/module-ref-dynamic-alloc: Allocate module.ref
  array dynamically (bnc#425240).
- Update config files: back to NR_CPUS=4096

-------------------------------------------------------------------
Tue Nov 11 15:15:03 CET 2008 - jblunck@suse.de

- Update config files: Set NR_CPUS on x86_64 back to 128 again for
  now: with NR_CPUS=4096, the size of eack .ko file increases by
  496 KiB because of the static struct module in
  .gnu.linkonce.this_module.

-------------------------------------------------------------------
Tue Nov 11 13:07:51 CET 2008 - schwab@suse.de

- patches.arch/ppc-select: Fix wrong error code from ppc32 select.

-------------------------------------------------------------------
Tue Nov 11 12:21:50 CET 2008 - mmarek@suse.cz

- rpm/kernel-binary.spec.in: also encode the architecture into the
  packageand supplements.

-------------------------------------------------------------------
Tue Nov 11 11:24:33 CET 2008 - teheo@suse.de

- patches.drivers/libata-fix-ata_tf_read_block-overflow: libata:
  Avoid overflow in ata_tf_read_block() when tf->hba_lbal > 127
  (bnc#443661).
- patches.drivers/libata-fix-ata_tf_to_lba48-overflow: libata:
  Avoid overflow in ata_tf_to_lba48() when tf->hba_lbal > 127
  (bnc#443661).

-------------------------------------------------------------------
Tue Nov 11 11:24:04 CET 2008 - teheo@suse.de

- patches.drivers/libata-pata_sch-slave-poss: pata_sch: slave
  devices (bnc#443657).

-------------------------------------------------------------------
Mon Nov 10 22:15:05 CET 2008 - schwab@suse.de

- config/ppc/ppc64: Disable 64k pages to work around X server bug.

-------------------------------------------------------------------
Mon Nov 10 20:34:50 CET 2008 - olh@suse.de

- rpm/kernel-binary.spec.in: fix variable assignment in last change

-------------------------------------------------------------------
Mon Nov 10 15:34:45 CET 2008 - mmarek@suse.cz

- rpm/kernel-binary.spec.in: encode the architecture into
  subpackage dependencies (bnc#440961)

-------------------------------------------------------------------
Mon Nov 10 14:42:44 CET 2008 - olh@suse.de

- handle arch differences for cpu and kbuild correctly

-------------------------------------------------------------------
Mon Nov 10 14:06:03 CET 2008 - schwab@suse.de

- patches.arch/ia64-page-migration. patches.arch/mm-avoid-bad-page-on-lru:
  migrade pages off of pages with correctable errors.

-------------------------------------------------------------------
Mon Nov 10 11:48:42 CET 2008 - mmarek@suse.cz

- scripts/tar-up.sh: do not generate kernel-source-rt.spec and
  kernel-syms-rt.spec if RT is not enabled.

-------------------------------------------------------------------
Mon Nov 10 10:08:10 CET 2008 - sdietrich@suse.de

- config.conf: Suppress RT configurations.

-------------------------------------------------------------------
Sun Nov  9 16:11:43 CET 2008 - jeffm@suse.de

- config.conf: Removed previous workaround.
- rpm/kernel-binary.spec.in: Remove @FLAVOR@ from %symbols.

-------------------------------------------------------------------
Sat Nov  8 04:58:08 CET 2008 - jeffm@suse.de

- config.conf: Workaround for kernel-ppc64 on head-ppc.

-------------------------------------------------------------------
Sat Nov  8 00:56:12 CET 2008 - gregkh@suse.de

- Update to the "real" 2.6.27.5.  No code changes from what we had
  in our tree previously, with the exception for the version number
  change.

-------------------------------------------------------------------
Fri Nov  7 19:33:49 CET 2008 - bwalle@suse.de

- patches.fixes/kdb-read-CR.diff:
  Support '\n' in KDB (bnc#442808).

-------------------------------------------------------------------
Fri Nov  7 17:09:26 CET 2008 - gregkh@suse.de

- disable perfmon support in the -trace kernels as it doesn't build
  properly.

-------------------------------------------------------------------
Fri Nov  7 16:43:40 CET 2008 - schwab@suse.de

- patches.arch/compat-sys-swapcontext: Fix msr check in sys_swapcontext.

-------------------------------------------------------------------
Fri Nov  7 15:52:37 CET 2008 - hare@suse.de

- patches.drivers/ixgbe-add-bcna-support: DCB: Add BCNA support
  to ixgbe.
- patches.drivers/open-fcoe-beta3-update: Open-FCoE update for
  Beta3 (bnc#438954).
- patches.drivers/open-fcoe-beta4-update: Open-FCoE: Update for
  Beta4 (bnc#438954).
- patches.drivers/open-fcoe-beta5-update: Open-FCoE: Update for
  Beta5 (bnc#438954).
- patches.fixes/dcb-fix-setpfcstate: Fix setpfcstate (bnc#438954).
- patches.fixes/dcb-setting-pg-will-cause-tx-hang: DCB: setting
  pg will cause tx unit hangs (bnc#438954).
- patches.fixes/multiq-requeue-should-rewind-current_band:
  multiq: requeue should rewind the current_band (bnc#438954).
- patches.fixes/scsi-dh-rdac-retry-mode-select: Retry mode select
  in RDAC device handler (bnc#441337).
- patches.fixes/scsi-dh-rdac-set-default-ownership: scsi_dh_rdac:
  make sure the ownership is set correctly (bnc#441337).
- patches.fixes/scsi-skip-nonscsi-device-for-dma: Update patch
  to check for ->bus instead of ->type (bnc#431294).

-------------------------------------------------------------------
Fri Nov  7 15:02:14 CET 2008 - tiwai@suse.de

- patches.drivers/alsa-hda-dell-studio-probe-fix: ALSA: hda -
  Fix probe errors on Dell Studio Desktop (bnc#440907).
- patches.drivers/alsa-hda-hp-3013-master-fix: ALSA: hda -
  Fix ALC260 hp3013 master switch (bnc#441068).

-------------------------------------------------------------------
Fri Nov  7 14:52:40 CET 2008 - jjolly@suse.de

- patches.arch/s390-03-07-qeth_hsi_mcl_string.patch:
  qeth: pre z9 systems return HiperSocket version string
  different. (bnc#440610,LTC#49052).
- patches.arch/s390-03-08-zfcp-abort-race.patch: zfcp: eliminate
  race between validation and locking. (bnc#440610).
- patches.arch/s390-03-09-zfcp-oops-during-target-scan.patch:
  zfcp: prevent SCSI target scan for vanished rport
  (bnc#440610,LTC#49373).

-------------------------------------------------------------------
Fri Nov  7 14:38:40 CET 2008 - olh@suse.de

- Update config files for RT

-------------------------------------------------------------------
Fri Nov  7 14:34:08 CET 2008 - olh@suse.de

- build a kernel-default in dist ppc64, its identical to kernel-ppc64
  otherwise unused

-------------------------------------------------------------------
Fri Nov  7 14:03:12 CET 2008 - olh@suse.de

- rpm/kernel-source.spec.in: map ppc/ppc64 to powerpc

-------------------------------------------------------------------
Fri Nov  7 11:38:01 CET 2008 - kkeil@suse.de

- patches.drivers/igb-pf.patch: VF enabled igb driver (fate#305004)

-------------------------------------------------------------------
Fri Nov  7 11:36:48 CET 2008 - olh@suse.de

- stop building kernel-default and kernel-ps3 in dist ppc64,
  they are openSuSE only packages

-------------------------------------------------------------------
Fri Nov  7 11:13:35 CET 2008 - olh@suse.de

- rpm/kernel-binary.spec.in: extracting debuginfo from vdso fails
  on powerpc, disable vdso_install for the time being

-------------------------------------------------------------------
Fri Nov  7 10:48:07 CET 2008 - jbeulich@novell.com

- patches.xen/xen3-intel-ibex-peak-device-ids.patch: x86/PCI: irq
  and pci_ids patch for Intel Ibex Peak DeviceIDs (bnc#415383).

-------------------------------------------------------------------
Fri Nov  7 10:24:22 CET 2008 - olh@suse.de

- rpm/post.sh: reject legacy iSeries again

-------------------------------------------------------------------
Fri Nov  7 10:12:06 CET 2008 - olh@suse.de

- build a 32bit and a 64bit vanilla kernel on powerpc

-------------------------------------------------------------------
Fri Nov  7 08:51:07 CET 2008 - olh@suse.de

- rpm/kernel-binary.spec.in: no vdso in vanilla and ps3 kernel

-------------------------------------------------------------------
Fri Nov  7 08:26:35 CET 2008 - gregkh@suse.de

- patches.kernel.org/net-fix-recursive-descent-in-__scm_destroy.patch:
  net: Fix recursive descent in __scm_destroy()..

-------------------------------------------------------------------
Fri Nov  7 08:07:10 CET 2008 - olh@suse.de

- remove patches.arch/ppc64-rpanote-relocate-firmware.patch
  older firmware versions can handle relocation properly (bnc#427960)

-------------------------------------------------------------------
Fri Nov  7 07:56:00 CET 2008 - jjolly@suse.de

- patches.drivers/cxgb3-get_drvinfo-deadlock.patch: RDMA/cxgb3:
  deadlock in iw_cxgb3 can cause hang when configuring
  interface. (bnc#430998).

-------------------------------------------------------------------
Fri Nov  7 06:32:54 CET 2008 - gregkh@suse.de

- patches.suse/perfmon2.patch: perfmon2 (bnc#430298).

-------------------------------------------------------------------
Fri Nov  7 05:21:56 CET 2008 - nfbrown@suse.de

- patches.fixes/nfs-write.c-bug-removal.patch: Revert "NFS:
  Allow redirtying of a completed unstable write." (442267).
  It causes a BUG().

-------------------------------------------------------------------
Fri Nov  7 04:18:42 CET 2008 - nfbrown@suse.de

- patches.kernel.org/md-raid10-recovoery-fix.path: md: fix bug
  in raid10 recovery..
- patches.suse/md-notify-when-stopped: md: notify udev when an
  md array is stopped..:  Removed much of this patch as it turned out
  to be both buggy and unnecessary (the ioctl can be done from
  mdadm).

-------------------------------------------------------------------
Thu Nov  6 21:38:27 CET 2008 - kkeil@suse.de

- patches.drivers/ixgbe-sfp.patch: ixgbe driver update to add
  Longcove (SFP+) NIC support for FCoE needs (bnc#442411)

-------------------------------------------------------------------
Thu Nov  6 20:15:19 CET 2008 - gregkh@suse.de

- enable CONFIG_X86_SUMMIT, CONFIG_X86_ES7000, and CONFIG_X86_BIGSMP
  for the i386 default kernel, so that the installer can actually
  boot on "modern" multiprocessor i386 boxes (bnc#428247)

-------------------------------------------------------------------
Thu Nov  6 19:17:46 CET 2008 - jblunck@suse.de

- rpm/kernel-binary.spec.in: Call make vdso_install only on x86 and ppc.

-------------------------------------------------------------------
Thu Nov  6 18:50:47 CET 2008 - jblunck@suse.de

- rpm/kernel-binary.spec.in: Call make vdso_install to install the
  vdso shared objects for debugging.

-------------------------------------------------------------------
Thu Nov  6 17:31:25 CET 2008 - jjolly@suse.de

- patches.drivers/intel-ibex-peak-device-ids.patch: x86/PCI: irq
  and pci_ids patch for Intel Ibex Peak DeviceIDs (bnc#415383).
- patches.drivers/intel-ibex-peak-device-support.patch: i2c-i801:
  Add support for Intel Ibex Peak (bnc#415383).

-------------------------------------------------------------------
Thu Nov  6 16:11:54 CET 2008 - jjolly@suse.de

- patches.arch/s390-03-01-stp-init.patch: Fixed patch for build
- patches.arch/s390-03-04-qdio_multicast_performance.patch: dasd:
  fix  message flood for unsolicited interrupts (bnc#440610).
- patches.arch/s390-03-05-dasd-block-uevent.patch: dasd: DASD
  uevents are not sent correctly (bnc#440610,LTC#49429).
- patches.arch/s390-03-06-zfcp-hexdump.patch: zfcp: fix hexdump
  data in s390dbf traces (bnc#440610).

-------------------------------------------------------------------
Thu Nov  6 15:52:52 CET 2008 - jjolly@suse.de

- patches.arch/s390-03-01-stp-init.patch: kernel: Fix
  initialization of stp. (bnc#440610,LTC#49639).
- patches.arch/s390-03-02-setup_memory.patch: kernel: Fix range
  for add_active_range() in setup_memory() (bnc#440610,LTC#49639).
- patches.arch/s390-03-03-dasd_unsolicited_interrupt.patch:
  dasd: fix  message flood for unsolicited interrupts
  (bnc#440610,LTC#49639).

-------------------------------------------------------------------
Thu Nov  6 15:16:13 CET 2008 - jjolly@suse.de

- patches.arch/s390-02-10-zfcp-scan-online.patch: wait for port
  scan when setting FCP device online (bnc#434333).

-------------------------------------------------------------------
Thu Nov  6 12:11:01 CET 2008 - jbeulich@novell.com

- Update Xen patches to 2.6.27.4 and c/s 718.
- Update Xen config files.
- patches.arch/x86_sgi_cpus4096-05-update-send_IPI_mask.patch: Include
  pv-ops-Xen changes here
- patches.xen/x86_sgi_xen-x86-cpus4096.patch: Delete.
- patches.xen/xen-configurable-guest-devices: allow number of
  guest devices to be configurable.
- patches.xen/xen-cpufreq-report: make /proc/cpuinfo track
  CPU speed.
- patches.xen/xen-ipi-per-cpu-irq: fold IPIs onto a single
  IRQ each.
- patches.xen/xen-rtl2860-build: Rename to ...
- patches.xen/xen-rt2860-build: ... this.
- patches.xen/xen-sysdev-suspend: use base kernel suspend/resume
  infrastructure.
- patches.xen/xen-virq-per-cpu-irq: fold per-CPU VIRQs onto a
  single IRQ each.
- patches.xen/xen-x86-mmu-batching: Delete.
- patches.xen/xen3-patch-2.6.27.3-4: Linux 2.6.27.4.
- patches.xen/xen3-x2APIC_PATCH_20_of_41_cff73a6ffaed726780b001937d2a42efde553922:
  x64, x2apic/intr-remap: introcude self IPI to genapic routines
  (fate #303948 and fate #303984).
- patches.xen/xen3-x86_sgi_cpus4096-02-fix-send_call_func_ip.patch:
  x86: reduce stack requirements for send_call_func_ipi
  (bnc#425240 FATE304266).
- patches.xen/xen3-x86_sgi_cpus4096-05-update-send_IPI_mask.patch:
  x86 cpumask: Updates to support NR_CPUS=4096 (bnc#425240
  FATE304266).

-------------------------------------------------------------------
Thu Nov  6 11:54:52 CET 2008 - sassmann@suse.de

- patches.arch/ppc-ps3-introduce-ps3_gpu_mutex.patch: required for
  new ps3vram patch
- patches.arch/ppc-ps3-ps3vram-mtd.patch: updated ps3vram patch
  that works with firmware 2.50 (bnc#442227)

-------------------------------------------------------------------
Thu Nov  6 11:39:00 CET 2008 - olh@suse.de

- remove unneeded BuildRequires for dtc

-------------------------------------------------------------------
Thu Nov  6 06:36:15 CET 2008 - jjolly@suse.de

- patches.arch/s390-01-01-self-ptrace-v3.patch: Feature removed
  (bnc#417299)

-------------------------------------------------------------------
Thu Nov  6 01:54:26 CET 2008 - gregkh@suse.de

- patches.suse/file-capabilities-add-no_file_caps-switch.patch:
  file capabilities: add no_file_caps switch (v4).
  add the patch back into the tree.

-------------------------------------------------------------------
Wed Nov  5 17:48:13 CET 2008 - jblunck@suse.de

- patches.suse/coredump_filter-add-elfhdr-default.patch: Dump
  elf headers to core per default.

-------------------------------------------------------------------
Wed Nov  5 15:26:49 CET 2008 - teheo@suse.de

Fix !CONFIG_DMI case.

- patches.drivers/dmi-introduce-dmi_first_match: DMI:
  Introduce dmi_first_match to make the interface more flexible
  (bnc#441721).

-------------------------------------------------------------------
Wed Nov  5 14:51:08 CET 2008 - hare@suse.de

- patches.fixes/scsi-skip-nonscsi-device-for-dma: update patch
  to skip all devices with no dma_parms (bnc#431294)

-------------------------------------------------------------------
Wed Nov  5 14:25:30 CET 2008 - agruen@suse.de

- rpm/kernel-module-subpackage: Remove the obsolete kernel-$flavor
  dependency (bnc#440961).

-------------------------------------------------------------------
Wed Nov  5 14:15:24 CET 2008 - jjolly@suse.de

- patches.arch/s390-01-05-kmsg-v2.patch: Removed and replaced with
  v3 of the patch from IBM (bnc#417300)
- patches.arch/s390-01-05-kmsg-v3.patch: Kernel message catalog
  infrastucture and message generation (bnc#417300).
- patches.drivers/driver-core-basic-infrastructure-for-per-module-dynamic-debug-messages.patch:
  Patch edited to allow new kmsg patch

-------------------------------------------------------------------
Wed Nov  5 13:36:02 CET 2008 - agruen@suse.de

- Update config files: set CONFIG_MODULE_FORCE_LOAD=y to allow
  ignoring ABI mismatches. (This is still unsafe to do!)

-------------------------------------------------------------------
Wed Nov  5 12:02:18 CET 2008 - tiwai@suse.de

Backport fixes from 2.6.28-rc.
- patches.drivers/alsa-hda-acer-quirk: ALSA: hda - Add a quirk
  for another Acer Aspire (1025:0090) (bnc#426935).
- patches.drivers/alsa-hda-alc888-medion-add: ALSA: hda - Add
  a quirk for MEDION MD96630 (bnc#412548).
- patches.drivers/alsa-hda-dell-eq-option: ALSA: hda: make a
  STAC_DELL_EQ option.
- patches.drivers/alsa-hda-proc-gpio-fix: ALSA: hda - Limit the
  number of GPIOs show in proc.

-------------------------------------------------------------------
Wed Nov  5 09:03:23 CET 2008 - gregkh@suse.de

- refresh -rt patches to remove fuzz.

-------------------------------------------------------------------
Wed Nov  5 08:57:59 CET 2008 - teheo@suse.de

Backport two more device specific workarounds from 2.6.28-rc.

- patches.drivers/libata-add-and-use-HORKAGE_ATAPI_MOD16_DMA:
  libata: implement ATA_HORKAGE_ATAPI_MOD16_DMA and apply it.
- patches.drivers/libata-whitelist-good-bridges: libata: add
  whitelist for devices with known good pata-sata bridges.

-------------------------------------------------------------------
Wed Nov  5 08:57:08 CET 2008 - gregkh@suse.de

- refresh patches to remove fuzz

-------------------------------------------------------------------
Wed Nov  5 08:46:21 CET 2008 - teheo@suse.de

Backport double spin off workaround.

- patches.drivers/dmi-introduce-dmi_first_match: DMI:
  Introduce dmi_first_match to make the interface more flexible
  (bnc#441721).
- patches.drivers/libata-ahci-blacklist-double-spin-off: SATA
  AHCI: Blacklist system that spins off disks during ACPI power
  off (bnc#441721).
- patches.drivers/libata-ata_piix-blacklist-double-spin-off:
  SATA PIIX: Blacklist system that spins off disks during ACPI
  power off (bnc#441721).
- patches.drivers/libata-implement-NO_SPINDOWN: SATA: Blacklisting
  of systems that spin off disks during ACPI power off (rev. 2)
  (bnc#441721).
- patches.drivers/libata-sata_sil-blacklist-double-spin-off:
  SATA Sil: Blacklist system that spins off disks during ACPI
  power off (bnc#441721).
- patches.drivers/power-introduce-system_entering_hibernation:
  Hibernation: Introduce system_entering_hibernation (bnc#441721).

-------------------------------------------------------------------
Wed Nov  5 08:29:02 CET 2008 - gregkh@suse.de

- fix rt tree that was broken by 2.6.27.5-rc1

-------------------------------------------------------------------
Wed Nov  5 08:24:23 CET 2008 - olh@suse.de

- update patches.arch/ppc-powerpc-debug-pci-hotplug.patch
  fix booting on ppc32 (bnc#439491 - LTC48584)

-------------------------------------------------------------------
Wed Nov  5 08:12:23 CET 2008 - teheo@suse.de

Backport sata_via fixes from 2.6.28-rc.

- patches.drivers/libata-sata_via-fix-support-for-5287: sata_via:
  fix support for 5287 (bnc#441718).
- patches.drivers/libata-sata_via-load-DEVICE-register-when-CTL-changes:
  sata_via: load DEVICE register when CTL changes (bnc#441718).
- patches.drivers/libata-sata_via-restore-vt-_prepare_host-error-handling:
  sata_via: restore vt*_prepare_host error handling (bnc#441718).

-------------------------------------------------------------------
Wed Nov  5 07:58:49 CET 2008 - teheo@suse.de

Backport laptop table and pci device ID table entries from 2.6.28-rc.

- patches.drivers/libata-ata_piix-add-Hercules-EC-900-mini-to-laptop-tbl:
  ata_piix: add Hercules EC-900 mini-notebook to ich_laptop
  short cable list.
- patches.drivers/libata-ata_piix-add-intel-ibex-pci-ids:
  ata_piix: IDE Mode SATA patch for Intel Ibex Peak DeviceIDs.

-------------------------------------------------------------------
Wed Nov  5 07:06:10 CET 2008 - teheo@suse.de

Backport slave_link from 2.6.28-rc to fix ata_piix probing problem.

- patches.drivers/libata-ata_piix-use-slave_link: ata_piix:
  drop merged SCR access and use slave_link instead (bnc#441420).
- patches.drivers/libata-eh-fix-slave-link-EH-action-mask-handling:
  libata-eh: fix slave link EH action mask handling (bnc#441420).
- patches.drivers/libata-implement-slave_link: libata: implement
  slave_link (bnc#441420).
- patches.drivers/libata-make-SCR-access-ops-per-link: libata:
  make SCR access ops per-link (bnc#441420).
- patches.drivers/libata-misc-updates-to-prepare-for-slave-link:
  libata: misc updates to prepare for slave link (bnc#441420).
- patches.drivers/libata-reimplement-link-iterator: libata:
  reimplement link iterator (bnc#441420).
- patches.drivers/libata-set-device-class-to-NONE-if-phys_offline:
  libata: set device class to NONE if phys_offline (bnc#441420).
- patches.drivers/libata-transfer-EHI-control-flags-to-slave-ehc.i:
  libata: transfer EHI control flags to slave ehc.i (bnc#441420).

-------------------------------------------------------------------
Wed Nov  5 01:18:17 CET 2008 - gregkh@suse.de

- Update to 2.6.27.5-rc1:
  - fixes lots of things, including a few CVE entries
  - obsoletes, and caused to be deleted:
    - patches.arch/ppc-pseries_16g-numa.patch
    - patches.arch/ppc-pseries_hugepage_pagetable_allocation.patch
    - patches.arch/ppc-pseries_mem-limit-16g.patch
    - patches.arch/s390-02-02-smp-sysdev.patch
    - patches.drivers/alsa-hda-reboot-notifier
    - patches.drivers/libata-sata_nv-hardreset-fix
    - patches.fixes/acpi-clear-wake-status.patch
    - patches.fixes/agp-fix-stolen-memory-counting-on-g4x.patch
    - patches.suse/file-capabilities-add-no_file_caps-switch.diff
    - patches.suse/file-capabilities-turn-on-by-default.diff
- Update config files.

-------------------------------------------------------------------
Wed Nov  5 00:50:39 CET 2008 - kkeil@suse.de

- patches.drivers/bnx2-Add-bnx2_shutdown_chip: bnx2: Add
  bnx2_shutdown_chip()
- patches.drivers/bnx2-check-running.patch: Check netif_running
  in most ethtool operations    (bnc#440052)

-------------------------------------------------------------------
Wed Nov  5 00:45:17 CET 2008 - kkeil@suse.de

- patches.drivers/ixgbe-copper_pond.patch: ixgbe: add device
  support for 82598AT (copper 10GbE) adapters (bnc#441471)

-------------------------------------------------------------------
Tue Nov  4 21:51:19 CET 2008 - tonyj@suse.de

- patches.rt/fork_init_nrcpus.patch: Fix oops in fork_init.

-------------------------------------------------------------------
Tue Nov  4 20:18:59 CET 2008 - mmarek@suse.cz

- rpm/kernel-binary.spec.in: fix typo

-------------------------------------------------------------------
Tue Nov  4 20:12:49 CET 2008 - rw@suse.de

- patches.drivers/bnx2x-zero-PMF:
  bnx2x: Removing the PMF indication when unloading.  (bnc#439679)

-------------------------------------------------------------------
Tue Nov  4 19:55:01 CET 2008 - mmarek@suse.cz

- rpm/kernel-binary.spec.in: make also -base and -extra x86
  subpackages not installable on x86_64

-------------------------------------------------------------------
Tue Nov  4 18:57:52 CET 2008 - jjolly@suse.de

- patches.arch/s390-01-04-fcpperf-3-v2.patch: (kernel):FCP -
  Performance Data colletion & analysis patch update (bnc#417243).
- patches.arch/s390-01-04-fcpperf-3.patch: Removed for update

-------------------------------------------------------------------
Tue Nov  4 17:06:20 CET 2008 - miklos@szeredi.hu

- patches.apparmor/d_namespace_path_oops_fix.diff: fix oops in
  d_namespace_path (bnc#433504).

-------------------------------------------------------------------
Tue Nov  4 13:02:01 CET 2008 - hare@suse.de

- patches.fixes/scsi-skip-nonscsi-device-for-dma: scsi_lib_dma.c :
  fix bug w/ dma on virtual fc ports (bnc#431294).

-------------------------------------------------------------------
Tue Nov  4 12:18:53 CET 2008 - sdietrich@suse.de

- Update RT config files: Enable CONFIG_NO_HZ on i386/rt_debug.
  - Refresh config files.

-------------------------------------------------------------------
Tue Nov  4 11:51:36 CET 2008 - teheo@suse.de

- patches.drivers/libata-fix-last_reset-timestamp-handling:
  libata: fix last_reset timestamp handling (bnc#441340).

-------------------------------------------------------------------
Tue Nov  4 11:17:18 CET 2008 - hare@suse.de

- patches.drivers/qla2xxx-8.02.01-k9-update: Update qla2xxx to
  8.02.01-k9 (bnc#439208).

-------------------------------------------------------------------
Tue Nov  4 05:05:33 CET 2008 - gregkh@suse.de

- refresh patches to apply cleanly.

-------------------------------------------------------------------
Mon Nov  3 18:09:34 CET 2008 - jeffm@suse.de

- patches.suse/dm-raid45_2.6.27_20081027.patch: Compile fix.

-------------------------------------------------------------------
Mon Nov  3 17:28:10 CET 2008 - tiwai@suse.de

- patches.drivers/alsa-emu10k1-audigy-fixes: ALSA: emu10k1 -
  Add more invert_shared_spdif flag to Audigy models (bnc#440862).
- patches.drivers/alsa-hda-alc269-fsc-amilo: ALSA: hda - Add
  ALC269 fujitsu model (bnc#440626).

-------------------------------------------------------------------
Mon Nov  3 16:10:49 CET 2008 - jeffm@suse.de

- patches.suse/dm-raid45_2.6.27_20081027.patch: Update dmraid45.

-------------------------------------------------------------------
Mon Nov  3 12:13:36 CET 2008 - knikanth@suse.de

- patches.suse/dm-barrier-single-device: Fix dm table
  ref count (FATE#304489).

-------------------------------------------------------------------
Mon Nov  3 11:34:55 CET 2008 - teheo@suse.de

BNC reference added.

- patches.drivers/libata-dont-restore-DET-on-detach: libata:
  mask off DET when restoring SControl for detach (bnc#440980).

-------------------------------------------------------------------
Mon Nov  3 11:33:26 CET 2008 - teheo@suse.de

- patches.drivers/libata-dont-restore-DET-on-detach: libata:
  mask off DET when restoring SControl for detach.

-------------------------------------------------------------------
Mon Nov  3 10:27:18 CET 2008 - olh@suse.de

- add patches.arch/ppc-clock_gettime-nanoseconds.patch
  update also nanoseconds (bnc#439908 - LTC49499)

-------------------------------------------------------------------
Mon Nov  3 09:27:17 CET 2008 - teheo@suse.de

- scripts/vc: s/GIT_COMMITER_EMAIL/GIT_COMMITTER_EMAIL and add
  SUSE_COMMITTER_EMAIL.

-------------------------------------------------------------------
Mon Nov  3 04:46:53 CET 2008 - teheo@suse.de

BNC reference added.

- patches.drivers/libata-sata_nv-hardreset-fix: sata_nv: fix
  generic, nf2/3 detection regression (bnc#429344).

-------------------------------------------------------------------
Mon Nov  3 04:42:10 CET 2008 - teheo@suse.de

- patches.drivers/libata-sata_nv-hardreset-fix: sata_nv: fix
  generic, nf2/3 detection regression.

-------------------------------------------------------------------
Sun Nov  2 06:11:19 CET 2008 - sdietrich@suse.de

- Update RT config files: enable more lock debugging, 
  latency features, make x86_64 and i386 consistent.

-------------------------------------------------------------------
Sun Nov  2 05:19:27 CET 2008 - sdietrich@suse.de

- patches.rt/kprobes_make_pointer_decl_consistent.patch: Make
  kprobe locking consistent with lock-type declarations

-------------------------------------------------------------------
Sun Nov  2 01:05:36 CET 2008 - sdietrich@suse.de

- patches.rt/mem_cgroup_charge_statistics-smp_processor_id.patch:
  Use raw_smp_processor_id in __mem_cgroup_stat_add_safe.

-------------------------------------------------------------------
Sun Nov  2 01:03:00 CET 2008 - sdietrich@suse.de

- patches.rt/mem_cgroup_charge_statistics-smp_processor_id.patch:

-------------------------------------------------------------------
Sun Nov  2 00:12:04 CET 2008 - sdietrich@suse.de

- patches.rt/workqueue-introduce-create_rt_workqueue.patch:
  workqueue: introduce create_rt_workqueue. (from 2.6.28)
Refresh to eliminate fuzz:
  - patches.rt/preempt-realtime-core.patch: Linux-RT 2.6.27-RT.

-------------------------------------------------------------------
Sat Nov  1 23:41:00 CET 2008 - sdietrich@suse.de

- Update RT config files:
	- Sync with SLES 11 default/debug configs
	- Limit CPUS to 32
	- Disable CONFIG_RADIX_TREE_CONCURRENT
	- Disable CONFIG_RADIX_TREE_OPTIMISTIC
	- Disable CONFIG_PREEMPT_RCU_BOOST
	- Enable CONFIG_RTMUTEX_CHECK

- Adapt RT patches to changes made by: 
	x86_sgi_cpus4096-05-update-send_IPI_mask.patch
  - patches.rt/mitigate-resched-flood-update.patch: Update
    smp_send_reschedule_allbutself_cpumask mask parameter.
  - patches.rt/x86-nmi-send_IPI_mask-pointer-fix.patch: Update
    smp_send_nmi_allbutself  mask parameter.

Resolve conflicts introduced by:
	 x86_sgi_cpus4096-05-update-send_IPI_mask.patch
  - patches.rt/nmi-profiling-base.patch
  - patches.rt/send-nmi-all-preempt-disable.patch

Refresh to eliminate fuzz 
- patches.rt/apic-dumpstack.patch: Linux-RT 2.6.27-RT.
- patches.rt/mitigate-resched-flood.patch: Linux-RT 2.6.27-RT.
- patches.rt/preempt-realtime-x86_64.patch: Linux-RT 2.6.27-RT.

-------------------------------------------------------------------
Sat Nov  1 08:32:52 CET 2008 - bwalle@suse.de

- patches.fixes/kdb-fix-stack-overflow.patch:
  kdb: fix stack overflow for large NR_CPUS count (bnc#440361).

-------------------------------------------------------------------
Fri Oct 31 18:41:23 CET 2008 - trenn@suse.de

Fate 304268 and 304266. SGI scir driver (replaces the more intrusive
leds one) and the rather intrusive x86_64 4096 CPU support patches:

- Update config files.
- patches.arch/x86_uv_early_detect.patch: Delete hacks that were
  necessary while waiting for x2apic code. (bnc#429984).
- patches.arch/x86_sgi-uv-scir.patch: SGI X86 UV: Provide a
  System Activity Indicator driver (FATE304268 bnc#426066).
- patches.arch/x86_sgi_cpus4096-01-fix-smp_call_function.patch:
  smp: reduce stack requirements for smp_call_function_mask
  (bnc#425240 FATE304266).
- patches.arch/x86_sgi_cpus4096-02-fix-send_call_func_ip.patch:
  x86: reduce stack requirements for send_call_func_ipi
  (bnc#425240 FATE304266).
- patches.arch/x86_sgi_cpus4096-05-update-send_IPI_mask.patch:
  x86 cpumask: Updates to support NR_CPUS=4096 (bnc#425240
  FATE304266).
- patches.arch/x86_sgi_cpus4096-06-optimize-cpumask-in-sched_c.patch:
  Additional cpumask fixups (bnc#425240 FATE304266).
- patches.arch/x86_sgi_cpus4096-04-add-for_each_cpu_mask_and.patch:
  Add for_each_cpu_mask_and (bnc#425240 FATE304266).
- patches.arch/x86_sgi_cpus4096-07_pae_compile_fixups.patch:
  more cpumask cleanups for previous (x86_sgi_cpu4096..) patches
  (Additional cpumask fixups).
- patches.suse/kdb-x86: kdb-v4.4-2.6.27-rc8-x86-1 (FATE#303971).
- patches.xen/xen3-patch-2.6.27: Linux: Update to 2.6.27.
- patches.xen/x86_sgi_xen-x86-cpus4096.patch: x86 cpumask xen:
  Updates to support NR_CPUS=4096 (Additional cpumask fixups).

-------------------------------------------------------------------
Fri Oct 31 17:57:22 CET 2008 - tiwai@suse.de

- patches.drivers/alsa-hda-realtek-alc269-dmic: ALSA: hda -
  Add digital-mic for ALC269 auto-probe mode (bnc#440626).
- patches.drivers/alsa-hda-realtek-mic-automute-fix: ALSA: hda -
  Disable broken mic auto-muting in Realtek codes (bnc#440626).

-------------------------------------------------------------------
Fri Oct 31 12:34:44 CET 2008 - hare@suse.de

- Update config files.
- patches.drivers/cxgb3i: add cxgb3i iscsi driver
  (FATE#304154,bnc#433500).
- patches.drivers/cxgb3-private-iscsi-ip-addresses: cxgb3 -
  manage private iSCSI IP addresses (FATE#304154,bnc#433500).
- patches.drivers/open-iscsi-offloading-support: support for iscsi
  pdu digest offload and payload DDP. (FATE#304154,bnc#433500).
- patches.fixes/cxgb3-remove-duplicate-tests-in-lro: cxgb3 -
  remove duplicate tests in lro (FATE#304154, bnc#430538).
- supported.conf: Mark cxgb3i as supported.

-------------------------------------------------------------------
Fri Oct 31 10:08:17 CET 2008 - bwalle@suse.de

- patches.suse/kdb-resolve-uv-conflict.diff:
  Resolve KDB conflicts with UV (bnc#440376).

-------------------------------------------------------------------
Fri Oct 31 09:04:16 CET 2008 - tiwai@suse.de

- patches.drivers/alsa-hda-sigmatel-spdif-fix: ALSA: hda -
  Fix SPDIF mute on IDT/STAC codecs.
- patches.drivers/alsa-hda-reboot-notifier: ALSA: hda - Add
  reboot notifier.

-------------------------------------------------------------------
Fri Oct 31 08:33:45 CET 2008 - jack@suse.cz

- patches.suse/ocfs2-Fix-mount-cleanup-after-quota-failure.patch:
  ocfs2: Fix mount cleanup after quota failure (fate#302681).
- patches.suse/ocfs2-Fix-oop-in-recovery-without-quotas:
  ocfs2: Fix recovery of nodes when quota feature is disabled
  (fate#302681).
- patches.suse/ocfs2-Fix-grace-time-syncing.patch: ocfs2: Fix
  grace time syncing (fate#302681).

-------------------------------------------------------------------
Fri Oct 31 01:28:20 CET 2008 - teheo@suse.de

- patches.drivers/block-del-timer-after-dequeue: blk: move
  blk_delete_timer call in end_that_request_last (bnc#440076
  bnc#440173).

-------------------------------------------------------------------
Thu Oct 30 23:19:43 CET 2008 - trenn@suse.de

- patches.arch/x86_agpgart-g33-stoeln-fix-2.patch: Avoid oops
  on G33 in 1MB stolen Mem case (bnc#391261).

-------------------------------------------------------------------
Thu Oct 30 16:53:09 CET 2008 - gregkh@suse.de

- patches.fixes/agp-fix-stolen-memory-counting-on-g4x.patch:
  agp: Fix stolen memory counting on G4X. (bnc#437618).

-------------------------------------------------------------------
Thu Oct 30 13:44:43 CET 2008 - oneukum@suse.de

- patches.fixes/sd_liberal_28_sense_invalid.diff: fix medium
  presence misdetection in usb storage device  (bnc#362850).

-------------------------------------------------------------------
Thu Oct 30 10:17:19 CET 2008 - olh@suse.de

- add patches.fixes/scsi-ibmvscsi-show-config.patch
  use 4k buffer to transfer config data (439970 - LTC49349)

-------------------------------------------------------------------
Thu Oct 30 06:02:17 CET 2008 - teheo@suse.de

- patches.drivers/block-add-timeout-on-dequeue: block: add timer
  on blkdev_dequeue_request() not elv_next_request() (bnc#440076).

-------------------------------------------------------------------
Wed Oct 29 18:41:36 CET 2008 - sdietrich@suse.de

Refresh RT patches:
- patches.rt/adaptive-spinlock-lite-v2.patch: Linux-RT 2.6.27-RT
   adaptive spinlocks lite.
- patches.rt/adaptive-task-oncpu.patch: Linux-RT 2.6.27-RT.
- patches.rt/apic-level-smp-affinity.patch: Linux-RT 2.6.27-RT.
- patches.rt/bh-state-lock.patch: Linux-RT 2.6.27-RT.
- patches.rt/bh-uptodate-lock.patch: Linux-RT 2.6.27-RT.
- patches.rt/bz235099-idle-load-fix.patch: Linux-RT 2.6.27-RT.
- patches.rt/check-for-migration-during-push.patch: RT: fix
  push_rt_task() to handle dequeue_pushable properly.
- patches.rt/cond_resched_softirq-WARN-fix.patch: Linux-RT
  2.6.27-RT
   WARNING: at kernel/sched.c:5071 2.6.23-rc1-rt7.
- patches.rt/cputimer-thread-rt_A0.patch: Linux-RT 2.6.27-RT.
- patches.rt/dev-queue-xmit-preempt-fix.patch: Linux-RT 2.6.27-RT.
- patches.rt/disable-ist-x86_64.patch: Linux-RT 2.6.27-RT.
- patches.rt/disable-run-softirq-from-hardirq-completely.patch:
  Linux-RT 2.6.27-RT
   Disable running softirqs from hardirqs completely!.
- patches.rt/dont-disable-preemption-without-IST.patch: Linux-RT
  2.6.27-RT.
- patches.rt/dont-unmask-io_apic.patch: Linux-RT 2.6.27-RT.
- patches.rt/drain-all-local-pages-via-sched.patch: Linux-RT
  2.6.27-RT.
- patches.rt/event-trace-hrtimer-trace.patch: Linux-RT 2.6.27-RT
   event-tracer: add clockevent trace.
- patches.rt/event-tracer-syscall-x86_64.patch: Linux-RT
  2.6.27-RT.
- patches.rt/filemap-dont-bug-non-atomic.patch: Linux-RT
  2.6.27-RT.
- patches.rt/fix-bug-on-in-filemap.patch: Linux-RT 2.6.27-RT
   Change bug_on for atomic to pagefault_disabled..
- patches.rt/fix-compilation-for-non-RT-in-timer.patch: Linux-RT
  2.6.27-RT.
- patches.rt/fix-config-debug-rt-mutex-lock-underflow-warnings.patch:
  Linux-RT 2.6.27-RT
   Fix CONFIG_DEBUG_RT_MUTEX lock underflow warnings.
- patches.rt/fix-migrating-softirq.patch: Linux-RT 2.6.27-RT.
- patches.rt/fix-net-bug-fixes.patch: Linux-RT 2.6.27-RT.
- patches.rt/fix-softirq-checks-for-non-rt-preempt-hardirq.patch:
  Linux-RT 2.6.27-RT.
- patches.rt/fix-up-comment.patch: RT: Remove comment that is
  no longer true.
- patches.rt/ftrace-stop-trace-on-crash.patch: Linux-RT 2.6.27-RT
   fix-tracer-wreckage-wtf-is-this-code-all-features.patch.
- patches.rt/futex-fifo-warn-sysctl.patch: Linux-RT 2.6.27-RT.
- patches.rt/genhd-protect-percpu-var.patch: Linux-RT 2.6.27-RT.
- patches.rt/genirq-soft-resend.patch: Linux-RT 2.6.27-RT
   x86: activate HARDIRQS_SW_RESEND.
- patches.rt/gtod-optimize.patch: Linux-RT 2.6.27-RT.
- patches.rt/hack-convert-i_alloc_sem-for-direct_io-craziness.patch:
  Linux-RT 2.6.27-RT.
- patches.rt/handle-pending-in-simple-irq.patch: Linux-RT
  2.6.27-RT
   handle IRQ_PENDING for simple irq handler.
- patches.rt/highmem_rewrite.patch: Linux-RT 2.6.27-RT
   mm: remove kmap_lock.
- patches.rt/hrtimer-no-printk.patch: Linux-RT 2.6.27-RT.
- patches.rt/hrtimers-overrun-api.patch: Linux-RT 2.6.27-RT.
- patches.rt/hrtimers-stuck-in-waitqueue.patch: Linux-RT
  2.6.27-RT.
- patches.rt/ioapic-fix-too-fast-clocks.patch: Linux-RT 2.6.27-RT.
- patches.rt/kdb-rtmisc.patch: Misc KDB fixes for RT (debug
  builds).
- patches.rt/kstat-add-rt-stats.patch: Linux-RT 2.6.27-RT
   add rt stats to /proc/stat.
- patches.rt/kstat-fix-spurious-system-load-spikes-in-proc-loadavgrt.patch:
  Linux-RT 2.6.27-RT.
- patches.rt/loadavg_fixes_weird_loads.patch: Linux-RT 2.6.27-RT.
- patches.rt/lock_page_ref.patch: Linux-RT 2.6.27-RT
   mm: lock_page_ref.
- patches.rt/lockdep-show-held-locks.patch: Linux-RT 2.6.27-RT
   lockdep: show held locks when showing a stackdump.
- patches.rt/mitigate-resched-flood.patch: Linux-RT 2.6.27-RT.
- patches.rt/mm-fix-latency.patch: Linux-RT 2.6.27-RT
   reduce pagetable-freeing latencies.
- patches.rt/multi-reader-account.patch: Linux-RT 2.6.27-RT
   map tasks to reader locks held.
- patches.rt/multi-reader-limit.patch: Linux-RT 2.6.27-RT
   implement reader limit on read write locks.
- patches.rt/multi-reader-lock-account.patch: Linux-RT 2.6.27-RT
   map read/write locks back to their readers.
- patches.rt/multi-reader-pi.patch: Linux-RT 2.6.27-RT
   read lock Priority Inheritance implementation.
- patches.rt/neptune-no-at-keyboard.patch: Linux-RT 2.6.27-RT.
- patches.rt/net-core-preempt-fix.patch: Linux-RT 2.6.27-RT.
- patches.rt/new-softirq-code.patch: Linux-RT 2.6.27-RT
   softirq preemption: optimization.
- patches.rt/nmi-profiling-base.patch: Linux-RT 2.6.27-RT
   nmi-driven profiling for /proc/profile.
- patches.rt/numa-slab-freeing.patch: Linux-RT 2.6.27-RT.
- patches.rt/only-run-softirqs-from-irq-thread-when-irq-affinity-is-set.patch:
  Linux-RT 2.6.27-RT.
- patches.rt/pagefault-disable-cleanup.patch: Linux-RT 2.6.27-RT
   clean up the page fault disabling logic.
- patches.rt/panic-dont-stop-box.patch: Linux-RT 2.6.27-RT.
- patches.rt/paravirt-function-pointer-fix.patch: Linux-RT
  2.6.27-RT.
- patches.rt/partreadd-lttng-instrumentation-irq.patch: readd
  RT compatible version of lttng-instrumentation-irq.
- patches.rt/pause-on-oops-head-tail.patch: Linux-RT 2.6.27-RT
   introduce pause_on_oops_head/tail boot options.
- patches.rt/powerpc-count_active_rt_tasks-is-undefined-for-non-preempt-rt.patch:
  Linux-RT 2.6.27-RT.
- patches.rt/ppc-hacks-to-allow-rt-to-run-kernbench.patch:
  Linux-RT 2.6.27-RT.
- patches.rt/preempt-irqs-core.patch: Linux-RT 2.6.27-RT.
- patches.rt/preempt-irqs-direct-debug-keyboard.patch: Linux-RT
  2.6.27-RT.
- patches.rt/preempt-irqs-hrtimer.patch: Linux-RT 2.6.27-RT.
- patches.rt/preempt-irqs-i386-ioapic-mask-quirk.patch: Linux-RT
  2.6.27-RT.
- patches.rt/preempt-irqs-i386.patch: Linux-RT 2.6.27-RT.
- patches.rt/preempt-irqs-timer.patch: Linux-RT 2.6.27-RT.
- patches.rt/preempt-realtime-acpi.patch: Linux-RT 2.6.27-RT.
- patches.rt/preempt-realtime-console.patch: Linux-RT 2.6.27-RT.
- patches.rt/preempt-realtime-core.patch: Linux-RT 2.6.27-RT.
- patches.rt/preempt-realtime-debug-sysctl.patch: Linux-RT
  2.6.27-RT.
- patches.rt/preempt-realtime-ftrace-disable-ftraced.patch:
  Linux-RT 2.6.27-RT.
- patches.rt/preempt-realtime-i386.patch: Linux-RT 2.6.27-RT.
- patches.rt/preempt-realtime-ia64.patch: Linux-RT 2.6.27-RT.
- patches.rt/preempt-realtime-init-show-enabled-debugs.patch:
  Linux-RT 2.6.27-RT.
- patches.rt/preempt-realtime-ipc.patch: Linux-RT 2.6.27-RT.
- patches.rt/preempt-realtime-irqs.patch: Linux-RT 2.6.27-RT.
- patches.rt/preempt-realtime-mm.patch: Linux-RT 2.6.27-RT.
- patches.rt/preempt-realtime-mmdrop-delayed.patch: Linux-RT
  2.6.27-RT.
- patches.rt/preempt-realtime-net-drivers.patch: Linux-RT
  2.6.27-RT.
- patches.rt/preempt-realtime-net-softirq-fixups.patch: Linux-RT
  2.6.27-RT
   NOHZ: local_softirq_pending with tickless.
- patches.rt/preempt-realtime-net.patch: Linux-RT 2.6.27-RT.
- patches.rt/preempt-realtime-powerpc-b4.patch: Linux-RT
  2.6.27-RT.
- patches.rt/preempt-realtime-powerpc-update.patch: Linux-RT
  2.6.27-RT.
- patches.rt/preempt-realtime-prevent-idle-boosting.patch:
  Linux-RT 2.6.27-RT
   Premmpt-RT: Preevent boosting of idle task.
- patches.rt/preempt-realtime-printk.patch: Linux-RT 2.6.27-RT.
- patches.rt/preempt-realtime-rawlocks.patch: Linux-RT 2.6.27-RT.
- patches.rt/preempt-realtime-sched.patch: Linux-RT 2.6.27-RT.
- patches.rt/preempt-realtime-timer.patch: Linux-RT 2.6.27-RT.
- patches.rt/preempt-realtime-x86_64.patch: Linux-RT 2.6.27-RT.
- patches.rt/preempt-rt-no-slub.patch: Linux-RT 2.6.27-RT.
- patches.rt/preempt-softirqs-core.patch: Linux-RT 2.6.27-RT.
- patches.rt/preempt-trace.patch: Linux-RT 2.6.27-RT.
- patches.rt/print-might-sleep-hack.patch: Linux-RT 2.6.27-RT.
- patches.rt/printk-in-atomic.patch: Linux-RT 2.6.27-RT.
- patches.rt/prof-sysctl-compile.patch: Linux-RT 2.6.27-RT.
- patches.rt/radix-tree-concurrent.patch: Linux-RT 2.6.27-RT
   radix-tree: concurrent write side support.
- patches.rt/radix-tree-optimistic-hist.patch: Linux-RT 2.6.27-RT
   debug: optimistic lock histogram.
- patches.rt/radix-tree-optimistic.patch: Linux-RT 2.6.27-RT
   radix-tree: optimistic locking.
- patches.rt/rcu-preempt-boost-sdr.patch: Linux-RT 2.6.27-RT.
- patches.rt/rcu-preempt-hotplug-hackaround.patch: Linux-RT
  2.6.27-RT.
- patches.rt/realtime-preempt-warn-about-tracing.patch: Linux-RT
  2.6.27-RT.
- patches.rt/revert-preempt-bkl-revert.patch: Linux-RT 2.6.27-RT.
- patches.rt/root-domain-kfree-in-atomic.patch: Linux-RT
  2.6.27-RT.
- patches.rt/rt-kmap-scale-fix.patch: Linux-RT 2.6.27-RT.
- patches.rt/rt-move-update-wall-time-back-to-do-timer.patch:
  Linux-RT 2.6.27-RT
   rt: move update_wall_time back to do timer.
- patches.rt/rt-mutex-compat-semaphores.patch: Linux-RT 2.6.27-RT.
- patches.rt/rt-mutex-i386.patch: Linux-RT 2.6.27-RT.
- patches.rt/rt-mutex-mips.patch: Linux-RT 2.6.27-RT.
- patches.rt/rt-mutex-preempt-debugging.patch: Linux-RT 2.6.27-RT.
- patches.rt/rt-mutex-trivial-route-cast-fix.patch: Linux-RT
  2.6.27-RT.
- patches.rt/rt-mutex-trivial-tcp-preempt-fix.patch: Linux-RT
  2.6.27-RT.
- patches.rt/rt-mutex-x86-64.patch: Linux-RT 2.6.27-RT.
- patches.rt/rt-s_files-kill-a-union.patch: Linux-RT 2.6.27-RT.
- patches.rt/rt-shorten-softirq-thread-names.patch: Linux-RT
  2.6.27-RT.
- patches.rt/rt_mutex_setprio.patch: Linux-RT 2.6.27-RT
   rt: rename rt_mutex_setprio to task_setprio.
- patches.rt/s_files.patch: Linux-RT 2.6.27-RT
   remove global files_lock.
- patches.rt/sched-add-needs_post_schedule.patch: Linux-RT
  2.6.27-RT.
- patches.rt/sched-enable-irqs-in-preempt-in-notifier-call.patch:
  Linux-RT 2.6.27-RT
   CFS: enable irqs in fire_sched_in_preempt_notifier.
- patches.rt/sched-fix-dequeued-race.patch: Linux-RT 2.6.27-RT
   sched-fix-dequeued-race.patch.
- patches.rt/sched-make-double-lock-balance-fair.patch: Linux-RT
  2.6.27-RT.
- patches.rt/sched-nr-migrate-lower-default-preempt-rt.patch:
  Linux-RT 2.6.27-RT.
- patches.rt/sched-only-push-once-per-queue.patch: Linux-RT
  2.6.27-RT.
- patches.rt/sched-properly-account-irq-and-rt-load.patch:
  Linux-RT 2.6.27-RT
  	 sched: properly account IRQ and RT load in .
- patches.rt/sched-rt-runtime-lock-raw.patch: Linux-RT 2.6.27-RT.
- patches.rt/sched-wake_up_idle_cpu-rt.patch: Linux-RT 2.6.27-RT.
- patches.rt/select-error-leak-fix.patch: Linux-RT 2.6.27-RT.
- patches.rt/serial-locking-rt-cleanup.patch: Linux-RT 2.6.27-RT.
- patches.rt/serial-slow-machines.patch: Linux-RT 2.6.27-RT.
- patches.rt/slab-irq-nopreempt-fix.patch: Linux-RT 2.6.27-RT.
- patches.rt/smp-processor-id-fixups.patch: Linux-RT 2.6.27-RT.
- patches.rt/softirq-per-cpu-assumptions-fixes.patch: Linux-RT
  2.6.27-RT.
- patches.rt/start_irq_thread.patch: Linux-RT 2.6.27-RT.
- patches.rt/sub-dont-disable-irqs.patch: Linux-RT 2.6.27-RT
   rt: dont disable irqs in usb.
- patches.rt/tasklet-busy-loop-hack.patch: Linux-RT 2.6.27-RT.
- patches.rt/tasklet-redesign.patch: Linux-RT 2.6.27-RT.
- patches.rt/timer-freq-tweaks.patch: Linux-RT 2.6.27-RT.
- patches.rt/timer-warning-fix.patch: Linux-RT 2.6.27-RT.
- patches.rt/trace-events-handle-syscalls.patch: Linux-RT
  2.6.27-RT.
- patches.rt/trace-histograms.patch: Linux-RT 2.6.27-RT.
- patches.rt/tracer-add-event-markers.patch: Linux-RT 2.6.27-RT.

-------------------------------------------------------------------
Wed Oct 29 18:18:37 CET 2008 - gregkh@suse.de

- s/rtl2860/rt2860/
- remove driver from the Xen build as it's dying for some reason.
- add obsoletes for ralink-rt2860-kmp

-------------------------------------------------------------------
Wed Oct 29 16:53:51 CET 2008 - olh@suse.de

- update patches.arch/ppc-oprofile-spu.patch
  add missing ARRAY_SIZE(pm_signal_local)

-------------------------------------------------------------------
Wed Oct 29 14:26:31 CET 2008 - hare@suse.de

- patches.arch/s390-symmetrix-ioctl.patch: Add ioctl support
  for EMC Symmetrix Subsystem Control I/O (bnc#439221)

-------------------------------------------------------------------
Wed Oct 29 12:46:51 CET 2008 - jbeulich@suse.de

- patches.xen/xen-rtl2860-build: fix issue with Windows-style
  types used in rtl2680.

-------------------------------------------------------------------
Wed Oct 29 11:49:26 CET 2008 - olh@suse.de

- build af_packet as a module on powerpc (bnc#433540)

-------------------------------------------------------------------
Wed Oct 29 11:13:42 CET 2008 - olh@suse.de

- add patches.arch/ppc-oprofile-spu-mutex-locking.patch
  Fix mutex locking for cell spu-oprofile (bnc#422501 - LTC47617)

-------------------------------------------------------------------
Wed Oct 29 09:23:20 CET 2008 - olh@suse.de

- add patches.arch/ppc-oprofile-spu.patch
  fix local array size in activate spu profiling function (bnc#439553 - LTC48925)

-------------------------------------------------------------------
Wed Oct 29 09:13:47 CET 2008 - olh@suse.de

- update patches.drivers/ehea.patch
  Add hugepage detection (bnc#439599 - LTC48958)

-------------------------------------------------------------------
Wed Oct 29 00:01:46 CET 2008 - gregkh@suse.de

- patches.drivers/staging-add-agnx-wireless-driver.patch: Staging:
  add agnx wireless driver.
- patches.drivers/staging-add-otus-atheros-wireless-network-driver.patch:
  Staging: add otus Atheros wireless network driver.
- patches.drivers/staging-add-rtl2860-wireless-driver.patch:
  Staging: add rtl2860 wireless driver (bnc#437959).
- Update config files.

-------------------------------------------------------------------
Tue Oct 28 22:32:29 CET 2008 - jkosina@suse.de

- patches.suse/silent-stack-overflow-2.patch: disabled, as it
  causes kernel hangs triggered by grub (bnc#439448).

-------------------------------------------------------------------
Tue Oct 28 20:42:15 CET 2008 - kkeil@suse.de

- update patches.suse/SoN-17-net-ps_rx.patch
  fix i/o corruption on rx in ixgbe (bnc#438929)

-------------------------------------------------------------------
Tue Oct 28 18:43:29 CET 2008 - jdelvare@suse.de

- config/powerpc/*: Fixup configuration files after last change.

-------------------------------------------------------------------
Tue Oct 28 18:19:34 CET 2008 - jdelvare@suse.de

- config/*: Include many multimedia drivers which has been dropped
  accidentally. This includes the pwc, ivtv, zr36067 drivers and
  many old webcam drivers (bnc#439489).
- supported.conf: Add all these drivers again.

-------------------------------------------------------------------
Tue Oct 28 16:02:47 CET 2008 - tiwai@suse.de

- patches.drivers/alsa-hda-analog-update,
  patches.drivers/alsa-hda-atihdmi-update,
  patches.drivers/alsa-hda-beep,
  patches.drivers/alsa-hda-hp-mobile-fix,
  patches.drivers/alsa-hda-nvidia-hdmi,
  patches.drivers/alsa-hda-probe-fix,
  patches.drivers/alsa-hda-proc-fix,
  patches.drivers/alsa-hda-realtek-update,
  patches.drivers/alsa-hda-sigmatel-update,
  patches.drivers/alsa-hda-spdif-slave,
  patches.drivers/alsa-hda-via-rec-fix,
  patches.drivers/alsa-hda-via-update:
     ALSA updates, mostly taken from 2.6.28-rc1 patches
- Update config files.

-------------------------------------------------------------------
Tue Oct 28 15:47:59 CET 2008 - jdelvare@suse.de

- Actually CONFIG_SND_HDA_HWDEP is a boolean, sorry.

-------------------------------------------------------------------
Tue Oct 28 15:40:09 CET 2008 - jdelvare@suse.de

- config/ia64/vanilla, config/x86_64/vanilla: fix configuration
  discrepancy, CONFIG_SND_HDA_HWDEP=m.

-------------------------------------------------------------------
Tue Oct 28 14:45:54 CET 2008 - olh@suse.de

- add patches.arch/ppc-pcibios_allocate_bus_resources.patch
  add patches.arch/ppc-powerpc-debug-pci-hotplug.patch
  fix DLPAR on pseries (bnc#439491 - LTC48584)

-------------------------------------------------------------------
Tue Oct 28 14:38:42 CET 2008 - olh@suse.de

- add patches.arch/ppc-powerpc-fix-pci-unmap-io.patch
  Fix unmapping of IO space on 64-bit (bnc#439491 - LTC48584)

-------------------------------------------------------------------
Tue Oct 28 11:50:35 CET 2008 - olh@suse.de

- update ps3 config, remove unneeded options to reduce vmlinux size

-------------------------------------------------------------------
Tue Oct 28 07:36:40 CET 2008 - neilb@suse.de

- patches.suse/md-notify-when-stopped: md: notify udev when an
  md array is stopped. (fate#303894).

-------------------------------------------------------------------
Tue Oct 28 00:05:51 CET 2008 - gregkh@suse.de

- use the panasonic laptop driver that was accepted by upstream, not the
  pcc-acpi driver, which was rejected:
  - patches.drivers/staging-add-pcc-acpi-driver.patch: Delete.
  - patches.drivers/panasonic-laptop-add-panasonic-let-s-note-laptop-extras-driver-v0.94.patch:
    panasonic-laptop: add Panasonic Let's Note laptop extras
    driver v0.94.
- Update config files.

-------------------------------------------------------------------
Mon Oct 27 23:58:12 CET 2008 - gregkh@suse.de

- patches.drivers/via-framebuffer-driver.patch: Via Framebuffer
  driver.
- Update config files.

-------------------------------------------------------------------
Mon Oct 27 22:50:59 CET 2008 - bwalle@suse.de

- patches.fixes/hpwdt-kdump.diff:
  Don't change permission of sysfs file (did that accidentally
  when changing the default value).

-------------------------------------------------------------------
Mon Oct 27 14:13:04 CET 2008 - trenn@suse.de

- patches.arch/x86_uv_early_detect.patch: Delete hacks that were
  necessary while waiting for x2apic code. (bnc#429984).

-------------------------------------------------------------------
Mon Oct 27 11:46:43 CET 2008 - tj@suse.de

Refresh the govault patch.

- patches.drivers/libata-add-waits-for-govault: libata: add
  waits for GoVault (bnc#246451).

-------------------------------------------------------------------
Sun Oct 26 18:48:09 CET 2008 - bwalle@suse.de

- patches.fixes/kdb-oops-panic.diff:
  Fix NULL pointer dereference when regs == NULL (bnc#439007).
- patches.fixes/hpwdt-kdump.diff:
  Fix kdump when using hpwdt (bnc#436786).

-------------------------------------------------------------------
Sun Oct 26 06:58:29 CET 2008 - gregkh@suse.de

- refresh patches to apply cleanly and properly.

-------------------------------------------------------------------
Sun Oct 26 06:44:24 CET 2008 - gregkh@suse.de

- Update to 2.6.27.4

-------------------------------------------------------------------
Sat Oct 25 20:47:27 CEST 2008 - agruen@suse.de

- Fix the dependencies between the split kernel packages and KMPs
  (FATE 303631).
- Fix for kernel paclages which are not split.
- rpm/kernel-source.spec.in: Update list of scripts to include.

-------------------------------------------------------------------
Sat Oct 25 18:36:05 CEST 2008 - jjolly@suse.de

- patches.arch/s390-02-02-smp-sysdev.patch: kernel: sysdev class
  file creation (bnc#434333)
- patches.arch/s390-02-03-zfcp.patch: Fix zfcp problems that have
  been found (bnc#434333)
- patches.arch/s390-02-04-qeth-mac.patch: qeth: use firmware
  MAC-address for layer2 hsi-devices (bnc#434333)
- patches.arch/s390-02-05-qeth-recovery.patch: qeth: qeth recovery
  fails (bnc#434333)
- patches.arch/s390-02-06-qeth-offset.patch: qeth: fix offset error
  in non prealloc header path (bnc#434333,LTC#48840)
- patches.arch/s390-02-07-qeth-ipv6check.patch: qeth: remove
  unnecessary support ckeck in sysfs route6 (bnc#434333)
- patches.arch/s390-02-08-qeth-panic.patch: qeth: avoid
  skb_under_panic for malformatted inbound data (bnc#434333)
- patches.arch/s390-02-09-tape-lock.patch: tape device driver:
  improve locking (bnc#434333)

-------------------------------------------------------------------
Sat Oct 25 11:51:28 CEST 2008 - neilb@suse.de

- patches.kernel.org/touch_mnt_namespace-when-the-mount-flags-change.patch:
  touch_mnt_namespace when the mount flags change (FATE#304218).

-------------------------------------------------------------------
Fri Oct 24 23:57:11 CEST 2008 - gregkh@suse.de

- Updated to 2.6.27.4-rc3:
  - fixed ath5k suspend/resume regression
  - fixed pvrusb2 so it actually works

-------------------------------------------------------------------
Fri Oct 24 17:40:25 CEST 2008 - jack@suse.cz

- patches.suse/ocfs2-Implementation-of-local-and-global-quota-file.patch:
  ocfs2: Implementation of local and global quota file handling
  (fate#302681). - fixed 64-bit division

-------------------------------------------------------------------
Fri Oct 24 17:14:33 CEST 2008 - jeffm@suse.de

- Update config files for -rt.

-------------------------------------------------------------------
Fri Oct 24 17:09:57 CEST 2008 - hare@suse.de

- patches.suse/cgroup-freezer.patch: Add TIF_FREEZE for s390.

-------------------------------------------------------------------
Fri Oct 24 16:49:53 CEST 2008 - olh@suse.de

- move patches.suse/md-raid-metadata-PAGE_SIZE.patch
  to patches.kernel.org/md-raid-metadata-PAGE_SIZE.patch
  to allow raid0 with 64k PAGE_SIZE

-------------------------------------------------------------------
Fri Oct 24 16:49:41 CEST 2008 - jack@suse.cz

- Update config files.
- supported.conf: Added new quota module
- patches.suse/xfs-dmapi-enable: Enable XFS DMAPI. - Refreshed

  Quotas for OCFS2:
- patches.suse/quota-Add-callbacks-for-allocating-and-destroying-d.patch:
  quota: Add callbacks for allocating and destroying dquot
  structures (fate#302681).
- patches.suse/quota-Increase-size-of-variables-for-limits-and-ino.patch:
  quota: Increase size of variables for limits and inode usage
  (fate#302681).
- patches.suse/quota-Remove-bogus-optimization-in-check_idq-an.patch:
  quota: Remove bogus 'optimization' in check_idq() and
  check_bdq() (fate#302681).
- patches.suse/quota-Make-_SUSPENDED-just-a-flag.patch: quota:
  Make _SUSPENDED just a flag (fate#302681).
- patches.suse/quota-Allow-to-separately-enable-quota-accounting-a.patch:
  quota: Allow to separately enable quota accounting and enforcing
  limits (fate#302681).
- patches.suse/ext3-Use-sb_any_quota_loaded-instead-of-sb_any_qu.patch:
  ext3: Use sb_any_quota_loaded() instead of
  sb_any_quota_enabled() (fate#302681).
- patches.suse/ext4-Use-sb_any_quota_loaded-instead-of-sb_any_qu.patch:
  ext4: Use sb_any_quota_loaded() instead of
  sb_any_quota_enabled() (fate#302681).
- patches.suse/reiserfs-Use-sb_any_quota_loaded-instead-of-sb_an.patch:
  reiserfs: Use sb_any_quota_loaded() instead of
  sb_any_quota_enabled(). (fate#302681).
- patches.suse/quota-Remove-compatibility-function-sb_any_quota_en.patch:
  quota: Remove compatibility function sb_any_quota_enabled()
  (fate#302681).
- patches.suse/quota-Introduce-DQUOT_QUOTA_SYS_FILE-flag.patch:
  quota: Introduce DQUOT_QUOTA_SYS_FILE flag (fate#302681).
- patches.suse/quota-Move-quotaio_v-12-.h-from-include-linux-to-f.patch:
  quota: Move quotaio_v[12].h from include/linux/ to fs/
  (fate#302681).
- patches.suse/quota-Split-off-quota-tree-handling-into-a-separate.patch:
  quota: Split off quota tree handling into a separate file
  (fate#302681).
- patches.suse/quota-Convert-union-in-mem_dqinfo-to-a-pointer.patch:
  quota: Convert union in mem_dqinfo to a pointer (fate#302681).
- patches.suse/quota-Allow-negative-usage-of-space-and-inodes.patch:
  quota: Allow negative usage of space and inodes (fate#302681).
- patches.suse/quota-Keep-which-entries-were-set-by-SETQUOTA-quota.patch:
  quota: Keep which entries were set by SETQUOTA quotactl
  (fate#302681).
- patches.suse/quota-Add-helpers-to-allow-ocfs2-specific-quota-ini.patch:
  quota: Add helpers to allow ocfs2 specific quota initialization,
  freeing and recovery (fate#302681).
- patches.suse/quota-Implement-function-for-scanning-active-dquots.patch:
  quota: Implement function for scanning active dquots
  (fate#302681).
- patches.suse/ocfs2-Fix-check-of-return-value-of-ocfs2_start_tran.patch:
  ocfs2: Fix check of return value of ocfs2_start_trans()
  (fate#302681).
- patches.suse/ocfs2-Support-nested-transactions.patch: ocfs2:
  Support nested transactions (fate#302681).
- patches.suse/ocfs2-Fix-checking-of-return-value-of-new_inode.patch:
  ocfs2: Fix checking of return value of new_inode()
  (fate#302681).
- patches.suse/ocfs2-Let-inode-be-really-deleted-when-ocfs2_mknod_.patch:
  ocfs2: Let inode be really deleted when ocfs2_mknod_locked()
  fails (fate#302681).
- patches.suse/ocfs2-Assign-feature-bits-and-system-inodes-to-quot.patch:
  ocfs2: Assign feature bits and system inodes to quota feature
  and quota files (fate#302681).
- patches.suse/ocfs2-Mark-system-files-as-not-subject-to-quota-acc.patch:
  ocfs2: Mark system files as not subject to quota accounting
  (fate#302681).
- patches.suse/ocfs2-Implementation-of-local-and-global-quota-file.patch:
  ocfs2: Implementation of local and global quota file handling
  (fate#302681).
- patches.suse/ocfs2-Add-quota-calls-for-allocation-and-freeing-of.patch:
  ocfs2: Add quota calls for allocation and freeing of inodes
  and space (fate#302681).
- patches.suse/ocfs2-Enable-quota-accounting-on-mount-disable-on.patch:
  ocfs2: Enable quota accounting on mount, disable on umount
  (fate#302681).
- patches.suse/ocfs2-Implement-quota-syncing-thread.patch: ocfs2:
  Implement quota syncing thread (fate#302681).
- patches.suse/ocfs2-Implement-quota-recovery.patch: ocfs2:
  Implement quota recovery (fate#302681).

-------------------------------------------------------------------
Fri Oct 24 15:53:20 CEST 2008 - kkeil@suse.de

- patches.fixes/cxgb3_fix_race_in_EEH: cxgb3: fix race in EEH.
  (bnc#430093)

-------------------------------------------------------------------
Fri Oct 24 15:51:12 CEST 2008 - jeffm@suse.de

- Refreshed context for -RT patches so they apply again.

-------------------------------------------------------------------
Fri Oct 24 15:32:06 CEST 2008 - rw@suse.de

- patches.drivers/sgi-ioc4-request-submodules:
  Make ioc4 request dependant modules.  (bnc#429215)

-------------------------------------------------------------------
Fri Oct 24 15:13:21 CEST 2008 - hare@suse.de

- Update config files: Disable FAIL_MAKE_REQUEST.

-------------------------------------------------------------------
Fri Oct 24 15:11:46 CEST 2008 - tiwai@suse.de

- patches.drivers/alsa-usb-exclude-1st-slot: Delete this old ugly
  workaround patch.

-------------------------------------------------------------------
Fri Oct 24 14:18:07 CEST 2008 - hare@suse.de

- Include patches from upstream:
  - patches.fixes/block-use-bio_has_data: Implement bio_has_data().
  - patches.fixes/block-git-fixes: Block layer fixes for 2.6.28.
  - patches.fixes/block-rq-affinity: Implement rq affinity.
  - patches.fixes/dm-mpath-remove-is_active: dm mpath: remove
    is_active from struct dm_path.
  - patches.fixes/block-discard-requests: Implement block discard.
  - patches.drivers/dm-abort-queue-on-failed-paths: dm: Call
    blk_abort_queue on failed paths (bnc#417544).
  - patches.drivers/block-call-sync-on-cleanup: block:
    blk_cleanup_queue() should call blk_sync_queue().
- Refaktor and update request-based multipath patches:
  - patches.drivers/blk-request-based-multipath-update: 
    Update request-based multipathing patches to upstream version
    (bnc#434105).
  - patches.suse/rq-based-multipath: Update to latest version
    of request-based multipathing patchset (bnc#434105)
  - patches.drivers/block-abort-request-rq-complete-marking:
    use rq complete marking in blk_abort_request (bnc#434105).
  - patches.fixes/scsi-atomic-blk-timer-deletes: Delete.
  - patches.fixes/dm-mpath-abort-queue: Delete.
  - patches.suse/rq-based-block-layer: Delete.
  - patches.suse/rq-based-dm-interface: Delete.
  - patches.suse/rq-based-multipath-functions: Delete.
  - patches.suse/rq-based-init-crash: Delete.
- Update patches to upstream version:
  - patches.drivers/bdev-resize-check-for-device-resize
  - patches.drivers/bdev-resize-added-flush_disk
  - patches.drivers/bdev-resize-call-flush_disk
  - patches.drivers/bdev-resize-sd-driver-calls
  - patches.drivers/block-timeout-handling
  - patches.drivers/bdev-resize-adjust-block-device-size
  - patches.drivers/bdev-resize-wrapper-for-revalidate_disk
  - patches.drivers/block-abort-queue
  - patches.fixes/scsi-enhance-error-codes
- Rediff patches:
  - patches.fixes/scsi-misc-git-update
  - patches.suse/dm-barrier-single-device
  - patches.suse/kdb-common
  - patches.drivers/lpfc-8.2.8-update
  - patches.drivers/lpfc-8.2.8.3-update
  - patches.drivers/mpt-fusion-4.00.43.00-update

-------------------------------------------------------------------
Fri Oct 24 14:07:43 CEST 2008 - bwalle@suse.de

- patches.suse/kdump-dump_after_notifier.patch: Add sysctl also
  to kernel/sysctl_check.c.

-------------------------------------------------------------------
Fri Oct 24 14:06:20 CEST 2008 - bwalle@suse.de

- Obsolete uvcvideo-kmp.

-------------------------------------------------------------------
Fri Oct 24 12:52:23 CEST 2008 - jbeulich@suse.de

- rpm/kernel-binary.spec.in: Provide 'kernel' also for Xen (bnc#362918).

-------------------------------------------------------------------
Fri Oct 24 12:24:54 CEST 2008 - jbeulich@suse.de

- patches.arch/x86_64-unwind-annotations: fix unwind annotations.
- patches.xen/xen3-x86_64-unwind-annotations: fix unwind
  annotations.

-------------------------------------------------------------------
Fri Oct 24 12:20:01 CEST 2008 - jbeulich@suse.de

- Update Xen patches to 2.6.27.3 and c/s 704
- patches.xen/xen3-x2APIC_PATCH_27_of_41_9fa8c481b55e80edd8c637573f87853bb6b600f5:
  x64, x2apic/intr-remap: introduce CONFIG_INTR_REMAP (fate
  #303948 and fate #303984).
- patches.xen/xen3-x2APIC_PATCH_40_of_41_bbb65d2d365efe9951290e61678dcf81ec60add4:
  x86: use cpuid vector 0xb when available for detecting cpu
  topology (fate #303948 and fate #303984).
- patches.xen/xen-kconfig-compat-3.2.0: add 3.2.0-compatibility
  configure option.
- patches.xen/xen-x86-exit-mmap: be more aggressive about
  de-activating mm-s under destruction.
- patches.xen/xen-x86-machphys-prediction: properly predict
  phys<->mach translations.
- patches.xen/xen-x86-mmu-batching: utilize
  arch_{enter,leave}_lazy_cpu_mode().
- patches.xen/xen-x86-no-lazy-tlb: ensure inadvertent uses of
  lazy TLB data are caught during the build.
- Update Xen config files.

-------------------------------------------------------------------
Fri Oct 24 12:08:49 CEST 2008 - mmarek@suse.cz

- rpm/kernel-binary.spec.in:
  - do not split kernel-kdump into -base and -extra
  - fix case when a build results in no unsupported modules


-------------------------------------------------------------------
Fri Oct 24 11:07:32 CEST 2008 - bwalle@suse.de

- patches.fixes/kdb-kdump.diff:
  Fix CONFIG_KDB_KDUMP on xSeries (bnc#436454).

-------------------------------------------------------------------
Fri Oct 24 10:45:08 CEST 2008 - agruen@suse.de

- supported.conf: Mark dmapi as supported (by SGI).

-------------------------------------------------------------------
Fri Oct 24 10:40:29 CEST 2008 - olh@suse.de

- disable all unsupported drivers in kernel-kdump

-------------------------------------------------------------------
Fri Oct 24 08:25:47 CEST 2008 - npiggin@suse.de

- patches.suse/silent-stack-overflow-2.patch: avoid silent stack
  overflow over the heap (bnc#44807 bnc#211997).

-------------------------------------------------------------------
Fri Oct 24 07:43:02 CEST 2008 - gregkh@suse.de

- Update to 2.6.27.4-rc2

-------------------------------------------------------------------
Fri Oct 24 07:09:39 CEST 2008 - gregkh@suse.de

- disable CONFIG_SYSFS_DEPRECATED_V2 from powerpc/rt config file

-------------------------------------------------------------------
Fri Oct 24 07:00:11 CEST 2008 - gregkh@suse.de

- Update to 2.6.27.4-rc1
  - lots of bugfixes, and obsoletes some current patches:
    - patches.fixes/ext3-avoid-printk-flood-with-dir-corruption: Delete.
    - patches.fixes/ext2-avoid-printk-flood-with-dir-corruption: Delete.
    - patches.fixes/wdm_autoload.diff: Delete.

-------------------------------------------------------------------
Fri Oct 24 06:57:57 CEST 2008 - npiggin@suse.de

- Fix ppc and ps3 configs

-------------------------------------------------------------------
Fri Oct 24 06:53:13 CEST 2008 - npiggin@suse.de

- Update config files.
- patches.suse/cgroup-freezer.patch: cgroup freezer (bnc#417294,
  fate#304191, fate#201036).

-------------------------------------------------------------------
Fri Oct 24 06:32:10 CEST 2008 - npiggin@suse.de

- Update config files. Enable cgroups for all archs (bnc#417527)

-------------------------------------------------------------------
Fri Oct 24 05:57:53 CEST 2008 - npiggin@suse.de

- patches.arch/ppc-gigantic-page-fix2.patch: powerpc gigantic
  pages fix 2 (bnc#434026).
- patches.arch/ppc-gigantic-page-fix3.patch: powerpc gigantic
  pages fix 3 (bnc#434026).
- patches.trace/lttng-instrumentation-hugetlb.patch: de-fuzz

-------------------------------------------------------------------
Fri Oct 24 05:35:49 CEST 2008 - gregkh@suse.de

- disabled CONFIG_CALGARY_IOMMU_ENABLED_BY_DEFAULT on x86-64
  vanilla kernel.

-------------------------------------------------------------------
Fri Oct 24 05:34:15 CEST 2008 - gregkh@suse.de

- patches.drivers/cciss-fix-procfs-firmware-regression.patch:
  cciss: fix procfs firmware regression (bnc435644).
- patches.drivers/cciss-fix-sysfs-symlink.patch: cciss: fix
  sysfs symlink (bnc435644).

-------------------------------------------------------------------
Fri Oct 24 05:07:47 CEST 2008 - gregkh@suse.de

- disable CONFIG_CALGARY_IOMMU_ENABLED_BY_DEFAULT on x86-64.  To use
  Calgary iommu systems, you now must manually pass "iommu=calgary" to
  get this hardware support back enabled.  This is the recommended
  proceedure right now, from IBM, otherwise the hardware crashes.
  bnc#436450.

-------------------------------------------------------------------
Fri Oct 24 01:12:04 CEST 2008 - gregkh@suse.de

- clean up all fuzz in patches to get them to apply cleanly.

-------------------------------------------------------------------
Fri Oct 24 00:57:17 CEST 2008 - gregkh@suse.de

- delete patches.arch/s390-01-03-cmm2-v2.patch as it touched core
  kernel code and was rejected from upstream.
  - patches.arch/s390-01-03-cmm2-v2.patch: Delete.
  - patches.arch/s390-01-03-cmm2-v2a.patch: Delete.

-------------------------------------------------------------------
Fri Oct 24 00:36:54 CEST 2008 - gregkh@suse.de

- Update to version 3.4 of squashfs:
  - patches.suse/squashfs3.3-patch: Delete.
  - patches.suse/squashfs-patch-2.6.25: Delete.
  - patches.suse/squashfs-patch-2.6.27: Delete.
  - patches.suse/squashfs-3.4.patch: squashfs v3.4.

-------------------------------------------------------------------
Thu Oct 23 23:13:11 CEST 2008 - jeffm@suse.de

- patches.fixes/block-sanitize-invalid-partition-table-entries:
  block: sanitize invalid partition table entries (bnc#371657).

-------------------------------------------------------------------
Thu Oct 23 15:41:19 CEST 2008 - olh@suse.de

- add patches.arch/ppc-pseries_mem-limit-16g.patch
  Don't use a 16G page if beyond mem= limits (bnc#438111 - LTC49329)

-------------------------------------------------------------------
Thu Oct 23 15:27:00 CEST 2008 - kkeil@suse.de

- Update x86 64bit config files to include WAN support (bnc#437692)

-------------------------------------------------------------------
Thu Oct 23 15:19:58 CEST 2008 - olh@suse.de

- add patches.drivers/cell_edac.patch
  Fix incorrect edac_mode in csrow causing oops (bnc#437757 - LTC49143)

-------------------------------------------------------------------
Thu Oct 23 14:09:23 CEST 2008 - olh@suse.de

- update patches.suse/nameif-track-rename.patch
  print also application and pid

-------------------------------------------------------------------
Thu Oct 23 12:16:39 CEST 2008 - jkosina@suse.de

- patches.fixes/hid-rdesc-quirk-for-sony-vaio-VGX-TP1E.patch:
  HID: Fix Sony Vaio VGX report descriptor (bnc#437758).

-------------------------------------------------------------------
Thu Oct 23 11:32:43 CEST 2008 - olh@suse.de

- add patches.drivers/ehca-rejecting-dynamic-mem-add-remove.patch
  reject dynamic memory add/remove (bnc#434651 - LTC48744)

-------------------------------------------------------------------
Thu Oct 23 10:54:19 CEST 2008 - npiggin@suse.de

- Update config files.

-------------------------------------------------------------------
Thu Oct 23 09:28:14 CEST 2008 - npiggin@suse.de

- patches.suse/x86-gb-linear-map.patch: Enable GB mapped linear
  KVA on x86 (bnc#437674).
- patches.xen/xen3-patch-2.6.26: merge

-------------------------------------------------------------------
Thu Oct 23 00:23:55 CEST 2008 - gregkh@suse.de

- update to 2.6.27.3
  - lots of bugfixes
  - CVE-2008-3831 fix

-------------------------------------------------------------------
Wed Oct 22 21:45:42 CEST 2008 - jeffm@suse.de

- scripts/vc: Handle unset $EDITOR

-------------------------------------------------------------------
Wed Oct 22 21:43:25 CEST 2008 - jeffm@suse.de

- patches.suse/export-release_open_intent: Export
  release_open_intent for NFS branches with aufs.

-------------------------------------------------------------------
Wed Oct 22 14:17:15 CEST 2008 - jdelvare@suse.de

- supported.conf: Mark the ibmaem and ibmpex hwmon drivers as
  supported by IBM.
- supported.conf: Mark the i5k_amb hwmon driver as supported.

-------------------------------------------------------------------
Wed Oct 22 11:39:01 CEST 2008 - olh@suse.de

- add patches.drivers/ehea.patch
  Fix memory hotplug support (436447 - LTC48713)

-------------------------------------------------------------------
Wed Oct 22 11:16:18 CEST 2008 - olh@suse.de

- add patches.arch/ppc-pseries_hugepage_pagetable_allocation.patch
  Cleanup hugepage pagetable allocation (bnc# 433503 - LTC48757)

-------------------------------------------------------------------
Wed Oct 22 08:23:43 CEST 2008 - sassmann@suse.de

Add PS3 audio patches:
- patches.arch/ppc-ps3-add-passthrough-support-for-non-audio-streams.patch:
  ps3: Add passthrough support for non-audio streams.
- patches.arch/ppc-ps3-add-ps3av-audio-mute-analog.patch:
  ps3: Add ps3av_audio_mute_analog().
- patches.arch/ppc-ps3-add-support-for-SPDIF-HDMI-passthrough.patch:
  ps3: Add support for SPDIF/HDMI passthrough.

-------------------------------------------------------------------
Tue Oct 21 11:46:22 CEST 2008 - sdietrich@suse.de

- patches.rt/genirq-usb.patch: Make status_cache u32
- patches.rt/genirq-ohci1394.patch: Enable ohci1394 IRQ
  threading.

-------------------------------------------------------------------
Tue Oct 21 11:21:00 CEST 2008 - hare@suse.de

- patches.fixes/dm-mpath-abort-queue: rediff.
- patches.fixes/scsi-atomic-blk-timer-deletes: scsi: atomic blk
  timer deletes (LTC#48990, bnc#434105).
- patches.suse/rq-based-block-layer: rq-based multipathing:
  rediff.

-------------------------------------------------------------------
Tue Oct 21 09:59:51 CEST 2008 - hare@suse.de

- patches.fixes/scsi-inquiry-too-short-ratelimit: INQUIRY result
  too short (5) message flood (bnc#432535).

-------------------------------------------------------------------
Tue Oct 21 07:55:12 CEST 2008 - npiggin@suse.de

- patches.suse/filp-slab-rcu: Delete.

-------------------------------------------------------------------
Tue Oct 21 07:00:39 CEST 2008 - sdietrich@suse.de

USB IRQ threading (experimental: guarded by genirq):
- patches.rt/genirq1-make-irqreturn_t-an-enum: genirq: make
  irqreturn_t an enum.
- patches.rt/genirq2-add-quick-check-handler.patch: genirq:
  add a quick check handler.
- patches.rt/genirq3-add-threaded-irq-handler-support: genirq:
  add threaded interrupt handler support.
- patches.rt/genirq4-add-helper-to-check-whether-irq-thread-should-run:
  genirq: add a helper to check whether the irqthread should run.
- patches.rt/genirq5-make-irq-threading-robust: genirq: make
  irq threading robust.
- patches.rt/genirq-usb.patch: genirq threading for ehci, ohci
  and uhci USB hosts..
- patches.rt/genirq-wlan-ng-compat.patch: Remove redundant,
  obsolete 2.4 compatibility code in wlan-ng.
Ack:
- patches.rt/genirq-soft-resend.patch: Linux-RT 2.6.27-RT
   x86: activate HARDIRQS_SW_RESEND.

-------------------------------------------------------------------
Mon Oct 20 22:02:40 CEST 2008 - gregkh@suse.de

- patches.arch/x2APIC_PATCH_x86-mach_apicdef.h-need-to-include-before-smp.h.patch:
  x86: mach_apicdef.h need to include before smp.h.
  fixes build error on i386 pae kernels.

-------------------------------------------------------------------
Mon Oct 20 21:33:25 CEST 2008 - bwalle@suse.de

- patches.suse/kdump-dump_after_notifier.patch:
  Add dump_after_notifier sysctl (bnc#436678).

-------------------------------------------------------------------
Mon Oct 20 18:21:36 CEST 2008 - gregkh@suse.de

- scripts/wd-functions.sh: reverse git and cvs checks (check for
  cvs before git).  This solves the problem if you are using a cvs
  tree, yet it happens to live in a directory that way up the
  directory chain is in a git tree (like for people who keep portions
  of their $HOME in git).

-------------------------------------------------------------------
Mon Oct 20 18:16:15 CEST 2008 - gregkh@suse.de

- Update config files: enable CONFIG_GENERICARCH and CONFIG_BIGSMP
  on i386-pae kernels. (bnc#428247)

-------------------------------------------------------------------
Mon Oct 20 17:34:11 CEST 2008 - ptesarik@suse.cz

- patches.arch/x86-tracehook: fix the order of arguments in
  /proc/$pid/syscall on x86_64.

-------------------------------------------------------------------
Mon Oct 20 16:53:36 CEST 2008 - bwalle@suse.de

- Update config files: Enable CONFIG_KVM_KMP for RT config, run
  oldconfig.

-------------------------------------------------------------------
Mon Oct 20 16:42:42 CEST 2008 - bwalle@suse.de

- patches.arch/ppc-vmcoreinfo.diff: Correct to reflect mainline
  state.

-------------------------------------------------------------------
Mon Oct 20 12:52:08 CEST 2008 - hare@suse.de

- Update config files.
- patches.suse/kvm-as-kmp: Allow KVM to be built as KMP
  (FATE#303679).

-------------------------------------------------------------------
Mon Oct 20 10:54:50 CEST 2008 - jjolly@suse.de

- patches.arch/s390-01-05-kmsg-v2.patch: Instrument the kernel
  components such that a kernel message catalog as well as related
  man pages can be automatically generated. (bnc#417300)
- patches.arch/s390-01-06-zfcp-cleanup-v2.patch: Update patch to
  fit on recent kmsg patch changes. (bnc#417550)
- patches.drivers/driver-core-basic-infrastructure-for-per-module-dynamic-debug-messages.patch:
  Update patch to fit on recent kmsg patch changes.
- config/s390/{default,s390}: Added CONFIG_KMSG_IDS=y

-------------------------------------------------------------------
Mon Oct 20 10:15:36 CEST 2008 - bwalle@suse.de

- supported.conf: Mark 'crasher' as supported to avoid installing
  the "extra" package only for that module.

-------------------------------------------------------------------
Mon Oct 20 08:46:19 CEST 2008 - olh@suse.de

- add patches.arch/ppc-pseries_16g-numa.patch
  fix crash with more 2 numa nodes and 16G hugepage (bnc#436452 - LTC48839)

-------------------------------------------------------------------
Sat Oct 18 21:15:52 CEST 2008 - gregkh@suse.de

- Update to 2.6.27.2.
  - lots of bugfixes

-------------------------------------------------------------------
Sat Oct 18 10:11:55 CEST 2008 - tonyj@suse.de

- patches.rt/fix-preempt-none.patch: Fix preempt-none build
  errors

-------------------------------------------------------------------
Fri Oct 17 22:24:56 CEST 2008 - jeffm@suse.de

- patches.suse/SoN-20-netvm-reserve-inet.patch-fix: SoN: Fix
  initialization of ipv4_route_lock (bnc#435994).

-------------------------------------------------------------------
Fri Oct 17 17:49:05 CEST 2008 - kkeil@suse.de

- patches.drivers/tg3-Add-57780-ASIC-revision.patch: tg3: Add
  57780 ASIC revision. (bnc#434147)
- patches.drivers/broadcom-Add-support-for-the-57780-integrated-PHY.patch:
  broadcom: Add support for the 57780 integrated PHY. (bnc#434147)
- patches.drivers/bnx2x-eeh.patch: bnx2x: EEH recovery fix.(bnc#433875)

-------------------------------------------------------------------
Fri Oct 17 17:42:48 CEST 2008 - bwalle@suse.de

- rpm/kernel-binary.spec.in: Add the auto-generated (by mkdumprd)
  kdump initrd to %ghost so that the file gets removed when
  uninstalling the kernel.

-------------------------------------------------------------------
Fri Oct 17 01:22:08 CEST 2008 - mfasheh@suse.com

- ocfs2 ACL / security attribute support
  - patches.suse/ocfs2-Remove-unused-function-restore_extent_block.patch
  - patches.suse/ocfs2-Merge-transactions-during-xattr-set.patch
  - patches.suse/ocfs2-xattr.-ch-definition-cleanups.patch
  - patches.suse/ocfs2-Add-security-xattr-support-in-ocfs2.patch
  - patches.suse/ocfs2-Add-POSIX-ACL-support-in-ocfs2.patch

-------------------------------------------------------------------
Fri Oct 17 00:57:16 CEST 2008 - mfasheh@suse.com

- ocfs2 fixes / updates from 2.6.28 merge window
  - patches.suse/ocfs2-xattr.c-Fix-a-bug-when-inserting-xattr.patch
  - patches.suse/ocfs2-Add-empty-bucket-support-in-xattr.patch
  - patches.suse/ocfs2-Remove-pointless.patch
  - patches.suse/ocfs2-make-la_debug_mutex-static.patch
  - patches.suse/ocfs2-Documentation-update-for-user_xattr-nouser_.patch
  - patches.suse/ocfs2-use-smaller-counters-in-ocfs2_remove_xattr_cl.patch
  - patches.suse/ocfs2-Don-t-check-for-NULL-before-brelse.patch
  - patches.suse/ocfs2-Uninline-ocfs2_xattr_name_hash.patch
  - patches.suse/ocfs2-Move-trusted-and-user-attribute-support-into.patch
  - patches.suse/ocfs2-Calculate-EA-hash-only-by-its-suffix.patch
  - patches.suse/ocfs2-Refactor-xattr-list-and-remove-ocfs2_xattr_ha.patch
  - patches.suse/ocfs2-Separate-out-sync-reads-from-ocfs2_read_block.patch
  - patches.suse/ocfs2-Require-an-inode-for-ocfs2_read_block-s.patch
  - patches.suse/ocfs2-Simplify-ocfs2_read_block.patch
  - patches.suse/ocfs2-Move-ocfs2_bread-into-dir.c.patch
  - patches.suse/ocfs2-Kill-the-last-naked-wait_on_buffer-for-cach.patch
  - patches.suse/ocfs2-Make-cached-block-reads-the-common-case.patch
  - patches.suse/ocfs2-fix-build-error.patch

-------------------------------------------------------------------
Thu Oct 16 23:49:45 CEST 2008 - mfasheh@suse.com

- ocfs2 dynamic local alloc patches

-------------------------------------------------------------------
Thu Oct 16 22:38:23 CEST 2008 - jslaby@suse.de

- patches.drivers/tpm-bcm0102-workaround.patch: tpm: work around
  bug in Broadcom BCM0102 chipset (bnc#425747 FATE304221).
- patches.drivers/tpm-correct-timeouts.patch: tpm: correct tpm
  timeouts to jiffies conversion (bnc#425747 FATE304221).

-------------------------------------------------------------------
Thu Oct 16 20:10:40 CEST 2008 - ihno@suse.de

- added patches.arch/s390-01-03-cmm2-v2a.patch
  fix the sequence of initilisations.

-------------------------------------------------------------------
Thu Oct 16 12:48:17 CEST 2008 - agruen@suse.de

- rpm/kernel-binary.spec.in: Make the kernel-$flavor-extra packages
  supplement kernel-$flavor on openSUSE and SLED so that those
  packages will get installed by default, using the product(...)
  dependencies provided by the *-release packages.

-------------------------------------------------------------------
Thu Oct 16 05:03:49 CEST 2008 - tonyj@suse.de

- Previous checkin was totally broken wrt rt config files.
  Revert to previous versions and incorporate any changes from
  run_oldconfig. Sole changes to previous versions is to remove
  CONFIG_DYNAMIC_FTRACE from rt_debug configs which is consistent 
  with change in 2.6.27.1

-------------------------------------------------------------------
Thu Oct 16 01:48:04 CEST 2008 - gregkh@suse.de

- Update to 2.6.27.1
  - disables a problem config option, only affected the vanilla,
    debug, and rt kernel variants.

-------------------------------------------------------------------
Wed Oct 15 16:29:57 CEST 2008 - olh@suse.de

- add patches.arch/ppc-pseries_pfn-mem-rm.patch
  fix hotplug memory remove (bnc#435181 - LTC48640)

-------------------------------------------------------------------
Wed Oct 15 15:59:23 CEST 2008 - mmarek@suse.cz

- rpm/post.sh, rpm/postun.sh: run weak-modules, depmod and mkinitrd
  on older distros (bnc#435246)
  Fixed fix for bnc#435104 ("/boot/" was missing in some places)


-------------------------------------------------------------------
Wed Oct 15 11:25:19 CEST 2008 - mmarek@suse.cz

- rpm/kernel-binary.spec.in: don't recommend the -extra subpackage
  (fate#303631)
- rpm/postun.sh, rpm/post.sh: remove the temporary workaround

-------------------------------------------------------------------
Wed Oct 15 08:58:57 CEST 2008 - olh@suse.de

- drop patches.arch/ppc-iseries-remove-AVAILABLE_VETH.patch
  not needed anymore

-------------------------------------------------------------------
Wed Oct 15 07:46:16 CEST 2008 - nfbrown@suse.de

- patches.fixes/nfs-file-cred-context-null: nfs_file_cred should
  cope if 'file' hasn't been opened properly (bnc#431785).

-------------------------------------------------------------------
Wed Oct 15 03:36:22 CEST 2008 - tonyj@suse.de

- Update RT patches to latest .27 Windriver version (all patches)
- Disable patches.rt/swap-spinlock-fix.patch
- Guard filp-slab-rcu for RT

-------------------------------------------------------------------
Tue Oct 14 17:29:36 CEST 2008 - jkosina@suse.de

- patches.fixes/input-add-acer-aspire-5710-to-nomux.patch: Input:
  Add Acer Aspire 5710 to nomux blacklist (bnc#404881).

-------------------------------------------------------------------
Tue Oct 14 16:33:12 CEST 2008 - oneukum@suse.de

- patches.fixes/ehci_sched.diff: Delete.
  in mainline now. done to the right tree.

-------------------------------------------------------------------
Tue Oct 14 15:48:20 CEST 2008 - mmarek@suse.cz

- rpm/postun.sh, rpm/post.sh: temporarily ignore errors from
  weak-modules2 --{add,remove}-kernel-modules until
  module-init-tools has rebuilt

-------------------------------------------------------------------
Tue Oct 14 15:45:52 CEST 2008 - jkosina@suse.de

- patches.fixes/input-add-amilo-pro-v-to-nomux.patch: Delete.
  The patch is already upstream in 2.6.27

-------------------------------------------------------------------
Tue Oct 14 15:16:38 CEST 2008 - jeffm@suse.de

- patches.suse/osync-error: Update position after check for -EIO
  (bnc#434910).

-------------------------------------------------------------------
Tue Oct 14 14:04:11 CEST 2008 - npiggin@suse.de

- patches.suse/rlimit-memlock-64k.patch: Increase default
  RLIMIT_MEMLOCK to 64k (bnc#329675).

-------------------------------------------------------------------
Tue Oct 14 13:19:29 CEST 2008 - sjayaraman@suse.de

- Update config files: CIFS_EXPERIMENTAL=y and CIFS_DFS_UPCALL=y
  (FATE#303758).

-------------------------------------------------------------------
Tue Oct 14 10:54:40 CEST 2008 - jbeulich@novell.com

- patches.xen/xen-irq-probe: restrict IRQ probing (bnc#431572).

-------------------------------------------------------------------
Tue Oct 14 10:27:19 CEST 2008 - ptesarik@suse.cz

- patches.trace/utrace-core: undo overzealous #ifdef's, which
  removed too much code in case UTRACE_CONFIG was unset.

-------------------------------------------------------------------
Tue Oct 14 10:09:32 CEST 2008 - jbeulich@novell.com

- patches.fixes/reiserfs-commit-ids-unsigned-ints: Remove L suffix
  from constant compared against.

-------------------------------------------------------------------
Tue Oct 14 10:08:27 CEST 2008 - olh@suse.de

- call bootloader_entry without leading /boot/ (bnc#435104)

-------------------------------------------------------------------
Tue Oct 14 09:44:43 CEST 2008 - mmarek@suse.cz

- rpm/kernel-source.spec.in, rpm/source-post.sh, rpm/functions.sh:
  kill functions.sh, put the relink() function to source-post.sh
  directly
- rpm/postun.sh, rpm/pre.sh, rpm/preun.sh, rpm/post.sh,
  rpm/kernel-binary.spec.in: unify generation of the scriptlets,
  switch to the new weak-modules2 script

-------------------------------------------------------------------
Tue Oct 14 09:44:42 CEST 2008 - olh@suse.de

- disable unused ide_platform driver

-------------------------------------------------------------------
Tue Oct 14 09:04:59 CEST 2008 - jdelvare@suse.de

- supported.conf: Remove i2c-core and i2c-piix4 from base.

-------------------------------------------------------------------
Tue Oct 14 06:27:23 CEST 2008 - gregkh@suse.de

- supported.conf: remove ide-core and ide-cdrom from base on request
  from Tejun.

-------------------------------------------------------------------
Tue Oct 14 00:59:55 CEST 2008 - gregkh@suse.de

- Update config files.
- patches.drivers/staging-add-pcc-acpi-driver.patch: Staging:
  add pcc-acpi driver.
- rpm/kernel-binary.spec.in: Obsoletes pcc-acpi-kmp

-------------------------------------------------------------------
Tue Oct 14 00:30:29 CEST 2008 - gregkh@suse.de

- rpm/kernel-binary.spec.in: it's pcc-acpi and it's not obsolete, yet.

-------------------------------------------------------------------
Tue Oct 14 00:22:11 CEST 2008 - gregkh@suse.de

- rpm/kernel-binary.spec.in: obsoletes at76_usb-kmp

-------------------------------------------------------------------
Tue Oct 14 00:13:30 CEST 2008 - gregkh@suse.de

- rpm/kernel-binary.spec.in: obsoletes et131x-kmp, ivtv-kmp, and
  ppc-acpi-kmp

-------------------------------------------------------------------
Mon Oct 13 23:44:42 CEST 2008 - gregkh@suse.de

- Update config files.
- patches.drivers/staging-at76_usb-wireless-driver.patch: staging:
  at76_usb wireless driver.

-------------------------------------------------------------------
Mon Oct 13 21:33:49 CEST 2008 - gregkh@suse.de

- refresh all patches (except xen and rt) to apply cleanly

-------------------------------------------------------------------
Mon Oct 13 20:47:48 CEST 2008 - gregkh@suse.de

- rpm/kernel-binary.spec.in: add Obsoletes: wlan-ng-kmp as the needed
  driver is now included from the staging tree.

-------------------------------------------------------------------
Mon Oct 13 20:46:03 CEST 2008 - gregkh@suse.de

- put proper Patch-mainline: markings on staging patches

-------------------------------------------------------------------
Mon Oct 13 20:44:24 CEST 2008 - gregkh@suse.de

- patches.drivers/staging-workaround-build-system-bug.patch:
  Staging: workaround build system bug.

-------------------------------------------------------------------
Mon Oct 13 20:38:36 CEST 2008 - aj@suse.de

- rpm/post.sh: Fix typo that breaks script.

-------------------------------------------------------------------
Mon Oct 13 20:18:48 CEST 2008 - gregkh@suse.de

- disabled staging drivers for -rt trees

-------------------------------------------------------------------
Mon Oct 13 20:14:39 CEST 2008 - gregkh@suse.de

- Add -staging tree:
  - added TAINT_CRAP flag
  - added eth131x network driver
  - added slicoss network driver
  - added sgx network driver
  - added me4000 data collection driver
  - added go7007 video capture driver
  - added USB/IP host and client driver
  - added w35und wifi network driver
  - added prism2 usb wifi network driver
  - added echo cancellation driver
- only enabled these on x86 platforms

-------------------------------------------------------------------
Mon Oct 13 19:08:42 CEST 2008 - jjolly@suse.de

- patches.arch/s390-02-01-xpram.patch: xpram: per device block
  request queues (bnc#434333,LTC#49030)

-------------------------------------------------------------------
Mon Oct 13 17:16:40 CEST 2008 - jeffm@suse.de

- rpm/kernel-binary.spec.in: Updated supported.conf checker to
  eliminate false positives.

-------------------------------------------------------------------
Mon Oct 13 15:44:39 CEST 2008 - sjayaraman@suse.de

- patches.suse/SoN-14-mm-reserve.patch: Fix a compiler warning.

-------------------------------------------------------------------
Mon Oct 13 15:27:02 CEST 2008 - jbenc@suse.cz

- supported.conf: mark drivers/net/wireless/b43* and
  driver/net/wireless/rt2x00/* as unsupported because of known
  problems we cannot fix.

-------------------------------------------------------------------
Mon Oct 13 14:37:57 CEST 2008 - oneukum@suse.de

- patches.fixes/wdm_autoload.diff:  add MODULE_DEVICE_TABLE to
  cdc-wdm driver to compute a proper alias (bnc#433817).

-------------------------------------------------------------------
Mon Oct 13 13:53:09 CEST 2008 - ptesarik@suse.cz

- Update config files (CONFIG_UTRACE for rt flavours).

-------------------------------------------------------------------
Mon Oct 13 13:18:50 CEST 2008 - jbeulich@novell.com

- patches.xen/xen3-patch-2.6.27-rc3: Fix uninitialized data issue.

-------------------------------------------------------------------
Mon Oct 13 13:16:56 CEST 2008 - ptesarik@suse.cz

- patches.trace/utrace-core: utrace core (FATE#304321).
  CONFIG_UTRACE enabled only for kernel-trace.
- Update config files.

-------------------------------------------------------------------
Mon Oct 13 10:01:30 CEST 2008 - aj@suse.de

- patches.suse/SoN-14-mm-reserve.patch: Add cast to fix compiler warning.

-------------------------------------------------------------------
Mon Oct 13 08:11:29 CEST 2008 - sjayaraman@suse.de

- Remove another stale swap-over-nfs patch.

	patches.suse/SoN-29-nfs-alloc-recursions.patch: Delete.

-------------------------------------------------------------------
Fri Oct 10 05:56:00 CEST 2008 - jeffm@suse.de

- Updated to 2.6.27 final.

-------------------------------------------------------------------
Fri Oct 10 05:22:37 CEST 2008 - tonyj@suse.de

- Update config files
- Fix conflicts, remove most -RT guards added in recent RT update
	patches.rt/apic-dumpstack.patch: refresh
	patches.rt/preempt-irqs-core.patch: refresh
	patches.rt/print-might-sleep-hack.patch: refresh
	patches.rt/partrevert-lttng-instrumentation-irq.patch: add
	patches.rt/partreadd-lttng-instrumentation-irq.patch: add

- Drop unused RT patches
	patches.rt/mips-change-raw-spinlock-type.patch
	patches.rt/nmi-watchdog-disable.patch
	patches.rt/Add-dev-rmem-device-driver-for-real-time-JVM-testing.patch
	patches.rt/lockstat-fix-contention-points.patch
	patches.rt/sched-cpupri-priocount.patch
	patches.rt/nmi-watchdog-fix-1.patch
	patches.rt/cache_pci_find_capability.patch
	patches.rt/fix-emac-locking-2.6.16.patch
	patches.rt/2.6.21-rc6-lockless5-lockless-probe.patch
	patches.rt/watchdog_use_timer_and_hpet_on_x86_64.patch
	patches.rt/tie-pi-into-task.patch
	patches.rt/idle2-fix.patch
	patches.rt/2.6.21-rc6-lockless6-speculative-get-page.patch
	patches.rt/rtmutex-initialize-waiters.patch
	patches.rt/Allocate-RTSJ-memory-for-TCK-conformance-test.patch
	patches.rt/add-generalized-pi-interface.patch
	patches.rt/warn-on-rt-scatterlist.patch
	patches.rt/2.6.21-rc6-lockless7-lockless-pagecache-lookups.patch
	patches.rt/trace-eip2ip.patch
	patches.rt/sched_rt-fixup.patch
	patches.rt/2.6.21-rc6-lockless3-radix-tree-gang-slot-lookups.patch
	patches.rt/trace_hist-latediv.patch
	patches.rt/sched-cpupri-hotplug-support.patch
	patches.rt/idle-fix.patch
	patches.rt/ftrace-fix-get-kprobe-wreckage.patch
	patches.rt/no-warning-for-irqs-disabled-in-local-bh-enable.patch
	patches.rt/ftrace-function-record-nop.patch
	patches.rt/ftrace-document-update1.patch
	patches.rt/26-rt1-chirag.patch
	patches.rt/trace_hist-divzero.patch
	patches.rt/latency-tracing-ppc.patch
	patches.rt/rtmutex-defer-pi-until-sleepy.patch
	patches.rt/pmtmr-override.patch
	patches.rt/sched-prioritize-non-migrating-rt-tasks.patch
	patches.rt/rtmutex-use-runtime-init.patch
	patches.rt/ftrace-fix-elevated-preempt-count-in-wakeup-tracer.patch
	patches.rt/2.6.21-rc6-lockless8-spinlock-tree_lock.patch
	patches.rt/lockdep-lock_set_subclass.patch
	patches.rt/seqlock-make-raw-seqlocks-spin-during-write.patch
	patches.rt/rt-mutex-irq-flags-checking.patch
	patches.rt/ftrace-upstream.patch
	patches.rt/sched-use-a-2d-bitmap-search-prio-cpu.patch
	patches.rt/ftrace-preempt-trace-check.patch
	patches.rt/rtmutex-add_readers.patch
	patches.rt/lockdep-avoid-fork-waring.patch
	patches.rt/arm-omap-02.patch
	patches.rt/fix-acpi-build-weirdness.patch
	patches.rt/cycles-to-ns-trace-fix.patch
	patches.rt/ftrace-compile-fixes.patch
	patches.rt/ftrace-wakeup-rawspinlock.patch
	patches.rt/rtmutex-convert-to-libpi.patch
	patches.rt/m68knommu_fixes_ontop_of_v2.6.26.patch
	patches.rt/ftrace-trace-sched.patch

-------------------------------------------------------------------
Fri Oct 10 01:40:06 CEST 2008 - mfasheh@suse.com

- supported.conf: mark kernel/fs/gfs2 unsupported

-------------------------------------------------------------------
Fri Oct 10 00:13:28 CEST 2008 - gregkh@suse.de

- supported.conf: mark kernel/sound/pci/snd-cs5530 unsupported due
  to sb16 dependancy issues

-------------------------------------------------------------------
Fri Oct 10 00:02:40 CEST 2008 - jeffm@suse.de

- patches.fixes/account-reserved-pages: Delete.

-------------------------------------------------------------------
Thu Oct  9 23:58:14 CEST 2008 - jeffm@suse.de

- patches.suse/supported-flag-sysfs: Updated to build with
  CONFIG_MODULES=n.

-------------------------------------------------------------------
Thu Oct  9 23:57:28 CEST 2008 - jeffm@suse.de

- Updated to 2.6.27-rc9, but still disabled:
  - patches.suse/silent-stack-overflow
  - patches.xen/xen3-silent-stack-overflow

-------------------------------------------------------------------
Thu Oct  9 22:29:39 CEST 2008 - gregkh@suse.de

- supported.conf: thermal_sys, not thermal_sysfs.

-------------------------------------------------------------------
Thu Oct  9 22:25:55 CEST 2008 - jeffm@suse.de

- patches.rt/hrtimers-stuck-in-waitqueue.patch: Updated against
  2.6.27-rc9.

-------------------------------------------------------------------
Thu Oct  9 22:24:08 CEST 2008 - jdelvare@suse.de

- supported.conf: Fix the name of the thermal_sys module.
- config/x86_64/rt_timing: THERMAL_HWMON is a boolean.

-------------------------------------------------------------------
Thu Oct  9 22:19:53 CEST 2008 - jeffm@suse.de

- patches.suse/netfilter-ipv4options: Updated to 2.6.27-rc9,
  enabled, and marked supported (bnc#131728 - FATE#182).

-------------------------------------------------------------------
Thu Oct  9 21:53:38 CEST 2008 - jeffm@suse.de

- patches.fixes/serial8250_console_write-ier: Delete.
- patches.fixes/fix-serial-8250-UART_BUG_TXEN-test: Delete.

-------------------------------------------------------------------
Thu Oct  9 21:48:49 CEST 2008 - gregkh@suse.de

- supported.conf: mark kernel/sound/pci/snd-als4000 unsupported due
  to dependancy on isa sb16 driver.

-------------------------------------------------------------------
Thu Oct  9 21:48:33 CEST 2008 - jeffm@suse.de

- patches.fixes/dont-writeback-fd-bdev-inodes.patch: Delete.
- patches.arch/s390-ccwgroup-attribute-ignore-newline: Delete.

-------------------------------------------------------------------
Thu Oct  9 21:46:26 CEST 2008 - gregkh@suse.de

- supported.conf: mark drivers/net/wan/hdlc_x25 unsupported due to
  symbol dependancy tree.

-------------------------------------------------------------------
Thu Oct  9 21:41:02 CEST 2008 - jeffm@suse.de

- patches.suse/osync-error: make sure O_SYNC writes properly
  return -EIO (bnc#58622).

-------------------------------------------------------------------
Thu Oct  9 21:12:19 CEST 2008 - bwalle@suse.de

- patches.arch/ppc-vmcoreinfo.diff:
  Add additional symbols to /sys/kernel/vmcoreinfo data for
  ppc(64).

-------------------------------------------------------------------
Thu Oct  9 21:07:59 CEST 2008 - trenn@suse.de

- patches.xen/xen-x2APIC_build_fix.patch: Adopt Xen to x2APIC
  patchset (fate#303984 and fate#303948).
- Update config files.
  Disable interrupt remapping for Xen -> this is something for
  the hypervisor.

-------------------------------------------------------------------
Thu Oct  9 20:12:49 CEST 2008 - jeffm@suse.de

- Update config files: THERMAL_HWMON=y in vanilla configs.

-------------------------------------------------------------------
Thu Oct  9 20:02:57 CEST 2008 - jeffm@suse.de

- Update config files: THERMAL_HWMON=y; is boolean and enables
  functionality in the already modular THERMAL module.

-------------------------------------------------------------------
Thu Oct  9 19:31:31 CEST 2008 - jeffm@suse.de

- patches.suse/supported-flag-sysfs: Export supported status
  via sysfs.

-------------------------------------------------------------------
Thu Oct  9 19:07:45 CEST 2008 - carnold@novell.com

- Update config files.  Disabled the in kernel KVM modules in
  preference to using them as KMPs.  See also brogers@novell.com

-------------------------------------------------------------------
Thu Oct  9 19:03:59 CEST 2008 - jeffm@suse.de

- Added a -iu|--ignore-unsupported-deps option to allow builds
  with supported.conf problems.

-------------------------------------------------------------------
Thu Oct  9 18:56:02 CEST 2008 - jdelvare@suse.de

- config/i386/*, config/x86_64/*, config/ia64/*, supported.conf:
  Build hwmon and thermal as modules.

-------------------------------------------------------------------
Thu Oct  9 18:55:51 CEST 2008 - gregkh@suse.de

- supported.conf: mark hdlc_ppp unsupported as syncppp is unsupported.

-------------------------------------------------------------------
Thu Oct  9 18:53:28 CEST 2008 - gregkh@suse.de

- supported.conf: mark ubifs as unsupported as it relies on mtd/ubi/

-------------------------------------------------------------------
Thu Oct  9 18:28:30 CEST 2008 - bwalle@suse.de

- patches.arch/ppc-dynamic-reconfiguration.diff:
  powerpc: Add support for dynamic reconfiguration memory in
  kexec/kdump kernels (bnc#431492).

-------------------------------------------------------------------
Thu Oct  9 18:16:01 CEST 2008 - carnold@novell.com

- rpm/kernel-binary.spec.in: package kernel-xen has dependency to 
  xen (bnc#431215).

-------------------------------------------------------------------
Thu Oct  9 18:12:17 CEST 2008 - gregkh@suse.de

- supported.conf: mark TPM drivers a supported, as IBM and others
  rely on them.

-------------------------------------------------------------------
Thu Oct  9 18:11:16 CEST 2008 - gregkh@suse.de

- supported.conf: fix a dependancy link with the isa sb driver with
  unsupported symbols

-------------------------------------------------------------------
Thu Oct  9 18:09:32 CEST 2008 - gregkh@suse.de

- supported.conf: mark ieee80122 modules as supported, as other
  supported modules need them.

-------------------------------------------------------------------
Thu Oct  9 18:08:10 CEST 2008 - gregkh@suse.de

- supported.conf: mark all of the mtd drivers as unsupported to fix
  the build errors (and to reflect our policy here.)

-------------------------------------------------------------------
Thu Oct 09 17:18:13 CEST 2008 - bwalle@suse.de

- Set CONFIG_KDB_CONTINUE_CATASTROPHIC to 0 (bnc#429910).

-------------------------------------------------------------------
Thu Oct  9 17:16:06 CEST 2008 - jdelvare@suse.de

- Don't build the tps65010 driver, it's only used on OMAP at the
  moment.

-------------------------------------------------------------------
Thu Oct  9 16:33:31 CEST 2008 - mmarek@suse.cz

- rpm/built-in-where: make it work with a four-column
  Modules.symvers (bnc#433533)

-------------------------------------------------------------------
Thu Oct 09 14:06:22 CEST 2008 - bwalle@suse.de

- Update KDB to v4.4-2.6.27-rc8.

-------------------------------------------------------------------
Thu Oct  9 12:09:10 CEST 2008 - olh@suse.de

- disable legacy iseries (bnc#433685 - LTC48946)

-------------------------------------------------------------------
Thu Oct  9 10:49:01 CEST 2008 - olh@suse.de

- enable battery_pmu on ppc32

-------------------------------------------------------------------
Thu Oct  9 10:16:35 CEST 2008 - trenn@suse.de

- supported.conf:
  Marked these unsupported:
	cpufreq-nforce2
	e_powersaver
	gx-suspmod
	longhaul
	longrun
	p4-clockmod
	powernow-k6
	powernow-k7
	speedstep-ich
	speedstep-smi
  Even Via CPUs are exporting cpu freq steps via ACPI and work fine
  with acpi-cpufreq. No need to support the old, some are known
  broken, drivers.

-------------------------------------------------------------------
Thu Oct  9 09:26:32 CEST 2008 - olh@suse.de

- add patches.suse/md-raid-metadata-PAGE_SIZE.patch
  ignore PAGE_SIZE in md metadata, for raid0 (bnc#429490)

-------------------------------------------------------------------
Thu Oct  9 01:10:40 CEST 2008 - teheo@suse.de

- patches.xen/xen3-auto-common.diff: minor patch apply fix after
  libata-prefer-over-ide.

-------------------------------------------------------------------
Thu Oct  9 00:54:46 CEST 2008 - teheo@suse.de

- patches.drivers/libata-prefer-over-ide: libata: prefer libata
  drivers over ide ones (bnc#433105).

-------------------------------------------------------------------
Wed Oct  8 23:04:13 CEST 2008 - carnold@novell.com

- patches.xen/xen-op-packet: add support for new operation type
  BLKIF_OP_PACKET (fate#300964).
- patches.xen/xen-blkfront-cdrom: implement forwarding of CD-ROM
  specific commands (fate#300964).

-------------------------------------------------------------------
Wed Oct  8 22:55:05 CEST 2008 - gregkh@suse.de

- supported.conf: major update.  Lots of new drivers added as this
  file hadn't been updated for a lot of kernel revisions.
  This should close out a lot of bugs about "unsupported" modules,
  like bnc#433541.

-------------------------------------------------------------------
Wed Oct  8 19:01:44 CEST 2008 - gregkh@suse.de

- supported.conf: sorted the file correctly so we can start determining
  what we are not supporting easier.

-------------------------------------------------------------------
Wed Oct  8 18:54:24 CEST 2008 - jeffm@suse.de

- Updated -rt for context against -rc9 and the x2APIC patches:
  - patches.rt/new-softirq-code.patch
  - patches.rt/preempt-irqs-core.patch
  - patches.rt/preempt-irqs-x86-64-ioapic-mask-quirk.patch
    - CONFIG_INTR_REMAP=n for now
  - patches.rt/preempt-softirqs-core.patch
  - patches.rt/rt-slab-new.patch
  - patches.rt/slab-irq-nopreempt-fix.patch
  - Update config files: NFS_SWAP=n

-------------------------------------------------------------------
Wed Oct  8 17:59:04 CEST 2008 - trenn@suse.de
x2APIC and interrupt remapping enablement.
Xen needs further work to build again.
Commit ids are from x86 tip git tree:
- patches.arch/x2APIC_fix_section_mismatch.patch: Fix several
  section mismatches (none).
- patches.arch/x2APIC_PATCH_01_0f4896665a02b465ddca59a560983b24ec28c64b:
  dmar: fix dmar_parse_dev() devices_cnt error condition check
  (fate #303948 and fate #303984).
- patches.arch/x2APIC_PATCH_01_of_41_e61d98d8dad0048619bb138b0ff996422ffae53b:
  x64, x2apic/intr-remap: Intel vt-d, IOMMU code reorganization
  (fate #303948 and fate #303984).
- patches.arch/x2APIC_PATCH_02_228324076234ca6a8cd34be89be78022773459f1:
  dmar: use list_for_each_entry_safe() in dmar_dev_scope_init()
  (fate #303948 and fate #303984).
- patches.arch/x2APIC_PATCH_02_of_41_c42d9f32443397aed2d37d37df161392e6a5862f:
  x64, x2apic/intr-remap: fix the need for sequential array
  allocation of iommus (fate #303948 and fate #303984).
- patches.arch/x2APIC_PATCH_03_3f1fdb3673bb5638fa94186dc391cbc4879590bc:
  dmar: initialize the return value in dmar_parse_dev() (fate
  #303948 and fate #303984).
- patches.arch/x2APIC_PATCH_03_of_41_1886e8a90a580f3ad343f2065c84c1b9e1dac9ef:
  x64, x2apic/intr-remap: code re-structuring, to be used by both
  DMA and Interrupt remapping (fate #303948 and fate #303984).
- patches.arch/x2APIC_PATCH_04_f12c73e7fa7ebf9ad6defee2c4fb2664e743e970:
  dmar: fix using early fixmap mapping for DMAR table parsing
  (fate #303948 and fate #303984).
- patches.arch/x2APIC_PATCH_04_of_41_aaa9d1dd63bf89b62f4ea9f46de376ab1a3fbc6c:
  x64, x2apic/intr-remap: use CONFIG_DMAR for DMA-remapping
  specific code (fate #303948 and fate #303984).
- patches.arch/x2APIC_PATCH_05_7be42004065ce4df193aeef5befd26805267d0d9:
  x86, lguest: fix apic_ops build on UP (fate #303948 and fate
  #303984).
- patches.arch/x2APIC_PATCH_06_caf43bf7c6a55e89b6df5179df434d67e24aa32e:
  x86, xen: fix apic_ops build on UP (fate #303948 and fate
  #303984).
- patches.arch/x2APIC_PATCH_06_of_41_ad3ad3f6a2caebf56869b83b69e23eb9fa5e0ab6:
  x64, x2apic/intr-remap: parse ioapic scope under vt-d structures
  (fate #303948 and fate #303984).
- patches.arch/x2APIC_PATCH_07_511d9d34183662aada3890883e860b151d707e22:
  x86: apic_ops for lguest (fate #303948 and fate #303984).
- patches.arch/x2APIC_PATCH_07_of_41_cf1337f0447e5be8e66daa944f0ea3bcac2b6179:
  x64, x2apic/intr-remap: move IOMMU_WAIT_OP() macro to
  intel-iommu.h (fate #303948 and fate #303984).
- patches.arch/x2APIC_PATCH_08_of_41_fe962e90cb17a8426e144dee970e77ed789d98ee:
  x64, x2apic/intr-remap: Queued invalidation infrastructure
  (part of VT-d) (fate #303948 and fate #303984).
- patches.arch/x2APIC_PATCH_09_94a8c3c2437c8946f1b6c8e0b2c560a7db8ed3c6:
  x86: let 32bit use apic_ops too - fix (fate #303948 and fate
  #303984).
- patches.arch/x2APIC_PATCH_09_of_41_2ae21010694e56461a63bfc80e960090ce0a5ed9:
  x64, x2apic/intr-remap: Interrupt remapping infrastructure
  (fate #303948 and fate #303984).
- patches.arch/x2APIC_PATCH_10_of_41_b6fcb33ad6c05f152a672f7c96c1fab006527b80:
  x64, x2apic/intr-remap: routines managing Interrupt remapping
  table entries. (fate #303948 and fate #303984).
- patches.arch/x2APIC_PATCH_11_of_41_72b1e22dfcad1daca6906148fd956ffe404bb0bc:
  x64, x2apic/intr-remap: generic irq migration support from
  process context (fate #303948 and fate #303984).
- patches.arch/x2APIC_PATCH_12_of_41_d94d93ca5cc36cd78c532def62772c98fe8ba5d7:
  x64, x2apic/intr-remap: 8259 specific mask/unmask routines
  (fate #303948 and fate #303984).
- patches.arch/x2APIC_PATCH_13_of_41_4dc2f96cacd1e74c688f94348a3bfd0a980817d5:
  x64, x2apic/intr-remap: ioapic routines which deal with initial
  io-apic RTE setup (fate #303948 and fate #303984).
- patches.arch/x2APIC_PATCH_14_of_41_0c81c746f9bdbfaafe64322d540c8b7b59c27314:
  x64, x2apic/intr-remap: introduce read_apic_id() to genapic
  routines (fate #303948 and fate #303984).
- patches.arch/x2APIC_PATCH_15_of_41_2d7a66d02e11af9ab8e16c76d22767e622b4e3d7:
  x64, x2apic/intr-remap: Interrupt-remapping and x2apic support,
  fix (fate #303948 and fate #303984).
- patches.arch/x2APIC_PATCH_16_of_41_1b374e4d6f8b3eb2fcd034fcc24ea8ba1dfde7aa:
  x64, x2apic/intr-remap: basic apic ops support (fate #303948
  and fate #303984).
- patches.arch/x2APIC_PATCH_17_of_41_32e1d0a0651004f5fe47f85a2a5c725ad579a90c:
  x64, x2apic/intr-remap: cpuid bits for x2apic feature (fate
  #303948 and fate #303984).
- patches.arch/x2APIC_PATCH_18_of_41_1cb11583a6c4ceda7426eb36f7bf0419da8dfbc2:
  x64, x2apic/intr-remap: disable DMA-remapping if
  Interrupt-remapping is detected (temporary quirk) (fate #303948
  and fate #303984).
- patches.arch/x2APIC_PATCH_19_of_41_13c88fb58d0112d47f7839f24a755715c6218822:
  x64, x2apic/intr-remap: x2apic ops for x2apic mode support
  (fate #303948 and fate #303984).
- patches.arch/x2APIC_PATCH_20_of_41_cff73a6ffaed726780b001937d2a42efde553922:
  x64, x2apic/intr-remap: introcude self IPI to genapic routines
  (fate #303948 and fate #303984).
- patches.arch/x2APIC_PATCH_21_of_41_12a67cf6851871ca8df42025c94f140c303d0f7f:
  x64, x2apic/intr-remap: x2apic cluster mode support (fate
  #303948 and fate #303984).
- patches.arch/x2APIC_PATCH_22_of_41_5c520a6724e912a7e6153b7597192edad6752750:
  x64, x2apic/intr-remap: setup init_apic_ldr for UV (fate
  #303948 and fate #303984).
- patches.arch/x2APIC_PATCH_23_of_41_89027d35aa5b8f45ce0f7fa0911db85b46563da0:
  x64, x2apic/intr-remap: IO-APIC support for interrupt-remapping
  (fate #303948 and fate #303984).
- patches.arch/x2APIC_PATCH_24_of_41_75c46fa61bc5b4ccd20a168ff325c58771248fcd:
  x64, x2apic/intr-remap: MSI and MSI-X support for interrupt
  remapping infrastructure (fate #303948 and fate #303984).
- patches.arch/x2APIC_PATCH_25_1_of_41_4c9961d56ec20c27ec5d02e49fd7427748312741:
  x86: make read_apic_id return final apicid (fate #303948 and
  fate #303984).
- patches.arch/x2APIC_PATCH_25_2_of_41_c535b6a1a685eb23f96e2c221777d6c1e05080d5:
  x86: let 32bit use apic_ops too (fate #303948 and fate #303984).
- patches.arch/x2APIC_PATCH_25_of_41_6e1cb38a2aef7680975e71f23de187859ee8b158:
  x64, x2apic/intr-remap: add x2apic support, including enabling
  interrupt-remapping (fate #303948 and fate #303984).
- patches.arch/x2APIC_PATCH_26_of_41_2d9579a124d746a3e0e0ba45e57d80800ee80807:
  x64, x2apic/intr-remap: support for x2apic physical mode support
  (fate #303948 and fate #303984).
- patches.arch/x2APIC_PATCH_27_of_41_9fa8c481b55e80edd8c637573f87853bb6b600f5:
  x64, x2apic/intr-remap: introduce CONFIG_INTR_REMAP (fate
  #303948 and fate #303984).
- patches.arch/x2APIC_PATCH_28_1_of_41_f910a9dc7c865896815e2a95fe33363e9522f277:
  x86: make 64bit have get_apic_id (fate #303948 and fate
  #303984).
- patches.arch/x2APIC_PATCH_29_of_41_277d1f5846d84e16760131a93b7a67ebfa8eded4:
  x2apic: uninline uv_init_apic_ldr() (fate #303948 and fate
  #303984).
- patches.arch/x2APIC_PATCH_30_of_41_ad66dd340f561bdde2285992314d9e4fd9b6191e:
  x2apic: xen64 paravirt basic apic ops (fate #303948 and fate
  #303984).
- patches.arch/x2APIC_PATCH_34_of_41_1b9b89e7f163336ad84200b66a17284dbf26aced:
  x86: add apic probe for genapic 64bit, v2 (fate #303948 and
  fate #303984).
- patches.arch/x2APIC_PATCH_35_of_41_d25ae38b7e005af03843833bbd811ffe8c5f8cb4:
  x86: add apic probe for genapic 64bit - fix (fate #303948 and
  fate #303984).
- patches.arch/x2APIC_PATCH_36_of_41_276605dddb74cbf1b77696e32c4a947e42cec52d:
  x2apic: use x2apic id reported by cpuid during topology
  discovery (fate #303948 and fate #303984).
- patches.arch/x2APIC_PATCH_40_of_41_bbb65d2d365efe9951290e61678dcf81ec60add4:
  x86: use cpuid vector 0xb when available for detecting cpu
  topology (fate #303948 and fate #303984).
- patches.arch/x2APIC_PATCH_41_of_41_11c231a962c740b3216eb6565149ae5a7944cba7:
  x86: use x2apic id reported by cpuid during topology discovery,
  fix (fate #303948 and fate #303984).
- patches.arch/x2APIC_PATCH_42_of_41_77322deb4bc676a5ee645444e7ed1a89f854473d:
  x86: io-apic - interrupt remapping fix (fate #303948 and
  fate #303984).
- patches.arch/x2APIC_PATCH_43_of_41_2c72d93f6593f386f5760ca8e7ac7026948c31d7:
  x2apic: fix reserved APIC register accesses in
  print_local_APIC() (fate #303948 and fate #303984).
- patches.drivers/sgi-uv-led: SGI UV: Provide a LED driver and
  some System Activity Indicators (FATE#304268).
- patches.suse/kdb-x86: kdb-v4.4-2.6.27-rc5-x86-1 (FATE#303971).
- patches.xen/xen-x86-no-lapic: Disallow all accesses to the
  local APIC page (191115).
- patches.xen/xen3-auto-arch-x86.diff: xen3 arch-x86.
- patches.xen/xen3-patch-2.6.19: Linux 2.6.19.
- patches.xen/xen3-patch-2.6.26: 2.6.26.
- Update config files:
  Added CONFIG_INTR_REMAP to all x86_64 flavors

-------------------------------------------------------------------
Wed Oct  8 17:46:08 CEST 2008 - gregkh@suse.de

- rpm/kernel-binary.spec.in: added Obsoletes: atl2-kmp as this
  driver is now included in the kernel package.

-------------------------------------------------------------------
Wed Oct  8 17:07:32 CEST 2008 - jjolly@suse.de

- patches.arch/s390-01-04-fcpperf-4-v2.patch: Update for fcpperf-4
  patch to bring in sync with upstream version. (bnc#417243)
- patches.arch/s390-01-04-fcpperf-4.patch: Removed, replaced by
  updated patch

-------------------------------------------------------------------
Wed Oct  8 17:07:31 CEST 2008 - sjayaraman@suse.de

- Remove stale swap-over-nfs patches.

- patches.suse/SoN-05-page_alloc-reserve.patch: Delete.
- patches.suse/SoN-06-reserve-slub.patch: Delete.

-------------------------------------------------------------------
Wed Oct  8 16:30:24 CEST 2008 - agruen@suse.de

- No uml patches left, so remove the code referring to
  patches.uml.tar.bz2.

-------------------------------------------------------------------
Wed Oct  8 16:25:54 CEST 2008 - ghaskins@suse.de

Guarded by +RT
- patches.rt/fix-up-comment.patch: RT: Remove comment that is
  no longer true.
- patches.rt/check-for-migration-during-push.patch: RT: fix
  push_rt_task() to handle dequeue_pushable properly.

-------------------------------------------------------------------
Wed Oct  8 16:05:45 CEST 2008 - agruen@suse.de

- Add DMAPI patches (supported by SGI).
- Update config files: enable DMAPI.

-------------------------------------------------------------------
Wed Oct  8 16:02:06 CEST 2008 - sjayaraman@suse.de

- Doh, forgot to remove stale files from cvs
- Update config files NFS_SWAP=y.

-------------------------------------------------------------------
Wed Oct  8 15:34:19 CEST 2008 - sjayaraman@suse.de

- Refreshed to -v19 of swap over nfs patchset.
  o netns, ipv6 fixes
  o patch ordering changes due to additional patches
- Adjust patches.xen/xen3-auto-common.diff to avoid conflict.

-------------------------------------------------------------------
Wed Oct 08 15:12:57 CEST 2008 - bwalle@suse.de

- Enable CONFIG_MFD_SM501_GPIO also for RT.

-------------------------------------------------------------------
Wed Oct 08 14:54:54 CEST 2008 - bwalle@suse.de

- Refresh patches.rt/mips-remove-duplicate-kconfig.patch.

-------------------------------------------------------------------
Wed Oct 08 14:14:24 CEST 2008 - bwalle@suse.de

- Update to 2.6.27-rc9.
- Enable new configuration option CONFIG_MFD_SM501_GPIO.
- Drop following patches (mainline):
  o patches.suse/e1000e_debug_contention_on_NVM_SWFLAG
  o patches.suse/e1000e_do_not_ever_sleep_in_interrupt_context
  o patches.suse/e1000e_drop_stats_lock, e1000e_fix_lockdep_issues
  o patches.suse/e1000e_mmap_range_chk,
  o patches.suse/e1000e_reset_swflag_after_resetting_hardware
  o patches.suse/e1000e_update_versione1000e_write_protect_ichx_nvm
- Adjust/refresh following patches:
  o patches.arch/s390-01-03-cmm2-v2.patch
  o patches.drivers/e1000e_add_82574L.patch
  o patches.drivers/e1000e_add_ICH9_BM.patch
  o patches.drivers/e1000e_add_LOM_devices.patch
  o patches.suse/e1000e_allow_bad_checksum
  o patches.suse/e1000e_call_dump_eeprom
  o patches.suse/e1000e_ioremap_sanity_check
  o patches.suse/e1000e_use_set_memory_ro-rw_to_protect_flash_memory

-------------------------------------------------------------------
Wed Oct  8 14:07:55 CEST 2008 - mmarek@suse.cz

- rpm/kernel-module-subpackage: switch KMPs to the new
  weak-modules2 script, which handles running depmod and mkinitrd

-------------------------------------------------------------------
Wed Oct  8 12:08:27 CEST 2008 - hare@suse.de

- supported.conf: mark igb as supported.

-------------------------------------------------------------------
Wed Oct  8 10:30:12 CEST 2008 - agruen@suse.de

- kernel-source-rt must not provide a kernel-source symbol: this
  would break dependencies.

-------------------------------------------------------------------
Wed Oct  8 08:57:54 CEST 2008 - olh@suse.de

- update patches.suse/ppc-no-LDFLAGS_MODULE.patch
  use suggested patch from kernel.org bugzilla

-------------------------------------------------------------------
Wed Oct  8 08:51:19 CEST 2008 - olh@suse.de

- add patches.arch/ppc-pseries_remove_lmb-PAGE_SHIFTT.patch
  fix oops in pseries_remove_lmb with 64k PAGE_SIZE (bnc#431380)

-------------------------------------------------------------------
Wed Oct  8 06:34:05 CEST 2008 - gregkh@suse.de

- supported.conf: mark efivars.ko as supported

-------------------------------------------------------------------
Wed Oct  8 06:32:42 CEST 2008 - gregkh@suse.de

- enable yealink driver (bnc#432841)

-------------------------------------------------------------------
Tue Oct  7 16:58:20 CEST 2008 - oneukum@suse.de

- patches.fixes/ehci_sched.diff: fix hang in disable_periodic
  (bnc#403346).

-------------------------------------------------------------------
Tue Oct  7 16:45:09 CEST 2008 - trenn@suse.de

- patches.fixes/fujisu_laptop_fix_section_mismatch.patch: Fix
  section mismatch in fujitsu_laptop driver (none).

-------------------------------------------------------------------
Tue Oct  7 16:20:12 CEST 2008 - hare@suse.de

- patches.fixes/sd-needs-updating: Driver 'sd' needs updating
  (bnc#406656).

-------------------------------------------------------------------
Tue Oct  7 15:29:23 CEST 2008 - agruen@suse.de

- rpm/post.sh: Catch mkinitrd error code indicating missing
  required modules. Only add a bootloader entry if an initrd
  could be created, but re-add the bootloader entry even if
  the initrd already existed before (bnc#431703).

-------------------------------------------------------------------
Tue Oct  7 14:02:57 CEST 2008 - hare@suse.de

- patches.drivers/lpfc-8.2.8.4-update: Update lpfc to 8.2.8.4
  (bnc#420767).
- patches.drivers/qla4xxx-sles11-update: qla4xxx driver fixes
  for SLES11 (bnc#432976).

-------------------------------------------------------------------
Tue Oct  7 11:55:56 CEST 2008 - olh@suse.de

- mark legacy iseries storage as supported

-------------------------------------------------------------------
Mon Oct  6 21:58:37 CEST 2008 - jdelvare@suse.de

- supported.conf: Add the ad7414, adcxx and ibmaem hwmon drivers as
  unsupported.

-------------------------------------------------------------------
Mon Oct  6 21:30:39 CEST 2008 - jdelvare@suse.de

- config/ia64/*: Don't built i2c-amd756-s4882 and i2c-nforce2-s4985
  on ia64, these are motherboard-specific drivers for x86_64
  motherboards.
- config/powerpc/*: Don't built i2c-isch on powerpc, it is a driver
  for x86 hardware.
- config/*: Don't built i2c-simtec on i386, x86_64 and ia64, there
  is no Simtec hardware based on these architectures.

-------------------------------------------------------------------
Sun Oct  5 11:15:44 CEST 2008 - agruen@suse.de

- rpm/kernel-binary.spec.in: Fix the logic splitting up the symbols
  defined in vmlinux by subsystem. (Actually, per directory, under
  the assumption that there is enough of a correlation).

-------------------------------------------------------------------
Sun Oct  5 05:41:47 CEST 2008 - greg@suse.de

- supported.conf: add ohci-hcd to base.  Fix up other USB drivers
  (USB network drivers had moved, others were missing)

-------------------------------------------------------------------
Sun Oct  5 05:24:17 CEST 2008 - gregkh@suse.de

- patches.drivers/atl2-add-atl2-network-driver.patch: atl2:
  add atl2 network driver.
- Update config files (even the rt ones).

-------------------------------------------------------------------
Fri Oct  3 21:22:32 CEST 2008 - jkosina@suse.de

- patches.suse/e1000e_debug_contention_on_NVM_SWFLAG: fix bogus
  WARN_ON() condition, as per upstream commit 95b866d5a

-------------------------------------------------------------------
Fri Oct  3 20:19:33 CEST 2008 - olh@suse.de

- mark ibmvfc as supported (bnc#417555 - fate#304178 - LTC46935)

-------------------------------------------------------------------
Fri Oct  3 20:15:34 CEST 2008 - olh@suse.de

- compile windfarm_pm121 into the kernel

-------------------------------------------------------------------
Fri Oct  3 20:13:35 CEST 2008 - jeffm@suse.de

- doc/README.SUSE, scripts/tar-up_and_run_mbuild.sh,
  scripts/run_oldconfig.sh,
  scripts/sequence-patch.sh: Eliminated defconfig.$flavor

-------------------------------------------------------------------
Fri Oct  3 19:58:32 CEST 2008 - olh@suse.de

- mark Cell drivers as supported

-------------------------------------------------------------------
Fri Oct  3 06:15:51 CEST 2008 - tonyj@suse.de

- Update config files
  rt configs not updated for per-module-dynamic-debug-messages.patch

-------------------------------------------------------------------
Fri Oct  3 06:09:25 CEST 2008 - gregkh@suse.de

- change patches.suse/supported-flag to show which modules are
  unsupported and externally supported in oops messages.  Also change
  the taint values as the documentation was totally wrong.

-------------------------------------------------------------------
Fri Oct  3 05:29:47 CEST 2008 - tonyj@suse.de

- Reenable RT debug builds, compile tested only
- Update config files
- Fix tracer issues
	patches.rt/event-trace-hrtimer-trace.patch
	patches.rt/trace-events-handle-syscalls.patch
	patches.rt/trace-ktime-scalar.patch
	patches.rt/tracer-event-trace.patch
- patches.rt/kdb-disable-ist.patch: Disable stackfault and debug stacks for kdb
- patches.rt/kdb-rtmisc.patch: Misc KDB fixes for RT
- patches.rt/novfs-rtmisc.patch: Misc NOVFS fixes for RT

-------------------------------------------------------------------
Fri Oct  3 05:20:45 CEST 2008 - gregkh@suse.de

- patches.drivers/driver-core-basic-infrastructure-for-per-module-dynamic-debug-messages.patch:
  driver core: basic infrastructure for per-module dynamic
  debug messages.
- refresh patches.trace/tracepoints.patch: Kernel Tracepoints.
- Update config files.

-------------------------------------------------------------------
Thu Oct  2 20:05:27 CEST 2008 - agruen@suse.de

- Introduce kernel-source-rt and kernel-syms-rt packages, needed
  for building real-time KMPs.

-------------------------------------------------------------------
Thu Oct  2 18:07:38 CEST 2008 - schwab@suse.de

- Don't clean <asm/nr-irqs.h>.

-------------------------------------------------------------------
Thu Oct  2 15:59:26 CEST 2008 - jblunck@suse.de

- supported.conf: add qeth_l2 and qeth_l3 as supported modules

-------------------------------------------------------------------
Thu Oct  2 12:31:31 CEST 2008 - jkosina@suse.de

- patches.suse/e1000e_write_protect_ichx_nvm: e1000e: update to
  the latest version of the patch as provided by Intel

-------------------------------------------------------------------
Thu Oct  2 09:56:40 CEST 2008 - jbeulich@novell.com

- Update Xen patches to 2.6.27-rc8 and c/s 684.
- patches.xen/xen-e1000e_Export_set_memory_ro-rw: Replace by ...
- patches.xen/xen3-e1000e_Export_set_memory_ro-rw: this, and put
  in proper place in series.conf.
- patches.xen/xen-rwlocks-enable-interrupts: Replace by ...
- patches.xen/xen3-rwlocks-enable-interrupts: this, and put in
  proper place in series.conf.

-------------------------------------------------------------------
Wed Oct  1 16:20:17 CEST 2008 - jeffm@suse.de

- scripts/sequence-patch.sh
- scripts/run_oldconfig.sh: x86 defconfigs go under arch/x86.

-------------------------------------------------------------------
Wed Oct  1 14:33:28 CEST 2008 - olh@suse.de

- enable msi on ppc64 (bnc#430937)

-------------------------------------------------------------------
Wed Oct  1 09:44:11 CEST 2008 - tiwai@suse.de

- rpm/kernel-source.spec.in: Remove /lib/modules from file list
  as it's already in filesystem

-------------------------------------------------------------------
Wed Oct  1 09:08:44 CEST 2008 - tiwai@suse.de

- rpm/kernel-source.spec.in: Fixed missing endif

-------------------------------------------------------------------
Wed Oct  1 08:36:07 CEST 2008 - tiwai@suse.de

- Update config files: make floppy module on i386, too

-------------------------------------------------------------------
Wed Oct  1 08:31:34 CEST 2008 - tiwai@suse.de

- supported.conf: update sound drivers

-------------------------------------------------------------------
Wed Oct  1 05:08:35 CEST 2008 - tonyj@suse.de

- update RT to 2.6.27-rc8
- patches.rt/preempt-realtime-fs-block.patch: Linux-RT 2.6.27-RT.
- patches.rt/preempt-realtime-timer.patch: Linux-RT 2.6.27-RT.

-------------------------------------------------------------------
Wed Oct  1 03:00:37 CEST 2008 - agruen@suse.de

- Update -rt config files.

-------------------------------------------------------------------
Tue Sep 30 19:46:13 CEST 2008 - gregkh@suse.de

- update to 2.6.27-rc8
  - obsoletes these patches:
    - patches.arch/ia64-kdump_proc_iomem.diff
    - patches.drivers/qla2xxx-defer-risc-interrupt-enablement
    - patches.fixes/usb-hcd-interrupt-shared.patch

-------------------------------------------------------------------
Tue Sep 30 17:17:15 CEST 2008 - jkosina@suse.de

- additional patches to track down and fix e1000e NVM corruption

- patches.suse/e1000e_ioremap_sanity_check: ioremap sanity check
  to catch mapping requests exceeding the BAR sizes (bnc#425480).
- patches.suse/e1000e_write_protect_ichx_nvm: e1000e: write
  protect ICHx NVM to prevent malicious write/erase (bnc#425480).

-------------------------------------------------------------------
Tue Sep 30 14:07:40 CEST 2008 - hare@suse.de

- Update config files.

-------------------------------------------------------------------
Tue Sep 30 13:57:30 CEST 2008 - hare@suse.de

- patches.drivers/mpt-fusion-4.00.43.00-update: Update MPT Fusion
  driver to v4.00.43.00 (bnc#425660).
- patches.kernel.org/gdth-section-conflict: Add missing annotations.

-------------------------------------------------------------------
Tue Sep 30 13:42:06 CEST 2008 - sassmann@suse.de

- Update config files: Disabled everything unnecessary in
  ps3 config file

-------------------------------------------------------------------
Tue Sep 30 12:19:39 CEST 2008 - olh@suse.de

- disable ninja32 and ns87415 pata drivers on ppc64

-------------------------------------------------------------------
Tue Sep 30 12:16:52 CEST 2008 - sdietrich@suse.de

- config.conf: enable rt for i386/x86_64
- Update config files: Preliminary sync with default and debug configs.
- config/x86_64/rt_timing: Delete.

- patches.rt/2.6.21-rc6-lockless3-radix-tree-gang-slot-lookups.patch:
  Linux-RT 2.6.27-RT
   Linux-RT 2.6.26-RT radix-tree: gang slot lookups.
- patches.rt/2.6.21-rc6-lockless5-lockless-probe.patch: Linux-RT
  2.6.27-RT
   Linux-RT 2.6.26-RT mm: lockless probe.
- patches.rt/2.6.21-rc6-lockless6-speculative-get-page.patch:
  Linux-RT 2.6.27-RT
   Linux-RT 2.6.26-RT mm: speculative get page.
- patches.rt/2.6.21-rc6-lockless7-lockless-pagecache-lookups.patch:
  Linux-RT 2.6.27-RT
   Linux-RT 2.6.26-RT mm: lockless pagecache lookups.
- patches.rt/2.6.21-rc6-lockless8-spinlock-tree_lock.patch:
  Linux-RT 2.6.27-RT
   Linux-RT 2.6.26-RT mm: spinlock tree_lock.
- patches.rt/Add-dev-rmem-device-driver-for-real-time-JVM-testing.patch:
  Linux-RT 2.6.27-RT
   Linux-RT 2.6.26-RT.
- patches.rt/Allocate-RTSJ-memory-for-TCK-conformance-test.patch:
  Linux-RT 2.6.27-RT
   Linux-RT 2.6.26-RT.
- patches.rt/RT_utsname.patch: Linux-RT 2.6.27-RT.
- patches.rt/aacraid-compat-sem.patch: Linux-RT 2.6.27-RT.
- patches.rt/adapt-remove-extra-try-to-lock.patch: Linux-RT
  2.6.27-RT.
- patches.rt/adaptive-adjust-pi-wakeup.patch: Linux-RT 2.6.27-RT.
- patches.rt/adaptive-earlybreak-on-steal.patch: Linux-RT
  2.6.27-RT
   rtmutex: break out early on first run.
- patches.rt/adaptive-optimize-rt-lock-wakeup.patch: Linux-RT
  2.6.27-RT.
- patches.rt/adaptive-spinlock-lite-v2.patch: Linux-RT 2.6.27-RT
   adaptive spinlocks lite.
- patches.rt/adaptive-task-oncpu.patch: Linux-RT 2.6.27-RT.
- patches.rt/apic-dumpstack.patch: Linux-RT 2.6.27-RT.
- patches.rt/apic-level-smp-affinity.patch: Linux-RT 2.6.27-RT.
- patches.rt/arm-compile-fix.patch: Linux-RT 2.6.27-RT
   ARM: compile fix for event tracing.
- patches.rt/arm-fix-compile-error-trace-exit-idle.patch:
  Linux-RT 2.6.27-RT.
- patches.rt/arm-futex-atomic-cmpxchg.patch: Linux-RT 2.6.27-RT.
- patches.rt/arm-latency-tracer-support.patch: Linux-RT 2.6.27-RT.
- patches.rt/arm-omap-02.patch: Linux-RT 2.6.27-RT
   Linux-RT 2.6.26-RT.
- patches.rt/arm-omap-05.patch: Linux-RT 2.6.27-RT.
- patches.rt/arm-preempt-config.patch: Linux-RT 2.6.27-RT.
- patches.rt/arm-trace-preempt-idle.patch: Linux-RT 2.6.27-RT.
- patches.rt/bh-state-lock.patch: Linux-RT 2.6.27-RT.
- patches.rt/bh-uptodate-lock.patch: Linux-RT 2.6.27-RT.
- patches.rt/bz235099-idle-load-fix.patch: Linux-RT 2.6.27-RT.
- patches.rt/cache_pci_find_capability.patch: Linux-RT 2.6.27-RT
   Linux-RT 2.6.26-RT Cache calls to pci_find_capability.
- patches.rt/call_rcu_bh-rename-of-call_rcu.patch: Linux-RT
  2.6.27-RT
   just rename call_rcu_bh instead of making it a macro.
- patches.rt/cond_resched_softirq-WARN-fix.patch: Linux-RT
  2.6.27-RT
   WARNING: at kernel/sched.c:5071 2.6.23-rc1-rt7.
- patches.rt/cputimer-thread-rt-fix.patch: Linux-RT 2.6.27-RT.
- patches.rt/cputimer-thread-rt_A0.patch: Linux-RT 2.6.27-RT.
- patches.rt/cycles-to-ns-trace-fix.patch: Linux-RT 2.6.27-RT
   Linux-RT 2.6.26-RT.
- patches.rt/dev-queue-xmit-preempt-fix.patch: Linux-RT 2.6.27-RT.
- patches.rt/disable-irqpoll.patch: Linux-RT 2.6.27-RT.
- patches.rt/disable-ist-x86_64.patch: Linux-RT 2.6.27-RT.
- patches.rt/disable-lpptest-on-nonlinux.patch: Linux-RT
  2.6.27-RT.
- patches.rt/disable-run-softirq-from-hardirq-completely.patch:
  Linux-RT 2.6.27-RT
   Disable running softirqs from hardirqs completely!.
- patches.rt/dont-disable-preemption-without-IST.patch: Linux-RT
  2.6.27-RT.
- patches.rt/dont-let-rt-rw_semaphores-do-non_owner-locks.patch:
  Linux-RT 2.6.27-RT.
- patches.rt/dont-unmask-io_apic.patch: Linux-RT 2.6.27-RT.
- patches.rt/drain-all-local-pages-via-sched.patch: Linux-RT
  2.6.27-RT.
- patches.rt/event-trace-hrtimer-trace.patch: Linux-RT 2.6.27-RT
   event-tracer: add clockevent trace.
- patches.rt/export-schedule-on-each-cpu.patch: Linux-RT
  2.6.27-RT.
- patches.rt/filemap-dont-bug-non-atomic.patch: Linux-RT
  2.6.27-RT.
- patches.rt/fix-a-previously-reverted-fix.patch: Linux-RT
  2.6.27-RT
   Fix a previously reverted "fix".
- patches.rt/fix-adaptive-hack.patch: Linux-RT 2.6.27-RT
   fix-adaptive-hack.patch.
- patches.rt/fix-bug-on-in-filemap.patch: Linux-RT 2.6.27-RT
   Change bug_on for atomic to pagefault_disabled..
- patches.rt/fix-circular-locking-deadlock.patch: Linux-RT
  2.6.27-RT.
- patches.rt/fix-compilation-for-non-RT-in-timer.patch: Linux-RT
  2.6.27-RT.
- patches.rt/fix-config-debug-rt-mutex-lock-underflow-warnings.patch:
  Linux-RT 2.6.27-RT
   Fix CONFIG_DEBUG_RT_MUTEX lock underflow warnings.
- patches.rt/fix-emac-locking-2.6.16.patch: Linux-RT 2.6.27-RT
   Linux-RT 2.6.26-RT.
- patches.rt/fix-emergency-reboot.patch: Linux-RT 2.6.27-RT
   call reboot notifier list when doing an emergency reboot.
- patches.rt/fix-migrating-softirq.patch: Linux-RT 2.6.27-RT.
- patches.rt/fix-softirq-checks-for-non-rt-preempt-hardirq.patch:
  Linux-RT 2.6.27-RT.
- patches.rt/fix_vdso_gtod_vsyscall64_2.patch: Linux-RT 2.6.27-RT.
- patches.rt/floppy-resume-fix.patch: Linux-RT 2.6.27-RT
   floppy: suspend/resume fix.
- patches.rt/frace-use-tsc.patch: Linux-RT 2.6.27-RT.
- patches.rt/ftrace-compile-fixes.patch: Linux-RT 2.6.27-RT
   Linux-RT 2.6.26-RT rt: remove call to stop tracer.
- patches.rt/ftrace-document-event-tracer.patch: Linux-RT
  2.6.27-RT.
- patches.rt/ftrace-document-update1.patch: Linux-RT 2.6.27-RT
   Linux-RT 2.6.26-RT ftrace: document updates.
- patches.rt/ftrace-dont-trace-markers.patch: Linux-RT 2.6.27-RT
   ftrace: dont trace markers.
- patches.rt/ftrace-fix-get-kprobe-wreckage.patch: Linux-RT
  2.6.27-RT
   Linux-RT 2.6.26-RT ftrace-fix-missing-kprobe-include.pathc.
- patches.rt/ftrace-fix-header.patch: Linux-RT 2.6.27-RT.
- patches.rt/ftrace-function-record-nop.patch: Linux-RT 2.6.27-RT
   Linux-RT 2.6.26-RT ftrace: define function trace nop.
- patches.rt/ftrace-hotplug-fix.patch: Linux-RT 2.6.27-RT
   ftrace: cpu hotplug fix.
- patches.rt/ftrace-m68knommu-add-FTRACE-support.patch: Linux-RT
  2.6.27-RT.
- patches.rt/ftrace-m68knommu-generic-stacktrace-function.patch:
  Linux-RT 2.6.27-RT.
- patches.rt/ftrace-preempt-trace-check.patch: Linux-RT 2.6.27-RT
   Linux-RT 2.6.26-RT ftrace: only trace preempt off with
   preempt tracer.
- patches.rt/ftrace-print-missing-cmdline.patch: Linux-RT
  2.6.27-RT
   ftrace: fix the command line printing.
- patches.rt/ftrace-record-comm-on-ctrl.patch: Linux-RT 2.6.27-RT
   ftrace: record comm on function ctrl change.
- patches.rt/ftrace-stop-trace-on-crash.patch: Linux-RT 2.6.27-RT
   fix-tracer-wreckage-wtf-is-this-code-all-features.patch.
- patches.rt/ftrace-trace-sched.patch: Linux-RT 2.6.27-RT
   Linux-RT 2.6.26-RT ftrace: trace sched.c.
- patches.rt/ftrace-use-preempt-disable-not-irq-disable.patch:
  Linux-RT 2.6.27-RT
   ftrace: avoid lockdep recursion.
- patches.rt/ftrace-wakeup-rawspinlock.patch: Linux-RT 2.6.27-RT
   Linux-RT 2.6.26-RT ftrace: user raw spin lock for wakeup
   function trace.
- patches.rt/generic-cmpxchg-use-raw-local-irq-variant.patch:
  Linux-RT 2.6.27-RT.
- patches.rt/genhd-protect-percpu-var.patch: Linux-RT 2.6.27-RT.
- patches.rt/genirq-soft-resend.patch: Linux-RT 2.6.27-RT
   x86: activate HARDIRQS_SW_RESEND.
- patches.rt/git-ignore-script-lpp.patch: Linux-RT 2.6.27-RT.
- patches.rt/gtod-optimize.patch: Linux-RT 2.6.27-RT.
- patches.rt/hack-convert-i_alloc_sem-for-direct_io-craziness.patch:
  Linux-RT 2.6.27-RT.
- patches.rt/hack-fix-rt-migration.patch: Linux-RT 2.6.27-RT.
- patches.rt/handle-pending-in-simple-irq.patch: Linux-RT
  2.6.27-RT
   handle IRQ_PENDING for simple irq handler.
- patches.rt/highmem-redo-mainline.patch: Linux-RT 2.6.27-RT.
- patches.rt/highmem-revert-mainline.patch: Linux-RT 2.6.27-RT.
- patches.rt/highmem_rewrite.patch: Linux-RT 2.6.27-RT
   mm: remove kmap_lock.
- patches.rt/hrtimer-no-printk.patch: Linux-RT 2.6.27-RT.
- patches.rt/hrtimers-overrun-api.patch: Linux-RT 2.6.27-RT.
- patches.rt/i386-mark-atomic-irq-ops-raw.patch: Linux-RT
  2.6.27-RT.
- patches.rt/i386-nmi-watchdog-show-regs.patch: Linux-RT
  2.6.27-RT.
- patches.rt/idle-fix.patch: Linux-RT 2.6.27-RT
   Linux-RT 2.6.26-RT.
- patches.rt/idle2-fix.patch: Linux-RT 2.6.27-RT
   Linux-RT 2.6.26-RT.
- patches.rt/ioapic-fix-too-fast-clocks.patch: Linux-RT 2.6.27-RT.
- patches.rt/irda-fix.patch: Linux-RT 2.6.27-RT.
- patches.rt/irq-mask-fix.patch: Linux-RT 2.6.27-RT
   genirq: fix simple and fasteoi irq handlers.
- patches.rt/jbd_assertions_smp_only.patch: Linux-RT 2.6.27-RT.
- patches.rt/kmap-atomic-i386-fix.patch: Linux-RT 2.6.27-RT.
- patches.rt/kmap-atomic-prepare.patch: Linux-RT 2.6.27-RT.
- patches.rt/kprobes-preempt-fix.patch: Linux-RT 2.6.27-RT.
- patches.rt/kstat-add-rt-stats.patch: Linux-RT 2.6.27-RT
   add rt stats to /proc/stat.
- patches.rt/kstat-fix-spurious-system-load-spikes-in-proc-loadavgrt.patch:
  Linux-RT 2.6.27-RT.
- patches.rt/latency-measurement-drivers.patch: Linux-RT
  2.6.27-RT.
- patches.rt/latency-tracing-arm.patch: Linux-RT 2.6.27-RT.
- patches.rt/latency-tracing-ppc.patch: Linux-RT 2.6.27-RT
   Linux-RT 2.6.26-RT.
- patches.rt/loadavg_fixes_weird_loads.patch: Linux-RT 2.6.27-RT.
- patches.rt/local_irq_save_nort-in-swap.patch: Linux-RT
  2.6.27-RT.
- patches.rt/lock-init-plist-fix.patch: Linux-RT 2.6.27-RT.
- patches.rt/lock_list.patch: Linux-RT 2.6.27-RT
   lock_list - a fine grain locked double linked list.
- patches.rt/lock_page_ref.patch: Linux-RT 2.6.27-RT
   mm: lock_page_ref.
- patches.rt/lockdep-avoid-fork-waring.patch: Linux-RT 2.6.27-RT
   Linux-RT 2.6.26-RT ftrace: fix if define to prove locking.
- patches.rt/lockdep-lock_set_subclass.patch: Linux-RT 2.6.27-RT
   Linux-RT 2.6.26-RT lockdep: lock_set_subclass - reset a held
   lock's subclass.
- patches.rt/lockdep-more-entries.patch: Linux-RT 2.6.27-RT.
- patches.rt/lockdep-prettify.patch: Linux-RT 2.6.27-RT
   lockdep: prettify output.
- patches.rt/lockdep-rt-mutex.patch: Linux-RT 2.6.27-RT
   lockdep-rt: annotate PREEMPT_RT DEFINE_MUTEX.
- patches.rt/lockdep-rt-recursion-limit-fix.patch: Linux-RT
  2.6.27-RT.
- patches.rt/lockdep-show-held-locks.patch: Linux-RT 2.6.27-RT
   lockdep: show held locks when showing a stackdump.
- patches.rt/lockdep_lock_set_subclass_fix.patch: Linux-RT
  2.6.27-RT.
- patches.rt/lockstat-fix-contention-points.patch: Linux-RT
  2.6.27-RT
   Linux-RT 2.6.26-RT lockstat: fix contention points.
- patches.rt/lockstat-output.patch: Linux-RT 2.6.27-RT
   lockstat: warn about disabled lock debugging.
- patches.rt/lockstat-rt-hooks.patch: Linux-RT 2.6.27-RT.
- patches.rt/lockstat_bounce_rt.patch: Linux-RT 2.6.27-RT.
- patches.rt/loopback-revert.patch: Linux-RT 2.6.27-RT.
- patches.rt/m68knommu-make-cmpxchg-RT-safe.patch: Linux-RT
  2.6.27-RT.
- patches.rt/m68knommu_fixes_ontop_of_v2.6.26.patch: Linux-RT
  2.6.27-RT
   Linux-RT 2.6.26-RT.
- patches.rt/mapping_nrpages-fix.patch: Linux-RT 2.6.27-RT
   mapping_nrpages-fix.patch.
- patches.rt/mapping_nrpages.patch: Linux-RT 2.6.27-RT
   mm/fs: abstract address_space::nrpages.
- patches.rt/mips-change-raw-spinlock-type.patch: Linux-RT
  2.6.27-RT
   Linux-RT 2.6.26-RT RT: change from raw_spinlock_t to
   __raw_spinlock_t.
- patches.rt/mips-remove-conlicting-rtc-lock-declaration.patch:
  Linux-RT 2.6.27-RT
   RT: remove conflicting rtc_lock declaration.
- patches.rt/mips-remove-duplicate-kconfig.patch: Linux-RT
  2.6.27-RT.
- patches.rt/mips-remove-finish-arch-switch.patch: Linux-RT
  2.6.27-RT
   RT: remove finish_arch_switch.
- patches.rt/mitigate-resched-flood.patch: Linux-RT 2.6.27-RT.
- patches.rt/mm-concurrent-pagecache-rt.patch: Linux-RT 2.6.27-RT
   mm: -rt bits for concurrent pagecache.
- patches.rt/mm-concurrent-pagecache.patch: Linux-RT 2.6.27-RT
   mm: concurrent pagecache write side.
- patches.rt/mm-fix-latency.patch: Linux-RT 2.6.27-RT
   reduce pagetable-freeing latencies.
- patches.rt/move-native-irq.patch: Linux-RT 2.6.27-RT.
- patches.rt/msi-suspend-resume-workaround.patch: Linux-RT
  2.6.27-RT.
- patches.rt/multi-reader-account.patch: Linux-RT 2.6.27-RT
   map tasks to reader locks held.
- patches.rt/multi-reader-limit.patch: Linux-RT 2.6.27-RT
   implement reader limit on read write locks.
- patches.rt/multi-reader-lock-account.patch: Linux-RT 2.6.27-RT
   map read/write locks back to their readers.
- patches.rt/multi-reader-pi.patch: Linux-RT 2.6.27-RT
   read lock Priority Inheritance implementation.
- patches.rt/native-sched-clock-booboo.patch: Linux-RT 2.6.27-RT
   Linux-RT 2.6.26-RT.
- patches.rt/neptune-no-at-keyboard.patch: Linux-RT 2.6.27-RT.
- patches.rt/net-core-preempt-fix.patch: Linux-RT 2.6.27-RT.
- patches.rt/netpoll-8139too-fix.patch: Linux-RT 2.6.27-RT.
- patches.rt/new-softirq-code.patch: Linux-RT 2.6.27-RT
   softirq preemption: optimization.
- patches.rt/nf_conntrack-fix-smp-processor-id.patch: Linux-RT
  2.6.27-RT.
- patches.rt/nf_conntrack-weird-crash-fix.patch: Linux-RT
  2.6.27-RT.
- patches.rt/nfs-stats-miss-preemption.patch: Linux-RT 2.6.27-RT
   nfs: fix missing preemption check.
- patches.rt/nmi-profiling.patch: Linux-RT 2.6.27-RT.
- patches.rt/nmi-show-regs-fix.patch: Linux-RT 2.6.27-RT.
- patches.rt/nmi-watchdog-disable.patch: Linux-RT 2.6.27-RT
   Linux-RT 2.6.26-RT x86_64: do not enable the NMI watchdog
   by default.
- patches.rt/nmi-watchdog-fix-1.patch: Linux-RT 2.6.27-RT
   Linux-RT 2.6.26-RT.
- patches.rt/nmi-watchdog-fix-2.patch: Linux-RT 2.6.27-RT.
- patches.rt/nmi-watchdog-fix-3.patch: Linux-RT 2.6.27-RT.
- patches.rt/nmi-watchdog-fix-4.patch: Linux-RT 2.6.27-RT.
- patches.rt/no-warning-for-irqs-disabled-in-local-bh-enable.patch:
  Linux-RT 2.6.27-RT
   Linux-RT 2.6.26-RT local_bh_enable() is safe for
   irqs_disabled().
- patches.rt/ntfs-local-irq-save-nort.patch: Linux-RT 2.6.27-RT.
- patches.rt/numa-slab-freeing.patch: Linux-RT 2.6.27-RT.
- patches.rt/only-run-softirqs-from-irq-thread-when-irq-affinity-is-set.patch:
  Linux-RT 2.6.27-RT.
- patches.rt/pagefault-disable-cleanup.patch: Linux-RT 2.6.27-RT
   clean up the page fault disabling logic.
- patches.rt/panic-dont-stop-box.patch: Linux-RT 2.6.27-RT.
- patches.rt/paravirt-function-pointer-fix.patch: Linux-RT
  2.6.27-RT.
- patches.rt/pause-on-oops-head-tail.patch: Linux-RT 2.6.27-RT
   introduce pause_on_oops_head/tail boot options.
- patches.rt/percpu-locked-mm.patch: Linux-RT 2.6.27-RT.
- patches.rt/percpu-locked-netfilter.patch: Linux-RT 2.6.27-RT.
- patches.rt/percpu-locked-netfilter2.patch: Linux-RT 2.6.27-RT.
- patches.rt/percpu-locked-powerpc-fixups.patch: Linux-RT
  2.6.27-RT.
- patches.rt/percpu_list.patch: Linux-RT 2.6.27-RT
   percpu_list.
- patches.rt/plist-debug.patch: Linux-RT 2.6.27-RT.
- patches.rt/pmtmr-override.patch: Linux-RT 2.6.27-RT
   Linux-RT 2.6.26-RT pmtmr: allow command line override of
   ioport.
- patches.rt/posix-cpu-timers-fix.patch: Linux-RT 2.6.27-RT.
- patches.rt/powerpc-count_active_rt_tasks-is-undefined-for-non-preempt-rt.patch:
  Linux-RT 2.6.27-RT.
- patches.rt/powerpc-flush_tlb_pending-is-no-more.patch:
  Linux-RT 2.6.27-RT.
- patches.rt/powerpc-ftrace-stop-on-oops.patch: Linux-RT 2.6.27-RT
   powerpc: ftrace stop on crash.
- patches.rt/powerpc-match-__rw_yield-function-declaration-to-prototype.patch:
  Linux-RT 2.6.27-RT.
- patches.rt/ppc-chpr-set-rtc-lock.patch: Linux-RT 2.6.27-RT.
- patches.rt/ppc-gtod-notrace-fix.patch: Linux-RT 2.6.27-RT.
- patches.rt/ppc-hacks-to-allow-rt-to-run-kernbench.patch:
  Linux-RT 2.6.27-RT.
- patches.rt/ppc-make-tlb-batch-64-only.patch: Linux-RT 2.6.27-RT.
- patches.rt/ppc-tlbflush-preempt.patch: Linux-RT 2.6.27-RT.
- patches.rt/ppc32-latency-compile-hack-fixes.patch: Linux-RT
  2.6.27-RT.
- patches.rt/ppc32_notrace_init_functions.patch: Linux-RT
  2.6.27-RT
   don't trace early init functions for ppc32.
- patches.rt/ppc64-fix-preempt-unsafe-paths-accessing-per_cpu-variables.patch:
  Linux-RT 2.6.27-RT.
- patches.rt/preempt-irqs-Kconfig.patch: Linux-RT 2.6.27-RT.
- patches.rt/preempt-irqs-arm-fix-oprofile.patch: Linux-RT
  2.6.27-RT.
- patches.rt/preempt-irqs-arm.patch: Linux-RT 2.6.27-RT.
- patches.rt/preempt-irqs-direct-debug-keyboard.patch: Linux-RT
  2.6.27-RT.
- patches.rt/preempt-irqs-hrtimer.patch: Linux-RT 2.6.27-RT.
- patches.rt/preempt-irqs-i386-idle-poll-loop-fix.patch:
  Linux-RT 2.6.27-RT.
- patches.rt/preempt-irqs-i386-ioapic-mask-quirk.patch: Linux-RT
  2.6.27-RT.
- patches.rt/preempt-irqs-i386.patch: Linux-RT 2.6.27-RT.
- patches.rt/preempt-irqs-m68knommu-make-timer-interrupt-non-threaded.patch:
  Linux-RT 2.6.27-RT.
- patches.rt/preempt-irqs-mips.patch: Linux-RT 2.6.27-RT.
- patches.rt/preempt-irqs-ppc-ack-irq-fixups.patch: Linux-RT
  2.6.27-RT.
- patches.rt/preempt-irqs-ppc-fix-b5.patch: Linux-RT 2.6.27-RT.
- patches.rt/preempt-irqs-ppc-fix-b6.patch: Linux-RT 2.6.27-RT.
- patches.rt/preempt-irqs-ppc-fix-more-fasteoi.patch: Linux-RT
  2.6.27-RT.
- patches.rt/preempt-irqs-ppc.patch: Linux-RT 2.6.27-RT.
- patches.rt/preempt-irqs-x86-64-ioapic-mask-quirk.patch:
  Linux-RT 2.6.27-RT.
- patches.rt/preempt-irqs-x86-64.patch: Linux-RT 2.6.27-RT.
- patches.rt/preempt-realtime-acpi.patch: Linux-RT 2.6.27-RT.
- patches.rt/preempt-realtime-arm-bagde4.patch: Linux-RT
  2.6.27-RT.
- patches.rt/preempt-realtime-arm-footbridge.patch: Linux-RT
  2.6.27-RT.
- patches.rt/preempt-realtime-arm-integrator.patch: Linux-RT
  2.6.27-RT.
- patches.rt/preempt-realtime-arm-ixp4xx.patch: Linux-RT
  2.6.27-RT.
- patches.rt/preempt-realtime-arm-pxa.patch: Linux-RT 2.6.27-RT.
- patches.rt/preempt-realtime-arm-rawlock-in-mmu_context-h.patch:
  Linux-RT 2.6.27-RT.
- patches.rt/preempt-realtime-arm-shark.patch: Linux-RT 2.6.27-RT.
- patches.rt/preempt-realtime-arm.patch: Linux-RT 2.6.27-RT.
- patches.rt/preempt-realtime-compile-fixes.patch: Linux-RT
  2.6.27-RT.
- patches.rt/preempt-realtime-console.patch: Linux-RT 2.6.27-RT.
- patches.rt/preempt-realtime-core.patch: Linux-RT 2.6.27-RT.
- patches.rt/preempt-realtime-debug-sysctl.patch: Linux-RT
  2.6.27-RT.
- patches.rt/preempt-realtime-fs-block.patch: Linux-RT 2.6.27-RT.
- patches.rt/preempt-realtime-ftrace-disable-ftraced.patch:
  Linux-RT 2.6.27-RT.
- patches.rt/preempt-realtime-ftrace.patch: Linux-RT 2.6.27-RT.
- patches.rt/preempt-realtime-i386.patch: Linux-RT 2.6.27-RT.
- patches.rt/preempt-realtime-ia64.patch: Linux-RT 2.6.27-RT.
- patches.rt/preempt-realtime-ide.patch: Linux-RT 2.6.27-RT.
- patches.rt/preempt-realtime-init-show-enabled-debugs.patch:
  Linux-RT 2.6.27-RT.
- patches.rt/preempt-realtime-input.patch: Linux-RT 2.6.27-RT.
- patches.rt/preempt-realtime-ipc.patch: Linux-RT 2.6.27-RT.
- patches.rt/preempt-realtime-irqs.patch: Linux-RT 2.6.27-RT.
- patches.rt/preempt-realtime-loopback.patch: Linux-RT 2.6.27-RT.
- patches.rt/preempt-realtime-mellanox-driver-fix.patch:
  Linux-RT 2.6.27-RT.
- patches.rt/preempt-realtime-mips.patch: Linux-RT 2.6.27-RT.
- patches.rt/preempt-realtime-mm.patch: Linux-RT 2.6.27-RT.
- patches.rt/preempt-realtime-mmdrop-delayed.patch: Linux-RT
  2.6.27-RT.
- patches.rt/preempt-realtime-net-drivers.patch: Linux-RT
  2.6.27-RT.
- patches.rt/preempt-realtime-net-softirq-fixups.patch: Linux-RT
  2.6.27-RT
   NOHZ: local_softirq_pending with tickless.
- patches.rt/preempt-realtime-net.patch: Linux-RT 2.6.27-RT.
- patches.rt/preempt-realtime-powerpc-add-raw-relax-macros.patch:
  Linux-RT 2.6.27-RT.
- patches.rt/preempt-realtime-powerpc-b2.patch: Linux-RT
  2.6.27-RT.
- patches.rt/preempt-realtime-powerpc-b3.patch: Linux-RT
  2.6.27-RT.
- patches.rt/preempt-realtime-powerpc-b4.patch: Linux-RT
  2.6.27-RT.
- patches.rt/preempt-realtime-powerpc-celleb-raw-spinlocks.patch:
  Linux-RT 2.6.27-RT.
- patches.rt/preempt-realtime-powerpc-missing-raw-spinlocks.patch:
  Linux-RT 2.6.27-RT.
- patches.rt/preempt-realtime-powerpc-tlb-batching.patch:
  Linux-RT 2.6.27-RT.
- patches.rt/preempt-realtime-powerpc-update.patch: Linux-RT
  2.6.27-RT.
- patches.rt/preempt-realtime-powerpc.patch: Linux-RT 2.6.27-RT.
- patches.rt/preempt-realtime-prevent-idle-boosting.patch:
  Linux-RT 2.6.27-RT
   Premmpt-RT: Preevent boosting of idle task.
- patches.rt/preempt-realtime-printk.patch: Linux-RT 2.6.27-RT.
- patches.rt/preempt-realtime-profiling.patch: Linux-RT 2.6.27-RT.
- patches.rt/preempt-realtime-rawlocks.patch: Linux-RT 2.6.27-RT.
- patches.rt/preempt-realtime-rcu.patch: Linux-RT 2.6.27-RT.
- patches.rt/preempt-realtime-sched-cpupri.patch: Linux-RT
  2.6.27-RT.
- patches.rt/preempt-realtime-sched-i386.patch: Linux-RT
  2.6.27-RT.
- patches.rt/preempt-realtime-sched.patch: Linux-RT 2.6.27-RT.
- patches.rt/preempt-realtime-sound.patch: Linux-RT 2.6.27-RT.
- patches.rt/preempt-realtime-supress-nohz-softirq-warning.patch:
  Linux-RT 2.6.27-RT.
- patches.rt/preempt-realtime-supress-rtc-printk.patch: Linux-RT
  2.6.27-RT.
- patches.rt/preempt-realtime-timer.patch: Linux-RT 2.6.27-RT.
- patches.rt/preempt-realtime-usb.patch: Linux-RT 2.6.27-RT.
- patches.rt/preempt-realtime-warn-and-bug-on-fix.patch:
  Linux-RT 2.6.27-RT.
- patches.rt/preempt-realtime-warn-and-bug-on.patch: Linux-RT
  2.6.27-RT.
- patches.rt/preempt-realtime-x86_64.patch: Linux-RT 2.6.27-RT.
- patches.rt/preempt-rt-no-slub.patch: Linux-RT 2.6.27-RT.
- patches.rt/preempt-trace.patch: Linux-RT 2.6.27-RT.
- patches.rt/print-might-sleep-hack.patch: Linux-RT 2.6.27-RT.
- patches.rt/printk-dont-bug-on-sched.patch: Linux-RT 2.6.27-RT.
- patches.rt/printk-in-atomic-hack-fix.patch: Linux-RT 2.6.27-RT
   fix printk in atomic hack.
- patches.rt/printk-in-atomic.patch: Linux-RT 2.6.27-RT.
- patches.rt/proportions-raw-locks.patch: Linux-RT 2.6.27-RT.
- patches.rt/qrcu.patch: Linux-RT 2.6.27-RT
   QRCU with lockless fastpath.
- patches.rt/quicklist-release-before-free-page-fix.patch:
  Linux-RT 2.6.27-RT.
- patches.rt/quicklist-release-before-free-page.patch: Linux-RT
  2.6.27-RT.
- patches.rt/radix-concurrent-lockdep.patch: Linux-RT 2.6.27-RT.
- patches.rt/radix-percpu-hack-fix.patch: Linux-RT 2.6.27-RT.
- patches.rt/radix-tree-concurrent.patch: Linux-RT 2.6.27-RT
   radix-tree: concurrent write side support.
- patches.rt/radix-tree-lockdep-plus1.patch: Linux-RT 2.6.27-RT
   lockdep: add +1 to radix tree array.
- patches.rt/radix-tree-optimistic-hist.patch: Linux-RT 2.6.27-RT
   debug: optimistic lock histogram.
- patches.rt/radix-tree-optimistic.patch: Linux-RT 2.6.27-RT
   radix-tree: optimistic locking.
- patches.rt/raw-spinlocks-for-nmi-print.patch: Linux-RT
  2.6.27-RT.
- patches.rt/rcu-hrt-fixups.patch: Linux-RT 2.6.27-RT.
- patches.rt/rcu-new-7.patch: Linux-RT 2.6.27-RT.
- patches.rt/rcu-preempt-boost-default.patch: Linux-RT 2.6.27-RT.
- patches.rt/rcu-preempt-boost-fix.patch: Linux-RT 2.6.27-RT.
- patches.rt/rcu-preempt-boost-sdr.patch: Linux-RT 2.6.27-RT.
- patches.rt/rcu-preempt-fix-bad-dyntick-accounting.patch:
  Linux-RT 2.6.27-RT.
- patches.rt/rcu-preempt-hotplug-hackaround.patch: Linux-RT
  2.6.27-RT.
- patches.rt/rcu-torture-preempt-update.patch: Linux-RT 2.6.27-RT.
- patches.rt/rcu-trace-fix-free.patch: Linux-RT 2.6.27-RT.
- patches.rt/rcupreempt-boost-early-init.patch: Linux-RT
  2.6.27-RT.
- patches.rt/realtime-preempt-warn-about-tracing.patch: Linux-RT
  2.6.27-RT.
- patches.rt/relay-fix.patch: Linux-RT 2.6.27-RT
   relay: fix timer madness.
- patches.rt/remove-check-pgt-cache-calls.patch: Linux-RT
  2.6.27-RT.
- patches.rt/replace-bugon-by-warn-on.patch: Linux-RT 2.6.27-RT.
- patches.rt/revert-preempt-bkl-revert.patch: Linux-RT 2.6.27-RT.
- patches.rt/root-domain-kfree-in-atomic.patch: Linux-RT
  2.6.27-RT.
- patches.rt/rt-apis.patch: Linux-RT 2.6.27-RT.
- patches.rt/rt-avoid-deadlock-in-swap.patch: Linux-RT 2.6.27-RT.
- patches.rt/rt-delayed-prio.patch: Linux-RT 2.6.27-RT
   rt: PI-workqueue: propagate prio for delayed work.
- patches.rt/rt-kmap-scale-fix.patch: Linux-RT 2.6.27-RT.
- patches.rt/rt-list-mods.patch: Linux-RT 2.6.27-RT
   rt: list_splice2.
- patches.rt/rt-move-update-wall-time-back-to-do-timer.patch:
  Linux-RT 2.6.27-RT
   rt: move update_wall_time back to do timer.
- patches.rt/rt-mutex-arm.patch: Linux-RT 2.6.27-RT.
- patches.rt/rt-mutex-compat-semaphores.patch: Linux-RT 2.6.27-RT.
- patches.rt/rt-mutex-core.patch: Linux-RT 2.6.27-RT.
- patches.rt/rt-mutex-i386.patch: Linux-RT 2.6.27-RT.
- patches.rt/rt-mutex-irq-flags-checking.patch: Linux-RT 2.6.27-RT
   Linux-RT 2.6.26-RT.
- patches.rt/rt-mutex-mips.patch: Linux-RT 2.6.27-RT.
- patches.rt/rt-mutex-namespace.patch: Linux-RT 2.6.27-RT
   rt-mutex-namespace.patch.
- patches.rt/rt-mutex-ppc-fix-a5.patch: Linux-RT 2.6.27-RT.
- patches.rt/rt-mutex-ppc.patch: Linux-RT 2.6.27-RT.
- patches.rt/rt-mutex-preempt-debugging.patch: Linux-RT 2.6.27-RT.
- patches.rt/rt-mutex-trivial-route-cast-fix.patch: Linux-RT
  2.6.27-RT.
- patches.rt/rt-mutex-trivial-tcp-preempt-fix.patch: Linux-RT
  2.6.27-RT.
- patches.rt/rt-mutex-use-inline.patch: Linux-RT 2.6.27-RT
   rt-mutex-cleanup.patch.
- patches.rt/rt-mutex-x86-64.patch: Linux-RT 2.6.27-RT.
- patches.rt/rt-plist-mods.patch: Linux-RT 2.6.27-RT
   rt: plist_head_splice.
- patches.rt/rt-rwlock-conservative-locking.patch: Linux-RT
  2.6.27-RT
   rwlock: be more conservative in locking reader_lock_count.
- patches.rt/rt-s_files-kill-a-union.patch: Linux-RT 2.6.27-RT.
- patches.rt/rt-sched-groups.patch: Linux-RT 2.6.27-RT.
- patches.rt/rt-shorten-softirq-thread-names.patch: Linux-RT
  2.6.27-RT.
- patches.rt/rt-workqeue-prio.patch: Linux-RT 2.6.27-RT
   rt: PI-workqueue support.
- patches.rt/rt-workqueue-barrier.patch: Linux-RT 2.6.27-RT
   rt: PI-workqueue: fix barriers.
- patches.rt/rt-wq-barrier-fix.patch: Linux-RT 2.6.27-RT
   rt: PI-workqueue: wait_on_work() fixup.
- patches.rt/rt_mutex_setprio.patch: Linux-RT 2.6.27-RT
   rt: rename rt_mutex_setprio to task_setprio.
- patches.rt/rtmutex-debug-fix.patch: Linux-RT 2.6.27-RT
   rtmutex-debug-fix.patch.
- patches.rt/rtmutex-debug.h-cleanup.patch: Linux-RT 2.6.27-RT
   lock debugging: clean up rtmutex-debug.h.
- patches.rt/rtmutex-lateral-steal.patch: Linux-RT 2.6.27-RT.
- patches.rt/rtmutex-rearrange.patch: Linux-RT 2.6.27-RT.
- patches.rt/rtmutex-remove-xchg.patch: Linux-RT 2.6.27-RT
   rtmutex - remove double xchg.
- patches.rt/rtmutex-rwlock-cmpxchg-typecast.patch: Linux-RT
  2.6.27-RT.
- patches.rt/rwlock-fixes.patch: Linux-RT 2.6.27-RT
   rwlock: fix pi_list race conditions.
- patches.rt/rwlock-implement-downgrade-write.patch: Linux-RT
  2.6.27-RT
   rwlocks multi downgrade write.
- patches.rt/rwlock-pi-lock-reader.patch: Linux-RT 2.6.27-RT.
- patches.rt/rwlock-prio-fix.patch: Linux-RT 2.6.27-RT
   rwlock: reset prio on unlocks and wakeups.
- patches.rt/rwlock-protect-reader_lock_count.patch: Linux-RT
  2.6.27-RT.
- patches.rt/rwlock-slowunlock-mutex-fix.patch: Linux-RT
  2.6.27-RT.
- patches.rt/rwlock-slowunlock-mutex-fix2.patch: Linux-RT
  2.6.27-RT.
- patches.rt/rwlock-torture-no-rt.patch: Linux-RT 2.6.27-RT
   rwlock: fix torture test to handle non-rt.
- patches.rt/rwlock-torture.patch: Linux-RT 2.6.27-RT
   rwlock: rwlock torture test.
- patches.rt/rwlocks-default-nr-readers-nr-cpus.patch: Linux-RT
  2.6.27-RT.
- patches.rt/rwlocks-fix-no-preempt-rt.patch: Linux-RT 2.6.27-RT
   rwlock: fix non PREEMPT_RT case.
- patches.rt/rwlocks-multiple-readers.patch: Linux-RT 2.6.27-RT
   implement rwlocks management.
- patches.rt/rwsems-multiple-readers.patch: Linux-RT 2.6.27-RT
   add framework for multi readers on rwsems.
- patches.rt/s_files-pipe-fix.patch: Linux-RT 2.6.27-RT
   s_files: free_write_pipe() fix.
- patches.rt/s_files-schedule_on_each_cpu_wq.patch: Linux-RT
  2.6.27-RT.
- patches.rt/s_files.patch: Linux-RT 2.6.27-RT
   remove global files_lock.
- patches.rt/sched-clock-nmi.patch: Linux-RT 2.6.27-RT.
- patches.rt/sched-cpupri-hotplug-support.patch: Linux-RT
  2.6.27-RT
   Linux-RT 2.6.26-RT.
- patches.rt/sched-cpupri-priocount.patch: Linux-RT 2.6.27-RT
   Linux-RT 2.6.26-RT.
- patches.rt/sched-enable-irqs-in-preempt-in-notifier-call.patch:
  Linux-RT 2.6.27-RT
   CFS: enable irqs in fire_sched_in_preempt_notifier.
- patches.rt/sched-fix-dequeued-race.patch: Linux-RT 2.6.27-RT
   sched-fix-dequeued-race.patch.
- patches.rt/sched-nr-migrate-lower-default-preempt-rt.patch:
  Linux-RT 2.6.27-RT.
- patches.rt/sched-prioritize-non-migrating-rt-tasks.patch:
  Linux-RT 2.6.27-RT
   Linux-RT 2.6.26-RT.
- patches.rt/sched-rt-stats.patch: Linux-RT 2.6.27-RT.
- patches.rt/sched-use-a-2d-bitmap-search-prio-cpu.patch:
  Linux-RT 2.6.27-RT
   Linux-RT 2.6.26-RT.
- patches.rt/sched-wake_up_idle_cpu-rt.patch: Linux-RT 2.6.27-RT.
- patches.rt/sched_prio.patch: Linux-RT 2.6.27-RT.
- patches.rt/sched_rt-fixup.patch: Linux-RT 2.6.27-RT
   Linux-RT 2.6.26-RT.
- patches.rt/schedule-tail-balance-disable-irqs.patch: Linux-RT
  2.6.27-RT.
- patches.rt/schedule_on_each_cpu-enhance.patch: Linux-RT
  2.6.27-RT.
- patches.rt/select-error-leak-fix.patch: Linux-RT 2.6.27-RT.
- patches.rt/send-nmi-all-preempt-disable.patch: Linux-RT
  2.6.27-RT.
- patches.rt/seq-irqsave.patch: Linux-RT 2.6.27-RT.
- patches.rt/serial-locking-rt-cleanup.patch: Linux-RT 2.6.27-RT.
- patches.rt/serial-slow-machines.patch: Linux-RT 2.6.27-RT.
- patches.rt/slab-irq-nopreempt-fix.patch: Linux-RT 2.6.27-RT.
- patches.rt/smp-processor-id-fixups.patch: Linux-RT 2.6.27-RT.
- patches.rt/softirq-per-cpu-assumptions-fixes.patch: Linux-RT
  2.6.27-RT.
- patches.rt/softlockup-add-irq-regs-h.patch: Linux-RT 2.6.27-RT
   core: make asm/irq_regs.h available on every platform.
- patches.rt/spinlock-trylock-cleanup-sungem.patch: Linux-RT
  2.6.27-RT.
- patches.rt/sub-dont-disable-irqs.patch: Linux-RT 2.6.27-RT
   rt: dont disable irqs in usb.
- patches.rt/swap-spinlock-fix.patch: Linux-RT 2.6.27-RT.
- patches.rt/tasklet-busy-loop-hack.patch: Linux-RT 2.6.27-RT.
- patches.rt/tasklet-redesign.patch: Linux-RT 2.6.27-RT.
- patches.rt/timer-freq-tweaks.patch: Linux-RT 2.6.27-RT.
- patches.rt/timer-warning-fix.patch: Linux-RT 2.6.27-RT.
- patches.rt/trace-add-event-markers-arm.patch: Linux-RT
  2.6.27-RT.
- patches.rt/trace-do-not-wakeup-when-irqs-disabled.patch:
  Linux-RT 2.6.27-RT
   trace-do-not-wakeup-when-irqs-disabled.patch.
- patches.rt/trace-eip2ip.patch: Linux-RT 2.6.27-RT
   Linux-RT 2.6.26-RT Re: 2.6.25.4-rt4.
- patches.rt/trace-events-handle-syscalls.patch: Linux-RT
  2.6.27-RT.
- patches.rt/trace-histograms.patch: Linux-RT 2.6.27-RT.
- patches.rt/trace-ktime-scalar.patch: Linux-RT 2.6.27-RT
   ftrace: print ktime values in readable form.
- patches.rt/trace_hist-divzero.patch: Linux-RT 2.6.27-RT
   Linux-RT 2.6.26-RT trace_hist.c: divide-by-zero problem (2).
- patches.rt/trace_hist-latediv.patch: Linux-RT 2.6.27-RT
   Linux-RT 2.6.26-RT.
- patches.rt/tracer-add-event-markers.patch: Linux-RT 2.6.27-RT.
- patches.rt/tracer-event-trace.patch: Linux-RT 2.6.27-RT.
- patches.rt/use-edge-triggered-irq-handler-instead-of-simple-irq.patch:
  Linux-RT 2.6.27-RT
   [AT91: PATCH]: Use edge triggered interrupt handling for
   AT91-GPIO instead of simple_irq-handler.
- patches.rt/user-no-irq-disable.patch: Linux-RT 2.6.27-RT.
- patches.rt/vortex-fix.patch: Linux-RT 2.6.27-RT.
- patches.rt/warn-on-rt-scatterlist.patch: Linux-RT 2.6.27-RT
   Linux-RT 2.6.26-RT remove warn on for scatterlist in preempt
   rt.
- patches.rt/watchdog_use_timer_and_hpet_on_x86_64.patch:
  Linux-RT 2.6.27-RT
   Linux-RT 2.6.26-RT.
- patches.rt/x86-64-tscless-vgettimeofday.patch: Linux-RT
  2.6.27-RT
   x86_64 GTOD: offer scalable vgettimeofday.
- patches.rt/x86_64-tsc-sync-irqflags-fix.patch: Linux-RT
  2.6.27-RT.
- patches.rt/26-rt1-chirag.patch: Linux-RT 2.6.27-RT
   This patch should solve some of the bug messages..
- patches.rt/add-generalized-pi-interface.patch: Linux-RT
  2.6.27-RT
   add generalized priority-inheritance interface.
- patches.rt/rtmutex-add_readers.patch: Linux-RT 2.6.27-RT
   RT: wrap the rt_rwlock "add reader" logic.
- patches.rt/rtmutex-defer-pi-until-sleepy.patch: Linux-RT
  2.6.27-RT
   rtmutex: pi-boost locks as late as possible.
- patches.rt/rtmutex-initialize-waiters.patch: Linux-RT 2.6.27-RT
   rtmutex: formally initialize the rt_mutex_waiters.
- patches.rt/rtmutex-use-runtime-init.patch: Linux-RT 2.6.27-RT
   rtmutex: use runtime init for rtmutexes.
- patches.rt/tie-pi-into-task.patch: Linux-RT 2.6.27-RT
   sched: add the basic PI infrastructure to the task_struct.
- patches.rt/rtmutex-convert-to-libpi.patch: Linux-RT 2.6.27-RT
   rtmutex: convert rtmutexes to fully use the PI library.
- patches.rt/ftrace-fix-elevated-preempt-count-in-wakeup-tracer.patch:
  Linux-RT 2.6.27-RT
   ftrace: fix elevated preempt_count in wakeup-tracer.
- patches.rt/seqlock-make-raw-seqlocks-spin-during-write.patch:
  Linux-RT 2.6.27-RT
   seqlock: make sure that raw_seqlock_t retries readers while
   writes are pending.
- patches.rt/event-tracer-syscall-i386.patch: Linux-RT 2.6.27-RT.
- patches.rt/event-tracer-syscall-x86_64.patch: Linux-RT
  2.6.27-RT.
- patches.rt/fix-acpi-build-weirdness.patch: Linux-RT 2.6.27-RT
   Linux-RT 2.6.26-RT.
- patches.rt/ftrace-upstream.patch: Linux-RT 2.6.27-RT
   Linux-RT 2.6.26-RT.
- patches.rt/gcc-warnings-shut-up.patch: Linux-RT 2.6.27-RT.
- patches.rt/nmi-profiling-base.patch: Linux-RT 2.6.27-RT
   nmi-driven profiling for /proc/profile.
- patches.rt/preempt-irqs-core.patch: Linux-RT 2.6.27-RT.
- patches.rt/preempt-irqs-ppc-preempt-schedule-irq-entry-fix.patch:
  Linux-RT 2.6.27-RT.
- patches.rt/preempt-irqs-timer.patch: Linux-RT 2.6.27-RT.
- patches.rt/preempt-softirqs-core.patch: Linux-RT 2.6.27-RT.
- patches.rt/random-driver-latency-fix.patch: Linux-RT 2.6.27-RT.
- patches.rt/rt-page_alloc.patch: Linux-RT 2.6.27-RT
   rt-friendly per-cpu pages.
- patches.rt/rt-slab-new.patch: Linux-RT 2.6.27-RT.
- patches.rt/bit-spinlocks-fix-compile.patch: Linux-RT 2.6.27-RT.
- patches.rt/compat_rwsem-fix-compile.patch: Linux-RT 2.6.27-RT.
- patches.rt/drivers_base_mutex.patch: Linux-RT 2.6.27-RT.
- patches.rt/fix-net-bug-fixes.patch: Linux-RT 2.6.27-RT.
- patches.rt/ftrace-ppc-define-mcount.patch: Linux-RT 2.6.27-RT.
- patches.rt/ftrace-report-failure.patch: Linux-RT 2.6.27-RT
   ftrace: warn on failure to disable mcount callers.
- patches.rt/ftrace-upstream-temp.patch: Linux-RT 2.6.27-RT.
- patches.rt/futex-fifo-warn-sysctl.patch: Linux-RT 2.6.27-RT.
- patches.rt/futex-trivial-fix.patch: Linux-RT 2.6.27-RT.
- patches.rt/hrtimers-stuck-in-waitqueue.patch: Linux-RT
  2.6.27-RT.
- patches.rt/lockdep-atomic-fixup.patch: Linux-RT 2.6.27-RT.
- patches.rt/namespace-lock-fixes.patch: Linux-RT 2.6.27-RT.
- patches.rt/nmi-prof-compile.patch: Linux-RT 2.6.27-RT.
- patches.rt/plist-fix-static-node-init.patch: Linux-RT 2.6.27-RT.
- patches.rt/powerpc-01-separate-the-irq-radix-tree-insertion.patch:
  Linux-RT 2.6.27-RT.
- patches.rt/powerpc-02-make-the-irq-reverse-mapping-radix-tree-lockless.patch:
  Linux-RT 2.6.27-RT.
- patches.rt/ppc-fix-prev-revert-fix-again.patch: Linux-RT
  2.6.27-RT.
- patches.rt/prof-sysctl-compile.patch: Linux-RT 2.6.27-RT.
- patches.rt/rcu-apply-rcu_process_callbacks-from-mainline.patch:
  Linux-RT 2.6.27-RT.
- patches.rt/rcu-preempt-tracing-preempt-disable-fix.patch:
  Linux-RT 2.6.27-RT.
- patches.rt/rt-wq-flush_work.patch: Linux-RT 2.6.27-RT.
- patches.rt/rtmutex-debug-magic.patch: Linux-RT 2.6.27-RT
   rtmutex: check integrity.
- patches.rt/sched-add-needs_post_schedule.patch: Linux-RT
  2.6.27-RT.
- patches.rt/sched-generic-hide-smp-warning.patch: Linux-RT
  2.6.27-RT
   suppress warning of smp_processor_id use..
- patches.rt/sched-make-double-lock-balance-fair.patch: Linux-RT
  2.6.27-RT.
- patches.rt/sched-only-push-if-pushable.patch: Linux-RT
  2.6.27-RT.
- patches.rt/sched-only-push-once-per-queue.patch: Linux-RT
  2.6.27-RT.
- patches.rt/sched-properly-account-irq-and-rt-load.patch:
  Linux-RT 2.6.27-RT
  	 sched: properly account IRQ and RT load in .
- patches.rt/sched-rt-runtime-lock-raw.patch: Linux-RT 2.6.27-RT.
- patches.rt/seqlock-01-make-sure-that-raw_seqlock-retries.patch:
  Linux-RT 2.6.27-RT.
- patches.rt/seqlock-02-fix-elevated-preempt-count.patch:
  Linux-RT 2.6.27-RT.
- patches.rt/seqlock-serialize-against-writers.patch: Linux-RT
  2.6.27-RT.
- patches.rt/seqlocks-handle-rwlock-and-spin.patch: Linux-RT
  2.6.27-RT
   seqlock - fix for both PREEMPT_RT and non PREEMPT_RT.
- patches.rt/shorten-posix-cpu-timers-name.patch: Linux-RT
  2.6.27-RT.
- patches.rt/sysctl-compile-fix.patch: Linux-RT 2.6.27-RT.
- patches.rt/tracepoint-backport.patch: Linux-RT 2.6.27-RT.
- patches.rt/x86-tlbstate-lock-raw.patch: Linux-RT 2.6.27-RT.

-------------------------------------------------------------------
Tue Sep 30 12:15:08 CEST 2008 - olh@suse.de

- enable ipmi message handler on ppc64 (bnc#430705)

-------------------------------------------------------------------
Tue Sep 30 10:53:25 CEST 2008 - olh@suse.de

- create flavor symlinks unconditionally
  they do not depend on presence of modules

-------------------------------------------------------------------
Mon Sep 29 23:39:20 CEST 2008 - agruen@suse.de

- Update config files after Swap-over-NFS backout.

-------------------------------------------------------------------
Mon Sep 29 23:06:02 CEST 2008 - agruen@suse.de

- kernel-vanilla and kernel-p3 are not split into main, -base, and
  -extra packages. Fix the bogus dependencies on those packages.

-------------------------------------------------------------------
Mon Sep 29 22:21:00 CEST 2008 - jkosina@suse.de

- disabled the following Swap-over-NFS patches, as they cause panic
  in IPv6 code:

        - patches.suse/SoN-01-mm-gfp-to-alloc_flags.patch: mm:
          gfp_to_alloc_flags() (FATE#303834).
        - patches.suse/SoN-02-mm-setup_per_zone_pages_min.patch: mm:
          serialize access to min_free_kbytes (FATE#303834).
        - patches.suse/SoN-03-doc.patch: swap over network documentation
          (FATE#303834).
        - patches.suse/SoN-04-mm-gfp-to-alloc_flags-expose.patch: mm:
          expose gfp_to_alloc_flags() (FATE#303834).
        - patches.suse/SoN-05-page_alloc-reserve.patch: mm: tag reseve
          pages (FATE#303834).
        - patches.suse/SoN-06-reserve-slub.patch: mm: slb: add knowledge
          of reserve pages (FATE#303834).
        - patches.suse/SoN-07-mm-kmem_estimate_pages.patch: mm:
          kmem_alloc_estimate() (FATE#303834).
        - patches.suse/SoN-08-mm-PF_MEMALLOC-softirq.patch: mm: allow
          PF_MEMALLOC from softirq context (FATE#303834).
        - patches.suse/SoN-09-mm-page_alloc-emerg.patch: mm: emergency
          pool (FATE#303834).
        - patches.suse/SoN-10-global-ALLOC_NO_WATERMARKS.patch: mm:
          system wide ALLOC_NO_WATERMARK (FATE#303834).
        - patches.suse/SoN-11-mm-page_alloc-GFP_EMERGENCY.patch: mm:
          __GFP_MEMALLOC (FATE#303834).
        - patches.suse/SoN-12-mm-reserve.patch: mm: memory reserve
          management (FATE#303834).
        - patches.suse/SoN-13-mm-selinux-emergency.patch: selinux:
          tag avc cache alloc as non-critical (FATE#303834).
        - patches.suse/SoN-14-net-backlog.patch: net: wrap
          sk->sk_backlog_rcv() (FATE#303834).
        - patches.suse/SoN-15-net-ps_rx.patch: net: packet split receive
          api (FATE#303834).
        - patches.suse/SoN-16-net-sk_allocation.patch: net:
          sk_allocation() - concentrate socket related allocations
          (FATE#303834).
        - patches.suse/SoN-17-netvm-reserve.patch: netvm: network reserve
          infrastructure (FATE#303834).
        - patches.suse/SoN-18-netvm-reserve-inet.patch: netvm: INET
          reserves. (FATE#303834).
        - patches.suse/SoN-19-netvm-skbuff-reserve.patch: netvm: hook
          skb allocation to reserves (FATE#303834).
        - patches.suse/SoN-20-netvm-sk_filter.patch: netvm: filter
          emergency skbs. (FATE#303834).
        - patches.suse/SoN-21-netvm-tcp-deadlock.patch: netvm: prevent
          a stream specific deadlock (FATE#303834).
        - patches.suse/SoN-22-emergency-nf_queue.patch: netfilter:
          NF_QUEUE vs emergency skbs (FATE#303834).
        - patches.suse/SoN-23-netvm.patch: netvm: skb processing
          (FATE#303834).
        - patches.suse/SoN-24-mm-swapfile.patch: mm: add support for
          non block device backed swap files (FATE#303834).
        - patches.suse/SoN-25-mm-page_file_methods.patch: mm: methods
          for teaching filesystems about PG_swapcache pages (FATE#303834).
        - patches.suse/SoN-26-nfs-swapcache.patch: nfs: teach the NFS
          client how to treat PG_swapcache pages (FATE#303834).
        - patches.suse/SoN-27-nfs-swapper.patch: nfs: disable data cache
          revalidation for swapfiles (FATE#303834).
        - patches.suse/SoN-28-nfs-swap_ops.patch: nfs: enable swap on NFS
          (FATE#303834).
        - patches.suse/SoN-29-nfs-alloc-recursions.patch: nfs: fix various
          memory recursions possible with swap over NFS. (FATE#303834).
        - patches.xen/xen3-auto-common.diff: xen3 common.

-------------------------------------------------------------------
Mon Sep 29 17:34:11 CEST 2008 - ptesarik@suse.cz

- patches.arch/x86-tracehook: x86 tracehook (FATE#304321).
  Provide the base infrastructure for utrace on x86.

-------------------------------------------------------------------
Mon Sep 29 17:15:46 CEST 2008 - schwab@suse.de

- config/powerpc/vanilla: configure to 64bit.

-------------------------------------------------------------------
Mon Sep 29 17:00:43 CEST 2008 - schwab@suse.de

- rpm/functions.sh: remove readlink emulation.

-------------------------------------------------------------------
Mon Sep 29 16:55:45 CEST 2008 - hare@suse.de

- patches.drivers/lpfc-8.2.8.3-update: Update lpfc to 8.2.8.3
  (bnc#420767).

-------------------------------------------------------------------
Mon Sep 29 16:28:18 CEST 2008 - rw@suse.de

- Update ia64 config files.  (bnc#429881)

-------------------------------------------------------------------
Mon Sep 29 16:06:06 CEST 2008 - jjolly@suse.de

- patches.drivers/ehca-flush-cqe.patch: adds software flush CQE
  generation (bnc#430344)

-------------------------------------------------------------------
Mon Sep 29 15:49:00 CEST 2008 - jkosina@suse.de

- patches.suse/e1000e_allow_bad_checksum: fix infinite loop bug in
  e1000_probe() in case the card has invalid EEPROM checksum

-------------------------------------------------------------------
Mon Sep 29 15:29:06 CEST 2008 - agruen@suse.de

- Do not split kernels which have modules disabled (kernel-ps3)
  or which do not differentiate between supported and unsupported
  modules (kernel-vanilla).

-------------------------------------------------------------------
Mon Sep 29 13:28:01 CEST 2008 - hare@suse.de

- patches.drivers/open-fcoe-dcb-support: Fix section annotation
  for ixgbe.
- patches.fixes/scsi-enhance-error-codes: Add missing hunk.
- patches.fixes/open-iscsi-git-update: Open-iSCSI updates
  (FATE#304283).
- patches.kernel.org/gdth-section-conflict: Fixup gdth
  section annotations.

-------------------------------------------------------------------
Mon Sep 29 09:42:32 CEST 2008 - aj@suse.de

- Silence /etc/rpm/macros.kernel-source via rpmlintrc.

-------------------------------------------------------------------
Mon Sep 29 09:37:19 CEST 2008 - jbeulich@novell.com

- Enable Solarflare driver link and resource driver patches.
- Update x86 config files.

-------------------------------------------------------------------
Mon Sep 29 05:13:31 CEST 2008 - agruen@suse.de

- rpm/kernel-source.spc.in: Try to get rid of a hack that makes
  uname -r pretend in build environments that the kernel from
  the installed kernel-source package is the running kernel:
  packages assuming this are completely broken ans should really
  be fixed.

-------------------------------------------------------------------
Mon Sep 29 04:08:34 CEST 2008 - agruen@suse.de

- rpm/kernel-source.spec.in: Prepare for the upcoming introduction
  of kernel-source-rt (and kernel-syms-rt) for producing KMPs for
  real-time kernels.
- rpm/install-configs: Remove; this script didn't improve things.

-------------------------------------------------------------------
Sun Sep 28 21:00:13 CEST 2008 - aj@suse.de

- rpm/kernel-source.rpmlintrc: New file to silence warnings about
  zero size files
- rpm/kernel-source.spec.in: Install it.
- rpm/kernel-source.spec.in: Make /etc/rpm/macros.kernel-source 
  a config file to silence rpmlint.

-------------------------------------------------------------------
Sun Sep 28 13:50:06 CEST 2008 - jdelvare@suse.de

- supported.conf: Update the list of i2c bus drivers.
  - i2c-i810, i2c-prosavage and i2c-savage4 are gone.
  - i2c-isch and i2c-nforce2-s4985 are new, mark as supported.

-------------------------------------------------------------------
Sun Sep 28 10:17:15 CEST 2008 - aj@suse.de

- rpm/kernel-source.spec.in: Do not package .gitignore files.

-------------------------------------------------------------------
Sun Sep 28 06:03:34 CEST 2008 - agruen@suse.de

- Fix CONFIG_MODULES=n case.
- config.conf: Some cleanups.

-------------------------------------------------------------------
Sat Sep 27 19:25:06 CEST 2008 - agruen@suse.de

- Split the binary kernel packages into three parts:
  + kernel-$flavor-base: very reduced hardware support, intended
  			 to be used in virtual machine images
  + kernel-$flavor: extends the base package; contains all kernel
  		    modules we can support
  + kernel-$flavor-extra: all other kernel modules which may be
			  useful, but which we cannot support.

-------------------------------------------------------------------
Sat Sep 27 17:47:33 CEST 2008 - agruen@suse.de

- Hardlink duplicate files automatically: It doesn't save much,
  but it keeps rpmlint from breaking the package build.

-------------------------------------------------------------------
Sat Sep 27 17:24:30 CEST 2008 - agruen@suse.de

- Add consistency check: supported modules must not depend on
  unsupported ones ... and guess what, there was a large number of
  such modules. Fix this by adding all the dependent modules to
  supported.conf.

-------------------------------------------------------------------
Sat Sep 27 06:36:40 CEST 2008 - knikanth@suse.de

- patches.suse/dm-barrier-single-device: Implement barrier
  support for single device DM devices (FATE#304489).

-------------------------------------------------------------------
Fri Sep 26 23:05:13 CEST 2008 - jeffm@suse.de

- scripts/tar-up_and_run_mbuild.sh: Added -xen flavor to default
  mbuild spec list.

-------------------------------------------------------------------
Fri Sep 26 23:04:33 CEST 2008 - jeffm@suse.de

- patches.xen/xen-e1000e_Export_set_memory_ro-rw: Export
  set_memory_ro() and set_memory_rw() calls for xen. (bnc#425480).

-------------------------------------------------------------------
Fri Sep 26 22:08:24 CEST 2008 - kkeil@suse.de

- patches.suse/e1000e_mmap_range_chk:check ranges in pci_mmap
  * updated version with better reporting (bnc#425480)

-------------------------------------------------------------------
Fri Sep 26 21:28:13 CEST 2008 - kkeil@suse.de

- patches to track down and fix the e1000e NVM corruption
  (bnc#425480)

- patches.suse/e1000e_allow_bad_checksum: e1000e: allow bad
  checksum
- patches.suse/e1000e_call_dump_eeprom: e1000e: dump eeprom to
  dmesg for ich8/9
- patches.suse/e1000e_debug_contention_on_NVM_SWFLAG: e1000e:
  debug contention on NVM SWFLAG
- patches.suse/e1000e_do_not_ever_sleep_in_interrupt_context:
  e1000e: do not ever sleep in interrupt context
- patches.suse/e1000e_drop_stats_lock: e1000e: drop stats lock
- patches.suse/e1000e_Export_set_memory_ro-rw: Export
  set_memory_ro() and set_memory_rw() calls
- patches.suse/e1000e_fix_lockdep_issues: e1000e: fix lockdep
  issues
- patches.suse/e1000e_mmap_range_chk: check ranges in pci_mmap
- patches.suse/e1000e_reset_swflag_after_resetting_hardware:
  e1000e: reset swflag after resetting hardware
- patches.suse/e1000e_update_version: update version
- patches.suse/e1000e_use_set_memory_ro-rw_to_protect_flash_memory:
  e1000e: Use set_memory_ro()/set_memory_rw() to protect flash
  memory

-   cleanup old not longer used patches
  * patches.drivers/e1000-7.6.5-napi-tail.patch
  * patches.drivers/e1000-7.6.9.2
  * patches.drivers/e1000-7.6.9.2-napi

-------------------------------------------------------------------
Fri Sep 26 21:26:35 CEST 2008 - kkeil@suse.de

- Enable CONFIG_SGI_IOC4=m in x86_64 (bnc#430275)

-------------------------------------------------------------------
Fri Sep 26 20:54:17 CEST 2008 - jeffm@suse.de

- patches.arch/acpi-export-hotplug_execute: acpi: export
  acpi_os_hotplug_execute.

-------------------------------------------------------------------
Fri Sep 26 20:43:49 CEST 2008 - jeffm@suse.de

- patches.xen/xen-rwlocks-enable-interrupts: add missing
  __raw_{read,write}_lock_flags to xen's asm/spinlock.h.

-------------------------------------------------------------------
Fri Sep 26 20:33:25 CEST 2008 - jeffm@suse.de

- patches.arch/acpi-bay-remove-from-makefile: acpi: remove bay.c
  from makefile.

-------------------------------------------------------------------
Fri Sep 26 19:56:25 CEST 2008 - jeffm@suse.de

- rpm/kernel-binary.spec.in: Disabled sparse checking. Too many
  false positives.

-------------------------------------------------------------------
Fri Sep 26 18:07:30 CEST 2008 - trenn@suse.de

No functional change:
- patches.arch/acpi_thermal_passive_blacklist.patch: Avoid
  critical temp shutdowns on specific ThinkPad T4x(p) and R40
  (https://bugzilla.novell.com/show_bug.cgi?id=333043).

Dock bug fixes (kacpid runs amok on Dells after suspend):
- patches.arch/acpi-dock-avoid-check-_STA-method.patch: avoid
  check _STA method (fate#304731,bnc#401740).
- patches.arch/acpi-dock-fix-eject-request-process.patch: fix
  eject request process (fate#304731,bnc#401740).

More Dock improvements, unrelated to above fixes:
- patches.arch/acpi-bay-remove-useless-code.patch: remove useless
  code (fate#304731,bnc#401740).
- patches.arch/acpi-dock-Fix-duplicate-notification-handler-register.patch:
  Fix duplicate notification handler register
  (fate#304731,bnc#401740).
- patches.arch/acpi-dock-_LCK-support-for-dock.patch: add _LCK
  support for dock (fate#304731,bnc#401740).
- patches.arch/acpi-dock-fix-for-bay-in-a-dock-station.patch:
  fix for bay in a dock station (fate#304731,bnc#401740).
- patches.arch/acpi-dock-fix-hotplug-race.patch: fix hotplug race
  (fate#304731,bnc#401740).
- patches.arch/acpi-dock-introduce-.uevent-for-devices-in-dock.patch:
  introduce .uevent for devices in dock (fate#304731,bnc#401740).
- patches.arch/acpi-libata-hotplug-to-align-with-dock-driver.patch:
  libata hotplug to align with dock driver
  (fate#304731,bnc#401740).
- patches.arch/acpi-dock-makeing-dock-driver-supports-bay-and-battery-hotplug.patch:
  makeing dock driver supports bay and battery hotplug
  (fate#304731,bnc#401740).
- patches.arch/acpi-dock-add-type-sysfs-file-for-dock.patch:
  add 'type' sysfs file for dock (fate#304731,bnc#401740).
- patches.fixes/acpi_use_acpi_exception.patch: ACPI dock/bay:
  Use ACPI_EXCEPTION instead of printk(KERN_ERR.

-------------------------------------------------------------------
Fri Sep 26 16:15:28 CEST 2008 - jeffm@suse.de

- Update config files: NFS_SWAP=y

-------------------------------------------------------------------
Fri Sep 26 15:57:20 CEST 2008 - ptesarik@suse.cz

- patches.suse/rwlocks-enable-interrupts: Allow rwlocks to
  re-enable interrupts (bnc#387784).
- patches.arch/ia64-rwlocks-enable-interrupts: ia64: re-enable
  interrupts when waiting for a rwlock (bnc#387784).

-------------------------------------------------------------------
Fri Sep 26 14:52:13 CEST 2008 - sjayaraman@suse.de

- Add Swap over NFS patchset.
- Adjust patches.xen/xen3-auto-common.diff to avoid conflict on skbuff.h
as both xen and swap-over-nfs want to add some bits to the skbuff structure.

- patches.suse/SoN-01-mm-gfp-to-alloc_flags.patch: mm:
  gfp_to_alloc_flags() (FATE#303834).
- patches.suse/SoN-02-mm-setup_per_zone_pages_min.patch: mm:
  serialize access to min_free_kbytes (FATE#303834).
- patches.suse/SoN-03-doc.patch: swap over network documentation
  (FATE#303834).
- patches.suse/SoN-04-mm-gfp-to-alloc_flags-expose.patch: mm:
  expose gfp_to_alloc_flags() (FATE#303834).
- patches.suse/SoN-05-page_alloc-reserve.patch: mm: tag reseve
  pages (FATE#303834).
- patches.suse/SoN-06-reserve-slub.patch: mm: slb: add knowledge
  of reserve pages (FATE#303834).
- patches.suse/SoN-07-mm-kmem_estimate_pages.patch: mm:
  kmem_alloc_estimate() (FATE#303834).
- patches.suse/SoN-08-mm-PF_MEMALLOC-softirq.patch: mm: allow
  PF_MEMALLOC from softirq context (FATE#303834).
- patches.suse/SoN-09-mm-page_alloc-emerg.patch: mm: emergency
  pool (FATE#303834).
- patches.suse/SoN-10-global-ALLOC_NO_WATERMARKS.patch: mm:
  system wide ALLOC_NO_WATERMARK (FATE#303834).
- patches.suse/SoN-11-mm-page_alloc-GFP_EMERGENCY.patch: mm:
  __GFP_MEMALLOC (FATE#303834).
- patches.suse/SoN-12-mm-reserve.patch: mm: memory reserve
  management (FATE#303834).
- patches.suse/SoN-13-mm-selinux-emergency.patch: selinux:
  tag avc cache alloc as non-critical (FATE#303834).
- patches.suse/SoN-14-net-backlog.patch: net: wrap
  sk->sk_backlog_rcv() (FATE#303834).
- patches.suse/SoN-15-net-ps_rx.patch: net: packet split receive
  api (FATE#303834).
- patches.suse/SoN-16-net-sk_allocation.patch: net:
  sk_allocation() - concentrate socket related allocations
  (FATE#303834).
- patches.suse/SoN-17-netvm-reserve.patch: netvm: network reserve
  infrastructure (FATE#303834).
- patches.suse/SoN-18-netvm-reserve-inet.patch: netvm: INET
  reserves. (FATE#303834).
- patches.suse/SoN-19-netvm-skbuff-reserve.patch: netvm: hook
  skb allocation to reserves (FATE#303834).
- patches.suse/SoN-20-netvm-sk_filter.patch: netvm: filter
  emergency skbs. (FATE#303834).
- patches.suse/SoN-21-netvm-tcp-deadlock.patch: netvm: prevent
  a stream specific deadlock (FATE#303834).
- patches.suse/SoN-22-emergency-nf_queue.patch: netfilter:
  NF_QUEUE vs emergency skbs (FATE#303834).
- patches.suse/SoN-23-netvm.patch: netvm: skb processing
  (FATE#303834).
- patches.suse/SoN-24-mm-swapfile.patch: mm: add support for
  non block device backed swap files (FATE#303834).
- patches.suse/SoN-25-mm-page_file_methods.patch: mm: methods
  for teaching filesystems about PG_swapcache pages (FATE#303834).
- patches.suse/SoN-26-nfs-swapcache.patch: nfs: teach the NFS
  client how to treat PG_swapcache pages (FATE#303834).
- patches.suse/SoN-27-nfs-swapper.patch: nfs: disable data cache
  revalidation for swapfiles (FATE#303834).
- patches.suse/SoN-28-nfs-swap_ops.patch: nfs: enable swap on NFS
  (FATE#303834).
- patches.suse/SoN-29-nfs-alloc-recursions.patch: nfs: fix various
  memory recursions possible with swap over NFS. (FATE#303834).
- patches.xen/xen3-auto-common.diff: xen3 common.

-------------------------------------------------------------------
Fri Sep 26 11:43:49 CEST 2008 - ptesarik@suse.cz

- split patches.arch/s390-01-01-self-ptrace-v3.patch to make it
  more obvious that the patch is not constrained to s390.
  The new series is:
    patches.suse/self-ptrace.patch: the generic pieces
    patches.arch/x86-self-ptrace.patch: implementation for x86
    patches.arch/s390-01-01-self-ptrace-v3.patch: dtto for s390

-------------------------------------------------------------------
Thu Sep 25 16:27:38 CEST 2008 - jbeulich@novell.com

- Update Xen patches to 2.6.27-rc7 and c/s 676.

-------------------------------------------------------------------
Thu Sep 25 13:53:36 CEST 2008 - olh@suse.de

- add patches.arch/ppc64-rpanote-relocate-firmware.patch
  update RPA note for firmware relocation (bnc#427960 - LTC48297)

-------------------------------------------------------------------
Wed Sep 24 16:20:40 CEST 2008 - jblunck@suse.de

This adds some tracepoint instrumentation taken from the LTTng patch
series. Tracepoints are enabled for kernel-debug and kernel-trace only. I
disabled ftrace for all flavors except kernel-debug and kernel-trace as well.

- Update config files.
- rpm/kernel-source.spec.in,kernel-binary.spec.in, config.conf: Add trace
  flavor
- patches.fixes/ia64-sparse-fixes.diff: ia64-kvm: fix sparse
  warnings.
- patches.xen/xen3-fixup-common: rediff
- patches.xen/xen3-auto-common.diff: rediff
- patches.xen/xen3-patch-2.6.21: rediff
- patches.xen/xen3-patch-2.6.26: rediff
- patches.trace/rcu-read-sched.patch
- patches.trace/markers-use-rcu-read-lock-sched.patch
- patches.trace/tracepoints.patch
- patches.trace/tracepoints-use-table-size-macro.patch
- patches.trace/tracepoints-documentation.patch
- patches.trace/tracepoints-tracepoint-synchronize-unregister.patch
- patches.trace/tracepoints-documentation-fix-teardown.patch
- patches.trace/tracepoints-samples.patch
- patches.trace/tracepoints-samples-fix-teardown.patch
- patches.trace/lttng-instrumentation-irq.patch
- patches.trace/lttng-instrumentation-scheduler.patch
- patches.trace/lttng-instrumentation-timer.patch
- patches.trace/lttng-instrumentation-kernel.patch
- patches.trace/lttng-instrumentation-filemap.patch
- patches.trace/lttng-instrumentation-swap.patch
- patches.trace/lttng-instrumentation-memory.patch
- patches.trace/lttng-instrumentation-page_alloc.patch
- patches.trace/lttng-instrumentation-hugetlb.patch
- patches.trace/lttng-instrumentation-net.patch
- patches.trace/lttng-instrumentation-ipv4.patch
- patches.trace/lttng-instrumentation-ipv6.patch
- patches.trace/lttng-instrumentation-socket.patch
- patches.trace/lttng-instrumentation-fs.patch
- patches.trace/lttng-instrumentation-ipc.patch
- patches.trace/ftrace-port-to-tracepoints.patch
- patches.trace/ftrace-framepointer.diff

-------------------------------------------------------------------
Tue Sep 23 16:20:18 CEST 2008 - jjolly@suse.de

- patches.arch/s390-01-03-cmm2-v2.patch: kernel (new function):
  Collaborative Memory Management Stage II (bnc#417244)
- patches.xen/xen3-auto-common.diff: Modified patch to allow for
  the new patch

-------------------------------------------------------------------
Tue Sep 23 16:18:22 CEST 2008 - jeffm@suse.de

- rpm/kernel-binary.spec.in: Enable sparse checking and section
  mismatch checking.

-------------------------------------------------------------------
Tue Sep 23 16:17:41 CEST 2008 - jeffm@suse.de

- patches.kernel.org/arch-include-asm-fixes: kbuild: Properly
  handle arch/$arch/include/asm (bnc#427473).

-------------------------------------------------------------------
Mon Sep 22 17:50:04 CEST 2008 - jeffm@suse.de

- patches.fixes/ext2-avoid-printk-flood-with-dir-corruption:
  ext2: Avoid printk floods in the face of directory corruption
  (bnc#427244 CVE-2008-3528).
- patches.fixes/ext3-avoid-printk-flood-with-dir-corruption:
  ext3: Avoid printk floods in the face of directory corruption
  (bnc#427244 CVE-2008-3528).

-------------------------------------------------------------------
Mon Sep 22 17:12:29 CEST 2008 - jeffm@suse.de

- Update to 2.6.27-rc7.
  - Eliminated 2 patches.
  - patches.arch/s390-01-04-fcpperf-4.patch: Fixed up context.

-------------------------------------------------------------------
Mon Sep 22 16:43:43 CEST 2008 - trenn@suse.de

Workaround for ThinkPad brightness switching:
- patches.arch/acpi_video_thinkpad_exclude_IGD_devices.patch:
  Do not use video backlight switching for Lenovo ThinkPads.

Commented out for now, possibly to be included later
- patches.drivers/cpufreq_add_cpu_number_paramater_1.patch:
  cpufreq: Add a cpu parameter to __cpufreq_driver_getavg()..
- patches.drivers/cpufreq_add_idle_microaccounting_6.patch:
  cpufreq,ondemand: Use get_cpu_idle_time_us() to get
  micro-accounted idle information.
- patches.drivers/cpufreq_change_load_calculation_2.patch:
  cpufreq, ondemand: Change the load calculation, optimizing
  for dependent cpus.
- patches.drivers/cpufreq_changes_to_get_cpu_idle_us_5.patch:
  export get_cpu_idle_time_us() .
- patches.drivers/cpufreq_get_cpu_idle_time_changes_3.patch:
  cpufreq,ondemand: Prepare changes for doing micro-accounting.
- patches.drivers/cpufreq_parameterize_down_differential_4.patch:
  cpufreq, ondemand: Use a parameter for down differential.


Added CONFIG_PCIEASPM for rt, xen, powerpc and IA64 to be more
consistent across different kernel flavors as suggested on the
kernel list:
- Update config files.

-------------------------------------------------------------------
Mon Sep 22 09:48:51 CEST 2008 - hare@suse.de

- patches.drivers/open-fcoe-libfc: Fix build error on IA64.
- patches.fixes/scsi-terminate-target-reset: Target reset hangs
  (bnc#427267).
- supported.conf: Update to include supported SCSI adapters.

-------------------------------------------------------------------
Fri Sep 19 16:46:36 CEST 2008 - jbeulich@novell.com

- patches.suse/no-frame-pointer-select: Re-enable after removing FTRACE
  related change.
- Update x86 non-debug config files: Turn off FRAME_POINTER and FTRACE.

-------------------------------------------------------------------
Fri Sep 19 06:06:12 CEST 2008 - nfbrown@suse.de

- patches.fixes/md-Allow-metadata_version-to-be-updated-for-externa.patch:
  md: Allow metadata_version to be updated for externally managed
  metadata. (FATE#304218).
- patches.fixes/md-Don-t-try-to-set-an-array-to-read-auto-if-it-i.patch:
  md: Don't try to set an array to 'read-auto' if it is already
  in that state. (FATE#304218).

-------------------------------------------------------------------
Thu Sep 18 10:42:25 CEST 2008 - jbeulich@novell.com

- patches.suse/no-frame-pointer-select: Disable.
- Re-enable CONFIG_FRAME_POINTER in x86 config files.

-------------------------------------------------------------------
Thu Sep 18 10:10:01 CEST 2008 - jbeulich@novell.com

- Update i386 and x86-64 config files (disable CONFIG_FRAME_POINTER in
  non-debug configs).
- patches.suse/stack-unwind: Add missing put_cpu()-s for x86-64.
- patches.suse/no-frame-pointer-select: Fix stack unwinder Kconfig
  (bnc#402518).

-------------------------------------------------------------------
Thu Sep 18 09:34:38 CEST 2008 - hare@suse.de

- Update config files.
- patches.drivers/open-fcoe-driver: fcoe: Fibre Channel over
  Ethernet driver (FATE#303913).
- patches.drivers/open-fcoe-libfc: libfc: a modular software
  Fibre Channel implementation (FATE#303913).
- patches.drivers/open-fcoe-header-files: FC protocol definition
  header files (FATE#303913).
- patches.drivers/open-fcoe-dcb-support: FCoE: Add DCB support
  (FATE#303913).
- patches.drivers/ixgbe-fcoe-bugfixes: ixgbe: Bugfixes for FCoE.
- patches.fixes/vlan-gso-size-fix: vlan: device not reading gso
  max size of parent. (FATE#303913).
- patches.fixes/pkt_action-skbedit: pkt_action: add new action
  skbedit.
- patches.fixes/pkt_sched_multiq_support: pkt_sched: Add
  multiqueue scheduler support (FATE#303913).
- supported.conf: Update to include FCoE and device_handler
  modules

-------------------------------------------------------------------
Wed Sep 17 16:09:26 CEST 2008 - jbeulich@novell.com

- supported.conf: adjust name of ide-cd (is now ide-cd_mod).

-------------------------------------------------------------------
Wed Sep 17 09:00:30 CEST 2008 - hare@suse.de

- patches.drivers/qla2xxx-defer-risc-interrupt-enablement:
  qla2xxx: Defer enablement of RISC interrupts until ISP
  initialization completes (FATE#304113).
- patches.drivers/qla2xxx-8.02.01-k8-update: Update qla2xxx to
  8.02.01-k8 (FATE#304113).

-------------------------------------------------------------------
Wed Sep 17 08:35:22 CEST 2008 - hare@suse.de

- patches.fixes/scsi-retry-hardware-error: make scsi_check_sense
  HARDWARE_ERROR return ADD_TO_MLQUEUE on retry (FATE#304042)

-------------------------------------------------------------------
Tue Sep 16 17:33:16 CEST 2008 - olh@suse.de

- disable CONFIG_SPARSEMEM_VMEMMAP on ppc64 to allow memory remove
  (bnc#417537)

-------------------------------------------------------------------
Mon Sep 15 18:05:24 CEST 2008 - jkosina@suse.de

- Update config files (build elousb driver as module)
- patches.drivers/elousb.patch: Elo USB touchscreen driver
  (FATE#304972).

-------------------------------------------------------------------
Mon Sep 15 15:24:53 CEST 2008 - hare@suse.de

- patches.fixes/dm-mpath-abort-queue: Abort queued requests for
  multipath (FATE#304151).

-------------------------------------------------------------------
Mon Sep 15 10:40:01 CEST 2008 - hare@suse.de

- Update config files: Disable CONFIG_OCFS2_COMPAT_JBD

-------------------------------------------------------------------
Mon Sep 15 10:28:26 CEST 2008 - hare@suse.de

- patches.xen/xen-scsifront-block-timeout-update: Update XEN
  scsifront driver to request timeouts.

-------------------------------------------------------------------
Mon Sep 15 09:45:55 CEST 2008 - sdietrich@suse.de

- Update config files: Enable GROUP_SCHED, FAIR_GROUP_SCHED,
			      RT_GROUP_SCHED, CGROUP_SCHED

-------------------------------------------------------------------
Mon Sep 15 09:03:13 CEST 2008 - hare@suse.de

- patches.drivers/block-timeout-handling: Fix typo.

-------------------------------------------------------------------
Fri Sep 12 19:16:39 CEST 2008 - duwe@suse.de

- Add LED driver for SGI "UV" systems (FATE#304268)

-------------------------------------------------------------------
Fri Sep 12 16:32:46 CEST 2008 - hare@suse.de

- patches.drivers/bdev-resize-added-flush_disk: Added
  flush_disk to factor out common buffer cache flushing code
  (FATE#302348,FATE#303786).
- patches.drivers/bdev-resize-adjust-block-device-size:
  Adjust block device size after an online resize of a
  disk. (FATE#302348,FATE#303786).
- patches.drivers/bdev-resize-call-flush_disk: Call flush_disk()
  after detecting an online resize. (FATE#302348,FATE#303786).
- patches.drivers/bdev-resize-check-for-device-resize:
  Check for device resize when rescanning partitions
  (FATE#302348,FATE#303786).
- patches.drivers/bdev-resize-sd-driver-calls: SCSI sd driver
  calls revalidate_disk wrapper (FATE#302348,FATE#303786).
- patches.drivers/bdev-resize-wrapper-for-revalidate_disk:
  Wrapper for lower-level revalidate_disk
  routines. (FATE#302348,FATE#303786).
- patches.drivers/block-timeout-handling: block: unify request
  timeout handling (FATE#304151,bnc#417544).
- patches.fixes/scsi-misc-git-update: SCSI misc fixes
  (FATE#303485,FATE#303484).
- patches.fixes/scsi-enhance-error-codes: Separate failfast into
  multiple bits (FATE#303485,FATE#303484).
- patches.suse/rq-based-block-layer: rediff.
- patches.suse/rq-based-multipath-functions: rediff.
- patches.suse/no-partition-scan: rediff.

-------------------------------------------------------------------
Fri Sep 12 13:33:21 CEST 2008 - hare@suse.de

- patches.fixes/scsi-misc-git-update: SCSI misc fixes,
  required by the driver updates (FATE#303485,FATE#303484)

-------------------------------------------------------------------
Fri Sep 12 12:22:23 CEST 2008 - hare@suse.de

- patches.drivers/lpfc-8.2.8.1-update: Update lpfc to 8.2.8.1
  (bnc#420767).
- patches.drivers/lpfc-8.2.8-update: Emulex lpfc driver update
  to 8.2.8 (FATE#303485,bnc#420767).

-------------------------------------------------------------------
Fri Sep 12 09:56:49 CEST 2008 - bwalle@suse.de

- patches.arch/ia64-kdump_proc_iomem.diff:
  IA64: assign a distinguishable label to uncached memory in
  /proc/iomem (to fix MCA on kdump boot).

-------------------------------------------------------------------
Thu Sep 11 22:45:21 CEST 2008 - jack@suse.cz

  Latest ext4 fixes from ext4 patch queue:

- patches.fixes/ext4-Add-inode-to-journal-handle-after-block-alloca.patch:
  ext4: Don't add the inode to journal handle until after the
  block is allocated (fate#303783).
- patches.fixes/ext4_add-missing-unlock-to-ext4-check-descriptors:
  ext4: add missing unlock in ext4_check_descriptors() on error
  path (fate#303783).
- patches.fixes/ext4-Add-percpu-dirty-block-accounting.patch:
  ext4: Add percpu dirty block accounting. (fate#303783).
- patches.fixes/ext4_create-proc-ext4-stats-file-more-carefully:
  ext4: fix #11321: create /proc/ext4/*/stats more carefully
  (fate#303783).
- patches.fixes/ext4_fix_longlong_checkpatch_issues: ext4:
  Fix long long checkpatch warnings (fate#303783).
- patches.fixes/ext4_fix_printk_checkpatch_issues: ext4:
  Add printk priority levels to clean up checkpatch warnings
  (fate#303783).
- patches.fixes/ext4_fix_whitespace_checkpatch_issues: ext4:
  Fix whitespace checkpatch warnings/errors (fate#303783).
- patches.fixes/ext4_i_disksize_lock_race_fix.patch: ext4:
  Properly update i_disksize. (fate#303783).
- patches.fixes/ext4_invalidate_pages_when_delalloc_alloc_fail.patch:
  ext4: invalidate pages if delalloc block allocation
  fails. (fate#303783).
- patches.fixes/ext4-Make-sure-all-the-block-allocation-paths-reser.patch:
  ext4: Make sure all the block allocation paths reserve blocks
  (fate#303783).
- patches.fixes/ext4_nonmballoc_reservation_ENOSPC_fix.patch:
  ext4: Fix ext4 nomballoc allocator for ENOSPC (fate#303783).
- patches.fixes/ext4-Retry-block-allocation-if-we-have-free-blocks.patch:
  ext4: Retry block allocation if we have free blocks left
  (fate#303783).
- patches.fixes/ext4-Retry-block-reservation.patch: ext4: Retry
  block reservation (fate#303783).
- patches.fixes/ext4-Signed-arithematic-fix.patch: ext4: Signed
  arithematic fix (fate#303783).
- patches.fixes/ext4-Switch-to-non-delalloc-mode-when-we-are-low-on.patch:
  ext4: Switch to non delalloc mode when we are low on free
  blocks count. (fate#303783).
- patches.fixes/ext4_truncate_block_allocated_on_a_failed_ext4_write_begin.patch:
  ext4: truncate block allocated on a failed ext4_write_begin
  (fate#303783).
- patches.fixes/ext4_update-flex-bg-counters-when-resizing:
  Update flex_bg free blocks and free inodes counters when
  resizing. (fate#303783).
- patches.fixes/percpu_counter_sum_cleanup.patch: percpu counter:
  clean up percpu_counter_sum_and_set() (fate#303783).

-------------------------------------------------------------------
Thu Sep 11 21:45:05 CEST 2008 - bwalle@suse.de

- Enable KDB for i386 and x86_64 in "default" and "pae"
  configuration with CONFIG_KDB_OFF set to "y" (FATE#303971).
- Set CONFIG_KDB_CONTINUE_CATASTROPHIC=2 in all configurations
  that have KDB enabled.

-------------------------------------------------------------------
Thu Sep 11 15:36:51 CEST 2008 - jslaby@suse.de

- Update config files.
  enable PID_NS and USER_NS
  (FATE#303785, FATE#304371)

-------------------------------------------------------------------
Thu Sep 11 15:03:32 CEST 2008 - jeffm@suse.de

- Update config files.
  - Enabled CONFIG_XFRM_SUB_POLICY (FATE#303781)

-------------------------------------------------------------------
Thu Sep 11 14:33:26 CEST 2008 - mfasheh@suse.com

- Added POSIX File Locks support for Ocfs2  (FATE#110294)
  - patches.suse/ocfs2-POSIX-file-locks-support.patch

-------------------------------------------------------------------
Thu Sep 11 14:30:15 CEST 2008 - mfasheh@suse.com

- Added Ocfs2 JBD2 Support  (FATE#302877)
  - patches.suse/ocfs2-Limit-inode-allocation-to-32bits.patch
  - patches.suse/ocfs2-Add-the-inode64-mount-option.patch
  - patches.suse/ocfs2-Switch-over-to-JBD2.patch

-------------------------------------------------------------------
Thu Sep 11 13:24:18 CEST 2008 - mfasheh@suse.com

- Added Ocfs2 Extended Attributes Support (FATE#302067)
  - patches.suse/ocfs2-Modify-ocfs2_num_free_extents-f.patch
  - patches.suse/ocfs2-Use-ocfs2_extent_list-instead-o.patch
  - patches.suse/ocfs2-Abstract-ocfs2_extent_tree-in-b.patch
  - patches.suse/ocfs2-Make-high-level-btree-extend-co.patch
  - patches.suse/ocfs2-Add-the-basic-xattr-disk-layout-in-ocf.patch
  - patches.suse/ocfs2-Add-helper-function-in-uptodate.patch
  - patches.suse/ocfs2-Add-extent-tree-operation-for-x.patch
  - patches.suse/ocfs2-reserve-inline-space-for-extend.patch
  - patches.suse/ocfs2-Add-extended-attribute-support.patch
  - patches.suse/ocfs2-Add-xattr-index-tree-operations.patch
  - patches.suse/ocfs2-Add-xattr-bucket-iteration-for.patch
  - patches.suse/ocfs2-Add-xattr-lookup-code-xattr-btr.patch
  - patches.suse/ocfs2-Optionally-limit-extent-size-in.patch
  - patches.suse/ocfs2-Enable-xattr-set-in-index-btree.patch
  - patches.suse/ocfs2-Delete-all-xattr-buckets-during.patch
  - patches.suse/ocfs2-Add-incompatible-flag-for-exten.patch
  - patches.suse/ocfs2-fix-printk-format-warnings.patch
  - patches.suse/ocfs2-Prefix-the-extent-tree-operations-structure.patch
  - patches.suse/ocfs2-Prefix-the-ocfs2_extent_tree-structure.patch
  - patches.suse/ocfs2-Make-ocfs2_extent_tree-get-put-instead-of-all.patch
  - patches.suse/ocfs2-Make-private-into-object-on-ocfs2_extent_.patch
  - patches.suse/ocfs2-Provide-the-get_root_el-method-to-ocfs2_ext.patch
  - patches.suse/ocfs2-Use-struct-ocfs2_extent_tree-in-ocfs2_num_fre.patch
  - patches.suse/ocfs2-Determine-an-extent-tree-s-max_leaf_clusters.patch
  - patches.suse/ocfs2-Create-specific-get_extent_tree-functions.patch
  - patches.suse/ocfs2-Add-an-insertion-check-to-ocfs2_extent_tree_o.patch
  - patches.suse/ocfs2-Make-ocfs2_extent_tree-the-first-class-repres.patch
  - patches.suse/ocfs2-Comment-struct-ocfs2_extent_tree_operations.patch
  - patches.suse/ocfs2-Change-ocfs2_get_-_extent_tree-to-ocfs2_ini.patch
  - patches.suse/ocfs2-bug-fix-for-journal-extend-in-xattr.patch
  - patches.suse/ocfs2-Resolve-deadlock-in-ocfs2_xattr_free_.patch
  - patches.suse/ocfs2-Add-xattr-mount-option-in-ocfs2_show_options.patch

-------------------------------------------------------------------
Thu Sep 11 13:19:27 CEST 2008 - mfasheh@suse.com

- Add patches.fixes/jbd2-create-proc-entry-fix.patch
  jbd2: Create proc entry with bdevname+i_ino.
  (FATE#302877)

-------------------------------------------------------------------
Thu Sep 11 13:11:12 CEST 2008 - mfasheh@suse.com

- Add patches.fixes/dlm-allow-multiple-lockspaces.patch
  dlm: allow multiple lockspace creates
  (FATE#110294)

-------------------------------------------------------------------
Thu Sep 11 12:48:36 CEST 2008 - schwab@suse.de

- Update kdb patches.

-------------------------------------------------------------------
Thu Sep 11 11:41:27 CEST 2008 - jslaby@suse.de

- Update config files.
  change CONFIG_NODES_SHIFT from 6 to 9
  (FATE#304261)

-------------------------------------------------------------------
Wed Sep 10 19:03:33 CEST 2008 - trenn@suse.de

- Update config files.
  Added: CONFIG_PCIEASPM

-------------------------------------------------------------------
Wed Sep 10 17:18:30 CEST 2008 - kkeil@suse.de

- patches.drivers/e1000e_add_82574L.patch: e1000e: add support
  for new 82574L part.
- patches.drivers/e1000e_add_ICH9_BM.patch: e1000e: add support
  for the 82567LM-4 device.
- patches.drivers/e1000e_add_LOM_devices.patch: e1000e: add
  support for 82567LM-3 and 82567LF-3 (ICH10D).
  (FATE#303916)

-------------------------------------------------------------------
Wed Sep 10 16:22:17 CEST 2008 - hare@suse.de

- patches.suse/no-partition-scan: Implement 'no_partition_scan'
  commandline option (FATE#303697)

-------------------------------------------------------------------
Wed Sep 10 14:47:37 CEST 2008 - jeffm@suse.de

- patches.kernel.org/ipmi-section-conflict.diff: ipmi: Fix
  section type conflicts.
- patches.kernel.org/psmouse-section-conflict.diff: psmouse:
  fix section type conflict.
- patches.kernel.org/carmine-section-mismatch: video: Fix section
  mismatch in carminefb.
- patches.kernel.org/md-section-conflict: md: Fix section
  conflicts.
- patches.kernel.org/setup_APIC_timer-section-mismatch: x86:
  Fix section conflict with kvm_setup_secondary_clock.

-------------------------------------------------------------------
Wed Sep 10 14:15:44 CEST 2008 - trenn@suse.de

- patches.arch/thinkpad_fingers_off_backlight_igd.patch:
  Serve ThinkPad IGD devices backlight functionality through
  thinkpad_acpi (fate #302883).
- supported.conf: Add most important laptop drivers as supported:
               kernel/drivers/misc/asus_laptop
               kernel/drivers/misc/eeepc-laptop
               kernel/drivers/misc/msi-laptop
               kernel/drivers/misc/fujitsu-laptop
               kernel/drivers/acpi/wmi
               kernel/drivers/misc/hp-wmi

-------------------------------------------------------------------
Wed Sep 10 14:14:01 CEST 2008 - jeffm@suse.de

- patches.suse/acpi-dsdt-initrd-v0.9a-2.6.25.patch: Fixed up
  some section conflicts.

-------------------------------------------------------------------
Wed Sep 10 14:08:09 CEST 2008 - jeffm@suse.de

- Update to 2.6.27-rc6.

-------------------------------------------------------------------
Wed Sep 10 11:50:03 CEST 2008 - jeffm@suse.de

- supported.conf: Added missing netfilter modules.

-------------------------------------------------------------------
Wed Sep 10 11:40:34 CEST 2008 - jeffm@suse.de

- supported.conf: Updated netfilter module names.

-------------------------------------------------------------------
Wed Sep 10 11:40:16 CEST 2008 - jeffm@suse.de

- patches.kernel.org/firmware-path: Updated header.

-------------------------------------------------------------------
Wed Sep 10 11:33:37 CEST 2008 - jkosina@suse.de

- Update config files: support more than 4 serial ports
  (FATE#303314)

-------------------------------------------------------------------
Wed Sep 10 10:47:23 CEST 2008 - olh@suse.de

- set CONFIG_CMM=y instead of =m to simplify virtual partition memory
  (bnc#417554)

-------------------------------------------------------------------
Tue Sep  9 14:20:39 CEST 2008 - bphilips@suse.de

- rpm/kernel-binary.spec.in: add Recommends: kerneloops

-------------------------------------------------------------------
Tue Sep  9 09:55:33 CEST 2008 - olh@suse.de

- Updated to 2.6.27-rc5-git10

-------------------------------------------------------------------
Mon Sep  8 09:50:29 CEST 2008 - olh@suse.de

- Updated to 2.6.27-rc5-git9

-------------------------------------------------------------------
Fri Sep  5 13:44:09 CEST 2008 - jjolly@suse.de

- patches.arch/s390-01-01-self-ptrace-v3.patch: system call
  notification with self_ptrace (bnc#417299)
- patches.arch/s390-01-02-dcss-64-v2.patch: dcssblk (new function):
  Add support for >2G DCSS and stacked contiguous DCSS support.
  (bnc#417246)
- patches.arch/s390-01-04-fcpperf-{1-4}.patch: (kernel):FCP -
  Performance Data colletion & analysis (bnc#417243)

-------------------------------------------------------------------
Fri Sep  5 12:32:06 CEST 2008 - olh@suse.de

- add patches.fixes/usb-hcd-interrupt-shared.patch
  fix interrupt handling for shared irqs, for PS3 (bnc#409961)

-------------------------------------------------------------------
Fri Sep  5 12:23:06 CEST 2008 - olh@suse.de

- Updated to 2.6.27-rc5-git7

-------------------------------------------------------------------
Thu Sep  4 13:04:50 CEST 2008 - olh@suse.de

- build with CONFIG_POWER4_ONLY (bnc#417566)
  this disables support for POWER3 and RS64 cpus

-------------------------------------------------------------------
Thu Sep  4 12:15:06 CEST 2008 - jkosina@suse.de

- switch from Reno to Cubic as default TCP congestion algorithm
  (bnc#422825)

-------------------------------------------------------------------
Thu Sep  4 09:58:46 CEST 2008 - bwalle@suse.de

- Update KDB patches. Fix build on x86_64-debug.

-------------------------------------------------------------------
Wed Sep  3 23:52:01 CEST 2008 - jeffm@suse.de

- mark crc-t10dif as supported

-------------------------------------------------------------------
Wed Sep  3 17:05:59 CEST 2008 - olh@suse.de

- mark pata_pdc2027x as supported

-------------------------------------------------------------------
Wed Sep  3 16:30:50 CEST 2008 - olh@suse.de

- mark spidernet as supported

-------------------------------------------------------------------
Wed Sep  3 16:18:23 CEST 2008 - olh@suse.de

- mark ehea as supported

-------------------------------------------------------------------
Wed Sep  3 10:44:38 CEST 2008 - trenn@suse.de

- supported.conf:
  Mark dock (libata depends on it), bay, acpi_memhotplug, hpilo
  as supported
  Remove or adjust supported laptop drivers that went from
  drivers/acpi to drivers/misc

-------------------------------------------------------------------
Wed Sep  3 10:24:26 CEST 2008 - hare@suse.de

- supported.conf: Mark virtio modules as supported.

-------------------------------------------------------------------
Tue Sep  2 13:26:58 CEST 2008 - jbeulich@novell.com

- Update Xen patches to 2.6.27-rc5 and c/s 651.

-------------------------------------------------------------------
Tue Sep  2 04:53:12 CEST 2008 - jjolly@suse.de

- patches.arch/s390-01-01-self-ptrace-v2.patch: kernel
  (new function): System call notification with self_ptrace
  (bnc#417299,FATE#304021)

-------------------------------------------------------------------
Mon Sep  1 14:03:09 CEST 2008 - agruen@suse.de

- File capabilities: replace our no_file_caps patch with what is
  supposed to end up in 2.6.28.

-------------------------------------------------------------------
Mon Sep  1 11:58:24 CEST 2008 - bwalle@suse.de

- patches.arch/ia64-node_mem_map-node_start_pfn.diff:
  Fix memory map for ia64/discontmem for kdump.

-------------------------------------------------------------------
Mon Sep  1 11:19:24 CEST 2008 - olh@suse.de

- Updated to 2.6.27-rc5-git2

-------------------------------------------------------------------
Fri Aug 29 22:46:43 CEST 2008 - jeffm@suse.de

- Updated to 2.6.27-rc5.
  - Eliminated 2 patches.
  - KDB has an incompatible change on x86_64, so kernel-debug
    will fail there.

-------------------------------------------------------------------
Fri Aug 29 16:20:49 CEST 2008 - olh@suse.de

- update message in post.sh to display also the rpm FLAVOR

-------------------------------------------------------------------
Thu Aug 28 16:04:48 CEST 2008 - olh@suse.de

- update patches.suse/dm-raid45-2.6.25-rc2_20080221.patch
  rename rh_init to region_hash_init to avoid conflict 
  with existing powerpc symbol on powerpc

-------------------------------------------------------------------
Thu Aug 28 15:55:28 CEST 2008 - olh@suse.de

- disable musb, not useful, does not compile

-------------------------------------------------------------------
Tue Aug 26 18:54:43 CEST 2008 - trenn@suse.de

  Vendor specific drivers vs generic video driver.
  Distinguish which ACPI driver should do backlight switching.
  This patch series is queued up for 2.6.28 in the ACPI branch:
- patches.arch/0000-ACPI-video-Ignore-devices-not-present.patch:
  ACPI: video: Ignore devices that aren't present in hardware.
- patches.arch/0001-Check-for-ACPI-backlight-support.patch: Check
  for ACPI backlight support otherwise use vendor ACPI drivers.
- patches.arch/0002-Acer-WMI-fingers-off-backlight-video.ko.patch:
  Acer-WMI: fingers off backlight if video.ko is serving this
  functionality.
- patches.arch/0003-Asus-acpi-fingers-off-backlight.patch:
  asus-acpi: fingers off backlight if video.ko is serving this
  functionality.
- patches.arch/0004-Compal-fingers-off-backlight.patch: compal:
  fingers off backlight if video.ko is serving this functionality.
- patches.arch/0005-eeepc-laptop-fingers-off.patch: eeepc-laptop:
  fingers off backlight if video.ko is serving this functionality.
- patches.arch/0006-fujitsu-laptop-fingers-off-backlight.patch:
  fujitsu-laptop: fingers off backlight if video.ko is serving
  this functionality.
- patches.arch/0007-msi-laptop-fingers-off-backlight.patch:
  msi-laptop: fingers off backlight if video.ko is serving this
  functionality.
- patches.arch/0008-sony-laptop-fingers-off-backlight.patch:
  sony-laptop: fingers off backlight if video.ko is serving
  this functionality.
- patches.arch/0009-thinkpad_acpi-fingers-off-backlight.patch:
  thinkpad_acpi: fingers off backlight if video.ko is serving
  this functionality.

  I had to refresh these. While one patch was broken,
  two lines were missing, "patch" from 11.0 still worked, while
  "patch" from 10.3 did not:
- patches.xen/add-console-use-vt: add console_use_vt.
- patches.xen/linux-2.6.19-rc1-kexec-move_segment_code-i386.patch:
  kexec: Move asm segment handling code to the assembly file
  (i386).

-------------------------------------------------------------------
Mon Aug 25 23:21:01 CEST 2008 - jeffm@suse.de

- Disabled patches.kernel.org/ia64-asm-nr-irqs

-------------------------------------------------------------------
Mon Aug 25 22:53:52 CEST 2008 - jeffm@suse.de

- patches.fixes/pseries-compile-fix: pseries: compile fix.

-------------------------------------------------------------------
Mon Aug 25 22:49:01 CEST 2008 - jeffm@suse.de

- patches.kernel.org/musb-powerpc-conflict: musb: compile fix
  for powerpc.

-------------------------------------------------------------------
Mon Aug 25 21:58:39 CEST 2008 - jeffm@suse.de

- patches.kernel.org/ia64-asm-nr-irqs: ia64: nr-irqs.h generation
  should place it in arch/../asm.

-------------------------------------------------------------------
Mon Aug 25 21:56:47 CEST 2008 - jeffm@suse.de

- Update config files.

-------------------------------------------------------------------
Mon Aug 25 21:22:08 CEST 2008 - jeffm@suse.de

- Updated to 2.6.27-rc4.
  - Refreshed context.

-------------------------------------------------------------------
Mon Aug 25 14:30:43 CEST 2008 - trenn@suse.de

- patches.arch/x86-introduce-pci-noioapicquirk-kernel-cmdline.patch:
  x86, pci: introduce pci=noioapicquirk kernel cmdline option.
  Mysterious patch problem in include/asm-x86/pci.h
- patches.fixes/acpi-clear-wake-status.patch: Clear wak_sts
  register on resume.

-------------------------------------------------------------------
Mon Aug 25 13:19:49 CEST 2008 - trenn@suse.de

- patches.suse/acpi_provide_non_windows_osi_boot_param.patch:
  Delete.

-------------------------------------------------------------------
Mon Aug 25 12:33:32 CEST 2008 - jbeulich@novell.com

- Update Xen patches to 2.6.27-rc4.
- patches.xen/xen-x86_64-dump-user-pgt: dump the correct page
  tables for user mode faults.
- patches.xen/xen-x86_64-pgd-alloc-order: don't require order-1
  allocations for pgd-s.
- patches.xen/xen-x86_64-pgd-pin: make pinning of pgd pairs
  transparent to callers.
- patches.xen/xen-blktap-write-barriers: blktap: Write Barriers.
- patches.xen/xen-x86-pmd-handling: consolidate pmd/pud/pgd entry
  handling.
- patches.xen/xen-x86-bigmem: fix issues with the assignment of
  huge amounts of memory.
- patches.xen/xen-msix-restore: print at least a message if MSI-X
  restore failed.
- config.conf: Re-enable Xen.
- patches.xen/sfc-i2c: Delete.
- Update config files.

-------------------------------------------------------------------
Fri Aug 22 17:01:43 CEST 2008 - jbeulich@novell.com

- patches.suse/stack-unwind: Adjust and re-enable.
- Update config files.

-------------------------------------------------------------------
Tue Aug 19 20:36:51 CEST 2008 - jeffm@suse.de

- patches.kernel.org/ps3-lpm-include: Delete.

-------------------------------------------------------------------
Tue Aug 19 16:54:07 CEST 2008 - jeffm@suse.de

- Removed unused patches.

-------------------------------------------------------------------
Tue Aug 19 15:04:16 CEST 2008 - tiwai@suse.de

- Update config files: Use CONFIG_INPUT_PCSPKR=m (bnc#225221)

-------------------------------------------------------------------
Mon Aug 18 19:47:24 CEST 2008 - schwab@suse.de

- Update config files.

-------------------------------------------------------------------
Mon Aug 18 19:45:51 CEST 2008 - schwab@suse.de

- Update kdb patches.

-------------------------------------------------------------------
Fri Aug 15 20:40:18 CEST 2008 - tiwai@suse.de

- patches.arch/ppc-ipic-suspend-without-83xx-fix: Fix build_error
  without CONFIG_PPC_83xx.
- Update config files.

-------------------------------------------------------------------
Fri Aug 15 18:49:18 CEST 2008 - tiwai@suse.de

- Update config files: disable CONFIG_IPIC for ppc/default and
  vanilla again to fix build

-------------------------------------------------------------------
Fri Aug 15 18:35:48 CEST 2008 - tiwai@suse.de

- rpm/kernel-binary.spec.in: fix build without firmware files

-------------------------------------------------------------------
Fri Aug 15 15:35:05 CEST 2008 - jeffm@suse.de

- patches.kernel.org/no-include-asm: kbuild: correctly link
  include/asm in external builds.

-------------------------------------------------------------------
Fri Aug 15 14:28:13 CEST 2008 - jeffm@suse.de

- patches.kernel.org/ath9k-workaround-gcc-ICE-again-on-powerpc:
  ath9k: work around gcc ICE again.

-------------------------------------------------------------------
Thu Aug 14 22:00:36 CEST 2008 - jeffm@suse.de

- patches.suse/novfs-gregorian-day-fix: novfs: Fix GregorianDay
  conflict.

-------------------------------------------------------------------
Thu Aug 14 21:54:02 CEST 2008 - jeffm@suse.de

- Enabled patches.kernel.org/firmware-path

-------------------------------------------------------------------
Thu Aug 14 21:25:29 CEST 2008 - jeffm@suse.de

- patches.apparmor/add-security_path_permission: Fixed duplicate
  export of security_inode_permission.

-------------------------------------------------------------------
Thu Aug 14 21:16:20 CEST 2008 - jeffm@suse.de

- patches.apparmor/add-security_path_permission: Add missing
  stub for security_path_permission when CONFIG_SECURITY_APPARMOR=n

-------------------------------------------------------------------
Thu Aug 14 21:15:52 CEST 2008 - jeffm@suse.de

- patches.kernel.org/firmware-path: firmware: Allow
  release-specific firmware dir.
- rpm/kernel-binary.spec.in: Add firmware files.

-------------------------------------------------------------------
Thu Aug 14 21:09:53 CEST 2008 - jeffm@suse.de

- patches.kernel.org/ia64-export-cpu_core_map: ia64: Export
  cpu_core_map for topology_core_siblings.

-------------------------------------------------------------------
Thu Aug 14 20:00:23 CEST 2008 - jeffm@suse.de

- Updated to 2.6.27-rc3.
  - AppArmor mostly merged. There may be some hiccups.
  - Xen and RT temporarily disabled for merging.
  - 17 patches eliminated.

-------------------------------------------------------------------
Thu Aug 14 16:43:59 CEST 2008 - ghaskins@suse.de

Guarded by +RT
- patches.rt/seqlock-make-raw-seqlocks-spin-during-write.patch:
  seqlock: make sure that raw_seqlock_t retries readers while
  writes are pending.
- patches.rt/ftrace-fix-elevated-preempt-count-in-wakeup-tracer.patch:
  ftrace: fix elevated preempt_count in wakeup-tracer.

-------------------------------------------------------------------
Fri Aug  8 16:15:51 CEST 2008 - hare@suse.de

- Update config files for RT kernel to activate SCSI
  device handler.

-------------------------------------------------------------------
Fri Aug  8 15:14:18 CEST 2008 - jbeulich@novell.com

- patches.xen/xen3-fixup-common, patches.xen/xen3-fixup-kconfig,
  patches.xen/xen3-patch-2.6.24, patches.xen/xen3-patch-2.6.25: Fix
  a couple of bugs and inconsistencies.

-------------------------------------------------------------------
Fri Aug  8 13:25:34 CEST 2008 - schwab@suse.de

- Fix reference to $RPM_BUILD_ROOT in makefiles.

-------------------------------------------------------------------
Fri Aug  8 12:15:44 CEST 2008 - hare@suse.de

- patches.fixes/dm-mpath-hp-sw.patch: Delete.
- Update config files.
- patches.fixes/dm-2.6.27-update: Upstream device-mapper patches
  (FATE#302108).
- patches.fixes/scsi_dh-2.6.27-update: SCSI device handler update
  (FATE#302269,FATE#303696,FATE#303754,FATE#304125).
- patches.suse/rq-based-block-layer: rq-based multipathing:
  block layer changes (FATE#302108).
- patches.suse/rq-based-dm-interface: rq-based multipathing:
  device-mapper interface (FATE#302108).
- patches.suse/rq-based-multipath-functions: rq-based
  multipathing: request-based functions to multipath
  (FATE#302108).

-------------------------------------------------------------------
Thu Aug  7 15:53:59 CEST 2008 - jbeulich@novell.com

- Update Xen patches to c/s 623.
- patches.xen/sfc-network-driver: Delete.
- patches.xen/xen-balloon-hvm-min: Delete.
- patches.xen/xen-netfront-flip-prod: Delete.
- patches.xen/xen-x86_64-init-cleanup: Delete.
- patches.xen/sfc-i2c: sfc: Use kernel I2C system and i2c-algo-bit
  driver (disabled).
- patches.xen/sfc-driverlink: Solarflare: Resource driver (disabled).
- Update Xen config files.

-------------------------------------------------------------------
Wed Aug  6 12:59:59 CEST 2008 - olh@suse.de

- add patches.suse/ppc-no-LDFLAGS_MODULE.patch
  do not link external modules against arch/powerpc/lib/crtsavres.o

-------------------------------------------------------------------
Tue Aug  5 21:41:43 CEST 2008 - jeffm@suse.de

- patches.fixes/reiserfs-commit-ids-unsigned-ints: reiserfs:
  audit transaction ids to always be unsigned ints (bnc#410847).

-------------------------------------------------------------------
Tue Aug  5 21:35:11 CEST 2008 - jeffm@suse.de

- README.BRANCH: Took ownership of 11.1 tree.

-------------------------------------------------------------------
Tue Aug  5 21:34:11 CEST 2008 - jeffm@suse.de

- README: Changed w3d links to wiki links.

-------------------------------------------------------------------
Tue Aug  5 17:03:22 CEST 2008 - ghaskins@suse.de

Fixed misnamed rt_trace to rt_timing
- config/x86_64/rt_trace: Delete.
- Update config files.
- config.conf:

-------------------------------------------------------------------
Tue Aug  5 16:10:50 CEST 2008 - ghaskins@suse.de

Added x86_64/rt_trace kernel flavor (based on ftrace)

- Update config files.
- config.conf:

-------------------------------------------------------------------
Tue Aug  5 15:27:26 CEST 2008 - ghaskins@suse.de

Guarded by +RT
- Fix rtmutex-tester build problem with rt_debug
- patches.rt/rtmutex-convert-to-libpi.patch: rtmutex: convert
  rtmutexes to fully use the PI library.


-------------------------------------------------------------------
Tue Aug  5 14:20:38 CEST 2008 - ghaskins@suse.de

Guarded by +RT
- Remove version.patch to stop build breakage

-------------------------------------------------------------------
Tue Aug  5 11:43:31 CEST 2008 - jjohansen@suse.de

- update apparmor patches with fixes for
  - broken getcwd (bnc#413915)
  - ref counting bug in getcwd and d_namespace_path when used
    on disconnected paths (bnc#414607)
  - typeo in patches that keep selinux from compiling (bnc#414609)
  - incorporate smack patch into base apparmor patches, so
    that smack can be built (bnc#414610)

-------------------------------------------------------------------
Tue Aug  5 11:33:17 CEST 2008 - jslaby@suse.de

- patches.fixes/ath5k-fix-memory-corruption.patch: Ath5k: fix
  memory corruption (bnc#414635).
- patches.fixes/ath5k-kill-tasklets-on-shutdown.patch: Ath5k:
  kill tasklets on shutdown (bnc#414638).

-------------------------------------------------------------------
Mon Aug  4 20:56:15 CEST 2008 - gregkh@suse.de

- README.BRANCH: added file.

-------------------------------------------------------------------
Mon Aug  4 13:37:56 CEST 2008 - olh@suse.de

- disable CONFIG_SECURITY_ROOTPLUG because /init in initrd will
  not run if USB is compiled in and a specific USB device is not
  present

-------------------------------------------------------------------
Mon Aug  4 12:42:38 CEST 2008 - jslaby@suse.de

- patches.fixes/tpm-write-data-types.patch: tpm: Use correct
  data types for sizes in tpm_write() and tpm_read() (bnc#400211).

-------------------------------------------------------------------
Fri Aug  1 21:45:24 CEST 2008 - ghaskins@suse.de

PI rework v0.5 and a fix from upstream for 26-rt1
- patches.rt/26-rt1-chirag.patch: This patch should solve some
  of the bug messages..
- patches.rt/add-generalized-pi-interface.patch: add generalized
  priority-inheritance interface.
- patches.rt/tie-pi-into-task.patch: sched: add the basic PI
  infrastructure to the task_struct.
- patches.rt/rtmutex-initialize-waiters.patch: rtmutex: formally
  initialize the rt_mutex_waiters.
- patches.rt/rtmutex-add_readers.patch: RT: wrap the rt_rwlock
  "add reader" logic.
- patches.rt/rtmutex-use-runtime-init.patch: rtmutex: use runtime
  init for rtmutexes.
- patches.rt/rtmutex-convert-to-libpi.patch: rtmutex: convert
  rtmutexes to fully use the PI library.
- patches.rt/rtmutex-defer-pi-until-sleepy.patch: rtmutex:
  pi-boost locks as late as possible.

-------------------------------------------------------------------
Fri Aug  1 16:16:29 CEST 2008 - schwab@suse.de

- Reenable EFI_RTC.

-------------------------------------------------------------------
Fri Aug  1 14:12:30 CEST 2008 - trenn@suse.de

- Update config files.
  Unset on forgotten archs:
  CONFIG_X86_REROUTE_FOR_BROKEN_BOOT_IRQS

-------------------------------------------------------------------
Fri Aug  1 13:49:18 CEST 2008 - trenn@suse.de

- patches.fixes/x86_hpet_amd_quirk.patch: Workaround a hpet BIOS
  bug which is common on latest AMD driven boards (bnc#387053).

-------------------------------------------------------------------
Fri Aug  1 13:42:53 CEST 2008 - sassmann@suse.de

Add boot interrupt patches from linux-2.6-tip
- patches.arch/x86-acpi-reroute-PCI-interrupt-to-legacy-boot-interrupt.patch
- patches.arch/x86-add-PCI-IDs-for-devices-that-need-boot-irq-quirk.patch
- patches.arch/x86-disable-AMD-ATI-boot-interrupt-generation.patch
- patches.arch/x86-disable-broadcomm-boot-interrupt-generation.patch
- patches.arch/x86-disable-intel-boot-interrupt-generation.patch
- patches.arch/x86-introduce-config-option-for-pci-reroute-quirks.patch
- patches.arch/x86-introduce-pci-ioapicreroute-kernel-cmdline.patch
- patches.arch/x86-introduce-pci-noioapicquirk-kernel-cmdline.patch
- Update config files.
  * reroute of boot interrupts is enabled for RT only!

-------------------------------------------------------------------
Thu Jul 31 19:30:14 CEST 2008 - sdietrich@suse.de

Update to 2.6.26-rt1:
- config.conf: Enable i386/x86_64 - RT / RT_debug
- Update config files: 
  * Sync to default config.  
  * Disable (broken):
	- Novell Netware Filesystem support (novfs) (EXPERIMENTAL) (NOVFS)
	- ISP 1760 HCD support (USB_ISP1760_HCD)
	- KDB 
	- QLogic InfiniPath Driver (INFINIBAND_IPATH)

Remove obsolete patches:
- patches.rt/arm-cmpxchg-support-armv6.patch: Delete.
- patches.rt/arm-cmpxchg.patch: Delete.
- patches.rt/arm-fix-atomic-cmpxchg.patch: Delete.
- patches.rt/arm-leds-timer.patch: Delete.
- patches.rt/arm-omap-03.patch: Delete.
- patches.rt/arm-omap-04.patch: Delete.
- patches.rt/disable-sched-rt-groups.patch: Delete.
- patches.rt/drivers-edac-add-support-for-HS21XM-SMI-remediation:
  Delete.
- patches.rt/drivers-edac-add-support-for-HS21_LS21-SMI-remediation:
  Delete.
- patches.rt/drivers-edac-add-sysfs_notify-calls.patch: Delete.
- patches.rt/drivers-edac-i5000-turn-off-unsupported-check:
  Delete.
- patches.rt/drivers-edac-new-amd64.patch: Delete.
- patches.rt/drivers-edac-new-k8-rev-f.patch: Delete.
- patches.rt/drivers-edac-prevent-potential-printk-storm: Delete.
- patches.rt/drivers-edac-test_device.patch: Delete.
- patches.rt/ep93xx-clockevents-fix.patch: Delete.
- patches.rt/ep93xx-clockevents.patch: Delete.
- patches.rt/ep93xx-timer-accuracy.patch: Delete.
- patches.rt/fix-alternate_node_alloc.patch: Delete.
- patches.rt/fix-irq-flags-size.patch: Delete.
- patches.rt/foo.patch: Delete.
- patches.rt/ftrace-add-nr_syscalls.patch: Delete.
- patches.rt/ftrace-alloc-pages.patch: Delete.
- patches.rt/ftrace-cpu-clock-update.patch: Delete.
- patches.rt/ftrace-debug-use-preempt-disable-notrace.patch:
  Delete.
- patches.rt/ftrace-direct-calls.patch: Delete.
- patches.rt/ftrace-disable-daemon.patch: Delete.
- patches.rt/ftrace-dont-use-raw-irq-save.patch: Delete.
- patches.rt/ftrace-eventtrace-fixup.patch: Delete.
- patches.rt/ftrace-filter-functions.patch: Delete.
- patches.rt/ftrace-fix-ip.patch: Delete.
- patches.rt/ftrace-flip-fix.patch: Delete.
- patches.rt/ftrace-handle-time-outside-of-lockdep.patch: Delete.
- patches.rt/ftrace-irqsoff-smp-processor-id-fix.patch: Delete.
- patches.rt/ftrace-lockdep-notrace-annotations.patch: Delete.
- patches.rt/ftrace-max-update-fixes.patch: Delete.
- patches.rt/ftrace-move-memory-management-to-generic.patch:
  Delete.
- patches.rt/ftrace-nop-calls.patch: Delete.
- patches.rt/ftrace-peterz-cpu_clock.patch: Delete.
- patches.rt/ftrace-remove-max-printks.patch: Delete.
- patches.rt/ftrace-safe-traversal-hlist.patch: Delete.
- patches.rt/ftrace-stop-function-trace-fix.patch: Delete.
- patches.rt/ftrace-unlock-mutex-in-output.patch: Delete.
- patches.rt/ftrace-update-cnt-stat-fix.patch: Delete.
- patches.rt/ftracer-build-fix.patch: Delete.
- patches.rt/futex-performance-hack-sysctl-fix.patch: Delete.
- patches.rt/futex-performance-hack.patch: Delete.
- patches.rt/git-ignore-module-markers.patch: Delete.
- patches.rt/irq-flags-unsigned-long.patch: Delete.
- patches.rt/kernel-bug-after-entering-something-from-login.patch:
  Delete.
- patches.rt/kthread-cpus-allowed-init.patch: Delete.
- patches.rt/kvm-lapic-migrate-latency-fix.patch: Delete.
- patches.rt/kvm-make-less-noise.patch: Delete.
- patches.rt/kvm-preempt-rt-resched-delayed.patch: Delete.
- patches.rt/latency-tracing-prctl-api-hack.patch: Delete.
- patches.rt/netfilter-more-debugging.patch: Delete.
- patches.rt/page-alloc-use-real-time-pcp-locking-for-page-draining.patch:
  Delete.
- patches.rt/pcounter-percpu-protect.patch: Delete.
- patches.rt/percpu-locked-powerpc-fixups-a6.patch: Delete.
- patches.rt/powerpc-rearrange-thread-flags-to-work-with-andi-instruction.patch:
  Delete.
- patches.rt/ppc-add-mcount.patch: Delete.
- patches.rt/ppc-add-ppc32-mcount.patch: Delete.
- patches.rt/ppc-mark-notrace-mainline.patch: Delete.
- patches.rt/ppc-mcount-dummy-functions.patch: Delete.
- patches.rt/ppc-rename-xmon-mcount.patch: Delete.
- patches.rt/ppc-select-mcount.patch: Delete.
- patches.rt/preempt-irqs-ppc-celleb-beatic-eoi.patch: Delete.
- patches.rt/preempt-irqs-softirq-in-hardirq.patch: Delete.
- patches.rt/preempt-realtime-powerpc-a7.patch: Delete.
- patches.rt/preempt-realtime-ppc-more-resched-fixups.patch:
  Delete.
- patches.rt/preempt-realtime-ppc-need-resched-delayed.patch:
  Delete.
- patches.rt/preempt-realtime-sh.patch: Delete.
- patches.rt/preempt-realtime-supress-cpulock-warning.patch:
  Delete.
- patches.rt/rcu-preempt-trace-markers-1.patch: Delete.
- patches.rt/rcu-preempt-trace-markers-2.patch: Delete.
- patches.rt/rcu-various-fixups.patch: Delete.
- patches.rt/rt-mutex-arm-fix.patch: Delete.
- patches.rt/rt-mutex-delayed-resched.patch: Delete.
- patches.rt/rt-mutex-drop-generic-TIF_NEED_RESCHED_DELAYED.patch:
  Delete.
- patches.rt/rt-time-starvation-fix.patch: Delete.
- patches.rt/rtmutex-adaptive-locks.patch: Delete.
- patches.rt/rtmutex-adaptive-timeout.patch: Delete.
- patches.rt/rtmutex-lateral-steal-sysctl.patch: Delete.
- patches.rt/sched-fix-rt-task-wakeup.patch: Delete.
- patches.rt/sched-fix-sched-fair-wakeup.patch: Delete.
- patches.rt/sched-rt-push-only-new.patch: Delete.
- patches.rt/schedule_on_each_cpu-enhance-rt.patch: Delete.
- patches.rt/tasklet-fix-preemption-race.patch: Delete.
- patches.rt/tasklet-more-fixes.patch: Delete.
- patches.rt/time-gcc-linker-error.patch: Delete.
- patches.rt/tracer-use-sched-clock.patch: Delete.
- patches.rt/write-try-lock-irqsave.patch: Delete.
- patches.rt/x86-delay-enable-preempt-tglx.patch: Delete.

Introduce 2.6.26-RT1:
- patches.rt/2.6.21-rc6-lockless3-radix-tree-gang-slot-lookups.patch:
  Linux-RT 2.6.26-RT
   radix-tree: gang slot lookups.
- patches.rt/2.6.21-rc6-lockless5-lockless-probe.patch: Linux-RT
  2.6.26-RT
   mm: lockless probe.
- patches.rt/2.6.21-rc6-lockless6-speculative-get-page.patch:
  Linux-RT 2.6.26-RT
   mm: speculative get page.
- patches.rt/2.6.21-rc6-lockless7-lockless-pagecache-lookups.patch:
  Linux-RT 2.6.26-RT
   mm: lockless pagecache lookups.
- patches.rt/2.6.21-rc6-lockless8-spinlock-tree_lock.patch:
  Linux-RT 2.6.26-RT
   mm: spinlock tree_lock.
- patches.rt/Add-dev-rmem-device-driver-for-real-time-JVM-testing.patch:
  Linux-RT 2.6.26-RT.
- patches.rt/Allocate-RTSJ-memory-for-TCK-conformance-test.patch:
  Linux-RT 2.6.26-RT.
- patches.rt/RT_utsname.patch: Linux-RT 2.6.26-RT.
- patches.rt/aacraid-compat-sem.patch: Linux-RT 2.6.26-RT.
- patches.rt/adapt-remove-extra-try-to-lock.patch: Linux-RT
  2.6.26-RT.
- patches.rt/adaptive-adjust-pi-wakeup.patch: Linux-RT 2.6.26-RT.
- patches.rt/adaptive-earlybreak-on-steal.patch: Linux-RT
  2.6.26-RT
   rtmutex: break out early on first run.
- patches.rt/adaptive-optimize-rt-lock-wakeup.patch: Linux-RT
  2.6.26-RT.
- patches.rt/adaptive-spinlock-lite-v2.patch: Linux-RT 2.6.26-RT
   adaptive spinlocks lite.
- patches.rt/adaptive-task-oncpu.patch: Linux-RT 2.6.26-RT.
- patches.rt/apic-dumpstack.patch: Linux-RT 2.6.26-RT.
- patches.rt/apic-level-smp-affinity.patch: Linux-RT 2.6.26-RT.
- patches.rt/arm-compile-fix.patch: Linux-RT 2.6.26-RT
   ARM: compile fix for event tracing.
- patches.rt/arm-fix-compile-error-trace-exit-idle.patch:
  Linux-RT 2.6.26-RT.
- patches.rt/arm-futex-atomic-cmpxchg.patch: Linux-RT 2.6.26-RT.
- patches.rt/arm-latency-tracer-support.patch: Linux-RT 2.6.26-RT.
- patches.rt/arm-omap-02.patch: Linux-RT 2.6.26-RT.
- patches.rt/arm-omap-05.patch: Linux-RT 2.6.26-RT.
- patches.rt/arm-preempt-config.patch: Linux-RT 2.6.26-RT.
- patches.rt/arm-trace-preempt-idle.patch: Linux-RT 2.6.26-RT.
- patches.rt/bh-state-lock.patch: Linux-RT 2.6.26-RT.
- patches.rt/bh-uptodate-lock.patch: Linux-RT 2.6.26-RT.
- patches.rt/cache_pci_find_capability.patch: Linux-RT 2.6.26-RT
   Cache calls to pci_find_capability.
- patches.rt/call_rcu_bh-rename-of-call_rcu.patch: Linux-RT
  2.6.26-RT
   just rename call_rcu_bh instead of making it a macro.
- patches.rt/cond_resched_softirq-WARN-fix.patch: Linux-RT
  2.6.26-RT
   WARNING: at kernel/sched.c:5071 2.6.23-rc1-rt7.
- patches.rt/cputimer-thread-rt-fix.patch: Linux-RT 2.6.26-RT.
- patches.rt/cputimer-thread-rt_A0.patch: Linux-RT 2.6.26-RT.
- patches.rt/cycles-to-ns-trace-fix.patch: Linux-RT 2.6.26-RT.
- patches.rt/dev-queue-xmit-preempt-fix.patch: Linux-RT 2.6.26-RT.
- patches.rt/disable-irqpoll.patch: Linux-RT 2.6.26-RT.
- patches.rt/disable-ist-x86_64.patch: Linux-RT 2.6.26-RT.
- patches.rt/disable-lpptest-on-nonlinux.patch: Linux-RT
  2.6.26-RT.
- patches.rt/disable-run-softirq-from-hardirq-completely.patch:
  Linux-RT 2.6.26-RT
   Disable running softirqs from hardirqs completely!.
- patches.rt/dont-disable-preemption-without-IST.patch: Linux-RT
  2.6.26-RT.
- patches.rt/dont-let-rt-rw_semaphores-do-non_owner-locks.patch:
  Linux-RT 2.6.26-RT.
- patches.rt/dont-unmask-io_apic.patch: Linux-RT 2.6.26-RT.
- patches.rt/drain-all-local-pages-via-sched.patch: Linux-RT
  2.6.26-RT.
- patches.rt/event-tracer-syscall-i386.patch: Linux-RT 2.6.26-RT.
- patches.rt/event-tracer-syscall-x86_64.patch: Linux-RT
  2.6.26-RT.
- patches.rt/export-schedule-on-each-cpu.patch: Linux-RT
  2.6.26-RT.
- patches.rt/filemap-dont-bug-non-atomic.patch: Linux-RT
  2.6.26-RT.
- patches.rt/fix-acpi-build-weirdness.patch: Linux-RT 2.6.26-RT.
- patches.rt/fix-bug-on-in-filemap.patch: Linux-RT 2.6.26-RT
   Change bug_on for atomic to pagefault_disabled..
- patches.rt/fix-circular-locking-deadlock.patch: Linux-RT
  2.6.26-RT.
- patches.rt/fix-compilation-for-non-RT-in-timer.patch: Linux-RT
  2.6.26-RT.
- patches.rt/fix-emac-locking-2.6.16.patch: Linux-RT 2.6.26-RT.
- patches.rt/fix-emergency-reboot.patch: Linux-RT 2.6.26-RT
   call reboot notifier list when doing an emergency reboot.
- patches.rt/fix-migrating-softirq.patch: Linux-RT 2.6.26-RT.
- patches.rt/fix-softirq-checks-for-non-rt-preempt-hardirq.patch:
  Linux-RT 2.6.26-RT.
- patches.rt/fix_vdso_gtod_vsyscall64_2.patch: Linux-RT 2.6.26-RT.
- patches.rt/floppy-resume-fix.patch: Linux-RT 2.6.26-RT
   floppy: suspend/resume fix.
- patches.rt/ftrace-compile-fixes.patch: Linux-RT 2.6.26-RT
   rt: remove call to stop tracer.
- patches.rt/ftrace-dont-trace-markers.patch: Linux-RT 2.6.26-RT
   ftrace: dont trace markers.
- patches.rt/ftrace-fix-header.patch: Linux-RT 2.6.26-RT.
- patches.rt/ftrace-function-record-nop.patch: Linux-RT 2.6.26-RT
   ftrace: define function trace nop.
- patches.rt/ftrace-print-missing-cmdline.patch: Linux-RT
  2.6.26-RT
   ftrace: fix the command line printing.
- patches.rt/ftrace-record-comm-on-ctrl.patch: Linux-RT 2.6.26-RT
   ftrace: record comm on function ctrl change.
- patches.rt/ftrace-trace-sched.patch: Linux-RT 2.6.26-RT
   ftrace: trace sched.c.
- patches.rt/ftrace-upstream.patch: Linux-RT 2.6.26-RT.
- patches.rt/ftrace-use-preempt-disable-not-irq-disable.patch:
  Linux-RT 2.6.26-RT
   ftrace: avoid lockdep recursion.
- patches.rt/gcc-warnings-shut-up.patch: Linux-RT 2.6.26-RT.
- patches.rt/genhd-protect-percpu-var.patch: Linux-RT 2.6.26-RT.
- patches.rt/genirq-soft-resend.patch: Linux-RT 2.6.26-RT
   x86: activate HARDIRQS_SW_RESEND.
- patches.rt/git-ignore-script-lpp.patch: Linux-RT 2.6.26-RT.
- patches.rt/gtod-optimize.patch: Linux-RT 2.6.26-RT.
- patches.rt/hack-convert-i_alloc_sem-for-direct_io-craziness.patch:
  Linux-RT 2.6.26-RT.
- patches.rt/hack-fix-rt-migration.patch: Linux-RT 2.6.26-RT.
- patches.rt/handle-pending-in-simple-irq.patch: Linux-RT
  2.6.26-RT
   handle IRQ_PENDING for simple irq handler.
- patches.rt/highmem-redo-mainline.patch: Linux-RT 2.6.26-RT.
- patches.rt/highmem-revert-mainline.patch: Linux-RT 2.6.26-RT.
- patches.rt/highmem_rewrite.patch: Linux-RT 2.6.26-RT
   mm: remove kmap_lock.
- patches.rt/hrtimer-no-printk.patch: Linux-RT 2.6.26-RT.
- patches.rt/hrtimers-overrun-api.patch: Linux-RT 2.6.26-RT.
- patches.rt/i386-mark-atomic-irq-ops-raw.patch: Linux-RT
  2.6.26-RT.
- patches.rt/i386-nmi-watchdog-show-regs.patch: Linux-RT
  2.6.26-RT.
- patches.rt/ioapic-fix-too-fast-clocks.patch: Linux-RT 2.6.26-RT.
- patches.rt/irda-fix.patch: Linux-RT 2.6.26-RT.
- patches.rt/irq-mask-fix.patch: Linux-RT 2.6.26-RT
   genirq: fix simple and fasteoi irq handlers.
- patches.rt/jbd_assertions_smp_only.patch: Linux-RT 2.6.26-RT.
- patches.rt/kmap-atomic-i386-fix.patch: Linux-RT 2.6.26-RT.
- patches.rt/kmap-atomic-prepare.patch: Linux-RT 2.6.26-RT.
- patches.rt/kprobes-preempt-fix.patch: Linux-RT 2.6.26-RT.
- patches.rt/kstat-add-rt-stats.patch: Linux-RT 2.6.26-RT
   add rt stats to /proc/stat.
- patches.rt/kstat-fix-spurious-system-load-spikes-in-proc-loadavgrt.patch:
  Linux-RT 2.6.26-RT.
- patches.rt/latency-measurement-drivers.patch: Linux-RT
  2.6.26-RT.
- patches.rt/latency-tracing-arm.patch: Linux-RT 2.6.26-RT.
- patches.rt/latency-tracing-ppc.patch: Linux-RT 2.6.26-RT.
- patches.rt/loadavg_fixes_weird_loads.patch: Linux-RT 2.6.26-RT.
- patches.rt/local_irq_save_nort-in-swap.patch: Linux-RT
  2.6.26-RT.
- patches.rt/lock-init-plist-fix.patch: Linux-RT 2.6.26-RT.
- patches.rt/lock_list.patch: Linux-RT 2.6.26-RT
   lock_list - a fine grain locked double linked list.
- patches.rt/lock_page_ref.patch: Linux-RT 2.6.26-RT
   mm: lock_page_ref.
- patches.rt/lockdep-avoid-fork-waring.patch: Linux-RT 2.6.26-RT
   ftrace: fix if define to prove locking.
- patches.rt/lockdep-lock_set_subclass.patch: Linux-RT 2.6.26-RT
   lockdep: lock_set_subclass - reset a held lock's subclass.
- patches.rt/lockdep-more-entries.patch: Linux-RT 2.6.26-RT.
- patches.rt/lockdep-prettify.patch: Linux-RT 2.6.26-RT
   lockdep: prettify output.
- patches.rt/lockdep-rt-mutex.patch: Linux-RT 2.6.26-RT
   lockdep-rt: annotate PREEMPT_RT DEFINE_MUTEX.
- patches.rt/lockdep-rt-recursion-limit-fix.patch: Linux-RT
  2.6.26-RT.
- patches.rt/lockdep-show-held-locks.patch: Linux-RT 2.6.26-RT
   lockdep: show held locks when showing a stackdump.
- patches.rt/lockdep_lock_set_subclass_fix.patch: Linux-RT
  2.6.26-RT.
- patches.rt/lockstat-fix-contention-points.patch: Linux-RT
  2.6.26-RT
   lockstat: fix contention points.
- patches.rt/lockstat-output.patch: Linux-RT 2.6.26-RT
   lockstat: warn about disabled lock debugging.
- patches.rt/lockstat-rt-hooks.patch: Linux-RT 2.6.26-RT.
- patches.rt/lockstat_bounce_rt.patch: Linux-RT 2.6.26-RT.
- patches.rt/loopback-revert.patch: Linux-RT 2.6.26-RT.
- patches.rt/mapping_nrpages.patch: Linux-RT 2.6.26-RT
   mm/fs: abstract address_space::nrpages.
- patches.rt/mips-change-raw-spinlock-type.patch: Linux-RT
  2.6.26-RT
   RT: change from raw_spinlock_t to __raw_spinlock_t.
- patches.rt/mips-remove-conlicting-rtc-lock-declaration.patch:
  Linux-RT 2.6.26-RT
   RT: remove conflicting rtc_lock declaration.
- patches.rt/mips-remove-duplicate-kconfig.patch: Linux-RT
  2.6.26-RT.
- patches.rt/mips-remove-finish-arch-switch.patch: Linux-RT
  2.6.26-RT
   RT: remove finish_arch_switch.
- patches.rt/mitigate-resched-flood.patch: Linux-RT 2.6.26-RT.
- patches.rt/mm-concurrent-pagecache-rt.patch: Linux-RT 2.6.26-RT
   mm: -rt bits for concurrent pagecache.
- patches.rt/mm-concurrent-pagecache.patch: Linux-RT 2.6.26-RT
   mm: concurrent pagecache write side.
- patches.rt/mm-fix-latency.patch: Linux-RT 2.6.26-RT
   reduce pagetable-freeing latencies.
- patches.rt/move-native-irq.patch: Linux-RT 2.6.26-RT.
- patches.rt/msi-suspend-resume-workaround.patch: Linux-RT
  2.6.26-RT.
- patches.rt/multi-reader-account.patch: Linux-RT 2.6.26-RT
   map tasks to reader locks held.
- patches.rt/multi-reader-limit.patch: Linux-RT 2.6.26-RT
   implement reader limit on read write locks.
- patches.rt/multi-reader-lock-account.patch: Linux-RT 2.6.26-RT
   map read/write locks back to their readers.
- patches.rt/multi-reader-pi.patch: Linux-RT 2.6.26-RT
   read lock Priority Inheritance implementation.
- patches.rt/native-sched-clock-booboo.patch: Linux-RT 2.6.26-RT.
- patches.rt/neptune-no-at-keyboard.patch: Linux-RT 2.6.26-RT.
- patches.rt/net-core-preempt-fix.patch: Linux-RT 2.6.26-RT.
- patches.rt/netpoll-8139too-fix.patch: Linux-RT 2.6.26-RT.
- patches.rt/new-softirq-code.patch: Linux-RT 2.6.26-RT
   softirq preemption: optimization.
- patches.rt/nf_conntrack-fix-smp-processor-id.patch: Linux-RT
  2.6.26-RT.
- patches.rt/nf_conntrack-weird-crash-fix.patch: Linux-RT
  2.6.26-RT.
- patches.rt/nmi-profiling-base.patch: Linux-RT 2.6.26-RT
   nmi-driven profiling for /proc/profile.
- patches.rt/nmi-profiling.patch: Linux-RT 2.6.26-RT.
- patches.rt/nmi-show-regs-fix.patch: Linux-RT 2.6.26-RT.
- patches.rt/nmi-watchdog-disable.patch: Linux-RT 2.6.26-RT
   x86_64: do not enable the NMI watchdog by default.
- patches.rt/nmi-watchdog-fix-1.patch: Linux-RT 2.6.26-RT.
- patches.rt/nmi-watchdog-fix-2.patch: Linux-RT 2.6.26-RT.
- patches.rt/nmi-watchdog-fix-3.patch: Linux-RT 2.6.26-RT.
- patches.rt/nmi-watchdog-fix-4.patch: Linux-RT 2.6.26-RT.
- patches.rt/no-warning-for-irqs-disabled-in-local-bh-enable.patch:
  Linux-RT 2.6.26-RT
   local_bh_enable() is safe for irqs_disabled().
- patches.rt/ntfs-local-irq-save-nort.patch: Linux-RT 2.6.26-RT.
- patches.rt/numa-slab-freeing.patch: Linux-RT 2.6.26-RT.
- patches.rt/only-run-softirqs-from-irq-thread-when-irq-affinity-is-set.patch:
  Linux-RT 2.6.26-RT.
- patches.rt/pagefault-disable-cleanup.patch: Linux-RT 2.6.26-RT
   clean up the page fault disabling logic.
- patches.rt/panic-dont-stop-box.patch: Linux-RT 2.6.26-RT.
- patches.rt/paravirt-function-pointer-fix.patch: Linux-RT
  2.6.26-RT.
- patches.rt/pause-on-oops-head-tail.patch: Linux-RT 2.6.26-RT
   introduce pause_on_oops_head/tail boot options.
- patches.rt/percpu-locked-mm.patch: Linux-RT 2.6.26-RT.
- patches.rt/percpu-locked-netfilter.patch: Linux-RT 2.6.26-RT.
- patches.rt/percpu-locked-netfilter2.patch: Linux-RT 2.6.26-RT.
- patches.rt/percpu-locked-powerpc-fixups.patch: Linux-RT
  2.6.26-RT.
- patches.rt/percpu_list.patch: Linux-RT 2.6.26-RT
   percpu_list.
- patches.rt/plist-debug.patch: Linux-RT 2.6.26-RT.
- patches.rt/posix-cpu-timers-fix.patch: Linux-RT 2.6.26-RT.
- patches.rt/powerpc-count_active_rt_tasks-is-undefined-for-non-preempt-rt.patch:
  Linux-RT 2.6.26-RT.
- patches.rt/powerpc-flush_tlb_pending-is-no-more.patch:
  Linux-RT 2.6.26-RT.
- patches.rt/powerpc-match-__rw_yield-function-declaration-to-prototype.patch:
  Linux-RT 2.6.26-RT.
- patches.rt/ppc-chpr-set-rtc-lock.patch: Linux-RT 2.6.26-RT.
- patches.rt/ppc-gtod-notrace-fix.patch: Linux-RT 2.6.26-RT.
- patches.rt/ppc-hacks-to-allow-rt-to-run-kernbench.patch:
  Linux-RT 2.6.26-RT.
- patches.rt/ppc-make-tlb-batch-64-only.patch: Linux-RT 2.6.26-RT.
- patches.rt/ppc-tlbflush-preempt.patch: Linux-RT 2.6.26-RT.
- patches.rt/ppc32-latency-compile-hack-fixes.patch: Linux-RT
  2.6.26-RT.
- patches.rt/ppc32_notrace_init_functions.patch: Linux-RT
  2.6.26-RT
   don't trace early init functions for ppc32.
- patches.rt/preempt-irqs-Kconfig.patch: Linux-RT 2.6.26-RT.
- patches.rt/preempt-irqs-arm-fix-oprofile.patch: Linux-RT
  2.6.26-RT.
- patches.rt/preempt-irqs-arm.patch: Linux-RT 2.6.26-RT.
- patches.rt/preempt-irqs-core.patch: Linux-RT 2.6.26-RT.
- patches.rt/preempt-irqs-direct-debug-keyboard.patch: Linux-RT
  2.6.26-RT.
- patches.rt/preempt-irqs-hrtimer.patch: Linux-RT 2.6.26-RT.
- patches.rt/preempt-irqs-i386-idle-poll-loop-fix.patch:
  Linux-RT 2.6.26-RT.
- patches.rt/preempt-irqs-i386-ioapic-mask-quirk.patch: Linux-RT
  2.6.26-RT.
- patches.rt/preempt-irqs-i386.patch: Linux-RT 2.6.26-RT.
- patches.rt/preempt-irqs-mips.patch: Linux-RT 2.6.26-RT.
- patches.rt/preempt-irqs-ppc-ack-irq-fixups.patch: Linux-RT
  2.6.26-RT.
- patches.rt/preempt-irqs-ppc-fix-b5.patch: Linux-RT 2.6.26-RT.
- patches.rt/preempt-irqs-ppc-fix-b6.patch: Linux-RT 2.6.26-RT.
- patches.rt/preempt-irqs-ppc-fix-more-fasteoi.patch: Linux-RT
  2.6.26-RT.
- patches.rt/preempt-irqs-ppc-preempt-schedule-irq-entry-fix.patch:
  Linux-RT 2.6.26-RT.
- patches.rt/preempt-irqs-ppc.patch: Linux-RT 2.6.26-RT.
- patches.rt/preempt-irqs-timer.patch: Linux-RT 2.6.26-RT.
- patches.rt/preempt-irqs-x86-64-ioapic-mask-quirk.patch:
  Linux-RT 2.6.26-RT.
- patches.rt/preempt-irqs-x86-64.patch: Linux-RT 2.6.26-RT.
- patches.rt/preempt-realtime-acpi.patch: Linux-RT 2.6.26-RT.
- patches.rt/preempt-realtime-arm-bagde4.patch: Linux-RT
  2.6.26-RT.
- patches.rt/preempt-realtime-arm-footbridge.patch: Linux-RT
  2.6.26-RT.
- patches.rt/preempt-realtime-arm-integrator.patch: Linux-RT
  2.6.26-RT.
- patches.rt/preempt-realtime-arm-ixp4xx.patch: Linux-RT
  2.6.26-RT.
- patches.rt/preempt-realtime-arm-pxa.patch: Linux-RT 2.6.26-RT.
- patches.rt/preempt-realtime-arm-rawlock-in-mmu_context-h.patch:
  Linux-RT 2.6.26-RT.
- patches.rt/preempt-realtime-arm-shark.patch: Linux-RT 2.6.26-RT.
- patches.rt/preempt-realtime-arm.patch: Linux-RT 2.6.26-RT.
- patches.rt/preempt-realtime-compile-fixes.patch: Linux-RT
  2.6.26-RT.
- patches.rt/preempt-realtime-console.patch: Linux-RT 2.6.26-RT.
- patches.rt/preempt-realtime-core.patch: Linux-RT 2.6.26-RT.
- patches.rt/preempt-realtime-debug-sysctl.patch: Linux-RT
  2.6.26-RT.
- patches.rt/preempt-realtime-fs-block.patch: Linux-RT 2.6.26-RT.
- patches.rt/preempt-realtime-ftrace-disable-ftraced.patch:
  Linux-RT 2.6.26-RT.
- patches.rt/preempt-realtime-ftrace.patch: Linux-RT 2.6.26-RT.
- patches.rt/preempt-realtime-i386.patch: Linux-RT 2.6.26-RT.
- patches.rt/preempt-realtime-ia64.patch: Linux-RT 2.6.26-RT.
- patches.rt/preempt-realtime-ide.patch: Linux-RT 2.6.26-RT.
- patches.rt/preempt-realtime-init-show-enabled-debugs.patch:
  Linux-RT 2.6.26-RT.
- patches.rt/preempt-realtime-input.patch: Linux-RT 2.6.26-RT.
- patches.rt/preempt-realtime-ipc.patch: Linux-RT 2.6.26-RT.
- patches.rt/preempt-realtime-irqs.patch: Linux-RT 2.6.26-RT.
- patches.rt/preempt-realtime-loopback.patch: Linux-RT 2.6.26-RT.
- patches.rt/preempt-realtime-mellanox-driver-fix.patch:
  Linux-RT 2.6.26-RT.
- patches.rt/preempt-realtime-mips.patch: Linux-RT 2.6.26-RT.
- patches.rt/preempt-realtime-mm.patch: Linux-RT 2.6.26-RT.
- patches.rt/preempt-realtime-mmdrop-delayed.patch: Linux-RT
  2.6.26-RT.
- patches.rt/preempt-realtime-net-drivers.patch: Linux-RT
  2.6.26-RT.
- patches.rt/preempt-realtime-net-softirq-fixups.patch: Linux-RT
  2.6.26-RT
   NOHZ: local_softirq_pending with tickless.
- patches.rt/preempt-realtime-net.patch: Linux-RT 2.6.26-RT.
- patches.rt/preempt-realtime-powerpc-add-raw-relax-macros.patch:
  Linux-RT 2.6.26-RT.
- patches.rt/preempt-realtime-powerpc-b2.patch: Linux-RT
  2.6.26-RT.
- patches.rt/preempt-realtime-powerpc-b3.patch: Linux-RT
  2.6.26-RT.
- patches.rt/preempt-realtime-powerpc-b4.patch: Linux-RT
  2.6.26-RT.
- patches.rt/preempt-realtime-powerpc-celleb-raw-spinlocks.patch:
  Linux-RT 2.6.26-RT.
- patches.rt/preempt-realtime-powerpc-missing-raw-spinlocks.patch:
  Linux-RT 2.6.26-RT.
- patches.rt/preempt-realtime-powerpc-tlb-batching.patch:
  Linux-RT 2.6.26-RT.
- patches.rt/preempt-realtime-powerpc-update.patch: Linux-RT
  2.6.26-RT.
- patches.rt/preempt-realtime-powerpc.patch: Linux-RT 2.6.26-RT.
- patches.rt/preempt-realtime-prevent-idle-boosting.patch:
  Linux-RT 2.6.26-RT
   Premmpt-RT: Preevent boosting of idle task.
- patches.rt/preempt-realtime-printk.patch: Linux-RT 2.6.26-RT.
- patches.rt/preempt-realtime-profiling.patch: Linux-RT 2.6.26-RT.
- patches.rt/preempt-realtime-rawlocks.patch: Linux-RT 2.6.26-RT.
- patches.rt/preempt-realtime-rcu.patch: Linux-RT 2.6.26-RT.
- patches.rt/preempt-realtime-sched-cpupri.patch: Linux-RT
  2.6.26-RT.
- patches.rt/preempt-realtime-sched-i386.patch: Linux-RT
  2.6.26-RT.
- patches.rt/preempt-realtime-sched.patch: Linux-RT 2.6.26-RT.
- patches.rt/preempt-realtime-sound.patch: Linux-RT 2.6.26-RT.
- patches.rt/preempt-realtime-supress-nohz-softirq-warning.patch:
  Linux-RT 2.6.26-RT.
- patches.rt/preempt-realtime-supress-rtc-printk.patch: Linux-RT
  2.6.26-RT.
- patches.rt/preempt-realtime-timer.patch: Linux-RT 2.6.26-RT.
- patches.rt/preempt-realtime-usb.patch: Linux-RT 2.6.26-RT.
- patches.rt/preempt-realtime-warn-and-bug-on-fix.patch:
  Linux-RT 2.6.26-RT.
- patches.rt/preempt-realtime-warn-and-bug-on.patch: Linux-RT
  2.6.26-RT.
- patches.rt/preempt-rt-no-slub.patch: Linux-RT 2.6.26-RT.
- patches.rt/preempt-softirqs-core.patch: Linux-RT 2.6.26-RT.
- patches.rt/preempt-trace.patch: Linux-RT 2.6.26-RT.
- patches.rt/print-might-sleep-hack.patch: Linux-RT 2.6.26-RT.
- patches.rt/printk-dont-bug-on-sched.patch: Linux-RT 2.6.26-RT.
- patches.rt/printk-in-atomic-hack-fix.patch: Linux-RT 2.6.26-RT
   fix printk in atomic hack.
- patches.rt/printk-in-atomic.patch: Linux-RT 2.6.26-RT.
- patches.rt/proportions-raw-locks.patch: Linux-RT 2.6.26-RT.
- patches.rt/qrcu.patch: Linux-RT 2.6.26-RT
   QRCU with lockless fastpath.
- patches.rt/quicklist-release-before-free-page-fix.patch:
  Linux-RT 2.6.26-RT.
- patches.rt/quicklist-release-before-free-page.patch: Linux-RT
  2.6.26-RT.
- patches.rt/radix-concurrent-lockdep.patch: Linux-RT 2.6.26-RT.
- patches.rt/radix-percpu-hack-fix.patch: Linux-RT 2.6.26-RT.
- patches.rt/radix-tree-concurrent.patch: Linux-RT 2.6.26-RT
   radix-tree: concurrent write side support.
- patches.rt/radix-tree-optimistic-hist.patch: Linux-RT 2.6.26-RT
   debug: optimistic lock histogram.
- patches.rt/radix-tree-optimistic.patch: Linux-RT 2.6.26-RT
   radix-tree: optimistic locking.
- patches.rt/random-driver-latency-fix.patch: Linux-RT 2.6.26-RT.
- patches.rt/rcu-hrt-fixups.patch: Linux-RT 2.6.26-RT.
- patches.rt/rcu-new-7.patch: Linux-RT 2.6.26-RT.
- patches.rt/rcu-preempt-boost-default.patch: Linux-RT 2.6.26-RT.
- patches.rt/rcu-preempt-boost-fix.patch: Linux-RT 2.6.26-RT.
- patches.rt/rcu-preempt-boost-sdr.patch: Linux-RT 2.6.26-RT.
- patches.rt/rcu-preempt-fix-bad-dyntick-accounting.patch:
  Linux-RT 2.6.26-RT.
- patches.rt/rcu-preempt-hotplug-hackaround.patch: Linux-RT
  2.6.26-RT.
- patches.rt/rcu-torture-preempt-update.patch: Linux-RT 2.6.26-RT.
- patches.rt/rcu-trace-fix-free.patch: Linux-RT 2.6.26-RT.
- patches.rt/rcupreempt-boost-early-init.patch: Linux-RT
  2.6.26-RT.
- patches.rt/realtime-preempt-warn-about-tracing.patch: Linux-RT
  2.6.26-RT.
- patches.rt/relay-fix.patch: Linux-RT 2.6.26-RT
   relay: fix timer madness.
- patches.rt/remove-check-pgt-cache-calls.patch: Linux-RT
  2.6.26-RT.
- patches.rt/replace-bugon-by-warn-on.patch: Linux-RT 2.6.26-RT.
- patches.rt/root-domain-kfree-in-atomic.patch: Linux-RT
  2.6.26-RT.
- patches.rt/rt-apis.patch: Linux-RT 2.6.26-RT.
- patches.rt/rt-avoid-deadlock-in-swap.patch: Linux-RT 2.6.26-RT.
- patches.rt/rt-delayed-prio.patch: Linux-RT 2.6.26-RT
   rt: PI-workqueue: propagate prio for delayed work.
- patches.rt/rt-kmap-scale-fix.patch: Linux-RT 2.6.26-RT.
- patches.rt/rt-list-mods.patch: Linux-RT 2.6.26-RT
   rt: list_splice2.
- patches.rt/rt-move-update-wall-time-back-to-do-timer.patch:
  Linux-RT 2.6.26-RT
   rt: move update_wall_time back to do timer.
- patches.rt/rt-mutex-arm.patch: Linux-RT 2.6.26-RT.
- patches.rt/rt-mutex-compat-semaphores.patch: Linux-RT 2.6.26-RT.
- patches.rt/rt-mutex-core.patch: Linux-RT 2.6.26-RT.
- patches.rt/rt-mutex-i386.patch: Linux-RT 2.6.26-RT.
- patches.rt/rt-mutex-irq-flags-checking.patch: Linux-RT
  2.6.26-RT.
- patches.rt/rt-mutex-mips.patch: Linux-RT 2.6.26-RT.
- patches.rt/rt-mutex-ppc-fix-a5.patch: Linux-RT 2.6.26-RT.
- patches.rt/rt-mutex-ppc.patch: Linux-RT 2.6.26-RT.
- patches.rt/rt-mutex-preempt-debugging.patch: Linux-RT 2.6.26-RT.
- patches.rt/rt-mutex-trivial-route-cast-fix.patch: Linux-RT
  2.6.26-RT.
- patches.rt/rt-mutex-trivial-tcp-preempt-fix.patch: Linux-RT
  2.6.26-RT.
- patches.rt/rt-mutex-x86-64.patch: Linux-RT 2.6.26-RT.
- patches.rt/rt-page_alloc.patch: Linux-RT 2.6.26-RT
   rt-friendly per-cpu pages.
- patches.rt/rt-plist-mods.patch: Linux-RT 2.6.26-RT
   rt: plist_head_splice.
- patches.rt/rt-s_files-kill-a-union.patch: Linux-RT 2.6.26-RT.
- patches.rt/rt-sched-groups.patch: Linux-RT 2.6.26-RT.
- patches.rt/rt-shorten-softirq-thread-names.patch: Linux-RT
  2.6.26-RT.
- patches.rt/rt-slab-new.patch: Linux-RT 2.6.26-RT.
- patches.rt/rt-workqeue-prio.patch: Linux-RT 2.6.26-RT
   rt: PI-workqueue support.
- patches.rt/rt-workqueue-barrier.patch: Linux-RT 2.6.26-RT
   rt: PI-workqueue: fix barriers.
- patches.rt/rt-wq-barrier-fix.patch: Linux-RT 2.6.26-RT
   rt: PI-workqueue: wait_on_work() fixup.
- patches.rt/rt_mutex_setprio.patch: Linux-RT 2.6.26-RT
   rt: rename rt_mutex_setprio to task_setprio.
- patches.rt/rtmutex-debug.h-cleanup.patch: Linux-RT 2.6.26-RT
   lock debugging: clean up rtmutex-debug.h.
- patches.rt/rtmutex-lateral-steal.patch: Linux-RT 2.6.26-RT.
- patches.rt/rtmutex-rearrange.patch: Linux-RT 2.6.26-RT.
- patches.rt/rtmutex-remove-xchg.patch: Linux-RT 2.6.26-RT
   rtmutex - remove double xchg.
- patches.rt/rtmutex-rwlock-cmpxchg-typecast.patch: Linux-RT
  2.6.26-RT.
- patches.rt/rwlock-implement-downgrade-write.patch: Linux-RT
  2.6.26-RT
   rwlocks multi downgrade write.
- patches.rt/rwlocks-default-nr-readers-nr-cpus.patch: Linux-RT
  2.6.26-RT.
- patches.rt/rwlocks-fix-no-preempt-rt.patch: Linux-RT 2.6.26-RT
   rwlock: fix non PREEMPT_RT case.
- patches.rt/rwlocks-multiple-readers.patch: Linux-RT 2.6.26-RT
   implement rwlocks management.
- patches.rt/rwsems-multiple-readers.patch: Linux-RT 2.6.26-RT
   add framework for multi readers on rwsems.
- patches.rt/s_files-pipe-fix.patch: Linux-RT 2.6.26-RT
   s_files: free_write_pipe() fix.
- patches.rt/s_files-schedule_on_each_cpu_wq.patch: Linux-RT
  2.6.26-RT.
- patches.rt/s_files.patch: Linux-RT 2.6.26-RT
   remove global files_lock.
- patches.rt/sched-clock-nmi.patch: Linux-RT 2.6.26-RT.
- patches.rt/sched-enable-irqs-in-preempt-in-notifier-call.patch:
  Linux-RT 2.6.26-RT
   CFS: enable irqs in fire_sched_in_preempt_notifier.
- patches.rt/sched-nr-migrate-lower-default-preempt-rt.patch:
  Linux-RT 2.6.26-RT.
- patches.rt/sched-prioritize-non-migrating-rt-tasks.patch:
  Linux-RT 2.6.26-RT.
- patches.rt/sched-rt-stats.patch: Linux-RT 2.6.26-RT.
- patches.rt/sched-use-a-2d-bitmap-search-prio-cpu.patch:
  Linux-RT 2.6.26-RT.
- patches.rt/sched-wake_up_idle_cpu-rt.patch: Linux-RT 2.6.26-RT.
- patches.rt/sched_prio.patch: Linux-RT 2.6.26-RT.
- patches.rt/sched_rt-fixup.patch: Linux-RT 2.6.26-RT.
- patches.rt/schedule-tail-balance-disable-irqs.patch: Linux-RT
  2.6.26-RT.
- patches.rt/schedule_on_each_cpu-enhance.patch: Linux-RT
  2.6.26-RT.
- patches.rt/select-error-leak-fix.patch: Linux-RT 2.6.26-RT.
- patches.rt/send-nmi-all-preempt-disable.patch: Linux-RT
  2.6.26-RT.
- patches.rt/seq-irqsave.patch: Linux-RT 2.6.26-RT.
- patches.rt/serial-locking-rt-cleanup.patch: Linux-RT 2.6.26-RT.
- patches.rt/serial-slow-machines.patch: Linux-RT 2.6.26-RT.
- patches.rt/slab-irq-nopreempt-fix.patch: Linux-RT 2.6.26-RT.
- patches.rt/smp-processor-id-fixups.patch: Linux-RT 2.6.26-RT.
- patches.rt/softirq-per-cpu-assumptions-fixes.patch: Linux-RT
  2.6.26-RT.
- patches.rt/softlockup-add-irq-regs-h.patch: Linux-RT 2.6.26-RT
   core: make asm/irq_regs.h available on every platform.
- patches.rt/spinlock-trylock-cleanup-sungem.patch: Linux-RT
  2.6.26-RT.
- patches.rt/swap-spinlock-fix.patch: Linux-RT 2.6.26-RT.
- patches.rt/tasklet-busy-loop-hack.patch: Linux-RT 2.6.26-RT.
- patches.rt/tasklet-redesign.patch: Linux-RT 2.6.26-RT.
- patches.rt/timer-freq-tweaks.patch: Linux-RT 2.6.26-RT.
- patches.rt/timer-warning-fix.patch: Linux-RT 2.6.26-RT.
- patches.rt/trace-add-event-markers-arm.patch: Linux-RT
  2.6.26-RT.
- patches.rt/trace-events-handle-syscalls.patch: Linux-RT
  2.6.26-RT.
- patches.rt/trace-histograms.patch: Linux-RT 2.6.26-RT.
- patches.rt/trace_hist-divzero.patch: Linux-RT 2.6.26-RT
   trace_hist.c: divide-by-zero problem (2).
- patches.rt/trace_hist-latediv.patch: Linux-RT 2.6.26-RT.
- patches.rt/tracer-add-event-markers.patch: Linux-RT 2.6.26-RT.
- patches.rt/tracer-event-trace.patch: Linux-RT 2.6.26-RT.
- patches.rt/use-edge-triggered-irq-handler-instead-of-simple-irq.patch:
  Linux-RT 2.6.26-RT
   [AT91: PATCH]: Use edge triggered interrupt handling for
   AT91-GPIO instead of simple_irq-handler.
- patches.rt/user-no-irq-disable.patch: Linux-RT 2.6.26-RT.
- patches.rt/version.patch: Linux-RT 2.6.26-RT
   add -rt extra-version.
- patches.rt/vortex-fix.patch: Linux-RT 2.6.26-RT.
- patches.rt/watchdog_use_timer_and_hpet_on_x86_64.patch:
  Linux-RT 2.6.26-RT.
- patches.rt/x86-64-tscless-vgettimeofday.patch: Linux-RT
  2.6.26-RT
   x86_64 GTOD: offer scalable vgettimeofday.
- patches.rt/x86_64-tsc-sync-irqflags-fix.patch: Linux-RT
  2.6.26-RT.
- patches.rt/event-trace-hrtimer-trace.patch: Linux-RT 2.6.26-RT
   event-tracer: add clockevent trace.
- patches.rt/ftrace-hotplug-fix.patch: Linux-RT 2.6.26-RT
   ftrace: cpu hotplug fix.
- patches.rt/ftrace-wakeup-rawspinlock.patch: Linux-RT 2.6.26-RT
   ftrace: user raw spin lock for wakeup function trace.
- patches.rt/preempt-realtime-x86_64.patch: Linux-RT 2.6.26-RT.
- patches.rt/radix-tree-lockdep-plus1.patch: Linux-RT 2.6.26-RT
   lockdep: add +1 to radix tree array.
- patches.rt/rwlock-fixes.patch: Linux-RT 2.6.26-RT
   rwlock: fix pi_list race conditions.
- patches.rt/rwlock-prio-fix.patch: Linux-RT 2.6.26-RT
   rwlock: reset prio on unlocks and wakeups.
- patches.rt/rwlock-torture.patch: Linux-RT 2.6.26-RT
   rwlock: rwlock torture test.
- patches.rt/sched-cpupri-hotplug-support.patch: Linux-RT
  2.6.26-RT.
- patches.rt/sched-cpupri-priocount.patch: Linux-RT 2.6.26-RT.
- patches.rt/trace-eip2ip.patch: Linux-RT 2.6.26-RT
   Re: 2.6.25.4-rt4.
- patches.rt/bz235099-idle-load-fix.patch: Linux-RT 2.6.26-RT.
- patches.rt/fix-adaptive-hack.patch: Linux-RT 2.6.26-RT
   fix-adaptive-hack.patch.
- patches.rt/fix-a-previously-reverted-fix.patch: Linux-RT
  2.6.26-RT
   Fix a previously reverted "fix".
- patches.rt/fix-config-debug-rt-mutex-lock-underflow-warnings.patch:
  Linux-RT 2.6.26-RT
   Fix CONFIG_DEBUG_RT_MUTEX lock underflow warnings.
- patches.rt/frace-use-tsc.patch: Linux-RT 2.6.26-RT.
- patches.rt/ftrace-document-event-tracer.patch: Linux-RT
  2.6.26-RT.
- patches.rt/ftrace-document-update1.patch: Linux-RT 2.6.26-RT
   ftrace: document updates.
- patches.rt/ftrace-fix-get-kprobe-wreckage.patch: Linux-RT
  2.6.26-RT
   ftrace-fix-missing-kprobe-include.pathc.
- patches.rt/ftrace-m68knommu-add-FTRACE-support.patch: Linux-RT
  2.6.26-RT.
- patches.rt/ftrace-m68knommu-generic-stacktrace-function.patch:
  Linux-RT 2.6.26-RT.
- patches.rt/ftrace-preempt-trace-check.patch: Linux-RT 2.6.26-RT
   ftrace: only trace preempt off with preempt tracer.
- patches.rt/ftrace-stop-trace-on-crash.patch: Linux-RT 2.6.26-RT
   fix-tracer-wreckage-wtf-is-this-code-all-features.patch.
- patches.rt/generic-cmpxchg-use-raw-local-irq-variant.patch:
  Linux-RT 2.6.26-RT.
- patches.rt/idle2-fix.patch: Linux-RT 2.6.26-RT.
- patches.rt/idle-fix.patch: Linux-RT 2.6.26-RT.
- patches.rt/m68knommu_fixes_ontop_of_v2.6.26.patch: Linux-RT
  2.6.26-RT.
- patches.rt/m68knommu-make-cmpxchg-RT-safe.patch: Linux-RT
  2.6.26-RT.
- patches.rt/mapping_nrpages-fix.patch: Linux-RT 2.6.26-RT
   mapping_nrpages-fix.patch.
- patches.rt/nfs-stats-miss-preemption.patch: Linux-RT 2.6.26-RT
   nfs: fix missing preemption check.
- patches.rt/pmtmr-override.patch: Linux-RT 2.6.26-RT
   pmtmr: allow command line override of ioport.
- patches.rt/powerpc-ftrace-stop-on-oops.patch: Linux-RT 2.6.26-RT
   powerpc: ftrace stop on crash.
- patches.rt/ppc64-fix-preempt-unsafe-paths-accessing-per_cpu-variables.patch:
  Linux-RT 2.6.26-RT.
- patches.rt/preempt-irqs-m68knommu-make-timer-interrupt-non-threaded.patch:
  Linux-RT 2.6.26-RT.
- patches.rt/preempt-realtime-mm.patch~: Linux-RT 2.6.26-RT.
- patches.rt/raw-spinlocks-for-nmi-print.patch: Linux-RT
  2.6.26-RT.
- patches.rt/revert-preempt-bkl-revert.patch: Linux-RT 2.6.26-RT.
- patches.rt/rtmutex-debug-fix.patch: Linux-RT 2.6.26-RT
   rtmutex-debug-fix.patch.
- patches.rt/rt-mutex-namespace.patch: Linux-RT 2.6.26-RT
   rt-mutex-namespace.patch.
- patches.rt/rt-mutex-use-inline.patch: Linux-RT 2.6.26-RT
   rt-mutex-cleanup.patch.
- patches.rt/rt-rwlock-conservative-locking.patch: Linux-RT
  2.6.26-RT
   rwlock: be more conservative in locking reader_lock_count.
- patches.rt/rwlock-pi-lock-reader.patch: Linux-RT 2.6.26-RT.
- patches.rt/rwlock-protect-reader_lock_count.patch: Linux-RT
  2.6.26-RT.
- patches.rt/rwlock-slowunlock-mutex-fix2.patch: Linux-RT
  2.6.26-RT.
- patches.rt/rwlock-slowunlock-mutex-fix.patch: Linux-RT
  2.6.26-RT.
- patches.rt/rwlock-torture-no-rt.patch: Linux-RT 2.6.26-RT
   rwlock: fix torture test to handle non-rt.
- patches.rt/sched-fix-dequeued-race.patch: Linux-RT 2.6.26-RT
   sched-fix-dequeued-race.patch.
- patches.rt/serial-locking-rt-cleanup.patch~: Linux-RT 2.6.26-RT.
- patches.rt/sub-dont-disable-irqs.patch: Linux-RT 2.6.26-RT
   rt: dont disable irqs in usb.
- patches.rt/trace-do-not-wakeup-when-irqs-disabled.patch:
  Linux-RT 2.6.26-RT
   trace-do-not-wakeup-when-irqs-disabled.patch.
- patches.rt/trace-ktime-scalar.patch: Linux-RT 2.6.26-RT
   ftrace: print ktime values in readable form.
- patches.rt/warn-on-rt-scatterlist.patch: Linux-RT 2.6.26-RT
   remove warn on for scatterlist in preempt rt.

-------------------------------------------------------------------
Tue Jul 29 17:25:34 CEST 2008 - trenn@suse.de

- patches.arch/acpi_thermal_passive_blacklist.patch: Avoid
  critical temp shutdowns on specific ThinkPad T4x(p) and R40
  (https://bugzilla.novell.com/show_bug.cgi?id=333043).
- patches.fixes/acpi_use_acpi_exception.patch: ACPI dock/bay:
  Use ACPI_EXCEPTION instead of printk(KERN_ERR.
- patches.suse/acpi_provide_non_windows_osi_boot_param.patch:
  ACPI: Provide a spec conform OSI interface to the BIOS.

-------------------------------------------------------------------
Tue Jul 29 00:04:40 CEST 2008 - bphilips@suse.de

- rpm/kernel-binary.spec.in: uvcvideo merged.  Add Obsoletes.

-------------------------------------------------------------------
Fri Jul 25 16:39:22 CEST 2008 - mszeredi@suse.cz

- supported.conf: Mark fuse as supported.

-------------------------------------------------------------------
Thu Jul 24 19:26:38 CEST 2008 - gregkh@suse.de

- Enable CONFIG_MARKERS

-------------------------------------------------------------------
Thu Jul 24 19:21:20 CEST 2008 - gregkh@suse.de

- Enable CONFIG_SECURITY_SELINUX

-------------------------------------------------------------------
Thu Jul 24 14:53:34 CEST 2008 - agruen@suse.de

- Fix for using relative paths in /usr/src/linux-obj/$arch/
  $flavor/Makefile (bnc#409982).

-------------------------------------------------------------------
Fri Jul 18 10:33:14 CEST 2008 - hare@suse.de

- Update config files for S/390.

-------------------------------------------------------------------
Thu Jul 17 22:55:40 CEST 2008 - bwalle@suse.de

- patches.fixes/show-OSRELEASE-in-VMCOREINFO.diff:
  kdump: Report actual value of VMCOREINFO_OSRELEASE in VMCOREINFO

-------------------------------------------------------------------
Thu Jul 17 18:33:20 CEST 2008 - jeffm@suse.de

- rpm/kernel-module-subpackage: Removed Supplements handling
  entirely. Use preamble instead.

-------------------------------------------------------------------
Thu Jul 17 17:48:49 CEST 2008 - jbeulich@novell.com

- patches.xen/xen3-patch-2.6.26: Fix 32-bit build.

-------------------------------------------------------------------
Thu Jul 17 15:49:45 CEST 2008 - jbeulich@novell.com

- Update Xen patches for 2.6.26.
- patches.xen/540-blkif-nr-segments-check.patch: Delete.
- patches.xen/560-x86_64-no-irq-affinity-break-msg.patch: Delete.
- patches.xen/xen3-patch-2.6.25.1: Delete.
- Update i386 and x86-64 config files.
- config.conf: Re-enable Xen configs.

-------------------------------------------------------------------
Thu Jul 17 13:35:29 CEST 2008 - jbeulich@novell.com

- patches.fixes/seccomp-disable-tsc-option: Also handle x86-64 (191123).
- Update x86-64 config files.
- patches.suse/raw_device_max_minors_param.diff: Fix uninitialized
  return value.
- patches.apparmor/remove_suid.diff: Also handle fuse.
- supported.conf: Add e1000e, rtc-core, rtc-lib, and rtc-cmos.

-------------------------------------------------------------------
Mon Jul 14 18:51:03 CEST 2008 - jeffm@suse.de

- patches.kernel.org/fsl-diu-fb-compile-fix: Delete.

-------------------------------------------------------------------
Mon Jul 14 18:19:08 CEST 2008 - olh@suse.de

- disable unused fsl-diu-fb driver

-------------------------------------------------------------------
Mon Jul 14 17:23:40 CEST 2008 - jeffm@suse.de

- Updated to 2.6.26-final.

-------------------------------------------------------------------
Mon Jul 14 11:24:42 CEST 2008 - bwalle@suse.de

- patches.fixes/move-crashkernel-reservation.diff:
  x86: Move crashkernel reservation before dma32_reserve_bootmem().

-------------------------------------------------------------------
Mon Jul 14 08:04:25 CEST 2008 - rgoldwyn@suse.de

- Enable patches.suse/convert-novfs-to-open-soure-coding-standards.patch
  Fix oops in novfs_daemon_lib_ioctl

-------------------------------------------------------------------
Fri Jul 11 19:22:27 CEST 2008 - jeffm@suse.de

- Updated squashfs to v3.3. (bnc#373285)

-------------------------------------------------------------------
Thu Jul 10 20:36:45 CEST 2008 - jeffm@suse.de

- Update config files: Enable raw devices on s390.

-------------------------------------------------------------------
Thu Jul 10 15:59:36 CEST 2008 - jack@suse.cz

- patches.suse/raw_device_max_minors_param.diff: Allow setting
  of number of raw devices as a module parameter (FATE 302178).

-------------------------------------------------------------------
Thu Jul 10 01:12:00 CEST 2008 - jeffm@suse.de

- patches.kernel.org/fsl-diu-fb-compile-fix: fsl-diu-fb:
  compile fix.

-------------------------------------------------------------------
Wed Jul  9 22:59:14 CEST 2008 - jeffm@suse.de

- patches.suse/kdb-common: Removed obsolete file_lock_operations
  printing.

-------------------------------------------------------------------
Wed Jul  9 22:58:15 CEST 2008 - jeffm@suse.de

- patches.fixes/reiserfs-discard-xattr-prealloc: Upstreamed with
  -git5.

-------------------------------------------------------------------
Wed Jul  9 22:49:38 CEST 2008 - jeffm@suse.de

- patches.fixes/reiserfs-discard-xattr-prealloc: reiserfs:
  discard prealloc in reiserfs_delete_inode (bnc#389656).

-------------------------------------------------------------------
Wed Jul  9 22:11:34 CEST 2008 - jeffm@suse.de

- Updated to 2.6.26-rc9-git5.
  - Eliminated 2 patches.

-------------------------------------------------------------------
Wed Jul  9 18:00:11 CEST 2008 - jbohac@suse.cz

- Update config files.
- patches.suse/netfilter-ip_conntrack_slp.patch: connection
  tracking helper for SLP (fate#301134).

-------------------------------------------------------------------
Wed Jul  9 09:43:49 CEST 2008 - olh@suse.de

- enable PHYP-assisted OS dump (fate#304131)

-------------------------------------------------------------------
Mon Jul  7 16:56:43 CEST 2008 - trenn@suse.de

- patches.fixes/acpi_thermal_passive_cleanup.patch: Delete.

-------------------------------------------------------------------
Wed Jul  2 15:02:17 CEST 2008 - jkosina@suse.de

- patches.fixes/input-add-gericom-bellagio-to-nomux.patch: Input:
  add Gericom Bellagio to nomux blacklist (bnc#404892).

-------------------------------------------------------------------
Wed Jul  2 11:53:53 CEST 2008 - jkosina@suse.de

- patches.fixes/input-add-acer-aspire-1360-to-nomux.patch: Input:
  add Acer Aspire 1360 to nomux blacklist (bnc#216857).

-------------------------------------------------------------------
Wed Jul  2 05:55:16 CEST 2008 - jeffm@suse.de

- patches.apparmor/__d_path-keep-connected.diff
  patches.apparmor/mount-consistent-__d_path.diff
  patches.suse/kdb-ia64: Edited to apply with --fuzz=0
- Added --fuzz=0 (-F0) to sequence-patch.sh and spec files

-------------------------------------------------------------------
Fri Jun 27 16:18:50 CEST 2008 - bwalle@suse.de

- rpm/kernel-binary.spec.in: don't generate the makedumpfile.config
  any more, the new kernel, kexec-tools and makedumpfile is able to
  extract that information from the running kernel and pass it
  as ELF NOTE (in /proc/vmcore)

-------------------------------------------------------------------
Thu Jun 26 17:12:27 CEST 2008 - olh@suse.de

- add patches.arch/ppc-ibmebus-modalias.patch
  autoload ehea and ehca (bnc#394602 - LTC44938)

-------------------------------------------------------------------
Thu Jun 26 02:39:09 CEST 2008 - sdietrich@suse.de

- RT:  Update config files - enable CONFIG_CGROUPS

-------------------------------------------------------------------
Thu Jun 26 02:35:07 CEST 2008 - sdietrich@suse.de

- Update config files - enable CPUSETs support:
	CONFIG_CGROUPS, CONFIG_CGROUP_NS, CONFIG_CGROUP_DEVICE,
	CONFIG_CPUSET, CONFIG_CGROUP_CPUACCT, 
	CONFIG_RESOURCE_COUNTERS, CONFIG_MM_OWNER,
	CONFIG_CGROUP_MEM_RES_CTLR, CONFIG_PROC_PID_CPUSET
- debug only: CONFIG_CGROUP_DEBUG

-------------------------------------------------------------------
Thu Jun 26 00:43:02 CEST 2008 - jeffm@suse.de

- Updated to 2.6.26-rc8
  - Eliminated 1 patch.

-------------------------------------------------------------------
Wed Jun 25 23:05:22 CEST 2008 - jeffm@suse.de

- rpm/kernel-module-subpackage: Added Supplements tag copying and added
                                coreutils and grep to Requires
- rpm/macros.kernel-source: Added kernel-syms to BuildRequires

-------------------------------------------------------------------
Wed Jun 25 15:28:14 CEST 2008 - olh@suse.de

- enable 64K pages in config ppc64 (fate#304100)
- enable up to 1024 cpus in config ppc64 (fate#304180)
- enable up to 4 cpus in config kdump
- enable powermanagement in config ppc64
- enable cell be cpufreq

-------------------------------------------------------------------
Wed Jun 25 14:40:35 CEST 2008 - jdelvare@suse.de

- supported.conf: Update the list of i2c bus drivers.
  - i2c-isa is gone.
  - i2c-i810, i2c-prosavage and i2c-savage4 are deprecated and will
    be removed soon, mark as unsupported.
  - i2c-voodoo3 has very limited usefulness, mark as unsupported.
  - i2c-powermac is new, mark as supported.
- supported.conf: Update the list of i2c chip drivers.
  - ds1337, ds1374, rtc8564 and x1205 are gone (RTC drivers, moved
    to drivers/rtc).
  - pca9539, pcf8574 and pcf8575 are deprecated (new GPIO drivers
    exist in drivers/gpio), mark as unsupported.
  - ds1682, max6875 and tsl2550 are new, mark as supported.

-------------------------------------------------------------------
Wed Jun 25 14:19:51 CEST 2008 - jdelvare@suse.de

- supported.conf: Add two new hwmon drivers (dme1737 and thmc50,
  both unsupported.)
- supported.conf: Mark hwmon and hwmon-vid as supported. These are
  simple, software-only utility modules, it makes little sense
  to taint the kernel just because they are loaded.

-------------------------------------------------------------------
Mon Jun 23 17:34:28 CEST 2008 - tiwai@suse.de

- disable CONFIG_SND_PCSP as it conflicts with input pcspkr and
  disturbs the order of sound devices

-------------------------------------------------------------------
Mon Jun 23 16:52:02 CEST 2008 - agruen@suse.de

- genksyms: add support for checking against a reference ABI.

-------------------------------------------------------------------
Wed Jun 18 18:31:07 CEST 2008 - jeffm@suse.de

- Updated to 2.6.26-rc6-git5.
  - Eliminated 2 patches.

-------------------------------------------------------------------
Fri Jun 13 19:04:21 CEST 2008 - jeffm@suse.de

- Removed kABI reference symbols
- Restored make-symsets check for ignoring/tolerating kABI changes.

-------------------------------------------------------------------
Fri Jun 13 17:01:21 CEST 2008 - jeffm@suse.de

- Update config files (vanilla).

-------------------------------------------------------------------
Fri Jun 13 16:54:57 CEST 2008 - jeffm@suse.de

- Update config files.

-------------------------------------------------------------------
Fri Jun 13 16:39:54 CEST 2008 - jeffm@suse.de

- Updated to 2.6.26-rc6-git1.
  - Eliminated 2 patches.

-------------------------------------------------------------------
Thu Jun 12 20:58:03 CEST 2008 - sdietrich@suse.de

- config.conf: Suppress RT until forward-port is complete

-------------------------------------------------------------------
Thu Jun 12 16:42:18 CEST 2008 - jeffm@suse.de

- patches.drivers/libata-ata_piix-macbook-fix: Delete.

-------------------------------------------------------------------
Thu Jun 12 10:07:36 CEST 2008 - olh@suse.de

- update ps3 config, disable unused drivers
- disable patches.arch/ppc-efika-slowdown.patch

-------------------------------------------------------------------
Thu Jun 12 07:52:35 CEST 2008 - jeffm@suse.de

- Updated to 2.6.26-rc5-git5.
  - Eliminated 91 patches.
  - Disabled OCFS2 userspace heartbeat.
  - Disabled Xen.

-------------------------------------------------------------------
Thu Jun 12 01:44:21 CEST 2008 - sdietrich@suse.de

Build fix: drop patches merged into 2.6.25.5
- patches.rt/x86-fix-tsc-cyc2ns-crap.patch: Delete.
- patches.rt/x86-prepare-to-fix-32bit-sched-clock-crap.patch:
  Delete.
- patches.rt/x86-fix-32bit-sched-clock-crap.patch: Delete.

Update to 2.6.25-RT6:
- Update config files: enable (M) CONFIG_RWLOCK_TORTURE_TEST

Resolve conflicts:
- patches.rt/preempt-realtime-x86_64.patch: Linux-RT 2.6.25.4-RT.

Add:
- patches.rt/trace-eip2ip.patch: Re: 2.6.25.4-rt4 Compile Fix.
- patches.rt/rwlock-prio-fix.patch: rwlock: reset prio on unlocks
  and wakeups.
- patches.rt/rwlock-fixes.patch: rwlock: fix pi_list race
  conditions.
- patches.rt/event-trace-hrtimer-trace.patch: event-tracer:
  add clockevent trace.
- patches.rt/rwlock-torture.patch: rwlock: rwlock torture test.
- patches.rt/ftrace-wakeup-rawspinlock.patch: ftrace: user raw
  spin lock for wakeup function trace.
- patches.rt/radix-tree-lockdep-plus1.patch: lockdep: add +1 to
  radix tree array.
- patches.rt/sched-cpupri-hotplug-support.patch: sched: fix
  cpupri hotplug support.
- patches.rt/sched-cpupri-priocount.patch: sched: fix cpupri
  priocount.
- patches.rt/ftrace-hotplug-fix.patch: ftrace: cpu hotplug fix.

-------------------------------------------------------------------
Wed Jun 11 22:23:24 CEST 2008 - agruen@suse.de

- rpm/make-symsets: update to the latest version which will ignore
  symset changes if the symset includes a symbol marked to be
  ignored.

-------------------------------------------------------------------
Wed Jun 11 21:50:14 CEST 2008 - agruen@suse.de

- rpm/kernel-binary.spec.in: only generate symsets for kernels
  with CONFIG_MODULES=y.
- rpm/macros.kernel-source: remove the ps3 specific check: we
  really want to check whether the kernel mas modules enabled,
  which is covered by the symsets check already now.

-------------------------------------------------------------------
Wed Jun 11 19:53:13 CEST 2008 - gregkh@suse.de

- patches.drivers/usb-don-t-use-reset-resume-if-drivers-don-t-support-it.patch:
  USB: don't use reset-resume if drivers don't support it.

-------------------------------------------------------------------
Wed Jun 11 19:45:26 CEST 2008 - gregkh@suse.de

- comment out
  patches.suse/convert-novfs-to-open-soure-coding-standards.patch in the
  series file as it is reported to fail some regression tests.

-------------------------------------------------------------------
Wed Jun 11 01:03:17 CEST 2008 - gregkh@suse.de

- patches.suse/convert-novfs-to-open-soure-coding-standards.patch:
  Convert novfs to open soure coding standards.

-------------------------------------------------------------------
Mon Jun  9 23:56:14 CEST 2008 - gregkh@suse.de

- patches.fixes/mptbase-vmware-fix: Delete as it's not needed anymore

-------------------------------------------------------------------
Mon Jun  9 23:55:21 CEST 2008 - gregkh@suse.de

- refresh patches to apply cleanly

-------------------------------------------------------------------
Mon Jun  9 22:51:15 CEST 2008 - gregkh@suse.de

- Update to 2.6.25.6
  - loads of bugfixes
  - remove the following patches that were already included in this release:
    - patches.arch/cpufreq_fix_acpi_driver_on_BIOS_changes.patch
    - patches.drivers/libata-force-hardreset-if-link-pm
    - patches.fixes/input-hid-apple-numlock-emulation.patch
    - patches.arch/check-for-acpi-resource-conflicts-in-i2c-bus-drivers.patch

-------------------------------------------------------------------
Mon Jun  9 21:32:01 CEST 2008 - gregkh@suse.de

- patches.drivers/usb-sierra-option.patch: USB: update sierra
  and option device ids (bnc#374637).

-------------------------------------------------------------------
Mon Jun  9 17:22:09 CEST 2008 - teheo@suse.de

- patches.drivers/libata-ahci-mcp65-workarounds: ahci: workarounds
  for mcp65 (bnc#398573).

-------------------------------------------------------------------
Mon Jun  9 12:07:02 CEST 2008 - jkosina@suse.de

- patches.fixes/input-i8042-add-ctr-resume-timeout.patch: Input:
  add retry logic to resume with respect to CTR (bnc#351119).

-------------------------------------------------------------------
Sat Jun  7 01:51:16 CEST 2008 - gregkh@suse.de

- Update to 2.6.25.5.
  - fixes CVE-2008-1673

-------------------------------------------------------------------
Fri Jun  6 12:15:17 CEST 2008 - tiwai@suse.de

- add missing patches.rt/ftrace-add-nr_syscalls.patch for fixing
  i386-rt_debug

-------------------------------------------------------------------
Thu Jun  5 12:17:55 CEST 2008 - jbeulich@novell.com

- patches.xen/xen3-patch-2.6.22,
  patches.xen/xen3-patch-2.6.23,
  patches.xen/xen3-patch-2.6.24,
  patches.xen/xen3-patch-2.6.25: netfront (bnc#394575) and page table
  handling (bnc#396858) fixes.
- patches.xen/540-blkif-nr-segments-check.patch: Avoid theoretical
  TOCTTOU bug in block backend nr_segments checking.
- patches.xen/560-x86_64-no-irq-affinity-break-msg.patch: x86_64:
  Remove warning message about 'Breaking affinity for irq'.
- patches.xen/xen-netfront-flip-prod: fix updating of req_prod_pvt
  in the receive ring for the flipping case.

-------------------------------------------------------------------
Wed Jun  4 13:44:06 CEST 2008 - jblunck@suse.de

- patches.drivers/libata-acpi-fix-hotplug: Don't call ata_port_freeze()
  in ata_acpi_detach_device().

-------------------------------------------------------------------
Wed Jun  4 13:12:47 CEST 2008 - schwab@suse.de

- Don't clean asm-offsets.h.

-------------------------------------------------------------------
Wed Jun  4 11:37:34 CEST 2008 - jjohanse@suse.de

- patches.apparmor/apparmor-module_interface.diff: AppArmor:
  Update patch to properly set profile name_table size (bnc#396993)

-------------------------------------------------------------------
Wed Jun  4 00:29:39 CEST 2008 - jkosina@suse.de

- patches.fixes/input-add-amilo-pro-v-to-nomux.patch: Add
  Fujitsu-Siemens Amilo Pro 2010 and 2030 to nomux list
  (bnc#345699 bnc#389169)

-------------------------------------------------------------------
Tue Jun  3 18:56:44 CEST 2008 - tiwai@suse.de

- patches.drivers/alsa-hda-realtek-auto-resume-fix: hda - Fix
  resume of auto-config mode with Realtek codecs (bnc#385473).

-------------------------------------------------------------------
Tue Jun  3 17:59:41 CEST 2008 - bphilips@suse.de

Backport: e1000e for montevina systems
- patches.drivers/e1000e-backport-0001-remove-no-longer-used-e1000e_read_nvm_spi.patch:
  e1000e: remove no longer used e1000e_read_nvm_spi.
- patches.drivers/e1000e-backport-0002-remove-irq_sem.patch:
  e1000e: remove irq_sem.
- patches.drivers/e1000e-backport-0003-rename-mc_addr_list_update.patch:
  e1000e: rename mc_addr_list_update.
- patches.drivers/e1000e-backport-0004-reorganize-PHY-and-flow-control-interface.patch:
  e1000e: reorganize PHY and flow control interface.
- patches.drivers/e1000e-backport-0005-Make-arrays-out-of-these-Rx-Tx-registers.patch:
  e1000e: Make arrays out of these Rx/Tx registers.
- patches.drivers/e1000e-backport-0006-rename-a-few-functions.patch:
  e1000e: rename a few functions.
- patches.drivers/e1000e-backport-0007-cleanup-several-stats-issues.patch:
  e1000e: cleanup several stats issues.
- patches.drivers/e1000e-backport-0008-Fix-HW-Error-on-es2lan-ARP-capture-issue-by.patch:
  e1000e: Fix HW Error on es2lan, ARP capture issue by BMC.
- patches.drivers/e1000e-backport-0009-Add-support-for-BM-PHYs-on-ICH9.patch:
  e1000e: Add support for BM PHYs on ICH9.

-------------------------------------------------------------------
Mon Jun  2 17:20:17 CEST 2008 - tiwai@suse.de

- patches.drivers/alsa-hda-vt1708-pcm-noise-fix: Delete.
- patches.drivers/alsa-hda-backport-2.6.26-rc4: Backport ALSA
  HDA-Intel patches from 2.6.26-rc4 (bnc#390473).

-------------------------------------------------------------------
Mon Jun  2 17:02:50 CEST 2008 - tiwai@suse.de

- patches.drivers/alsa-asus-a9t-fix: ac97 - Fix ASUS A9T laptop
  output (bnc#363987).

-------------------------------------------------------------------
Mon Jun  2 17:01:02 CEST 2008 - jeffm@suse.de

- patches.fixes/reiserfs-prealloc-fix: reiserfs: Use list_del_init
  in use_preallocated_list_if_available (bnc#378095).

-------------------------------------------------------------------
Mon Jun  2 12:26:25 CEST 2008 - tiwai@suse.de

- patches.drivers/alsa-hp2133-mic-fix: hda - Fix mic input on
  HP2133 (bnc#388540).

-------------------------------------------------------------------
Mon Jun  2 12:07:08 CEST 2008 - tiwai@suse.de

- patches.drivers/alsa-emu10k1-audigy2-digital-fix: emu10k1 - Fix
  inverted Analog/Digital mixer switch on Audigy2 (bnc#396204).

-------------------------------------------------------------------
Sat May 31 08:08:56 CEST 2008 - sdietrich@suse.de

RT: Update to 2.5.25.4-rt4 (refreshed patches suppressed)
- Update config files.
Added:
- patches.rt/adapt-remove-extra-try-to-lock.patch
- patches.rt/adaptive-adjust-pi-wakeup.patch
- patches.rt/adaptive-earlybreak-on-steal.patch
- patches.rt/adaptive-optimize-rt-lock-wakeup.patch
- patches.rt/adaptive-task-oncpu.patch
- patches.rt/arm-fix-compile-error-trace-exit-idle.patch
- patches.rt/arm-omap-02.patch
- patches.rt/arm-omap-03.patch
- patches.rt/arm-omap-04.patch
- patches.rt/arm-omap-05.patch
- patches.rt/fix_vdso_gtod_vsyscall64_2.patch
- patches.rt/ftrace-compile-fixes.patch
- patches.rt/ftrace-disable-daemon.patch
- patches.rt/ftrace-dont-trace-markers.patch
- patches.rt/ftrace-fix-header.patch
- patches.rt/ftrace-function-record-nop.patch
- patches.rt/ftrace-print-missing-cmdline.patch
- patches.rt/ftrace-record-comm-on-ctrl.patch
- patches.rt/ftrace-safe-traversal-hlist.patch
- patches.rt/ftrace-trace-sched.patch
- patches.rt/ftrace-update-cnt-stat-fix.patch
- patches.rt/git-ignore-module-markers.patch
- patches.rt/git-ignore-script-lpp.patch
- patches.rt/lockdep-avoid-fork-waring.patch
- patches.rt/lockstat-fix-contention-points.patch
- patches.rt/lockstat-output.patch
- patches.rt/nmi-show-regs-fix.patch
- patches.rt/preempt-realtime-ftrace-disable-ftraced.patch
- patches.rt/realtime-preempt-warn-about-tracing.patch
- patches.rt/rtmutex-rwlock-cmpxchg-typecast.patch
- patches.rt/rwlock-implement-downgrade-write.patch
- patches.rt/rwlocks-fix-no-preempt-rt.patch
- patches.rt/sched-fix-rt-task-wakeup.patch
- patches.rt/sched-fix-sched-fair-wakeup.patch
- patches.rt/sched-nr-migrate-lower-default-preempt-rt.patch
- patches.rt/sched-prioritize-non-migrating-rt-tasks.patch
- patches.rt/sched-wake_up_idle_cpu-rt.patch
- patches.rt/trace_hist-divzero.patch
- patches.rt/trace_hist-latediv.patch
- patches.rt/x86-delay-enable-preempt-tglx.patch
Removed:
- patches.rt/rtmutex-optimize-wakeup.patch
- patches.rt/rtmutex-adjust-pi_lock-usage-in-wakeup.patch
- patches.rt/rtmutex-remove-extra-try.patch
- patches.rt/ftrace-remove-print-of-max.patch

-------------------------------------------------------------------
Thu May 29 17:21:04 CEST 2008 - sdietrich@suse.de

RT: Update IBM EDAC and PRTM 
- Update config files.
- patches.rt/drivers-edac-add-support-for-HS21XM-SMI-remediation:
  Add support for HS21XM SMI Remediation to the 2.6.22-based
  SLERT kernel.
- patches.rt/drivers-edac-add-support-for-HS21_LS21-SMI-remediation:
  Add support for HS21/LS21 SMI Remediation to the 2.6.22-based
  SLERT kernel.
- patches.rt/drivers-edac-i5000-turn-off-unsupported-check:
  Turn off unsupported EDAC check on the i5000 controller.
- patches.rt/drivers-edac-prevent-potential-printk-storm:
  Prevent potential EDAC printk storm.
- patches.rt/drivers-edac-test_device.patch:
  edac-2.6.23-to-2.6.22.patch back-port.
- patches.rt/drivers-edac-new-k8-rev-f.patch:
  edac-2.6.23-to-2.6.22.patch back-port.
- patches.rt/drivers-edac-add-sysfs_notify-calls.patch:
  edac-2.6.23-to-2.6.22.patch back-port.
- patches.rt/drivers-edac-new-amd64.patch:
  drivers-edac-new-amd64.patch (revision 108).
Obsolete:
- patches.rt/add-support-for-HS21_LS21-SMI-remediation: Delete.
- patches.rt/add-support-for-HS21XM-SMI-remediation: Delete.
- patches.rt/prevent-potential-EDAC-printk-storm: Delete.

-------------------------------------------------------------------
Thu May 29 15:21:55 CEST 2008 - teheo@suse.de

- patches.drivers/libata-ata_piix-macbook-fix: ata_piix: fix
  macbook ich8m problems (bnc#395407).

-------------------------------------------------------------------
Thu May 29 12:09:07 CEST 2008 - agruen@suse.de

- Obsolete some KMPs which have been integrated into mainline
  meanwhile (bnc#357799).

-------------------------------------------------------------------
Thu May 29 10:52:22 CEST 2008 - jbeulich@novell.com

- supported.conf: Mark 8250_pnp as supported.

-------------------------------------------------------------------
Wed May 28 16:17:32 CEST 2008 - teheo@suse.de

- patches.drivers/libata-acpi-fix-hotplug: libata: Handle bay
  devices in dock stations (bnc#390822 bnc#395082).

-------------------------------------------------------------------
Wed May 28 11:23:56 CEST 2008 - jkosina@suse.de

- patches.fixes/input-add-i8042-nopnp-for-D845PESV.patch: Input:
  Add i8042.nopnp for Intel D845PESV (bnc#386952).

-------------------------------------------------------------------
Mon May 26 15:13:29 CEST 2008 - sdietrich@suse.de

RT: Update to 2.6.25.4-rt3 - add RWSEM / RWLOCK patches:
- patches.rt/rt-mutex-core.patch: Linux-RT 2.6.25.4-RT3.
- patches.rt/multi-reader-account.patch: map tasks to reader
  locks held.
- patches.rt/multi-reader-limit.patch: implement reader limit
  on read write locks.
- patches.rt/multi-reader-lock-account.patch: map read/write
  locks back to their readers.
- patches.rt/multi-reader-pi.patch: read lock Priority Inheritance
  implementation.
- patches.rt/native-sched-clock-booboo.patch: Re: 2.6.25.4-rt2
  (native_sched_clock() booboo).
- patches.rt/rwlocks-default-nr-readers-nr-cpus.patch:
- patches.rt/rwlocks-multiple-readers.patch: implement rwlocks
  management.
- patches.rt/rwsems-multiple-readers.patch: add framework for
  multi readers on rwsems.

-------------------------------------------------------------------
Mon May 26 13:46:10 CEST 2008 - olh@suse.de

- add patches.arch/ppc-efika-slowdown.patch
  slow down hot code paths to avoid hangs during install (bnc#374309)

-------------------------------------------------------------------
Sun May 25 09:04:28 CEST 2008 - tiwai@suse.de

- Update config files: forgot to update vanilla kernel configs

-------------------------------------------------------------------
Sat May 24 18:35:05 CEST 2008 - tiwai@suse.de

- Update config files: disable group scheduler for normal kernels
  for openSUSE 11.0, too (this should be enabled again later for
  11.1 once after the bugs get fixed...)

-------------------------------------------------------------------
Fri May 23 14:01:07 CEST 2008 - tiwai@suse.de

- patches.drivers/alsa-hda-dma-pos-fix: hda - Fix DMA position
  inaccuracy (bnc#362775, bnc#364421).
- patches.drivers/alsa-hda-vt1708-pcm-noise-fix: hda - Fix noise
  on VT1708 codec (bnc#390473).

-------------------------------------------------------------------
Fri May 23 13:59:16 CEST 2008 - sdietrich@suse.de

RT: Update config files: Disable Group Scheduler

-------------------------------------------------------------------
Thu May 22 16:32:21 CEST 2008 - teheo@suse.de

- patches.drivers/libata-pmp-simg3726-nosrst: libata: SRST can't
  be trusted on PMP sil3726 (bnc#393456).

-------------------------------------------------------------------
Thu May 22 10:56:48 CEST 2008 - sdietrich@suse.de

RT: update config files: Disable SYSFS_DEPRECATED

-------------------------------------------------------------------
Thu May 22 10:10:53 CEST 2008 - teheo@suse.de

- patches.drivers/libata-pmp-detection-fixes: libata: fix a
  number of PMP detection problems (bnc#393456).  series.conf not
  updated.  Fix it.

-------------------------------------------------------------------
Thu May 22 10:08:13 CEST 2008 - teheo@suse.de

- patches.drivers/libata-pmp-detection-fixes: libata: fix a
  number of PMP detection problems (bnc#393456).

-------------------------------------------------------------------
Thu May 22 09:16:14 CEST 2008 - sdietrich@suse.de

RT: build fix 
- suppress adaptive locking patches that are not upstream.
- Update config files.

-------------------------------------------------------------------
Wed May 21 23:18:22 CEST 2008 - jblunck@suse.de

- patches.fixes/acpi-bay-cleanup-and-exit.patch: bay: Exit if
  notify handler cannot be installed (bnc#390822).

-------------------------------------------------------------------
Wed May 21 09:59:47 CEST 2008 - jbeulich@novell.com

- patches.xen/xen3-patch-2.6.25: Fix DomU boot issue.

-------------------------------------------------------------------
Wed May 21 09:00:29 CEST 2008 - oneukum@suse.de

- patches.drivers/ehci_fix_remote_wakeup_regression.diff: EHCI:
  fix remote-wakeup regression. (bnc#373128)

-------------------------------------------------------------------
Tue May 20 17:05:20 CEST 2008 - jblunck@suse.de

- doc/novell-kmp/novell-example-1.1.tar.bz2,
  doc/novell-kmp/novell-example.spec: Fix example spec and Kbuild
  because EXTRA_CFLAGS isn't taken from the environment anymore.

-------------------------------------------------------------------
Tue May 20 14:29:55 CEST 2008 - sdietrich@suse.de

- Update config files: SLERT compatibility: SYSFS_DEPRECATED

-------------------------------------------------------------------
Tue May 20 14:12:40 CEST 2008 - sdietrich@suse.de

RT: Update to 2.5.25.4-rt2 (refreshed patches suppressed)

Add: 
- patches.rt/rtmutex-adaptive-locks.patch: adaptive real-time
  lock support.
- patches.rt/x86-fix-32bit-sched-clock-crap.patch: x86: disable TSC 
  for sched_clock() when calibration failed
- patches.rt/x86-fix-tsc-cyc2ns-crap.patch: x86: fix setup of cyc2ns 
  in tsc_64.c.
- patches.rt/x86-prepare-to-fix-32bit-sched-clock-crap.patch:
  x86: distangle user disabled TSC from unstable
- patches.rt/adaptive-spinlock-lite-v2.patch: adaptive spinlocks
  lite.
- patches.rt/rtmutex-remove-xchg.patch: rtmutex - remove double
  xchg.

Update:
- patches.rt/rtmutex-rearrange.patch: rearrange
  rt_spin_lock_slowlock sleeping code.

Resolve Conflicts:
- patches.rt/rtmutex-lateral-steal.patch: allow rt-mutex
  lock-stealing to include lateral priority.

- Update config files.

-------------------------------------------------------------------
Mon May 19 17:32:26 CEST 2008 - sdietrich@suse.de

RT: Adaptive locking patches:
- patches.rt/rtmutex-lateral-steal.patch: allow rt-mutex
  lock-stealing to include lateral priority.
- patches.rt/rtmutex-lateral-steal-sysctl.patch: sysctl for
  runtime-control of lateral mutex stealing.
- patches.rt/rtmutex-rearrange.patch: rearrange
  rt_spin_lock_slowlock sleeping code.
- patches.rt/rtmutex-adaptive-locks.patch: adaptive real-time
  lock support.
- patches.rt/rtmutex-adaptive-timeout.patch: add a timeout
  mechanism to adaptive-locking.
- patches.rt/rtmutex-optimize-wakeup.patch: optimize rt lock
  wakeup.
- patches.rt/rtmutex-adjust-pi_lock-usage-in-wakeup.patch:
  adjust pi_lock usage in wakeup.
- patches.rt/rtmutex-remove-extra-try.patch: remove the extra
  call to try_to_take_lock.
- Update config files:
	CONFIG_RTLOCK_LATERAL_STEAL=y
	CONFIG_ADAPTIVE_RTLOCK=y
	CONFIG_IBM_RTL (disable temporarily to address build error)

-------------------------------------------------------------------
Mon May 19 16:51:58 CEST 2008 - tiwai@suse.de

- Update config files (missing for rt*).

-------------------------------------------------------------------
Mon May 19 16:35:40 CEST 2008 - tiwai@suse.de

- patches.drivers/alsa-hda-backport-2.6.25-rc3: Backport ALSA
  HDA-Intel patches from 2.6.25-rc3 (bnc#390473, bnc#386422,
  bnc#385473).
- patches.drivers/alsa-intel8x0-8ch: intel8x0 - Add support of
  8 channel sound.
- patches.drivers/alsa-mixer-oss-map-fix: Add more fallbacks to
  OSS PHONEOUT mixer map.
- patches.drivers/alsa-usb-audio-disconnect-oops-fix: Fix Oops
  with usb-audio reconnection.
- patches.drivers/alsa-hda-intel-new-ati-id: Delete.
- patches.drivers/alsa-hda-intel-new-nvidia-id: Delete.
- patches.drivers/alsa-hda-intel-use-PCI_DEVICE: Delete.
- patches.drivers/alsa-dell-xps-m1330-hp-fix: Delete.
- Update config files.

-------------------------------------------------------------------
Mon May 19 14:04:42 CEST 2008 - jbeulich@novell.com

- Update Xen patches to c/s 524 and 2.6.25.4.
- patches.xen/xen-balloon-hvm-min: don't allow ballooning down
  a HVM domain below a reasonable limit (172482).
- patches.xen/xen-swiotlb-heuristics: adjust Xen's swiotlb
  default size setting.

-------------------------------------------------------------------
Mon May 19 13:46:20 CEST 2008 - jbeulich@novell.com

- patches.arch/acpi_thinkpad_introduce_acpi_root_table_boot_param.patch:
  Add missing list terminator for acpi_rsdt_dmi_table[] and move to
  __initdata.

-------------------------------------------------------------------
Mon May 19 12:41:27 CEST 2008 - sdietrich@suse.de

RT: SMI latency fixes from IBM.
- patches.rt/add-support-for-HS21_LS21-SMI-remediation: [PATCH
  1/3] Add support for HS21/LS21 SMI Remediation.
- patches.rt/add-support-for-HS21XM-SMI-remediation: [PATCH 2/3]
  Add support for HS21XM SMI Remediation .
- patches.rt/prevent-potential-EDAC-printk-storm: [PATCH 3/3]
  Prevent potential EDAC printk storm.
- RT: Update config files.

-------------------------------------------------------------------
Mon May 19 11:55:02 CEST 2008 - agruen@suse.de

- patches.suse/nfs4acl-ext3.diff: Fix compilation error when
  CONFIG_EXT3_FS_NFS4ACL is off.

-------------------------------------------------------------------
Mon May 19 09:55:32 CEST 2008 - sdietrich@suse.de

- RT: Update config files.

-------------------------------------------------------------------
Mon May 19 09:38:42 CEST 2008 - trenn@suse.de

- patches.suse/acpi-dsdt-initrd-v0.9a-2.6.25.patch: ACPI:
  initramfs DSDT override support.
  -> Did not make it into 2.6.25 again...
- Update config files.

-------------------------------------------------------------------
Sun May 18 22:05:26 CEST 2008 - agruen@suse.de

- Update the nfs4acl patches (and split them out more explicitly).
  Export all new symbols als GPL only.
- patches.apparmor/parent-permission.diff: Rediff.

-------------------------------------------------------------------
Sun May 18 13:39:06 CEST 2008 - sdietrich@suse.de

- RT: Update config files.

-------------------------------------------------------------------
Sun May 18 12:55:58 CEST 2008 - sdietrich@suse.de

RT: update to 2.6.25.4-rt1 patch queue.

-------------------------------------------------------------------
Sun May 18 11:37:27 CEST 2008 - sdietrich@suse.de

RT cleanup: Remove unused/obsolete RT patches.

-------------------------------------------------------------------
Sun May 18 11:13:48 CEST 2008 - sdietrich@suse.de

- Update config files: update RT debug configs.
- config.conf: enable DEBUG flavors.

-------------------------------------------------------------------
Sat May 17 15:10:08 CEST 2008 - sdietrich@suse.de

Linux-RT 2.6.25-RT:
- Updated RT patch queue (not individually enumerated here)
- Update config files: RT
- config.conf: RT

-------------------------------------------------------------------
Fri May 16 20:42:15 CEST 2008 - gregkh@suse.de

- Update config files.
- patches.drivers/usb-add-option-hso-driver.patch: USB: add
  option hso driver.

-------------------------------------------------------------------
Fri May 16 20:31:36 CEST 2008 - gregkh@suse.de

- refresh patches due to fuzz

-------------------------------------------------------------------
Fri May 16 20:27:24 CEST 2008 - gregkh@suse.de

- patches.fixes/bluetooth-wake-up-properly-after-ide-timeout-expires.patch:
  bluetooth: wake up properly after ide timeout expires
  (bnc#390839).

-------------------------------------------------------------------
Fri May 16 11:23:14 CEST 2008 - olh@suse.de

- update patches.fixes/tg3-flowctrl.patch
  do not compare flow control settings in parallel detect mode

-------------------------------------------------------------------
Fri May 16 11:05:01 CEST 2008 - trenn@suse.de

- patches.arch/acpi_thinkpad_introduce_acpi_root_table_boot_param.patch:
  Introduce acpi_root_table=rsdt boot param and dmi list to
  force rsdt (http://bugzilla.kernel.org/show_bug.cgi?id=8246).
- patches.arch/acpi_thinkpad_introduce_acpica_rsdt_global_variable.patch:
  ACPICA: Add acpi_gbl_force_rsdt variable
  (http://bugzilla.kernel.org/show_bug.cgi?id=8246).
- patches.arch/acpi_thinkpad_remove_R40e_c-state_blacklist.patch:
  Remove R40e c-state blacklist
  (http://bugzilla.kernel.org/show_bug.cgi?id=8246).
- patches.arch/cpufreq_fix_acpi_driver_on_BIOS_changes.patch:
  CPUFREQ: Check against freq changes from the BIOS.

-------------------------------------------------------------------
Fri May 16 10:52:36 CEST 2008 - jblunck@suse.de

- patches.fixes/vfs-2.6.git-9bc300eae0400efdfae3fec3352896e10468a78f.patch:
  return to old errno choice for fix mkdir -p with ro-bind mounts

-------------------------------------------------------------------
Fri May 16 09:24:17 CEST 2008 - jblunck@suse.de

- rpm/kernel-{binary,source}.spec.in: use localversion and set
  KBUILD_BUILD_VERSION (used for Kernel:Vanilla)

-------------------------------------------------------------------
Thu May 15 17:37:22 CEST 2008 - gregkh@suse.de

- Update to final version of 2.6.25.4

-------------------------------------------------------------------
Thu May 15 16:19:15 CEST 2008 - jblunck@suse.de

- rpm/macros.kernel-source: Let KMPs fail when flavors_to_build is empty
- rpm/kernel-{dummy,source,syms,binary}.spec.in, scripts/tar-up.sh:
  fix release number changes introduced by bnc#271712 for OBS (bnc#378933)

-------------------------------------------------------------------
Thu May 15 14:23:53 CEST 2008 - olh@suse.de

- add patches.fixes/tg3-flowctrl.patch
  revert 'Fix supporting flowctrl code' to fix JS21 (bnc#390314)

-------------------------------------------------------------------
Wed May 14 19:09:54 CEST 2008 - oneukum@suse.de

- patches.drivers/appletouch_persist.diff: reset_resume and
  autosuspend for appletouch touchpads (bnc#388399).

-------------------------------------------------------------------
Wed May 14 18:51:50 CEST 2008 - oneukum@suse.de

- patches.drivers/appletouch_persist.diff: reset_resume and
  autosuspend for appletouch touchpads (bnc#388399).

-------------------------------------------------------------------
Wed May 14 15:46:40 CEST 2008 - teheo@suse.de

- patches.drivers/libata-force-hardreset-if-link-pm: libata:
  force hardreset if link is in powersave mode (bnc#381795).
- patches.drivers/libata-ahci-sb600-no-msi: ahci: SB600 ahci
  can't do MSI, blacklist that capability (bnc#384559).

-------------------------------------------------------------------
Tue May 13 23:55:51 CEST 2008 - gregkh@suse.de

- Update config files for vanilla targets

-------------------------------------------------------------------
Tue May 13 23:19:07 CEST 2008 - gregkh@suse.de

- Update to 2.6.25.4-rc1
  - lots of bug fixes

-------------------------------------------------------------------
Tue May 13 00:55:34 CEST 2008 - sdietrich@suse.de

Cleanup RT:
- patches.rt/*: Delete.

-------------------------------------------------------------------
Mon May 12 16:49:43 CEST 2008 - jkosina@suse.de

- patches.fixes/input-hid-apple-numlock-emulation.patch:
  HID: split Numlock emulation quirk from
  HID_QUIRK_APPLE_HAS_FN. (bnc#381764).

-------------------------------------------------------------------
Sat May 10 07:41:34 CEST 2008 - gregkh@suse.de

- Update to 2.6.25.3
  - fixes 2 security issues (one networking, one sparc, no CVE
    numbers issued just yet)

-------------------------------------------------------------------
Fri May  9 20:46:17 CEST 2008 - jeffm@suse.de

- patches.apparmor/fsetattr-restore-ia_file: vfs: restore ia_file
  for compatibility with external modules. (bnc#381259)

-------------------------------------------------------------------
Fri May  9 12:04:21 CEST 2008 - hare@suse.de

- patches.drivers/open-iscsi-git-update: Delete.
- patches.fixes/open-iscsi-nop-fixes: NOP timeout fixes.

-------------------------------------------------------------------
Thu May  8 23:04:48 CEST 2008 - gregkh@suse.de

- patches.kernel.org/v4l-dvb-patch-for-various-dibcom-based-devices.patch:
  V4L/DVB (7473): PATCH for various Dibcom based devices
  (bnc#381632).

-------------------------------------------------------------------
Thu May  8 20:59:42 CEST 2008 - gregkh@suse.de

- comment out vmware patch as it should no longer be needed

-------------------------------------------------------------------
Thu May  8 20:43:11 CEST 2008 - gregkh@suse.de

- rediff patches to apply cleanly.

-------------------------------------------------------------------
Thu May  8 20:35:09 CEST 2008 - gregkh@suse.de

- Update to 2.6.25.3-rc1
  - potential fix for increased power consumption and other bugs

-------------------------------------------------------------------
Thu May  8 12:26:19 CEST 2008 - sassmann@suse.de

- Update config file ppc64.
- patches.arch/ppc-ps3-ps3vram-mtd.patch: ps3vram driver that
  allows you to access the extra ~240MB of DDR video.

-------------------------------------------------------------------
Wed May  7 18:28:24 CEST 2008 - gregkh@suse.de

- patches.kernel.org/patch-2.6.25.1-2: Linux 2.6.25.2.
 - fixes CVE-2008-1669

-------------------------------------------------------------------
Tue May  6 23:45:08 CEST 2008 - schwab@suse.de

- suse-ppc32-mol-semaphore: fix mol for 2.6.26-rc1.

-------------------------------------------------------------------
Mon May  5 13:31:37 CEST 2008 - jack@suse.cz

  Bring UDF to state in 2.6.26-rc1 to support UDF 2.50.

- patches.suse/udf-10-simple-cleanup-of-truncate.c.patch: udf:
  simple cleanup of truncate.c (fate#303336).
- patches.suse/udf-11-truncate-create-function-for-updating-of-Alloc.patch:
  udf: truncate: create function for updating of Allocation Ext
  Descriptor (fate#303336).
- patches.suse/udf-12-replace-all-adds-to-little-endians-variables-wi.patch:
  udf: replace all adds to little endians variables with
  le*_add_cpu (fate#303336).
- patches.suse/udf-13-simplify-__udf_read_inode.patch: udf:
  simplify __udf_read_inode (fate#303336).
- patches.suse/udf-14-replace-udf_-_offset-macros-with-functions.patch:
  udf: replace udf_*_offset macros with functions (fate#303336).
- patches.suse/udf-15-convert-udf_count_free_bitmap-to-use-bitmap_wei.patch:
  udf: convert udf_count_free_bitmap to use bitmap_weight
  (fate#303336).
- patches.suse/udf-16-udf_get_block-inode_bmap-remove-unneeded-che.patch:
  udf: udf_get_block, inode_bmap - remove unneeded checks
  (fate#303336).
- patches.suse/udf-17-create-function-for-conversion-from-timestamp-t.patch:
  udf: create function for conversion from timestamp to timespec
  (fate#303336).
- patches.suse/udf-18-convert-udf_stamp_to_time-to-return-struct-time.patch:
  udf: convert udf_stamp_to_time to return struct timespec
  (fate#303336).
- patches.suse/udf-19-convert-udf_stamp_to_time-and-udf_time_to_stamp.patch:
  udf: convert udf_stamp_to_time and udf_time_to_stamp to use
  timestamps (fate#303336).
- patches.suse/udf-1-kill-udf_set_blocksize.patch: udf: kill
  udf_set_blocksize (fate#303336).
- patches.suse/udf-20-remove-unneeded-kernel_timestamp-type.patch:
  udf: remove unneeded kernel_timestamp type (fate#303336).
- patches.suse/udf-21-super.c-reorganization.patch: udf: super.c
  reorganization (fate#303336).
- patches.suse/udf-22-Mark-udf_process_sequence-as-noinline.patch:
  udf: Mark udf_process_sequence() as noinline (fate#303336).
- patches.suse/udf-23-Remove-checking-of-existence-of-filename-in-udf.patch:
  udf: Remove checking of existence of filename in udf_add_entry()
  (fate#303336).
- patches.suse/udf-24-Remove-declarations-of-arrays-of-size-UDF_NAME_.patch:
  udf: Remove declarations of arrays of size UDF_NAME_LEN (256
  bytes) (fate#303336).
- patches.suse/udf-25-fix-anchor-point-detection.patch: udf:
  fix anchor point detection (fate#303336).
- patches.suse/udf-26-Cleanup-volume-descriptor-sequence-processing.patch:
  udf: Cleanup volume descriptor sequence processing
  (fate#303336).
- patches.suse/udf-27-Improve-error-recovery-on-mount.patch:
  udf: Improve error recovery on mount (fate#303336).
- patches.suse/udf-28-Move-filling-of-partition-descriptor-info-into.patch:
  udf: Move filling of partition descriptor info into a separate
  function (fate#303336).
- patches.suse/udf-29-Move-processing-of-virtual-partitions.patch:
  udf: Move processing of virtual partitions (fate#303336).
- patches.suse/udf-2-kill-useless-file-header-comments-for-vfs-metho.patch:
  udf: kill useless file header comments for vfs method
  implementations (fate#303336).
- patches.suse/udf-30-Cleanup-anchor-block-detection.patch: udf:
  Cleanup anchor block detection. (fate#303336).
- patches.suse/udf-31-Improve-anchor-block-detection.patch: udf:
  Improve anchor block detection (fate#303336).
- patches.suse/udf-32-Silence-warning-about-accesses-beyond-end-of-de.patch:
  udf: Silence warning about accesses beyond end of device
  (fate#303336).
- patches.suse/udf-33-Fix-detection-of-VAT-version.patch: udf:
  Fix detection of VAT version (fate#303336).
- patches.suse/udf-34-Allow-loading-of-VAT-inode.patch: udf:
  Allow loading of VAT inode (fate#303336).
- patches.suse/udf-35-Handle-VAT-packed-inside-inode-properly.patch:
  udf: Handle VAT packed inside inode properly (fate#303336).
- patches.suse/udf-36-Mount-filesystem-read-only-if-it-has-pseudoover.patch:
  udf: Mount filesystem read-only if it has pseudooverwrite
  partition (fate#303336).
- patches.suse/udf-37-Fix-handling-of-multisession-media.patch:
  udf: Fix handling of multisession media (fate#303336).
- patches.suse/udf-38-Add-read-only-support-for-2.50-UDF-media.patch:
  udf: Add read-only support for 2.50 UDF media (fate#303336).
- patches.suse/udf-39-Fix-bug-in-VAT-mapping-code.patch: udf:
  Fix bug in VAT mapping code (fate#303336).
- patches.suse/udf-3-move-headers-out-include-linux.patch: udf:
  move headers out include/linux/ (fate#303336).
- patches.suse/udf-40-Fix-compilation-warnings-when-UDF-debug-is-on.patch:
  udf: Fix compilation warnings when UDF debug is on
  (fate#303336).
- patches.suse/udf-41-use-crc_itu_t-from-lib-instead-of-udf_crc.patch:
  udf: use crc_itu_t from lib instead of udf_crc (fate#303336).
- patches.suse/udf-42-fs-udf-partition.c-udf_get_pblock-mustn-t-be.patch:
  udf: fs/udf/partition.c:udf_get_pblock() mustn't be inline
  (fate#303336).
- patches.suse/udf-4-Use-DIV_ROUND_UP.patch: fs/udf: Use
  DIV_ROUND_UP (fate#303336).
- patches.suse/udf-5--udf_error-static.patch: make udf_error()
  static (fate#303336).
- patches.suse/udf-6-udf_CS0toUTF8-cleanup.patch: udf:
  udf_CS0toUTF8 cleanup (fate#303336).
- patches.suse/udf-7-fix-udf_build_ustr.patch: udf: fix
  udf_build_ustr (fate#303336).
- patches.suse/udf-8-udf_CS0toNLS-cleanup.patch: udf: udf_CS0toNLS
  cleanup (fate#303336).
- patches.suse/udf-9-constify-crc.patch: udf: constify crc
  (fate#303336).

-------------------------------------------------------------------
Fri May  2 04:54:45 CEST 2008 - teheo@suse.de

- patches.drivers/libata-sata_inic162x-update-to-0.4:
  sata_inic162x: update to 0.4 (bnc#385599).

-------------------------------------------------------------------
Fri May  2 00:16:13 CEST 2008 - gregkh@suse.de

- update to 2.6.25.1:
  - fixes CVE-2008-1375 and CVE-2008-1675
  - lots of other minor bugfixes

-------------------------------------------------------------------
Thu May  1 22:46:16 CEST 2008 - agruen@suse.de

- Provide "kernel(flavor:symset) = version" instead of
  "kernel(symset) = version". This disambiguates the case where
  several kernel flavors end up with the same modver checksums
  (bnc#190163, bnc#355628).

-------------------------------------------------------------------
Thu May  1 12:39:42 CEST 2008 - teheo@suse.de

- patches.drivers/libata-ata_piix-verify-sidpr: ata_piix: verify
  SIDPR access before enabling it (bnc#385535).

-------------------------------------------------------------------
Wed Apr 30 07:50:46 CEST 2008 - gregkh@suse.de

- novfs: fixes needed due to apparmor vfs core changes
  (extended attributes probably do not work now...)

-------------------------------------------------------------------
Wed Apr 30 07:02:06 CEST 2008 - gregkh@suse.de

- patches.suse/novfs-add-the-novell-filesystem-client-kernel-module.patch:
  novfs: Add the Novell filesystem client kernel module.
- Update config files.

-------------------------------------------------------------------
Wed Apr 30 01:25:09 CEST 2008 - jeffm@suse.de

- patches.suse/reiserfs-simplify-xattr-internal-file-lookups-opens.diff:
  removed fs.h changes, they weren't used.

-------------------------------------------------------------------
Mon Apr 28 16:40:12 CEST 2008 - gregkh@suse.de

- Update config files.
  hopefully the build system is happy now

-------------------------------------------------------------------
Mon Apr 28 16:27:26 CEST 2008 - gregkh@suse.de

- rpm/config-subst: add #!/bin/sh at start of script to keep future
  build issues (like bnc#382214) from causing problems.

-------------------------------------------------------------------
Mon Apr 28 10:12:45 CEST 2008 - sdietrich@suse.de

Cleanup:
Remove obsolete patches: ARM-ep93xx-timer, latency-tracing,
  RCU, KVM, mcount, PPC-gtod
- patches.rt/ep93xx-timer-accuracy.patch: Delete.
- patches.rt/ep93xx-clockevents.patch: Delete.
- patches.rt/ep93xx-clockevents-fix.patch: Delete.
- patches.rt/kvm-fix-preemption-bug.patch: Delete.
- patches.rt/kvm-lapic-migrate-latency-fix.patch: Delete.
- patches.rt/kvm-make-less-noise.patch: Delete.
- patches.rt/kvm-preempt-rt-resched-delayed.patch: Delete.
- patches.rt/sched-use-a-2d-bitmap-search-prio-cpu.patch: Delete.
- patches.rt/remove-unused-var-warning.patch: Delete.
- patches.rt/latency-tracing.patch: Delete.
- patches.rt/latency-tracing-remove-trace-array.patch: Delete.
- patches.rt/latency-tracer-disable-across-trace-cmdline.patch:
  Delete.
- patches.rt/latency-tracing-i386-paravirt-fastcall.patch: Delete.
- patches.rt/latency-tracing-i386.patch: Delete.
- patches.rt/latency-tracing-x86_64.patch: Delete.
- patches.rt/latency-tracing-ppc.patch: Delete.
- patches.rt/latency-tracer-printk-fix.patch: Delete.
- patches.rt/latency-tracing-exclude-printk.patch: Delete.
- patches.rt/latency-tracing-prctl-api-hack.patch: Delete.
- patches.rt/latency-tracing-raw-spinlock-hack.patch: Delete.
- patches.rt/latency-tracer-one-off-fix.patch: Delete.
- patches.rt/smaller-trace.patch: Delete.
- patches.rt/trace-name-plus.patch: Delete.
- patches.rt/trace-with-caller-addr.patch: Delete.
- patches.rt/trace-sti-mwait.patch: Delete.
- patches.rt/latency-tracer-optimize-a-bit.patch: Delete.
- patches.rt/idle-stop-critical-timing.patch: Delete.
- patches.rt/latency-tracer-variable-threshold.patch: Delete.
- patches.rt/reset-latency-histogram.patch: Delete.
- patches.rt/undo-latency-tracing-raw-spinlock-hack.patch: Delete.
- patches.rt/random-driver-latency-fix.patch: Delete.
- patches.rt/latency-tracing-use-now.patch: Delete.
- patches.rt/preempt_max_latency-in-all-modes.patch: Delete.
- patches.rt/latency-hist-add-resetting-for-all-timing-options.patch:
  Delete.
- patches.rt/latency-trace-sysctl-config-fix.patch: Delete.
- patches.rt/latency-trace-convert-back-to-ms.patch: Delete.
- patches.rt/latency-trace-fix.patch: Delete.
- patches.rt/trace-cpuidle.patch: Delete.
- patches.rt/lockdep-show-held-locks.patch: Delete.
- patches.rt/lockdep-lock_set_subclass.patch: Delete.
- patches.rt/lockdep-prettify.patch: Delete.
- patches.rt/lockdep-more-entries.patch: Delete.
- patches.rt/latency-tracer-arch-low-address.patch: Delete.
- patches.rt/latency-tracer-dont-panic-on-failed-bootmem-alloc.patch:
  Delete.
- patches.rt/mcount-add-x86_64-notrace-annotations.patch: Delete.
- patches.rt/mcount-add-x86-vdso-notrace-annotations.patch:
  Delete.
- patches.rt/mcount-nmi-notrace-annotations.patch: Delete.
- patches.rt/mcount-add-time-notrace-annotations.patch: Delete.
- patches.rt/mcount-lockdep-notrace-annotations.patch: Delete.
- patches.rt/mcount-preemptcount-notrace-annotations.patch:
  Delete.
- patches.rt/mcount-fault-notrace-annotations.patch: Delete.
- patches.rt/mcount-irqs-notrace-annotations.patch: Delete.
- patches.rt/mcount-rcu-notrace-annotations.patch: Delete.
- patches.rt/latency-measurement-drivers-fix.patch: Delete.
- patches.rt/latency-measurement-drivers.patch: Delete.
- patches.rt/redo-regparm-option.patch: Delete.
- patches.rt/nmi-profiling-base.patch: Delete.
- patches.rt/ppc-gtod-notrace-fix.patch: Delete.
- patches.rt/ppc-gtod-support.patch: Delete.
- patches.rt/ppc-gtod-support-fix.patch: Delete.
- patches.rt/ppc-a-2.patch: Delete.
- patches.rt/ppc-fix-clocksource-timebase-shift.patch: Delete.
- patches.rt/ppc-remove-broken-vsyscall.patch: Delete.
- patches.rt/ppc-read-persistent-clock.patch: Delete.
- patches.rt/ppc-clockevents.patch: Delete.
- patches.rt/ppc-clockevents-fix.patch: Delete.
- patches.rt/ppc-highres-dyntick.patch: Delete.
- patches.rt/inet-hash-bits-ipv6-fix.patch: Delete.
- patches.rt/inet_hash_bits.patch: Delete.
- patches.rt/rcu-1.patch: Delete.
- patches.rt/rcu-2.patch: Delete.
- patches.rt/rcu-3.patch: Delete.
- patches.rt/rcu-4.patch: Delete.
- patches.rt/rcu-preempt-fix-nmi-watchdog.patch: Delete.
- patches.rt/rcu-preempt-fix-rcu-torture.patch: Delete.
- patches.rt/dynticks-rcu-rt-fixlet.patch: Delete.
- patches.rt/rcu-tasklet-softirq.patch: Delete.
- patches.rt/rcu-classic-fixup.patch: Delete.
- patches.rt/rcu-warn-underflow.patch: Delete.

-------------------------------------------------------------------
Mon Apr 28 09:51:50 CEST 2008 - sdietrich@suse.de

Cleanup:
Remove obsolete Adaptive-locking patches
- patches.rt/rtmutex-adaptive-locks.patch: Delete.
- patches.rt/rtmutex-adaptive-mutexes.patch: Delete.
- patches.rt/rtmutex-adaptive-timeout.patch: Delete.
- patches.rt/rtmutex-adjust-pi_lock-usage-in-wakeup.patch: Delete.
- patches.rt/rtmutex-lateral-steal.patch: Delete.
- patches.rt/rtmutex-lateral-steal-sysctl.patch: Delete.
- patches.rt/rtmutex-optimize-wakeup.patch: Delete.
- patches.rt/rtmutex-rearrange.patch: Delete.
- patches.rt/rtmutex-remove-extra-try.patch: Delete.
- patches.rt/x86-ticket-lock.patch: Delete.

-------------------------------------------------------------------
Mon Apr 28 09:45:20 CEST 2008 - sdietrich@suse.de

Cleanup: 
Remove ARM and MIPS RT patches
- patches.rt/arm-cmpxchg-support-armv6.patch: Delete.
- patches.rt/arm-cmpxchg.patch: Delete.
- patches.rt/arm-compile-fix.patch: Delete.
- patches.rt/arm-fix-atomic-cmpxchg.patch: Delete.
- patches.rt/arm-futex-atomic-cmpxchg.patch: Delete.
- patches.rt/arm-latency-tracer-support.patch: Delete.
- patches.rt/arm-leds-timer.patch: Delete.
- patches.rt/arm-preempt-config.patch: Delete.
- patches.rt/arm-trace-preempt-idle.patch: Delete.
- patches.rt/latency-tracing-arm.patch: Delete.
- patches.rt/preempt-irqs-arm-fix-oprofile.patch: Delete.
- patches.rt/preempt-irqs-arm.patch: Delete.
- patches.rt/preempt-realtime-arm-bagde4.patch: Delete.
- patches.rt/preempt-realtime-arm-footbridge.patch: Delete.
- patches.rt/preempt-realtime-arm-integrator.patch: Delete.
- patches.rt/preempt-realtime-arm-ixp4xx.patch: Delete.
- patches.rt/preempt-realtime-arm-pxa.patch: Delete.
- patches.rt/preempt-realtime-arm-rawlock-in-mmu_context-h.patch:
  Delete.
- patches.rt/preempt-realtime-arm-shark.patch: Delete.
- patches.rt/preempt-realtime-arm.patch: Delete.
- patches.rt/preempt-irqs-mips.patch: Delete.
- patches.rt/preempt-realtime-mips.patch: Delete.
- patches.rt/rt-mutex-arm-fix.patch: Delete.
- patches.rt/rt-mutex-arm.patch: Delete.
- patches.rt/rt-mutex-mips.patch: Delete.
- patches.rt/mips-change-raw-spinlock-type.patch: Delete.
- patches.rt/mips-remove-conlicting-rtc-lock-declaration.patch:
  Delete.
- patches.rt/mips-remove-duplicate-kconfig.patch: Delete.
- patches.rt/mips-remove-finish-arch-switch.patch: Delete.

-------------------------------------------------------------------
Fri Apr 25 14:36:38 MDT 2008 - carnold@novell.com

- rpm/kernel-binary.spec.in: kernel-xen does not obsolete/provide
  kernel-xenpae (bnc#382309)

-------------------------------------------------------------------
Fri Apr 25 16:07:38 CEST 2008 - olh@suse.de

- update patches.arch/ppc-efika-mpc52xx-ac97.patch
  create /builtin/sound/cell-index, content == 1

-------------------------------------------------------------------
Thu Apr 24 15:18:48 CEST 2008 - olh@suse.de

- update patches.arch/ppc-efika-modalias.patch
  add newline to devspec files

-------------------------------------------------------------------
Thu Apr 24 14:22:10 CEST 2008 - olh@suse.de

- update patches.arch/ppc-efika-modalias.patch
  add devspec file for mac-io, it was created as a side effect
  in of/platform.c (bnc#374693)

-------------------------------------------------------------------
Thu Apr 24 12:54:41 CEST 2008 - olh@suse.de

- use bzip2 instead of lzma as rpm compression method for vanilla

-------------------------------------------------------------------
Thu Apr 24 08:38:53 CEST 2008 - olh@suse.de

- relax Conflicts for kernel-vanilla
  no version check for lvm, udev and apparmor

-------------------------------------------------------------------
Wed Apr 23 17:53:03 CEST 2008 - olh@suse.de

- readd patches.arch/ppc-pegasos-console-autodetection.patch
  force speed 115200, device-tree has no current-speed property

-------------------------------------------------------------------
Wed Apr 23 17:27:36 CEST 2008 - tiwai@suse.de

- patches.drivers/alsa-hda-intel-new-ati-id,
  patches.drivers/alsa-hda-intel-use-PCI_DEVICE,
  patches.drivers/alsa-hda-intel-new-nvidia-id: Add missing PCI
  ids for new ATI/Nvidia devices (bnc#370775)
- patches.drivers/alsa-dell-xps-m1330-hp-fix: Fix Dell XPS M1330
  outputs

-------------------------------------------------------------------
Tue Apr 22 17:25:04 CEST 2008 - jack@suse.cz

- patches.fixes/quota_reiserfs_tail_fix.diff: reiserfs: Unpack
  tails on quota files (375179).

-------------------------------------------------------------------
Tue Apr 22 15:57:40 CEST 2008 - olh@suse.de

- update patches.arch/ppc-efika-mpc52xx-ac97.patch
  fixes for 2.6.25

-------------------------------------------------------------------
Sat Apr 19 18:45:36 CEST 2008 - schwab@suse.de

- Add compat handler for PTRACE_GETSIGINFO.

-------------------------------------------------------------------
Sat Apr 19 12:41:56 CEST 2008 - aj@suse.de

- Conflict with apparmor-parser < 2.3 (not <=) in kernel-binary
  spec files.

-------------------------------------------------------------------
Sat Apr 19 00:34:10 CEST 2008 - jeffm@suse.de

- Re-synced reiserfs patch set due to broken local repo.

-------------------------------------------------------------------
Sat Apr 19 00:30:42 CEST 2008 - jeffm@suse.de

- Updated reiserfs patch set
  - Eliminated xattr interaction with AppArmor
  - Eliminated xattr deadlock under load between journal lock and
    xattr dir i_mutex
  - Properly annotated xattr i_mutex locking for lockdep
  - Code cleanup

-------------------------------------------------------------------
Fri Apr 18 23:04:24 CEST 2008 - jjohanse@suse.de

- Update fsetattr.diff to EXPORT_SYMBOL_GPL(fnotify_change)

-------------------------------------------------------------------
Fri Apr 18 22:53:57 CEST 2008 - jjohanse@suse.de

- patches.apparmor/__d_path-keep-connected.diff: Fix __d_path
  to allow for old and new behavior bnc#380763.

-------------------------------------------------------------------
Thu Apr 17 07:30:52 CEST 2008 - gregkh@suse.de

- refresh patches to apply without fuzz

-------------------------------------------------------------------
Thu Apr 17 07:08:43 CEST 2008 - gregkh@suse.de

- Update to 2.6.25-final

-------------------------------------------------------------------
Wed Apr 16 08:22:25 CEST 2008 - jjohanse@suse.de

- Update to AppArmor 2.3 patch series

-------------------------------------------------------------------
Wed Apr 16 03:46:00 CEST 2008 - jeffm@suse.de

- patches.suse/reiserfs-kill-xattr-readdir.diff: Fixed accidental
  passing of -ENODATA to userspace during chown, and messages during
  chown and delete.

-------------------------------------------------------------------
Tue Apr 15 14:44:02 CEST 2008 - jbeulich@novell.com

- Update Xen patches to 2.6.25-rc9 and c/s 517.

-------------------------------------------------------------------
Sat Apr 12 00:55:29 CEST 2008 - gregkh@suse.de

- refresh patches to clean up fuzz

-------------------------------------------------------------------
Sat Apr 12 00:53:00 CEST 2008 - gregkh@suse.de

- Update config files.

-------------------------------------------------------------------
Sat Apr 12 00:32:56 CEST 2008 - gregkh@suse.de

- updat to 2.6.25-rc9

-------------------------------------------------------------------
Thu Apr 10 19:30:33 CEST 2008 - gregkh@suse.de

- update to 2.6.25-rc8-git8

-------------------------------------------------------------------
Tue Apr  8 18:03:50 CEST 2008 - gregkh@suse.de

- update to 2.6.25-rc8-git7

-------------------------------------------------------------------
Mon Apr  7 19:37:40 CEST 2008 - gregkh@suse.de

- patches.kernel.org/pvrusb2-fix-broken-build-due-to-patch-order-dependency.patch:
  pvrusb2: fix broken build due to patch order dependency.

-------------------------------------------------------------------
Mon Apr  7 19:06:09 CEST 2008 - gregkh@suse.de

- update to 2.6.25-rc8-git5

-------------------------------------------------------------------
Sun Apr  6 21:49:11 CEST 2008 - jeffm@suse.de

- patches.suse/reiserfs-kill-xattr-readdir.diff: Removed struct
  file use entirely.

-------------------------------------------------------------------
Sun Apr  6 18:44:27 CEST 2008 - jeffm@suse.de

- patches.suse/reiserfs-kill-xattr-readdir.diff: Eliminated use
  of vfsmount-less dentry_open().

-------------------------------------------------------------------
Thu Apr  3 07:53:24 CEST 2008 - teheo@suse.de

- patches.drivers/libata-pata_ali-disable-ATAPI_DMA: pata_ali:
  disable ATAPI DMA (332588).

-------------------------------------------------------------------
Wed Apr  2 01:39:17 CEST 2008 - gregkh@suse.de

- Update to 2.6.25-rc8

-------------------------------------------------------------------
Tue Apr  1 17:10:42 CEST 2008 - jblunck@suse.de

- rpm/kernel-source.spec.in,kernel-binary.spec.in: Cleanup Requires

-------------------------------------------------------------------
Mon Mar 31 15:27:39 CEST 2008 - jdelvare@suse.de

- supported.conf: Add new hwmon drivers, all unsupported.

-------------------------------------------------------------------
Thu Mar 27 20:31:48 CET 2008 - jeffm@suse.de

- Fixed up the rest of the reiserfs patch queue.

-------------------------------------------------------------------
Thu Mar 27 19:21:32 CET 2008 - jeffm@suse.de

- Updated reiserfs xattr patches.

-------------------------------------------------------------------
Thu Mar 27 18:53:17 CET 2008 - gregkh@suse.de

- fix merge error in patches.suse/supported-flag caused by me...

-------------------------------------------------------------------
Thu Mar 27 18:14:18 CET 2008 - gregkh@suse.de

- update to 2.6.25-rc7-git2

-------------------------------------------------------------------
Thu Mar 27 18:09:56 CET 2008 - gregkh@suse.de

- update to 2.6.25-rc7
  - note that reiserfs xattr patches are now disabled due to merge
    issues...

-------------------------------------------------------------------
Sun Mar 23 13:29:25 CET 2008 - teheo@suse.de

- patches.drivers/libata-improve-hpa-error-handling: libata:
  improve HPA error handling (365534).

-------------------------------------------------------------------
Thu Mar 20 22:58:55 CET 2008 - gregkh@suse.de

- fix up some EXPORT_SYMBOL() markings to be EXPORT_SYMBOL_GPL() as the
  code is not upstream and we aren't allowed to add non-GPL exports to
  our kernel tree.

-------------------------------------------------------------------
Thu Mar 20 22:26:39 CET 2008 - gregkh@suse.de

- update to 2.6.25-rc6-git5
- refresh patches to apply cleanly

-------------------------------------------------------------------
Thu Mar 20 21:36:04 CET 2008 - gregkh@suse.de

- update to 2.6.25-rc6-git4
- refresh patches to apply cleanly

-------------------------------------------------------------------
Thu Mar 20 11:07:49 CET 2008 - agruen@suse.de

- scripts/tar-up.sh: Rename --kbuild option to --source-timestamp.
  For generating the source timestamp, use HEAD as the branch
  name.
- rpm/get_release_number.sh.in: Don't try to synchronize release
  numbers with kernel-dummy if the release number has been
  specified explicitly (tar-up with --release-string, --timestamp,
  or --source-timestamp).

-------------------------------------------------------------------
Thu Mar 20 08:47:56 CET 2008 - olh@suse.de

- remove patches.kernel.org/powerpc-needs-uboot
  not needed without mpc51xx support

-------------------------------------------------------------------
Thu Mar 20 08:40:53 CET 2008 - olh@suse.de

- disable gianfar network driver and unused freescale drivers

-------------------------------------------------------------------
Wed Mar 19 20:35:41 CET 2008 - gregkh@suse.de

- patch refreshes due to version update

-------------------------------------------------------------------
Wed Mar 19 19:19:29 CET 2008 - gregkh@suse.de

- Update to 2.6.25-rc6-git3
- Update config files.

-------------------------------------------------------------------
Wed Mar 19 19:06:29 CET 2008 - gregkh@suse.de

- Update to 2.6.25-rc6
 - which deleted the following patches:
   - patches.fixes/hibernation-snapshot-numa-workaround.patch
   - patches.fixes/acpi-fix-double-log-level.patch
   - patches.fixes/acpi_fix_mem_corruption.patch
   - patches.kernel.org/patch-2.6.25-rc5
   - patches.kernel.org/patch-2.6.25-rc5-git3
- Update config files.
- delete patches.arch/x86-nvidia-timer-quirk as it is not being used.

-------------------------------------------------------------------
Wed Mar 19 16:41:29 CET 2008 - olh@suse.de

- remove patches.arch/ppc-efika-ipic.patch
  disable mpc51xx support instead

-------------------------------------------------------------------
Tue Mar 18 18:28:21 CET 2008 - jeffm@suse.de

- rpm/kernel-binary.spec.in: Changed to just match %ix86

-------------------------------------------------------------------
Mon Mar 17 23:45:38 CET 2008 - olh@suse.de

- add patches.arch/ppc-efika-ipic.patch
  fix a crash in init_ipic_sysfs on efika

-------------------------------------------------------------------
Mon Mar 17 19:04:09 CET 2008 - agruen@suse.de

- post.sh: Fix a syntax error when creating the initrd.

-------------------------------------------------------------------
Mon Mar 17 12:18:20 CET 2008 - jbeulich@novell.com

- patches.xen/xen-quicklist.patch: Delete.
- Update i386 Xen config file.
- patches.xen/xen3-patch-2.6.25-rc5-rc6: 2.6.25-rc6.
- patches.xen/xen3-auto-xen-kconfig.diff,
  patches.xen/xen3-fixup-kconfig,
  patches.xen/xen3-patch-2.6.19,
  patches.xen/xen3-patch-2.6.20,
  patches.xen/xen3-patch-2.6.21,
  patches.xen/xen3-patch-2.6.22,
  patches.xen/xen3-patch-2.6.23,
  patches.xen/xen3-patch-2.6.24,
  patches.xen/xen3-patch-2.6.25-rc5,
  patches.xen/xen-x86-no-lapic,
  patches.xen/xen-x86-panic-no-reboot: Various adjustments.

-------------------------------------------------------------------
Sun Mar 16 06:26:30 CET 2008 - jeffm@suse.de

- rpm/kernel-binary.spec.in: Added an RPM conflict for 32-bit
  kernels and 64-bit glibc to avoid installing a 32-bit kernel
  with 64-bit userspace. (364433, et al)

-------------------------------------------------------------------
Fri Mar 14 20:03:12 CET 2008 - jeffm@suse.de

- scripts/tar-up.sh: Added --kbuild option to autogenerate
  release number based on branch and timestamp.

-------------------------------------------------------------------
Fri Mar 14 16:14:34 CET 2008 - jeffm@suse.de

- patches.apparmor/export-security_inode_permission-for-aufs:
  LSM: Export security_inode_permission for aufs (356902).

-------------------------------------------------------------------
Fri Mar 14 10:22:18 CET 2008 - agruen@suse.de

- Boot loader: do the same during initial installation as when
  updating a kernel package (FATE 302660).

-------------------------------------------------------------------
Thu Mar 13 17:07:38 CET 2008 - gregkh@suse.de

- Update to 2.6.25-rc5-git3

-------------------------------------------------------------------
Thu Mar 13 15:53:57 CET 2008 - olh@suse.de

- disable unuses pata platform and ibm newemac driver on powerpc

-------------------------------------------------------------------
Thu Mar 13 11:18:47 CET 2008 - olh@suse.de

- add patches.xen/xen-quicklist.patch
  fix kernel-xen compile, readd CONFIG_QUICKLIST for xen

-------------------------------------------------------------------
Wed Mar 12 18:56:09 CET 2008 - gregkh@suse.de

- remove alpha configs as they are no longer used

-------------------------------------------------------------------
Wed Mar 12 18:25:38 CET 2008 - gregkh@suse.de

- Enabled CONFIG_UNUSED_SYMBOLS for now.  It will be disabled
  after the next openSUSE alpha release.  It is being enabled
  for now to let some kmp packages still work while their
  maintainers are working to update them with the 2.6.25
  kernel changes.

-------------------------------------------------------------------
Wed Mar 12 18:09:37 CET 2008 - gregkh@suse.de

- refresh patches to apply cleanly

-------------------------------------------------------------------
Wed Mar 12 17:17:13 CET 2008 - gregkh@suse.de

- update to 2.6.25-rc5-git2

-------------------------------------------------------------------
Wed Mar 12 12:07:50 CET 2008 - sassmann@suse.de

- patches.arch/ppc-ps3-rename-wireless-interface.patch:
  rename ps3 wireless interface from eth? to wlan? for better
  handling in udev

-------------------------------------------------------------------
Wed Mar 12 10:24:38 CET 2008 - jbeulich@novell.com

- Update Xen patches to 2.6.25-rc5 and c/s 471.
- patches.xen/xen3-aslr-i386-and-x86_64-randomize-brk.patch:
  Delete.
- patches.xen/xen3-aslr-pie-executable-randomization.patch:
  Delete.
- patches.xen/xen3-early-firewire.diff: Delete.
- Update x86 config files.
- config.conf: Re-enable Xen configs.

-------------------------------------------------------------------
Tue Mar 11 19:02:10 CET 2008 - gregkh@suse.de

- add usb persist for storage devices across suspend to ram.  This is going to
  be in 2.6.26, just missed the .25 merge window.

-------------------------------------------------------------------
Tue Mar 11 18:10:51 CET 2008 - gregkh@suse.de

- Update to 2.6.26-rc5-git1
- Update config files.

-------------------------------------------------------------------
Tue Mar 11 00:34:29 CET 2008 - gregkh@suse.de

- update to 2.6.25-rc5

-------------------------------------------------------------------
Mon Mar 10 12:38:31 CET 2008 - agruen@suse.de

- scripts/tar-up.sh: Don't lose the EXTRAVERSION when overriding
  the release number with --release-string or --timestamp.

-------------------------------------------------------------------
Sun Mar  9 16:58:10 CET 2008 - jeffm@suse.de

- patches.fixes/hibernation-snapshot-numa-workaround.patch:
  swsusp: workaround for crash on NUMA (kernel.org#9966).

-------------------------------------------------------------------
Sat Mar  8 14:05:20 CET 2008 - agruen@suse.de

- Encode the EXTRAVERSION part of kernel release numbers in the
  RPM release instead of in the version. This resolves the problem
  that kernel releases like 2.6.25-rc4 would result in a package
  with a higher version than 2.6.25 according to RPM's versioning
  scheme (bug 271712).

-------------------------------------------------------------------
Fri Mar  7 17:52:55 CET 2008 - schwab@suse.de

- Update kdb patches.

-------------------------------------------------------------------
Thu Mar  6 19:14:44 CET 2008 - trenn@suse.de

- patches.fixes/acpi_fix_mem_corruption.patch: ACPI: Fix mem
  corruption (350017).
- patches.fixes/acpi_thermal_passive_cleanup.patch: Warn user
  about a BIOS bug in asus boards (350017).

-------------------------------------------------------------------
Thu Mar  6 17:46:28 CET 2008 - gregkh@suse.de

- Update s390 config files.

-------------------------------------------------------------------
Thu Mar  6 17:30:44 CET 2008 - gregkh@suse.de

- update to 2.6.24-rc5-git1

-------------------------------------------------------------------
Wed Mar  5 20:18:13 CET 2008 - gregkh@suse.de

- enable CONFIG_GROUP_SCHED

-------------------------------------------------------------------
Wed Mar  5 20:12:32 CET 2008 - gregkh@suse.de

- enable CONFIG_HIGH_RES_TIMERS on i386

-------------------------------------------------------------------
Wed Mar  5 19:35:37 CET 2008 - gregkh@suse.de

- enable CONFIG_USB_PERSIST for vanilla config files

-------------------------------------------------------------------
Wed Mar  5 19:29:20 CET 2008 - gregkh@suse.de

- refresh patches to apply cleanly with no fuzz
- enable CONFIG_USB_PERSIST so that users can enable this if they want

-------------------------------------------------------------------
Wed Mar  5 19:01:50 CET 2008 - gregkh@suse.de

- update the vanilla config files for CONFIG_DEBUG_RODATA

-------------------------------------------------------------------
Wed Mar  5 18:58:12 CET 2008 - gregkh@suse.de

- enable CONFIG_DEBUG_RODATA (Not really a debug option, something
  we need in all of our kernels.)

-------------------------------------------------------------------
Wed Mar  5 17:55:41 CET 2008 - gregkh@suse.de

- Update vanilla config files.

-------------------------------------------------------------------
Wed Mar  5 17:26:42 CET 2008 - jbeulich@novell.com

- patches.fixes/parport-mutex,
  patches.suse/stack-unwind: Fix merge mistakes.
- Update i386 config files.

-------------------------------------------------------------------
Wed Mar  5 17:02:33 CET 2008 - gregkh@suse.de

- Update tree to 2.6.25-rc4

-------------------------------------------------------------------
Wed Mar  5 12:29:48 CET 2008 - fseidel@suse.de

- add patches.fixes/fat_detect_media_wo_parttable.patch and
  patches.fixes/fat_valid_media.patch:
  detect FAT formated medias without partition table correctly
  (bnc 364365)

-------------------------------------------------------------------
Tue Mar  4 16:38:11 CET 2008 - olh@suse.de

- add patches.kernel.org/s390-defkeymap.patch
  Build fix for drivers/s390/char/defkeymap.c

-------------------------------------------------------------------
Tue Mar  4 16:08:29 CET 2008 - olh@suse.de

- enable ext2/3 acl support in ps3 kernel

-------------------------------------------------------------------
Tue Mar  4 15:33:29 CET 2008 - olh@suse.de

- Update to 2.6.25-rc3-git5

-------------------------------------------------------------------
Tue Mar  4 15:19:22 CET 2008 - olh@suse.de

- use suffix -ps3 for PS3 kernel, it is only used in otheros.bld

-------------------------------------------------------------------
Mon Mar  3 12:37:03 CET 2008 - lmb@suse.de

- rpm/kernel-binary.spec.in: Require udev >= 118.

-------------------------------------------------------------------
Mon Mar  3 11:47:35 CET 2008 - ak@suse.de

- patches.arch/x86-nvidia-timer-quirk: Delete.
  PCI device ID list still not complete and let's have the same
  crap as mainline for now. It would be better to fix the PCI
  ID lists (#302327)

-------------------------------------------------------------------
Sun Mar  2 22:14:06 CET 2008 - olh@suse.de

- add patches.fixes/ibmvstgt-fixes.patch
  fix oops in ibmvstgt init function

-------------------------------------------------------------------
Fri Feb 29 19:55:54 CET 2008 - olh@suse.de

- add patches.arch/ppc-pci-bogus-resources.patch
  fix bogus test for unassigned resources

-------------------------------------------------------------------
Thu Feb 28 16:20:06 CET 2008 - olh@suse.de

- disable CONFIG_CRYPTO_DEV_HIFN_795X on ppc32 due to __divdi3 usage
- update patches.kernel.org/powerpc-needs-uboot
  disable mkimage call in arch/powerpc/boot/wrapper

-------------------------------------------------------------------
Thu Feb 28 12:43:16 CET 2008 - olh@suse.de

- update patches.kernel.org/fixed-phy-select
  add dependency on libphy=y

-------------------------------------------------------------------
Wed Feb 27 22:19:45 CET 2008 - jdelvare@suse.de

- patches.fixes/acpi-fix-double-log-level.patch: ACPI: Fix a
  duplicate log level.

-------------------------------------------------------------------
Wed Feb 27 17:10:04 CET 2008 - trenn@suse.de

- patches.fixes/acpi_force-fan-active.patch: Delete.

-------------------------------------------------------------------
Tue Feb 26 21:57:45 CET 2008 - sdietrich@suse.de

- remove obsolete adaptive-locks patches
  patches.rt/rtmutex-adaptive-locks.patch: Delete.
  patches.rt/rtmutex-adjust-pi_lock-usage-in-wakeup.patch: Delete.
  patches.rt/rtmutex-optimize-wakeup.patch: Delete.
  patches.rt/rtmutex-rearrange.patch: Delete.
  patches.rt/rtmutex-remove-extra-try.patch: Delete.
  patches.rt/rtmutex-adaptive-mutexes.patch: Delete.
  patches.rt/rtmutex-adaptive-timeout.patch: Delete.
  patches.rt/rtmutex-lateral-steal.patch: Delete.
  patches.rt/rtmutex-lateral-steal-sysctl.patch: Delete.

-------------------------------------------------------------------
Tue Feb 26 13:37:05 CET 2008 - sassmann@suse.de

- remove patches included upstream
  patches.arch/ppc-ps3-gelic-cleanup.patch
  patches.arch/ppc-ps3-gelic-endianness.patch
  patches.arch/ppc-ps3-gelic-ethernet-linkstatus.patch
  patches.arch/ppc-ps3-gelic-fix-fallback.diff
  patches.arch/ppc-ps3-gelic-multiple-interface.patch
  patches.arch/ppc-ps3-gelic-remove-duplicate-ethtool-handlers.patch
  patches.arch/ppc-ps3-gelic-wireless-v2.patch

-------------------------------------------------------------------
Tue Feb 26 00:53:25 CET 2008 - jeffm@suse.de

- Update config files: Disabled CONFIG_INPUT_YEALINK per an old
  request from AJ.

-------------------------------------------------------------------
Tue Feb 26 00:38:27 CET 2008 - jeffm@suse.de

- Update to 2.6.25-rc3.

-------------------------------------------------------------------
Sun Feb 24 09:48:20 CET 2008 - sdietrich@suse.de

- patches.rt/0001-sched-count-of-queued-RT-tasks.patch: Delete.
- patches.rt/0002-sched-track-highest-prio-task-queued.patch:
  Delete.
- patches.rt/0003-sched-add-RT-task-pushing.patch: Delete.
- patches.rt/0004-sched-add-rt-overload-tracking.patch: Delete.
- patches.rt/0005-sched-pull-RT-tasks-from-overloaded-runqueues.patch:
  Delete.
- patches.rt/0006-sched-push-RT-tasks-from-overloaded-CPUs.patch:
  Delete.
- patches.rt/0007-sched-disable-standard-balancer-for-RT-tasks.patch:
  Delete.
- patches.rt/0008-sched-add-RT-balance-cpu-weight.patch: Delete.
- patches.rt/0009-sched-clean-up-this_rq-use-in-kernel-sched_rt.c.patch:
  Delete.
- patches.rt/0010-sched-de-SCHED_OTHER-ize-the-RT-path.patch:
  Delete.
- patches.rt/0011-sched-break-out-search-for-RT-tasks.patch:
  Delete.
- patches.rt/0012-sched-RT-balancing-include-current-CPU.patch:
  Delete.
- patches.rt/0013-sched-pre-route-RT-tasks-on-wakeup.patch:
  Delete.
- patches.rt/0014-sched-optimize-RT-affinity.patch: Delete.
- patches.rt/0015-sched-wake-balance-fixes.patch: Delete.
- patches.rt/0016-sched-RT-balance-avoid-overloading.patch:
  Delete.
- patches.rt/0017-sched-break-out-early-if-RT-task-cannot-be-migrated.patch:
  Delete.
- patches.rt/0018-sched-RT-balance-optimize.patch: Delete.
- patches.rt/0019-sched-RT-balance-optimize-cpu-search.patch:
  Delete.
- patches.rt/0020-sched-RT-balance-on-new-task.patch: Delete.
- patches.rt/0021-sched-clean-up-pick_next_highest_task_rt.patch:
  Delete.
- patches.rt/0022-sched-clean-up-find_lock_lowest_rq.patch:
  Delete.
- patches.rt/0023-sched-clean-up-overlong-line-in-kernel-sched_debug.patch:
  Delete.
- patches.rt/0024-sched-clean-up-kernel-sched_rt.c.patch: Delete.
- patches.rt/0025-sched-remove-rt_overload.patch: Delete.
- patches.rt/0026-sched-remove-leftover-debugging.patch: Delete.
- patches.rt/0027-sched-clean-up-pull_rt_task.patch: Delete.
- patches.rt/0028-sched-clean-up-schedule_balance_rt.patch:
  Delete.
- patches.rt/0029-sched-add-sched-domain-roots.patch: Delete.
- patches.rt/0030-sched-update-root-domain-spans-upon-departure.patch:
  Delete.
- patches.rt/0031-Subject-SCHED-Only-balance-our-RT-tasks-within-ou.patch:
  Delete.
- patches.rt/0032-sched-fix-sched_rt.c-join-leave_domain.patch:
  Delete.
- patches.rt/0033-sched-remove-unused-JIFFIES_TO_NS-macro.patch:
  Delete.
- patches.rt/0034-sched-style-cleanup-2.patch: Delete.
- patches.rt/0035-sched-add-credits-for-RT-balancing-improvements.patch:
  Delete.
- patches.rt/0036-sched-reactivate-fork-balancing.patch: Delete.
- patches.rt/0037-sched-whitespace-cleanups-in-topology.h.patch:
  Delete.
- patches.rt/0038-sched-no-need-for-affine-wakeup-balancing-in.patch:
  Delete.
- patches.rt/0039-sched-get-rid-of-new_cpu-in-try_to_wake_up.patch:
  Delete.
- patches.rt/0040-sched-remove-do_div-from-__sched_slice.patch:
  Delete.
- patches.rt/0041-sched-RT-balance-replace-hooks-with-pre-post-sched.patch:
  Delete.
- patches.rt/0042-sched-RT-balance-add-new-methods-to-sched_class.patch:
  Delete.
- patches.rt/0043-sched-RT-balance-only-adjust-overload-state-when-c.patch:
  Delete.
- patches.rt/0044-sched-remove-some-old-cpuset-logic.patch:
  Delete.

- Remove scheduler patches already upstream in 2.6.25-rc1

-------------------------------------------------------------------
Sat Feb 23 22:14:54 CET 2008 - jeffm@suse.de

- patches.kernel.org/libertas-section-conflict: libertas: fix
  section conflict.

-------------------------------------------------------------------
Sat Feb 23 19:45:26 CET 2008 - jeffm@suse.de

- Enabled patches.kernel.org/ps3-lpm-include

-------------------------------------------------------------------
Sat Feb 23 19:45:22 CET 2008 - jeffm@suse.de

- patches.kernel.org/spu_profiler-include: powerpc: spu_profiler
  build fix.

-------------------------------------------------------------------
Sat Feb 23 18:36:49 CET 2008 - jeffm@suse.de

- patches.kernel.org/ps3-lpm-include: ps3: lpm build fix.

-------------------------------------------------------------------
Sat Feb 23 18:25:06 CET 2008 - jeffm@suse.de

- patches.kernel.org/fixed-phy-select: powerpc: FSL_SOC requires
  FIXED_PHY.
- patches.kernel.org/lguest-fixups: lguest: Fix asm-offsets_32
  with correct config option.

-------------------------------------------------------------------
Sat Feb 23 07:51:44 CET 2008 - jeffm@suse.de

- Build fixes for ia64 and i386.

-------------------------------------------------------------------
Sat Feb 23 00:15:46 CET 2008 - jeffm@suse.de

- Update to 2.6.25-rc2-git6.
  - Removed:
    - patches.arch/ppc-pegasos-pata_via-fixup.patch: Delete.
    - patches.arch/ppc-pegasos-console-autodetection.patch: Delete.
    - patches.arch/ppc-ps3-make-dev_id-and-bus_id-u64.diff: Delete.
    - patches.arch/acpi_autoload_bay.patch: Delete.
    - patches.arch/small-acpica-extension-to-be-able-to-store-the-name-of.patch:
      Delete.
    - patches.arch/export-acpi_check_resource_conflict.patch: Delete.
    - patches.drivers/early-firewire.diff: Delete.
    - patches.drivers/scsi-throttle-SG_DXFER_TO_FROM_DEV-warning-better:
      Delete.
    - patches.drivers/libata-implement-force-parameter: Delete.
    - patches.drivers/igb-1.0.8-k2: Delete.
    - patches.drivers/always-announce-new-usb-devices.patch: Delete.
    - patches.drivers/nozomi.patch: Delete.
    - patches.drivers/libata-quirk_amd_ide_mode: Delete.
    - patches.fixes/acpi_autoload_baydock.patch: Delete.
    - patches.fixes/bluetooth_hci_dev_put.patch: Delete.
    - patches.fixes/bluetooth_hci_conn_childs.patch: Delete.
    - patches.fixes/mac80211-fix-hw-scan1.patch: Delete.
    - patches.fixes/mac80211-fix-hw-scan2.patch: Delete.
    - patches.fixes/libiscsi-missing-semicolon.diff: Delete.
    - patches.fixes/pci-quirk-enable-smbus-on-hp-xw4100.patch: Delete.
    - patches.kernel.org/patch-2.6.24.1: Delete.
    - patches.suse/acpi_dsdt_ssdt_initrd_initramfs.patch: Delete.
    - patches.suse/squashfs.patch.fixup: Delete.
    - patches.suse/aslr-pie-executable-randomization.patch: Delete.
    - patches.suse/aslr-i386-and-x86_64-randomize-brk.patch: Delete.
  - Xen and RT currently disabled.
  - SquashFS may not work.

-------------------------------------------------------------------
Fri Feb 22 21:10:57 CET 2008 - jeffm@suse.de

- scripts/embargo-filter: fixed and renabled check

-------------------------------------------------------------------
Fri Feb 22 18:34:18 CET 2008 - sdietrich@suse.de

- embargoed-patches: eliminate embargoed patches abuse.

-------------------------------------------------------------------
Fri Feb 22 16:48:37 CET 2008 - jeffm@suse.de

- scripts/embargo-filter: Disable check for non-existant patches.

-------------------------------------------------------------------
Fri Feb 22 15:27:05 CET 2008 - schwab@suse.de

- Update kdb patches.

-------------------------------------------------------------------
Fri Feb 22 13:10:33 CET 2008 - jbeulich@novell.com

- config/i386/xenpae: Rename to config/i386/xen.
- config.conf: Delete i386/xenpae.

-------------------------------------------------------------------
Thu Feb 21 16:41:27 CET 2008 - sdietrich@suse.de

- Update config files: update RT options for adaptive RT locks

-------------------------------------------------------------------
Thu Feb 21 15:30:06 CET 2008 - sdietrich@suse.de

- patches.rt/rtmutex-adaptive-mutexes.patch: cleanup.
- patches.rt/rtmutex-adaptive-timeout.patch: cleanup.
- patches.rt/rtmutex-lateral-steal-sysctl.patch: sysctl for
  runtime-control of lateral mutex stealing.

-------------------------------------------------------------------
Thu Feb 21 09:17:38 CET 2008 - jbeulich@novell.com

- Update Xen patches to c/s 425.
- patches.xen/sfc-network-driver: Solarflare: Standard network driver
  (disabled until status clarified).
- patches.xen/sfc-resource-driver: Solarflare: Resource driver
  (disabled until status clarified).
- Update Xen config files.

-------------------------------------------------------------------
Wed Feb 20 20:56:32 CET 2008 - ghaskins@suse.de

- adaptive-locking v20

-------------------------------------------------------------------
Wed Feb 20 20:36:00 CET 2008 - ghaskins@suse.de

- adaptive-locking v19

-------------------------------------------------------------------
Wed Feb 20 19:22:20 CET 2008 - jeffm@suse.de

- Update config files for dmraid45.

-------------------------------------------------------------------
Wed Feb 20 13:57:56 CET 2008 - bwalle@suse.de

- rpm/kernel-binary.spec.in: add PAGESIZE detection for
  makedumpfile.config from the .config file also for PPC64

-------------------------------------------------------------------
Wed Feb 20 13:17:21 CET 2008 - fseidel@suse.de

- patches.fixes/bluetooth_hci_dev_put.patch,
  patches.fixes/bluetooth_hci_conn_childs.patch,
  patches.fixes/bluetooth_hci_unregister_sysfs.patch:
  fix kernel crash after removing bluetooth adapter (bnc 359546)

-------------------------------------------------------------------
Tue Feb 19 21:55:32 CET 2008 - jeffm@suse.de

- patches.suse/dm-raid45-2.6.24-20080602a.patch: DMRAID45 module.

-------------------------------------------------------------------
Fri Feb 15 19:24:24 CET 2008 - sdietrich@suse.de

- Update to latest patch set:
- patches.rt/rearrange_rtspinlock_sleep:
  [PATCH 02/10] rearrange rtspinlock sleep
- patches.rt/optimize_rtspinlock_wakeup:
  [PATCH 03/10] optimize rtspinlock wakeup
- patches.rt/adaptive_RT_spinlock_support:
  [PATCH 04/10] Adaptive RT spinlock support
- patches.rt/add_timeout_mechanism: [PATCH 05/10]
  add a loop counter based timeoutmechanism
- patches.rt/adaptive_mutexes: [PATCH 06/10] adaptive mutexes
- patches.rt/adjust_pi_lock_usage_in_wakeup:
  [PATCH 07/10] Adjust pi_lock usage in wakeup
- patches.rt/optimize_printk_fastpath: [PATCH 08/10]
  optimize the !printk fastpath throughthe lock acquisition
- patches.rt/remove_extra_call_try_to_take_lock:
  [PATCH 09/10] remove the extra call to try_to_take_lock
- patches.rt/lateral_lock_steal: [PATCH 10/10] allow
  rt-mutex lock-stealing toinclude lateral priority

-------------------------------------------------------------------
Fri Feb 15 19:04:25 CET 2008 - sdietrich@suse.de

- embargoed-patches: (embargo development RT throughput patches)
- Update config files (RT config options)
- patches.rt/optimize_rtspinlock_wakeup: optimize rtspinlock
  wakeup.
- patches.rt/adaptive_RT_spinlock_support: Adaptive RT spinlock
  support.
- patches.rt/add_timeout_mechanism: add
  a loop counter based timeout mechanism
- patches.rt/adaptive_mutexes: adaptive mutexes
- patches.rt/adjust_pi_lock_usage_in_wakeup:
  Adjust pi_lock usage in wakeup
- patches.rt/optimize_printk_fastpath: optimize
  the !printk fastpath through the lockacquisition
- patches.rt/remove_extra_call_try_to_take_lock:
  remove the extra call to try_to_take_lock
- patches.rt/lateral_lock_steal: allow rt-mutex
  lock-stealing to include lateralpriority
- patches.rt/rearrange_rtspinlock_sleep: cleanup rtspinlock sleep

-------------------------------------------------------------------
Thu Feb 14 17:18:40 CET 2008 - jeffm@suse.de

- Removed unused OCFS2 patches.

-------------------------------------------------------------------
Thu Feb 14 16:10:31 CET 2008 - jeffm@suse.de

- Removed old commented out ocfs2 patchset.

-------------------------------------------------------------------
Thu Feb 14 03:10:06 CET 2008 - teheo@suse.de

- patches.drivers/libata-quirk_amd_ide_mode: PCI: modify SATA
  IDE mode quirk (345124).

-------------------------------------------------------------------
Wed Feb 13 22:50:44 CET 2008 - jeffm@suse.de

- patches.suse/ocfs2-03-split-disk-heartbeat-out.diff: Fixed
  section conflict.

-------------------------------------------------------------------
Wed Feb 13 21:59:37 CET 2008 - jeffm@suse.de

- Update config files.

-------------------------------------------------------------------
Wed Feb 13 21:47:43 CET 2008 - jeffm@suse.de

- Merged and re-enabled OCFS2 userspace clustering

-------------------------------------------------------------------
Wed Feb 13 10:41:01 CET 2008 - jdelvare@suse.de

- config/*: Don't build i2c algorithm drivers that we do not use.
- supported.conf: Drop i2c-elektor and i2c-algo-pcf, we don't ship
  them.

-------------------------------------------------------------------
Tue Feb 12 01:59:51 CET 2008 - teheo@suse.de

Build fix for section mismatch check.

- patches.drivers/libata-implement-force-parameter: libata:
  implement libata.force module parameter (337610).

-------------------------------------------------------------------
Mon Feb 11 08:50:40 CET 2008 - teheo@suse.de

- patches.drivers/libata-force-cable-type: Delete.
- patches.drivers/libata-implement-force-parameter: libata:
  implement libata.force module parameter (337610).

-------------------------------------------------------------------
Fri Feb  8 22:07:58 CET 2008 - gregkh@suse.de

- Update to 2.6.24.1
  - fixes CVE-2008-0007, CVE-2008-0009, CVE-2008-0010
  - lots of USB device ids updated
  - lots of other bugfixes
  - removed patches.fixes/bootstrap-memoryless-node.patch as it is now
    contained within.

-------------------------------------------------------------------
Fri Feb  8 18:41:55 CET 2008 - gregkh@suse.de

- Move ipv6-no-autoconf to xen directory as it is a Xen bugfix

-------------------------------------------------------------------
Fri Feb  8 18:33:31 CET 2008 - bwalle@suse.de

- patches.arch/ppc-fix-prpmc2800: remove patch since it's not needed
  with current binutils any more

-------------------------------------------------------------------
Fri Feb  8 18:32:21 CET 2008 - bwalle@suse.de

- patches.drivers/igb-2007-12-11: Delete.
- patches.drivers/igb-1.0.8-k2: Update to latest version which is
  also upstream now in the 2.6.25 tree.

-------------------------------------------------------------------
Fri Feb  8 18:10:48 CET 2008 - gregkh@suse.de

- Remove NO_BRP_NOEXECSTACK from the .spec files as it is obsolete
  and doesn't do anything anymore.

-------------------------------------------------------------------
Fri Feb  8 15:57:31 CET 2008 - jbeulich@novell.com

- patches.xen/xen3-auto-common.diff,
  patches.xen/xen3-patch-2.6.23: fix merge mistake.

-------------------------------------------------------------------
Fri Feb  8 11:54:11 CET 2008 - jbenc@suse.cz

- Update config files: disabled CONFIG_BCM43XX.

-------------------------------------------------------------------
Wed Feb  6 19:01:22 CET 2008 - jeffm@suse.de

- patches.apparmor/vfs-mkdir.diff: Added missing case in
  kernel/cgroup.c

-------------------------------------------------------------------
Wed Feb  6 17:30:21 CET 2008 - fseidel@suse.de

- updated patches.drivers/nozomi.patch: mainline info

-------------------------------------------------------------------
Wed Feb  6 11:59:23 CET 2008 - sdietrich@suse.de

- Update config files: RT@1KHz, sched groups & cpusets enabled.

-------------------------------------------------------------------
Wed Feb  6 09:45:37 CET 2008 - olh@suse.de

- enable bnx2 on ppc64 (bnc 359114 - LTC42106)

-------------------------------------------------------------------
Wed Feb  6 00:25:53 CET 2008 - gregkh@suse.de

- remove unused lockd patches:
  - patches.suse/lockd-switchable-statd
  - patches.suse/lockd-kernel-statd
  - patches.suse/lockd-suse-config
  - patches.suse/lockd-max-hosts-dynamic

-------------------------------------------------------------------
Tue Feb  5 23:42:17 CET 2008 - oneukum@suse.de

- patches.suse/usb_printer_no_auto.diff: Delete.
  Obsoleted by mainline change

-------------------------------------------------------------------
Tue Feb  5 07:39:47 CET 2008 - gregkh@suse.de

- Enable CONFIG_TASK_IO_ACCOUNTING (bnc 356547) for RT kernels

-------------------------------------------------------------------
Tue Feb  5 00:40:11 CET 2008 - gregkh@suse.de

- Enable CONFIG_TASK_IO_ACCOUNTING (bnc 356547)

-------------------------------------------------------------------
Thu Jan 31 18:55:04 CET 2008 - sdietrich@suse.de

- patches.rt/megasas_IRQF_NODELAY.patch: Convert megaraid sas
  IRQ to non-threaded IRQ.
- patches.rt/version.patch: Delete (unused).

-------------------------------------------------------------------
Thu Jan 31 15:26:24 CET 2008 - jbenc@suse.cz

- patches.fixes/mac80211-fix-hw-scan1.patch,
  patches.fixes/mac80211-fix-hw-scan2.patch: mac80211: hardware
  scan rework (bnc#307050).

-------------------------------------------------------------------
Thu Jan 31 07:55:15 CET 2008 - sdietrich@suse.de

- Remove a legacy tweak carried over from the 10.3 Kernel,
  enable the affinity load-balancing sysctl.

-------------------------------------------------------------------
Wed Jan 30 04:53:53 CET 2008 - sdietrich@suse.de

- patches.rt/x86-ticket-lock.patch: FIFO ticket lock spinlocks
  for x86 (RT).
- patches.rt/rt-mutex-i386.patch: Resolve conflicts.

-------------------------------------------------------------------
Tue Jan 29 10:50:27 CET 2008 - olh@suse.de

- really skip kernel-ps3 in suse_kernel_module_package rpm macro

-------------------------------------------------------------------
Tue Jan 29 09:15:24 CET 2008 - jbeulich@novell.com

- Update Xen patches to 2.6.24 final and c/s 399.
- patches.xen/xen3-seccomp-disable-tsc-option: [PATCH seccomp:
  make tsc disabling optional (191123).

-------------------------------------------------------------------
Sat Jan 26 13:02:54 CET 2008 - sdietrich@suse.de

- Linux-RT 2.6.24-rt1 (many patches in patches.rt refreshed).
- patches.rt/series: Delete (unused).

-------------------------------------------------------------------
Sat Jan 26 10:53:48 CET 2008 - olh@suse.de

- update patches.arch/ppc-efika-modalias.patch
  use struct device_attribute to fix oops on boot

-------------------------------------------------------------------
Fri Jan 25 23:33:07 CET 2008 - jeffm@suse.de

- scripts/sequence-patch.sh: Updated to include $EXTRA_SYMBOLS in
  $PATCH_DIR (e.g.: --symbol=RT creates linux-2.6.24-RT)

-------------------------------------------------------------------
Fri Jan 25 18:03:54 CET 2008 - jeffm@suse.de

- patches.rt/rcu-new-1.patch: Updated context against 2.6.24.

-------------------------------------------------------------------
Fri Jan 25 17:40:39 CET 2008 - olh@suse.de

- add patches.fixes/bootstrap-memoryless-node.patch
  slab: fix bootstrap on memoryless node

-------------------------------------------------------------------
Fri Jan 25 01:58:43 CET 2008 - gregkh@suse.de

- refresh allmost all patches to apply cleanly and have a proper
  diffstat (except for the xen patches, they were left alone...)

-------------------------------------------------------------------
Fri Jan 25 01:48:56 CET 2008 - gregkh@suse.de

- Update to 2.6.24

-------------------------------------------------------------------
Thu Jan 24 22:55:26 CET 2008 - olh@suse.de

- always skip kernel-ps3 in suse_kernel_module_package rpm macro

-------------------------------------------------------------------
Thu Jan 24 16:33:25 CET 2008 - sdietrich@suse.de

- Update config files: set SYSFS_DEPRECATED for reverse 
  compatibility with SLERT

-------------------------------------------------------------------
Tue Jan 22 15:43:40 CET 2008 - olh@suse.de

- update patches.arch/ppc-efika-modalias.patch
  simplify patch

-------------------------------------------------------------------
Tue Jan 22 13:05:36 CET 2008 - agruen@suse.de

- patches.rpmify/cloneconfig.diff: Adjust to upstream i386 + x86_64
  merge (347712).

-------------------------------------------------------------------
Tue Jan 22 09:37:13 CET 2008 - sassmann@suse.de

- add defconfig for ps3 kernel
- add entry for ps3 defconfig in config.conf
- add support for kernels without loadable modules to rpm/kernel-binary.spec.in
- include ps3 target in scripts/tar-up_and_run_mbuild.sh

-------------------------------------------------------------------
Mon Jan 21 22:46:59 CET 2008 - sdietrich@suse.de

- Update config files (RT)

-------------------------------------------------------------------
Mon Jan 21 14:48:45 CET 2008 - sdietrich@suse.de

- Linux-RT 2.6.24-rc8-rt1

-------------------------------------------------------------------
Mon Jan 21 10:45:35 CET 2008 - olh@suse.de

- add patches.arch/ppc-pegasos-pata_via-fixup.patch
  call chrp_pci_fixup_vt8231_ata() later to allow pata_via usage

-------------------------------------------------------------------
Mon Jan 21 08:48:02 CET 2008 - aj@suse.de

- Remove unused config/s390/rt.

-------------------------------------------------------------------
Fri Jan 18 23:30:24 CET 2008 - jeffm@suse.de

- patches.rt/irq-flags-unsigned-long.patch: Delete.

-------------------------------------------------------------------
Fri Jan 18 23:21:31 CET 2008 - jeffm@suse.de

- Update to 2.6.24-rc8-git2.

-------------------------------------------------------------------
Fri Jan 18 17:14:28 CET 2008 - jeffm@suse.de

- Enabled 2.6.24-rc8-git1.

-------------------------------------------------------------------
Fri Jan 18 13:40:29 CET 2008 - jbenc@suse.cz

- patches.fixes/rt2x00-remove-duplicate-id.patch: Delete. The patch
  is not correct, there exist two cards with different chipsets but
  the same USB ID.

-------------------------------------------------------------------
Fri Jan 18 11:56:54 CET 2008 - jbenc@suse.cz

- patches.fixes/rt2x00-remove-duplicate-id.patch: rt2x00: remove
  duplicate USB ID (350956).

-------------------------------------------------------------------
Fri Jan 18 10:49:25 CET 2008 - olh@suse.de

- sync powerpc vanilla with default .config to enable libata

-------------------------------------------------------------------
Fri Jan 18 10:19:43 CET 2008 - olh@suse.de

- add patches.arch/ppc-pegasos-mv643xx_eth-modalias.patch
  provide module alias platform:mv643xx_eth

-------------------------------------------------------------------
Thu Jan 17 19:28:39 CET 2008 - jeffm@suse.de

- Update to 2.6.24-rc8-git1.

-------------------------------------------------------------------
Wed Jan 16 17:36:48 CET 2008 - jeffm@suse.de

- Update to 2.6.24-rc8.

-------------------------------------------------------------------
Sun Jan 13 16:48:14 CET 2008 - jeffm@suse.de

- Update to 2.6.24-rc7-git5.

-------------------------------------------------------------------
Fri Jan 11 20:34:52 CET 2008 - jeffm@suse.de

- Update to 2.6.24-rc7-git3.

-------------------------------------------------------------------
Fri Jan 11 12:33:26 CET 2008 - jbeulich@novell.com

- Update Xen patches to c/s 372 and 2.6.24-rc7.
- patches.xen/xen3-aux-at_vector_size.patch: Delete.
- Update Xen config files.

-------------------------------------------------------------------
Thu Jan 10 11:53:37 CET 2008 - olh@suse.de

- update patches.arch/ppc-efika-ethernet-phy.patch
  move Forth code to fixup_device_tree_efika

-------------------------------------------------------------------
Wed Jan  9 17:52:44 CET 2008 - schwab@suse.de

- Fix debug package build.

-------------------------------------------------------------------
Wed Jan  9 17:43:26 CET 2008 - oneukum@suse.de

- Update config files. CONFIG_USB_SUSPEND default

-------------------------------------------------------------------
Wed Jan  9 17:05:00 CET 2008 - schwab@suse.de

- Update kdb patches.

-------------------------------------------------------------------
Wed Jan  9 13:46:22 CET 2008 - jbeulich@novell.com

- patches.suse/stack-unwind: Another try...

-------------------------------------------------------------------
Wed Jan  9 13:37:17 CET 2008 - jeffm@suse.de

- Update config files: Enabled CONFIG_SCSI_SAS_ATA. (346990)

-------------------------------------------------------------------
Wed Jan  9 11:36:44 CET 2008 - jbeulich@novell.com

- patches.suse/stack-unwind: Fix CONFIG_FRAME_POINTER build.

-------------------------------------------------------------------
Wed Jan  9 09:49:45 CET 2008 - jbeulich@novell.com

- patches.suse/stack-unwind: DWARF2 EH-frame based stack
  unwinding.
- patches.xen/xen3-stack-unwind: DWARF2 EH-frame based stack
  unwinding.
- Update config files.

-------------------------------------------------------------------
Tue Jan  8 21:29:36 CET 2008 - jeffm@suse.de

- patches.fixes/seccomp-disable-tsc-option: Fixed so it only applies
  to i386, and updated config files.

-------------------------------------------------------------------
Tue Jan  8 21:23:05 CET 2008 - jeffm@suse.de

- patches.fixes/seccomp-disable-tsc-option: [PATCH] seccomp:
  make tsc disabling optional (191123).

-------------------------------------------------------------------
Tue Jan  8 16:50:53 CET 2008 - olh@suse.de

- add patches.arch/ppc-efika-ethernet-phy.patch
  drop patches.arch/ppc-efika-bestcomm-ethernet.patch
  provide phy-handle property for fec_mpc52xx (347234)

-------------------------------------------------------------------
Tue Jan  8 14:18:29 CET 2008 - teheo@suse.de

- patches.drivers/libata-force-cable-type: libata: implement
  libata.force_cbl parameter (337610).

-------------------------------------------------------------------
Mon Jan  7 16:47:31 CET 2008 - jeffm@suse.de

- Update to 2.6.24-rc7.

-------------------------------------------------------------------
Mon Jan  7 10:30:30 CET 2008 - teheo@suse.de

- patches.drivers/libata-sata_nv-disable-ADMA: sata_nv: disable
  ADMA by default (346508).

-------------------------------------------------------------------
Mon Jan  7 10:11:12 CET 2008 - teheo@suse.de

Bug 347708.  port_info for vmw was being assigned to the wrong index.

- patches.drivers/libata-ata_piix-vmw-ign-DMA-err: ata_piix:
  ignore ATA_DMA_ERR on vmware ich4 (258256).

-------------------------------------------------------------------
Mon Jan  7 09:39:36 CET 2008 - teheo@suse.de

As the rest of kernel has caught up now, this one is no longer
necessary.

- patches.drivers/libata-fix-up-build-after-upstream-update.patch:
  Delete.

-------------------------------------------------------------------
Mon Jan  7 09:36:48 CET 2008 - teheo@suse.de

- patches.drivers/libata-fix-up-build-after-upstream-update.patch:
  Delete.
- patches.drivers/libata-ata_piix-vmw-ign-DMA-err: ata_piix:
  ignore ATA_DMA_ERR on vmware ich4 (258256).

-------------------------------------------------------------------
Fri Jan  4 17:09:31 CET 2008 - jeffm@suse.de

- Update config files for -vanilla.

-------------------------------------------------------------------
Fri Jan  4 16:49:44 CET 2008 - jeffm@suse.de

- patches.rt/timer-freq-tweaks.patch: Adjusted context.

-------------------------------------------------------------------
Fri Jan  4 16:49:21 CET 2008 - jeffm@suse.de

- Update config files.

-------------------------------------------------------------------
Fri Jan  4 16:37:59 CET 2008 - jeffm@suse.de

- Update to 2.6.24-rc6-git11.

-------------------------------------------------------------------
Wed Jan  2 17:03:25 CET 2008 - jblunck@suse.de

- rpm/kernel-binary.spec.in: Copy debug sources to a proper location.

-------------------------------------------------------------------
Tue Jan  1 22:14:32 CET 2008 - jeffm@suse.de

- Update to 2.6.24-rc6-git7.

-------------------------------------------------------------------
Tue Jan  1 22:11:46 CET 2008 - jeffm@suse.de

- scripts/run_oldconfig.sh: Removed RT symbol from EXTRA_SYMBOLS.
  We add it manually when building the patch list. This allows
  the script to work with the RT kernel without having to remove
  all the other configs from config.conf first.<|MERGE_RESOLUTION|>--- conflicted
+++ resolved
@@ -1,15 +1,14 @@
 -------------------------------------------------------------------
-<<<<<<< HEAD
+Thu Jan 22 23:55:10 CET 2009 - kkeil@suse.de
+
+- patches.drivers/e1000-fix-shared-emc.patch: e1000: fix bug
+  with shared interrupt during reset (bnc#396687)
+
+-------------------------------------------------------------------
 Thu Jan 22 22:43:48 CET 2009 - tonyj@suse.de
 
 - patches.fixes/revert-bgcolor-line-feed-93f78da4.patch: Revert
   "vt: fix background color on line feed" (bnc#418613).
-=======
-Thu Jan 22 23:55:10 CET 2009 - kkeil@suse.de
-
-- patches.drivers/e1000-fix-shared-emc.patch: e1000: fix bug
-  with shared interrupt during reset (bnc#396687)
->>>>>>> 024f994e
 
 -------------------------------------------------------------------
 Thu Jan 22 19:28:06 CET 2009 - jbenc@suse.cz
