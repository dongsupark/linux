-------------------------------------------------------------------
<<<<<<< HEAD
Tue Mar 30 19:18:01 CEST 2010 - jeffm@suse.de

- patches.fixes/reiserfs-remove-2-tb-file-size-limit: reiserfs:
  Remove 2 TB file size limit (bnc#592100).
=======
Wed Mar 31 14:18:52 CEST 2010 - mmarek@suse.cz

- rpm/configtool.pl, rpm/kernel-binary.spec.in,
  rpm/kernel-source.spec.in: Add support for custom config options
  in config.addon.tar.bz2. This tarball is expected to have the
  same layout as config.tar.bz2 and the config options listed there
  take precedence over config.tar.bz2.

-------------------------------------------------------------------
Wed Mar 31 14:03:10 CEST 2010 - mmarek@suse.cz

- rpm/kernel-binary.spec.in, rpm/kernel-source.spec.in, rpm/mkspec:
  Generate the chmod +x line automatically.

-------------------------------------------------------------------
Wed Mar 31 13:45:33 CEST 2010 - mmarek@suse.cz

- rpm/kernel-binary.spec.in, rpm/mkspec, scripts/tar-up.sh:
  Generate the Source: lines from kernel-source.spec.in.

-------------------------------------------------------------------
Tue Mar 30 17:03:54 CEST 2010 - mmarek@suse.cz

- rpm/kernel-binary.spec.in, rpm/kernel-source.spec.in, rpm/mkspec:
  Generated the NoSource and %setup lines automatically from the
  preamble.
>>>>>>> a0eae750

-------------------------------------------------------------------
Mon Mar 29 21:26:55 CEST 2010 - jeffm@suse.de

- patches.fixes/reiserfs-fix-locking-BUG-during-mount-failure:
  reiserfs: Fix locking BUG during mount failure (bnc#591807).

-------------------------------------------------------------------
Mon Mar 29 19:57:49 CEST 2010 - jeffm@suse.de

- Disabled MAX63XX_WATCHDOG on s390.

-------------------------------------------------------------------
Mon Mar 29 19:31:46 CEST 2010 - jeffm@suse.de

- Update to 2.6.34-rc2-git3.
  - Eliminated 1 patch.
  - Fixed ps3 config.

-------------------------------------------------------------------
Mon Mar 29 18:53:20 CEST 2010 - jbeulich@novell.com

- Update Xen patches to 2.6.34-rc2 and c/s 1007.
- Update config files.
- config.conf: Re-enable Xen configs.
- patches.xen/xen-floppy: Xen: improve floppy behavior
  (bnc#584216).
- patches.xen/xen-vscsi-module-alias: allow pv scsi hba driver
  to be loaded automatically.
- patches.xen/xen-vusb-module-alias: allow pv usb hcd driver to
  be loaded automatically (bnc#584213).

-------------------------------------------------------------------
Fri Mar 26 18:27:41 CET 2010 - jkosina@suse.cz

- patches.fixes/hid-fix-gyration-oops.patch: HID: fix oops in
  gyration_event() (bnc#589329).

-------------------------------------------------------------------
Thu Mar 25 23:01:11 CET 2010 - jack@suse.de

- patches.fixes/novfs-fix-oops-in-scope-finding: novfs: fix an
  oops in novfs scope-finding code (bnc#588579).

-------------------------------------------------------------------
Thu Mar 25 17:48:45 CET 2010 - jeffm@suse.de

- patches.fixes/powerpc-fix-handling-of-strnlen-with-zero-len:
  powerpc: fix handling of strnlen with zero len (bnc#582681).

-------------------------------------------------------------------
Tue Mar 23 16:22:37 CET 2010 - jeffm@suse.de

- patches.drivers/lpfc-add-raywire-id: Delete.

-------------------------------------------------------------------
Tue Mar 23 16:17:52 CET 2010 - jeffm@suse.de

- patches.suse/linux-2.6.29-kms-after-sata.patch: Refresh.

-------------------------------------------------------------------
Tue Mar 23 16:00:31 CET 2010 - jeffm@suse.de

- patches.fixes/do_anonymous_page-race: Delete.

-------------------------------------------------------------------
Tue Mar 23 15:50:39 CET 2010 - jeffm@suse.de

- patches.drivers/libata-prefer-over-ide: Delete.
- patches.drivers/libata-ahci-aspire-3810t-noncq: Delete.
- patches.drivers/libata-ata_piix-clear-spurious-IRQ: Delete.
- patches.suse/block-add-mangle-devt-switch: Delete.

-------------------------------------------------------------------
Tue Mar 23 15:44:47 CET 2010 - jeffm@suse.de

- patches.suse/apm_setup_UP.diff: Delete.

-------------------------------------------------------------------
Mon Mar 22 18:37:10 CET 2010 - jeffm@suse.de

- patches.arch/ppc-efika-bestcomm-ata-dma.patch: Delete.
- patches.arch/ppc-efika-mpc52xx-ac97.patch: Delete.
- patches.arch/ppc-efika-psc-console-autodetection.patch: Delete.
- patches.suse/suse-ppc32-mol-BIT: Delete.
- patches.suse/suse-ppc32-mol-get-property: Delete.
- patches.suse/suse-ppc32-mol-handle-mm-fault: Delete.
- patches.suse/suse-ppc32-mol-ioctl: Delete.
- patches.suse/suse-ppc32-mol-kbuild.patch: Delete.
- patches.suse/suse-ppc32-mol-semaphore: Delete.
- patches.suse/suse-ppc32-mol-sheep: Delete.
- patches.suse/suse-ppc32-mol.patch: Delete.

-------------------------------------------------------------------
Mon Mar 22 18:17:00 CET 2010 - jeffm@suse.de

- patches.fixes/dlm-enable-debug.patch: Delete.

-------------------------------------------------------------------
Mon Mar 22 18:16:39 CET 2010 - jeffm@suse.de

- patches.fixes/ds1682-build-fix: Delete.

-------------------------------------------------------------------
Mon Mar 22 17:55:43 CET 2010 - jeffm@suse.de

- patches.suse/kvm-as-kmp: Delete.

-------------------------------------------------------------------
Mon Mar 22 17:32:50 CET 2010 - jeffm@suse.de

- patches.suse/xfs-dmapi-fix-incompatible-pointer-type-warning:
  xfs/dmapi: fix incompatible pointer type warning.

-------------------------------------------------------------------
Sun Mar 21 23:30:01 CET 2010 - jeffm@suse.de

- Updated to 2.6.34-rc2.
  - Eliminated 4 patches.

-------------------------------------------------------------------
Fri Mar 19 17:33:27 CET 2010 - jbohac@suse.cz

- set CONFIG_IPV6=y for all flavours (bnc#561611)

-------------------------------------------------------------------
Thu Mar 18 18:57:20 CET 2010 - jeffm@suse.de

- Refreshed patch series.

-------------------------------------------------------------------
Wed Mar 17 16:51:34 CET 2010 - jeffm@suse.de

- Updated to 2.6.34-rc1-git6.
  - Eliminated 8 patches.

-------------------------------------------------------------------
Tue Mar 16 16:09:25 CET 2010 - mmarek@suse.cz

- rpm/kernel-binary.spec.in: Remove Obsoletes: for 10.3 KMPs.

-------------------------------------------------------------------
Tue Mar 16 16:03:45 CET 2010 - mmarek@suse.cz

- rpm/kernel-binary.spec.in: Move Obsoletes: msi-wmi-kmp to the
  sle11-ga group and make the comment more explanatory.

-------------------------------------------------------------------
Tue Mar 16 14:14:05 CET 2010 - trenn@suse.de

- rpm/kernel-binary.spec.in:
  bnc#587578

-------------------------------------------------------------------
Thu Mar 11 16:39:36 CET 2010 - jeffm@suse.de

- patches.rpmify/powerpc-mpc52xx-build-fix: powerpc: Build fix
  for mpc52xx.

-------------------------------------------------------------------
Thu Mar 11 11:47:14 CET 2010 - knikanth@suse.de

- patches.fixes/xfs-nonblocking-inode-locking-io-completion.patch:
  Fix unintialized variable. Refresh.

-------------------------------------------------------------------
Wed Mar 10 22:14:03 CET 2010 - jeffm@suse.de

- supported.conf: Added kernel/drivers/gpio/max730x, max7301 now
  depends on it.

-------------------------------------------------------------------
Wed Mar 10 22:11:16 CET 2010 - jeffm@suse.de

- Enabled CONFIG_DRM_RADEON_KMS; Matching KMS-enabled X.org has
  been committed to Factory.

-------------------------------------------------------------------
Wed Mar 10 22:06:12 CET 2010 - jeffm@suse.de

- patches.rpmify/powerpc-kvm-build-failure-workaround: powerpc:
  kvm build failure workaround.

-------------------------------------------------------------------
Wed Mar 10 22:03:49 CET 2010 - jeffm@suse.de

- patches.rpmify/powerpc-mpc52xx-build-fix: powerpc: Build fix
  for mpc52xx.

-------------------------------------------------------------------
Wed Mar 10 21:07:27 CET 2010 - jeffm@suse.de

- supported.conf: Added kernel/drivers/i2c/i2c-smbus, i2c-parport
  now depends on it.

-------------------------------------------------------------------
Wed Mar 10 20:26:13 CET 2010 - mmarek@suse.cz

- rpm/kernel-binary.spec.in: the dwarfextract package has been
  dropped from Factory.

-------------------------------------------------------------------
Wed Mar 10 20:22:20 CET 2010 - jeffm@suse.de

- Update config files for vanilla.

-------------------------------------------------------------------
Wed Mar 10 18:48:00 CET 2010 - jdelvare@suse.de

- supported.conf: Add hwmon/ams back.

-------------------------------------------------------------------
Wed Mar 10 00:03:12 CET 2010 - jeffm@suse.de

- Updated to 2.6.34-rc1.
  - Eliminated 36 patches.
  - Xen is disabled
  - Added new doc/config-options.changes to document configuration
    changes.

-------------------------------------------------------------------
Fri Mar  5 10:48:50 CET 2010 - knikanth@suse.de

- patches.fixes/xfs-nonblocking-inode-locking-io-completion.patch:
  xfs: Non-blocking inode locking in IO completion (bnc#568319).

-------------------------------------------------------------------
Wed Mar  3 19:38:43 CET 2010 - tonyj@suse.de

- patches.trace/powerpc-rename-irq-tracing: should have been deleted by 
  previous commit

-------------------------------------------------------------------
Wed Mar  3 14:43:27 CET 2010 - tonyj@suse.de

- remove perfmon2 patches 

-------------------------------------------------------------------
Wed Mar  3 14:40:46 CET 2010 - tonyj@suse.de

- Remove lttng-instrumentation patches, they have been removed from 
  SLE11SP1
- patches.xen/tmem: Refresh.
- patches.xen/xen3-auto-common.diff: Refresh.

-------------------------------------------------------------------
Tue Mar  2 17:26:25 CET 2010 - jbeulich@novell.com

- Update Xen patches to 2.6.33 and c/s 1003.
- patches.xen/xen-clockevents: replace Xen's custom time handling
  with such using GENERIC_CLOCKEVENTS infrastructure.
- Update Xen config files.

-------------------------------------------------------------------
Tue Mar  2 04:01:27 CET 2010 - nfbrown@suse.de

- patches.fixes/sunrpc-monotonic-expiry: sunrpc: use monotonic
  time in expiry cache (bnc#578668).

-------------------------------------------------------------------
Thu Feb 25 20:06:05 CET 2010 - jeffm@suse.de

- patches.rpmify/ia64-sn-fix-percpu-warnings: Obsolete.

-------------------------------------------------------------------
Thu Feb 25 16:38:31 CET 2010 - mmarek@suse.cz

- Drop include of generated/autoconf.h in our patches, it's not
  needed since 2.6.15:
- patches.suse/novfs-client-module: Refresh.
- patches.suse/s390-Kerntypes.diff: Refresh.
- patches.suse/suse-ppc32-mol.patch: Refresh.

-------------------------------------------------------------------
Thu Feb 25 08:39:15 CET 2010 - teheo@suse.de

- scripts/run_oldconfig.sh doesn't update ppc/vanilla for some reason.
  Do it manually.

-------------------------------------------------------------------
Thu Feb 25 08:13:40 CET 2010 - teheo@suse.de

- ppc explicitly sets CONFIG_LEDS_TRIGGER_IDE_DISK.  Run
  scripts/run_oldconfig.sh to fix configs up.

-------------------------------------------------------------------
Thu Feb 25 07:25:49 CET 2010 - teheo@suse.de

- Drop CONFIG_IDE from all configs.

-------------------------------------------------------------------
Thu Feb 25 06:04:24 CET 2010 - jeffm@suse.com

- patches.xen/xen3-patch-2.6.33-rc8-final: Build fix for the
  2.6.33-final update.

-------------------------------------------------------------------
Wed Feb 24 21:00:52 CET 2010 - jeffm@suse.de

- Updated to 2.6.33-final.
  - Eliminated 4 patches.

-------------------------------------------------------------------
Wed Feb 24 20:02:26 CET 2010 - jeffm@suse.de

- patches.rpmify/ftrace-fix-ftrace_event_call-alignment-for-use-with-gcc-4-5:
  ftrace: fix ftrace_event_call alignment for use with gcc 4.5
  (bnc#582222).

-------------------------------------------------------------------
Wed Feb 24 14:46:28 CET 2010 - jbeulich@novell.com

- Update Xen patches to 2.6.33-rc8 and c/s 997.
- patches.xen/xen-x86-time-per-cpu: fold per-CPU accounting data
  into a structure.
- patches.xen/xen-x86-xtime-lock: reduce contention on xtime_lock
  (bnc#569014, bnc#571041, bnc#571769, bnc#572146).

-------------------------------------------------------------------
Tue Feb 23 00:34:32 CET 2010 - jack@suse.de

- patches.fixes/novfs-fix-inode-uid: novfs: Get proper UID when
  looking up inode (bnc#486997).
- patches.fixes/novfs-incorrect-filesize-fix: novfs: novfs
  reports incorrect file size (bnc#426536).
- patches.fixes/novfs-truncate-fix: novfs: Fixes corruption of
  OO documents on NSS Volumes (bnc#508259).

-------------------------------------------------------------------
Wed Feb 17 04:07:36 CET 2010 - nfbrown@suse.de

- patches.fixes/nfs-find-crash: Fix potential oops when running
  find on an NFS mount. (bnc#573107).

-------------------------------------------------------------------
Tue Feb 16 21:21:22 CET 2010 - jeffm@suse.com

- Set CONFIG_LSM_MMAP_MIN_ADDR=4096 to allow qemu to emulate
  other architectures properly (bnc#574654).

-------------------------------------------------------------------
Tue Feb 16 18:10:01 CET 2010 - jeffm@suse.com

- Update to 2.6.33-rc8.
  - Eliminated 1 patch.

-------------------------------------------------------------------
Mon Feb 15 19:15:43 CET 2010 - rgoldwyn@suse.de

- patches.fixes/novfs-err_ptr-fix.diff: Oops in novfs:unlink_local
  (bnc#569071).

-------------------------------------------------------------------
Fri Feb 12 17:36:05 CET 2010 - trenn@suse.de

- Update config files.
  Enable p4_clockmod for i386 desktop
  While this is broken by design it allows to remove clocking
  limits from the vendor on e.g. eeepc 701
-------------------------------------------------------------------
Fri Feb 12 17:10:47 CET 2010 - jeffm@suse.com

- patches.fixes/taskstats-alignment: delayacct: align to 8 byte
  boundary on 64-bit systems (bnc#578065).

-------------------------------------------------------------------
Fri Feb 12 16:57:20 CET 2010 - trenn@suse.de

- patches.fixes/acpi_fix_no_critical_tp.patch: ACPI thermal:
  Don't invalidate thermal zone if critical trip point is bad
  (bnc#531547).
- patches.fixes/acpi_pci_hot_plug_sanity_checks.patch: ACPI:
  acpi_bus_{scan,bus,add}: return -ENODEV if no device was found
  (bnc#531547).
- patches.fixes/acpi_thermal_check_trip_points.patch: ACPI
  thermal: Check for thermal zone requirement (bnc#531547).

-------------------------------------------------------------------
Fri Feb 12 10:32:54 CET 2010 - jdelvare@suse.de

- supported.conf: saa7111 and saa7114 are gone.

-------------------------------------------------------------------
Wed Feb 10 16:37:00 CET 2010 - jeffm@suse.com

- patches.suse/kdb-fix-kdb_cmds-to-include-the-arch-common-macro:
  kdb: fix kdb_cmds to include the arch common macro (bnc#578421).

-------------------------------------------------------------------
Wed Feb 10 02:13:27 CET 2010 - jeffm@suse.com

- patches.suse/kdb-handle-nonexistance-keyboard-controller: kdb:
  handle nonexistance keyboard controller (bnc#578051).

-------------------------------------------------------------------
Wed Feb 10 00:29:46 CET 2010 - gregkh@suse.de

- patches.fixes/dvb-l64781.ko-broken-with-gcc-4.5.patch: dvb:
  l64781.ko broken with gcc 4.5.

-------------------------------------------------------------------
Tue Feb  9 22:55:21 CET 2010 - jeffm@suse.com

- patches.apparmor/apparmor-check-for-network-in-interrupt-and-work-around:
  apparmor: check for network in interrupt and work around
  (bnc#492961, bln#350789).

-------------------------------------------------------------------
Tue Feb  9 17:02:26 CET 2010 - jeffm@suse.com

- Update to 2.6.33-rc7.
  - Eliminated 1 patch.

-------------------------------------------------------------------
Tue Feb  9 10:09:08 CET 2010 - tiwai@suse.de

- patches.drivers/alsa-sp1-hda-66-idt-hp-mute-led-fix-polarity:
  ALSA: hda - Fix default polarity of mute-LED GPIO on 92HD83x/88x
  codecs (bnc#578190).

-------------------------------------------------------------------
Mon Feb  8 15:49:01 CET 2010 - tiwai@suse.de

- patches.drivers/alsa-sp1-hda-63-idt-hp-mute-led-detect:
  ALSA: hda - Detect HP mute-LED GPIO setup from GPIO counts
  (bnc#577927).
- patches.drivers/alsa-sp1-hda-64-idt-hp-mute-led-cleanup: ALSA:
  hda - Merge HP mute-LED status callback on both IDT 92HD7x
  and 8x codecs (bnc#577927).
- patches.drivers/alsa-sp1-hda-65-idt-hp-mute-led-cleanup2:
  ALSA: hda - Remove static gpio_led setup via model (bnc#577927).

-------------------------------------------------------------------
Fri Feb  5 18:10:37 CET 2010 - coly.li@suse.de

- patches.suse/64bytes_lvb_len.diff: Delete from repo and series.conf.
  Back to 32bytes lvb length for clvm (bnc#573460).

-------------------------------------------------------------------
Fri Feb  5 16:12:12 CET 2010 - duwe@suse.de

- Update config files: Compile IBM_BSR into kernel, not as module.
  (ppc only, bnc#572381)

-------------------------------------------------------------------
Fri Feb  5 16:07:34 CET 2010 - duwe@suse.de

- patches.arch/ppc-pseries-ncpus-1: powerpc: Add static fields
  to ibm,client-architecture call (bnc#570909).
- patches.arch/ppc-pseries-ncpus-2: powerpc/pseries: Pass more
  accurate number of supported cores to firmware (bnc#570909).

-------------------------------------------------------------------
Fri Feb  5 11:10:01 CET 2010 - coly.li@suse.de

- disable patches.suse/64bytes_lvb_len.diff in series.conf

-------------------------------------------------------------------
Thu Feb  4 15:17:01 CET 2010 - mmarek@suse.de

- rpm/find-provides, rpm/kernel-binary.spec.in: Remove the previous
  hack and set STRIP_KEEP_SYMTAB='*/vmlinux-*' instead to avoid
  stripping symbols from the ppc vmlinux image (bnc#572148).

-------------------------------------------------------------------
Thu Feb  4 13:23:57 CET 2010 - knikanth@suse.de

- patches.fixes/dm-stripe-zero-stripes: dm-stripe: return -EINVAL
  if stripe count is zero (bnc#576312).

-------------------------------------------------------------------
Thu Feb  4 12:17:25 CET 2010 - npiggin@suse.de

- Disable patches.suse/files-slab-rcu.patch.

-------------------------------------------------------------------
Thu Feb  4 11:29:58 CET 2010 - mmarek@suse.cz

- rpm/kernel-binary.spec.in: Obsolete iwlagn-2-6-27-kmp
  (bnc#559533).

-------------------------------------------------------------------
Thu Feb  4 09:46:35 CET 2010 - tiwai@suse.de

- supported.conf: mark snd-wss-lib unsupported

-------------------------------------------------------------------
Thu Feb  4 09:45:34 CET 2010 - tiwai@suse.de

- patches.drivers/alsa-sp1-hda-61-add-idt92hd88x-support2:
  ALSA: hda - Adding support for another IDT 92HD83XXX codec
  (bnc#569354).

-------------------------------------------------------------------
Wed Feb  3 19:17:01 CET 2010 - jbohac@suse.cz

- supported.conf: marked em_cmp supported (bnc#568130)

-------------------------------------------------------------------
Wed Feb  3 14:57:19 CET 2010 - mmarek@suse.cz

- rpm/kernel-binary.spec.in: automatically install a matching
  -devel package if kernel-source is installed.

-------------------------------------------------------------------
Wed Feb  3 13:06:15 CET 2010 - jbeulich@novell.com

- Update Xen patches to 2.6.33-rc6 and c/s 989.
- patches.xen/xen-netback-generalize: Netback: Generalize
  static/global variables into 'struct xen_netbk'.
- patches.xen/xen-netback-kernel-threads: Use Kernel thread to
  replace the tasklet.
- patches.xen/xen-netback-multiple-tasklets: Netback:
  Multiple tasklets support.

-------------------------------------------------------------------
Tue Feb  2 15:59:38 CET 2010 - jkosina@suse.cz

- patches.suse/suse-ppc64-branding: the message about crashed kernel
  doesn't make sense any more with CONFIG_CRASH_DUMP enabled by
  default (bnc#575884).

-------------------------------------------------------------------
Sat Jan 30 21:51:35 CET 2010 - jeffm@suse.com

- Update to 2.6.33-rc6.
  - Eliminated 12 patches.

-------------------------------------------------------------------
Sat Jan 30 21:30:27 CET 2010 - jeffm@suse.com

- patches.rpmify/hugetlbfs-fix-section-mismatches: Removed __init
  from hugetlb_sysfs_add_hstate instead of adding it elsewhere.

-------------------------------------------------------------------
Sat Jan 30 09:05:13 CET 2010 - jslaby@suse.de

- patches.suse/kdb-common: Fix hid crash (bnc#570591)

-------------------------------------------------------------------
Fri Jan 29 12:11:55 CET 2010 - tiwai@suse.de

- patches.drivers/alsa-sp1-hda-60-add-idt92hd88x-support: ALSA:
  hda - Add support for IDT 92HD88 family codecs (bnc#569354).

-------------------------------------------------------------------
Fri Jan 29 11:14:39 CET 2010 - jkosina@suse.cz

- patches.fixes/pci-fix-nested-spinlock-hang-in-aer_inject.patch:
  Update patch-mainline tag.

-------------------------------------------------------------------
Fri Jan 29 10:39:59 CET 2010 - jbenc@suse.cz

- Update config files: fixed vanilla configs.

-------------------------------------------------------------------
Thu Jan 28 19:27:54 CET 2010 - tiwai@suse.de

- patches.drivers/alsa-sp1-hda-59-idt92hd83xxx-hp-mute-led: ALSA:
  hda - Add mute LED check for HP laptops with IDT 92HD83xxx codec
  (bnc#569354).

-------------------------------------------------------------------
Thu Jan 28 16:56:02 CET 2010 - jbeulich@novell.com

- patches.suse/supported-flag: Fix -ec2 build.
- patches.suse/supported-flag-enterprise: Refresh.
- patches.xen/xen3-patch-2.6.33-rc3: Fix ia64 build.

-------------------------------------------------------------------
Thu Jan 28 16:28:01 CET 2010 - jbeulich@novell.com

- Update Xen patches to 2.6.33-rc5 and c/s 987.
- config.conf: Re-enable Xen.
- Update config files.

-------------------------------------------------------------------
Thu Jan 28 14:50:18 CET 2010 - jbenc@suse.cz

- Update config files: enabled CONFIG_CFG80211_WEXT to keep backward
  user space compatibility and enabled few wireless drivers.

-------------------------------------------------------------------
Thu Jan 28 14:37:22 CET 2010 - mmarek@suse.cz

- rpm/apply-patches: Add support for an additional series file in
  patches.addon/series, this will be applied after the main series.

-------------------------------------------------------------------
Thu Jan 28 11:17:01 CET 2010 - mmarek@suse.cz

- rpm/apply-patches: put the patch loops from kernel-binary.spec.in
  and kernel-source.spec.in to one place.

-------------------------------------------------------------------
Wed Jan 27 20:24:43 CET 2010 - jeffm@suse.de

- Deleted 28 unused patches.

-------------------------------------------------------------------
Wed Jan 27 15:56:48 CET 2010 - jeffm@suse.com

- Update config files.

-------------------------------------------------------------------
Wed Jan 27 14:55:29 CET 2010 - jkosina@suse.cz

- patches.fixes/pci-fix-nested-spinlock-hang-in-aer_inject.patch:
  pci: fix nested spinlock hang in aer_inject (bnc#573578).

-------------------------------------------------------------------
Wed Jan 27 14:34:07 CET 2010 - mmarek@suse.cz

- Update config files: disable generic_serial users.
- patches.drivers/reenable-generic_serial: Delete.
- rpm/generic_serial-blacklist: Delete (bnc#569676).

-------------------------------------------------------------------
Wed Jan 27 12:57:31 CET 2010 - jengelh@medozas.de

- remove patches.suse/netfilter-ipv4options [bnc#490142]

-------------------------------------------------------------------
Wed Jan 27 00:14:42 CET 2010 - jeffm@suse.com

- patches.suse/slab-handle-memoryless-nodes-v2a.patch: Refresh.

-------------------------------------------------------------------
Tue Jan 26 07:00:33 CET 2010 - knikanth@suse.de

- supported.conf: Fix misspelt dm-region-hash and mark it supported
  correctly (bnc#565962)

-------------------------------------------------------------------
Mon Jan 25 21:55:49 CET 2010 - gregkh@suse.de

- Update to 2.6.32.6
  - security fixes
  - bugfixes
  - obsoletes:
    - patches.drivers/8250_pnp-wacom-add
    - patches.drivers/staging-hv-fix-smp-problems-in-the-hyperv-core-code.patch
    - patches.kernel.org/scsi-enclosure-fix-oops-while-iterating-enclosure_status-array.patch
    - patches.kernel.org/x86-msr-cpuid-register-enough-minors-for-the-msr-and-cpuid-drivers.patch

-------------------------------------------------------------------
Mon Jan 25 20:43:56 CET 2010 - jeffm@suse.com

- supported.conf: Added sparse_keymap (eeepc_laptop depends on it)

-------------------------------------------------------------------
Mon Jan 25 20:07:23 CET 2010 - npiggin@suse.de

- patches.suse/slab-handle-memoryless-nodes-v2a.patch: slab -
  handle memoryless nodes V2a (bnc#436025, bnc#570492).

-------------------------------------------------------------------
Mon Jan 25 17:54:26 CET 2010 - jeffm@suse.com

- Updated to 2.6.33-rc5.
  - Eliminated 2 patches.

-------------------------------------------------------------------
Mon Jan 25 16:46:19 CET 2010 - trenn@suse.de

- Update config files.
- patches.arch/x86_mce_intel_decode_physical_address.patch: x86,
  mce: Xeon75xx specific interface to get corrected memory error
  information (bnc#573380, fate#307738).
- patches.arch/x86_mce_intel_decode_physical_address_compile_fix.patch:
  x86, mce: Xeon75xx specific interface to get corrected memory
  error information (bnc#573380, fate#307738).
- patches.arch/x86_mce_intel_decode_physical_address_rename_fix.patch:
  x86, mce: Rename cpu_specific_poll to mce_cpu_specific_poll
  (bnc#573380, fate#307738).
- patches.xen/xen3-auto-arch-x86.diff: Refresh.

-------------------------------------------------------------------
Mon Jan 25 14:13:08 CET 2010 - tiwai@suse.de

- patches.drivers/alsa-sp1-hda-57-cx5051-toshiba-quirk:
  ALSA: hda - Add support for Toshiba Satellite M300
  (bnc#492233,bnc#565904).
- patches.drivers/alsa-sp1-hda-58-cx5051-lenovo-mute-fix: ALSA:
  hda - Change headphone pin control with master volume on cx5051
  (bnc#573050).

-------------------------------------------------------------------
Mon Jan 25 12:30:14 CET 2010 - trenn@suse.de

- patches.arch/x86_enable_tsc_sync_check_again.patch: x86:
  Reenable TSC sync check at boot, even with NONSTOP_TSC
  (bnc#573379).

-------------------------------------------------------------------
Mon Jan 25 12:22:55 CET 2010 - trenn@suse.de

- patches.arch/x86_node_hotplug_parse_srat_fix_2nd_ver.patch:
  x86: Set hotpluggable nodes in nodes_possible_map (bnc#567216).
- patches.arch/x86_node_hotplug_parse_srat_fix.patch: Delete.

-------------------------------------------------------------------
Mon Jan 25 11:45:39 CET 2010 - trenn@suse.de

- supported.conf:
  Add mce-inject and hwpoison-inject so that Intel can easier test
  this. As these are debug drivers, they might get reverted from
  support.conf again if kernel-extra package gets fixed for SLES,
  only seem to exist for SLED because "NCC is not yet working for SP1".
  (bnc#572552).

-------------------------------------------------------------------
Sat Jan 23 02:54:31 CET 2010 - bphilips@suse.de

- patches.drivers/tg3-updates-from-f4188d-to-ba5b0bf.patch: tg3:
  updates from f4188d to ba5b0bf (bnc#573237).

-------------------------------------------------------------------
Sat Jan 23 01:57:20 CET 2010 - rjw@suse.de

- patches.arch/x86-irq-check-move_in_progress-before-freeing-the-vector-mapping.patch:
  x86, irq: Check move_in_progress before freeing the vector
  mapping (bnc#558247).

-------------------------------------------------------------------
Sat Jan 23 01:36:27 CET 2010 - rjw@suse.de

- patches.arch/x86-apic-use-logical-flat-for-systems-with-8-or-fewer-logical-cpus.patch:
  x86, apic: use logical flat for systems with <= 8 logical cpus
  (bnc#567510).
- patches.arch/x86-revert-apic-Use-logical-flat-on-intel-with-8-or-fewer-logical-cpus.patch:
  x86: Revert "apic: Use logical flat on intel with <= 8 logical
  cpus" (bnc#567510).

-------------------------------------------------------------------
Sat Jan 23 00:52:57 CET 2010 - gregkh@suse.de

- Update to 2.6.32.5:
  - security fixes
  - bug fixes
  - obsoletes:
    - patches.drivers/alsa-sp1-hda-54-alc861-capture-fix
    - patches.fixes/hid-add-device-ids-for-new-model-of-apple-wireless-keyboard
    - patches.fixes/megaraid_sas-fix-permissions-on-poll_mode_io
    - patches.fixes/reiserfs-truncate-blocks-not-used-by-a-write.patch

-------------------------------------------------------------------
Fri Jan 22 21:11:54 CET 2010 - tonyj@suse.de

- Update config files: drop UTRACE from default s390 configs
  as per communication from Ihno.

-------------------------------------------------------------------
Fri Jan 22 19:48:25 CET 2010 - gregkh@suse.de

- patches.kernel.org/x86-msr-cpuid-register-enough-minors-for-the-msr-and-cpuid-drivers.patch:
  x86, msr/cpuid: Register enough minors for the MSR and CPUID
  drivers (bnc#572720).

-------------------------------------------------------------------
Fri Jan 22 18:54:28 CET 2010 - gregkh@suse.de

- patches.kernel.org/scsi-enclosure-fix-oops-while-iterating-enclosure_status-array.patch:
  SCSI: enclosure: fix oops while iterating enclosure_status array
  (bnc#572818).
- patches.fixes/enclosure-fix-oops-while-iterating-enclosure_status-array:
  Delete.

-------------------------------------------------------------------
Fri Jan 22 15:50:12 CET 2010 - duwe@suse.de

- Update config files.
- patches.arch/ppc-extended_h_cede-update-to-mainline: Incremental
  patch set to sync H_CEDE with actual mainline (bnc#550447,
  FATE#307059).

-------------------------------------------------------------------
Fri Jan 22 15:30:21 CET 2010 - trenn@suse.de

- Update config files.
  Add DMAR to -trace flavor -> get in sync with -default

-------------------------------------------------------------------
Fri Jan 22 09:17:21 CET 2010 - hare@suse.de

- patches.fixes/qla2xxx-restore-pci-state-after-eeh-recovery:
  Re-save PCI state after EEH recovery (bnc#570233).

-------------------------------------------------------------------
Fri Jan 22 07:38:23 CET 2010 - jjolly@suse.de

- patches.arch/s390-06-01-zfcp-introduce-bsg-timeout-callback.patch:
  zfcp: introduce BSG timeout callback (BNC#572659).
- patches.arch/s390-06-02-zfcp-set-hw-timeout-requested-by-bsg.patch:
  zfcp: set HW timeout requested by BSG request (BNC#572659).

-------------------------------------------------------------------
Fri Jan 22 03:20:49 CET 2010 - bphilips@suse.de

- patches.drivers/netxen-8f9b3f-to-c651a8.patch: netxen: 8f9b3f
  to c651a8 (bnc#572832).

-------------------------------------------------------------------
Fri Jan 22 02:39:54 CET 2010 - mfasheh@suse.com

- patches.suse/ocfs2-allocation-resrvations.patch: Refresh to
  newest version of patch.

-------------------------------------------------------------------
Thu Jan 21 20:22:46 CET 2010 - astarikovskiy@suse.de

- supported.conf: added power_meter driver (FATE #306959). 

-------------------------------------------------------------------
Thu Jan 21 18:16:54 CET 2010 - tonyj@suse.de

- config.conf: add -trace flavor for s390* at Ihno's request
- Add more tracers to existing ppc64 trace config at IBM request 
  Both related to FATE# 307051.
- patches.trace/ftrace-framepointer.diff: Delete.

-------------------------------------------------------------------
Thu Jan 21 14:41:29 CET 2010 - hare@suse.de

- patches.fixes/scsi-fc-class-allow-LLD-bsg-timeout:
  scsi_transport_fc: Allow LLD to reset FC BSG timeout
  (bnc#572658).

-------------------------------------------------------------------
Thu Jan 21 13:13:53 CET 2010 - jbeulich@novell.com

- patches.xen/xen-privcmd-mmap-batch-clear: privcmd: mmapbatch-v2
  fixes.

-------------------------------------------------------------------
Thu Jan 21 09:08:08 CET 2010 - hare@suse.de

- patches.drivers/lpfc-8.3.5-update: lpfc update to 8.3.5
  (bnc#572427).
- patches.drivers/lpfc-8.3.5.3-update: lpfc driver update to
  8.3.5.3 (bnc#572427).

-------------------------------------------------------------------
Thu Jan 21 09:04:37 CET 2010 - hare@suse.de

- patches.drivers/e1000-enhance-frame-fragment-detection.patch:
  Update headers for series2git.
- patches.drivers/e1000e-enhance-frame-fragment-detection.patch:
  Update headers for series2git.

-------------------------------------------------------------------
Wed Jan 20 18:23:18 CET 2010 - tiwai@suse.de

- patches.suse/bootsplash-scaler: Refresh. More updates and
  clean-up by Egbert (bnc#570082)

-------------------------------------------------------------------
Wed Jan 20 16:30:38 CET 2010 - jkosina@suse.cz

- patches.drivers/add-support-for-intel-cougar-point-chipset.patch:
  Intel Cougar Point PCH Support (FATE#308854 bnc#565845).

-------------------------------------------------------------------
Wed Jan 20 15:07:59 CET 2010 - jslaby@suse.de

- patches.drivers/bnx2x-backports-v2.6.32-to-af901ca.patch:
  Refresh.
  (change firmwares in makefile)

-------------------------------------------------------------------
Wed Jan 20 13:55:16 CET 2010 - jslaby@suse.de

- patches.suse/rlim-0006-PPC-use-helpers-for-rlimits.patch: Refresh.
- patches.suse/rlim-0007-S390-use-helpers-for-rlimits.patch: Refresh.

-------------------------------------------------------------------
Wed Jan 20 12:10:03 CET 2010 - jbeulich@novell.com

- Update Xen patches to 2.6.32.4 and c/s 984.
- Update Xen config files.

-------------------------------------------------------------------
Wed Jan 20 08:19:53 CET 2010 - bphilips@suse.de

- patches.drivers/bnx2i-backport-from-v2.6.32-to-45ca38e.patch:
  bnx2i: Backport from v2.6.32 to 45ca38e (bnc#564640).
- patches.drivers/bnx2x-backports-v2.6.32-to-af901ca.patch:
  bnx2x: backports v2.6.32 to af901ca (bnc#564638).
- patches.drivers/cnic-backport-from-v2.6.32-4e9c4f.patch: cnic:
  backport from v2.6.32-4e9c4f (bnc#564640).

-------------------------------------------------------------------
Wed Jan 20 00:08:36 CET 2010 - gregkh@suse.de

- Update config files.  2.6.32.4 changed one of them.

-------------------------------------------------------------------
Tue Jan 19 23:40:51 CET 2010 - tiwai@suse.de

- patches.suse/bootsplash-scaler: Refresh.  Fixed the text area
  calculation, and added the upscaling (bnc#570082).

-------------------------------------------------------------------
Tue Jan 19 21:57:59 CET 2010 - jeffm@suse.com

- Updated to 2.6.33-rc4-git7.
  - Eliminated 4 patches.

-------------------------------------------------------------------
Tue Jan 19 18:39:59 CET 2010 - gregkh@suse.de

- Patch refresh for fuzz due to upstream -stable additions.

-------------------------------------------------------------------
Tue Jan 19 18:35:44 CET 2010 - gregkh@suse.de

- Update to 2.6.32.4
  - security fixes
  - bug fixes
  - obsoletes:
    - patches.arch/module-handle-ppc64-relocating-kcrctabs-when-config_relocatable-y
    - patches.drivers/alsa-sp1-hda-53-alc861vd-capture-fix
    - patches.fixes/audit_untag_chunk.patch
    - patches.fixes/quota-fix-reserved-space-management-for-ordinary-fs.patch
    - patches.fixes/signal-fix-kernel-information-leak-with-print-fatal-signals-1

-------------------------------------------------------------------
Tue Jan 19 18:08:33 CET 2010 - tiwai@suse.de

- patches.drivers/alsa-sp1-hda-55-alc259-hp-pin-fix: ALSA: hda -
  Fix parsing pin node 0x21 on ALC259 (bnc#571879).
- patches.drivers/alsa-sp1-hda-56-realtek-eapd-fix: ALSA: hda -
  Turn on EAPD only if available for Realtek codecs (bnc#571879).

-------------------------------------------------------------------
Tue Jan 19 18:01:58 CET 2010 - tiwai@suse.de

- patches.suse/bootsplash-scaler: Refresh.  Fix the hang-up with
  resolution changes (bnc#570082)

-------------------------------------------------------------------
Tue Jan 19 14:36:48 CET 2010 - jkosina@suse.cz

- supported.conf: added aesni-intel (bnc#566618 FATE#304209).

-------------------------------------------------------------------
Tue Jan 19 14:21:10 CET 2010 - jkosina@suse.cz

- Update config files: set CONFIG_CRYPTO_HMAC=y to avoid
  regression from SLE11 (bnc#571501).

-------------------------------------------------------------------
Tue Jan 19 13:32:02 CET 2010 - jack@suse.de

- patches.fixes/reiserfs-truncate-blocks-not-used-by-a-write.patch:
  reiserfs: truncate blocks not used by a write (bnc#483375).

-------------------------------------------------------------------
Mon Jan 18 22:34:50 CET 2010 - jeffm@suse.de

- patches.suse/smtnice-disable: Delete (obsolete).

-------------------------------------------------------------------
Mon Jan 18 16:22:29 CET 2010 - jeffm@suse.com

- Disabled custom ACPI table loading from initramfs again.

-------------------------------------------------------------------
Mon Jan 18 16:22:08 CET 2010 - jeffm@suse.com

- patches.fixes/nfsd-05-sunrpc-cache-allow-thread-to-block-while-waiting-for.patch:
  Refresh.

-------------------------------------------------------------------
Mon Jan 18 14:59:22 CET 2010 - trenn@suse.de

- patches.arch/x86_node_hotplug_parse_srat_fix.patch:
  x86/mm/srat_64.c: nodes_parsed should include all nodes detected
  by ACPI (bnc#567140).

-------------------------------------------------------------------
Mon Jan 18 09:47:31 CET 2010 - hare@suse.de

- patches.fixes/aic79xx-null-scb-in-nonpkt-busfree: aic79xx: check
  for non-NULL scb in ahd_handle_nonpkt_busfree (bnc#542568).

-------------------------------------------------------------------
Mon Jan 18 00:35:36 CET 2010 - nfbrown@suse.de

- patches.fixes/nfsd-05-sunrpc-cache-allow-thread-to-block-while-waiting-for.patch:
  Refresh to fix 60 second delay. (bnc#568271)

-------------------------------------------------------------------
Sat Jan 16 02:05:38 CET 2010 - tonyj@suse.de

- patches.fixes/audit_untag_chunk.patch: fix braindamage in
  audit_tree.c untag_chunk() (bnc#556282).

-------------------------------------------------------------------
Sat Jan 16 01:44:42 CET 2010 - rjw@suse.de

- patches.xen/xen-x86-rename-display_cacheinfo-to-cpu_detect_cache_sizes.patch:
  x86: Rename display_cacheinfo() to cpu_detect_cache_sizes().

-------------------------------------------------------------------
Fri Jan 15 21:42:09 CET 2010 - gregkh@suse.de

- Update config files.
- patches.drivers/vmw_pvscsi-scsi-driver-for-vmware-s-virtual-hba.patch:
  vmw_pvscsi: SCSI driver for VMware's virtual HBA.

-------------------------------------------------------------------
Fri Jan 15 20:54:10 CET 2010 - jeffm@suse.com

- patches.fixes/hid-add-device-ids-for-new-model-of-apple-wireless-keyboard:
  HID: add device IDs for new model of Apple Wireless Keyboard
  (bnc#568231).

-------------------------------------------------------------------
Fri Jan 15 13:47:33 CET 2010 - hare@suse.de

- patches.drivers/qla2xxx-8.03.01.01.11.1-k8-update: qla2xxx
  driver update to 8.03.01.01.11.1-k8 (bnc#560415).
- patches.drivers/qla2xxx-8.03.01.02.11.1-k8-update: qla2xxx
  driver update to 8.03.01.02.11.1-k8 (bnc#570233).
- patches.drivers/lpfc-add-raywire-id: Delete.
- patches.drivers/qla2xxx-8.03.01-k7-update: Delete.

-------------------------------------------------------------------
Fri Jan 15 13:46:38 CET 2010 - hare@suse.de

- patches.drivers/qla2xxx-8.03.01.01.11.1-k8-update: qla2xxx
  driver update to 8.03.01.01.11.1-k8 (bnc#560415).
- patches.drivers/qla2xxx-8.03.01.02.11.1-k8-update: qla2xxx
  driver update to 8.03.01.02.11.1-k8 (bnc#570233).
- patches.drivers/lpfc-add-raywire-id: Delete.
- patches.drivers/qla2xxx-8.03.01-k7-update: Delete.

-------------------------------------------------------------------
Fri Jan 15 09:41:39 CET 2010 - trenn@suse.de

- patches.suse/kdb_dont_touch_i8042_early.patch: Avoid early
  hang when i8042 controller is missing (bnc#528811).

-------------------------------------------------------------------
Fri Jan 15 03:56:15 CET 2010 - jeffm@suse.com

- patches.suse/reiser4-sync_inodes: Delete (obsolete).

-------------------------------------------------------------------
Fri Jan 15 03:55:52 CET 2010 - jeffm@suse.com

- patches.suse/reiser4-sync_inodes: Delete (obsolete).

-------------------------------------------------------------------
Fri Jan 15 03:39:29 CET 2010 - jeffm@suse.com

- patches.fixes/remount-no-shrink-dcache: Updated to 2.6.33.

-------------------------------------------------------------------
Fri Jan 15 03:22:19 CET 2010 - jeffm@suse.com

- patches.arch/s390-08-02-zfcp-gpn-align-fix.diff: Delete (obsolete).

-------------------------------------------------------------------
Fri Jan 15 03:21:54 CET 2010 - jeffm@suse.com

- patches.suse/smtnice-disable: Updated to 2.6.33.

-------------------------------------------------------------------
Fri Jan 15 03:19:18 CET 2010 - jeffm@suse.com

- patches.arch/s390-08-02-zfcp-gpn-align-fix.diff: Delete (obsolete).

-------------------------------------------------------------------
Fri Jan 15 00:25:16 CET 2010 - mfasheh@suse.com

- patches.fixes/Ocfs2-Let-ocfs2-support-fiemap-for-symlink-and-fast-.patch:
  Ocfs2: Let ocfs2 support fiemap for symlink and fast symlink..
- patches.fixes/Ocfs2-Should-ocfs2-support-fiemap-for-S_IFDIR-inode.patch:
  Ocfs2: Should ocfs2 support fiemap for S_IFDIR inode?.
- patches.fixes/ocfs-stop-using-do_sync_mapping_range.patch:
  ocfs: stop using do_sync_mapping_range.
- patches.fixes/ocfs2-Add-reflinked-file-s-inode-to-inode-hash-earil.patch:
  ocfs2: Add reflinked file's inode to inode hash eariler..
- patches.fixes/ocfs2-Find-proper-end-cpos-for-a-leaf-refcount-block.patch:
  ocfs2: Find proper end cpos for a leaf refcount block..
- patches.fixes/ocfs2-Set-i_nlink-properly-during-reflink.patch:
  ocfs2: Set i_nlink properly during reflink..
- patches.fixes/ocfs2-always-include-acl-support.patch: ocfs2:
  Always include ACL support.
- patches.fixes/ocfs2-cluster-Make-fence-method-configurable-v2.patch:
  ocfs2/cluster: Make fence method configurable - v2.
- patches.fixes/ocfs2-devel-remove-redundant-OCFS2_MOUNT_POSIX_ACL-c.patch:
  ocfs2-devel: remove redundant OCFS2_MOUNT_POSIX_ACL check
  in ocfs2_get_acl_nolock().
- patches.fixes/ocfs2-explicit-declare-uninitialized-var-in-user_clu.patch:
  ocfs2: explicit declare uninitialized var in
  user_cluster_connect().
- patches.fixes/ocfs2-make-acl-use-the-default.patch: ocfs2:
  Make acl use the default.
- patches.fixes/ocfs2-refcounttree.c-cleanup.patch: ocfs2:
  refcounttree.c cleanup..
- patches.fixes/ocfs2-replace-u8-by-__u8-in-ocfs2_fs.h.patch:
  ocfs2: replace u8 by __u8 in ocfs2_fs.h.
- patches.fixes/ocfs2-return-EAGAIN-instead-of-EAGAIN-in-dlm.patch:
  ocfs2: return -EAGAIN instead of EAGAIN in dlm.
- patches.fixes/ocfs2-set-MS_POSIXACL-on-remount.patch: ocfs2:
  Set MS_POSIXACL on remount.
- patches.fixes/ocfs2-trivial-Use-le16_to_cpu-for-a-disk-value-in-xa.patch:
  ocfs2/trivial: Use le16_to_cpu for a disk value in xattr.c.
- patches.fixes/ocfs2-trivial-Use-proper-mask-for-2-places-in-hearbe.patch:
  ocfs2/trivial: Use proper mask for 2 places in hearbeat.c.
- patches.suse/fiemap-Add-new-extent-flag-FIEMAP_EXTENT_SHARED.patch:
  fiemap: Add new extent flag FIEMAP_EXTENT_SHARED.
- patches.suse/ocfs2-Use-FIEMAP_EXTENT_SHARED.patch: ocfs2:
  Use FIEMAP_EXTENT_SHARED.
- patches.suse/ocfs2-allocation-resrvations.patch: Refresh.

-------------------------------------------------------------------
Thu Jan 14 22:40:43 CET 2010 - rjw@suse.de

- patches.arch/x86-Limit-number-of-per-cpu-TSC-sync-messages.patch:
  x86: Limit number of per cpu TSC sync messages (bnc#564618,
  FATE#306952).
- patches.arch/x86-Limit-the-number-of-processor-bootup-messages.patch:
  x86: Limit the number of processor bootup messages (bnc#564618,
  FATE#306952).
- patches.arch/x86-Remove-CPU-cache-size-output-for-non-Intel-too.patch:
  x86: Remove CPU cache size output for non-Intel too (bnc#564618,
  FATE#306952).
- patches.arch/x86-Remove-enabling-x2apic-message-for-every-CPU.patch:
  x86: Remove enabling x2apic message for every CPU (bnc#564618,
  FATE#306952).
- patches.arch/x86-Remove-the-CPU-cache-size-printks.patch: x86:
  Remove the CPU cache size printk's (bnc#564618, FATE#306952).
- patches.arch/x86-cpu-mv-display_cacheinfo-cpu_detect_cache_sizes.patch:
  x86, cpu: mv display_cacheinfo -> cpu_detect_cache_sizes
  (bnc#564618, FATE#306952).
- patches.arch/x86-ucode-amd-Load-ucode-patches-once-and-not-separately-of-each-CPU.patch:
  x86: ucode-amd: Load ucode-patches once and not separately of
  each CPU (bnc#564618, FATE#306952).
- patches.fixes/sched-Limit-the-number-of-scheduler-debug-messages.patch:
  sched: Limit the number of scheduler debug messages (bnc#564618,
  FATE#306952).
- patches.fixes/timers-init-Limit-the-number-of-per-cpu-calibration-bootup-messages.patch:
  timers, init: Limit the number of per cpu calibration bootup
  messages (bnc#564618, FATE#306952).

-------------------------------------------------------------------
Thu Jan 14 20:54:29 CET 2010 - jeffm@suse.com

- patches.suse/add-initramfs-file_read_write: Build fix.

-------------------------------------------------------------------
Thu Jan 14 20:44:18 CET 2010 - jeffm@suse.com

- patches.suse/supported-flag-enterprise: Refresh.

-------------------------------------------------------------------
Thu Jan 14 20:16:19 CET 2010 - jeffm@suse.com

- patches.suse/supported-flag-sysfs: Properly report proprietary modules

-------------------------------------------------------------------
Thu Jan 14 19:24:32 CET 2010 - jeffm@suse.de

- patches.suse/add-initramfs-file_read_write: initramfs: add
  initramfs_{read,write} (bnc#568120).
- Re-enabled custom ACPI table loading from initramfs.

-------------------------------------------------------------------
Thu Jan 14 12:58:33 CET 2010 - trenn@suse.de

- Update config files.
  Enable CONFIG_CPU_FREQ_DEBUG as requested by HP.
  This one adds conditional printks which can be enabled via:
  cpufreq.debug=7

-------------------------------------------------------------------
Thu Jan 14 12:55:42 CET 2010 - tiwai@suse.de

- patches.drivers/alsa-sp1-hda-54-alc861-capture-fix: ALSA: hda -
  Fix missing capture mixer for ALC861/660 codecs (bnc#567340).

-------------------------------------------------------------------
Thu Jan 14 10:25:21 CET 2010 - mmarek@suse.de

- rpm/find-provides, rpm/kernel-binary.spec.in: really fix ppc
  symbol provides.

-------------------------------------------------------------------
Thu Jan 14 00:10:11 CET 2010 - rjw@suse.de

- patches.arch/UV-Expose-irq_desc-node-in-proc.patch: Expose the
  irq_desc node as /proc/irq/*/node. (bnc#566745, fate#306952).

-------------------------------------------------------------------
Wed Jan 13 23:37:52 CET 2010 - bphilips@suse.de

- patches.drivers/dmfe-tulip-Let-dmfe-handle-DM910x-except-for-SPARC-o.patch:
  dmfe/tulip: Let dmfe handle DM910x except for SPARC on-board
  chips (bnc#537016).

-------------------------------------------------------------------
Wed Jan 13 23:13:19 CET 2010 - jkosina@suse.cz

- patches.fixes/crypto-testmgr-fix-complain-about-lacking-test.patch:
  crypto: testmgr - Fix complain about lack test for internal
  used algorithm (bnc#568278 FATE#306883).

-------------------------------------------------------------------
Wed Jan 13 16:23:49 CET 2010 - jeffm@suse.com

- Update to 2.6.33-rc4.
  - Eliminated patches.fixes/megaraid_sas-fix-permissions-on-poll_mode_io

-------------------------------------------------------------------
Wed Jan 13 16:04:58 CET 2010 - mmarek@suse.cz

- patches.suse/bootsplash-keep-multiple-data: Keep multiple
  splash screens for KMS (bnc#570082).
- patches.suse/bootsplash-scaler: Add bootsplash image scaler
  (bnc#570082).

-------------------------------------------------------------------
Wed Jan 13 13:53:04 CET 2010 - mmarek@suse.de

- rpm/kernel-binary.spec.in, rpm/find-provides: extract exported
  symbols from /boot/vmlinux before the image is stripped (affects
  ppc).

-------------------------------------------------------------------
Wed Jan 13 03:49:52 CET 2010 - jeffm@suse.com

- patches.rpmify/twl6030-fix-note_interrupt-call: Rename to patches.fixes/twl6030-fix-note_interrupt-call

-------------------------------------------------------------------
Wed Jan 13 02:01:55 CET 2010 - bphilips@suse.de

- patches.drivers/e1000-enhance-frame-fragment-detection.patch:
  Avoid atomic op by introducing discarding flag instead
- patches.drivers/e1000e-enhance-frame-fragment-detection.patch:
  Avoid atomic op by introducing discarding flag instead

-------------------------------------------------------------------
Wed Jan 13 01:35:57 CET 2010 - jeffm@suse.com

- patches.rpmify/autoconf-h-fix-locations: autoconf.h: Fix
  locations.

-------------------------------------------------------------------
Wed Jan 13 01:35:09 CET 2010 - jeffm@suse.com

- patches.fixes/ppc-crashdump-typefix: Renamed to patches.rpmify/ppc-crashdump-typefix

-------------------------------------------------------------------
Tue Jan 12 23:25:59 CET 2010 - jeffm@suse.com

- patches.fixes/signal-fix-kernel-information-leak-with-print-fatal-signals-1:
  Delete.

-------------------------------------------------------------------
Tue Jan 12 22:19:03 CET 2010 - jeffm@suse.com

- Update config files.

-------------------------------------------------------------------
Tue Jan 12 22:08:43 CET 2010 - jeffm@suse.com

- patches.fixes/ppc-crashdump-typefix: rename to patches.rpmify/ppc-crashdump-typefix

-------------------------------------------------------------------
Tue Jan 12 21:40:53 CET 2010 - jeffm@suse.com

- patches.fixes/signal-fix-kernel-information-leak-with-print-fatal-signals-1:
  kernel/signal.c: fix kernel information leak with
  print-fatal-signals=1 (bnc#569902).

-------------------------------------------------------------------
Tue Jan 12 21:33:19 CET 2010 - jeffm@suse.com

- patches.fixes/signal-fix-kernel-information-leak-with-print-fatal-signals-1:
  kernel/signal.c: fix kernel information leak with
  print-fatal-signals=1 (bnc#569902).

-------------------------------------------------------------------
Tue Jan 12 21:14:05 CET 2010 - rjw@suse.de

- needs_update: Remove some patches that we've got through the
  upstream.

-------------------------------------------------------------------
Tue Jan 12 17:57:52 CET 2010 - tiwai@suse.de

- patches.drivers/alsa-sp1-hda-53-alc861vd-capture-fix: ALSA:
  hda - Fix ALC861-VD capture source mixer (bnc#568305).

-------------------------------------------------------------------
Tue Jan 12 17:20:25 CET 2010 - jeffm@suse.com

- Update to 2.6.33-rc3-git5.

-------------------------------------------------------------------
Tue Jan 12 16:49:37 CET 2010 - trenn@suse.de

- patches.fixes/nohz_prevent_clocksource_wrapping_during_idle.patch:
  nohz: Prevent clocksource wrapping during idle (bnc#569238).

-------------------------------------------------------------------
Tue Jan 12 14:21:01 CET 2010 - jack@suse.de

- patches.suse/readahead-request-tunables.patch: Update readahead
  and max_sectors tunables (bnc#548529).

-------------------------------------------------------------------
Tue Jan 12 14:14:08 CET 2010 - jkosina@suse.cz

- patches.drivers/watchdog-iTCO_wdt-Add-support-for-Intel-Ibex-Peak.patch:
  iTCO_wdt: Add support for Intel Ibex Peak (bnc#557081
  FATE#308591).

-------------------------------------------------------------------
Tue Jan 12 09:21:52 CET 2010 - tonyj@suse.de

- needs_update: remove LTT/trace patches (assigned to jbl), all had 
  already been taken care of by my fwd port to 2.6.32

-------------------------------------------------------------------
Tue Jan 12 08:09:38 CET 2010 - hare@suse.de

- patches.drivers/qla4xxx-5.01.00-k9-5.01.00.00.11.01-k10.patch:
  Fixup compilation error.

-------------------------------------------------------------------
Tue Jan 12 00:52:29 CET 2010 - rjw@suse.de

- patches.fixes/PCI-Always-set-prefetchable-base-limit-upper32-registers.patch:
  PCI: Always set prefetchable base/limit upper32 registers
  (bnc#569003).

-------------------------------------------------------------------
Mon Jan 11 21:04:07 CET 2010 - jeffm@suse.com

- Merged patches.rpmify/x86_64-ksyms-make-the-native_load_gs_index-export-depend-on-config_paravirt_cpu into
  patches.arch/kvm-split-paravirt-ops-by-functionality

-------------------------------------------------------------------
Mon Jan 11 21:02:38 CET 2010 - jeffm@suse.com

- Renamed patches.rpmify/kmsg-fix-parameter-limitations to
  patches.arch/kmsg-fix-parameter-limitations

-------------------------------------------------------------------
Mon Jan 11 20:50:27 CET 2010 - jeffm@suse.com

- patches.rpmify/x86_64-ksyms-make-the-native_load_gs_index-export-depend-on-config_paravirt_cpu:
  x86_64/ksyms: Make the native_load_gs_index export depend
  on CONFIG_PARAVIRT_CPU.

-------------------------------------------------------------------
Mon Jan 11 20:49:26 CET 2010 - jeffm@suse.com

- Renamed patches.rpmify/rt2870-fix-section-mismatches to
  patches.rpmify/rt2860-fix-section-mismatches

-------------------------------------------------------------------
Mon Jan 11 20:14:56 CET 2010 - jeffm@suse.de

- Updated to 2.6.33-rc3-git3.
  - Eliminated 392 patches.
  - Xen is disabled.

-------------------------------------------------------------------
Mon Jan 11 16:32:52 CET 2010 - hare@suse.de

- patches.drivers/qla4xxx-5.01.00-k9-5.01.00.00.11.01-k10.patch:
  Update qla4xxx driver for SLES11 SP1 (bnc#556572,FATE#307128).

-------------------------------------------------------------------
Mon Jan 11 15:51:14 CET 2010 - jblunck@suse.de

- needs_update: Removed some patches.

-------------------------------------------------------------------
Mon Jan 11 14:34:00 CET 2010 - hare@suse.de

- patches.drivers/bfa-2.1.2.1-update: Update bfa driver to
  version 2.1.2.1 (bnc#561881).

-------------------------------------------------------------------
Mon Jan 11 12:39:21 CET 2010 - hare@suse.de

- patches.fixes/fcoe-libfc-adds-enable-di: adds enable/disable
  for fcoe interface (bnc#562046).
- patches.fixes/fcoe-use-lld-s-wwpn-and-w: Use LLD's WWPN and
  WWNN for lport if LLD supports ndo_fcoe_get_wwn (bnc#562046).
- patches.fixes/libfc-reduce-hold-time-on: reduce hold time on
  SCSI host lock (bnc#562046).
- patches.fixes/libfc-remote-port-gets-st: remote port gets
  stuck in restart state without really restarting (bnc#562046).

-------------------------------------------------------------------
Mon Jan 11 12:13:36 CET 2010 - hare@suse.de

- patches.drivers/mpt2sas-03.100.03.00-update: LSI mptsas2 driver
  update to 03.100.03.00 (bnc#566013).

-------------------------------------------------------------------
Mon Jan 11 10:33:48 CET 2010 - jbeulich@novell.com

- patches.xen/xen-x86_64-nx-user-mappings: Delete (bnc#568741).
- patches.xen/xen3-rlim-0025-x86-add-ia32-compat-prlimit-syscalls.patch:
  Delete.

-------------------------------------------------------------------
Mon Jan 11 09:57:40 CET 2010 - hare@suse.de

- patches.fixes/qla4xxx-lun-reset-fix: Delete.

-------------------------------------------------------------------
Mon Jan 11 09:55:52 CET 2010 - hare@suse.de

- patches.fixes/scsi-dh-rdac-add-ibm-174x: scsi_dh_rdac: Add
  two new IBM devices (bnc# 556159).

-------------------------------------------------------------------
Sat Jan  9 21:07:34 CET 2010 - jslaby@suse.de

- patches.suse/perfmon2.patch: Refresh.
- patches.suse/rlim-0001-SECURITY-selinux-fix-update_rlimit_cpu-parameter.patch:
  Refresh.
- patches.suse/rlim-0002-resource-move-kernel-function-inside-__KERNEL__.patch:
  resource: move kernel function inside __KERNEL__ (FATE#305733).
- patches.suse/rlim-0003-resource-add-helpers-for-fetching-rlimits.patch:
  resource: add helpers for fetching rlimits (FATE#305733).
- patches.suse/rlim-0004-IA64-use-helpers-for-rlimits.patch:
  [IA64] use helpers for rlimits (FATE#305733).
- patches.suse/rlim-0005-core-posix-cpu-timers-cleanup-rlimits-usage.patch:
  core: posix-cpu-timers, cleanup rlimits usage (FATE#305733).
- patches.suse/rlim-0006-PPC-use-helpers-for-rlimits.patch: PPC:
  use helpers for rlimits (FATE#305733).
- patches.suse/rlim-0007-S390-use-helpers-for-rlimits.patch:
  S390: use helpers for rlimits (FATE#305733).
- patches.suse/rlim-0008-SPARC-use-helpers-for-rlimits.patch:
  SPARC: use helpers for rlimits (FATE#305733).
- patches.suse/rlim-0009-X86-use-helpers-for-rlimits.patch: X86:
  use helpers for rlimits (FATE#305733).
- patches.suse/rlim-0010-FS-use-helpers-for-rlimits.patch: FS:
  use helpers for rlimits (FATE#305733).
- patches.suse/rlim-0011-MM-use-helpers-for-rlimits.patch: MM:
  use helpers for rlimits (FATE#305733).
- patches.suse/rlim-0012-core-use-helpers-for-rlimits.patch:
  core: use helpers for rlimits (FATE#305733).
- patches.suse/rlim-0013-infiniband-use-helpers-for-rlimits.patch:
  infiniband: use helpers for rlimits (FATE#305733).
- patches.suse/rlim-0014-ipc-use-helpers-for-rlimits.patch: ipc:
  use helpers for rlimits (FATE#305733).
- patches.suse/rlim-0015-SECURITY-add-task_struct-to-setrlimit.patch:
  SECURITY: add task_struct to setrlimit (FATE#305733).
- patches.suse/rlim-0016-core-add-task_struct-to-update_rlimit_cpu.patch:
  core: add task_struct to update_rlimit_cpu (FATE#305733).
- patches.suse/rlim-0017-sys_setrlimit-make-sure-rlim_max-never-grows.patch:
  sys_setrlimit: make sure ->rlim_max never grows (FATE#305733).
- patches.suse/rlim-0018-core-split-sys_setrlimit.patch: core:
  split sys_setrlimit (FATE#305733).
- patches.suse/rlim-0019-core-allow-setrlimit-to-non-current-tasks.patch:
  core: allow setrlimit to non-current tasks (FATE#305733).
- patches.suse/rlim-0020-core-optimize-setrlimit-for-current-task.patch:
  core: optimize setrlimit for current task (FATE#305733).
- patches.suse/rlim-0021-FS-proc-switch-limits-reading-to-fops.patch:
  FS: proc, switch limits reading to fops (FATE#305733).
- patches.suse/rlim-0022-FS-proc-make-limits-writable.patch:
  FS: proc, make limits writable (FATE#305733).
- patches.suse/rlim-0023-core-do-security-check-under-task_lock.patch:
  core: do security check under task_lock (FATE#305733).
- patches.suse/rlim-0002-SECURITY-add-task_struct-to-setrlimit.patch:
  Delete.
- patches.suse/rlim-0003-core-add-task_struct-to-update_rlimit_cpu.patch:
  Delete.
- patches.suse/rlim-0004-sys_setrlimit-make-sure-rlim_max-never-grows.patch:
  Delete.
- patches.suse/rlim-0005-core-split-sys_setrlimit.patch: Delete.
- patches.suse/rlim-0006-core-allow-setrlimit-to-non-current-tasks.patch:
  Delete.
- patches.suse/rlim-0007-core-optimize-setrlimit-for-current-task.patch:
  Delete.
- patches.suse/rlim-0008-FS-proc-make-limits-writable.patch:
  Delete.
- patches.suse/rlim-0009-core-posix-cpu-timers-cleanup-rlimits-usage.patch:
  Delete.
- patches.suse/rlim-0010-core-do-security-check-under-task_lock.patch:
  Delete.
- patches.suse/rlim-0011-resource-add-helpers-for-fetching-rlimits.patch:
  Delete.
- patches.suse/rlim-0012-IA64-use-helpers-for-rlimits.patch:
  Delete.
- patches.suse/rlim-0013-PPC-use-helpers-for-rlimits.patch:
  Delete.
- patches.suse/rlim-0014-S390-use-helpers-for-rlimits.patch:
  Delete.
- patches.suse/rlim-0015-SPARC-use-helpers-for-rlimits.patch:
  Delete.
- patches.suse/rlim-0016-X86-use-helpers-for-rlimits.patch:
  Delete.
- patches.suse/rlim-0017-FS-use-helpers-for-rlimits.patch: Delete.
- patches.suse/rlim-0018-MM-use-helpers-for-rlimits.patch: Delete.
- patches.suse/rlim-0019-core-use-helpers-for-rlimits.patch:
  Delete.
- patches.suse/rlim-0020-misc-use-helpers-for-rlimits.patch:
  Delete.
- patches.suse/rlim-0021-core-rename-setrlimit-to-do_setrlimit.patch:
  Delete.
- patches.suse/rlim-0022-core-implement-getprlimit-and-setprlimit-syscalls.patch:
  Delete.
- patches.suse/rlim-0023-unistd-add-__NR_-get-set-prlimit-syscall-numbers.patch:
  Delete.
- patches.suse/rlim-0024-COMPAT-add-get-put_compat_rlimit.patch:
  Delete.
- patches.suse/rlim-0025-x86-add-ia32-compat-prlimit-syscalls.patch:
  Delete.

  Sync with upstream. Drop limits syscalls altogether.

-------------------------------------------------------------------
Sat Jan  9 14:50:07 CET 2010 - jkosina@suse.cz

- patches.apparmor/apparmor.diff: Delete, as it is unused after
  splitup into smaller patches.

-------------------------------------------------------------------
Fri Jan  8 18:22:42 CET 2010 - sjayaraman@suse.de

- patches.suse/SoN-23-mm-swapfile.patch: Fix up the enum declaration
  to avoid conflict due to a upstream change.

-------------------------------------------------------------------
Fri Jan  8 18:17:27 CET 2010 - jkosina@suse.cz

- patches.fixes/quota-fix-reserved-space-management-for-ordinary-fs.patch:
  quota: fix reserved space management for ordinary fs.

-------------------------------------------------------------------
Fri Jan  8 18:15:09 CET 2010 - gregkh@suse.de

- patches.drivers/staging-hv-fix-smp-problems-in-the-hyperv-core-code.patch:
  Staging: hv: fix smp problems in the hyperv core code.

-------------------------------------------------------------------
Fri Jan  8 17:39:28 CET 2010 - jeffm@suse.de

- Disable set,getprlimit compat syscalls on xen.

-------------------------------------------------------------------
Fri Jan  8 17:09:03 CET 2010 - jeffm@suse.de

- Disabled custom ACPI table loading from initramfs until
  the scheduling while atomic issues are worked out.

-------------------------------------------------------------------
Fri Jan  8 05:41:28 CET 2010 - jeffm@suse.de

- Disabled set,getprlimit syscalls until the syscall numbers
  have been officially reserved.

-------------------------------------------------------------------
Fri Jan  8 03:32:21 CET 2010 - jeffm@suse.com

- patches.arch/module-handle-ppc64-relocating-kcrctabs-when-config_relocatable-y:
  module: handle ppc64 relocating kcrctabs when
  CONFIG_RELOCATABLE=y (bnc#566243).

-------------------------------------------------------------------
Thu Jan  7 12:18:20 CET 2010 - jbeulich@novell.com

- Update Xen patches to 2.6.32.3 and c/s 974.
- Update EC2 config files.
- patches.xen/xen3-x86-Remove-local_irq_enable-local_irq_disable-in-fixup_irqs.patch:
  x86: Remove local_irq_enable()/local_irq_disable() in
  fixup_irqs() (bnc#558247).
- patches.xen/xen3-x86-Unify-fixup_irqs-for-32-bit-and-64-bit-kernels.patch:
  x86: Unify fixup_irqs() for 32-bit and 64-bit kernels
  (bnc#558247).
- patches.xen/xen3-x86-intr-remap-Avoid-irq_chip-mask-unmask-in-fixup_irqs-for-intr-remapping.patch:
  x86, intr-remap: Avoid irq_chip mask/unmask in fixup_irqs()
  for intr-remapping (bnc#558247).
- patches.xen/xen-fix-compilation-after-rename_generic_int.patch:
  Delete.
- patches.xen/xen-scsifront-block-timeout-update: Delete.
- patches.xen/xen3-x86-fix-nodac: Delete.

-------------------------------------------------------------------
Thu Jan  7 07:12:44 CET 2010 - bphilips@suse.de

- patches.drivers/e1000-enhance-frame-fragment-detection.patch:
  e1000: enhance frame fragment detection (bnc#567376,
  CVE-2009-4536).
- patches.drivers/e1000e-enhance-frame-fragment-detection.patch:
  e1000e: enhance frame fragment detection (bnc#567376,
  CVE-2009-4538).

-------------------------------------------------------------------
Thu Jan  7 01:24:18 CET 2010 - gregkh@suse.de

- Update to 2.6.32.3
  - security fixes
  - bugfixes
  - obsoletes:
    - patches.arch/s390-04-03-dasd-diag-ro.patch
    - patches.drivers/alsa-sp1-hda-50-alc88x-missing-capsrc_nids
    - patches.fixes/qla2xxx-dpc-thread-can-execute-before-scsi-host
    - patches.fixes/scsi-ipr-fix-eeh-recovery

-------------------------------------------------------------------
Wed Jan  6 20:51:27 CET 2010 - rjw@suse.de

- patches.arch/x86-Force-irq-complete-move-during-cpu-offline.patch:
  x86: Force irq complete move during cpu offline (bnc#558247).
- patches.arch/x86-Remove-local_irq_enable-local_irq_disable-in-fixup_irqs.patch:
  x86: Remove local_irq_enable()/local_irq_disable() in
  fixup_irqs() (bnc#558247).
- patches.arch/x86-Remove-move_cleanup_count-from-irq_cfg.patch:
  x86: Remove move_cleanup_count from irq_cfg (bnc#558247).
- patches.arch/x86-Remove-unnecessary-mdelay-from-cpu_disable_common.patch:
  x86: Remove unnecessary mdelay() from cpu_disable_common()   .
- patches.arch/x86-Unify-fixup_irqs-for-32-bit-and-64-bit-kernels.patch:
  x86: Unify fixup_irqs() for 32-bit and 64-bit kernels
  (bnc#558247).
- patches.arch/x86-Use-EOI-register-in-io-apic-on-intel-platforms.patch:
  x86: Use EOI register in io-apic on intel platforms
  (bnc#558247).
- patches.arch/x86-intr-remap-Avoid-irq_chip-mask-unmask-in-fixup_irqs-for-intr-remapping.patch:
  x86, intr-remap: Avoid irq_chip mask/unmask in fixup_irqs()
  for intr-remapping (bnc#558247).
- patches.arch/x86-io-apic-Move-the-effort-of-clearing-remoteIRR-explicitly-before-migrating-the-irq.patch:
  x86, io-apic: Move the effort of clearing remoteIRR explicitly
  before migrating the irq (bnc#558247).
- patches.arch/x86-ioapic-Document-another-case-when-level-irq-is-seen-as-an-edge.patch:
  x86, ioapic: Document another case when level irq is seen as
  an edge (bnc#558247).
- patches.arch/x86-ioapic-Fix-the-EOI-register-detection-mechanism.patch:
  x86, ioapic: Fix the EOI register detection mechanism
  (bnc#558247).

-------------------------------------------------------------------
Wed Jan  6 15:01:16 CET 2010 - trenn@suse.de

- patches.fixes/pci_aer_mce_inject_check_osc_for_aer.patch: PCI:
  AER: fix aer inject result in kernel oops (bnc#566619).

-------------------------------------------------------------------
Wed Jan  6 14:50:52 CET 2010 - trenn@suse.de

- patches.fixes/PCIe-AER-reject-aer-inject-if-hardware-mask-error-reporting.patch:
  PCIe AER: reject aer inject if hardware mask error reporting
  (bnc#566621).

-------------------------------------------------------------------
Wed Jan  6 00:30:09 CET 2010 - gregkh@suse.de

- patches.xen/xen3-patch-2.6.29: Refresh due to conflicts from i915
  changes.  Ick, the xen code sucks rocks, it shouldn't be touching
  stuff here at all.

-------------------------------------------------------------------
Wed Jan  6 00:14:14 CET 2010 - gregkh@suse.de

- patches.drivers/drm-i915-add-acpi-opregion-support-for-ironlake.patch:
  Refresh.
- patches.drivers/drm-i915-add-i915_lp_ring_sync-helper.patch:
  drm/i915: add i915_lp_ring_sync helper (bnc#568447).
- patches.drivers/drm-i915-fix-get_core_clock_speed-for-g33-class-desktop-chips.patch:
  drm/i915: fix get_core_clock_speed for G33 class desktop chips
  (bnc#568447).
- patches.drivers/drm-i915-fully-switch-off-overlay-when-not-in-use.patch:
  drm/i915: fully switch off overlay when not in use (bnc#568447).
- patches.drivers/drm-i915-implement-drmmode-overlay-support-v4.patch:
  drm/i915: implement drmmode overlay support v4 (bnc#568447).
- patches.drivers/drm-i915-implement-fastpath-for-overlay-flip-waiting.patch:
  drm/i915: implement fastpath for overlay flip waiting
  (bnc#568447).

-------------------------------------------------------------------
Wed Jan  6 00:00:59 CET 2010 - gregkh@suse.de

- patches.drivers/drm-i915-add-acpi-opregion-support-for-ironlake.patch:
  Refresh.

-------------------------------------------------------------------
Tue Jan  5 23:49:26 CET 2010 - gregkh@suse.de

- patches.drivers/drm-i915-add-acpi-opregion-support-for-ironlake.patch:
  drm/i915: Add ACPI OpRegion support for Ironlake (bnc#568436).

-------------------------------------------------------------------
Tue Jan  5 22:49:44 CET 2010 - tonyj@suse.de

- patches.fixes/oprofile_bios_ctr.patch: Update to newer version

-------------------------------------------------------------------
Wed Dec 30 01:01:25 CET 2009 - nfbrown@suse.de

- patches.fixes/nfs-fix-NFS4ERR_FILE_OPEN-handling:
  NFS4ERR_FILE_OPEN handling in Linux/NFS (bnc#526819).

-------------------------------------------------------------------
Mon Dec 28 17:56:19 CET 2009 - jeffm@suse.com

- patches.fixes/dmar-fix-oops-with-no-dmar-table: dmar: Fix oops
  with no DMAR table (bnc#548108).

-------------------------------------------------------------------
Sun Dec 27 14:23:47 CET 2009 - tiwai@suse.de

- patches.drivers/alsa-sp1-hda-52-hdmi-sticky-stream-tag: ALSA:
  hda - HDMI sticky stream tag support (FATE#306783).

-------------------------------------------------------------------
Wed Dec 23 23:10:02 CET 2009 - rjw@suse.de

- patches.arch/xpc_first_contact_when_active.patch: X86: UV
  - xpc_make_first_contact hang due to not accepting ACTIVE
  state. (bnc#562288, fate#306952).
- patches.arch/xpc_fix_xpc_get_fifo_entry_uv.patch: x86: UV - XPC
  NULL deref when mesq becomes empty. (bnc#562288, fate#306952).
- patches.arch/xpc_introduce_xp_socket.patch: x86: UV - XPC
  needs to provide an abstraction for uv_gpa. (bnc#562288,
  fate #306952).
- patches.arch/xpc_pass_nasid_to_gru_create_message_queue.patch:
  UV - pass nasid instead of nid to gru_create_message_queue
  (bnc#562288, fate#306952).
- patches.arch/xpc_recv_msg_slots_wrap.patch: X86: UV - XPC
  receive message reuse triggers invalid BUG_ON(). (bnc#562288,
  fate#306952).
- patches.arch/xpc_uv_bios_changes.patch: x86: UV - Update XPC
  to handle updated BIOS interface. (bnc#562288, fate#306952).

-------------------------------------------------------------------
Wed Dec 23 21:57:53 CET 2009 - rjw@suse.de

- patches.arch/bug-561989_gru_rollup.patch: SGI GRU Updates
  (bnc#561989, fate#306952).

-------------------------------------------------------------------
Wed Dec 23 20:31:57 CET 2009 - jeffm@suse.com

- patches.fixes/ppc-crashdump-typefix: powerpc: use min_t in
  copy_oldmem_page.

-------------------------------------------------------------------
Wed Dec 23 18:56:48 CET 2009 - rjw@suse.de

- patches.arch/bug-561946_uv_irq_affinity.patch: x86: SGI UV: Fix
  irq affinity for hub based interrupts (bnc#561946, fate#306952).
- patches.arch/bug-561946_uv_move_ioapic.patch: x86, apic: Move
  SGI UV functionality out of generic IO-APIC code (bnc#561946,
  fate#306952).
- patches.arch/bug-561946_uv_use_rtc.patch: x86: UV RTC: Always
  enable RTC clocksource (bnc#561946, fate#306952).

-------------------------------------------------------------------
Wed Dec 23 17:51:32 CET 2009 - jeffm@suse.com

- patches.fixes/ia64-fix-sba-iommu-to-handle-allocation-failure-properly:
  fix SBA IOMMU to handle allocation failure properly
  (bnc#545367).

-------------------------------------------------------------------
Tue Dec 22 22:17:33 CET 2009 - jeffm@suse.com

- Enabled CONFIG_CRASH_DUMP on ppc/ppc64 (bnc#566243).

-------------------------------------------------------------------
Tue Dec 22 16:51:37 CET 2009 - jeffm@suse.com

- patches.fixes/scsi-ipr-fix-eeh-recovery: ipr: fix EEH recovery
  (bnc#566613).

-------------------------------------------------------------------
Sun Dec 20 22:23:41 CET 2009 - trenn@suse.de

- Update config files.
- patches.drivers/cpufreq_ondemand_limit_fix.patch: cpufreq:
  Fix ondemand to not request targets outside policy limits
  (fate#306746).
- patches.drivers/cpufreq_processor_clocking_control_pcc_driver.patch:
  x86,cpufreq: Processor Clocking Control (PCC) driver
  (fate#306746).
- supported.conf:

-------------------------------------------------------------------
Sun Dec 20 00:42:16 CET 2009 - rjw@suse.de

- patches.arch/bug-561939_uv_bios_call_hwperf_updated.patch:
  x86, uv: Add serial number parameter to uv_bios_get_sn_info()
  (bnc#561939, fate#306952).
- patches.arch/bug-561939_uv_bios_call_hwperf.patch: Delete.

-------------------------------------------------------------------
Sat Dec 19 18:53:28 CET 2009 - jeffm@suse.com

- patches.fixes/scsi_debug-scale-virtual_gb-with-sector_size-properly:
  scsi_debug: scale virtual_gb with sector_size properly
  (bnc#535939).

-------------------------------------------------------------------
Sat Dec 19 00:58:56 CET 2009 - gregkh@suse.de

- patches.xen/xen3-fixup-xen: Refresh.  Fix up build error from
  .32.2 import

-------------------------------------------------------------------
Sat Dec 19 00:22:21 CET 2009 - gregkh@suse.de

- Update to 2.6.32.2
  - lots of security fixes
  - loads of bugfixes
  - other goodness
  - obsoletes:
    - patches.arch/bug-561939_bau_data_config.patch
    - patches.arch/bug-564471_x86_Fix_duplicated_UV_BAU_interrupt_vector.patch
    - patches.arch/s390-04-01-clear-high-regs.patch
    - patches.arch/s390-kvm-prefix.patch
    - patches.arch/s390-kvm-psw.patch
    - patches.arch/x86-fix-nodac
    - patches.arch/x86_mce_nfs-mig2
    - patches.fixes/firewire-ohci-handle-receive-packets-with-a-data-length-of-zero
    - patches.fixes/uart-txen-race.patch

-------------------------------------------------------------------
Fri Dec 18 21:17:46 CET 2009 - jeffm@suse.com

- Update config files: CONFIG_STRICT_DEVMEM=n. It was enabled
  mistakenly in commit 3df90f9e and affects using tools like
  crash with a live system.

-------------------------------------------------------------------
Fri Dec 18 17:53:06 CET 2009 - gregkh@suse.de

- Update config files.
  CONFIG_CALGARY_IOMMU_ENABLED_BY_DEFAULT = n (bnc#565607)

-------------------------------------------------------------------
Fri Dec 18 15:11:18 CET 2009 - tiwai@suse.de

- patches.drivers/alsa-sp1-hda-{24..51}-*: 2.6.33-rc1 backport
  fixes for HDMI and new Realtek codecs (FATE#306783)
- Refresh Patch-mainline tags in patches.drivers/alsa-*

-------------------------------------------------------------------
Fri Dec 18 14:45:04 CET 2009 - jjolly@suse.de

- patches.arch/s390-05-01-netiucv-tx-bytes.patch: netiucv:
  displayed TX bytes value much too high (BNC#565612).
- patches.arch/s390-05-02-cmm-suspend.patch: cmm: free pages on
  hibernate. (BNC#565612).
- patches.arch/s390-05-03-iucv-suspend.patch: iucv: add work_queue
  cleanup for suspend (BNC#565612).
- patches.arch/s390-05-04-zfcp-work-queue.patch: zfcp: Assign
  scheduled work to driver queue (BNC#565612).
- patches.arch/s390-05-05-zfcp-fail-commands.patch: zfcp: Don't
  fail SCSI commands when transitioning to blocked fc_rport
  (BNC#565612,LTC#58541).
- patches.arch/s390-05-06-zfcp-adisc.patch: zfcp: Improve ELS
  ADISC handling (BNC#565612).
- patches.arch/s390-05-07-zfcp-fsf-errors.patch: zfcp: Update
  FSF error reporting (BNC#565612).
- patches.arch/s390-05-08-zfcp-block.diff: zfcp: Block SCSI EH
  thread for rport state BLOCKED (BNC#565612).
- patches.arch/s390-05-09-ctcm-suspend-wait.diff: ctcm: suspend
  has to wait for outstanding I/O (BNC#565612).
- patches.arch/s390-05-10-rework-tso.diff: qeth: rework TSO
  functions (BNC#565612).
- patches.arch/s390-05-11-atomic-volatile.patch: kernel: improve
  code generated by atomic operations. (BNC#565612).
- patches.arch/s390-05-12-tape-remove-fn.patch: tape: incomplete
  device removal (BNC#565612).
- patches.arch/s390-05-13-qeth-blkt-defaults.patch: qeth:
  set default BLKT settings dependend on OSA hw level
  (BNC#565612,LTC#58654).
- patches.arch/s390-05-14-dasd-dasd-enable-prefix.patch: dasd:
  enable prefix independent of pav support (BNC#565612).
- patches.arch/s390-05-15-dasd-s390dbf-strings.patch: dasd:
  remove strings from s390dbf (BNC#565612).
- patches.arch/s390-05-16-dasd-wait-lcu-setup.patch: dasd:
  let device initialization wait for LCU setup (BNC#565612).

-------------------------------------------------------------------
Fri Dec 18 12:58:36 CET 2009 - mmarek@suse.cz

- rpm/kernel-binary.spec.in: Fix generating /boot/Kerntypes* for
  s390/vanilla.

-------------------------------------------------------------------
Fri Dec 18 04:35:18 CET 2009 - nfbrown@suse.de

- patches.fixes/md-start_ro-fix: md: fix small irregularity with
  start_ro module parameter (bnc#565219).

-------------------------------------------------------------------
Fri Dec 18 01:29:32 CET 2009 - rjw@suse.de

- patches.xen/xen-fix-compilation-after-rename_generic_int.patch:
  XEN: Fix compilation after renaming of generic_irqs.

-------------------------------------------------------------------
Fri Dec 18 00:30:52 CET 2009 - rjw@suse.de

- patches.arch/bug-561946_rename_generic_int.patch: x86: UV RTC:
  Rename generic_interrupt to x86_platform_ipi (bnc#561946,
  fate#306952).

-------------------------------------------------------------------
Thu Dec 17 23:48:10 CET 2009 - mmarek@suse.cz

- patches.suse/s390-Kerntypes.diff: S390: Generate Kerntypes file.
- rpm/kernel-binary.spec.in: install /boot/Kerntypes-$version.

-------------------------------------------------------------------
Thu Dec 17 21:02:52 CET 2009 - jeffm@suse.com

- patches.fixes/powerpc-fix-cpu-name-in-show-cpuinfo: powerpc:
  fix cpu name in show-cpuinfo (bnc#565267).

-------------------------------------------------------------------
Thu Dec 17 13:32:32 CET 2009 - hare@suse.de

- patches.fixes/fc-transport-remove-BUG_ON: scsi_transport_fc:
  remove invalid BUG_ON (bnc#564479).
- patches.fixes/lpfc-ia64-hang: lpfc: fix hang on SGI ia64
  platform (bnc#564479).
- patches.fixes/qla2xxx-dpc-thread-can-execute-before-scsi-host:
  qla2xxx: dpc thread can execute before scsi host has been added
  (bnc#564479).
- patches.suse/fc-transport-allow-dev_loss_tmo-disable: Remove
  capping from dev_loss_tmo (bnc#492469).

-------------------------------------------------------------------
Wed Dec 16 19:25:01 CET 2009 - gregkh@suse.de

- Update config files.
  - fix up CONFIG_IPV6 option that was built into the kernel
    incorrectly (bnc#564357)

-------------------------------------------------------------------
Wed Dec 16 18:52:34 CET 2009 - jeffm@suse.com

- patches.fixes/acpi-fix-build-when-config_acpi_custom_override_initramfs-is-not-defined:
  acpi: Fix build when CONFIG_ACPI_CUSTOM_OVERRIDE_INITRAMFS is
  not defined.

-------------------------------------------------------------------
Wed Dec 16 15:41:04 CET 2009 - jbeulich@novell.com

- Update Xen patches to c/s 960.
- Update Xen EC2 config files.
- patches.xen/xen3-bug-561933_uv_pat_is_gru_range.patch: x86:
  UV SGI: Don't track GRU space in PAT (bnc#561933, fate#306952).
- patches.xen/xen3-x86-mark_rodata_rw.patch: Add mark_rodata_rw()
  to un-protect read-only kernel code pages (bnc#439348).

-------------------------------------------------------------------
Wed Dec 16 10:15:18 CET 2009 - npiggin@suse.de

- needs_update:
- patches.fixes/aggressive-zone-reclaim.patch: be more aggressive
  with zone reclaims (bnc#476525).

-------------------------------------------------------------------
Wed Dec 16 10:02:18 CET 2009 - npiggin@suse.de

- needs_update:
- patches.suse/x86-mark_rodata_rw.patch: Refresh.

-------------------------------------------------------------------
Wed Dec 16 09:45:58 CET 2009 - npiggin@suse.de

- patches.suse/x86-mark_rodata_rw.patch: Add mark_rodata_rw()
  to un-protect read-only kernel code pages (bnc#439348).

-------------------------------------------------------------------
Tue Dec 15 20:07:17 CET 2009 - jeffm@suse.com

- patches.fixes/firewire-ohci-handle-receive-packets-with-a-data-length-of-zero:
  firewire: ohci: handle receive packets with a data length of
  zero (bnc#564712 CVE-2009-4138).

-------------------------------------------------------------------
Tue Dec 15 12:50:08 CET 2009 - mmarek@suse.cz

- rpm/config.sh: set OBS_PROJECT and IBS_PROJECT variables for
  osc_wrapper.

-------------------------------------------------------------------
Tue Dec 15 12:43:00 CET 2009 - knikanth@suse.de

- supported.conf: Mark dm-log-userspace as supported (fate#307380).

-------------------------------------------------------------------
Tue Dec 15 08:41:01 CET 2009 - sjayaraman@suse.de

- patches.fixes/sched-recalculate-tunables-on-hot-add-remove:
  Fix the build failure due to previous commit.

-------------------------------------------------------------------
Tue Dec 15 06:14:43 CET 2009 - sjayaraman@suse.de

- patches.fixes/sched-recalculate-tunables-on-hot-add-remove:
  sched: Fix missing sched tunable recalculation on cpu add/remove
  (bnc#560317).
- patches.fixes/sched-make-tunable-scaling-configurable: sched:
  Make tunable scaling style configurable (bnc#560317).
- patches.fixes/sched-sysctl-for-normalized-tunables:  sched:
  Update normalized values on user updates via proc (bnc#560317).

-------------------------------------------------------------------
Tue Dec 15 01:10:25 CET 2009 - gregkh@suse.de

- Update config files.
  - make SCSI and ATA drivers modules again.
    (bnc#564357)

-------------------------------------------------------------------
Tue Dec 15 00:56:41 CET 2009 - gregkh@suse.de

- Update config files.
  - fix up USB options that were built into the kernel incorrectly
    (bnc#564357)

-------------------------------------------------------------------
Mon Dec 14 22:58:22 CET 2009 - jjolly@suse.de

- patches.arch/s390-04-01-clear-high-regs.patch: kernel:
  clear high-order bits after switching to 64-bit mode
  (BNC#563999,LTC#58088).
- patches.arch/s390-04-02-zcrypt-hrtimer.patch: zcrypt: Do not
  simultaneously schedule hrtimer (BNC#563999,LTC#58222).
- patches.arch/s390-04-03-dasd-diag-ro.patch: dasd: support DIAG
  access for read-only devices (BNC#563999,LTC#57147).
- patches.arch/s390-04-04-mm-fault-fix.patch: kernel: performance
  counter fix and page fault optimization (BNC#563999).
- patches.arch/s390-04-05-sclp-dump-indicator.patch: kernel:
  fix dump indicator (BNC#563999).
- patches.arch/s390-04-06-dasd-move-diag-kmsg.patch: dasd:
  move diag kmsg to generic dasd kmsg (BNC#563999).
- patches.arch/s390-04-07-cio-fix-double-free.patch: cio: double
  free under memory pressure (BNC#563999).
- patches.arch/s390-04-08-cio-fix-dev-stall.patch: cio: device
  recovery stalls after multiple hardware events (BNC#563999).
- patches.arch/s390-04-09-cio-recover-hw-changes.patch: cio:
  device recovery fails after concurrent hardware changes
  (BNC#563999).
- patches.arch/s390-04-10-cio-fix-onoffline-failure.patch: cio:
  setting a device online or offline fails for unknown reasons
  (BNC#563999).
- patches.arch/s390-04-11-cio-error-reporting.patch: cio:
  incorrect device state after device recognition and recovery
  (BNC#563999).
- patches.arch/s390-04-12-cio-avoid-panic.patch: cio: kernel
  panic after unexpected interrupt (BNC#563999).
- patches.arch/s390-04-13-cio-internal-io.patch: cio:
  initialization of I/O devices fails (BNC#563999).
- patches.arch/s390-04-14-cio-allow-offline.patch: cio: not
  operational devices cannot be deactivated (BNC#563999).
- patches.arch/s390-04-15-cio-split-pgid.patch: cio: erratic
  DASD I/O behavior (BNC#563999).
- patches.arch/s390-04-16-cio-path-verification.patch: cio:
  DASD cannot be set online (BNC#563999).
- patches.arch/s390-04-17-cio-steal-lock.patch: cio: DASD steal
  lock task hangs (BNC#563999).
- patches.arch/s390-04-18-cio-fix-memleak-chk-dev.patch: cio:
  memory leaks when checking unusable devices (BNC#563999).
- patches.arch/s390-04-19-cio-fix-deact-dev-panic.patch: cio:
  deactivated devices can cause use after free panic (BNC#563999).

-------------------------------------------------------------------
Mon Dec 14 22:29:34 CET 2009 - rjw@suse.de

- patches.arch/bug-561933_uv_pat_is_gru_range.patch: x86: UV SGI:
  Don't track GRU space in PAT (bnc#561933, fate#306952).
- patches.arch/bug-561939_bau_data_config.patch: x86: SGI UV
  BAU initialization (bnc#561939, fate#306952).
- patches.arch/bug-561939_uv_bios_call_hwperf.patch: x86: UV
  hardware performance counter and topology access  (bnc#561939,
  fate#306952).
- patches.arch/bug-561939_uv_gpa_is_mmr_space.patch: x86: UV -
  Introduce uv_gpa_is_mmr. (bnc#561939, fate#306952).
- patches.arch/bug-561939_uv_gpa_to_soc_phys_ram.patch:
  x86: UV - Introduce a means to translate from gpa ->
  socket_paddr. (bnc#561939, fate#306952).
- patches.arch/bug-561939_uv_ipi_macro.patch: x86: UV: Introduce
  uv_hub_ipi_value (bnc#561939, fate#306952).
- patches.arch/bug-561939_uv_mmap_low.patch: x86: SGI UV: Map
  low MMR ranges (bnc#561939, fate#306952).
- patches.arch/bug-561939_uv_rtc_cleanup.patch: x86: UV RTC:
  Clean up error handling (bnc#561939, fate#306952).
- patches.arch/bug-561939_uv_rtc_fixes.patch: x86: UV RTC:
  Fix early expiry handling  (bnc#561939, fate#306952).
- patches.arch/bug-561939_uv_rtc_setup_evt.patch: x86: UV RTC:
  Add clocksource only boot option (bnc#561939, fate#306952).
- patches.arch/bug-564471_x86_Fix_duplicated_UV_BAU_interrupt_vector.patch:
  x86: Fix duplicated UV BAU interrupt vector (bnc#564471).

-------------------------------------------------------------------
Mon Dec 14 19:33:04 CET 2009 - gregkh@suse.de

- Refresh patches to be clean of fuzz

-------------------------------------------------------------------
Mon Dec 14 19:20:52 CET 2009 - gregkh@suse.de

- Update to 2.6.32.1
  - security fixes
  - bugfixes
  - obsoletes:
    - patches.fixes/ext4-fix-insufficient-checks-in-ext4_ioc_move_ext
    - patches.fixes/scsi-fix-bug-with-dma-maps-on-nested-scsi-objects

-------------------------------------------------------------------
Mon Dec 14 18:45:26 CET 2009 - jjolly@suse.de

- patches.drivers/dcb-data-center-bridging-ops-s: dcb: data
  center bridging ops should be r/o (BNC#562046).
- patches.drivers/drivers-net-request_irq-remove: drivers/net:
  request_irq - Remove unnecessary leading & from second arg
  (BNC#562046).
- patches.drivers/ethtool-add-direct-attach-supp: ethtool: Add
  Direct Attach support to connector port reporting (BNC#562046).
- patches.drivers/ixgbe-add-support-for-82599-al: ixgbe: Add
  support for 82599 alternative WWNN/WWPN prefix (BNC#562046).
- patches.drivers/ixgbe-add-support-for-82599-ba: ixgbe: add
  support for 82599 based Express Module X520-P2 (BNC#562046).
- patches.drivers/ixgbe-add-support-for-netdev_o: ixgbe: Add
  support for netdev_ops.ndo_fcoe_get_wwn to 82599 (BNC#562046).
- patches.drivers/ixgbe-change-default-ring-size: ixgbe: change
  default ring size (BNC#562046).
- patches.drivers/ixgbe-disable-flow-control-for: ixgbe: Disable
  Flow Control for certain devices (BNC#562046).
- patches.drivers/ixgbe-display-currently-attach: ixgbe: Display
  currently attached PHY through ethtool (BNC#562046).
- patches.drivers/ixgbe-fix-erroneous-display-of: ixgbe: Fix
  erroneous display of stats by ethtool -S (BNC#562046).
- patches.drivers/ixgbe-fix-kr-to-kx-fail-over-f: ixgbe: Fix KR
  to KX fail over for Mezzanine cards (BNC#562046).
- patches.drivers/ixgbe-fix-receive-address-regi: ixgbe:
  Fix Receive Address Register (RAR) cleaning and accounting
  (BNC#562046).
- patches.drivers/ixgbe-flush-the-lsc-mask-chang: ixgbe: Flush
  the LSC mask change to prevent repeated interrupts (BNC#562046).
- patches.drivers/ixgbe-handle-parameters-for-tx: ixgbe: handle
  parameters for tx and rx EITR, no div0 (BNC#562046).
- patches.drivers/ixgbe-links2-is-not-a-valid-re: ixgbe: LINKS2
  is not a valid register for 82598 (BNC#562046).
- patches.drivers/ixgbe-make-queue-pairs-on-sing: ixgbe: Make
  queue pairs on single MSI-X interrupts (BNC#562046).
- patches.drivers/ixgbe-modify-82599-hwrsc-stati: ixgbe: Modify
  82599 HWRSC statistics counters (BNC#562046).
- patches.drivers/ixgbe-only-set-clear-vfe-in-ix: ixgbe: Only
  set/clear VFE in ixgbe_set_rx_mode (BNC#562046).
- patches.drivers/ixgbe-performance-tweaks: ixgbe: performance
  tweaks (BNC#562046).
- patches.drivers/ixgbe-r_idx-not-used-in-ixgbe_: ixgbe: r_idx
  not used in ixgbe_msix_clean_rx() (BNC#562046).
- patches.drivers/ixgbe-select-fcoe-tx-queue-in-: ixgbe: select
  FCoE Tx queue in ndo_select_queue (BNC#562046).
- patches.drivers/ixgbe-use-eiam-to-automask-msi: ixgbe: use
  EIAM to automask MSI-X (BNC#562046).
- patches.drivers/ixgbe-use-known-user-priority-: ixgbe: use
  known user priority for FCoE when DCB is enabled (BNC#562046).
- patches.drivers/ixgbe-use-rx-buffer-length-fro: ixgbe: Use rx
  buffer length from rx ring for configuring rscctl (BNC#562046).
- patches.drivers/ixgbe-use-the-instance-of-net_: ixgbe: Use
  the instance of net_device_stats from net_device. (BNC#562046).
- patches.drivers/net-add-ndo_fcoe_get_wwn-to-ne: net: Add
  ndo_fcoe_get_wwn to net_device_ops (BNC#562046).
- patches.drivers/net-add-netdev_alloc_skb_ip_al: net: Add
  netdev_alloc_skb_ip_align() helper (BNC#562046).
- patches.drivers/net-use-netdev_alloc_skb_ip_al: net: Use
  netdev_alloc_skb_ip_align() (BNC#562046).
- patches.drivers/vlan-add-support-to-netdev_ops: vlan:
  Add support to netdev_ops.ndo_fcoe_get_wwn for VLAN device
  (BNC#562046).
- patches.fixes/fcoe-allow-scsi-fcp-to-be: fcoe: allow SCSI-FCP
  to be processed directly in softirq context (BNC#562046).
- patches.fixes/fcoe-libfc-add-get_lesb-t: fcoe, libfc: add
  get_lesb() to allow LLD to fill the link error status block
  (LESB) (BNC#562046).
- patches.fixes/libfc-add-fc-bb-5-lesb-co: libfc: add FC-BB-5
  LESB counters to fcoe_dev_stats (BNC#562046).
- patches.fixes/libfc-add-fcoe_fc_els_les: libfc: add
  fcoe_fc_els_lesb to fc_fcoe.h for FC-BB-5 LESB definitions
  (BNC#562046).
- patches.fixes/libfc-add-support-of-rece: libfc: add support
  of receiving ELS_RLS (BNC#562046).
- patches.fixes/libfc-add-target-reset-fl: libfc: Add target
  reset flag to FCP header file (BNC#562046).
- patches.fixes/libfc-fix-payload-size-pa: libfc: fix payload size
  passed to fc_frame_alloc() in fc_lport_els_request (BNC#562046).
- patches.fixes/libfcoe-add-checking-disa: libfcoe: add checking
  disable flag in FIP_FKA_ADV (BNC#562046).
- patches.fixes/libfcoe-add-tracking-fip-: libfcoe: add tracking
  FIP Missing Discovery Advertisement count (BNC#562046).
- patches.fixes/libfcoe-add-tracking-fip--0: libfcoe: add tracking
  FIP Virtual Link Failure count (BNC#562046).

-------------------------------------------------------------------
Mon Dec 14 16:41:36 CET 2009 - mmarek@suse.cz

- rpm/kabi.pl: Do not print harmless kabi changes by default.

-------------------------------------------------------------------
Mon Dec 14 14:41:57 CET 2009 - sjayaraman@suse.de

- patches.suse/sched-revert-latency-defaults: Revert sched
  latency defaults and turn FAIR_SLEEPERS off (bnc#557307).

-------------------------------------------------------------------
Mon Dec 14 11:36:02 CET 2009 - jkosina@suse.cz

- patches.fixes/uart-txen-race.patch: Serial: Do not read IIR in
  serial8250_start_tx when UART_BUG_TXEN (bnc#479304 bnc#509066).

-------------------------------------------------------------------
Sun Dec 13 23:39:54 CET 2009 - rjw@suse.de

- patches.fixes/bug-562290-Fix-isolcpus-boot-option.patch: sched:
  Fix isolcpus boot option (bnc#562290, fate#306952).

-------------------------------------------------------------------
Fri Dec 11 23:15:58 CET 2009 - mmarek@suse.cz

- patches.suse/supported-flag: Fix -Wmissing-prototypes warnings
  in modpost.c.

-------------------------------------------------------------------
Fri Dec 11 23:13:32 CET 2009 - mmarek@suse.cz

- patches.rpmify/modpost-segfault: modpost: fix segfault with
  short symbol names.

-------------------------------------------------------------------
Fri Dec 11 17:04:18 CET 2009 - jeffm@suse.com

- Moved kernel-docs into the git repo. It is now built automatically
  with the matching kernel sources.

-------------------------------------------------------------------
Fri Dec 11 16:13:14 CET 2009 - trenn@suse.de

- patches.suse/kdb_fix_ia64_build.patch: Fix ia64 - Export
  kdb_usb_kbds (none).

-------------------------------------------------------------------
Fri Dec 11 15:41:08 CET 2009 - trenn@suse.de

Jeff updated kdb, try without this ugly workaround.
If it still does not work, I have something better...
- patches.suse/kdb_x86_fix_hang.patch: Delete.

-------------------------------------------------------------------
Fri Dec 11 15:03:38 CET 2009 - hare@suse.de

Cleanup patches for series2git:
- patches.suse/kdb-common: Refresh.
- patches.suse/kdump-dump_after_notifier.patch: Refresh.

-------------------------------------------------------------------
Fri Dec 11 12:06:28 CET 2009 - trenn@suse.de

Updated MCE/MCA patches from Andi -> delete the old ones:

- patches.arch/x86_mce_hwpoison-action_result-valid-pfn.patch:
  HWPOISON: return ENXIO on invalid page number (fate#307738).
- patches.arch/x86_mce_hwpoison-is-free-page.patch: HWPOISON:
  detect free buddy pages explicitly (fate#307738).
- patches.arch/x86_mce_hwpoison-no-double-ref.patch: HWPOISON:
  avoid grabbing the page count multiple times during madvise
  injection (fate#307738).
- patches.arch/x86_mce_madvise-locking: HWPOISON: Use
  get_user_page_fast in hwpoison madvise (fate#307738).
- patches.arch/x86_mce_nfs-mig2: NFS: Fix nfs_migrate_page()
  (fate#307738).
- patches.arch/x86_mce_offline-inject: HWPOISON: Add a madvise()
  injector for soft page offlining (fate#307738).
- patches.arch/x86_mce_page-offline: HWPOISON: Add soft page
  offline support (fate#307738).
- patches.arch/x86_mce_ref-to-flags: HWPOISON: Turn ref argument
  into flags argument (fate#307738).
- patches.arch/x86_mce_shake-page: HWPOISON: Be more aggressive
  at freeing non LRU caches (fate#307738).
- patches.arch/x86_mce_undef-lru: HWPOISON: Undefine short-hand
  macros after use to avoid namespace conflict (fate#307738).
- patches.arch/x86_mce_lru_cleanup.patch: Delete.
- patches.arch/x86_mce_page_offlining.patch: Delete.
- patches.arch/x86_mce_page_offlining_test_ability.patch: Delete.
- patches.arch/x86_mce_test_page.patch: Delete.

-------------------------------------------------------------------
Fri Dec 11 09:30:27 CET 2009 - hare@suse.de

- needs_update: Merge or delete remaining patches.
- patches.fixes/scsi-dh-emc-mode-select-10-size: DM-MPIO fails
  to tresspass LUNs on CLARiiON arrays (bnc#484529).
- patches.fixes/scsi-dh-emc-rw-mismatch: Server crashes when
  path failures occur against EMC storage (bnc#474482).
- patches.fixes/scsi-dh-rdac-add-stk: STK arrays missing from
  rdac devicehandler (bnc#503855).
- patches.fixes/scsi-retry-alua-transition-in-progress: I/O
  errors for ALUA state transitions (bnc#491289).
- patches.suse/dm-mpath-no-activate-for-offlined-paths: DM-MPIO
  fails to tresspass LUNs on CLARiiON arrays (bnc#484529).
- patches.suse/dm-mpath-no-partitions-feature: Disable partitions
  scan for multipathed devices (bnc#402922,bnc#514767).

-------------------------------------------------------------------
Fri Dec 11 09:28:05 CET 2009 - tiwai@suse.de

- Update config files: set back to CONFIG_SOUND=m

-------------------------------------------------------------------
Fri Dec 11 08:59:39 CET 2009 - tiwai@suse.de

- patches.drivers/alsa-sp1-hda-23-hp-mute-led-gpio-fixes:
  ALSA: hda - Fix LED GPIO setup for HP laptops with IDT codecs
  (bnc#547357,bnc#523487).

-------------------------------------------------------------------
Fri Dec 11 02:53:50 CET 2009 - jeffm@suse.de

- patches.suse/kdb-usb-rework: Fix ia64.

-------------------------------------------------------------------
Fri Dec 11 01:51:36 CET 2009 - jeffm@suse.com

- Update config files: Enable USB_SERIAL_DEBUG.

-------------------------------------------------------------------
Fri Dec 11 01:49:34 CET 2009 - jeffm@suse.com

- patches.suse/kdb-usb-rework: kdb: Cleanup KDB_USB.

-------------------------------------------------------------------
Fri Dec 11 00:56:57 CET 2009 - jeffm@suse.com

- Update config files.
  - Disabled USB_TEST and USB_LIBUSUAL.

-------------------------------------------------------------------
Thu Dec 10 22:59:17 CET 2009 - jeffm@suse.com

- Update config files. Re-enable missing options:
  - CONFIG_FRAMEBUFFER_CONSOLE_ROTATION=y
  - CONFIG_VIDEO_GO7007=m (and related options)

-------------------------------------------------------------------
Thu Dec 10 22:57:57 CET 2009 - bphilips@suse.de

- patches.drivers/netxen-0008-reset-sequence-changes.patch:
  Refresh to fix fuzz

-------------------------------------------------------------------
Thu Dec 10 22:09:07 CET 2009 - jeffm@suse.com

- Updated KDB to v4.4-2.6.32-3 and re-enabled USB keyboard support.

-------------------------------------------------------------------
Thu Dec 10 21:59:20 CET 2009 - mmarek@suse.de

- rpm/kernel-binary.spec.in: Fix vmlinux stripping on power
  (bnc#559547)

-------------------------------------------------------------------
Thu Dec 10 21:26:12 CET 2009 - bphilips@suse.de

- patches.drivers/netxen-0000-Use-the-instance-of-net_device_stats-from-net.patch:
  netxen: Use the instance of net_device_stats from
  net_device. (bnc#560003, fate#307134).
- patches.drivers/netxen-0001-remove-sub-64-bit-mem-accesses.patch:
  netxen: remove sub 64-bit mem accesses (bnc#560003,
  fate#307134).
- patches.drivers/netxen-0002-add-access-to-on-chip-memory-for-tools.patch:
  netxen: add access to on chip memory for tools (bnc#560003,
  fate#307134).
- patches.drivers/netxen-0003-annotate-register-windowing-code.patch:
  netxen: annotate register windowing code (bnc#560003,
  fate#307134).
- patches.drivers/netxen-0004-separate-register-and-memory-access-lock.patch:
  netxen: separate register and memory access lock (bnc#560003,
  fate#307134).
- patches.drivers/netxen-0005-add-sysfs-entries-for-diag-tools.patch:
  netxen: add sysfs entries for diag tools (bnc#560003,
  fate#307134).
- patches.drivers/netxen-0006-defines-for-next-revision.patch:
  netxen: defines for next revision (bnc#560003, fate#307134).
- patches.drivers/netxen-0007-128-memory-controller-support.patch:
  netxen: 128 memory controller support (bnc#560003, fate#307134).
- patches.drivers/netxen-0008-reset-sequence-changes.patch:
  netxen: reset sequence changes (bnc#560003, fate#307134).
- patches.drivers/netxen-0009-onchip-memory-access-change.patch:
  netxen: onchip memory access change (bnc#560003, fate#307134).
- patches.drivers/netxen-0010-fix-error-codes-in-for-tools-access.patch:
  netxen: fix error codes in for tools access (bnc#560003,
  fate#307134).
- patches.drivers/netxen-0011-sysfs-control-for-auto-firmware-recovery.patch:
  netxen: sysfs control for auto firmware recovery (bnc#560003,
  fate#307134).
- patches.drivers/netxen-0012-update-version-to-4.0.62.patch:
  netxen; update version to 4.0.62 (bnc#560003, fate#307134).
- patches.drivers/netxen-0013-fix-builds-for-SYSFS-n-or-MODULES-n.patch:
  netxen: fix builds for SYSFS=n or MODULES=n (bnc#560003,
  fate#307134).
- patches.drivers/netxen-0014-support-for-new-firmware-file-format.patch:
  netxen: support for new firmware file format (bnc#560003,
  fate#307134).
- patches.drivers/netxen-0015-refactor-indirect-register-access.patch:
  netxen: refactor indirect register access (bnc#560003,
  fate#307134).
- patches.drivers/netxen-0016-add-PCI-IDs-for-new-chip.patch:
  netxen: add PCI IDs for new chip (bnc#560003, fate#307134).
- patches.drivers/netxen-0017-update-module-info.patch: netxen:
  update module info (bnc#560003, fate#307134).
- patches.drivers/netxen-0018-module-firmware-hints.patch:
  netxen: module firmware hints (bnc#560003, fate#307134).
- patches.drivers/netxen-0019-update-version-to-4.0.65.patch:
  netxen: update version to 4.0.65 (bnc#560003, fate#307134).
- patches.drivers/netxen-0020-remove-PCI-IDs-of-CNA-device.patch:
  netxen: remove PCI IDs of CNA device (bnc#560003, fate#307134).
- patches.drivers/netxen-0021-fix-debug-tools-access-for-NX2031.patch:
  netxen : fix debug tools access for NX2031 (bnc#560003,
  fate#307134).
- patches.drivers/netxen-0022-fix-failure-cases-for-fw-hang-recovery.patch:
  netxen: fix failure cases for fw hang recovery (bnc#560003,
  fate#307134).

-------------------------------------------------------------------
Thu Dec 10 18:37:34 CET 2009 - bphilips@suse.de

- patches.drivers/qlge-0001-Use-the-instance-of-net_device_stats-from-net_.patch:
  qlge: Use the instance of net_device_stats from
  net_device. (bnc#560420, FATE#307130).
- patches.drivers/qlge-0002-Remove-explicit-setting-of-PCI-Dev-CTL-reg.patch:
  qlge: Remove explicit setting of PCI Dev CTL reg. (bnc#560420,
  FATE#307130).
- patches.drivers/qlge-0003-Set-PCIE-max-read-request-size.patch:
  qlge: Set PCIE max read request size. (bnc#560420, FATE#307130).
- patches.drivers/qlge-0004-Add-handler-for-DCBX-firmware-event.patch:
  qlge: Add handler for DCBX firmware event. (bnc#560420,
  FATE#307130).
- patches.drivers/qlge-0005-Store-firmware-revision-as-early-as-possible.patch:
  qlge: Store firmware revision as early as possible. (bnc#560420,
  FATE#307130).
- patches.drivers/qlge-0006-Remove-inline-math-for-small-rx-buf-mapping.patch:
  qlge: Remove inline math for small rx buf mapping. (bnc#560420,
  FATE#307130).
- patches.drivers/qlge-0007-Get-rid-of-firmware-handler-debug-code.patch:
  qlge: Get rid of firmware handler debug code. (bnc#560420,
  FATE#307130).
- patches.drivers/qlge-0008-Don-t-fail-open-when-port-is-not-initialized.patch:
  qlge: Don't fail open when port is not initialized. (bnc#560420,
  FATE#307130).
- patches.drivers/qlge-0009-Add-CBFC-pause-frame-counters-to-ethtool-stats.patch:
  qlge: Add CBFC pause frame counters to ethtool
  stats. (bnc#560420, FATE#307130).
- patches.drivers/qlge-0010-Size-RX-buffers-based-on-MTU.patch:
  qlge: Size RX buffers based on MTU. (bnc#560420, FATE#307130).
- patches.drivers/qlge-0011-Add-ethtool-get-set-pause-parameter.patch:
  qlge: Add ethtool get/set pause parameter. (bnc#560420,
  FATE#307130).
- patches.drivers/qlge-0012-Add-ethtool-blink-function.patch:
  qlge: Add ethtool blink function. (bnc#560420, FATE#307130).
- patches.drivers/qlge-0013-Add-ethtool-wake-on-LAN-function.patch:
  qlge: Add ethtool wake on LAN function. (bnc#560420,
  FATE#307130).
- patches.drivers/qlge-0014-Add-ethtool-register-dump-function.patch:
  qlge: Add ethtool register dump function. (bnc#560420,
  FATE#307130).
- patches.drivers/qlge-0015-Add-ethtool-self-test.patch: qlge:
  Add ethtool self-test. (bnc#560420, FATE#307130).
- patches.drivers/qlge-0016-Change-naming-on-vlan-API.patch:
  qlge: Change naming on vlan API. (bnc#560420, FATE#307130).
- patches.drivers/qlge-0017-Fix-indentations.patch: qlge: Fix
  indentations. (bnc#560420, FATE#307130).
- patches.drivers/qlge-0018-Add-firmware-driver-sub-command-support.patch:
  qlge: Add firmware/driver sub-command support. (bnc#560420,
  FATE#307130).
- patches.drivers/qlge-0019-Clean-up-netdev-stats-usage.patch:
  qlge: Clean up netdev->stats usage. (bnc#560420, FATE#307130).
- patches.drivers/qlge-0020-Do-not-change-frame-routing-during-suspend.patch:
  qlge: Do not change frame routing during suspend. (bnc#560420,
  FATE#307130).
- patches.drivers/qlge-0021-Add-asic-reset-to-open-call.patch:
  qlge: Add asic reset to open call. (bnc#560420, FATE#307130).
- patches.drivers/qlge-0022-Clean-up-module-parameter-name.patch:
  qlge: Clean up module parameter name. (bnc#560420, FATE#307130).
- patches.drivers/qlge-0023-Change-version-to-v1.00.00.23.00.00-01.patch:
  qlge: Change version to v1.00.00.23.00.00-01. (bnc#560420,
  FATE#307130).
- patches.drivers/qlge-0024-Bonding-fix-for-mode-6.patch: qlge:
  Bonding fix for mode 6. (bnc#560420, FATE#307130).
- patches.drivers/qlge-0025-Add-performance-change-for-non-split-headers.patch:
  qlge: Add performance change for non-split headers. (bnc#560420,
  FATE#307130).
- patches.drivers/qlge-0026-Add-firmware-core-dump.patch: qlge:
  Add firmware core dump. (bnc#560420, FATE#307130).

-------------------------------------------------------------------
Thu Dec 10 17:04:21 CET 2009 - hare@suse.de

- needs_update: Delete more merged fixes.
- patches.suse/dm-mpath-leastpending-path-update: Refresh.

-------------------------------------------------------------------
Thu Dec 10 16:11:25 CET 2009 - hare@suse.de

- needs_update: Delete merged driver fixes.
- patches.drivers/megaraid-mbox-fix-SG_IO: megaraid_mbox: Oops
  on SG_IO (bnc#475619).

-------------------------------------------------------------------
Thu Dec 10 16:05:10 CET 2009 - duwe@suse.de

- Disable PHYP_DUMP for all PPC flavours, per bnc#541302.

-------------------------------------------------------------------
Thu Dec 10 15:42:47 CET 2009 - jbenc@suse.cz

- patches.suse/novfs-fix-debug-message.patch: novfs: fix debug
  message.

-------------------------------------------------------------------
Thu Dec 10 09:55:39 CET 2009 - hare@suse.de

- patches.fixes/tehuti-firmware-name: Tehuti network driver
  references wrong firmware (bnc#562092).

-------------------------------------------------------------------
Wed Dec  9 22:50:30 CET 2009 - tonyj@suse.de

- patches.suse/audit-export-logging.patch: fix section mismatch due to
  previous checkin

-------------------------------------------------------------------
Wed Dec  9 21:45:11 CET 2009 - tonyj@suse.de

- patches.suse/audit-export-logging.patch: export audit logging
  symbols.

-------------------------------------------------------------------
Wed Dec  9 17:09:00 CET 2009 - jbohac@suse.cz

- Update config files: added CONFIG_IP_NF_MATCH_IPV4OPTIONS
  to ppc64/trace

-------------------------------------------------------------------
Wed Dec  9 16:30:27 CET 2009 - jeffm@suse.com

- patches.fixes/ext4-fix-insufficient-checks-in-ext4_ioc_move_ext:
  ext4: Fix insufficient checks in EXT4_IOC_MOVE_EXT (bnc#561018
  CVE-2009-4131).

-------------------------------------------------------------------
Wed Dec  9 10:13:00 CET 2009 - jbeulich@novell.com

- patches.xen/xen3-patch-2.6.32: Fix a potentially serious mis-merge
  in swiotlb code.

-------------------------------------------------------------------
Wed Dec  9 08:15:31 CET 2009 - jjolly@suse.de

- patches.fixes/nohz-delay-from-tip.diff: nohz: Introduce
  arch_needs_cpu.
- patches.fixes/reuse-ktime-from-tip.diff: nohz: Reuse ktime in
  sub-functions of tick_check_idle..
- series.conf: Moved s390 patchs to proper place

-------------------------------------------------------------------
Wed Dec  9 06:06:34 CET 2009 - npiggin@suse.de

- patches.fixes/ipc-ns-fix-memory-leak-idr.patch: ipc: ns fix
  memory leak (bnc#518767).
- patches.fixes/ipc-remove-unreachable-code-in-semc.patch:
  (bnc#518767).
- patches.fixes/ipc-semc-add-a-per-semaphore-pending-list.patch:
  (bnc#518767).
- patches.fixes/ipc-semc-optimize-if-semops-fail.patch:
  (bnc#518767).
- patches.fixes/ipc-semc-optimize-single-semop-operations.patch:
  (bnc#518767).
- patches.fixes/ipc-semc-optimize-single-sops-when-semval-is-zero.patch:
  (bnc#518767).
- patches.fixes/ipc-semc-sem-optimise-undo-list-search.patch:
  (bnc#518767).
- patches.fixes/ipc-semc-sem-preempt-improve.patch:  (bnc#518767).
- patches.fixes/ipc-semc-sem-use-list-operations.patch:
  (bnc#518767).

-------------------------------------------------------------------
Wed Dec  9 00:33:42 CET 2009 - bphilips@suse.de

- needs_update: patches moved upstream or obsoleted by upstream

-------------------------------------------------------------------
Tue Dec  8 22:23:11 CET 2009 - mmarek@suse.cz

- patches.suse/kbuild-generate-modules.builtin: Update to what will
  hopefully be in 2.6.33.
- patches.suse/kbuild-rebuild-fix-for-Makefile.modbuiltin: Delete.

-------------------------------------------------------------------
Tue Dec  8 19:46:37 CET 2009 - jbohac@suse.cz

- Update config files.
- patches.suse/netfilter-ipv4options: netfilter ipv4options
  match from patch-o-matic-ng (bnc#131728 - FATE#182).

-------------------------------------------------------------------
Tue Dec  8 18:18:56 CET 2009 - npiggin@suse.de

- needs_update:
- patches.suse/mm-devzero-optimisation.patch: mm: /dev/zero
  optimisation (bnc#430738).

-------------------------------------------------------------------
Tue Dec  8 16:22:34 CET 2009 - tiwai@suse.de

- patches.drivers/alsa-sp1-hda-22-alc888-exclude-unusable-adcs:
  ALSA: hda - Exclude unusable ADCs for ALC88x (bnc#561235).

-------------------------------------------------------------------
Tue Dec  8 15:27:53 CET 2009 - mmarek@suse.cz

- patches.drivers/reenable-generic_serial: Revert "tty: Mark
  generic_serial users as BROKEN".
- Update config files: enable RIO and SX.
- rpm/generic_serial-blacklist: blacklist generic_serial users from
  automatic loading (bnc#551348).

-------------------------------------------------------------------
Tue Dec  8 14:58:48 CET 2009 - rgoldwyn@suse.de

- needs_update: patches merged upstream
- novfs patches to be handled by novfs team

-------------------------------------------------------------------
Tue Dec  8 13:38:10 CET 2009 - npiggin@suse.de

- needs_update:
- patches.suse/mm-vmalloc-fail-dump-stack.patch: mm: improve
  vmalloc reporting (bnc#511079).

-------------------------------------------------------------------
Tue Dec  8 11:30:20 CET 2009 - npiggin@suse.de

- needs_update: most of mine are merged. apparmor patch sent to Andreas.

-------------------------------------------------------------------
Tue Dec  8 08:31:34 CET 2009 - coly.li@suse.de

- patches.suse/64bytes_lvb_len.diff: use 64byte lvb len.(bnc#515645)

-------------------------------------------------------------------
Tue Dec  8 02:05:07 CET 2009 - agraf@suse.de

- patches.arch/s390-kvm-prefix.patch: KVM: s390: Fix prefix
  register checking in arch/s390/kvm/sigp.c (FATE#306513).
- patches.arch/s390-kvm-psw.patch: KVM: s390: Make psw available
  on all exits, not just a subset (FATE#306513).

-------------------------------------------------------------------
Mon Dec  7 16:48:55 CET 2009 - tiwai@suse.de

- patches.drivers/synaptics-hp-clickpad: Input: Add support of
  clickpad mode to synaptics mouse driver (bnc#547370).

-------------------------------------------------------------------
Mon Dec  7 13:22:15 CET 2009 - jbeulich@novell.com

- Update Xen patches to 2.6.32 final and c/s 958.
- patches.xen/xen-dcdbas: force proper address translation
  in DCDBAS.
- patches.xen&xen-vmalloc_32: guarantee 32-bit
 (bus-)addressability of vmalloc_32() output (bnc#548010,
  bnc#552492).
- patches.xen/xen-x86_64-nx-user-mappings: set NX bit in kernel
  version of top level user mode page table entries.
- patches.xen/xen3-rlim-0025-x86-add-ia32-compat-prlimit-syscalls.patch:
  x86: add ia32 compat prlimit syscalls (FATE#305733).
- patches.xen/xen3-x86-64-align-rodata-kernel-section-to-2mb-with-config_debug_rodata:
  x86-64: align RODATA kernel section to 2MB with
  CONFIG_DEBUG_RODATA (bnc#558249).
- patches.xen/xen3-x86-64-preserve-large-page-mapping-for-1st-2mb-kernel-txt-with-config_debug_rodata:
  x86-64: preserve large page mapping for 1st 2MB kernel txt
  with CONFIG_DEBUG_RODATA (bnc#558249).
- patches.xen/xen3-x86-fix-nodac: x86: fix iommu=nodac parameter
  handling (bnc#463829, bnc#482220).
- patches.xen/xen3-x86-mcp51-no-dac: x86: disallow DAC for MCP51
  PCI bridge (bnc#463829, bnc#482220).
- Update EC2 config files (disable CAN_DEV and UIO).

-------------------------------------------------------------------
Mon Dec  7 11:50:32 CET 2009 - jbeulich@novell.com

- patches.arch/x86-crypto-add-ghash-algorithm-test.patch,
  patches.fixes/cpufreq_ondemand_performance_optimise_default_settings.patch:
  Fix build warnings.

-------------------------------------------------------------------
Mon Dec  7 10:57:41 CET 2009 - hare@suse.de

- patches.drivers/lpfc-add-raywire-id: Add missing PCI-ID to lpfc.

-------------------------------------------------------------------
Sat Dec  5 01:39:16 CET 2009 - tonyj@suse.de

- config.conf: add trace flavor for ppc64 (fate# 307051)
- Update config files.

-------------------------------------------------------------------
Fri Dec  4 21:24:27 CET 2009 - jeffm@suse.com

- Split apparmor.diff out into separate patches to align more
  closely with the upstream AppArmor 2.4 repo.
- patches.apparmor/apparmor-fix-cap-audit_caching-preemption-disabling:
  AppArmor: Fix cap audit_caching preemption disabling.
- patches.apparmor/apparmor-fix-change_profile-failing-lpn401931:
  AppArmor: Fix change_profile failing lpn401931.
- patches.apparmor/apparmor-fix-change_profile-failure: AppArmor:
  Fix change_profile failure.
- patches.apparmor/apparmor-fix-determination-of-forced-audit-messages:
  AppArmor: Fix determination of forced AUDIT messages..
- patches.apparmor/apparmor-fix-failure-to-audit-change_hat-correctly:
  AppArmor: fix failure to audit change_hat correctly.
- patches.apparmor/apparmor-fix-file-auditing-when-quiet-is-used:
  AppArmor: Fix file auditing when quiet is used.
- patches.apparmor/apparmor-fix-leak-when-profile-transition-table-fails-unpack:
  AppArmor: Fix leak when profile transition table fails unpack.
- patches.apparmor/apparmor-fix-mediation-of-created-paths-that-look-like-deleted-paths:
  AppArmor: Fix mediation of created paths that look like
  "deleted" paths.
- patches.apparmor/apparmor-fix-oops-after-profile-removal:
  AppArmor: Fix oops after profile removal.
- patches.apparmor/apparmor-fix-oops-when-auditing-the-addition-of-profile-namespace:
  AppArmor: Fix oops when auditing the addition of profile
  namespace.
- patches.apparmor/apparmor-fix-oops-when-in-apparmor_bprm_set_creds:
  AppArmor: Fix Oops when in apparmor_bprm_set_creds.
- patches.apparmor/apparmor-fix-profile-namespace-removal:
  AppArmor: Fix profile namespace removal..
- patches.apparmor/apparmor-fix-refcounting-bug-causing-leak-of-creds-and-oops:
  AppArmor: Fix refcounting bug causing leak of creds and oops.
- patches.apparmor/apparmor-fully-close-race-condition-for-deleted-paths:
  AppArmor: Fully close race condition for deleted paths.
- patches.apparmor/apparmor-missing-unlock: AppArmor: Add missing
  unlock to next_profile.
- patches.apparmor/apparmor-policy-load-and-replacement-can-fail-to-alloc-mem:
  AppArmor: Policy load and replacement can fail to alloc mem.
- patches.apparmor/apparmor-fix-security_ops-task_setrlimit-api-use:
  AppArmor: Fix security_ops->task_setrlimit API use.

-------------------------------------------------------------------
Fri Dec  4 17:58:54 CET 2009 - gregkh@suse.de

- Update config files.
- patches.suse/revert-usb-remove-phidget-drivers-from-kernel-tree.patch:
  Revert "USB: remove phidget drivers from kernel tree.".

-------------------------------------------------------------------
Fri Dec  4 16:12:43 CET 2009 - jjolly@suse.de

- patches.arch/s390-message-catalog.diff: Updated patch
  (bnc#549193,FATE#306999,LTC#57210).

-------------------------------------------------------------------
Fri Dec  4 16:08:50 CET 2009 - mmarek@suse.cz

- supported.conf: Update wireless drivers.

-------------------------------------------------------------------
Fri Dec  4 15:57:48 CET 2009 - jjolly@suse.de

- patches.arch/s390-03-qeth-hs-traffic-analyzer.patch: qeth:
  HiperSockets Network Traffic Analyzer (bnc#560674).

-------------------------------------------------------------------
Fri Dec  4 15:28:10 CET 2009 - hare@suse.de

- patches.drivers/qla2xxx-8.03.01-k7-update: qla2xxx driver
  update to 8.03.01-k7 (bnc#560415).

-------------------------------------------------------------------
Fri Dec  4 14:35:02 CET 2009 - mmarek@suse.cz

- rpm/package-descriptions: Add description for kernel-vmi.

-------------------------------------------------------------------
Fri Dec  4 13:40:29 CET 2009 - trenn@suse.de

- patches.arch/x86_mce_lru_cleanup.patch: HWPOISON: Undefine lru
  define after table to avoid namespace conflict (fate#307738).
- patches.arch/x86_mce_page_offlining.patch: Add soft page
  offline support (fate#307738).
- patches.arch/x86_mce_page_offlining_test_ability.patch:
  HWPOISON: Add a madvise() injector for soft page offlining
  (fate#307738).
- patches.arch/x86_mce_test_page.patch: Expose Test pageflagA
  and set pageflagB primitive (fate#307738).

-------------------------------------------------------------------
Fri Dec  4 13:12:44 CET 2009 - mmarek@suse.cz

- Add the vmi flavor again.

-------------------------------------------------------------------
Fri Dec  4 12:26:59 CET 2009 - sjayaraman@suse.de

- patches.suse/SoN-18-netvm-skbuff-reserve.patch: add emergeny flag
  inside kmemcheck boundaries.
- patches.xen/xen3-auto-common.diff: Refresh.

-------------------------------------------------------------------
Fri Dec  4 00:41:32 CET 2009 - gregkh@suse.de

- Update config files.
  CONFIG_DRM_I915_KMS=y for x86-64 and i386 vanilla (bnc#560402)

-------------------------------------------------------------------
Fri Dec  4 00:17:46 CET 2009 - gregkh@suse.de

- Update config files.
  CONFIG_DRM_I915_KMS=y for x86-64 (bnc#560402)

-------------------------------------------------------------------
Fri Dec  4 00:16:20 CET 2009 - gregkh@suse.de

- Update config files.
  CONFIG_DRM_I915_KMS=y for i386 (bnc#560402)

-------------------------------------------------------------------
Thu Dec  3 20:53:57 CET 2009 - jeffm@suse.com

- patches.arch/ppc-spufs-07-Don-t-spu_acquire_saved-unnecessarily.patch:
  Delete. (bnc#560043)

-------------------------------------------------------------------
Thu Dec  3 20:13:09 CET 2009 - jeffm@suse.com

- Cleanup config files.

-------------------------------------------------------------------
Thu Dec  3 19:34:08 CET 2009 - bphilips@suse.de

- patches.drivers/tg3_libphy_workaround: Delete. We have all of the 57780
  phylib and tg3 changes due to 2.6.32 bump.

-------------------------------------------------------------------
Thu Dec  3 19:06:23 CET 2009 - duwe@suse.de

- back out cpuidle feature that is still unconsistent.

-------------------------------------------------------------------
Thu Dec  3 18:40:03 CET 2009 - mfasheh@suse.com

- patches.suse/ocfs2-allocation-resrvations.patch: Refresh.

-------------------------------------------------------------------
Thu Dec  3 18:21:13 CET 2009 - duwe@suse.de

- patches.suse/cpuidle-cleanup: Refresh.
  Fix the "fixed" feature patch set from IBM.

-------------------------------------------------------------------
Thu Dec  3 18:04:51 CET 2009 - mfasheh@suse.com

- Update config files.
- patches.suse/gfs2-ro-mounts-only.patch: gfs2: allow spectator
  mounts for migration to ocfs2 (FATE#307584).

-------------------------------------------------------------------
Thu Dec  3 17:19:44 CET 2009 - duwe@suse.de

- Update config files for 2.6.32 (again).

-------------------------------------------------------------------
Thu Dec  3 17:00:12 CET 2009 - duwe@suse.de

- Update config files for cpuidle.

-------------------------------------------------------------------
Thu Dec  3 16:45:06 CET 2009 - tiwai@suse.de

- patches.drivers/8250_pnp-wacom-add: serial/8250_pnp.c: add
  new Wacom devices (bnc#544763).

-------------------------------------------------------------------
Thu Dec  3 16:40:59 CET 2009 - duwe@suse.de

- patches.suse/cpuidle-cleanup: Refresh.
  one lonely hunk already seems to be in 2.6.32 final

-------------------------------------------------------------------
Thu Dec  3 16:33:28 CET 2009 - duwe@suse.de

- bnc#552860 / FATE#307104: kernel idle low power, take 2:
- patches.suse/cpuidle-cleanup: Refresh.
- patches.suse/cpuidle-cleanup-x86: Refresh.
- patches.suse/cpuidle-eliminate-ppcmdpowersave1: Refresh.

-------------------------------------------------------------------
Thu Dec  3 15:59:01 CET 2009 - jeffm@suse.com

- Updated to 2.6.32-final.
  - 2 patches eliminated.

-------------------------------------------------------------------
Thu Dec  3 15:19:01 CET 2009 - hare@suse.de

- Update config files: Enable Hibernation for zSeries.

-------------------------------------------------------------------
Thu Dec  3 14:42:32 CET 2009 - mmarek@suse.cz

- Update config files: Disable CONFIG_MFD_PCF50633, the chip is
  unlikely to be used on architectures we support.

-------------------------------------------------------------------
Thu Dec  3 13:54:17 CET 2009 - mmarek@suse.cz

- rpm/split-modules: Print which supported modules need unsupported
  modules.

-------------------------------------------------------------------
Thu Dec  3 12:56:43 CET 2009 - jdelvare@suse.de

- supported.conf: support lis3lv02d, hp_accel needs it.

-------------------------------------------------------------------
Thu Dec  3 12:03:20 CET 2009 - jdelvare@suse.de

- supported.conf: hp_accel is supported (FATE #306448).

-------------------------------------------------------------------
Thu Dec  3 11:54:14 CET 2009 - jdelvare@suse.de

- supported.conf: remove wm831x drivers, we no longer ship them.

-------------------------------------------------------------------
Thu Dec  3 11:32:03 CET 2009 - jdelvare@suse.de

- Update config files: disable all new hwmon drivers on ppc
  (default and vanilla) for consistency.

-------------------------------------------------------------------
Thu Dec  3 11:30:08 CET 2009 - mmarek@suse.cz

- supported.conf: Add wm831x, needed by drivers/input/misc/wm831x-on.

-------------------------------------------------------------------
Thu Dec  3 11:03:24 CET 2009 - mmarek@suse.cz

- supported.conf: Fix up after commit bfea0bd.

-------------------------------------------------------------------
Thu Dec  3 10:53:16 CET 2009 - jdelvare@suse.de

- Update config files: disable WM831x and WM8350 support entirely,
  as recommended by the drivers author. These devices are only
  found on embedded devices such as music players or mobile phones.

-------------------------------------------------------------------
Thu Dec  3 10:26:09 CET 2009 - hare@suse.de

- supported.conf: Mark pmcraid and igbvf as supported;
  OSD drivers as unsupported.

-------------------------------------------------------------------
Thu Dec  3 09:48:04 CET 2009 - jdelvare@suse.de

- Restore link from config/s390/vanilla to config/s390x/vanilla.

-------------------------------------------------------------------
Thu Dec  3 09:10:46 CET 2009 - jbeulich@novell.com

- supported.conf: Update Xen drivers.

-------------------------------------------------------------------
Thu Dec  3 04:57:00 CET 2009 - tonyj@suse.de

- needs_update: readd
	patches.suse/perfmon2-remove_get_base_syscall_attr.patch
	patches.suse/perfmon2-remove_syscalls.patch

-------------------------------------------------------------------
Thu Dec  3 04:08:24 CET 2009 - gregkh@suse.de

- rpm/post.sh:
- rpm/postun.sh: woh dluoc I tegrof ot esolc eht fi

-------------------------------------------------------------------
Thu Dec  3 01:51:51 CET 2009 - gregkh@suse.de

- rpm/post.sh:
- rpm/postun.sh: If this is a Moblin-based box, don't run yast-bootloader

-------------------------------------------------------------------
Wed Dec  2 23:01:36 CET 2009 - jdelvare@suse.de

- Update config files: stop shipping wm831x-hwmon, wm8350-hwmon,
  i2c-simtec and i2c-designware.
- supported.conf: remove i2c-simtec.

-------------------------------------------------------------------
Wed Dec  2 22:49:01 CET 2009 - jdelvare@suse.de

- supported.conf: Add all new hwmon and i2c/busses drivers. The
  former unsupported, the latter supported.

-------------------------------------------------------------------
Wed Dec  2 22:33:37 CET 2009 - jdelvare@suse.de

- Update config files: disable CONFIG_I2C_VOODOO3.
- supported.conf: drop i2c-voodoo3, superseded by tdfxfb.

-------------------------------------------------------------------
Wed Dec  2 22:28:16 CET 2009 - jdelvare@suse.de

- supported.conf: Drop hwmon and i2c/chips drivers which have been
  obsoleted.

-------------------------------------------------------------------
Wed Dec  2 22:16:50 CET 2009 - mmarek@suse.cz

- rpm/kernel-binary.spec.in: Obsolete perfmon-kmp.

-------------------------------------------------------------------
Wed Dec  2 22:15:33 CET 2009 - mmarek@suse.cz

- supported.conf: Add perfmon, hid and input modules.

-------------------------------------------------------------------
Wed Dec  2 19:28:19 CET 2009 - tiwai@suse.de

- Update config files: Fix vanilla configs

-------------------------------------------------------------------
Wed Dec  2 19:14:09 CET 2009 - tiwai@suse.de

- Update config files: disabled CONFIG_SND_SOC* in ppc configs.

-------------------------------------------------------------------
Wed Dec  2 18:13:11 CET 2009 - tiwai@suse.de

- Updated the sound section of supported.conf

-------------------------------------------------------------------
Wed Dec  2 17:38:02 CET 2009 - gregkh@suse.de

- Update config files. disable USB OTG drivers that should not
  have been enabled.

-------------------------------------------------------------------
Wed Dec  2 17:24:33 CET 2009 - gregkh@suse.de

- supported.conf: remove some usb drivers that were deleted or renamed.

-------------------------------------------------------------------
Wed Dec  2 17:22:08 CET 2009 - gregkh@suse.de

- supported.conf: update usb driver section

-------------------------------------------------------------------
Wed Dec  2 16:29:38 CET 2009 - mmarek@suse.cz

- rpm/check-supported-list: Skip modules in Documentation and
  drivers/staging.

-------------------------------------------------------------------
Wed Dec  2 11:34:10 CET 2009 - jbenc@suse.cz

- patches.fixes/mac80211-fix-remote-DoS.patch: mac80211: fix
  remote DoS (bnc#558267).

-------------------------------------------------------------------
Tue Dec  1 14:41:20 CET 2009 - tiwai@suse.de

- Forward-port 11.2 patches:
  patches.drivers/alsa-sp1-hda-18-msi-wind-u115-fix: ALSA: hda -
    Add a position_fix quirk for MSI Wind U115.
  patches.drivers/alsa-sp1-hda-19-cx5047-test-mode-fix: ALSA:
    hda - Fix Cxt5047 test mode (bnc#559062).
  patches.drivers/alsa-sp1-hda-20-fsc-amilo-pi1505-fix: ALSA:
    hda - Add a pin-fix for FSC Amilo Pi1505 (bnc#557403).
  patches.drivers/alsa-sp1-hda-21-hp-dv3-position-fix-quirk:
    ALSA: hda - Add position_fix quirk for HP dv3 (bnc#555935).

-------------------------------------------------------------------
Mon Nov 30 23:10:46 CET 2009 - jeffm@suse.com

- patches.fixes/megaraid_sas-fix-permissions-on-poll_mode_io:
  megaraid_sas: Fix permissions on poll_mode_io (bnc#557180
  CVE-2009-3939).

-------------------------------------------------------------------
Mon Nov 30 23:06:06 CET 2009 - jeffm@suse.com

- patches.arch/x86-64-add-comment-for-rodata-large-page-retainment:
  x86-64: add comment for RODATA large page retainment
  (bnc#558249).
- patches.arch/x86-64-align-rodata-kernel-section-to-2mb-with-config_debug_rodata:
  x86-64: align RODATA kernel section to 2MB with
  CONFIG_DEBUG_RODATA (bnc#558249).
- patches.arch/x86-64-preserve-large-page-mapping-for-1st-2mb-kernel-txt-with-config_debug_rodata:
  x86-64: preserve large page mapping for 1st 2MB kernel txt
  with CONFIG_DEBUG_RODATA (bnc#558249).

-------------------------------------------------------------------
Mon Nov 30 14:24:36 CET 2009 - teheo@suse.de

- needs_update: drop libata patches which are already included in
  2.6.31 vanilla.

-------------------------------------------------------------------
Mon Nov 30 14:06:38 CET 2009 - teheo@suse.de

- needs_update: drop patches which are already included in 2.6.31
  vanilla.

-------------------------------------------------------------------
Mon Nov 30 14:05:39 CET 2009 - teheo@suse.de

Forward port two x86 patches from SLE11.

- needs_update:
- patches.arch/x86-fix-nodac: x86: fix iommu=nodac parameter
  handling (bnc#463829).
- patches.arch/x86-mcp51-no-dac: x86: disallow DAC for MCP51
  PCI bridge (bnc#463829).

-------------------------------------------------------------------
Mon Nov 30 13:41:27 CET 2009 - agraf@suse.de

- Update config files: Enable KSM (FATE#306513)

-------------------------------------------------------------------
Sat Nov 28 19:52:19 CET 2009 - gregkh@suse.de

- needs_update: acpi dock patch was hmacht's, not mine

-------------------------------------------------------------------
Sat Nov 28 19:50:18 CET 2009 - gregkh@suse.de

- needs_update: sysfs debugging crash patch is now upstream

-------------------------------------------------------------------
Sat Nov 28 19:49:08 CET 2009 - gregkh@suse.de

- needs_update: jeffm merged novfs patches into the main novfs patch.

-------------------------------------------------------------------
Sat Nov 28 19:48:20 CET 2009 - gregkh@suse.de

- needs_update: qualcomm modem driver is upstream

-------------------------------------------------------------------
Sat Nov 28 19:48:03 CET 2009 - gregkh@suse.de

- needs_update: squashfs is now upstream

-------------------------------------------------------------------
Sat Nov 28 19:47:27 CET 2009 - gregkh@suse.de

- needs_update: via driver bugfixes never went upstream, and people
  are complaining about them, so they were dropped.

-------------------------------------------------------------------
Sat Nov 28 19:46:46 CET 2009 - gregkh@suse.de

- needs_update: remove staging driver entries, they are all upstream.

-------------------------------------------------------------------
Sat Nov 28 19:46:05 CET 2009 - gregkh@suse.de

- needs_update: remove hv driver entries, those are upstream now.

-------------------------------------------------------------------
Sat Nov 28 19:45:20 CET 2009 - gregkh@suse.de

- needs_update: remove xen patches with my name on it.  Just because
  I refreshed the patch, doesn't mean I own it or even like the
  thing :)

-------------------------------------------------------------------
Sat Nov 28 10:39:15 CET 2009 - sjayaraman@suse.de

- patches.suse/SoN-11-mm-reserve.patch: Fix build errors in -trace
  and ppc64 flavors.

-------------------------------------------------------------------
Fri Nov 27 15:16:56 CET 2009 - mmarek@suse.cz

- rpm/kernel-binary.spec.in: Abort if supported modules depend on
  unsupported ones.

-------------------------------------------------------------------
Fri Nov 27 15:12:17 CET 2009 - mmarek@suse.cz

- supported.conf: mark cnic as supported (needed by bnx2i).

-------------------------------------------------------------------
Fri Nov 27 14:57:47 CET 2009 - jbenc@suse.cz

- patches.suse/panic-on-io-nmi-SLE11-user-space-api.patch: API
  fix: X86: sysctl to allow panic on IOCK NMI error (bnc#427979).
- patches.suse/kdb-common: Refresh.
- patches.suse/kdump-dump_after_notifier.patch: Refresh.

-------------------------------------------------------------------
Fri Nov 27 13:25:55 CET 2009 - jbohac@suse.cz

- patches.fixes/cpufreq_ondemand_performance_optimise_default_settings.patch:
  CPUFREQ: ondemand: Limit default sampling rate to 300ms
  max. (bnc#464461).

-------------------------------------------------------------------
Fri Nov 27 12:55:35 CET 2009 - trenn@suse.de

- needs_update:
  One I still have to send upstream, but it's nicer error output
  only, SP1 is fine in respect to removing all these, thanks.

-------------------------------------------------------------------
Fri Nov 27 11:54:58 CET 2009 - hare@suse.de

- Update config files: Compile in efivars module for
  x86_64 (FATE#306931).

-------------------------------------------------------------------
Fri Nov 27 11:08:00 CET 2009 - sjayaraman@suse.de

- needs_update:	sjayaraman's patches are either upstream already or
  rebased to SP1.

-------------------------------------------------------------------
Fri Nov 27 11:05:54 CET 2009 - sjayaraman@suse.de

- Update config files: NFS_SWAP=y.

-------------------------------------------------------------------
Fri Nov 27 10:45:38 CET 2009 - sjayaraman@suse.de

- patches.trace/lttng-instrumentation-swap.patch: Refresh and fix
  a build failure with fuzz factor 0.

-------------------------------------------------------------------
Fri Nov 27 09:27:35 CET 2009 - sjayaraman@suse.de

- Rebase Swap-over-NFS(SoN) patches:
- patches.xen/tmem: Refresh to accomodate changes due to SoN patches.
- patches.xen/xen3-auto-common.diff: Refresh to accomodate changes
  due to SoN patches.

-------------------------------------------------------------------
Fri Nov 27 05:53:42 CET 2009 - knikanth@suse.de

- needs_update: Verify knikanth's patches in SLE11 but not in SP1
- patches.fixes/dm-release-map_lock-before-set_disk_ro: Release
  md->map_lock before set_disk_ro  (bnc#556899 bnc#479784).

-------------------------------------------------------------------
Fri Nov 27 03:22:44 CET 2009 - nfbrown@suse.de

- Restore following patches from SLES11 that are still needed for
  SLES11-SP1
- patches.fixes/nfsd-05-sunrpc-cache-allow-thread-to-block-while-waiting-for.patch:
  sunrpc/cache: allow thread to block while waiting for cache
  update. (bnc#498708).
- patches.fixes/nfsd-06-sunrpc-cache-retry-cache-lookups-that-return-ETIMEDO.patch:
  sunrpc/cache: retry cache lookups that return -ETIMEDOUT
  (bnc#498708).
- patches.fixes/nfsd-07-nfsd-idmap-drop-special-request-deferal-in-favour-of.patch:
  nfsd/idmap: drop special request deferal in favour of improved
  default. (bnc#498708).
- patches.fixes/nfsd-09-fix-kabi: Fix kabi breakage in previous
  nfsd patch series (bnc#498708).

-------------------------------------------------------------------
Thu Nov 26 19:12:55 CET 2009 - coly.li@suse.de

- needs_update: remove patches item of coly.li, lmb and mfasheh.
- patches.fixes/dlm-enable-debug.patch: update the patch from SLES11
  to SLES11 SP1 tree.

-------------------------------------------------------------------
Thu Nov 26 17:00:15 CET 2009 - jslaby@suse.cz

- patches.fixes/make-note_interrupt-fast.diff: Fix performance
  regression on large IA64 systems (bnc #469589).

-------------------------------------------------------------------
Thu Nov 26 15:23:16 CET 2009 - mmarek@suse.cz

- rpm/old-packages.conf: obsolete kernel-kdump on ppc.
- config.conf: delete kdump configs.
- config/ppc/kdump: Delete.
- config/ppc64/kdump: Delete.

-------------------------------------------------------------------
Thu Nov 26 14:47:41 CET 2009 - duwe@suse.de

- patches.arch/ppc-extended_h_cede-Export_memory_sysdev_class:
  Refresh. Fix "typo", memory_sysdev_class should be exported 
  only to GPL'ed modules.

-------------------------------------------------------------------
Thu Nov 26 12:48:43 CET 2009 - hare@suse.de

Fixup patches for series2git:
- patches.xen/tmem: Refresh.
- patches.xen/xen3-auto-common.diff: Refresh.

-------------------------------------------------------------------
Thu Nov 26 12:41:22 CET 2009 - duwe@suse.de

- config.conf: disable build of ppc kdump flavours
  (FATE#304346)

-------------------------------------------------------------------
Thu Nov 26 12:07:24 CET 2009 - tiwai@suse.de

- patches.drivers/libata-missing-_SDD-is-not-an-error:
  libata-acpi: missing _SDD is not an error (bnc#551942).

-------------------------------------------------------------------
Thu Nov 26 12:00:53 CET 2009 - jbenc@suse.cz

- patches.fixes/mac80211-fix-spurious-delba-handling.patch:
  mac80211: fix spurious delBA handling (bnc#558267,
  CVE-2009-4026, CVE-2009-4027).

-------------------------------------------------------------------
Thu Nov 26 11:58:44 CET 2009 - tiwai@suse.de

- patches.drivers/sky2-add-register-definitions: sky2: add
  register definitions for new chips (bnc#544760).
- patches.drivers/sky2-88E8059-support: sky2: 88E8059 support
  (bnc#544760).
- patches.drivers/sky2-optima-tcp-offload-fix: net: Fix Yukon-2
  Optima TCP offload setup (bnc#544760).
- patches.drivers/sky2-optima-fix-pci-cfg: net: Add missing
  TST_CFG_WRITE bits around sky2_pci_write (bnc#544760).

-------------------------------------------------------------------
Thu Nov 26 03:44:36 CET 2009 - nfbrown@suse.de

- Update config files.
  disable CONFIG_MULTICOE_RAID456 as it is not yet stable.
  Enable CONFIG_ASYNC_TX_DMA for FATE#306368

-------------------------------------------------------------------
Thu Nov 26 00:29:46 CET 2009 - gregkh@suse.de

- clean up patch fuzz

-------------------------------------------------------------------
Thu Nov 26 00:25:25 CET 2009 - gregkh@suse.de

- patches.drivers/via-unichrome-drm-bugfixes.patch: Delete.
  it never went upstream, so we should drop it as well.

-------------------------------------------------------------------
Wed Nov 25 23:48:14 CET 2009 - tonyj@suse.de

- patches.trace/lttng-*: update for 2.6.32
- patches.trace/lttng-instrumentation-timer.patch: Delete.
- patches.xen/tmem: Refresh.
- patches.xen/xen3-auto-common.diff: Refresh.

-------------------------------------------------------------------
Wed Nov 25 23:09:05 CET 2009 - tonyj@suse.de

- patches.fixes/oprofile_bios_ctr.patch: detect oprofile counters
  reserved by bios (FATE#307426).

-------------------------------------------------------------------
Wed Nov 25 03:16:32 CET 2009 - jeffm@suse.com

- patches.fixes/netfilter-remove-pointless-config_nf_ct_acct-warning:
  netfilter: Remove pointless CONFIG_NF_CT_ACCT warning
  (bnc#552033 (and others)).

-------------------------------------------------------------------
Tue Nov 24 19:04:38 CET 2009 - hare@suse.de

- Update config files.
- patches.drivers/mpt-fusion-4.22.00.00-update: Update MPT Fusion
  driver to 4.22.00.00-suse (bnc#556587).
- patches.drivers/mpt-fusion-4.16.00.00-update: Delete.

-------------------------------------------------------------------
Tue Nov 24 17:29:29 CET 2009 - tiwai@suse.de

- patches.drivers/alsa-sp1-hda-17-fix-mute-LED-sync-idt92h383xxx:
  ALSA: hda - Fix mute-LED sync on HP laptops with IDT92HD83xxx
  codecs (bnc#547357).

-------------------------------------------------------------------
Tue Nov 24 13:56:01 CET 2009 - duwe@suse.de

- patches.arch/ppc-extended_h_cede-*: Increase power savings
  by allowing the core to sleep.
  (FATE##307059, bnc#550447)

-------------------------------------------------------------------
Tue Nov 24 08:08:35 CET 2009 - sjayaraman@suse.de

- patches.suse/kconfig-automate-kernel-desktop: automate a few config
  options for kernel-desktop (FATE#305694).

-------------------------------------------------------------------
Tue Nov 24 07:11:22 CET 2009 - agraf@suse.de

- patches.arch/kvm-only-export-selected-pv-ops-feature-structs:
  Update references (bnc#556135, FATE#306453).
- patches.arch/kvm-replace-kvm-io-delay-pv-ops-with-linux-magic:
  Update references (bnc#556135, FATE#306453).
- patches.arch/kvm-split-paravirt-ops-by-functionality: Update
  references (bnc#556135, FATE#306453).
- patches.arch/kvm-split-the-KVM-pv-ops-support-by-feature:
  Update references (bnc#556135, FATE#306453).

-------------------------------------------------------------------
Mon Nov 23 17:41:03 CET 2009 - jeffm@suse.com

- Enabled:
   patches.fixes/enclosure-fix-oops-while-iterating-enclosure_status-array

-------------------------------------------------------------------
Mon Nov 23 15:44:04 CET 2009 - jkosina@suse.de

- patches.arch/x86-crypto-add-ghash-algorithm-test.patch: crypto:
  Add ghash algorithm test before provide to users (FATE#306883,
  bnc#554578).

-------------------------------------------------------------------
Mon Nov 23 14:15:37 CET 2009 - jkosina@suse.de

- patches.arch/x86-crypto-pclmulqdq-accelerated-implementation.patch:
  incorporate "ghash - put proper .data section in place" fix

-------------------------------------------------------------------
Mon Nov 23 08:04:16 CET 2009 - sjayaraman@suse.de

- Update config files.
   - Add new options KERNEL_DESKTOP and DEFAULT_VM_DIRTY_RATIO.
   - Enable KERNEL_DESKTOP for only desktop flavor.

-------------------------------------------------------------------
Mon Nov 23 07:34:49 CET 2009 - sjayaraman@suse.de

- patches.suse/mm-tune-dirty-limits.patch: mm: Make default
  VM dirty ratio configurable to suit different workloads
  (bnc#552883).

-------------------------------------------------------------------
Fri Nov 20 21:04:54 CET 2009 - mmarek@suse.cz

- rpm/kernel-syms.spec.in, rpm/mkspec: build kernel-syms only for
  supported architectures.

-------------------------------------------------------------------
Fri Nov 20 19:08:56 CET 2009 - jeffm@suse.com

- Enabled B43_PHY_LP=y for PHY support on certain b43 chips.

-------------------------------------------------------------------
Fri Nov 20 17:29:45 CET 2009 - mmarek@suse.cz

- patches.suse/export-sync_page_range: Revert "vfs: Remove
  generic_osync_inode() and sync_page_range{_nolock}()"
  (bnc#557231).

-------------------------------------------------------------------
Fri Nov 20 17:26:01 CET 2009 - jbeulich@novell.com

- patches.suse/init-move-populate_rootfs-back-to-start_kernel:
  Fix a bad-pointer warning.

-------------------------------------------------------------------
Fri Nov 20 15:07:41 CET 2009 - agruen@suse.de

- rpm/macros.kernel-source: Add kernel_module_package_moddir()
  macro for cross-distro compatibility (FATE 305225).

-------------------------------------------------------------------
Fri Nov 20 15:02:22 CET 2009 - jslaby@suse.cz

- patches.suse/rlim-0001-SECURITY-selinux-fix-update_rlimit_cpu-parameter.patch:
  Update references (FATE#305733).
- patches.suse/rlim-0002-SECURITY-add-task_struct-to-setrlimit.patch:
  Update references (FATE#305733).
- patches.suse/rlim-0003-core-add-task_struct-to-update_rlimit_cpu.patch:
  Update references (FATE#305733).
- patches.suse/rlim-0004-sys_setrlimit-make-sure-rlim_max-never-grows.patch:
  Update references (FATE#305733).
- patches.suse/rlim-0005-core-split-sys_setrlimit.patch: Update
  references (FATE#305733).
- patches.suse/rlim-0006-core-allow-setrlimit-to-non-current-tasks.patch:
  Update references (FATE#305733).
- patches.suse/rlim-0007-core-optimize-setrlimit-for-current-task.patch:
  Update references (FATE#305733).
- patches.suse/rlim-0008-FS-proc-make-limits-writable.patch:
  Update references (FATE#305733).
- patches.suse/rlim-0009-core-posix-cpu-timers-cleanup-rlimits-usage.patch:
  Update references (FATE#305733).
- patches.suse/rlim-0010-core-do-security-check-under-task_lock.patch:
  Update references (FATE#305733).
- patches.suse/rlim-0011-resource-add-helpers-for-fetching-rlimits.patch:
  Update references (FATE#305733).
- patches.suse/rlim-0012-IA64-use-helpers-for-rlimits.patch:
  Update references (FATE#305733).
- patches.suse/rlim-0013-PPC-use-helpers-for-rlimits.patch:
  Update references (FATE#305733).
- patches.suse/rlim-0014-S390-use-helpers-for-rlimits.patch:
  Update references (FATE#305733).
- patches.suse/rlim-0015-SPARC-use-helpers-for-rlimits.patch:
  Update references (FATE#305733).
- patches.suse/rlim-0016-X86-use-helpers-for-rlimits.patch:
  Update references (FATE#305733).
- patches.suse/rlim-0017-FS-use-helpers-for-rlimits.patch:
  Update references (FATE#305733).
- patches.suse/rlim-0018-MM-use-helpers-for-rlimits.patch:
  Update references (FATE#305733).
- patches.suse/rlim-0019-core-use-helpers-for-rlimits.patch:
  Update references (FATE#305733).
- patches.suse/rlim-0020-misc-use-helpers-for-rlimits.patch:
  Update references (FATE#305733).
- patches.suse/rlim-0021-core-rename-setrlimit-to-do_setrlimit.patch:
  Update references (FATE#305733).
- patches.suse/rlim-0022-core-implement-getprlimit-and-setprlimit-syscalls.patch:
  Update references (FATE#305733).
- patches.suse/rlim-0023-unistd-add-__NR_-get-set-prlimit-syscall-numbers.patch:
  Update references (FATE#305733).
- patches.suse/rlim-0024-COMPAT-add-get-put_compat_rlimit.patch:
  Update references (FATE#305733).
- patches.suse/rlim-0025-x86-add-ia32-compat-prlimit-syscalls.patch:
  Update references (FATE#305733).

-------------------------------------------------------------------
Fri Nov 20 14:38:38 CET 2009 - jslaby@suse.cz

- Add writable resource limits support
- patches.suse/perfmon2.patch: Refresh.
- patches.suse/rlim-0001-SECURITY-selinux-fix-update_rlimit_cpu-parameter.patch:
  SECURITY: selinux, fix update_rlimit_cpu parameter.
- patches.suse/rlim-0002-SECURITY-add-task_struct-to-setrlimit.patch:
  SECURITY: add task_struct to setrlimit.
- patches.suse/rlim-0003-core-add-task_struct-to-update_rlimit_cpu.patch:
  core: add task_struct to update_rlimit_cpu.
- patches.suse/rlim-0004-sys_setrlimit-make-sure-rlim_max-never-grows.patch:
  sys_setrlimit: make sure ->rlim_max never grows.
- patches.suse/rlim-0005-core-split-sys_setrlimit.patch: core:
  split sys_setrlimit.
- patches.suse/rlim-0006-core-allow-setrlimit-to-non-current-tasks.patch:
  core: allow setrlimit to non-current tasks.
- patches.suse/rlim-0007-core-optimize-setrlimit-for-current-task.patch:
  core: optimize setrlimit for current task.
- patches.suse/rlim-0008-FS-proc-make-limits-writable.patch:
  FS: proc, make limits writable.
- patches.suse/rlim-0009-core-posix-cpu-timers-cleanup-rlimits-usage.patch:
  core: posix-cpu-timers, cleanup rlimits usage.
- patches.suse/rlim-0010-core-do-security-check-under-task_lock.patch:
  core: do security check under task_lock.
- patches.suse/rlim-0011-resource-add-helpers-for-fetching-rlimits.patch:
  resource: add helpers for fetching rlimits.
- patches.suse/rlim-0012-IA64-use-helpers-for-rlimits.patch:
  IA64: use helpers for rlimits.
- patches.suse/rlim-0013-PPC-use-helpers-for-rlimits.patch: PPC:
  use helpers for rlimits.
- patches.suse/rlim-0014-S390-use-helpers-for-rlimits.patch:
  S390: use helpers for rlimits.
- patches.suse/rlim-0015-SPARC-use-helpers-for-rlimits.patch:
  SPARC: use helpers for rlimits.
- patches.suse/rlim-0016-X86-use-helpers-for-rlimits.patch: X86:
  use helpers for rlimits.
- patches.suse/rlim-0017-FS-use-helpers-for-rlimits.patch: FS:
  use helpers for rlimits.
- patches.suse/rlim-0018-MM-use-helpers-for-rlimits.patch: MM:
  use helpers for rlimits.
- patches.suse/rlim-0019-core-use-helpers-for-rlimits.patch:
  core: use helpers for rlimits.
- patches.suse/rlim-0020-misc-use-helpers-for-rlimits.patch:
  misc: use helpers for rlimits.
- patches.suse/rlim-0021-core-rename-setrlimit-to-do_setrlimit.patch:
  core: rename setrlimit to do_setrlimit.
- patches.suse/rlim-0022-core-implement-getprlimit-and-setprlimit-syscalls.patch:
  core: implement getprlimit and setprlimit syscalls.
- patches.suse/rlim-0023-unistd-add-__NR_-get-set-prlimit-syscall-numbers.patch:
  unistd: add __NR_[get|set]prlimit syscall numbers.
- patches.suse/rlim-0024-COMPAT-add-get-put_compat_rlimit.patch:
  COMPAT: add get/put_compat_rlimit.
- patches.suse/rlim-0025-x86-add-ia32-compat-prlimit-syscalls.patch:
  x86: add ia32 compat prlimit syscalls.

-------------------------------------------------------------------
Fri Nov 20 14:11:56 CET 2009 - bphilips@suse.de

- patches.drivers/phy-broadcom-bug-fixes-for-sp1.patch:
  phy/broadcom: bug fixes for SP1 (FATE#307117, bnc#556234).
- patches.drivers/tg3-update-version-to-3.104.patch: tg3: Update
  version to 3.104 (bnc#556234, FATE#307117).

-------------------------------------------------------------------
Fri Nov 20 14:11:26 CET 2009 - bphilips@suse.de

- patches.drivers/phy-broadcom-bug-fixes-for-sp1.patch:
  phy/broadcom: bug fixes for SP1 (FATE#307117, bnc#556234).
- patches.drivers/tg3-update-version-to-3.104.patch: tg3: Update
  version to 3.104 (bnc#556234, FATE#307117).

-------------------------------------------------------------------
Fri Nov 20 13:58:29 CET 2009 - hare@suse.de

- patches.drivers/megaraid-04.12-update: megaraid: Update
  megaraid_sas to version 04.12 (FATE#307125).

-------------------------------------------------------------------
Fri Nov 20 13:41:37 CET 2009 - bphilips@suse.de

- patches.drivers/bnx2-entropy-source.patch: bnx2: entropy source
  (FATE#307517).
- patches.drivers/e1000-entropy-source.patch: Enable e1000 as
  entropy source (disabled by default) (FATE#307517).
- patches.drivers/e1000e-entropy-source.patch: Enable e1000e as
  entropy source (disabled by default) (FATE#307517).
- patches.drivers/igb-entropy-source.patch: Enable igb as entropy
  source (disabled by default) (FATE#307517).
- patches.drivers/ixgbe-entropy-source.patch: Enable ixgbe as
  entropy source (disabled by default) (FATE#307517).
- patches.drivers/tg3-entropy-source.patch: tg3: entropy source
  (FATE#307517).

-------------------------------------------------------------------
Fri Nov 20 13:16:20 CET 2009 - hare@suse.de

- patches.fixes/scsi-fix-bug-with-dma-maps-on-nested-scsi-objects:
  scsi_lib_dma: fix bug with dma maps on nested scsi objects
  (bnc#556595).
- patches.fixes/scsi-introduce-helper-function-for-blocking-eh:
  scsi_transport_fc: Introduce helper function for blocking
  scsi_eh (bnc#556595).
- patches.fixes/scsi-skip-nonscsi-device-for-dma: Delete.

-------------------------------------------------------------------
Fri Nov 20 12:32:48 CET 2009 - hare@suse.de

Whitespace cleanup for series2git:
- patches.arch/s390-message-catalog.diff: Refresh.
- patches.drivers/aacraid-24701-update: Refresh.
- patches.suse/crasher-26.diff: Refresh.
- patches.suse/kdb-common: Refresh.
- patches.suse/kdb-ia64: Refresh.
- patches.suse/kdb-x86: Refresh.
- patches.suse/ocfs2-allocation-resrvations.patch: Refresh.
- patches.suse/perfmon2.patch: Refresh.
- patches.suse/perfmon2_ioctl.patch: Refresh.
- patches.suse/stack-unwind: Refresh.

-------------------------------------------------------------------
Fri Nov 20 12:19:54 CET 2009 - bphilips@suse.de

- patches.drivers/igb-add-support-for-82576NS-SerDes-adapter.patch:
  igb: add support for 82576NS SerDes adapter (FATE#306856).

-------------------------------------------------------------------
Fri Nov 20 09:06:24 CET 2009 - jbeulich@novell.com

- patches.suse/dm-mpath-evaluate-request-result-and-sense:
  Fix for !CONFIG_SCSI (in -ec2).

-------------------------------------------------------------------
Fri Nov 20 05:55:12 CET 2009 - mfasheh@suse.com

- patches.suse/ocfs2-allocation-resrvations.patch: ocfs2:
  allocation reservations (bnc#501563 FATE#307247).

-------------------------------------------------------------------
Fri Nov 20 05:31:32 CET 2009 - jjolly@suse.de

- patches.suse/perfmon2.patch: Refresh.
- patches.arch/x86-self-ptrace.patch: Delete. (bnc#554585,LTC#57794)
- patches.suse/self-ptrace.patch: Delete. (bnc#554585,LTC#57794)

-------------------------------------------------------------------
Fri Nov 20 01:43:27 CET 2009 - jeffm@suse.com

- Update to 2.6.32-rc8.
  - Eliminated 1 patch.

-------------------------------------------------------------------
Fri Nov 20 01:30:46 CET 2009 - jeffm@suse.de

- patches.fixes/enclosure-fix-oops-while-iterating-enclosure_status-array:
  enclosure: fix oops while iterating enclosure_status array
  (bnc#540997).

-------------------------------------------------------------------
Thu Nov 19 20:04:16 CET 2009 - tonyj@suse.de

- Update config files.
- patches.suse/perfmon2.patch: perfmon2 (FATE#303968).
- patches.suse/perfmon2_ioctl.patch: switch to ioctl interface
  for perfmon2.
- patches.suse/perfmon2_noutrace.patch: remove UTRACE code
  from perfmon2.
- patches.xen/xen3-patch-2.6.28: Refresh.

-------------------------------------------------------------------
Thu Nov 19 19:58:15 CET 2009 - jjolly@suse.de

- Update config files.
- patches.arch/s390-message-catalog.diff: Kernel message
  catalog. (bnc#549193,LTC#57210,FATE#306999).
- rpm/kernel-binary.spec.in:

-------------------------------------------------------------------
Thu Nov 19 15:33:07 CET 2009 - jbohac@suse.cz

- patches.suse/add-queue_depth-ramp-up-code.patch: add queue_depth
  ramp up code (fate#306857, fate#306859, bnc#551175).
- patches.suse/fcoe-add-a-separate-scsi-transport-template-for-npiv-vports.patch:
  fcoe: add a separate scsi transport template for NPIV vports
  (fate#306857, fate#306859, bnc#551175).
- patches.suse/fcoe-add-check-to-fail-gracefully-in-bonding-mode.patch:
  fcoe: add check to fail gracefully in bonding mode (fate#306857,
  fate#306859, bnc#551175).
- patches.suse/fcoe-call-ndo_fcoe_enable-disable-to-turn-fcoe-feature-on-off-in-lld.patch:
  fcoe: Call ndo_fcoe_enable/disable to turn FCoE feature on/off
  in LLD (fate#306857, fate#306859, bnc#551175).
- patches.suse/fcoe-fix-checking-san-mac-address.patch: fcoe: Fix
  checking san mac address (fate#306857, fate#306859, bnc#551175).
- patches.suse/fcoe-fix-getting-san-mac-for-vlan-interface.patch:
  fcoe: Fix getting san mac for VLAN interface (fate#306857,
  fate#306859, bnc#551175).
- patches.suse/fcoe-fix-setting-lport-s-wwnn-wwpn-to-use-san-mac-address.patch:
  fcoe: Fix setting lport's WWNN/WWPN to use san mac address
  (fate#306857, fate#306859, bnc#551175).
- patches.suse/fcoe-fix-using-vlan-id-in-creating-lport-s-wwwn-wwpn.patch:
  fcoe: Fix using VLAN ID in creating lport's WWWN/WWPN
  (fate#306857, fate#306859, bnc#551175).
- patches.suse/fcoe-formatting-cleanups-and-commenting.patch:
  fcoe: Formatting cleanups and commenting (fate#306857,
  fate#306859, bnc#551175).
- patches.suse/fcoe-increase-fcoe_max_lun-to-0xffff-65535.patch:
  fcoe: Increase FCOE_MAX_LUN to 0xFFFF (65535) (fate#306857,
  fate#306859, bnc#551175).
- patches.suse/fcoe-initialize-return-value-in-fcoe_destroy.patch:
  fcoe: initialize return value in fcoe_destroy (fate#306857,
  fate#306859, bnc#551175).
- patches.suse/fcoe-libfc-fix-an-libfc-issue-with-queue-ramp-down-in-libfc.patch:
  fcoe, libfc: fix an libfc issue with queue ramp down in libfc
  (fate#306857, fate#306859, bnc#551175).
- patches.suse/fcoe-libfc-use-single-frame-allocation-api.patch:
  fcoe, libfc: use single frame allocation API (fate#306857,
  fate#306859, bnc#551175).
- patches.suse/fcoe-npiv-vport-create-destroy.patch: fcoe: NPIV
  vport create/destroy (fate#306857, fate#306859, bnc#551175).
- patches.suse/fcoe-remove-extra-function-decalrations.patch:
  fcoe: remove extra function decalrations (fate#306857,
  fate#306859, bnc#551175).
- patches.suse/fcoe-remove-redundant-checking-of-netdev-netdev_ops.patch:
  fcoe: remove redundant checking of netdev->netdev_ops
  (fate#306857, fate#306859, bnc#551175).
- patches.suse/fcoe-use-netif_f_fcoe_mtu-flag-to-set-up-max-frame-size-lport-mfs.patch:
  fcoe: Use NETIF_F_FCOE_MTU flag to set up max frame size
  (lport->mfs) (fate#306857, fate#306859, bnc#551175).
- patches.suse/fcoe-vport-symbolic-name-support.patch: fcoe: vport
  symbolic name support (fate#306857, fate#306859, bnc#551175).
- patches.suse/libfc-add-host-number-to-lport-link-up-down-messages.patch:
  libfc: add host number to lport link up/down
  messages. (fate#306857, fate#306859, bnc#551175).
- patches.suse/libfc-add-libfc-fc_libfc-ch-for-libfc-internal-routines.patch:
  libfc: Add libfc/fc_libfc.[ch] for libfc internal routines
  (fate#306857, fate#306859, bnc#551175).
- patches.suse/libfc-add-queue_depth-ramp-up.patch: libfc:
  add queue_depth ramp up (fate#306857, fate#306859, bnc#551175).
- patches.suse/libfc-add-routine-to-copy-data-from-a-buffer-to-a-sg-list.patch:
  libfc: Add routine to copy data from a buffer to a SG list
  (fate#306857, fate#306859, bnc#551175).
- patches.suse/libfc-add-set_fid-function-to-libfc-template.patch:
  libfc: add set_fid function to libfc template (fate#306857,
  fate#306859, bnc#551175).
- patches.suse/libfc-add-some-generic-npiv-support-routines-to-libfc.patch:
  libfc: add some generic NPIV support routines to libfc
  (fate#306857, fate#306859, bnc#551175).
- patches.suse/libfc-adds-can_queue-ramp-up.patch: libfc: adds
  can_queue ramp up (fate#306857, fate#306859, bnc#551175).
- patches.suse/libfc-adds-missing-exch-release-for-accepted-rrq.patch:
  libfc: adds missing exch release for accepted RRQ (fate#306857,
  fate#306859, bnc#551175).
- patches.suse/libfc-changes-to-libfc_host_alloc-to-consolidate-initialization-with-allocation.patch:
  libfc: changes to libfc_host_alloc to consolidate initialization
  with allocation (fate#306857, fate#306859, bnc#551175).
- patches.suse/libfc-combine-name-server-registration-request-functions.patch:
  libfc: combine name server registration request functions
  (fate#306857, fate#306859, bnc#551175).
- patches.suse/libfc-combine-name-server-registration-response-handlers.patch:
  libfc: combine name server registration response handlers
  (fate#306857, fate#306859, bnc#551175).
- patches.suse/libfc-convert-to-scsi_track_queue_full.patch:
  libfc: convert to scsi_track_queue_full (fate#306857,
  fate#306859, bnc#551175).
- patches.suse/libfc-do-not-use-did_no_connect-for-pkt-alloc-failures.patch:
  libfc: do not use DID_NO_CONNECT for pkt alloc
  failures. (fate#306857, fate#306859, bnc#551175).
- patches.suse/libfc-don-t-warn_on-in-lport_timeout-for-reset-state.patch:
  libfc: don't WARN_ON in lport_timeout for RESET state
  (fate#306857, fate#306859, bnc#551175).
- patches.suse/libfc-export-fc-headers.patch: libfc: Export FC
  headers (fate#306857, fate#306859, bnc#551175).
- patches.suse/libfc-fcoe-add-fc-passthrough-support.patch: libfc,
  fcoe: Add FC passthrough support (fate#306857, fate#306859,
  bnc#551175).
- patches.suse/libfc-fcoe-don-t-export_symbols-unnecessarily.patch:
  libfc, fcoe: Don't EXPORT_SYMBOLS unnecessarily (fate#306857,
  fate#306859, bnc#551175).
- patches.suse/libfc-fcoe-fixes-for-highmem-skb-linearize-panics.patch:
  libfc, fcoe: fixes for highmem skb linearize panics
  (fate#306857, fate#306859, bnc#551175).
- patches.suse/libfc-fcoe-increase-els-and-ct-timeouts.patch:
  libfc fcoe: increase ELS and CT timeouts (fate#306857,
  fate#306859, bnc#551175).
- patches.suse/libfc-fix-an-issue-of-pending-exch-es-after-i-f-destroyed-or-rmmod-fcoe.patch:
  libfc: fix an issue of pending exch/es after i/f destroyed or
  rmmod fcoe (fate#306857, fate#306859, bnc#551175).
- patches.suse/libfc-fix-ddp-in-fc_fcp-for-0-xid.patch: libfc: fix
  ddp in fc_fcp for 0 xid (fate#306857, fate#306859, bnc#551175).
- patches.suse/libfc-fix-fc_els_resp_type-to-correct-display-of-ct-responses.patch:
  libfc: fix fc_els_resp_type to correct display of CT responses
  (fate#306857, fate#306859, bnc#551175).
- patches.suse/libfc-fix-frags-in-frame-exceeding-skb_max_frags-in-fc_fcp_send_data.patch:
  libfc: Fix frags in frame exceeding SKB_MAX_FRAGS in
  fc_fcp_send_data (fate#306857, fate#306859, bnc#551175).
- patches.suse/libfc-fix-free-of-fc_rport_priv-with-timer-pending.patch:
  libfc: fix free of fc_rport_priv with timer pending
  (fate#306857, fate#306859, bnc#551175).
- patches.suse/libfc-fix-memory-corruption-caused-by-double-frees-and-bad-error-handling.patch:
  libfc: fix memory corruption caused by double frees and bad
  error handling (fate#306857, fate#306859, bnc#551175).
- patches.suse/libfc-fix-rnn_id-smashing-skb-payload.patch: libfc:
  fix RNN_ID smashing skb payload (fate#306857, fate#306859,
  bnc#551175).
- patches.suse/libfc-fix-symbolic-name-registrations-smashing-skb-data.patch:
  libfc: fix symbolic name registrations smashing skb data
  (fate#306857, fate#306859, bnc#551175).
- patches.suse/libfc-fix-typo-in-retry-check-on-received-prli.patch:
  libfc: fix typo in retry check on received PRLI (fate#306857,
  fate#306859, bnc#551175).
- patches.suse/libfc-fix-wrong-scsi-return-status-under-fc_data_undrun.patch:
  libfc: Fix wrong scsi return status under FC_DATA_UNDRUN
  (fate#306857, fate#306859, bnc#551175).
- patches.suse/libfc-formatting-cleanups-across-libfc.patch:
  libfc: Formatting cleanups across libfc (fate#306857,
  fate#306859, bnc#551175).
- patches.suse/libfc-libfcoe-fdisc-els-for-npiv.patch: libfc,
  libfcoe: FDISC ELS for NPIV (fate#306857, fate#306859,
  bnc#551175).
- patches.suse/libfc-lport-fix-minor-documentation-errors.patch:
  libfc: lport: fix minor documentation errors (fate#306857,
  fate#306859, bnc#551175).
- patches.suse/libfc-move-libfc_init-and-libfc_exit-to-fc_libfc-c.patch:
  libfc: Move libfc_init and libfc_exit to fc_libfc.c
  (fate#306857, fate#306859, bnc#551175).
- patches.suse/libfc-move-non-common-routines-and-prototypes-out-of-libfc-h.patch:
  libfc: Move non-common routines and prototypes out of libfc.h
  (fate#306857, fate#306859, bnc#551175).
- patches.suse/libfc-reduce-can_queue-for-all-fcp-frame-allocation-failures.patch:
  libfc: reduce can_queue for all FCP frame allocation failures
  (fate#306857, fate#306859, bnc#551175).
- patches.suse/libfc-register-fc4-features-with-the-fc-switch.patch:
  libfc: register FC4 features with the FC switch (fate#306857,
  fate#306859, bnc#551175).
- patches.suse/libfc-register-symbolic-node-name-rsnn_nn.patch:
  libfc: Register Symbolic Node Name (RSNN_NN) (fate#306857,
  fate#306859, bnc#551175).
- patches.suse/libfc-register-symbolic-port-name-rspn_id.patch:
  libfc: Register Symbolic Port Name (RSPN_ID) (fate#306857,
  fate#306859, bnc#551175).
- patches.suse/libfc-remove-fc_fcp_complete.patch: libfc: Remove
  fc_fcp_complete (fate#306857, fate#306859, bnc#551175).
- patches.suse/libfc-remove-unused-fc_lport-pointer-from-fc_fcp_pkt_abort.patch:
  libfc: Remove unused fc_lport pointer from fc_fcp_pkt_abort
  (fate#306857, fate#306859, bnc#551175).
- patches.suse/libfc-removes-initializing-fc_cpu_order-and-fc_cpu_mask-per-lport.patch:
  libfc: removes initializing fc_cpu_order and fc_cpu_mask per
  lport (fate#306857, fate#306859, bnc#551175).
- patches.suse/libfc-removes-unused-disc_work-and-ex_list.patch:
  libfc: removes unused disc_work and ex_list (fate#306857,
  fate#306859, bnc#551175).
- patches.suse/libfc-rnn_id-may-be-required-before-rsnn_nn-with-some-switches.patch:
  libfc: RNN_ID may be required before RSNN_NN with some switches
  (fate#306857, fate#306859, bnc#551175).
- patches.suse/libfc-rpn_id-is-obsolete-and-unnecessary.patch:
  libfc: RPN_ID is obsolete and unnecessary (fate#306857,
  fate#306859, bnc#551175).
- patches.suse/libfc-vport-link-handling-and-fc_vport-state-managment.patch:
  libfc: vport link handling and fc_vport state managment
  (fate#306857, fate#306859, bnc#551175).
- patches.suse/libfcoe-allow-fip-to-be-disabled-by-the-driver.patch:
  libfcoe: Allow FIP to be disabled by the driver (fate#306857,
  fate#306859, bnc#551175).
- patches.suse/libfcoe-do-not-pad-fip-keep-alive-to-full-frame-size.patch:
  libfcoe: Do not pad FIP keep-alive to full frame size
  (fate#306857, fate#306859, bnc#551175).
- patches.suse/libfcoe-don-t-send-els-in-fip-mode-if-no-fcf-selected.patch:
  libfcoe: don't send ELS in FIP mode if no FCF selected
  (fate#306857, fate#306859, bnc#551175).
- patches.suse/libfcoe-fcoe-libfcoe-npiv-support.patch:
  libfcoe, fcoe: libfcoe NPIV support (fate#306857, fate#306859,
  bnc#551175).
- patches.suse/libfcoe-fcoe-simplify-receive-flogi-response.patch:
  libfcoe: fcoe: simplify receive FLOGI response (fate#306857,
  fate#306859, bnc#551175).
- patches.suse/libfcoe-fip-allow-fip-receive-to-be-called-from-irq.patch:
  libfcoe: fip: allow FIP receive to be called from
  IRQ. (fate#306857, fate#306859, bnc#551175).
- patches.suse/libfcoe-fip-should-report-link-to-libfc-whether-selected-or-not.patch:
  libfcoe: FIP should report link to libfc whether selected or
  not (fate#306857, fate#306859, bnc#551175).
- patches.suse/libfcoe-fip-use-scsi-host-number-to-identify-debug-messages.patch:
  libfcoe: fip: use SCSI host number to identify debug
  messages. (fate#306857, fate#306859, bnc#551175).
- patches.suse/libfcoe-formatting-and-comment-cleanups.patch:
  libfcoe: formatting and comment cleanups (fate#306857,
  fate#306859, bnc#551175).
- patches.suse/modify-change_queue_depth-to-take-in-reason-why-it-is-being-called.patch:
  modify change_queue_depth to take in reason why it is being
  called (fate#306857, fate#306859, bnc#551175).
- patches.suse/scsi-error-have-scsi-ml-call-change_queue_depth-to-handle-queue_full.patch:
  scsi error: have scsi-ml call change_queue_depth to handle
  QUEUE_FULL (fate#306857, fate#306859, bnc#551175).

-------------------------------------------------------------------
Thu Nov 19 15:04:17 CET 2009 - hare@suse.de

- patches.suse/dm-mpath-accept-failed-paths: Fixup patch to apply.

-------------------------------------------------------------------
Thu Nov 19 14:43:31 CET 2009 - hare@suse.de

Port patches from SLES11:
- patches.fixes/scsi-dh-queuedata-accessors: Kernel bug triggered
  in multipath (bnc#486001).
- patches.suse/dm-mpath-accept-failed-paths: Refresh.
- patches.suse/dm-mpath-detach-existing-hardware-handler:
  multipath: detach existing hardware handler if none was
  specified.
- patches.suse/dm-mpath-requeue-for-stopped-queue: Delete.

-------------------------------------------------------------------
Thu Nov 19 13:34:34 CET 2009 - hare@suse.de

- patches.suse/dm-mpath-evaluate-request-result-and-sense:
  multipath: Evaluate request result and sense code
  (FATE#303695,bnc#433920,bnc#442001).

-------------------------------------------------------------------
Thu Nov 19 12:51:30 CET 2009 - mmarek@suse.cz

- rpm/kernel-binary.spec.in: Kill support for kernel-$flavor
  symbols, we need a unified kernel-source for all flavors.

-------------------------------------------------------------------
Thu Nov 19 12:30:28 CET 2009 - hare@suse.de

- patches.fixes/bnx2i-use-common-iscsi-suspend-queue: bnx2i:
  use common iscsi suspend queue (FATE#307215).
- patches.fixes/iscsi-class-modify-handling-of-replacement-time:
  iscsi class: modify handling of replacement timeout
  (FATE#307215).
- patches.fixes/iser-set-tgt-and-lu-reset-timeout: iser: set
  tgt and lu reset timeout (FATE#307215).
- patches.fixes/libiscsi-add-warm-target-reset-tmf-support:
  libiscsi: add warm target reset tmf support (FATE#307215).
- patches.fixes/libiscsi-check-tmf-state-before-sending-pdu:
  libiscsi: Check TMF state before sending PDU (FATE#307215).
- patches.fixes/libiscsi-fix-login-text-checks-in-pdu-inject:
  libiscsi: fix login/text checks in pdu injection code
  (FATE#307215).
- patches.fixes/scsi-add-scsi-target-reset-support-to-ioctl:
  add scsi target reset support to scsi ioctl.
- patches.fixes/scsi-devinfo-update-hitachi-entries: scsi_devinfo:
  update Hitachi entries (v2).
- patches.fixes/scsi-fc-class-failfast-bsg-requests: [SCSI]
  fc class: fail fast bsg requests.
- patches.drivers/cxgb3i: Delete.
- patches.drivers/cxgb3i-fixed-offload-array-size: Delete.
- patches.fixes/disable-lro-per-default: Delete.

-------------------------------------------------------------------
Thu Nov 19 11:54:22 CET 2009 - hare@suse.de

- patches.fixes/scsi_dh-always-attach-sysfs: scsi_dh: create
  sysfs file, dh_state for all SCSI disk devices.
- patches.fixes/scsi_dh-change-activate-interface: scsi_dh: Change
  the scsidh_activate interface to be asynchronous (bnc#556144).
- patches.fixes/scsi_dh-make-alua-handler-asynchronous: scsi_dh:
  Make alua hardware handler's activate() async (bnc#556144).
- patches.fixes/scsi_dh-make-hp_sw-handler-asynchronous: scsi_dh:
  Make hp hardware handler's activate() async (bnc#556144).
- patches.fixes/scsi_dh-make-rdac-handler-asynchronous: scsi_dh:
  Make rdac hardware handler's activate() async (bnc#556144).

-------------------------------------------------------------------
Thu Nov 19 10:04:14 CET 2009 - hare@suse.de

- patches.drivers/qla4xxx-5.01.00-k8_sles11-03-update: Delete.
- patches.drivers/qla4xxx-sles11-update: Delete.

-------------------------------------------------------------------
Thu Nov 19 09:30:52 CET 2009 - hare@suse.de

- Update config files.
- patches.drivers/hpsa: hpsa: New driver SCSI driver for HP
  Smart Array (FATE#307153,bnc#555855).
- supported.conf: Mark hpsa as supported.

-------------------------------------------------------------------
Thu Nov 19 08:44:57 CET 2009 - jjolly@suse.de

- patches.arch/s390-01-qeth-isolation.patch: qeth: Exploit QDIO
  Data Connection Isolation (bnc#555199,LTC#57826,FATE#307015).
- patches.arch/s390-02-01-cex3-init-msg.patch:
  zcrypt: initialize ap_messages for cex3 exploitation
  (bnc#555200,LTC#57825,FATE#307112).
- patches.arch/s390-02-02-cex3-special-command.patch:
  zcrypt: special command support for cex3 exploitation
  (bnc#555200,LTC#57825,FATE#307112).
- patches.arch/s390-02-03-cex3-device.patch: zcrypt: add support
  for cex3 device types (bnc#555200,LTC#57825,FATE#307112).
- patches.arch/s390-02-04-cex3-use-def.patch: zcrypt: use
  definitions for cex3 (bnc#555200,LTC#57825,FATE#307112).
- patches.arch/s390-02-05-zcrypt-speed-cex2c.patch:
  zcrypt: adjust speed rating between cex2 and pcixcc
  (bnc#555200,LTC#57825,FATE#307112).
- patches.arch/s390-02-06-zcrypt-speed-cex3.patch:
  zcrypt: adjust speed rating of cex3 adapters
  (bnc#555200,LTC#57825,FATE#307112).
- patches.arch/s390-sles11sp1-01-qeth-isolation.patch: Delete.

-------------------------------------------------------------------
Thu Nov 19 08:17:57 CET 2009 - jjolly@suse.de

- patches.arch/s390-sles11sp1-01-qeth-isolation.patch:
  qeth: Exploit QDIO Data Connection Isolation
  (bnc#555199,LTC#57826,FATE#307015).

-------------------------------------------------------------------
Wed Nov 18 21:58:51 CET 2009 - jeffm@suse.com

- scripts/sequence-patch.sh: Add automatic generation of supported
  modules list.

-------------------------------------------------------------------
Wed Nov 18 21:53:18 CET 2009 - jeffm@suse.com

- Update config files: Enable CONFIG_ACPI_CUSTOM_OVERRIDE_INITRAMFS

-------------------------------------------------------------------
Wed Nov 18 20:56:52 CET 2009 - jeffm@suse.com

- patches.suse/acpi-generic-initramfs-table-override-support:
  ACPI: generic initramfs table override support (bnc#533555).
- patches.suse/init-move-populate_rootfs-back-to-start_kernel:
  init: move populate_rootfs back to start_kernel (bnc#533555).

-------------------------------------------------------------------
Wed Nov 18 18:07:48 CET 2009 - jkosina@suse.de

- patches.arch/x86-crypto-pclmulqdq-accelerated-implementation.patch:
  incorporate "crypto: ghash-intel - Hard-code pshufb" fix

-------------------------------------------------------------------
Wed Nov 18 17:12:10 CET 2009 - jeffm@suse.com

- patches.suse/hung_task_timeout-configurable-default:
  hung_task_timeout: configurable default (bnc#552820).
  - Default to runtime-disabled on all flavors except debug.

-------------------------------------------------------------------
Wed Nov 18 16:48:59 CET 2009 - agraf@suse.de

- patches.fixes/kvm-ioapic.patch: Ignore apic polarity
  (bnc#556564).
- patches.fixes/kvm-macos.patch: Implement some missing intercepts
  so osx doesn't blow up (bnc#556564).

-------------------------------------------------------------------
Wed Nov 18 15:52:02 CET 2009 - hare@suse.de

- supported.conf: mark missing 10Gb drivers as supported
  (bnc#555793)

-------------------------------------------------------------------
Wed Nov 18 15:39:48 CET 2009 - hare@suse.de

- patches.drivers/aacraid-24701-update: Problems with aacraid
  (bnc#524242,FATE#307437).

-------------------------------------------------------------------
Wed Nov 18 15:19:32 CET 2009 - hare@suse.de

Cleanup patches for series2git:
- patches.apparmor/apparmor.diff: Refresh.
- patches.suse/Cleanup-and-make-boot-splash-work-with-KMS.patch:
  Refresh.
- patches.suse/bootsplash: Refresh.
- patches.suse/nfs4acl-ext3.diff: Refresh.
- patches.suse/silent-stack-overflow-2.patch: Refresh.
- patches.suse/suse-ppc32-mol.patch: Refresh.
- patches.suse/xfs-dmapi-src: Refresh.

-------------------------------------------------------------------
Wed Nov 18 15:16:59 CET 2009 - agraf@suse.de

- Update config files to enable pv-ops for KVM clock. (bnc#556135)

-------------------------------------------------------------------
Wed Nov 18 14:52:16 CET 2009 - tiwai@suse.de

- patches.drivers/alsa-sp1-hda-01-select-ibexpeak-handler: ALSA:
  hda - select IbexPeak handler for Calpella (FATE#306783).
- patches.drivers/alsa-sp1-hda-02-vectorize-get_empty_pcm_device:
  ALSA: hda - vectorize get_empty_pcm_device() (FATE#306783).
- patches.drivers/alsa-sp1-hda-03-allow-up-to-4-HDMI: ALSA:
  hda - allow up to 4 HDMI devices (FATE#306783).
- patches.drivers/alsa-sp1-hda-04-convert-intelhdmi-global-references:
  ALSA: hda - convert intelhdmi global references to local
  parameters (FATE#306783).
- patches.drivers/alsa-sp1-hda-05-remove-intelhdmi-dependency-on-multiout:
  ALSA: hda - remove intelhdmi dependency on multiout
  (FATE#306783).
- patches.drivers/alsa-sp1-hda-06-use-pcm-prepare-callbacks-for-intelhdmi:
  ALSA: hda - use pcm prepare/cleanup callbacks for intelhdmi
  (FATE#306783).
- patches.drivers/alsa-sp1-hda-07-reorder-intelhemi-prepare-callbacks:
  ALSA: hda - reorder intelhdmi prepare/cleanup callbacks
  (FATE#306783).
- patches.drivers/alsa-sp1-hda-08-vectorize-intelhdmi: ALSA:
  hda - vectorize intelhdmi (FATE#306783).
- patches.drivers/alsa-sp1-hda-09-get-intelhtemi-max-channels:
  ALSA: hda - get intelhdmi max channels from widget caps
  (FATE#306783).
- patches.drivers/alsa-sp1-hda-10-auto-parse-intelhdmi-cvt-pin:
  ALSA: hda - auto parse intelhdmi cvt/pin configurations
  (FATE#306783).
- patches.drivers/alsa-sp1-hda-11-remove-static-intelhdmi-config:
  ALSA: hda - remove static intelhdmi configurations
  (FATE#306783).
- patches.drivers/alsa-sp1-hda-12-reset-pins-idt-codec-free:
  ALSA: hda - Reset pins of IDT/STAC codecs at free (bnc#544779).
- patches.drivers/alsa-sp1-hda-13-add-reboot-notifier: ALSA:
  hda - Add reboot notifier to each codec (bnc#544779).
- patches.drivers/alsa-sp1-hda-14-add-missing-export: ALSA: hda -
  Add missing export for snd_hda_bus_reboot_notify (bnc#544779).
- patches.drivers/alsa-sp1-hda-15-fix-build-warning: ALSA: hda -
  Add a proper ifdef to a debug code (FATE#306783).
- patches.drivers/alsa-sp1-hda-16-stac-dual-headphones-fix:
  ALSA: hda - Fix detection of dual headphones (bnc#556532).

-------------------------------------------------------------------
Wed Nov 18 14:35:44 CET 2009 - jkosina@suse.de

- patches.arch/x86-crypto-pclmulqdq-accelerated-implementation.patch:
  crypto: ghash - Add PCLMULQDQ accelerated implementation
  (FATE#306883, bnc#554578).
- Update config files: set CRYPTO_GHASH_CLMUL_NI_INTEL=m
- patches.xen/xen3-patch-2.6.28: Refresh to apply cleanly

-------------------------------------------------------------------
Wed Nov 18 14:32:52 CET 2009 - agraf@suse.de

- patches.arch/kvm-only-export-selected-pv-ops-feature-structs:
  Only export selected pv-ops feature structs (bnc#556135).
- patches.arch/kvm-replace-kvm-io-delay-pv-ops-with-linux-magic:
  Replace kvm io delay pv-ops with linux magic (bnc#556135).
- patches.arch/kvm-split-paravirt-ops-by-functionality: Split
  paravirt ops by functionality (bnc#556135).
- patches.arch/kvm-split-the-KVM-pv-ops-support-by-feature:
  Split the KVM pv-ops support by feature (bnc#556135).
- patches.xen/xen3-patch-2.6.23: Refresh.
- patches.xen/xen3-patch-2.6.31: Refresh.

-------------------------------------------------------------------
Wed Nov 18 14:07:01 CET 2009 - teheo@suse.de

- patches.suse/kbuild-icecream-workaround: Delete.

-------------------------------------------------------------------
Wed Nov 18 13:37:41 CET 2009 - trenn@suse.de

- Update config files.
  Also enable CONFIG_DMAR (fate#306796) for vanilla flavors

-------------------------------------------------------------------
Wed Nov 18 12:58:34 CET 2009 - trenn@suse.de

- Update config files.
  Do the same for i386

-------------------------------------------------------------------
Wed Nov 18 10:14:35 CET 2009 - trenn@suse.de

- Update config files.
  Enabling CONFIG_DMAR (fate#306796), introduces these changes:
    +CONFIG_HAVE_INTEL_TXT=y
    -# CONFIG_DMAR is not set
    +CONFIG_DMAR=y
    +# CONFIG_DMAR_DEFAULT_ON is not set
    +CONFIG_DMAR_FLOPPY_WA=y
    +# CONFIG_INTEL_TXT is not set
  Done for x86_64 for now only.

-------------------------------------------------------------------
Mon Nov 16 23:44:12 CET 2009 - jkosina@suse.de

- patches.fixes/hid-fixup-ncr-quirk.patch: HID: fixup quirk for
  NCR devices (bnc#548807).

-------------------------------------------------------------------
Fri Nov 13 21:16:04 CET 2009 - mmarek@suse.cz

- rpm/*.spec.in, rpm/kernel-module-subpackage: add
  Provides: multiversion(kernel) to binary kernel packages,
  kernel-source, kernel-syms and all KMPs so that zypp can be
  configured to keep multiple versions of these packages
  (fate#305311).

-------------------------------------------------------------------
Fri Nov 13 10:53:28 CET 2009 - npiggin@suse.de

- Disable LGUEST on x86 32. It doesn't build properly without PARAVIRT.

-------------------------------------------------------------------
Wed Nov 11 14:45:36 CET 2009 - jack@suse.cz

- patches.fixes/zisofs-large-pagesize-read.patch: zisofs:
  Implement reading of compressed files when PAGE_CACHE_SIZE >
  compress block size (bnc#540349).

-------------------------------------------------------------------
Wed Nov 11 11:18:01 CET 2009 - npiggin@suse.de

- Update config files.

-------------------------------------------------------------------
Wed Nov 11 10:55:56 CET 2009 - npiggin@suse.de

- Disable PARAVIRT_GUEST on x86 32 and 64.

-------------------------------------------------------------------
Tue Nov 10 06:51:46 CET 2009 - teheo@suse.de

- patches.drivers/libata-ahci-aspire-3810t-noncq: ahci: disable
  NCQ on Aspire 3810t (bnc#522790).

-------------------------------------------------------------------
Tue Nov 10 06:50:57 CET 2009 - npiggin@suse.de

- Update config files.

-------------------------------------------------------------------
Tue Nov 10 06:23:17 CET 2009 - npiggin@suse.de

- Update config files. Disable CONFIG_CC_STACKPROTECTOR on all
  x86 kernels except debug. Overhead is prohibitive.

-------------------------------------------------------------------
Mon Nov  9 14:02:14 CET 2009 - npiggin@suse.de

- patches.suse/files-slab-rcu.patch: SLAB_DESTROY_BY_RCU for
  file slab.

-------------------------------------------------------------------
Mon Nov  9 11:22:46 CET 2009 - npiggin@suse.de

- Update config files. Vanilla doesn't have unwinder, trace selects
  options which select frame pointers.

-------------------------------------------------------------------
Mon Nov  9 10:29:49 CET 2009 - npiggin@suse.de

- Disable FRAME_POINTER on i386 and x86-64, all kernels. Unwind info
  should provide all this functionality.

-------------------------------------------------------------------
Mon Nov  9 04:00:28 CET 2009 - nfbrown@suse.de

- patches.fixes/nfs-honour-server-preferred-io-size: NFS: Honour
  server-preferred io sizes (bnc#550648).

-------------------------------------------------------------------
Mon Nov  9 01:03:10 CET 2009 - nfbrown@suse.de

- patches.fixes/nfs-slot-table-alloc: Don't fail allocations
  for the slot table when mounting an NFS filesystem (bnc#519820).

-------------------------------------------------------------------
Fri Nov  6 22:46:26 CET 2009 - trenn@suse.de

- patches.arch/x86_amd_fix_erratum_63.patch: x86/amd-iommu:
  Workaround for erratum 63 (bnc#548274).

-------------------------------------------------------------------
Fri Nov  6 16:18:21 CET 2009 - jeffm@suse.de

- Disabled PARAVIRT_GUEST on ia64/trace and ia64/vanilla.

-------------------------------------------------------------------
Fri Nov  6 15:12:19 CET 2009 - trenn@suse.de

- patches.suse/kdb_x86_fix_hang.patch: X86 KDB: Reduce timeout
  for blinking LEDs (bnc#528811).

-------------------------------------------------------------------
Fri Nov  6 13:33:27 CET 2009 - mmarek@suse.cz

- rpm/kernel-binary.spec.in: fix last change.

-------------------------------------------------------------------
Fri Nov  6 12:47:52 CET 2009 - jbeulich@novell.com

- Update Xen patches to 2.6.32-rc6 and c/s 941.
- Update Xen config files.
- supported.conf: Add domctl.

-------------------------------------------------------------------
Fri Nov  6 09:50:40 CET 2009 - mmarek@suse.cz

- rpm/kernel-binary.spec.in: add the /lib/modules/.../{source,devel}
  symlinks to the -devel package (bnc#548728).

-------------------------------------------------------------------
Fri Nov  6 09:40:45 CET 2009 - mmarek@suse.cz

- rpm/kernel-binary.spec.in: obsolete kvm-kmp.

-------------------------------------------------------------------
Thu Nov  5 19:14:03 CET 2009 - jeffm@suse.com

- Update to 2.6.32-rc6.
  - 2 patches eliminated
  - NR_CPUS=4096 on ia64/vanilla again

-------------------------------------------------------------------
Thu Nov  5 18:53:24 CET 2009 - jeffm@suse.com

- Performance: Disabled CONFIG_PARAVIRT on all flavors.

-------------------------------------------------------------------
Thu Nov  5 16:35:57 CET 2009 - mmarek@suse.cz

- Delete unused 2.6.31.y patches.

-------------------------------------------------------------------
Thu Nov  5 15:59:58 CET 2009 - mmarek@suse.cz

- supported.conf: add libfcoe and fix typo.

-------------------------------------------------------------------
Thu Nov  5 12:54:06 CET 2009 - mmarek@suse.cz

- supported.conf: update so that supported modules don't require
  unsupported ones by adding following modules: async_pq
  async_raid6_recov ath blkback_pagemap crypto_hash drm_kms_helper
  fddi fscache lib80211 libfcoe libipw libiscsi_tcp llc md_mod mdio
  mfd_core nf_defrag_ipv4 p8022 psnap raid6_pq tr ttm ucb1400_core
  v4l2_compat_ioctl32.

-------------------------------------------------------------------
Thu Nov  5 12:19:27 CET 2009 - mmarek@suse.cz

- config.conf: remove kernel-ps3-devel (does not exist) and
  kernel-debug-devel (not needed most of the time) from
  kernel-syms.

-------------------------------------------------------------------
Thu Nov  5 10:56:15 CET 2009 - hare@suse.de

- Update config files: Set CONFIG_HZ to 100 for zSeries
  (bnc#552564).

-------------------------------------------------------------------
Thu Nov  5 10:52:13 CET 2009 - hare@suse.de

- Update config files: Increase MAX_RAW_DEVS to 4096 on
  zSeries (bnc#552565).

-------------------------------------------------------------------
Wed Nov  4 23:02:07 CET 2009 - mmarek@suse.cz

- rpm/kernel-binary.spec.in: delete stray text.

-------------------------------------------------------------------
Tue Nov  3 15:40:19 CET 2009 - mmarek@suse.cz

- config.conf: remove the ec2 flavor from kernel-syms, most KMPs
  don't make any sense on ec2
  (http://lists.opensuse.org/opensuse-kernel/2009-11/msg00001.html).

-------------------------------------------------------------------
Mon Nov  2 16:09:13 CET 2009 - mmarek@suse.cz

- rpm/kernel-binary.spec.in: obsolete also brocade-bfa-kmp.

-------------------------------------------------------------------
Mon Nov  2 16:04:13 CET 2009 - mmarek@suse.cz

- rpm/kernel-source.spec.in: add split-modules to the src.rpm.

-------------------------------------------------------------------
Mon Nov  2 13:18:55 CET 2009 - mmarek@suse.cz

- rpm/kernel-binary.spec.in: obsolete enic-kmp and fnic-kmp.

-------------------------------------------------------------------
Mon Nov  2 12:49:08 CET 2009 - mmarek@suse.cz

- rpm/kernel-binary.spec.in: obsolete kmps by their full name, not
  just the foo-kmp virtual dependency (bnc#472410).

-------------------------------------------------------------------
Thu Oct 29 06:29:38 CET 2009 - tonyj@suse.de

- Update ppc/ps3 config for CONFIG_UTRACE

-------------------------------------------------------------------
Thu Oct 29 01:37:02 CET 2009 - tonyj@suse.de

- patches.trace/utrace-core: Update for SP1 (FATE# 304321)

-------------------------------------------------------------------
Wed Oct 28 22:51:38 CET 2009 - nfbrown@suse.de

- patches.fixes/nfsd-acl.patch: nfsd: Fix sort_pacl in
  fs/nfsd/nf4acl.c to actually sort groups (bnc#549748).

-------------------------------------------------------------------
Wed Oct 28 14:51:28 CET 2009 - jdelvare@suse.de

- Update config files:
	CONFIG_NTFS_FS=n
  We handle NTFS through FUSE these days.

-------------------------------------------------------------------
Tue Oct 27 17:15:40 CET 2009 - jbohac@suse.cz

- Update config files:
	CONFIG_NETLABEL=y
	CONFIG_SECURITY_NETWORK_XFRM=y
	(fate#307284)

-------------------------------------------------------------------
Tue Oct 27 16:45:20 CET 2009 - jkosina@suse.de

- patches.fixes/sched-move-rq_weight-data-array-out-of-percpu:
  fix compilation failure for configs with CONFIG_SMP=n and
  CONFIG_FAR_GROUP_SCHED=y

-------------------------------------------------------------------
Tue Oct 27 15:08:26 CET 2009 - jbeulich@novell.com

- Update config files (MINIX_FS=m globally, NTFS_FS off for -ec2).
- supported.conf: Add fs/minix.

-------------------------------------------------------------------
Tue Oct 27 14:35:26 CET 2009 - jkosina@suse.de

- patches.fixes/percpu-allow-pcpu_alloc-to-be-called-with-IRQs-off:
  percpu: allow pcpu_alloc() to be called with IRQs off
  (bnc#548119).
- patches.fixes/sched-move-rq_weight-data-array-out-of-percpu:
  Update to newer version which is going to be merged upstream.

-------------------------------------------------------------------
Fri Oct 23 18:17:21 CEST 2009 - jeffm@suse.com

- Update to 2.6.32-rc5-git3.

-------------------------------------------------------------------
Fri Oct 23 15:11:53 CEST 2009 - mmarek@suse.cz

- Update config files: set NR_CPUS back to 2048 for ia64/vanilla
  until there is a fix in mainline.

-------------------------------------------------------------------
Fri Oct 23 15:11:09 CEST 2009 - mmarek@suse.cz

- patches.fixes/sched-move-rq_weight-data-array-out-of-percpu:
  fix for !CONFIG_SMP.

-------------------------------------------------------------------
Fri Oct 23 12:53:53 CEST 2009 - mmarek@suse.cz

- patches.suse/Cleanup-and-make-boot-splash-work-with-KMS.patch:
  Cleanup and make boot splash work with KMS (bnc#544645).

-------------------------------------------------------------------
Thu Oct 22 18:38:47 CEST 2009 - jeffm@suse.com

- Re-enabled NR_CPUS=4096 on ia64.
- patches.fixes/sched-move-rq_weight-data-array-out-of-percpu:
  sched: move rq_weight data array out of .percpu (bnc#548119).

-------------------------------------------------------------------
Tue Oct 20 15:27:25 CEST 2009 - jbeulich@novell.com

- Update x86-64 Xen config file (NR_CPUS=512).
- Refresh a few Xen patches.
- rpm/kernel-binary.spec.in: Handle -ec2 flavor.
- rpm/package-descriptions: Describe -ec2 flavor.
- rpm/post.sh: Handle -ec2 flavor.

-------------------------------------------------------------------
Tue Oct 20 14:47:55 CEST 2009 - jbeulich@novell.com

- patches.fixes/use-totalram_pages: Delete.

-------------------------------------------------------------------
Tue Oct 20 14:45:22 CEST 2009 - jbeulich@novell.com

- config.conf: Add -ec2 configs (fate#305273)
- Add ec2 config files.
- patches.xen/xen-unpriv-build: No need to build certain bits
  when building non-privileged kernel.
- supported.conf: Add fs/nls/nls_base.

-------------------------------------------------------------------
Mon Oct 19 15:24:25 CEST 2009 - jeffm@suse.com

- Temporarily reduce NR_CPUS to 2048 on ia64 to avoid build
  failures (bnc#548119)

-------------------------------------------------------------------
Mon Oct 19 15:21:26 CEST 2009 - mmarek@suse.cz

- rpm/kernel-binary.spec.in: [s390x] ignore errors from
  dwarfextract for now.

-------------------------------------------------------------------
Fri Oct 16 19:18:25 CEST 2009 - jeffm@suse.com

- Update config files.

-------------------------------------------------------------------
Fri Oct 16 17:01:11 CEST 2009 - jeffm@suse.com

- Update to 2.6.32-rc5.

-------------------------------------------------------------------
Fri Oct 16 16:45:53 CEST 2009 - mmarek@suse.de

- patches.rpmify/ia64-sn-fix-percpu-warnings: ia64/sn: fix
  percpu warnings.

-------------------------------------------------------------------
Fri Oct 16 15:51:56 CEST 2009 - mmarek@suse.de

- Update config files: disable MTD_GPIO_ADDR, VME_CA91CX42 and
  VME_TSI148 on ia64 to fix build.

-------------------------------------------------------------------
Fri Oct 16 14:19:01 CEST 2009 - jbeulich@novell.com

- patches.xen/xen3-patch-2.6.32-rc4: Fix AGP for PowerPC.

-------------------------------------------------------------------
Fri Oct 16 12:08:06 CEST 2009 - jbeulich@novell.com

- Update Xen patches to 2.6.32-rc4 and c/s 938.
- config.conf: Re-enable Xen.
- Update x86 config files.

-------------------------------------------------------------------
Tue Oct 13 02:29:26 CEST 2009 - jeffm@suse.com

- patches.rpmify/staging-missing-sched.h: Added missing sites.

-------------------------------------------------------------------
Mon Oct 12 23:08:39 CEST 2009 - jeffm@suse.com

- patches.rpmify/staging-missing-sched.h: staging: Complete
  sched.h removal from interrupt.h.

-------------------------------------------------------------------
Mon Oct 12 21:05:07 CEST 2009 - jeffm@suse.de

- patches.apparmor/ptrace_may_access-fix: apparmor:
  ptrace_may_access -> ptrace_access_check.

-------------------------------------------------------------------
Mon Oct 12 20:07:54 CEST 2009 - jeffm@suse.de

- Update config files.

-------------------------------------------------------------------
Mon Oct 12 19:54:16 CEST 2009 - jeffm@suse.de

- Updated to 2.6.32-rc4.
  - Eliminated 4 patches.
  - Refreshed context.

-------------------------------------------------------------------
Mon Oct 12 16:23:59 CEST 2009 - jeffm@suse.de

- patches.apparmor/apparmor.diff: Refresh and enable.

-------------------------------------------------------------------
Fri Oct  9 20:00:01 CEST 2009 - jeffm@suse.de

- Cleanup unused patches:
  - patches.fixes/iwl3945-fix-rfkill.patch: Delete.
  - patches.fixes/iwlagn-fix-rfkill.patch: Delete.
  - patches.suse/kdb-serial-8250: Delete.
  - patches.suse/kdb-sysctl-context: Delete.

-------------------------------------------------------------------
Fri Oct  9 16:57:28 CEST 2009 - jeffm@suse.de

- patches.fixes/scsi-add-tgps-setting: Refresh and re-enable.

-------------------------------------------------------------------
Fri Oct  9 16:42:54 CEST 2009 - jeffm@suse.de

- patches.arch/x86_64-hpet-64bit-timer.patch: Refresh and re-enable.

-------------------------------------------------------------------
Fri Oct  9 16:42:40 CEST 2009 - jeffm@suse.de

- patches.suse/kbuild-icecream-workaround: Refresh and re-enable.

-------------------------------------------------------------------
Fri Oct  9 16:12:22 CEST 2009 - jeffm@suse.de

- patches.rpmify/spin_is_contended-fix: Delete.

-------------------------------------------------------------------
Fri Oct  9 16:11:55 CEST 2009 - jeffm@suse.de

- patches.arch/mm-avoid-bad-page-on-lru: Refresh and re-enable.

-------------------------------------------------------------------
Fri Oct  9 15:08:54 CEST 2009 - jeffm@suse.de

- Update vanilla config files.

-------------------------------------------------------------------
Fri Oct  9 14:52:31 CEST 2009 - jeffm@suse.de

- Update to 2.6.32-rc3.

-------------------------------------------------------------------
Fri Oct  9 00:35:47 CEST 2009 - jeffm@suse.de

- patches.rpmify/tsi148-dependency: vme/tsi148: Depend on VIRT_TO_BUS

-------------------------------------------------------------------
Thu Oct  8 23:37:34 CEST 2009 - jeffm@suse.de

- patches.suse/kdb-x86-build-fixes: kdb: Use $srctree not $TOPDIR
  in Makefile.

-------------------------------------------------------------------
Thu Oct  8 23:36:50 CEST 2009 - jeffm@suse.de

- patches.rpmify/winbond-prepare_multicast: winbond: implement
  prepare_multicast and fix API usage.
- patches.rpmify/winbond_beacon_timers: winbond: use
  bss_conf->beacon_int instead of conf->beacon_int.
- patches.rpmify/winbond-build-fixes: Delete.

-------------------------------------------------------------------
Thu Oct  8 22:49:42 CEST 2009 - jeffm@suse.de

- patches.rpmify/rtl8192e-build-fixes: rtl8192e: Add #include
  <linux/vmalloc.h>.

-------------------------------------------------------------------
Thu Oct  8 22:44:26 CEST 2009 - jeffm@suse.de

- patches.suse/kdb-build-fixes: kdb: Build fixes.

-------------------------------------------------------------------
Thu Oct  8 22:32:46 CEST 2009 - jeffm@suse.de

- patches.rpmify/iio-s390-build-fix: iio: Don't build on s390.

-------------------------------------------------------------------
Thu Oct  8 21:54:40 CEST 2009 - jeffm@suse.de

- patches.rpmify/winbond-build-fixes: winbond: API fix.

-------------------------------------------------------------------
Thu Oct  8 21:53:59 CEST 2009 - jeffm@suse.de

- Update vanilla config files.

-------------------------------------------------------------------
Thu Oct  8 21:48:43 CEST 2009 - jeffm@suse.de

- Update config files.

-------------------------------------------------------------------
Thu Oct  8 20:07:07 CEST 2009 - jeffm@suse.de

- Updated to 2.6.32-rc1 (AKA 2.6.32-rc2).
  - Eliminated 28 patches.
  - 14 patches need further review.
  - Xen and AppArmor are currently disabled.
  - USB support in KDB is disabled.

-------------------------------------------------------------------
Thu Oct  8 00:27:18 CEST 2009 - gregkh@suse.de

- patches.kernel.org/patch-2.6.31.2-3: Linux 2.6.31.3.
  - major tty bugfix

-------------------------------------------------------------------
Wed Oct  7 15:20:25 CEST 2009 - tiwai@suse.de

- patches.drivers/alsa-hda-alc268-automic-fix: ALSA: hda -
  Fix yet another auto-mic bug in ALC268 (bnc#544899).

-------------------------------------------------------------------
Wed Oct  7 13:15:17 CEST 2009 - knikanth@suse.de

- patches.suse/block-seperate-rw-inflight-stats: Fix the regression,
  "iostat reports wrong service time and utilization", introduced
  by this patch  (bnc#544926).

-------------------------------------------------------------------
Tue Oct  6 21:31:00 CEST 2009 - gregkh@suse.de

- patches.suse/x86-mark_rodata_rw.patch: Delete.
- patches.xen/xen3-x86-mark_rodata_rw.patch: Delete.
  - both of these were not being used anyway.

-------------------------------------------------------------------
Tue Oct  6 17:30:29 CEST 2009 - jbeulich@novell.com

- Update Xen patches to 2.6.31.2.

-------------------------------------------------------------------
Tue Oct  6 08:52:08 CEST 2009 - tiwai@suse.de

- patches.drivers/alsa-hda-alc660vd-asus-a7k-fix: ALSA: hda -
  Add a workaround for ASUS A7K (bnc#494309).

-------------------------------------------------------------------
Mon Oct  5 19:45:27 CEST 2009 - gregkh@suse.de

- refresh patch fuzz due to 2.6.31.2 import.

-------------------------------------------------------------------
Mon Oct  5 19:43:13 CEST 2009 - gregkh@suse.de

- Update to Linux 2.6.31.2:
  - bugfixes, lots of them.
  - security fixes

-------------------------------------------------------------------
Mon Oct  5 08:40:56 CEST 2009 - tiwai@suse.de

- patches.drivers/alsa-hda-alc861-toshiba-fix: ALSA: hda -
  Fix invalid initializations for ALC861 auto mode (bnc#544161).

-------------------------------------------------------------------
Fri Oct  2 17:06:53 CEST 2009 - gregkh@suse.de

- Update config files.
- patches.drivers/add-via-chrome9-drm-support.patch: Delete.
  The code never got upstream and looks incorrect.

-------------------------------------------------------------------
Fri Oct  2 09:43:32 CEST 2009 - tiwai@suse.de

- patches.drivers/alsa-ctxfi-04-fix-surround-side-mute: ALSA:
  ctxfi: Swapped SURROUND-SIDE mute.
- patches.drivers/alsa-hda-2.6.32-rc1-toshiba-fix: ALSA: hda -
  Added quirk to enable sound on Toshiba NB200.
- patches.drivers/alsa-hda-2.6.32-rc2: ALSA: backport 2.6.32-rc2
  fixes for HD-audio.

-------------------------------------------------------------------
Thu Oct  1 13:18:09 CEST 2009 - jbeulich@novell.com

- Update Xen patches to 2.6.31.1 and c/s 934.

-------------------------------------------------------------------
Thu Oct  1 11:36:36 CEST 2009 - mmarek@suse.cz

- rpm/kernel-binary.spec.in: obsolete quickcam-kmp (bnc#543361).

-------------------------------------------------------------------
Wed Sep 30 21:51:13 CEST 2009 - gregkh@suse.de

- Update to 2.6.31.1
  - lots of bugfixes
  - security fixes

-------------------------------------------------------------------
Wed Sep 30 15:50:54 CEST 2009 - mmarek@suse.cz

- rpm/kernel-binary.spec.in: obsolete the sle11 ocfs2-kmp.

-------------------------------------------------------------------
Tue Sep 29 11:17:48 CEST 2009 - trenn@suse.de

- Disabled patches.suse/acpi-dsdt-initrd-v0.9a-2.6.25.patch
  with +trenn (bnc#542767)

-------------------------------------------------------------------
Wed Sep 23 13:29:27 CEST 2009 - teheo@suse.de

- Update config files.  Build pci-stub driver into the kernel so that
  built in pci drivers can be blocked from attaching to devices.

-------------------------------------------------------------------
Tue Sep 22 12:14:52 CEST 2009 - mmarek@suse.cz

- rpm/kernel-module-subpackage: when building against Linus'
  kernels (2.6.x), append a .0 to the kernel version embedded in
  the KMP version, to ensure that such KMP is older than a KMP
  built against a subsequent stable kernel (2.6.x.y, y > 0).

-------------------------------------------------------------------
Mon Sep 21 20:39:57 CEST 2009 - jeffm@suse.de

- Update config files.

-------------------------------------------------------------------
Mon Sep 21 20:20:11 CEST 2009 - jeffm@suse.de

- patches.suse/acpi-dsdt-initrd-v0.9a-2.6.25.patch: Ported to
  2.6.31 (bnc#533555).

-------------------------------------------------------------------
Sat Sep 19 13:51:50 CEST 2009 - mmarek@suse.cz

- rpm/postun.sh: do not remove the bootloader entry if the kernel
  version didn't change (bnc#533766).

-------------------------------------------------------------------
Sat Sep 19 13:39:38 CEST 2009 - mmarek@suse.cz

- rpm/postun.sh: remove dead code.

-------------------------------------------------------------------
Fri Sep 18 21:20:14 CEST 2009 - jeffm@suse.de

- patches.fixes/reiserfs-replay-honor-ro: reiserfs: Properly
  honor read-only devices (bnc#441062).

-------------------------------------------------------------------
Thu Sep 17 21:25:23 CEST 2009 - jeffm@suse.de

- patches.arch/acpi_srat-pxm-rev-ia64.patch: Use SRAT table rev
  to use 8bit or 16/32bit PXM fields (ia64) (bnc#503038).
- patches.arch/acpi_srat-pxm-rev-store.patch: Store SRAT table
  revision (bnc#503038).
- patches.arch/acpi_srat-pxm-rev-x86-64.patch: Use SRAT table
  rev to use 8bit or 32bit PXM fields (x86-64) (bnc#503038).

-------------------------------------------------------------------
Thu Sep 17 21:08:15 CEST 2009 - tiwai@suse.de

- patches.drivers/alsa-hda-2.6.32-rc1: ALSA HD-audio backport
  from 2.6.32-rc1.

-------------------------------------------------------------------
Wed Sep 16 15:33:05 CEST 2009 - jbeulich@novell.com

- Update Xen patches to 2.6.31 final.

-------------------------------------------------------------------
Tue Sep 15 11:29:19 CEST 2009 - teheo@suse.de

Backport attach inhibition for builtin pci drivers from 2.6.32-rc.

- patches.drivers/pci-separate-out-pci_add_dynid: pci: separate
  out pci_add_dynid().
- patches.drivers/pci_stub-add-ids-parameter: pci-stub: add
  pci_stub.ids parameter.

-------------------------------------------------------------------
Tue Sep 15 11:22:53 CEST 2009 - teheo@suse.de

Backport patches from 2.6.32-rc to ease ossp testing.

- Update config files - SOUND_OSS_CORE_PRECLAIM is set to N.
- patches.drivers/implement-register_chrdev: chrdev: implement
  __register_chrdev().
- patches.drivers/sound-make-oss-device-number-claiming-optional:
  sound: make OSS device number claiming optional and schedule
  its removal.
- patches.drivers/sound-request-char-major-aliases-for-oss-devices:
  sound: request char-major-* module aliases for missing OSS
  devices.

-------------------------------------------------------------------
Mon Sep 14 21:33:26 CEST 2009 - sdietrich@suse.de

- patches.suse/novfs-client-module: Update header todo list with
	locking nits (semaphore used as mutex / completion)

-------------------------------------------------------------------
Mon Sep 14 17:03:49 CEST 2009 - jeffm@suse.com

- Revert back to CONFIG_M586TSC from CONFIG_M686 for default flavor
  (bnc#538849)

-------------------------------------------------------------------
Fri Sep 11 10:49:18 CEST 2009 - jbeulich@novell.com

- patches.suse/crasher-26.diff: Add capability to also trigger a
  kernel warning.

-------------------------------------------------------------------
Fri Sep 11 07:11:57 CEST 2009 - knikanth@suse.de

- patches.suse/block-seperate-rw-inflight-stats: Seperate read
  and write statistics of in_flight requests (fate#306525).

-------------------------------------------------------------------
Thu Sep 10 17:20:58 CEST 2009 - gregkh@suse.de

- patch fuzz removal now that 2.6.31 is the base.

-------------------------------------------------------------------
Thu Sep 10 17:19:17 CEST 2009 - gregkh@suse.de

- Update config files.
    CONFIG_MOUSE_PS2_ELANTECH=y
    CONFIG_MOUSE_PS2_TOUCHKIT=y
    (bnc#525607)

-------------------------------------------------------------------
Thu Sep 10 15:19:51 CEST 2009 - tiwai@suse.de

- patches.drivers/alsa-hda-2.6.32-pre: Refresh: fix misc realtek
  issues, add another Nvidia HDMI device id

-------------------------------------------------------------------
Thu Sep 10 03:08:43 CEST 2009 - jeffm@suse.de

- Updated to 2.6.31-final.

-------------------------------------------------------------------
Tue Sep  8 18:48:55 CEST 2009 - gregkh@suse.de

- refresh patches for fuzz due to upstream changes

-------------------------------------------------------------------
Tue Sep  8 18:44:20 CEST 2009 - gregkh@suse.de

- Update to 2.6.31-rc9
  - obsoletes:
    - patches.drivers/alsa-hda-fix-01-add-missing-mux-for-vt1708
    - patches.drivers/alsa-hda-fix-02-mbp31-hp-fix

-------------------------------------------------------------------
Tue Sep  8 15:03:15 CEST 2009 - knikanth@suse.de

- patches.fixes/scsi_dh-Provide-set_params-interface-in-emc-device-handler.patch:
  scsi_dh: Provide set_params interface in emc device handler
  (bnc#521607).
- patches.fixes/scsi_dh-Use-scsi_dh_set_params-in-multipath.patch:
  scsi_dh: Use scsi_dh_set_params() in multipath. (bnc#521607).
- patches.fixes/scsi_dh-add-the-interface-scsi_dh_set_params.patch:
  scsi_dh: add the interface scsi_dh_set_params() (bnc#521607).

-------------------------------------------------------------------
Mon Sep  7 16:33:07 CEST 2009 - mmarek@suse.cz

- rpm/kernel-source.spec.in: delete obsolete macro.

-------------------------------------------------------------------
Mon Sep  7 12:40:45 CEST 2009 - mmarek@suse.cz

- rpm/kernel-binary.spec.in: require minimum versions of
  module-init-tools and perl-Bootloader, the %post script is no
  longer compatible with ancient versions.

-------------------------------------------------------------------
Mon Sep  7 11:53:09 CEST 2009 - mmarek@suse.cz

- rpm/kernel-binary.spec.in: obsolete %name-base <= 2.6.31, the
  previous <= 2.6.30-1 didn't catch some cases obviously
  (bnc#533766).

-------------------------------------------------------------------
Fri Sep  4 21:11:39 CEST 2009 - jeffm@suse.de

- Enabled CONFIG_SCSI_DEBUG=m (bnc#535923).

-------------------------------------------------------------------
Fri Sep  4 14:35:57 CEST 2009 - mmarek@suse.cz

- kabi/severities, rpm/kabi.pl, rpm/kernel-binary.spec.in,
- rpm/kernel-source.spec.in: Use a simple script to check kabi by
  comparing Module.symvers files (similar to the old SLES9 one).
- rpm/built-in-where: Delete.
- rpm/symsets.pl: Delete.
- kabi/commonsyms: Delete.
- kabi/usedsyms: Delete.

-------------------------------------------------------------------
Fri Sep  4 11:39:02 CEST 2009 - mmarek@suse.cz

- patches.suse/kbuild-rebuild-fix-for-Makefile.modbuiltin:
  kbuild: rebuild fix for Makefile.modbuiltin.

-------------------------------------------------------------------
Thu Sep  3 02:43:28 CEST 2009 - gregkh@suse.de

- patches.drivers/usb-storage-increase-the-bcd-range-in-sony-s-bad-device-table.patch:
  Delete, it was wrong.

-------------------------------------------------------------------
Wed Sep  2 17:27:49 CEST 2009 - jbeulich@novell.com

- Update Xen config files.

-------------------------------------------------------------------
Wed Sep  2 15:39:54 CEST 2009 - jbeulich@novell.com

- Update Xen patches to 2.6.31-rc8 and c/s 931.
- patches.fixes/use-totalram_pages: use totalram_pages in favor
  of num_physpages for sizing boot time allocations (bnc#509753).
- patches.xen/xen-x86-per-cpu-vcpu-info: x86: use per-cpu storage
  for shared vcpu_info structure.

-------------------------------------------------------------------
Wed Sep  2 08:06:15 CEST 2009 - tiwai@suse.de

- patches.drivers/alsa-hda-2.6.32-pre: Refresh; merged fixes for
  IDT92HD73* codecs

-------------------------------------------------------------------
Tue Sep  1 19:16:24 CEST 2009 - jeffm@suse.com

- patches.apparmor/apparmor.diff: Update to latest git.

-------------------------------------------------------------------
Tue Sep  1 19:13:51 CEST 2009 - jeffm@suse.com

- patches.arch/add_support_for_hpet_msi_intr_remap.patch:
  intr-remap: generic support for remapping HPET MSIs
  (bnc#532758).
- patches.arch/add_x86_support_for_hpet_msi_intr_remap.patch:
  x86: arch specific support for remapping HPET MSIs (bnc#532758).

-------------------------------------------------------------------
Tue Sep  1 15:11:15 CEST 2009 - mmarek@suse.cz

- rpm/package-descriptions: fix description of the x86_64
  kernel-desktop package (bnc#535457).

-------------------------------------------------------------------
Mon Aug 31 22:02:50 CEST 2009 - jeffm@suse.com

- Update to 2.6.31-rc8.
  - Eliminated 1 patch.

-------------------------------------------------------------------
Mon Aug 31 12:17:31 CEST 2009 - tiwai@suse.de

- patches.drivers/alsa-hda-fix-01-add-missing-mux-for-vt1708:
  ALSA: hda - Add missing mux check for VT1708 (bnc#534904).
- patches.drivers/alsa-hda-fix-02-mbp31-hp-fix: ALSA: hda -
  Fix MacBookPro 3,1/4,1 quirk with ALC889A.
- patches.drivers/alsa-hda-2.6.32-pre: Refresh.

-------------------------------------------------------------------
Wed Aug 26 12:38:11 CEST 2009 - tiwai@suse.de

- patches.drivers/alsa-hda-[0-9]*: Delete, fold into a single patch
  patches.drivers/alsa-hda-2.6.32-pre

-------------------------------------------------------------------
Tue Aug 25 18:04:57 CEST 2009 - gregkh@suse.de

- Update config files.
- patches.drivers/samsung-backlight-driver.patch: Delete.

-------------------------------------------------------------------
Tue Aug 25 10:07:41 CEST 2009 - jbeulich@novell.com

- scripts/run_oldconfig.sh: Consistently use $prefix.

-------------------------------------------------------------------
Mon Aug 24 16:47:18 CEST 2009 - mmarek@suse.cz

- rpm/kernel-binary.spec.in: obsolete %name-base <= 2.6.30-1
  (bnc#530752).

-------------------------------------------------------------------
Mon Aug 24 16:35:01 CEST 2009 - jeffm@suse.com

- Update to 2.6.31-rc7.
  - Eliminated 3 patches.

-------------------------------------------------------------------
Mon Aug 24 16:16:04 CEST 2009 - jeffm@suse.com

- Update config files: Enable CONFIG_PROC_EVENTS.

-------------------------------------------------------------------
Fri Aug 21 16:05:42 CEST 2009 - mmarek@suse.cz

- rpm/post.sh: Do not call /sbin/module_upgrade, the rename
  happened before SLES10.

-------------------------------------------------------------------
Fri Aug 21 16:00:46 CEST 2009 - mmarek@suse.cz

- rpm/module-renames: Delete, we don't need to care about modules
  renamed before SLES10. Also, current mkinitrd gets the list of
  storage drivers based on pci ids.

-------------------------------------------------------------------
Fri Aug 21 15:50:51 CEST 2009 - mmarek@suse.cz

- rpm/post.sh, rpm/postun.sh: drop support for SLE10, the package
  can't be installed on SLE10 as is, so why not make it more
  adventurous.

-------------------------------------------------------------------
Fri Aug 21 15:48:15 CEST 2009 - mmarek@suse.cz

- rpm/kernel-binary.spec.in: remove product(openSUSE) supplements
  from the -extra subpackage which doesn't exist on openSUSE
  anymore.

-------------------------------------------------------------------
Thu Aug 20 17:52:08 CEST 2009 - tiwai@suse.de

- patches.drivers/alsa-hda-fix-0*: Backport from 2.6.31-rc fixes
  (to be merged)
- patches.drivers/alsa-hda-32-Reword-auto-probe-messages: Refresh.
- patches.drivers/alsa-hda-33-IDT-codec-updates: Refresh.

-------------------------------------------------------------------
Thu Aug 20 11:40:58 CEST 2009 - jbeulich@novell.com

- Update config files (modularize crypto again).
- supported.conf: Add resulting modules as supported.

-------------------------------------------------------------------
Wed Aug 19 09:22:46 CEST 2009 - jbeulich@novell.com

- Update Xen patches to 2.6.31-rc6 and c/s 928.

-------------------------------------------------------------------
Wed Aug 19 00:33:54 CEST 2009 - tiwai@suse.de

- patches.drivers/alsa-hda-48-alc268-oops-fix: ALSA: hda -
  Fix invalid capture mixers with some ALC268 models.

-------------------------------------------------------------------
Tue Aug 18 20:16:36 CEST 2009 - gregkh@suse.de

- patches.drivers/usb-storage-increase-the-bcd-range-in-sony-s-bad-device-table.patch:
  USB: storage: increase the bcd range in Sony's bad device
  table. (bnc#466554).

-------------------------------------------------------------------
Mon Aug 17 21:10:55 CEST 2009 - gregkh@suse.de

- patches.drivers/samsung-backlight-driver.patch: Change the range from
  0-255 to 0-7 to make it easier for HAL to handle the device without a
  need for custom scripts.

-------------------------------------------------------------------
Mon Aug 17 16:38:38 CEST 2009 - jeffm@suse.com

- Updated to 2.6.31-rc6.

-------------------------------------------------------------------
Mon Aug 17 00:19:20 CEST 2009 - gregkh@suse.de

- patches.drivers/samsung-backlight-driver.patch: added N120 support
  and some other devices that were integrated into the driver from
  upstream.

-------------------------------------------------------------------
Sun Aug 16 23:22:47 CEST 2009 - coly.li@suse.de

- supported.conf:
  set kernel/fs/dlm/dlm as unsupported, since fs/dlm is provided
  separately in the ocfs2 KMP package

-------------------------------------------------------------------
Sat Aug 15 12:18:42 CEST 2009 - tiwai@suse.de

- patches.drivers/alsa-hda-47-idt92hd8x-fix: ALSA: hda - Fix /
  clean up IDT92HD83xxx codec parser (bnc#531533).

-------------------------------------------------------------------
Sat Aug 15 01:55:23 CEST 2009 - gregkh@suse.de

- Update config files.
- patches.drivers/samsung-backlight-driver.patch: Samsung
  backlight driver (bnc#527533, bnc#531297).

-------------------------------------------------------------------
Fri Aug 14 21:47:28 CEST 2009 - mmarek@suse.cz

- rpm/kernel-binary.spec.in: add some hints how to set the %jobs
  macro (bnc#530535).

-------------------------------------------------------------------
Fri Aug 14 16:11:52 CEST 2009 - mmarek@suse.cz

- rpm/modversions: for overriden functions, keep the keyword in
  --pack.

-------------------------------------------------------------------
Thu Aug 13 16:01:51 CEST 2009 - jeffm@suse.com

- Updated to 2.6.31-rc5-git9.
  - Eliminated 7 patches.

------------------------------------------------------------------
Thu Aug 13 12:06:50 CEST 2009 - tiwai@suse.de

- patches.drivers/alsa-hda-42-hp-more-quirk: ALSA: hda - Add
  quirks for some HP laptops (bnc#527284).
- patches.drivers/alsa-hda-4[35]-*: Improve Realtek codec mic
  support
- patches.drivers/alsa-hda-46-stac-lo-detect-fix: ALSA: hda -
  Enable line-out detection only with speakers (bnc#520975).

-------------------------------------------------------------------
Wed Aug 12 13:34:25 CEST 2009 - mmarek@suse.cz

- rpm/split-modules, rpm/kernel-binary.spec.in: add the base files
  also to the main package. That way, kernel-$flavor-base is not
  needed in normal setups (fate#307154).

-------------------------------------------------------------------
Wed Aug 12 13:19:08 CEST 2009 - mmarek@suse.cz

- rpm/find-provides: no rpm provides for drivers/staging. It's
  higly unlikely that any KMP would require them and they just
  take up space in the rpm metadata.

-------------------------------------------------------------------
Tue Aug 11 14:39:42 CEST 2009 - tiwai@suse.de

- patches.drivers/alsa-hda-41-msi-white-list: ALSA: hda - Add
  a white-list for MSI option (bnc#529971).

-------------------------------------------------------------------
Tue Aug 11 13:05:37 CEST 2009 - tiwai@suse.de

- patches.drivers/alsa-hda-39-dont-override-ADC-definitions:
  ALSA: hda - Don't override ADC definitions for ALC codecs
  (bnc#529467).
- patches.drivers/alsa-hda-40-auto-mic-support-for-realtek:
  ALSA: hda - Add auto-mic support for Realtek codecs.

-------------------------------------------------------------------
Tue Aug 11 09:48:34 CEST 2009 - mmarek@suse.cz

- rpm/kernel-source.spec.in: do not rename kernel-source.rpmlintrc
  for the -rt variant.

-------------------------------------------------------------------
Mon Aug 10 12:55:56 CEST 2009 - mmarek@suse.cz

- patches.rpmify/staging-rtl8192su-fix-build-error.patch: move to
  patches.rpmify to fix vanilla ppc builds.

-------------------------------------------------------------------
Mon Aug 10 12:08:25 CEST 2009 - tiwai@suse.de

- patches.drivers/alsa-hda-38-fix-ALC269-vmaster: ALSA: hda -
  Add missing vmaster initialization for ALC269 (bnc#527361).

-------------------------------------------------------------------
Mon Aug 10 08:57:15 CEST 2009 - tiwai@suse.de

- patches.drivers/alsa-hda-33-IDT-codec-updates: Refresh.

-------------------------------------------------------------------
Fri Aug  7 17:25:11 CEST 2009 - jeffm@suse.com

- patches.fixes/recordmcount-fixup: recordmcount: Fixup wrong
  update_funcs() call.

-------------------------------------------------------------------
Fri Aug  7 16:38:23 CEST 2009 - tiwai@suse.de

- patches.drivers/alsa-soc-fsl-build-fixes: ASoC: Add missing
  DRV_NAME definitions for fsl/* drivers (to fix PPC builds)

-------------------------------------------------------------------
Fri Aug  7 15:16:21 CEST 2009 - tiwai@suse.de

- patches.arch/wmi-Fix-kernel-panic-when-stack-protection-enabled:
  wmi: Fix kernel panic when stack protection
  enabled. (bnc#529177).
- supported.conf: Update HD-audio modules

-------------------------------------------------------------------
Fri Aug  7 10:06:23 CEST 2009 - mmarek@suse.cz

- make config/s390/vanilla a symlink again.

-------------------------------------------------------------------
Fri Aug  7 09:42:58 CEST 2009 - mmarek@suse.de

- rpm/kernel-binary.spec.in: do not manually extract vmlinux
  debuginfo on ppc(64), rpm does it itself.

-------------------------------------------------------------------
Thu Aug  6 23:25:39 CEST 2009 - jeffm@suse.de

- rpm/kernel-binary.spec.in,
  rpm/kernel-source.spec.in: Added kernel-spec-macros to Sources.

-------------------------------------------------------------------
Thu Aug  6 16:24:09 CEST 2009 - jeffm@suse.de

- patches.suse/linux-2.6.29-even-faster-kms.patch: Disabled. It
  doesn't wake up the display on certain hardware.

-------------------------------------------------------------------
Wed Aug  5 22:33:56 CEST 2009 - mmarek@suse.cz

- rpm/kernel-binary.spec.in: do not split the -extra subpackage on
  openSUSE (bnc#528097).

-------------------------------------------------------------------
Wed Aug  5 20:46:02 CEST 2009 - jeffm@suse.de

- Updated to 2.6.31-rc5-git3.
  - Eliminated 4 patches.

-------------------------------------------------------------------
Wed Aug  5 18:22:05 CEST 2009 - gregkh@suse.de

- kernel-source.changes: remove old (pre 2008) messages, and move 2008
  to kernel-source.changes.old.  No need to spam email addresses that
  are no longer with the company for failed kernel builds.

-------------------------------------------------------------------
Wed Aug  5 17:55:56 CEST 2009 - gregkh@suse.de

- patches.drivers/staging-rtl8192su-fix-build-error.patch:
  Staging: rtl8192su: fix build error.

-------------------------------------------------------------------
Wed Aug  5 17:02:00 CEST 2009 - jeffm@suse.de

- patches.suse/supported-flag-enterprise: Make the supported
  flag configurable at build time (bnc#528097).

-------------------------------------------------------------------
Wed Aug  5 01:04:08 CEST 2009 - gregkh@suse.de

- Update config files.
  disable CONFIG_DRM_RADEON_KMS as per bnc#527910 for vanilla builds

-------------------------------------------------------------------
Tue Aug  4 23:21:31 CEST 2009 - gregkh@suse.de

- Update config files.
  disable CONFIG_DRM_RADEON_KMS as per bnc#527910

-------------------------------------------------------------------
Tue Aug  4 16:10:42 CEST 2009 - jeffm@suse.de

- patches.rpmify/ttm-pgprot-fixes: ttm: Use pgprot_val for
  comparing pgprot_t.

-------------------------------------------------------------------
Tue Aug  4 14:53:26 CEST 2009 - tiwai@suse.de

- patches.drivers/alsa-hda-3[0-8]*: ALSA HD-audio updates
- Update config files: enable CONFIG_SND_HDA_CIRRUS=y

-------------------------------------------------------------------
Mon Aug  3 22:15:32 CEST 2009 - jeffm@suse.de

- Update config files: CONFIG_FRAME_WARN=2048 on all arches, fixes
  ppc build failures.

-------------------------------------------------------------------
Mon Aug  3 22:01:58 CEST 2009 - jeffm@suse.de

- patches.xen/xen3-patch-2.6.31-rc4-rc5: Fixup pgtable port

-------------------------------------------------------------------
Mon Aug  3 19:42:42 CEST 2009 - jeffm@suse.de

- Updated to 2.6.31-rc5.
  - Eliminated 11 patches.

-------------------------------------------------------------------
Mon Aug  3 11:09:08 CEST 2009 - coly.li@suse.de

- Update config files to enable CONFIG_DLM_DEBUG.

-------------------------------------------------------------------
Fri Jul 31 14:30:38 CEST 2009 - jbeulich@novell.com

- Update Xen patches to 2.6.31-rc4 and c/s 916.
- patches.xen/xen3-driver-core-misc-add-nodename-support-for-misc-devices.patch:
  Delete.
- patches.xen/xen3-panic-on-io-nmi.diff: Delete.
- config.conf: Re-enable Xen.
- Update config files.

-------------------------------------------------------------------
Wed Jul 29 16:00:59 CEST 2009 - tiwai@suse.de

- Update config files: revert to CONFIG_SND=m and enabled again
  CONFIG_SND_DEBUG=y

-------------------------------------------------------------------
Tue Jul 28 12:23:12 CEST 2009 - mmarek@suse.cz

- Update config files: disable CONFIG_PRISM2_USB on ia64 and ppc.

-------------------------------------------------------------------
Tue Jul 28 11:21:11 CEST 2009 - mmarek@suse.cz

- Update config files: disable CONFIG_FB_UDL on ia64.

-------------------------------------------------------------------
Tue Jul 28 09:54:55 CEST 2009 - jbeulich@novell.com

- config.conf: Remove duplicate i386/desktop entry.

-------------------------------------------------------------------
Tue Jul 28 01:03:23 CEST 2009 - tiwai@suse.de

- patches.drivers/alsa-hda-29-Add-quirk-for-Dell-Studio-1555:
  ALSA: hda - Add quirk for Dell Studio 1555 (bnc#525244).

-------------------------------------------------------------------
Mon Jul 27 23:57:31 CEST 2009 - tiwai@suse.de

- patches.drivers/alsa-pcm-*: ALSA PCM fixes
- Fix/enhancement patches backported from ALSA tree
  * patches.drivers/alsa-core-Add-new-TLV-types-for-dBwith-min-max:
    ALSA: Add new TLV types for dBwith min/max (for usb).
  * patches.drivers/alsa-ctxfi-*: SB X-Fi support (FATE#306935).
  * patches.drivers/alsa-hda-*: More HD-audio fixes
  * patches.drivers/alsa-ice-*: ICE17xx fixes
  * patches.drivers/alsa-midi-*: MIDI fixes
  * patches.drivers/alsa-usb-*: USB-audio/MIDI fixes
- Remove obsoleted patches: patches.drivers/alsa-ad1984a-hp-quirks,
  patches.drivers/alsa-ca0106-capture-bufsize-fix,
  patches.drivers/alsa-ctxfi
- Update config files.

-------------------------------------------------------------------
Mon Jul 27 17:06:11 CEST 2009 - mmarek@suse.cz

- rpm/kernel-source.spec.in, scripts/tar-up.sh: really drop
  config-subst from the package.

-------------------------------------------------------------------
Mon Jul 27 13:43:01 CEST 2009 - mmarek@suse.cz

- rpm/kernel-binary.spec.in: manually create a -devel-debuginfo
  subpackage with vmlinux.debug to fix build with new rpm. This
  works for ix86 and x86_64, other archs might need further fixes.

-------------------------------------------------------------------
Mon Jul 27 03:04:23 CEST 2009 - jeffm@suse.de

- patches.rpmify/rtl8192su-build-fix: more ia64 fixes

-------------------------------------------------------------------
Mon Jul 27 01:47:21 CEST 2009 - jeffm@suse.de

- patches.rpmify/rtl8192su-build-fix: rtl8192su: compile fixes.

-------------------------------------------------------------------
Mon Jul 27 01:45:37 CEST 2009 - jeffm@suse.de

- patches.rpmify/rtl8192su-build-fix: rtl8192su: compile fixes.

-------------------------------------------------------------------
Sun Jul 26 00:42:40 CEST 2009 - jeffm@suse.de

- config.conf: Re-enabled trace flavor.

-------------------------------------------------------------------
Fri Jul 24 21:23:54 CEST 2009 - jeffm@suse.de

- Update config files: Disabled optimize for size on i386 and x86_64
  across all flavors.

-------------------------------------------------------------------
Fri Jul 24 21:21:08 CEST 2009 - jeffm@suse.de

- Update to 2.6.31-rc4.

-------------------------------------------------------------------
Thu Jul 23 12:56:16 CEST 2009 - mmarek@suse.cz

- rpm/kernel-binary.spec.in: cleanup %cpu_arch_flavor definition,
  make %symbols a variable and only use it for selecting patches.
  Also drop the RT symbol as there are not rt patches currently.

-------------------------------------------------------------------
Thu Jul 23 11:58:25 CEST 2009 - mmarek@suse.cz

- Change the s390(x) config layout so that each arch has its own
  subdirectory, as it is done for other archs. s390/vanilla is a
  symlink to s390x/vanilla.

-------------------------------------------------------------------
Thu Jul 23 11:21:38 CEST 2009 - mmarek@suse.cz

- rpm/kernel-*.spec.in, rpm/kernel-spec-macros: move some common
  macros to kernel-spec-macros.

-------------------------------------------------------------------
Wed Jul 22 18:58:38 CEST 2009 - tiwai@suse.de

- patches.drivers/alsa-ca0106-capture-bufsize-fix: ALSA: ca0106 -
  Fix the max capture buffer size (bnc#521890).

-------------------------------------------------------------------
Wed Jul 22 17:28:36 CEST 2009 - tiwai@suse.de

- patches.drivers/alsa-ctxfi: Add SoundBlaster X-Fi support
  (FATE#306935).
- Update config files.

-------------------------------------------------------------------
Wed Jul 22 13:08:35 CEST 2009 - trenn@suse.de

These are mainline:
- patches.drivers/cpufreq_add_cpu_number_paramater_1.patch:
  Delete.
- patches.drivers/cpufreq_add_idle_microaccounting_6.patch:
  Delete.
- patches.drivers/cpufreq_change_load_calculation_2.patch: Delete.
- patches.drivers/cpufreq_changes_to_get_cpu_idle_us_5.patch:
  Delete.
- patches.drivers/cpufreq_get_cpu_idle_time_changes_3.patch:
  Delete.
- patches.drivers/cpufreq_parameterize_down_differential_4.patch:
  Delete.

-------------------------------------------------------------------
Wed Jul 22 12:57:54 CEST 2009 - trenn@suse.de

These are mainline:
- patches.arch/acpi_video_thinkpad_exclude_IGD_devices.patch:
  Delete.
- patches.arch/thinkpad_fingers_off_backlight_igd.patch: Delete.

-------------------------------------------------------------------
Tue Jul 21 15:38:37 CEST 2009 - mmarek@suse.cz

- rpm/kernel-binary.spec.in: remove double-slash from include2/asm
  symlink.

-------------------------------------------------------------------
Tue Jul 21 12:09:42 CEST 2009 - mmarek@suse.cz

- config.conf, rpm/mkspec: exclude trace, kdump and ia64/debug from
  the kernel-syms package. These flavor are often excluded in KMPs,
  so excluding them from kernel-syms reduces useless build
  dependencies. KMPs can buildrequire kernel-$flavor-devel
  explicitely if desired.

-------------------------------------------------------------------
Tue Jul 21 11:57:00 CEST 2009 - mmarek@suse.cz

Delete obsolete apparmor patches.

- patches.apparmor/add-path_permission.diff: Delete.
- patches.apparmor/add-security_path_permission: Delete.
- patches.apparmor/apparmor-2.6.25.diff: Delete.
- patches.apparmor/apparmor-audit.diff: Delete.
- patches.apparmor/apparmor-intree.diff: Delete.
- patches.apparmor/apparmor-lsm.diff: Delete.
- patches.apparmor/apparmor-main.diff: Delete.
- patches.apparmor/apparmor-misc.diff: Delete.
- patches.apparmor/apparmor-module_interface.diff: Delete.
- patches.apparmor/apparmor-network.diff: Delete.
- patches.apparmor/apparmor-path_permission: Delete.
- patches.apparmor/apparmor-ptrace-2.6.27.diff: Delete.
- patches.apparmor/apparmor-rlimits.diff: Delete.
- patches.apparmor/d_namespace_path.diff: Delete.
- patches.apparmor/d_namespace_path_oops_fix.diff: Delete.
- patches.apparmor/do_path_lookup-nameidata.diff: Delete.
- patches.apparmor/export-security_inode_permission-for-aufs:
  Delete.
- patches.apparmor/file-handle-ops.diff: Delete.
- patches.apparmor/fix-complain.diff: Delete.
- patches.apparmor/fix-vfs_rmdir.diff: Delete.
- patches.apparmor/fork-tracking.diff: Delete.
- patches.apparmor/fsetattr-reintro-ATTR_FILE.diff: Delete.
- patches.apparmor/fsetattr-restore-ia_file.diff: Delete.
- patches.apparmor/fsetattr.diff: Delete.
- patches.apparmor/remove_suid.diff: Delete.
- patches.apparmor/security-create.diff: Delete.
- patches.apparmor/security-getxattr.diff: Delete.
- patches.apparmor/security-link.diff: Delete.
- patches.apparmor/security-listxattr.diff: Delete.
- patches.apparmor/security-mkdir.diff: Delete.
- patches.apparmor/security-mknod.diff: Delete.
- patches.apparmor/security-readlink.diff: Delete.
- patches.apparmor/security-removexattr.diff: Delete.
- patches.apparmor/security-rename.diff: Delete.
- patches.apparmor/security-rmdir.diff: Delete.
- patches.apparmor/security-setattr.diff: Delete.
- patches.apparmor/security-setxattr.diff: Delete.
- patches.apparmor/security-symlink.diff: Delete.
- patches.apparmor/security-unlink.diff: Delete.
- patches.apparmor/security-xattr-file.diff: Delete.
- patches.apparmor/sysctl-pathname.diff: Delete.
- patches.apparmor/unambiguous-__d_path.diff: Delete.
- patches.apparmor/vfs-getxattr.diff: Delete.
- patches.apparmor/vfs-link.diff: Delete.
- patches.apparmor/vfs-listxattr.diff: Delete.
- patches.apparmor/vfs-mkdir.diff: Delete.
- patches.apparmor/vfs-mknod.diff: Delete.
- patches.apparmor/vfs-notify_change.diff: Delete.
- patches.apparmor/vfs-removexattr.diff: Delete.
- patches.apparmor/vfs-rename.diff: Delete.
- patches.apparmor/vfs-rmdir.diff: Delete.
- patches.apparmor/vfs-setxattr.diff: Delete.
- patches.apparmor/vfs-symlink.diff: Delete.
- patches.apparmor/vfs-unlink.diff: Delete.

-------------------------------------------------------------------
Tue Jul 21 11:18:57 CEST 2009 - npiggin@suse.de

- Update config files for bnc#522686 -- set
  CONFIG_SECURITY_DEFAULT_MMAP_MIN_ADDR=65536.

-------------------------------------------------------------------
Mon Jul 20 20:30:41 CEST 2009 - jeffm@suse.de

- Update config files: Disabled optimize for size on all flavors
  (FATE#305694)

-------------------------------------------------------------------
Mon Jul 20 17:26:02 CEST 2009 - jeffm@suse.de

- Update config files.

-------------------------------------------------------------------
Mon Jul 20 17:02:57 CEST 2009 - jeffm@suse.com

- Update to 2.6.30.2
  - lots of security and bug fixes
  - Obsoleted patches.fixes/firmware-memmap-64bit.diff

-------------------------------------------------------------------
Mon Jul 20 13:02:46 CEST 2009 - mmarek@suse.cz

- rpm/split-modules: set LC_COLLATE=C

-------------------------------------------------------------------
Sat Jul 18 03:40:28 CEST 2009 - jeffm@suse.de

- rpm/package-descriptions: Added desktop description.

-------------------------------------------------------------------
Sat Jul 18 03:39:00 CEST 2009 - jeffm@suse.de

- rpm/package-descriptions: Added desktop description.

-------------------------------------------------------------------
Sat Jul 18 03:18:57 CEST 2009 - jeffm@suse.de

- Add -desktop flavors for i386 and x86_64
  - Disabled group scheduler and groups
  - Disabled optimize for size
  - Enabled full preemption
  - Set HZ=1000

-------------------------------------------------------------------
Sat Jul 18 01:34:58 CEST 2009 - jeffm@suse.de

- Add -desktop flavors for i386 and x86_64 (FATE#305694)
  - Disabled group scheduler and groups
  - Disabled optimize for size
  - Enabled full preemption
  - Set HZ=1000

-------------------------------------------------------------------
Fri Jul 17 17:10:19 CEST 2009 - jeffm@suse.de

- patches.apparmor/apparmor.diff: ia64 build fix

-------------------------------------------------------------------
Fri Jul 17 11:25:31 CEST 2009 - mmarek@suse.cz

- rpm/kernel-binary.spec.in: simplify the add_dirs_to_filelist
  function and make it less chatty in build logs.

-------------------------------------------------------------------
Fri Jul 17 00:39:39 CEST 2009 - jeffm@suse.com

- patches.apparmor/apparmor.diff: ia64 build fix

-------------------------------------------------------------------
Fri Jul 17 00:06:19 CEST 2009 - jeffm@suse.com

- patches.apparmor/security-default-lsm: security: Define default
  LSM (bnc#442668).

-------------------------------------------------------------------
Thu Jul 16 22:50:13 CEST 2009 - jeffm@suse.de

- patches.apparmor/apparmor.diff: AppArmor.

-------------------------------------------------------------------
Thu Jul 16 22:44:02 CEST 2009 - jeffm@suse.de

- patches.apparmor/apparmor.diff: AppArmor.

-------------------------------------------------------------------
Thu Jul 16 20:15:59 CEST 2009 - jeffm@suse.de

- patches.rpmify/sgi-hotplug-fixup: hotplug: fix sgi-hotplug
  attribute handling.

-------------------------------------------------------------------
Thu Jul 16 16:53:35 CEST 2009 - mmarek@suse.cz

- rpm/kernel-binary.spec.in: drop the config-subst script, use
  scripts/config instead.

-------------------------------------------------------------------
Thu Jul 16 13:19:19 CEST 2009 - mmarek@suse.cz

- rpm/kernel-binary.spec.in: fix debugsource generation.

-------------------------------------------------------------------
Thu Jul 16 10:46:05 CEST 2009 - mmarek@suse.cz

- rpm/split-modules: fix last change.

-------------------------------------------------------------------
Wed Jul 15 22:40:58 CEST 2009 - mmarek@suse.cz

- rpm/split-modules: fix for module names with underscores or
  dashes.

-------------------------------------------------------------------
Wed Jul 15 22:33:07 CEST 2009 - jeffm@suse.de

- Update to 2.6.31-rc3.
  - Eliminated 2 patches.

-------------------------------------------------------------------
Wed Jul 15 17:10:29 CEST 2009 - mmarek@suse.cz

- rpm/kernel-binary.spec.in: annotate in which products the
  obsoleted kmps were last used, remove "ralink-rt2860-kmp" which
  I couldn't find anywhere.

-------------------------------------------------------------------
Wed Jul 15 16:50:44 CEST 2009 - mmarek@suse.cz

- rpm/kernel-binary.spec.in: obsolete btusb-kmp (bnc#514375).

-------------------------------------------------------------------
Tue Jul 14 15:37:36 CEST 2009 - mmarek@suse.cz

- rpm/kernel-binary.spec.in, rpm/split-modules: move generating of
  the base / main / unsupported module lists to a separate script.
  Avoids 6k modinfo calls and fixes module dependencies
  (bnc#512179).

-------------------------------------------------------------------
Mon Jul 13 22:10:13 CEST 2009 - mmarek@suse.cz

- rpm/kernel-binary.spec.in: fix include2/asm symlink (bnc#509680).

-------------------------------------------------------------------
Mon Jul 13 16:55:56 CEST 2009 - mmarek@suse.cz

- rpm/modversions: fix overriding of function symbols.

-------------------------------------------------------------------
Mon Jul 13 16:13:52 CEST 2009 - mmarek@suse.cz

- rpm/modversions: fix overriding of unknown symbols.

-------------------------------------------------------------------
Tue Jul  7 14:30:30 CEST 2009 - jkosina@suse.de

- patches.suse/e1000e_allow_bad_checksum: Delete.
- patches.suse/e1000e_call_dump_eeprom: Delete.
- patches.suse/e1000e_use_set_memory_ro-rw_to_protect_flash_memory:
  Delete.

Delete the leftover debugging patches for e1000e EEPROM corruption
that are not needed anymore.

-------------------------------------------------------------------
Tue Jul  7 12:03:10 CEST 2009 - aj@suse.de

- README.BRANCH: Update, kotd will become 11.2 eventually.

-------------------------------------------------------------------
Mon Jul  6 21:36:35 CEST 2009 - jeffm@suse.com

- Update to 2.6.31-rc2.

-------------------------------------------------------------------
Fri Jul  3 22:32:24 CEST 2009 - jeffm@suse.com

- Update to 2.6.31-rc1-git10.
  - Eliminated 28 patches.
  - Xen is disabled.

-------------------------------------------------------------------
Fri Jul  3 15:41:08 CEST 2009 - mmarek@suse.cz

- patches.suse/kbuild-generate-modules.builtin: kbuild: generate
  modules.builtin.
- rpm/kernel-binary.spec.in: package modules.builtin for use by
  modprobe / mkinitrd.

-------------------------------------------------------------------
Fri Jul  3 14:44:00 CEST 2009 - mmarek@suse.cz

- rpm/kernel-binary.spec.in, rpm/kernel-source.spec.in: simplify
  the patch applying loops to reduce noise in build logs.

-------------------------------------------------------------------
Tue Jun 30 19:28:22 CEST 2009 - mmarek@suse.cz

- rpm/kernel-binary.spec.in: chmod +x find-provides

-------------------------------------------------------------------
Tue Jun 30 13:17:18 CEST 2009 - mmarek@suse.cz

- rpm/kernel-binary.spec.in: do not "annotate" the packaged
  Modules.symvers
- patches.suse/modpost-filter-out-built-in-depends: Delete.

-------------------------------------------------------------------
Tue Jun 30 11:35:47 CEST 2009 - jbeulich@novell.com

- patches.arch/ia64-page-migration: Fix compiler warning.

-------------------------------------------------------------------
Mon Jun 29 19:50:25 CEST 2009 - mmarek@suse.cz

- rpm/kernel-binary.spec.in: move /boot/symvers* files back to
  -base, these are needed during KMP installation.

-------------------------------------------------------------------
Mon Jun 29 19:49:16 CEST 2009 - mmarek@suse.cz

- patches.fixes/kbuild-fix-generating-of-.symtypes-files: kbuild:
  fix generating of *.symtypes files.
- patches.suse/genksyms-add-override-flag.diff: Refresh.
- rpm/kernel-binary.spec.in: create the *.symref files in the build
  directory

-------------------------------------------------------------------
Fri Jun 26 19:04:30 CEST 2009 - mmarek@suse.cz

- rpm/kernel-binary.spec.in: add Provides: kernel-{base,extra} to
  the subpackages (bnc#516827).

-------------------------------------------------------------------
Wed Jun 24 15:51:48 CEST 2009 - gregkh@suse.de

- Update config files.
  revert the ACPI and thermal config changes:
    config/i386/pae and config/x86-64/default:
	CONFIG_ACPI_AC=m
	CONFIG_ACPI_BATTERY=m
	CONFIG_ACPI_BUTTON=m
	CONFIG_ACPI_VIDEO=m
	CONFIG_ACPI_FAN=m
	CONFIG_ACPI_PROCESSOR=m
	CONFIG_ACPI_THERMAL=m
	CONFIG_ACPI_CONTAINER=m
	CONFIG_X86_ACPI_CPUFREQ=m
	CONFIG_THERMAL=m

-------------------------------------------------------------------
Wed Jun 24 15:48:06 CEST 2009 - gregkh@suse.de

- patches.suse/ec_merge_irq_and_poll_modes.patch: Delete.
- patches.suse/linux-2.6.29-retry-root-mount.patch: Delete.

-------------------------------------------------------------------
Wed Jun 24 10:57:00 CEST 2009 - jbeulich@novell.com

- Update Xen patches to 2.6.30 and c/s 908.
- Update Xen config files.
- patches.xen/tmem: Transcendent memory ("tmem") for Linux.

-------------------------------------------------------------------
Tue Jun 23 06:19:21 CEST 2009 - gregkh@suse.de

- Update config files.
  config/i386/pae and config/x86-64/default:
	CONFIG_ACPI_AC=y
	CONFIG_ACPI_BATTERY=y
	CONFIG_ACPI_BUTTON=y
	CONFIG_ACPI_VIDEO=y
	CONFIG_ACPI_FAN=y
	CONFIG_ACPI_PROCESSOR=y
	CONFIG_ACPI_THERMAL=y
	CONFIG_ACPI_CONTAINER=y
	CONFIG_X86_ACPI_CPUFREQ=y
	CONFIG_THERMAL=y

-------------------------------------------------------------------
Tue Jun 23 06:05:34 CEST 2009 - gregkh@suse.de

- Update config files.
  config/i386/pae and config/x86-64/default:
	CONFIG_SND_TIMER=y
	CONFIG_SND_PCM=y
	CONFIG_SND_SEQUENCER=y
	CONFIG_SND_MIXER_OSS=y
	CONFIG_SND_PCM_OSS=y


-------------------------------------------------------------------
Tue Jun 23 05:57:44 CEST 2009 - gregkh@suse.de

- Update config files.
  fix up config mistake in x86-64/default made in last commit.

-------------------------------------------------------------------
Tue Jun 23 05:54:30 CEST 2009 - gregkh@suse.de

- Update config files.
  config/i386/pae and config/x86-64/default:
	CONFIG_VIDEO_OUTPUT_CONTROL=y
	CONFIG_SOUND=y
	CONFIG_SND=y

-------------------------------------------------------------------
Tue Jun 23 05:42:51 CEST 2009 - gregkh@suse.de

- Update config files.
  config/i386/pae and config/x86-64/default:
	CONFIG_I2C=y
	CONFIG_HWMON=y

-------------------------------------------------------------------
Sat Jun 20 04:19:52 CEST 2009 - gregkh@suse.de

- Update config files.
  config/i386/pae and config/x86-64/default:
	CONFIG_IPV6=y

-------------------------------------------------------------------
Sat Jun 20 04:18:09 CEST 2009 - gregkh@suse.de

- Update config files.
  config/i386/pae and config/x86-64/default:
	CONFIG_HID=y
	CONFIG_USB_STORAGE=y

-------------------------------------------------------------------
Sat Jun 20 02:11:50 CEST 2009 - gregkh@suse.de

- Update config files.
  config/i386/pae and config/x86-64/default:
	CONFIG_ATA_PIIX=Y

-------------------------------------------------------------------
Sat Jun 20 02:09:25 CEST 2009 - gregkh@suse.de

- Update config files.
  config/i386/pae and config/x86-64/default:
	CONFIG_USB_EHCI_HCD=Y
	CONFIG_USB_OHCI_HCD=Y
	CONFIG_USB_UHCI_HCD=Y

-------------------------------------------------------------------
Sat Jun 20 02:03:08 CEST 2009 - gregkh@suse.de

- Update config files.
  config/i386/pae and config/x86-64/default:
	CONFIG_CFG80211=Y
	CONFIG_LIB80211=Y
	CONFIG_MAC80211=Y
	CONFIG_ATH5K=Y

-------------------------------------------------------------------
Sat Jun 20 01:57:07 CEST 2009 - gregkh@suse.de

- Update config files.
  config/i386/pae and config/x86-64/default:
  	CONFIG_X86_MSR=Y
	CONFIG_X86_CPUID=Y

-------------------------------------------------------------------
Fri Jun 19 23:48:52 CEST 2009 - gregkh@suse.de

- comment out broken acpi patch for the moment.

-------------------------------------------------------------------
Fri Jun 19 23:12:06 CEST 2009 - gregkh@suse.de

- move the "preload" branch into master to get 2.6.30 working
  for Moblin.
- Update config files.
- patches.drivers/alsa-ad1984a-hp-quirks: ALSA: update HP
  quirks for Zenith & co (bnc#472789, bnc#479617, bnc#502425,
  bnc#503101).
- patches.suse/driver-core-add-nodename-callbacks.patch: Driver
  Core: add nodename callbacks.
- patches.suse/driver-core-aoe-add-nodename-for-aoe-devices.patch:
  Driver Core: aoe: add nodename for aoe devices.
- patches.suse/driver-core-block-add-nodename-support-for-block-drivers.patch:
  Driver Core: block: add nodename support for block drivers..
- patches.suse/driver-core-bsg-add-nodename-for-bsg-driver.patch:
  Driver Core: bsg: add nodename for bsg driver.
- patches.suse/driver-core-devtmpfs-driver-core-maintained-dev-tmpfs.patch:
  Driver Core: devtmpfs - kernel-maintained tmpfs-based /dev.
- patches.suse/driver-core-drm-add-nodename-for-drm-devices.patch:
  Driver Core: drm: add nodename for drm devices.
- patches.suse/driver-core-dvb-add-nodename-for-dvb-drivers.patch:
  Driver Core: dvb: add nodename for dvb drivers.
- patches.suse/driver-core-input-add-nodename-for-input-drivers.patch:
  Driver Core: input: add nodename for input drivers.
- patches.suse/driver-core-misc-add-nodename-support-for-misc-devices.patch:
  Driver Core: misc: add nodename support for misc devices..
- patches.suse/driver-core-raw-add-nodename-for-raw-devices.patch:
  Driver Core: raw: add nodename for raw devices.
- patches.suse/driver-core-sound-add-nodename-for-sound-drivers.patch:
  Driver Core: sound: add nodename for sound drivers.
- patches.suse/driver-core-usb-add-nodename-support-for-usb-drivers.patch:
  Driver Core: usb: add nodename support for usb drivers..
- patches.suse/driver-core-x86-add-nodename-for-cpuid-and-msr-drivers.patch:
  Driver Core: x86: add nodename for cpuid and msr drivers..
- patches.suse/ec_merge_irq_and_poll_modes.patch: ACPI: EC:
  Merge IRQ and POLL modes.
- patches.suse/linux-2.6.29-dont-wait-for-mouse.patch: fastboot:
  remove "wait for all devices before mounting root" delay.
- patches.suse/linux-2.6.29-enable-async-by-default.patch:
  enable async_enabled by default.
- patches.suse/linux-2.6.29-even-faster-kms.patch: speed up kms
  even more.
- patches.suse/linux-2.6.29-jbd-longer-commit-interval.patch:
  jbd: longer commit interval.
- patches.suse/linux-2.6.29-kms-after-sata.patch: make kms happen
  after sata.
- patches.suse/linux-2.6.29-retry-root-mount.patch: fastboot:
  retry mounting the root fs if we can't find init.
- patches.suse/linux-2.6.29-silence-acer-message.patch: Silence
  acer wmi driver on non-acer machines.
- patches.suse/linux-2.6.29-touchkit.patch: some new touch screen
  device ids
.
- patches.suse/uvcvideo-ignore-hue-control-for-5986-0241.patch:
  uvcvideo: ignore hue control for 5986:0241 (bnc#499152).
- patches.suse/devtmpfs.patch: Delete.

-------------------------------------------------------------------
Fri Jun 12 05:14:11 CEST 2009 - greg@suse.de

- scripts/sequence-patch.sh: fix bug in ketchup usage

-------------------------------------------------------------------
Wed Jun 10 16:12:01 CEST 2009 - jeffm@suse.com

- Update to 2.6.30-final.

-------------------------------------------------------------------
Wed Jun 10 10:31:34 CEST 2009 - jbeulich@novell.com

- Update Xen patches to 2.6.30-rc8 and c/s 898.
- Update Xen config files.
- patches.xen/pci-reserve: linux/pci: reserve io/memory space
  for bridge.
- patches.xen/xen-x86-exports: Delete.

-------------------------------------------------------------------
Tue Jun  9 17:14:45 CEST 2009 - mmarek@suse.cz

- rpm/kernel-binary.spec.in, rpm/kernel-source.spec.in,
  rpm/kernel-syms.spec.in, rpm/mkspec: update copyright header and
  change indentation to what autobuild enforces on checkin. No
  functional change.

-------------------------------------------------------------------
Tue Jun  9 17:06:06 CEST 2009 - jbeulich@novell.com

- patches.suse/stack-unwind-add-declaration.patch: Fold into ...
- patches.suse/stack-unwind: ... this one.

-------------------------------------------------------------------
Tue Jun  9 12:11:11 CEST 2009 - mmarek@suse.cz

- rpm/kernel-binary.spec.in: move /boot/vmlinux-*.gz to -devel
  again.
- rpm/find-provides: don't generate the ksym() provides ourself,
  let rpm do it. Add a workaround for vmlinux-*.gz in -devel.

-------------------------------------------------------------------
Mon Jun  8 09:01:23 CEST 2009 - jeffm@suse.com

- patches.suse/reiser4-set_page_dirty_notag: mm: Add
  set_page_dirty_notag() helper for reiser4.

-------------------------------------------------------------------
Fri Jun  5 13:43:37 CEST 2009 - mmarek@suse.cz

- rpm/kernel-module-subpackage: add Enhances: kernel-$flavor to
  kmps (bnc#502092).

-------------------------------------------------------------------
Thu Jun  4 16:26:21 CEST 2009 - jeffm@suse.de

- Update to 2.6.30-rc8.

-------------------------------------------------------------------
Thu Jun  4 07:09:52 CEST 2009 - sdietrich@suse.de

- supported.conf: remove duplicate kernel/drivers/md/dm-log

-------------------------------------------------------------------
Thu Jun  4 06:02:57 CEST 2009 - teheo@suse.de

Conver ide major allocation.

- patches.suse/block-add-mangle-devt-switch: block: add
  genhd.mangle_devt parameter (fate#305584).

-------------------------------------------------------------------
Mon Jun  1 20:54:44 CEST 2009 - jeffm@suse.de

- Update to 2.6.30-rc7-git4.

-------------------------------------------------------------------
Fri May 29 09:50:28 CEST 2009 - teheo@suse.de

Rename mangle_minor to mangle_devt and also cover sd major allocation.

- patches.suse/block-add-mangle-devt-switch: block: add
  genhd.mangle_devt parameter (fate#305584).

-------------------------------------------------------------------
Fri May 29 07:35:53 CEST 2009 - teheo@suse.de

- Update config files to enable DEBUG_BLOCK_EXT_DEVT on all configs
  except for vanilla and ppc/ps3.
- patches.suse/block-add-mangle-devt-switch: block: add
  genhd.mangle_minor parameter (fate#305584).

-------------------------------------------------------------------
Thu May 28 16:35:40 CEST 2009 - jdelvare@suse.de

- patches.fixes/scsi-scan-blist-update: Add BLIST_REPORTLUN2 to
  EMC SYMMETRIX (bnc#185164, bnc#191648, bnc#505578).

-------------------------------------------------------------------
Wed May 27 18:05:14 CEST 2009 - jeffm@suse.com

- Update to 2.6.30-rc7-git2.

-------------------------------------------------------------------
Wed May 27 08:22:05 CEST 2009 - gregkh@suse.de

- patches.drivers/ath1e-add-new-device-id-for-asus-hardware.patch:
  ath1e: add new device id for asus hardware.

-------------------------------------------------------------------
Tue May 26 15:28:51 CEST 2009 - mmarek@suse.cz

- rpm/mkspec: when using a custom release number, create a
  get_release_number.sh script for autobuild.

-------------------------------------------------------------------
Tue May 26 15:08:25 CEST 2009 - mmarek@suse.cz

- rpm/kernel-binary.spec.in: workaround for bnc#507084: strip
  binaries in /usr/src/linux-obj/*/*/scripts.

-------------------------------------------------------------------
Tue May 26 11:33:25 CEST 2009 - jdelvare@suse.de

- patches.drivers/r8169-allow-true-forced-mode-setting.patch:
  r8169: allow true forced mode setting (bnc#467518).

-------------------------------------------------------------------
Mon May 25 14:11:04 CEST 2009 - mmarek@suse.cz

- switch i386 flavors back to -default (non-pae) and -pae for
  milestone2

-------------------------------------------------------------------
Sun May 24 10:36:18 CEST 2009 - mmarek@suse.cz

- rpm/find-provides: fix for kernel-kdump.

-------------------------------------------------------------------
Sat May 23 22:18:05 CEST 2009 - mmarek@suse.cz

- rpm/find-provides, rpm/kernel-binary.spec.in, rpm/symsets.pl:
  workaround to fix provides of built-in symbols: move vmlinux*.gz
  back to -base and extract the provides from it.

-------------------------------------------------------------------
Fri May 22 15:47:01 CEST 2009 - teheo@suse.de

- patches.arch/i586-unwind-quick-fix: i586-relocs: ignore NONE
  relocation.

-------------------------------------------------------------------
Fri May 22 12:42:36 CEST 2009 - mmarek@suse.cz

- rpm/compute-PATCHVERSION.sh, rpm/mkspec, scripts/tar-up.sh: avoid
  unpacking the patches tarballs in compute-PATCHVERSION.sh.

-------------------------------------------------------------------
Fri May 22 11:45:41 CEST 2009 - mmarek@suse.cz

- rpm/mkspec: add --release option to set a custom release string.
- scripts/tar-up.sh: revive -rs option.

-------------------------------------------------------------------
Wed May 20 16:05:07 CEST 2009 - mmarek@suse.cz

- patches.arch/acpi_thermal_passive_blacklist.patch,
  patches.suse/devtmpfs.patch: fix patches to apply with git-apply.

-------------------------------------------------------------------
Tue May 19 21:42:45 CEST 2009 - sdietrich@suse.de

- patches.suse/stack-unwind-add-declaration.patch: Fix compile
  error when CONFIG_STACK_UNWIND is not set.

-------------------------------------------------------------------
Tue May 19 18:24:46 CEST 2009 - jblunck@suse.de

- patches.rpmify/arm-arch_include_asm-fix.diff: ARM: move
  mach-types.h to arch/include/asm.

-------------------------------------------------------------------
Tue May 19 18:03:44 CEST 2009 - jeffm@suse.com

- Set CONFIG_FRAMEBUFFER_CONSOLE=y

-------------------------------------------------------------------
Tue May 19 17:27:45 CEST 2009 - jeffm@suse.com

- Restored CONFIG_BOOTSPLASH=y and CONFIG_FB_VESA=y on
  x86/x86_64 (bnc#504608)

-------------------------------------------------------------------
Tue May 19 16:17:34 CEST 2009 - jbeulich@novell.com

- patches.xen/sfc-endianness: fix building with gcc 4.4.

-------------------------------------------------------------------
Tue May 19 12:04:26 CEST 2009 - jbeulich@novell.com

- Update Xen patches to 2.6.30/rc6-git3 and c/s 873.

-------------------------------------------------------------------
Mon May 18 16:52:37 CEST 2009 - jeffm@suse.com

- Updated to 2.6.30-rc6-git3.
  - Eliminated 4 patches.

-------------------------------------------------------------------
Fri May 15 19:16:23 CEST 2009 - jeffm@suse.de

- doc/README.SUSE: Updated to reflect building in an external
  directory so as not to contaminate /usr/src/linux

-------------------------------------------------------------------
Thu May 14 14:09:10 CEST 2009 - mmarek@suse.cz

- rpm/kernel-binary.spec.in: fix path in
  /usr/src/linux-obj/.../Makefile.

-------------------------------------------------------------------
Thu May 14 11:09:01 CEST 2009 - mmarek@suse.cz

- rpm/kernel-binary.spec.in: provide kernel-$flavor-devel =
  %version-%source_rel in the -devel packages (bnc#503280).

-------------------------------------------------------------------
Wed May 13 15:42:49 CEST 2009 - mmarek@suse.cz

- rpm/kernel-binary.spec.in: also fix kernel-$flavor-devel requires
  (bnc#503280).

-------------------------------------------------------------------
Wed May 13 15:32:58 CEST 2009 - mmarek@suse.cz

- rpm/mkspec: fix kernel-syms requires (bnc#503280).

-------------------------------------------------------------------
Mon May 11 21:11:59 CEST 2009 - jeffm@suse.com

- patches.fixes/dup2-retval-fix: dup2: Fix return value with
  oldfd == newfd and invalid fd (bnc#498042).

-------------------------------------------------------------------
Mon May 11 21:11:19 CEST 2009 - jeffm@suse.com

- patches.fixes/reiserfs-xattr-fixup: reiserfs: clean up ifdefs.
- patches.fixes/reiserfs-xattr-root-fixup: reiserfs: deal with
  NULL xattr root w/ xattrs disabled.
- patches.fixes/reiserfs-xattrs-disabled-perms: reiserfs: fixup
  perms when xattrs are disabled.
- patches.fixes/reiserfs-expose-privroot: reiserfs: allow exposing
  privroot w/ xattrs enabled.

-------------------------------------------------------------------
Mon May 11 19:41:25 CEST 2009 - jeffm@suse.de

- Updated to 2.6.30-rc5-git1.
  - Eliminated 4 patches.

-------------------------------------------------------------------
Wed May  6 17:38:57 CEST 2009 - gregkh@suse.de

- Update config files. update vanilla configs so that the build works.

-------------------------------------------------------------------
Wed May  6 17:19:56 CEST 2009 - gregkh@suse.de

- Update config files.
- patches.suse/devtmpfs.patch: driver-core: devtmpfs - driver-core
  maintained /dev tmpfs.

-------------------------------------------------------------------
Tue May  5 17:17:21 CEST 2009 - jeffm@suse.com

- Update config files.

-------------------------------------------------------------------
Tue May  5 16:46:08 CEST 2009 - jeffm@suse.com

- Update to 2.6.30-rc4-git1.
- patches.rpmify/fix-unexpected-non-allocable-warnings-with-suse-gcc:
  kbuild, modpost: fix "unexpected non-allocatable" warning with
  SUSE gcc.

-------------------------------------------------------------------
Tue May  5 14:31:59 CEST 2009 - jbeulich@novell.com

- patches.fixes/iwl3945-build: iwl3945: fix ia64/ppc build.

-------------------------------------------------------------------
Tue May  5 11:05:37 CEST 2009 - jbeulich@novell.com

- patches.xen/xen3-patch-2.6.30-rc4: Fix ia64 build.

-------------------------------------------------------------------
Tue May  5 10:08:12 CEST 2009 - jbeulich@novell.com

- patches.suse/stack-unwind: Also initialize PT_GS() on 32-bit.
- patches.arch/x86_64-unwind-annotations: Refresh.

-------------------------------------------------------------------
Tue May  5 10:02:41 CEST 2009 - jbeulich@novell.com

- Update Xen patches to 2.6.29-rc4 and c/s 867.
- Update i386 and x86_64 config files.
- config.conf: Re-enable Xen.

-------------------------------------------------------------------
Tue May  5 05:22:16 CEST 2009 - teheo@suse.de

- patches.suse/kbuild-icecream-workaround: kbuild: add workaround
  for icecream bug (bnc#495786).

-------------------------------------------------------------------
Fri May  1 20:01:16 CEST 2009 - jeffm@suse.com

- patches.fixes/reiserfs-xattr-locking: reiserfs: Expand i_mutex
  to enclose lookup_one_len.

-------------------------------------------------------------------
Fri May  1 20:00:48 CEST 2009 - jeffm@suse.com

- Update to 2.6.30-rc4.
  - Eliminated 2 patches.

-------------------------------------------------------------------
Fri May  1 19:58:07 CEST 2009 - jeffm@suse.com

- patches.drivers/libata-prefer-over-ide: libata: prefer libata
  drivers over ide ones (bnc#433105).
- patches.fixes/reiserfs-xattr-locking: reiserfs: Expand i_mutex
  to enclose lookup_one_len.
- patches.kernel.org/patch-2.6.30-rc3-rc4:
- patches.suse/no-frame-pointer-select: Fix stack unwinder Kconfig
  (bnc#402518).
- patches.arch/s390-08-05-af_iucv-msgpeek-fix.patch: Delete.
- patches.fixes/fix-periodic-mode-programming-on-amd81xx: Delete.

-------------------------------------------------------------------
Thu Apr 30 16:56:17 CEST 2009 - mmarek@suse.cz

- scripts/submit-to-bs: tentative script to submit a new kernel to
  openSUSE:Factory

-------------------------------------------------------------------
Tue Apr 28 11:19:41 CEST 2009 - npiggin@suse.de

- patches.apparmor/unambiguous-__d_path.diff: Put a reminder in here
  to fix the lock order problem when the patch is updated to HEAD.

-------------------------------------------------------------------
Mon Apr 27 13:48:49 CEST 2009 - mmarek@suse.cz

- rpm/kernel-binary.spec.in, rpm/kernel-source.spec.in,
  rpm/kernel-syms.spec.in, rpm/mkspec: Fix prepending EXTRAVERSION,
  rename the variable back to @RELEASE_PREFIX@.

-------------------------------------------------------------------
Mon Apr 27 10:41:20 CEST 2009 - mmarek@suse.cz

- rpm/kernel-binary.spec.in, rpm/kernel-source.spec.in,
  rpm/kernel-syms.spec.in, rpm/mkspec: prepend the EXTRAVERSION to
  the rpm release string (note that this won't have any effect in
  the openSUSE:* projects).

-------------------------------------------------------------------
Fri Apr 24 19:28:44 CEST 2009 - gregkh@suse.de

- Update config files.
  - build rtc_cmos driver into the kernel for i386 and x86-64 default
    kernels.  This should automatically take care of the rtc/system time
    syncing so we don't need to do it in a boot script and should speed
    up booting time a lot.

-------------------------------------------------------------------
Fri Apr 24 19:24:53 CEST 2009 - gregkh@suse.de

- Update config files. change CONFIG_ATA=y and CONFIG_SATA_AHCI=y

-------------------------------------------------------------------
Fri Apr 24 18:23:21 CEST 2009 - gregkh@suse.de

- Update config files. change to CONFIG_EXT2_FS=y and CONFIG_EXT3_FS=y

-------------------------------------------------------------------
Fri Apr 24 18:19:34 CEST 2009 - gregkh@suse.de

- Update config files. change to CONFIG_SCSI=y and CONFIG_BLK_DEV_SD=y

-------------------------------------------------------------------
Fri Apr 24 18:14:49 CEST 2009 - gregkh@suse.de

- Update config files. change to use CONFIG_USB=y

-------------------------------------------------------------------
Thu Apr 23 23:38:53 CEST 2009 - jeffm@suse.de

- Added legacy config.

-------------------------------------------------------------------
Thu Apr 23 23:31:39 CEST 2009 - jeffm@suse.de

- Temporarily disabled patches.suse/acpi-dsdt-initrd-v0.9a-2.6.25.patch

-------------------------------------------------------------------
Thu Apr 23 17:53:58 CEST 2009 - jeffm@suse.de

- Moved i386 kernel-default to kernel-legacy.
- Moved i386 kernel-pae config to kernel-default.
- Disabled CONFIG_ISA in i386 kernel-default to improve boot speed.

-------------------------------------------------------------------
Thu Apr 23 17:29:47 CEST 2009 - jeffm@suse.de

- Update to 2.6.30-rc3.

-------------------------------------------------------------------
Thu Apr 23 17:17:59 CEST 2009 - jeffm@suse.de

- patches.fixes/fix-periodic-mode-programming-on-amd81xx: x86:
  hpet: fix periodic mode programming on AMD 81xx.
- patches.fixes/hpet-boot-fix: Delete.

-------------------------------------------------------------------
Mon Apr 20 16:44:13 CEST 2009 - jeffm@suse.de

- patches.fixes/hpet-boot-fix: hpet: fix "IO-APIC + timer doesn't work!"

-------------------------------------------------------------------
Mon Apr 20 16:43:50 CEST 2009 - jeffm@suse.de

- Update to 2.6.30-rc2-git6.

-------------------------------------------------------------------
Wed Apr 15 06:33:54 CEST 2009 - jeffm@suse.de

- Update to 2.6.30-rc2.
  - trace and xen flavors disabled.
  - CONFIG_OTUS disabled on ppc.
  - request-based multipath could use some testing.
  - Eliminated 96 patches.

-------------------------------------------------------------------
Fri Apr 10 20:09:08 CEST 2009 - jeffm@suse.de

- rpm/devel-post.sh, rpm/kernel-binary.spec.in: Created i586 symlink
  for i386.

-------------------------------------------------------------------
Fri Apr 10 19:08:14 CEST 2009 - jeffm@suse.de

- rpm/kernel-binary.spec.in: Added /usr/src/linux-obj to -devel

-------------------------------------------------------------------
Fri Apr 10 17:35:35 CEST 2009 - mmarek@suse.cz

- rpm/kernel-binary.spec.in: Use xargs -r to fix case when no
  modules are supported.

-------------------------------------------------------------------
Fri Apr 10 17:18:34 CEST 2009 - jeffm@suse.com

- Moved linux-obj symlink handling to kernel-$flavor-devel.

-------------------------------------------------------------------
Fri Apr 10 11:41:12 CEST 2009 - mmarek@suse.cz

- rpm/package-descriptions: Add comment.

-------------------------------------------------------------------
Fri Apr 10 11:12:30 CEST 2009 - mmarek@suse.cz

- rpm/kernel-binary.spec.in, rpm/kernel-source.spec.in,
  rpm/kernel-syms.spec.in, scripts/tar-up.sh: Rename the timestamp
  file to source-timestamp instead, so that autobuild does not add
  the timestamp verbatim.

-------------------------------------------------------------------
Thu Apr  9 13:52:47 CEST 2009 - jbeulich@novell.com

- Update Xen patches to 2.6.29 final and c/s 854.
- patches.xen/sfc-external-sram: enable access to Falcon's
  external SRAM (bnc#489105).
- patches.xen/sfc-sync-headers: sync Solarflare accelerator
  headers (bnc#489105).
- Update Xen config files.

-------------------------------------------------------------------
Wed Apr  8 11:54:11 CEST 2009 - mmarek@suse.cz

- rpm/kernel-binary.spec.in, rpm/kernel-source.spec.in,
  rpm/kernel-syms.spec.in: Fix last change: do not add the
  timestamp if it is already added verbatim (by prepare_spec during
  checkin)

-------------------------------------------------------------------
Tue Apr  7 21:58:38 CEST 2009 - mmarek@suse.cz

- rpm/kernel-binary.spec.in, rpm/kernel-source.spec.in,
  rpm/kernel-syms.spec.in: Add source timestamp to package
  descriptions.

-------------------------------------------------------------------
Tue Apr  7 21:28:59 CEST 2009 - mmarek@suse.cz

- rpm/kernel-binary.spec.in, rpm/kernel-source.spec.in,
  rpm/kernel-syms.spec.in, rpm/mkspec: add descriptions to
  generated spec files.
- rpm/package-descriptions: descriptions of binary packages.

-------------------------------------------------------------------
Mon Apr  6 20:29:03 CEST 2009 - jeffm@suse.com

- Enabled STAGING on !x86 and disabled COMEDI.

-------------------------------------------------------------------
Mon Apr  6 19:21:37 CEST 2009 - jeffm@suse.com

- patches.rpmify/split-package: Enable

-------------------------------------------------------------------
Mon Apr  6 19:21:23 CEST 2009 - jeffm@suse.com

- Update config files: Fixed i386-vanilla.

-------------------------------------------------------------------
Mon Apr  6 19:11:52 CEST 2009 - jeffm@suse.com

- patches.fixes/xfs-export-debug: xfs: export assertion handler.

-------------------------------------------------------------------
Mon Apr  6 02:53:12 CEST 2009 - jeffm@suse.com

- Switch from SPARSEMEM to DISCONTIGMEM on i386.

-------------------------------------------------------------------
Sun Apr  5 02:24:01 CEST 2009 - jeffm@suse.com

- scripts/tar-up_and_run_mbuild.sh: Added pae to the important
  specfiles list.

-------------------------------------------------------------------
Fri Apr  3 22:47:12 CEST 2009 - jeffm@suse.com

- Update config files: Fix missing ia64-debug.

-------------------------------------------------------------------
Fri Apr  3 22:32:01 CEST 2009 - jeffm@suse.com

- patches.xen/sfc-resource-driver: Fix uninitialized var warning.

-------------------------------------------------------------------
Fri Apr  3 22:25:35 CEST 2009 - jeffm@suse.com

- Drop NR_CPUS back to 128 on i386.

-------------------------------------------------------------------
Fri Apr  3 19:36:31 CEST 2009 - jeffm@suse.com

- rpm/kernel-binary.spec.in: Added CONFIG_SPLIT_PACKAGE.

-------------------------------------------------------------------
Fri Apr  3 19:35:53 CEST 2009 - jeffm@suse.de

- Update config files: Enabled STAGING drivers on -vanilla.

-------------------------------------------------------------------
Fri Apr  3 17:13:32 CEST 2009 - jblunck@suse.de

- patches.rpmify/rpm-kernel-config: Rediff.

-------------------------------------------------------------------
Fri Apr  3 17:06:14 CEST 2009 - mmarek@suse.cz

- rpm/kernel-source.spec.in: chmod +x mkspec arch-symbols
  compute-PATCHVERSION.sh

-------------------------------------------------------------------
Fri Apr  3 17:00:50 CEST 2009 - jeffm@suse.com

- Update config files: Enabled STAGING drivers.

-------------------------------------------------------------------
Fri Apr  3 16:30:02 CEST 2009 - jeffm@suse.com

- Sync up kernel configs for x86/x86_64 flavors.

-------------------------------------------------------------------
Fri Apr  3 14:55:26 CEST 2009 - mmarek@suse.cz

- rpm/kernel-source.spec.in, rpm/mkspec: do not package the binary
  spec files anymore.

-------------------------------------------------------------------
Thu Apr  2 23:41:52 CEST 2009 - mmarek@suse.cz

- rpm/modversions: keep the override keyword in --pack.

-------------------------------------------------------------------
Thu Apr  2 20:37:33 CEST 2009 - mmarek@suse.cz

- rpm/kernel-binary.spec.in, rpm/mkspec, scripts/tar-up.sh: remove
  @TOLERATE_UNKNOWN_NEW_CONFIG_OPTIONS@ expansion, check for a file
  named TOLERATE-UNKNOWN-NEW-CONFIG-OPTIONS in sourcedir instead.

-------------------------------------------------------------------
Thu Apr  2 20:27:04 CEST 2009 - mmarek@suse.cz

- rpm/kernel-syms.spec.in: set LC_ALL=C in rpm -q call

-------------------------------------------------------------------
Thu Apr  2 17:57:48 CEST 2009 - mmarek@suse.cz

- rpm/kernel-binary.spec.in: add @FLAVOR@ again to avoid %%(...)
  expansion

-------------------------------------------------------------------
Thu Apr  2 17:48:41 CEST 2009 - mmarek@suse.cz

- rpm/mkspec: new script to generate spec files from *.spec.in
  templates
- rpm/compute-PATCHVERSION.sh, rpm/kernel-binary.spec.in,
  rpm/kernel-source.spec.in, rpm/kernel-syms.spec.in: add to the
  source rpm
- scripts/tar-up.sh: just tar up patches directories and call
  mkspec

-------------------------------------------------------------------
Tue Mar 31 15:56:00 CEST 2009 - mmarek@suse.cz

- rpm/kernel-dummy.spec.in: Delete.

-------------------------------------------------------------------
Tue Mar 31 15:46:18 CEST 2009 - jeffm@suse.de

- doc/README.KSYMS: Add to repo.

-------------------------------------------------------------------
Tue Mar 31 15:39:55 CEST 2009 - mmarek@suse.cz

- config.conf, rpm/old-packages.conf, scripts/arch-symbols,
  scripts/run_oldconfig.sh, scripts/tar-up.sh: drop the arch
  symbols completely, only map the various ix86 archs to i386.

-------------------------------------------------------------------
Tue Mar 31 14:49:09 CEST 2009 - mmarek@suse.cz

- doc/README.SUSE: allow_unsupported_modules needs to be set before
  installing the kernel (bnc#484664).

-------------------------------------------------------------------
Tue Mar 31 03:08:30 CEST 2009 - jeffm@suse.de

- Add %changelog to spec files

-------------------------------------------------------------------
Tue Mar 31 03:07:51 CEST 2009 - jeffm@suse.de

- rpm/kernel-binary.spec.in: Clean up %build_$flavor macros

-------------------------------------------------------------------
Tue Mar 31 02:54:18 CEST 2009 - jeffm@suse.de

- rpm/kernel-source.spec.in: Create kernel-source-vanilla

-------------------------------------------------------------------
Tue Mar 31 02:53:41 CEST 2009 - jeffm@suse.de

- rpm/kernel-syms.spec.in, scripts/tar-up.sh: Depend on kernel-$flavor-devel

-------------------------------------------------------------------
Tue Mar 31 02:52:41 CEST 2009 - jeffm@suse.de

- rpm/kernel-binary.spec.in, rpm/kernel-source.spec.in,
  rpm/kernel-syms.spec.in: Create a %using_buildservice macro

-------------------------------------------------------------------
Tue Mar 31 02:52:04 CEST 2009 - jeffm@suse.de

- rpm/kernel-binary.spec.in, rpm/kernel-source.spec.in,
  scripts/sequence-patch.sh, scripts/tar-up.sh:
  kernel-{binary,source}: Remove arch guards

-------------------------------------------------------------------
Tue Mar 31 02:51:13 CEST 2009 - jeffm@suse.de

- doc/README.SUSE, rpm/kernel-binary.spec.in, rpm/kernel-source.spec.in,
  scripts/tar-up.sh: Move development files from kernel-source to
  kernel-$flavor-devel

-------------------------------------------------------------------
Tue Mar 31 02:50:53 CEST 2009 - jeffm@suse.de

- rpm/kernel-binary.spec.in: Remove $CONFIG_MODULES

-------------------------------------------------------------------
Tue Mar 31 02:50:15 CEST 2009 - jeffm@suse.de

- rpm/kernel-binary.spec.in: Remove duplicate CONFIG_DEBUG_INFO=y

-------------------------------------------------------------------
Tue Mar 31 02:49:53 CEST 2009 - jeffm@suse.de

- rpm/kernel-binary.spec.in: Use macros for cpu_arch

-------------------------------------------------------------------
Tue Mar 31 02:49:23 CEST 2009 - jeffm@suse.de

- rpm/kernel-binary.spec.in, rpm/kernel-source.spec.in:
  kernel-{source,binary}: Use path-related rpm macros

-------------------------------------------------------------------
Tue Mar 31 02:48:40 CEST 2009 - jeffm@suse.de

- rpm/kernel-binary.spec.in,  rpm/kernel-source.spec.in:
  Use a %kernelrelease macro.

-------------------------------------------------------------------
Tue Mar 31 02:47:58 CEST 2009 - jeffm@suse.de

- rpm/kernel-source.spec.in, rpm/source-post.sh, scripts/tar-up.sh:
  Use %variant instead of $variant

-------------------------------------------------------------------
Tue Mar 31 02:47:14 CEST 2009 - jeffm@suse.de

- kernel-source: Kill old obsoletes

-------------------------------------------------------------------
Tue Mar 31 02:46:35 CEST 2009 - jeffm@suse.de

- rpm/kernel-binary.spec.in, rpm/kernel-source.spec.in,
  rpm/kernel-syms.spec.in, scripts/tar-up.sh:
  Use %var instead of @VAR@ except where necessary

-------------------------------------------------------------------
Tue Mar 31 02:46:12 CEST 2009 - jeffm@suse.de

- kernel-syms: Sort by flavor, not architecture

-------------------------------------------------------------------
Tue Mar 31 02:45:43 CEST 2009 - jeffm@suse.de

- kernel-syms: Stop the architecture %else madness

-------------------------------------------------------------------
Tue Mar 31 02:45:15 CEST 2009 - jeffm@suse.de

- kernel-binary: Stop the architecture %else madness

-------------------------------------------------------------------
Mon Mar 30 22:16:04 CEST 2009 - jeffm@suse.de

- Removed -RT guards and a dead patch.

-------------------------------------------------------------------
Mon Mar 30 22:14:17 CEST 2009 - jeffm@suse.de

- patches.fixes/reiserfs-prealloc-fix: Delete.

-------------------------------------------------------------------
Mon Mar 30 15:26:04 CEST 2009 - jeffm@suse.de

- patches.suse/reiserfs-inode-init: Delete.

-------------------------------------------------------------------
Thu Mar 26 21:28:32 CET 2009 - mmarek@suse.cz

- rpm/config.sh: introduce rpm/config.sh, defining SRCVERSION and
  VARIANT variables.

-------------------------------------------------------------------
Tue Mar 24 15:37:54 CET 2009 - jeffm@suse.de

- Update to 2.6.29-final.
  - Eliminated 4 patches.

-------------------------------------------------------------------
Fri Mar 20 09:41:41 CET 2009 - jbeulich@novell.com

- Update Xen config files.
- Update Xen patches to 2.6.29-rc8 and c/s 821.

-------------------------------------------------------------------
Wed Mar 18 15:10:32 CET 2009 - mmarek@suse.cz

- rpm/kernel-*.spec.in, scripts/tar-up.sh: don't add "<RELEASE>"
  to the release, breaks plain rpmbuild.

-------------------------------------------------------------------
Tue Mar 17 16:14:08 CET 2009 - mmarek@suse.cz

- rpm/kernel-binary.spec.in: don't generate symsets
- rpm/kernel-syms.spec.in: don't package symsets
- rpm/find-provides: disable symset provides
- rpm/macros.kernel-source: don't check for /boot/symsets*
  (fate#305945)

-------------------------------------------------------------------
Tue Mar 17 07:56:40 CET 2009 - knikanth@suse.de

- patches.fixes/loop-barriers: Delete.
- patches.fixes/loop-barriers2: Delete.
  Remove non-mainline patches to loop driver making it honour
  O_SYNC, sync requests and barriers. (bnc#485089), (bnc#471249)

-------------------------------------------------------------------
Mon Mar 16 18:11:40 CET 2009 - bphilips@suse.de

- README: add rough guide to updating KABI

-------------------------------------------------------------------
Fri Mar 13 23:37:52 CET 2009 - jeffm@suse.com

- Update to 2.6.29-rc8.

-------------------------------------------------------------------
Thu Mar 12 11:21:42 CET 2009 - jbeulich@novell.com

- patches.fixes/fix-nf_conntrack_slp,
  patches.suse/perfmon2-remove_get_base_syscall_attr.patch,
  patches.suse/perfmon2.patch,
  patches.suse/silent-stack-overflow-2.patch: fix build warnings.

-------------------------------------------------------------------
Thu Mar 12 11:09:42 CET 2009 - jbeulich@novell.com

- Update Xen patches addressing several issues in initial commit
- Update Xen config files (re-enable oprofile, disable novfs).
- patches.xen/xen3-x86_64-unwind-annotations: fix unwind annotations
  in entry_64-xen.S.

-------------------------------------------------------------------
Thu Mar 12 11:02:37 CET 2009 - jbeulich@novell.com

- patches.arch/x86_64-unwind-annotations: fix unwind annotations in
  entry_64.S.

-------------------------------------------------------------------
Thu Mar 12 07:43:03 CET 2009 - rgoldwyn@suse.de

- patches.suse/novfs-creds-change-2.6.29: Changing credential
  according to new task_struct.

-------------------------------------------------------------------
Wed Mar 11 18:27:00 CET 2009 - jblunck@suse.de

- rpm/kernel-binary.spec.in: Use split_packages only if supported.conf
  is not empty.

-------------------------------------------------------------------
Mon Mar  9 21:26:13 CET 2009 - mmarek@suse.cz

- rpm/kernel-binary.spec.in: renamed modprobe config to
  /etc/modprobe.d/50-module-renames.conf (required by new
  module-init-tools).

-------------------------------------------------------------------
Mon Mar  9 12:04:46 CET 2009 - jbeulich@novell.com

- patches.xen/xen3-patch-2.6.29-rc4: fix ia64 build.

-------------------------------------------------------------------
Mon Mar  9 09:42:36 CET 2009 - jbeulich@novell.com

- Update Xen config files (get tracing options back in sync with
  default).

-------------------------------------------------------------------
Fri Mar  6 20:56:37 CET 2009 - jeffm@suse.de

- Update config files: Enable CONFIG_FRAME_POINTER on Xen.

-------------------------------------------------------------------
Fri Mar  6 20:36:26 CET 2009 - jeffm@suse.de

- config.conf: Enabled Xen for building.

-------------------------------------------------------------------
Fri Mar  6 17:49:36 CET 2009 - jbeulich@novell.com

- Update Xen patches to 2.6.29-rc7.

-------------------------------------------------------------------
Fri Mar  6 13:34:30 CET 2009 - jbenc@suse.cz

- Update config files: enabled wireless debugging in -debug flavors.

-------------------------------------------------------------------
Fri Mar  6 10:36:19 CET 2009 - mmarek@suse.cz

- rpm/get_release_number.sh.in, rpm/kernel-binary.spec.in,
  rpm/kernel-source.spec.in, rpm/kernel-syms.spec.in,
  scripts/tar-up.sh, doc/README.SUSE: finally drop kernel-dummy
- rpm/prepare-build.sh: Delete.

-------------------------------------------------------------------
Wed Mar  4 20:18:28 CET 2009 - jeffm@suse.com

- Update to 2.6.29-rc7.
  - Eliminated 1 patch.

-------------------------------------------------------------------
Wed Mar  4 11:48:01 CET 2009 - mmarek@suse.cz

- rpm/kernel-binary.spec.in: workaround a bash bug (bnc#481817)
  in kernel-vanilla.spec.

-------------------------------------------------------------------
Tue Mar  3 23:00:28 CET 2009 - jeffm@suse.com

- patches.suse/export-security_inode_permission: Export
  security_inode_permission for aufs.

-------------------------------------------------------------------
Thu Feb 26 15:32:35 CET 2009 - jeffm@suse.com

- scripts/tar-up.sh: Add -u to update existing spec files.

-------------------------------------------------------------------
Thu Feb 26 11:50:57 CET 2009 - sven@suse.de

- rpm/kernel-binary.spec.in: Fix sub-package install-time conflict.

-------------------------------------------------------------------
Wed Feb 25 19:41:59 CET 2009 - mmarek@suse.cz

- scripts/tar-up.sh: create tarballs that don't change
  unnecessarily: set owner/group to nobody/nobody, mtime to time of
  the latest commit and sort the input files.

-------------------------------------------------------------------
Tue Feb 24 23:28:11 CET 2009 - jeffm@suse.com

- Update to 2.6.29-rc6-git1.

-------------------------------------------------------------------
Sat Feb 21 17:30:47 CET 2009 - mmarek@suse.cz

- rpm/kernel-syms.spec.in: also check if the package versions match
  (bnc#478462)

-------------------------------------------------------------------
Fri Feb 20 14:41:31 CET 2009 - jbeulich@novell.com

- patches.suse/stack-unwind: fix 32-bit arch_unwind_init_running().

-------------------------------------------------------------------
Fri Feb 20 10:12:51 CET 2009 - jbeulich@novell.com

- patches.suse/stack-unwind: fix patch fuzz.

-------------------------------------------------------------------
Fri Feb 20 09:48:59 CET 2009 - jbeulich@novell.com

- misc/xen-port-patches.py: Adjust fro new x86 header placement.
- patches.arch/x86_64-unwind-annotations: fix unwind annotations
  (bnc#472783).
- patches.suse/stack-unwind: Properlz hook up unwinder again.

-------------------------------------------------------------------
Fri Feb 20 02:49:50 CET 2009 - jeffm@suse.de

- patches.suse/kdb-common: Build fix with -I directive.

-------------------------------------------------------------------
Fri Feb 20 02:12:56 CET 2009 - jeffm@suse.de

- Update config files.

-------------------------------------------------------------------
Fri Feb 20 01:50:59 CET 2009 - jeffm@suse.de

- Update to 2.6.29-rc5-git3.
  - Eliminated 1 patch.

-------------------------------------------------------------------
Thu Feb 19 11:27:58 CET 2009 - mmarek@suse.cz

- rpm/symsets.pl: allow passing only Module.symvers and no modules

-------------------------------------------------------------------
Wed Feb 18 11:25:46 CET 2009 - olh@suse.de

- disable ppc601 support, disable unused framebuffer drivers

-------------------------------------------------------------------
Wed Feb 18 10:41:14 CET 2009 - olh@suse.de

- disable kdump on ppc32

------------------------------------------------------------------
Mon Feb 16 17:18:41 CET 2009 - jeffm@suse.com

- Update config files.

-------------------------------------------------------------------
Sat Feb 14 17:40:22 CET 2009 - jeffm@suse.de

- Update to 2.6.29-rc5.

-------------------------------------------------------------------
Fri Feb 13 21:15:40 CET 2009 - jeffm@suse.de

- Update to 2.6.29-rc4-git7.
  - Eliminated 2 patches.

-------------------------------------------------------------------
Mon Feb  9 22:04:41 CET 2009 - jeffm@suse.de

- patches.rpmify/spin_is_contended-fix: spin_is_contended
  Kconfig fixes.

-------------------------------------------------------------------
Mon Feb  9 17:47:43 CET 2009 - jeffm@suse.de

- Updated to 2.6.29-rc4.
  - Eliminated 3 patches.

-------------------------------------------------------------------
Fri Feb  6 21:34:56 CET 2009 - jeffm@suse.com

- patches.fixes/fix-warning-while-mapping-0-1MB-range-with-dev-mem:
  x86, pat: fix warn_on_once() while mapping 0-1MB range.

-------------------------------------------------------------------
Fri Feb  6 20:54:14 CET 2009 - mmarek@suse.cz

- rpm/kernel-module-subpackage, rpm/post.sh, rpm/postun.sh: fix
  last change: don't pass -e to weak-modules2.

-------------------------------------------------------------------
Fri Feb  6 14:42:13 CET 2009 - mmarek@suse.cz

- rpm/kernel-module-subpackage, rpm/post.sh, rpm/postun.sh: pass
  down shell options like -x to weak-modules2 to make debugging
  with rpm -ivv easier.

-------------------------------------------------------------------
Tue Feb  3 21:36:36 CET 2009 - jeffm@suse.de

- patches.fixes/fix-nf_conntrack_slp: make nf_conntrack_slp
  actually work (bnc#470963).

-------------------------------------------------------------------
Tue Feb  3 14:34:14 CET 2009 - mmarek@suse.cz

- scripts/tar-up.sh: fix branch name in KOTD packages.

-------------------------------------------------------------------
Tue Feb  3 12:37:06 CET 2009 - olh@suse.de

- config.conf: readde -debug flavor for ppc64

-------------------------------------------------------------------
Tue Feb  3 11:51:37 CET 2009 - olh@suse.de

- patches.fixes/scsi-ibmvfc_prli_initiator_fix.patch:
  Better handle other FC initiators (bnc#471217 - LTC51238)

-------------------------------------------------------------------
Tue Feb  3 11:48:59 CET 2009 - mmarek@suse.cz

- scripts/wd-functions.sh: display master as "master", not "HEAD"
  or "".

-------------------------------------------------------------------
Mon Feb  2 22:13:03 CET 2009 - jeffm@suse.de

- patches.fixes/ath9k-fix-led_device_naming.diff: ath9k: fix
  led naming.
- patches.fixes/b43legacy-fix-led_device_naming.diff: b43legacy:
  fix led naming.
- patches.fixes/iwlwifi-fix-iwl-3945_led_device_naming.diff:
  iwlwifi: another led naming fix.
- patches.fixes/iwlwifi-fix-iwl-led_device_naming.diff: iwlwifi:
  fix led naming   .
- patches.fixes/rt2x00-fix-led_device_naming.diff: rt2x00:
  fix led naming.

-------------------------------------------------------------------
Mon Feb  2 21:20:36 CET 2009 - jeffm@suse.de

- Updated to 2.6.29-rc3-git3.
  - Eliminated 6 patches.

-------------------------------------------------------------------
Mon Feb  2 17:35:32 CET 2009 - jeffm@suse.de

- Updated to 2.6.29-rc3.
  - AppArmor is disabled.
  - Xen is disabled.
  - Eliminated 745 patches.

-------------------------------------------------------------------
Mon Feb  2 17:17:07 CET 2009 - jeffm@suse.de

- Enabled patches.suse/reiserfs_warning-reentrant

-------------------------------------------------------------------
Mon Feb  2 11:30:07 CET 2009 - rw@suse.de

- patches.fixes/xpc-pass-physical,
  patches.kabi/xpc-pass-physical:
  kABI: restore upstream patch, add ABI cover-up. (bnc#458811)

-------------------------------------------------------------------
Mon Feb  2 10:44:23 CET 2009 - olh@suse.de

- patches.fixes/serial-jsm-enable_ms.patch:
  Add enable_ms to jsm driver (bnc#471224 - LTC51066)

-------------------------------------------------------------------
Mon Feb  2 10:30:50 CET 2009 - olh@suse.de

- patches.arch/ppc-optimize-sync.patch:
  Optimise smp_{r,w}mb and mutex (bnc#471222 - LTC51356)

-------------------------------------------------------------------
Sat Jan 31 04:35:24 CET 2009 - gregkh@suse.de

- refresh patches for fuzz due to 2.6.27.14-rc1 import.

-------------------------------------------------------------------
Sat Jan 31 04:16:39 CET 2009 - gregkh@suse.de

- patches.kabi/abi-fix-add-epoll_devs-back-to-struct-user_struct.patch:
  ABI fix: add epoll_devs back to struct user_struct.

-------------------------------------------------------------------
Sat Jan 31 04:07:38 CET 2009 - gregkh@suse.de

- Update to 2.6.27.14-rc1
  - lots of security fixes
  - lots of bugfixes
  - obsoletes:
    - patches.drivers/alsa-virtuoso-no-eeprom-overwrite
    - patches.drivers/pata_via.c-support-vx855-and-future-chips-whose-ide-controller-use-0x0571.patch
    - patches.fixes/SUNRPC-Fix-autobind-on-cloned-rpc-clients.patch
    - patches.fixes/sysfs-fix-problems-with-binary-files.patch
    - patches.fixes/xpc-fix-NULL-deref
    - patches.fixes/xpc-write-barrier

-------------------------------------------------------------------
Fri Jan 30 09:15:04 CET 2009 - olh@suse.de

- patches.arch/ppc-pseries-migration_hang_fix.patch:
  Fix partition migration hang under load (bnc#470563 - LTC51153)

-------------------------------------------------------------------
Fri Jan 30 08:00:00 CET 2009 - olh@suse.de

- disable CONFIG_DEBUG_STACKOVERFLOW and CONFIG_DEBUG_STACK_USAGE
  on ppc/ppc64

-------------------------------------------------------------------
Fri Jan 30 01:24:09 CET 2009 - teheo@suse.de

- patches.drivers/libata-fix-EH-device-failure-handling: libata:
  fix EH device failure handling (bnc#470845).

-------------------------------------------------------------------
Thu Jan 29 21:02:44 CET 2009 - jjolly@suse.de

- patches.arch/s390-08-08-add_qdio_utilization.patch: zfcp:
  queue_full is lacking the entry for qdio utilization
  (bnc#466462).

-------------------------------------------------------------------
Thu Jan 29 18:45:32 CET 2009 - gregkh@suse.de

- add ability to debug kernel using USB debug connector.
- Update config files.
- patches.suse/usb-move-ehci-reg-def.patch: usb: move ehci
  reg def.
- patches.suse/x86-usb-debug-port-early-console-v4.patch: x86:
  usb debug port early console, v4.

-------------------------------------------------------------------
Thu Jan 29 11:43:32 CET 2009 - mmarek@suse.cz

- patches.kabi/abi-fix-add-s_syncing-back-to-struct-super_block.patch
  patches.kabi/abi-fix-add-wb_sync_hold-enum-writeback_sync_modes.patch
  patches.kabi/export-iwl_rx_allocate
  patches.kabi/sched-kabi-compat-hack.patch: Introduce
  patches.kabi/ for patches that only work around kabi issues and
  can be safely dropped at the next SP.

-------------------------------------------------------------------
Wed Jan 28 20:34:29 CET 2009 - agruen@suse.de

- patches.xen/xen-x86-mark_rodata_rw.patch: Add missing pageattr.c
  changes to pageattr-xen.c (bnc#439348).

-------------------------------------------------------------------
Wed Jan 28 18:50:59 CET 2009 - agruen@suse.de

- patches.suse/x86-mark_rodata_rw.patch: Add mark_rodata_rw()
  to un-protect read-only kernel code pages (bnc#439348).
- patches.xen/xen-x86-mark_rodata_rw.patch: xen specific part
  (bnc#439348).

-------------------------------------------------------------------
Wed Jan 28 15:59:27 CET 2009 - mmarek@suse.cz

- config/s390/s390: the -man package still fails for s390, disable
  it

-------------------------------------------------------------------
Wed Jan 28 14:27:18 CET 2009 - mmarek@suse.cz

- rpm/kernel-binary.spec.in: fix build of the -man subpackage on
  31bit s390

-------------------------------------------------------------------
Wed Jan 28 13:23:01 CET 2009 - mmarek@suse.cz

- fix kernel-default.ppc64 reference symsets

-------------------------------------------------------------------
Wed Jan 28 12:06:53 CET 2009 - jslaby@suse.cz

- patches.arch/x86_sgi_cpus4096-05-update-send_IPI_mask.patch:
  x86 cpumask: Updates to support NR_CPUS=4096 (bnc#425240
  FATE304266).
  [cpu_mask_to_apicid bigsmp fix]

-------------------------------------------------------------------
Wed Jan 28 08:16:54 CET 2009 - olh@suse.de

- patches.fixes/scsi-ibmvscsi-module_alias.patch:
  map scsi proc_name to module name (bnc#459933 - LTC50724)

-------------------------------------------------------------------
Tue Jan 27 23:33:09 CET 2009 - jeffm@suse.de

- Update config files: Disable ftrace in -debug on ppc64

-------------------------------------------------------------------
Tue Jan 27 23:16:03 CET 2009 - jeffm@suse.de

- config.conf: Added -debug flavor for ppc64.

-------------------------------------------------------------------
Tue Jan 27 13:40:53 CET 2009 - bwalle@suse.de

- patches.drivers/libfc-set-the-release-function.diff:
  Whitespace change.

-------------------------------------------------------------------
Tue Jan 27 09:05:30 CET 2009 - hare@suse.de

- patches.drivers/libfc-fix-read-IO-data-integrity: libfc:
  IO data integrity issue when a IO data frame lost (bnc#469536).

-------------------------------------------------------------------
Tue Jan 27 08:52:49 CET 2009 - jbeulich@novell.com

- re-enable patches.xen/xen3-e1000e_Export_set_memory_ro-rw.

-------------------------------------------------------------------
Tue Jan 27 07:44:18 CET 2009 - olh@suse.de

- update patches.arch/ppc-memoryless-nodes.patch:
  include prototype for PFN_UP() (bnc#462546 - LTC50009)

-------------------------------------------------------------------
Mon Jan 26 19:53:20 CET 2009 - kkeil@suse.de

- patches.suse/e1000e_Export_set_memory_ro-rw: Export
  set_memory_ro() and set_memory_rw() calls.
  readded to avoid kabi change

-------------------------------------------------------------------
Mon Jan 26 19:36:59 CET 2009 - jeffm@suse.de

- config.conf: Added kernel-vmi to i386.

-------------------------------------------------------------------
Mon Jan 26 19:08:43 CET 2009 - olh@suse.de

- update patches.arch/ppc-memoryless-nodes.patch:
  use PFN_UP() for end_pfn (bnc#462546 - LTC50009)

-------------------------------------------------------------------
Mon Jan 26 17:14:44 CET 2009 - mmarek@suse.cz

- kabi: import FCoE changes

-------------------------------------------------------------------
Mon Jan 26 17:00:44 CET 2009 - hare@suse.de

- patches.suse/dm-mpath-requeue-for-stopped-queue: disable
  wrong debug message again.

-------------------------------------------------------------------
Mon Jan 26 15:35:41 CET 2009 - rw@suse.de

- patches.fixes/taskstats-alignment:
  IA64: fill 'struct taskstats' on stack and 'memcpy' result to skb.
  (bnc#448410)

-------------------------------------------------------------------
Mon Jan 26 15:31:39 CET 2009 - olh@suse.de

- update patches.arch/ppc-memoryless-nodes.patch:
  fix calculation of reserve_size (bnc#462546 - LTC50009)

-------------------------------------------------------------------
Mon Jan 26 14:19:30 CET 2009 - kkeil@suse.de

- patches.fixes/disable-lro-per-default: Disable LRO per default
  in igb and ixgbe. (bnc#467519)

-------------------------------------------------------------------
Mon Jan 26 13:44:37 CET 2009 - jbeulich@novell.com

- Just comment out patches.xen/xen3-e1000e_* (to address build error)
  until disposition of their originals is known.

-------------------------------------------------------------------
Mon Jan 26 13:01:24 CET 2009 - kkeil@suse.de

- patches.fixes/sctp_do_not_use_stale_copy_of_sk: Do not use
  stale copy of sk. (bnc#440104)

-------------------------------------------------------------------
Mon Jan 26 12:52:21 CET 2009 - jblunck@suse.de

Renamed some patches so they get included in vanilla builds.
- patches.rpmify/firmware-path: Renamed.
- patches.rpmify/no-include-asm: Renamed.
- patches.suse/md-raid-metadata-PAGE_SIZE.patch: Renamed.

-------------------------------------------------------------------
Mon Jan 26 12:18:00 CET 2009 - olh@suse.de

- patches.suse/led_classdev.sysfs-name.patch: use correct name
  for /sys/devices/virtual/leds/ entries (bnc#468350)

-------------------------------------------------------------------
Mon Jan 26 12:15:15 CET 2009 - kkeil@suse.de

- patches.suse/e1000e_Export_set_memory_ro-rw: Delete.
- patches.suse/e1000e_allow_bad_checksum: Delete.
- patches.suse/e1000e_call_dump_eeprom: Delete.
- patches.suse/e1000e_ioremap_sanity_check: Delete.
- patches.suse/e1000e_use_set_memory_ro-rw_to_protect_flash_memory:
  Delete.
  Remove not mainline e1000e patches which were added to help with
  the e1000e NVM corruption - root issue is fixed

-------------------------------------------------------------------
Mon Jan 26 12:06:30 CET 2009 - kkeil@suse.de

- patches.drivers/tg3_libphy_workaround: tg3 libphy workaround.
  (bnc#468725)

-------------------------------------------------------------------
Mon Jan 26 09:17:49 CET 2009 - hare@suse.de

- supported.conf: Correct spelling for dm-least-pending
  path checker.

-------------------------------------------------------------------
Mon Jan 26 09:16:31 CET 2009 - hare@suse.de

- patches.suse/dm-mpath-check-info-before-access: Kernel Oops
  during path failover (bnc#458393).

-------------------------------------------------------------------
Sun Jan 25 02:07:17 CET 2009 - gregkh@suse.de

- refresh patch fuzz now that 2.6.27.13 is in tree

-------------------------------------------------------------------
Sun Jan 25 01:59:30 CET 2009 - gregkh@suse.de

- Update to final version of 2.6.27.13

-------------------------------------------------------------------
Sat Jan 24 23:24:49 CET 2009 - gregkh@suse.de

- dynamic debugging fixes backported from upstream:
- patches.drivers/driver-core-add-newlines-to-debugging-enabled-disabled-messages.patch:
  driver core: add newlines to debugging enabled/disabled
  messages.
- patches.drivers/driver-core-fix-dynamic_debug-cmd-line-parameter.patch:
  Driver core: fix 'dynamic_debug' cmd line parameter.
- patches.drivers/driver-core-fix-using-ret-variable-in-unregister_dynamic_debug_module.patch:
  driver core: fix using 'ret' variable in
  unregister_dynamic_debug_module.

-------------------------------------------------------------------
Sat Jan 24 17:51:17 CET 2009 - jbohac@suse.cz

- patches.arch/x86_64-hpet-64bit-timer.patch: 
  (fix return of an unitialized value (bnc#469017)

-------------------------------------------------------------------
Sat Jan 24 11:29:02 CET 2009 - mmarek@suse.cz

- update kabi files: ignore changes in struct pcie_link_state as
  it is an internal structure only.

-------------------------------------------------------------------
Sat Jan 24 11:26:16 CET 2009 - mmarek@suse.cz

- patches.suse/genksyms-add-override-flag.diff: genksyms: add
  --override flag.
- rpm/kernel-binary.spec.in: set KBUILD_OVERRIDE=1

-------------------------------------------------------------------
Sat Jan 24 01:25:44 CET 2009 - ghaskins@suse.de

- patches.fixes/sched-kabi-compat-hack.patch: sched: leave
  RT_GROUP_SCHED structure components intact to preserve kABI.

 broke kabi with fix for 456542

-------------------------------------------------------------------
Sat Jan 24 00:35:12 CET 2009 - trenn@suse.de

- patches.fixes/cpufreq_export_latency.patch: CPUFREQ: Introduce
  /sys/devices/system/cpu/cpu*/cpufreq/cpuinfo_transition_latency
  (bnc#464461).
- patches.fixes/cpufreq_ondemand_adjust_sampling_rate_limit.patch:
  CPUFREQ: ondemand/conservative: sanitize sampling_rate
  restrictions (bnc#464461).
- patches.fixes/cpufreq_ondemand_performance_optimise_default_settings.patch:
  CPUFREQ: ondemand: Limit default sampling rate to 300ms
  max. (bnc#464461).
- patches.fixes/x86_cpufreq_powernow-k8_acpi_latency_values.patch:
  X86 powernow-k8 cpufreq: Get transition latency from acpi _PSS
  object (bnc#464461).

-------------------------------------------------------------------
Fri Jan 23 20:29:24 CET 2009 - jeffm@suse.de

- patches.fixes/xfs-dmapi-fixes: xfs/dmapi: fix crash on mount
  (bnc#458027).

-------------------------------------------------------------------
Fri Jan 23 20:19:33 CET 2009 - ghaskins@suse.de

- Update config files: Disable RT_GROUP_SCHED (bnc#456542).

  The RT_GROUP_SCHED feature is experimental and clearly broken, so
  lets turn it off for now.

-------------------------------------------------------------------
Fri Jan 23 16:51:40 CET 2009 - jeffm@suse.de

- patches.fixes/hpilo-open-close-fix: hpilo open/close fix
  (bnc#466517).

-------------------------------------------------------------------
Fri Jan 23 15:59:44 CET 2009 - hare@suse.de

- patches.suse/dm-mpath-requeue-for-stopped-queue: Handle I/O
  on stopped queues correctly (bnc#458393).

-------------------------------------------------------------------
Fri Jan 23 15:34:11 CET 2009 - jbenc@suse.cz

- patches.suse/mnt-want-write-speedup.patch,
  patches.suse/mnt_clone_write.patch: modified not to break kABI,
  enabled (bnc#436953).

-------------------------------------------------------------------
Fri Jan 23 15:08:39 CET 2009 - jbenc@suse.cz

- patches.fixes/iwlagn-fix-rfkill.patch: iwlagn: fix hw-rfkill
  while the interface is down (bnc#446158).

-------------------------------------------------------------------
Fri Jan 23 14:59:57 CET 2009 - mmarek@suse.cz

- kabi/severities: temporarily enable changes in FcOE modules.

-------------------------------------------------------------------
Fri Jan 23 11:55:18 CET 2009 - hare@suse.de

- patches.arch/s390-08-06-personality.patch: kernel: setting 32
  bit personality doesn't work (bnc#466462).
- patches.arch/s390-08-07-compat_wrappers.patch: kernel:
  Add missing wrapper functions for 31 bit compat
  syscalls. (bnc#466462,LTC#51229).
- patches.fixes/block-leave-the-request-timeout-timer-running:
  Delete obsolete patch.

-------------------------------------------------------------------
Fri Jan 23 11:42:28 CET 2009 - bwalle@suse.de

- patches.drivers/fcoe-change-fcoe_sw-sg_tablesi.diff: change
  fcoe_sw sg_tablesize to SG_ALL (bnc #459142).
- patches.drivers/fcoe-check-return-for-fc_set_m.diff: check
  return for fc_set_mfs (bnc #459142).
- patches.drivers/fcoe-fix-frame-length-validati.diff: fix frame
  length validation in the early receive path (bnc #459142).
- patches.drivers/fcoe-fix-incorrect-use-of-struct-module.diff:
  fcoe: fix incorrect use of struct module (bnc #468051).
- patches.drivers/fcoe-improved-load-balancing-i.diff: improved
  load balancing in rx path (bnc #459142).
- patches.drivers/fcoe-logoff-of-the-fabric-when.diff: Logoff
  of the fabric when destroying interface (bnc #459142).
- patches.drivers/fcoe-remove-warn_on-in-fc_set.diff: remove
  WARN_ON in fc_set_mfs (bnc #459142).
- patches.drivers/fcoe-user_mfs-is-never-used.diff: user_mfs is
  never used (bnc #459142).
- patches.drivers/libfc-add-fc_disc-c-locking-co.diff: Add
  fc_disc.c locking comment block (bnc #459142).
- patches.drivers/libfc-ensure-correct-device_pu.diff: libfc:
  Ensure correct device_put/get usage (round 2).
- patches.drivers/libfc-fix-rport-recursive-lock.diff: libfc:
  Fix rport recursive lock on rport mutex (bnc #459142).
- patches.drivers/libfc-handle-rrq-exch-timeout.diff: libfc:
  handle RRQ exch timeout (bnc #465596).
- patches.drivers/libfc-improve-fc_lport-c-locki.diff: Improve
  fc_lport.c locking comment block (bnc #459142).
- patches.drivers/libfc-improve-fc_rport-c-locki.diff: Improve
  fc_rport.c locking comment block (459142).
- patches.drivers/libfc-make-fc_disc-inline-with.diff: make
  fc_disc inline with the fc_lport structure (bnc #459142).
- patches.drivers/libfc-make-rscn-parsing-more-r.diff: make RSCN
  parsing more robust (bnc #459142).
- patches.drivers/libfc-make-sure-we-access-the.diff: make sure
  we access the CRC safely (bnc #459142).
- patches.drivers/libfc-pass-lport-in-exch_mgr_r.diff: libfc:
  Pass lport in exch_mgr_reset (bnc #465596).
- patches.drivers/libfc-remove-debug-print-state.diff: libfc:
  Remove debug print statement, too verbose (bnc #459142).
- patches.drivers/libfc-set-the-release-function.diff: Set
  the release function for the rport's kobject (round 2)
  (bnc #459142).
- patches.drivers/libfc-updated-comment-for-orde.diff: updated
  comment for order of em and ex locks (bnc #459142).
- patches.drivers/libfc-updated-libfc-fcoe-modul.diff: updated
  libfc fcoe module ver to 1.0.6 (bnc #459142).
- patches.drivers/libfc-use-an-operations-struct.diff: use an
  operations structure for rport callbacks (bnc #459142).
- patches.drivers/libfc-when-rport-goes-away-re.diff: libfc:
  when rport goes away (re-plogi), clean up exchanges to/from
  rport (bnc #465596).
- patches.drivers/libfc_locking.diff: libfc, fcoe: fixed locking
  issues with lport->lp_mutex around lport->link_status (bnc
  #468053).
- patches.drivers/libfc_rport.diff: libfc: rport retry on LS_RJT
  from certain ELS (bnc #468054).

-------------------------------------------------------------------
Fri Jan 23 11:36:44 CET 2009 - hare@suse.de

- patches.fixes/qla2xxx-check-fc-rport-validity:
  qla2xxx: added check for fcport is valid in
  qla2x00_terminate_rport_io(). (bnc#467624).

-------------------------------------------------------------------
Fri Jan 23 11:01:59 CET 2009 - tiwai@suse.de

- patches.drivers/alsa-hda-gateway-t1616-quirk: ALSA: hda -
  Add quirk for Gateway T1616 laptop (bnc#467597).
- patches.drivers/alsa-hda-hp-dv4-quirk: ALSA: hda - Add model
  entry for HP dv4.
- patches.drivers/alsa-hda-intel-d945-ref-quirk: ALSA: hda -
  Add model=ref for Intel board with STAC9221 (bnc#406529).

-------------------------------------------------------------------
Fri Jan 23 10:48:16 CET 2009 - hare@suse.de

- patches.fixes/blk-leave-sync-timer-running: block: Rediff
- patches.fixes/block-use-round_jiffies_up: Block: use
  round_jiffies_up() (bnc#464155).
- Add missing patches to series.conf:
  patches.fixes/round-jiffies-up
  patches.fixes/block-use-round_jiffies_up
  patches.fixes/block-fix-blk_start_queueing
  patches.fixes/suppress-buffer-IO-errors
  patches.fixes/block-optimizations-in-blk_rq_timed_out_timer
  patches.fixes/block-add-comment-in-blk_rq_timed_out

-------------------------------------------------------------------
Fri Jan 23 07:51:35 CET 2009 - olh@suse.de

- update patches.fixes/scsi-ibmvscsi-vio_leak.patch:
  handle also drivers/scsi/ibmvscsi/ibmvfc.c

-------------------------------------------------------------------
Fri Jan 23 06:41:18 CET 2009 - sjayaraman@suse.de

- patches.fixes/cifs-fix-oops-on-ipv6-mount: cifs: make sure we
  allocate enough storage for socket address (467691).

-------------------------------------------------------------------
Fri Jan 23 05:57:48 CET 2009 - gregkh@suse.de

- patches.kernel.org/abi-fix-add-wb_sync_hold-enum-writeback_sync_modes.patch:
  ABI fix: add WB_SYNC_HOLD enum writeback_sync_modes.

-------------------------------------------------------------------
Fri Jan 23 05:08:48 CET 2009 - gregkh@suse.de

- patches.kernel.org/abi-fix-add-s_syncing-back-to-struct-super_block.patch:
  ABI fix: add s_syncing back to struct super_block.

-------------------------------------------------------------------
Fri Jan 23 02:26:30 CET 2009 - gregkh@suse.de

- update to 2.6.27.13-rc1:
  - security updates
  - lots of bugfixes
  - obsoletes:
    - patches.arch/ppc-fix_hugepage_check.patch
    - patches.drivers/alsa-hda-ad1986a-laptop-eapd-model-back
    - patches.drivers/alsa-hda-samsung-q45-quirk
    - patches.fixes/security-introduce-missing-kfree.patch
    - patches.fixes/xpc-fix-heartbeat
- Update config files.

-------------------------------------------------------------------
Thu Jan 22 23:55:10 CET 2009 - kkeil@suse.de

- patches.drivers/e1000-fix-shared-emc.patch: e1000: fix bug
  with shared interrupt during reset (bnc#396687)

-------------------------------------------------------------------
Thu Jan 22 22:43:48 CET 2009 - tonyj@suse.de

- patches.fixes/revert-bgcolor-line-feed-93f78da4.patch: Revert
  "vt: fix background color on line feed" (bnc#418613).

-------------------------------------------------------------------
Thu Jan 22 19:28:06 CET 2009 - jbenc@suse.cz

- patches.fixes/iwlwifi-fix-rs_get_rate-oops.patch: iwlwifi:
  fix rs_get_rate WARN_ON() (bnc#456002).
- Reordered wireless patches to group together patches touching the same
  driver.

-------------------------------------------------------------------
Thu Jan 22 19:13:20 CET 2009 - bphilips@suse.de

- patches.drivers/disable-catas_reset-by-default-to-avoid-problems-with-eeh.patch:
  disable catas_reset by default to avoid problems with EEH
  (bnc#456389).

-------------------------------------------------------------------
Thu Jan 22 17:42:04 CET 2009 - rw@suse.de

- patches.fixes/xpc-pass-physical:
  fixed kABI breakage. (bnc#458811)

-------------------------------------------------------------------
Thu Jan 22 15:58:54 CET 2009 - bwalle@suse.de

- scripts/tar-up_and_run_mbuild.sh: s390 (the 31 bit variant) is
  not an important spec file.

-------------------------------------------------------------------
Thu Jan 22 15:50:44 CET 2009 - jbenc@suse.cz

- patches.fixes/mac80211-add-direct-probe.patch: fixed kABI
  breakage, reenabled.

-------------------------------------------------------------------
Thu Jan 22 15:29:07 CET 2009 - mmarek@suse.cz

- rpm/modversions: eat the "override" keyword before parsing the
  symbol definition.

-------------------------------------------------------------------
Thu Jan 22 14:14:03 CET 2009 - olh@suse.de

- patches.fixes/scsi-ibmvscsi-vio_leak.patch:
  Correct VIO bus/device CMO accounting problems (bnc#468304 - LTC51205)

-------------------------------------------------------------------
Thu Jan 22 14:03:12 CET 2009 - olh@suse.de

- patches.suse/of_platform_driver.module-owner.patch:
  add missing module symlink to /sys/bus/*/driver/*
  in struct of_platform_driver.

-------------------------------------------------------------------
Thu Jan 22 13:29:23 CET 2009 - kkeil@suse.de

- patches.drivers/ixgbe_DCB_compile_err.patch: DCB compile
  error fix - new version from Intel  (bnc#465923)

-------------------------------------------------------------------
Thu Jan 22 12:58:06 CET 2009 - jbohac@suse.cz

- patches.arch/x86_64-hpet-64bit-timer.patch: allow 64-bit mode
  for HPET Timer0 (bnc#456700).
  (fix compilation on i386 and add hpet64 to kernel-parameters.txt)

-------------------------------------------------------------------
Thu Jan 22 12:25:59 CET 2009 - jbohac@suse.cz

- patches.arch/x86_64-hpet-64bit-timer.patch: allow 64-bit mode
  for HPET Timer0 (bnc#456700).

-------------------------------------------------------------------
Thu Jan 22 12:10:39 CET 2009 - rw@suse.de

- patches.fixes/xpc-pass-physical:
  sgi-xpc: need to pass the physical address, not virtual. (bnc#458811)
- patches.fixes/xpc-fix-heartbeat:
  sgi-xpc: eliminate false detection of no heartbeat. (bnc#464545)

-------------------------------------------------------------------
Thu Jan 22 11:28:20 CET 2009 - jkosina@suse.de

- patches.fixes/input-add-nomux-dell-vostro-1510.patch: Input:
  add Dell Vostro 1510 to nomux list (bnc#404881).

-------------------------------------------------------------------
Thu Jan 22 10:30:46 CET 2009 - jblunck@suse.de

- scripts/compute-PATCHVERSION.sh: Fix SRCVERSION parsing (bnc#465113).

-------------------------------------------------------------------
Thu Jan 22 10:02:42 CET 2009 - tiwai@suse.de

- patches.drivers/alsa-hda-add-volume-offset: ALSA: hda - Add
  extra volume offset to standard volume amp macros (bnc#466428).
- patches.drivers/alsa-hda-stac-reduce-volume-scale: ALSA: hda -
  Halve too large volume scales for STAC/IDT codecs (bnc#466428).

-------------------------------------------------------------------
Thu Jan 22 09:25:52 CET 2009 - hare@suse.de

- patches.drivers/lpfc-8.2.8.12-update: Update lpfc from 8.2.8.11
  to 8.2.8.12 (bnc#467713).

-------------------------------------------------------------------
Thu Jan 22 01:58:48 CET 2009 - jeffm@suse.de

- patches.fixes/reiserfs-debug-1036: fix missing jl arg

-------------------------------------------------------------------
Wed Jan 21 21:09:15 CET 2009 - mmarek@suse.cz

- rpm/kernel-binary.spec.in: delete duplicate error message in the
  kabi checks

-------------------------------------------------------------------
Wed Jan 21 20:04:30 CET 2009 - jeffm@suse.de

- patches.fixes/remove_kernel_physical_mapping_init_from_init:
  move kernel_physical_mapping_init to __meminit (bnc#467474).

-------------------------------------------------------------------
Wed Jan 21 19:56:34 CET 2009 - jbenc@suse.cz

- patches.fixes/mac80211-add-direct-probe.patch: disabled, as it changes
  kABI.

-------------------------------------------------------------------
Wed Jan 21 19:46:46 CET 2009 - gregkh@suse.de

- patches.fixes/security-introduce-missing-kfree.patch: security:
  introduce missing kfree (bnc#467322).
- patches.fixes/sysfs-fix-problems-with-binary-files.patch:
  sysfs: fix problems with binary files.

-------------------------------------------------------------------
Wed Jan 21 19:35:32 CET 2009 - rw@suse.de

- patches.arch/ia64-page-migration.fix:
  fix deadlock caused by cpe_migrate.ko and mark it supported.
  (bnc#464676)

-------------------------------------------------------------------
Wed Jan 21 19:23:31 CET 2009 - jeffm@suse.de

- patches.fixes/sn-irq-affinity: sn2: preserve irq affinity set
  in PROM (bnc#457679).

-------------------------------------------------------------------
Wed Jan 21 19:15:43 CET 2009 - jeffm@suse.de

- patches.fixes/uv_zalias_support: uv: Support for non-nasid 0
  systems (bnc#458869).

-------------------------------------------------------------------
Wed Jan 21 19:12:47 CET 2009 - jeffm@suse.de

- patches.fixes/xpc-fix-NULL-deref: sgi-xpc: Remove NULL pointer
  dereference. (bnc#466563).
- patches.fixes/xpc-write-barrier: sgi-xpc: ensure flags are
  updated before bte_copy (bnc#466563).

-------------------------------------------------------------------
Wed Jan 21 19:06:26 CET 2009 - jbenc@suse.cz

- patches.fixes/ipw2200-workaround-firmware-restarts-when-scanning.patch:
  ipw2200: fix scanning while associated (bnc#459067).

-------------------------------------------------------------------
Wed Jan 21 19:01:41 CET 2009 - jbenc@suse.cz

- patches.fixes/iwl3945-fix-rfkill.patch: iwl3945: report
  killswitch changes even if the interface is down (bnc#446013).

-------------------------------------------------------------------
Wed Jan 21 18:51:54 CET 2009 - jbenc@suse.cz

- patches.fixes/mac80211-add-direct-probe.patch: mac80211:
  add direct probe before association (bnc#461889).

-------------------------------------------------------------------
Wed Jan 21 16:38:10 CET 2009 - hare@suse.de

- patches.drivers/mptsas-discover-all-devices: mptsas driver
  fails to discover devices (bnc#459932).

-------------------------------------------------------------------
Wed Jan 21 14:04:08 CET 2009 - jbeulich@novell.com

- Update Xen patches to 2.6.27.12.
- patches.xen/764-netback-foreign-pages.patch: netback: handle
  non-netback foreign pages.
- patches.xen/769-evtchn-CPU-offline.patch: evtchn: Fix CPU offlining
  to switch all affected ports belonging to a particular /dev/evcthn
  user.
- patches.xen/gso-size-check.patch: gso: Ensure that the packet
  is long enough.
- patches.xen/xen-S3-MSI: fix Dom0 resume from S3 when MSI is
  in use (bnc#435596).
- patches.xen/xen3-e1000e_ioremap_sanity_check: ioremap sanity
  check to catch mapping requests exceeding the BAR sizes
  (bnc#425480).
- patches.xen/xen3-x86-fix-kmap-contig.patch: x86: contiguous
  kmap fix (bnc#449812).

-------------------------------------------------------------------
Wed Jan 21 12:08:54 CET 2009 - olh@suse.de

- update patches.suse/radeon-monitor-jsxx-quirk.patch:
  implement correct model matching

-------------------------------------------------------------------
Wed Jan 21 10:20:05 CET 2009 - olh@suse.de

- update patches.suse/dm-mpath-tracking-nr-bytes:
  lpp_end_io gets nr_bytes as third arg

-------------------------------------------------------------------
Wed Jan 21 10:04:08 CET 2009 - olh@suse.de

- update patches.suse/radeon-monitor-jsxx-quirk.patch:
  match all JSxx/QSxx models based on the first 4 chars in 'model'

-------------------------------------------------------------------
Wed Jan 21 08:09:10 CET 2009 - olh@suse.de

- update patches.arch/ppc-axon-missing-msi-workaround-5.diff:
  Fix MSI after kexec (bnc#467633)

-------------------------------------------------------------------
Tue Jan 20 21:01:18 CET 2009 - gregkh@suse.de

- clean up patch fuzz after 2.6.27.12 inclusion.

-------------------------------------------------------------------
Tue Jan 20 20:50:47 CET 2009 - gregkh@suse.de

- Update to the real 2.6.27.12

-------------------------------------------------------------------
Tue Jan 20 17:00:55 CET 2009 - jeffm@suse.de

- patches.suse/reiserfs_warning-reentrant: reiserfs: eliminate
  reiserfs_warning from uniqueness functions; Fixes deadlock.

-------------------------------------------------------------------
Tue Jan 20 16:39:35 CET 2009 - olh@suse.de

- patches.drivers/cxgb3-ser.patch:
  reset the adapter on fatal error (bnc#466062 - LTC51042)

-------------------------------------------------------------------
Tue Jan 20 15:24:43 CET 2009 - jjolly@suse.de

- patches.arch/s390-08-03-iucv-cpu-hotremove.diff: iucv: failing
  cpu hot remove for inactive iucv (bnc#466462,LTC#51104).
- patches.arch/s390-08-04-compat-sigaltstack.diff:
  kernel: 31 bit compat sigaltstack syscall fails with
  -EFAULT. (bnc#466462,LTC#50888).
- patches.arch/s390-08-05-af_iucv-msgpeek-fix.patch:
  af_iucv: System hang if recvmsg() is used with MSG_PEEK
  (bnc#466462,LTC#51136).

-------------------------------------------------------------------
Tue Jan 20 15:15:19 CET 2009 - hare@suse.de

- patches.suse/dm-mpath-accept-failed-paths: Only accept
  non-existing paths when adding failed paths (bnc#467579)

-------------------------------------------------------------------
Tue Jan 20 12:19:52 CET 2009 - mmarek@suse.cz

- rpm/kernel-source.spec.in: set CONFIG_DEBUG_INFO=y in the
  packaged .configs if builfing debug packages (bnc#460887)

-------------------------------------------------------------------
Mon Jan 19 16:40:39 CET 2009 - mmarek@suse.cz

- rpm/kernel-binary.spec.in: set %tolerate_kabi_changes to 6

-------------------------------------------------------------------
Mon Jan 19 16:40:11 CET 2009 - mmarek@suse.cz

- patches.suse/export-iwl_rx_allocate: reintroduce
  EXPORT_SYMBOL(iwl_rx_allocate).

-------------------------------------------------------------------
Mon Jan 19 13:56:20 CET 2009 - mmarek@suse.cz

- import SLE11 RC2 reference kabi

-------------------------------------------------------------------
Mon Jan 19 11:35:12 CET 2009 - hare@suse.de

- patches.drivers/mpt-return-all-sense-data: MPT Fusion doesn't
  return all sense data (bnc#466179).

-------------------------------------------------------------------
Sat Jan 17 00:20:49 CET 2009 - gregkh@suse.de

- Update to 2.6.27.12-rc2

-------------------------------------------------------------------
Fri Jan 16 17:46:11 CET 2009 - od@suse.de

- patches.arch/x86-call-boot-IRQ-quirks-at-end-of-device-init-and-during-resume.patch:
  call boot IRQ quirks at end of device init and during resume.
- patches.arch/x86-disable-AMD-ATI-boot-interrupt-generation.patch:
  update to upstream variant of this patch:
    - integrate an older quirk to make IO-APIC mode work on AMD
      8131 rev. A0 and B0
    - fix boot IRQ disabling logic for AMD 813x
    - remove unneeded code for AMD SB700S

-------------------------------------------------------------------
Fri Jan 16 16:09:26 CET 2009 - jbeulich@novell.com

- patches.arch/x86-fix-kmap-contig.patch: x86: contiguous kmap
  fix (bnc#449812).

-------------------------------------------------------------------
Fri Jan 16 10:55:12 CET 2009 - olh@suse.de

- enable mptsas in kdump kernel to allow crashdump on QS2x blades

-------------------------------------------------------------------
Fri Jan 16 08:44:42 CET 2009 - tiwai@suse.de

Fix STAC925x patch again
- patches.drivers/alsa-hda-stac925x-init-fix: ALSA: hda - Fix
  (yet more) STAC925x issues (bnc#460478).

-------------------------------------------------------------------
Fri Jan 16 07:03:59 CET 2009 - jjolly@suse.de

- patches.arch/s390-08-01-cio-fix-mp-mode.diff: cio: fix
  subchannel multipath mode setup (bnc#466462,LTC#51047).
- patches.arch/s390-08-02-zfcp-gpn-align-fix.diff: zfcp: fix
  memory alignment for GPN_FT requests. (bnc#466462).

-------------------------------------------------------------------
Thu Jan 15 23:53:36 CET 2009 - gregkh@suse.de

- Update config files for vanilla kernel versions due to new config
  option added in 2.6.27.12-rc1.

-------------------------------------------------------------------
Thu Jan 15 23:47:39 CET 2009 - gregkh@suse.de

- Update to 2.6.27.12-rc1:
  - security fixes
  - fixes CVE-2009-0029
  - bug fixes all over the place.
  - obsoletes the following patches:
    - patches.arch/ppc-cmm_no_kdump.patch
    - patches.drivers/alsa-caiaq-midi-oops-fix
    - patches.drivers/alsa-hda-hp-6730b-quirk
    - patches.drivers/ibmvfc-host_init_delay.patch
    - patches.drivers/ibmvfc-improve_sync_events.patch
    - patches.fixes/PCI-Suspend-and-resume-PCI-Express-ports-with-interrupts-disabled.patch
    - patches.fixes/PCI-handle-PCI-state-saving-with-interrupts-disabled.patch
    - patches.fixes/fs-symlink-write_begin-allocation-context-fix.patch
    - patches.fixes/mm-lockless-pagecache-barrier.patch
    - patches.fixes/pci-rework-suspend-of-devices-with-no-drivers.patch
    - patches.fixes/uv-remove-erroneous-BAU-init
- Update config files.

-------------------------------------------------------------------
Thu Jan 15 11:37:26 CET 2009 - tiwai@suse.de

- patches.drivers/alsa-virtuoso-no-eeprom-overwrite: sound:
  virtuoso: do not overwrite EEPROM on Xonar D2/D2X (bnc#462365).

-------------------------------------------------------------------
Thu Jan 15 11:16:35 CET 2009 - bwalle@suse.de

- patches.suse/s390-System.map.diff:
  Strip L2^B symbols (bnc #456682).

-------------------------------------------------------------------
Thu Jan 15 11:09:29 CET 2009 - tiwai@suse.de

- patches.drivers/alsa-hda-gateway-fix: ALSA: patch_sigmatel:
  Add missing Gateway entries and autodetection (bnc#460478).
- patches.drivers/alsa-hda-gateway-fix2: ALSA: hda - More fixes
  on Gateway entries (bnc#460478).
- patches.drivers/alsa-hda-hp-dv5-mic-fix: ALSA: hda - Fix HP
  dv5 mic input (bnc#462913).
- patches.drivers/alsa-hda-hp-dv5-quirk: ALSA: hda - Add quirk
  for another HP dv5 (bnc#462913).
- patches.drivers/alsa-hda-idt92hd83-fix-typo: ALSA: hda -
  Fix a typo.
- patches.drivers/alsa-hda-samsung-q45-quirk: ALSA: hda - Add
  automatic model setting for Samsung Q45.
- patches.drivers/alsa-hda-seek-for-codec-id: ALSA: hda - Add
  a new function to seek for a codec ID (bnc#460478).
- patches.drivers/alsa-hda-sigmatel-no-hp-reset: ALSA: hda -
  Don't reset HP pinctl in patch_sigmatel.c (bnc#460478).
- patches.drivers/alsa-hda-stac925x-init-fix: ALSA: hda - Fix
  missing initialization of NID 0x0e for STAC925x (bnc#460478).

-------------------------------------------------------------------
Thu Jan 15 08:40:13 CET 2009 - olh@suse.de

- patches.arch/ppc-fix_hugepage_check.patch:
  is_hugepage_only_range() must account for both 4kB and 64kB
  slices (bnc#466229 - LTC51063)

-------------------------------------------------------------------
Wed Jan 14 23:23:42 CET 2009 - jeffm@suse.de

- Update config files: Disabled PARAVIRT on vanilla and LGUEST.

-------------------------------------------------------------------
Wed Jan 14 23:07:16 CET 2009 - jeffm@suse.de

- Enabled patches.suse/unlock_page-speedup.patch

-------------------------------------------------------------------
Wed Jan 14 22:00:49 CET 2009 - rjw@suse.de

- patches.fixes/PCI-PM-Split-PCI-Express-port-suspend-resume.patch:
  PCI PM: Split PCI Express port suspend-resume (bnc#455926).
- patches.fixes/PCI-Suspend-and-resume-PCI-Express-ports-with-interrupts-disabled.patch:
  PCI: Suspend and resume PCI Express ports with interrupts
  disabled (bnc#455926).
- patches.fixes/PCI-handle-PCI-state-saving-with-interrupts-disabled.patch:
  PCI: handle PCI state saving with interrupts disabled
  (bnc#455926).
- patches.fixes/pci-rework-suspend-of-devices-with-no-drivers.patch:
  PCI: Rework default handling of suspend and resume (bnc#455926).

-------------------------------------------------------------------
Wed Jan 14 19:38:29 CET 2009 - jeffm@suse.de

- Update config files: Disable PARAVIRT.

-------------------------------------------------------------------
Wed Jan 14 19:20:29 CET 2009 - gregkh@suse.de

- refresh patches for fuzz due to update to 2.6.27.11

-------------------------------------------------------------------
Wed Jan 14 19:02:21 CET 2009 - gregkh@suse.de

- Update to final version of 2.6.27.11

-------------------------------------------------------------------
Wed Jan 14 16:38:47 CET 2009 - kkeil@suse.de

- patches.drivers/ixgbe-dcb-setstate.patch: Bugfix for ixgbe
  and kernel DCB netlink code. (bnc#458194)
- patches.drivers/ixgbe_DCB_compile_err.patch: DCB compile
  error fix. (bnc#465923)
- Update config files.

-------------------------------------------------------------------
Wed Jan 14 15:56:58 CET 2009 - trenn@suse.de

- patches.fixes/acpi_irq_quirk_pci_irq_derive.patch: Delete.
It came out that this is an already fixed BIOS bug. The quirk
is not needed anymore.

-------------------------------------------------------------------
Wed Jan 14 14:53:51 CET 2009 - trenn@suse.de

- patches.fixes/acpi_fix_double_slash_root_prefix_handling.patch:
  In AcpiNsGetInternalNameLength, skip the redundant backslash
  of RootPrefix (http://bugzilla.kernel.org/show_bug.cgi?id=11541
  http://www.acpica.org/bugzilla/show_bug.cgi?id=739).
- patches.fixes/acpi_video_always_update_sys.patch: video: always
  update the brightness when poking "brightness" (bnc#450149).
- patches.fixes/acpi_video_handle_reversed_brightness_info.patch:
  ACPI: video: Fix reversed brightness behavior on ThinkPad SL
  series (bnc#450149).

-------------------------------------------------------------------
Wed Jan 14 08:45:29 CET 2009 - olh@suse.de

- patches.fixes/sched-fix-__load_balance_iterator-for-cfs-with-on.patch:
  fix __load_balance_iterator() for cfs with only one task
  (bnc#457594 - LTC50544)

-------------------------------------------------------------------
Wed Jan 14 08:32:32 CET 2009 - olh@suse.de

- patches.fixes/xfs-redirty-ENOSPC.patch: Re-dirty pages on
  ENOSPC when converting delayed allocations (bnc#433112 - LTC48749)

-------------------------------------------------------------------
Wed Jan 14 04:33:33 CET 2009 - npiggin@suse.de

- Added guarded patches:
- patches.suse/mnt-want-write-speedup.patch: fs: mnt_want_write
  speedup (bnc#436953).
- patches.suse/mnt_clone_write.patch: fs: introduce
  mnt_clone_write (bnc#436953).
- patches.suse/unlock_page-speedup.patch: mm: unlock_page speedup
  (bnc#436953).

-------------------------------------------------------------------
Wed Jan 14 00:51:58 CET 2009 - gregkh@suse.de

- Update config files.
- patches.drivers/add-via-chrome9-drm-support.patch: add Via
  chrome9 drm support.

-------------------------------------------------------------------
Wed Jan 14 00:29:20 CET 2009 - gregkh@suse.de

- patches.drivers/pata_via.c-support-vx855-and-future-chips-whose-ide-controller-use-0x0571.patch:
  pata_via.c: Support VX855 and future chips whose IDE controller
  use 0x0571..

-------------------------------------------------------------------
Tue Jan 13 16:46:08 CET 2009 - hare@suse.de

- patches.fixes/scsi-restart-lookup-by-target: Modify patch
  after suggestions from James Bottomley (bnc#465346).

-------------------------------------------------------------------
Tue Jan 13 14:54:58 CET 2009 - hare@suse.de

- patches.fixes/scsi-restart-lookup-by-target: Restart
  scsi_device_lookup_by_target() (bnc#465346).

-------------------------------------------------------------------
Tue Jan 13 10:43:59 CET 2009 - olh@suse.de

- update patches.drivers/cxgb3-Allocate-multiqueues-at-init-time:
  Allow multiqueue setting in MSI-X mode only (bnc#464351 - LTC50966)

-------------------------------------------------------------------
Tue Jan 13 08:55:32 CET 2009 - olh@suse.de

- patches.drivers/cxgb3i-mainline.patch: fixes bug in tag release
  and sync-up cxgb3i with mainline state (bnc#464508 - LTC50816)

-------------------------------------------------------------------
Tue Jan 13 05:25:12 CET 2009 - gregkh@suse.de

- Update to 2.6.27.11-rc1:
  - lots of minor fixes
  - obsoletes:
    - patches.fixes/md-bitmap-read-do-not-overflow
    - patches.suse/scsi-scsi_transport_srp-shost_data.patch

-------------------------------------------------------------------
Mon Jan 12 20:09:42 CET 2009 - gregkh@suse.de

- supported.conf: add kernel/drivers/acpi/acpi_memhotplug as supported

-------------------------------------------------------------------
Mon Jan 12 19:06:00 CET 2009 - mmarek@suse.cz

- rpm/kernel-source.spec.in, rpm/source-post.sh: handle arch
  symlinks like i586 -> i386 in /usr/src/linux-obj.

-------------------------------------------------------------------
Mon Jan 12 18:39:57 CET 2009 - gregkh@suse.de

- supported.conf: updated staging and other drivers

-------------------------------------------------------------------
Mon Jan 12 18:11:10 CET 2009 - kkeil@suse.de

- patches.drivers/r8169-Tx-performance-tweak-helper: r8169:
  Tx performance tweak helper.
- patches.drivers/r8169-add-8168-8101-registers-description:
  r8169: add 8168/8101 registers description.
- patches.drivers/r8169-add-hw-start-helpers-for-the-8168-and-the-8101:
  r8169: add hw start helpers for the 8168 and the 8101.
- patches.drivers/r8169-additional-8101-and-8102-support: r8169:
  additional 8101 and 8102 support.
- patches.drivers/r8169-use-pci_find_capability-for-the-PCI-E-features:
  r8169: use pci_find_capability for the PCI-E features.
  (bnc#448168)
-------------------------------------------------------------------
Mon Jan 12 15:50:46 CET 2009 - dgollub@suse.de

- scripts/tar-up_and_run_mbuild.sh: use $BUILD_DIR instead of fixed
  "kernel-source" string, to stay in sync with with differet kernel
  variants.

-------------------------------------------------------------------
Mon Jan 12 14:25:27 CET 2009 - mmarek@suse.cz

- rpm/kernel-source.spec.in, rpm/source-post.sh, rpm/source-pre.sh:
  replace the /usr/src/linux-obj symlink with a directory containing
  per-flavor symlinks instead. This allows us to install kernel-source /
  syms and kernel-source-rt / syms-rt in parallel and still find
  everything below /usr/src/linux-obj/.
- rpm/kernel-binary.spec.in: for -rt, install into
      /usr/src/linux-$version-rt-obj.
- rpm/kernel-syms.spec.in: fix kernel-source requires for -rt.

-------------------------------------------------------------------
Sun Jan 11 23:18:21 CET 2009 - jkosina@suse.de

- patches.drivers/input-usbtouchscreen-hw-calibration.patch:
  Input: usbtouchscreen - allow reporting calibrated data
  (bnc#444814).

-------------------------------------------------------------------
Fri Jan  9 18:54:47 CET 2009 - mmarek@suse.cz

- patches.suse/file-capabilities-add-file_caps-switch.diff:
  fix parsing of the file_caps commandline option (bnc#264075)

-------------------------------------------------------------------
Fri Jan  9 18:17:45 CET 2009 - trenn@suse.de

- patches.arch/x86_fix_llc_shared_map__cpu_llc_id_anomolies.patch:
  x86: fix intel x86_64 llc_shared_map/cpu_llc_id anomolies
  (bnc#464329).

-------------------------------------------------------------------
Fri Jan  9 16:25:12 CET 2009 - olh@suse.de

- patches.arch/ppc-cmm_no_kdump.patch:
  Disable Collaborative Memory Manager for kdump (bnc#460552 - LTC50789)

-------------------------------------------------------------------
Fri Jan  9 16:13:13 CET 2009 - jslaby@suse.cz

- patches.suse/cgroup-disable-memory.patch: memcg: disable the
  memory controller by default.
- patches.suse/add-enable_cgroup-parameter.patch: Delete.
- patches.suse/disable-cgroups.patch: Delete.

-------------------------------------------------------------------
Fri Jan  9 16:13:09 CET 2009 - olh@suse.de

- patches.suse/radeon-monitor-jsxx-quirk.patch
  fix compile errors

-------------------------------------------------------------------
Fri Jan  9 15:40:35 CET 2009 - jslaby@suse.de

- patches.fixes/ath5k-ignore-calibration-return-value.patch:
  ath5k: ignore the return value of
  ath5k_hw_noise_floor_calibration (bnc#446541).

-------------------------------------------------------------------
Fri Jan  9 15:37:22 CET 2009 - jslaby@suse.de

- patches.fixes/cgroups-suppress-cloning-warning.patch: cgroups:
  suppress bogus warning messages (bnc#460961).

-------------------------------------------------------------------
Fri Jan  9 15:28:56 CET 2009 - olh@suse.de

- patches.suse/radeon-monitor-jsxx-quirk.patch: Add quirk for
  the graphics adapter in some JSxx (bnc#461002 - LTC50817)

-------------------------------------------------------------------
Fri Jan  9 14:34:02 CET 2009 - trenn@suse.de

- patches.fixes/acpi_irq_quirk_pci_irq_derive.patch: ACPI: Do not
  derive IRQ from parent bridge/device via boot param/dmi list
  (bnc#437211).
- patches.suse/acpi_osi_sle11_ident.patch: Provide possibility
  for vendors to fix BIOS issues for SLE11 only (none).

-------------------------------------------------------------------
Fri Jan  9 13:03:36 CET 2009 - hare@suse.de

- patches.drivers/blk-request-based-multipath-update: Rediff.
- patches.fixes/scsi-refactor-busy-processing: refactor
  sdev/starget/shost busy checking; break out from
  blk-request-based-multipath-update.

-------------------------------------------------------------------
Fri Jan  9 12:31:34 CET 2009 - hare@suse.de

- patches.drivers/lpfc-8.2.8.11-update: Update lpfc from 8.2.8.10
  to 8.2.8.11 (bnc#464662).
- patches.fixes/scsi-call-unprep_request-under-lock: scsi_lib:
  only call scsi_unprep_request() under queue lock (bnc#464155).
- patches.fixes/scsi-fix-hang-in-starved-list-processing: Fix
  hang in starved list processing (bnc#464155).

-------------------------------------------------------------------
Fri Jan  9 12:28:55 CET 2009 - kkeil@suse.de

- patches.drivers/bnx2-Add-PCI-ID-for-5716S: bnx2: Add PCI ID
  for 5716S
- patches.drivers/bnx2-Fix-bug-in-bnx2_free_rx_mem_: bnx2:
  Fix bug in bnx2_free_rx_mem() (bnc#464130)

-------------------------------------------------------------------
Fri Jan  9 12:11:23 CET 2009 - jslaby@suse.cz

- patches.suse/disable-cgroups.patch: Disable all cgroups
  (bnc#436025).

-------------------------------------------------------------------
Fri Jan  9 11:39:59 CET 2009 - hare@suse.de

- Backporting block layer fixes (bnc#464155):
  * patches.fixes/block-add-comment-in-blk_rq_timed_out: add
    comment in blk_rq_timed_out() about why next can not be 0
  * patches.fixes/block-fix-blk_start_queueing: block: Fix
    blk_start_queueing() to not kick a stopped queue.
  * patches.fixes/block-leave-the-request-timeout-timer-running:
    block: leave the request timeout timer running even on an
    empty list.
  * patches.fixes/block-optimizations-in-blk_rq_timed_out_timer:
    block: optimizations in blk_rq_timed_out_timer().
  * patches.fixes/block-suppress-buffer-IO-errors: block: Supress
    Buffer I/O errors when SCSI REQ_QUIET flag set.
  * patches.fixes/block-use-round_jiffies_up: Block: use
    round_jiffies_up().
  * patches.fixes/round-jiffies-up: Add round_jiffies_up and
    related routines.

-------------------------------------------------------------------
Fri Jan  9 11:21:39 CET 2009 - jbeulich@novell.com

- patches.xen/xen3-acpi-pci-pci-msi-_osc-support-capabilities-called-when-root-bridge-added.patch:
  ACPI/PCI: PCI MSI _OSC support capabilities called when root
  bridge added (bnc#438941).

-------------------------------------------------------------------
Fri Jan  9 10:23:55 CET 2009 - hare@suse.de

- patches.fixes/scsi_dh-retry-on-UNIT_ATTENTION: scsi_dh_rdac
  does not retry MODE SENSE on UNIT ATTENTION (bnc#464155).
- patches.suse/scsi-check-removed-device-for-offline: Only check
  for SDEV_OFFLINE and SDEV_DEL, not SDEV_CANCEL.

-------------------------------------------------------------------
Fri Jan  9 10:06:29 CET 2009 - jslaby@suse.cz

- patches.suse/add-enable_cgroup-parameter.patch: Add
  cgroup_enable parameter (bnc#436025).

-------------------------------------------------------------------
Fri Jan  9 00:19:19 CET 2009 - gregkh@suse.de

- patches.drivers/acpi-pci-include-missing-acpi.h-file-in-pci-acpi.h.patch:
  ACPI/PCI: include missing acpi.h file in
  pci-acpi.h. (bnc#438941).

-------------------------------------------------------------------
Fri Jan  9 00:14:25 CET 2009 - gregkh@suse.de

- clean up patch fuzz

-------------------------------------------------------------------
Thu Jan  8 23:56:01 CET 2009 - gregkh@suse.de

- patches.drivers/acpi-pci-pci-msi-_osc-support-capabilities-called-when-root-bridge-added.patch:
  ACPI/PCI: PCI MSI _OSC support capabilities called when root
  bridge added (bnc#438941).
- patches.drivers/acpi-pci-pcie-aer-_osc-support-capabilities-called-when-root-bridge-added.patch:
  ACPI/PCI: PCIe AER _OSC support capabilities called when root
  bridge added (bnc#438941).
- patches.drivers/acpi-pci-pcie-aspm-_osc-support-capabilities-called-when-root-bridge-added.patch:
  ACPI/PCI: PCIe ASPM _OSC support capabilities called when root
  bridge added (bnc#438941).
- patches.drivers/acpi-pci-remove-obsolete-_osc-capability-support-functions.patch:
  ACPI/PCI: remove obsolete _OSC capability support functions
  (bnc#438941).

-------------------------------------------------------------------
Thu Jan  8 23:06:58 CET 2009 - gregkh@suse.de

- patches.drivers/acpi-pci-call-_osc-support-during-root-bridge-discovery.patch:
  ACPI/PCI: call _OSC support during root bridge discovery
  (bnc#438941).
- patches.drivers/acpi-pci-change-pci_osc_control_set-to-query-control-bits-first.patch:
  ACPI/PCI: Change pci_osc_control_set() to query control bits
  first (bnc#438941).
- patches.drivers/acpi-pci-fix-possible-race-condition-on-_osc-evaluation.patch:
  ACPI/PCI: Fix possible race condition on _OSC evaluation
  (bnc#438941).
- patches.drivers/acpi-pci-include-missing-acpi.h-file-in-pci-acpi.h.patch:
  ACPI/PCI: include missing acpi.h file in
  pci-acpi.h. (bnc#438941).
- patches.drivers/acpi-pci-pci-extended-config-_osc-support-called-when-root-bridge-added.patch:
  ACPI/PCI: PCI extended config _OSC support called when root
  bridge added (bnc#438941).

-------------------------------------------------------------------
Thu Jan  8 19:38:41 CET 2009 - gregkh@suse.de

- patches.drivers/bnx2x-version-update.patch: bnx2x: Version
  Update (bnc#439679).

-------------------------------------------------------------------
Thu Jan  8 19:16:28 CET 2009 - jjolly@suse.de

- patches.arch/s390-07-01-zfcp-port-failed-message.diff: zfcp:
  Remove message for failed port (bnc#464466).
- patches.arch/s390-07-02-zfcp-unchained-fsf.diff: zfcp: Add
  support for unchained FSF requests (bnc#464466).
- patches.arch/s390-07-03-topology-fix.diff: kernel: fix cpu
  topology support (bnc#464466).
- patches.arch/s390-07-04-dasd-failfast.patch: dasd: Add
  'failfast' device feature. (bnc#464466,LTC#43066).

-------------------------------------------------------------------
Thu Jan  8 15:47:53 CET 2009 - tiwai@suse.de

- patches.drivers/alsa-caiaq-midi-oops-fix: ALSA: caiaq - Fix
  Oops with MIDI.

-------------------------------------------------------------------
Thu Jan  8 15:13:22 CET 2009 - knikanth@suse.de

- patches.fixes/dm-avoid-put-table-dm_any_congested: dm: avoid
  destroying table in dm_any_congested (bnc#457205).
- patches.fixes/dm-table-ref-count: dm table: rework reference
  counting (bnc#457205).
- patches.fixes/dm-unbind-drop-ref: dm table: drop reference at
  unbind (bnc#457205).

-------------------------------------------------------------------
Thu Jan  8 13:00:35 CET 2009 - olh@suse.de

- update kdump config, disable some unused drivers

-------------------------------------------------------------------
Thu Jan  8 12:58:45 CET 2009 - olh@suse.de

- refresh config files, no functional changes

-------------------------------------------------------------------
Thu Jan  8 12:52:20 CET 2009 - olh@suse.de

- patches.drivers/ehea-modinfo.patch:
  use separate table for module alias (bnc#435215 - LTC48564)

-------------------------------------------------------------------
Thu Jan  8 12:41:24 CET 2009 - tiwai@suse.de

Backport fixes for HD-audio from the upstream:
- patches.drivers/alsa-hda-ad1882-id-typo-fix: ALSA: hda -
  Fix typos for AD1882 codecs.
- patches.drivers/alsa-hda-ad1986a-laptop-eapd-model-back: ALSA:
  hda - make laptop-eapd model back for AD1986A.
- patches.drivers/alsa-hda-hp2230s-quirk: ALSA: hda - Add quirk
  for HP 2230s (bnc#461660).
- patches.drivers/alsa-hda-sigmatel-add-missing-terminators:
  ALSA: hda - Add missing terminators in patch_sigmatel.c.

-------------------------------------------------------------------
Thu Jan  8 11:46:43 CET 2009 - bwalle@suse.de

- Update config files: Enable CONFIG_EHEA=m (and CONFIG_IBMEBUS=y)
  for ppc/kdump and ppc64/kdump (bnc #459119).

-------------------------------------------------------------------
Thu Jan  8 10:57:36 CET 2009 - jblunck@suse.de

- Make kernel-source.changes incremental again

-------------------------------------------------------------------
Thu Jan  8 10:15:08 CET 2009 - olh@suse.de

- supported.conf: rename dm-leastpending-path to dm-leastpending

-------------------------------------------------------------------
Thu Jan  8 09:27:28 CET 2009 - olh@suse.de

- patches.drivers/ehea-modinfo.patch:
  add alias entry for portN properties (bnc#435215 - LTC48564)

-------------------------------------------------------------------
Thu Jan  8 08:19:15 CET 2009 - olh@suse.de

- patches.drivers/ibmvfc-abort-response.patch:
  Fixup command response translation (bnc#459383 - LTC50695)

-------------------------------------------------------------------
Thu Jan  8 08:15:34 CET 2009 - olh@suse.de

- patches.drivers/ibmvfc-improve_sync_events.patch:
  Improve async event handling (bnc#460567 - LTC50778)

-------------------------------------------------------------------
Thu Jan  8 06:29:53 CET 2009 - gregkh@suse.de

- patches.drivers/via-unichrome-drm-bugfixes.patch: via: Unichrome
  DRM bugfixes.

-------------------------------------------------------------------
Thu Jan  8 06:19:53 CET 2009 - coly.li@suse.de

- Move patch from patches.suse/dlm-fix-shutdown-cleanup.patch to
  patches.fixes/dlm-fix-shutdown-cleanup.patch

-------------------------------------------------------------------
Thu Jan  8 06:11:18 CET 2009 - coly.li@suse.de

- Fixes a regression from commit
  0f8e0d9a317406612700426fad3efab0b7bbc467, 
  "dlm: allow multiple lockspace creates".

-------------------------------------------------------------------
Wed Jan  7 16:37:22 CET 2009 - olh@suse.de

- patches.arch/ppc-pseries-cpu-migrate.patch: Update
  default_server during migrate_irqs_away (bnc#460566 - LTC50723)

-------------------------------------------------------------------
Wed Jan  7 16:25:48 CET 2009 - jack@suse.cz

- patches.suse/mm-increase-dirty-limits.patch: Increase limits
  for starting writeback of dirty data (bnc#449662).

-------------------------------------------------------------------
Wed Jan  7 15:43:23 CET 2009 - ghaskins@suse.de

- Update config files (part of bnc#448412).

-------------------------------------------------------------------
Wed Jan  7 14:55:19 CET 2009 - ghaskins@suse.de

- patches.fixes/ia64-configure-HAVE_UNSTABLE_SCHED_CLOCK-for-SGI_SN.patch:
  configure HAVE_UNSTABLE_SCHED_CLOCK for SGI_SN systems (bnc#448412).

-------------------------------------------------------------------
Wed Jan  7 13:53:32 CET 2009 - hare@suse.de

- patches.drivers/lpfc-8.2.8.10-update: Emulex 8.2.8.10 driver
  patches for SLE11 (bnc#460775).

-------------------------------------------------------------------
Wed Jan  7 13:37:56 CET 2009 - knikanth@suse.de

- patches.suse/dm-barrier-single-device: Update Patch-mainline
  header. Patch is not refreshed as it breaks kabi (FATE#304489).

-------------------------------------------------------------------
Wed Jan  7 12:35:13 CET 2009 - hare@suse.de

- patches.drivers/cciss-driver-panic-on-volume-delete: cciss
  driver may panic if a logical volume is deleted (bnc#459553).

-------------------------------------------------------------------
Wed Jan  7 10:32:20 CET 2009 - hare@suse.de

- patches.suse/scsi-netlink-ml: Use GFP_ATOMIC to avoid deadlocks
  (bnc#461747).

-------------------------------------------------------------------
Wed Jan  7 09:55:34 CET 2009 - hare@suse.de

- patches.fixes/fc_transport-devloss-callback-restore: FC devloss
  callback not called when devloss timer fires (bnc#463289).

-------------------------------------------------------------------
Wed Jan  7 09:47:10 CET 2009 - hare@suse.de

- patches.suse/dm-mpath-leastpending-path-update: Update
  least-pending-IO dynamic load balancer (bnc#444199).
- patches.suse/dm-mpath-queue-length-load-balancing: Rediff.
- patches.suse/dm-mpath-service-time-load-balancing: Rediff.
- patches.suse/dm-mpath-tracking-nr-bytes: Rediff.
- patches.suse/dm-mpath-leastpending-path: Delete.

-------------------------------------------------------------------
Tue Jan  6 19:38:30 CET 2009 - jeffm@suse.de

- patches.fixes/uv-remove-erroneous-BAU-init: UV: remove erroneous
  BAU initialization (bnc#463313).

-------------------------------------------------------------------
Tue Jan  6 18:36:57 CET 2009 - jjolly@suse.de

- patches.arch/s390-06-01-qeth-ext-src-mac-addr.patch: qeth:
  exploit source MAC address for inbound layer3 packets
  (bnc#458339).
- patches.arch/s390-06-02-qeth-layercrash.patch: qeth: avoid
  crash in case of layer mismatch for VSWITCH (bnc#458339).
- patches.arch/s390-06-03-dasd_sim_sense_condition.patch: Fix
  unsolicited SIM sense condition. (bnc#458339).
- patches.arch/s390-06-04-qdio_ssqd_memcpy.patch: qdio: fix
  broken memcpy (bnc#458339).
- patches.arch/s390-06-05-qdio_s390dbf.patch: qdio: rework
  s390dbf usage  (bnc#458339).
- patches.arch/s390-06-06-qdio_inbound_ack.patch: qdio: rework
  inbound buffer acknowledgement (bnc#458339).
- patches.arch/s390-06-07-cio-attach_detach.patch: cio: Crashes
  when repeatetly attaching/detaching devices. (bnc#458339).

-------------------------------------------------------------------
Tue Jan  6 14:37:15 CET 2009 - npiggin@suse.de

- patches.arch/x86-fix-kmap-contig.patch: x86: Jan's comments for
  contiguous kmap fix (bnc#449812).

-------------------------------------------------------------------
Tue Jan  6 07:54:29 CET 2009 - npiggin@suse.de

- patches.fixes/mm-lockless-pagecache-barrier.patch: update.

-------------------------------------------------------------------
Mon Jan  5 17:38:52 CET 2009 - mmarek@suse.cz

- patches.suse/modpost-filter-out-built-in-depends: modpost:
  filter out "built-in" depends (bnc#450085).
- patches.drivers/0002-Staging-add-TAINT_CRAP-flag-to-drivers-staging-modu.patch:
  refresh.

-------------------------------------------------------------------
Mon Jan  5 14:09:57 CET 2009 - npiggin@suse.de

- Fix ps3 config.

-------------------------------------------------------------------
Mon Jan  5 09:53:42 CET 2009 - npiggin@suse.de

- patches.fixes/mm-lockless-pagecache-barrier.patch: mm lockless
  pagecache barrier fix.

-------------------------------------------------------------------
Mon Jan  5 09:29:04 CET 2009 - npiggin@suse.de

- patches.fixes/fs-symlink-write_begin-allocation-context-fix.patch:
  fs symlink write_begin allocation context fix.

-------------------------------------------------------------------
Mon Jan  5 09:11:14 CET 2009 - npiggin@suse.de

- Update config files.

-------------------------------------------------------------------
Mon Jan  5 08:51:10 CET 2009 - npiggin@suse.de

- patches.suse/cgroup-freezer.patch: cgroup freezer update (bnc#417294,
  fate#304191, fate#201036).
<|MERGE_RESOLUTION|>--- conflicted
+++ resolved
@@ -1,10 +1,4 @@
 -------------------------------------------------------------------
-<<<<<<< HEAD
-Tue Mar 30 19:18:01 CEST 2010 - jeffm@suse.de
-
-- patches.fixes/reiserfs-remove-2-tb-file-size-limit: reiserfs:
-  Remove 2 TB file size limit (bnc#592100).
-=======
 Wed Mar 31 14:18:52 CEST 2010 - mmarek@suse.cz
 
 - rpm/configtool.pl, rpm/kernel-binary.spec.in,
@@ -26,12 +20,17 @@
   Generate the Source: lines from kernel-source.spec.in.
 
 -------------------------------------------------------------------
+Tue Mar 30 19:18:01 CEST 2010 - jeffm@suse.de
+
+- patches.fixes/reiserfs-remove-2-tb-file-size-limit: reiserfs:
+  Remove 2 TB file size limit (bnc#592100).
+
+-------------------------------------------------------------------
 Tue Mar 30 17:03:54 CEST 2010 - mmarek@suse.cz
 
 - rpm/kernel-binary.spec.in, rpm/kernel-source.spec.in, rpm/mkspec:
   Generated the NoSource and %setup lines automatically from the
   preamble.
->>>>>>> a0eae750
 
 -------------------------------------------------------------------
 Mon Mar 29 21:26:55 CEST 2010 - jeffm@suse.de
