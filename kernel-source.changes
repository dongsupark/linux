--- conflicted
+++ resolved
@@ -1,5 +1,4 @@
 -------------------------------------------------------------------
-<<<<<<< HEAD
 Tue Mar 23 16:22:37 CET 2010 - jeffm@suse.de
 
 - patches.drivers/lpfc-add-raywire-id: Delete.
@@ -174,7 +173,8 @@
 
 - patches.fixes/xfs-nonblocking-inode-locking-io-completion.patch:
   xfs: Non-blocking inode locking in IO completion (bnc#568319).
-=======
+
+-------------------------------------------------------------------
 Fri Mar  5 02:02:23 UTC 2010 - jengelh@medozas.de
 
 - rpm/kernel-source.spec.in: avoid sharing files between source
@@ -193,7 +193,6 @@
 Fri Mar  5 02:00:50 UTC 2010 - jengelh@medozas.de
 
 - add configs/sparc64/default
->>>>>>> 113d4927
 
 -------------------------------------------------------------------
 Wed Mar  3 19:38:43 CET 2010 - tonyj@suse.de
