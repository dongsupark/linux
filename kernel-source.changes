--- conflicted
+++ resolved
@@ -1,15 +1,14 @@
 -------------------------------------------------------------------
-<<<<<<< HEAD
 Wed Jul 14 14:04:36 CEST 2010 - jeffm@suse.de
 
 - Update to 2.6.35-rc5.
   - Eliminated 5 patches.
-=======
+
+-------------------------------------------------------------------
 Tue Jul 13 14:39:51 CEST 2010 - jack@suse.de
 
 - patches.fixes/novfs-overflow-fixes: novfs: security: Add buffer
   overflow, integer wraparound fixes (bnc#594362).
->>>>>>> 1b7d2973
 
 -------------------------------------------------------------------
 Wed Jul  7 16:53:17 CEST 2010 - jbeulich@novell.com
