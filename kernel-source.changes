--- conflicted
+++ resolved
@@ -1,10 +1,10 @@
 -------------------------------------------------------------------
-<<<<<<< HEAD
 Mon May  3 22:32:40 CEST 2010 - bphilips@suse.de
 
 - patches.fixes/tg3-fix-intx-fallback-when-msi-fails.patch: tg3:
   Fix INTx fallback when MSI fails (bnc#601198).
-=======
+
+-------------------------------------------------------------------
 Mon May  3 21:07:55 CEST 2010 - jack@suse.de
 
 - patches.fixes/novfs-truncate-EIO-fix.patch: novfs: ftruncate
@@ -16,7 +16,6 @@
 - patches.fixes/spinning-mutex-BKL-deadlock.patch: Updated the patch
   to the newer version that got posted for upstream inclusion
   (bnc#590705)
->>>>>>> cc4f2d68
 
 -------------------------------------------------------------------
 Mon May  3 20:07:47 CEST 2010 - bphilips@suse.de
