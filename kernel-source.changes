--- conflicted
+++ resolved
@@ -1,5 +1,4 @@
 -------------------------------------------------------------------
-<<<<<<< HEAD
 Wed Jun  2 18:28:30 CEST 2010 - bphilips@suse.de
 
 - patches.drivers/e1000e-entropy-source.patch: Reintroduce IRQF_SHARED
@@ -9,12 +8,12 @@
 Wed Jun  2 10:41:06 CEST 2010 - mmarek@suse.cz
 
 - rpm/kernel-docs.spec.in: More -rt fixes.
-=======
+
+-------------------------------------------------------------------
 Tue Jun  1 21:48:10 CEST 2010 - bphilips@suse.de
 
 - patches.drivers/tg3-5785-and-57780-asic-revs-not-working.patch:
   tg3: 5785 and 57780 asic revs not working (bnc#580780).
->>>>>>> 924dd493
 
 -------------------------------------------------------------------
 Tue Jun  1 15:16:08 CEST 2010 - mmarek@suse.cz
