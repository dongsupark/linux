--- conflicted
+++ resolved
@@ -1,9 +1,9 @@
 -------------------------------------------------------------------
-<<<<<<< HEAD
 Thu Nov 13 19:15:59 CET 2008 - mmarek@suse.cz
 
 - rpm/kernel-binary.spec.in: package modules.order (bnc#441384)
-=======
+
+-------------------------------------------------------------------
 Thu Nov 13 15:18:51 CET 2008 - agruen@suse.de
 
 - config.conf: Add x86_64/maxcpus as the 4096-cpu configuration
@@ -29,7 +29,6 @@
 
 - patches.fixes/scsi-skip-nonscsi-device-for-dma: fix to
   make it work with iSCSI (bnc#444234)
->>>>>>> e3cee534
 
 -------------------------------------------------------------------
 Thu Nov 13 09:29:41 CET 2008 - olh@suse.de
