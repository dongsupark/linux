--- conflicted
+++ resolved
@@ -1,15 +1,8 @@
 -------------------------------------------------------------------
-<<<<<<< HEAD
-Wed Nov 18 15:50:40 CET 2009 - mmarek@suse.cz
-
-- supported.conf: add be2net, bfa, bnx2i, cnic, qlge, mpt2sas
-  (bnc#555793).
-=======
 Wed Nov 18 15:52:02 CET 2009 - hare@suse.de
 
 - supported.conf: mark missing 10Gb drivers as supported
   (bnc#555793)
->>>>>>> ecfa4763
 
 -------------------------------------------------------------------
 Wed Nov 18 15:39:48 CET 2009 - hare@suse.de
