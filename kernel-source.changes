-------------------------------------------------------------------
<<<<<<< HEAD
Mon Dec 15 08:14:38 CET 2008 - oneukum@suse.de

- patches.suse/usb_correct_config_ti_04b3_4543.diff: fix
  ti_usb_3410_5052 driver for device 04b3:4543 (bnc#395775).
=======
Mon Dec 15 10:17:27 CET 2008 - hare@suse.de

- patches.drivers/qla4xxx-5.01.00-k8_sles11-04-update: qla4xxx
  driver SLES 11 Beta6 update (bnc#458186).
>>>>>>> a435316d

-------------------------------------------------------------------
Sun Dec 14 01:24:41 CET 2008 - gregkh@suse.de

- Update to 2.6.27.9
  - obsoleted:
    - patches.fixes/applicom-fix-unchecked-ioctl-range
    - patches.fixes/watchdog-ib700wdt-buffer-underflow

-------------------------------------------------------------------
Fri Dec 12 20:23:20 CET 2008 - jeffm@suse.de

- patches.fixes/reiserfs-ensure-nonzero-transaction: reiserfs:
  ensure nonzero transaction (bnc#447406).

-------------------------------------------------------------------
Fri Dec 12 18:50:58 CET 2008 - jeffm@suse.de

- patches.fixes/reiserfs-debug-1036: Update to print accurate refcount.

-------------------------------------------------------------------
Fri Dec 12 17:42:35 CET 2008 - jblunck@suse.de

- .gitignore: Ignore backup files.

-------------------------------------------------------------------
Fri Dec 12 15:08:44 CET 2008 - hare@suse.de

- patches.fixes/scsi-check-host-lookup-failure: Correct
  scsi_host_lookup return value (bnc#456532).
- patches.suse/dm-mpath-accept-failed-paths: Accept failed paths
  for multipath maps (bnc#458037).

-------------------------------------------------------------------
Fri Dec 12 13:26:56 CET 2008 - fseidel@suse.de

- patches.fixes/hso_killswitch.patch: hso: rfkill type should
  be WWAN (bnc#458625).

-------------------------------------------------------------------
Fri Dec 12 13:24:39 CET 2008 - fseidel@suse.de

- patches.fixes/hso_killswitch.patch:
  fix hso rfkillswitch type to WWAN (bnc#458625)

-------------------------------------------------------------------
Fri Dec 12 12:34:38 CET 2008 - mmarek@suse.cz

- import SLE11 RC1 reference kabi

-------------------------------------------------------------------
Fri Dec 12 07:28:39 CET 2008 - gregkh@suse.de

- refresh patches to apply cleanly due to 2.6.27.9-rc addition.

-------------------------------------------------------------------
Fri Dec 12 07:18:20 CET 2008 - gregkh@suse.de

- remove patches that were obsoleted by 2.6.27.9-rc2
  - patches.arch/ppc-mpic-dont-reset-affinity-for-secondary-MPIC-on-boot.patch
  - patches.arch/x86-hpet-use-WARN_ON_ONCE
  - patches.drivers/alsa-hda-acer-quirk
  - patches.drivers/alsa-hda-alc888-medion-add
  - patches.drivers/alsa-hda-dell-studio-15-quirk
  - patches.drivers/alsa-hda-dell-studio-1535-quirk
  - patches.drivers/alsa-hda-hp-6730s-quirk
  - patches.drivers/alsa-hda-hp-elitebook-8530p-quirk
  - patches.drivers/alsa-hda-hp-mobile-fix
  - patches.drivers/alsa-hda-stac-no-hp-as-line-out-switch
  - patches.drivers/cell_edac.patch
  - patches.fixes/acpi-set-SCI_EN-on-MacBook.patch
  - patches.fixes/atm-duplicate-listen-on-socket-corrupts-the-vcc-table.patch
  - patches.fixes/block-enforce-minimum-SG_IO-timeout
  - patches.fixes/cxgb3-remove-duplicate-tests-in-lro
  - patches.fixes/cxgb3_fix_race_in_EEH
  - patches.fixes/hibernate-x86-fix-breakage-on-x86_32-with-PAE.patch
  - patches.fixes/pci_aspm_check_endless_loop_safe.patch
  - patches.fixes/sched-fix-bug-in-sched-domain-degenerate.patch
  - patches.fixes/x86-arch_add_memory-remove-debug
  - patches.fixes/x86-memory-hotplug-off-by-one

-------------------------------------------------------------------
Fri Dec 12 07:11:59 CET 2008 - gregkh@suse.de

- update to 2.6.27.9-rc2:
  - lots of bugfixes
  - some security updates

-------------------------------------------------------------------
Thu Dec 11 23:34:54 CET 2008 - gregkh@suse.de

- intermediate commit as part of adding 2.6.27.9-rc1 to the tree.

-------------------------------------------------------------------
Thu Dec 11 12:44:30 CET 2008 - hare@suse.de

- Compile in zfcpdump module for S/390 (bnc#446367).

-------------------------------------------------------------------
Thu Dec 11 11:49:54 CET 2008 - mmarek@suse.cz

- rpm/kernel-binary.spec.in: one more fix to make kabi checks work

-------------------------------------------------------------------
Thu Dec 11 05:38:44 CET 2008 - teheo@suse.de

- patches.drivers/libata-update-ST-FLUSH-blacklist: libata:
  fix Seagate NCQ+FLUSH blacklist (bnc#458192).

-------------------------------------------------------------------
Wed Dec 10 23:36:26 CET 2008 - nfbrown@suse.de

- patches.suse/SoN-fix-sync: Cope with racy nature of sync_page
  in swap_sync_page (441793).

-------------------------------------------------------------------
Wed Dec 10 19:04:00 CET 2008 - jjolly@suse.de

- patches.arch/s390-05-09-cleanup-of-portopen-requests.patch:
  zfcp: fix erp timeout cleanup for port open requests
  (bnc#450096).

-------------------------------------------------------------------
Wed Dec 10 16:38:13 CET 2008 - jeffm@suse.de

- patches.fixes/watchdog-ib700wdt-buffer-underflow: ib700wdt.c -
  fix buffer_underflow bug (bnc#457898).

-------------------------------------------------------------------
Wed Dec 10 16:01:20 CET 2008 - jeffm@suse.de

- patches.fixes/applicom-fix-unchecked-ioctl-range: applicom: Fix
  an unchecked user ioctl range and an error return (bnc#457897).

-------------------------------------------------------------------
Wed Dec 10 15:38:18 CET 2008 - jeffm@suse.de

- patches.fixes/block-enforce-minimum-SG_IO-timeout: Enforce a
  minimum SG_IO timeout (bnc#457896).

-------------------------------------------------------------------
Wed Dec 10 11:54:33 CET 2008 - mmarek@suse.cz

- rpm/find-provides: don't fail if a subpackage doesn't contain
  any modules (such as the -man subpackage on s390x)

-------------------------------------------------------------------
Wed Dec 10 10:55:28 CET 2008 - tiwai@suse.de

- patches.drivers/alsa-hda-hp-6730b-quirk: ALSA: hda - Add quirk
  for HP6730B laptop (bnc#457909).
- patches.drivers/alsa-hda-hp-6730s-quirk: ALSA: hda - Add
  another HP model (6730s) for AD1884A.
- patches.drivers/alsa-hda-hp-elitebook-8530p-quirk: ALSA: hda -
  Make the HP EliteBook 8530p use AD1884A model laptop.

-------------------------------------------------------------------
Wed Dec 10 10:46:08 CET 2008 - olh@suse.de

- patches.drivers/ibmvfc-add_sync.patch:
  Fix errors due to inconsistent command data (bnc#456654 - LTC50451)
- patches.drivers/ibmvfc-host_init_delay.patch:
  Delay NPIV login retry and add retries (bnc#456654 - LTC50451)

-------------------------------------------------------------------
Wed Dec 10 06:03:42 CET 2008 - teheo@suse.de

- patches.drivers/libata-pata_hpt366-fix-cable-detection:
  pata_hpt366: fix cable detection, (bnc#362159).
- patches.drivers/libata-pata_hpt366-fix-clock-detection:
  pata_hpt366: fix clock detection (bnc#362159).
- patches.drivers/libata-pata_hpt366-no-ATAPI-DMA: pata_hpt366:
  no ATAPI DMA (bnc#362159).
- patches.drivers/libata-pata_hpt366-reimplement-mode-programming:
  pata_hpt366: reimplement mode programming (bnc#362159).

-------------------------------------------------------------------
Tue Dec  9 20:35:13 CET 2008 - agruen@suse.de

- supported.conf: Mark xfs_dmapi as supported (bnc#457668).

-------------------------------------------------------------------
Tue Dec  9 19:44:13 CET 2008 - jeffm@suse.de

- patches.fixes/x86-arch_add_memory-remove-debug: x86: remove
  debug code from arch_add_memory() (bnc#457526).
- patches.fixes/x86-memory-hotplug-off-by-one: x86, memory
  hotplug: remove wrong -1 in calling init_memory_mapping()
  (bnc#457526).

-------------------------------------------------------------------
Tue Dec  9 19:21:19 CET 2008 - agruen@suse.de

- rpm/{kernel-module-subpackage,macros.kernel-source}: Remove
  a leftover hardcoded dependency on the kernel-source package so
  that KMPs can alternatively be built against a kernel other
  than (kernel-source + kernel-syms), such as (kernel-source-rt +
  kernel-syms-rt).

-------------------------------------------------------------------
Tue Dec  9 13:26:34 CET 2008 - trenn@suse.de

- patches.fixes/pci_aspm_check_endless_loop_safe.patch: PCIe:
  ASPM: Break out of endless loop waiting for PCI config bits
  to switch (bnc#449799).

-------------------------------------------------------------------
Tue Dec  9 12:25:26 CET 2008 - mmarek@suse.cz

- rpm/symsets.pl:
  - add --required-modules option to tell which modules this
    subpackage requires via dependencies. This is needed to
    preserve symsets when modules move from one subpackage to
    another.
  - add POD help and --help option.
- rpm/kernel-binary.spec.in: make use of --required-modules

-------------------------------------------------------------------
Tue Dec  9 10:41:57 CET 2008 - nfbrown@suse.de

- patches.fixes/xfs-barrier-fix.patch: Fix propagation of
  EOPNOTSUPP when barriers are not supported. (bnc#438608).

-------------------------------------------------------------------
Mon Dec  8 23:10:23 CET 2008 - rjw@suse.de

- patches.fixes/tg3-fix-default-wol.patch: net (tg3): Fix failure
  to enable WoL by default when possible (bnc#447371).

-------------------------------------------------------------------
Mon Dec  8 17:20:40 CET 2008 - olh@suse.de

- patches.arch/ppc-valid-hugepage-size-hugetlb_get_unmapped_area.patch:
  Check for valid hugepage size in hugetlb_get_unmapped_area
  (bnc#456433 - LTC50170).

-------------------------------------------------------------------
Mon Dec  8 17:17:16 CET 2008 - trenn@suse.de

- patches.fixes/pci_aspm_check_endless_loop.patch: Delete.

-------------------------------------------------------------------
Mon Dec  8 17:05:16 CET 2008 - rw@suse.de

- patches.drivers/sgi-xp-no-uv:
  SGI SN: Eliminate dependency of the XP/XPC drivers on GRU. (bnc#442442)

-------------------------------------------------------------------
Mon Dec  8 16:52:27 CET 2008 - rw@suse.de

- Update config files for ia64:
  Disable PERMIT_BSP_REMOVE.  (bnc#386714)

-------------------------------------------------------------------
Mon Dec  8 16:25:09 CET 2008 - mmarek@suse.cz

- rpm/find-provides, rpm/kernel-binary.spec.in: figure out what
  subpackage is being processed in find-provides and just print
  the symsets computed in the spec.

-------------------------------------------------------------------
Mon Dec  8 14:32:34 CET 2008 - olh@suse.de

- rpm/post.sh: use flavor-rpmarch to match boards on powerpc

-------------------------------------------------------------------
Mon Dec  8 14:08:30 CET 2008 - mmarek@suse.cz

- rpm/kernel-module-subpackage: skip empty KMPs with a warning in
  the kmp %%postun

-------------------------------------------------------------------
Mon Dec  8 12:49:33 CET 2008 - jjohansen@suse.de

- Update config files.
- patches.apparmor/fix-complain.diff: fix enforcement of deny
  rules in complain mode (bnc#426159).
- patches.apparmor/fix-security-param.diff: fix recognition of
  security= boot parameter (bnc#442668).
- patches.apparmor/fork-tracking.diff: fix log messages to enable
  tools profile learning (bnc#447564).

-------------------------------------------------------------------
Mon Dec  8 12:37:13 CET 2008 - olh@suse.de

- rpm/post.sh: update board detection to use rpmarch instead flavor

-------------------------------------------------------------------
Mon Dec  8 10:33:13 CET 2008 - hare@suse.de

- patches.fixes/block-integrity-update: Block integrity update
  (FATE#304345).
- patches.suse/dm-block-integrity: Block integrity support for
  DM and MD (FATE#304345).
- patches.suse/dm-mpath-add-start-io: dm-mpath: add a path
  selector interface (FATE#303862,FATE#302108).
- patches.suse/dm-mpath-queue-length-load-balancing: dm-mpath: add
  queue-length dynamic load balancer (FATE#303862,FATE#302108).
- patches.suse/dm-mpath-service-time-load-balancing:
  dm-mpath: add service-time oriented dynamic load balancer
  (FATE#303862,FATE#302108).
- patches.suse/dm-mpath-tracking-nr-bytes: dm-mpath:
  interface change for service-time dynamic load balancer
  (FATE#303862,FATE#302108).
- supported.conf: Update to correctly reference dynamic load
  balancer modules (bnc#444199)

-------------------------------------------------------------------
Mon Dec  8 03:54:35 CET 2008 - tonyj@suse.de

- patches.suse/perfmon2-add_ioctl_interface.patch: switch to
  ioctl interface for perfmon2.
- patches.suse/perfmon2-fix_disabled.patch: fix initializion of
  perfmon disabled.
- patches.suse/perfmon2-remove_get_base_syscall_attr.patch:
  remove perfmon syscall_base attribyute.
- patches.suse/perfmon2-remove_syscalls.patch: drop additional
  perfmon2 syscalls.
- patches.xen/xen3-perfmon2_remove_syscalls.patch: drop additional
  perfmon2 syscalls.

-------------------------------------------------------------------
Sat Dec  6 21:59:13 CET 2008 - trenn@suse.de

- patches.arch/acpi_ec_provide_non_interrupt_mode_boot_param.patch:
  ACPI: EC: Don't degrade to poll mode at storm
  automatically. (bnc#446142).
- patches.fixes/pci_aspm_check_endless_loop.patch: PCIE Break
  out of endless loop waiting for PCI config bits to switch
  (bnc#449799).

-------------------------------------------------------------------
Sat Dec  6 01:09:26 CET 2008 - gregkh@suse.de

- refresh patches to apply cleanly.

-------------------------------------------------------------------
Sat Dec  6 00:26:05 CET 2008 - gregkh@suse.de

- Update to final 2.6.27.8 release
  - contains 2 changes from 2.6.27.8-rc1

-------------------------------------------------------------------
Fri Dec  5 17:05:44 CET 2008 - jbeulich@novell.com

- patches.xen/xen-configurable-guest-devices: fix a typo.

-------------------------------------------------------------------
Fri Dec  5 16:55:30 CET 2008 - olh@suse.de

- patches.suse/scsi-scsi_transport_srp-shost_data.patch:
  move crq_queue_create at the end of initialization (bnc#455929).

-------------------------------------------------------------------
Fri Dec  5 16:52:52 CET 2008 - hare@suse.de

- patches.drivers/open-fcoe-fnic-patches: Open-FCoE bugfixes
  for fnic.
- patches.drivers/open-fcoe-rc1-update: Update open-FCoE with
  latest patches from Intel (bnc#438954).

-------------------------------------------------------------------
Fri Dec  5 16:19:44 CET 2008 - jbeulich@novell.com

- Update Xen x86-64 config (2k guest devices, 1k outstanding transmits
  in netback).

-------------------------------------------------------------------
Fri Dec  5 12:38:19 CET 2008 - hare@suse.de

- patches.arch/s390-zfcp-synchronize-scsi-register: No udev
  events for zfcp online / offline (bnc#443667).
- patches.fixes/scsi-remove-scmd-timeout: Fix block timeout
  residue problems (bnc#447249,bnc#441335).
- patches.fixes/scsi-eh_stu-timeout: Delete obsolet patch.

-------------------------------------------------------------------
Fri Dec  5 08:11:16 CET 2008 - bphilips@suse.de

- patches.fixes/saa7134-fix-resource-map-sanity-check-conflict.patch:
  saa7134: fix resource map sanity check conflict (bnc#446733).

-------------------------------------------------------------------
Fri Dec  5 07:23:40 CET 2008 - gregkh@suse.de

- Update config files.
- patches.drivers/staging-add-rtl8187se-driver.patch: Staging:
  add rtl8187se driver.  Needed for MSI Wind and other netbooks.

-------------------------------------------------------------------
Fri Dec  5 07:13:17 CET 2008 - gregkh@suse.de

- Update config files.
- patches.drivers/staging-add-serverengines-benet-10gb-ethernet-driver.patch:
  Staging: Add ServerEngines benet 10Gb ethernet driver.

-------------------------------------------------------------------
Fri Dec  5 06:54:23 CET 2008 - gregkh@suse.de

- update the wlan-ng driver to the latest upstream version, making
  it much more useful (it actually works now...)

-------------------------------------------------------------------
Fri Dec  5 02:23:23 CET 2008 - nfbrown@suse.de

- patches.fixes/sunrpc-module-refcount-fix: Add a reference to
  sunrpc in svc_addsock (443379).  This avoid a bug where
  refcount on sunrpc can go zero or negative.

-------------------------------------------------------------------
Thu Dec  4 19:35:07 CET 2008 - jeffm@suse.de

- patches.fixes/reiserfs-debug-1036: reiserfs: print more
  information when an empty journal list is encountered
  (bnc#447406 bnc#399966).

-------------------------------------------------------------------
Thu Dec  4 18:47:17 CET 2008 - gregkh@suse.de

- patches.fixes/atm-duplicate-listen-on-socket-corrupts-the-vcc-table.patch:
  ATM: duplicate listen() on socket corrupts the vcc table
  (CVE-2008-5079).

-------------------------------------------------------------------
Thu Dec  4 16:37:34 CET 2008 - jack@suse.cz

- Update config files.

-------------------------------------------------------------------
Thu Dec  4 16:21:10 CET 2008 - jack@suse.cz

  XFS update on request from SGI:
- patches.apparmor/vfs-notify_change.diff: Add a vfsmount
  parameter to notify_change(). (refreshed)
- patches.suse/xfs-account-for-allocated-blocks-when-expanding-directories:
  Account for allocated blocks when expanding directories
  (bnc#450658).
- patches.suse/xfs-check-for-valid-transaction-headers-in-recovery:
  XFS: Check for valid transaction headers in recovery
  (bnc#450658).
- patches.suse/xfs-dmapi-enable: VFS changes to support DMAPI
  (bnc#450658).
- patches.suse/xfs-dmapi-src: DMAPI Source  (bnc#450658).
- patches.suse/xfs-dmapi-xfs-enable: DMAPI support for xfs
  (bnc#450658).
- patches.suse/xfs-handle-memory-allocation-failures-during-log-initialisation:
  handle memory allocation failures during log initialisation
  (bnc#450658).
- patches.suse/xfs-nfsd-dmapi-aware: Make NFSD DMAPI aware
  (74107, 173874, bnc#450658).
- patches.suse/xfs-wait-for-all-IO-on-truncate-to-zero: Wait
  for all I/O on truncate to zero file size (bnc#450658).
- patches.suse/xfs-dmapi-2.6.27: Delete.
- patches.suse/xfs-dmapi-xfs-2.6.27: Delete.

-------------------------------------------------------------------
Thu Dec  4 14:56:19 CET 2008 - olh@suse.de

- patches.arch/ppc-mpic-dont-reset-affinity-for-secondary-MPIC-on-boot.patch:
  Don't reset affinity for secondary MPIC on boot (bnc#456408 - LTC50397).

-------------------------------------------------------------------
Thu Dec  4 14:41:56 CET 2008 - jjolly@suse.de

- Update config files.
- patches.arch/s390-05-04-fix_rport_status_check.patch: zfcp:
  fix remote port status check (bnc#450096).
- patches.arch/s390-05-05-stp-etr-stop-machine.patch: stp/etr:
  smp_call_function races. (bnc#450096).
- patches.arch/s390-05-06-stp-etr-mutex.patch: stp/etr: serialize
  work. (bnc#450096).
- patches.arch/s390-05-07-generic-ipi.patch: kernel:
  smp_call_function races. (bnc#450096).
- patches.arch/s390-05-08-topology.patch: kernel: disable cpu
  topology support by default (bnc#450096,LTC#50392).

-------------------------------------------------------------------
Thu Dec  4 14:37:34 CET 2008 - olh@suse.de

- patches.arch/ppc-cell-gdb-watchpoints.patch:
  Fix GDB watchpoints on Cell (bnc#456405 - LTC50396).

-------------------------------------------------------------------
Thu Dec  4 14:30:44 CET 2008 - olh@suse.de

- patches.arch/ppc-syscall-xer.so.1.patch: Fix system calls on
  Cell entered with XER.SO=1 (bnc#456406 - LTC50395).

-------------------------------------------------------------------
Thu Dec  4 14:18:02 CET 2008 - hare@suse.de

- patches.suse/genhd-disk-ro-uevents: Send uevents for
  write_protect changes (bnc#440959).

-------------------------------------------------------------------
Thu Dec  4 12:33:22 CET 2008 - mmarek@suse.cz

- supported.conf: mark kernel/net/ipv4/ipvs/ip_vs/* and
  kernel/net/ipv4/netfilter/ipt_CLUSTERIP as unsupported,
  a supported variant will be provided in a separate KMP
  (bnc#455959)


-------------------------------------------------------------------
Thu Dec  4 10:42:03 CET 2008 - schwab@suse.de

- Set CONFIG_IA64_CPE_MIGRATE=m.

-------------------------------------------------------------------
Thu Dec  4 09:50:21 CET 2008 - jbeulich@novell.com

- supported.conf: Mark pciback as support, sfc_resource, sfc_netback,
  and sfc_netutil as externally supported, add sfc_netfront, and mark
  xenscsi and xen-scsibk as unsupported.

-------------------------------------------------------------------
Thu Dec  4 09:37:35 CET 2008 - mszeredi@suse.de

- patches.suse/SoN-fix-uninitialized-variable.patch: Fix use of
  uninitialized variable in cache_grow() (bnc#444597).

-------------------------------------------------------------------
Thu Dec  4 09:19:55 CET 2008 - hare@suse.de

- patches.fixes/scsi-eh_stu-timeout: make scsi_eh_try_stu use
  block timeout (bnc#447249,bnc#441335).

-------------------------------------------------------------------
Thu Dec  4 01:06:34 CET 2008 - gregkh@suse.de

- patches.fixes/jbd2-create-proc-entry-fix.patch: Delete. It's not needed
  anymore now that 2.6.27.8-rc1 has a similar fix.

-------------------------------------------------------------------
Wed Dec  3 23:09:37 CET 2008 - gregkh@suse.de

- Update to 2.6.27.8-rc1:
  - lots of bugfixes
  - some security fixes as well.
  - obsoletes lots of existing patches:
    - patches.arch/ppc-spufs-02-add-a-missing-mutex_unlock.patch
    - patches.arch/ppc-spufs-11-Fix-spinning-in-spufs_ps_fault-on-sig.patch
    - patches.drivers/libata-fix-ata_tf_read_block-overflow
    - patches.drivers/libata-fix-ata_tf_to_lba48-overflow
    - patches.drivers/libata-seagate-firmware-bug
    - patches.drivers/parport-serial-array-overflow-fix
    - patches.fixes/af_unix-soft-lockup-fix.patch
    - patches.fixes/cifs-add-cifs_sock_list
    - patches.fixes/cifs-cleanup-cifs_mount
    - patches.fixes/cifs-cleanup-proto-handling
    - patches.fixes/cifs-disable-sess-sharing
    - patches.fixes/cifs-fix-build-breakage
    - patches.fixes/cifs-fix-data-corruption
    - patches.fixes/cifs-fix-dead-tcon-check
    - patches.fixes/cifs-fix-oops-on-failed-mount
    - patches.fixes/cifs-fix-reconnection-flags
    - patches.fixes/cifs-fix-smb-send2
    - patches.fixes/cifs-fix-writepages
    - patches.fixes/cifs-reinstate-sess-sharing-sans-races
    - patches.fixes/cifs-reinstate-treecon-sharing
    - patches.fixes/ext4_add-missing-unlock-to-ext4-check-descriptors
    - patches.fixes/ext4_create-proc-ext4-stats-file-more-carefully
    - patches.fixes/ext4_fix_whitespace_checkpatch_issues
    - patches.fixes/ext4_update-flex-bg-counters-when-resizing
    - patches.fixes/fix-inotify-watch-removal-umount-races
    - patches.fixes/hpwdt-execute-page.diff
    - patches.fixes/hpwdt-kdump.diff
    - patches.fixes/ia64-fix-boot-panic-caused-by-offline-CPUs.patch
    - patches.fixes/x86_cpufreq_powernow-k8_handle_invalid_state_gracefully.patch

-------------------------------------------------------------------
Wed Dec  3 16:05:26 CET 2008 - jbeulich@novell.com

- patches.xen/xen3-patch-2.6.19: Fix a kernel warning during shutdown.
- patches.xen/xen3-patch-2.6.27,
  patches.xen/xen-netback-notify-multi,
  patches.xen/xen-virq-per-cpu-irq: Refresh.

-------------------------------------------------------------------
Wed Dec  3 15:43:30 CET 2008 - olh@suse.de

- patches.suse/scsi-scsi_transport_srp-shost_data.patch: change
  init order to fill in shost_data (bnc#455929).

-------------------------------------------------------------------
Wed Dec  3 14:38:34 CET 2008 - hare@suse.de

- patches.suse/scsi-netlink-ml: Use GFP_ATOMIC for
  skb allocation.

-------------------------------------------------------------------
Wed Dec  3 13:38:36 CET 2008 - olh@suse.de

- patches.suse/scsi-scsi_transport_srp-shost_data.patch:
  add debug for Scsi_Host->shost_data (bnc#455929).

-------------------------------------------------------------------
Wed Dec  3 10:48:49 CET 2008 - hare@suse.de

- supported.conf: mark dm-leastpending-path as supported
  (bnc#444199)

-------------------------------------------------------------------
Wed Dec  3 10:32:12 CET 2008 - teheo@suse.de

Patch updated to remove strcmp() on NULL strings.

- patches.drivers/libata-ata_piix-borked-tecra-m4-broken-suspend:
  ata_piix: add borked Tecra M4 to broken suspend list
  (bnc#398270).

-------------------------------------------------------------------
Wed Dec  3 09:38:19 CET 2008 - jbeulich@novell.com

- Update Xen patches to c/s 728 (plus several indivual ones)
- patches.xen/735-balloon-exit.patch: remove sysfs files during balloon
  module exit.
- patches.xen/737-kexec-free.patch: kexec: Don't pass
  limit_pages_to_max_mfn() regions to xen_destroy_contiguous_region().
- patches.xen/740-blkback-resource-leak.patch: blkback, blktap: Fix
  potential resource leak.
- patches.xen/746-pirq-status-page.patch: use shared page indicating
  the need for an EOI notification
- patches.xen/747-x86-undo-mfn-limit.patch: revert the effect of
  xen_limit_pages_to_max_mfn()
- patches.xen/748-x86-ioapic-cleanup.patch: cleanup IO-APIC code
- patches.xen/panic-on-io-nmi-xen.diff: Rename to ...
- patches.xen/xen3-panic-on-io-nmi.diff: ... this.
- patches.xen/uv-sysfs-no-xen.diff: Replace by ...
- patches.xen/xen3-uv_setup_irq.diff: ... this.
- patches.xen/xen3-x86_sgi_uv_early_detect_oem.patch: x86, uv:
  add early detection of UV system types (bnc#429984).
- patches.xen/xen-fb-bad-irq: Delete.

-------------------------------------------------------------------
Wed Dec  3 09:11:31 CET 2008 - hare@suse.de

- patches.drivers/lpfc-8.2.8.9-update: Update Emulex lpfc driver
  to 8.2.8.9 (bnc#420767).

-------------------------------------------------------------------
Wed Dec  3 08:41:58 CET 2008 - knikanth@suse.de

- patches.suse/cfq-ioc-race: Exiting queue and task might race
  to free cic (bnc#444346).

-------------------------------------------------------------------
Wed Dec  3 08:32:18 CET 2008 - sjayaraman@suse.de

- patches.fixes/cifs-reinstate-sess-sharing-sans-races: Adjust as it
  didn't apply cleanly.

-------------------------------------------------------------------
Wed Dec  3 07:51:33 CET 2008 - sjayaraman@suse.de

- Fix data corruption issues (411655).
	patches.fixes/cifs-fix-data-corruption
	patches.fixes/cifs-fix-smb-send2
- Fix multiple oopses, memory corruption due to mount/umount races
  (https://bugzilla.samba.org/show_bug.cgi?id=5720).
	patches.fixes/cifs-add-cifs_sock_list
	patches.fixes/cifs-cleanup-cifs_mount
	patches.fixes/cifs-cleanup-proto-handling
	patches.fixes/cifs-disable-sess-sharing
	patches.fixes/cifs-fix-build-breakage
	patches.fixes/cifs-fix-dead-tcon-check
	patches.fixes/cifs-fix-oops-on-failed-mount
	patches.fixes/cifs-fix-reconnection-flags
	patches.fixes/cifs-fix-writepages
	patches.fixes/cifs-reinstate-sess-sharing-sans-races
	patches.fixes/cifs-reinstate-treecon-sharing

-------------------------------------------------------------------
Tue Dec  2 23:47:14 CET 2008 - jeffm@suse.de

- scripts/git-create-branch: Helper script to create a new
  branch.

-------------------------------------------------------------------
Tue Dec  2 17:53:44 CET 2008 - mmarek@suse.cz

- rpm/get_release_number.sh.in, scripts/tar-up.sh: append first
  eight digits of the commit id to the release string. This makes
  it easier to match rpm release numbers with commits.

-------------------------------------------------------------------
Tue Dec  2 17:38:41 CET 2008 - mszeredi@suse.de

- patches.fixes/af_unix-soft-lockup-fix.patch: net: Fix soft
  lockups/OOM issues w/ unix garbage collector (bnc#449739
  CVE-2008-5300).

-------------------------------------------------------------------
Tue Dec  2 16:57:59 CET 2008 - hare@suse.de

- patches.drivers/qla2xxx-8.02.01.02.11.0-k9-update: qla2xxx:
  additional fixes/updates for SLES11 (bnc#450197).
- patches.fixes/scsi-fixup-failfast-definitions: fc_transport:
  fix old bug on bitflag definitions (bnc#447814).

-------------------------------------------------------------------
Tue Dec  2 16:28:04 CET 2008 - goldwyn@suse.de

- patches.suse/novfs-map-drives-correctly.diff 
- patches.suse/novfs-merge-changes.diff: Modified to revert
  some changes in novfs_set_map_drive()
- patches.suse/novfs-clear-mappeddrives.patch: Unlink mapped
  drives on exit (bnc#449451).

-------------------------------------------------------------------
Tue Dec  2 14:22:23 CET 2008 - mmarek@suse.cz

- supported.conf: mark ocfs2 as unsupported, a supported variant
  will be provided in a separate KMP (bnc#449824)

-------------------------------------------------------------------
Tue Dec  2 14:04:44 CET 2008 - olh@suse.de

- patches.drivers/ehca-rejecting-dynamic-mem-add-remove.patch:
  update error message (bnc#448301 - LTC50134)

-------------------------------------------------------------------
Tue Dec  2 13:27:21 CET 2008 - hare@suse.de

- Update config files for S/390: Disable FCoE and sync
  default and s390.
- supported.conf: Mark KVM as supported.

-------------------------------------------------------------------
Tue Dec  2 08:13:10 CET 2008 - jjolly@suse.de

- ...and added the patches to the series.conf (bnc#450096)

-------------------------------------------------------------------
Tue Dec  2 08:03:44 CET 2008 - jjolly@suse.de

- patches.arch/s390-05-01-zfcp-message-linebreak.patch: zfcp:
  Wrong placement of linebreak in message (bnc#450096).
- patches.arch/s390-05-02-zfcp-invalid-non-null-return.patch:
  zfcp: invalid return value on failing fsf_req creation
  (bnc#450096).
- patches.arch/s390-05-03-zfcp-wka-port.patch: zfcp: Fix opening
  of wka ports (bnc#450096).

-------------------------------------------------------------------
Mon Dec  1 20:11:18 CET 2008 - kkeil@suse.de

- patches.drivers/cxgb3-Add-1G-fiber-support: cxgb3: Add 1G
  fiber support.
- patches.drivers/cxgb3-Allocate-multiqueues-at-init-time: cxgb3:
  Allocate multiqueues at init time.
- patches.drivers/cxgb3-More-flexible-support-for-PHY-interrupts:
  cxgb3: More flexible support for PHY interrupts..
- patches.drivers/cxgb3-Support-for-Aeluros-2005-PHY: cxgb3:
  Support for Aeluros 2005 PHY.
- patches.drivers/cxgb3-allow-for-PHY-reset-status: cxgb3:
  allow for PHY reset status.
- patches.drivers/cxgb3-commnonize-LASI-phy-code: cxgb3:
  commnonize LASI phy code.
- patches.drivers/cxgb3-eeprom-read-fixes.patch:
  cxgb3 - eeprom read fixes.
- patches.drivers/cxgb3-enable-lro-through-ethtool: cxgb3 -
  enable lro control through ethtool.
- patches.drivers/cxgb3-simplify-port-type-struct-and-usage:
  cxgb3: simplify port type struct and usage.
- patches.drivers/cxgb3-update-driver-version: cxgb3: update
  driver version. (bnc#446739)

-------------------------------------------------------------------
Mon Dec  1 15:27:45 CET 2008 - mmarek@suse.cz

- rpm/macros.kernel-source: one more fix to the flavor selection
  code (for some reason %* contained a newline)

-------------------------------------------------------------------
Mon Dec  1 14:39:22 CET 2008 - trenn@suse.de

- patches.arch/acpi_x2APIC_madt_enhancements.patch: ACPICA:
  x2APIC support: changes for MADT and SRAT ACPI tables (fate
  303948 and fate 303984).
- patches.fixes/acpi_check_for_invalid_handle.patch: ACPICA:
  Add check for invalid handle in acpi_get_object_info
  (http://www.acpica.org/bugzilla/show_bug.cgi?id=474).
- patches.fixes/acpi_dereference_object_if_possible.patch:
  ACPICA: Add function to dereference returned reference objects
  (http://bugzilla.kernel.org/show_bug.cgi?id=11105).
- patches.fixes/acpi_do_not_load_acpi_cpufreq_acpioff.patch:
  ACPI: don't load acpi_cpufreq if acpi=off (no reference).

-------------------------------------------------------------------
Mon Dec  1 14:00:19 CET 2008 - trenn@suse.de

- patches.fixes/acpi_copy_tables_fix_suspend.patch: ACPICA:
  Copy dynamically loaded tables to local buffer (bnc#410726).

-------------------------------------------------------------------
Sat Nov 29 21:51:38 CET 2008 - nfbrown@suse.de

- patches.fixes/SUNRPC-Fix-autobind-on-cloned-rpc-clients.patch:
  SUNRPC: Fix autobind on cloned rpc clients. 
  Importantly, this removes a 'BUG_ON' that fires. (450083).

-------------------------------------------------------------------
Sat Nov 29 14:43:40 CET 2008 - teheo@suse.de

- patches.drivers/libata-ata_piix-borked-tecra-m4-broken-suspend:
  ata_piix: add borked Tecra M4 to broken suspend list
  (bnc#398270).

-------------------------------------------------------------------
Sat Nov 29 11:07:10 CET 2008 - bwalle@suse.de

- UV updates from SGI (bnc#442455, #442455).
  o patches.fixes/ia64_uv_partition_id.diff:
    Add partition id, coherence id, and region size to UV
  o patches.fixes/ia64_uv_watchlist.diff:
    Add UV watchlist suppor
  o patches.fixes/null_irq_desc_name.diff:
    genirq: NULL struct irq_desc's member 'name' in
    dynamic_irq_cleanup()
  o patches.fixes/uv-bios_call_memprotect.diff:
    Add UV bios call to change memory protections
  o patches.fixes/uv-bios_call_partition.diff:
    x86: Add UV partition call
  o patches.fixes/uv-bios_call_reserve_page.diff:
    Add UV bios call to get the address of the reserved page
  o patches.fixes/uv-bios_call_watchlist.diff:
    Add UV bios calls to allocate and free watchlists
  o patches.fixes/uv-bios_common.diff:
    x86: Add UV bios call infrastructure
  o patches.fixes/uv-efi_bios.diff:
    x86: Add UV EFI table entry
  o patches.fixes/uv-sn_region_size.diff:
    Use consistent names for region size and conherence id on x86
    and ia64
  o patches.fixes/uv-sysfs.diff:
    x86: Add UV sysfs entries
  o patches.fixes/uv-xp-change_memprotect.diff:
    Define xp_expand_memprotect() and xp_restrict_memprotect()
  o patches.fixes/uv-xpc-get_sn_info.diff:
    Define xp_partition_id and xp_region_size
  o patches.fixes/uv-xpc_create_gru_mq_uv.diff:
    Add the code to create the activate and notify gru message
    queues
  o patches.fixes/uv-xpc_get_part_rsvd_page.diff:
    Add support for getting the address of a partition's reserved
    page
  o patches.fixes/uv_setup_irq.diff:
    x86, UV: add uv_setup_irq() and uv_teardown_irq() functions, v3
- Refresh Xen patches
  o patches.xen/xen3-auto-arch-x86.diff
  o patches.xen/xen3-patch-2.6.19
- patches.xen/xen-x86-no-lapic: Add uv_irq.o
- patches.xen/uv-sysfs-no-xen.diff:
  Don't build UV sysfs support on Xen.

-------------------------------------------------------------------
Fri Nov 28 23:42:21 CET 2008 - trenn@suse.de

- patches.fixes/x86_cpufreq_powernow-k8_handle_invalid_state_gracefully.patch:
  powernow-k8: ignore out-of-range PstateStatus value (no
  bug avail).

-------------------------------------------------------------------
Fri Nov 28 18:54:30 CET 2008 - sassmann@suse.de

- Update config files.
  activate ALTIVEC in ps3 config

-------------------------------------------------------------------
Fri Nov 28 16:22:33 CET 2008 - hare@suse.de

- patches.drivers/open-fcoe-beta4-update: rediff.
- patches.drivers/open-fcoe-beta6-update: Incremental Open-FCoE
  for Beta6 (bnc#438954).

-------------------------------------------------------------------
Fri Nov 28 14:54:13 CET 2008 - tiwai@suse.de

- patches.drivers/alsa-hda-sony-vaio-vgn-sr19xn-quirk: ALSA:
  hda - Add quirk for Sony VAIO VGN-SR19XN (bnc#450080).

-------------------------------------------------------------------
Fri Nov 28 08:23:15 CET 2008 - olh@suse.de

- rpm/kernel-binary.spec.in: move Module.symvers creation into
  CONFIG_MODULES section, a static kernel exports nothing

-------------------------------------------------------------------
Fri Nov 28 07:43:14 CET 2008 - olh@suse.de

- rpm/post*.sh: kernel-vanilla has now vmlinux-vanilla symlink

-------------------------------------------------------------------
Fri Nov 28 06:04:47 CET 2008 - teheo@suse.de

Block layer timer bug fixed.  Multipath patch update is just patch
refresh.

- patches.drivers/block-internal-dequeue-shouldnt-start-timer:
  block: internal dequeue shouldn't start timer (bnc#449880).
- patches.drivers/blk-request-based-multipath-update: Block layer
  fixes for request-based multipathing (References: FATE#302108).

-------------------------------------------------------------------
Thu Nov 27 16:52:10 CET 2008 - olh@suse.de

- patches.suse/8250-sysrq-ctrl_o.patch: fix no-op macro args

-------------------------------------------------------------------
Thu Nov 27 16:34:48 CET 2008 - olh@suse.de

- patches.suse/8250-sysrq-ctrl_o.patch: fix compile on ppc32

-------------------------------------------------------------------
Thu Nov 27 16:10:30 CET 2008 - olh@suse.de

- rpm/kernel-binary.spec.in: always create a dummy initrd because
  mkinitrd is called unconditionally

-------------------------------------------------------------------
Thu Nov 27 15:37:32 CET 2008 - olh@suse.de

- rpm/kernel-binary.spec.in: kernel-ps3 needs a suffix

-------------------------------------------------------------------
Thu Nov 27 15:18:32 CET 2008 - olh@suse.de

- remove last traces of kernel-um handling

-------------------------------------------------------------------
Thu Nov 27 14:38:31 CET 2008 - hare@suse.de

- patches.fixes/qla2xxx-disable-automatic-queue-tracking: qla2xxx:
  Conditionally disable queue_full tracking (bnc#449386).

-------------------------------------------------------------------
Thu Nov 27 11:47:43 CET 2008 - olh@suse.de

- patches.suse/8250-sysrq-ctrl_o.patch: no sysrq on Cell QS21/QS22
  serial console (bnc#422987,bnc#96313 - LTC47675/LTC16841).

-------------------------------------------------------------------
Thu Nov 27 08:26:03 CET 2008 - olh@suse.de

- patches.arch/ppc-memoryless-nodes.patch: fix booting with
  memoryless nodes (443280 - LTC49675)

-------------------------------------------------------------------
Thu Nov 27 06:08:33 CET 2008 - teheo@suse.de

- patches.drivers/libata-seagate-firmware-bug: libata: blacklist
  Seagate drives which time out FLUSH_CACHE when used with NCQ
  (bnc#449531).

-------------------------------------------------------------------
Wed Nov 26 10:15:02 CET 2008 - agruen@suse.de

- rpm/macros.kernel-source: Fix the kernel flavor selection logic
  for the %kernel_module_package macro.

-------------------------------------------------------------------
Wed Nov 26 09:16:44 CET 2008 - hare@suse.de

- patches.fixes/blk-leave-sync-timer-running: move to
  correct place in series.conf and rediff
- patches.drivers/cciss-newids.patch: Delete.

-------------------------------------------------------------------
Wed Nov 26 09:03:55 CET 2008 - hare@suse.de

- patches.drivers/cciss-newids.patch: Support for newcciss
  controller (bnc#448416).
- patches.fixes/blk-leave-sync-timer-running: block: leave
  request timeout timer running on an empty list (bnc#447249).

-------------------------------------------------------------------
Tue Nov 25 20:27:19 CET 2008 - mszeredi@suse.de

- patches.fixes/slab-alloc_slabmgmt-fix.patch: slab: remove
  GFP_THISNODE clearing from alloc_slabmgmt() (bnc#444597).

-------------------------------------------------------------------
Tue Nov 25 17:48:50 CET 2008 - sjayaraman@suse.de

- patches.suse/SoN-11-mm-page_alloc-emerg.patch: Fix accidental side-effect
  that this patch introduced by reverting patches.fixes/oom-warning
  (bnc #444597).

-------------------------------------------------------------------
Tue Nov 25 16:39:00 CET 2008 - tiwai@suse.de

- patches.drivers/alsa-ca0106-pm-support: ALSA: ca0106 - Add
  power-amangement support (bnc#447624).
- patches.drivers/alsa-hda-dell-92hd73xx-models: ALSA: hda -
  Check model for Dell 92HD73xx laptops (bnc#446025).
- patches.drivers/alsa-hda-dell-studio-1535-quirk: ALSA: hda -
  mark Dell studio 1535 quirk (bnc#446025).
- patches.drivers/alsa-hda-spdif-bits-cache-fix: ALSA: hda -
  Fix caching of SPDIF status bits.
- patches.drivers/alsa-hda-stac-no-hp-as-line-out-switch: ALSA:
  hda - No 'Headphone as Line-out' swich without line-outs
  (bnc#446025).
- patches.drivers/alsa-hda-stac-yet-more-fixes: ALSA: hda -
  Fix AFG power management on IDT 92HD* codecs (bnc#446025).

-------------------------------------------------------------------
Tue Nov 25 00:52:41 CET 2008 - jeffm@suse.de

- patches.fixes/fix-inotify-watch-removal-umount-races: Fix
  inotify watch removal/umount races (bnc#446973 CVE-2008-5182).

-------------------------------------------------------------------
Tue Nov 25 00:02:33 CET 2008 - jeffm@suse.de

- patches.fixes/uv-redundant-creation-of-proc-dir: UV: redundant
  creation of sgi_uv (bnc#444799).

-------------------------------------------------------------------
Mon Nov 24 22:44:01 CET 2008 - agruen@suse.de

- supported.conf: dm-raid45 depends on a few more modules
  (bnc#440208, bnc#441310).

-------------------------------------------------------------------
Mon Nov 24 20:25:25 CET 2008 - agruen@suse.de

- Switch from a no_file_caps command line switch to file_caps={0,1}
  for enabling/disabling file capabilities, and make file_caps=0
  the default: we cannot get the no_file_caps option added to the
  kernel command line anymore (perl-Bootloader, bnc#418366).

-------------------------------------------------------------------
Mon Nov 24 20:18:46 CET 2008 - agruen@suse.de

- supported.conf: dm-raid4-5 was renamed to dm-raid45 (bnc#440208,
  bnc#441310).

-------------------------------------------------------------------
Mon Nov 24 20:15:57 CET 2008 - agruen@suse.de

- Update config files: switch from CONFIG_PREEMPT_VOLUNTARY to
  CONFIG_PREEMPT_NONE.

-------------------------------------------------------------------
Mon Nov 24 17:00:47 CET 2008 - ghaskins@suse.de

- patches.fixes/sched-fix-bug-in-sched-domain-degenerate.patch:
  sched: fix a bug in sched domain degenerate (bnc#442464).

-------------------------------------------------------------------
Mon Nov 24 16:57:27 CET 2008 - mmarek@suse.cz

- doc/README.SUSE: document that setting allow_unsupported_modules
  to 1 in /etc/modprobe.d/unsupported-modules is required to make
  self-compiled kernels work.

-------------------------------------------------------------------
Mon Nov 24 11:55:54 CET 2008 - bwalle@suse.de

- patches.fixes/hpwdt-kdump.diff: Sync with latest upstream
  submission.

-------------------------------------------------------------------
Sun Nov 23 01:02:08 CET 2008 - trenn@suse.de

- patches.arch/x86_sgi_uv_early_detect_oem.patch: x86, uv:
  add early detection of UV system types (bnc#429984).

-------------------------------------------------------------------
Sat Nov 22 20:00:50 CET 2008 - olh@suse.de

- enable CONFIG_CGROUP_NS on ia64, s390 and powerpc (bnc#447507 - LTC50053)

-------------------------------------------------------------------
Sat Nov 22 00:03:11 CET 2008 - rjw@suse.de

- patches.fixes/ia64-fix-boot-panic-caused-by-offline-CPUs.patch:
  fix boot panic caused by offline CPUs (bnc#440386).

-------------------------------------------------------------------
Fri Nov 21 20:17:09 CET 2008 - agruen@suse.de

- config/x86_64/maxcpus: Delete.

-------------------------------------------------------------------
Fri Nov 21 20:06:08 CET 2008 - mmarek@suse.cz

- rpm/kernel-binary.spec.in: s/CVS/GIT/

-------------------------------------------------------------------
Fri Nov 21 20:04:05 CET 2008 - mmarek@suse.cz

- rpm/symsets.pl: fix module names in export lists
  (kernel/irq/built-in was printed as irq/built-in)

-------------------------------------------------------------------
Fri Nov 21 20:03:17 CET 2008 - agruen@suse.de

- Update x86_64/{debug,default,trace,vanilla} config files:
  increase NR_CPUS to 512.

-------------------------------------------------------------------
Fri Nov 21 18:13:58 CET 2008 - mmarek@suse.cz

- rpm/symsets.pl: Replace the bash and awk scripts around symsets
  and kabi checking with a single script that generates symsets,
  reuses symsets from older kernels and checks for kabi changes for
  each of the split packages (kabi checking and symset reuse
  require a set of reference files, which does not exist yet)
- rpm/list-exported-symbols: Delete.
- rpm/split-into-symsets: Delete.
- scripts/kabi-checks: Delete.
- kabi/severities: table of kabi change severities
- rpm/built-in-where, rpm/find-provides,
  rpm/kernel-binary.spec.in, rpm/kernel-source.spec.in,
  scripts/tar-up.sh: update to use symsets.pl

-------------------------------------------------------------------
Fri Nov 21 17:06:39 CET 2008 - kkeil@suse.de

- patches.drivers/ixgbe-sfp.patch: include additional fixes from
  Intel (bnc#442411)

-------------------------------------------------------------------
Fri Nov 21 16:50:40 CET 2008 - kkeil@suse.de

- patches.fixes/igb_ethtool.patch: add missing ethtool hooks
  (bnc#435551)

-------------------------------------------------------------------
Fri Nov 21 16:10:08 CET 2008 - jjolly@suse.de

- patches.arch/s390-04-08-cio-ungroup-race-fix.patch:
  cio: ccwgroup online vs. ungroup race condition
  (bnc#445100,LTC#50092).
- patches.arch/s390-04-09-zfcp-host-busy-count-fix.patch: zfcp:
  prevent double decrement on host_busy counter (bnc#445100).

-------------------------------------------------------------------
Fri Nov 21 14:24:35 CET 2008 - agruen@suse.de

- rpm/macros.kernel-source:
  + Rename the -s option to -t in the %kernel_module_package macro
    for improved cross-distro compatibility.
  + Define %kernel_module_package_release as 1 for feature tests.
  + Define %kernel_module_package_buildreqs for use by KMPs: that
    way, KMPs can either use this macro for compatibility, or
    they can substitute other packages for special cases.

-------------------------------------------------------------------
Fri Nov 21 13:08:28 CET 2008 - hare@suse.de

- patches.drivers/cxgb3i: add cxgb3i iscsi driver
  (FATE#304154,bnc#433500).
- patches.drivers/cxgb3i-fixed-offload-array-size: cxgb3i -
  fixed offload wr array size (bnc#447409).
- patches.fixes/dm-table-switch-to-readonly: dm multipath devices
  are not getting created for readonly devices (bnc#382705).
- patches.suse/dm-mpath-null-pgs: Allow zero paths for multipath
  priority groups (bnc#372684).
- patches.suse/scsi-netlink-ml: Netlink interface for SCSI
  sense codes (FATE#303789).

-------------------------------------------------------------------
Fri Nov 21 12:53:49 CET 2008 - goldwyn@suse.de

- patches.suse/novfs-map-drives-correctly.diff: Fix oops in
  set_map_drive (bnc#446824, bnc#444469).

-------------------------------------------------------------------
Fri Nov 21 11:16:25 CET 2008 - jbeulich@novell.com

- patches.xen/xen3-x86-vmware-tsc-03-detect-from-hypervisor:
  Fix Xen pv driver build.

-------------------------------------------------------------------
Fri Nov 21 10:44:43 CET 2008 - olh@suse.de

- patches.arch/ppc-spufs-01-use-inc_nlink.patch: use inc_nlink
- patches.arch/ppc-spufs-02-add-a-missing-mutex_unlock.patch
- patches.arch/ppc-spufs-03-sputrace-Only-enable-logging-on-open.patch
- patches.arch/ppc-spufs-04-sputrace-Don-t-block-until-the-read.patch
- patches.arch/ppc-spufs-05-Use-state_mutex-for-switch_log-lockin.patch
- patches.arch/ppc-spufs-06-Don-t-require-full-buffer-in-switch_l.patch
- patches.arch/ppc-spufs-07-Don-t-spu_acquire_saved-unnecessarily.patch
- patches.arch/ppc-spufs-08-Use-kmalloc-rather-than-kzalloc-for-s.patch
- patches.arch/ppc-spufs-09-Improve-search-of-node-for-contexts-w.patch
- patches.arch/ppc-spufs-10-Explain-conditional-decrement-of-aff_.patch
- patches.arch/ppc-spufs-11-Fix-spinning-in-spufs_ps_fault-on-sig.patch
  update spufs to current mainline state (bnc#447133 - LTC50070)

-------------------------------------------------------------------
Fri Nov 21 09:52:19 CET 2008 - tiwai@suse.de

- patches.drivers/parport-serial-array-overflow-fix: Fix array
  overflow in parport_serial.c (bnc#447067).

-------------------------------------------------------------------
Fri Nov 21 09:48:06 CET 2008 - tiwai@suse.de

- patches.drivers/alsa-hda-dell-studio-15-quirk: ALSA: hda -
  Add a quirk for Dell Studio 15 (bnc#446025).
- patches.drivers/alsa-hda-stac-dell-m4-3-quirk: ALSA: hda:
  Add STAC_DELL_M4_3 quirk (bnc#446025).

-------------------------------------------------------------------
Fri Nov 21 08:03:16 CET 2008 - npiggin@suse.de

- patches.suse/silent-stack-overflow-2.patch: avoid silent stack
  overflow over the heap. Try again.

-------------------------------------------------------------------
Fri Nov 21 06:52:04 CET 2008 - gregkh@suse.de

- Refresh patches to apply cleanly after 2.6.27.7 update.

-------------------------------------------------------------------
Fri Nov 21 06:27:23 CET 2008 - gregkh@suse.de

- Update to 2.6.27.7
  - lots of bugfixes and security updates.
  - obsoletes:
    - patches.arch/s390-04-05-topology-lock.diff
    - patches.drivers/bnx2x-zero-PMF
    - patches.drivers/input-alps-add-signature-for-dualpoint-found-in-dell-latitude-e6500.patch
    - patches.fixes/cdc-acm.c-fix-recursive-lock-in-acm_start_wb-error-path.patch
    - patches.fixes/sony_laptop_fix_suspend.patch
    - patches.kernel.org/iwlagn-avoid-sleep-in-softirq-context.patch
    - patches.kernel.org/memory-hotplug-fix-page_zone-calculation-in-test_pages_isolated.patch
    - patches.kernel.org/touch_mnt_namespace-when-the-mount-flags-change.patch:

-------------------------------------------------------------------
Fri Nov 21 05:19:43 CET 2008 - teheo@suse.de

- patches.drivers/libata-ata_piix-clear-spurious-IRQ: ata_piix:
  detect and clear spurious IRQs (bnc#445872).

-------------------------------------------------------------------
Fri Nov 21 02:18:19 CET 2008 - npiggin@suse.de

- patches.fixes/mm-madvise-fix.patch: mm: madvise correct return
  code (bnc#352998).

-------------------------------------------------------------------
Thu Nov 20 22:31:36 CET 2008 - jack@suse.cz

- patches.suse/ocfs2-Change-quotafile-names.patch: ocfs2: Change
  file names of local quota files to be consistent (fate#302681).
- patches.suse/ocfs2-Fix-hang-in-quota-recovery-code.patch:
  ocfs2: Fix hang in quota recovery code (fate#302681).
- patches.suse/ocfs2-Fix-oops-when-one-quotatype-enabled: ocfs2:
  Fix oops when only usrquota or grpquota feature is enabled
  (fate#302681).

-------------------------------------------------------------------
Thu Nov 20 21:41:03 CET 2008 - garloff@suse.de

- patches.suse/panic-on-io-nmi.diff
  patches.xen/panic-on-io-nmi-xen.diff:
  New kernel sysctl panic-on-io-nmi, which is set will cause a
  kernel panic on receiving an IOCK NMI (bnc#427979).

-------------------------------------------------------------------
Thu Nov 20 18:39:16 CET 2008 - jjolly@suse.de

- patches.arch/s390-04-06-cio-sac-update.diff: cio: update sac
  values (bnc#445100).
- patches.arch/s390-04-07-als.patch: kernel: Add processor type
  march=z10 and a processor type safety check. (bnc#445100).

-------------------------------------------------------------------
Thu Nov 20 17:23:46 CET 2008 - tiwai@suse.de

- patches.drivers/alsa-hda-stac-hp-gpio-switch-fix: ALSA: hda:
  STAC_DELL_M6 EAPD (bnc#446025).

-------------------------------------------------------------------
Thu Nov 20 17:15:31 CET 2008 - jbeulich@novell.com

- Update Xen patches to 2.6.27.6 and c/s 724.
- Update Xen config files.
- patches.xen/xen-fb-bad-irq: xenfb: don't use irq before it
  gets set up (bnc#445659).
- patches.xen/xen-netback-notify-multi: netback: use multicall
  for send multiple notifications.
- patches.xen/xen-netback-nr-irqs: netback: reduce overhead of
  IRQ recording.

-------------------------------------------------------------------
Thu Nov 20 16:52:46 CET 2008 - kkeil@suse.de

- patches.drivers/igb-pf.patch: removed (no SR-IOV) (bnc#440614)

-------------------------------------------------------------------
Thu Nov 20 15:40:38 CET 2008 - olh@suse.de

- disable patches.arch/ppc-efika-bestcomm-ata-dma.patch
  crashes the sound driver

-------------------------------------------------------------------
Thu Nov 20 15:30:40 CET 2008 - jjolly@suse.de

- rpm/kernel-binary.spec.in: excluded vanilla build from creating
  the man package

-------------------------------------------------------------------
Thu Nov 20 15:13:41 CET 2008 - hare@suse.de

- patches.drivers/ibmvfc-async-events-oops: ibmvfc oops while
  processing async events (bnc#445541).
- patches.drivers/mpt-fusion-4.16.00.00-update: MPT fusion driver
  update to 4.16.00.00 (bnc#425660).
- patches.fixes/dm-mpath-NULL-pgpath-in-activate_path: Do not
  call activate_path() if pgpath is NULL (bnc#442676).
- patches.fixes/scsi-dh-rdac-initialize-passive-path: Initialize
  path state to be passive when path is not owned (bnc#442676).
- patches.suse/dm-mpath-leastpending-path: Dynamic load balancing
  policy for device mapper multipath (bnc#444199).

-------------------------------------------------------------------
Thu Nov 20 14:12:23 CET 2008 - olh@suse.de

- patches.fixes/bug-437171_1_sched_clock_lock.patch: sched: only
  update rq->clock while holding rq->lock (437171 - LTC47404).
- patches.fixes/bug-437171_2_sched_delta_weight.patch: sched:
  revert back to per-rq vruntime (437171 - LTC47404).
- patches.fixes/bug-437171_3_rework_wakeup_preemption.patch:
  sched: rework wakeup preemption (437171 - LTC47404).
- patches.fixes/bug-437171_4_sched_reinstate_vruntime_wakeup.patch:
  sched: re-instate vruntime based wakeup preemption (437171 -
  LTC47404).

-------------------------------------------------------------------
Thu Nov 20 13:47:33 CET 2008 - trenn@suse.de

- Update config files.
  Fixed debug build, added dependent config option.

-------------------------------------------------------------------
Thu Nov 20 13:27:57 CET 2008 - trenn@suse.de

- Update config files.
  -> unified i386/x86_64 debug kernels:
     - added CONFIG_NO_HZ=y to i386-debug
     - added CONFIG_DEBUG_INFO to x86_64-debug

Differ method to receive processor_id depending whether the processor
got declared as a regular ACPI device or as a processor object:
- patches.arch/acpi_behave_uniquely_based_on_processor_declaration.patch:
  ACPI: Behave uniquely based on processor declaration definition
  type (bnc#440062).
- patches.arch/acpi_disambiguate_processor_declaration_type.patch:
  ACPI: Disambiguate processor declaration type (bnc#440062).
- patches.arch/acpi_processor_cleanups.patch: ACPI: 80 column
  adherence and spelling fix (no functional change) (bnc#440062).
- patches.xen/xen3-auto-common.diff: xen3 common.

Fix missing bit for ThinkPad brightness switching:
- patches.arch/acpi_video_thinkpad_exclude_IGD_devices.patch:
  Do not use video backlight switching for Lenovo ThinkPads.

- patches.fixes/sony_laptop_fix_suspend.patch: sony-laptop:
  Ignore missing _DIS method on pic device (bnc#446487).

-------------------------------------------------------------------
Thu Nov 20 12:01:24 CET 2008 - hare@suse.de

- patches.fixes/dm-mpath-reattach-dh: Do not detach hardware
  handler when removing multipath maps (bnc#435688).
- patches.fixes/scsi-dh-alua-send-stpg: Always send STPG for
  explicit tgps mode.

-------------------------------------------------------------------
Thu Nov 20 10:35:32 CET 2008 - jjolly@suse.de

- rpm/kernel-binary.spec.in: Added kernel man package for s390x

-------------------------------------------------------------------
Thu Nov 20 10:26:01 CET 2008 - olh@suse.de

- patches.arch/ppc-of-irq-map.patch: fix IRQ assignment if
  interrupts property is missing (bnc#446610 - LTC50006)

-------------------------------------------------------------------
Thu Nov 20 00:20:44 CET 2008 - rjw@suse.de

- patches.fixes/acpi-set-SCI_EN-on-MacBook.patch: ACPI suspend:
  Blacklist boxes that require us to set SCI_EN directly on resume
  (bnc#444786).

-------------------------------------------------------------------
Wed Nov 19 17:50:51 CET 2008 - tiwai@suse.de

- patches.arch/x86-hpet-pre-read: x86: workaround for mccreary
  HPET read problem (bnc#433746).

-------------------------------------------------------------------
Wed Nov 19 17:28:00 CET 2008 - trenn@suse.de

- patches.arch/0008-sony-laptop-fingers-off-backlight.patch:
  sony-laptop: fingers off backlight if video.ko is serving
  this functionality.
  -> Fix typo, must not invert logic at this point

-------------------------------------------------------------------
Wed Nov 19 14:43:33 CET 2008 - kkeil@suse.de

- patches.drivers/e1000e_add_ECC: e1000e: enable ECC (bnc#445829)

-------------------------------------------------------------------
Wed Nov 19 13:54:44 CET 2008 - mmarek@suse.cz

- scripts/tar-up.sh: record the git branch name in the spec files
  (no branch name means master)

-------------------------------------------------------------------
Wed Nov 19 12:05:35 CET 2008 - jkosina@suse.de

- patches.drivers/elousb.patch: fix values of maximum X and Y
  coordinates so that they are compliant with the values that
  the device contains in its descriptor (bnc#442865)

-------------------------------------------------------------------
Wed Nov 19 09:58:11 CET 2008 - goldwyn@suse.de

- patches.suse/novfs-merge-changes.diff: Merge changes left out
  during code pull (bnc#445000).

-------------------------------------------------------------------
Wed Nov 19 09:03:46 CET 2008 - olh@suse.de

- patches.arch/ppc-pseries-bsr-multinode.patch: Add support for
  multiple BSR nodes in the device tree. (bnc#443665 - LTC49817)

-------------------------------------------------------------------
Wed Nov 19 08:59:11 CET 2008 - olh@suse.de

- patches.arch/ppc-pseries-cmm-pagecounter.patch:
  Update page in counter for CMM (bnc#445540 - LTC49942)

-------------------------------------------------------------------
Wed Nov 19 08:49:16 CET 2008 - olh@suse.de

- patches.arch/ppc-pseries-bsr-4k.patch: Unable to Use Small
  BSR register on Power LPAR (bnc#443673 - LTC49749)

-------------------------------------------------------------------
Wed Nov 19 05:40:58 CET 2008 - jjolly@suse.de

- config/s390/s390: Update config files: added CONFIG_UTRACE=y and
  CONFIG_HAVE_ARCH_TRACEHOOK=y

-------------------------------------------------------------------
Wed Nov 19 01:13:34 CET 2008 - jjolly@suse.de

- patches.drivers/ehca-fix-possible-nullpointer-access-v2.patch:
  ehca: fix a possible nullpointer access (bnc#441966).

-------------------------------------------------------------------
Wed Nov 19 00:50:27 CET 2008 - jjolly@suse.de

- patches.arch/ppc-axon-missing-msi-workaround-5.diff:
  powerpc/cell/axon-msi: retry on missing interrupt (bnc#445964).

-------------------------------------------------------------------
Wed Nov 19 00:32:26 CET 2008 - jjolly@suse.de

- patches.drivers/0001-IB-ehca-Fix-problem-with-max-number-of-QPs-and-CQs.patch:
  Fix problem with max number of QPs and CQs (bnc#441619).

-------------------------------------------------------------------
Tue Nov 18 20:28:57 CET 2008 - bwalle@suse.de

- Disable CONFIG_STRICT_DEVMEM for i386 and x86_64 (bnc#443852).

-------------------------------------------------------------------
Tue Nov 18 18:56:51 CET 2008 - jjolly@suse.de

- Update config files.
- patches.trace/s390-syscall-get-nr.diff: fix syscall_get_nr..
- patches.trace/s390-utrace-enablement.patch: Backport s390
  kernel components required for utrace enablement.

-------------------------------------------------------------------
Tue Nov 18 16:53:43 CET 2008 - jblunck@suse.de

- rpm/kernel-binary.spec.in: on s390(x) call dwarfextract to create the
  Kerntypes file for use with old lcrash debuggers.

-------------------------------------------------------------------
Tue Nov 18 15:41:37 CET 2008 - tiwai@suse.de

- patches.drivers/alsa-hda-stac-92hd71bxx-gpio-fix: ALSA:
  hda - Fix GPIO initialization in patch_stac92hd71bxx()
  (bnc#445321,bnc#445161).
- patches.drivers/alsa-hda-stac-gpio-unsol-resume-fix:
  ALSA: hda - Fix resume of GPIO unsol event for STAC/IDT
  (bnc#445321,bnc#445161).
- patches.drivers/alsa-hda-stac-hp-pavilion-quirks: ALSA: hda -
  Add quirks for HP Pavilion DV models (bnc#445321,bnc#445161).

-------------------------------------------------------------------
Tue Nov 18 12:18:27 CET 2008 - tiwai@suse.de

- patches.arch/x86-hpet-use-WARN_ON_ONCE: x86: HPET: convert
  WARN_ON to WARN_ON_ONCE (bnc#433746).

-------------------------------------------------------------------
Tue Nov 18 10:45:31 CET 2008 - sdietrich@suse.de

RT development has moved to slert-devel branch.
- Remove RT patches from master branch.
  (itemized RT patch list suppressed)

-------------------------------------------------------------------
Tue Nov 18 09:35:26 CET 2008 - olh@suse.de

- patches.arch/ppc-efika-bestcomm-ata-dma.patch: use ATA DMA (bnc#445856)

-------------------------------------------------------------------
Tue Nov 18 08:38:39 CET 2008 - olh@suse.de

- config/ppc/ppc64: reenable 64k PAGE_SIZE to keep the config
  flavor on ppc and ppc64 in sync
  the last change had also no bug number to fix the possible bug
  in the Xserver.

-------------------------------------------------------------------
Tue Nov 18 08:37:54 CET 2008 - tiwai@suse.de

- patches.drivers/alsa-hda-realtek-acer-dmic: ALSA: hda - Split
  ALC268 acer model (bnc#420048).

-------------------------------------------------------------------
Tue Nov 18 08:20:26 CET 2008 - jjolly@suse.de

- patches.arch/s390-04-01-qdio_prevent_double_shutdown.patch:
  qdio: prevent double qdio shutdown in case of I/O
  errors. (bnc#445100).
- patches.arch/s390-04-02-qdio-osa-port-count.patch: qdio:
  fix qeth port count detection. (bnc#445100).
- patches.arch/s390-04-03-kmsg.patch: kmsg: do not change pr_xyz
  messages without KMSG_COMPONENT (bnc#445100).
- patches.arch/s390-04-04-dasd_fatal_error_log_sense.patch:
  dasd: log sense for fatal errors. (bnc#445100).
- patches.arch/s390-04-05-topology-lock.diff: kernel: Fix locking
  in cpu topology code. (bnc#445100).

-------------------------------------------------------------------
Tue Nov 18 03:43:34 CET 2008 - jjolly@suse.de

- patches.arch/s390-personality-mask.patch: fix s390x_newuname.

-------------------------------------------------------------------
Tue Nov 18 01:04:14 CET 2008 - gregkh@suse.de

- patches.drivers/staging-rt2860-enable-wpa_supplicant-support.patch:
  Staging: rt2860: enable WPA_SUPPLICANT support (bnc#437959).

-------------------------------------------------------------------
Mon Nov 17 16:35:13 CET 2008 - hare@suse.de

- patches.drivers/lpfc-8.2.8.7-update: Update lpfc to 8.2.8.7
  (bnc#420767).
- patches.drivers/qla4xxx-5.01.00-k8_sles11-03-update: Update
  qla4xxx to 5.01.00-k8_sles11-03     (bnc#444884).
- patches.fixes/dm-mpath-reattach-dh: Reattach device handler
  for multipath devices (bnc#435688).
- patches.fixes/scsi-add-tgps-setting: Add TGPS setting to
  scsi devices.
- patches.fixes/scsi-dh-alua-retry-UA: Retry ALUA device handler
  initialization on Unit Attention.

-------------------------------------------------------------------
Mon Nov 17 16:16:53 CET 2008 - jeffm@suse.de

- patches.fixes/v4l-dvb-avoid-writing-outside-array: V4L/DVB
  (9621): Avoid writing outside shadow.bytes array (bnc#445569).

-------------------------------------------------------------------
Mon Nov 17 12:03:13 CET 2008 - fseidel@suse.de

- patches.fixes/ipw2200-send-noassoc.patch: ipw2200: fix oops
  in ipw_tx_skb (bnc#397390).

-------------------------------------------------------------------
Sat Nov 15 20:28:00 CET 2008 - rjw@suse.com

- patches.fixes/hibernate-x86-fix-breakage-on-x86_32-with-PAE.patch:
  x86: Hibernate: Fix breakage on x86_32 with CONFIG_NUMA set
  (bnc#439126).

-------------------------------------------------------------------
Sat Nov 15 19:38:50 CET 2008 - tiwai@suse.de

- patches.drivers/alsa-hda-sigmatel-hp-m4-check-fix: ALSA:
  hda - Check model type instead of SSID in patch_92hd71bxx()
  (bnc#444349).
- patches.drivers/alsa-hda-sigmatel-vref-event-fix: ALSA: hda:
  STAC_VREF_EVENT value change (bnc#444349).

-------------------------------------------------------------------
Sat Nov 15 01:30:22 CET 2008 - gregkh@suse.de

- patches.kernel.org/memory-hotplug-fix-page_zone-calculation-in-test_pages_isolated.patch:
  memory hotplug: fix page_zone() calculation in
  test_pages_isolated() (bnc#445163).

-------------------------------------------------------------------
Fri Nov 14 19:18:53 CET 2008 - gregkh@suse.de

- patches.drivers/input-alps-add-signature-for-dualpoint-found-in-dell-latitude-e6500.patch:
  Input: ALPS - add signature for DualPoint found in Dell Latitude
  E6500 (bnc#436719).

-------------------------------------------------------------------
Fri Nov 14 16:39:03 CET 2008 - hare@suse.de

- patches.fixes/scsi-eh-timed-out-missing-braces: scsi_error:
  fix indentation and braces disagreement - add braces.
- patches.fixes/scsi-retry-TASK_ABORTED: scsi_error: TASK ABORTED
  status handling improvement.
- patches.fixes/scsi-retry-transport-error: scsi_error regression:
  Fix idempotent command handling.

-------------------------------------------------------------------
Fri Nov 14 16:38:14 CET 2008 - hare@suse.de

- patches.fixes/scsi-eh-timed-out-missing-braces: scsi_error:
  fix indentation and braces disagreement - add braces.
- patches.fixes/scsi-retry-TASK_ABORTED: scsi_error: TASK ABORTED
  status handling improvement.
- patches.fixes/scsi-retry-transport-error: scsi_error regression:
  Fix idempotent command handling.

-------------------------------------------------------------------
Fri Nov 14 15:44:54 CET 2008 - bwalle@suse.de

- patches.fixes/hpwdt-execute-page.diff:
  [WATCHDOG] [hpwdt] Set the mapped BIOS address space as
  executable (bnc#430680).

-------------------------------------------------------------------
Fri Nov 14 13:03:27 CET 2008 - tiwai@suse.de

- patches.arch/x86-vmware-tsc-01-add-TSC_RELIABLE,
  patches.arch/x86-vmware-tsc-02-add-X86_FEATURE_HYPERVISOR,
  patches.arch/x86-vmware-tsc-03-detect-from-hypervisor,
  patches.arch/x86-vmware-tsc-04-use-TSC_RELIABLE,
  patches.arch/x86-vmware-tsc-05-skip-tsc-clocksource,
  patches.arch/x86-vmware-tsc-06-fix-vmware_get_tsc,
  patches.arch/x86-vmware-tsc-07-DMI-product-serial-key,
  patches.xen/xen-x86-vmware-tsc-fix:
    VMware tsc clocksource workaround (bnc#441338).

-------------------------------------------------------------------
Fri Nov 14 08:57:30 CET 2008 - tiwai@suse.de

- Fixed a typo in definition of X86_FEATURE_XTOPOLOGY (bnc#443293)
  in patches.arch/x2APIC_PATCH_40_of_41_bbb65d2d365efe9951290e61678dcf81ec60add4

-------------------------------------------------------------------
Fri Nov 14 00:56:42 CET 2008 - agruen@suse.de

- Update CONFIG_X86_RESERVE_LOW_64K in config/x86_64/maxcpus as
  well.
- patches.suse/bug-425240_nr_cpus-mem_cgroup_stat-fix.diff:
  rename to patches.suse/mem_cgroup_stat-dynamic-alloc, and update
  to newer version.

-------------------------------------------------------------------
Fri Nov 14 00:12:15 CET 2008 - bwalle@suse.de

- patches.fixes/kdump-x86-sparsemem.diff: x86, kdump: fix invalid
  access on i386 sparsemem (bnc#440525).
- patches.xen/linux-2.6.19-rc1-kexec-move_segment_code-i386.patch:
  Refresh.

-------------------------------------------------------------------
Thu Nov 13 23:34:27 CET 2008 - gregkh@suse.de

- patches.kernel.org/iwlagn-avoid-sleep-in-softirq-context.patch:
  iwlagn: avoid sleep in softirq context (bnc#444382).

-------------------------------------------------------------------
Thu Nov 13 23:17:34 CET 2008 - philips@suse.de

- patches.fixes/cdc-acm.c-fix-recursive-lock-in-acm_start_wb-error-path.patch:
  cdc-acm.c: fix recursive lock in acm_start_wb error path.

-------------------------------------------------------------------
Thu Nov 13 21:46:05 CET 2008 - gregkh@suse.de

- enable CONFIG_X86_RESERVE_LOW_64K for i386 and x86-64 vanilla
  configs.

-------------------------------------------------------------------
Thu Nov 13 21:05:10 CET 2008 - gregkh@suse.de

- enable CONFIG_X86_RESERVE_LOW_64K on i386 and x86-64 to fix some
  suspend/resume issues (option added in 2.6.27.6)

-------------------------------------------------------------------
Thu Nov 13 20:51:11 CET 2008 - gregkh@suse.de

- refresh patches so that everything applies cleanly.

-------------------------------------------------------------------
Thu Nov 13 20:33:40 CET 2008 - gregkh@suse.de

- Update to 2.6.27.6:
  - fixes some security issues
  - lots of bugfixes
  - obsoletes:
    - patches.arch/acpi-dock-avoid-check-_STA-method.patch:
    - patches.arch/ppc-gigantic-page-fix2.patch:
    - patches.arch/ppc-gigantic-page-fix3.patch:
    - patches.drivers/alsa-hda-dell-eq-option:
    - patches.drivers/cciss-fix-procfs-firmware-regression.patch:
    - patches.drivers/cciss-fix-sysfs-symlink.patch:
    - patches.drivers/libata-fix-last_reset-timestamp-handling:
    - patches.kernel.org/md-raid10-recovoery-fix.path:

-------------------------------------------------------------------
Thu Nov 13 19:15:59 CET 2008 - mmarek@suse.cz

- rpm/kernel-binary.spec.in: package modules.order (bnc#441384)

-------------------------------------------------------------------
Thu Nov 13 15:18:51 CET 2008 - agruen@suse.de

- config.conf: Add x86_64/maxcpus as the 4096-cpu configuration
  and switch back to at most 128 cpus in the other configs. This
  avoids wasting memory on all but the most extreme x86_64
  systems.
- rpm/kernel-binary.spec.in: define a kernel-$flavor symbol to
  allow per-flavor patches. (Use this for testing only!)
- patches.suse/bug-425240_nr_cpus-mem_cgroup_stat-fix.diff: Add
  this patch conditionally for x86_64/maxcpus for now pending
  test results from bnc#425240.

-------------------------------------------------------------------
Thu Nov 13 14:35:52 CET 2008 - tiwai@suse.de

- patches.drivers/alsa-hda-beep-dig-switch: ALSA: hda - Add
  digital beep playback switch for STAC/IDT codecs (#444572).
- patches.drivers/alsa-hda-beep-null-check-fix: ALSA: hda -
  Missing NULL check in hda_beep.c.

-------------------------------------------------------------------
Thu Nov 13 11:58:05 CET 2008 - hare@suse.de

- patches.fixes/scsi-skip-nonscsi-device-for-dma: fix to
  make it work with iSCSI (bnc#444234)

-------------------------------------------------------------------
Thu Nov 13 09:29:41 CET 2008 - olh@suse.de

- mark some powerpc device drivers as supported to move them out of
  kernel-extra, otherwise installation-images will not pick them up
- ps3vram, mtd, mtdblock, mtd_blkdevs (bnc#444220)
- PowerMac, Efika and Pegasos2 storage and network drivers

-------------------------------------------------------------------
Wed Nov 12 20:44:23 CET 2008 - bwalle@suse.de

- patches.fixes/firmware-memmap-64bit.diff: Always use 64 bit
  addresses for the firmware memory map.

-------------------------------------------------------------------
Wed Nov 12 16:29:10 CET 2008 - tiwai@suse.de

- patches.drivers/alsa-powermac-ibook-g4-mic-fix: ALSA: powermac -
  Rename mic-analog loopback mixer element (bnc#444194).

-------------------------------------------------------------------
Wed Nov 12 16:23:48 CET 2008 - tiwai@suse.de

- patches.drivers/alsa-hda-stac-hp-detect-fix: ALSA: hda -
  Fix IDT/STAC multiple HP detection (bnc#443267).

-------------------------------------------------------------------
Wed Nov 12 14:42:53 CET 2008 - agruen@suse.de

- patches.suse/module-ref-dynamic-alloc: fall back to vmalloc if
  kmalloc fails (bnc#425240).

-------------------------------------------------------------------
Wed Nov 12 00:11:57 CET 2008 - tiwai@suse.de

- patches.drivers/alsa-hda-stac9200-missing-mux-capture: ALSA:
  hda - Add missing analog-mux mixer creation for STAC9200
  (bnc#443738).
- patches.drivers/alsa-hda-stac92xx-mic-pin-fix: ALSA: hda -
  Fix input pin initialization for STAC/IDT codecs (bnc#443738).

-------------------------------------------------------------------
Tue Nov 11 23:07:25 CET 2008 - philips@suse.de

- rpm/kernel-binary.spec.in: remove Recommends: kerneloops, opt-in will
  be implemented in the 11.2 installer

-------------------------------------------------------------------
Tue Nov 11 22:07:38 CET 2008 - jeffm@suse.de

- patches.fixes/reiserfs-error-buffer-locking: reiserfs: add
  locking around error buffer.
- patches.fixes/reiserfs-varargs-fix: reiserfs: prepare_error_buf
  wrongly consumes va_arg.

-------------------------------------------------------------------
Tue Nov 11 20:49:11 CET 2008 - tiwai@suse.de

- patches.suse/module-ref-dynamic-alloc: Allocate module.ref
  array dynamically (bnc#425240).
- Update config files: back to NR_CPUS=4096

-------------------------------------------------------------------
Tue Nov 11 15:15:03 CET 2008 - jblunck@suse.de

- Update config files: Set NR_CPUS on x86_64 back to 128 again for
  now: with NR_CPUS=4096, the size of eack .ko file increases by
  496 KiB because of the static struct module in
  .gnu.linkonce.this_module.

-------------------------------------------------------------------
Tue Nov 11 13:07:51 CET 2008 - schwab@suse.de

- patches.arch/ppc-select: Fix wrong error code from ppc32 select.

-------------------------------------------------------------------
Tue Nov 11 12:21:50 CET 2008 - mmarek@suse.cz

- rpm/kernel-binary.spec.in: also encode the architecture into the
  packageand supplements.

-------------------------------------------------------------------
Tue Nov 11 11:24:33 CET 2008 - teheo@suse.de

- patches.drivers/libata-fix-ata_tf_read_block-overflow: libata:
  Avoid overflow in ata_tf_read_block() when tf->hba_lbal > 127
  (bnc#443661).
- patches.drivers/libata-fix-ata_tf_to_lba48-overflow: libata:
  Avoid overflow in ata_tf_to_lba48() when tf->hba_lbal > 127
  (bnc#443661).

-------------------------------------------------------------------
Tue Nov 11 11:24:04 CET 2008 - teheo@suse.de

- patches.drivers/libata-pata_sch-slave-poss: pata_sch: slave
  devices (bnc#443657).

-------------------------------------------------------------------
Mon Nov 10 22:15:05 CET 2008 - schwab@suse.de

- config/ppc/ppc64: Disable 64k pages to work around X server bug.

-------------------------------------------------------------------
Mon Nov 10 20:34:50 CET 2008 - olh@suse.de

- rpm/kernel-binary.spec.in: fix variable assignment in last change

-------------------------------------------------------------------
Mon Nov 10 15:34:45 CET 2008 - mmarek@suse.cz

- rpm/kernel-binary.spec.in: encode the architecture into
  subpackage dependencies (bnc#440961)

-------------------------------------------------------------------
Mon Nov 10 14:42:44 CET 2008 - olh@suse.de

- handle arch differences for cpu and kbuild correctly

-------------------------------------------------------------------
Mon Nov 10 14:06:03 CET 2008 - schwab@suse.de

- patches.arch/ia64-page-migration. patches.arch/mm-avoid-bad-page-on-lru:
  migrade pages off of pages with correctable errors.

-------------------------------------------------------------------
Mon Nov 10 11:48:42 CET 2008 - mmarek@suse.cz

- scripts/tar-up.sh: do not generate kernel-source-rt.spec and
  kernel-syms-rt.spec if RT is not enabled.

-------------------------------------------------------------------
Mon Nov 10 10:08:10 CET 2008 - sdietrich@suse.de

- config.conf: Suppress RT configurations.

-------------------------------------------------------------------
Sun Nov  9 16:11:43 CET 2008 - jeffm@suse.de

- config.conf: Removed previous workaround.
- rpm/kernel-binary.spec.in: Remove @FLAVOR@ from %symbols.

-------------------------------------------------------------------
Sat Nov  8 04:58:08 CET 2008 - jeffm@suse.de

- config.conf: Workaround for kernel-ppc64 on head-ppc.

-------------------------------------------------------------------
Sat Nov  8 00:56:12 CET 2008 - gregkh@suse.de

- Update to the "real" 2.6.27.5.  No code changes from what we had
  in our tree previously, with the exception for the version number
  change.

-------------------------------------------------------------------
Fri Nov  7 19:33:49 CET 2008 - bwalle@suse.de

- patches.fixes/kdb-read-CR.diff:
  Support '\n' in KDB (bnc#442808).

-------------------------------------------------------------------
Fri Nov  7 17:09:26 CET 2008 - gregkh@suse.de

- disable perfmon support in the -trace kernels as it doesn't build
  properly.

-------------------------------------------------------------------
Fri Nov  7 16:43:40 CET 2008 - schwab@suse.de

- patches.arch/compat-sys-swapcontext: Fix msr check in sys_swapcontext.

-------------------------------------------------------------------
Fri Nov  7 15:52:37 CET 2008 - hare@suse.de

- patches.drivers/ixgbe-add-bcna-support: DCB: Add BCNA support
  to ixgbe.
- patches.drivers/open-fcoe-beta3-update: Open-FCoE update for
  Beta3 (bnc#438954).
- patches.drivers/open-fcoe-beta4-update: Open-FCoE: Update for
  Beta4 (bnc#438954).
- patches.drivers/open-fcoe-beta5-update: Open-FCoE: Update for
  Beta5 (bnc#438954).
- patches.fixes/dcb-fix-setpfcstate: Fix setpfcstate (bnc#438954).
- patches.fixes/dcb-setting-pg-will-cause-tx-hang: DCB: setting
  pg will cause tx unit hangs (bnc#438954).
- patches.fixes/multiq-requeue-should-rewind-current_band:
  multiq: requeue should rewind the current_band (bnc#438954).
- patches.fixes/scsi-dh-rdac-retry-mode-select: Retry mode select
  in RDAC device handler (bnc#441337).
- patches.fixes/scsi-dh-rdac-set-default-ownership: scsi_dh_rdac:
  make sure the ownership is set correctly (bnc#441337).
- patches.fixes/scsi-skip-nonscsi-device-for-dma: Update patch
  to check for ->bus instead of ->type (bnc#431294).

-------------------------------------------------------------------
Fri Nov  7 15:02:14 CET 2008 - tiwai@suse.de

- patches.drivers/alsa-hda-dell-studio-probe-fix: ALSA: hda -
  Fix probe errors on Dell Studio Desktop (bnc#440907).
- patches.drivers/alsa-hda-hp-3013-master-fix: ALSA: hda -
  Fix ALC260 hp3013 master switch (bnc#441068).

-------------------------------------------------------------------
Fri Nov  7 14:52:40 CET 2008 - jjolly@suse.de

- patches.arch/s390-03-07-qeth_hsi_mcl_string.patch:
  qeth: pre z9 systems return HiperSocket version string
  different. (bnc#440610,LTC#49052).
- patches.arch/s390-03-08-zfcp-abort-race.patch: zfcp: eliminate
  race between validation and locking. (bnc#440610).
- patches.arch/s390-03-09-zfcp-oops-during-target-scan.patch:
  zfcp: prevent SCSI target scan for vanished rport
  (bnc#440610,LTC#49373).

-------------------------------------------------------------------
Fri Nov  7 14:38:40 CET 2008 - olh@suse.de

- Update config files for RT

-------------------------------------------------------------------
Fri Nov  7 14:34:08 CET 2008 - olh@suse.de

- build a kernel-default in dist ppc64, its identical to kernel-ppc64
  otherwise unused

-------------------------------------------------------------------
Fri Nov  7 14:03:12 CET 2008 - olh@suse.de

- rpm/kernel-source.spec.in: map ppc/ppc64 to powerpc

-------------------------------------------------------------------
Fri Nov  7 11:38:01 CET 2008 - kkeil@suse.de

- patches.drivers/igb-pf.patch: VF enabled igb driver (fate#305004)

-------------------------------------------------------------------
Fri Nov  7 11:36:48 CET 2008 - olh@suse.de

- stop building kernel-default and kernel-ps3 in dist ppc64,
  they are openSuSE only packages

-------------------------------------------------------------------
Fri Nov  7 11:13:35 CET 2008 - olh@suse.de

- rpm/kernel-binary.spec.in: extracting debuginfo from vdso fails
  on powerpc, disable vdso_install for the time being

-------------------------------------------------------------------
Fri Nov  7 10:48:07 CET 2008 - jbeulich@novell.com

- patches.xen/xen3-intel-ibex-peak-device-ids.patch: x86/PCI: irq
  and pci_ids patch for Intel Ibex Peak DeviceIDs (bnc#415383).

-------------------------------------------------------------------
Fri Nov  7 10:24:22 CET 2008 - olh@suse.de

- rpm/post.sh: reject legacy iSeries again

-------------------------------------------------------------------
Fri Nov  7 10:12:06 CET 2008 - olh@suse.de

- build a 32bit and a 64bit vanilla kernel on powerpc

-------------------------------------------------------------------
Fri Nov  7 08:51:07 CET 2008 - olh@suse.de

- rpm/kernel-binary.spec.in: no vdso in vanilla and ps3 kernel

-------------------------------------------------------------------
Fri Nov  7 08:26:35 CET 2008 - gregkh@suse.de

- patches.kernel.org/net-fix-recursive-descent-in-__scm_destroy.patch:
  net: Fix recursive descent in __scm_destroy()..

-------------------------------------------------------------------
Fri Nov  7 08:07:10 CET 2008 - olh@suse.de

- remove patches.arch/ppc64-rpanote-relocate-firmware.patch
  older firmware versions can handle relocation properly (bnc#427960)

-------------------------------------------------------------------
Fri Nov  7 07:56:00 CET 2008 - jjolly@suse.de

- patches.drivers/cxgb3-get_drvinfo-deadlock.patch: RDMA/cxgb3:
  deadlock in iw_cxgb3 can cause hang when configuring
  interface. (bnc#430998).

-------------------------------------------------------------------
Fri Nov  7 06:32:54 CET 2008 - gregkh@suse.de

- patches.suse/perfmon2.patch: perfmon2 (bnc#430298).

-------------------------------------------------------------------
Fri Nov  7 05:21:56 CET 2008 - nfbrown@suse.de

- patches.fixes/nfs-write.c-bug-removal.patch: Revert "NFS:
  Allow redirtying of a completed unstable write." (442267).
  It causes a BUG().

-------------------------------------------------------------------
Fri Nov  7 04:18:42 CET 2008 - nfbrown@suse.de

- patches.kernel.org/md-raid10-recovoery-fix.path: md: fix bug
  in raid10 recovery..
- patches.suse/md-notify-when-stopped: md: notify udev when an
  md array is stopped..:  Removed much of this patch as it turned out
  to be both buggy and unnecessary (the ioctl can be done from
  mdadm).

-------------------------------------------------------------------
Thu Nov  6 21:38:27 CET 2008 - kkeil@suse.de

- patches.drivers/ixgbe-sfp.patch: ixgbe driver update to add
  Longcove (SFP+) NIC support for FCoE needs (bnc#442411)

-------------------------------------------------------------------
Thu Nov  6 20:15:19 CET 2008 - gregkh@suse.de

- enable CONFIG_X86_SUMMIT, CONFIG_X86_ES7000, and CONFIG_X86_BIGSMP
  for the i386 default kernel, so that the installer can actually
  boot on "modern" multiprocessor i386 boxes (bnc#428247)

-------------------------------------------------------------------
Thu Nov  6 19:17:46 CET 2008 - jblunck@suse.de

- rpm/kernel-binary.spec.in: Call make vdso_install only on x86 and ppc.

-------------------------------------------------------------------
Thu Nov  6 18:50:47 CET 2008 - jblunck@suse.de

- rpm/kernel-binary.spec.in: Call make vdso_install to install the
  vdso shared objects for debugging.

-------------------------------------------------------------------
Thu Nov  6 17:31:25 CET 2008 - jjolly@suse.de

- patches.drivers/intel-ibex-peak-device-ids.patch: x86/PCI: irq
  and pci_ids patch for Intel Ibex Peak DeviceIDs (bnc#415383).
- patches.drivers/intel-ibex-peak-device-support.patch: i2c-i801:
  Add support for Intel Ibex Peak (bnc#415383).

-------------------------------------------------------------------
Thu Nov  6 16:11:54 CET 2008 - jjolly@suse.de

- patches.arch/s390-03-01-stp-init.patch: Fixed patch for build
- patches.arch/s390-03-04-qdio_multicast_performance.patch: dasd:
  fix  message flood for unsolicited interrupts (bnc#440610).
- patches.arch/s390-03-05-dasd-block-uevent.patch: dasd: DASD
  uevents are not sent correctly (bnc#440610,LTC#49429).
- patches.arch/s390-03-06-zfcp-hexdump.patch: zfcp: fix hexdump
  data in s390dbf traces (bnc#440610).

-------------------------------------------------------------------
Thu Nov  6 15:52:52 CET 2008 - jjolly@suse.de

- patches.arch/s390-03-01-stp-init.patch: kernel: Fix
  initialization of stp. (bnc#440610,LTC#49639).
- patches.arch/s390-03-02-setup_memory.patch: kernel: Fix range
  for add_active_range() in setup_memory() (bnc#440610,LTC#49639).
- patches.arch/s390-03-03-dasd_unsolicited_interrupt.patch:
  dasd: fix  message flood for unsolicited interrupts
  (bnc#440610,LTC#49639).

-------------------------------------------------------------------
Thu Nov  6 15:16:13 CET 2008 - jjolly@suse.de

- patches.arch/s390-02-10-zfcp-scan-online.patch: wait for port
  scan when setting FCP device online (bnc#434333).

-------------------------------------------------------------------
Thu Nov  6 12:11:01 CET 2008 - jbeulich@novell.com

- Update Xen patches to 2.6.27.4 and c/s 718.
- Update Xen config files.
- patches.arch/x86_sgi_cpus4096-05-update-send_IPI_mask.patch: Include
  pv-ops-Xen changes here
- patches.xen/x86_sgi_xen-x86-cpus4096.patch: Delete.
- patches.xen/xen-configurable-guest-devices: allow number of
  guest devices to be configurable.
- patches.xen/xen-cpufreq-report: make /proc/cpuinfo track
  CPU speed.
- patches.xen/xen-ipi-per-cpu-irq: fold IPIs onto a single
  IRQ each.
- patches.xen/xen-rtl2860-build: Rename to ...
- patches.xen/xen-rt2860-build: ... this.
- patches.xen/xen-sysdev-suspend: use base kernel suspend/resume
  infrastructure.
- patches.xen/xen-virq-per-cpu-irq: fold per-CPU VIRQs onto a
  single IRQ each.
- patches.xen/xen-x86-mmu-batching: Delete.
- patches.xen/xen3-patch-2.6.27.3-4: Linux 2.6.27.4.
- patches.xen/xen3-x2APIC_PATCH_20_of_41_cff73a6ffaed726780b001937d2a42efde553922:
  x64, x2apic/intr-remap: introcude self IPI to genapic routines
  (fate #303948 and fate #303984).
- patches.xen/xen3-x86_sgi_cpus4096-02-fix-send_call_func_ip.patch:
  x86: reduce stack requirements for send_call_func_ipi
  (bnc#425240 FATE304266).
- patches.xen/xen3-x86_sgi_cpus4096-05-update-send_IPI_mask.patch:
  x86 cpumask: Updates to support NR_CPUS=4096 (bnc#425240
  FATE304266).

-------------------------------------------------------------------
Thu Nov  6 11:54:52 CET 2008 - sassmann@suse.de

- patches.arch/ppc-ps3-introduce-ps3_gpu_mutex.patch: required for
  new ps3vram patch
- patches.arch/ppc-ps3-ps3vram-mtd.patch: updated ps3vram patch
  that works with firmware 2.50 (bnc#442227)

-------------------------------------------------------------------
Thu Nov  6 11:39:00 CET 2008 - olh@suse.de

- remove unneeded BuildRequires for dtc

-------------------------------------------------------------------
Thu Nov  6 06:36:15 CET 2008 - jjolly@suse.de

- patches.arch/s390-01-01-self-ptrace-v3.patch: Feature removed
  (bnc#417299)

-------------------------------------------------------------------
Thu Nov  6 01:54:26 CET 2008 - gregkh@suse.de

- patches.suse/file-capabilities-add-no_file_caps-switch.patch:
  file capabilities: add no_file_caps switch (v4).
  add the patch back into the tree.

-------------------------------------------------------------------
Wed Nov  5 17:48:13 CET 2008 - jblunck@suse.de

- patches.suse/coredump_filter-add-elfhdr-default.patch: Dump
  elf headers to core per default.

-------------------------------------------------------------------
Wed Nov  5 15:26:49 CET 2008 - teheo@suse.de

Fix !CONFIG_DMI case.

- patches.drivers/dmi-introduce-dmi_first_match: DMI:
  Introduce dmi_first_match to make the interface more flexible
  (bnc#441721).

-------------------------------------------------------------------
Wed Nov  5 14:51:08 CET 2008 - hare@suse.de

- patches.fixes/scsi-skip-nonscsi-device-for-dma: update patch
  to skip all devices with no dma_parms (bnc#431294)

-------------------------------------------------------------------
Wed Nov  5 14:25:30 CET 2008 - agruen@suse.de

- rpm/kernel-module-subpackage: Remove the obsolete kernel-$flavor
  dependency (bnc#440961).

-------------------------------------------------------------------
Wed Nov  5 14:15:24 CET 2008 - jjolly@suse.de

- patches.arch/s390-01-05-kmsg-v2.patch: Removed and replaced with
  v3 of the patch from IBM (bnc#417300)
- patches.arch/s390-01-05-kmsg-v3.patch: Kernel message catalog
  infrastucture and message generation (bnc#417300).
- patches.drivers/driver-core-basic-infrastructure-for-per-module-dynamic-debug-messages.patch:
  Patch edited to allow new kmsg patch

-------------------------------------------------------------------
Wed Nov  5 13:36:02 CET 2008 - agruen@suse.de

- Update config files: set CONFIG_MODULE_FORCE_LOAD=y to allow
  ignoring ABI mismatches. (This is still unsafe to do!)

-------------------------------------------------------------------
Wed Nov  5 12:02:18 CET 2008 - tiwai@suse.de

Backport fixes from 2.6.28-rc.
- patches.drivers/alsa-hda-acer-quirk: ALSA: hda - Add a quirk
  for another Acer Aspire (1025:0090) (bnc#426935).
- patches.drivers/alsa-hda-alc888-medion-add: ALSA: hda - Add
  a quirk for MEDION MD96630 (bnc#412548).
- patches.drivers/alsa-hda-dell-eq-option: ALSA: hda: make a
  STAC_DELL_EQ option.
- patches.drivers/alsa-hda-proc-gpio-fix: ALSA: hda - Limit the
  number of GPIOs show in proc.

-------------------------------------------------------------------
Wed Nov  5 09:03:23 CET 2008 - gregkh@suse.de

- refresh -rt patches to remove fuzz.

-------------------------------------------------------------------
Wed Nov  5 08:57:59 CET 2008 - teheo@suse.de

Backport two more device specific workarounds from 2.6.28-rc.

- patches.drivers/libata-add-and-use-HORKAGE_ATAPI_MOD16_DMA:
  libata: implement ATA_HORKAGE_ATAPI_MOD16_DMA and apply it.
- patches.drivers/libata-whitelist-good-bridges: libata: add
  whitelist for devices with known good pata-sata bridges.

-------------------------------------------------------------------
Wed Nov  5 08:57:08 CET 2008 - gregkh@suse.de

- refresh patches to remove fuzz

-------------------------------------------------------------------
Wed Nov  5 08:46:21 CET 2008 - teheo@suse.de

Backport double spin off workaround.

- patches.drivers/dmi-introduce-dmi_first_match: DMI:
  Introduce dmi_first_match to make the interface more flexible
  (bnc#441721).
- patches.drivers/libata-ahci-blacklist-double-spin-off: SATA
  AHCI: Blacklist system that spins off disks during ACPI power
  off (bnc#441721).
- patches.drivers/libata-ata_piix-blacklist-double-spin-off:
  SATA PIIX: Blacklist system that spins off disks during ACPI
  power off (bnc#441721).
- patches.drivers/libata-implement-NO_SPINDOWN: SATA: Blacklisting
  of systems that spin off disks during ACPI power off (rev. 2)
  (bnc#441721).
- patches.drivers/libata-sata_sil-blacklist-double-spin-off:
  SATA Sil: Blacklist system that spins off disks during ACPI
  power off (bnc#441721).
- patches.drivers/power-introduce-system_entering_hibernation:
  Hibernation: Introduce system_entering_hibernation (bnc#441721).

-------------------------------------------------------------------
Wed Nov  5 08:29:02 CET 2008 - gregkh@suse.de

- fix rt tree that was broken by 2.6.27.5-rc1

-------------------------------------------------------------------
Wed Nov  5 08:24:23 CET 2008 - olh@suse.de

- update patches.arch/ppc-powerpc-debug-pci-hotplug.patch
  fix booting on ppc32 (bnc#439491 - LTC48584)

-------------------------------------------------------------------
Wed Nov  5 08:12:23 CET 2008 - teheo@suse.de

Backport sata_via fixes from 2.6.28-rc.

- patches.drivers/libata-sata_via-fix-support-for-5287: sata_via:
  fix support for 5287 (bnc#441718).
- patches.drivers/libata-sata_via-load-DEVICE-register-when-CTL-changes:
  sata_via: load DEVICE register when CTL changes (bnc#441718).
- patches.drivers/libata-sata_via-restore-vt-_prepare_host-error-handling:
  sata_via: restore vt*_prepare_host error handling (bnc#441718).

-------------------------------------------------------------------
Wed Nov  5 07:58:49 CET 2008 - teheo@suse.de

Backport laptop table and pci device ID table entries from 2.6.28-rc.

- patches.drivers/libata-ata_piix-add-Hercules-EC-900-mini-to-laptop-tbl:
  ata_piix: add Hercules EC-900 mini-notebook to ich_laptop
  short cable list.
- patches.drivers/libata-ata_piix-add-intel-ibex-pci-ids:
  ata_piix: IDE Mode SATA patch for Intel Ibex Peak DeviceIDs.

-------------------------------------------------------------------
Wed Nov  5 07:06:10 CET 2008 - teheo@suse.de

Backport slave_link from 2.6.28-rc to fix ata_piix probing problem.

- patches.drivers/libata-ata_piix-use-slave_link: ata_piix:
  drop merged SCR access and use slave_link instead (bnc#441420).
- patches.drivers/libata-eh-fix-slave-link-EH-action-mask-handling:
  libata-eh: fix slave link EH action mask handling (bnc#441420).
- patches.drivers/libata-implement-slave_link: libata: implement
  slave_link (bnc#441420).
- patches.drivers/libata-make-SCR-access-ops-per-link: libata:
  make SCR access ops per-link (bnc#441420).
- patches.drivers/libata-misc-updates-to-prepare-for-slave-link:
  libata: misc updates to prepare for slave link (bnc#441420).
- patches.drivers/libata-reimplement-link-iterator: libata:
  reimplement link iterator (bnc#441420).
- patches.drivers/libata-set-device-class-to-NONE-if-phys_offline:
  libata: set device class to NONE if phys_offline (bnc#441420).
- patches.drivers/libata-transfer-EHI-control-flags-to-slave-ehc.i:
  libata: transfer EHI control flags to slave ehc.i (bnc#441420).

-------------------------------------------------------------------
Wed Nov  5 01:18:17 CET 2008 - gregkh@suse.de

- Update to 2.6.27.5-rc1:
  - fixes lots of things, including a few CVE entries
  - obsoletes, and caused to be deleted:
    - patches.arch/ppc-pseries_16g-numa.patch
    - patches.arch/ppc-pseries_hugepage_pagetable_allocation.patch
    - patches.arch/ppc-pseries_mem-limit-16g.patch
    - patches.arch/s390-02-02-smp-sysdev.patch
    - patches.drivers/alsa-hda-reboot-notifier
    - patches.drivers/libata-sata_nv-hardreset-fix
    - patches.fixes/acpi-clear-wake-status.patch
    - patches.fixes/agp-fix-stolen-memory-counting-on-g4x.patch
    - patches.suse/file-capabilities-add-no_file_caps-switch.diff
    - patches.suse/file-capabilities-turn-on-by-default.diff
- Update config files.

-------------------------------------------------------------------
Wed Nov  5 00:50:39 CET 2008 - kkeil@suse.de

- patches.drivers/bnx2-Add-bnx2_shutdown_chip: bnx2: Add
  bnx2_shutdown_chip()
- patches.drivers/bnx2-check-running.patch: Check netif_running
  in most ethtool operations    (bnc#440052)

-------------------------------------------------------------------
Wed Nov  5 00:45:17 CET 2008 - kkeil@suse.de

- patches.drivers/ixgbe-copper_pond.patch: ixgbe: add device
  support for 82598AT (copper 10GbE) adapters (bnc#441471)

-------------------------------------------------------------------
Tue Nov  4 21:51:19 CET 2008 - tonyj@suse.de

- patches.rt/fork_init_nrcpus.patch: Fix oops in fork_init.

-------------------------------------------------------------------
Tue Nov  4 20:18:59 CET 2008 - mmarek@suse.cz

- rpm/kernel-binary.spec.in: fix typo

-------------------------------------------------------------------
Tue Nov  4 20:12:49 CET 2008 - rw@suse.de

- patches.drivers/bnx2x-zero-PMF:
  bnx2x: Removing the PMF indication when unloading.  (bnc#439679)

-------------------------------------------------------------------
Tue Nov  4 19:55:01 CET 2008 - mmarek@suse.cz

- rpm/kernel-binary.spec.in: make also -base and -extra x86
  subpackages not installable on x86_64

-------------------------------------------------------------------
Tue Nov  4 18:57:52 CET 2008 - jjolly@suse.de

- patches.arch/s390-01-04-fcpperf-3-v2.patch: (kernel):FCP -
  Performance Data colletion & analysis patch update (bnc#417243).
- patches.arch/s390-01-04-fcpperf-3.patch: Removed for update

-------------------------------------------------------------------
Tue Nov  4 17:06:20 CET 2008 - miklos@szeredi.hu

- patches.apparmor/d_namespace_path_oops_fix.diff: fix oops in
  d_namespace_path (bnc#433504).

-------------------------------------------------------------------
Tue Nov  4 13:02:01 CET 2008 - hare@suse.de

- patches.fixes/scsi-skip-nonscsi-device-for-dma: scsi_lib_dma.c :
  fix bug w/ dma on virtual fc ports (bnc#431294).

-------------------------------------------------------------------
Tue Nov  4 12:18:53 CET 2008 - sdietrich@suse.de

- Update RT config files: Enable CONFIG_NO_HZ on i386/rt_debug.
  - Refresh config files.

-------------------------------------------------------------------
Tue Nov  4 11:51:36 CET 2008 - teheo@suse.de

- patches.drivers/libata-fix-last_reset-timestamp-handling:
  libata: fix last_reset timestamp handling (bnc#441340).

-------------------------------------------------------------------
Tue Nov  4 11:17:18 CET 2008 - hare@suse.de

- patches.drivers/qla2xxx-8.02.01-k9-update: Update qla2xxx to
  8.02.01-k9 (bnc#439208).

-------------------------------------------------------------------
Tue Nov  4 05:05:33 CET 2008 - gregkh@suse.de

- refresh patches to apply cleanly.

-------------------------------------------------------------------
Mon Nov  3 18:09:34 CET 2008 - jeffm@suse.de

- patches.suse/dm-raid45_2.6.27_20081027.patch: Compile fix.

-------------------------------------------------------------------
Mon Nov  3 17:28:10 CET 2008 - tiwai@suse.de

- patches.drivers/alsa-emu10k1-audigy-fixes: ALSA: emu10k1 -
  Add more invert_shared_spdif flag to Audigy models (bnc#440862).
- patches.drivers/alsa-hda-alc269-fsc-amilo: ALSA: hda - Add
  ALC269 fujitsu model (bnc#440626).

-------------------------------------------------------------------
Mon Nov  3 16:10:49 CET 2008 - jeffm@suse.de

- patches.suse/dm-raid45_2.6.27_20081027.patch: Update dmraid45.

-------------------------------------------------------------------
Mon Nov  3 12:13:36 CET 2008 - knikanth@suse.de

- patches.suse/dm-barrier-single-device: Fix dm table
  ref count (FATE#304489).

-------------------------------------------------------------------
Mon Nov  3 11:34:55 CET 2008 - teheo@suse.de

BNC reference added.

- patches.drivers/libata-dont-restore-DET-on-detach: libata:
  mask off DET when restoring SControl for detach (bnc#440980).

-------------------------------------------------------------------
Mon Nov  3 11:33:26 CET 2008 - teheo@suse.de

- patches.drivers/libata-dont-restore-DET-on-detach: libata:
  mask off DET when restoring SControl for detach.

-------------------------------------------------------------------
Mon Nov  3 10:27:18 CET 2008 - olh@suse.de

- add patches.arch/ppc-clock_gettime-nanoseconds.patch
  update also nanoseconds (bnc#439908 - LTC49499)

-------------------------------------------------------------------
Mon Nov  3 09:27:17 CET 2008 - teheo@suse.de

- scripts/vc: s/GIT_COMMITER_EMAIL/GIT_COMMITTER_EMAIL and add
  SUSE_COMMITTER_EMAIL.

-------------------------------------------------------------------
Mon Nov  3 04:46:53 CET 2008 - teheo@suse.de

BNC reference added.

- patches.drivers/libata-sata_nv-hardreset-fix: sata_nv: fix
  generic, nf2/3 detection regression (bnc#429344).

-------------------------------------------------------------------
Mon Nov  3 04:42:10 CET 2008 - teheo@suse.de

- patches.drivers/libata-sata_nv-hardreset-fix: sata_nv: fix
  generic, nf2/3 detection regression.

-------------------------------------------------------------------
Sun Nov  2 06:11:19 CET 2008 - sdietrich@suse.de

- Update RT config files: enable more lock debugging, 
  latency features, make x86_64 and i386 consistent.

-------------------------------------------------------------------
Sun Nov  2 05:19:27 CET 2008 - sdietrich@suse.de

- patches.rt/kprobes_make_pointer_decl_consistent.patch: Make
  kprobe locking consistent with lock-type declarations

-------------------------------------------------------------------
Sun Nov  2 01:05:36 CET 2008 - sdietrich@suse.de

- patches.rt/mem_cgroup_charge_statistics-smp_processor_id.patch:
  Use raw_smp_processor_id in __mem_cgroup_stat_add_safe.

-------------------------------------------------------------------
Sun Nov  2 01:03:00 CET 2008 - sdietrich@suse.de

- patches.rt/mem_cgroup_charge_statistics-smp_processor_id.patch:

-------------------------------------------------------------------
Sun Nov  2 00:12:04 CET 2008 - sdietrich@suse.de

- patches.rt/workqueue-introduce-create_rt_workqueue.patch:
  workqueue: introduce create_rt_workqueue. (from 2.6.28)
Refresh to eliminate fuzz:
  - patches.rt/preempt-realtime-core.patch: Linux-RT 2.6.27-RT.

-------------------------------------------------------------------
Sat Nov  1 23:41:00 CET 2008 - sdietrich@suse.de

- Update RT config files:
	- Sync with SLES 11 default/debug configs
	- Limit CPUS to 32
	- Disable CONFIG_RADIX_TREE_CONCURRENT
	- Disable CONFIG_RADIX_TREE_OPTIMISTIC
	- Disable CONFIG_PREEMPT_RCU_BOOST
	- Enable CONFIG_RTMUTEX_CHECK

- Adapt RT patches to changes made by: 
	x86_sgi_cpus4096-05-update-send_IPI_mask.patch
  - patches.rt/mitigate-resched-flood-update.patch: Update
    smp_send_reschedule_allbutself_cpumask mask parameter.
  - patches.rt/x86-nmi-send_IPI_mask-pointer-fix.patch: Update
    smp_send_nmi_allbutself  mask parameter.

Resolve conflicts introduced by:
	 x86_sgi_cpus4096-05-update-send_IPI_mask.patch
  - patches.rt/nmi-profiling-base.patch
  - patches.rt/send-nmi-all-preempt-disable.patch

Refresh to eliminate fuzz 
- patches.rt/apic-dumpstack.patch: Linux-RT 2.6.27-RT.
- patches.rt/mitigate-resched-flood.patch: Linux-RT 2.6.27-RT.
- patches.rt/preempt-realtime-x86_64.patch: Linux-RT 2.6.27-RT.

-------------------------------------------------------------------
Sat Nov  1 08:32:52 CET 2008 - bwalle@suse.de

- patches.fixes/kdb-fix-stack-overflow.patch:
  kdb: fix stack overflow for large NR_CPUS count (bnc#440361).

-------------------------------------------------------------------
Fri Oct 31 18:41:23 CET 2008 - trenn@suse.de

Fate 304268 and 304266. SGI scir driver (replaces the more intrusive
leds one) and the rather intrusive x86_64 4096 CPU support patches:

- Update config files.
- patches.arch/x86_uv_early_detect.patch: Delete hacks that were
  necessary while waiting for x2apic code. (bnc#429984).
- patches.arch/x86_sgi-uv-scir.patch: SGI X86 UV: Provide a
  System Activity Indicator driver (FATE304268 bnc#426066).
- patches.arch/x86_sgi_cpus4096-01-fix-smp_call_function.patch:
  smp: reduce stack requirements for smp_call_function_mask
  (bnc#425240 FATE304266).
- patches.arch/x86_sgi_cpus4096-02-fix-send_call_func_ip.patch:
  x86: reduce stack requirements for send_call_func_ipi
  (bnc#425240 FATE304266).
- patches.arch/x86_sgi_cpus4096-05-update-send_IPI_mask.patch:
  x86 cpumask: Updates to support NR_CPUS=4096 (bnc#425240
  FATE304266).
- patches.arch/x86_sgi_cpus4096-06-optimize-cpumask-in-sched_c.patch:
  Additional cpumask fixups (bnc#425240 FATE304266).
- patches.arch/x86_sgi_cpus4096-04-add-for_each_cpu_mask_and.patch:
  Add for_each_cpu_mask_and (bnc#425240 FATE304266).
- patches.arch/x86_sgi_cpus4096-07_pae_compile_fixups.patch:
  more cpumask cleanups for previous (x86_sgi_cpu4096..) patches
  (Additional cpumask fixups).
- patches.suse/kdb-x86: kdb-v4.4-2.6.27-rc8-x86-1 (FATE#303971).
- patches.xen/xen3-patch-2.6.27: Linux: Update to 2.6.27.
- patches.xen/x86_sgi_xen-x86-cpus4096.patch: x86 cpumask xen:
  Updates to support NR_CPUS=4096 (Additional cpumask fixups).

-------------------------------------------------------------------
Fri Oct 31 17:57:22 CET 2008 - tiwai@suse.de

- patches.drivers/alsa-hda-realtek-alc269-dmic: ALSA: hda -
  Add digital-mic for ALC269 auto-probe mode (bnc#440626).
- patches.drivers/alsa-hda-realtek-mic-automute-fix: ALSA: hda -
  Disable broken mic auto-muting in Realtek codes (bnc#440626).

-------------------------------------------------------------------
Fri Oct 31 12:34:44 CET 2008 - hare@suse.de

- Update config files.
- patches.drivers/cxgb3i: add cxgb3i iscsi driver
  (FATE#304154,bnc#433500).
- patches.drivers/cxgb3-private-iscsi-ip-addresses: cxgb3 -
  manage private iSCSI IP addresses (FATE#304154,bnc#433500).
- patches.drivers/open-iscsi-offloading-support: support for iscsi
  pdu digest offload and payload DDP. (FATE#304154,bnc#433500).
- patches.fixes/cxgb3-remove-duplicate-tests-in-lro: cxgb3 -
  remove duplicate tests in lro (FATE#304154, bnc#430538).
- supported.conf: Mark cxgb3i as supported.

-------------------------------------------------------------------
Fri Oct 31 10:08:17 CET 2008 - bwalle@suse.de

- patches.suse/kdb-resolve-uv-conflict.diff:
  Resolve KDB conflicts with UV (bnc#440376).

-------------------------------------------------------------------
Fri Oct 31 09:04:16 CET 2008 - tiwai@suse.de

- patches.drivers/alsa-hda-sigmatel-spdif-fix: ALSA: hda -
  Fix SPDIF mute on IDT/STAC codecs.
- patches.drivers/alsa-hda-reboot-notifier: ALSA: hda - Add
  reboot notifier.

-------------------------------------------------------------------
Fri Oct 31 08:33:45 CET 2008 - jack@suse.cz

- patches.suse/ocfs2-Fix-mount-cleanup-after-quota-failure.patch:
  ocfs2: Fix mount cleanup after quota failure (fate#302681).
- patches.suse/ocfs2-Fix-oop-in-recovery-without-quotas:
  ocfs2: Fix recovery of nodes when quota feature is disabled
  (fate#302681).
- patches.suse/ocfs2-Fix-grace-time-syncing.patch: ocfs2: Fix
  grace time syncing (fate#302681).

-------------------------------------------------------------------
Fri Oct 31 01:28:20 CET 2008 - teheo@suse.de

- patches.drivers/block-del-timer-after-dequeue: blk: move
  blk_delete_timer call in end_that_request_last (bnc#440076
  bnc#440173).

-------------------------------------------------------------------
Thu Oct 30 23:19:43 CET 2008 - trenn@suse.de

- patches.arch/x86_agpgart-g33-stoeln-fix-2.patch: Avoid oops
  on G33 in 1MB stolen Mem case (bnc#391261).

-------------------------------------------------------------------
Thu Oct 30 16:53:09 CET 2008 - gregkh@suse.de

- patches.fixes/agp-fix-stolen-memory-counting-on-g4x.patch:
  agp: Fix stolen memory counting on G4X. (bnc#437618).

-------------------------------------------------------------------
Thu Oct 30 13:44:43 CET 2008 - oneukum@suse.de

- patches.fixes/sd_liberal_28_sense_invalid.diff: fix medium
  presence misdetection in usb storage device  (bnc#362850).

-------------------------------------------------------------------
Thu Oct 30 10:17:19 CET 2008 - olh@suse.de

- add patches.fixes/scsi-ibmvscsi-show-config.patch
  use 4k buffer to transfer config data (439970 - LTC49349)

-------------------------------------------------------------------
Thu Oct 30 06:02:17 CET 2008 - teheo@suse.de

- patches.drivers/block-add-timeout-on-dequeue: block: add timer
  on blkdev_dequeue_request() not elv_next_request() (bnc#440076).

-------------------------------------------------------------------
Wed Oct 29 18:41:36 CET 2008 - sdietrich@suse.de

Refresh RT patches:
- patches.rt/adaptive-spinlock-lite-v2.patch: Linux-RT 2.6.27-RT
   adaptive spinlocks lite.
- patches.rt/adaptive-task-oncpu.patch: Linux-RT 2.6.27-RT.
- patches.rt/apic-level-smp-affinity.patch: Linux-RT 2.6.27-RT.
- patches.rt/bh-state-lock.patch: Linux-RT 2.6.27-RT.
- patches.rt/bh-uptodate-lock.patch: Linux-RT 2.6.27-RT.
- patches.rt/bz235099-idle-load-fix.patch: Linux-RT 2.6.27-RT.
- patches.rt/check-for-migration-during-push.patch: RT: fix
  push_rt_task() to handle dequeue_pushable properly.
- patches.rt/cond_resched_softirq-WARN-fix.patch: Linux-RT
  2.6.27-RT
   WARNING: at kernel/sched.c:5071 2.6.23-rc1-rt7.
- patches.rt/cputimer-thread-rt_A0.patch: Linux-RT 2.6.27-RT.
- patches.rt/dev-queue-xmit-preempt-fix.patch: Linux-RT 2.6.27-RT.
- patches.rt/disable-ist-x86_64.patch: Linux-RT 2.6.27-RT.
- patches.rt/disable-run-softirq-from-hardirq-completely.patch:
  Linux-RT 2.6.27-RT
   Disable running softirqs from hardirqs completely!.
- patches.rt/dont-disable-preemption-without-IST.patch: Linux-RT
  2.6.27-RT.
- patches.rt/dont-unmask-io_apic.patch: Linux-RT 2.6.27-RT.
- patches.rt/drain-all-local-pages-via-sched.patch: Linux-RT
  2.6.27-RT.
- patches.rt/event-trace-hrtimer-trace.patch: Linux-RT 2.6.27-RT
   event-tracer: add clockevent trace.
- patches.rt/event-tracer-syscall-x86_64.patch: Linux-RT
  2.6.27-RT.
- patches.rt/filemap-dont-bug-non-atomic.patch: Linux-RT
  2.6.27-RT.
- patches.rt/fix-bug-on-in-filemap.patch: Linux-RT 2.6.27-RT
   Change bug_on for atomic to pagefault_disabled..
- patches.rt/fix-compilation-for-non-RT-in-timer.patch: Linux-RT
  2.6.27-RT.
- patches.rt/fix-config-debug-rt-mutex-lock-underflow-warnings.patch:
  Linux-RT 2.6.27-RT
   Fix CONFIG_DEBUG_RT_MUTEX lock underflow warnings.
- patches.rt/fix-migrating-softirq.patch: Linux-RT 2.6.27-RT.
- patches.rt/fix-net-bug-fixes.patch: Linux-RT 2.6.27-RT.
- patches.rt/fix-softirq-checks-for-non-rt-preempt-hardirq.patch:
  Linux-RT 2.6.27-RT.
- patches.rt/fix-up-comment.patch: RT: Remove comment that is
  no longer true.
- patches.rt/ftrace-stop-trace-on-crash.patch: Linux-RT 2.6.27-RT
   fix-tracer-wreckage-wtf-is-this-code-all-features.patch.
- patches.rt/futex-fifo-warn-sysctl.patch: Linux-RT 2.6.27-RT.
- patches.rt/genhd-protect-percpu-var.patch: Linux-RT 2.6.27-RT.
- patches.rt/genirq-soft-resend.patch: Linux-RT 2.6.27-RT
   x86: activate HARDIRQS_SW_RESEND.
- patches.rt/gtod-optimize.patch: Linux-RT 2.6.27-RT.
- patches.rt/hack-convert-i_alloc_sem-for-direct_io-craziness.patch:
  Linux-RT 2.6.27-RT.
- patches.rt/handle-pending-in-simple-irq.patch: Linux-RT
  2.6.27-RT
   handle IRQ_PENDING for simple irq handler.
- patches.rt/highmem_rewrite.patch: Linux-RT 2.6.27-RT
   mm: remove kmap_lock.
- patches.rt/hrtimer-no-printk.patch: Linux-RT 2.6.27-RT.
- patches.rt/hrtimers-overrun-api.patch: Linux-RT 2.6.27-RT.
- patches.rt/hrtimers-stuck-in-waitqueue.patch: Linux-RT
  2.6.27-RT.
- patches.rt/ioapic-fix-too-fast-clocks.patch: Linux-RT 2.6.27-RT.
- patches.rt/kdb-rtmisc.patch: Misc KDB fixes for RT (debug
  builds).
- patches.rt/kstat-add-rt-stats.patch: Linux-RT 2.6.27-RT
   add rt stats to /proc/stat.
- patches.rt/kstat-fix-spurious-system-load-spikes-in-proc-loadavgrt.patch:
  Linux-RT 2.6.27-RT.
- patches.rt/loadavg_fixes_weird_loads.patch: Linux-RT 2.6.27-RT.
- patches.rt/lock_page_ref.patch: Linux-RT 2.6.27-RT
   mm: lock_page_ref.
- patches.rt/lockdep-show-held-locks.patch: Linux-RT 2.6.27-RT
   lockdep: show held locks when showing a stackdump.
- patches.rt/mitigate-resched-flood.patch: Linux-RT 2.6.27-RT.
- patches.rt/mm-fix-latency.patch: Linux-RT 2.6.27-RT
   reduce pagetable-freeing latencies.
- patches.rt/multi-reader-account.patch: Linux-RT 2.6.27-RT
   map tasks to reader locks held.
- patches.rt/multi-reader-limit.patch: Linux-RT 2.6.27-RT
   implement reader limit on read write locks.
- patches.rt/multi-reader-lock-account.patch: Linux-RT 2.6.27-RT
   map read/write locks back to their readers.
- patches.rt/multi-reader-pi.patch: Linux-RT 2.6.27-RT
   read lock Priority Inheritance implementation.
- patches.rt/neptune-no-at-keyboard.patch: Linux-RT 2.6.27-RT.
- patches.rt/net-core-preempt-fix.patch: Linux-RT 2.6.27-RT.
- patches.rt/new-softirq-code.patch: Linux-RT 2.6.27-RT
   softirq preemption: optimization.
- patches.rt/nmi-profiling-base.patch: Linux-RT 2.6.27-RT
   nmi-driven profiling for /proc/profile.
- patches.rt/numa-slab-freeing.patch: Linux-RT 2.6.27-RT.
- patches.rt/only-run-softirqs-from-irq-thread-when-irq-affinity-is-set.patch:
  Linux-RT 2.6.27-RT.
- patches.rt/pagefault-disable-cleanup.patch: Linux-RT 2.6.27-RT
   clean up the page fault disabling logic.
- patches.rt/panic-dont-stop-box.patch: Linux-RT 2.6.27-RT.
- patches.rt/paravirt-function-pointer-fix.patch: Linux-RT
  2.6.27-RT.
- patches.rt/partreadd-lttng-instrumentation-irq.patch: readd
  RT compatible version of lttng-instrumentation-irq.
- patches.rt/pause-on-oops-head-tail.patch: Linux-RT 2.6.27-RT
   introduce pause_on_oops_head/tail boot options.
- patches.rt/powerpc-count_active_rt_tasks-is-undefined-for-non-preempt-rt.patch:
  Linux-RT 2.6.27-RT.
- patches.rt/ppc-hacks-to-allow-rt-to-run-kernbench.patch:
  Linux-RT 2.6.27-RT.
- patches.rt/preempt-irqs-core.patch: Linux-RT 2.6.27-RT.
- patches.rt/preempt-irqs-direct-debug-keyboard.patch: Linux-RT
  2.6.27-RT.
- patches.rt/preempt-irqs-hrtimer.patch: Linux-RT 2.6.27-RT.
- patches.rt/preempt-irqs-i386-ioapic-mask-quirk.patch: Linux-RT
  2.6.27-RT.
- patches.rt/preempt-irqs-i386.patch: Linux-RT 2.6.27-RT.
- patches.rt/preempt-irqs-timer.patch: Linux-RT 2.6.27-RT.
- patches.rt/preempt-realtime-acpi.patch: Linux-RT 2.6.27-RT.
- patches.rt/preempt-realtime-console.patch: Linux-RT 2.6.27-RT.
- patches.rt/preempt-realtime-core.patch: Linux-RT 2.6.27-RT.
- patches.rt/preempt-realtime-debug-sysctl.patch: Linux-RT
  2.6.27-RT.
- patches.rt/preempt-realtime-ftrace-disable-ftraced.patch:
  Linux-RT 2.6.27-RT.
- patches.rt/preempt-realtime-i386.patch: Linux-RT 2.6.27-RT.
- patches.rt/preempt-realtime-ia64.patch: Linux-RT 2.6.27-RT.
- patches.rt/preempt-realtime-init-show-enabled-debugs.patch:
  Linux-RT 2.6.27-RT.
- patches.rt/preempt-realtime-ipc.patch: Linux-RT 2.6.27-RT.
- patches.rt/preempt-realtime-irqs.patch: Linux-RT 2.6.27-RT.
- patches.rt/preempt-realtime-mm.patch: Linux-RT 2.6.27-RT.
- patches.rt/preempt-realtime-mmdrop-delayed.patch: Linux-RT
  2.6.27-RT.
- patches.rt/preempt-realtime-net-drivers.patch: Linux-RT
  2.6.27-RT.
- patches.rt/preempt-realtime-net-softirq-fixups.patch: Linux-RT
  2.6.27-RT
   NOHZ: local_softirq_pending with tickless.
- patches.rt/preempt-realtime-net.patch: Linux-RT 2.6.27-RT.
- patches.rt/preempt-realtime-powerpc-b4.patch: Linux-RT
  2.6.27-RT.
- patches.rt/preempt-realtime-powerpc-update.patch: Linux-RT
  2.6.27-RT.
- patches.rt/preempt-realtime-prevent-idle-boosting.patch:
  Linux-RT 2.6.27-RT
   Premmpt-RT: Preevent boosting of idle task.
- patches.rt/preempt-realtime-printk.patch: Linux-RT 2.6.27-RT.
- patches.rt/preempt-realtime-rawlocks.patch: Linux-RT 2.6.27-RT.
- patches.rt/preempt-realtime-sched.patch: Linux-RT 2.6.27-RT.
- patches.rt/preempt-realtime-timer.patch: Linux-RT 2.6.27-RT.
- patches.rt/preempt-realtime-x86_64.patch: Linux-RT 2.6.27-RT.
- patches.rt/preempt-rt-no-slub.patch: Linux-RT 2.6.27-RT.
- patches.rt/preempt-softirqs-core.patch: Linux-RT 2.6.27-RT.
- patches.rt/preempt-trace.patch: Linux-RT 2.6.27-RT.
- patches.rt/print-might-sleep-hack.patch: Linux-RT 2.6.27-RT.
- patches.rt/printk-in-atomic.patch: Linux-RT 2.6.27-RT.
- patches.rt/prof-sysctl-compile.patch: Linux-RT 2.6.27-RT.
- patches.rt/radix-tree-concurrent.patch: Linux-RT 2.6.27-RT
   radix-tree: concurrent write side support.
- patches.rt/radix-tree-optimistic-hist.patch: Linux-RT 2.6.27-RT
   debug: optimistic lock histogram.
- patches.rt/radix-tree-optimistic.patch: Linux-RT 2.6.27-RT
   radix-tree: optimistic locking.
- patches.rt/rcu-preempt-boost-sdr.patch: Linux-RT 2.6.27-RT.
- patches.rt/rcu-preempt-hotplug-hackaround.patch: Linux-RT
  2.6.27-RT.
- patches.rt/realtime-preempt-warn-about-tracing.patch: Linux-RT
  2.6.27-RT.
- patches.rt/revert-preempt-bkl-revert.patch: Linux-RT 2.6.27-RT.
- patches.rt/root-domain-kfree-in-atomic.patch: Linux-RT
  2.6.27-RT.
- patches.rt/rt-kmap-scale-fix.patch: Linux-RT 2.6.27-RT.
- patches.rt/rt-move-update-wall-time-back-to-do-timer.patch:
  Linux-RT 2.6.27-RT
   rt: move update_wall_time back to do timer.
- patches.rt/rt-mutex-compat-semaphores.patch: Linux-RT 2.6.27-RT.
- patches.rt/rt-mutex-i386.patch: Linux-RT 2.6.27-RT.
- patches.rt/rt-mutex-mips.patch: Linux-RT 2.6.27-RT.
- patches.rt/rt-mutex-preempt-debugging.patch: Linux-RT 2.6.27-RT.
- patches.rt/rt-mutex-trivial-route-cast-fix.patch: Linux-RT
  2.6.27-RT.
- patches.rt/rt-mutex-trivial-tcp-preempt-fix.patch: Linux-RT
  2.6.27-RT.
- patches.rt/rt-mutex-x86-64.patch: Linux-RT 2.6.27-RT.
- patches.rt/rt-s_files-kill-a-union.patch: Linux-RT 2.6.27-RT.
- patches.rt/rt-shorten-softirq-thread-names.patch: Linux-RT
  2.6.27-RT.
- patches.rt/rt_mutex_setprio.patch: Linux-RT 2.6.27-RT
   rt: rename rt_mutex_setprio to task_setprio.
- patches.rt/s_files.patch: Linux-RT 2.6.27-RT
   remove global files_lock.
- patches.rt/sched-add-needs_post_schedule.patch: Linux-RT
  2.6.27-RT.
- patches.rt/sched-enable-irqs-in-preempt-in-notifier-call.patch:
  Linux-RT 2.6.27-RT
   CFS: enable irqs in fire_sched_in_preempt_notifier.
- patches.rt/sched-fix-dequeued-race.patch: Linux-RT 2.6.27-RT
   sched-fix-dequeued-race.patch.
- patches.rt/sched-make-double-lock-balance-fair.patch: Linux-RT
  2.6.27-RT.
- patches.rt/sched-nr-migrate-lower-default-preempt-rt.patch:
  Linux-RT 2.6.27-RT.
- patches.rt/sched-only-push-once-per-queue.patch: Linux-RT
  2.6.27-RT.
- patches.rt/sched-properly-account-irq-and-rt-load.patch:
  Linux-RT 2.6.27-RT
  	 sched: properly account IRQ and RT load in .
- patches.rt/sched-rt-runtime-lock-raw.patch: Linux-RT 2.6.27-RT.
- patches.rt/sched-wake_up_idle_cpu-rt.patch: Linux-RT 2.6.27-RT.
- patches.rt/select-error-leak-fix.patch: Linux-RT 2.6.27-RT.
- patches.rt/serial-locking-rt-cleanup.patch: Linux-RT 2.6.27-RT.
- patches.rt/serial-slow-machines.patch: Linux-RT 2.6.27-RT.
- patches.rt/slab-irq-nopreempt-fix.patch: Linux-RT 2.6.27-RT.
- patches.rt/smp-processor-id-fixups.patch: Linux-RT 2.6.27-RT.
- patches.rt/softirq-per-cpu-assumptions-fixes.patch: Linux-RT
  2.6.27-RT.
- patches.rt/start_irq_thread.patch: Linux-RT 2.6.27-RT.
- patches.rt/sub-dont-disable-irqs.patch: Linux-RT 2.6.27-RT
   rt: dont disable irqs in usb.
- patches.rt/tasklet-busy-loop-hack.patch: Linux-RT 2.6.27-RT.
- patches.rt/tasklet-redesign.patch: Linux-RT 2.6.27-RT.
- patches.rt/timer-freq-tweaks.patch: Linux-RT 2.6.27-RT.
- patches.rt/timer-warning-fix.patch: Linux-RT 2.6.27-RT.
- patches.rt/trace-events-handle-syscalls.patch: Linux-RT
  2.6.27-RT.
- patches.rt/trace-histograms.patch: Linux-RT 2.6.27-RT.
- patches.rt/tracer-add-event-markers.patch: Linux-RT 2.6.27-RT.

-------------------------------------------------------------------
Wed Oct 29 18:18:37 CET 2008 - gregkh@suse.de

- s/rtl2860/rt2860/
- remove driver from the Xen build as it's dying for some reason.
- add obsoletes for ralink-rt2860-kmp

-------------------------------------------------------------------
Wed Oct 29 16:53:51 CET 2008 - olh@suse.de

- update patches.arch/ppc-oprofile-spu.patch
  add missing ARRAY_SIZE(pm_signal_local)

-------------------------------------------------------------------
Wed Oct 29 14:26:31 CET 2008 - hare@suse.de

- patches.arch/s390-symmetrix-ioctl.patch: Add ioctl support
  for EMC Symmetrix Subsystem Control I/O (bnc#439221)

-------------------------------------------------------------------
Wed Oct 29 12:46:51 CET 2008 - jbeulich@suse.de

- patches.xen/xen-rtl2860-build: fix issue with Windows-style
  types used in rtl2680.

-------------------------------------------------------------------
Wed Oct 29 11:49:26 CET 2008 - olh@suse.de

- build af_packet as a module on powerpc (bnc#433540)

-------------------------------------------------------------------
Wed Oct 29 11:13:42 CET 2008 - olh@suse.de

- add patches.arch/ppc-oprofile-spu-mutex-locking.patch
  Fix mutex locking for cell spu-oprofile (bnc#422501 - LTC47617)

-------------------------------------------------------------------
Wed Oct 29 09:23:20 CET 2008 - olh@suse.de

- add patches.arch/ppc-oprofile-spu.patch
  fix local array size in activate spu profiling function (bnc#439553 - LTC48925)

-------------------------------------------------------------------
Wed Oct 29 09:13:47 CET 2008 - olh@suse.de

- update patches.drivers/ehea.patch
  Add hugepage detection (bnc#439599 - LTC48958)

-------------------------------------------------------------------
Wed Oct 29 00:01:46 CET 2008 - gregkh@suse.de

- patches.drivers/staging-add-agnx-wireless-driver.patch: Staging:
  add agnx wireless driver.
- patches.drivers/staging-add-otus-atheros-wireless-network-driver.patch:
  Staging: add otus Atheros wireless network driver.
- patches.drivers/staging-add-rtl2860-wireless-driver.patch:
  Staging: add rtl2860 wireless driver (bnc#437959).
- Update config files.

-------------------------------------------------------------------
Tue Oct 28 22:32:29 CET 2008 - jkosina@suse.de

- patches.suse/silent-stack-overflow-2.patch: disabled, as it
  causes kernel hangs triggered by grub (bnc#439448).

-------------------------------------------------------------------
Tue Oct 28 20:42:15 CET 2008 - kkeil@suse.de

- update patches.suse/SoN-17-net-ps_rx.patch
  fix i/o corruption on rx in ixgbe (bnc#438929)

-------------------------------------------------------------------
Tue Oct 28 18:43:29 CET 2008 - jdelvare@suse.de

- config/powerpc/*: Fixup configuration files after last change.

-------------------------------------------------------------------
Tue Oct 28 18:19:34 CET 2008 - jdelvare@suse.de

- config/*: Include many multimedia drivers which has been dropped
  accidentally. This includes the pwc, ivtv, zr36067 drivers and
  many old webcam drivers (bnc#439489).
- supported.conf: Add all these drivers again.

-------------------------------------------------------------------
Tue Oct 28 16:02:47 CET 2008 - tiwai@suse.de

- patches.drivers/alsa-hda-analog-update,
  patches.drivers/alsa-hda-atihdmi-update,
  patches.drivers/alsa-hda-beep,
  patches.drivers/alsa-hda-hp-mobile-fix,
  patches.drivers/alsa-hda-nvidia-hdmi,
  patches.drivers/alsa-hda-probe-fix,
  patches.drivers/alsa-hda-proc-fix,
  patches.drivers/alsa-hda-realtek-update,
  patches.drivers/alsa-hda-sigmatel-update,
  patches.drivers/alsa-hda-spdif-slave,
  patches.drivers/alsa-hda-via-rec-fix,
  patches.drivers/alsa-hda-via-update:
     ALSA updates, mostly taken from 2.6.28-rc1 patches
- Update config files.

-------------------------------------------------------------------
Tue Oct 28 15:47:59 CET 2008 - jdelvare@suse.de

- Actually CONFIG_SND_HDA_HWDEP is a boolean, sorry.

-------------------------------------------------------------------
Tue Oct 28 15:40:09 CET 2008 - jdelvare@suse.de

- config/ia64/vanilla, config/x86_64/vanilla: fix configuration
  discrepancy, CONFIG_SND_HDA_HWDEP=m.

-------------------------------------------------------------------
Tue Oct 28 14:45:54 CET 2008 - olh@suse.de

- add patches.arch/ppc-pcibios_allocate_bus_resources.patch
  add patches.arch/ppc-powerpc-debug-pci-hotplug.patch
  fix DLPAR on pseries (bnc#439491 - LTC48584)

-------------------------------------------------------------------
Tue Oct 28 14:38:42 CET 2008 - olh@suse.de

- add patches.arch/ppc-powerpc-fix-pci-unmap-io.patch
  Fix unmapping of IO space on 64-bit (bnc#439491 - LTC48584)

-------------------------------------------------------------------
Tue Oct 28 11:50:35 CET 2008 - olh@suse.de

- update ps3 config, remove unneeded options to reduce vmlinux size

-------------------------------------------------------------------
Tue Oct 28 07:36:40 CET 2008 - neilb@suse.de

- patches.suse/md-notify-when-stopped: md: notify udev when an
  md array is stopped. (fate#303894).

-------------------------------------------------------------------
Tue Oct 28 00:05:51 CET 2008 - gregkh@suse.de

- use the panasonic laptop driver that was accepted by upstream, not the
  pcc-acpi driver, which was rejected:
  - patches.drivers/staging-add-pcc-acpi-driver.patch: Delete.
  - patches.drivers/panasonic-laptop-add-panasonic-let-s-note-laptop-extras-driver-v0.94.patch:
    panasonic-laptop: add Panasonic Let's Note laptop extras
    driver v0.94.
- Update config files.

-------------------------------------------------------------------
Mon Oct 27 23:58:12 CET 2008 - gregkh@suse.de

- patches.drivers/via-framebuffer-driver.patch: Via Framebuffer
  driver.
- Update config files.

-------------------------------------------------------------------
Mon Oct 27 22:50:59 CET 2008 - bwalle@suse.de

- patches.fixes/hpwdt-kdump.diff:
  Don't change permission of sysfs file (did that accidentally
  when changing the default value).

-------------------------------------------------------------------
Mon Oct 27 14:13:04 CET 2008 - trenn@suse.de

- patches.arch/x86_uv_early_detect.patch: Delete hacks that were
  necessary while waiting for x2apic code. (bnc#429984).

-------------------------------------------------------------------
Mon Oct 27 11:46:43 CET 2008 - tj@suse.de

Refresh the govault patch.

- patches.drivers/libata-add-waits-for-govault: libata: add
  waits for GoVault (bnc#246451).

-------------------------------------------------------------------
Sun Oct 26 18:48:09 CET 2008 - bwalle@suse.de

- patches.fixes/kdb-oops-panic.diff:
  Fix NULL pointer dereference when regs == NULL (bnc#439007).
- patches.fixes/hpwdt-kdump.diff:
  Fix kdump when using hpwdt (bnc#436786).

-------------------------------------------------------------------
Sun Oct 26 06:58:29 CET 2008 - gregkh@suse.de

- refresh patches to apply cleanly and properly.

-------------------------------------------------------------------
Sun Oct 26 06:44:24 CET 2008 - gregkh@suse.de

- Update to 2.6.27.4

-------------------------------------------------------------------
Sat Oct 25 20:47:27 CEST 2008 - agruen@suse.de

- Fix the dependencies between the split kernel packages and KMPs
  (FATE 303631).
- Fix for kernel paclages which are not split.
- rpm/kernel-source.spec.in: Update list of scripts to include.

-------------------------------------------------------------------
Sat Oct 25 18:36:05 CEST 2008 - jjolly@suse.de

- patches.arch/s390-02-02-smp-sysdev.patch: kernel: sysdev class
  file creation (bnc#434333)
- patches.arch/s390-02-03-zfcp.patch: Fix zfcp problems that have
  been found (bnc#434333)
- patches.arch/s390-02-04-qeth-mac.patch: qeth: use firmware
  MAC-address for layer2 hsi-devices (bnc#434333)
- patches.arch/s390-02-05-qeth-recovery.patch: qeth: qeth recovery
  fails (bnc#434333)
- patches.arch/s390-02-06-qeth-offset.patch: qeth: fix offset error
  in non prealloc header path (bnc#434333,LTC#48840)
- patches.arch/s390-02-07-qeth-ipv6check.patch: qeth: remove
  unnecessary support ckeck in sysfs route6 (bnc#434333)
- patches.arch/s390-02-08-qeth-panic.patch: qeth: avoid
  skb_under_panic for malformatted inbound data (bnc#434333)
- patches.arch/s390-02-09-tape-lock.patch: tape device driver:
  improve locking (bnc#434333)

-------------------------------------------------------------------
Sat Oct 25 11:51:28 CEST 2008 - neilb@suse.de

- patches.kernel.org/touch_mnt_namespace-when-the-mount-flags-change.patch:
  touch_mnt_namespace when the mount flags change (FATE#304218).

-------------------------------------------------------------------
Fri Oct 24 23:57:11 CEST 2008 - gregkh@suse.de

- Updated to 2.6.27.4-rc3:
  - fixed ath5k suspend/resume regression
  - fixed pvrusb2 so it actually works

-------------------------------------------------------------------
Fri Oct 24 17:40:25 CEST 2008 - jack@suse.cz

- patches.suse/ocfs2-Implementation-of-local-and-global-quota-file.patch:
  ocfs2: Implementation of local and global quota file handling
  (fate#302681). - fixed 64-bit division

-------------------------------------------------------------------
Fri Oct 24 17:14:33 CEST 2008 - jeffm@suse.de

- Update config files for -rt.

-------------------------------------------------------------------
Fri Oct 24 17:09:57 CEST 2008 - hare@suse.de

- patches.suse/cgroup-freezer.patch: Add TIF_FREEZE for s390.

-------------------------------------------------------------------
Fri Oct 24 16:49:53 CEST 2008 - olh@suse.de

- move patches.suse/md-raid-metadata-PAGE_SIZE.patch
  to patches.kernel.org/md-raid-metadata-PAGE_SIZE.patch
  to allow raid0 with 64k PAGE_SIZE

-------------------------------------------------------------------
Fri Oct 24 16:49:41 CEST 2008 - jack@suse.cz

- Update config files.
- supported.conf: Added new quota module
- patches.suse/xfs-dmapi-enable: Enable XFS DMAPI. - Refreshed

  Quotas for OCFS2:
- patches.suse/quota-Add-callbacks-for-allocating-and-destroying-d.patch:
  quota: Add callbacks for allocating and destroying dquot
  structures (fate#302681).
- patches.suse/quota-Increase-size-of-variables-for-limits-and-ino.patch:
  quota: Increase size of variables for limits and inode usage
  (fate#302681).
- patches.suse/quota-Remove-bogus-optimization-in-check_idq-an.patch:
  quota: Remove bogus 'optimization' in check_idq() and
  check_bdq() (fate#302681).
- patches.suse/quota-Make-_SUSPENDED-just-a-flag.patch: quota:
  Make _SUSPENDED just a flag (fate#302681).
- patches.suse/quota-Allow-to-separately-enable-quota-accounting-a.patch:
  quota: Allow to separately enable quota accounting and enforcing
  limits (fate#302681).
- patches.suse/ext3-Use-sb_any_quota_loaded-instead-of-sb_any_qu.patch:
  ext3: Use sb_any_quota_loaded() instead of
  sb_any_quota_enabled() (fate#302681).
- patches.suse/ext4-Use-sb_any_quota_loaded-instead-of-sb_any_qu.patch:
  ext4: Use sb_any_quota_loaded() instead of
  sb_any_quota_enabled() (fate#302681).
- patches.suse/reiserfs-Use-sb_any_quota_loaded-instead-of-sb_an.patch:
  reiserfs: Use sb_any_quota_loaded() instead of
  sb_any_quota_enabled(). (fate#302681).
- patches.suse/quota-Remove-compatibility-function-sb_any_quota_en.patch:
  quota: Remove compatibility function sb_any_quota_enabled()
  (fate#302681).
- patches.suse/quota-Introduce-DQUOT_QUOTA_SYS_FILE-flag.patch:
  quota: Introduce DQUOT_QUOTA_SYS_FILE flag (fate#302681).
- patches.suse/quota-Move-quotaio_v-12-.h-from-include-linux-to-f.patch:
  quota: Move quotaio_v[12].h from include/linux/ to fs/
  (fate#302681).
- patches.suse/quota-Split-off-quota-tree-handling-into-a-separate.patch:
  quota: Split off quota tree handling into a separate file
  (fate#302681).
- patches.suse/quota-Convert-union-in-mem_dqinfo-to-a-pointer.patch:
  quota: Convert union in mem_dqinfo to a pointer (fate#302681).
- patches.suse/quota-Allow-negative-usage-of-space-and-inodes.patch:
  quota: Allow negative usage of space and inodes (fate#302681).
- patches.suse/quota-Keep-which-entries-were-set-by-SETQUOTA-quota.patch:
  quota: Keep which entries were set by SETQUOTA quotactl
  (fate#302681).
- patches.suse/quota-Add-helpers-to-allow-ocfs2-specific-quota-ini.patch:
  quota: Add helpers to allow ocfs2 specific quota initialization,
  freeing and recovery (fate#302681).
- patches.suse/quota-Implement-function-for-scanning-active-dquots.patch:
  quota: Implement function for scanning active dquots
  (fate#302681).
- patches.suse/ocfs2-Fix-check-of-return-value-of-ocfs2_start_tran.patch:
  ocfs2: Fix check of return value of ocfs2_start_trans()
  (fate#302681).
- patches.suse/ocfs2-Support-nested-transactions.patch: ocfs2:
  Support nested transactions (fate#302681).
- patches.suse/ocfs2-Fix-checking-of-return-value-of-new_inode.patch:
  ocfs2: Fix checking of return value of new_inode()
  (fate#302681).
- patches.suse/ocfs2-Let-inode-be-really-deleted-when-ocfs2_mknod_.patch:
  ocfs2: Let inode be really deleted when ocfs2_mknod_locked()
  fails (fate#302681).
- patches.suse/ocfs2-Assign-feature-bits-and-system-inodes-to-quot.patch:
  ocfs2: Assign feature bits and system inodes to quota feature
  and quota files (fate#302681).
- patches.suse/ocfs2-Mark-system-files-as-not-subject-to-quota-acc.patch:
  ocfs2: Mark system files as not subject to quota accounting
  (fate#302681).
- patches.suse/ocfs2-Implementation-of-local-and-global-quota-file.patch:
  ocfs2: Implementation of local and global quota file handling
  (fate#302681).
- patches.suse/ocfs2-Add-quota-calls-for-allocation-and-freeing-of.patch:
  ocfs2: Add quota calls for allocation and freeing of inodes
  and space (fate#302681).
- patches.suse/ocfs2-Enable-quota-accounting-on-mount-disable-on.patch:
  ocfs2: Enable quota accounting on mount, disable on umount
  (fate#302681).
- patches.suse/ocfs2-Implement-quota-syncing-thread.patch: ocfs2:
  Implement quota syncing thread (fate#302681).
- patches.suse/ocfs2-Implement-quota-recovery.patch: ocfs2:
  Implement quota recovery (fate#302681).

-------------------------------------------------------------------
Fri Oct 24 15:53:20 CEST 2008 - kkeil@suse.de

- patches.fixes/cxgb3_fix_race_in_EEH: cxgb3: fix race in EEH.
  (bnc#430093)

-------------------------------------------------------------------
Fri Oct 24 15:51:12 CEST 2008 - jeffm@suse.de

- Refreshed context for -RT patches so they apply again.

-------------------------------------------------------------------
Fri Oct 24 15:32:06 CEST 2008 - rw@suse.de

- patches.drivers/sgi-ioc4-request-submodules:
  Make ioc4 request dependant modules.  (bnc#429215)

-------------------------------------------------------------------
Fri Oct 24 15:13:21 CEST 2008 - hare@suse.de

- Update config files: Disable FAIL_MAKE_REQUEST.

-------------------------------------------------------------------
Fri Oct 24 15:11:46 CEST 2008 - tiwai@suse.de

- patches.drivers/alsa-usb-exclude-1st-slot: Delete this old ugly
  workaround patch.

-------------------------------------------------------------------
Fri Oct 24 14:18:07 CEST 2008 - hare@suse.de

- Include patches from upstream:
  - patches.fixes/block-use-bio_has_data: Implement bio_has_data().
  - patches.fixes/block-git-fixes: Block layer fixes for 2.6.28.
  - patches.fixes/block-rq-affinity: Implement rq affinity.
  - patches.fixes/dm-mpath-remove-is_active: dm mpath: remove
    is_active from struct dm_path.
  - patches.fixes/block-discard-requests: Implement block discard.
  - patches.drivers/dm-abort-queue-on-failed-paths: dm: Call
    blk_abort_queue on failed paths (bnc#417544).
  - patches.drivers/block-call-sync-on-cleanup: block:
    blk_cleanup_queue() should call blk_sync_queue().
- Refaktor and update request-based multipath patches:
  - patches.drivers/blk-request-based-multipath-update: 
    Update request-based multipathing patches to upstream version
    (bnc#434105).
  - patches.suse/rq-based-multipath: Update to latest version
    of request-based multipathing patchset (bnc#434105)
  - patches.drivers/block-abort-request-rq-complete-marking:
    use rq complete marking in blk_abort_request (bnc#434105).
  - patches.fixes/scsi-atomic-blk-timer-deletes: Delete.
  - patches.fixes/dm-mpath-abort-queue: Delete.
  - patches.suse/rq-based-block-layer: Delete.
  - patches.suse/rq-based-dm-interface: Delete.
  - patches.suse/rq-based-multipath-functions: Delete.
  - patches.suse/rq-based-init-crash: Delete.
- Update patches to upstream version:
  - patches.drivers/bdev-resize-check-for-device-resize
  - patches.drivers/bdev-resize-added-flush_disk
  - patches.drivers/bdev-resize-call-flush_disk
  - patches.drivers/bdev-resize-sd-driver-calls
  - patches.drivers/block-timeout-handling
  - patches.drivers/bdev-resize-adjust-block-device-size
  - patches.drivers/bdev-resize-wrapper-for-revalidate_disk
  - patches.drivers/block-abort-queue
  - patches.fixes/scsi-enhance-error-codes
- Rediff patches:
  - patches.fixes/scsi-misc-git-update
  - patches.suse/dm-barrier-single-device
  - patches.suse/kdb-common
  - patches.drivers/lpfc-8.2.8-update
  - patches.drivers/lpfc-8.2.8.3-update
  - patches.drivers/mpt-fusion-4.00.43.00-update

-------------------------------------------------------------------
Fri Oct 24 14:07:43 CEST 2008 - bwalle@suse.de

- patches.suse/kdump-dump_after_notifier.patch: Add sysctl also
  to kernel/sysctl_check.c.

-------------------------------------------------------------------
Fri Oct 24 14:06:20 CEST 2008 - bwalle@suse.de

- Obsolete uvcvideo-kmp.

-------------------------------------------------------------------
Fri Oct 24 12:52:23 CEST 2008 - jbeulich@suse.de

- rpm/kernel-binary.spec.in: Provide 'kernel' also for Xen (bnc#362918).

-------------------------------------------------------------------
Fri Oct 24 12:24:54 CEST 2008 - jbeulich@suse.de

- patches.arch/x86_64-unwind-annotations: fix unwind annotations.
- patches.xen/xen3-x86_64-unwind-annotations: fix unwind
  annotations.

-------------------------------------------------------------------
Fri Oct 24 12:20:01 CEST 2008 - jbeulich@suse.de

- Update Xen patches to 2.6.27.3 and c/s 704
- patches.xen/xen3-x2APIC_PATCH_27_of_41_9fa8c481b55e80edd8c637573f87853bb6b600f5:
  x64, x2apic/intr-remap: introduce CONFIG_INTR_REMAP (fate
  #303948 and fate #303984).
- patches.xen/xen3-x2APIC_PATCH_40_of_41_bbb65d2d365efe9951290e61678dcf81ec60add4:
  x86: use cpuid vector 0xb when available for detecting cpu
  topology (fate #303948 and fate #303984).
- patches.xen/xen-kconfig-compat-3.2.0: add 3.2.0-compatibility
  configure option.
- patches.xen/xen-x86-exit-mmap: be more aggressive about
  de-activating mm-s under destruction.
- patches.xen/xen-x86-machphys-prediction: properly predict
  phys<->mach translations.
- patches.xen/xen-x86-mmu-batching: utilize
  arch_{enter,leave}_lazy_cpu_mode().
- patches.xen/xen-x86-no-lazy-tlb: ensure inadvertent uses of
  lazy TLB data are caught during the build.
- Update Xen config files.

-------------------------------------------------------------------
Fri Oct 24 12:08:49 CEST 2008 - mmarek@suse.cz

- rpm/kernel-binary.spec.in:
  - do not split kernel-kdump into -base and -extra
  - fix case when a build results in no unsupported modules


-------------------------------------------------------------------
Fri Oct 24 11:07:32 CEST 2008 - bwalle@suse.de

- patches.fixes/kdb-kdump.diff:
  Fix CONFIG_KDB_KDUMP on xSeries (bnc#436454).

-------------------------------------------------------------------
Fri Oct 24 10:45:08 CEST 2008 - agruen@suse.de

- supported.conf: Mark dmapi as supported (by SGI).

-------------------------------------------------------------------
Fri Oct 24 10:40:29 CEST 2008 - olh@suse.de

- disable all unsupported drivers in kernel-kdump

-------------------------------------------------------------------
Fri Oct 24 08:25:47 CEST 2008 - npiggin@suse.de

- patches.suse/silent-stack-overflow-2.patch: avoid silent stack
  overflow over the heap (bnc#44807 bnc#211997).

-------------------------------------------------------------------
Fri Oct 24 07:43:02 CEST 2008 - gregkh@suse.de

- Update to 2.6.27.4-rc2

-------------------------------------------------------------------
Fri Oct 24 07:09:39 CEST 2008 - gregkh@suse.de

- disable CONFIG_SYSFS_DEPRECATED_V2 from powerpc/rt config file

-------------------------------------------------------------------
Fri Oct 24 07:00:11 CEST 2008 - gregkh@suse.de

- Update to 2.6.27.4-rc1
  - lots of bugfixes, and obsoletes some current patches:
    - patches.fixes/ext3-avoid-printk-flood-with-dir-corruption: Delete.
    - patches.fixes/ext2-avoid-printk-flood-with-dir-corruption: Delete.
    - patches.fixes/wdm_autoload.diff: Delete.

-------------------------------------------------------------------
Fri Oct 24 06:57:57 CEST 2008 - npiggin@suse.de

- Fix ppc and ps3 configs

-------------------------------------------------------------------
Fri Oct 24 06:53:13 CEST 2008 - npiggin@suse.de

- Update config files.
- patches.suse/cgroup-freezer.patch: cgroup freezer (bnc#417294,
  fate#304191, fate#201036).

-------------------------------------------------------------------
Fri Oct 24 06:32:10 CEST 2008 - npiggin@suse.de

- Update config files. Enable cgroups for all archs (bnc#417527)

-------------------------------------------------------------------
Fri Oct 24 05:57:53 CEST 2008 - npiggin@suse.de

- patches.arch/ppc-gigantic-page-fix2.patch: powerpc gigantic
  pages fix 2 (bnc#434026).
- patches.arch/ppc-gigantic-page-fix3.patch: powerpc gigantic
  pages fix 3 (bnc#434026).
- patches.trace/lttng-instrumentation-hugetlb.patch: de-fuzz

-------------------------------------------------------------------
Fri Oct 24 05:35:49 CEST 2008 - gregkh@suse.de

- disabled CONFIG_CALGARY_IOMMU_ENABLED_BY_DEFAULT on x86-64
  vanilla kernel.

-------------------------------------------------------------------
Fri Oct 24 05:34:15 CEST 2008 - gregkh@suse.de

- patches.drivers/cciss-fix-procfs-firmware-regression.patch:
  cciss: fix procfs firmware regression (bnc435644).
- patches.drivers/cciss-fix-sysfs-symlink.patch: cciss: fix
  sysfs symlink (bnc435644).

-------------------------------------------------------------------
Fri Oct 24 05:07:47 CEST 2008 - gregkh@suse.de

- disable CONFIG_CALGARY_IOMMU_ENABLED_BY_DEFAULT on x86-64.  To use
  Calgary iommu systems, you now must manually pass "iommu=calgary" to
  get this hardware support back enabled.  This is the recommended
  proceedure right now, from IBM, otherwise the hardware crashes.
  bnc#436450.

-------------------------------------------------------------------
Fri Oct 24 01:12:04 CEST 2008 - gregkh@suse.de

- clean up all fuzz in patches to get them to apply cleanly.

-------------------------------------------------------------------
Fri Oct 24 00:57:17 CEST 2008 - gregkh@suse.de

- delete patches.arch/s390-01-03-cmm2-v2.patch as it touched core
  kernel code and was rejected from upstream.
  - patches.arch/s390-01-03-cmm2-v2.patch: Delete.
  - patches.arch/s390-01-03-cmm2-v2a.patch: Delete.

-------------------------------------------------------------------
Fri Oct 24 00:36:54 CEST 2008 - gregkh@suse.de

- Update to version 3.4 of squashfs:
  - patches.suse/squashfs3.3-patch: Delete.
  - patches.suse/squashfs-patch-2.6.25: Delete.
  - patches.suse/squashfs-patch-2.6.27: Delete.
  - patches.suse/squashfs-3.4.patch: squashfs v3.4.

-------------------------------------------------------------------
Thu Oct 23 23:13:11 CEST 2008 - jeffm@suse.de

- patches.fixes/block-sanitize-invalid-partition-table-entries:
  block: sanitize invalid partition table entries (bnc#371657).

-------------------------------------------------------------------
Thu Oct 23 15:41:19 CEST 2008 - olh@suse.de

- add patches.arch/ppc-pseries_mem-limit-16g.patch
  Don't use a 16G page if beyond mem= limits (bnc#438111 - LTC49329)

-------------------------------------------------------------------
Thu Oct 23 15:27:00 CEST 2008 - kkeil@suse.de

- Update x86 64bit config files to include WAN support (bnc#437692)

-------------------------------------------------------------------
Thu Oct 23 15:19:58 CEST 2008 - olh@suse.de

- add patches.drivers/cell_edac.patch
  Fix incorrect edac_mode in csrow causing oops (bnc#437757 - LTC49143)

-------------------------------------------------------------------
Thu Oct 23 14:09:23 CEST 2008 - olh@suse.de

- update patches.suse/nameif-track-rename.patch
  print also application and pid

-------------------------------------------------------------------
Thu Oct 23 12:16:39 CEST 2008 - jkosina@suse.de

- patches.fixes/hid-rdesc-quirk-for-sony-vaio-VGX-TP1E.patch:
  HID: Fix Sony Vaio VGX report descriptor (bnc#437758).

-------------------------------------------------------------------
Thu Oct 23 11:32:43 CEST 2008 - olh@suse.de

- add patches.drivers/ehca-rejecting-dynamic-mem-add-remove.patch
  reject dynamic memory add/remove (bnc#434651 - LTC48744)

-------------------------------------------------------------------
Thu Oct 23 10:54:19 CEST 2008 - npiggin@suse.de

- Update config files.

-------------------------------------------------------------------
Thu Oct 23 09:28:14 CEST 2008 - npiggin@suse.de

- patches.suse/x86-gb-linear-map.patch: Enable GB mapped linear
  KVA on x86 (bnc#437674).
- patches.xen/xen3-patch-2.6.26: merge

-------------------------------------------------------------------
Thu Oct 23 00:23:55 CEST 2008 - gregkh@suse.de

- update to 2.6.27.3
  - lots of bugfixes
  - CVE-2008-3831 fix

-------------------------------------------------------------------
Wed Oct 22 21:45:42 CEST 2008 - jeffm@suse.de

- scripts/vc: Handle unset $EDITOR

-------------------------------------------------------------------
Wed Oct 22 21:43:25 CEST 2008 - jeffm@suse.de

- patches.suse/export-release_open_intent: Export
  release_open_intent for NFS branches with aufs.

-------------------------------------------------------------------
Wed Oct 22 14:17:15 CEST 2008 - jdelvare@suse.de

- supported.conf: Mark the ibmaem and ibmpex hwmon drivers as
  supported by IBM.
- supported.conf: Mark the i5k_amb hwmon driver as supported.

-------------------------------------------------------------------
Wed Oct 22 11:39:01 CEST 2008 - olh@suse.de

- add patches.drivers/ehea.patch
  Fix memory hotplug support (436447 - LTC48713)

-------------------------------------------------------------------
Wed Oct 22 11:16:18 CEST 2008 - olh@suse.de

- add patches.arch/ppc-pseries_hugepage_pagetable_allocation.patch
  Cleanup hugepage pagetable allocation (bnc# 433503 - LTC48757)

-------------------------------------------------------------------
Wed Oct 22 08:23:43 CEST 2008 - sassmann@suse.de

Add PS3 audio patches:
- patches.arch/ppc-ps3-add-passthrough-support-for-non-audio-streams.patch:
  ps3: Add passthrough support for non-audio streams.
- patches.arch/ppc-ps3-add-ps3av-audio-mute-analog.patch:
  ps3: Add ps3av_audio_mute_analog().
- patches.arch/ppc-ps3-add-support-for-SPDIF-HDMI-passthrough.patch:
  ps3: Add support for SPDIF/HDMI passthrough.

-------------------------------------------------------------------
Tue Oct 21 11:46:22 CEST 2008 - sdietrich@suse.de

- patches.rt/genirq-usb.patch: Make status_cache u32
- patches.rt/genirq-ohci1394.patch: Enable ohci1394 IRQ
  threading.

-------------------------------------------------------------------
Tue Oct 21 11:21:00 CEST 2008 - hare@suse.de

- patches.fixes/dm-mpath-abort-queue: rediff.
- patches.fixes/scsi-atomic-blk-timer-deletes: scsi: atomic blk
  timer deletes (LTC#48990, bnc#434105).
- patches.suse/rq-based-block-layer: rq-based multipathing:
  rediff.

-------------------------------------------------------------------
Tue Oct 21 09:59:51 CEST 2008 - hare@suse.de

- patches.fixes/scsi-inquiry-too-short-ratelimit: INQUIRY result
  too short (5) message flood (bnc#432535).

-------------------------------------------------------------------
Tue Oct 21 07:55:12 CEST 2008 - npiggin@suse.de

- patches.suse/filp-slab-rcu: Delete.

-------------------------------------------------------------------
Tue Oct 21 07:00:39 CEST 2008 - sdietrich@suse.de

USB IRQ threading (experimental: guarded by genirq):
- patches.rt/genirq1-make-irqreturn_t-an-enum: genirq: make
  irqreturn_t an enum.
- patches.rt/genirq2-add-quick-check-handler.patch: genirq:
  add a quick check handler.
- patches.rt/genirq3-add-threaded-irq-handler-support: genirq:
  add threaded interrupt handler support.
- patches.rt/genirq4-add-helper-to-check-whether-irq-thread-should-run:
  genirq: add a helper to check whether the irqthread should run.
- patches.rt/genirq5-make-irq-threading-robust: genirq: make
  irq threading robust.
- patches.rt/genirq-usb.patch: genirq threading for ehci, ohci
  and uhci USB hosts..
- patches.rt/genirq-wlan-ng-compat.patch: Remove redundant,
  obsolete 2.4 compatibility code in wlan-ng.
Ack:
- patches.rt/genirq-soft-resend.patch: Linux-RT 2.6.27-RT
   x86: activate HARDIRQS_SW_RESEND.

-------------------------------------------------------------------
Mon Oct 20 22:02:40 CEST 2008 - gregkh@suse.de

- patches.arch/x2APIC_PATCH_x86-mach_apicdef.h-need-to-include-before-smp.h.patch:
  x86: mach_apicdef.h need to include before smp.h.
  fixes build error on i386 pae kernels.

-------------------------------------------------------------------
Mon Oct 20 21:33:25 CEST 2008 - bwalle@suse.de

- patches.suse/kdump-dump_after_notifier.patch:
  Add dump_after_notifier sysctl (bnc#436678).

-------------------------------------------------------------------
Mon Oct 20 18:21:36 CEST 2008 - gregkh@suse.de

- scripts/wd-functions.sh: reverse git and cvs checks (check for
  cvs before git).  This solves the problem if you are using a cvs
  tree, yet it happens to live in a directory that way up the
  directory chain is in a git tree (like for people who keep portions
  of their $HOME in git).

-------------------------------------------------------------------
Mon Oct 20 18:16:15 CEST 2008 - gregkh@suse.de

- Update config files: enable CONFIG_GENERICARCH and CONFIG_BIGSMP
  on i386-pae kernels. (bnc#428247)

-------------------------------------------------------------------
Mon Oct 20 17:34:11 CEST 2008 - ptesarik@suse.cz

- patches.arch/x86-tracehook: fix the order of arguments in
  /proc/$pid/syscall on x86_64.

-------------------------------------------------------------------
Mon Oct 20 16:53:36 CEST 2008 - bwalle@suse.de

- Update config files: Enable CONFIG_KVM_KMP for RT config, run
  oldconfig.

-------------------------------------------------------------------
Mon Oct 20 16:42:42 CEST 2008 - bwalle@suse.de

- patches.arch/ppc-vmcoreinfo.diff: Correct to reflect mainline
  state.

-------------------------------------------------------------------
Mon Oct 20 12:52:08 CEST 2008 - hare@suse.de

- Update config files.
- patches.suse/kvm-as-kmp: Allow KVM to be built as KMP
  (FATE#303679).

-------------------------------------------------------------------
Mon Oct 20 10:54:50 CEST 2008 - jjolly@suse.de

- patches.arch/s390-01-05-kmsg-v2.patch: Instrument the kernel
  components such that a kernel message catalog as well as related
  man pages can be automatically generated. (bnc#417300)
- patches.arch/s390-01-06-zfcp-cleanup-v2.patch: Update patch to
  fit on recent kmsg patch changes. (bnc#417550)
- patches.drivers/driver-core-basic-infrastructure-for-per-module-dynamic-debug-messages.patch:
  Update patch to fit on recent kmsg patch changes.
- config/s390/{default,s390}: Added CONFIG_KMSG_IDS=y

-------------------------------------------------------------------
Mon Oct 20 10:15:36 CEST 2008 - bwalle@suse.de

- supported.conf: Mark 'crasher' as supported to avoid installing
  the "extra" package only for that module.

-------------------------------------------------------------------
Mon Oct 20 08:46:19 CEST 2008 - olh@suse.de

- add patches.arch/ppc-pseries_16g-numa.patch
  fix crash with more 2 numa nodes and 16G hugepage (bnc#436452 - LTC48839)

-------------------------------------------------------------------
Sat Oct 18 21:15:52 CEST 2008 - gregkh@suse.de

- Update to 2.6.27.2.
  - lots of bugfixes

-------------------------------------------------------------------
Sat Oct 18 10:11:55 CEST 2008 - tonyj@suse.de

- patches.rt/fix-preempt-none.patch: Fix preempt-none build
  errors

-------------------------------------------------------------------
Fri Oct 17 22:24:56 CEST 2008 - jeffm@suse.de

- patches.suse/SoN-20-netvm-reserve-inet.patch-fix: SoN: Fix
  initialization of ipv4_route_lock (bnc#435994).

-------------------------------------------------------------------
Fri Oct 17 17:49:05 CEST 2008 - kkeil@suse.de

- patches.drivers/tg3-Add-57780-ASIC-revision.patch: tg3: Add
  57780 ASIC revision. (bnc#434147)
- patches.drivers/broadcom-Add-support-for-the-57780-integrated-PHY.patch:
  broadcom: Add support for the 57780 integrated PHY. (bnc#434147)
- patches.drivers/bnx2x-eeh.patch: bnx2x: EEH recovery fix.(bnc#433875)

-------------------------------------------------------------------
Fri Oct 17 17:42:48 CEST 2008 - bwalle@suse.de

- rpm/kernel-binary.spec.in: Add the auto-generated (by mkdumprd)
  kdump initrd to %ghost so that the file gets removed when
  uninstalling the kernel.

-------------------------------------------------------------------
Fri Oct 17 01:22:08 CEST 2008 - mfasheh@suse.com

- ocfs2 ACL / security attribute support
  - patches.suse/ocfs2-Remove-unused-function-restore_extent_block.patch
  - patches.suse/ocfs2-Merge-transactions-during-xattr-set.patch
  - patches.suse/ocfs2-xattr.-ch-definition-cleanups.patch
  - patches.suse/ocfs2-Add-security-xattr-support-in-ocfs2.patch
  - patches.suse/ocfs2-Add-POSIX-ACL-support-in-ocfs2.patch

-------------------------------------------------------------------
Fri Oct 17 00:57:16 CEST 2008 - mfasheh@suse.com

- ocfs2 fixes / updates from 2.6.28 merge window
  - patches.suse/ocfs2-xattr.c-Fix-a-bug-when-inserting-xattr.patch
  - patches.suse/ocfs2-Add-empty-bucket-support-in-xattr.patch
  - patches.suse/ocfs2-Remove-pointless.patch
  - patches.suse/ocfs2-make-la_debug_mutex-static.patch
  - patches.suse/ocfs2-Documentation-update-for-user_xattr-nouser_.patch
  - patches.suse/ocfs2-use-smaller-counters-in-ocfs2_remove_xattr_cl.patch
  - patches.suse/ocfs2-Don-t-check-for-NULL-before-brelse.patch
  - patches.suse/ocfs2-Uninline-ocfs2_xattr_name_hash.patch
  - patches.suse/ocfs2-Move-trusted-and-user-attribute-support-into.patch
  - patches.suse/ocfs2-Calculate-EA-hash-only-by-its-suffix.patch
  - patches.suse/ocfs2-Refactor-xattr-list-and-remove-ocfs2_xattr_ha.patch
  - patches.suse/ocfs2-Separate-out-sync-reads-from-ocfs2_read_block.patch
  - patches.suse/ocfs2-Require-an-inode-for-ocfs2_read_block-s.patch
  - patches.suse/ocfs2-Simplify-ocfs2_read_block.patch
  - patches.suse/ocfs2-Move-ocfs2_bread-into-dir.c.patch
  - patches.suse/ocfs2-Kill-the-last-naked-wait_on_buffer-for-cach.patch
  - patches.suse/ocfs2-Make-cached-block-reads-the-common-case.patch
  - patches.suse/ocfs2-fix-build-error.patch

-------------------------------------------------------------------
Thu Oct 16 23:49:45 CEST 2008 - mfasheh@suse.com

- ocfs2 dynamic local alloc patches

-------------------------------------------------------------------
Thu Oct 16 22:38:23 CEST 2008 - jslaby@suse.de

- patches.drivers/tpm-bcm0102-workaround.patch: tpm: work around
  bug in Broadcom BCM0102 chipset (bnc#425747 FATE304221).
- patches.drivers/tpm-correct-timeouts.patch: tpm: correct tpm
  timeouts to jiffies conversion (bnc#425747 FATE304221).

-------------------------------------------------------------------
Thu Oct 16 20:10:40 CEST 2008 - ihno@suse.de

- added patches.arch/s390-01-03-cmm2-v2a.patch
  fix the sequence of initilisations.

-------------------------------------------------------------------
Thu Oct 16 12:48:17 CEST 2008 - agruen@suse.de

- rpm/kernel-binary.spec.in: Make the kernel-$flavor-extra packages
  supplement kernel-$flavor on openSUSE and SLED so that those
  packages will get installed by default, using the product(...)
  dependencies provided by the *-release packages.

-------------------------------------------------------------------
Thu Oct 16 05:03:49 CEST 2008 - tonyj@suse.de

- Previous checkin was totally broken wrt rt config files.
  Revert to previous versions and incorporate any changes from
  run_oldconfig. Sole changes to previous versions is to remove
  CONFIG_DYNAMIC_FTRACE from rt_debug configs which is consistent 
  with change in 2.6.27.1

-------------------------------------------------------------------
Thu Oct 16 01:48:04 CEST 2008 - gregkh@suse.de

- Update to 2.6.27.1
  - disables a problem config option, only affected the vanilla,
    debug, and rt kernel variants.

-------------------------------------------------------------------
Wed Oct 15 16:29:57 CEST 2008 - olh@suse.de

- add patches.arch/ppc-pseries_pfn-mem-rm.patch
  fix hotplug memory remove (bnc#435181 - LTC48640)

-------------------------------------------------------------------
Wed Oct 15 15:59:23 CEST 2008 - mmarek@suse.cz

- rpm/post.sh, rpm/postun.sh: run weak-modules, depmod and mkinitrd
  on older distros (bnc#435246)
  Fixed fix for bnc#435104 ("/boot/" was missing in some places)


-------------------------------------------------------------------
Wed Oct 15 11:25:19 CEST 2008 - mmarek@suse.cz

- rpm/kernel-binary.spec.in: don't recommend the -extra subpackage
  (fate#303631)
- rpm/postun.sh, rpm/post.sh: remove the temporary workaround

-------------------------------------------------------------------
Wed Oct 15 08:58:57 CEST 2008 - olh@suse.de

- drop patches.arch/ppc-iseries-remove-AVAILABLE_VETH.patch
  not needed anymore

-------------------------------------------------------------------
Wed Oct 15 07:46:16 CEST 2008 - nfbrown@suse.de

- patches.fixes/nfs-file-cred-context-null: nfs_file_cred should
  cope if 'file' hasn't been opened properly (bnc#431785).

-------------------------------------------------------------------
Wed Oct 15 03:36:22 CEST 2008 - tonyj@suse.de

- Update RT patches to latest .27 Windriver version (all patches)
- Disable patches.rt/swap-spinlock-fix.patch
- Guard filp-slab-rcu for RT

-------------------------------------------------------------------
Tue Oct 14 17:29:36 CEST 2008 - jkosina@suse.de

- patches.fixes/input-add-acer-aspire-5710-to-nomux.patch: Input:
  Add Acer Aspire 5710 to nomux blacklist (bnc#404881).

-------------------------------------------------------------------
Tue Oct 14 16:33:12 CEST 2008 - oneukum@suse.de

- patches.fixes/ehci_sched.diff: Delete.
  in mainline now. done to the right tree.

-------------------------------------------------------------------
Tue Oct 14 15:48:20 CEST 2008 - mmarek@suse.cz

- rpm/postun.sh, rpm/post.sh: temporarily ignore errors from
  weak-modules2 --{add,remove}-kernel-modules until
  module-init-tools has rebuilt

-------------------------------------------------------------------
Tue Oct 14 15:45:52 CEST 2008 - jkosina@suse.de

- patches.fixes/input-add-amilo-pro-v-to-nomux.patch: Delete.
  The patch is already upstream in 2.6.27

-------------------------------------------------------------------
Tue Oct 14 15:16:38 CEST 2008 - jeffm@suse.de

- patches.suse/osync-error: Update position after check for -EIO
  (bnc#434910).

-------------------------------------------------------------------
Tue Oct 14 14:04:11 CEST 2008 - npiggin@suse.de

- patches.suse/rlimit-memlock-64k.patch: Increase default
  RLIMIT_MEMLOCK to 64k (bnc#329675).

-------------------------------------------------------------------
Tue Oct 14 13:19:29 CEST 2008 - sjayaraman@suse.de

- Update config files: CIFS_EXPERIMENTAL=y and CIFS_DFS_UPCALL=y
  (FATE#303758).

-------------------------------------------------------------------
Tue Oct 14 10:54:40 CEST 2008 - jbeulich@novell.com

- patches.xen/xen-irq-probe: restrict IRQ probing (bnc#431572).

-------------------------------------------------------------------
Tue Oct 14 10:27:19 CEST 2008 - ptesarik@suse.cz

- patches.trace/utrace-core: undo overzealous #ifdef's, which
  removed too much code in case UTRACE_CONFIG was unset.

-------------------------------------------------------------------
Tue Oct 14 10:09:32 CEST 2008 - jbeulich@novell.com

- patches.fixes/reiserfs-commit-ids-unsigned-ints: Remove L suffix
  from constant compared against.

-------------------------------------------------------------------
Tue Oct 14 10:08:27 CEST 2008 - olh@suse.de

- call bootloader_entry without leading /boot/ (bnc#435104)

-------------------------------------------------------------------
Tue Oct 14 09:44:43 CEST 2008 - mmarek@suse.cz

- rpm/kernel-source.spec.in, rpm/source-post.sh, rpm/functions.sh:
  kill functions.sh, put the relink() function to source-post.sh
  directly
- rpm/postun.sh, rpm/pre.sh, rpm/preun.sh, rpm/post.sh,
  rpm/kernel-binary.spec.in: unify generation of the scriptlets,
  switch to the new weak-modules2 script

-------------------------------------------------------------------
Tue Oct 14 09:44:42 CEST 2008 - olh@suse.de

- disable unused ide_platform driver

-------------------------------------------------------------------
Tue Oct 14 09:04:59 CEST 2008 - jdelvare@suse.de

- supported.conf: Remove i2c-core and i2c-piix4 from base.

-------------------------------------------------------------------
Tue Oct 14 06:27:23 CEST 2008 - gregkh@suse.de

- supported.conf: remove ide-core and ide-cdrom from base on request
  from Tejun.

-------------------------------------------------------------------
Tue Oct 14 00:59:55 CEST 2008 - gregkh@suse.de

- Update config files.
- patches.drivers/staging-add-pcc-acpi-driver.patch: Staging:
  add pcc-acpi driver.
- rpm/kernel-binary.spec.in: Obsoletes pcc-acpi-kmp

-------------------------------------------------------------------
Tue Oct 14 00:30:29 CEST 2008 - gregkh@suse.de

- rpm/kernel-binary.spec.in: it's pcc-acpi and it's not obsolete, yet.

-------------------------------------------------------------------
Tue Oct 14 00:22:11 CEST 2008 - gregkh@suse.de

- rpm/kernel-binary.spec.in: obsoletes at76_usb-kmp

-------------------------------------------------------------------
Tue Oct 14 00:13:30 CEST 2008 - gregkh@suse.de

- rpm/kernel-binary.spec.in: obsoletes et131x-kmp, ivtv-kmp, and
  ppc-acpi-kmp

-------------------------------------------------------------------
Mon Oct 13 23:44:42 CEST 2008 - gregkh@suse.de

- Update config files.
- patches.drivers/staging-at76_usb-wireless-driver.patch: staging:
  at76_usb wireless driver.

-------------------------------------------------------------------
Mon Oct 13 21:33:49 CEST 2008 - gregkh@suse.de

- refresh all patches (except xen and rt) to apply cleanly

-------------------------------------------------------------------
Mon Oct 13 20:47:48 CEST 2008 - gregkh@suse.de

- rpm/kernel-binary.spec.in: add Obsoletes: wlan-ng-kmp as the needed
  driver is now included from the staging tree.

-------------------------------------------------------------------
Mon Oct 13 20:46:03 CEST 2008 - gregkh@suse.de

- put proper Patch-mainline: markings on staging patches

-------------------------------------------------------------------
Mon Oct 13 20:44:24 CEST 2008 - gregkh@suse.de

- patches.drivers/staging-workaround-build-system-bug.patch:
  Staging: workaround build system bug.

-------------------------------------------------------------------
Mon Oct 13 20:38:36 CEST 2008 - aj@suse.de

- rpm/post.sh: Fix typo that breaks script.

-------------------------------------------------------------------
Mon Oct 13 20:18:48 CEST 2008 - gregkh@suse.de

- disabled staging drivers for -rt trees

-------------------------------------------------------------------
Mon Oct 13 20:14:39 CEST 2008 - gregkh@suse.de

- Add -staging tree:
  - added TAINT_CRAP flag
  - added eth131x network driver
  - added slicoss network driver
  - added sgx network driver
  - added me4000 data collection driver
  - added go7007 video capture driver
  - added USB/IP host and client driver
  - added w35und wifi network driver
  - added prism2 usb wifi network driver
  - added echo cancellation driver
- only enabled these on x86 platforms

-------------------------------------------------------------------
Mon Oct 13 19:08:42 CEST 2008 - jjolly@suse.de

- patches.arch/s390-02-01-xpram.patch: xpram: per device block
  request queues (bnc#434333,LTC#49030)

-------------------------------------------------------------------
Mon Oct 13 17:16:40 CEST 2008 - jeffm@suse.de

- rpm/kernel-binary.spec.in: Updated supported.conf checker to
  eliminate false positives.

-------------------------------------------------------------------
Mon Oct 13 15:44:39 CEST 2008 - sjayaraman@suse.de

- patches.suse/SoN-14-mm-reserve.patch: Fix a compiler warning.

-------------------------------------------------------------------
Mon Oct 13 15:27:02 CEST 2008 - jbenc@suse.cz

- supported.conf: mark drivers/net/wireless/b43* and
  driver/net/wireless/rt2x00/* as unsupported because of known
  problems we cannot fix.

-------------------------------------------------------------------
Mon Oct 13 14:37:57 CEST 2008 - oneukum@suse.de

- patches.fixes/wdm_autoload.diff:  add MODULE_DEVICE_TABLE to
  cdc-wdm driver to compute a proper alias (bnc#433817).

-------------------------------------------------------------------
Mon Oct 13 13:53:09 CEST 2008 - ptesarik@suse.cz

- Update config files (CONFIG_UTRACE for rt flavours).

-------------------------------------------------------------------
Mon Oct 13 13:18:50 CEST 2008 - jbeulich@novell.com

- patches.xen/xen3-patch-2.6.27-rc3: Fix uninitialized data issue.

-------------------------------------------------------------------
Mon Oct 13 13:16:56 CEST 2008 - ptesarik@suse.cz

- patches.trace/utrace-core: utrace core (FATE#304321).
  CONFIG_UTRACE enabled only for kernel-trace.
- Update config files.

-------------------------------------------------------------------
Mon Oct 13 10:01:30 CEST 2008 - aj@suse.de

- patches.suse/SoN-14-mm-reserve.patch: Add cast to fix compiler warning.

-------------------------------------------------------------------
Mon Oct 13 08:11:29 CEST 2008 - sjayaraman@suse.de

- Remove another stale swap-over-nfs patch.

	patches.suse/SoN-29-nfs-alloc-recursions.patch: Delete.

-------------------------------------------------------------------
Fri Oct 10 05:56:00 CEST 2008 - jeffm@suse.de

- Updated to 2.6.27 final.

-------------------------------------------------------------------
Fri Oct 10 05:22:37 CEST 2008 - tonyj@suse.de

- Update config files
- Fix conflicts, remove most -RT guards added in recent RT update
	patches.rt/apic-dumpstack.patch: refresh
	patches.rt/preempt-irqs-core.patch: refresh
	patches.rt/print-might-sleep-hack.patch: refresh
	patches.rt/partrevert-lttng-instrumentation-irq.patch: add
	patches.rt/partreadd-lttng-instrumentation-irq.patch: add

- Drop unused RT patches
	patches.rt/mips-change-raw-spinlock-type.patch
	patches.rt/nmi-watchdog-disable.patch
	patches.rt/Add-dev-rmem-device-driver-for-real-time-JVM-testing.patch
	patches.rt/lockstat-fix-contention-points.patch
	patches.rt/sched-cpupri-priocount.patch
	patches.rt/nmi-watchdog-fix-1.patch
	patches.rt/cache_pci_find_capability.patch
	patches.rt/fix-emac-locking-2.6.16.patch
	patches.rt/2.6.21-rc6-lockless5-lockless-probe.patch
	patches.rt/watchdog_use_timer_and_hpet_on_x86_64.patch
	patches.rt/tie-pi-into-task.patch
	patches.rt/idle2-fix.patch
	patches.rt/2.6.21-rc6-lockless6-speculative-get-page.patch
	patches.rt/rtmutex-initialize-waiters.patch
	patches.rt/Allocate-RTSJ-memory-for-TCK-conformance-test.patch
	patches.rt/add-generalized-pi-interface.patch
	patches.rt/warn-on-rt-scatterlist.patch
	patches.rt/2.6.21-rc6-lockless7-lockless-pagecache-lookups.patch
	patches.rt/trace-eip2ip.patch
	patches.rt/sched_rt-fixup.patch
	patches.rt/2.6.21-rc6-lockless3-radix-tree-gang-slot-lookups.patch
	patches.rt/trace_hist-latediv.patch
	patches.rt/sched-cpupri-hotplug-support.patch
	patches.rt/idle-fix.patch
	patches.rt/ftrace-fix-get-kprobe-wreckage.patch
	patches.rt/no-warning-for-irqs-disabled-in-local-bh-enable.patch
	patches.rt/ftrace-function-record-nop.patch
	patches.rt/ftrace-document-update1.patch
	patches.rt/26-rt1-chirag.patch
	patches.rt/trace_hist-divzero.patch
	patches.rt/latency-tracing-ppc.patch
	patches.rt/rtmutex-defer-pi-until-sleepy.patch
	patches.rt/pmtmr-override.patch
	patches.rt/sched-prioritize-non-migrating-rt-tasks.patch
	patches.rt/rtmutex-use-runtime-init.patch
	patches.rt/ftrace-fix-elevated-preempt-count-in-wakeup-tracer.patch
	patches.rt/2.6.21-rc6-lockless8-spinlock-tree_lock.patch
	patches.rt/lockdep-lock_set_subclass.patch
	patches.rt/seqlock-make-raw-seqlocks-spin-during-write.patch
	patches.rt/rt-mutex-irq-flags-checking.patch
	patches.rt/ftrace-upstream.patch
	patches.rt/sched-use-a-2d-bitmap-search-prio-cpu.patch
	patches.rt/ftrace-preempt-trace-check.patch
	patches.rt/rtmutex-add_readers.patch
	patches.rt/lockdep-avoid-fork-waring.patch
	patches.rt/arm-omap-02.patch
	patches.rt/fix-acpi-build-weirdness.patch
	patches.rt/cycles-to-ns-trace-fix.patch
	patches.rt/ftrace-compile-fixes.patch
	patches.rt/ftrace-wakeup-rawspinlock.patch
	patches.rt/rtmutex-convert-to-libpi.patch
	patches.rt/m68knommu_fixes_ontop_of_v2.6.26.patch
	patches.rt/ftrace-trace-sched.patch

-------------------------------------------------------------------
Fri Oct 10 01:40:06 CEST 2008 - mfasheh@suse.com

- supported.conf: mark kernel/fs/gfs2 unsupported

-------------------------------------------------------------------
Fri Oct 10 00:13:28 CEST 2008 - gregkh@suse.de

- supported.conf: mark kernel/sound/pci/snd-cs5530 unsupported due
  to sb16 dependancy issues

-------------------------------------------------------------------
Fri Oct 10 00:02:40 CEST 2008 - jeffm@suse.de

- patches.fixes/account-reserved-pages: Delete.

-------------------------------------------------------------------
Thu Oct  9 23:58:14 CEST 2008 - jeffm@suse.de

- patches.suse/supported-flag-sysfs: Updated to build with
  CONFIG_MODULES=n.

-------------------------------------------------------------------
Thu Oct  9 23:57:28 CEST 2008 - jeffm@suse.de

- Updated to 2.6.27-rc9, but still disabled:
  - patches.suse/silent-stack-overflow
  - patches.xen/xen3-silent-stack-overflow

-------------------------------------------------------------------
Thu Oct  9 22:29:39 CEST 2008 - gregkh@suse.de

- supported.conf: thermal_sys, not thermal_sysfs.

-------------------------------------------------------------------
Thu Oct  9 22:25:55 CEST 2008 - jeffm@suse.de

- patches.rt/hrtimers-stuck-in-waitqueue.patch: Updated against
  2.6.27-rc9.

-------------------------------------------------------------------
Thu Oct  9 22:24:08 CEST 2008 - jdelvare@suse.de

- supported.conf: Fix the name of the thermal_sys module.
- config/x86_64/rt_timing: THERMAL_HWMON is a boolean.

-------------------------------------------------------------------
Thu Oct  9 22:19:53 CEST 2008 - jeffm@suse.de

- patches.suse/netfilter-ipv4options: Updated to 2.6.27-rc9,
  enabled, and marked supported (bnc#131728 - FATE#182).

-------------------------------------------------------------------
Thu Oct  9 21:53:38 CEST 2008 - jeffm@suse.de

- patches.fixes/serial8250_console_write-ier: Delete.
- patches.fixes/fix-serial-8250-UART_BUG_TXEN-test: Delete.

-------------------------------------------------------------------
Thu Oct  9 21:48:49 CEST 2008 - gregkh@suse.de

- supported.conf: mark kernel/sound/pci/snd-als4000 unsupported due
  to dependancy on isa sb16 driver.

-------------------------------------------------------------------
Thu Oct  9 21:48:33 CEST 2008 - jeffm@suse.de

- patches.fixes/dont-writeback-fd-bdev-inodes.patch: Delete.
- patches.arch/s390-ccwgroup-attribute-ignore-newline: Delete.

-------------------------------------------------------------------
Thu Oct  9 21:46:26 CEST 2008 - gregkh@suse.de

- supported.conf: mark drivers/net/wan/hdlc_x25 unsupported due to
  symbol dependancy tree.

-------------------------------------------------------------------
Thu Oct  9 21:41:02 CEST 2008 - jeffm@suse.de

- patches.suse/osync-error: make sure O_SYNC writes properly
  return -EIO (bnc#58622).

-------------------------------------------------------------------
Thu Oct  9 21:12:19 CEST 2008 - bwalle@suse.de

- patches.arch/ppc-vmcoreinfo.diff:
  Add additional symbols to /sys/kernel/vmcoreinfo data for
  ppc(64).

-------------------------------------------------------------------
Thu Oct  9 21:07:59 CEST 2008 - trenn@suse.de

- patches.xen/xen-x2APIC_build_fix.patch: Adopt Xen to x2APIC
  patchset (fate#303984 and fate#303948).
- Update config files.
  Disable interrupt remapping for Xen -> this is something for
  the hypervisor.

-------------------------------------------------------------------
Thu Oct  9 20:12:49 CEST 2008 - jeffm@suse.de

- Update config files: THERMAL_HWMON=y in vanilla configs.

-------------------------------------------------------------------
Thu Oct  9 20:02:57 CEST 2008 - jeffm@suse.de

- Update config files: THERMAL_HWMON=y; is boolean and enables
  functionality in the already modular THERMAL module.

-------------------------------------------------------------------
Thu Oct  9 19:31:31 CEST 2008 - jeffm@suse.de

- patches.suse/supported-flag-sysfs: Export supported status
  via sysfs.

-------------------------------------------------------------------
Thu Oct  9 19:07:45 CEST 2008 - carnold@novell.com

- Update config files.  Disabled the in kernel KVM modules in
  preference to using them as KMPs.  See also brogers@novell.com

-------------------------------------------------------------------
Thu Oct  9 19:03:59 CEST 2008 - jeffm@suse.de

- Added a -iu|--ignore-unsupported-deps option to allow builds
  with supported.conf problems.

-------------------------------------------------------------------
Thu Oct  9 18:56:02 CEST 2008 - jdelvare@suse.de

- config/i386/*, config/x86_64/*, config/ia64/*, supported.conf:
  Build hwmon and thermal as modules.

-------------------------------------------------------------------
Thu Oct  9 18:55:51 CEST 2008 - gregkh@suse.de

- supported.conf: mark hdlc_ppp unsupported as syncppp is unsupported.

-------------------------------------------------------------------
Thu Oct  9 18:53:28 CEST 2008 - gregkh@suse.de

- supported.conf: mark ubifs as unsupported as it relies on mtd/ubi/

-------------------------------------------------------------------
Thu Oct  9 18:28:30 CEST 2008 - bwalle@suse.de

- patches.arch/ppc-dynamic-reconfiguration.diff:
  powerpc: Add support for dynamic reconfiguration memory in
  kexec/kdump kernels (bnc#431492).

-------------------------------------------------------------------
Thu Oct  9 18:16:01 CEST 2008 - carnold@novell.com

- rpm/kernel-binary.spec.in: package kernel-xen has dependency to 
  xen (bnc#431215).

-------------------------------------------------------------------
Thu Oct  9 18:12:17 CEST 2008 - gregkh@suse.de

- supported.conf: mark TPM drivers a supported, as IBM and others
  rely on them.

-------------------------------------------------------------------
Thu Oct  9 18:11:16 CEST 2008 - gregkh@suse.de

- supported.conf: fix a dependancy link with the isa sb driver with
  unsupported symbols

-------------------------------------------------------------------
Thu Oct  9 18:09:32 CEST 2008 - gregkh@suse.de

- supported.conf: mark ieee80122 modules as supported, as other
  supported modules need them.

-------------------------------------------------------------------
Thu Oct  9 18:08:10 CEST 2008 - gregkh@suse.de

- supported.conf: mark all of the mtd drivers as unsupported to fix
  the build errors (and to reflect our policy here.)

-------------------------------------------------------------------
Thu Oct 09 17:18:13 CEST 2008 - bwalle@suse.de

- Set CONFIG_KDB_CONTINUE_CATASTROPHIC to 0 (bnc#429910).

-------------------------------------------------------------------
Thu Oct  9 17:16:06 CEST 2008 - jdelvare@suse.de

- Don't build the tps65010 driver, it's only used on OMAP at the
  moment.

-------------------------------------------------------------------
Thu Oct  9 16:33:31 CEST 2008 - mmarek@suse.cz

- rpm/built-in-where: make it work with a four-column
  Modules.symvers (bnc#433533)

-------------------------------------------------------------------
Thu Oct 09 14:06:22 CEST 2008 - bwalle@suse.de

- Update KDB to v4.4-2.6.27-rc8.

-------------------------------------------------------------------
Thu Oct  9 12:09:10 CEST 2008 - olh@suse.de

- disable legacy iseries (bnc#433685 - LTC48946)

-------------------------------------------------------------------
Thu Oct  9 10:49:01 CEST 2008 - olh@suse.de

- enable battery_pmu on ppc32

-------------------------------------------------------------------
Thu Oct  9 10:16:35 CEST 2008 - trenn@suse.de

- supported.conf:
  Marked these unsupported:
	cpufreq-nforce2
	e_powersaver
	gx-suspmod
	longhaul
	longrun
	p4-clockmod
	powernow-k6
	powernow-k7
	speedstep-ich
	speedstep-smi
  Even Via CPUs are exporting cpu freq steps via ACPI and work fine
  with acpi-cpufreq. No need to support the old, some are known
  broken, drivers.

-------------------------------------------------------------------
Thu Oct  9 09:26:32 CEST 2008 - olh@suse.de

- add patches.suse/md-raid-metadata-PAGE_SIZE.patch
  ignore PAGE_SIZE in md metadata, for raid0 (bnc#429490)

-------------------------------------------------------------------
Thu Oct  9 01:10:40 CEST 2008 - teheo@suse.de

- patches.xen/xen3-auto-common.diff: minor patch apply fix after
  libata-prefer-over-ide.

-------------------------------------------------------------------
Thu Oct  9 00:54:46 CEST 2008 - teheo@suse.de

- patches.drivers/libata-prefer-over-ide: libata: prefer libata
  drivers over ide ones (bnc#433105).

-------------------------------------------------------------------
Wed Oct  8 23:04:13 CEST 2008 - carnold@novell.com

- patches.xen/xen-op-packet: add support for new operation type
  BLKIF_OP_PACKET (fate#300964).
- patches.xen/xen-blkfront-cdrom: implement forwarding of CD-ROM
  specific commands (fate#300964).

-------------------------------------------------------------------
Wed Oct  8 22:55:05 CEST 2008 - gregkh@suse.de

- supported.conf: major update.  Lots of new drivers added as this
  file hadn't been updated for a lot of kernel revisions.
  This should close out a lot of bugs about "unsupported" modules,
  like bnc#433541.

-------------------------------------------------------------------
Wed Oct  8 19:01:44 CEST 2008 - gregkh@suse.de

- supported.conf: sorted the file correctly so we can start determining
  what we are not supporting easier.

-------------------------------------------------------------------
Wed Oct  8 18:54:24 CEST 2008 - jeffm@suse.de

- Updated -rt for context against -rc9 and the x2APIC patches:
  - patches.rt/new-softirq-code.patch
  - patches.rt/preempt-irqs-core.patch
  - patches.rt/preempt-irqs-x86-64-ioapic-mask-quirk.patch
    - CONFIG_INTR_REMAP=n for now
  - patches.rt/preempt-softirqs-core.patch
  - patches.rt/rt-slab-new.patch
  - patches.rt/slab-irq-nopreempt-fix.patch
  - Update config files: NFS_SWAP=n

-------------------------------------------------------------------
Wed Oct  8 17:59:04 CEST 2008 - trenn@suse.de
x2APIC and interrupt remapping enablement.
Xen needs further work to build again.
Commit ids are from x86 tip git tree:
- patches.arch/x2APIC_fix_section_mismatch.patch: Fix several
  section mismatches (none).
- patches.arch/x2APIC_PATCH_01_0f4896665a02b465ddca59a560983b24ec28c64b:
  dmar: fix dmar_parse_dev() devices_cnt error condition check
  (fate #303948 and fate #303984).
- patches.arch/x2APIC_PATCH_01_of_41_e61d98d8dad0048619bb138b0ff996422ffae53b:
  x64, x2apic/intr-remap: Intel vt-d, IOMMU code reorganization
  (fate #303948 and fate #303984).
- patches.arch/x2APIC_PATCH_02_228324076234ca6a8cd34be89be78022773459f1:
  dmar: use list_for_each_entry_safe() in dmar_dev_scope_init()
  (fate #303948 and fate #303984).
- patches.arch/x2APIC_PATCH_02_of_41_c42d9f32443397aed2d37d37df161392e6a5862f:
  x64, x2apic/intr-remap: fix the need for sequential array
  allocation of iommus (fate #303948 and fate #303984).
- patches.arch/x2APIC_PATCH_03_3f1fdb3673bb5638fa94186dc391cbc4879590bc:
  dmar: initialize the return value in dmar_parse_dev() (fate
  #303948 and fate #303984).
- patches.arch/x2APIC_PATCH_03_of_41_1886e8a90a580f3ad343f2065c84c1b9e1dac9ef:
  x64, x2apic/intr-remap: code re-structuring, to be used by both
  DMA and Interrupt remapping (fate #303948 and fate #303984).
- patches.arch/x2APIC_PATCH_04_f12c73e7fa7ebf9ad6defee2c4fb2664e743e970:
  dmar: fix using early fixmap mapping for DMAR table parsing
  (fate #303948 and fate #303984).
- patches.arch/x2APIC_PATCH_04_of_41_aaa9d1dd63bf89b62f4ea9f46de376ab1a3fbc6c:
  x64, x2apic/intr-remap: use CONFIG_DMAR for DMA-remapping
  specific code (fate #303948 and fate #303984).
- patches.arch/x2APIC_PATCH_05_7be42004065ce4df193aeef5befd26805267d0d9:
  x86, lguest: fix apic_ops build on UP (fate #303948 and fate
  #303984).
- patches.arch/x2APIC_PATCH_06_caf43bf7c6a55e89b6df5179df434d67e24aa32e:
  x86, xen: fix apic_ops build on UP (fate #303948 and fate
  #303984).
- patches.arch/x2APIC_PATCH_06_of_41_ad3ad3f6a2caebf56869b83b69e23eb9fa5e0ab6:
  x64, x2apic/intr-remap: parse ioapic scope under vt-d structures
  (fate #303948 and fate #303984).
- patches.arch/x2APIC_PATCH_07_511d9d34183662aada3890883e860b151d707e22:
  x86: apic_ops for lguest (fate #303948 and fate #303984).
- patches.arch/x2APIC_PATCH_07_of_41_cf1337f0447e5be8e66daa944f0ea3bcac2b6179:
  x64, x2apic/intr-remap: move IOMMU_WAIT_OP() macro to
  intel-iommu.h (fate #303948 and fate #303984).
- patches.arch/x2APIC_PATCH_08_of_41_fe962e90cb17a8426e144dee970e77ed789d98ee:
  x64, x2apic/intr-remap: Queued invalidation infrastructure
  (part of VT-d) (fate #303948 and fate #303984).
- patches.arch/x2APIC_PATCH_09_94a8c3c2437c8946f1b6c8e0b2c560a7db8ed3c6:
  x86: let 32bit use apic_ops too - fix (fate #303948 and fate
  #303984).
- patches.arch/x2APIC_PATCH_09_of_41_2ae21010694e56461a63bfc80e960090ce0a5ed9:
  x64, x2apic/intr-remap: Interrupt remapping infrastructure
  (fate #303948 and fate #303984).
- patches.arch/x2APIC_PATCH_10_of_41_b6fcb33ad6c05f152a672f7c96c1fab006527b80:
  x64, x2apic/intr-remap: routines managing Interrupt remapping
  table entries. (fate #303948 and fate #303984).
- patches.arch/x2APIC_PATCH_11_of_41_72b1e22dfcad1daca6906148fd956ffe404bb0bc:
  x64, x2apic/intr-remap: generic irq migration support from
  process context (fate #303948 and fate #303984).
- patches.arch/x2APIC_PATCH_12_of_41_d94d93ca5cc36cd78c532def62772c98fe8ba5d7:
  x64, x2apic/intr-remap: 8259 specific mask/unmask routines
  (fate #303948 and fate #303984).
- patches.arch/x2APIC_PATCH_13_of_41_4dc2f96cacd1e74c688f94348a3bfd0a980817d5:
  x64, x2apic/intr-remap: ioapic routines which deal with initial
  io-apic RTE setup (fate #303948 and fate #303984).
- patches.arch/x2APIC_PATCH_14_of_41_0c81c746f9bdbfaafe64322d540c8b7b59c27314:
  x64, x2apic/intr-remap: introduce read_apic_id() to genapic
  routines (fate #303948 and fate #303984).
- patches.arch/x2APIC_PATCH_15_of_41_2d7a66d02e11af9ab8e16c76d22767e622b4e3d7:
  x64, x2apic/intr-remap: Interrupt-remapping and x2apic support,
  fix (fate #303948 and fate #303984).
- patches.arch/x2APIC_PATCH_16_of_41_1b374e4d6f8b3eb2fcd034fcc24ea8ba1dfde7aa:
  x64, x2apic/intr-remap: basic apic ops support (fate #303948
  and fate #303984).
- patches.arch/x2APIC_PATCH_17_of_41_32e1d0a0651004f5fe47f85a2a5c725ad579a90c:
  x64, x2apic/intr-remap: cpuid bits for x2apic feature (fate
  #303948 and fate #303984).
- patches.arch/x2APIC_PATCH_18_of_41_1cb11583a6c4ceda7426eb36f7bf0419da8dfbc2:
  x64, x2apic/intr-remap: disable DMA-remapping if
  Interrupt-remapping is detected (temporary quirk) (fate #303948
  and fate #303984).
- patches.arch/x2APIC_PATCH_19_of_41_13c88fb58d0112d47f7839f24a755715c6218822:
  x64, x2apic/intr-remap: x2apic ops for x2apic mode support
  (fate #303948 and fate #303984).
- patches.arch/x2APIC_PATCH_20_of_41_cff73a6ffaed726780b001937d2a42efde553922:
  x64, x2apic/intr-remap: introcude self IPI to genapic routines
  (fate #303948 and fate #303984).
- patches.arch/x2APIC_PATCH_21_of_41_12a67cf6851871ca8df42025c94f140c303d0f7f:
  x64, x2apic/intr-remap: x2apic cluster mode support (fate
  #303948 and fate #303984).
- patches.arch/x2APIC_PATCH_22_of_41_5c520a6724e912a7e6153b7597192edad6752750:
  x64, x2apic/intr-remap: setup init_apic_ldr for UV (fate
  #303948 and fate #303984).
- patches.arch/x2APIC_PATCH_23_of_41_89027d35aa5b8f45ce0f7fa0911db85b46563da0:
  x64, x2apic/intr-remap: IO-APIC support for interrupt-remapping
  (fate #303948 and fate #303984).
- patches.arch/x2APIC_PATCH_24_of_41_75c46fa61bc5b4ccd20a168ff325c58771248fcd:
  x64, x2apic/intr-remap: MSI and MSI-X support for interrupt
  remapping infrastructure (fate #303948 and fate #303984).
- patches.arch/x2APIC_PATCH_25_1_of_41_4c9961d56ec20c27ec5d02e49fd7427748312741:
  x86: make read_apic_id return final apicid (fate #303948 and
  fate #303984).
- patches.arch/x2APIC_PATCH_25_2_of_41_c535b6a1a685eb23f96e2c221777d6c1e05080d5:
  x86: let 32bit use apic_ops too (fate #303948 and fate #303984).
- patches.arch/x2APIC_PATCH_25_of_41_6e1cb38a2aef7680975e71f23de187859ee8b158:
  x64, x2apic/intr-remap: add x2apic support, including enabling
  interrupt-remapping (fate #303948 and fate #303984).
- patches.arch/x2APIC_PATCH_26_of_41_2d9579a124d746a3e0e0ba45e57d80800ee80807:
  x64, x2apic/intr-remap: support for x2apic physical mode support
  (fate #303948 and fate #303984).
- patches.arch/x2APIC_PATCH_27_of_41_9fa8c481b55e80edd8c637573f87853bb6b600f5:
  x64, x2apic/intr-remap: introduce CONFIG_INTR_REMAP (fate
  #303948 and fate #303984).
- patches.arch/x2APIC_PATCH_28_1_of_41_f910a9dc7c865896815e2a95fe33363e9522f277:
  x86: make 64bit have get_apic_id (fate #303948 and fate
  #303984).
- patches.arch/x2APIC_PATCH_29_of_41_277d1f5846d84e16760131a93b7a67ebfa8eded4:
  x2apic: uninline uv_init_apic_ldr() (fate #303948 and fate
  #303984).
- patches.arch/x2APIC_PATCH_30_of_41_ad66dd340f561bdde2285992314d9e4fd9b6191e:
  x2apic: xen64 paravirt basic apic ops (fate #303948 and fate
  #303984).
- patches.arch/x2APIC_PATCH_34_of_41_1b9b89e7f163336ad84200b66a17284dbf26aced:
  x86: add apic probe for genapic 64bit, v2 (fate #303948 and
  fate #303984).
- patches.arch/x2APIC_PATCH_35_of_41_d25ae38b7e005af03843833bbd811ffe8c5f8cb4:
  x86: add apic probe for genapic 64bit - fix (fate #303948 and
  fate #303984).
- patches.arch/x2APIC_PATCH_36_of_41_276605dddb74cbf1b77696e32c4a947e42cec52d:
  x2apic: use x2apic id reported by cpuid during topology
  discovery (fate #303948 and fate #303984).
- patches.arch/x2APIC_PATCH_40_of_41_bbb65d2d365efe9951290e61678dcf81ec60add4:
  x86: use cpuid vector 0xb when available for detecting cpu
  topology (fate #303948 and fate #303984).
- patches.arch/x2APIC_PATCH_41_of_41_11c231a962c740b3216eb6565149ae5a7944cba7:
  x86: use x2apic id reported by cpuid during topology discovery,
  fix (fate #303948 and fate #303984).
- patches.arch/x2APIC_PATCH_42_of_41_77322deb4bc676a5ee645444e7ed1a89f854473d:
  x86: io-apic - interrupt remapping fix (fate #303948 and
  fate #303984).
- patches.arch/x2APIC_PATCH_43_of_41_2c72d93f6593f386f5760ca8e7ac7026948c31d7:
  x2apic: fix reserved APIC register accesses in
  print_local_APIC() (fate #303948 and fate #303984).
- patches.drivers/sgi-uv-led: SGI UV: Provide a LED driver and
  some System Activity Indicators (FATE#304268).
- patches.suse/kdb-x86: kdb-v4.4-2.6.27-rc5-x86-1 (FATE#303971).
- patches.xen/xen-x86-no-lapic: Disallow all accesses to the
  local APIC page (191115).
- patches.xen/xen3-auto-arch-x86.diff: xen3 arch-x86.
- patches.xen/xen3-patch-2.6.19: Linux 2.6.19.
- patches.xen/xen3-patch-2.6.26: 2.6.26.
- Update config files:
  Added CONFIG_INTR_REMAP to all x86_64 flavors

-------------------------------------------------------------------
Wed Oct  8 17:46:08 CEST 2008 - gregkh@suse.de

- rpm/kernel-binary.spec.in: added Obsoletes: atl2-kmp as this
  driver is now included in the kernel package.

-------------------------------------------------------------------
Wed Oct  8 17:07:32 CEST 2008 - jjolly@suse.de

- patches.arch/s390-01-04-fcpperf-4-v2.patch: Update for fcpperf-4
  patch to bring in sync with upstream version. (bnc#417243)
- patches.arch/s390-01-04-fcpperf-4.patch: Removed, replaced by
  updated patch

-------------------------------------------------------------------
Wed Oct  8 17:07:31 CEST 2008 - sjayaraman@suse.de

- Remove stale swap-over-nfs patches.

- patches.suse/SoN-05-page_alloc-reserve.patch: Delete.
- patches.suse/SoN-06-reserve-slub.patch: Delete.

-------------------------------------------------------------------
Wed Oct  8 16:30:24 CEST 2008 - agruen@suse.de

- No uml patches left, so remove the code referring to
  patches.uml.tar.bz2.

-------------------------------------------------------------------
Wed Oct  8 16:25:54 CEST 2008 - ghaskins@suse.de

Guarded by +RT
- patches.rt/fix-up-comment.patch: RT: Remove comment that is
  no longer true.
- patches.rt/check-for-migration-during-push.patch: RT: fix
  push_rt_task() to handle dequeue_pushable properly.

-------------------------------------------------------------------
Wed Oct  8 16:05:45 CEST 2008 - agruen@suse.de

- Add DMAPI patches (supported by SGI).
- Update config files: enable DMAPI.

-------------------------------------------------------------------
Wed Oct  8 16:02:06 CEST 2008 - sjayaraman@suse.de

- Doh, forgot to remove stale files from cvs
- Update config files NFS_SWAP=y.

-------------------------------------------------------------------
Wed Oct  8 15:34:19 CEST 2008 - sjayaraman@suse.de

- Refreshed to -v19 of swap over nfs patchset.
  o netns, ipv6 fixes
  o patch ordering changes due to additional patches
- Adjust patches.xen/xen3-auto-common.diff to avoid conflict.

-------------------------------------------------------------------
Wed Oct 08 15:12:57 CEST 2008 - bwalle@suse.de

- Enable CONFIG_MFD_SM501_GPIO also for RT.

-------------------------------------------------------------------
Wed Oct 08 14:54:54 CEST 2008 - bwalle@suse.de

- Refresh patches.rt/mips-remove-duplicate-kconfig.patch.

-------------------------------------------------------------------
Wed Oct 08 14:14:24 CEST 2008 - bwalle@suse.de

- Update to 2.6.27-rc9.
- Enable new configuration option CONFIG_MFD_SM501_GPIO.
- Drop following patches (mainline):
  o patches.suse/e1000e_debug_contention_on_NVM_SWFLAG
  o patches.suse/e1000e_do_not_ever_sleep_in_interrupt_context
  o patches.suse/e1000e_drop_stats_lock, e1000e_fix_lockdep_issues
  o patches.suse/e1000e_mmap_range_chk,
  o patches.suse/e1000e_reset_swflag_after_resetting_hardware
  o patches.suse/e1000e_update_versione1000e_write_protect_ichx_nvm
- Adjust/refresh following patches:
  o patches.arch/s390-01-03-cmm2-v2.patch
  o patches.drivers/e1000e_add_82574L.patch
  o patches.drivers/e1000e_add_ICH9_BM.patch
  o patches.drivers/e1000e_add_LOM_devices.patch
  o patches.suse/e1000e_allow_bad_checksum
  o patches.suse/e1000e_call_dump_eeprom
  o patches.suse/e1000e_ioremap_sanity_check
  o patches.suse/e1000e_use_set_memory_ro-rw_to_protect_flash_memory

-------------------------------------------------------------------
Wed Oct  8 14:07:55 CEST 2008 - mmarek@suse.cz

- rpm/kernel-module-subpackage: switch KMPs to the new
  weak-modules2 script, which handles running depmod and mkinitrd

-------------------------------------------------------------------
Wed Oct  8 12:08:27 CEST 2008 - hare@suse.de

- supported.conf: mark igb as supported.

-------------------------------------------------------------------
Wed Oct  8 10:30:12 CEST 2008 - agruen@suse.de

- kernel-source-rt must not provide a kernel-source symbol: this
  would break dependencies.

-------------------------------------------------------------------
Wed Oct  8 08:57:54 CEST 2008 - olh@suse.de

- update patches.suse/ppc-no-LDFLAGS_MODULE.patch
  use suggested patch from kernel.org bugzilla

-------------------------------------------------------------------
Wed Oct  8 08:51:19 CEST 2008 - olh@suse.de

- add patches.arch/ppc-pseries_remove_lmb-PAGE_SHIFTT.patch
  fix oops in pseries_remove_lmb with 64k PAGE_SIZE (bnc#431380)

-------------------------------------------------------------------
Wed Oct  8 06:34:05 CEST 2008 - gregkh@suse.de

- supported.conf: mark efivars.ko as supported

-------------------------------------------------------------------
Wed Oct  8 06:32:42 CEST 2008 - gregkh@suse.de

- enable yealink driver (bnc#432841)

-------------------------------------------------------------------
Tue Oct  7 16:58:20 CEST 2008 - oneukum@suse.de

- patches.fixes/ehci_sched.diff: fix hang in disable_periodic
  (bnc#403346).

-------------------------------------------------------------------
Tue Oct  7 16:45:09 CEST 2008 - trenn@suse.de

- patches.fixes/fujisu_laptop_fix_section_mismatch.patch: Fix
  section mismatch in fujitsu_laptop driver (none).

-------------------------------------------------------------------
Tue Oct  7 16:20:12 CEST 2008 - hare@suse.de

- patches.fixes/sd-needs-updating: Driver 'sd' needs updating
  (bnc#406656).

-------------------------------------------------------------------
Tue Oct  7 15:29:23 CEST 2008 - agruen@suse.de

- rpm/post.sh: Catch mkinitrd error code indicating missing
  required modules. Only add a bootloader entry if an initrd
  could be created, but re-add the bootloader entry even if
  the initrd already existed before (bnc#431703).

-------------------------------------------------------------------
Tue Oct  7 14:02:57 CEST 2008 - hare@suse.de

- patches.drivers/lpfc-8.2.8.4-update: Update lpfc to 8.2.8.4
  (bnc#420767).
- patches.drivers/qla4xxx-sles11-update: qla4xxx driver fixes
  for SLES11 (bnc#432976).

-------------------------------------------------------------------
Tue Oct  7 11:55:56 CEST 2008 - olh@suse.de

- mark legacy iseries storage as supported

-------------------------------------------------------------------
Mon Oct  6 21:58:37 CEST 2008 - jdelvare@suse.de

- supported.conf: Add the ad7414, adcxx and ibmaem hwmon drivers as
  unsupported.

-------------------------------------------------------------------
Mon Oct  6 21:30:39 CEST 2008 - jdelvare@suse.de

- config/ia64/*: Don't built i2c-amd756-s4882 and i2c-nforce2-s4985
  on ia64, these are motherboard-specific drivers for x86_64
  motherboards.
- config/powerpc/*: Don't built i2c-isch on powerpc, it is a driver
  for x86 hardware.
- config/*: Don't built i2c-simtec on i386, x86_64 and ia64, there
  is no Simtec hardware based on these architectures.

-------------------------------------------------------------------
Sun Oct  5 11:15:44 CEST 2008 - agruen@suse.de

- rpm/kernel-binary.spec.in: Fix the logic splitting up the symbols
  defined in vmlinux by subsystem. (Actually, per directory, under
  the assumption that there is enough of a correlation).

-------------------------------------------------------------------
Sun Oct  5 05:41:47 CEST 2008 - greg@suse.de

- supported.conf: add ohci-hcd to base.  Fix up other USB drivers
  (USB network drivers had moved, others were missing)

-------------------------------------------------------------------
Sun Oct  5 05:24:17 CEST 2008 - gregkh@suse.de

- patches.drivers/atl2-add-atl2-network-driver.patch: atl2:
  add atl2 network driver.
- Update config files (even the rt ones).

-------------------------------------------------------------------
Fri Oct  3 21:22:32 CEST 2008 - jkosina@suse.de

- patches.suse/e1000e_debug_contention_on_NVM_SWFLAG: fix bogus
  WARN_ON() condition, as per upstream commit 95b866d5a

-------------------------------------------------------------------
Fri Oct  3 20:19:33 CEST 2008 - olh@suse.de

- mark ibmvfc as supported (bnc#417555 - fate#304178 - LTC46935)

-------------------------------------------------------------------
Fri Oct  3 20:15:34 CEST 2008 - olh@suse.de

- compile windfarm_pm121 into the kernel

-------------------------------------------------------------------
Fri Oct  3 20:13:35 CEST 2008 - jeffm@suse.de

- doc/README.SUSE, scripts/tar-up_and_run_mbuild.sh,
  scripts/run_oldconfig.sh,
  scripts/sequence-patch.sh: Eliminated defconfig.$flavor

-------------------------------------------------------------------
Fri Oct  3 19:58:32 CEST 2008 - olh@suse.de

- mark Cell drivers as supported

-------------------------------------------------------------------
Fri Oct  3 06:15:51 CEST 2008 - tonyj@suse.de

- Update config files
  rt configs not updated for per-module-dynamic-debug-messages.patch

-------------------------------------------------------------------
Fri Oct  3 06:09:25 CEST 2008 - gregkh@suse.de

- change patches.suse/supported-flag to show which modules are
  unsupported and externally supported in oops messages.  Also change
  the taint values as the documentation was totally wrong.

-------------------------------------------------------------------
Fri Oct  3 05:29:47 CEST 2008 - tonyj@suse.de

- Reenable RT debug builds, compile tested only
- Update config files
- Fix tracer issues
	patches.rt/event-trace-hrtimer-trace.patch
	patches.rt/trace-events-handle-syscalls.patch
	patches.rt/trace-ktime-scalar.patch
	patches.rt/tracer-event-trace.patch
- patches.rt/kdb-disable-ist.patch: Disable stackfault and debug stacks for kdb
- patches.rt/kdb-rtmisc.patch: Misc KDB fixes for RT
- patches.rt/novfs-rtmisc.patch: Misc NOVFS fixes for RT

-------------------------------------------------------------------
Fri Oct  3 05:20:45 CEST 2008 - gregkh@suse.de

- patches.drivers/driver-core-basic-infrastructure-for-per-module-dynamic-debug-messages.patch:
  driver core: basic infrastructure for per-module dynamic
  debug messages.
- refresh patches.trace/tracepoints.patch: Kernel Tracepoints.
- Update config files.

-------------------------------------------------------------------
Thu Oct  2 20:05:27 CEST 2008 - agruen@suse.de

- Introduce kernel-source-rt and kernel-syms-rt packages, needed
  for building real-time KMPs.

-------------------------------------------------------------------
Thu Oct  2 18:07:38 CEST 2008 - schwab@suse.de

- Don't clean <asm/nr-irqs.h>.

-------------------------------------------------------------------
Thu Oct  2 15:59:26 CEST 2008 - jblunck@suse.de

- supported.conf: add qeth_l2 and qeth_l3 as supported modules

-------------------------------------------------------------------
Thu Oct  2 12:31:31 CEST 2008 - jkosina@suse.de

- patches.suse/e1000e_write_protect_ichx_nvm: e1000e: update to
  the latest version of the patch as provided by Intel

-------------------------------------------------------------------
Thu Oct  2 09:56:40 CEST 2008 - jbeulich@novell.com

- Update Xen patches to 2.6.27-rc8 and c/s 684.
- patches.xen/xen-e1000e_Export_set_memory_ro-rw: Replace by ...
- patches.xen/xen3-e1000e_Export_set_memory_ro-rw: this, and put
  in proper place in series.conf.
- patches.xen/xen-rwlocks-enable-interrupts: Replace by ...
- patches.xen/xen3-rwlocks-enable-interrupts: this, and put in
  proper place in series.conf.

-------------------------------------------------------------------
Wed Oct  1 16:20:17 CEST 2008 - jeffm@suse.de

- scripts/sequence-patch.sh
- scripts/run_oldconfig.sh: x86 defconfigs go under arch/x86.

-------------------------------------------------------------------
Wed Oct  1 14:33:28 CEST 2008 - olh@suse.de

- enable msi on ppc64 (bnc#430937)

-------------------------------------------------------------------
Wed Oct  1 09:44:11 CEST 2008 - tiwai@suse.de

- rpm/kernel-source.spec.in: Remove /lib/modules from file list
  as it's already in filesystem

-------------------------------------------------------------------
Wed Oct  1 09:08:44 CEST 2008 - tiwai@suse.de

- rpm/kernel-source.spec.in: Fixed missing endif

-------------------------------------------------------------------
Wed Oct  1 08:36:07 CEST 2008 - tiwai@suse.de

- Update config files: make floppy module on i386, too

-------------------------------------------------------------------
Wed Oct  1 08:31:34 CEST 2008 - tiwai@suse.de

- supported.conf: update sound drivers

-------------------------------------------------------------------
Wed Oct  1 05:08:35 CEST 2008 - tonyj@suse.de

- update RT to 2.6.27-rc8
- patches.rt/preempt-realtime-fs-block.patch: Linux-RT 2.6.27-RT.
- patches.rt/preempt-realtime-timer.patch: Linux-RT 2.6.27-RT.

-------------------------------------------------------------------
Wed Oct  1 03:00:37 CEST 2008 - agruen@suse.de

- Update -rt config files.

-------------------------------------------------------------------
Tue Sep 30 19:46:13 CEST 2008 - gregkh@suse.de

- update to 2.6.27-rc8
  - obsoletes these patches:
    - patches.arch/ia64-kdump_proc_iomem.diff
    - patches.drivers/qla2xxx-defer-risc-interrupt-enablement
    - patches.fixes/usb-hcd-interrupt-shared.patch

-------------------------------------------------------------------
Tue Sep 30 17:17:15 CEST 2008 - jkosina@suse.de

- additional patches to track down and fix e1000e NVM corruption

- patches.suse/e1000e_ioremap_sanity_check: ioremap sanity check
  to catch mapping requests exceeding the BAR sizes (bnc#425480).
- patches.suse/e1000e_write_protect_ichx_nvm: e1000e: write
  protect ICHx NVM to prevent malicious write/erase (bnc#425480).

-------------------------------------------------------------------
Tue Sep 30 14:07:40 CEST 2008 - hare@suse.de

- Update config files.

-------------------------------------------------------------------
Tue Sep 30 13:57:30 CEST 2008 - hare@suse.de

- patches.drivers/mpt-fusion-4.00.43.00-update: Update MPT Fusion
  driver to v4.00.43.00 (bnc#425660).
- patches.kernel.org/gdth-section-conflict: Add missing annotations.

-------------------------------------------------------------------
Tue Sep 30 13:42:06 CEST 2008 - sassmann@suse.de

- Update config files: Disabled everything unnecessary in
  ps3 config file

-------------------------------------------------------------------
Tue Sep 30 12:19:39 CEST 2008 - olh@suse.de

- disable ninja32 and ns87415 pata drivers on ppc64

-------------------------------------------------------------------
Tue Sep 30 12:16:52 CEST 2008 - sdietrich@suse.de

- config.conf: enable rt for i386/x86_64
- Update config files: Preliminary sync with default and debug configs.
- config/x86_64/rt_timing: Delete.

- patches.rt/2.6.21-rc6-lockless3-radix-tree-gang-slot-lookups.patch:
  Linux-RT 2.6.27-RT
   Linux-RT 2.6.26-RT radix-tree: gang slot lookups.
- patches.rt/2.6.21-rc6-lockless5-lockless-probe.patch: Linux-RT
  2.6.27-RT
   Linux-RT 2.6.26-RT mm: lockless probe.
- patches.rt/2.6.21-rc6-lockless6-speculative-get-page.patch:
  Linux-RT 2.6.27-RT
   Linux-RT 2.6.26-RT mm: speculative get page.
- patches.rt/2.6.21-rc6-lockless7-lockless-pagecache-lookups.patch:
  Linux-RT 2.6.27-RT
   Linux-RT 2.6.26-RT mm: lockless pagecache lookups.
- patches.rt/2.6.21-rc6-lockless8-spinlock-tree_lock.patch:
  Linux-RT 2.6.27-RT
   Linux-RT 2.6.26-RT mm: spinlock tree_lock.
- patches.rt/Add-dev-rmem-device-driver-for-real-time-JVM-testing.patch:
  Linux-RT 2.6.27-RT
   Linux-RT 2.6.26-RT.
- patches.rt/Allocate-RTSJ-memory-for-TCK-conformance-test.patch:
  Linux-RT 2.6.27-RT
   Linux-RT 2.6.26-RT.
- patches.rt/RT_utsname.patch: Linux-RT 2.6.27-RT.
- patches.rt/aacraid-compat-sem.patch: Linux-RT 2.6.27-RT.
- patches.rt/adapt-remove-extra-try-to-lock.patch: Linux-RT
  2.6.27-RT.
- patches.rt/adaptive-adjust-pi-wakeup.patch: Linux-RT 2.6.27-RT.
- patches.rt/adaptive-earlybreak-on-steal.patch: Linux-RT
  2.6.27-RT
   rtmutex: break out early on first run.
- patches.rt/adaptive-optimize-rt-lock-wakeup.patch: Linux-RT
  2.6.27-RT.
- patches.rt/adaptive-spinlock-lite-v2.patch: Linux-RT 2.6.27-RT
   adaptive spinlocks lite.
- patches.rt/adaptive-task-oncpu.patch: Linux-RT 2.6.27-RT.
- patches.rt/apic-dumpstack.patch: Linux-RT 2.6.27-RT.
- patches.rt/apic-level-smp-affinity.patch: Linux-RT 2.6.27-RT.
- patches.rt/arm-compile-fix.patch: Linux-RT 2.6.27-RT
   ARM: compile fix for event tracing.
- patches.rt/arm-fix-compile-error-trace-exit-idle.patch:
  Linux-RT 2.6.27-RT.
- patches.rt/arm-futex-atomic-cmpxchg.patch: Linux-RT 2.6.27-RT.
- patches.rt/arm-latency-tracer-support.patch: Linux-RT 2.6.27-RT.
- patches.rt/arm-omap-02.patch: Linux-RT 2.6.27-RT
   Linux-RT 2.6.26-RT.
- patches.rt/arm-omap-05.patch: Linux-RT 2.6.27-RT.
- patches.rt/arm-preempt-config.patch: Linux-RT 2.6.27-RT.
- patches.rt/arm-trace-preempt-idle.patch: Linux-RT 2.6.27-RT.
- patches.rt/bh-state-lock.patch: Linux-RT 2.6.27-RT.
- patches.rt/bh-uptodate-lock.patch: Linux-RT 2.6.27-RT.
- patches.rt/bz235099-idle-load-fix.patch: Linux-RT 2.6.27-RT.
- patches.rt/cache_pci_find_capability.patch: Linux-RT 2.6.27-RT
   Linux-RT 2.6.26-RT Cache calls to pci_find_capability.
- patches.rt/call_rcu_bh-rename-of-call_rcu.patch: Linux-RT
  2.6.27-RT
   just rename call_rcu_bh instead of making it a macro.
- patches.rt/cond_resched_softirq-WARN-fix.patch: Linux-RT
  2.6.27-RT
   WARNING: at kernel/sched.c:5071 2.6.23-rc1-rt7.
- patches.rt/cputimer-thread-rt-fix.patch: Linux-RT 2.6.27-RT.
- patches.rt/cputimer-thread-rt_A0.patch: Linux-RT 2.6.27-RT.
- patches.rt/cycles-to-ns-trace-fix.patch: Linux-RT 2.6.27-RT
   Linux-RT 2.6.26-RT.
- patches.rt/dev-queue-xmit-preempt-fix.patch: Linux-RT 2.6.27-RT.
- patches.rt/disable-irqpoll.patch: Linux-RT 2.6.27-RT.
- patches.rt/disable-ist-x86_64.patch: Linux-RT 2.6.27-RT.
- patches.rt/disable-lpptest-on-nonlinux.patch: Linux-RT
  2.6.27-RT.
- patches.rt/disable-run-softirq-from-hardirq-completely.patch:
  Linux-RT 2.6.27-RT
   Disable running softirqs from hardirqs completely!.
- patches.rt/dont-disable-preemption-without-IST.patch: Linux-RT
  2.6.27-RT.
- patches.rt/dont-let-rt-rw_semaphores-do-non_owner-locks.patch:
  Linux-RT 2.6.27-RT.
- patches.rt/dont-unmask-io_apic.patch: Linux-RT 2.6.27-RT.
- patches.rt/drain-all-local-pages-via-sched.patch: Linux-RT
  2.6.27-RT.
- patches.rt/event-trace-hrtimer-trace.patch: Linux-RT 2.6.27-RT
   event-tracer: add clockevent trace.
- patches.rt/export-schedule-on-each-cpu.patch: Linux-RT
  2.6.27-RT.
- patches.rt/filemap-dont-bug-non-atomic.patch: Linux-RT
  2.6.27-RT.
- patches.rt/fix-a-previously-reverted-fix.patch: Linux-RT
  2.6.27-RT
   Fix a previously reverted "fix".
- patches.rt/fix-adaptive-hack.patch: Linux-RT 2.6.27-RT
   fix-adaptive-hack.patch.
- patches.rt/fix-bug-on-in-filemap.patch: Linux-RT 2.6.27-RT
   Change bug_on for atomic to pagefault_disabled..
- patches.rt/fix-circular-locking-deadlock.patch: Linux-RT
  2.6.27-RT.
- patches.rt/fix-compilation-for-non-RT-in-timer.patch: Linux-RT
  2.6.27-RT.
- patches.rt/fix-config-debug-rt-mutex-lock-underflow-warnings.patch:
  Linux-RT 2.6.27-RT
   Fix CONFIG_DEBUG_RT_MUTEX lock underflow warnings.
- patches.rt/fix-emac-locking-2.6.16.patch: Linux-RT 2.6.27-RT
   Linux-RT 2.6.26-RT.
- patches.rt/fix-emergency-reboot.patch: Linux-RT 2.6.27-RT
   call reboot notifier list when doing an emergency reboot.
- patches.rt/fix-migrating-softirq.patch: Linux-RT 2.6.27-RT.
- patches.rt/fix-softirq-checks-for-non-rt-preempt-hardirq.patch:
  Linux-RT 2.6.27-RT.
- patches.rt/fix_vdso_gtod_vsyscall64_2.patch: Linux-RT 2.6.27-RT.
- patches.rt/floppy-resume-fix.patch: Linux-RT 2.6.27-RT
   floppy: suspend/resume fix.
- patches.rt/frace-use-tsc.patch: Linux-RT 2.6.27-RT.
- patches.rt/ftrace-compile-fixes.patch: Linux-RT 2.6.27-RT
   Linux-RT 2.6.26-RT rt: remove call to stop tracer.
- patches.rt/ftrace-document-event-tracer.patch: Linux-RT
  2.6.27-RT.
- patches.rt/ftrace-document-update1.patch: Linux-RT 2.6.27-RT
   Linux-RT 2.6.26-RT ftrace: document updates.
- patches.rt/ftrace-dont-trace-markers.patch: Linux-RT 2.6.27-RT
   ftrace: dont trace markers.
- patches.rt/ftrace-fix-get-kprobe-wreckage.patch: Linux-RT
  2.6.27-RT
   Linux-RT 2.6.26-RT ftrace-fix-missing-kprobe-include.pathc.
- patches.rt/ftrace-fix-header.patch: Linux-RT 2.6.27-RT.
- patches.rt/ftrace-function-record-nop.patch: Linux-RT 2.6.27-RT
   Linux-RT 2.6.26-RT ftrace: define function trace nop.
- patches.rt/ftrace-hotplug-fix.patch: Linux-RT 2.6.27-RT
   ftrace: cpu hotplug fix.
- patches.rt/ftrace-m68knommu-add-FTRACE-support.patch: Linux-RT
  2.6.27-RT.
- patches.rt/ftrace-m68knommu-generic-stacktrace-function.patch:
  Linux-RT 2.6.27-RT.
- patches.rt/ftrace-preempt-trace-check.patch: Linux-RT 2.6.27-RT
   Linux-RT 2.6.26-RT ftrace: only trace preempt off with
   preempt tracer.
- patches.rt/ftrace-print-missing-cmdline.patch: Linux-RT
  2.6.27-RT
   ftrace: fix the command line printing.
- patches.rt/ftrace-record-comm-on-ctrl.patch: Linux-RT 2.6.27-RT
   ftrace: record comm on function ctrl change.
- patches.rt/ftrace-stop-trace-on-crash.patch: Linux-RT 2.6.27-RT
   fix-tracer-wreckage-wtf-is-this-code-all-features.patch.
- patches.rt/ftrace-trace-sched.patch: Linux-RT 2.6.27-RT
   Linux-RT 2.6.26-RT ftrace: trace sched.c.
- patches.rt/ftrace-use-preempt-disable-not-irq-disable.patch:
  Linux-RT 2.6.27-RT
   ftrace: avoid lockdep recursion.
- patches.rt/ftrace-wakeup-rawspinlock.patch: Linux-RT 2.6.27-RT
   Linux-RT 2.6.26-RT ftrace: user raw spin lock for wakeup
   function trace.
- patches.rt/generic-cmpxchg-use-raw-local-irq-variant.patch:
  Linux-RT 2.6.27-RT.
- patches.rt/genhd-protect-percpu-var.patch: Linux-RT 2.6.27-RT.
- patches.rt/genirq-soft-resend.patch: Linux-RT 2.6.27-RT
   x86: activate HARDIRQS_SW_RESEND.
- patches.rt/git-ignore-script-lpp.patch: Linux-RT 2.6.27-RT.
- patches.rt/gtod-optimize.patch: Linux-RT 2.6.27-RT.
- patches.rt/hack-convert-i_alloc_sem-for-direct_io-craziness.patch:
  Linux-RT 2.6.27-RT.
- patches.rt/hack-fix-rt-migration.patch: Linux-RT 2.6.27-RT.
- patches.rt/handle-pending-in-simple-irq.patch: Linux-RT
  2.6.27-RT
   handle IRQ_PENDING for simple irq handler.
- patches.rt/highmem-redo-mainline.patch: Linux-RT 2.6.27-RT.
- patches.rt/highmem-revert-mainline.patch: Linux-RT 2.6.27-RT.
- patches.rt/highmem_rewrite.patch: Linux-RT 2.6.27-RT
   mm: remove kmap_lock.
- patches.rt/hrtimer-no-printk.patch: Linux-RT 2.6.27-RT.
- patches.rt/hrtimers-overrun-api.patch: Linux-RT 2.6.27-RT.
- patches.rt/i386-mark-atomic-irq-ops-raw.patch: Linux-RT
  2.6.27-RT.
- patches.rt/i386-nmi-watchdog-show-regs.patch: Linux-RT
  2.6.27-RT.
- patches.rt/idle-fix.patch: Linux-RT 2.6.27-RT
   Linux-RT 2.6.26-RT.
- patches.rt/idle2-fix.patch: Linux-RT 2.6.27-RT
   Linux-RT 2.6.26-RT.
- patches.rt/ioapic-fix-too-fast-clocks.patch: Linux-RT 2.6.27-RT.
- patches.rt/irda-fix.patch: Linux-RT 2.6.27-RT.
- patches.rt/irq-mask-fix.patch: Linux-RT 2.6.27-RT
   genirq: fix simple and fasteoi irq handlers.
- patches.rt/jbd_assertions_smp_only.patch: Linux-RT 2.6.27-RT.
- patches.rt/kmap-atomic-i386-fix.patch: Linux-RT 2.6.27-RT.
- patches.rt/kmap-atomic-prepare.patch: Linux-RT 2.6.27-RT.
- patches.rt/kprobes-preempt-fix.patch: Linux-RT 2.6.27-RT.
- patches.rt/kstat-add-rt-stats.patch: Linux-RT 2.6.27-RT
   add rt stats to /proc/stat.
- patches.rt/kstat-fix-spurious-system-load-spikes-in-proc-loadavgrt.patch:
  Linux-RT 2.6.27-RT.
- patches.rt/latency-measurement-drivers.patch: Linux-RT
  2.6.27-RT.
- patches.rt/latency-tracing-arm.patch: Linux-RT 2.6.27-RT.
- patches.rt/latency-tracing-ppc.patch: Linux-RT 2.6.27-RT
   Linux-RT 2.6.26-RT.
- patches.rt/loadavg_fixes_weird_loads.patch: Linux-RT 2.6.27-RT.
- patches.rt/local_irq_save_nort-in-swap.patch: Linux-RT
  2.6.27-RT.
- patches.rt/lock-init-plist-fix.patch: Linux-RT 2.6.27-RT.
- patches.rt/lock_list.patch: Linux-RT 2.6.27-RT
   lock_list - a fine grain locked double linked list.
- patches.rt/lock_page_ref.patch: Linux-RT 2.6.27-RT
   mm: lock_page_ref.
- patches.rt/lockdep-avoid-fork-waring.patch: Linux-RT 2.6.27-RT
   Linux-RT 2.6.26-RT ftrace: fix if define to prove locking.
- patches.rt/lockdep-lock_set_subclass.patch: Linux-RT 2.6.27-RT
   Linux-RT 2.6.26-RT lockdep: lock_set_subclass - reset a held
   lock's subclass.
- patches.rt/lockdep-more-entries.patch: Linux-RT 2.6.27-RT.
- patches.rt/lockdep-prettify.patch: Linux-RT 2.6.27-RT
   lockdep: prettify output.
- patches.rt/lockdep-rt-mutex.patch: Linux-RT 2.6.27-RT
   lockdep-rt: annotate PREEMPT_RT DEFINE_MUTEX.
- patches.rt/lockdep-rt-recursion-limit-fix.patch: Linux-RT
  2.6.27-RT.
- patches.rt/lockdep-show-held-locks.patch: Linux-RT 2.6.27-RT
   lockdep: show held locks when showing a stackdump.
- patches.rt/lockdep_lock_set_subclass_fix.patch: Linux-RT
  2.6.27-RT.
- patches.rt/lockstat-fix-contention-points.patch: Linux-RT
  2.6.27-RT
   Linux-RT 2.6.26-RT lockstat: fix contention points.
- patches.rt/lockstat-output.patch: Linux-RT 2.6.27-RT
   lockstat: warn about disabled lock debugging.
- patches.rt/lockstat-rt-hooks.patch: Linux-RT 2.6.27-RT.
- patches.rt/lockstat_bounce_rt.patch: Linux-RT 2.6.27-RT.
- patches.rt/loopback-revert.patch: Linux-RT 2.6.27-RT.
- patches.rt/m68knommu-make-cmpxchg-RT-safe.patch: Linux-RT
  2.6.27-RT.
- patches.rt/m68knommu_fixes_ontop_of_v2.6.26.patch: Linux-RT
  2.6.27-RT
   Linux-RT 2.6.26-RT.
- patches.rt/mapping_nrpages-fix.patch: Linux-RT 2.6.27-RT
   mapping_nrpages-fix.patch.
- patches.rt/mapping_nrpages.patch: Linux-RT 2.6.27-RT
   mm/fs: abstract address_space::nrpages.
- patches.rt/mips-change-raw-spinlock-type.patch: Linux-RT
  2.6.27-RT
   Linux-RT 2.6.26-RT RT: change from raw_spinlock_t to
   __raw_spinlock_t.
- patches.rt/mips-remove-conlicting-rtc-lock-declaration.patch:
  Linux-RT 2.6.27-RT
   RT: remove conflicting rtc_lock declaration.
- patches.rt/mips-remove-duplicate-kconfig.patch: Linux-RT
  2.6.27-RT.
- patches.rt/mips-remove-finish-arch-switch.patch: Linux-RT
  2.6.27-RT
   RT: remove finish_arch_switch.
- patches.rt/mitigate-resched-flood.patch: Linux-RT 2.6.27-RT.
- patches.rt/mm-concurrent-pagecache-rt.patch: Linux-RT 2.6.27-RT
   mm: -rt bits for concurrent pagecache.
- patches.rt/mm-concurrent-pagecache.patch: Linux-RT 2.6.27-RT
   mm: concurrent pagecache write side.
- patches.rt/mm-fix-latency.patch: Linux-RT 2.6.27-RT
   reduce pagetable-freeing latencies.
- patches.rt/move-native-irq.patch: Linux-RT 2.6.27-RT.
- patches.rt/msi-suspend-resume-workaround.patch: Linux-RT
  2.6.27-RT.
- patches.rt/multi-reader-account.patch: Linux-RT 2.6.27-RT
   map tasks to reader locks held.
- patches.rt/multi-reader-limit.patch: Linux-RT 2.6.27-RT
   implement reader limit on read write locks.
- patches.rt/multi-reader-lock-account.patch: Linux-RT 2.6.27-RT
   map read/write locks back to their readers.
- patches.rt/multi-reader-pi.patch: Linux-RT 2.6.27-RT
   read lock Priority Inheritance implementation.
- patches.rt/native-sched-clock-booboo.patch: Linux-RT 2.6.27-RT
   Linux-RT 2.6.26-RT.
- patches.rt/neptune-no-at-keyboard.patch: Linux-RT 2.6.27-RT.
- patches.rt/net-core-preempt-fix.patch: Linux-RT 2.6.27-RT.
- patches.rt/netpoll-8139too-fix.patch: Linux-RT 2.6.27-RT.
- patches.rt/new-softirq-code.patch: Linux-RT 2.6.27-RT
   softirq preemption: optimization.
- patches.rt/nf_conntrack-fix-smp-processor-id.patch: Linux-RT
  2.6.27-RT.
- patches.rt/nf_conntrack-weird-crash-fix.patch: Linux-RT
  2.6.27-RT.
- patches.rt/nfs-stats-miss-preemption.patch: Linux-RT 2.6.27-RT
   nfs: fix missing preemption check.
- patches.rt/nmi-profiling.patch: Linux-RT 2.6.27-RT.
- patches.rt/nmi-show-regs-fix.patch: Linux-RT 2.6.27-RT.
- patches.rt/nmi-watchdog-disable.patch: Linux-RT 2.6.27-RT
   Linux-RT 2.6.26-RT x86_64: do not enable the NMI watchdog
   by default.
- patches.rt/nmi-watchdog-fix-1.patch: Linux-RT 2.6.27-RT
   Linux-RT 2.6.26-RT.
- patches.rt/nmi-watchdog-fix-2.patch: Linux-RT 2.6.27-RT.
- patches.rt/nmi-watchdog-fix-3.patch: Linux-RT 2.6.27-RT.
- patches.rt/nmi-watchdog-fix-4.patch: Linux-RT 2.6.27-RT.
- patches.rt/no-warning-for-irqs-disabled-in-local-bh-enable.patch:
  Linux-RT 2.6.27-RT
   Linux-RT 2.6.26-RT local_bh_enable() is safe for
   irqs_disabled().
- patches.rt/ntfs-local-irq-save-nort.patch: Linux-RT 2.6.27-RT.
- patches.rt/numa-slab-freeing.patch: Linux-RT 2.6.27-RT.
- patches.rt/only-run-softirqs-from-irq-thread-when-irq-affinity-is-set.patch:
  Linux-RT 2.6.27-RT.
- patches.rt/pagefault-disable-cleanup.patch: Linux-RT 2.6.27-RT
   clean up the page fault disabling logic.
- patches.rt/panic-dont-stop-box.patch: Linux-RT 2.6.27-RT.
- patches.rt/paravirt-function-pointer-fix.patch: Linux-RT
  2.6.27-RT.
- patches.rt/pause-on-oops-head-tail.patch: Linux-RT 2.6.27-RT
   introduce pause_on_oops_head/tail boot options.
- patches.rt/percpu-locked-mm.patch: Linux-RT 2.6.27-RT.
- patches.rt/percpu-locked-netfilter.patch: Linux-RT 2.6.27-RT.
- patches.rt/percpu-locked-netfilter2.patch: Linux-RT 2.6.27-RT.
- patches.rt/percpu-locked-powerpc-fixups.patch: Linux-RT
  2.6.27-RT.
- patches.rt/percpu_list.patch: Linux-RT 2.6.27-RT
   percpu_list.
- patches.rt/plist-debug.patch: Linux-RT 2.6.27-RT.
- patches.rt/pmtmr-override.patch: Linux-RT 2.6.27-RT
   Linux-RT 2.6.26-RT pmtmr: allow command line override of
   ioport.
- patches.rt/posix-cpu-timers-fix.patch: Linux-RT 2.6.27-RT.
- patches.rt/powerpc-count_active_rt_tasks-is-undefined-for-non-preempt-rt.patch:
  Linux-RT 2.6.27-RT.
- patches.rt/powerpc-flush_tlb_pending-is-no-more.patch:
  Linux-RT 2.6.27-RT.
- patches.rt/powerpc-ftrace-stop-on-oops.patch: Linux-RT 2.6.27-RT
   powerpc: ftrace stop on crash.
- patches.rt/powerpc-match-__rw_yield-function-declaration-to-prototype.patch:
  Linux-RT 2.6.27-RT.
- patches.rt/ppc-chpr-set-rtc-lock.patch: Linux-RT 2.6.27-RT.
- patches.rt/ppc-gtod-notrace-fix.patch: Linux-RT 2.6.27-RT.
- patches.rt/ppc-hacks-to-allow-rt-to-run-kernbench.patch:
  Linux-RT 2.6.27-RT.
- patches.rt/ppc-make-tlb-batch-64-only.patch: Linux-RT 2.6.27-RT.
- patches.rt/ppc-tlbflush-preempt.patch: Linux-RT 2.6.27-RT.
- patches.rt/ppc32-latency-compile-hack-fixes.patch: Linux-RT
  2.6.27-RT.
- patches.rt/ppc32_notrace_init_functions.patch: Linux-RT
  2.6.27-RT
   don't trace early init functions for ppc32.
- patches.rt/ppc64-fix-preempt-unsafe-paths-accessing-per_cpu-variables.patch:
  Linux-RT 2.6.27-RT.
- patches.rt/preempt-irqs-Kconfig.patch: Linux-RT 2.6.27-RT.
- patches.rt/preempt-irqs-arm-fix-oprofile.patch: Linux-RT
  2.6.27-RT.
- patches.rt/preempt-irqs-arm.patch: Linux-RT 2.6.27-RT.
- patches.rt/preempt-irqs-direct-debug-keyboard.patch: Linux-RT
  2.6.27-RT.
- patches.rt/preempt-irqs-hrtimer.patch: Linux-RT 2.6.27-RT.
- patches.rt/preempt-irqs-i386-idle-poll-loop-fix.patch:
  Linux-RT 2.6.27-RT.
- patches.rt/preempt-irqs-i386-ioapic-mask-quirk.patch: Linux-RT
  2.6.27-RT.
- patches.rt/preempt-irqs-i386.patch: Linux-RT 2.6.27-RT.
- patches.rt/preempt-irqs-m68knommu-make-timer-interrupt-non-threaded.patch:
  Linux-RT 2.6.27-RT.
- patches.rt/preempt-irqs-mips.patch: Linux-RT 2.6.27-RT.
- patches.rt/preempt-irqs-ppc-ack-irq-fixups.patch: Linux-RT
  2.6.27-RT.
- patches.rt/preempt-irqs-ppc-fix-b5.patch: Linux-RT 2.6.27-RT.
- patches.rt/preempt-irqs-ppc-fix-b6.patch: Linux-RT 2.6.27-RT.
- patches.rt/preempt-irqs-ppc-fix-more-fasteoi.patch: Linux-RT
  2.6.27-RT.
- patches.rt/preempt-irqs-ppc.patch: Linux-RT 2.6.27-RT.
- patches.rt/preempt-irqs-x86-64-ioapic-mask-quirk.patch:
  Linux-RT 2.6.27-RT.
- patches.rt/preempt-irqs-x86-64.patch: Linux-RT 2.6.27-RT.
- patches.rt/preempt-realtime-acpi.patch: Linux-RT 2.6.27-RT.
- patches.rt/preempt-realtime-arm-bagde4.patch: Linux-RT
  2.6.27-RT.
- patches.rt/preempt-realtime-arm-footbridge.patch: Linux-RT
  2.6.27-RT.
- patches.rt/preempt-realtime-arm-integrator.patch: Linux-RT
  2.6.27-RT.
- patches.rt/preempt-realtime-arm-ixp4xx.patch: Linux-RT
  2.6.27-RT.
- patches.rt/preempt-realtime-arm-pxa.patch: Linux-RT 2.6.27-RT.
- patches.rt/preempt-realtime-arm-rawlock-in-mmu_context-h.patch:
  Linux-RT 2.6.27-RT.
- patches.rt/preempt-realtime-arm-shark.patch: Linux-RT 2.6.27-RT.
- patches.rt/preempt-realtime-arm.patch: Linux-RT 2.6.27-RT.
- patches.rt/preempt-realtime-compile-fixes.patch: Linux-RT
  2.6.27-RT.
- patches.rt/preempt-realtime-console.patch: Linux-RT 2.6.27-RT.
- patches.rt/preempt-realtime-core.patch: Linux-RT 2.6.27-RT.
- patches.rt/preempt-realtime-debug-sysctl.patch: Linux-RT
  2.6.27-RT.
- patches.rt/preempt-realtime-fs-block.patch: Linux-RT 2.6.27-RT.
- patches.rt/preempt-realtime-ftrace-disable-ftraced.patch:
  Linux-RT 2.6.27-RT.
- patches.rt/preempt-realtime-ftrace.patch: Linux-RT 2.6.27-RT.
- patches.rt/preempt-realtime-i386.patch: Linux-RT 2.6.27-RT.
- patches.rt/preempt-realtime-ia64.patch: Linux-RT 2.6.27-RT.
- patches.rt/preempt-realtime-ide.patch: Linux-RT 2.6.27-RT.
- patches.rt/preempt-realtime-init-show-enabled-debugs.patch:
  Linux-RT 2.6.27-RT.
- patches.rt/preempt-realtime-input.patch: Linux-RT 2.6.27-RT.
- patches.rt/preempt-realtime-ipc.patch: Linux-RT 2.6.27-RT.
- patches.rt/preempt-realtime-irqs.patch: Linux-RT 2.6.27-RT.
- patches.rt/preempt-realtime-loopback.patch: Linux-RT 2.6.27-RT.
- patches.rt/preempt-realtime-mellanox-driver-fix.patch:
  Linux-RT 2.6.27-RT.
- patches.rt/preempt-realtime-mips.patch: Linux-RT 2.6.27-RT.
- patches.rt/preempt-realtime-mm.patch: Linux-RT 2.6.27-RT.
- patches.rt/preempt-realtime-mmdrop-delayed.patch: Linux-RT
  2.6.27-RT.
- patches.rt/preempt-realtime-net-drivers.patch: Linux-RT
  2.6.27-RT.
- patches.rt/preempt-realtime-net-softirq-fixups.patch: Linux-RT
  2.6.27-RT
   NOHZ: local_softirq_pending with tickless.
- patches.rt/preempt-realtime-net.patch: Linux-RT 2.6.27-RT.
- patches.rt/preempt-realtime-powerpc-add-raw-relax-macros.patch:
  Linux-RT 2.6.27-RT.
- patches.rt/preempt-realtime-powerpc-b2.patch: Linux-RT
  2.6.27-RT.
- patches.rt/preempt-realtime-powerpc-b3.patch: Linux-RT
  2.6.27-RT.
- patches.rt/preempt-realtime-powerpc-b4.patch: Linux-RT
  2.6.27-RT.
- patches.rt/preempt-realtime-powerpc-celleb-raw-spinlocks.patch:
  Linux-RT 2.6.27-RT.
- patches.rt/preempt-realtime-powerpc-missing-raw-spinlocks.patch:
  Linux-RT 2.6.27-RT.
- patches.rt/preempt-realtime-powerpc-tlb-batching.patch:
  Linux-RT 2.6.27-RT.
- patches.rt/preempt-realtime-powerpc-update.patch: Linux-RT
  2.6.27-RT.
- patches.rt/preempt-realtime-powerpc.patch: Linux-RT 2.6.27-RT.
- patches.rt/preempt-realtime-prevent-idle-boosting.patch:
  Linux-RT 2.6.27-RT
   Premmpt-RT: Preevent boosting of idle task.
- patches.rt/preempt-realtime-printk.patch: Linux-RT 2.6.27-RT.
- patches.rt/preempt-realtime-profiling.patch: Linux-RT 2.6.27-RT.
- patches.rt/preempt-realtime-rawlocks.patch: Linux-RT 2.6.27-RT.
- patches.rt/preempt-realtime-rcu.patch: Linux-RT 2.6.27-RT.
- patches.rt/preempt-realtime-sched-cpupri.patch: Linux-RT
  2.6.27-RT.
- patches.rt/preempt-realtime-sched-i386.patch: Linux-RT
  2.6.27-RT.
- patches.rt/preempt-realtime-sched.patch: Linux-RT 2.6.27-RT.
- patches.rt/preempt-realtime-sound.patch: Linux-RT 2.6.27-RT.
- patches.rt/preempt-realtime-supress-nohz-softirq-warning.patch:
  Linux-RT 2.6.27-RT.
- patches.rt/preempt-realtime-supress-rtc-printk.patch: Linux-RT
  2.6.27-RT.
- patches.rt/preempt-realtime-timer.patch: Linux-RT 2.6.27-RT.
- patches.rt/preempt-realtime-usb.patch: Linux-RT 2.6.27-RT.
- patches.rt/preempt-realtime-warn-and-bug-on-fix.patch:
  Linux-RT 2.6.27-RT.
- patches.rt/preempt-realtime-warn-and-bug-on.patch: Linux-RT
  2.6.27-RT.
- patches.rt/preempt-realtime-x86_64.patch: Linux-RT 2.6.27-RT.
- patches.rt/preempt-rt-no-slub.patch: Linux-RT 2.6.27-RT.
- patches.rt/preempt-trace.patch: Linux-RT 2.6.27-RT.
- patches.rt/print-might-sleep-hack.patch: Linux-RT 2.6.27-RT.
- patches.rt/printk-dont-bug-on-sched.patch: Linux-RT 2.6.27-RT.
- patches.rt/printk-in-atomic-hack-fix.patch: Linux-RT 2.6.27-RT
   fix printk in atomic hack.
- patches.rt/printk-in-atomic.patch: Linux-RT 2.6.27-RT.
- patches.rt/proportions-raw-locks.patch: Linux-RT 2.6.27-RT.
- patches.rt/qrcu.patch: Linux-RT 2.6.27-RT
   QRCU with lockless fastpath.
- patches.rt/quicklist-release-before-free-page-fix.patch:
  Linux-RT 2.6.27-RT.
- patches.rt/quicklist-release-before-free-page.patch: Linux-RT
  2.6.27-RT.
- patches.rt/radix-concurrent-lockdep.patch: Linux-RT 2.6.27-RT.
- patches.rt/radix-percpu-hack-fix.patch: Linux-RT 2.6.27-RT.
- patches.rt/radix-tree-concurrent.patch: Linux-RT 2.6.27-RT
   radix-tree: concurrent write side support.
- patches.rt/radix-tree-lockdep-plus1.patch: Linux-RT 2.6.27-RT
   lockdep: add +1 to radix tree array.
- patches.rt/radix-tree-optimistic-hist.patch: Linux-RT 2.6.27-RT
   debug: optimistic lock histogram.
- patches.rt/radix-tree-optimistic.patch: Linux-RT 2.6.27-RT
   radix-tree: optimistic locking.
- patches.rt/raw-spinlocks-for-nmi-print.patch: Linux-RT
  2.6.27-RT.
- patches.rt/rcu-hrt-fixups.patch: Linux-RT 2.6.27-RT.
- patches.rt/rcu-new-7.patch: Linux-RT 2.6.27-RT.
- patches.rt/rcu-preempt-boost-default.patch: Linux-RT 2.6.27-RT.
- patches.rt/rcu-preempt-boost-fix.patch: Linux-RT 2.6.27-RT.
- patches.rt/rcu-preempt-boost-sdr.patch: Linux-RT 2.6.27-RT.
- patches.rt/rcu-preempt-fix-bad-dyntick-accounting.patch:
  Linux-RT 2.6.27-RT.
- patches.rt/rcu-preempt-hotplug-hackaround.patch: Linux-RT
  2.6.27-RT.
- patches.rt/rcu-torture-preempt-update.patch: Linux-RT 2.6.27-RT.
- patches.rt/rcu-trace-fix-free.patch: Linux-RT 2.6.27-RT.
- patches.rt/rcupreempt-boost-early-init.patch: Linux-RT
  2.6.27-RT.
- patches.rt/realtime-preempt-warn-about-tracing.patch: Linux-RT
  2.6.27-RT.
- patches.rt/relay-fix.patch: Linux-RT 2.6.27-RT
   relay: fix timer madness.
- patches.rt/remove-check-pgt-cache-calls.patch: Linux-RT
  2.6.27-RT.
- patches.rt/replace-bugon-by-warn-on.patch: Linux-RT 2.6.27-RT.
- patches.rt/revert-preempt-bkl-revert.patch: Linux-RT 2.6.27-RT.
- patches.rt/root-domain-kfree-in-atomic.patch: Linux-RT
  2.6.27-RT.
- patches.rt/rt-apis.patch: Linux-RT 2.6.27-RT.
- patches.rt/rt-avoid-deadlock-in-swap.patch: Linux-RT 2.6.27-RT.
- patches.rt/rt-delayed-prio.patch: Linux-RT 2.6.27-RT
   rt: PI-workqueue: propagate prio for delayed work.
- patches.rt/rt-kmap-scale-fix.patch: Linux-RT 2.6.27-RT.
- patches.rt/rt-list-mods.patch: Linux-RT 2.6.27-RT
   rt: list_splice2.
- patches.rt/rt-move-update-wall-time-back-to-do-timer.patch:
  Linux-RT 2.6.27-RT
   rt: move update_wall_time back to do timer.
- patches.rt/rt-mutex-arm.patch: Linux-RT 2.6.27-RT.
- patches.rt/rt-mutex-compat-semaphores.patch: Linux-RT 2.6.27-RT.
- patches.rt/rt-mutex-core.patch: Linux-RT 2.6.27-RT.
- patches.rt/rt-mutex-i386.patch: Linux-RT 2.6.27-RT.
- patches.rt/rt-mutex-irq-flags-checking.patch: Linux-RT 2.6.27-RT
   Linux-RT 2.6.26-RT.
- patches.rt/rt-mutex-mips.patch: Linux-RT 2.6.27-RT.
- patches.rt/rt-mutex-namespace.patch: Linux-RT 2.6.27-RT
   rt-mutex-namespace.patch.
- patches.rt/rt-mutex-ppc-fix-a5.patch: Linux-RT 2.6.27-RT.
- patches.rt/rt-mutex-ppc.patch: Linux-RT 2.6.27-RT.
- patches.rt/rt-mutex-preempt-debugging.patch: Linux-RT 2.6.27-RT.
- patches.rt/rt-mutex-trivial-route-cast-fix.patch: Linux-RT
  2.6.27-RT.
- patches.rt/rt-mutex-trivial-tcp-preempt-fix.patch: Linux-RT
  2.6.27-RT.
- patches.rt/rt-mutex-use-inline.patch: Linux-RT 2.6.27-RT
   rt-mutex-cleanup.patch.
- patches.rt/rt-mutex-x86-64.patch: Linux-RT 2.6.27-RT.
- patches.rt/rt-plist-mods.patch: Linux-RT 2.6.27-RT
   rt: plist_head_splice.
- patches.rt/rt-rwlock-conservative-locking.patch: Linux-RT
  2.6.27-RT
   rwlock: be more conservative in locking reader_lock_count.
- patches.rt/rt-s_files-kill-a-union.patch: Linux-RT 2.6.27-RT.
- patches.rt/rt-sched-groups.patch: Linux-RT 2.6.27-RT.
- patches.rt/rt-shorten-softirq-thread-names.patch: Linux-RT
  2.6.27-RT.
- patches.rt/rt-workqeue-prio.patch: Linux-RT 2.6.27-RT
   rt: PI-workqueue support.
- patches.rt/rt-workqueue-barrier.patch: Linux-RT 2.6.27-RT
   rt: PI-workqueue: fix barriers.
- patches.rt/rt-wq-barrier-fix.patch: Linux-RT 2.6.27-RT
   rt: PI-workqueue: wait_on_work() fixup.
- patches.rt/rt_mutex_setprio.patch: Linux-RT 2.6.27-RT
   rt: rename rt_mutex_setprio to task_setprio.
- patches.rt/rtmutex-debug-fix.patch: Linux-RT 2.6.27-RT
   rtmutex-debug-fix.patch.
- patches.rt/rtmutex-debug.h-cleanup.patch: Linux-RT 2.6.27-RT
   lock debugging: clean up rtmutex-debug.h.
- patches.rt/rtmutex-lateral-steal.patch: Linux-RT 2.6.27-RT.
- patches.rt/rtmutex-rearrange.patch: Linux-RT 2.6.27-RT.
- patches.rt/rtmutex-remove-xchg.patch: Linux-RT 2.6.27-RT
   rtmutex - remove double xchg.
- patches.rt/rtmutex-rwlock-cmpxchg-typecast.patch: Linux-RT
  2.6.27-RT.
- patches.rt/rwlock-fixes.patch: Linux-RT 2.6.27-RT
   rwlock: fix pi_list race conditions.
- patches.rt/rwlock-implement-downgrade-write.patch: Linux-RT
  2.6.27-RT
   rwlocks multi downgrade write.
- patches.rt/rwlock-pi-lock-reader.patch: Linux-RT 2.6.27-RT.
- patches.rt/rwlock-prio-fix.patch: Linux-RT 2.6.27-RT
   rwlock: reset prio on unlocks and wakeups.
- patches.rt/rwlock-protect-reader_lock_count.patch: Linux-RT
  2.6.27-RT.
- patches.rt/rwlock-slowunlock-mutex-fix.patch: Linux-RT
  2.6.27-RT.
- patches.rt/rwlock-slowunlock-mutex-fix2.patch: Linux-RT
  2.6.27-RT.
- patches.rt/rwlock-torture-no-rt.patch: Linux-RT 2.6.27-RT
   rwlock: fix torture test to handle non-rt.
- patches.rt/rwlock-torture.patch: Linux-RT 2.6.27-RT
   rwlock: rwlock torture test.
- patches.rt/rwlocks-default-nr-readers-nr-cpus.patch: Linux-RT
  2.6.27-RT.
- patches.rt/rwlocks-fix-no-preempt-rt.patch: Linux-RT 2.6.27-RT
   rwlock: fix non PREEMPT_RT case.
- patches.rt/rwlocks-multiple-readers.patch: Linux-RT 2.6.27-RT
   implement rwlocks management.
- patches.rt/rwsems-multiple-readers.patch: Linux-RT 2.6.27-RT
   add framework for multi readers on rwsems.
- patches.rt/s_files-pipe-fix.patch: Linux-RT 2.6.27-RT
   s_files: free_write_pipe() fix.
- patches.rt/s_files-schedule_on_each_cpu_wq.patch: Linux-RT
  2.6.27-RT.
- patches.rt/s_files.patch: Linux-RT 2.6.27-RT
   remove global files_lock.
- patches.rt/sched-clock-nmi.patch: Linux-RT 2.6.27-RT.
- patches.rt/sched-cpupri-hotplug-support.patch: Linux-RT
  2.6.27-RT
   Linux-RT 2.6.26-RT.
- patches.rt/sched-cpupri-priocount.patch: Linux-RT 2.6.27-RT
   Linux-RT 2.6.26-RT.
- patches.rt/sched-enable-irqs-in-preempt-in-notifier-call.patch:
  Linux-RT 2.6.27-RT
   CFS: enable irqs in fire_sched_in_preempt_notifier.
- patches.rt/sched-fix-dequeued-race.patch: Linux-RT 2.6.27-RT
   sched-fix-dequeued-race.patch.
- patches.rt/sched-nr-migrate-lower-default-preempt-rt.patch:
  Linux-RT 2.6.27-RT.
- patches.rt/sched-prioritize-non-migrating-rt-tasks.patch:
  Linux-RT 2.6.27-RT
   Linux-RT 2.6.26-RT.
- patches.rt/sched-rt-stats.patch: Linux-RT 2.6.27-RT.
- patches.rt/sched-use-a-2d-bitmap-search-prio-cpu.patch:
  Linux-RT 2.6.27-RT
   Linux-RT 2.6.26-RT.
- patches.rt/sched-wake_up_idle_cpu-rt.patch: Linux-RT 2.6.27-RT.
- patches.rt/sched_prio.patch: Linux-RT 2.6.27-RT.
- patches.rt/sched_rt-fixup.patch: Linux-RT 2.6.27-RT
   Linux-RT 2.6.26-RT.
- patches.rt/schedule-tail-balance-disable-irqs.patch: Linux-RT
  2.6.27-RT.
- patches.rt/schedule_on_each_cpu-enhance.patch: Linux-RT
  2.6.27-RT.
- patches.rt/select-error-leak-fix.patch: Linux-RT 2.6.27-RT.
- patches.rt/send-nmi-all-preempt-disable.patch: Linux-RT
  2.6.27-RT.
- patches.rt/seq-irqsave.patch: Linux-RT 2.6.27-RT.
- patches.rt/serial-locking-rt-cleanup.patch: Linux-RT 2.6.27-RT.
- patches.rt/serial-slow-machines.patch: Linux-RT 2.6.27-RT.
- patches.rt/slab-irq-nopreempt-fix.patch: Linux-RT 2.6.27-RT.
- patches.rt/smp-processor-id-fixups.patch: Linux-RT 2.6.27-RT.
- patches.rt/softirq-per-cpu-assumptions-fixes.patch: Linux-RT
  2.6.27-RT.
- patches.rt/softlockup-add-irq-regs-h.patch: Linux-RT 2.6.27-RT
   core: make asm/irq_regs.h available on every platform.
- patches.rt/spinlock-trylock-cleanup-sungem.patch: Linux-RT
  2.6.27-RT.
- patches.rt/sub-dont-disable-irqs.patch: Linux-RT 2.6.27-RT
   rt: dont disable irqs in usb.
- patches.rt/swap-spinlock-fix.patch: Linux-RT 2.6.27-RT.
- patches.rt/tasklet-busy-loop-hack.patch: Linux-RT 2.6.27-RT.
- patches.rt/tasklet-redesign.patch: Linux-RT 2.6.27-RT.
- patches.rt/timer-freq-tweaks.patch: Linux-RT 2.6.27-RT.
- patches.rt/timer-warning-fix.patch: Linux-RT 2.6.27-RT.
- patches.rt/trace-add-event-markers-arm.patch: Linux-RT
  2.6.27-RT.
- patches.rt/trace-do-not-wakeup-when-irqs-disabled.patch:
  Linux-RT 2.6.27-RT
   trace-do-not-wakeup-when-irqs-disabled.patch.
- patches.rt/trace-eip2ip.patch: Linux-RT 2.6.27-RT
   Linux-RT 2.6.26-RT Re: 2.6.25.4-rt4.
- patches.rt/trace-events-handle-syscalls.patch: Linux-RT
  2.6.27-RT.
- patches.rt/trace-histograms.patch: Linux-RT 2.6.27-RT.
- patches.rt/trace-ktime-scalar.patch: Linux-RT 2.6.27-RT
   ftrace: print ktime values in readable form.
- patches.rt/trace_hist-divzero.patch: Linux-RT 2.6.27-RT
   Linux-RT 2.6.26-RT trace_hist.c: divide-by-zero problem (2).
- patches.rt/trace_hist-latediv.patch: Linux-RT 2.6.27-RT
   Linux-RT 2.6.26-RT.
- patches.rt/tracer-add-event-markers.patch: Linux-RT 2.6.27-RT.
- patches.rt/tracer-event-trace.patch: Linux-RT 2.6.27-RT.
- patches.rt/use-edge-triggered-irq-handler-instead-of-simple-irq.patch:
  Linux-RT 2.6.27-RT
   [AT91: PATCH]: Use edge triggered interrupt handling for
   AT91-GPIO instead of simple_irq-handler.
- patches.rt/user-no-irq-disable.patch: Linux-RT 2.6.27-RT.
- patches.rt/vortex-fix.patch: Linux-RT 2.6.27-RT.
- patches.rt/warn-on-rt-scatterlist.patch: Linux-RT 2.6.27-RT
   Linux-RT 2.6.26-RT remove warn on for scatterlist in preempt
   rt.
- patches.rt/watchdog_use_timer_and_hpet_on_x86_64.patch:
  Linux-RT 2.6.27-RT
   Linux-RT 2.6.26-RT.
- patches.rt/x86-64-tscless-vgettimeofday.patch: Linux-RT
  2.6.27-RT
   x86_64 GTOD: offer scalable vgettimeofday.
- patches.rt/x86_64-tsc-sync-irqflags-fix.patch: Linux-RT
  2.6.27-RT.
- patches.rt/26-rt1-chirag.patch: Linux-RT 2.6.27-RT
   This patch should solve some of the bug messages..
- patches.rt/add-generalized-pi-interface.patch: Linux-RT
  2.6.27-RT
   add generalized priority-inheritance interface.
- patches.rt/rtmutex-add_readers.patch: Linux-RT 2.6.27-RT
   RT: wrap the rt_rwlock "add reader" logic.
- patches.rt/rtmutex-defer-pi-until-sleepy.patch: Linux-RT
  2.6.27-RT
   rtmutex: pi-boost locks as late as possible.
- patches.rt/rtmutex-initialize-waiters.patch: Linux-RT 2.6.27-RT
   rtmutex: formally initialize the rt_mutex_waiters.
- patches.rt/rtmutex-use-runtime-init.patch: Linux-RT 2.6.27-RT
   rtmutex: use runtime init for rtmutexes.
- patches.rt/tie-pi-into-task.patch: Linux-RT 2.6.27-RT
   sched: add the basic PI infrastructure to the task_struct.
- patches.rt/rtmutex-convert-to-libpi.patch: Linux-RT 2.6.27-RT
   rtmutex: convert rtmutexes to fully use the PI library.
- patches.rt/ftrace-fix-elevated-preempt-count-in-wakeup-tracer.patch:
  Linux-RT 2.6.27-RT
   ftrace: fix elevated preempt_count in wakeup-tracer.
- patches.rt/seqlock-make-raw-seqlocks-spin-during-write.patch:
  Linux-RT 2.6.27-RT
   seqlock: make sure that raw_seqlock_t retries readers while
   writes are pending.
- patches.rt/event-tracer-syscall-i386.patch: Linux-RT 2.6.27-RT.
- patches.rt/event-tracer-syscall-x86_64.patch: Linux-RT
  2.6.27-RT.
- patches.rt/fix-acpi-build-weirdness.patch: Linux-RT 2.6.27-RT
   Linux-RT 2.6.26-RT.
- patches.rt/ftrace-upstream.patch: Linux-RT 2.6.27-RT
   Linux-RT 2.6.26-RT.
- patches.rt/gcc-warnings-shut-up.patch: Linux-RT 2.6.27-RT.
- patches.rt/nmi-profiling-base.patch: Linux-RT 2.6.27-RT
   nmi-driven profiling for /proc/profile.
- patches.rt/preempt-irqs-core.patch: Linux-RT 2.6.27-RT.
- patches.rt/preempt-irqs-ppc-preempt-schedule-irq-entry-fix.patch:
  Linux-RT 2.6.27-RT.
- patches.rt/preempt-irqs-timer.patch: Linux-RT 2.6.27-RT.
- patches.rt/preempt-softirqs-core.patch: Linux-RT 2.6.27-RT.
- patches.rt/random-driver-latency-fix.patch: Linux-RT 2.6.27-RT.
- patches.rt/rt-page_alloc.patch: Linux-RT 2.6.27-RT
   rt-friendly per-cpu pages.
- patches.rt/rt-slab-new.patch: Linux-RT 2.6.27-RT.
- patches.rt/bit-spinlocks-fix-compile.patch: Linux-RT 2.6.27-RT.
- patches.rt/compat_rwsem-fix-compile.patch: Linux-RT 2.6.27-RT.
- patches.rt/drivers_base_mutex.patch: Linux-RT 2.6.27-RT.
- patches.rt/fix-net-bug-fixes.patch: Linux-RT 2.6.27-RT.
- patches.rt/ftrace-ppc-define-mcount.patch: Linux-RT 2.6.27-RT.
- patches.rt/ftrace-report-failure.patch: Linux-RT 2.6.27-RT
   ftrace: warn on failure to disable mcount callers.
- patches.rt/ftrace-upstream-temp.patch: Linux-RT 2.6.27-RT.
- patches.rt/futex-fifo-warn-sysctl.patch: Linux-RT 2.6.27-RT.
- patches.rt/futex-trivial-fix.patch: Linux-RT 2.6.27-RT.
- patches.rt/hrtimers-stuck-in-waitqueue.patch: Linux-RT
  2.6.27-RT.
- patches.rt/lockdep-atomic-fixup.patch: Linux-RT 2.6.27-RT.
- patches.rt/namespace-lock-fixes.patch: Linux-RT 2.6.27-RT.
- patches.rt/nmi-prof-compile.patch: Linux-RT 2.6.27-RT.
- patches.rt/plist-fix-static-node-init.patch: Linux-RT 2.6.27-RT.
- patches.rt/powerpc-01-separate-the-irq-radix-tree-insertion.patch:
  Linux-RT 2.6.27-RT.
- patches.rt/powerpc-02-make-the-irq-reverse-mapping-radix-tree-lockless.patch:
  Linux-RT 2.6.27-RT.
- patches.rt/ppc-fix-prev-revert-fix-again.patch: Linux-RT
  2.6.27-RT.
- patches.rt/prof-sysctl-compile.patch: Linux-RT 2.6.27-RT.
- patches.rt/rcu-apply-rcu_process_callbacks-from-mainline.patch:
  Linux-RT 2.6.27-RT.
- patches.rt/rcu-preempt-tracing-preempt-disable-fix.patch:
  Linux-RT 2.6.27-RT.
- patches.rt/rt-wq-flush_work.patch: Linux-RT 2.6.27-RT.
- patches.rt/rtmutex-debug-magic.patch: Linux-RT 2.6.27-RT
   rtmutex: check integrity.
- patches.rt/sched-add-needs_post_schedule.patch: Linux-RT
  2.6.27-RT.
- patches.rt/sched-generic-hide-smp-warning.patch: Linux-RT
  2.6.27-RT
   suppress warning of smp_processor_id use..
- patches.rt/sched-make-double-lock-balance-fair.patch: Linux-RT
  2.6.27-RT.
- patches.rt/sched-only-push-if-pushable.patch: Linux-RT
  2.6.27-RT.
- patches.rt/sched-only-push-once-per-queue.patch: Linux-RT
  2.6.27-RT.
- patches.rt/sched-properly-account-irq-and-rt-load.patch:
  Linux-RT 2.6.27-RT
  	 sched: properly account IRQ and RT load in .
- patches.rt/sched-rt-runtime-lock-raw.patch: Linux-RT 2.6.27-RT.
- patches.rt/seqlock-01-make-sure-that-raw_seqlock-retries.patch:
  Linux-RT 2.6.27-RT.
- patches.rt/seqlock-02-fix-elevated-preempt-count.patch:
  Linux-RT 2.6.27-RT.
- patches.rt/seqlock-serialize-against-writers.patch: Linux-RT
  2.6.27-RT.
- patches.rt/seqlocks-handle-rwlock-and-spin.patch: Linux-RT
  2.6.27-RT
   seqlock - fix for both PREEMPT_RT and non PREEMPT_RT.
- patches.rt/shorten-posix-cpu-timers-name.patch: Linux-RT
  2.6.27-RT.
- patches.rt/sysctl-compile-fix.patch: Linux-RT 2.6.27-RT.
- patches.rt/tracepoint-backport.patch: Linux-RT 2.6.27-RT.
- patches.rt/x86-tlbstate-lock-raw.patch: Linux-RT 2.6.27-RT.

-------------------------------------------------------------------
Tue Sep 30 12:15:08 CEST 2008 - olh@suse.de

- enable ipmi message handler on ppc64 (bnc#430705)

-------------------------------------------------------------------
Tue Sep 30 10:53:25 CEST 2008 - olh@suse.de

- create flavor symlinks unconditionally
  they do not depend on presence of modules

-------------------------------------------------------------------
Mon Sep 29 23:39:20 CEST 2008 - agruen@suse.de

- Update config files after Swap-over-NFS backout.

-------------------------------------------------------------------
Mon Sep 29 23:06:02 CEST 2008 - agruen@suse.de

- kernel-vanilla and kernel-p3 are not split into main, -base, and
  -extra packages. Fix the bogus dependencies on those packages.

-------------------------------------------------------------------
Mon Sep 29 22:21:00 CEST 2008 - jkosina@suse.de

- disabled the following Swap-over-NFS patches, as they cause panic
  in IPv6 code:

        - patches.suse/SoN-01-mm-gfp-to-alloc_flags.patch: mm:
          gfp_to_alloc_flags() (FATE#303834).
        - patches.suse/SoN-02-mm-setup_per_zone_pages_min.patch: mm:
          serialize access to min_free_kbytes (FATE#303834).
        - patches.suse/SoN-03-doc.patch: swap over network documentation
          (FATE#303834).
        - patches.suse/SoN-04-mm-gfp-to-alloc_flags-expose.patch: mm:
          expose gfp_to_alloc_flags() (FATE#303834).
        - patches.suse/SoN-05-page_alloc-reserve.patch: mm: tag reseve
          pages (FATE#303834).
        - patches.suse/SoN-06-reserve-slub.patch: mm: slb: add knowledge
          of reserve pages (FATE#303834).
        - patches.suse/SoN-07-mm-kmem_estimate_pages.patch: mm:
          kmem_alloc_estimate() (FATE#303834).
        - patches.suse/SoN-08-mm-PF_MEMALLOC-softirq.patch: mm: allow
          PF_MEMALLOC from softirq context (FATE#303834).
        - patches.suse/SoN-09-mm-page_alloc-emerg.patch: mm: emergency
          pool (FATE#303834).
        - patches.suse/SoN-10-global-ALLOC_NO_WATERMARKS.patch: mm:
          system wide ALLOC_NO_WATERMARK (FATE#303834).
        - patches.suse/SoN-11-mm-page_alloc-GFP_EMERGENCY.patch: mm:
          __GFP_MEMALLOC (FATE#303834).
        - patches.suse/SoN-12-mm-reserve.patch: mm: memory reserve
          management (FATE#303834).
        - patches.suse/SoN-13-mm-selinux-emergency.patch: selinux:
          tag avc cache alloc as non-critical (FATE#303834).
        - patches.suse/SoN-14-net-backlog.patch: net: wrap
          sk->sk_backlog_rcv() (FATE#303834).
        - patches.suse/SoN-15-net-ps_rx.patch: net: packet split receive
          api (FATE#303834).
        - patches.suse/SoN-16-net-sk_allocation.patch: net:
          sk_allocation() - concentrate socket related allocations
          (FATE#303834).
        - patches.suse/SoN-17-netvm-reserve.patch: netvm: network reserve
          infrastructure (FATE#303834).
        - patches.suse/SoN-18-netvm-reserve-inet.patch: netvm: INET
          reserves. (FATE#303834).
        - patches.suse/SoN-19-netvm-skbuff-reserve.patch: netvm: hook
          skb allocation to reserves (FATE#303834).
        - patches.suse/SoN-20-netvm-sk_filter.patch: netvm: filter
          emergency skbs. (FATE#303834).
        - patches.suse/SoN-21-netvm-tcp-deadlock.patch: netvm: prevent
          a stream specific deadlock (FATE#303834).
        - patches.suse/SoN-22-emergency-nf_queue.patch: netfilter:
          NF_QUEUE vs emergency skbs (FATE#303834).
        - patches.suse/SoN-23-netvm.patch: netvm: skb processing
          (FATE#303834).
        - patches.suse/SoN-24-mm-swapfile.patch: mm: add support for
          non block device backed swap files (FATE#303834).
        - patches.suse/SoN-25-mm-page_file_methods.patch: mm: methods
          for teaching filesystems about PG_swapcache pages (FATE#303834).
        - patches.suse/SoN-26-nfs-swapcache.patch: nfs: teach the NFS
          client how to treat PG_swapcache pages (FATE#303834).
        - patches.suse/SoN-27-nfs-swapper.patch: nfs: disable data cache
          revalidation for swapfiles (FATE#303834).
        - patches.suse/SoN-28-nfs-swap_ops.patch: nfs: enable swap on NFS
          (FATE#303834).
        - patches.suse/SoN-29-nfs-alloc-recursions.patch: nfs: fix various
          memory recursions possible with swap over NFS. (FATE#303834).
        - patches.xen/xen3-auto-common.diff: xen3 common.

-------------------------------------------------------------------
Mon Sep 29 17:34:11 CEST 2008 - ptesarik@suse.cz

- patches.arch/x86-tracehook: x86 tracehook (FATE#304321).
  Provide the base infrastructure for utrace on x86.

-------------------------------------------------------------------
Mon Sep 29 17:15:46 CEST 2008 - schwab@suse.de

- config/powerpc/vanilla: configure to 64bit.

-------------------------------------------------------------------
Mon Sep 29 17:00:43 CEST 2008 - schwab@suse.de

- rpm/functions.sh: remove readlink emulation.

-------------------------------------------------------------------
Mon Sep 29 16:55:45 CEST 2008 - hare@suse.de

- patches.drivers/lpfc-8.2.8.3-update: Update lpfc to 8.2.8.3
  (bnc#420767).

-------------------------------------------------------------------
Mon Sep 29 16:28:18 CEST 2008 - rw@suse.de

- Update ia64 config files.  (bnc#429881)

-------------------------------------------------------------------
Mon Sep 29 16:06:06 CEST 2008 - jjolly@suse.de

- patches.drivers/ehca-flush-cqe.patch: adds software flush CQE
  generation (bnc#430344)

-------------------------------------------------------------------
Mon Sep 29 15:49:00 CEST 2008 - jkosina@suse.de

- patches.suse/e1000e_allow_bad_checksum: fix infinite loop bug in
  e1000_probe() in case the card has invalid EEPROM checksum

-------------------------------------------------------------------
Mon Sep 29 15:29:06 CEST 2008 - agruen@suse.de

- Do not split kernels which have modules disabled (kernel-ps3)
  or which do not differentiate between supported and unsupported
  modules (kernel-vanilla).

-------------------------------------------------------------------
Mon Sep 29 13:28:01 CEST 2008 - hare@suse.de

- patches.drivers/open-fcoe-dcb-support: Fix section annotation
  for ixgbe.
- patches.fixes/scsi-enhance-error-codes: Add missing hunk.
- patches.fixes/open-iscsi-git-update: Open-iSCSI updates
  (FATE#304283).
- patches.kernel.org/gdth-section-conflict: Fixup gdth
  section annotations.

-------------------------------------------------------------------
Mon Sep 29 09:42:32 CEST 2008 - aj@suse.de

- Silence /etc/rpm/macros.kernel-source via rpmlintrc.

-------------------------------------------------------------------
Mon Sep 29 09:37:19 CEST 2008 - jbeulich@novell.com

- Enable Solarflare driver link and resource driver patches.
- Update x86 config files.

-------------------------------------------------------------------
Mon Sep 29 05:13:31 CEST 2008 - agruen@suse.de

- rpm/kernel-source.spc.in: Try to get rid of a hack that makes
  uname -r pretend in build environments that the kernel from
  the installed kernel-source package is the running kernel:
  packages assuming this are completely broken ans should really
  be fixed.

-------------------------------------------------------------------
Mon Sep 29 04:08:34 CEST 2008 - agruen@suse.de

- rpm/kernel-source.spec.in: Prepare for the upcoming introduction
  of kernel-source-rt (and kernel-syms-rt) for producing KMPs for
  real-time kernels.
- rpm/install-configs: Remove; this script didn't improve things.

-------------------------------------------------------------------
Sun Sep 28 21:00:13 CEST 2008 - aj@suse.de

- rpm/kernel-source.rpmlintrc: New file to silence warnings about
  zero size files
- rpm/kernel-source.spec.in: Install it.
- rpm/kernel-source.spec.in: Make /etc/rpm/macros.kernel-source 
  a config file to silence rpmlint.

-------------------------------------------------------------------
Sun Sep 28 13:50:06 CEST 2008 - jdelvare@suse.de

- supported.conf: Update the list of i2c bus drivers.
  - i2c-i810, i2c-prosavage and i2c-savage4 are gone.
  - i2c-isch and i2c-nforce2-s4985 are new, mark as supported.

-------------------------------------------------------------------
Sun Sep 28 10:17:15 CEST 2008 - aj@suse.de

- rpm/kernel-source.spec.in: Do not package .gitignore files.

-------------------------------------------------------------------
Sun Sep 28 06:03:34 CEST 2008 - agruen@suse.de

- Fix CONFIG_MODULES=n case.
- config.conf: Some cleanups.

-------------------------------------------------------------------
Sat Sep 27 19:25:06 CEST 2008 - agruen@suse.de

- Split the binary kernel packages into three parts:
  + kernel-$flavor-base: very reduced hardware support, intended
  			 to be used in virtual machine images
  + kernel-$flavor: extends the base package; contains all kernel
  		    modules we can support
  + kernel-$flavor-extra: all other kernel modules which may be
			  useful, but which we cannot support.

-------------------------------------------------------------------
Sat Sep 27 17:47:33 CEST 2008 - agruen@suse.de

- Hardlink duplicate files automatically: It doesn't save much,
  but it keeps rpmlint from breaking the package build.

-------------------------------------------------------------------
Sat Sep 27 17:24:30 CEST 2008 - agruen@suse.de

- Add consistency check: supported modules must not depend on
  unsupported ones ... and guess what, there was a large number of
  such modules. Fix this by adding all the dependent modules to
  supported.conf.

-------------------------------------------------------------------
Sat Sep 27 06:36:40 CEST 2008 - knikanth@suse.de

- patches.suse/dm-barrier-single-device: Implement barrier
  support for single device DM devices (FATE#304489).

-------------------------------------------------------------------
Fri Sep 26 23:05:13 CEST 2008 - jeffm@suse.de

- scripts/tar-up_and_run_mbuild.sh: Added -xen flavor to default
  mbuild spec list.

-------------------------------------------------------------------
Fri Sep 26 23:04:33 CEST 2008 - jeffm@suse.de

- patches.xen/xen-e1000e_Export_set_memory_ro-rw: Export
  set_memory_ro() and set_memory_rw() calls for xen. (bnc#425480).

-------------------------------------------------------------------
Fri Sep 26 22:08:24 CEST 2008 - kkeil@suse.de

- patches.suse/e1000e_mmap_range_chk:check ranges in pci_mmap
  * updated version with better reporting (bnc#425480)

-------------------------------------------------------------------
Fri Sep 26 21:28:13 CEST 2008 - kkeil@suse.de

- patches to track down and fix the e1000e NVM corruption
  (bnc#425480)

- patches.suse/e1000e_allow_bad_checksum: e1000e: allow bad
  checksum
- patches.suse/e1000e_call_dump_eeprom: e1000e: dump eeprom to
  dmesg for ich8/9
- patches.suse/e1000e_debug_contention_on_NVM_SWFLAG: e1000e:
  debug contention on NVM SWFLAG
- patches.suse/e1000e_do_not_ever_sleep_in_interrupt_context:
  e1000e: do not ever sleep in interrupt context
- patches.suse/e1000e_drop_stats_lock: e1000e: drop stats lock
- patches.suse/e1000e_Export_set_memory_ro-rw: Export
  set_memory_ro() and set_memory_rw() calls
- patches.suse/e1000e_fix_lockdep_issues: e1000e: fix lockdep
  issues
- patches.suse/e1000e_mmap_range_chk: check ranges in pci_mmap
- patches.suse/e1000e_reset_swflag_after_resetting_hardware:
  e1000e: reset swflag after resetting hardware
- patches.suse/e1000e_update_version: update version
- patches.suse/e1000e_use_set_memory_ro-rw_to_protect_flash_memory:
  e1000e: Use set_memory_ro()/set_memory_rw() to protect flash
  memory

-   cleanup old not longer used patches
  * patches.drivers/e1000-7.6.5-napi-tail.patch
  * patches.drivers/e1000-7.6.9.2
  * patches.drivers/e1000-7.6.9.2-napi

-------------------------------------------------------------------
Fri Sep 26 21:26:35 CEST 2008 - kkeil@suse.de

- Enable CONFIG_SGI_IOC4=m in x86_64 (bnc#430275)

-------------------------------------------------------------------
Fri Sep 26 20:54:17 CEST 2008 - jeffm@suse.de

- patches.arch/acpi-export-hotplug_execute: acpi: export
  acpi_os_hotplug_execute.

-------------------------------------------------------------------
Fri Sep 26 20:43:49 CEST 2008 - jeffm@suse.de

- patches.xen/xen-rwlocks-enable-interrupts: add missing
  __raw_{read,write}_lock_flags to xen's asm/spinlock.h.

-------------------------------------------------------------------
Fri Sep 26 20:33:25 CEST 2008 - jeffm@suse.de

- patches.arch/acpi-bay-remove-from-makefile: acpi: remove bay.c
  from makefile.

-------------------------------------------------------------------
Fri Sep 26 19:56:25 CEST 2008 - jeffm@suse.de

- rpm/kernel-binary.spec.in: Disabled sparse checking. Too many
  false positives.

-------------------------------------------------------------------
Fri Sep 26 18:07:30 CEST 2008 - trenn@suse.de

No functional change:
- patches.arch/acpi_thermal_passive_blacklist.patch: Avoid
  critical temp shutdowns on specific ThinkPad T4x(p) and R40
  (https://bugzilla.novell.com/show_bug.cgi?id=333043).

Dock bug fixes (kacpid runs amok on Dells after suspend):
- patches.arch/acpi-dock-avoid-check-_STA-method.patch: avoid
  check _STA method (fate#304731,bnc#401740).
- patches.arch/acpi-dock-fix-eject-request-process.patch: fix
  eject request process (fate#304731,bnc#401740).

More Dock improvements, unrelated to above fixes:
- patches.arch/acpi-bay-remove-useless-code.patch: remove useless
  code (fate#304731,bnc#401740).
- patches.arch/acpi-dock-Fix-duplicate-notification-handler-register.patch:
  Fix duplicate notification handler register
  (fate#304731,bnc#401740).
- patches.arch/acpi-dock-_LCK-support-for-dock.patch: add _LCK
  support for dock (fate#304731,bnc#401740).
- patches.arch/acpi-dock-fix-for-bay-in-a-dock-station.patch:
  fix for bay in a dock station (fate#304731,bnc#401740).
- patches.arch/acpi-dock-fix-hotplug-race.patch: fix hotplug race
  (fate#304731,bnc#401740).
- patches.arch/acpi-dock-introduce-.uevent-for-devices-in-dock.patch:
  introduce .uevent for devices in dock (fate#304731,bnc#401740).
- patches.arch/acpi-libata-hotplug-to-align-with-dock-driver.patch:
  libata hotplug to align with dock driver
  (fate#304731,bnc#401740).
- patches.arch/acpi-dock-makeing-dock-driver-supports-bay-and-battery-hotplug.patch:
  makeing dock driver supports bay and battery hotplug
  (fate#304731,bnc#401740).
- patches.arch/acpi-dock-add-type-sysfs-file-for-dock.patch:
  add 'type' sysfs file for dock (fate#304731,bnc#401740).
- patches.fixes/acpi_use_acpi_exception.patch: ACPI dock/bay:
  Use ACPI_EXCEPTION instead of printk(KERN_ERR.

-------------------------------------------------------------------
Fri Sep 26 16:15:28 CEST 2008 - jeffm@suse.de

- Update config files: NFS_SWAP=y

-------------------------------------------------------------------
Fri Sep 26 15:57:20 CEST 2008 - ptesarik@suse.cz

- patches.suse/rwlocks-enable-interrupts: Allow rwlocks to
  re-enable interrupts (bnc#387784).
- patches.arch/ia64-rwlocks-enable-interrupts: ia64: re-enable
  interrupts when waiting for a rwlock (bnc#387784).

-------------------------------------------------------------------
Fri Sep 26 14:52:13 CEST 2008 - sjayaraman@suse.de

- Add Swap over NFS patchset.
- Adjust patches.xen/xen3-auto-common.diff to avoid conflict on skbuff.h
as both xen and swap-over-nfs want to add some bits to the skbuff structure.

- patches.suse/SoN-01-mm-gfp-to-alloc_flags.patch: mm:
  gfp_to_alloc_flags() (FATE#303834).
- patches.suse/SoN-02-mm-setup_per_zone_pages_min.patch: mm:
  serialize access to min_free_kbytes (FATE#303834).
- patches.suse/SoN-03-doc.patch: swap over network documentation
  (FATE#303834).
- patches.suse/SoN-04-mm-gfp-to-alloc_flags-expose.patch: mm:
  expose gfp_to_alloc_flags() (FATE#303834).
- patches.suse/SoN-05-page_alloc-reserve.patch: mm: tag reseve
  pages (FATE#303834).
- patches.suse/SoN-06-reserve-slub.patch: mm: slb: add knowledge
  of reserve pages (FATE#303834).
- patches.suse/SoN-07-mm-kmem_estimate_pages.patch: mm:
  kmem_alloc_estimate() (FATE#303834).
- patches.suse/SoN-08-mm-PF_MEMALLOC-softirq.patch: mm: allow
  PF_MEMALLOC from softirq context (FATE#303834).
- patches.suse/SoN-09-mm-page_alloc-emerg.patch: mm: emergency
  pool (FATE#303834).
- patches.suse/SoN-10-global-ALLOC_NO_WATERMARKS.patch: mm:
  system wide ALLOC_NO_WATERMARK (FATE#303834).
- patches.suse/SoN-11-mm-page_alloc-GFP_EMERGENCY.patch: mm:
  __GFP_MEMALLOC (FATE#303834).
- patches.suse/SoN-12-mm-reserve.patch: mm: memory reserve
  management (FATE#303834).
- patches.suse/SoN-13-mm-selinux-emergency.patch: selinux:
  tag avc cache alloc as non-critical (FATE#303834).
- patches.suse/SoN-14-net-backlog.patch: net: wrap
  sk->sk_backlog_rcv() (FATE#303834).
- patches.suse/SoN-15-net-ps_rx.patch: net: packet split receive
  api (FATE#303834).
- patches.suse/SoN-16-net-sk_allocation.patch: net:
  sk_allocation() - concentrate socket related allocations
  (FATE#303834).
- patches.suse/SoN-17-netvm-reserve.patch: netvm: network reserve
  infrastructure (FATE#303834).
- patches.suse/SoN-18-netvm-reserve-inet.patch: netvm: INET
  reserves. (FATE#303834).
- patches.suse/SoN-19-netvm-skbuff-reserve.patch: netvm: hook
  skb allocation to reserves (FATE#303834).
- patches.suse/SoN-20-netvm-sk_filter.patch: netvm: filter
  emergency skbs. (FATE#303834).
- patches.suse/SoN-21-netvm-tcp-deadlock.patch: netvm: prevent
  a stream specific deadlock (FATE#303834).
- patches.suse/SoN-22-emergency-nf_queue.patch: netfilter:
  NF_QUEUE vs emergency skbs (FATE#303834).
- patches.suse/SoN-23-netvm.patch: netvm: skb processing
  (FATE#303834).
- patches.suse/SoN-24-mm-swapfile.patch: mm: add support for
  non block device backed swap files (FATE#303834).
- patches.suse/SoN-25-mm-page_file_methods.patch: mm: methods
  for teaching filesystems about PG_swapcache pages (FATE#303834).
- patches.suse/SoN-26-nfs-swapcache.patch: nfs: teach the NFS
  client how to treat PG_swapcache pages (FATE#303834).
- patches.suse/SoN-27-nfs-swapper.patch: nfs: disable data cache
  revalidation for swapfiles (FATE#303834).
- patches.suse/SoN-28-nfs-swap_ops.patch: nfs: enable swap on NFS
  (FATE#303834).
- patches.suse/SoN-29-nfs-alloc-recursions.patch: nfs: fix various
  memory recursions possible with swap over NFS. (FATE#303834).
- patches.xen/xen3-auto-common.diff: xen3 common.

-------------------------------------------------------------------
Fri Sep 26 11:43:49 CEST 2008 - ptesarik@suse.cz

- split patches.arch/s390-01-01-self-ptrace-v3.patch to make it
  more obvious that the patch is not constrained to s390.
  The new series is:
    patches.suse/self-ptrace.patch: the generic pieces
    patches.arch/x86-self-ptrace.patch: implementation for x86
    patches.arch/s390-01-01-self-ptrace-v3.patch: dtto for s390

-------------------------------------------------------------------
Thu Sep 25 16:27:38 CEST 2008 - jbeulich@novell.com

- Update Xen patches to 2.6.27-rc7 and c/s 676.

-------------------------------------------------------------------
Thu Sep 25 13:53:36 CEST 2008 - olh@suse.de

- add patches.arch/ppc64-rpanote-relocate-firmware.patch
  update RPA note for firmware relocation (bnc#427960 - LTC48297)

-------------------------------------------------------------------
Wed Sep 24 16:20:40 CEST 2008 - jblunck@suse.de

This adds some tracepoint instrumentation taken from the LTTng patch
series. Tracepoints are enabled for kernel-debug and kernel-trace only. I
disabled ftrace for all flavors except kernel-debug and kernel-trace as well.

- Update config files.
- rpm/kernel-source.spec.in,kernel-binary.spec.in, config.conf: Add trace
  flavor
- patches.fixes/ia64-sparse-fixes.diff: ia64-kvm: fix sparse
  warnings.
- patches.xen/xen3-fixup-common: rediff
- patches.xen/xen3-auto-common.diff: rediff
- patches.xen/xen3-patch-2.6.21: rediff
- patches.xen/xen3-patch-2.6.26: rediff
- patches.trace/rcu-read-sched.patch
- patches.trace/markers-use-rcu-read-lock-sched.patch
- patches.trace/tracepoints.patch
- patches.trace/tracepoints-use-table-size-macro.patch
- patches.trace/tracepoints-documentation.patch
- patches.trace/tracepoints-tracepoint-synchronize-unregister.patch
- patches.trace/tracepoints-documentation-fix-teardown.patch
- patches.trace/tracepoints-samples.patch
- patches.trace/tracepoints-samples-fix-teardown.patch
- patches.trace/lttng-instrumentation-irq.patch
- patches.trace/lttng-instrumentation-scheduler.patch
- patches.trace/lttng-instrumentation-timer.patch
- patches.trace/lttng-instrumentation-kernel.patch
- patches.trace/lttng-instrumentation-filemap.patch
- patches.trace/lttng-instrumentation-swap.patch
- patches.trace/lttng-instrumentation-memory.patch
- patches.trace/lttng-instrumentation-page_alloc.patch
- patches.trace/lttng-instrumentation-hugetlb.patch
- patches.trace/lttng-instrumentation-net.patch
- patches.trace/lttng-instrumentation-ipv4.patch
- patches.trace/lttng-instrumentation-ipv6.patch
- patches.trace/lttng-instrumentation-socket.patch
- patches.trace/lttng-instrumentation-fs.patch
- patches.trace/lttng-instrumentation-ipc.patch
- patches.trace/ftrace-port-to-tracepoints.patch
- patches.trace/ftrace-framepointer.diff

-------------------------------------------------------------------
Tue Sep 23 16:20:18 CEST 2008 - jjolly@suse.de

- patches.arch/s390-01-03-cmm2-v2.patch: kernel (new function):
  Collaborative Memory Management Stage II (bnc#417244)
- patches.xen/xen3-auto-common.diff: Modified patch to allow for
  the new patch

-------------------------------------------------------------------
Tue Sep 23 16:18:22 CEST 2008 - jeffm@suse.de

- rpm/kernel-binary.spec.in: Enable sparse checking and section
  mismatch checking.

-------------------------------------------------------------------
Tue Sep 23 16:17:41 CEST 2008 - jeffm@suse.de

- patches.kernel.org/arch-include-asm-fixes: kbuild: Properly
  handle arch/$arch/include/asm (bnc#427473).

-------------------------------------------------------------------
Mon Sep 22 17:50:04 CEST 2008 - jeffm@suse.de

- patches.fixes/ext2-avoid-printk-flood-with-dir-corruption:
  ext2: Avoid printk floods in the face of directory corruption
  (bnc#427244 CVE-2008-3528).
- patches.fixes/ext3-avoid-printk-flood-with-dir-corruption:
  ext3: Avoid printk floods in the face of directory corruption
  (bnc#427244 CVE-2008-3528).

-------------------------------------------------------------------
Mon Sep 22 17:12:29 CEST 2008 - jeffm@suse.de

- Update to 2.6.27-rc7.
  - Eliminated 2 patches.
  - patches.arch/s390-01-04-fcpperf-4.patch: Fixed up context.

-------------------------------------------------------------------
Mon Sep 22 16:43:43 CEST 2008 - trenn@suse.de

Workaround for ThinkPad brightness switching:
- patches.arch/acpi_video_thinkpad_exclude_IGD_devices.patch:
  Do not use video backlight switching for Lenovo ThinkPads.

Commented out for now, possibly to be included later
- patches.drivers/cpufreq_add_cpu_number_paramater_1.patch:
  cpufreq: Add a cpu parameter to __cpufreq_driver_getavg()..
- patches.drivers/cpufreq_add_idle_microaccounting_6.patch:
  cpufreq,ondemand: Use get_cpu_idle_time_us() to get
  micro-accounted idle information.
- patches.drivers/cpufreq_change_load_calculation_2.patch:
  cpufreq, ondemand: Change the load calculation, optimizing
  for dependent cpus.
- patches.drivers/cpufreq_changes_to_get_cpu_idle_us_5.patch:
  export get_cpu_idle_time_us() .
- patches.drivers/cpufreq_get_cpu_idle_time_changes_3.patch:
  cpufreq,ondemand: Prepare changes for doing micro-accounting.
- patches.drivers/cpufreq_parameterize_down_differential_4.patch:
  cpufreq, ondemand: Use a parameter for down differential.


Added CONFIG_PCIEASPM for rt, xen, powerpc and IA64 to be more
consistent across different kernel flavors as suggested on the
kernel list:
- Update config files.

-------------------------------------------------------------------
Mon Sep 22 09:48:51 CEST 2008 - hare@suse.de

- patches.drivers/open-fcoe-libfc: Fix build error on IA64.
- patches.fixes/scsi-terminate-target-reset: Target reset hangs
  (bnc#427267).
- supported.conf: Update to include supported SCSI adapters.

-------------------------------------------------------------------
Fri Sep 19 16:46:36 CEST 2008 - jbeulich@novell.com

- patches.suse/no-frame-pointer-select: Re-enable after removing FTRACE
  related change.
- Update x86 non-debug config files: Turn off FRAME_POINTER and FTRACE.

-------------------------------------------------------------------
Fri Sep 19 06:06:12 CEST 2008 - nfbrown@suse.de

- patches.fixes/md-Allow-metadata_version-to-be-updated-for-externa.patch:
  md: Allow metadata_version to be updated for externally managed
  metadata. (FATE#304218).
- patches.fixes/md-Don-t-try-to-set-an-array-to-read-auto-if-it-i.patch:
  md: Don't try to set an array to 'read-auto' if it is already
  in that state. (FATE#304218).

-------------------------------------------------------------------
Thu Sep 18 10:42:25 CEST 2008 - jbeulich@novell.com

- patches.suse/no-frame-pointer-select: Disable.
- Re-enable CONFIG_FRAME_POINTER in x86 config files.

-------------------------------------------------------------------
Thu Sep 18 10:10:01 CEST 2008 - jbeulich@novell.com

- Update i386 and x86-64 config files (disable CONFIG_FRAME_POINTER in
  non-debug configs).
- patches.suse/stack-unwind: Add missing put_cpu()-s for x86-64.
- patches.suse/no-frame-pointer-select: Fix stack unwinder Kconfig
  (bnc#402518).

-------------------------------------------------------------------
Thu Sep 18 09:34:38 CEST 2008 - hare@suse.de

- Update config files.
- patches.drivers/open-fcoe-driver: fcoe: Fibre Channel over
  Ethernet driver (FATE#303913).
- patches.drivers/open-fcoe-libfc: libfc: a modular software
  Fibre Channel implementation (FATE#303913).
- patches.drivers/open-fcoe-header-files: FC protocol definition
  header files (FATE#303913).
- patches.drivers/open-fcoe-dcb-support: FCoE: Add DCB support
  (FATE#303913).
- patches.drivers/ixgbe-fcoe-bugfixes: ixgbe: Bugfixes for FCoE.
- patches.fixes/vlan-gso-size-fix: vlan: device not reading gso
  max size of parent. (FATE#303913).
- patches.fixes/pkt_action-skbedit: pkt_action: add new action
  skbedit.
- patches.fixes/pkt_sched_multiq_support: pkt_sched: Add
  multiqueue scheduler support (FATE#303913).
- supported.conf: Update to include FCoE and device_handler
  modules

-------------------------------------------------------------------
Wed Sep 17 16:09:26 CEST 2008 - jbeulich@novell.com

- supported.conf: adjust name of ide-cd (is now ide-cd_mod).

-------------------------------------------------------------------
Wed Sep 17 09:00:30 CEST 2008 - hare@suse.de

- patches.drivers/qla2xxx-defer-risc-interrupt-enablement:
  qla2xxx: Defer enablement of RISC interrupts until ISP
  initialization completes (FATE#304113).
- patches.drivers/qla2xxx-8.02.01-k8-update: Update qla2xxx to
  8.02.01-k8 (FATE#304113).

-------------------------------------------------------------------
Wed Sep 17 08:35:22 CEST 2008 - hare@suse.de

- patches.fixes/scsi-retry-hardware-error: make scsi_check_sense
  HARDWARE_ERROR return ADD_TO_MLQUEUE on retry (FATE#304042)

-------------------------------------------------------------------
Tue Sep 16 17:33:16 CEST 2008 - olh@suse.de

- disable CONFIG_SPARSEMEM_VMEMMAP on ppc64 to allow memory remove
  (bnc#417537)

-------------------------------------------------------------------
Mon Sep 15 18:05:24 CEST 2008 - jkosina@suse.de

- Update config files (build elousb driver as module)
- patches.drivers/elousb.patch: Elo USB touchscreen driver
  (FATE#304972).

-------------------------------------------------------------------
Mon Sep 15 15:24:53 CEST 2008 - hare@suse.de

- patches.fixes/dm-mpath-abort-queue: Abort queued requests for
  multipath (FATE#304151).

-------------------------------------------------------------------
Mon Sep 15 10:40:01 CEST 2008 - hare@suse.de

- Update config files: Disable CONFIG_OCFS2_COMPAT_JBD

-------------------------------------------------------------------
Mon Sep 15 10:28:26 CEST 2008 - hare@suse.de

- patches.xen/xen-scsifront-block-timeout-update: Update XEN
  scsifront driver to request timeouts.

-------------------------------------------------------------------
Mon Sep 15 09:45:55 CEST 2008 - sdietrich@suse.de

- Update config files: Enable GROUP_SCHED, FAIR_GROUP_SCHED,
			      RT_GROUP_SCHED, CGROUP_SCHED

-------------------------------------------------------------------
Mon Sep 15 09:03:13 CEST 2008 - hare@suse.de

- patches.drivers/block-timeout-handling: Fix typo.

-------------------------------------------------------------------
Fri Sep 12 19:16:39 CEST 2008 - duwe@suse.de

- Add LED driver for SGI "UV" systems (FATE#304268)

-------------------------------------------------------------------
Fri Sep 12 16:32:46 CEST 2008 - hare@suse.de

- patches.drivers/bdev-resize-added-flush_disk: Added
  flush_disk to factor out common buffer cache flushing code
  (FATE#302348,FATE#303786).
- patches.drivers/bdev-resize-adjust-block-device-size:
  Adjust block device size after an online resize of a
  disk. (FATE#302348,FATE#303786).
- patches.drivers/bdev-resize-call-flush_disk: Call flush_disk()
  after detecting an online resize. (FATE#302348,FATE#303786).
- patches.drivers/bdev-resize-check-for-device-resize:
  Check for device resize when rescanning partitions
  (FATE#302348,FATE#303786).
- patches.drivers/bdev-resize-sd-driver-calls: SCSI sd driver
  calls revalidate_disk wrapper (FATE#302348,FATE#303786).
- patches.drivers/bdev-resize-wrapper-for-revalidate_disk:
  Wrapper for lower-level revalidate_disk
  routines. (FATE#302348,FATE#303786).
- patches.drivers/block-timeout-handling: block: unify request
  timeout handling (FATE#304151,bnc#417544).
- patches.fixes/scsi-misc-git-update: SCSI misc fixes
  (FATE#303485,FATE#303484).
- patches.fixes/scsi-enhance-error-codes: Separate failfast into
  multiple bits (FATE#303485,FATE#303484).
- patches.suse/rq-based-block-layer: rediff.
- patches.suse/rq-based-multipath-functions: rediff.
- patches.suse/no-partition-scan: rediff.

-------------------------------------------------------------------
Fri Sep 12 13:33:21 CEST 2008 - hare@suse.de

- patches.fixes/scsi-misc-git-update: SCSI misc fixes,
  required by the driver updates (FATE#303485,FATE#303484)

-------------------------------------------------------------------
Fri Sep 12 12:22:23 CEST 2008 - hare@suse.de

- patches.drivers/lpfc-8.2.8.1-update: Update lpfc to 8.2.8.1
  (bnc#420767).
- patches.drivers/lpfc-8.2.8-update: Emulex lpfc driver update
  to 8.2.8 (FATE#303485,bnc#420767).

-------------------------------------------------------------------
Fri Sep 12 09:56:49 CEST 2008 - bwalle@suse.de

- patches.arch/ia64-kdump_proc_iomem.diff:
  IA64: assign a distinguishable label to uncached memory in
  /proc/iomem (to fix MCA on kdump boot).

-------------------------------------------------------------------
Thu Sep 11 22:45:21 CEST 2008 - jack@suse.cz

  Latest ext4 fixes from ext4 patch queue:

- patches.fixes/ext4-Add-inode-to-journal-handle-after-block-alloca.patch:
  ext4: Don't add the inode to journal handle until after the
  block is allocated (fate#303783).
- patches.fixes/ext4_add-missing-unlock-to-ext4-check-descriptors:
  ext4: add missing unlock in ext4_check_descriptors() on error
  path (fate#303783).
- patches.fixes/ext4-Add-percpu-dirty-block-accounting.patch:
  ext4: Add percpu dirty block accounting. (fate#303783).
- patches.fixes/ext4_create-proc-ext4-stats-file-more-carefully:
  ext4: fix #11321: create /proc/ext4/*/stats more carefully
  (fate#303783).
- patches.fixes/ext4_fix_longlong_checkpatch_issues: ext4:
  Fix long long checkpatch warnings (fate#303783).
- patches.fixes/ext4_fix_printk_checkpatch_issues: ext4:
  Add printk priority levels to clean up checkpatch warnings
  (fate#303783).
- patches.fixes/ext4_fix_whitespace_checkpatch_issues: ext4:
  Fix whitespace checkpatch warnings/errors (fate#303783).
- patches.fixes/ext4_i_disksize_lock_race_fix.patch: ext4:
  Properly update i_disksize. (fate#303783).
- patches.fixes/ext4_invalidate_pages_when_delalloc_alloc_fail.patch:
  ext4: invalidate pages if delalloc block allocation
  fails. (fate#303783).
- patches.fixes/ext4-Make-sure-all-the-block-allocation-paths-reser.patch:
  ext4: Make sure all the block allocation paths reserve blocks
  (fate#303783).
- patches.fixes/ext4_nonmballoc_reservation_ENOSPC_fix.patch:
  ext4: Fix ext4 nomballoc allocator for ENOSPC (fate#303783).
- patches.fixes/ext4-Retry-block-allocation-if-we-have-free-blocks.patch:
  ext4: Retry block allocation if we have free blocks left
  (fate#303783).
- patches.fixes/ext4-Retry-block-reservation.patch: ext4: Retry
  block reservation (fate#303783).
- patches.fixes/ext4-Signed-arithematic-fix.patch: ext4: Signed
  arithematic fix (fate#303783).
- patches.fixes/ext4-Switch-to-non-delalloc-mode-when-we-are-low-on.patch:
  ext4: Switch to non delalloc mode when we are low on free
  blocks count. (fate#303783).
- patches.fixes/ext4_truncate_block_allocated_on_a_failed_ext4_write_begin.patch:
  ext4: truncate block allocated on a failed ext4_write_begin
  (fate#303783).
- patches.fixes/ext4_update-flex-bg-counters-when-resizing:
  Update flex_bg free blocks and free inodes counters when
  resizing. (fate#303783).
- patches.fixes/percpu_counter_sum_cleanup.patch: percpu counter:
  clean up percpu_counter_sum_and_set() (fate#303783).

-------------------------------------------------------------------
Thu Sep 11 21:45:05 CEST 2008 - bwalle@suse.de

- Enable KDB for i386 and x86_64 in "default" and "pae"
  configuration with CONFIG_KDB_OFF set to "y" (FATE#303971).
- Set CONFIG_KDB_CONTINUE_CATASTROPHIC=2 in all configurations
  that have KDB enabled.

-------------------------------------------------------------------
Thu Sep 11 15:36:51 CEST 2008 - jslaby@suse.de

- Update config files.
  enable PID_NS and USER_NS
  (FATE#303785, FATE#304371)

-------------------------------------------------------------------
Thu Sep 11 15:03:32 CEST 2008 - jeffm@suse.de

- Update config files.
  - Enabled CONFIG_XFRM_SUB_POLICY (FATE#303781)

-------------------------------------------------------------------
Thu Sep 11 14:33:26 CEST 2008 - mfasheh@suse.com

- Added POSIX File Locks support for Ocfs2  (FATE#110294)
  - patches.suse/ocfs2-POSIX-file-locks-support.patch

-------------------------------------------------------------------
Thu Sep 11 14:30:15 CEST 2008 - mfasheh@suse.com

- Added Ocfs2 JBD2 Support  (FATE#302877)
  - patches.suse/ocfs2-Limit-inode-allocation-to-32bits.patch
  - patches.suse/ocfs2-Add-the-inode64-mount-option.patch
  - patches.suse/ocfs2-Switch-over-to-JBD2.patch

-------------------------------------------------------------------
Thu Sep 11 13:24:18 CEST 2008 - mfasheh@suse.com

- Added Ocfs2 Extended Attributes Support (FATE#302067)
  - patches.suse/ocfs2-Modify-ocfs2_num_free_extents-f.patch
  - patches.suse/ocfs2-Use-ocfs2_extent_list-instead-o.patch
  - patches.suse/ocfs2-Abstract-ocfs2_extent_tree-in-b.patch
  - patches.suse/ocfs2-Make-high-level-btree-extend-co.patch
  - patches.suse/ocfs2-Add-the-basic-xattr-disk-layout-in-ocf.patch
  - patches.suse/ocfs2-Add-helper-function-in-uptodate.patch
  - patches.suse/ocfs2-Add-extent-tree-operation-for-x.patch
  - patches.suse/ocfs2-reserve-inline-space-for-extend.patch
  - patches.suse/ocfs2-Add-extended-attribute-support.patch
  - patches.suse/ocfs2-Add-xattr-index-tree-operations.patch
  - patches.suse/ocfs2-Add-xattr-bucket-iteration-for.patch
  - patches.suse/ocfs2-Add-xattr-lookup-code-xattr-btr.patch
  - patches.suse/ocfs2-Optionally-limit-extent-size-in.patch
  - patches.suse/ocfs2-Enable-xattr-set-in-index-btree.patch
  - patches.suse/ocfs2-Delete-all-xattr-buckets-during.patch
  - patches.suse/ocfs2-Add-incompatible-flag-for-exten.patch
  - patches.suse/ocfs2-fix-printk-format-warnings.patch
  - patches.suse/ocfs2-Prefix-the-extent-tree-operations-structure.patch
  - patches.suse/ocfs2-Prefix-the-ocfs2_extent_tree-structure.patch
  - patches.suse/ocfs2-Make-ocfs2_extent_tree-get-put-instead-of-all.patch
  - patches.suse/ocfs2-Make-private-into-object-on-ocfs2_extent_.patch
  - patches.suse/ocfs2-Provide-the-get_root_el-method-to-ocfs2_ext.patch
  - patches.suse/ocfs2-Use-struct-ocfs2_extent_tree-in-ocfs2_num_fre.patch
  - patches.suse/ocfs2-Determine-an-extent-tree-s-max_leaf_clusters.patch
  - patches.suse/ocfs2-Create-specific-get_extent_tree-functions.patch
  - patches.suse/ocfs2-Add-an-insertion-check-to-ocfs2_extent_tree_o.patch
  - patches.suse/ocfs2-Make-ocfs2_extent_tree-the-first-class-repres.patch
  - patches.suse/ocfs2-Comment-struct-ocfs2_extent_tree_operations.patch
  - patches.suse/ocfs2-Change-ocfs2_get_-_extent_tree-to-ocfs2_ini.patch
  - patches.suse/ocfs2-bug-fix-for-journal-extend-in-xattr.patch
  - patches.suse/ocfs2-Resolve-deadlock-in-ocfs2_xattr_free_.patch
  - patches.suse/ocfs2-Add-xattr-mount-option-in-ocfs2_show_options.patch

-------------------------------------------------------------------
Thu Sep 11 13:19:27 CEST 2008 - mfasheh@suse.com

- Add patches.fixes/jbd2-create-proc-entry-fix.patch
  jbd2: Create proc entry with bdevname+i_ino.
  (FATE#302877)

-------------------------------------------------------------------
Thu Sep 11 13:11:12 CEST 2008 - mfasheh@suse.com

- Add patches.fixes/dlm-allow-multiple-lockspaces.patch
  dlm: allow multiple lockspace creates
  (FATE#110294)

-------------------------------------------------------------------
Thu Sep 11 12:48:36 CEST 2008 - schwab@suse.de

- Update kdb patches.

-------------------------------------------------------------------
Thu Sep 11 11:41:27 CEST 2008 - jslaby@suse.de

- Update config files.
  change CONFIG_NODES_SHIFT from 6 to 9
  (FATE#304261)

-------------------------------------------------------------------
Wed Sep 10 19:03:33 CEST 2008 - trenn@suse.de

- Update config files.
  Added: CONFIG_PCIEASPM

-------------------------------------------------------------------
Wed Sep 10 17:18:30 CEST 2008 - kkeil@suse.de

- patches.drivers/e1000e_add_82574L.patch: e1000e: add support
  for new 82574L part.
- patches.drivers/e1000e_add_ICH9_BM.patch: e1000e: add support
  for the 82567LM-4 device.
- patches.drivers/e1000e_add_LOM_devices.patch: e1000e: add
  support for 82567LM-3 and 82567LF-3 (ICH10D).
  (FATE#303916)

-------------------------------------------------------------------
Wed Sep 10 16:22:17 CEST 2008 - hare@suse.de

- patches.suse/no-partition-scan: Implement 'no_partition_scan'
  commandline option (FATE#303697)

-------------------------------------------------------------------
Wed Sep 10 14:47:37 CEST 2008 - jeffm@suse.de

- patches.kernel.org/ipmi-section-conflict.diff: ipmi: Fix
  section type conflicts.
- patches.kernel.org/psmouse-section-conflict.diff: psmouse:
  fix section type conflict.
- patches.kernel.org/carmine-section-mismatch: video: Fix section
  mismatch in carminefb.
- patches.kernel.org/md-section-conflict: md: Fix section
  conflicts.
- patches.kernel.org/setup_APIC_timer-section-mismatch: x86:
  Fix section conflict with kvm_setup_secondary_clock.

-------------------------------------------------------------------
Wed Sep 10 14:15:44 CEST 2008 - trenn@suse.de

- patches.arch/thinkpad_fingers_off_backlight_igd.patch:
  Serve ThinkPad IGD devices backlight functionality through
  thinkpad_acpi (fate #302883).
- supported.conf: Add most important laptop drivers as supported:
               kernel/drivers/misc/asus_laptop
               kernel/drivers/misc/eeepc-laptop
               kernel/drivers/misc/msi-laptop
               kernel/drivers/misc/fujitsu-laptop
               kernel/drivers/acpi/wmi
               kernel/drivers/misc/hp-wmi

-------------------------------------------------------------------
Wed Sep 10 14:14:01 CEST 2008 - jeffm@suse.de

- patches.suse/acpi-dsdt-initrd-v0.9a-2.6.25.patch: Fixed up
  some section conflicts.

-------------------------------------------------------------------
Wed Sep 10 14:08:09 CEST 2008 - jeffm@suse.de

- Update to 2.6.27-rc6.

-------------------------------------------------------------------
Wed Sep 10 11:50:03 CEST 2008 - jeffm@suse.de

- supported.conf: Added missing netfilter modules.

-------------------------------------------------------------------
Wed Sep 10 11:40:34 CEST 2008 - jeffm@suse.de

- supported.conf: Updated netfilter module names.

-------------------------------------------------------------------
Wed Sep 10 11:40:16 CEST 2008 - jeffm@suse.de

- patches.kernel.org/firmware-path: Updated header.

-------------------------------------------------------------------
Wed Sep 10 11:33:37 CEST 2008 - jkosina@suse.de

- Update config files: support more than 4 serial ports
  (FATE#303314)

-------------------------------------------------------------------
Wed Sep 10 10:47:23 CEST 2008 - olh@suse.de

- set CONFIG_CMM=y instead of =m to simplify virtual partition memory
  (bnc#417554)

-------------------------------------------------------------------
Tue Sep  9 14:20:39 CEST 2008 - bphilips@suse.de

- rpm/kernel-binary.spec.in: add Recommends: kerneloops

-------------------------------------------------------------------
Tue Sep  9 09:55:33 CEST 2008 - olh@suse.de

- Updated to 2.6.27-rc5-git10

-------------------------------------------------------------------
Mon Sep  8 09:50:29 CEST 2008 - olh@suse.de

- Updated to 2.6.27-rc5-git9

-------------------------------------------------------------------
Fri Sep  5 13:44:09 CEST 2008 - jjolly@suse.de

- patches.arch/s390-01-01-self-ptrace-v3.patch: system call
  notification with self_ptrace (bnc#417299)
- patches.arch/s390-01-02-dcss-64-v2.patch: dcssblk (new function):
  Add support for >2G DCSS and stacked contiguous DCSS support.
  (bnc#417246)
- patches.arch/s390-01-04-fcpperf-{1-4}.patch: (kernel):FCP -
  Performance Data colletion & analysis (bnc#417243)

-------------------------------------------------------------------
Fri Sep  5 12:32:06 CEST 2008 - olh@suse.de

- add patches.fixes/usb-hcd-interrupt-shared.patch
  fix interrupt handling for shared irqs, for PS3 (bnc#409961)

-------------------------------------------------------------------
Fri Sep  5 12:23:06 CEST 2008 - olh@suse.de

- Updated to 2.6.27-rc5-git7

-------------------------------------------------------------------
Thu Sep  4 13:04:50 CEST 2008 - olh@suse.de

- build with CONFIG_POWER4_ONLY (bnc#417566)
  this disables support for POWER3 and RS64 cpus

-------------------------------------------------------------------
Thu Sep  4 12:15:06 CEST 2008 - jkosina@suse.de

- switch from Reno to Cubic as default TCP congestion algorithm
  (bnc#422825)

-------------------------------------------------------------------
Thu Sep  4 09:58:46 CEST 2008 - bwalle@suse.de

- Update KDB patches. Fix build on x86_64-debug.

-------------------------------------------------------------------
Wed Sep  3 23:52:01 CEST 2008 - jeffm@suse.de

- mark crc-t10dif as supported

-------------------------------------------------------------------
Wed Sep  3 17:05:59 CEST 2008 - olh@suse.de

- mark pata_pdc2027x as supported

-------------------------------------------------------------------
Wed Sep  3 16:30:50 CEST 2008 - olh@suse.de

- mark spidernet as supported

-------------------------------------------------------------------
Wed Sep  3 16:18:23 CEST 2008 - olh@suse.de

- mark ehea as supported

-------------------------------------------------------------------
Wed Sep  3 10:44:38 CEST 2008 - trenn@suse.de

- supported.conf:
  Mark dock (libata depends on it), bay, acpi_memhotplug, hpilo
  as supported
  Remove or adjust supported laptop drivers that went from
  drivers/acpi to drivers/misc

-------------------------------------------------------------------
Wed Sep  3 10:24:26 CEST 2008 - hare@suse.de

- supported.conf: Mark virtio modules as supported.

-------------------------------------------------------------------
Tue Sep  2 13:26:58 CEST 2008 - jbeulich@novell.com

- Update Xen patches to 2.6.27-rc5 and c/s 651.

-------------------------------------------------------------------
Tue Sep  2 04:53:12 CEST 2008 - jjolly@suse.de

- patches.arch/s390-01-01-self-ptrace-v2.patch: kernel
  (new function): System call notification with self_ptrace
  (bnc#417299,FATE#304021)

-------------------------------------------------------------------
Mon Sep  1 14:03:09 CEST 2008 - agruen@suse.de

- File capabilities: replace our no_file_caps patch with what is
  supposed to end up in 2.6.28.

-------------------------------------------------------------------
Mon Sep  1 11:58:24 CEST 2008 - bwalle@suse.de

- patches.arch/ia64-node_mem_map-node_start_pfn.diff:
  Fix memory map for ia64/discontmem for kdump.

-------------------------------------------------------------------
Mon Sep  1 11:19:24 CEST 2008 - olh@suse.de

- Updated to 2.6.27-rc5-git2

-------------------------------------------------------------------
Fri Aug 29 22:46:43 CEST 2008 - jeffm@suse.de

- Updated to 2.6.27-rc5.
  - Eliminated 2 patches.
  - KDB has an incompatible change on x86_64, so kernel-debug
    will fail there.

-------------------------------------------------------------------
Fri Aug 29 16:20:49 CEST 2008 - olh@suse.de

- update message in post.sh to display also the rpm FLAVOR

-------------------------------------------------------------------
Thu Aug 28 16:04:48 CEST 2008 - olh@suse.de

- update patches.suse/dm-raid45-2.6.25-rc2_20080221.patch
  rename rh_init to region_hash_init to avoid conflict 
  with existing powerpc symbol on powerpc

-------------------------------------------------------------------
Thu Aug 28 15:55:28 CEST 2008 - olh@suse.de

- disable musb, not useful, does not compile

-------------------------------------------------------------------
Tue Aug 26 18:54:43 CEST 2008 - trenn@suse.de

  Vendor specific drivers vs generic video driver.
  Distinguish which ACPI driver should do backlight switching.
  This patch series is queued up for 2.6.28 in the ACPI branch:
- patches.arch/0000-ACPI-video-Ignore-devices-not-present.patch:
  ACPI: video: Ignore devices that aren't present in hardware.
- patches.arch/0001-Check-for-ACPI-backlight-support.patch: Check
  for ACPI backlight support otherwise use vendor ACPI drivers.
- patches.arch/0002-Acer-WMI-fingers-off-backlight-video.ko.patch:
  Acer-WMI: fingers off backlight if video.ko is serving this
  functionality.
- patches.arch/0003-Asus-acpi-fingers-off-backlight.patch:
  asus-acpi: fingers off backlight if video.ko is serving this
  functionality.
- patches.arch/0004-Compal-fingers-off-backlight.patch: compal:
  fingers off backlight if video.ko is serving this functionality.
- patches.arch/0005-eeepc-laptop-fingers-off.patch: eeepc-laptop:
  fingers off backlight if video.ko is serving this functionality.
- patches.arch/0006-fujitsu-laptop-fingers-off-backlight.patch:
  fujitsu-laptop: fingers off backlight if video.ko is serving
  this functionality.
- patches.arch/0007-msi-laptop-fingers-off-backlight.patch:
  msi-laptop: fingers off backlight if video.ko is serving this
  functionality.
- patches.arch/0008-sony-laptop-fingers-off-backlight.patch:
  sony-laptop: fingers off backlight if video.ko is serving
  this functionality.
- patches.arch/0009-thinkpad_acpi-fingers-off-backlight.patch:
  thinkpad_acpi: fingers off backlight if video.ko is serving
  this functionality.

  I had to refresh these. While one patch was broken,
  two lines were missing, "patch" from 11.0 still worked, while
  "patch" from 10.3 did not:
- patches.xen/add-console-use-vt: add console_use_vt.
- patches.xen/linux-2.6.19-rc1-kexec-move_segment_code-i386.patch:
  kexec: Move asm segment handling code to the assembly file
  (i386).

-------------------------------------------------------------------
Mon Aug 25 23:21:01 CEST 2008 - jeffm@suse.de

- Disabled patches.kernel.org/ia64-asm-nr-irqs

-------------------------------------------------------------------
Mon Aug 25 22:53:52 CEST 2008 - jeffm@suse.de

- patches.fixes/pseries-compile-fix: pseries: compile fix.

-------------------------------------------------------------------
Mon Aug 25 22:49:01 CEST 2008 - jeffm@suse.de

- patches.kernel.org/musb-powerpc-conflict: musb: compile fix
  for powerpc.

-------------------------------------------------------------------
Mon Aug 25 21:58:39 CEST 2008 - jeffm@suse.de

- patches.kernel.org/ia64-asm-nr-irqs: ia64: nr-irqs.h generation
  should place it in arch/../asm.

-------------------------------------------------------------------
Mon Aug 25 21:56:47 CEST 2008 - jeffm@suse.de

- Update config files.

-------------------------------------------------------------------
Mon Aug 25 21:22:08 CEST 2008 - jeffm@suse.de

- Updated to 2.6.27-rc4.
  - Refreshed context.

-------------------------------------------------------------------
Mon Aug 25 14:30:43 CEST 2008 - trenn@suse.de

- patches.arch/x86-introduce-pci-noioapicquirk-kernel-cmdline.patch:
  x86, pci: introduce pci=noioapicquirk kernel cmdline option.
  Mysterious patch problem in include/asm-x86/pci.h
- patches.fixes/acpi-clear-wake-status.patch: Clear wak_sts
  register on resume.

-------------------------------------------------------------------
Mon Aug 25 13:19:49 CEST 2008 - trenn@suse.de

- patches.suse/acpi_provide_non_windows_osi_boot_param.patch:
  Delete.

-------------------------------------------------------------------
Mon Aug 25 12:33:32 CEST 2008 - jbeulich@novell.com

- Update Xen patches to 2.6.27-rc4.
- patches.xen/xen-x86_64-dump-user-pgt: dump the correct page
  tables for user mode faults.
- patches.xen/xen-x86_64-pgd-alloc-order: don't require order-1
  allocations for pgd-s.
- patches.xen/xen-x86_64-pgd-pin: make pinning of pgd pairs
  transparent to callers.
- patches.xen/xen-blktap-write-barriers: blktap: Write Barriers.
- patches.xen/xen-x86-pmd-handling: consolidate pmd/pud/pgd entry
  handling.
- patches.xen/xen-x86-bigmem: fix issues with the assignment of
  huge amounts of memory.
- patches.xen/xen-msix-restore: print at least a message if MSI-X
  restore failed.
- config.conf: Re-enable Xen.
- patches.xen/sfc-i2c: Delete.
- Update config files.

-------------------------------------------------------------------
Fri Aug 22 17:01:43 CEST 2008 - jbeulich@novell.com

- patches.suse/stack-unwind: Adjust and re-enable.
- Update config files.

-------------------------------------------------------------------
Tue Aug 19 20:36:51 CEST 2008 - jeffm@suse.de

- patches.kernel.org/ps3-lpm-include: Delete.

-------------------------------------------------------------------
Tue Aug 19 16:54:07 CEST 2008 - jeffm@suse.de

- Removed unused patches.

-------------------------------------------------------------------
Tue Aug 19 15:04:16 CEST 2008 - tiwai@suse.de

- Update config files: Use CONFIG_INPUT_PCSPKR=m (bnc#225221)

-------------------------------------------------------------------
Mon Aug 18 19:47:24 CEST 2008 - schwab@suse.de

- Update config files.

-------------------------------------------------------------------
Mon Aug 18 19:45:51 CEST 2008 - schwab@suse.de

- Update kdb patches.

-------------------------------------------------------------------
Fri Aug 15 20:40:18 CEST 2008 - tiwai@suse.de

- patches.arch/ppc-ipic-suspend-without-83xx-fix: Fix build_error
  without CONFIG_PPC_83xx.
- Update config files.

-------------------------------------------------------------------
Fri Aug 15 18:49:18 CEST 2008 - tiwai@suse.de

- Update config files: disable CONFIG_IPIC for ppc/default and
  vanilla again to fix build

-------------------------------------------------------------------
Fri Aug 15 18:35:48 CEST 2008 - tiwai@suse.de

- rpm/kernel-binary.spec.in: fix build without firmware files

-------------------------------------------------------------------
Fri Aug 15 15:35:05 CEST 2008 - jeffm@suse.de

- patches.kernel.org/no-include-asm: kbuild: correctly link
  include/asm in external builds.

-------------------------------------------------------------------
Fri Aug 15 14:28:13 CEST 2008 - jeffm@suse.de

- patches.kernel.org/ath9k-workaround-gcc-ICE-again-on-powerpc:
  ath9k: work around gcc ICE again.

-------------------------------------------------------------------
Thu Aug 14 22:00:36 CEST 2008 - jeffm@suse.de

- patches.suse/novfs-gregorian-day-fix: novfs: Fix GregorianDay
  conflict.

-------------------------------------------------------------------
Thu Aug 14 21:54:02 CEST 2008 - jeffm@suse.de

- Enabled patches.kernel.org/firmware-path

-------------------------------------------------------------------
Thu Aug 14 21:25:29 CEST 2008 - jeffm@suse.de

- patches.apparmor/add-security_path_permission: Fixed duplicate
  export of security_inode_permission.

-------------------------------------------------------------------
Thu Aug 14 21:16:20 CEST 2008 - jeffm@suse.de

- patches.apparmor/add-security_path_permission: Add missing
  stub for security_path_permission when CONFIG_SECURITY_APPARMOR=n

-------------------------------------------------------------------
Thu Aug 14 21:15:52 CEST 2008 - jeffm@suse.de

- patches.kernel.org/firmware-path: firmware: Allow
  release-specific firmware dir.
- rpm/kernel-binary.spec.in: Add firmware files.

-------------------------------------------------------------------
Thu Aug 14 21:09:53 CEST 2008 - jeffm@suse.de

- patches.kernel.org/ia64-export-cpu_core_map: ia64: Export
  cpu_core_map for topology_core_siblings.

-------------------------------------------------------------------
Thu Aug 14 20:00:23 CEST 2008 - jeffm@suse.de

- Updated to 2.6.27-rc3.
  - AppArmor mostly merged. There may be some hiccups.
  - Xen and RT temporarily disabled for merging.
  - 17 patches eliminated.

-------------------------------------------------------------------
Thu Aug 14 16:43:59 CEST 2008 - ghaskins@suse.de

Guarded by +RT
- patches.rt/seqlock-make-raw-seqlocks-spin-during-write.patch:
  seqlock: make sure that raw_seqlock_t retries readers while
  writes are pending.
- patches.rt/ftrace-fix-elevated-preempt-count-in-wakeup-tracer.patch:
  ftrace: fix elevated preempt_count in wakeup-tracer.

-------------------------------------------------------------------
Fri Aug  8 16:15:51 CEST 2008 - hare@suse.de

- Update config files for RT kernel to activate SCSI
  device handler.

-------------------------------------------------------------------
Fri Aug  8 15:14:18 CEST 2008 - jbeulich@novell.com

- patches.xen/xen3-fixup-common, patches.xen/xen3-fixup-kconfig,
  patches.xen/xen3-patch-2.6.24, patches.xen/xen3-patch-2.6.25: Fix
  a couple of bugs and inconsistencies.

-------------------------------------------------------------------
Fri Aug  8 13:25:34 CEST 2008 - schwab@suse.de

- Fix reference to $RPM_BUILD_ROOT in makefiles.

-------------------------------------------------------------------
Fri Aug  8 12:15:44 CEST 2008 - hare@suse.de

- patches.fixes/dm-mpath-hp-sw.patch: Delete.
- Update config files.
- patches.fixes/dm-2.6.27-update: Upstream device-mapper patches
  (FATE#302108).
- patches.fixes/scsi_dh-2.6.27-update: SCSI device handler update
  (FATE#302269,FATE#303696,FATE#303754,FATE#304125).
- patches.suse/rq-based-block-layer: rq-based multipathing:
  block layer changes (FATE#302108).
- patches.suse/rq-based-dm-interface: rq-based multipathing:
  device-mapper interface (FATE#302108).
- patches.suse/rq-based-multipath-functions: rq-based
  multipathing: request-based functions to multipath
  (FATE#302108).

-------------------------------------------------------------------
Thu Aug  7 15:53:59 CEST 2008 - jbeulich@novell.com

- Update Xen patches to c/s 623.
- patches.xen/sfc-network-driver: Delete.
- patches.xen/xen-balloon-hvm-min: Delete.
- patches.xen/xen-netfront-flip-prod: Delete.
- patches.xen/xen-x86_64-init-cleanup: Delete.
- patches.xen/sfc-i2c: sfc: Use kernel I2C system and i2c-algo-bit
  driver (disabled).
- patches.xen/sfc-driverlink: Solarflare: Resource driver (disabled).
- Update Xen config files.

-------------------------------------------------------------------
Wed Aug  6 12:59:59 CEST 2008 - olh@suse.de

- add patches.suse/ppc-no-LDFLAGS_MODULE.patch
  do not link external modules against arch/powerpc/lib/crtsavres.o

-------------------------------------------------------------------
Tue Aug  5 21:41:43 CEST 2008 - jeffm@suse.de

- patches.fixes/reiserfs-commit-ids-unsigned-ints: reiserfs:
  audit transaction ids to always be unsigned ints (bnc#410847).

-------------------------------------------------------------------
Tue Aug  5 21:35:11 CEST 2008 - jeffm@suse.de

- README.BRANCH: Took ownership of 11.1 tree.

-------------------------------------------------------------------
Tue Aug  5 21:34:11 CEST 2008 - jeffm@suse.de

- README: Changed w3d links to wiki links.

-------------------------------------------------------------------
Tue Aug  5 17:03:22 CEST 2008 - ghaskins@suse.de

Fixed misnamed rt_trace to rt_timing
- config/x86_64/rt_trace: Delete.
- Update config files.
- config.conf:

-------------------------------------------------------------------
Tue Aug  5 16:10:50 CEST 2008 - ghaskins@suse.de

Added x86_64/rt_trace kernel flavor (based on ftrace)

- Update config files.
- config.conf:

-------------------------------------------------------------------
Tue Aug  5 15:27:26 CEST 2008 - ghaskins@suse.de

Guarded by +RT
- Fix rtmutex-tester build problem with rt_debug
- patches.rt/rtmutex-convert-to-libpi.patch: rtmutex: convert
  rtmutexes to fully use the PI library.


-------------------------------------------------------------------
Tue Aug  5 14:20:38 CEST 2008 - ghaskins@suse.de

Guarded by +RT
- Remove version.patch to stop build breakage

-------------------------------------------------------------------
Tue Aug  5 11:43:31 CEST 2008 - jjohansen@suse.de

- update apparmor patches with fixes for
  - broken getcwd (bnc#413915)
  - ref counting bug in getcwd and d_namespace_path when used
    on disconnected paths (bnc#414607)
  - typeo in patches that keep selinux from compiling (bnc#414609)
  - incorporate smack patch into base apparmor patches, so
    that smack can be built (bnc#414610)

-------------------------------------------------------------------
Tue Aug  5 11:33:17 CEST 2008 - jslaby@suse.de

- patches.fixes/ath5k-fix-memory-corruption.patch: Ath5k: fix
  memory corruption (bnc#414635).
- patches.fixes/ath5k-kill-tasklets-on-shutdown.patch: Ath5k:
  kill tasklets on shutdown (bnc#414638).

-------------------------------------------------------------------
Mon Aug  4 20:56:15 CEST 2008 - gregkh@suse.de

- README.BRANCH: added file.

-------------------------------------------------------------------
Mon Aug  4 13:37:56 CEST 2008 - olh@suse.de

- disable CONFIG_SECURITY_ROOTPLUG because /init in initrd will
  not run if USB is compiled in and a specific USB device is not
  present

-------------------------------------------------------------------
Mon Aug  4 12:42:38 CEST 2008 - jslaby@suse.de

- patches.fixes/tpm-write-data-types.patch: tpm: Use correct
  data types for sizes in tpm_write() and tpm_read() (bnc#400211).

-------------------------------------------------------------------
Fri Aug  1 21:45:24 CEST 2008 - ghaskins@suse.de

PI rework v0.5 and a fix from upstream for 26-rt1
- patches.rt/26-rt1-chirag.patch: This patch should solve some
  of the bug messages..
- patches.rt/add-generalized-pi-interface.patch: add generalized
  priority-inheritance interface.
- patches.rt/tie-pi-into-task.patch: sched: add the basic PI
  infrastructure to the task_struct.
- patches.rt/rtmutex-initialize-waiters.patch: rtmutex: formally
  initialize the rt_mutex_waiters.
- patches.rt/rtmutex-add_readers.patch: RT: wrap the rt_rwlock
  "add reader" logic.
- patches.rt/rtmutex-use-runtime-init.patch: rtmutex: use runtime
  init for rtmutexes.
- patches.rt/rtmutex-convert-to-libpi.patch: rtmutex: convert
  rtmutexes to fully use the PI library.
- patches.rt/rtmutex-defer-pi-until-sleepy.patch: rtmutex:
  pi-boost locks as late as possible.

-------------------------------------------------------------------
Fri Aug  1 16:16:29 CEST 2008 - schwab@suse.de

- Reenable EFI_RTC.

-------------------------------------------------------------------
Fri Aug  1 14:12:30 CEST 2008 - trenn@suse.de

- Update config files.
  Unset on forgotten archs:
  CONFIG_X86_REROUTE_FOR_BROKEN_BOOT_IRQS

-------------------------------------------------------------------
Fri Aug  1 13:49:18 CEST 2008 - trenn@suse.de

- patches.fixes/x86_hpet_amd_quirk.patch: Workaround a hpet BIOS
  bug which is common on latest AMD driven boards (bnc#387053).

-------------------------------------------------------------------
Fri Aug  1 13:42:53 CEST 2008 - sassmann@suse.de

Add boot interrupt patches from linux-2.6-tip
- patches.arch/x86-acpi-reroute-PCI-interrupt-to-legacy-boot-interrupt.patch
- patches.arch/x86-add-PCI-IDs-for-devices-that-need-boot-irq-quirk.patch
- patches.arch/x86-disable-AMD-ATI-boot-interrupt-generation.patch
- patches.arch/x86-disable-broadcomm-boot-interrupt-generation.patch
- patches.arch/x86-disable-intel-boot-interrupt-generation.patch
- patches.arch/x86-introduce-config-option-for-pci-reroute-quirks.patch
- patches.arch/x86-introduce-pci-ioapicreroute-kernel-cmdline.patch
- patches.arch/x86-introduce-pci-noioapicquirk-kernel-cmdline.patch
- Update config files.
  * reroute of boot interrupts is enabled for RT only!

-------------------------------------------------------------------
Thu Jul 31 19:30:14 CEST 2008 - sdietrich@suse.de

Update to 2.6.26-rt1:
- config.conf: Enable i386/x86_64 - RT / RT_debug
- Update config files: 
  * Sync to default config.  
  * Disable (broken):
	- Novell Netware Filesystem support (novfs) (EXPERIMENTAL) (NOVFS)
	- ISP 1760 HCD support (USB_ISP1760_HCD)
	- KDB 
	- QLogic InfiniPath Driver (INFINIBAND_IPATH)

Remove obsolete patches:
- patches.rt/arm-cmpxchg-support-armv6.patch: Delete.
- patches.rt/arm-cmpxchg.patch: Delete.
- patches.rt/arm-fix-atomic-cmpxchg.patch: Delete.
- patches.rt/arm-leds-timer.patch: Delete.
- patches.rt/arm-omap-03.patch: Delete.
- patches.rt/arm-omap-04.patch: Delete.
- patches.rt/disable-sched-rt-groups.patch: Delete.
- patches.rt/drivers-edac-add-support-for-HS21XM-SMI-remediation:
  Delete.
- patches.rt/drivers-edac-add-support-for-HS21_LS21-SMI-remediation:
  Delete.
- patches.rt/drivers-edac-add-sysfs_notify-calls.patch: Delete.
- patches.rt/drivers-edac-i5000-turn-off-unsupported-check:
  Delete.
- patches.rt/drivers-edac-new-amd64.patch: Delete.
- patches.rt/drivers-edac-new-k8-rev-f.patch: Delete.
- patches.rt/drivers-edac-prevent-potential-printk-storm: Delete.
- patches.rt/drivers-edac-test_device.patch: Delete.
- patches.rt/ep93xx-clockevents-fix.patch: Delete.
- patches.rt/ep93xx-clockevents.patch: Delete.
- patches.rt/ep93xx-timer-accuracy.patch: Delete.
- patches.rt/fix-alternate_node_alloc.patch: Delete.
- patches.rt/fix-irq-flags-size.patch: Delete.
- patches.rt/foo.patch: Delete.
- patches.rt/ftrace-add-nr_syscalls.patch: Delete.
- patches.rt/ftrace-alloc-pages.patch: Delete.
- patches.rt/ftrace-cpu-clock-update.patch: Delete.
- patches.rt/ftrace-debug-use-preempt-disable-notrace.patch:
  Delete.
- patches.rt/ftrace-direct-calls.patch: Delete.
- patches.rt/ftrace-disable-daemon.patch: Delete.
- patches.rt/ftrace-dont-use-raw-irq-save.patch: Delete.
- patches.rt/ftrace-eventtrace-fixup.patch: Delete.
- patches.rt/ftrace-filter-functions.patch: Delete.
- patches.rt/ftrace-fix-ip.patch: Delete.
- patches.rt/ftrace-flip-fix.patch: Delete.
- patches.rt/ftrace-handle-time-outside-of-lockdep.patch: Delete.
- patches.rt/ftrace-irqsoff-smp-processor-id-fix.patch: Delete.
- patches.rt/ftrace-lockdep-notrace-annotations.patch: Delete.
- patches.rt/ftrace-max-update-fixes.patch: Delete.
- patches.rt/ftrace-move-memory-management-to-generic.patch:
  Delete.
- patches.rt/ftrace-nop-calls.patch: Delete.
- patches.rt/ftrace-peterz-cpu_clock.patch: Delete.
- patches.rt/ftrace-remove-max-printks.patch: Delete.
- patches.rt/ftrace-safe-traversal-hlist.patch: Delete.
- patches.rt/ftrace-stop-function-trace-fix.patch: Delete.
- patches.rt/ftrace-unlock-mutex-in-output.patch: Delete.
- patches.rt/ftrace-update-cnt-stat-fix.patch: Delete.
- patches.rt/ftracer-build-fix.patch: Delete.
- patches.rt/futex-performance-hack-sysctl-fix.patch: Delete.
- patches.rt/futex-performance-hack.patch: Delete.
- patches.rt/git-ignore-module-markers.patch: Delete.
- patches.rt/irq-flags-unsigned-long.patch: Delete.
- patches.rt/kernel-bug-after-entering-something-from-login.patch:
  Delete.
- patches.rt/kthread-cpus-allowed-init.patch: Delete.
- patches.rt/kvm-lapic-migrate-latency-fix.patch: Delete.
- patches.rt/kvm-make-less-noise.patch: Delete.
- patches.rt/kvm-preempt-rt-resched-delayed.patch: Delete.
- patches.rt/latency-tracing-prctl-api-hack.patch: Delete.
- patches.rt/netfilter-more-debugging.patch: Delete.
- patches.rt/page-alloc-use-real-time-pcp-locking-for-page-draining.patch:
  Delete.
- patches.rt/pcounter-percpu-protect.patch: Delete.
- patches.rt/percpu-locked-powerpc-fixups-a6.patch: Delete.
- patches.rt/powerpc-rearrange-thread-flags-to-work-with-andi-instruction.patch:
  Delete.
- patches.rt/ppc-add-mcount.patch: Delete.
- patches.rt/ppc-add-ppc32-mcount.patch: Delete.
- patches.rt/ppc-mark-notrace-mainline.patch: Delete.
- patches.rt/ppc-mcount-dummy-functions.patch: Delete.
- patches.rt/ppc-rename-xmon-mcount.patch: Delete.
- patches.rt/ppc-select-mcount.patch: Delete.
- patches.rt/preempt-irqs-ppc-celleb-beatic-eoi.patch: Delete.
- patches.rt/preempt-irqs-softirq-in-hardirq.patch: Delete.
- patches.rt/preempt-realtime-powerpc-a7.patch: Delete.
- patches.rt/preempt-realtime-ppc-more-resched-fixups.patch:
  Delete.
- patches.rt/preempt-realtime-ppc-need-resched-delayed.patch:
  Delete.
- patches.rt/preempt-realtime-sh.patch: Delete.
- patches.rt/preempt-realtime-supress-cpulock-warning.patch:
  Delete.
- patches.rt/rcu-preempt-trace-markers-1.patch: Delete.
- patches.rt/rcu-preempt-trace-markers-2.patch: Delete.
- patches.rt/rcu-various-fixups.patch: Delete.
- patches.rt/rt-mutex-arm-fix.patch: Delete.
- patches.rt/rt-mutex-delayed-resched.patch: Delete.
- patches.rt/rt-mutex-drop-generic-TIF_NEED_RESCHED_DELAYED.patch:
  Delete.
- patches.rt/rt-time-starvation-fix.patch: Delete.
- patches.rt/rtmutex-adaptive-locks.patch: Delete.
- patches.rt/rtmutex-adaptive-timeout.patch: Delete.
- patches.rt/rtmutex-lateral-steal-sysctl.patch: Delete.
- patches.rt/sched-fix-rt-task-wakeup.patch: Delete.
- patches.rt/sched-fix-sched-fair-wakeup.patch: Delete.
- patches.rt/sched-rt-push-only-new.patch: Delete.
- patches.rt/schedule_on_each_cpu-enhance-rt.patch: Delete.
- patches.rt/tasklet-fix-preemption-race.patch: Delete.
- patches.rt/tasklet-more-fixes.patch: Delete.
- patches.rt/time-gcc-linker-error.patch: Delete.
- patches.rt/tracer-use-sched-clock.patch: Delete.
- patches.rt/write-try-lock-irqsave.patch: Delete.
- patches.rt/x86-delay-enable-preempt-tglx.patch: Delete.

Introduce 2.6.26-RT1:
- patches.rt/2.6.21-rc6-lockless3-radix-tree-gang-slot-lookups.patch:
  Linux-RT 2.6.26-RT
   radix-tree: gang slot lookups.
- patches.rt/2.6.21-rc6-lockless5-lockless-probe.patch: Linux-RT
  2.6.26-RT
   mm: lockless probe.
- patches.rt/2.6.21-rc6-lockless6-speculative-get-page.patch:
  Linux-RT 2.6.26-RT
   mm: speculative get page.
- patches.rt/2.6.21-rc6-lockless7-lockless-pagecache-lookups.patch:
  Linux-RT 2.6.26-RT
   mm: lockless pagecache lookups.
- patches.rt/2.6.21-rc6-lockless8-spinlock-tree_lock.patch:
  Linux-RT 2.6.26-RT
   mm: spinlock tree_lock.
- patches.rt/Add-dev-rmem-device-driver-for-real-time-JVM-testing.patch:
  Linux-RT 2.6.26-RT.
- patches.rt/Allocate-RTSJ-memory-for-TCK-conformance-test.patch:
  Linux-RT 2.6.26-RT.
- patches.rt/RT_utsname.patch: Linux-RT 2.6.26-RT.
- patches.rt/aacraid-compat-sem.patch: Linux-RT 2.6.26-RT.
- patches.rt/adapt-remove-extra-try-to-lock.patch: Linux-RT
  2.6.26-RT.
- patches.rt/adaptive-adjust-pi-wakeup.patch: Linux-RT 2.6.26-RT.
- patches.rt/adaptive-earlybreak-on-steal.patch: Linux-RT
  2.6.26-RT
   rtmutex: break out early on first run.
- patches.rt/adaptive-optimize-rt-lock-wakeup.patch: Linux-RT
  2.6.26-RT.
- patches.rt/adaptive-spinlock-lite-v2.patch: Linux-RT 2.6.26-RT
   adaptive spinlocks lite.
- patches.rt/adaptive-task-oncpu.patch: Linux-RT 2.6.26-RT.
- patches.rt/apic-dumpstack.patch: Linux-RT 2.6.26-RT.
- patches.rt/apic-level-smp-affinity.patch: Linux-RT 2.6.26-RT.
- patches.rt/arm-compile-fix.patch: Linux-RT 2.6.26-RT
   ARM: compile fix for event tracing.
- patches.rt/arm-fix-compile-error-trace-exit-idle.patch:
  Linux-RT 2.6.26-RT.
- patches.rt/arm-futex-atomic-cmpxchg.patch: Linux-RT 2.6.26-RT.
- patches.rt/arm-latency-tracer-support.patch: Linux-RT 2.6.26-RT.
- patches.rt/arm-omap-02.patch: Linux-RT 2.6.26-RT.
- patches.rt/arm-omap-05.patch: Linux-RT 2.6.26-RT.
- patches.rt/arm-preempt-config.patch: Linux-RT 2.6.26-RT.
- patches.rt/arm-trace-preempt-idle.patch: Linux-RT 2.6.26-RT.
- patches.rt/bh-state-lock.patch: Linux-RT 2.6.26-RT.
- patches.rt/bh-uptodate-lock.patch: Linux-RT 2.6.26-RT.
- patches.rt/cache_pci_find_capability.patch: Linux-RT 2.6.26-RT
   Cache calls to pci_find_capability.
- patches.rt/call_rcu_bh-rename-of-call_rcu.patch: Linux-RT
  2.6.26-RT
   just rename call_rcu_bh instead of making it a macro.
- patches.rt/cond_resched_softirq-WARN-fix.patch: Linux-RT
  2.6.26-RT
   WARNING: at kernel/sched.c:5071 2.6.23-rc1-rt7.
- patches.rt/cputimer-thread-rt-fix.patch: Linux-RT 2.6.26-RT.
- patches.rt/cputimer-thread-rt_A0.patch: Linux-RT 2.6.26-RT.
- patches.rt/cycles-to-ns-trace-fix.patch: Linux-RT 2.6.26-RT.
- patches.rt/dev-queue-xmit-preempt-fix.patch: Linux-RT 2.6.26-RT.
- patches.rt/disable-irqpoll.patch: Linux-RT 2.6.26-RT.
- patches.rt/disable-ist-x86_64.patch: Linux-RT 2.6.26-RT.
- patches.rt/disable-lpptest-on-nonlinux.patch: Linux-RT
  2.6.26-RT.
- patches.rt/disable-run-softirq-from-hardirq-completely.patch:
  Linux-RT 2.6.26-RT
   Disable running softirqs from hardirqs completely!.
- patches.rt/dont-disable-preemption-without-IST.patch: Linux-RT
  2.6.26-RT.
- patches.rt/dont-let-rt-rw_semaphores-do-non_owner-locks.patch:
  Linux-RT 2.6.26-RT.
- patches.rt/dont-unmask-io_apic.patch: Linux-RT 2.6.26-RT.
- patches.rt/drain-all-local-pages-via-sched.patch: Linux-RT
  2.6.26-RT.
- patches.rt/event-tracer-syscall-i386.patch: Linux-RT 2.6.26-RT.
- patches.rt/event-tracer-syscall-x86_64.patch: Linux-RT
  2.6.26-RT.
- patches.rt/export-schedule-on-each-cpu.patch: Linux-RT
  2.6.26-RT.
- patches.rt/filemap-dont-bug-non-atomic.patch: Linux-RT
  2.6.26-RT.
- patches.rt/fix-acpi-build-weirdness.patch: Linux-RT 2.6.26-RT.
- patches.rt/fix-bug-on-in-filemap.patch: Linux-RT 2.6.26-RT
   Change bug_on for atomic to pagefault_disabled..
- patches.rt/fix-circular-locking-deadlock.patch: Linux-RT
  2.6.26-RT.
- patches.rt/fix-compilation-for-non-RT-in-timer.patch: Linux-RT
  2.6.26-RT.
- patches.rt/fix-emac-locking-2.6.16.patch: Linux-RT 2.6.26-RT.
- patches.rt/fix-emergency-reboot.patch: Linux-RT 2.6.26-RT
   call reboot notifier list when doing an emergency reboot.
- patches.rt/fix-migrating-softirq.patch: Linux-RT 2.6.26-RT.
- patches.rt/fix-softirq-checks-for-non-rt-preempt-hardirq.patch:
  Linux-RT 2.6.26-RT.
- patches.rt/fix_vdso_gtod_vsyscall64_2.patch: Linux-RT 2.6.26-RT.
- patches.rt/floppy-resume-fix.patch: Linux-RT 2.6.26-RT
   floppy: suspend/resume fix.
- patches.rt/ftrace-compile-fixes.patch: Linux-RT 2.6.26-RT
   rt: remove call to stop tracer.
- patches.rt/ftrace-dont-trace-markers.patch: Linux-RT 2.6.26-RT
   ftrace: dont trace markers.
- patches.rt/ftrace-fix-header.patch: Linux-RT 2.6.26-RT.
- patches.rt/ftrace-function-record-nop.patch: Linux-RT 2.6.26-RT
   ftrace: define function trace nop.
- patches.rt/ftrace-print-missing-cmdline.patch: Linux-RT
  2.6.26-RT
   ftrace: fix the command line printing.
- patches.rt/ftrace-record-comm-on-ctrl.patch: Linux-RT 2.6.26-RT
   ftrace: record comm on function ctrl change.
- patches.rt/ftrace-trace-sched.patch: Linux-RT 2.6.26-RT
   ftrace: trace sched.c.
- patches.rt/ftrace-upstream.patch: Linux-RT 2.6.26-RT.
- patches.rt/ftrace-use-preempt-disable-not-irq-disable.patch:
  Linux-RT 2.6.26-RT
   ftrace: avoid lockdep recursion.
- patches.rt/gcc-warnings-shut-up.patch: Linux-RT 2.6.26-RT.
- patches.rt/genhd-protect-percpu-var.patch: Linux-RT 2.6.26-RT.
- patches.rt/genirq-soft-resend.patch: Linux-RT 2.6.26-RT
   x86: activate HARDIRQS_SW_RESEND.
- patches.rt/git-ignore-script-lpp.patch: Linux-RT 2.6.26-RT.
- patches.rt/gtod-optimize.patch: Linux-RT 2.6.26-RT.
- patches.rt/hack-convert-i_alloc_sem-for-direct_io-craziness.patch:
  Linux-RT 2.6.26-RT.
- patches.rt/hack-fix-rt-migration.patch: Linux-RT 2.6.26-RT.
- patches.rt/handle-pending-in-simple-irq.patch: Linux-RT
  2.6.26-RT
   handle IRQ_PENDING for simple irq handler.
- patches.rt/highmem-redo-mainline.patch: Linux-RT 2.6.26-RT.
- patches.rt/highmem-revert-mainline.patch: Linux-RT 2.6.26-RT.
- patches.rt/highmem_rewrite.patch: Linux-RT 2.6.26-RT
   mm: remove kmap_lock.
- patches.rt/hrtimer-no-printk.patch: Linux-RT 2.6.26-RT.
- patches.rt/hrtimers-overrun-api.patch: Linux-RT 2.6.26-RT.
- patches.rt/i386-mark-atomic-irq-ops-raw.patch: Linux-RT
  2.6.26-RT.
- patches.rt/i386-nmi-watchdog-show-regs.patch: Linux-RT
  2.6.26-RT.
- patches.rt/ioapic-fix-too-fast-clocks.patch: Linux-RT 2.6.26-RT.
- patches.rt/irda-fix.patch: Linux-RT 2.6.26-RT.
- patches.rt/irq-mask-fix.patch: Linux-RT 2.6.26-RT
   genirq: fix simple and fasteoi irq handlers.
- patches.rt/jbd_assertions_smp_only.patch: Linux-RT 2.6.26-RT.
- patches.rt/kmap-atomic-i386-fix.patch: Linux-RT 2.6.26-RT.
- patches.rt/kmap-atomic-prepare.patch: Linux-RT 2.6.26-RT.
- patches.rt/kprobes-preempt-fix.patch: Linux-RT 2.6.26-RT.
- patches.rt/kstat-add-rt-stats.patch: Linux-RT 2.6.26-RT
   add rt stats to /proc/stat.
- patches.rt/kstat-fix-spurious-system-load-spikes-in-proc-loadavgrt.patch:
  Linux-RT 2.6.26-RT.
- patches.rt/latency-measurement-drivers.patch: Linux-RT
  2.6.26-RT.
- patches.rt/latency-tracing-arm.patch: Linux-RT 2.6.26-RT.
- patches.rt/latency-tracing-ppc.patch: Linux-RT 2.6.26-RT.
- patches.rt/loadavg_fixes_weird_loads.patch: Linux-RT 2.6.26-RT.
- patches.rt/local_irq_save_nort-in-swap.patch: Linux-RT
  2.6.26-RT.
- patches.rt/lock-init-plist-fix.patch: Linux-RT 2.6.26-RT.
- patches.rt/lock_list.patch: Linux-RT 2.6.26-RT
   lock_list - a fine grain locked double linked list.
- patches.rt/lock_page_ref.patch: Linux-RT 2.6.26-RT
   mm: lock_page_ref.
- patches.rt/lockdep-avoid-fork-waring.patch: Linux-RT 2.6.26-RT
   ftrace: fix if define to prove locking.
- patches.rt/lockdep-lock_set_subclass.patch: Linux-RT 2.6.26-RT
   lockdep: lock_set_subclass - reset a held lock's subclass.
- patches.rt/lockdep-more-entries.patch: Linux-RT 2.6.26-RT.
- patches.rt/lockdep-prettify.patch: Linux-RT 2.6.26-RT
   lockdep: prettify output.
- patches.rt/lockdep-rt-mutex.patch: Linux-RT 2.6.26-RT
   lockdep-rt: annotate PREEMPT_RT DEFINE_MUTEX.
- patches.rt/lockdep-rt-recursion-limit-fix.patch: Linux-RT
  2.6.26-RT.
- patches.rt/lockdep-show-held-locks.patch: Linux-RT 2.6.26-RT
   lockdep: show held locks when showing a stackdump.
- patches.rt/lockdep_lock_set_subclass_fix.patch: Linux-RT
  2.6.26-RT.
- patches.rt/lockstat-fix-contention-points.patch: Linux-RT
  2.6.26-RT
   lockstat: fix contention points.
- patches.rt/lockstat-output.patch: Linux-RT 2.6.26-RT
   lockstat: warn about disabled lock debugging.
- patches.rt/lockstat-rt-hooks.patch: Linux-RT 2.6.26-RT.
- patches.rt/lockstat_bounce_rt.patch: Linux-RT 2.6.26-RT.
- patches.rt/loopback-revert.patch: Linux-RT 2.6.26-RT.
- patches.rt/mapping_nrpages.patch: Linux-RT 2.6.26-RT
   mm/fs: abstract address_space::nrpages.
- patches.rt/mips-change-raw-spinlock-type.patch: Linux-RT
  2.6.26-RT
   RT: change from raw_spinlock_t to __raw_spinlock_t.
- patches.rt/mips-remove-conlicting-rtc-lock-declaration.patch:
  Linux-RT 2.6.26-RT
   RT: remove conflicting rtc_lock declaration.
- patches.rt/mips-remove-duplicate-kconfig.patch: Linux-RT
  2.6.26-RT.
- patches.rt/mips-remove-finish-arch-switch.patch: Linux-RT
  2.6.26-RT
   RT: remove finish_arch_switch.
- patches.rt/mitigate-resched-flood.patch: Linux-RT 2.6.26-RT.
- patches.rt/mm-concurrent-pagecache-rt.patch: Linux-RT 2.6.26-RT
   mm: -rt bits for concurrent pagecache.
- patches.rt/mm-concurrent-pagecache.patch: Linux-RT 2.6.26-RT
   mm: concurrent pagecache write side.
- patches.rt/mm-fix-latency.patch: Linux-RT 2.6.26-RT
   reduce pagetable-freeing latencies.
- patches.rt/move-native-irq.patch: Linux-RT 2.6.26-RT.
- patches.rt/msi-suspend-resume-workaround.patch: Linux-RT
  2.6.26-RT.
- patches.rt/multi-reader-account.patch: Linux-RT 2.6.26-RT
   map tasks to reader locks held.
- patches.rt/multi-reader-limit.patch: Linux-RT 2.6.26-RT
   implement reader limit on read write locks.
- patches.rt/multi-reader-lock-account.patch: Linux-RT 2.6.26-RT
   map read/write locks back to their readers.
- patches.rt/multi-reader-pi.patch: Linux-RT 2.6.26-RT
   read lock Priority Inheritance implementation.
- patches.rt/native-sched-clock-booboo.patch: Linux-RT 2.6.26-RT.
- patches.rt/neptune-no-at-keyboard.patch: Linux-RT 2.6.26-RT.
- patches.rt/net-core-preempt-fix.patch: Linux-RT 2.6.26-RT.
- patches.rt/netpoll-8139too-fix.patch: Linux-RT 2.6.26-RT.
- patches.rt/new-softirq-code.patch: Linux-RT 2.6.26-RT
   softirq preemption: optimization.
- patches.rt/nf_conntrack-fix-smp-processor-id.patch: Linux-RT
  2.6.26-RT.
- patches.rt/nf_conntrack-weird-crash-fix.patch: Linux-RT
  2.6.26-RT.
- patches.rt/nmi-profiling-base.patch: Linux-RT 2.6.26-RT
   nmi-driven profiling for /proc/profile.
- patches.rt/nmi-profiling.patch: Linux-RT 2.6.26-RT.
- patches.rt/nmi-show-regs-fix.patch: Linux-RT 2.6.26-RT.
- patches.rt/nmi-watchdog-disable.patch: Linux-RT 2.6.26-RT
   x86_64: do not enable the NMI watchdog by default.
- patches.rt/nmi-watchdog-fix-1.patch: Linux-RT 2.6.26-RT.
- patches.rt/nmi-watchdog-fix-2.patch: Linux-RT 2.6.26-RT.
- patches.rt/nmi-watchdog-fix-3.patch: Linux-RT 2.6.26-RT.
- patches.rt/nmi-watchdog-fix-4.patch: Linux-RT 2.6.26-RT.
- patches.rt/no-warning-for-irqs-disabled-in-local-bh-enable.patch:
  Linux-RT 2.6.26-RT
   local_bh_enable() is safe for irqs_disabled().
- patches.rt/ntfs-local-irq-save-nort.patch: Linux-RT 2.6.26-RT.
- patches.rt/numa-slab-freeing.patch: Linux-RT 2.6.26-RT.
- patches.rt/only-run-softirqs-from-irq-thread-when-irq-affinity-is-set.patch:
  Linux-RT 2.6.26-RT.
- patches.rt/pagefault-disable-cleanup.patch: Linux-RT 2.6.26-RT
   clean up the page fault disabling logic.
- patches.rt/panic-dont-stop-box.patch: Linux-RT 2.6.26-RT.
- patches.rt/paravirt-function-pointer-fix.patch: Linux-RT
  2.6.26-RT.
- patches.rt/pause-on-oops-head-tail.patch: Linux-RT 2.6.26-RT
   introduce pause_on_oops_head/tail boot options.
- patches.rt/percpu-locked-mm.patch: Linux-RT 2.6.26-RT.
- patches.rt/percpu-locked-netfilter.patch: Linux-RT 2.6.26-RT.
- patches.rt/percpu-locked-netfilter2.patch: Linux-RT 2.6.26-RT.
- patches.rt/percpu-locked-powerpc-fixups.patch: Linux-RT
  2.6.26-RT.
- patches.rt/percpu_list.patch: Linux-RT 2.6.26-RT
   percpu_list.
- patches.rt/plist-debug.patch: Linux-RT 2.6.26-RT.
- patches.rt/posix-cpu-timers-fix.patch: Linux-RT 2.6.26-RT.
- patches.rt/powerpc-count_active_rt_tasks-is-undefined-for-non-preempt-rt.patch:
  Linux-RT 2.6.26-RT.
- patches.rt/powerpc-flush_tlb_pending-is-no-more.patch:
  Linux-RT 2.6.26-RT.
- patches.rt/powerpc-match-__rw_yield-function-declaration-to-prototype.patch:
  Linux-RT 2.6.26-RT.
- patches.rt/ppc-chpr-set-rtc-lock.patch: Linux-RT 2.6.26-RT.
- patches.rt/ppc-gtod-notrace-fix.patch: Linux-RT 2.6.26-RT.
- patches.rt/ppc-hacks-to-allow-rt-to-run-kernbench.patch:
  Linux-RT 2.6.26-RT.
- patches.rt/ppc-make-tlb-batch-64-only.patch: Linux-RT 2.6.26-RT.
- patches.rt/ppc-tlbflush-preempt.patch: Linux-RT 2.6.26-RT.
- patches.rt/ppc32-latency-compile-hack-fixes.patch: Linux-RT
  2.6.26-RT.
- patches.rt/ppc32_notrace_init_functions.patch: Linux-RT
  2.6.26-RT
   don't trace early init functions for ppc32.
- patches.rt/preempt-irqs-Kconfig.patch: Linux-RT 2.6.26-RT.
- patches.rt/preempt-irqs-arm-fix-oprofile.patch: Linux-RT
  2.6.26-RT.
- patches.rt/preempt-irqs-arm.patch: Linux-RT 2.6.26-RT.
- patches.rt/preempt-irqs-core.patch: Linux-RT 2.6.26-RT.
- patches.rt/preempt-irqs-direct-debug-keyboard.patch: Linux-RT
  2.6.26-RT.
- patches.rt/preempt-irqs-hrtimer.patch: Linux-RT 2.6.26-RT.
- patches.rt/preempt-irqs-i386-idle-poll-loop-fix.patch:
  Linux-RT 2.6.26-RT.
- patches.rt/preempt-irqs-i386-ioapic-mask-quirk.patch: Linux-RT
  2.6.26-RT.
- patches.rt/preempt-irqs-i386.patch: Linux-RT 2.6.26-RT.
- patches.rt/preempt-irqs-mips.patch: Linux-RT 2.6.26-RT.
- patches.rt/preempt-irqs-ppc-ack-irq-fixups.patch: Linux-RT
  2.6.26-RT.
- patches.rt/preempt-irqs-ppc-fix-b5.patch: Linux-RT 2.6.26-RT.
- patches.rt/preempt-irqs-ppc-fix-b6.patch: Linux-RT 2.6.26-RT.
- patches.rt/preempt-irqs-ppc-fix-more-fasteoi.patch: Linux-RT
  2.6.26-RT.
- patches.rt/preempt-irqs-ppc-preempt-schedule-irq-entry-fix.patch:
  Linux-RT 2.6.26-RT.
- patches.rt/preempt-irqs-ppc.patch: Linux-RT 2.6.26-RT.
- patches.rt/preempt-irqs-timer.patch: Linux-RT 2.6.26-RT.
- patches.rt/preempt-irqs-x86-64-ioapic-mask-quirk.patch:
  Linux-RT 2.6.26-RT.
- patches.rt/preempt-irqs-x86-64.patch: Linux-RT 2.6.26-RT.
- patches.rt/preempt-realtime-acpi.patch: Linux-RT 2.6.26-RT.
- patches.rt/preempt-realtime-arm-bagde4.patch: Linux-RT
  2.6.26-RT.
- patches.rt/preempt-realtime-arm-footbridge.patch: Linux-RT
  2.6.26-RT.
- patches.rt/preempt-realtime-arm-integrator.patch: Linux-RT
  2.6.26-RT.
- patches.rt/preempt-realtime-arm-ixp4xx.patch: Linux-RT
  2.6.26-RT.
- patches.rt/preempt-realtime-arm-pxa.patch: Linux-RT 2.6.26-RT.
- patches.rt/preempt-realtime-arm-rawlock-in-mmu_context-h.patch:
  Linux-RT 2.6.26-RT.
- patches.rt/preempt-realtime-arm-shark.patch: Linux-RT 2.6.26-RT.
- patches.rt/preempt-realtime-arm.patch: Linux-RT 2.6.26-RT.
- patches.rt/preempt-realtime-compile-fixes.patch: Linux-RT
  2.6.26-RT.
- patches.rt/preempt-realtime-console.patch: Linux-RT 2.6.26-RT.
- patches.rt/preempt-realtime-core.patch: Linux-RT 2.6.26-RT.
- patches.rt/preempt-realtime-debug-sysctl.patch: Linux-RT
  2.6.26-RT.
- patches.rt/preempt-realtime-fs-block.patch: Linux-RT 2.6.26-RT.
- patches.rt/preempt-realtime-ftrace-disable-ftraced.patch:
  Linux-RT 2.6.26-RT.
- patches.rt/preempt-realtime-ftrace.patch: Linux-RT 2.6.26-RT.
- patches.rt/preempt-realtime-i386.patch: Linux-RT 2.6.26-RT.
- patches.rt/preempt-realtime-ia64.patch: Linux-RT 2.6.26-RT.
- patches.rt/preempt-realtime-ide.patch: Linux-RT 2.6.26-RT.
- patches.rt/preempt-realtime-init-show-enabled-debugs.patch:
  Linux-RT 2.6.26-RT.
- patches.rt/preempt-realtime-input.patch: Linux-RT 2.6.26-RT.
- patches.rt/preempt-realtime-ipc.patch: Linux-RT 2.6.26-RT.
- patches.rt/preempt-realtime-irqs.patch: Linux-RT 2.6.26-RT.
- patches.rt/preempt-realtime-loopback.patch: Linux-RT 2.6.26-RT.
- patches.rt/preempt-realtime-mellanox-driver-fix.patch:
  Linux-RT 2.6.26-RT.
- patches.rt/preempt-realtime-mips.patch: Linux-RT 2.6.26-RT.
- patches.rt/preempt-realtime-mm.patch: Linux-RT 2.6.26-RT.
- patches.rt/preempt-realtime-mmdrop-delayed.patch: Linux-RT
  2.6.26-RT.
- patches.rt/preempt-realtime-net-drivers.patch: Linux-RT
  2.6.26-RT.
- patches.rt/preempt-realtime-net-softirq-fixups.patch: Linux-RT
  2.6.26-RT
   NOHZ: local_softirq_pending with tickless.
- patches.rt/preempt-realtime-net.patch: Linux-RT 2.6.26-RT.
- patches.rt/preempt-realtime-powerpc-add-raw-relax-macros.patch:
  Linux-RT 2.6.26-RT.
- patches.rt/preempt-realtime-powerpc-b2.patch: Linux-RT
  2.6.26-RT.
- patches.rt/preempt-realtime-powerpc-b3.patch: Linux-RT
  2.6.26-RT.
- patches.rt/preempt-realtime-powerpc-b4.patch: Linux-RT
  2.6.26-RT.
- patches.rt/preempt-realtime-powerpc-celleb-raw-spinlocks.patch:
  Linux-RT 2.6.26-RT.
- patches.rt/preempt-realtime-powerpc-missing-raw-spinlocks.patch:
  Linux-RT 2.6.26-RT.
- patches.rt/preempt-realtime-powerpc-tlb-batching.patch:
  Linux-RT 2.6.26-RT.
- patches.rt/preempt-realtime-powerpc-update.patch: Linux-RT
  2.6.26-RT.
- patches.rt/preempt-realtime-powerpc.patch: Linux-RT 2.6.26-RT.
- patches.rt/preempt-realtime-prevent-idle-boosting.patch:
  Linux-RT 2.6.26-RT
   Premmpt-RT: Preevent boosting of idle task.
- patches.rt/preempt-realtime-printk.patch: Linux-RT 2.6.26-RT.
- patches.rt/preempt-realtime-profiling.patch: Linux-RT 2.6.26-RT.
- patches.rt/preempt-realtime-rawlocks.patch: Linux-RT 2.6.26-RT.
- patches.rt/preempt-realtime-rcu.patch: Linux-RT 2.6.26-RT.
- patches.rt/preempt-realtime-sched-cpupri.patch: Linux-RT
  2.6.26-RT.
- patches.rt/preempt-realtime-sched-i386.patch: Linux-RT
  2.6.26-RT.
- patches.rt/preempt-realtime-sched.patch: Linux-RT 2.6.26-RT.
- patches.rt/preempt-realtime-sound.patch: Linux-RT 2.6.26-RT.
- patches.rt/preempt-realtime-supress-nohz-softirq-warning.patch:
  Linux-RT 2.6.26-RT.
- patches.rt/preempt-realtime-supress-rtc-printk.patch: Linux-RT
  2.6.26-RT.
- patches.rt/preempt-realtime-timer.patch: Linux-RT 2.6.26-RT.
- patches.rt/preempt-realtime-usb.patch: Linux-RT 2.6.26-RT.
- patches.rt/preempt-realtime-warn-and-bug-on-fix.patch:
  Linux-RT 2.6.26-RT.
- patches.rt/preempt-realtime-warn-and-bug-on.patch: Linux-RT
  2.6.26-RT.
- patches.rt/preempt-rt-no-slub.patch: Linux-RT 2.6.26-RT.
- patches.rt/preempt-softirqs-core.patch: Linux-RT 2.6.26-RT.
- patches.rt/preempt-trace.patch: Linux-RT 2.6.26-RT.
- patches.rt/print-might-sleep-hack.patch: Linux-RT 2.6.26-RT.
- patches.rt/printk-dont-bug-on-sched.patch: Linux-RT 2.6.26-RT.
- patches.rt/printk-in-atomic-hack-fix.patch: Linux-RT 2.6.26-RT
   fix printk in atomic hack.
- patches.rt/printk-in-atomic.patch: Linux-RT 2.6.26-RT.
- patches.rt/proportions-raw-locks.patch: Linux-RT 2.6.26-RT.
- patches.rt/qrcu.patch: Linux-RT 2.6.26-RT
   QRCU with lockless fastpath.
- patches.rt/quicklist-release-before-free-page-fix.patch:
  Linux-RT 2.6.26-RT.
- patches.rt/quicklist-release-before-free-page.patch: Linux-RT
  2.6.26-RT.
- patches.rt/radix-concurrent-lockdep.patch: Linux-RT 2.6.26-RT.
- patches.rt/radix-percpu-hack-fix.patch: Linux-RT 2.6.26-RT.
- patches.rt/radix-tree-concurrent.patch: Linux-RT 2.6.26-RT
   radix-tree: concurrent write side support.
- patches.rt/radix-tree-optimistic-hist.patch: Linux-RT 2.6.26-RT
   debug: optimistic lock histogram.
- patches.rt/radix-tree-optimistic.patch: Linux-RT 2.6.26-RT
   radix-tree: optimistic locking.
- patches.rt/random-driver-latency-fix.patch: Linux-RT 2.6.26-RT.
- patches.rt/rcu-hrt-fixups.patch: Linux-RT 2.6.26-RT.
- patches.rt/rcu-new-7.patch: Linux-RT 2.6.26-RT.
- patches.rt/rcu-preempt-boost-default.patch: Linux-RT 2.6.26-RT.
- patches.rt/rcu-preempt-boost-fix.patch: Linux-RT 2.6.26-RT.
- patches.rt/rcu-preempt-boost-sdr.patch: Linux-RT 2.6.26-RT.
- patches.rt/rcu-preempt-fix-bad-dyntick-accounting.patch:
  Linux-RT 2.6.26-RT.
- patches.rt/rcu-preempt-hotplug-hackaround.patch: Linux-RT
  2.6.26-RT.
- patches.rt/rcu-torture-preempt-update.patch: Linux-RT 2.6.26-RT.
- patches.rt/rcu-trace-fix-free.patch: Linux-RT 2.6.26-RT.
- patches.rt/rcupreempt-boost-early-init.patch: Linux-RT
  2.6.26-RT.
- patches.rt/realtime-preempt-warn-about-tracing.patch: Linux-RT
  2.6.26-RT.
- patches.rt/relay-fix.patch: Linux-RT 2.6.26-RT
   relay: fix timer madness.
- patches.rt/remove-check-pgt-cache-calls.patch: Linux-RT
  2.6.26-RT.
- patches.rt/replace-bugon-by-warn-on.patch: Linux-RT 2.6.26-RT.
- patches.rt/root-domain-kfree-in-atomic.patch: Linux-RT
  2.6.26-RT.
- patches.rt/rt-apis.patch: Linux-RT 2.6.26-RT.
- patches.rt/rt-avoid-deadlock-in-swap.patch: Linux-RT 2.6.26-RT.
- patches.rt/rt-delayed-prio.patch: Linux-RT 2.6.26-RT
   rt: PI-workqueue: propagate prio for delayed work.
- patches.rt/rt-kmap-scale-fix.patch: Linux-RT 2.6.26-RT.
- patches.rt/rt-list-mods.patch: Linux-RT 2.6.26-RT
   rt: list_splice2.
- patches.rt/rt-move-update-wall-time-back-to-do-timer.patch:
  Linux-RT 2.6.26-RT
   rt: move update_wall_time back to do timer.
- patches.rt/rt-mutex-arm.patch: Linux-RT 2.6.26-RT.
- patches.rt/rt-mutex-compat-semaphores.patch: Linux-RT 2.6.26-RT.
- patches.rt/rt-mutex-core.patch: Linux-RT 2.6.26-RT.
- patches.rt/rt-mutex-i386.patch: Linux-RT 2.6.26-RT.
- patches.rt/rt-mutex-irq-flags-checking.patch: Linux-RT
  2.6.26-RT.
- patches.rt/rt-mutex-mips.patch: Linux-RT 2.6.26-RT.
- patches.rt/rt-mutex-ppc-fix-a5.patch: Linux-RT 2.6.26-RT.
- patches.rt/rt-mutex-ppc.patch: Linux-RT 2.6.26-RT.
- patches.rt/rt-mutex-preempt-debugging.patch: Linux-RT 2.6.26-RT.
- patches.rt/rt-mutex-trivial-route-cast-fix.patch: Linux-RT
  2.6.26-RT.
- patches.rt/rt-mutex-trivial-tcp-preempt-fix.patch: Linux-RT
  2.6.26-RT.
- patches.rt/rt-mutex-x86-64.patch: Linux-RT 2.6.26-RT.
- patches.rt/rt-page_alloc.patch: Linux-RT 2.6.26-RT
   rt-friendly per-cpu pages.
- patches.rt/rt-plist-mods.patch: Linux-RT 2.6.26-RT
   rt: plist_head_splice.
- patches.rt/rt-s_files-kill-a-union.patch: Linux-RT 2.6.26-RT.
- patches.rt/rt-sched-groups.patch: Linux-RT 2.6.26-RT.
- patches.rt/rt-shorten-softirq-thread-names.patch: Linux-RT
  2.6.26-RT.
- patches.rt/rt-slab-new.patch: Linux-RT 2.6.26-RT.
- patches.rt/rt-workqeue-prio.patch: Linux-RT 2.6.26-RT
   rt: PI-workqueue support.
- patches.rt/rt-workqueue-barrier.patch: Linux-RT 2.6.26-RT
   rt: PI-workqueue: fix barriers.
- patches.rt/rt-wq-barrier-fix.patch: Linux-RT 2.6.26-RT
   rt: PI-workqueue: wait_on_work() fixup.
- patches.rt/rt_mutex_setprio.patch: Linux-RT 2.6.26-RT
   rt: rename rt_mutex_setprio to task_setprio.
- patches.rt/rtmutex-debug.h-cleanup.patch: Linux-RT 2.6.26-RT
   lock debugging: clean up rtmutex-debug.h.
- patches.rt/rtmutex-lateral-steal.patch: Linux-RT 2.6.26-RT.
- patches.rt/rtmutex-rearrange.patch: Linux-RT 2.6.26-RT.
- patches.rt/rtmutex-remove-xchg.patch: Linux-RT 2.6.26-RT
   rtmutex - remove double xchg.
- patches.rt/rtmutex-rwlock-cmpxchg-typecast.patch: Linux-RT
  2.6.26-RT.
- patches.rt/rwlock-implement-downgrade-write.patch: Linux-RT
  2.6.26-RT
   rwlocks multi downgrade write.
- patches.rt/rwlocks-default-nr-readers-nr-cpus.patch: Linux-RT
  2.6.26-RT.
- patches.rt/rwlocks-fix-no-preempt-rt.patch: Linux-RT 2.6.26-RT
   rwlock: fix non PREEMPT_RT case.
- patches.rt/rwlocks-multiple-readers.patch: Linux-RT 2.6.26-RT
   implement rwlocks management.
- patches.rt/rwsems-multiple-readers.patch: Linux-RT 2.6.26-RT
   add framework for multi readers on rwsems.
- patches.rt/s_files-pipe-fix.patch: Linux-RT 2.6.26-RT
   s_files: free_write_pipe() fix.
- patches.rt/s_files-schedule_on_each_cpu_wq.patch: Linux-RT
  2.6.26-RT.
- patches.rt/s_files.patch: Linux-RT 2.6.26-RT
   remove global files_lock.
- patches.rt/sched-clock-nmi.patch: Linux-RT 2.6.26-RT.
- patches.rt/sched-enable-irqs-in-preempt-in-notifier-call.patch:
  Linux-RT 2.6.26-RT
   CFS: enable irqs in fire_sched_in_preempt_notifier.
- patches.rt/sched-nr-migrate-lower-default-preempt-rt.patch:
  Linux-RT 2.6.26-RT.
- patches.rt/sched-prioritize-non-migrating-rt-tasks.patch:
  Linux-RT 2.6.26-RT.
- patches.rt/sched-rt-stats.patch: Linux-RT 2.6.26-RT.
- patches.rt/sched-use-a-2d-bitmap-search-prio-cpu.patch:
  Linux-RT 2.6.26-RT.
- patches.rt/sched-wake_up_idle_cpu-rt.patch: Linux-RT 2.6.26-RT.
- patches.rt/sched_prio.patch: Linux-RT 2.6.26-RT.
- patches.rt/sched_rt-fixup.patch: Linux-RT 2.6.26-RT.
- patches.rt/schedule-tail-balance-disable-irqs.patch: Linux-RT
  2.6.26-RT.
- patches.rt/schedule_on_each_cpu-enhance.patch: Linux-RT
  2.6.26-RT.
- patches.rt/select-error-leak-fix.patch: Linux-RT 2.6.26-RT.
- patches.rt/send-nmi-all-preempt-disable.patch: Linux-RT
  2.6.26-RT.
- patches.rt/seq-irqsave.patch: Linux-RT 2.6.26-RT.
- patches.rt/serial-locking-rt-cleanup.patch: Linux-RT 2.6.26-RT.
- patches.rt/serial-slow-machines.patch: Linux-RT 2.6.26-RT.
- patches.rt/slab-irq-nopreempt-fix.patch: Linux-RT 2.6.26-RT.
- patches.rt/smp-processor-id-fixups.patch: Linux-RT 2.6.26-RT.
- patches.rt/softirq-per-cpu-assumptions-fixes.patch: Linux-RT
  2.6.26-RT.
- patches.rt/softlockup-add-irq-regs-h.patch: Linux-RT 2.6.26-RT
   core: make asm/irq_regs.h available on every platform.
- patches.rt/spinlock-trylock-cleanup-sungem.patch: Linux-RT
  2.6.26-RT.
- patches.rt/swap-spinlock-fix.patch: Linux-RT 2.6.26-RT.
- patches.rt/tasklet-busy-loop-hack.patch: Linux-RT 2.6.26-RT.
- patches.rt/tasklet-redesign.patch: Linux-RT 2.6.26-RT.
- patches.rt/timer-freq-tweaks.patch: Linux-RT 2.6.26-RT.
- patches.rt/timer-warning-fix.patch: Linux-RT 2.6.26-RT.
- patches.rt/trace-add-event-markers-arm.patch: Linux-RT
  2.6.26-RT.
- patches.rt/trace-events-handle-syscalls.patch: Linux-RT
  2.6.26-RT.
- patches.rt/trace-histograms.patch: Linux-RT 2.6.26-RT.
- patches.rt/trace_hist-divzero.patch: Linux-RT 2.6.26-RT
   trace_hist.c: divide-by-zero problem (2).
- patches.rt/trace_hist-latediv.patch: Linux-RT 2.6.26-RT.
- patches.rt/tracer-add-event-markers.patch: Linux-RT 2.6.26-RT.
- patches.rt/tracer-event-trace.patch: Linux-RT 2.6.26-RT.
- patches.rt/use-edge-triggered-irq-handler-instead-of-simple-irq.patch:
  Linux-RT 2.6.26-RT
   [AT91: PATCH]: Use edge triggered interrupt handling for
   AT91-GPIO instead of simple_irq-handler.
- patches.rt/user-no-irq-disable.patch: Linux-RT 2.6.26-RT.
- patches.rt/version.patch: Linux-RT 2.6.26-RT
   add -rt extra-version.
- patches.rt/vortex-fix.patch: Linux-RT 2.6.26-RT.
- patches.rt/watchdog_use_timer_and_hpet_on_x86_64.patch:
  Linux-RT 2.6.26-RT.
- patches.rt/x86-64-tscless-vgettimeofday.patch: Linux-RT
  2.6.26-RT
   x86_64 GTOD: offer scalable vgettimeofday.
- patches.rt/x86_64-tsc-sync-irqflags-fix.patch: Linux-RT
  2.6.26-RT.
- patches.rt/event-trace-hrtimer-trace.patch: Linux-RT 2.6.26-RT
   event-tracer: add clockevent trace.
- patches.rt/ftrace-hotplug-fix.patch: Linux-RT 2.6.26-RT
   ftrace: cpu hotplug fix.
- patches.rt/ftrace-wakeup-rawspinlock.patch: Linux-RT 2.6.26-RT
   ftrace: user raw spin lock for wakeup function trace.
- patches.rt/preempt-realtime-x86_64.patch: Linux-RT 2.6.26-RT.
- patches.rt/radix-tree-lockdep-plus1.patch: Linux-RT 2.6.26-RT
   lockdep: add +1 to radix tree array.
- patches.rt/rwlock-fixes.patch: Linux-RT 2.6.26-RT
   rwlock: fix pi_list race conditions.
- patches.rt/rwlock-prio-fix.patch: Linux-RT 2.6.26-RT
   rwlock: reset prio on unlocks and wakeups.
- patches.rt/rwlock-torture.patch: Linux-RT 2.6.26-RT
   rwlock: rwlock torture test.
- patches.rt/sched-cpupri-hotplug-support.patch: Linux-RT
  2.6.26-RT.
- patches.rt/sched-cpupri-priocount.patch: Linux-RT 2.6.26-RT.
- patches.rt/trace-eip2ip.patch: Linux-RT 2.6.26-RT
   Re: 2.6.25.4-rt4.
- patches.rt/bz235099-idle-load-fix.patch: Linux-RT 2.6.26-RT.
- patches.rt/fix-adaptive-hack.patch: Linux-RT 2.6.26-RT
   fix-adaptive-hack.patch.
- patches.rt/fix-a-previously-reverted-fix.patch: Linux-RT
  2.6.26-RT
   Fix a previously reverted "fix".
- patches.rt/fix-config-debug-rt-mutex-lock-underflow-warnings.patch:
  Linux-RT 2.6.26-RT
   Fix CONFIG_DEBUG_RT_MUTEX lock underflow warnings.
- patches.rt/frace-use-tsc.patch: Linux-RT 2.6.26-RT.
- patches.rt/ftrace-document-event-tracer.patch: Linux-RT
  2.6.26-RT.
- patches.rt/ftrace-document-update1.patch: Linux-RT 2.6.26-RT
   ftrace: document updates.
- patches.rt/ftrace-fix-get-kprobe-wreckage.patch: Linux-RT
  2.6.26-RT
   ftrace-fix-missing-kprobe-include.pathc.
- patches.rt/ftrace-m68knommu-add-FTRACE-support.patch: Linux-RT
  2.6.26-RT.
- patches.rt/ftrace-m68knommu-generic-stacktrace-function.patch:
  Linux-RT 2.6.26-RT.
- patches.rt/ftrace-preempt-trace-check.patch: Linux-RT 2.6.26-RT
   ftrace: only trace preempt off with preempt tracer.
- patches.rt/ftrace-stop-trace-on-crash.patch: Linux-RT 2.6.26-RT
   fix-tracer-wreckage-wtf-is-this-code-all-features.patch.
- patches.rt/generic-cmpxchg-use-raw-local-irq-variant.patch:
  Linux-RT 2.6.26-RT.
- patches.rt/idle2-fix.patch: Linux-RT 2.6.26-RT.
- patches.rt/idle-fix.patch: Linux-RT 2.6.26-RT.
- patches.rt/m68knommu_fixes_ontop_of_v2.6.26.patch: Linux-RT
  2.6.26-RT.
- patches.rt/m68knommu-make-cmpxchg-RT-safe.patch: Linux-RT
  2.6.26-RT.
- patches.rt/mapping_nrpages-fix.patch: Linux-RT 2.6.26-RT
   mapping_nrpages-fix.patch.
- patches.rt/nfs-stats-miss-preemption.patch: Linux-RT 2.6.26-RT
   nfs: fix missing preemption check.
- patches.rt/pmtmr-override.patch: Linux-RT 2.6.26-RT
   pmtmr: allow command line override of ioport.
- patches.rt/powerpc-ftrace-stop-on-oops.patch: Linux-RT 2.6.26-RT
   powerpc: ftrace stop on crash.
- patches.rt/ppc64-fix-preempt-unsafe-paths-accessing-per_cpu-variables.patch:
  Linux-RT 2.6.26-RT.
- patches.rt/preempt-irqs-m68knommu-make-timer-interrupt-non-threaded.patch:
  Linux-RT 2.6.26-RT.
- patches.rt/preempt-realtime-mm.patch~: Linux-RT 2.6.26-RT.
- patches.rt/raw-spinlocks-for-nmi-print.patch: Linux-RT
  2.6.26-RT.
- patches.rt/revert-preempt-bkl-revert.patch: Linux-RT 2.6.26-RT.
- patches.rt/rtmutex-debug-fix.patch: Linux-RT 2.6.26-RT
   rtmutex-debug-fix.patch.
- patches.rt/rt-mutex-namespace.patch: Linux-RT 2.6.26-RT
   rt-mutex-namespace.patch.
- patches.rt/rt-mutex-use-inline.patch: Linux-RT 2.6.26-RT
   rt-mutex-cleanup.patch.
- patches.rt/rt-rwlock-conservative-locking.patch: Linux-RT
  2.6.26-RT
   rwlock: be more conservative in locking reader_lock_count.
- patches.rt/rwlock-pi-lock-reader.patch: Linux-RT 2.6.26-RT.
- patches.rt/rwlock-protect-reader_lock_count.patch: Linux-RT
  2.6.26-RT.
- patches.rt/rwlock-slowunlock-mutex-fix2.patch: Linux-RT
  2.6.26-RT.
- patches.rt/rwlock-slowunlock-mutex-fix.patch: Linux-RT
  2.6.26-RT.
- patches.rt/rwlock-torture-no-rt.patch: Linux-RT 2.6.26-RT
   rwlock: fix torture test to handle non-rt.
- patches.rt/sched-fix-dequeued-race.patch: Linux-RT 2.6.26-RT
   sched-fix-dequeued-race.patch.
- patches.rt/serial-locking-rt-cleanup.patch~: Linux-RT 2.6.26-RT.
- patches.rt/sub-dont-disable-irqs.patch: Linux-RT 2.6.26-RT
   rt: dont disable irqs in usb.
- patches.rt/trace-do-not-wakeup-when-irqs-disabled.patch:
  Linux-RT 2.6.26-RT
   trace-do-not-wakeup-when-irqs-disabled.patch.
- patches.rt/trace-ktime-scalar.patch: Linux-RT 2.6.26-RT
   ftrace: print ktime values in readable form.
- patches.rt/warn-on-rt-scatterlist.patch: Linux-RT 2.6.26-RT
   remove warn on for scatterlist in preempt rt.

-------------------------------------------------------------------
Tue Jul 29 17:25:34 CEST 2008 - trenn@suse.de

- patches.arch/acpi_thermal_passive_blacklist.patch: Avoid
  critical temp shutdowns on specific ThinkPad T4x(p) and R40
  (https://bugzilla.novell.com/show_bug.cgi?id=333043).
- patches.fixes/acpi_use_acpi_exception.patch: ACPI dock/bay:
  Use ACPI_EXCEPTION instead of printk(KERN_ERR.
- patches.suse/acpi_provide_non_windows_osi_boot_param.patch:
  ACPI: Provide a spec conform OSI interface to the BIOS.

-------------------------------------------------------------------
Tue Jul 29 00:04:40 CEST 2008 - bphilips@suse.de

- rpm/kernel-binary.spec.in: uvcvideo merged.  Add Obsoletes.

-------------------------------------------------------------------
Fri Jul 25 16:39:22 CEST 2008 - mszeredi@suse.cz

- supported.conf: Mark fuse as supported.

-------------------------------------------------------------------
Thu Jul 24 19:26:38 CEST 2008 - gregkh@suse.de

- Enable CONFIG_MARKERS

-------------------------------------------------------------------
Thu Jul 24 19:21:20 CEST 2008 - gregkh@suse.de

- Enable CONFIG_SECURITY_SELINUX

-------------------------------------------------------------------
Thu Jul 24 14:53:34 CEST 2008 - agruen@suse.de

- Fix for using relative paths in /usr/src/linux-obj/$arch/
  $flavor/Makefile (bnc#409982).

-------------------------------------------------------------------
Fri Jul 18 10:33:14 CEST 2008 - hare@suse.de

- Update config files for S/390.

-------------------------------------------------------------------
Thu Jul 17 22:55:40 CEST 2008 - bwalle@suse.de

- patches.fixes/show-OSRELEASE-in-VMCOREINFO.diff:
  kdump: Report actual value of VMCOREINFO_OSRELEASE in VMCOREINFO

-------------------------------------------------------------------
Thu Jul 17 18:33:20 CEST 2008 - jeffm@suse.de

- rpm/kernel-module-subpackage: Removed Supplements handling
  entirely. Use preamble instead.

-------------------------------------------------------------------
Thu Jul 17 17:48:49 CEST 2008 - jbeulich@novell.com

- patches.xen/xen3-patch-2.6.26: Fix 32-bit build.

-------------------------------------------------------------------
Thu Jul 17 15:49:45 CEST 2008 - jbeulich@novell.com

- Update Xen patches for 2.6.26.
- patches.xen/540-blkif-nr-segments-check.patch: Delete.
- patches.xen/560-x86_64-no-irq-affinity-break-msg.patch: Delete.
- patches.xen/xen3-patch-2.6.25.1: Delete.
- Update i386 and x86-64 config files.
- config.conf: Re-enable Xen configs.

-------------------------------------------------------------------
Thu Jul 17 13:35:29 CEST 2008 - jbeulich@novell.com

- patches.fixes/seccomp-disable-tsc-option: Also handle x86-64 (191123).
- Update x86-64 config files.
- patches.suse/raw_device_max_minors_param.diff: Fix uninitialized
  return value.
- patches.apparmor/remove_suid.diff: Also handle fuse.
- supported.conf: Add e1000e, rtc-core, rtc-lib, and rtc-cmos.

-------------------------------------------------------------------
Mon Jul 14 18:51:03 CEST 2008 - jeffm@suse.de

- patches.kernel.org/fsl-diu-fb-compile-fix: Delete.

-------------------------------------------------------------------
Mon Jul 14 18:19:08 CEST 2008 - olh@suse.de

- disable unused fsl-diu-fb driver

-------------------------------------------------------------------
Mon Jul 14 17:23:40 CEST 2008 - jeffm@suse.de

- Updated to 2.6.26-final.

-------------------------------------------------------------------
Mon Jul 14 11:24:42 CEST 2008 - bwalle@suse.de

- patches.fixes/move-crashkernel-reservation.diff:
  x86: Move crashkernel reservation before dma32_reserve_bootmem().

-------------------------------------------------------------------
Mon Jul 14 08:04:25 CEST 2008 - rgoldwyn@suse.de

- Enable patches.suse/convert-novfs-to-open-soure-coding-standards.patch
  Fix oops in novfs_daemon_lib_ioctl

-------------------------------------------------------------------
Fri Jul 11 19:22:27 CEST 2008 - jeffm@suse.de

- Updated squashfs to v3.3. (bnc#373285)

-------------------------------------------------------------------
Thu Jul 10 20:36:45 CEST 2008 - jeffm@suse.de

- Update config files: Enable raw devices on s390.

-------------------------------------------------------------------
Thu Jul 10 15:59:36 CEST 2008 - jack@suse.cz

- patches.suse/raw_device_max_minors_param.diff: Allow setting
  of number of raw devices as a module parameter (FATE 302178).

-------------------------------------------------------------------
Thu Jul 10 01:12:00 CEST 2008 - jeffm@suse.de

- patches.kernel.org/fsl-diu-fb-compile-fix: fsl-diu-fb:
  compile fix.

-------------------------------------------------------------------
Wed Jul  9 22:59:14 CEST 2008 - jeffm@suse.de

- patches.suse/kdb-common: Removed obsolete file_lock_operations
  printing.

-------------------------------------------------------------------
Wed Jul  9 22:58:15 CEST 2008 - jeffm@suse.de

- patches.fixes/reiserfs-discard-xattr-prealloc: Upstreamed with
  -git5.

-------------------------------------------------------------------
Wed Jul  9 22:49:38 CEST 2008 - jeffm@suse.de

- patches.fixes/reiserfs-discard-xattr-prealloc: reiserfs:
  discard prealloc in reiserfs_delete_inode (bnc#389656).

-------------------------------------------------------------------
Wed Jul  9 22:11:34 CEST 2008 - jeffm@suse.de

- Updated to 2.6.26-rc9-git5.
  - Eliminated 2 patches.

-------------------------------------------------------------------
Wed Jul  9 18:00:11 CEST 2008 - jbohac@suse.cz

- Update config files.
- patches.suse/netfilter-ip_conntrack_slp.patch: connection
  tracking helper for SLP (fate#301134).

-------------------------------------------------------------------
Wed Jul  9 09:43:49 CEST 2008 - olh@suse.de

- enable PHYP-assisted OS dump (fate#304131)

-------------------------------------------------------------------
Mon Jul  7 16:56:43 CEST 2008 - trenn@suse.de

- patches.fixes/acpi_thermal_passive_cleanup.patch: Delete.

-------------------------------------------------------------------
Wed Jul  2 15:02:17 CEST 2008 - jkosina@suse.de

- patches.fixes/input-add-gericom-bellagio-to-nomux.patch: Input:
  add Gericom Bellagio to nomux blacklist (bnc#404892).

-------------------------------------------------------------------
Wed Jul  2 11:53:53 CEST 2008 - jkosina@suse.de

- patches.fixes/input-add-acer-aspire-1360-to-nomux.patch: Input:
  add Acer Aspire 1360 to nomux blacklist (bnc#216857).

-------------------------------------------------------------------
Wed Jul  2 05:55:16 CEST 2008 - jeffm@suse.de

- patches.apparmor/__d_path-keep-connected.diff
  patches.apparmor/mount-consistent-__d_path.diff
  patches.suse/kdb-ia64: Edited to apply with --fuzz=0
- Added --fuzz=0 (-F0) to sequence-patch.sh and spec files

-------------------------------------------------------------------
Fri Jun 27 16:18:50 CEST 2008 - bwalle@suse.de

- rpm/kernel-binary.spec.in: don't generate the makedumpfile.config
  any more, the new kernel, kexec-tools and makedumpfile is able to
  extract that information from the running kernel and pass it
  as ELF NOTE (in /proc/vmcore)

-------------------------------------------------------------------
Thu Jun 26 17:12:27 CEST 2008 - olh@suse.de

- add patches.arch/ppc-ibmebus-modalias.patch
  autoload ehea and ehca (bnc#394602 - LTC44938)

-------------------------------------------------------------------
Thu Jun 26 02:39:09 CEST 2008 - sdietrich@suse.de

- RT:  Update config files - enable CONFIG_CGROUPS

-------------------------------------------------------------------
Thu Jun 26 02:35:07 CEST 2008 - sdietrich@suse.de

- Update config files - enable CPUSETs support:
	CONFIG_CGROUPS, CONFIG_CGROUP_NS, CONFIG_CGROUP_DEVICE,
	CONFIG_CPUSET, CONFIG_CGROUP_CPUACCT, 
	CONFIG_RESOURCE_COUNTERS, CONFIG_MM_OWNER,
	CONFIG_CGROUP_MEM_RES_CTLR, CONFIG_PROC_PID_CPUSET
- debug only: CONFIG_CGROUP_DEBUG

-------------------------------------------------------------------
Thu Jun 26 00:43:02 CEST 2008 - jeffm@suse.de

- Updated to 2.6.26-rc8
  - Eliminated 1 patch.

-------------------------------------------------------------------
Wed Jun 25 23:05:22 CEST 2008 - jeffm@suse.de

- rpm/kernel-module-subpackage: Added Supplements tag copying and added
                                coreutils and grep to Requires
- rpm/macros.kernel-source: Added kernel-syms to BuildRequires

-------------------------------------------------------------------
Wed Jun 25 15:28:14 CEST 2008 - olh@suse.de

- enable 64K pages in config ppc64 (fate#304100)
- enable up to 1024 cpus in config ppc64 (fate#304180)
- enable up to 4 cpus in config kdump
- enable powermanagement in config ppc64
- enable cell be cpufreq

-------------------------------------------------------------------
Wed Jun 25 14:40:35 CEST 2008 - jdelvare@suse.de

- supported.conf: Update the list of i2c bus drivers.
  - i2c-isa is gone.
  - i2c-i810, i2c-prosavage and i2c-savage4 are deprecated and will
    be removed soon, mark as unsupported.
  - i2c-voodoo3 has very limited usefulness, mark as unsupported.
  - i2c-powermac is new, mark as supported.
- supported.conf: Update the list of i2c chip drivers.
  - ds1337, ds1374, rtc8564 and x1205 are gone (RTC drivers, moved
    to drivers/rtc).
  - pca9539, pcf8574 and pcf8575 are deprecated (new GPIO drivers
    exist in drivers/gpio), mark as unsupported.
  - ds1682, max6875 and tsl2550 are new, mark as supported.

-------------------------------------------------------------------
Wed Jun 25 14:19:51 CEST 2008 - jdelvare@suse.de

- supported.conf: Add two new hwmon drivers (dme1737 and thmc50,
  both unsupported.)
- supported.conf: Mark hwmon and hwmon-vid as supported. These are
  simple, software-only utility modules, it makes little sense
  to taint the kernel just because they are loaded.

-------------------------------------------------------------------
Mon Jun 23 17:34:28 CEST 2008 - tiwai@suse.de

- disable CONFIG_SND_PCSP as it conflicts with input pcspkr and
  disturbs the order of sound devices

-------------------------------------------------------------------
Mon Jun 23 16:52:02 CEST 2008 - agruen@suse.de

- genksyms: add support for checking against a reference ABI.

-------------------------------------------------------------------
Wed Jun 18 18:31:07 CEST 2008 - jeffm@suse.de

- Updated to 2.6.26-rc6-git5.
  - Eliminated 2 patches.

-------------------------------------------------------------------
Fri Jun 13 19:04:21 CEST 2008 - jeffm@suse.de

- Removed kABI reference symbols
- Restored make-symsets check for ignoring/tolerating kABI changes.

-------------------------------------------------------------------
Fri Jun 13 17:01:21 CEST 2008 - jeffm@suse.de

- Update config files (vanilla).

-------------------------------------------------------------------
Fri Jun 13 16:54:57 CEST 2008 - jeffm@suse.de

- Update config files.

-------------------------------------------------------------------
Fri Jun 13 16:39:54 CEST 2008 - jeffm@suse.de

- Updated to 2.6.26-rc6-git1.
  - Eliminated 2 patches.

-------------------------------------------------------------------
Thu Jun 12 20:58:03 CEST 2008 - sdietrich@suse.de

- config.conf: Suppress RT until forward-port is complete

-------------------------------------------------------------------
Thu Jun 12 16:42:18 CEST 2008 - jeffm@suse.de

- patches.drivers/libata-ata_piix-macbook-fix: Delete.

-------------------------------------------------------------------
Thu Jun 12 10:07:36 CEST 2008 - olh@suse.de

- update ps3 config, disable unused drivers
- disable patches.arch/ppc-efika-slowdown.patch

-------------------------------------------------------------------
Thu Jun 12 07:52:35 CEST 2008 - jeffm@suse.de

- Updated to 2.6.26-rc5-git5.
  - Eliminated 91 patches.
  - Disabled OCFS2 userspace heartbeat.
  - Disabled Xen.

-------------------------------------------------------------------
Thu Jun 12 01:44:21 CEST 2008 - sdietrich@suse.de

Build fix: drop patches merged into 2.6.25.5
- patches.rt/x86-fix-tsc-cyc2ns-crap.patch: Delete.
- patches.rt/x86-prepare-to-fix-32bit-sched-clock-crap.patch:
  Delete.
- patches.rt/x86-fix-32bit-sched-clock-crap.patch: Delete.

Update to 2.6.25-RT6:
- Update config files: enable (M) CONFIG_RWLOCK_TORTURE_TEST

Resolve conflicts:
- patches.rt/preempt-realtime-x86_64.patch: Linux-RT 2.6.25.4-RT.

Add:
- patches.rt/trace-eip2ip.patch: Re: 2.6.25.4-rt4 Compile Fix.
- patches.rt/rwlock-prio-fix.patch: rwlock: reset prio on unlocks
  and wakeups.
- patches.rt/rwlock-fixes.patch: rwlock: fix pi_list race
  conditions.
- patches.rt/event-trace-hrtimer-trace.patch: event-tracer:
  add clockevent trace.
- patches.rt/rwlock-torture.patch: rwlock: rwlock torture test.
- patches.rt/ftrace-wakeup-rawspinlock.patch: ftrace: user raw
  spin lock for wakeup function trace.
- patches.rt/radix-tree-lockdep-plus1.patch: lockdep: add +1 to
  radix tree array.
- patches.rt/sched-cpupri-hotplug-support.patch: sched: fix
  cpupri hotplug support.
- patches.rt/sched-cpupri-priocount.patch: sched: fix cpupri
  priocount.
- patches.rt/ftrace-hotplug-fix.patch: ftrace: cpu hotplug fix.

-------------------------------------------------------------------
Wed Jun 11 22:23:24 CEST 2008 - agruen@suse.de

- rpm/make-symsets: update to the latest version which will ignore
  symset changes if the symset includes a symbol marked to be
  ignored.

-------------------------------------------------------------------
Wed Jun 11 21:50:14 CEST 2008 - agruen@suse.de

- rpm/kernel-binary.spec.in: only generate symsets for kernels
  with CONFIG_MODULES=y.
- rpm/macros.kernel-source: remove the ps3 specific check: we
  really want to check whether the kernel mas modules enabled,
  which is covered by the symsets check already now.

-------------------------------------------------------------------
Wed Jun 11 19:53:13 CEST 2008 - gregkh@suse.de

- patches.drivers/usb-don-t-use-reset-resume-if-drivers-don-t-support-it.patch:
  USB: don't use reset-resume if drivers don't support it.

-------------------------------------------------------------------
Wed Jun 11 19:45:26 CEST 2008 - gregkh@suse.de

- comment out
  patches.suse/convert-novfs-to-open-soure-coding-standards.patch in the
  series file as it is reported to fail some regression tests.

-------------------------------------------------------------------
Wed Jun 11 01:03:17 CEST 2008 - gregkh@suse.de

- patches.suse/convert-novfs-to-open-soure-coding-standards.patch:
  Convert novfs to open soure coding standards.

-------------------------------------------------------------------
Mon Jun  9 23:56:14 CEST 2008 - gregkh@suse.de

- patches.fixes/mptbase-vmware-fix: Delete as it's not needed anymore

-------------------------------------------------------------------
Mon Jun  9 23:55:21 CEST 2008 - gregkh@suse.de

- refresh patches to apply cleanly

-------------------------------------------------------------------
Mon Jun  9 22:51:15 CEST 2008 - gregkh@suse.de

- Update to 2.6.25.6
  - loads of bugfixes
  - remove the following patches that were already included in this release:
    - patches.arch/cpufreq_fix_acpi_driver_on_BIOS_changes.patch
    - patches.drivers/libata-force-hardreset-if-link-pm
    - patches.fixes/input-hid-apple-numlock-emulation.patch
    - patches.arch/check-for-acpi-resource-conflicts-in-i2c-bus-drivers.patch

-------------------------------------------------------------------
Mon Jun  9 21:32:01 CEST 2008 - gregkh@suse.de

- patches.drivers/usb-sierra-option.patch: USB: update sierra
  and option device ids (bnc#374637).

-------------------------------------------------------------------
Mon Jun  9 17:22:09 CEST 2008 - teheo@suse.de

- patches.drivers/libata-ahci-mcp65-workarounds: ahci: workarounds
  for mcp65 (bnc#398573).

-------------------------------------------------------------------
Mon Jun  9 12:07:02 CEST 2008 - jkosina@suse.de

- patches.fixes/input-i8042-add-ctr-resume-timeout.patch: Input:
  add retry logic to resume with respect to CTR (bnc#351119).

-------------------------------------------------------------------
Sat Jun  7 01:51:16 CEST 2008 - gregkh@suse.de

- Update to 2.6.25.5.
  - fixes CVE-2008-1673

-------------------------------------------------------------------
Fri Jun  6 12:15:17 CEST 2008 - tiwai@suse.de

- add missing patches.rt/ftrace-add-nr_syscalls.patch for fixing
  i386-rt_debug

-------------------------------------------------------------------
Thu Jun  5 12:17:55 CEST 2008 - jbeulich@novell.com

- patches.xen/xen3-patch-2.6.22,
  patches.xen/xen3-patch-2.6.23,
  patches.xen/xen3-patch-2.6.24,
  patches.xen/xen3-patch-2.6.25: netfront (bnc#394575) and page table
  handling (bnc#396858) fixes.
- patches.xen/540-blkif-nr-segments-check.patch: Avoid theoretical
  TOCTTOU bug in block backend nr_segments checking.
- patches.xen/560-x86_64-no-irq-affinity-break-msg.patch: x86_64:
  Remove warning message about 'Breaking affinity for irq'.
- patches.xen/xen-netfront-flip-prod: fix updating of req_prod_pvt
  in the receive ring for the flipping case.

-------------------------------------------------------------------
Wed Jun  4 13:44:06 CEST 2008 - jblunck@suse.de

- patches.drivers/libata-acpi-fix-hotplug: Don't call ata_port_freeze()
  in ata_acpi_detach_device().

-------------------------------------------------------------------
Wed Jun  4 13:12:47 CEST 2008 - schwab@suse.de

- Don't clean asm-offsets.h.

-------------------------------------------------------------------
Wed Jun  4 11:37:34 CEST 2008 - jjohanse@suse.de

- patches.apparmor/apparmor-module_interface.diff: AppArmor:
  Update patch to properly set profile name_table size (bnc#396993)

-------------------------------------------------------------------
Wed Jun  4 00:29:39 CEST 2008 - jkosina@suse.de

- patches.fixes/input-add-amilo-pro-v-to-nomux.patch: Add
  Fujitsu-Siemens Amilo Pro 2010 and 2030 to nomux list
  (bnc#345699 bnc#389169)

-------------------------------------------------------------------
Tue Jun  3 18:56:44 CEST 2008 - tiwai@suse.de

- patches.drivers/alsa-hda-realtek-auto-resume-fix: hda - Fix
  resume of auto-config mode with Realtek codecs (bnc#385473).

-------------------------------------------------------------------
Tue Jun  3 17:59:41 CEST 2008 - bphilips@suse.de

Backport: e1000e for montevina systems
- patches.drivers/e1000e-backport-0001-remove-no-longer-used-e1000e_read_nvm_spi.patch:
  e1000e: remove no longer used e1000e_read_nvm_spi.
- patches.drivers/e1000e-backport-0002-remove-irq_sem.patch:
  e1000e: remove irq_sem.
- patches.drivers/e1000e-backport-0003-rename-mc_addr_list_update.patch:
  e1000e: rename mc_addr_list_update.
- patches.drivers/e1000e-backport-0004-reorganize-PHY-and-flow-control-interface.patch:
  e1000e: reorganize PHY and flow control interface.
- patches.drivers/e1000e-backport-0005-Make-arrays-out-of-these-Rx-Tx-registers.patch:
  e1000e: Make arrays out of these Rx/Tx registers.
- patches.drivers/e1000e-backport-0006-rename-a-few-functions.patch:
  e1000e: rename a few functions.
- patches.drivers/e1000e-backport-0007-cleanup-several-stats-issues.patch:
  e1000e: cleanup several stats issues.
- patches.drivers/e1000e-backport-0008-Fix-HW-Error-on-es2lan-ARP-capture-issue-by.patch:
  e1000e: Fix HW Error on es2lan, ARP capture issue by BMC.
- patches.drivers/e1000e-backport-0009-Add-support-for-BM-PHYs-on-ICH9.patch:
  e1000e: Add support for BM PHYs on ICH9.

-------------------------------------------------------------------
Mon Jun  2 17:20:17 CEST 2008 - tiwai@suse.de

- patches.drivers/alsa-hda-vt1708-pcm-noise-fix: Delete.
- patches.drivers/alsa-hda-backport-2.6.26-rc4: Backport ALSA
  HDA-Intel patches from 2.6.26-rc4 (bnc#390473).

-------------------------------------------------------------------
Mon Jun  2 17:02:50 CEST 2008 - tiwai@suse.de

- patches.drivers/alsa-asus-a9t-fix: ac97 - Fix ASUS A9T laptop
  output (bnc#363987).

-------------------------------------------------------------------
Mon Jun  2 17:01:02 CEST 2008 - jeffm@suse.de

- patches.fixes/reiserfs-prealloc-fix: reiserfs: Use list_del_init
  in use_preallocated_list_if_available (bnc#378095).

-------------------------------------------------------------------
Mon Jun  2 12:26:25 CEST 2008 - tiwai@suse.de

- patches.drivers/alsa-hp2133-mic-fix: hda - Fix mic input on
  HP2133 (bnc#388540).

-------------------------------------------------------------------
Mon Jun  2 12:07:08 CEST 2008 - tiwai@suse.de

- patches.drivers/alsa-emu10k1-audigy2-digital-fix: emu10k1 - Fix
  inverted Analog/Digital mixer switch on Audigy2 (bnc#396204).

-------------------------------------------------------------------
Sat May 31 08:08:56 CEST 2008 - sdietrich@suse.de

RT: Update to 2.5.25.4-rt4 (refreshed patches suppressed)
- Update config files.
Added:
- patches.rt/adapt-remove-extra-try-to-lock.patch
- patches.rt/adaptive-adjust-pi-wakeup.patch
- patches.rt/adaptive-earlybreak-on-steal.patch
- patches.rt/adaptive-optimize-rt-lock-wakeup.patch
- patches.rt/adaptive-task-oncpu.patch
- patches.rt/arm-fix-compile-error-trace-exit-idle.patch
- patches.rt/arm-omap-02.patch
- patches.rt/arm-omap-03.patch
- patches.rt/arm-omap-04.patch
- patches.rt/arm-omap-05.patch
- patches.rt/fix_vdso_gtod_vsyscall64_2.patch
- patches.rt/ftrace-compile-fixes.patch
- patches.rt/ftrace-disable-daemon.patch
- patches.rt/ftrace-dont-trace-markers.patch
- patches.rt/ftrace-fix-header.patch
- patches.rt/ftrace-function-record-nop.patch
- patches.rt/ftrace-print-missing-cmdline.patch
- patches.rt/ftrace-record-comm-on-ctrl.patch
- patches.rt/ftrace-safe-traversal-hlist.patch
- patches.rt/ftrace-trace-sched.patch
- patches.rt/ftrace-update-cnt-stat-fix.patch
- patches.rt/git-ignore-module-markers.patch
- patches.rt/git-ignore-script-lpp.patch
- patches.rt/lockdep-avoid-fork-waring.patch
- patches.rt/lockstat-fix-contention-points.patch
- patches.rt/lockstat-output.patch
- patches.rt/nmi-show-regs-fix.patch
- patches.rt/preempt-realtime-ftrace-disable-ftraced.patch
- patches.rt/realtime-preempt-warn-about-tracing.patch
- patches.rt/rtmutex-rwlock-cmpxchg-typecast.patch
- patches.rt/rwlock-implement-downgrade-write.patch
- patches.rt/rwlocks-fix-no-preempt-rt.patch
- patches.rt/sched-fix-rt-task-wakeup.patch
- patches.rt/sched-fix-sched-fair-wakeup.patch
- patches.rt/sched-nr-migrate-lower-default-preempt-rt.patch
- patches.rt/sched-prioritize-non-migrating-rt-tasks.patch
- patches.rt/sched-wake_up_idle_cpu-rt.patch
- patches.rt/trace_hist-divzero.patch
- patches.rt/trace_hist-latediv.patch
- patches.rt/x86-delay-enable-preempt-tglx.patch
Removed:
- patches.rt/rtmutex-optimize-wakeup.patch
- patches.rt/rtmutex-adjust-pi_lock-usage-in-wakeup.patch
- patches.rt/rtmutex-remove-extra-try.patch
- patches.rt/ftrace-remove-print-of-max.patch

-------------------------------------------------------------------
Thu May 29 17:21:04 CEST 2008 - sdietrich@suse.de

RT: Update IBM EDAC and PRTM 
- Update config files.
- patches.rt/drivers-edac-add-support-for-HS21XM-SMI-remediation:
  Add support for HS21XM SMI Remediation to the 2.6.22-based
  SLERT kernel.
- patches.rt/drivers-edac-add-support-for-HS21_LS21-SMI-remediation:
  Add support for HS21/LS21 SMI Remediation to the 2.6.22-based
  SLERT kernel.
- patches.rt/drivers-edac-i5000-turn-off-unsupported-check:
  Turn off unsupported EDAC check on the i5000 controller.
- patches.rt/drivers-edac-prevent-potential-printk-storm:
  Prevent potential EDAC printk storm.
- patches.rt/drivers-edac-test_device.patch:
  edac-2.6.23-to-2.6.22.patch back-port.
- patches.rt/drivers-edac-new-k8-rev-f.patch:
  edac-2.6.23-to-2.6.22.patch back-port.
- patches.rt/drivers-edac-add-sysfs_notify-calls.patch:
  edac-2.6.23-to-2.6.22.patch back-port.
- patches.rt/drivers-edac-new-amd64.patch:
  drivers-edac-new-amd64.patch (revision 108).
Obsolete:
- patches.rt/add-support-for-HS21_LS21-SMI-remediation: Delete.
- patches.rt/add-support-for-HS21XM-SMI-remediation: Delete.
- patches.rt/prevent-potential-EDAC-printk-storm: Delete.

-------------------------------------------------------------------
Thu May 29 15:21:55 CEST 2008 - teheo@suse.de

- patches.drivers/libata-ata_piix-macbook-fix: ata_piix: fix
  macbook ich8m problems (bnc#395407).

-------------------------------------------------------------------
Thu May 29 12:09:07 CEST 2008 - agruen@suse.de

- Obsolete some KMPs which have been integrated into mainline
  meanwhile (bnc#357799).

-------------------------------------------------------------------
Thu May 29 10:52:22 CEST 2008 - jbeulich@novell.com

- supported.conf: Mark 8250_pnp as supported.

-------------------------------------------------------------------
Wed May 28 16:17:32 CEST 2008 - teheo@suse.de

- patches.drivers/libata-acpi-fix-hotplug: libata: Handle bay
  devices in dock stations (bnc#390822 bnc#395082).

-------------------------------------------------------------------
Wed May 28 11:23:56 CEST 2008 - jkosina@suse.de

- patches.fixes/input-add-i8042-nopnp-for-D845PESV.patch: Input:
  Add i8042.nopnp for Intel D845PESV (bnc#386952).

-------------------------------------------------------------------
Mon May 26 15:13:29 CEST 2008 - sdietrich@suse.de

RT: Update to 2.6.25.4-rt3 - add RWSEM / RWLOCK patches:
- patches.rt/rt-mutex-core.patch: Linux-RT 2.6.25.4-RT3.
- patches.rt/multi-reader-account.patch: map tasks to reader
  locks held.
- patches.rt/multi-reader-limit.patch: implement reader limit
  on read write locks.
- patches.rt/multi-reader-lock-account.patch: map read/write
  locks back to their readers.
- patches.rt/multi-reader-pi.patch: read lock Priority Inheritance
  implementation.
- patches.rt/native-sched-clock-booboo.patch: Re: 2.6.25.4-rt2
  (native_sched_clock() booboo).
- patches.rt/rwlocks-default-nr-readers-nr-cpus.patch:
- patches.rt/rwlocks-multiple-readers.patch: implement rwlocks
  management.
- patches.rt/rwsems-multiple-readers.patch: add framework for
  multi readers on rwsems.

-------------------------------------------------------------------
Mon May 26 13:46:10 CEST 2008 - olh@suse.de

- add patches.arch/ppc-efika-slowdown.patch
  slow down hot code paths to avoid hangs during install (bnc#374309)

-------------------------------------------------------------------
Sun May 25 09:04:28 CEST 2008 - tiwai@suse.de

- Update config files: forgot to update vanilla kernel configs

-------------------------------------------------------------------
Sat May 24 18:35:05 CEST 2008 - tiwai@suse.de

- Update config files: disable group scheduler for normal kernels
  for openSUSE 11.0, too (this should be enabled again later for
  11.1 once after the bugs get fixed...)

-------------------------------------------------------------------
Fri May 23 14:01:07 CEST 2008 - tiwai@suse.de

- patches.drivers/alsa-hda-dma-pos-fix: hda - Fix DMA position
  inaccuracy (bnc#362775, bnc#364421).
- patches.drivers/alsa-hda-vt1708-pcm-noise-fix: hda - Fix noise
  on VT1708 codec (bnc#390473).

-------------------------------------------------------------------
Fri May 23 13:59:16 CEST 2008 - sdietrich@suse.de

RT: Update config files: Disable Group Scheduler

-------------------------------------------------------------------
Thu May 22 16:32:21 CEST 2008 - teheo@suse.de

- patches.drivers/libata-pmp-simg3726-nosrst: libata: SRST can't
  be trusted on PMP sil3726 (bnc#393456).

-------------------------------------------------------------------
Thu May 22 10:56:48 CEST 2008 - sdietrich@suse.de

RT: update config files: Disable SYSFS_DEPRECATED

-------------------------------------------------------------------
Thu May 22 10:10:53 CEST 2008 - teheo@suse.de

- patches.drivers/libata-pmp-detection-fixes: libata: fix a
  number of PMP detection problems (bnc#393456).  series.conf not
  updated.  Fix it.

-------------------------------------------------------------------
Thu May 22 10:08:13 CEST 2008 - teheo@suse.de

- patches.drivers/libata-pmp-detection-fixes: libata: fix a
  number of PMP detection problems (bnc#393456).

-------------------------------------------------------------------
Thu May 22 09:16:14 CEST 2008 - sdietrich@suse.de

RT: build fix 
- suppress adaptive locking patches that are not upstream.
- Update config files.

-------------------------------------------------------------------
Wed May 21 23:18:22 CEST 2008 - jblunck@suse.de

- patches.fixes/acpi-bay-cleanup-and-exit.patch: bay: Exit if
  notify handler cannot be installed (bnc#390822).

-------------------------------------------------------------------
Wed May 21 09:59:47 CEST 2008 - jbeulich@novell.com

- patches.xen/xen3-patch-2.6.25: Fix DomU boot issue.

-------------------------------------------------------------------
Wed May 21 09:00:29 CEST 2008 - oneukum@suse.de

- patches.drivers/ehci_fix_remote_wakeup_regression.diff: EHCI:
  fix remote-wakeup regression. (bnc#373128)

-------------------------------------------------------------------
Tue May 20 17:05:20 CEST 2008 - jblunck@suse.de

- doc/novell-kmp/novell-example-1.1.tar.bz2,
  doc/novell-kmp/novell-example.spec: Fix example spec and Kbuild
  because EXTRA_CFLAGS isn't taken from the environment anymore.

-------------------------------------------------------------------
Tue May 20 14:29:55 CEST 2008 - sdietrich@suse.de

- Update config files: SLERT compatibility: SYSFS_DEPRECATED

-------------------------------------------------------------------
Tue May 20 14:12:40 CEST 2008 - sdietrich@suse.de

RT: Update to 2.5.25.4-rt2 (refreshed patches suppressed)

Add: 
- patches.rt/rtmutex-adaptive-locks.patch: adaptive real-time
  lock support.
- patches.rt/x86-fix-32bit-sched-clock-crap.patch: x86: disable TSC 
  for sched_clock() when calibration failed
- patches.rt/x86-fix-tsc-cyc2ns-crap.patch: x86: fix setup of cyc2ns 
  in tsc_64.c.
- patches.rt/x86-prepare-to-fix-32bit-sched-clock-crap.patch:
  x86: distangle user disabled TSC from unstable
- patches.rt/adaptive-spinlock-lite-v2.patch: adaptive spinlocks
  lite.
- patches.rt/rtmutex-remove-xchg.patch: rtmutex - remove double
  xchg.

Update:
- patches.rt/rtmutex-rearrange.patch: rearrange
  rt_spin_lock_slowlock sleeping code.

Resolve Conflicts:
- patches.rt/rtmutex-lateral-steal.patch: allow rt-mutex
  lock-stealing to include lateral priority.

- Update config files.

-------------------------------------------------------------------
Mon May 19 17:32:26 CEST 2008 - sdietrich@suse.de

RT: Adaptive locking patches:
- patches.rt/rtmutex-lateral-steal.patch: allow rt-mutex
  lock-stealing to include lateral priority.
- patches.rt/rtmutex-lateral-steal-sysctl.patch: sysctl for
  runtime-control of lateral mutex stealing.
- patches.rt/rtmutex-rearrange.patch: rearrange
  rt_spin_lock_slowlock sleeping code.
- patches.rt/rtmutex-adaptive-locks.patch: adaptive real-time
  lock support.
- patches.rt/rtmutex-adaptive-timeout.patch: add a timeout
  mechanism to adaptive-locking.
- patches.rt/rtmutex-optimize-wakeup.patch: optimize rt lock
  wakeup.
- patches.rt/rtmutex-adjust-pi_lock-usage-in-wakeup.patch:
  adjust pi_lock usage in wakeup.
- patches.rt/rtmutex-remove-extra-try.patch: remove the extra
  call to try_to_take_lock.
- Update config files:
	CONFIG_RTLOCK_LATERAL_STEAL=y
	CONFIG_ADAPTIVE_RTLOCK=y
	CONFIG_IBM_RTL (disable temporarily to address build error)

-------------------------------------------------------------------
Mon May 19 16:51:58 CEST 2008 - tiwai@suse.de

- Update config files (missing for rt*).

-------------------------------------------------------------------
Mon May 19 16:35:40 CEST 2008 - tiwai@suse.de

- patches.drivers/alsa-hda-backport-2.6.25-rc3: Backport ALSA
  HDA-Intel patches from 2.6.25-rc3 (bnc#390473, bnc#386422,
  bnc#385473).
- patches.drivers/alsa-intel8x0-8ch: intel8x0 - Add support of
  8 channel sound.
- patches.drivers/alsa-mixer-oss-map-fix: Add more fallbacks to
  OSS PHONEOUT mixer map.
- patches.drivers/alsa-usb-audio-disconnect-oops-fix: Fix Oops
  with usb-audio reconnection.
- patches.drivers/alsa-hda-intel-new-ati-id: Delete.
- patches.drivers/alsa-hda-intel-new-nvidia-id: Delete.
- patches.drivers/alsa-hda-intel-use-PCI_DEVICE: Delete.
- patches.drivers/alsa-dell-xps-m1330-hp-fix: Delete.
- Update config files.

-------------------------------------------------------------------
Mon May 19 14:04:42 CEST 2008 - jbeulich@novell.com

- Update Xen patches to c/s 524 and 2.6.25.4.
- patches.xen/xen-balloon-hvm-min: don't allow ballooning down
  a HVM domain below a reasonable limit (172482).
- patches.xen/xen-swiotlb-heuristics: adjust Xen's swiotlb
  default size setting.

-------------------------------------------------------------------
Mon May 19 13:46:20 CEST 2008 - jbeulich@novell.com

- patches.arch/acpi_thinkpad_introduce_acpi_root_table_boot_param.patch:
  Add missing list terminator for acpi_rsdt_dmi_table[] and move to
  __initdata.

-------------------------------------------------------------------
Mon May 19 12:41:27 CEST 2008 - sdietrich@suse.de

RT: SMI latency fixes from IBM.
- patches.rt/add-support-for-HS21_LS21-SMI-remediation: [PATCH
  1/3] Add support for HS21/LS21 SMI Remediation.
- patches.rt/add-support-for-HS21XM-SMI-remediation: [PATCH 2/3]
  Add support for HS21XM SMI Remediation .
- patches.rt/prevent-potential-EDAC-printk-storm: [PATCH 3/3]
  Prevent potential EDAC printk storm.
- RT: Update config files.

-------------------------------------------------------------------
Mon May 19 11:55:02 CEST 2008 - agruen@suse.de

- patches.suse/nfs4acl-ext3.diff: Fix compilation error when
  CONFIG_EXT3_FS_NFS4ACL is off.

-------------------------------------------------------------------
Mon May 19 09:55:32 CEST 2008 - sdietrich@suse.de

- RT: Update config files.

-------------------------------------------------------------------
Mon May 19 09:38:42 CEST 2008 - trenn@suse.de

- patches.suse/acpi-dsdt-initrd-v0.9a-2.6.25.patch: ACPI:
  initramfs DSDT override support.
  -> Did not make it into 2.6.25 again...
- Update config files.

-------------------------------------------------------------------
Sun May 18 22:05:26 CEST 2008 - agruen@suse.de

- Update the nfs4acl patches (and split them out more explicitly).
  Export all new symbols als GPL only.
- patches.apparmor/parent-permission.diff: Rediff.

-------------------------------------------------------------------
Sun May 18 13:39:06 CEST 2008 - sdietrich@suse.de

- RT: Update config files.

-------------------------------------------------------------------
Sun May 18 12:55:58 CEST 2008 - sdietrich@suse.de

RT: update to 2.6.25.4-rt1 patch queue.

-------------------------------------------------------------------
Sun May 18 11:37:27 CEST 2008 - sdietrich@suse.de

RT cleanup: Remove unused/obsolete RT patches.

-------------------------------------------------------------------
Sun May 18 11:13:48 CEST 2008 - sdietrich@suse.de

- Update config files: update RT debug configs.
- config.conf: enable DEBUG flavors.

-------------------------------------------------------------------
Sat May 17 15:10:08 CEST 2008 - sdietrich@suse.de

Linux-RT 2.6.25-RT:
- Updated RT patch queue (not individually enumerated here)
- Update config files: RT
- config.conf: RT

-------------------------------------------------------------------
Fri May 16 20:42:15 CEST 2008 - gregkh@suse.de

- Update config files.
- patches.drivers/usb-add-option-hso-driver.patch: USB: add
  option hso driver.

-------------------------------------------------------------------
Fri May 16 20:31:36 CEST 2008 - gregkh@suse.de

- refresh patches due to fuzz

-------------------------------------------------------------------
Fri May 16 20:27:24 CEST 2008 - gregkh@suse.de

- patches.fixes/bluetooth-wake-up-properly-after-ide-timeout-expires.patch:
  bluetooth: wake up properly after ide timeout expires
  (bnc#390839).

-------------------------------------------------------------------
Fri May 16 11:23:14 CEST 2008 - olh@suse.de

- update patches.fixes/tg3-flowctrl.patch
  do not compare flow control settings in parallel detect mode

-------------------------------------------------------------------
Fri May 16 11:05:01 CEST 2008 - trenn@suse.de

- patches.arch/acpi_thinkpad_introduce_acpi_root_table_boot_param.patch:
  Introduce acpi_root_table=rsdt boot param and dmi list to
  force rsdt (http://bugzilla.kernel.org/show_bug.cgi?id=8246).
- patches.arch/acpi_thinkpad_introduce_acpica_rsdt_global_variable.patch:
  ACPICA: Add acpi_gbl_force_rsdt variable
  (http://bugzilla.kernel.org/show_bug.cgi?id=8246).
- patches.arch/acpi_thinkpad_remove_R40e_c-state_blacklist.patch:
  Remove R40e c-state blacklist
  (http://bugzilla.kernel.org/show_bug.cgi?id=8246).
- patches.arch/cpufreq_fix_acpi_driver_on_BIOS_changes.patch:
  CPUFREQ: Check against freq changes from the BIOS.

-------------------------------------------------------------------
Fri May 16 10:52:36 CEST 2008 - jblunck@suse.de

- patches.fixes/vfs-2.6.git-9bc300eae0400efdfae3fec3352896e10468a78f.patch:
  return to old errno choice for fix mkdir -p with ro-bind mounts

-------------------------------------------------------------------
Fri May 16 09:24:17 CEST 2008 - jblunck@suse.de

- rpm/kernel-{binary,source}.spec.in: use localversion and set
  KBUILD_BUILD_VERSION (used for Kernel:Vanilla)

-------------------------------------------------------------------
Thu May 15 17:37:22 CEST 2008 - gregkh@suse.de

- Update to final version of 2.6.25.4

-------------------------------------------------------------------
Thu May 15 16:19:15 CEST 2008 - jblunck@suse.de

- rpm/macros.kernel-source: Let KMPs fail when flavors_to_build is empty
- rpm/kernel-{dummy,source,syms,binary}.spec.in, scripts/tar-up.sh:
  fix release number changes introduced by bnc#271712 for OBS (bnc#378933)

-------------------------------------------------------------------
Thu May 15 14:23:53 CEST 2008 - olh@suse.de

- add patches.fixes/tg3-flowctrl.patch
  revert 'Fix supporting flowctrl code' to fix JS21 (bnc#390314)

-------------------------------------------------------------------
Wed May 14 19:09:54 CEST 2008 - oneukum@suse.de

- patches.drivers/appletouch_persist.diff: reset_resume and
  autosuspend for appletouch touchpads (bnc#388399).

-------------------------------------------------------------------
Wed May 14 18:51:50 CEST 2008 - oneukum@suse.de

- patches.drivers/appletouch_persist.diff: reset_resume and
  autosuspend for appletouch touchpads (bnc#388399).

-------------------------------------------------------------------
Wed May 14 15:46:40 CEST 2008 - teheo@suse.de

- patches.drivers/libata-force-hardreset-if-link-pm: libata:
  force hardreset if link is in powersave mode (bnc#381795).
- patches.drivers/libata-ahci-sb600-no-msi: ahci: SB600 ahci
  can't do MSI, blacklist that capability (bnc#384559).

-------------------------------------------------------------------
Tue May 13 23:55:51 CEST 2008 - gregkh@suse.de

- Update config files for vanilla targets

-------------------------------------------------------------------
Tue May 13 23:19:07 CEST 2008 - gregkh@suse.de

- Update to 2.6.25.4-rc1
  - lots of bug fixes

-------------------------------------------------------------------
Tue May 13 00:55:34 CEST 2008 - sdietrich@suse.de

Cleanup RT:
- patches.rt/*: Delete.

-------------------------------------------------------------------
Mon May 12 16:49:43 CEST 2008 - jkosina@suse.de

- patches.fixes/input-hid-apple-numlock-emulation.patch:
  HID: split Numlock emulation quirk from
  HID_QUIRK_APPLE_HAS_FN. (bnc#381764).

-------------------------------------------------------------------
Sat May 10 07:41:34 CEST 2008 - gregkh@suse.de

- Update to 2.6.25.3
  - fixes 2 security issues (one networking, one sparc, no CVE
    numbers issued just yet)

-------------------------------------------------------------------
Fri May  9 20:46:17 CEST 2008 - jeffm@suse.de

- patches.apparmor/fsetattr-restore-ia_file: vfs: restore ia_file
  for compatibility with external modules. (bnc#381259)

-------------------------------------------------------------------
Fri May  9 12:04:21 CEST 2008 - hare@suse.de

- patches.drivers/open-iscsi-git-update: Delete.
- patches.fixes/open-iscsi-nop-fixes: NOP timeout fixes.

-------------------------------------------------------------------
Thu May  8 23:04:48 CEST 2008 - gregkh@suse.de

- patches.kernel.org/v4l-dvb-patch-for-various-dibcom-based-devices.patch:
  V4L/DVB (7473): PATCH for various Dibcom based devices
  (bnc#381632).

-------------------------------------------------------------------
Thu May  8 20:59:42 CEST 2008 - gregkh@suse.de

- comment out vmware patch as it should no longer be needed

-------------------------------------------------------------------
Thu May  8 20:43:11 CEST 2008 - gregkh@suse.de

- rediff patches to apply cleanly.

-------------------------------------------------------------------
Thu May  8 20:35:09 CEST 2008 - gregkh@suse.de

- Update to 2.6.25.3-rc1
  - potential fix for increased power consumption and other bugs

-------------------------------------------------------------------
Thu May  8 12:26:19 CEST 2008 - sassmann@suse.de

- Update config file ppc64.
- patches.arch/ppc-ps3-ps3vram-mtd.patch: ps3vram driver that
  allows you to access the extra ~240MB of DDR video.

-------------------------------------------------------------------
Wed May  7 18:28:24 CEST 2008 - gregkh@suse.de

- patches.kernel.org/patch-2.6.25.1-2: Linux 2.6.25.2.
 - fixes CVE-2008-1669

-------------------------------------------------------------------
Tue May  6 23:45:08 CEST 2008 - schwab@suse.de

- suse-ppc32-mol-semaphore: fix mol for 2.6.26-rc1.

-------------------------------------------------------------------
Mon May  5 13:31:37 CEST 2008 - jack@suse.cz

  Bring UDF to state in 2.6.26-rc1 to support UDF 2.50.

- patches.suse/udf-10-simple-cleanup-of-truncate.c.patch: udf:
  simple cleanup of truncate.c (fate#303336).
- patches.suse/udf-11-truncate-create-function-for-updating-of-Alloc.patch:
  udf: truncate: create function for updating of Allocation Ext
  Descriptor (fate#303336).
- patches.suse/udf-12-replace-all-adds-to-little-endians-variables-wi.patch:
  udf: replace all adds to little endians variables with
  le*_add_cpu (fate#303336).
- patches.suse/udf-13-simplify-__udf_read_inode.patch: udf:
  simplify __udf_read_inode (fate#303336).
- patches.suse/udf-14-replace-udf_-_offset-macros-with-functions.patch:
  udf: replace udf_*_offset macros with functions (fate#303336).
- patches.suse/udf-15-convert-udf_count_free_bitmap-to-use-bitmap_wei.patch:
  udf: convert udf_count_free_bitmap to use bitmap_weight
  (fate#303336).
- patches.suse/udf-16-udf_get_block-inode_bmap-remove-unneeded-che.patch:
  udf: udf_get_block, inode_bmap - remove unneeded checks
  (fate#303336).
- patches.suse/udf-17-create-function-for-conversion-from-timestamp-t.patch:
  udf: create function for conversion from timestamp to timespec
  (fate#303336).
- patches.suse/udf-18-convert-udf_stamp_to_time-to-return-struct-time.patch:
  udf: convert udf_stamp_to_time to return struct timespec
  (fate#303336).
- patches.suse/udf-19-convert-udf_stamp_to_time-and-udf_time_to_stamp.patch:
  udf: convert udf_stamp_to_time and udf_time_to_stamp to use
  timestamps (fate#303336).
- patches.suse/udf-1-kill-udf_set_blocksize.patch: udf: kill
  udf_set_blocksize (fate#303336).
- patches.suse/udf-20-remove-unneeded-kernel_timestamp-type.patch:
  udf: remove unneeded kernel_timestamp type (fate#303336).
- patches.suse/udf-21-super.c-reorganization.patch: udf: super.c
  reorganization (fate#303336).
- patches.suse/udf-22-Mark-udf_process_sequence-as-noinline.patch:
  udf: Mark udf_process_sequence() as noinline (fate#303336).
- patches.suse/udf-23-Remove-checking-of-existence-of-filename-in-udf.patch:
  udf: Remove checking of existence of filename in udf_add_entry()
  (fate#303336).
- patches.suse/udf-24-Remove-declarations-of-arrays-of-size-UDF_NAME_.patch:
  udf: Remove declarations of arrays of size UDF_NAME_LEN (256
  bytes) (fate#303336).
- patches.suse/udf-25-fix-anchor-point-detection.patch: udf:
  fix anchor point detection (fate#303336).
- patches.suse/udf-26-Cleanup-volume-descriptor-sequence-processing.patch:
  udf: Cleanup volume descriptor sequence processing
  (fate#303336).
- patches.suse/udf-27-Improve-error-recovery-on-mount.patch:
  udf: Improve error recovery on mount (fate#303336).
- patches.suse/udf-28-Move-filling-of-partition-descriptor-info-into.patch:
  udf: Move filling of partition descriptor info into a separate
  function (fate#303336).
- patches.suse/udf-29-Move-processing-of-virtual-partitions.patch:
  udf: Move processing of virtual partitions (fate#303336).
- patches.suse/udf-2-kill-useless-file-header-comments-for-vfs-metho.patch:
  udf: kill useless file header comments for vfs method
  implementations (fate#303336).
- patches.suse/udf-30-Cleanup-anchor-block-detection.patch: udf:
  Cleanup anchor block detection. (fate#303336).
- patches.suse/udf-31-Improve-anchor-block-detection.patch: udf:
  Improve anchor block detection (fate#303336).
- patches.suse/udf-32-Silence-warning-about-accesses-beyond-end-of-de.patch:
  udf: Silence warning about accesses beyond end of device
  (fate#303336).
- patches.suse/udf-33-Fix-detection-of-VAT-version.patch: udf:
  Fix detection of VAT version (fate#303336).
- patches.suse/udf-34-Allow-loading-of-VAT-inode.patch: udf:
  Allow loading of VAT inode (fate#303336).
- patches.suse/udf-35-Handle-VAT-packed-inside-inode-properly.patch:
  udf: Handle VAT packed inside inode properly (fate#303336).
- patches.suse/udf-36-Mount-filesystem-read-only-if-it-has-pseudoover.patch:
  udf: Mount filesystem read-only if it has pseudooverwrite
  partition (fate#303336).
- patches.suse/udf-37-Fix-handling-of-multisession-media.patch:
  udf: Fix handling of multisession media (fate#303336).
- patches.suse/udf-38-Add-read-only-support-for-2.50-UDF-media.patch:
  udf: Add read-only support for 2.50 UDF media (fate#303336).
- patches.suse/udf-39-Fix-bug-in-VAT-mapping-code.patch: udf:
  Fix bug in VAT mapping code (fate#303336).
- patches.suse/udf-3-move-headers-out-include-linux.patch: udf:
  move headers out include/linux/ (fate#303336).
- patches.suse/udf-40-Fix-compilation-warnings-when-UDF-debug-is-on.patch:
  udf: Fix compilation warnings when UDF debug is on
  (fate#303336).
- patches.suse/udf-41-use-crc_itu_t-from-lib-instead-of-udf_crc.patch:
  udf: use crc_itu_t from lib instead of udf_crc (fate#303336).
- patches.suse/udf-42-fs-udf-partition.c-udf_get_pblock-mustn-t-be.patch:
  udf: fs/udf/partition.c:udf_get_pblock() mustn't be inline
  (fate#303336).
- patches.suse/udf-4-Use-DIV_ROUND_UP.patch: fs/udf: Use
  DIV_ROUND_UP (fate#303336).
- patches.suse/udf-5--udf_error-static.patch: make udf_error()
  static (fate#303336).
- patches.suse/udf-6-udf_CS0toUTF8-cleanup.patch: udf:
  udf_CS0toUTF8 cleanup (fate#303336).
- patches.suse/udf-7-fix-udf_build_ustr.patch: udf: fix
  udf_build_ustr (fate#303336).
- patches.suse/udf-8-udf_CS0toNLS-cleanup.patch: udf: udf_CS0toNLS
  cleanup (fate#303336).
- patches.suse/udf-9-constify-crc.patch: udf: constify crc
  (fate#303336).

-------------------------------------------------------------------
Fri May  2 04:54:45 CEST 2008 - teheo@suse.de

- patches.drivers/libata-sata_inic162x-update-to-0.4:
  sata_inic162x: update to 0.4 (bnc#385599).

-------------------------------------------------------------------
Fri May  2 00:16:13 CEST 2008 - gregkh@suse.de

- update to 2.6.25.1:
  - fixes CVE-2008-1375 and CVE-2008-1675
  - lots of other minor bugfixes

-------------------------------------------------------------------
Thu May  1 22:46:16 CEST 2008 - agruen@suse.de

- Provide "kernel(flavor:symset) = version" instead of
  "kernel(symset) = version". This disambiguates the case where
  several kernel flavors end up with the same modver checksums
  (bnc#190163, bnc#355628).

-------------------------------------------------------------------
Thu May  1 12:39:42 CEST 2008 - teheo@suse.de

- patches.drivers/libata-ata_piix-verify-sidpr: ata_piix: verify
  SIDPR access before enabling it (bnc#385535).

-------------------------------------------------------------------
Wed Apr 30 07:50:46 CEST 2008 - gregkh@suse.de

- novfs: fixes needed due to apparmor vfs core changes
  (extended attributes probably do not work now...)

-------------------------------------------------------------------
Wed Apr 30 07:02:06 CEST 2008 - gregkh@suse.de

- patches.suse/novfs-add-the-novell-filesystem-client-kernel-module.patch:
  novfs: Add the Novell filesystem client kernel module.
- Update config files.

-------------------------------------------------------------------
Wed Apr 30 01:25:09 CEST 2008 - jeffm@suse.de

- patches.suse/reiserfs-simplify-xattr-internal-file-lookups-opens.diff:
  removed fs.h changes, they weren't used.

-------------------------------------------------------------------
Mon Apr 28 16:40:12 CEST 2008 - gregkh@suse.de

- Update config files.
  hopefully the build system is happy now

-------------------------------------------------------------------
Mon Apr 28 16:27:26 CEST 2008 - gregkh@suse.de

- rpm/config-subst: add #!/bin/sh at start of script to keep future
  build issues (like bnc#382214) from causing problems.

-------------------------------------------------------------------
Mon Apr 28 10:12:45 CEST 2008 - sdietrich@suse.de

Cleanup:
Remove obsolete patches: ARM-ep93xx-timer, latency-tracing,
  RCU, KVM, mcount, PPC-gtod
- patches.rt/ep93xx-timer-accuracy.patch: Delete.
- patches.rt/ep93xx-clockevents.patch: Delete.
- patches.rt/ep93xx-clockevents-fix.patch: Delete.
- patches.rt/kvm-fix-preemption-bug.patch: Delete.
- patches.rt/kvm-lapic-migrate-latency-fix.patch: Delete.
- patches.rt/kvm-make-less-noise.patch: Delete.
- patches.rt/kvm-preempt-rt-resched-delayed.patch: Delete.
- patches.rt/sched-use-a-2d-bitmap-search-prio-cpu.patch: Delete.
- patches.rt/remove-unused-var-warning.patch: Delete.
- patches.rt/latency-tracing.patch: Delete.
- patches.rt/latency-tracing-remove-trace-array.patch: Delete.
- patches.rt/latency-tracer-disable-across-trace-cmdline.patch:
  Delete.
- patches.rt/latency-tracing-i386-paravirt-fastcall.patch: Delete.
- patches.rt/latency-tracing-i386.patch: Delete.
- patches.rt/latency-tracing-x86_64.patch: Delete.
- patches.rt/latency-tracing-ppc.patch: Delete.
- patches.rt/latency-tracer-printk-fix.patch: Delete.
- patches.rt/latency-tracing-exclude-printk.patch: Delete.
- patches.rt/latency-tracing-prctl-api-hack.patch: Delete.
- patches.rt/latency-tracing-raw-spinlock-hack.patch: Delete.
- patches.rt/latency-tracer-one-off-fix.patch: Delete.
- patches.rt/smaller-trace.patch: Delete.
- patches.rt/trace-name-plus.patch: Delete.
- patches.rt/trace-with-caller-addr.patch: Delete.
- patches.rt/trace-sti-mwait.patch: Delete.
- patches.rt/latency-tracer-optimize-a-bit.patch: Delete.
- patches.rt/idle-stop-critical-timing.patch: Delete.
- patches.rt/latency-tracer-variable-threshold.patch: Delete.
- patches.rt/reset-latency-histogram.patch: Delete.
- patches.rt/undo-latency-tracing-raw-spinlock-hack.patch: Delete.
- patches.rt/random-driver-latency-fix.patch: Delete.
- patches.rt/latency-tracing-use-now.patch: Delete.
- patches.rt/preempt_max_latency-in-all-modes.patch: Delete.
- patches.rt/latency-hist-add-resetting-for-all-timing-options.patch:
  Delete.
- patches.rt/latency-trace-sysctl-config-fix.patch: Delete.
- patches.rt/latency-trace-convert-back-to-ms.patch: Delete.
- patches.rt/latency-trace-fix.patch: Delete.
- patches.rt/trace-cpuidle.patch: Delete.
- patches.rt/lockdep-show-held-locks.patch: Delete.
- patches.rt/lockdep-lock_set_subclass.patch: Delete.
- patches.rt/lockdep-prettify.patch: Delete.
- patches.rt/lockdep-more-entries.patch: Delete.
- patches.rt/latency-tracer-arch-low-address.patch: Delete.
- patches.rt/latency-tracer-dont-panic-on-failed-bootmem-alloc.patch:
  Delete.
- patches.rt/mcount-add-x86_64-notrace-annotations.patch: Delete.
- patches.rt/mcount-add-x86-vdso-notrace-annotations.patch:
  Delete.
- patches.rt/mcount-nmi-notrace-annotations.patch: Delete.
- patches.rt/mcount-add-time-notrace-annotations.patch: Delete.
- patches.rt/mcount-lockdep-notrace-annotations.patch: Delete.
- patches.rt/mcount-preemptcount-notrace-annotations.patch:
  Delete.
- patches.rt/mcount-fault-notrace-annotations.patch: Delete.
- patches.rt/mcount-irqs-notrace-annotations.patch: Delete.
- patches.rt/mcount-rcu-notrace-annotations.patch: Delete.
- patches.rt/latency-measurement-drivers-fix.patch: Delete.
- patches.rt/latency-measurement-drivers.patch: Delete.
- patches.rt/redo-regparm-option.patch: Delete.
- patches.rt/nmi-profiling-base.patch: Delete.
- patches.rt/ppc-gtod-notrace-fix.patch: Delete.
- patches.rt/ppc-gtod-support.patch: Delete.
- patches.rt/ppc-gtod-support-fix.patch: Delete.
- patches.rt/ppc-a-2.patch: Delete.
- patches.rt/ppc-fix-clocksource-timebase-shift.patch: Delete.
- patches.rt/ppc-remove-broken-vsyscall.patch: Delete.
- patches.rt/ppc-read-persistent-clock.patch: Delete.
- patches.rt/ppc-clockevents.patch: Delete.
- patches.rt/ppc-clockevents-fix.patch: Delete.
- patches.rt/ppc-highres-dyntick.patch: Delete.
- patches.rt/inet-hash-bits-ipv6-fix.patch: Delete.
- patches.rt/inet_hash_bits.patch: Delete.
- patches.rt/rcu-1.patch: Delete.
- patches.rt/rcu-2.patch: Delete.
- patches.rt/rcu-3.patch: Delete.
- patches.rt/rcu-4.patch: Delete.
- patches.rt/rcu-preempt-fix-nmi-watchdog.patch: Delete.
- patches.rt/rcu-preempt-fix-rcu-torture.patch: Delete.
- patches.rt/dynticks-rcu-rt-fixlet.patch: Delete.
- patches.rt/rcu-tasklet-softirq.patch: Delete.
- patches.rt/rcu-classic-fixup.patch: Delete.
- patches.rt/rcu-warn-underflow.patch: Delete.

-------------------------------------------------------------------
Mon Apr 28 09:51:50 CEST 2008 - sdietrich@suse.de

Cleanup:
Remove obsolete Adaptive-locking patches
- patches.rt/rtmutex-adaptive-locks.patch: Delete.
- patches.rt/rtmutex-adaptive-mutexes.patch: Delete.
- patches.rt/rtmutex-adaptive-timeout.patch: Delete.
- patches.rt/rtmutex-adjust-pi_lock-usage-in-wakeup.patch: Delete.
- patches.rt/rtmutex-lateral-steal.patch: Delete.
- patches.rt/rtmutex-lateral-steal-sysctl.patch: Delete.
- patches.rt/rtmutex-optimize-wakeup.patch: Delete.
- patches.rt/rtmutex-rearrange.patch: Delete.
- patches.rt/rtmutex-remove-extra-try.patch: Delete.
- patches.rt/x86-ticket-lock.patch: Delete.

-------------------------------------------------------------------
Mon Apr 28 09:45:20 CEST 2008 - sdietrich@suse.de

Cleanup: 
Remove ARM and MIPS RT patches
- patches.rt/arm-cmpxchg-support-armv6.patch: Delete.
- patches.rt/arm-cmpxchg.patch: Delete.
- patches.rt/arm-compile-fix.patch: Delete.
- patches.rt/arm-fix-atomic-cmpxchg.patch: Delete.
- patches.rt/arm-futex-atomic-cmpxchg.patch: Delete.
- patches.rt/arm-latency-tracer-support.patch: Delete.
- patches.rt/arm-leds-timer.patch: Delete.
- patches.rt/arm-preempt-config.patch: Delete.
- patches.rt/arm-trace-preempt-idle.patch: Delete.
- patches.rt/latency-tracing-arm.patch: Delete.
- patches.rt/preempt-irqs-arm-fix-oprofile.patch: Delete.
- patches.rt/preempt-irqs-arm.patch: Delete.
- patches.rt/preempt-realtime-arm-bagde4.patch: Delete.
- patches.rt/preempt-realtime-arm-footbridge.patch: Delete.
- patches.rt/preempt-realtime-arm-integrator.patch: Delete.
- patches.rt/preempt-realtime-arm-ixp4xx.patch: Delete.
- patches.rt/preempt-realtime-arm-pxa.patch: Delete.
- patches.rt/preempt-realtime-arm-rawlock-in-mmu_context-h.patch:
  Delete.
- patches.rt/preempt-realtime-arm-shark.patch: Delete.
- patches.rt/preempt-realtime-arm.patch: Delete.
- patches.rt/preempt-irqs-mips.patch: Delete.
- patches.rt/preempt-realtime-mips.patch: Delete.
- patches.rt/rt-mutex-arm-fix.patch: Delete.
- patches.rt/rt-mutex-arm.patch: Delete.
- patches.rt/rt-mutex-mips.patch: Delete.
- patches.rt/mips-change-raw-spinlock-type.patch: Delete.
- patches.rt/mips-remove-conlicting-rtc-lock-declaration.patch:
  Delete.
- patches.rt/mips-remove-duplicate-kconfig.patch: Delete.
- patches.rt/mips-remove-finish-arch-switch.patch: Delete.

-------------------------------------------------------------------
Fri Apr 25 14:36:38 MDT 2008 - carnold@novell.com

- rpm/kernel-binary.spec.in: kernel-xen does not obsolete/provide
  kernel-xenpae (bnc#382309)

-------------------------------------------------------------------
Fri Apr 25 16:07:38 CEST 2008 - olh@suse.de

- update patches.arch/ppc-efika-mpc52xx-ac97.patch
  create /builtin/sound/cell-index, content == 1

-------------------------------------------------------------------
Thu Apr 24 15:18:48 CEST 2008 - olh@suse.de

- update patches.arch/ppc-efika-modalias.patch
  add newline to devspec files

-------------------------------------------------------------------
Thu Apr 24 14:22:10 CEST 2008 - olh@suse.de

- update patches.arch/ppc-efika-modalias.patch
  add devspec file for mac-io, it was created as a side effect
  in of/platform.c (bnc#374693)

-------------------------------------------------------------------
Thu Apr 24 12:54:41 CEST 2008 - olh@suse.de

- use bzip2 instead of lzma as rpm compression method for vanilla

-------------------------------------------------------------------
Thu Apr 24 08:38:53 CEST 2008 - olh@suse.de

- relax Conflicts for kernel-vanilla
  no version check for lvm, udev and apparmor

-------------------------------------------------------------------
Wed Apr 23 17:53:03 CEST 2008 - olh@suse.de

- readd patches.arch/ppc-pegasos-console-autodetection.patch
  force speed 115200, device-tree has no current-speed property

-------------------------------------------------------------------
Wed Apr 23 17:27:36 CEST 2008 - tiwai@suse.de

- patches.drivers/alsa-hda-intel-new-ati-id,
  patches.drivers/alsa-hda-intel-use-PCI_DEVICE,
  patches.drivers/alsa-hda-intel-new-nvidia-id: Add missing PCI
  ids for new ATI/Nvidia devices (bnc#370775)
- patches.drivers/alsa-dell-xps-m1330-hp-fix: Fix Dell XPS M1330
  outputs

-------------------------------------------------------------------
Tue Apr 22 17:25:04 CEST 2008 - jack@suse.cz

- patches.fixes/quota_reiserfs_tail_fix.diff: reiserfs: Unpack
  tails on quota files (375179).

-------------------------------------------------------------------
Tue Apr 22 15:57:40 CEST 2008 - olh@suse.de

- update patches.arch/ppc-efika-mpc52xx-ac97.patch
  fixes for 2.6.25

-------------------------------------------------------------------
Sat Apr 19 18:45:36 CEST 2008 - schwab@suse.de

- Add compat handler for PTRACE_GETSIGINFO.

-------------------------------------------------------------------
Sat Apr 19 12:41:56 CEST 2008 - aj@suse.de

- Conflict with apparmor-parser < 2.3 (not <=) in kernel-binary
  spec files.

-------------------------------------------------------------------
Sat Apr 19 00:34:10 CEST 2008 - jeffm@suse.de

- Re-synced reiserfs patch set due to broken local repo.

-------------------------------------------------------------------
Sat Apr 19 00:30:42 CEST 2008 - jeffm@suse.de

- Updated reiserfs patch set
  - Eliminated xattr interaction with AppArmor
  - Eliminated xattr deadlock under load between journal lock and
    xattr dir i_mutex
  - Properly annotated xattr i_mutex locking for lockdep
  - Code cleanup

-------------------------------------------------------------------
Fri Apr 18 23:04:24 CEST 2008 - jjohanse@suse.de

- Update fsetattr.diff to EXPORT_SYMBOL_GPL(fnotify_change)

-------------------------------------------------------------------
Fri Apr 18 22:53:57 CEST 2008 - jjohanse@suse.de

- patches.apparmor/__d_path-keep-connected.diff: Fix __d_path
  to allow for old and new behavior bnc#380763.

-------------------------------------------------------------------
Thu Apr 17 07:30:52 CEST 2008 - gregkh@suse.de

- refresh patches to apply without fuzz

-------------------------------------------------------------------
Thu Apr 17 07:08:43 CEST 2008 - gregkh@suse.de

- Update to 2.6.25-final

-------------------------------------------------------------------
Wed Apr 16 08:22:25 CEST 2008 - jjohanse@suse.de

- Update to AppArmor 2.3 patch series

-------------------------------------------------------------------
Wed Apr 16 03:46:00 CEST 2008 - jeffm@suse.de

- patches.suse/reiserfs-kill-xattr-readdir.diff: Fixed accidental
  passing of -ENODATA to userspace during chown, and messages during
  chown and delete.

-------------------------------------------------------------------
Tue Apr 15 14:44:02 CEST 2008 - jbeulich@novell.com

- Update Xen patches to 2.6.25-rc9 and c/s 517.

-------------------------------------------------------------------
Sat Apr 12 00:55:29 CEST 2008 - gregkh@suse.de

- refresh patches to clean up fuzz

-------------------------------------------------------------------
Sat Apr 12 00:53:00 CEST 2008 - gregkh@suse.de

- Update config files.

-------------------------------------------------------------------
Sat Apr 12 00:32:56 CEST 2008 - gregkh@suse.de

- updat to 2.6.25-rc9

-------------------------------------------------------------------
Thu Apr 10 19:30:33 CEST 2008 - gregkh@suse.de

- update to 2.6.25-rc8-git8

-------------------------------------------------------------------
Tue Apr  8 18:03:50 CEST 2008 - gregkh@suse.de

- update to 2.6.25-rc8-git7

-------------------------------------------------------------------
Mon Apr  7 19:37:40 CEST 2008 - gregkh@suse.de

- patches.kernel.org/pvrusb2-fix-broken-build-due-to-patch-order-dependency.patch:
  pvrusb2: fix broken build due to patch order dependency.

-------------------------------------------------------------------
Mon Apr  7 19:06:09 CEST 2008 - gregkh@suse.de

- update to 2.6.25-rc8-git5

-------------------------------------------------------------------
Sun Apr  6 21:49:11 CEST 2008 - jeffm@suse.de

- patches.suse/reiserfs-kill-xattr-readdir.diff: Removed struct
  file use entirely.

-------------------------------------------------------------------
Sun Apr  6 18:44:27 CEST 2008 - jeffm@suse.de

- patches.suse/reiserfs-kill-xattr-readdir.diff: Eliminated use
  of vfsmount-less dentry_open().

-------------------------------------------------------------------
Thu Apr  3 07:53:24 CEST 2008 - teheo@suse.de

- patches.drivers/libata-pata_ali-disable-ATAPI_DMA: pata_ali:
  disable ATAPI DMA (332588).

-------------------------------------------------------------------
Wed Apr  2 01:39:17 CEST 2008 - gregkh@suse.de

- Update to 2.6.25-rc8

-------------------------------------------------------------------
Tue Apr  1 17:10:42 CEST 2008 - jblunck@suse.de

- rpm/kernel-source.spec.in,kernel-binary.spec.in: Cleanup Requires

-------------------------------------------------------------------
Mon Mar 31 15:27:39 CEST 2008 - jdelvare@suse.de

- supported.conf: Add new hwmon drivers, all unsupported.

-------------------------------------------------------------------
Thu Mar 27 20:31:48 CET 2008 - jeffm@suse.de

- Fixed up the rest of the reiserfs patch queue.

-------------------------------------------------------------------
Thu Mar 27 19:21:32 CET 2008 - jeffm@suse.de

- Updated reiserfs xattr patches.

-------------------------------------------------------------------
Thu Mar 27 18:53:17 CET 2008 - gregkh@suse.de

- fix merge error in patches.suse/supported-flag caused by me...

-------------------------------------------------------------------
Thu Mar 27 18:14:18 CET 2008 - gregkh@suse.de

- update to 2.6.25-rc7-git2

-------------------------------------------------------------------
Thu Mar 27 18:09:56 CET 2008 - gregkh@suse.de

- update to 2.6.25-rc7
  - note that reiserfs xattr patches are now disabled due to merge
    issues...

-------------------------------------------------------------------
Sun Mar 23 13:29:25 CET 2008 - teheo@suse.de

- patches.drivers/libata-improve-hpa-error-handling: libata:
  improve HPA error handling (365534).

-------------------------------------------------------------------
Thu Mar 20 22:58:55 CET 2008 - gregkh@suse.de

- fix up some EXPORT_SYMBOL() markings to be EXPORT_SYMBOL_GPL() as the
  code is not upstream and we aren't allowed to add non-GPL exports to
  our kernel tree.

-------------------------------------------------------------------
Thu Mar 20 22:26:39 CET 2008 - gregkh@suse.de

- update to 2.6.25-rc6-git5
- refresh patches to apply cleanly

-------------------------------------------------------------------
Thu Mar 20 21:36:04 CET 2008 - gregkh@suse.de

- update to 2.6.25-rc6-git4
- refresh patches to apply cleanly

-------------------------------------------------------------------
Thu Mar 20 11:07:49 CET 2008 - agruen@suse.de

- scripts/tar-up.sh: Rename --kbuild option to --source-timestamp.
  For generating the source timestamp, use HEAD as the branch
  name.
- rpm/get_release_number.sh.in: Don't try to synchronize release
  numbers with kernel-dummy if the release number has been
  specified explicitly (tar-up with --release-string, --timestamp,
  or --source-timestamp).

-------------------------------------------------------------------
Thu Mar 20 08:47:56 CET 2008 - olh@suse.de

- remove patches.kernel.org/powerpc-needs-uboot
  not needed without mpc51xx support

-------------------------------------------------------------------
Thu Mar 20 08:40:53 CET 2008 - olh@suse.de

- disable gianfar network driver and unused freescale drivers

-------------------------------------------------------------------
Wed Mar 19 20:35:41 CET 2008 - gregkh@suse.de

- patch refreshes due to version update

-------------------------------------------------------------------
Wed Mar 19 19:19:29 CET 2008 - gregkh@suse.de

- Update to 2.6.25-rc6-git3
- Update config files.

-------------------------------------------------------------------
Wed Mar 19 19:06:29 CET 2008 - gregkh@suse.de

- Update to 2.6.25-rc6
 - which deleted the following patches:
   - patches.fixes/hibernation-snapshot-numa-workaround.patch
   - patches.fixes/acpi-fix-double-log-level.patch
   - patches.fixes/acpi_fix_mem_corruption.patch
   - patches.kernel.org/patch-2.6.25-rc5
   - patches.kernel.org/patch-2.6.25-rc5-git3
- Update config files.
- delete patches.arch/x86-nvidia-timer-quirk as it is not being used.

-------------------------------------------------------------------
Wed Mar 19 16:41:29 CET 2008 - olh@suse.de

- remove patches.arch/ppc-efika-ipic.patch
  disable mpc51xx support instead

-------------------------------------------------------------------
Tue Mar 18 18:28:21 CET 2008 - jeffm@suse.de

- rpm/kernel-binary.spec.in: Changed to just match %ix86

-------------------------------------------------------------------
Mon Mar 17 23:45:38 CET 2008 - olh@suse.de

- add patches.arch/ppc-efika-ipic.patch
  fix a crash in init_ipic_sysfs on efika

-------------------------------------------------------------------
Mon Mar 17 19:04:09 CET 2008 - agruen@suse.de

- post.sh: Fix a syntax error when creating the initrd.

-------------------------------------------------------------------
Mon Mar 17 12:18:20 CET 2008 - jbeulich@novell.com

- patches.xen/xen-quicklist.patch: Delete.
- Update i386 Xen config file.
- patches.xen/xen3-patch-2.6.25-rc5-rc6: 2.6.25-rc6.
- patches.xen/xen3-auto-xen-kconfig.diff,
  patches.xen/xen3-fixup-kconfig,
  patches.xen/xen3-patch-2.6.19,
  patches.xen/xen3-patch-2.6.20,
  patches.xen/xen3-patch-2.6.21,
  patches.xen/xen3-patch-2.6.22,
  patches.xen/xen3-patch-2.6.23,
  patches.xen/xen3-patch-2.6.24,
  patches.xen/xen3-patch-2.6.25-rc5,
  patches.xen/xen-x86-no-lapic,
  patches.xen/xen-x86-panic-no-reboot: Various adjustments.

-------------------------------------------------------------------
Sun Mar 16 06:26:30 CET 2008 - jeffm@suse.de

- rpm/kernel-binary.spec.in: Added an RPM conflict for 32-bit
  kernels and 64-bit glibc to avoid installing a 32-bit kernel
  with 64-bit userspace. (364433, et al)

-------------------------------------------------------------------
Fri Mar 14 20:03:12 CET 2008 - jeffm@suse.de

- scripts/tar-up.sh: Added --kbuild option to autogenerate
  release number based on branch and timestamp.

-------------------------------------------------------------------
Fri Mar 14 16:14:34 CET 2008 - jeffm@suse.de

- patches.apparmor/export-security_inode_permission-for-aufs:
  LSM: Export security_inode_permission for aufs (356902).

-------------------------------------------------------------------
Fri Mar 14 10:22:18 CET 2008 - agruen@suse.de

- Boot loader: do the same during initial installation as when
  updating a kernel package (FATE 302660).

-------------------------------------------------------------------
Thu Mar 13 17:07:38 CET 2008 - gregkh@suse.de

- Update to 2.6.25-rc5-git3

-------------------------------------------------------------------
Thu Mar 13 15:53:57 CET 2008 - olh@suse.de

- disable unuses pata platform and ibm newemac driver on powerpc

-------------------------------------------------------------------
Thu Mar 13 11:18:47 CET 2008 - olh@suse.de

- add patches.xen/xen-quicklist.patch
  fix kernel-xen compile, readd CONFIG_QUICKLIST for xen

-------------------------------------------------------------------
Wed Mar 12 18:56:09 CET 2008 - gregkh@suse.de

- remove alpha configs as they are no longer used

-------------------------------------------------------------------
Wed Mar 12 18:25:38 CET 2008 - gregkh@suse.de

- Enabled CONFIG_UNUSED_SYMBOLS for now.  It will be disabled
  after the next openSUSE alpha release.  It is being enabled
  for now to let some kmp packages still work while their
  maintainers are working to update them with the 2.6.25
  kernel changes.

-------------------------------------------------------------------
Wed Mar 12 18:09:37 CET 2008 - gregkh@suse.de

- refresh patches to apply cleanly

-------------------------------------------------------------------
Wed Mar 12 17:17:13 CET 2008 - gregkh@suse.de

- update to 2.6.25-rc5-git2

-------------------------------------------------------------------
Wed Mar 12 12:07:50 CET 2008 - sassmann@suse.de

- patches.arch/ppc-ps3-rename-wireless-interface.patch:
  rename ps3 wireless interface from eth? to wlan? for better
  handling in udev

-------------------------------------------------------------------
Wed Mar 12 10:24:38 CET 2008 - jbeulich@novell.com

- Update Xen patches to 2.6.25-rc5 and c/s 471.
- patches.xen/xen3-aslr-i386-and-x86_64-randomize-brk.patch:
  Delete.
- patches.xen/xen3-aslr-pie-executable-randomization.patch:
  Delete.
- patches.xen/xen3-early-firewire.diff: Delete.
- Update x86 config files.
- config.conf: Re-enable Xen configs.

-------------------------------------------------------------------
Tue Mar 11 19:02:10 CET 2008 - gregkh@suse.de

- add usb persist for storage devices across suspend to ram.  This is going to
  be in 2.6.26, just missed the .25 merge window.

-------------------------------------------------------------------
Tue Mar 11 18:10:51 CET 2008 - gregkh@suse.de

- Update to 2.6.26-rc5-git1
- Update config files.

-------------------------------------------------------------------
Tue Mar 11 00:34:29 CET 2008 - gregkh@suse.de

- update to 2.6.25-rc5

-------------------------------------------------------------------
Mon Mar 10 12:38:31 CET 2008 - agruen@suse.de

- scripts/tar-up.sh: Don't lose the EXTRAVERSION when overriding
  the release number with --release-string or --timestamp.

-------------------------------------------------------------------
Sun Mar  9 16:58:10 CET 2008 - jeffm@suse.de

- patches.fixes/hibernation-snapshot-numa-workaround.patch:
  swsusp: workaround for crash on NUMA (kernel.org#9966).

-------------------------------------------------------------------
Sat Mar  8 14:05:20 CET 2008 - agruen@suse.de

- Encode the EXTRAVERSION part of kernel release numbers in the
  RPM release instead of in the version. This resolves the problem
  that kernel releases like 2.6.25-rc4 would result in a package
  with a higher version than 2.6.25 according to RPM's versioning
  scheme (bug 271712).

-------------------------------------------------------------------
Fri Mar  7 17:52:55 CET 2008 - schwab@suse.de

- Update kdb patches.

-------------------------------------------------------------------
Thu Mar  6 19:14:44 CET 2008 - trenn@suse.de

- patches.fixes/acpi_fix_mem_corruption.patch: ACPI: Fix mem
  corruption (350017).
- patches.fixes/acpi_thermal_passive_cleanup.patch: Warn user
  about a BIOS bug in asus boards (350017).

-------------------------------------------------------------------
Thu Mar  6 17:46:28 CET 2008 - gregkh@suse.de

- Update s390 config files.

-------------------------------------------------------------------
Thu Mar  6 17:30:44 CET 2008 - gregkh@suse.de

- update to 2.6.24-rc5-git1

-------------------------------------------------------------------
Wed Mar  5 20:18:13 CET 2008 - gregkh@suse.de

- enable CONFIG_GROUP_SCHED

-------------------------------------------------------------------
Wed Mar  5 20:12:32 CET 2008 - gregkh@suse.de

- enable CONFIG_HIGH_RES_TIMERS on i386

-------------------------------------------------------------------
Wed Mar  5 19:35:37 CET 2008 - gregkh@suse.de

- enable CONFIG_USB_PERSIST for vanilla config files

-------------------------------------------------------------------
Wed Mar  5 19:29:20 CET 2008 - gregkh@suse.de

- refresh patches to apply cleanly with no fuzz
- enable CONFIG_USB_PERSIST so that users can enable this if they want

-------------------------------------------------------------------
Wed Mar  5 19:01:50 CET 2008 - gregkh@suse.de

- update the vanilla config files for CONFIG_DEBUG_RODATA

-------------------------------------------------------------------
Wed Mar  5 18:58:12 CET 2008 - gregkh@suse.de

- enable CONFIG_DEBUG_RODATA (Not really a debug option, something
  we need in all of our kernels.)

-------------------------------------------------------------------
Wed Mar  5 17:55:41 CET 2008 - gregkh@suse.de

- Update vanilla config files.

-------------------------------------------------------------------
Wed Mar  5 17:26:42 CET 2008 - jbeulich@novell.com

- patches.fixes/parport-mutex,
  patches.suse/stack-unwind: Fix merge mistakes.
- Update i386 config files.

-------------------------------------------------------------------
Wed Mar  5 17:02:33 CET 2008 - gregkh@suse.de

- Update tree to 2.6.25-rc4

-------------------------------------------------------------------
Wed Mar  5 12:29:48 CET 2008 - fseidel@suse.de

- add patches.fixes/fat_detect_media_wo_parttable.patch and
  patches.fixes/fat_valid_media.patch:
  detect FAT formated medias without partition table correctly
  (bnc 364365)

-------------------------------------------------------------------
Tue Mar  4 16:38:11 CET 2008 - olh@suse.de

- add patches.kernel.org/s390-defkeymap.patch
  Build fix for drivers/s390/char/defkeymap.c

-------------------------------------------------------------------
Tue Mar  4 16:08:29 CET 2008 - olh@suse.de

- enable ext2/3 acl support in ps3 kernel

-------------------------------------------------------------------
Tue Mar  4 15:33:29 CET 2008 - olh@suse.de

- Update to 2.6.25-rc3-git5

-------------------------------------------------------------------
Tue Mar  4 15:19:22 CET 2008 - olh@suse.de

- use suffix -ps3 for PS3 kernel, it is only used in otheros.bld

-------------------------------------------------------------------
Mon Mar  3 12:37:03 CET 2008 - lmb@suse.de

- rpm/kernel-binary.spec.in: Require udev >= 118.

-------------------------------------------------------------------
Mon Mar  3 11:47:35 CET 2008 - ak@suse.de

- patches.arch/x86-nvidia-timer-quirk: Delete.
  PCI device ID list still not complete and let's have the same
  crap as mainline for now. It would be better to fix the PCI
  ID lists (#302327)

-------------------------------------------------------------------
Sun Mar  2 22:14:06 CET 2008 - olh@suse.de

- add patches.fixes/ibmvstgt-fixes.patch
  fix oops in ibmvstgt init function

-------------------------------------------------------------------
Fri Feb 29 19:55:54 CET 2008 - olh@suse.de

- add patches.arch/ppc-pci-bogus-resources.patch
  fix bogus test for unassigned resources

-------------------------------------------------------------------
Thu Feb 28 16:20:06 CET 2008 - olh@suse.de

- disable CONFIG_CRYPTO_DEV_HIFN_795X on ppc32 due to __divdi3 usage
- update patches.kernel.org/powerpc-needs-uboot
  disable mkimage call in arch/powerpc/boot/wrapper

-------------------------------------------------------------------
Thu Feb 28 12:43:16 CET 2008 - olh@suse.de

- update patches.kernel.org/fixed-phy-select
  add dependency on libphy=y

-------------------------------------------------------------------
Wed Feb 27 22:19:45 CET 2008 - jdelvare@suse.de

- patches.fixes/acpi-fix-double-log-level.patch: ACPI: Fix a
  duplicate log level.

-------------------------------------------------------------------
Wed Feb 27 17:10:04 CET 2008 - trenn@suse.de

- patches.fixes/acpi_force-fan-active.patch: Delete.

-------------------------------------------------------------------
Tue Feb 26 21:57:45 CET 2008 - sdietrich@suse.de

- remove obsolete adaptive-locks patches
  patches.rt/rtmutex-adaptive-locks.patch: Delete.
  patches.rt/rtmutex-adjust-pi_lock-usage-in-wakeup.patch: Delete.
  patches.rt/rtmutex-optimize-wakeup.patch: Delete.
  patches.rt/rtmutex-rearrange.patch: Delete.
  patches.rt/rtmutex-remove-extra-try.patch: Delete.
  patches.rt/rtmutex-adaptive-mutexes.patch: Delete.
  patches.rt/rtmutex-adaptive-timeout.patch: Delete.
  patches.rt/rtmutex-lateral-steal.patch: Delete.
  patches.rt/rtmutex-lateral-steal-sysctl.patch: Delete.

-------------------------------------------------------------------
Tue Feb 26 13:37:05 CET 2008 - sassmann@suse.de

- remove patches included upstream
  patches.arch/ppc-ps3-gelic-cleanup.patch
  patches.arch/ppc-ps3-gelic-endianness.patch
  patches.arch/ppc-ps3-gelic-ethernet-linkstatus.patch
  patches.arch/ppc-ps3-gelic-fix-fallback.diff
  patches.arch/ppc-ps3-gelic-multiple-interface.patch
  patches.arch/ppc-ps3-gelic-remove-duplicate-ethtool-handlers.patch
  patches.arch/ppc-ps3-gelic-wireless-v2.patch

-------------------------------------------------------------------
Tue Feb 26 00:53:25 CET 2008 - jeffm@suse.de

- Update config files: Disabled CONFIG_INPUT_YEALINK per an old
  request from AJ.

-------------------------------------------------------------------
Tue Feb 26 00:38:27 CET 2008 - jeffm@suse.de

- Update to 2.6.25-rc3.

-------------------------------------------------------------------
Sun Feb 24 09:48:20 CET 2008 - sdietrich@suse.de

- patches.rt/0001-sched-count-of-queued-RT-tasks.patch: Delete.
- patches.rt/0002-sched-track-highest-prio-task-queued.patch:
  Delete.
- patches.rt/0003-sched-add-RT-task-pushing.patch: Delete.
- patches.rt/0004-sched-add-rt-overload-tracking.patch: Delete.
- patches.rt/0005-sched-pull-RT-tasks-from-overloaded-runqueues.patch:
  Delete.
- patches.rt/0006-sched-push-RT-tasks-from-overloaded-CPUs.patch:
  Delete.
- patches.rt/0007-sched-disable-standard-balancer-for-RT-tasks.patch:
  Delete.
- patches.rt/0008-sched-add-RT-balance-cpu-weight.patch: Delete.
- patches.rt/0009-sched-clean-up-this_rq-use-in-kernel-sched_rt.c.patch:
  Delete.
- patches.rt/0010-sched-de-SCHED_OTHER-ize-the-RT-path.patch:
  Delete.
- patches.rt/0011-sched-break-out-search-for-RT-tasks.patch:
  Delete.
- patches.rt/0012-sched-RT-balancing-include-current-CPU.patch:
  Delete.
- patches.rt/0013-sched-pre-route-RT-tasks-on-wakeup.patch:
  Delete.
- patches.rt/0014-sched-optimize-RT-affinity.patch: Delete.
- patches.rt/0015-sched-wake-balance-fixes.patch: Delete.
- patches.rt/0016-sched-RT-balance-avoid-overloading.patch:
  Delete.
- patches.rt/0017-sched-break-out-early-if-RT-task-cannot-be-migrated.patch:
  Delete.
- patches.rt/0018-sched-RT-balance-optimize.patch: Delete.
- patches.rt/0019-sched-RT-balance-optimize-cpu-search.patch:
  Delete.
- patches.rt/0020-sched-RT-balance-on-new-task.patch: Delete.
- patches.rt/0021-sched-clean-up-pick_next_highest_task_rt.patch:
  Delete.
- patches.rt/0022-sched-clean-up-find_lock_lowest_rq.patch:
  Delete.
- patches.rt/0023-sched-clean-up-overlong-line-in-kernel-sched_debug.patch:
  Delete.
- patches.rt/0024-sched-clean-up-kernel-sched_rt.c.patch: Delete.
- patches.rt/0025-sched-remove-rt_overload.patch: Delete.
- patches.rt/0026-sched-remove-leftover-debugging.patch: Delete.
- patches.rt/0027-sched-clean-up-pull_rt_task.patch: Delete.
- patches.rt/0028-sched-clean-up-schedule_balance_rt.patch:
  Delete.
- patches.rt/0029-sched-add-sched-domain-roots.patch: Delete.
- patches.rt/0030-sched-update-root-domain-spans-upon-departure.patch:
  Delete.
- patches.rt/0031-Subject-SCHED-Only-balance-our-RT-tasks-within-ou.patch:
  Delete.
- patches.rt/0032-sched-fix-sched_rt.c-join-leave_domain.patch:
  Delete.
- patches.rt/0033-sched-remove-unused-JIFFIES_TO_NS-macro.patch:
  Delete.
- patches.rt/0034-sched-style-cleanup-2.patch: Delete.
- patches.rt/0035-sched-add-credits-for-RT-balancing-improvements.patch:
  Delete.
- patches.rt/0036-sched-reactivate-fork-balancing.patch: Delete.
- patches.rt/0037-sched-whitespace-cleanups-in-topology.h.patch:
  Delete.
- patches.rt/0038-sched-no-need-for-affine-wakeup-balancing-in.patch:
  Delete.
- patches.rt/0039-sched-get-rid-of-new_cpu-in-try_to_wake_up.patch:
  Delete.
- patches.rt/0040-sched-remove-do_div-from-__sched_slice.patch:
  Delete.
- patches.rt/0041-sched-RT-balance-replace-hooks-with-pre-post-sched.patch:
  Delete.
- patches.rt/0042-sched-RT-balance-add-new-methods-to-sched_class.patch:
  Delete.
- patches.rt/0043-sched-RT-balance-only-adjust-overload-state-when-c.patch:
  Delete.
- patches.rt/0044-sched-remove-some-old-cpuset-logic.patch:
  Delete.

- Remove scheduler patches already upstream in 2.6.25-rc1

-------------------------------------------------------------------
Sat Feb 23 22:14:54 CET 2008 - jeffm@suse.de

- patches.kernel.org/libertas-section-conflict: libertas: fix
  section conflict.

-------------------------------------------------------------------
Sat Feb 23 19:45:26 CET 2008 - jeffm@suse.de

- Enabled patches.kernel.org/ps3-lpm-include

-------------------------------------------------------------------
Sat Feb 23 19:45:22 CET 2008 - jeffm@suse.de

- patches.kernel.org/spu_profiler-include: powerpc: spu_profiler
  build fix.

-------------------------------------------------------------------
Sat Feb 23 18:36:49 CET 2008 - jeffm@suse.de

- patches.kernel.org/ps3-lpm-include: ps3: lpm build fix.

-------------------------------------------------------------------
Sat Feb 23 18:25:06 CET 2008 - jeffm@suse.de

- patches.kernel.org/fixed-phy-select: powerpc: FSL_SOC requires
  FIXED_PHY.
- patches.kernel.org/lguest-fixups: lguest: Fix asm-offsets_32
  with correct config option.

-------------------------------------------------------------------
Sat Feb 23 07:51:44 CET 2008 - jeffm@suse.de

- Build fixes for ia64 and i386.

-------------------------------------------------------------------
Sat Feb 23 00:15:46 CET 2008 - jeffm@suse.de

- Update to 2.6.25-rc2-git6.
  - Removed:
    - patches.arch/ppc-pegasos-pata_via-fixup.patch: Delete.
    - patches.arch/ppc-pegasos-console-autodetection.patch: Delete.
    - patches.arch/ppc-ps3-make-dev_id-and-bus_id-u64.diff: Delete.
    - patches.arch/acpi_autoload_bay.patch: Delete.
    - patches.arch/small-acpica-extension-to-be-able-to-store-the-name-of.patch:
      Delete.
    - patches.arch/export-acpi_check_resource_conflict.patch: Delete.
    - patches.drivers/early-firewire.diff: Delete.
    - patches.drivers/scsi-throttle-SG_DXFER_TO_FROM_DEV-warning-better:
      Delete.
    - patches.drivers/libata-implement-force-parameter: Delete.
    - patches.drivers/igb-1.0.8-k2: Delete.
    - patches.drivers/always-announce-new-usb-devices.patch: Delete.
    - patches.drivers/nozomi.patch: Delete.
    - patches.drivers/libata-quirk_amd_ide_mode: Delete.
    - patches.fixes/acpi_autoload_baydock.patch: Delete.
    - patches.fixes/bluetooth_hci_dev_put.patch: Delete.
    - patches.fixes/bluetooth_hci_conn_childs.patch: Delete.
    - patches.fixes/mac80211-fix-hw-scan1.patch: Delete.
    - patches.fixes/mac80211-fix-hw-scan2.patch: Delete.
    - patches.fixes/libiscsi-missing-semicolon.diff: Delete.
    - patches.fixes/pci-quirk-enable-smbus-on-hp-xw4100.patch: Delete.
    - patches.kernel.org/patch-2.6.24.1: Delete.
    - patches.suse/acpi_dsdt_ssdt_initrd_initramfs.patch: Delete.
    - patches.suse/squashfs.patch.fixup: Delete.
    - patches.suse/aslr-pie-executable-randomization.patch: Delete.
    - patches.suse/aslr-i386-and-x86_64-randomize-brk.patch: Delete.
  - Xen and RT currently disabled.
  - SquashFS may not work.

-------------------------------------------------------------------
Fri Feb 22 21:10:57 CET 2008 - jeffm@suse.de

- scripts/embargo-filter: fixed and renabled check

-------------------------------------------------------------------
Fri Feb 22 18:34:18 CET 2008 - sdietrich@suse.de

- embargoed-patches: eliminate embargoed patches abuse.

-------------------------------------------------------------------
Fri Feb 22 16:48:37 CET 2008 - jeffm@suse.de

- scripts/embargo-filter: Disable check for non-existant patches.

-------------------------------------------------------------------
Fri Feb 22 15:27:05 CET 2008 - schwab@suse.de

- Update kdb patches.

-------------------------------------------------------------------
Fri Feb 22 13:10:33 CET 2008 - jbeulich@novell.com

- config/i386/xenpae: Rename to config/i386/xen.
- config.conf: Delete i386/xenpae.

-------------------------------------------------------------------
Thu Feb 21 16:41:27 CET 2008 - sdietrich@suse.de

- Update config files: update RT options for adaptive RT locks

-------------------------------------------------------------------
Thu Feb 21 15:30:06 CET 2008 - sdietrich@suse.de

- patches.rt/rtmutex-adaptive-mutexes.patch: cleanup.
- patches.rt/rtmutex-adaptive-timeout.patch: cleanup.
- patches.rt/rtmutex-lateral-steal-sysctl.patch: sysctl for
  runtime-control of lateral mutex stealing.

-------------------------------------------------------------------
Thu Feb 21 09:17:38 CET 2008 - jbeulich@novell.com

- Update Xen patches to c/s 425.
- patches.xen/sfc-network-driver: Solarflare: Standard network driver
  (disabled until status clarified).
- patches.xen/sfc-resource-driver: Solarflare: Resource driver
  (disabled until status clarified).
- Update Xen config files.

-------------------------------------------------------------------
Wed Feb 20 20:56:32 CET 2008 - ghaskins@suse.de

- adaptive-locking v20

-------------------------------------------------------------------
Wed Feb 20 20:36:00 CET 2008 - ghaskins@suse.de

- adaptive-locking v19

-------------------------------------------------------------------
Wed Feb 20 19:22:20 CET 2008 - jeffm@suse.de

- Update config files for dmraid45.

-------------------------------------------------------------------
Wed Feb 20 13:57:56 CET 2008 - bwalle@suse.de

- rpm/kernel-binary.spec.in: add PAGESIZE detection for
  makedumpfile.config from the .config file also for PPC64

-------------------------------------------------------------------
Wed Feb 20 13:17:21 CET 2008 - fseidel@suse.de

- patches.fixes/bluetooth_hci_dev_put.patch,
  patches.fixes/bluetooth_hci_conn_childs.patch,
  patches.fixes/bluetooth_hci_unregister_sysfs.patch:
  fix kernel crash after removing bluetooth adapter (bnc 359546)

-------------------------------------------------------------------
Tue Feb 19 21:55:32 CET 2008 - jeffm@suse.de

- patches.suse/dm-raid45-2.6.24-20080602a.patch: DMRAID45 module.

-------------------------------------------------------------------
Fri Feb 15 19:24:24 CET 2008 - sdietrich@suse.de

- Update to latest patch set:
- patches.rt/rearrange_rtspinlock_sleep:
  [PATCH 02/10] rearrange rtspinlock sleep
- patches.rt/optimize_rtspinlock_wakeup:
  [PATCH 03/10] optimize rtspinlock wakeup
- patches.rt/adaptive_RT_spinlock_support:
  [PATCH 04/10] Adaptive RT spinlock support
- patches.rt/add_timeout_mechanism: [PATCH 05/10]
  add a loop counter based timeoutmechanism
- patches.rt/adaptive_mutexes: [PATCH 06/10] adaptive mutexes
- patches.rt/adjust_pi_lock_usage_in_wakeup:
  [PATCH 07/10] Adjust pi_lock usage in wakeup
- patches.rt/optimize_printk_fastpath: [PATCH 08/10]
  optimize the !printk fastpath throughthe lock acquisition
- patches.rt/remove_extra_call_try_to_take_lock:
  [PATCH 09/10] remove the extra call to try_to_take_lock
- patches.rt/lateral_lock_steal: [PATCH 10/10] allow
  rt-mutex lock-stealing toinclude lateral priority

-------------------------------------------------------------------
Fri Feb 15 19:04:25 CET 2008 - sdietrich@suse.de

- embargoed-patches: (embargo development RT throughput patches)
- Update config files (RT config options)
- patches.rt/optimize_rtspinlock_wakeup: optimize rtspinlock
  wakeup.
- patches.rt/adaptive_RT_spinlock_support: Adaptive RT spinlock
  support.
- patches.rt/add_timeout_mechanism: add
  a loop counter based timeout mechanism
- patches.rt/adaptive_mutexes: adaptive mutexes
- patches.rt/adjust_pi_lock_usage_in_wakeup:
  Adjust pi_lock usage in wakeup
- patches.rt/optimize_printk_fastpath: optimize
  the !printk fastpath through the lockacquisition
- patches.rt/remove_extra_call_try_to_take_lock:
  remove the extra call to try_to_take_lock
- patches.rt/lateral_lock_steal: allow rt-mutex
  lock-stealing to include lateralpriority
- patches.rt/rearrange_rtspinlock_sleep: cleanup rtspinlock sleep

-------------------------------------------------------------------
Thu Feb 14 17:18:40 CET 2008 - jeffm@suse.de

- Removed unused OCFS2 patches.

-------------------------------------------------------------------
Thu Feb 14 16:10:31 CET 2008 - jeffm@suse.de

- Removed old commented out ocfs2 patchset.

-------------------------------------------------------------------
Thu Feb 14 03:10:06 CET 2008 - teheo@suse.de

- patches.drivers/libata-quirk_amd_ide_mode: PCI: modify SATA
  IDE mode quirk (345124).

-------------------------------------------------------------------
Wed Feb 13 22:50:44 CET 2008 - jeffm@suse.de

- patches.suse/ocfs2-03-split-disk-heartbeat-out.diff: Fixed
  section conflict.

-------------------------------------------------------------------
Wed Feb 13 21:59:37 CET 2008 - jeffm@suse.de

- Update config files.

-------------------------------------------------------------------
Wed Feb 13 21:47:43 CET 2008 - jeffm@suse.de

- Merged and re-enabled OCFS2 userspace clustering

-------------------------------------------------------------------
Wed Feb 13 10:41:01 CET 2008 - jdelvare@suse.de

- config/*: Don't build i2c algorithm drivers that we do not use.
- supported.conf: Drop i2c-elektor and i2c-algo-pcf, we don't ship
  them.

-------------------------------------------------------------------
Tue Feb 12 01:59:51 CET 2008 - teheo@suse.de

Build fix for section mismatch check.

- patches.drivers/libata-implement-force-parameter: libata:
  implement libata.force module parameter (337610).

-------------------------------------------------------------------
Mon Feb 11 08:50:40 CET 2008 - teheo@suse.de

- patches.drivers/libata-force-cable-type: Delete.
- patches.drivers/libata-implement-force-parameter: libata:
  implement libata.force module parameter (337610).

-------------------------------------------------------------------
Fri Feb  8 22:07:58 CET 2008 - gregkh@suse.de

- Update to 2.6.24.1
  - fixes CVE-2008-0007, CVE-2008-0009, CVE-2008-0010
  - lots of USB device ids updated
  - lots of other bugfixes
  - removed patches.fixes/bootstrap-memoryless-node.patch as it is now
    contained within.

-------------------------------------------------------------------
Fri Feb  8 18:41:55 CET 2008 - gregkh@suse.de

- Move ipv6-no-autoconf to xen directory as it is a Xen bugfix

-------------------------------------------------------------------
Fri Feb  8 18:33:31 CET 2008 - bwalle@suse.de

- patches.arch/ppc-fix-prpmc2800: remove patch since it's not needed
  with current binutils any more

-------------------------------------------------------------------
Fri Feb  8 18:32:21 CET 2008 - bwalle@suse.de

- patches.drivers/igb-2007-12-11: Delete.
- patches.drivers/igb-1.0.8-k2: Update to latest version which is
  also upstream now in the 2.6.25 tree.

-------------------------------------------------------------------
Fri Feb  8 18:10:48 CET 2008 - gregkh@suse.de

- Remove NO_BRP_NOEXECSTACK from the .spec files as it is obsolete
  and doesn't do anything anymore.

-------------------------------------------------------------------
Fri Feb  8 15:57:31 CET 2008 - jbeulich@novell.com

- patches.xen/xen3-auto-common.diff,
  patches.xen/xen3-patch-2.6.23: fix merge mistake.

-------------------------------------------------------------------
Fri Feb  8 11:54:11 CET 2008 - jbenc@suse.cz

- Update config files: disabled CONFIG_BCM43XX.

-------------------------------------------------------------------
Wed Feb  6 19:01:22 CET 2008 - jeffm@suse.de

- patches.apparmor/vfs-mkdir.diff: Added missing case in
  kernel/cgroup.c

-------------------------------------------------------------------
Wed Feb  6 17:30:21 CET 2008 - fseidel@suse.de

- updated patches.drivers/nozomi.patch: mainline info

-------------------------------------------------------------------
Wed Feb  6 11:59:23 CET 2008 - sdietrich@suse.de

- Update config files: RT@1KHz, sched groups & cpusets enabled.

-------------------------------------------------------------------
Wed Feb  6 09:45:37 CET 2008 - olh@suse.de

- enable bnx2 on ppc64 (bnc 359114 - LTC42106)

-------------------------------------------------------------------
Wed Feb  6 00:25:53 CET 2008 - gregkh@suse.de

- remove unused lockd patches:
  - patches.suse/lockd-switchable-statd
  - patches.suse/lockd-kernel-statd
  - patches.suse/lockd-suse-config
  - patches.suse/lockd-max-hosts-dynamic

-------------------------------------------------------------------
Tue Feb  5 23:42:17 CET 2008 - oneukum@suse.de

- patches.suse/usb_printer_no_auto.diff: Delete.
  Obsoleted by mainline change

-------------------------------------------------------------------
Tue Feb  5 07:39:47 CET 2008 - gregkh@suse.de

- Enable CONFIG_TASK_IO_ACCOUNTING (bnc 356547) for RT kernels

-------------------------------------------------------------------
Tue Feb  5 00:40:11 CET 2008 - gregkh@suse.de

- Enable CONFIG_TASK_IO_ACCOUNTING (bnc 356547)

-------------------------------------------------------------------
Thu Jan 31 18:55:04 CET 2008 - sdietrich@suse.de

- patches.rt/megasas_IRQF_NODELAY.patch: Convert megaraid sas
  IRQ to non-threaded IRQ.
- patches.rt/version.patch: Delete (unused).

-------------------------------------------------------------------
Thu Jan 31 15:26:24 CET 2008 - jbenc@suse.cz

- patches.fixes/mac80211-fix-hw-scan1.patch,
  patches.fixes/mac80211-fix-hw-scan2.patch: mac80211: hardware
  scan rework (bnc#307050).

-------------------------------------------------------------------
Thu Jan 31 07:55:15 CET 2008 - sdietrich@suse.de

- Remove a legacy tweak carried over from the 10.3 Kernel,
  enable the affinity load-balancing sysctl.

-------------------------------------------------------------------
Wed Jan 30 04:53:53 CET 2008 - sdietrich@suse.de

- patches.rt/x86-ticket-lock.patch: FIFO ticket lock spinlocks
  for x86 (RT).
- patches.rt/rt-mutex-i386.patch: Resolve conflicts.

-------------------------------------------------------------------
Tue Jan 29 10:50:27 CET 2008 - olh@suse.de

- really skip kernel-ps3 in suse_kernel_module_package rpm macro

-------------------------------------------------------------------
Tue Jan 29 09:15:24 CET 2008 - jbeulich@novell.com

- Update Xen patches to 2.6.24 final and c/s 399.
- patches.xen/xen3-seccomp-disable-tsc-option: [PATCH seccomp:
  make tsc disabling optional (191123).

-------------------------------------------------------------------
Sat Jan 26 13:02:54 CET 2008 - sdietrich@suse.de

- Linux-RT 2.6.24-rt1 (many patches in patches.rt refreshed).
- patches.rt/series: Delete (unused).

-------------------------------------------------------------------
Sat Jan 26 10:53:48 CET 2008 - olh@suse.de

- update patches.arch/ppc-efika-modalias.patch
  use struct device_attribute to fix oops on boot

-------------------------------------------------------------------
Fri Jan 25 23:33:07 CET 2008 - jeffm@suse.de

- scripts/sequence-patch.sh: Updated to include $EXTRA_SYMBOLS in
  $PATCH_DIR (e.g.: --symbol=RT creates linux-2.6.24-RT)

-------------------------------------------------------------------
Fri Jan 25 18:03:54 CET 2008 - jeffm@suse.de

- patches.rt/rcu-new-1.patch: Updated context against 2.6.24.

-------------------------------------------------------------------
Fri Jan 25 17:40:39 CET 2008 - olh@suse.de

- add patches.fixes/bootstrap-memoryless-node.patch
  slab: fix bootstrap on memoryless node

-------------------------------------------------------------------
Fri Jan 25 01:58:43 CET 2008 - gregkh@suse.de

- refresh allmost all patches to apply cleanly and have a proper
  diffstat (except for the xen patches, they were left alone...)

-------------------------------------------------------------------
Fri Jan 25 01:48:56 CET 2008 - gregkh@suse.de

- Update to 2.6.24

-------------------------------------------------------------------
Thu Jan 24 22:55:26 CET 2008 - olh@suse.de

- always skip kernel-ps3 in suse_kernel_module_package rpm macro

-------------------------------------------------------------------
Thu Jan 24 16:33:25 CET 2008 - sdietrich@suse.de

- Update config files: set SYSFS_DEPRECATED for reverse 
  compatibility with SLERT

-------------------------------------------------------------------
Tue Jan 22 15:43:40 CET 2008 - olh@suse.de

- update patches.arch/ppc-efika-modalias.patch
  simplify patch

-------------------------------------------------------------------
Tue Jan 22 13:05:36 CET 2008 - agruen@suse.de

- patches.rpmify/cloneconfig.diff: Adjust to upstream i386 + x86_64
  merge (347712).

-------------------------------------------------------------------
Tue Jan 22 09:37:13 CET 2008 - sassmann@suse.de

- add defconfig for ps3 kernel
- add entry for ps3 defconfig in config.conf
- add support for kernels without loadable modules to rpm/kernel-binary.spec.in
- include ps3 target in scripts/tar-up_and_run_mbuild.sh

-------------------------------------------------------------------
Mon Jan 21 22:46:59 CET 2008 - sdietrich@suse.de

- Update config files (RT)

-------------------------------------------------------------------
Mon Jan 21 14:48:45 CET 2008 - sdietrich@suse.de

- Linux-RT 2.6.24-rc8-rt1

-------------------------------------------------------------------
Mon Jan 21 10:45:35 CET 2008 - olh@suse.de

- add patches.arch/ppc-pegasos-pata_via-fixup.patch
  call chrp_pci_fixup_vt8231_ata() later to allow pata_via usage

-------------------------------------------------------------------
Mon Jan 21 08:48:02 CET 2008 - aj@suse.de

- Remove unused config/s390/rt.

-------------------------------------------------------------------
Fri Jan 18 23:30:24 CET 2008 - jeffm@suse.de

- patches.rt/irq-flags-unsigned-long.patch: Delete.

-------------------------------------------------------------------
Fri Jan 18 23:21:31 CET 2008 - jeffm@suse.de

- Update to 2.6.24-rc8-git2.

-------------------------------------------------------------------
Fri Jan 18 17:14:28 CET 2008 - jeffm@suse.de

- Enabled 2.6.24-rc8-git1.

-------------------------------------------------------------------
Fri Jan 18 13:40:29 CET 2008 - jbenc@suse.cz

- patches.fixes/rt2x00-remove-duplicate-id.patch: Delete. The patch
  is not correct, there exist two cards with different chipsets but
  the same USB ID.

-------------------------------------------------------------------
Fri Jan 18 11:56:54 CET 2008 - jbenc@suse.cz

- patches.fixes/rt2x00-remove-duplicate-id.patch: rt2x00: remove
  duplicate USB ID (350956).

-------------------------------------------------------------------
Fri Jan 18 10:49:25 CET 2008 - olh@suse.de

- sync powerpc vanilla with default .config to enable libata

-------------------------------------------------------------------
Fri Jan 18 10:19:43 CET 2008 - olh@suse.de

- add patches.arch/ppc-pegasos-mv643xx_eth-modalias.patch
  provide module alias platform:mv643xx_eth

-------------------------------------------------------------------
Thu Jan 17 19:28:39 CET 2008 - jeffm@suse.de

- Update to 2.6.24-rc8-git1.

-------------------------------------------------------------------
Wed Jan 16 17:36:48 CET 2008 - jeffm@suse.de

- Update to 2.6.24-rc8.

-------------------------------------------------------------------
Sun Jan 13 16:48:14 CET 2008 - jeffm@suse.de

- Update to 2.6.24-rc7-git5.

-------------------------------------------------------------------
Fri Jan 11 20:34:52 CET 2008 - jeffm@suse.de

- Update to 2.6.24-rc7-git3.

-------------------------------------------------------------------
Fri Jan 11 12:33:26 CET 2008 - jbeulich@novell.com

- Update Xen patches to c/s 372 and 2.6.24-rc7.
- patches.xen/xen3-aux-at_vector_size.patch: Delete.
- Update Xen config files.

-------------------------------------------------------------------
Thu Jan 10 11:53:37 CET 2008 - olh@suse.de

- update patches.arch/ppc-efika-ethernet-phy.patch
  move Forth code to fixup_device_tree_efika

-------------------------------------------------------------------
Wed Jan  9 17:52:44 CET 2008 - schwab@suse.de

- Fix debug package build.

-------------------------------------------------------------------
Wed Jan  9 17:43:26 CET 2008 - oneukum@suse.de

- Update config files. CONFIG_USB_SUSPEND default

-------------------------------------------------------------------
Wed Jan  9 17:05:00 CET 2008 - schwab@suse.de

- Update kdb patches.

-------------------------------------------------------------------
Wed Jan  9 13:46:22 CET 2008 - jbeulich@novell.com

- patches.suse/stack-unwind: Another try...

-------------------------------------------------------------------
Wed Jan  9 13:37:17 CET 2008 - jeffm@suse.de

- Update config files: Enabled CONFIG_SCSI_SAS_ATA. (346990)

-------------------------------------------------------------------
Wed Jan  9 11:36:44 CET 2008 - jbeulich@novell.com

- patches.suse/stack-unwind: Fix CONFIG_FRAME_POINTER build.

-------------------------------------------------------------------
Wed Jan  9 09:49:45 CET 2008 - jbeulich@novell.com

- patches.suse/stack-unwind: DWARF2 EH-frame based stack
  unwinding.
- patches.xen/xen3-stack-unwind: DWARF2 EH-frame based stack
  unwinding.
- Update config files.

-------------------------------------------------------------------
Tue Jan  8 21:29:36 CET 2008 - jeffm@suse.de

- patches.fixes/seccomp-disable-tsc-option: Fixed so it only applies
  to i386, and updated config files.

-------------------------------------------------------------------
Tue Jan  8 21:23:05 CET 2008 - jeffm@suse.de

- patches.fixes/seccomp-disable-tsc-option: [PATCH] seccomp:
  make tsc disabling optional (191123).

-------------------------------------------------------------------
Tue Jan  8 16:50:53 CET 2008 - olh@suse.de

- add patches.arch/ppc-efika-ethernet-phy.patch
  drop patches.arch/ppc-efika-bestcomm-ethernet.patch
  provide phy-handle property for fec_mpc52xx (347234)

-------------------------------------------------------------------
Tue Jan  8 14:18:29 CET 2008 - teheo@suse.de

- patches.drivers/libata-force-cable-type: libata: implement
  libata.force_cbl parameter (337610).

-------------------------------------------------------------------
Mon Jan  7 16:47:31 CET 2008 - jeffm@suse.de

- Update to 2.6.24-rc7.

-------------------------------------------------------------------
Mon Jan  7 10:30:30 CET 2008 - teheo@suse.de

- patches.drivers/libata-sata_nv-disable-ADMA: sata_nv: disable
  ADMA by default (346508).

-------------------------------------------------------------------
Mon Jan  7 10:11:12 CET 2008 - teheo@suse.de

Bug 347708.  port_info for vmw was being assigned to the wrong index.

- patches.drivers/libata-ata_piix-vmw-ign-DMA-err: ata_piix:
  ignore ATA_DMA_ERR on vmware ich4 (258256).

-------------------------------------------------------------------
Mon Jan  7 09:39:36 CET 2008 - teheo@suse.de

As the rest of kernel has caught up now, this one is no longer
necessary.

- patches.drivers/libata-fix-up-build-after-upstream-update.patch:
  Delete.

-------------------------------------------------------------------
Mon Jan  7 09:36:48 CET 2008 - teheo@suse.de

- patches.drivers/libata-fix-up-build-after-upstream-update.patch:
  Delete.
- patches.drivers/libata-ata_piix-vmw-ign-DMA-err: ata_piix:
  ignore ATA_DMA_ERR on vmware ich4 (258256).

-------------------------------------------------------------------
Fri Jan  4 17:09:31 CET 2008 - jeffm@suse.de

- Update config files for -vanilla.

-------------------------------------------------------------------
Fri Jan  4 16:49:44 CET 2008 - jeffm@suse.de

- patches.rt/timer-freq-tweaks.patch: Adjusted context.

-------------------------------------------------------------------
Fri Jan  4 16:49:21 CET 2008 - jeffm@suse.de

- Update config files.

-------------------------------------------------------------------
Fri Jan  4 16:37:59 CET 2008 - jeffm@suse.de

- Update to 2.6.24-rc6-git11.

-------------------------------------------------------------------
Wed Jan  2 17:03:25 CET 2008 - jblunck@suse.de

- rpm/kernel-binary.spec.in: Copy debug sources to a proper location.

-------------------------------------------------------------------
Tue Jan  1 22:14:32 CET 2008 - jeffm@suse.de

- Update to 2.6.24-rc6-git7.

-------------------------------------------------------------------
Tue Jan  1 22:11:46 CET 2008 - jeffm@suse.de

- scripts/run_oldconfig.sh: Removed RT symbol from EXTRA_SYMBOLS.
  We add it manually when building the patch list. This allows
  the script to work with the RT kernel without having to remove
  all the other configs from config.conf first.

<|MERGE_RESOLUTION|>--- conflicted
+++ resolved
@@ -1,15 +1,14 @@
 -------------------------------------------------------------------
-<<<<<<< HEAD
+Mon Dec 15 10:17:27 CET 2008 - hare@suse.de
+
+- patches.drivers/qla4xxx-5.01.00-k8_sles11-04-update: qla4xxx
+  driver SLES 11 Beta6 update (bnc#458186).
+
+-------------------------------------------------------------------
 Mon Dec 15 08:14:38 CET 2008 - oneukum@suse.de
 
 - patches.suse/usb_correct_config_ti_04b3_4543.diff: fix
   ti_usb_3410_5052 driver for device 04b3:4543 (bnc#395775).
-=======
-Mon Dec 15 10:17:27 CET 2008 - hare@suse.de
-
-- patches.drivers/qla4xxx-5.01.00-k8_sles11-04-update: qla4xxx
-  driver SLES 11 Beta6 update (bnc#458186).
->>>>>>> a435316d
 
 -------------------------------------------------------------------
 Sun Dec 14 01:24:41 CET 2008 - gregkh@suse.de
