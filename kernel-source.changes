--- conflicted
+++ resolved
@@ -1,15 +1,14 @@
 -------------------------------------------------------------------
-<<<<<<< HEAD
 Mon Feb 22 21:27:46 CET 2010 - jslaby@suse.de
 
 - patches.fixes/mm-memcg-coalesce-charging.patch: memcg: coalesce
   charging via percpu storage (bnc#550906).
-=======
+
+-------------------------------------------------------------------
 Mon Feb 22 18:40:11 CET 2010 - mfasheh@suse.com
 
 - Update config files. The Ocfs2 tracing option wasn't turned on for some
   reason. We really need this for debugging customer issues in the field.
->>>>>>> b92a206d
 
 -------------------------------------------------------------------
 Mon Feb 22 16:42:50 CET 2010 - jeffm@suse.com
