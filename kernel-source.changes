-------------------------------------------------------------------
<<<<<<< HEAD
=======
Thu Nov  5 15:59:58 CET 2009 - mmarek@suse.cz

- supported.conf: add libfcoe and fix typo.

-------------------------------------------------------------------
Thu Nov  5 12:54:06 CET 2009 - mmarek@suse.cz

- supported.conf: update so that supported modules don't require
  unsupported ones by adding following modules: async_pq
  async_raid6_recov ath blkback_pagemap crypto_hash drm_kms_helper
  fddi fscache lib80211 libfcoe libipw libiscsi_tcp llc md_mod mdio
  mfd_core nf_defrag_ipv4 p8022 psnap raid6_pq tr ttm ucb1400_core
  v4l2_compat_ioctl32.

-------------------------------------------------------------------
Thu Nov  5 12:19:27 CET 2009 - mmarek@suse.cz

- config.conf: remove kernel-ps3-devel (does not exist) and
  kernel-debug-devel (not needed most of the time) from
  kernel-syms.

-------------------------------------------------------------------
>>>>>>> 129c1f87
Thu Nov  5 10:56:15 CET 2009 - hare@suse.de

- Update config files: Set CONFIG_HZ to 100 for zSeries
  (bnc#552564).

-------------------------------------------------------------------
Thu Nov  5 10:52:13 CET 2009 - hare@suse.de

- Update config files: Increase MAX_RAW_DEVS to 4096 on
  zSeries (bnc#552565).

-------------------------------------------------------------------
<<<<<<< HEAD
=======
Wed Nov  4 23:02:07 CET 2009 - mmarek@suse.cz

- rpm/kernel-binary.spec.in: delete stray text.

-------------------------------------------------------------------
Tue Nov  3 15:40:19 CET 2009 - mmarek@suse.cz

- config.conf: remove the ec2 flavor from kernel-syms, most KMPs
  don't make any sense on ec2
  (http://lists.opensuse.org/opensuse-kernel/2009-11/msg00001.html).

-------------------------------------------------------------------
>>>>>>> 129c1f87
Mon Nov  2 16:09:13 CET 2009 - mmarek@suse.cz

- rpm/kernel-binary.spec.in: obsolete also brocade-bfa-kmp.

-------------------------------------------------------------------
Mon Nov  2 16:04:13 CET 2009 - mmarek@suse.cz

- rpm/kernel-source.spec.in: add split-modules to the src.rpm.

-------------------------------------------------------------------
Mon Nov  2 13:18:55 CET 2009 - mmarek@suse.cz

- rpm/kernel-binary.spec.in: obsolete enic-kmp and fnic-kmp.

-------------------------------------------------------------------
Mon Nov  2 12:49:08 CET 2009 - mmarek@suse.cz

- rpm/kernel-binary.spec.in: obsolete kmps by their full name, not
  just the foo-kmp virtual dependency (bnc#472410).

-------------------------------------------------------------------
Thu Oct 29 06:29:38 CET 2009 - tonyj@suse.de

- Update ppc/ps3 config for CONFIG_UTRACE

-------------------------------------------------------------------
Thu Oct 29 01:37:02 CET 2009 - tonyj@suse.de

- patches.trace/utrace-core: Update for SP1 (FATE# 304321)

-------------------------------------------------------------------
Wed Oct 28 22:51:38 CET 2009 - nfbrown@suse.de

- patches.fixes/nfsd-acl.patch: nfsd: Fix sort_pacl in
  fs/nfsd/nf4acl.c to actually sort groups (bnc#549748).

-------------------------------------------------------------------
Wed Oct 28 14:51:28 CET 2009 - jdelvare@suse.de

- Update config files:
	CONFIG_NTFS_FS=n
  We handle NTFS through FUSE these days.

-------------------------------------------------------------------
Tue Oct 27 17:15:40 CET 2009 - jbohac@suse.cz

- Update config files:
	CONFIG_NETLABEL=y
	CONFIG_SECURITY_NETWORK_XFRM=y
	(fate#307284)

-------------------------------------------------------------------
Tue Oct 27 16:45:20 CET 2009 - jkosina@suse.de

- patches.fixes/sched-move-rq_weight-data-array-out-of-percpu:
  fix compilation failure for configs with CONFIG_SMP=n and
  CONFIG_FAR_GROUP_SCHED=y

-------------------------------------------------------------------
Tue Oct 27 15:08:26 CET 2009 - jbeulich@novell.com

- Update config files (MINIX_FS=m globally, NTFS_FS off for -ec2).
- supported.conf: Add fs/minix.

-------------------------------------------------------------------
Tue Oct 27 14:35:26 CET 2009 - jkosina@suse.de

- patches.fixes/percpu-allow-pcpu_alloc-to-be-called-with-IRQs-off:
  percpu: allow pcpu_alloc() to be called with IRQs off
  (bnc#548119).
- patches.fixes/sched-move-rq_weight-data-array-out-of-percpu:
  Update to newer version which is going to be merged upstream.

-------------------------------------------------------------------
Fri Oct 23 18:17:21 CEST 2009 - jeffm@suse.com

- Update to 2.6.32-rc5-git3.

-------------------------------------------------------------------
Fri Oct 23 15:11:53 CEST 2009 - mmarek@suse.cz

- Update config files: set NR_CPUS back to 2048 for ia64/vanilla
  until there is a fix in mainline.

-------------------------------------------------------------------
Fri Oct 23 15:11:09 CEST 2009 - mmarek@suse.cz

- patches.fixes/sched-move-rq_weight-data-array-out-of-percpu:
  fix for !CONFIG_SMP.

-------------------------------------------------------------------
Fri Oct 23 12:53:53 CEST 2009 - mmarek@suse.cz

- patches.suse/Cleanup-and-make-boot-splash-work-with-KMS.patch:
  Cleanup and make boot splash work with KMS (bnc#544645).

-------------------------------------------------------------------
Thu Oct 22 18:38:47 CEST 2009 - jeffm@suse.com

- Re-enabled NR_CPUS=4096 on ia64.
- patches.fixes/sched-move-rq_weight-data-array-out-of-percpu:
  sched: move rq_weight data array out of .percpu (bnc#548119).

-------------------------------------------------------------------
Tue Oct 20 15:27:25 CEST 2009 - jbeulich@novell.com

- Update x86-64 Xen config file (NR_CPUS=512).
- Refresh a few Xen patches.
- rpm/kernel-binary.spec.in: Handle -ec2 flavor.
- rpm/package-descriptions: Describe -ec2 flavor.
- rpm/post.sh: Handle -ec2 flavor.

-------------------------------------------------------------------
Tue Oct 20 14:47:55 CEST 2009 - jbeulich@novell.com

- patches.fixes/use-totalram_pages: Delete.

-------------------------------------------------------------------
Tue Oct 20 14:45:22 CEST 2009 - jbeulich@novell.com

- config.conf: Add -ec2 configs (fate#305273)
- Add ec2 config files.
- patches.xen/xen-unpriv-build: No need to build certain bits
  when building non-privileged kernel.
- supported.conf: Add fs/nls/nls_base.

-------------------------------------------------------------------
Mon Oct 19 15:24:25 CEST 2009 - jeffm@suse.com

- Temporarily reduce NR_CPUS to 2048 on ia64 to avoid build
  failures (bnc#548119)

-------------------------------------------------------------------
Mon Oct 19 15:21:26 CEST 2009 - mmarek@suse.cz

- rpm/kernel-binary.spec.in: [s390x] ignore errors from
  dwarfextract for now.

-------------------------------------------------------------------
Fri Oct 16 23:14:44 CEST 2009 - mmarek@suse.cz

- Update config files: set CONFIG_ENTERPRISE_SUPPORT=y.

-------------------------------------------------------------------
Fri Oct 16 23:12:38 CEST 2009 - mmarek@suse.cz

- rpm/kernel-binary.spec.in: fix the logic for determining the base
  package in the %post scripts.

-------------------------------------------------------------------
Fri Oct 16 19:18:25 CEST 2009 - jeffm@suse.com

- Update config files.

-------------------------------------------------------------------
Fri Oct 16 17:01:11 CEST 2009 - jeffm@suse.com

- Update to 2.6.32-rc5.

-------------------------------------------------------------------
Fri Oct 16 16:45:53 CEST 2009 - mmarek@suse.de

- patches.rpmify/ia64-sn-fix-percpu-warnings: ia64/sn: fix
  percpu warnings.

-------------------------------------------------------------------
Fri Oct 16 15:51:56 CEST 2009 - mmarek@suse.de

- Update config files: disable MTD_GPIO_ADDR, VME_CA91CX42 and
  VME_TSI148 on ia64 to fix build.

-------------------------------------------------------------------
Fri Oct 16 15:18:35 CEST 2009 - mmarek@suse.cz

- rpm/kernel-binary.spec.in: undo the -base merge for now.

-------------------------------------------------------------------
Fri Oct 16 14:51:42 CEST 2009 - mmarek@suse.cz

- rpm/kernel-source.spec.in: mark kernel-source as arch dependent
  again. The content is noarch, but changing the rpm architecture
  breaks online update.

-------------------------------------------------------------------
Fri Oct 16 14:19:01 CEST 2009 - jbeulich@novell.com

- patches.xen/xen3-patch-2.6.32-rc4: Fix AGP for PowerPC.

-------------------------------------------------------------------
Fri Oct 16 12:08:06 CEST 2009 - jbeulich@novell.com

- Update Xen patches to 2.6.32-rc4 and c/s 938.
- config.conf: Re-enable Xen.
- Update x86 config files.

-------------------------------------------------------------------
Tue Oct 13 02:29:26 CEST 2009 - jeffm@suse.com

- patches.rpmify/staging-missing-sched.h: Added missing sites.

-------------------------------------------------------------------
Mon Oct 12 23:08:39 CEST 2009 - jeffm@suse.com

- patches.rpmify/staging-missing-sched.h: staging: Complete
  sched.h removal from interrupt.h.

-------------------------------------------------------------------
Mon Oct 12 21:05:07 CEST 2009 - jeffm@suse.de

- patches.apparmor/ptrace_may_access-fix: apparmor:
  ptrace_may_access -> ptrace_access_check.

-------------------------------------------------------------------
Mon Oct 12 20:07:54 CEST 2009 - jeffm@suse.de

- Update config files.

-------------------------------------------------------------------
Mon Oct 12 19:54:16 CEST 2009 - jeffm@suse.de

- Updated to 2.6.32-rc4.
  - Eliminated 4 patches.
  - Refreshed context.

-------------------------------------------------------------------
Mon Oct 12 16:23:59 CEST 2009 - jeffm@suse.de

- patches.apparmor/apparmor.diff: Refresh and enable.

-------------------------------------------------------------------
Fri Oct  9 20:00:01 CEST 2009 - jeffm@suse.de

- Cleanup unused patches:
  - patches.fixes/iwl3945-fix-rfkill.patch: Delete.
  - patches.fixes/iwlagn-fix-rfkill.patch: Delete.
  - patches.suse/kdb-serial-8250: Delete.
  - patches.suse/kdb-sysctl-context: Delete.

-------------------------------------------------------------------
Fri Oct  9 16:57:28 CEST 2009 - jeffm@suse.de

- patches.fixes/scsi-add-tgps-setting: Refresh and re-enable.

-------------------------------------------------------------------
Fri Oct  9 16:42:54 CEST 2009 - jeffm@suse.de

- patches.arch/x86_64-hpet-64bit-timer.patch: Refresh and re-enable.

-------------------------------------------------------------------
Fri Oct  9 16:42:40 CEST 2009 - jeffm@suse.de

- patches.suse/kbuild-icecream-workaround: Refresh and re-enable.

-------------------------------------------------------------------
Fri Oct  9 16:12:22 CEST 2009 - jeffm@suse.de

- patches.rpmify/spin_is_contended-fix: Delete.

-------------------------------------------------------------------
Fri Oct  9 16:11:55 CEST 2009 - jeffm@suse.de

- patches.arch/mm-avoid-bad-page-on-lru: Refresh and re-enable.

-------------------------------------------------------------------
Fri Oct  9 15:08:54 CEST 2009 - jeffm@suse.de

- Update vanilla config files.

-------------------------------------------------------------------
Fri Oct  9 14:52:31 CEST 2009 - jeffm@suse.de

- Update to 2.6.32-rc3.

-------------------------------------------------------------------
Fri Oct  9 00:35:47 CEST 2009 - jeffm@suse.de

- patches.rpmify/tsi148-dependency: vme/tsi148: Depend on VIRT_TO_BUS

-------------------------------------------------------------------
Thu Oct  8 23:37:34 CEST 2009 - jeffm@suse.de

- patches.suse/kdb-x86-build-fixes: kdb: Use $srctree not $TOPDIR
  in Makefile.

-------------------------------------------------------------------
Thu Oct  8 23:36:50 CEST 2009 - jeffm@suse.de

- patches.rpmify/winbond-prepare_multicast: winbond: implement
  prepare_multicast and fix API usage.
- patches.rpmify/winbond_beacon_timers: winbond: use
  bss_conf->beacon_int instead of conf->beacon_int.
- patches.rpmify/winbond-build-fixes: Delete.

-------------------------------------------------------------------
Thu Oct  8 22:49:42 CEST 2009 - jeffm@suse.de

- patches.rpmify/rtl8192e-build-fixes: rtl8192e: Add #include
  <linux/vmalloc.h>.

-------------------------------------------------------------------
Thu Oct  8 22:44:26 CEST 2009 - jeffm@suse.de

- patches.suse/kdb-build-fixes: kdb: Build fixes.

-------------------------------------------------------------------
Thu Oct  8 22:32:46 CEST 2009 - jeffm@suse.de

- patches.rpmify/iio-s390-build-fix: iio: Don't build on s390.

-------------------------------------------------------------------
Thu Oct  8 21:54:40 CEST 2009 - jeffm@suse.de

- patches.rpmify/winbond-build-fixes: winbond: API fix.

-------------------------------------------------------------------
Thu Oct  8 21:53:59 CEST 2009 - jeffm@suse.de

- Update vanilla config files.

-------------------------------------------------------------------
Thu Oct  8 21:48:43 CEST 2009 - jeffm@suse.de

- Update config files.

-------------------------------------------------------------------
Thu Oct  8 20:07:07 CEST 2009 - jeffm@suse.de

- Updated to 2.6.32-rc1 (AKA 2.6.32-rc2).
  - Eliminated 28 patches.
  - 14 patches need further review.
  - Xen and AppArmor are currently disabled.
  - USB support in KDB is disabled.

-------------------------------------------------------------------
Thu Oct  8 00:27:18 CEST 2009 - gregkh@suse.de

- patches.kernel.org/patch-2.6.31.2-3: Linux 2.6.31.3.
  - major tty bugfix

-------------------------------------------------------------------
Wed Oct  7 15:20:25 CEST 2009 - tiwai@suse.de

- patches.drivers/alsa-hda-alc268-automic-fix: ALSA: hda -
  Fix yet another auto-mic bug in ALC268 (bnc#544899).

-------------------------------------------------------------------
Wed Oct  7 13:15:17 CEST 2009 - knikanth@suse.de

- patches.suse/block-seperate-rw-inflight-stats: Fix the regression,
  "iostat reports wrong service time and utilization", introduced
  by this patch  (bnc#544926).

-------------------------------------------------------------------
Tue Oct  6 21:31:00 CEST 2009 - gregkh@suse.de

- patches.suse/x86-mark_rodata_rw.patch: Delete.
- patches.xen/xen3-x86-mark_rodata_rw.patch: Delete.
  - both of these were not being used anyway.

-------------------------------------------------------------------
Tue Oct  6 17:30:29 CEST 2009 - jbeulich@novell.com

- Update Xen patches to 2.6.31.2.

-------------------------------------------------------------------
Tue Oct  6 08:52:08 CEST 2009 - tiwai@suse.de

- patches.drivers/alsa-hda-alc660vd-asus-a7k-fix: ALSA: hda -
  Add a workaround for ASUS A7K (bnc#494309).

-------------------------------------------------------------------
Mon Oct  5 19:45:27 CEST 2009 - gregkh@suse.de

- refresh patch fuzz due to 2.6.31.2 import.

-------------------------------------------------------------------
Mon Oct  5 19:43:13 CEST 2009 - gregkh@suse.de

- Update to Linux 2.6.31.2:
  - bugfixes, lots of them.
  - security fixes

-------------------------------------------------------------------
Mon Oct  5 08:40:56 CEST 2009 - tiwai@suse.de

- patches.drivers/alsa-hda-alc861-toshiba-fix: ALSA: hda -
  Fix invalid initializations for ALC861 auto mode (bnc#544161).

-------------------------------------------------------------------
Fri Oct  2 17:06:53 CEST 2009 - gregkh@suse.de

- Update config files.
- patches.drivers/add-via-chrome9-drm-support.patch: Delete.
  The code never got upstream and looks incorrect.

-------------------------------------------------------------------
Fri Oct  2 09:43:32 CEST 2009 - tiwai@suse.de

- patches.drivers/alsa-ctxfi-04-fix-surround-side-mute: ALSA:
  ctxfi: Swapped SURROUND-SIDE mute.
- patches.drivers/alsa-hda-2.6.32-rc1-toshiba-fix: ALSA: hda -
  Added quirk to enable sound on Toshiba NB200.
- patches.drivers/alsa-hda-2.6.32-rc2: ALSA: backport 2.6.32-rc2
  fixes for HD-audio.

-------------------------------------------------------------------
Thu Oct  1 13:18:09 CEST 2009 - jbeulich@novell.com

- Update Xen patches to 2.6.31.1 and c/s 934.

-------------------------------------------------------------------
Thu Oct  1 11:36:36 CEST 2009 - mmarek@suse.cz

- rpm/kernel-binary.spec.in: obsolete quickcam-kmp (bnc#543361).

-------------------------------------------------------------------
Wed Sep 30 21:51:13 CEST 2009 - gregkh@suse.de

- Update to 2.6.31.1
  - lots of bugfixes
  - security fixes

-------------------------------------------------------------------
Tue Sep 29 11:17:48 CEST 2009 - trenn@suse.de

- Disabled patches.suse/acpi-dsdt-initrd-v0.9a-2.6.25.patch
  with +trenn (bnc#542767)

-------------------------------------------------------------------
Wed Sep 23 13:29:27 CEST 2009 - teheo@suse.de

- Update config files.  Build pci-stub driver into the kernel so that
  built in pci drivers can be blocked from attaching to devices.

-------------------------------------------------------------------
Tue Sep 22 12:14:52 CEST 2009 - mmarek@suse.cz

- rpm/kernel-module-subpackage: when building against Linus'
  kernels (2.6.x), append a .0 to the kernel version embedded in
  the KMP version, to ensure that such KMP is older than a KMP
  built against a subsequent stable kernel (2.6.x.y, y > 0).

-------------------------------------------------------------------
Mon Sep 21 20:39:57 CEST 2009 - jeffm@suse.de

- Update config files.

-------------------------------------------------------------------
Mon Sep 21 20:20:11 CEST 2009 - jeffm@suse.de

- patches.suse/acpi-dsdt-initrd-v0.9a-2.6.25.patch: Ported to
  2.6.31 (bnc#533555).

-------------------------------------------------------------------
Sat Sep 19 13:51:50 CEST 2009 - mmarek@suse.cz

- rpm/postun.sh: do not remove the bootloader entry if the kernel
  version didn't change (bnc#533766).

-------------------------------------------------------------------
Sat Sep 19 13:39:38 CEST 2009 - mmarek@suse.cz

- rpm/postun.sh: remove dead code.

-------------------------------------------------------------------
Fri Sep 18 21:20:14 CEST 2009 - jeffm@suse.de

- patches.fixes/reiserfs-replay-honor-ro: reiserfs: Properly
  honor read-only devices (bnc#441062).

-------------------------------------------------------------------
Thu Sep 17 21:25:23 CEST 2009 - jeffm@suse.de

- patches.arch/acpi_srat-pxm-rev-ia64.patch: Use SRAT table rev
  to use 8bit or 16/32bit PXM fields (ia64) (bnc#503038).
- patches.arch/acpi_srat-pxm-rev-store.patch: Store SRAT table
  revision (bnc#503038).
- patches.arch/acpi_srat-pxm-rev-x86-64.patch: Use SRAT table
  rev to use 8bit or 32bit PXM fields (x86-64) (bnc#503038).

-------------------------------------------------------------------
Thu Sep 17 21:08:15 CEST 2009 - tiwai@suse.de

- patches.drivers/alsa-hda-2.6.32-rc1: ALSA HD-audio backport
  from 2.6.32-rc1.

-------------------------------------------------------------------
Wed Sep 16 15:33:05 CEST 2009 - jbeulich@novell.com

- Update Xen patches to 2.6.31 final.

-------------------------------------------------------------------
Tue Sep 15 11:29:19 CEST 2009 - teheo@suse.de

Backport attach inhibition for builtin pci drivers from 2.6.32-rc.

- patches.drivers/pci-separate-out-pci_add_dynid: pci: separate
  out pci_add_dynid().
- patches.drivers/pci_stub-add-ids-parameter: pci-stub: add
  pci_stub.ids parameter.

-------------------------------------------------------------------
Tue Sep 15 11:22:53 CEST 2009 - teheo@suse.de

Backport patches from 2.6.32-rc to ease ossp testing.

- Update config files - SOUND_OSS_CORE_PRECLAIM is set to N.
- patches.drivers/implement-register_chrdev: chrdev: implement
  __register_chrdev().
- patches.drivers/sound-make-oss-device-number-claiming-optional:
  sound: make OSS device number claiming optional and schedule
  its removal.
- patches.drivers/sound-request-char-major-aliases-for-oss-devices:
  sound: request char-major-* module aliases for missing OSS
  devices.

-------------------------------------------------------------------
Mon Sep 14 21:33:26 CEST 2009 - sdietrich@suse.de

- patches.suse/novfs-client-module: Update header todo list with
	locking nits (semaphore used as mutex / completion)

-------------------------------------------------------------------
Mon Sep 14 17:03:49 CEST 2009 - jeffm@suse.com

- Revert back to CONFIG_M586TSC from CONFIG_M686 for default flavor
  (bnc#538849)

-------------------------------------------------------------------
Fri Sep 11 10:49:18 CEST 2009 - jbeulich@novell.com

- patches.suse/crasher-26.diff: Add capability to also trigger a
  kernel warning.

-------------------------------------------------------------------
Fri Sep 11 07:11:57 CEST 2009 - knikanth@suse.de

- patches.suse/block-seperate-rw-inflight-stats: Seperate read
  and write statistics of in_flight requests (fate#306525).

-------------------------------------------------------------------
Thu Sep 10 17:20:58 CEST 2009 - gregkh@suse.de

- patch fuzz removal now that 2.6.31 is the base.

-------------------------------------------------------------------
Thu Sep 10 17:19:17 CEST 2009 - gregkh@suse.de

- Update config files.
    CONFIG_MOUSE_PS2_ELANTECH=y
    CONFIG_MOUSE_PS2_TOUCHKIT=y
    (bnc#525607)

-------------------------------------------------------------------
Thu Sep 10 15:19:51 CEST 2009 - tiwai@suse.de

- patches.drivers/alsa-hda-2.6.32-pre: Refresh: fix misc realtek
  issues, add another Nvidia HDMI device id

-------------------------------------------------------------------
Thu Sep 10 03:08:43 CEST 2009 - jeffm@suse.de

- Updated to 2.6.31-final.

-------------------------------------------------------------------
Tue Sep  8 18:48:55 CEST 2009 - gregkh@suse.de

- refresh patches for fuzz due to upstream changes

-------------------------------------------------------------------
Tue Sep  8 18:44:20 CEST 2009 - gregkh@suse.de

- Update to 2.6.31-rc9
  - obsoletes:
    - patches.drivers/alsa-hda-fix-01-add-missing-mux-for-vt1708
    - patches.drivers/alsa-hda-fix-02-mbp31-hp-fix

-------------------------------------------------------------------
Tue Sep  8 15:03:15 CEST 2009 - knikanth@suse.de

- patches.fixes/scsi_dh-Provide-set_params-interface-in-emc-device-handler.patch:
  scsi_dh: Provide set_params interface in emc device handler
  (bnc#521607).
- patches.fixes/scsi_dh-Use-scsi_dh_set_params-in-multipath.patch:
  scsi_dh: Use scsi_dh_set_params() in multipath. (bnc#521607).
- patches.fixes/scsi_dh-add-the-interface-scsi_dh_set_params.patch:
  scsi_dh: add the interface scsi_dh_set_params() (bnc#521607).

-------------------------------------------------------------------
Mon Sep  7 16:33:07 CEST 2009 - mmarek@suse.cz

- rpm/kernel-source.spec.in: delete obsolete macro.

-------------------------------------------------------------------
Mon Sep  7 12:40:45 CEST 2009 - mmarek@suse.cz

- rpm/kernel-binary.spec.in: require minimum versions of
  module-init-tools and perl-Bootloader, the %post script is no
  longer compatible with ancient versions.

-------------------------------------------------------------------
Mon Sep  7 11:53:09 CEST 2009 - mmarek@suse.cz

- rpm/kernel-binary.spec.in: obsolete %name-base <= 2.6.31, the
  previous <= 2.6.30-1 didn't catch some cases obviously
  (bnc#533766).

-------------------------------------------------------------------
Fri Sep  4 21:11:39 CEST 2009 - jeffm@suse.de

- Enabled CONFIG_SCSI_DEBUG=m (bnc#535923).

-------------------------------------------------------------------
Fri Sep  4 14:35:57 CEST 2009 - mmarek@suse.cz

- kabi/severities, rpm/kabi.pl, rpm/kernel-binary.spec.in,
- rpm/kernel-source.spec.in: Use a simple script to check kabi by
  comparing Module.symvers files (similar to the old SLES9 one).
- rpm/built-in-where: Delete.
- rpm/symsets.pl: Delete.
- kabi/commonsyms: Delete.
- kabi/usedsyms: Delete.

-------------------------------------------------------------------
Fri Sep  4 11:39:02 CEST 2009 - mmarek@suse.cz

- patches.suse/kbuild-rebuild-fix-for-Makefile.modbuiltin:
  kbuild: rebuild fix for Makefile.modbuiltin.

-------------------------------------------------------------------
Thu Sep  3 02:43:28 CEST 2009 - gregkh@suse.de

- patches.drivers/usb-storage-increase-the-bcd-range-in-sony-s-bad-device-table.patch:
  Delete, it was wrong.

-------------------------------------------------------------------
Wed Sep  2 17:27:49 CEST 2009 - jbeulich@novell.com

- Update Xen config files.

-------------------------------------------------------------------
Wed Sep  2 15:39:54 CEST 2009 - jbeulich@novell.com

- Update Xen patches to 2.6.31-rc8 and c/s 931.
- patches.fixes/use-totalram_pages: use totalram_pages in favor
  of num_physpages for sizing boot time allocations (bnc#509753).
- patches.xen/xen-x86-per-cpu-vcpu-info: x86: use per-cpu storage
  for shared vcpu_info structure.

-------------------------------------------------------------------
Wed Sep  2 08:06:15 CEST 2009 - tiwai@suse.de

- patches.drivers/alsa-hda-2.6.32-pre: Refresh; merged fixes for
  IDT92HD73* codecs

-------------------------------------------------------------------
Tue Sep  1 19:16:24 CEST 2009 - jeffm@suse.com

- patches.apparmor/apparmor.diff: Update to latest git.

-------------------------------------------------------------------
Tue Sep  1 19:13:51 CEST 2009 - jeffm@suse.com

- patches.arch/add_support_for_hpet_msi_intr_remap.patch:
  intr-remap: generic support for remapping HPET MSIs
  (bnc#532758).
- patches.arch/add_x86_support_for_hpet_msi_intr_remap.patch:
  x86: arch specific support for remapping HPET MSIs (bnc#532758).

-------------------------------------------------------------------
Tue Sep  1 15:11:15 CEST 2009 - mmarek@suse.cz

- rpm/package-descriptions: fix description of the x86_64
  kernel-desktop package (bnc#535457).

-------------------------------------------------------------------
Mon Aug 31 22:02:50 CEST 2009 - jeffm@suse.com

- Update to 2.6.31-rc8.
  - Eliminated 1 patch.

-------------------------------------------------------------------
Mon Aug 31 12:17:31 CEST 2009 - tiwai@suse.de

- patches.drivers/alsa-hda-fix-01-add-missing-mux-for-vt1708:
  ALSA: hda - Add missing mux check for VT1708 (bnc#534904).
- patches.drivers/alsa-hda-fix-02-mbp31-hp-fix: ALSA: hda -
  Fix MacBookPro 3,1/4,1 quirk with ALC889A.
- patches.drivers/alsa-hda-2.6.32-pre: Refresh.

-------------------------------------------------------------------
Wed Aug 26 12:38:11 CEST 2009 - tiwai@suse.de

- patches.drivers/alsa-hda-[0-9]*: Delete, fold into a single patch
  patches.drivers/alsa-hda-2.6.32-pre

-------------------------------------------------------------------
Tue Aug 25 18:04:57 CEST 2009 - gregkh@suse.de

- Update config files.
- patches.drivers/samsung-backlight-driver.patch: Delete.

-------------------------------------------------------------------
Tue Aug 25 10:07:41 CEST 2009 - jbeulich@novell.com

- scripts/run_oldconfig.sh: Consistently use $prefix.

-------------------------------------------------------------------
Mon Aug 24 16:47:18 CEST 2009 - mmarek@suse.cz

- rpm/kernel-binary.spec.in: obsolete %name-base <= 2.6.30-1
  (bnc#530752).

-------------------------------------------------------------------
Mon Aug 24 16:35:01 CEST 2009 - jeffm@suse.com

- Update to 2.6.31-rc7.
  - Eliminated 3 patches.

-------------------------------------------------------------------
Mon Aug 24 16:16:04 CEST 2009 - jeffm@suse.com

- Update config files: Enable CONFIG_PROC_EVENTS.

-------------------------------------------------------------------
Fri Aug 21 16:05:42 CEST 2009 - mmarek@suse.cz

- rpm/post.sh: Do not call /sbin/module_upgrade, the rename
  happened before SLES10.

-------------------------------------------------------------------
Fri Aug 21 16:00:46 CEST 2009 - mmarek@suse.cz

- rpm/module-renames: Delete, we don't need to care about modules
  renamed before SLES10. Also, current mkinitrd gets the list of
  storage drivers based on pci ids.

-------------------------------------------------------------------
Fri Aug 21 15:50:51 CEST 2009 - mmarek@suse.cz

- rpm/post.sh, rpm/postun.sh: drop support for SLE10, the package
  can't be installed on SLE10 as is, so why not make it more
  adventurous.

-------------------------------------------------------------------
Fri Aug 21 15:48:15 CEST 2009 - mmarek@suse.cz

- rpm/kernel-binary.spec.in: remove product(openSUSE) supplements
  from the -extra subpackage which doesn't exist on openSUSE
  anymore.

-------------------------------------------------------------------
Thu Aug 20 17:52:08 CEST 2009 - tiwai@suse.de

- patches.drivers/alsa-hda-fix-0*: Backport from 2.6.31-rc fixes
  (to be merged)
- patches.drivers/alsa-hda-32-Reword-auto-probe-messages: Refresh.
- patches.drivers/alsa-hda-33-IDT-codec-updates: Refresh.

-------------------------------------------------------------------
Thu Aug 20 11:40:58 CEST 2009 - jbeulich@novell.com

- Update config files (modularize crypto again).
- supported.conf: Add resulting modules as supported.

-------------------------------------------------------------------
Wed Aug 19 09:22:46 CEST 2009 - jbeulich@novell.com

- Update Xen patches to 2.6.31-rc6 and c/s 928.

-------------------------------------------------------------------
Wed Aug 19 00:33:54 CEST 2009 - tiwai@suse.de

- patches.drivers/alsa-hda-48-alc268-oops-fix: ALSA: hda -
  Fix invalid capture mixers with some ALC268 models.

-------------------------------------------------------------------
Tue Aug 18 20:16:36 CEST 2009 - gregkh@suse.de

- patches.drivers/usb-storage-increase-the-bcd-range-in-sony-s-bad-device-table.patch:
  USB: storage: increase the bcd range in Sony's bad device
  table. (bnc#466554).

-------------------------------------------------------------------
Mon Aug 17 21:10:55 CEST 2009 - gregkh@suse.de

- patches.drivers/samsung-backlight-driver.patch: Change the range from
  0-255 to 0-7 to make it easier for HAL to handle the device without a
  need for custom scripts.

-------------------------------------------------------------------
Mon Aug 17 16:38:38 CEST 2009 - jeffm@suse.com

- Updated to 2.6.31-rc6.

-------------------------------------------------------------------
Mon Aug 17 00:19:20 CEST 2009 - gregkh@suse.de

- patches.drivers/samsung-backlight-driver.patch: added N120 support
  and some other devices that were integrated into the driver from
  upstream.

-------------------------------------------------------------------
Sun Aug 16 23:22:47 CEST 2009 - coly.li@suse.de

- supported.conf:
  set kernel/fs/dlm/dlm as unsupported, since fs/dlm is provided
  separately in the ocfs2 KMP package

-------------------------------------------------------------------
Sat Aug 15 12:18:42 CEST 2009 - tiwai@suse.de

- patches.drivers/alsa-hda-47-idt92hd8x-fix: ALSA: hda - Fix /
  clean up IDT92HD83xxx codec parser (bnc#531533).

-------------------------------------------------------------------
Sat Aug 15 01:55:23 CEST 2009 - gregkh@suse.de

- Update config files.
- patches.drivers/samsung-backlight-driver.patch: Samsung
  backlight driver (bnc#527533, bnc#531297).

-------------------------------------------------------------------
Fri Aug 14 21:47:28 CEST 2009 - mmarek@suse.cz

- rpm/kernel-binary.spec.in: add some hints how to set the %jobs
  macro (bnc#530535).

-------------------------------------------------------------------
Fri Aug 14 16:11:52 CEST 2009 - mmarek@suse.cz

- rpm/modversions: for overriden functions, keep the keyword in
  --pack.

-------------------------------------------------------------------
Thu Aug 13 16:01:51 CEST 2009 - jeffm@suse.com

- Updated to 2.6.31-rc5-git9.
  - Eliminated 7 patches.

------------------------------------------------------------------
Thu Aug 13 12:06:50 CEST 2009 - tiwai@suse.de

- patches.drivers/alsa-hda-42-hp-more-quirk: ALSA: hda - Add
  quirks for some HP laptops (bnc#527284).
- patches.drivers/alsa-hda-4[35]-*: Improve Realtek codec mic
  support
- patches.drivers/alsa-hda-46-stac-lo-detect-fix: ALSA: hda -
  Enable line-out detection only with speakers (bnc#520975).

-------------------------------------------------------------------
Wed Aug 12 13:34:25 CEST 2009 - mmarek@suse.cz

- rpm/split-modules, rpm/kernel-binary.spec.in: add the base files
  also to the main package. That way, kernel-$flavor-base is not
  needed in normal setups (fate#307154).

-------------------------------------------------------------------
Wed Aug 12 13:19:08 CEST 2009 - mmarek@suse.cz

- rpm/find-provides: no rpm provides for drivers/staging. It's
  higly unlikely that any KMP would require them and they just
  take up space in the rpm metadata.

-------------------------------------------------------------------
Tue Aug 11 14:39:42 CEST 2009 - tiwai@suse.de

- patches.drivers/alsa-hda-41-msi-white-list: ALSA: hda - Add
  a white-list for MSI option (bnc#529971).

-------------------------------------------------------------------
Tue Aug 11 13:05:37 CEST 2009 - tiwai@suse.de

- patches.drivers/alsa-hda-39-dont-override-ADC-definitions:
  ALSA: hda - Don't override ADC definitions for ALC codecs
  (bnc#529467).
- patches.drivers/alsa-hda-40-auto-mic-support-for-realtek:
  ALSA: hda - Add auto-mic support for Realtek codecs.

-------------------------------------------------------------------
Tue Aug 11 09:48:34 CEST 2009 - mmarek@suse.cz

- rpm/kernel-source.spec.in: do not rename kernel-source.rpmlintrc
  for the -rt variant.

-------------------------------------------------------------------
Mon Aug 10 12:55:56 CEST 2009 - mmarek@suse.cz

- patches.rpmify/staging-rtl8192su-fix-build-error.patch: move to
  patches.rpmify to fix vanilla ppc builds.

-------------------------------------------------------------------
Mon Aug 10 12:08:25 CEST 2009 - tiwai@suse.de

- patches.drivers/alsa-hda-38-fix-ALC269-vmaster: ALSA: hda -
  Add missing vmaster initialization for ALC269 (bnc#527361).

-------------------------------------------------------------------
Mon Aug 10 08:57:15 CEST 2009 - tiwai@suse.de

- patches.drivers/alsa-hda-33-IDT-codec-updates: Refresh.

-------------------------------------------------------------------
Fri Aug  7 17:25:11 CEST 2009 - jeffm@suse.com

- patches.fixes/recordmcount-fixup: recordmcount: Fixup wrong
  update_funcs() call.

-------------------------------------------------------------------
Fri Aug  7 16:38:23 CEST 2009 - tiwai@suse.de

- patches.drivers/alsa-soc-fsl-build-fixes: ASoC: Add missing
  DRV_NAME definitions for fsl/* drivers (to fix PPC builds)

-------------------------------------------------------------------
Fri Aug  7 15:16:21 CEST 2009 - tiwai@suse.de

- patches.arch/wmi-Fix-kernel-panic-when-stack-protection-enabled:
  wmi: Fix kernel panic when stack protection
  enabled. (bnc#529177).
- supported.conf: Update HD-audio modules

-------------------------------------------------------------------
Fri Aug  7 10:06:23 CEST 2009 - mmarek@suse.cz

- make config/s390/vanilla a symlink again.

-------------------------------------------------------------------
Fri Aug  7 09:42:58 CEST 2009 - mmarek@suse.de

- rpm/kernel-binary.spec.in: do not manually extract vmlinux
  debuginfo on ppc(64), rpm does it itself.

-------------------------------------------------------------------
Thu Aug  6 23:25:39 CEST 2009 - jeffm@suse.de

- rpm/kernel-binary.spec.in,
  rpm/kernel-source.spec.in: Added kernel-spec-macros to Sources.

-------------------------------------------------------------------
Thu Aug  6 16:24:09 CEST 2009 - jeffm@suse.de

- patches.suse/linux-2.6.29-even-faster-kms.patch: Disabled. It
  doesn't wake up the display on certain hardware.

-------------------------------------------------------------------
Wed Aug  5 22:33:56 CEST 2009 - mmarek@suse.cz

- rpm/kernel-binary.spec.in: do not split the -extra subpackage on
  openSUSE (bnc#528097).

-------------------------------------------------------------------
Wed Aug  5 20:46:02 CEST 2009 - jeffm@suse.de

- Updated to 2.6.31-rc5-git3.
  - Eliminated 4 patches.

-------------------------------------------------------------------
Wed Aug  5 18:22:05 CEST 2009 - gregkh@suse.de

- kernel-source.changes: remove old (pre 2008) messages, and move 2008
  to kernel-source.changes.old.  No need to spam email addresses that
  are no longer with the company for failed kernel builds.

-------------------------------------------------------------------
Wed Aug  5 17:55:56 CEST 2009 - gregkh@suse.de

- patches.drivers/staging-rtl8192su-fix-build-error.patch:
  Staging: rtl8192su: fix build error.

-------------------------------------------------------------------
Wed Aug  5 17:02:00 CEST 2009 - jeffm@suse.de

- patches.suse/supported-flag-enterprise: Make the supported
  flag configurable at build time (bnc#528097).

-------------------------------------------------------------------
Wed Aug  5 01:04:08 CEST 2009 - gregkh@suse.de

- Update config files.
  disable CONFIG_DRM_RADEON_KMS as per bnc#527910 for vanilla builds

-------------------------------------------------------------------
Tue Aug  4 23:21:31 CEST 2009 - gregkh@suse.de

- Update config files.
  disable CONFIG_DRM_RADEON_KMS as per bnc#527910

-------------------------------------------------------------------
Tue Aug  4 16:10:42 CEST 2009 - jeffm@suse.de

- patches.rpmify/ttm-pgprot-fixes: ttm: Use pgprot_val for
  comparing pgprot_t.

-------------------------------------------------------------------
Tue Aug  4 14:53:26 CEST 2009 - tiwai@suse.de

- patches.drivers/alsa-hda-3[0-8]*: ALSA HD-audio updates
- Update config files: enable CONFIG_SND_HDA_CIRRUS=y

-------------------------------------------------------------------
Mon Aug  3 22:15:32 CEST 2009 - jeffm@suse.de

- Update config files: CONFIG_FRAME_WARN=2048 on all arches, fixes
  ppc build failures.

-------------------------------------------------------------------
Mon Aug  3 22:01:58 CEST 2009 - jeffm@suse.de

- patches.xen/xen3-patch-2.6.31-rc4-rc5: Fixup pgtable port

-------------------------------------------------------------------
Mon Aug  3 19:42:42 CEST 2009 - jeffm@suse.de

- Updated to 2.6.31-rc5.
  - Eliminated 11 patches.

-------------------------------------------------------------------
Mon Aug  3 11:09:08 CEST 2009 - coly.li@suse.de

- Update config files to enable CONFIG_DLM_DEBUG.

-------------------------------------------------------------------
Fri Jul 31 14:30:38 CEST 2009 - jbeulich@novell.com

- Update Xen patches to 2.6.31-rc4 and c/s 916.
- patches.xen/xen3-driver-core-misc-add-nodename-support-for-misc-devices.patch:
  Delete.
- patches.xen/xen3-panic-on-io-nmi.diff: Delete.
- config.conf: Re-enable Xen.
- Update config files.

-------------------------------------------------------------------
Wed Jul 29 16:00:59 CEST 2009 - tiwai@suse.de

- Update config files: revert to CONFIG_SND=m and enabled again
  CONFIG_SND_DEBUG=y

-------------------------------------------------------------------
Tue Jul 28 12:23:12 CEST 2009 - mmarek@suse.cz

- Update config files: disable CONFIG_PRISM2_USB on ia64 and ppc.

-------------------------------------------------------------------
Tue Jul 28 11:21:11 CEST 2009 - mmarek@suse.cz

- Update config files: disable CONFIG_FB_UDL on ia64.

-------------------------------------------------------------------
Tue Jul 28 09:54:55 CEST 2009 - jbeulich@novell.com

- config.conf: Remove duplicate i386/desktop entry.

-------------------------------------------------------------------
Tue Jul 28 01:03:23 CEST 2009 - tiwai@suse.de

- patches.drivers/alsa-hda-29-Add-quirk-for-Dell-Studio-1555:
  ALSA: hda - Add quirk for Dell Studio 1555 (bnc#525244).

-------------------------------------------------------------------
Mon Jul 27 23:57:31 CEST 2009 - tiwai@suse.de

- patches.drivers/alsa-pcm-*: ALSA PCM fixes
- Fix/enhancement patches backported from ALSA tree
  * patches.drivers/alsa-core-Add-new-TLV-types-for-dBwith-min-max:
    ALSA: Add new TLV types for dBwith min/max (for usb).
  * patches.drivers/alsa-ctxfi-*: SB X-Fi support (FATE#306935).
  * patches.drivers/alsa-hda-*: More HD-audio fixes
  * patches.drivers/alsa-ice-*: ICE17xx fixes
  * patches.drivers/alsa-midi-*: MIDI fixes
  * patches.drivers/alsa-usb-*: USB-audio/MIDI fixes
- Remove obsoleted patches: patches.drivers/alsa-ad1984a-hp-quirks,
  patches.drivers/alsa-ca0106-capture-bufsize-fix,
  patches.drivers/alsa-ctxfi
- Update config files.

-------------------------------------------------------------------
Mon Jul 27 17:06:11 CEST 2009 - mmarek@suse.cz

- rpm/kernel-source.spec.in, scripts/tar-up.sh: really drop
  config-subst from the package.

-------------------------------------------------------------------
Mon Jul 27 13:43:01 CEST 2009 - mmarek@suse.cz

- rpm/kernel-binary.spec.in: manually create a -devel-debuginfo
  subpackage with vmlinux.debug to fix build with new rpm. This
  works for ix86 and x86_64, other archs might need further fixes.

-------------------------------------------------------------------
Mon Jul 27 03:04:23 CEST 2009 - jeffm@suse.de

- patches.rpmify/rtl8192su-build-fix: more ia64 fixes

-------------------------------------------------------------------
Mon Jul 27 01:47:21 CEST 2009 - jeffm@suse.de

- patches.rpmify/rtl8192su-build-fix: rtl8192su: compile fixes.

-------------------------------------------------------------------
Mon Jul 27 01:45:37 CEST 2009 - jeffm@suse.de

- patches.rpmify/rtl8192su-build-fix: rtl8192su: compile fixes.

-------------------------------------------------------------------
Sun Jul 26 00:42:40 CEST 2009 - jeffm@suse.de

- config.conf: Re-enabled trace flavor.

-------------------------------------------------------------------
Fri Jul 24 21:23:54 CEST 2009 - jeffm@suse.de

- Update config files: Disabled optimize for size on i386 and x86_64
  across all flavors.

-------------------------------------------------------------------
Fri Jul 24 21:21:08 CEST 2009 - jeffm@suse.de

- Update to 2.6.31-rc4.

-------------------------------------------------------------------
Thu Jul 23 12:56:16 CEST 2009 - mmarek@suse.cz

- rpm/kernel-binary.spec.in: cleanup %cpu_arch_flavor definition,
  make %symbols a variable and only use it for selecting patches.
  Also drop the RT symbol as there are not rt patches currently.

-------------------------------------------------------------------
Thu Jul 23 11:58:25 CEST 2009 - mmarek@suse.cz

- Change the s390(x) config layout so that each arch has its own
  subdirectory, as it is done for other archs. s390/vanilla is a
  symlink to s390x/vanilla.

-------------------------------------------------------------------
Thu Jul 23 11:21:38 CEST 2009 - mmarek@suse.cz

- rpm/kernel-*.spec.in, rpm/kernel-spec-macros: move some common
  macros to kernel-spec-macros.

-------------------------------------------------------------------
Wed Jul 22 18:58:38 CEST 2009 - tiwai@suse.de

- patches.drivers/alsa-ca0106-capture-bufsize-fix: ALSA: ca0106 -
  Fix the max capture buffer size (bnc#521890).

-------------------------------------------------------------------
Wed Jul 22 17:28:36 CEST 2009 - tiwai@suse.de

- patches.drivers/alsa-ctxfi: Add SoundBlaster X-Fi support
  (FATE#306935).
- Update config files.

-------------------------------------------------------------------
Wed Jul 22 13:08:35 CEST 2009 - trenn@suse.de

These are mainline:
- patches.drivers/cpufreq_add_cpu_number_paramater_1.patch:
  Delete.
- patches.drivers/cpufreq_add_idle_microaccounting_6.patch:
  Delete.
- patches.drivers/cpufreq_change_load_calculation_2.patch: Delete.
- patches.drivers/cpufreq_changes_to_get_cpu_idle_us_5.patch:
  Delete.
- patches.drivers/cpufreq_get_cpu_idle_time_changes_3.patch:
  Delete.
- patches.drivers/cpufreq_parameterize_down_differential_4.patch:
  Delete.

-------------------------------------------------------------------
Wed Jul 22 12:57:54 CEST 2009 - trenn@suse.de

These are mainline:
- patches.arch/acpi_video_thinkpad_exclude_IGD_devices.patch:
  Delete.
- patches.arch/thinkpad_fingers_off_backlight_igd.patch: Delete.

-------------------------------------------------------------------
Tue Jul 21 15:38:37 CEST 2009 - mmarek@suse.cz

- rpm/kernel-binary.spec.in: remove double-slash from include2/asm
  symlink.

-------------------------------------------------------------------
Tue Jul 21 12:09:42 CEST 2009 - mmarek@suse.cz

- config.conf, rpm/mkspec: exclude trace, kdump and ia64/debug from
  the kernel-syms package. These flavor are often excluded in KMPs,
  so excluding them from kernel-syms reduces useless build
  dependencies. KMPs can buildrequire kernel-$flavor-devel
  explicitely if desired.

-------------------------------------------------------------------
Tue Jul 21 11:57:00 CEST 2009 - mmarek@suse.cz

Delete obsolete apparmor patches.

- patches.apparmor/add-path_permission.diff: Delete.
- patches.apparmor/add-security_path_permission: Delete.
- patches.apparmor/apparmor-2.6.25.diff: Delete.
- patches.apparmor/apparmor-audit.diff: Delete.
- patches.apparmor/apparmor-intree.diff: Delete.
- patches.apparmor/apparmor-lsm.diff: Delete.
- patches.apparmor/apparmor-main.diff: Delete.
- patches.apparmor/apparmor-misc.diff: Delete.
- patches.apparmor/apparmor-module_interface.diff: Delete.
- patches.apparmor/apparmor-network.diff: Delete.
- patches.apparmor/apparmor-path_permission: Delete.
- patches.apparmor/apparmor-ptrace-2.6.27.diff: Delete.
- patches.apparmor/apparmor-rlimits.diff: Delete.
- patches.apparmor/d_namespace_path.diff: Delete.
- patches.apparmor/d_namespace_path_oops_fix.diff: Delete.
- patches.apparmor/do_path_lookup-nameidata.diff: Delete.
- patches.apparmor/export-security_inode_permission-for-aufs:
  Delete.
- patches.apparmor/file-handle-ops.diff: Delete.
- patches.apparmor/fix-complain.diff: Delete.
- patches.apparmor/fix-vfs_rmdir.diff: Delete.
- patches.apparmor/fork-tracking.diff: Delete.
- patches.apparmor/fsetattr-reintro-ATTR_FILE.diff: Delete.
- patches.apparmor/fsetattr-restore-ia_file.diff: Delete.
- patches.apparmor/fsetattr.diff: Delete.
- patches.apparmor/remove_suid.diff: Delete.
- patches.apparmor/security-create.diff: Delete.
- patches.apparmor/security-getxattr.diff: Delete.
- patches.apparmor/security-link.diff: Delete.
- patches.apparmor/security-listxattr.diff: Delete.
- patches.apparmor/security-mkdir.diff: Delete.
- patches.apparmor/security-mknod.diff: Delete.
- patches.apparmor/security-readlink.diff: Delete.
- patches.apparmor/security-removexattr.diff: Delete.
- patches.apparmor/security-rename.diff: Delete.
- patches.apparmor/security-rmdir.diff: Delete.
- patches.apparmor/security-setattr.diff: Delete.
- patches.apparmor/security-setxattr.diff: Delete.
- patches.apparmor/security-symlink.diff: Delete.
- patches.apparmor/security-unlink.diff: Delete.
- patches.apparmor/security-xattr-file.diff: Delete.
- patches.apparmor/sysctl-pathname.diff: Delete.
- patches.apparmor/unambiguous-__d_path.diff: Delete.
- patches.apparmor/vfs-getxattr.diff: Delete.
- patches.apparmor/vfs-link.diff: Delete.
- patches.apparmor/vfs-listxattr.diff: Delete.
- patches.apparmor/vfs-mkdir.diff: Delete.
- patches.apparmor/vfs-mknod.diff: Delete.
- patches.apparmor/vfs-notify_change.diff: Delete.
- patches.apparmor/vfs-removexattr.diff: Delete.
- patches.apparmor/vfs-rename.diff: Delete.
- patches.apparmor/vfs-rmdir.diff: Delete.
- patches.apparmor/vfs-setxattr.diff: Delete.
- patches.apparmor/vfs-symlink.diff: Delete.
- patches.apparmor/vfs-unlink.diff: Delete.

-------------------------------------------------------------------
Tue Jul 21 11:18:57 CEST 2009 - npiggin@suse.de

- Update config files for bnc#522686 -- set
  CONFIG_SECURITY_DEFAULT_MMAP_MIN_ADDR=65536.

-------------------------------------------------------------------
Mon Jul 20 20:30:41 CEST 2009 - jeffm@suse.de

- Update config files: Disabled optimize for size on all flavors
  (FATE#305694)

-------------------------------------------------------------------
Mon Jul 20 17:26:02 CEST 2009 - jeffm@suse.de

- Update config files.

-------------------------------------------------------------------
Mon Jul 20 17:02:57 CEST 2009 - jeffm@suse.com

- Update to 2.6.30.2
  - lots of security and bug fixes
  - Obsoleted patches.fixes/firmware-memmap-64bit.diff

-------------------------------------------------------------------
Mon Jul 20 13:02:46 CEST 2009 - mmarek@suse.cz

- rpm/split-modules: set LC_COLLATE=C

-------------------------------------------------------------------
Sat Jul 18 03:40:28 CEST 2009 - jeffm@suse.de

- rpm/package-descriptions: Added desktop description.

-------------------------------------------------------------------
Sat Jul 18 03:39:00 CEST 2009 - jeffm@suse.de

- rpm/package-descriptions: Added desktop description.

-------------------------------------------------------------------
Sat Jul 18 03:18:57 CEST 2009 - jeffm@suse.de

- Add -desktop flavors for i386 and x86_64
  - Disabled group scheduler and groups
  - Disabled optimize for size
  - Enabled full preemption
  - Set HZ=1000

-------------------------------------------------------------------
Sat Jul 18 01:34:58 CEST 2009 - jeffm@suse.de

- Add -desktop flavors for i386 and x86_64 (FATE#305694)
  - Disabled group scheduler and groups
  - Disabled optimize for size
  - Enabled full preemption
  - Set HZ=1000

-------------------------------------------------------------------
Fri Jul 17 17:10:19 CEST 2009 - jeffm@suse.de

- patches.apparmor/apparmor.diff: ia64 build fix

-------------------------------------------------------------------
Fri Jul 17 11:25:31 CEST 2009 - mmarek@suse.cz

- rpm/kernel-binary.spec.in: simplify the add_dirs_to_filelist
  function and make it less chatty in build logs.

-------------------------------------------------------------------
Fri Jul 17 00:39:39 CEST 2009 - jeffm@suse.com

- patches.apparmor/apparmor.diff: ia64 build fix

-------------------------------------------------------------------
Fri Jul 17 00:06:19 CEST 2009 - jeffm@suse.com

- patches.apparmor/security-default-lsm: security: Define default
  LSM (bnc#442668).

-------------------------------------------------------------------
Thu Jul 16 22:50:13 CEST 2009 - jeffm@suse.de

- patches.apparmor/apparmor.diff: AppArmor.

-------------------------------------------------------------------
Thu Jul 16 22:44:02 CEST 2009 - jeffm@suse.de

- patches.apparmor/apparmor.diff: AppArmor.

-------------------------------------------------------------------
Thu Jul 16 20:15:59 CEST 2009 - jeffm@suse.de

- patches.rpmify/sgi-hotplug-fixup: hotplug: fix sgi-hotplug
  attribute handling.

-------------------------------------------------------------------
Thu Jul 16 16:53:35 CEST 2009 - mmarek@suse.cz

- rpm/kernel-binary.spec.in: drop the config-subst script, use
  scripts/config instead.

-------------------------------------------------------------------
Thu Jul 16 13:19:19 CEST 2009 - mmarek@suse.cz

- rpm/kernel-binary.spec.in: fix debugsource generation.

-------------------------------------------------------------------
Thu Jul 16 10:46:05 CEST 2009 - mmarek@suse.cz

- rpm/split-modules: fix last change.

-------------------------------------------------------------------
Wed Jul 15 22:40:58 CEST 2009 - mmarek@suse.cz

- rpm/split-modules: fix for module names with underscores or
  dashes.

-------------------------------------------------------------------
Wed Jul 15 22:33:07 CEST 2009 - jeffm@suse.de

- Update to 2.6.31-rc3.
  - Eliminated 2 patches.

-------------------------------------------------------------------
Wed Jul 15 17:10:29 CEST 2009 - mmarek@suse.cz

- rpm/kernel-binary.spec.in: annotate in which products the
  obsoleted kmps were last used, remove "ralink-rt2860-kmp" which
  I couldn't find anywhere.

-------------------------------------------------------------------
Wed Jul 15 16:50:44 CEST 2009 - mmarek@suse.cz

- rpm/kernel-binary.spec.in: obsolete btusb-kmp (bnc#514375).

-------------------------------------------------------------------
Tue Jul 14 15:37:36 CEST 2009 - mmarek@suse.cz

- rpm/kernel-binary.spec.in, rpm/split-modules: move generating of
  the base / main / unsupported module lists to a separate script.
  Avoids 6k modinfo calls and fixes module dependencies
  (bnc#512179).

-------------------------------------------------------------------
Mon Jul 13 22:10:13 CEST 2009 - mmarek@suse.cz

- rpm/kernel-binary.spec.in: fix include2/asm symlink (bnc#509680).

-------------------------------------------------------------------
Mon Jul 13 16:55:56 CEST 2009 - mmarek@suse.cz

- rpm/modversions: fix overriding of function symbols.

-------------------------------------------------------------------
Mon Jul 13 16:13:52 CEST 2009 - mmarek@suse.cz

- rpm/modversions: fix overriding of unknown symbols.

-------------------------------------------------------------------
Tue Jul  7 14:30:30 CEST 2009 - jkosina@suse.de

- patches.suse/e1000e_allow_bad_checksum: Delete.
- patches.suse/e1000e_call_dump_eeprom: Delete.
- patches.suse/e1000e_use_set_memory_ro-rw_to_protect_flash_memory:
  Delete.

Delete the leftover debugging patches for e1000e EEPROM corruption
that are not needed anymore.

-------------------------------------------------------------------
Tue Jul  7 12:03:10 CEST 2009 - aj@suse.de

- README.BRANCH: Update, kotd will become 11.2 eventually.

-------------------------------------------------------------------
Mon Jul  6 21:36:35 CEST 2009 - jeffm@suse.com

- Update to 2.6.31-rc2.

-------------------------------------------------------------------
Fri Jul  3 22:32:24 CEST 2009 - jeffm@suse.com

- Update to 2.6.31-rc1-git10.
  - Eliminated 28 patches.
  - Xen is disabled.

-------------------------------------------------------------------
Fri Jul  3 15:41:08 CEST 2009 - mmarek@suse.cz

- patches.suse/kbuild-generate-modules.builtin: kbuild: generate
  modules.builtin.
- rpm/kernel-binary.spec.in: package modules.builtin for use by
  modprobe / mkinitrd.

-------------------------------------------------------------------
Fri Jul  3 14:44:00 CEST 2009 - mmarek@suse.cz

- rpm/kernel-binary.spec.in, rpm/kernel-source.spec.in: simplify
  the patch applying loops to reduce noise in build logs.

-------------------------------------------------------------------
Tue Jun 30 19:28:22 CEST 2009 - mmarek@suse.cz

- rpm/kernel-binary.spec.in: chmod +x find-provides

-------------------------------------------------------------------
Tue Jun 30 13:17:18 CEST 2009 - mmarek@suse.cz

- rpm/kernel-binary.spec.in: do not "annotate" the packaged
  Modules.symvers
- patches.suse/modpost-filter-out-built-in-depends: Delete.

-------------------------------------------------------------------
Tue Jun 30 11:35:47 CEST 2009 - jbeulich@novell.com

- patches.arch/ia64-page-migration: Fix compiler warning.

-------------------------------------------------------------------
Mon Jun 29 19:50:25 CEST 2009 - mmarek@suse.cz

- rpm/kernel-binary.spec.in: move /boot/symvers* files back to
  -base, these are needed during KMP installation.

-------------------------------------------------------------------
Mon Jun 29 19:49:16 CEST 2009 - mmarek@suse.cz

- patches.fixes/kbuild-fix-generating-of-.symtypes-files: kbuild:
  fix generating of *.symtypes files.
- patches.suse/genksyms-add-override-flag.diff: Refresh.
- rpm/kernel-binary.spec.in: create the *.symref files in the build
  directory

-------------------------------------------------------------------
Fri Jun 26 19:04:30 CEST 2009 - mmarek@suse.cz

- rpm/kernel-binary.spec.in: add Provides: kernel-{base,extra} to
  the subpackages (bnc#516827).

-------------------------------------------------------------------
Wed Jun 24 15:51:48 CEST 2009 - gregkh@suse.de

- Update config files.
  revert the ACPI and thermal config changes:
    config/i386/pae and config/x86-64/default:
	CONFIG_ACPI_AC=m
	CONFIG_ACPI_BATTERY=m
	CONFIG_ACPI_BUTTON=m
	CONFIG_ACPI_VIDEO=m
	CONFIG_ACPI_FAN=m
	CONFIG_ACPI_PROCESSOR=m
	CONFIG_ACPI_THERMAL=m
	CONFIG_ACPI_CONTAINER=m
	CONFIG_X86_ACPI_CPUFREQ=m
	CONFIG_THERMAL=m

-------------------------------------------------------------------
Wed Jun 24 15:48:06 CEST 2009 - gregkh@suse.de

- patches.suse/ec_merge_irq_and_poll_modes.patch: Delete.
- patches.suse/linux-2.6.29-retry-root-mount.patch: Delete.

-------------------------------------------------------------------
Wed Jun 24 10:57:00 CEST 2009 - jbeulich@novell.com

- Update Xen patches to 2.6.30 and c/s 908.
- Update Xen config files.
- patches.xen/tmem: Transcendent memory ("tmem") for Linux.

-------------------------------------------------------------------
Tue Jun 23 06:19:21 CEST 2009 - gregkh@suse.de

- Update config files.
  config/i386/pae and config/x86-64/default:
	CONFIG_ACPI_AC=y
	CONFIG_ACPI_BATTERY=y
	CONFIG_ACPI_BUTTON=y
	CONFIG_ACPI_VIDEO=y
	CONFIG_ACPI_FAN=y
	CONFIG_ACPI_PROCESSOR=y
	CONFIG_ACPI_THERMAL=y
	CONFIG_ACPI_CONTAINER=y
	CONFIG_X86_ACPI_CPUFREQ=y
	CONFIG_THERMAL=y

-------------------------------------------------------------------
Tue Jun 23 06:05:34 CEST 2009 - gregkh@suse.de

- Update config files.
  config/i386/pae and config/x86-64/default:
	CONFIG_SND_TIMER=y
	CONFIG_SND_PCM=y
	CONFIG_SND_SEQUENCER=y
	CONFIG_SND_MIXER_OSS=y
	CONFIG_SND_PCM_OSS=y


-------------------------------------------------------------------
Tue Jun 23 05:57:44 CEST 2009 - gregkh@suse.de

- Update config files.
  fix up config mistake in x86-64/default made in last commit.

-------------------------------------------------------------------
Tue Jun 23 05:54:30 CEST 2009 - gregkh@suse.de

- Update config files.
  config/i386/pae and config/x86-64/default:
	CONFIG_VIDEO_OUTPUT_CONTROL=y
	CONFIG_SOUND=y
	CONFIG_SND=y

-------------------------------------------------------------------
Tue Jun 23 05:42:51 CEST 2009 - gregkh@suse.de

- Update config files.
  config/i386/pae and config/x86-64/default:
	CONFIG_I2C=y
	CONFIG_HWMON=y

-------------------------------------------------------------------
Sat Jun 20 04:19:52 CEST 2009 - gregkh@suse.de

- Update config files.
  config/i386/pae and config/x86-64/default:
	CONFIG_IPV6=y

-------------------------------------------------------------------
Sat Jun 20 04:18:09 CEST 2009 - gregkh@suse.de

- Update config files.
  config/i386/pae and config/x86-64/default:
	CONFIG_HID=y
	CONFIG_USB_STORAGE=y

-------------------------------------------------------------------
Sat Jun 20 02:11:50 CEST 2009 - gregkh@suse.de

- Update config files.
  config/i386/pae and config/x86-64/default:
	CONFIG_ATA_PIIX=Y

-------------------------------------------------------------------
Sat Jun 20 02:09:25 CEST 2009 - gregkh@suse.de

- Update config files.
  config/i386/pae and config/x86-64/default:
	CONFIG_USB_EHCI_HCD=Y
	CONFIG_USB_OHCI_HCD=Y
	CONFIG_USB_UHCI_HCD=Y

-------------------------------------------------------------------
Sat Jun 20 02:03:08 CEST 2009 - gregkh@suse.de

- Update config files.
  config/i386/pae and config/x86-64/default:
	CONFIG_CFG80211=Y
	CONFIG_LIB80211=Y
	CONFIG_MAC80211=Y
	CONFIG_ATH5K=Y

-------------------------------------------------------------------
Sat Jun 20 01:57:07 CEST 2009 - gregkh@suse.de

- Update config files.
  config/i386/pae and config/x86-64/default:
  	CONFIG_X86_MSR=Y
	CONFIG_X86_CPUID=Y

-------------------------------------------------------------------
Fri Jun 19 23:48:52 CEST 2009 - gregkh@suse.de

- comment out broken acpi patch for the moment.

-------------------------------------------------------------------
Fri Jun 19 23:12:06 CEST 2009 - gregkh@suse.de

- move the "preload" branch into master to get 2.6.30 working
  for Moblin.
- Update config files.
- patches.drivers/alsa-ad1984a-hp-quirks: ALSA: update HP
  quirks for Zenith & co (bnc#472789, bnc#479617, bnc#502425,
  bnc#503101).
- patches.suse/driver-core-add-nodename-callbacks.patch: Driver
  Core: add nodename callbacks.
- patches.suse/driver-core-aoe-add-nodename-for-aoe-devices.patch:
  Driver Core: aoe: add nodename for aoe devices.
- patches.suse/driver-core-block-add-nodename-support-for-block-drivers.patch:
  Driver Core: block: add nodename support for block drivers..
- patches.suse/driver-core-bsg-add-nodename-for-bsg-driver.patch:
  Driver Core: bsg: add nodename for bsg driver.
- patches.suse/driver-core-devtmpfs-driver-core-maintained-dev-tmpfs.patch:
  Driver Core: devtmpfs - kernel-maintained tmpfs-based /dev.
- patches.suse/driver-core-drm-add-nodename-for-drm-devices.patch:
  Driver Core: drm: add nodename for drm devices.
- patches.suse/driver-core-dvb-add-nodename-for-dvb-drivers.patch:
  Driver Core: dvb: add nodename for dvb drivers.
- patches.suse/driver-core-input-add-nodename-for-input-drivers.patch:
  Driver Core: input: add nodename for input drivers.
- patches.suse/driver-core-misc-add-nodename-support-for-misc-devices.patch:
  Driver Core: misc: add nodename support for misc devices..
- patches.suse/driver-core-raw-add-nodename-for-raw-devices.patch:
  Driver Core: raw: add nodename for raw devices.
- patches.suse/driver-core-sound-add-nodename-for-sound-drivers.patch:
  Driver Core: sound: add nodename for sound drivers.
- patches.suse/driver-core-usb-add-nodename-support-for-usb-drivers.patch:
  Driver Core: usb: add nodename support for usb drivers..
- patches.suse/driver-core-x86-add-nodename-for-cpuid-and-msr-drivers.patch:
  Driver Core: x86: add nodename for cpuid and msr drivers..
- patches.suse/ec_merge_irq_and_poll_modes.patch: ACPI: EC:
  Merge IRQ and POLL modes.
- patches.suse/linux-2.6.29-dont-wait-for-mouse.patch: fastboot:
  remove "wait for all devices before mounting root" delay.
- patches.suse/linux-2.6.29-enable-async-by-default.patch:
  enable async_enabled by default.
- patches.suse/linux-2.6.29-even-faster-kms.patch: speed up kms
  even more.
- patches.suse/linux-2.6.29-jbd-longer-commit-interval.patch:
  jbd: longer commit interval.
- patches.suse/linux-2.6.29-kms-after-sata.patch: make kms happen
  after sata.
- patches.suse/linux-2.6.29-retry-root-mount.patch: fastboot:
  retry mounting the root fs if we can't find init.
- patches.suse/linux-2.6.29-silence-acer-message.patch: Silence
  acer wmi driver on non-acer machines.
- patches.suse/linux-2.6.29-touchkit.patch: some new touch screen
  device ids
.
- patches.suse/uvcvideo-ignore-hue-control-for-5986-0241.patch:
  uvcvideo: ignore hue control for 5986:0241 (bnc#499152).
- patches.suse/devtmpfs.patch: Delete.

-------------------------------------------------------------------
Fri Jun 12 05:14:11 CEST 2009 - greg@suse.de

- scripts/sequence-patch.sh: fix bug in ketchup usage

-------------------------------------------------------------------
Wed Jun 10 16:12:01 CEST 2009 - jeffm@suse.com

- Update to 2.6.30-final.

-------------------------------------------------------------------
Wed Jun 10 10:31:34 CEST 2009 - jbeulich@novell.com

- Update Xen patches to 2.6.30-rc8 and c/s 898.
- Update Xen config files.
- patches.xen/pci-reserve: linux/pci: reserve io/memory space
  for bridge.
- patches.xen/xen-x86-exports: Delete.

-------------------------------------------------------------------
Tue Jun  9 17:14:45 CEST 2009 - mmarek@suse.cz

- rpm/kernel-binary.spec.in, rpm/kernel-source.spec.in,
  rpm/kernel-syms.spec.in, rpm/mkspec: update copyright header and
  change indentation to what autobuild enforces on checkin. No
  functional change.

-------------------------------------------------------------------
Tue Jun  9 17:06:06 CEST 2009 - jbeulich@novell.com

- patches.suse/stack-unwind-add-declaration.patch: Fold into ...
- patches.suse/stack-unwind: ... this one.

-------------------------------------------------------------------
Tue Jun  9 12:11:11 CEST 2009 - mmarek@suse.cz

- rpm/kernel-binary.spec.in: move /boot/vmlinux-*.gz to -devel
  again.
- rpm/find-provides: don't generate the ksym() provides ourself,
  let rpm do it. Add a workaround for vmlinux-*.gz in -devel.

-------------------------------------------------------------------
Mon Jun  8 09:01:23 CEST 2009 - jeffm@suse.com

- patches.suse/reiser4-set_page_dirty_notag: mm: Add
  set_page_dirty_notag() helper for reiser4.

-------------------------------------------------------------------
Fri Jun  5 13:43:37 CEST 2009 - mmarek@suse.cz

- rpm/kernel-module-subpackage: add Enhances: kernel-$flavor to
  kmps (bnc#502092).

-------------------------------------------------------------------
Thu Jun  4 16:26:21 CEST 2009 - jeffm@suse.de

- Update to 2.6.30-rc8.

-------------------------------------------------------------------
Thu Jun  4 07:09:52 CEST 2009 - sdietrich@suse.de

- supported.conf: remove duplicate kernel/drivers/md/dm-log

-------------------------------------------------------------------
Thu Jun  4 06:02:57 CEST 2009 - teheo@suse.de

Conver ide major allocation.

- patches.suse/block-add-mangle-devt-switch: block: add
  genhd.mangle_devt parameter (fate#305584).

-------------------------------------------------------------------
Mon Jun  1 20:54:44 CEST 2009 - jeffm@suse.de

- Update to 2.6.30-rc7-git4.

-------------------------------------------------------------------
Fri May 29 09:50:28 CEST 2009 - teheo@suse.de

Rename mangle_minor to mangle_devt and also cover sd major allocation.

- patches.suse/block-add-mangle-devt-switch: block: add
  genhd.mangle_devt parameter (fate#305584).

-------------------------------------------------------------------
Fri May 29 07:35:53 CEST 2009 - teheo@suse.de

- Update config files to enable DEBUG_BLOCK_EXT_DEVT on all configs
  except for vanilla and ppc/ps3.
- patches.suse/block-add-mangle-devt-switch: block: add
  genhd.mangle_minor parameter (fate#305584).

-------------------------------------------------------------------
Thu May 28 16:35:40 CEST 2009 - jdelvare@suse.de

- patches.fixes/scsi-scan-blist-update: Add BLIST_REPORTLUN2 to
  EMC SYMMETRIX (bnc#185164, bnc#191648, bnc#505578).

-------------------------------------------------------------------
Wed May 27 18:05:14 CEST 2009 - jeffm@suse.com

- Update to 2.6.30-rc7-git2.

-------------------------------------------------------------------
Wed May 27 08:22:05 CEST 2009 - gregkh@suse.de

- patches.drivers/ath1e-add-new-device-id-for-asus-hardware.patch:
  ath1e: add new device id for asus hardware.

-------------------------------------------------------------------
Tue May 26 15:28:51 CEST 2009 - mmarek@suse.cz

- rpm/mkspec: when using a custom release number, create a
  get_release_number.sh script for autobuild.

-------------------------------------------------------------------
Tue May 26 15:08:25 CEST 2009 - mmarek@suse.cz

- rpm/kernel-binary.spec.in: workaround for bnc#507084: strip
  binaries in /usr/src/linux-obj/*/*/scripts.

-------------------------------------------------------------------
Tue May 26 11:33:25 CEST 2009 - jdelvare@suse.de

- patches.drivers/r8169-allow-true-forced-mode-setting.patch:
  r8169: allow true forced mode setting (bnc#467518).

-------------------------------------------------------------------
Mon May 25 14:11:04 CEST 2009 - mmarek@suse.cz

- switch i386 flavors back to -default (non-pae) and -pae for
  milestone2

-------------------------------------------------------------------
Sun May 24 10:36:18 CEST 2009 - mmarek@suse.cz

- rpm/find-provides: fix for kernel-kdump.

-------------------------------------------------------------------
Sat May 23 22:18:05 CEST 2009 - mmarek@suse.cz

- rpm/find-provides, rpm/kernel-binary.spec.in, rpm/symsets.pl:
  workaround to fix provides of built-in symbols: move vmlinux*.gz
  back to -base and extract the provides from it.

-------------------------------------------------------------------
Fri May 22 15:47:01 CEST 2009 - teheo@suse.de

- patches.arch/i586-unwind-quick-fix: i586-relocs: ignore NONE
  relocation.

-------------------------------------------------------------------
Fri May 22 12:42:36 CEST 2009 - mmarek@suse.cz

- rpm/compute-PATCHVERSION.sh, rpm/mkspec, scripts/tar-up.sh: avoid
  unpacking the patches tarballs in compute-PATCHVERSION.sh.

-------------------------------------------------------------------
Fri May 22 11:45:41 CEST 2009 - mmarek@suse.cz

- rpm/mkspec: add --release option to set a custom release string.
- scripts/tar-up.sh: revive -rs option.

-------------------------------------------------------------------
Wed May 20 16:05:07 CEST 2009 - mmarek@suse.cz

- patches.arch/acpi_thermal_passive_blacklist.patch,
  patches.suse/devtmpfs.patch: fix patches to apply with git-apply.

-------------------------------------------------------------------
Tue May 19 21:42:45 CEST 2009 - sdietrich@suse.de

- patches.suse/stack-unwind-add-declaration.patch: Fix compile
  error when CONFIG_STACK_UNWIND is not set.

-------------------------------------------------------------------
Tue May 19 18:24:46 CEST 2009 - jblunck@suse.de

- patches.rpmify/arm-arch_include_asm-fix.diff: ARM: move
  mach-types.h to arch/include/asm.

-------------------------------------------------------------------
Tue May 19 18:03:44 CEST 2009 - jeffm@suse.com

- Set CONFIG_FRAMEBUFFER_CONSOLE=y

-------------------------------------------------------------------
Tue May 19 17:27:45 CEST 2009 - jeffm@suse.com

- Restored CONFIG_BOOTSPLASH=y and CONFIG_FB_VESA=y on
  x86/x86_64 (bnc#504608)

-------------------------------------------------------------------
Tue May 19 16:17:34 CEST 2009 - jbeulich@novell.com

- patches.xen/sfc-endianness: fix building with gcc 4.4.

-------------------------------------------------------------------
Tue May 19 12:04:26 CEST 2009 - jbeulich@novell.com

- Update Xen patches to 2.6.30/rc6-git3 and c/s 873.

-------------------------------------------------------------------
Mon May 18 16:52:37 CEST 2009 - jeffm@suse.com

- Updated to 2.6.30-rc6-git3.
  - Eliminated 4 patches.

-------------------------------------------------------------------
Fri May 15 19:16:23 CEST 2009 - jeffm@suse.de

- doc/README.SUSE: Updated to reflect building in an external
  directory so as not to contaminate /usr/src/linux

-------------------------------------------------------------------
Thu May 14 14:09:10 CEST 2009 - mmarek@suse.cz

- rpm/kernel-binary.spec.in: fix path in
  /usr/src/linux-obj/.../Makefile.

-------------------------------------------------------------------
Thu May 14 11:09:01 CEST 2009 - mmarek@suse.cz

- rpm/kernel-binary.spec.in: provide kernel-$flavor-devel =
  %version-%source_rel in the -devel packages (bnc#503280).

-------------------------------------------------------------------
Wed May 13 15:42:49 CEST 2009 - mmarek@suse.cz

- rpm/kernel-binary.spec.in: also fix kernel-$flavor-devel requires
  (bnc#503280).

-------------------------------------------------------------------
Wed May 13 15:32:58 CEST 2009 - mmarek@suse.cz

- rpm/mkspec: fix kernel-syms requires (bnc#503280).

-------------------------------------------------------------------
Mon May 11 21:11:59 CEST 2009 - jeffm@suse.com

- patches.fixes/dup2-retval-fix: dup2: Fix return value with
  oldfd == newfd and invalid fd (bnc#498042).

-------------------------------------------------------------------
Mon May 11 21:11:19 CEST 2009 - jeffm@suse.com

- patches.fixes/reiserfs-xattr-fixup: reiserfs: clean up ifdefs.
- patches.fixes/reiserfs-xattr-root-fixup: reiserfs: deal with
  NULL xattr root w/ xattrs disabled.
- patches.fixes/reiserfs-xattrs-disabled-perms: reiserfs: fixup
  perms when xattrs are disabled.
- patches.fixes/reiserfs-expose-privroot: reiserfs: allow exposing
  privroot w/ xattrs enabled.

-------------------------------------------------------------------
Mon May 11 19:41:25 CEST 2009 - jeffm@suse.de

- Updated to 2.6.30-rc5-git1.
  - Eliminated 4 patches.

-------------------------------------------------------------------
Wed May  6 17:38:57 CEST 2009 - gregkh@suse.de

- Update config files. update vanilla configs so that the build works.

-------------------------------------------------------------------
Wed May  6 17:19:56 CEST 2009 - gregkh@suse.de

- Update config files.
- patches.suse/devtmpfs.patch: driver-core: devtmpfs - driver-core
  maintained /dev tmpfs.

-------------------------------------------------------------------
Tue May  5 17:17:21 CEST 2009 - jeffm@suse.com

- Update config files.

-------------------------------------------------------------------
Tue May  5 16:46:08 CEST 2009 - jeffm@suse.com

- Update to 2.6.30-rc4-git1.
- patches.rpmify/fix-unexpected-non-allocable-warnings-with-suse-gcc:
  kbuild, modpost: fix "unexpected non-allocatable" warning with
  SUSE gcc.

-------------------------------------------------------------------
Tue May  5 14:31:59 CEST 2009 - jbeulich@novell.com

- patches.fixes/iwl3945-build: iwl3945: fix ia64/ppc build.

-------------------------------------------------------------------
Tue May  5 11:05:37 CEST 2009 - jbeulich@novell.com

- patches.xen/xen3-patch-2.6.30-rc4: Fix ia64 build.

-------------------------------------------------------------------
Tue May  5 10:08:12 CEST 2009 - jbeulich@novell.com

- patches.suse/stack-unwind: Also initialize PT_GS() on 32-bit.
- patches.arch/x86_64-unwind-annotations: Refresh.

-------------------------------------------------------------------
Tue May  5 10:02:41 CEST 2009 - jbeulich@novell.com

- Update Xen patches to 2.6.29-rc4 and c/s 867.
- Update i386 and x86_64 config files.
- config.conf: Re-enable Xen.

-------------------------------------------------------------------
Tue May  5 05:22:16 CEST 2009 - teheo@suse.de

- patches.suse/kbuild-icecream-workaround: kbuild: add workaround
  for icecream bug (bnc#495786).

-------------------------------------------------------------------
Fri May  1 20:01:16 CEST 2009 - jeffm@suse.com

- patches.fixes/reiserfs-xattr-locking: reiserfs: Expand i_mutex
  to enclose lookup_one_len.

-------------------------------------------------------------------
Fri May  1 20:00:48 CEST 2009 - jeffm@suse.com

- Update to 2.6.30-rc4.
  - Eliminated 2 patches.

-------------------------------------------------------------------
Fri May  1 19:58:07 CEST 2009 - jeffm@suse.com

- patches.drivers/libata-prefer-over-ide: libata: prefer libata
  drivers over ide ones (bnc#433105).
- patches.fixes/reiserfs-xattr-locking: reiserfs: Expand i_mutex
  to enclose lookup_one_len.
- patches.kernel.org/patch-2.6.30-rc3-rc4:
- patches.suse/no-frame-pointer-select: Fix stack unwinder Kconfig
  (bnc#402518).
- patches.arch/s390-08-05-af_iucv-msgpeek-fix.patch: Delete.
- patches.fixes/fix-periodic-mode-programming-on-amd81xx: Delete.

-------------------------------------------------------------------
Thu Apr 30 16:56:17 CEST 2009 - mmarek@suse.cz

- scripts/submit-to-bs: tentative script to submit a new kernel to
  openSUSE:Factory

-------------------------------------------------------------------
Tue Apr 28 11:19:41 CEST 2009 - npiggin@suse.de

- patches.apparmor/unambiguous-__d_path.diff: Put a reminder in here
  to fix the lock order problem when the patch is updated to HEAD.

-------------------------------------------------------------------
Mon Apr 27 13:48:49 CEST 2009 - mmarek@suse.cz

- rpm/kernel-binary.spec.in, rpm/kernel-source.spec.in,
  rpm/kernel-syms.spec.in, rpm/mkspec: Fix prepending EXTRAVERSION,
  rename the variable back to @RELEASE_PREFIX@.

-------------------------------------------------------------------
Mon Apr 27 10:41:20 CEST 2009 - mmarek@suse.cz

- rpm/kernel-binary.spec.in, rpm/kernel-source.spec.in,
  rpm/kernel-syms.spec.in, rpm/mkspec: prepend the EXTRAVERSION to
  the rpm release string (note that this won't have any effect in
  the openSUSE:* projects).

-------------------------------------------------------------------
Fri Apr 24 19:28:44 CEST 2009 - gregkh@suse.de

- Update config files.
  - build rtc_cmos driver into the kernel for i386 and x86-64 default
    kernels.  This should automatically take care of the rtc/system time
    syncing so we don't need to do it in a boot script and should speed
    up booting time a lot.

-------------------------------------------------------------------
Fri Apr 24 19:24:53 CEST 2009 - gregkh@suse.de

- Update config files. change CONFIG_ATA=y and CONFIG_SATA_AHCI=y

-------------------------------------------------------------------
Fri Apr 24 18:23:21 CEST 2009 - gregkh@suse.de

- Update config files. change to CONFIG_EXT2_FS=y and CONFIG_EXT3_FS=y

-------------------------------------------------------------------
Fri Apr 24 18:19:34 CEST 2009 - gregkh@suse.de

- Update config files. change to CONFIG_SCSI=y and CONFIG_BLK_DEV_SD=y

-------------------------------------------------------------------
Fri Apr 24 18:14:49 CEST 2009 - gregkh@suse.de

- Update config files. change to use CONFIG_USB=y

-------------------------------------------------------------------
Thu Apr 23 23:38:53 CEST 2009 - jeffm@suse.de

- Added legacy config.

-------------------------------------------------------------------
Thu Apr 23 23:31:39 CEST 2009 - jeffm@suse.de

- Temporarily disabled patches.suse/acpi-dsdt-initrd-v0.9a-2.6.25.patch

-------------------------------------------------------------------
Thu Apr 23 17:53:58 CEST 2009 - jeffm@suse.de

- Moved i386 kernel-default to kernel-legacy.
- Moved i386 kernel-pae config to kernel-default.
- Disabled CONFIG_ISA in i386 kernel-default to improve boot speed.

-------------------------------------------------------------------
Thu Apr 23 17:29:47 CEST 2009 - jeffm@suse.de

- Update to 2.6.30-rc3.

-------------------------------------------------------------------
Thu Apr 23 17:17:59 CEST 2009 - jeffm@suse.de

- patches.fixes/fix-periodic-mode-programming-on-amd81xx: x86:
  hpet: fix periodic mode programming on AMD 81xx.
- patches.fixes/hpet-boot-fix: Delete.

-------------------------------------------------------------------
Mon Apr 20 16:44:13 CEST 2009 - jeffm@suse.de

- patches.fixes/hpet-boot-fix: hpet: fix "IO-APIC + timer doesn't work!"

-------------------------------------------------------------------
Mon Apr 20 16:43:50 CEST 2009 - jeffm@suse.de

- Update to 2.6.30-rc2-git6.

-------------------------------------------------------------------
Wed Apr 15 06:33:54 CEST 2009 - jeffm@suse.de

- Update to 2.6.30-rc2.
  - trace and xen flavors disabled.
  - CONFIG_OTUS disabled on ppc.
  - request-based multipath could use some testing.
  - Eliminated 96 patches.

-------------------------------------------------------------------
Fri Apr 10 20:09:08 CEST 2009 - jeffm@suse.de

- rpm/devel-post.sh, rpm/kernel-binary.spec.in: Created i586 symlink
  for i386.

-------------------------------------------------------------------
Fri Apr 10 19:08:14 CEST 2009 - jeffm@suse.de

- rpm/kernel-binary.spec.in: Added /usr/src/linux-obj to -devel

-------------------------------------------------------------------
Fri Apr 10 17:35:35 CEST 2009 - mmarek@suse.cz

- rpm/kernel-binary.spec.in: Use xargs -r to fix case when no
  modules are supported.

-------------------------------------------------------------------
Fri Apr 10 17:18:34 CEST 2009 - jeffm@suse.com

- Moved linux-obj symlink handling to kernel-$flavor-devel.

-------------------------------------------------------------------
Fri Apr 10 11:41:12 CEST 2009 - mmarek@suse.cz

- rpm/package-descriptions: Add comment.

-------------------------------------------------------------------
Fri Apr 10 11:12:30 CEST 2009 - mmarek@suse.cz

- rpm/kernel-binary.spec.in, rpm/kernel-source.spec.in,
  rpm/kernel-syms.spec.in, scripts/tar-up.sh: Rename the timestamp
  file to source-timestamp instead, so that autobuild does not add
  the timestamp verbatim.

-------------------------------------------------------------------
Thu Apr  9 13:52:47 CEST 2009 - jbeulich@novell.com

- Update Xen patches to 2.6.29 final and c/s 854.
- patches.xen/sfc-external-sram: enable access to Falcon's
  external SRAM (bnc#489105).
- patches.xen/sfc-sync-headers: sync Solarflare accelerator
  headers (bnc#489105).
- Update Xen config files.

-------------------------------------------------------------------
Wed Apr  8 11:54:11 CEST 2009 - mmarek@suse.cz

- rpm/kernel-binary.spec.in, rpm/kernel-source.spec.in,
  rpm/kernel-syms.spec.in: Fix last change: do not add the
  timestamp if it is already added verbatim (by prepare_spec during
  checkin)

-------------------------------------------------------------------
Tue Apr  7 21:58:38 CEST 2009 - mmarek@suse.cz

- rpm/kernel-binary.spec.in, rpm/kernel-source.spec.in,
  rpm/kernel-syms.spec.in: Add source timestamp to package
  descriptions.

-------------------------------------------------------------------
Tue Apr  7 21:28:59 CEST 2009 - mmarek@suse.cz

- rpm/kernel-binary.spec.in, rpm/kernel-source.spec.in,
  rpm/kernel-syms.spec.in, rpm/mkspec: add descriptions to
  generated spec files.
- rpm/package-descriptions: descriptions of binary packages.

-------------------------------------------------------------------
Mon Apr  6 20:29:03 CEST 2009 - jeffm@suse.com

- Enabled STAGING on !x86 and disabled COMEDI.

-------------------------------------------------------------------
Mon Apr  6 19:21:37 CEST 2009 - jeffm@suse.com

- patches.rpmify/split-package: Enable

-------------------------------------------------------------------
Mon Apr  6 19:21:23 CEST 2009 - jeffm@suse.com

- Update config files: Fixed i386-vanilla.

-------------------------------------------------------------------
Mon Apr  6 19:11:52 CEST 2009 - jeffm@suse.com

- patches.fixes/xfs-export-debug: xfs: export assertion handler.

-------------------------------------------------------------------
Mon Apr  6 02:53:12 CEST 2009 - jeffm@suse.com

- Switch from SPARSEMEM to DISCONTIGMEM on i386.

-------------------------------------------------------------------
Sun Apr  5 02:24:01 CEST 2009 - jeffm@suse.com

- scripts/tar-up_and_run_mbuild.sh: Added pae to the important
  specfiles list.

-------------------------------------------------------------------
Fri Apr  3 22:47:12 CEST 2009 - jeffm@suse.com

- Update config files: Fix missing ia64-debug.

-------------------------------------------------------------------
Fri Apr  3 22:32:01 CEST 2009 - jeffm@suse.com

- patches.xen/sfc-resource-driver: Fix uninitialized var warning.

-------------------------------------------------------------------
Fri Apr  3 22:25:35 CEST 2009 - jeffm@suse.com

- Drop NR_CPUS back to 128 on i386.

-------------------------------------------------------------------
Fri Apr  3 19:36:31 CEST 2009 - jeffm@suse.com

- rpm/kernel-binary.spec.in: Added CONFIG_SPLIT_PACKAGE.

-------------------------------------------------------------------
Fri Apr  3 19:35:53 CEST 2009 - jeffm@suse.de

- Update config files: Enabled STAGING drivers on -vanilla.

-------------------------------------------------------------------
Fri Apr  3 17:13:32 CEST 2009 - jblunck@suse.de

- patches.rpmify/rpm-kernel-config: Rediff.

-------------------------------------------------------------------
Fri Apr  3 17:06:14 CEST 2009 - mmarek@suse.cz

- rpm/kernel-source.spec.in: chmod +x mkspec arch-symbols
  compute-PATCHVERSION.sh

-------------------------------------------------------------------
Fri Apr  3 17:00:50 CEST 2009 - jeffm@suse.com

- Update config files: Enabled STAGING drivers.

-------------------------------------------------------------------
Fri Apr  3 16:30:02 CEST 2009 - jeffm@suse.com

- Sync up kernel configs for x86/x86_64 flavors.

-------------------------------------------------------------------
Fri Apr  3 14:55:26 CEST 2009 - mmarek@suse.cz

- rpm/kernel-source.spec.in, rpm/mkspec: do not package the binary
  spec files anymore.

-------------------------------------------------------------------
Thu Apr  2 23:41:52 CEST 2009 - mmarek@suse.cz

- rpm/modversions: keep the override keyword in --pack.

-------------------------------------------------------------------
Thu Apr  2 20:37:33 CEST 2009 - mmarek@suse.cz

- rpm/kernel-binary.spec.in, rpm/mkspec, scripts/tar-up.sh: remove
  @TOLERATE_UNKNOWN_NEW_CONFIG_OPTIONS@ expansion, check for a file
  named TOLERATE-UNKNOWN-NEW-CONFIG-OPTIONS in sourcedir instead.

-------------------------------------------------------------------
Thu Apr  2 20:27:04 CEST 2009 - mmarek@suse.cz

- rpm/kernel-syms.spec.in: set LC_ALL=C in rpm -q call

-------------------------------------------------------------------
Thu Apr  2 17:57:48 CEST 2009 - mmarek@suse.cz

- rpm/kernel-binary.spec.in: add @FLAVOR@ again to avoid %%(...)
  expansion

-------------------------------------------------------------------
Thu Apr  2 17:48:41 CEST 2009 - mmarek@suse.cz

- rpm/mkspec: new script to generate spec files from *.spec.in
  templates
- rpm/compute-PATCHVERSION.sh, rpm/kernel-binary.spec.in,
  rpm/kernel-source.spec.in, rpm/kernel-syms.spec.in: add to the
  source rpm
- scripts/tar-up.sh: just tar up patches directories and call
  mkspec

-------------------------------------------------------------------
Tue Mar 31 15:56:00 CEST 2009 - mmarek@suse.cz

- rpm/kernel-dummy.spec.in: Delete.

-------------------------------------------------------------------
Tue Mar 31 15:46:18 CEST 2009 - jeffm@suse.de

- doc/README.KSYMS: Add to repo.

-------------------------------------------------------------------
Tue Mar 31 15:39:55 CEST 2009 - mmarek@suse.cz

- config.conf, rpm/old-packages.conf, scripts/arch-symbols,
  scripts/run_oldconfig.sh, scripts/tar-up.sh: drop the arch
  symbols completely, only map the various ix86 archs to i386.

-------------------------------------------------------------------
Tue Mar 31 14:49:09 CEST 2009 - mmarek@suse.cz

- doc/README.SUSE: allow_unsupported_modules needs to be set before
  installing the kernel (bnc#484664).

-------------------------------------------------------------------
Tue Mar 31 03:08:30 CEST 2009 - jeffm@suse.de

- Add %changelog to spec files

-------------------------------------------------------------------
Tue Mar 31 03:07:51 CEST 2009 - jeffm@suse.de

- rpm/kernel-binary.spec.in: Clean up %build_$flavor macros

-------------------------------------------------------------------
Tue Mar 31 02:54:18 CEST 2009 - jeffm@suse.de

- rpm/kernel-source.spec.in: Create kernel-source-vanilla

-------------------------------------------------------------------
Tue Mar 31 02:53:41 CEST 2009 - jeffm@suse.de

- rpm/kernel-syms.spec.in, scripts/tar-up.sh: Depend on kernel-$flavor-devel

-------------------------------------------------------------------
Tue Mar 31 02:52:41 CEST 2009 - jeffm@suse.de

- rpm/kernel-binary.spec.in, rpm/kernel-source.spec.in,
  rpm/kernel-syms.spec.in: Create a %using_buildservice macro

-------------------------------------------------------------------
Tue Mar 31 02:52:04 CEST 2009 - jeffm@suse.de

- rpm/kernel-binary.spec.in, rpm/kernel-source.spec.in,
  scripts/sequence-patch.sh, scripts/tar-up.sh:
  kernel-{binary,source}: Remove arch guards

-------------------------------------------------------------------
Tue Mar 31 02:51:13 CEST 2009 - jeffm@suse.de

- doc/README.SUSE, rpm/kernel-binary.spec.in, rpm/kernel-source.spec.in,
  scripts/tar-up.sh: Move development files from kernel-source to
  kernel-$flavor-devel

-------------------------------------------------------------------
Tue Mar 31 02:50:53 CEST 2009 - jeffm@suse.de

- rpm/kernel-binary.spec.in: Remove $CONFIG_MODULES

-------------------------------------------------------------------
Tue Mar 31 02:50:15 CEST 2009 - jeffm@suse.de

- rpm/kernel-binary.spec.in: Remove duplicate CONFIG_DEBUG_INFO=y

-------------------------------------------------------------------
Tue Mar 31 02:49:53 CEST 2009 - jeffm@suse.de

- rpm/kernel-binary.spec.in: Use macros for cpu_arch

-------------------------------------------------------------------
Tue Mar 31 02:49:23 CEST 2009 - jeffm@suse.de

- rpm/kernel-binary.spec.in, rpm/kernel-source.spec.in:
  kernel-{source,binary}: Use path-related rpm macros

-------------------------------------------------------------------
Tue Mar 31 02:48:40 CEST 2009 - jeffm@suse.de

- rpm/kernel-binary.spec.in,  rpm/kernel-source.spec.in:
  Use a %kernelrelease macro.

-------------------------------------------------------------------
Tue Mar 31 02:47:58 CEST 2009 - jeffm@suse.de

- rpm/kernel-source.spec.in, rpm/source-post.sh, scripts/tar-up.sh:
  Use %variant instead of $variant

-------------------------------------------------------------------
Tue Mar 31 02:47:14 CEST 2009 - jeffm@suse.de

- kernel-source: Kill old obsoletes

-------------------------------------------------------------------
Tue Mar 31 02:46:35 CEST 2009 - jeffm@suse.de

- rpm/kernel-binary.spec.in, rpm/kernel-source.spec.in,
  rpm/kernel-syms.spec.in, scripts/tar-up.sh:
  Use %var instead of @VAR@ except where necessary

-------------------------------------------------------------------
Tue Mar 31 02:46:12 CEST 2009 - jeffm@suse.de

- kernel-syms: Sort by flavor, not architecture

-------------------------------------------------------------------
Tue Mar 31 02:45:43 CEST 2009 - jeffm@suse.de

- kernel-syms: Stop the architecture %else madness

-------------------------------------------------------------------
Tue Mar 31 02:45:15 CEST 2009 - jeffm@suse.de

- kernel-binary: Stop the architecture %else madness

-------------------------------------------------------------------
Mon Mar 30 22:16:04 CEST 2009 - jeffm@suse.de

- Removed -RT guards and a dead patch.

-------------------------------------------------------------------
Mon Mar 30 22:14:17 CEST 2009 - jeffm@suse.de

- patches.fixes/reiserfs-prealloc-fix: Delete.

-------------------------------------------------------------------
Mon Mar 30 15:26:04 CEST 2009 - jeffm@suse.de

- patches.suse/reiserfs-inode-init: Delete.

-------------------------------------------------------------------
Thu Mar 26 21:28:32 CET 2009 - mmarek@suse.cz

- rpm/config.sh: introduce rpm/config.sh, defining SRCVERSION and
  VARIANT variables.

-------------------------------------------------------------------
Tue Mar 24 15:37:54 CET 2009 - jeffm@suse.de

- Update to 2.6.29-final.
  - Eliminated 4 patches.

-------------------------------------------------------------------
Fri Mar 20 09:41:41 CET 2009 - jbeulich@novell.com

- Update Xen config files.
- Update Xen patches to 2.6.29-rc8 and c/s 821.

-------------------------------------------------------------------
Wed Mar 18 15:10:32 CET 2009 - mmarek@suse.cz

- rpm/kernel-*.spec.in, scripts/tar-up.sh: don't add "<RELEASE>"
  to the release, breaks plain rpmbuild.

-------------------------------------------------------------------
Tue Mar 17 16:14:08 CET 2009 - mmarek@suse.cz

- rpm/kernel-binary.spec.in: don't generate symsets
- rpm/kernel-syms.spec.in: don't package symsets
- rpm/find-provides: disable symset provides
- rpm/macros.kernel-source: don't check for /boot/symsets*
  (fate#305945)

-------------------------------------------------------------------
Tue Mar 17 07:56:40 CET 2009 - knikanth@suse.de

- patches.fixes/loop-barriers: Delete.
- patches.fixes/loop-barriers2: Delete.
  Remove non-mainline patches to loop driver making it honour
  O_SYNC, sync requests and barriers. (bnc#485089), (bnc#471249)

-------------------------------------------------------------------
Mon Mar 16 18:11:40 CET 2009 - bphilips@suse.de

- README: add rough guide to updating KABI

-------------------------------------------------------------------
Fri Mar 13 23:37:52 CET 2009 - jeffm@suse.com

- Update to 2.6.29-rc8.

-------------------------------------------------------------------
Thu Mar 12 11:21:42 CET 2009 - jbeulich@novell.com

- patches.fixes/fix-nf_conntrack_slp,
  patches.suse/perfmon2-remove_get_base_syscall_attr.patch,
  patches.suse/perfmon2.patch,
  patches.suse/silent-stack-overflow-2.patch: fix build warnings.

-------------------------------------------------------------------
Thu Mar 12 11:09:42 CET 2009 - jbeulich@novell.com

- Update Xen patches addressing several issues in initial commit
- Update Xen config files (re-enable oprofile, disable novfs).
- patches.xen/xen3-x86_64-unwind-annotations: fix unwind annotations
  in entry_64-xen.S.

-------------------------------------------------------------------
Thu Mar 12 11:02:37 CET 2009 - jbeulich@novell.com

- patches.arch/x86_64-unwind-annotations: fix unwind annotations in
  entry_64.S.

-------------------------------------------------------------------
Thu Mar 12 07:43:03 CET 2009 - rgoldwyn@suse.de

- patches.suse/novfs-creds-change-2.6.29: Changing credential
  according to new task_struct.

-------------------------------------------------------------------
Wed Mar 11 18:27:00 CET 2009 - jblunck@suse.de

- rpm/kernel-binary.spec.in: Use split_packages only if supported.conf
  is not empty.

-------------------------------------------------------------------
Mon Mar  9 21:26:13 CET 2009 - mmarek@suse.cz

- rpm/kernel-binary.spec.in: renamed modprobe config to
  /etc/modprobe.d/50-module-renames.conf (required by new
  module-init-tools).

-------------------------------------------------------------------
Mon Mar  9 12:04:46 CET 2009 - jbeulich@novell.com

- patches.xen/xen3-patch-2.6.29-rc4: fix ia64 build.

-------------------------------------------------------------------
Mon Mar  9 09:42:36 CET 2009 - jbeulich@novell.com

- Update Xen config files (get tracing options back in sync with
  default).

-------------------------------------------------------------------
Fri Mar  6 20:56:37 CET 2009 - jeffm@suse.de

- Update config files: Enable CONFIG_FRAME_POINTER on Xen.

-------------------------------------------------------------------
Fri Mar  6 20:36:26 CET 2009 - jeffm@suse.de

- config.conf: Enabled Xen for building.

-------------------------------------------------------------------
Fri Mar  6 17:49:36 CET 2009 - jbeulich@novell.com

- Update Xen patches to 2.6.29-rc7.

-------------------------------------------------------------------
Fri Mar  6 13:34:30 CET 2009 - jbenc@suse.cz

- Update config files: enabled wireless debugging in -debug flavors.

-------------------------------------------------------------------
Fri Mar  6 10:36:19 CET 2009 - mmarek@suse.cz

- rpm/get_release_number.sh.in, rpm/kernel-binary.spec.in,
  rpm/kernel-source.spec.in, rpm/kernel-syms.spec.in,
  scripts/tar-up.sh, doc/README.SUSE: finally drop kernel-dummy
- rpm/prepare-build.sh: Delete.

-------------------------------------------------------------------
Wed Mar  4 20:18:28 CET 2009 - jeffm@suse.com

- Update to 2.6.29-rc7.
  - Eliminated 1 patch.

-------------------------------------------------------------------
Wed Mar  4 11:48:01 CET 2009 - mmarek@suse.cz

- rpm/kernel-binary.spec.in: workaround a bash bug (bnc#481817)
  in kernel-vanilla.spec.

-------------------------------------------------------------------
Tue Mar  3 23:00:28 CET 2009 - jeffm@suse.com

- patches.suse/export-security_inode_permission: Export
  security_inode_permission for aufs.

-------------------------------------------------------------------
Thu Feb 26 15:32:35 CET 2009 - jeffm@suse.com

- scripts/tar-up.sh: Add -u to update existing spec files.

-------------------------------------------------------------------
Thu Feb 26 11:50:57 CET 2009 - sven@suse.de

- rpm/kernel-binary.spec.in: Fix sub-package install-time conflict.

-------------------------------------------------------------------
Wed Feb 25 19:41:59 CET 2009 - mmarek@suse.cz

- scripts/tar-up.sh: create tarballs that don't change
  unnecessarily: set owner/group to nobody/nobody, mtime to time of
  the latest commit and sort the input files.

-------------------------------------------------------------------
Tue Feb 24 23:28:11 CET 2009 - jeffm@suse.com

- Update to 2.6.29-rc6-git1.

-------------------------------------------------------------------
Sat Feb 21 17:30:47 CET 2009 - mmarek@suse.cz

- rpm/kernel-syms.spec.in: also check if the package versions match
  (bnc#478462)

-------------------------------------------------------------------
Fri Feb 20 14:41:31 CET 2009 - jbeulich@novell.com

- patches.suse/stack-unwind: fix 32-bit arch_unwind_init_running().

-------------------------------------------------------------------
Fri Feb 20 10:12:51 CET 2009 - jbeulich@novell.com

- patches.suse/stack-unwind: fix patch fuzz.

-------------------------------------------------------------------
Fri Feb 20 09:48:59 CET 2009 - jbeulich@novell.com

- misc/xen-port-patches.py: Adjust fro new x86 header placement.
- patches.arch/x86_64-unwind-annotations: fix unwind annotations
  (bnc#472783).
- patches.suse/stack-unwind: Properlz hook up unwinder again.

-------------------------------------------------------------------
Fri Feb 20 02:49:50 CET 2009 - jeffm@suse.de

- patches.suse/kdb-common: Build fix with -I directive.

-------------------------------------------------------------------
Fri Feb 20 02:12:56 CET 2009 - jeffm@suse.de

- Update config files.

-------------------------------------------------------------------
Fri Feb 20 01:50:59 CET 2009 - jeffm@suse.de

- Update to 2.6.29-rc5-git3.
  - Eliminated 1 patch.

-------------------------------------------------------------------
Thu Feb 19 11:27:58 CET 2009 - mmarek@suse.cz

- rpm/symsets.pl: allow passing only Module.symvers and no modules

-------------------------------------------------------------------
Wed Feb 18 11:25:46 CET 2009 - olh@suse.de

- disable ppc601 support, disable unused framebuffer drivers

-------------------------------------------------------------------
Wed Feb 18 10:41:14 CET 2009 - olh@suse.de

- disable kdump on ppc32

------------------------------------------------------------------
Mon Feb 16 17:18:41 CET 2009 - jeffm@suse.com

- Update config files.

-------------------------------------------------------------------
Sat Feb 14 17:40:22 CET 2009 - jeffm@suse.de

- Update to 2.6.29-rc5.

-------------------------------------------------------------------
Fri Feb 13 21:15:40 CET 2009 - jeffm@suse.de

- Update to 2.6.29-rc4-git7.
  - Eliminated 2 patches.

-------------------------------------------------------------------
Mon Feb  9 22:04:41 CET 2009 - jeffm@suse.de

- patches.rpmify/spin_is_contended-fix: spin_is_contended
  Kconfig fixes.

-------------------------------------------------------------------
Mon Feb  9 17:47:43 CET 2009 - jeffm@suse.de

- Updated to 2.6.29-rc4.
  - Eliminated 3 patches.

-------------------------------------------------------------------
Fri Feb  6 21:34:56 CET 2009 - jeffm@suse.com

- patches.fixes/fix-warning-while-mapping-0-1MB-range-with-dev-mem:
  x86, pat: fix warn_on_once() while mapping 0-1MB range.

-------------------------------------------------------------------
Fri Feb  6 20:54:14 CET 2009 - mmarek@suse.cz

- rpm/kernel-module-subpackage, rpm/post.sh, rpm/postun.sh: fix
  last change: don't pass -e to weak-modules2.

-------------------------------------------------------------------
Fri Feb  6 14:42:13 CET 2009 - mmarek@suse.cz

- rpm/kernel-module-subpackage, rpm/post.sh, rpm/postun.sh: pass
  down shell options like -x to weak-modules2 to make debugging
  with rpm -ivv easier.

-------------------------------------------------------------------
Tue Feb  3 21:36:36 CET 2009 - jeffm@suse.de

- patches.fixes/fix-nf_conntrack_slp: make nf_conntrack_slp
  actually work (bnc#470963).

-------------------------------------------------------------------
Tue Feb  3 14:34:14 CET 2009 - mmarek@suse.cz

- scripts/tar-up.sh: fix branch name in KOTD packages.

-------------------------------------------------------------------
Tue Feb  3 12:37:06 CET 2009 - olh@suse.de

- config.conf: readde -debug flavor for ppc64

-------------------------------------------------------------------
Tue Feb  3 11:51:37 CET 2009 - olh@suse.de

- patches.fixes/scsi-ibmvfc_prli_initiator_fix.patch:
  Better handle other FC initiators (bnc#471217 - LTC51238)

-------------------------------------------------------------------
Tue Feb  3 11:48:59 CET 2009 - mmarek@suse.cz

- scripts/wd-functions.sh: display master as "master", not "HEAD"
  or "".

-------------------------------------------------------------------
Mon Feb  2 22:13:03 CET 2009 - jeffm@suse.de

- patches.fixes/ath9k-fix-led_device_naming.diff: ath9k: fix
  led naming.
- patches.fixes/b43legacy-fix-led_device_naming.diff: b43legacy:
  fix led naming.
- patches.fixes/iwlwifi-fix-iwl-3945_led_device_naming.diff:
  iwlwifi: another led naming fix.
- patches.fixes/iwlwifi-fix-iwl-led_device_naming.diff: iwlwifi:
  fix led naming   .
- patches.fixes/rt2x00-fix-led_device_naming.diff: rt2x00:
  fix led naming.

-------------------------------------------------------------------
Mon Feb  2 21:20:36 CET 2009 - jeffm@suse.de

- Updated to 2.6.29-rc3-git3.
  - Eliminated 6 patches.

-------------------------------------------------------------------
Mon Feb  2 17:35:32 CET 2009 - jeffm@suse.de

- Updated to 2.6.29-rc3.
  - AppArmor is disabled.
  - Xen is disabled.
  - Eliminated 745 patches.

-------------------------------------------------------------------
Mon Feb  2 17:17:07 CET 2009 - jeffm@suse.de

- Enabled patches.suse/reiserfs_warning-reentrant

-------------------------------------------------------------------
Mon Feb  2 11:30:07 CET 2009 - rw@suse.de

- patches.fixes/xpc-pass-physical,
  patches.kabi/xpc-pass-physical:
  kABI: restore upstream patch, add ABI cover-up. (bnc#458811)

-------------------------------------------------------------------
Mon Feb  2 10:44:23 CET 2009 - olh@suse.de

- patches.fixes/serial-jsm-enable_ms.patch:
  Add enable_ms to jsm driver (bnc#471224 - LTC51066)

-------------------------------------------------------------------
Mon Feb  2 10:30:50 CET 2009 - olh@suse.de

- patches.arch/ppc-optimize-sync.patch:
  Optimise smp_{r,w}mb and mutex (bnc#471222 - LTC51356)

-------------------------------------------------------------------
Sat Jan 31 04:35:24 CET 2009 - gregkh@suse.de

- refresh patches for fuzz due to 2.6.27.14-rc1 import.

-------------------------------------------------------------------
Sat Jan 31 04:16:39 CET 2009 - gregkh@suse.de

- patches.kabi/abi-fix-add-epoll_devs-back-to-struct-user_struct.patch:
  ABI fix: add epoll_devs back to struct user_struct.

-------------------------------------------------------------------
Sat Jan 31 04:07:38 CET 2009 - gregkh@suse.de

- Update to 2.6.27.14-rc1
  - lots of security fixes
  - lots of bugfixes
  - obsoletes:
    - patches.drivers/alsa-virtuoso-no-eeprom-overwrite
    - patches.drivers/pata_via.c-support-vx855-and-future-chips-whose-ide-controller-use-0x0571.patch
    - patches.fixes/SUNRPC-Fix-autobind-on-cloned-rpc-clients.patch
    - patches.fixes/sysfs-fix-problems-with-binary-files.patch
    - patches.fixes/xpc-fix-NULL-deref
    - patches.fixes/xpc-write-barrier

-------------------------------------------------------------------
Fri Jan 30 09:15:04 CET 2009 - olh@suse.de

- patches.arch/ppc-pseries-migration_hang_fix.patch:
  Fix partition migration hang under load (bnc#470563 - LTC51153)

-------------------------------------------------------------------
Fri Jan 30 08:00:00 CET 2009 - olh@suse.de

- disable CONFIG_DEBUG_STACKOVERFLOW and CONFIG_DEBUG_STACK_USAGE
  on ppc/ppc64

-------------------------------------------------------------------
Fri Jan 30 01:24:09 CET 2009 - teheo@suse.de

- patches.drivers/libata-fix-EH-device-failure-handling: libata:
  fix EH device failure handling (bnc#470845).

-------------------------------------------------------------------
Thu Jan 29 21:02:44 CET 2009 - jjolly@suse.de

- patches.arch/s390-08-08-add_qdio_utilization.patch: zfcp:
  queue_full is lacking the entry for qdio utilization
  (bnc#466462).

-------------------------------------------------------------------
Thu Jan 29 18:45:32 CET 2009 - gregkh@suse.de

- add ability to debug kernel using USB debug connector.
- Update config files.
- patches.suse/usb-move-ehci-reg-def.patch: usb: move ehci
  reg def.
- patches.suse/x86-usb-debug-port-early-console-v4.patch: x86:
  usb debug port early console, v4.

-------------------------------------------------------------------
Thu Jan 29 11:43:32 CET 2009 - mmarek@suse.cz

- patches.kabi/abi-fix-add-s_syncing-back-to-struct-super_block.patch
  patches.kabi/abi-fix-add-wb_sync_hold-enum-writeback_sync_modes.patch
  patches.kabi/export-iwl_rx_allocate
  patches.kabi/sched-kabi-compat-hack.patch: Introduce
  patches.kabi/ for patches that only work around kabi issues and
  can be safely dropped at the next SP.

-------------------------------------------------------------------
Wed Jan 28 20:34:29 CET 2009 - agruen@suse.de

- patches.xen/xen-x86-mark_rodata_rw.patch: Add missing pageattr.c
  changes to pageattr-xen.c (bnc#439348).

-------------------------------------------------------------------
Wed Jan 28 18:50:59 CET 2009 - agruen@suse.de

- patches.suse/x86-mark_rodata_rw.patch: Add mark_rodata_rw()
  to un-protect read-only kernel code pages (bnc#439348).
- patches.xen/xen-x86-mark_rodata_rw.patch: xen specific part
  (bnc#439348).

-------------------------------------------------------------------
Wed Jan 28 15:59:27 CET 2009 - mmarek@suse.cz

- config/s390/s390: the -man package still fails for s390, disable
  it

-------------------------------------------------------------------
Wed Jan 28 14:27:18 CET 2009 - mmarek@suse.cz

- rpm/kernel-binary.spec.in: fix build of the -man subpackage on
  31bit s390

-------------------------------------------------------------------
Wed Jan 28 13:23:01 CET 2009 - mmarek@suse.cz

- fix kernel-default.ppc64 reference symsets

-------------------------------------------------------------------
Wed Jan 28 12:06:53 CET 2009 - jslaby@suse.cz

- patches.arch/x86_sgi_cpus4096-05-update-send_IPI_mask.patch:
  x86 cpumask: Updates to support NR_CPUS=4096 (bnc#425240
  FATE304266).
  [cpu_mask_to_apicid bigsmp fix]

-------------------------------------------------------------------
Wed Jan 28 08:16:54 CET 2009 - olh@suse.de

- patches.fixes/scsi-ibmvscsi-module_alias.patch:
  map scsi proc_name to module name (bnc#459933 - LTC50724)

-------------------------------------------------------------------
Tue Jan 27 23:33:09 CET 2009 - jeffm@suse.de

- Update config files: Disable ftrace in -debug on ppc64

-------------------------------------------------------------------
Tue Jan 27 23:16:03 CET 2009 - jeffm@suse.de

- config.conf: Added -debug flavor for ppc64.

-------------------------------------------------------------------
Tue Jan 27 13:40:53 CET 2009 - bwalle@suse.de

- patches.drivers/libfc-set-the-release-function.diff:
  Whitespace change.

-------------------------------------------------------------------
Tue Jan 27 09:05:30 CET 2009 - hare@suse.de

- patches.drivers/libfc-fix-read-IO-data-integrity: libfc:
  IO data integrity issue when a IO data frame lost (bnc#469536).

-------------------------------------------------------------------
Tue Jan 27 08:52:49 CET 2009 - jbeulich@novell.com

- re-enable patches.xen/xen3-e1000e_Export_set_memory_ro-rw.

-------------------------------------------------------------------
Tue Jan 27 07:44:18 CET 2009 - olh@suse.de

- update patches.arch/ppc-memoryless-nodes.patch:
  include prototype for PFN_UP() (bnc#462546 - LTC50009)

-------------------------------------------------------------------
Mon Jan 26 19:53:20 CET 2009 - kkeil@suse.de

- patches.suse/e1000e_Export_set_memory_ro-rw: Export
  set_memory_ro() and set_memory_rw() calls.
  readded to avoid kabi change

-------------------------------------------------------------------
Mon Jan 26 19:36:59 CET 2009 - jeffm@suse.de

- config.conf: Added kernel-vmi to i386.

-------------------------------------------------------------------
Mon Jan 26 19:08:43 CET 2009 - olh@suse.de

- update patches.arch/ppc-memoryless-nodes.patch:
  use PFN_UP() for end_pfn (bnc#462546 - LTC50009)

-------------------------------------------------------------------
Mon Jan 26 17:14:44 CET 2009 - mmarek@suse.cz

- kabi: import FCoE changes

-------------------------------------------------------------------
Mon Jan 26 17:00:44 CET 2009 - hare@suse.de

- patches.suse/dm-mpath-requeue-for-stopped-queue: disable
  wrong debug message again.

-------------------------------------------------------------------
Mon Jan 26 15:35:41 CET 2009 - rw@suse.de

- patches.fixes/taskstats-alignment:
  IA64: fill 'struct taskstats' on stack and 'memcpy' result to skb.
  (bnc#448410)

-------------------------------------------------------------------
Mon Jan 26 15:31:39 CET 2009 - olh@suse.de

- update patches.arch/ppc-memoryless-nodes.patch:
  fix calculation of reserve_size (bnc#462546 - LTC50009)

-------------------------------------------------------------------
Mon Jan 26 14:19:30 CET 2009 - kkeil@suse.de

- patches.fixes/disable-lro-per-default: Disable LRO per default
  in igb and ixgbe. (bnc#467519)

-------------------------------------------------------------------
Mon Jan 26 13:44:37 CET 2009 - jbeulich@novell.com

- Just comment out patches.xen/xen3-e1000e_* (to address build error)
  until disposition of their originals is known.

-------------------------------------------------------------------
Mon Jan 26 13:01:24 CET 2009 - kkeil@suse.de

- patches.fixes/sctp_do_not_use_stale_copy_of_sk: Do not use
  stale copy of sk. (bnc#440104)

-------------------------------------------------------------------
Mon Jan 26 12:52:21 CET 2009 - jblunck@suse.de

Renamed some patches so they get included in vanilla builds.
- patches.rpmify/firmware-path: Renamed.
- patches.rpmify/no-include-asm: Renamed.
- patches.suse/md-raid-metadata-PAGE_SIZE.patch: Renamed.

-------------------------------------------------------------------
Mon Jan 26 12:18:00 CET 2009 - olh@suse.de

- patches.suse/led_classdev.sysfs-name.patch: use correct name
  for /sys/devices/virtual/leds/ entries (bnc#468350)

-------------------------------------------------------------------
Mon Jan 26 12:15:15 CET 2009 - kkeil@suse.de

- patches.suse/e1000e_Export_set_memory_ro-rw: Delete.
- patches.suse/e1000e_allow_bad_checksum: Delete.
- patches.suse/e1000e_call_dump_eeprom: Delete.
- patches.suse/e1000e_ioremap_sanity_check: Delete.
- patches.suse/e1000e_use_set_memory_ro-rw_to_protect_flash_memory:
  Delete.
  Remove not mainline e1000e patches which were added to help with
  the e1000e NVM corruption - root issue is fixed

-------------------------------------------------------------------
Mon Jan 26 12:06:30 CET 2009 - kkeil@suse.de

- patches.drivers/tg3_libphy_workaround: tg3 libphy workaround.
  (bnc#468725)

-------------------------------------------------------------------
Mon Jan 26 09:17:49 CET 2009 - hare@suse.de

- supported.conf: Correct spelling for dm-least-pending
  path checker.

-------------------------------------------------------------------
Mon Jan 26 09:16:31 CET 2009 - hare@suse.de

- patches.suse/dm-mpath-check-info-before-access: Kernel Oops
  during path failover (bnc#458393).

-------------------------------------------------------------------
Sun Jan 25 02:07:17 CET 2009 - gregkh@suse.de

- refresh patch fuzz now that 2.6.27.13 is in tree

-------------------------------------------------------------------
Sun Jan 25 01:59:30 CET 2009 - gregkh@suse.de

- Update to final version of 2.6.27.13

-------------------------------------------------------------------
Sat Jan 24 23:24:49 CET 2009 - gregkh@suse.de

- dynamic debugging fixes backported from upstream:
- patches.drivers/driver-core-add-newlines-to-debugging-enabled-disabled-messages.patch:
  driver core: add newlines to debugging enabled/disabled
  messages.
- patches.drivers/driver-core-fix-dynamic_debug-cmd-line-parameter.patch:
  Driver core: fix 'dynamic_debug' cmd line parameter.
- patches.drivers/driver-core-fix-using-ret-variable-in-unregister_dynamic_debug_module.patch:
  driver core: fix using 'ret' variable in
  unregister_dynamic_debug_module.

-------------------------------------------------------------------
Sat Jan 24 17:51:17 CET 2009 - jbohac@suse.cz

- patches.arch/x86_64-hpet-64bit-timer.patch: 
  (fix return of an unitialized value (bnc#469017)

-------------------------------------------------------------------
Sat Jan 24 11:29:02 CET 2009 - mmarek@suse.cz

- update kabi files: ignore changes in struct pcie_link_state as
  it is an internal structure only.

-------------------------------------------------------------------
Sat Jan 24 11:26:16 CET 2009 - mmarek@suse.cz

- patches.suse/genksyms-add-override-flag.diff: genksyms: add
  --override flag.
- rpm/kernel-binary.spec.in: set KBUILD_OVERRIDE=1

-------------------------------------------------------------------
Sat Jan 24 01:25:44 CET 2009 - ghaskins@suse.de

- patches.fixes/sched-kabi-compat-hack.patch: sched: leave
  RT_GROUP_SCHED structure components intact to preserve kABI.

 broke kabi with fix for 456542

-------------------------------------------------------------------
Sat Jan 24 00:35:12 CET 2009 - trenn@suse.de

- patches.fixes/cpufreq_export_latency.patch: CPUFREQ: Introduce
  /sys/devices/system/cpu/cpu*/cpufreq/cpuinfo_transition_latency
  (bnc#464461).
- patches.fixes/cpufreq_ondemand_adjust_sampling_rate_limit.patch:
  CPUFREQ: ondemand/conservative: sanitize sampling_rate
  restrictions (bnc#464461).
- patches.fixes/cpufreq_ondemand_performance_optimise_default_settings.patch:
  CPUFREQ: ondemand: Limit default sampling rate to 300ms
  max. (bnc#464461).
- patches.fixes/x86_cpufreq_powernow-k8_acpi_latency_values.patch:
  X86 powernow-k8 cpufreq: Get transition latency from acpi _PSS
  object (bnc#464461).

-------------------------------------------------------------------
Fri Jan 23 20:29:24 CET 2009 - jeffm@suse.de

- patches.fixes/xfs-dmapi-fixes: xfs/dmapi: fix crash on mount
  (bnc#458027).

-------------------------------------------------------------------
Fri Jan 23 20:19:33 CET 2009 - ghaskins@suse.de

- Update config files: Disable RT_GROUP_SCHED (bnc#456542).

  The RT_GROUP_SCHED feature is experimental and clearly broken, so
  lets turn it off for now.

-------------------------------------------------------------------
Fri Jan 23 16:51:40 CET 2009 - jeffm@suse.de

- patches.fixes/hpilo-open-close-fix: hpilo open/close fix
  (bnc#466517).

-------------------------------------------------------------------
Fri Jan 23 15:59:44 CET 2009 - hare@suse.de

- patches.suse/dm-mpath-requeue-for-stopped-queue: Handle I/O
  on stopped queues correctly (bnc#458393).

-------------------------------------------------------------------
Fri Jan 23 15:34:11 CET 2009 - jbenc@suse.cz

- patches.suse/mnt-want-write-speedup.patch,
  patches.suse/mnt_clone_write.patch: modified not to break kABI,
  enabled (bnc#436953).

-------------------------------------------------------------------
Fri Jan 23 15:08:39 CET 2009 - jbenc@suse.cz

- patches.fixes/iwlagn-fix-rfkill.patch: iwlagn: fix hw-rfkill
  while the interface is down (bnc#446158).

-------------------------------------------------------------------
Fri Jan 23 14:59:57 CET 2009 - mmarek@suse.cz

- kabi/severities: temporarily enable changes in FcOE modules.

-------------------------------------------------------------------
Fri Jan 23 11:55:18 CET 2009 - hare@suse.de

- patches.arch/s390-08-06-personality.patch: kernel: setting 32
  bit personality doesn't work (bnc#466462).
- patches.arch/s390-08-07-compat_wrappers.patch: kernel:
  Add missing wrapper functions for 31 bit compat
  syscalls. (bnc#466462,LTC#51229).
- patches.fixes/block-leave-the-request-timeout-timer-running:
  Delete obsolete patch.

-------------------------------------------------------------------
Fri Jan 23 11:42:28 CET 2009 - bwalle@suse.de

- patches.drivers/fcoe-change-fcoe_sw-sg_tablesi.diff: change
  fcoe_sw sg_tablesize to SG_ALL (bnc #459142).
- patches.drivers/fcoe-check-return-for-fc_set_m.diff: check
  return for fc_set_mfs (bnc #459142).
- patches.drivers/fcoe-fix-frame-length-validati.diff: fix frame
  length validation in the early receive path (bnc #459142).
- patches.drivers/fcoe-fix-incorrect-use-of-struct-module.diff:
  fcoe: fix incorrect use of struct module (bnc #468051).
- patches.drivers/fcoe-improved-load-balancing-i.diff: improved
  load balancing in rx path (bnc #459142).
- patches.drivers/fcoe-logoff-of-the-fabric-when.diff: Logoff
  of the fabric when destroying interface (bnc #459142).
- patches.drivers/fcoe-remove-warn_on-in-fc_set.diff: remove
  WARN_ON in fc_set_mfs (bnc #459142).
- patches.drivers/fcoe-user_mfs-is-never-used.diff: user_mfs is
  never used (bnc #459142).
- patches.drivers/libfc-add-fc_disc-c-locking-co.diff: Add
  fc_disc.c locking comment block (bnc #459142).
- patches.drivers/libfc-ensure-correct-device_pu.diff: libfc:
  Ensure correct device_put/get usage (round 2).
- patches.drivers/libfc-fix-rport-recursive-lock.diff: libfc:
  Fix rport recursive lock on rport mutex (bnc #459142).
- patches.drivers/libfc-handle-rrq-exch-timeout.diff: libfc:
  handle RRQ exch timeout (bnc #465596).
- patches.drivers/libfc-improve-fc_lport-c-locki.diff: Improve
  fc_lport.c locking comment block (bnc #459142).
- patches.drivers/libfc-improve-fc_rport-c-locki.diff: Improve
  fc_rport.c locking comment block (459142).
- patches.drivers/libfc-make-fc_disc-inline-with.diff: make
  fc_disc inline with the fc_lport structure (bnc #459142).
- patches.drivers/libfc-make-rscn-parsing-more-r.diff: make RSCN
  parsing more robust (bnc #459142).
- patches.drivers/libfc-make-sure-we-access-the.diff: make sure
  we access the CRC safely (bnc #459142).
- patches.drivers/libfc-pass-lport-in-exch_mgr_r.diff: libfc:
  Pass lport in exch_mgr_reset (bnc #465596).
- patches.drivers/libfc-remove-debug-print-state.diff: libfc:
  Remove debug print statement, too verbose (bnc #459142).
- patches.drivers/libfc-set-the-release-function.diff: Set
  the release function for the rport's kobject (round 2)
  (bnc #459142).
- patches.drivers/libfc-updated-comment-for-orde.diff: updated
  comment for order of em and ex locks (bnc #459142).
- patches.drivers/libfc-updated-libfc-fcoe-modul.diff: updated
  libfc fcoe module ver to 1.0.6 (bnc #459142).
- patches.drivers/libfc-use-an-operations-struct.diff: use an
  operations structure for rport callbacks (bnc #459142).
- patches.drivers/libfc-when-rport-goes-away-re.diff: libfc:
  when rport goes away (re-plogi), clean up exchanges to/from
  rport (bnc #465596).
- patches.drivers/libfc_locking.diff: libfc, fcoe: fixed locking
  issues with lport->lp_mutex around lport->link_status (bnc
  #468053).
- patches.drivers/libfc_rport.diff: libfc: rport retry on LS_RJT
  from certain ELS (bnc #468054).

-------------------------------------------------------------------
Fri Jan 23 11:36:44 CET 2009 - hare@suse.de

- patches.fixes/qla2xxx-check-fc-rport-validity:
  qla2xxx: added check for fcport is valid in
  qla2x00_terminate_rport_io(). (bnc#467624).

-------------------------------------------------------------------
Fri Jan 23 11:01:59 CET 2009 - tiwai@suse.de

- patches.drivers/alsa-hda-gateway-t1616-quirk: ALSA: hda -
  Add quirk for Gateway T1616 laptop (bnc#467597).
- patches.drivers/alsa-hda-hp-dv4-quirk: ALSA: hda - Add model
  entry for HP dv4.
- patches.drivers/alsa-hda-intel-d945-ref-quirk: ALSA: hda -
  Add model=ref for Intel board with STAC9221 (bnc#406529).

-------------------------------------------------------------------
Fri Jan 23 10:48:16 CET 2009 - hare@suse.de

- patches.fixes/blk-leave-sync-timer-running: block: Rediff
- patches.fixes/block-use-round_jiffies_up: Block: use
  round_jiffies_up() (bnc#464155).
- Add missing patches to series.conf:
  patches.fixes/round-jiffies-up
  patches.fixes/block-use-round_jiffies_up
  patches.fixes/block-fix-blk_start_queueing
  patches.fixes/suppress-buffer-IO-errors
  patches.fixes/block-optimizations-in-blk_rq_timed_out_timer
  patches.fixes/block-add-comment-in-blk_rq_timed_out

-------------------------------------------------------------------
Fri Jan 23 07:51:35 CET 2009 - olh@suse.de

- update patches.fixes/scsi-ibmvscsi-vio_leak.patch:
  handle also drivers/scsi/ibmvscsi/ibmvfc.c

-------------------------------------------------------------------
Fri Jan 23 06:41:18 CET 2009 - sjayaraman@suse.de

- patches.fixes/cifs-fix-oops-on-ipv6-mount: cifs: make sure we
  allocate enough storage for socket address (467691).

-------------------------------------------------------------------
Fri Jan 23 05:57:48 CET 2009 - gregkh@suse.de

- patches.kernel.org/abi-fix-add-wb_sync_hold-enum-writeback_sync_modes.patch:
  ABI fix: add WB_SYNC_HOLD enum writeback_sync_modes.

-------------------------------------------------------------------
Fri Jan 23 05:08:48 CET 2009 - gregkh@suse.de

- patches.kernel.org/abi-fix-add-s_syncing-back-to-struct-super_block.patch:
  ABI fix: add s_syncing back to struct super_block.

-------------------------------------------------------------------
Fri Jan 23 02:26:30 CET 2009 - gregkh@suse.de

- update to 2.6.27.13-rc1:
  - security updates
  - lots of bugfixes
  - obsoletes:
    - patches.arch/ppc-fix_hugepage_check.patch
    - patches.drivers/alsa-hda-ad1986a-laptop-eapd-model-back
    - patches.drivers/alsa-hda-samsung-q45-quirk
    - patches.fixes/security-introduce-missing-kfree.patch
    - patches.fixes/xpc-fix-heartbeat
- Update config files.

-------------------------------------------------------------------
Thu Jan 22 23:55:10 CET 2009 - kkeil@suse.de

- patches.drivers/e1000-fix-shared-emc.patch: e1000: fix bug
  with shared interrupt during reset (bnc#396687)

-------------------------------------------------------------------
Thu Jan 22 22:43:48 CET 2009 - tonyj@suse.de

- patches.fixes/revert-bgcolor-line-feed-93f78da4.patch: Revert
  "vt: fix background color on line feed" (bnc#418613).

-------------------------------------------------------------------
Thu Jan 22 19:28:06 CET 2009 - jbenc@suse.cz

- patches.fixes/iwlwifi-fix-rs_get_rate-oops.patch: iwlwifi:
  fix rs_get_rate WARN_ON() (bnc#456002).
- Reordered wireless patches to group together patches touching the same
  driver.

-------------------------------------------------------------------
Thu Jan 22 19:13:20 CET 2009 - bphilips@suse.de

- patches.drivers/disable-catas_reset-by-default-to-avoid-problems-with-eeh.patch:
  disable catas_reset by default to avoid problems with EEH
  (bnc#456389).

-------------------------------------------------------------------
Thu Jan 22 17:42:04 CET 2009 - rw@suse.de

- patches.fixes/xpc-pass-physical:
  fixed kABI breakage. (bnc#458811)

-------------------------------------------------------------------
Thu Jan 22 15:58:54 CET 2009 - bwalle@suse.de

- scripts/tar-up_and_run_mbuild.sh: s390 (the 31 bit variant) is
  not an important spec file.

-------------------------------------------------------------------
Thu Jan 22 15:50:44 CET 2009 - jbenc@suse.cz

- patches.fixes/mac80211-add-direct-probe.patch: fixed kABI
  breakage, reenabled.

-------------------------------------------------------------------
Thu Jan 22 15:29:07 CET 2009 - mmarek@suse.cz

- rpm/modversions: eat the "override" keyword before parsing the
  symbol definition.

-------------------------------------------------------------------
Thu Jan 22 14:14:03 CET 2009 - olh@suse.de

- patches.fixes/scsi-ibmvscsi-vio_leak.patch:
  Correct VIO bus/device CMO accounting problems (bnc#468304 - LTC51205)

-------------------------------------------------------------------
Thu Jan 22 14:03:12 CET 2009 - olh@suse.de

- patches.suse/of_platform_driver.module-owner.patch:
  add missing module symlink to /sys/bus/*/driver/*
  in struct of_platform_driver.

-------------------------------------------------------------------
Thu Jan 22 13:29:23 CET 2009 - kkeil@suse.de

- patches.drivers/ixgbe_DCB_compile_err.patch: DCB compile
  error fix - new version from Intel  (bnc#465923)

-------------------------------------------------------------------
Thu Jan 22 12:58:06 CET 2009 - jbohac@suse.cz

- patches.arch/x86_64-hpet-64bit-timer.patch: allow 64-bit mode
  for HPET Timer0 (bnc#456700).
  (fix compilation on i386 and add hpet64 to kernel-parameters.txt)

-------------------------------------------------------------------
Thu Jan 22 12:25:59 CET 2009 - jbohac@suse.cz

- patches.arch/x86_64-hpet-64bit-timer.patch: allow 64-bit mode
  for HPET Timer0 (bnc#456700).

-------------------------------------------------------------------
Thu Jan 22 12:10:39 CET 2009 - rw@suse.de

- patches.fixes/xpc-pass-physical:
  sgi-xpc: need to pass the physical address, not virtual. (bnc#458811)
- patches.fixes/xpc-fix-heartbeat:
  sgi-xpc: eliminate false detection of no heartbeat. (bnc#464545)

-------------------------------------------------------------------
Thu Jan 22 11:28:20 CET 2009 - jkosina@suse.de

- patches.fixes/input-add-nomux-dell-vostro-1510.patch: Input:
  add Dell Vostro 1510 to nomux list (bnc#404881).

-------------------------------------------------------------------
Thu Jan 22 10:30:46 CET 2009 - jblunck@suse.de

- scripts/compute-PATCHVERSION.sh: Fix SRCVERSION parsing (bnc#465113).

-------------------------------------------------------------------
Thu Jan 22 10:02:42 CET 2009 - tiwai@suse.de

- patches.drivers/alsa-hda-add-volume-offset: ALSA: hda - Add
  extra volume offset to standard volume amp macros (bnc#466428).
- patches.drivers/alsa-hda-stac-reduce-volume-scale: ALSA: hda -
  Halve too large volume scales for STAC/IDT codecs (bnc#466428).

-------------------------------------------------------------------
Thu Jan 22 09:25:52 CET 2009 - hare@suse.de

- patches.drivers/lpfc-8.2.8.12-update: Update lpfc from 8.2.8.11
  to 8.2.8.12 (bnc#467713).

-------------------------------------------------------------------
Thu Jan 22 01:58:48 CET 2009 - jeffm@suse.de

- patches.fixes/reiserfs-debug-1036: fix missing jl arg

-------------------------------------------------------------------
Wed Jan 21 21:09:15 CET 2009 - mmarek@suse.cz

- rpm/kernel-binary.spec.in: delete duplicate error message in the
  kabi checks

-------------------------------------------------------------------
Wed Jan 21 20:04:30 CET 2009 - jeffm@suse.de

- patches.fixes/remove_kernel_physical_mapping_init_from_init:
  move kernel_physical_mapping_init to __meminit (bnc#467474).

-------------------------------------------------------------------
Wed Jan 21 19:56:34 CET 2009 - jbenc@suse.cz

- patches.fixes/mac80211-add-direct-probe.patch: disabled, as it changes
  kABI.

-------------------------------------------------------------------
Wed Jan 21 19:46:46 CET 2009 - gregkh@suse.de

- patches.fixes/security-introduce-missing-kfree.patch: security:
  introduce missing kfree (bnc#467322).
- patches.fixes/sysfs-fix-problems-with-binary-files.patch:
  sysfs: fix problems with binary files.

-------------------------------------------------------------------
Wed Jan 21 19:35:32 CET 2009 - rw@suse.de

- patches.arch/ia64-page-migration.fix:
  fix deadlock caused by cpe_migrate.ko and mark it supported.
  (bnc#464676)

-------------------------------------------------------------------
Wed Jan 21 19:23:31 CET 2009 - jeffm@suse.de

- patches.fixes/sn-irq-affinity: sn2: preserve irq affinity set
  in PROM (bnc#457679).

-------------------------------------------------------------------
Wed Jan 21 19:15:43 CET 2009 - jeffm@suse.de

- patches.fixes/uv_zalias_support: uv: Support for non-nasid 0
  systems (bnc#458869).

-------------------------------------------------------------------
Wed Jan 21 19:12:47 CET 2009 - jeffm@suse.de

- patches.fixes/xpc-fix-NULL-deref: sgi-xpc: Remove NULL pointer
  dereference. (bnc#466563).
- patches.fixes/xpc-write-barrier: sgi-xpc: ensure flags are
  updated before bte_copy (bnc#466563).

-------------------------------------------------------------------
Wed Jan 21 19:06:26 CET 2009 - jbenc@suse.cz

- patches.fixes/ipw2200-workaround-firmware-restarts-when-scanning.patch:
  ipw2200: fix scanning while associated (bnc#459067).

-------------------------------------------------------------------
Wed Jan 21 19:01:41 CET 2009 - jbenc@suse.cz

- patches.fixes/iwl3945-fix-rfkill.patch: iwl3945: report
  killswitch changes even if the interface is down (bnc#446013).

-------------------------------------------------------------------
Wed Jan 21 18:51:54 CET 2009 - jbenc@suse.cz

- patches.fixes/mac80211-add-direct-probe.patch: mac80211:
  add direct probe before association (bnc#461889).

-------------------------------------------------------------------
Wed Jan 21 16:38:10 CET 2009 - hare@suse.de

- patches.drivers/mptsas-discover-all-devices: mptsas driver
  fails to discover devices (bnc#459932).

-------------------------------------------------------------------
Wed Jan 21 14:04:08 CET 2009 - jbeulich@novell.com

- Update Xen patches to 2.6.27.12.
- patches.xen/764-netback-foreign-pages.patch: netback: handle
  non-netback foreign pages.
- patches.xen/769-evtchn-CPU-offline.patch: evtchn: Fix CPU offlining
  to switch all affected ports belonging to a particular /dev/evcthn
  user.
- patches.xen/gso-size-check.patch: gso: Ensure that the packet
  is long enough.
- patches.xen/xen-S3-MSI: fix Dom0 resume from S3 when MSI is
  in use (bnc#435596).
- patches.xen/xen3-e1000e_ioremap_sanity_check: ioremap sanity
  check to catch mapping requests exceeding the BAR sizes
  (bnc#425480).
- patches.xen/xen3-x86-fix-kmap-contig.patch: x86: contiguous
  kmap fix (bnc#449812).

-------------------------------------------------------------------
Wed Jan 21 12:08:54 CET 2009 - olh@suse.de

- update patches.suse/radeon-monitor-jsxx-quirk.patch:
  implement correct model matching

-------------------------------------------------------------------
Wed Jan 21 10:20:05 CET 2009 - olh@suse.de

- update patches.suse/dm-mpath-tracking-nr-bytes:
  lpp_end_io gets nr_bytes as third arg

-------------------------------------------------------------------
Wed Jan 21 10:04:08 CET 2009 - olh@suse.de

- update patches.suse/radeon-monitor-jsxx-quirk.patch:
  match all JSxx/QSxx models based on the first 4 chars in 'model'

-------------------------------------------------------------------
Wed Jan 21 08:09:10 CET 2009 - olh@suse.de

- update patches.arch/ppc-axon-missing-msi-workaround-5.diff:
  Fix MSI after kexec (bnc#467633)

-------------------------------------------------------------------
Tue Jan 20 21:01:18 CET 2009 - gregkh@suse.de

- clean up patch fuzz after 2.6.27.12 inclusion.

-------------------------------------------------------------------
Tue Jan 20 20:50:47 CET 2009 - gregkh@suse.de

- Update to the real 2.6.27.12

-------------------------------------------------------------------
Tue Jan 20 17:00:55 CET 2009 - jeffm@suse.de

- patches.suse/reiserfs_warning-reentrant: reiserfs: eliminate
  reiserfs_warning from uniqueness functions; Fixes deadlock.

-------------------------------------------------------------------
Tue Jan 20 16:39:35 CET 2009 - olh@suse.de

- patches.drivers/cxgb3-ser.patch:
  reset the adapter on fatal error (bnc#466062 - LTC51042)

-------------------------------------------------------------------
Tue Jan 20 15:24:43 CET 2009 - jjolly@suse.de

- patches.arch/s390-08-03-iucv-cpu-hotremove.diff: iucv: failing
  cpu hot remove for inactive iucv (bnc#466462,LTC#51104).
- patches.arch/s390-08-04-compat-sigaltstack.diff:
  kernel: 31 bit compat sigaltstack syscall fails with
  -EFAULT. (bnc#466462,LTC#50888).
- patches.arch/s390-08-05-af_iucv-msgpeek-fix.patch:
  af_iucv: System hang if recvmsg() is used with MSG_PEEK
  (bnc#466462,LTC#51136).

-------------------------------------------------------------------
Tue Jan 20 15:15:19 CET 2009 - hare@suse.de

- patches.suse/dm-mpath-accept-failed-paths: Only accept
  non-existing paths when adding failed paths (bnc#467579)

-------------------------------------------------------------------
Tue Jan 20 12:19:52 CET 2009 - mmarek@suse.cz

- rpm/kernel-source.spec.in: set CONFIG_DEBUG_INFO=y in the
  packaged .configs if builfing debug packages (bnc#460887)

-------------------------------------------------------------------
Mon Jan 19 16:40:39 CET 2009 - mmarek@suse.cz

- rpm/kernel-binary.spec.in: set %tolerate_kabi_changes to 6

-------------------------------------------------------------------
Mon Jan 19 16:40:11 CET 2009 - mmarek@suse.cz

- patches.suse/export-iwl_rx_allocate: reintroduce
  EXPORT_SYMBOL(iwl_rx_allocate).

-------------------------------------------------------------------
Mon Jan 19 13:56:20 CET 2009 - mmarek@suse.cz

- import SLE11 RC2 reference kabi

-------------------------------------------------------------------
Mon Jan 19 11:35:12 CET 2009 - hare@suse.de

- patches.drivers/mpt-return-all-sense-data: MPT Fusion doesn't
  return all sense data (bnc#466179).

-------------------------------------------------------------------
Sat Jan 17 00:20:49 CET 2009 - gregkh@suse.de

- Update to 2.6.27.12-rc2

-------------------------------------------------------------------
Fri Jan 16 17:46:11 CET 2009 - od@suse.de

- patches.arch/x86-call-boot-IRQ-quirks-at-end-of-device-init-and-during-resume.patch:
  call boot IRQ quirks at end of device init and during resume.
- patches.arch/x86-disable-AMD-ATI-boot-interrupt-generation.patch:
  update to upstream variant of this patch:
    - integrate an older quirk to make IO-APIC mode work on AMD
      8131 rev. A0 and B0
    - fix boot IRQ disabling logic for AMD 813x
    - remove unneeded code for AMD SB700S

-------------------------------------------------------------------
Fri Jan 16 16:09:26 CET 2009 - jbeulich@novell.com

- patches.arch/x86-fix-kmap-contig.patch: x86: contiguous kmap
  fix (bnc#449812).

-------------------------------------------------------------------
Fri Jan 16 10:55:12 CET 2009 - olh@suse.de

- enable mptsas in kdump kernel to allow crashdump on QS2x blades

-------------------------------------------------------------------
Fri Jan 16 08:44:42 CET 2009 - tiwai@suse.de

Fix STAC925x patch again
- patches.drivers/alsa-hda-stac925x-init-fix: ALSA: hda - Fix
  (yet more) STAC925x issues (bnc#460478).

-------------------------------------------------------------------
Fri Jan 16 07:03:59 CET 2009 - jjolly@suse.de

- patches.arch/s390-08-01-cio-fix-mp-mode.diff: cio: fix
  subchannel multipath mode setup (bnc#466462,LTC#51047).
- patches.arch/s390-08-02-zfcp-gpn-align-fix.diff: zfcp: fix
  memory alignment for GPN_FT requests. (bnc#466462).

-------------------------------------------------------------------
Thu Jan 15 23:53:36 CET 2009 - gregkh@suse.de

- Update config files for vanilla kernel versions due to new config
  option added in 2.6.27.12-rc1.

-------------------------------------------------------------------
Thu Jan 15 23:47:39 CET 2009 - gregkh@suse.de

- Update to 2.6.27.12-rc1:
  - security fixes
  - fixes CVE-2009-0029
  - bug fixes all over the place.
  - obsoletes the following patches:
    - patches.arch/ppc-cmm_no_kdump.patch
    - patches.drivers/alsa-caiaq-midi-oops-fix
    - patches.drivers/alsa-hda-hp-6730b-quirk
    - patches.drivers/ibmvfc-host_init_delay.patch
    - patches.drivers/ibmvfc-improve_sync_events.patch
    - patches.fixes/PCI-Suspend-and-resume-PCI-Express-ports-with-interrupts-disabled.patch
    - patches.fixes/PCI-handle-PCI-state-saving-with-interrupts-disabled.patch
    - patches.fixes/fs-symlink-write_begin-allocation-context-fix.patch
    - patches.fixes/mm-lockless-pagecache-barrier.patch
    - patches.fixes/pci-rework-suspend-of-devices-with-no-drivers.patch
    - patches.fixes/uv-remove-erroneous-BAU-init
- Update config files.

-------------------------------------------------------------------
Thu Jan 15 11:37:26 CET 2009 - tiwai@suse.de

- patches.drivers/alsa-virtuoso-no-eeprom-overwrite: sound:
  virtuoso: do not overwrite EEPROM on Xonar D2/D2X (bnc#462365).

-------------------------------------------------------------------
Thu Jan 15 11:16:35 CET 2009 - bwalle@suse.de

- patches.suse/s390-System.map.diff:
  Strip L2^B symbols (bnc #456682).

-------------------------------------------------------------------
Thu Jan 15 11:09:29 CET 2009 - tiwai@suse.de

- patches.drivers/alsa-hda-gateway-fix: ALSA: patch_sigmatel:
  Add missing Gateway entries and autodetection (bnc#460478).
- patches.drivers/alsa-hda-gateway-fix2: ALSA: hda - More fixes
  on Gateway entries (bnc#460478).
- patches.drivers/alsa-hda-hp-dv5-mic-fix: ALSA: hda - Fix HP
  dv5 mic input (bnc#462913).
- patches.drivers/alsa-hda-hp-dv5-quirk: ALSA: hda - Add quirk
  for another HP dv5 (bnc#462913).
- patches.drivers/alsa-hda-idt92hd83-fix-typo: ALSA: hda -
  Fix a typo.
- patches.drivers/alsa-hda-samsung-q45-quirk: ALSA: hda - Add
  automatic model setting for Samsung Q45.
- patches.drivers/alsa-hda-seek-for-codec-id: ALSA: hda - Add
  a new function to seek for a codec ID (bnc#460478).
- patches.drivers/alsa-hda-sigmatel-no-hp-reset: ALSA: hda -
  Don't reset HP pinctl in patch_sigmatel.c (bnc#460478).
- patches.drivers/alsa-hda-stac925x-init-fix: ALSA: hda - Fix
  missing initialization of NID 0x0e for STAC925x (bnc#460478).

-------------------------------------------------------------------
Thu Jan 15 08:40:13 CET 2009 - olh@suse.de

- patches.arch/ppc-fix_hugepage_check.patch:
  is_hugepage_only_range() must account for both 4kB and 64kB
  slices (bnc#466229 - LTC51063)

-------------------------------------------------------------------
Wed Jan 14 23:23:42 CET 2009 - jeffm@suse.de

- Update config files: Disabled PARAVIRT on vanilla and LGUEST.

-------------------------------------------------------------------
Wed Jan 14 23:07:16 CET 2009 - jeffm@suse.de

- Enabled patches.suse/unlock_page-speedup.patch

-------------------------------------------------------------------
Wed Jan 14 22:00:49 CET 2009 - rjw@suse.de

- patches.fixes/PCI-PM-Split-PCI-Express-port-suspend-resume.patch:
  PCI PM: Split PCI Express port suspend-resume (bnc#455926).
- patches.fixes/PCI-Suspend-and-resume-PCI-Express-ports-with-interrupts-disabled.patch:
  PCI: Suspend and resume PCI Express ports with interrupts
  disabled (bnc#455926).
- patches.fixes/PCI-handle-PCI-state-saving-with-interrupts-disabled.patch:
  PCI: handle PCI state saving with interrupts disabled
  (bnc#455926).
- patches.fixes/pci-rework-suspend-of-devices-with-no-drivers.patch:
  PCI: Rework default handling of suspend and resume (bnc#455926).

-------------------------------------------------------------------
Wed Jan 14 19:38:29 CET 2009 - jeffm@suse.de

- Update config files: Disable PARAVIRT.

-------------------------------------------------------------------
Wed Jan 14 19:20:29 CET 2009 - gregkh@suse.de

- refresh patches for fuzz due to update to 2.6.27.11

-------------------------------------------------------------------
Wed Jan 14 19:02:21 CET 2009 - gregkh@suse.de

- Update to final version of 2.6.27.11

-------------------------------------------------------------------
Wed Jan 14 16:38:47 CET 2009 - kkeil@suse.de

- patches.drivers/ixgbe-dcb-setstate.patch: Bugfix for ixgbe
  and kernel DCB netlink code. (bnc#458194)
- patches.drivers/ixgbe_DCB_compile_err.patch: DCB compile
  error fix. (bnc#465923)
- Update config files.

-------------------------------------------------------------------
Wed Jan 14 15:56:58 CET 2009 - trenn@suse.de

- patches.fixes/acpi_irq_quirk_pci_irq_derive.patch: Delete.
It came out that this is an already fixed BIOS bug. The quirk
is not needed anymore.

-------------------------------------------------------------------
Wed Jan 14 14:53:51 CET 2009 - trenn@suse.de

- patches.fixes/acpi_fix_double_slash_root_prefix_handling.patch:
  In AcpiNsGetInternalNameLength, skip the redundant backslash
  of RootPrefix (http://bugzilla.kernel.org/show_bug.cgi?id=11541
  http://www.acpica.org/bugzilla/show_bug.cgi?id=739).
- patches.fixes/acpi_video_always_update_sys.patch: video: always
  update the brightness when poking "brightness" (bnc#450149).
- patches.fixes/acpi_video_handle_reversed_brightness_info.patch:
  ACPI: video: Fix reversed brightness behavior on ThinkPad SL
  series (bnc#450149).

-------------------------------------------------------------------
Wed Jan 14 08:45:29 CET 2009 - olh@suse.de

- patches.fixes/sched-fix-__load_balance_iterator-for-cfs-with-on.patch:
  fix __load_balance_iterator() for cfs with only one task
  (bnc#457594 - LTC50544)

-------------------------------------------------------------------
Wed Jan 14 08:32:32 CET 2009 - olh@suse.de

- patches.fixes/xfs-redirty-ENOSPC.patch: Re-dirty pages on
  ENOSPC when converting delayed allocations (bnc#433112 - LTC48749)

-------------------------------------------------------------------
Wed Jan 14 04:33:33 CET 2009 - npiggin@suse.de

- Added guarded patches:
- patches.suse/mnt-want-write-speedup.patch: fs: mnt_want_write
  speedup (bnc#436953).
- patches.suse/mnt_clone_write.patch: fs: introduce
  mnt_clone_write (bnc#436953).
- patches.suse/unlock_page-speedup.patch: mm: unlock_page speedup
  (bnc#436953).

-------------------------------------------------------------------
Wed Jan 14 00:51:58 CET 2009 - gregkh@suse.de

- Update config files.
- patches.drivers/add-via-chrome9-drm-support.patch: add Via
  chrome9 drm support.

-------------------------------------------------------------------
Wed Jan 14 00:29:20 CET 2009 - gregkh@suse.de

- patches.drivers/pata_via.c-support-vx855-and-future-chips-whose-ide-controller-use-0x0571.patch:
  pata_via.c: Support VX855 and future chips whose IDE controller
  use 0x0571..

-------------------------------------------------------------------
Tue Jan 13 16:46:08 CET 2009 - hare@suse.de

- patches.fixes/scsi-restart-lookup-by-target: Modify patch
  after suggestions from James Bottomley (bnc#465346).

-------------------------------------------------------------------
Tue Jan 13 14:54:58 CET 2009 - hare@suse.de

- patches.fixes/scsi-restart-lookup-by-target: Restart
  scsi_device_lookup_by_target() (bnc#465346).

-------------------------------------------------------------------
Tue Jan 13 10:43:59 CET 2009 - olh@suse.de

- update patches.drivers/cxgb3-Allocate-multiqueues-at-init-time:
  Allow multiqueue setting in MSI-X mode only (bnc#464351 - LTC50966)

-------------------------------------------------------------------
Tue Jan 13 08:55:32 CET 2009 - olh@suse.de

- patches.drivers/cxgb3i-mainline.patch: fixes bug in tag release
  and sync-up cxgb3i with mainline state (bnc#464508 - LTC50816)

-------------------------------------------------------------------
Tue Jan 13 05:25:12 CET 2009 - gregkh@suse.de

- Update to 2.6.27.11-rc1:
  - lots of minor fixes
  - obsoletes:
    - patches.fixes/md-bitmap-read-do-not-overflow
    - patches.suse/scsi-scsi_transport_srp-shost_data.patch

-------------------------------------------------------------------
Mon Jan 12 20:09:42 CET 2009 - gregkh@suse.de

- supported.conf: add kernel/drivers/acpi/acpi_memhotplug as supported

-------------------------------------------------------------------
Mon Jan 12 19:06:00 CET 2009 - mmarek@suse.cz

- rpm/kernel-source.spec.in, rpm/source-post.sh: handle arch
  symlinks like i586 -> i386 in /usr/src/linux-obj.

-------------------------------------------------------------------
Mon Jan 12 18:39:57 CET 2009 - gregkh@suse.de

- supported.conf: updated staging and other drivers

-------------------------------------------------------------------
Mon Jan 12 18:11:10 CET 2009 - kkeil@suse.de

- patches.drivers/r8169-Tx-performance-tweak-helper: r8169:
  Tx performance tweak helper.
- patches.drivers/r8169-add-8168-8101-registers-description:
  r8169: add 8168/8101 registers description.
- patches.drivers/r8169-add-hw-start-helpers-for-the-8168-and-the-8101:
  r8169: add hw start helpers for the 8168 and the 8101.
- patches.drivers/r8169-additional-8101-and-8102-support: r8169:
  additional 8101 and 8102 support.
- patches.drivers/r8169-use-pci_find_capability-for-the-PCI-E-features:
  r8169: use pci_find_capability for the PCI-E features.
  (bnc#448168)
-------------------------------------------------------------------
Mon Jan 12 15:50:46 CET 2009 - dgollub@suse.de

- scripts/tar-up_and_run_mbuild.sh: use $BUILD_DIR instead of fixed
  "kernel-source" string, to stay in sync with with differet kernel
  variants.

-------------------------------------------------------------------
Mon Jan 12 14:25:27 CET 2009 - mmarek@suse.cz

- rpm/kernel-source.spec.in, rpm/source-post.sh, rpm/source-pre.sh:
  replace the /usr/src/linux-obj symlink with a directory containing
  per-flavor symlinks instead. This allows us to install kernel-source /
  syms and kernel-source-rt / syms-rt in parallel and still find
  everything below /usr/src/linux-obj/.
- rpm/kernel-binary.spec.in: for -rt, install into
      /usr/src/linux-$version-rt-obj.
- rpm/kernel-syms.spec.in: fix kernel-source requires for -rt.

-------------------------------------------------------------------
Sun Jan 11 23:18:21 CET 2009 - jkosina@suse.de

- patches.drivers/input-usbtouchscreen-hw-calibration.patch:
  Input: usbtouchscreen - allow reporting calibrated data
  (bnc#444814).

-------------------------------------------------------------------
Fri Jan  9 18:54:47 CET 2009 - mmarek@suse.cz

- patches.suse/file-capabilities-add-file_caps-switch.diff:
  fix parsing of the file_caps commandline option (bnc#264075)

-------------------------------------------------------------------
Fri Jan  9 18:17:45 CET 2009 - trenn@suse.de

- patches.arch/x86_fix_llc_shared_map__cpu_llc_id_anomolies.patch:
  x86: fix intel x86_64 llc_shared_map/cpu_llc_id anomolies
  (bnc#464329).

-------------------------------------------------------------------
Fri Jan  9 16:25:12 CET 2009 - olh@suse.de

- patches.arch/ppc-cmm_no_kdump.patch:
  Disable Collaborative Memory Manager for kdump (bnc#460552 - LTC50789)

-------------------------------------------------------------------
Fri Jan  9 16:13:13 CET 2009 - jslaby@suse.cz

- patches.suse/cgroup-disable-memory.patch: memcg: disable the
  memory controller by default.
- patches.suse/add-enable_cgroup-parameter.patch: Delete.
- patches.suse/disable-cgroups.patch: Delete.

-------------------------------------------------------------------
Fri Jan  9 16:13:09 CET 2009 - olh@suse.de

- patches.suse/radeon-monitor-jsxx-quirk.patch
  fix compile errors

-------------------------------------------------------------------
Fri Jan  9 15:40:35 CET 2009 - jslaby@suse.de

- patches.fixes/ath5k-ignore-calibration-return-value.patch:
  ath5k: ignore the return value of
  ath5k_hw_noise_floor_calibration (bnc#446541).

-------------------------------------------------------------------
Fri Jan  9 15:37:22 CET 2009 - jslaby@suse.de

- patches.fixes/cgroups-suppress-cloning-warning.patch: cgroups:
  suppress bogus warning messages (bnc#460961).

-------------------------------------------------------------------
Fri Jan  9 15:28:56 CET 2009 - olh@suse.de

- patches.suse/radeon-monitor-jsxx-quirk.patch: Add quirk for
  the graphics adapter in some JSxx (bnc#461002 - LTC50817)

-------------------------------------------------------------------
Fri Jan  9 14:34:02 CET 2009 - trenn@suse.de

- patches.fixes/acpi_irq_quirk_pci_irq_derive.patch: ACPI: Do not
  derive IRQ from parent bridge/device via boot param/dmi list
  (bnc#437211).
- patches.suse/acpi_osi_sle11_ident.patch: Provide possibility
  for vendors to fix BIOS issues for SLE11 only (none).

-------------------------------------------------------------------
Fri Jan  9 13:03:36 CET 2009 - hare@suse.de

- patches.drivers/blk-request-based-multipath-update: Rediff.
- patches.fixes/scsi-refactor-busy-processing: refactor
  sdev/starget/shost busy checking; break out from
  blk-request-based-multipath-update.

-------------------------------------------------------------------
Fri Jan  9 12:31:34 CET 2009 - hare@suse.de

- patches.drivers/lpfc-8.2.8.11-update: Update lpfc from 8.2.8.10
  to 8.2.8.11 (bnc#464662).
- patches.fixes/scsi-call-unprep_request-under-lock: scsi_lib:
  only call scsi_unprep_request() under queue lock (bnc#464155).
- patches.fixes/scsi-fix-hang-in-starved-list-processing: Fix
  hang in starved list processing (bnc#464155).

-------------------------------------------------------------------
Fri Jan  9 12:28:55 CET 2009 - kkeil@suse.de

- patches.drivers/bnx2-Add-PCI-ID-for-5716S: bnx2: Add PCI ID
  for 5716S
- patches.drivers/bnx2-Fix-bug-in-bnx2_free_rx_mem_: bnx2:
  Fix bug in bnx2_free_rx_mem() (bnc#464130)

-------------------------------------------------------------------
Fri Jan  9 12:11:23 CET 2009 - jslaby@suse.cz

- patches.suse/disable-cgroups.patch: Disable all cgroups
  (bnc#436025).

-------------------------------------------------------------------
Fri Jan  9 11:39:59 CET 2009 - hare@suse.de

- Backporting block layer fixes (bnc#464155):
  * patches.fixes/block-add-comment-in-blk_rq_timed_out: add
    comment in blk_rq_timed_out() about why next can not be 0
  * patches.fixes/block-fix-blk_start_queueing: block: Fix
    blk_start_queueing() to not kick a stopped queue.
  * patches.fixes/block-leave-the-request-timeout-timer-running:
    block: leave the request timeout timer running even on an
    empty list.
  * patches.fixes/block-optimizations-in-blk_rq_timed_out_timer:
    block: optimizations in blk_rq_timed_out_timer().
  * patches.fixes/block-suppress-buffer-IO-errors: block: Supress
    Buffer I/O errors when SCSI REQ_QUIET flag set.
  * patches.fixes/block-use-round_jiffies_up: Block: use
    round_jiffies_up().
  * patches.fixes/round-jiffies-up: Add round_jiffies_up and
    related routines.

-------------------------------------------------------------------
Fri Jan  9 11:21:39 CET 2009 - jbeulich@novell.com

- patches.xen/xen3-acpi-pci-pci-msi-_osc-support-capabilities-called-when-root-bridge-added.patch:
  ACPI/PCI: PCI MSI _OSC support capabilities called when root
  bridge added (bnc#438941).

-------------------------------------------------------------------
Fri Jan  9 10:23:55 CET 2009 - hare@suse.de

- patches.fixes/scsi_dh-retry-on-UNIT_ATTENTION: scsi_dh_rdac
  does not retry MODE SENSE on UNIT ATTENTION (bnc#464155).
- patches.suse/scsi-check-removed-device-for-offline: Only check
  for SDEV_OFFLINE and SDEV_DEL, not SDEV_CANCEL.

-------------------------------------------------------------------
Fri Jan  9 10:06:29 CET 2009 - jslaby@suse.cz

- patches.suse/add-enable_cgroup-parameter.patch: Add
  cgroup_enable parameter (bnc#436025).

-------------------------------------------------------------------
Fri Jan  9 00:19:19 CET 2009 - gregkh@suse.de

- patches.drivers/acpi-pci-include-missing-acpi.h-file-in-pci-acpi.h.patch:
  ACPI/PCI: include missing acpi.h file in
  pci-acpi.h. (bnc#438941).

-------------------------------------------------------------------
Fri Jan  9 00:14:25 CET 2009 - gregkh@suse.de

- clean up patch fuzz

-------------------------------------------------------------------
Thu Jan  8 23:56:01 CET 2009 - gregkh@suse.de

- patches.drivers/acpi-pci-pci-msi-_osc-support-capabilities-called-when-root-bridge-added.patch:
  ACPI/PCI: PCI MSI _OSC support capabilities called when root
  bridge added (bnc#438941).
- patches.drivers/acpi-pci-pcie-aer-_osc-support-capabilities-called-when-root-bridge-added.patch:
  ACPI/PCI: PCIe AER _OSC support capabilities called when root
  bridge added (bnc#438941).
- patches.drivers/acpi-pci-pcie-aspm-_osc-support-capabilities-called-when-root-bridge-added.patch:
  ACPI/PCI: PCIe ASPM _OSC support capabilities called when root
  bridge added (bnc#438941).
- patches.drivers/acpi-pci-remove-obsolete-_osc-capability-support-functions.patch:
  ACPI/PCI: remove obsolete _OSC capability support functions
  (bnc#438941).

-------------------------------------------------------------------
Thu Jan  8 23:06:58 CET 2009 - gregkh@suse.de

- patches.drivers/acpi-pci-call-_osc-support-during-root-bridge-discovery.patch:
  ACPI/PCI: call _OSC support during root bridge discovery
  (bnc#438941).
- patches.drivers/acpi-pci-change-pci_osc_control_set-to-query-control-bits-first.patch:
  ACPI/PCI: Change pci_osc_control_set() to query control bits
  first (bnc#438941).
- patches.drivers/acpi-pci-fix-possible-race-condition-on-_osc-evaluation.patch:
  ACPI/PCI: Fix possible race condition on _OSC evaluation
  (bnc#438941).
- patches.drivers/acpi-pci-include-missing-acpi.h-file-in-pci-acpi.h.patch:
  ACPI/PCI: include missing acpi.h file in
  pci-acpi.h. (bnc#438941).
- patches.drivers/acpi-pci-pci-extended-config-_osc-support-called-when-root-bridge-added.patch:
  ACPI/PCI: PCI extended config _OSC support called when root
  bridge added (bnc#438941).

-------------------------------------------------------------------
Thu Jan  8 19:38:41 CET 2009 - gregkh@suse.de

- patches.drivers/bnx2x-version-update.patch: bnx2x: Version
  Update (bnc#439679).

-------------------------------------------------------------------
Thu Jan  8 19:16:28 CET 2009 - jjolly@suse.de

- patches.arch/s390-07-01-zfcp-port-failed-message.diff: zfcp:
  Remove message for failed port (bnc#464466).
- patches.arch/s390-07-02-zfcp-unchained-fsf.diff: zfcp: Add
  support for unchained FSF requests (bnc#464466).
- patches.arch/s390-07-03-topology-fix.diff: kernel: fix cpu
  topology support (bnc#464466).
- patches.arch/s390-07-04-dasd-failfast.patch: dasd: Add
  'failfast' device feature. (bnc#464466,LTC#43066).

-------------------------------------------------------------------
Thu Jan  8 15:47:53 CET 2009 - tiwai@suse.de

- patches.drivers/alsa-caiaq-midi-oops-fix: ALSA: caiaq - Fix
  Oops with MIDI.

-------------------------------------------------------------------
Thu Jan  8 15:13:22 CET 2009 - knikanth@suse.de

- patches.fixes/dm-avoid-put-table-dm_any_congested: dm: avoid
  destroying table in dm_any_congested (bnc#457205).
- patches.fixes/dm-table-ref-count: dm table: rework reference
  counting (bnc#457205).
- patches.fixes/dm-unbind-drop-ref: dm table: drop reference at
  unbind (bnc#457205).

-------------------------------------------------------------------
Thu Jan  8 13:00:35 CET 2009 - olh@suse.de

- update kdump config, disable some unused drivers

-------------------------------------------------------------------
Thu Jan  8 12:58:45 CET 2009 - olh@suse.de

- refresh config files, no functional changes

-------------------------------------------------------------------
Thu Jan  8 12:52:20 CET 2009 - olh@suse.de

- patches.drivers/ehea-modinfo.patch:
  use separate table for module alias (bnc#435215 - LTC48564)

-------------------------------------------------------------------
Thu Jan  8 12:41:24 CET 2009 - tiwai@suse.de

Backport fixes for HD-audio from the upstream:
- patches.drivers/alsa-hda-ad1882-id-typo-fix: ALSA: hda -
  Fix typos for AD1882 codecs.
- patches.drivers/alsa-hda-ad1986a-laptop-eapd-model-back: ALSA:
  hda - make laptop-eapd model back for AD1986A.
- patches.drivers/alsa-hda-hp2230s-quirk: ALSA: hda - Add quirk
  for HP 2230s (bnc#461660).
- patches.drivers/alsa-hda-sigmatel-add-missing-terminators:
  ALSA: hda - Add missing terminators in patch_sigmatel.c.

-------------------------------------------------------------------
Thu Jan  8 11:46:43 CET 2009 - bwalle@suse.de

- Update config files: Enable CONFIG_EHEA=m (and CONFIG_IBMEBUS=y)
  for ppc/kdump and ppc64/kdump (bnc #459119).

-------------------------------------------------------------------
Thu Jan  8 10:57:36 CET 2009 - jblunck@suse.de

- Make kernel-source.changes incremental again

-------------------------------------------------------------------
Thu Jan  8 10:15:08 CET 2009 - olh@suse.de

- supported.conf: rename dm-leastpending-path to dm-leastpending

-------------------------------------------------------------------
Thu Jan  8 09:27:28 CET 2009 - olh@suse.de

- patches.drivers/ehea-modinfo.patch:
  add alias entry for portN properties (bnc#435215 - LTC48564)

-------------------------------------------------------------------
Thu Jan  8 08:19:15 CET 2009 - olh@suse.de

- patches.drivers/ibmvfc-abort-response.patch:
  Fixup command response translation (bnc#459383 - LTC50695)

-------------------------------------------------------------------
Thu Jan  8 08:15:34 CET 2009 - olh@suse.de

- patches.drivers/ibmvfc-improve_sync_events.patch:
  Improve async event handling (bnc#460567 - LTC50778)

-------------------------------------------------------------------
Thu Jan  8 06:29:53 CET 2009 - gregkh@suse.de

- patches.drivers/via-unichrome-drm-bugfixes.patch: via: Unichrome
  DRM bugfixes.

-------------------------------------------------------------------
Thu Jan  8 06:19:53 CET 2009 - coly.li@suse.de

- Move patch from patches.suse/dlm-fix-shutdown-cleanup.patch to
  patches.fixes/dlm-fix-shutdown-cleanup.patch

-------------------------------------------------------------------
Thu Jan  8 06:11:18 CET 2009 - coly.li@suse.de

- Fixes a regression from commit
  0f8e0d9a317406612700426fad3efab0b7bbc467, 
  "dlm: allow multiple lockspace creates".

-------------------------------------------------------------------
Wed Jan  7 16:37:22 CET 2009 - olh@suse.de

- patches.arch/ppc-pseries-cpu-migrate.patch: Update
  default_server during migrate_irqs_away (bnc#460566 - LTC50723)

-------------------------------------------------------------------
Wed Jan  7 16:25:48 CET 2009 - jack@suse.cz

- patches.suse/mm-increase-dirty-limits.patch: Increase limits
  for starting writeback of dirty data (bnc#449662).

-------------------------------------------------------------------
Wed Jan  7 15:43:23 CET 2009 - ghaskins@suse.de

- Update config files (part of bnc#448412).

-------------------------------------------------------------------
Wed Jan  7 14:55:19 CET 2009 - ghaskins@suse.de

- patches.fixes/ia64-configure-HAVE_UNSTABLE_SCHED_CLOCK-for-SGI_SN.patch:
  configure HAVE_UNSTABLE_SCHED_CLOCK for SGI_SN systems (bnc#448412).

-------------------------------------------------------------------
Wed Jan  7 13:53:32 CET 2009 - hare@suse.de

- patches.drivers/lpfc-8.2.8.10-update: Emulex 8.2.8.10 driver
  patches for SLE11 (bnc#460775).

-------------------------------------------------------------------
Wed Jan  7 13:37:56 CET 2009 - knikanth@suse.de

- patches.suse/dm-barrier-single-device: Update Patch-mainline
  header. Patch is not refreshed as it breaks kabi (FATE#304489).

-------------------------------------------------------------------
Wed Jan  7 12:35:13 CET 2009 - hare@suse.de

- patches.drivers/cciss-driver-panic-on-volume-delete: cciss
  driver may panic if a logical volume is deleted (bnc#459553).

-------------------------------------------------------------------
Wed Jan  7 10:32:20 CET 2009 - hare@suse.de

- patches.suse/scsi-netlink-ml: Use GFP_ATOMIC to avoid deadlocks
  (bnc#461747).

-------------------------------------------------------------------
Wed Jan  7 09:55:34 CET 2009 - hare@suse.de

- patches.fixes/fc_transport-devloss-callback-restore: FC devloss
  callback not called when devloss timer fires (bnc#463289).

-------------------------------------------------------------------
Wed Jan  7 09:47:10 CET 2009 - hare@suse.de

- patches.suse/dm-mpath-leastpending-path-update: Update
  least-pending-IO dynamic load balancer (bnc#444199).
- patches.suse/dm-mpath-queue-length-load-balancing: Rediff.
- patches.suse/dm-mpath-service-time-load-balancing: Rediff.
- patches.suse/dm-mpath-tracking-nr-bytes: Rediff.
- patches.suse/dm-mpath-leastpending-path: Delete.

-------------------------------------------------------------------
Tue Jan  6 19:38:30 CET 2009 - jeffm@suse.de

- patches.fixes/uv-remove-erroneous-BAU-init: UV: remove erroneous
  BAU initialization (bnc#463313).

-------------------------------------------------------------------
Tue Jan  6 18:36:57 CET 2009 - jjolly@suse.de

- patches.arch/s390-06-01-qeth-ext-src-mac-addr.patch: qeth:
  exploit source MAC address for inbound layer3 packets
  (bnc#458339).
- patches.arch/s390-06-02-qeth-layercrash.patch: qeth: avoid
  crash in case of layer mismatch for VSWITCH (bnc#458339).
- patches.arch/s390-06-03-dasd_sim_sense_condition.patch: Fix
  unsolicited SIM sense condition. (bnc#458339).
- patches.arch/s390-06-04-qdio_ssqd_memcpy.patch: qdio: fix
  broken memcpy (bnc#458339).
- patches.arch/s390-06-05-qdio_s390dbf.patch: qdio: rework
  s390dbf usage  (bnc#458339).
- patches.arch/s390-06-06-qdio_inbound_ack.patch: qdio: rework
  inbound buffer acknowledgement (bnc#458339).
- patches.arch/s390-06-07-cio-attach_detach.patch: cio: Crashes
  when repeatetly attaching/detaching devices. (bnc#458339).

-------------------------------------------------------------------
Tue Jan  6 14:37:15 CET 2009 - npiggin@suse.de

- patches.arch/x86-fix-kmap-contig.patch: x86: Jan's comments for
  contiguous kmap fix (bnc#449812).

-------------------------------------------------------------------
Tue Jan  6 07:54:29 CET 2009 - npiggin@suse.de

- patches.fixes/mm-lockless-pagecache-barrier.patch: update.

-------------------------------------------------------------------
Mon Jan  5 17:38:52 CET 2009 - mmarek@suse.cz

- patches.suse/modpost-filter-out-built-in-depends: modpost:
  filter out "built-in" depends (bnc#450085).
- patches.drivers/0002-Staging-add-TAINT_CRAP-flag-to-drivers-staging-modu.patch:
  refresh.

-------------------------------------------------------------------
Mon Jan  5 14:09:57 CET 2009 - npiggin@suse.de

- Fix ps3 config.

-------------------------------------------------------------------
Mon Jan  5 09:53:42 CET 2009 - npiggin@suse.de

- patches.fixes/mm-lockless-pagecache-barrier.patch: mm lockless
  pagecache barrier fix.

-------------------------------------------------------------------
Mon Jan  5 09:29:04 CET 2009 - npiggin@suse.de

- patches.fixes/fs-symlink-write_begin-allocation-context-fix.patch:
  fs symlink write_begin allocation context fix.

-------------------------------------------------------------------
Mon Jan  5 09:11:14 CET 2009 - npiggin@suse.de

- Update config files.

-------------------------------------------------------------------
Mon Jan  5 08:51:10 CET 2009 - npiggin@suse.de

- patches.suse/cgroup-freezer.patch: cgroup freezer update (bnc#417294,
  fate#304191, fate#201036).
<|MERGE_RESOLUTION|>--- conflicted
+++ resolved
@@ -1,6 +1,4 @@
 -------------------------------------------------------------------
-<<<<<<< HEAD
-=======
 Thu Nov  5 15:59:58 CET 2009 - mmarek@suse.cz
 
 - supported.conf: add libfcoe and fix typo.
@@ -23,7 +21,6 @@
   kernel-syms.
 
 -------------------------------------------------------------------
->>>>>>> 129c1f87
 Thu Nov  5 10:56:15 CET 2009 - hare@suse.de
 
 - Update config files: Set CONFIG_HZ to 100 for zSeries
@@ -36,8 +33,6 @@
   zSeries (bnc#552565).
 
 -------------------------------------------------------------------
-<<<<<<< HEAD
-=======
 Wed Nov  4 23:02:07 CET 2009 - mmarek@suse.cz
 
 - rpm/kernel-binary.spec.in: delete stray text.
@@ -50,7 +45,6 @@
   (http://lists.opensuse.org/opensuse-kernel/2009-11/msg00001.html).
 
 -------------------------------------------------------------------
->>>>>>> 129c1f87
 Mon Nov  2 16:09:13 CET 2009 - mmarek@suse.cz
 
 - rpm/kernel-binary.spec.in: obsolete also brocade-bfa-kmp.
