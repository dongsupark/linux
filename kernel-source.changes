-------------------------------------------------------------------
<<<<<<< HEAD
Fri Nov 21 08:03:16 CET 2008 - npiggin@suse.de

- patches.suse/silent-stack-overflow-2.patch: avoid silent stack
  overflow over the heap. Try again.
=======
Fri Nov 21 06:52:04 CET 2008 - gregkh@suse.de

- Refresh patches to apply cleanly after 2.6.27.7 update.

-------------------------------------------------------------------
Fri Nov 21 06:27:23 CET 2008 - gregkh@suse.de

- Update to 2.6.27.7
  - lots of bugfixes and security updates.
  - obsoletes:
    - patches.arch/s390-04-05-topology-lock.diff
    - patches.drivers/bnx2x-zero-PMF
    - patches.drivers/input-alps-add-signature-for-dualpoint-found-in-dell-latitude-e6500.patch
    - patches.fixes/cdc-acm.c-fix-recursive-lock-in-acm_start_wb-error-path.patch
    - patches.fixes/sony_laptop_fix_suspend.patch
    - patches.kernel.org/iwlagn-avoid-sleep-in-softirq-context.patch
    - patches.kernel.org/memory-hotplug-fix-page_zone-calculation-in-test_pages_isolated.patch
    - patches.kernel.org/touch_mnt_namespace-when-the-mount-flags-change.patch:

-------------------------------------------------------------------
Fri Nov 21 05:19:43 CET 2008 - teheo@suse.de

- patches.drivers/libata-ata_piix-clear-spurious-IRQ: ata_piix:
  detect and clear spurious IRQs (bnc#445872).
>>>>>>> 49479772

-------------------------------------------------------------------
Fri Nov 21 02:18:19 CET 2008 - npiggin@suse.de

- patches.fixes/mm-madvise-fix.patch: mm: madvise correct return
  code (bnc#352998).

-------------------------------------------------------------------
Thu Nov 20 22:31:36 CET 2008 - jack@suse.cz

- patches.suse/ocfs2-Change-quotafile-names.patch: ocfs2: Change
  file names of local quota files to be consistent (fate#302681).
- patches.suse/ocfs2-Fix-hang-in-quota-recovery-code.patch:
  ocfs2: Fix hang in quota recovery code (fate#302681).
- patches.suse/ocfs2-Fix-oops-when-one-quotatype-enabled: ocfs2:
  Fix oops when only usrquota or grpquota feature is enabled
  (fate#302681).

-------------------------------------------------------------------
Thu Nov 20 21:41:03 CET 2008 - garloff@suse.de

- patches.suse/panic-on-io-nmi.diff
  patches.xen/panic-on-io-nmi-xen.diff:
  New kernel sysctl panic-on-io-nmi, which is set will cause a
  kernel panic on receiving an IOCK NMI (bnc#427979).

-------------------------------------------------------------------
Thu Nov 20 18:39:16 CET 2008 - jjolly@suse.de

- patches.arch/s390-04-06-cio-sac-update.diff: cio: update sac
  values (bnc#445100).
- patches.arch/s390-04-07-als.patch: kernel: Add processor type
  march=z10 and a processor type safety check. (bnc#445100).

-------------------------------------------------------------------
Thu Nov 20 17:23:46 CET 2008 - tiwai@suse.de

- patches.drivers/alsa-hda-stac-hp-gpio-switch-fix: ALSA: hda:
  STAC_DELL_M6 EAPD (bnc#446025).

-------------------------------------------------------------------
Thu Nov 20 17:15:31 CET 2008 - jbeulich@novell.com

- Update Xen patches to 2.6.27.6 and c/s 724.
- Update Xen config files.
- patches.xen/xen-fb-bad-irq: xenfb: don't use irq before it
  gets set up (bnc#445659).
- patches.xen/xen-netback-notify-multi: netback: use multicall
  for send multiple notifications.
- patches.xen/xen-netback-nr-irqs: netback: reduce overhead of
  IRQ recording.

-------------------------------------------------------------------
Thu Nov 20 16:52:46 CET 2008 - kkeil@suse.de

- patches.drivers/igb-pf.patch: removed (no SR-IOV) (bnc#440614)

-------------------------------------------------------------------
Thu Nov 20 15:40:38 CET 2008 - olh@suse.de

- disable patches.arch/ppc-efika-bestcomm-ata-dma.patch
  crashes the sound driver

-------------------------------------------------------------------
Thu Nov 20 15:30:40 CET 2008 - jjolly@suse.de

- rpm/kernel-binary.spec.in: excluded vanilla build from creating
  the man package

-------------------------------------------------------------------
Thu Nov 20 15:13:41 CET 2008 - hare@suse.de

- patches.drivers/ibmvfc-async-events-oops: ibmvfc oops while
  processing async events (bnc#445541).
- patches.drivers/mpt-fusion-4.16.00.00-update: MPT fusion driver
  update to 4.16.00.00 (bnc#425660).
- patches.fixes/dm-mpath-NULL-pgpath-in-activate_path: Do not
  call activate_path() if pgpath is NULL (bnc#442676).
- patches.fixes/scsi-dh-rdac-initialize-passive-path: Initialize
  path state to be passive when path is not owned (bnc#442676).
- patches.suse/dm-mpath-leastpending-path: Dynamic load balancing
  policy for device mapper multipath (bnc#444199).

-------------------------------------------------------------------
Thu Nov 20 14:12:23 CET 2008 - olh@suse.de

- patches.fixes/bug-437171_1_sched_clock_lock.patch: sched: only
  update rq->clock while holding rq->lock (437171 - LTC47404).
- patches.fixes/bug-437171_2_sched_delta_weight.patch: sched:
  revert back to per-rq vruntime (437171 - LTC47404).
- patches.fixes/bug-437171_3_rework_wakeup_preemption.patch:
  sched: rework wakeup preemption (437171 - LTC47404).
- patches.fixes/bug-437171_4_sched_reinstate_vruntime_wakeup.patch:
  sched: re-instate vruntime based wakeup preemption (437171 -
  LTC47404).

-------------------------------------------------------------------
Thu Nov 20 13:47:33 CET 2008 - trenn@suse.de

- Update config files.
  Fixed debug build, added dependent config option.

-------------------------------------------------------------------
Thu Nov 20 13:27:57 CET 2008 - trenn@suse.de

- Update config files.
  -> unified i386/x86_64 debug kernels:
     - added CONFIG_NO_HZ=y to i386-debug
     - added CONFIG_DEBUG_INFO to x86_64-debug

Differ method to receive processor_id depending whether the processor
got declared as a regular ACPI device or as a processor object:
- patches.arch/acpi_behave_uniquely_based_on_processor_declaration.patch:
  ACPI: Behave uniquely based on processor declaration definition
  type (bnc#440062).
- patches.arch/acpi_disambiguate_processor_declaration_type.patch:
  ACPI: Disambiguate processor declaration type (bnc#440062).
- patches.arch/acpi_processor_cleanups.patch: ACPI: 80 column
  adherence and spelling fix (no functional change) (bnc#440062).
- patches.xen/xen3-auto-common.diff: xen3 common.

Fix missing bit for ThinkPad brightness switching:
- patches.arch/acpi_video_thinkpad_exclude_IGD_devices.patch:
  Do not use video backlight switching for Lenovo ThinkPads.

- patches.fixes/sony_laptop_fix_suspend.patch: sony-laptop:
  Ignore missing _DIS method on pic device (bnc#446487).

-------------------------------------------------------------------
Thu Nov 20 12:01:24 CET 2008 - hare@suse.de

- patches.fixes/dm-mpath-reattach-dh: Do not detach hardware
  handler when removing multipath maps (bnc#435688).
- patches.fixes/scsi-dh-alua-send-stpg: Always send STPG for
  explicit tgps mode.

-------------------------------------------------------------------
Thu Nov 20 10:35:32 CET 2008 - jjolly@suse.de

- rpm/kernel-binary.spec.in: Added kernel man package for s390x

-------------------------------------------------------------------
Thu Nov 20 10:26:01 CET 2008 - olh@suse.de

- patches.arch/ppc-of-irq-map.patch: fix IRQ assignment if
  interrupts property is missing (bnc#446610 - LTC50006)

-------------------------------------------------------------------
Thu Nov 20 00:20:44 CET 2008 - rjw@suse.de

- patches.fixes/acpi-set-SCI_EN-on-MacBook.patch: ACPI suspend:
  Blacklist boxes that require us to set SCI_EN directly on resume
  (bnc#444786).

-------------------------------------------------------------------
Wed Nov 19 17:50:51 CET 2008 - tiwai@suse.de

- patches.arch/x86-hpet-pre-read: x86: workaround for mccreary
  HPET read problem (bnc#433746).

-------------------------------------------------------------------
Wed Nov 19 17:28:00 CET 2008 - trenn@suse.de

- patches.arch/0008-sony-laptop-fingers-off-backlight.patch:
  sony-laptop: fingers off backlight if video.ko is serving
  this functionality.
  -> Fix typo, must not invert logic at this point

-------------------------------------------------------------------
Wed Nov 19 14:43:33 CET 2008 - kkeil@suse.de

- patches.drivers/e1000e_add_ECC: e1000e: enable ECC (bnc#445829)

-------------------------------------------------------------------
Wed Nov 19 13:54:44 CET 2008 - mmarek@suse.cz

- scripts/tar-up.sh: record the git branch name in the spec files
  (no branch name means master)

-------------------------------------------------------------------
Wed Nov 19 12:05:35 CET 2008 - jkosina@suse.de

- patches.drivers/elousb.patch: fix values of maximum X and Y
  coordinates so that they are compliant with the values that
  the device contains in its descriptor (bnc#442865)

-------------------------------------------------------------------
Wed Nov 19 09:58:11 CET 2008 - goldwyn@suse.de

- patches.suse/novfs-merge-changes.diff: Merge changes left out
  during code pull (bnc#445000).

-------------------------------------------------------------------
Wed Nov 19 09:03:46 CET 2008 - olh@suse.de

- patches.arch/ppc-pseries-bsr-multinode.patch: Add support for
  multiple BSR nodes in the device tree. (bnc#443665 - LTC49817)

-------------------------------------------------------------------
Wed Nov 19 08:59:11 CET 2008 - olh@suse.de

- patches.arch/ppc-pseries-cmm-pagecounter.patch:
  Update page in counter for CMM (bnc#445540 - LTC49942)

-------------------------------------------------------------------
Wed Nov 19 08:49:16 CET 2008 - olh@suse.de

- patches.arch/ppc-pseries-bsr-4k.patch: Unable to Use Small
  BSR register on Power LPAR (bnc#443673 - LTC49749)

-------------------------------------------------------------------
Wed Nov 19 05:40:58 CET 2008 - jjolly@suse.de

- config/s390/s390: Update config files: added CONFIG_UTRACE=y and
  CONFIG_HAVE_ARCH_TRACEHOOK=y

-------------------------------------------------------------------
Wed Nov 19 01:13:34 CET 2008 - jjolly@suse.de

- patches.drivers/ehca-fix-possible-nullpointer-access-v2.patch:
  ehca: fix a possible nullpointer access (bnc#441966).

-------------------------------------------------------------------
Wed Nov 19 00:50:27 CET 2008 - jjolly@suse.de

- patches.arch/ppc-axon-missing-msi-workaround-5.diff:
  powerpc/cell/axon-msi: retry on missing interrupt (bnc#445964).

-------------------------------------------------------------------
Wed Nov 19 00:32:26 CET 2008 - jjolly@suse.de

- patches.drivers/0001-IB-ehca-Fix-problem-with-max-number-of-QPs-and-CQs.patch:
  Fix problem with max number of QPs and CQs (bnc#441619).

-------------------------------------------------------------------
Tue Nov 18 20:28:57 CET 2008 - bwalle@suse.de

- Disable CONFIG_STRICT_DEVMEM for i386 and x86_64 (bnc#443852).

-------------------------------------------------------------------
Tue Nov 18 18:56:51 CET 2008 - jjolly@suse.de

- Update config files.
- patches.trace/s390-syscall-get-nr.diff: fix syscall_get_nr..
- patches.trace/s390-utrace-enablement.patch: Backport s390
  kernel components required for utrace enablement.

-------------------------------------------------------------------
Tue Nov 18 16:53:43 CET 2008 - jblunck@suse.de

- rpm/kernel-binary.spec.in: on s390(x) call dwarfextract to create the
  Kerntypes file for use with old lcrash debuggers.

-------------------------------------------------------------------
Tue Nov 18 15:41:37 CET 2008 - tiwai@suse.de

- patches.drivers/alsa-hda-stac-92hd71bxx-gpio-fix: ALSA:
  hda - Fix GPIO initialization in patch_stac92hd71bxx()
  (bnc#445321,bnc#445161).
- patches.drivers/alsa-hda-stac-gpio-unsol-resume-fix:
  ALSA: hda - Fix resume of GPIO unsol event for STAC/IDT
  (bnc#445321,bnc#445161).
- patches.drivers/alsa-hda-stac-hp-pavilion-quirks: ALSA: hda -
  Add quirks for HP Pavilion DV models (bnc#445321,bnc#445161).

-------------------------------------------------------------------
Tue Nov 18 12:18:27 CET 2008 - tiwai@suse.de

- patches.arch/x86-hpet-use-WARN_ON_ONCE: x86: HPET: convert
  WARN_ON to WARN_ON_ONCE (bnc#433746).

-------------------------------------------------------------------
Tue Nov 18 10:45:31 CET 2008 - sdietrich@suse.de

RT development has moved to slert-devel branch.
- Remove RT patches from master branch.
  (itemized RT patch list suppressed)

-------------------------------------------------------------------
Tue Nov 18 09:35:26 CET 2008 - olh@suse.de

- patches.arch/ppc-efika-bestcomm-ata-dma.patch: use ATA DMA (bnc#445856)

-------------------------------------------------------------------
Tue Nov 18 08:38:39 CET 2008 - olh@suse.de

- config/ppc/ppc64: reenable 64k PAGE_SIZE to keep the config
  flavor on ppc and ppc64 in sync
  the last change had also no bug number to fix the possible bug
  in the Xserver.

-------------------------------------------------------------------
Tue Nov 18 08:37:54 CET 2008 - tiwai@suse.de

- patches.drivers/alsa-hda-realtek-acer-dmic: ALSA: hda - Split
  ALC268 acer model (bnc#420048).

-------------------------------------------------------------------
Tue Nov 18 08:20:26 CET 2008 - jjolly@suse.de

- patches.arch/s390-04-01-qdio_prevent_double_shutdown.patch:
  qdio: prevent double qdio shutdown in case of I/O
  errors. (bnc#445100).
- patches.arch/s390-04-02-qdio-osa-port-count.patch: qdio:
  fix qeth port count detection. (bnc#445100).
- patches.arch/s390-04-03-kmsg.patch: kmsg: do not change pr_xyz
  messages without KMSG_COMPONENT (bnc#445100).
- patches.arch/s390-04-04-dasd_fatal_error_log_sense.patch:
  dasd: log sense for fatal errors. (bnc#445100).
- patches.arch/s390-04-05-topology-lock.diff: kernel: Fix locking
  in cpu topology code. (bnc#445100).

-------------------------------------------------------------------
Tue Nov 18 03:43:34 CET 2008 - jjolly@suse.de

- patches.arch/s390-personality-mask.patch: fix s390x_newuname.

-------------------------------------------------------------------
Tue Nov 18 01:04:14 CET 2008 - gregkh@suse.de

- patches.drivers/staging-rt2860-enable-wpa_supplicant-support.patch:
  Staging: rt2860: enable WPA_SUPPLICANT support (bnc#437959).

-------------------------------------------------------------------
Mon Nov 17 16:35:13 CET 2008 - hare@suse.de

- patches.drivers/lpfc-8.2.8.7-update: Update lpfc to 8.2.8.7
  (bnc#420767).
- patches.drivers/qla4xxx-5.01.00-k8_sles11-03-update: Update
  qla4xxx to 5.01.00-k8_sles11-03     (bnc#444884).
- patches.fixes/dm-mpath-reattach-dh: Reattach device handler
  for multipath devices (bnc#435688).
- patches.fixes/scsi-add-tgps-setting: Add TGPS setting to
  scsi devices.
- patches.fixes/scsi-dh-alua-retry-UA: Retry ALUA device handler
  initialization on Unit Attention.

-------------------------------------------------------------------
Mon Nov 17 16:16:53 CET 2008 - jeffm@suse.de

- patches.fixes/v4l-dvb-avoid-writing-outside-array: V4L/DVB
  (9621): Avoid writing outside shadow.bytes array (bnc#445569).

-------------------------------------------------------------------
Mon Nov 17 12:03:13 CET 2008 - fseidel@suse.de

- patches.fixes/ipw2200-send-noassoc.patch: ipw2200: fix oops
  in ipw_tx_skb (bnc#397390).

-------------------------------------------------------------------
Sat Nov 15 20:28:00 CET 2008 - rjw@suse.com

- patches.fixes/hibernate-x86-fix-breakage-on-x86_32-with-PAE.patch:
  x86: Hibernate: Fix breakage on x86_32 with CONFIG_NUMA set
  (bnc#439126).

-------------------------------------------------------------------
Sat Nov 15 19:38:50 CET 2008 - tiwai@suse.de

- patches.drivers/alsa-hda-sigmatel-hp-m4-check-fix: ALSA:
  hda - Check model type instead of SSID in patch_92hd71bxx()
  (bnc#444349).
- patches.drivers/alsa-hda-sigmatel-vref-event-fix: ALSA: hda:
  STAC_VREF_EVENT value change (bnc#444349).

-------------------------------------------------------------------
Sat Nov 15 01:30:22 CET 2008 - gregkh@suse.de

- patches.kernel.org/memory-hotplug-fix-page_zone-calculation-in-test_pages_isolated.patch:
  memory hotplug: fix page_zone() calculation in
  test_pages_isolated() (bnc#445163).

-------------------------------------------------------------------
Fri Nov 14 19:18:53 CET 2008 - gregkh@suse.de

- patches.drivers/input-alps-add-signature-for-dualpoint-found-in-dell-latitude-e6500.patch:
  Input: ALPS - add signature for DualPoint found in Dell Latitude
  E6500 (bnc#436719).

-------------------------------------------------------------------
Fri Nov 14 16:39:03 CET 2008 - hare@suse.de

- patches.fixes/scsi-eh-timed-out-missing-braces: scsi_error:
  fix indentation and braces disagreement - add braces.
- patches.fixes/scsi-retry-TASK_ABORTED: scsi_error: TASK ABORTED
  status handling improvement.
- patches.fixes/scsi-retry-transport-error: scsi_error regression:
  Fix idempotent command handling.

-------------------------------------------------------------------
Fri Nov 14 16:38:14 CET 2008 - hare@suse.de

- patches.fixes/scsi-eh-timed-out-missing-braces: scsi_error:
  fix indentation and braces disagreement - add braces.
- patches.fixes/scsi-retry-TASK_ABORTED: scsi_error: TASK ABORTED
  status handling improvement.
- patches.fixes/scsi-retry-transport-error: scsi_error regression:
  Fix idempotent command handling.

-------------------------------------------------------------------
Fri Nov 14 15:44:54 CET 2008 - bwalle@suse.de

- patches.fixes/hpwdt-execute-page.diff:
  [WATCHDOG] [hpwdt] Set the mapped BIOS address space as
  executable (bnc#430680).

-------------------------------------------------------------------
Fri Nov 14 13:03:27 CET 2008 - tiwai@suse.de

- patches.arch/x86-vmware-tsc-01-add-TSC_RELIABLE,
  patches.arch/x86-vmware-tsc-02-add-X86_FEATURE_HYPERVISOR,
  patches.arch/x86-vmware-tsc-03-detect-from-hypervisor,
  patches.arch/x86-vmware-tsc-04-use-TSC_RELIABLE,
  patches.arch/x86-vmware-tsc-05-skip-tsc-clocksource,
  patches.arch/x86-vmware-tsc-06-fix-vmware_get_tsc,
  patches.arch/x86-vmware-tsc-07-DMI-product-serial-key,
  patches.xen/xen-x86-vmware-tsc-fix:
    VMware tsc clocksource workaround (bnc#441338).

-------------------------------------------------------------------
Fri Nov 14 08:57:30 CET 2008 - tiwai@suse.de

- Fixed a typo in definition of X86_FEATURE_XTOPOLOGY (bnc#443293)
  in patches.arch/x2APIC_PATCH_40_of_41_bbb65d2d365efe9951290e61678dcf81ec60add4

-------------------------------------------------------------------
Fri Nov 14 00:56:42 CET 2008 - agruen@suse.de

- Update CONFIG_X86_RESERVE_LOW_64K in config/x86_64/maxcpus as
  well.
- patches.suse/bug-425240_nr_cpus-mem_cgroup_stat-fix.diff:
  rename to patches.suse/mem_cgroup_stat-dynamic-alloc, and update
  to newer version.

-------------------------------------------------------------------
Fri Nov 14 00:12:15 CET 2008 - bwalle@suse.de

- patches.fixes/kdump-x86-sparsemem.diff: x86, kdump: fix invalid
  access on i386 sparsemem (bnc#440525).
- patches.xen/linux-2.6.19-rc1-kexec-move_segment_code-i386.patch:
  Refresh.

-------------------------------------------------------------------
Thu Nov 13 23:34:27 CET 2008 - gregkh@suse.de

- patches.kernel.org/iwlagn-avoid-sleep-in-softirq-context.patch:
  iwlagn: avoid sleep in softirq context (bnc#444382).

-------------------------------------------------------------------
Thu Nov 13 23:17:34 CET 2008 - philips@suse.de

- patches.fixes/cdc-acm.c-fix-recursive-lock-in-acm_start_wb-error-path.patch:
  cdc-acm.c: fix recursive lock in acm_start_wb error path.

-------------------------------------------------------------------
Thu Nov 13 21:46:05 CET 2008 - gregkh@suse.de

- enable CONFIG_X86_RESERVE_LOW_64K for i386 and x86-64 vanilla
  configs.

-------------------------------------------------------------------
Thu Nov 13 21:05:10 CET 2008 - gregkh@suse.de

- enable CONFIG_X86_RESERVE_LOW_64K on i386 and x86-64 to fix some
  suspend/resume issues (option added in 2.6.27.6)

-------------------------------------------------------------------
Thu Nov 13 20:51:11 CET 2008 - gregkh@suse.de

- refresh patches so that everything applies cleanly.

-------------------------------------------------------------------
Thu Nov 13 20:33:40 CET 2008 - gregkh@suse.de

- Update to 2.6.27.6:
  - fixes some security issues
  - lots of bugfixes
  - obsoletes:
    - patches.arch/acpi-dock-avoid-check-_STA-method.patch:
    - patches.arch/ppc-gigantic-page-fix2.patch:
    - patches.arch/ppc-gigantic-page-fix3.patch:
    - patches.drivers/alsa-hda-dell-eq-option:
    - patches.drivers/cciss-fix-procfs-firmware-regression.patch:
    - patches.drivers/cciss-fix-sysfs-symlink.patch:
    - patches.drivers/libata-fix-last_reset-timestamp-handling:
    - patches.kernel.org/md-raid10-recovoery-fix.path:

-------------------------------------------------------------------
Thu Nov 13 19:15:59 CET 2008 - mmarek@suse.cz

- rpm/kernel-binary.spec.in: package modules.order (bnc#441384)

-------------------------------------------------------------------
Thu Nov 13 15:18:51 CET 2008 - agruen@suse.de

- config.conf: Add x86_64/maxcpus as the 4096-cpu configuration
  and switch back to at most 128 cpus in the other configs. This
  avoids wasting memory on all but the most extreme x86_64
  systems.
- rpm/kernel-binary.spec.in: define a kernel-$flavor symbol to
  allow per-flavor patches. (Use this for testing only!)
- patches.suse/bug-425240_nr_cpus-mem_cgroup_stat-fix.diff: Add
  this patch conditionally for x86_64/maxcpus for now pending
  test results from bnc#425240.

-------------------------------------------------------------------
Thu Nov 13 14:35:52 CET 2008 - tiwai@suse.de

- patches.drivers/alsa-hda-beep-dig-switch: ALSA: hda - Add
  digital beep playback switch for STAC/IDT codecs (#444572).
- patches.drivers/alsa-hda-beep-null-check-fix: ALSA: hda -
  Missing NULL check in hda_beep.c.

-------------------------------------------------------------------
Thu Nov 13 11:58:05 CET 2008 - hare@suse.de

- patches.fixes/scsi-skip-nonscsi-device-for-dma: fix to
  make it work with iSCSI (bnc#444234)

-------------------------------------------------------------------
Thu Nov 13 09:29:41 CET 2008 - olh@suse.de

- mark some powerpc device drivers as supported to move them out of
  kernel-extra, otherwise installation-images will not pick them up
- ps3vram, mtd, mtdblock, mtd_blkdevs (bnc#444220)
- PowerMac, Efika and Pegasos2 storage and network drivers

-------------------------------------------------------------------
Wed Nov 12 20:44:23 CET 2008 - bwalle@suse.de

- patches.fixes/firmware-memmap-64bit.diff: Always use 64 bit
  addresses for the firmware memory map.

-------------------------------------------------------------------
Wed Nov 12 16:29:10 CET 2008 - tiwai@suse.de

- patches.drivers/alsa-powermac-ibook-g4-mic-fix: ALSA: powermac -
  Rename mic-analog loopback mixer element (bnc#444194).

-------------------------------------------------------------------
Wed Nov 12 16:23:48 CET 2008 - tiwai@suse.de

- patches.drivers/alsa-hda-stac-hp-detect-fix: ALSA: hda -
  Fix IDT/STAC multiple HP detection (bnc#443267).

-------------------------------------------------------------------
Wed Nov 12 14:42:53 CET 2008 - agruen@suse.de

- patches.suse/module-ref-dynamic-alloc: fall back to vmalloc if
  kmalloc fails (bnc#425240).

-------------------------------------------------------------------
Wed Nov 12 00:11:57 CET 2008 - tiwai@suse.de

- patches.drivers/alsa-hda-stac9200-missing-mux-capture: ALSA:
  hda - Add missing analog-mux mixer creation for STAC9200
  (bnc#443738).
- patches.drivers/alsa-hda-stac92xx-mic-pin-fix: ALSA: hda -
  Fix input pin initialization for STAC/IDT codecs (bnc#443738).

-------------------------------------------------------------------
Tue Nov 11 23:07:25 CET 2008 - philips@suse.de

- rpm/kernel-binary.spec.in: remove Recommends: kerneloops, opt-in will
  be implemented in the 11.2 installer

-------------------------------------------------------------------
Tue Nov 11 22:07:38 CET 2008 - jeffm@suse.de

- patches.fixes/reiserfs-error-buffer-locking: reiserfs: add
  locking around error buffer.
- patches.fixes/reiserfs-varargs-fix: reiserfs: prepare_error_buf
  wrongly consumes va_arg.

-------------------------------------------------------------------
Tue Nov 11 20:49:11 CET 2008 - tiwai@suse.de

- patches.suse/module-ref-dynamic-alloc: Allocate module.ref
  array dynamically (bnc#425240).
- Update config files: back to NR_CPUS=4096

-------------------------------------------------------------------
Tue Nov 11 15:15:03 CET 2008 - jblunck@suse.de

- Update config files: Set NR_CPUS on x86_64 back to 128 again for
  now: with NR_CPUS=4096, the size of eack .ko file increases by
  496 KiB because of the static struct module in
  .gnu.linkonce.this_module.

-------------------------------------------------------------------
Tue Nov 11 13:07:51 CET 2008 - schwab@suse.de

- patches.arch/ppc-select: Fix wrong error code from ppc32 select.

-------------------------------------------------------------------
Tue Nov 11 12:21:50 CET 2008 - mmarek@suse.cz

- rpm/kernel-binary.spec.in: also encode the architecture into the
  packageand supplements.

-------------------------------------------------------------------
Tue Nov 11 11:24:33 CET 2008 - teheo@suse.de

- patches.drivers/libata-fix-ata_tf_read_block-overflow: libata:
  Avoid overflow in ata_tf_read_block() when tf->hba_lbal > 127
  (bnc#443661).
- patches.drivers/libata-fix-ata_tf_to_lba48-overflow: libata:
  Avoid overflow in ata_tf_to_lba48() when tf->hba_lbal > 127
  (bnc#443661).

-------------------------------------------------------------------
Tue Nov 11 11:24:04 CET 2008 - teheo@suse.de

- patches.drivers/libata-pata_sch-slave-poss: pata_sch: slave
  devices (bnc#443657).

-------------------------------------------------------------------
Mon Nov 10 22:15:05 CET 2008 - schwab@suse.de

- config/ppc/ppc64: Disable 64k pages to work around X server bug.

-------------------------------------------------------------------
Mon Nov 10 20:34:50 CET 2008 - olh@suse.de

- rpm/kernel-binary.spec.in: fix variable assignment in last change

-------------------------------------------------------------------
Mon Nov 10 15:34:45 CET 2008 - mmarek@suse.cz

- rpm/kernel-binary.spec.in: encode the architecture into
  subpackage dependencies (bnc#440961)

-------------------------------------------------------------------
Mon Nov 10 14:42:44 CET 2008 - olh@suse.de

- handle arch differences for cpu and kbuild correctly

-------------------------------------------------------------------
Mon Nov 10 14:06:03 CET 2008 - schwab@suse.de

- patches.arch/ia64-page-migration. patches.arch/mm-avoid-bad-page-on-lru:
  migrade pages off of pages with correctable errors.

-------------------------------------------------------------------
Mon Nov 10 11:48:42 CET 2008 - mmarek@suse.cz

- scripts/tar-up.sh: do not generate kernel-source-rt.spec and
  kernel-syms-rt.spec if RT is not enabled.

-------------------------------------------------------------------
Mon Nov 10 10:08:10 CET 2008 - sdietrich@suse.de

- config.conf: Suppress RT configurations.

-------------------------------------------------------------------
Sun Nov  9 16:11:43 CET 2008 - jeffm@suse.de

- config.conf: Removed previous workaround.
- rpm/kernel-binary.spec.in: Remove @FLAVOR@ from %symbols.

-------------------------------------------------------------------
Sat Nov  8 04:58:08 CET 2008 - jeffm@suse.de

- config.conf: Workaround for kernel-ppc64 on head-ppc.

-------------------------------------------------------------------
Sat Nov  8 00:56:12 CET 2008 - gregkh@suse.de

- Update to the "real" 2.6.27.5.  No code changes from what we had
  in our tree previously, with the exception for the version number
  change.

-------------------------------------------------------------------
Fri Nov  7 19:33:49 CET 2008 - bwalle@suse.de

- patches.fixes/kdb-read-CR.diff:
  Support '\n' in KDB (bnc#442808).

-------------------------------------------------------------------
Fri Nov  7 17:09:26 CET 2008 - gregkh@suse.de

- disable perfmon support in the -trace kernels as it doesn't build
  properly.

-------------------------------------------------------------------
Fri Nov  7 16:43:40 CET 2008 - schwab@suse.de

- patches.arch/compat-sys-swapcontext: Fix msr check in sys_swapcontext.

-------------------------------------------------------------------
Fri Nov  7 15:52:37 CET 2008 - hare@suse.de

- patches.drivers/ixgbe-add-bcna-support: DCB: Add BCNA support
  to ixgbe.
- patches.drivers/open-fcoe-beta3-update: Open-FCoE update for
  Beta3 (bnc#438954).
- patches.drivers/open-fcoe-beta4-update: Open-FCoE: Update for
  Beta4 (bnc#438954).
- patches.drivers/open-fcoe-beta5-update: Open-FCoE: Update for
  Beta5 (bnc#438954).
- patches.fixes/dcb-fix-setpfcstate: Fix setpfcstate (bnc#438954).
- patches.fixes/dcb-setting-pg-will-cause-tx-hang: DCB: setting
  pg will cause tx unit hangs (bnc#438954).
- patches.fixes/multiq-requeue-should-rewind-current_band:
  multiq: requeue should rewind the current_band (bnc#438954).
- patches.fixes/scsi-dh-rdac-retry-mode-select: Retry mode select
  in RDAC device handler (bnc#441337).
- patches.fixes/scsi-dh-rdac-set-default-ownership: scsi_dh_rdac:
  make sure the ownership is set correctly (bnc#441337).
- patches.fixes/scsi-skip-nonscsi-device-for-dma: Update patch
  to check for ->bus instead of ->type (bnc#431294).

-------------------------------------------------------------------
Fri Nov  7 15:02:14 CET 2008 - tiwai@suse.de

- patches.drivers/alsa-hda-dell-studio-probe-fix: ALSA: hda -
  Fix probe errors on Dell Studio Desktop (bnc#440907).
- patches.drivers/alsa-hda-hp-3013-master-fix: ALSA: hda -
  Fix ALC260 hp3013 master switch (bnc#441068).

-------------------------------------------------------------------
Fri Nov  7 14:52:40 CET 2008 - jjolly@suse.de

- patches.arch/s390-03-07-qeth_hsi_mcl_string.patch:
  qeth: pre z9 systems return HiperSocket version string
  different. (bnc#440610,LTC#49052).
- patches.arch/s390-03-08-zfcp-abort-race.patch: zfcp: eliminate
  race between validation and locking. (bnc#440610).
- patches.arch/s390-03-09-zfcp-oops-during-target-scan.patch:
  zfcp: prevent SCSI target scan for vanished rport
  (bnc#440610,LTC#49373).

-------------------------------------------------------------------
Fri Nov  7 14:38:40 CET 2008 - olh@suse.de

- Update config files for RT

-------------------------------------------------------------------
Fri Nov  7 14:34:08 CET 2008 - olh@suse.de

- build a kernel-default in dist ppc64, its identical to kernel-ppc64
  otherwise unused

-------------------------------------------------------------------
Fri Nov  7 14:03:12 CET 2008 - olh@suse.de

- rpm/kernel-source.spec.in: map ppc/ppc64 to powerpc

-------------------------------------------------------------------
Fri Nov  7 11:38:01 CET 2008 - kkeil@suse.de

- patches.drivers/igb-pf.patch: VF enabled igb driver (fate#305004)

-------------------------------------------------------------------
Fri Nov  7 11:36:48 CET 2008 - olh@suse.de

- stop building kernel-default and kernel-ps3 in dist ppc64,
  they are openSuSE only packages

-------------------------------------------------------------------
Fri Nov  7 11:13:35 CET 2008 - olh@suse.de

- rpm/kernel-binary.spec.in: extracting debuginfo from vdso fails
  on powerpc, disable vdso_install for the time being

-------------------------------------------------------------------
Fri Nov  7 10:48:07 CET 2008 - jbeulich@novell.com

- patches.xen/xen3-intel-ibex-peak-device-ids.patch: x86/PCI: irq
  and pci_ids patch for Intel Ibex Peak DeviceIDs (bnc#415383).

-------------------------------------------------------------------
Fri Nov  7 10:24:22 CET 2008 - olh@suse.de

- rpm/post.sh: reject legacy iSeries again

-------------------------------------------------------------------
Fri Nov  7 10:12:06 CET 2008 - olh@suse.de

- build a 32bit and a 64bit vanilla kernel on powerpc

-------------------------------------------------------------------
Fri Nov  7 08:51:07 CET 2008 - olh@suse.de

- rpm/kernel-binary.spec.in: no vdso in vanilla and ps3 kernel

-------------------------------------------------------------------
Fri Nov  7 08:26:35 CET 2008 - gregkh@suse.de

- patches.kernel.org/net-fix-recursive-descent-in-__scm_destroy.patch:
  net: Fix recursive descent in __scm_destroy()..

-------------------------------------------------------------------
Fri Nov  7 08:07:10 CET 2008 - olh@suse.de

- remove patches.arch/ppc64-rpanote-relocate-firmware.patch
  older firmware versions can handle relocation properly (bnc#427960)

-------------------------------------------------------------------
Fri Nov  7 07:56:00 CET 2008 - jjolly@suse.de

- patches.drivers/cxgb3-get_drvinfo-deadlock.patch: RDMA/cxgb3:
  deadlock in iw_cxgb3 can cause hang when configuring
  interface. (bnc#430998).

-------------------------------------------------------------------
Fri Nov  7 06:32:54 CET 2008 - gregkh@suse.de

- patches.suse/perfmon2.patch: perfmon2 (bnc#430298).

-------------------------------------------------------------------
Fri Nov  7 05:21:56 CET 2008 - nfbrown@suse.de

- patches.fixes/nfs-write.c-bug-removal.patch: Revert "NFS:
  Allow redirtying of a completed unstable write." (442267).
  It causes a BUG().

-------------------------------------------------------------------
Fri Nov  7 04:18:42 CET 2008 - nfbrown@suse.de

- patches.kernel.org/md-raid10-recovoery-fix.path: md: fix bug
  in raid10 recovery..
- patches.suse/md-notify-when-stopped: md: notify udev when an
  md array is stopped..:  Removed much of this patch as it turned out
  to be both buggy and unnecessary (the ioctl can be done from
  mdadm).

-------------------------------------------------------------------
Thu Nov  6 21:38:27 CET 2008 - kkeil@suse.de

- patches.drivers/ixgbe-sfp.patch: ixgbe driver update to add
  Longcove (SFP+) NIC support for FCoE needs (bnc#442411)

-------------------------------------------------------------------
Thu Nov  6 20:15:19 CET 2008 - gregkh@suse.de

- enable CONFIG_X86_SUMMIT, CONFIG_X86_ES7000, and CONFIG_X86_BIGSMP
  for the i386 default kernel, so that the installer can actually
  boot on "modern" multiprocessor i386 boxes (bnc#428247)

-------------------------------------------------------------------
Thu Nov  6 19:17:46 CET 2008 - jblunck@suse.de

- rpm/kernel-binary.spec.in: Call make vdso_install only on x86 and ppc.

-------------------------------------------------------------------
Thu Nov  6 18:50:47 CET 2008 - jblunck@suse.de

- rpm/kernel-binary.spec.in: Call make vdso_install to install the
  vdso shared objects for debugging.

-------------------------------------------------------------------
Thu Nov  6 17:31:25 CET 2008 - jjolly@suse.de

- patches.drivers/intel-ibex-peak-device-ids.patch: x86/PCI: irq
  and pci_ids patch for Intel Ibex Peak DeviceIDs (bnc#415383).
- patches.drivers/intel-ibex-peak-device-support.patch: i2c-i801:
  Add support for Intel Ibex Peak (bnc#415383).

-------------------------------------------------------------------
Thu Nov  6 16:11:54 CET 2008 - jjolly@suse.de

- patches.arch/s390-03-01-stp-init.patch: Fixed patch for build
- patches.arch/s390-03-04-qdio_multicast_performance.patch: dasd:
  fix  message flood for unsolicited interrupts (bnc#440610).
- patches.arch/s390-03-05-dasd-block-uevent.patch: dasd: DASD
  uevents are not sent correctly (bnc#440610,LTC#49429).
- patches.arch/s390-03-06-zfcp-hexdump.patch: zfcp: fix hexdump
  data in s390dbf traces (bnc#440610).

-------------------------------------------------------------------
Thu Nov  6 15:52:52 CET 2008 - jjolly@suse.de

- patches.arch/s390-03-01-stp-init.patch: kernel: Fix
  initialization of stp. (bnc#440610,LTC#49639).
- patches.arch/s390-03-02-setup_memory.patch: kernel: Fix range
  for add_active_range() in setup_memory() (bnc#440610,LTC#49639).
- patches.arch/s390-03-03-dasd_unsolicited_interrupt.patch:
  dasd: fix  message flood for unsolicited interrupts
  (bnc#440610,LTC#49639).

-------------------------------------------------------------------
Thu Nov  6 15:16:13 CET 2008 - jjolly@suse.de

- patches.arch/s390-02-10-zfcp-scan-online.patch: wait for port
  scan when setting FCP device online (bnc#434333).

-------------------------------------------------------------------
Thu Nov  6 12:11:01 CET 2008 - jbeulich@novell.com

- Update Xen patches to 2.6.27.4 and c/s 718.
- Update Xen config files.
- patches.arch/x86_sgi_cpus4096-05-update-send_IPI_mask.patch: Include
  pv-ops-Xen changes here
- patches.xen/x86_sgi_xen-x86-cpus4096.patch: Delete.
- patches.xen/xen-configurable-guest-devices: allow number of
  guest devices to be configurable.
- patches.xen/xen-cpufreq-report: make /proc/cpuinfo track
  CPU speed.
- patches.xen/xen-ipi-per-cpu-irq: fold IPIs onto a single
  IRQ each.
- patches.xen/xen-rtl2860-build: Rename to ...
- patches.xen/xen-rt2860-build: ... this.
- patches.xen/xen-sysdev-suspend: use base kernel suspend/resume
  infrastructure.
- patches.xen/xen-virq-per-cpu-irq: fold per-CPU VIRQs onto a
  single IRQ each.
- patches.xen/xen-x86-mmu-batching: Delete.
- patches.xen/xen3-patch-2.6.27.3-4: Linux 2.6.27.4.
- patches.xen/xen3-x2APIC_PATCH_20_of_41_cff73a6ffaed726780b001937d2a42efde553922:
  x64, x2apic/intr-remap: introcude self IPI to genapic routines
  (fate #303948 and fate #303984).
- patches.xen/xen3-x86_sgi_cpus4096-02-fix-send_call_func_ip.patch:
  x86: reduce stack requirements for send_call_func_ipi
  (bnc#425240 FATE304266).
- patches.xen/xen3-x86_sgi_cpus4096-05-update-send_IPI_mask.patch:
  x86 cpumask: Updates to support NR_CPUS=4096 (bnc#425240
  FATE304266).

-------------------------------------------------------------------
Thu Nov  6 11:54:52 CET 2008 - sassmann@suse.de

- patches.arch/ppc-ps3-introduce-ps3_gpu_mutex.patch: required for
  new ps3vram patch
- patches.arch/ppc-ps3-ps3vram-mtd.patch: updated ps3vram patch
  that works with firmware 2.50 (bnc#442227)

-------------------------------------------------------------------
Thu Nov  6 11:39:00 CET 2008 - olh@suse.de

- remove unneeded BuildRequires for dtc

-------------------------------------------------------------------
Thu Nov  6 06:36:15 CET 2008 - jjolly@suse.de

- patches.arch/s390-01-01-self-ptrace-v3.patch: Feature removed
  (bnc#417299)

-------------------------------------------------------------------
Thu Nov  6 01:54:26 CET 2008 - gregkh@suse.de

- patches.suse/file-capabilities-add-no_file_caps-switch.patch:
  file capabilities: add no_file_caps switch (v4).
  add the patch back into the tree.

-------------------------------------------------------------------
Wed Nov  5 17:48:13 CET 2008 - jblunck@suse.de

- patches.suse/coredump_filter-add-elfhdr-default.patch: Dump
  elf headers to core per default.

-------------------------------------------------------------------
Wed Nov  5 15:26:49 CET 2008 - teheo@suse.de

Fix !CONFIG_DMI case.

- patches.drivers/dmi-introduce-dmi_first_match: DMI:
  Introduce dmi_first_match to make the interface more flexible
  (bnc#441721).

-------------------------------------------------------------------
Wed Nov  5 14:51:08 CET 2008 - hare@suse.de

- patches.fixes/scsi-skip-nonscsi-device-for-dma: update patch
  to skip all devices with no dma_parms (bnc#431294)

-------------------------------------------------------------------
Wed Nov  5 14:25:30 CET 2008 - agruen@suse.de

- rpm/kernel-module-subpackage: Remove the obsolete kernel-$flavor
  dependency (bnc#440961).

-------------------------------------------------------------------
Wed Nov  5 14:15:24 CET 2008 - jjolly@suse.de

- patches.arch/s390-01-05-kmsg-v2.patch: Removed and replaced with
  v3 of the patch from IBM (bnc#417300)
- patches.arch/s390-01-05-kmsg-v3.patch: Kernel message catalog
  infrastucture and message generation (bnc#417300).
- patches.drivers/driver-core-basic-infrastructure-for-per-module-dynamic-debug-messages.patch:
  Patch edited to allow new kmsg patch

-------------------------------------------------------------------
Wed Nov  5 13:36:02 CET 2008 - agruen@suse.de

- Update config files: set CONFIG_MODULE_FORCE_LOAD=y to allow
  ignoring ABI mismatches. (This is still unsafe to do!)

-------------------------------------------------------------------
Wed Nov  5 12:02:18 CET 2008 - tiwai@suse.de

Backport fixes from 2.6.28-rc.
- patches.drivers/alsa-hda-acer-quirk: ALSA: hda - Add a quirk
  for another Acer Aspire (1025:0090) (bnc#426935).
- patches.drivers/alsa-hda-alc888-medion-add: ALSA: hda - Add
  a quirk for MEDION MD96630 (bnc#412548).
- patches.drivers/alsa-hda-dell-eq-option: ALSA: hda: make a
  STAC_DELL_EQ option.
- patches.drivers/alsa-hda-proc-gpio-fix: ALSA: hda - Limit the
  number of GPIOs show in proc.

-------------------------------------------------------------------
Wed Nov  5 09:03:23 CET 2008 - gregkh@suse.de

- refresh -rt patches to remove fuzz.

-------------------------------------------------------------------
Wed Nov  5 08:57:59 CET 2008 - teheo@suse.de

Backport two more device specific workarounds from 2.6.28-rc.

- patches.drivers/libata-add-and-use-HORKAGE_ATAPI_MOD16_DMA:
  libata: implement ATA_HORKAGE_ATAPI_MOD16_DMA and apply it.
- patches.drivers/libata-whitelist-good-bridges: libata: add
  whitelist for devices with known good pata-sata bridges.

-------------------------------------------------------------------
Wed Nov  5 08:57:08 CET 2008 - gregkh@suse.de

- refresh patches to remove fuzz

-------------------------------------------------------------------
Wed Nov  5 08:46:21 CET 2008 - teheo@suse.de

Backport double spin off workaround.

- patches.drivers/dmi-introduce-dmi_first_match: DMI:
  Introduce dmi_first_match to make the interface more flexible
  (bnc#441721).
- patches.drivers/libata-ahci-blacklist-double-spin-off: SATA
  AHCI: Blacklist system that spins off disks during ACPI power
  off (bnc#441721).
- patches.drivers/libata-ata_piix-blacklist-double-spin-off:
  SATA PIIX: Blacklist system that spins off disks during ACPI
  power off (bnc#441721).
- patches.drivers/libata-implement-NO_SPINDOWN: SATA: Blacklisting
  of systems that spin off disks during ACPI power off (rev. 2)
  (bnc#441721).
- patches.drivers/libata-sata_sil-blacklist-double-spin-off:
  SATA Sil: Blacklist system that spins off disks during ACPI
  power off (bnc#441721).
- patches.drivers/power-introduce-system_entering_hibernation:
  Hibernation: Introduce system_entering_hibernation (bnc#441721).

-------------------------------------------------------------------
Wed Nov  5 08:29:02 CET 2008 - gregkh@suse.de

- fix rt tree that was broken by 2.6.27.5-rc1

-------------------------------------------------------------------
Wed Nov  5 08:24:23 CET 2008 - olh@suse.de

- update patches.arch/ppc-powerpc-debug-pci-hotplug.patch
  fix booting on ppc32 (bnc#439491 - LTC48584)

-------------------------------------------------------------------
Wed Nov  5 08:12:23 CET 2008 - teheo@suse.de

Backport sata_via fixes from 2.6.28-rc.

- patches.drivers/libata-sata_via-fix-support-for-5287: sata_via:
  fix support for 5287 (bnc#441718).
- patches.drivers/libata-sata_via-load-DEVICE-register-when-CTL-changes:
  sata_via: load DEVICE register when CTL changes (bnc#441718).
- patches.drivers/libata-sata_via-restore-vt-_prepare_host-error-handling:
  sata_via: restore vt*_prepare_host error handling (bnc#441718).

-------------------------------------------------------------------
Wed Nov  5 07:58:49 CET 2008 - teheo@suse.de

Backport laptop table and pci device ID table entries from 2.6.28-rc.

- patches.drivers/libata-ata_piix-add-Hercules-EC-900-mini-to-laptop-tbl:
  ata_piix: add Hercules EC-900 mini-notebook to ich_laptop
  short cable list.
- patches.drivers/libata-ata_piix-add-intel-ibex-pci-ids:
  ata_piix: IDE Mode SATA patch for Intel Ibex Peak DeviceIDs.

-------------------------------------------------------------------
Wed Nov  5 07:06:10 CET 2008 - teheo@suse.de

Backport slave_link from 2.6.28-rc to fix ata_piix probing problem.

- patches.drivers/libata-ata_piix-use-slave_link: ata_piix:
  drop merged SCR access and use slave_link instead (bnc#441420).
- patches.drivers/libata-eh-fix-slave-link-EH-action-mask-handling:
  libata-eh: fix slave link EH action mask handling (bnc#441420).
- patches.drivers/libata-implement-slave_link: libata: implement
  slave_link (bnc#441420).
- patches.drivers/libata-make-SCR-access-ops-per-link: libata:
  make SCR access ops per-link (bnc#441420).
- patches.drivers/libata-misc-updates-to-prepare-for-slave-link:
  libata: misc updates to prepare for slave link (bnc#441420).
- patches.drivers/libata-reimplement-link-iterator: libata:
  reimplement link iterator (bnc#441420).
- patches.drivers/libata-set-device-class-to-NONE-if-phys_offline:
  libata: set device class to NONE if phys_offline (bnc#441420).
- patches.drivers/libata-transfer-EHI-control-flags-to-slave-ehc.i:
  libata: transfer EHI control flags to slave ehc.i (bnc#441420).

-------------------------------------------------------------------
Wed Nov  5 01:18:17 CET 2008 - gregkh@suse.de

- Update to 2.6.27.5-rc1:
  - fixes lots of things, including a few CVE entries
  - obsoletes, and caused to be deleted:
    - patches.arch/ppc-pseries_16g-numa.patch
    - patches.arch/ppc-pseries_hugepage_pagetable_allocation.patch
    - patches.arch/ppc-pseries_mem-limit-16g.patch
    - patches.arch/s390-02-02-smp-sysdev.patch
    - patches.drivers/alsa-hda-reboot-notifier
    - patches.drivers/libata-sata_nv-hardreset-fix
    - patches.fixes/acpi-clear-wake-status.patch
    - patches.fixes/agp-fix-stolen-memory-counting-on-g4x.patch
    - patches.suse/file-capabilities-add-no_file_caps-switch.diff
    - patches.suse/file-capabilities-turn-on-by-default.diff
- Update config files.

-------------------------------------------------------------------
Wed Nov  5 00:50:39 CET 2008 - kkeil@suse.de

- patches.drivers/bnx2-Add-bnx2_shutdown_chip: bnx2: Add
  bnx2_shutdown_chip()
- patches.drivers/bnx2-check-running.patch: Check netif_running
  in most ethtool operations    (bnc#440052)

-------------------------------------------------------------------
Wed Nov  5 00:45:17 CET 2008 - kkeil@suse.de

- patches.drivers/ixgbe-copper_pond.patch: ixgbe: add device
  support for 82598AT (copper 10GbE) adapters (bnc#441471)

-------------------------------------------------------------------
Tue Nov  4 21:51:19 CET 2008 - tonyj@suse.de

- patches.rt/fork_init_nrcpus.patch: Fix oops in fork_init.

-------------------------------------------------------------------
Tue Nov  4 20:18:59 CET 2008 - mmarek@suse.cz

- rpm/kernel-binary.spec.in: fix typo

-------------------------------------------------------------------
Tue Nov  4 20:12:49 CET 2008 - rw@suse.de

- patches.drivers/bnx2x-zero-PMF:
  bnx2x: Removing the PMF indication when unloading.  (bnc#439679)

-------------------------------------------------------------------
Tue Nov  4 19:55:01 CET 2008 - mmarek@suse.cz

- rpm/kernel-binary.spec.in: make also -base and -extra x86
  subpackages not installable on x86_64

-------------------------------------------------------------------
Tue Nov  4 18:57:52 CET 2008 - jjolly@suse.de

- patches.arch/s390-01-04-fcpperf-3-v2.patch: (kernel):FCP -
  Performance Data colletion & analysis patch update (bnc#417243).
- patches.arch/s390-01-04-fcpperf-3.patch: Removed for update

-------------------------------------------------------------------
Tue Nov  4 17:06:20 CET 2008 - miklos@szeredi.hu

- patches.apparmor/d_namespace_path_oops_fix.diff: fix oops in
  d_namespace_path (bnc#433504).

-------------------------------------------------------------------
Tue Nov  4 13:02:01 CET 2008 - hare@suse.de

- patches.fixes/scsi-skip-nonscsi-device-for-dma: scsi_lib_dma.c :
  fix bug w/ dma on virtual fc ports (bnc#431294).

-------------------------------------------------------------------
Tue Nov  4 12:18:53 CET 2008 - sdietrich@suse.de

- Update RT config files: Enable CONFIG_NO_HZ on i386/rt_debug.
  - Refresh config files.

-------------------------------------------------------------------
Tue Nov  4 11:51:36 CET 2008 - teheo@suse.de

- patches.drivers/libata-fix-last_reset-timestamp-handling:
  libata: fix last_reset timestamp handling (bnc#441340).

-------------------------------------------------------------------
Tue Nov  4 11:17:18 CET 2008 - hare@suse.de

- patches.drivers/qla2xxx-8.02.01-k9-update: Update qla2xxx to
  8.02.01-k9 (bnc#439208).

-------------------------------------------------------------------
Tue Nov  4 05:05:33 CET 2008 - gregkh@suse.de

- refresh patches to apply cleanly.

-------------------------------------------------------------------
Mon Nov  3 18:09:34 CET 2008 - jeffm@suse.de

- patches.suse/dm-raid45_2.6.27_20081027.patch: Compile fix.

-------------------------------------------------------------------
Mon Nov  3 17:28:10 CET 2008 - tiwai@suse.de

- patches.drivers/alsa-emu10k1-audigy-fixes: ALSA: emu10k1 -
  Add more invert_shared_spdif flag to Audigy models (bnc#440862).
- patches.drivers/alsa-hda-alc269-fsc-amilo: ALSA: hda - Add
  ALC269 fujitsu model (bnc#440626).

-------------------------------------------------------------------
Mon Nov  3 16:10:49 CET 2008 - jeffm@suse.de

- patches.suse/dm-raid45_2.6.27_20081027.patch: Update dmraid45.

-------------------------------------------------------------------
Mon Nov  3 12:13:36 CET 2008 - knikanth@suse.de

- patches.suse/dm-barrier-single-device: Fix dm table
  ref count (FATE#304489).

-------------------------------------------------------------------
Mon Nov  3 11:34:55 CET 2008 - teheo@suse.de

BNC reference added.

- patches.drivers/libata-dont-restore-DET-on-detach: libata:
  mask off DET when restoring SControl for detach (bnc#440980).

-------------------------------------------------------------------
Mon Nov  3 11:33:26 CET 2008 - teheo@suse.de

- patches.drivers/libata-dont-restore-DET-on-detach: libata:
  mask off DET when restoring SControl for detach.

-------------------------------------------------------------------
Mon Nov  3 10:27:18 CET 2008 - olh@suse.de

- add patches.arch/ppc-clock_gettime-nanoseconds.patch
  update also nanoseconds (bnc#439908 - LTC49499)

-------------------------------------------------------------------
Mon Nov  3 09:27:17 CET 2008 - teheo@suse.de

- scripts/vc: s/GIT_COMMITER_EMAIL/GIT_COMMITTER_EMAIL and add
  SUSE_COMMITTER_EMAIL.

-------------------------------------------------------------------
Mon Nov  3 04:46:53 CET 2008 - teheo@suse.de

BNC reference added.

- patches.drivers/libata-sata_nv-hardreset-fix: sata_nv: fix
  generic, nf2/3 detection regression (bnc#429344).

-------------------------------------------------------------------
Mon Nov  3 04:42:10 CET 2008 - teheo@suse.de

- patches.drivers/libata-sata_nv-hardreset-fix: sata_nv: fix
  generic, nf2/3 detection regression.

-------------------------------------------------------------------
Sun Nov  2 06:11:19 CET 2008 - sdietrich@suse.de

- Update RT config files: enable more lock debugging, 
  latency features, make x86_64 and i386 consistent.

-------------------------------------------------------------------
Sun Nov  2 05:19:27 CET 2008 - sdietrich@suse.de

- patches.rt/kprobes_make_pointer_decl_consistent.patch: Make
  kprobe locking consistent with lock-type declarations

-------------------------------------------------------------------
Sun Nov  2 01:05:36 CET 2008 - sdietrich@suse.de

- patches.rt/mem_cgroup_charge_statistics-smp_processor_id.patch:
  Use raw_smp_processor_id in __mem_cgroup_stat_add_safe.

-------------------------------------------------------------------
Sun Nov  2 01:03:00 CET 2008 - sdietrich@suse.de

- patches.rt/mem_cgroup_charge_statistics-smp_processor_id.patch:

-------------------------------------------------------------------
Sun Nov  2 00:12:04 CET 2008 - sdietrich@suse.de

- patches.rt/workqueue-introduce-create_rt_workqueue.patch:
  workqueue: introduce create_rt_workqueue. (from 2.6.28)
Refresh to eliminate fuzz:
  - patches.rt/preempt-realtime-core.patch: Linux-RT 2.6.27-RT.

-------------------------------------------------------------------
Sat Nov  1 23:41:00 CET 2008 - sdietrich@suse.de

- Update RT config files:
	- Sync with SLES 11 default/debug configs
	- Limit CPUS to 32
	- Disable CONFIG_RADIX_TREE_CONCURRENT
	- Disable CONFIG_RADIX_TREE_OPTIMISTIC
	- Disable CONFIG_PREEMPT_RCU_BOOST
	- Enable CONFIG_RTMUTEX_CHECK

- Adapt RT patches to changes made by: 
	x86_sgi_cpus4096-05-update-send_IPI_mask.patch
  - patches.rt/mitigate-resched-flood-update.patch: Update
    smp_send_reschedule_allbutself_cpumask mask parameter.
  - patches.rt/x86-nmi-send_IPI_mask-pointer-fix.patch: Update
    smp_send_nmi_allbutself  mask parameter.

Resolve conflicts introduced by:
	 x86_sgi_cpus4096-05-update-send_IPI_mask.patch
  - patches.rt/nmi-profiling-base.patch
  - patches.rt/send-nmi-all-preempt-disable.patch

Refresh to eliminate fuzz 
- patches.rt/apic-dumpstack.patch: Linux-RT 2.6.27-RT.
- patches.rt/mitigate-resched-flood.patch: Linux-RT 2.6.27-RT.
- patches.rt/preempt-realtime-x86_64.patch: Linux-RT 2.6.27-RT.

-------------------------------------------------------------------
Sat Nov  1 08:32:52 CET 2008 - bwalle@suse.de

- patches.fixes/kdb-fix-stack-overflow.patch:
  kdb: fix stack overflow for large NR_CPUS count (bnc#440361).

-------------------------------------------------------------------
Fri Oct 31 18:41:23 CET 2008 - trenn@suse.de

Fate 304268 and 304266. SGI scir driver (replaces the more intrusive
leds one) and the rather intrusive x86_64 4096 CPU support patches:

- Update config files.
- patches.arch/x86_uv_early_detect.patch: Delete hacks that were
  necessary while waiting for x2apic code. (bnc#429984).
- patches.arch/x86_sgi-uv-scir.patch: SGI X86 UV: Provide a
  System Activity Indicator driver (FATE304268 bnc#426066).
- patches.arch/x86_sgi_cpus4096-01-fix-smp_call_function.patch:
  smp: reduce stack requirements for smp_call_function_mask
  (bnc#425240 FATE304266).
- patches.arch/x86_sgi_cpus4096-02-fix-send_call_func_ip.patch:
  x86: reduce stack requirements for send_call_func_ipi
  (bnc#425240 FATE304266).
- patches.arch/x86_sgi_cpus4096-05-update-send_IPI_mask.patch:
  x86 cpumask: Updates to support NR_CPUS=4096 (bnc#425240
  FATE304266).
- patches.arch/x86_sgi_cpus4096-06-optimize-cpumask-in-sched_c.patch:
  Additional cpumask fixups (bnc#425240 FATE304266).
- patches.arch/x86_sgi_cpus4096-04-add-for_each_cpu_mask_and.patch:
  Add for_each_cpu_mask_and (bnc#425240 FATE304266).
- patches.arch/x86_sgi_cpus4096-07_pae_compile_fixups.patch:
  more cpumask cleanups for previous (x86_sgi_cpu4096..) patches
  (Additional cpumask fixups).
- patches.suse/kdb-x86: kdb-v4.4-2.6.27-rc8-x86-1 (FATE#303971).
- patches.xen/xen3-patch-2.6.27: Linux: Update to 2.6.27.
- patches.xen/x86_sgi_xen-x86-cpus4096.patch: x86 cpumask xen:
  Updates to support NR_CPUS=4096 (Additional cpumask fixups).

-------------------------------------------------------------------
Fri Oct 31 17:57:22 CET 2008 - tiwai@suse.de

- patches.drivers/alsa-hda-realtek-alc269-dmic: ALSA: hda -
  Add digital-mic for ALC269 auto-probe mode (bnc#440626).
- patches.drivers/alsa-hda-realtek-mic-automute-fix: ALSA: hda -
  Disable broken mic auto-muting in Realtek codes (bnc#440626).

-------------------------------------------------------------------
Fri Oct 31 12:34:44 CET 2008 - hare@suse.de

- Update config files.
- patches.drivers/cxgb3i: add cxgb3i iscsi driver
  (FATE#304154,bnc#433500).
- patches.drivers/cxgb3-private-iscsi-ip-addresses: cxgb3 -
  manage private iSCSI IP addresses (FATE#304154,bnc#433500).
- patches.drivers/open-iscsi-offloading-support: support for iscsi
  pdu digest offload and payload DDP. (FATE#304154,bnc#433500).
- patches.fixes/cxgb3-remove-duplicate-tests-in-lro: cxgb3 -
  remove duplicate tests in lro (FATE#304154, bnc#430538).
- supported.conf: Mark cxgb3i as supported.

-------------------------------------------------------------------
Fri Oct 31 10:08:17 CET 2008 - bwalle@suse.de

- patches.suse/kdb-resolve-uv-conflict.diff:
  Resolve KDB conflicts with UV (bnc#440376).

-------------------------------------------------------------------
Fri Oct 31 09:04:16 CET 2008 - tiwai@suse.de

- patches.drivers/alsa-hda-sigmatel-spdif-fix: ALSA: hda -
  Fix SPDIF mute on IDT/STAC codecs.
- patches.drivers/alsa-hda-reboot-notifier: ALSA: hda - Add
  reboot notifier.

-------------------------------------------------------------------
Fri Oct 31 08:33:45 CET 2008 - jack@suse.cz

- patches.suse/ocfs2-Fix-mount-cleanup-after-quota-failure.patch:
  ocfs2: Fix mount cleanup after quota failure (fate#302681).
- patches.suse/ocfs2-Fix-oop-in-recovery-without-quotas:
  ocfs2: Fix recovery of nodes when quota feature is disabled
  (fate#302681).
- patches.suse/ocfs2-Fix-grace-time-syncing.patch: ocfs2: Fix
  grace time syncing (fate#302681).

-------------------------------------------------------------------
Fri Oct 31 01:28:20 CET 2008 - teheo@suse.de

- patches.drivers/block-del-timer-after-dequeue: blk: move
  blk_delete_timer call in end_that_request_last (bnc#440076
  bnc#440173).

-------------------------------------------------------------------
Thu Oct 30 23:19:43 CET 2008 - trenn@suse.de

- patches.arch/x86_agpgart-g33-stoeln-fix-2.patch: Avoid oops
  on G33 in 1MB stolen Mem case (bnc#391261).

-------------------------------------------------------------------
Thu Oct 30 16:53:09 CET 2008 - gregkh@suse.de

- patches.fixes/agp-fix-stolen-memory-counting-on-g4x.patch:
  agp: Fix stolen memory counting on G4X. (bnc#437618).

-------------------------------------------------------------------
Thu Oct 30 13:44:43 CET 2008 - oneukum@suse.de

- patches.fixes/sd_liberal_28_sense_invalid.diff: fix medium
  presence misdetection in usb storage device  (bnc#362850).

-------------------------------------------------------------------
Thu Oct 30 10:17:19 CET 2008 - olh@suse.de

- add patches.fixes/scsi-ibmvscsi-show-config.patch
  use 4k buffer to transfer config data (439970 - LTC49349)

-------------------------------------------------------------------
Thu Oct 30 06:02:17 CET 2008 - teheo@suse.de

- patches.drivers/block-add-timeout-on-dequeue: block: add timer
  on blkdev_dequeue_request() not elv_next_request() (bnc#440076).

-------------------------------------------------------------------
Wed Oct 29 18:41:36 CET 2008 - sdietrich@suse.de

Refresh RT patches:
- patches.rt/adaptive-spinlock-lite-v2.patch: Linux-RT 2.6.27-RT
   adaptive spinlocks lite.
- patches.rt/adaptive-task-oncpu.patch: Linux-RT 2.6.27-RT.
- patches.rt/apic-level-smp-affinity.patch: Linux-RT 2.6.27-RT.
- patches.rt/bh-state-lock.patch: Linux-RT 2.6.27-RT.
- patches.rt/bh-uptodate-lock.patch: Linux-RT 2.6.27-RT.
- patches.rt/bz235099-idle-load-fix.patch: Linux-RT 2.6.27-RT.
- patches.rt/check-for-migration-during-push.patch: RT: fix
  push_rt_task() to handle dequeue_pushable properly.
- patches.rt/cond_resched_softirq-WARN-fix.patch: Linux-RT
  2.6.27-RT
   WARNING: at kernel/sched.c:5071 2.6.23-rc1-rt7.
- patches.rt/cputimer-thread-rt_A0.patch: Linux-RT 2.6.27-RT.
- patches.rt/dev-queue-xmit-preempt-fix.patch: Linux-RT 2.6.27-RT.
- patches.rt/disable-ist-x86_64.patch: Linux-RT 2.6.27-RT.
- patches.rt/disable-run-softirq-from-hardirq-completely.patch:
  Linux-RT 2.6.27-RT
   Disable running softirqs from hardirqs completely!.
- patches.rt/dont-disable-preemption-without-IST.patch: Linux-RT
  2.6.27-RT.
- patches.rt/dont-unmask-io_apic.patch: Linux-RT 2.6.27-RT.
- patches.rt/drain-all-local-pages-via-sched.patch: Linux-RT
  2.6.27-RT.
- patches.rt/event-trace-hrtimer-trace.patch: Linux-RT 2.6.27-RT
   event-tracer: add clockevent trace.
- patches.rt/event-tracer-syscall-x86_64.patch: Linux-RT
  2.6.27-RT.
- patches.rt/filemap-dont-bug-non-atomic.patch: Linux-RT
  2.6.27-RT.
- patches.rt/fix-bug-on-in-filemap.patch: Linux-RT 2.6.27-RT
   Change bug_on for atomic to pagefault_disabled..
- patches.rt/fix-compilation-for-non-RT-in-timer.patch: Linux-RT
  2.6.27-RT.
- patches.rt/fix-config-debug-rt-mutex-lock-underflow-warnings.patch:
  Linux-RT 2.6.27-RT
   Fix CONFIG_DEBUG_RT_MUTEX lock underflow warnings.
- patches.rt/fix-migrating-softirq.patch: Linux-RT 2.6.27-RT.
- patches.rt/fix-net-bug-fixes.patch: Linux-RT 2.6.27-RT.
- patches.rt/fix-softirq-checks-for-non-rt-preempt-hardirq.patch:
  Linux-RT 2.6.27-RT.
- patches.rt/fix-up-comment.patch: RT: Remove comment that is
  no longer true.
- patches.rt/ftrace-stop-trace-on-crash.patch: Linux-RT 2.6.27-RT
   fix-tracer-wreckage-wtf-is-this-code-all-features.patch.
- patches.rt/futex-fifo-warn-sysctl.patch: Linux-RT 2.6.27-RT.
- patches.rt/genhd-protect-percpu-var.patch: Linux-RT 2.6.27-RT.
- patches.rt/genirq-soft-resend.patch: Linux-RT 2.6.27-RT
   x86: activate HARDIRQS_SW_RESEND.
- patches.rt/gtod-optimize.patch: Linux-RT 2.6.27-RT.
- patches.rt/hack-convert-i_alloc_sem-for-direct_io-craziness.patch:
  Linux-RT 2.6.27-RT.
- patches.rt/handle-pending-in-simple-irq.patch: Linux-RT
  2.6.27-RT
   handle IRQ_PENDING for simple irq handler.
- patches.rt/highmem_rewrite.patch: Linux-RT 2.6.27-RT
   mm: remove kmap_lock.
- patches.rt/hrtimer-no-printk.patch: Linux-RT 2.6.27-RT.
- patches.rt/hrtimers-overrun-api.patch: Linux-RT 2.6.27-RT.
- patches.rt/hrtimers-stuck-in-waitqueue.patch: Linux-RT
  2.6.27-RT.
- patches.rt/ioapic-fix-too-fast-clocks.patch: Linux-RT 2.6.27-RT.
- patches.rt/kdb-rtmisc.patch: Misc KDB fixes for RT (debug
  builds).
- patches.rt/kstat-add-rt-stats.patch: Linux-RT 2.6.27-RT
   add rt stats to /proc/stat.
- patches.rt/kstat-fix-spurious-system-load-spikes-in-proc-loadavgrt.patch:
  Linux-RT 2.6.27-RT.
- patches.rt/loadavg_fixes_weird_loads.patch: Linux-RT 2.6.27-RT.
- patches.rt/lock_page_ref.patch: Linux-RT 2.6.27-RT
   mm: lock_page_ref.
- patches.rt/lockdep-show-held-locks.patch: Linux-RT 2.6.27-RT
   lockdep: show held locks when showing a stackdump.
- patches.rt/mitigate-resched-flood.patch: Linux-RT 2.6.27-RT.
- patches.rt/mm-fix-latency.patch: Linux-RT 2.6.27-RT
   reduce pagetable-freeing latencies.
- patches.rt/multi-reader-account.patch: Linux-RT 2.6.27-RT
   map tasks to reader locks held.
- patches.rt/multi-reader-limit.patch: Linux-RT 2.6.27-RT
   implement reader limit on read write locks.
- patches.rt/multi-reader-lock-account.patch: Linux-RT 2.6.27-RT
   map read/write locks back to their readers.
- patches.rt/multi-reader-pi.patch: Linux-RT 2.6.27-RT
   read lock Priority Inheritance implementation.
- patches.rt/neptune-no-at-keyboard.patch: Linux-RT 2.6.27-RT.
- patches.rt/net-core-preempt-fix.patch: Linux-RT 2.6.27-RT.
- patches.rt/new-softirq-code.patch: Linux-RT 2.6.27-RT
   softirq preemption: optimization.
- patches.rt/nmi-profiling-base.patch: Linux-RT 2.6.27-RT
   nmi-driven profiling for /proc/profile.
- patches.rt/numa-slab-freeing.patch: Linux-RT 2.6.27-RT.
- patches.rt/only-run-softirqs-from-irq-thread-when-irq-affinity-is-set.patch:
  Linux-RT 2.6.27-RT.
- patches.rt/pagefault-disable-cleanup.patch: Linux-RT 2.6.27-RT
   clean up the page fault disabling logic.
- patches.rt/panic-dont-stop-box.patch: Linux-RT 2.6.27-RT.
- patches.rt/paravirt-function-pointer-fix.patch: Linux-RT
  2.6.27-RT.
- patches.rt/partreadd-lttng-instrumentation-irq.patch: readd
  RT compatible version of lttng-instrumentation-irq.
- patches.rt/pause-on-oops-head-tail.patch: Linux-RT 2.6.27-RT
   introduce pause_on_oops_head/tail boot options.
- patches.rt/powerpc-count_active_rt_tasks-is-undefined-for-non-preempt-rt.patch:
  Linux-RT 2.6.27-RT.
- patches.rt/ppc-hacks-to-allow-rt-to-run-kernbench.patch:
  Linux-RT 2.6.27-RT.
- patches.rt/preempt-irqs-core.patch: Linux-RT 2.6.27-RT.
- patches.rt/preempt-irqs-direct-debug-keyboard.patch: Linux-RT
  2.6.27-RT.
- patches.rt/preempt-irqs-hrtimer.patch: Linux-RT 2.6.27-RT.
- patches.rt/preempt-irqs-i386-ioapic-mask-quirk.patch: Linux-RT
  2.6.27-RT.
- patches.rt/preempt-irqs-i386.patch: Linux-RT 2.6.27-RT.
- patches.rt/preempt-irqs-timer.patch: Linux-RT 2.6.27-RT.
- patches.rt/preempt-realtime-acpi.patch: Linux-RT 2.6.27-RT.
- patches.rt/preempt-realtime-console.patch: Linux-RT 2.6.27-RT.
- patches.rt/preempt-realtime-core.patch: Linux-RT 2.6.27-RT.
- patches.rt/preempt-realtime-debug-sysctl.patch: Linux-RT
  2.6.27-RT.
- patches.rt/preempt-realtime-ftrace-disable-ftraced.patch:
  Linux-RT 2.6.27-RT.
- patches.rt/preempt-realtime-i386.patch: Linux-RT 2.6.27-RT.
- patches.rt/preempt-realtime-ia64.patch: Linux-RT 2.6.27-RT.
- patches.rt/preempt-realtime-init-show-enabled-debugs.patch:
  Linux-RT 2.6.27-RT.
- patches.rt/preempt-realtime-ipc.patch: Linux-RT 2.6.27-RT.
- patches.rt/preempt-realtime-irqs.patch: Linux-RT 2.6.27-RT.
- patches.rt/preempt-realtime-mm.patch: Linux-RT 2.6.27-RT.
- patches.rt/preempt-realtime-mmdrop-delayed.patch: Linux-RT
  2.6.27-RT.
- patches.rt/preempt-realtime-net-drivers.patch: Linux-RT
  2.6.27-RT.
- patches.rt/preempt-realtime-net-softirq-fixups.patch: Linux-RT
  2.6.27-RT
   NOHZ: local_softirq_pending with tickless.
- patches.rt/preempt-realtime-net.patch: Linux-RT 2.6.27-RT.
- patches.rt/preempt-realtime-powerpc-b4.patch: Linux-RT
  2.6.27-RT.
- patches.rt/preempt-realtime-powerpc-update.patch: Linux-RT
  2.6.27-RT.
- patches.rt/preempt-realtime-prevent-idle-boosting.patch:
  Linux-RT 2.6.27-RT
   Premmpt-RT: Preevent boosting of idle task.
- patches.rt/preempt-realtime-printk.patch: Linux-RT 2.6.27-RT.
- patches.rt/preempt-realtime-rawlocks.patch: Linux-RT 2.6.27-RT.
- patches.rt/preempt-realtime-sched.patch: Linux-RT 2.6.27-RT.
- patches.rt/preempt-realtime-timer.patch: Linux-RT 2.6.27-RT.
- patches.rt/preempt-realtime-x86_64.patch: Linux-RT 2.6.27-RT.
- patches.rt/preempt-rt-no-slub.patch: Linux-RT 2.6.27-RT.
- patches.rt/preempt-softirqs-core.patch: Linux-RT 2.6.27-RT.
- patches.rt/preempt-trace.patch: Linux-RT 2.6.27-RT.
- patches.rt/print-might-sleep-hack.patch: Linux-RT 2.6.27-RT.
- patches.rt/printk-in-atomic.patch: Linux-RT 2.6.27-RT.
- patches.rt/prof-sysctl-compile.patch: Linux-RT 2.6.27-RT.
- patches.rt/radix-tree-concurrent.patch: Linux-RT 2.6.27-RT
   radix-tree: concurrent write side support.
- patches.rt/radix-tree-optimistic-hist.patch: Linux-RT 2.6.27-RT
   debug: optimistic lock histogram.
- patches.rt/radix-tree-optimistic.patch: Linux-RT 2.6.27-RT
   radix-tree: optimistic locking.
- patches.rt/rcu-preempt-boost-sdr.patch: Linux-RT 2.6.27-RT.
- patches.rt/rcu-preempt-hotplug-hackaround.patch: Linux-RT
  2.6.27-RT.
- patches.rt/realtime-preempt-warn-about-tracing.patch: Linux-RT
  2.6.27-RT.
- patches.rt/revert-preempt-bkl-revert.patch: Linux-RT 2.6.27-RT.
- patches.rt/root-domain-kfree-in-atomic.patch: Linux-RT
  2.6.27-RT.
- patches.rt/rt-kmap-scale-fix.patch: Linux-RT 2.6.27-RT.
- patches.rt/rt-move-update-wall-time-back-to-do-timer.patch:
  Linux-RT 2.6.27-RT
   rt: move update_wall_time back to do timer.
- patches.rt/rt-mutex-compat-semaphores.patch: Linux-RT 2.6.27-RT.
- patches.rt/rt-mutex-i386.patch: Linux-RT 2.6.27-RT.
- patches.rt/rt-mutex-mips.patch: Linux-RT 2.6.27-RT.
- patches.rt/rt-mutex-preempt-debugging.patch: Linux-RT 2.6.27-RT.
- patches.rt/rt-mutex-trivial-route-cast-fix.patch: Linux-RT
  2.6.27-RT.
- patches.rt/rt-mutex-trivial-tcp-preempt-fix.patch: Linux-RT
  2.6.27-RT.
- patches.rt/rt-mutex-x86-64.patch: Linux-RT 2.6.27-RT.
- patches.rt/rt-s_files-kill-a-union.patch: Linux-RT 2.6.27-RT.
- patches.rt/rt-shorten-softirq-thread-names.patch: Linux-RT
  2.6.27-RT.
- patches.rt/rt_mutex_setprio.patch: Linux-RT 2.6.27-RT
   rt: rename rt_mutex_setprio to task_setprio.
- patches.rt/s_files.patch: Linux-RT 2.6.27-RT
   remove global files_lock.
- patches.rt/sched-add-needs_post_schedule.patch: Linux-RT
  2.6.27-RT.
- patches.rt/sched-enable-irqs-in-preempt-in-notifier-call.patch:
  Linux-RT 2.6.27-RT
   CFS: enable irqs in fire_sched_in_preempt_notifier.
- patches.rt/sched-fix-dequeued-race.patch: Linux-RT 2.6.27-RT
   sched-fix-dequeued-race.patch.
- patches.rt/sched-make-double-lock-balance-fair.patch: Linux-RT
  2.6.27-RT.
- patches.rt/sched-nr-migrate-lower-default-preempt-rt.patch:
  Linux-RT 2.6.27-RT.
- patches.rt/sched-only-push-once-per-queue.patch: Linux-RT
  2.6.27-RT.
- patches.rt/sched-properly-account-irq-and-rt-load.patch:
  Linux-RT 2.6.27-RT
  	 sched: properly account IRQ and RT load in .
- patches.rt/sched-rt-runtime-lock-raw.patch: Linux-RT 2.6.27-RT.
- patches.rt/sched-wake_up_idle_cpu-rt.patch: Linux-RT 2.6.27-RT.
- patches.rt/select-error-leak-fix.patch: Linux-RT 2.6.27-RT.
- patches.rt/serial-locking-rt-cleanup.patch: Linux-RT 2.6.27-RT.
- patches.rt/serial-slow-machines.patch: Linux-RT 2.6.27-RT.
- patches.rt/slab-irq-nopreempt-fix.patch: Linux-RT 2.6.27-RT.
- patches.rt/smp-processor-id-fixups.patch: Linux-RT 2.6.27-RT.
- patches.rt/softirq-per-cpu-assumptions-fixes.patch: Linux-RT
  2.6.27-RT.
- patches.rt/start_irq_thread.patch: Linux-RT 2.6.27-RT.
- patches.rt/sub-dont-disable-irqs.patch: Linux-RT 2.6.27-RT
   rt: dont disable irqs in usb.
- patches.rt/tasklet-busy-loop-hack.patch: Linux-RT 2.6.27-RT.
- patches.rt/tasklet-redesign.patch: Linux-RT 2.6.27-RT.
- patches.rt/timer-freq-tweaks.patch: Linux-RT 2.6.27-RT.
- patches.rt/timer-warning-fix.patch: Linux-RT 2.6.27-RT.
- patches.rt/trace-events-handle-syscalls.patch: Linux-RT
  2.6.27-RT.
- patches.rt/trace-histograms.patch: Linux-RT 2.6.27-RT.
- patches.rt/tracer-add-event-markers.patch: Linux-RT 2.6.27-RT.

-------------------------------------------------------------------
Wed Oct 29 18:18:37 CET 2008 - gregkh@suse.de

- s/rtl2860/rt2860/
- remove driver from the Xen build as it's dying for some reason.
- add obsoletes for ralink-rt2860-kmp

-------------------------------------------------------------------
Wed Oct 29 16:53:51 CET 2008 - olh@suse.de

- update patches.arch/ppc-oprofile-spu.patch
  add missing ARRAY_SIZE(pm_signal_local)

-------------------------------------------------------------------
Wed Oct 29 14:26:31 CET 2008 - hare@suse.de

- patches.arch/s390-symmetrix-ioctl.patch: Add ioctl support
  for EMC Symmetrix Subsystem Control I/O (bnc#439221)

-------------------------------------------------------------------
Wed Oct 29 12:46:51 CET 2008 - jbeulich@suse.de

- patches.xen/xen-rtl2860-build: fix issue with Windows-style
  types used in rtl2680.

-------------------------------------------------------------------
Wed Oct 29 11:49:26 CET 2008 - olh@suse.de

- build af_packet as a module on powerpc (bnc#433540)

-------------------------------------------------------------------
Wed Oct 29 11:13:42 CET 2008 - olh@suse.de

- add patches.arch/ppc-oprofile-spu-mutex-locking.patch
  Fix mutex locking for cell spu-oprofile (bnc#422501 - LTC47617)

-------------------------------------------------------------------
Wed Oct 29 09:23:20 CET 2008 - olh@suse.de

- add patches.arch/ppc-oprofile-spu.patch
  fix local array size in activate spu profiling function (bnc#439553 - LTC48925)

-------------------------------------------------------------------
Wed Oct 29 09:13:47 CET 2008 - olh@suse.de

- update patches.drivers/ehea.patch
  Add hugepage detection (bnc#439599 - LTC48958)

-------------------------------------------------------------------
Wed Oct 29 00:01:46 CET 2008 - gregkh@suse.de

- patches.drivers/staging-add-agnx-wireless-driver.patch: Staging:
  add agnx wireless driver.
- patches.drivers/staging-add-otus-atheros-wireless-network-driver.patch:
  Staging: add otus Atheros wireless network driver.
- patches.drivers/staging-add-rtl2860-wireless-driver.patch:
  Staging: add rtl2860 wireless driver (bnc#437959).
- Update config files.

-------------------------------------------------------------------
Tue Oct 28 22:32:29 CET 2008 - jkosina@suse.de

- patches.suse/silent-stack-overflow-2.patch: disabled, as it
  causes kernel hangs triggered by grub (bnc#439448).

-------------------------------------------------------------------
Tue Oct 28 20:42:15 CET 2008 - kkeil@suse.de

- update patches.suse/SoN-17-net-ps_rx.patch
  fix i/o corruption on rx in ixgbe (bnc#438929)

-------------------------------------------------------------------
Tue Oct 28 18:43:29 CET 2008 - jdelvare@suse.de

- config/powerpc/*: Fixup configuration files after last change.

-------------------------------------------------------------------
Tue Oct 28 18:19:34 CET 2008 - jdelvare@suse.de

- config/*: Include many multimedia drivers which has been dropped
  accidentally. This includes the pwc, ivtv, zr36067 drivers and
  many old webcam drivers (bnc#439489).
- supported.conf: Add all these drivers again.

-------------------------------------------------------------------
Tue Oct 28 16:02:47 CET 2008 - tiwai@suse.de

- patches.drivers/alsa-hda-analog-update,
  patches.drivers/alsa-hda-atihdmi-update,
  patches.drivers/alsa-hda-beep,
  patches.drivers/alsa-hda-hp-mobile-fix,
  patches.drivers/alsa-hda-nvidia-hdmi,
  patches.drivers/alsa-hda-probe-fix,
  patches.drivers/alsa-hda-proc-fix,
  patches.drivers/alsa-hda-realtek-update,
  patches.drivers/alsa-hda-sigmatel-update,
  patches.drivers/alsa-hda-spdif-slave,
  patches.drivers/alsa-hda-via-rec-fix,
  patches.drivers/alsa-hda-via-update:
     ALSA updates, mostly taken from 2.6.28-rc1 patches
- Update config files.

-------------------------------------------------------------------
Tue Oct 28 15:47:59 CET 2008 - jdelvare@suse.de

- Actually CONFIG_SND_HDA_HWDEP is a boolean, sorry.

-------------------------------------------------------------------
Tue Oct 28 15:40:09 CET 2008 - jdelvare@suse.de

- config/ia64/vanilla, config/x86_64/vanilla: fix configuration
  discrepancy, CONFIG_SND_HDA_HWDEP=m.

-------------------------------------------------------------------
Tue Oct 28 14:45:54 CET 2008 - olh@suse.de

- add patches.arch/ppc-pcibios_allocate_bus_resources.patch
  add patches.arch/ppc-powerpc-debug-pci-hotplug.patch
  fix DLPAR on pseries (bnc#439491 - LTC48584)

-------------------------------------------------------------------
Tue Oct 28 14:38:42 CET 2008 - olh@suse.de

- add patches.arch/ppc-powerpc-fix-pci-unmap-io.patch
  Fix unmapping of IO space on 64-bit (bnc#439491 - LTC48584)

-------------------------------------------------------------------
Tue Oct 28 11:50:35 CET 2008 - olh@suse.de

- update ps3 config, remove unneeded options to reduce vmlinux size

-------------------------------------------------------------------
Tue Oct 28 07:36:40 CET 2008 - neilb@suse.de

- patches.suse/md-notify-when-stopped: md: notify udev when an
  md array is stopped. (fate#303894).

-------------------------------------------------------------------
Tue Oct 28 00:05:51 CET 2008 - gregkh@suse.de

- use the panasonic laptop driver that was accepted by upstream, not the
  pcc-acpi driver, which was rejected:
  - patches.drivers/staging-add-pcc-acpi-driver.patch: Delete.
  - patches.drivers/panasonic-laptop-add-panasonic-let-s-note-laptop-extras-driver-v0.94.patch:
    panasonic-laptop: add Panasonic Let's Note laptop extras
    driver v0.94.
- Update config files.

-------------------------------------------------------------------
Mon Oct 27 23:58:12 CET 2008 - gregkh@suse.de

- patches.drivers/via-framebuffer-driver.patch: Via Framebuffer
  driver.
- Update config files.

-------------------------------------------------------------------
Mon Oct 27 22:50:59 CET 2008 - bwalle@suse.de

- patches.fixes/hpwdt-kdump.diff:
  Don't change permission of sysfs file (did that accidentally
  when changing the default value).

-------------------------------------------------------------------
Mon Oct 27 14:13:04 CET 2008 - trenn@suse.de

- patches.arch/x86_uv_early_detect.patch: Delete hacks that were
  necessary while waiting for x2apic code. (bnc#429984).

-------------------------------------------------------------------
Mon Oct 27 11:46:43 CET 2008 - tj@suse.de

Refresh the govault patch.

- patches.drivers/libata-add-waits-for-govault: libata: add
  waits for GoVault (bnc#246451).

-------------------------------------------------------------------
Sun Oct 26 18:48:09 CET 2008 - bwalle@suse.de

- patches.fixes/kdb-oops-panic.diff:
  Fix NULL pointer dereference when regs == NULL (bnc#439007).
- patches.fixes/hpwdt-kdump.diff:
  Fix kdump when using hpwdt (bnc#436786).

-------------------------------------------------------------------
Sun Oct 26 06:58:29 CET 2008 - gregkh@suse.de

- refresh patches to apply cleanly and properly.

-------------------------------------------------------------------
Sun Oct 26 06:44:24 CET 2008 - gregkh@suse.de

- Update to 2.6.27.4

-------------------------------------------------------------------
Sat Oct 25 20:47:27 CEST 2008 - agruen@suse.de

- Fix the dependencies between the split kernel packages and KMPs
  (FATE 303631).
- Fix for kernel paclages which are not split.
- rpm/kernel-source.spec.in: Update list of scripts to include.

-------------------------------------------------------------------
Sat Oct 25 18:36:05 CEST 2008 - jjolly@suse.de

- patches.arch/s390-02-02-smp-sysdev.patch: kernel: sysdev class
  file creation (bnc#434333)
- patches.arch/s390-02-03-zfcp.patch: Fix zfcp problems that have
  been found (bnc#434333)
- patches.arch/s390-02-04-qeth-mac.patch: qeth: use firmware
  MAC-address for layer2 hsi-devices (bnc#434333)
- patches.arch/s390-02-05-qeth-recovery.patch: qeth: qeth recovery
  fails (bnc#434333)
- patches.arch/s390-02-06-qeth-offset.patch: qeth: fix offset error
  in non prealloc header path (bnc#434333,LTC#48840)
- patches.arch/s390-02-07-qeth-ipv6check.patch: qeth: remove
  unnecessary support ckeck in sysfs route6 (bnc#434333)
- patches.arch/s390-02-08-qeth-panic.patch: qeth: avoid
  skb_under_panic for malformatted inbound data (bnc#434333)
- patches.arch/s390-02-09-tape-lock.patch: tape device driver:
  improve locking (bnc#434333)

-------------------------------------------------------------------
Sat Oct 25 11:51:28 CEST 2008 - neilb@suse.de

- patches.kernel.org/touch_mnt_namespace-when-the-mount-flags-change.patch:
  touch_mnt_namespace when the mount flags change (FATE#304218).

-------------------------------------------------------------------
Fri Oct 24 23:57:11 CEST 2008 - gregkh@suse.de

- Updated to 2.6.27.4-rc3:
  - fixed ath5k suspend/resume regression
  - fixed pvrusb2 so it actually works

-------------------------------------------------------------------
Fri Oct 24 17:40:25 CEST 2008 - jack@suse.cz

- patches.suse/ocfs2-Implementation-of-local-and-global-quota-file.patch:
  ocfs2: Implementation of local and global quota file handling
  (fate#302681). - fixed 64-bit division

-------------------------------------------------------------------
Fri Oct 24 17:14:33 CEST 2008 - jeffm@suse.de

- Update config files for -rt.

-------------------------------------------------------------------
Fri Oct 24 17:09:57 CEST 2008 - hare@suse.de

- patches.suse/cgroup-freezer.patch: Add TIF_FREEZE for s390.

-------------------------------------------------------------------
Fri Oct 24 16:49:53 CEST 2008 - olh@suse.de

- move patches.suse/md-raid-metadata-PAGE_SIZE.patch
  to patches.kernel.org/md-raid-metadata-PAGE_SIZE.patch
  to allow raid0 with 64k PAGE_SIZE

-------------------------------------------------------------------
Fri Oct 24 16:49:41 CEST 2008 - jack@suse.cz

- Update config files.
- supported.conf: Added new quota module
- patches.suse/xfs-dmapi-enable: Enable XFS DMAPI. - Refreshed

  Quotas for OCFS2:
- patches.suse/quota-Add-callbacks-for-allocating-and-destroying-d.patch:
  quota: Add callbacks for allocating and destroying dquot
  structures (fate#302681).
- patches.suse/quota-Increase-size-of-variables-for-limits-and-ino.patch:
  quota: Increase size of variables for limits and inode usage
  (fate#302681).
- patches.suse/quota-Remove-bogus-optimization-in-check_idq-an.patch:
  quota: Remove bogus 'optimization' in check_idq() and
  check_bdq() (fate#302681).
- patches.suse/quota-Make-_SUSPENDED-just-a-flag.patch: quota:
  Make _SUSPENDED just a flag (fate#302681).
- patches.suse/quota-Allow-to-separately-enable-quota-accounting-a.patch:
  quota: Allow to separately enable quota accounting and enforcing
  limits (fate#302681).
- patches.suse/ext3-Use-sb_any_quota_loaded-instead-of-sb_any_qu.patch:
  ext3: Use sb_any_quota_loaded() instead of
  sb_any_quota_enabled() (fate#302681).
- patches.suse/ext4-Use-sb_any_quota_loaded-instead-of-sb_any_qu.patch:
  ext4: Use sb_any_quota_loaded() instead of
  sb_any_quota_enabled() (fate#302681).
- patches.suse/reiserfs-Use-sb_any_quota_loaded-instead-of-sb_an.patch:
  reiserfs: Use sb_any_quota_loaded() instead of
  sb_any_quota_enabled(). (fate#302681).
- patches.suse/quota-Remove-compatibility-function-sb_any_quota_en.patch:
  quota: Remove compatibility function sb_any_quota_enabled()
  (fate#302681).
- patches.suse/quota-Introduce-DQUOT_QUOTA_SYS_FILE-flag.patch:
  quota: Introduce DQUOT_QUOTA_SYS_FILE flag (fate#302681).
- patches.suse/quota-Move-quotaio_v-12-.h-from-include-linux-to-f.patch:
  quota: Move quotaio_v[12].h from include/linux/ to fs/
  (fate#302681).
- patches.suse/quota-Split-off-quota-tree-handling-into-a-separate.patch:
  quota: Split off quota tree handling into a separate file
  (fate#302681).
- patches.suse/quota-Convert-union-in-mem_dqinfo-to-a-pointer.patch:
  quota: Convert union in mem_dqinfo to a pointer (fate#302681).
- patches.suse/quota-Allow-negative-usage-of-space-and-inodes.patch:
  quota: Allow negative usage of space and inodes (fate#302681).
- patches.suse/quota-Keep-which-entries-were-set-by-SETQUOTA-quota.patch:
  quota: Keep which entries were set by SETQUOTA quotactl
  (fate#302681).
- patches.suse/quota-Add-helpers-to-allow-ocfs2-specific-quota-ini.patch:
  quota: Add helpers to allow ocfs2 specific quota initialization,
  freeing and recovery (fate#302681).
- patches.suse/quota-Implement-function-for-scanning-active-dquots.patch:
  quota: Implement function for scanning active dquots
  (fate#302681).
- patches.suse/ocfs2-Fix-check-of-return-value-of-ocfs2_start_tran.patch:
  ocfs2: Fix check of return value of ocfs2_start_trans()
  (fate#302681).
- patches.suse/ocfs2-Support-nested-transactions.patch: ocfs2:
  Support nested transactions (fate#302681).
- patches.suse/ocfs2-Fix-checking-of-return-value-of-new_inode.patch:
  ocfs2: Fix checking of return value of new_inode()
  (fate#302681).
- patches.suse/ocfs2-Let-inode-be-really-deleted-when-ocfs2_mknod_.patch:
  ocfs2: Let inode be really deleted when ocfs2_mknod_locked()
  fails (fate#302681).
- patches.suse/ocfs2-Assign-feature-bits-and-system-inodes-to-quot.patch:
  ocfs2: Assign feature bits and system inodes to quota feature
  and quota files (fate#302681).
- patches.suse/ocfs2-Mark-system-files-as-not-subject-to-quota-acc.patch:
  ocfs2: Mark system files as not subject to quota accounting
  (fate#302681).
- patches.suse/ocfs2-Implementation-of-local-and-global-quota-file.patch:
  ocfs2: Implementation of local and global quota file handling
  (fate#302681).
- patches.suse/ocfs2-Add-quota-calls-for-allocation-and-freeing-of.patch:
  ocfs2: Add quota calls for allocation and freeing of inodes
  and space (fate#302681).
- patches.suse/ocfs2-Enable-quota-accounting-on-mount-disable-on.patch:
  ocfs2: Enable quota accounting on mount, disable on umount
  (fate#302681).
- patches.suse/ocfs2-Implement-quota-syncing-thread.patch: ocfs2:
  Implement quota syncing thread (fate#302681).
- patches.suse/ocfs2-Implement-quota-recovery.patch: ocfs2:
  Implement quota recovery (fate#302681).

-------------------------------------------------------------------
Fri Oct 24 15:53:20 CEST 2008 - kkeil@suse.de

- patches.fixes/cxgb3_fix_race_in_EEH: cxgb3: fix race in EEH.
  (bnc#430093)

-------------------------------------------------------------------
Fri Oct 24 15:51:12 CEST 2008 - jeffm@suse.de

- Refreshed context for -RT patches so they apply again.

-------------------------------------------------------------------
Fri Oct 24 15:32:06 CEST 2008 - rw@suse.de

- patches.drivers/sgi-ioc4-request-submodules:
  Make ioc4 request dependant modules.  (bnc#429215)

-------------------------------------------------------------------
Fri Oct 24 15:13:21 CEST 2008 - hare@suse.de

- Update config files: Disable FAIL_MAKE_REQUEST.

-------------------------------------------------------------------
Fri Oct 24 15:11:46 CEST 2008 - tiwai@suse.de

- patches.drivers/alsa-usb-exclude-1st-slot: Delete this old ugly
  workaround patch.

-------------------------------------------------------------------
Fri Oct 24 14:18:07 CEST 2008 - hare@suse.de

- Include patches from upstream:
  - patches.fixes/block-use-bio_has_data: Implement bio_has_data().
  - patches.fixes/block-git-fixes: Block layer fixes for 2.6.28.
  - patches.fixes/block-rq-affinity: Implement rq affinity.
  - patches.fixes/dm-mpath-remove-is_active: dm mpath: remove
    is_active from struct dm_path.
  - patches.fixes/block-discard-requests: Implement block discard.
  - patches.drivers/dm-abort-queue-on-failed-paths: dm: Call
    blk_abort_queue on failed paths (bnc#417544).
  - patches.drivers/block-call-sync-on-cleanup: block:
    blk_cleanup_queue() should call blk_sync_queue().
- Refaktor and update request-based multipath patches:
  - patches.drivers/blk-request-based-multipath-update: 
    Update request-based multipathing patches to upstream version
    (bnc#434105).
  - patches.suse/rq-based-multipath: Update to latest version
    of request-based multipathing patchset (bnc#434105)
  - patches.drivers/block-abort-request-rq-complete-marking:
    use rq complete marking in blk_abort_request (bnc#434105).
  - patches.fixes/scsi-atomic-blk-timer-deletes: Delete.
  - patches.fixes/dm-mpath-abort-queue: Delete.
  - patches.suse/rq-based-block-layer: Delete.
  - patches.suse/rq-based-dm-interface: Delete.
  - patches.suse/rq-based-multipath-functions: Delete.
  - patches.suse/rq-based-init-crash: Delete.
- Update patches to upstream version:
  - patches.drivers/bdev-resize-check-for-device-resize
  - patches.drivers/bdev-resize-added-flush_disk
  - patches.drivers/bdev-resize-call-flush_disk
  - patches.drivers/bdev-resize-sd-driver-calls
  - patches.drivers/block-timeout-handling
  - patches.drivers/bdev-resize-adjust-block-device-size
  - patches.drivers/bdev-resize-wrapper-for-revalidate_disk
  - patches.drivers/block-abort-queue
  - patches.fixes/scsi-enhance-error-codes
- Rediff patches:
  - patches.fixes/scsi-misc-git-update
  - patches.suse/dm-barrier-single-device
  - patches.suse/kdb-common
  - patches.drivers/lpfc-8.2.8-update
  - patches.drivers/lpfc-8.2.8.3-update
  - patches.drivers/mpt-fusion-4.00.43.00-update

-------------------------------------------------------------------
Fri Oct 24 14:07:43 CEST 2008 - bwalle@suse.de

- patches.suse/kdump-dump_after_notifier.patch: Add sysctl also
  to kernel/sysctl_check.c.

-------------------------------------------------------------------
Fri Oct 24 14:06:20 CEST 2008 - bwalle@suse.de

- Obsolete uvcvideo-kmp.

-------------------------------------------------------------------
Fri Oct 24 12:52:23 CEST 2008 - jbeulich@suse.de

- rpm/kernel-binary.spec.in: Provide 'kernel' also for Xen (bnc#362918).

-------------------------------------------------------------------
Fri Oct 24 12:24:54 CEST 2008 - jbeulich@suse.de

- patches.arch/x86_64-unwind-annotations: fix unwind annotations.
- patches.xen/xen3-x86_64-unwind-annotations: fix unwind
  annotations.

-------------------------------------------------------------------
Fri Oct 24 12:20:01 CEST 2008 - jbeulich@suse.de

- Update Xen patches to 2.6.27.3 and c/s 704
- patches.xen/xen3-x2APIC_PATCH_27_of_41_9fa8c481b55e80edd8c637573f87853bb6b600f5:
  x64, x2apic/intr-remap: introduce CONFIG_INTR_REMAP (fate
  #303948 and fate #303984).
- patches.xen/xen3-x2APIC_PATCH_40_of_41_bbb65d2d365efe9951290e61678dcf81ec60add4:
  x86: use cpuid vector 0xb when available for detecting cpu
  topology (fate #303948 and fate #303984).
- patches.xen/xen-kconfig-compat-3.2.0: add 3.2.0-compatibility
  configure option.
- patches.xen/xen-x86-exit-mmap: be more aggressive about
  de-activating mm-s under destruction.
- patches.xen/xen-x86-machphys-prediction: properly predict
  phys<->mach translations.
- patches.xen/xen-x86-mmu-batching: utilize
  arch_{enter,leave}_lazy_cpu_mode().
- patches.xen/xen-x86-no-lazy-tlb: ensure inadvertent uses of
  lazy TLB data are caught during the build.
- Update Xen config files.

-------------------------------------------------------------------
Fri Oct 24 12:08:49 CEST 2008 - mmarek@suse.cz

- rpm/kernel-binary.spec.in:
  - do not split kernel-kdump into -base and -extra
  - fix case when a build results in no unsupported modules


-------------------------------------------------------------------
Fri Oct 24 11:07:32 CEST 2008 - bwalle@suse.de

- patches.fixes/kdb-kdump.diff:
  Fix CONFIG_KDB_KDUMP on xSeries (bnc#436454).

-------------------------------------------------------------------
Fri Oct 24 10:45:08 CEST 2008 - agruen@suse.de

- supported.conf: Mark dmapi as supported (by SGI).

-------------------------------------------------------------------
Fri Oct 24 10:40:29 CEST 2008 - olh@suse.de

- disable all unsupported drivers in kernel-kdump

-------------------------------------------------------------------
Fri Oct 24 08:25:47 CEST 2008 - npiggin@suse.de

- patches.suse/silent-stack-overflow-2.patch: avoid silent stack
  overflow over the heap (bnc#44807 bnc#211997).

-------------------------------------------------------------------
Fri Oct 24 07:43:02 CEST 2008 - gregkh@suse.de

- Update to 2.6.27.4-rc2

-------------------------------------------------------------------
Fri Oct 24 07:09:39 CEST 2008 - gregkh@suse.de

- disable CONFIG_SYSFS_DEPRECATED_V2 from powerpc/rt config file

-------------------------------------------------------------------
Fri Oct 24 07:00:11 CEST 2008 - gregkh@suse.de

- Update to 2.6.27.4-rc1
  - lots of bugfixes, and obsoletes some current patches:
    - patches.fixes/ext3-avoid-printk-flood-with-dir-corruption: Delete.
    - patches.fixes/ext2-avoid-printk-flood-with-dir-corruption: Delete.
    - patches.fixes/wdm_autoload.diff: Delete.

-------------------------------------------------------------------
Fri Oct 24 06:57:57 CEST 2008 - npiggin@suse.de

- Fix ppc and ps3 configs

-------------------------------------------------------------------
Fri Oct 24 06:53:13 CEST 2008 - npiggin@suse.de

- Update config files.
- patches.suse/cgroup-freezer.patch: cgroup freezer (bnc#417294,
  fate#304191, fate#201036).

-------------------------------------------------------------------
Fri Oct 24 06:32:10 CEST 2008 - npiggin@suse.de

- Update config files. Enable cgroups for all archs (bnc#417527)

-------------------------------------------------------------------
Fri Oct 24 05:57:53 CEST 2008 - npiggin@suse.de

- patches.arch/ppc-gigantic-page-fix2.patch: powerpc gigantic
  pages fix 2 (bnc#434026).
- patches.arch/ppc-gigantic-page-fix3.patch: powerpc gigantic
  pages fix 3 (bnc#434026).
- patches.trace/lttng-instrumentation-hugetlb.patch: de-fuzz

-------------------------------------------------------------------
Fri Oct 24 05:35:49 CEST 2008 - gregkh@suse.de

- disabled CONFIG_CALGARY_IOMMU_ENABLED_BY_DEFAULT on x86-64
  vanilla kernel.

-------------------------------------------------------------------
Fri Oct 24 05:34:15 CEST 2008 - gregkh@suse.de

- patches.drivers/cciss-fix-procfs-firmware-regression.patch:
  cciss: fix procfs firmware regression (bnc435644).
- patches.drivers/cciss-fix-sysfs-symlink.patch: cciss: fix
  sysfs symlink (bnc435644).

-------------------------------------------------------------------
Fri Oct 24 05:07:47 CEST 2008 - gregkh@suse.de

- disable CONFIG_CALGARY_IOMMU_ENABLED_BY_DEFAULT on x86-64.  To use
  Calgary iommu systems, you now must manually pass "iommu=calgary" to
  get this hardware support back enabled.  This is the recommended
  proceedure right now, from IBM, otherwise the hardware crashes.
  bnc#436450.

-------------------------------------------------------------------
Fri Oct 24 01:12:04 CEST 2008 - gregkh@suse.de

- clean up all fuzz in patches to get them to apply cleanly.

-------------------------------------------------------------------
Fri Oct 24 00:57:17 CEST 2008 - gregkh@suse.de

- delete patches.arch/s390-01-03-cmm2-v2.patch as it touched core
  kernel code and was rejected from upstream.
  - patches.arch/s390-01-03-cmm2-v2.patch: Delete.
  - patches.arch/s390-01-03-cmm2-v2a.patch: Delete.

-------------------------------------------------------------------
Fri Oct 24 00:36:54 CEST 2008 - gregkh@suse.de

- Update to version 3.4 of squashfs:
  - patches.suse/squashfs3.3-patch: Delete.
  - patches.suse/squashfs-patch-2.6.25: Delete.
  - patches.suse/squashfs-patch-2.6.27: Delete.
  - patches.suse/squashfs-3.4.patch: squashfs v3.4.

-------------------------------------------------------------------
Thu Oct 23 23:13:11 CEST 2008 - jeffm@suse.de

- patches.fixes/block-sanitize-invalid-partition-table-entries:
  block: sanitize invalid partition table entries (bnc#371657).

-------------------------------------------------------------------
Thu Oct 23 15:41:19 CEST 2008 - olh@suse.de

- add patches.arch/ppc-pseries_mem-limit-16g.patch
  Don't use a 16G page if beyond mem= limits (bnc#438111 - LTC49329)

-------------------------------------------------------------------
Thu Oct 23 15:27:00 CEST 2008 - kkeil@suse.de

- Update x86 64bit config files to include WAN support (bnc#437692)

-------------------------------------------------------------------
Thu Oct 23 15:19:58 CEST 2008 - olh@suse.de

- add patches.drivers/cell_edac.patch
  Fix incorrect edac_mode in csrow causing oops (bnc#437757 - LTC49143)

-------------------------------------------------------------------
Thu Oct 23 14:09:23 CEST 2008 - olh@suse.de

- update patches.suse/nameif-track-rename.patch
  print also application and pid

-------------------------------------------------------------------
Thu Oct 23 12:16:39 CEST 2008 - jkosina@suse.de

- patches.fixes/hid-rdesc-quirk-for-sony-vaio-VGX-TP1E.patch:
  HID: Fix Sony Vaio VGX report descriptor (bnc#437758).

-------------------------------------------------------------------
Thu Oct 23 11:32:43 CEST 2008 - olh@suse.de

- add patches.drivers/ehca-rejecting-dynamic-mem-add-remove.patch
  reject dynamic memory add/remove (bnc#434651 - LTC48744)

-------------------------------------------------------------------
Thu Oct 23 10:54:19 CEST 2008 - npiggin@suse.de

- Update config files.

-------------------------------------------------------------------
Thu Oct 23 09:28:14 CEST 2008 - npiggin@suse.de

- patches.suse/x86-gb-linear-map.patch: Enable GB mapped linear
  KVA on x86 (bnc#437674).
- patches.xen/xen3-patch-2.6.26: merge

-------------------------------------------------------------------
Thu Oct 23 00:23:55 CEST 2008 - gregkh@suse.de

- update to 2.6.27.3
  - lots of bugfixes
  - CVE-2008-3831 fix

-------------------------------------------------------------------
Wed Oct 22 21:45:42 CEST 2008 - jeffm@suse.de

- scripts/vc: Handle unset $EDITOR

-------------------------------------------------------------------
Wed Oct 22 21:43:25 CEST 2008 - jeffm@suse.de

- patches.suse/export-release_open_intent: Export
  release_open_intent for NFS branches with aufs.

-------------------------------------------------------------------
Wed Oct 22 14:17:15 CEST 2008 - jdelvare@suse.de

- supported.conf: Mark the ibmaem and ibmpex hwmon drivers as
  supported by IBM.
- supported.conf: Mark the i5k_amb hwmon driver as supported.

-------------------------------------------------------------------
Wed Oct 22 11:39:01 CEST 2008 - olh@suse.de

- add patches.drivers/ehea.patch
  Fix memory hotplug support (436447 - LTC48713)

-------------------------------------------------------------------
Wed Oct 22 11:16:18 CEST 2008 - olh@suse.de

- add patches.arch/ppc-pseries_hugepage_pagetable_allocation.patch
  Cleanup hugepage pagetable allocation (bnc# 433503 - LTC48757)

-------------------------------------------------------------------
Wed Oct 22 08:23:43 CEST 2008 - sassmann@suse.de

Add PS3 audio patches:
- patches.arch/ppc-ps3-add-passthrough-support-for-non-audio-streams.patch:
  ps3: Add passthrough support for non-audio streams.
- patches.arch/ppc-ps3-add-ps3av-audio-mute-analog.patch:
  ps3: Add ps3av_audio_mute_analog().
- patches.arch/ppc-ps3-add-support-for-SPDIF-HDMI-passthrough.patch:
  ps3: Add support for SPDIF/HDMI passthrough.

-------------------------------------------------------------------
Tue Oct 21 11:46:22 CEST 2008 - sdietrich@suse.de

- patches.rt/genirq-usb.patch: Make status_cache u32
- patches.rt/genirq-ohci1394.patch: Enable ohci1394 IRQ
  threading.

-------------------------------------------------------------------
Tue Oct 21 11:21:00 CEST 2008 - hare@suse.de

- patches.fixes/dm-mpath-abort-queue: rediff.
- patches.fixes/scsi-atomic-blk-timer-deletes: scsi: atomic blk
  timer deletes (LTC#48990, bnc#434105).
- patches.suse/rq-based-block-layer: rq-based multipathing:
  rediff.

-------------------------------------------------------------------
Tue Oct 21 09:59:51 CEST 2008 - hare@suse.de

- patches.fixes/scsi-inquiry-too-short-ratelimit: INQUIRY result
  too short (5) message flood (bnc#432535).

-------------------------------------------------------------------
Tue Oct 21 07:55:12 CEST 2008 - npiggin@suse.de

- patches.suse/filp-slab-rcu: Delete.

-------------------------------------------------------------------
Tue Oct 21 07:00:39 CEST 2008 - sdietrich@suse.de

USB IRQ threading (experimental: guarded by genirq):
- patches.rt/genirq1-make-irqreturn_t-an-enum: genirq: make
  irqreturn_t an enum.
- patches.rt/genirq2-add-quick-check-handler.patch: genirq:
  add a quick check handler.
- patches.rt/genirq3-add-threaded-irq-handler-support: genirq:
  add threaded interrupt handler support.
- patches.rt/genirq4-add-helper-to-check-whether-irq-thread-should-run:
  genirq: add a helper to check whether the irqthread should run.
- patches.rt/genirq5-make-irq-threading-robust: genirq: make
  irq threading robust.
- patches.rt/genirq-usb.patch: genirq threading for ehci, ohci
  and uhci USB hosts..
- patches.rt/genirq-wlan-ng-compat.patch: Remove redundant,
  obsolete 2.4 compatibility code in wlan-ng.
Ack:
- patches.rt/genirq-soft-resend.patch: Linux-RT 2.6.27-RT
   x86: activate HARDIRQS_SW_RESEND.

-------------------------------------------------------------------
Mon Oct 20 22:02:40 CEST 2008 - gregkh@suse.de

- patches.arch/x2APIC_PATCH_x86-mach_apicdef.h-need-to-include-before-smp.h.patch:
  x86: mach_apicdef.h need to include before smp.h.
  fixes build error on i386 pae kernels.

-------------------------------------------------------------------
Mon Oct 20 21:33:25 CEST 2008 - bwalle@suse.de

- patches.suse/kdump-dump_after_notifier.patch:
  Add dump_after_notifier sysctl (bnc#436678).

-------------------------------------------------------------------
Mon Oct 20 18:21:36 CEST 2008 - gregkh@suse.de

- scripts/wd-functions.sh: reverse git and cvs checks (check for
  cvs before git).  This solves the problem if you are using a cvs
  tree, yet it happens to live in a directory that way up the
  directory chain is in a git tree (like for people who keep portions
  of their $HOME in git).

-------------------------------------------------------------------
Mon Oct 20 18:16:15 CEST 2008 - gregkh@suse.de

- Update config files: enable CONFIG_GENERICARCH and CONFIG_BIGSMP
  on i386-pae kernels. (bnc#428247)

-------------------------------------------------------------------
Mon Oct 20 17:34:11 CEST 2008 - ptesarik@suse.cz

- patches.arch/x86-tracehook: fix the order of arguments in
  /proc/$pid/syscall on x86_64.

-------------------------------------------------------------------
Mon Oct 20 16:53:36 CEST 2008 - bwalle@suse.de

- Update config files: Enable CONFIG_KVM_KMP for RT config, run
  oldconfig.

-------------------------------------------------------------------
Mon Oct 20 16:42:42 CEST 2008 - bwalle@suse.de

- patches.arch/ppc-vmcoreinfo.diff: Correct to reflect mainline
  state.

-------------------------------------------------------------------
Mon Oct 20 12:52:08 CEST 2008 - hare@suse.de

- Update config files.
- patches.suse/kvm-as-kmp: Allow KVM to be built as KMP
  (FATE#303679).

-------------------------------------------------------------------
Mon Oct 20 10:54:50 CEST 2008 - jjolly@suse.de

- patches.arch/s390-01-05-kmsg-v2.patch: Instrument the kernel
  components such that a kernel message catalog as well as related
  man pages can be automatically generated. (bnc#417300)
- patches.arch/s390-01-06-zfcp-cleanup-v2.patch: Update patch to
  fit on recent kmsg patch changes. (bnc#417550)
- patches.drivers/driver-core-basic-infrastructure-for-per-module-dynamic-debug-messages.patch:
  Update patch to fit on recent kmsg patch changes.
- config/s390/{default,s390}: Added CONFIG_KMSG_IDS=y

-------------------------------------------------------------------
Mon Oct 20 10:15:36 CEST 2008 - bwalle@suse.de

- supported.conf: Mark 'crasher' as supported to avoid installing
  the "extra" package only for that module.

-------------------------------------------------------------------
Mon Oct 20 08:46:19 CEST 2008 - olh@suse.de

- add patches.arch/ppc-pseries_16g-numa.patch
  fix crash with more 2 numa nodes and 16G hugepage (bnc#436452 - LTC48839)

-------------------------------------------------------------------
Sat Oct 18 21:15:52 CEST 2008 - gregkh@suse.de

- Update to 2.6.27.2.
  - lots of bugfixes

-------------------------------------------------------------------
Sat Oct 18 10:11:55 CEST 2008 - tonyj@suse.de

- patches.rt/fix-preempt-none.patch: Fix preempt-none build
  errors

-------------------------------------------------------------------
Fri Oct 17 22:24:56 CEST 2008 - jeffm@suse.de

- patches.suse/SoN-20-netvm-reserve-inet.patch-fix: SoN: Fix
  initialization of ipv4_route_lock (bnc#435994).

-------------------------------------------------------------------
Fri Oct 17 17:49:05 CEST 2008 - kkeil@suse.de

- patches.drivers/tg3-Add-57780-ASIC-revision.patch: tg3: Add
  57780 ASIC revision. (bnc#434147)
- patches.drivers/broadcom-Add-support-for-the-57780-integrated-PHY.patch:
  broadcom: Add support for the 57780 integrated PHY. (bnc#434147)
- patches.drivers/bnx2x-eeh.patch: bnx2x: EEH recovery fix.(bnc#433875)

-------------------------------------------------------------------
Fri Oct 17 17:42:48 CEST 2008 - bwalle@suse.de

- rpm/kernel-binary.spec.in: Add the auto-generated (by mkdumprd)
  kdump initrd to %ghost so that the file gets removed when
  uninstalling the kernel.

-------------------------------------------------------------------
Fri Oct 17 01:22:08 CEST 2008 - mfasheh@suse.com

- ocfs2 ACL / security attribute support
  - patches.suse/ocfs2-Remove-unused-function-restore_extent_block.patch
  - patches.suse/ocfs2-Merge-transactions-during-xattr-set.patch
  - patches.suse/ocfs2-xattr.-ch-definition-cleanups.patch
  - patches.suse/ocfs2-Add-security-xattr-support-in-ocfs2.patch
  - patches.suse/ocfs2-Add-POSIX-ACL-support-in-ocfs2.patch

-------------------------------------------------------------------
Fri Oct 17 00:57:16 CEST 2008 - mfasheh@suse.com

- ocfs2 fixes / updates from 2.6.28 merge window
  - patches.suse/ocfs2-xattr.c-Fix-a-bug-when-inserting-xattr.patch
  - patches.suse/ocfs2-Add-empty-bucket-support-in-xattr.patch
  - patches.suse/ocfs2-Remove-pointless.patch
  - patches.suse/ocfs2-make-la_debug_mutex-static.patch
  - patches.suse/ocfs2-Documentation-update-for-user_xattr-nouser_.patch
  - patches.suse/ocfs2-use-smaller-counters-in-ocfs2_remove_xattr_cl.patch
  - patches.suse/ocfs2-Don-t-check-for-NULL-before-brelse.patch
  - patches.suse/ocfs2-Uninline-ocfs2_xattr_name_hash.patch
  - patches.suse/ocfs2-Move-trusted-and-user-attribute-support-into.patch
  - patches.suse/ocfs2-Calculate-EA-hash-only-by-its-suffix.patch
  - patches.suse/ocfs2-Refactor-xattr-list-and-remove-ocfs2_xattr_ha.patch
  - patches.suse/ocfs2-Separate-out-sync-reads-from-ocfs2_read_block.patch
  - patches.suse/ocfs2-Require-an-inode-for-ocfs2_read_block-s.patch
  - patches.suse/ocfs2-Simplify-ocfs2_read_block.patch
  - patches.suse/ocfs2-Move-ocfs2_bread-into-dir.c.patch
  - patches.suse/ocfs2-Kill-the-last-naked-wait_on_buffer-for-cach.patch
  - patches.suse/ocfs2-Make-cached-block-reads-the-common-case.patch
  - patches.suse/ocfs2-fix-build-error.patch

-------------------------------------------------------------------
Thu Oct 16 23:49:45 CEST 2008 - mfasheh@suse.com

- ocfs2 dynamic local alloc patches

-------------------------------------------------------------------
Thu Oct 16 22:38:23 CEST 2008 - jslaby@suse.de

- patches.drivers/tpm-bcm0102-workaround.patch: tpm: work around
  bug in Broadcom BCM0102 chipset (bnc#425747 FATE304221).
- patches.drivers/tpm-correct-timeouts.patch: tpm: correct tpm
  timeouts to jiffies conversion (bnc#425747 FATE304221).

-------------------------------------------------------------------
Thu Oct 16 20:10:40 CEST 2008 - ihno@suse.de

- added patches.arch/s390-01-03-cmm2-v2a.patch
  fix the sequence of initilisations.

-------------------------------------------------------------------
Thu Oct 16 12:48:17 CEST 2008 - agruen@suse.de

- rpm/kernel-binary.spec.in: Make the kernel-$flavor-extra packages
  supplement kernel-$flavor on openSUSE and SLED so that those
  packages will get installed by default, using the product(...)
  dependencies provided by the *-release packages.

-------------------------------------------------------------------
Thu Oct 16 05:03:49 CEST 2008 - tonyj@suse.de

- Previous checkin was totally broken wrt rt config files.
  Revert to previous versions and incorporate any changes from
  run_oldconfig. Sole changes to previous versions is to remove
  CONFIG_DYNAMIC_FTRACE from rt_debug configs which is consistent 
  with change in 2.6.27.1

-------------------------------------------------------------------
Thu Oct 16 01:48:04 CEST 2008 - gregkh@suse.de

- Update to 2.6.27.1
  - disables a problem config option, only affected the vanilla,
    debug, and rt kernel variants.

-------------------------------------------------------------------
Wed Oct 15 16:29:57 CEST 2008 - olh@suse.de

- add patches.arch/ppc-pseries_pfn-mem-rm.patch
  fix hotplug memory remove (bnc#435181 - LTC48640)

-------------------------------------------------------------------
Wed Oct 15 15:59:23 CEST 2008 - mmarek@suse.cz

- rpm/post.sh, rpm/postun.sh: run weak-modules, depmod and mkinitrd
  on older distros (bnc#435246)
  Fixed fix for bnc#435104 ("/boot/" was missing in some places)


-------------------------------------------------------------------
Wed Oct 15 11:25:19 CEST 2008 - mmarek@suse.cz

- rpm/kernel-binary.spec.in: don't recommend the -extra subpackage
  (fate#303631)
- rpm/postun.sh, rpm/post.sh: remove the temporary workaround

-------------------------------------------------------------------
Wed Oct 15 08:58:57 CEST 2008 - olh@suse.de

- drop patches.arch/ppc-iseries-remove-AVAILABLE_VETH.patch
  not needed anymore

-------------------------------------------------------------------
Wed Oct 15 07:46:16 CEST 2008 - nfbrown@suse.de

- patches.fixes/nfs-file-cred-context-null: nfs_file_cred should
  cope if 'file' hasn't been opened properly (bnc#431785).

-------------------------------------------------------------------
Wed Oct 15 03:36:22 CEST 2008 - tonyj@suse.de

- Update RT patches to latest .27 Windriver version (all patches)
- Disable patches.rt/swap-spinlock-fix.patch
- Guard filp-slab-rcu for RT

-------------------------------------------------------------------
Tue Oct 14 17:29:36 CEST 2008 - jkosina@suse.de

- patches.fixes/input-add-acer-aspire-5710-to-nomux.patch: Input:
  Add Acer Aspire 5710 to nomux blacklist (bnc#404881).

-------------------------------------------------------------------
Tue Oct 14 16:33:12 CEST 2008 - oneukum@suse.de

- patches.fixes/ehci_sched.diff: Delete.
  in mainline now. done to the right tree.

-------------------------------------------------------------------
Tue Oct 14 15:48:20 CEST 2008 - mmarek@suse.cz

- rpm/postun.sh, rpm/post.sh: temporarily ignore errors from
  weak-modules2 --{add,remove}-kernel-modules until
  module-init-tools has rebuilt

-------------------------------------------------------------------
Tue Oct 14 15:45:52 CEST 2008 - jkosina@suse.de

- patches.fixes/input-add-amilo-pro-v-to-nomux.patch: Delete.
  The patch is already upstream in 2.6.27

-------------------------------------------------------------------
Tue Oct 14 15:16:38 CEST 2008 - jeffm@suse.de

- patches.suse/osync-error: Update position after check for -EIO
  (bnc#434910).

-------------------------------------------------------------------
Tue Oct 14 14:04:11 CEST 2008 - npiggin@suse.de

- patches.suse/rlimit-memlock-64k.patch: Increase default
  RLIMIT_MEMLOCK to 64k (bnc#329675).

-------------------------------------------------------------------
Tue Oct 14 13:19:29 CEST 2008 - sjayaraman@suse.de

- Update config files: CIFS_EXPERIMENTAL=y and CIFS_DFS_UPCALL=y
  (FATE#303758).

-------------------------------------------------------------------
Tue Oct 14 10:54:40 CEST 2008 - jbeulich@novell.com

- patches.xen/xen-irq-probe: restrict IRQ probing (bnc#431572).

-------------------------------------------------------------------
Tue Oct 14 10:27:19 CEST 2008 - ptesarik@suse.cz

- patches.trace/utrace-core: undo overzealous #ifdef's, which
  removed too much code in case UTRACE_CONFIG was unset.

-------------------------------------------------------------------
Tue Oct 14 10:09:32 CEST 2008 - jbeulich@novell.com

- patches.fixes/reiserfs-commit-ids-unsigned-ints: Remove L suffix
  from constant compared against.

-------------------------------------------------------------------
Tue Oct 14 10:08:27 CEST 2008 - olh@suse.de

- call bootloader_entry without leading /boot/ (bnc#435104)

-------------------------------------------------------------------
Tue Oct 14 09:44:43 CEST 2008 - mmarek@suse.cz

- rpm/kernel-source.spec.in, rpm/source-post.sh, rpm/functions.sh:
  kill functions.sh, put the relink() function to source-post.sh
  directly
- rpm/postun.sh, rpm/pre.sh, rpm/preun.sh, rpm/post.sh,
  rpm/kernel-binary.spec.in: unify generation of the scriptlets,
  switch to the new weak-modules2 script

-------------------------------------------------------------------
Tue Oct 14 09:44:42 CEST 2008 - olh@suse.de

- disable unused ide_platform driver

-------------------------------------------------------------------
Tue Oct 14 09:04:59 CEST 2008 - jdelvare@suse.de

- supported.conf: Remove i2c-core and i2c-piix4 from base.

-------------------------------------------------------------------
Tue Oct 14 06:27:23 CEST 2008 - gregkh@suse.de

- supported.conf: remove ide-core and ide-cdrom from base on request
  from Tejun.

-------------------------------------------------------------------
Tue Oct 14 00:59:55 CEST 2008 - gregkh@suse.de

- Update config files.
- patches.drivers/staging-add-pcc-acpi-driver.patch: Staging:
  add pcc-acpi driver.
- rpm/kernel-binary.spec.in: Obsoletes pcc-acpi-kmp

-------------------------------------------------------------------
Tue Oct 14 00:30:29 CEST 2008 - gregkh@suse.de

- rpm/kernel-binary.spec.in: it's pcc-acpi and it's not obsolete, yet.

-------------------------------------------------------------------
Tue Oct 14 00:22:11 CEST 2008 - gregkh@suse.de

- rpm/kernel-binary.spec.in: obsoletes at76_usb-kmp

-------------------------------------------------------------------
Tue Oct 14 00:13:30 CEST 2008 - gregkh@suse.de

- rpm/kernel-binary.spec.in: obsoletes et131x-kmp, ivtv-kmp, and
  ppc-acpi-kmp

-------------------------------------------------------------------
Mon Oct 13 23:44:42 CEST 2008 - gregkh@suse.de

- Update config files.
- patches.drivers/staging-at76_usb-wireless-driver.patch: staging:
  at76_usb wireless driver.

-------------------------------------------------------------------
Mon Oct 13 21:33:49 CEST 2008 - gregkh@suse.de

- refresh all patches (except xen and rt) to apply cleanly

-------------------------------------------------------------------
Mon Oct 13 20:47:48 CEST 2008 - gregkh@suse.de

- rpm/kernel-binary.spec.in: add Obsoletes: wlan-ng-kmp as the needed
  driver is now included from the staging tree.

-------------------------------------------------------------------
Mon Oct 13 20:46:03 CEST 2008 - gregkh@suse.de

- put proper Patch-mainline: markings on staging patches

-------------------------------------------------------------------
Mon Oct 13 20:44:24 CEST 2008 - gregkh@suse.de

- patches.drivers/staging-workaround-build-system-bug.patch:
  Staging: workaround build system bug.

-------------------------------------------------------------------
Mon Oct 13 20:38:36 CEST 2008 - aj@suse.de

- rpm/post.sh: Fix typo that breaks script.

-------------------------------------------------------------------
Mon Oct 13 20:18:48 CEST 2008 - gregkh@suse.de

- disabled staging drivers for -rt trees

-------------------------------------------------------------------
Mon Oct 13 20:14:39 CEST 2008 - gregkh@suse.de

- Add -staging tree:
  - added TAINT_CRAP flag
  - added eth131x network driver
  - added slicoss network driver
  - added sgx network driver
  - added me4000 data collection driver
  - added go7007 video capture driver
  - added USB/IP host and client driver
  - added w35und wifi network driver
  - added prism2 usb wifi network driver
  - added echo cancellation driver
- only enabled these on x86 platforms

-------------------------------------------------------------------
Mon Oct 13 19:08:42 CEST 2008 - jjolly@suse.de

- patches.arch/s390-02-01-xpram.patch: xpram: per device block
  request queues (bnc#434333,LTC#49030)

-------------------------------------------------------------------
Mon Oct 13 17:16:40 CEST 2008 - jeffm@suse.de

- rpm/kernel-binary.spec.in: Updated supported.conf checker to
  eliminate false positives.

-------------------------------------------------------------------
Mon Oct 13 15:44:39 CEST 2008 - sjayaraman@suse.de

- patches.suse/SoN-14-mm-reserve.patch: Fix a compiler warning.

-------------------------------------------------------------------
Mon Oct 13 15:27:02 CEST 2008 - jbenc@suse.cz

- supported.conf: mark drivers/net/wireless/b43* and
  driver/net/wireless/rt2x00/* as unsupported because of known
  problems we cannot fix.

-------------------------------------------------------------------
Mon Oct 13 14:37:57 CEST 2008 - oneukum@suse.de

- patches.fixes/wdm_autoload.diff:  add MODULE_DEVICE_TABLE to
  cdc-wdm driver to compute a proper alias (bnc#433817).

-------------------------------------------------------------------
Mon Oct 13 13:53:09 CEST 2008 - ptesarik@suse.cz

- Update config files (CONFIG_UTRACE for rt flavours).

-------------------------------------------------------------------
Mon Oct 13 13:18:50 CEST 2008 - jbeulich@novell.com

- patches.xen/xen3-patch-2.6.27-rc3: Fix uninitialized data issue.

-------------------------------------------------------------------
Mon Oct 13 13:16:56 CEST 2008 - ptesarik@suse.cz

- patches.trace/utrace-core: utrace core (FATE#304321).
  CONFIG_UTRACE enabled only for kernel-trace.
- Update config files.

-------------------------------------------------------------------
Mon Oct 13 10:01:30 CEST 2008 - aj@suse.de

- patches.suse/SoN-14-mm-reserve.patch: Add cast to fix compiler warning.

-------------------------------------------------------------------
Mon Oct 13 08:11:29 CEST 2008 - sjayaraman@suse.de

- Remove another stale swap-over-nfs patch.

	patches.suse/SoN-29-nfs-alloc-recursions.patch: Delete.

-------------------------------------------------------------------
Fri Oct 10 05:56:00 CEST 2008 - jeffm@suse.de

- Updated to 2.6.27 final.

-------------------------------------------------------------------
Fri Oct 10 05:22:37 CEST 2008 - tonyj@suse.de

- Update config files
- Fix conflicts, remove most -RT guards added in recent RT update
	patches.rt/apic-dumpstack.patch: refresh
	patches.rt/preempt-irqs-core.patch: refresh
	patches.rt/print-might-sleep-hack.patch: refresh
	patches.rt/partrevert-lttng-instrumentation-irq.patch: add
	patches.rt/partreadd-lttng-instrumentation-irq.patch: add

- Drop unused RT patches
	patches.rt/mips-change-raw-spinlock-type.patch
	patches.rt/nmi-watchdog-disable.patch
	patches.rt/Add-dev-rmem-device-driver-for-real-time-JVM-testing.patch
	patches.rt/lockstat-fix-contention-points.patch
	patches.rt/sched-cpupri-priocount.patch
	patches.rt/nmi-watchdog-fix-1.patch
	patches.rt/cache_pci_find_capability.patch
	patches.rt/fix-emac-locking-2.6.16.patch
	patches.rt/2.6.21-rc6-lockless5-lockless-probe.patch
	patches.rt/watchdog_use_timer_and_hpet_on_x86_64.patch
	patches.rt/tie-pi-into-task.patch
	patches.rt/idle2-fix.patch
	patches.rt/2.6.21-rc6-lockless6-speculative-get-page.patch
	patches.rt/rtmutex-initialize-waiters.patch
	patches.rt/Allocate-RTSJ-memory-for-TCK-conformance-test.patch
	patches.rt/add-generalized-pi-interface.patch
	patches.rt/warn-on-rt-scatterlist.patch
	patches.rt/2.6.21-rc6-lockless7-lockless-pagecache-lookups.patch
	patches.rt/trace-eip2ip.patch
	patches.rt/sched_rt-fixup.patch
	patches.rt/2.6.21-rc6-lockless3-radix-tree-gang-slot-lookups.patch
	patches.rt/trace_hist-latediv.patch
	patches.rt/sched-cpupri-hotplug-support.patch
	patches.rt/idle-fix.patch
	patches.rt/ftrace-fix-get-kprobe-wreckage.patch
	patches.rt/no-warning-for-irqs-disabled-in-local-bh-enable.patch
	patches.rt/ftrace-function-record-nop.patch
	patches.rt/ftrace-document-update1.patch
	patches.rt/26-rt1-chirag.patch
	patches.rt/trace_hist-divzero.patch
	patches.rt/latency-tracing-ppc.patch
	patches.rt/rtmutex-defer-pi-until-sleepy.patch
	patches.rt/pmtmr-override.patch
	patches.rt/sched-prioritize-non-migrating-rt-tasks.patch
	patches.rt/rtmutex-use-runtime-init.patch
	patches.rt/ftrace-fix-elevated-preempt-count-in-wakeup-tracer.patch
	patches.rt/2.6.21-rc6-lockless8-spinlock-tree_lock.patch
	patches.rt/lockdep-lock_set_subclass.patch
	patches.rt/seqlock-make-raw-seqlocks-spin-during-write.patch
	patches.rt/rt-mutex-irq-flags-checking.patch
	patches.rt/ftrace-upstream.patch
	patches.rt/sched-use-a-2d-bitmap-search-prio-cpu.patch
	patches.rt/ftrace-preempt-trace-check.patch
	patches.rt/rtmutex-add_readers.patch
	patches.rt/lockdep-avoid-fork-waring.patch
	patches.rt/arm-omap-02.patch
	patches.rt/fix-acpi-build-weirdness.patch
	patches.rt/cycles-to-ns-trace-fix.patch
	patches.rt/ftrace-compile-fixes.patch
	patches.rt/ftrace-wakeup-rawspinlock.patch
	patches.rt/rtmutex-convert-to-libpi.patch
	patches.rt/m68knommu_fixes_ontop_of_v2.6.26.patch
	patches.rt/ftrace-trace-sched.patch

-------------------------------------------------------------------
Fri Oct 10 01:40:06 CEST 2008 - mfasheh@suse.com

- supported.conf: mark kernel/fs/gfs2 unsupported

-------------------------------------------------------------------
Fri Oct 10 00:13:28 CEST 2008 - gregkh@suse.de

- supported.conf: mark kernel/sound/pci/snd-cs5530 unsupported due
  to sb16 dependancy issues

-------------------------------------------------------------------
Fri Oct 10 00:02:40 CEST 2008 - jeffm@suse.de

- patches.fixes/account-reserved-pages: Delete.

-------------------------------------------------------------------
Thu Oct  9 23:58:14 CEST 2008 - jeffm@suse.de

- patches.suse/supported-flag-sysfs: Updated to build with
  CONFIG_MODULES=n.

-------------------------------------------------------------------
Thu Oct  9 23:57:28 CEST 2008 - jeffm@suse.de

- Updated to 2.6.27-rc9, but still disabled:
  - patches.suse/silent-stack-overflow
  - patches.xen/xen3-silent-stack-overflow

-------------------------------------------------------------------
Thu Oct  9 22:29:39 CEST 2008 - gregkh@suse.de

- supported.conf: thermal_sys, not thermal_sysfs.

-------------------------------------------------------------------
Thu Oct  9 22:25:55 CEST 2008 - jeffm@suse.de

- patches.rt/hrtimers-stuck-in-waitqueue.patch: Updated against
  2.6.27-rc9.

-------------------------------------------------------------------
Thu Oct  9 22:24:08 CEST 2008 - jdelvare@suse.de

- supported.conf: Fix the name of the thermal_sys module.
- config/x86_64/rt_timing: THERMAL_HWMON is a boolean.

-------------------------------------------------------------------
Thu Oct  9 22:19:53 CEST 2008 - jeffm@suse.de

- patches.suse/netfilter-ipv4options: Updated to 2.6.27-rc9,
  enabled, and marked supported (bnc#131728 - FATE#182).

-------------------------------------------------------------------
Thu Oct  9 21:53:38 CEST 2008 - jeffm@suse.de

- patches.fixes/serial8250_console_write-ier: Delete.
- patches.fixes/fix-serial-8250-UART_BUG_TXEN-test: Delete.

-------------------------------------------------------------------
Thu Oct  9 21:48:49 CEST 2008 - gregkh@suse.de

- supported.conf: mark kernel/sound/pci/snd-als4000 unsupported due
  to dependancy on isa sb16 driver.

-------------------------------------------------------------------
Thu Oct  9 21:48:33 CEST 2008 - jeffm@suse.de

- patches.fixes/dont-writeback-fd-bdev-inodes.patch: Delete.
- patches.arch/s390-ccwgroup-attribute-ignore-newline: Delete.

-------------------------------------------------------------------
Thu Oct  9 21:46:26 CEST 2008 - gregkh@suse.de

- supported.conf: mark drivers/net/wan/hdlc_x25 unsupported due to
  symbol dependancy tree.

-------------------------------------------------------------------
Thu Oct  9 21:41:02 CEST 2008 - jeffm@suse.de

- patches.suse/osync-error: make sure O_SYNC writes properly
  return -EIO (bnc#58622).

-------------------------------------------------------------------
Thu Oct  9 21:12:19 CEST 2008 - bwalle@suse.de

- patches.arch/ppc-vmcoreinfo.diff:
  Add additional symbols to /sys/kernel/vmcoreinfo data for
  ppc(64).

-------------------------------------------------------------------
Thu Oct  9 21:07:59 CEST 2008 - trenn@suse.de

- patches.xen/xen-x2APIC_build_fix.patch: Adopt Xen to x2APIC
  patchset (fate#303984 and fate#303948).
- Update config files.
  Disable interrupt remapping for Xen -> this is something for
  the hypervisor.

-------------------------------------------------------------------
Thu Oct  9 20:12:49 CEST 2008 - jeffm@suse.de

- Update config files: THERMAL_HWMON=y in vanilla configs.

-------------------------------------------------------------------
Thu Oct  9 20:02:57 CEST 2008 - jeffm@suse.de

- Update config files: THERMAL_HWMON=y; is boolean and enables
  functionality in the already modular THERMAL module.

-------------------------------------------------------------------
Thu Oct  9 19:31:31 CEST 2008 - jeffm@suse.de

- patches.suse/supported-flag-sysfs: Export supported status
  via sysfs.

-------------------------------------------------------------------
Thu Oct  9 19:07:45 CEST 2008 - carnold@novell.com

- Update config files.  Disabled the in kernel KVM modules in
  preference to using them as KMPs.  See also brogers@novell.com

-------------------------------------------------------------------
Thu Oct  9 19:03:59 CEST 2008 - jeffm@suse.de

- Added a -iu|--ignore-unsupported-deps option to allow builds
  with supported.conf problems.

-------------------------------------------------------------------
Thu Oct  9 18:56:02 CEST 2008 - jdelvare@suse.de

- config/i386/*, config/x86_64/*, config/ia64/*, supported.conf:
  Build hwmon and thermal as modules.

-------------------------------------------------------------------
Thu Oct  9 18:55:51 CEST 2008 - gregkh@suse.de

- supported.conf: mark hdlc_ppp unsupported as syncppp is unsupported.

-------------------------------------------------------------------
Thu Oct  9 18:53:28 CEST 2008 - gregkh@suse.de

- supported.conf: mark ubifs as unsupported as it relies on mtd/ubi/

-------------------------------------------------------------------
Thu Oct  9 18:28:30 CEST 2008 - bwalle@suse.de

- patches.arch/ppc-dynamic-reconfiguration.diff:
  powerpc: Add support for dynamic reconfiguration memory in
  kexec/kdump kernels (bnc#431492).

-------------------------------------------------------------------
Thu Oct  9 18:16:01 CEST 2008 - carnold@novell.com

- rpm/kernel-binary.spec.in: package kernel-xen has dependency to 
  xen (bnc#431215).

-------------------------------------------------------------------
Thu Oct  9 18:12:17 CEST 2008 - gregkh@suse.de

- supported.conf: mark TPM drivers a supported, as IBM and others
  rely on them.

-------------------------------------------------------------------
Thu Oct  9 18:11:16 CEST 2008 - gregkh@suse.de

- supported.conf: fix a dependancy link with the isa sb driver with
  unsupported symbols

-------------------------------------------------------------------
Thu Oct  9 18:09:32 CEST 2008 - gregkh@suse.de

- supported.conf: mark ieee80122 modules as supported, as other
  supported modules need them.

-------------------------------------------------------------------
Thu Oct  9 18:08:10 CEST 2008 - gregkh@suse.de

- supported.conf: mark all of the mtd drivers as unsupported to fix
  the build errors (and to reflect our policy here.)

-------------------------------------------------------------------
Thu Oct 09 17:18:13 CEST 2008 - bwalle@suse.de

- Set CONFIG_KDB_CONTINUE_CATASTROPHIC to 0 (bnc#429910).

-------------------------------------------------------------------
Thu Oct  9 17:16:06 CEST 2008 - jdelvare@suse.de

- Don't build the tps65010 driver, it's only used on OMAP at the
  moment.

-------------------------------------------------------------------
Thu Oct  9 16:33:31 CEST 2008 - mmarek@suse.cz

- rpm/built-in-where: make it work with a four-column
  Modules.symvers (bnc#433533)

-------------------------------------------------------------------
Thu Oct 09 14:06:22 CEST 2008 - bwalle@suse.de

- Update KDB to v4.4-2.6.27-rc8.

-------------------------------------------------------------------
Thu Oct  9 12:09:10 CEST 2008 - olh@suse.de

- disable legacy iseries (bnc#433685 - LTC48946)

-------------------------------------------------------------------
Thu Oct  9 10:49:01 CEST 2008 - olh@suse.de

- enable battery_pmu on ppc32

-------------------------------------------------------------------
Thu Oct  9 10:16:35 CEST 2008 - trenn@suse.de

- supported.conf:
  Marked these unsupported:
	cpufreq-nforce2
	e_powersaver
	gx-suspmod
	longhaul
	longrun
	p4-clockmod
	powernow-k6
	powernow-k7
	speedstep-ich
	speedstep-smi
  Even Via CPUs are exporting cpu freq steps via ACPI and work fine
  with acpi-cpufreq. No need to support the old, some are known
  broken, drivers.

-------------------------------------------------------------------
Thu Oct  9 09:26:32 CEST 2008 - olh@suse.de

- add patches.suse/md-raid-metadata-PAGE_SIZE.patch
  ignore PAGE_SIZE in md metadata, for raid0 (bnc#429490)

-------------------------------------------------------------------
Thu Oct  9 01:10:40 CEST 2008 - teheo@suse.de

- patches.xen/xen3-auto-common.diff: minor patch apply fix after
  libata-prefer-over-ide.

-------------------------------------------------------------------
Thu Oct  9 00:54:46 CEST 2008 - teheo@suse.de

- patches.drivers/libata-prefer-over-ide: libata: prefer libata
  drivers over ide ones (bnc#433105).

-------------------------------------------------------------------
Wed Oct  8 23:04:13 CEST 2008 - carnold@novell.com

- patches.xen/xen-op-packet: add support for new operation type
  BLKIF_OP_PACKET (fate#300964).
- patches.xen/xen-blkfront-cdrom: implement forwarding of CD-ROM
  specific commands (fate#300964).

-------------------------------------------------------------------
Wed Oct  8 22:55:05 CEST 2008 - gregkh@suse.de

- supported.conf: major update.  Lots of new drivers added as this
  file hadn't been updated for a lot of kernel revisions.
  This should close out a lot of bugs about "unsupported" modules,
  like bnc#433541.

-------------------------------------------------------------------
Wed Oct  8 19:01:44 CEST 2008 - gregkh@suse.de

- supported.conf: sorted the file correctly so we can start determining
  what we are not supporting easier.

-------------------------------------------------------------------
Wed Oct  8 18:54:24 CEST 2008 - jeffm@suse.de

- Updated -rt for context against -rc9 and the x2APIC patches:
  - patches.rt/new-softirq-code.patch
  - patches.rt/preempt-irqs-core.patch
  - patches.rt/preempt-irqs-x86-64-ioapic-mask-quirk.patch
    - CONFIG_INTR_REMAP=n for now
  - patches.rt/preempt-softirqs-core.patch
  - patches.rt/rt-slab-new.patch
  - patches.rt/slab-irq-nopreempt-fix.patch
  - Update config files: NFS_SWAP=n

-------------------------------------------------------------------
Wed Oct  8 17:59:04 CEST 2008 - trenn@suse.de
x2APIC and interrupt remapping enablement.
Xen needs further work to build again.
Commit ids are from x86 tip git tree:
- patches.arch/x2APIC_fix_section_mismatch.patch: Fix several
  section mismatches (none).
- patches.arch/x2APIC_PATCH_01_0f4896665a02b465ddca59a560983b24ec28c64b:
  dmar: fix dmar_parse_dev() devices_cnt error condition check
  (fate #303948 and fate #303984).
- patches.arch/x2APIC_PATCH_01_of_41_e61d98d8dad0048619bb138b0ff996422ffae53b:
  x64, x2apic/intr-remap: Intel vt-d, IOMMU code reorganization
  (fate #303948 and fate #303984).
- patches.arch/x2APIC_PATCH_02_228324076234ca6a8cd34be89be78022773459f1:
  dmar: use list_for_each_entry_safe() in dmar_dev_scope_init()
  (fate #303948 and fate #303984).
- patches.arch/x2APIC_PATCH_02_of_41_c42d9f32443397aed2d37d37df161392e6a5862f:
  x64, x2apic/intr-remap: fix the need for sequential array
  allocation of iommus (fate #303948 and fate #303984).
- patches.arch/x2APIC_PATCH_03_3f1fdb3673bb5638fa94186dc391cbc4879590bc:
  dmar: initialize the return value in dmar_parse_dev() (fate
  #303948 and fate #303984).
- patches.arch/x2APIC_PATCH_03_of_41_1886e8a90a580f3ad343f2065c84c1b9e1dac9ef:
  x64, x2apic/intr-remap: code re-structuring, to be used by both
  DMA and Interrupt remapping (fate #303948 and fate #303984).
- patches.arch/x2APIC_PATCH_04_f12c73e7fa7ebf9ad6defee2c4fb2664e743e970:
  dmar: fix using early fixmap mapping for DMAR table parsing
  (fate #303948 and fate #303984).
- patches.arch/x2APIC_PATCH_04_of_41_aaa9d1dd63bf89b62f4ea9f46de376ab1a3fbc6c:
  x64, x2apic/intr-remap: use CONFIG_DMAR for DMA-remapping
  specific code (fate #303948 and fate #303984).
- patches.arch/x2APIC_PATCH_05_7be42004065ce4df193aeef5befd26805267d0d9:
  x86, lguest: fix apic_ops build on UP (fate #303948 and fate
  #303984).
- patches.arch/x2APIC_PATCH_06_caf43bf7c6a55e89b6df5179df434d67e24aa32e:
  x86, xen: fix apic_ops build on UP (fate #303948 and fate
  #303984).
- patches.arch/x2APIC_PATCH_06_of_41_ad3ad3f6a2caebf56869b83b69e23eb9fa5e0ab6:
  x64, x2apic/intr-remap: parse ioapic scope under vt-d structures
  (fate #303948 and fate #303984).
- patches.arch/x2APIC_PATCH_07_511d9d34183662aada3890883e860b151d707e22:
  x86: apic_ops for lguest (fate #303948 and fate #303984).
- patches.arch/x2APIC_PATCH_07_of_41_cf1337f0447e5be8e66daa944f0ea3bcac2b6179:
  x64, x2apic/intr-remap: move IOMMU_WAIT_OP() macro to
  intel-iommu.h (fate #303948 and fate #303984).
- patches.arch/x2APIC_PATCH_08_of_41_fe962e90cb17a8426e144dee970e77ed789d98ee:
  x64, x2apic/intr-remap: Queued invalidation infrastructure
  (part of VT-d) (fate #303948 and fate #303984).
- patches.arch/x2APIC_PATCH_09_94a8c3c2437c8946f1b6c8e0b2c560a7db8ed3c6:
  x86: let 32bit use apic_ops too - fix (fate #303948 and fate
  #303984).
- patches.arch/x2APIC_PATCH_09_of_41_2ae21010694e56461a63bfc80e960090ce0a5ed9:
  x64, x2apic/intr-remap: Interrupt remapping infrastructure
  (fate #303948 and fate #303984).
- patches.arch/x2APIC_PATCH_10_of_41_b6fcb33ad6c05f152a672f7c96c1fab006527b80:
  x64, x2apic/intr-remap: routines managing Interrupt remapping
  table entries. (fate #303948 and fate #303984).
- patches.arch/x2APIC_PATCH_11_of_41_72b1e22dfcad1daca6906148fd956ffe404bb0bc:
  x64, x2apic/intr-remap: generic irq migration support from
  process context (fate #303948 and fate #303984).
- patches.arch/x2APIC_PATCH_12_of_41_d94d93ca5cc36cd78c532def62772c98fe8ba5d7:
  x64, x2apic/intr-remap: 8259 specific mask/unmask routines
  (fate #303948 and fate #303984).
- patches.arch/x2APIC_PATCH_13_of_41_4dc2f96cacd1e74c688f94348a3bfd0a980817d5:
  x64, x2apic/intr-remap: ioapic routines which deal with initial
  io-apic RTE setup (fate #303948 and fate #303984).
- patches.arch/x2APIC_PATCH_14_of_41_0c81c746f9bdbfaafe64322d540c8b7b59c27314:
  x64, x2apic/intr-remap: introduce read_apic_id() to genapic
  routines (fate #303948 and fate #303984).
- patches.arch/x2APIC_PATCH_15_of_41_2d7a66d02e11af9ab8e16c76d22767e622b4e3d7:
  x64, x2apic/intr-remap: Interrupt-remapping and x2apic support,
  fix (fate #303948 and fate #303984).
- patches.arch/x2APIC_PATCH_16_of_41_1b374e4d6f8b3eb2fcd034fcc24ea8ba1dfde7aa:
  x64, x2apic/intr-remap: basic apic ops support (fate #303948
  and fate #303984).
- patches.arch/x2APIC_PATCH_17_of_41_32e1d0a0651004f5fe47f85a2a5c725ad579a90c:
  x64, x2apic/intr-remap: cpuid bits for x2apic feature (fate
  #303948 and fate #303984).
- patches.arch/x2APIC_PATCH_18_of_41_1cb11583a6c4ceda7426eb36f7bf0419da8dfbc2:
  x64, x2apic/intr-remap: disable DMA-remapping if
  Interrupt-remapping is detected (temporary quirk) (fate #303948
  and fate #303984).
- patches.arch/x2APIC_PATCH_19_of_41_13c88fb58d0112d47f7839f24a755715c6218822:
  x64, x2apic/intr-remap: x2apic ops for x2apic mode support
  (fate #303948 and fate #303984).
- patches.arch/x2APIC_PATCH_20_of_41_cff73a6ffaed726780b001937d2a42efde553922:
  x64, x2apic/intr-remap: introcude self IPI to genapic routines
  (fate #303948 and fate #303984).
- patches.arch/x2APIC_PATCH_21_of_41_12a67cf6851871ca8df42025c94f140c303d0f7f:
  x64, x2apic/intr-remap: x2apic cluster mode support (fate
  #303948 and fate #303984).
- patches.arch/x2APIC_PATCH_22_of_41_5c520a6724e912a7e6153b7597192edad6752750:
  x64, x2apic/intr-remap: setup init_apic_ldr for UV (fate
  #303948 and fate #303984).
- patches.arch/x2APIC_PATCH_23_of_41_89027d35aa5b8f45ce0f7fa0911db85b46563da0:
  x64, x2apic/intr-remap: IO-APIC support for interrupt-remapping
  (fate #303948 and fate #303984).
- patches.arch/x2APIC_PATCH_24_of_41_75c46fa61bc5b4ccd20a168ff325c58771248fcd:
  x64, x2apic/intr-remap: MSI and MSI-X support for interrupt
  remapping infrastructure (fate #303948 and fate #303984).
- patches.arch/x2APIC_PATCH_25_1_of_41_4c9961d56ec20c27ec5d02e49fd7427748312741:
  x86: make read_apic_id return final apicid (fate #303948 and
  fate #303984).
- patches.arch/x2APIC_PATCH_25_2_of_41_c535b6a1a685eb23f96e2c221777d6c1e05080d5:
  x86: let 32bit use apic_ops too (fate #303948 and fate #303984).
- patches.arch/x2APIC_PATCH_25_of_41_6e1cb38a2aef7680975e71f23de187859ee8b158:
  x64, x2apic/intr-remap: add x2apic support, including enabling
  interrupt-remapping (fate #303948 and fate #303984).
- patches.arch/x2APIC_PATCH_26_of_41_2d9579a124d746a3e0e0ba45e57d80800ee80807:
  x64, x2apic/intr-remap: support for x2apic physical mode support
  (fate #303948 and fate #303984).
- patches.arch/x2APIC_PATCH_27_of_41_9fa8c481b55e80edd8c637573f87853bb6b600f5:
  x64, x2apic/intr-remap: introduce CONFIG_INTR_REMAP (fate
  #303948 and fate #303984).
- patches.arch/x2APIC_PATCH_28_1_of_41_f910a9dc7c865896815e2a95fe33363e9522f277:
  x86: make 64bit have get_apic_id (fate #303948 and fate
  #303984).
- patches.arch/x2APIC_PATCH_29_of_41_277d1f5846d84e16760131a93b7a67ebfa8eded4:
  x2apic: uninline uv_init_apic_ldr() (fate #303948 and fate
  #303984).
- patches.arch/x2APIC_PATCH_30_of_41_ad66dd340f561bdde2285992314d9e4fd9b6191e:
  x2apic: xen64 paravirt basic apic ops (fate #303948 and fate
  #303984).
- patches.arch/x2APIC_PATCH_34_of_41_1b9b89e7f163336ad84200b66a17284dbf26aced:
  x86: add apic probe for genapic 64bit, v2 (fate #303948 and
  fate #303984).
- patches.arch/x2APIC_PATCH_35_of_41_d25ae38b7e005af03843833bbd811ffe8c5f8cb4:
  x86: add apic probe for genapic 64bit - fix (fate #303948 and
  fate #303984).
- patches.arch/x2APIC_PATCH_36_of_41_276605dddb74cbf1b77696e32c4a947e42cec52d:
  x2apic: use x2apic id reported by cpuid during topology
  discovery (fate #303948 and fate #303984).
- patches.arch/x2APIC_PATCH_40_of_41_bbb65d2d365efe9951290e61678dcf81ec60add4:
  x86: use cpuid vector 0xb when available for detecting cpu
  topology (fate #303948 and fate #303984).
- patches.arch/x2APIC_PATCH_41_of_41_11c231a962c740b3216eb6565149ae5a7944cba7:
  x86: use x2apic id reported by cpuid during topology discovery,
  fix (fate #303948 and fate #303984).
- patches.arch/x2APIC_PATCH_42_of_41_77322deb4bc676a5ee645444e7ed1a89f854473d:
  x86: io-apic - interrupt remapping fix (fate #303948 and
  fate #303984).
- patches.arch/x2APIC_PATCH_43_of_41_2c72d93f6593f386f5760ca8e7ac7026948c31d7:
  x2apic: fix reserved APIC register accesses in
  print_local_APIC() (fate #303948 and fate #303984).
- patches.drivers/sgi-uv-led: SGI UV: Provide a LED driver and
  some System Activity Indicators (FATE#304268).
- patches.suse/kdb-x86: kdb-v4.4-2.6.27-rc5-x86-1 (FATE#303971).
- patches.xen/xen-x86-no-lapic: Disallow all accesses to the
  local APIC page (191115).
- patches.xen/xen3-auto-arch-x86.diff: xen3 arch-x86.
- patches.xen/xen3-patch-2.6.19: Linux 2.6.19.
- patches.xen/xen3-patch-2.6.26: 2.6.26.
- Update config files:
  Added CONFIG_INTR_REMAP to all x86_64 flavors

-------------------------------------------------------------------
Wed Oct  8 17:46:08 CEST 2008 - gregkh@suse.de

- rpm/kernel-binary.spec.in: added Obsoletes: atl2-kmp as this
  driver is now included in the kernel package.

-------------------------------------------------------------------
Wed Oct  8 17:07:32 CEST 2008 - jjolly@suse.de

- patches.arch/s390-01-04-fcpperf-4-v2.patch: Update for fcpperf-4
  patch to bring in sync with upstream version. (bnc#417243)
- patches.arch/s390-01-04-fcpperf-4.patch: Removed, replaced by
  updated patch

-------------------------------------------------------------------
Wed Oct  8 17:07:31 CEST 2008 - sjayaraman@suse.de

- Remove stale swap-over-nfs patches.

- patches.suse/SoN-05-page_alloc-reserve.patch: Delete.
- patches.suse/SoN-06-reserve-slub.patch: Delete.

-------------------------------------------------------------------
Wed Oct  8 16:30:24 CEST 2008 - agruen@suse.de

- No uml patches left, so remove the code referring to
  patches.uml.tar.bz2.

-------------------------------------------------------------------
Wed Oct  8 16:25:54 CEST 2008 - ghaskins@suse.de

Guarded by +RT
- patches.rt/fix-up-comment.patch: RT: Remove comment that is
  no longer true.
- patches.rt/check-for-migration-during-push.patch: RT: fix
  push_rt_task() to handle dequeue_pushable properly.

-------------------------------------------------------------------
Wed Oct  8 16:05:45 CEST 2008 - agruen@suse.de

- Add DMAPI patches (supported by SGI).
- Update config files: enable DMAPI.

-------------------------------------------------------------------
Wed Oct  8 16:02:06 CEST 2008 - sjayaraman@suse.de

- Doh, forgot to remove stale files from cvs
- Update config files NFS_SWAP=y.

-------------------------------------------------------------------
Wed Oct  8 15:34:19 CEST 2008 - sjayaraman@suse.de

- Refreshed to -v19 of swap over nfs patchset.
  o netns, ipv6 fixes
  o patch ordering changes due to additional patches
- Adjust patches.xen/xen3-auto-common.diff to avoid conflict.

-------------------------------------------------------------------
Wed Oct 08 15:12:57 CEST 2008 - bwalle@suse.de

- Enable CONFIG_MFD_SM501_GPIO also for RT.

-------------------------------------------------------------------
Wed Oct 08 14:54:54 CEST 2008 - bwalle@suse.de

- Refresh patches.rt/mips-remove-duplicate-kconfig.patch.

-------------------------------------------------------------------
Wed Oct 08 14:14:24 CEST 2008 - bwalle@suse.de

- Update to 2.6.27-rc9.
- Enable new configuration option CONFIG_MFD_SM501_GPIO.
- Drop following patches (mainline):
  o patches.suse/e1000e_debug_contention_on_NVM_SWFLAG
  o patches.suse/e1000e_do_not_ever_sleep_in_interrupt_context
  o patches.suse/e1000e_drop_stats_lock, e1000e_fix_lockdep_issues
  o patches.suse/e1000e_mmap_range_chk,
  o patches.suse/e1000e_reset_swflag_after_resetting_hardware
  o patches.suse/e1000e_update_versione1000e_write_protect_ichx_nvm
- Adjust/refresh following patches:
  o patches.arch/s390-01-03-cmm2-v2.patch
  o patches.drivers/e1000e_add_82574L.patch
  o patches.drivers/e1000e_add_ICH9_BM.patch
  o patches.drivers/e1000e_add_LOM_devices.patch
  o patches.suse/e1000e_allow_bad_checksum
  o patches.suse/e1000e_call_dump_eeprom
  o patches.suse/e1000e_ioremap_sanity_check
  o patches.suse/e1000e_use_set_memory_ro-rw_to_protect_flash_memory

-------------------------------------------------------------------
Wed Oct  8 14:07:55 CEST 2008 - mmarek@suse.cz

- rpm/kernel-module-subpackage: switch KMPs to the new
  weak-modules2 script, which handles running depmod and mkinitrd

-------------------------------------------------------------------
Wed Oct  8 12:08:27 CEST 2008 - hare@suse.de

- supported.conf: mark igb as supported.

-------------------------------------------------------------------
Wed Oct  8 10:30:12 CEST 2008 - agruen@suse.de

- kernel-source-rt must not provide a kernel-source symbol: this
  would break dependencies.

-------------------------------------------------------------------
Wed Oct  8 08:57:54 CEST 2008 - olh@suse.de

- update patches.suse/ppc-no-LDFLAGS_MODULE.patch
  use suggested patch from kernel.org bugzilla

-------------------------------------------------------------------
Wed Oct  8 08:51:19 CEST 2008 - olh@suse.de

- add patches.arch/ppc-pseries_remove_lmb-PAGE_SHIFTT.patch
  fix oops in pseries_remove_lmb with 64k PAGE_SIZE (bnc#431380)

-------------------------------------------------------------------
Wed Oct  8 06:34:05 CEST 2008 - gregkh@suse.de

- supported.conf: mark efivars.ko as supported

-------------------------------------------------------------------
Wed Oct  8 06:32:42 CEST 2008 - gregkh@suse.de

- enable yealink driver (bnc#432841)

-------------------------------------------------------------------
Tue Oct  7 16:58:20 CEST 2008 - oneukum@suse.de

- patches.fixes/ehci_sched.diff: fix hang in disable_periodic
  (bnc#403346).

-------------------------------------------------------------------
Tue Oct  7 16:45:09 CEST 2008 - trenn@suse.de

- patches.fixes/fujisu_laptop_fix_section_mismatch.patch: Fix
  section mismatch in fujitsu_laptop driver (none).

-------------------------------------------------------------------
Tue Oct  7 16:20:12 CEST 2008 - hare@suse.de

- patches.fixes/sd-needs-updating: Driver 'sd' needs updating
  (bnc#406656).

-------------------------------------------------------------------
Tue Oct  7 15:29:23 CEST 2008 - agruen@suse.de

- rpm/post.sh: Catch mkinitrd error code indicating missing
  required modules. Only add a bootloader entry if an initrd
  could be created, but re-add the bootloader entry even if
  the initrd already existed before (bnc#431703).

-------------------------------------------------------------------
Tue Oct  7 14:02:57 CEST 2008 - hare@suse.de

- patches.drivers/lpfc-8.2.8.4-update: Update lpfc to 8.2.8.4
  (bnc#420767).
- patches.drivers/qla4xxx-sles11-update: qla4xxx driver fixes
  for SLES11 (bnc#432976).

-------------------------------------------------------------------
Tue Oct  7 11:55:56 CEST 2008 - olh@suse.de

- mark legacy iseries storage as supported

-------------------------------------------------------------------
Mon Oct  6 21:58:37 CEST 2008 - jdelvare@suse.de

- supported.conf: Add the ad7414, adcxx and ibmaem hwmon drivers as
  unsupported.

-------------------------------------------------------------------
Mon Oct  6 21:30:39 CEST 2008 - jdelvare@suse.de

- config/ia64/*: Don't built i2c-amd756-s4882 and i2c-nforce2-s4985
  on ia64, these are motherboard-specific drivers for x86_64
  motherboards.
- config/powerpc/*: Don't built i2c-isch on powerpc, it is a driver
  for x86 hardware.
- config/*: Don't built i2c-simtec on i386, x86_64 and ia64, there
  is no Simtec hardware based on these architectures.

-------------------------------------------------------------------
Sun Oct  5 11:15:44 CEST 2008 - agruen@suse.de

- rpm/kernel-binary.spec.in: Fix the logic splitting up the symbols
  defined in vmlinux by subsystem. (Actually, per directory, under
  the assumption that there is enough of a correlation).

-------------------------------------------------------------------
Sun Oct  5 05:41:47 CEST 2008 - greg@suse.de

- supported.conf: add ohci-hcd to base.  Fix up other USB drivers
  (USB network drivers had moved, others were missing)

-------------------------------------------------------------------
Sun Oct  5 05:24:17 CEST 2008 - gregkh@suse.de

- patches.drivers/atl2-add-atl2-network-driver.patch: atl2:
  add atl2 network driver.
- Update config files (even the rt ones).

-------------------------------------------------------------------
Fri Oct  3 21:22:32 CEST 2008 - jkosina@suse.de

- patches.suse/e1000e_debug_contention_on_NVM_SWFLAG: fix bogus
  WARN_ON() condition, as per upstream commit 95b866d5a

-------------------------------------------------------------------
Fri Oct  3 20:19:33 CEST 2008 - olh@suse.de

- mark ibmvfc as supported (bnc#417555 - fate#304178 - LTC46935)

-------------------------------------------------------------------
Fri Oct  3 20:15:34 CEST 2008 - olh@suse.de

- compile windfarm_pm121 into the kernel

-------------------------------------------------------------------
Fri Oct  3 20:13:35 CEST 2008 - jeffm@suse.de

- doc/README.SUSE, scripts/tar-up_and_run_mbuild.sh,
  scripts/run_oldconfig.sh,
  scripts/sequence-patch.sh: Eliminated defconfig.$flavor

-------------------------------------------------------------------
Fri Oct  3 19:58:32 CEST 2008 - olh@suse.de

- mark Cell drivers as supported

-------------------------------------------------------------------
Fri Oct  3 06:15:51 CEST 2008 - tonyj@suse.de

- Update config files
  rt configs not updated for per-module-dynamic-debug-messages.patch

-------------------------------------------------------------------
Fri Oct  3 06:09:25 CEST 2008 - gregkh@suse.de

- change patches.suse/supported-flag to show which modules are
  unsupported and externally supported in oops messages.  Also change
  the taint values as the documentation was totally wrong.

-------------------------------------------------------------------
Fri Oct  3 05:29:47 CEST 2008 - tonyj@suse.de

- Reenable RT debug builds, compile tested only
- Update config files
- Fix tracer issues
	patches.rt/event-trace-hrtimer-trace.patch
	patches.rt/trace-events-handle-syscalls.patch
	patches.rt/trace-ktime-scalar.patch
	patches.rt/tracer-event-trace.patch
- patches.rt/kdb-disable-ist.patch: Disable stackfault and debug stacks for kdb
- patches.rt/kdb-rtmisc.patch: Misc KDB fixes for RT
- patches.rt/novfs-rtmisc.patch: Misc NOVFS fixes for RT

-------------------------------------------------------------------
Fri Oct  3 05:20:45 CEST 2008 - gregkh@suse.de

- patches.drivers/driver-core-basic-infrastructure-for-per-module-dynamic-debug-messages.patch:
  driver core: basic infrastructure for per-module dynamic
  debug messages.
- refresh patches.trace/tracepoints.patch: Kernel Tracepoints.
- Update config files.

-------------------------------------------------------------------
Thu Oct  2 20:05:27 CEST 2008 - agruen@suse.de

- Introduce kernel-source-rt and kernel-syms-rt packages, needed
  for building real-time KMPs.

-------------------------------------------------------------------
Thu Oct  2 18:07:38 CEST 2008 - schwab@suse.de

- Don't clean <asm/nr-irqs.h>.

-------------------------------------------------------------------
Thu Oct  2 15:59:26 CEST 2008 - jblunck@suse.de

- supported.conf: add qeth_l2 and qeth_l3 as supported modules

-------------------------------------------------------------------
Thu Oct  2 12:31:31 CEST 2008 - jkosina@suse.de

- patches.suse/e1000e_write_protect_ichx_nvm: e1000e: update to
  the latest version of the patch as provided by Intel

-------------------------------------------------------------------
Thu Oct  2 09:56:40 CEST 2008 - jbeulich@novell.com

- Update Xen patches to 2.6.27-rc8 and c/s 684.
- patches.xen/xen-e1000e_Export_set_memory_ro-rw: Replace by ...
- patches.xen/xen3-e1000e_Export_set_memory_ro-rw: this, and put
  in proper place in series.conf.
- patches.xen/xen-rwlocks-enable-interrupts: Replace by ...
- patches.xen/xen3-rwlocks-enable-interrupts: this, and put in
  proper place in series.conf.

-------------------------------------------------------------------
Wed Oct  1 16:20:17 CEST 2008 - jeffm@suse.de

- scripts/sequence-patch.sh
- scripts/run_oldconfig.sh: x86 defconfigs go under arch/x86.

-------------------------------------------------------------------
Wed Oct  1 14:33:28 CEST 2008 - olh@suse.de

- enable msi on ppc64 (bnc#430937)

-------------------------------------------------------------------
Wed Oct  1 09:44:11 CEST 2008 - tiwai@suse.de

- rpm/kernel-source.spec.in: Remove /lib/modules from file list
  as it's already in filesystem

-------------------------------------------------------------------
Wed Oct  1 09:08:44 CEST 2008 - tiwai@suse.de

- rpm/kernel-source.spec.in: Fixed missing endif

-------------------------------------------------------------------
Wed Oct  1 08:36:07 CEST 2008 - tiwai@suse.de

- Update config files: make floppy module on i386, too

-------------------------------------------------------------------
Wed Oct  1 08:31:34 CEST 2008 - tiwai@suse.de

- supported.conf: update sound drivers

-------------------------------------------------------------------
Wed Oct  1 05:08:35 CEST 2008 - tonyj@suse.de

- update RT to 2.6.27-rc8
- patches.rt/preempt-realtime-fs-block.patch: Linux-RT 2.6.27-RT.
- patches.rt/preempt-realtime-timer.patch: Linux-RT 2.6.27-RT.

-------------------------------------------------------------------
Wed Oct  1 03:00:37 CEST 2008 - agruen@suse.de

- Update -rt config files.

-------------------------------------------------------------------
Tue Sep 30 19:46:13 CEST 2008 - gregkh@suse.de

- update to 2.6.27-rc8
  - obsoletes these patches:
    - patches.arch/ia64-kdump_proc_iomem.diff
    - patches.drivers/qla2xxx-defer-risc-interrupt-enablement
    - patches.fixes/usb-hcd-interrupt-shared.patch

-------------------------------------------------------------------
Tue Sep 30 17:17:15 CEST 2008 - jkosina@suse.de

- additional patches to track down and fix e1000e NVM corruption

- patches.suse/e1000e_ioremap_sanity_check: ioremap sanity check
  to catch mapping requests exceeding the BAR sizes (bnc#425480).
- patches.suse/e1000e_write_protect_ichx_nvm: e1000e: write
  protect ICHx NVM to prevent malicious write/erase (bnc#425480).

-------------------------------------------------------------------
Tue Sep 30 14:07:40 CEST 2008 - hare@suse.de

- Update config files.

-------------------------------------------------------------------
Tue Sep 30 13:57:30 CEST 2008 - hare@suse.de

- patches.drivers/mpt-fusion-4.00.43.00-update: Update MPT Fusion
  driver to v4.00.43.00 (bnc#425660).
- patches.kernel.org/gdth-section-conflict: Add missing annotations.

-------------------------------------------------------------------
Tue Sep 30 13:42:06 CEST 2008 - sassmann@suse.de

- Update config files: Disabled everything unnecessary in
  ps3 config file

-------------------------------------------------------------------
Tue Sep 30 12:19:39 CEST 2008 - olh@suse.de

- disable ninja32 and ns87415 pata drivers on ppc64

-------------------------------------------------------------------
Tue Sep 30 12:16:52 CEST 2008 - sdietrich@suse.de

- config.conf: enable rt for i386/x86_64
- Update config files: Preliminary sync with default and debug configs.
- config/x86_64/rt_timing: Delete.

- patches.rt/2.6.21-rc6-lockless3-radix-tree-gang-slot-lookups.patch:
  Linux-RT 2.6.27-RT
   Linux-RT 2.6.26-RT radix-tree: gang slot lookups.
- patches.rt/2.6.21-rc6-lockless5-lockless-probe.patch: Linux-RT
  2.6.27-RT
   Linux-RT 2.6.26-RT mm: lockless probe.
- patches.rt/2.6.21-rc6-lockless6-speculative-get-page.patch:
  Linux-RT 2.6.27-RT
   Linux-RT 2.6.26-RT mm: speculative get page.
- patches.rt/2.6.21-rc6-lockless7-lockless-pagecache-lookups.patch:
  Linux-RT 2.6.27-RT
   Linux-RT 2.6.26-RT mm: lockless pagecache lookups.
- patches.rt/2.6.21-rc6-lockless8-spinlock-tree_lock.patch:
  Linux-RT 2.6.27-RT
   Linux-RT 2.6.26-RT mm: spinlock tree_lock.
- patches.rt/Add-dev-rmem-device-driver-for-real-time-JVM-testing.patch:
  Linux-RT 2.6.27-RT
   Linux-RT 2.6.26-RT.
- patches.rt/Allocate-RTSJ-memory-for-TCK-conformance-test.patch:
  Linux-RT 2.6.27-RT
   Linux-RT 2.6.26-RT.
- patches.rt/RT_utsname.patch: Linux-RT 2.6.27-RT.
- patches.rt/aacraid-compat-sem.patch: Linux-RT 2.6.27-RT.
- patches.rt/adapt-remove-extra-try-to-lock.patch: Linux-RT
  2.6.27-RT.
- patches.rt/adaptive-adjust-pi-wakeup.patch: Linux-RT 2.6.27-RT.
- patches.rt/adaptive-earlybreak-on-steal.patch: Linux-RT
  2.6.27-RT
   rtmutex: break out early on first run.
- patches.rt/adaptive-optimize-rt-lock-wakeup.patch: Linux-RT
  2.6.27-RT.
- patches.rt/adaptive-spinlock-lite-v2.patch: Linux-RT 2.6.27-RT
   adaptive spinlocks lite.
- patches.rt/adaptive-task-oncpu.patch: Linux-RT 2.6.27-RT.
- patches.rt/apic-dumpstack.patch: Linux-RT 2.6.27-RT.
- patches.rt/apic-level-smp-affinity.patch: Linux-RT 2.6.27-RT.
- patches.rt/arm-compile-fix.patch: Linux-RT 2.6.27-RT
   ARM: compile fix for event tracing.
- patches.rt/arm-fix-compile-error-trace-exit-idle.patch:
  Linux-RT 2.6.27-RT.
- patches.rt/arm-futex-atomic-cmpxchg.patch: Linux-RT 2.6.27-RT.
- patches.rt/arm-latency-tracer-support.patch: Linux-RT 2.6.27-RT.
- patches.rt/arm-omap-02.patch: Linux-RT 2.6.27-RT
   Linux-RT 2.6.26-RT.
- patches.rt/arm-omap-05.patch: Linux-RT 2.6.27-RT.
- patches.rt/arm-preempt-config.patch: Linux-RT 2.6.27-RT.
- patches.rt/arm-trace-preempt-idle.patch: Linux-RT 2.6.27-RT.
- patches.rt/bh-state-lock.patch: Linux-RT 2.6.27-RT.
- patches.rt/bh-uptodate-lock.patch: Linux-RT 2.6.27-RT.
- patches.rt/bz235099-idle-load-fix.patch: Linux-RT 2.6.27-RT.
- patches.rt/cache_pci_find_capability.patch: Linux-RT 2.6.27-RT
   Linux-RT 2.6.26-RT Cache calls to pci_find_capability.
- patches.rt/call_rcu_bh-rename-of-call_rcu.patch: Linux-RT
  2.6.27-RT
   just rename call_rcu_bh instead of making it a macro.
- patches.rt/cond_resched_softirq-WARN-fix.patch: Linux-RT
  2.6.27-RT
   WARNING: at kernel/sched.c:5071 2.6.23-rc1-rt7.
- patches.rt/cputimer-thread-rt-fix.patch: Linux-RT 2.6.27-RT.
- patches.rt/cputimer-thread-rt_A0.patch: Linux-RT 2.6.27-RT.
- patches.rt/cycles-to-ns-trace-fix.patch: Linux-RT 2.6.27-RT
   Linux-RT 2.6.26-RT.
- patches.rt/dev-queue-xmit-preempt-fix.patch: Linux-RT 2.6.27-RT.
- patches.rt/disable-irqpoll.patch: Linux-RT 2.6.27-RT.
- patches.rt/disable-ist-x86_64.patch: Linux-RT 2.6.27-RT.
- patches.rt/disable-lpptest-on-nonlinux.patch: Linux-RT
  2.6.27-RT.
- patches.rt/disable-run-softirq-from-hardirq-completely.patch:
  Linux-RT 2.6.27-RT
   Disable running softirqs from hardirqs completely!.
- patches.rt/dont-disable-preemption-without-IST.patch: Linux-RT
  2.6.27-RT.
- patches.rt/dont-let-rt-rw_semaphores-do-non_owner-locks.patch:
  Linux-RT 2.6.27-RT.
- patches.rt/dont-unmask-io_apic.patch: Linux-RT 2.6.27-RT.
- patches.rt/drain-all-local-pages-via-sched.patch: Linux-RT
  2.6.27-RT.
- patches.rt/event-trace-hrtimer-trace.patch: Linux-RT 2.6.27-RT
   event-tracer: add clockevent trace.
- patches.rt/export-schedule-on-each-cpu.patch: Linux-RT
  2.6.27-RT.
- patches.rt/filemap-dont-bug-non-atomic.patch: Linux-RT
  2.6.27-RT.
- patches.rt/fix-a-previously-reverted-fix.patch: Linux-RT
  2.6.27-RT
   Fix a previously reverted "fix".
- patches.rt/fix-adaptive-hack.patch: Linux-RT 2.6.27-RT
   fix-adaptive-hack.patch.
- patches.rt/fix-bug-on-in-filemap.patch: Linux-RT 2.6.27-RT
   Change bug_on for atomic to pagefault_disabled..
- patches.rt/fix-circular-locking-deadlock.patch: Linux-RT
  2.6.27-RT.
- patches.rt/fix-compilation-for-non-RT-in-timer.patch: Linux-RT
  2.6.27-RT.
- patches.rt/fix-config-debug-rt-mutex-lock-underflow-warnings.patch:
  Linux-RT 2.6.27-RT
   Fix CONFIG_DEBUG_RT_MUTEX lock underflow warnings.
- patches.rt/fix-emac-locking-2.6.16.patch: Linux-RT 2.6.27-RT
   Linux-RT 2.6.26-RT.
- patches.rt/fix-emergency-reboot.patch: Linux-RT 2.6.27-RT
   call reboot notifier list when doing an emergency reboot.
- patches.rt/fix-migrating-softirq.patch: Linux-RT 2.6.27-RT.
- patches.rt/fix-softirq-checks-for-non-rt-preempt-hardirq.patch:
  Linux-RT 2.6.27-RT.
- patches.rt/fix_vdso_gtod_vsyscall64_2.patch: Linux-RT 2.6.27-RT.
- patches.rt/floppy-resume-fix.patch: Linux-RT 2.6.27-RT
   floppy: suspend/resume fix.
- patches.rt/frace-use-tsc.patch: Linux-RT 2.6.27-RT.
- patches.rt/ftrace-compile-fixes.patch: Linux-RT 2.6.27-RT
   Linux-RT 2.6.26-RT rt: remove call to stop tracer.
- patches.rt/ftrace-document-event-tracer.patch: Linux-RT
  2.6.27-RT.
- patches.rt/ftrace-document-update1.patch: Linux-RT 2.6.27-RT
   Linux-RT 2.6.26-RT ftrace: document updates.
- patches.rt/ftrace-dont-trace-markers.patch: Linux-RT 2.6.27-RT
   ftrace: dont trace markers.
- patches.rt/ftrace-fix-get-kprobe-wreckage.patch: Linux-RT
  2.6.27-RT
   Linux-RT 2.6.26-RT ftrace-fix-missing-kprobe-include.pathc.
- patches.rt/ftrace-fix-header.patch: Linux-RT 2.6.27-RT.
- patches.rt/ftrace-function-record-nop.patch: Linux-RT 2.6.27-RT
   Linux-RT 2.6.26-RT ftrace: define function trace nop.
- patches.rt/ftrace-hotplug-fix.patch: Linux-RT 2.6.27-RT
   ftrace: cpu hotplug fix.
- patches.rt/ftrace-m68knommu-add-FTRACE-support.patch: Linux-RT
  2.6.27-RT.
- patches.rt/ftrace-m68knommu-generic-stacktrace-function.patch:
  Linux-RT 2.6.27-RT.
- patches.rt/ftrace-preempt-trace-check.patch: Linux-RT 2.6.27-RT
   Linux-RT 2.6.26-RT ftrace: only trace preempt off with
   preempt tracer.
- patches.rt/ftrace-print-missing-cmdline.patch: Linux-RT
  2.6.27-RT
   ftrace: fix the command line printing.
- patches.rt/ftrace-record-comm-on-ctrl.patch: Linux-RT 2.6.27-RT
   ftrace: record comm on function ctrl change.
- patches.rt/ftrace-stop-trace-on-crash.patch: Linux-RT 2.6.27-RT
   fix-tracer-wreckage-wtf-is-this-code-all-features.patch.
- patches.rt/ftrace-trace-sched.patch: Linux-RT 2.6.27-RT
   Linux-RT 2.6.26-RT ftrace: trace sched.c.
- patches.rt/ftrace-use-preempt-disable-not-irq-disable.patch:
  Linux-RT 2.6.27-RT
   ftrace: avoid lockdep recursion.
- patches.rt/ftrace-wakeup-rawspinlock.patch: Linux-RT 2.6.27-RT
   Linux-RT 2.6.26-RT ftrace: user raw spin lock for wakeup
   function trace.
- patches.rt/generic-cmpxchg-use-raw-local-irq-variant.patch:
  Linux-RT 2.6.27-RT.
- patches.rt/genhd-protect-percpu-var.patch: Linux-RT 2.6.27-RT.
- patches.rt/genirq-soft-resend.patch: Linux-RT 2.6.27-RT
   x86: activate HARDIRQS_SW_RESEND.
- patches.rt/git-ignore-script-lpp.patch: Linux-RT 2.6.27-RT.
- patches.rt/gtod-optimize.patch: Linux-RT 2.6.27-RT.
- patches.rt/hack-convert-i_alloc_sem-for-direct_io-craziness.patch:
  Linux-RT 2.6.27-RT.
- patches.rt/hack-fix-rt-migration.patch: Linux-RT 2.6.27-RT.
- patches.rt/handle-pending-in-simple-irq.patch: Linux-RT
  2.6.27-RT
   handle IRQ_PENDING for simple irq handler.
- patches.rt/highmem-redo-mainline.patch: Linux-RT 2.6.27-RT.
- patches.rt/highmem-revert-mainline.patch: Linux-RT 2.6.27-RT.
- patches.rt/highmem_rewrite.patch: Linux-RT 2.6.27-RT
   mm: remove kmap_lock.
- patches.rt/hrtimer-no-printk.patch: Linux-RT 2.6.27-RT.
- patches.rt/hrtimers-overrun-api.patch: Linux-RT 2.6.27-RT.
- patches.rt/i386-mark-atomic-irq-ops-raw.patch: Linux-RT
  2.6.27-RT.
- patches.rt/i386-nmi-watchdog-show-regs.patch: Linux-RT
  2.6.27-RT.
- patches.rt/idle-fix.patch: Linux-RT 2.6.27-RT
   Linux-RT 2.6.26-RT.
- patches.rt/idle2-fix.patch: Linux-RT 2.6.27-RT
   Linux-RT 2.6.26-RT.
- patches.rt/ioapic-fix-too-fast-clocks.patch: Linux-RT 2.6.27-RT.
- patches.rt/irda-fix.patch: Linux-RT 2.6.27-RT.
- patches.rt/irq-mask-fix.patch: Linux-RT 2.6.27-RT
   genirq: fix simple and fasteoi irq handlers.
- patches.rt/jbd_assertions_smp_only.patch: Linux-RT 2.6.27-RT.
- patches.rt/kmap-atomic-i386-fix.patch: Linux-RT 2.6.27-RT.
- patches.rt/kmap-atomic-prepare.patch: Linux-RT 2.6.27-RT.
- patches.rt/kprobes-preempt-fix.patch: Linux-RT 2.6.27-RT.
- patches.rt/kstat-add-rt-stats.patch: Linux-RT 2.6.27-RT
   add rt stats to /proc/stat.
- patches.rt/kstat-fix-spurious-system-load-spikes-in-proc-loadavgrt.patch:
  Linux-RT 2.6.27-RT.
- patches.rt/latency-measurement-drivers.patch: Linux-RT
  2.6.27-RT.
- patches.rt/latency-tracing-arm.patch: Linux-RT 2.6.27-RT.
- patches.rt/latency-tracing-ppc.patch: Linux-RT 2.6.27-RT
   Linux-RT 2.6.26-RT.
- patches.rt/loadavg_fixes_weird_loads.patch: Linux-RT 2.6.27-RT.
- patches.rt/local_irq_save_nort-in-swap.patch: Linux-RT
  2.6.27-RT.
- patches.rt/lock-init-plist-fix.patch: Linux-RT 2.6.27-RT.
- patches.rt/lock_list.patch: Linux-RT 2.6.27-RT
   lock_list - a fine grain locked double linked list.
- patches.rt/lock_page_ref.patch: Linux-RT 2.6.27-RT
   mm: lock_page_ref.
- patches.rt/lockdep-avoid-fork-waring.patch: Linux-RT 2.6.27-RT
   Linux-RT 2.6.26-RT ftrace: fix if define to prove locking.
- patches.rt/lockdep-lock_set_subclass.patch: Linux-RT 2.6.27-RT
   Linux-RT 2.6.26-RT lockdep: lock_set_subclass - reset a held
   lock's subclass.
- patches.rt/lockdep-more-entries.patch: Linux-RT 2.6.27-RT.
- patches.rt/lockdep-prettify.patch: Linux-RT 2.6.27-RT
   lockdep: prettify output.
- patches.rt/lockdep-rt-mutex.patch: Linux-RT 2.6.27-RT
   lockdep-rt: annotate PREEMPT_RT DEFINE_MUTEX.
- patches.rt/lockdep-rt-recursion-limit-fix.patch: Linux-RT
  2.6.27-RT.
- patches.rt/lockdep-show-held-locks.patch: Linux-RT 2.6.27-RT
   lockdep: show held locks when showing a stackdump.
- patches.rt/lockdep_lock_set_subclass_fix.patch: Linux-RT
  2.6.27-RT.
- patches.rt/lockstat-fix-contention-points.patch: Linux-RT
  2.6.27-RT
   Linux-RT 2.6.26-RT lockstat: fix contention points.
- patches.rt/lockstat-output.patch: Linux-RT 2.6.27-RT
   lockstat: warn about disabled lock debugging.
- patches.rt/lockstat-rt-hooks.patch: Linux-RT 2.6.27-RT.
- patches.rt/lockstat_bounce_rt.patch: Linux-RT 2.6.27-RT.
- patches.rt/loopback-revert.patch: Linux-RT 2.6.27-RT.
- patches.rt/m68knommu-make-cmpxchg-RT-safe.patch: Linux-RT
  2.6.27-RT.
- patches.rt/m68knommu_fixes_ontop_of_v2.6.26.patch: Linux-RT
  2.6.27-RT
   Linux-RT 2.6.26-RT.
- patches.rt/mapping_nrpages-fix.patch: Linux-RT 2.6.27-RT
   mapping_nrpages-fix.patch.
- patches.rt/mapping_nrpages.patch: Linux-RT 2.6.27-RT
   mm/fs: abstract address_space::nrpages.
- patches.rt/mips-change-raw-spinlock-type.patch: Linux-RT
  2.6.27-RT
   Linux-RT 2.6.26-RT RT: change from raw_spinlock_t to
   __raw_spinlock_t.
- patches.rt/mips-remove-conlicting-rtc-lock-declaration.patch:
  Linux-RT 2.6.27-RT
   RT: remove conflicting rtc_lock declaration.
- patches.rt/mips-remove-duplicate-kconfig.patch: Linux-RT
  2.6.27-RT.
- patches.rt/mips-remove-finish-arch-switch.patch: Linux-RT
  2.6.27-RT
   RT: remove finish_arch_switch.
- patches.rt/mitigate-resched-flood.patch: Linux-RT 2.6.27-RT.
- patches.rt/mm-concurrent-pagecache-rt.patch: Linux-RT 2.6.27-RT
   mm: -rt bits for concurrent pagecache.
- patches.rt/mm-concurrent-pagecache.patch: Linux-RT 2.6.27-RT
   mm: concurrent pagecache write side.
- patches.rt/mm-fix-latency.patch: Linux-RT 2.6.27-RT
   reduce pagetable-freeing latencies.
- patches.rt/move-native-irq.patch: Linux-RT 2.6.27-RT.
- patches.rt/msi-suspend-resume-workaround.patch: Linux-RT
  2.6.27-RT.
- patches.rt/multi-reader-account.patch: Linux-RT 2.6.27-RT
   map tasks to reader locks held.
- patches.rt/multi-reader-limit.patch: Linux-RT 2.6.27-RT
   implement reader limit on read write locks.
- patches.rt/multi-reader-lock-account.patch: Linux-RT 2.6.27-RT
   map read/write locks back to their readers.
- patches.rt/multi-reader-pi.patch: Linux-RT 2.6.27-RT
   read lock Priority Inheritance implementation.
- patches.rt/native-sched-clock-booboo.patch: Linux-RT 2.6.27-RT
   Linux-RT 2.6.26-RT.
- patches.rt/neptune-no-at-keyboard.patch: Linux-RT 2.6.27-RT.
- patches.rt/net-core-preempt-fix.patch: Linux-RT 2.6.27-RT.
- patches.rt/netpoll-8139too-fix.patch: Linux-RT 2.6.27-RT.
- patches.rt/new-softirq-code.patch: Linux-RT 2.6.27-RT
   softirq preemption: optimization.
- patches.rt/nf_conntrack-fix-smp-processor-id.patch: Linux-RT
  2.6.27-RT.
- patches.rt/nf_conntrack-weird-crash-fix.patch: Linux-RT
  2.6.27-RT.
- patches.rt/nfs-stats-miss-preemption.patch: Linux-RT 2.6.27-RT
   nfs: fix missing preemption check.
- patches.rt/nmi-profiling.patch: Linux-RT 2.6.27-RT.
- patches.rt/nmi-show-regs-fix.patch: Linux-RT 2.6.27-RT.
- patches.rt/nmi-watchdog-disable.patch: Linux-RT 2.6.27-RT
   Linux-RT 2.6.26-RT x86_64: do not enable the NMI watchdog
   by default.
- patches.rt/nmi-watchdog-fix-1.patch: Linux-RT 2.6.27-RT
   Linux-RT 2.6.26-RT.
- patches.rt/nmi-watchdog-fix-2.patch: Linux-RT 2.6.27-RT.
- patches.rt/nmi-watchdog-fix-3.patch: Linux-RT 2.6.27-RT.
- patches.rt/nmi-watchdog-fix-4.patch: Linux-RT 2.6.27-RT.
- patches.rt/no-warning-for-irqs-disabled-in-local-bh-enable.patch:
  Linux-RT 2.6.27-RT
   Linux-RT 2.6.26-RT local_bh_enable() is safe for
   irqs_disabled().
- patches.rt/ntfs-local-irq-save-nort.patch: Linux-RT 2.6.27-RT.
- patches.rt/numa-slab-freeing.patch: Linux-RT 2.6.27-RT.
- patches.rt/only-run-softirqs-from-irq-thread-when-irq-affinity-is-set.patch:
  Linux-RT 2.6.27-RT.
- patches.rt/pagefault-disable-cleanup.patch: Linux-RT 2.6.27-RT
   clean up the page fault disabling logic.
- patches.rt/panic-dont-stop-box.patch: Linux-RT 2.6.27-RT.
- patches.rt/paravirt-function-pointer-fix.patch: Linux-RT
  2.6.27-RT.
- patches.rt/pause-on-oops-head-tail.patch: Linux-RT 2.6.27-RT
   introduce pause_on_oops_head/tail boot options.
- patches.rt/percpu-locked-mm.patch: Linux-RT 2.6.27-RT.
- patches.rt/percpu-locked-netfilter.patch: Linux-RT 2.6.27-RT.
- patches.rt/percpu-locked-netfilter2.patch: Linux-RT 2.6.27-RT.
- patches.rt/percpu-locked-powerpc-fixups.patch: Linux-RT
  2.6.27-RT.
- patches.rt/percpu_list.patch: Linux-RT 2.6.27-RT
   percpu_list.
- patches.rt/plist-debug.patch: Linux-RT 2.6.27-RT.
- patches.rt/pmtmr-override.patch: Linux-RT 2.6.27-RT
   Linux-RT 2.6.26-RT pmtmr: allow command line override of
   ioport.
- patches.rt/posix-cpu-timers-fix.patch: Linux-RT 2.6.27-RT.
- patches.rt/powerpc-count_active_rt_tasks-is-undefined-for-non-preempt-rt.patch:
  Linux-RT 2.6.27-RT.
- patches.rt/powerpc-flush_tlb_pending-is-no-more.patch:
  Linux-RT 2.6.27-RT.
- patches.rt/powerpc-ftrace-stop-on-oops.patch: Linux-RT 2.6.27-RT
   powerpc: ftrace stop on crash.
- patches.rt/powerpc-match-__rw_yield-function-declaration-to-prototype.patch:
  Linux-RT 2.6.27-RT.
- patches.rt/ppc-chpr-set-rtc-lock.patch: Linux-RT 2.6.27-RT.
- patches.rt/ppc-gtod-notrace-fix.patch: Linux-RT 2.6.27-RT.
- patches.rt/ppc-hacks-to-allow-rt-to-run-kernbench.patch:
  Linux-RT 2.6.27-RT.
- patches.rt/ppc-make-tlb-batch-64-only.patch: Linux-RT 2.6.27-RT.
- patches.rt/ppc-tlbflush-preempt.patch: Linux-RT 2.6.27-RT.
- patches.rt/ppc32-latency-compile-hack-fixes.patch: Linux-RT
  2.6.27-RT.
- patches.rt/ppc32_notrace_init_functions.patch: Linux-RT
  2.6.27-RT
   don't trace early init functions for ppc32.
- patches.rt/ppc64-fix-preempt-unsafe-paths-accessing-per_cpu-variables.patch:
  Linux-RT 2.6.27-RT.
- patches.rt/preempt-irqs-Kconfig.patch: Linux-RT 2.6.27-RT.
- patches.rt/preempt-irqs-arm-fix-oprofile.patch: Linux-RT
  2.6.27-RT.
- patches.rt/preempt-irqs-arm.patch: Linux-RT 2.6.27-RT.
- patches.rt/preempt-irqs-direct-debug-keyboard.patch: Linux-RT
  2.6.27-RT.
- patches.rt/preempt-irqs-hrtimer.patch: Linux-RT 2.6.27-RT.
- patches.rt/preempt-irqs-i386-idle-poll-loop-fix.patch:
  Linux-RT 2.6.27-RT.
- patches.rt/preempt-irqs-i386-ioapic-mask-quirk.patch: Linux-RT
  2.6.27-RT.
- patches.rt/preempt-irqs-i386.patch: Linux-RT 2.6.27-RT.
- patches.rt/preempt-irqs-m68knommu-make-timer-interrupt-non-threaded.patch:
  Linux-RT 2.6.27-RT.
- patches.rt/preempt-irqs-mips.patch: Linux-RT 2.6.27-RT.
- patches.rt/preempt-irqs-ppc-ack-irq-fixups.patch: Linux-RT
  2.6.27-RT.
- patches.rt/preempt-irqs-ppc-fix-b5.patch: Linux-RT 2.6.27-RT.
- patches.rt/preempt-irqs-ppc-fix-b6.patch: Linux-RT 2.6.27-RT.
- patches.rt/preempt-irqs-ppc-fix-more-fasteoi.patch: Linux-RT
  2.6.27-RT.
- patches.rt/preempt-irqs-ppc.patch: Linux-RT 2.6.27-RT.
- patches.rt/preempt-irqs-x86-64-ioapic-mask-quirk.patch:
  Linux-RT 2.6.27-RT.
- patches.rt/preempt-irqs-x86-64.patch: Linux-RT 2.6.27-RT.
- patches.rt/preempt-realtime-acpi.patch: Linux-RT 2.6.27-RT.
- patches.rt/preempt-realtime-arm-bagde4.patch: Linux-RT
  2.6.27-RT.
- patches.rt/preempt-realtime-arm-footbridge.patch: Linux-RT
  2.6.27-RT.
- patches.rt/preempt-realtime-arm-integrator.patch: Linux-RT
  2.6.27-RT.
- patches.rt/preempt-realtime-arm-ixp4xx.patch: Linux-RT
  2.6.27-RT.
- patches.rt/preempt-realtime-arm-pxa.patch: Linux-RT 2.6.27-RT.
- patches.rt/preempt-realtime-arm-rawlock-in-mmu_context-h.patch:
  Linux-RT 2.6.27-RT.
- patches.rt/preempt-realtime-arm-shark.patch: Linux-RT 2.6.27-RT.
- patches.rt/preempt-realtime-arm.patch: Linux-RT 2.6.27-RT.
- patches.rt/preempt-realtime-compile-fixes.patch: Linux-RT
  2.6.27-RT.
- patches.rt/preempt-realtime-console.patch: Linux-RT 2.6.27-RT.
- patches.rt/preempt-realtime-core.patch: Linux-RT 2.6.27-RT.
- patches.rt/preempt-realtime-debug-sysctl.patch: Linux-RT
  2.6.27-RT.
- patches.rt/preempt-realtime-fs-block.patch: Linux-RT 2.6.27-RT.
- patches.rt/preempt-realtime-ftrace-disable-ftraced.patch:
  Linux-RT 2.6.27-RT.
- patches.rt/preempt-realtime-ftrace.patch: Linux-RT 2.6.27-RT.
- patches.rt/preempt-realtime-i386.patch: Linux-RT 2.6.27-RT.
- patches.rt/preempt-realtime-ia64.patch: Linux-RT 2.6.27-RT.
- patches.rt/preempt-realtime-ide.patch: Linux-RT 2.6.27-RT.
- patches.rt/preempt-realtime-init-show-enabled-debugs.patch:
  Linux-RT 2.6.27-RT.
- patches.rt/preempt-realtime-input.patch: Linux-RT 2.6.27-RT.
- patches.rt/preempt-realtime-ipc.patch: Linux-RT 2.6.27-RT.
- patches.rt/preempt-realtime-irqs.patch: Linux-RT 2.6.27-RT.
- patches.rt/preempt-realtime-loopback.patch: Linux-RT 2.6.27-RT.
- patches.rt/preempt-realtime-mellanox-driver-fix.patch:
  Linux-RT 2.6.27-RT.
- patches.rt/preempt-realtime-mips.patch: Linux-RT 2.6.27-RT.
- patches.rt/preempt-realtime-mm.patch: Linux-RT 2.6.27-RT.
- patches.rt/preempt-realtime-mmdrop-delayed.patch: Linux-RT
  2.6.27-RT.
- patches.rt/preempt-realtime-net-drivers.patch: Linux-RT
  2.6.27-RT.
- patches.rt/preempt-realtime-net-softirq-fixups.patch: Linux-RT
  2.6.27-RT
   NOHZ: local_softirq_pending with tickless.
- patches.rt/preempt-realtime-net.patch: Linux-RT 2.6.27-RT.
- patches.rt/preempt-realtime-powerpc-add-raw-relax-macros.patch:
  Linux-RT 2.6.27-RT.
- patches.rt/preempt-realtime-powerpc-b2.patch: Linux-RT
  2.6.27-RT.
- patches.rt/preempt-realtime-powerpc-b3.patch: Linux-RT
  2.6.27-RT.
- patches.rt/preempt-realtime-powerpc-b4.patch: Linux-RT
  2.6.27-RT.
- patches.rt/preempt-realtime-powerpc-celleb-raw-spinlocks.patch:
  Linux-RT 2.6.27-RT.
- patches.rt/preempt-realtime-powerpc-missing-raw-spinlocks.patch:
  Linux-RT 2.6.27-RT.
- patches.rt/preempt-realtime-powerpc-tlb-batching.patch:
  Linux-RT 2.6.27-RT.
- patches.rt/preempt-realtime-powerpc-update.patch: Linux-RT
  2.6.27-RT.
- patches.rt/preempt-realtime-powerpc.patch: Linux-RT 2.6.27-RT.
- patches.rt/preempt-realtime-prevent-idle-boosting.patch:
  Linux-RT 2.6.27-RT
   Premmpt-RT: Preevent boosting of idle task.
- patches.rt/preempt-realtime-printk.patch: Linux-RT 2.6.27-RT.
- patches.rt/preempt-realtime-profiling.patch: Linux-RT 2.6.27-RT.
- patches.rt/preempt-realtime-rawlocks.patch: Linux-RT 2.6.27-RT.
- patches.rt/preempt-realtime-rcu.patch: Linux-RT 2.6.27-RT.
- patches.rt/preempt-realtime-sched-cpupri.patch: Linux-RT
  2.6.27-RT.
- patches.rt/preempt-realtime-sched-i386.patch: Linux-RT
  2.6.27-RT.
- patches.rt/preempt-realtime-sched.patch: Linux-RT 2.6.27-RT.
- patches.rt/preempt-realtime-sound.patch: Linux-RT 2.6.27-RT.
- patches.rt/preempt-realtime-supress-nohz-softirq-warning.patch:
  Linux-RT 2.6.27-RT.
- patches.rt/preempt-realtime-supress-rtc-printk.patch: Linux-RT
  2.6.27-RT.
- patches.rt/preempt-realtime-timer.patch: Linux-RT 2.6.27-RT.
- patches.rt/preempt-realtime-usb.patch: Linux-RT 2.6.27-RT.
- patches.rt/preempt-realtime-warn-and-bug-on-fix.patch:
  Linux-RT 2.6.27-RT.
- patches.rt/preempt-realtime-warn-and-bug-on.patch: Linux-RT
  2.6.27-RT.
- patches.rt/preempt-realtime-x86_64.patch: Linux-RT 2.6.27-RT.
- patches.rt/preempt-rt-no-slub.patch: Linux-RT 2.6.27-RT.
- patches.rt/preempt-trace.patch: Linux-RT 2.6.27-RT.
- patches.rt/print-might-sleep-hack.patch: Linux-RT 2.6.27-RT.
- patches.rt/printk-dont-bug-on-sched.patch: Linux-RT 2.6.27-RT.
- patches.rt/printk-in-atomic-hack-fix.patch: Linux-RT 2.6.27-RT
   fix printk in atomic hack.
- patches.rt/printk-in-atomic.patch: Linux-RT 2.6.27-RT.
- patches.rt/proportions-raw-locks.patch: Linux-RT 2.6.27-RT.
- patches.rt/qrcu.patch: Linux-RT 2.6.27-RT
   QRCU with lockless fastpath.
- patches.rt/quicklist-release-before-free-page-fix.patch:
  Linux-RT 2.6.27-RT.
- patches.rt/quicklist-release-before-free-page.patch: Linux-RT
  2.6.27-RT.
- patches.rt/radix-concurrent-lockdep.patch: Linux-RT 2.6.27-RT.
- patches.rt/radix-percpu-hack-fix.patch: Linux-RT 2.6.27-RT.
- patches.rt/radix-tree-concurrent.patch: Linux-RT 2.6.27-RT
   radix-tree: concurrent write side support.
- patches.rt/radix-tree-lockdep-plus1.patch: Linux-RT 2.6.27-RT
   lockdep: add +1 to radix tree array.
- patches.rt/radix-tree-optimistic-hist.patch: Linux-RT 2.6.27-RT
   debug: optimistic lock histogram.
- patches.rt/radix-tree-optimistic.patch: Linux-RT 2.6.27-RT
   radix-tree: optimistic locking.
- patches.rt/raw-spinlocks-for-nmi-print.patch: Linux-RT
  2.6.27-RT.
- patches.rt/rcu-hrt-fixups.patch: Linux-RT 2.6.27-RT.
- patches.rt/rcu-new-7.patch: Linux-RT 2.6.27-RT.
- patches.rt/rcu-preempt-boost-default.patch: Linux-RT 2.6.27-RT.
- patches.rt/rcu-preempt-boost-fix.patch: Linux-RT 2.6.27-RT.
- patches.rt/rcu-preempt-boost-sdr.patch: Linux-RT 2.6.27-RT.
- patches.rt/rcu-preempt-fix-bad-dyntick-accounting.patch:
  Linux-RT 2.6.27-RT.
- patches.rt/rcu-preempt-hotplug-hackaround.patch: Linux-RT
  2.6.27-RT.
- patches.rt/rcu-torture-preempt-update.patch: Linux-RT 2.6.27-RT.
- patches.rt/rcu-trace-fix-free.patch: Linux-RT 2.6.27-RT.
- patches.rt/rcupreempt-boost-early-init.patch: Linux-RT
  2.6.27-RT.
- patches.rt/realtime-preempt-warn-about-tracing.patch: Linux-RT
  2.6.27-RT.
- patches.rt/relay-fix.patch: Linux-RT 2.6.27-RT
   relay: fix timer madness.
- patches.rt/remove-check-pgt-cache-calls.patch: Linux-RT
  2.6.27-RT.
- patches.rt/replace-bugon-by-warn-on.patch: Linux-RT 2.6.27-RT.
- patches.rt/revert-preempt-bkl-revert.patch: Linux-RT 2.6.27-RT.
- patches.rt/root-domain-kfree-in-atomic.patch: Linux-RT
  2.6.27-RT.
- patches.rt/rt-apis.patch: Linux-RT 2.6.27-RT.
- patches.rt/rt-avoid-deadlock-in-swap.patch: Linux-RT 2.6.27-RT.
- patches.rt/rt-delayed-prio.patch: Linux-RT 2.6.27-RT
   rt: PI-workqueue: propagate prio for delayed work.
- patches.rt/rt-kmap-scale-fix.patch: Linux-RT 2.6.27-RT.
- patches.rt/rt-list-mods.patch: Linux-RT 2.6.27-RT
   rt: list_splice2.
- patches.rt/rt-move-update-wall-time-back-to-do-timer.patch:
  Linux-RT 2.6.27-RT
   rt: move update_wall_time back to do timer.
- patches.rt/rt-mutex-arm.patch: Linux-RT 2.6.27-RT.
- patches.rt/rt-mutex-compat-semaphores.patch: Linux-RT 2.6.27-RT.
- patches.rt/rt-mutex-core.patch: Linux-RT 2.6.27-RT.
- patches.rt/rt-mutex-i386.patch: Linux-RT 2.6.27-RT.
- patches.rt/rt-mutex-irq-flags-checking.patch: Linux-RT 2.6.27-RT
   Linux-RT 2.6.26-RT.
- patches.rt/rt-mutex-mips.patch: Linux-RT 2.6.27-RT.
- patches.rt/rt-mutex-namespace.patch: Linux-RT 2.6.27-RT
   rt-mutex-namespace.patch.
- patches.rt/rt-mutex-ppc-fix-a5.patch: Linux-RT 2.6.27-RT.
- patches.rt/rt-mutex-ppc.patch: Linux-RT 2.6.27-RT.
- patches.rt/rt-mutex-preempt-debugging.patch: Linux-RT 2.6.27-RT.
- patches.rt/rt-mutex-trivial-route-cast-fix.patch: Linux-RT
  2.6.27-RT.
- patches.rt/rt-mutex-trivial-tcp-preempt-fix.patch: Linux-RT
  2.6.27-RT.
- patches.rt/rt-mutex-use-inline.patch: Linux-RT 2.6.27-RT
   rt-mutex-cleanup.patch.
- patches.rt/rt-mutex-x86-64.patch: Linux-RT 2.6.27-RT.
- patches.rt/rt-plist-mods.patch: Linux-RT 2.6.27-RT
   rt: plist_head_splice.
- patches.rt/rt-rwlock-conservative-locking.patch: Linux-RT
  2.6.27-RT
   rwlock: be more conservative in locking reader_lock_count.
- patches.rt/rt-s_files-kill-a-union.patch: Linux-RT 2.6.27-RT.
- patches.rt/rt-sched-groups.patch: Linux-RT 2.6.27-RT.
- patches.rt/rt-shorten-softirq-thread-names.patch: Linux-RT
  2.6.27-RT.
- patches.rt/rt-workqeue-prio.patch: Linux-RT 2.6.27-RT
   rt: PI-workqueue support.
- patches.rt/rt-workqueue-barrier.patch: Linux-RT 2.6.27-RT
   rt: PI-workqueue: fix barriers.
- patches.rt/rt-wq-barrier-fix.patch: Linux-RT 2.6.27-RT
   rt: PI-workqueue: wait_on_work() fixup.
- patches.rt/rt_mutex_setprio.patch: Linux-RT 2.6.27-RT
   rt: rename rt_mutex_setprio to task_setprio.
- patches.rt/rtmutex-debug-fix.patch: Linux-RT 2.6.27-RT
   rtmutex-debug-fix.patch.
- patches.rt/rtmutex-debug.h-cleanup.patch: Linux-RT 2.6.27-RT
   lock debugging: clean up rtmutex-debug.h.
- patches.rt/rtmutex-lateral-steal.patch: Linux-RT 2.6.27-RT.
- patches.rt/rtmutex-rearrange.patch: Linux-RT 2.6.27-RT.
- patches.rt/rtmutex-remove-xchg.patch: Linux-RT 2.6.27-RT
   rtmutex - remove double xchg.
- patches.rt/rtmutex-rwlock-cmpxchg-typecast.patch: Linux-RT
  2.6.27-RT.
- patches.rt/rwlock-fixes.patch: Linux-RT 2.6.27-RT
   rwlock: fix pi_list race conditions.
- patches.rt/rwlock-implement-downgrade-write.patch: Linux-RT
  2.6.27-RT
   rwlocks multi downgrade write.
- patches.rt/rwlock-pi-lock-reader.patch: Linux-RT 2.6.27-RT.
- patches.rt/rwlock-prio-fix.patch: Linux-RT 2.6.27-RT
   rwlock: reset prio on unlocks and wakeups.
- patches.rt/rwlock-protect-reader_lock_count.patch: Linux-RT
  2.6.27-RT.
- patches.rt/rwlock-slowunlock-mutex-fix.patch: Linux-RT
  2.6.27-RT.
- patches.rt/rwlock-slowunlock-mutex-fix2.patch: Linux-RT
  2.6.27-RT.
- patches.rt/rwlock-torture-no-rt.patch: Linux-RT 2.6.27-RT
   rwlock: fix torture test to handle non-rt.
- patches.rt/rwlock-torture.patch: Linux-RT 2.6.27-RT
   rwlock: rwlock torture test.
- patches.rt/rwlocks-default-nr-readers-nr-cpus.patch: Linux-RT
  2.6.27-RT.
- patches.rt/rwlocks-fix-no-preempt-rt.patch: Linux-RT 2.6.27-RT
   rwlock: fix non PREEMPT_RT case.
- patches.rt/rwlocks-multiple-readers.patch: Linux-RT 2.6.27-RT
   implement rwlocks management.
- patches.rt/rwsems-multiple-readers.patch: Linux-RT 2.6.27-RT
   add framework for multi readers on rwsems.
- patches.rt/s_files-pipe-fix.patch: Linux-RT 2.6.27-RT
   s_files: free_write_pipe() fix.
- patches.rt/s_files-schedule_on_each_cpu_wq.patch: Linux-RT
  2.6.27-RT.
- patches.rt/s_files.patch: Linux-RT 2.6.27-RT
   remove global files_lock.
- patches.rt/sched-clock-nmi.patch: Linux-RT 2.6.27-RT.
- patches.rt/sched-cpupri-hotplug-support.patch: Linux-RT
  2.6.27-RT
   Linux-RT 2.6.26-RT.
- patches.rt/sched-cpupri-priocount.patch: Linux-RT 2.6.27-RT
   Linux-RT 2.6.26-RT.
- patches.rt/sched-enable-irqs-in-preempt-in-notifier-call.patch:
  Linux-RT 2.6.27-RT
   CFS: enable irqs in fire_sched_in_preempt_notifier.
- patches.rt/sched-fix-dequeued-race.patch: Linux-RT 2.6.27-RT
   sched-fix-dequeued-race.patch.
- patches.rt/sched-nr-migrate-lower-default-preempt-rt.patch:
  Linux-RT 2.6.27-RT.
- patches.rt/sched-prioritize-non-migrating-rt-tasks.patch:
  Linux-RT 2.6.27-RT
   Linux-RT 2.6.26-RT.
- patches.rt/sched-rt-stats.patch: Linux-RT 2.6.27-RT.
- patches.rt/sched-use-a-2d-bitmap-search-prio-cpu.patch:
  Linux-RT 2.6.27-RT
   Linux-RT 2.6.26-RT.
- patches.rt/sched-wake_up_idle_cpu-rt.patch: Linux-RT 2.6.27-RT.
- patches.rt/sched_prio.patch: Linux-RT 2.6.27-RT.
- patches.rt/sched_rt-fixup.patch: Linux-RT 2.6.27-RT
   Linux-RT 2.6.26-RT.
- patches.rt/schedule-tail-balance-disable-irqs.patch: Linux-RT
  2.6.27-RT.
- patches.rt/schedule_on_each_cpu-enhance.patch: Linux-RT
  2.6.27-RT.
- patches.rt/select-error-leak-fix.patch: Linux-RT 2.6.27-RT.
- patches.rt/send-nmi-all-preempt-disable.patch: Linux-RT
  2.6.27-RT.
- patches.rt/seq-irqsave.patch: Linux-RT 2.6.27-RT.
- patches.rt/serial-locking-rt-cleanup.patch: Linux-RT 2.6.27-RT.
- patches.rt/serial-slow-machines.patch: Linux-RT 2.6.27-RT.
- patches.rt/slab-irq-nopreempt-fix.patch: Linux-RT 2.6.27-RT.
- patches.rt/smp-processor-id-fixups.patch: Linux-RT 2.6.27-RT.
- patches.rt/softirq-per-cpu-assumptions-fixes.patch: Linux-RT
  2.6.27-RT.
- patches.rt/softlockup-add-irq-regs-h.patch: Linux-RT 2.6.27-RT
   core: make asm/irq_regs.h available on every platform.
- patches.rt/spinlock-trylock-cleanup-sungem.patch: Linux-RT
  2.6.27-RT.
- patches.rt/sub-dont-disable-irqs.patch: Linux-RT 2.6.27-RT
   rt: dont disable irqs in usb.
- patches.rt/swap-spinlock-fix.patch: Linux-RT 2.6.27-RT.
- patches.rt/tasklet-busy-loop-hack.patch: Linux-RT 2.6.27-RT.
- patches.rt/tasklet-redesign.patch: Linux-RT 2.6.27-RT.
- patches.rt/timer-freq-tweaks.patch: Linux-RT 2.6.27-RT.
- patches.rt/timer-warning-fix.patch: Linux-RT 2.6.27-RT.
- patches.rt/trace-add-event-markers-arm.patch: Linux-RT
  2.6.27-RT.
- patches.rt/trace-do-not-wakeup-when-irqs-disabled.patch:
  Linux-RT 2.6.27-RT
   trace-do-not-wakeup-when-irqs-disabled.patch.
- patches.rt/trace-eip2ip.patch: Linux-RT 2.6.27-RT
   Linux-RT 2.6.26-RT Re: 2.6.25.4-rt4.
- patches.rt/trace-events-handle-syscalls.patch: Linux-RT
  2.6.27-RT.
- patches.rt/trace-histograms.patch: Linux-RT 2.6.27-RT.
- patches.rt/trace-ktime-scalar.patch: Linux-RT 2.6.27-RT
   ftrace: print ktime values in readable form.
- patches.rt/trace_hist-divzero.patch: Linux-RT 2.6.27-RT
   Linux-RT 2.6.26-RT trace_hist.c: divide-by-zero problem (2).
- patches.rt/trace_hist-latediv.patch: Linux-RT 2.6.27-RT
   Linux-RT 2.6.26-RT.
- patches.rt/tracer-add-event-markers.patch: Linux-RT 2.6.27-RT.
- patches.rt/tracer-event-trace.patch: Linux-RT 2.6.27-RT.
- patches.rt/use-edge-triggered-irq-handler-instead-of-simple-irq.patch:
  Linux-RT 2.6.27-RT
   [AT91: PATCH]: Use edge triggered interrupt handling for
   AT91-GPIO instead of simple_irq-handler.
- patches.rt/user-no-irq-disable.patch: Linux-RT 2.6.27-RT.
- patches.rt/vortex-fix.patch: Linux-RT 2.6.27-RT.
- patches.rt/warn-on-rt-scatterlist.patch: Linux-RT 2.6.27-RT
   Linux-RT 2.6.26-RT remove warn on for scatterlist in preempt
   rt.
- patches.rt/watchdog_use_timer_and_hpet_on_x86_64.patch:
  Linux-RT 2.6.27-RT
   Linux-RT 2.6.26-RT.
- patches.rt/x86-64-tscless-vgettimeofday.patch: Linux-RT
  2.6.27-RT
   x86_64 GTOD: offer scalable vgettimeofday.
- patches.rt/x86_64-tsc-sync-irqflags-fix.patch: Linux-RT
  2.6.27-RT.
- patches.rt/26-rt1-chirag.patch: Linux-RT 2.6.27-RT
   This patch should solve some of the bug messages..
- patches.rt/add-generalized-pi-interface.patch: Linux-RT
  2.6.27-RT
   add generalized priority-inheritance interface.
- patches.rt/rtmutex-add_readers.patch: Linux-RT 2.6.27-RT
   RT: wrap the rt_rwlock "add reader" logic.
- patches.rt/rtmutex-defer-pi-until-sleepy.patch: Linux-RT
  2.6.27-RT
   rtmutex: pi-boost locks as late as possible.
- patches.rt/rtmutex-initialize-waiters.patch: Linux-RT 2.6.27-RT
   rtmutex: formally initialize the rt_mutex_waiters.
- patches.rt/rtmutex-use-runtime-init.patch: Linux-RT 2.6.27-RT
   rtmutex: use runtime init for rtmutexes.
- patches.rt/tie-pi-into-task.patch: Linux-RT 2.6.27-RT
   sched: add the basic PI infrastructure to the task_struct.
- patches.rt/rtmutex-convert-to-libpi.patch: Linux-RT 2.6.27-RT
   rtmutex: convert rtmutexes to fully use the PI library.
- patches.rt/ftrace-fix-elevated-preempt-count-in-wakeup-tracer.patch:
  Linux-RT 2.6.27-RT
   ftrace: fix elevated preempt_count in wakeup-tracer.
- patches.rt/seqlock-make-raw-seqlocks-spin-during-write.patch:
  Linux-RT 2.6.27-RT
   seqlock: make sure that raw_seqlock_t retries readers while
   writes are pending.
- patches.rt/event-tracer-syscall-i386.patch: Linux-RT 2.6.27-RT.
- patches.rt/event-tracer-syscall-x86_64.patch: Linux-RT
  2.6.27-RT.
- patches.rt/fix-acpi-build-weirdness.patch: Linux-RT 2.6.27-RT
   Linux-RT 2.6.26-RT.
- patches.rt/ftrace-upstream.patch: Linux-RT 2.6.27-RT
   Linux-RT 2.6.26-RT.
- patches.rt/gcc-warnings-shut-up.patch: Linux-RT 2.6.27-RT.
- patches.rt/nmi-profiling-base.patch: Linux-RT 2.6.27-RT
   nmi-driven profiling for /proc/profile.
- patches.rt/preempt-irqs-core.patch: Linux-RT 2.6.27-RT.
- patches.rt/preempt-irqs-ppc-preempt-schedule-irq-entry-fix.patch:
  Linux-RT 2.6.27-RT.
- patches.rt/preempt-irqs-timer.patch: Linux-RT 2.6.27-RT.
- patches.rt/preempt-softirqs-core.patch: Linux-RT 2.6.27-RT.
- patches.rt/random-driver-latency-fix.patch: Linux-RT 2.6.27-RT.
- patches.rt/rt-page_alloc.patch: Linux-RT 2.6.27-RT
   rt-friendly per-cpu pages.
- patches.rt/rt-slab-new.patch: Linux-RT 2.6.27-RT.
- patches.rt/bit-spinlocks-fix-compile.patch: Linux-RT 2.6.27-RT.
- patches.rt/compat_rwsem-fix-compile.patch: Linux-RT 2.6.27-RT.
- patches.rt/drivers_base_mutex.patch: Linux-RT 2.6.27-RT.
- patches.rt/fix-net-bug-fixes.patch: Linux-RT 2.6.27-RT.
- patches.rt/ftrace-ppc-define-mcount.patch: Linux-RT 2.6.27-RT.
- patches.rt/ftrace-report-failure.patch: Linux-RT 2.6.27-RT
   ftrace: warn on failure to disable mcount callers.
- patches.rt/ftrace-upstream-temp.patch: Linux-RT 2.6.27-RT.
- patches.rt/futex-fifo-warn-sysctl.patch: Linux-RT 2.6.27-RT.
- patches.rt/futex-trivial-fix.patch: Linux-RT 2.6.27-RT.
- patches.rt/hrtimers-stuck-in-waitqueue.patch: Linux-RT
  2.6.27-RT.
- patches.rt/lockdep-atomic-fixup.patch: Linux-RT 2.6.27-RT.
- patches.rt/namespace-lock-fixes.patch: Linux-RT 2.6.27-RT.
- patches.rt/nmi-prof-compile.patch: Linux-RT 2.6.27-RT.
- patches.rt/plist-fix-static-node-init.patch: Linux-RT 2.6.27-RT.
- patches.rt/powerpc-01-separate-the-irq-radix-tree-insertion.patch:
  Linux-RT 2.6.27-RT.
- patches.rt/powerpc-02-make-the-irq-reverse-mapping-radix-tree-lockless.patch:
  Linux-RT 2.6.27-RT.
- patches.rt/ppc-fix-prev-revert-fix-again.patch: Linux-RT
  2.6.27-RT.
- patches.rt/prof-sysctl-compile.patch: Linux-RT 2.6.27-RT.
- patches.rt/rcu-apply-rcu_process_callbacks-from-mainline.patch:
  Linux-RT 2.6.27-RT.
- patches.rt/rcu-preempt-tracing-preempt-disable-fix.patch:
  Linux-RT 2.6.27-RT.
- patches.rt/rt-wq-flush_work.patch: Linux-RT 2.6.27-RT.
- patches.rt/rtmutex-debug-magic.patch: Linux-RT 2.6.27-RT
   rtmutex: check integrity.
- patches.rt/sched-add-needs_post_schedule.patch: Linux-RT
  2.6.27-RT.
- patches.rt/sched-generic-hide-smp-warning.patch: Linux-RT
  2.6.27-RT
   suppress warning of smp_processor_id use..
- patches.rt/sched-make-double-lock-balance-fair.patch: Linux-RT
  2.6.27-RT.
- patches.rt/sched-only-push-if-pushable.patch: Linux-RT
  2.6.27-RT.
- patches.rt/sched-only-push-once-per-queue.patch: Linux-RT
  2.6.27-RT.
- patches.rt/sched-properly-account-irq-and-rt-load.patch:
  Linux-RT 2.6.27-RT
  	 sched: properly account IRQ and RT load in .
- patches.rt/sched-rt-runtime-lock-raw.patch: Linux-RT 2.6.27-RT.
- patches.rt/seqlock-01-make-sure-that-raw_seqlock-retries.patch:
  Linux-RT 2.6.27-RT.
- patches.rt/seqlock-02-fix-elevated-preempt-count.patch:
  Linux-RT 2.6.27-RT.
- patches.rt/seqlock-serialize-against-writers.patch: Linux-RT
  2.6.27-RT.
- patches.rt/seqlocks-handle-rwlock-and-spin.patch: Linux-RT
  2.6.27-RT
   seqlock - fix for both PREEMPT_RT and non PREEMPT_RT.
- patches.rt/shorten-posix-cpu-timers-name.patch: Linux-RT
  2.6.27-RT.
- patches.rt/sysctl-compile-fix.patch: Linux-RT 2.6.27-RT.
- patches.rt/tracepoint-backport.patch: Linux-RT 2.6.27-RT.
- patches.rt/x86-tlbstate-lock-raw.patch: Linux-RT 2.6.27-RT.

-------------------------------------------------------------------
Tue Sep 30 12:15:08 CEST 2008 - olh@suse.de

- enable ipmi message handler on ppc64 (bnc#430705)

-------------------------------------------------------------------
Tue Sep 30 10:53:25 CEST 2008 - olh@suse.de

- create flavor symlinks unconditionally
  they do not depend on presence of modules

-------------------------------------------------------------------
Mon Sep 29 23:39:20 CEST 2008 - agruen@suse.de

- Update config files after Swap-over-NFS backout.

-------------------------------------------------------------------
Mon Sep 29 23:06:02 CEST 2008 - agruen@suse.de

- kernel-vanilla and kernel-p3 are not split into main, -base, and
  -extra packages. Fix the bogus dependencies on those packages.

-------------------------------------------------------------------
Mon Sep 29 22:21:00 CEST 2008 - jkosina@suse.de

- disabled the following Swap-over-NFS patches, as they cause panic
  in IPv6 code:

        - patches.suse/SoN-01-mm-gfp-to-alloc_flags.patch: mm:
          gfp_to_alloc_flags() (FATE#303834).
        - patches.suse/SoN-02-mm-setup_per_zone_pages_min.patch: mm:
          serialize access to min_free_kbytes (FATE#303834).
        - patches.suse/SoN-03-doc.patch: swap over network documentation
          (FATE#303834).
        - patches.suse/SoN-04-mm-gfp-to-alloc_flags-expose.patch: mm:
          expose gfp_to_alloc_flags() (FATE#303834).
        - patches.suse/SoN-05-page_alloc-reserve.patch: mm: tag reseve
          pages (FATE#303834).
        - patches.suse/SoN-06-reserve-slub.patch: mm: slb: add knowledge
          of reserve pages (FATE#303834).
        - patches.suse/SoN-07-mm-kmem_estimate_pages.patch: mm:
          kmem_alloc_estimate() (FATE#303834).
        - patches.suse/SoN-08-mm-PF_MEMALLOC-softirq.patch: mm: allow
          PF_MEMALLOC from softirq context (FATE#303834).
        - patches.suse/SoN-09-mm-page_alloc-emerg.patch: mm: emergency
          pool (FATE#303834).
        - patches.suse/SoN-10-global-ALLOC_NO_WATERMARKS.patch: mm:
          system wide ALLOC_NO_WATERMARK (FATE#303834).
        - patches.suse/SoN-11-mm-page_alloc-GFP_EMERGENCY.patch: mm:
          __GFP_MEMALLOC (FATE#303834).
        - patches.suse/SoN-12-mm-reserve.patch: mm: memory reserve
          management (FATE#303834).
        - patches.suse/SoN-13-mm-selinux-emergency.patch: selinux:
          tag avc cache alloc as non-critical (FATE#303834).
        - patches.suse/SoN-14-net-backlog.patch: net: wrap
          sk->sk_backlog_rcv() (FATE#303834).
        - patches.suse/SoN-15-net-ps_rx.patch: net: packet split receive
          api (FATE#303834).
        - patches.suse/SoN-16-net-sk_allocation.patch: net:
          sk_allocation() - concentrate socket related allocations
          (FATE#303834).
        - patches.suse/SoN-17-netvm-reserve.patch: netvm: network reserve
          infrastructure (FATE#303834).
        - patches.suse/SoN-18-netvm-reserve-inet.patch: netvm: INET
          reserves. (FATE#303834).
        - patches.suse/SoN-19-netvm-skbuff-reserve.patch: netvm: hook
          skb allocation to reserves (FATE#303834).
        - patches.suse/SoN-20-netvm-sk_filter.patch: netvm: filter
          emergency skbs. (FATE#303834).
        - patches.suse/SoN-21-netvm-tcp-deadlock.patch: netvm: prevent
          a stream specific deadlock (FATE#303834).
        - patches.suse/SoN-22-emergency-nf_queue.patch: netfilter:
          NF_QUEUE vs emergency skbs (FATE#303834).
        - patches.suse/SoN-23-netvm.patch: netvm: skb processing
          (FATE#303834).
        - patches.suse/SoN-24-mm-swapfile.patch: mm: add support for
          non block device backed swap files (FATE#303834).
        - patches.suse/SoN-25-mm-page_file_methods.patch: mm: methods
          for teaching filesystems about PG_swapcache pages (FATE#303834).
        - patches.suse/SoN-26-nfs-swapcache.patch: nfs: teach the NFS
          client how to treat PG_swapcache pages (FATE#303834).
        - patches.suse/SoN-27-nfs-swapper.patch: nfs: disable data cache
          revalidation for swapfiles (FATE#303834).
        - patches.suse/SoN-28-nfs-swap_ops.patch: nfs: enable swap on NFS
          (FATE#303834).
        - patches.suse/SoN-29-nfs-alloc-recursions.patch: nfs: fix various
          memory recursions possible with swap over NFS. (FATE#303834).
        - patches.xen/xen3-auto-common.diff: xen3 common.

-------------------------------------------------------------------
Mon Sep 29 17:34:11 CEST 2008 - ptesarik@suse.cz

- patches.arch/x86-tracehook: x86 tracehook (FATE#304321).
  Provide the base infrastructure for utrace on x86.

-------------------------------------------------------------------
Mon Sep 29 17:15:46 CEST 2008 - schwab@suse.de

- config/powerpc/vanilla: configure to 64bit.

-------------------------------------------------------------------
Mon Sep 29 17:00:43 CEST 2008 - schwab@suse.de

- rpm/functions.sh: remove readlink emulation.

-------------------------------------------------------------------
Mon Sep 29 16:55:45 CEST 2008 - hare@suse.de

- patches.drivers/lpfc-8.2.8.3-update: Update lpfc to 8.2.8.3
  (bnc#420767).

-------------------------------------------------------------------
Mon Sep 29 16:28:18 CEST 2008 - rw@suse.de

- Update ia64 config files.  (bnc#429881)

-------------------------------------------------------------------
Mon Sep 29 16:06:06 CEST 2008 - jjolly@suse.de

- patches.drivers/ehca-flush-cqe.patch: adds software flush CQE
  generation (bnc#430344)

-------------------------------------------------------------------
Mon Sep 29 15:49:00 CEST 2008 - jkosina@suse.de

- patches.suse/e1000e_allow_bad_checksum: fix infinite loop bug in
  e1000_probe() in case the card has invalid EEPROM checksum

-------------------------------------------------------------------
Mon Sep 29 15:29:06 CEST 2008 - agruen@suse.de

- Do not split kernels which have modules disabled (kernel-ps3)
  or which do not differentiate between supported and unsupported
  modules (kernel-vanilla).

-------------------------------------------------------------------
Mon Sep 29 13:28:01 CEST 2008 - hare@suse.de

- patches.drivers/open-fcoe-dcb-support: Fix section annotation
  for ixgbe.
- patches.fixes/scsi-enhance-error-codes: Add missing hunk.
- patches.fixes/open-iscsi-git-update: Open-iSCSI updates
  (FATE#304283).
- patches.kernel.org/gdth-section-conflict: Fixup gdth
  section annotations.

-------------------------------------------------------------------
Mon Sep 29 09:42:32 CEST 2008 - aj@suse.de

- Silence /etc/rpm/macros.kernel-source via rpmlintrc.

-------------------------------------------------------------------
Mon Sep 29 09:37:19 CEST 2008 - jbeulich@novell.com

- Enable Solarflare driver link and resource driver patches.
- Update x86 config files.

-------------------------------------------------------------------
Mon Sep 29 05:13:31 CEST 2008 - agruen@suse.de

- rpm/kernel-source.spc.in: Try to get rid of a hack that makes
  uname -r pretend in build environments that the kernel from
  the installed kernel-source package is the running kernel:
  packages assuming this are completely broken ans should really
  be fixed.

-------------------------------------------------------------------
Mon Sep 29 04:08:34 CEST 2008 - agruen@suse.de

- rpm/kernel-source.spec.in: Prepare for the upcoming introduction
  of kernel-source-rt (and kernel-syms-rt) for producing KMPs for
  real-time kernels.
- rpm/install-configs: Remove; this script didn't improve things.

-------------------------------------------------------------------
Sun Sep 28 21:00:13 CEST 2008 - aj@suse.de

- rpm/kernel-source.rpmlintrc: New file to silence warnings about
  zero size files
- rpm/kernel-source.spec.in: Install it.
- rpm/kernel-source.spec.in: Make /etc/rpm/macros.kernel-source 
  a config file to silence rpmlint.

-------------------------------------------------------------------
Sun Sep 28 13:50:06 CEST 2008 - jdelvare@suse.de

- supported.conf: Update the list of i2c bus drivers.
  - i2c-i810, i2c-prosavage and i2c-savage4 are gone.
  - i2c-isch and i2c-nforce2-s4985 are new, mark as supported.

-------------------------------------------------------------------
Sun Sep 28 10:17:15 CEST 2008 - aj@suse.de

- rpm/kernel-source.spec.in: Do not package .gitignore files.

-------------------------------------------------------------------
Sun Sep 28 06:03:34 CEST 2008 - agruen@suse.de

- Fix CONFIG_MODULES=n case.
- config.conf: Some cleanups.

-------------------------------------------------------------------
Sat Sep 27 19:25:06 CEST 2008 - agruen@suse.de

- Split the binary kernel packages into three parts:
  + kernel-$flavor-base: very reduced hardware support, intended
  			 to be used in virtual machine images
  + kernel-$flavor: extends the base package; contains all kernel
  		    modules we can support
  + kernel-$flavor-extra: all other kernel modules which may be
			  useful, but which we cannot support.

-------------------------------------------------------------------
Sat Sep 27 17:47:33 CEST 2008 - agruen@suse.de

- Hardlink duplicate files automatically: It doesn't save much,
  but it keeps rpmlint from breaking the package build.

-------------------------------------------------------------------
Sat Sep 27 17:24:30 CEST 2008 - agruen@suse.de

- Add consistency check: supported modules must not depend on
  unsupported ones ... and guess what, there was a large number of
  such modules. Fix this by adding all the dependent modules to
  supported.conf.

-------------------------------------------------------------------
Sat Sep 27 06:36:40 CEST 2008 - knikanth@suse.de

- patches.suse/dm-barrier-single-device: Implement barrier
  support for single device DM devices (FATE#304489).

-------------------------------------------------------------------
Fri Sep 26 23:05:13 CEST 2008 - jeffm@suse.de

- scripts/tar-up_and_run_mbuild.sh: Added -xen flavor to default
  mbuild spec list.

-------------------------------------------------------------------
Fri Sep 26 23:04:33 CEST 2008 - jeffm@suse.de

- patches.xen/xen-e1000e_Export_set_memory_ro-rw: Export
  set_memory_ro() and set_memory_rw() calls for xen. (bnc#425480).

-------------------------------------------------------------------
Fri Sep 26 22:08:24 CEST 2008 - kkeil@suse.de

- patches.suse/e1000e_mmap_range_chk:check ranges in pci_mmap
  * updated version with better reporting (bnc#425480)

-------------------------------------------------------------------
Fri Sep 26 21:28:13 CEST 2008 - kkeil@suse.de

- patches to track down and fix the e1000e NVM corruption
  (bnc#425480)

- patches.suse/e1000e_allow_bad_checksum: e1000e: allow bad
  checksum
- patches.suse/e1000e_call_dump_eeprom: e1000e: dump eeprom to
  dmesg for ich8/9
- patches.suse/e1000e_debug_contention_on_NVM_SWFLAG: e1000e:
  debug contention on NVM SWFLAG
- patches.suse/e1000e_do_not_ever_sleep_in_interrupt_context:
  e1000e: do not ever sleep in interrupt context
- patches.suse/e1000e_drop_stats_lock: e1000e: drop stats lock
- patches.suse/e1000e_Export_set_memory_ro-rw: Export
  set_memory_ro() and set_memory_rw() calls
- patches.suse/e1000e_fix_lockdep_issues: e1000e: fix lockdep
  issues
- patches.suse/e1000e_mmap_range_chk: check ranges in pci_mmap
- patches.suse/e1000e_reset_swflag_after_resetting_hardware:
  e1000e: reset swflag after resetting hardware
- patches.suse/e1000e_update_version: update version
- patches.suse/e1000e_use_set_memory_ro-rw_to_protect_flash_memory:
  e1000e: Use set_memory_ro()/set_memory_rw() to protect flash
  memory

-   cleanup old not longer used patches
  * patches.drivers/e1000-7.6.5-napi-tail.patch
  * patches.drivers/e1000-7.6.9.2
  * patches.drivers/e1000-7.6.9.2-napi

-------------------------------------------------------------------
Fri Sep 26 21:26:35 CEST 2008 - kkeil@suse.de

- Enable CONFIG_SGI_IOC4=m in x86_64 (bnc#430275)

-------------------------------------------------------------------
Fri Sep 26 20:54:17 CEST 2008 - jeffm@suse.de

- patches.arch/acpi-export-hotplug_execute: acpi: export
  acpi_os_hotplug_execute.

-------------------------------------------------------------------
Fri Sep 26 20:43:49 CEST 2008 - jeffm@suse.de

- patches.xen/xen-rwlocks-enable-interrupts: add missing
  __raw_{read,write}_lock_flags to xen's asm/spinlock.h.

-------------------------------------------------------------------
Fri Sep 26 20:33:25 CEST 2008 - jeffm@suse.de

- patches.arch/acpi-bay-remove-from-makefile: acpi: remove bay.c
  from makefile.

-------------------------------------------------------------------
Fri Sep 26 19:56:25 CEST 2008 - jeffm@suse.de

- rpm/kernel-binary.spec.in: Disabled sparse checking. Too many
  false positives.

-------------------------------------------------------------------
Fri Sep 26 18:07:30 CEST 2008 - trenn@suse.de

No functional change:
- patches.arch/acpi_thermal_passive_blacklist.patch: Avoid
  critical temp shutdowns on specific ThinkPad T4x(p) and R40
  (https://bugzilla.novell.com/show_bug.cgi?id=333043).

Dock bug fixes (kacpid runs amok on Dells after suspend):
- patches.arch/acpi-dock-avoid-check-_STA-method.patch: avoid
  check _STA method (fate#304731,bnc#401740).
- patches.arch/acpi-dock-fix-eject-request-process.patch: fix
  eject request process (fate#304731,bnc#401740).

More Dock improvements, unrelated to above fixes:
- patches.arch/acpi-bay-remove-useless-code.patch: remove useless
  code (fate#304731,bnc#401740).
- patches.arch/acpi-dock-Fix-duplicate-notification-handler-register.patch:
  Fix duplicate notification handler register
  (fate#304731,bnc#401740).
- patches.arch/acpi-dock-_LCK-support-for-dock.patch: add _LCK
  support for dock (fate#304731,bnc#401740).
- patches.arch/acpi-dock-fix-for-bay-in-a-dock-station.patch:
  fix for bay in a dock station (fate#304731,bnc#401740).
- patches.arch/acpi-dock-fix-hotplug-race.patch: fix hotplug race
  (fate#304731,bnc#401740).
- patches.arch/acpi-dock-introduce-.uevent-for-devices-in-dock.patch:
  introduce .uevent for devices in dock (fate#304731,bnc#401740).
- patches.arch/acpi-libata-hotplug-to-align-with-dock-driver.patch:
  libata hotplug to align with dock driver
  (fate#304731,bnc#401740).
- patches.arch/acpi-dock-makeing-dock-driver-supports-bay-and-battery-hotplug.patch:
  makeing dock driver supports bay and battery hotplug
  (fate#304731,bnc#401740).
- patches.arch/acpi-dock-add-type-sysfs-file-for-dock.patch:
  add 'type' sysfs file for dock (fate#304731,bnc#401740).
- patches.fixes/acpi_use_acpi_exception.patch: ACPI dock/bay:
  Use ACPI_EXCEPTION instead of printk(KERN_ERR.

-------------------------------------------------------------------
Fri Sep 26 16:15:28 CEST 2008 - jeffm@suse.de

- Update config files: NFS_SWAP=y

-------------------------------------------------------------------
Fri Sep 26 15:57:20 CEST 2008 - ptesarik@suse.cz

- patches.suse/rwlocks-enable-interrupts: Allow rwlocks to
  re-enable interrupts (bnc#387784).
- patches.arch/ia64-rwlocks-enable-interrupts: ia64: re-enable
  interrupts when waiting for a rwlock (bnc#387784).

-------------------------------------------------------------------
Fri Sep 26 14:52:13 CEST 2008 - sjayaraman@suse.de

- Add Swap over NFS patchset.
- Adjust patches.xen/xen3-auto-common.diff to avoid conflict on skbuff.h
as both xen and swap-over-nfs want to add some bits to the skbuff structure.

- patches.suse/SoN-01-mm-gfp-to-alloc_flags.patch: mm:
  gfp_to_alloc_flags() (FATE#303834).
- patches.suse/SoN-02-mm-setup_per_zone_pages_min.patch: mm:
  serialize access to min_free_kbytes (FATE#303834).
- patches.suse/SoN-03-doc.patch: swap over network documentation
  (FATE#303834).
- patches.suse/SoN-04-mm-gfp-to-alloc_flags-expose.patch: mm:
  expose gfp_to_alloc_flags() (FATE#303834).
- patches.suse/SoN-05-page_alloc-reserve.patch: mm: tag reseve
  pages (FATE#303834).
- patches.suse/SoN-06-reserve-slub.patch: mm: slb: add knowledge
  of reserve pages (FATE#303834).
- patches.suse/SoN-07-mm-kmem_estimate_pages.patch: mm:
  kmem_alloc_estimate() (FATE#303834).
- patches.suse/SoN-08-mm-PF_MEMALLOC-softirq.patch: mm: allow
  PF_MEMALLOC from softirq context (FATE#303834).
- patches.suse/SoN-09-mm-page_alloc-emerg.patch: mm: emergency
  pool (FATE#303834).
- patches.suse/SoN-10-global-ALLOC_NO_WATERMARKS.patch: mm:
  system wide ALLOC_NO_WATERMARK (FATE#303834).
- patches.suse/SoN-11-mm-page_alloc-GFP_EMERGENCY.patch: mm:
  __GFP_MEMALLOC (FATE#303834).
- patches.suse/SoN-12-mm-reserve.patch: mm: memory reserve
  management (FATE#303834).
- patches.suse/SoN-13-mm-selinux-emergency.patch: selinux:
  tag avc cache alloc as non-critical (FATE#303834).
- patches.suse/SoN-14-net-backlog.patch: net: wrap
  sk->sk_backlog_rcv() (FATE#303834).
- patches.suse/SoN-15-net-ps_rx.patch: net: packet split receive
  api (FATE#303834).
- patches.suse/SoN-16-net-sk_allocation.patch: net:
  sk_allocation() - concentrate socket related allocations
  (FATE#303834).
- patches.suse/SoN-17-netvm-reserve.patch: netvm: network reserve
  infrastructure (FATE#303834).
- patches.suse/SoN-18-netvm-reserve-inet.patch: netvm: INET
  reserves. (FATE#303834).
- patches.suse/SoN-19-netvm-skbuff-reserve.patch: netvm: hook
  skb allocation to reserves (FATE#303834).
- patches.suse/SoN-20-netvm-sk_filter.patch: netvm: filter
  emergency skbs. (FATE#303834).
- patches.suse/SoN-21-netvm-tcp-deadlock.patch: netvm: prevent
  a stream specific deadlock (FATE#303834).
- patches.suse/SoN-22-emergency-nf_queue.patch: netfilter:
  NF_QUEUE vs emergency skbs (FATE#303834).
- patches.suse/SoN-23-netvm.patch: netvm: skb processing
  (FATE#303834).
- patches.suse/SoN-24-mm-swapfile.patch: mm: add support for
  non block device backed swap files (FATE#303834).
- patches.suse/SoN-25-mm-page_file_methods.patch: mm: methods
  for teaching filesystems about PG_swapcache pages (FATE#303834).
- patches.suse/SoN-26-nfs-swapcache.patch: nfs: teach the NFS
  client how to treat PG_swapcache pages (FATE#303834).
- patches.suse/SoN-27-nfs-swapper.patch: nfs: disable data cache
  revalidation for swapfiles (FATE#303834).
- patches.suse/SoN-28-nfs-swap_ops.patch: nfs: enable swap on NFS
  (FATE#303834).
- patches.suse/SoN-29-nfs-alloc-recursions.patch: nfs: fix various
  memory recursions possible with swap over NFS. (FATE#303834).
- patches.xen/xen3-auto-common.diff: xen3 common.

-------------------------------------------------------------------
Fri Sep 26 11:43:49 CEST 2008 - ptesarik@suse.cz

- split patches.arch/s390-01-01-self-ptrace-v3.patch to make it
  more obvious that the patch is not constrained to s390.
  The new series is:
    patches.suse/self-ptrace.patch: the generic pieces
    patches.arch/x86-self-ptrace.patch: implementation for x86
    patches.arch/s390-01-01-self-ptrace-v3.patch: dtto for s390

-------------------------------------------------------------------
Thu Sep 25 16:27:38 CEST 2008 - jbeulich@novell.com

- Update Xen patches to 2.6.27-rc7 and c/s 676.

-------------------------------------------------------------------
Thu Sep 25 13:53:36 CEST 2008 - olh@suse.de

- add patches.arch/ppc64-rpanote-relocate-firmware.patch
  update RPA note for firmware relocation (bnc#427960 - LTC48297)

-------------------------------------------------------------------
Wed Sep 24 16:20:40 CEST 2008 - jblunck@suse.de

This adds some tracepoint instrumentation taken from the LTTng patch
series. Tracepoints are enabled for kernel-debug and kernel-trace only. I
disabled ftrace for all flavors except kernel-debug and kernel-trace as well.

- Update config files.
- rpm/kernel-source.spec.in,kernel-binary.spec.in, config.conf: Add trace
  flavor
- patches.fixes/ia64-sparse-fixes.diff: ia64-kvm: fix sparse
  warnings.
- patches.xen/xen3-fixup-common: rediff
- patches.xen/xen3-auto-common.diff: rediff
- patches.xen/xen3-patch-2.6.21: rediff
- patches.xen/xen3-patch-2.6.26: rediff
- patches.trace/rcu-read-sched.patch
- patches.trace/markers-use-rcu-read-lock-sched.patch
- patches.trace/tracepoints.patch
- patches.trace/tracepoints-use-table-size-macro.patch
- patches.trace/tracepoints-documentation.patch
- patches.trace/tracepoints-tracepoint-synchronize-unregister.patch
- patches.trace/tracepoints-documentation-fix-teardown.patch
- patches.trace/tracepoints-samples.patch
- patches.trace/tracepoints-samples-fix-teardown.patch
- patches.trace/lttng-instrumentation-irq.patch
- patches.trace/lttng-instrumentation-scheduler.patch
- patches.trace/lttng-instrumentation-timer.patch
- patches.trace/lttng-instrumentation-kernel.patch
- patches.trace/lttng-instrumentation-filemap.patch
- patches.trace/lttng-instrumentation-swap.patch
- patches.trace/lttng-instrumentation-memory.patch
- patches.trace/lttng-instrumentation-page_alloc.patch
- patches.trace/lttng-instrumentation-hugetlb.patch
- patches.trace/lttng-instrumentation-net.patch
- patches.trace/lttng-instrumentation-ipv4.patch
- patches.trace/lttng-instrumentation-ipv6.patch
- patches.trace/lttng-instrumentation-socket.patch
- patches.trace/lttng-instrumentation-fs.patch
- patches.trace/lttng-instrumentation-ipc.patch
- patches.trace/ftrace-port-to-tracepoints.patch
- patches.trace/ftrace-framepointer.diff

-------------------------------------------------------------------
Tue Sep 23 16:20:18 CEST 2008 - jjolly@suse.de

- patches.arch/s390-01-03-cmm2-v2.patch: kernel (new function):
  Collaborative Memory Management Stage II (bnc#417244)
- patches.xen/xen3-auto-common.diff: Modified patch to allow for
  the new patch

-------------------------------------------------------------------
Tue Sep 23 16:18:22 CEST 2008 - jeffm@suse.de

- rpm/kernel-binary.spec.in: Enable sparse checking and section
  mismatch checking.

-------------------------------------------------------------------
Tue Sep 23 16:17:41 CEST 2008 - jeffm@suse.de

- patches.kernel.org/arch-include-asm-fixes: kbuild: Properly
  handle arch/$arch/include/asm (bnc#427473).

-------------------------------------------------------------------
Mon Sep 22 17:50:04 CEST 2008 - jeffm@suse.de

- patches.fixes/ext2-avoid-printk-flood-with-dir-corruption:
  ext2: Avoid printk floods in the face of directory corruption
  (bnc#427244 CVE-2008-3528).
- patches.fixes/ext3-avoid-printk-flood-with-dir-corruption:
  ext3: Avoid printk floods in the face of directory corruption
  (bnc#427244 CVE-2008-3528).

-------------------------------------------------------------------
Mon Sep 22 17:12:29 CEST 2008 - jeffm@suse.de

- Update to 2.6.27-rc7.
  - Eliminated 2 patches.
  - patches.arch/s390-01-04-fcpperf-4.patch: Fixed up context.

-------------------------------------------------------------------
Mon Sep 22 16:43:43 CEST 2008 - trenn@suse.de

Workaround for ThinkPad brightness switching:
- patches.arch/acpi_video_thinkpad_exclude_IGD_devices.patch:
  Do not use video backlight switching for Lenovo ThinkPads.

Commented out for now, possibly to be included later
- patches.drivers/cpufreq_add_cpu_number_paramater_1.patch:
  cpufreq: Add a cpu parameter to __cpufreq_driver_getavg()..
- patches.drivers/cpufreq_add_idle_microaccounting_6.patch:
  cpufreq,ondemand: Use get_cpu_idle_time_us() to get
  micro-accounted idle information.
- patches.drivers/cpufreq_change_load_calculation_2.patch:
  cpufreq, ondemand: Change the load calculation, optimizing
  for dependent cpus.
- patches.drivers/cpufreq_changes_to_get_cpu_idle_us_5.patch:
  export get_cpu_idle_time_us() .
- patches.drivers/cpufreq_get_cpu_idle_time_changes_3.patch:
  cpufreq,ondemand: Prepare changes for doing micro-accounting.
- patches.drivers/cpufreq_parameterize_down_differential_4.patch:
  cpufreq, ondemand: Use a parameter for down differential.


Added CONFIG_PCIEASPM for rt, xen, powerpc and IA64 to be more
consistent across different kernel flavors as suggested on the
kernel list:
- Update config files.

-------------------------------------------------------------------
Mon Sep 22 09:48:51 CEST 2008 - hare@suse.de

- patches.drivers/open-fcoe-libfc: Fix build error on IA64.
- patches.fixes/scsi-terminate-target-reset: Target reset hangs
  (bnc#427267).
- supported.conf: Update to include supported SCSI adapters.

-------------------------------------------------------------------
Fri Sep 19 16:46:36 CEST 2008 - jbeulich@novell.com

- patches.suse/no-frame-pointer-select: Re-enable after removing FTRACE
  related change.
- Update x86 non-debug config files: Turn off FRAME_POINTER and FTRACE.

-------------------------------------------------------------------
Fri Sep 19 06:06:12 CEST 2008 - nfbrown@suse.de

- patches.fixes/md-Allow-metadata_version-to-be-updated-for-externa.patch:
  md: Allow metadata_version to be updated for externally managed
  metadata. (FATE#304218).
- patches.fixes/md-Don-t-try-to-set-an-array-to-read-auto-if-it-i.patch:
  md: Don't try to set an array to 'read-auto' if it is already
  in that state. (FATE#304218).

-------------------------------------------------------------------
Thu Sep 18 10:42:25 CEST 2008 - jbeulich@novell.com

- patches.suse/no-frame-pointer-select: Disable.
- Re-enable CONFIG_FRAME_POINTER in x86 config files.

-------------------------------------------------------------------
Thu Sep 18 10:10:01 CEST 2008 - jbeulich@novell.com

- Update i386 and x86-64 config files (disable CONFIG_FRAME_POINTER in
  non-debug configs).
- patches.suse/stack-unwind: Add missing put_cpu()-s for x86-64.
- patches.suse/no-frame-pointer-select: Fix stack unwinder Kconfig
  (bnc#402518).

-------------------------------------------------------------------
Thu Sep 18 09:34:38 CEST 2008 - hare@suse.de

- Update config files.
- patches.drivers/open-fcoe-driver: fcoe: Fibre Channel over
  Ethernet driver (FATE#303913).
- patches.drivers/open-fcoe-libfc: libfc: a modular software
  Fibre Channel implementation (FATE#303913).
- patches.drivers/open-fcoe-header-files: FC protocol definition
  header files (FATE#303913).
- patches.drivers/open-fcoe-dcb-support: FCoE: Add DCB support
  (FATE#303913).
- patches.drivers/ixgbe-fcoe-bugfixes: ixgbe: Bugfixes for FCoE.
- patches.fixes/vlan-gso-size-fix: vlan: device not reading gso
  max size of parent. (FATE#303913).
- patches.fixes/pkt_action-skbedit: pkt_action: add new action
  skbedit.
- patches.fixes/pkt_sched_multiq_support: pkt_sched: Add
  multiqueue scheduler support (FATE#303913).
- supported.conf: Update to include FCoE and device_handler
  modules

-------------------------------------------------------------------
Wed Sep 17 16:09:26 CEST 2008 - jbeulich@novell.com

- supported.conf: adjust name of ide-cd (is now ide-cd_mod).

-------------------------------------------------------------------
Wed Sep 17 09:00:30 CEST 2008 - hare@suse.de

- patches.drivers/qla2xxx-defer-risc-interrupt-enablement:
  qla2xxx: Defer enablement of RISC interrupts until ISP
  initialization completes (FATE#304113).
- patches.drivers/qla2xxx-8.02.01-k8-update: Update qla2xxx to
  8.02.01-k8 (FATE#304113).

-------------------------------------------------------------------
Wed Sep 17 08:35:22 CEST 2008 - hare@suse.de

- patches.fixes/scsi-retry-hardware-error: make scsi_check_sense
  HARDWARE_ERROR return ADD_TO_MLQUEUE on retry (FATE#304042)

-------------------------------------------------------------------
Tue Sep 16 17:33:16 CEST 2008 - olh@suse.de

- disable CONFIG_SPARSEMEM_VMEMMAP on ppc64 to allow memory remove
  (bnc#417537)

-------------------------------------------------------------------
Mon Sep 15 18:05:24 CEST 2008 - jkosina@suse.de

- Update config files (build elousb driver as module)
- patches.drivers/elousb.patch: Elo USB touchscreen driver
  (FATE#304972).

-------------------------------------------------------------------
Mon Sep 15 15:24:53 CEST 2008 - hare@suse.de

- patches.fixes/dm-mpath-abort-queue: Abort queued requests for
  multipath (FATE#304151).

-------------------------------------------------------------------
Mon Sep 15 10:40:01 CEST 2008 - hare@suse.de

- Update config files: Disable CONFIG_OCFS2_COMPAT_JBD

-------------------------------------------------------------------
Mon Sep 15 10:28:26 CEST 2008 - hare@suse.de

- patches.xen/xen-scsifront-block-timeout-update: Update XEN
  scsifront driver to request timeouts.

-------------------------------------------------------------------
Mon Sep 15 09:45:55 CEST 2008 - sdietrich@suse.de

- Update config files: Enable GROUP_SCHED, FAIR_GROUP_SCHED,
			      RT_GROUP_SCHED, CGROUP_SCHED

-------------------------------------------------------------------
Mon Sep 15 09:03:13 CEST 2008 - hare@suse.de

- patches.drivers/block-timeout-handling: Fix typo.

-------------------------------------------------------------------
Fri Sep 12 19:16:39 CEST 2008 - duwe@suse.de

- Add LED driver for SGI "UV" systems (FATE#304268)

-------------------------------------------------------------------
Fri Sep 12 16:32:46 CEST 2008 - hare@suse.de

- patches.drivers/bdev-resize-added-flush_disk: Added
  flush_disk to factor out common buffer cache flushing code
  (FATE#302348,FATE#303786).
- patches.drivers/bdev-resize-adjust-block-device-size:
  Adjust block device size after an online resize of a
  disk. (FATE#302348,FATE#303786).
- patches.drivers/bdev-resize-call-flush_disk: Call flush_disk()
  after detecting an online resize. (FATE#302348,FATE#303786).
- patches.drivers/bdev-resize-check-for-device-resize:
  Check for device resize when rescanning partitions
  (FATE#302348,FATE#303786).
- patches.drivers/bdev-resize-sd-driver-calls: SCSI sd driver
  calls revalidate_disk wrapper (FATE#302348,FATE#303786).
- patches.drivers/bdev-resize-wrapper-for-revalidate_disk:
  Wrapper for lower-level revalidate_disk
  routines. (FATE#302348,FATE#303786).
- patches.drivers/block-timeout-handling: block: unify request
  timeout handling (FATE#304151,bnc#417544).
- patches.fixes/scsi-misc-git-update: SCSI misc fixes
  (FATE#303485,FATE#303484).
- patches.fixes/scsi-enhance-error-codes: Separate failfast into
  multiple bits (FATE#303485,FATE#303484).
- patches.suse/rq-based-block-layer: rediff.
- patches.suse/rq-based-multipath-functions: rediff.
- patches.suse/no-partition-scan: rediff.

-------------------------------------------------------------------
Fri Sep 12 13:33:21 CEST 2008 - hare@suse.de

- patches.fixes/scsi-misc-git-update: SCSI misc fixes,
  required by the driver updates (FATE#303485,FATE#303484)

-------------------------------------------------------------------
Fri Sep 12 12:22:23 CEST 2008 - hare@suse.de

- patches.drivers/lpfc-8.2.8.1-update: Update lpfc to 8.2.8.1
  (bnc#420767).
- patches.drivers/lpfc-8.2.8-update: Emulex lpfc driver update
  to 8.2.8 (FATE#303485,bnc#420767).

-------------------------------------------------------------------
Fri Sep 12 09:56:49 CEST 2008 - bwalle@suse.de

- patches.arch/ia64-kdump_proc_iomem.diff:
  IA64: assign a distinguishable label to uncached memory in
  /proc/iomem (to fix MCA on kdump boot).

-------------------------------------------------------------------
Thu Sep 11 22:45:21 CEST 2008 - jack@suse.cz

  Latest ext4 fixes from ext4 patch queue:

- patches.fixes/ext4-Add-inode-to-journal-handle-after-block-alloca.patch:
  ext4: Don't add the inode to journal handle until after the
  block is allocated (fate#303783).
- patches.fixes/ext4_add-missing-unlock-to-ext4-check-descriptors:
  ext4: add missing unlock in ext4_check_descriptors() on error
  path (fate#303783).
- patches.fixes/ext4-Add-percpu-dirty-block-accounting.patch:
  ext4: Add percpu dirty block accounting. (fate#303783).
- patches.fixes/ext4_create-proc-ext4-stats-file-more-carefully:
  ext4: fix #11321: create /proc/ext4/*/stats more carefully
  (fate#303783).
- patches.fixes/ext4_fix_longlong_checkpatch_issues: ext4:
  Fix long long checkpatch warnings (fate#303783).
- patches.fixes/ext4_fix_printk_checkpatch_issues: ext4:
  Add printk priority levels to clean up checkpatch warnings
  (fate#303783).
- patches.fixes/ext4_fix_whitespace_checkpatch_issues: ext4:
  Fix whitespace checkpatch warnings/errors (fate#303783).
- patches.fixes/ext4_i_disksize_lock_race_fix.patch: ext4:
  Properly update i_disksize. (fate#303783).
- patches.fixes/ext4_invalidate_pages_when_delalloc_alloc_fail.patch:
  ext4: invalidate pages if delalloc block allocation
  fails. (fate#303783).
- patches.fixes/ext4-Make-sure-all-the-block-allocation-paths-reser.patch:
  ext4: Make sure all the block allocation paths reserve blocks
  (fate#303783).
- patches.fixes/ext4_nonmballoc_reservation_ENOSPC_fix.patch:
  ext4: Fix ext4 nomballoc allocator for ENOSPC (fate#303783).
- patches.fixes/ext4-Retry-block-allocation-if-we-have-free-blocks.patch:
  ext4: Retry block allocation if we have free blocks left
  (fate#303783).
- patches.fixes/ext4-Retry-block-reservation.patch: ext4: Retry
  block reservation (fate#303783).
- patches.fixes/ext4-Signed-arithematic-fix.patch: ext4: Signed
  arithematic fix (fate#303783).
- patches.fixes/ext4-Switch-to-non-delalloc-mode-when-we-are-low-on.patch:
  ext4: Switch to non delalloc mode when we are low on free
  blocks count. (fate#303783).
- patches.fixes/ext4_truncate_block_allocated_on_a_failed_ext4_write_begin.patch:
  ext4: truncate block allocated on a failed ext4_write_begin
  (fate#303783).
- patches.fixes/ext4_update-flex-bg-counters-when-resizing:
  Update flex_bg free blocks and free inodes counters when
  resizing. (fate#303783).
- patches.fixes/percpu_counter_sum_cleanup.patch: percpu counter:
  clean up percpu_counter_sum_and_set() (fate#303783).

-------------------------------------------------------------------
Thu Sep 11 21:45:05 CEST 2008 - bwalle@suse.de

- Enable KDB for i386 and x86_64 in "default" and "pae"
  configuration with CONFIG_KDB_OFF set to "y" (FATE#303971).
- Set CONFIG_KDB_CONTINUE_CATASTROPHIC=2 in all configurations
  that have KDB enabled.

-------------------------------------------------------------------
Thu Sep 11 15:36:51 CEST 2008 - jslaby@suse.de

- Update config files.
  enable PID_NS and USER_NS
  (FATE#303785, FATE#304371)

-------------------------------------------------------------------
Thu Sep 11 15:03:32 CEST 2008 - jeffm@suse.de

- Update config files.
  - Enabled CONFIG_XFRM_SUB_POLICY (FATE#303781)

-------------------------------------------------------------------
Thu Sep 11 14:33:26 CEST 2008 - mfasheh@suse.com

- Added POSIX File Locks support for Ocfs2  (FATE#110294)
  - patches.suse/ocfs2-POSIX-file-locks-support.patch

-------------------------------------------------------------------
Thu Sep 11 14:30:15 CEST 2008 - mfasheh@suse.com

- Added Ocfs2 JBD2 Support  (FATE#302877)
  - patches.suse/ocfs2-Limit-inode-allocation-to-32bits.patch
  - patches.suse/ocfs2-Add-the-inode64-mount-option.patch
  - patches.suse/ocfs2-Switch-over-to-JBD2.patch

-------------------------------------------------------------------
Thu Sep 11 13:24:18 CEST 2008 - mfasheh@suse.com

- Added Ocfs2 Extended Attributes Support (FATE#302067)
  - patches.suse/ocfs2-Modify-ocfs2_num_free_extents-f.patch
  - patches.suse/ocfs2-Use-ocfs2_extent_list-instead-o.patch
  - patches.suse/ocfs2-Abstract-ocfs2_extent_tree-in-b.patch
  - patches.suse/ocfs2-Make-high-level-btree-extend-co.patch
  - patches.suse/ocfs2-Add-the-basic-xattr-disk-layout-in-ocf.patch
  - patches.suse/ocfs2-Add-helper-function-in-uptodate.patch
  - patches.suse/ocfs2-Add-extent-tree-operation-for-x.patch
  - patches.suse/ocfs2-reserve-inline-space-for-extend.patch
  - patches.suse/ocfs2-Add-extended-attribute-support.patch
  - patches.suse/ocfs2-Add-xattr-index-tree-operations.patch
  - patches.suse/ocfs2-Add-xattr-bucket-iteration-for.patch
  - patches.suse/ocfs2-Add-xattr-lookup-code-xattr-btr.patch
  - patches.suse/ocfs2-Optionally-limit-extent-size-in.patch
  - patches.suse/ocfs2-Enable-xattr-set-in-index-btree.patch
  - patches.suse/ocfs2-Delete-all-xattr-buckets-during.patch
  - patches.suse/ocfs2-Add-incompatible-flag-for-exten.patch
  - patches.suse/ocfs2-fix-printk-format-warnings.patch
  - patches.suse/ocfs2-Prefix-the-extent-tree-operations-structure.patch
  - patches.suse/ocfs2-Prefix-the-ocfs2_extent_tree-structure.patch
  - patches.suse/ocfs2-Make-ocfs2_extent_tree-get-put-instead-of-all.patch
  - patches.suse/ocfs2-Make-private-into-object-on-ocfs2_extent_.patch
  - patches.suse/ocfs2-Provide-the-get_root_el-method-to-ocfs2_ext.patch
  - patches.suse/ocfs2-Use-struct-ocfs2_extent_tree-in-ocfs2_num_fre.patch
  - patches.suse/ocfs2-Determine-an-extent-tree-s-max_leaf_clusters.patch
  - patches.suse/ocfs2-Create-specific-get_extent_tree-functions.patch
  - patches.suse/ocfs2-Add-an-insertion-check-to-ocfs2_extent_tree_o.patch
  - patches.suse/ocfs2-Make-ocfs2_extent_tree-the-first-class-repres.patch
  - patches.suse/ocfs2-Comment-struct-ocfs2_extent_tree_operations.patch
  - patches.suse/ocfs2-Change-ocfs2_get_-_extent_tree-to-ocfs2_ini.patch
  - patches.suse/ocfs2-bug-fix-for-journal-extend-in-xattr.patch
  - patches.suse/ocfs2-Resolve-deadlock-in-ocfs2_xattr_free_.patch
  - patches.suse/ocfs2-Add-xattr-mount-option-in-ocfs2_show_options.patch

-------------------------------------------------------------------
Thu Sep 11 13:19:27 CEST 2008 - mfasheh@suse.com

- Add patches.fixes/jbd2-create-proc-entry-fix.patch
  jbd2: Create proc entry with bdevname+i_ino.
  (FATE#302877)

-------------------------------------------------------------------
Thu Sep 11 13:11:12 CEST 2008 - mfasheh@suse.com

- Add patches.fixes/dlm-allow-multiple-lockspaces.patch
  dlm: allow multiple lockspace creates
  (FATE#110294)

-------------------------------------------------------------------
Thu Sep 11 12:48:36 CEST 2008 - schwab@suse.de

- Update kdb patches.

-------------------------------------------------------------------
Thu Sep 11 11:41:27 CEST 2008 - jslaby@suse.de

- Update config files.
  change CONFIG_NODES_SHIFT from 6 to 9
  (FATE#304261)

-------------------------------------------------------------------
Wed Sep 10 19:03:33 CEST 2008 - trenn@suse.de

- Update config files.
  Added: CONFIG_PCIEASPM

-------------------------------------------------------------------
Wed Sep 10 17:18:30 CEST 2008 - kkeil@suse.de

- patches.drivers/e1000e_add_82574L.patch: e1000e: add support
  for new 82574L part.
- patches.drivers/e1000e_add_ICH9_BM.patch: e1000e: add support
  for the 82567LM-4 device.
- patches.drivers/e1000e_add_LOM_devices.patch: e1000e: add
  support for 82567LM-3 and 82567LF-3 (ICH10D).
  (FATE#303916)

-------------------------------------------------------------------
Wed Sep 10 16:22:17 CEST 2008 - hare@suse.de

- patches.suse/no-partition-scan: Implement 'no_partition_scan'
  commandline option (FATE#303697)

-------------------------------------------------------------------
Wed Sep 10 14:47:37 CEST 2008 - jeffm@suse.de

- patches.kernel.org/ipmi-section-conflict.diff: ipmi: Fix
  section type conflicts.
- patches.kernel.org/psmouse-section-conflict.diff: psmouse:
  fix section type conflict.
- patches.kernel.org/carmine-section-mismatch: video: Fix section
  mismatch in carminefb.
- patches.kernel.org/md-section-conflict: md: Fix section
  conflicts.
- patches.kernel.org/setup_APIC_timer-section-mismatch: x86:
  Fix section conflict with kvm_setup_secondary_clock.

-------------------------------------------------------------------
Wed Sep 10 14:15:44 CEST 2008 - trenn@suse.de

- patches.arch/thinkpad_fingers_off_backlight_igd.patch:
  Serve ThinkPad IGD devices backlight functionality through
  thinkpad_acpi (fate #302883).
- supported.conf: Add most important laptop drivers as supported:
               kernel/drivers/misc/asus_laptop
               kernel/drivers/misc/eeepc-laptop
               kernel/drivers/misc/msi-laptop
               kernel/drivers/misc/fujitsu-laptop
               kernel/drivers/acpi/wmi
               kernel/drivers/misc/hp-wmi

-------------------------------------------------------------------
Wed Sep 10 14:14:01 CEST 2008 - jeffm@suse.de

- patches.suse/acpi-dsdt-initrd-v0.9a-2.6.25.patch: Fixed up
  some section conflicts.

-------------------------------------------------------------------
Wed Sep 10 14:08:09 CEST 2008 - jeffm@suse.de

- Update to 2.6.27-rc6.

-------------------------------------------------------------------
Wed Sep 10 11:50:03 CEST 2008 - jeffm@suse.de

- supported.conf: Added missing netfilter modules.

-------------------------------------------------------------------
Wed Sep 10 11:40:34 CEST 2008 - jeffm@suse.de

- supported.conf: Updated netfilter module names.

-------------------------------------------------------------------
Wed Sep 10 11:40:16 CEST 2008 - jeffm@suse.de

- patches.kernel.org/firmware-path: Updated header.

-------------------------------------------------------------------
Wed Sep 10 11:33:37 CEST 2008 - jkosina@suse.de

- Update config files: support more than 4 serial ports
  (FATE#303314)

-------------------------------------------------------------------
Wed Sep 10 10:47:23 CEST 2008 - olh@suse.de

- set CONFIG_CMM=y instead of =m to simplify virtual partition memory
  (bnc#417554)

-------------------------------------------------------------------
Tue Sep  9 14:20:39 CEST 2008 - bphilips@suse.de

- rpm/kernel-binary.spec.in: add Recommends: kerneloops

-------------------------------------------------------------------
Tue Sep  9 09:55:33 CEST 2008 - olh@suse.de

- Updated to 2.6.27-rc5-git10

-------------------------------------------------------------------
Mon Sep  8 09:50:29 CEST 2008 - olh@suse.de

- Updated to 2.6.27-rc5-git9

-------------------------------------------------------------------
Fri Sep  5 13:44:09 CEST 2008 - jjolly@suse.de

- patches.arch/s390-01-01-self-ptrace-v3.patch: system call
  notification with self_ptrace (bnc#417299)
- patches.arch/s390-01-02-dcss-64-v2.patch: dcssblk (new function):
  Add support for >2G DCSS and stacked contiguous DCSS support.
  (bnc#417246)
- patches.arch/s390-01-04-fcpperf-{1-4}.patch: (kernel):FCP -
  Performance Data colletion & analysis (bnc#417243)

-------------------------------------------------------------------
Fri Sep  5 12:32:06 CEST 2008 - olh@suse.de

- add patches.fixes/usb-hcd-interrupt-shared.patch
  fix interrupt handling for shared irqs, for PS3 (bnc#409961)

-------------------------------------------------------------------
Fri Sep  5 12:23:06 CEST 2008 - olh@suse.de

- Updated to 2.6.27-rc5-git7

-------------------------------------------------------------------
Thu Sep  4 13:04:50 CEST 2008 - olh@suse.de

- build with CONFIG_POWER4_ONLY (bnc#417566)
  this disables support for POWER3 and RS64 cpus

-------------------------------------------------------------------
Thu Sep  4 12:15:06 CEST 2008 - jkosina@suse.de

- switch from Reno to Cubic as default TCP congestion algorithm
  (bnc#422825)

-------------------------------------------------------------------
Thu Sep  4 09:58:46 CEST 2008 - bwalle@suse.de

- Update KDB patches. Fix build on x86_64-debug.

-------------------------------------------------------------------
Wed Sep  3 23:52:01 CEST 2008 - jeffm@suse.de

- mark crc-t10dif as supported

-------------------------------------------------------------------
Wed Sep  3 17:05:59 CEST 2008 - olh@suse.de

- mark pata_pdc2027x as supported

-------------------------------------------------------------------
Wed Sep  3 16:30:50 CEST 2008 - olh@suse.de

- mark spidernet as supported

-------------------------------------------------------------------
Wed Sep  3 16:18:23 CEST 2008 - olh@suse.de

- mark ehea as supported

-------------------------------------------------------------------
Wed Sep  3 10:44:38 CEST 2008 - trenn@suse.de

- supported.conf:
  Mark dock (libata depends on it), bay, acpi_memhotplug, hpilo
  as supported
  Remove or adjust supported laptop drivers that went from
  drivers/acpi to drivers/misc

-------------------------------------------------------------------
Wed Sep  3 10:24:26 CEST 2008 - hare@suse.de

- supported.conf: Mark virtio modules as supported.

-------------------------------------------------------------------
Tue Sep  2 13:26:58 CEST 2008 - jbeulich@novell.com

- Update Xen patches to 2.6.27-rc5 and c/s 651.

-------------------------------------------------------------------
Tue Sep  2 04:53:12 CEST 2008 - jjolly@suse.de

- patches.arch/s390-01-01-self-ptrace-v2.patch: kernel
  (new function): System call notification with self_ptrace
  (bnc#417299,FATE#304021)

-------------------------------------------------------------------
Mon Sep  1 14:03:09 CEST 2008 - agruen@suse.de

- File capabilities: replace our no_file_caps patch with what is
  supposed to end up in 2.6.28.

-------------------------------------------------------------------
Mon Sep  1 11:58:24 CEST 2008 - bwalle@suse.de

- patches.arch/ia64-node_mem_map-node_start_pfn.diff:
  Fix memory map for ia64/discontmem for kdump.

-------------------------------------------------------------------
Mon Sep  1 11:19:24 CEST 2008 - olh@suse.de

- Updated to 2.6.27-rc5-git2

-------------------------------------------------------------------
Fri Aug 29 22:46:43 CEST 2008 - jeffm@suse.de

- Updated to 2.6.27-rc5.
  - Eliminated 2 patches.
  - KDB has an incompatible change on x86_64, so kernel-debug
    will fail there.

-------------------------------------------------------------------
Fri Aug 29 16:20:49 CEST 2008 - olh@suse.de

- update message in post.sh to display also the rpm FLAVOR

-------------------------------------------------------------------
Thu Aug 28 16:04:48 CEST 2008 - olh@suse.de

- update patches.suse/dm-raid45-2.6.25-rc2_20080221.patch
  rename rh_init to region_hash_init to avoid conflict 
  with existing powerpc symbol on powerpc

-------------------------------------------------------------------
Thu Aug 28 15:55:28 CEST 2008 - olh@suse.de

- disable musb, not useful, does not compile

-------------------------------------------------------------------
Tue Aug 26 18:54:43 CEST 2008 - trenn@suse.de

  Vendor specific drivers vs generic video driver.
  Distinguish which ACPI driver should do backlight switching.
  This patch series is queued up for 2.6.28 in the ACPI branch:
- patches.arch/0000-ACPI-video-Ignore-devices-not-present.patch:
  ACPI: video: Ignore devices that aren't present in hardware.
- patches.arch/0001-Check-for-ACPI-backlight-support.patch: Check
  for ACPI backlight support otherwise use vendor ACPI drivers.
- patches.arch/0002-Acer-WMI-fingers-off-backlight-video.ko.patch:
  Acer-WMI: fingers off backlight if video.ko is serving this
  functionality.
- patches.arch/0003-Asus-acpi-fingers-off-backlight.patch:
  asus-acpi: fingers off backlight if video.ko is serving this
  functionality.
- patches.arch/0004-Compal-fingers-off-backlight.patch: compal:
  fingers off backlight if video.ko is serving this functionality.
- patches.arch/0005-eeepc-laptop-fingers-off.patch: eeepc-laptop:
  fingers off backlight if video.ko is serving this functionality.
- patches.arch/0006-fujitsu-laptop-fingers-off-backlight.patch:
  fujitsu-laptop: fingers off backlight if video.ko is serving
  this functionality.
- patches.arch/0007-msi-laptop-fingers-off-backlight.patch:
  msi-laptop: fingers off backlight if video.ko is serving this
  functionality.
- patches.arch/0008-sony-laptop-fingers-off-backlight.patch:
  sony-laptop: fingers off backlight if video.ko is serving
  this functionality.
- patches.arch/0009-thinkpad_acpi-fingers-off-backlight.patch:
  thinkpad_acpi: fingers off backlight if video.ko is serving
  this functionality.

  I had to refresh these. While one patch was broken,
  two lines were missing, "patch" from 11.0 still worked, while
  "patch" from 10.3 did not:
- patches.xen/add-console-use-vt: add console_use_vt.
- patches.xen/linux-2.6.19-rc1-kexec-move_segment_code-i386.patch:
  kexec: Move asm segment handling code to the assembly file
  (i386).

-------------------------------------------------------------------
Mon Aug 25 23:21:01 CEST 2008 - jeffm@suse.de

- Disabled patches.kernel.org/ia64-asm-nr-irqs

-------------------------------------------------------------------
Mon Aug 25 22:53:52 CEST 2008 - jeffm@suse.de

- patches.fixes/pseries-compile-fix: pseries: compile fix.

-------------------------------------------------------------------
Mon Aug 25 22:49:01 CEST 2008 - jeffm@suse.de

- patches.kernel.org/musb-powerpc-conflict: musb: compile fix
  for powerpc.

-------------------------------------------------------------------
Mon Aug 25 21:58:39 CEST 2008 - jeffm@suse.de

- patches.kernel.org/ia64-asm-nr-irqs: ia64: nr-irqs.h generation
  should place it in arch/../asm.

-------------------------------------------------------------------
Mon Aug 25 21:56:47 CEST 2008 - jeffm@suse.de

- Update config files.

-------------------------------------------------------------------
Mon Aug 25 21:22:08 CEST 2008 - jeffm@suse.de

- Updated to 2.6.27-rc4.
  - Refreshed context.

-------------------------------------------------------------------
Mon Aug 25 14:30:43 CEST 2008 - trenn@suse.de

- patches.arch/x86-introduce-pci-noioapicquirk-kernel-cmdline.patch:
  x86, pci: introduce pci=noioapicquirk kernel cmdline option.
  Mysterious patch problem in include/asm-x86/pci.h
- patches.fixes/acpi-clear-wake-status.patch: Clear wak_sts
  register on resume.

-------------------------------------------------------------------
Mon Aug 25 13:19:49 CEST 2008 - trenn@suse.de

- patches.suse/acpi_provide_non_windows_osi_boot_param.patch:
  Delete.

-------------------------------------------------------------------
Mon Aug 25 12:33:32 CEST 2008 - jbeulich@novell.com

- Update Xen patches to 2.6.27-rc4.
- patches.xen/xen-x86_64-dump-user-pgt: dump the correct page
  tables for user mode faults.
- patches.xen/xen-x86_64-pgd-alloc-order: don't require order-1
  allocations for pgd-s.
- patches.xen/xen-x86_64-pgd-pin: make pinning of pgd pairs
  transparent to callers.
- patches.xen/xen-blktap-write-barriers: blktap: Write Barriers.
- patches.xen/xen-x86-pmd-handling: consolidate pmd/pud/pgd entry
  handling.
- patches.xen/xen-x86-bigmem: fix issues with the assignment of
  huge amounts of memory.
- patches.xen/xen-msix-restore: print at least a message if MSI-X
  restore failed.
- config.conf: Re-enable Xen.
- patches.xen/sfc-i2c: Delete.
- Update config files.

-------------------------------------------------------------------
Fri Aug 22 17:01:43 CEST 2008 - jbeulich@novell.com

- patches.suse/stack-unwind: Adjust and re-enable.
- Update config files.

-------------------------------------------------------------------
Tue Aug 19 20:36:51 CEST 2008 - jeffm@suse.de

- patches.kernel.org/ps3-lpm-include: Delete.

-------------------------------------------------------------------
Tue Aug 19 16:54:07 CEST 2008 - jeffm@suse.de

- Removed unused patches.

-------------------------------------------------------------------
Tue Aug 19 15:04:16 CEST 2008 - tiwai@suse.de

- Update config files: Use CONFIG_INPUT_PCSPKR=m (bnc#225221)

-------------------------------------------------------------------
Mon Aug 18 19:47:24 CEST 2008 - schwab@suse.de

- Update config files.

-------------------------------------------------------------------
Mon Aug 18 19:45:51 CEST 2008 - schwab@suse.de

- Update kdb patches.

-------------------------------------------------------------------
Fri Aug 15 20:40:18 CEST 2008 - tiwai@suse.de

- patches.arch/ppc-ipic-suspend-without-83xx-fix: Fix build_error
  without CONFIG_PPC_83xx.
- Update config files.

-------------------------------------------------------------------
Fri Aug 15 18:49:18 CEST 2008 - tiwai@suse.de

- Update config files: disable CONFIG_IPIC for ppc/default and
  vanilla again to fix build

-------------------------------------------------------------------
Fri Aug 15 18:35:48 CEST 2008 - tiwai@suse.de

- rpm/kernel-binary.spec.in: fix build without firmware files

-------------------------------------------------------------------
Fri Aug 15 15:35:05 CEST 2008 - jeffm@suse.de

- patches.kernel.org/no-include-asm: kbuild: correctly link
  include/asm in external builds.

-------------------------------------------------------------------
Fri Aug 15 14:28:13 CEST 2008 - jeffm@suse.de

- patches.kernel.org/ath9k-workaround-gcc-ICE-again-on-powerpc:
  ath9k: work around gcc ICE again.

-------------------------------------------------------------------
Thu Aug 14 22:00:36 CEST 2008 - jeffm@suse.de

- patches.suse/novfs-gregorian-day-fix: novfs: Fix GregorianDay
  conflict.

-------------------------------------------------------------------
Thu Aug 14 21:54:02 CEST 2008 - jeffm@suse.de

- Enabled patches.kernel.org/firmware-path

-------------------------------------------------------------------
Thu Aug 14 21:25:29 CEST 2008 - jeffm@suse.de

- patches.apparmor/add-security_path_permission: Fixed duplicate
  export of security_inode_permission.

-------------------------------------------------------------------
Thu Aug 14 21:16:20 CEST 2008 - jeffm@suse.de

- patches.apparmor/add-security_path_permission: Add missing
  stub for security_path_permission when CONFIG_SECURITY_APPARMOR=n

-------------------------------------------------------------------
Thu Aug 14 21:15:52 CEST 2008 - jeffm@suse.de

- patches.kernel.org/firmware-path: firmware: Allow
  release-specific firmware dir.
- rpm/kernel-binary.spec.in: Add firmware files.

-------------------------------------------------------------------
Thu Aug 14 21:09:53 CEST 2008 - jeffm@suse.de

- patches.kernel.org/ia64-export-cpu_core_map: ia64: Export
  cpu_core_map for topology_core_siblings.

-------------------------------------------------------------------
Thu Aug 14 20:00:23 CEST 2008 - jeffm@suse.de

- Updated to 2.6.27-rc3.
  - AppArmor mostly merged. There may be some hiccups.
  - Xen and RT temporarily disabled for merging.
  - 17 patches eliminated.

-------------------------------------------------------------------
Thu Aug 14 16:43:59 CEST 2008 - ghaskins@suse.de

Guarded by +RT
- patches.rt/seqlock-make-raw-seqlocks-spin-during-write.patch:
  seqlock: make sure that raw_seqlock_t retries readers while
  writes are pending.
- patches.rt/ftrace-fix-elevated-preempt-count-in-wakeup-tracer.patch:
  ftrace: fix elevated preempt_count in wakeup-tracer.

-------------------------------------------------------------------
Fri Aug  8 16:15:51 CEST 2008 - hare@suse.de

- Update config files for RT kernel to activate SCSI
  device handler.

-------------------------------------------------------------------
Fri Aug  8 15:14:18 CEST 2008 - jbeulich@novell.com

- patches.xen/xen3-fixup-common, patches.xen/xen3-fixup-kconfig,
  patches.xen/xen3-patch-2.6.24, patches.xen/xen3-patch-2.6.25: Fix
  a couple of bugs and inconsistencies.

-------------------------------------------------------------------
Fri Aug  8 13:25:34 CEST 2008 - schwab@suse.de

- Fix reference to $RPM_BUILD_ROOT in makefiles.

-------------------------------------------------------------------
Fri Aug  8 12:15:44 CEST 2008 - hare@suse.de

- patches.fixes/dm-mpath-hp-sw.patch: Delete.
- Update config files.
- patches.fixes/dm-2.6.27-update: Upstream device-mapper patches
  (FATE#302108).
- patches.fixes/scsi_dh-2.6.27-update: SCSI device handler update
  (FATE#302269,FATE#303696,FATE#303754,FATE#304125).
- patches.suse/rq-based-block-layer: rq-based multipathing:
  block layer changes (FATE#302108).
- patches.suse/rq-based-dm-interface: rq-based multipathing:
  device-mapper interface (FATE#302108).
- patches.suse/rq-based-multipath-functions: rq-based
  multipathing: request-based functions to multipath
  (FATE#302108).

-------------------------------------------------------------------
Thu Aug  7 15:53:59 CEST 2008 - jbeulich@novell.com

- Update Xen patches to c/s 623.
- patches.xen/sfc-network-driver: Delete.
- patches.xen/xen-balloon-hvm-min: Delete.
- patches.xen/xen-netfront-flip-prod: Delete.
- patches.xen/xen-x86_64-init-cleanup: Delete.
- patches.xen/sfc-i2c: sfc: Use kernel I2C system and i2c-algo-bit
  driver (disabled).
- patches.xen/sfc-driverlink: Solarflare: Resource driver (disabled).
- Update Xen config files.

-------------------------------------------------------------------
Wed Aug  6 12:59:59 CEST 2008 - olh@suse.de

- add patches.suse/ppc-no-LDFLAGS_MODULE.patch
  do not link external modules against arch/powerpc/lib/crtsavres.o

-------------------------------------------------------------------
Tue Aug  5 21:41:43 CEST 2008 - jeffm@suse.de

- patches.fixes/reiserfs-commit-ids-unsigned-ints: reiserfs:
  audit transaction ids to always be unsigned ints (bnc#410847).

-------------------------------------------------------------------
Tue Aug  5 21:35:11 CEST 2008 - jeffm@suse.de

- README.BRANCH: Took ownership of 11.1 tree.

-------------------------------------------------------------------
Tue Aug  5 21:34:11 CEST 2008 - jeffm@suse.de

- README: Changed w3d links to wiki links.

-------------------------------------------------------------------
Tue Aug  5 17:03:22 CEST 2008 - ghaskins@suse.de

Fixed misnamed rt_trace to rt_timing
- config/x86_64/rt_trace: Delete.
- Update config files.
- config.conf:

-------------------------------------------------------------------
Tue Aug  5 16:10:50 CEST 2008 - ghaskins@suse.de

Added x86_64/rt_trace kernel flavor (based on ftrace)

- Update config files.
- config.conf:

-------------------------------------------------------------------
Tue Aug  5 15:27:26 CEST 2008 - ghaskins@suse.de

Guarded by +RT
- Fix rtmutex-tester build problem with rt_debug
- patches.rt/rtmutex-convert-to-libpi.patch: rtmutex: convert
  rtmutexes to fully use the PI library.


-------------------------------------------------------------------
Tue Aug  5 14:20:38 CEST 2008 - ghaskins@suse.de

Guarded by +RT
- Remove version.patch to stop build breakage

-------------------------------------------------------------------
Tue Aug  5 11:43:31 CEST 2008 - jjohansen@suse.de

- update apparmor patches with fixes for
  - broken getcwd (bnc#413915)
  - ref counting bug in getcwd and d_namespace_path when used
    on disconnected paths (bnc#414607)
  - typeo in patches that keep selinux from compiling (bnc#414609)
  - incorporate smack patch into base apparmor patches, so
    that smack can be built (bnc#414610)

-------------------------------------------------------------------
Tue Aug  5 11:33:17 CEST 2008 - jslaby@suse.de

- patches.fixes/ath5k-fix-memory-corruption.patch: Ath5k: fix
  memory corruption (bnc#414635).
- patches.fixes/ath5k-kill-tasklets-on-shutdown.patch: Ath5k:
  kill tasklets on shutdown (bnc#414638).

-------------------------------------------------------------------
Mon Aug  4 20:56:15 CEST 2008 - gregkh@suse.de

- README.BRANCH: added file.

-------------------------------------------------------------------
Mon Aug  4 13:37:56 CEST 2008 - olh@suse.de

- disable CONFIG_SECURITY_ROOTPLUG because /init in initrd will
  not run if USB is compiled in and a specific USB device is not
  present

-------------------------------------------------------------------
Mon Aug  4 12:42:38 CEST 2008 - jslaby@suse.de

- patches.fixes/tpm-write-data-types.patch: tpm: Use correct
  data types for sizes in tpm_write() and tpm_read() (bnc#400211).

-------------------------------------------------------------------
Fri Aug  1 21:45:24 CEST 2008 - ghaskins@suse.de

PI rework v0.5 and a fix from upstream for 26-rt1
- patches.rt/26-rt1-chirag.patch: This patch should solve some
  of the bug messages..
- patches.rt/add-generalized-pi-interface.patch: add generalized
  priority-inheritance interface.
- patches.rt/tie-pi-into-task.patch: sched: add the basic PI
  infrastructure to the task_struct.
- patches.rt/rtmutex-initialize-waiters.patch: rtmutex: formally
  initialize the rt_mutex_waiters.
- patches.rt/rtmutex-add_readers.patch: RT: wrap the rt_rwlock
  "add reader" logic.
- patches.rt/rtmutex-use-runtime-init.patch: rtmutex: use runtime
  init for rtmutexes.
- patches.rt/rtmutex-convert-to-libpi.patch: rtmutex: convert
  rtmutexes to fully use the PI library.
- patches.rt/rtmutex-defer-pi-until-sleepy.patch: rtmutex:
  pi-boost locks as late as possible.

-------------------------------------------------------------------
Fri Aug  1 16:16:29 CEST 2008 - schwab@suse.de

- Reenable EFI_RTC.

-------------------------------------------------------------------
Fri Aug  1 14:12:30 CEST 2008 - trenn@suse.de

- Update config files.
  Unset on forgotten archs:
  CONFIG_X86_REROUTE_FOR_BROKEN_BOOT_IRQS

-------------------------------------------------------------------
Fri Aug  1 13:49:18 CEST 2008 - trenn@suse.de

- patches.fixes/x86_hpet_amd_quirk.patch: Workaround a hpet BIOS
  bug which is common on latest AMD driven boards (bnc#387053).

-------------------------------------------------------------------
Fri Aug  1 13:42:53 CEST 2008 - sassmann@suse.de

Add boot interrupt patches from linux-2.6-tip
- patches.arch/x86-acpi-reroute-PCI-interrupt-to-legacy-boot-interrupt.patch
- patches.arch/x86-add-PCI-IDs-for-devices-that-need-boot-irq-quirk.patch
- patches.arch/x86-disable-AMD-ATI-boot-interrupt-generation.patch
- patches.arch/x86-disable-broadcomm-boot-interrupt-generation.patch
- patches.arch/x86-disable-intel-boot-interrupt-generation.patch
- patches.arch/x86-introduce-config-option-for-pci-reroute-quirks.patch
- patches.arch/x86-introduce-pci-ioapicreroute-kernel-cmdline.patch
- patches.arch/x86-introduce-pci-noioapicquirk-kernel-cmdline.patch
- Update config files.
  * reroute of boot interrupts is enabled for RT only!

-------------------------------------------------------------------
Thu Jul 31 19:30:14 CEST 2008 - sdietrich@suse.de

Update to 2.6.26-rt1:
- config.conf: Enable i386/x86_64 - RT / RT_debug
- Update config files: 
  * Sync to default config.  
  * Disable (broken):
	- Novell Netware Filesystem support (novfs) (EXPERIMENTAL) (NOVFS)
	- ISP 1760 HCD support (USB_ISP1760_HCD)
	- KDB 
	- QLogic InfiniPath Driver (INFINIBAND_IPATH)

Remove obsolete patches:
- patches.rt/arm-cmpxchg-support-armv6.patch: Delete.
- patches.rt/arm-cmpxchg.patch: Delete.
- patches.rt/arm-fix-atomic-cmpxchg.patch: Delete.
- patches.rt/arm-leds-timer.patch: Delete.
- patches.rt/arm-omap-03.patch: Delete.
- patches.rt/arm-omap-04.patch: Delete.
- patches.rt/disable-sched-rt-groups.patch: Delete.
- patches.rt/drivers-edac-add-support-for-HS21XM-SMI-remediation:
  Delete.
- patches.rt/drivers-edac-add-support-for-HS21_LS21-SMI-remediation:
  Delete.
- patches.rt/drivers-edac-add-sysfs_notify-calls.patch: Delete.
- patches.rt/drivers-edac-i5000-turn-off-unsupported-check:
  Delete.
- patches.rt/drivers-edac-new-amd64.patch: Delete.
- patches.rt/drivers-edac-new-k8-rev-f.patch: Delete.
- patches.rt/drivers-edac-prevent-potential-printk-storm: Delete.
- patches.rt/drivers-edac-test_device.patch: Delete.
- patches.rt/ep93xx-clockevents-fix.patch: Delete.
- patches.rt/ep93xx-clockevents.patch: Delete.
- patches.rt/ep93xx-timer-accuracy.patch: Delete.
- patches.rt/fix-alternate_node_alloc.patch: Delete.
- patches.rt/fix-irq-flags-size.patch: Delete.
- patches.rt/foo.patch: Delete.
- patches.rt/ftrace-add-nr_syscalls.patch: Delete.
- patches.rt/ftrace-alloc-pages.patch: Delete.
- patches.rt/ftrace-cpu-clock-update.patch: Delete.
- patches.rt/ftrace-debug-use-preempt-disable-notrace.patch:
  Delete.
- patches.rt/ftrace-direct-calls.patch: Delete.
- patches.rt/ftrace-disable-daemon.patch: Delete.
- patches.rt/ftrace-dont-use-raw-irq-save.patch: Delete.
- patches.rt/ftrace-eventtrace-fixup.patch: Delete.
- patches.rt/ftrace-filter-functions.patch: Delete.
- patches.rt/ftrace-fix-ip.patch: Delete.
- patches.rt/ftrace-flip-fix.patch: Delete.
- patches.rt/ftrace-handle-time-outside-of-lockdep.patch: Delete.
- patches.rt/ftrace-irqsoff-smp-processor-id-fix.patch: Delete.
- patches.rt/ftrace-lockdep-notrace-annotations.patch: Delete.
- patches.rt/ftrace-max-update-fixes.patch: Delete.
- patches.rt/ftrace-move-memory-management-to-generic.patch:
  Delete.
- patches.rt/ftrace-nop-calls.patch: Delete.
- patches.rt/ftrace-peterz-cpu_clock.patch: Delete.
- patches.rt/ftrace-remove-max-printks.patch: Delete.
- patches.rt/ftrace-safe-traversal-hlist.patch: Delete.
- patches.rt/ftrace-stop-function-trace-fix.patch: Delete.
- patches.rt/ftrace-unlock-mutex-in-output.patch: Delete.
- patches.rt/ftrace-update-cnt-stat-fix.patch: Delete.
- patches.rt/ftracer-build-fix.patch: Delete.
- patches.rt/futex-performance-hack-sysctl-fix.patch: Delete.
- patches.rt/futex-performance-hack.patch: Delete.
- patches.rt/git-ignore-module-markers.patch: Delete.
- patches.rt/irq-flags-unsigned-long.patch: Delete.
- patches.rt/kernel-bug-after-entering-something-from-login.patch:
  Delete.
- patches.rt/kthread-cpus-allowed-init.patch: Delete.
- patches.rt/kvm-lapic-migrate-latency-fix.patch: Delete.
- patches.rt/kvm-make-less-noise.patch: Delete.
- patches.rt/kvm-preempt-rt-resched-delayed.patch: Delete.
- patches.rt/latency-tracing-prctl-api-hack.patch: Delete.
- patches.rt/netfilter-more-debugging.patch: Delete.
- patches.rt/page-alloc-use-real-time-pcp-locking-for-page-draining.patch:
  Delete.
- patches.rt/pcounter-percpu-protect.patch: Delete.
- patches.rt/percpu-locked-powerpc-fixups-a6.patch: Delete.
- patches.rt/powerpc-rearrange-thread-flags-to-work-with-andi-instruction.patch:
  Delete.
- patches.rt/ppc-add-mcount.patch: Delete.
- patches.rt/ppc-add-ppc32-mcount.patch: Delete.
- patches.rt/ppc-mark-notrace-mainline.patch: Delete.
- patches.rt/ppc-mcount-dummy-functions.patch: Delete.
- patches.rt/ppc-rename-xmon-mcount.patch: Delete.
- patches.rt/ppc-select-mcount.patch: Delete.
- patches.rt/preempt-irqs-ppc-celleb-beatic-eoi.patch: Delete.
- patches.rt/preempt-irqs-softirq-in-hardirq.patch: Delete.
- patches.rt/preempt-realtime-powerpc-a7.patch: Delete.
- patches.rt/preempt-realtime-ppc-more-resched-fixups.patch:
  Delete.
- patches.rt/preempt-realtime-ppc-need-resched-delayed.patch:
  Delete.
- patches.rt/preempt-realtime-sh.patch: Delete.
- patches.rt/preempt-realtime-supress-cpulock-warning.patch:
  Delete.
- patches.rt/rcu-preempt-trace-markers-1.patch: Delete.
- patches.rt/rcu-preempt-trace-markers-2.patch: Delete.
- patches.rt/rcu-various-fixups.patch: Delete.
- patches.rt/rt-mutex-arm-fix.patch: Delete.
- patches.rt/rt-mutex-delayed-resched.patch: Delete.
- patches.rt/rt-mutex-drop-generic-TIF_NEED_RESCHED_DELAYED.patch:
  Delete.
- patches.rt/rt-time-starvation-fix.patch: Delete.
- patches.rt/rtmutex-adaptive-locks.patch: Delete.
- patches.rt/rtmutex-adaptive-timeout.patch: Delete.
- patches.rt/rtmutex-lateral-steal-sysctl.patch: Delete.
- patches.rt/sched-fix-rt-task-wakeup.patch: Delete.
- patches.rt/sched-fix-sched-fair-wakeup.patch: Delete.
- patches.rt/sched-rt-push-only-new.patch: Delete.
- patches.rt/schedule_on_each_cpu-enhance-rt.patch: Delete.
- patches.rt/tasklet-fix-preemption-race.patch: Delete.
- patches.rt/tasklet-more-fixes.patch: Delete.
- patches.rt/time-gcc-linker-error.patch: Delete.
- patches.rt/tracer-use-sched-clock.patch: Delete.
- patches.rt/write-try-lock-irqsave.patch: Delete.
- patches.rt/x86-delay-enable-preempt-tglx.patch: Delete.

Introduce 2.6.26-RT1:
- patches.rt/2.6.21-rc6-lockless3-radix-tree-gang-slot-lookups.patch:
  Linux-RT 2.6.26-RT
   radix-tree: gang slot lookups.
- patches.rt/2.6.21-rc6-lockless5-lockless-probe.patch: Linux-RT
  2.6.26-RT
   mm: lockless probe.
- patches.rt/2.6.21-rc6-lockless6-speculative-get-page.patch:
  Linux-RT 2.6.26-RT
   mm: speculative get page.
- patches.rt/2.6.21-rc6-lockless7-lockless-pagecache-lookups.patch:
  Linux-RT 2.6.26-RT
   mm: lockless pagecache lookups.
- patches.rt/2.6.21-rc6-lockless8-spinlock-tree_lock.patch:
  Linux-RT 2.6.26-RT
   mm: spinlock tree_lock.
- patches.rt/Add-dev-rmem-device-driver-for-real-time-JVM-testing.patch:
  Linux-RT 2.6.26-RT.
- patches.rt/Allocate-RTSJ-memory-for-TCK-conformance-test.patch:
  Linux-RT 2.6.26-RT.
- patches.rt/RT_utsname.patch: Linux-RT 2.6.26-RT.
- patches.rt/aacraid-compat-sem.patch: Linux-RT 2.6.26-RT.
- patches.rt/adapt-remove-extra-try-to-lock.patch: Linux-RT
  2.6.26-RT.
- patches.rt/adaptive-adjust-pi-wakeup.patch: Linux-RT 2.6.26-RT.
- patches.rt/adaptive-earlybreak-on-steal.patch: Linux-RT
  2.6.26-RT
   rtmutex: break out early on first run.
- patches.rt/adaptive-optimize-rt-lock-wakeup.patch: Linux-RT
  2.6.26-RT.
- patches.rt/adaptive-spinlock-lite-v2.patch: Linux-RT 2.6.26-RT
   adaptive spinlocks lite.
- patches.rt/adaptive-task-oncpu.patch: Linux-RT 2.6.26-RT.
- patches.rt/apic-dumpstack.patch: Linux-RT 2.6.26-RT.
- patches.rt/apic-level-smp-affinity.patch: Linux-RT 2.6.26-RT.
- patches.rt/arm-compile-fix.patch: Linux-RT 2.6.26-RT
   ARM: compile fix for event tracing.
- patches.rt/arm-fix-compile-error-trace-exit-idle.patch:
  Linux-RT 2.6.26-RT.
- patches.rt/arm-futex-atomic-cmpxchg.patch: Linux-RT 2.6.26-RT.
- patches.rt/arm-latency-tracer-support.patch: Linux-RT 2.6.26-RT.
- patches.rt/arm-omap-02.patch: Linux-RT 2.6.26-RT.
- patches.rt/arm-omap-05.patch: Linux-RT 2.6.26-RT.
- patches.rt/arm-preempt-config.patch: Linux-RT 2.6.26-RT.
- patches.rt/arm-trace-preempt-idle.patch: Linux-RT 2.6.26-RT.
- patches.rt/bh-state-lock.patch: Linux-RT 2.6.26-RT.
- patches.rt/bh-uptodate-lock.patch: Linux-RT 2.6.26-RT.
- patches.rt/cache_pci_find_capability.patch: Linux-RT 2.6.26-RT
   Cache calls to pci_find_capability.
- patches.rt/call_rcu_bh-rename-of-call_rcu.patch: Linux-RT
  2.6.26-RT
   just rename call_rcu_bh instead of making it a macro.
- patches.rt/cond_resched_softirq-WARN-fix.patch: Linux-RT
  2.6.26-RT
   WARNING: at kernel/sched.c:5071 2.6.23-rc1-rt7.
- patches.rt/cputimer-thread-rt-fix.patch: Linux-RT 2.6.26-RT.
- patches.rt/cputimer-thread-rt_A0.patch: Linux-RT 2.6.26-RT.
- patches.rt/cycles-to-ns-trace-fix.patch: Linux-RT 2.6.26-RT.
- patches.rt/dev-queue-xmit-preempt-fix.patch: Linux-RT 2.6.26-RT.
- patches.rt/disable-irqpoll.patch: Linux-RT 2.6.26-RT.
- patches.rt/disable-ist-x86_64.patch: Linux-RT 2.6.26-RT.
- patches.rt/disable-lpptest-on-nonlinux.patch: Linux-RT
  2.6.26-RT.
- patches.rt/disable-run-softirq-from-hardirq-completely.patch:
  Linux-RT 2.6.26-RT
   Disable running softirqs from hardirqs completely!.
- patches.rt/dont-disable-preemption-without-IST.patch: Linux-RT
  2.6.26-RT.
- patches.rt/dont-let-rt-rw_semaphores-do-non_owner-locks.patch:
  Linux-RT 2.6.26-RT.
- patches.rt/dont-unmask-io_apic.patch: Linux-RT 2.6.26-RT.
- patches.rt/drain-all-local-pages-via-sched.patch: Linux-RT
  2.6.26-RT.
- patches.rt/event-tracer-syscall-i386.patch: Linux-RT 2.6.26-RT.
- patches.rt/event-tracer-syscall-x86_64.patch: Linux-RT
  2.6.26-RT.
- patches.rt/export-schedule-on-each-cpu.patch: Linux-RT
  2.6.26-RT.
- patches.rt/filemap-dont-bug-non-atomic.patch: Linux-RT
  2.6.26-RT.
- patches.rt/fix-acpi-build-weirdness.patch: Linux-RT 2.6.26-RT.
- patches.rt/fix-bug-on-in-filemap.patch: Linux-RT 2.6.26-RT
   Change bug_on for atomic to pagefault_disabled..
- patches.rt/fix-circular-locking-deadlock.patch: Linux-RT
  2.6.26-RT.
- patches.rt/fix-compilation-for-non-RT-in-timer.patch: Linux-RT
  2.6.26-RT.
- patches.rt/fix-emac-locking-2.6.16.patch: Linux-RT 2.6.26-RT.
- patches.rt/fix-emergency-reboot.patch: Linux-RT 2.6.26-RT
   call reboot notifier list when doing an emergency reboot.
- patches.rt/fix-migrating-softirq.patch: Linux-RT 2.6.26-RT.
- patches.rt/fix-softirq-checks-for-non-rt-preempt-hardirq.patch:
  Linux-RT 2.6.26-RT.
- patches.rt/fix_vdso_gtod_vsyscall64_2.patch: Linux-RT 2.6.26-RT.
- patches.rt/floppy-resume-fix.patch: Linux-RT 2.6.26-RT
   floppy: suspend/resume fix.
- patches.rt/ftrace-compile-fixes.patch: Linux-RT 2.6.26-RT
   rt: remove call to stop tracer.
- patches.rt/ftrace-dont-trace-markers.patch: Linux-RT 2.6.26-RT
   ftrace: dont trace markers.
- patches.rt/ftrace-fix-header.patch: Linux-RT 2.6.26-RT.
- patches.rt/ftrace-function-record-nop.patch: Linux-RT 2.6.26-RT
   ftrace: define function trace nop.
- patches.rt/ftrace-print-missing-cmdline.patch: Linux-RT
  2.6.26-RT
   ftrace: fix the command line printing.
- patches.rt/ftrace-record-comm-on-ctrl.patch: Linux-RT 2.6.26-RT
   ftrace: record comm on function ctrl change.
- patches.rt/ftrace-trace-sched.patch: Linux-RT 2.6.26-RT
   ftrace: trace sched.c.
- patches.rt/ftrace-upstream.patch: Linux-RT 2.6.26-RT.
- patches.rt/ftrace-use-preempt-disable-not-irq-disable.patch:
  Linux-RT 2.6.26-RT
   ftrace: avoid lockdep recursion.
- patches.rt/gcc-warnings-shut-up.patch: Linux-RT 2.6.26-RT.
- patches.rt/genhd-protect-percpu-var.patch: Linux-RT 2.6.26-RT.
- patches.rt/genirq-soft-resend.patch: Linux-RT 2.6.26-RT
   x86: activate HARDIRQS_SW_RESEND.
- patches.rt/git-ignore-script-lpp.patch: Linux-RT 2.6.26-RT.
- patches.rt/gtod-optimize.patch: Linux-RT 2.6.26-RT.
- patches.rt/hack-convert-i_alloc_sem-for-direct_io-craziness.patch:
  Linux-RT 2.6.26-RT.
- patches.rt/hack-fix-rt-migration.patch: Linux-RT 2.6.26-RT.
- patches.rt/handle-pending-in-simple-irq.patch: Linux-RT
  2.6.26-RT
   handle IRQ_PENDING for simple irq handler.
- patches.rt/highmem-redo-mainline.patch: Linux-RT 2.6.26-RT.
- patches.rt/highmem-revert-mainline.patch: Linux-RT 2.6.26-RT.
- patches.rt/highmem_rewrite.patch: Linux-RT 2.6.26-RT
   mm: remove kmap_lock.
- patches.rt/hrtimer-no-printk.patch: Linux-RT 2.6.26-RT.
- patches.rt/hrtimers-overrun-api.patch: Linux-RT 2.6.26-RT.
- patches.rt/i386-mark-atomic-irq-ops-raw.patch: Linux-RT
  2.6.26-RT.
- patches.rt/i386-nmi-watchdog-show-regs.patch: Linux-RT
  2.6.26-RT.
- patches.rt/ioapic-fix-too-fast-clocks.patch: Linux-RT 2.6.26-RT.
- patches.rt/irda-fix.patch: Linux-RT 2.6.26-RT.
- patches.rt/irq-mask-fix.patch: Linux-RT 2.6.26-RT
   genirq: fix simple and fasteoi irq handlers.
- patches.rt/jbd_assertions_smp_only.patch: Linux-RT 2.6.26-RT.
- patches.rt/kmap-atomic-i386-fix.patch: Linux-RT 2.6.26-RT.
- patches.rt/kmap-atomic-prepare.patch: Linux-RT 2.6.26-RT.
- patches.rt/kprobes-preempt-fix.patch: Linux-RT 2.6.26-RT.
- patches.rt/kstat-add-rt-stats.patch: Linux-RT 2.6.26-RT
   add rt stats to /proc/stat.
- patches.rt/kstat-fix-spurious-system-load-spikes-in-proc-loadavgrt.patch:
  Linux-RT 2.6.26-RT.
- patches.rt/latency-measurement-drivers.patch: Linux-RT
  2.6.26-RT.
- patches.rt/latency-tracing-arm.patch: Linux-RT 2.6.26-RT.
- patches.rt/latency-tracing-ppc.patch: Linux-RT 2.6.26-RT.
- patches.rt/loadavg_fixes_weird_loads.patch: Linux-RT 2.6.26-RT.
- patches.rt/local_irq_save_nort-in-swap.patch: Linux-RT
  2.6.26-RT.
- patches.rt/lock-init-plist-fix.patch: Linux-RT 2.6.26-RT.
- patches.rt/lock_list.patch: Linux-RT 2.6.26-RT
   lock_list - a fine grain locked double linked list.
- patches.rt/lock_page_ref.patch: Linux-RT 2.6.26-RT
   mm: lock_page_ref.
- patches.rt/lockdep-avoid-fork-waring.patch: Linux-RT 2.6.26-RT
   ftrace: fix if define to prove locking.
- patches.rt/lockdep-lock_set_subclass.patch: Linux-RT 2.6.26-RT
   lockdep: lock_set_subclass - reset a held lock's subclass.
- patches.rt/lockdep-more-entries.patch: Linux-RT 2.6.26-RT.
- patches.rt/lockdep-prettify.patch: Linux-RT 2.6.26-RT
   lockdep: prettify output.
- patches.rt/lockdep-rt-mutex.patch: Linux-RT 2.6.26-RT
   lockdep-rt: annotate PREEMPT_RT DEFINE_MUTEX.
- patches.rt/lockdep-rt-recursion-limit-fix.patch: Linux-RT
  2.6.26-RT.
- patches.rt/lockdep-show-held-locks.patch: Linux-RT 2.6.26-RT
   lockdep: show held locks when showing a stackdump.
- patches.rt/lockdep_lock_set_subclass_fix.patch: Linux-RT
  2.6.26-RT.
- patches.rt/lockstat-fix-contention-points.patch: Linux-RT
  2.6.26-RT
   lockstat: fix contention points.
- patches.rt/lockstat-output.patch: Linux-RT 2.6.26-RT
   lockstat: warn about disabled lock debugging.
- patches.rt/lockstat-rt-hooks.patch: Linux-RT 2.6.26-RT.
- patches.rt/lockstat_bounce_rt.patch: Linux-RT 2.6.26-RT.
- patches.rt/loopback-revert.patch: Linux-RT 2.6.26-RT.
- patches.rt/mapping_nrpages.patch: Linux-RT 2.6.26-RT
   mm/fs: abstract address_space::nrpages.
- patches.rt/mips-change-raw-spinlock-type.patch: Linux-RT
  2.6.26-RT
   RT: change from raw_spinlock_t to __raw_spinlock_t.
- patches.rt/mips-remove-conlicting-rtc-lock-declaration.patch:
  Linux-RT 2.6.26-RT
   RT: remove conflicting rtc_lock declaration.
- patches.rt/mips-remove-duplicate-kconfig.patch: Linux-RT
  2.6.26-RT.
- patches.rt/mips-remove-finish-arch-switch.patch: Linux-RT
  2.6.26-RT
   RT: remove finish_arch_switch.
- patches.rt/mitigate-resched-flood.patch: Linux-RT 2.6.26-RT.
- patches.rt/mm-concurrent-pagecache-rt.patch: Linux-RT 2.6.26-RT
   mm: -rt bits for concurrent pagecache.
- patches.rt/mm-concurrent-pagecache.patch: Linux-RT 2.6.26-RT
   mm: concurrent pagecache write side.
- patches.rt/mm-fix-latency.patch: Linux-RT 2.6.26-RT
   reduce pagetable-freeing latencies.
- patches.rt/move-native-irq.patch: Linux-RT 2.6.26-RT.
- patches.rt/msi-suspend-resume-workaround.patch: Linux-RT
  2.6.26-RT.
- patches.rt/multi-reader-account.patch: Linux-RT 2.6.26-RT
   map tasks to reader locks held.
- patches.rt/multi-reader-limit.patch: Linux-RT 2.6.26-RT
   implement reader limit on read write locks.
- patches.rt/multi-reader-lock-account.patch: Linux-RT 2.6.26-RT
   map read/write locks back to their readers.
- patches.rt/multi-reader-pi.patch: Linux-RT 2.6.26-RT
   read lock Priority Inheritance implementation.
- patches.rt/native-sched-clock-booboo.patch: Linux-RT 2.6.26-RT.
- patches.rt/neptune-no-at-keyboard.patch: Linux-RT 2.6.26-RT.
- patches.rt/net-core-preempt-fix.patch: Linux-RT 2.6.26-RT.
- patches.rt/netpoll-8139too-fix.patch: Linux-RT 2.6.26-RT.
- patches.rt/new-softirq-code.patch: Linux-RT 2.6.26-RT
   softirq preemption: optimization.
- patches.rt/nf_conntrack-fix-smp-processor-id.patch: Linux-RT
  2.6.26-RT.
- patches.rt/nf_conntrack-weird-crash-fix.patch: Linux-RT
  2.6.26-RT.
- patches.rt/nmi-profiling-base.patch: Linux-RT 2.6.26-RT
   nmi-driven profiling for /proc/profile.
- patches.rt/nmi-profiling.patch: Linux-RT 2.6.26-RT.
- patches.rt/nmi-show-regs-fix.patch: Linux-RT 2.6.26-RT.
- patches.rt/nmi-watchdog-disable.patch: Linux-RT 2.6.26-RT
   x86_64: do not enable the NMI watchdog by default.
- patches.rt/nmi-watchdog-fix-1.patch: Linux-RT 2.6.26-RT.
- patches.rt/nmi-watchdog-fix-2.patch: Linux-RT 2.6.26-RT.
- patches.rt/nmi-watchdog-fix-3.patch: Linux-RT 2.6.26-RT.
- patches.rt/nmi-watchdog-fix-4.patch: Linux-RT 2.6.26-RT.
- patches.rt/no-warning-for-irqs-disabled-in-local-bh-enable.patch:
  Linux-RT 2.6.26-RT
   local_bh_enable() is safe for irqs_disabled().
- patches.rt/ntfs-local-irq-save-nort.patch: Linux-RT 2.6.26-RT.
- patches.rt/numa-slab-freeing.patch: Linux-RT 2.6.26-RT.
- patches.rt/only-run-softirqs-from-irq-thread-when-irq-affinity-is-set.patch:
  Linux-RT 2.6.26-RT.
- patches.rt/pagefault-disable-cleanup.patch: Linux-RT 2.6.26-RT
   clean up the page fault disabling logic.
- patches.rt/panic-dont-stop-box.patch: Linux-RT 2.6.26-RT.
- patches.rt/paravirt-function-pointer-fix.patch: Linux-RT
  2.6.26-RT.
- patches.rt/pause-on-oops-head-tail.patch: Linux-RT 2.6.26-RT
   introduce pause_on_oops_head/tail boot options.
- patches.rt/percpu-locked-mm.patch: Linux-RT 2.6.26-RT.
- patches.rt/percpu-locked-netfilter.patch: Linux-RT 2.6.26-RT.
- patches.rt/percpu-locked-netfilter2.patch: Linux-RT 2.6.26-RT.
- patches.rt/percpu-locked-powerpc-fixups.patch: Linux-RT
  2.6.26-RT.
- patches.rt/percpu_list.patch: Linux-RT 2.6.26-RT
   percpu_list.
- patches.rt/plist-debug.patch: Linux-RT 2.6.26-RT.
- patches.rt/posix-cpu-timers-fix.patch: Linux-RT 2.6.26-RT.
- patches.rt/powerpc-count_active_rt_tasks-is-undefined-for-non-preempt-rt.patch:
  Linux-RT 2.6.26-RT.
- patches.rt/powerpc-flush_tlb_pending-is-no-more.patch:
  Linux-RT 2.6.26-RT.
- patches.rt/powerpc-match-__rw_yield-function-declaration-to-prototype.patch:
  Linux-RT 2.6.26-RT.
- patches.rt/ppc-chpr-set-rtc-lock.patch: Linux-RT 2.6.26-RT.
- patches.rt/ppc-gtod-notrace-fix.patch: Linux-RT 2.6.26-RT.
- patches.rt/ppc-hacks-to-allow-rt-to-run-kernbench.patch:
  Linux-RT 2.6.26-RT.
- patches.rt/ppc-make-tlb-batch-64-only.patch: Linux-RT 2.6.26-RT.
- patches.rt/ppc-tlbflush-preempt.patch: Linux-RT 2.6.26-RT.
- patches.rt/ppc32-latency-compile-hack-fixes.patch: Linux-RT
  2.6.26-RT.
- patches.rt/ppc32_notrace_init_functions.patch: Linux-RT
  2.6.26-RT
   don't trace early init functions for ppc32.
- patches.rt/preempt-irqs-Kconfig.patch: Linux-RT 2.6.26-RT.
- patches.rt/preempt-irqs-arm-fix-oprofile.patch: Linux-RT
  2.6.26-RT.
- patches.rt/preempt-irqs-arm.patch: Linux-RT 2.6.26-RT.
- patches.rt/preempt-irqs-core.patch: Linux-RT 2.6.26-RT.
- patches.rt/preempt-irqs-direct-debug-keyboard.patch: Linux-RT
  2.6.26-RT.
- patches.rt/preempt-irqs-hrtimer.patch: Linux-RT 2.6.26-RT.
- patches.rt/preempt-irqs-i386-idle-poll-loop-fix.patch:
  Linux-RT 2.6.26-RT.
- patches.rt/preempt-irqs-i386-ioapic-mask-quirk.patch: Linux-RT
  2.6.26-RT.
- patches.rt/preempt-irqs-i386.patch: Linux-RT 2.6.26-RT.
- patches.rt/preempt-irqs-mips.patch: Linux-RT 2.6.26-RT.
- patches.rt/preempt-irqs-ppc-ack-irq-fixups.patch: Linux-RT
  2.6.26-RT.
- patches.rt/preempt-irqs-ppc-fix-b5.patch: Linux-RT 2.6.26-RT.
- patches.rt/preempt-irqs-ppc-fix-b6.patch: Linux-RT 2.6.26-RT.
- patches.rt/preempt-irqs-ppc-fix-more-fasteoi.patch: Linux-RT
  2.6.26-RT.
- patches.rt/preempt-irqs-ppc-preempt-schedule-irq-entry-fix.patch:
  Linux-RT 2.6.26-RT.
- patches.rt/preempt-irqs-ppc.patch: Linux-RT 2.6.26-RT.
- patches.rt/preempt-irqs-timer.patch: Linux-RT 2.6.26-RT.
- patches.rt/preempt-irqs-x86-64-ioapic-mask-quirk.patch:
  Linux-RT 2.6.26-RT.
- patches.rt/preempt-irqs-x86-64.patch: Linux-RT 2.6.26-RT.
- patches.rt/preempt-realtime-acpi.patch: Linux-RT 2.6.26-RT.
- patches.rt/preempt-realtime-arm-bagde4.patch: Linux-RT
  2.6.26-RT.
- patches.rt/preempt-realtime-arm-footbridge.patch: Linux-RT
  2.6.26-RT.
- patches.rt/preempt-realtime-arm-integrator.patch: Linux-RT
  2.6.26-RT.
- patches.rt/preempt-realtime-arm-ixp4xx.patch: Linux-RT
  2.6.26-RT.
- patches.rt/preempt-realtime-arm-pxa.patch: Linux-RT 2.6.26-RT.
- patches.rt/preempt-realtime-arm-rawlock-in-mmu_context-h.patch:
  Linux-RT 2.6.26-RT.
- patches.rt/preempt-realtime-arm-shark.patch: Linux-RT 2.6.26-RT.
- patches.rt/preempt-realtime-arm.patch: Linux-RT 2.6.26-RT.
- patches.rt/preempt-realtime-compile-fixes.patch: Linux-RT
  2.6.26-RT.
- patches.rt/preempt-realtime-console.patch: Linux-RT 2.6.26-RT.
- patches.rt/preempt-realtime-core.patch: Linux-RT 2.6.26-RT.
- patches.rt/preempt-realtime-debug-sysctl.patch: Linux-RT
  2.6.26-RT.
- patches.rt/preempt-realtime-fs-block.patch: Linux-RT 2.6.26-RT.
- patches.rt/preempt-realtime-ftrace-disable-ftraced.patch:
  Linux-RT 2.6.26-RT.
- patches.rt/preempt-realtime-ftrace.patch: Linux-RT 2.6.26-RT.
- patches.rt/preempt-realtime-i386.patch: Linux-RT 2.6.26-RT.
- patches.rt/preempt-realtime-ia64.patch: Linux-RT 2.6.26-RT.
- patches.rt/preempt-realtime-ide.patch: Linux-RT 2.6.26-RT.
- patches.rt/preempt-realtime-init-show-enabled-debugs.patch:
  Linux-RT 2.6.26-RT.
- patches.rt/preempt-realtime-input.patch: Linux-RT 2.6.26-RT.
- patches.rt/preempt-realtime-ipc.patch: Linux-RT 2.6.26-RT.
- patches.rt/preempt-realtime-irqs.patch: Linux-RT 2.6.26-RT.
- patches.rt/preempt-realtime-loopback.patch: Linux-RT 2.6.26-RT.
- patches.rt/preempt-realtime-mellanox-driver-fix.patch:
  Linux-RT 2.6.26-RT.
- patches.rt/preempt-realtime-mips.patch: Linux-RT 2.6.26-RT.
- patches.rt/preempt-realtime-mm.patch: Linux-RT 2.6.26-RT.
- patches.rt/preempt-realtime-mmdrop-delayed.patch: Linux-RT
  2.6.26-RT.
- patches.rt/preempt-realtime-net-drivers.patch: Linux-RT
  2.6.26-RT.
- patches.rt/preempt-realtime-net-softirq-fixups.patch: Linux-RT
  2.6.26-RT
   NOHZ: local_softirq_pending with tickless.
- patches.rt/preempt-realtime-net.patch: Linux-RT 2.6.26-RT.
- patches.rt/preempt-realtime-powerpc-add-raw-relax-macros.patch:
  Linux-RT 2.6.26-RT.
- patches.rt/preempt-realtime-powerpc-b2.patch: Linux-RT
  2.6.26-RT.
- patches.rt/preempt-realtime-powerpc-b3.patch: Linux-RT
  2.6.26-RT.
- patches.rt/preempt-realtime-powerpc-b4.patch: Linux-RT
  2.6.26-RT.
- patches.rt/preempt-realtime-powerpc-celleb-raw-spinlocks.patch:
  Linux-RT 2.6.26-RT.
- patches.rt/preempt-realtime-powerpc-missing-raw-spinlocks.patch:
  Linux-RT 2.6.26-RT.
- patches.rt/preempt-realtime-powerpc-tlb-batching.patch:
  Linux-RT 2.6.26-RT.
- patches.rt/preempt-realtime-powerpc-update.patch: Linux-RT
  2.6.26-RT.
- patches.rt/preempt-realtime-powerpc.patch: Linux-RT 2.6.26-RT.
- patches.rt/preempt-realtime-prevent-idle-boosting.patch:
  Linux-RT 2.6.26-RT
   Premmpt-RT: Preevent boosting of idle task.
- patches.rt/preempt-realtime-printk.patch: Linux-RT 2.6.26-RT.
- patches.rt/preempt-realtime-profiling.patch: Linux-RT 2.6.26-RT.
- patches.rt/preempt-realtime-rawlocks.patch: Linux-RT 2.6.26-RT.
- patches.rt/preempt-realtime-rcu.patch: Linux-RT 2.6.26-RT.
- patches.rt/preempt-realtime-sched-cpupri.patch: Linux-RT
  2.6.26-RT.
- patches.rt/preempt-realtime-sched-i386.patch: Linux-RT
  2.6.26-RT.
- patches.rt/preempt-realtime-sched.patch: Linux-RT 2.6.26-RT.
- patches.rt/preempt-realtime-sound.patch: Linux-RT 2.6.26-RT.
- patches.rt/preempt-realtime-supress-nohz-softirq-warning.patch:
  Linux-RT 2.6.26-RT.
- patches.rt/preempt-realtime-supress-rtc-printk.patch: Linux-RT
  2.6.26-RT.
- patches.rt/preempt-realtime-timer.patch: Linux-RT 2.6.26-RT.
- patches.rt/preempt-realtime-usb.patch: Linux-RT 2.6.26-RT.
- patches.rt/preempt-realtime-warn-and-bug-on-fix.patch:
  Linux-RT 2.6.26-RT.
- patches.rt/preempt-realtime-warn-and-bug-on.patch: Linux-RT
  2.6.26-RT.
- patches.rt/preempt-rt-no-slub.patch: Linux-RT 2.6.26-RT.
- patches.rt/preempt-softirqs-core.patch: Linux-RT 2.6.26-RT.
- patches.rt/preempt-trace.patch: Linux-RT 2.6.26-RT.
- patches.rt/print-might-sleep-hack.patch: Linux-RT 2.6.26-RT.
- patches.rt/printk-dont-bug-on-sched.patch: Linux-RT 2.6.26-RT.
- patches.rt/printk-in-atomic-hack-fix.patch: Linux-RT 2.6.26-RT
   fix printk in atomic hack.
- patches.rt/printk-in-atomic.patch: Linux-RT 2.6.26-RT.
- patches.rt/proportions-raw-locks.patch: Linux-RT 2.6.26-RT.
- patches.rt/qrcu.patch: Linux-RT 2.6.26-RT
   QRCU with lockless fastpath.
- patches.rt/quicklist-release-before-free-page-fix.patch:
  Linux-RT 2.6.26-RT.
- patches.rt/quicklist-release-before-free-page.patch: Linux-RT
  2.6.26-RT.
- patches.rt/radix-concurrent-lockdep.patch: Linux-RT 2.6.26-RT.
- patches.rt/radix-percpu-hack-fix.patch: Linux-RT 2.6.26-RT.
- patches.rt/radix-tree-concurrent.patch: Linux-RT 2.6.26-RT
   radix-tree: concurrent write side support.
- patches.rt/radix-tree-optimistic-hist.patch: Linux-RT 2.6.26-RT
   debug: optimistic lock histogram.
- patches.rt/radix-tree-optimistic.patch: Linux-RT 2.6.26-RT
   radix-tree: optimistic locking.
- patches.rt/random-driver-latency-fix.patch: Linux-RT 2.6.26-RT.
- patches.rt/rcu-hrt-fixups.patch: Linux-RT 2.6.26-RT.
- patches.rt/rcu-new-7.patch: Linux-RT 2.6.26-RT.
- patches.rt/rcu-preempt-boost-default.patch: Linux-RT 2.6.26-RT.
- patches.rt/rcu-preempt-boost-fix.patch: Linux-RT 2.6.26-RT.
- patches.rt/rcu-preempt-boost-sdr.patch: Linux-RT 2.6.26-RT.
- patches.rt/rcu-preempt-fix-bad-dyntick-accounting.patch:
  Linux-RT 2.6.26-RT.
- patches.rt/rcu-preempt-hotplug-hackaround.patch: Linux-RT
  2.6.26-RT.
- patches.rt/rcu-torture-preempt-update.patch: Linux-RT 2.6.26-RT.
- patches.rt/rcu-trace-fix-free.patch: Linux-RT 2.6.26-RT.
- patches.rt/rcupreempt-boost-early-init.patch: Linux-RT
  2.6.26-RT.
- patches.rt/realtime-preempt-warn-about-tracing.patch: Linux-RT
  2.6.26-RT.
- patches.rt/relay-fix.patch: Linux-RT 2.6.26-RT
   relay: fix timer madness.
- patches.rt/remove-check-pgt-cache-calls.patch: Linux-RT
  2.6.26-RT.
- patches.rt/replace-bugon-by-warn-on.patch: Linux-RT 2.6.26-RT.
- patches.rt/root-domain-kfree-in-atomic.patch: Linux-RT
  2.6.26-RT.
- patches.rt/rt-apis.patch: Linux-RT 2.6.26-RT.
- patches.rt/rt-avoid-deadlock-in-swap.patch: Linux-RT 2.6.26-RT.
- patches.rt/rt-delayed-prio.patch: Linux-RT 2.6.26-RT
   rt: PI-workqueue: propagate prio for delayed work.
- patches.rt/rt-kmap-scale-fix.patch: Linux-RT 2.6.26-RT.
- patches.rt/rt-list-mods.patch: Linux-RT 2.6.26-RT
   rt: list_splice2.
- patches.rt/rt-move-update-wall-time-back-to-do-timer.patch:
  Linux-RT 2.6.26-RT
   rt: move update_wall_time back to do timer.
- patches.rt/rt-mutex-arm.patch: Linux-RT 2.6.26-RT.
- patches.rt/rt-mutex-compat-semaphores.patch: Linux-RT 2.6.26-RT.
- patches.rt/rt-mutex-core.patch: Linux-RT 2.6.26-RT.
- patches.rt/rt-mutex-i386.patch: Linux-RT 2.6.26-RT.
- patches.rt/rt-mutex-irq-flags-checking.patch: Linux-RT
  2.6.26-RT.
- patches.rt/rt-mutex-mips.patch: Linux-RT 2.6.26-RT.
- patches.rt/rt-mutex-ppc-fix-a5.patch: Linux-RT 2.6.26-RT.
- patches.rt/rt-mutex-ppc.patch: Linux-RT 2.6.26-RT.
- patches.rt/rt-mutex-preempt-debugging.patch: Linux-RT 2.6.26-RT.
- patches.rt/rt-mutex-trivial-route-cast-fix.patch: Linux-RT
  2.6.26-RT.
- patches.rt/rt-mutex-trivial-tcp-preempt-fix.patch: Linux-RT
  2.6.26-RT.
- patches.rt/rt-mutex-x86-64.patch: Linux-RT 2.6.26-RT.
- patches.rt/rt-page_alloc.patch: Linux-RT 2.6.26-RT
   rt-friendly per-cpu pages.
- patches.rt/rt-plist-mods.patch: Linux-RT 2.6.26-RT
   rt: plist_head_splice.
- patches.rt/rt-s_files-kill-a-union.patch: Linux-RT 2.6.26-RT.
- patches.rt/rt-sched-groups.patch: Linux-RT 2.6.26-RT.
- patches.rt/rt-shorten-softirq-thread-names.patch: Linux-RT
  2.6.26-RT.
- patches.rt/rt-slab-new.patch: Linux-RT 2.6.26-RT.
- patches.rt/rt-workqeue-prio.patch: Linux-RT 2.6.26-RT
   rt: PI-workqueue support.
- patches.rt/rt-workqueue-barrier.patch: Linux-RT 2.6.26-RT
   rt: PI-workqueue: fix barriers.
- patches.rt/rt-wq-barrier-fix.patch: Linux-RT 2.6.26-RT
   rt: PI-workqueue: wait_on_work() fixup.
- patches.rt/rt_mutex_setprio.patch: Linux-RT 2.6.26-RT
   rt: rename rt_mutex_setprio to task_setprio.
- patches.rt/rtmutex-debug.h-cleanup.patch: Linux-RT 2.6.26-RT
   lock debugging: clean up rtmutex-debug.h.
- patches.rt/rtmutex-lateral-steal.patch: Linux-RT 2.6.26-RT.
- patches.rt/rtmutex-rearrange.patch: Linux-RT 2.6.26-RT.
- patches.rt/rtmutex-remove-xchg.patch: Linux-RT 2.6.26-RT
   rtmutex - remove double xchg.
- patches.rt/rtmutex-rwlock-cmpxchg-typecast.patch: Linux-RT
  2.6.26-RT.
- patches.rt/rwlock-implement-downgrade-write.patch: Linux-RT
  2.6.26-RT
   rwlocks multi downgrade write.
- patches.rt/rwlocks-default-nr-readers-nr-cpus.patch: Linux-RT
  2.6.26-RT.
- patches.rt/rwlocks-fix-no-preempt-rt.patch: Linux-RT 2.6.26-RT
   rwlock: fix non PREEMPT_RT case.
- patches.rt/rwlocks-multiple-readers.patch: Linux-RT 2.6.26-RT
   implement rwlocks management.
- patches.rt/rwsems-multiple-readers.patch: Linux-RT 2.6.26-RT
   add framework for multi readers on rwsems.
- patches.rt/s_files-pipe-fix.patch: Linux-RT 2.6.26-RT
   s_files: free_write_pipe() fix.
- patches.rt/s_files-schedule_on_each_cpu_wq.patch: Linux-RT
  2.6.26-RT.
- patches.rt/s_files.patch: Linux-RT 2.6.26-RT
   remove global files_lock.
- patches.rt/sched-clock-nmi.patch: Linux-RT 2.6.26-RT.
- patches.rt/sched-enable-irqs-in-preempt-in-notifier-call.patch:
  Linux-RT 2.6.26-RT
   CFS: enable irqs in fire_sched_in_preempt_notifier.
- patches.rt/sched-nr-migrate-lower-default-preempt-rt.patch:
  Linux-RT 2.6.26-RT.
- patches.rt/sched-prioritize-non-migrating-rt-tasks.patch:
  Linux-RT 2.6.26-RT.
- patches.rt/sched-rt-stats.patch: Linux-RT 2.6.26-RT.
- patches.rt/sched-use-a-2d-bitmap-search-prio-cpu.patch:
  Linux-RT 2.6.26-RT.
- patches.rt/sched-wake_up_idle_cpu-rt.patch: Linux-RT 2.6.26-RT.
- patches.rt/sched_prio.patch: Linux-RT 2.6.26-RT.
- patches.rt/sched_rt-fixup.patch: Linux-RT 2.6.26-RT.
- patches.rt/schedule-tail-balance-disable-irqs.patch: Linux-RT
  2.6.26-RT.
- patches.rt/schedule_on_each_cpu-enhance.patch: Linux-RT
  2.6.26-RT.
- patches.rt/select-error-leak-fix.patch: Linux-RT 2.6.26-RT.
- patches.rt/send-nmi-all-preempt-disable.patch: Linux-RT
  2.6.26-RT.
- patches.rt/seq-irqsave.patch: Linux-RT 2.6.26-RT.
- patches.rt/serial-locking-rt-cleanup.patch: Linux-RT 2.6.26-RT.
- patches.rt/serial-slow-machines.patch: Linux-RT 2.6.26-RT.
- patches.rt/slab-irq-nopreempt-fix.patch: Linux-RT 2.6.26-RT.
- patches.rt/smp-processor-id-fixups.patch: Linux-RT 2.6.26-RT.
- patches.rt/softirq-per-cpu-assumptions-fixes.patch: Linux-RT
  2.6.26-RT.
- patches.rt/softlockup-add-irq-regs-h.patch: Linux-RT 2.6.26-RT
   core: make asm/irq_regs.h available on every platform.
- patches.rt/spinlock-trylock-cleanup-sungem.patch: Linux-RT
  2.6.26-RT.
- patches.rt/swap-spinlock-fix.patch: Linux-RT 2.6.26-RT.
- patches.rt/tasklet-busy-loop-hack.patch: Linux-RT 2.6.26-RT.
- patches.rt/tasklet-redesign.patch: Linux-RT 2.6.26-RT.
- patches.rt/timer-freq-tweaks.patch: Linux-RT 2.6.26-RT.
- patches.rt/timer-warning-fix.patch: Linux-RT 2.6.26-RT.
- patches.rt/trace-add-event-markers-arm.patch: Linux-RT
  2.6.26-RT.
- patches.rt/trace-events-handle-syscalls.patch: Linux-RT
  2.6.26-RT.
- patches.rt/trace-histograms.patch: Linux-RT 2.6.26-RT.
- patches.rt/trace_hist-divzero.patch: Linux-RT 2.6.26-RT
   trace_hist.c: divide-by-zero problem (2).
- patches.rt/trace_hist-latediv.patch: Linux-RT 2.6.26-RT.
- patches.rt/tracer-add-event-markers.patch: Linux-RT 2.6.26-RT.
- patches.rt/tracer-event-trace.patch: Linux-RT 2.6.26-RT.
- patches.rt/use-edge-triggered-irq-handler-instead-of-simple-irq.patch:
  Linux-RT 2.6.26-RT
   [AT91: PATCH]: Use edge triggered interrupt handling for
   AT91-GPIO instead of simple_irq-handler.
- patches.rt/user-no-irq-disable.patch: Linux-RT 2.6.26-RT.
- patches.rt/version.patch: Linux-RT 2.6.26-RT
   add -rt extra-version.
- patches.rt/vortex-fix.patch: Linux-RT 2.6.26-RT.
- patches.rt/watchdog_use_timer_and_hpet_on_x86_64.patch:
  Linux-RT 2.6.26-RT.
- patches.rt/x86-64-tscless-vgettimeofday.patch: Linux-RT
  2.6.26-RT
   x86_64 GTOD: offer scalable vgettimeofday.
- patches.rt/x86_64-tsc-sync-irqflags-fix.patch: Linux-RT
  2.6.26-RT.
- patches.rt/event-trace-hrtimer-trace.patch: Linux-RT 2.6.26-RT
   event-tracer: add clockevent trace.
- patches.rt/ftrace-hotplug-fix.patch: Linux-RT 2.6.26-RT
   ftrace: cpu hotplug fix.
- patches.rt/ftrace-wakeup-rawspinlock.patch: Linux-RT 2.6.26-RT
   ftrace: user raw spin lock for wakeup function trace.
- patches.rt/preempt-realtime-x86_64.patch: Linux-RT 2.6.26-RT.
- patches.rt/radix-tree-lockdep-plus1.patch: Linux-RT 2.6.26-RT
   lockdep: add +1 to radix tree array.
- patches.rt/rwlock-fixes.patch: Linux-RT 2.6.26-RT
   rwlock: fix pi_list race conditions.
- patches.rt/rwlock-prio-fix.patch: Linux-RT 2.6.26-RT
   rwlock: reset prio on unlocks and wakeups.
- patches.rt/rwlock-torture.patch: Linux-RT 2.6.26-RT
   rwlock: rwlock torture test.
- patches.rt/sched-cpupri-hotplug-support.patch: Linux-RT
  2.6.26-RT.
- patches.rt/sched-cpupri-priocount.patch: Linux-RT 2.6.26-RT.
- patches.rt/trace-eip2ip.patch: Linux-RT 2.6.26-RT
   Re: 2.6.25.4-rt4.
- patches.rt/bz235099-idle-load-fix.patch: Linux-RT 2.6.26-RT.
- patches.rt/fix-adaptive-hack.patch: Linux-RT 2.6.26-RT
   fix-adaptive-hack.patch.
- patches.rt/fix-a-previously-reverted-fix.patch: Linux-RT
  2.6.26-RT
   Fix a previously reverted "fix".
- patches.rt/fix-config-debug-rt-mutex-lock-underflow-warnings.patch:
  Linux-RT 2.6.26-RT
   Fix CONFIG_DEBUG_RT_MUTEX lock underflow warnings.
- patches.rt/frace-use-tsc.patch: Linux-RT 2.6.26-RT.
- patches.rt/ftrace-document-event-tracer.patch: Linux-RT
  2.6.26-RT.
- patches.rt/ftrace-document-update1.patch: Linux-RT 2.6.26-RT
   ftrace: document updates.
- patches.rt/ftrace-fix-get-kprobe-wreckage.patch: Linux-RT
  2.6.26-RT
   ftrace-fix-missing-kprobe-include.pathc.
- patches.rt/ftrace-m68knommu-add-FTRACE-support.patch: Linux-RT
  2.6.26-RT.
- patches.rt/ftrace-m68knommu-generic-stacktrace-function.patch:
  Linux-RT 2.6.26-RT.
- patches.rt/ftrace-preempt-trace-check.patch: Linux-RT 2.6.26-RT
   ftrace: only trace preempt off with preempt tracer.
- patches.rt/ftrace-stop-trace-on-crash.patch: Linux-RT 2.6.26-RT
   fix-tracer-wreckage-wtf-is-this-code-all-features.patch.
- patches.rt/generic-cmpxchg-use-raw-local-irq-variant.patch:
  Linux-RT 2.6.26-RT.
- patches.rt/idle2-fix.patch: Linux-RT 2.6.26-RT.
- patches.rt/idle-fix.patch: Linux-RT 2.6.26-RT.
- patches.rt/m68knommu_fixes_ontop_of_v2.6.26.patch: Linux-RT
  2.6.26-RT.
- patches.rt/m68knommu-make-cmpxchg-RT-safe.patch: Linux-RT
  2.6.26-RT.
- patches.rt/mapping_nrpages-fix.patch: Linux-RT 2.6.26-RT
   mapping_nrpages-fix.patch.
- patches.rt/nfs-stats-miss-preemption.patch: Linux-RT 2.6.26-RT
   nfs: fix missing preemption check.
- patches.rt/pmtmr-override.patch: Linux-RT 2.6.26-RT
   pmtmr: allow command line override of ioport.
- patches.rt/powerpc-ftrace-stop-on-oops.patch: Linux-RT 2.6.26-RT
   powerpc: ftrace stop on crash.
- patches.rt/ppc64-fix-preempt-unsafe-paths-accessing-per_cpu-variables.patch:
  Linux-RT 2.6.26-RT.
- patches.rt/preempt-irqs-m68knommu-make-timer-interrupt-non-threaded.patch:
  Linux-RT 2.6.26-RT.
- patches.rt/preempt-realtime-mm.patch~: Linux-RT 2.6.26-RT.
- patches.rt/raw-spinlocks-for-nmi-print.patch: Linux-RT
  2.6.26-RT.
- patches.rt/revert-preempt-bkl-revert.patch: Linux-RT 2.6.26-RT.
- patches.rt/rtmutex-debug-fix.patch: Linux-RT 2.6.26-RT
   rtmutex-debug-fix.patch.
- patches.rt/rt-mutex-namespace.patch: Linux-RT 2.6.26-RT
   rt-mutex-namespace.patch.
- patches.rt/rt-mutex-use-inline.patch: Linux-RT 2.6.26-RT
   rt-mutex-cleanup.patch.
- patches.rt/rt-rwlock-conservative-locking.patch: Linux-RT
  2.6.26-RT
   rwlock: be more conservative in locking reader_lock_count.
- patches.rt/rwlock-pi-lock-reader.patch: Linux-RT 2.6.26-RT.
- patches.rt/rwlock-protect-reader_lock_count.patch: Linux-RT
  2.6.26-RT.
- patches.rt/rwlock-slowunlock-mutex-fix2.patch: Linux-RT
  2.6.26-RT.
- patches.rt/rwlock-slowunlock-mutex-fix.patch: Linux-RT
  2.6.26-RT.
- patches.rt/rwlock-torture-no-rt.patch: Linux-RT 2.6.26-RT
   rwlock: fix torture test to handle non-rt.
- patches.rt/sched-fix-dequeued-race.patch: Linux-RT 2.6.26-RT
   sched-fix-dequeued-race.patch.
- patches.rt/serial-locking-rt-cleanup.patch~: Linux-RT 2.6.26-RT.
- patches.rt/sub-dont-disable-irqs.patch: Linux-RT 2.6.26-RT
   rt: dont disable irqs in usb.
- patches.rt/trace-do-not-wakeup-when-irqs-disabled.patch:
  Linux-RT 2.6.26-RT
   trace-do-not-wakeup-when-irqs-disabled.patch.
- patches.rt/trace-ktime-scalar.patch: Linux-RT 2.6.26-RT
   ftrace: print ktime values in readable form.
- patches.rt/warn-on-rt-scatterlist.patch: Linux-RT 2.6.26-RT
   remove warn on for scatterlist in preempt rt.

-------------------------------------------------------------------
Tue Jul 29 17:25:34 CEST 2008 - trenn@suse.de

- patches.arch/acpi_thermal_passive_blacklist.patch: Avoid
  critical temp shutdowns on specific ThinkPad T4x(p) and R40
  (https://bugzilla.novell.com/show_bug.cgi?id=333043).
- patches.fixes/acpi_use_acpi_exception.patch: ACPI dock/bay:
  Use ACPI_EXCEPTION instead of printk(KERN_ERR.
- patches.suse/acpi_provide_non_windows_osi_boot_param.patch:
  ACPI: Provide a spec conform OSI interface to the BIOS.

-------------------------------------------------------------------
Tue Jul 29 00:04:40 CEST 2008 - bphilips@suse.de

- rpm/kernel-binary.spec.in: uvcvideo merged.  Add Obsoletes.

-------------------------------------------------------------------
Fri Jul 25 16:39:22 CEST 2008 - mszeredi@suse.cz

- supported.conf: Mark fuse as supported.

-------------------------------------------------------------------
Thu Jul 24 19:26:38 CEST 2008 - gregkh@suse.de

- Enable CONFIG_MARKERS

-------------------------------------------------------------------
Thu Jul 24 19:21:20 CEST 2008 - gregkh@suse.de

- Enable CONFIG_SECURITY_SELINUX

-------------------------------------------------------------------
Thu Jul 24 14:53:34 CEST 2008 - agruen@suse.de

- Fix for using relative paths in /usr/src/linux-obj/$arch/
  $flavor/Makefile (bnc#409982).

-------------------------------------------------------------------
Fri Jul 18 10:33:14 CEST 2008 - hare@suse.de

- Update config files for S/390.

-------------------------------------------------------------------
Thu Jul 17 22:55:40 CEST 2008 - bwalle@suse.de

- patches.fixes/show-OSRELEASE-in-VMCOREINFO.diff:
  kdump: Report actual value of VMCOREINFO_OSRELEASE in VMCOREINFO

-------------------------------------------------------------------
Thu Jul 17 18:33:20 CEST 2008 - jeffm@suse.de

- rpm/kernel-module-subpackage: Removed Supplements handling
  entirely. Use preamble instead.

-------------------------------------------------------------------
Thu Jul 17 17:48:49 CEST 2008 - jbeulich@novell.com

- patches.xen/xen3-patch-2.6.26: Fix 32-bit build.

-------------------------------------------------------------------
Thu Jul 17 15:49:45 CEST 2008 - jbeulich@novell.com

- Update Xen patches for 2.6.26.
- patches.xen/540-blkif-nr-segments-check.patch: Delete.
- patches.xen/560-x86_64-no-irq-affinity-break-msg.patch: Delete.
- patches.xen/xen3-patch-2.6.25.1: Delete.
- Update i386 and x86-64 config files.
- config.conf: Re-enable Xen configs.

-------------------------------------------------------------------
Thu Jul 17 13:35:29 CEST 2008 - jbeulich@novell.com

- patches.fixes/seccomp-disable-tsc-option: Also handle x86-64 (191123).
- Update x86-64 config files.
- patches.suse/raw_device_max_minors_param.diff: Fix uninitialized
  return value.
- patches.apparmor/remove_suid.diff: Also handle fuse.
- supported.conf: Add e1000e, rtc-core, rtc-lib, and rtc-cmos.

-------------------------------------------------------------------
Mon Jul 14 18:51:03 CEST 2008 - jeffm@suse.de

- patches.kernel.org/fsl-diu-fb-compile-fix: Delete.

-------------------------------------------------------------------
Mon Jul 14 18:19:08 CEST 2008 - olh@suse.de

- disable unused fsl-diu-fb driver

-------------------------------------------------------------------
Mon Jul 14 17:23:40 CEST 2008 - jeffm@suse.de

- Updated to 2.6.26-final.

-------------------------------------------------------------------
Mon Jul 14 11:24:42 CEST 2008 - bwalle@suse.de

- patches.fixes/move-crashkernel-reservation.diff:
  x86: Move crashkernel reservation before dma32_reserve_bootmem().

-------------------------------------------------------------------
Mon Jul 14 08:04:25 CEST 2008 - rgoldwyn@suse.de

- Enable patches.suse/convert-novfs-to-open-soure-coding-standards.patch
  Fix oops in novfs_daemon_lib_ioctl

-------------------------------------------------------------------
Fri Jul 11 19:22:27 CEST 2008 - jeffm@suse.de

- Updated squashfs to v3.3. (bnc#373285)

-------------------------------------------------------------------
Thu Jul 10 20:36:45 CEST 2008 - jeffm@suse.de

- Update config files: Enable raw devices on s390.

-------------------------------------------------------------------
Thu Jul 10 15:59:36 CEST 2008 - jack@suse.cz

- patches.suse/raw_device_max_minors_param.diff: Allow setting
  of number of raw devices as a module parameter (FATE 302178).

-------------------------------------------------------------------
Thu Jul 10 01:12:00 CEST 2008 - jeffm@suse.de

- patches.kernel.org/fsl-diu-fb-compile-fix: fsl-diu-fb:
  compile fix.

-------------------------------------------------------------------
Wed Jul  9 22:59:14 CEST 2008 - jeffm@suse.de

- patches.suse/kdb-common: Removed obsolete file_lock_operations
  printing.

-------------------------------------------------------------------
Wed Jul  9 22:58:15 CEST 2008 - jeffm@suse.de

- patches.fixes/reiserfs-discard-xattr-prealloc: Upstreamed with
  -git5.

-------------------------------------------------------------------
Wed Jul  9 22:49:38 CEST 2008 - jeffm@suse.de

- patches.fixes/reiserfs-discard-xattr-prealloc: reiserfs:
  discard prealloc in reiserfs_delete_inode (bnc#389656).

-------------------------------------------------------------------
Wed Jul  9 22:11:34 CEST 2008 - jeffm@suse.de

- Updated to 2.6.26-rc9-git5.
  - Eliminated 2 patches.

-------------------------------------------------------------------
Wed Jul  9 18:00:11 CEST 2008 - jbohac@suse.cz

- Update config files.
- patches.suse/netfilter-ip_conntrack_slp.patch: connection
  tracking helper for SLP (fate#301134).

-------------------------------------------------------------------
Wed Jul  9 09:43:49 CEST 2008 - olh@suse.de

- enable PHYP-assisted OS dump (fate#304131)

-------------------------------------------------------------------
Mon Jul  7 16:56:43 CEST 2008 - trenn@suse.de

- patches.fixes/acpi_thermal_passive_cleanup.patch: Delete.

-------------------------------------------------------------------
Wed Jul  2 15:02:17 CEST 2008 - jkosina@suse.de

- patches.fixes/input-add-gericom-bellagio-to-nomux.patch: Input:
  add Gericom Bellagio to nomux blacklist (bnc#404892).

-------------------------------------------------------------------
Wed Jul  2 11:53:53 CEST 2008 - jkosina@suse.de

- patches.fixes/input-add-acer-aspire-1360-to-nomux.patch: Input:
  add Acer Aspire 1360 to nomux blacklist (bnc#216857).

-------------------------------------------------------------------
Wed Jul  2 05:55:16 CEST 2008 - jeffm@suse.de

- patches.apparmor/__d_path-keep-connected.diff
  patches.apparmor/mount-consistent-__d_path.diff
  patches.suse/kdb-ia64: Edited to apply with --fuzz=0
- Added --fuzz=0 (-F0) to sequence-patch.sh and spec files

-------------------------------------------------------------------
Fri Jun 27 16:18:50 CEST 2008 - bwalle@suse.de

- rpm/kernel-binary.spec.in: don't generate the makedumpfile.config
  any more, the new kernel, kexec-tools and makedumpfile is able to
  extract that information from the running kernel and pass it
  as ELF NOTE (in /proc/vmcore)

-------------------------------------------------------------------
Thu Jun 26 17:12:27 CEST 2008 - olh@suse.de

- add patches.arch/ppc-ibmebus-modalias.patch
  autoload ehea and ehca (bnc#394602 - LTC44938)

-------------------------------------------------------------------
Thu Jun 26 02:39:09 CEST 2008 - sdietrich@suse.de

- RT:  Update config files - enable CONFIG_CGROUPS

-------------------------------------------------------------------
Thu Jun 26 02:35:07 CEST 2008 - sdietrich@suse.de

- Update config files - enable CPUSETs support:
	CONFIG_CGROUPS, CONFIG_CGROUP_NS, CONFIG_CGROUP_DEVICE,
	CONFIG_CPUSET, CONFIG_CGROUP_CPUACCT, 
	CONFIG_RESOURCE_COUNTERS, CONFIG_MM_OWNER,
	CONFIG_CGROUP_MEM_RES_CTLR, CONFIG_PROC_PID_CPUSET
- debug only: CONFIG_CGROUP_DEBUG

-------------------------------------------------------------------
Thu Jun 26 00:43:02 CEST 2008 - jeffm@suse.de

- Updated to 2.6.26-rc8
  - Eliminated 1 patch.

-------------------------------------------------------------------
Wed Jun 25 23:05:22 CEST 2008 - jeffm@suse.de

- rpm/kernel-module-subpackage: Added Supplements tag copying and added
                                coreutils and grep to Requires
- rpm/macros.kernel-source: Added kernel-syms to BuildRequires

-------------------------------------------------------------------
Wed Jun 25 15:28:14 CEST 2008 - olh@suse.de

- enable 64K pages in config ppc64 (fate#304100)
- enable up to 1024 cpus in config ppc64 (fate#304180)
- enable up to 4 cpus in config kdump
- enable powermanagement in config ppc64
- enable cell be cpufreq

-------------------------------------------------------------------
Wed Jun 25 14:40:35 CEST 2008 - jdelvare@suse.de

- supported.conf: Update the list of i2c bus drivers.
  - i2c-isa is gone.
  - i2c-i810, i2c-prosavage and i2c-savage4 are deprecated and will
    be removed soon, mark as unsupported.
  - i2c-voodoo3 has very limited usefulness, mark as unsupported.
  - i2c-powermac is new, mark as supported.
- supported.conf: Update the list of i2c chip drivers.
  - ds1337, ds1374, rtc8564 and x1205 are gone (RTC drivers, moved
    to drivers/rtc).
  - pca9539, pcf8574 and pcf8575 are deprecated (new GPIO drivers
    exist in drivers/gpio), mark as unsupported.
  - ds1682, max6875 and tsl2550 are new, mark as supported.

-------------------------------------------------------------------
Wed Jun 25 14:19:51 CEST 2008 - jdelvare@suse.de

- supported.conf: Add two new hwmon drivers (dme1737 and thmc50,
  both unsupported.)
- supported.conf: Mark hwmon and hwmon-vid as supported. These are
  simple, software-only utility modules, it makes little sense
  to taint the kernel just because they are loaded.

-------------------------------------------------------------------
Mon Jun 23 17:34:28 CEST 2008 - tiwai@suse.de

- disable CONFIG_SND_PCSP as it conflicts with input pcspkr and
  disturbs the order of sound devices

-------------------------------------------------------------------
Mon Jun 23 16:52:02 CEST 2008 - agruen@suse.de

- genksyms: add support for checking against a reference ABI.

-------------------------------------------------------------------
Wed Jun 18 18:31:07 CEST 2008 - jeffm@suse.de

- Updated to 2.6.26-rc6-git5.
  - Eliminated 2 patches.

-------------------------------------------------------------------
Fri Jun 13 19:04:21 CEST 2008 - jeffm@suse.de

- Removed kABI reference symbols
- Restored make-symsets check for ignoring/tolerating kABI changes.

-------------------------------------------------------------------
Fri Jun 13 17:01:21 CEST 2008 - jeffm@suse.de

- Update config files (vanilla).

-------------------------------------------------------------------
Fri Jun 13 16:54:57 CEST 2008 - jeffm@suse.de

- Update config files.

-------------------------------------------------------------------
Fri Jun 13 16:39:54 CEST 2008 - jeffm@suse.de

- Updated to 2.6.26-rc6-git1.
  - Eliminated 2 patches.

-------------------------------------------------------------------
Thu Jun 12 20:58:03 CEST 2008 - sdietrich@suse.de

- config.conf: Suppress RT until forward-port is complete

-------------------------------------------------------------------
Thu Jun 12 16:42:18 CEST 2008 - jeffm@suse.de

- patches.drivers/libata-ata_piix-macbook-fix: Delete.

-------------------------------------------------------------------
Thu Jun 12 10:07:36 CEST 2008 - olh@suse.de

- update ps3 config, disable unused drivers
- disable patches.arch/ppc-efika-slowdown.patch

-------------------------------------------------------------------
Thu Jun 12 07:52:35 CEST 2008 - jeffm@suse.de

- Updated to 2.6.26-rc5-git5.
  - Eliminated 91 patches.
  - Disabled OCFS2 userspace heartbeat.
  - Disabled Xen.

-------------------------------------------------------------------
Thu Jun 12 01:44:21 CEST 2008 - sdietrich@suse.de

Build fix: drop patches merged into 2.6.25.5
- patches.rt/x86-fix-tsc-cyc2ns-crap.patch: Delete.
- patches.rt/x86-prepare-to-fix-32bit-sched-clock-crap.patch:
  Delete.
- patches.rt/x86-fix-32bit-sched-clock-crap.patch: Delete.

Update to 2.6.25-RT6:
- Update config files: enable (M) CONFIG_RWLOCK_TORTURE_TEST

Resolve conflicts:
- patches.rt/preempt-realtime-x86_64.patch: Linux-RT 2.6.25.4-RT.

Add:
- patches.rt/trace-eip2ip.patch: Re: 2.6.25.4-rt4 Compile Fix.
- patches.rt/rwlock-prio-fix.patch: rwlock: reset prio on unlocks
  and wakeups.
- patches.rt/rwlock-fixes.patch: rwlock: fix pi_list race
  conditions.
- patches.rt/event-trace-hrtimer-trace.patch: event-tracer:
  add clockevent trace.
- patches.rt/rwlock-torture.patch: rwlock: rwlock torture test.
- patches.rt/ftrace-wakeup-rawspinlock.patch: ftrace: user raw
  spin lock for wakeup function trace.
- patches.rt/radix-tree-lockdep-plus1.patch: lockdep: add +1 to
  radix tree array.
- patches.rt/sched-cpupri-hotplug-support.patch: sched: fix
  cpupri hotplug support.
- patches.rt/sched-cpupri-priocount.patch: sched: fix cpupri
  priocount.
- patches.rt/ftrace-hotplug-fix.patch: ftrace: cpu hotplug fix.

-------------------------------------------------------------------
Wed Jun 11 22:23:24 CEST 2008 - agruen@suse.de

- rpm/make-symsets: update to the latest version which will ignore
  symset changes if the symset includes a symbol marked to be
  ignored.

-------------------------------------------------------------------
Wed Jun 11 21:50:14 CEST 2008 - agruen@suse.de

- rpm/kernel-binary.spec.in: only generate symsets for kernels
  with CONFIG_MODULES=y.
- rpm/macros.kernel-source: remove the ps3 specific check: we
  really want to check whether the kernel mas modules enabled,
  which is covered by the symsets check already now.

-------------------------------------------------------------------
Wed Jun 11 19:53:13 CEST 2008 - gregkh@suse.de

- patches.drivers/usb-don-t-use-reset-resume-if-drivers-don-t-support-it.patch:
  USB: don't use reset-resume if drivers don't support it.

-------------------------------------------------------------------
Wed Jun 11 19:45:26 CEST 2008 - gregkh@suse.de

- comment out
  patches.suse/convert-novfs-to-open-soure-coding-standards.patch in the
  series file as it is reported to fail some regression tests.

-------------------------------------------------------------------
Wed Jun 11 01:03:17 CEST 2008 - gregkh@suse.de

- patches.suse/convert-novfs-to-open-soure-coding-standards.patch:
  Convert novfs to open soure coding standards.

-------------------------------------------------------------------
Mon Jun  9 23:56:14 CEST 2008 - gregkh@suse.de

- patches.fixes/mptbase-vmware-fix: Delete as it's not needed anymore

-------------------------------------------------------------------
Mon Jun  9 23:55:21 CEST 2008 - gregkh@suse.de

- refresh patches to apply cleanly

-------------------------------------------------------------------
Mon Jun  9 22:51:15 CEST 2008 - gregkh@suse.de

- Update to 2.6.25.6
  - loads of bugfixes
  - remove the following patches that were already included in this release:
    - patches.arch/cpufreq_fix_acpi_driver_on_BIOS_changes.patch
    - patches.drivers/libata-force-hardreset-if-link-pm
    - patches.fixes/input-hid-apple-numlock-emulation.patch
    - patches.arch/check-for-acpi-resource-conflicts-in-i2c-bus-drivers.patch

-------------------------------------------------------------------
Mon Jun  9 21:32:01 CEST 2008 - gregkh@suse.de

- patches.drivers/usb-sierra-option.patch: USB: update sierra
  and option device ids (bnc#374637).

-------------------------------------------------------------------
Mon Jun  9 17:22:09 CEST 2008 - teheo@suse.de

- patches.drivers/libata-ahci-mcp65-workarounds: ahci: workarounds
  for mcp65 (bnc#398573).

-------------------------------------------------------------------
Mon Jun  9 12:07:02 CEST 2008 - jkosina@suse.de

- patches.fixes/input-i8042-add-ctr-resume-timeout.patch: Input:
  add retry logic to resume with respect to CTR (bnc#351119).

-------------------------------------------------------------------
Sat Jun  7 01:51:16 CEST 2008 - gregkh@suse.de

- Update to 2.6.25.5.
  - fixes CVE-2008-1673

-------------------------------------------------------------------
Fri Jun  6 12:15:17 CEST 2008 - tiwai@suse.de

- add missing patches.rt/ftrace-add-nr_syscalls.patch for fixing
  i386-rt_debug

-------------------------------------------------------------------
Thu Jun  5 12:17:55 CEST 2008 - jbeulich@novell.com

- patches.xen/xen3-patch-2.6.22,
  patches.xen/xen3-patch-2.6.23,
  patches.xen/xen3-patch-2.6.24,
  patches.xen/xen3-patch-2.6.25: netfront (bnc#394575) and page table
  handling (bnc#396858) fixes.
- patches.xen/540-blkif-nr-segments-check.patch: Avoid theoretical
  TOCTTOU bug in block backend nr_segments checking.
- patches.xen/560-x86_64-no-irq-affinity-break-msg.patch: x86_64:
  Remove warning message about 'Breaking affinity for irq'.
- patches.xen/xen-netfront-flip-prod: fix updating of req_prod_pvt
  in the receive ring for the flipping case.

-------------------------------------------------------------------
Wed Jun  4 13:44:06 CEST 2008 - jblunck@suse.de

- patches.drivers/libata-acpi-fix-hotplug: Don't call ata_port_freeze()
  in ata_acpi_detach_device().

-------------------------------------------------------------------
Wed Jun  4 13:12:47 CEST 2008 - schwab@suse.de

- Don't clean asm-offsets.h.

-------------------------------------------------------------------
Wed Jun  4 11:37:34 CEST 2008 - jjohanse@suse.de

- patches.apparmor/apparmor-module_interface.diff: AppArmor:
  Update patch to properly set profile name_table size (bnc#396993)

-------------------------------------------------------------------
Wed Jun  4 00:29:39 CEST 2008 - jkosina@suse.de

- patches.fixes/input-add-amilo-pro-v-to-nomux.patch: Add
  Fujitsu-Siemens Amilo Pro 2010 and 2030 to nomux list
  (bnc#345699 bnc#389169)

-------------------------------------------------------------------
Tue Jun  3 18:56:44 CEST 2008 - tiwai@suse.de

- patches.drivers/alsa-hda-realtek-auto-resume-fix: hda - Fix
  resume of auto-config mode with Realtek codecs (bnc#385473).

-------------------------------------------------------------------
Tue Jun  3 17:59:41 CEST 2008 - bphilips@suse.de

Backport: e1000e for montevina systems
- patches.drivers/e1000e-backport-0001-remove-no-longer-used-e1000e_read_nvm_spi.patch:
  e1000e: remove no longer used e1000e_read_nvm_spi.
- patches.drivers/e1000e-backport-0002-remove-irq_sem.patch:
  e1000e: remove irq_sem.
- patches.drivers/e1000e-backport-0003-rename-mc_addr_list_update.patch:
  e1000e: rename mc_addr_list_update.
- patches.drivers/e1000e-backport-0004-reorganize-PHY-and-flow-control-interface.patch:
  e1000e: reorganize PHY and flow control interface.
- patches.drivers/e1000e-backport-0005-Make-arrays-out-of-these-Rx-Tx-registers.patch:
  e1000e: Make arrays out of these Rx/Tx registers.
- patches.drivers/e1000e-backport-0006-rename-a-few-functions.patch:
  e1000e: rename a few functions.
- patches.drivers/e1000e-backport-0007-cleanup-several-stats-issues.patch:
  e1000e: cleanup several stats issues.
- patches.drivers/e1000e-backport-0008-Fix-HW-Error-on-es2lan-ARP-capture-issue-by.patch:
  e1000e: Fix HW Error on es2lan, ARP capture issue by BMC.
- patches.drivers/e1000e-backport-0009-Add-support-for-BM-PHYs-on-ICH9.patch:
  e1000e: Add support for BM PHYs on ICH9.

-------------------------------------------------------------------
Mon Jun  2 17:20:17 CEST 2008 - tiwai@suse.de

- patches.drivers/alsa-hda-vt1708-pcm-noise-fix: Delete.
- patches.drivers/alsa-hda-backport-2.6.26-rc4: Backport ALSA
  HDA-Intel patches from 2.6.26-rc4 (bnc#390473).

-------------------------------------------------------------------
Mon Jun  2 17:02:50 CEST 2008 - tiwai@suse.de

- patches.drivers/alsa-asus-a9t-fix: ac97 - Fix ASUS A9T laptop
  output (bnc#363987).

-------------------------------------------------------------------
Mon Jun  2 17:01:02 CEST 2008 - jeffm@suse.de

- patches.fixes/reiserfs-prealloc-fix: reiserfs: Use list_del_init
  in use_preallocated_list_if_available (bnc#378095).

-------------------------------------------------------------------
Mon Jun  2 12:26:25 CEST 2008 - tiwai@suse.de

- patches.drivers/alsa-hp2133-mic-fix: hda - Fix mic input on
  HP2133 (bnc#388540).

-------------------------------------------------------------------
Mon Jun  2 12:07:08 CEST 2008 - tiwai@suse.de

- patches.drivers/alsa-emu10k1-audigy2-digital-fix: emu10k1 - Fix
  inverted Analog/Digital mixer switch on Audigy2 (bnc#396204).

-------------------------------------------------------------------
Sat May 31 08:08:56 CEST 2008 - sdietrich@suse.de

RT: Update to 2.5.25.4-rt4 (refreshed patches suppressed)
- Update config files.
Added:
- patches.rt/adapt-remove-extra-try-to-lock.patch
- patches.rt/adaptive-adjust-pi-wakeup.patch
- patches.rt/adaptive-earlybreak-on-steal.patch
- patches.rt/adaptive-optimize-rt-lock-wakeup.patch
- patches.rt/adaptive-task-oncpu.patch
- patches.rt/arm-fix-compile-error-trace-exit-idle.patch
- patches.rt/arm-omap-02.patch
- patches.rt/arm-omap-03.patch
- patches.rt/arm-omap-04.patch
- patches.rt/arm-omap-05.patch
- patches.rt/fix_vdso_gtod_vsyscall64_2.patch
- patches.rt/ftrace-compile-fixes.patch
- patches.rt/ftrace-disable-daemon.patch
- patches.rt/ftrace-dont-trace-markers.patch
- patches.rt/ftrace-fix-header.patch
- patches.rt/ftrace-function-record-nop.patch
- patches.rt/ftrace-print-missing-cmdline.patch
- patches.rt/ftrace-record-comm-on-ctrl.patch
- patches.rt/ftrace-safe-traversal-hlist.patch
- patches.rt/ftrace-trace-sched.patch
- patches.rt/ftrace-update-cnt-stat-fix.patch
- patches.rt/git-ignore-module-markers.patch
- patches.rt/git-ignore-script-lpp.patch
- patches.rt/lockdep-avoid-fork-waring.patch
- patches.rt/lockstat-fix-contention-points.patch
- patches.rt/lockstat-output.patch
- patches.rt/nmi-show-regs-fix.patch
- patches.rt/preempt-realtime-ftrace-disable-ftraced.patch
- patches.rt/realtime-preempt-warn-about-tracing.patch
- patches.rt/rtmutex-rwlock-cmpxchg-typecast.patch
- patches.rt/rwlock-implement-downgrade-write.patch
- patches.rt/rwlocks-fix-no-preempt-rt.patch
- patches.rt/sched-fix-rt-task-wakeup.patch
- patches.rt/sched-fix-sched-fair-wakeup.patch
- patches.rt/sched-nr-migrate-lower-default-preempt-rt.patch
- patches.rt/sched-prioritize-non-migrating-rt-tasks.patch
- patches.rt/sched-wake_up_idle_cpu-rt.patch
- patches.rt/trace_hist-divzero.patch
- patches.rt/trace_hist-latediv.patch
- patches.rt/x86-delay-enable-preempt-tglx.patch
Removed:
- patches.rt/rtmutex-optimize-wakeup.patch
- patches.rt/rtmutex-adjust-pi_lock-usage-in-wakeup.patch
- patches.rt/rtmutex-remove-extra-try.patch
- patches.rt/ftrace-remove-print-of-max.patch

-------------------------------------------------------------------
Thu May 29 17:21:04 CEST 2008 - sdietrich@suse.de

RT: Update IBM EDAC and PRTM 
- Update config files.
- patches.rt/drivers-edac-add-support-for-HS21XM-SMI-remediation:
  Add support for HS21XM SMI Remediation to the 2.6.22-based
  SLERT kernel.
- patches.rt/drivers-edac-add-support-for-HS21_LS21-SMI-remediation:
  Add support for HS21/LS21 SMI Remediation to the 2.6.22-based
  SLERT kernel.
- patches.rt/drivers-edac-i5000-turn-off-unsupported-check:
  Turn off unsupported EDAC check on the i5000 controller.
- patches.rt/drivers-edac-prevent-potential-printk-storm:
  Prevent potential EDAC printk storm.
- patches.rt/drivers-edac-test_device.patch:
  edac-2.6.23-to-2.6.22.patch back-port.
- patches.rt/drivers-edac-new-k8-rev-f.patch:
  edac-2.6.23-to-2.6.22.patch back-port.
- patches.rt/drivers-edac-add-sysfs_notify-calls.patch:
  edac-2.6.23-to-2.6.22.patch back-port.
- patches.rt/drivers-edac-new-amd64.patch:
  drivers-edac-new-amd64.patch (revision 108).
Obsolete:
- patches.rt/add-support-for-HS21_LS21-SMI-remediation: Delete.
- patches.rt/add-support-for-HS21XM-SMI-remediation: Delete.
- patches.rt/prevent-potential-EDAC-printk-storm: Delete.

-------------------------------------------------------------------
Thu May 29 15:21:55 CEST 2008 - teheo@suse.de

- patches.drivers/libata-ata_piix-macbook-fix: ata_piix: fix
  macbook ich8m problems (bnc#395407).

-------------------------------------------------------------------
Thu May 29 12:09:07 CEST 2008 - agruen@suse.de

- Obsolete some KMPs which have been integrated into mainline
  meanwhile (bnc#357799).

-------------------------------------------------------------------
Thu May 29 10:52:22 CEST 2008 - jbeulich@novell.com

- supported.conf: Mark 8250_pnp as supported.

-------------------------------------------------------------------
Wed May 28 16:17:32 CEST 2008 - teheo@suse.de

- patches.drivers/libata-acpi-fix-hotplug: libata: Handle bay
  devices in dock stations (bnc#390822 bnc#395082).

-------------------------------------------------------------------
Wed May 28 11:23:56 CEST 2008 - jkosina@suse.de

- patches.fixes/input-add-i8042-nopnp-for-D845PESV.patch: Input:
  Add i8042.nopnp for Intel D845PESV (bnc#386952).

-------------------------------------------------------------------
Mon May 26 15:13:29 CEST 2008 - sdietrich@suse.de

RT: Update to 2.6.25.4-rt3 - add RWSEM / RWLOCK patches:
- patches.rt/rt-mutex-core.patch: Linux-RT 2.6.25.4-RT3.
- patches.rt/multi-reader-account.patch: map tasks to reader
  locks held.
- patches.rt/multi-reader-limit.patch: implement reader limit
  on read write locks.
- patches.rt/multi-reader-lock-account.patch: map read/write
  locks back to their readers.
- patches.rt/multi-reader-pi.patch: read lock Priority Inheritance
  implementation.
- patches.rt/native-sched-clock-booboo.patch: Re: 2.6.25.4-rt2
  (native_sched_clock() booboo).
- patches.rt/rwlocks-default-nr-readers-nr-cpus.patch:
- patches.rt/rwlocks-multiple-readers.patch: implement rwlocks
  management.
- patches.rt/rwsems-multiple-readers.patch: add framework for
  multi readers on rwsems.

-------------------------------------------------------------------
Mon May 26 13:46:10 CEST 2008 - olh@suse.de

- add patches.arch/ppc-efika-slowdown.patch
  slow down hot code paths to avoid hangs during install (bnc#374309)

-------------------------------------------------------------------
Sun May 25 09:04:28 CEST 2008 - tiwai@suse.de

- Update config files: forgot to update vanilla kernel configs

-------------------------------------------------------------------
Sat May 24 18:35:05 CEST 2008 - tiwai@suse.de

- Update config files: disable group scheduler for normal kernels
  for openSUSE 11.0, too (this should be enabled again later for
  11.1 once after the bugs get fixed...)

-------------------------------------------------------------------
Fri May 23 14:01:07 CEST 2008 - tiwai@suse.de

- patches.drivers/alsa-hda-dma-pos-fix: hda - Fix DMA position
  inaccuracy (bnc#362775, bnc#364421).
- patches.drivers/alsa-hda-vt1708-pcm-noise-fix: hda - Fix noise
  on VT1708 codec (bnc#390473).

-------------------------------------------------------------------
Fri May 23 13:59:16 CEST 2008 - sdietrich@suse.de

RT: Update config files: Disable Group Scheduler

-------------------------------------------------------------------
Thu May 22 16:32:21 CEST 2008 - teheo@suse.de

- patches.drivers/libata-pmp-simg3726-nosrst: libata: SRST can't
  be trusted on PMP sil3726 (bnc#393456).

-------------------------------------------------------------------
Thu May 22 10:56:48 CEST 2008 - sdietrich@suse.de

RT: update config files: Disable SYSFS_DEPRECATED

-------------------------------------------------------------------
Thu May 22 10:10:53 CEST 2008 - teheo@suse.de

- patches.drivers/libata-pmp-detection-fixes: libata: fix a
  number of PMP detection problems (bnc#393456).  series.conf not
  updated.  Fix it.

-------------------------------------------------------------------
Thu May 22 10:08:13 CEST 2008 - teheo@suse.de

- patches.drivers/libata-pmp-detection-fixes: libata: fix a
  number of PMP detection problems (bnc#393456).

-------------------------------------------------------------------
Thu May 22 09:16:14 CEST 2008 - sdietrich@suse.de

RT: build fix 
- suppress adaptive locking patches that are not upstream.
- Update config files.

-------------------------------------------------------------------
Wed May 21 23:18:22 CEST 2008 - jblunck@suse.de

- patches.fixes/acpi-bay-cleanup-and-exit.patch: bay: Exit if
  notify handler cannot be installed (bnc#390822).

-------------------------------------------------------------------
Wed May 21 09:59:47 CEST 2008 - jbeulich@novell.com

- patches.xen/xen3-patch-2.6.25: Fix DomU boot issue.

-------------------------------------------------------------------
Wed May 21 09:00:29 CEST 2008 - oneukum@suse.de

- patches.drivers/ehci_fix_remote_wakeup_regression.diff: EHCI:
  fix remote-wakeup regression. (bnc#373128)

-------------------------------------------------------------------
Tue May 20 17:05:20 CEST 2008 - jblunck@suse.de

- doc/novell-kmp/novell-example-1.1.tar.bz2,
  doc/novell-kmp/novell-example.spec: Fix example spec and Kbuild
  because EXTRA_CFLAGS isn't taken from the environment anymore.

-------------------------------------------------------------------
Tue May 20 14:29:55 CEST 2008 - sdietrich@suse.de

- Update config files: SLERT compatibility: SYSFS_DEPRECATED

-------------------------------------------------------------------
Tue May 20 14:12:40 CEST 2008 - sdietrich@suse.de

RT: Update to 2.5.25.4-rt2 (refreshed patches suppressed)

Add: 
- patches.rt/rtmutex-adaptive-locks.patch: adaptive real-time
  lock support.
- patches.rt/x86-fix-32bit-sched-clock-crap.patch: x86: disable TSC 
  for sched_clock() when calibration failed
- patches.rt/x86-fix-tsc-cyc2ns-crap.patch: x86: fix setup of cyc2ns 
  in tsc_64.c.
- patches.rt/x86-prepare-to-fix-32bit-sched-clock-crap.patch:
  x86: distangle user disabled TSC from unstable
- patches.rt/adaptive-spinlock-lite-v2.patch: adaptive spinlocks
  lite.
- patches.rt/rtmutex-remove-xchg.patch: rtmutex - remove double
  xchg.

Update:
- patches.rt/rtmutex-rearrange.patch: rearrange
  rt_spin_lock_slowlock sleeping code.

Resolve Conflicts:
- patches.rt/rtmutex-lateral-steal.patch: allow rt-mutex
  lock-stealing to include lateral priority.

- Update config files.

-------------------------------------------------------------------
Mon May 19 17:32:26 CEST 2008 - sdietrich@suse.de

RT: Adaptive locking patches:
- patches.rt/rtmutex-lateral-steal.patch: allow rt-mutex
  lock-stealing to include lateral priority.
- patches.rt/rtmutex-lateral-steal-sysctl.patch: sysctl for
  runtime-control of lateral mutex stealing.
- patches.rt/rtmutex-rearrange.patch: rearrange
  rt_spin_lock_slowlock sleeping code.
- patches.rt/rtmutex-adaptive-locks.patch: adaptive real-time
  lock support.
- patches.rt/rtmutex-adaptive-timeout.patch: add a timeout
  mechanism to adaptive-locking.
- patches.rt/rtmutex-optimize-wakeup.patch: optimize rt lock
  wakeup.
- patches.rt/rtmutex-adjust-pi_lock-usage-in-wakeup.patch:
  adjust pi_lock usage in wakeup.
- patches.rt/rtmutex-remove-extra-try.patch: remove the extra
  call to try_to_take_lock.
- Update config files:
	CONFIG_RTLOCK_LATERAL_STEAL=y
	CONFIG_ADAPTIVE_RTLOCK=y
	CONFIG_IBM_RTL (disable temporarily to address build error)

-------------------------------------------------------------------
Mon May 19 16:51:58 CEST 2008 - tiwai@suse.de

- Update config files (missing for rt*).

-------------------------------------------------------------------
Mon May 19 16:35:40 CEST 2008 - tiwai@suse.de

- patches.drivers/alsa-hda-backport-2.6.25-rc3: Backport ALSA
  HDA-Intel patches from 2.6.25-rc3 (bnc#390473, bnc#386422,
  bnc#385473).
- patches.drivers/alsa-intel8x0-8ch: intel8x0 - Add support of
  8 channel sound.
- patches.drivers/alsa-mixer-oss-map-fix: Add more fallbacks to
  OSS PHONEOUT mixer map.
- patches.drivers/alsa-usb-audio-disconnect-oops-fix: Fix Oops
  with usb-audio reconnection.
- patches.drivers/alsa-hda-intel-new-ati-id: Delete.
- patches.drivers/alsa-hda-intel-new-nvidia-id: Delete.
- patches.drivers/alsa-hda-intel-use-PCI_DEVICE: Delete.
- patches.drivers/alsa-dell-xps-m1330-hp-fix: Delete.
- Update config files.

-------------------------------------------------------------------
Mon May 19 14:04:42 CEST 2008 - jbeulich@novell.com

- Update Xen patches to c/s 524 and 2.6.25.4.
- patches.xen/xen-balloon-hvm-min: don't allow ballooning down
  a HVM domain below a reasonable limit (172482).
- patches.xen/xen-swiotlb-heuristics: adjust Xen's swiotlb
  default size setting.

-------------------------------------------------------------------
Mon May 19 13:46:20 CEST 2008 - jbeulich@novell.com

- patches.arch/acpi_thinkpad_introduce_acpi_root_table_boot_param.patch:
  Add missing list terminator for acpi_rsdt_dmi_table[] and move to
  __initdata.

-------------------------------------------------------------------
Mon May 19 12:41:27 CEST 2008 - sdietrich@suse.de

RT: SMI latency fixes from IBM.
- patches.rt/add-support-for-HS21_LS21-SMI-remediation: [PATCH
  1/3] Add support for HS21/LS21 SMI Remediation.
- patches.rt/add-support-for-HS21XM-SMI-remediation: [PATCH 2/3]
  Add support for HS21XM SMI Remediation .
- patches.rt/prevent-potential-EDAC-printk-storm: [PATCH 3/3]
  Prevent potential EDAC printk storm.
- RT: Update config files.

-------------------------------------------------------------------
Mon May 19 11:55:02 CEST 2008 - agruen@suse.de

- patches.suse/nfs4acl-ext3.diff: Fix compilation error when
  CONFIG_EXT3_FS_NFS4ACL is off.

-------------------------------------------------------------------
Mon May 19 09:55:32 CEST 2008 - sdietrich@suse.de

- RT: Update config files.

-------------------------------------------------------------------
Mon May 19 09:38:42 CEST 2008 - trenn@suse.de

- patches.suse/acpi-dsdt-initrd-v0.9a-2.6.25.patch: ACPI:
  initramfs DSDT override support.
  -> Did not make it into 2.6.25 again...
- Update config files.

-------------------------------------------------------------------
Sun May 18 22:05:26 CEST 2008 - agruen@suse.de

- Update the nfs4acl patches (and split them out more explicitly).
  Export all new symbols als GPL only.
- patches.apparmor/parent-permission.diff: Rediff.

-------------------------------------------------------------------
Sun May 18 13:39:06 CEST 2008 - sdietrich@suse.de

- RT: Update config files.

-------------------------------------------------------------------
Sun May 18 12:55:58 CEST 2008 - sdietrich@suse.de

RT: update to 2.6.25.4-rt1 patch queue.

-------------------------------------------------------------------
Sun May 18 11:37:27 CEST 2008 - sdietrich@suse.de

RT cleanup: Remove unused/obsolete RT patches.

-------------------------------------------------------------------
Sun May 18 11:13:48 CEST 2008 - sdietrich@suse.de

- Update config files: update RT debug configs.
- config.conf: enable DEBUG flavors.

-------------------------------------------------------------------
Sat May 17 15:10:08 CEST 2008 - sdietrich@suse.de

Linux-RT 2.6.25-RT:
- Updated RT patch queue (not individually enumerated here)
- Update config files: RT
- config.conf: RT

-------------------------------------------------------------------
Fri May 16 20:42:15 CEST 2008 - gregkh@suse.de

- Update config files.
- patches.drivers/usb-add-option-hso-driver.patch: USB: add
  option hso driver.

-------------------------------------------------------------------
Fri May 16 20:31:36 CEST 2008 - gregkh@suse.de

- refresh patches due to fuzz

-------------------------------------------------------------------
Fri May 16 20:27:24 CEST 2008 - gregkh@suse.de

- patches.fixes/bluetooth-wake-up-properly-after-ide-timeout-expires.patch:
  bluetooth: wake up properly after ide timeout expires
  (bnc#390839).

-------------------------------------------------------------------
Fri May 16 11:23:14 CEST 2008 - olh@suse.de

- update patches.fixes/tg3-flowctrl.patch
  do not compare flow control settings in parallel detect mode

-------------------------------------------------------------------
Fri May 16 11:05:01 CEST 2008 - trenn@suse.de

- patches.arch/acpi_thinkpad_introduce_acpi_root_table_boot_param.patch:
  Introduce acpi_root_table=rsdt boot param and dmi list to
  force rsdt (http://bugzilla.kernel.org/show_bug.cgi?id=8246).
- patches.arch/acpi_thinkpad_introduce_acpica_rsdt_global_variable.patch:
  ACPICA: Add acpi_gbl_force_rsdt variable
  (http://bugzilla.kernel.org/show_bug.cgi?id=8246).
- patches.arch/acpi_thinkpad_remove_R40e_c-state_blacklist.patch:
  Remove R40e c-state blacklist
  (http://bugzilla.kernel.org/show_bug.cgi?id=8246).
- patches.arch/cpufreq_fix_acpi_driver_on_BIOS_changes.patch:
  CPUFREQ: Check against freq changes from the BIOS.

-------------------------------------------------------------------
Fri May 16 10:52:36 CEST 2008 - jblunck@suse.de

- patches.fixes/vfs-2.6.git-9bc300eae0400efdfae3fec3352896e10468a78f.patch:
  return to old errno choice for fix mkdir -p with ro-bind mounts

-------------------------------------------------------------------
Fri May 16 09:24:17 CEST 2008 - jblunck@suse.de

- rpm/kernel-{binary,source}.spec.in: use localversion and set
  KBUILD_BUILD_VERSION (used for Kernel:Vanilla)

-------------------------------------------------------------------
Thu May 15 17:37:22 CEST 2008 - gregkh@suse.de

- Update to final version of 2.6.25.4

-------------------------------------------------------------------
Thu May 15 16:19:15 CEST 2008 - jblunck@suse.de

- rpm/macros.kernel-source: Let KMPs fail when flavors_to_build is empty
- rpm/kernel-{dummy,source,syms,binary}.spec.in, scripts/tar-up.sh:
  fix release number changes introduced by bnc#271712 for OBS (bnc#378933)

-------------------------------------------------------------------
Thu May 15 14:23:53 CEST 2008 - olh@suse.de

- add patches.fixes/tg3-flowctrl.patch
  revert 'Fix supporting flowctrl code' to fix JS21 (bnc#390314)

-------------------------------------------------------------------
Wed May 14 19:09:54 CEST 2008 - oneukum@suse.de

- patches.drivers/appletouch_persist.diff: reset_resume and
  autosuspend for appletouch touchpads (bnc#388399).

-------------------------------------------------------------------
Wed May 14 18:51:50 CEST 2008 - oneukum@suse.de

- patches.drivers/appletouch_persist.diff: reset_resume and
  autosuspend for appletouch touchpads (bnc#388399).

-------------------------------------------------------------------
Wed May 14 15:46:40 CEST 2008 - teheo@suse.de

- patches.drivers/libata-force-hardreset-if-link-pm: libata:
  force hardreset if link is in powersave mode (bnc#381795).
- patches.drivers/libata-ahci-sb600-no-msi: ahci: SB600 ahci
  can't do MSI, blacklist that capability (bnc#384559).

-------------------------------------------------------------------
Tue May 13 23:55:51 CEST 2008 - gregkh@suse.de

- Update config files for vanilla targets

-------------------------------------------------------------------
Tue May 13 23:19:07 CEST 2008 - gregkh@suse.de

- Update to 2.6.25.4-rc1
  - lots of bug fixes

-------------------------------------------------------------------
Tue May 13 00:55:34 CEST 2008 - sdietrich@suse.de

Cleanup RT:
- patches.rt/*: Delete.

-------------------------------------------------------------------
Mon May 12 16:49:43 CEST 2008 - jkosina@suse.de

- patches.fixes/input-hid-apple-numlock-emulation.patch:
  HID: split Numlock emulation quirk from
  HID_QUIRK_APPLE_HAS_FN. (bnc#381764).

-------------------------------------------------------------------
Sat May 10 07:41:34 CEST 2008 - gregkh@suse.de

- Update to 2.6.25.3
  - fixes 2 security issues (one networking, one sparc, no CVE
    numbers issued just yet)

-------------------------------------------------------------------
Fri May  9 20:46:17 CEST 2008 - jeffm@suse.de

- patches.apparmor/fsetattr-restore-ia_file: vfs: restore ia_file
  for compatibility with external modules. (bnc#381259)

-------------------------------------------------------------------
Fri May  9 12:04:21 CEST 2008 - hare@suse.de

- patches.drivers/open-iscsi-git-update: Delete.
- patches.fixes/open-iscsi-nop-fixes: NOP timeout fixes.

-------------------------------------------------------------------
Thu May  8 23:04:48 CEST 2008 - gregkh@suse.de

- patches.kernel.org/v4l-dvb-patch-for-various-dibcom-based-devices.patch:
  V4L/DVB (7473): PATCH for various Dibcom based devices
  (bnc#381632).

-------------------------------------------------------------------
Thu May  8 20:59:42 CEST 2008 - gregkh@suse.de

- comment out vmware patch as it should no longer be needed

-------------------------------------------------------------------
Thu May  8 20:43:11 CEST 2008 - gregkh@suse.de

- rediff patches to apply cleanly.

-------------------------------------------------------------------
Thu May  8 20:35:09 CEST 2008 - gregkh@suse.de

- Update to 2.6.25.3-rc1
  - potential fix for increased power consumption and other bugs

-------------------------------------------------------------------
Thu May  8 12:26:19 CEST 2008 - sassmann@suse.de

- Update config file ppc64.
- patches.arch/ppc-ps3-ps3vram-mtd.patch: ps3vram driver that
  allows you to access the extra ~240MB of DDR video.

-------------------------------------------------------------------
Wed May  7 18:28:24 CEST 2008 - gregkh@suse.de

- patches.kernel.org/patch-2.6.25.1-2: Linux 2.6.25.2.
 - fixes CVE-2008-1669

-------------------------------------------------------------------
Tue May  6 23:45:08 CEST 2008 - schwab@suse.de

- suse-ppc32-mol-semaphore: fix mol for 2.6.26-rc1.

-------------------------------------------------------------------
Mon May  5 13:31:37 CEST 2008 - jack@suse.cz

  Bring UDF to state in 2.6.26-rc1 to support UDF 2.50.

- patches.suse/udf-10-simple-cleanup-of-truncate.c.patch: udf:
  simple cleanup of truncate.c (fate#303336).
- patches.suse/udf-11-truncate-create-function-for-updating-of-Alloc.patch:
  udf: truncate: create function for updating of Allocation Ext
  Descriptor (fate#303336).
- patches.suse/udf-12-replace-all-adds-to-little-endians-variables-wi.patch:
  udf: replace all adds to little endians variables with
  le*_add_cpu (fate#303336).
- patches.suse/udf-13-simplify-__udf_read_inode.patch: udf:
  simplify __udf_read_inode (fate#303336).
- patches.suse/udf-14-replace-udf_-_offset-macros-with-functions.patch:
  udf: replace udf_*_offset macros with functions (fate#303336).
- patches.suse/udf-15-convert-udf_count_free_bitmap-to-use-bitmap_wei.patch:
  udf: convert udf_count_free_bitmap to use bitmap_weight
  (fate#303336).
- patches.suse/udf-16-udf_get_block-inode_bmap-remove-unneeded-che.patch:
  udf: udf_get_block, inode_bmap - remove unneeded checks
  (fate#303336).
- patches.suse/udf-17-create-function-for-conversion-from-timestamp-t.patch:
  udf: create function for conversion from timestamp to timespec
  (fate#303336).
- patches.suse/udf-18-convert-udf_stamp_to_time-to-return-struct-time.patch:
  udf: convert udf_stamp_to_time to return struct timespec
  (fate#303336).
- patches.suse/udf-19-convert-udf_stamp_to_time-and-udf_time_to_stamp.patch:
  udf: convert udf_stamp_to_time and udf_time_to_stamp to use
  timestamps (fate#303336).
- patches.suse/udf-1-kill-udf_set_blocksize.patch: udf: kill
  udf_set_blocksize (fate#303336).
- patches.suse/udf-20-remove-unneeded-kernel_timestamp-type.patch:
  udf: remove unneeded kernel_timestamp type (fate#303336).
- patches.suse/udf-21-super.c-reorganization.patch: udf: super.c
  reorganization (fate#303336).
- patches.suse/udf-22-Mark-udf_process_sequence-as-noinline.patch:
  udf: Mark udf_process_sequence() as noinline (fate#303336).
- patches.suse/udf-23-Remove-checking-of-existence-of-filename-in-udf.patch:
  udf: Remove checking of existence of filename in udf_add_entry()
  (fate#303336).
- patches.suse/udf-24-Remove-declarations-of-arrays-of-size-UDF_NAME_.patch:
  udf: Remove declarations of arrays of size UDF_NAME_LEN (256
  bytes) (fate#303336).
- patches.suse/udf-25-fix-anchor-point-detection.patch: udf:
  fix anchor point detection (fate#303336).
- patches.suse/udf-26-Cleanup-volume-descriptor-sequence-processing.patch:
  udf: Cleanup volume descriptor sequence processing
  (fate#303336).
- patches.suse/udf-27-Improve-error-recovery-on-mount.patch:
  udf: Improve error recovery on mount (fate#303336).
- patches.suse/udf-28-Move-filling-of-partition-descriptor-info-into.patch:
  udf: Move filling of partition descriptor info into a separate
  function (fate#303336).
- patches.suse/udf-29-Move-processing-of-virtual-partitions.patch:
  udf: Move processing of virtual partitions (fate#303336).
- patches.suse/udf-2-kill-useless-file-header-comments-for-vfs-metho.patch:
  udf: kill useless file header comments for vfs method
  implementations (fate#303336).
- patches.suse/udf-30-Cleanup-anchor-block-detection.patch: udf:
  Cleanup anchor block detection. (fate#303336).
- patches.suse/udf-31-Improve-anchor-block-detection.patch: udf:
  Improve anchor block detection (fate#303336).
- patches.suse/udf-32-Silence-warning-about-accesses-beyond-end-of-de.patch:
  udf: Silence warning about accesses beyond end of device
  (fate#303336).
- patches.suse/udf-33-Fix-detection-of-VAT-version.patch: udf:
  Fix detection of VAT version (fate#303336).
- patches.suse/udf-34-Allow-loading-of-VAT-inode.patch: udf:
  Allow loading of VAT inode (fate#303336).
- patches.suse/udf-35-Handle-VAT-packed-inside-inode-properly.patch:
  udf: Handle VAT packed inside inode properly (fate#303336).
- patches.suse/udf-36-Mount-filesystem-read-only-if-it-has-pseudoover.patch:
  udf: Mount filesystem read-only if it has pseudooverwrite
  partition (fate#303336).
- patches.suse/udf-37-Fix-handling-of-multisession-media.patch:
  udf: Fix handling of multisession media (fate#303336).
- patches.suse/udf-38-Add-read-only-support-for-2.50-UDF-media.patch:
  udf: Add read-only support for 2.50 UDF media (fate#303336).
- patches.suse/udf-39-Fix-bug-in-VAT-mapping-code.patch: udf:
  Fix bug in VAT mapping code (fate#303336).
- patches.suse/udf-3-move-headers-out-include-linux.patch: udf:
  move headers out include/linux/ (fate#303336).
- patches.suse/udf-40-Fix-compilation-warnings-when-UDF-debug-is-on.patch:
  udf: Fix compilation warnings when UDF debug is on
  (fate#303336).
- patches.suse/udf-41-use-crc_itu_t-from-lib-instead-of-udf_crc.patch:
  udf: use crc_itu_t from lib instead of udf_crc (fate#303336).
- patches.suse/udf-42-fs-udf-partition.c-udf_get_pblock-mustn-t-be.patch:
  udf: fs/udf/partition.c:udf_get_pblock() mustn't be inline
  (fate#303336).
- patches.suse/udf-4-Use-DIV_ROUND_UP.patch: fs/udf: Use
  DIV_ROUND_UP (fate#303336).
- patches.suse/udf-5--udf_error-static.patch: make udf_error()
  static (fate#303336).
- patches.suse/udf-6-udf_CS0toUTF8-cleanup.patch: udf:
  udf_CS0toUTF8 cleanup (fate#303336).
- patches.suse/udf-7-fix-udf_build_ustr.patch: udf: fix
  udf_build_ustr (fate#303336).
- patches.suse/udf-8-udf_CS0toNLS-cleanup.patch: udf: udf_CS0toNLS
  cleanup (fate#303336).
- patches.suse/udf-9-constify-crc.patch: udf: constify crc
  (fate#303336).

-------------------------------------------------------------------
Fri May  2 04:54:45 CEST 2008 - teheo@suse.de

- patches.drivers/libata-sata_inic162x-update-to-0.4:
  sata_inic162x: update to 0.4 (bnc#385599).

-------------------------------------------------------------------
Fri May  2 00:16:13 CEST 2008 - gregkh@suse.de

- update to 2.6.25.1:
  - fixes CVE-2008-1375 and CVE-2008-1675
  - lots of other minor bugfixes

-------------------------------------------------------------------
Thu May  1 22:46:16 CEST 2008 - agruen@suse.de

- Provide "kernel(flavor:symset) = version" instead of
  "kernel(symset) = version". This disambiguates the case where
  several kernel flavors end up with the same modver checksums
  (bnc#190163, bnc#355628).

-------------------------------------------------------------------
Thu May  1 12:39:42 CEST 2008 - teheo@suse.de

- patches.drivers/libata-ata_piix-verify-sidpr: ata_piix: verify
  SIDPR access before enabling it (bnc#385535).

-------------------------------------------------------------------
Wed Apr 30 07:50:46 CEST 2008 - gregkh@suse.de

- novfs: fixes needed due to apparmor vfs core changes
  (extended attributes probably do not work now...)

-------------------------------------------------------------------
Wed Apr 30 07:02:06 CEST 2008 - gregkh@suse.de

- patches.suse/novfs-add-the-novell-filesystem-client-kernel-module.patch:
  novfs: Add the Novell filesystem client kernel module.
- Update config files.

-------------------------------------------------------------------
Wed Apr 30 01:25:09 CEST 2008 - jeffm@suse.de

- patches.suse/reiserfs-simplify-xattr-internal-file-lookups-opens.diff:
  removed fs.h changes, they weren't used.

-------------------------------------------------------------------
Mon Apr 28 16:40:12 CEST 2008 - gregkh@suse.de

- Update config files.
  hopefully the build system is happy now

-------------------------------------------------------------------
Mon Apr 28 16:27:26 CEST 2008 - gregkh@suse.de

- rpm/config-subst: add #!/bin/sh at start of script to keep future
  build issues (like bnc#382214) from causing problems.

-------------------------------------------------------------------
Mon Apr 28 10:12:45 CEST 2008 - sdietrich@suse.de

Cleanup:
Remove obsolete patches: ARM-ep93xx-timer, latency-tracing,
  RCU, KVM, mcount, PPC-gtod
- patches.rt/ep93xx-timer-accuracy.patch: Delete.
- patches.rt/ep93xx-clockevents.patch: Delete.
- patches.rt/ep93xx-clockevents-fix.patch: Delete.
- patches.rt/kvm-fix-preemption-bug.patch: Delete.
- patches.rt/kvm-lapic-migrate-latency-fix.patch: Delete.
- patches.rt/kvm-make-less-noise.patch: Delete.
- patches.rt/kvm-preempt-rt-resched-delayed.patch: Delete.
- patches.rt/sched-use-a-2d-bitmap-search-prio-cpu.patch: Delete.
- patches.rt/remove-unused-var-warning.patch: Delete.
- patches.rt/latency-tracing.patch: Delete.
- patches.rt/latency-tracing-remove-trace-array.patch: Delete.
- patches.rt/latency-tracer-disable-across-trace-cmdline.patch:
  Delete.
- patches.rt/latency-tracing-i386-paravirt-fastcall.patch: Delete.
- patches.rt/latency-tracing-i386.patch: Delete.
- patches.rt/latency-tracing-x86_64.patch: Delete.
- patches.rt/latency-tracing-ppc.patch: Delete.
- patches.rt/latency-tracer-printk-fix.patch: Delete.
- patches.rt/latency-tracing-exclude-printk.patch: Delete.
- patches.rt/latency-tracing-prctl-api-hack.patch: Delete.
- patches.rt/latency-tracing-raw-spinlock-hack.patch: Delete.
- patches.rt/latency-tracer-one-off-fix.patch: Delete.
- patches.rt/smaller-trace.patch: Delete.
- patches.rt/trace-name-plus.patch: Delete.
- patches.rt/trace-with-caller-addr.patch: Delete.
- patches.rt/trace-sti-mwait.patch: Delete.
- patches.rt/latency-tracer-optimize-a-bit.patch: Delete.
- patches.rt/idle-stop-critical-timing.patch: Delete.
- patches.rt/latency-tracer-variable-threshold.patch: Delete.
- patches.rt/reset-latency-histogram.patch: Delete.
- patches.rt/undo-latency-tracing-raw-spinlock-hack.patch: Delete.
- patches.rt/random-driver-latency-fix.patch: Delete.
- patches.rt/latency-tracing-use-now.patch: Delete.
- patches.rt/preempt_max_latency-in-all-modes.patch: Delete.
- patches.rt/latency-hist-add-resetting-for-all-timing-options.patch:
  Delete.
- patches.rt/latency-trace-sysctl-config-fix.patch: Delete.
- patches.rt/latency-trace-convert-back-to-ms.patch: Delete.
- patches.rt/latency-trace-fix.patch: Delete.
- patches.rt/trace-cpuidle.patch: Delete.
- patches.rt/lockdep-show-held-locks.patch: Delete.
- patches.rt/lockdep-lock_set_subclass.patch: Delete.
- patches.rt/lockdep-prettify.patch: Delete.
- patches.rt/lockdep-more-entries.patch: Delete.
- patches.rt/latency-tracer-arch-low-address.patch: Delete.
- patches.rt/latency-tracer-dont-panic-on-failed-bootmem-alloc.patch:
  Delete.
- patches.rt/mcount-add-x86_64-notrace-annotations.patch: Delete.
- patches.rt/mcount-add-x86-vdso-notrace-annotations.patch:
  Delete.
- patches.rt/mcount-nmi-notrace-annotations.patch: Delete.
- patches.rt/mcount-add-time-notrace-annotations.patch: Delete.
- patches.rt/mcount-lockdep-notrace-annotations.patch: Delete.
- patches.rt/mcount-preemptcount-notrace-annotations.patch:
  Delete.
- patches.rt/mcount-fault-notrace-annotations.patch: Delete.
- patches.rt/mcount-irqs-notrace-annotations.patch: Delete.
- patches.rt/mcount-rcu-notrace-annotations.patch: Delete.
- patches.rt/latency-measurement-drivers-fix.patch: Delete.
- patches.rt/latency-measurement-drivers.patch: Delete.
- patches.rt/redo-regparm-option.patch: Delete.
- patches.rt/nmi-profiling-base.patch: Delete.
- patches.rt/ppc-gtod-notrace-fix.patch: Delete.
- patches.rt/ppc-gtod-support.patch: Delete.
- patches.rt/ppc-gtod-support-fix.patch: Delete.
- patches.rt/ppc-a-2.patch: Delete.
- patches.rt/ppc-fix-clocksource-timebase-shift.patch: Delete.
- patches.rt/ppc-remove-broken-vsyscall.patch: Delete.
- patches.rt/ppc-read-persistent-clock.patch: Delete.
- patches.rt/ppc-clockevents.patch: Delete.
- patches.rt/ppc-clockevents-fix.patch: Delete.
- patches.rt/ppc-highres-dyntick.patch: Delete.
- patches.rt/inet-hash-bits-ipv6-fix.patch: Delete.
- patches.rt/inet_hash_bits.patch: Delete.
- patches.rt/rcu-1.patch: Delete.
- patches.rt/rcu-2.patch: Delete.
- patches.rt/rcu-3.patch: Delete.
- patches.rt/rcu-4.patch: Delete.
- patches.rt/rcu-preempt-fix-nmi-watchdog.patch: Delete.
- patches.rt/rcu-preempt-fix-rcu-torture.patch: Delete.
- patches.rt/dynticks-rcu-rt-fixlet.patch: Delete.
- patches.rt/rcu-tasklet-softirq.patch: Delete.
- patches.rt/rcu-classic-fixup.patch: Delete.
- patches.rt/rcu-warn-underflow.patch: Delete.

-------------------------------------------------------------------
Mon Apr 28 09:51:50 CEST 2008 - sdietrich@suse.de

Cleanup:
Remove obsolete Adaptive-locking patches
- patches.rt/rtmutex-adaptive-locks.patch: Delete.
- patches.rt/rtmutex-adaptive-mutexes.patch: Delete.
- patches.rt/rtmutex-adaptive-timeout.patch: Delete.
- patches.rt/rtmutex-adjust-pi_lock-usage-in-wakeup.patch: Delete.
- patches.rt/rtmutex-lateral-steal.patch: Delete.
- patches.rt/rtmutex-lateral-steal-sysctl.patch: Delete.
- patches.rt/rtmutex-optimize-wakeup.patch: Delete.
- patches.rt/rtmutex-rearrange.patch: Delete.
- patches.rt/rtmutex-remove-extra-try.patch: Delete.
- patches.rt/x86-ticket-lock.patch: Delete.

-------------------------------------------------------------------
Mon Apr 28 09:45:20 CEST 2008 - sdietrich@suse.de

Cleanup: 
Remove ARM and MIPS RT patches
- patches.rt/arm-cmpxchg-support-armv6.patch: Delete.
- patches.rt/arm-cmpxchg.patch: Delete.
- patches.rt/arm-compile-fix.patch: Delete.
- patches.rt/arm-fix-atomic-cmpxchg.patch: Delete.
- patches.rt/arm-futex-atomic-cmpxchg.patch: Delete.
- patches.rt/arm-latency-tracer-support.patch: Delete.
- patches.rt/arm-leds-timer.patch: Delete.
- patches.rt/arm-preempt-config.patch: Delete.
- patches.rt/arm-trace-preempt-idle.patch: Delete.
- patches.rt/latency-tracing-arm.patch: Delete.
- patches.rt/preempt-irqs-arm-fix-oprofile.patch: Delete.
- patches.rt/preempt-irqs-arm.patch: Delete.
- patches.rt/preempt-realtime-arm-bagde4.patch: Delete.
- patches.rt/preempt-realtime-arm-footbridge.patch: Delete.
- patches.rt/preempt-realtime-arm-integrator.patch: Delete.
- patches.rt/preempt-realtime-arm-ixp4xx.patch: Delete.
- patches.rt/preempt-realtime-arm-pxa.patch: Delete.
- patches.rt/preempt-realtime-arm-rawlock-in-mmu_context-h.patch:
  Delete.
- patches.rt/preempt-realtime-arm-shark.patch: Delete.
- patches.rt/preempt-realtime-arm.patch: Delete.
- patches.rt/preempt-irqs-mips.patch: Delete.
- patches.rt/preempt-realtime-mips.patch: Delete.
- patches.rt/rt-mutex-arm-fix.patch: Delete.
- patches.rt/rt-mutex-arm.patch: Delete.
- patches.rt/rt-mutex-mips.patch: Delete.
- patches.rt/mips-change-raw-spinlock-type.patch: Delete.
- patches.rt/mips-remove-conlicting-rtc-lock-declaration.patch:
  Delete.
- patches.rt/mips-remove-duplicate-kconfig.patch: Delete.
- patches.rt/mips-remove-finish-arch-switch.patch: Delete.

-------------------------------------------------------------------
Fri Apr 25 14:36:38 MDT 2008 - carnold@novell.com

- rpm/kernel-binary.spec.in: kernel-xen does not obsolete/provide
  kernel-xenpae (bnc#382309)

-------------------------------------------------------------------
Fri Apr 25 16:07:38 CEST 2008 - olh@suse.de

- update patches.arch/ppc-efika-mpc52xx-ac97.patch
  create /builtin/sound/cell-index, content == 1

-------------------------------------------------------------------
Thu Apr 24 15:18:48 CEST 2008 - olh@suse.de

- update patches.arch/ppc-efika-modalias.patch
  add newline to devspec files

-------------------------------------------------------------------
Thu Apr 24 14:22:10 CEST 2008 - olh@suse.de

- update patches.arch/ppc-efika-modalias.patch
  add devspec file for mac-io, it was created as a side effect
  in of/platform.c (bnc#374693)

-------------------------------------------------------------------
Thu Apr 24 12:54:41 CEST 2008 - olh@suse.de

- use bzip2 instead of lzma as rpm compression method for vanilla

-------------------------------------------------------------------
Thu Apr 24 08:38:53 CEST 2008 - olh@suse.de

- relax Conflicts for kernel-vanilla
  no version check for lvm, udev and apparmor

-------------------------------------------------------------------
Wed Apr 23 17:53:03 CEST 2008 - olh@suse.de

- readd patches.arch/ppc-pegasos-console-autodetection.patch
  force speed 115200, device-tree has no current-speed property

-------------------------------------------------------------------
Wed Apr 23 17:27:36 CEST 2008 - tiwai@suse.de

- patches.drivers/alsa-hda-intel-new-ati-id,
  patches.drivers/alsa-hda-intel-use-PCI_DEVICE,
  patches.drivers/alsa-hda-intel-new-nvidia-id: Add missing PCI
  ids for new ATI/Nvidia devices (bnc#370775)
- patches.drivers/alsa-dell-xps-m1330-hp-fix: Fix Dell XPS M1330
  outputs

-------------------------------------------------------------------
Tue Apr 22 17:25:04 CEST 2008 - jack@suse.cz

- patches.fixes/quota_reiserfs_tail_fix.diff: reiserfs: Unpack
  tails on quota files (375179).

-------------------------------------------------------------------
Tue Apr 22 15:57:40 CEST 2008 - olh@suse.de

- update patches.arch/ppc-efika-mpc52xx-ac97.patch
  fixes for 2.6.25

-------------------------------------------------------------------
Sat Apr 19 18:45:36 CEST 2008 - schwab@suse.de

- Add compat handler for PTRACE_GETSIGINFO.

-------------------------------------------------------------------
Sat Apr 19 12:41:56 CEST 2008 - aj@suse.de

- Conflict with apparmor-parser < 2.3 (not <=) in kernel-binary
  spec files.

-------------------------------------------------------------------
Sat Apr 19 00:34:10 CEST 2008 - jeffm@suse.de

- Re-synced reiserfs patch set due to broken local repo.

-------------------------------------------------------------------
Sat Apr 19 00:30:42 CEST 2008 - jeffm@suse.de

- Updated reiserfs patch set
  - Eliminated xattr interaction with AppArmor
  - Eliminated xattr deadlock under load between journal lock and
    xattr dir i_mutex
  - Properly annotated xattr i_mutex locking for lockdep
  - Code cleanup

-------------------------------------------------------------------
Fri Apr 18 23:04:24 CEST 2008 - jjohanse@suse.de

- Update fsetattr.diff to EXPORT_SYMBOL_GPL(fnotify_change)

-------------------------------------------------------------------
Fri Apr 18 22:53:57 CEST 2008 - jjohanse@suse.de

- patches.apparmor/__d_path-keep-connected.diff: Fix __d_path
  to allow for old and new behavior bnc#380763.

-------------------------------------------------------------------
Thu Apr 17 07:30:52 CEST 2008 - gregkh@suse.de

- refresh patches to apply without fuzz

-------------------------------------------------------------------
Thu Apr 17 07:08:43 CEST 2008 - gregkh@suse.de

- Update to 2.6.25-final

-------------------------------------------------------------------
Wed Apr 16 08:22:25 CEST 2008 - jjohanse@suse.de

- Update to AppArmor 2.3 patch series

-------------------------------------------------------------------
Wed Apr 16 03:46:00 CEST 2008 - jeffm@suse.de

- patches.suse/reiserfs-kill-xattr-readdir.diff: Fixed accidental
  passing of -ENODATA to userspace during chown, and messages during
  chown and delete.

-------------------------------------------------------------------
Tue Apr 15 14:44:02 CEST 2008 - jbeulich@novell.com

- Update Xen patches to 2.6.25-rc9 and c/s 517.

-------------------------------------------------------------------
Sat Apr 12 00:55:29 CEST 2008 - gregkh@suse.de

- refresh patches to clean up fuzz

-------------------------------------------------------------------
Sat Apr 12 00:53:00 CEST 2008 - gregkh@suse.de

- Update config files.

-------------------------------------------------------------------
Sat Apr 12 00:32:56 CEST 2008 - gregkh@suse.de

- updat to 2.6.25-rc9

-------------------------------------------------------------------
Thu Apr 10 19:30:33 CEST 2008 - gregkh@suse.de

- update to 2.6.25-rc8-git8

-------------------------------------------------------------------
Tue Apr  8 18:03:50 CEST 2008 - gregkh@suse.de

- update to 2.6.25-rc8-git7

-------------------------------------------------------------------
Mon Apr  7 19:37:40 CEST 2008 - gregkh@suse.de

- patches.kernel.org/pvrusb2-fix-broken-build-due-to-patch-order-dependency.patch:
  pvrusb2: fix broken build due to patch order dependency.

-------------------------------------------------------------------
Mon Apr  7 19:06:09 CEST 2008 - gregkh@suse.de

- update to 2.6.25-rc8-git5

-------------------------------------------------------------------
Sun Apr  6 21:49:11 CEST 2008 - jeffm@suse.de

- patches.suse/reiserfs-kill-xattr-readdir.diff: Removed struct
  file use entirely.

-------------------------------------------------------------------
Sun Apr  6 18:44:27 CEST 2008 - jeffm@suse.de

- patches.suse/reiserfs-kill-xattr-readdir.diff: Eliminated use
  of vfsmount-less dentry_open().

-------------------------------------------------------------------
Thu Apr  3 07:53:24 CEST 2008 - teheo@suse.de

- patches.drivers/libata-pata_ali-disable-ATAPI_DMA: pata_ali:
  disable ATAPI DMA (332588).

-------------------------------------------------------------------
Wed Apr  2 01:39:17 CEST 2008 - gregkh@suse.de

- Update to 2.6.25-rc8

-------------------------------------------------------------------
Tue Apr  1 17:10:42 CEST 2008 - jblunck@suse.de

- rpm/kernel-source.spec.in,kernel-binary.spec.in: Cleanup Requires

-------------------------------------------------------------------
Mon Mar 31 15:27:39 CEST 2008 - jdelvare@suse.de

- supported.conf: Add new hwmon drivers, all unsupported.

-------------------------------------------------------------------
Thu Mar 27 20:31:48 CET 2008 - jeffm@suse.de

- Fixed up the rest of the reiserfs patch queue.

-------------------------------------------------------------------
Thu Mar 27 19:21:32 CET 2008 - jeffm@suse.de

- Updated reiserfs xattr patches.

-------------------------------------------------------------------
Thu Mar 27 18:53:17 CET 2008 - gregkh@suse.de

- fix merge error in patches.suse/supported-flag caused by me...

-------------------------------------------------------------------
Thu Mar 27 18:14:18 CET 2008 - gregkh@suse.de

- update to 2.6.25-rc7-git2

-------------------------------------------------------------------
Thu Mar 27 18:09:56 CET 2008 - gregkh@suse.de

- update to 2.6.25-rc7
  - note that reiserfs xattr patches are now disabled due to merge
    issues...

-------------------------------------------------------------------
Sun Mar 23 13:29:25 CET 2008 - teheo@suse.de

- patches.drivers/libata-improve-hpa-error-handling: libata:
  improve HPA error handling (365534).

-------------------------------------------------------------------
Thu Mar 20 22:58:55 CET 2008 - gregkh@suse.de

- fix up some EXPORT_SYMBOL() markings to be EXPORT_SYMBOL_GPL() as the
  code is not upstream and we aren't allowed to add non-GPL exports to
  our kernel tree.

-------------------------------------------------------------------
Thu Mar 20 22:26:39 CET 2008 - gregkh@suse.de

- update to 2.6.25-rc6-git5
- refresh patches to apply cleanly

-------------------------------------------------------------------
Thu Mar 20 21:36:04 CET 2008 - gregkh@suse.de

- update to 2.6.25-rc6-git4
- refresh patches to apply cleanly

-------------------------------------------------------------------
Thu Mar 20 11:07:49 CET 2008 - agruen@suse.de

- scripts/tar-up.sh: Rename --kbuild option to --source-timestamp.
  For generating the source timestamp, use HEAD as the branch
  name.
- rpm/get_release_number.sh.in: Don't try to synchronize release
  numbers with kernel-dummy if the release number has been
  specified explicitly (tar-up with --release-string, --timestamp,
  or --source-timestamp).

-------------------------------------------------------------------
Thu Mar 20 08:47:56 CET 2008 - olh@suse.de

- remove patches.kernel.org/powerpc-needs-uboot
  not needed without mpc51xx support

-------------------------------------------------------------------
Thu Mar 20 08:40:53 CET 2008 - olh@suse.de

- disable gianfar network driver and unused freescale drivers

-------------------------------------------------------------------
Wed Mar 19 20:35:41 CET 2008 - gregkh@suse.de

- patch refreshes due to version update

-------------------------------------------------------------------
Wed Mar 19 19:19:29 CET 2008 - gregkh@suse.de

- Update to 2.6.25-rc6-git3
- Update config files.

-------------------------------------------------------------------
Wed Mar 19 19:06:29 CET 2008 - gregkh@suse.de

- Update to 2.6.25-rc6
 - which deleted the following patches:
   - patches.fixes/hibernation-snapshot-numa-workaround.patch
   - patches.fixes/acpi-fix-double-log-level.patch
   - patches.fixes/acpi_fix_mem_corruption.patch
   - patches.kernel.org/patch-2.6.25-rc5
   - patches.kernel.org/patch-2.6.25-rc5-git3
- Update config files.
- delete patches.arch/x86-nvidia-timer-quirk as it is not being used.

-------------------------------------------------------------------
Wed Mar 19 16:41:29 CET 2008 - olh@suse.de

- remove patches.arch/ppc-efika-ipic.patch
  disable mpc51xx support instead

-------------------------------------------------------------------
Tue Mar 18 18:28:21 CET 2008 - jeffm@suse.de

- rpm/kernel-binary.spec.in: Changed to just match %ix86

-------------------------------------------------------------------
Mon Mar 17 23:45:38 CET 2008 - olh@suse.de

- add patches.arch/ppc-efika-ipic.patch
  fix a crash in init_ipic_sysfs on efika

-------------------------------------------------------------------
Mon Mar 17 19:04:09 CET 2008 - agruen@suse.de

- post.sh: Fix a syntax error when creating the initrd.

-------------------------------------------------------------------
Mon Mar 17 12:18:20 CET 2008 - jbeulich@novell.com

- patches.xen/xen-quicklist.patch: Delete.
- Update i386 Xen config file.
- patches.xen/xen3-patch-2.6.25-rc5-rc6: 2.6.25-rc6.
- patches.xen/xen3-auto-xen-kconfig.diff,
  patches.xen/xen3-fixup-kconfig,
  patches.xen/xen3-patch-2.6.19,
  patches.xen/xen3-patch-2.6.20,
  patches.xen/xen3-patch-2.6.21,
  patches.xen/xen3-patch-2.6.22,
  patches.xen/xen3-patch-2.6.23,
  patches.xen/xen3-patch-2.6.24,
  patches.xen/xen3-patch-2.6.25-rc5,
  patches.xen/xen-x86-no-lapic,
  patches.xen/xen-x86-panic-no-reboot: Various adjustments.

-------------------------------------------------------------------
Sun Mar 16 06:26:30 CET 2008 - jeffm@suse.de

- rpm/kernel-binary.spec.in: Added an RPM conflict for 32-bit
  kernels and 64-bit glibc to avoid installing a 32-bit kernel
  with 64-bit userspace. (364433, et al)

-------------------------------------------------------------------
Fri Mar 14 20:03:12 CET 2008 - jeffm@suse.de

- scripts/tar-up.sh: Added --kbuild option to autogenerate
  release number based on branch and timestamp.

-------------------------------------------------------------------
Fri Mar 14 16:14:34 CET 2008 - jeffm@suse.de

- patches.apparmor/export-security_inode_permission-for-aufs:
  LSM: Export security_inode_permission for aufs (356902).

-------------------------------------------------------------------
Fri Mar 14 10:22:18 CET 2008 - agruen@suse.de

- Boot loader: do the same during initial installation as when
  updating a kernel package (FATE 302660).

-------------------------------------------------------------------
Thu Mar 13 17:07:38 CET 2008 - gregkh@suse.de

- Update to 2.6.25-rc5-git3

-------------------------------------------------------------------
Thu Mar 13 15:53:57 CET 2008 - olh@suse.de

- disable unuses pata platform and ibm newemac driver on powerpc

-------------------------------------------------------------------
Thu Mar 13 11:18:47 CET 2008 - olh@suse.de

- add patches.xen/xen-quicklist.patch
  fix kernel-xen compile, readd CONFIG_QUICKLIST for xen

-------------------------------------------------------------------
Wed Mar 12 18:56:09 CET 2008 - gregkh@suse.de

- remove alpha configs as they are no longer used

-------------------------------------------------------------------
Wed Mar 12 18:25:38 CET 2008 - gregkh@suse.de

- Enabled CONFIG_UNUSED_SYMBOLS for now.  It will be disabled
  after the next openSUSE alpha release.  It is being enabled
  for now to let some kmp packages still work while their
  maintainers are working to update them with the 2.6.25
  kernel changes.

-------------------------------------------------------------------
Wed Mar 12 18:09:37 CET 2008 - gregkh@suse.de

- refresh patches to apply cleanly

-------------------------------------------------------------------
Wed Mar 12 17:17:13 CET 2008 - gregkh@suse.de

- update to 2.6.25-rc5-git2

-------------------------------------------------------------------
Wed Mar 12 12:07:50 CET 2008 - sassmann@suse.de

- patches.arch/ppc-ps3-rename-wireless-interface.patch:
  rename ps3 wireless interface from eth? to wlan? for better
  handling in udev

-------------------------------------------------------------------
Wed Mar 12 10:24:38 CET 2008 - jbeulich@novell.com

- Update Xen patches to 2.6.25-rc5 and c/s 471.
- patches.xen/xen3-aslr-i386-and-x86_64-randomize-brk.patch:
  Delete.
- patches.xen/xen3-aslr-pie-executable-randomization.patch:
  Delete.
- patches.xen/xen3-early-firewire.diff: Delete.
- Update x86 config files.
- config.conf: Re-enable Xen configs.

-------------------------------------------------------------------
Tue Mar 11 19:02:10 CET 2008 - gregkh@suse.de

- add usb persist for storage devices across suspend to ram.  This is going to
  be in 2.6.26, just missed the .25 merge window.

-------------------------------------------------------------------
Tue Mar 11 18:10:51 CET 2008 - gregkh@suse.de

- Update to 2.6.26-rc5-git1
- Update config files.

-------------------------------------------------------------------
Tue Mar 11 00:34:29 CET 2008 - gregkh@suse.de

- update to 2.6.25-rc5

-------------------------------------------------------------------
Mon Mar 10 12:38:31 CET 2008 - agruen@suse.de

- scripts/tar-up.sh: Don't lose the EXTRAVERSION when overriding
  the release number with --release-string or --timestamp.

-------------------------------------------------------------------
Sun Mar  9 16:58:10 CET 2008 - jeffm@suse.de

- patches.fixes/hibernation-snapshot-numa-workaround.patch:
  swsusp: workaround for crash on NUMA (kernel.org#9966).

-------------------------------------------------------------------
Sat Mar  8 14:05:20 CET 2008 - agruen@suse.de

- Encode the EXTRAVERSION part of kernel release numbers in the
  RPM release instead of in the version. This resolves the problem
  that kernel releases like 2.6.25-rc4 would result in a package
  with a higher version than 2.6.25 according to RPM's versioning
  scheme (bug 271712).

-------------------------------------------------------------------
Fri Mar  7 17:52:55 CET 2008 - schwab@suse.de

- Update kdb patches.

-------------------------------------------------------------------
Thu Mar  6 19:14:44 CET 2008 - trenn@suse.de

- patches.fixes/acpi_fix_mem_corruption.patch: ACPI: Fix mem
  corruption (350017).
- patches.fixes/acpi_thermal_passive_cleanup.patch: Warn user
  about a BIOS bug in asus boards (350017).

-------------------------------------------------------------------
Thu Mar  6 17:46:28 CET 2008 - gregkh@suse.de

- Update s390 config files.

-------------------------------------------------------------------
Thu Mar  6 17:30:44 CET 2008 - gregkh@suse.de

- update to 2.6.24-rc5-git1

-------------------------------------------------------------------
Wed Mar  5 20:18:13 CET 2008 - gregkh@suse.de

- enable CONFIG_GROUP_SCHED

-------------------------------------------------------------------
Wed Mar  5 20:12:32 CET 2008 - gregkh@suse.de

- enable CONFIG_HIGH_RES_TIMERS on i386

-------------------------------------------------------------------
Wed Mar  5 19:35:37 CET 2008 - gregkh@suse.de

- enable CONFIG_USB_PERSIST for vanilla config files

-------------------------------------------------------------------
Wed Mar  5 19:29:20 CET 2008 - gregkh@suse.de

- refresh patches to apply cleanly with no fuzz
- enable CONFIG_USB_PERSIST so that users can enable this if they want

-------------------------------------------------------------------
Wed Mar  5 19:01:50 CET 2008 - gregkh@suse.de

- update the vanilla config files for CONFIG_DEBUG_RODATA

-------------------------------------------------------------------
Wed Mar  5 18:58:12 CET 2008 - gregkh@suse.de

- enable CONFIG_DEBUG_RODATA (Not really a debug option, something
  we need in all of our kernels.)

-------------------------------------------------------------------
Wed Mar  5 17:55:41 CET 2008 - gregkh@suse.de

- Update vanilla config files.

-------------------------------------------------------------------
Wed Mar  5 17:26:42 CET 2008 - jbeulich@novell.com

- patches.fixes/parport-mutex,
  patches.suse/stack-unwind: Fix merge mistakes.
- Update i386 config files.

-------------------------------------------------------------------
Wed Mar  5 17:02:33 CET 2008 - gregkh@suse.de

- Update tree to 2.6.25-rc4

-------------------------------------------------------------------
Wed Mar  5 12:29:48 CET 2008 - fseidel@suse.de

- add patches.fixes/fat_detect_media_wo_parttable.patch and
  patches.fixes/fat_valid_media.patch:
  detect FAT formated medias without partition table correctly
  (bnc 364365)

-------------------------------------------------------------------
Tue Mar  4 16:38:11 CET 2008 - olh@suse.de

- add patches.kernel.org/s390-defkeymap.patch
  Build fix for drivers/s390/char/defkeymap.c

-------------------------------------------------------------------
Tue Mar  4 16:08:29 CET 2008 - olh@suse.de

- enable ext2/3 acl support in ps3 kernel

-------------------------------------------------------------------
Tue Mar  4 15:33:29 CET 2008 - olh@suse.de

- Update to 2.6.25-rc3-git5

-------------------------------------------------------------------
Tue Mar  4 15:19:22 CET 2008 - olh@suse.de

- use suffix -ps3 for PS3 kernel, it is only used in otheros.bld

-------------------------------------------------------------------
Mon Mar  3 12:37:03 CET 2008 - lmb@suse.de

- rpm/kernel-binary.spec.in: Require udev >= 118.

-------------------------------------------------------------------
Mon Mar  3 11:47:35 CET 2008 - ak@suse.de

- patches.arch/x86-nvidia-timer-quirk: Delete.
  PCI device ID list still not complete and let's have the same
  crap as mainline for now. It would be better to fix the PCI
  ID lists (#302327)

-------------------------------------------------------------------
Sun Mar  2 22:14:06 CET 2008 - olh@suse.de

- add patches.fixes/ibmvstgt-fixes.patch
  fix oops in ibmvstgt init function

-------------------------------------------------------------------
Fri Feb 29 19:55:54 CET 2008 - olh@suse.de

- add patches.arch/ppc-pci-bogus-resources.patch
  fix bogus test for unassigned resources

-------------------------------------------------------------------
Thu Feb 28 16:20:06 CET 2008 - olh@suse.de

- disable CONFIG_CRYPTO_DEV_HIFN_795X on ppc32 due to __divdi3 usage
- update patches.kernel.org/powerpc-needs-uboot
  disable mkimage call in arch/powerpc/boot/wrapper

-------------------------------------------------------------------
Thu Feb 28 12:43:16 CET 2008 - olh@suse.de

- update patches.kernel.org/fixed-phy-select
  add dependency on libphy=y

-------------------------------------------------------------------
Wed Feb 27 22:19:45 CET 2008 - jdelvare@suse.de

- patches.fixes/acpi-fix-double-log-level.patch: ACPI: Fix a
  duplicate log level.

-------------------------------------------------------------------
Wed Feb 27 17:10:04 CET 2008 - trenn@suse.de

- patches.fixes/acpi_force-fan-active.patch: Delete.

-------------------------------------------------------------------
Tue Feb 26 21:57:45 CET 2008 - sdietrich@suse.de

- remove obsolete adaptive-locks patches
  patches.rt/rtmutex-adaptive-locks.patch: Delete.
  patches.rt/rtmutex-adjust-pi_lock-usage-in-wakeup.patch: Delete.
  patches.rt/rtmutex-optimize-wakeup.patch: Delete.
  patches.rt/rtmutex-rearrange.patch: Delete.
  patches.rt/rtmutex-remove-extra-try.patch: Delete.
  patches.rt/rtmutex-adaptive-mutexes.patch: Delete.
  patches.rt/rtmutex-adaptive-timeout.patch: Delete.
  patches.rt/rtmutex-lateral-steal.patch: Delete.
  patches.rt/rtmutex-lateral-steal-sysctl.patch: Delete.

-------------------------------------------------------------------
Tue Feb 26 13:37:05 CET 2008 - sassmann@suse.de

- remove patches included upstream
  patches.arch/ppc-ps3-gelic-cleanup.patch
  patches.arch/ppc-ps3-gelic-endianness.patch
  patches.arch/ppc-ps3-gelic-ethernet-linkstatus.patch
  patches.arch/ppc-ps3-gelic-fix-fallback.diff
  patches.arch/ppc-ps3-gelic-multiple-interface.patch
  patches.arch/ppc-ps3-gelic-remove-duplicate-ethtool-handlers.patch
  patches.arch/ppc-ps3-gelic-wireless-v2.patch

-------------------------------------------------------------------
Tue Feb 26 00:53:25 CET 2008 - jeffm@suse.de

- Update config files: Disabled CONFIG_INPUT_YEALINK per an old
  request from AJ.

-------------------------------------------------------------------
Tue Feb 26 00:38:27 CET 2008 - jeffm@suse.de

- Update to 2.6.25-rc3.

-------------------------------------------------------------------
Sun Feb 24 09:48:20 CET 2008 - sdietrich@suse.de

- patches.rt/0001-sched-count-of-queued-RT-tasks.patch: Delete.
- patches.rt/0002-sched-track-highest-prio-task-queued.patch:
  Delete.
- patches.rt/0003-sched-add-RT-task-pushing.patch: Delete.
- patches.rt/0004-sched-add-rt-overload-tracking.patch: Delete.
- patches.rt/0005-sched-pull-RT-tasks-from-overloaded-runqueues.patch:
  Delete.
- patches.rt/0006-sched-push-RT-tasks-from-overloaded-CPUs.patch:
  Delete.
- patches.rt/0007-sched-disable-standard-balancer-for-RT-tasks.patch:
  Delete.
- patches.rt/0008-sched-add-RT-balance-cpu-weight.patch: Delete.
- patches.rt/0009-sched-clean-up-this_rq-use-in-kernel-sched_rt.c.patch:
  Delete.
- patches.rt/0010-sched-de-SCHED_OTHER-ize-the-RT-path.patch:
  Delete.
- patches.rt/0011-sched-break-out-search-for-RT-tasks.patch:
  Delete.
- patches.rt/0012-sched-RT-balancing-include-current-CPU.patch:
  Delete.
- patches.rt/0013-sched-pre-route-RT-tasks-on-wakeup.patch:
  Delete.
- patches.rt/0014-sched-optimize-RT-affinity.patch: Delete.
- patches.rt/0015-sched-wake-balance-fixes.patch: Delete.
- patches.rt/0016-sched-RT-balance-avoid-overloading.patch:
  Delete.
- patches.rt/0017-sched-break-out-early-if-RT-task-cannot-be-migrated.patch:
  Delete.
- patches.rt/0018-sched-RT-balance-optimize.patch: Delete.
- patches.rt/0019-sched-RT-balance-optimize-cpu-search.patch:
  Delete.
- patches.rt/0020-sched-RT-balance-on-new-task.patch: Delete.
- patches.rt/0021-sched-clean-up-pick_next_highest_task_rt.patch:
  Delete.
- patches.rt/0022-sched-clean-up-find_lock_lowest_rq.patch:
  Delete.
- patches.rt/0023-sched-clean-up-overlong-line-in-kernel-sched_debug.patch:
  Delete.
- patches.rt/0024-sched-clean-up-kernel-sched_rt.c.patch: Delete.
- patches.rt/0025-sched-remove-rt_overload.patch: Delete.
- patches.rt/0026-sched-remove-leftover-debugging.patch: Delete.
- patches.rt/0027-sched-clean-up-pull_rt_task.patch: Delete.
- patches.rt/0028-sched-clean-up-schedule_balance_rt.patch:
  Delete.
- patches.rt/0029-sched-add-sched-domain-roots.patch: Delete.
- patches.rt/0030-sched-update-root-domain-spans-upon-departure.patch:
  Delete.
- patches.rt/0031-Subject-SCHED-Only-balance-our-RT-tasks-within-ou.patch:
  Delete.
- patches.rt/0032-sched-fix-sched_rt.c-join-leave_domain.patch:
  Delete.
- patches.rt/0033-sched-remove-unused-JIFFIES_TO_NS-macro.patch:
  Delete.
- patches.rt/0034-sched-style-cleanup-2.patch: Delete.
- patches.rt/0035-sched-add-credits-for-RT-balancing-improvements.patch:
  Delete.
- patches.rt/0036-sched-reactivate-fork-balancing.patch: Delete.
- patches.rt/0037-sched-whitespace-cleanups-in-topology.h.patch:
  Delete.
- patches.rt/0038-sched-no-need-for-affine-wakeup-balancing-in.patch:
  Delete.
- patches.rt/0039-sched-get-rid-of-new_cpu-in-try_to_wake_up.patch:
  Delete.
- patches.rt/0040-sched-remove-do_div-from-__sched_slice.patch:
  Delete.
- patches.rt/0041-sched-RT-balance-replace-hooks-with-pre-post-sched.patch:
  Delete.
- patches.rt/0042-sched-RT-balance-add-new-methods-to-sched_class.patch:
  Delete.
- patches.rt/0043-sched-RT-balance-only-adjust-overload-state-when-c.patch:
  Delete.
- patches.rt/0044-sched-remove-some-old-cpuset-logic.patch:
  Delete.

- Remove scheduler patches already upstream in 2.6.25-rc1

-------------------------------------------------------------------
Sat Feb 23 22:14:54 CET 2008 - jeffm@suse.de

- patches.kernel.org/libertas-section-conflict: libertas: fix
  section conflict.

-------------------------------------------------------------------
Sat Feb 23 19:45:26 CET 2008 - jeffm@suse.de

- Enabled patches.kernel.org/ps3-lpm-include

-------------------------------------------------------------------
Sat Feb 23 19:45:22 CET 2008 - jeffm@suse.de

- patches.kernel.org/spu_profiler-include: powerpc: spu_profiler
  build fix.

-------------------------------------------------------------------
Sat Feb 23 18:36:49 CET 2008 - jeffm@suse.de

- patches.kernel.org/ps3-lpm-include: ps3: lpm build fix.

-------------------------------------------------------------------
Sat Feb 23 18:25:06 CET 2008 - jeffm@suse.de

- patches.kernel.org/fixed-phy-select: powerpc: FSL_SOC requires
  FIXED_PHY.
- patches.kernel.org/lguest-fixups: lguest: Fix asm-offsets_32
  with correct config option.

-------------------------------------------------------------------
Sat Feb 23 07:51:44 CET 2008 - jeffm@suse.de

- Build fixes for ia64 and i386.

-------------------------------------------------------------------
Sat Feb 23 00:15:46 CET 2008 - jeffm@suse.de

- Update to 2.6.25-rc2-git6.
  - Removed:
    - patches.arch/ppc-pegasos-pata_via-fixup.patch: Delete.
    - patches.arch/ppc-pegasos-console-autodetection.patch: Delete.
    - patches.arch/ppc-ps3-make-dev_id-and-bus_id-u64.diff: Delete.
    - patches.arch/acpi_autoload_bay.patch: Delete.
    - patches.arch/small-acpica-extension-to-be-able-to-store-the-name-of.patch:
      Delete.
    - patches.arch/export-acpi_check_resource_conflict.patch: Delete.
    - patches.drivers/early-firewire.diff: Delete.
    - patches.drivers/scsi-throttle-SG_DXFER_TO_FROM_DEV-warning-better:
      Delete.
    - patches.drivers/libata-implement-force-parameter: Delete.
    - patches.drivers/igb-1.0.8-k2: Delete.
    - patches.drivers/always-announce-new-usb-devices.patch: Delete.
    - patches.drivers/nozomi.patch: Delete.
    - patches.drivers/libata-quirk_amd_ide_mode: Delete.
    - patches.fixes/acpi_autoload_baydock.patch: Delete.
    - patches.fixes/bluetooth_hci_dev_put.patch: Delete.
    - patches.fixes/bluetooth_hci_conn_childs.patch: Delete.
    - patches.fixes/mac80211-fix-hw-scan1.patch: Delete.
    - patches.fixes/mac80211-fix-hw-scan2.patch: Delete.
    - patches.fixes/libiscsi-missing-semicolon.diff: Delete.
    - patches.fixes/pci-quirk-enable-smbus-on-hp-xw4100.patch: Delete.
    - patches.kernel.org/patch-2.6.24.1: Delete.
    - patches.suse/acpi_dsdt_ssdt_initrd_initramfs.patch: Delete.
    - patches.suse/squashfs.patch.fixup: Delete.
    - patches.suse/aslr-pie-executable-randomization.patch: Delete.
    - patches.suse/aslr-i386-and-x86_64-randomize-brk.patch: Delete.
  - Xen and RT currently disabled.
  - SquashFS may not work.

-------------------------------------------------------------------
Fri Feb 22 21:10:57 CET 2008 - jeffm@suse.de

- scripts/embargo-filter: fixed and renabled check

-------------------------------------------------------------------
Fri Feb 22 18:34:18 CET 2008 - sdietrich@suse.de

- embargoed-patches: eliminate embargoed patches abuse.

-------------------------------------------------------------------
Fri Feb 22 16:48:37 CET 2008 - jeffm@suse.de

- scripts/embargo-filter: Disable check for non-existant patches.

-------------------------------------------------------------------
Fri Feb 22 15:27:05 CET 2008 - schwab@suse.de

- Update kdb patches.

-------------------------------------------------------------------
Fri Feb 22 13:10:33 CET 2008 - jbeulich@novell.com

- config/i386/xenpae: Rename to config/i386/xen.
- config.conf: Delete i386/xenpae.

-------------------------------------------------------------------
Thu Feb 21 16:41:27 CET 2008 - sdietrich@suse.de

- Update config files: update RT options for adaptive RT locks

-------------------------------------------------------------------
Thu Feb 21 15:30:06 CET 2008 - sdietrich@suse.de

- patches.rt/rtmutex-adaptive-mutexes.patch: cleanup.
- patches.rt/rtmutex-adaptive-timeout.patch: cleanup.
- patches.rt/rtmutex-lateral-steal-sysctl.patch: sysctl for
  runtime-control of lateral mutex stealing.

-------------------------------------------------------------------
Thu Feb 21 09:17:38 CET 2008 - jbeulich@novell.com

- Update Xen patches to c/s 425.
- patches.xen/sfc-network-driver: Solarflare: Standard network driver
  (disabled until status clarified).
- patches.xen/sfc-resource-driver: Solarflare: Resource driver
  (disabled until status clarified).
- Update Xen config files.

-------------------------------------------------------------------
Wed Feb 20 20:56:32 CET 2008 - ghaskins@suse.de

- adaptive-locking v20

-------------------------------------------------------------------
Wed Feb 20 20:36:00 CET 2008 - ghaskins@suse.de

- adaptive-locking v19

-------------------------------------------------------------------
Wed Feb 20 19:22:20 CET 2008 - jeffm@suse.de

- Update config files for dmraid45.

-------------------------------------------------------------------
Wed Feb 20 13:57:56 CET 2008 - bwalle@suse.de

- rpm/kernel-binary.spec.in: add PAGESIZE detection for
  makedumpfile.config from the .config file also for PPC64

-------------------------------------------------------------------
Wed Feb 20 13:17:21 CET 2008 - fseidel@suse.de

- patches.fixes/bluetooth_hci_dev_put.patch,
  patches.fixes/bluetooth_hci_conn_childs.patch,
  patches.fixes/bluetooth_hci_unregister_sysfs.patch:
  fix kernel crash after removing bluetooth adapter (bnc 359546)

-------------------------------------------------------------------
Tue Feb 19 21:55:32 CET 2008 - jeffm@suse.de

- patches.suse/dm-raid45-2.6.24-20080602a.patch: DMRAID45 module.

-------------------------------------------------------------------
Fri Feb 15 19:24:24 CET 2008 - sdietrich@suse.de

- Update to latest patch set:
- patches.rt/rearrange_rtspinlock_sleep:
  [PATCH 02/10] rearrange rtspinlock sleep
- patches.rt/optimize_rtspinlock_wakeup:
  [PATCH 03/10] optimize rtspinlock wakeup
- patches.rt/adaptive_RT_spinlock_support:
  [PATCH 04/10] Adaptive RT spinlock support
- patches.rt/add_timeout_mechanism: [PATCH 05/10]
  add a loop counter based timeoutmechanism
- patches.rt/adaptive_mutexes: [PATCH 06/10] adaptive mutexes
- patches.rt/adjust_pi_lock_usage_in_wakeup:
  [PATCH 07/10] Adjust pi_lock usage in wakeup
- patches.rt/optimize_printk_fastpath: [PATCH 08/10]
  optimize the !printk fastpath throughthe lock acquisition
- patches.rt/remove_extra_call_try_to_take_lock:
  [PATCH 09/10] remove the extra call to try_to_take_lock
- patches.rt/lateral_lock_steal: [PATCH 10/10] allow
  rt-mutex lock-stealing toinclude lateral priority

-------------------------------------------------------------------
Fri Feb 15 19:04:25 CET 2008 - sdietrich@suse.de

- embargoed-patches: (embargo development RT throughput patches)
- Update config files (RT config options)
- patches.rt/optimize_rtspinlock_wakeup: optimize rtspinlock
  wakeup.
- patches.rt/adaptive_RT_spinlock_support: Adaptive RT spinlock
  support.
- patches.rt/add_timeout_mechanism: add
  a loop counter based timeout mechanism
- patches.rt/adaptive_mutexes: adaptive mutexes
- patches.rt/adjust_pi_lock_usage_in_wakeup:
  Adjust pi_lock usage in wakeup
- patches.rt/optimize_printk_fastpath: optimize
  the !printk fastpath through the lockacquisition
- patches.rt/remove_extra_call_try_to_take_lock:
  remove the extra call to try_to_take_lock
- patches.rt/lateral_lock_steal: allow rt-mutex
  lock-stealing to include lateralpriority
- patches.rt/rearrange_rtspinlock_sleep: cleanup rtspinlock sleep

-------------------------------------------------------------------
Thu Feb 14 17:18:40 CET 2008 - jeffm@suse.de

- Removed unused OCFS2 patches.

-------------------------------------------------------------------
Thu Feb 14 16:10:31 CET 2008 - jeffm@suse.de

- Removed old commented out ocfs2 patchset.

-------------------------------------------------------------------
Thu Feb 14 03:10:06 CET 2008 - teheo@suse.de

- patches.drivers/libata-quirk_amd_ide_mode: PCI: modify SATA
  IDE mode quirk (345124).

-------------------------------------------------------------------
Wed Feb 13 22:50:44 CET 2008 - jeffm@suse.de

- patches.suse/ocfs2-03-split-disk-heartbeat-out.diff: Fixed
  section conflict.

-------------------------------------------------------------------
Wed Feb 13 21:59:37 CET 2008 - jeffm@suse.de

- Update config files.

-------------------------------------------------------------------
Wed Feb 13 21:47:43 CET 2008 - jeffm@suse.de

- Merged and re-enabled OCFS2 userspace clustering

-------------------------------------------------------------------
Wed Feb 13 10:41:01 CET 2008 - jdelvare@suse.de

- config/*: Don't build i2c algorithm drivers that we do not use.
- supported.conf: Drop i2c-elektor and i2c-algo-pcf, we don't ship
  them.

-------------------------------------------------------------------
Tue Feb 12 01:59:51 CET 2008 - teheo@suse.de

Build fix for section mismatch check.

- patches.drivers/libata-implement-force-parameter: libata:
  implement libata.force module parameter (337610).

-------------------------------------------------------------------
Mon Feb 11 08:50:40 CET 2008 - teheo@suse.de

- patches.drivers/libata-force-cable-type: Delete.
- patches.drivers/libata-implement-force-parameter: libata:
  implement libata.force module parameter (337610).

-------------------------------------------------------------------
Fri Feb  8 22:07:58 CET 2008 - gregkh@suse.de

- Update to 2.6.24.1
  - fixes CVE-2008-0007, CVE-2008-0009, CVE-2008-0010
  - lots of USB device ids updated
  - lots of other bugfixes
  - removed patches.fixes/bootstrap-memoryless-node.patch as it is now
    contained within.

-------------------------------------------------------------------
Fri Feb  8 18:41:55 CET 2008 - gregkh@suse.de

- Move ipv6-no-autoconf to xen directory as it is a Xen bugfix

-------------------------------------------------------------------
Fri Feb  8 18:33:31 CET 2008 - bwalle@suse.de

- patches.arch/ppc-fix-prpmc2800: remove patch since it's not needed
  with current binutils any more

-------------------------------------------------------------------
Fri Feb  8 18:32:21 CET 2008 - bwalle@suse.de

- patches.drivers/igb-2007-12-11: Delete.
- patches.drivers/igb-1.0.8-k2: Update to latest version which is
  also upstream now in the 2.6.25 tree.

-------------------------------------------------------------------
Fri Feb  8 18:10:48 CET 2008 - gregkh@suse.de

- Remove NO_BRP_NOEXECSTACK from the .spec files as it is obsolete
  and doesn't do anything anymore.

-------------------------------------------------------------------
Fri Feb  8 15:57:31 CET 2008 - jbeulich@novell.com

- patches.xen/xen3-auto-common.diff,
  patches.xen/xen3-patch-2.6.23: fix merge mistake.

-------------------------------------------------------------------
Fri Feb  8 11:54:11 CET 2008 - jbenc@suse.cz

- Update config files: disabled CONFIG_BCM43XX.

-------------------------------------------------------------------
Wed Feb  6 19:01:22 CET 2008 - jeffm@suse.de

- patches.apparmor/vfs-mkdir.diff: Added missing case in
  kernel/cgroup.c

-------------------------------------------------------------------
Wed Feb  6 17:30:21 CET 2008 - fseidel@suse.de

- updated patches.drivers/nozomi.patch: mainline info

-------------------------------------------------------------------
Wed Feb  6 11:59:23 CET 2008 - sdietrich@suse.de

- Update config files: RT@1KHz, sched groups & cpusets enabled.

-------------------------------------------------------------------
Wed Feb  6 09:45:37 CET 2008 - olh@suse.de

- enable bnx2 on ppc64 (bnc 359114 - LTC42106)

-------------------------------------------------------------------
Wed Feb  6 00:25:53 CET 2008 - gregkh@suse.de

- remove unused lockd patches:
  - patches.suse/lockd-switchable-statd
  - patches.suse/lockd-kernel-statd
  - patches.suse/lockd-suse-config
  - patches.suse/lockd-max-hosts-dynamic

-------------------------------------------------------------------
Tue Feb  5 23:42:17 CET 2008 - oneukum@suse.de

- patches.suse/usb_printer_no_auto.diff: Delete.
  Obsoleted by mainline change

-------------------------------------------------------------------
Tue Feb  5 07:39:47 CET 2008 - gregkh@suse.de

- Enable CONFIG_TASK_IO_ACCOUNTING (bnc 356547) for RT kernels

-------------------------------------------------------------------
Tue Feb  5 00:40:11 CET 2008 - gregkh@suse.de

- Enable CONFIG_TASK_IO_ACCOUNTING (bnc 356547)

-------------------------------------------------------------------
Thu Jan 31 18:55:04 CET 2008 - sdietrich@suse.de

- patches.rt/megasas_IRQF_NODELAY.patch: Convert megaraid sas
  IRQ to non-threaded IRQ.
- patches.rt/version.patch: Delete (unused).

-------------------------------------------------------------------
Thu Jan 31 15:26:24 CET 2008 - jbenc@suse.cz

- patches.fixes/mac80211-fix-hw-scan1.patch,
  patches.fixes/mac80211-fix-hw-scan2.patch: mac80211: hardware
  scan rework (bnc#307050).

-------------------------------------------------------------------
Thu Jan 31 07:55:15 CET 2008 - sdietrich@suse.de

- Remove a legacy tweak carried over from the 10.3 Kernel,
  enable the affinity load-balancing sysctl.

-------------------------------------------------------------------
Wed Jan 30 04:53:53 CET 2008 - sdietrich@suse.de

- patches.rt/x86-ticket-lock.patch: FIFO ticket lock spinlocks
  for x86 (RT).
- patches.rt/rt-mutex-i386.patch: Resolve conflicts.

-------------------------------------------------------------------
Tue Jan 29 10:50:27 CET 2008 - olh@suse.de

- really skip kernel-ps3 in suse_kernel_module_package rpm macro

-------------------------------------------------------------------
Tue Jan 29 09:15:24 CET 2008 - jbeulich@novell.com

- Update Xen patches to 2.6.24 final and c/s 399.
- patches.xen/xen3-seccomp-disable-tsc-option: [PATCH seccomp:
  make tsc disabling optional (191123).

-------------------------------------------------------------------
Sat Jan 26 13:02:54 CET 2008 - sdietrich@suse.de

- Linux-RT 2.6.24-rt1 (many patches in patches.rt refreshed).
- patches.rt/series: Delete (unused).

-------------------------------------------------------------------
Sat Jan 26 10:53:48 CET 2008 - olh@suse.de

- update patches.arch/ppc-efika-modalias.patch
  use struct device_attribute to fix oops on boot

-------------------------------------------------------------------
Fri Jan 25 23:33:07 CET 2008 - jeffm@suse.de

- scripts/sequence-patch.sh: Updated to include $EXTRA_SYMBOLS in
  $PATCH_DIR (e.g.: --symbol=RT creates linux-2.6.24-RT)

-------------------------------------------------------------------
Fri Jan 25 18:03:54 CET 2008 - jeffm@suse.de

- patches.rt/rcu-new-1.patch: Updated context against 2.6.24.

-------------------------------------------------------------------
Fri Jan 25 17:40:39 CET 2008 - olh@suse.de

- add patches.fixes/bootstrap-memoryless-node.patch
  slab: fix bootstrap on memoryless node

-------------------------------------------------------------------
Fri Jan 25 01:58:43 CET 2008 - gregkh@suse.de

- refresh allmost all patches to apply cleanly and have a proper
  diffstat (except for the xen patches, they were left alone...)

-------------------------------------------------------------------
Fri Jan 25 01:48:56 CET 2008 - gregkh@suse.de

- Update to 2.6.24

-------------------------------------------------------------------
Thu Jan 24 22:55:26 CET 2008 - olh@suse.de

- always skip kernel-ps3 in suse_kernel_module_package rpm macro

-------------------------------------------------------------------
Thu Jan 24 16:33:25 CET 2008 - sdietrich@suse.de

- Update config files: set SYSFS_DEPRECATED for reverse 
  compatibility with SLERT

-------------------------------------------------------------------
Tue Jan 22 15:43:40 CET 2008 - olh@suse.de

- update patches.arch/ppc-efika-modalias.patch
  simplify patch

-------------------------------------------------------------------
Tue Jan 22 13:05:36 CET 2008 - agruen@suse.de

- patches.rpmify/cloneconfig.diff: Adjust to upstream i386 + x86_64
  merge (347712).

-------------------------------------------------------------------
Tue Jan 22 09:37:13 CET 2008 - sassmann@suse.de

- add defconfig for ps3 kernel
- add entry for ps3 defconfig in config.conf
- add support for kernels without loadable modules to rpm/kernel-binary.spec.in
- include ps3 target in scripts/tar-up_and_run_mbuild.sh

-------------------------------------------------------------------
Mon Jan 21 22:46:59 CET 2008 - sdietrich@suse.de

- Update config files (RT)

-------------------------------------------------------------------
Mon Jan 21 14:48:45 CET 2008 - sdietrich@suse.de

- Linux-RT 2.6.24-rc8-rt1

-------------------------------------------------------------------
Mon Jan 21 10:45:35 CET 2008 - olh@suse.de

- add patches.arch/ppc-pegasos-pata_via-fixup.patch
  call chrp_pci_fixup_vt8231_ata() later to allow pata_via usage

-------------------------------------------------------------------
Mon Jan 21 08:48:02 CET 2008 - aj@suse.de

- Remove unused config/s390/rt.

-------------------------------------------------------------------
Fri Jan 18 23:30:24 CET 2008 - jeffm@suse.de

- patches.rt/irq-flags-unsigned-long.patch: Delete.

-------------------------------------------------------------------
Fri Jan 18 23:21:31 CET 2008 - jeffm@suse.de

- Update to 2.6.24-rc8-git2.

-------------------------------------------------------------------
Fri Jan 18 17:14:28 CET 2008 - jeffm@suse.de

- Enabled 2.6.24-rc8-git1.

-------------------------------------------------------------------
Fri Jan 18 13:40:29 CET 2008 - jbenc@suse.cz

- patches.fixes/rt2x00-remove-duplicate-id.patch: Delete. The patch
  is not correct, there exist two cards with different chipsets but
  the same USB ID.

-------------------------------------------------------------------
Fri Jan 18 11:56:54 CET 2008 - jbenc@suse.cz

- patches.fixes/rt2x00-remove-duplicate-id.patch: rt2x00: remove
  duplicate USB ID (350956).

-------------------------------------------------------------------
Fri Jan 18 10:49:25 CET 2008 - olh@suse.de

- sync powerpc vanilla with default .config to enable libata

-------------------------------------------------------------------
Fri Jan 18 10:19:43 CET 2008 - olh@suse.de

- add patches.arch/ppc-pegasos-mv643xx_eth-modalias.patch
  provide module alias platform:mv643xx_eth

-------------------------------------------------------------------
Thu Jan 17 19:28:39 CET 2008 - jeffm@suse.de

- Update to 2.6.24-rc8-git1.

-------------------------------------------------------------------
Wed Jan 16 17:36:48 CET 2008 - jeffm@suse.de

- Update to 2.6.24-rc8.

-------------------------------------------------------------------
Sun Jan 13 16:48:14 CET 2008 - jeffm@suse.de

- Update to 2.6.24-rc7-git5.

-------------------------------------------------------------------
Fri Jan 11 20:34:52 CET 2008 - jeffm@suse.de

- Update to 2.6.24-rc7-git3.

-------------------------------------------------------------------
Fri Jan 11 12:33:26 CET 2008 - jbeulich@novell.com

- Update Xen patches to c/s 372 and 2.6.24-rc7.
- patches.xen/xen3-aux-at_vector_size.patch: Delete.
- Update Xen config files.

-------------------------------------------------------------------
Thu Jan 10 11:53:37 CET 2008 - olh@suse.de

- update patches.arch/ppc-efika-ethernet-phy.patch
  move Forth code to fixup_device_tree_efika

-------------------------------------------------------------------
Wed Jan  9 17:52:44 CET 2008 - schwab@suse.de

- Fix debug package build.

-------------------------------------------------------------------
Wed Jan  9 17:43:26 CET 2008 - oneukum@suse.de

- Update config files. CONFIG_USB_SUSPEND default

-------------------------------------------------------------------
Wed Jan  9 17:05:00 CET 2008 - schwab@suse.de

- Update kdb patches.

-------------------------------------------------------------------
Wed Jan  9 13:46:22 CET 2008 - jbeulich@novell.com

- patches.suse/stack-unwind: Another try...

-------------------------------------------------------------------
Wed Jan  9 13:37:17 CET 2008 - jeffm@suse.de

- Update config files: Enabled CONFIG_SCSI_SAS_ATA. (346990)

-------------------------------------------------------------------
Wed Jan  9 11:36:44 CET 2008 - jbeulich@novell.com

- patches.suse/stack-unwind: Fix CONFIG_FRAME_POINTER build.

-------------------------------------------------------------------
Wed Jan  9 09:49:45 CET 2008 - jbeulich@novell.com

- patches.suse/stack-unwind: DWARF2 EH-frame based stack
  unwinding.
- patches.xen/xen3-stack-unwind: DWARF2 EH-frame based stack
  unwinding.
- Update config files.

-------------------------------------------------------------------
Tue Jan  8 21:29:36 CET 2008 - jeffm@suse.de

- patches.fixes/seccomp-disable-tsc-option: Fixed so it only applies
  to i386, and updated config files.

-------------------------------------------------------------------
Tue Jan  8 21:23:05 CET 2008 - jeffm@suse.de

- patches.fixes/seccomp-disable-tsc-option: [PATCH] seccomp:
  make tsc disabling optional (191123).

-------------------------------------------------------------------
Tue Jan  8 16:50:53 CET 2008 - olh@suse.de

- add patches.arch/ppc-efika-ethernet-phy.patch
  drop patches.arch/ppc-efika-bestcomm-ethernet.patch
  provide phy-handle property for fec_mpc52xx (347234)

-------------------------------------------------------------------
Tue Jan  8 14:18:29 CET 2008 - teheo@suse.de

- patches.drivers/libata-force-cable-type: libata: implement
  libata.force_cbl parameter (337610).

-------------------------------------------------------------------
Mon Jan  7 16:47:31 CET 2008 - jeffm@suse.de

- Update to 2.6.24-rc7.

-------------------------------------------------------------------
Mon Jan  7 10:30:30 CET 2008 - teheo@suse.de

- patches.drivers/libata-sata_nv-disable-ADMA: sata_nv: disable
  ADMA by default (346508).

-------------------------------------------------------------------
Mon Jan  7 10:11:12 CET 2008 - teheo@suse.de

Bug 347708.  port_info for vmw was being assigned to the wrong index.

- patches.drivers/libata-ata_piix-vmw-ign-DMA-err: ata_piix:
  ignore ATA_DMA_ERR on vmware ich4 (258256).

-------------------------------------------------------------------
Mon Jan  7 09:39:36 CET 2008 - teheo@suse.de

As the rest of kernel has caught up now, this one is no longer
necessary.

- patches.drivers/libata-fix-up-build-after-upstream-update.patch:
  Delete.

-------------------------------------------------------------------
Mon Jan  7 09:36:48 CET 2008 - teheo@suse.de

- patches.drivers/libata-fix-up-build-after-upstream-update.patch:
  Delete.
- patches.drivers/libata-ata_piix-vmw-ign-DMA-err: ata_piix:
  ignore ATA_DMA_ERR on vmware ich4 (258256).

-------------------------------------------------------------------
Fri Jan  4 17:09:31 CET 2008 - jeffm@suse.de

- Update config files for -vanilla.

-------------------------------------------------------------------
Fri Jan  4 16:49:44 CET 2008 - jeffm@suse.de

- patches.rt/timer-freq-tweaks.patch: Adjusted context.

-------------------------------------------------------------------
Fri Jan  4 16:49:21 CET 2008 - jeffm@suse.de

- Update config files.

-------------------------------------------------------------------
Fri Jan  4 16:37:59 CET 2008 - jeffm@suse.de

- Update to 2.6.24-rc6-git11.

-------------------------------------------------------------------
Wed Jan  2 17:03:25 CET 2008 - jblunck@suse.de

- rpm/kernel-binary.spec.in: Copy debug sources to a proper location.

-------------------------------------------------------------------
Tue Jan  1 22:14:32 CET 2008 - jeffm@suse.de

- Update to 2.6.24-rc6-git7.

-------------------------------------------------------------------
Tue Jan  1 22:11:46 CET 2008 - jeffm@suse.de

- scripts/run_oldconfig.sh: Removed RT symbol from EXTRA_SYMBOLS.
  We add it manually when building the patch list. This allows
  the script to work with the RT kernel without having to remove
  all the other configs from config.conf first.

<|MERGE_RESOLUTION|>--- conflicted
+++ resolved
@@ -1,10 +1,10 @@
 -------------------------------------------------------------------
-<<<<<<< HEAD
 Fri Nov 21 08:03:16 CET 2008 - npiggin@suse.de
 
 - patches.suse/silent-stack-overflow-2.patch: avoid silent stack
   overflow over the heap. Try again.
-=======
+
+-------------------------------------------------------------------
 Fri Nov 21 06:52:04 CET 2008 - gregkh@suse.de
 
 - Refresh patches to apply cleanly after 2.6.27.7 update.
@@ -29,7 +29,6 @@
 
 - patches.drivers/libata-ata_piix-clear-spurious-IRQ: ata_piix:
   detect and clear spurious IRQs (bnc#445872).
->>>>>>> 49479772
 
 -------------------------------------------------------------------
 Fri Nov 21 02:18:19 CET 2008 - npiggin@suse.de
