-------------------------------------------------------------------
<<<<<<< HEAD
Tue May 25 19:50:59 CEST 2010 - jeffm@suse.com

- patches.arch/powernow-k8-add-core-performance-boost-support:
  powernow-k8: Add core performance boost support (bnc#602209).
- patches.arch/x86-cpu-add-amd-core-boosting-feature-flag-to-proc-cpuinfo:
  x86, cpu: Add AMD core boosting feature flag to /proc/cpuinfo.
- patches.arch/x86-cpufreq-add-aperf-mperf-support-for-amd-processors:
  x86, cpufreq: Add APERF/MPERF support for AMD processors
  (bnc#602209).
=======
Tue May 25 12:20:47 CEST 2010 - jbeulich@novell.com

- Update Xen patches to 2.6.34 final.
- Update Xen config files.
- patches.xen/xen3-acpi_processor_check_maxcpus.patch: Do not
  try to set up acpi processor stuff on cores exceeding maxcpus=
  (bnc#601520).
>>>>>>> 77a7bf3c

-------------------------------------------------------------------
Mon May 24 16:34:08 CEST 2010 - jbenc@suse.cz

- patches.suse/b43-missing-firmware-info.patch: b43: Change
  firmware missing message to refer to openSUSE script.

-------------------------------------------------------------------
Sun May 23 10:37:41 CEST 2010 - teheo@suse.de

- patches.drivers/pci-disable-msi-on-K8M800: pci: disable MSI
  on VIA K8M800 (bnc#599508).

-------------------------------------------------------------------
Sat May 22 07:43:34 CEST 2010 - trenn@suse.de

- patches.xen/xen3-auto-common.diff: Refresh.

-------------------------------------------------------------------
Sat May 22 07:13:47 CEST 2010 - trenn@suse.de

- patches.fixes/acpi_processor_check_maxcpus.patch: Do not try
  to set up acpi processor stuff on cores exceeding maxcpus=
  (bnc#601520).

-------------------------------------------------------------------
Sat May 22 07:11:40 CEST 2010 - trenn@suse.de

- patches.fixes/acpi_processor_check_maxcpus.patch: Do not try
  to set up acpi processor stuff on cores exceeding maxcpus=
  (bnc#601520).
- patches.fixes/acpi_wmi_debug.patch: X86 platform wmi: Introduce
  debug param to log all WMI events (bnc#598059).
- patches.fixes/hp_wmi_fix_acpi_version_integer_size.patch:
  x86 platform drivers: hp-wmi fix buffer size depending on ACPI
  version (bnc#598059).
- patches.fixes/wmi_debug_pass_guid: X86 platform wmi: Also log
  GUID string when an event happens and debug is set (bnc#598059).
- patches.fixes/wmi_dump_wdg_data.patch: X86 platfrom wmi: Add
  debug facility to dump WMI data in a readable way (bnc#598059).

-------------------------------------------------------------------
Thu May 20 21:31:10 CEST 2010 - jeffm@suse.com

- Disabled CONFIG_RT2800PCI (bnc#606243)
  - These devices are handled by the rt2860 staging driver.

-------------------------------------------------------------------
Mon May 17 17:30:17 CEST 2010 - jeffm@suse.com

- patches.fixes/kvm-ioapic.patch: Refresh.

-------------------------------------------------------------------
Mon May 17 16:19:09 CEST 2010 - jeffm@suse.com

- Update to 2.6.34-final.

-------------------------------------------------------------------
Wed May 12 10:43:19 CEST 2010 - jbeulich@novell.com

- Update Xen patches to 2.6.34-rc7 and c/s 1017.

-------------------------------------------------------------------
Tue May 11 20:40:38 CEST 2010 - jeffm@suse.com

- Update config files for vanilla.

-------------------------------------------------------------------
Tue May 11 20:02:24 CEST 2010 - jeffm@suse.com

- Updated to 2.6.34-rc7.
  - Eliminated 3 patches.

-------------------------------------------------------------------
Sun May  2 19:55:13 CEST 2010 - jeffm@suse.com

- Update to 2.6.34-rc6.
  - Eliminated 2 patches.

-------------------------------------------------------------------
Sun May  2 17:14:46 CEST 2010 - sjayaraman@suse.de

- patches.fixes/cifs-fix-oops-due-to-null-nameidata: Allow null nd
  (as nfs server uses) on create (bnc#593940).

-------------------------------------------------------------------
Fri Apr 30 10:30:26 CEST 2010 - trenn@suse.de

- patches.fixes/acpi_ensure_spec_correct_address_space_length.patch:
  ACPI/x86/PCI: compute Address Space length rather than using
  _LEN (bnc#598641).

-------------------------------------------------------------------
Thu Apr 29 15:13:28 CEST 2010 - jbeulich@novell.com

- Update -ec2 config files (X86_MSR=m again).

-------------------------------------------------------------------
Thu Apr 29 15:09:43 CEST 2010 - jbeulich@novell.com

- Update Xen patches to 2.6.34-rc5-git8 and c/s 1016.
- Update Xen config files.
- patches.xen/xen-kzalloc: use kzalloc() in favor of
  kmalloc()+memset().
- patches.xen/xen-fix_trace_power.patch: Rename to ...
- patches.xen/xen3-x86_cpufreq_make_trace_power_frequency_cpufreq_driver_independent.patch:
  ... this.

-------------------------------------------------------------------
Thu Apr 29 13:11:21 CEST 2010 - knikanth@suse.de

- patches.fixes/dm-release-map_lock-before-set_disk_ro: Refresh.
  Fix patch to call dm_table_get directly instead of calling
  dm_get_table unnecesarily.

-------------------------------------------------------------------
Thu Apr 29 01:03:00 CEST 2010 - jeffm@suse.com

- Update to 2.6.34-rc5-git8.
  - Eliminated 1 patch.

-------------------------------------------------------------------
Wed Apr 28 14:10:41 CEST 2010 - trenn@suse.de

- patches.xen/xen-fix_trace_power.patch: x86 cpufreq: Make
  trace_power_frequency cpufreq driver independent (none).

-------------------------------------------------------------------
Wed Apr 28 11:47:11 CEST 2010 - mmarek@suse.cz

- Disable CONFIG_FIRMWARE_IN_KERNEL in all configs, we start udev
  early enough in the initrd.

-------------------------------------------------------------------
Wed Apr 28 10:39:04 CEST 2010 - trenn@suse.de

- patches.fixes/acpi-cpufreq_fix_cpu_any_notification.patch:
  acpi-cpufreq: Fix CPU_ANY CPUFREQ_{PRE,POST}CHANGE notification
  (none).
- patches.trace/x86_cpufreq_make_trace_power_frequency_cpufreq_driver_independent.patch:
  x86 cpufreq: Make trace_power_frequency cpufreq driver
  independent (none).

-------------------------------------------------------------------
Wed Apr 28 10:34:23 CEST 2010 - trenn@suse.de

- Update config files.
  Unify X86_MSR and X86_CPUID configs:
    - CONFIG_X86_CPUID=m
    - CONFIG_X86_MSR=y
  for all i386 and x86_64 flavors.

-------------------------------------------------------------------
Mon Apr 26 15:45:19 CEST 2010 - jeffm@suse.com

- Disabled CONFIG_TUNE_CELL on ppc64 (bnc#599045)

-------------------------------------------------------------------
Mon Apr 26 03:08:10 CEST 2010 - jeffm@suse.com

- Enabled CONFIG_FIREWIRE (bnc#586172)
  - CONFIG_IEEE1394 is still enabled but deprecated.

-------------------------------------------------------------------
Fri Apr 23 17:08:10 CEST 2010 - trenn@suse.de

- patches.fixes/hp_wmi_add_media_key.patch: x86 platform drivers:
  hp-wmi Add media key 0x20e8 (bnc#598059).

-------------------------------------------------------------------
Fri Apr 23 16:54:33 CEST 2010 - trenn@suse.de

- patches.fixes/hp-wmi_detect_keys.patch: x86 platform drivers:
  hp-wmi Reorder event id processing (bnc#598059).
- patches.fixes/hp_wmi_catch_unkown_event_key_codes.patch: x86
  platform drivers: hp-wmi Catch and log unkown event and key
  codes correctly (bnc#598059).
- patches.fixes/hp_wmi_use_prefix_string.patch: x86 platform
  drivers: hp-wmi Use consistent prefix string for messages
  (bnc#598059).

-------------------------------------------------------------------
Thu Apr 22 21:18:11 CEST 2010 - jeffm@suse.com

- patches.suse/s390-Kerntypes.diff: Fix slab.h vs slab_def.h
  include ordering in kerntypes.c

-------------------------------------------------------------------
Thu Apr 22 09:47:57 CEST 2010 - mmarek@suse.cz

- rpm/kernel-*.spec.in: Provide %name = %version-%source_rel in
  all spec files (bnc#598453).

-------------------------------------------------------------------
Thu Apr 22 09:32:19 CEST 2010 - tiwai@suse.de

- Update config files: Fix remaining CONFIG_LEDS_CLASS=m

-------------------------------------------------------------------
Thu Apr 22 08:24:58 CEST 2010 - tiwai@suse.de

- patches.drivers/input-Add-LED-support-to-Synaptics-device:
  Refresh.  Fix dependency with LED class.
- Update config files.

-------------------------------------------------------------------
Wed Apr 21 16:44:28 CEST 2010 - tiwai@suse.de

- patches.drivers/input-Add-LED-support-to-Synaptics-device:
  input: Add LED support to Synaptics device
  (bnc#547370,bnc#582529,bnc#589014).
- patches.drivers/input-Add-support-of-Synaptics-Clickpad-device:
  input: Add support of Synaptics Clickpad device
  (bnc#547370,bnc#582529,bnc#589014).
- patches.drivers/synaptics-hp-clickpad: Delete.

-------------------------------------------------------------------
Wed Apr 21 03:01:21 CEST 2010 - jeffm@suse.com

- Update to  2.6.34-rc5.
  - Eliminated 1 patch.

-------------------------------------------------------------------
Tue Apr 20 00:25:54 CEST 2010 - jack@suse.de

- patches.fixes/novfs-LFS-initialization: fs: novfs: Initialize
  super-block with standard macros.
- patches.fixes/novfs-return-ENOTEMPTY-when-deleting-nonempty-dir:
  fs: novfs: Return ENOTEMPTY when tyring to delete a non-empty
  folder (bnc#583964).

-------------------------------------------------------------------
Mon Apr 19 21:21:26 CEST 2010 - jeffm@suse.de

- patches.fixes/x86-apbt-conditionally-register-cpu-hp-notifier-for-apbt:
  x86/apbt: conditionally register cpu hp notifier for apbt
  (bko#15786).

-------------------------------------------------------------------
Thu Apr 15 15:13:15 CEST 2010 - jbeulich@novell.com

- Update Xen patches to 2.6.34-rc4 and c/s 1011.
- patches.xen/xen-netfront-ethtool: netfront: ethtool -i does
  not return info about xennet driver (bnc#591179).
- patches.xen/xen-no-reboot-vector: eliminate REBOOT_VECTOR.
- patches.xen/xen-x86_64-kern_addr_valid: x86-64:
  kern_addr_valid() must not walk page tables mapping hypervisor
  space (bnc#591371).
- Update Xen config files.
- supported.conf: drivers/xen/evtchn.ko is supported.

-------------------------------------------------------------------
Thu Apr 15 02:17:03 CEST 2010 - teheo@suse.de

- patches.fixes/block-blk_abort_request-lock-fix: libata/SCSI:
  fix locking around blk_abort_request() (bnc#585927).

-------------------------------------------------------------------
Wed Apr 14 22:24:22 CEST 2010 - jeffm@suse.de

- Update to 2.6.34-rc4.
  - Eliminated 3 patches.

-------------------------------------------------------------------
Tue Apr 13 13:02:28 CEST 2010 - mmarek@suse.cz

- Update vanilla config files.

-------------------------------------------------------------------
Tue Apr 13 12:39:30 CEST 2010 - tiwai@suse.de

- patches.suse/bootsplash-console-fix: Fix rendering on linux
  console with bootsplash (bnc#595657,bnc#594209).

-------------------------------------------------------------------
Tue Apr 13 11:43:30 CEST 2010 - agraf@suse.de

- Update config files to disable KVM on PPC also for ppc/ppc64.

-------------------------------------------------------------------
Tue Apr 13 07:52:50 CEST 2010 - teheo@suse.de

- Update config files to disable CONFIG_DEBUG_BLOCK_EXT_DEVT which was
  enabled by 5246824c to ease testing userland handling of ext devt.

-------------------------------------------------------------------
Mon Apr 12 21:01:14 CEST 2010 - jslaby@suse.de

- patches.fixes/hibernation-fix-s2disk.patch: PM / Hibernate:
  user.c, fix SNAPSHOT_SET_SWAP_AREA handling (bko#15728).

-------------------------------------------------------------------
Mon Apr 12 18:43:55 CEST 2010 - jack@suse.de

- patches.fixes/novfs-dentry-cache-limit.patch: novfs: Remove
  dcache count restricting code (bnc#576026).

-------------------------------------------------------------------
Mon Apr 12 12:55:42 CEST 2010 - jbeulich@novell.com

- patches.arch/x86_64-unwind-annotations: Refresh (bnc#588458).

-------------------------------------------------------------------
Fri Apr  9 18:24:38 CEST 2010 - jeffm@suse.de

- patches.fixes/reiserfs-remove-2-tb-file-size-limit: Fix issue on
  32-bit systems.

-------------------------------------------------------------------
Fri Apr  9 10:29:45 CEST 2010 - knikanth@suse.de

- patches.fixes/loop-update-mtime.patch: loop: Update mtime when
  writing using aops (bnc#590738).

-------------------------------------------------------------------
Fri Apr  9 00:24:55 CEST 2010 - jeffm@suse.de

- patches.fixes/reiserfs-fix-permissions-on-reiserfs_priv:
  reiserfs: Fix permissions on .reiserfs_priv (bnc#593906
  CVE-2010-1146).

-------------------------------------------------------------------
Thu Apr  8 16:01:25 CEST 2010 - agraf@suse.de

- Update PPC config files to disable KVM on PPC. It's not ready yet.
  Please enable it again as soon as we hit 2.6.35.

-------------------------------------------------------------------
Wed Apr  7 12:41:32 UTC 2010 - jengelh@medozas.de

- Add config/sparc64/net that is light on size. For netbooting,
  both the kernel and initrd must fit into 10MB.

-------------------------------------------------------------------
Wed Mar 31 17:12:43 CEST 2010 - jeffm@suse.de

- Updated sparc64 config.

-------------------------------------------------------------------
Wed Mar 31 16:46:56 CEST 2010 - jeffm@suse.de

- Update to 2.6.34-rc3.

-------------------------------------------------------------------
Wed Mar 31 14:29:46 CEST 2010 - mmarek@suse.cz

- rpm/kernel-docs.spec.in: Fix path to kernel source.

-------------------------------------------------------------------
Wed Mar 31 14:18:52 CEST 2010 - mmarek@suse.cz

- rpm/configtool.pl, rpm/kernel-binary.spec.in,
  rpm/kernel-source.spec.in: Add support for custom config options
  in config.addon.tar.bz2. This tarball is expected to have the
  same layout as config.tar.bz2 and the config options listed there
  take precedence over config.tar.bz2.

-------------------------------------------------------------------
Wed Mar 31 14:03:10 CEST 2010 - mmarek@suse.cz

- rpm/kernel-binary.spec.in, rpm/kernel-source.spec.in, rpm/mkspec:
  Generate the chmod +x line automatically.

-------------------------------------------------------------------
Wed Mar 31 13:45:33 CEST 2010 - mmarek@suse.cz

- rpm/kernel-binary.spec.in, rpm/mkspec, scripts/tar-up.sh:
  Generate the Source: lines from kernel-source.spec.in.

-------------------------------------------------------------------
Tue Mar 30 19:18:01 CEST 2010 - jeffm@suse.de

- patches.fixes/reiserfs-remove-2-tb-file-size-limit: reiserfs:
  Remove 2 TB file size limit (bnc#592100).

-------------------------------------------------------------------
Tue Mar 30 17:03:54 CEST 2010 - mmarek@suse.cz

- rpm/kernel-binary.spec.in, rpm/kernel-source.spec.in, rpm/mkspec:
  Generated the NoSource and %setup lines automatically from the
  preamble.

-------------------------------------------------------------------
Tue Mar 30 14:36:25 CEST 2010 - mmarek@suse.cz

- rpm/kernel-source.spec.in: Provide $pkg = %version-%source_rel
  in kernel-devel and kernel-source-vanilla.

-------------------------------------------------------------------
Mon Mar 29 21:26:55 CEST 2010 - jeffm@suse.de

- patches.fixes/reiserfs-fix-locking-BUG-during-mount-failure:
  reiserfs: Fix locking BUG during mount failure (bnc#591807).

-------------------------------------------------------------------
Mon Mar 29 19:57:49 CEST 2010 - jeffm@suse.de

- Disabled MAX63XX_WATCHDOG on s390.

-------------------------------------------------------------------
Mon Mar 29 19:31:46 CEST 2010 - jeffm@suse.de

- Update to 2.6.34-rc2-git3.
  - Eliminated 1 patch.
  - Fixed ps3 config.

-------------------------------------------------------------------
Mon Mar 29 18:53:20 CEST 2010 - jbeulich@novell.com

- Update Xen patches to 2.6.34-rc2 and c/s 1007.
- Update config files.
- config.conf: Re-enable Xen configs.
- patches.xen/xen-floppy: Xen: improve floppy behavior
  (bnc#584216).
- patches.xen/xen-vscsi-module-alias: allow pv scsi hba driver
  to be loaded automatically.
- patches.xen/xen-vusb-module-alias: allow pv usb hcd driver to
  be loaded automatically (bnc#584213).

-------------------------------------------------------------------
Fri Mar 26 18:27:41 CET 2010 - jkosina@suse.cz

- patches.fixes/hid-fix-gyration-oops.patch: HID: fix oops in
  gyration_event() (bnc#589329).

-------------------------------------------------------------------
Thu Mar 25 23:01:11 CET 2010 - jack@suse.de

- patches.fixes/novfs-fix-oops-in-scope-finding: novfs: fix an
  oops in novfs scope-finding code (bnc#588579).

-------------------------------------------------------------------
Thu Mar 25 17:48:45 CET 2010 - jeffm@suse.de

- patches.fixes/powerpc-fix-handling-of-strnlen-with-zero-len:
  powerpc: fix handling of strnlen with zero len (bnc#582681).

-------------------------------------------------------------------
Tue Mar 23 16:22:37 CET 2010 - jeffm@suse.de

- patches.drivers/lpfc-add-raywire-id: Delete.

-------------------------------------------------------------------
Tue Mar 23 16:17:52 CET 2010 - jeffm@suse.de

- patches.suse/linux-2.6.29-kms-after-sata.patch: Refresh.

-------------------------------------------------------------------
Tue Mar 23 16:00:31 CET 2010 - jeffm@suse.de

- patches.fixes/do_anonymous_page-race: Delete.

-------------------------------------------------------------------
Tue Mar 23 15:50:39 CET 2010 - jeffm@suse.de

- patches.drivers/libata-prefer-over-ide: Delete.
- patches.drivers/libata-ahci-aspire-3810t-noncq: Delete.
- patches.drivers/libata-ata_piix-clear-spurious-IRQ: Delete.
- patches.suse/block-add-mangle-devt-switch: Delete.

-------------------------------------------------------------------
Tue Mar 23 15:44:47 CET 2010 - jeffm@suse.de

- patches.suse/apm_setup_UP.diff: Delete.

-------------------------------------------------------------------
Mon Mar 22 18:37:10 CET 2010 - jeffm@suse.de

- patches.arch/ppc-efika-bestcomm-ata-dma.patch: Delete.
- patches.arch/ppc-efika-mpc52xx-ac97.patch: Delete.
- patches.arch/ppc-efika-psc-console-autodetection.patch: Delete.
- patches.suse/suse-ppc32-mol-BIT: Delete.
- patches.suse/suse-ppc32-mol-get-property: Delete.
- patches.suse/suse-ppc32-mol-handle-mm-fault: Delete.
- patches.suse/suse-ppc32-mol-ioctl: Delete.
- patches.suse/suse-ppc32-mol-kbuild.patch: Delete.
- patches.suse/suse-ppc32-mol-semaphore: Delete.
- patches.suse/suse-ppc32-mol-sheep: Delete.
- patches.suse/suse-ppc32-mol.patch: Delete.

-------------------------------------------------------------------
Mon Mar 22 18:17:00 CET 2010 - jeffm@suse.de

- patches.fixes/dlm-enable-debug.patch: Delete.

-------------------------------------------------------------------
Mon Mar 22 18:16:39 CET 2010 - jeffm@suse.de

- patches.fixes/ds1682-build-fix: Delete.

-------------------------------------------------------------------
Mon Mar 22 17:55:43 CET 2010 - jeffm@suse.de

- patches.suse/kvm-as-kmp: Delete.

-------------------------------------------------------------------
Mon Mar 22 17:32:50 CET 2010 - jeffm@suse.de

- patches.suse/xfs-dmapi-fix-incompatible-pointer-type-warning:
  xfs/dmapi: fix incompatible pointer type warning.

-------------------------------------------------------------------
Sun Mar 21 23:30:01 CET 2010 - jeffm@suse.de

- Updated to 2.6.34-rc2.
  - Eliminated 4 patches.

-------------------------------------------------------------------
Fri Mar 19 17:33:27 CET 2010 - jbohac@suse.cz

- set CONFIG_IPV6=y for all flavours (bnc#561611)

-------------------------------------------------------------------
Thu Mar 18 18:57:20 CET 2010 - jeffm@suse.de

- Refreshed patch series.

-------------------------------------------------------------------
Wed Mar 17 16:51:34 CET 2010 - jeffm@suse.de

- Updated to 2.6.34-rc1-git6.
  - Eliminated 8 patches.

-------------------------------------------------------------------
Tue Mar 16 16:09:25 CET 2010 - mmarek@suse.cz

- rpm/kernel-binary.spec.in: Remove Obsoletes: for 10.3 KMPs.

-------------------------------------------------------------------
Tue Mar 16 16:03:45 CET 2010 - mmarek@suse.cz

- rpm/kernel-binary.spec.in: Move Obsoletes: msi-wmi-kmp to the
  sle11-ga group and make the comment more explanatory.

-------------------------------------------------------------------
Tue Mar 16 14:14:05 CET 2010 - trenn@suse.de

- rpm/kernel-binary.spec.in:
  bnc#587578

-------------------------------------------------------------------
Thu Mar 11 16:39:36 CET 2010 - jeffm@suse.de

- patches.rpmify/powerpc-mpc52xx-build-fix: powerpc: Build fix
  for mpc52xx.

-------------------------------------------------------------------
Thu Mar 11 11:47:14 CET 2010 - knikanth@suse.de

- patches.fixes/xfs-nonblocking-inode-locking-io-completion.patch:
  Fix unintialized variable. Refresh.

-------------------------------------------------------------------
Wed Mar 10 22:14:03 CET 2010 - jeffm@suse.de

- supported.conf: Added kernel/drivers/gpio/max730x, max7301 now
  depends on it.

-------------------------------------------------------------------
Wed Mar 10 22:11:16 CET 2010 - jeffm@suse.de

- Enabled CONFIG_DRM_RADEON_KMS; Matching KMS-enabled X.org has
  been committed to Factory.

-------------------------------------------------------------------
Wed Mar 10 22:06:12 CET 2010 - jeffm@suse.de

- patches.rpmify/powerpc-kvm-build-failure-workaround: powerpc:
  kvm build failure workaround.

-------------------------------------------------------------------
Wed Mar 10 22:03:49 CET 2010 - jeffm@suse.de

- patches.rpmify/powerpc-mpc52xx-build-fix: powerpc: Build fix
  for mpc52xx.

-------------------------------------------------------------------
Wed Mar 10 21:07:27 CET 2010 - jeffm@suse.de

- supported.conf: Added kernel/drivers/i2c/i2c-smbus, i2c-parport
  now depends on it.

-------------------------------------------------------------------
Wed Mar 10 20:26:13 CET 2010 - mmarek@suse.cz

- rpm/kernel-binary.spec.in: the dwarfextract package has been
  dropped from Factory.

-------------------------------------------------------------------
Wed Mar 10 20:22:20 CET 2010 - jeffm@suse.de

- Update config files for vanilla.

-------------------------------------------------------------------
Wed Mar 10 18:48:00 CET 2010 - jdelvare@suse.de

- supported.conf: Add hwmon/ams back.

-------------------------------------------------------------------
Wed Mar 10 00:03:12 CET 2010 - jeffm@suse.de

- Updated to 2.6.34-rc1.
  - Eliminated 36 patches.
  - Xen is disabled
  - Added new doc/config-options.changes to document configuration
    changes.

-------------------------------------------------------------------
Fri Mar  5 10:48:50 CET 2010 - knikanth@suse.de

- patches.fixes/xfs-nonblocking-inode-locking-io-completion.patch:
  xfs: Non-blocking inode locking in IO completion (bnc#568319).

-------------------------------------------------------------------
Fri Mar  5 02:02:01 UTC 2010 - jengelh@medozas.de

- rpm/kernel-source.spec.in: split devel files and full source
  into two rpms, of which only the former is really required for
  KMP building

-------------------------------------------------------------------
Fri Mar  5 02:00:50 UTC 2010 - jengelh@medozas.de

- add configs/sparc64/default

-------------------------------------------------------------------
Wed Mar  3 19:38:43 CET 2010 - tonyj@suse.de

- patches.trace/powerpc-rename-irq-tracing: should have been deleted by 
  previous commit

-------------------------------------------------------------------
Wed Mar  3 14:43:27 CET 2010 - tonyj@suse.de

- remove perfmon2 patches 

-------------------------------------------------------------------
Wed Mar  3 14:40:46 CET 2010 - tonyj@suse.de

- Remove lttng-instrumentation patches, they have been removed from 
  SLE11SP1
- patches.xen/tmem: Refresh.
- patches.xen/xen3-auto-common.diff: Refresh.

-------------------------------------------------------------------
Tue Mar  2 17:26:25 CET 2010 - jbeulich@novell.com

- Update Xen patches to 2.6.33 and c/s 1003.
- patches.xen/xen-clockevents: replace Xen's custom time handling
  with such using GENERIC_CLOCKEVENTS infrastructure.
- Update Xen config files.

-------------------------------------------------------------------
Tue Mar  2 04:01:27 CET 2010 - nfbrown@suse.de

- patches.fixes/sunrpc-monotonic-expiry: sunrpc: use monotonic
  time in expiry cache (bnc#578668).

-------------------------------------------------------------------
Thu Feb 25 20:06:05 CET 2010 - jeffm@suse.de

- patches.rpmify/ia64-sn-fix-percpu-warnings: Obsolete.

-------------------------------------------------------------------
Thu Feb 25 16:38:31 CET 2010 - mmarek@suse.cz

- Drop include of generated/autoconf.h in our patches, it's not
  needed since 2.6.15:
- patches.suse/novfs-client-module: Refresh.
- patches.suse/s390-Kerntypes.diff: Refresh.
- patches.suse/suse-ppc32-mol.patch: Refresh.

-------------------------------------------------------------------
Thu Feb 25 08:39:15 CET 2010 - teheo@suse.de

- scripts/run_oldconfig.sh doesn't update ppc/vanilla for some reason.
  Do it manually.

-------------------------------------------------------------------
Thu Feb 25 08:13:40 CET 2010 - teheo@suse.de

- ppc explicitly sets CONFIG_LEDS_TRIGGER_IDE_DISK.  Run
  scripts/run_oldconfig.sh to fix configs up.

-------------------------------------------------------------------
Thu Feb 25 07:25:49 CET 2010 - teheo@suse.de

- Drop CONFIG_IDE from all configs.

-------------------------------------------------------------------
Thu Feb 25 06:04:24 CET 2010 - jeffm@suse.com

- patches.xen/xen3-patch-2.6.33-rc8-final: Build fix for the
  2.6.33-final update.

-------------------------------------------------------------------
Wed Feb 24 21:00:52 CET 2010 - jeffm@suse.de

- Updated to 2.6.33-final.
  - Eliminated 4 patches.

-------------------------------------------------------------------
Wed Feb 24 20:02:26 CET 2010 - jeffm@suse.de

- patches.rpmify/ftrace-fix-ftrace_event_call-alignment-for-use-with-gcc-4-5:
  ftrace: fix ftrace_event_call alignment for use with gcc 4.5
  (bnc#582222).

-------------------------------------------------------------------
Wed Feb 24 14:46:28 CET 2010 - jbeulich@novell.com

- Update Xen patches to 2.6.33-rc8 and c/s 997.
- patches.xen/xen-x86-time-per-cpu: fold per-CPU accounting data
  into a structure.
- patches.xen/xen-x86-xtime-lock: reduce contention on xtime_lock
  (bnc#569014, bnc#571041, bnc#571769, bnc#572146).

-------------------------------------------------------------------
Wed Feb 24 10:54:56 UTC 2010 - jengelh@medozas.de

- rpm/kernel-source.spec.in: use macros in a few more places

-------------------------------------------------------------------
Tue Feb 23 00:34:32 CET 2010 - jack@suse.de

- patches.fixes/novfs-fix-inode-uid: novfs: Get proper UID when
  looking up inode (bnc#486997).
- patches.fixes/novfs-incorrect-filesize-fix: novfs: novfs
  reports incorrect file size (bnc#426536).
- patches.fixes/novfs-truncate-fix: novfs: Fixes corruption of
  OO documents on NSS Volumes (bnc#508259).

-------------------------------------------------------------------
Sat Feb 20 22:31:31 UTC 2010 - jengelh@medozas.de

- use standard short options in tar commands

-------------------------------------------------------------------
Wed Feb 17 04:07:36 CET 2010 - nfbrown@suse.de

- patches.fixes/nfs-find-crash: Fix potential oops when running
  find on an NFS mount. (bnc#573107).

-------------------------------------------------------------------
Tue Feb 16 21:21:22 CET 2010 - jeffm@suse.com

- Set CONFIG_LSM_MMAP_MIN_ADDR=4096 to allow qemu to emulate
  other architectures properly (bnc#574654).

-------------------------------------------------------------------
Tue Feb 16 18:10:01 CET 2010 - jeffm@suse.com

- Update to 2.6.33-rc8.
  - Eliminated 1 patch.

-------------------------------------------------------------------
Mon Feb 15 19:15:43 CET 2010 - rgoldwyn@suse.de

- patches.fixes/novfs-err_ptr-fix.diff: Oops in novfs:unlink_local
  (bnc#569071).

-------------------------------------------------------------------
Fri Feb 12 17:36:05 CET 2010 - trenn@suse.de

- Update config files.
  Enable p4_clockmod for i386 desktop
  While this is broken by design it allows to remove clocking
  limits from the vendor on e.g. eeepc 701
-------------------------------------------------------------------
Fri Feb 12 17:10:47 CET 2010 - jeffm@suse.com

- patches.fixes/taskstats-alignment: delayacct: align to 8 byte
  boundary on 64-bit systems (bnc#578065).

-------------------------------------------------------------------
Fri Feb 12 16:57:20 CET 2010 - trenn@suse.de

- patches.fixes/acpi_fix_no_critical_tp.patch: ACPI thermal:
  Don't invalidate thermal zone if critical trip point is bad
  (bnc#531547).
- patches.fixes/acpi_pci_hot_plug_sanity_checks.patch: ACPI:
  acpi_bus_{scan,bus,add}: return -ENODEV if no device was found
  (bnc#531547).
- patches.fixes/acpi_thermal_check_trip_points.patch: ACPI
  thermal: Check for thermal zone requirement (bnc#531547).

-------------------------------------------------------------------
Fri Feb 12 10:32:54 CET 2010 - jdelvare@suse.de

- supported.conf: saa7111 and saa7114 are gone.

-------------------------------------------------------------------
Wed Feb 10 16:37:00 CET 2010 - jeffm@suse.com

- patches.suse/kdb-fix-kdb_cmds-to-include-the-arch-common-macro:
  kdb: fix kdb_cmds to include the arch common macro (bnc#578421).

-------------------------------------------------------------------
Wed Feb 10 02:13:27 CET 2010 - jeffm@suse.com

- patches.suse/kdb-handle-nonexistance-keyboard-controller: kdb:
  handle nonexistance keyboard controller (bnc#578051).

-------------------------------------------------------------------
Wed Feb 10 00:29:46 CET 2010 - gregkh@suse.de

- patches.fixes/dvb-l64781.ko-broken-with-gcc-4.5.patch: dvb:
  l64781.ko broken with gcc 4.5.

-------------------------------------------------------------------
Tue Feb  9 22:55:21 CET 2010 - jeffm@suse.com

- patches.apparmor/apparmor-check-for-network-in-interrupt-and-work-around:
  apparmor: check for network in interrupt and work around
  (bnc#492961, bln#350789).

-------------------------------------------------------------------
Tue Feb  9 17:02:26 CET 2010 - jeffm@suse.com

- Update to 2.6.33-rc7.
  - Eliminated 1 patch.

-------------------------------------------------------------------
Tue Feb  9 10:09:08 CET 2010 - tiwai@suse.de

- patches.drivers/alsa-sp1-hda-66-idt-hp-mute-led-fix-polarity:
  ALSA: hda - Fix default polarity of mute-LED GPIO on 92HD83x/88x
  codecs (bnc#578190).

-------------------------------------------------------------------
Mon Feb  8 15:49:01 CET 2010 - tiwai@suse.de

- patches.drivers/alsa-sp1-hda-63-idt-hp-mute-led-detect:
  ALSA: hda - Detect HP mute-LED GPIO setup from GPIO counts
  (bnc#577927).
- patches.drivers/alsa-sp1-hda-64-idt-hp-mute-led-cleanup: ALSA:
  hda - Merge HP mute-LED status callback on both IDT 92HD7x
  and 8x codecs (bnc#577927).
- patches.drivers/alsa-sp1-hda-65-idt-hp-mute-led-cleanup2:
  ALSA: hda - Remove static gpio_led setup via model (bnc#577927).

-------------------------------------------------------------------
Fri Feb  5 18:10:37 CET 2010 - coly.li@suse.de

- patches.suse/64bytes_lvb_len.diff: Delete from repo and series.conf.
  Back to 32bytes lvb length for clvm (bnc#573460).

-------------------------------------------------------------------
Fri Feb  5 16:12:12 CET 2010 - duwe@suse.de

- Update config files: Compile IBM_BSR into kernel, not as module.
  (ppc only, bnc#572381)

-------------------------------------------------------------------
Fri Feb  5 16:07:34 CET 2010 - duwe@suse.de

- patches.arch/ppc-pseries-ncpus-1: powerpc: Add static fields
  to ibm,client-architecture call (bnc#570909).
- patches.arch/ppc-pseries-ncpus-2: powerpc/pseries: Pass more
  accurate number of supported cores to firmware (bnc#570909).

-------------------------------------------------------------------
Fri Feb  5 11:10:01 CET 2010 - coly.li@suse.de

- disable patches.suse/64bytes_lvb_len.diff in series.conf

-------------------------------------------------------------------
Thu Feb  4 15:17:01 CET 2010 - mmarek@suse.de

- rpm/find-provides, rpm/kernel-binary.spec.in: Remove the previous
  hack and set STRIP_KEEP_SYMTAB='*/vmlinux-*' instead to avoid
  stripping symbols from the ppc vmlinux image (bnc#572148).

-------------------------------------------------------------------
Thu Feb  4 13:23:57 CET 2010 - knikanth@suse.de

- patches.fixes/dm-stripe-zero-stripes: dm-stripe: return -EINVAL
  if stripe count is zero (bnc#576312).

-------------------------------------------------------------------
Thu Feb  4 12:17:25 CET 2010 - npiggin@suse.de

- Disable patches.suse/files-slab-rcu.patch.

-------------------------------------------------------------------
Thu Feb  4 11:29:58 CET 2010 - mmarek@suse.cz

- rpm/kernel-binary.spec.in: Obsolete iwlagn-2-6-27-kmp
  (bnc#559533).

-------------------------------------------------------------------
Thu Feb  4 09:46:35 CET 2010 - tiwai@suse.de

- supported.conf: mark snd-wss-lib unsupported

-------------------------------------------------------------------
Thu Feb  4 09:45:34 CET 2010 - tiwai@suse.de

- patches.drivers/alsa-sp1-hda-61-add-idt92hd88x-support2:
  ALSA: hda - Adding support for another IDT 92HD83XXX codec
  (bnc#569354).

-------------------------------------------------------------------
Wed Feb  3 19:17:01 CET 2010 - jbohac@suse.cz

- supported.conf: marked em_cmp supported (bnc#568130)

-------------------------------------------------------------------
Wed Feb  3 14:57:19 CET 2010 - mmarek@suse.cz

- rpm/kernel-binary.spec.in: automatically install a matching
  -devel package if kernel-source is installed.

-------------------------------------------------------------------
Wed Feb  3 13:06:15 CET 2010 - jbeulich@novell.com

- Update Xen patches to 2.6.33-rc6 and c/s 989.
- patches.xen/xen-netback-generalize: Netback: Generalize
  static/global variables into 'struct xen_netbk'.
- patches.xen/xen-netback-kernel-threads: Use Kernel thread to
  replace the tasklet.
- patches.xen/xen-netback-multiple-tasklets: Netback:
  Multiple tasklets support.

-------------------------------------------------------------------
Tue Feb  2 15:59:38 CET 2010 - jkosina@suse.cz

- patches.suse/suse-ppc64-branding: the message about crashed kernel
  doesn't make sense any more with CONFIG_CRASH_DUMP enabled by
  default (bnc#575884).

-------------------------------------------------------------------
Sat Jan 30 21:51:35 CET 2010 - jeffm@suse.com

- Update to 2.6.33-rc6.
  - Eliminated 12 patches.

-------------------------------------------------------------------
Sat Jan 30 21:30:27 CET 2010 - jeffm@suse.com

- patches.rpmify/hugetlbfs-fix-section-mismatches: Removed __init
  from hugetlb_sysfs_add_hstate instead of adding it elsewhere.

-------------------------------------------------------------------
Sat Jan 30 09:05:13 CET 2010 - jslaby@suse.de

- patches.suse/kdb-common: Fix hid crash (bnc#570591)

-------------------------------------------------------------------
Fri Jan 29 12:11:55 CET 2010 - tiwai@suse.de

- patches.drivers/alsa-sp1-hda-60-add-idt92hd88x-support: ALSA:
  hda - Add support for IDT 92HD88 family codecs (bnc#569354).

-------------------------------------------------------------------
Fri Jan 29 11:14:39 CET 2010 - jkosina@suse.cz

- patches.fixes/pci-fix-nested-spinlock-hang-in-aer_inject.patch:
  Update patch-mainline tag.

-------------------------------------------------------------------
Fri Jan 29 10:39:59 CET 2010 - jbenc@suse.cz

- Update config files: fixed vanilla configs.

-------------------------------------------------------------------
Thu Jan 28 19:27:54 CET 2010 - tiwai@suse.de

- patches.drivers/alsa-sp1-hda-59-idt92hd83xxx-hp-mute-led: ALSA:
  hda - Add mute LED check for HP laptops with IDT 92HD83xxx codec
  (bnc#569354).

-------------------------------------------------------------------
Thu Jan 28 16:56:02 CET 2010 - jbeulich@novell.com

- patches.suse/supported-flag: Fix -ec2 build.
- patches.suse/supported-flag-enterprise: Refresh.
- patches.xen/xen3-patch-2.6.33-rc3: Fix ia64 build.

-------------------------------------------------------------------
Thu Jan 28 16:28:01 CET 2010 - jbeulich@novell.com

- Update Xen patches to 2.6.33-rc5 and c/s 987.
- config.conf: Re-enable Xen.
- Update config files.

-------------------------------------------------------------------
Thu Jan 28 14:50:18 CET 2010 - jbenc@suse.cz

- Update config files: enabled CONFIG_CFG80211_WEXT to keep backward
  user space compatibility and enabled few wireless drivers.

-------------------------------------------------------------------
Thu Jan 28 14:37:22 CET 2010 - mmarek@suse.cz

- rpm/apply-patches: Add support for an additional series file in
  patches.addon/series, this will be applied after the main series.

-------------------------------------------------------------------
Thu Jan 28 11:17:01 CET 2010 - mmarek@suse.cz

- rpm/apply-patches: put the patch loops from kernel-binary.spec.in
  and kernel-source.spec.in to one place.

-------------------------------------------------------------------
Wed Jan 27 20:24:43 CET 2010 - jeffm@suse.de

- Deleted 28 unused patches.

-------------------------------------------------------------------
Wed Jan 27 15:56:48 CET 2010 - jeffm@suse.com

- Update config files.

-------------------------------------------------------------------
Wed Jan 27 14:55:29 CET 2010 - jkosina@suse.cz

- patches.fixes/pci-fix-nested-spinlock-hang-in-aer_inject.patch:
  pci: fix nested spinlock hang in aer_inject (bnc#573578).

-------------------------------------------------------------------
Wed Jan 27 14:34:07 CET 2010 - mmarek@suse.cz

- Update config files: disable generic_serial users.
- patches.drivers/reenable-generic_serial: Delete.
- rpm/generic_serial-blacklist: Delete (bnc#569676).

-------------------------------------------------------------------
Wed Jan 27 12:57:31 CET 2010 - jengelh@medozas.de

- remove patches.suse/netfilter-ipv4options [bnc#490142]

-------------------------------------------------------------------
Wed Jan 27 00:14:42 CET 2010 - jeffm@suse.com

- patches.suse/slab-handle-memoryless-nodes-v2a.patch: Refresh.

-------------------------------------------------------------------
Tue Jan 26 07:00:33 CET 2010 - knikanth@suse.de

- supported.conf: Fix misspelt dm-region-hash and mark it supported
  correctly (bnc#565962)

-------------------------------------------------------------------
Mon Jan 25 21:55:49 CET 2010 - gregkh@suse.de

- Update to 2.6.32.6
  - security fixes
  - bugfixes
  - obsoletes:
    - patches.drivers/8250_pnp-wacom-add
    - patches.drivers/staging-hv-fix-smp-problems-in-the-hyperv-core-code.patch
    - patches.kernel.org/scsi-enclosure-fix-oops-while-iterating-enclosure_status-array.patch
    - patches.kernel.org/x86-msr-cpuid-register-enough-minors-for-the-msr-and-cpuid-drivers.patch

-------------------------------------------------------------------
Mon Jan 25 20:43:56 CET 2010 - jeffm@suse.com

- supported.conf: Added sparse_keymap (eeepc_laptop depends on it)

-------------------------------------------------------------------
Mon Jan 25 20:07:23 CET 2010 - npiggin@suse.de

- patches.suse/slab-handle-memoryless-nodes-v2a.patch: slab -
  handle memoryless nodes V2a (bnc#436025, bnc#570492).

-------------------------------------------------------------------
Mon Jan 25 17:54:26 CET 2010 - jeffm@suse.com

- Updated to 2.6.33-rc5.
  - Eliminated 2 patches.

-------------------------------------------------------------------
Mon Jan 25 16:46:19 CET 2010 - trenn@suse.de

- Update config files.
- patches.arch/x86_mce_intel_decode_physical_address.patch: x86,
  mce: Xeon75xx specific interface to get corrected memory error
  information (bnc#573380, fate#307738).
- patches.arch/x86_mce_intel_decode_physical_address_compile_fix.patch:
  x86, mce: Xeon75xx specific interface to get corrected memory
  error information (bnc#573380, fate#307738).
- patches.arch/x86_mce_intel_decode_physical_address_rename_fix.patch:
  x86, mce: Rename cpu_specific_poll to mce_cpu_specific_poll
  (bnc#573380, fate#307738).
- patches.xen/xen3-auto-arch-x86.diff: Refresh.

-------------------------------------------------------------------
Mon Jan 25 14:13:08 CET 2010 - tiwai@suse.de

- patches.drivers/alsa-sp1-hda-57-cx5051-toshiba-quirk:
  ALSA: hda - Add support for Toshiba Satellite M300
  (bnc#492233,bnc#565904).
- patches.drivers/alsa-sp1-hda-58-cx5051-lenovo-mute-fix: ALSA:
  hda - Change headphone pin control with master volume on cx5051
  (bnc#573050).

-------------------------------------------------------------------
Mon Jan 25 12:30:14 CET 2010 - trenn@suse.de

- patches.arch/x86_enable_tsc_sync_check_again.patch: x86:
  Reenable TSC sync check at boot, even with NONSTOP_TSC
  (bnc#573379).

-------------------------------------------------------------------
Mon Jan 25 12:22:55 CET 2010 - trenn@suse.de

- patches.arch/x86_node_hotplug_parse_srat_fix_2nd_ver.patch:
  x86: Set hotpluggable nodes in nodes_possible_map (bnc#567216).
- patches.arch/x86_node_hotplug_parse_srat_fix.patch: Delete.

-------------------------------------------------------------------
Mon Jan 25 11:45:39 CET 2010 - trenn@suse.de

- supported.conf:
  Add mce-inject and hwpoison-inject so that Intel can easier test
  this. As these are debug drivers, they might get reverted from
  support.conf again if kernel-extra package gets fixed for SLES,
  only seem to exist for SLED because "NCC is not yet working for SP1".
  (bnc#572552).

-------------------------------------------------------------------
Sat Jan 23 02:54:31 CET 2010 - bphilips@suse.de

- patches.drivers/tg3-updates-from-f4188d-to-ba5b0bf.patch: tg3:
  updates from f4188d to ba5b0bf (bnc#573237).

-------------------------------------------------------------------
Sat Jan 23 01:57:20 CET 2010 - rjw@suse.de

- patches.arch/x86-irq-check-move_in_progress-before-freeing-the-vector-mapping.patch:
  x86, irq: Check move_in_progress before freeing the vector
  mapping (bnc#558247).

-------------------------------------------------------------------
Sat Jan 23 01:36:27 CET 2010 - rjw@suse.de

- patches.arch/x86-apic-use-logical-flat-for-systems-with-8-or-fewer-logical-cpus.patch:
  x86, apic: use logical flat for systems with <= 8 logical cpus
  (bnc#567510).
- patches.arch/x86-revert-apic-Use-logical-flat-on-intel-with-8-or-fewer-logical-cpus.patch:
  x86: Revert "apic: Use logical flat on intel with <= 8 logical
  cpus" (bnc#567510).

-------------------------------------------------------------------
Sat Jan 23 00:52:57 CET 2010 - gregkh@suse.de

- Update to 2.6.32.5:
  - security fixes
  - bug fixes
  - obsoletes:
    - patches.drivers/alsa-sp1-hda-54-alc861-capture-fix
    - patches.fixes/hid-add-device-ids-for-new-model-of-apple-wireless-keyboard
    - patches.fixes/megaraid_sas-fix-permissions-on-poll_mode_io
    - patches.fixes/reiserfs-truncate-blocks-not-used-by-a-write.patch

-------------------------------------------------------------------
Fri Jan 22 21:11:54 CET 2010 - tonyj@suse.de

- Update config files: drop UTRACE from default s390 configs
  as per communication from Ihno.

-------------------------------------------------------------------
Fri Jan 22 19:48:25 CET 2010 - gregkh@suse.de

- patches.kernel.org/x86-msr-cpuid-register-enough-minors-for-the-msr-and-cpuid-drivers.patch:
  x86, msr/cpuid: Register enough minors for the MSR and CPUID
  drivers (bnc#572720).

-------------------------------------------------------------------
Fri Jan 22 18:54:28 CET 2010 - gregkh@suse.de

- patches.kernel.org/scsi-enclosure-fix-oops-while-iterating-enclosure_status-array.patch:
  SCSI: enclosure: fix oops while iterating enclosure_status array
  (bnc#572818).
- patches.fixes/enclosure-fix-oops-while-iterating-enclosure_status-array:
  Delete.

-------------------------------------------------------------------
Fri Jan 22 15:50:12 CET 2010 - duwe@suse.de

- Update config files.
- patches.arch/ppc-extended_h_cede-update-to-mainline: Incremental
  patch set to sync H_CEDE with actual mainline (bnc#550447,
  FATE#307059).

-------------------------------------------------------------------
Fri Jan 22 15:30:21 CET 2010 - trenn@suse.de

- Update config files.
  Add DMAR to -trace flavor -> get in sync with -default

-------------------------------------------------------------------
Fri Jan 22 09:17:21 CET 2010 - hare@suse.de

- patches.fixes/qla2xxx-restore-pci-state-after-eeh-recovery:
  Re-save PCI state after EEH recovery (bnc#570233).

-------------------------------------------------------------------
Fri Jan 22 07:38:23 CET 2010 - jjolly@suse.de

- patches.arch/s390-06-01-zfcp-introduce-bsg-timeout-callback.patch:
  zfcp: introduce BSG timeout callback (BNC#572659).
- patches.arch/s390-06-02-zfcp-set-hw-timeout-requested-by-bsg.patch:
  zfcp: set HW timeout requested by BSG request (BNC#572659).

-------------------------------------------------------------------
Fri Jan 22 03:20:49 CET 2010 - bphilips@suse.de

- patches.drivers/netxen-8f9b3f-to-c651a8.patch: netxen: 8f9b3f
  to c651a8 (bnc#572832).

-------------------------------------------------------------------
Fri Jan 22 02:39:54 CET 2010 - mfasheh@suse.com

- patches.suse/ocfs2-allocation-resrvations.patch: Refresh to
  newest version of patch.

-------------------------------------------------------------------
Thu Jan 21 20:22:46 CET 2010 - astarikovskiy@suse.de

- supported.conf: added power_meter driver (FATE #306959). 

-------------------------------------------------------------------
Thu Jan 21 18:16:54 CET 2010 - tonyj@suse.de

- config.conf: add -trace flavor for s390* at Ihno's request
- Add more tracers to existing ppc64 trace config at IBM request 
  Both related to FATE# 307051.
- patches.trace/ftrace-framepointer.diff: Delete.

-------------------------------------------------------------------
Thu Jan 21 14:41:29 CET 2010 - hare@suse.de

- patches.fixes/scsi-fc-class-allow-LLD-bsg-timeout:
  scsi_transport_fc: Allow LLD to reset FC BSG timeout
  (bnc#572658).

-------------------------------------------------------------------
Thu Jan 21 13:13:53 CET 2010 - jbeulich@novell.com

- patches.xen/xen-privcmd-mmap-batch-clear: privcmd: mmapbatch-v2
  fixes.

-------------------------------------------------------------------
Thu Jan 21 09:08:08 CET 2010 - hare@suse.de

- patches.drivers/lpfc-8.3.5-update: lpfc update to 8.3.5
  (bnc#572427).
- patches.drivers/lpfc-8.3.5.3-update: lpfc driver update to
  8.3.5.3 (bnc#572427).

-------------------------------------------------------------------
Thu Jan 21 09:04:37 CET 2010 - hare@suse.de

- patches.drivers/e1000-enhance-frame-fragment-detection.patch:
  Update headers for series2git.
- patches.drivers/e1000e-enhance-frame-fragment-detection.patch:
  Update headers for series2git.

-------------------------------------------------------------------
Wed Jan 20 18:23:18 CET 2010 - tiwai@suse.de

- patches.suse/bootsplash-scaler: Refresh. More updates and
  clean-up by Egbert (bnc#570082)

-------------------------------------------------------------------
Wed Jan 20 16:30:38 CET 2010 - jkosina@suse.cz

- patches.drivers/add-support-for-intel-cougar-point-chipset.patch:
  Intel Cougar Point PCH Support (FATE#308854 bnc#565845).

-------------------------------------------------------------------
Wed Jan 20 15:07:59 CET 2010 - jslaby@suse.de

- patches.drivers/bnx2x-backports-v2.6.32-to-af901ca.patch:
  Refresh.
  (change firmwares in makefile)

-------------------------------------------------------------------
Wed Jan 20 13:55:16 CET 2010 - jslaby@suse.de

- patches.suse/rlim-0006-PPC-use-helpers-for-rlimits.patch: Refresh.
- patches.suse/rlim-0007-S390-use-helpers-for-rlimits.patch: Refresh.

-------------------------------------------------------------------
Wed Jan 20 12:10:03 CET 2010 - jbeulich@novell.com

- Update Xen patches to 2.6.32.4 and c/s 984.
- Update Xen config files.

-------------------------------------------------------------------
Wed Jan 20 08:19:53 CET 2010 - bphilips@suse.de

- patches.drivers/bnx2i-backport-from-v2.6.32-to-45ca38e.patch:
  bnx2i: Backport from v2.6.32 to 45ca38e (bnc#564640).
- patches.drivers/bnx2x-backports-v2.6.32-to-af901ca.patch:
  bnx2x: backports v2.6.32 to af901ca (bnc#564638).
- patches.drivers/cnic-backport-from-v2.6.32-4e9c4f.patch: cnic:
  backport from v2.6.32-4e9c4f (bnc#564640).

-------------------------------------------------------------------
Wed Jan 20 00:08:36 CET 2010 - gregkh@suse.de

- Update config files.  2.6.32.4 changed one of them.

-------------------------------------------------------------------
Tue Jan 19 23:40:51 CET 2010 - tiwai@suse.de

- patches.suse/bootsplash-scaler: Refresh.  Fixed the text area
  calculation, and added the upscaling (bnc#570082).

-------------------------------------------------------------------
Tue Jan 19 21:57:59 CET 2010 - jeffm@suse.com

- Updated to 2.6.33-rc4-git7.
  - Eliminated 4 patches.

-------------------------------------------------------------------
Tue Jan 19 18:39:59 CET 2010 - gregkh@suse.de

- Patch refresh for fuzz due to upstream -stable additions.

-------------------------------------------------------------------
Tue Jan 19 18:35:44 CET 2010 - gregkh@suse.de

- Update to 2.6.32.4
  - security fixes
  - bug fixes
  - obsoletes:
    - patches.arch/module-handle-ppc64-relocating-kcrctabs-when-config_relocatable-y
    - patches.drivers/alsa-sp1-hda-53-alc861vd-capture-fix
    - patches.fixes/audit_untag_chunk.patch
    - patches.fixes/quota-fix-reserved-space-management-for-ordinary-fs.patch
    - patches.fixes/signal-fix-kernel-information-leak-with-print-fatal-signals-1

-------------------------------------------------------------------
Tue Jan 19 18:08:33 CET 2010 - tiwai@suse.de

- patches.drivers/alsa-sp1-hda-55-alc259-hp-pin-fix: ALSA: hda -
  Fix parsing pin node 0x21 on ALC259 (bnc#571879).
- patches.drivers/alsa-sp1-hda-56-realtek-eapd-fix: ALSA: hda -
  Turn on EAPD only if available for Realtek codecs (bnc#571879).

-------------------------------------------------------------------
Tue Jan 19 18:01:58 CET 2010 - tiwai@suse.de

- patches.suse/bootsplash-scaler: Refresh.  Fix the hang-up with
  resolution changes (bnc#570082)

-------------------------------------------------------------------
Tue Jan 19 14:36:48 CET 2010 - jkosina@suse.cz

- supported.conf: added aesni-intel (bnc#566618 FATE#304209).

-------------------------------------------------------------------
Tue Jan 19 14:21:10 CET 2010 - jkosina@suse.cz

- Update config files: set CONFIG_CRYPTO_HMAC=y to avoid
  regression from SLE11 (bnc#571501).

-------------------------------------------------------------------
Tue Jan 19 13:32:02 CET 2010 - jack@suse.de

- patches.fixes/reiserfs-truncate-blocks-not-used-by-a-write.patch:
  reiserfs: truncate blocks not used by a write (bnc#483375).

-------------------------------------------------------------------
Mon Jan 18 22:34:50 CET 2010 - jeffm@suse.de

- patches.suse/smtnice-disable: Delete (obsolete).

-------------------------------------------------------------------
Mon Jan 18 16:22:29 CET 2010 - jeffm@suse.com

- Disabled custom ACPI table loading from initramfs again.

-------------------------------------------------------------------
Mon Jan 18 16:22:08 CET 2010 - jeffm@suse.com

- patches.fixes/nfsd-05-sunrpc-cache-allow-thread-to-block-while-waiting-for.patch:
  Refresh.

-------------------------------------------------------------------
Mon Jan 18 14:59:22 CET 2010 - trenn@suse.de

- patches.arch/x86_node_hotplug_parse_srat_fix.patch:
  x86/mm/srat_64.c: nodes_parsed should include all nodes detected
  by ACPI (bnc#567140).

-------------------------------------------------------------------
Mon Jan 18 09:47:31 CET 2010 - hare@suse.de

- patches.fixes/aic79xx-null-scb-in-nonpkt-busfree: aic79xx: check
  for non-NULL scb in ahd_handle_nonpkt_busfree (bnc#542568).

-------------------------------------------------------------------
Mon Jan 18 00:35:36 CET 2010 - nfbrown@suse.de

- patches.fixes/nfsd-05-sunrpc-cache-allow-thread-to-block-while-waiting-for.patch:
  Refresh to fix 60 second delay. (bnc#568271)

-------------------------------------------------------------------
Sat Jan 16 02:05:38 CET 2010 - tonyj@suse.de

- patches.fixes/audit_untag_chunk.patch: fix braindamage in
  audit_tree.c untag_chunk() (bnc#556282).

-------------------------------------------------------------------
Sat Jan 16 01:44:42 CET 2010 - rjw@suse.de

- patches.xen/xen-x86-rename-display_cacheinfo-to-cpu_detect_cache_sizes.patch:
  x86: Rename display_cacheinfo() to cpu_detect_cache_sizes().

-------------------------------------------------------------------
Fri Jan 15 21:42:09 CET 2010 - gregkh@suse.de

- Update config files.
- patches.drivers/vmw_pvscsi-scsi-driver-for-vmware-s-virtual-hba.patch:
  vmw_pvscsi: SCSI driver for VMware's virtual HBA.

-------------------------------------------------------------------
Fri Jan 15 20:54:10 CET 2010 - jeffm@suse.com

- patches.fixes/hid-add-device-ids-for-new-model-of-apple-wireless-keyboard:
  HID: add device IDs for new model of Apple Wireless Keyboard
  (bnc#568231).

-------------------------------------------------------------------
Fri Jan 15 13:47:33 CET 2010 - hare@suse.de

- patches.drivers/qla2xxx-8.03.01.01.11.1-k8-update: qla2xxx
  driver update to 8.03.01.01.11.1-k8 (bnc#560415).
- patches.drivers/qla2xxx-8.03.01.02.11.1-k8-update: qla2xxx
  driver update to 8.03.01.02.11.1-k8 (bnc#570233).
- patches.drivers/lpfc-add-raywire-id: Delete.
- patches.drivers/qla2xxx-8.03.01-k7-update: Delete.

-------------------------------------------------------------------
Fri Jan 15 13:46:38 CET 2010 - hare@suse.de

- patches.drivers/qla2xxx-8.03.01.01.11.1-k8-update: qla2xxx
  driver update to 8.03.01.01.11.1-k8 (bnc#560415).
- patches.drivers/qla2xxx-8.03.01.02.11.1-k8-update: qla2xxx
  driver update to 8.03.01.02.11.1-k8 (bnc#570233).
- patches.drivers/lpfc-add-raywire-id: Delete.
- patches.drivers/qla2xxx-8.03.01-k7-update: Delete.

-------------------------------------------------------------------
Fri Jan 15 09:41:39 CET 2010 - trenn@suse.de

- patches.suse/kdb_dont_touch_i8042_early.patch: Avoid early
  hang when i8042 controller is missing (bnc#528811).

-------------------------------------------------------------------
Fri Jan 15 03:56:15 CET 2010 - jeffm@suse.com

- patches.suse/reiser4-sync_inodes: Delete (obsolete).

-------------------------------------------------------------------
Fri Jan 15 03:55:52 CET 2010 - jeffm@suse.com

- patches.suse/reiser4-sync_inodes: Delete (obsolete).

-------------------------------------------------------------------
Fri Jan 15 03:39:29 CET 2010 - jeffm@suse.com

- patches.fixes/remount-no-shrink-dcache: Updated to 2.6.33.

-------------------------------------------------------------------
Fri Jan 15 03:22:19 CET 2010 - jeffm@suse.com

- patches.arch/s390-08-02-zfcp-gpn-align-fix.diff: Delete (obsolete).

-------------------------------------------------------------------
Fri Jan 15 03:21:54 CET 2010 - jeffm@suse.com

- patches.suse/smtnice-disable: Updated to 2.6.33.

-------------------------------------------------------------------
Fri Jan 15 03:19:18 CET 2010 - jeffm@suse.com

- patches.arch/s390-08-02-zfcp-gpn-align-fix.diff: Delete (obsolete).

-------------------------------------------------------------------
Fri Jan 15 00:25:16 CET 2010 - mfasheh@suse.com

- patches.fixes/Ocfs2-Let-ocfs2-support-fiemap-for-symlink-and-fast-.patch:
  Ocfs2: Let ocfs2 support fiemap for symlink and fast symlink..
- patches.fixes/Ocfs2-Should-ocfs2-support-fiemap-for-S_IFDIR-inode.patch:
  Ocfs2: Should ocfs2 support fiemap for S_IFDIR inode?.
- patches.fixes/ocfs-stop-using-do_sync_mapping_range.patch:
  ocfs: stop using do_sync_mapping_range.
- patches.fixes/ocfs2-Add-reflinked-file-s-inode-to-inode-hash-earil.patch:
  ocfs2: Add reflinked file's inode to inode hash eariler..
- patches.fixes/ocfs2-Find-proper-end-cpos-for-a-leaf-refcount-block.patch:
  ocfs2: Find proper end cpos for a leaf refcount block..
- patches.fixes/ocfs2-Set-i_nlink-properly-during-reflink.patch:
  ocfs2: Set i_nlink properly during reflink..
- patches.fixes/ocfs2-always-include-acl-support.patch: ocfs2:
  Always include ACL support.
- patches.fixes/ocfs2-cluster-Make-fence-method-configurable-v2.patch:
  ocfs2/cluster: Make fence method configurable - v2.
- patches.fixes/ocfs2-devel-remove-redundant-OCFS2_MOUNT_POSIX_ACL-c.patch:
  ocfs2-devel: remove redundant OCFS2_MOUNT_POSIX_ACL check
  in ocfs2_get_acl_nolock().
- patches.fixes/ocfs2-explicit-declare-uninitialized-var-in-user_clu.patch:
  ocfs2: explicit declare uninitialized var in
  user_cluster_connect().
- patches.fixes/ocfs2-make-acl-use-the-default.patch: ocfs2:
  Make acl use the default.
- patches.fixes/ocfs2-refcounttree.c-cleanup.patch: ocfs2:
  refcounttree.c cleanup..
- patches.fixes/ocfs2-replace-u8-by-__u8-in-ocfs2_fs.h.patch:
  ocfs2: replace u8 by __u8 in ocfs2_fs.h.
- patches.fixes/ocfs2-return-EAGAIN-instead-of-EAGAIN-in-dlm.patch:
  ocfs2: return -EAGAIN instead of EAGAIN in dlm.
- patches.fixes/ocfs2-set-MS_POSIXACL-on-remount.patch: ocfs2:
  Set MS_POSIXACL on remount.
- patches.fixes/ocfs2-trivial-Use-le16_to_cpu-for-a-disk-value-in-xa.patch:
  ocfs2/trivial: Use le16_to_cpu for a disk value in xattr.c.
- patches.fixes/ocfs2-trivial-Use-proper-mask-for-2-places-in-hearbe.patch:
  ocfs2/trivial: Use proper mask for 2 places in hearbeat.c.
- patches.suse/fiemap-Add-new-extent-flag-FIEMAP_EXTENT_SHARED.patch:
  fiemap: Add new extent flag FIEMAP_EXTENT_SHARED.
- patches.suse/ocfs2-Use-FIEMAP_EXTENT_SHARED.patch: ocfs2:
  Use FIEMAP_EXTENT_SHARED.
- patches.suse/ocfs2-allocation-resrvations.patch: Refresh.

-------------------------------------------------------------------
Thu Jan 14 22:40:43 CET 2010 - rjw@suse.de

- patches.arch/x86-Limit-number-of-per-cpu-TSC-sync-messages.patch:
  x86: Limit number of per cpu TSC sync messages (bnc#564618,
  FATE#306952).
- patches.arch/x86-Limit-the-number-of-processor-bootup-messages.patch:
  x86: Limit the number of processor bootup messages (bnc#564618,
  FATE#306952).
- patches.arch/x86-Remove-CPU-cache-size-output-for-non-Intel-too.patch:
  x86: Remove CPU cache size output for non-Intel too (bnc#564618,
  FATE#306952).
- patches.arch/x86-Remove-enabling-x2apic-message-for-every-CPU.patch:
  x86: Remove enabling x2apic message for every CPU (bnc#564618,
  FATE#306952).
- patches.arch/x86-Remove-the-CPU-cache-size-printks.patch: x86:
  Remove the CPU cache size printk's (bnc#564618, FATE#306952).
- patches.arch/x86-cpu-mv-display_cacheinfo-cpu_detect_cache_sizes.patch:
  x86, cpu: mv display_cacheinfo -> cpu_detect_cache_sizes
  (bnc#564618, FATE#306952).
- patches.arch/x86-ucode-amd-Load-ucode-patches-once-and-not-separately-of-each-CPU.patch:
  x86: ucode-amd: Load ucode-patches once and not separately of
  each CPU (bnc#564618, FATE#306952).
- patches.fixes/sched-Limit-the-number-of-scheduler-debug-messages.patch:
  sched: Limit the number of scheduler debug messages (bnc#564618,
  FATE#306952).
- patches.fixes/timers-init-Limit-the-number-of-per-cpu-calibration-bootup-messages.patch:
  timers, init: Limit the number of per cpu calibration bootup
  messages (bnc#564618, FATE#306952).

-------------------------------------------------------------------
Thu Jan 14 20:54:29 CET 2010 - jeffm@suse.com

- patches.suse/add-initramfs-file_read_write: Build fix.

-------------------------------------------------------------------
Thu Jan 14 20:44:18 CET 2010 - jeffm@suse.com

- patches.suse/supported-flag-enterprise: Refresh.

-------------------------------------------------------------------
Thu Jan 14 20:16:19 CET 2010 - jeffm@suse.com

- patches.suse/supported-flag-sysfs: Properly report proprietary modules

-------------------------------------------------------------------
Thu Jan 14 19:24:32 CET 2010 - jeffm@suse.de

- patches.suse/add-initramfs-file_read_write: initramfs: add
  initramfs_{read,write} (bnc#568120).
- Re-enabled custom ACPI table loading from initramfs.

-------------------------------------------------------------------
Thu Jan 14 12:58:33 CET 2010 - trenn@suse.de

- Update config files.
  Enable CONFIG_CPU_FREQ_DEBUG as requested by HP.
  This one adds conditional printks which can be enabled via:
  cpufreq.debug=7

-------------------------------------------------------------------
Thu Jan 14 12:55:42 CET 2010 - tiwai@suse.de

- patches.drivers/alsa-sp1-hda-54-alc861-capture-fix: ALSA: hda -
  Fix missing capture mixer for ALC861/660 codecs (bnc#567340).

-------------------------------------------------------------------
Thu Jan 14 10:25:21 CET 2010 - mmarek@suse.de

- rpm/find-provides, rpm/kernel-binary.spec.in: really fix ppc
  symbol provides.

-------------------------------------------------------------------
Thu Jan 14 00:10:11 CET 2010 - rjw@suse.de

- patches.arch/UV-Expose-irq_desc-node-in-proc.patch: Expose the
  irq_desc node as /proc/irq/*/node. (bnc#566745, fate#306952).

-------------------------------------------------------------------
Wed Jan 13 23:37:52 CET 2010 - bphilips@suse.de

- patches.drivers/dmfe-tulip-Let-dmfe-handle-DM910x-except-for-SPARC-o.patch:
  dmfe/tulip: Let dmfe handle DM910x except for SPARC on-board
  chips (bnc#537016).

-------------------------------------------------------------------
Wed Jan 13 23:13:19 CET 2010 - jkosina@suse.cz

- patches.fixes/crypto-testmgr-fix-complain-about-lacking-test.patch:
  crypto: testmgr - Fix complain about lack test for internal
  used algorithm (bnc#568278 FATE#306883).

-------------------------------------------------------------------
Wed Jan 13 16:23:49 CET 2010 - jeffm@suse.com

- Update to 2.6.33-rc4.
  - Eliminated patches.fixes/megaraid_sas-fix-permissions-on-poll_mode_io

-------------------------------------------------------------------
Wed Jan 13 16:04:58 CET 2010 - mmarek@suse.cz

- patches.suse/bootsplash-keep-multiple-data: Keep multiple
  splash screens for KMS (bnc#570082).
- patches.suse/bootsplash-scaler: Add bootsplash image scaler
  (bnc#570082).

-------------------------------------------------------------------
Wed Jan 13 13:53:04 CET 2010 - mmarek@suse.de

- rpm/kernel-binary.spec.in, rpm/find-provides: extract exported
  symbols from /boot/vmlinux before the image is stripped (affects
  ppc).

-------------------------------------------------------------------
Wed Jan 13 03:49:52 CET 2010 - jeffm@suse.com

- patches.rpmify/twl6030-fix-note_interrupt-call: Rename to patches.fixes/twl6030-fix-note_interrupt-call

-------------------------------------------------------------------
Wed Jan 13 02:01:55 CET 2010 - bphilips@suse.de

- patches.drivers/e1000-enhance-frame-fragment-detection.patch:
  Avoid atomic op by introducing discarding flag instead
- patches.drivers/e1000e-enhance-frame-fragment-detection.patch:
  Avoid atomic op by introducing discarding flag instead

-------------------------------------------------------------------
Wed Jan 13 01:35:57 CET 2010 - jeffm@suse.com

- patches.rpmify/autoconf-h-fix-locations: autoconf.h: Fix
  locations.

-------------------------------------------------------------------
Wed Jan 13 01:35:09 CET 2010 - jeffm@suse.com

- patches.fixes/ppc-crashdump-typefix: Renamed to patches.rpmify/ppc-crashdump-typefix

-------------------------------------------------------------------
Tue Jan 12 23:25:59 CET 2010 - jeffm@suse.com

- patches.fixes/signal-fix-kernel-information-leak-with-print-fatal-signals-1:
  Delete.

-------------------------------------------------------------------
Tue Jan 12 22:19:03 CET 2010 - jeffm@suse.com

- Update config files.

-------------------------------------------------------------------
Tue Jan 12 22:08:43 CET 2010 - jeffm@suse.com

- patches.fixes/ppc-crashdump-typefix: rename to patches.rpmify/ppc-crashdump-typefix

-------------------------------------------------------------------
Tue Jan 12 21:40:53 CET 2010 - jeffm@suse.com

- patches.fixes/signal-fix-kernel-information-leak-with-print-fatal-signals-1:
  kernel/signal.c: fix kernel information leak with
  print-fatal-signals=1 (bnc#569902).

-------------------------------------------------------------------
Tue Jan 12 21:33:19 CET 2010 - jeffm@suse.com

- patches.fixes/signal-fix-kernel-information-leak-with-print-fatal-signals-1:
  kernel/signal.c: fix kernel information leak with
  print-fatal-signals=1 (bnc#569902).

-------------------------------------------------------------------
Tue Jan 12 21:14:05 CET 2010 - rjw@suse.de

- needs_update: Remove some patches that we've got through the
  upstream.

-------------------------------------------------------------------
Tue Jan 12 17:57:52 CET 2010 - tiwai@suse.de

- patches.drivers/alsa-sp1-hda-53-alc861vd-capture-fix: ALSA:
  hda - Fix ALC861-VD capture source mixer (bnc#568305).

-------------------------------------------------------------------
Tue Jan 12 17:20:25 CET 2010 - jeffm@suse.com

- Update to 2.6.33-rc3-git5.

-------------------------------------------------------------------
Tue Jan 12 16:49:37 CET 2010 - trenn@suse.de

- patches.fixes/nohz_prevent_clocksource_wrapping_during_idle.patch:
  nohz: Prevent clocksource wrapping during idle (bnc#569238).

-------------------------------------------------------------------
Tue Jan 12 14:21:01 CET 2010 - jack@suse.de

- patches.suse/readahead-request-tunables.patch: Update readahead
  and max_sectors tunables (bnc#548529).

-------------------------------------------------------------------
Tue Jan 12 14:14:08 CET 2010 - jkosina@suse.cz

- patches.drivers/watchdog-iTCO_wdt-Add-support-for-Intel-Ibex-Peak.patch:
  iTCO_wdt: Add support for Intel Ibex Peak (bnc#557081
  FATE#308591).

-------------------------------------------------------------------
Tue Jan 12 09:21:52 CET 2010 - tonyj@suse.de

- needs_update: remove LTT/trace patches (assigned to jbl), all had 
  already been taken care of by my fwd port to 2.6.32

-------------------------------------------------------------------
Tue Jan 12 08:09:38 CET 2010 - hare@suse.de

- patches.drivers/qla4xxx-5.01.00-k9-5.01.00.00.11.01-k10.patch:
  Fixup compilation error.

-------------------------------------------------------------------
Tue Jan 12 00:52:29 CET 2010 - rjw@suse.de

- patches.fixes/PCI-Always-set-prefetchable-base-limit-upper32-registers.patch:
  PCI: Always set prefetchable base/limit upper32 registers
  (bnc#569003).

-------------------------------------------------------------------
Mon Jan 11 21:04:07 CET 2010 - jeffm@suse.com

- Merged patches.rpmify/x86_64-ksyms-make-the-native_load_gs_index-export-depend-on-config_paravirt_cpu into
  patches.arch/kvm-split-paravirt-ops-by-functionality

-------------------------------------------------------------------
Mon Jan 11 21:02:38 CET 2010 - jeffm@suse.com

- Renamed patches.rpmify/kmsg-fix-parameter-limitations to
  patches.arch/kmsg-fix-parameter-limitations

-------------------------------------------------------------------
Mon Jan 11 20:50:27 CET 2010 - jeffm@suse.com

- patches.rpmify/x86_64-ksyms-make-the-native_load_gs_index-export-depend-on-config_paravirt_cpu:
  x86_64/ksyms: Make the native_load_gs_index export depend
  on CONFIG_PARAVIRT_CPU.

-------------------------------------------------------------------
Mon Jan 11 20:49:26 CET 2010 - jeffm@suse.com

- Renamed patches.rpmify/rt2870-fix-section-mismatches to
  patches.rpmify/rt2860-fix-section-mismatches

-------------------------------------------------------------------
Mon Jan 11 20:14:56 CET 2010 - jeffm@suse.de

- Updated to 2.6.33-rc3-git3.
  - Eliminated 392 patches.
  - Xen is disabled.

-------------------------------------------------------------------
Mon Jan 11 16:32:52 CET 2010 - hare@suse.de

- patches.drivers/qla4xxx-5.01.00-k9-5.01.00.00.11.01-k10.patch:
  Update qla4xxx driver for SLES11 SP1 (bnc#556572,FATE#307128).

-------------------------------------------------------------------
Mon Jan 11 15:51:14 CET 2010 - jblunck@suse.de

- needs_update: Removed some patches.

-------------------------------------------------------------------
Mon Jan 11 14:34:00 CET 2010 - hare@suse.de

- patches.drivers/bfa-2.1.2.1-update: Update bfa driver to
  version 2.1.2.1 (bnc#561881).

-------------------------------------------------------------------
Mon Jan 11 12:39:21 CET 2010 - hare@suse.de

- patches.fixes/fcoe-libfc-adds-enable-di: adds enable/disable
  for fcoe interface (bnc#562046).
- patches.fixes/fcoe-use-lld-s-wwpn-and-w: Use LLD's WWPN and
  WWNN for lport if LLD supports ndo_fcoe_get_wwn (bnc#562046).
- patches.fixes/libfc-reduce-hold-time-on: reduce hold time on
  SCSI host lock (bnc#562046).
- patches.fixes/libfc-remote-port-gets-st: remote port gets
  stuck in restart state without really restarting (bnc#562046).

-------------------------------------------------------------------
Mon Jan 11 12:13:36 CET 2010 - hare@suse.de

- patches.drivers/mpt2sas-03.100.03.00-update: LSI mptsas2 driver
  update to 03.100.03.00 (bnc#566013).

-------------------------------------------------------------------
Mon Jan 11 10:33:48 CET 2010 - jbeulich@novell.com

- patches.xen/xen-x86_64-nx-user-mappings: Delete (bnc#568741).
- patches.xen/xen3-rlim-0025-x86-add-ia32-compat-prlimit-syscalls.patch:
  Delete.

-------------------------------------------------------------------
Mon Jan 11 09:57:40 CET 2010 - hare@suse.de

- patches.fixes/qla4xxx-lun-reset-fix: Delete.

-------------------------------------------------------------------
Mon Jan 11 09:55:52 CET 2010 - hare@suse.de

- patches.fixes/scsi-dh-rdac-add-ibm-174x: scsi_dh_rdac: Add
  two new IBM devices (bnc# 556159).

-------------------------------------------------------------------
Sat Jan  9 21:07:34 CET 2010 - jslaby@suse.de

- patches.suse/perfmon2.patch: Refresh.
- patches.suse/rlim-0001-SECURITY-selinux-fix-update_rlimit_cpu-parameter.patch:
  Refresh.
- patches.suse/rlim-0002-resource-move-kernel-function-inside-__KERNEL__.patch:
  resource: move kernel function inside __KERNEL__ (FATE#305733).
- patches.suse/rlim-0003-resource-add-helpers-for-fetching-rlimits.patch:
  resource: add helpers for fetching rlimits (FATE#305733).
- patches.suse/rlim-0004-IA64-use-helpers-for-rlimits.patch:
  [IA64] use helpers for rlimits (FATE#305733).
- patches.suse/rlim-0005-core-posix-cpu-timers-cleanup-rlimits-usage.patch:
  core: posix-cpu-timers, cleanup rlimits usage (FATE#305733).
- patches.suse/rlim-0006-PPC-use-helpers-for-rlimits.patch: PPC:
  use helpers for rlimits (FATE#305733).
- patches.suse/rlim-0007-S390-use-helpers-for-rlimits.patch:
  S390: use helpers for rlimits (FATE#305733).
- patches.suse/rlim-0008-SPARC-use-helpers-for-rlimits.patch:
  SPARC: use helpers for rlimits (FATE#305733).
- patches.suse/rlim-0009-X86-use-helpers-for-rlimits.patch: X86:
  use helpers for rlimits (FATE#305733).
- patches.suse/rlim-0010-FS-use-helpers-for-rlimits.patch: FS:
  use helpers for rlimits (FATE#305733).
- patches.suse/rlim-0011-MM-use-helpers-for-rlimits.patch: MM:
  use helpers for rlimits (FATE#305733).
- patches.suse/rlim-0012-core-use-helpers-for-rlimits.patch:
  core: use helpers for rlimits (FATE#305733).
- patches.suse/rlim-0013-infiniband-use-helpers-for-rlimits.patch:
  infiniband: use helpers for rlimits (FATE#305733).
- patches.suse/rlim-0014-ipc-use-helpers-for-rlimits.patch: ipc:
  use helpers for rlimits (FATE#305733).
- patches.suse/rlim-0015-SECURITY-add-task_struct-to-setrlimit.patch:
  SECURITY: add task_struct to setrlimit (FATE#305733).
- patches.suse/rlim-0016-core-add-task_struct-to-update_rlimit_cpu.patch:
  core: add task_struct to update_rlimit_cpu (FATE#305733).
- patches.suse/rlim-0017-sys_setrlimit-make-sure-rlim_max-never-grows.patch:
  sys_setrlimit: make sure ->rlim_max never grows (FATE#305733).
- patches.suse/rlim-0018-core-split-sys_setrlimit.patch: core:
  split sys_setrlimit (FATE#305733).
- patches.suse/rlim-0019-core-allow-setrlimit-to-non-current-tasks.patch:
  core: allow setrlimit to non-current tasks (FATE#305733).
- patches.suse/rlim-0020-core-optimize-setrlimit-for-current-task.patch:
  core: optimize setrlimit for current task (FATE#305733).
- patches.suse/rlim-0021-FS-proc-switch-limits-reading-to-fops.patch:
  FS: proc, switch limits reading to fops (FATE#305733).
- patches.suse/rlim-0022-FS-proc-make-limits-writable.patch:
  FS: proc, make limits writable (FATE#305733).
- patches.suse/rlim-0023-core-do-security-check-under-task_lock.patch:
  core: do security check under task_lock (FATE#305733).
- patches.suse/rlim-0002-SECURITY-add-task_struct-to-setrlimit.patch:
  Delete.
- patches.suse/rlim-0003-core-add-task_struct-to-update_rlimit_cpu.patch:
  Delete.
- patches.suse/rlim-0004-sys_setrlimit-make-sure-rlim_max-never-grows.patch:
  Delete.
- patches.suse/rlim-0005-core-split-sys_setrlimit.patch: Delete.
- patches.suse/rlim-0006-core-allow-setrlimit-to-non-current-tasks.patch:
  Delete.
- patches.suse/rlim-0007-core-optimize-setrlimit-for-current-task.patch:
  Delete.
- patches.suse/rlim-0008-FS-proc-make-limits-writable.patch:
  Delete.
- patches.suse/rlim-0009-core-posix-cpu-timers-cleanup-rlimits-usage.patch:
  Delete.
- patches.suse/rlim-0010-core-do-security-check-under-task_lock.patch:
  Delete.
- patches.suse/rlim-0011-resource-add-helpers-for-fetching-rlimits.patch:
  Delete.
- patches.suse/rlim-0012-IA64-use-helpers-for-rlimits.patch:
  Delete.
- patches.suse/rlim-0013-PPC-use-helpers-for-rlimits.patch:
  Delete.
- patches.suse/rlim-0014-S390-use-helpers-for-rlimits.patch:
  Delete.
- patches.suse/rlim-0015-SPARC-use-helpers-for-rlimits.patch:
  Delete.
- patches.suse/rlim-0016-X86-use-helpers-for-rlimits.patch:
  Delete.
- patches.suse/rlim-0017-FS-use-helpers-for-rlimits.patch: Delete.
- patches.suse/rlim-0018-MM-use-helpers-for-rlimits.patch: Delete.
- patches.suse/rlim-0019-core-use-helpers-for-rlimits.patch:
  Delete.
- patches.suse/rlim-0020-misc-use-helpers-for-rlimits.patch:
  Delete.
- patches.suse/rlim-0021-core-rename-setrlimit-to-do_setrlimit.patch:
  Delete.
- patches.suse/rlim-0022-core-implement-getprlimit-and-setprlimit-syscalls.patch:
  Delete.
- patches.suse/rlim-0023-unistd-add-__NR_-get-set-prlimit-syscall-numbers.patch:
  Delete.
- patches.suse/rlim-0024-COMPAT-add-get-put_compat_rlimit.patch:
  Delete.
- patches.suse/rlim-0025-x86-add-ia32-compat-prlimit-syscalls.patch:
  Delete.

  Sync with upstream. Drop limits syscalls altogether.

-------------------------------------------------------------------
Sat Jan  9 14:50:07 CET 2010 - jkosina@suse.cz

- patches.apparmor/apparmor.diff: Delete, as it is unused after
  splitup into smaller patches.

-------------------------------------------------------------------
Fri Jan  8 18:22:42 CET 2010 - sjayaraman@suse.de

- patches.suse/SoN-23-mm-swapfile.patch: Fix up the enum declaration
  to avoid conflict due to a upstream change.

-------------------------------------------------------------------
Fri Jan  8 18:17:27 CET 2010 - jkosina@suse.cz

- patches.fixes/quota-fix-reserved-space-management-for-ordinary-fs.patch:
  quota: fix reserved space management for ordinary fs.

-------------------------------------------------------------------
Fri Jan  8 18:15:09 CET 2010 - gregkh@suse.de

- patches.drivers/staging-hv-fix-smp-problems-in-the-hyperv-core-code.patch:
  Staging: hv: fix smp problems in the hyperv core code.

-------------------------------------------------------------------
Fri Jan  8 17:39:28 CET 2010 - jeffm@suse.de

- Disable set,getprlimit compat syscalls on xen.

-------------------------------------------------------------------
Fri Jan  8 17:09:03 CET 2010 - jeffm@suse.de

- Disabled custom ACPI table loading from initramfs until
  the scheduling while atomic issues are worked out.

-------------------------------------------------------------------
Fri Jan  8 05:41:28 CET 2010 - jeffm@suse.de

- Disabled set,getprlimit syscalls until the syscall numbers
  have been officially reserved.

-------------------------------------------------------------------
Fri Jan  8 03:32:21 CET 2010 - jeffm@suse.com

- patches.arch/module-handle-ppc64-relocating-kcrctabs-when-config_relocatable-y:
  module: handle ppc64 relocating kcrctabs when
  CONFIG_RELOCATABLE=y (bnc#566243).

-------------------------------------------------------------------
Thu Jan  7 12:18:20 CET 2010 - jbeulich@novell.com

- Update Xen patches to 2.6.32.3 and c/s 974.
- Update EC2 config files.
- patches.xen/xen3-x86-Remove-local_irq_enable-local_irq_disable-in-fixup_irqs.patch:
  x86: Remove local_irq_enable()/local_irq_disable() in
  fixup_irqs() (bnc#558247).
- patches.xen/xen3-x86-Unify-fixup_irqs-for-32-bit-and-64-bit-kernels.patch:
  x86: Unify fixup_irqs() for 32-bit and 64-bit kernels
  (bnc#558247).
- patches.xen/xen3-x86-intr-remap-Avoid-irq_chip-mask-unmask-in-fixup_irqs-for-intr-remapping.patch:
  x86, intr-remap: Avoid irq_chip mask/unmask in fixup_irqs()
  for intr-remapping (bnc#558247).
- patches.xen/xen-fix-compilation-after-rename_generic_int.patch:
  Delete.
- patches.xen/xen-scsifront-block-timeout-update: Delete.
- patches.xen/xen3-x86-fix-nodac: Delete.

-------------------------------------------------------------------
Thu Jan  7 07:12:44 CET 2010 - bphilips@suse.de

- patches.drivers/e1000-enhance-frame-fragment-detection.patch:
  e1000: enhance frame fragment detection (bnc#567376,
  CVE-2009-4536).
- patches.drivers/e1000e-enhance-frame-fragment-detection.patch:
  e1000e: enhance frame fragment detection (bnc#567376,
  CVE-2009-4538).

-------------------------------------------------------------------
Thu Jan  7 01:24:18 CET 2010 - gregkh@suse.de

- Update to 2.6.32.3
  - security fixes
  - bugfixes
  - obsoletes:
    - patches.arch/s390-04-03-dasd-diag-ro.patch
    - patches.drivers/alsa-sp1-hda-50-alc88x-missing-capsrc_nids
    - patches.fixes/qla2xxx-dpc-thread-can-execute-before-scsi-host
    - patches.fixes/scsi-ipr-fix-eeh-recovery

-------------------------------------------------------------------
Wed Jan  6 20:51:27 CET 2010 - rjw@suse.de

- patches.arch/x86-Force-irq-complete-move-during-cpu-offline.patch:
  x86: Force irq complete move during cpu offline (bnc#558247).
- patches.arch/x86-Remove-local_irq_enable-local_irq_disable-in-fixup_irqs.patch:
  x86: Remove local_irq_enable()/local_irq_disable() in
  fixup_irqs() (bnc#558247).
- patches.arch/x86-Remove-move_cleanup_count-from-irq_cfg.patch:
  x86: Remove move_cleanup_count from irq_cfg (bnc#558247).
- patches.arch/x86-Remove-unnecessary-mdelay-from-cpu_disable_common.patch:
  x86: Remove unnecessary mdelay() from cpu_disable_common()   .
- patches.arch/x86-Unify-fixup_irqs-for-32-bit-and-64-bit-kernels.patch:
  x86: Unify fixup_irqs() for 32-bit and 64-bit kernels
  (bnc#558247).
- patches.arch/x86-Use-EOI-register-in-io-apic-on-intel-platforms.patch:
  x86: Use EOI register in io-apic on intel platforms
  (bnc#558247).
- patches.arch/x86-intr-remap-Avoid-irq_chip-mask-unmask-in-fixup_irqs-for-intr-remapping.patch:
  x86, intr-remap: Avoid irq_chip mask/unmask in fixup_irqs()
  for intr-remapping (bnc#558247).
- patches.arch/x86-io-apic-Move-the-effort-of-clearing-remoteIRR-explicitly-before-migrating-the-irq.patch:
  x86, io-apic: Move the effort of clearing remoteIRR explicitly
  before migrating the irq (bnc#558247).
- patches.arch/x86-ioapic-Document-another-case-when-level-irq-is-seen-as-an-edge.patch:
  x86, ioapic: Document another case when level irq is seen as
  an edge (bnc#558247).
- patches.arch/x86-ioapic-Fix-the-EOI-register-detection-mechanism.patch:
  x86, ioapic: Fix the EOI register detection mechanism
  (bnc#558247).

-------------------------------------------------------------------
Wed Jan  6 15:01:16 CET 2010 - trenn@suse.de

- patches.fixes/pci_aer_mce_inject_check_osc_for_aer.patch: PCI:
  AER: fix aer inject result in kernel oops (bnc#566619).

-------------------------------------------------------------------
Wed Jan  6 14:50:52 CET 2010 - trenn@suse.de

- patches.fixes/PCIe-AER-reject-aer-inject-if-hardware-mask-error-reporting.patch:
  PCIe AER: reject aer inject if hardware mask error reporting
  (bnc#566621).

-------------------------------------------------------------------
Wed Jan  6 00:30:09 CET 2010 - gregkh@suse.de

- patches.xen/xen3-patch-2.6.29: Refresh due to conflicts from i915
  changes.  Ick, the xen code sucks rocks, it shouldn't be touching
  stuff here at all.

-------------------------------------------------------------------
Wed Jan  6 00:14:14 CET 2010 - gregkh@suse.de

- patches.drivers/drm-i915-add-acpi-opregion-support-for-ironlake.patch:
  Refresh.
- patches.drivers/drm-i915-add-i915_lp_ring_sync-helper.patch:
  drm/i915: add i915_lp_ring_sync helper (bnc#568447).
- patches.drivers/drm-i915-fix-get_core_clock_speed-for-g33-class-desktop-chips.patch:
  drm/i915: fix get_core_clock_speed for G33 class desktop chips
  (bnc#568447).
- patches.drivers/drm-i915-fully-switch-off-overlay-when-not-in-use.patch:
  drm/i915: fully switch off overlay when not in use (bnc#568447).
- patches.drivers/drm-i915-implement-drmmode-overlay-support-v4.patch:
  drm/i915: implement drmmode overlay support v4 (bnc#568447).
- patches.drivers/drm-i915-implement-fastpath-for-overlay-flip-waiting.patch:
  drm/i915: implement fastpath for overlay flip waiting
  (bnc#568447).

-------------------------------------------------------------------
Wed Jan  6 00:00:59 CET 2010 - gregkh@suse.de

- patches.drivers/drm-i915-add-acpi-opregion-support-for-ironlake.patch:
  Refresh.

-------------------------------------------------------------------
Tue Jan  5 23:49:26 CET 2010 - gregkh@suse.de

- patches.drivers/drm-i915-add-acpi-opregion-support-for-ironlake.patch:
  drm/i915: Add ACPI OpRegion support for Ironlake (bnc#568436).

-------------------------------------------------------------------
Tue Jan  5 22:49:44 CET 2010 - tonyj@suse.de

- patches.fixes/oprofile_bios_ctr.patch: Update to newer version

-------------------------------------------------------------------
Wed Dec 30 01:01:25 CET 2009 - nfbrown@suse.de

- patches.fixes/nfs-fix-NFS4ERR_FILE_OPEN-handling:
  NFS4ERR_FILE_OPEN handling in Linux/NFS (bnc#526819).

-------------------------------------------------------------------
Mon Dec 28 17:56:19 CET 2009 - jeffm@suse.com

- patches.fixes/dmar-fix-oops-with-no-dmar-table: dmar: Fix oops
  with no DMAR table (bnc#548108).

-------------------------------------------------------------------
Sun Dec 27 14:23:47 CET 2009 - tiwai@suse.de

- patches.drivers/alsa-sp1-hda-52-hdmi-sticky-stream-tag: ALSA:
  hda - HDMI sticky stream tag support (FATE#306783).

-------------------------------------------------------------------
Wed Dec 23 23:10:02 CET 2009 - rjw@suse.de

- patches.arch/xpc_first_contact_when_active.patch: X86: UV
  - xpc_make_first_contact hang due to not accepting ACTIVE
  state. (bnc#562288, fate#306952).
- patches.arch/xpc_fix_xpc_get_fifo_entry_uv.patch: x86: UV - XPC
  NULL deref when mesq becomes empty. (bnc#562288, fate#306952).
- patches.arch/xpc_introduce_xp_socket.patch: x86: UV - XPC
  needs to provide an abstraction for uv_gpa. (bnc#562288,
  fate #306952).
- patches.arch/xpc_pass_nasid_to_gru_create_message_queue.patch:
  UV - pass nasid instead of nid to gru_create_message_queue
  (bnc#562288, fate#306952).
- patches.arch/xpc_recv_msg_slots_wrap.patch: X86: UV - XPC
  receive message reuse triggers invalid BUG_ON(). (bnc#562288,
  fate#306952).
- patches.arch/xpc_uv_bios_changes.patch: x86: UV - Update XPC
  to handle updated BIOS interface. (bnc#562288, fate#306952).

-------------------------------------------------------------------
Wed Dec 23 21:57:53 CET 2009 - rjw@suse.de

- patches.arch/bug-561989_gru_rollup.patch: SGI GRU Updates
  (bnc#561989, fate#306952).

-------------------------------------------------------------------
Wed Dec 23 20:31:57 CET 2009 - jeffm@suse.com

- patches.fixes/ppc-crashdump-typefix: powerpc: use min_t in
  copy_oldmem_page.

-------------------------------------------------------------------
Wed Dec 23 18:56:48 CET 2009 - rjw@suse.de

- patches.arch/bug-561946_uv_irq_affinity.patch: x86: SGI UV: Fix
  irq affinity for hub based interrupts (bnc#561946, fate#306952).
- patches.arch/bug-561946_uv_move_ioapic.patch: x86, apic: Move
  SGI UV functionality out of generic IO-APIC code (bnc#561946,
  fate#306952).
- patches.arch/bug-561946_uv_use_rtc.patch: x86: UV RTC: Always
  enable RTC clocksource (bnc#561946, fate#306952).

-------------------------------------------------------------------
Wed Dec 23 17:51:32 CET 2009 - jeffm@suse.com

- patches.fixes/ia64-fix-sba-iommu-to-handle-allocation-failure-properly:
  fix SBA IOMMU to handle allocation failure properly
  (bnc#545367).

-------------------------------------------------------------------
Tue Dec 22 22:17:33 CET 2009 - jeffm@suse.com

- Enabled CONFIG_CRASH_DUMP on ppc/ppc64 (bnc#566243).

-------------------------------------------------------------------
Tue Dec 22 16:51:37 CET 2009 - jeffm@suse.com

- patches.fixes/scsi-ipr-fix-eeh-recovery: ipr: fix EEH recovery
  (bnc#566613).

-------------------------------------------------------------------
Sun Dec 20 22:23:41 CET 2009 - trenn@suse.de

- Update config files.
- patches.drivers/cpufreq_ondemand_limit_fix.patch: cpufreq:
  Fix ondemand to not request targets outside policy limits
  (fate#306746).
- patches.drivers/cpufreq_processor_clocking_control_pcc_driver.patch:
  x86,cpufreq: Processor Clocking Control (PCC) driver
  (fate#306746).
- supported.conf:

-------------------------------------------------------------------
Sun Dec 20 00:42:16 CET 2009 - rjw@suse.de

- patches.arch/bug-561939_uv_bios_call_hwperf_updated.patch:
  x86, uv: Add serial number parameter to uv_bios_get_sn_info()
  (bnc#561939, fate#306952).
- patches.arch/bug-561939_uv_bios_call_hwperf.patch: Delete.

-------------------------------------------------------------------
Sat Dec 19 18:53:28 CET 2009 - jeffm@suse.com

- patches.fixes/scsi_debug-scale-virtual_gb-with-sector_size-properly:
  scsi_debug: scale virtual_gb with sector_size properly
  (bnc#535939).

-------------------------------------------------------------------
Sat Dec 19 00:58:56 CET 2009 - gregkh@suse.de

- patches.xen/xen3-fixup-xen: Refresh.  Fix up build error from
  .32.2 import

-------------------------------------------------------------------
Sat Dec 19 00:22:21 CET 2009 - gregkh@suse.de

- Update to 2.6.32.2
  - lots of security fixes
  - loads of bugfixes
  - other goodness
  - obsoletes:
    - patches.arch/bug-561939_bau_data_config.patch
    - patches.arch/bug-564471_x86_Fix_duplicated_UV_BAU_interrupt_vector.patch
    - patches.arch/s390-04-01-clear-high-regs.patch
    - patches.arch/s390-kvm-prefix.patch
    - patches.arch/s390-kvm-psw.patch
    - patches.arch/x86-fix-nodac
    - patches.arch/x86_mce_nfs-mig2
    - patches.fixes/firewire-ohci-handle-receive-packets-with-a-data-length-of-zero
    - patches.fixes/uart-txen-race.patch

-------------------------------------------------------------------
Fri Dec 18 21:17:46 CET 2009 - jeffm@suse.com

- Update config files: CONFIG_STRICT_DEVMEM=n. It was enabled
  mistakenly in commit 3df90f9e and affects using tools like
  crash with a live system.

-------------------------------------------------------------------
Fri Dec 18 17:53:06 CET 2009 - gregkh@suse.de

- Update config files.
  CONFIG_CALGARY_IOMMU_ENABLED_BY_DEFAULT = n (bnc#565607)

-------------------------------------------------------------------
Fri Dec 18 15:11:18 CET 2009 - tiwai@suse.de

- patches.drivers/alsa-sp1-hda-{24..51}-*: 2.6.33-rc1 backport
  fixes for HDMI and new Realtek codecs (FATE#306783)
- Refresh Patch-mainline tags in patches.drivers/alsa-*

-------------------------------------------------------------------
Fri Dec 18 14:45:04 CET 2009 - jjolly@suse.de

- patches.arch/s390-05-01-netiucv-tx-bytes.patch: netiucv:
  displayed TX bytes value much too high (BNC#565612).
- patches.arch/s390-05-02-cmm-suspend.patch: cmm: free pages on
  hibernate. (BNC#565612).
- patches.arch/s390-05-03-iucv-suspend.patch: iucv: add work_queue
  cleanup for suspend (BNC#565612).
- patches.arch/s390-05-04-zfcp-work-queue.patch: zfcp: Assign
  scheduled work to driver queue (BNC#565612).
- patches.arch/s390-05-05-zfcp-fail-commands.patch: zfcp: Don't
  fail SCSI commands when transitioning to blocked fc_rport
  (BNC#565612,LTC#58541).
- patches.arch/s390-05-06-zfcp-adisc.patch: zfcp: Improve ELS
  ADISC handling (BNC#565612).
- patches.arch/s390-05-07-zfcp-fsf-errors.patch: zfcp: Update
  FSF error reporting (BNC#565612).
- patches.arch/s390-05-08-zfcp-block.diff: zfcp: Block SCSI EH
  thread for rport state BLOCKED (BNC#565612).
- patches.arch/s390-05-09-ctcm-suspend-wait.diff: ctcm: suspend
  has to wait for outstanding I/O (BNC#565612).
- patches.arch/s390-05-10-rework-tso.diff: qeth: rework TSO
  functions (BNC#565612).
- patches.arch/s390-05-11-atomic-volatile.patch: kernel: improve
  code generated by atomic operations. (BNC#565612).
- patches.arch/s390-05-12-tape-remove-fn.patch: tape: incomplete
  device removal (BNC#565612).
- patches.arch/s390-05-13-qeth-blkt-defaults.patch: qeth:
  set default BLKT settings dependend on OSA hw level
  (BNC#565612,LTC#58654).
- patches.arch/s390-05-14-dasd-dasd-enable-prefix.patch: dasd:
  enable prefix independent of pav support (BNC#565612).
- patches.arch/s390-05-15-dasd-s390dbf-strings.patch: dasd:
  remove strings from s390dbf (BNC#565612).
- patches.arch/s390-05-16-dasd-wait-lcu-setup.patch: dasd:
  let device initialization wait for LCU setup (BNC#565612).

-------------------------------------------------------------------
Fri Dec 18 12:58:36 CET 2009 - mmarek@suse.cz

- rpm/kernel-binary.spec.in: Fix generating /boot/Kerntypes* for
  s390/vanilla.

-------------------------------------------------------------------
Fri Dec 18 04:35:18 CET 2009 - nfbrown@suse.de

- patches.fixes/md-start_ro-fix: md: fix small irregularity with
  start_ro module parameter (bnc#565219).

-------------------------------------------------------------------
Fri Dec 18 01:29:32 CET 2009 - rjw@suse.de

- patches.xen/xen-fix-compilation-after-rename_generic_int.patch:
  XEN: Fix compilation after renaming of generic_irqs.

-------------------------------------------------------------------
Fri Dec 18 00:30:52 CET 2009 - rjw@suse.de

- patches.arch/bug-561946_rename_generic_int.patch: x86: UV RTC:
  Rename generic_interrupt to x86_platform_ipi (bnc#561946,
  fate#306952).

-------------------------------------------------------------------
Thu Dec 17 23:48:10 CET 2009 - mmarek@suse.cz

- patches.suse/s390-Kerntypes.diff: S390: Generate Kerntypes file.
- rpm/kernel-binary.spec.in: install /boot/Kerntypes-$version.

-------------------------------------------------------------------
Thu Dec 17 21:02:52 CET 2009 - jeffm@suse.com

- patches.fixes/powerpc-fix-cpu-name-in-show-cpuinfo: powerpc:
  fix cpu name in show-cpuinfo (bnc#565267).

-------------------------------------------------------------------
Thu Dec 17 13:32:32 CET 2009 - hare@suse.de

- patches.fixes/fc-transport-remove-BUG_ON: scsi_transport_fc:
  remove invalid BUG_ON (bnc#564479).
- patches.fixes/lpfc-ia64-hang: lpfc: fix hang on SGI ia64
  platform (bnc#564479).
- patches.fixes/qla2xxx-dpc-thread-can-execute-before-scsi-host:
  qla2xxx: dpc thread can execute before scsi host has been added
  (bnc#564479).
- patches.suse/fc-transport-allow-dev_loss_tmo-disable: Remove
  capping from dev_loss_tmo (bnc#492469).

-------------------------------------------------------------------
Wed Dec 16 19:25:01 CET 2009 - gregkh@suse.de

- Update config files.
  - fix up CONFIG_IPV6 option that was built into the kernel
    incorrectly (bnc#564357)

-------------------------------------------------------------------
Wed Dec 16 18:52:34 CET 2009 - jeffm@suse.com

- patches.fixes/acpi-fix-build-when-config_acpi_custom_override_initramfs-is-not-defined:
  acpi: Fix build when CONFIG_ACPI_CUSTOM_OVERRIDE_INITRAMFS is
  not defined.

-------------------------------------------------------------------
Wed Dec 16 15:41:04 CET 2009 - jbeulich@novell.com

- Update Xen patches to c/s 960.
- Update Xen EC2 config files.
- patches.xen/xen3-bug-561933_uv_pat_is_gru_range.patch: x86:
  UV SGI: Don't track GRU space in PAT (bnc#561933, fate#306952).
- patches.xen/xen3-x86-mark_rodata_rw.patch: Add mark_rodata_rw()
  to un-protect read-only kernel code pages (bnc#439348).

-------------------------------------------------------------------
Wed Dec 16 10:15:18 CET 2009 - npiggin@suse.de

- needs_update:
- patches.fixes/aggressive-zone-reclaim.patch: be more aggressive
  with zone reclaims (bnc#476525).

-------------------------------------------------------------------
Wed Dec 16 10:02:18 CET 2009 - npiggin@suse.de

- needs_update:
- patches.suse/x86-mark_rodata_rw.patch: Refresh.

-------------------------------------------------------------------
Wed Dec 16 09:45:58 CET 2009 - npiggin@suse.de

- patches.suse/x86-mark_rodata_rw.patch: Add mark_rodata_rw()
  to un-protect read-only kernel code pages (bnc#439348).

-------------------------------------------------------------------
Tue Dec 15 20:07:17 CET 2009 - jeffm@suse.com

- patches.fixes/firewire-ohci-handle-receive-packets-with-a-data-length-of-zero:
  firewire: ohci: handle receive packets with a data length of
  zero (bnc#564712 CVE-2009-4138).

-------------------------------------------------------------------
Tue Dec 15 12:50:08 CET 2009 - mmarek@suse.cz

- rpm/config.sh: set OBS_PROJECT and IBS_PROJECT variables for
  osc_wrapper.

-------------------------------------------------------------------
Tue Dec 15 12:43:00 CET 2009 - knikanth@suse.de

- supported.conf: Mark dm-log-userspace as supported (fate#307380).

-------------------------------------------------------------------
Tue Dec 15 08:41:01 CET 2009 - sjayaraman@suse.de

- patches.fixes/sched-recalculate-tunables-on-hot-add-remove:
  Fix the build failure due to previous commit.

-------------------------------------------------------------------
Tue Dec 15 06:14:43 CET 2009 - sjayaraman@suse.de

- patches.fixes/sched-recalculate-tunables-on-hot-add-remove:
  sched: Fix missing sched tunable recalculation on cpu add/remove
  (bnc#560317).
- patches.fixes/sched-make-tunable-scaling-configurable: sched:
  Make tunable scaling style configurable (bnc#560317).
- patches.fixes/sched-sysctl-for-normalized-tunables:  sched:
  Update normalized values on user updates via proc (bnc#560317).

-------------------------------------------------------------------
Tue Dec 15 01:10:25 CET 2009 - gregkh@suse.de

- Update config files.
  - make SCSI and ATA drivers modules again.
    (bnc#564357)

-------------------------------------------------------------------
Tue Dec 15 00:56:41 CET 2009 - gregkh@suse.de

- Update config files.
  - fix up USB options that were built into the kernel incorrectly
    (bnc#564357)

-------------------------------------------------------------------
Mon Dec 14 22:58:22 CET 2009 - jjolly@suse.de

- patches.arch/s390-04-01-clear-high-regs.patch: kernel:
  clear high-order bits after switching to 64-bit mode
  (BNC#563999,LTC#58088).
- patches.arch/s390-04-02-zcrypt-hrtimer.patch: zcrypt: Do not
  simultaneously schedule hrtimer (BNC#563999,LTC#58222).
- patches.arch/s390-04-03-dasd-diag-ro.patch: dasd: support DIAG
  access for read-only devices (BNC#563999,LTC#57147).
- patches.arch/s390-04-04-mm-fault-fix.patch: kernel: performance
  counter fix and page fault optimization (BNC#563999).
- patches.arch/s390-04-05-sclp-dump-indicator.patch: kernel:
  fix dump indicator (BNC#563999).
- patches.arch/s390-04-06-dasd-move-diag-kmsg.patch: dasd:
  move diag kmsg to generic dasd kmsg (BNC#563999).
- patches.arch/s390-04-07-cio-fix-double-free.patch: cio: double
  free under memory pressure (BNC#563999).
- patches.arch/s390-04-08-cio-fix-dev-stall.patch: cio: device
  recovery stalls after multiple hardware events (BNC#563999).
- patches.arch/s390-04-09-cio-recover-hw-changes.patch: cio:
  device recovery fails after concurrent hardware changes
  (BNC#563999).
- patches.arch/s390-04-10-cio-fix-onoffline-failure.patch: cio:
  setting a device online or offline fails for unknown reasons
  (BNC#563999).
- patches.arch/s390-04-11-cio-error-reporting.patch: cio:
  incorrect device state after device recognition and recovery
  (BNC#563999).
- patches.arch/s390-04-12-cio-avoid-panic.patch: cio: kernel
  panic after unexpected interrupt (BNC#563999).
- patches.arch/s390-04-13-cio-internal-io.patch: cio:
  initialization of I/O devices fails (BNC#563999).
- patches.arch/s390-04-14-cio-allow-offline.patch: cio: not
  operational devices cannot be deactivated (BNC#563999).
- patches.arch/s390-04-15-cio-split-pgid.patch: cio: erratic
  DASD I/O behavior (BNC#563999).
- patches.arch/s390-04-16-cio-path-verification.patch: cio:
  DASD cannot be set online (BNC#563999).
- patches.arch/s390-04-17-cio-steal-lock.patch: cio: DASD steal
  lock task hangs (BNC#563999).
- patches.arch/s390-04-18-cio-fix-memleak-chk-dev.patch: cio:
  memory leaks when checking unusable devices (BNC#563999).
- patches.arch/s390-04-19-cio-fix-deact-dev-panic.patch: cio:
  deactivated devices can cause use after free panic (BNC#563999).

-------------------------------------------------------------------
Mon Dec 14 22:29:34 CET 2009 - rjw@suse.de

- patches.arch/bug-561933_uv_pat_is_gru_range.patch: x86: UV SGI:
  Don't track GRU space in PAT (bnc#561933, fate#306952).
- patches.arch/bug-561939_bau_data_config.patch: x86: SGI UV
  BAU initialization (bnc#561939, fate#306952).
- patches.arch/bug-561939_uv_bios_call_hwperf.patch: x86: UV
  hardware performance counter and topology access  (bnc#561939,
  fate#306952).
- patches.arch/bug-561939_uv_gpa_is_mmr_space.patch: x86: UV -
  Introduce uv_gpa_is_mmr. (bnc#561939, fate#306952).
- patches.arch/bug-561939_uv_gpa_to_soc_phys_ram.patch:
  x86: UV - Introduce a means to translate from gpa ->
  socket_paddr. (bnc#561939, fate#306952).
- patches.arch/bug-561939_uv_ipi_macro.patch: x86: UV: Introduce
  uv_hub_ipi_value (bnc#561939, fate#306952).
- patches.arch/bug-561939_uv_mmap_low.patch: x86: SGI UV: Map
  low MMR ranges (bnc#561939, fate#306952).
- patches.arch/bug-561939_uv_rtc_cleanup.patch: x86: UV RTC:
  Clean up error handling (bnc#561939, fate#306952).
- patches.arch/bug-561939_uv_rtc_fixes.patch: x86: UV RTC:
  Fix early expiry handling  (bnc#561939, fate#306952).
- patches.arch/bug-561939_uv_rtc_setup_evt.patch: x86: UV RTC:
  Add clocksource only boot option (bnc#561939, fate#306952).
- patches.arch/bug-564471_x86_Fix_duplicated_UV_BAU_interrupt_vector.patch:
  x86: Fix duplicated UV BAU interrupt vector (bnc#564471).

-------------------------------------------------------------------
Mon Dec 14 19:33:04 CET 2009 - gregkh@suse.de

- Refresh patches to be clean of fuzz

-------------------------------------------------------------------
Mon Dec 14 19:20:52 CET 2009 - gregkh@suse.de

- Update to 2.6.32.1
  - security fixes
  - bugfixes
  - obsoletes:
    - patches.fixes/ext4-fix-insufficient-checks-in-ext4_ioc_move_ext
    - patches.fixes/scsi-fix-bug-with-dma-maps-on-nested-scsi-objects

-------------------------------------------------------------------
Mon Dec 14 18:45:26 CET 2009 - jjolly@suse.de

- patches.drivers/dcb-data-center-bridging-ops-s: dcb: data
  center bridging ops should be r/o (BNC#562046).
- patches.drivers/drivers-net-request_irq-remove: drivers/net:
  request_irq - Remove unnecessary leading & from second arg
  (BNC#562046).
- patches.drivers/ethtool-add-direct-attach-supp: ethtool: Add
  Direct Attach support to connector port reporting (BNC#562046).
- patches.drivers/ixgbe-add-support-for-82599-al: ixgbe: Add
  support for 82599 alternative WWNN/WWPN prefix (BNC#562046).
- patches.drivers/ixgbe-add-support-for-82599-ba: ixgbe: add
  support for 82599 based Express Module X520-P2 (BNC#562046).
- patches.drivers/ixgbe-add-support-for-netdev_o: ixgbe: Add
  support for netdev_ops.ndo_fcoe_get_wwn to 82599 (BNC#562046).
- patches.drivers/ixgbe-change-default-ring-size: ixgbe: change
  default ring size (BNC#562046).
- patches.drivers/ixgbe-disable-flow-control-for: ixgbe: Disable
  Flow Control for certain devices (BNC#562046).
- patches.drivers/ixgbe-display-currently-attach: ixgbe: Display
  currently attached PHY through ethtool (BNC#562046).
- patches.drivers/ixgbe-fix-erroneous-display-of: ixgbe: Fix
  erroneous display of stats by ethtool -S (BNC#562046).
- patches.drivers/ixgbe-fix-kr-to-kx-fail-over-f: ixgbe: Fix KR
  to KX fail over for Mezzanine cards (BNC#562046).
- patches.drivers/ixgbe-fix-receive-address-regi: ixgbe:
  Fix Receive Address Register (RAR) cleaning and accounting
  (BNC#562046).
- patches.drivers/ixgbe-flush-the-lsc-mask-chang: ixgbe: Flush
  the LSC mask change to prevent repeated interrupts (BNC#562046).
- patches.drivers/ixgbe-handle-parameters-for-tx: ixgbe: handle
  parameters for tx and rx EITR, no div0 (BNC#562046).
- patches.drivers/ixgbe-links2-is-not-a-valid-re: ixgbe: LINKS2
  is not a valid register for 82598 (BNC#562046).
- patches.drivers/ixgbe-make-queue-pairs-on-sing: ixgbe: Make
  queue pairs on single MSI-X interrupts (BNC#562046).
- patches.drivers/ixgbe-modify-82599-hwrsc-stati: ixgbe: Modify
  82599 HWRSC statistics counters (BNC#562046).
- patches.drivers/ixgbe-only-set-clear-vfe-in-ix: ixgbe: Only
  set/clear VFE in ixgbe_set_rx_mode (BNC#562046).
- patches.drivers/ixgbe-performance-tweaks: ixgbe: performance
  tweaks (BNC#562046).
- patches.drivers/ixgbe-r_idx-not-used-in-ixgbe_: ixgbe: r_idx
  not used in ixgbe_msix_clean_rx() (BNC#562046).
- patches.drivers/ixgbe-select-fcoe-tx-queue-in-: ixgbe: select
  FCoE Tx queue in ndo_select_queue (BNC#562046).
- patches.drivers/ixgbe-use-eiam-to-automask-msi: ixgbe: use
  EIAM to automask MSI-X (BNC#562046).
- patches.drivers/ixgbe-use-known-user-priority-: ixgbe: use
  known user priority for FCoE when DCB is enabled (BNC#562046).
- patches.drivers/ixgbe-use-rx-buffer-length-fro: ixgbe: Use rx
  buffer length from rx ring for configuring rscctl (BNC#562046).
- patches.drivers/ixgbe-use-the-instance-of-net_: ixgbe: Use
  the instance of net_device_stats from net_device. (BNC#562046).
- patches.drivers/net-add-ndo_fcoe_get_wwn-to-ne: net: Add
  ndo_fcoe_get_wwn to net_device_ops (BNC#562046).
- patches.drivers/net-add-netdev_alloc_skb_ip_al: net: Add
  netdev_alloc_skb_ip_align() helper (BNC#562046).
- patches.drivers/net-use-netdev_alloc_skb_ip_al: net: Use
  netdev_alloc_skb_ip_align() (BNC#562046).
- patches.drivers/vlan-add-support-to-netdev_ops: vlan:
  Add support to netdev_ops.ndo_fcoe_get_wwn for VLAN device
  (BNC#562046).
- patches.fixes/fcoe-allow-scsi-fcp-to-be: fcoe: allow SCSI-FCP
  to be processed directly in softirq context (BNC#562046).
- patches.fixes/fcoe-libfc-add-get_lesb-t: fcoe, libfc: add
  get_lesb() to allow LLD to fill the link error status block
  (LESB) (BNC#562046).
- patches.fixes/libfc-add-fc-bb-5-lesb-co: libfc: add FC-BB-5
  LESB counters to fcoe_dev_stats (BNC#562046).
- patches.fixes/libfc-add-fcoe_fc_els_les: libfc: add
  fcoe_fc_els_lesb to fc_fcoe.h for FC-BB-5 LESB definitions
  (BNC#562046).
- patches.fixes/libfc-add-support-of-rece: libfc: add support
  of receiving ELS_RLS (BNC#562046).
- patches.fixes/libfc-add-target-reset-fl: libfc: Add target
  reset flag to FCP header file (BNC#562046).
- patches.fixes/libfc-fix-payload-size-pa: libfc: fix payload size
  passed to fc_frame_alloc() in fc_lport_els_request (BNC#562046).
- patches.fixes/libfcoe-add-checking-disa: libfcoe: add checking
  disable flag in FIP_FKA_ADV (BNC#562046).
- patches.fixes/libfcoe-add-tracking-fip-: libfcoe: add tracking
  FIP Missing Discovery Advertisement count (BNC#562046).
- patches.fixes/libfcoe-add-tracking-fip--0: libfcoe: add tracking
  FIP Virtual Link Failure count (BNC#562046).

-------------------------------------------------------------------
Mon Dec 14 16:41:36 CET 2009 - mmarek@suse.cz

- rpm/kabi.pl: Do not print harmless kabi changes by default.

-------------------------------------------------------------------
Mon Dec 14 14:41:57 CET 2009 - sjayaraman@suse.de

- patches.suse/sched-revert-latency-defaults: Revert sched
  latency defaults and turn FAIR_SLEEPERS off (bnc#557307).

-------------------------------------------------------------------
Mon Dec 14 11:36:02 CET 2009 - jkosina@suse.cz

- patches.fixes/uart-txen-race.patch: Serial: Do not read IIR in
  serial8250_start_tx when UART_BUG_TXEN (bnc#479304 bnc#509066).

-------------------------------------------------------------------
Sun Dec 13 23:39:54 CET 2009 - rjw@suse.de

- patches.fixes/bug-562290-Fix-isolcpus-boot-option.patch: sched:
  Fix isolcpus boot option (bnc#562290, fate#306952).

-------------------------------------------------------------------
Fri Dec 11 23:15:58 CET 2009 - mmarek@suse.cz

- patches.suse/supported-flag: Fix -Wmissing-prototypes warnings
  in modpost.c.

-------------------------------------------------------------------
Fri Dec 11 23:13:32 CET 2009 - mmarek@suse.cz

- patches.rpmify/modpost-segfault: modpost: fix segfault with
  short symbol names.

-------------------------------------------------------------------
Fri Dec 11 17:04:18 CET 2009 - jeffm@suse.com

- Moved kernel-docs into the git repo. It is now built automatically
  with the matching kernel sources.

-------------------------------------------------------------------
Fri Dec 11 16:13:14 CET 2009 - trenn@suse.de

- patches.suse/kdb_fix_ia64_build.patch: Fix ia64 - Export
  kdb_usb_kbds (none).

-------------------------------------------------------------------
Fri Dec 11 15:41:08 CET 2009 - trenn@suse.de

Jeff updated kdb, try without this ugly workaround.
If it still does not work, I have something better...
- patches.suse/kdb_x86_fix_hang.patch: Delete.

-------------------------------------------------------------------
Fri Dec 11 15:03:38 CET 2009 - hare@suse.de

Cleanup patches for series2git:
- patches.suse/kdb-common: Refresh.
- patches.suse/kdump-dump_after_notifier.patch: Refresh.

-------------------------------------------------------------------
Fri Dec 11 12:06:28 CET 2009 - trenn@suse.de

Updated MCE/MCA patches from Andi -> delete the old ones:

- patches.arch/x86_mce_hwpoison-action_result-valid-pfn.patch:
  HWPOISON: return ENXIO on invalid page number (fate#307738).
- patches.arch/x86_mce_hwpoison-is-free-page.patch: HWPOISON:
  detect free buddy pages explicitly (fate#307738).
- patches.arch/x86_mce_hwpoison-no-double-ref.patch: HWPOISON:
  avoid grabbing the page count multiple times during madvise
  injection (fate#307738).
- patches.arch/x86_mce_madvise-locking: HWPOISON: Use
  get_user_page_fast in hwpoison madvise (fate#307738).
- patches.arch/x86_mce_nfs-mig2: NFS: Fix nfs_migrate_page()
  (fate#307738).
- patches.arch/x86_mce_offline-inject: HWPOISON: Add a madvise()
  injector for soft page offlining (fate#307738).
- patches.arch/x86_mce_page-offline: HWPOISON: Add soft page
  offline support (fate#307738).
- patches.arch/x86_mce_ref-to-flags: HWPOISON: Turn ref argument
  into flags argument (fate#307738).
- patches.arch/x86_mce_shake-page: HWPOISON: Be more aggressive
  at freeing non LRU caches (fate#307738).
- patches.arch/x86_mce_undef-lru: HWPOISON: Undefine short-hand
  macros after use to avoid namespace conflict (fate#307738).
- patches.arch/x86_mce_lru_cleanup.patch: Delete.
- patches.arch/x86_mce_page_offlining.patch: Delete.
- patches.arch/x86_mce_page_offlining_test_ability.patch: Delete.
- patches.arch/x86_mce_test_page.patch: Delete.

-------------------------------------------------------------------
Fri Dec 11 09:30:27 CET 2009 - hare@suse.de

- needs_update: Merge or delete remaining patches.
- patches.fixes/scsi-dh-emc-mode-select-10-size: DM-MPIO fails
  to tresspass LUNs on CLARiiON arrays (bnc#484529).
- patches.fixes/scsi-dh-emc-rw-mismatch: Server crashes when
  path failures occur against EMC storage (bnc#474482).
- patches.fixes/scsi-dh-rdac-add-stk: STK arrays missing from
  rdac devicehandler (bnc#503855).
- patches.fixes/scsi-retry-alua-transition-in-progress: I/O
  errors for ALUA state transitions (bnc#491289).
- patches.suse/dm-mpath-no-activate-for-offlined-paths: DM-MPIO
  fails to tresspass LUNs on CLARiiON arrays (bnc#484529).
- patches.suse/dm-mpath-no-partitions-feature: Disable partitions
  scan for multipathed devices (bnc#402922,bnc#514767).

-------------------------------------------------------------------
Fri Dec 11 09:28:05 CET 2009 - tiwai@suse.de

- Update config files: set back to CONFIG_SOUND=m

-------------------------------------------------------------------
Fri Dec 11 08:59:39 CET 2009 - tiwai@suse.de

- patches.drivers/alsa-sp1-hda-23-hp-mute-led-gpio-fixes:
  ALSA: hda - Fix LED GPIO setup for HP laptops with IDT codecs
  (bnc#547357,bnc#523487).

-------------------------------------------------------------------
Fri Dec 11 02:53:50 CET 2009 - jeffm@suse.de

- patches.suse/kdb-usb-rework: Fix ia64.

-------------------------------------------------------------------
Fri Dec 11 01:51:36 CET 2009 - jeffm@suse.com

- Update config files: Enable USB_SERIAL_DEBUG.

-------------------------------------------------------------------
Fri Dec 11 01:49:34 CET 2009 - jeffm@suse.com

- patches.suse/kdb-usb-rework: kdb: Cleanup KDB_USB.

-------------------------------------------------------------------
Fri Dec 11 00:56:57 CET 2009 - jeffm@suse.com

- Update config files.
  - Disabled USB_TEST and USB_LIBUSUAL.

-------------------------------------------------------------------
Thu Dec 10 22:59:17 CET 2009 - jeffm@suse.com

- Update config files. Re-enable missing options:
  - CONFIG_FRAMEBUFFER_CONSOLE_ROTATION=y
  - CONFIG_VIDEO_GO7007=m (and related options)

-------------------------------------------------------------------
Thu Dec 10 22:57:57 CET 2009 - bphilips@suse.de

- patches.drivers/netxen-0008-reset-sequence-changes.patch:
  Refresh to fix fuzz

-------------------------------------------------------------------
Thu Dec 10 22:09:07 CET 2009 - jeffm@suse.com

- Updated KDB to v4.4-2.6.32-3 and re-enabled USB keyboard support.

-------------------------------------------------------------------
Thu Dec 10 21:59:20 CET 2009 - mmarek@suse.de

- rpm/kernel-binary.spec.in: Fix vmlinux stripping on power
  (bnc#559547)

-------------------------------------------------------------------
Thu Dec 10 21:26:12 CET 2009 - bphilips@suse.de

- patches.drivers/netxen-0000-Use-the-instance-of-net_device_stats-from-net.patch:
  netxen: Use the instance of net_device_stats from
  net_device. (bnc#560003, fate#307134).
- patches.drivers/netxen-0001-remove-sub-64-bit-mem-accesses.patch:
  netxen: remove sub 64-bit mem accesses (bnc#560003,
  fate#307134).
- patches.drivers/netxen-0002-add-access-to-on-chip-memory-for-tools.patch:
  netxen: add access to on chip memory for tools (bnc#560003,
  fate#307134).
- patches.drivers/netxen-0003-annotate-register-windowing-code.patch:
  netxen: annotate register windowing code (bnc#560003,
  fate#307134).
- patches.drivers/netxen-0004-separate-register-and-memory-access-lock.patch:
  netxen: separate register and memory access lock (bnc#560003,
  fate#307134).
- patches.drivers/netxen-0005-add-sysfs-entries-for-diag-tools.patch:
  netxen: add sysfs entries for diag tools (bnc#560003,
  fate#307134).
- patches.drivers/netxen-0006-defines-for-next-revision.patch:
  netxen: defines for next revision (bnc#560003, fate#307134).
- patches.drivers/netxen-0007-128-memory-controller-support.patch:
  netxen: 128 memory controller support (bnc#560003, fate#307134).
- patches.drivers/netxen-0008-reset-sequence-changes.patch:
  netxen: reset sequence changes (bnc#560003, fate#307134).
- patches.drivers/netxen-0009-onchip-memory-access-change.patch:
  netxen: onchip memory access change (bnc#560003, fate#307134).
- patches.drivers/netxen-0010-fix-error-codes-in-for-tools-access.patch:
  netxen: fix error codes in for tools access (bnc#560003,
  fate#307134).
- patches.drivers/netxen-0011-sysfs-control-for-auto-firmware-recovery.patch:
  netxen: sysfs control for auto firmware recovery (bnc#560003,
  fate#307134).
- patches.drivers/netxen-0012-update-version-to-4.0.62.patch:
  netxen; update version to 4.0.62 (bnc#560003, fate#307134).
- patches.drivers/netxen-0013-fix-builds-for-SYSFS-n-or-MODULES-n.patch:
  netxen: fix builds for SYSFS=n or MODULES=n (bnc#560003,
  fate#307134).
- patches.drivers/netxen-0014-support-for-new-firmware-file-format.patch:
  netxen: support for new firmware file format (bnc#560003,
  fate#307134).
- patches.drivers/netxen-0015-refactor-indirect-register-access.patch:
  netxen: refactor indirect register access (bnc#560003,
  fate#307134).
- patches.drivers/netxen-0016-add-PCI-IDs-for-new-chip.patch:
  netxen: add PCI IDs for new chip (bnc#560003, fate#307134).
- patches.drivers/netxen-0017-update-module-info.patch: netxen:
  update module info (bnc#560003, fate#307134).
- patches.drivers/netxen-0018-module-firmware-hints.patch:
  netxen: module firmware hints (bnc#560003, fate#307134).
- patches.drivers/netxen-0019-update-version-to-4.0.65.patch:
  netxen: update version to 4.0.65 (bnc#560003, fate#307134).
- patches.drivers/netxen-0020-remove-PCI-IDs-of-CNA-device.patch:
  netxen: remove PCI IDs of CNA device (bnc#560003, fate#307134).
- patches.drivers/netxen-0021-fix-debug-tools-access-for-NX2031.patch:
  netxen : fix debug tools access for NX2031 (bnc#560003,
  fate#307134).
- patches.drivers/netxen-0022-fix-failure-cases-for-fw-hang-recovery.patch:
  netxen: fix failure cases for fw hang recovery (bnc#560003,
  fate#307134).

-------------------------------------------------------------------
Thu Dec 10 18:37:34 CET 2009 - bphilips@suse.de

- patches.drivers/qlge-0001-Use-the-instance-of-net_device_stats-from-net_.patch:
  qlge: Use the instance of net_device_stats from
  net_device. (bnc#560420, FATE#307130).
- patches.drivers/qlge-0002-Remove-explicit-setting-of-PCI-Dev-CTL-reg.patch:
  qlge: Remove explicit setting of PCI Dev CTL reg. (bnc#560420,
  FATE#307130).
- patches.drivers/qlge-0003-Set-PCIE-max-read-request-size.patch:
  qlge: Set PCIE max read request size. (bnc#560420, FATE#307130).
- patches.drivers/qlge-0004-Add-handler-for-DCBX-firmware-event.patch:
  qlge: Add handler for DCBX firmware event. (bnc#560420,
  FATE#307130).
- patches.drivers/qlge-0005-Store-firmware-revision-as-early-as-possible.patch:
  qlge: Store firmware revision as early as possible. (bnc#560420,
  FATE#307130).
- patches.drivers/qlge-0006-Remove-inline-math-for-small-rx-buf-mapping.patch:
  qlge: Remove inline math for small rx buf mapping. (bnc#560420,
  FATE#307130).
- patches.drivers/qlge-0007-Get-rid-of-firmware-handler-debug-code.patch:
  qlge: Get rid of firmware handler debug code. (bnc#560420,
  FATE#307130).
- patches.drivers/qlge-0008-Don-t-fail-open-when-port-is-not-initialized.patch:
  qlge: Don't fail open when port is not initialized. (bnc#560420,
  FATE#307130).
- patches.drivers/qlge-0009-Add-CBFC-pause-frame-counters-to-ethtool-stats.patch:
  qlge: Add CBFC pause frame counters to ethtool
  stats. (bnc#560420, FATE#307130).
- patches.drivers/qlge-0010-Size-RX-buffers-based-on-MTU.patch:
  qlge: Size RX buffers based on MTU. (bnc#560420, FATE#307130).
- patches.drivers/qlge-0011-Add-ethtool-get-set-pause-parameter.patch:
  qlge: Add ethtool get/set pause parameter. (bnc#560420,
  FATE#307130).
- patches.drivers/qlge-0012-Add-ethtool-blink-function.patch:
  qlge: Add ethtool blink function. (bnc#560420, FATE#307130).
- patches.drivers/qlge-0013-Add-ethtool-wake-on-LAN-function.patch:
  qlge: Add ethtool wake on LAN function. (bnc#560420,
  FATE#307130).
- patches.drivers/qlge-0014-Add-ethtool-register-dump-function.patch:
  qlge: Add ethtool register dump function. (bnc#560420,
  FATE#307130).
- patches.drivers/qlge-0015-Add-ethtool-self-test.patch: qlge:
  Add ethtool self-test. (bnc#560420, FATE#307130).
- patches.drivers/qlge-0016-Change-naming-on-vlan-API.patch:
  qlge: Change naming on vlan API. (bnc#560420, FATE#307130).
- patches.drivers/qlge-0017-Fix-indentations.patch: qlge: Fix
  indentations. (bnc#560420, FATE#307130).
- patches.drivers/qlge-0018-Add-firmware-driver-sub-command-support.patch:
  qlge: Add firmware/driver sub-command support. (bnc#560420,
  FATE#307130).
- patches.drivers/qlge-0019-Clean-up-netdev-stats-usage.patch:
  qlge: Clean up netdev->stats usage. (bnc#560420, FATE#307130).
- patches.drivers/qlge-0020-Do-not-change-frame-routing-during-suspend.patch:
  qlge: Do not change frame routing during suspend. (bnc#560420,
  FATE#307130).
- patches.drivers/qlge-0021-Add-asic-reset-to-open-call.patch:
  qlge: Add asic reset to open call. (bnc#560420, FATE#307130).
- patches.drivers/qlge-0022-Clean-up-module-parameter-name.patch:
  qlge: Clean up module parameter name. (bnc#560420, FATE#307130).
- patches.drivers/qlge-0023-Change-version-to-v1.00.00.23.00.00-01.patch:
  qlge: Change version to v1.00.00.23.00.00-01. (bnc#560420,
  FATE#307130).
- patches.drivers/qlge-0024-Bonding-fix-for-mode-6.patch: qlge:
  Bonding fix for mode 6. (bnc#560420, FATE#307130).
- patches.drivers/qlge-0025-Add-performance-change-for-non-split-headers.patch:
  qlge: Add performance change for non-split headers. (bnc#560420,
  FATE#307130).
- patches.drivers/qlge-0026-Add-firmware-core-dump.patch: qlge:
  Add firmware core dump. (bnc#560420, FATE#307130).

-------------------------------------------------------------------
Thu Dec 10 17:04:21 CET 2009 - hare@suse.de

- needs_update: Delete more merged fixes.
- patches.suse/dm-mpath-leastpending-path-update: Refresh.

-------------------------------------------------------------------
Thu Dec 10 16:11:25 CET 2009 - hare@suse.de

- needs_update: Delete merged driver fixes.
- patches.drivers/megaraid-mbox-fix-SG_IO: megaraid_mbox: Oops
  on SG_IO (bnc#475619).

-------------------------------------------------------------------
Thu Dec 10 16:05:10 CET 2009 - duwe@suse.de

- Disable PHYP_DUMP for all PPC flavours, per bnc#541302.

-------------------------------------------------------------------
Thu Dec 10 15:42:47 CET 2009 - jbenc@suse.cz

- patches.suse/novfs-fix-debug-message.patch: novfs: fix debug
  message.

-------------------------------------------------------------------
Thu Dec 10 09:55:39 CET 2009 - hare@suse.de

- patches.fixes/tehuti-firmware-name: Tehuti network driver
  references wrong firmware (bnc#562092).

-------------------------------------------------------------------
Wed Dec  9 22:50:30 CET 2009 - tonyj@suse.de

- patches.suse/audit-export-logging.patch: fix section mismatch due to
  previous checkin

-------------------------------------------------------------------
Wed Dec  9 21:45:11 CET 2009 - tonyj@suse.de

- patches.suse/audit-export-logging.patch: export audit logging
  symbols.

-------------------------------------------------------------------
Wed Dec  9 17:09:00 CET 2009 - jbohac@suse.cz

- Update config files: added CONFIG_IP_NF_MATCH_IPV4OPTIONS
  to ppc64/trace

-------------------------------------------------------------------
Wed Dec  9 16:30:27 CET 2009 - jeffm@suse.com

- patches.fixes/ext4-fix-insufficient-checks-in-ext4_ioc_move_ext:
  ext4: Fix insufficient checks in EXT4_IOC_MOVE_EXT (bnc#561018
  CVE-2009-4131).

-------------------------------------------------------------------
Wed Dec  9 10:13:00 CET 2009 - jbeulich@novell.com

- patches.xen/xen3-patch-2.6.32: Fix a potentially serious mis-merge
  in swiotlb code.

-------------------------------------------------------------------
Wed Dec  9 08:15:31 CET 2009 - jjolly@suse.de

- patches.fixes/nohz-delay-from-tip.diff: nohz: Introduce
  arch_needs_cpu.
- patches.fixes/reuse-ktime-from-tip.diff: nohz: Reuse ktime in
  sub-functions of tick_check_idle..
- series.conf: Moved s390 patchs to proper place

-------------------------------------------------------------------
Wed Dec  9 06:06:34 CET 2009 - npiggin@suse.de

- patches.fixes/ipc-ns-fix-memory-leak-idr.patch: ipc: ns fix
  memory leak (bnc#518767).
- patches.fixes/ipc-remove-unreachable-code-in-semc.patch:
  (bnc#518767).
- patches.fixes/ipc-semc-add-a-per-semaphore-pending-list.patch:
  (bnc#518767).
- patches.fixes/ipc-semc-optimize-if-semops-fail.patch:
  (bnc#518767).
- patches.fixes/ipc-semc-optimize-single-semop-operations.patch:
  (bnc#518767).
- patches.fixes/ipc-semc-optimize-single-sops-when-semval-is-zero.patch:
  (bnc#518767).
- patches.fixes/ipc-semc-sem-optimise-undo-list-search.patch:
  (bnc#518767).
- patches.fixes/ipc-semc-sem-preempt-improve.patch:  (bnc#518767).
- patches.fixes/ipc-semc-sem-use-list-operations.patch:
  (bnc#518767).

-------------------------------------------------------------------
Wed Dec  9 00:33:42 CET 2009 - bphilips@suse.de

- needs_update: patches moved upstream or obsoleted by upstream

-------------------------------------------------------------------
Tue Dec  8 22:23:11 CET 2009 - mmarek@suse.cz

- patches.suse/kbuild-generate-modules.builtin: Update to what will
  hopefully be in 2.6.33.
- patches.suse/kbuild-rebuild-fix-for-Makefile.modbuiltin: Delete.

-------------------------------------------------------------------
Tue Dec  8 19:46:37 CET 2009 - jbohac@suse.cz

- Update config files.
- patches.suse/netfilter-ipv4options: netfilter ipv4options
  match from patch-o-matic-ng (bnc#131728 - FATE#182).

-------------------------------------------------------------------
Tue Dec  8 18:18:56 CET 2009 - npiggin@suse.de

- needs_update:
- patches.suse/mm-devzero-optimisation.patch: mm: /dev/zero
  optimisation (bnc#430738).

-------------------------------------------------------------------
Tue Dec  8 16:22:34 CET 2009 - tiwai@suse.de

- patches.drivers/alsa-sp1-hda-22-alc888-exclude-unusable-adcs:
  ALSA: hda - Exclude unusable ADCs for ALC88x (bnc#561235).

-------------------------------------------------------------------
Tue Dec  8 15:27:53 CET 2009 - mmarek@suse.cz

- patches.drivers/reenable-generic_serial: Revert "tty: Mark
  generic_serial users as BROKEN".
- Update config files: enable RIO and SX.
- rpm/generic_serial-blacklist: blacklist generic_serial users from
  automatic loading (bnc#551348).

-------------------------------------------------------------------
Tue Dec  8 14:58:48 CET 2009 - rgoldwyn@suse.de

- needs_update: patches merged upstream
- novfs patches to be handled by novfs team

-------------------------------------------------------------------
Tue Dec  8 13:38:10 CET 2009 - npiggin@suse.de

- needs_update:
- patches.suse/mm-vmalloc-fail-dump-stack.patch: mm: improve
  vmalloc reporting (bnc#511079).

-------------------------------------------------------------------
Tue Dec  8 11:30:20 CET 2009 - npiggin@suse.de

- needs_update: most of mine are merged. apparmor patch sent to Andreas.

-------------------------------------------------------------------
Tue Dec  8 08:31:34 CET 2009 - coly.li@suse.de

- patches.suse/64bytes_lvb_len.diff: use 64byte lvb len.(bnc#515645)

-------------------------------------------------------------------
Tue Dec  8 02:05:07 CET 2009 - agraf@suse.de

- patches.arch/s390-kvm-prefix.patch: KVM: s390: Fix prefix
  register checking in arch/s390/kvm/sigp.c (FATE#306513).
- patches.arch/s390-kvm-psw.patch: KVM: s390: Make psw available
  on all exits, not just a subset (FATE#306513).

-------------------------------------------------------------------
Mon Dec  7 16:48:55 CET 2009 - tiwai@suse.de

- patches.drivers/synaptics-hp-clickpad: Input: Add support of
  clickpad mode to synaptics mouse driver (bnc#547370).

-------------------------------------------------------------------
Mon Dec  7 13:22:15 CET 2009 - jbeulich@novell.com

- Update Xen patches to 2.6.32 final and c/s 958.
- patches.xen/xen-dcdbas: force proper address translation
  in DCDBAS.
- patches.xen&xen-vmalloc_32: guarantee 32-bit
 (bus-)addressability of vmalloc_32() output (bnc#548010,
  bnc#552492).
- patches.xen/xen-x86_64-nx-user-mappings: set NX bit in kernel
  version of top level user mode page table entries.
- patches.xen/xen3-rlim-0025-x86-add-ia32-compat-prlimit-syscalls.patch:
  x86: add ia32 compat prlimit syscalls (FATE#305733).
- patches.xen/xen3-x86-64-align-rodata-kernel-section-to-2mb-with-config_debug_rodata:
  x86-64: align RODATA kernel section to 2MB with
  CONFIG_DEBUG_RODATA (bnc#558249).
- patches.xen/xen3-x86-64-preserve-large-page-mapping-for-1st-2mb-kernel-txt-with-config_debug_rodata:
  x86-64: preserve large page mapping for 1st 2MB kernel txt
  with CONFIG_DEBUG_RODATA (bnc#558249).
- patches.xen/xen3-x86-fix-nodac: x86: fix iommu=nodac parameter
  handling (bnc#463829, bnc#482220).
- patches.xen/xen3-x86-mcp51-no-dac: x86: disallow DAC for MCP51
  PCI bridge (bnc#463829, bnc#482220).
- Update EC2 config files (disable CAN_DEV and UIO).

-------------------------------------------------------------------
Mon Dec  7 11:50:32 CET 2009 - jbeulich@novell.com

- patches.arch/x86-crypto-add-ghash-algorithm-test.patch,
  patches.fixes/cpufreq_ondemand_performance_optimise_default_settings.patch:
  Fix build warnings.

-------------------------------------------------------------------
Mon Dec  7 10:57:41 CET 2009 - hare@suse.de

- patches.drivers/lpfc-add-raywire-id: Add missing PCI-ID to lpfc.

-------------------------------------------------------------------
Sat Dec  5 01:39:16 CET 2009 - tonyj@suse.de

- config.conf: add trace flavor for ppc64 (fate# 307051)
- Update config files.

-------------------------------------------------------------------
Fri Dec  4 21:24:27 CET 2009 - jeffm@suse.com

- Split apparmor.diff out into separate patches to align more
  closely with the upstream AppArmor 2.4 repo.
- patches.apparmor/apparmor-fix-cap-audit_caching-preemption-disabling:
  AppArmor: Fix cap audit_caching preemption disabling.
- patches.apparmor/apparmor-fix-change_profile-failing-lpn401931:
  AppArmor: Fix change_profile failing lpn401931.
- patches.apparmor/apparmor-fix-change_profile-failure: AppArmor:
  Fix change_profile failure.
- patches.apparmor/apparmor-fix-determination-of-forced-audit-messages:
  AppArmor: Fix determination of forced AUDIT messages..
- patches.apparmor/apparmor-fix-failure-to-audit-change_hat-correctly:
  AppArmor: fix failure to audit change_hat correctly.
- patches.apparmor/apparmor-fix-file-auditing-when-quiet-is-used:
  AppArmor: Fix file auditing when quiet is used.
- patches.apparmor/apparmor-fix-leak-when-profile-transition-table-fails-unpack:
  AppArmor: Fix leak when profile transition table fails unpack.
- patches.apparmor/apparmor-fix-mediation-of-created-paths-that-look-like-deleted-paths:
  AppArmor: Fix mediation of created paths that look like
  "deleted" paths.
- patches.apparmor/apparmor-fix-oops-after-profile-removal:
  AppArmor: Fix oops after profile removal.
- patches.apparmor/apparmor-fix-oops-when-auditing-the-addition-of-profile-namespace:
  AppArmor: Fix oops when auditing the addition of profile
  namespace.
- patches.apparmor/apparmor-fix-oops-when-in-apparmor_bprm_set_creds:
  AppArmor: Fix Oops when in apparmor_bprm_set_creds.
- patches.apparmor/apparmor-fix-profile-namespace-removal:
  AppArmor: Fix profile namespace removal..
- patches.apparmor/apparmor-fix-refcounting-bug-causing-leak-of-creds-and-oops:
  AppArmor: Fix refcounting bug causing leak of creds and oops.
- patches.apparmor/apparmor-fully-close-race-condition-for-deleted-paths:
  AppArmor: Fully close race condition for deleted paths.
- patches.apparmor/apparmor-missing-unlock: AppArmor: Add missing
  unlock to next_profile.
- patches.apparmor/apparmor-policy-load-and-replacement-can-fail-to-alloc-mem:
  AppArmor: Policy load and replacement can fail to alloc mem.
- patches.apparmor/apparmor-fix-security_ops-task_setrlimit-api-use:
  AppArmor: Fix security_ops->task_setrlimit API use.

-------------------------------------------------------------------
Fri Dec  4 17:58:54 CET 2009 - gregkh@suse.de

- Update config files.
- patches.suse/revert-usb-remove-phidget-drivers-from-kernel-tree.patch:
  Revert "USB: remove phidget drivers from kernel tree.".

-------------------------------------------------------------------
Fri Dec  4 16:12:43 CET 2009 - jjolly@suse.de

- patches.arch/s390-message-catalog.diff: Updated patch
  (bnc#549193,FATE#306999,LTC#57210).

-------------------------------------------------------------------
Fri Dec  4 16:08:50 CET 2009 - mmarek@suse.cz

- supported.conf: Update wireless drivers.

-------------------------------------------------------------------
Fri Dec  4 15:57:48 CET 2009 - jjolly@suse.de

- patches.arch/s390-03-qeth-hs-traffic-analyzer.patch: qeth:
  HiperSockets Network Traffic Analyzer (bnc#560674).

-------------------------------------------------------------------
Fri Dec  4 15:28:10 CET 2009 - hare@suse.de

- patches.drivers/qla2xxx-8.03.01-k7-update: qla2xxx driver
  update to 8.03.01-k7 (bnc#560415).

-------------------------------------------------------------------
Fri Dec  4 14:35:02 CET 2009 - mmarek@suse.cz

- rpm/package-descriptions: Add description for kernel-vmi.

-------------------------------------------------------------------
Fri Dec  4 13:40:29 CET 2009 - trenn@suse.de

- patches.arch/x86_mce_lru_cleanup.patch: HWPOISON: Undefine lru
  define after table to avoid namespace conflict (fate#307738).
- patches.arch/x86_mce_page_offlining.patch: Add soft page
  offline support (fate#307738).
- patches.arch/x86_mce_page_offlining_test_ability.patch:
  HWPOISON: Add a madvise() injector for soft page offlining
  (fate#307738).
- patches.arch/x86_mce_test_page.patch: Expose Test pageflagA
  and set pageflagB primitive (fate#307738).

-------------------------------------------------------------------
Fri Dec  4 13:12:44 CET 2009 - mmarek@suse.cz

- Add the vmi flavor again.

-------------------------------------------------------------------
Fri Dec  4 12:26:59 CET 2009 - sjayaraman@suse.de

- patches.suse/SoN-18-netvm-skbuff-reserve.patch: add emergeny flag
  inside kmemcheck boundaries.
- patches.xen/xen3-auto-common.diff: Refresh.

-------------------------------------------------------------------
Fri Dec  4 00:41:32 CET 2009 - gregkh@suse.de

- Update config files.
  CONFIG_DRM_I915_KMS=y for x86-64 and i386 vanilla (bnc#560402)

-------------------------------------------------------------------
Fri Dec  4 00:17:46 CET 2009 - gregkh@suse.de

- Update config files.
  CONFIG_DRM_I915_KMS=y for x86-64 (bnc#560402)

-------------------------------------------------------------------
Fri Dec  4 00:16:20 CET 2009 - gregkh@suse.de

- Update config files.
  CONFIG_DRM_I915_KMS=y for i386 (bnc#560402)

-------------------------------------------------------------------
Thu Dec  3 20:53:57 CET 2009 - jeffm@suse.com

- patches.arch/ppc-spufs-07-Don-t-spu_acquire_saved-unnecessarily.patch:
  Delete. (bnc#560043)

-------------------------------------------------------------------
Thu Dec  3 20:13:09 CET 2009 - jeffm@suse.com

- Cleanup config files.

-------------------------------------------------------------------
Thu Dec  3 19:34:08 CET 2009 - bphilips@suse.de

- patches.drivers/tg3_libphy_workaround: Delete. We have all of the 57780
  phylib and tg3 changes due to 2.6.32 bump.

-------------------------------------------------------------------
Thu Dec  3 19:06:23 CET 2009 - duwe@suse.de

- back out cpuidle feature that is still unconsistent.

-------------------------------------------------------------------
Thu Dec  3 18:40:03 CET 2009 - mfasheh@suse.com

- patches.suse/ocfs2-allocation-resrvations.patch: Refresh.

-------------------------------------------------------------------
Thu Dec  3 18:21:13 CET 2009 - duwe@suse.de

- patches.suse/cpuidle-cleanup: Refresh.
  Fix the "fixed" feature patch set from IBM.

-------------------------------------------------------------------
Thu Dec  3 18:04:51 CET 2009 - mfasheh@suse.com

- Update config files.
- patches.suse/gfs2-ro-mounts-only.patch: gfs2: allow spectator
  mounts for migration to ocfs2 (FATE#307584).

-------------------------------------------------------------------
Thu Dec  3 17:19:44 CET 2009 - duwe@suse.de

- Update config files for 2.6.32 (again).

-------------------------------------------------------------------
Thu Dec  3 17:00:12 CET 2009 - duwe@suse.de

- Update config files for cpuidle.

-------------------------------------------------------------------
Thu Dec  3 16:45:06 CET 2009 - tiwai@suse.de

- patches.drivers/8250_pnp-wacom-add: serial/8250_pnp.c: add
  new Wacom devices (bnc#544763).

-------------------------------------------------------------------
Thu Dec  3 16:40:59 CET 2009 - duwe@suse.de

- patches.suse/cpuidle-cleanup: Refresh.
  one lonely hunk already seems to be in 2.6.32 final

-------------------------------------------------------------------
Thu Dec  3 16:33:28 CET 2009 - duwe@suse.de

- bnc#552860 / FATE#307104: kernel idle low power, take 2:
- patches.suse/cpuidle-cleanup: Refresh.
- patches.suse/cpuidle-cleanup-x86: Refresh.
- patches.suse/cpuidle-eliminate-ppcmdpowersave1: Refresh.

-------------------------------------------------------------------
Thu Dec  3 15:59:01 CET 2009 - jeffm@suse.com

- Updated to 2.6.32-final.
  - 2 patches eliminated.

-------------------------------------------------------------------
Thu Dec  3 15:19:01 CET 2009 - hare@suse.de

- Update config files: Enable Hibernation for zSeries.

-------------------------------------------------------------------
Thu Dec  3 14:42:32 CET 2009 - mmarek@suse.cz

- Update config files: Disable CONFIG_MFD_PCF50633, the chip is
  unlikely to be used on architectures we support.

-------------------------------------------------------------------
Thu Dec  3 13:54:17 CET 2009 - mmarek@suse.cz

- rpm/split-modules: Print which supported modules need unsupported
  modules.

-------------------------------------------------------------------
Thu Dec  3 12:56:43 CET 2009 - jdelvare@suse.de

- supported.conf: support lis3lv02d, hp_accel needs it.

-------------------------------------------------------------------
Thu Dec  3 12:03:20 CET 2009 - jdelvare@suse.de

- supported.conf: hp_accel is supported (FATE #306448).

-------------------------------------------------------------------
Thu Dec  3 11:54:14 CET 2009 - jdelvare@suse.de

- supported.conf: remove wm831x drivers, we no longer ship them.

-------------------------------------------------------------------
Thu Dec  3 11:32:03 CET 2009 - jdelvare@suse.de

- Update config files: disable all new hwmon drivers on ppc
  (default and vanilla) for consistency.

-------------------------------------------------------------------
Thu Dec  3 11:30:08 CET 2009 - mmarek@suse.cz

- supported.conf: Add wm831x, needed by drivers/input/misc/wm831x-on.

-------------------------------------------------------------------
Thu Dec  3 11:03:24 CET 2009 - mmarek@suse.cz

- supported.conf: Fix up after commit bfea0bd.

-------------------------------------------------------------------
Thu Dec  3 10:53:16 CET 2009 - jdelvare@suse.de

- Update config files: disable WM831x and WM8350 support entirely,
  as recommended by the drivers author. These devices are only
  found on embedded devices such as music players or mobile phones.

-------------------------------------------------------------------
Thu Dec  3 10:26:09 CET 2009 - hare@suse.de

- supported.conf: Mark pmcraid and igbvf as supported;
  OSD drivers as unsupported.

-------------------------------------------------------------------
Thu Dec  3 09:48:04 CET 2009 - jdelvare@suse.de

- Restore link from config/s390/vanilla to config/s390x/vanilla.

-------------------------------------------------------------------
Thu Dec  3 09:10:46 CET 2009 - jbeulich@novell.com

- supported.conf: Update Xen drivers.

-------------------------------------------------------------------
Thu Dec  3 04:57:00 CET 2009 - tonyj@suse.de

- needs_update: readd
	patches.suse/perfmon2-remove_get_base_syscall_attr.patch
	patches.suse/perfmon2-remove_syscalls.patch

-------------------------------------------------------------------
Thu Dec  3 04:08:24 CET 2009 - gregkh@suse.de

- rpm/post.sh:
- rpm/postun.sh: woh dluoc I tegrof ot esolc eht fi

-------------------------------------------------------------------
Thu Dec  3 01:51:51 CET 2009 - gregkh@suse.de

- rpm/post.sh:
- rpm/postun.sh: If this is a Moblin-based box, don't run yast-bootloader

-------------------------------------------------------------------
Wed Dec  2 23:01:36 CET 2009 - jdelvare@suse.de

- Update config files: stop shipping wm831x-hwmon, wm8350-hwmon,
  i2c-simtec and i2c-designware.
- supported.conf: remove i2c-simtec.

-------------------------------------------------------------------
Wed Dec  2 22:49:01 CET 2009 - jdelvare@suse.de

- supported.conf: Add all new hwmon and i2c/busses drivers. The
  former unsupported, the latter supported.

-------------------------------------------------------------------
Wed Dec  2 22:33:37 CET 2009 - jdelvare@suse.de

- Update config files: disable CONFIG_I2C_VOODOO3.
- supported.conf: drop i2c-voodoo3, superseded by tdfxfb.

-------------------------------------------------------------------
Wed Dec  2 22:28:16 CET 2009 - jdelvare@suse.de

- supported.conf: Drop hwmon and i2c/chips drivers which have been
  obsoleted.

-------------------------------------------------------------------
Wed Dec  2 22:16:50 CET 2009 - mmarek@suse.cz

- rpm/kernel-binary.spec.in: Obsolete perfmon-kmp.

-------------------------------------------------------------------
Wed Dec  2 22:15:33 CET 2009 - mmarek@suse.cz

- supported.conf: Add perfmon, hid and input modules.

-------------------------------------------------------------------
Wed Dec  2 19:28:19 CET 2009 - tiwai@suse.de

- Update config files: Fix vanilla configs

-------------------------------------------------------------------
Wed Dec  2 19:14:09 CET 2009 - tiwai@suse.de

- Update config files: disabled CONFIG_SND_SOC* in ppc configs.

-------------------------------------------------------------------
Wed Dec  2 18:13:11 CET 2009 - tiwai@suse.de

- Updated the sound section of supported.conf

-------------------------------------------------------------------
Wed Dec  2 17:38:02 CET 2009 - gregkh@suse.de

- Update config files. disable USB OTG drivers that should not
  have been enabled.

-------------------------------------------------------------------
Wed Dec  2 17:24:33 CET 2009 - gregkh@suse.de

- supported.conf: remove some usb drivers that were deleted or renamed.

-------------------------------------------------------------------
Wed Dec  2 17:22:08 CET 2009 - gregkh@suse.de

- supported.conf: update usb driver section

-------------------------------------------------------------------
Wed Dec  2 16:29:38 CET 2009 - mmarek@suse.cz

- rpm/check-supported-list: Skip modules in Documentation and
  drivers/staging.

-------------------------------------------------------------------
Wed Dec  2 11:34:10 CET 2009 - jbenc@suse.cz

- patches.fixes/mac80211-fix-remote-DoS.patch: mac80211: fix
  remote DoS (bnc#558267).

-------------------------------------------------------------------
Tue Dec  1 14:41:20 CET 2009 - tiwai@suse.de

- Forward-port 11.2 patches:
  patches.drivers/alsa-sp1-hda-18-msi-wind-u115-fix: ALSA: hda -
    Add a position_fix quirk for MSI Wind U115.
  patches.drivers/alsa-sp1-hda-19-cx5047-test-mode-fix: ALSA:
    hda - Fix Cxt5047 test mode (bnc#559062).
  patches.drivers/alsa-sp1-hda-20-fsc-amilo-pi1505-fix: ALSA:
    hda - Add a pin-fix for FSC Amilo Pi1505 (bnc#557403).
  patches.drivers/alsa-sp1-hda-21-hp-dv3-position-fix-quirk:
    ALSA: hda - Add position_fix quirk for HP dv3 (bnc#555935).

-------------------------------------------------------------------
Mon Nov 30 23:10:46 CET 2009 - jeffm@suse.com

- patches.fixes/megaraid_sas-fix-permissions-on-poll_mode_io:
  megaraid_sas: Fix permissions on poll_mode_io (bnc#557180
  CVE-2009-3939).

-------------------------------------------------------------------
Mon Nov 30 23:06:06 CET 2009 - jeffm@suse.com

- patches.arch/x86-64-add-comment-for-rodata-large-page-retainment:
  x86-64: add comment for RODATA large page retainment
  (bnc#558249).
- patches.arch/x86-64-align-rodata-kernel-section-to-2mb-with-config_debug_rodata:
  x86-64: align RODATA kernel section to 2MB with
  CONFIG_DEBUG_RODATA (bnc#558249).
- patches.arch/x86-64-preserve-large-page-mapping-for-1st-2mb-kernel-txt-with-config_debug_rodata:
  x86-64: preserve large page mapping for 1st 2MB kernel txt
  with CONFIG_DEBUG_RODATA (bnc#558249).

-------------------------------------------------------------------
Mon Nov 30 14:24:36 CET 2009 - teheo@suse.de

- needs_update: drop libata patches which are already included in
  2.6.31 vanilla.

-------------------------------------------------------------------
Mon Nov 30 14:06:38 CET 2009 - teheo@suse.de

- needs_update: drop patches which are already included in 2.6.31
  vanilla.

-------------------------------------------------------------------
Mon Nov 30 14:05:39 CET 2009 - teheo@suse.de

Forward port two x86 patches from SLE11.

- needs_update:
- patches.arch/x86-fix-nodac: x86: fix iommu=nodac parameter
  handling (bnc#463829).
- patches.arch/x86-mcp51-no-dac: x86: disallow DAC for MCP51
  PCI bridge (bnc#463829).

-------------------------------------------------------------------
Mon Nov 30 13:41:27 CET 2009 - agraf@suse.de

- Update config files: Enable KSM (FATE#306513)

-------------------------------------------------------------------
Sat Nov 28 19:52:19 CET 2009 - gregkh@suse.de

- needs_update: acpi dock patch was hmacht's, not mine

-------------------------------------------------------------------
Sat Nov 28 19:50:18 CET 2009 - gregkh@suse.de

- needs_update: sysfs debugging crash patch is now upstream

-------------------------------------------------------------------
Sat Nov 28 19:49:08 CET 2009 - gregkh@suse.de

- needs_update: jeffm merged novfs patches into the main novfs patch.

-------------------------------------------------------------------
Sat Nov 28 19:48:20 CET 2009 - gregkh@suse.de

- needs_update: qualcomm modem driver is upstream

-------------------------------------------------------------------
Sat Nov 28 19:48:03 CET 2009 - gregkh@suse.de

- needs_update: squashfs is now upstream

-------------------------------------------------------------------
Sat Nov 28 19:47:27 CET 2009 - gregkh@suse.de

- needs_update: via driver bugfixes never went upstream, and people
  are complaining about them, so they were dropped.

-------------------------------------------------------------------
Sat Nov 28 19:46:46 CET 2009 - gregkh@suse.de

- needs_update: remove staging driver entries, they are all upstream.

-------------------------------------------------------------------
Sat Nov 28 19:46:05 CET 2009 - gregkh@suse.de

- needs_update: remove hv driver entries, those are upstream now.

-------------------------------------------------------------------
Sat Nov 28 19:45:20 CET 2009 - gregkh@suse.de

- needs_update: remove xen patches with my name on it.  Just because
  I refreshed the patch, doesn't mean I own it or even like the
  thing :)

-------------------------------------------------------------------
Sat Nov 28 10:39:15 CET 2009 - sjayaraman@suse.de

- patches.suse/SoN-11-mm-reserve.patch: Fix build errors in -trace
  and ppc64 flavors.

-------------------------------------------------------------------
Fri Nov 27 15:16:56 CET 2009 - mmarek@suse.cz

- rpm/kernel-binary.spec.in: Abort if supported modules depend on
  unsupported ones.

-------------------------------------------------------------------
Fri Nov 27 15:12:17 CET 2009 - mmarek@suse.cz

- supported.conf: mark cnic as supported (needed by bnx2i).

-------------------------------------------------------------------
Fri Nov 27 14:57:47 CET 2009 - jbenc@suse.cz

- patches.suse/panic-on-io-nmi-SLE11-user-space-api.patch: API
  fix: X86: sysctl to allow panic on IOCK NMI error (bnc#427979).
- patches.suse/kdb-common: Refresh.
- patches.suse/kdump-dump_after_notifier.patch: Refresh.

-------------------------------------------------------------------
Fri Nov 27 13:25:55 CET 2009 - jbohac@suse.cz

- patches.fixes/cpufreq_ondemand_performance_optimise_default_settings.patch:
  CPUFREQ: ondemand: Limit default sampling rate to 300ms
  max. (bnc#464461).

-------------------------------------------------------------------
Fri Nov 27 12:55:35 CET 2009 - trenn@suse.de

- needs_update:
  One I still have to send upstream, but it's nicer error output
  only, SP1 is fine in respect to removing all these, thanks.

-------------------------------------------------------------------
Fri Nov 27 11:54:58 CET 2009 - hare@suse.de

- Update config files: Compile in efivars module for
  x86_64 (FATE#306931).

-------------------------------------------------------------------
Fri Nov 27 11:08:00 CET 2009 - sjayaraman@suse.de

- needs_update:	sjayaraman's patches are either upstream already or
  rebased to SP1.

-------------------------------------------------------------------
Fri Nov 27 11:05:54 CET 2009 - sjayaraman@suse.de

- Update config files: NFS_SWAP=y.

-------------------------------------------------------------------
Fri Nov 27 10:45:38 CET 2009 - sjayaraman@suse.de

- patches.trace/lttng-instrumentation-swap.patch: Refresh and fix
  a build failure with fuzz factor 0.

-------------------------------------------------------------------
Fri Nov 27 09:27:35 CET 2009 - sjayaraman@suse.de

- Rebase Swap-over-NFS(SoN) patches:
- patches.xen/tmem: Refresh to accomodate changes due to SoN patches.
- patches.xen/xen3-auto-common.diff: Refresh to accomodate changes
  due to SoN patches.

-------------------------------------------------------------------
Fri Nov 27 05:53:42 CET 2009 - knikanth@suse.de

- needs_update: Verify knikanth's patches in SLE11 but not in SP1
- patches.fixes/dm-release-map_lock-before-set_disk_ro: Release
  md->map_lock before set_disk_ro  (bnc#556899 bnc#479784).

-------------------------------------------------------------------
Fri Nov 27 03:22:44 CET 2009 - nfbrown@suse.de

- Restore following patches from SLES11 that are still needed for
  SLES11-SP1
- patches.fixes/nfsd-05-sunrpc-cache-allow-thread-to-block-while-waiting-for.patch:
  sunrpc/cache: allow thread to block while waiting for cache
  update. (bnc#498708).
- patches.fixes/nfsd-06-sunrpc-cache-retry-cache-lookups-that-return-ETIMEDO.patch:
  sunrpc/cache: retry cache lookups that return -ETIMEDOUT
  (bnc#498708).
- patches.fixes/nfsd-07-nfsd-idmap-drop-special-request-deferal-in-favour-of.patch:
  nfsd/idmap: drop special request deferal in favour of improved
  default. (bnc#498708).
- patches.fixes/nfsd-09-fix-kabi: Fix kabi breakage in previous
  nfsd patch series (bnc#498708).

-------------------------------------------------------------------
Thu Nov 26 19:12:55 CET 2009 - coly.li@suse.de

- needs_update: remove patches item of coly.li, lmb and mfasheh.
- patches.fixes/dlm-enable-debug.patch: update the patch from SLES11
  to SLES11 SP1 tree.

-------------------------------------------------------------------
Thu Nov 26 17:00:15 CET 2009 - jslaby@suse.cz

- patches.fixes/make-note_interrupt-fast.diff: Fix performance
  regression on large IA64 systems (bnc #469589).

-------------------------------------------------------------------
Thu Nov 26 15:23:16 CET 2009 - mmarek@suse.cz

- rpm/old-packages.conf: obsolete kernel-kdump on ppc.
- config.conf: delete kdump configs.
- config/ppc/kdump: Delete.
- config/ppc64/kdump: Delete.

-------------------------------------------------------------------
Thu Nov 26 14:47:41 CET 2009 - duwe@suse.de

- patches.arch/ppc-extended_h_cede-Export_memory_sysdev_class:
  Refresh. Fix "typo", memory_sysdev_class should be exported 
  only to GPL'ed modules.

-------------------------------------------------------------------
Thu Nov 26 12:48:43 CET 2009 - hare@suse.de

Fixup patches for series2git:
- patches.xen/tmem: Refresh.
- patches.xen/xen3-auto-common.diff: Refresh.

-------------------------------------------------------------------
Thu Nov 26 12:41:22 CET 2009 - duwe@suse.de

- config.conf: disable build of ppc kdump flavours
  (FATE#304346)

-------------------------------------------------------------------
Thu Nov 26 12:07:24 CET 2009 - tiwai@suse.de

- patches.drivers/libata-missing-_SDD-is-not-an-error:
  libata-acpi: missing _SDD is not an error (bnc#551942).

-------------------------------------------------------------------
Thu Nov 26 12:00:53 CET 2009 - jbenc@suse.cz

- patches.fixes/mac80211-fix-spurious-delba-handling.patch:
  mac80211: fix spurious delBA handling (bnc#558267,
  CVE-2009-4026, CVE-2009-4027).

-------------------------------------------------------------------
Thu Nov 26 11:58:44 CET 2009 - tiwai@suse.de

- patches.drivers/sky2-add-register-definitions: sky2: add
  register definitions for new chips (bnc#544760).
- patches.drivers/sky2-88E8059-support: sky2: 88E8059 support
  (bnc#544760).
- patches.drivers/sky2-optima-tcp-offload-fix: net: Fix Yukon-2
  Optima TCP offload setup (bnc#544760).
- patches.drivers/sky2-optima-fix-pci-cfg: net: Add missing
  TST_CFG_WRITE bits around sky2_pci_write (bnc#544760).

-------------------------------------------------------------------
Thu Nov 26 03:44:36 CET 2009 - nfbrown@suse.de

- Update config files.
  disable CONFIG_MULTICOE_RAID456 as it is not yet stable.
  Enable CONFIG_ASYNC_TX_DMA for FATE#306368

-------------------------------------------------------------------
Thu Nov 26 00:29:46 CET 2009 - gregkh@suse.de

- clean up patch fuzz

-------------------------------------------------------------------
Thu Nov 26 00:25:25 CET 2009 - gregkh@suse.de

- patches.drivers/via-unichrome-drm-bugfixes.patch: Delete.
  it never went upstream, so we should drop it as well.

-------------------------------------------------------------------
Wed Nov 25 23:48:14 CET 2009 - tonyj@suse.de

- patches.trace/lttng-*: update for 2.6.32
- patches.trace/lttng-instrumentation-timer.patch: Delete.
- patches.xen/tmem: Refresh.
- patches.xen/xen3-auto-common.diff: Refresh.

-------------------------------------------------------------------
Wed Nov 25 23:09:05 CET 2009 - tonyj@suse.de

- patches.fixes/oprofile_bios_ctr.patch: detect oprofile counters
  reserved by bios (FATE#307426).

-------------------------------------------------------------------
Wed Nov 25 03:16:32 CET 2009 - jeffm@suse.com

- patches.fixes/netfilter-remove-pointless-config_nf_ct_acct-warning:
  netfilter: Remove pointless CONFIG_NF_CT_ACCT warning
  (bnc#552033 (and others)).

-------------------------------------------------------------------
Tue Nov 24 19:04:38 CET 2009 - hare@suse.de

- Update config files.
- patches.drivers/mpt-fusion-4.22.00.00-update: Update MPT Fusion
  driver to 4.22.00.00-suse (bnc#556587).
- patches.drivers/mpt-fusion-4.16.00.00-update: Delete.

-------------------------------------------------------------------
Tue Nov 24 17:29:29 CET 2009 - tiwai@suse.de

- patches.drivers/alsa-sp1-hda-17-fix-mute-LED-sync-idt92h383xxx:
  ALSA: hda - Fix mute-LED sync on HP laptops with IDT92HD83xxx
  codecs (bnc#547357).

-------------------------------------------------------------------
Tue Nov 24 13:56:01 CET 2009 - duwe@suse.de

- patches.arch/ppc-extended_h_cede-*: Increase power savings
  by allowing the core to sleep.
  (FATE##307059, bnc#550447)

-------------------------------------------------------------------
Tue Nov 24 08:08:35 CET 2009 - sjayaraman@suse.de

- patches.suse/kconfig-automate-kernel-desktop: automate a few config
  options for kernel-desktop (FATE#305694).

-------------------------------------------------------------------
Tue Nov 24 07:11:22 CET 2009 - agraf@suse.de

- patches.arch/kvm-only-export-selected-pv-ops-feature-structs:
  Update references (bnc#556135, FATE#306453).
- patches.arch/kvm-replace-kvm-io-delay-pv-ops-with-linux-magic:
  Update references (bnc#556135, FATE#306453).
- patches.arch/kvm-split-paravirt-ops-by-functionality: Update
  references (bnc#556135, FATE#306453).
- patches.arch/kvm-split-the-KVM-pv-ops-support-by-feature:
  Update references (bnc#556135, FATE#306453).

-------------------------------------------------------------------
Mon Nov 23 17:41:03 CET 2009 - jeffm@suse.com

- Enabled:
   patches.fixes/enclosure-fix-oops-while-iterating-enclosure_status-array

-------------------------------------------------------------------
Mon Nov 23 15:44:04 CET 2009 - jkosina@suse.de

- patches.arch/x86-crypto-add-ghash-algorithm-test.patch: crypto:
  Add ghash algorithm test before provide to users (FATE#306883,
  bnc#554578).

-------------------------------------------------------------------
Mon Nov 23 14:15:37 CET 2009 - jkosina@suse.de

- patches.arch/x86-crypto-pclmulqdq-accelerated-implementation.patch:
  incorporate "ghash - put proper .data section in place" fix

-------------------------------------------------------------------
Mon Nov 23 08:04:16 CET 2009 - sjayaraman@suse.de

- Update config files.
   - Add new options KERNEL_DESKTOP and DEFAULT_VM_DIRTY_RATIO.
   - Enable KERNEL_DESKTOP for only desktop flavor.

-------------------------------------------------------------------
Mon Nov 23 07:34:49 CET 2009 - sjayaraman@suse.de

- patches.suse/mm-tune-dirty-limits.patch: mm: Make default
  VM dirty ratio configurable to suit different workloads
  (bnc#552883).

-------------------------------------------------------------------
Fri Nov 20 21:04:54 CET 2009 - mmarek@suse.cz

- rpm/kernel-syms.spec.in, rpm/mkspec: build kernel-syms only for
  supported architectures.

-------------------------------------------------------------------
Fri Nov 20 19:08:56 CET 2009 - jeffm@suse.com

- Enabled B43_PHY_LP=y for PHY support on certain b43 chips.

-------------------------------------------------------------------
Fri Nov 20 17:29:45 CET 2009 - mmarek@suse.cz

- patches.suse/export-sync_page_range: Revert "vfs: Remove
  generic_osync_inode() and sync_page_range{_nolock}()"
  (bnc#557231).

-------------------------------------------------------------------
Fri Nov 20 17:26:01 CET 2009 - jbeulich@novell.com

- patches.suse/init-move-populate_rootfs-back-to-start_kernel:
  Fix a bad-pointer warning.

-------------------------------------------------------------------
Fri Nov 20 15:07:41 CET 2009 - agruen@suse.de

- rpm/macros.kernel-source: Add kernel_module_package_moddir()
  macro for cross-distro compatibility (FATE 305225).

-------------------------------------------------------------------
Fri Nov 20 15:02:22 CET 2009 - jslaby@suse.cz

- patches.suse/rlim-0001-SECURITY-selinux-fix-update_rlimit_cpu-parameter.patch:
  Update references (FATE#305733).
- patches.suse/rlim-0002-SECURITY-add-task_struct-to-setrlimit.patch:
  Update references (FATE#305733).
- patches.suse/rlim-0003-core-add-task_struct-to-update_rlimit_cpu.patch:
  Update references (FATE#305733).
- patches.suse/rlim-0004-sys_setrlimit-make-sure-rlim_max-never-grows.patch:
  Update references (FATE#305733).
- patches.suse/rlim-0005-core-split-sys_setrlimit.patch: Update
  references (FATE#305733).
- patches.suse/rlim-0006-core-allow-setrlimit-to-non-current-tasks.patch:
  Update references (FATE#305733).
- patches.suse/rlim-0007-core-optimize-setrlimit-for-current-task.patch:
  Update references (FATE#305733).
- patches.suse/rlim-0008-FS-proc-make-limits-writable.patch:
  Update references (FATE#305733).
- patches.suse/rlim-0009-core-posix-cpu-timers-cleanup-rlimits-usage.patch:
  Update references (FATE#305733).
- patches.suse/rlim-0010-core-do-security-check-under-task_lock.patch:
  Update references (FATE#305733).
- patches.suse/rlim-0011-resource-add-helpers-for-fetching-rlimits.patch:
  Update references (FATE#305733).
- patches.suse/rlim-0012-IA64-use-helpers-for-rlimits.patch:
  Update references (FATE#305733).
- patches.suse/rlim-0013-PPC-use-helpers-for-rlimits.patch:
  Update references (FATE#305733).
- patches.suse/rlim-0014-S390-use-helpers-for-rlimits.patch:
  Update references (FATE#305733).
- patches.suse/rlim-0015-SPARC-use-helpers-for-rlimits.patch:
  Update references (FATE#305733).
- patches.suse/rlim-0016-X86-use-helpers-for-rlimits.patch:
  Update references (FATE#305733).
- patches.suse/rlim-0017-FS-use-helpers-for-rlimits.patch:
  Update references (FATE#305733).
- patches.suse/rlim-0018-MM-use-helpers-for-rlimits.patch:
  Update references (FATE#305733).
- patches.suse/rlim-0019-core-use-helpers-for-rlimits.patch:
  Update references (FATE#305733).
- patches.suse/rlim-0020-misc-use-helpers-for-rlimits.patch:
  Update references (FATE#305733).
- patches.suse/rlim-0021-core-rename-setrlimit-to-do_setrlimit.patch:
  Update references (FATE#305733).
- patches.suse/rlim-0022-core-implement-getprlimit-and-setprlimit-syscalls.patch:
  Update references (FATE#305733).
- patches.suse/rlim-0023-unistd-add-__NR_-get-set-prlimit-syscall-numbers.patch:
  Update references (FATE#305733).
- patches.suse/rlim-0024-COMPAT-add-get-put_compat_rlimit.patch:
  Update references (FATE#305733).
- patches.suse/rlim-0025-x86-add-ia32-compat-prlimit-syscalls.patch:
  Update references (FATE#305733).

-------------------------------------------------------------------
Fri Nov 20 14:38:38 CET 2009 - jslaby@suse.cz

- Add writable resource limits support
- patches.suse/perfmon2.patch: Refresh.
- patches.suse/rlim-0001-SECURITY-selinux-fix-update_rlimit_cpu-parameter.patch:
  SECURITY: selinux, fix update_rlimit_cpu parameter.
- patches.suse/rlim-0002-SECURITY-add-task_struct-to-setrlimit.patch:
  SECURITY: add task_struct to setrlimit.
- patches.suse/rlim-0003-core-add-task_struct-to-update_rlimit_cpu.patch:
  core: add task_struct to update_rlimit_cpu.
- patches.suse/rlim-0004-sys_setrlimit-make-sure-rlim_max-never-grows.patch:
  sys_setrlimit: make sure ->rlim_max never grows.
- patches.suse/rlim-0005-core-split-sys_setrlimit.patch: core:
  split sys_setrlimit.
- patches.suse/rlim-0006-core-allow-setrlimit-to-non-current-tasks.patch:
  core: allow setrlimit to non-current tasks.
- patches.suse/rlim-0007-core-optimize-setrlimit-for-current-task.patch:
  core: optimize setrlimit for current task.
- patches.suse/rlim-0008-FS-proc-make-limits-writable.patch:
  FS: proc, make limits writable.
- patches.suse/rlim-0009-core-posix-cpu-timers-cleanup-rlimits-usage.patch:
  core: posix-cpu-timers, cleanup rlimits usage.
- patches.suse/rlim-0010-core-do-security-check-under-task_lock.patch:
  core: do security check under task_lock.
- patches.suse/rlim-0011-resource-add-helpers-for-fetching-rlimits.patch:
  resource: add helpers for fetching rlimits.
- patches.suse/rlim-0012-IA64-use-helpers-for-rlimits.patch:
  IA64: use helpers for rlimits.
- patches.suse/rlim-0013-PPC-use-helpers-for-rlimits.patch: PPC:
  use helpers for rlimits.
- patches.suse/rlim-0014-S390-use-helpers-for-rlimits.patch:
  S390: use helpers for rlimits.
- patches.suse/rlim-0015-SPARC-use-helpers-for-rlimits.patch:
  SPARC: use helpers for rlimits.
- patches.suse/rlim-0016-X86-use-helpers-for-rlimits.patch: X86:
  use helpers for rlimits.
- patches.suse/rlim-0017-FS-use-helpers-for-rlimits.patch: FS:
  use helpers for rlimits.
- patches.suse/rlim-0018-MM-use-helpers-for-rlimits.patch: MM:
  use helpers for rlimits.
- patches.suse/rlim-0019-core-use-helpers-for-rlimits.patch:
  core: use helpers for rlimits.
- patches.suse/rlim-0020-misc-use-helpers-for-rlimits.patch:
  misc: use helpers for rlimits.
- patches.suse/rlim-0021-core-rename-setrlimit-to-do_setrlimit.patch:
  core: rename setrlimit to do_setrlimit.
- patches.suse/rlim-0022-core-implement-getprlimit-and-setprlimit-syscalls.patch:
  core: implement getprlimit and setprlimit syscalls.
- patches.suse/rlim-0023-unistd-add-__NR_-get-set-prlimit-syscall-numbers.patch:
  unistd: add __NR_[get|set]prlimit syscall numbers.
- patches.suse/rlim-0024-COMPAT-add-get-put_compat_rlimit.patch:
  COMPAT: add get/put_compat_rlimit.
- patches.suse/rlim-0025-x86-add-ia32-compat-prlimit-syscalls.patch:
  x86: add ia32 compat prlimit syscalls.

-------------------------------------------------------------------
Fri Nov 20 14:11:56 CET 2009 - bphilips@suse.de

- patches.drivers/phy-broadcom-bug-fixes-for-sp1.patch:
  phy/broadcom: bug fixes for SP1 (FATE#307117, bnc#556234).
- patches.drivers/tg3-update-version-to-3.104.patch: tg3: Update
  version to 3.104 (bnc#556234, FATE#307117).

-------------------------------------------------------------------
Fri Nov 20 14:11:26 CET 2009 - bphilips@suse.de

- patches.drivers/phy-broadcom-bug-fixes-for-sp1.patch:
  phy/broadcom: bug fixes for SP1 (FATE#307117, bnc#556234).
- patches.drivers/tg3-update-version-to-3.104.patch: tg3: Update
  version to 3.104 (bnc#556234, FATE#307117).

-------------------------------------------------------------------
Fri Nov 20 13:58:29 CET 2009 - hare@suse.de

- patches.drivers/megaraid-04.12-update: megaraid: Update
  megaraid_sas to version 04.12 (FATE#307125).

-------------------------------------------------------------------
Fri Nov 20 13:41:37 CET 2009 - bphilips@suse.de

- patches.drivers/bnx2-entropy-source.patch: bnx2: entropy source
  (FATE#307517).
- patches.drivers/e1000-entropy-source.patch: Enable e1000 as
  entropy source (disabled by default) (FATE#307517).
- patches.drivers/e1000e-entropy-source.patch: Enable e1000e as
  entropy source (disabled by default) (FATE#307517).
- patches.drivers/igb-entropy-source.patch: Enable igb as entropy
  source (disabled by default) (FATE#307517).
- patches.drivers/ixgbe-entropy-source.patch: Enable ixgbe as
  entropy source (disabled by default) (FATE#307517).
- patches.drivers/tg3-entropy-source.patch: tg3: entropy source
  (FATE#307517).

-------------------------------------------------------------------
Fri Nov 20 13:16:20 CET 2009 - hare@suse.de

- patches.fixes/scsi-fix-bug-with-dma-maps-on-nested-scsi-objects:
  scsi_lib_dma: fix bug with dma maps on nested scsi objects
  (bnc#556595).
- patches.fixes/scsi-introduce-helper-function-for-blocking-eh:
  scsi_transport_fc: Introduce helper function for blocking
  scsi_eh (bnc#556595).
- patches.fixes/scsi-skip-nonscsi-device-for-dma: Delete.

-------------------------------------------------------------------
Fri Nov 20 12:32:48 CET 2009 - hare@suse.de

Whitespace cleanup for series2git:
- patches.arch/s390-message-catalog.diff: Refresh.
- patches.drivers/aacraid-24701-update: Refresh.
- patches.suse/crasher-26.diff: Refresh.
- patches.suse/kdb-common: Refresh.
- patches.suse/kdb-ia64: Refresh.
- patches.suse/kdb-x86: Refresh.
- patches.suse/ocfs2-allocation-resrvations.patch: Refresh.
- patches.suse/perfmon2.patch: Refresh.
- patches.suse/perfmon2_ioctl.patch: Refresh.
- patches.suse/stack-unwind: Refresh.

-------------------------------------------------------------------
Fri Nov 20 12:19:54 CET 2009 - bphilips@suse.de

- patches.drivers/igb-add-support-for-82576NS-SerDes-adapter.patch:
  igb: add support for 82576NS SerDes adapter (FATE#306856).

-------------------------------------------------------------------
Fri Nov 20 09:06:24 CET 2009 - jbeulich@novell.com

- patches.suse/dm-mpath-evaluate-request-result-and-sense:
  Fix for !CONFIG_SCSI (in -ec2).

-------------------------------------------------------------------
Fri Nov 20 05:55:12 CET 2009 - mfasheh@suse.com

- patches.suse/ocfs2-allocation-resrvations.patch: ocfs2:
  allocation reservations (bnc#501563 FATE#307247).

-------------------------------------------------------------------
Fri Nov 20 05:31:32 CET 2009 - jjolly@suse.de

- patches.suse/perfmon2.patch: Refresh.
- patches.arch/x86-self-ptrace.patch: Delete. (bnc#554585,LTC#57794)
- patches.suse/self-ptrace.patch: Delete. (bnc#554585,LTC#57794)

-------------------------------------------------------------------
Fri Nov 20 01:43:27 CET 2009 - jeffm@suse.com

- Update to 2.6.32-rc8.
  - Eliminated 1 patch.

-------------------------------------------------------------------
Fri Nov 20 01:30:46 CET 2009 - jeffm@suse.de

- patches.fixes/enclosure-fix-oops-while-iterating-enclosure_status-array:
  enclosure: fix oops while iterating enclosure_status array
  (bnc#540997).

-------------------------------------------------------------------
Thu Nov 19 20:04:16 CET 2009 - tonyj@suse.de

- Update config files.
- patches.suse/perfmon2.patch: perfmon2 (FATE#303968).
- patches.suse/perfmon2_ioctl.patch: switch to ioctl interface
  for perfmon2.
- patches.suse/perfmon2_noutrace.patch: remove UTRACE code
  from perfmon2.
- patches.xen/xen3-patch-2.6.28: Refresh.

-------------------------------------------------------------------
Thu Nov 19 19:58:15 CET 2009 - jjolly@suse.de

- Update config files.
- patches.arch/s390-message-catalog.diff: Kernel message
  catalog. (bnc#549193,LTC#57210,FATE#306999).
- rpm/kernel-binary.spec.in:

-------------------------------------------------------------------
Thu Nov 19 15:33:07 CET 2009 - jbohac@suse.cz

- patches.suse/add-queue_depth-ramp-up-code.patch: add queue_depth
  ramp up code (fate#306857, fate#306859, bnc#551175).
- patches.suse/fcoe-add-a-separate-scsi-transport-template-for-npiv-vports.patch:
  fcoe: add a separate scsi transport template for NPIV vports
  (fate#306857, fate#306859, bnc#551175).
- patches.suse/fcoe-add-check-to-fail-gracefully-in-bonding-mode.patch:
  fcoe: add check to fail gracefully in bonding mode (fate#306857,
  fate#306859, bnc#551175).
- patches.suse/fcoe-call-ndo_fcoe_enable-disable-to-turn-fcoe-feature-on-off-in-lld.patch:
  fcoe: Call ndo_fcoe_enable/disable to turn FCoE feature on/off
  in LLD (fate#306857, fate#306859, bnc#551175).
- patches.suse/fcoe-fix-checking-san-mac-address.patch: fcoe: Fix
  checking san mac address (fate#306857, fate#306859, bnc#551175).
- patches.suse/fcoe-fix-getting-san-mac-for-vlan-interface.patch:
  fcoe: Fix getting san mac for VLAN interface (fate#306857,
  fate#306859, bnc#551175).
- patches.suse/fcoe-fix-setting-lport-s-wwnn-wwpn-to-use-san-mac-address.patch:
  fcoe: Fix setting lport's WWNN/WWPN to use san mac address
  (fate#306857, fate#306859, bnc#551175).
- patches.suse/fcoe-fix-using-vlan-id-in-creating-lport-s-wwwn-wwpn.patch:
  fcoe: Fix using VLAN ID in creating lport's WWWN/WWPN
  (fate#306857, fate#306859, bnc#551175).
- patches.suse/fcoe-formatting-cleanups-and-commenting.patch:
  fcoe: Formatting cleanups and commenting (fate#306857,
  fate#306859, bnc#551175).
- patches.suse/fcoe-increase-fcoe_max_lun-to-0xffff-65535.patch:
  fcoe: Increase FCOE_MAX_LUN to 0xFFFF (65535) (fate#306857,
  fate#306859, bnc#551175).
- patches.suse/fcoe-initialize-return-value-in-fcoe_destroy.patch:
  fcoe: initialize return value in fcoe_destroy (fate#306857,
  fate#306859, bnc#551175).
- patches.suse/fcoe-libfc-fix-an-libfc-issue-with-queue-ramp-down-in-libfc.patch:
  fcoe, libfc: fix an libfc issue with queue ramp down in libfc
  (fate#306857, fate#306859, bnc#551175).
- patches.suse/fcoe-libfc-use-single-frame-allocation-api.patch:
  fcoe, libfc: use single frame allocation API (fate#306857,
  fate#306859, bnc#551175).
- patches.suse/fcoe-npiv-vport-create-destroy.patch: fcoe: NPIV
  vport create/destroy (fate#306857, fate#306859, bnc#551175).
- patches.suse/fcoe-remove-extra-function-decalrations.patch:
  fcoe: remove extra function decalrations (fate#306857,
  fate#306859, bnc#551175).
- patches.suse/fcoe-remove-redundant-checking-of-netdev-netdev_ops.patch:
  fcoe: remove redundant checking of netdev->netdev_ops
  (fate#306857, fate#306859, bnc#551175).
- patches.suse/fcoe-use-netif_f_fcoe_mtu-flag-to-set-up-max-frame-size-lport-mfs.patch:
  fcoe: Use NETIF_F_FCOE_MTU flag to set up max frame size
  (lport->mfs) (fate#306857, fate#306859, bnc#551175).
- patches.suse/fcoe-vport-symbolic-name-support.patch: fcoe: vport
  symbolic name support (fate#306857, fate#306859, bnc#551175).
- patches.suse/libfc-add-host-number-to-lport-link-up-down-messages.patch:
  libfc: add host number to lport link up/down
  messages. (fate#306857, fate#306859, bnc#551175).
- patches.suse/libfc-add-libfc-fc_libfc-ch-for-libfc-internal-routines.patch:
  libfc: Add libfc/fc_libfc.[ch] for libfc internal routines
  (fate#306857, fate#306859, bnc#551175).
- patches.suse/libfc-add-queue_depth-ramp-up.patch: libfc:
  add queue_depth ramp up (fate#306857, fate#306859, bnc#551175).
- patches.suse/libfc-add-routine-to-copy-data-from-a-buffer-to-a-sg-list.patch:
  libfc: Add routine to copy data from a buffer to a SG list
  (fate#306857, fate#306859, bnc#551175).
- patches.suse/libfc-add-set_fid-function-to-libfc-template.patch:
  libfc: add set_fid function to libfc template (fate#306857,
  fate#306859, bnc#551175).
- patches.suse/libfc-add-some-generic-npiv-support-routines-to-libfc.patch:
  libfc: add some generic NPIV support routines to libfc
  (fate#306857, fate#306859, bnc#551175).
- patches.suse/libfc-adds-can_queue-ramp-up.patch: libfc: adds
  can_queue ramp up (fate#306857, fate#306859, bnc#551175).
- patches.suse/libfc-adds-missing-exch-release-for-accepted-rrq.patch:
  libfc: adds missing exch release for accepted RRQ (fate#306857,
  fate#306859, bnc#551175).
- patches.suse/libfc-changes-to-libfc_host_alloc-to-consolidate-initialization-with-allocation.patch:
  libfc: changes to libfc_host_alloc to consolidate initialization
  with allocation (fate#306857, fate#306859, bnc#551175).
- patches.suse/libfc-combine-name-server-registration-request-functions.patch:
  libfc: combine name server registration request functions
  (fate#306857, fate#306859, bnc#551175).
- patches.suse/libfc-combine-name-server-registration-response-handlers.patch:
  libfc: combine name server registration response handlers
  (fate#306857, fate#306859, bnc#551175).
- patches.suse/libfc-convert-to-scsi_track_queue_full.patch:
  libfc: convert to scsi_track_queue_full (fate#306857,
  fate#306859, bnc#551175).
- patches.suse/libfc-do-not-use-did_no_connect-for-pkt-alloc-failures.patch:
  libfc: do not use DID_NO_CONNECT for pkt alloc
  failures. (fate#306857, fate#306859, bnc#551175).
- patches.suse/libfc-don-t-warn_on-in-lport_timeout-for-reset-state.patch:
  libfc: don't WARN_ON in lport_timeout for RESET state
  (fate#306857, fate#306859, bnc#551175).
- patches.suse/libfc-export-fc-headers.patch: libfc: Export FC
  headers (fate#306857, fate#306859, bnc#551175).
- patches.suse/libfc-fcoe-add-fc-passthrough-support.patch: libfc,
  fcoe: Add FC passthrough support (fate#306857, fate#306859,
  bnc#551175).
- patches.suse/libfc-fcoe-don-t-export_symbols-unnecessarily.patch:
  libfc, fcoe: Don't EXPORT_SYMBOLS unnecessarily (fate#306857,
  fate#306859, bnc#551175).
- patches.suse/libfc-fcoe-fixes-for-highmem-skb-linearize-panics.patch:
  libfc, fcoe: fixes for highmem skb linearize panics
  (fate#306857, fate#306859, bnc#551175).
- patches.suse/libfc-fcoe-increase-els-and-ct-timeouts.patch:
  libfc fcoe: increase ELS and CT timeouts (fate#306857,
  fate#306859, bnc#551175).
- patches.suse/libfc-fix-an-issue-of-pending-exch-es-after-i-f-destroyed-or-rmmod-fcoe.patch:
  libfc: fix an issue of pending exch/es after i/f destroyed or
  rmmod fcoe (fate#306857, fate#306859, bnc#551175).
- patches.suse/libfc-fix-ddp-in-fc_fcp-for-0-xid.patch: libfc: fix
  ddp in fc_fcp for 0 xid (fate#306857, fate#306859, bnc#551175).
- patches.suse/libfc-fix-fc_els_resp_type-to-correct-display-of-ct-responses.patch:
  libfc: fix fc_els_resp_type to correct display of CT responses
  (fate#306857, fate#306859, bnc#551175).
- patches.suse/libfc-fix-frags-in-frame-exceeding-skb_max_frags-in-fc_fcp_send_data.patch:
  libfc: Fix frags in frame exceeding SKB_MAX_FRAGS in
  fc_fcp_send_data (fate#306857, fate#306859, bnc#551175).
- patches.suse/libfc-fix-free-of-fc_rport_priv-with-timer-pending.patch:
  libfc: fix free of fc_rport_priv with timer pending
  (fate#306857, fate#306859, bnc#551175).
- patches.suse/libfc-fix-memory-corruption-caused-by-double-frees-and-bad-error-handling.patch:
  libfc: fix memory corruption caused by double frees and bad
  error handling (fate#306857, fate#306859, bnc#551175).
- patches.suse/libfc-fix-rnn_id-smashing-skb-payload.patch: libfc:
  fix RNN_ID smashing skb payload (fate#306857, fate#306859,
  bnc#551175).
- patches.suse/libfc-fix-symbolic-name-registrations-smashing-skb-data.patch:
  libfc: fix symbolic name registrations smashing skb data
  (fate#306857, fate#306859, bnc#551175).
- patches.suse/libfc-fix-typo-in-retry-check-on-received-prli.patch:
  libfc: fix typo in retry check on received PRLI (fate#306857,
  fate#306859, bnc#551175).
- patches.suse/libfc-fix-wrong-scsi-return-status-under-fc_data_undrun.patch:
  libfc: Fix wrong scsi return status under FC_DATA_UNDRUN
  (fate#306857, fate#306859, bnc#551175).
- patches.suse/libfc-formatting-cleanups-across-libfc.patch:
  libfc: Formatting cleanups across libfc (fate#306857,
  fate#306859, bnc#551175).
- patches.suse/libfc-libfcoe-fdisc-els-for-npiv.patch: libfc,
  libfcoe: FDISC ELS for NPIV (fate#306857, fate#306859,
  bnc#551175).
- patches.suse/libfc-lport-fix-minor-documentation-errors.patch:
  libfc: lport: fix minor documentation errors (fate#306857,
  fate#306859, bnc#551175).
- patches.suse/libfc-move-libfc_init-and-libfc_exit-to-fc_libfc-c.patch:
  libfc: Move libfc_init and libfc_exit to fc_libfc.c
  (fate#306857, fate#306859, bnc#551175).
- patches.suse/libfc-move-non-common-routines-and-prototypes-out-of-libfc-h.patch:
  libfc: Move non-common routines and prototypes out of libfc.h
  (fate#306857, fate#306859, bnc#551175).
- patches.suse/libfc-reduce-can_queue-for-all-fcp-frame-allocation-failures.patch:
  libfc: reduce can_queue for all FCP frame allocation failures
  (fate#306857, fate#306859, bnc#551175).
- patches.suse/libfc-register-fc4-features-with-the-fc-switch.patch:
  libfc: register FC4 features with the FC switch (fate#306857,
  fate#306859, bnc#551175).
- patches.suse/libfc-register-symbolic-node-name-rsnn_nn.patch:
  libfc: Register Symbolic Node Name (RSNN_NN) (fate#306857,
  fate#306859, bnc#551175).
- patches.suse/libfc-register-symbolic-port-name-rspn_id.patch:
  libfc: Register Symbolic Port Name (RSPN_ID) (fate#306857,
  fate#306859, bnc#551175).
- patches.suse/libfc-remove-fc_fcp_complete.patch: libfc: Remove
  fc_fcp_complete (fate#306857, fate#306859, bnc#551175).
- patches.suse/libfc-remove-unused-fc_lport-pointer-from-fc_fcp_pkt_abort.patch:
  libfc: Remove unused fc_lport pointer from fc_fcp_pkt_abort
  (fate#306857, fate#306859, bnc#551175).
- patches.suse/libfc-removes-initializing-fc_cpu_order-and-fc_cpu_mask-per-lport.patch:
  libfc: removes initializing fc_cpu_order and fc_cpu_mask per
  lport (fate#306857, fate#306859, bnc#551175).
- patches.suse/libfc-removes-unused-disc_work-and-ex_list.patch:
  libfc: removes unused disc_work and ex_list (fate#306857,
  fate#306859, bnc#551175).
- patches.suse/libfc-rnn_id-may-be-required-before-rsnn_nn-with-some-switches.patch:
  libfc: RNN_ID may be required before RSNN_NN with some switches
  (fate#306857, fate#306859, bnc#551175).
- patches.suse/libfc-rpn_id-is-obsolete-and-unnecessary.patch:
  libfc: RPN_ID is obsolete and unnecessary (fate#306857,
  fate#306859, bnc#551175).
- patches.suse/libfc-vport-link-handling-and-fc_vport-state-managment.patch:
  libfc: vport link handling and fc_vport state managment
  (fate#306857, fate#306859, bnc#551175).
- patches.suse/libfcoe-allow-fip-to-be-disabled-by-the-driver.patch:
  libfcoe: Allow FIP to be disabled by the driver (fate#306857,
  fate#306859, bnc#551175).
- patches.suse/libfcoe-do-not-pad-fip-keep-alive-to-full-frame-size.patch:
  libfcoe: Do not pad FIP keep-alive to full frame size
  (fate#306857, fate#306859, bnc#551175).
- patches.suse/libfcoe-don-t-send-els-in-fip-mode-if-no-fcf-selected.patch:
  libfcoe: don't send ELS in FIP mode if no FCF selected
  (fate#306857, fate#306859, bnc#551175).
- patches.suse/libfcoe-fcoe-libfcoe-npiv-support.patch:
  libfcoe, fcoe: libfcoe NPIV support (fate#306857, fate#306859,
  bnc#551175).
- patches.suse/libfcoe-fcoe-simplify-receive-flogi-response.patch:
  libfcoe: fcoe: simplify receive FLOGI response (fate#306857,
  fate#306859, bnc#551175).
- patches.suse/libfcoe-fip-allow-fip-receive-to-be-called-from-irq.patch:
  libfcoe: fip: allow FIP receive to be called from
  IRQ. (fate#306857, fate#306859, bnc#551175).
- patches.suse/libfcoe-fip-should-report-link-to-libfc-whether-selected-or-not.patch:
  libfcoe: FIP should report link to libfc whether selected or
  not (fate#306857, fate#306859, bnc#551175).
- patches.suse/libfcoe-fip-use-scsi-host-number-to-identify-debug-messages.patch:
  libfcoe: fip: use SCSI host number to identify debug
  messages. (fate#306857, fate#306859, bnc#551175).
- patches.suse/libfcoe-formatting-and-comment-cleanups.patch:
  libfcoe: formatting and comment cleanups (fate#306857,
  fate#306859, bnc#551175).
- patches.suse/modify-change_queue_depth-to-take-in-reason-why-it-is-being-called.patch:
  modify change_queue_depth to take in reason why it is being
  called (fate#306857, fate#306859, bnc#551175).
- patches.suse/scsi-error-have-scsi-ml-call-change_queue_depth-to-handle-queue_full.patch:
  scsi error: have scsi-ml call change_queue_depth to handle
  QUEUE_FULL (fate#306857, fate#306859, bnc#551175).

-------------------------------------------------------------------
Thu Nov 19 15:04:17 CET 2009 - hare@suse.de

- patches.suse/dm-mpath-accept-failed-paths: Fixup patch to apply.

-------------------------------------------------------------------
Thu Nov 19 14:43:31 CET 2009 - hare@suse.de

Port patches from SLES11:
- patches.fixes/scsi-dh-queuedata-accessors: Kernel bug triggered
  in multipath (bnc#486001).
- patches.suse/dm-mpath-accept-failed-paths: Refresh.
- patches.suse/dm-mpath-detach-existing-hardware-handler:
  multipath: detach existing hardware handler if none was
  specified.
- patches.suse/dm-mpath-requeue-for-stopped-queue: Delete.

-------------------------------------------------------------------
Thu Nov 19 13:34:34 CET 2009 - hare@suse.de

- patches.suse/dm-mpath-evaluate-request-result-and-sense:
  multipath: Evaluate request result and sense code
  (FATE#303695,bnc#433920,bnc#442001).

-------------------------------------------------------------------
Thu Nov 19 12:51:30 CET 2009 - mmarek@suse.cz

- rpm/kernel-binary.spec.in: Kill support for kernel-$flavor
  symbols, we need a unified kernel-source for all flavors.

-------------------------------------------------------------------
Thu Nov 19 12:30:28 CET 2009 - hare@suse.de

- patches.fixes/bnx2i-use-common-iscsi-suspend-queue: bnx2i:
  use common iscsi suspend queue (FATE#307215).
- patches.fixes/iscsi-class-modify-handling-of-replacement-time:
  iscsi class: modify handling of replacement timeout
  (FATE#307215).
- patches.fixes/iser-set-tgt-and-lu-reset-timeout: iser: set
  tgt and lu reset timeout (FATE#307215).
- patches.fixes/libiscsi-add-warm-target-reset-tmf-support:
  libiscsi: add warm target reset tmf support (FATE#307215).
- patches.fixes/libiscsi-check-tmf-state-before-sending-pdu:
  libiscsi: Check TMF state before sending PDU (FATE#307215).
- patches.fixes/libiscsi-fix-login-text-checks-in-pdu-inject:
  libiscsi: fix login/text checks in pdu injection code
  (FATE#307215).
- patches.fixes/scsi-add-scsi-target-reset-support-to-ioctl:
  add scsi target reset support to scsi ioctl.
- patches.fixes/scsi-devinfo-update-hitachi-entries: scsi_devinfo:
  update Hitachi entries (v2).
- patches.fixes/scsi-fc-class-failfast-bsg-requests: [SCSI]
  fc class: fail fast bsg requests.
- patches.drivers/cxgb3i: Delete.
- patches.drivers/cxgb3i-fixed-offload-array-size: Delete.
- patches.fixes/disable-lro-per-default: Delete.

-------------------------------------------------------------------
Thu Nov 19 11:54:22 CET 2009 - hare@suse.de

- patches.fixes/scsi_dh-always-attach-sysfs: scsi_dh: create
  sysfs file, dh_state for all SCSI disk devices.
- patches.fixes/scsi_dh-change-activate-interface: scsi_dh: Change
  the scsidh_activate interface to be asynchronous (bnc#556144).
- patches.fixes/scsi_dh-make-alua-handler-asynchronous: scsi_dh:
  Make alua hardware handler's activate() async (bnc#556144).
- patches.fixes/scsi_dh-make-hp_sw-handler-asynchronous: scsi_dh:
  Make hp hardware handler's activate() async (bnc#556144).
- patches.fixes/scsi_dh-make-rdac-handler-asynchronous: scsi_dh:
  Make rdac hardware handler's activate() async (bnc#556144).

-------------------------------------------------------------------
Thu Nov 19 10:04:14 CET 2009 - hare@suse.de

- patches.drivers/qla4xxx-5.01.00-k8_sles11-03-update: Delete.
- patches.drivers/qla4xxx-sles11-update: Delete.

-------------------------------------------------------------------
Thu Nov 19 09:30:52 CET 2009 - hare@suse.de

- Update config files.
- patches.drivers/hpsa: hpsa: New driver SCSI driver for HP
  Smart Array (FATE#307153,bnc#555855).
- supported.conf: Mark hpsa as supported.

-------------------------------------------------------------------
Thu Nov 19 08:44:57 CET 2009 - jjolly@suse.de

- patches.arch/s390-01-qeth-isolation.patch: qeth: Exploit QDIO
  Data Connection Isolation (bnc#555199,LTC#57826,FATE#307015).
- patches.arch/s390-02-01-cex3-init-msg.patch:
  zcrypt: initialize ap_messages for cex3 exploitation
  (bnc#555200,LTC#57825,FATE#307112).
- patches.arch/s390-02-02-cex3-special-command.patch:
  zcrypt: special command support for cex3 exploitation
  (bnc#555200,LTC#57825,FATE#307112).
- patches.arch/s390-02-03-cex3-device.patch: zcrypt: add support
  for cex3 device types (bnc#555200,LTC#57825,FATE#307112).
- patches.arch/s390-02-04-cex3-use-def.patch: zcrypt: use
  definitions for cex3 (bnc#555200,LTC#57825,FATE#307112).
- patches.arch/s390-02-05-zcrypt-speed-cex2c.patch:
  zcrypt: adjust speed rating between cex2 and pcixcc
  (bnc#555200,LTC#57825,FATE#307112).
- patches.arch/s390-02-06-zcrypt-speed-cex3.patch:
  zcrypt: adjust speed rating of cex3 adapters
  (bnc#555200,LTC#57825,FATE#307112).
- patches.arch/s390-sles11sp1-01-qeth-isolation.patch: Delete.

-------------------------------------------------------------------
Thu Nov 19 08:17:57 CET 2009 - jjolly@suse.de

- patches.arch/s390-sles11sp1-01-qeth-isolation.patch:
  qeth: Exploit QDIO Data Connection Isolation
  (bnc#555199,LTC#57826,FATE#307015).

-------------------------------------------------------------------
Wed Nov 18 21:58:51 CET 2009 - jeffm@suse.com

- scripts/sequence-patch.sh: Add automatic generation of supported
  modules list.

-------------------------------------------------------------------
Wed Nov 18 21:53:18 CET 2009 - jeffm@suse.com

- Update config files: Enable CONFIG_ACPI_CUSTOM_OVERRIDE_INITRAMFS

-------------------------------------------------------------------
Wed Nov 18 20:56:52 CET 2009 - jeffm@suse.com

- patches.suse/acpi-generic-initramfs-table-override-support:
  ACPI: generic initramfs table override support (bnc#533555).
- patches.suse/init-move-populate_rootfs-back-to-start_kernel:
  init: move populate_rootfs back to start_kernel (bnc#533555).

-------------------------------------------------------------------
Wed Nov 18 18:07:48 CET 2009 - jkosina@suse.de

- patches.arch/x86-crypto-pclmulqdq-accelerated-implementation.patch:
  incorporate "crypto: ghash-intel - Hard-code pshufb" fix

-------------------------------------------------------------------
Wed Nov 18 17:12:10 CET 2009 - jeffm@suse.com

- patches.suse/hung_task_timeout-configurable-default:
  hung_task_timeout: configurable default (bnc#552820).
  - Default to runtime-disabled on all flavors except debug.

-------------------------------------------------------------------
Wed Nov 18 16:48:59 CET 2009 - agraf@suse.de

- patches.fixes/kvm-ioapic.patch: Ignore apic polarity
  (bnc#556564).
- patches.fixes/kvm-macos.patch: Implement some missing intercepts
  so osx doesn't blow up (bnc#556564).

-------------------------------------------------------------------
Wed Nov 18 15:52:02 CET 2009 - hare@suse.de

- supported.conf: mark missing 10Gb drivers as supported
  (bnc#555793)

-------------------------------------------------------------------
Wed Nov 18 15:39:48 CET 2009 - hare@suse.de

- patches.drivers/aacraid-24701-update: Problems with aacraid
  (bnc#524242,FATE#307437).

-------------------------------------------------------------------
Wed Nov 18 15:19:32 CET 2009 - hare@suse.de

Cleanup patches for series2git:
- patches.apparmor/apparmor.diff: Refresh.
- patches.suse/Cleanup-and-make-boot-splash-work-with-KMS.patch:
  Refresh.
- patches.suse/bootsplash: Refresh.
- patches.suse/nfs4acl-ext3.diff: Refresh.
- patches.suse/silent-stack-overflow-2.patch: Refresh.
- patches.suse/suse-ppc32-mol.patch: Refresh.
- patches.suse/xfs-dmapi-src: Refresh.

-------------------------------------------------------------------
Wed Nov 18 15:16:59 CET 2009 - agraf@suse.de

- Update config files to enable pv-ops for KVM clock. (bnc#556135)

-------------------------------------------------------------------
Wed Nov 18 14:52:16 CET 2009 - tiwai@suse.de

- patches.drivers/alsa-sp1-hda-01-select-ibexpeak-handler: ALSA:
  hda - select IbexPeak handler for Calpella (FATE#306783).
- patches.drivers/alsa-sp1-hda-02-vectorize-get_empty_pcm_device:
  ALSA: hda - vectorize get_empty_pcm_device() (FATE#306783).
- patches.drivers/alsa-sp1-hda-03-allow-up-to-4-HDMI: ALSA:
  hda - allow up to 4 HDMI devices (FATE#306783).
- patches.drivers/alsa-sp1-hda-04-convert-intelhdmi-global-references:
  ALSA: hda - convert intelhdmi global references to local
  parameters (FATE#306783).
- patches.drivers/alsa-sp1-hda-05-remove-intelhdmi-dependency-on-multiout:
  ALSA: hda - remove intelhdmi dependency on multiout
  (FATE#306783).
- patches.drivers/alsa-sp1-hda-06-use-pcm-prepare-callbacks-for-intelhdmi:
  ALSA: hda - use pcm prepare/cleanup callbacks for intelhdmi
  (FATE#306783).
- patches.drivers/alsa-sp1-hda-07-reorder-intelhemi-prepare-callbacks:
  ALSA: hda - reorder intelhdmi prepare/cleanup callbacks
  (FATE#306783).
- patches.drivers/alsa-sp1-hda-08-vectorize-intelhdmi: ALSA:
  hda - vectorize intelhdmi (FATE#306783).
- patches.drivers/alsa-sp1-hda-09-get-intelhtemi-max-channels:
  ALSA: hda - get intelhdmi max channels from widget caps
  (FATE#306783).
- patches.drivers/alsa-sp1-hda-10-auto-parse-intelhdmi-cvt-pin:
  ALSA: hda - auto parse intelhdmi cvt/pin configurations
  (FATE#306783).
- patches.drivers/alsa-sp1-hda-11-remove-static-intelhdmi-config:
  ALSA: hda - remove static intelhdmi configurations
  (FATE#306783).
- patches.drivers/alsa-sp1-hda-12-reset-pins-idt-codec-free:
  ALSA: hda - Reset pins of IDT/STAC codecs at free (bnc#544779).
- patches.drivers/alsa-sp1-hda-13-add-reboot-notifier: ALSA:
  hda - Add reboot notifier to each codec (bnc#544779).
- patches.drivers/alsa-sp1-hda-14-add-missing-export: ALSA: hda -
  Add missing export for snd_hda_bus_reboot_notify (bnc#544779).
- patches.drivers/alsa-sp1-hda-15-fix-build-warning: ALSA: hda -
  Add a proper ifdef to a debug code (FATE#306783).
- patches.drivers/alsa-sp1-hda-16-stac-dual-headphones-fix:
  ALSA: hda - Fix detection of dual headphones (bnc#556532).

-------------------------------------------------------------------
Wed Nov 18 14:35:44 CET 2009 - jkosina@suse.de

- patches.arch/x86-crypto-pclmulqdq-accelerated-implementation.patch:
  crypto: ghash - Add PCLMULQDQ accelerated implementation
  (FATE#306883, bnc#554578).
- Update config files: set CRYPTO_GHASH_CLMUL_NI_INTEL=m
- patches.xen/xen3-patch-2.6.28: Refresh to apply cleanly

-------------------------------------------------------------------
Wed Nov 18 14:32:52 CET 2009 - agraf@suse.de

- patches.arch/kvm-only-export-selected-pv-ops-feature-structs:
  Only export selected pv-ops feature structs (bnc#556135).
- patches.arch/kvm-replace-kvm-io-delay-pv-ops-with-linux-magic:
  Replace kvm io delay pv-ops with linux magic (bnc#556135).
- patches.arch/kvm-split-paravirt-ops-by-functionality: Split
  paravirt ops by functionality (bnc#556135).
- patches.arch/kvm-split-the-KVM-pv-ops-support-by-feature:
  Split the KVM pv-ops support by feature (bnc#556135).
- patches.xen/xen3-patch-2.6.23: Refresh.
- patches.xen/xen3-patch-2.6.31: Refresh.

-------------------------------------------------------------------
Wed Nov 18 14:07:01 CET 2009 - teheo@suse.de

- patches.suse/kbuild-icecream-workaround: Delete.

-------------------------------------------------------------------
Wed Nov 18 13:37:41 CET 2009 - trenn@suse.de

- Update config files.
  Also enable CONFIG_DMAR (fate#306796) for vanilla flavors

-------------------------------------------------------------------
Wed Nov 18 12:58:34 CET 2009 - trenn@suse.de

- Update config files.
  Do the same for i386

-------------------------------------------------------------------
Wed Nov 18 10:14:35 CET 2009 - trenn@suse.de

- Update config files.
  Enabling CONFIG_DMAR (fate#306796), introduces these changes:
    +CONFIG_HAVE_INTEL_TXT=y
    -# CONFIG_DMAR is not set
    +CONFIG_DMAR=y
    +# CONFIG_DMAR_DEFAULT_ON is not set
    +CONFIG_DMAR_FLOPPY_WA=y
    +# CONFIG_INTEL_TXT is not set
  Done for x86_64 for now only.

-------------------------------------------------------------------
Mon Nov 16 23:44:12 CET 2009 - jkosina@suse.de

- patches.fixes/hid-fixup-ncr-quirk.patch: HID: fixup quirk for
  NCR devices (bnc#548807).

-------------------------------------------------------------------
Fri Nov 13 21:16:04 CET 2009 - mmarek@suse.cz

- rpm/*.spec.in, rpm/kernel-module-subpackage: add
  Provides: multiversion(kernel) to binary kernel packages,
  kernel-source, kernel-syms and all KMPs so that zypp can be
  configured to keep multiple versions of these packages
  (fate#305311).

-------------------------------------------------------------------
Fri Nov 13 10:53:28 CET 2009 - npiggin@suse.de

- Disable LGUEST on x86 32. It doesn't build properly without PARAVIRT.

-------------------------------------------------------------------
Wed Nov 11 14:45:36 CET 2009 - jack@suse.cz

- patches.fixes/zisofs-large-pagesize-read.patch: zisofs:
  Implement reading of compressed files when PAGE_CACHE_SIZE >
  compress block size (bnc#540349).

-------------------------------------------------------------------
Wed Nov 11 11:18:01 CET 2009 - npiggin@suse.de

- Update config files.

-------------------------------------------------------------------
Wed Nov 11 10:55:56 CET 2009 - npiggin@suse.de

- Disable PARAVIRT_GUEST on x86 32 and 64.

-------------------------------------------------------------------
Tue Nov 10 06:51:46 CET 2009 - teheo@suse.de

- patches.drivers/libata-ahci-aspire-3810t-noncq: ahci: disable
  NCQ on Aspire 3810t (bnc#522790).

-------------------------------------------------------------------
Tue Nov 10 06:50:57 CET 2009 - npiggin@suse.de

- Update config files.

-------------------------------------------------------------------
Tue Nov 10 06:23:17 CET 2009 - npiggin@suse.de

- Update config files. Disable CONFIG_CC_STACKPROTECTOR on all
  x86 kernels except debug. Overhead is prohibitive.

-------------------------------------------------------------------
Mon Nov  9 14:02:14 CET 2009 - npiggin@suse.de

- patches.suse/files-slab-rcu.patch: SLAB_DESTROY_BY_RCU for
  file slab.

-------------------------------------------------------------------
Mon Nov  9 11:22:46 CET 2009 - npiggin@suse.de

- Update config files. Vanilla doesn't have unwinder, trace selects
  options which select frame pointers.

-------------------------------------------------------------------
Mon Nov  9 10:29:49 CET 2009 - npiggin@suse.de

- Disable FRAME_POINTER on i386 and x86-64, all kernels. Unwind info
  should provide all this functionality.

-------------------------------------------------------------------
Mon Nov  9 04:00:28 CET 2009 - nfbrown@suse.de

- patches.fixes/nfs-honour-server-preferred-io-size: NFS: Honour
  server-preferred io sizes (bnc#550648).

-------------------------------------------------------------------
Mon Nov  9 01:03:10 CET 2009 - nfbrown@suse.de

- patches.fixes/nfs-slot-table-alloc: Don't fail allocations
  for the slot table when mounting an NFS filesystem (bnc#519820).

-------------------------------------------------------------------
Fri Nov  6 22:46:26 CET 2009 - trenn@suse.de

- patches.arch/x86_amd_fix_erratum_63.patch: x86/amd-iommu:
  Workaround for erratum 63 (bnc#548274).

-------------------------------------------------------------------
Fri Nov  6 16:18:21 CET 2009 - jeffm@suse.de

- Disabled PARAVIRT_GUEST on ia64/trace and ia64/vanilla.

-------------------------------------------------------------------
Fri Nov  6 15:12:19 CET 2009 - trenn@suse.de

- patches.suse/kdb_x86_fix_hang.patch: X86 KDB: Reduce timeout
  for blinking LEDs (bnc#528811).

-------------------------------------------------------------------
Fri Nov  6 13:33:27 CET 2009 - mmarek@suse.cz

- rpm/kernel-binary.spec.in: fix last change.

-------------------------------------------------------------------
Fri Nov  6 12:47:52 CET 2009 - jbeulich@novell.com

- Update Xen patches to 2.6.32-rc6 and c/s 941.
- Update Xen config files.
- supported.conf: Add domctl.

-------------------------------------------------------------------
Fri Nov  6 09:50:40 CET 2009 - mmarek@suse.cz

- rpm/kernel-binary.spec.in: add the /lib/modules/.../{source,devel}
  symlinks to the -devel package (bnc#548728).

-------------------------------------------------------------------
Fri Nov  6 09:40:45 CET 2009 - mmarek@suse.cz

- rpm/kernel-binary.spec.in: obsolete kvm-kmp.

-------------------------------------------------------------------
Thu Nov  5 19:14:03 CET 2009 - jeffm@suse.com

- Update to 2.6.32-rc6.
  - 2 patches eliminated
  - NR_CPUS=4096 on ia64/vanilla again

-------------------------------------------------------------------
Thu Nov  5 18:53:24 CET 2009 - jeffm@suse.com

- Performance: Disabled CONFIG_PARAVIRT on all flavors.

-------------------------------------------------------------------
Thu Nov  5 16:35:57 CET 2009 - mmarek@suse.cz

- Delete unused 2.6.31.y patches.

-------------------------------------------------------------------
Thu Nov  5 15:59:58 CET 2009 - mmarek@suse.cz

- supported.conf: add libfcoe and fix typo.

-------------------------------------------------------------------
Thu Nov  5 12:54:06 CET 2009 - mmarek@suse.cz

- supported.conf: update so that supported modules don't require
  unsupported ones by adding following modules: async_pq
  async_raid6_recov ath blkback_pagemap crypto_hash drm_kms_helper
  fddi fscache lib80211 libfcoe libipw libiscsi_tcp llc md_mod mdio
  mfd_core nf_defrag_ipv4 p8022 psnap raid6_pq tr ttm ucb1400_core
  v4l2_compat_ioctl32.

-------------------------------------------------------------------
Thu Nov  5 12:19:27 CET 2009 - mmarek@suse.cz

- config.conf: remove kernel-ps3-devel (does not exist) and
  kernel-debug-devel (not needed most of the time) from
  kernel-syms.

-------------------------------------------------------------------
Thu Nov  5 10:56:15 CET 2009 - hare@suse.de

- Update config files: Set CONFIG_HZ to 100 for zSeries
  (bnc#552564).

-------------------------------------------------------------------
Thu Nov  5 10:52:13 CET 2009 - hare@suse.de

- Update config files: Increase MAX_RAW_DEVS to 4096 on
  zSeries (bnc#552565).

-------------------------------------------------------------------
Wed Nov  4 23:02:07 CET 2009 - mmarek@suse.cz

- rpm/kernel-binary.spec.in: delete stray text.

-------------------------------------------------------------------
Tue Nov  3 15:40:19 CET 2009 - mmarek@suse.cz

- config.conf: remove the ec2 flavor from kernel-syms, most KMPs
  don't make any sense on ec2
  (http://lists.opensuse.org/opensuse-kernel/2009-11/msg00001.html).

-------------------------------------------------------------------
Mon Nov  2 16:09:13 CET 2009 - mmarek@suse.cz

- rpm/kernel-binary.spec.in: obsolete also brocade-bfa-kmp.

-------------------------------------------------------------------
Mon Nov  2 16:04:13 CET 2009 - mmarek@suse.cz

- rpm/kernel-source.spec.in: add split-modules to the src.rpm.

-------------------------------------------------------------------
Mon Nov  2 13:18:55 CET 2009 - mmarek@suse.cz

- rpm/kernel-binary.spec.in: obsolete enic-kmp and fnic-kmp.

-------------------------------------------------------------------
Mon Nov  2 12:49:08 CET 2009 - mmarek@suse.cz

- rpm/kernel-binary.spec.in: obsolete kmps by their full name, not
  just the foo-kmp virtual dependency (bnc#472410).

-------------------------------------------------------------------
Thu Oct 29 06:29:38 CET 2009 - tonyj@suse.de

- Update ppc/ps3 config for CONFIG_UTRACE

-------------------------------------------------------------------
Thu Oct 29 01:37:02 CET 2009 - tonyj@suse.de

- patches.trace/utrace-core: Update for SP1 (FATE# 304321)

-------------------------------------------------------------------
Wed Oct 28 22:51:38 CET 2009 - nfbrown@suse.de

- patches.fixes/nfsd-acl.patch: nfsd: Fix sort_pacl in
  fs/nfsd/nf4acl.c to actually sort groups (bnc#549748).

-------------------------------------------------------------------
Wed Oct 28 14:51:28 CET 2009 - jdelvare@suse.de

- Update config files:
	CONFIG_NTFS_FS=n
  We handle NTFS through FUSE these days.

-------------------------------------------------------------------
Tue Oct 27 17:15:40 CET 2009 - jbohac@suse.cz

- Update config files:
	CONFIG_NETLABEL=y
	CONFIG_SECURITY_NETWORK_XFRM=y
	(fate#307284)

-------------------------------------------------------------------
Tue Oct 27 16:45:20 CET 2009 - jkosina@suse.de

- patches.fixes/sched-move-rq_weight-data-array-out-of-percpu:
  fix compilation failure for configs with CONFIG_SMP=n and
  CONFIG_FAR_GROUP_SCHED=y

-------------------------------------------------------------------
Tue Oct 27 15:08:26 CET 2009 - jbeulich@novell.com

- Update config files (MINIX_FS=m globally, NTFS_FS off for -ec2).
- supported.conf: Add fs/minix.

-------------------------------------------------------------------
Tue Oct 27 14:35:26 CET 2009 - jkosina@suse.de

- patches.fixes/percpu-allow-pcpu_alloc-to-be-called-with-IRQs-off:
  percpu: allow pcpu_alloc() to be called with IRQs off
  (bnc#548119).
- patches.fixes/sched-move-rq_weight-data-array-out-of-percpu:
  Update to newer version which is going to be merged upstream.

-------------------------------------------------------------------
Fri Oct 23 18:17:21 CEST 2009 - jeffm@suse.com

- Update to 2.6.32-rc5-git3.

-------------------------------------------------------------------
Fri Oct 23 15:11:53 CEST 2009 - mmarek@suse.cz

- Update config files: set NR_CPUS back to 2048 for ia64/vanilla
  until there is a fix in mainline.

-------------------------------------------------------------------
Fri Oct 23 15:11:09 CEST 2009 - mmarek@suse.cz

- patches.fixes/sched-move-rq_weight-data-array-out-of-percpu:
  fix for !CONFIG_SMP.

-------------------------------------------------------------------
Fri Oct 23 12:53:53 CEST 2009 - mmarek@suse.cz

- patches.suse/Cleanup-and-make-boot-splash-work-with-KMS.patch:
  Cleanup and make boot splash work with KMS (bnc#544645).

-------------------------------------------------------------------
Thu Oct 22 18:38:47 CEST 2009 - jeffm@suse.com

- Re-enabled NR_CPUS=4096 on ia64.
- patches.fixes/sched-move-rq_weight-data-array-out-of-percpu:
  sched: move rq_weight data array out of .percpu (bnc#548119).

-------------------------------------------------------------------
Tue Oct 20 15:27:25 CEST 2009 - jbeulich@novell.com

- Update x86-64 Xen config file (NR_CPUS=512).
- Refresh a few Xen patches.
- rpm/kernel-binary.spec.in: Handle -ec2 flavor.
- rpm/package-descriptions: Describe -ec2 flavor.
- rpm/post.sh: Handle -ec2 flavor.

-------------------------------------------------------------------
Tue Oct 20 14:47:55 CEST 2009 - jbeulich@novell.com

- patches.fixes/use-totalram_pages: Delete.

-------------------------------------------------------------------
Tue Oct 20 14:45:22 CEST 2009 - jbeulich@novell.com

- config.conf: Add -ec2 configs (fate#305273)
- Add ec2 config files.
- patches.xen/xen-unpriv-build: No need to build certain bits
  when building non-privileged kernel.
- supported.conf: Add fs/nls/nls_base.

-------------------------------------------------------------------
Mon Oct 19 15:24:25 CEST 2009 - jeffm@suse.com

- Temporarily reduce NR_CPUS to 2048 on ia64 to avoid build
  failures (bnc#548119)

-------------------------------------------------------------------
Mon Oct 19 15:21:26 CEST 2009 - mmarek@suse.cz

- rpm/kernel-binary.spec.in: [s390x] ignore errors from
  dwarfextract for now.

-------------------------------------------------------------------
Fri Oct 16 19:18:25 CEST 2009 - jeffm@suse.com

- Update config files.

-------------------------------------------------------------------
Fri Oct 16 17:01:11 CEST 2009 - jeffm@suse.com

- Update to 2.6.32-rc5.

-------------------------------------------------------------------
Fri Oct 16 16:45:53 CEST 2009 - mmarek@suse.de

- patches.rpmify/ia64-sn-fix-percpu-warnings: ia64/sn: fix
  percpu warnings.

-------------------------------------------------------------------
Fri Oct 16 15:51:56 CEST 2009 - mmarek@suse.de

- Update config files: disable MTD_GPIO_ADDR, VME_CA91CX42 and
  VME_TSI148 on ia64 to fix build.

-------------------------------------------------------------------
Fri Oct 16 14:19:01 CEST 2009 - jbeulich@novell.com

- patches.xen/xen3-patch-2.6.32-rc4: Fix AGP for PowerPC.

-------------------------------------------------------------------
Fri Oct 16 12:08:06 CEST 2009 - jbeulich@novell.com

- Update Xen patches to 2.6.32-rc4 and c/s 938.
- config.conf: Re-enable Xen.
- Update x86 config files.

-------------------------------------------------------------------
Tue Oct 13 02:29:26 CEST 2009 - jeffm@suse.com

- patches.rpmify/staging-missing-sched.h: Added missing sites.

-------------------------------------------------------------------
Mon Oct 12 23:08:39 CEST 2009 - jeffm@suse.com

- patches.rpmify/staging-missing-sched.h: staging: Complete
  sched.h removal from interrupt.h.

-------------------------------------------------------------------
Mon Oct 12 21:05:07 CEST 2009 - jeffm@suse.de

- patches.apparmor/ptrace_may_access-fix: apparmor:
  ptrace_may_access -> ptrace_access_check.

-------------------------------------------------------------------
Mon Oct 12 20:07:54 CEST 2009 - jeffm@suse.de

- Update config files.

-------------------------------------------------------------------
Mon Oct 12 19:54:16 CEST 2009 - jeffm@suse.de

- Updated to 2.6.32-rc4.
  - Eliminated 4 patches.
  - Refreshed context.

-------------------------------------------------------------------
Mon Oct 12 16:23:59 CEST 2009 - jeffm@suse.de

- patches.apparmor/apparmor.diff: Refresh and enable.

-------------------------------------------------------------------
Fri Oct  9 20:00:01 CEST 2009 - jeffm@suse.de

- Cleanup unused patches:
  - patches.fixes/iwl3945-fix-rfkill.patch: Delete.
  - patches.fixes/iwlagn-fix-rfkill.patch: Delete.
  - patches.suse/kdb-serial-8250: Delete.
  - patches.suse/kdb-sysctl-context: Delete.

-------------------------------------------------------------------
Fri Oct  9 16:57:28 CEST 2009 - jeffm@suse.de

- patches.fixes/scsi-add-tgps-setting: Refresh and re-enable.

-------------------------------------------------------------------
Fri Oct  9 16:42:54 CEST 2009 - jeffm@suse.de

- patches.arch/x86_64-hpet-64bit-timer.patch: Refresh and re-enable.

-------------------------------------------------------------------
Fri Oct  9 16:42:40 CEST 2009 - jeffm@suse.de

- patches.suse/kbuild-icecream-workaround: Refresh and re-enable.

-------------------------------------------------------------------
Fri Oct  9 16:12:22 CEST 2009 - jeffm@suse.de

- patches.rpmify/spin_is_contended-fix: Delete.

-------------------------------------------------------------------
Fri Oct  9 16:11:55 CEST 2009 - jeffm@suse.de

- patches.arch/mm-avoid-bad-page-on-lru: Refresh and re-enable.

-------------------------------------------------------------------
Fri Oct  9 15:08:54 CEST 2009 - jeffm@suse.de

- Update vanilla config files.

-------------------------------------------------------------------
Fri Oct  9 14:52:31 CEST 2009 - jeffm@suse.de

- Update to 2.6.32-rc3.

-------------------------------------------------------------------
Fri Oct  9 00:35:47 CEST 2009 - jeffm@suse.de

- patches.rpmify/tsi148-dependency: vme/tsi148: Depend on VIRT_TO_BUS

-------------------------------------------------------------------
Thu Oct  8 23:37:34 CEST 2009 - jeffm@suse.de

- patches.suse/kdb-x86-build-fixes: kdb: Use $srctree not $TOPDIR
  in Makefile.

-------------------------------------------------------------------
Thu Oct  8 23:36:50 CEST 2009 - jeffm@suse.de

- patches.rpmify/winbond-prepare_multicast: winbond: implement
  prepare_multicast and fix API usage.
- patches.rpmify/winbond_beacon_timers: winbond: use
  bss_conf->beacon_int instead of conf->beacon_int.
- patches.rpmify/winbond-build-fixes: Delete.

-------------------------------------------------------------------
Thu Oct  8 22:49:42 CEST 2009 - jeffm@suse.de

- patches.rpmify/rtl8192e-build-fixes: rtl8192e: Add #include
  <linux/vmalloc.h>.

-------------------------------------------------------------------
Thu Oct  8 22:44:26 CEST 2009 - jeffm@suse.de

- patches.suse/kdb-build-fixes: kdb: Build fixes.

-------------------------------------------------------------------
Thu Oct  8 22:32:46 CEST 2009 - jeffm@suse.de

- patches.rpmify/iio-s390-build-fix: iio: Don't build on s390.

-------------------------------------------------------------------
Thu Oct  8 21:54:40 CEST 2009 - jeffm@suse.de

- patches.rpmify/winbond-build-fixes: winbond: API fix.

-------------------------------------------------------------------
Thu Oct  8 21:53:59 CEST 2009 - jeffm@suse.de

- Update vanilla config files.

-------------------------------------------------------------------
Thu Oct  8 21:48:43 CEST 2009 - jeffm@suse.de

- Update config files.

-------------------------------------------------------------------
Thu Oct  8 20:07:07 CEST 2009 - jeffm@suse.de

- Updated to 2.6.32-rc1 (AKA 2.6.32-rc2).
  - Eliminated 28 patches.
  - 14 patches need further review.
  - Xen and AppArmor are currently disabled.
  - USB support in KDB is disabled.

-------------------------------------------------------------------
Thu Oct  8 00:27:18 CEST 2009 - gregkh@suse.de

- patches.kernel.org/patch-2.6.31.2-3: Linux 2.6.31.3.
  - major tty bugfix

-------------------------------------------------------------------
Wed Oct  7 15:20:25 CEST 2009 - tiwai@suse.de

- patches.drivers/alsa-hda-alc268-automic-fix: ALSA: hda -
  Fix yet another auto-mic bug in ALC268 (bnc#544899).

-------------------------------------------------------------------
Wed Oct  7 13:15:17 CEST 2009 - knikanth@suse.de

- patches.suse/block-seperate-rw-inflight-stats: Fix the regression,
  "iostat reports wrong service time and utilization", introduced
  by this patch  (bnc#544926).

-------------------------------------------------------------------
Tue Oct  6 21:31:00 CEST 2009 - gregkh@suse.de

- patches.suse/x86-mark_rodata_rw.patch: Delete.
- patches.xen/xen3-x86-mark_rodata_rw.patch: Delete.
  - both of these were not being used anyway.

-------------------------------------------------------------------
Tue Oct  6 17:30:29 CEST 2009 - jbeulich@novell.com

- Update Xen patches to 2.6.31.2.

-------------------------------------------------------------------
Tue Oct  6 08:52:08 CEST 2009 - tiwai@suse.de

- patches.drivers/alsa-hda-alc660vd-asus-a7k-fix: ALSA: hda -
  Add a workaround for ASUS A7K (bnc#494309).

-------------------------------------------------------------------
Mon Oct  5 19:45:27 CEST 2009 - gregkh@suse.de

- refresh patch fuzz due to 2.6.31.2 import.

-------------------------------------------------------------------
Mon Oct  5 19:43:13 CEST 2009 - gregkh@suse.de

- Update to Linux 2.6.31.2:
  - bugfixes, lots of them.
  - security fixes

-------------------------------------------------------------------
Mon Oct  5 08:40:56 CEST 2009 - tiwai@suse.de

- patches.drivers/alsa-hda-alc861-toshiba-fix: ALSA: hda -
  Fix invalid initializations for ALC861 auto mode (bnc#544161).

-------------------------------------------------------------------
Fri Oct  2 17:06:53 CEST 2009 - gregkh@suse.de

- Update config files.
- patches.drivers/add-via-chrome9-drm-support.patch: Delete.
  The code never got upstream and looks incorrect.

-------------------------------------------------------------------
Fri Oct  2 09:43:32 CEST 2009 - tiwai@suse.de

- patches.drivers/alsa-ctxfi-04-fix-surround-side-mute: ALSA:
  ctxfi: Swapped SURROUND-SIDE mute.
- patches.drivers/alsa-hda-2.6.32-rc1-toshiba-fix: ALSA: hda -
  Added quirk to enable sound on Toshiba NB200.
- patches.drivers/alsa-hda-2.6.32-rc2: ALSA: backport 2.6.32-rc2
  fixes for HD-audio.

-------------------------------------------------------------------
Thu Oct  1 13:18:09 CEST 2009 - jbeulich@novell.com

- Update Xen patches to 2.6.31.1 and c/s 934.

-------------------------------------------------------------------
Thu Oct  1 11:36:36 CEST 2009 - mmarek@suse.cz

- rpm/kernel-binary.spec.in: obsolete quickcam-kmp (bnc#543361).

-------------------------------------------------------------------
Wed Sep 30 21:51:13 CEST 2009 - gregkh@suse.de

- Update to 2.6.31.1
  - lots of bugfixes
  - security fixes

-------------------------------------------------------------------
Wed Sep 30 15:50:54 CEST 2009 - mmarek@suse.cz

- rpm/kernel-binary.spec.in: obsolete the sle11 ocfs2-kmp.

-------------------------------------------------------------------
Tue Sep 29 11:17:48 CEST 2009 - trenn@suse.de

- Disabled patches.suse/acpi-dsdt-initrd-v0.9a-2.6.25.patch
  with +trenn (bnc#542767)

-------------------------------------------------------------------
Wed Sep 23 13:29:27 CEST 2009 - teheo@suse.de

- Update config files.  Build pci-stub driver into the kernel so that
  built in pci drivers can be blocked from attaching to devices.

-------------------------------------------------------------------
Tue Sep 22 12:14:52 CEST 2009 - mmarek@suse.cz

- rpm/kernel-module-subpackage: when building against Linus'
  kernels (2.6.x), append a .0 to the kernel version embedded in
  the KMP version, to ensure that such KMP is older than a KMP
  built against a subsequent stable kernel (2.6.x.y, y > 0).

-------------------------------------------------------------------
Mon Sep 21 20:39:57 CEST 2009 - jeffm@suse.de

- Update config files.

-------------------------------------------------------------------
Mon Sep 21 20:20:11 CEST 2009 - jeffm@suse.de

- patches.suse/acpi-dsdt-initrd-v0.9a-2.6.25.patch: Ported to
  2.6.31 (bnc#533555).

-------------------------------------------------------------------
Sat Sep 19 13:51:50 CEST 2009 - mmarek@suse.cz

- rpm/postun.sh: do not remove the bootloader entry if the kernel
  version didn't change (bnc#533766).

-------------------------------------------------------------------
Sat Sep 19 13:39:38 CEST 2009 - mmarek@suse.cz

- rpm/postun.sh: remove dead code.

-------------------------------------------------------------------
Fri Sep 18 21:20:14 CEST 2009 - jeffm@suse.de

- patches.fixes/reiserfs-replay-honor-ro: reiserfs: Properly
  honor read-only devices (bnc#441062).

-------------------------------------------------------------------
Thu Sep 17 21:25:23 CEST 2009 - jeffm@suse.de

- patches.arch/acpi_srat-pxm-rev-ia64.patch: Use SRAT table rev
  to use 8bit or 16/32bit PXM fields (ia64) (bnc#503038).
- patches.arch/acpi_srat-pxm-rev-store.patch: Store SRAT table
  revision (bnc#503038).
- patches.arch/acpi_srat-pxm-rev-x86-64.patch: Use SRAT table
  rev to use 8bit or 32bit PXM fields (x86-64) (bnc#503038).

-------------------------------------------------------------------
Thu Sep 17 21:08:15 CEST 2009 - tiwai@suse.de

- patches.drivers/alsa-hda-2.6.32-rc1: ALSA HD-audio backport
  from 2.6.32-rc1.

-------------------------------------------------------------------
Wed Sep 16 15:33:05 CEST 2009 - jbeulich@novell.com

- Update Xen patches to 2.6.31 final.

-------------------------------------------------------------------
Tue Sep 15 11:29:19 CEST 2009 - teheo@suse.de

Backport attach inhibition for builtin pci drivers from 2.6.32-rc.

- patches.drivers/pci-separate-out-pci_add_dynid: pci: separate
  out pci_add_dynid().
- patches.drivers/pci_stub-add-ids-parameter: pci-stub: add
  pci_stub.ids parameter.

-------------------------------------------------------------------
Tue Sep 15 11:22:53 CEST 2009 - teheo@suse.de

Backport patches from 2.6.32-rc to ease ossp testing.

- Update config files - SOUND_OSS_CORE_PRECLAIM is set to N.
- patches.drivers/implement-register_chrdev: chrdev: implement
  __register_chrdev().
- patches.drivers/sound-make-oss-device-number-claiming-optional:
  sound: make OSS device number claiming optional and schedule
  its removal.
- patches.drivers/sound-request-char-major-aliases-for-oss-devices:
  sound: request char-major-* module aliases for missing OSS
  devices.

-------------------------------------------------------------------
Mon Sep 14 21:33:26 CEST 2009 - sdietrich@suse.de

- patches.suse/novfs-client-module: Update header todo list with
	locking nits (semaphore used as mutex / completion)

-------------------------------------------------------------------
Mon Sep 14 17:03:49 CEST 2009 - jeffm@suse.com

- Revert back to CONFIG_M586TSC from CONFIG_M686 for default flavor
  (bnc#538849)

-------------------------------------------------------------------
Fri Sep 11 10:49:18 CEST 2009 - jbeulich@novell.com

- patches.suse/crasher-26.diff: Add capability to also trigger a
  kernel warning.

-------------------------------------------------------------------
Fri Sep 11 07:11:57 CEST 2009 - knikanth@suse.de

- patches.suse/block-seperate-rw-inflight-stats: Seperate read
  and write statistics of in_flight requests (fate#306525).

-------------------------------------------------------------------
Thu Sep 10 17:20:58 CEST 2009 - gregkh@suse.de

- patch fuzz removal now that 2.6.31 is the base.

-------------------------------------------------------------------
Thu Sep 10 17:19:17 CEST 2009 - gregkh@suse.de

- Update config files.
    CONFIG_MOUSE_PS2_ELANTECH=y
    CONFIG_MOUSE_PS2_TOUCHKIT=y
    (bnc#525607)

-------------------------------------------------------------------
Thu Sep 10 15:19:51 CEST 2009 - tiwai@suse.de

- patches.drivers/alsa-hda-2.6.32-pre: Refresh: fix misc realtek
  issues, add another Nvidia HDMI device id

-------------------------------------------------------------------
Thu Sep 10 03:08:43 CEST 2009 - jeffm@suse.de

- Updated to 2.6.31-final.

-------------------------------------------------------------------
Tue Sep  8 18:48:55 CEST 2009 - gregkh@suse.de

- refresh patches for fuzz due to upstream changes

-------------------------------------------------------------------
Tue Sep  8 18:44:20 CEST 2009 - gregkh@suse.de

- Update to 2.6.31-rc9
  - obsoletes:
    - patches.drivers/alsa-hda-fix-01-add-missing-mux-for-vt1708
    - patches.drivers/alsa-hda-fix-02-mbp31-hp-fix

-------------------------------------------------------------------
Tue Sep  8 15:03:15 CEST 2009 - knikanth@suse.de

- patches.fixes/scsi_dh-Provide-set_params-interface-in-emc-device-handler.patch:
  scsi_dh: Provide set_params interface in emc device handler
  (bnc#521607).
- patches.fixes/scsi_dh-Use-scsi_dh_set_params-in-multipath.patch:
  scsi_dh: Use scsi_dh_set_params() in multipath. (bnc#521607).
- patches.fixes/scsi_dh-add-the-interface-scsi_dh_set_params.patch:
  scsi_dh: add the interface scsi_dh_set_params() (bnc#521607).

-------------------------------------------------------------------
Mon Sep  7 16:33:07 CEST 2009 - mmarek@suse.cz

- rpm/kernel-source.spec.in: delete obsolete macro.

-------------------------------------------------------------------
Mon Sep  7 12:40:45 CEST 2009 - mmarek@suse.cz

- rpm/kernel-binary.spec.in: require minimum versions of
  module-init-tools and perl-Bootloader, the %post script is no
  longer compatible with ancient versions.

-------------------------------------------------------------------
Mon Sep  7 11:53:09 CEST 2009 - mmarek@suse.cz

- rpm/kernel-binary.spec.in: obsolete %name-base <= 2.6.31, the
  previous <= 2.6.30-1 didn't catch some cases obviously
  (bnc#533766).

-------------------------------------------------------------------
Fri Sep  4 21:11:39 CEST 2009 - jeffm@suse.de

- Enabled CONFIG_SCSI_DEBUG=m (bnc#535923).

-------------------------------------------------------------------
Fri Sep  4 14:35:57 CEST 2009 - mmarek@suse.cz

- kabi/severities, rpm/kabi.pl, rpm/kernel-binary.spec.in,
- rpm/kernel-source.spec.in: Use a simple script to check kabi by
  comparing Module.symvers files (similar to the old SLES9 one).
- rpm/built-in-where: Delete.
- rpm/symsets.pl: Delete.
- kabi/commonsyms: Delete.
- kabi/usedsyms: Delete.

-------------------------------------------------------------------
Fri Sep  4 11:39:02 CEST 2009 - mmarek@suse.cz

- patches.suse/kbuild-rebuild-fix-for-Makefile.modbuiltin:
  kbuild: rebuild fix for Makefile.modbuiltin.

-------------------------------------------------------------------
Thu Sep  3 02:43:28 CEST 2009 - gregkh@suse.de

- patches.drivers/usb-storage-increase-the-bcd-range-in-sony-s-bad-device-table.patch:
  Delete, it was wrong.

-------------------------------------------------------------------
Wed Sep  2 17:27:49 CEST 2009 - jbeulich@novell.com

- Update Xen config files.

-------------------------------------------------------------------
Wed Sep  2 15:39:54 CEST 2009 - jbeulich@novell.com

- Update Xen patches to 2.6.31-rc8 and c/s 931.
- patches.fixes/use-totalram_pages: use totalram_pages in favor
  of num_physpages for sizing boot time allocations (bnc#509753).
- patches.xen/xen-x86-per-cpu-vcpu-info: x86: use per-cpu storage
  for shared vcpu_info structure.

-------------------------------------------------------------------
Wed Sep  2 08:06:15 CEST 2009 - tiwai@suse.de

- patches.drivers/alsa-hda-2.6.32-pre: Refresh; merged fixes for
  IDT92HD73* codecs

-------------------------------------------------------------------
Tue Sep  1 19:16:24 CEST 2009 - jeffm@suse.com

- patches.apparmor/apparmor.diff: Update to latest git.

-------------------------------------------------------------------
Tue Sep  1 19:13:51 CEST 2009 - jeffm@suse.com

- patches.arch/add_support_for_hpet_msi_intr_remap.patch:
  intr-remap: generic support for remapping HPET MSIs
  (bnc#532758).
- patches.arch/add_x86_support_for_hpet_msi_intr_remap.patch:
  x86: arch specific support for remapping HPET MSIs (bnc#532758).

-------------------------------------------------------------------
Tue Sep  1 15:11:15 CEST 2009 - mmarek@suse.cz

- rpm/package-descriptions: fix description of the x86_64
  kernel-desktop package (bnc#535457).

-------------------------------------------------------------------
Mon Aug 31 22:02:50 CEST 2009 - jeffm@suse.com

- Update to 2.6.31-rc8.
  - Eliminated 1 patch.

-------------------------------------------------------------------
Mon Aug 31 12:17:31 CEST 2009 - tiwai@suse.de

- patches.drivers/alsa-hda-fix-01-add-missing-mux-for-vt1708:
  ALSA: hda - Add missing mux check for VT1708 (bnc#534904).
- patches.drivers/alsa-hda-fix-02-mbp31-hp-fix: ALSA: hda -
  Fix MacBookPro 3,1/4,1 quirk with ALC889A.
- patches.drivers/alsa-hda-2.6.32-pre: Refresh.

-------------------------------------------------------------------
Wed Aug 26 12:38:11 CEST 2009 - tiwai@suse.de

- patches.drivers/alsa-hda-[0-9]*: Delete, fold into a single patch
  patches.drivers/alsa-hda-2.6.32-pre

-------------------------------------------------------------------
Tue Aug 25 18:04:57 CEST 2009 - gregkh@suse.de

- Update config files.
- patches.drivers/samsung-backlight-driver.patch: Delete.

-------------------------------------------------------------------
Tue Aug 25 10:07:41 CEST 2009 - jbeulich@novell.com

- scripts/run_oldconfig.sh: Consistently use $prefix.

-------------------------------------------------------------------
Mon Aug 24 16:47:18 CEST 2009 - mmarek@suse.cz

- rpm/kernel-binary.spec.in: obsolete %name-base <= 2.6.30-1
  (bnc#530752).

-------------------------------------------------------------------
Mon Aug 24 16:35:01 CEST 2009 - jeffm@suse.com

- Update to 2.6.31-rc7.
  - Eliminated 3 patches.

-------------------------------------------------------------------
Mon Aug 24 16:16:04 CEST 2009 - jeffm@suse.com

- Update config files: Enable CONFIG_PROC_EVENTS.

-------------------------------------------------------------------
Fri Aug 21 16:05:42 CEST 2009 - mmarek@suse.cz

- rpm/post.sh: Do not call /sbin/module_upgrade, the rename
  happened before SLES10.

-------------------------------------------------------------------
Fri Aug 21 16:00:46 CEST 2009 - mmarek@suse.cz

- rpm/module-renames: Delete, we don't need to care about modules
  renamed before SLES10. Also, current mkinitrd gets the list of
  storage drivers based on pci ids.

-------------------------------------------------------------------
Fri Aug 21 15:50:51 CEST 2009 - mmarek@suse.cz

- rpm/post.sh, rpm/postun.sh: drop support for SLE10, the package
  can't be installed on SLE10 as is, so why not make it more
  adventurous.

-------------------------------------------------------------------
Fri Aug 21 15:48:15 CEST 2009 - mmarek@suse.cz

- rpm/kernel-binary.spec.in: remove product(openSUSE) supplements
  from the -extra subpackage which doesn't exist on openSUSE
  anymore.

-------------------------------------------------------------------
Thu Aug 20 17:52:08 CEST 2009 - tiwai@suse.de

- patches.drivers/alsa-hda-fix-0*: Backport from 2.6.31-rc fixes
  (to be merged)
- patches.drivers/alsa-hda-32-Reword-auto-probe-messages: Refresh.
- patches.drivers/alsa-hda-33-IDT-codec-updates: Refresh.

-------------------------------------------------------------------
Thu Aug 20 11:40:58 CEST 2009 - jbeulich@novell.com

- Update config files (modularize crypto again).
- supported.conf: Add resulting modules as supported.

-------------------------------------------------------------------
Wed Aug 19 09:22:46 CEST 2009 - jbeulich@novell.com

- Update Xen patches to 2.6.31-rc6 and c/s 928.

-------------------------------------------------------------------
Wed Aug 19 00:33:54 CEST 2009 - tiwai@suse.de

- patches.drivers/alsa-hda-48-alc268-oops-fix: ALSA: hda -
  Fix invalid capture mixers with some ALC268 models.

-------------------------------------------------------------------
Tue Aug 18 20:16:36 CEST 2009 - gregkh@suse.de

- patches.drivers/usb-storage-increase-the-bcd-range-in-sony-s-bad-device-table.patch:
  USB: storage: increase the bcd range in Sony's bad device
  table. (bnc#466554).

-------------------------------------------------------------------
Mon Aug 17 21:10:55 CEST 2009 - gregkh@suse.de

- patches.drivers/samsung-backlight-driver.patch: Change the range from
  0-255 to 0-7 to make it easier for HAL to handle the device without a
  need for custom scripts.

-------------------------------------------------------------------
Mon Aug 17 16:38:38 CEST 2009 - jeffm@suse.com

- Updated to 2.6.31-rc6.

-------------------------------------------------------------------
Mon Aug 17 00:19:20 CEST 2009 - gregkh@suse.de

- patches.drivers/samsung-backlight-driver.patch: added N120 support
  and some other devices that were integrated into the driver from
  upstream.

-------------------------------------------------------------------
Sun Aug 16 23:22:47 CEST 2009 - coly.li@suse.de

- supported.conf:
  set kernel/fs/dlm/dlm as unsupported, since fs/dlm is provided
  separately in the ocfs2 KMP package

-------------------------------------------------------------------
Sat Aug 15 12:18:42 CEST 2009 - tiwai@suse.de

- patches.drivers/alsa-hda-47-idt92hd8x-fix: ALSA: hda - Fix /
  clean up IDT92HD83xxx codec parser (bnc#531533).

-------------------------------------------------------------------
Sat Aug 15 01:55:23 CEST 2009 - gregkh@suse.de

- Update config files.
- patches.drivers/samsung-backlight-driver.patch: Samsung
  backlight driver (bnc#527533, bnc#531297).

-------------------------------------------------------------------
Fri Aug 14 21:47:28 CEST 2009 - mmarek@suse.cz

- rpm/kernel-binary.spec.in: add some hints how to set the %jobs
  macro (bnc#530535).

-------------------------------------------------------------------
Fri Aug 14 16:11:52 CEST 2009 - mmarek@suse.cz

- rpm/modversions: for overriden functions, keep the keyword in
  --pack.

-------------------------------------------------------------------
Thu Aug 13 16:01:51 CEST 2009 - jeffm@suse.com

- Updated to 2.6.31-rc5-git9.
  - Eliminated 7 patches.

------------------------------------------------------------------
Thu Aug 13 12:06:50 CEST 2009 - tiwai@suse.de

- patches.drivers/alsa-hda-42-hp-more-quirk: ALSA: hda - Add
  quirks for some HP laptops (bnc#527284).
- patches.drivers/alsa-hda-4[35]-*: Improve Realtek codec mic
  support
- patches.drivers/alsa-hda-46-stac-lo-detect-fix: ALSA: hda -
  Enable line-out detection only with speakers (bnc#520975).

-------------------------------------------------------------------
Wed Aug 12 13:34:25 CEST 2009 - mmarek@suse.cz

- rpm/split-modules, rpm/kernel-binary.spec.in: add the base files
  also to the main package. That way, kernel-$flavor-base is not
  needed in normal setups (fate#307154).

-------------------------------------------------------------------
Wed Aug 12 13:19:08 CEST 2009 - mmarek@suse.cz

- rpm/find-provides: no rpm provides for drivers/staging. It's
  higly unlikely that any KMP would require them and they just
  take up space in the rpm metadata.

-------------------------------------------------------------------
Tue Aug 11 14:39:42 CEST 2009 - tiwai@suse.de

- patches.drivers/alsa-hda-41-msi-white-list: ALSA: hda - Add
  a white-list for MSI option (bnc#529971).

-------------------------------------------------------------------
Tue Aug 11 13:05:37 CEST 2009 - tiwai@suse.de

- patches.drivers/alsa-hda-39-dont-override-ADC-definitions:
  ALSA: hda - Don't override ADC definitions for ALC codecs
  (bnc#529467).
- patches.drivers/alsa-hda-40-auto-mic-support-for-realtek:
  ALSA: hda - Add auto-mic support for Realtek codecs.

-------------------------------------------------------------------
Tue Aug 11 09:48:34 CEST 2009 - mmarek@suse.cz

- rpm/kernel-source.spec.in: do not rename kernel-source.rpmlintrc
  for the -rt variant.

-------------------------------------------------------------------
Mon Aug 10 12:55:56 CEST 2009 - mmarek@suse.cz

- patches.rpmify/staging-rtl8192su-fix-build-error.patch: move to
  patches.rpmify to fix vanilla ppc builds.

-------------------------------------------------------------------
Mon Aug 10 12:08:25 CEST 2009 - tiwai@suse.de

- patches.drivers/alsa-hda-38-fix-ALC269-vmaster: ALSA: hda -
  Add missing vmaster initialization for ALC269 (bnc#527361).

-------------------------------------------------------------------
Mon Aug 10 08:57:15 CEST 2009 - tiwai@suse.de

- patches.drivers/alsa-hda-33-IDT-codec-updates: Refresh.

-------------------------------------------------------------------
Fri Aug  7 17:25:11 CEST 2009 - jeffm@suse.com

- patches.fixes/recordmcount-fixup: recordmcount: Fixup wrong
  update_funcs() call.

-------------------------------------------------------------------
Fri Aug  7 16:38:23 CEST 2009 - tiwai@suse.de

- patches.drivers/alsa-soc-fsl-build-fixes: ASoC: Add missing
  DRV_NAME definitions for fsl/* drivers (to fix PPC builds)

-------------------------------------------------------------------
Fri Aug  7 15:16:21 CEST 2009 - tiwai@suse.de

- patches.arch/wmi-Fix-kernel-panic-when-stack-protection-enabled:
  wmi: Fix kernel panic when stack protection
  enabled. (bnc#529177).
- supported.conf: Update HD-audio modules

-------------------------------------------------------------------
Fri Aug  7 10:06:23 CEST 2009 - mmarek@suse.cz

- make config/s390/vanilla a symlink again.

-------------------------------------------------------------------
Fri Aug  7 09:42:58 CEST 2009 - mmarek@suse.de

- rpm/kernel-binary.spec.in: do not manually extract vmlinux
  debuginfo on ppc(64), rpm does it itself.

-------------------------------------------------------------------
Thu Aug  6 23:25:39 CEST 2009 - jeffm@suse.de

- rpm/kernel-binary.spec.in,
  rpm/kernel-source.spec.in: Added kernel-spec-macros to Sources.

-------------------------------------------------------------------
Thu Aug  6 16:24:09 CEST 2009 - jeffm@suse.de

- patches.suse/linux-2.6.29-even-faster-kms.patch: Disabled. It
  doesn't wake up the display on certain hardware.

-------------------------------------------------------------------
Wed Aug  5 22:33:56 CEST 2009 - mmarek@suse.cz

- rpm/kernel-binary.spec.in: do not split the -extra subpackage on
  openSUSE (bnc#528097).

-------------------------------------------------------------------
Wed Aug  5 20:46:02 CEST 2009 - jeffm@suse.de

- Updated to 2.6.31-rc5-git3.
  - Eliminated 4 patches.

-------------------------------------------------------------------
Wed Aug  5 18:22:05 CEST 2009 - gregkh@suse.de

- kernel-source.changes: remove old (pre 2008) messages, and move 2008
  to kernel-source.changes.old.  No need to spam email addresses that
  are no longer with the company for failed kernel builds.

-------------------------------------------------------------------
Wed Aug  5 17:55:56 CEST 2009 - gregkh@suse.de

- patches.drivers/staging-rtl8192su-fix-build-error.patch:
  Staging: rtl8192su: fix build error.

-------------------------------------------------------------------
Wed Aug  5 17:02:00 CEST 2009 - jeffm@suse.de

- patches.suse/supported-flag-enterprise: Make the supported
  flag configurable at build time (bnc#528097).

-------------------------------------------------------------------
Wed Aug  5 01:04:08 CEST 2009 - gregkh@suse.de

- Update config files.
  disable CONFIG_DRM_RADEON_KMS as per bnc#527910 for vanilla builds

-------------------------------------------------------------------
Tue Aug  4 23:21:31 CEST 2009 - gregkh@suse.de

- Update config files.
  disable CONFIG_DRM_RADEON_KMS as per bnc#527910

-------------------------------------------------------------------
Tue Aug  4 16:10:42 CEST 2009 - jeffm@suse.de

- patches.rpmify/ttm-pgprot-fixes: ttm: Use pgprot_val for
  comparing pgprot_t.

-------------------------------------------------------------------
Tue Aug  4 14:53:26 CEST 2009 - tiwai@suse.de

- patches.drivers/alsa-hda-3[0-8]*: ALSA HD-audio updates
- Update config files: enable CONFIG_SND_HDA_CIRRUS=y

-------------------------------------------------------------------
Mon Aug  3 22:15:32 CEST 2009 - jeffm@suse.de

- Update config files: CONFIG_FRAME_WARN=2048 on all arches, fixes
  ppc build failures.

-------------------------------------------------------------------
Mon Aug  3 22:01:58 CEST 2009 - jeffm@suse.de

- patches.xen/xen3-patch-2.6.31-rc4-rc5: Fixup pgtable port

-------------------------------------------------------------------
Mon Aug  3 19:42:42 CEST 2009 - jeffm@suse.de

- Updated to 2.6.31-rc5.
  - Eliminated 11 patches.

-------------------------------------------------------------------
Mon Aug  3 11:09:08 CEST 2009 - coly.li@suse.de

- Update config files to enable CONFIG_DLM_DEBUG.

-------------------------------------------------------------------
Fri Jul 31 14:30:38 CEST 2009 - jbeulich@novell.com

- Update Xen patches to 2.6.31-rc4 and c/s 916.
- patches.xen/xen3-driver-core-misc-add-nodename-support-for-misc-devices.patch:
  Delete.
- patches.xen/xen3-panic-on-io-nmi.diff: Delete.
- config.conf: Re-enable Xen.
- Update config files.

-------------------------------------------------------------------
Wed Jul 29 16:00:59 CEST 2009 - tiwai@suse.de

- Update config files: revert to CONFIG_SND=m and enabled again
  CONFIG_SND_DEBUG=y

-------------------------------------------------------------------
Tue Jul 28 12:23:12 CEST 2009 - mmarek@suse.cz

- Update config files: disable CONFIG_PRISM2_USB on ia64 and ppc.

-------------------------------------------------------------------
Tue Jul 28 11:21:11 CEST 2009 - mmarek@suse.cz

- Update config files: disable CONFIG_FB_UDL on ia64.

-------------------------------------------------------------------
Tue Jul 28 09:54:55 CEST 2009 - jbeulich@novell.com

- config.conf: Remove duplicate i386/desktop entry.

-------------------------------------------------------------------
Tue Jul 28 01:03:23 CEST 2009 - tiwai@suse.de

- patches.drivers/alsa-hda-29-Add-quirk-for-Dell-Studio-1555:
  ALSA: hda - Add quirk for Dell Studio 1555 (bnc#525244).

-------------------------------------------------------------------
Mon Jul 27 23:57:31 CEST 2009 - tiwai@suse.de

- patches.drivers/alsa-pcm-*: ALSA PCM fixes
- Fix/enhancement patches backported from ALSA tree
  * patches.drivers/alsa-core-Add-new-TLV-types-for-dBwith-min-max:
    ALSA: Add new TLV types for dBwith min/max (for usb).
  * patches.drivers/alsa-ctxfi-*: SB X-Fi support (FATE#306935).
  * patches.drivers/alsa-hda-*: More HD-audio fixes
  * patches.drivers/alsa-ice-*: ICE17xx fixes
  * patches.drivers/alsa-midi-*: MIDI fixes
  * patches.drivers/alsa-usb-*: USB-audio/MIDI fixes
- Remove obsoleted patches: patches.drivers/alsa-ad1984a-hp-quirks,
  patches.drivers/alsa-ca0106-capture-bufsize-fix,
  patches.drivers/alsa-ctxfi
- Update config files.

-------------------------------------------------------------------
Mon Jul 27 17:06:11 CEST 2009 - mmarek@suse.cz

- rpm/kernel-source.spec.in, scripts/tar-up.sh: really drop
  config-subst from the package.

-------------------------------------------------------------------
Mon Jul 27 13:43:01 CEST 2009 - mmarek@suse.cz

- rpm/kernel-binary.spec.in: manually create a -devel-debuginfo
  subpackage with vmlinux.debug to fix build with new rpm. This
  works for ix86 and x86_64, other archs might need further fixes.

-------------------------------------------------------------------
Mon Jul 27 03:04:23 CEST 2009 - jeffm@suse.de

- patches.rpmify/rtl8192su-build-fix: more ia64 fixes

-------------------------------------------------------------------
Mon Jul 27 01:47:21 CEST 2009 - jeffm@suse.de

- patches.rpmify/rtl8192su-build-fix: rtl8192su: compile fixes.

-------------------------------------------------------------------
Mon Jul 27 01:45:37 CEST 2009 - jeffm@suse.de

- patches.rpmify/rtl8192su-build-fix: rtl8192su: compile fixes.

-------------------------------------------------------------------
Sun Jul 26 00:42:40 CEST 2009 - jeffm@suse.de

- config.conf: Re-enabled trace flavor.

-------------------------------------------------------------------
Fri Jul 24 21:23:54 CEST 2009 - jeffm@suse.de

- Update config files: Disabled optimize for size on i386 and x86_64
  across all flavors.

-------------------------------------------------------------------
Fri Jul 24 21:21:08 CEST 2009 - jeffm@suse.de

- Update to 2.6.31-rc4.

-------------------------------------------------------------------
Thu Jul 23 12:56:16 CEST 2009 - mmarek@suse.cz

- rpm/kernel-binary.spec.in: cleanup %cpu_arch_flavor definition,
  make %symbols a variable and only use it for selecting patches.
  Also drop the RT symbol as there are not rt patches currently.

-------------------------------------------------------------------
Thu Jul 23 11:58:25 CEST 2009 - mmarek@suse.cz

- Change the s390(x) config layout so that each arch has its own
  subdirectory, as it is done for other archs. s390/vanilla is a
  symlink to s390x/vanilla.

-------------------------------------------------------------------
Thu Jul 23 11:21:38 CEST 2009 - mmarek@suse.cz

- rpm/kernel-*.spec.in, rpm/kernel-spec-macros: move some common
  macros to kernel-spec-macros.

-------------------------------------------------------------------
Wed Jul 22 18:58:38 CEST 2009 - tiwai@suse.de

- patches.drivers/alsa-ca0106-capture-bufsize-fix: ALSA: ca0106 -
  Fix the max capture buffer size (bnc#521890).

-------------------------------------------------------------------
Wed Jul 22 17:28:36 CEST 2009 - tiwai@suse.de

- patches.drivers/alsa-ctxfi: Add SoundBlaster X-Fi support
  (FATE#306935).
- Update config files.

-------------------------------------------------------------------
Wed Jul 22 13:08:35 CEST 2009 - trenn@suse.de

These are mainline:
- patches.drivers/cpufreq_add_cpu_number_paramater_1.patch:
  Delete.
- patches.drivers/cpufreq_add_idle_microaccounting_6.patch:
  Delete.
- patches.drivers/cpufreq_change_load_calculation_2.patch: Delete.
- patches.drivers/cpufreq_changes_to_get_cpu_idle_us_5.patch:
  Delete.
- patches.drivers/cpufreq_get_cpu_idle_time_changes_3.patch:
  Delete.
- patches.drivers/cpufreq_parameterize_down_differential_4.patch:
  Delete.

-------------------------------------------------------------------
Wed Jul 22 12:57:54 CEST 2009 - trenn@suse.de

These are mainline:
- patches.arch/acpi_video_thinkpad_exclude_IGD_devices.patch:
  Delete.
- patches.arch/thinkpad_fingers_off_backlight_igd.patch: Delete.

-------------------------------------------------------------------
Tue Jul 21 15:38:37 CEST 2009 - mmarek@suse.cz

- rpm/kernel-binary.spec.in: remove double-slash from include2/asm
  symlink.

-------------------------------------------------------------------
Tue Jul 21 12:09:42 CEST 2009 - mmarek@suse.cz

- config.conf, rpm/mkspec: exclude trace, kdump and ia64/debug from
  the kernel-syms package. These flavor are often excluded in KMPs,
  so excluding them from kernel-syms reduces useless build
  dependencies. KMPs can buildrequire kernel-$flavor-devel
  explicitely if desired.

-------------------------------------------------------------------
Tue Jul 21 11:57:00 CEST 2009 - mmarek@suse.cz

Delete obsolete apparmor patches.

- patches.apparmor/add-path_permission.diff: Delete.
- patches.apparmor/add-security_path_permission: Delete.
- patches.apparmor/apparmor-2.6.25.diff: Delete.
- patches.apparmor/apparmor-audit.diff: Delete.
- patches.apparmor/apparmor-intree.diff: Delete.
- patches.apparmor/apparmor-lsm.diff: Delete.
- patches.apparmor/apparmor-main.diff: Delete.
- patches.apparmor/apparmor-misc.diff: Delete.
- patches.apparmor/apparmor-module_interface.diff: Delete.
- patches.apparmor/apparmor-network.diff: Delete.
- patches.apparmor/apparmor-path_permission: Delete.
- patches.apparmor/apparmor-ptrace-2.6.27.diff: Delete.
- patches.apparmor/apparmor-rlimits.diff: Delete.
- patches.apparmor/d_namespace_path.diff: Delete.
- patches.apparmor/d_namespace_path_oops_fix.diff: Delete.
- patches.apparmor/do_path_lookup-nameidata.diff: Delete.
- patches.apparmor/export-security_inode_permission-for-aufs:
  Delete.
- patches.apparmor/file-handle-ops.diff: Delete.
- patches.apparmor/fix-complain.diff: Delete.
- patches.apparmor/fix-vfs_rmdir.diff: Delete.
- patches.apparmor/fork-tracking.diff: Delete.
- patches.apparmor/fsetattr-reintro-ATTR_FILE.diff: Delete.
- patches.apparmor/fsetattr-restore-ia_file.diff: Delete.
- patches.apparmor/fsetattr.diff: Delete.
- patches.apparmor/remove_suid.diff: Delete.
- patches.apparmor/security-create.diff: Delete.
- patches.apparmor/security-getxattr.diff: Delete.
- patches.apparmor/security-link.diff: Delete.
- patches.apparmor/security-listxattr.diff: Delete.
- patches.apparmor/security-mkdir.diff: Delete.
- patches.apparmor/security-mknod.diff: Delete.
- patches.apparmor/security-readlink.diff: Delete.
- patches.apparmor/security-removexattr.diff: Delete.
- patches.apparmor/security-rename.diff: Delete.
- patches.apparmor/security-rmdir.diff: Delete.
- patches.apparmor/security-setattr.diff: Delete.
- patches.apparmor/security-setxattr.diff: Delete.
- patches.apparmor/security-symlink.diff: Delete.
- patches.apparmor/security-unlink.diff: Delete.
- patches.apparmor/security-xattr-file.diff: Delete.
- patches.apparmor/sysctl-pathname.diff: Delete.
- patches.apparmor/unambiguous-__d_path.diff: Delete.
- patches.apparmor/vfs-getxattr.diff: Delete.
- patches.apparmor/vfs-link.diff: Delete.
- patches.apparmor/vfs-listxattr.diff: Delete.
- patches.apparmor/vfs-mkdir.diff: Delete.
- patches.apparmor/vfs-mknod.diff: Delete.
- patches.apparmor/vfs-notify_change.diff: Delete.
- patches.apparmor/vfs-removexattr.diff: Delete.
- patches.apparmor/vfs-rename.diff: Delete.
- patches.apparmor/vfs-rmdir.diff: Delete.
- patches.apparmor/vfs-setxattr.diff: Delete.
- patches.apparmor/vfs-symlink.diff: Delete.
- patches.apparmor/vfs-unlink.diff: Delete.

-------------------------------------------------------------------
Tue Jul 21 11:18:57 CEST 2009 - npiggin@suse.de

- Update config files for bnc#522686 -- set
  CONFIG_SECURITY_DEFAULT_MMAP_MIN_ADDR=65536.

-------------------------------------------------------------------
Mon Jul 20 20:30:41 CEST 2009 - jeffm@suse.de

- Update config files: Disabled optimize for size on all flavors
  (FATE#305694)

-------------------------------------------------------------------
Mon Jul 20 17:26:02 CEST 2009 - jeffm@suse.de

- Update config files.

-------------------------------------------------------------------
Mon Jul 20 17:02:57 CEST 2009 - jeffm@suse.com

- Update to 2.6.30.2
  - lots of security and bug fixes
  - Obsoleted patches.fixes/firmware-memmap-64bit.diff

-------------------------------------------------------------------
Mon Jul 20 13:02:46 CEST 2009 - mmarek@suse.cz

- rpm/split-modules: set LC_COLLATE=C

-------------------------------------------------------------------
Sat Jul 18 03:40:28 CEST 2009 - jeffm@suse.de

- rpm/package-descriptions: Added desktop description.

-------------------------------------------------------------------
Sat Jul 18 03:39:00 CEST 2009 - jeffm@suse.de

- rpm/package-descriptions: Added desktop description.

-------------------------------------------------------------------
Sat Jul 18 03:18:57 CEST 2009 - jeffm@suse.de

- Add -desktop flavors for i386 and x86_64
  - Disabled group scheduler and groups
  - Disabled optimize for size
  - Enabled full preemption
  - Set HZ=1000

-------------------------------------------------------------------
Sat Jul 18 01:34:58 CEST 2009 - jeffm@suse.de

- Add -desktop flavors for i386 and x86_64 (FATE#305694)
  - Disabled group scheduler and groups
  - Disabled optimize for size
  - Enabled full preemption
  - Set HZ=1000

-------------------------------------------------------------------
Fri Jul 17 17:10:19 CEST 2009 - jeffm@suse.de

- patches.apparmor/apparmor.diff: ia64 build fix

-------------------------------------------------------------------
Fri Jul 17 11:25:31 CEST 2009 - mmarek@suse.cz

- rpm/kernel-binary.spec.in: simplify the add_dirs_to_filelist
  function and make it less chatty in build logs.

-------------------------------------------------------------------
Fri Jul 17 00:39:39 CEST 2009 - jeffm@suse.com

- patches.apparmor/apparmor.diff: ia64 build fix

-------------------------------------------------------------------
Fri Jul 17 00:06:19 CEST 2009 - jeffm@suse.com

- patches.apparmor/security-default-lsm: security: Define default
  LSM (bnc#442668).

-------------------------------------------------------------------
Thu Jul 16 22:50:13 CEST 2009 - jeffm@suse.de

- patches.apparmor/apparmor.diff: AppArmor.

-------------------------------------------------------------------
Thu Jul 16 22:44:02 CEST 2009 - jeffm@suse.de

- patches.apparmor/apparmor.diff: AppArmor.

-------------------------------------------------------------------
Thu Jul 16 20:15:59 CEST 2009 - jeffm@suse.de

- patches.rpmify/sgi-hotplug-fixup: hotplug: fix sgi-hotplug
  attribute handling.

-------------------------------------------------------------------
Thu Jul 16 16:53:35 CEST 2009 - mmarek@suse.cz

- rpm/kernel-binary.spec.in: drop the config-subst script, use
  scripts/config instead.

-------------------------------------------------------------------
Thu Jul 16 13:19:19 CEST 2009 - mmarek@suse.cz

- rpm/kernel-binary.spec.in: fix debugsource generation.

-------------------------------------------------------------------
Thu Jul 16 10:46:05 CEST 2009 - mmarek@suse.cz

- rpm/split-modules: fix last change.

-------------------------------------------------------------------
Wed Jul 15 22:40:58 CEST 2009 - mmarek@suse.cz

- rpm/split-modules: fix for module names with underscores or
  dashes.

-------------------------------------------------------------------
Wed Jul 15 22:33:07 CEST 2009 - jeffm@suse.de

- Update to 2.6.31-rc3.
  - Eliminated 2 patches.

-------------------------------------------------------------------
Wed Jul 15 17:10:29 CEST 2009 - mmarek@suse.cz

- rpm/kernel-binary.spec.in: annotate in which products the
  obsoleted kmps were last used, remove "ralink-rt2860-kmp" which
  I couldn't find anywhere.

-------------------------------------------------------------------
Wed Jul 15 16:50:44 CEST 2009 - mmarek@suse.cz

- rpm/kernel-binary.spec.in: obsolete btusb-kmp (bnc#514375).

-------------------------------------------------------------------
Tue Jul 14 15:37:36 CEST 2009 - mmarek@suse.cz

- rpm/kernel-binary.spec.in, rpm/split-modules: move generating of
  the base / main / unsupported module lists to a separate script.
  Avoids 6k modinfo calls and fixes module dependencies
  (bnc#512179).

-------------------------------------------------------------------
Mon Jul 13 22:10:13 CEST 2009 - mmarek@suse.cz

- rpm/kernel-binary.spec.in: fix include2/asm symlink (bnc#509680).

-------------------------------------------------------------------
Mon Jul 13 16:55:56 CEST 2009 - mmarek@suse.cz

- rpm/modversions: fix overriding of function symbols.

-------------------------------------------------------------------
Mon Jul 13 16:13:52 CEST 2009 - mmarek@suse.cz

- rpm/modversions: fix overriding of unknown symbols.

-------------------------------------------------------------------
Tue Jul  7 14:30:30 CEST 2009 - jkosina@suse.de

- patches.suse/e1000e_allow_bad_checksum: Delete.
- patches.suse/e1000e_call_dump_eeprom: Delete.
- patches.suse/e1000e_use_set_memory_ro-rw_to_protect_flash_memory:
  Delete.

Delete the leftover debugging patches for e1000e EEPROM corruption
that are not needed anymore.

-------------------------------------------------------------------
Tue Jul  7 12:03:10 CEST 2009 - aj@suse.de

- README.BRANCH: Update, kotd will become 11.2 eventually.

-------------------------------------------------------------------
Mon Jul  6 21:36:35 CEST 2009 - jeffm@suse.com

- Update to 2.6.31-rc2.

-------------------------------------------------------------------
Fri Jul  3 22:32:24 CEST 2009 - jeffm@suse.com

- Update to 2.6.31-rc1-git10.
  - Eliminated 28 patches.
  - Xen is disabled.

-------------------------------------------------------------------
Fri Jul  3 15:41:08 CEST 2009 - mmarek@suse.cz

- patches.suse/kbuild-generate-modules.builtin: kbuild: generate
  modules.builtin.
- rpm/kernel-binary.spec.in: package modules.builtin for use by
  modprobe / mkinitrd.

-------------------------------------------------------------------
Fri Jul  3 14:44:00 CEST 2009 - mmarek@suse.cz

- rpm/kernel-binary.spec.in, rpm/kernel-source.spec.in: simplify
  the patch applying loops to reduce noise in build logs.

-------------------------------------------------------------------
Tue Jun 30 19:28:22 CEST 2009 - mmarek@suse.cz

- rpm/kernel-binary.spec.in: chmod +x find-provides

-------------------------------------------------------------------
Tue Jun 30 13:17:18 CEST 2009 - mmarek@suse.cz

- rpm/kernel-binary.spec.in: do not "annotate" the packaged
  Modules.symvers
- patches.suse/modpost-filter-out-built-in-depends: Delete.

-------------------------------------------------------------------
Tue Jun 30 11:35:47 CEST 2009 - jbeulich@novell.com

- patches.arch/ia64-page-migration: Fix compiler warning.

-------------------------------------------------------------------
Mon Jun 29 19:50:25 CEST 2009 - mmarek@suse.cz

- rpm/kernel-binary.spec.in: move /boot/symvers* files back to
  -base, these are needed during KMP installation.

-------------------------------------------------------------------
Mon Jun 29 19:49:16 CEST 2009 - mmarek@suse.cz

- patches.fixes/kbuild-fix-generating-of-.symtypes-files: kbuild:
  fix generating of *.symtypes files.
- patches.suse/genksyms-add-override-flag.diff: Refresh.
- rpm/kernel-binary.spec.in: create the *.symref files in the build
  directory

-------------------------------------------------------------------
Fri Jun 26 19:04:30 CEST 2009 - mmarek@suse.cz

- rpm/kernel-binary.spec.in: add Provides: kernel-{base,extra} to
  the subpackages (bnc#516827).

-------------------------------------------------------------------
Wed Jun 24 15:51:48 CEST 2009 - gregkh@suse.de

- Update config files.
  revert the ACPI and thermal config changes:
    config/i386/pae and config/x86-64/default:
	CONFIG_ACPI_AC=m
	CONFIG_ACPI_BATTERY=m
	CONFIG_ACPI_BUTTON=m
	CONFIG_ACPI_VIDEO=m
	CONFIG_ACPI_FAN=m
	CONFIG_ACPI_PROCESSOR=m
	CONFIG_ACPI_THERMAL=m
	CONFIG_ACPI_CONTAINER=m
	CONFIG_X86_ACPI_CPUFREQ=m
	CONFIG_THERMAL=m

-------------------------------------------------------------------
Wed Jun 24 15:48:06 CEST 2009 - gregkh@suse.de

- patches.suse/ec_merge_irq_and_poll_modes.patch: Delete.
- patches.suse/linux-2.6.29-retry-root-mount.patch: Delete.

-------------------------------------------------------------------
Wed Jun 24 10:57:00 CEST 2009 - jbeulich@novell.com

- Update Xen patches to 2.6.30 and c/s 908.
- Update Xen config files.
- patches.xen/tmem: Transcendent memory ("tmem") for Linux.

-------------------------------------------------------------------
Tue Jun 23 06:19:21 CEST 2009 - gregkh@suse.de

- Update config files.
  config/i386/pae and config/x86-64/default:
	CONFIG_ACPI_AC=y
	CONFIG_ACPI_BATTERY=y
	CONFIG_ACPI_BUTTON=y
	CONFIG_ACPI_VIDEO=y
	CONFIG_ACPI_FAN=y
	CONFIG_ACPI_PROCESSOR=y
	CONFIG_ACPI_THERMAL=y
	CONFIG_ACPI_CONTAINER=y
	CONFIG_X86_ACPI_CPUFREQ=y
	CONFIG_THERMAL=y

-------------------------------------------------------------------
Tue Jun 23 06:05:34 CEST 2009 - gregkh@suse.de

- Update config files.
  config/i386/pae and config/x86-64/default:
	CONFIG_SND_TIMER=y
	CONFIG_SND_PCM=y
	CONFIG_SND_SEQUENCER=y
	CONFIG_SND_MIXER_OSS=y
	CONFIG_SND_PCM_OSS=y


-------------------------------------------------------------------
Tue Jun 23 05:57:44 CEST 2009 - gregkh@suse.de

- Update config files.
  fix up config mistake in x86-64/default made in last commit.

-------------------------------------------------------------------
Tue Jun 23 05:54:30 CEST 2009 - gregkh@suse.de

- Update config files.
  config/i386/pae and config/x86-64/default:
	CONFIG_VIDEO_OUTPUT_CONTROL=y
	CONFIG_SOUND=y
	CONFIG_SND=y

-------------------------------------------------------------------
Tue Jun 23 05:42:51 CEST 2009 - gregkh@suse.de

- Update config files.
  config/i386/pae and config/x86-64/default:
	CONFIG_I2C=y
	CONFIG_HWMON=y

-------------------------------------------------------------------
Sat Jun 20 04:19:52 CEST 2009 - gregkh@suse.de

- Update config files.
  config/i386/pae and config/x86-64/default:
	CONFIG_IPV6=y

-------------------------------------------------------------------
Sat Jun 20 04:18:09 CEST 2009 - gregkh@suse.de

- Update config files.
  config/i386/pae and config/x86-64/default:
	CONFIG_HID=y
	CONFIG_USB_STORAGE=y

-------------------------------------------------------------------
Sat Jun 20 02:11:50 CEST 2009 - gregkh@suse.de

- Update config files.
  config/i386/pae and config/x86-64/default:
	CONFIG_ATA_PIIX=Y

-------------------------------------------------------------------
Sat Jun 20 02:09:25 CEST 2009 - gregkh@suse.de

- Update config files.
  config/i386/pae and config/x86-64/default:
	CONFIG_USB_EHCI_HCD=Y
	CONFIG_USB_OHCI_HCD=Y
	CONFIG_USB_UHCI_HCD=Y

-------------------------------------------------------------------
Sat Jun 20 02:03:08 CEST 2009 - gregkh@suse.de

- Update config files.
  config/i386/pae and config/x86-64/default:
	CONFIG_CFG80211=Y
	CONFIG_LIB80211=Y
	CONFIG_MAC80211=Y
	CONFIG_ATH5K=Y

-------------------------------------------------------------------
Sat Jun 20 01:57:07 CEST 2009 - gregkh@suse.de

- Update config files.
  config/i386/pae and config/x86-64/default:
  	CONFIG_X86_MSR=Y
	CONFIG_X86_CPUID=Y

-------------------------------------------------------------------
Fri Jun 19 23:48:52 CEST 2009 - gregkh@suse.de

- comment out broken acpi patch for the moment.

-------------------------------------------------------------------
Fri Jun 19 23:12:06 CEST 2009 - gregkh@suse.de

- move the "preload" branch into master to get 2.6.30 working
  for Moblin.
- Update config files.
- patches.drivers/alsa-ad1984a-hp-quirks: ALSA: update HP
  quirks for Zenith & co (bnc#472789, bnc#479617, bnc#502425,
  bnc#503101).
- patches.suse/driver-core-add-nodename-callbacks.patch: Driver
  Core: add nodename callbacks.
- patches.suse/driver-core-aoe-add-nodename-for-aoe-devices.patch:
  Driver Core: aoe: add nodename for aoe devices.
- patches.suse/driver-core-block-add-nodename-support-for-block-drivers.patch:
  Driver Core: block: add nodename support for block drivers..
- patches.suse/driver-core-bsg-add-nodename-for-bsg-driver.patch:
  Driver Core: bsg: add nodename for bsg driver.
- patches.suse/driver-core-devtmpfs-driver-core-maintained-dev-tmpfs.patch:
  Driver Core: devtmpfs - kernel-maintained tmpfs-based /dev.
- patches.suse/driver-core-drm-add-nodename-for-drm-devices.patch:
  Driver Core: drm: add nodename for drm devices.
- patches.suse/driver-core-dvb-add-nodename-for-dvb-drivers.patch:
  Driver Core: dvb: add nodename for dvb drivers.
- patches.suse/driver-core-input-add-nodename-for-input-drivers.patch:
  Driver Core: input: add nodename for input drivers.
- patches.suse/driver-core-misc-add-nodename-support-for-misc-devices.patch:
  Driver Core: misc: add nodename support for misc devices..
- patches.suse/driver-core-raw-add-nodename-for-raw-devices.patch:
  Driver Core: raw: add nodename for raw devices.
- patches.suse/driver-core-sound-add-nodename-for-sound-drivers.patch:
  Driver Core: sound: add nodename for sound drivers.
- patches.suse/driver-core-usb-add-nodename-support-for-usb-drivers.patch:
  Driver Core: usb: add nodename support for usb drivers..
- patches.suse/driver-core-x86-add-nodename-for-cpuid-and-msr-drivers.patch:
  Driver Core: x86: add nodename for cpuid and msr drivers..
- patches.suse/ec_merge_irq_and_poll_modes.patch: ACPI: EC:
  Merge IRQ and POLL modes.
- patches.suse/linux-2.6.29-dont-wait-for-mouse.patch: fastboot:
  remove "wait for all devices before mounting root" delay.
- patches.suse/linux-2.6.29-enable-async-by-default.patch:
  enable async_enabled by default.
- patches.suse/linux-2.6.29-even-faster-kms.patch: speed up kms
  even more.
- patches.suse/linux-2.6.29-jbd-longer-commit-interval.patch:
  jbd: longer commit interval.
- patches.suse/linux-2.6.29-kms-after-sata.patch: make kms happen
  after sata.
- patches.suse/linux-2.6.29-retry-root-mount.patch: fastboot:
  retry mounting the root fs if we can't find init.
- patches.suse/linux-2.6.29-silence-acer-message.patch: Silence
  acer wmi driver on non-acer machines.
- patches.suse/linux-2.6.29-touchkit.patch: some new touch screen
  device ids
.
- patches.suse/uvcvideo-ignore-hue-control-for-5986-0241.patch:
  uvcvideo: ignore hue control for 5986:0241 (bnc#499152).
- patches.suse/devtmpfs.patch: Delete.

-------------------------------------------------------------------
Fri Jun 12 05:14:11 CEST 2009 - greg@suse.de

- scripts/sequence-patch.sh: fix bug in ketchup usage

-------------------------------------------------------------------
Wed Jun 10 16:12:01 CEST 2009 - jeffm@suse.com

- Update to 2.6.30-final.

-------------------------------------------------------------------
Wed Jun 10 10:31:34 CEST 2009 - jbeulich@novell.com

- Update Xen patches to 2.6.30-rc8 and c/s 898.
- Update Xen config files.
- patches.xen/pci-reserve: linux/pci: reserve io/memory space
  for bridge.
- patches.xen/xen-x86-exports: Delete.

-------------------------------------------------------------------
Tue Jun  9 17:14:45 CEST 2009 - mmarek@suse.cz

- rpm/kernel-binary.spec.in, rpm/kernel-source.spec.in,
  rpm/kernel-syms.spec.in, rpm/mkspec: update copyright header and
  change indentation to what autobuild enforces on checkin. No
  functional change.

-------------------------------------------------------------------
Tue Jun  9 17:06:06 CEST 2009 - jbeulich@novell.com

- patches.suse/stack-unwind-add-declaration.patch: Fold into ...
- patches.suse/stack-unwind: ... this one.

-------------------------------------------------------------------
Tue Jun  9 12:11:11 CEST 2009 - mmarek@suse.cz

- rpm/kernel-binary.spec.in: move /boot/vmlinux-*.gz to -devel
  again.
- rpm/find-provides: don't generate the ksym() provides ourself,
  let rpm do it. Add a workaround for vmlinux-*.gz in -devel.

-------------------------------------------------------------------
Mon Jun  8 09:01:23 CEST 2009 - jeffm@suse.com

- patches.suse/reiser4-set_page_dirty_notag: mm: Add
  set_page_dirty_notag() helper for reiser4.

-------------------------------------------------------------------
Fri Jun  5 13:43:37 CEST 2009 - mmarek@suse.cz

- rpm/kernel-module-subpackage: add Enhances: kernel-$flavor to
  kmps (bnc#502092).

-------------------------------------------------------------------
Thu Jun  4 16:26:21 CEST 2009 - jeffm@suse.de

- Update to 2.6.30-rc8.

-------------------------------------------------------------------
Thu Jun  4 07:09:52 CEST 2009 - sdietrich@suse.de

- supported.conf: remove duplicate kernel/drivers/md/dm-log

-------------------------------------------------------------------
Thu Jun  4 06:02:57 CEST 2009 - teheo@suse.de

Conver ide major allocation.

- patches.suse/block-add-mangle-devt-switch: block: add
  genhd.mangle_devt parameter (fate#305584).

-------------------------------------------------------------------
Mon Jun  1 20:54:44 CEST 2009 - jeffm@suse.de

- Update to 2.6.30-rc7-git4.

-------------------------------------------------------------------
Fri May 29 09:50:28 CEST 2009 - teheo@suse.de

Rename mangle_minor to mangle_devt and also cover sd major allocation.

- patches.suse/block-add-mangle-devt-switch: block: add
  genhd.mangle_devt parameter (fate#305584).

-------------------------------------------------------------------
Fri May 29 07:35:53 CEST 2009 - teheo@suse.de

- Update config files to enable DEBUG_BLOCK_EXT_DEVT on all configs
  except for vanilla and ppc/ps3.
- patches.suse/block-add-mangle-devt-switch: block: add
  genhd.mangle_minor parameter (fate#305584).

-------------------------------------------------------------------
Thu May 28 16:35:40 CEST 2009 - jdelvare@suse.de

- patches.fixes/scsi-scan-blist-update: Add BLIST_REPORTLUN2 to
  EMC SYMMETRIX (bnc#185164, bnc#191648, bnc#505578).

-------------------------------------------------------------------
Wed May 27 18:05:14 CEST 2009 - jeffm@suse.com

- Update to 2.6.30-rc7-git2.

-------------------------------------------------------------------
Wed May 27 08:22:05 CEST 2009 - gregkh@suse.de

- patches.drivers/ath1e-add-new-device-id-for-asus-hardware.patch:
  ath1e: add new device id for asus hardware.

-------------------------------------------------------------------
Tue May 26 15:28:51 CEST 2009 - mmarek@suse.cz

- rpm/mkspec: when using a custom release number, create a
  get_release_number.sh script for autobuild.

-------------------------------------------------------------------
Tue May 26 15:08:25 CEST 2009 - mmarek@suse.cz

- rpm/kernel-binary.spec.in: workaround for bnc#507084: strip
  binaries in /usr/src/linux-obj/*/*/scripts.

-------------------------------------------------------------------
Tue May 26 11:33:25 CEST 2009 - jdelvare@suse.de

- patches.drivers/r8169-allow-true-forced-mode-setting.patch:
  r8169: allow true forced mode setting (bnc#467518).

-------------------------------------------------------------------
Mon May 25 14:11:04 CEST 2009 - mmarek@suse.cz

- switch i386 flavors back to -default (non-pae) and -pae for
  milestone2

-------------------------------------------------------------------
Sun May 24 10:36:18 CEST 2009 - mmarek@suse.cz

- rpm/find-provides: fix for kernel-kdump.

-------------------------------------------------------------------
Sat May 23 22:18:05 CEST 2009 - mmarek@suse.cz

- rpm/find-provides, rpm/kernel-binary.spec.in, rpm/symsets.pl:
  workaround to fix provides of built-in symbols: move vmlinux*.gz
  back to -base and extract the provides from it.

-------------------------------------------------------------------
Fri May 22 15:47:01 CEST 2009 - teheo@suse.de

- patches.arch/i586-unwind-quick-fix: i586-relocs: ignore NONE
  relocation.

-------------------------------------------------------------------
Fri May 22 12:42:36 CEST 2009 - mmarek@suse.cz

- rpm/compute-PATCHVERSION.sh, rpm/mkspec, scripts/tar-up.sh: avoid
  unpacking the patches tarballs in compute-PATCHVERSION.sh.

-------------------------------------------------------------------
Fri May 22 11:45:41 CEST 2009 - mmarek@suse.cz

- rpm/mkspec: add --release option to set a custom release string.
- scripts/tar-up.sh: revive -rs option.

-------------------------------------------------------------------
Wed May 20 16:05:07 CEST 2009 - mmarek@suse.cz

- patches.arch/acpi_thermal_passive_blacklist.patch,
  patches.suse/devtmpfs.patch: fix patches to apply with git-apply.

-------------------------------------------------------------------
Tue May 19 21:42:45 CEST 2009 - sdietrich@suse.de

- patches.suse/stack-unwind-add-declaration.patch: Fix compile
  error when CONFIG_STACK_UNWIND is not set.

-------------------------------------------------------------------
Tue May 19 18:24:46 CEST 2009 - jblunck@suse.de

- patches.rpmify/arm-arch_include_asm-fix.diff: ARM: move
  mach-types.h to arch/include/asm.

-------------------------------------------------------------------
Tue May 19 18:03:44 CEST 2009 - jeffm@suse.com

- Set CONFIG_FRAMEBUFFER_CONSOLE=y

-------------------------------------------------------------------
Tue May 19 17:27:45 CEST 2009 - jeffm@suse.com

- Restored CONFIG_BOOTSPLASH=y and CONFIG_FB_VESA=y on
  x86/x86_64 (bnc#504608)

-------------------------------------------------------------------
Tue May 19 16:17:34 CEST 2009 - jbeulich@novell.com

- patches.xen/sfc-endianness: fix building with gcc 4.4.

-------------------------------------------------------------------
Tue May 19 12:04:26 CEST 2009 - jbeulich@novell.com

- Update Xen patches to 2.6.30/rc6-git3 and c/s 873.

-------------------------------------------------------------------
Mon May 18 16:52:37 CEST 2009 - jeffm@suse.com

- Updated to 2.6.30-rc6-git3.
  - Eliminated 4 patches.

-------------------------------------------------------------------
Fri May 15 19:16:23 CEST 2009 - jeffm@suse.de

- doc/README.SUSE: Updated to reflect building in an external
  directory so as not to contaminate /usr/src/linux

-------------------------------------------------------------------
Thu May 14 14:09:10 CEST 2009 - mmarek@suse.cz

- rpm/kernel-binary.spec.in: fix path in
  /usr/src/linux-obj/.../Makefile.

-------------------------------------------------------------------
Thu May 14 11:09:01 CEST 2009 - mmarek@suse.cz

- rpm/kernel-binary.spec.in: provide kernel-$flavor-devel =
  %version-%source_rel in the -devel packages (bnc#503280).

-------------------------------------------------------------------
Wed May 13 15:42:49 CEST 2009 - mmarek@suse.cz

- rpm/kernel-binary.spec.in: also fix kernel-$flavor-devel requires
  (bnc#503280).

-------------------------------------------------------------------
Wed May 13 15:32:58 CEST 2009 - mmarek@suse.cz

- rpm/mkspec: fix kernel-syms requires (bnc#503280).

-------------------------------------------------------------------
Mon May 11 21:11:59 CEST 2009 - jeffm@suse.com

- patches.fixes/dup2-retval-fix: dup2: Fix return value with
  oldfd == newfd and invalid fd (bnc#498042).

-------------------------------------------------------------------
Mon May 11 21:11:19 CEST 2009 - jeffm@suse.com

- patches.fixes/reiserfs-xattr-fixup: reiserfs: clean up ifdefs.
- patches.fixes/reiserfs-xattr-root-fixup: reiserfs: deal with
  NULL xattr root w/ xattrs disabled.
- patches.fixes/reiserfs-xattrs-disabled-perms: reiserfs: fixup
  perms when xattrs are disabled.
- patches.fixes/reiserfs-expose-privroot: reiserfs: allow exposing
  privroot w/ xattrs enabled.

-------------------------------------------------------------------
Mon May 11 19:41:25 CEST 2009 - jeffm@suse.de

- Updated to 2.6.30-rc5-git1.
  - Eliminated 4 patches.

-------------------------------------------------------------------
Wed May  6 17:38:57 CEST 2009 - gregkh@suse.de

- Update config files. update vanilla configs so that the build works.

-------------------------------------------------------------------
Wed May  6 17:19:56 CEST 2009 - gregkh@suse.de

- Update config files.
- patches.suse/devtmpfs.patch: driver-core: devtmpfs - driver-core
  maintained /dev tmpfs.

-------------------------------------------------------------------
Tue May  5 17:17:21 CEST 2009 - jeffm@suse.com

- Update config files.

-------------------------------------------------------------------
Tue May  5 16:46:08 CEST 2009 - jeffm@suse.com

- Update to 2.6.30-rc4-git1.
- patches.rpmify/fix-unexpected-non-allocable-warnings-with-suse-gcc:
  kbuild, modpost: fix "unexpected non-allocatable" warning with
  SUSE gcc.

-------------------------------------------------------------------
Tue May  5 14:31:59 CEST 2009 - jbeulich@novell.com

- patches.fixes/iwl3945-build: iwl3945: fix ia64/ppc build.

-------------------------------------------------------------------
Tue May  5 11:05:37 CEST 2009 - jbeulich@novell.com

- patches.xen/xen3-patch-2.6.30-rc4: Fix ia64 build.

-------------------------------------------------------------------
Tue May  5 10:08:12 CEST 2009 - jbeulich@novell.com

- patches.suse/stack-unwind: Also initialize PT_GS() on 32-bit.
- patches.arch/x86_64-unwind-annotations: Refresh.

-------------------------------------------------------------------
Tue May  5 10:02:41 CEST 2009 - jbeulich@novell.com

- Update Xen patches to 2.6.29-rc4 and c/s 867.
- Update i386 and x86_64 config files.
- config.conf: Re-enable Xen.

-------------------------------------------------------------------
Tue May  5 05:22:16 CEST 2009 - teheo@suse.de

- patches.suse/kbuild-icecream-workaround: kbuild: add workaround
  for icecream bug (bnc#495786).

-------------------------------------------------------------------
Fri May  1 20:01:16 CEST 2009 - jeffm@suse.com

- patches.fixes/reiserfs-xattr-locking: reiserfs: Expand i_mutex
  to enclose lookup_one_len.

-------------------------------------------------------------------
Fri May  1 20:00:48 CEST 2009 - jeffm@suse.com

- Update to 2.6.30-rc4.
  - Eliminated 2 patches.

-------------------------------------------------------------------
Fri May  1 19:58:07 CEST 2009 - jeffm@suse.com

- patches.drivers/libata-prefer-over-ide: libata: prefer libata
  drivers over ide ones (bnc#433105).
- patches.fixes/reiserfs-xattr-locking: reiserfs: Expand i_mutex
  to enclose lookup_one_len.
- patches.kernel.org/patch-2.6.30-rc3-rc4:
- patches.suse/no-frame-pointer-select: Fix stack unwinder Kconfig
  (bnc#402518).
- patches.arch/s390-08-05-af_iucv-msgpeek-fix.patch: Delete.
- patches.fixes/fix-periodic-mode-programming-on-amd81xx: Delete.

-------------------------------------------------------------------
Thu Apr 30 16:56:17 CEST 2009 - mmarek@suse.cz

- scripts/submit-to-bs: tentative script to submit a new kernel to
  openSUSE:Factory

-------------------------------------------------------------------
Tue Apr 28 11:19:41 CEST 2009 - npiggin@suse.de

- patches.apparmor/unambiguous-__d_path.diff: Put a reminder in here
  to fix the lock order problem when the patch is updated to HEAD.

-------------------------------------------------------------------
Mon Apr 27 13:48:49 CEST 2009 - mmarek@suse.cz

- rpm/kernel-binary.spec.in, rpm/kernel-source.spec.in,
  rpm/kernel-syms.spec.in, rpm/mkspec: Fix prepending EXTRAVERSION,
  rename the variable back to @RELEASE_PREFIX@.

-------------------------------------------------------------------
Mon Apr 27 10:41:20 CEST 2009 - mmarek@suse.cz

- rpm/kernel-binary.spec.in, rpm/kernel-source.spec.in,
  rpm/kernel-syms.spec.in, rpm/mkspec: prepend the EXTRAVERSION to
  the rpm release string (note that this won't have any effect in
  the openSUSE:* projects).

-------------------------------------------------------------------
Fri Apr 24 19:28:44 CEST 2009 - gregkh@suse.de

- Update config files.
  - build rtc_cmos driver into the kernel for i386 and x86-64 default
    kernels.  This should automatically take care of the rtc/system time
    syncing so we don't need to do it in a boot script and should speed
    up booting time a lot.

-------------------------------------------------------------------
Fri Apr 24 19:24:53 CEST 2009 - gregkh@suse.de

- Update config files. change CONFIG_ATA=y and CONFIG_SATA_AHCI=y

-------------------------------------------------------------------
Fri Apr 24 18:23:21 CEST 2009 - gregkh@suse.de

- Update config files. change to CONFIG_EXT2_FS=y and CONFIG_EXT3_FS=y

-------------------------------------------------------------------
Fri Apr 24 18:19:34 CEST 2009 - gregkh@suse.de

- Update config files. change to CONFIG_SCSI=y and CONFIG_BLK_DEV_SD=y

-------------------------------------------------------------------
Fri Apr 24 18:14:49 CEST 2009 - gregkh@suse.de

- Update config files. change to use CONFIG_USB=y

-------------------------------------------------------------------
Thu Apr 23 23:38:53 CEST 2009 - jeffm@suse.de

- Added legacy config.

-------------------------------------------------------------------
Thu Apr 23 23:31:39 CEST 2009 - jeffm@suse.de

- Temporarily disabled patches.suse/acpi-dsdt-initrd-v0.9a-2.6.25.patch

-------------------------------------------------------------------
Thu Apr 23 17:53:58 CEST 2009 - jeffm@suse.de

- Moved i386 kernel-default to kernel-legacy.
- Moved i386 kernel-pae config to kernel-default.
- Disabled CONFIG_ISA in i386 kernel-default to improve boot speed.

-------------------------------------------------------------------
Thu Apr 23 17:29:47 CEST 2009 - jeffm@suse.de

- Update to 2.6.30-rc3.

-------------------------------------------------------------------
Thu Apr 23 17:17:59 CEST 2009 - jeffm@suse.de

- patches.fixes/fix-periodic-mode-programming-on-amd81xx: x86:
  hpet: fix periodic mode programming on AMD 81xx.
- patches.fixes/hpet-boot-fix: Delete.

-------------------------------------------------------------------
Mon Apr 20 16:44:13 CEST 2009 - jeffm@suse.de

- patches.fixes/hpet-boot-fix: hpet: fix "IO-APIC + timer doesn't work!"

-------------------------------------------------------------------
Mon Apr 20 16:43:50 CEST 2009 - jeffm@suse.de

- Update to 2.6.30-rc2-git6.

-------------------------------------------------------------------
Wed Apr 15 06:33:54 CEST 2009 - jeffm@suse.de

- Update to 2.6.30-rc2.
  - trace and xen flavors disabled.
  - CONFIG_OTUS disabled on ppc.
  - request-based multipath could use some testing.
  - Eliminated 96 patches.

-------------------------------------------------------------------
Fri Apr 10 20:09:08 CEST 2009 - jeffm@suse.de

- rpm/devel-post.sh, rpm/kernel-binary.spec.in: Created i586 symlink
  for i386.

-------------------------------------------------------------------
Fri Apr 10 19:08:14 CEST 2009 - jeffm@suse.de

- rpm/kernel-binary.spec.in: Added /usr/src/linux-obj to -devel

-------------------------------------------------------------------
Fri Apr 10 17:35:35 CEST 2009 - mmarek@suse.cz

- rpm/kernel-binary.spec.in: Use xargs -r to fix case when no
  modules are supported.

-------------------------------------------------------------------
Fri Apr 10 17:18:34 CEST 2009 - jeffm@suse.com

- Moved linux-obj symlink handling to kernel-$flavor-devel.

-------------------------------------------------------------------
Fri Apr 10 11:41:12 CEST 2009 - mmarek@suse.cz

- rpm/package-descriptions: Add comment.

-------------------------------------------------------------------
Fri Apr 10 11:12:30 CEST 2009 - mmarek@suse.cz

- rpm/kernel-binary.spec.in, rpm/kernel-source.spec.in,
  rpm/kernel-syms.spec.in, scripts/tar-up.sh: Rename the timestamp
  file to source-timestamp instead, so that autobuild does not add
  the timestamp verbatim.

-------------------------------------------------------------------
Thu Apr  9 13:52:47 CEST 2009 - jbeulich@novell.com

- Update Xen patches to 2.6.29 final and c/s 854.
- patches.xen/sfc-external-sram: enable access to Falcon's
  external SRAM (bnc#489105).
- patches.xen/sfc-sync-headers: sync Solarflare accelerator
  headers (bnc#489105).
- Update Xen config files.

-------------------------------------------------------------------
Wed Apr  8 11:54:11 CEST 2009 - mmarek@suse.cz

- rpm/kernel-binary.spec.in, rpm/kernel-source.spec.in,
  rpm/kernel-syms.spec.in: Fix last change: do not add the
  timestamp if it is already added verbatim (by prepare_spec during
  checkin)

-------------------------------------------------------------------
Tue Apr  7 21:58:38 CEST 2009 - mmarek@suse.cz

- rpm/kernel-binary.spec.in, rpm/kernel-source.spec.in,
  rpm/kernel-syms.spec.in: Add source timestamp to package
  descriptions.

-------------------------------------------------------------------
Tue Apr  7 21:28:59 CEST 2009 - mmarek@suse.cz

- rpm/kernel-binary.spec.in, rpm/kernel-source.spec.in,
  rpm/kernel-syms.spec.in, rpm/mkspec: add descriptions to
  generated spec files.
- rpm/package-descriptions: descriptions of binary packages.

-------------------------------------------------------------------
Mon Apr  6 20:29:03 CEST 2009 - jeffm@suse.com

- Enabled STAGING on !x86 and disabled COMEDI.

-------------------------------------------------------------------
Mon Apr  6 19:21:37 CEST 2009 - jeffm@suse.com

- patches.rpmify/split-package: Enable

-------------------------------------------------------------------
Mon Apr  6 19:21:23 CEST 2009 - jeffm@suse.com

- Update config files: Fixed i386-vanilla.

-------------------------------------------------------------------
Mon Apr  6 19:11:52 CEST 2009 - jeffm@suse.com

- patches.fixes/xfs-export-debug: xfs: export assertion handler.

-------------------------------------------------------------------
Mon Apr  6 02:53:12 CEST 2009 - jeffm@suse.com

- Switch from SPARSEMEM to DISCONTIGMEM on i386.

-------------------------------------------------------------------
Sun Apr  5 02:24:01 CEST 2009 - jeffm@suse.com

- scripts/tar-up_and_run_mbuild.sh: Added pae to the important
  specfiles list.

-------------------------------------------------------------------
Fri Apr  3 22:47:12 CEST 2009 - jeffm@suse.com

- Update config files: Fix missing ia64-debug.

-------------------------------------------------------------------
Fri Apr  3 22:32:01 CEST 2009 - jeffm@suse.com

- patches.xen/sfc-resource-driver: Fix uninitialized var warning.

-------------------------------------------------------------------
Fri Apr  3 22:25:35 CEST 2009 - jeffm@suse.com

- Drop NR_CPUS back to 128 on i386.

-------------------------------------------------------------------
Fri Apr  3 19:36:31 CEST 2009 - jeffm@suse.com

- rpm/kernel-binary.spec.in: Added CONFIG_SPLIT_PACKAGE.

-------------------------------------------------------------------
Fri Apr  3 19:35:53 CEST 2009 - jeffm@suse.de

- Update config files: Enabled STAGING drivers on -vanilla.

-------------------------------------------------------------------
Fri Apr  3 17:13:32 CEST 2009 - jblunck@suse.de

- patches.rpmify/rpm-kernel-config: Rediff.

-------------------------------------------------------------------
Fri Apr  3 17:06:14 CEST 2009 - mmarek@suse.cz

- rpm/kernel-source.spec.in: chmod +x mkspec arch-symbols
  compute-PATCHVERSION.sh

-------------------------------------------------------------------
Fri Apr  3 17:00:50 CEST 2009 - jeffm@suse.com

- Update config files: Enabled STAGING drivers.

-------------------------------------------------------------------
Fri Apr  3 16:30:02 CEST 2009 - jeffm@suse.com

- Sync up kernel configs for x86/x86_64 flavors.

-------------------------------------------------------------------
Fri Apr  3 14:55:26 CEST 2009 - mmarek@suse.cz

- rpm/kernel-source.spec.in, rpm/mkspec: do not package the binary
  spec files anymore.

-------------------------------------------------------------------
Thu Apr  2 23:41:52 CEST 2009 - mmarek@suse.cz

- rpm/modversions: keep the override keyword in --pack.

-------------------------------------------------------------------
Thu Apr  2 20:37:33 CEST 2009 - mmarek@suse.cz

- rpm/kernel-binary.spec.in, rpm/mkspec, scripts/tar-up.sh: remove
  @TOLERATE_UNKNOWN_NEW_CONFIG_OPTIONS@ expansion, check for a file
  named TOLERATE-UNKNOWN-NEW-CONFIG-OPTIONS in sourcedir instead.

-------------------------------------------------------------------
Thu Apr  2 20:27:04 CEST 2009 - mmarek@suse.cz

- rpm/kernel-syms.spec.in: set LC_ALL=C in rpm -q call

-------------------------------------------------------------------
Thu Apr  2 17:57:48 CEST 2009 - mmarek@suse.cz

- rpm/kernel-binary.spec.in: add @FLAVOR@ again to avoid %%(...)
  expansion

-------------------------------------------------------------------
Thu Apr  2 17:48:41 CEST 2009 - mmarek@suse.cz

- rpm/mkspec: new script to generate spec files from *.spec.in
  templates
- rpm/compute-PATCHVERSION.sh, rpm/kernel-binary.spec.in,
  rpm/kernel-source.spec.in, rpm/kernel-syms.spec.in: add to the
  source rpm
- scripts/tar-up.sh: just tar up patches directories and call
  mkspec

-------------------------------------------------------------------
Tue Mar 31 15:56:00 CEST 2009 - mmarek@suse.cz

- rpm/kernel-dummy.spec.in: Delete.

-------------------------------------------------------------------
Tue Mar 31 15:46:18 CEST 2009 - jeffm@suse.de

- doc/README.KSYMS: Add to repo.

-------------------------------------------------------------------
Tue Mar 31 15:39:55 CEST 2009 - mmarek@suse.cz

- config.conf, rpm/old-packages.conf, scripts/arch-symbols,
  scripts/run_oldconfig.sh, scripts/tar-up.sh: drop the arch
  symbols completely, only map the various ix86 archs to i386.

-------------------------------------------------------------------
Tue Mar 31 14:49:09 CEST 2009 - mmarek@suse.cz

- doc/README.SUSE: allow_unsupported_modules needs to be set before
  installing the kernel (bnc#484664).

-------------------------------------------------------------------
Tue Mar 31 03:08:30 CEST 2009 - jeffm@suse.de

- Add %changelog to spec files

-------------------------------------------------------------------
Tue Mar 31 03:07:51 CEST 2009 - jeffm@suse.de

- rpm/kernel-binary.spec.in: Clean up %build_$flavor macros

-------------------------------------------------------------------
Tue Mar 31 02:54:18 CEST 2009 - jeffm@suse.de

- rpm/kernel-source.spec.in: Create kernel-source-vanilla

-------------------------------------------------------------------
Tue Mar 31 02:53:41 CEST 2009 - jeffm@suse.de

- rpm/kernel-syms.spec.in, scripts/tar-up.sh: Depend on kernel-$flavor-devel

-------------------------------------------------------------------
Tue Mar 31 02:52:41 CEST 2009 - jeffm@suse.de

- rpm/kernel-binary.spec.in, rpm/kernel-source.spec.in,
  rpm/kernel-syms.spec.in: Create a %using_buildservice macro

-------------------------------------------------------------------
Tue Mar 31 02:52:04 CEST 2009 - jeffm@suse.de

- rpm/kernel-binary.spec.in, rpm/kernel-source.spec.in,
  scripts/sequence-patch.sh, scripts/tar-up.sh:
  kernel-{binary,source}: Remove arch guards

-------------------------------------------------------------------
Tue Mar 31 02:51:13 CEST 2009 - jeffm@suse.de

- doc/README.SUSE, rpm/kernel-binary.spec.in, rpm/kernel-source.spec.in,
  scripts/tar-up.sh: Move development files from kernel-source to
  kernel-$flavor-devel

-------------------------------------------------------------------
Tue Mar 31 02:50:53 CEST 2009 - jeffm@suse.de

- rpm/kernel-binary.spec.in: Remove $CONFIG_MODULES

-------------------------------------------------------------------
Tue Mar 31 02:50:15 CEST 2009 - jeffm@suse.de

- rpm/kernel-binary.spec.in: Remove duplicate CONFIG_DEBUG_INFO=y

-------------------------------------------------------------------
Tue Mar 31 02:49:53 CEST 2009 - jeffm@suse.de

- rpm/kernel-binary.spec.in: Use macros for cpu_arch

-------------------------------------------------------------------
Tue Mar 31 02:49:23 CEST 2009 - jeffm@suse.de

- rpm/kernel-binary.spec.in, rpm/kernel-source.spec.in:
  kernel-{source,binary}: Use path-related rpm macros

-------------------------------------------------------------------
Tue Mar 31 02:48:40 CEST 2009 - jeffm@suse.de

- rpm/kernel-binary.spec.in,  rpm/kernel-source.spec.in:
  Use a %kernelrelease macro.

-------------------------------------------------------------------
Tue Mar 31 02:47:58 CEST 2009 - jeffm@suse.de

- rpm/kernel-source.spec.in, rpm/source-post.sh, scripts/tar-up.sh:
  Use %variant instead of $variant

-------------------------------------------------------------------
Tue Mar 31 02:47:14 CEST 2009 - jeffm@suse.de

- kernel-source: Kill old obsoletes

-------------------------------------------------------------------
Tue Mar 31 02:46:35 CEST 2009 - jeffm@suse.de

- rpm/kernel-binary.spec.in, rpm/kernel-source.spec.in,
  rpm/kernel-syms.spec.in, scripts/tar-up.sh:
  Use %var instead of @VAR@ except where necessary

-------------------------------------------------------------------
Tue Mar 31 02:46:12 CEST 2009 - jeffm@suse.de

- kernel-syms: Sort by flavor, not architecture

-------------------------------------------------------------------
Tue Mar 31 02:45:43 CEST 2009 - jeffm@suse.de

- kernel-syms: Stop the architecture %else madness

-------------------------------------------------------------------
Tue Mar 31 02:45:15 CEST 2009 - jeffm@suse.de

- kernel-binary: Stop the architecture %else madness

-------------------------------------------------------------------
Mon Mar 30 22:16:04 CEST 2009 - jeffm@suse.de

- Removed -RT guards and a dead patch.

-------------------------------------------------------------------
Mon Mar 30 22:14:17 CEST 2009 - jeffm@suse.de

- patches.fixes/reiserfs-prealloc-fix: Delete.

-------------------------------------------------------------------
Mon Mar 30 15:26:04 CEST 2009 - jeffm@suse.de

- patches.suse/reiserfs-inode-init: Delete.

-------------------------------------------------------------------
Thu Mar 26 21:28:32 CET 2009 - mmarek@suse.cz

- rpm/config.sh: introduce rpm/config.sh, defining SRCVERSION and
  VARIANT variables.

-------------------------------------------------------------------
Tue Mar 24 15:37:54 CET 2009 - jeffm@suse.de

- Update to 2.6.29-final.
  - Eliminated 4 patches.

-------------------------------------------------------------------
Fri Mar 20 09:41:41 CET 2009 - jbeulich@novell.com

- Update Xen config files.
- Update Xen patches to 2.6.29-rc8 and c/s 821.

-------------------------------------------------------------------
Wed Mar 18 15:10:32 CET 2009 - mmarek@suse.cz

- rpm/kernel-*.spec.in, scripts/tar-up.sh: don't add "<RELEASE>"
  to the release, breaks plain rpmbuild.

-------------------------------------------------------------------
Tue Mar 17 16:14:08 CET 2009 - mmarek@suse.cz

- rpm/kernel-binary.spec.in: don't generate symsets
- rpm/kernel-syms.spec.in: don't package symsets
- rpm/find-provides: disable symset provides
- rpm/macros.kernel-source: don't check for /boot/symsets*
  (fate#305945)

-------------------------------------------------------------------
Tue Mar 17 07:56:40 CET 2009 - knikanth@suse.de

- patches.fixes/loop-barriers: Delete.
- patches.fixes/loop-barriers2: Delete.
  Remove non-mainline patches to loop driver making it honour
  O_SYNC, sync requests and barriers. (bnc#485089), (bnc#471249)

-------------------------------------------------------------------
Mon Mar 16 18:11:40 CET 2009 - bphilips@suse.de

- README: add rough guide to updating KABI

-------------------------------------------------------------------
Fri Mar 13 23:37:52 CET 2009 - jeffm@suse.com

- Update to 2.6.29-rc8.

-------------------------------------------------------------------
Thu Mar 12 11:21:42 CET 2009 - jbeulich@novell.com

- patches.fixes/fix-nf_conntrack_slp,
  patches.suse/perfmon2-remove_get_base_syscall_attr.patch,
  patches.suse/perfmon2.patch,
  patches.suse/silent-stack-overflow-2.patch: fix build warnings.

-------------------------------------------------------------------
Thu Mar 12 11:09:42 CET 2009 - jbeulich@novell.com

- Update Xen patches addressing several issues in initial commit
- Update Xen config files (re-enable oprofile, disable novfs).
- patches.xen/xen3-x86_64-unwind-annotations: fix unwind annotations
  in entry_64-xen.S.

-------------------------------------------------------------------
Thu Mar 12 11:02:37 CET 2009 - jbeulich@novell.com

- patches.arch/x86_64-unwind-annotations: fix unwind annotations in
  entry_64.S.

-------------------------------------------------------------------
Thu Mar 12 07:43:03 CET 2009 - rgoldwyn@suse.de

- patches.suse/novfs-creds-change-2.6.29: Changing credential
  according to new task_struct.

-------------------------------------------------------------------
Wed Mar 11 18:27:00 CET 2009 - jblunck@suse.de

- rpm/kernel-binary.spec.in: Use split_packages only if supported.conf
  is not empty.

-------------------------------------------------------------------
Mon Mar  9 21:26:13 CET 2009 - mmarek@suse.cz

- rpm/kernel-binary.spec.in: renamed modprobe config to
  /etc/modprobe.d/50-module-renames.conf (required by new
  module-init-tools).

-------------------------------------------------------------------
Mon Mar  9 12:04:46 CET 2009 - jbeulich@novell.com

- patches.xen/xen3-patch-2.6.29-rc4: fix ia64 build.

-------------------------------------------------------------------
Mon Mar  9 09:42:36 CET 2009 - jbeulich@novell.com

- Update Xen config files (get tracing options back in sync with
  default).

-------------------------------------------------------------------
Fri Mar  6 20:56:37 CET 2009 - jeffm@suse.de

- Update config files: Enable CONFIG_FRAME_POINTER on Xen.

-------------------------------------------------------------------
Fri Mar  6 20:36:26 CET 2009 - jeffm@suse.de

- config.conf: Enabled Xen for building.

-------------------------------------------------------------------
Fri Mar  6 17:49:36 CET 2009 - jbeulich@novell.com

- Update Xen patches to 2.6.29-rc7.

-------------------------------------------------------------------
Fri Mar  6 13:34:30 CET 2009 - jbenc@suse.cz

- Update config files: enabled wireless debugging in -debug flavors.

-------------------------------------------------------------------
Fri Mar  6 10:36:19 CET 2009 - mmarek@suse.cz

- rpm/get_release_number.sh.in, rpm/kernel-binary.spec.in,
  rpm/kernel-source.spec.in, rpm/kernel-syms.spec.in,
  scripts/tar-up.sh, doc/README.SUSE: finally drop kernel-dummy
- rpm/prepare-build.sh: Delete.

-------------------------------------------------------------------
Wed Mar  4 20:18:28 CET 2009 - jeffm@suse.com

- Update to 2.6.29-rc7.
  - Eliminated 1 patch.

-------------------------------------------------------------------
Wed Mar  4 11:48:01 CET 2009 - mmarek@suse.cz

- rpm/kernel-binary.spec.in: workaround a bash bug (bnc#481817)
  in kernel-vanilla.spec.

-------------------------------------------------------------------
Tue Mar  3 23:00:28 CET 2009 - jeffm@suse.com

- patches.suse/export-security_inode_permission: Export
  security_inode_permission for aufs.

-------------------------------------------------------------------
Thu Feb 26 15:32:35 CET 2009 - jeffm@suse.com

- scripts/tar-up.sh: Add -u to update existing spec files.

-------------------------------------------------------------------
Thu Feb 26 11:50:57 CET 2009 - sven@suse.de

- rpm/kernel-binary.spec.in: Fix sub-package install-time conflict.

-------------------------------------------------------------------
Wed Feb 25 19:41:59 CET 2009 - mmarek@suse.cz

- scripts/tar-up.sh: create tarballs that don't change
  unnecessarily: set owner/group to nobody/nobody, mtime to time of
  the latest commit and sort the input files.

-------------------------------------------------------------------
Tue Feb 24 23:28:11 CET 2009 - jeffm@suse.com

- Update to 2.6.29-rc6-git1.

-------------------------------------------------------------------
Sat Feb 21 17:30:47 CET 2009 - mmarek@suse.cz

- rpm/kernel-syms.spec.in: also check if the package versions match
  (bnc#478462)

-------------------------------------------------------------------
Fri Feb 20 14:41:31 CET 2009 - jbeulich@novell.com

- patches.suse/stack-unwind: fix 32-bit arch_unwind_init_running().

-------------------------------------------------------------------
Fri Feb 20 10:12:51 CET 2009 - jbeulich@novell.com

- patches.suse/stack-unwind: fix patch fuzz.

-------------------------------------------------------------------
Fri Feb 20 09:48:59 CET 2009 - jbeulich@novell.com

- misc/xen-port-patches.py: Adjust fro new x86 header placement.
- patches.arch/x86_64-unwind-annotations: fix unwind annotations
  (bnc#472783).
- patches.suse/stack-unwind: Properlz hook up unwinder again.

-------------------------------------------------------------------
Fri Feb 20 02:49:50 CET 2009 - jeffm@suse.de

- patches.suse/kdb-common: Build fix with -I directive.

-------------------------------------------------------------------
Fri Feb 20 02:12:56 CET 2009 - jeffm@suse.de

- Update config files.

-------------------------------------------------------------------
Fri Feb 20 01:50:59 CET 2009 - jeffm@suse.de

- Update to 2.6.29-rc5-git3.
  - Eliminated 1 patch.

-------------------------------------------------------------------
Thu Feb 19 11:27:58 CET 2009 - mmarek@suse.cz

- rpm/symsets.pl: allow passing only Module.symvers and no modules

-------------------------------------------------------------------
Wed Feb 18 11:25:46 CET 2009 - olh@suse.de

- disable ppc601 support, disable unused framebuffer drivers

-------------------------------------------------------------------
Wed Feb 18 10:41:14 CET 2009 - olh@suse.de

- disable kdump on ppc32

------------------------------------------------------------------
Mon Feb 16 17:18:41 CET 2009 - jeffm@suse.com

- Update config files.

-------------------------------------------------------------------
Sat Feb 14 17:40:22 CET 2009 - jeffm@suse.de

- Update to 2.6.29-rc5.

-------------------------------------------------------------------
Fri Feb 13 21:15:40 CET 2009 - jeffm@suse.de

- Update to 2.6.29-rc4-git7.
  - Eliminated 2 patches.

-------------------------------------------------------------------
Mon Feb  9 22:04:41 CET 2009 - jeffm@suse.de

- patches.rpmify/spin_is_contended-fix: spin_is_contended
  Kconfig fixes.

-------------------------------------------------------------------
Mon Feb  9 17:47:43 CET 2009 - jeffm@suse.de

- Updated to 2.6.29-rc4.
  - Eliminated 3 patches.

-------------------------------------------------------------------
Fri Feb  6 21:34:56 CET 2009 - jeffm@suse.com

- patches.fixes/fix-warning-while-mapping-0-1MB-range-with-dev-mem:
  x86, pat: fix warn_on_once() while mapping 0-1MB range.

-------------------------------------------------------------------
Fri Feb  6 20:54:14 CET 2009 - mmarek@suse.cz

- rpm/kernel-module-subpackage, rpm/post.sh, rpm/postun.sh: fix
  last change: don't pass -e to weak-modules2.

-------------------------------------------------------------------
Fri Feb  6 14:42:13 CET 2009 - mmarek@suse.cz

- rpm/kernel-module-subpackage, rpm/post.sh, rpm/postun.sh: pass
  down shell options like -x to weak-modules2 to make debugging
  with rpm -ivv easier.

-------------------------------------------------------------------
Tue Feb  3 21:36:36 CET 2009 - jeffm@suse.de

- patches.fixes/fix-nf_conntrack_slp: make nf_conntrack_slp
  actually work (bnc#470963).

-------------------------------------------------------------------
Tue Feb  3 14:34:14 CET 2009 - mmarek@suse.cz

- scripts/tar-up.sh: fix branch name in KOTD packages.

-------------------------------------------------------------------
Tue Feb  3 12:37:06 CET 2009 - olh@suse.de

- config.conf: readde -debug flavor for ppc64

-------------------------------------------------------------------
Tue Feb  3 11:51:37 CET 2009 - olh@suse.de

- patches.fixes/scsi-ibmvfc_prli_initiator_fix.patch:
  Better handle other FC initiators (bnc#471217 - LTC51238)

-------------------------------------------------------------------
Tue Feb  3 11:48:59 CET 2009 - mmarek@suse.cz

- scripts/wd-functions.sh: display master as "master", not "HEAD"
  or "".

-------------------------------------------------------------------
Mon Feb  2 22:13:03 CET 2009 - jeffm@suse.de

- patches.fixes/ath9k-fix-led_device_naming.diff: ath9k: fix
  led naming.
- patches.fixes/b43legacy-fix-led_device_naming.diff: b43legacy:
  fix led naming.
- patches.fixes/iwlwifi-fix-iwl-3945_led_device_naming.diff:
  iwlwifi: another led naming fix.
- patches.fixes/iwlwifi-fix-iwl-led_device_naming.diff: iwlwifi:
  fix led naming   .
- patches.fixes/rt2x00-fix-led_device_naming.diff: rt2x00:
  fix led naming.

-------------------------------------------------------------------
Mon Feb  2 21:20:36 CET 2009 - jeffm@suse.de

- Updated to 2.6.29-rc3-git3.
  - Eliminated 6 patches.

-------------------------------------------------------------------
Mon Feb  2 17:35:32 CET 2009 - jeffm@suse.de

- Updated to 2.6.29-rc3.
  - AppArmor is disabled.
  - Xen is disabled.
  - Eliminated 745 patches.

-------------------------------------------------------------------
Mon Feb  2 17:17:07 CET 2009 - jeffm@suse.de

- Enabled patches.suse/reiserfs_warning-reentrant

-------------------------------------------------------------------
Mon Feb  2 11:30:07 CET 2009 - rw@suse.de

- patches.fixes/xpc-pass-physical,
  patches.kabi/xpc-pass-physical:
  kABI: restore upstream patch, add ABI cover-up. (bnc#458811)

-------------------------------------------------------------------
Mon Feb  2 10:44:23 CET 2009 - olh@suse.de

- patches.fixes/serial-jsm-enable_ms.patch:
  Add enable_ms to jsm driver (bnc#471224 - LTC51066)

-------------------------------------------------------------------
Mon Feb  2 10:30:50 CET 2009 - olh@suse.de

- patches.arch/ppc-optimize-sync.patch:
  Optimise smp_{r,w}mb and mutex (bnc#471222 - LTC51356)

-------------------------------------------------------------------
Sat Jan 31 04:35:24 CET 2009 - gregkh@suse.de

- refresh patches for fuzz due to 2.6.27.14-rc1 import.

-------------------------------------------------------------------
Sat Jan 31 04:16:39 CET 2009 - gregkh@suse.de

- patches.kabi/abi-fix-add-epoll_devs-back-to-struct-user_struct.patch:
  ABI fix: add epoll_devs back to struct user_struct.

-------------------------------------------------------------------
Sat Jan 31 04:07:38 CET 2009 - gregkh@suse.de

- Update to 2.6.27.14-rc1
  - lots of security fixes
  - lots of bugfixes
  - obsoletes:
    - patches.drivers/alsa-virtuoso-no-eeprom-overwrite
    - patches.drivers/pata_via.c-support-vx855-and-future-chips-whose-ide-controller-use-0x0571.patch
    - patches.fixes/SUNRPC-Fix-autobind-on-cloned-rpc-clients.patch
    - patches.fixes/sysfs-fix-problems-with-binary-files.patch
    - patches.fixes/xpc-fix-NULL-deref
    - patches.fixes/xpc-write-barrier

-------------------------------------------------------------------
Fri Jan 30 09:15:04 CET 2009 - olh@suse.de

- patches.arch/ppc-pseries-migration_hang_fix.patch:
  Fix partition migration hang under load (bnc#470563 - LTC51153)

-------------------------------------------------------------------
Fri Jan 30 08:00:00 CET 2009 - olh@suse.de

- disable CONFIG_DEBUG_STACKOVERFLOW and CONFIG_DEBUG_STACK_USAGE
  on ppc/ppc64

-------------------------------------------------------------------
Fri Jan 30 01:24:09 CET 2009 - teheo@suse.de

- patches.drivers/libata-fix-EH-device-failure-handling: libata:
  fix EH device failure handling (bnc#470845).

-------------------------------------------------------------------
Thu Jan 29 21:02:44 CET 2009 - jjolly@suse.de

- patches.arch/s390-08-08-add_qdio_utilization.patch: zfcp:
  queue_full is lacking the entry for qdio utilization
  (bnc#466462).

-------------------------------------------------------------------
Thu Jan 29 18:45:32 CET 2009 - gregkh@suse.de

- add ability to debug kernel using USB debug connector.
- Update config files.
- patches.suse/usb-move-ehci-reg-def.patch: usb: move ehci
  reg def.
- patches.suse/x86-usb-debug-port-early-console-v4.patch: x86:
  usb debug port early console, v4.

-------------------------------------------------------------------
Thu Jan 29 11:43:32 CET 2009 - mmarek@suse.cz

- patches.kabi/abi-fix-add-s_syncing-back-to-struct-super_block.patch
  patches.kabi/abi-fix-add-wb_sync_hold-enum-writeback_sync_modes.patch
  patches.kabi/export-iwl_rx_allocate
  patches.kabi/sched-kabi-compat-hack.patch: Introduce
  patches.kabi/ for patches that only work around kabi issues and
  can be safely dropped at the next SP.

-------------------------------------------------------------------
Wed Jan 28 20:34:29 CET 2009 - agruen@suse.de

- patches.xen/xen-x86-mark_rodata_rw.patch: Add missing pageattr.c
  changes to pageattr-xen.c (bnc#439348).

-------------------------------------------------------------------
Wed Jan 28 18:50:59 CET 2009 - agruen@suse.de

- patches.suse/x86-mark_rodata_rw.patch: Add mark_rodata_rw()
  to un-protect read-only kernel code pages (bnc#439348).
- patches.xen/xen-x86-mark_rodata_rw.patch: xen specific part
  (bnc#439348).

-------------------------------------------------------------------
Wed Jan 28 15:59:27 CET 2009 - mmarek@suse.cz

- config/s390/s390: the -man package still fails for s390, disable
  it

-------------------------------------------------------------------
Wed Jan 28 14:27:18 CET 2009 - mmarek@suse.cz

- rpm/kernel-binary.spec.in: fix build of the -man subpackage on
  31bit s390

-------------------------------------------------------------------
Wed Jan 28 13:23:01 CET 2009 - mmarek@suse.cz

- fix kernel-default.ppc64 reference symsets

-------------------------------------------------------------------
Wed Jan 28 12:06:53 CET 2009 - jslaby@suse.cz

- patches.arch/x86_sgi_cpus4096-05-update-send_IPI_mask.patch:
  x86 cpumask: Updates to support NR_CPUS=4096 (bnc#425240
  FATE304266).
  [cpu_mask_to_apicid bigsmp fix]

-------------------------------------------------------------------
Wed Jan 28 08:16:54 CET 2009 - olh@suse.de

- patches.fixes/scsi-ibmvscsi-module_alias.patch:
  map scsi proc_name to module name (bnc#459933 - LTC50724)

-------------------------------------------------------------------
Tue Jan 27 23:33:09 CET 2009 - jeffm@suse.de

- Update config files: Disable ftrace in -debug on ppc64

-------------------------------------------------------------------
Tue Jan 27 23:16:03 CET 2009 - jeffm@suse.de

- config.conf: Added -debug flavor for ppc64.

-------------------------------------------------------------------
Tue Jan 27 13:40:53 CET 2009 - bwalle@suse.de

- patches.drivers/libfc-set-the-release-function.diff:
  Whitespace change.

-------------------------------------------------------------------
Tue Jan 27 09:05:30 CET 2009 - hare@suse.de

- patches.drivers/libfc-fix-read-IO-data-integrity: libfc:
  IO data integrity issue when a IO data frame lost (bnc#469536).

-------------------------------------------------------------------
Tue Jan 27 08:52:49 CET 2009 - jbeulich@novell.com

- re-enable patches.xen/xen3-e1000e_Export_set_memory_ro-rw.

-------------------------------------------------------------------
Tue Jan 27 07:44:18 CET 2009 - olh@suse.de

- update patches.arch/ppc-memoryless-nodes.patch:
  include prototype for PFN_UP() (bnc#462546 - LTC50009)

-------------------------------------------------------------------
Mon Jan 26 19:53:20 CET 2009 - kkeil@suse.de

- patches.suse/e1000e_Export_set_memory_ro-rw: Export
  set_memory_ro() and set_memory_rw() calls.
  readded to avoid kabi change

-------------------------------------------------------------------
Mon Jan 26 19:36:59 CET 2009 - jeffm@suse.de

- config.conf: Added kernel-vmi to i386.

-------------------------------------------------------------------
Mon Jan 26 19:08:43 CET 2009 - olh@suse.de

- update patches.arch/ppc-memoryless-nodes.patch:
  use PFN_UP() for end_pfn (bnc#462546 - LTC50009)

-------------------------------------------------------------------
Mon Jan 26 17:14:44 CET 2009 - mmarek@suse.cz

- kabi: import FCoE changes

-------------------------------------------------------------------
Mon Jan 26 17:00:44 CET 2009 - hare@suse.de

- patches.suse/dm-mpath-requeue-for-stopped-queue: disable
  wrong debug message again.

-------------------------------------------------------------------
Mon Jan 26 15:35:41 CET 2009 - rw@suse.de

- patches.fixes/taskstats-alignment:
  IA64: fill 'struct taskstats' on stack and 'memcpy' result to skb.
  (bnc#448410)

-------------------------------------------------------------------
Mon Jan 26 15:31:39 CET 2009 - olh@suse.de

- update patches.arch/ppc-memoryless-nodes.patch:
  fix calculation of reserve_size (bnc#462546 - LTC50009)

-------------------------------------------------------------------
Mon Jan 26 14:19:30 CET 2009 - kkeil@suse.de

- patches.fixes/disable-lro-per-default: Disable LRO per default
  in igb and ixgbe. (bnc#467519)

-------------------------------------------------------------------
Mon Jan 26 13:44:37 CET 2009 - jbeulich@novell.com

- Just comment out patches.xen/xen3-e1000e_* (to address build error)
  until disposition of their originals is known.

-------------------------------------------------------------------
Mon Jan 26 13:01:24 CET 2009 - kkeil@suse.de

- patches.fixes/sctp_do_not_use_stale_copy_of_sk: Do not use
  stale copy of sk. (bnc#440104)

-------------------------------------------------------------------
Mon Jan 26 12:52:21 CET 2009 - jblunck@suse.de

Renamed some patches so they get included in vanilla builds.
- patches.rpmify/firmware-path: Renamed.
- patches.rpmify/no-include-asm: Renamed.
- patches.suse/md-raid-metadata-PAGE_SIZE.patch: Renamed.

-------------------------------------------------------------------
Mon Jan 26 12:18:00 CET 2009 - olh@suse.de

- patches.suse/led_classdev.sysfs-name.patch: use correct name
  for /sys/devices/virtual/leds/ entries (bnc#468350)

-------------------------------------------------------------------
Mon Jan 26 12:15:15 CET 2009 - kkeil@suse.de

- patches.suse/e1000e_Export_set_memory_ro-rw: Delete.
- patches.suse/e1000e_allow_bad_checksum: Delete.
- patches.suse/e1000e_call_dump_eeprom: Delete.
- patches.suse/e1000e_ioremap_sanity_check: Delete.
- patches.suse/e1000e_use_set_memory_ro-rw_to_protect_flash_memory:
  Delete.
  Remove not mainline e1000e patches which were added to help with
  the e1000e NVM corruption - root issue is fixed

-------------------------------------------------------------------
Mon Jan 26 12:06:30 CET 2009 - kkeil@suse.de

- patches.drivers/tg3_libphy_workaround: tg3 libphy workaround.
  (bnc#468725)

-------------------------------------------------------------------
Mon Jan 26 09:17:49 CET 2009 - hare@suse.de

- supported.conf: Correct spelling for dm-least-pending
  path checker.

-------------------------------------------------------------------
Mon Jan 26 09:16:31 CET 2009 - hare@suse.de

- patches.suse/dm-mpath-check-info-before-access: Kernel Oops
  during path failover (bnc#458393).

-------------------------------------------------------------------
Sun Jan 25 02:07:17 CET 2009 - gregkh@suse.de

- refresh patch fuzz now that 2.6.27.13 is in tree

-------------------------------------------------------------------
Sun Jan 25 01:59:30 CET 2009 - gregkh@suse.de

- Update to final version of 2.6.27.13

-------------------------------------------------------------------
Sat Jan 24 23:24:49 CET 2009 - gregkh@suse.de

- dynamic debugging fixes backported from upstream:
- patches.drivers/driver-core-add-newlines-to-debugging-enabled-disabled-messages.patch:
  driver core: add newlines to debugging enabled/disabled
  messages.
- patches.drivers/driver-core-fix-dynamic_debug-cmd-line-parameter.patch:
  Driver core: fix 'dynamic_debug' cmd line parameter.
- patches.drivers/driver-core-fix-using-ret-variable-in-unregister_dynamic_debug_module.patch:
  driver core: fix using 'ret' variable in
  unregister_dynamic_debug_module.

-------------------------------------------------------------------
Sat Jan 24 17:51:17 CET 2009 - jbohac@suse.cz

- patches.arch/x86_64-hpet-64bit-timer.patch: 
  (fix return of an unitialized value (bnc#469017)

-------------------------------------------------------------------
Sat Jan 24 11:29:02 CET 2009 - mmarek@suse.cz

- update kabi files: ignore changes in struct pcie_link_state as
  it is an internal structure only.

-------------------------------------------------------------------
Sat Jan 24 11:26:16 CET 2009 - mmarek@suse.cz

- patches.suse/genksyms-add-override-flag.diff: genksyms: add
  --override flag.
- rpm/kernel-binary.spec.in: set KBUILD_OVERRIDE=1

-------------------------------------------------------------------
Sat Jan 24 01:25:44 CET 2009 - ghaskins@suse.de

- patches.fixes/sched-kabi-compat-hack.patch: sched: leave
  RT_GROUP_SCHED structure components intact to preserve kABI.

 broke kabi with fix for 456542

-------------------------------------------------------------------
Sat Jan 24 00:35:12 CET 2009 - trenn@suse.de

- patches.fixes/cpufreq_export_latency.patch: CPUFREQ: Introduce
  /sys/devices/system/cpu/cpu*/cpufreq/cpuinfo_transition_latency
  (bnc#464461).
- patches.fixes/cpufreq_ondemand_adjust_sampling_rate_limit.patch:
  CPUFREQ: ondemand/conservative: sanitize sampling_rate
  restrictions (bnc#464461).
- patches.fixes/cpufreq_ondemand_performance_optimise_default_settings.patch:
  CPUFREQ: ondemand: Limit default sampling rate to 300ms
  max. (bnc#464461).
- patches.fixes/x86_cpufreq_powernow-k8_acpi_latency_values.patch:
  X86 powernow-k8 cpufreq: Get transition latency from acpi _PSS
  object (bnc#464461).

-------------------------------------------------------------------
Fri Jan 23 20:29:24 CET 2009 - jeffm@suse.de

- patches.fixes/xfs-dmapi-fixes: xfs/dmapi: fix crash on mount
  (bnc#458027).

-------------------------------------------------------------------
Fri Jan 23 20:19:33 CET 2009 - ghaskins@suse.de

- Update config files: Disable RT_GROUP_SCHED (bnc#456542).

  The RT_GROUP_SCHED feature is experimental and clearly broken, so
  lets turn it off for now.

-------------------------------------------------------------------
Fri Jan 23 16:51:40 CET 2009 - jeffm@suse.de

- patches.fixes/hpilo-open-close-fix: hpilo open/close fix
  (bnc#466517).

-------------------------------------------------------------------
Fri Jan 23 15:59:44 CET 2009 - hare@suse.de

- patches.suse/dm-mpath-requeue-for-stopped-queue: Handle I/O
  on stopped queues correctly (bnc#458393).

-------------------------------------------------------------------
Fri Jan 23 15:34:11 CET 2009 - jbenc@suse.cz

- patches.suse/mnt-want-write-speedup.patch,
  patches.suse/mnt_clone_write.patch: modified not to break kABI,
  enabled (bnc#436953).

-------------------------------------------------------------------
Fri Jan 23 15:08:39 CET 2009 - jbenc@suse.cz

- patches.fixes/iwlagn-fix-rfkill.patch: iwlagn: fix hw-rfkill
  while the interface is down (bnc#446158).

-------------------------------------------------------------------
Fri Jan 23 14:59:57 CET 2009 - mmarek@suse.cz

- kabi/severities: temporarily enable changes in FcOE modules.

-------------------------------------------------------------------
Fri Jan 23 11:55:18 CET 2009 - hare@suse.de

- patches.arch/s390-08-06-personality.patch: kernel: setting 32
  bit personality doesn't work (bnc#466462).
- patches.arch/s390-08-07-compat_wrappers.patch: kernel:
  Add missing wrapper functions for 31 bit compat
  syscalls. (bnc#466462,LTC#51229).
- patches.fixes/block-leave-the-request-timeout-timer-running:
  Delete obsolete patch.

-------------------------------------------------------------------
Fri Jan 23 11:42:28 CET 2009 - bwalle@suse.de

- patches.drivers/fcoe-change-fcoe_sw-sg_tablesi.diff: change
  fcoe_sw sg_tablesize to SG_ALL (bnc #459142).
- patches.drivers/fcoe-check-return-for-fc_set_m.diff: check
  return for fc_set_mfs (bnc #459142).
- patches.drivers/fcoe-fix-frame-length-validati.diff: fix frame
  length validation in the early receive path (bnc #459142).
- patches.drivers/fcoe-fix-incorrect-use-of-struct-module.diff:
  fcoe: fix incorrect use of struct module (bnc #468051).
- patches.drivers/fcoe-improved-load-balancing-i.diff: improved
  load balancing in rx path (bnc #459142).
- patches.drivers/fcoe-logoff-of-the-fabric-when.diff: Logoff
  of the fabric when destroying interface (bnc #459142).
- patches.drivers/fcoe-remove-warn_on-in-fc_set.diff: remove
  WARN_ON in fc_set_mfs (bnc #459142).
- patches.drivers/fcoe-user_mfs-is-never-used.diff: user_mfs is
  never used (bnc #459142).
- patches.drivers/libfc-add-fc_disc-c-locking-co.diff: Add
  fc_disc.c locking comment block (bnc #459142).
- patches.drivers/libfc-ensure-correct-device_pu.diff: libfc:
  Ensure correct device_put/get usage (round 2).
- patches.drivers/libfc-fix-rport-recursive-lock.diff: libfc:
  Fix rport recursive lock on rport mutex (bnc #459142).
- patches.drivers/libfc-handle-rrq-exch-timeout.diff: libfc:
  handle RRQ exch timeout (bnc #465596).
- patches.drivers/libfc-improve-fc_lport-c-locki.diff: Improve
  fc_lport.c locking comment block (bnc #459142).
- patches.drivers/libfc-improve-fc_rport-c-locki.diff: Improve
  fc_rport.c locking comment block (459142).
- patches.drivers/libfc-make-fc_disc-inline-with.diff: make
  fc_disc inline with the fc_lport structure (bnc #459142).
- patches.drivers/libfc-make-rscn-parsing-more-r.diff: make RSCN
  parsing more robust (bnc #459142).
- patches.drivers/libfc-make-sure-we-access-the.diff: make sure
  we access the CRC safely (bnc #459142).
- patches.drivers/libfc-pass-lport-in-exch_mgr_r.diff: libfc:
  Pass lport in exch_mgr_reset (bnc #465596).
- patches.drivers/libfc-remove-debug-print-state.diff: libfc:
  Remove debug print statement, too verbose (bnc #459142).
- patches.drivers/libfc-set-the-release-function.diff: Set
  the release function for the rport's kobject (round 2)
  (bnc #459142).
- patches.drivers/libfc-updated-comment-for-orde.diff: updated
  comment for order of em and ex locks (bnc #459142).
- patches.drivers/libfc-updated-libfc-fcoe-modul.diff: updated
  libfc fcoe module ver to 1.0.6 (bnc #459142).
- patches.drivers/libfc-use-an-operations-struct.diff: use an
  operations structure for rport callbacks (bnc #459142).
- patches.drivers/libfc-when-rport-goes-away-re.diff: libfc:
  when rport goes away (re-plogi), clean up exchanges to/from
  rport (bnc #465596).
- patches.drivers/libfc_locking.diff: libfc, fcoe: fixed locking
  issues with lport->lp_mutex around lport->link_status (bnc
  #468053).
- patches.drivers/libfc_rport.diff: libfc: rport retry on LS_RJT
  from certain ELS (bnc #468054).

-------------------------------------------------------------------
Fri Jan 23 11:36:44 CET 2009 - hare@suse.de

- patches.fixes/qla2xxx-check-fc-rport-validity:
  qla2xxx: added check for fcport is valid in
  qla2x00_terminate_rport_io(). (bnc#467624).

-------------------------------------------------------------------
Fri Jan 23 11:01:59 CET 2009 - tiwai@suse.de

- patches.drivers/alsa-hda-gateway-t1616-quirk: ALSA: hda -
  Add quirk for Gateway T1616 laptop (bnc#467597).
- patches.drivers/alsa-hda-hp-dv4-quirk: ALSA: hda - Add model
  entry for HP dv4.
- patches.drivers/alsa-hda-intel-d945-ref-quirk: ALSA: hda -
  Add model=ref for Intel board with STAC9221 (bnc#406529).

-------------------------------------------------------------------
Fri Jan 23 10:48:16 CET 2009 - hare@suse.de

- patches.fixes/blk-leave-sync-timer-running: block: Rediff
- patches.fixes/block-use-round_jiffies_up: Block: use
  round_jiffies_up() (bnc#464155).
- Add missing patches to series.conf:
  patches.fixes/round-jiffies-up
  patches.fixes/block-use-round_jiffies_up
  patches.fixes/block-fix-blk_start_queueing
  patches.fixes/suppress-buffer-IO-errors
  patches.fixes/block-optimizations-in-blk_rq_timed_out_timer
  patches.fixes/block-add-comment-in-blk_rq_timed_out

-------------------------------------------------------------------
Fri Jan 23 07:51:35 CET 2009 - olh@suse.de

- update patches.fixes/scsi-ibmvscsi-vio_leak.patch:
  handle also drivers/scsi/ibmvscsi/ibmvfc.c

-------------------------------------------------------------------
Fri Jan 23 06:41:18 CET 2009 - sjayaraman@suse.de

- patches.fixes/cifs-fix-oops-on-ipv6-mount: cifs: make sure we
  allocate enough storage for socket address (467691).

-------------------------------------------------------------------
Fri Jan 23 05:57:48 CET 2009 - gregkh@suse.de

- patches.kernel.org/abi-fix-add-wb_sync_hold-enum-writeback_sync_modes.patch:
  ABI fix: add WB_SYNC_HOLD enum writeback_sync_modes.

-------------------------------------------------------------------
Fri Jan 23 05:08:48 CET 2009 - gregkh@suse.de

- patches.kernel.org/abi-fix-add-s_syncing-back-to-struct-super_block.patch:
  ABI fix: add s_syncing back to struct super_block.

-------------------------------------------------------------------
Fri Jan 23 02:26:30 CET 2009 - gregkh@suse.de

- update to 2.6.27.13-rc1:
  - security updates
  - lots of bugfixes
  - obsoletes:
    - patches.arch/ppc-fix_hugepage_check.patch
    - patches.drivers/alsa-hda-ad1986a-laptop-eapd-model-back
    - patches.drivers/alsa-hda-samsung-q45-quirk
    - patches.fixes/security-introduce-missing-kfree.patch
    - patches.fixes/xpc-fix-heartbeat
- Update config files.

-------------------------------------------------------------------
Thu Jan 22 23:55:10 CET 2009 - kkeil@suse.de

- patches.drivers/e1000-fix-shared-emc.patch: e1000: fix bug
  with shared interrupt during reset (bnc#396687)

-------------------------------------------------------------------
Thu Jan 22 22:43:48 CET 2009 - tonyj@suse.de

- patches.fixes/revert-bgcolor-line-feed-93f78da4.patch: Revert
  "vt: fix background color on line feed" (bnc#418613).

-------------------------------------------------------------------
Thu Jan 22 19:28:06 CET 2009 - jbenc@suse.cz

- patches.fixes/iwlwifi-fix-rs_get_rate-oops.patch: iwlwifi:
  fix rs_get_rate WARN_ON() (bnc#456002).
- Reordered wireless patches to group together patches touching the same
  driver.

-------------------------------------------------------------------
Thu Jan 22 19:13:20 CET 2009 - bphilips@suse.de

- patches.drivers/disable-catas_reset-by-default-to-avoid-problems-with-eeh.patch:
  disable catas_reset by default to avoid problems with EEH
  (bnc#456389).

-------------------------------------------------------------------
Thu Jan 22 17:42:04 CET 2009 - rw@suse.de

- patches.fixes/xpc-pass-physical:
  fixed kABI breakage. (bnc#458811)

-------------------------------------------------------------------
Thu Jan 22 15:58:54 CET 2009 - bwalle@suse.de

- scripts/tar-up_and_run_mbuild.sh: s390 (the 31 bit variant) is
  not an important spec file.

-------------------------------------------------------------------
Thu Jan 22 15:50:44 CET 2009 - jbenc@suse.cz

- patches.fixes/mac80211-add-direct-probe.patch: fixed kABI
  breakage, reenabled.

-------------------------------------------------------------------
Thu Jan 22 15:29:07 CET 2009 - mmarek@suse.cz

- rpm/modversions: eat the "override" keyword before parsing the
  symbol definition.

-------------------------------------------------------------------
Thu Jan 22 14:14:03 CET 2009 - olh@suse.de

- patches.fixes/scsi-ibmvscsi-vio_leak.patch:
  Correct VIO bus/device CMO accounting problems (bnc#468304 - LTC51205)

-------------------------------------------------------------------
Thu Jan 22 14:03:12 CET 2009 - olh@suse.de

- patches.suse/of_platform_driver.module-owner.patch:
  add missing module symlink to /sys/bus/*/driver/*
  in struct of_platform_driver.

-------------------------------------------------------------------
Thu Jan 22 13:29:23 CET 2009 - kkeil@suse.de

- patches.drivers/ixgbe_DCB_compile_err.patch: DCB compile
  error fix - new version from Intel  (bnc#465923)

-------------------------------------------------------------------
Thu Jan 22 12:58:06 CET 2009 - jbohac@suse.cz

- patches.arch/x86_64-hpet-64bit-timer.patch: allow 64-bit mode
  for HPET Timer0 (bnc#456700).
  (fix compilation on i386 and add hpet64 to kernel-parameters.txt)

-------------------------------------------------------------------
Thu Jan 22 12:25:59 CET 2009 - jbohac@suse.cz

- patches.arch/x86_64-hpet-64bit-timer.patch: allow 64-bit mode
  for HPET Timer0 (bnc#456700).

-------------------------------------------------------------------
Thu Jan 22 12:10:39 CET 2009 - rw@suse.de

- patches.fixes/xpc-pass-physical:
  sgi-xpc: need to pass the physical address, not virtual. (bnc#458811)
- patches.fixes/xpc-fix-heartbeat:
  sgi-xpc: eliminate false detection of no heartbeat. (bnc#464545)

-------------------------------------------------------------------
Thu Jan 22 11:28:20 CET 2009 - jkosina@suse.de

- patches.fixes/input-add-nomux-dell-vostro-1510.patch: Input:
  add Dell Vostro 1510 to nomux list (bnc#404881).

-------------------------------------------------------------------
Thu Jan 22 10:30:46 CET 2009 - jblunck@suse.de

- scripts/compute-PATCHVERSION.sh: Fix SRCVERSION parsing (bnc#465113).

-------------------------------------------------------------------
Thu Jan 22 10:02:42 CET 2009 - tiwai@suse.de

- patches.drivers/alsa-hda-add-volume-offset: ALSA: hda - Add
  extra volume offset to standard volume amp macros (bnc#466428).
- patches.drivers/alsa-hda-stac-reduce-volume-scale: ALSA: hda -
  Halve too large volume scales for STAC/IDT codecs (bnc#466428).

-------------------------------------------------------------------
Thu Jan 22 09:25:52 CET 2009 - hare@suse.de

- patches.drivers/lpfc-8.2.8.12-update: Update lpfc from 8.2.8.11
  to 8.2.8.12 (bnc#467713).

-------------------------------------------------------------------
Thu Jan 22 01:58:48 CET 2009 - jeffm@suse.de

- patches.fixes/reiserfs-debug-1036: fix missing jl arg

-------------------------------------------------------------------
Wed Jan 21 21:09:15 CET 2009 - mmarek@suse.cz

- rpm/kernel-binary.spec.in: delete duplicate error message in the
  kabi checks

-------------------------------------------------------------------
Wed Jan 21 20:04:30 CET 2009 - jeffm@suse.de

- patches.fixes/remove_kernel_physical_mapping_init_from_init:
  move kernel_physical_mapping_init to __meminit (bnc#467474).

-------------------------------------------------------------------
Wed Jan 21 19:56:34 CET 2009 - jbenc@suse.cz

- patches.fixes/mac80211-add-direct-probe.patch: disabled, as it changes
  kABI.

-------------------------------------------------------------------
Wed Jan 21 19:46:46 CET 2009 - gregkh@suse.de

- patches.fixes/security-introduce-missing-kfree.patch: security:
  introduce missing kfree (bnc#467322).
- patches.fixes/sysfs-fix-problems-with-binary-files.patch:
  sysfs: fix problems with binary files.

-------------------------------------------------------------------
Wed Jan 21 19:35:32 CET 2009 - rw@suse.de

- patches.arch/ia64-page-migration.fix:
  fix deadlock caused by cpe_migrate.ko and mark it supported.
  (bnc#464676)

-------------------------------------------------------------------
Wed Jan 21 19:23:31 CET 2009 - jeffm@suse.de

- patches.fixes/sn-irq-affinity: sn2: preserve irq affinity set
  in PROM (bnc#457679).

-------------------------------------------------------------------
Wed Jan 21 19:15:43 CET 2009 - jeffm@suse.de

- patches.fixes/uv_zalias_support: uv: Support for non-nasid 0
  systems (bnc#458869).

-------------------------------------------------------------------
Wed Jan 21 19:12:47 CET 2009 - jeffm@suse.de

- patches.fixes/xpc-fix-NULL-deref: sgi-xpc: Remove NULL pointer
  dereference. (bnc#466563).
- patches.fixes/xpc-write-barrier: sgi-xpc: ensure flags are
  updated before bte_copy (bnc#466563).

-------------------------------------------------------------------
Wed Jan 21 19:06:26 CET 2009 - jbenc@suse.cz

- patches.fixes/ipw2200-workaround-firmware-restarts-when-scanning.patch:
  ipw2200: fix scanning while associated (bnc#459067).

-------------------------------------------------------------------
Wed Jan 21 19:01:41 CET 2009 - jbenc@suse.cz

- patches.fixes/iwl3945-fix-rfkill.patch: iwl3945: report
  killswitch changes even if the interface is down (bnc#446013).

-------------------------------------------------------------------
Wed Jan 21 18:51:54 CET 2009 - jbenc@suse.cz

- patches.fixes/mac80211-add-direct-probe.patch: mac80211:
  add direct probe before association (bnc#461889).

-------------------------------------------------------------------
Wed Jan 21 16:38:10 CET 2009 - hare@suse.de

- patches.drivers/mptsas-discover-all-devices: mptsas driver
  fails to discover devices (bnc#459932).

-------------------------------------------------------------------
Wed Jan 21 14:04:08 CET 2009 - jbeulich@novell.com

- Update Xen patches to 2.6.27.12.
- patches.xen/764-netback-foreign-pages.patch: netback: handle
  non-netback foreign pages.
- patches.xen/769-evtchn-CPU-offline.patch: evtchn: Fix CPU offlining
  to switch all affected ports belonging to a particular /dev/evcthn
  user.
- patches.xen/gso-size-check.patch: gso: Ensure that the packet
  is long enough.
- patches.xen/xen-S3-MSI: fix Dom0 resume from S3 when MSI is
  in use (bnc#435596).
- patches.xen/xen3-e1000e_ioremap_sanity_check: ioremap sanity
  check to catch mapping requests exceeding the BAR sizes
  (bnc#425480).
- patches.xen/xen3-x86-fix-kmap-contig.patch: x86: contiguous
  kmap fix (bnc#449812).

-------------------------------------------------------------------
Wed Jan 21 12:08:54 CET 2009 - olh@suse.de

- update patches.suse/radeon-monitor-jsxx-quirk.patch:
  implement correct model matching

-------------------------------------------------------------------
Wed Jan 21 10:20:05 CET 2009 - olh@suse.de

- update patches.suse/dm-mpath-tracking-nr-bytes:
  lpp_end_io gets nr_bytes as third arg

-------------------------------------------------------------------
Wed Jan 21 10:04:08 CET 2009 - olh@suse.de

- update patches.suse/radeon-monitor-jsxx-quirk.patch:
  match all JSxx/QSxx models based on the first 4 chars in 'model'

-------------------------------------------------------------------
Wed Jan 21 08:09:10 CET 2009 - olh@suse.de

- update patches.arch/ppc-axon-missing-msi-workaround-5.diff:
  Fix MSI after kexec (bnc#467633)

-------------------------------------------------------------------
Tue Jan 20 21:01:18 CET 2009 - gregkh@suse.de

- clean up patch fuzz after 2.6.27.12 inclusion.

-------------------------------------------------------------------
Tue Jan 20 20:50:47 CET 2009 - gregkh@suse.de

- Update to the real 2.6.27.12

-------------------------------------------------------------------
Tue Jan 20 17:00:55 CET 2009 - jeffm@suse.de

- patches.suse/reiserfs_warning-reentrant: reiserfs: eliminate
  reiserfs_warning from uniqueness functions; Fixes deadlock.

-------------------------------------------------------------------
Tue Jan 20 16:39:35 CET 2009 - olh@suse.de

- patches.drivers/cxgb3-ser.patch:
  reset the adapter on fatal error (bnc#466062 - LTC51042)

-------------------------------------------------------------------
Tue Jan 20 15:24:43 CET 2009 - jjolly@suse.de

- patches.arch/s390-08-03-iucv-cpu-hotremove.diff: iucv: failing
  cpu hot remove for inactive iucv (bnc#466462,LTC#51104).
- patches.arch/s390-08-04-compat-sigaltstack.diff:
  kernel: 31 bit compat sigaltstack syscall fails with
  -EFAULT. (bnc#466462,LTC#50888).
- patches.arch/s390-08-05-af_iucv-msgpeek-fix.patch:
  af_iucv: System hang if recvmsg() is used with MSG_PEEK
  (bnc#466462,LTC#51136).

-------------------------------------------------------------------
Tue Jan 20 15:15:19 CET 2009 - hare@suse.de

- patches.suse/dm-mpath-accept-failed-paths: Only accept
  non-existing paths when adding failed paths (bnc#467579)

-------------------------------------------------------------------
Tue Jan 20 12:19:52 CET 2009 - mmarek@suse.cz

- rpm/kernel-source.spec.in: set CONFIG_DEBUG_INFO=y in the
  packaged .configs if builfing debug packages (bnc#460887)

-------------------------------------------------------------------
Mon Jan 19 16:40:39 CET 2009 - mmarek@suse.cz

- rpm/kernel-binary.spec.in: set %tolerate_kabi_changes to 6

-------------------------------------------------------------------
Mon Jan 19 16:40:11 CET 2009 - mmarek@suse.cz

- patches.suse/export-iwl_rx_allocate: reintroduce
  EXPORT_SYMBOL(iwl_rx_allocate).

-------------------------------------------------------------------
Mon Jan 19 13:56:20 CET 2009 - mmarek@suse.cz

- import SLE11 RC2 reference kabi

-------------------------------------------------------------------
Mon Jan 19 11:35:12 CET 2009 - hare@suse.de

- patches.drivers/mpt-return-all-sense-data: MPT Fusion doesn't
  return all sense data (bnc#466179).

-------------------------------------------------------------------
Sat Jan 17 00:20:49 CET 2009 - gregkh@suse.de

- Update to 2.6.27.12-rc2

-------------------------------------------------------------------
Fri Jan 16 17:46:11 CET 2009 - od@suse.de

- patches.arch/x86-call-boot-IRQ-quirks-at-end-of-device-init-and-during-resume.patch:
  call boot IRQ quirks at end of device init and during resume.
- patches.arch/x86-disable-AMD-ATI-boot-interrupt-generation.patch:
  update to upstream variant of this patch:
    - integrate an older quirk to make IO-APIC mode work on AMD
      8131 rev. A0 and B0
    - fix boot IRQ disabling logic for AMD 813x
    - remove unneeded code for AMD SB700S

-------------------------------------------------------------------
Fri Jan 16 16:09:26 CET 2009 - jbeulich@novell.com

- patches.arch/x86-fix-kmap-contig.patch: x86: contiguous kmap
  fix (bnc#449812).

-------------------------------------------------------------------
Fri Jan 16 10:55:12 CET 2009 - olh@suse.de

- enable mptsas in kdump kernel to allow crashdump on QS2x blades

-------------------------------------------------------------------
Fri Jan 16 08:44:42 CET 2009 - tiwai@suse.de

Fix STAC925x patch again
- patches.drivers/alsa-hda-stac925x-init-fix: ALSA: hda - Fix
  (yet more) STAC925x issues (bnc#460478).

-------------------------------------------------------------------
Fri Jan 16 07:03:59 CET 2009 - jjolly@suse.de

- patches.arch/s390-08-01-cio-fix-mp-mode.diff: cio: fix
  subchannel multipath mode setup (bnc#466462,LTC#51047).
- patches.arch/s390-08-02-zfcp-gpn-align-fix.diff: zfcp: fix
  memory alignment for GPN_FT requests. (bnc#466462).

-------------------------------------------------------------------
Thu Jan 15 23:53:36 CET 2009 - gregkh@suse.de

- Update config files for vanilla kernel versions due to new config
  option added in 2.6.27.12-rc1.

-------------------------------------------------------------------
Thu Jan 15 23:47:39 CET 2009 - gregkh@suse.de

- Update to 2.6.27.12-rc1:
  - security fixes
  - fixes CVE-2009-0029
  - bug fixes all over the place.
  - obsoletes the following patches:
    - patches.arch/ppc-cmm_no_kdump.patch
    - patches.drivers/alsa-caiaq-midi-oops-fix
    - patches.drivers/alsa-hda-hp-6730b-quirk
    - patches.drivers/ibmvfc-host_init_delay.patch
    - patches.drivers/ibmvfc-improve_sync_events.patch
    - patches.fixes/PCI-Suspend-and-resume-PCI-Express-ports-with-interrupts-disabled.patch
    - patches.fixes/PCI-handle-PCI-state-saving-with-interrupts-disabled.patch
    - patches.fixes/fs-symlink-write_begin-allocation-context-fix.patch
    - patches.fixes/mm-lockless-pagecache-barrier.patch
    - patches.fixes/pci-rework-suspend-of-devices-with-no-drivers.patch
    - patches.fixes/uv-remove-erroneous-BAU-init
- Update config files.

-------------------------------------------------------------------
Thu Jan 15 11:37:26 CET 2009 - tiwai@suse.de

- patches.drivers/alsa-virtuoso-no-eeprom-overwrite: sound:
  virtuoso: do not overwrite EEPROM on Xonar D2/D2X (bnc#462365).

-------------------------------------------------------------------
Thu Jan 15 11:16:35 CET 2009 - bwalle@suse.de

- patches.suse/s390-System.map.diff:
  Strip L2^B symbols (bnc #456682).

-------------------------------------------------------------------
Thu Jan 15 11:09:29 CET 2009 - tiwai@suse.de

- patches.drivers/alsa-hda-gateway-fix: ALSA: patch_sigmatel:
  Add missing Gateway entries and autodetection (bnc#460478).
- patches.drivers/alsa-hda-gateway-fix2: ALSA: hda - More fixes
  on Gateway entries (bnc#460478).
- patches.drivers/alsa-hda-hp-dv5-mic-fix: ALSA: hda - Fix HP
  dv5 mic input (bnc#462913).
- patches.drivers/alsa-hda-hp-dv5-quirk: ALSA: hda - Add quirk
  for another HP dv5 (bnc#462913).
- patches.drivers/alsa-hda-idt92hd83-fix-typo: ALSA: hda -
  Fix a typo.
- patches.drivers/alsa-hda-samsung-q45-quirk: ALSA: hda - Add
  automatic model setting for Samsung Q45.
- patches.drivers/alsa-hda-seek-for-codec-id: ALSA: hda - Add
  a new function to seek for a codec ID (bnc#460478).
- patches.drivers/alsa-hda-sigmatel-no-hp-reset: ALSA: hda -
  Don't reset HP pinctl in patch_sigmatel.c (bnc#460478).
- patches.drivers/alsa-hda-stac925x-init-fix: ALSA: hda - Fix
  missing initialization of NID 0x0e for STAC925x (bnc#460478).

-------------------------------------------------------------------
Thu Jan 15 08:40:13 CET 2009 - olh@suse.de

- patches.arch/ppc-fix_hugepage_check.patch:
  is_hugepage_only_range() must account for both 4kB and 64kB
  slices (bnc#466229 - LTC51063)

-------------------------------------------------------------------
Wed Jan 14 23:23:42 CET 2009 - jeffm@suse.de

- Update config files: Disabled PARAVIRT on vanilla and LGUEST.

-------------------------------------------------------------------
Wed Jan 14 23:07:16 CET 2009 - jeffm@suse.de

- Enabled patches.suse/unlock_page-speedup.patch

-------------------------------------------------------------------
Wed Jan 14 22:00:49 CET 2009 - rjw@suse.de

- patches.fixes/PCI-PM-Split-PCI-Express-port-suspend-resume.patch:
  PCI PM: Split PCI Express port suspend-resume (bnc#455926).
- patches.fixes/PCI-Suspend-and-resume-PCI-Express-ports-with-interrupts-disabled.patch:
  PCI: Suspend and resume PCI Express ports with interrupts
  disabled (bnc#455926).
- patches.fixes/PCI-handle-PCI-state-saving-with-interrupts-disabled.patch:
  PCI: handle PCI state saving with interrupts disabled
  (bnc#455926).
- patches.fixes/pci-rework-suspend-of-devices-with-no-drivers.patch:
  PCI: Rework default handling of suspend and resume (bnc#455926).

-------------------------------------------------------------------
Wed Jan 14 19:38:29 CET 2009 - jeffm@suse.de

- Update config files: Disable PARAVIRT.

-------------------------------------------------------------------
Wed Jan 14 19:20:29 CET 2009 - gregkh@suse.de

- refresh patches for fuzz due to update to 2.6.27.11

-------------------------------------------------------------------
Wed Jan 14 19:02:21 CET 2009 - gregkh@suse.de

- Update to final version of 2.6.27.11

-------------------------------------------------------------------
Wed Jan 14 16:38:47 CET 2009 - kkeil@suse.de

- patches.drivers/ixgbe-dcb-setstate.patch: Bugfix for ixgbe
  and kernel DCB netlink code. (bnc#458194)
- patches.drivers/ixgbe_DCB_compile_err.patch: DCB compile
  error fix. (bnc#465923)
- Update config files.

-------------------------------------------------------------------
Wed Jan 14 15:56:58 CET 2009 - trenn@suse.de

- patches.fixes/acpi_irq_quirk_pci_irq_derive.patch: Delete.
It came out that this is an already fixed BIOS bug. The quirk
is not needed anymore.

-------------------------------------------------------------------
Wed Jan 14 14:53:51 CET 2009 - trenn@suse.de

- patches.fixes/acpi_fix_double_slash_root_prefix_handling.patch:
  In AcpiNsGetInternalNameLength, skip the redundant backslash
  of RootPrefix (http://bugzilla.kernel.org/show_bug.cgi?id=11541
  http://www.acpica.org/bugzilla/show_bug.cgi?id=739).
- patches.fixes/acpi_video_always_update_sys.patch: video: always
  update the brightness when poking "brightness" (bnc#450149).
- patches.fixes/acpi_video_handle_reversed_brightness_info.patch:
  ACPI: video: Fix reversed brightness behavior on ThinkPad SL
  series (bnc#450149).

-------------------------------------------------------------------
Wed Jan 14 08:45:29 CET 2009 - olh@suse.de

- patches.fixes/sched-fix-__load_balance_iterator-for-cfs-with-on.patch:
  fix __load_balance_iterator() for cfs with only one task
  (bnc#457594 - LTC50544)

-------------------------------------------------------------------
Wed Jan 14 08:32:32 CET 2009 - olh@suse.de

- patches.fixes/xfs-redirty-ENOSPC.patch: Re-dirty pages on
  ENOSPC when converting delayed allocations (bnc#433112 - LTC48749)

-------------------------------------------------------------------
Wed Jan 14 04:33:33 CET 2009 - npiggin@suse.de

- Added guarded patches:
- patches.suse/mnt-want-write-speedup.patch: fs: mnt_want_write
  speedup (bnc#436953).
- patches.suse/mnt_clone_write.patch: fs: introduce
  mnt_clone_write (bnc#436953).
- patches.suse/unlock_page-speedup.patch: mm: unlock_page speedup
  (bnc#436953).

-------------------------------------------------------------------
Wed Jan 14 00:51:58 CET 2009 - gregkh@suse.de

- Update config files.
- patches.drivers/add-via-chrome9-drm-support.patch: add Via
  chrome9 drm support.

-------------------------------------------------------------------
Wed Jan 14 00:29:20 CET 2009 - gregkh@suse.de

- patches.drivers/pata_via.c-support-vx855-and-future-chips-whose-ide-controller-use-0x0571.patch:
  pata_via.c: Support VX855 and future chips whose IDE controller
  use 0x0571..

-------------------------------------------------------------------
Tue Jan 13 16:46:08 CET 2009 - hare@suse.de

- patches.fixes/scsi-restart-lookup-by-target: Modify patch
  after suggestions from James Bottomley (bnc#465346).

-------------------------------------------------------------------
Tue Jan 13 14:54:58 CET 2009 - hare@suse.de

- patches.fixes/scsi-restart-lookup-by-target: Restart
  scsi_device_lookup_by_target() (bnc#465346).

-------------------------------------------------------------------
Tue Jan 13 10:43:59 CET 2009 - olh@suse.de

- update patches.drivers/cxgb3-Allocate-multiqueues-at-init-time:
  Allow multiqueue setting in MSI-X mode only (bnc#464351 - LTC50966)

-------------------------------------------------------------------
Tue Jan 13 08:55:32 CET 2009 - olh@suse.de

- patches.drivers/cxgb3i-mainline.patch: fixes bug in tag release
  and sync-up cxgb3i with mainline state (bnc#464508 - LTC50816)

-------------------------------------------------------------------
Tue Jan 13 05:25:12 CET 2009 - gregkh@suse.de

- Update to 2.6.27.11-rc1:
  - lots of minor fixes
  - obsoletes:
    - patches.fixes/md-bitmap-read-do-not-overflow
    - patches.suse/scsi-scsi_transport_srp-shost_data.patch

-------------------------------------------------------------------
Mon Jan 12 20:09:42 CET 2009 - gregkh@suse.de

- supported.conf: add kernel/drivers/acpi/acpi_memhotplug as supported

-------------------------------------------------------------------
Mon Jan 12 19:06:00 CET 2009 - mmarek@suse.cz

- rpm/kernel-source.spec.in, rpm/source-post.sh: handle arch
  symlinks like i586 -> i386 in /usr/src/linux-obj.

-------------------------------------------------------------------
Mon Jan 12 18:39:57 CET 2009 - gregkh@suse.de

- supported.conf: updated staging and other drivers

-------------------------------------------------------------------
Mon Jan 12 18:11:10 CET 2009 - kkeil@suse.de

- patches.drivers/r8169-Tx-performance-tweak-helper: r8169:
  Tx performance tweak helper.
- patches.drivers/r8169-add-8168-8101-registers-description:
  r8169: add 8168/8101 registers description.
- patches.drivers/r8169-add-hw-start-helpers-for-the-8168-and-the-8101:
  r8169: add hw start helpers for the 8168 and the 8101.
- patches.drivers/r8169-additional-8101-and-8102-support: r8169:
  additional 8101 and 8102 support.
- patches.drivers/r8169-use-pci_find_capability-for-the-PCI-E-features:
  r8169: use pci_find_capability for the PCI-E features.
  (bnc#448168)
-------------------------------------------------------------------
Mon Jan 12 15:50:46 CET 2009 - dgollub@suse.de

- scripts/tar-up_and_run_mbuild.sh: use $BUILD_DIR instead of fixed
  "kernel-source" string, to stay in sync with with differet kernel
  variants.

-------------------------------------------------------------------
Mon Jan 12 14:25:27 CET 2009 - mmarek@suse.cz

- rpm/kernel-source.spec.in, rpm/source-post.sh, rpm/source-pre.sh:
  replace the /usr/src/linux-obj symlink with a directory containing
  per-flavor symlinks instead. This allows us to install kernel-source /
  syms and kernel-source-rt / syms-rt in parallel and still find
  everything below /usr/src/linux-obj/.
- rpm/kernel-binary.spec.in: for -rt, install into
      /usr/src/linux-$version-rt-obj.
- rpm/kernel-syms.spec.in: fix kernel-source requires for -rt.

-------------------------------------------------------------------
Sun Jan 11 23:18:21 CET 2009 - jkosina@suse.de

- patches.drivers/input-usbtouchscreen-hw-calibration.patch:
  Input: usbtouchscreen - allow reporting calibrated data
  (bnc#444814).

-------------------------------------------------------------------
Fri Jan  9 18:54:47 CET 2009 - mmarek@suse.cz

- patches.suse/file-capabilities-add-file_caps-switch.diff:
  fix parsing of the file_caps commandline option (bnc#264075)

-------------------------------------------------------------------
Fri Jan  9 18:17:45 CET 2009 - trenn@suse.de

- patches.arch/x86_fix_llc_shared_map__cpu_llc_id_anomolies.patch:
  x86: fix intel x86_64 llc_shared_map/cpu_llc_id anomolies
  (bnc#464329).

-------------------------------------------------------------------
Fri Jan  9 16:25:12 CET 2009 - olh@suse.de

- patches.arch/ppc-cmm_no_kdump.patch:
  Disable Collaborative Memory Manager for kdump (bnc#460552 - LTC50789)

-------------------------------------------------------------------
Fri Jan  9 16:13:13 CET 2009 - jslaby@suse.cz

- patches.suse/cgroup-disable-memory.patch: memcg: disable the
  memory controller by default.
- patches.suse/add-enable_cgroup-parameter.patch: Delete.
- patches.suse/disable-cgroups.patch: Delete.

-------------------------------------------------------------------
Fri Jan  9 16:13:09 CET 2009 - olh@suse.de

- patches.suse/radeon-monitor-jsxx-quirk.patch
  fix compile errors

-------------------------------------------------------------------
Fri Jan  9 15:40:35 CET 2009 - jslaby@suse.de

- patches.fixes/ath5k-ignore-calibration-return-value.patch:
  ath5k: ignore the return value of
  ath5k_hw_noise_floor_calibration (bnc#446541).

-------------------------------------------------------------------
Fri Jan  9 15:37:22 CET 2009 - jslaby@suse.de

- patches.fixes/cgroups-suppress-cloning-warning.patch: cgroups:
  suppress bogus warning messages (bnc#460961).

-------------------------------------------------------------------
Fri Jan  9 15:28:56 CET 2009 - olh@suse.de

- patches.suse/radeon-monitor-jsxx-quirk.patch: Add quirk for
  the graphics adapter in some JSxx (bnc#461002 - LTC50817)

-------------------------------------------------------------------
Fri Jan  9 14:34:02 CET 2009 - trenn@suse.de

- patches.fixes/acpi_irq_quirk_pci_irq_derive.patch: ACPI: Do not
  derive IRQ from parent bridge/device via boot param/dmi list
  (bnc#437211).
- patches.suse/acpi_osi_sle11_ident.patch: Provide possibility
  for vendors to fix BIOS issues for SLE11 only (none).

-------------------------------------------------------------------
Fri Jan  9 13:03:36 CET 2009 - hare@suse.de

- patches.drivers/blk-request-based-multipath-update: Rediff.
- patches.fixes/scsi-refactor-busy-processing: refactor
  sdev/starget/shost busy checking; break out from
  blk-request-based-multipath-update.

-------------------------------------------------------------------
Fri Jan  9 12:31:34 CET 2009 - hare@suse.de

- patches.drivers/lpfc-8.2.8.11-update: Update lpfc from 8.2.8.10
  to 8.2.8.11 (bnc#464662).
- patches.fixes/scsi-call-unprep_request-under-lock: scsi_lib:
  only call scsi_unprep_request() under queue lock (bnc#464155).
- patches.fixes/scsi-fix-hang-in-starved-list-processing: Fix
  hang in starved list processing (bnc#464155).

-------------------------------------------------------------------
Fri Jan  9 12:28:55 CET 2009 - kkeil@suse.de

- patches.drivers/bnx2-Add-PCI-ID-for-5716S: bnx2: Add PCI ID
  for 5716S
- patches.drivers/bnx2-Fix-bug-in-bnx2_free_rx_mem_: bnx2:
  Fix bug in bnx2_free_rx_mem() (bnc#464130)

-------------------------------------------------------------------
Fri Jan  9 12:11:23 CET 2009 - jslaby@suse.cz

- patches.suse/disable-cgroups.patch: Disable all cgroups
  (bnc#436025).

-------------------------------------------------------------------
Fri Jan  9 11:39:59 CET 2009 - hare@suse.de

- Backporting block layer fixes (bnc#464155):
  * patches.fixes/block-add-comment-in-blk_rq_timed_out: add
    comment in blk_rq_timed_out() about why next can not be 0
  * patches.fixes/block-fix-blk_start_queueing: block: Fix
    blk_start_queueing() to not kick a stopped queue.
  * patches.fixes/block-leave-the-request-timeout-timer-running:
    block: leave the request timeout timer running even on an
    empty list.
  * patches.fixes/block-optimizations-in-blk_rq_timed_out_timer:
    block: optimizations in blk_rq_timed_out_timer().
  * patches.fixes/block-suppress-buffer-IO-errors: block: Supress
    Buffer I/O errors when SCSI REQ_QUIET flag set.
  * patches.fixes/block-use-round_jiffies_up: Block: use
    round_jiffies_up().
  * patches.fixes/round-jiffies-up: Add round_jiffies_up and
    related routines.

-------------------------------------------------------------------
Fri Jan  9 11:21:39 CET 2009 - jbeulich@novell.com

- patches.xen/xen3-acpi-pci-pci-msi-_osc-support-capabilities-called-when-root-bridge-added.patch:
  ACPI/PCI: PCI MSI _OSC support capabilities called when root
  bridge added (bnc#438941).

-------------------------------------------------------------------
Fri Jan  9 10:23:55 CET 2009 - hare@suse.de

- patches.fixes/scsi_dh-retry-on-UNIT_ATTENTION: scsi_dh_rdac
  does not retry MODE SENSE on UNIT ATTENTION (bnc#464155).
- patches.suse/scsi-check-removed-device-for-offline: Only check
  for SDEV_OFFLINE and SDEV_DEL, not SDEV_CANCEL.

-------------------------------------------------------------------
Fri Jan  9 10:06:29 CET 2009 - jslaby@suse.cz

- patches.suse/add-enable_cgroup-parameter.patch: Add
  cgroup_enable parameter (bnc#436025).

-------------------------------------------------------------------
Fri Jan  9 00:19:19 CET 2009 - gregkh@suse.de

- patches.drivers/acpi-pci-include-missing-acpi.h-file-in-pci-acpi.h.patch:
  ACPI/PCI: include missing acpi.h file in
  pci-acpi.h. (bnc#438941).

-------------------------------------------------------------------
Fri Jan  9 00:14:25 CET 2009 - gregkh@suse.de

- clean up patch fuzz

-------------------------------------------------------------------
Thu Jan  8 23:56:01 CET 2009 - gregkh@suse.de

- patches.drivers/acpi-pci-pci-msi-_osc-support-capabilities-called-when-root-bridge-added.patch:
  ACPI/PCI: PCI MSI _OSC support capabilities called when root
  bridge added (bnc#438941).
- patches.drivers/acpi-pci-pcie-aer-_osc-support-capabilities-called-when-root-bridge-added.patch:
  ACPI/PCI: PCIe AER _OSC support capabilities called when root
  bridge added (bnc#438941).
- patches.drivers/acpi-pci-pcie-aspm-_osc-support-capabilities-called-when-root-bridge-added.patch:
  ACPI/PCI: PCIe ASPM _OSC support capabilities called when root
  bridge added (bnc#438941).
- patches.drivers/acpi-pci-remove-obsolete-_osc-capability-support-functions.patch:
  ACPI/PCI: remove obsolete _OSC capability support functions
  (bnc#438941).

-------------------------------------------------------------------
Thu Jan  8 23:06:58 CET 2009 - gregkh@suse.de

- patches.drivers/acpi-pci-call-_osc-support-during-root-bridge-discovery.patch:
  ACPI/PCI: call _OSC support during root bridge discovery
  (bnc#438941).
- patches.drivers/acpi-pci-change-pci_osc_control_set-to-query-control-bits-first.patch:
  ACPI/PCI: Change pci_osc_control_set() to query control bits
  first (bnc#438941).
- patches.drivers/acpi-pci-fix-possible-race-condition-on-_osc-evaluation.patch:
  ACPI/PCI: Fix possible race condition on _OSC evaluation
  (bnc#438941).
- patches.drivers/acpi-pci-include-missing-acpi.h-file-in-pci-acpi.h.patch:
  ACPI/PCI: include missing acpi.h file in
  pci-acpi.h. (bnc#438941).
- patches.drivers/acpi-pci-pci-extended-config-_osc-support-called-when-root-bridge-added.patch:
  ACPI/PCI: PCI extended config _OSC support called when root
  bridge added (bnc#438941).

-------------------------------------------------------------------
Thu Jan  8 19:38:41 CET 2009 - gregkh@suse.de

- patches.drivers/bnx2x-version-update.patch: bnx2x: Version
  Update (bnc#439679).

-------------------------------------------------------------------
Thu Jan  8 19:16:28 CET 2009 - jjolly@suse.de

- patches.arch/s390-07-01-zfcp-port-failed-message.diff: zfcp:
  Remove message for failed port (bnc#464466).
- patches.arch/s390-07-02-zfcp-unchained-fsf.diff: zfcp: Add
  support for unchained FSF requests (bnc#464466).
- patches.arch/s390-07-03-topology-fix.diff: kernel: fix cpu
  topology support (bnc#464466).
- patches.arch/s390-07-04-dasd-failfast.patch: dasd: Add
  'failfast' device feature. (bnc#464466,LTC#43066).

-------------------------------------------------------------------
Thu Jan  8 15:47:53 CET 2009 - tiwai@suse.de

- patches.drivers/alsa-caiaq-midi-oops-fix: ALSA: caiaq - Fix
  Oops with MIDI.

-------------------------------------------------------------------
Thu Jan  8 15:13:22 CET 2009 - knikanth@suse.de

- patches.fixes/dm-avoid-put-table-dm_any_congested: dm: avoid
  destroying table in dm_any_congested (bnc#457205).
- patches.fixes/dm-table-ref-count: dm table: rework reference
  counting (bnc#457205).
- patches.fixes/dm-unbind-drop-ref: dm table: drop reference at
  unbind (bnc#457205).

-------------------------------------------------------------------
Thu Jan  8 13:00:35 CET 2009 - olh@suse.de

- update kdump config, disable some unused drivers

-------------------------------------------------------------------
Thu Jan  8 12:58:45 CET 2009 - olh@suse.de

- refresh config files, no functional changes

-------------------------------------------------------------------
Thu Jan  8 12:52:20 CET 2009 - olh@suse.de

- patches.drivers/ehea-modinfo.patch:
  use separate table for module alias (bnc#435215 - LTC48564)

-------------------------------------------------------------------
Thu Jan  8 12:41:24 CET 2009 - tiwai@suse.de

Backport fixes for HD-audio from the upstream:
- patches.drivers/alsa-hda-ad1882-id-typo-fix: ALSA: hda -
  Fix typos for AD1882 codecs.
- patches.drivers/alsa-hda-ad1986a-laptop-eapd-model-back: ALSA:
  hda - make laptop-eapd model back for AD1986A.
- patches.drivers/alsa-hda-hp2230s-quirk: ALSA: hda - Add quirk
  for HP 2230s (bnc#461660).
- patches.drivers/alsa-hda-sigmatel-add-missing-terminators:
  ALSA: hda - Add missing terminators in patch_sigmatel.c.

-------------------------------------------------------------------
Thu Jan  8 11:46:43 CET 2009 - bwalle@suse.de

- Update config files: Enable CONFIG_EHEA=m (and CONFIG_IBMEBUS=y)
  for ppc/kdump and ppc64/kdump (bnc #459119).

-------------------------------------------------------------------
Thu Jan  8 10:57:36 CET 2009 - jblunck@suse.de

- Make kernel-source.changes incremental again

-------------------------------------------------------------------
Thu Jan  8 10:15:08 CET 2009 - olh@suse.de

- supported.conf: rename dm-leastpending-path to dm-leastpending

-------------------------------------------------------------------
Thu Jan  8 09:27:28 CET 2009 - olh@suse.de

- patches.drivers/ehea-modinfo.patch:
  add alias entry for portN properties (bnc#435215 - LTC48564)

-------------------------------------------------------------------
Thu Jan  8 08:19:15 CET 2009 - olh@suse.de

- patches.drivers/ibmvfc-abort-response.patch:
  Fixup command response translation (bnc#459383 - LTC50695)

-------------------------------------------------------------------
Thu Jan  8 08:15:34 CET 2009 - olh@suse.de

- patches.drivers/ibmvfc-improve_sync_events.patch:
  Improve async event handling (bnc#460567 - LTC50778)

-------------------------------------------------------------------
Thu Jan  8 06:29:53 CET 2009 - gregkh@suse.de

- patches.drivers/via-unichrome-drm-bugfixes.patch: via: Unichrome
  DRM bugfixes.

-------------------------------------------------------------------
Thu Jan  8 06:19:53 CET 2009 - coly.li@suse.de

- Move patch from patches.suse/dlm-fix-shutdown-cleanup.patch to
  patches.fixes/dlm-fix-shutdown-cleanup.patch

-------------------------------------------------------------------
Thu Jan  8 06:11:18 CET 2009 - coly.li@suse.de

- Fixes a regression from commit
  0f8e0d9a317406612700426fad3efab0b7bbc467, 
  "dlm: allow multiple lockspace creates".

-------------------------------------------------------------------
Wed Jan  7 16:37:22 CET 2009 - olh@suse.de

- patches.arch/ppc-pseries-cpu-migrate.patch: Update
  default_server during migrate_irqs_away (bnc#460566 - LTC50723)

-------------------------------------------------------------------
Wed Jan  7 16:25:48 CET 2009 - jack@suse.cz

- patches.suse/mm-increase-dirty-limits.patch: Increase limits
  for starting writeback of dirty data (bnc#449662).

-------------------------------------------------------------------
Wed Jan  7 15:43:23 CET 2009 - ghaskins@suse.de

- Update config files (part of bnc#448412).

-------------------------------------------------------------------
Wed Jan  7 14:55:19 CET 2009 - ghaskins@suse.de

- patches.fixes/ia64-configure-HAVE_UNSTABLE_SCHED_CLOCK-for-SGI_SN.patch:
  configure HAVE_UNSTABLE_SCHED_CLOCK for SGI_SN systems (bnc#448412).

-------------------------------------------------------------------
Wed Jan  7 13:53:32 CET 2009 - hare@suse.de

- patches.drivers/lpfc-8.2.8.10-update: Emulex 8.2.8.10 driver
  patches for SLE11 (bnc#460775).

-------------------------------------------------------------------
Wed Jan  7 13:37:56 CET 2009 - knikanth@suse.de

- patches.suse/dm-barrier-single-device: Update Patch-mainline
  header. Patch is not refreshed as it breaks kabi (FATE#304489).

-------------------------------------------------------------------
Wed Jan  7 12:35:13 CET 2009 - hare@suse.de

- patches.drivers/cciss-driver-panic-on-volume-delete: cciss
  driver may panic if a logical volume is deleted (bnc#459553).

-------------------------------------------------------------------
Wed Jan  7 10:32:20 CET 2009 - hare@suse.de

- patches.suse/scsi-netlink-ml: Use GFP_ATOMIC to avoid deadlocks
  (bnc#461747).

-------------------------------------------------------------------
Wed Jan  7 09:55:34 CET 2009 - hare@suse.de

- patches.fixes/fc_transport-devloss-callback-restore: FC devloss
  callback not called when devloss timer fires (bnc#463289).

-------------------------------------------------------------------
Wed Jan  7 09:47:10 CET 2009 - hare@suse.de

- patches.suse/dm-mpath-leastpending-path-update: Update
  least-pending-IO dynamic load balancer (bnc#444199).
- patches.suse/dm-mpath-queue-length-load-balancing: Rediff.
- patches.suse/dm-mpath-service-time-load-balancing: Rediff.
- patches.suse/dm-mpath-tracking-nr-bytes: Rediff.
- patches.suse/dm-mpath-leastpending-path: Delete.

-------------------------------------------------------------------
Tue Jan  6 19:38:30 CET 2009 - jeffm@suse.de

- patches.fixes/uv-remove-erroneous-BAU-init: UV: remove erroneous
  BAU initialization (bnc#463313).

-------------------------------------------------------------------
Tue Jan  6 18:36:57 CET 2009 - jjolly@suse.de

- patches.arch/s390-06-01-qeth-ext-src-mac-addr.patch: qeth:
  exploit source MAC address for inbound layer3 packets
  (bnc#458339).
- patches.arch/s390-06-02-qeth-layercrash.patch: qeth: avoid
  crash in case of layer mismatch for VSWITCH (bnc#458339).
- patches.arch/s390-06-03-dasd_sim_sense_condition.patch: Fix
  unsolicited SIM sense condition. (bnc#458339).
- patches.arch/s390-06-04-qdio_ssqd_memcpy.patch: qdio: fix
  broken memcpy (bnc#458339).
- patches.arch/s390-06-05-qdio_s390dbf.patch: qdio: rework
  s390dbf usage  (bnc#458339).
- patches.arch/s390-06-06-qdio_inbound_ack.patch: qdio: rework
  inbound buffer acknowledgement (bnc#458339).
- patches.arch/s390-06-07-cio-attach_detach.patch: cio: Crashes
  when repeatetly attaching/detaching devices. (bnc#458339).

-------------------------------------------------------------------
Tue Jan  6 14:37:15 CET 2009 - npiggin@suse.de

- patches.arch/x86-fix-kmap-contig.patch: x86: Jan's comments for
  contiguous kmap fix (bnc#449812).

-------------------------------------------------------------------
Tue Jan  6 07:54:29 CET 2009 - npiggin@suse.de

- patches.fixes/mm-lockless-pagecache-barrier.patch: update.

-------------------------------------------------------------------
Mon Jan  5 17:38:52 CET 2009 - mmarek@suse.cz

- patches.suse/modpost-filter-out-built-in-depends: modpost:
  filter out "built-in" depends (bnc#450085).
- patches.drivers/0002-Staging-add-TAINT_CRAP-flag-to-drivers-staging-modu.patch:
  refresh.

-------------------------------------------------------------------
Mon Jan  5 14:09:57 CET 2009 - npiggin@suse.de

- Fix ps3 config.

-------------------------------------------------------------------
Mon Jan  5 09:53:42 CET 2009 - npiggin@suse.de

- patches.fixes/mm-lockless-pagecache-barrier.patch: mm lockless
  pagecache barrier fix.

-------------------------------------------------------------------
Mon Jan  5 09:29:04 CET 2009 - npiggin@suse.de

- patches.fixes/fs-symlink-write_begin-allocation-context-fix.patch:
  fs symlink write_begin allocation context fix.

-------------------------------------------------------------------
Mon Jan  5 09:11:14 CET 2009 - npiggin@suse.de

- Update config files.

-------------------------------------------------------------------
Mon Jan  5 08:51:10 CET 2009 - npiggin@suse.de

- patches.suse/cgroup-freezer.patch: cgroup freezer update (bnc#417294,
  fate#304191, fate#201036).
<|MERGE_RESOLUTION|>--- conflicted
+++ resolved
@@ -1,5 +1,4 @@
 -------------------------------------------------------------------
-<<<<<<< HEAD
 Tue May 25 19:50:59 CEST 2010 - jeffm@suse.com
 
 - patches.arch/powernow-k8-add-core-performance-boost-support:
@@ -9,7 +8,8 @@
 - patches.arch/x86-cpufreq-add-aperf-mperf-support-for-amd-processors:
   x86, cpufreq: Add APERF/MPERF support for AMD processors
   (bnc#602209).
-=======
+
+-------------------------------------------------------------------
 Tue May 25 12:20:47 CEST 2010 - jbeulich@novell.com
 
 - Update Xen patches to 2.6.34 final.
@@ -17,7 +17,6 @@
 - patches.xen/xen3-acpi_processor_check_maxcpus.patch: Do not
   try to set up acpi processor stuff on cores exceeding maxcpus=
   (bnc#601520).
->>>>>>> 77a7bf3c
 
 -------------------------------------------------------------------
 Mon May 24 16:34:08 CEST 2010 - jbenc@suse.cz
