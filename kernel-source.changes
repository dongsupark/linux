-------------------------------------------------------------------
<<<<<<< HEAD
Fri Jul  2 11:27:54 CEST 2010 - jbeulich@novell.com

- patches.suse/stack-unwind: Fix after upstream commit
  9e565292270a2d55524be38835104c564ac8f795.

-------------------------------------------------------------------
Fri Jul  2 10:42:19 CEST 2010 - trenn@suse.de

Mainline goes another way (bug #476509).
Also there is a problem with this patch, breaking dynamic debugging
(bnc#619416) -> just remove it, there will show up something else
mainline.

- patches.xen/xen3-auto-arch-x86.diff: Refresh.
- patches.arch/x86_mce_intel_decode_physical_address.patch:
  Delete.
- patches.arch/x86_mce_intel_decode_physical_address_compile_fix.patch:
  Delete.
- patches.arch/x86_mce_intel_decode_physical_address_rename_fix.patch:
  Delete.

-------------------------------------------------------------------
Fri Jun 25 17:14:03 CEST 2010 - jeffm@suse.de

- Update config files for sparc64/net to remove unnecessary options.

-------------------------------------------------------------------
Fri Jun 25 15:41:20 CEST 2010 - jeffm@suse.de

- patches.suse/add-initramfs-file_read_write: Fixed typo.

-------------------------------------------------------------------
Fri Jun 25 08:52:45 CEST 2010 - jbeulich@novell.com

- patches.arch/kvm-split-paravirt-ops-by-functionality: Adjust
  Kconfig style to match upstream.
- patches.fixes/seccomp-disable-tsc-option: Adjust Kconfig style
  to match upstream.
- patches.suse/SoN-11-mm-reserve.patch: Fix compiler warning.

-------------------------------------------------------------------
Fri Jun 25 08:46:24 CEST 2010 - jbeulich@novell.com

- Update Xen patches to 2.6.35-rc3.
- config.conf: Re-enable Xen.
- Update x86 config files.

-------------------------------------------------------------------
Thu Jun 24 11:30:08 CEST 2010 - jdelvare@suse.de
=======
Fri Jul  2 17:21:45 CEST 2010 - jeffm@suse.de

- patches.fixes/iwlwifi-fix-tx-power-configuration-on-3945-and-4965-devices:
  iwlwifi: fix TX power configuration on 3945 and 4965 devices
  (bnc#619440 bnc#610421).

-------------------------------------------------------------------
Fri Jul  2 10:54:39 CEST 2010 - trenn@suse.de

- patches.arch/x86_mce_intel_decode_physical_fix_dynamic_debug.patch:
  For some reason the macro used by dynamic debug breaks things
  (bnc#619416).

-------------------------------------------------------------------
Thu Jul  1 20:19:51 CEST 2010 - jeffm@suse.de

- patches.suse/dm-raid45-api-update-remove-dm_put-after-dm_table_get_md:
  dm-raid45: API update: Remove dm_put after dm_table_get_md
  (bnc#615656).

-------------------------------------------------------------------
Thu Jul  1 09:09:17 CEST 2010 - jdelvare@suse.de

- patches.fixes/e1000e-don-t-inadvertently-re-set-INTX_DISABLE.patch:
  Update references (bnc#610362).

-------------------------------------------------------------------
Thu Jul  1 01:02:25 CEST 2010 - bphilips@suse.de

- patches.drivers/ixgbe-disable-tx-engine-before-disabling-tx-laser.patch:
  ixgbe: disable tx engine before disabling tx laser.
- patches.drivers/ixgbe-fix-panic-when-shutting-down-system-with-WoL-e.patch:
  ixgbe: fix panic when shutting down system with WoL enabled.
- patches.drivers/ixgbe-skip-non-IPv4-packets-in-ATR-filter.patch:
  ixgbe: skip non IPv4 packets in ATR filter.
- patches.fixes/e1000e-don-t-inadvertently-re-set-INTX_DISABLE.patch:
  e1000e: don't inadvertently re-set INTX_DISABLE.

-------------------------------------------------------------------
Wed Jun 30 20:20:58 CEST 2010 - bphilips@suse.de

- patches.drivers/e1000-enhance-frame-fragment-detection.patch:
  Delete.
- patches.drivers/e1000e-enhance-frame-fragment-detection.patch:
  Delete.

-------------------------------------------------------------------
Tue Jun 29 02:38:57 CEST 2010 - nfbrown@suse.de

- patches.fixes/nfs_wb_page_deadlock.fix: NFS: Fix another
  nfs_wb_page() deadlock (bnc#612794).

-------------------------------------------------------------------
Mon Jun 28 22:19:17 CEST 2010 - mmarek@suse.cz

- rpm/find-provides: Add base symsets to the main subpackage.

-------------------------------------------------------------------
Thu Jun 24 21:02:48 CEST 2010 - agruen@suse.de

- Replace the nfs4acl patches by their successor patch queue,
  richacls (see http://www.suse.de/~agruen/richacl/).
- Update config files: CONFIG_EXT4_FS_RICHACL=y.

-------------------------------------------------------------------
Thu Jun 24 20:33:23 CEST 2010 - jeffm@suse.de

- patches.fixes/ext4-make-sure-the-move_ext-ioctl-can-t-overwrite-append-only-files:
  ext4: Make sure the MOVE_EXT ioctl can't overwrite append-only
  files (bnc#612457 CVE-2010-2066).

-------------------------------------------------------------------
Thu Jun 24 16:58:40 CEST 2010 - jeffm@suse.de

- patches.fixes/gfs2-fix-writing-to-non-page-aligned-gfs2_quota-structures:
  GFS2: Fix writing to non-page aligned gfs2_quota structures
  (bnc#599957 CVE-2010-1436).

-------------------------------------------------------------------
Thu Jun 24 16:38:14 CEST 2010 - jeffm@suse.de

- patches.fixes/gfs2-fix-permissions-checking-for-setflags-ioctl:
  GFS2: Fix permissions checking for setflags ioctl() (bnc#608576
  CVE-2010-1641).

-------------------------------------------------------------------
Thu Jun 24 11:20:34 CEST 2010 - jdelvare@suse.de
>>>>>>> 9356f11d

- patches.drivers/hwmon-it87-fix-in7-on-IT8720F.patch: hwmon:
  (it87) Fix in7 on IT8720F (bnc#612910).

-------------------------------------------------------------------
<<<<<<< HEAD
Tue Jun 22 13:41:45 CEST 2010 - teheo@suse.de

- patches.drivers/libata-ata_generic-force_dma: ata_generic:
  implement ATA_GEN_* flags and force enable DMA on MBP 7,1
  (bko#15923).

-------------------------------------------------------------------
Tue Jun 22 13:38:16 CEST 2010 - knikanth@suse.de

- patches.suse/dm-raid45-26-Nov-2009.patch: DMRAID45 module
  (bnc#615906, bnc#565962).
- patches.suse/dm-raid45_2.6.27_20081027.patch: Delete.
- Sync dm-raid45 to the later version.

-------------------------------------------------------------------
Mon Jun 21 18:45:29 CEST 2010 - jeffm@suse.de

- Resync v2.6.35 with master.

-------------------------------------------------------------------
Mon Jun 21 18:34:42 CEST 2010 - jeffm@suse.de

- patches.suse/acpi-generic-initramfs-table-override-support:
  Refresh.
- patches.suse/init-move-populate_rootfs-back-to-start_kernel:
  Refresh.
=======
Thu Jun 24 00:05:06 CEST 2010 - jeffm@suse.de

- btrfs fix rollup from v2.6.35:
- patches.fixes/btrfs-handle-err_ptr-from-posix_acl_from_xattr:
  Btrfs: handle ERR_PTR from posix_acl_from_xattr().
- patches.fixes/btrfs-avoid-bug-when-dropping-root-and-reference-in-same-transaction:
  Btrfs: avoid BUG when dropping root and reference in same
  transaction.
- patches.fixes/btrfs-prohibit-a-operation-of-changing-acl-s-mask-when-noacl-mount-option-used:
  Btrfs: prohibit a operation of changing acl's mask when noacl
  mount option used.
- patches.fixes/btrfs-should-add-a-permission-check-for-setfacl:
  Btrfs: should add a permission check for setfacl.
- patches.fixes/btrfs-btrfs_lookup_dir_item-can-return-err_ptr:
  Btrfs: btrfs_lookup_dir_item() can return ERR_PTR.
- patches.fixes/btrfs-btrfs_read_fs_root_no_name-returns-err_ptrs:
  Btrfs: btrfs_read_fs_root_no_name() returns ERR_PTRs.
- patches.fixes/btrfs-unwind-after-btrfs_start_transaction-errors:
  Btrfs: unwind after btrfs_start_transaction() errors.
- patches.fixes/btrfs-btrfs_iget-returns-err_ptr: Btrfs:
  btrfs_iget() returns ERR_PTR.
- patches.fixes/btrfs-handle-kzalloc-failure-in-open_ctree:
  Btrfs: handle kzalloc() failure in open_ctree().
- patches.fixes/btrfs-handle-error-returns-from-btrfs_lookup_dir_item:
  Btrfs: handle error returns from btrfs_lookup_dir_item().
- patches.fixes/btrfs-fix-bug_on-for-fs-converted-from-extn:
  Btrfs: Fix BUG_ON for fs converted from extN.
- patches.fixes/btrfs-fix-null-dereference-in-relocation-c:
  Btrfs: Fix null dereference in relocation.c.
- patches.fixes/btrfs-fix-remap_file_pages-error: Btrfs: fix
  remap_file_pages error.
- patches.fixes/btrfs-uninitialized-data-is-check_path_shared:
  Btrfs: uninitialized data is check_path_shared().
- patches.fixes/btrfs-fix-fallocate-regression: Btrfs: fix
  fallocate regression.
- patches.fixes/btrfs-fix-loop-device-on-top-of-btrfs: Btrfs:
  fix loop device on top of btrfs.
- patches.fixes/btrfs-add-more-error-checking-to-btrfs_dirty_inode:
  Btrfs: add more error checking to btrfs_dirty_inode.
- patches.fixes/btrfs-allow-unaligned-dio: Btrfs: allow unaligned
  DIO.
- patches.fixes/btrfs-drop-verbose-enospc-printk: Btrfs: drop
  verbose enospc printk.
- patches.fixes/btrfs-fix-block-generation-verification-race:
  Btrfs: Fix block generation verification race.
- patches.fixes/btrfs-fix-preallocation-and-nodatacow-checks-in-o_direct:
  Btrfs: fix preallocation and nodatacow checks in O_DIRECT.
- patches.fixes/btrfs-avoid-enospc-errors-in-btrfs_dirty_inode:
  Btrfs: avoid ENOSPC errors in btrfs_dirty_inode.
- patches.fixes/btrfs-move-o_direct-space-reservation-to-btrfs_direct_io:
  Btrfs: move O_DIRECT space reservation to btrfs_direct_IO.
- patches.fixes/btrfs-rework-o_direct-enospc-handling: Btrfs:
  rework O_DIRECT enospc handling.
- patches.fixes/btrfs-use-async-helpers-for-dio-write-checksumming:
  Btrfs: use async helpers for DIO write checksumming.
- patches.fixes/btrfs-don-t-walk-around-with-task-state-task_running:
  Btrfs: don't walk around with task->state != TASK_RUNNING.
- patches.fixes/btrfs-do-aio_write-instead-of-write: Btrfs:
  do aio_write instead of write.
- patches.fixes/btrfs-add-basic-dio-read-write-support: Btrfs:
  add basic DIO read/write support.
- patches.fixes/direct-io-add-a-hook-for-the-fs-to-provide-its-own-submit_bio-function:
  direct-io: add a hook for the fs to provide its own submit_bio
  function.
- patches.fixes/btrfs-metadata-enospc-handling-for-balance:
  Btrfs: Metadata ENOSPC handling for balance.
- patches.fixes/btrfs-pre-allocate-space-for-data-relocation:
  Btrfs: Pre-allocate space for data relocation.
- patches.fixes/btrfs-metadata-enospc-handling-for-tree-log:
  Btrfs: Metadata ENOSPC handling for tree log.
- patches.fixes/btrfs-metadata-reservation-for-orphan-inodes:
  Btrfs: Metadata reservation for orphan inodes.
- patches.fixes/btrfs-introduce-global-metadata-reservation:
  Btrfs: Introduce global metadata reservation.
- patches.fixes/btrfs-update-metadata-reservation-for-delayed-allocation:
  Btrfs: Update metadata reservation for delayed allocation.
- patches.fixes/btrfs-integrate-metadata-reservation-with-start_transaction:
  Btrfs: Integrate metadata reservation with start_transaction.
- patches.fixes/btrfs-introduce-contexts-for-metadata-reservation:
  Btrfs: Introduce contexts for metadata reservation.
- patches.fixes/btrfs-kill-init_btrfs_i: Btrfs: Kill
  init_btrfs_i().
- patches.fixes/btrfs-shrink-delay-allocated-space-in-a-synchronized:
  Btrfs: Shrink delay allocated space in a synchronized.
- patches.fixes/btrfs-kill-allocate_wait-in-space_info: Btrfs:
  Kill allocate_wait in space_info.
- patches.fixes/btrfs-link-block-groups-of-different-raid-types:
  Btrfs: Link block groups of different raid types.
- patches.fixes/nilfs-fix-breakage-caused-by-barrier-flag-changes:
  nilfs: fix breakage caused by barrier flag changes.
- patches.fixes/blkdev-generalize-flags-for-blkdev_issue_fn-functions:
  blkdev: generalize flags for blkdev_issue_fn functions.

-------------------------------------------------------------------
Wed Jun 23 17:21:41 CEST 2010 - jeffm@suse.de

- patches.suse/add-initramfs-file_read_write: Fixed typo.

-------------------------------------------------------------------
Tue Jun 22 13:17:40 CEST 2010 - mmarek@suse.cz

- rpm/config.sh: Build against openSUSE:11.3.

-------------------------------------------------------------------
Tue Jun 22 12:19:33 CEST 2010 - knikanth@suse.de

- patches.suse/dm-raid45-26-Nov-2009.patch: DMRAID45 module
  (bnc#615906, bnc#565962).
- patches.suse/dm-raid45_2.6.27_20081027.patch: Delete.
- Sync dm-raid45 to the later version.
>>>>>>> 9356f11d

-------------------------------------------------------------------
Mon Jun 21 14:53:16 CEST 2010 - mmarek@suse.cz

- rpm/kernel-binary.spec.in: Require a mkinitrd that supports
  KMS (bnc#615680).

-------------------------------------------------------------------
Mon Jun 21 01:27:59 CEST 2010 - jeffm@suse.de

- patches.suse/add-initramfs-file_read_write: Fix missing kmap calls
  while loading initramfs files.

-------------------------------------------------------------------
Mon Jun 21 01:25:19 CEST 2010 - jeffm@suse.de

- patches.suse/add-initramfs-file_read_write: Fix missing kmap of
  pages for initramfs loading.

-------------------------------------------------------------------
Fri Jun 18 15:54:41 CEST 2010 - jbeulich@novell.com

- patches.xen/xen3-driver-core-add-devname-module-aliases-to-allow-module-on-demand-auto-loading.patch:
  driver core: add devname module aliases to allow module
  on-demand auto-loading.
- Refresh other Xen patches.
- Update Xen config files.

-------------------------------------------------------------------
Thu Jun 17 11:54:01 CEST 2010 - teheo@suse.de

- patches.drivers/libata-ata_generic-mcp89-mbp71:
  ahci,ata_generic: let ata_generic handle new MBP w/ MCP89
  (bko#15923).

-------------------------------------------------------------------
Wed Jun 16 20:01:01 CEST 2010 - jeffm@suse.de

- Update to 2.6.35-rc3.
  - Eliminated 1 patch.

-------------------------------------------------------------------
Mon Jun 14 13:47:57 CEST 2010 - jslaby@suse.de

- patches.fixes/pci-hotplug-cpqphp-fix-crash.patch: PCI:
  hotplug/cpqphp, fix NULL dereference (bnc#609338).

-------------------------------------------------------------------
Wed Jun  9 22:01:21 CEST 2010 - jeffm@suse.de

- patches.rpmify/ceph-atomic_long-init-fix: ceph: fix atomic64_t
  initialization on ia64.

-------------------------------------------------------------------
Tue Jun  8 20:32:43 CEST 2010 - jeffm@suse.de

- patches.trace/utrace-core: Workaround missing kref_set().

-------------------------------------------------------------------
Tue Jun  8 20:20:27 CEST 2010 - jeffm@suse.de

- patches.arch/ppc64-xmon-dmesg-printing.patch: Refresh.

-------------------------------------------------------------------
Tue Jun  8 20:17:40 CEST 2010 - jeffm@suse.de

- patches.rpmify/powerpc-kvm-build-failure-workaround: Refresh.
- patches.rpmify/wlags49-missing-strlen-include: wlags49_h2:
  build fix.

-------------------------------------------------------------------
Tue Jun  8 19:46:30 CEST 2010 - jeffm@suse.de

- patches.arch/x86_mce_intel_decode_physical_address.patch:
  Refresh.
- patches.arch/x86_mce_intel_decode_physical_address_rename_fix.patch:
  Refresh.

-------------------------------------------------------------------
Tue Jun  8 17:11:54 CEST 2010 - jeffm@suse.com

- supported.conf: Updated dependencies for 2.6.35

-------------------------------------------------------------------
Mon Jun  7 17:55:56 CEST 2010 - jeffm@suse.com

- patches.kernel.org/revert-tty-fix-a-little-bug-in-scrup-vt-c:
  Revert "tty: fix a little bug in scrup, vt.c".

-------------------------------------------------------------------
Mon Jun  7 17:06:01 CEST 2010 - jeffm@suse.com

- Update to 2.6.35-rc2.

-------------------------------------------------------------------
Thu Jun  3 20:28:12 CEST 2010 - jeffm@suse.de

- Re-enable DSDT in initramfs code.
- patches.suse/acpi-don-t-preempt-until-the-system-is-up: acpi:
  don't preempt until the system is up.

-------------------------------------------------------------------
Wed Jun  2 18:28:30 CEST 2010 - bphilips@suse.de

- patches.drivers/e1000e-entropy-source.patch: Reintroduce IRQF_SHARED
  to fix non-MSI case (bnc#610362).

-------------------------------------------------------------------
Wed Jun  2 10:41:06 CEST 2010 - mmarek@suse.cz

- rpm/kernel-docs.spec.in: More -rt fixes.

-------------------------------------------------------------------
Tue Jun  1 23:04:32 CEST 2010 - jeffm@suse.com

- Update to 2.6.35-rc1.
  - Eliminated 13 patches.
  - Xen is disabled.

-------------------------------------------------------------------
Tue Jun  1 21:48:10 CEST 2010 - bphilips@suse.de

- patches.drivers/tg3-5785-and-57780-asic-revs-not-working.patch:
  tg3: 5785 and 57780 asic revs not working (bnc#580780).

-------------------------------------------------------------------
Tue Jun  1 15:16:08 CEST 2010 - mmarek@suse.cz

- rpm/kernel-module-subpackage: Change the kmp versioning to prefix
  the kernel version with "k" to avoid false version downgrades
  (bnc#609483).

-------------------------------------------------------------------
Tue Jun  1 15:15:14 CEST 2010 - mmarek@suse.cz

- rpm/kernel-source.spec.in: pcre-tools is not needed.

-------------------------------------------------------------------
Mon May 31 12:48:40 CEST 2010 - mmarek@suse.cz

- rpm/kernel-docs.spec.in: Fix for -rt.

-------------------------------------------------------------------
Wed May 26 16:43:19 CEST 2010 - gregkh@suse.de

- patches.drivers/driver-core-add-devname-module-aliases-to-allow-module-on-demand-auto-loading.patch:
  driver core: add devname module aliases to allow module
  on-demand auto-loading.

-------------------------------------------------------------------
Tue May 25 20:42:35 CEST 2010 - jeffm@suse.de

- supported.conf: Added mperf, which powernow and acpi-cpufreq now
  depend on.

-------------------------------------------------------------------
Tue May 25 19:50:59 CEST 2010 - jeffm@suse.com

- patches.arch/powernow-k8-add-core-performance-boost-support:
  powernow-k8: Add core performance boost support (bnc#602209).
- patches.arch/x86-cpu-add-amd-core-boosting-feature-flag-to-proc-cpuinfo:
  x86, cpu: Add AMD core boosting feature flag to /proc/cpuinfo.
- patches.arch/x86-cpufreq-add-aperf-mperf-support-for-amd-processors:
  x86, cpufreq: Add APERF/MPERF support for AMD processors
  (bnc#602209).

-------------------------------------------------------------------
Tue May 25 12:20:47 CEST 2010 - jbeulich@novell.com

- Update Xen patches to 2.6.34 final.
- Update Xen config files.
- patches.xen/xen3-acpi_processor_check_maxcpus.patch: Do not
  try to set up acpi processor stuff on cores exceeding maxcpus=
  (bnc#601520).

-------------------------------------------------------------------
Mon May 24 16:34:08 CEST 2010 - jbenc@suse.cz

- patches.suse/b43-missing-firmware-info.patch: b43: Change
  firmware missing message to refer to openSUSE script.

-------------------------------------------------------------------
Sun May 23 10:37:41 CEST 2010 - teheo@suse.de

- patches.drivers/pci-disable-msi-on-K8M800: pci: disable MSI
  on VIA K8M800 (bnc#599508).

-------------------------------------------------------------------
Sat May 22 07:43:34 CEST 2010 - trenn@suse.de

- patches.xen/xen3-auto-common.diff: Refresh.

-------------------------------------------------------------------
Sat May 22 07:13:47 CEST 2010 - trenn@suse.de

- patches.fixes/acpi_processor_check_maxcpus.patch: Do not try
  to set up acpi processor stuff on cores exceeding maxcpus=
  (bnc#601520).

-------------------------------------------------------------------
Sat May 22 07:11:40 CEST 2010 - trenn@suse.de

- patches.fixes/acpi_processor_check_maxcpus.patch: Do not try
  to set up acpi processor stuff on cores exceeding maxcpus=
  (bnc#601520).
- patches.fixes/acpi_wmi_debug.patch: X86 platform wmi: Introduce
  debug param to log all WMI events (bnc#598059).
- patches.fixes/hp_wmi_fix_acpi_version_integer_size.patch:
  x86 platform drivers: hp-wmi fix buffer size depending on ACPI
  version (bnc#598059).
- patches.fixes/wmi_debug_pass_guid: X86 platform wmi: Also log
  GUID string when an event happens and debug is set (bnc#598059).
- patches.fixes/wmi_dump_wdg_data.patch: X86 platfrom wmi: Add
  debug facility to dump WMI data in a readable way (bnc#598059).

-------------------------------------------------------------------
Thu May 20 21:31:10 CEST 2010 - jeffm@suse.com

- Disabled CONFIG_RT2800PCI (bnc#606243)
  - These devices are handled by the rt2860 staging driver.

-------------------------------------------------------------------
Mon May 17 17:30:17 CEST 2010 - jeffm@suse.com

- patches.fixes/kvm-ioapic.patch: Refresh.

-------------------------------------------------------------------
Mon May 17 16:19:09 CEST 2010 - jeffm@suse.com

- Update to 2.6.34-final.

-------------------------------------------------------------------
Wed May 12 15:15:24 CEST 2010 - mmarek@suse.cz

- rpm/kernel-binary.spec.in: Fix preserving of old symsets.

-------------------------------------------------------------------
Wed May 12 10:43:19 CEST 2010 - jbeulich@novell.com

- Update Xen patches to 2.6.34-rc7 and c/s 1017.

-------------------------------------------------------------------
Tue May 11 20:40:38 CEST 2010 - jeffm@suse.com

- Update config files for vanilla.

-------------------------------------------------------------------
Tue May 11 20:02:24 CEST 2010 - jeffm@suse.com

- Updated to 2.6.34-rc7.
  - Eliminated 3 patches.

-------------------------------------------------------------------
Sun May  2 19:55:13 CEST 2010 - jeffm@suse.com

- Update to 2.6.34-rc6.
  - Eliminated 2 patches.

-------------------------------------------------------------------
Sun May  2 17:14:46 CEST 2010 - sjayaraman@suse.de

- patches.fixes/cifs-fix-oops-due-to-null-nameidata: Allow null nd
  (as nfs server uses) on create (bnc#593940).

-------------------------------------------------------------------
Fri Apr 30 10:30:26 CEST 2010 - trenn@suse.de

- patches.fixes/acpi_ensure_spec_correct_address_space_length.patch:
  ACPI/x86/PCI: compute Address Space length rather than using
  _LEN (bnc#598641).

-------------------------------------------------------------------
Thu Apr 29 15:13:28 CEST 2010 - jbeulich@novell.com

- Update -ec2 config files (X86_MSR=m again).

-------------------------------------------------------------------
Thu Apr 29 15:09:43 CEST 2010 - jbeulich@novell.com

- Update Xen patches to 2.6.34-rc5-git8 and c/s 1016.
- Update Xen config files.
- patches.xen/xen-kzalloc: use kzalloc() in favor of
  kmalloc()+memset().
- patches.xen/xen-fix_trace_power.patch: Rename to ...
- patches.xen/xen3-x86_cpufreq_make_trace_power_frequency_cpufreq_driver_independent.patch:
  ... this.

-------------------------------------------------------------------
Thu Apr 29 13:11:21 CEST 2010 - knikanth@suse.de

- patches.fixes/dm-release-map_lock-before-set_disk_ro: Refresh.
  Fix patch to call dm_table_get directly instead of calling
  dm_get_table unnecesarily.

-------------------------------------------------------------------
Thu Apr 29 01:03:00 CEST 2010 - jeffm@suse.com

- Update to 2.6.34-rc5-git8.
  - Eliminated 1 patch.

-------------------------------------------------------------------
Wed Apr 28 14:10:41 CEST 2010 - trenn@suse.de

- patches.xen/xen-fix_trace_power.patch: x86 cpufreq: Make
  trace_power_frequency cpufreq driver independent (none).

-------------------------------------------------------------------
Wed Apr 28 11:47:11 CEST 2010 - mmarek@suse.cz

- Disable CONFIG_FIRMWARE_IN_KERNEL in all configs, we start udev
  early enough in the initrd.

-------------------------------------------------------------------
Wed Apr 28 10:39:04 CEST 2010 - trenn@suse.de

- patches.fixes/acpi-cpufreq_fix_cpu_any_notification.patch:
  acpi-cpufreq: Fix CPU_ANY CPUFREQ_{PRE,POST}CHANGE notification
  (none).
- patches.trace/x86_cpufreq_make_trace_power_frequency_cpufreq_driver_independent.patch:
  x86 cpufreq: Make trace_power_frequency cpufreq driver
  independent (none).

-------------------------------------------------------------------
Wed Apr 28 10:34:23 CEST 2010 - trenn@suse.de

- Update config files.
  Unify X86_MSR and X86_CPUID configs:
    - CONFIG_X86_CPUID=m
    - CONFIG_X86_MSR=y
  for all i386 and x86_64 flavors.

-------------------------------------------------------------------
Mon Apr 26 15:45:19 CEST 2010 - jeffm@suse.com

- Disabled CONFIG_TUNE_CELL on ppc64 (bnc#599045)

-------------------------------------------------------------------
Mon Apr 26 03:08:10 CEST 2010 - jeffm@suse.com

- Enabled CONFIG_FIREWIRE (bnc#586172)
  - CONFIG_IEEE1394 is still enabled but deprecated.

-------------------------------------------------------------------
Fri Apr 23 17:08:10 CEST 2010 - trenn@suse.de

- patches.fixes/hp_wmi_add_media_key.patch: x86 platform drivers:
  hp-wmi Add media key 0x20e8 (bnc#598059).

-------------------------------------------------------------------
Fri Apr 23 16:54:33 CEST 2010 - trenn@suse.de

- patches.fixes/hp-wmi_detect_keys.patch: x86 platform drivers:
  hp-wmi Reorder event id processing (bnc#598059).
- patches.fixes/hp_wmi_catch_unkown_event_key_codes.patch: x86
  platform drivers: hp-wmi Catch and log unkown event and key
  codes correctly (bnc#598059).
- patches.fixes/hp_wmi_use_prefix_string.patch: x86 platform
  drivers: hp-wmi Use consistent prefix string for messages
  (bnc#598059).

-------------------------------------------------------------------
Thu Apr 22 21:18:11 CEST 2010 - jeffm@suse.com

- patches.suse/s390-Kerntypes.diff: Fix slab.h vs slab_def.h
  include ordering in kerntypes.c

-------------------------------------------------------------------
Thu Apr 22 09:47:57 CEST 2010 - mmarek@suse.cz

- rpm/kernel-*.spec.in: Provide %name = %version-%source_rel in
  all spec files (bnc#598453).

-------------------------------------------------------------------
Thu Apr 22 09:32:19 CEST 2010 - tiwai@suse.de

- Update config files: Fix remaining CONFIG_LEDS_CLASS=m

-------------------------------------------------------------------
Thu Apr 22 08:24:58 CEST 2010 - tiwai@suse.de

- patches.drivers/input-Add-LED-support-to-Synaptics-device:
  Refresh.  Fix dependency with LED class.
- Update config files.

-------------------------------------------------------------------
Wed Apr 21 16:44:28 CEST 2010 - tiwai@suse.de

- patches.drivers/input-Add-LED-support-to-Synaptics-device:
  input: Add LED support to Synaptics device
  (bnc#547370,bnc#582529,bnc#589014).
- patches.drivers/input-Add-support-of-Synaptics-Clickpad-device:
  input: Add support of Synaptics Clickpad device
  (bnc#547370,bnc#582529,bnc#589014).
- patches.drivers/synaptics-hp-clickpad: Delete.

-------------------------------------------------------------------
Wed Apr 21 03:01:21 CEST 2010 - jeffm@suse.com

- Update to  2.6.34-rc5.
  - Eliminated 1 patch.

-------------------------------------------------------------------
Tue Apr 20 00:25:54 CEST 2010 - jack@suse.de

- patches.fixes/novfs-LFS-initialization: fs: novfs: Initialize
  super-block with standard macros.
- patches.fixes/novfs-return-ENOTEMPTY-when-deleting-nonempty-dir:
  fs: novfs: Return ENOTEMPTY when tyring to delete a non-empty
  folder (bnc#583964).

-------------------------------------------------------------------
Mon Apr 19 21:21:26 CEST 2010 - jeffm@suse.de

- patches.fixes/x86-apbt-conditionally-register-cpu-hp-notifier-for-apbt:
  x86/apbt: conditionally register cpu hp notifier for apbt
  (bko#15786).

-------------------------------------------------------------------
Thu Apr 15 15:13:15 CEST 2010 - jbeulich@novell.com

- Update Xen patches to 2.6.34-rc4 and c/s 1011.
- patches.xen/xen-netfront-ethtool: netfront: ethtool -i does
  not return info about xennet driver (bnc#591179).
- patches.xen/xen-no-reboot-vector: eliminate REBOOT_VECTOR.
- patches.xen/xen-x86_64-kern_addr_valid: x86-64:
  kern_addr_valid() must not walk page tables mapping hypervisor
  space (bnc#591371).
- Update Xen config files.
- supported.conf: drivers/xen/evtchn.ko is supported.

-------------------------------------------------------------------
Thu Apr 15 02:17:03 CEST 2010 - teheo@suse.de

- patches.fixes/block-blk_abort_request-lock-fix: libata/SCSI:
  fix locking around blk_abort_request() (bnc#585927).

-------------------------------------------------------------------
Wed Apr 14 22:24:22 CEST 2010 - jeffm@suse.de

- Update to 2.6.34-rc4.
  - Eliminated 3 patches.

-------------------------------------------------------------------
Tue Apr 13 13:02:28 CEST 2010 - mmarek@suse.cz

- Update vanilla config files.

-------------------------------------------------------------------
Tue Apr 13 12:39:30 CEST 2010 - tiwai@suse.de

- patches.suse/bootsplash-console-fix: Fix rendering on linux
  console with bootsplash (bnc#595657,bnc#594209).

-------------------------------------------------------------------
Tue Apr 13 11:43:30 CEST 2010 - agraf@suse.de

- Update config files to disable KVM on PPC also for ppc/ppc64.

-------------------------------------------------------------------
Tue Apr 13 07:52:50 CEST 2010 - teheo@suse.de

- Update config files to disable CONFIG_DEBUG_BLOCK_EXT_DEVT which was
  enabled by 5246824c to ease testing userland handling of ext devt.

-------------------------------------------------------------------
Mon Apr 12 21:01:14 CEST 2010 - jslaby@suse.de

- patches.fixes/hibernation-fix-s2disk.patch: PM / Hibernate:
  user.c, fix SNAPSHOT_SET_SWAP_AREA handling (bko#15728).

-------------------------------------------------------------------
Mon Apr 12 18:43:55 CEST 2010 - jack@suse.de

- patches.fixes/novfs-dentry-cache-limit.patch: novfs: Remove
  dcache count restricting code (bnc#576026).

-------------------------------------------------------------------
Mon Apr 12 12:55:42 CEST 2010 - jbeulich@novell.com

- patches.arch/x86_64-unwind-annotations: Refresh (bnc#588458).

-------------------------------------------------------------------
Fri Apr  9 18:24:38 CEST 2010 - jeffm@suse.de

- patches.fixes/reiserfs-remove-2-tb-file-size-limit: Fix issue on
  32-bit systems.

-------------------------------------------------------------------
Fri Apr  9 10:29:45 CEST 2010 - knikanth@suse.de

- patches.fixes/loop-update-mtime.patch: loop: Update mtime when
  writing using aops (bnc#590738).

-------------------------------------------------------------------
Fri Apr  9 00:24:55 CEST 2010 - jeffm@suse.de

- patches.fixes/reiserfs-fix-permissions-on-reiserfs_priv:
  reiserfs: Fix permissions on .reiserfs_priv (bnc#593906
  CVE-2010-1146).

-------------------------------------------------------------------
Thu Apr  8 16:01:25 CEST 2010 - agraf@suse.de

- Update PPC config files to disable KVM on PPC. It's not ready yet.
  Please enable it again as soon as we hit 2.6.35.

-------------------------------------------------------------------
Wed Apr  7 12:41:32 UTC 2010 - jengelh@medozas.de

- Add config/sparc64/net that is light on size. For netbooting,
  both the kernel and initrd must fit into 10MB.

-------------------------------------------------------------------
Wed Mar 31 17:12:43 CEST 2010 - jeffm@suse.de

- Updated sparc64 config.

-------------------------------------------------------------------
Wed Mar 31 16:46:56 CEST 2010 - jeffm@suse.de

- Update to 2.6.34-rc3.

-------------------------------------------------------------------
Wed Mar 31 15:58:27 CEST 2010 - mmarek@suse.cz

- doc/README.SUSE: Update some obsolete information.

-------------------------------------------------------------------
Wed Mar 31 14:29:46 CEST 2010 - mmarek@suse.cz

- rpm/kernel-docs.spec.in: Fix path to kernel source.

-------------------------------------------------------------------
Wed Mar 31 14:18:52 CEST 2010 - mmarek@suse.cz

- rpm/configtool.pl, rpm/kernel-binary.spec.in,
  rpm/kernel-source.spec.in: Add support for custom config options
  in config.addon.tar.bz2. This tarball is expected to have the
  same layout as config.tar.bz2 and the config options listed there
  take precedence over config.tar.bz2.

-------------------------------------------------------------------
Wed Mar 31 14:03:10 CEST 2010 - mmarek@suse.cz

- rpm/kernel-binary.spec.in, rpm/kernel-source.spec.in, rpm/mkspec:
  Generate the chmod +x line automatically.

-------------------------------------------------------------------
Wed Mar 31 13:45:33 CEST 2010 - mmarek@suse.cz

- rpm/kernel-binary.spec.in, rpm/mkspec, scripts/tar-up.sh:
  Generate the Source: lines from kernel-source.spec.in.

-------------------------------------------------------------------
Tue Mar 30 19:18:01 CEST 2010 - jeffm@suse.de

- patches.fixes/reiserfs-remove-2-tb-file-size-limit: reiserfs:
  Remove 2 TB file size limit (bnc#592100).

-------------------------------------------------------------------
Tue Mar 30 17:03:54 CEST 2010 - mmarek@suse.cz

- rpm/kernel-binary.spec.in, rpm/kernel-source.spec.in, rpm/mkspec:
  Generated the NoSource and %setup lines automatically from the
  preamble.

-------------------------------------------------------------------
Tue Mar 30 14:36:25 CEST 2010 - mmarek@suse.cz

- rpm/kernel-source.spec.in: Provide $pkg = %version-%source_rel
  in kernel-devel and kernel-source-vanilla.

-------------------------------------------------------------------
Mon Mar 29 21:26:55 CEST 2010 - jeffm@suse.de

- patches.fixes/reiserfs-fix-locking-BUG-during-mount-failure:
  reiserfs: Fix locking BUG during mount failure (bnc#591807).

-------------------------------------------------------------------
Mon Mar 29 19:57:49 CEST 2010 - jeffm@suse.de

- Disabled MAX63XX_WATCHDOG on s390.

-------------------------------------------------------------------
Mon Mar 29 19:31:46 CEST 2010 - jeffm@suse.de

- Update to 2.6.34-rc2-git3.
  - Eliminated 1 patch.
  - Fixed ps3 config.

-------------------------------------------------------------------
Mon Mar 29 18:53:20 CEST 2010 - jbeulich@novell.com

- Update Xen patches to 2.6.34-rc2 and c/s 1007.
- Update config files.
- config.conf: Re-enable Xen configs.
- patches.xen/xen-floppy: Xen: improve floppy behavior
  (bnc#584216).
- patches.xen/xen-vscsi-module-alias: allow pv scsi hba driver
  to be loaded automatically.
- patches.xen/xen-vusb-module-alias: allow pv usb hcd driver to
  be loaded automatically (bnc#584213).

-------------------------------------------------------------------
Fri Mar 26 18:27:41 CET 2010 - jkosina@suse.cz

- patches.fixes/hid-fix-gyration-oops.patch: HID: fix oops in
  gyration_event() (bnc#589329).

-------------------------------------------------------------------
Thu Mar 25 23:01:11 CET 2010 - jack@suse.de

- patches.fixes/novfs-fix-oops-in-scope-finding: novfs: fix an
  oops in novfs scope-finding code (bnc#588579).

-------------------------------------------------------------------
Thu Mar 25 17:48:45 CET 2010 - jeffm@suse.de

- patches.fixes/powerpc-fix-handling-of-strnlen-with-zero-len:
  powerpc: fix handling of strnlen with zero len (bnc#582681).

-------------------------------------------------------------------
Tue Mar 23 16:22:37 CET 2010 - jeffm@suse.de

- patches.drivers/lpfc-add-raywire-id: Delete.

-------------------------------------------------------------------
Tue Mar 23 16:17:52 CET 2010 - jeffm@suse.de

- patches.suse/linux-2.6.29-kms-after-sata.patch: Refresh.

-------------------------------------------------------------------
Tue Mar 23 16:00:31 CET 2010 - jeffm@suse.de

- patches.fixes/do_anonymous_page-race: Delete.

-------------------------------------------------------------------
Tue Mar 23 15:50:39 CET 2010 - jeffm@suse.de

- patches.drivers/libata-prefer-over-ide: Delete.
- patches.drivers/libata-ahci-aspire-3810t-noncq: Delete.
- patches.drivers/libata-ata_piix-clear-spurious-IRQ: Delete.
- patches.suse/block-add-mangle-devt-switch: Delete.

-------------------------------------------------------------------
Tue Mar 23 15:44:47 CET 2010 - jeffm@suse.de

- patches.suse/apm_setup_UP.diff: Delete.

-------------------------------------------------------------------
Mon Mar 22 18:37:10 CET 2010 - jeffm@suse.de

- patches.arch/ppc-efika-bestcomm-ata-dma.patch: Delete.
- patches.arch/ppc-efika-mpc52xx-ac97.patch: Delete.
- patches.arch/ppc-efika-psc-console-autodetection.patch: Delete.
- patches.suse/suse-ppc32-mol-BIT: Delete.
- patches.suse/suse-ppc32-mol-get-property: Delete.
- patches.suse/suse-ppc32-mol-handle-mm-fault: Delete.
- patches.suse/suse-ppc32-mol-ioctl: Delete.
- patches.suse/suse-ppc32-mol-kbuild.patch: Delete.
- patches.suse/suse-ppc32-mol-semaphore: Delete.
- patches.suse/suse-ppc32-mol-sheep: Delete.
- patches.suse/suse-ppc32-mol.patch: Delete.

-------------------------------------------------------------------
Mon Mar 22 18:17:00 CET 2010 - jeffm@suse.de

- patches.fixes/dlm-enable-debug.patch: Delete.

-------------------------------------------------------------------
Mon Mar 22 18:16:39 CET 2010 - jeffm@suse.de

- patches.fixes/ds1682-build-fix: Delete.

-------------------------------------------------------------------
Mon Mar 22 17:55:43 CET 2010 - jeffm@suse.de

- patches.suse/kvm-as-kmp: Delete.

-------------------------------------------------------------------
Mon Mar 22 17:32:50 CET 2010 - jeffm@suse.de

- patches.suse/xfs-dmapi-fix-incompatible-pointer-type-warning:
  xfs/dmapi: fix incompatible pointer type warning.

-------------------------------------------------------------------
Sun Mar 21 23:30:01 CET 2010 - jeffm@suse.de

- Updated to 2.6.34-rc2.
  - Eliminated 4 patches.

-------------------------------------------------------------------
Fri Mar 19 17:33:27 CET 2010 - jbohac@suse.cz

- set CONFIG_IPV6=y for all flavours (bnc#561611)

-------------------------------------------------------------------
Thu Mar 18 18:57:20 CET 2010 - jeffm@suse.de

- Refreshed patch series.

-------------------------------------------------------------------
Wed Mar 17 16:51:34 CET 2010 - jeffm@suse.de

- Updated to 2.6.34-rc1-git6.
  - Eliminated 8 patches.

-------------------------------------------------------------------
Tue Mar 16 16:09:25 CET 2010 - mmarek@suse.cz

- rpm/kernel-binary.spec.in: Remove Obsoletes: for 10.3 KMPs.

-------------------------------------------------------------------
Tue Mar 16 16:03:45 CET 2010 - mmarek@suse.cz

- rpm/kernel-binary.spec.in: Move Obsoletes: msi-wmi-kmp to the
  sle11-ga group and make the comment more explanatory.

-------------------------------------------------------------------
Tue Mar 16 14:14:05 CET 2010 - trenn@suse.de

- rpm/kernel-binary.spec.in:
  bnc#587578

-------------------------------------------------------------------
Thu Mar 11 16:39:36 CET 2010 - jeffm@suse.de

- patches.rpmify/powerpc-mpc52xx-build-fix: powerpc: Build fix
  for mpc52xx.

-------------------------------------------------------------------
Thu Mar 11 11:47:14 CET 2010 - knikanth@suse.de

- patches.fixes/xfs-nonblocking-inode-locking-io-completion.patch:
  Fix unintialized variable. Refresh.

-------------------------------------------------------------------
Wed Mar 10 22:14:03 CET 2010 - jeffm@suse.de

- supported.conf: Added kernel/drivers/gpio/max730x, max7301 now
  depends on it.

-------------------------------------------------------------------
Wed Mar 10 22:11:16 CET 2010 - jeffm@suse.de

- Enabled CONFIG_DRM_RADEON_KMS; Matching KMS-enabled X.org has
  been committed to Factory.

-------------------------------------------------------------------
Wed Mar 10 22:06:12 CET 2010 - jeffm@suse.de

- patches.rpmify/powerpc-kvm-build-failure-workaround: powerpc:
  kvm build failure workaround.

-------------------------------------------------------------------
Wed Mar 10 22:03:49 CET 2010 - jeffm@suse.de

- patches.rpmify/powerpc-mpc52xx-build-fix: powerpc: Build fix
  for mpc52xx.

-------------------------------------------------------------------
Wed Mar 10 21:07:27 CET 2010 - jeffm@suse.de

- supported.conf: Added kernel/drivers/i2c/i2c-smbus, i2c-parport
  now depends on it.

-------------------------------------------------------------------
Wed Mar 10 20:26:13 CET 2010 - mmarek@suse.cz

- rpm/kernel-binary.spec.in: the dwarfextract package has been
  dropped from Factory.

-------------------------------------------------------------------
Wed Mar 10 20:22:20 CET 2010 - jeffm@suse.de

- Update config files for vanilla.

-------------------------------------------------------------------
Wed Mar 10 18:48:00 CET 2010 - jdelvare@suse.de

- supported.conf: Add hwmon/ams back.

-------------------------------------------------------------------
Wed Mar 10 14:52:16 CET 2010 - mmarek@suse.cz

- rpm/kernel-binary.spec.in: Fix symsets for non-split kernels.

-------------------------------------------------------------------
Wed Mar 10 13:09:33 CET 2010 - mmarek@suse.cz

- rpm/kernel-source.spec.in: Add symsets.pl to the src.rpm.

-------------------------------------------------------------------
Wed Mar 10 00:03:12 CET 2010 - jeffm@suse.de

- Updated to 2.6.34-rc1.
  - Eliminated 36 patches.
  - Xen is disabled
  - Added new doc/config-options.changes to document configuration
    changes.

-------------------------------------------------------------------
Tue Mar  9 13:57:49 CET 2010 - mmarek@suse.cz

- rpm/kernel-binary.spec.in: Package symsets in the -devel package.

-------------------------------------------------------------------
Tue Mar  9 13:38:42 CET 2010 - mmarek@suse.cz

- rpm/find-provides: Do not generate ksym(...) provides.

-------------------------------------------------------------------
Tue Mar  9 11:11:55 CET 2010 - mmarek@suse.cz

- rpm/find-provides, rpm/symsets.pl: Generate symsets again
  (bnc#582907).

-------------------------------------------------------------------
Fri Mar  5 10:48:50 CET 2010 - knikanth@suse.de

- patches.fixes/xfs-nonblocking-inode-locking-io-completion.patch:
  xfs: Non-blocking inode locking in IO completion (bnc#568319).

-------------------------------------------------------------------
Fri Mar  5 02:02:01 UTC 2010 - jengelh@medozas.de

- rpm/kernel-source.spec.in: split devel files and full source
  into two rpms, of which only the former is really required for
  KMP building

-------------------------------------------------------------------
Fri Mar  5 02:00:50 UTC 2010 - jengelh@medozas.de

- add configs/sparc64/default

-------------------------------------------------------------------
Wed Mar  3 19:38:43 CET 2010 - tonyj@suse.de

- patches.trace/powerpc-rename-irq-tracing: should have been deleted by 
  previous commit

-------------------------------------------------------------------
Wed Mar  3 14:43:27 CET 2010 - tonyj@suse.de

- remove perfmon2 patches 

-------------------------------------------------------------------
Wed Mar  3 14:40:46 CET 2010 - tonyj@suse.de

- Remove lttng-instrumentation patches, they have been removed from 
  SLE11SP1
- patches.xen/tmem: Refresh.
- patches.xen/xen3-auto-common.diff: Refresh.

-------------------------------------------------------------------
Tue Mar  2 17:26:25 CET 2010 - jbeulich@novell.com

- Update Xen patches to 2.6.33 and c/s 1003.
- patches.xen/xen-clockevents: replace Xen's custom time handling
  with such using GENERIC_CLOCKEVENTS infrastructure.
- Update Xen config files.

-------------------------------------------------------------------
Tue Mar  2 04:01:27 CET 2010 - nfbrown@suse.de

- patches.fixes/sunrpc-monotonic-expiry: sunrpc: use monotonic
  time in expiry cache (bnc#578668).

-------------------------------------------------------------------
Thu Feb 25 20:06:05 CET 2010 - jeffm@suse.de

- patches.rpmify/ia64-sn-fix-percpu-warnings: Obsolete.

-------------------------------------------------------------------
Thu Feb 25 16:38:31 CET 2010 - mmarek@suse.cz

- Drop include of generated/autoconf.h in our patches, it's not
  needed since 2.6.15:
- patches.suse/novfs-client-module: Refresh.
- patches.suse/s390-Kerntypes.diff: Refresh.
- patches.suse/suse-ppc32-mol.patch: Refresh.

-------------------------------------------------------------------
Thu Feb 25 08:39:15 CET 2010 - teheo@suse.de

- scripts/run_oldconfig.sh doesn't update ppc/vanilla for some reason.
  Do it manually.

-------------------------------------------------------------------
Thu Feb 25 08:13:40 CET 2010 - teheo@suse.de

- ppc explicitly sets CONFIG_LEDS_TRIGGER_IDE_DISK.  Run
  scripts/run_oldconfig.sh to fix configs up.

-------------------------------------------------------------------
Thu Feb 25 07:25:49 CET 2010 - teheo@suse.de

- Drop CONFIG_IDE from all configs.

-------------------------------------------------------------------
Thu Feb 25 06:04:24 CET 2010 - jeffm@suse.com

- patches.xen/xen3-patch-2.6.33-rc8-final: Build fix for the
  2.6.33-final update.

-------------------------------------------------------------------
Wed Feb 24 21:00:52 CET 2010 - jeffm@suse.de

- Updated to 2.6.33-final.
  - Eliminated 4 patches.

-------------------------------------------------------------------
Wed Feb 24 20:02:26 CET 2010 - jeffm@suse.de

- patches.rpmify/ftrace-fix-ftrace_event_call-alignment-for-use-with-gcc-4-5:
  ftrace: fix ftrace_event_call alignment for use with gcc 4.5
  (bnc#582222).

-------------------------------------------------------------------
Wed Feb 24 14:46:28 CET 2010 - jbeulich@novell.com

- Update Xen patches to 2.6.33-rc8 and c/s 997.
- patches.xen/xen-x86-time-per-cpu: fold per-CPU accounting data
  into a structure.
- patches.xen/xen-x86-xtime-lock: reduce contention on xtime_lock
  (bnc#569014, bnc#571041, bnc#571769, bnc#572146).

-------------------------------------------------------------------
Wed Feb 24 10:54:56 UTC 2010 - jengelh@medozas.de

- rpm/kernel-source.spec.in: use macros in a few more places

-------------------------------------------------------------------
Tue Feb 23 00:34:32 CET 2010 - jack@suse.de

- patches.fixes/novfs-fix-inode-uid: novfs: Get proper UID when
  looking up inode (bnc#486997).
- patches.fixes/novfs-incorrect-filesize-fix: novfs: novfs
  reports incorrect file size (bnc#426536).
- patches.fixes/novfs-truncate-fix: novfs: Fixes corruption of
  OO documents on NSS Volumes (bnc#508259).

-------------------------------------------------------------------
Sat Feb 20 22:31:31 UTC 2010 - jengelh@medozas.de

- use standard short options in tar commands

-------------------------------------------------------------------
Wed Feb 17 04:07:36 CET 2010 - nfbrown@suse.de

- patches.fixes/nfs-find-crash: Fix potential oops when running
  find on an NFS mount. (bnc#573107).

-------------------------------------------------------------------
Tue Feb 16 21:21:22 CET 2010 - jeffm@suse.com

- Set CONFIG_LSM_MMAP_MIN_ADDR=4096 to allow qemu to emulate
  other architectures properly (bnc#574654).

-------------------------------------------------------------------
Tue Feb 16 18:10:01 CET 2010 - jeffm@suse.com

- Update to 2.6.33-rc8.
  - Eliminated 1 patch.

-------------------------------------------------------------------
Mon Feb 15 19:15:43 CET 2010 - rgoldwyn@suse.de

- patches.fixes/novfs-err_ptr-fix.diff: Oops in novfs:unlink_local
  (bnc#569071).

-------------------------------------------------------------------
Fri Feb 12 17:36:05 CET 2010 - trenn@suse.de

- Update config files.
  Enable p4_clockmod for i386 desktop
  While this is broken by design it allows to remove clocking
  limits from the vendor on e.g. eeepc 701
-------------------------------------------------------------------
Fri Feb 12 17:10:47 CET 2010 - jeffm@suse.com

- patches.fixes/taskstats-alignment: delayacct: align to 8 byte
  boundary on 64-bit systems (bnc#578065).

-------------------------------------------------------------------
Fri Feb 12 16:57:20 CET 2010 - trenn@suse.de

- patches.fixes/acpi_fix_no_critical_tp.patch: ACPI thermal:
  Don't invalidate thermal zone if critical trip point is bad
  (bnc#531547).
- patches.fixes/acpi_pci_hot_plug_sanity_checks.patch: ACPI:
  acpi_bus_{scan,bus,add}: return -ENODEV if no device was found
  (bnc#531547).
- patches.fixes/acpi_thermal_check_trip_points.patch: ACPI
  thermal: Check for thermal zone requirement (bnc#531547).

-------------------------------------------------------------------
Fri Feb 12 10:32:54 CET 2010 - jdelvare@suse.de

- supported.conf: saa7111 and saa7114 are gone.

-------------------------------------------------------------------
Wed Feb 10 16:37:00 CET 2010 - jeffm@suse.com

- patches.suse/kdb-fix-kdb_cmds-to-include-the-arch-common-macro:
  kdb: fix kdb_cmds to include the arch common macro (bnc#578421).

-------------------------------------------------------------------
Wed Feb 10 02:13:27 CET 2010 - jeffm@suse.com

- patches.suse/kdb-handle-nonexistance-keyboard-controller: kdb:
  handle nonexistance keyboard controller (bnc#578051).

-------------------------------------------------------------------
Wed Feb 10 00:29:46 CET 2010 - gregkh@suse.de

- patches.fixes/dvb-l64781.ko-broken-with-gcc-4.5.patch: dvb:
  l64781.ko broken with gcc 4.5.

-------------------------------------------------------------------
Tue Feb  9 22:55:21 CET 2010 - jeffm@suse.com

- patches.apparmor/apparmor-check-for-network-in-interrupt-and-work-around:
  apparmor: check for network in interrupt and work around
  (bnc#492961, bln#350789).

-------------------------------------------------------------------
Tue Feb  9 17:02:26 CET 2010 - jeffm@suse.com

- Update to 2.6.33-rc7.
  - Eliminated 1 patch.

-------------------------------------------------------------------
Tue Feb  9 10:09:08 CET 2010 - tiwai@suse.de

- patches.drivers/alsa-sp1-hda-66-idt-hp-mute-led-fix-polarity:
  ALSA: hda - Fix default polarity of mute-LED GPIO on 92HD83x/88x
  codecs (bnc#578190).

-------------------------------------------------------------------
Mon Feb  8 15:49:01 CET 2010 - tiwai@suse.de

- patches.drivers/alsa-sp1-hda-63-idt-hp-mute-led-detect:
  ALSA: hda - Detect HP mute-LED GPIO setup from GPIO counts
  (bnc#577927).
- patches.drivers/alsa-sp1-hda-64-idt-hp-mute-led-cleanup: ALSA:
  hda - Merge HP mute-LED status callback on both IDT 92HD7x
  and 8x codecs (bnc#577927).
- patches.drivers/alsa-sp1-hda-65-idt-hp-mute-led-cleanup2:
  ALSA: hda - Remove static gpio_led setup via model (bnc#577927).

-------------------------------------------------------------------
Fri Feb  5 18:10:37 CET 2010 - coly.li@suse.de

- patches.suse/64bytes_lvb_len.diff: Delete from repo and series.conf.
  Back to 32bytes lvb length for clvm (bnc#573460).

-------------------------------------------------------------------
Fri Feb  5 16:12:12 CET 2010 - duwe@suse.de

- Update config files: Compile IBM_BSR into kernel, not as module.
  (ppc only, bnc#572381)

-------------------------------------------------------------------
Fri Feb  5 16:07:34 CET 2010 - duwe@suse.de

- patches.arch/ppc-pseries-ncpus-1: powerpc: Add static fields
  to ibm,client-architecture call (bnc#570909).
- patches.arch/ppc-pseries-ncpus-2: powerpc/pseries: Pass more
  accurate number of supported cores to firmware (bnc#570909).

-------------------------------------------------------------------
Fri Feb  5 11:10:01 CET 2010 - coly.li@suse.de

- disable patches.suse/64bytes_lvb_len.diff in series.conf

-------------------------------------------------------------------
Thu Feb  4 15:17:01 CET 2010 - mmarek@suse.de

- rpm/find-provides, rpm/kernel-binary.spec.in: Remove the previous
  hack and set STRIP_KEEP_SYMTAB='*/vmlinux-*' instead to avoid
  stripping symbols from the ppc vmlinux image (bnc#572148).

-------------------------------------------------------------------
Thu Feb  4 13:23:57 CET 2010 - knikanth@suse.de

- patches.fixes/dm-stripe-zero-stripes: dm-stripe: return -EINVAL
  if stripe count is zero (bnc#576312).

-------------------------------------------------------------------
Thu Feb  4 12:17:25 CET 2010 - npiggin@suse.de

- Disable patches.suse/files-slab-rcu.patch.

-------------------------------------------------------------------
Thu Feb  4 11:29:58 CET 2010 - mmarek@suse.cz

- rpm/kernel-binary.spec.in: Obsolete iwlagn-2-6-27-kmp
  (bnc#559533).

-------------------------------------------------------------------
Thu Feb  4 09:46:35 CET 2010 - tiwai@suse.de

- supported.conf: mark snd-wss-lib unsupported

-------------------------------------------------------------------
Thu Feb  4 09:45:34 CET 2010 - tiwai@suse.de

- patches.drivers/alsa-sp1-hda-61-add-idt92hd88x-support2:
  ALSA: hda - Adding support for another IDT 92HD83XXX codec
  (bnc#569354).

-------------------------------------------------------------------
Wed Feb  3 19:17:01 CET 2010 - jbohac@suse.cz

- supported.conf: marked em_cmp supported (bnc#568130)

-------------------------------------------------------------------
Wed Feb  3 14:57:19 CET 2010 - mmarek@suse.cz

- rpm/kernel-binary.spec.in: automatically install a matching
  -devel package if kernel-source is installed.

-------------------------------------------------------------------
Wed Feb  3 13:06:15 CET 2010 - jbeulich@novell.com

- Update Xen patches to 2.6.33-rc6 and c/s 989.
- patches.xen/xen-netback-generalize: Netback: Generalize
  static/global variables into 'struct xen_netbk'.
- patches.xen/xen-netback-kernel-threads: Use Kernel thread to
  replace the tasklet.
- patches.xen/xen-netback-multiple-tasklets: Netback:
  Multiple tasklets support.

-------------------------------------------------------------------
Tue Feb  2 15:59:38 CET 2010 - jkosina@suse.cz

- patches.suse/suse-ppc64-branding: the message about crashed kernel
  doesn't make sense any more with CONFIG_CRASH_DUMP enabled by
  default (bnc#575884).

-------------------------------------------------------------------
Sat Jan 30 21:51:35 CET 2010 - jeffm@suse.com

- Update to 2.6.33-rc6.
  - Eliminated 12 patches.

-------------------------------------------------------------------
Sat Jan 30 21:30:27 CET 2010 - jeffm@suse.com

- patches.rpmify/hugetlbfs-fix-section-mismatches: Removed __init
  from hugetlb_sysfs_add_hstate instead of adding it elsewhere.

-------------------------------------------------------------------
Sat Jan 30 09:05:13 CET 2010 - jslaby@suse.de

- patches.suse/kdb-common: Fix hid crash (bnc#570591)

-------------------------------------------------------------------
Fri Jan 29 12:11:55 CET 2010 - tiwai@suse.de

- patches.drivers/alsa-sp1-hda-60-add-idt92hd88x-support: ALSA:
  hda - Add support for IDT 92HD88 family codecs (bnc#569354).

-------------------------------------------------------------------
Fri Jan 29 11:14:39 CET 2010 - jkosina@suse.cz

- patches.fixes/pci-fix-nested-spinlock-hang-in-aer_inject.patch:
  Update patch-mainline tag.

-------------------------------------------------------------------
Fri Jan 29 10:39:59 CET 2010 - jbenc@suse.cz

- Update config files: fixed vanilla configs.

-------------------------------------------------------------------
Thu Jan 28 19:27:54 CET 2010 - tiwai@suse.de

- patches.drivers/alsa-sp1-hda-59-idt92hd83xxx-hp-mute-led: ALSA:
  hda - Add mute LED check for HP laptops with IDT 92HD83xxx codec
  (bnc#569354).

-------------------------------------------------------------------
Thu Jan 28 16:56:02 CET 2010 - jbeulich@novell.com

- patches.suse/supported-flag: Fix -ec2 build.
- patches.suse/supported-flag-enterprise: Refresh.
- patches.xen/xen3-patch-2.6.33-rc3: Fix ia64 build.

-------------------------------------------------------------------
Thu Jan 28 16:28:01 CET 2010 - jbeulich@novell.com

- Update Xen patches to 2.6.33-rc5 and c/s 987.
- config.conf: Re-enable Xen.
- Update config files.

-------------------------------------------------------------------
Thu Jan 28 14:50:18 CET 2010 - jbenc@suse.cz

- Update config files: enabled CONFIG_CFG80211_WEXT to keep backward
  user space compatibility and enabled few wireless drivers.

-------------------------------------------------------------------
Thu Jan 28 14:37:22 CET 2010 - mmarek@suse.cz

- rpm/apply-patches: Add support for an additional series file in
  patches.addon/series, this will be applied after the main series.

-------------------------------------------------------------------
Thu Jan 28 11:17:01 CET 2010 - mmarek@suse.cz

- rpm/apply-patches: put the patch loops from kernel-binary.spec.in
  and kernel-source.spec.in to one place.

-------------------------------------------------------------------
Wed Jan 27 20:24:43 CET 2010 - jeffm@suse.de

- Deleted 28 unused patches.

-------------------------------------------------------------------
Wed Jan 27 15:56:48 CET 2010 - jeffm@suse.com

- Update config files.

-------------------------------------------------------------------
Wed Jan 27 14:55:29 CET 2010 - jkosina@suse.cz

- patches.fixes/pci-fix-nested-spinlock-hang-in-aer_inject.patch:
  pci: fix nested spinlock hang in aer_inject (bnc#573578).

-------------------------------------------------------------------
Wed Jan 27 14:34:07 CET 2010 - mmarek@suse.cz

- Update config files: disable generic_serial users.
- patches.drivers/reenable-generic_serial: Delete.
- rpm/generic_serial-blacklist: Delete (bnc#569676).

-------------------------------------------------------------------
Wed Jan 27 12:57:31 CET 2010 - jengelh@medozas.de

- remove patches.suse/netfilter-ipv4options [bnc#490142]

-------------------------------------------------------------------
Wed Jan 27 00:14:42 CET 2010 - jeffm@suse.com

- patches.suse/slab-handle-memoryless-nodes-v2a.patch: Refresh.

-------------------------------------------------------------------
Tue Jan 26 07:00:33 CET 2010 - knikanth@suse.de

- supported.conf: Fix misspelt dm-region-hash and mark it supported
  correctly (bnc#565962)

-------------------------------------------------------------------
Mon Jan 25 21:55:49 CET 2010 - gregkh@suse.de

- Update to 2.6.32.6
  - security fixes
  - bugfixes
  - obsoletes:
    - patches.drivers/8250_pnp-wacom-add
    - patches.drivers/staging-hv-fix-smp-problems-in-the-hyperv-core-code.patch
    - patches.kernel.org/scsi-enclosure-fix-oops-while-iterating-enclosure_status-array.patch
    - patches.kernel.org/x86-msr-cpuid-register-enough-minors-for-the-msr-and-cpuid-drivers.patch

-------------------------------------------------------------------
Mon Jan 25 20:43:56 CET 2010 - jeffm@suse.com

- supported.conf: Added sparse_keymap (eeepc_laptop depends on it)

-------------------------------------------------------------------
Mon Jan 25 20:07:23 CET 2010 - npiggin@suse.de

- patches.suse/slab-handle-memoryless-nodes-v2a.patch: slab -
  handle memoryless nodes V2a (bnc#436025, bnc#570492).

-------------------------------------------------------------------
Mon Jan 25 17:54:26 CET 2010 - jeffm@suse.com

- Updated to 2.6.33-rc5.
  - Eliminated 2 patches.

-------------------------------------------------------------------
Mon Jan 25 16:46:19 CET 2010 - trenn@suse.de

- Update config files.
- patches.arch/x86_mce_intel_decode_physical_address.patch: x86,
  mce: Xeon75xx specific interface to get corrected memory error
  information (bnc#573380, fate#307738).
- patches.arch/x86_mce_intel_decode_physical_address_compile_fix.patch:
  x86, mce: Xeon75xx specific interface to get corrected memory
  error information (bnc#573380, fate#307738).
- patches.arch/x86_mce_intel_decode_physical_address_rename_fix.patch:
  x86, mce: Rename cpu_specific_poll to mce_cpu_specific_poll
  (bnc#573380, fate#307738).
- patches.xen/xen3-auto-arch-x86.diff: Refresh.

-------------------------------------------------------------------
Mon Jan 25 14:13:08 CET 2010 - tiwai@suse.de

- patches.drivers/alsa-sp1-hda-57-cx5051-toshiba-quirk:
  ALSA: hda - Add support for Toshiba Satellite M300
  (bnc#492233,bnc#565904).
- patches.drivers/alsa-sp1-hda-58-cx5051-lenovo-mute-fix: ALSA:
  hda - Change headphone pin control with master volume on cx5051
  (bnc#573050).

-------------------------------------------------------------------
Mon Jan 25 12:30:14 CET 2010 - trenn@suse.de

- patches.arch/x86_enable_tsc_sync_check_again.patch: x86:
  Reenable TSC sync check at boot, even with NONSTOP_TSC
  (bnc#573379).

-------------------------------------------------------------------
Mon Jan 25 12:22:55 CET 2010 - trenn@suse.de

- patches.arch/x86_node_hotplug_parse_srat_fix_2nd_ver.patch:
  x86: Set hotpluggable nodes in nodes_possible_map (bnc#567216).
- patches.arch/x86_node_hotplug_parse_srat_fix.patch: Delete.

-------------------------------------------------------------------
Mon Jan 25 11:45:39 CET 2010 - trenn@suse.de

- supported.conf:
  Add mce-inject and hwpoison-inject so that Intel can easier test
  this. As these are debug drivers, they might get reverted from
  support.conf again if kernel-extra package gets fixed for SLES,
  only seem to exist for SLED because "NCC is not yet working for SP1".
  (bnc#572552).

-------------------------------------------------------------------
Sat Jan 23 02:54:31 CET 2010 - bphilips@suse.de

- patches.drivers/tg3-updates-from-f4188d-to-ba5b0bf.patch: tg3:
  updates from f4188d to ba5b0bf (bnc#573237).

-------------------------------------------------------------------
Sat Jan 23 01:57:20 CET 2010 - rjw@suse.de

- patches.arch/x86-irq-check-move_in_progress-before-freeing-the-vector-mapping.patch:
  x86, irq: Check move_in_progress before freeing the vector
  mapping (bnc#558247).

-------------------------------------------------------------------
Sat Jan 23 01:36:27 CET 2010 - rjw@suse.de

- patches.arch/x86-apic-use-logical-flat-for-systems-with-8-or-fewer-logical-cpus.patch:
  x86, apic: use logical flat for systems with <= 8 logical cpus
  (bnc#567510).
- patches.arch/x86-revert-apic-Use-logical-flat-on-intel-with-8-or-fewer-logical-cpus.patch:
  x86: Revert "apic: Use logical flat on intel with <= 8 logical
  cpus" (bnc#567510).

-------------------------------------------------------------------
Sat Jan 23 00:52:57 CET 2010 - gregkh@suse.de

- Update to 2.6.32.5:
  - security fixes
  - bug fixes
  - obsoletes:
    - patches.drivers/alsa-sp1-hda-54-alc861-capture-fix
    - patches.fixes/hid-add-device-ids-for-new-model-of-apple-wireless-keyboard
    - patches.fixes/megaraid_sas-fix-permissions-on-poll_mode_io
    - patches.fixes/reiserfs-truncate-blocks-not-used-by-a-write.patch

-------------------------------------------------------------------
Fri Jan 22 21:11:54 CET 2010 - tonyj@suse.de

- Update config files: drop UTRACE from default s390 configs
  as per communication from Ihno.

-------------------------------------------------------------------
Fri Jan 22 19:48:25 CET 2010 - gregkh@suse.de

- patches.kernel.org/x86-msr-cpuid-register-enough-minors-for-the-msr-and-cpuid-drivers.patch:
  x86, msr/cpuid: Register enough minors for the MSR and CPUID
  drivers (bnc#572720).

-------------------------------------------------------------------
Fri Jan 22 18:54:28 CET 2010 - gregkh@suse.de

- patches.kernel.org/scsi-enclosure-fix-oops-while-iterating-enclosure_status-array.patch:
  SCSI: enclosure: fix oops while iterating enclosure_status array
  (bnc#572818).
- patches.fixes/enclosure-fix-oops-while-iterating-enclosure_status-array:
  Delete.

-------------------------------------------------------------------
Fri Jan 22 15:50:12 CET 2010 - duwe@suse.de

- Update config files.
- patches.arch/ppc-extended_h_cede-update-to-mainline: Incremental
  patch set to sync H_CEDE with actual mainline (bnc#550447,
  FATE#307059).

-------------------------------------------------------------------
Fri Jan 22 15:30:21 CET 2010 - trenn@suse.de

- Update config files.
  Add DMAR to -trace flavor -> get in sync with -default

-------------------------------------------------------------------
Fri Jan 22 09:17:21 CET 2010 - hare@suse.de

- patches.fixes/qla2xxx-restore-pci-state-after-eeh-recovery:
  Re-save PCI state after EEH recovery (bnc#570233).

-------------------------------------------------------------------
Fri Jan 22 07:38:23 CET 2010 - jjolly@suse.de

- patches.arch/s390-06-01-zfcp-introduce-bsg-timeout-callback.patch:
  zfcp: introduce BSG timeout callback (BNC#572659).
- patches.arch/s390-06-02-zfcp-set-hw-timeout-requested-by-bsg.patch:
  zfcp: set HW timeout requested by BSG request (BNC#572659).

-------------------------------------------------------------------
Fri Jan 22 03:20:49 CET 2010 - bphilips@suse.de

- patches.drivers/netxen-8f9b3f-to-c651a8.patch: netxen: 8f9b3f
  to c651a8 (bnc#572832).

-------------------------------------------------------------------
Fri Jan 22 02:39:54 CET 2010 - mfasheh@suse.com

- patches.suse/ocfs2-allocation-resrvations.patch: Refresh to
  newest version of patch.

-------------------------------------------------------------------
Thu Jan 21 20:22:46 CET 2010 - astarikovskiy@suse.de

- supported.conf: added power_meter driver (FATE #306959). 

-------------------------------------------------------------------
Thu Jan 21 18:16:54 CET 2010 - tonyj@suse.de

- config.conf: add -trace flavor for s390* at Ihno's request
- Add more tracers to existing ppc64 trace config at IBM request 
  Both related to FATE# 307051.
- patches.trace/ftrace-framepointer.diff: Delete.

-------------------------------------------------------------------
Thu Jan 21 14:41:29 CET 2010 - hare@suse.de

- patches.fixes/scsi-fc-class-allow-LLD-bsg-timeout:
  scsi_transport_fc: Allow LLD to reset FC BSG timeout
  (bnc#572658).

-------------------------------------------------------------------
Thu Jan 21 13:13:53 CET 2010 - jbeulich@novell.com

- patches.xen/xen-privcmd-mmap-batch-clear: privcmd: mmapbatch-v2
  fixes.

-------------------------------------------------------------------
Thu Jan 21 09:08:08 CET 2010 - hare@suse.de

- patches.drivers/lpfc-8.3.5-update: lpfc update to 8.3.5
  (bnc#572427).
- patches.drivers/lpfc-8.3.5.3-update: lpfc driver update to
  8.3.5.3 (bnc#572427).

-------------------------------------------------------------------
Thu Jan 21 09:04:37 CET 2010 - hare@suse.de

- patches.drivers/e1000-enhance-frame-fragment-detection.patch:
  Update headers for series2git.
- patches.drivers/e1000e-enhance-frame-fragment-detection.patch:
  Update headers for series2git.

-------------------------------------------------------------------
Wed Jan 20 18:23:18 CET 2010 - tiwai@suse.de

- patches.suse/bootsplash-scaler: Refresh. More updates and
  clean-up by Egbert (bnc#570082)

-------------------------------------------------------------------
Wed Jan 20 16:30:38 CET 2010 - jkosina@suse.cz

- patches.drivers/add-support-for-intel-cougar-point-chipset.patch:
  Intel Cougar Point PCH Support (FATE#308854 bnc#565845).

-------------------------------------------------------------------
Wed Jan 20 15:07:59 CET 2010 - jslaby@suse.de

- patches.drivers/bnx2x-backports-v2.6.32-to-af901ca.patch:
  Refresh.
  (change firmwares in makefile)

-------------------------------------------------------------------
Wed Jan 20 13:55:16 CET 2010 - jslaby@suse.de

- patches.suse/rlim-0006-PPC-use-helpers-for-rlimits.patch: Refresh.
- patches.suse/rlim-0007-S390-use-helpers-for-rlimits.patch: Refresh.

-------------------------------------------------------------------
Wed Jan 20 12:10:03 CET 2010 - jbeulich@novell.com

- Update Xen patches to 2.6.32.4 and c/s 984.
- Update Xen config files.

-------------------------------------------------------------------
Wed Jan 20 08:19:53 CET 2010 - bphilips@suse.de

- patches.drivers/bnx2i-backport-from-v2.6.32-to-45ca38e.patch:
  bnx2i: Backport from v2.6.32 to 45ca38e (bnc#564640).
- patches.drivers/bnx2x-backports-v2.6.32-to-af901ca.patch:
  bnx2x: backports v2.6.32 to af901ca (bnc#564638).
- patches.drivers/cnic-backport-from-v2.6.32-4e9c4f.patch: cnic:
  backport from v2.6.32-4e9c4f (bnc#564640).

-------------------------------------------------------------------
Wed Jan 20 00:08:36 CET 2010 - gregkh@suse.de

- Update config files.  2.6.32.4 changed one of them.

-------------------------------------------------------------------
Tue Jan 19 23:40:51 CET 2010 - tiwai@suse.de

- patches.suse/bootsplash-scaler: Refresh.  Fixed the text area
  calculation, and added the upscaling (bnc#570082).

-------------------------------------------------------------------
Tue Jan 19 21:57:59 CET 2010 - jeffm@suse.com

- Updated to 2.6.33-rc4-git7.
  - Eliminated 4 patches.

-------------------------------------------------------------------
Tue Jan 19 18:39:59 CET 2010 - gregkh@suse.de

- Patch refresh for fuzz due to upstream -stable additions.

-------------------------------------------------------------------
Tue Jan 19 18:35:44 CET 2010 - gregkh@suse.de

- Update to 2.6.32.4
  - security fixes
  - bug fixes
  - obsoletes:
    - patches.arch/module-handle-ppc64-relocating-kcrctabs-when-config_relocatable-y
    - patches.drivers/alsa-sp1-hda-53-alc861vd-capture-fix
    - patches.fixes/audit_untag_chunk.patch
    - patches.fixes/quota-fix-reserved-space-management-for-ordinary-fs.patch
    - patches.fixes/signal-fix-kernel-information-leak-with-print-fatal-signals-1

-------------------------------------------------------------------
Tue Jan 19 18:08:33 CET 2010 - tiwai@suse.de

- patches.drivers/alsa-sp1-hda-55-alc259-hp-pin-fix: ALSA: hda -
  Fix parsing pin node 0x21 on ALC259 (bnc#571879).
- patches.drivers/alsa-sp1-hda-56-realtek-eapd-fix: ALSA: hda -
  Turn on EAPD only if available for Realtek codecs (bnc#571879).

-------------------------------------------------------------------
Tue Jan 19 18:01:58 CET 2010 - tiwai@suse.de

- patches.suse/bootsplash-scaler: Refresh.  Fix the hang-up with
  resolution changes (bnc#570082)

-------------------------------------------------------------------
Tue Jan 19 14:36:48 CET 2010 - jkosina@suse.cz

- supported.conf: added aesni-intel (bnc#566618 FATE#304209).

-------------------------------------------------------------------
Tue Jan 19 14:21:10 CET 2010 - jkosina@suse.cz

- Update config files: set CONFIG_CRYPTO_HMAC=y to avoid
  regression from SLE11 (bnc#571501).

-------------------------------------------------------------------
Tue Jan 19 13:32:02 CET 2010 - jack@suse.de

- patches.fixes/reiserfs-truncate-blocks-not-used-by-a-write.patch:
  reiserfs: truncate blocks not used by a write (bnc#483375).

-------------------------------------------------------------------
Mon Jan 18 22:34:50 CET 2010 - jeffm@suse.de

- patches.suse/smtnice-disable: Delete (obsolete).

-------------------------------------------------------------------
Mon Jan 18 16:22:29 CET 2010 - jeffm@suse.com

- Disabled custom ACPI table loading from initramfs again.

-------------------------------------------------------------------
Mon Jan 18 16:22:08 CET 2010 - jeffm@suse.com

- patches.fixes/nfsd-05-sunrpc-cache-allow-thread-to-block-while-waiting-for.patch:
  Refresh.

-------------------------------------------------------------------
Mon Jan 18 14:59:22 CET 2010 - trenn@suse.de

- patches.arch/x86_node_hotplug_parse_srat_fix.patch:
  x86/mm/srat_64.c: nodes_parsed should include all nodes detected
  by ACPI (bnc#567140).

-------------------------------------------------------------------
Mon Jan 18 09:47:31 CET 2010 - hare@suse.de

- patches.fixes/aic79xx-null-scb-in-nonpkt-busfree: aic79xx: check
  for non-NULL scb in ahd_handle_nonpkt_busfree (bnc#542568).

-------------------------------------------------------------------
Mon Jan 18 00:35:36 CET 2010 - nfbrown@suse.de

- patches.fixes/nfsd-05-sunrpc-cache-allow-thread-to-block-while-waiting-for.patch:
  Refresh to fix 60 second delay. (bnc#568271)

-------------------------------------------------------------------
Sat Jan 16 02:05:38 CET 2010 - tonyj@suse.de

- patches.fixes/audit_untag_chunk.patch: fix braindamage in
  audit_tree.c untag_chunk() (bnc#556282).

-------------------------------------------------------------------
Sat Jan 16 01:44:42 CET 2010 - rjw@suse.de

- patches.xen/xen-x86-rename-display_cacheinfo-to-cpu_detect_cache_sizes.patch:
  x86: Rename display_cacheinfo() to cpu_detect_cache_sizes().

-------------------------------------------------------------------
Fri Jan 15 21:42:09 CET 2010 - gregkh@suse.de

- Update config files.
- patches.drivers/vmw_pvscsi-scsi-driver-for-vmware-s-virtual-hba.patch:
  vmw_pvscsi: SCSI driver for VMware's virtual HBA.

-------------------------------------------------------------------
Fri Jan 15 20:54:10 CET 2010 - jeffm@suse.com

- patches.fixes/hid-add-device-ids-for-new-model-of-apple-wireless-keyboard:
  HID: add device IDs for new model of Apple Wireless Keyboard
  (bnc#568231).

-------------------------------------------------------------------
Fri Jan 15 13:47:33 CET 2010 - hare@suse.de

- patches.drivers/qla2xxx-8.03.01.01.11.1-k8-update: qla2xxx
  driver update to 8.03.01.01.11.1-k8 (bnc#560415).
- patches.drivers/qla2xxx-8.03.01.02.11.1-k8-update: qla2xxx
  driver update to 8.03.01.02.11.1-k8 (bnc#570233).
- patches.drivers/lpfc-add-raywire-id: Delete.
- patches.drivers/qla2xxx-8.03.01-k7-update: Delete.

-------------------------------------------------------------------
Fri Jan 15 13:46:38 CET 2010 - hare@suse.de

- patches.drivers/qla2xxx-8.03.01.01.11.1-k8-update: qla2xxx
  driver update to 8.03.01.01.11.1-k8 (bnc#560415).
- patches.drivers/qla2xxx-8.03.01.02.11.1-k8-update: qla2xxx
  driver update to 8.03.01.02.11.1-k8 (bnc#570233).
- patches.drivers/lpfc-add-raywire-id: Delete.
- patches.drivers/qla2xxx-8.03.01-k7-update: Delete.

-------------------------------------------------------------------
Fri Jan 15 09:41:39 CET 2010 - trenn@suse.de

- patches.suse/kdb_dont_touch_i8042_early.patch: Avoid early
  hang when i8042 controller is missing (bnc#528811).

-------------------------------------------------------------------
Fri Jan 15 03:56:15 CET 2010 - jeffm@suse.com

- patches.suse/reiser4-sync_inodes: Delete (obsolete).

-------------------------------------------------------------------
Fri Jan 15 03:55:52 CET 2010 - jeffm@suse.com

- patches.suse/reiser4-sync_inodes: Delete (obsolete).

-------------------------------------------------------------------
Fri Jan 15 03:39:29 CET 2010 - jeffm@suse.com

- patches.fixes/remount-no-shrink-dcache: Updated to 2.6.33.

-------------------------------------------------------------------
Fri Jan 15 03:22:19 CET 2010 - jeffm@suse.com

- patches.arch/s390-08-02-zfcp-gpn-align-fix.diff: Delete (obsolete).

-------------------------------------------------------------------
Fri Jan 15 03:21:54 CET 2010 - jeffm@suse.com

- patches.suse/smtnice-disable: Updated to 2.6.33.

-------------------------------------------------------------------
Fri Jan 15 03:19:18 CET 2010 - jeffm@suse.com

- patches.arch/s390-08-02-zfcp-gpn-align-fix.diff: Delete (obsolete).

-------------------------------------------------------------------
Fri Jan 15 00:25:16 CET 2010 - mfasheh@suse.com

- patches.fixes/Ocfs2-Let-ocfs2-support-fiemap-for-symlink-and-fast-.patch:
  Ocfs2: Let ocfs2 support fiemap for symlink and fast symlink..
- patches.fixes/Ocfs2-Should-ocfs2-support-fiemap-for-S_IFDIR-inode.patch:
  Ocfs2: Should ocfs2 support fiemap for S_IFDIR inode?.
- patches.fixes/ocfs-stop-using-do_sync_mapping_range.patch:
  ocfs: stop using do_sync_mapping_range.
- patches.fixes/ocfs2-Add-reflinked-file-s-inode-to-inode-hash-earil.patch:
  ocfs2: Add reflinked file's inode to inode hash eariler..
- patches.fixes/ocfs2-Find-proper-end-cpos-for-a-leaf-refcount-block.patch:
  ocfs2: Find proper end cpos for a leaf refcount block..
- patches.fixes/ocfs2-Set-i_nlink-properly-during-reflink.patch:
  ocfs2: Set i_nlink properly during reflink..
- patches.fixes/ocfs2-always-include-acl-support.patch: ocfs2:
  Always include ACL support.
- patches.fixes/ocfs2-cluster-Make-fence-method-configurable-v2.patch:
  ocfs2/cluster: Make fence method configurable - v2.
- patches.fixes/ocfs2-devel-remove-redundant-OCFS2_MOUNT_POSIX_ACL-c.patch:
  ocfs2-devel: remove redundant OCFS2_MOUNT_POSIX_ACL check
  in ocfs2_get_acl_nolock().
- patches.fixes/ocfs2-explicit-declare-uninitialized-var-in-user_clu.patch:
  ocfs2: explicit declare uninitialized var in
  user_cluster_connect().
- patches.fixes/ocfs2-make-acl-use-the-default.patch: ocfs2:
  Make acl use the default.
- patches.fixes/ocfs2-refcounttree.c-cleanup.patch: ocfs2:
  refcounttree.c cleanup..
- patches.fixes/ocfs2-replace-u8-by-__u8-in-ocfs2_fs.h.patch:
  ocfs2: replace u8 by __u8 in ocfs2_fs.h.
- patches.fixes/ocfs2-return-EAGAIN-instead-of-EAGAIN-in-dlm.patch:
  ocfs2: return -EAGAIN instead of EAGAIN in dlm.
- patches.fixes/ocfs2-set-MS_POSIXACL-on-remount.patch: ocfs2:
  Set MS_POSIXACL on remount.
- patches.fixes/ocfs2-trivial-Use-le16_to_cpu-for-a-disk-value-in-xa.patch:
  ocfs2/trivial: Use le16_to_cpu for a disk value in xattr.c.
- patches.fixes/ocfs2-trivial-Use-proper-mask-for-2-places-in-hearbe.patch:
  ocfs2/trivial: Use proper mask for 2 places in hearbeat.c.
- patches.suse/fiemap-Add-new-extent-flag-FIEMAP_EXTENT_SHARED.patch:
  fiemap: Add new extent flag FIEMAP_EXTENT_SHARED.
- patches.suse/ocfs2-Use-FIEMAP_EXTENT_SHARED.patch: ocfs2:
  Use FIEMAP_EXTENT_SHARED.
- patches.suse/ocfs2-allocation-resrvations.patch: Refresh.

-------------------------------------------------------------------
Thu Jan 14 22:40:43 CET 2010 - rjw@suse.de

- patches.arch/x86-Limit-number-of-per-cpu-TSC-sync-messages.patch:
  x86: Limit number of per cpu TSC sync messages (bnc#564618,
  FATE#306952).
- patches.arch/x86-Limit-the-number-of-processor-bootup-messages.patch:
  x86: Limit the number of processor bootup messages (bnc#564618,
  FATE#306952).
- patches.arch/x86-Remove-CPU-cache-size-output-for-non-Intel-too.patch:
  x86: Remove CPU cache size output for non-Intel too (bnc#564618,
  FATE#306952).
- patches.arch/x86-Remove-enabling-x2apic-message-for-every-CPU.patch:
  x86: Remove enabling x2apic message for every CPU (bnc#564618,
  FATE#306952).
- patches.arch/x86-Remove-the-CPU-cache-size-printks.patch: x86:
  Remove the CPU cache size printk's (bnc#564618, FATE#306952).
- patches.arch/x86-cpu-mv-display_cacheinfo-cpu_detect_cache_sizes.patch:
  x86, cpu: mv display_cacheinfo -> cpu_detect_cache_sizes
  (bnc#564618, FATE#306952).
- patches.arch/x86-ucode-amd-Load-ucode-patches-once-and-not-separately-of-each-CPU.patch:
  x86: ucode-amd: Load ucode-patches once and not separately of
  each CPU (bnc#564618, FATE#306952).
- patches.fixes/sched-Limit-the-number-of-scheduler-debug-messages.patch:
  sched: Limit the number of scheduler debug messages (bnc#564618,
  FATE#306952).
- patches.fixes/timers-init-Limit-the-number-of-per-cpu-calibration-bootup-messages.patch:
  timers, init: Limit the number of per cpu calibration bootup
  messages (bnc#564618, FATE#306952).

-------------------------------------------------------------------
Thu Jan 14 20:54:29 CET 2010 - jeffm@suse.com

- patches.suse/add-initramfs-file_read_write: Build fix.

-------------------------------------------------------------------
Thu Jan 14 20:44:18 CET 2010 - jeffm@suse.com

- patches.suse/supported-flag-enterprise: Refresh.

-------------------------------------------------------------------
Thu Jan 14 20:16:19 CET 2010 - jeffm@suse.com

- patches.suse/supported-flag-sysfs: Properly report proprietary modules

-------------------------------------------------------------------
Thu Jan 14 19:24:32 CET 2010 - jeffm@suse.de

- patches.suse/add-initramfs-file_read_write: initramfs: add
  initramfs_{read,write} (bnc#568120).
- Re-enabled custom ACPI table loading from initramfs.

-------------------------------------------------------------------
Thu Jan 14 12:58:33 CET 2010 - trenn@suse.de

- Update config files.
  Enable CONFIG_CPU_FREQ_DEBUG as requested by HP.
  This one adds conditional printks which can be enabled via:
  cpufreq.debug=7

-------------------------------------------------------------------
Thu Jan 14 12:55:42 CET 2010 - tiwai@suse.de

- patches.drivers/alsa-sp1-hda-54-alc861-capture-fix: ALSA: hda -
  Fix missing capture mixer for ALC861/660 codecs (bnc#567340).

-------------------------------------------------------------------
Thu Jan 14 10:25:21 CET 2010 - mmarek@suse.de

- rpm/find-provides, rpm/kernel-binary.spec.in: really fix ppc
  symbol provides.

-------------------------------------------------------------------
Thu Jan 14 00:10:11 CET 2010 - rjw@suse.de

- patches.arch/UV-Expose-irq_desc-node-in-proc.patch: Expose the
  irq_desc node as /proc/irq/*/node. (bnc#566745, fate#306952).

-------------------------------------------------------------------
Wed Jan 13 23:37:52 CET 2010 - bphilips@suse.de

- patches.drivers/dmfe-tulip-Let-dmfe-handle-DM910x-except-for-SPARC-o.patch:
  dmfe/tulip: Let dmfe handle DM910x except for SPARC on-board
  chips (bnc#537016).

-------------------------------------------------------------------
Wed Jan 13 23:13:19 CET 2010 - jkosina@suse.cz

- patches.fixes/crypto-testmgr-fix-complain-about-lacking-test.patch:
  crypto: testmgr - Fix complain about lack test for internal
  used algorithm (bnc#568278 FATE#306883).

-------------------------------------------------------------------
Wed Jan 13 16:23:49 CET 2010 - jeffm@suse.com

- Update to 2.6.33-rc4.
  - Eliminated patches.fixes/megaraid_sas-fix-permissions-on-poll_mode_io

-------------------------------------------------------------------
Wed Jan 13 16:04:58 CET 2010 - mmarek@suse.cz

- patches.suse/bootsplash-keep-multiple-data: Keep multiple
  splash screens for KMS (bnc#570082).
- patches.suse/bootsplash-scaler: Add bootsplash image scaler
  (bnc#570082).

-------------------------------------------------------------------
Wed Jan 13 13:53:04 CET 2010 - mmarek@suse.de

- rpm/kernel-binary.spec.in, rpm/find-provides: extract exported
  symbols from /boot/vmlinux before the image is stripped (affects
  ppc).

-------------------------------------------------------------------
Wed Jan 13 03:49:52 CET 2010 - jeffm@suse.com

- patches.rpmify/twl6030-fix-note_interrupt-call: Rename to patches.fixes/twl6030-fix-note_interrupt-call

-------------------------------------------------------------------
Wed Jan 13 02:01:55 CET 2010 - bphilips@suse.de

- patches.drivers/e1000-enhance-frame-fragment-detection.patch:
  Avoid atomic op by introducing discarding flag instead
- patches.drivers/e1000e-enhance-frame-fragment-detection.patch:
  Avoid atomic op by introducing discarding flag instead

-------------------------------------------------------------------
Wed Jan 13 01:35:57 CET 2010 - jeffm@suse.com

- patches.rpmify/autoconf-h-fix-locations: autoconf.h: Fix
  locations.

-------------------------------------------------------------------
Wed Jan 13 01:35:09 CET 2010 - jeffm@suse.com

- patches.fixes/ppc-crashdump-typefix: Renamed to patches.rpmify/ppc-crashdump-typefix

-------------------------------------------------------------------
Tue Jan 12 23:25:59 CET 2010 - jeffm@suse.com

- patches.fixes/signal-fix-kernel-information-leak-with-print-fatal-signals-1:
  Delete.

-------------------------------------------------------------------
Tue Jan 12 22:19:03 CET 2010 - jeffm@suse.com

- Update config files.

-------------------------------------------------------------------
Tue Jan 12 22:08:43 CET 2010 - jeffm@suse.com

- patches.fixes/ppc-crashdump-typefix: rename to patches.rpmify/ppc-crashdump-typefix

-------------------------------------------------------------------
Tue Jan 12 21:40:53 CET 2010 - jeffm@suse.com

- patches.fixes/signal-fix-kernel-information-leak-with-print-fatal-signals-1:
  kernel/signal.c: fix kernel information leak with
  print-fatal-signals=1 (bnc#569902).

-------------------------------------------------------------------
Tue Jan 12 21:33:19 CET 2010 - jeffm@suse.com

- patches.fixes/signal-fix-kernel-information-leak-with-print-fatal-signals-1:
  kernel/signal.c: fix kernel information leak with
  print-fatal-signals=1 (bnc#569902).

-------------------------------------------------------------------
Tue Jan 12 21:14:05 CET 2010 - rjw@suse.de

- needs_update: Remove some patches that we've got through the
  upstream.

-------------------------------------------------------------------
Tue Jan 12 17:57:52 CET 2010 - tiwai@suse.de

- patches.drivers/alsa-sp1-hda-53-alc861vd-capture-fix: ALSA:
  hda - Fix ALC861-VD capture source mixer (bnc#568305).

-------------------------------------------------------------------
Tue Jan 12 17:20:25 CET 2010 - jeffm@suse.com

- Update to 2.6.33-rc3-git5.

-------------------------------------------------------------------
Tue Jan 12 16:49:37 CET 2010 - trenn@suse.de

- patches.fixes/nohz_prevent_clocksource_wrapping_during_idle.patch:
  nohz: Prevent clocksource wrapping during idle (bnc#569238).

-------------------------------------------------------------------
Tue Jan 12 14:21:01 CET 2010 - jack@suse.de

- patches.suse/readahead-request-tunables.patch: Update readahead
  and max_sectors tunables (bnc#548529).

-------------------------------------------------------------------
Tue Jan 12 14:14:08 CET 2010 - jkosina@suse.cz

- patches.drivers/watchdog-iTCO_wdt-Add-support-for-Intel-Ibex-Peak.patch:
  iTCO_wdt: Add support for Intel Ibex Peak (bnc#557081
  FATE#308591).

-------------------------------------------------------------------
Tue Jan 12 09:21:52 CET 2010 - tonyj@suse.de

- needs_update: remove LTT/trace patches (assigned to jbl), all had 
  already been taken care of by my fwd port to 2.6.32

-------------------------------------------------------------------
Tue Jan 12 08:09:38 CET 2010 - hare@suse.de

- patches.drivers/qla4xxx-5.01.00-k9-5.01.00.00.11.01-k10.patch:
  Fixup compilation error.

-------------------------------------------------------------------
Tue Jan 12 00:52:29 CET 2010 - rjw@suse.de

- patches.fixes/PCI-Always-set-prefetchable-base-limit-upper32-registers.patch:
  PCI: Always set prefetchable base/limit upper32 registers
  (bnc#569003).

-------------------------------------------------------------------
Mon Jan 11 21:04:07 CET 2010 - jeffm@suse.com

- Merged patches.rpmify/x86_64-ksyms-make-the-native_load_gs_index-export-depend-on-config_paravirt_cpu into
  patches.arch/kvm-split-paravirt-ops-by-functionality

-------------------------------------------------------------------
Mon Jan 11 21:02:38 CET 2010 - jeffm@suse.com

- Renamed patches.rpmify/kmsg-fix-parameter-limitations to
  patches.arch/kmsg-fix-parameter-limitations

-------------------------------------------------------------------
Mon Jan 11 20:50:27 CET 2010 - jeffm@suse.com

- patches.rpmify/x86_64-ksyms-make-the-native_load_gs_index-export-depend-on-config_paravirt_cpu:
  x86_64/ksyms: Make the native_load_gs_index export depend
  on CONFIG_PARAVIRT_CPU.

-------------------------------------------------------------------
Mon Jan 11 20:49:26 CET 2010 - jeffm@suse.com

- Renamed patches.rpmify/rt2870-fix-section-mismatches to
  patches.rpmify/rt2860-fix-section-mismatches

-------------------------------------------------------------------
Mon Jan 11 20:14:56 CET 2010 - jeffm@suse.de

- Updated to 2.6.33-rc3-git3.
  - Eliminated 392 patches.
  - Xen is disabled.

-------------------------------------------------------------------
Mon Jan 11 16:32:52 CET 2010 - hare@suse.de

- patches.drivers/qla4xxx-5.01.00-k9-5.01.00.00.11.01-k10.patch:
  Update qla4xxx driver for SLES11 SP1 (bnc#556572,FATE#307128).

-------------------------------------------------------------------
Mon Jan 11 15:51:14 CET 2010 - jblunck@suse.de

- needs_update: Removed some patches.

-------------------------------------------------------------------
Mon Jan 11 14:34:00 CET 2010 - hare@suse.de

- patches.drivers/bfa-2.1.2.1-update: Update bfa driver to
  version 2.1.2.1 (bnc#561881).

-------------------------------------------------------------------
Mon Jan 11 12:39:21 CET 2010 - hare@suse.de

- patches.fixes/fcoe-libfc-adds-enable-di: adds enable/disable
  for fcoe interface (bnc#562046).
- patches.fixes/fcoe-use-lld-s-wwpn-and-w: Use LLD's WWPN and
  WWNN for lport if LLD supports ndo_fcoe_get_wwn (bnc#562046).
- patches.fixes/libfc-reduce-hold-time-on: reduce hold time on
  SCSI host lock (bnc#562046).
- patches.fixes/libfc-remote-port-gets-st: remote port gets
  stuck in restart state without really restarting (bnc#562046).

-------------------------------------------------------------------
Mon Jan 11 12:13:36 CET 2010 - hare@suse.de

- patches.drivers/mpt2sas-03.100.03.00-update: LSI mptsas2 driver
  update to 03.100.03.00 (bnc#566013).

-------------------------------------------------------------------
Mon Jan 11 10:33:48 CET 2010 - jbeulich@novell.com

- patches.xen/xen-x86_64-nx-user-mappings: Delete (bnc#568741).
- patches.xen/xen3-rlim-0025-x86-add-ia32-compat-prlimit-syscalls.patch:
  Delete.

-------------------------------------------------------------------
Mon Jan 11 09:57:40 CET 2010 - hare@suse.de

- patches.fixes/qla4xxx-lun-reset-fix: Delete.

-------------------------------------------------------------------
Mon Jan 11 09:55:52 CET 2010 - hare@suse.de

- patches.fixes/scsi-dh-rdac-add-ibm-174x: scsi_dh_rdac: Add
  two new IBM devices (bnc# 556159).

-------------------------------------------------------------------
Sat Jan  9 21:07:34 CET 2010 - jslaby@suse.de

- patches.suse/perfmon2.patch: Refresh.
- patches.suse/rlim-0001-SECURITY-selinux-fix-update_rlimit_cpu-parameter.patch:
  Refresh.
- patches.suse/rlim-0002-resource-move-kernel-function-inside-__KERNEL__.patch:
  resource: move kernel function inside __KERNEL__ (FATE#305733).
- patches.suse/rlim-0003-resource-add-helpers-for-fetching-rlimits.patch:
  resource: add helpers for fetching rlimits (FATE#305733).
- patches.suse/rlim-0004-IA64-use-helpers-for-rlimits.patch:
  [IA64] use helpers for rlimits (FATE#305733).
- patches.suse/rlim-0005-core-posix-cpu-timers-cleanup-rlimits-usage.patch:
  core: posix-cpu-timers, cleanup rlimits usage (FATE#305733).
- patches.suse/rlim-0006-PPC-use-helpers-for-rlimits.patch: PPC:
  use helpers for rlimits (FATE#305733).
- patches.suse/rlim-0007-S390-use-helpers-for-rlimits.patch:
  S390: use helpers for rlimits (FATE#305733).
- patches.suse/rlim-0008-SPARC-use-helpers-for-rlimits.patch:
  SPARC: use helpers for rlimits (FATE#305733).
- patches.suse/rlim-0009-X86-use-helpers-for-rlimits.patch: X86:
  use helpers for rlimits (FATE#305733).
- patches.suse/rlim-0010-FS-use-helpers-for-rlimits.patch: FS:
  use helpers for rlimits (FATE#305733).
- patches.suse/rlim-0011-MM-use-helpers-for-rlimits.patch: MM:
  use helpers for rlimits (FATE#305733).
- patches.suse/rlim-0012-core-use-helpers-for-rlimits.patch:
  core: use helpers for rlimits (FATE#305733).
- patches.suse/rlim-0013-infiniband-use-helpers-for-rlimits.patch:
  infiniband: use helpers for rlimits (FATE#305733).
- patches.suse/rlim-0014-ipc-use-helpers-for-rlimits.patch: ipc:
  use helpers for rlimits (FATE#305733).
- patches.suse/rlim-0015-SECURITY-add-task_struct-to-setrlimit.patch:
  SECURITY: add task_struct to setrlimit (FATE#305733).
- patches.suse/rlim-0016-core-add-task_struct-to-update_rlimit_cpu.patch:
  core: add task_struct to update_rlimit_cpu (FATE#305733).
- patches.suse/rlim-0017-sys_setrlimit-make-sure-rlim_max-never-grows.patch:
  sys_setrlimit: make sure ->rlim_max never grows (FATE#305733).
- patches.suse/rlim-0018-core-split-sys_setrlimit.patch: core:
  split sys_setrlimit (FATE#305733).
- patches.suse/rlim-0019-core-allow-setrlimit-to-non-current-tasks.patch:
  core: allow setrlimit to non-current tasks (FATE#305733).
- patches.suse/rlim-0020-core-optimize-setrlimit-for-current-task.patch:
  core: optimize setrlimit for current task (FATE#305733).
- patches.suse/rlim-0021-FS-proc-switch-limits-reading-to-fops.patch:
  FS: proc, switch limits reading to fops (FATE#305733).
- patches.suse/rlim-0022-FS-proc-make-limits-writable.patch:
  FS: proc, make limits writable (FATE#305733).
- patches.suse/rlim-0023-core-do-security-check-under-task_lock.patch:
  core: do security check under task_lock (FATE#305733).
- patches.suse/rlim-0002-SECURITY-add-task_struct-to-setrlimit.patch:
  Delete.
- patches.suse/rlim-0003-core-add-task_struct-to-update_rlimit_cpu.patch:
  Delete.
- patches.suse/rlim-0004-sys_setrlimit-make-sure-rlim_max-never-grows.patch:
  Delete.
- patches.suse/rlim-0005-core-split-sys_setrlimit.patch: Delete.
- patches.suse/rlim-0006-core-allow-setrlimit-to-non-current-tasks.patch:
  Delete.
- patches.suse/rlim-0007-core-optimize-setrlimit-for-current-task.patch:
  Delete.
- patches.suse/rlim-0008-FS-proc-make-limits-writable.patch:
  Delete.
- patches.suse/rlim-0009-core-posix-cpu-timers-cleanup-rlimits-usage.patch:
  Delete.
- patches.suse/rlim-0010-core-do-security-check-under-task_lock.patch:
  Delete.
- patches.suse/rlim-0011-resource-add-helpers-for-fetching-rlimits.patch:
  Delete.
- patches.suse/rlim-0012-IA64-use-helpers-for-rlimits.patch:
  Delete.
- patches.suse/rlim-0013-PPC-use-helpers-for-rlimits.patch:
  Delete.
- patches.suse/rlim-0014-S390-use-helpers-for-rlimits.patch:
  Delete.
- patches.suse/rlim-0015-SPARC-use-helpers-for-rlimits.patch:
  Delete.
- patches.suse/rlim-0016-X86-use-helpers-for-rlimits.patch:
  Delete.
- patches.suse/rlim-0017-FS-use-helpers-for-rlimits.patch: Delete.
- patches.suse/rlim-0018-MM-use-helpers-for-rlimits.patch: Delete.
- patches.suse/rlim-0019-core-use-helpers-for-rlimits.patch:
  Delete.
- patches.suse/rlim-0020-misc-use-helpers-for-rlimits.patch:
  Delete.
- patches.suse/rlim-0021-core-rename-setrlimit-to-do_setrlimit.patch:
  Delete.
- patches.suse/rlim-0022-core-implement-getprlimit-and-setprlimit-syscalls.patch:
  Delete.
- patches.suse/rlim-0023-unistd-add-__NR_-get-set-prlimit-syscall-numbers.patch:
  Delete.
- patches.suse/rlim-0024-COMPAT-add-get-put_compat_rlimit.patch:
  Delete.
- patches.suse/rlim-0025-x86-add-ia32-compat-prlimit-syscalls.patch:
  Delete.

  Sync with upstream. Drop limits syscalls altogether.

-------------------------------------------------------------------
Sat Jan  9 14:50:07 CET 2010 - jkosina@suse.cz

- patches.apparmor/apparmor.diff: Delete, as it is unused after
  splitup into smaller patches.

-------------------------------------------------------------------
Fri Jan  8 18:22:42 CET 2010 - sjayaraman@suse.de

- patches.suse/SoN-23-mm-swapfile.patch: Fix up the enum declaration
  to avoid conflict due to a upstream change.

-------------------------------------------------------------------
Fri Jan  8 18:17:27 CET 2010 - jkosina@suse.cz

- patches.fixes/quota-fix-reserved-space-management-for-ordinary-fs.patch:
  quota: fix reserved space management for ordinary fs.

-------------------------------------------------------------------
Fri Jan  8 18:15:09 CET 2010 - gregkh@suse.de

- patches.drivers/staging-hv-fix-smp-problems-in-the-hyperv-core-code.patch:
  Staging: hv: fix smp problems in the hyperv core code.

-------------------------------------------------------------------
Fri Jan  8 17:39:28 CET 2010 - jeffm@suse.de

- Disable set,getprlimit compat syscalls on xen.

-------------------------------------------------------------------
Fri Jan  8 17:09:03 CET 2010 - jeffm@suse.de

- Disabled custom ACPI table loading from initramfs until
  the scheduling while atomic issues are worked out.

-------------------------------------------------------------------
Fri Jan  8 05:41:28 CET 2010 - jeffm@suse.de

- Disabled set,getprlimit syscalls until the syscall numbers
  have been officially reserved.

-------------------------------------------------------------------
Fri Jan  8 03:32:21 CET 2010 - jeffm@suse.com

- patches.arch/module-handle-ppc64-relocating-kcrctabs-when-config_relocatable-y:
  module: handle ppc64 relocating kcrctabs when
  CONFIG_RELOCATABLE=y (bnc#566243).

-------------------------------------------------------------------
Thu Jan  7 12:18:20 CET 2010 - jbeulich@novell.com

- Update Xen patches to 2.6.32.3 and c/s 974.
- Update EC2 config files.
- patches.xen/xen3-x86-Remove-local_irq_enable-local_irq_disable-in-fixup_irqs.patch:
  x86: Remove local_irq_enable()/local_irq_disable() in
  fixup_irqs() (bnc#558247).
- patches.xen/xen3-x86-Unify-fixup_irqs-for-32-bit-and-64-bit-kernels.patch:
  x86: Unify fixup_irqs() for 32-bit and 64-bit kernels
  (bnc#558247).
- patches.xen/xen3-x86-intr-remap-Avoid-irq_chip-mask-unmask-in-fixup_irqs-for-intr-remapping.patch:
  x86, intr-remap: Avoid irq_chip mask/unmask in fixup_irqs()
  for intr-remapping (bnc#558247).
- patches.xen/xen-fix-compilation-after-rename_generic_int.patch:
  Delete.
- patches.xen/xen-scsifront-block-timeout-update: Delete.
- patches.xen/xen3-x86-fix-nodac: Delete.

-------------------------------------------------------------------
Thu Jan  7 07:12:44 CET 2010 - bphilips@suse.de

- patches.drivers/e1000-enhance-frame-fragment-detection.patch:
  e1000: enhance frame fragment detection (bnc#567376,
  CVE-2009-4536).
- patches.drivers/e1000e-enhance-frame-fragment-detection.patch:
  e1000e: enhance frame fragment detection (bnc#567376,
  CVE-2009-4538).

-------------------------------------------------------------------
Thu Jan  7 01:24:18 CET 2010 - gregkh@suse.de

- Update to 2.6.32.3
  - security fixes
  - bugfixes
  - obsoletes:
    - patches.arch/s390-04-03-dasd-diag-ro.patch
    - patches.drivers/alsa-sp1-hda-50-alc88x-missing-capsrc_nids
    - patches.fixes/qla2xxx-dpc-thread-can-execute-before-scsi-host
    - patches.fixes/scsi-ipr-fix-eeh-recovery

-------------------------------------------------------------------
Wed Jan  6 20:51:27 CET 2010 - rjw@suse.de

- patches.arch/x86-Force-irq-complete-move-during-cpu-offline.patch:
  x86: Force irq complete move during cpu offline (bnc#558247).
- patches.arch/x86-Remove-local_irq_enable-local_irq_disable-in-fixup_irqs.patch:
  x86: Remove local_irq_enable()/local_irq_disable() in
  fixup_irqs() (bnc#558247).
- patches.arch/x86-Remove-move_cleanup_count-from-irq_cfg.patch:
  x86: Remove move_cleanup_count from irq_cfg (bnc#558247).
- patches.arch/x86-Remove-unnecessary-mdelay-from-cpu_disable_common.patch:
  x86: Remove unnecessary mdelay() from cpu_disable_common()   .
- patches.arch/x86-Unify-fixup_irqs-for-32-bit-and-64-bit-kernels.patch:
  x86: Unify fixup_irqs() for 32-bit and 64-bit kernels
  (bnc#558247).
- patches.arch/x86-Use-EOI-register-in-io-apic-on-intel-platforms.patch:
  x86: Use EOI register in io-apic on intel platforms
  (bnc#558247).
- patches.arch/x86-intr-remap-Avoid-irq_chip-mask-unmask-in-fixup_irqs-for-intr-remapping.patch:
  x86, intr-remap: Avoid irq_chip mask/unmask in fixup_irqs()
  for intr-remapping (bnc#558247).
- patches.arch/x86-io-apic-Move-the-effort-of-clearing-remoteIRR-explicitly-before-migrating-the-irq.patch:
  x86, io-apic: Move the effort of clearing remoteIRR explicitly
  before migrating the irq (bnc#558247).
- patches.arch/x86-ioapic-Document-another-case-when-level-irq-is-seen-as-an-edge.patch:
  x86, ioapic: Document another case when level irq is seen as
  an edge (bnc#558247).
- patches.arch/x86-ioapic-Fix-the-EOI-register-detection-mechanism.patch:
  x86, ioapic: Fix the EOI register detection mechanism
  (bnc#558247).

-------------------------------------------------------------------
Wed Jan  6 15:01:16 CET 2010 - trenn@suse.de

- patches.fixes/pci_aer_mce_inject_check_osc_for_aer.patch: PCI:
  AER: fix aer inject result in kernel oops (bnc#566619).

-------------------------------------------------------------------
Wed Jan  6 14:50:52 CET 2010 - trenn@suse.de

- patches.fixes/PCIe-AER-reject-aer-inject-if-hardware-mask-error-reporting.patch:
  PCIe AER: reject aer inject if hardware mask error reporting
  (bnc#566621).

-------------------------------------------------------------------
Wed Jan  6 00:30:09 CET 2010 - gregkh@suse.de

- patches.xen/xen3-patch-2.6.29: Refresh due to conflicts from i915
  changes.  Ick, the xen code sucks rocks, it shouldn't be touching
  stuff here at all.

-------------------------------------------------------------------
Wed Jan  6 00:14:14 CET 2010 - gregkh@suse.de

- patches.drivers/drm-i915-add-acpi-opregion-support-for-ironlake.patch:
  Refresh.
- patches.drivers/drm-i915-add-i915_lp_ring_sync-helper.patch:
  drm/i915: add i915_lp_ring_sync helper (bnc#568447).
- patches.drivers/drm-i915-fix-get_core_clock_speed-for-g33-class-desktop-chips.patch:
  drm/i915: fix get_core_clock_speed for G33 class desktop chips
  (bnc#568447).
- patches.drivers/drm-i915-fully-switch-off-overlay-when-not-in-use.patch:
  drm/i915: fully switch off overlay when not in use (bnc#568447).
- patches.drivers/drm-i915-implement-drmmode-overlay-support-v4.patch:
  drm/i915: implement drmmode overlay support v4 (bnc#568447).
- patches.drivers/drm-i915-implement-fastpath-for-overlay-flip-waiting.patch:
  drm/i915: implement fastpath for overlay flip waiting
  (bnc#568447).

-------------------------------------------------------------------
Wed Jan  6 00:00:59 CET 2010 - gregkh@suse.de

- patches.drivers/drm-i915-add-acpi-opregion-support-for-ironlake.patch:
  Refresh.

-------------------------------------------------------------------
Tue Jan  5 23:49:26 CET 2010 - gregkh@suse.de

- patches.drivers/drm-i915-add-acpi-opregion-support-for-ironlake.patch:
  drm/i915: Add ACPI OpRegion support for Ironlake (bnc#568436).

-------------------------------------------------------------------
Tue Jan  5 22:49:44 CET 2010 - tonyj@suse.de

- patches.fixes/oprofile_bios_ctr.patch: Update to newer version

-------------------------------------------------------------------
Wed Dec 30 01:01:25 CET 2009 - nfbrown@suse.de

- patches.fixes/nfs-fix-NFS4ERR_FILE_OPEN-handling:
  NFS4ERR_FILE_OPEN handling in Linux/NFS (bnc#526819).

-------------------------------------------------------------------
Mon Dec 28 17:56:19 CET 2009 - jeffm@suse.com

- patches.fixes/dmar-fix-oops-with-no-dmar-table: dmar: Fix oops
  with no DMAR table (bnc#548108).

-------------------------------------------------------------------
Sun Dec 27 14:23:47 CET 2009 - tiwai@suse.de

- patches.drivers/alsa-sp1-hda-52-hdmi-sticky-stream-tag: ALSA:
  hda - HDMI sticky stream tag support (FATE#306783).

-------------------------------------------------------------------
Wed Dec 23 23:10:02 CET 2009 - rjw@suse.de

- patches.arch/xpc_first_contact_when_active.patch: X86: UV
  - xpc_make_first_contact hang due to not accepting ACTIVE
  state. (bnc#562288, fate#306952).
- patches.arch/xpc_fix_xpc_get_fifo_entry_uv.patch: x86: UV - XPC
  NULL deref when mesq becomes empty. (bnc#562288, fate#306952).
- patches.arch/xpc_introduce_xp_socket.patch: x86: UV - XPC
  needs to provide an abstraction for uv_gpa. (bnc#562288,
  fate #306952).
- patches.arch/xpc_pass_nasid_to_gru_create_message_queue.patch:
  UV - pass nasid instead of nid to gru_create_message_queue
  (bnc#562288, fate#306952).
- patches.arch/xpc_recv_msg_slots_wrap.patch: X86: UV - XPC
  receive message reuse triggers invalid BUG_ON(). (bnc#562288,
  fate#306952).
- patches.arch/xpc_uv_bios_changes.patch: x86: UV - Update XPC
  to handle updated BIOS interface. (bnc#562288, fate#306952).

-------------------------------------------------------------------
Wed Dec 23 21:57:53 CET 2009 - rjw@suse.de

- patches.arch/bug-561989_gru_rollup.patch: SGI GRU Updates
  (bnc#561989, fate#306952).

-------------------------------------------------------------------
Wed Dec 23 20:31:57 CET 2009 - jeffm@suse.com

- patches.fixes/ppc-crashdump-typefix: powerpc: use min_t in
  copy_oldmem_page.

-------------------------------------------------------------------
Wed Dec 23 18:56:48 CET 2009 - rjw@suse.de

- patches.arch/bug-561946_uv_irq_affinity.patch: x86: SGI UV: Fix
  irq affinity for hub based interrupts (bnc#561946, fate#306952).
- patches.arch/bug-561946_uv_move_ioapic.patch: x86, apic: Move
  SGI UV functionality out of generic IO-APIC code (bnc#561946,
  fate#306952).
- patches.arch/bug-561946_uv_use_rtc.patch: x86: UV RTC: Always
  enable RTC clocksource (bnc#561946, fate#306952).

-------------------------------------------------------------------
Wed Dec 23 17:51:32 CET 2009 - jeffm@suse.com

- patches.fixes/ia64-fix-sba-iommu-to-handle-allocation-failure-properly:
  fix SBA IOMMU to handle allocation failure properly
  (bnc#545367).

-------------------------------------------------------------------
Tue Dec 22 22:17:33 CET 2009 - jeffm@suse.com

- Enabled CONFIG_CRASH_DUMP on ppc/ppc64 (bnc#566243).

-------------------------------------------------------------------
Tue Dec 22 16:51:37 CET 2009 - jeffm@suse.com

- patches.fixes/scsi-ipr-fix-eeh-recovery: ipr: fix EEH recovery
  (bnc#566613).

-------------------------------------------------------------------
Sun Dec 20 22:23:41 CET 2009 - trenn@suse.de

- Update config files.
- patches.drivers/cpufreq_ondemand_limit_fix.patch: cpufreq:
  Fix ondemand to not request targets outside policy limits
  (fate#306746).
- patches.drivers/cpufreq_processor_clocking_control_pcc_driver.patch:
  x86,cpufreq: Processor Clocking Control (PCC) driver
  (fate#306746).
- supported.conf:

-------------------------------------------------------------------
Sun Dec 20 00:42:16 CET 2009 - rjw@suse.de

- patches.arch/bug-561939_uv_bios_call_hwperf_updated.patch:
  x86, uv: Add serial number parameter to uv_bios_get_sn_info()
  (bnc#561939, fate#306952).
- patches.arch/bug-561939_uv_bios_call_hwperf.patch: Delete.

-------------------------------------------------------------------
Sat Dec 19 18:53:28 CET 2009 - jeffm@suse.com

- patches.fixes/scsi_debug-scale-virtual_gb-with-sector_size-properly:
  scsi_debug: scale virtual_gb with sector_size properly
  (bnc#535939).

-------------------------------------------------------------------
Sat Dec 19 00:58:56 CET 2009 - gregkh@suse.de

- patches.xen/xen3-fixup-xen: Refresh.  Fix up build error from
  .32.2 import

-------------------------------------------------------------------
Sat Dec 19 00:22:21 CET 2009 - gregkh@suse.de

- Update to 2.6.32.2
  - lots of security fixes
  - loads of bugfixes
  - other goodness
  - obsoletes:
    - patches.arch/bug-561939_bau_data_config.patch
    - patches.arch/bug-564471_x86_Fix_duplicated_UV_BAU_interrupt_vector.patch
    - patches.arch/s390-04-01-clear-high-regs.patch
    - patches.arch/s390-kvm-prefix.patch
    - patches.arch/s390-kvm-psw.patch
    - patches.arch/x86-fix-nodac
    - patches.arch/x86_mce_nfs-mig2
    - patches.fixes/firewire-ohci-handle-receive-packets-with-a-data-length-of-zero
    - patches.fixes/uart-txen-race.patch

-------------------------------------------------------------------
Fri Dec 18 21:17:46 CET 2009 - jeffm@suse.com

- Update config files: CONFIG_STRICT_DEVMEM=n. It was enabled
  mistakenly in commit 3df90f9e and affects using tools like
  crash with a live system.

-------------------------------------------------------------------
Fri Dec 18 17:53:06 CET 2009 - gregkh@suse.de

- Update config files.
  CONFIG_CALGARY_IOMMU_ENABLED_BY_DEFAULT = n (bnc#565607)

-------------------------------------------------------------------
Fri Dec 18 15:11:18 CET 2009 - tiwai@suse.de

- patches.drivers/alsa-sp1-hda-{24..51}-*: 2.6.33-rc1 backport
  fixes for HDMI and new Realtek codecs (FATE#306783)
- Refresh Patch-mainline tags in patches.drivers/alsa-*

-------------------------------------------------------------------
Fri Dec 18 14:45:04 CET 2009 - jjolly@suse.de

- patches.arch/s390-05-01-netiucv-tx-bytes.patch: netiucv:
  displayed TX bytes value much too high (BNC#565612).
- patches.arch/s390-05-02-cmm-suspend.patch: cmm: free pages on
  hibernate. (BNC#565612).
- patches.arch/s390-05-03-iucv-suspend.patch: iucv: add work_queue
  cleanup for suspend (BNC#565612).
- patches.arch/s390-05-04-zfcp-work-queue.patch: zfcp: Assign
  scheduled work to driver queue (BNC#565612).
- patches.arch/s390-05-05-zfcp-fail-commands.patch: zfcp: Don't
  fail SCSI commands when transitioning to blocked fc_rport
  (BNC#565612,LTC#58541).
- patches.arch/s390-05-06-zfcp-adisc.patch: zfcp: Improve ELS
  ADISC handling (BNC#565612).
- patches.arch/s390-05-07-zfcp-fsf-errors.patch: zfcp: Update
  FSF error reporting (BNC#565612).
- patches.arch/s390-05-08-zfcp-block.diff: zfcp: Block SCSI EH
  thread for rport state BLOCKED (BNC#565612).
- patches.arch/s390-05-09-ctcm-suspend-wait.diff: ctcm: suspend
  has to wait for outstanding I/O (BNC#565612).
- patches.arch/s390-05-10-rework-tso.diff: qeth: rework TSO
  functions (BNC#565612).
- patches.arch/s390-05-11-atomic-volatile.patch: kernel: improve
  code generated by atomic operations. (BNC#565612).
- patches.arch/s390-05-12-tape-remove-fn.patch: tape: incomplete
  device removal (BNC#565612).
- patches.arch/s390-05-13-qeth-blkt-defaults.patch: qeth:
  set default BLKT settings dependend on OSA hw level
  (BNC#565612,LTC#58654).
- patches.arch/s390-05-14-dasd-dasd-enable-prefix.patch: dasd:
  enable prefix independent of pav support (BNC#565612).
- patches.arch/s390-05-15-dasd-s390dbf-strings.patch: dasd:
  remove strings from s390dbf (BNC#565612).
- patches.arch/s390-05-16-dasd-wait-lcu-setup.patch: dasd:
  let device initialization wait for LCU setup (BNC#565612).

-------------------------------------------------------------------
Fri Dec 18 12:58:36 CET 2009 - mmarek@suse.cz

- rpm/kernel-binary.spec.in: Fix generating /boot/Kerntypes* for
  s390/vanilla.

-------------------------------------------------------------------
Fri Dec 18 04:35:18 CET 2009 - nfbrown@suse.de

- patches.fixes/md-start_ro-fix: md: fix small irregularity with
  start_ro module parameter (bnc#565219).

-------------------------------------------------------------------
Fri Dec 18 01:29:32 CET 2009 - rjw@suse.de

- patches.xen/xen-fix-compilation-after-rename_generic_int.patch:
  XEN: Fix compilation after renaming of generic_irqs.

-------------------------------------------------------------------
Fri Dec 18 00:30:52 CET 2009 - rjw@suse.de

- patches.arch/bug-561946_rename_generic_int.patch: x86: UV RTC:
  Rename generic_interrupt to x86_platform_ipi (bnc#561946,
  fate#306952).

-------------------------------------------------------------------
Thu Dec 17 23:48:10 CET 2009 - mmarek@suse.cz

- patches.suse/s390-Kerntypes.diff: S390: Generate Kerntypes file.
- rpm/kernel-binary.spec.in: install /boot/Kerntypes-$version.

-------------------------------------------------------------------
Thu Dec 17 21:02:52 CET 2009 - jeffm@suse.com

- patches.fixes/powerpc-fix-cpu-name-in-show-cpuinfo: powerpc:
  fix cpu name in show-cpuinfo (bnc#565267).

-------------------------------------------------------------------
Thu Dec 17 13:32:32 CET 2009 - hare@suse.de

- patches.fixes/fc-transport-remove-BUG_ON: scsi_transport_fc:
  remove invalid BUG_ON (bnc#564479).
- patches.fixes/lpfc-ia64-hang: lpfc: fix hang on SGI ia64
  platform (bnc#564479).
- patches.fixes/qla2xxx-dpc-thread-can-execute-before-scsi-host:
  qla2xxx: dpc thread can execute before scsi host has been added
  (bnc#564479).
- patches.suse/fc-transport-allow-dev_loss_tmo-disable: Remove
  capping from dev_loss_tmo (bnc#492469).

-------------------------------------------------------------------
Wed Dec 16 19:25:01 CET 2009 - gregkh@suse.de

- Update config files.
  - fix up CONFIG_IPV6 option that was built into the kernel
    incorrectly (bnc#564357)

-------------------------------------------------------------------
Wed Dec 16 18:52:34 CET 2009 - jeffm@suse.com

- patches.fixes/acpi-fix-build-when-config_acpi_custom_override_initramfs-is-not-defined:
  acpi: Fix build when CONFIG_ACPI_CUSTOM_OVERRIDE_INITRAMFS is
  not defined.

-------------------------------------------------------------------
Wed Dec 16 15:41:04 CET 2009 - jbeulich@novell.com

- Update Xen patches to c/s 960.
- Update Xen EC2 config files.
- patches.xen/xen3-bug-561933_uv_pat_is_gru_range.patch: x86:
  UV SGI: Don't track GRU space in PAT (bnc#561933, fate#306952).
- patches.xen/xen3-x86-mark_rodata_rw.patch: Add mark_rodata_rw()
  to un-protect read-only kernel code pages (bnc#439348).

-------------------------------------------------------------------
Wed Dec 16 10:15:18 CET 2009 - npiggin@suse.de

- needs_update:
- patches.fixes/aggressive-zone-reclaim.patch: be more aggressive
  with zone reclaims (bnc#476525).

-------------------------------------------------------------------
Wed Dec 16 10:02:18 CET 2009 - npiggin@suse.de

- needs_update:
- patches.suse/x86-mark_rodata_rw.patch: Refresh.

-------------------------------------------------------------------
Wed Dec 16 09:45:58 CET 2009 - npiggin@suse.de

- patches.suse/x86-mark_rodata_rw.patch: Add mark_rodata_rw()
  to un-protect read-only kernel code pages (bnc#439348).

-------------------------------------------------------------------
Tue Dec 15 20:07:17 CET 2009 - jeffm@suse.com

- patches.fixes/firewire-ohci-handle-receive-packets-with-a-data-length-of-zero:
  firewire: ohci: handle receive packets with a data length of
  zero (bnc#564712 CVE-2009-4138).

-------------------------------------------------------------------
Tue Dec 15 12:50:08 CET 2009 - mmarek@suse.cz

- rpm/config.sh: set OBS_PROJECT and IBS_PROJECT variables for
  osc_wrapper.

-------------------------------------------------------------------
Tue Dec 15 12:43:00 CET 2009 - knikanth@suse.de

- supported.conf: Mark dm-log-userspace as supported (fate#307380).

-------------------------------------------------------------------
Tue Dec 15 08:41:01 CET 2009 - sjayaraman@suse.de

- patches.fixes/sched-recalculate-tunables-on-hot-add-remove:
  Fix the build failure due to previous commit.

-------------------------------------------------------------------
Tue Dec 15 06:14:43 CET 2009 - sjayaraman@suse.de

- patches.fixes/sched-recalculate-tunables-on-hot-add-remove:
  sched: Fix missing sched tunable recalculation on cpu add/remove
  (bnc#560317).
- patches.fixes/sched-make-tunable-scaling-configurable: sched:
  Make tunable scaling style configurable (bnc#560317).
- patches.fixes/sched-sysctl-for-normalized-tunables:  sched:
  Update normalized values on user updates via proc (bnc#560317).

-------------------------------------------------------------------
Tue Dec 15 01:10:25 CET 2009 - gregkh@suse.de

- Update config files.
  - make SCSI and ATA drivers modules again.
    (bnc#564357)

-------------------------------------------------------------------
Tue Dec 15 00:56:41 CET 2009 - gregkh@suse.de

- Update config files.
  - fix up USB options that were built into the kernel incorrectly
    (bnc#564357)

-------------------------------------------------------------------
Mon Dec 14 22:58:22 CET 2009 - jjolly@suse.de

- patches.arch/s390-04-01-clear-high-regs.patch: kernel:
  clear high-order bits after switching to 64-bit mode
  (BNC#563999,LTC#58088).
- patches.arch/s390-04-02-zcrypt-hrtimer.patch: zcrypt: Do not
  simultaneously schedule hrtimer (BNC#563999,LTC#58222).
- patches.arch/s390-04-03-dasd-diag-ro.patch: dasd: support DIAG
  access for read-only devices (BNC#563999,LTC#57147).
- patches.arch/s390-04-04-mm-fault-fix.patch: kernel: performance
  counter fix and page fault optimization (BNC#563999).
- patches.arch/s390-04-05-sclp-dump-indicator.patch: kernel:
  fix dump indicator (BNC#563999).
- patches.arch/s390-04-06-dasd-move-diag-kmsg.patch: dasd:
  move diag kmsg to generic dasd kmsg (BNC#563999).
- patches.arch/s390-04-07-cio-fix-double-free.patch: cio: double
  free under memory pressure (BNC#563999).
- patches.arch/s390-04-08-cio-fix-dev-stall.patch: cio: device
  recovery stalls after multiple hardware events (BNC#563999).
- patches.arch/s390-04-09-cio-recover-hw-changes.patch: cio:
  device recovery fails after concurrent hardware changes
  (BNC#563999).
- patches.arch/s390-04-10-cio-fix-onoffline-failure.patch: cio:
  setting a device online or offline fails for unknown reasons
  (BNC#563999).
- patches.arch/s390-04-11-cio-error-reporting.patch: cio:
  incorrect device state after device recognition and recovery
  (BNC#563999).
- patches.arch/s390-04-12-cio-avoid-panic.patch: cio: kernel
  panic after unexpected interrupt (BNC#563999).
- patches.arch/s390-04-13-cio-internal-io.patch: cio:
  initialization of I/O devices fails (BNC#563999).
- patches.arch/s390-04-14-cio-allow-offline.patch: cio: not
  operational devices cannot be deactivated (BNC#563999).
- patches.arch/s390-04-15-cio-split-pgid.patch: cio: erratic
  DASD I/O behavior (BNC#563999).
- patches.arch/s390-04-16-cio-path-verification.patch: cio:
  DASD cannot be set online (BNC#563999).
- patches.arch/s390-04-17-cio-steal-lock.patch: cio: DASD steal
  lock task hangs (BNC#563999).
- patches.arch/s390-04-18-cio-fix-memleak-chk-dev.patch: cio:
  memory leaks when checking unusable devices (BNC#563999).
- patches.arch/s390-04-19-cio-fix-deact-dev-panic.patch: cio:
  deactivated devices can cause use after free panic (BNC#563999).

-------------------------------------------------------------------
Mon Dec 14 22:29:34 CET 2009 - rjw@suse.de

- patches.arch/bug-561933_uv_pat_is_gru_range.patch: x86: UV SGI:
  Don't track GRU space in PAT (bnc#561933, fate#306952).
- patches.arch/bug-561939_bau_data_config.patch: x86: SGI UV
  BAU initialization (bnc#561939, fate#306952).
- patches.arch/bug-561939_uv_bios_call_hwperf.patch: x86: UV
  hardware performance counter and topology access  (bnc#561939,
  fate#306952).
- patches.arch/bug-561939_uv_gpa_is_mmr_space.patch: x86: UV -
  Introduce uv_gpa_is_mmr. (bnc#561939, fate#306952).
- patches.arch/bug-561939_uv_gpa_to_soc_phys_ram.patch:
  x86: UV - Introduce a means to translate from gpa ->
  socket_paddr. (bnc#561939, fate#306952).
- patches.arch/bug-561939_uv_ipi_macro.patch: x86: UV: Introduce
  uv_hub_ipi_value (bnc#561939, fate#306952).
- patches.arch/bug-561939_uv_mmap_low.patch: x86: SGI UV: Map
  low MMR ranges (bnc#561939, fate#306952).
- patches.arch/bug-561939_uv_rtc_cleanup.patch: x86: UV RTC:
  Clean up error handling (bnc#561939, fate#306952).
- patches.arch/bug-561939_uv_rtc_fixes.patch: x86: UV RTC:
  Fix early expiry handling  (bnc#561939, fate#306952).
- patches.arch/bug-561939_uv_rtc_setup_evt.patch: x86: UV RTC:
  Add clocksource only boot option (bnc#561939, fate#306952).
- patches.arch/bug-564471_x86_Fix_duplicated_UV_BAU_interrupt_vector.patch:
  x86: Fix duplicated UV BAU interrupt vector (bnc#564471).

-------------------------------------------------------------------
Mon Dec 14 19:33:04 CET 2009 - gregkh@suse.de

- Refresh patches to be clean of fuzz

-------------------------------------------------------------------
Mon Dec 14 19:20:52 CET 2009 - gregkh@suse.de

- Update to 2.6.32.1
  - security fixes
  - bugfixes
  - obsoletes:
    - patches.fixes/ext4-fix-insufficient-checks-in-ext4_ioc_move_ext
    - patches.fixes/scsi-fix-bug-with-dma-maps-on-nested-scsi-objects

-------------------------------------------------------------------
Mon Dec 14 18:45:26 CET 2009 - jjolly@suse.de

- patches.drivers/dcb-data-center-bridging-ops-s: dcb: data
  center bridging ops should be r/o (BNC#562046).
- patches.drivers/drivers-net-request_irq-remove: drivers/net:
  request_irq - Remove unnecessary leading & from second arg
  (BNC#562046).
- patches.drivers/ethtool-add-direct-attach-supp: ethtool: Add
  Direct Attach support to connector port reporting (BNC#562046).
- patches.drivers/ixgbe-add-support-for-82599-al: ixgbe: Add
  support for 82599 alternative WWNN/WWPN prefix (BNC#562046).
- patches.drivers/ixgbe-add-support-for-82599-ba: ixgbe: add
  support for 82599 based Express Module X520-P2 (BNC#562046).
- patches.drivers/ixgbe-add-support-for-netdev_o: ixgbe: Add
  support for netdev_ops.ndo_fcoe_get_wwn to 82599 (BNC#562046).
- patches.drivers/ixgbe-change-default-ring-size: ixgbe: change
  default ring size (BNC#562046).
- patches.drivers/ixgbe-disable-flow-control-for: ixgbe: Disable
  Flow Control for certain devices (BNC#562046).
- patches.drivers/ixgbe-display-currently-attach: ixgbe: Display
  currently attached PHY through ethtool (BNC#562046).
- patches.drivers/ixgbe-fix-erroneous-display-of: ixgbe: Fix
  erroneous display of stats by ethtool -S (BNC#562046).
- patches.drivers/ixgbe-fix-kr-to-kx-fail-over-f: ixgbe: Fix KR
  to KX fail over for Mezzanine cards (BNC#562046).
- patches.drivers/ixgbe-fix-receive-address-regi: ixgbe:
  Fix Receive Address Register (RAR) cleaning and accounting
  (BNC#562046).
- patches.drivers/ixgbe-flush-the-lsc-mask-chang: ixgbe: Flush
  the LSC mask change to prevent repeated interrupts (BNC#562046).
- patches.drivers/ixgbe-handle-parameters-for-tx: ixgbe: handle
  parameters for tx and rx EITR, no div0 (BNC#562046).
- patches.drivers/ixgbe-links2-is-not-a-valid-re: ixgbe: LINKS2
  is not a valid register for 82598 (BNC#562046).
- patches.drivers/ixgbe-make-queue-pairs-on-sing: ixgbe: Make
  queue pairs on single MSI-X interrupts (BNC#562046).
- patches.drivers/ixgbe-modify-82599-hwrsc-stati: ixgbe: Modify
  82599 HWRSC statistics counters (BNC#562046).
- patches.drivers/ixgbe-only-set-clear-vfe-in-ix: ixgbe: Only
  set/clear VFE in ixgbe_set_rx_mode (BNC#562046).
- patches.drivers/ixgbe-performance-tweaks: ixgbe: performance
  tweaks (BNC#562046).
- patches.drivers/ixgbe-r_idx-not-used-in-ixgbe_: ixgbe: r_idx
  not used in ixgbe_msix_clean_rx() (BNC#562046).
- patches.drivers/ixgbe-select-fcoe-tx-queue-in-: ixgbe: select
  FCoE Tx queue in ndo_select_queue (BNC#562046).
- patches.drivers/ixgbe-use-eiam-to-automask-msi: ixgbe: use
  EIAM to automask MSI-X (BNC#562046).
- patches.drivers/ixgbe-use-known-user-priority-: ixgbe: use
  known user priority for FCoE when DCB is enabled (BNC#562046).
- patches.drivers/ixgbe-use-rx-buffer-length-fro: ixgbe: Use rx
  buffer length from rx ring for configuring rscctl (BNC#562046).
- patches.drivers/ixgbe-use-the-instance-of-net_: ixgbe: Use
  the instance of net_device_stats from net_device. (BNC#562046).
- patches.drivers/net-add-ndo_fcoe_get_wwn-to-ne: net: Add
  ndo_fcoe_get_wwn to net_device_ops (BNC#562046).
- patches.drivers/net-add-netdev_alloc_skb_ip_al: net: Add
  netdev_alloc_skb_ip_align() helper (BNC#562046).
- patches.drivers/net-use-netdev_alloc_skb_ip_al: net: Use
  netdev_alloc_skb_ip_align() (BNC#562046).
- patches.drivers/vlan-add-support-to-netdev_ops: vlan:
  Add support to netdev_ops.ndo_fcoe_get_wwn for VLAN device
  (BNC#562046).
- patches.fixes/fcoe-allow-scsi-fcp-to-be: fcoe: allow SCSI-FCP
  to be processed directly in softirq context (BNC#562046).
- patches.fixes/fcoe-libfc-add-get_lesb-t: fcoe, libfc: add
  get_lesb() to allow LLD to fill the link error status block
  (LESB) (BNC#562046).
- patches.fixes/libfc-add-fc-bb-5-lesb-co: libfc: add FC-BB-5
  LESB counters to fcoe_dev_stats (BNC#562046).
- patches.fixes/libfc-add-fcoe_fc_els_les: libfc: add
  fcoe_fc_els_lesb to fc_fcoe.h for FC-BB-5 LESB definitions
  (BNC#562046).
- patches.fixes/libfc-add-support-of-rece: libfc: add support
  of receiving ELS_RLS (BNC#562046).
- patches.fixes/libfc-add-target-reset-fl: libfc: Add target
  reset flag to FCP header file (BNC#562046).
- patches.fixes/libfc-fix-payload-size-pa: libfc: fix payload size
  passed to fc_frame_alloc() in fc_lport_els_request (BNC#562046).
- patches.fixes/libfcoe-add-checking-disa: libfcoe: add checking
  disable flag in FIP_FKA_ADV (BNC#562046).
- patches.fixes/libfcoe-add-tracking-fip-: libfcoe: add tracking
  FIP Missing Discovery Advertisement count (BNC#562046).
- patches.fixes/libfcoe-add-tracking-fip--0: libfcoe: add tracking
  FIP Virtual Link Failure count (BNC#562046).

-------------------------------------------------------------------
Mon Dec 14 16:41:36 CET 2009 - mmarek@suse.cz

- rpm/kabi.pl: Do not print harmless kabi changes by default.

-------------------------------------------------------------------
Mon Dec 14 14:41:57 CET 2009 - sjayaraman@suse.de

- patches.suse/sched-revert-latency-defaults: Revert sched
  latency defaults and turn FAIR_SLEEPERS off (bnc#557307).

-------------------------------------------------------------------
Mon Dec 14 11:36:02 CET 2009 - jkosina@suse.cz

- patches.fixes/uart-txen-race.patch: Serial: Do not read IIR in
  serial8250_start_tx when UART_BUG_TXEN (bnc#479304 bnc#509066).

-------------------------------------------------------------------
Sun Dec 13 23:39:54 CET 2009 - rjw@suse.de

- patches.fixes/bug-562290-Fix-isolcpus-boot-option.patch: sched:
  Fix isolcpus boot option (bnc#562290, fate#306952).

-------------------------------------------------------------------
Fri Dec 11 23:15:58 CET 2009 - mmarek@suse.cz

- patches.suse/supported-flag: Fix -Wmissing-prototypes warnings
  in modpost.c.

-------------------------------------------------------------------
Fri Dec 11 23:13:32 CET 2009 - mmarek@suse.cz

- patches.rpmify/modpost-segfault: modpost: fix segfault with
  short symbol names.

-------------------------------------------------------------------
Fri Dec 11 17:04:18 CET 2009 - jeffm@suse.com

- Moved kernel-docs into the git repo. It is now built automatically
  with the matching kernel sources.

-------------------------------------------------------------------
Fri Dec 11 16:13:14 CET 2009 - trenn@suse.de

- patches.suse/kdb_fix_ia64_build.patch: Fix ia64 - Export
  kdb_usb_kbds (none).

-------------------------------------------------------------------
Fri Dec 11 15:41:08 CET 2009 - trenn@suse.de

Jeff updated kdb, try without this ugly workaround.
If it still does not work, I have something better...
- patches.suse/kdb_x86_fix_hang.patch: Delete.

-------------------------------------------------------------------
Fri Dec 11 15:03:38 CET 2009 - hare@suse.de

Cleanup patches for series2git:
- patches.suse/kdb-common: Refresh.
- patches.suse/kdump-dump_after_notifier.patch: Refresh.

-------------------------------------------------------------------
Fri Dec 11 12:06:28 CET 2009 - trenn@suse.de

Updated MCE/MCA patches from Andi -> delete the old ones:

- patches.arch/x86_mce_hwpoison-action_result-valid-pfn.patch:
  HWPOISON: return ENXIO on invalid page number (fate#307738).
- patches.arch/x86_mce_hwpoison-is-free-page.patch: HWPOISON:
  detect free buddy pages explicitly (fate#307738).
- patches.arch/x86_mce_hwpoison-no-double-ref.patch: HWPOISON:
  avoid grabbing the page count multiple times during madvise
  injection (fate#307738).
- patches.arch/x86_mce_madvise-locking: HWPOISON: Use
  get_user_page_fast in hwpoison madvise (fate#307738).
- patches.arch/x86_mce_nfs-mig2: NFS: Fix nfs_migrate_page()
  (fate#307738).
- patches.arch/x86_mce_offline-inject: HWPOISON: Add a madvise()
  injector for soft page offlining (fate#307738).
- patches.arch/x86_mce_page-offline: HWPOISON: Add soft page
  offline support (fate#307738).
- patches.arch/x86_mce_ref-to-flags: HWPOISON: Turn ref argument
  into flags argument (fate#307738).
- patches.arch/x86_mce_shake-page: HWPOISON: Be more aggressive
  at freeing non LRU caches (fate#307738).
- patches.arch/x86_mce_undef-lru: HWPOISON: Undefine short-hand
  macros after use to avoid namespace conflict (fate#307738).
- patches.arch/x86_mce_lru_cleanup.patch: Delete.
- patches.arch/x86_mce_page_offlining.patch: Delete.
- patches.arch/x86_mce_page_offlining_test_ability.patch: Delete.
- patches.arch/x86_mce_test_page.patch: Delete.

-------------------------------------------------------------------
Fri Dec 11 09:30:27 CET 2009 - hare@suse.de

- needs_update: Merge or delete remaining patches.
- patches.fixes/scsi-dh-emc-mode-select-10-size: DM-MPIO fails
  to tresspass LUNs on CLARiiON arrays (bnc#484529).
- patches.fixes/scsi-dh-emc-rw-mismatch: Server crashes when
  path failures occur against EMC storage (bnc#474482).
- patches.fixes/scsi-dh-rdac-add-stk: STK arrays missing from
  rdac devicehandler (bnc#503855).
- patches.fixes/scsi-retry-alua-transition-in-progress: I/O
  errors for ALUA state transitions (bnc#491289).
- patches.suse/dm-mpath-no-activate-for-offlined-paths: DM-MPIO
  fails to tresspass LUNs on CLARiiON arrays (bnc#484529).
- patches.suse/dm-mpath-no-partitions-feature: Disable partitions
  scan for multipathed devices (bnc#402922,bnc#514767).

-------------------------------------------------------------------
Fri Dec 11 09:28:05 CET 2009 - tiwai@suse.de

- Update config files: set back to CONFIG_SOUND=m

-------------------------------------------------------------------
Fri Dec 11 08:59:39 CET 2009 - tiwai@suse.de

- patches.drivers/alsa-sp1-hda-23-hp-mute-led-gpio-fixes:
  ALSA: hda - Fix LED GPIO setup for HP laptops with IDT codecs
  (bnc#547357,bnc#523487).

-------------------------------------------------------------------
Fri Dec 11 02:53:50 CET 2009 - jeffm@suse.de

- patches.suse/kdb-usb-rework: Fix ia64.

-------------------------------------------------------------------
Fri Dec 11 01:51:36 CET 2009 - jeffm@suse.com

- Update config files: Enable USB_SERIAL_DEBUG.

-------------------------------------------------------------------
Fri Dec 11 01:49:34 CET 2009 - jeffm@suse.com

- patches.suse/kdb-usb-rework: kdb: Cleanup KDB_USB.

-------------------------------------------------------------------
Fri Dec 11 00:56:57 CET 2009 - jeffm@suse.com

- Update config files.
  - Disabled USB_TEST and USB_LIBUSUAL.

-------------------------------------------------------------------
Thu Dec 10 22:59:17 CET 2009 - jeffm@suse.com

- Update config files. Re-enable missing options:
  - CONFIG_FRAMEBUFFER_CONSOLE_ROTATION=y
  - CONFIG_VIDEO_GO7007=m (and related options)

-------------------------------------------------------------------
Thu Dec 10 22:57:57 CET 2009 - bphilips@suse.de

- patches.drivers/netxen-0008-reset-sequence-changes.patch:
  Refresh to fix fuzz

-------------------------------------------------------------------
Thu Dec 10 22:09:07 CET 2009 - jeffm@suse.com

- Updated KDB to v4.4-2.6.32-3 and re-enabled USB keyboard support.

-------------------------------------------------------------------
Thu Dec 10 21:59:20 CET 2009 - mmarek@suse.de

- rpm/kernel-binary.spec.in: Fix vmlinux stripping on power
  (bnc#559547)

-------------------------------------------------------------------
Thu Dec 10 21:26:12 CET 2009 - bphilips@suse.de

- patches.drivers/netxen-0000-Use-the-instance-of-net_device_stats-from-net.patch:
  netxen: Use the instance of net_device_stats from
  net_device. (bnc#560003, fate#307134).
- patches.drivers/netxen-0001-remove-sub-64-bit-mem-accesses.patch:
  netxen: remove sub 64-bit mem accesses (bnc#560003,
  fate#307134).
- patches.drivers/netxen-0002-add-access-to-on-chip-memory-for-tools.patch:
  netxen: add access to on chip memory for tools (bnc#560003,
  fate#307134).
- patches.drivers/netxen-0003-annotate-register-windowing-code.patch:
  netxen: annotate register windowing code (bnc#560003,
  fate#307134).
- patches.drivers/netxen-0004-separate-register-and-memory-access-lock.patch:
  netxen: separate register and memory access lock (bnc#560003,
  fate#307134).
- patches.drivers/netxen-0005-add-sysfs-entries-for-diag-tools.patch:
  netxen: add sysfs entries for diag tools (bnc#560003,
  fate#307134).
- patches.drivers/netxen-0006-defines-for-next-revision.patch:
  netxen: defines for next revision (bnc#560003, fate#307134).
- patches.drivers/netxen-0007-128-memory-controller-support.patch:
  netxen: 128 memory controller support (bnc#560003, fate#307134).
- patches.drivers/netxen-0008-reset-sequence-changes.patch:
  netxen: reset sequence changes (bnc#560003, fate#307134).
- patches.drivers/netxen-0009-onchip-memory-access-change.patch:
  netxen: onchip memory access change (bnc#560003, fate#307134).
- patches.drivers/netxen-0010-fix-error-codes-in-for-tools-access.patch:
  netxen: fix error codes in for tools access (bnc#560003,
  fate#307134).
- patches.drivers/netxen-0011-sysfs-control-for-auto-firmware-recovery.patch:
  netxen: sysfs control for auto firmware recovery (bnc#560003,
  fate#307134).
- patches.drivers/netxen-0012-update-version-to-4.0.62.patch:
  netxen; update version to 4.0.62 (bnc#560003, fate#307134).
- patches.drivers/netxen-0013-fix-builds-for-SYSFS-n-or-MODULES-n.patch:
  netxen: fix builds for SYSFS=n or MODULES=n (bnc#560003,
  fate#307134).
- patches.drivers/netxen-0014-support-for-new-firmware-file-format.patch:
  netxen: support for new firmware file format (bnc#560003,
  fate#307134).
- patches.drivers/netxen-0015-refactor-indirect-register-access.patch:
  netxen: refactor indirect register access (bnc#560003,
  fate#307134).
- patches.drivers/netxen-0016-add-PCI-IDs-for-new-chip.patch:
  netxen: add PCI IDs for new chip (bnc#560003, fate#307134).
- patches.drivers/netxen-0017-update-module-info.patch: netxen:
  update module info (bnc#560003, fate#307134).
- patches.drivers/netxen-0018-module-firmware-hints.patch:
  netxen: module firmware hints (bnc#560003, fate#307134).
- patches.drivers/netxen-0019-update-version-to-4.0.65.patch:
  netxen: update version to 4.0.65 (bnc#560003, fate#307134).
- patches.drivers/netxen-0020-remove-PCI-IDs-of-CNA-device.patch:
  netxen: remove PCI IDs of CNA device (bnc#560003, fate#307134).
- patches.drivers/netxen-0021-fix-debug-tools-access-for-NX2031.patch:
  netxen : fix debug tools access for NX2031 (bnc#560003,
  fate#307134).
- patches.drivers/netxen-0022-fix-failure-cases-for-fw-hang-recovery.patch:
  netxen: fix failure cases for fw hang recovery (bnc#560003,
  fate#307134).

-------------------------------------------------------------------
Thu Dec 10 18:37:34 CET 2009 - bphilips@suse.de

- patches.drivers/qlge-0001-Use-the-instance-of-net_device_stats-from-net_.patch:
  qlge: Use the instance of net_device_stats from
  net_device. (bnc#560420, FATE#307130).
- patches.drivers/qlge-0002-Remove-explicit-setting-of-PCI-Dev-CTL-reg.patch:
  qlge: Remove explicit setting of PCI Dev CTL reg. (bnc#560420,
  FATE#307130).
- patches.drivers/qlge-0003-Set-PCIE-max-read-request-size.patch:
  qlge: Set PCIE max read request size. (bnc#560420, FATE#307130).
- patches.drivers/qlge-0004-Add-handler-for-DCBX-firmware-event.patch:
  qlge: Add handler for DCBX firmware event. (bnc#560420,
  FATE#307130).
- patches.drivers/qlge-0005-Store-firmware-revision-as-early-as-possible.patch:
  qlge: Store firmware revision as early as possible. (bnc#560420,
  FATE#307130).
- patches.drivers/qlge-0006-Remove-inline-math-for-small-rx-buf-mapping.patch:
  qlge: Remove inline math for small rx buf mapping. (bnc#560420,
  FATE#307130).
- patches.drivers/qlge-0007-Get-rid-of-firmware-handler-debug-code.patch:
  qlge: Get rid of firmware handler debug code. (bnc#560420,
  FATE#307130).
- patches.drivers/qlge-0008-Don-t-fail-open-when-port-is-not-initialized.patch:
  qlge: Don't fail open when port is not initialized. (bnc#560420,
  FATE#307130).
- patches.drivers/qlge-0009-Add-CBFC-pause-frame-counters-to-ethtool-stats.patch:
  qlge: Add CBFC pause frame counters to ethtool
  stats. (bnc#560420, FATE#307130).
- patches.drivers/qlge-0010-Size-RX-buffers-based-on-MTU.patch:
  qlge: Size RX buffers based on MTU. (bnc#560420, FATE#307130).
- patches.drivers/qlge-0011-Add-ethtool-get-set-pause-parameter.patch:
  qlge: Add ethtool get/set pause parameter. (bnc#560420,
  FATE#307130).
- patches.drivers/qlge-0012-Add-ethtool-blink-function.patch:
  qlge: Add ethtool blink function. (bnc#560420, FATE#307130).
- patches.drivers/qlge-0013-Add-ethtool-wake-on-LAN-function.patch:
  qlge: Add ethtool wake on LAN function. (bnc#560420,
  FATE#307130).
- patches.drivers/qlge-0014-Add-ethtool-register-dump-function.patch:
  qlge: Add ethtool register dump function. (bnc#560420,
  FATE#307130).
- patches.drivers/qlge-0015-Add-ethtool-self-test.patch: qlge:
  Add ethtool self-test. (bnc#560420, FATE#307130).
- patches.drivers/qlge-0016-Change-naming-on-vlan-API.patch:
  qlge: Change naming on vlan API. (bnc#560420, FATE#307130).
- patches.drivers/qlge-0017-Fix-indentations.patch: qlge: Fix
  indentations. (bnc#560420, FATE#307130).
- patches.drivers/qlge-0018-Add-firmware-driver-sub-command-support.patch:
  qlge: Add firmware/driver sub-command support. (bnc#560420,
  FATE#307130).
- patches.drivers/qlge-0019-Clean-up-netdev-stats-usage.patch:
  qlge: Clean up netdev->stats usage. (bnc#560420, FATE#307130).
- patches.drivers/qlge-0020-Do-not-change-frame-routing-during-suspend.patch:
  qlge: Do not change frame routing during suspend. (bnc#560420,
  FATE#307130).
- patches.drivers/qlge-0021-Add-asic-reset-to-open-call.patch:
  qlge: Add asic reset to open call. (bnc#560420, FATE#307130).
- patches.drivers/qlge-0022-Clean-up-module-parameter-name.patch:
  qlge: Clean up module parameter name. (bnc#560420, FATE#307130).
- patches.drivers/qlge-0023-Change-version-to-v1.00.00.23.00.00-01.patch:
  qlge: Change version to v1.00.00.23.00.00-01. (bnc#560420,
  FATE#307130).
- patches.drivers/qlge-0024-Bonding-fix-for-mode-6.patch: qlge:
  Bonding fix for mode 6. (bnc#560420, FATE#307130).
- patches.drivers/qlge-0025-Add-performance-change-for-non-split-headers.patch:
  qlge: Add performance change for non-split headers. (bnc#560420,
  FATE#307130).
- patches.drivers/qlge-0026-Add-firmware-core-dump.patch: qlge:
  Add firmware core dump. (bnc#560420, FATE#307130).

-------------------------------------------------------------------
Thu Dec 10 17:04:21 CET 2009 - hare@suse.de

- needs_update: Delete more merged fixes.
- patches.suse/dm-mpath-leastpending-path-update: Refresh.

-------------------------------------------------------------------
Thu Dec 10 16:11:25 CET 2009 - hare@suse.de

- needs_update: Delete merged driver fixes.
- patches.drivers/megaraid-mbox-fix-SG_IO: megaraid_mbox: Oops
  on SG_IO (bnc#475619).

-------------------------------------------------------------------
Thu Dec 10 16:05:10 CET 2009 - duwe@suse.de

- Disable PHYP_DUMP for all PPC flavours, per bnc#541302.

-------------------------------------------------------------------
Thu Dec 10 15:42:47 CET 2009 - jbenc@suse.cz

- patches.suse/novfs-fix-debug-message.patch: novfs: fix debug
  message.

-------------------------------------------------------------------
Thu Dec 10 09:55:39 CET 2009 - hare@suse.de

- patches.fixes/tehuti-firmware-name: Tehuti network driver
  references wrong firmware (bnc#562092).

-------------------------------------------------------------------
Wed Dec  9 22:50:30 CET 2009 - tonyj@suse.de

- patches.suse/audit-export-logging.patch: fix section mismatch due to
  previous checkin

-------------------------------------------------------------------
Wed Dec  9 21:45:11 CET 2009 - tonyj@suse.de

- patches.suse/audit-export-logging.patch: export audit logging
  symbols.

-------------------------------------------------------------------
Wed Dec  9 17:09:00 CET 2009 - jbohac@suse.cz

- Update config files: added CONFIG_IP_NF_MATCH_IPV4OPTIONS
  to ppc64/trace

-------------------------------------------------------------------
Wed Dec  9 16:30:27 CET 2009 - jeffm@suse.com

- patches.fixes/ext4-fix-insufficient-checks-in-ext4_ioc_move_ext:
  ext4: Fix insufficient checks in EXT4_IOC_MOVE_EXT (bnc#561018
  CVE-2009-4131).

-------------------------------------------------------------------
Wed Dec  9 10:13:00 CET 2009 - jbeulich@novell.com

- patches.xen/xen3-patch-2.6.32: Fix a potentially serious mis-merge
  in swiotlb code.

-------------------------------------------------------------------
Wed Dec  9 08:15:31 CET 2009 - jjolly@suse.de

- patches.fixes/nohz-delay-from-tip.diff: nohz: Introduce
  arch_needs_cpu.
- patches.fixes/reuse-ktime-from-tip.diff: nohz: Reuse ktime in
  sub-functions of tick_check_idle..
- series.conf: Moved s390 patchs to proper place

-------------------------------------------------------------------
Wed Dec  9 06:06:34 CET 2009 - npiggin@suse.de

- patches.fixes/ipc-ns-fix-memory-leak-idr.patch: ipc: ns fix
  memory leak (bnc#518767).
- patches.fixes/ipc-remove-unreachable-code-in-semc.patch:
  (bnc#518767).
- patches.fixes/ipc-semc-add-a-per-semaphore-pending-list.patch:
  (bnc#518767).
- patches.fixes/ipc-semc-optimize-if-semops-fail.patch:
  (bnc#518767).
- patches.fixes/ipc-semc-optimize-single-semop-operations.patch:
  (bnc#518767).
- patches.fixes/ipc-semc-optimize-single-sops-when-semval-is-zero.patch:
  (bnc#518767).
- patches.fixes/ipc-semc-sem-optimise-undo-list-search.patch:
  (bnc#518767).
- patches.fixes/ipc-semc-sem-preempt-improve.patch:  (bnc#518767).
- patches.fixes/ipc-semc-sem-use-list-operations.patch:
  (bnc#518767).

-------------------------------------------------------------------
Wed Dec  9 00:33:42 CET 2009 - bphilips@suse.de

- needs_update: patches moved upstream or obsoleted by upstream

-------------------------------------------------------------------
Tue Dec  8 22:23:11 CET 2009 - mmarek@suse.cz

- patches.suse/kbuild-generate-modules.builtin: Update to what will
  hopefully be in 2.6.33.
- patches.suse/kbuild-rebuild-fix-for-Makefile.modbuiltin: Delete.

-------------------------------------------------------------------
Tue Dec  8 19:46:37 CET 2009 - jbohac@suse.cz

- Update config files.
- patches.suse/netfilter-ipv4options: netfilter ipv4options
  match from patch-o-matic-ng (bnc#131728 - FATE#182).

-------------------------------------------------------------------
Tue Dec  8 18:18:56 CET 2009 - npiggin@suse.de

- needs_update:
- patches.suse/mm-devzero-optimisation.patch: mm: /dev/zero
  optimisation (bnc#430738).

-------------------------------------------------------------------
Tue Dec  8 16:22:34 CET 2009 - tiwai@suse.de

- patches.drivers/alsa-sp1-hda-22-alc888-exclude-unusable-adcs:
  ALSA: hda - Exclude unusable ADCs for ALC88x (bnc#561235).

-------------------------------------------------------------------
Tue Dec  8 15:27:53 CET 2009 - mmarek@suse.cz

- patches.drivers/reenable-generic_serial: Revert "tty: Mark
  generic_serial users as BROKEN".
- Update config files: enable RIO and SX.
- rpm/generic_serial-blacklist: blacklist generic_serial users from
  automatic loading (bnc#551348).

-------------------------------------------------------------------
Tue Dec  8 14:58:48 CET 2009 - rgoldwyn@suse.de

- needs_update: patches merged upstream
- novfs patches to be handled by novfs team

-------------------------------------------------------------------
Tue Dec  8 13:38:10 CET 2009 - npiggin@suse.de

- needs_update:
- patches.suse/mm-vmalloc-fail-dump-stack.patch: mm: improve
  vmalloc reporting (bnc#511079).

-------------------------------------------------------------------
Tue Dec  8 11:30:20 CET 2009 - npiggin@suse.de

- needs_update: most of mine are merged. apparmor patch sent to Andreas.

-------------------------------------------------------------------
Tue Dec  8 08:31:34 CET 2009 - coly.li@suse.de

- patches.suse/64bytes_lvb_len.diff: use 64byte lvb len.(bnc#515645)

-------------------------------------------------------------------
Tue Dec  8 02:05:07 CET 2009 - agraf@suse.de

- patches.arch/s390-kvm-prefix.patch: KVM: s390: Fix prefix
  register checking in arch/s390/kvm/sigp.c (FATE#306513).
- patches.arch/s390-kvm-psw.patch: KVM: s390: Make psw available
  on all exits, not just a subset (FATE#306513).

-------------------------------------------------------------------
Mon Dec  7 16:48:55 CET 2009 - tiwai@suse.de

- patches.drivers/synaptics-hp-clickpad: Input: Add support of
  clickpad mode to synaptics mouse driver (bnc#547370).

-------------------------------------------------------------------
Mon Dec  7 13:22:15 CET 2009 - jbeulich@novell.com

- Update Xen patches to 2.6.32 final and c/s 958.
- patches.xen/xen-dcdbas: force proper address translation
  in DCDBAS.
- patches.xen&xen-vmalloc_32: guarantee 32-bit
 (bus-)addressability of vmalloc_32() output (bnc#548010,
  bnc#552492).
- patches.xen/xen-x86_64-nx-user-mappings: set NX bit in kernel
  version of top level user mode page table entries.
- patches.xen/xen3-rlim-0025-x86-add-ia32-compat-prlimit-syscalls.patch:
  x86: add ia32 compat prlimit syscalls (FATE#305733).
- patches.xen/xen3-x86-64-align-rodata-kernel-section-to-2mb-with-config_debug_rodata:
  x86-64: align RODATA kernel section to 2MB with
  CONFIG_DEBUG_RODATA (bnc#558249).
- patches.xen/xen3-x86-64-preserve-large-page-mapping-for-1st-2mb-kernel-txt-with-config_debug_rodata:
  x86-64: preserve large page mapping for 1st 2MB kernel txt
  with CONFIG_DEBUG_RODATA (bnc#558249).
- patches.xen/xen3-x86-fix-nodac: x86: fix iommu=nodac parameter
  handling (bnc#463829, bnc#482220).
- patches.xen/xen3-x86-mcp51-no-dac: x86: disallow DAC for MCP51
  PCI bridge (bnc#463829, bnc#482220).
- Update EC2 config files (disable CAN_DEV and UIO).

-------------------------------------------------------------------
Mon Dec  7 11:50:32 CET 2009 - jbeulich@novell.com

- patches.arch/x86-crypto-add-ghash-algorithm-test.patch,
  patches.fixes/cpufreq_ondemand_performance_optimise_default_settings.patch:
  Fix build warnings.

-------------------------------------------------------------------
Mon Dec  7 10:57:41 CET 2009 - hare@suse.de

- patches.drivers/lpfc-add-raywire-id: Add missing PCI-ID to lpfc.

-------------------------------------------------------------------
Sat Dec  5 01:39:16 CET 2009 - tonyj@suse.de

- config.conf: add trace flavor for ppc64 (fate# 307051)
- Update config files.

-------------------------------------------------------------------
Fri Dec  4 21:24:27 CET 2009 - jeffm@suse.com

- Split apparmor.diff out into separate patches to align more
  closely with the upstream AppArmor 2.4 repo.
- patches.apparmor/apparmor-fix-cap-audit_caching-preemption-disabling:
  AppArmor: Fix cap audit_caching preemption disabling.
- patches.apparmor/apparmor-fix-change_profile-failing-lpn401931:
  AppArmor: Fix change_profile failing lpn401931.
- patches.apparmor/apparmor-fix-change_profile-failure: AppArmor:
  Fix change_profile failure.
- patches.apparmor/apparmor-fix-determination-of-forced-audit-messages:
  AppArmor: Fix determination of forced AUDIT messages..
- patches.apparmor/apparmor-fix-failure-to-audit-change_hat-correctly:
  AppArmor: fix failure to audit change_hat correctly.
- patches.apparmor/apparmor-fix-file-auditing-when-quiet-is-used:
  AppArmor: Fix file auditing when quiet is used.
- patches.apparmor/apparmor-fix-leak-when-profile-transition-table-fails-unpack:
  AppArmor: Fix leak when profile transition table fails unpack.
- patches.apparmor/apparmor-fix-mediation-of-created-paths-that-look-like-deleted-paths:
  AppArmor: Fix mediation of created paths that look like
  "deleted" paths.
- patches.apparmor/apparmor-fix-oops-after-profile-removal:
  AppArmor: Fix oops after profile removal.
- patches.apparmor/apparmor-fix-oops-when-auditing-the-addition-of-profile-namespace:
  AppArmor: Fix oops when auditing the addition of profile
  namespace.
- patches.apparmor/apparmor-fix-oops-when-in-apparmor_bprm_set_creds:
  AppArmor: Fix Oops when in apparmor_bprm_set_creds.
- patches.apparmor/apparmor-fix-profile-namespace-removal:
  AppArmor: Fix profile namespace removal..
- patches.apparmor/apparmor-fix-refcounting-bug-causing-leak-of-creds-and-oops:
  AppArmor: Fix refcounting bug causing leak of creds and oops.
- patches.apparmor/apparmor-fully-close-race-condition-for-deleted-paths:
  AppArmor: Fully close race condition for deleted paths.
- patches.apparmor/apparmor-missing-unlock: AppArmor: Add missing
  unlock to next_profile.
- patches.apparmor/apparmor-policy-load-and-replacement-can-fail-to-alloc-mem:
  AppArmor: Policy load and replacement can fail to alloc mem.
- patches.apparmor/apparmor-fix-security_ops-task_setrlimit-api-use:
  AppArmor: Fix security_ops->task_setrlimit API use.

-------------------------------------------------------------------
Fri Dec  4 17:58:54 CET 2009 - gregkh@suse.de

- Update config files.
- patches.suse/revert-usb-remove-phidget-drivers-from-kernel-tree.patch:
  Revert "USB: remove phidget drivers from kernel tree.".

-------------------------------------------------------------------
Fri Dec  4 16:12:43 CET 2009 - jjolly@suse.de

- patches.arch/s390-message-catalog.diff: Updated patch
  (bnc#549193,FATE#306999,LTC#57210).

-------------------------------------------------------------------
Fri Dec  4 16:08:50 CET 2009 - mmarek@suse.cz

- supported.conf: Update wireless drivers.

-------------------------------------------------------------------
Fri Dec  4 15:57:48 CET 2009 - jjolly@suse.de

- patches.arch/s390-03-qeth-hs-traffic-analyzer.patch: qeth:
  HiperSockets Network Traffic Analyzer (bnc#560674).

-------------------------------------------------------------------
Fri Dec  4 15:28:10 CET 2009 - hare@suse.de

- patches.drivers/qla2xxx-8.03.01-k7-update: qla2xxx driver
  update to 8.03.01-k7 (bnc#560415).

-------------------------------------------------------------------
Fri Dec  4 14:35:02 CET 2009 - mmarek@suse.cz

- rpm/package-descriptions: Add description for kernel-vmi.

-------------------------------------------------------------------
Fri Dec  4 13:40:29 CET 2009 - trenn@suse.de

- patches.arch/x86_mce_lru_cleanup.patch: HWPOISON: Undefine lru
  define after table to avoid namespace conflict (fate#307738).
- patches.arch/x86_mce_page_offlining.patch: Add soft page
  offline support (fate#307738).
- patches.arch/x86_mce_page_offlining_test_ability.patch:
  HWPOISON: Add a madvise() injector for soft page offlining
  (fate#307738).
- patches.arch/x86_mce_test_page.patch: Expose Test pageflagA
  and set pageflagB primitive (fate#307738).

-------------------------------------------------------------------
Fri Dec  4 13:12:44 CET 2009 - mmarek@suse.cz

- Add the vmi flavor again.

-------------------------------------------------------------------
Fri Dec  4 12:26:59 CET 2009 - sjayaraman@suse.de

- patches.suse/SoN-18-netvm-skbuff-reserve.patch: add emergeny flag
  inside kmemcheck boundaries.
- patches.xen/xen3-auto-common.diff: Refresh.

-------------------------------------------------------------------
Fri Dec  4 00:41:32 CET 2009 - gregkh@suse.de

- Update config files.
  CONFIG_DRM_I915_KMS=y for x86-64 and i386 vanilla (bnc#560402)

-------------------------------------------------------------------
Fri Dec  4 00:17:46 CET 2009 - gregkh@suse.de

- Update config files.
  CONFIG_DRM_I915_KMS=y for x86-64 (bnc#560402)

-------------------------------------------------------------------
Fri Dec  4 00:16:20 CET 2009 - gregkh@suse.de

- Update config files.
  CONFIG_DRM_I915_KMS=y for i386 (bnc#560402)

-------------------------------------------------------------------
Thu Dec  3 20:53:57 CET 2009 - jeffm@suse.com

- patches.arch/ppc-spufs-07-Don-t-spu_acquire_saved-unnecessarily.patch:
  Delete. (bnc#560043)

-------------------------------------------------------------------
Thu Dec  3 20:13:09 CET 2009 - jeffm@suse.com

- Cleanup config files.

-------------------------------------------------------------------
Thu Dec  3 19:34:08 CET 2009 - bphilips@suse.de

- patches.drivers/tg3_libphy_workaround: Delete. We have all of the 57780
  phylib and tg3 changes due to 2.6.32 bump.

-------------------------------------------------------------------
Thu Dec  3 19:06:23 CET 2009 - duwe@suse.de

- back out cpuidle feature that is still unconsistent.

-------------------------------------------------------------------
Thu Dec  3 18:40:03 CET 2009 - mfasheh@suse.com

- patches.suse/ocfs2-allocation-resrvations.patch: Refresh.

-------------------------------------------------------------------
Thu Dec  3 18:21:13 CET 2009 - duwe@suse.de

- patches.suse/cpuidle-cleanup: Refresh.
  Fix the "fixed" feature patch set from IBM.

-------------------------------------------------------------------
Thu Dec  3 18:04:51 CET 2009 - mfasheh@suse.com

- Update config files.
- patches.suse/gfs2-ro-mounts-only.patch: gfs2: allow spectator
  mounts for migration to ocfs2 (FATE#307584).

-------------------------------------------------------------------
Thu Dec  3 17:19:44 CET 2009 - duwe@suse.de

- Update config files for 2.6.32 (again).

-------------------------------------------------------------------
Thu Dec  3 17:00:12 CET 2009 - duwe@suse.de

- Update config files for cpuidle.

-------------------------------------------------------------------
Thu Dec  3 16:45:06 CET 2009 - tiwai@suse.de

- patches.drivers/8250_pnp-wacom-add: serial/8250_pnp.c: add
  new Wacom devices (bnc#544763).

-------------------------------------------------------------------
Thu Dec  3 16:40:59 CET 2009 - duwe@suse.de

- patches.suse/cpuidle-cleanup: Refresh.
  one lonely hunk already seems to be in 2.6.32 final

-------------------------------------------------------------------
Thu Dec  3 16:33:28 CET 2009 - duwe@suse.de

- bnc#552860 / FATE#307104: kernel idle low power, take 2:
- patches.suse/cpuidle-cleanup: Refresh.
- patches.suse/cpuidle-cleanup-x86: Refresh.
- patches.suse/cpuidle-eliminate-ppcmdpowersave1: Refresh.

-------------------------------------------------------------------
Thu Dec  3 15:59:01 CET 2009 - jeffm@suse.com

- Updated to 2.6.32-final.
  - 2 patches eliminated.

-------------------------------------------------------------------
Thu Dec  3 15:19:01 CET 2009 - hare@suse.de

- Update config files: Enable Hibernation for zSeries.

-------------------------------------------------------------------
Thu Dec  3 14:42:32 CET 2009 - mmarek@suse.cz

- Update config files: Disable CONFIG_MFD_PCF50633, the chip is
  unlikely to be used on architectures we support.

-------------------------------------------------------------------
Thu Dec  3 13:54:17 CET 2009 - mmarek@suse.cz

- rpm/split-modules: Print which supported modules need unsupported
  modules.

-------------------------------------------------------------------
Thu Dec  3 12:56:43 CET 2009 - jdelvare@suse.de

- supported.conf: support lis3lv02d, hp_accel needs it.

-------------------------------------------------------------------
Thu Dec  3 12:03:20 CET 2009 - jdelvare@suse.de

- supported.conf: hp_accel is supported (FATE #306448).

-------------------------------------------------------------------
Thu Dec  3 11:54:14 CET 2009 - jdelvare@suse.de

- supported.conf: remove wm831x drivers, we no longer ship them.

-------------------------------------------------------------------
Thu Dec  3 11:32:03 CET 2009 - jdelvare@suse.de

- Update config files: disable all new hwmon drivers on ppc
  (default and vanilla) for consistency.

-------------------------------------------------------------------
Thu Dec  3 11:30:08 CET 2009 - mmarek@suse.cz

- supported.conf: Add wm831x, needed by drivers/input/misc/wm831x-on.

-------------------------------------------------------------------
Thu Dec  3 11:03:24 CET 2009 - mmarek@suse.cz

- supported.conf: Fix up after commit bfea0bd.

-------------------------------------------------------------------
Thu Dec  3 10:53:16 CET 2009 - jdelvare@suse.de

- Update config files: disable WM831x and WM8350 support entirely,
  as recommended by the drivers author. These devices are only
  found on embedded devices such as music players or mobile phones.

-------------------------------------------------------------------
Thu Dec  3 10:26:09 CET 2009 - hare@suse.de

- supported.conf: Mark pmcraid and igbvf as supported;
  OSD drivers as unsupported.

-------------------------------------------------------------------
Thu Dec  3 09:48:04 CET 2009 - jdelvare@suse.de

- Restore link from config/s390/vanilla to config/s390x/vanilla.

-------------------------------------------------------------------
Thu Dec  3 09:10:46 CET 2009 - jbeulich@novell.com

- supported.conf: Update Xen drivers.

-------------------------------------------------------------------
Thu Dec  3 04:57:00 CET 2009 - tonyj@suse.de

- needs_update: readd
	patches.suse/perfmon2-remove_get_base_syscall_attr.patch
	patches.suse/perfmon2-remove_syscalls.patch

-------------------------------------------------------------------
Thu Dec  3 04:08:24 CET 2009 - gregkh@suse.de

- rpm/post.sh:
- rpm/postun.sh: woh dluoc I tegrof ot esolc eht fi

-------------------------------------------------------------------
Thu Dec  3 01:51:51 CET 2009 - gregkh@suse.de

- rpm/post.sh:
- rpm/postun.sh: If this is a Moblin-based box, don't run yast-bootloader

-------------------------------------------------------------------
Wed Dec  2 23:01:36 CET 2009 - jdelvare@suse.de

- Update config files: stop shipping wm831x-hwmon, wm8350-hwmon,
  i2c-simtec and i2c-designware.
- supported.conf: remove i2c-simtec.

-------------------------------------------------------------------
Wed Dec  2 22:49:01 CET 2009 - jdelvare@suse.de

- supported.conf: Add all new hwmon and i2c/busses drivers. The
  former unsupported, the latter supported.

-------------------------------------------------------------------
Wed Dec  2 22:33:37 CET 2009 - jdelvare@suse.de

- Update config files: disable CONFIG_I2C_VOODOO3.
- supported.conf: drop i2c-voodoo3, superseded by tdfxfb.

-------------------------------------------------------------------
Wed Dec  2 22:28:16 CET 2009 - jdelvare@suse.de

- supported.conf: Drop hwmon and i2c/chips drivers which have been
  obsoleted.

-------------------------------------------------------------------
Wed Dec  2 22:16:50 CET 2009 - mmarek@suse.cz

- rpm/kernel-binary.spec.in: Obsolete perfmon-kmp.

-------------------------------------------------------------------
Wed Dec  2 22:15:33 CET 2009 - mmarek@suse.cz

- supported.conf: Add perfmon, hid and input modules.

-------------------------------------------------------------------
Wed Dec  2 19:28:19 CET 2009 - tiwai@suse.de

- Update config files: Fix vanilla configs

-------------------------------------------------------------------
Wed Dec  2 19:14:09 CET 2009 - tiwai@suse.de

- Update config files: disabled CONFIG_SND_SOC* in ppc configs.

-------------------------------------------------------------------
Wed Dec  2 18:13:11 CET 2009 - tiwai@suse.de

- Updated the sound section of supported.conf

-------------------------------------------------------------------
Wed Dec  2 17:38:02 CET 2009 - gregkh@suse.de

- Update config files. disable USB OTG drivers that should not
  have been enabled.

-------------------------------------------------------------------
Wed Dec  2 17:24:33 CET 2009 - gregkh@suse.de

- supported.conf: remove some usb drivers that were deleted or renamed.

-------------------------------------------------------------------
Wed Dec  2 17:22:08 CET 2009 - gregkh@suse.de

- supported.conf: update usb driver section

-------------------------------------------------------------------
Wed Dec  2 16:29:38 CET 2009 - mmarek@suse.cz

- rpm/check-supported-list: Skip modules in Documentation and
  drivers/staging.

-------------------------------------------------------------------
Wed Dec  2 11:34:10 CET 2009 - jbenc@suse.cz

- patches.fixes/mac80211-fix-remote-DoS.patch: mac80211: fix
  remote DoS (bnc#558267).

-------------------------------------------------------------------
Tue Dec  1 14:41:20 CET 2009 - tiwai@suse.de

- Forward-port 11.2 patches:
  patches.drivers/alsa-sp1-hda-18-msi-wind-u115-fix: ALSA: hda -
    Add a position_fix quirk for MSI Wind U115.
  patches.drivers/alsa-sp1-hda-19-cx5047-test-mode-fix: ALSA:
    hda - Fix Cxt5047 test mode (bnc#559062).
  patches.drivers/alsa-sp1-hda-20-fsc-amilo-pi1505-fix: ALSA:
    hda - Add a pin-fix for FSC Amilo Pi1505 (bnc#557403).
  patches.drivers/alsa-sp1-hda-21-hp-dv3-position-fix-quirk:
    ALSA: hda - Add position_fix quirk for HP dv3 (bnc#555935).

-------------------------------------------------------------------
Mon Nov 30 23:10:46 CET 2009 - jeffm@suse.com

- patches.fixes/megaraid_sas-fix-permissions-on-poll_mode_io:
  megaraid_sas: Fix permissions on poll_mode_io (bnc#557180
  CVE-2009-3939).

-------------------------------------------------------------------
Mon Nov 30 23:06:06 CET 2009 - jeffm@suse.com

- patches.arch/x86-64-add-comment-for-rodata-large-page-retainment:
  x86-64: add comment for RODATA large page retainment
  (bnc#558249).
- patches.arch/x86-64-align-rodata-kernel-section-to-2mb-with-config_debug_rodata:
  x86-64: align RODATA kernel section to 2MB with
  CONFIG_DEBUG_RODATA (bnc#558249).
- patches.arch/x86-64-preserve-large-page-mapping-for-1st-2mb-kernel-txt-with-config_debug_rodata:
  x86-64: preserve large page mapping for 1st 2MB kernel txt
  with CONFIG_DEBUG_RODATA (bnc#558249).

-------------------------------------------------------------------
Mon Nov 30 14:24:36 CET 2009 - teheo@suse.de

- needs_update: drop libata patches which are already included in
  2.6.31 vanilla.

-------------------------------------------------------------------
Mon Nov 30 14:06:38 CET 2009 - teheo@suse.de

- needs_update: drop patches which are already included in 2.6.31
  vanilla.

-------------------------------------------------------------------
Mon Nov 30 14:05:39 CET 2009 - teheo@suse.de

Forward port two x86 patches from SLE11.

- needs_update:
- patches.arch/x86-fix-nodac: x86: fix iommu=nodac parameter
  handling (bnc#463829).
- patches.arch/x86-mcp51-no-dac: x86: disallow DAC for MCP51
  PCI bridge (bnc#463829).

-------------------------------------------------------------------
Mon Nov 30 13:41:27 CET 2009 - agraf@suse.de

- Update config files: Enable KSM (FATE#306513)

-------------------------------------------------------------------
Sat Nov 28 19:52:19 CET 2009 - gregkh@suse.de

- needs_update: acpi dock patch was hmacht's, not mine

-------------------------------------------------------------------
Sat Nov 28 19:50:18 CET 2009 - gregkh@suse.de

- needs_update: sysfs debugging crash patch is now upstream

-------------------------------------------------------------------
Sat Nov 28 19:49:08 CET 2009 - gregkh@suse.de

- needs_update: jeffm merged novfs patches into the main novfs patch.

-------------------------------------------------------------------
Sat Nov 28 19:48:20 CET 2009 - gregkh@suse.de

- needs_update: qualcomm modem driver is upstream

-------------------------------------------------------------------
Sat Nov 28 19:48:03 CET 2009 - gregkh@suse.de

- needs_update: squashfs is now upstream

-------------------------------------------------------------------
Sat Nov 28 19:47:27 CET 2009 - gregkh@suse.de

- needs_update: via driver bugfixes never went upstream, and people
  are complaining about them, so they were dropped.

-------------------------------------------------------------------
Sat Nov 28 19:46:46 CET 2009 - gregkh@suse.de

- needs_update: remove staging driver entries, they are all upstream.

-------------------------------------------------------------------
Sat Nov 28 19:46:05 CET 2009 - gregkh@suse.de

- needs_update: remove hv driver entries, those are upstream now.

-------------------------------------------------------------------
Sat Nov 28 19:45:20 CET 2009 - gregkh@suse.de

- needs_update: remove xen patches with my name on it.  Just because
  I refreshed the patch, doesn't mean I own it or even like the
  thing :)

-------------------------------------------------------------------
Sat Nov 28 10:39:15 CET 2009 - sjayaraman@suse.de

- patches.suse/SoN-11-mm-reserve.patch: Fix build errors in -trace
  and ppc64 flavors.

-------------------------------------------------------------------
Fri Nov 27 15:16:56 CET 2009 - mmarek@suse.cz

- rpm/kernel-binary.spec.in: Abort if supported modules depend on
  unsupported ones.

-------------------------------------------------------------------
Fri Nov 27 15:12:17 CET 2009 - mmarek@suse.cz

- supported.conf: mark cnic as supported (needed by bnx2i).

-------------------------------------------------------------------
Fri Nov 27 14:57:47 CET 2009 - jbenc@suse.cz

- patches.suse/panic-on-io-nmi-SLE11-user-space-api.patch: API
  fix: X86: sysctl to allow panic on IOCK NMI error (bnc#427979).
- patches.suse/kdb-common: Refresh.
- patches.suse/kdump-dump_after_notifier.patch: Refresh.

-------------------------------------------------------------------
Fri Nov 27 13:25:55 CET 2009 - jbohac@suse.cz

- patches.fixes/cpufreq_ondemand_performance_optimise_default_settings.patch:
  CPUFREQ: ondemand: Limit default sampling rate to 300ms
  max. (bnc#464461).

-------------------------------------------------------------------
Fri Nov 27 12:55:35 CET 2009 - trenn@suse.de

- needs_update:
  One I still have to send upstream, but it's nicer error output
  only, SP1 is fine in respect to removing all these, thanks.

-------------------------------------------------------------------
Fri Nov 27 11:54:58 CET 2009 - hare@suse.de

- Update config files: Compile in efivars module for
  x86_64 (FATE#306931).

-------------------------------------------------------------------
Fri Nov 27 11:08:00 CET 2009 - sjayaraman@suse.de

- needs_update:	sjayaraman's patches are either upstream already or
  rebased to SP1.

-------------------------------------------------------------------
Fri Nov 27 11:05:54 CET 2009 - sjayaraman@suse.de

- Update config files: NFS_SWAP=y.

-------------------------------------------------------------------
Fri Nov 27 10:45:38 CET 2009 - sjayaraman@suse.de

- patches.trace/lttng-instrumentation-swap.patch: Refresh and fix
  a build failure with fuzz factor 0.

-------------------------------------------------------------------
Fri Nov 27 09:27:35 CET 2009 - sjayaraman@suse.de

- Rebase Swap-over-NFS(SoN) patches:
- patches.xen/tmem: Refresh to accomodate changes due to SoN patches.
- patches.xen/xen3-auto-common.diff: Refresh to accomodate changes
  due to SoN patches.

-------------------------------------------------------------------
Fri Nov 27 05:53:42 CET 2009 - knikanth@suse.de

- needs_update: Verify knikanth's patches in SLE11 but not in SP1
- patches.fixes/dm-release-map_lock-before-set_disk_ro: Release
  md->map_lock before set_disk_ro  (bnc#556899 bnc#479784).

-------------------------------------------------------------------
Fri Nov 27 03:22:44 CET 2009 - nfbrown@suse.de

- Restore following patches from SLES11 that are still needed for
  SLES11-SP1
- patches.fixes/nfsd-05-sunrpc-cache-allow-thread-to-block-while-waiting-for.patch:
  sunrpc/cache: allow thread to block while waiting for cache
  update. (bnc#498708).
- patches.fixes/nfsd-06-sunrpc-cache-retry-cache-lookups-that-return-ETIMEDO.patch:
  sunrpc/cache: retry cache lookups that return -ETIMEDOUT
  (bnc#498708).
- patches.fixes/nfsd-07-nfsd-idmap-drop-special-request-deferal-in-favour-of.patch:
  nfsd/idmap: drop special request deferal in favour of improved
  default. (bnc#498708).
- patches.fixes/nfsd-09-fix-kabi: Fix kabi breakage in previous
  nfsd patch series (bnc#498708).

-------------------------------------------------------------------
Thu Nov 26 19:12:55 CET 2009 - coly.li@suse.de

- needs_update: remove patches item of coly.li, lmb and mfasheh.
- patches.fixes/dlm-enable-debug.patch: update the patch from SLES11
  to SLES11 SP1 tree.

-------------------------------------------------------------------
Thu Nov 26 17:00:15 CET 2009 - jslaby@suse.cz

- patches.fixes/make-note_interrupt-fast.diff: Fix performance
  regression on large IA64 systems (bnc #469589).

-------------------------------------------------------------------
Thu Nov 26 15:23:16 CET 2009 - mmarek@suse.cz

- rpm/old-packages.conf: obsolete kernel-kdump on ppc.
- config.conf: delete kdump configs.
- config/ppc/kdump: Delete.
- config/ppc64/kdump: Delete.

-------------------------------------------------------------------
Thu Nov 26 14:47:41 CET 2009 - duwe@suse.de

- patches.arch/ppc-extended_h_cede-Export_memory_sysdev_class:
  Refresh. Fix "typo", memory_sysdev_class should be exported 
  only to GPL'ed modules.

-------------------------------------------------------------------
Thu Nov 26 12:48:43 CET 2009 - hare@suse.de

Fixup patches for series2git:
- patches.xen/tmem: Refresh.
- patches.xen/xen3-auto-common.diff: Refresh.

-------------------------------------------------------------------
Thu Nov 26 12:41:22 CET 2009 - duwe@suse.de

- config.conf: disable build of ppc kdump flavours
  (FATE#304346)

-------------------------------------------------------------------
Thu Nov 26 12:07:24 CET 2009 - tiwai@suse.de

- patches.drivers/libata-missing-_SDD-is-not-an-error:
  libata-acpi: missing _SDD is not an error (bnc#551942).

-------------------------------------------------------------------
Thu Nov 26 12:00:53 CET 2009 - jbenc@suse.cz

- patches.fixes/mac80211-fix-spurious-delba-handling.patch:
  mac80211: fix spurious delBA handling (bnc#558267,
  CVE-2009-4026, CVE-2009-4027).

-------------------------------------------------------------------
Thu Nov 26 11:58:44 CET 2009 - tiwai@suse.de

- patches.drivers/sky2-add-register-definitions: sky2: add
  register definitions for new chips (bnc#544760).
- patches.drivers/sky2-88E8059-support: sky2: 88E8059 support
  (bnc#544760).
- patches.drivers/sky2-optima-tcp-offload-fix: net: Fix Yukon-2
  Optima TCP offload setup (bnc#544760).
- patches.drivers/sky2-optima-fix-pci-cfg: net: Add missing
  TST_CFG_WRITE bits around sky2_pci_write (bnc#544760).

-------------------------------------------------------------------
Thu Nov 26 03:44:36 CET 2009 - nfbrown@suse.de

- Update config files.
  disable CONFIG_MULTICOE_RAID456 as it is not yet stable.
  Enable CONFIG_ASYNC_TX_DMA for FATE#306368

-------------------------------------------------------------------
Thu Nov 26 00:29:46 CET 2009 - gregkh@suse.de

- clean up patch fuzz

-------------------------------------------------------------------
Thu Nov 26 00:25:25 CET 2009 - gregkh@suse.de

- patches.drivers/via-unichrome-drm-bugfixes.patch: Delete.
  it never went upstream, so we should drop it as well.

-------------------------------------------------------------------
Wed Nov 25 23:48:14 CET 2009 - tonyj@suse.de

- patches.trace/lttng-*: update for 2.6.32
- patches.trace/lttng-instrumentation-timer.patch: Delete.
- patches.xen/tmem: Refresh.
- patches.xen/xen3-auto-common.diff: Refresh.

-------------------------------------------------------------------
Wed Nov 25 23:09:05 CET 2009 - tonyj@suse.de

- patches.fixes/oprofile_bios_ctr.patch: detect oprofile counters
  reserved by bios (FATE#307426).

-------------------------------------------------------------------
Wed Nov 25 03:16:32 CET 2009 - jeffm@suse.com

- patches.fixes/netfilter-remove-pointless-config_nf_ct_acct-warning:
  netfilter: Remove pointless CONFIG_NF_CT_ACCT warning
  (bnc#552033 (and others)).

-------------------------------------------------------------------
Tue Nov 24 19:04:38 CET 2009 - hare@suse.de

- Update config files.
- patches.drivers/mpt-fusion-4.22.00.00-update: Update MPT Fusion
  driver to 4.22.00.00-suse (bnc#556587).
- patches.drivers/mpt-fusion-4.16.00.00-update: Delete.

-------------------------------------------------------------------
Tue Nov 24 17:29:29 CET 2009 - tiwai@suse.de

- patches.drivers/alsa-sp1-hda-17-fix-mute-LED-sync-idt92h383xxx:
  ALSA: hda - Fix mute-LED sync on HP laptops with IDT92HD83xxx
  codecs (bnc#547357).

-------------------------------------------------------------------
Tue Nov 24 13:56:01 CET 2009 - duwe@suse.de

- patches.arch/ppc-extended_h_cede-*: Increase power savings
  by allowing the core to sleep.
  (FATE##307059, bnc#550447)

-------------------------------------------------------------------
Tue Nov 24 08:08:35 CET 2009 - sjayaraman@suse.de

- patches.suse/kconfig-automate-kernel-desktop: automate a few config
  options for kernel-desktop (FATE#305694).

-------------------------------------------------------------------
Tue Nov 24 07:11:22 CET 2009 - agraf@suse.de

- patches.arch/kvm-only-export-selected-pv-ops-feature-structs:
  Update references (bnc#556135, FATE#306453).
- patches.arch/kvm-replace-kvm-io-delay-pv-ops-with-linux-magic:
  Update references (bnc#556135, FATE#306453).
- patches.arch/kvm-split-paravirt-ops-by-functionality: Update
  references (bnc#556135, FATE#306453).
- patches.arch/kvm-split-the-KVM-pv-ops-support-by-feature:
  Update references (bnc#556135, FATE#306453).

-------------------------------------------------------------------
Mon Nov 23 17:41:03 CET 2009 - jeffm@suse.com

- Enabled:
   patches.fixes/enclosure-fix-oops-while-iterating-enclosure_status-array

-------------------------------------------------------------------
Mon Nov 23 15:44:04 CET 2009 - jkosina@suse.de

- patches.arch/x86-crypto-add-ghash-algorithm-test.patch: crypto:
  Add ghash algorithm test before provide to users (FATE#306883,
  bnc#554578).

-------------------------------------------------------------------
Mon Nov 23 14:15:37 CET 2009 - jkosina@suse.de

- patches.arch/x86-crypto-pclmulqdq-accelerated-implementation.patch:
  incorporate "ghash - put proper .data section in place" fix

-------------------------------------------------------------------
Mon Nov 23 08:04:16 CET 2009 - sjayaraman@suse.de

- Update config files.
   - Add new options KERNEL_DESKTOP and DEFAULT_VM_DIRTY_RATIO.
   - Enable KERNEL_DESKTOP for only desktop flavor.

-------------------------------------------------------------------
Mon Nov 23 07:34:49 CET 2009 - sjayaraman@suse.de

- patches.suse/mm-tune-dirty-limits.patch: mm: Make default
  VM dirty ratio configurable to suit different workloads
  (bnc#552883).

-------------------------------------------------------------------
Fri Nov 20 21:04:54 CET 2009 - mmarek@suse.cz

- rpm/kernel-syms.spec.in, rpm/mkspec: build kernel-syms only for
  supported architectures.

-------------------------------------------------------------------
Fri Nov 20 19:08:56 CET 2009 - jeffm@suse.com

- Enabled B43_PHY_LP=y for PHY support on certain b43 chips.

-------------------------------------------------------------------
Fri Nov 20 17:29:45 CET 2009 - mmarek@suse.cz

- patches.suse/export-sync_page_range: Revert "vfs: Remove
  generic_osync_inode() and sync_page_range{_nolock}()"
  (bnc#557231).

-------------------------------------------------------------------
Fri Nov 20 17:26:01 CET 2009 - jbeulich@novell.com

- patches.suse/init-move-populate_rootfs-back-to-start_kernel:
  Fix a bad-pointer warning.

-------------------------------------------------------------------
Fri Nov 20 15:07:41 CET 2009 - agruen@suse.de

- rpm/macros.kernel-source: Add kernel_module_package_moddir()
  macro for cross-distro compatibility (FATE 305225).

-------------------------------------------------------------------
Fri Nov 20 15:02:22 CET 2009 - jslaby@suse.cz

- patches.suse/rlim-0001-SECURITY-selinux-fix-update_rlimit_cpu-parameter.patch:
  Update references (FATE#305733).
- patches.suse/rlim-0002-SECURITY-add-task_struct-to-setrlimit.patch:
  Update references (FATE#305733).
- patches.suse/rlim-0003-core-add-task_struct-to-update_rlimit_cpu.patch:
  Update references (FATE#305733).
- patches.suse/rlim-0004-sys_setrlimit-make-sure-rlim_max-never-grows.patch:
  Update references (FATE#305733).
- patches.suse/rlim-0005-core-split-sys_setrlimit.patch: Update
  references (FATE#305733).
- patches.suse/rlim-0006-core-allow-setrlimit-to-non-current-tasks.patch:
  Update references (FATE#305733).
- patches.suse/rlim-0007-core-optimize-setrlimit-for-current-task.patch:
  Update references (FATE#305733).
- patches.suse/rlim-0008-FS-proc-make-limits-writable.patch:
  Update references (FATE#305733).
- patches.suse/rlim-0009-core-posix-cpu-timers-cleanup-rlimits-usage.patch:
  Update references (FATE#305733).
- patches.suse/rlim-0010-core-do-security-check-under-task_lock.patch:
  Update references (FATE#305733).
- patches.suse/rlim-0011-resource-add-helpers-for-fetching-rlimits.patch:
  Update references (FATE#305733).
- patches.suse/rlim-0012-IA64-use-helpers-for-rlimits.patch:
  Update references (FATE#305733).
- patches.suse/rlim-0013-PPC-use-helpers-for-rlimits.patch:
  Update references (FATE#305733).
- patches.suse/rlim-0014-S390-use-helpers-for-rlimits.patch:
  Update references (FATE#305733).
- patches.suse/rlim-0015-SPARC-use-helpers-for-rlimits.patch:
  Update references (FATE#305733).
- patches.suse/rlim-0016-X86-use-helpers-for-rlimits.patch:
  Update references (FATE#305733).
- patches.suse/rlim-0017-FS-use-helpers-for-rlimits.patch:
  Update references (FATE#305733).
- patches.suse/rlim-0018-MM-use-helpers-for-rlimits.patch:
  Update references (FATE#305733).
- patches.suse/rlim-0019-core-use-helpers-for-rlimits.patch:
  Update references (FATE#305733).
- patches.suse/rlim-0020-misc-use-helpers-for-rlimits.patch:
  Update references (FATE#305733).
- patches.suse/rlim-0021-core-rename-setrlimit-to-do_setrlimit.patch:
  Update references (FATE#305733).
- patches.suse/rlim-0022-core-implement-getprlimit-and-setprlimit-syscalls.patch:
  Update references (FATE#305733).
- patches.suse/rlim-0023-unistd-add-__NR_-get-set-prlimit-syscall-numbers.patch:
  Update references (FATE#305733).
- patches.suse/rlim-0024-COMPAT-add-get-put_compat_rlimit.patch:
  Update references (FATE#305733).
- patches.suse/rlim-0025-x86-add-ia32-compat-prlimit-syscalls.patch:
  Update references (FATE#305733).

-------------------------------------------------------------------
Fri Nov 20 14:38:38 CET 2009 - jslaby@suse.cz

- Add writable resource limits support
- patches.suse/perfmon2.patch: Refresh.
- patches.suse/rlim-0001-SECURITY-selinux-fix-update_rlimit_cpu-parameter.patch:
  SECURITY: selinux, fix update_rlimit_cpu parameter.
- patches.suse/rlim-0002-SECURITY-add-task_struct-to-setrlimit.patch:
  SECURITY: add task_struct to setrlimit.
- patches.suse/rlim-0003-core-add-task_struct-to-update_rlimit_cpu.patch:
  core: add task_struct to update_rlimit_cpu.
- patches.suse/rlim-0004-sys_setrlimit-make-sure-rlim_max-never-grows.patch:
  sys_setrlimit: make sure ->rlim_max never grows.
- patches.suse/rlim-0005-core-split-sys_setrlimit.patch: core:
  split sys_setrlimit.
- patches.suse/rlim-0006-core-allow-setrlimit-to-non-current-tasks.patch:
  core: allow setrlimit to non-current tasks.
- patches.suse/rlim-0007-core-optimize-setrlimit-for-current-task.patch:
  core: optimize setrlimit for current task.
- patches.suse/rlim-0008-FS-proc-make-limits-writable.patch:
  FS: proc, make limits writable.
- patches.suse/rlim-0009-core-posix-cpu-timers-cleanup-rlimits-usage.patch:
  core: posix-cpu-timers, cleanup rlimits usage.
- patches.suse/rlim-0010-core-do-security-check-under-task_lock.patch:
  core: do security check under task_lock.
- patches.suse/rlim-0011-resource-add-helpers-for-fetching-rlimits.patch:
  resource: add helpers for fetching rlimits.
- patches.suse/rlim-0012-IA64-use-helpers-for-rlimits.patch:
  IA64: use helpers for rlimits.
- patches.suse/rlim-0013-PPC-use-helpers-for-rlimits.patch: PPC:
  use helpers for rlimits.
- patches.suse/rlim-0014-S390-use-helpers-for-rlimits.patch:
  S390: use helpers for rlimits.
- patches.suse/rlim-0015-SPARC-use-helpers-for-rlimits.patch:
  SPARC: use helpers for rlimits.
- patches.suse/rlim-0016-X86-use-helpers-for-rlimits.patch: X86:
  use helpers for rlimits.
- patches.suse/rlim-0017-FS-use-helpers-for-rlimits.patch: FS:
  use helpers for rlimits.
- patches.suse/rlim-0018-MM-use-helpers-for-rlimits.patch: MM:
  use helpers for rlimits.
- patches.suse/rlim-0019-core-use-helpers-for-rlimits.patch:
  core: use helpers for rlimits.
- patches.suse/rlim-0020-misc-use-helpers-for-rlimits.patch:
  misc: use helpers for rlimits.
- patches.suse/rlim-0021-core-rename-setrlimit-to-do_setrlimit.patch:
  core: rename setrlimit to do_setrlimit.
- patches.suse/rlim-0022-core-implement-getprlimit-and-setprlimit-syscalls.patch:
  core: implement getprlimit and setprlimit syscalls.
- patches.suse/rlim-0023-unistd-add-__NR_-get-set-prlimit-syscall-numbers.patch:
  unistd: add __NR_[get|set]prlimit syscall numbers.
- patches.suse/rlim-0024-COMPAT-add-get-put_compat_rlimit.patch:
  COMPAT: add get/put_compat_rlimit.
- patches.suse/rlim-0025-x86-add-ia32-compat-prlimit-syscalls.patch:
  x86: add ia32 compat prlimit syscalls.

-------------------------------------------------------------------
Fri Nov 20 14:11:56 CET 2009 - bphilips@suse.de

- patches.drivers/phy-broadcom-bug-fixes-for-sp1.patch:
  phy/broadcom: bug fixes for SP1 (FATE#307117, bnc#556234).
- patches.drivers/tg3-update-version-to-3.104.patch: tg3: Update
  version to 3.104 (bnc#556234, FATE#307117).

-------------------------------------------------------------------
Fri Nov 20 14:11:26 CET 2009 - bphilips@suse.de

- patches.drivers/phy-broadcom-bug-fixes-for-sp1.patch:
  phy/broadcom: bug fixes for SP1 (FATE#307117, bnc#556234).
- patches.drivers/tg3-update-version-to-3.104.patch: tg3: Update
  version to 3.104 (bnc#556234, FATE#307117).

-------------------------------------------------------------------
Fri Nov 20 13:58:29 CET 2009 - hare@suse.de

- patches.drivers/megaraid-04.12-update: megaraid: Update
  megaraid_sas to version 04.12 (FATE#307125).

-------------------------------------------------------------------
Fri Nov 20 13:41:37 CET 2009 - bphilips@suse.de

- patches.drivers/bnx2-entropy-source.patch: bnx2: entropy source
  (FATE#307517).
- patches.drivers/e1000-entropy-source.patch: Enable e1000 as
  entropy source (disabled by default) (FATE#307517).
- patches.drivers/e1000e-entropy-source.patch: Enable e1000e as
  entropy source (disabled by default) (FATE#307517).
- patches.drivers/igb-entropy-source.patch: Enable igb as entropy
  source (disabled by default) (FATE#307517).
- patches.drivers/ixgbe-entropy-source.patch: Enable ixgbe as
  entropy source (disabled by default) (FATE#307517).
- patches.drivers/tg3-entropy-source.patch: tg3: entropy source
  (FATE#307517).

-------------------------------------------------------------------
Fri Nov 20 13:16:20 CET 2009 - hare@suse.de

- patches.fixes/scsi-fix-bug-with-dma-maps-on-nested-scsi-objects:
  scsi_lib_dma: fix bug with dma maps on nested scsi objects
  (bnc#556595).
- patches.fixes/scsi-introduce-helper-function-for-blocking-eh:
  scsi_transport_fc: Introduce helper function for blocking
  scsi_eh (bnc#556595).
- patches.fixes/scsi-skip-nonscsi-device-for-dma: Delete.

-------------------------------------------------------------------
Fri Nov 20 12:32:48 CET 2009 - hare@suse.de

Whitespace cleanup for series2git:
- patches.arch/s390-message-catalog.diff: Refresh.
- patches.drivers/aacraid-24701-update: Refresh.
- patches.suse/crasher-26.diff: Refresh.
- patches.suse/kdb-common: Refresh.
- patches.suse/kdb-ia64: Refresh.
- patches.suse/kdb-x86: Refresh.
- patches.suse/ocfs2-allocation-resrvations.patch: Refresh.
- patches.suse/perfmon2.patch: Refresh.
- patches.suse/perfmon2_ioctl.patch: Refresh.
- patches.suse/stack-unwind: Refresh.

-------------------------------------------------------------------
Fri Nov 20 12:19:54 CET 2009 - bphilips@suse.de

- patches.drivers/igb-add-support-for-82576NS-SerDes-adapter.patch:
  igb: add support for 82576NS SerDes adapter (FATE#306856).

-------------------------------------------------------------------
Fri Nov 20 09:06:24 CET 2009 - jbeulich@novell.com

- patches.suse/dm-mpath-evaluate-request-result-and-sense:
  Fix for !CONFIG_SCSI (in -ec2).

-------------------------------------------------------------------
Fri Nov 20 05:55:12 CET 2009 - mfasheh@suse.com

- patches.suse/ocfs2-allocation-resrvations.patch: ocfs2:
  allocation reservations (bnc#501563 FATE#307247).

-------------------------------------------------------------------
Fri Nov 20 05:31:32 CET 2009 - jjolly@suse.de

- patches.suse/perfmon2.patch: Refresh.
- patches.arch/x86-self-ptrace.patch: Delete. (bnc#554585,LTC#57794)
- patches.suse/self-ptrace.patch: Delete. (bnc#554585,LTC#57794)

-------------------------------------------------------------------
Fri Nov 20 01:43:27 CET 2009 - jeffm@suse.com

- Update to 2.6.32-rc8.
  - Eliminated 1 patch.

-------------------------------------------------------------------
Fri Nov 20 01:30:46 CET 2009 - jeffm@suse.de

- patches.fixes/enclosure-fix-oops-while-iterating-enclosure_status-array:
  enclosure: fix oops while iterating enclosure_status array
  (bnc#540997).

-------------------------------------------------------------------
Thu Nov 19 20:04:16 CET 2009 - tonyj@suse.de

- Update config files.
- patches.suse/perfmon2.patch: perfmon2 (FATE#303968).
- patches.suse/perfmon2_ioctl.patch: switch to ioctl interface
  for perfmon2.
- patches.suse/perfmon2_noutrace.patch: remove UTRACE code
  from perfmon2.
- patches.xen/xen3-patch-2.6.28: Refresh.

-------------------------------------------------------------------
Thu Nov 19 19:58:15 CET 2009 - jjolly@suse.de

- Update config files.
- patches.arch/s390-message-catalog.diff: Kernel message
  catalog. (bnc#549193,LTC#57210,FATE#306999).
- rpm/kernel-binary.spec.in:

-------------------------------------------------------------------
Thu Nov 19 15:33:07 CET 2009 - jbohac@suse.cz

- patches.suse/add-queue_depth-ramp-up-code.patch: add queue_depth
  ramp up code (fate#306857, fate#306859, bnc#551175).
- patches.suse/fcoe-add-a-separate-scsi-transport-template-for-npiv-vports.patch:
  fcoe: add a separate scsi transport template for NPIV vports
  (fate#306857, fate#306859, bnc#551175).
- patches.suse/fcoe-add-check-to-fail-gracefully-in-bonding-mode.patch:
  fcoe: add check to fail gracefully in bonding mode (fate#306857,
  fate#306859, bnc#551175).
- patches.suse/fcoe-call-ndo_fcoe_enable-disable-to-turn-fcoe-feature-on-off-in-lld.patch:
  fcoe: Call ndo_fcoe_enable/disable to turn FCoE feature on/off
  in LLD (fate#306857, fate#306859, bnc#551175).
- patches.suse/fcoe-fix-checking-san-mac-address.patch: fcoe: Fix
  checking san mac address (fate#306857, fate#306859, bnc#551175).
- patches.suse/fcoe-fix-getting-san-mac-for-vlan-interface.patch:
  fcoe: Fix getting san mac for VLAN interface (fate#306857,
  fate#306859, bnc#551175).
- patches.suse/fcoe-fix-setting-lport-s-wwnn-wwpn-to-use-san-mac-address.patch:
  fcoe: Fix setting lport's WWNN/WWPN to use san mac address
  (fate#306857, fate#306859, bnc#551175).
- patches.suse/fcoe-fix-using-vlan-id-in-creating-lport-s-wwwn-wwpn.patch:
  fcoe: Fix using VLAN ID in creating lport's WWWN/WWPN
  (fate#306857, fate#306859, bnc#551175).
- patches.suse/fcoe-formatting-cleanups-and-commenting.patch:
  fcoe: Formatting cleanups and commenting (fate#306857,
  fate#306859, bnc#551175).
- patches.suse/fcoe-increase-fcoe_max_lun-to-0xffff-65535.patch:
  fcoe: Increase FCOE_MAX_LUN to 0xFFFF (65535) (fate#306857,
  fate#306859, bnc#551175).
- patches.suse/fcoe-initialize-return-value-in-fcoe_destroy.patch:
  fcoe: initialize return value in fcoe_destroy (fate#306857,
  fate#306859, bnc#551175).
- patches.suse/fcoe-libfc-fix-an-libfc-issue-with-queue-ramp-down-in-libfc.patch:
  fcoe, libfc: fix an libfc issue with queue ramp down in libfc
  (fate#306857, fate#306859, bnc#551175).
- patches.suse/fcoe-libfc-use-single-frame-allocation-api.patch:
  fcoe, libfc: use single frame allocation API (fate#306857,
  fate#306859, bnc#551175).
- patches.suse/fcoe-npiv-vport-create-destroy.patch: fcoe: NPIV
  vport create/destroy (fate#306857, fate#306859, bnc#551175).
- patches.suse/fcoe-remove-extra-function-decalrations.patch:
  fcoe: remove extra function decalrations (fate#306857,
  fate#306859, bnc#551175).
- patches.suse/fcoe-remove-redundant-checking-of-netdev-netdev_ops.patch:
  fcoe: remove redundant checking of netdev->netdev_ops
  (fate#306857, fate#306859, bnc#551175).
- patches.suse/fcoe-use-netif_f_fcoe_mtu-flag-to-set-up-max-frame-size-lport-mfs.patch:
  fcoe: Use NETIF_F_FCOE_MTU flag to set up max frame size
  (lport->mfs) (fate#306857, fate#306859, bnc#551175).
- patches.suse/fcoe-vport-symbolic-name-support.patch: fcoe: vport
  symbolic name support (fate#306857, fate#306859, bnc#551175).
- patches.suse/libfc-add-host-number-to-lport-link-up-down-messages.patch:
  libfc: add host number to lport link up/down
  messages. (fate#306857, fate#306859, bnc#551175).
- patches.suse/libfc-add-libfc-fc_libfc-ch-for-libfc-internal-routines.patch:
  libfc: Add libfc/fc_libfc.[ch] for libfc internal routines
  (fate#306857, fate#306859, bnc#551175).
- patches.suse/libfc-add-queue_depth-ramp-up.patch: libfc:
  add queue_depth ramp up (fate#306857, fate#306859, bnc#551175).
- patches.suse/libfc-add-routine-to-copy-data-from-a-buffer-to-a-sg-list.patch:
  libfc: Add routine to copy data from a buffer to a SG list
  (fate#306857, fate#306859, bnc#551175).
- patches.suse/libfc-add-set_fid-function-to-libfc-template.patch:
  libfc: add set_fid function to libfc template (fate#306857,
  fate#306859, bnc#551175).
- patches.suse/libfc-add-some-generic-npiv-support-routines-to-libfc.patch:
  libfc: add some generic NPIV support routines to libfc
  (fate#306857, fate#306859, bnc#551175).
- patches.suse/libfc-adds-can_queue-ramp-up.patch: libfc: adds
  can_queue ramp up (fate#306857, fate#306859, bnc#551175).
- patches.suse/libfc-adds-missing-exch-release-for-accepted-rrq.patch:
  libfc: adds missing exch release for accepted RRQ (fate#306857,
  fate#306859, bnc#551175).
- patches.suse/libfc-changes-to-libfc_host_alloc-to-consolidate-initialization-with-allocation.patch:
  libfc: changes to libfc_host_alloc to consolidate initialization
  with allocation (fate#306857, fate#306859, bnc#551175).
- patches.suse/libfc-combine-name-server-registration-request-functions.patch:
  libfc: combine name server registration request functions
  (fate#306857, fate#306859, bnc#551175).
- patches.suse/libfc-combine-name-server-registration-response-handlers.patch:
  libfc: combine name server registration response handlers
  (fate#306857, fate#306859, bnc#551175).
- patches.suse/libfc-convert-to-scsi_track_queue_full.patch:
  libfc: convert to scsi_track_queue_full (fate#306857,
  fate#306859, bnc#551175).
- patches.suse/libfc-do-not-use-did_no_connect-for-pkt-alloc-failures.patch:
  libfc: do not use DID_NO_CONNECT for pkt alloc
  failures. (fate#306857, fate#306859, bnc#551175).
- patches.suse/libfc-don-t-warn_on-in-lport_timeout-for-reset-state.patch:
  libfc: don't WARN_ON in lport_timeout for RESET state
  (fate#306857, fate#306859, bnc#551175).
- patches.suse/libfc-export-fc-headers.patch: libfc: Export FC
  headers (fate#306857, fate#306859, bnc#551175).
- patches.suse/libfc-fcoe-add-fc-passthrough-support.patch: libfc,
  fcoe: Add FC passthrough support (fate#306857, fate#306859,
  bnc#551175).
- patches.suse/libfc-fcoe-don-t-export_symbols-unnecessarily.patch:
  libfc, fcoe: Don't EXPORT_SYMBOLS unnecessarily (fate#306857,
  fate#306859, bnc#551175).
- patches.suse/libfc-fcoe-fixes-for-highmem-skb-linearize-panics.patch:
  libfc, fcoe: fixes for highmem skb linearize panics
  (fate#306857, fate#306859, bnc#551175).
- patches.suse/libfc-fcoe-increase-els-and-ct-timeouts.patch:
  libfc fcoe: increase ELS and CT timeouts (fate#306857,
  fate#306859, bnc#551175).
- patches.suse/libfc-fix-an-issue-of-pending-exch-es-after-i-f-destroyed-or-rmmod-fcoe.patch:
  libfc: fix an issue of pending exch/es after i/f destroyed or
  rmmod fcoe (fate#306857, fate#306859, bnc#551175).
- patches.suse/libfc-fix-ddp-in-fc_fcp-for-0-xid.patch: libfc: fix
  ddp in fc_fcp for 0 xid (fate#306857, fate#306859, bnc#551175).
- patches.suse/libfc-fix-fc_els_resp_type-to-correct-display-of-ct-responses.patch:
  libfc: fix fc_els_resp_type to correct display of CT responses
  (fate#306857, fate#306859, bnc#551175).
- patches.suse/libfc-fix-frags-in-frame-exceeding-skb_max_frags-in-fc_fcp_send_data.patch:
  libfc: Fix frags in frame exceeding SKB_MAX_FRAGS in
  fc_fcp_send_data (fate#306857, fate#306859, bnc#551175).
- patches.suse/libfc-fix-free-of-fc_rport_priv-with-timer-pending.patch:
  libfc: fix free of fc_rport_priv with timer pending
  (fate#306857, fate#306859, bnc#551175).
- patches.suse/libfc-fix-memory-corruption-caused-by-double-frees-and-bad-error-handling.patch:
  libfc: fix memory corruption caused by double frees and bad
  error handling (fate#306857, fate#306859, bnc#551175).
- patches.suse/libfc-fix-rnn_id-smashing-skb-payload.patch: libfc:
  fix RNN_ID smashing skb payload (fate#306857, fate#306859,
  bnc#551175).
- patches.suse/libfc-fix-symbolic-name-registrations-smashing-skb-data.patch:
  libfc: fix symbolic name registrations smashing skb data
  (fate#306857, fate#306859, bnc#551175).
- patches.suse/libfc-fix-typo-in-retry-check-on-received-prli.patch:
  libfc: fix typo in retry check on received PRLI (fate#306857,
  fate#306859, bnc#551175).
- patches.suse/libfc-fix-wrong-scsi-return-status-under-fc_data_undrun.patch:
  libfc: Fix wrong scsi return status under FC_DATA_UNDRUN
  (fate#306857, fate#306859, bnc#551175).
- patches.suse/libfc-formatting-cleanups-across-libfc.patch:
  libfc: Formatting cleanups across libfc (fate#306857,
  fate#306859, bnc#551175).
- patches.suse/libfc-libfcoe-fdisc-els-for-npiv.patch: libfc,
  libfcoe: FDISC ELS for NPIV (fate#306857, fate#306859,
  bnc#551175).
- patches.suse/libfc-lport-fix-minor-documentation-errors.patch:
  libfc: lport: fix minor documentation errors (fate#306857,
  fate#306859, bnc#551175).
- patches.suse/libfc-move-libfc_init-and-libfc_exit-to-fc_libfc-c.patch:
  libfc: Move libfc_init and libfc_exit to fc_libfc.c
  (fate#306857, fate#306859, bnc#551175).
- patches.suse/libfc-move-non-common-routines-and-prototypes-out-of-libfc-h.patch:
  libfc: Move non-common routines and prototypes out of libfc.h
  (fate#306857, fate#306859, bnc#551175).
- patches.suse/libfc-reduce-can_queue-for-all-fcp-frame-allocation-failures.patch:
  libfc: reduce can_queue for all FCP frame allocation failures
  (fate#306857, fate#306859, bnc#551175).
- patches.suse/libfc-register-fc4-features-with-the-fc-switch.patch:
  libfc: register FC4 features with the FC switch (fate#306857,
  fate#306859, bnc#551175).
- patches.suse/libfc-register-symbolic-node-name-rsnn_nn.patch:
  libfc: Register Symbolic Node Name (RSNN_NN) (fate#306857,
  fate#306859, bnc#551175).
- patches.suse/libfc-register-symbolic-port-name-rspn_id.patch:
  libfc: Register Symbolic Port Name (RSPN_ID) (fate#306857,
  fate#306859, bnc#551175).
- patches.suse/libfc-remove-fc_fcp_complete.patch: libfc: Remove
  fc_fcp_complete (fate#306857, fate#306859, bnc#551175).
- patches.suse/libfc-remove-unused-fc_lport-pointer-from-fc_fcp_pkt_abort.patch:
  libfc: Remove unused fc_lport pointer from fc_fcp_pkt_abort
  (fate#306857, fate#306859, bnc#551175).
- patches.suse/libfc-removes-initializing-fc_cpu_order-and-fc_cpu_mask-per-lport.patch:
  libfc: removes initializing fc_cpu_order and fc_cpu_mask per
  lport (fate#306857, fate#306859, bnc#551175).
- patches.suse/libfc-removes-unused-disc_work-and-ex_list.patch:
  libfc: removes unused disc_work and ex_list (fate#306857,
  fate#306859, bnc#551175).
- patches.suse/libfc-rnn_id-may-be-required-before-rsnn_nn-with-some-switches.patch:
  libfc: RNN_ID may be required before RSNN_NN with some switches
  (fate#306857, fate#306859, bnc#551175).
- patches.suse/libfc-rpn_id-is-obsolete-and-unnecessary.patch:
  libfc: RPN_ID is obsolete and unnecessary (fate#306857,
  fate#306859, bnc#551175).
- patches.suse/libfc-vport-link-handling-and-fc_vport-state-managment.patch:
  libfc: vport link handling and fc_vport state managment
  (fate#306857, fate#306859, bnc#551175).
- patches.suse/libfcoe-allow-fip-to-be-disabled-by-the-driver.patch:
  libfcoe: Allow FIP to be disabled by the driver (fate#306857,
  fate#306859, bnc#551175).
- patches.suse/libfcoe-do-not-pad-fip-keep-alive-to-full-frame-size.patch:
  libfcoe: Do not pad FIP keep-alive to full frame size
  (fate#306857, fate#306859, bnc#551175).
- patches.suse/libfcoe-don-t-send-els-in-fip-mode-if-no-fcf-selected.patch:
  libfcoe: don't send ELS in FIP mode if no FCF selected
  (fate#306857, fate#306859, bnc#551175).
- patches.suse/libfcoe-fcoe-libfcoe-npiv-support.patch:
  libfcoe, fcoe: libfcoe NPIV support (fate#306857, fate#306859,
  bnc#551175).
- patches.suse/libfcoe-fcoe-simplify-receive-flogi-response.patch:
  libfcoe: fcoe: simplify receive FLOGI response (fate#306857,
  fate#306859, bnc#551175).
- patches.suse/libfcoe-fip-allow-fip-receive-to-be-called-from-irq.patch:
  libfcoe: fip: allow FIP receive to be called from
  IRQ. (fate#306857, fate#306859, bnc#551175).
- patches.suse/libfcoe-fip-should-report-link-to-libfc-whether-selected-or-not.patch:
  libfcoe: FIP should report link to libfc whether selected or
  not (fate#306857, fate#306859, bnc#551175).
- patches.suse/libfcoe-fip-use-scsi-host-number-to-identify-debug-messages.patch:
  libfcoe: fip: use SCSI host number to identify debug
  messages. (fate#306857, fate#306859, bnc#551175).
- patches.suse/libfcoe-formatting-and-comment-cleanups.patch:
  libfcoe: formatting and comment cleanups (fate#306857,
  fate#306859, bnc#551175).
- patches.suse/modify-change_queue_depth-to-take-in-reason-why-it-is-being-called.patch:
  modify change_queue_depth to take in reason why it is being
  called (fate#306857, fate#306859, bnc#551175).
- patches.suse/scsi-error-have-scsi-ml-call-change_queue_depth-to-handle-queue_full.patch:
  scsi error: have scsi-ml call change_queue_depth to handle
  QUEUE_FULL (fate#306857, fate#306859, bnc#551175).

-------------------------------------------------------------------
Thu Nov 19 15:04:17 CET 2009 - hare@suse.de

- patches.suse/dm-mpath-accept-failed-paths: Fixup patch to apply.

-------------------------------------------------------------------
Thu Nov 19 14:43:31 CET 2009 - hare@suse.de

Port patches from SLES11:
- patches.fixes/scsi-dh-queuedata-accessors: Kernel bug triggered
  in multipath (bnc#486001).
- patches.suse/dm-mpath-accept-failed-paths: Refresh.
- patches.suse/dm-mpath-detach-existing-hardware-handler:
  multipath: detach existing hardware handler if none was
  specified.
- patches.suse/dm-mpath-requeue-for-stopped-queue: Delete.

-------------------------------------------------------------------
Thu Nov 19 13:34:34 CET 2009 - hare@suse.de

- patches.suse/dm-mpath-evaluate-request-result-and-sense:
  multipath: Evaluate request result and sense code
  (FATE#303695,bnc#433920,bnc#442001).

-------------------------------------------------------------------
Thu Nov 19 12:51:30 CET 2009 - mmarek@suse.cz

- rpm/kernel-binary.spec.in: Kill support for kernel-$flavor
  symbols, we need a unified kernel-source for all flavors.

-------------------------------------------------------------------
Thu Nov 19 12:30:28 CET 2009 - hare@suse.de

- patches.fixes/bnx2i-use-common-iscsi-suspend-queue: bnx2i:
  use common iscsi suspend queue (FATE#307215).
- patches.fixes/iscsi-class-modify-handling-of-replacement-time:
  iscsi class: modify handling of replacement timeout
  (FATE#307215).
- patches.fixes/iser-set-tgt-and-lu-reset-timeout: iser: set
  tgt and lu reset timeout (FATE#307215).
- patches.fixes/libiscsi-add-warm-target-reset-tmf-support:
  libiscsi: add warm target reset tmf support (FATE#307215).
- patches.fixes/libiscsi-check-tmf-state-before-sending-pdu:
  libiscsi: Check TMF state before sending PDU (FATE#307215).
- patches.fixes/libiscsi-fix-login-text-checks-in-pdu-inject:
  libiscsi: fix login/text checks in pdu injection code
  (FATE#307215).
- patches.fixes/scsi-add-scsi-target-reset-support-to-ioctl:
  add scsi target reset support to scsi ioctl.
- patches.fixes/scsi-devinfo-update-hitachi-entries: scsi_devinfo:
  update Hitachi entries (v2).
- patches.fixes/scsi-fc-class-failfast-bsg-requests: [SCSI]
  fc class: fail fast bsg requests.
- patches.drivers/cxgb3i: Delete.
- patches.drivers/cxgb3i-fixed-offload-array-size: Delete.
- patches.fixes/disable-lro-per-default: Delete.

-------------------------------------------------------------------
Thu Nov 19 11:54:22 CET 2009 - hare@suse.de

- patches.fixes/scsi_dh-always-attach-sysfs: scsi_dh: create
  sysfs file, dh_state for all SCSI disk devices.
- patches.fixes/scsi_dh-change-activate-interface: scsi_dh: Change
  the scsidh_activate interface to be asynchronous (bnc#556144).
- patches.fixes/scsi_dh-make-alua-handler-asynchronous: scsi_dh:
  Make alua hardware handler's activate() async (bnc#556144).
- patches.fixes/scsi_dh-make-hp_sw-handler-asynchronous: scsi_dh:
  Make hp hardware handler's activate() async (bnc#556144).
- patches.fixes/scsi_dh-make-rdac-handler-asynchronous: scsi_dh:
  Make rdac hardware handler's activate() async (bnc#556144).

-------------------------------------------------------------------
Thu Nov 19 10:04:14 CET 2009 - hare@suse.de

- patches.drivers/qla4xxx-5.01.00-k8_sles11-03-update: Delete.
- patches.drivers/qla4xxx-sles11-update: Delete.

-------------------------------------------------------------------
Thu Nov 19 09:30:52 CET 2009 - hare@suse.de

- Update config files.
- patches.drivers/hpsa: hpsa: New driver SCSI driver for HP
  Smart Array (FATE#307153,bnc#555855).
- supported.conf: Mark hpsa as supported.

-------------------------------------------------------------------
Thu Nov 19 08:44:57 CET 2009 - jjolly@suse.de

- patches.arch/s390-01-qeth-isolation.patch: qeth: Exploit QDIO
  Data Connection Isolation (bnc#555199,LTC#57826,FATE#307015).
- patches.arch/s390-02-01-cex3-init-msg.patch:
  zcrypt: initialize ap_messages for cex3 exploitation
  (bnc#555200,LTC#57825,FATE#307112).
- patches.arch/s390-02-02-cex3-special-command.patch:
  zcrypt: special command support for cex3 exploitation
  (bnc#555200,LTC#57825,FATE#307112).
- patches.arch/s390-02-03-cex3-device.patch: zcrypt: add support
  for cex3 device types (bnc#555200,LTC#57825,FATE#307112).
- patches.arch/s390-02-04-cex3-use-def.patch: zcrypt: use
  definitions for cex3 (bnc#555200,LTC#57825,FATE#307112).
- patches.arch/s390-02-05-zcrypt-speed-cex2c.patch:
  zcrypt: adjust speed rating between cex2 and pcixcc
  (bnc#555200,LTC#57825,FATE#307112).
- patches.arch/s390-02-06-zcrypt-speed-cex3.patch:
  zcrypt: adjust speed rating of cex3 adapters
  (bnc#555200,LTC#57825,FATE#307112).
- patches.arch/s390-sles11sp1-01-qeth-isolation.patch: Delete.

-------------------------------------------------------------------
Thu Nov 19 08:17:57 CET 2009 - jjolly@suse.de

- patches.arch/s390-sles11sp1-01-qeth-isolation.patch:
  qeth: Exploit QDIO Data Connection Isolation
  (bnc#555199,LTC#57826,FATE#307015).

-------------------------------------------------------------------
Wed Nov 18 21:58:51 CET 2009 - jeffm@suse.com

- scripts/sequence-patch.sh: Add automatic generation of supported
  modules list.

-------------------------------------------------------------------
Wed Nov 18 21:53:18 CET 2009 - jeffm@suse.com

- Update config files: Enable CONFIG_ACPI_CUSTOM_OVERRIDE_INITRAMFS

-------------------------------------------------------------------
Wed Nov 18 20:56:52 CET 2009 - jeffm@suse.com

- patches.suse/acpi-generic-initramfs-table-override-support:
  ACPI: generic initramfs table override support (bnc#533555).
- patches.suse/init-move-populate_rootfs-back-to-start_kernel:
  init: move populate_rootfs back to start_kernel (bnc#533555).

-------------------------------------------------------------------
Wed Nov 18 18:07:48 CET 2009 - jkosina@suse.de

- patches.arch/x86-crypto-pclmulqdq-accelerated-implementation.patch:
  incorporate "crypto: ghash-intel - Hard-code pshufb" fix

-------------------------------------------------------------------
Wed Nov 18 17:12:10 CET 2009 - jeffm@suse.com

- patches.suse/hung_task_timeout-configurable-default:
  hung_task_timeout: configurable default (bnc#552820).
  - Default to runtime-disabled on all flavors except debug.

-------------------------------------------------------------------
Wed Nov 18 16:48:59 CET 2009 - agraf@suse.de

- patches.fixes/kvm-ioapic.patch: Ignore apic polarity
  (bnc#556564).
- patches.fixes/kvm-macos.patch: Implement some missing intercepts
  so osx doesn't blow up (bnc#556564).

-------------------------------------------------------------------
Wed Nov 18 15:52:02 CET 2009 - hare@suse.de

- supported.conf: mark missing 10Gb drivers as supported
  (bnc#555793)

-------------------------------------------------------------------
Wed Nov 18 15:39:48 CET 2009 - hare@suse.de

- patches.drivers/aacraid-24701-update: Problems with aacraid
  (bnc#524242,FATE#307437).

-------------------------------------------------------------------
Wed Nov 18 15:19:32 CET 2009 - hare@suse.de

Cleanup patches for series2git:
- patches.apparmor/apparmor.diff: Refresh.
- patches.suse/Cleanup-and-make-boot-splash-work-with-KMS.patch:
  Refresh.
- patches.suse/bootsplash: Refresh.
- patches.suse/nfs4acl-ext3.diff: Refresh.
- patches.suse/silent-stack-overflow-2.patch: Refresh.
- patches.suse/suse-ppc32-mol.patch: Refresh.
- patches.suse/xfs-dmapi-src: Refresh.

-------------------------------------------------------------------
Wed Nov 18 15:16:59 CET 2009 - agraf@suse.de

- Update config files to enable pv-ops for KVM clock. (bnc#556135)

-------------------------------------------------------------------
Wed Nov 18 14:52:16 CET 2009 - tiwai@suse.de

- patches.drivers/alsa-sp1-hda-01-select-ibexpeak-handler: ALSA:
  hda - select IbexPeak handler for Calpella (FATE#306783).
- patches.drivers/alsa-sp1-hda-02-vectorize-get_empty_pcm_device:
  ALSA: hda - vectorize get_empty_pcm_device() (FATE#306783).
- patches.drivers/alsa-sp1-hda-03-allow-up-to-4-HDMI: ALSA:
  hda - allow up to 4 HDMI devices (FATE#306783).
- patches.drivers/alsa-sp1-hda-04-convert-intelhdmi-global-references:
  ALSA: hda - convert intelhdmi global references to local
  parameters (FATE#306783).
- patches.drivers/alsa-sp1-hda-05-remove-intelhdmi-dependency-on-multiout:
  ALSA: hda - remove intelhdmi dependency on multiout
  (FATE#306783).
- patches.drivers/alsa-sp1-hda-06-use-pcm-prepare-callbacks-for-intelhdmi:
  ALSA: hda - use pcm prepare/cleanup callbacks for intelhdmi
  (FATE#306783).
- patches.drivers/alsa-sp1-hda-07-reorder-intelhemi-prepare-callbacks:
  ALSA: hda - reorder intelhdmi prepare/cleanup callbacks
  (FATE#306783).
- patches.drivers/alsa-sp1-hda-08-vectorize-intelhdmi: ALSA:
  hda - vectorize intelhdmi (FATE#306783).
- patches.drivers/alsa-sp1-hda-09-get-intelhtemi-max-channels:
  ALSA: hda - get intelhdmi max channels from widget caps
  (FATE#306783).
- patches.drivers/alsa-sp1-hda-10-auto-parse-intelhdmi-cvt-pin:
  ALSA: hda - auto parse intelhdmi cvt/pin configurations
  (FATE#306783).
- patches.drivers/alsa-sp1-hda-11-remove-static-intelhdmi-config:
  ALSA: hda - remove static intelhdmi configurations
  (FATE#306783).
- patches.drivers/alsa-sp1-hda-12-reset-pins-idt-codec-free:
  ALSA: hda - Reset pins of IDT/STAC codecs at free (bnc#544779).
- patches.drivers/alsa-sp1-hda-13-add-reboot-notifier: ALSA:
  hda - Add reboot notifier to each codec (bnc#544779).
- patches.drivers/alsa-sp1-hda-14-add-missing-export: ALSA: hda -
  Add missing export for snd_hda_bus_reboot_notify (bnc#544779).
- patches.drivers/alsa-sp1-hda-15-fix-build-warning: ALSA: hda -
  Add a proper ifdef to a debug code (FATE#306783).
- patches.drivers/alsa-sp1-hda-16-stac-dual-headphones-fix:
  ALSA: hda - Fix detection of dual headphones (bnc#556532).

-------------------------------------------------------------------
Wed Nov 18 14:35:44 CET 2009 - jkosina@suse.de

- patches.arch/x86-crypto-pclmulqdq-accelerated-implementation.patch:
  crypto: ghash - Add PCLMULQDQ accelerated implementation
  (FATE#306883, bnc#554578).
- Update config files: set CRYPTO_GHASH_CLMUL_NI_INTEL=m
- patches.xen/xen3-patch-2.6.28: Refresh to apply cleanly

-------------------------------------------------------------------
Wed Nov 18 14:32:52 CET 2009 - agraf@suse.de

- patches.arch/kvm-only-export-selected-pv-ops-feature-structs:
  Only export selected pv-ops feature structs (bnc#556135).
- patches.arch/kvm-replace-kvm-io-delay-pv-ops-with-linux-magic:
  Replace kvm io delay pv-ops with linux magic (bnc#556135).
- patches.arch/kvm-split-paravirt-ops-by-functionality: Split
  paravirt ops by functionality (bnc#556135).
- patches.arch/kvm-split-the-KVM-pv-ops-support-by-feature:
  Split the KVM pv-ops support by feature (bnc#556135).
- patches.xen/xen3-patch-2.6.23: Refresh.
- patches.xen/xen3-patch-2.6.31: Refresh.

-------------------------------------------------------------------
Wed Nov 18 14:07:01 CET 2009 - teheo@suse.de

- patches.suse/kbuild-icecream-workaround: Delete.

-------------------------------------------------------------------
Wed Nov 18 13:37:41 CET 2009 - trenn@suse.de

- Update config files.
  Also enable CONFIG_DMAR (fate#306796) for vanilla flavors

-------------------------------------------------------------------
Wed Nov 18 12:58:34 CET 2009 - trenn@suse.de

- Update config files.
  Do the same for i386

-------------------------------------------------------------------
Wed Nov 18 10:14:35 CET 2009 - trenn@suse.de

- Update config files.
  Enabling CONFIG_DMAR (fate#306796), introduces these changes:
    +CONFIG_HAVE_INTEL_TXT=y
    -# CONFIG_DMAR is not set
    +CONFIG_DMAR=y
    +# CONFIG_DMAR_DEFAULT_ON is not set
    +CONFIG_DMAR_FLOPPY_WA=y
    +# CONFIG_INTEL_TXT is not set
  Done for x86_64 for now only.

-------------------------------------------------------------------
Mon Nov 16 23:44:12 CET 2009 - jkosina@suse.de

- patches.fixes/hid-fixup-ncr-quirk.patch: HID: fixup quirk for
  NCR devices (bnc#548807).

-------------------------------------------------------------------
Fri Nov 13 21:16:04 CET 2009 - mmarek@suse.cz

- rpm/*.spec.in, rpm/kernel-module-subpackage: add
  Provides: multiversion(kernel) to binary kernel packages,
  kernel-source, kernel-syms and all KMPs so that zypp can be
  configured to keep multiple versions of these packages
  (fate#305311).

-------------------------------------------------------------------
Fri Nov 13 10:53:28 CET 2009 - npiggin@suse.de

- Disable LGUEST on x86 32. It doesn't build properly without PARAVIRT.

-------------------------------------------------------------------
Wed Nov 11 14:45:36 CET 2009 - jack@suse.cz

- patches.fixes/zisofs-large-pagesize-read.patch: zisofs:
  Implement reading of compressed files when PAGE_CACHE_SIZE >
  compress block size (bnc#540349).

-------------------------------------------------------------------
Wed Nov 11 11:18:01 CET 2009 - npiggin@suse.de

- Update config files.

-------------------------------------------------------------------
Wed Nov 11 10:55:56 CET 2009 - npiggin@suse.de

- Disable PARAVIRT_GUEST on x86 32 and 64.

-------------------------------------------------------------------
Tue Nov 10 06:51:46 CET 2009 - teheo@suse.de

- patches.drivers/libata-ahci-aspire-3810t-noncq: ahci: disable
  NCQ on Aspire 3810t (bnc#522790).

-------------------------------------------------------------------
Tue Nov 10 06:50:57 CET 2009 - npiggin@suse.de

- Update config files.

-------------------------------------------------------------------
Tue Nov 10 06:23:17 CET 2009 - npiggin@suse.de

- Update config files. Disable CONFIG_CC_STACKPROTECTOR on all
  x86 kernels except debug. Overhead is prohibitive.

-------------------------------------------------------------------
Mon Nov  9 14:02:14 CET 2009 - npiggin@suse.de

- patches.suse/files-slab-rcu.patch: SLAB_DESTROY_BY_RCU for
  file slab.

-------------------------------------------------------------------
Mon Nov  9 11:22:46 CET 2009 - npiggin@suse.de

- Update config files. Vanilla doesn't have unwinder, trace selects
  options which select frame pointers.

-------------------------------------------------------------------
Mon Nov  9 10:29:49 CET 2009 - npiggin@suse.de

- Disable FRAME_POINTER on i386 and x86-64, all kernels. Unwind info
  should provide all this functionality.

-------------------------------------------------------------------
Mon Nov  9 04:00:28 CET 2009 - nfbrown@suse.de

- patches.fixes/nfs-honour-server-preferred-io-size: NFS: Honour
  server-preferred io sizes (bnc#550648).

-------------------------------------------------------------------
Mon Nov  9 01:03:10 CET 2009 - nfbrown@suse.de

- patches.fixes/nfs-slot-table-alloc: Don't fail allocations
  for the slot table when mounting an NFS filesystem (bnc#519820).

-------------------------------------------------------------------
Fri Nov  6 22:46:26 CET 2009 - trenn@suse.de

- patches.arch/x86_amd_fix_erratum_63.patch: x86/amd-iommu:
  Workaround for erratum 63 (bnc#548274).

-------------------------------------------------------------------
Fri Nov  6 16:18:21 CET 2009 - jeffm@suse.de

- Disabled PARAVIRT_GUEST on ia64/trace and ia64/vanilla.

-------------------------------------------------------------------
Fri Nov  6 15:12:19 CET 2009 - trenn@suse.de

- patches.suse/kdb_x86_fix_hang.patch: X86 KDB: Reduce timeout
  for blinking LEDs (bnc#528811).

-------------------------------------------------------------------
Fri Nov  6 13:33:27 CET 2009 - mmarek@suse.cz

- rpm/kernel-binary.spec.in: fix last change.

-------------------------------------------------------------------
Fri Nov  6 12:47:52 CET 2009 - jbeulich@novell.com

- Update Xen patches to 2.6.32-rc6 and c/s 941.
- Update Xen config files.
- supported.conf: Add domctl.

-------------------------------------------------------------------
Fri Nov  6 09:50:40 CET 2009 - mmarek@suse.cz

- rpm/kernel-binary.spec.in: add the /lib/modules/.../{source,devel}
  symlinks to the -devel package (bnc#548728).

-------------------------------------------------------------------
Fri Nov  6 09:40:45 CET 2009 - mmarek@suse.cz

- rpm/kernel-binary.spec.in: obsolete kvm-kmp.

-------------------------------------------------------------------
Thu Nov  5 19:14:03 CET 2009 - jeffm@suse.com

- Update to 2.6.32-rc6.
  - 2 patches eliminated
  - NR_CPUS=4096 on ia64/vanilla again

-------------------------------------------------------------------
Thu Nov  5 18:53:24 CET 2009 - jeffm@suse.com

- Performance: Disabled CONFIG_PARAVIRT on all flavors.

-------------------------------------------------------------------
Thu Nov  5 16:35:57 CET 2009 - mmarek@suse.cz

- Delete unused 2.6.31.y patches.

-------------------------------------------------------------------
Thu Nov  5 15:59:58 CET 2009 - mmarek@suse.cz

- supported.conf: add libfcoe and fix typo.

-------------------------------------------------------------------
Thu Nov  5 12:54:06 CET 2009 - mmarek@suse.cz

- supported.conf: update so that supported modules don't require
  unsupported ones by adding following modules: async_pq
  async_raid6_recov ath blkback_pagemap crypto_hash drm_kms_helper
  fddi fscache lib80211 libfcoe libipw libiscsi_tcp llc md_mod mdio
  mfd_core nf_defrag_ipv4 p8022 psnap raid6_pq tr ttm ucb1400_core
  v4l2_compat_ioctl32.

-------------------------------------------------------------------
Thu Nov  5 12:19:27 CET 2009 - mmarek@suse.cz

- config.conf: remove kernel-ps3-devel (does not exist) and
  kernel-debug-devel (not needed most of the time) from
  kernel-syms.

-------------------------------------------------------------------
Thu Nov  5 10:56:15 CET 2009 - hare@suse.de

- Update config files: Set CONFIG_HZ to 100 for zSeries
  (bnc#552564).

-------------------------------------------------------------------
Thu Nov  5 10:52:13 CET 2009 - hare@suse.de

- Update config files: Increase MAX_RAW_DEVS to 4096 on
  zSeries (bnc#552565).

-------------------------------------------------------------------
Wed Nov  4 23:02:07 CET 2009 - mmarek@suse.cz

- rpm/kernel-binary.spec.in: delete stray text.

-------------------------------------------------------------------
Tue Nov  3 15:40:19 CET 2009 - mmarek@suse.cz

- config.conf: remove the ec2 flavor from kernel-syms, most KMPs
  don't make any sense on ec2
  (http://lists.opensuse.org/opensuse-kernel/2009-11/msg00001.html).

-------------------------------------------------------------------
Mon Nov  2 16:09:13 CET 2009 - mmarek@suse.cz

- rpm/kernel-binary.spec.in: obsolete also brocade-bfa-kmp.

-------------------------------------------------------------------
Mon Nov  2 16:04:13 CET 2009 - mmarek@suse.cz

- rpm/kernel-source.spec.in: add split-modules to the src.rpm.

-------------------------------------------------------------------
Mon Nov  2 13:18:55 CET 2009 - mmarek@suse.cz

- rpm/kernel-binary.spec.in: obsolete enic-kmp and fnic-kmp.

-------------------------------------------------------------------
Mon Nov  2 12:49:08 CET 2009 - mmarek@suse.cz

- rpm/kernel-binary.spec.in: obsolete kmps by their full name, not
  just the foo-kmp virtual dependency (bnc#472410).

-------------------------------------------------------------------
Thu Oct 29 06:29:38 CET 2009 - tonyj@suse.de

- Update ppc/ps3 config for CONFIG_UTRACE

-------------------------------------------------------------------
Thu Oct 29 01:37:02 CET 2009 - tonyj@suse.de

- patches.trace/utrace-core: Update for SP1 (FATE# 304321)

-------------------------------------------------------------------
Wed Oct 28 22:51:38 CET 2009 - nfbrown@suse.de

- patches.fixes/nfsd-acl.patch: nfsd: Fix sort_pacl in
  fs/nfsd/nf4acl.c to actually sort groups (bnc#549748).

-------------------------------------------------------------------
Wed Oct 28 14:51:28 CET 2009 - jdelvare@suse.de

- Update config files:
	CONFIG_NTFS_FS=n
  We handle NTFS through FUSE these days.

-------------------------------------------------------------------
Tue Oct 27 17:15:40 CET 2009 - jbohac@suse.cz

- Update config files:
	CONFIG_NETLABEL=y
	CONFIG_SECURITY_NETWORK_XFRM=y
	(fate#307284)

-------------------------------------------------------------------
Tue Oct 27 16:45:20 CET 2009 - jkosina@suse.de

- patches.fixes/sched-move-rq_weight-data-array-out-of-percpu:
  fix compilation failure for configs with CONFIG_SMP=n and
  CONFIG_FAR_GROUP_SCHED=y

-------------------------------------------------------------------
Tue Oct 27 15:08:26 CET 2009 - jbeulich@novell.com

- Update config files (MINIX_FS=m globally, NTFS_FS off for -ec2).
- supported.conf: Add fs/minix.

-------------------------------------------------------------------
Tue Oct 27 14:35:26 CET 2009 - jkosina@suse.de

- patches.fixes/percpu-allow-pcpu_alloc-to-be-called-with-IRQs-off:
  percpu: allow pcpu_alloc() to be called with IRQs off
  (bnc#548119).
- patches.fixes/sched-move-rq_weight-data-array-out-of-percpu:
  Update to newer version which is going to be merged upstream.

-------------------------------------------------------------------
Fri Oct 23 18:17:21 CEST 2009 - jeffm@suse.com

- Update to 2.6.32-rc5-git3.

-------------------------------------------------------------------
Fri Oct 23 15:11:53 CEST 2009 - mmarek@suse.cz

- Update config files: set NR_CPUS back to 2048 for ia64/vanilla
  until there is a fix in mainline.

-------------------------------------------------------------------
Fri Oct 23 15:11:09 CEST 2009 - mmarek@suse.cz

- patches.fixes/sched-move-rq_weight-data-array-out-of-percpu:
  fix for !CONFIG_SMP.

-------------------------------------------------------------------
Fri Oct 23 12:53:53 CEST 2009 - mmarek@suse.cz

- patches.suse/Cleanup-and-make-boot-splash-work-with-KMS.patch:
  Cleanup and make boot splash work with KMS (bnc#544645).

-------------------------------------------------------------------
Thu Oct 22 18:38:47 CEST 2009 - jeffm@suse.com

- Re-enabled NR_CPUS=4096 on ia64.
- patches.fixes/sched-move-rq_weight-data-array-out-of-percpu:
  sched: move rq_weight data array out of .percpu (bnc#548119).

-------------------------------------------------------------------
Tue Oct 20 15:27:25 CEST 2009 - jbeulich@novell.com

- Update x86-64 Xen config file (NR_CPUS=512).
- Refresh a few Xen patches.
- rpm/kernel-binary.spec.in: Handle -ec2 flavor.
- rpm/package-descriptions: Describe -ec2 flavor.
- rpm/post.sh: Handle -ec2 flavor.

-------------------------------------------------------------------
Tue Oct 20 14:47:55 CEST 2009 - jbeulich@novell.com

- patches.fixes/use-totalram_pages: Delete.

-------------------------------------------------------------------
Tue Oct 20 14:45:22 CEST 2009 - jbeulich@novell.com

- config.conf: Add -ec2 configs (fate#305273)
- Add ec2 config files.
- patches.xen/xen-unpriv-build: No need to build certain bits
  when building non-privileged kernel.
- supported.conf: Add fs/nls/nls_base.

-------------------------------------------------------------------
Mon Oct 19 15:24:25 CEST 2009 - jeffm@suse.com

- Temporarily reduce NR_CPUS to 2048 on ia64 to avoid build
  failures (bnc#548119)

-------------------------------------------------------------------
Mon Oct 19 15:21:26 CEST 2009 - mmarek@suse.cz

- rpm/kernel-binary.spec.in: [s390x] ignore errors from
  dwarfextract for now.

-------------------------------------------------------------------
Fri Oct 16 19:18:25 CEST 2009 - jeffm@suse.com

- Update config files.

-------------------------------------------------------------------
Fri Oct 16 17:01:11 CEST 2009 - jeffm@suse.com

- Update to 2.6.32-rc5.

-------------------------------------------------------------------
Fri Oct 16 16:45:53 CEST 2009 - mmarek@suse.de

- patches.rpmify/ia64-sn-fix-percpu-warnings: ia64/sn: fix
  percpu warnings.

-------------------------------------------------------------------
Fri Oct 16 15:51:56 CEST 2009 - mmarek@suse.de

- Update config files: disable MTD_GPIO_ADDR, VME_CA91CX42 and
  VME_TSI148 on ia64 to fix build.

-------------------------------------------------------------------
Fri Oct 16 14:19:01 CEST 2009 - jbeulich@novell.com

- patches.xen/xen3-patch-2.6.32-rc4: Fix AGP for PowerPC.

-------------------------------------------------------------------
Fri Oct 16 12:08:06 CEST 2009 - jbeulich@novell.com

- Update Xen patches to 2.6.32-rc4 and c/s 938.
- config.conf: Re-enable Xen.
- Update x86 config files.

-------------------------------------------------------------------
Tue Oct 13 02:29:26 CEST 2009 - jeffm@suse.com

- patches.rpmify/staging-missing-sched.h: Added missing sites.

-------------------------------------------------------------------
Mon Oct 12 23:08:39 CEST 2009 - jeffm@suse.com

- patches.rpmify/staging-missing-sched.h: staging: Complete
  sched.h removal from interrupt.h.

-------------------------------------------------------------------
Mon Oct 12 21:05:07 CEST 2009 - jeffm@suse.de

- patches.apparmor/ptrace_may_access-fix: apparmor:
  ptrace_may_access -> ptrace_access_check.

-------------------------------------------------------------------
Mon Oct 12 20:07:54 CEST 2009 - jeffm@suse.de

- Update config files.

-------------------------------------------------------------------
Mon Oct 12 19:54:16 CEST 2009 - jeffm@suse.de

- Updated to 2.6.32-rc4.
  - Eliminated 4 patches.
  - Refreshed context.

-------------------------------------------------------------------
Mon Oct 12 16:23:59 CEST 2009 - jeffm@suse.de

- patches.apparmor/apparmor.diff: Refresh and enable.

-------------------------------------------------------------------
Fri Oct  9 20:00:01 CEST 2009 - jeffm@suse.de

- Cleanup unused patches:
  - patches.fixes/iwl3945-fix-rfkill.patch: Delete.
  - patches.fixes/iwlagn-fix-rfkill.patch: Delete.
  - patches.suse/kdb-serial-8250: Delete.
  - patches.suse/kdb-sysctl-context: Delete.

-------------------------------------------------------------------
Fri Oct  9 16:57:28 CEST 2009 - jeffm@suse.de

- patches.fixes/scsi-add-tgps-setting: Refresh and re-enable.

-------------------------------------------------------------------
Fri Oct  9 16:42:54 CEST 2009 - jeffm@suse.de

- patches.arch/x86_64-hpet-64bit-timer.patch: Refresh and re-enable.

-------------------------------------------------------------------
Fri Oct  9 16:42:40 CEST 2009 - jeffm@suse.de

- patches.suse/kbuild-icecream-workaround: Refresh and re-enable.

-------------------------------------------------------------------
Fri Oct  9 16:12:22 CEST 2009 - jeffm@suse.de

- patches.rpmify/spin_is_contended-fix: Delete.

-------------------------------------------------------------------
Fri Oct  9 16:11:55 CEST 2009 - jeffm@suse.de

- patches.arch/mm-avoid-bad-page-on-lru: Refresh and re-enable.

-------------------------------------------------------------------
Fri Oct  9 15:08:54 CEST 2009 - jeffm@suse.de

- Update vanilla config files.

-------------------------------------------------------------------
Fri Oct  9 14:52:31 CEST 2009 - jeffm@suse.de

- Update to 2.6.32-rc3.

-------------------------------------------------------------------
Fri Oct  9 00:35:47 CEST 2009 - jeffm@suse.de

- patches.rpmify/tsi148-dependency: vme/tsi148: Depend on VIRT_TO_BUS

-------------------------------------------------------------------
Thu Oct  8 23:37:34 CEST 2009 - jeffm@suse.de

- patches.suse/kdb-x86-build-fixes: kdb: Use $srctree not $TOPDIR
  in Makefile.

-------------------------------------------------------------------
Thu Oct  8 23:36:50 CEST 2009 - jeffm@suse.de

- patches.rpmify/winbond-prepare_multicast: winbond: implement
  prepare_multicast and fix API usage.
- patches.rpmify/winbond_beacon_timers: winbond: use
  bss_conf->beacon_int instead of conf->beacon_int.
- patches.rpmify/winbond-build-fixes: Delete.

-------------------------------------------------------------------
Thu Oct  8 22:49:42 CEST 2009 - jeffm@suse.de

- patches.rpmify/rtl8192e-build-fixes: rtl8192e: Add #include
  <linux/vmalloc.h>.

-------------------------------------------------------------------
Thu Oct  8 22:44:26 CEST 2009 - jeffm@suse.de

- patches.suse/kdb-build-fixes: kdb: Build fixes.

-------------------------------------------------------------------
Thu Oct  8 22:32:46 CEST 2009 - jeffm@suse.de

- patches.rpmify/iio-s390-build-fix: iio: Don't build on s390.

-------------------------------------------------------------------
Thu Oct  8 21:54:40 CEST 2009 - jeffm@suse.de

- patches.rpmify/winbond-build-fixes: winbond: API fix.

-------------------------------------------------------------------
Thu Oct  8 21:53:59 CEST 2009 - jeffm@suse.de

- Update vanilla config files.

-------------------------------------------------------------------
Thu Oct  8 21:48:43 CEST 2009 - jeffm@suse.de

- Update config files.

-------------------------------------------------------------------
Thu Oct  8 20:07:07 CEST 2009 - jeffm@suse.de

- Updated to 2.6.32-rc1 (AKA 2.6.32-rc2).
  - Eliminated 28 patches.
  - 14 patches need further review.
  - Xen and AppArmor are currently disabled.
  - USB support in KDB is disabled.

-------------------------------------------------------------------
Thu Oct  8 00:27:18 CEST 2009 - gregkh@suse.de

- patches.kernel.org/patch-2.6.31.2-3: Linux 2.6.31.3.
  - major tty bugfix

-------------------------------------------------------------------
Wed Oct  7 15:20:25 CEST 2009 - tiwai@suse.de

- patches.drivers/alsa-hda-alc268-automic-fix: ALSA: hda -
  Fix yet another auto-mic bug in ALC268 (bnc#544899).

-------------------------------------------------------------------
Wed Oct  7 13:15:17 CEST 2009 - knikanth@suse.de

- patches.suse/block-seperate-rw-inflight-stats: Fix the regression,
  "iostat reports wrong service time and utilization", introduced
  by this patch  (bnc#544926).

-------------------------------------------------------------------
Tue Oct  6 21:31:00 CEST 2009 - gregkh@suse.de

- patches.suse/x86-mark_rodata_rw.patch: Delete.
- patches.xen/xen3-x86-mark_rodata_rw.patch: Delete.
  - both of these were not being used anyway.

-------------------------------------------------------------------
Tue Oct  6 17:30:29 CEST 2009 - jbeulich@novell.com

- Update Xen patches to 2.6.31.2.

-------------------------------------------------------------------
Tue Oct  6 08:52:08 CEST 2009 - tiwai@suse.de

- patches.drivers/alsa-hda-alc660vd-asus-a7k-fix: ALSA: hda -
  Add a workaround for ASUS A7K (bnc#494309).

-------------------------------------------------------------------
Mon Oct  5 19:45:27 CEST 2009 - gregkh@suse.de

- refresh patch fuzz due to 2.6.31.2 import.

-------------------------------------------------------------------
Mon Oct  5 19:43:13 CEST 2009 - gregkh@suse.de

- Update to Linux 2.6.31.2:
  - bugfixes, lots of them.
  - security fixes

-------------------------------------------------------------------
Mon Oct  5 08:40:56 CEST 2009 - tiwai@suse.de

- patches.drivers/alsa-hda-alc861-toshiba-fix: ALSA: hda -
  Fix invalid initializations for ALC861 auto mode (bnc#544161).

-------------------------------------------------------------------
Fri Oct  2 17:06:53 CEST 2009 - gregkh@suse.de

- Update config files.
- patches.drivers/add-via-chrome9-drm-support.patch: Delete.
  The code never got upstream and looks incorrect.

-------------------------------------------------------------------
Fri Oct  2 09:43:32 CEST 2009 - tiwai@suse.de

- patches.drivers/alsa-ctxfi-04-fix-surround-side-mute: ALSA:
  ctxfi: Swapped SURROUND-SIDE mute.
- patches.drivers/alsa-hda-2.6.32-rc1-toshiba-fix: ALSA: hda -
  Added quirk to enable sound on Toshiba NB200.
- patches.drivers/alsa-hda-2.6.32-rc2: ALSA: backport 2.6.32-rc2
  fixes for HD-audio.

-------------------------------------------------------------------
Thu Oct  1 13:18:09 CEST 2009 - jbeulich@novell.com

- Update Xen patches to 2.6.31.1 and c/s 934.

-------------------------------------------------------------------
Thu Oct  1 11:36:36 CEST 2009 - mmarek@suse.cz

- rpm/kernel-binary.spec.in: obsolete quickcam-kmp (bnc#543361).

-------------------------------------------------------------------
Wed Sep 30 21:51:13 CEST 2009 - gregkh@suse.de

- Update to 2.6.31.1
  - lots of bugfixes
  - security fixes

-------------------------------------------------------------------
Wed Sep 30 15:50:54 CEST 2009 - mmarek@suse.cz

- rpm/kernel-binary.spec.in: obsolete the sle11 ocfs2-kmp.

-------------------------------------------------------------------
Tue Sep 29 11:17:48 CEST 2009 - trenn@suse.de

- Disabled patches.suse/acpi-dsdt-initrd-v0.9a-2.6.25.patch
  with +trenn (bnc#542767)

-------------------------------------------------------------------
Wed Sep 23 13:29:27 CEST 2009 - teheo@suse.de

- Update config files.  Build pci-stub driver into the kernel so that
  built in pci drivers can be blocked from attaching to devices.

-------------------------------------------------------------------
Tue Sep 22 12:14:52 CEST 2009 - mmarek@suse.cz

- rpm/kernel-module-subpackage: when building against Linus'
  kernels (2.6.x), append a .0 to the kernel version embedded in
  the KMP version, to ensure that such KMP is older than a KMP
  built against a subsequent stable kernel (2.6.x.y, y > 0).

-------------------------------------------------------------------
Mon Sep 21 20:39:57 CEST 2009 - jeffm@suse.de

- Update config files.

-------------------------------------------------------------------
Mon Sep 21 20:20:11 CEST 2009 - jeffm@suse.de

- patches.suse/acpi-dsdt-initrd-v0.9a-2.6.25.patch: Ported to
  2.6.31 (bnc#533555).

-------------------------------------------------------------------
Sat Sep 19 13:51:50 CEST 2009 - mmarek@suse.cz

- rpm/postun.sh: do not remove the bootloader entry if the kernel
  version didn't change (bnc#533766).

-------------------------------------------------------------------
Sat Sep 19 13:39:38 CEST 2009 - mmarek@suse.cz

- rpm/postun.sh: remove dead code.

-------------------------------------------------------------------
Fri Sep 18 21:20:14 CEST 2009 - jeffm@suse.de

- patches.fixes/reiserfs-replay-honor-ro: reiserfs: Properly
  honor read-only devices (bnc#441062).

-------------------------------------------------------------------
Thu Sep 17 21:25:23 CEST 2009 - jeffm@suse.de

- patches.arch/acpi_srat-pxm-rev-ia64.patch: Use SRAT table rev
  to use 8bit or 16/32bit PXM fields (ia64) (bnc#503038).
- patches.arch/acpi_srat-pxm-rev-store.patch: Store SRAT table
  revision (bnc#503038).
- patches.arch/acpi_srat-pxm-rev-x86-64.patch: Use SRAT table
  rev to use 8bit or 32bit PXM fields (x86-64) (bnc#503038).

-------------------------------------------------------------------
Thu Sep 17 21:08:15 CEST 2009 - tiwai@suse.de

- patches.drivers/alsa-hda-2.6.32-rc1: ALSA HD-audio backport
  from 2.6.32-rc1.

-------------------------------------------------------------------
Wed Sep 16 15:33:05 CEST 2009 - jbeulich@novell.com

- Update Xen patches to 2.6.31 final.

-------------------------------------------------------------------
Tue Sep 15 11:29:19 CEST 2009 - teheo@suse.de

Backport attach inhibition for builtin pci drivers from 2.6.32-rc.

- patches.drivers/pci-separate-out-pci_add_dynid: pci: separate
  out pci_add_dynid().
- patches.drivers/pci_stub-add-ids-parameter: pci-stub: add
  pci_stub.ids parameter.

-------------------------------------------------------------------
Tue Sep 15 11:22:53 CEST 2009 - teheo@suse.de

Backport patches from 2.6.32-rc to ease ossp testing.

- Update config files - SOUND_OSS_CORE_PRECLAIM is set to N.
- patches.drivers/implement-register_chrdev: chrdev: implement
  __register_chrdev().
- patches.drivers/sound-make-oss-device-number-claiming-optional:
  sound: make OSS device number claiming optional and schedule
  its removal.
- patches.drivers/sound-request-char-major-aliases-for-oss-devices:
  sound: request char-major-* module aliases for missing OSS
  devices.

-------------------------------------------------------------------
Mon Sep 14 21:33:26 CEST 2009 - sdietrich@suse.de

- patches.suse/novfs-client-module: Update header todo list with
	locking nits (semaphore used as mutex / completion)

-------------------------------------------------------------------
Mon Sep 14 17:03:49 CEST 2009 - jeffm@suse.com

- Revert back to CONFIG_M586TSC from CONFIG_M686 for default flavor
  (bnc#538849)

-------------------------------------------------------------------
Fri Sep 11 10:49:18 CEST 2009 - jbeulich@novell.com

- patches.suse/crasher-26.diff: Add capability to also trigger a
  kernel warning.

-------------------------------------------------------------------
Fri Sep 11 07:11:57 CEST 2009 - knikanth@suse.de

- patches.suse/block-seperate-rw-inflight-stats: Seperate read
  and write statistics of in_flight requests (fate#306525).

-------------------------------------------------------------------
Thu Sep 10 17:20:58 CEST 2009 - gregkh@suse.de

- patch fuzz removal now that 2.6.31 is the base.

-------------------------------------------------------------------
Thu Sep 10 17:19:17 CEST 2009 - gregkh@suse.de

- Update config files.
    CONFIG_MOUSE_PS2_ELANTECH=y
    CONFIG_MOUSE_PS2_TOUCHKIT=y
    (bnc#525607)

-------------------------------------------------------------------
Thu Sep 10 15:19:51 CEST 2009 - tiwai@suse.de

- patches.drivers/alsa-hda-2.6.32-pre: Refresh: fix misc realtek
  issues, add another Nvidia HDMI device id

-------------------------------------------------------------------
Thu Sep 10 03:08:43 CEST 2009 - jeffm@suse.de

- Updated to 2.6.31-final.

-------------------------------------------------------------------
Tue Sep  8 18:48:55 CEST 2009 - gregkh@suse.de

- refresh patches for fuzz due to upstream changes

-------------------------------------------------------------------
Tue Sep  8 18:44:20 CEST 2009 - gregkh@suse.de

- Update to 2.6.31-rc9
  - obsoletes:
    - patches.drivers/alsa-hda-fix-01-add-missing-mux-for-vt1708
    - patches.drivers/alsa-hda-fix-02-mbp31-hp-fix

-------------------------------------------------------------------
Tue Sep  8 15:03:15 CEST 2009 - knikanth@suse.de

- patches.fixes/scsi_dh-Provide-set_params-interface-in-emc-device-handler.patch:
  scsi_dh: Provide set_params interface in emc device handler
  (bnc#521607).
- patches.fixes/scsi_dh-Use-scsi_dh_set_params-in-multipath.patch:
  scsi_dh: Use scsi_dh_set_params() in multipath. (bnc#521607).
- patches.fixes/scsi_dh-add-the-interface-scsi_dh_set_params.patch:
  scsi_dh: add the interface scsi_dh_set_params() (bnc#521607).

-------------------------------------------------------------------
Mon Sep  7 16:33:07 CEST 2009 - mmarek@suse.cz

- rpm/kernel-source.spec.in: delete obsolete macro.

-------------------------------------------------------------------
Mon Sep  7 12:40:45 CEST 2009 - mmarek@suse.cz

- rpm/kernel-binary.spec.in: require minimum versions of
  module-init-tools and perl-Bootloader, the %post script is no
  longer compatible with ancient versions.

-------------------------------------------------------------------
Mon Sep  7 11:53:09 CEST 2009 - mmarek@suse.cz

- rpm/kernel-binary.spec.in: obsolete %name-base <= 2.6.31, the
  previous <= 2.6.30-1 didn't catch some cases obviously
  (bnc#533766).

-------------------------------------------------------------------
Fri Sep  4 21:11:39 CEST 2009 - jeffm@suse.de

- Enabled CONFIG_SCSI_DEBUG=m (bnc#535923).

-------------------------------------------------------------------
Fri Sep  4 14:35:57 CEST 2009 - mmarek@suse.cz

- kabi/severities, rpm/kabi.pl, rpm/kernel-binary.spec.in,
- rpm/kernel-source.spec.in: Use a simple script to check kabi by
  comparing Module.symvers files (similar to the old SLES9 one).
- rpm/built-in-where: Delete.
- rpm/symsets.pl: Delete.
- kabi/commonsyms: Delete.
- kabi/usedsyms: Delete.

-------------------------------------------------------------------
Fri Sep  4 11:39:02 CEST 2009 - mmarek@suse.cz

- patches.suse/kbuild-rebuild-fix-for-Makefile.modbuiltin:
  kbuild: rebuild fix for Makefile.modbuiltin.

-------------------------------------------------------------------
Thu Sep  3 02:43:28 CEST 2009 - gregkh@suse.de

- patches.drivers/usb-storage-increase-the-bcd-range-in-sony-s-bad-device-table.patch:
  Delete, it was wrong.

-------------------------------------------------------------------
Wed Sep  2 17:27:49 CEST 2009 - jbeulich@novell.com

- Update Xen config files.

-------------------------------------------------------------------
Wed Sep  2 15:39:54 CEST 2009 - jbeulich@novell.com

- Update Xen patches to 2.6.31-rc8 and c/s 931.
- patches.fixes/use-totalram_pages: use totalram_pages in favor
  of num_physpages for sizing boot time allocations (bnc#509753).
- patches.xen/xen-x86-per-cpu-vcpu-info: x86: use per-cpu storage
  for shared vcpu_info structure.

-------------------------------------------------------------------
Wed Sep  2 08:06:15 CEST 2009 - tiwai@suse.de

- patches.drivers/alsa-hda-2.6.32-pre: Refresh; merged fixes for
  IDT92HD73* codecs

-------------------------------------------------------------------
Tue Sep  1 19:16:24 CEST 2009 - jeffm@suse.com

- patches.apparmor/apparmor.diff: Update to latest git.

-------------------------------------------------------------------
Tue Sep  1 19:13:51 CEST 2009 - jeffm@suse.com

- patches.arch/add_support_for_hpet_msi_intr_remap.patch:
  intr-remap: generic support for remapping HPET MSIs
  (bnc#532758).
- patches.arch/add_x86_support_for_hpet_msi_intr_remap.patch:
  x86: arch specific support for remapping HPET MSIs (bnc#532758).

-------------------------------------------------------------------
Tue Sep  1 15:11:15 CEST 2009 - mmarek@suse.cz

- rpm/package-descriptions: fix description of the x86_64
  kernel-desktop package (bnc#535457).

-------------------------------------------------------------------
Mon Aug 31 22:02:50 CEST 2009 - jeffm@suse.com

- Update to 2.6.31-rc8.
  - Eliminated 1 patch.

-------------------------------------------------------------------
Mon Aug 31 12:17:31 CEST 2009 - tiwai@suse.de

- patches.drivers/alsa-hda-fix-01-add-missing-mux-for-vt1708:
  ALSA: hda - Add missing mux check for VT1708 (bnc#534904).
- patches.drivers/alsa-hda-fix-02-mbp31-hp-fix: ALSA: hda -
  Fix MacBookPro 3,1/4,1 quirk with ALC889A.
- patches.drivers/alsa-hda-2.6.32-pre: Refresh.

-------------------------------------------------------------------
Wed Aug 26 12:38:11 CEST 2009 - tiwai@suse.de

- patches.drivers/alsa-hda-[0-9]*: Delete, fold into a single patch
  patches.drivers/alsa-hda-2.6.32-pre

-------------------------------------------------------------------
Tue Aug 25 18:04:57 CEST 2009 - gregkh@suse.de

- Update config files.
- patches.drivers/samsung-backlight-driver.patch: Delete.

-------------------------------------------------------------------
Tue Aug 25 10:07:41 CEST 2009 - jbeulich@novell.com

- scripts/run_oldconfig.sh: Consistently use $prefix.

-------------------------------------------------------------------
Mon Aug 24 16:47:18 CEST 2009 - mmarek@suse.cz

- rpm/kernel-binary.spec.in: obsolete %name-base <= 2.6.30-1
  (bnc#530752).

-------------------------------------------------------------------
Mon Aug 24 16:35:01 CEST 2009 - jeffm@suse.com

- Update to 2.6.31-rc7.
  - Eliminated 3 patches.

-------------------------------------------------------------------
Mon Aug 24 16:16:04 CEST 2009 - jeffm@suse.com

- Update config files: Enable CONFIG_PROC_EVENTS.

-------------------------------------------------------------------
Fri Aug 21 16:05:42 CEST 2009 - mmarek@suse.cz

- rpm/post.sh: Do not call /sbin/module_upgrade, the rename
  happened before SLES10.

-------------------------------------------------------------------
Fri Aug 21 16:00:46 CEST 2009 - mmarek@suse.cz

- rpm/module-renames: Delete, we don't need to care about modules
  renamed before SLES10. Also, current mkinitrd gets the list of
  storage drivers based on pci ids.

-------------------------------------------------------------------
Fri Aug 21 15:50:51 CEST 2009 - mmarek@suse.cz

- rpm/post.sh, rpm/postun.sh: drop support for SLE10, the package
  can't be installed on SLE10 as is, so why not make it more
  adventurous.

-------------------------------------------------------------------
Fri Aug 21 15:48:15 CEST 2009 - mmarek@suse.cz

- rpm/kernel-binary.spec.in: remove product(openSUSE) supplements
  from the -extra subpackage which doesn't exist on openSUSE
  anymore.

-------------------------------------------------------------------
Thu Aug 20 17:52:08 CEST 2009 - tiwai@suse.de

- patches.drivers/alsa-hda-fix-0*: Backport from 2.6.31-rc fixes
  (to be merged)
- patches.drivers/alsa-hda-32-Reword-auto-probe-messages: Refresh.
- patches.drivers/alsa-hda-33-IDT-codec-updates: Refresh.

-------------------------------------------------------------------
Thu Aug 20 11:40:58 CEST 2009 - jbeulich@novell.com

- Update config files (modularize crypto again).
- supported.conf: Add resulting modules as supported.

-------------------------------------------------------------------
Wed Aug 19 09:22:46 CEST 2009 - jbeulich@novell.com

- Update Xen patches to 2.6.31-rc6 and c/s 928.

-------------------------------------------------------------------
Wed Aug 19 00:33:54 CEST 2009 - tiwai@suse.de

- patches.drivers/alsa-hda-48-alc268-oops-fix: ALSA: hda -
  Fix invalid capture mixers with some ALC268 models.

-------------------------------------------------------------------
Tue Aug 18 20:16:36 CEST 2009 - gregkh@suse.de

- patches.drivers/usb-storage-increase-the-bcd-range-in-sony-s-bad-device-table.patch:
  USB: storage: increase the bcd range in Sony's bad device
  table. (bnc#466554).

-------------------------------------------------------------------
Mon Aug 17 21:10:55 CEST 2009 - gregkh@suse.de

- patches.drivers/samsung-backlight-driver.patch: Change the range from
  0-255 to 0-7 to make it easier for HAL to handle the device without a
  need for custom scripts.

-------------------------------------------------------------------
Mon Aug 17 16:38:38 CEST 2009 - jeffm@suse.com

- Updated to 2.6.31-rc6.

-------------------------------------------------------------------
Mon Aug 17 00:19:20 CEST 2009 - gregkh@suse.de

- patches.drivers/samsung-backlight-driver.patch: added N120 support
  and some other devices that were integrated into the driver from
  upstream.

-------------------------------------------------------------------
Sun Aug 16 23:22:47 CEST 2009 - coly.li@suse.de

- supported.conf:
  set kernel/fs/dlm/dlm as unsupported, since fs/dlm is provided
  separately in the ocfs2 KMP package

-------------------------------------------------------------------
Sat Aug 15 12:18:42 CEST 2009 - tiwai@suse.de

- patches.drivers/alsa-hda-47-idt92hd8x-fix: ALSA: hda - Fix /
  clean up IDT92HD83xxx codec parser (bnc#531533).

-------------------------------------------------------------------
Sat Aug 15 01:55:23 CEST 2009 - gregkh@suse.de

- Update config files.
- patches.drivers/samsung-backlight-driver.patch: Samsung
  backlight driver (bnc#527533, bnc#531297).

-------------------------------------------------------------------
Fri Aug 14 21:47:28 CEST 2009 - mmarek@suse.cz

- rpm/kernel-binary.spec.in: add some hints how to set the %jobs
  macro (bnc#530535).

-------------------------------------------------------------------
Fri Aug 14 16:11:52 CEST 2009 - mmarek@suse.cz

- rpm/modversions: for overriden functions, keep the keyword in
  --pack.

-------------------------------------------------------------------
Thu Aug 13 16:01:51 CEST 2009 - jeffm@suse.com

- Updated to 2.6.31-rc5-git9.
  - Eliminated 7 patches.

------------------------------------------------------------------
Thu Aug 13 12:06:50 CEST 2009 - tiwai@suse.de

- patches.drivers/alsa-hda-42-hp-more-quirk: ALSA: hda - Add
  quirks for some HP laptops (bnc#527284).
- patches.drivers/alsa-hda-4[35]-*: Improve Realtek codec mic
  support
- patches.drivers/alsa-hda-46-stac-lo-detect-fix: ALSA: hda -
  Enable line-out detection only with speakers (bnc#520975).

-------------------------------------------------------------------
Wed Aug 12 13:34:25 CEST 2009 - mmarek@suse.cz

- rpm/split-modules, rpm/kernel-binary.spec.in: add the base files
  also to the main package. That way, kernel-$flavor-base is not
  needed in normal setups (fate#307154).

-------------------------------------------------------------------
Wed Aug 12 13:19:08 CEST 2009 - mmarek@suse.cz

- rpm/find-provides: no rpm provides for drivers/staging. It's
  higly unlikely that any KMP would require them and they just
  take up space in the rpm metadata.

-------------------------------------------------------------------
Tue Aug 11 14:39:42 CEST 2009 - tiwai@suse.de

- patches.drivers/alsa-hda-41-msi-white-list: ALSA: hda - Add
  a white-list for MSI option (bnc#529971).

-------------------------------------------------------------------
Tue Aug 11 13:05:37 CEST 2009 - tiwai@suse.de

- patches.drivers/alsa-hda-39-dont-override-ADC-definitions:
  ALSA: hda - Don't override ADC definitions for ALC codecs
  (bnc#529467).
- patches.drivers/alsa-hda-40-auto-mic-support-for-realtek:
  ALSA: hda - Add auto-mic support for Realtek codecs.

-------------------------------------------------------------------
Tue Aug 11 09:48:34 CEST 2009 - mmarek@suse.cz

- rpm/kernel-source.spec.in: do not rename kernel-source.rpmlintrc
  for the -rt variant.

-------------------------------------------------------------------
Mon Aug 10 12:55:56 CEST 2009 - mmarek@suse.cz

- patches.rpmify/staging-rtl8192su-fix-build-error.patch: move to
  patches.rpmify to fix vanilla ppc builds.

-------------------------------------------------------------------
Mon Aug 10 12:08:25 CEST 2009 - tiwai@suse.de

- patches.drivers/alsa-hda-38-fix-ALC269-vmaster: ALSA: hda -
  Add missing vmaster initialization for ALC269 (bnc#527361).

-------------------------------------------------------------------
Mon Aug 10 08:57:15 CEST 2009 - tiwai@suse.de

- patches.drivers/alsa-hda-33-IDT-codec-updates: Refresh.

-------------------------------------------------------------------
Fri Aug  7 17:25:11 CEST 2009 - jeffm@suse.com

- patches.fixes/recordmcount-fixup: recordmcount: Fixup wrong
  update_funcs() call.

-------------------------------------------------------------------
Fri Aug  7 16:38:23 CEST 2009 - tiwai@suse.de

- patches.drivers/alsa-soc-fsl-build-fixes: ASoC: Add missing
  DRV_NAME definitions for fsl/* drivers (to fix PPC builds)

-------------------------------------------------------------------
Fri Aug  7 15:16:21 CEST 2009 - tiwai@suse.de

- patches.arch/wmi-Fix-kernel-panic-when-stack-protection-enabled:
  wmi: Fix kernel panic when stack protection
  enabled. (bnc#529177).
- supported.conf: Update HD-audio modules

-------------------------------------------------------------------
Fri Aug  7 10:06:23 CEST 2009 - mmarek@suse.cz

- make config/s390/vanilla a symlink again.

-------------------------------------------------------------------
Fri Aug  7 09:42:58 CEST 2009 - mmarek@suse.de

- rpm/kernel-binary.spec.in: do not manually extract vmlinux
  debuginfo on ppc(64), rpm does it itself.

-------------------------------------------------------------------
Thu Aug  6 23:25:39 CEST 2009 - jeffm@suse.de

- rpm/kernel-binary.spec.in,
  rpm/kernel-source.spec.in: Added kernel-spec-macros to Sources.

-------------------------------------------------------------------
Thu Aug  6 16:24:09 CEST 2009 - jeffm@suse.de

- patches.suse/linux-2.6.29-even-faster-kms.patch: Disabled. It
  doesn't wake up the display on certain hardware.

-------------------------------------------------------------------
Wed Aug  5 22:33:56 CEST 2009 - mmarek@suse.cz

- rpm/kernel-binary.spec.in: do not split the -extra subpackage on
  openSUSE (bnc#528097).

-------------------------------------------------------------------
Wed Aug  5 20:46:02 CEST 2009 - jeffm@suse.de

- Updated to 2.6.31-rc5-git3.
  - Eliminated 4 patches.

-------------------------------------------------------------------
Wed Aug  5 18:22:05 CEST 2009 - gregkh@suse.de

- kernel-source.changes: remove old (pre 2008) messages, and move 2008
  to kernel-source.changes.old.  No need to spam email addresses that
  are no longer with the company for failed kernel builds.

-------------------------------------------------------------------
Wed Aug  5 17:55:56 CEST 2009 - gregkh@suse.de

- patches.drivers/staging-rtl8192su-fix-build-error.patch:
  Staging: rtl8192su: fix build error.

-------------------------------------------------------------------
Wed Aug  5 17:02:00 CEST 2009 - jeffm@suse.de

- patches.suse/supported-flag-enterprise: Make the supported
  flag configurable at build time (bnc#528097).

-------------------------------------------------------------------
Wed Aug  5 01:04:08 CEST 2009 - gregkh@suse.de

- Update config files.
  disable CONFIG_DRM_RADEON_KMS as per bnc#527910 for vanilla builds

-------------------------------------------------------------------
Tue Aug  4 23:21:31 CEST 2009 - gregkh@suse.de

- Update config files.
  disable CONFIG_DRM_RADEON_KMS as per bnc#527910

-------------------------------------------------------------------
Tue Aug  4 16:10:42 CEST 2009 - jeffm@suse.de

- patches.rpmify/ttm-pgprot-fixes: ttm: Use pgprot_val for
  comparing pgprot_t.

-------------------------------------------------------------------
Tue Aug  4 14:53:26 CEST 2009 - tiwai@suse.de

- patches.drivers/alsa-hda-3[0-8]*: ALSA HD-audio updates
- Update config files: enable CONFIG_SND_HDA_CIRRUS=y

-------------------------------------------------------------------
Mon Aug  3 22:15:32 CEST 2009 - jeffm@suse.de

- Update config files: CONFIG_FRAME_WARN=2048 on all arches, fixes
  ppc build failures.

-------------------------------------------------------------------
Mon Aug  3 22:01:58 CEST 2009 - jeffm@suse.de

- patches.xen/xen3-patch-2.6.31-rc4-rc5: Fixup pgtable port

-------------------------------------------------------------------
Mon Aug  3 19:42:42 CEST 2009 - jeffm@suse.de

- Updated to 2.6.31-rc5.
  - Eliminated 11 patches.

-------------------------------------------------------------------
Mon Aug  3 11:09:08 CEST 2009 - coly.li@suse.de

- Update config files to enable CONFIG_DLM_DEBUG.

-------------------------------------------------------------------
Fri Jul 31 14:30:38 CEST 2009 - jbeulich@novell.com

- Update Xen patches to 2.6.31-rc4 and c/s 916.
- patches.xen/xen3-driver-core-misc-add-nodename-support-for-misc-devices.patch:
  Delete.
- patches.xen/xen3-panic-on-io-nmi.diff: Delete.
- config.conf: Re-enable Xen.
- Update config files.

-------------------------------------------------------------------
Wed Jul 29 16:00:59 CEST 2009 - tiwai@suse.de

- Update config files: revert to CONFIG_SND=m and enabled again
  CONFIG_SND_DEBUG=y

-------------------------------------------------------------------
Tue Jul 28 12:23:12 CEST 2009 - mmarek@suse.cz

- Update config files: disable CONFIG_PRISM2_USB on ia64 and ppc.

-------------------------------------------------------------------
Tue Jul 28 11:21:11 CEST 2009 - mmarek@suse.cz

- Update config files: disable CONFIG_FB_UDL on ia64.

-------------------------------------------------------------------
Tue Jul 28 09:54:55 CEST 2009 - jbeulich@novell.com

- config.conf: Remove duplicate i386/desktop entry.

-------------------------------------------------------------------
Tue Jul 28 01:03:23 CEST 2009 - tiwai@suse.de

- patches.drivers/alsa-hda-29-Add-quirk-for-Dell-Studio-1555:
  ALSA: hda - Add quirk for Dell Studio 1555 (bnc#525244).

-------------------------------------------------------------------
Mon Jul 27 23:57:31 CEST 2009 - tiwai@suse.de

- patches.drivers/alsa-pcm-*: ALSA PCM fixes
- Fix/enhancement patches backported from ALSA tree
  * patches.drivers/alsa-core-Add-new-TLV-types-for-dBwith-min-max:
    ALSA: Add new TLV types for dBwith min/max (for usb).
  * patches.drivers/alsa-ctxfi-*: SB X-Fi support (FATE#306935).
  * patches.drivers/alsa-hda-*: More HD-audio fixes
  * patches.drivers/alsa-ice-*: ICE17xx fixes
  * patches.drivers/alsa-midi-*: MIDI fixes
  * patches.drivers/alsa-usb-*: USB-audio/MIDI fixes
- Remove obsoleted patches: patches.drivers/alsa-ad1984a-hp-quirks,
  patches.drivers/alsa-ca0106-capture-bufsize-fix,
  patches.drivers/alsa-ctxfi
- Update config files.

-------------------------------------------------------------------
Mon Jul 27 17:06:11 CEST 2009 - mmarek@suse.cz

- rpm/kernel-source.spec.in, scripts/tar-up.sh: really drop
  config-subst from the package.

-------------------------------------------------------------------
Mon Jul 27 13:43:01 CEST 2009 - mmarek@suse.cz

- rpm/kernel-binary.spec.in: manually create a -devel-debuginfo
  subpackage with vmlinux.debug to fix build with new rpm. This
  works for ix86 and x86_64, other archs might need further fixes.

-------------------------------------------------------------------
Mon Jul 27 03:04:23 CEST 2009 - jeffm@suse.de

- patches.rpmify/rtl8192su-build-fix: more ia64 fixes

-------------------------------------------------------------------
Mon Jul 27 01:47:21 CEST 2009 - jeffm@suse.de

- patches.rpmify/rtl8192su-build-fix: rtl8192su: compile fixes.

-------------------------------------------------------------------
Mon Jul 27 01:45:37 CEST 2009 - jeffm@suse.de

- patches.rpmify/rtl8192su-build-fix: rtl8192su: compile fixes.

-------------------------------------------------------------------
Sun Jul 26 00:42:40 CEST 2009 - jeffm@suse.de

- config.conf: Re-enabled trace flavor.

-------------------------------------------------------------------
Fri Jul 24 21:23:54 CEST 2009 - jeffm@suse.de

- Update config files: Disabled optimize for size on i386 and x86_64
  across all flavors.

-------------------------------------------------------------------
Fri Jul 24 21:21:08 CEST 2009 - jeffm@suse.de

- Update to 2.6.31-rc4.

-------------------------------------------------------------------
Thu Jul 23 12:56:16 CEST 2009 - mmarek@suse.cz

- rpm/kernel-binary.spec.in: cleanup %cpu_arch_flavor definition,
  make %symbols a variable and only use it for selecting patches.
  Also drop the RT symbol as there are not rt patches currently.

-------------------------------------------------------------------
Thu Jul 23 11:58:25 CEST 2009 - mmarek@suse.cz

- Change the s390(x) config layout so that each arch has its own
  subdirectory, as it is done for other archs. s390/vanilla is a
  symlink to s390x/vanilla.

-------------------------------------------------------------------
Thu Jul 23 11:21:38 CEST 2009 - mmarek@suse.cz

- rpm/kernel-*.spec.in, rpm/kernel-spec-macros: move some common
  macros to kernel-spec-macros.

-------------------------------------------------------------------
Wed Jul 22 18:58:38 CEST 2009 - tiwai@suse.de

- patches.drivers/alsa-ca0106-capture-bufsize-fix: ALSA: ca0106 -
  Fix the max capture buffer size (bnc#521890).

-------------------------------------------------------------------
Wed Jul 22 17:28:36 CEST 2009 - tiwai@suse.de

- patches.drivers/alsa-ctxfi: Add SoundBlaster X-Fi support
  (FATE#306935).
- Update config files.

-------------------------------------------------------------------
Wed Jul 22 13:08:35 CEST 2009 - trenn@suse.de

These are mainline:
- patches.drivers/cpufreq_add_cpu_number_paramater_1.patch:
  Delete.
- patches.drivers/cpufreq_add_idle_microaccounting_6.patch:
  Delete.
- patches.drivers/cpufreq_change_load_calculation_2.patch: Delete.
- patches.drivers/cpufreq_changes_to_get_cpu_idle_us_5.patch:
  Delete.
- patches.drivers/cpufreq_get_cpu_idle_time_changes_3.patch:
  Delete.
- patches.drivers/cpufreq_parameterize_down_differential_4.patch:
  Delete.

-------------------------------------------------------------------
Wed Jul 22 12:57:54 CEST 2009 - trenn@suse.de

These are mainline:
- patches.arch/acpi_video_thinkpad_exclude_IGD_devices.patch:
  Delete.
- patches.arch/thinkpad_fingers_off_backlight_igd.patch: Delete.

-------------------------------------------------------------------
Tue Jul 21 15:38:37 CEST 2009 - mmarek@suse.cz

- rpm/kernel-binary.spec.in: remove double-slash from include2/asm
  symlink.

-------------------------------------------------------------------
Tue Jul 21 12:09:42 CEST 2009 - mmarek@suse.cz

- config.conf, rpm/mkspec: exclude trace, kdump and ia64/debug from
  the kernel-syms package. These flavor are often excluded in KMPs,
  so excluding them from kernel-syms reduces useless build
  dependencies. KMPs can buildrequire kernel-$flavor-devel
  explicitely if desired.

-------------------------------------------------------------------
Tue Jul 21 11:57:00 CEST 2009 - mmarek@suse.cz

Delete obsolete apparmor patches.

- patches.apparmor/add-path_permission.diff: Delete.
- patches.apparmor/add-security_path_permission: Delete.
- patches.apparmor/apparmor-2.6.25.diff: Delete.
- patches.apparmor/apparmor-audit.diff: Delete.
- patches.apparmor/apparmor-intree.diff: Delete.
- patches.apparmor/apparmor-lsm.diff: Delete.
- patches.apparmor/apparmor-main.diff: Delete.
- patches.apparmor/apparmor-misc.diff: Delete.
- patches.apparmor/apparmor-module_interface.diff: Delete.
- patches.apparmor/apparmor-network.diff: Delete.
- patches.apparmor/apparmor-path_permission: Delete.
- patches.apparmor/apparmor-ptrace-2.6.27.diff: Delete.
- patches.apparmor/apparmor-rlimits.diff: Delete.
- patches.apparmor/d_namespace_path.diff: Delete.
- patches.apparmor/d_namespace_path_oops_fix.diff: Delete.
- patches.apparmor/do_path_lookup-nameidata.diff: Delete.
- patches.apparmor/export-security_inode_permission-for-aufs:
  Delete.
- patches.apparmor/file-handle-ops.diff: Delete.
- patches.apparmor/fix-complain.diff: Delete.
- patches.apparmor/fix-vfs_rmdir.diff: Delete.
- patches.apparmor/fork-tracking.diff: Delete.
- patches.apparmor/fsetattr-reintro-ATTR_FILE.diff: Delete.
- patches.apparmor/fsetattr-restore-ia_file.diff: Delete.
- patches.apparmor/fsetattr.diff: Delete.
- patches.apparmor/remove_suid.diff: Delete.
- patches.apparmor/security-create.diff: Delete.
- patches.apparmor/security-getxattr.diff: Delete.
- patches.apparmor/security-link.diff: Delete.
- patches.apparmor/security-listxattr.diff: Delete.
- patches.apparmor/security-mkdir.diff: Delete.
- patches.apparmor/security-mknod.diff: Delete.
- patches.apparmor/security-readlink.diff: Delete.
- patches.apparmor/security-removexattr.diff: Delete.
- patches.apparmor/security-rename.diff: Delete.
- patches.apparmor/security-rmdir.diff: Delete.
- patches.apparmor/security-setattr.diff: Delete.
- patches.apparmor/security-setxattr.diff: Delete.
- patches.apparmor/security-symlink.diff: Delete.
- patches.apparmor/security-unlink.diff: Delete.
- patches.apparmor/security-xattr-file.diff: Delete.
- patches.apparmor/sysctl-pathname.diff: Delete.
- patches.apparmor/unambiguous-__d_path.diff: Delete.
- patches.apparmor/vfs-getxattr.diff: Delete.
- patches.apparmor/vfs-link.diff: Delete.
- patches.apparmor/vfs-listxattr.diff: Delete.
- patches.apparmor/vfs-mkdir.diff: Delete.
- patches.apparmor/vfs-mknod.diff: Delete.
- patches.apparmor/vfs-notify_change.diff: Delete.
- patches.apparmor/vfs-removexattr.diff: Delete.
- patches.apparmor/vfs-rename.diff: Delete.
- patches.apparmor/vfs-rmdir.diff: Delete.
- patches.apparmor/vfs-setxattr.diff: Delete.
- patches.apparmor/vfs-symlink.diff: Delete.
- patches.apparmor/vfs-unlink.diff: Delete.

-------------------------------------------------------------------
Tue Jul 21 11:18:57 CEST 2009 - npiggin@suse.de

- Update config files for bnc#522686 -- set
  CONFIG_SECURITY_DEFAULT_MMAP_MIN_ADDR=65536.

-------------------------------------------------------------------
Mon Jul 20 20:30:41 CEST 2009 - jeffm@suse.de

- Update config files: Disabled optimize for size on all flavors
  (FATE#305694)

-------------------------------------------------------------------
Mon Jul 20 17:26:02 CEST 2009 - jeffm@suse.de

- Update config files.

-------------------------------------------------------------------
Mon Jul 20 17:02:57 CEST 2009 - jeffm@suse.com

- Update to 2.6.30.2
  - lots of security and bug fixes
  - Obsoleted patches.fixes/firmware-memmap-64bit.diff

-------------------------------------------------------------------
Mon Jul 20 13:02:46 CEST 2009 - mmarek@suse.cz

- rpm/split-modules: set LC_COLLATE=C

-------------------------------------------------------------------
Sat Jul 18 03:40:28 CEST 2009 - jeffm@suse.de

- rpm/package-descriptions: Added desktop description.

-------------------------------------------------------------------
Sat Jul 18 03:39:00 CEST 2009 - jeffm@suse.de

- rpm/package-descriptions: Added desktop description.

-------------------------------------------------------------------
Sat Jul 18 03:18:57 CEST 2009 - jeffm@suse.de

- Add -desktop flavors for i386 and x86_64
  - Disabled group scheduler and groups
  - Disabled optimize for size
  - Enabled full preemption
  - Set HZ=1000

-------------------------------------------------------------------
Sat Jul 18 01:34:58 CEST 2009 - jeffm@suse.de

- Add -desktop flavors for i386 and x86_64 (FATE#305694)
  - Disabled group scheduler and groups
  - Disabled optimize for size
  - Enabled full preemption
  - Set HZ=1000

-------------------------------------------------------------------
Fri Jul 17 17:10:19 CEST 2009 - jeffm@suse.de

- patches.apparmor/apparmor.diff: ia64 build fix

-------------------------------------------------------------------
Fri Jul 17 11:25:31 CEST 2009 - mmarek@suse.cz

- rpm/kernel-binary.spec.in: simplify the add_dirs_to_filelist
  function and make it less chatty in build logs.

-------------------------------------------------------------------
Fri Jul 17 00:39:39 CEST 2009 - jeffm@suse.com

- patches.apparmor/apparmor.diff: ia64 build fix

-------------------------------------------------------------------
Fri Jul 17 00:06:19 CEST 2009 - jeffm@suse.com

- patches.apparmor/security-default-lsm: security: Define default
  LSM (bnc#442668).

-------------------------------------------------------------------
Thu Jul 16 22:50:13 CEST 2009 - jeffm@suse.de

- patches.apparmor/apparmor.diff: AppArmor.

-------------------------------------------------------------------
Thu Jul 16 22:44:02 CEST 2009 - jeffm@suse.de

- patches.apparmor/apparmor.diff: AppArmor.

-------------------------------------------------------------------
Thu Jul 16 20:15:59 CEST 2009 - jeffm@suse.de

- patches.rpmify/sgi-hotplug-fixup: hotplug: fix sgi-hotplug
  attribute handling.

-------------------------------------------------------------------
Thu Jul 16 16:53:35 CEST 2009 - mmarek@suse.cz

- rpm/kernel-binary.spec.in: drop the config-subst script, use
  scripts/config instead.

-------------------------------------------------------------------
Thu Jul 16 13:19:19 CEST 2009 - mmarek@suse.cz

- rpm/kernel-binary.spec.in: fix debugsource generation.

-------------------------------------------------------------------
Thu Jul 16 10:46:05 CEST 2009 - mmarek@suse.cz

- rpm/split-modules: fix last change.

-------------------------------------------------------------------
Wed Jul 15 22:40:58 CEST 2009 - mmarek@suse.cz

- rpm/split-modules: fix for module names with underscores or
  dashes.

-------------------------------------------------------------------
Wed Jul 15 22:33:07 CEST 2009 - jeffm@suse.de

- Update to 2.6.31-rc3.
  - Eliminated 2 patches.

-------------------------------------------------------------------
Wed Jul 15 17:10:29 CEST 2009 - mmarek@suse.cz

- rpm/kernel-binary.spec.in: annotate in which products the
  obsoleted kmps were last used, remove "ralink-rt2860-kmp" which
  I couldn't find anywhere.

-------------------------------------------------------------------
Wed Jul 15 16:50:44 CEST 2009 - mmarek@suse.cz

- rpm/kernel-binary.spec.in: obsolete btusb-kmp (bnc#514375).

-------------------------------------------------------------------
Tue Jul 14 15:37:36 CEST 2009 - mmarek@suse.cz

- rpm/kernel-binary.spec.in, rpm/split-modules: move generating of
  the base / main / unsupported module lists to a separate script.
  Avoids 6k modinfo calls and fixes module dependencies
  (bnc#512179).

-------------------------------------------------------------------
Mon Jul 13 22:10:13 CEST 2009 - mmarek@suse.cz

- rpm/kernel-binary.spec.in: fix include2/asm symlink (bnc#509680).

-------------------------------------------------------------------
Mon Jul 13 16:55:56 CEST 2009 - mmarek@suse.cz

- rpm/modversions: fix overriding of function symbols.

-------------------------------------------------------------------
Mon Jul 13 16:13:52 CEST 2009 - mmarek@suse.cz

- rpm/modversions: fix overriding of unknown symbols.

-------------------------------------------------------------------
Tue Jul  7 14:30:30 CEST 2009 - jkosina@suse.de

- patches.suse/e1000e_allow_bad_checksum: Delete.
- patches.suse/e1000e_call_dump_eeprom: Delete.
- patches.suse/e1000e_use_set_memory_ro-rw_to_protect_flash_memory:
  Delete.

Delete the leftover debugging patches for e1000e EEPROM corruption
that are not needed anymore.

-------------------------------------------------------------------
Tue Jul  7 12:03:10 CEST 2009 - aj@suse.de

- README.BRANCH: Update, kotd will become 11.2 eventually.

-------------------------------------------------------------------
Mon Jul  6 21:36:35 CEST 2009 - jeffm@suse.com

- Update to 2.6.31-rc2.

-------------------------------------------------------------------
Fri Jul  3 22:32:24 CEST 2009 - jeffm@suse.com

- Update to 2.6.31-rc1-git10.
  - Eliminated 28 patches.
  - Xen is disabled.

-------------------------------------------------------------------
Fri Jul  3 15:41:08 CEST 2009 - mmarek@suse.cz

- patches.suse/kbuild-generate-modules.builtin: kbuild: generate
  modules.builtin.
- rpm/kernel-binary.spec.in: package modules.builtin for use by
  modprobe / mkinitrd.

-------------------------------------------------------------------
Fri Jul  3 14:44:00 CEST 2009 - mmarek@suse.cz

- rpm/kernel-binary.spec.in, rpm/kernel-source.spec.in: simplify
  the patch applying loops to reduce noise in build logs.

-------------------------------------------------------------------
Tue Jun 30 19:28:22 CEST 2009 - mmarek@suse.cz

- rpm/kernel-binary.spec.in: chmod +x find-provides

-------------------------------------------------------------------
Tue Jun 30 13:17:18 CEST 2009 - mmarek@suse.cz

- rpm/kernel-binary.spec.in: do not "annotate" the packaged
  Modules.symvers
- patches.suse/modpost-filter-out-built-in-depends: Delete.

-------------------------------------------------------------------
Tue Jun 30 11:35:47 CEST 2009 - jbeulich@novell.com

- patches.arch/ia64-page-migration: Fix compiler warning.

-------------------------------------------------------------------
Mon Jun 29 19:50:25 CEST 2009 - mmarek@suse.cz

- rpm/kernel-binary.spec.in: move /boot/symvers* files back to
  -base, these are needed during KMP installation.

-------------------------------------------------------------------
Mon Jun 29 19:49:16 CEST 2009 - mmarek@suse.cz

- patches.fixes/kbuild-fix-generating-of-.symtypes-files: kbuild:
  fix generating of *.symtypes files.
- patches.suse/genksyms-add-override-flag.diff: Refresh.
- rpm/kernel-binary.spec.in: create the *.symref files in the build
  directory

-------------------------------------------------------------------
Fri Jun 26 19:04:30 CEST 2009 - mmarek@suse.cz

- rpm/kernel-binary.spec.in: add Provides: kernel-{base,extra} to
  the subpackages (bnc#516827).

-------------------------------------------------------------------
Wed Jun 24 15:51:48 CEST 2009 - gregkh@suse.de

- Update config files.
  revert the ACPI and thermal config changes:
    config/i386/pae and config/x86-64/default:
	CONFIG_ACPI_AC=m
	CONFIG_ACPI_BATTERY=m
	CONFIG_ACPI_BUTTON=m
	CONFIG_ACPI_VIDEO=m
	CONFIG_ACPI_FAN=m
	CONFIG_ACPI_PROCESSOR=m
	CONFIG_ACPI_THERMAL=m
	CONFIG_ACPI_CONTAINER=m
	CONFIG_X86_ACPI_CPUFREQ=m
	CONFIG_THERMAL=m

-------------------------------------------------------------------
Wed Jun 24 15:48:06 CEST 2009 - gregkh@suse.de

- patches.suse/ec_merge_irq_and_poll_modes.patch: Delete.
- patches.suse/linux-2.6.29-retry-root-mount.patch: Delete.

-------------------------------------------------------------------
Wed Jun 24 10:57:00 CEST 2009 - jbeulich@novell.com

- Update Xen patches to 2.6.30 and c/s 908.
- Update Xen config files.
- patches.xen/tmem: Transcendent memory ("tmem") for Linux.

-------------------------------------------------------------------
Tue Jun 23 06:19:21 CEST 2009 - gregkh@suse.de

- Update config files.
  config/i386/pae and config/x86-64/default:
	CONFIG_ACPI_AC=y
	CONFIG_ACPI_BATTERY=y
	CONFIG_ACPI_BUTTON=y
	CONFIG_ACPI_VIDEO=y
	CONFIG_ACPI_FAN=y
	CONFIG_ACPI_PROCESSOR=y
	CONFIG_ACPI_THERMAL=y
	CONFIG_ACPI_CONTAINER=y
	CONFIG_X86_ACPI_CPUFREQ=y
	CONFIG_THERMAL=y

-------------------------------------------------------------------
Tue Jun 23 06:05:34 CEST 2009 - gregkh@suse.de

- Update config files.
  config/i386/pae and config/x86-64/default:
	CONFIG_SND_TIMER=y
	CONFIG_SND_PCM=y
	CONFIG_SND_SEQUENCER=y
	CONFIG_SND_MIXER_OSS=y
	CONFIG_SND_PCM_OSS=y


-------------------------------------------------------------------
Tue Jun 23 05:57:44 CEST 2009 - gregkh@suse.de

- Update config files.
  fix up config mistake in x86-64/default made in last commit.

-------------------------------------------------------------------
Tue Jun 23 05:54:30 CEST 2009 - gregkh@suse.de

- Update config files.
  config/i386/pae and config/x86-64/default:
	CONFIG_VIDEO_OUTPUT_CONTROL=y
	CONFIG_SOUND=y
	CONFIG_SND=y

-------------------------------------------------------------------
Tue Jun 23 05:42:51 CEST 2009 - gregkh@suse.de

- Update config files.
  config/i386/pae and config/x86-64/default:
	CONFIG_I2C=y
	CONFIG_HWMON=y

-------------------------------------------------------------------
Sat Jun 20 04:19:52 CEST 2009 - gregkh@suse.de

- Update config files.
  config/i386/pae and config/x86-64/default:
	CONFIG_IPV6=y

-------------------------------------------------------------------
Sat Jun 20 04:18:09 CEST 2009 - gregkh@suse.de

- Update config files.
  config/i386/pae and config/x86-64/default:
	CONFIG_HID=y
	CONFIG_USB_STORAGE=y

-------------------------------------------------------------------
Sat Jun 20 02:11:50 CEST 2009 - gregkh@suse.de

- Update config files.
  config/i386/pae and config/x86-64/default:
	CONFIG_ATA_PIIX=Y

-------------------------------------------------------------------
Sat Jun 20 02:09:25 CEST 2009 - gregkh@suse.de

- Update config files.
  config/i386/pae and config/x86-64/default:
	CONFIG_USB_EHCI_HCD=Y
	CONFIG_USB_OHCI_HCD=Y
	CONFIG_USB_UHCI_HCD=Y

-------------------------------------------------------------------
Sat Jun 20 02:03:08 CEST 2009 - gregkh@suse.de

- Update config files.
  config/i386/pae and config/x86-64/default:
	CONFIG_CFG80211=Y
	CONFIG_LIB80211=Y
	CONFIG_MAC80211=Y
	CONFIG_ATH5K=Y

-------------------------------------------------------------------
Sat Jun 20 01:57:07 CEST 2009 - gregkh@suse.de

- Update config files.
  config/i386/pae and config/x86-64/default:
  	CONFIG_X86_MSR=Y
	CONFIG_X86_CPUID=Y

-------------------------------------------------------------------
Fri Jun 19 23:48:52 CEST 2009 - gregkh@suse.de

- comment out broken acpi patch for the moment.

-------------------------------------------------------------------
Fri Jun 19 23:12:06 CEST 2009 - gregkh@suse.de

- move the "preload" branch into master to get 2.6.30 working
  for Moblin.
- Update config files.
- patches.drivers/alsa-ad1984a-hp-quirks: ALSA: update HP
  quirks for Zenith & co (bnc#472789, bnc#479617, bnc#502425,
  bnc#503101).
- patches.suse/driver-core-add-nodename-callbacks.patch: Driver
  Core: add nodename callbacks.
- patches.suse/driver-core-aoe-add-nodename-for-aoe-devices.patch:
  Driver Core: aoe: add nodename for aoe devices.
- patches.suse/driver-core-block-add-nodename-support-for-block-drivers.patch:
  Driver Core: block: add nodename support for block drivers..
- patches.suse/driver-core-bsg-add-nodename-for-bsg-driver.patch:
  Driver Core: bsg: add nodename for bsg driver.
- patches.suse/driver-core-devtmpfs-driver-core-maintained-dev-tmpfs.patch:
  Driver Core: devtmpfs - kernel-maintained tmpfs-based /dev.
- patches.suse/driver-core-drm-add-nodename-for-drm-devices.patch:
  Driver Core: drm: add nodename for drm devices.
- patches.suse/driver-core-dvb-add-nodename-for-dvb-drivers.patch:
  Driver Core: dvb: add nodename for dvb drivers.
- patches.suse/driver-core-input-add-nodename-for-input-drivers.patch:
  Driver Core: input: add nodename for input drivers.
- patches.suse/driver-core-misc-add-nodename-support-for-misc-devices.patch:
  Driver Core: misc: add nodename support for misc devices..
- patches.suse/driver-core-raw-add-nodename-for-raw-devices.patch:
  Driver Core: raw: add nodename for raw devices.
- patches.suse/driver-core-sound-add-nodename-for-sound-drivers.patch:
  Driver Core: sound: add nodename for sound drivers.
- patches.suse/driver-core-usb-add-nodename-support-for-usb-drivers.patch:
  Driver Core: usb: add nodename support for usb drivers..
- patches.suse/driver-core-x86-add-nodename-for-cpuid-and-msr-drivers.patch:
  Driver Core: x86: add nodename for cpuid and msr drivers..
- patches.suse/ec_merge_irq_and_poll_modes.patch: ACPI: EC:
  Merge IRQ and POLL modes.
- patches.suse/linux-2.6.29-dont-wait-for-mouse.patch: fastboot:
  remove "wait for all devices before mounting root" delay.
- patches.suse/linux-2.6.29-enable-async-by-default.patch:
  enable async_enabled by default.
- patches.suse/linux-2.6.29-even-faster-kms.patch: speed up kms
  even more.
- patches.suse/linux-2.6.29-jbd-longer-commit-interval.patch:
  jbd: longer commit interval.
- patches.suse/linux-2.6.29-kms-after-sata.patch: make kms happen
  after sata.
- patches.suse/linux-2.6.29-retry-root-mount.patch: fastboot:
  retry mounting the root fs if we can't find init.
- patches.suse/linux-2.6.29-silence-acer-message.patch: Silence
  acer wmi driver on non-acer machines.
- patches.suse/linux-2.6.29-touchkit.patch: some new touch screen
  device ids
.
- patches.suse/uvcvideo-ignore-hue-control-for-5986-0241.patch:
  uvcvideo: ignore hue control for 5986:0241 (bnc#499152).
- patches.suse/devtmpfs.patch: Delete.

-------------------------------------------------------------------
Fri Jun 12 05:14:11 CEST 2009 - greg@suse.de

- scripts/sequence-patch.sh: fix bug in ketchup usage

-------------------------------------------------------------------
Wed Jun 10 16:12:01 CEST 2009 - jeffm@suse.com

- Update to 2.6.30-final.

-------------------------------------------------------------------
Wed Jun 10 10:31:34 CEST 2009 - jbeulich@novell.com

- Update Xen patches to 2.6.30-rc8 and c/s 898.
- Update Xen config files.
- patches.xen/pci-reserve: linux/pci: reserve io/memory space
  for bridge.
- patches.xen/xen-x86-exports: Delete.

-------------------------------------------------------------------
Tue Jun  9 17:14:45 CEST 2009 - mmarek@suse.cz

- rpm/kernel-binary.spec.in, rpm/kernel-source.spec.in,
  rpm/kernel-syms.spec.in, rpm/mkspec: update copyright header and
  change indentation to what autobuild enforces on checkin. No
  functional change.

-------------------------------------------------------------------
Tue Jun  9 17:06:06 CEST 2009 - jbeulich@novell.com

- patches.suse/stack-unwind-add-declaration.patch: Fold into ...
- patches.suse/stack-unwind: ... this one.

-------------------------------------------------------------------
Tue Jun  9 12:11:11 CEST 2009 - mmarek@suse.cz

- rpm/kernel-binary.spec.in: move /boot/vmlinux-*.gz to -devel
  again.
- rpm/find-provides: don't generate the ksym() provides ourself,
  let rpm do it. Add a workaround for vmlinux-*.gz in -devel.

-------------------------------------------------------------------
Mon Jun  8 09:01:23 CEST 2009 - jeffm@suse.com

- patches.suse/reiser4-set_page_dirty_notag: mm: Add
  set_page_dirty_notag() helper for reiser4.

-------------------------------------------------------------------
Fri Jun  5 13:43:37 CEST 2009 - mmarek@suse.cz

- rpm/kernel-module-subpackage: add Enhances: kernel-$flavor to
  kmps (bnc#502092).

-------------------------------------------------------------------
Thu Jun  4 16:26:21 CEST 2009 - jeffm@suse.de

- Update to 2.6.30-rc8.

-------------------------------------------------------------------
Thu Jun  4 07:09:52 CEST 2009 - sdietrich@suse.de

- supported.conf: remove duplicate kernel/drivers/md/dm-log

-------------------------------------------------------------------
Thu Jun  4 06:02:57 CEST 2009 - teheo@suse.de

Conver ide major allocation.

- patches.suse/block-add-mangle-devt-switch: block: add
  genhd.mangle_devt parameter (fate#305584).

-------------------------------------------------------------------
Mon Jun  1 20:54:44 CEST 2009 - jeffm@suse.de

- Update to 2.6.30-rc7-git4.

-------------------------------------------------------------------
Fri May 29 09:50:28 CEST 2009 - teheo@suse.de

Rename mangle_minor to mangle_devt and also cover sd major allocation.

- patches.suse/block-add-mangle-devt-switch: block: add
  genhd.mangle_devt parameter (fate#305584).

-------------------------------------------------------------------
Fri May 29 07:35:53 CEST 2009 - teheo@suse.de

- Update config files to enable DEBUG_BLOCK_EXT_DEVT on all configs
  except for vanilla and ppc/ps3.
- patches.suse/block-add-mangle-devt-switch: block: add
  genhd.mangle_minor parameter (fate#305584).

-------------------------------------------------------------------
Thu May 28 16:35:40 CEST 2009 - jdelvare@suse.de

- patches.fixes/scsi-scan-blist-update: Add BLIST_REPORTLUN2 to
  EMC SYMMETRIX (bnc#185164, bnc#191648, bnc#505578).

-------------------------------------------------------------------
Wed May 27 18:05:14 CEST 2009 - jeffm@suse.com

- Update to 2.6.30-rc7-git2.

-------------------------------------------------------------------
Wed May 27 08:22:05 CEST 2009 - gregkh@suse.de

- patches.drivers/ath1e-add-new-device-id-for-asus-hardware.patch:
  ath1e: add new device id for asus hardware.

-------------------------------------------------------------------
Tue May 26 15:28:51 CEST 2009 - mmarek@suse.cz

- rpm/mkspec: when using a custom release number, create a
  get_release_number.sh script for autobuild.

-------------------------------------------------------------------
Tue May 26 15:08:25 CEST 2009 - mmarek@suse.cz

- rpm/kernel-binary.spec.in: workaround for bnc#507084: strip
  binaries in /usr/src/linux-obj/*/*/scripts.

-------------------------------------------------------------------
Tue May 26 11:33:25 CEST 2009 - jdelvare@suse.de

- patches.drivers/r8169-allow-true-forced-mode-setting.patch:
  r8169: allow true forced mode setting (bnc#467518).

-------------------------------------------------------------------
Mon May 25 14:11:04 CEST 2009 - mmarek@suse.cz

- switch i386 flavors back to -default (non-pae) and -pae for
  milestone2

-------------------------------------------------------------------
Sun May 24 10:36:18 CEST 2009 - mmarek@suse.cz

- rpm/find-provides: fix for kernel-kdump.

-------------------------------------------------------------------
Sat May 23 22:18:05 CEST 2009 - mmarek@suse.cz

- rpm/find-provides, rpm/kernel-binary.spec.in, rpm/symsets.pl:
  workaround to fix provides of built-in symbols: move vmlinux*.gz
  back to -base and extract the provides from it.

-------------------------------------------------------------------
Fri May 22 15:47:01 CEST 2009 - teheo@suse.de

- patches.arch/i586-unwind-quick-fix: i586-relocs: ignore NONE
  relocation.

-------------------------------------------------------------------
Fri May 22 12:42:36 CEST 2009 - mmarek@suse.cz

- rpm/compute-PATCHVERSION.sh, rpm/mkspec, scripts/tar-up.sh: avoid
  unpacking the patches tarballs in compute-PATCHVERSION.sh.

-------------------------------------------------------------------
Fri May 22 11:45:41 CEST 2009 - mmarek@suse.cz

- rpm/mkspec: add --release option to set a custom release string.
- scripts/tar-up.sh: revive -rs option.

-------------------------------------------------------------------
Wed May 20 16:05:07 CEST 2009 - mmarek@suse.cz

- patches.arch/acpi_thermal_passive_blacklist.patch,
  patches.suse/devtmpfs.patch: fix patches to apply with git-apply.

-------------------------------------------------------------------
Tue May 19 21:42:45 CEST 2009 - sdietrich@suse.de

- patches.suse/stack-unwind-add-declaration.patch: Fix compile
  error when CONFIG_STACK_UNWIND is not set.

-------------------------------------------------------------------
Tue May 19 18:24:46 CEST 2009 - jblunck@suse.de

- patches.rpmify/arm-arch_include_asm-fix.diff: ARM: move
  mach-types.h to arch/include/asm.

-------------------------------------------------------------------
Tue May 19 18:03:44 CEST 2009 - jeffm@suse.com

- Set CONFIG_FRAMEBUFFER_CONSOLE=y

-------------------------------------------------------------------
Tue May 19 17:27:45 CEST 2009 - jeffm@suse.com

- Restored CONFIG_BOOTSPLASH=y and CONFIG_FB_VESA=y on
  x86/x86_64 (bnc#504608)

-------------------------------------------------------------------
Tue May 19 16:17:34 CEST 2009 - jbeulich@novell.com

- patches.xen/sfc-endianness: fix building with gcc 4.4.

-------------------------------------------------------------------
Tue May 19 12:04:26 CEST 2009 - jbeulich@novell.com

- Update Xen patches to 2.6.30/rc6-git3 and c/s 873.

-------------------------------------------------------------------
Mon May 18 16:52:37 CEST 2009 - jeffm@suse.com

- Updated to 2.6.30-rc6-git3.
  - Eliminated 4 patches.

-------------------------------------------------------------------
Fri May 15 19:16:23 CEST 2009 - jeffm@suse.de

- doc/README.SUSE: Updated to reflect building in an external
  directory so as not to contaminate /usr/src/linux

-------------------------------------------------------------------
Thu May 14 14:09:10 CEST 2009 - mmarek@suse.cz

- rpm/kernel-binary.spec.in: fix path in
  /usr/src/linux-obj/.../Makefile.

-------------------------------------------------------------------
Thu May 14 11:09:01 CEST 2009 - mmarek@suse.cz

- rpm/kernel-binary.spec.in: provide kernel-$flavor-devel =
  %version-%source_rel in the -devel packages (bnc#503280).

-------------------------------------------------------------------
Wed May 13 15:42:49 CEST 2009 - mmarek@suse.cz

- rpm/kernel-binary.spec.in: also fix kernel-$flavor-devel requires
  (bnc#503280).

-------------------------------------------------------------------
Wed May 13 15:32:58 CEST 2009 - mmarek@suse.cz

- rpm/mkspec: fix kernel-syms requires (bnc#503280).

-------------------------------------------------------------------
Mon May 11 21:11:59 CEST 2009 - jeffm@suse.com

- patches.fixes/dup2-retval-fix: dup2: Fix return value with
  oldfd == newfd and invalid fd (bnc#498042).

-------------------------------------------------------------------
Mon May 11 21:11:19 CEST 2009 - jeffm@suse.com

- patches.fixes/reiserfs-xattr-fixup: reiserfs: clean up ifdefs.
- patches.fixes/reiserfs-xattr-root-fixup: reiserfs: deal with
  NULL xattr root w/ xattrs disabled.
- patches.fixes/reiserfs-xattrs-disabled-perms: reiserfs: fixup
  perms when xattrs are disabled.
- patches.fixes/reiserfs-expose-privroot: reiserfs: allow exposing
  privroot w/ xattrs enabled.

-------------------------------------------------------------------
Mon May 11 19:41:25 CEST 2009 - jeffm@suse.de

- Updated to 2.6.30-rc5-git1.
  - Eliminated 4 patches.

-------------------------------------------------------------------
Wed May  6 17:38:57 CEST 2009 - gregkh@suse.de

- Update config files. update vanilla configs so that the build works.

-------------------------------------------------------------------
Wed May  6 17:19:56 CEST 2009 - gregkh@suse.de

- Update config files.
- patches.suse/devtmpfs.patch: driver-core: devtmpfs - driver-core
  maintained /dev tmpfs.

-------------------------------------------------------------------
Tue May  5 17:17:21 CEST 2009 - jeffm@suse.com

- Update config files.

-------------------------------------------------------------------
Tue May  5 16:46:08 CEST 2009 - jeffm@suse.com

- Update to 2.6.30-rc4-git1.
- patches.rpmify/fix-unexpected-non-allocable-warnings-with-suse-gcc:
  kbuild, modpost: fix "unexpected non-allocatable" warning with
  SUSE gcc.

-------------------------------------------------------------------
Tue May  5 14:31:59 CEST 2009 - jbeulich@novell.com

- patches.fixes/iwl3945-build: iwl3945: fix ia64/ppc build.

-------------------------------------------------------------------
Tue May  5 11:05:37 CEST 2009 - jbeulich@novell.com

- patches.xen/xen3-patch-2.6.30-rc4: Fix ia64 build.

-------------------------------------------------------------------
Tue May  5 10:08:12 CEST 2009 - jbeulich@novell.com

- patches.suse/stack-unwind: Also initialize PT_GS() on 32-bit.
- patches.arch/x86_64-unwind-annotations: Refresh.

-------------------------------------------------------------------
Tue May  5 10:02:41 CEST 2009 - jbeulich@novell.com

- Update Xen patches to 2.6.29-rc4 and c/s 867.
- Update i386 and x86_64 config files.
- config.conf: Re-enable Xen.

-------------------------------------------------------------------
Tue May  5 05:22:16 CEST 2009 - teheo@suse.de

- patches.suse/kbuild-icecream-workaround: kbuild: add workaround
  for icecream bug (bnc#495786).

-------------------------------------------------------------------
Fri May  1 20:01:16 CEST 2009 - jeffm@suse.com

- patches.fixes/reiserfs-xattr-locking: reiserfs: Expand i_mutex
  to enclose lookup_one_len.

-------------------------------------------------------------------
Fri May  1 20:00:48 CEST 2009 - jeffm@suse.com

- Update to 2.6.30-rc4.
  - Eliminated 2 patches.

-------------------------------------------------------------------
Fri May  1 19:58:07 CEST 2009 - jeffm@suse.com

- patches.drivers/libata-prefer-over-ide: libata: prefer libata
  drivers over ide ones (bnc#433105).
- patches.fixes/reiserfs-xattr-locking: reiserfs: Expand i_mutex
  to enclose lookup_one_len.
- patches.kernel.org/patch-2.6.30-rc3-rc4:
- patches.suse/no-frame-pointer-select: Fix stack unwinder Kconfig
  (bnc#402518).
- patches.arch/s390-08-05-af_iucv-msgpeek-fix.patch: Delete.
- patches.fixes/fix-periodic-mode-programming-on-amd81xx: Delete.

-------------------------------------------------------------------
Thu Apr 30 16:56:17 CEST 2009 - mmarek@suse.cz

- scripts/submit-to-bs: tentative script to submit a new kernel to
  openSUSE:Factory

-------------------------------------------------------------------
Tue Apr 28 11:19:41 CEST 2009 - npiggin@suse.de

- patches.apparmor/unambiguous-__d_path.diff: Put a reminder in here
  to fix the lock order problem when the patch is updated to HEAD.

-------------------------------------------------------------------
Mon Apr 27 13:48:49 CEST 2009 - mmarek@suse.cz

- rpm/kernel-binary.spec.in, rpm/kernel-source.spec.in,
  rpm/kernel-syms.spec.in, rpm/mkspec: Fix prepending EXTRAVERSION,
  rename the variable back to @RELEASE_PREFIX@.

-------------------------------------------------------------------
Mon Apr 27 10:41:20 CEST 2009 - mmarek@suse.cz

- rpm/kernel-binary.spec.in, rpm/kernel-source.spec.in,
  rpm/kernel-syms.spec.in, rpm/mkspec: prepend the EXTRAVERSION to
  the rpm release string (note that this won't have any effect in
  the openSUSE:* projects).

-------------------------------------------------------------------
Fri Apr 24 19:28:44 CEST 2009 - gregkh@suse.de

- Update config files.
  - build rtc_cmos driver into the kernel for i386 and x86-64 default
    kernels.  This should automatically take care of the rtc/system time
    syncing so we don't need to do it in a boot script and should speed
    up booting time a lot.

-------------------------------------------------------------------
Fri Apr 24 19:24:53 CEST 2009 - gregkh@suse.de

- Update config files. change CONFIG_ATA=y and CONFIG_SATA_AHCI=y

-------------------------------------------------------------------
Fri Apr 24 18:23:21 CEST 2009 - gregkh@suse.de

- Update config files. change to CONFIG_EXT2_FS=y and CONFIG_EXT3_FS=y

-------------------------------------------------------------------
Fri Apr 24 18:19:34 CEST 2009 - gregkh@suse.de

- Update config files. change to CONFIG_SCSI=y and CONFIG_BLK_DEV_SD=y

-------------------------------------------------------------------
Fri Apr 24 18:14:49 CEST 2009 - gregkh@suse.de

- Update config files. change to use CONFIG_USB=y

-------------------------------------------------------------------
Thu Apr 23 23:38:53 CEST 2009 - jeffm@suse.de

- Added legacy config.

-------------------------------------------------------------------
Thu Apr 23 23:31:39 CEST 2009 - jeffm@suse.de

- Temporarily disabled patches.suse/acpi-dsdt-initrd-v0.9a-2.6.25.patch

-------------------------------------------------------------------
Thu Apr 23 17:53:58 CEST 2009 - jeffm@suse.de

- Moved i386 kernel-default to kernel-legacy.
- Moved i386 kernel-pae config to kernel-default.
- Disabled CONFIG_ISA in i386 kernel-default to improve boot speed.

-------------------------------------------------------------------
Thu Apr 23 17:29:47 CEST 2009 - jeffm@suse.de

- Update to 2.6.30-rc3.

-------------------------------------------------------------------
Thu Apr 23 17:17:59 CEST 2009 - jeffm@suse.de

- patches.fixes/fix-periodic-mode-programming-on-amd81xx: x86:
  hpet: fix periodic mode programming on AMD 81xx.
- patches.fixes/hpet-boot-fix: Delete.

-------------------------------------------------------------------
Mon Apr 20 16:44:13 CEST 2009 - jeffm@suse.de

- patches.fixes/hpet-boot-fix: hpet: fix "IO-APIC + timer doesn't work!"

-------------------------------------------------------------------
Mon Apr 20 16:43:50 CEST 2009 - jeffm@suse.de

- Update to 2.6.30-rc2-git6.

-------------------------------------------------------------------
Wed Apr 15 06:33:54 CEST 2009 - jeffm@suse.de

- Update to 2.6.30-rc2.
  - trace and xen flavors disabled.
  - CONFIG_OTUS disabled on ppc.
  - request-based multipath could use some testing.
  - Eliminated 96 patches.

-------------------------------------------------------------------
Fri Apr 10 20:09:08 CEST 2009 - jeffm@suse.de

- rpm/devel-post.sh, rpm/kernel-binary.spec.in: Created i586 symlink
  for i386.

-------------------------------------------------------------------
Fri Apr 10 19:08:14 CEST 2009 - jeffm@suse.de

- rpm/kernel-binary.spec.in: Added /usr/src/linux-obj to -devel

-------------------------------------------------------------------
Fri Apr 10 17:35:35 CEST 2009 - mmarek@suse.cz

- rpm/kernel-binary.spec.in: Use xargs -r to fix case when no
  modules are supported.

-------------------------------------------------------------------
Fri Apr 10 17:18:34 CEST 2009 - jeffm@suse.com

- Moved linux-obj symlink handling to kernel-$flavor-devel.

-------------------------------------------------------------------
Fri Apr 10 11:41:12 CEST 2009 - mmarek@suse.cz

- rpm/package-descriptions: Add comment.

-------------------------------------------------------------------
Fri Apr 10 11:12:30 CEST 2009 - mmarek@suse.cz

- rpm/kernel-binary.spec.in, rpm/kernel-source.spec.in,
  rpm/kernel-syms.spec.in, scripts/tar-up.sh: Rename the timestamp
  file to source-timestamp instead, so that autobuild does not add
  the timestamp verbatim.

-------------------------------------------------------------------
Thu Apr  9 13:52:47 CEST 2009 - jbeulich@novell.com

- Update Xen patches to 2.6.29 final and c/s 854.
- patches.xen/sfc-external-sram: enable access to Falcon's
  external SRAM (bnc#489105).
- patches.xen/sfc-sync-headers: sync Solarflare accelerator
  headers (bnc#489105).
- Update Xen config files.

-------------------------------------------------------------------
Wed Apr  8 11:54:11 CEST 2009 - mmarek@suse.cz

- rpm/kernel-binary.spec.in, rpm/kernel-source.spec.in,
  rpm/kernel-syms.spec.in: Fix last change: do not add the
  timestamp if it is already added verbatim (by prepare_spec during
  checkin)

-------------------------------------------------------------------
Tue Apr  7 21:58:38 CEST 2009 - mmarek@suse.cz

- rpm/kernel-binary.spec.in, rpm/kernel-source.spec.in,
  rpm/kernel-syms.spec.in: Add source timestamp to package
  descriptions.

-------------------------------------------------------------------
Tue Apr  7 21:28:59 CEST 2009 - mmarek@suse.cz

- rpm/kernel-binary.spec.in, rpm/kernel-source.spec.in,
  rpm/kernel-syms.spec.in, rpm/mkspec: add descriptions to
  generated spec files.
- rpm/package-descriptions: descriptions of binary packages.

-------------------------------------------------------------------
Mon Apr  6 20:29:03 CEST 2009 - jeffm@suse.com

- Enabled STAGING on !x86 and disabled COMEDI.

-------------------------------------------------------------------
Mon Apr  6 19:21:37 CEST 2009 - jeffm@suse.com

- patches.rpmify/split-package: Enable

-------------------------------------------------------------------
Mon Apr  6 19:21:23 CEST 2009 - jeffm@suse.com

- Update config files: Fixed i386-vanilla.

-------------------------------------------------------------------
Mon Apr  6 19:11:52 CEST 2009 - jeffm@suse.com

- patches.fixes/xfs-export-debug: xfs: export assertion handler.

-------------------------------------------------------------------
Mon Apr  6 02:53:12 CEST 2009 - jeffm@suse.com

- Switch from SPARSEMEM to DISCONTIGMEM on i386.

-------------------------------------------------------------------
Sun Apr  5 02:24:01 CEST 2009 - jeffm@suse.com

- scripts/tar-up_and_run_mbuild.sh: Added pae to the important
  specfiles list.

-------------------------------------------------------------------
Fri Apr  3 22:47:12 CEST 2009 - jeffm@suse.com

- Update config files: Fix missing ia64-debug.

-------------------------------------------------------------------
Fri Apr  3 22:32:01 CEST 2009 - jeffm@suse.com

- patches.xen/sfc-resource-driver: Fix uninitialized var warning.

-------------------------------------------------------------------
Fri Apr  3 22:25:35 CEST 2009 - jeffm@suse.com

- Drop NR_CPUS back to 128 on i386.

-------------------------------------------------------------------
Fri Apr  3 19:36:31 CEST 2009 - jeffm@suse.com

- rpm/kernel-binary.spec.in: Added CONFIG_SPLIT_PACKAGE.

-------------------------------------------------------------------
Fri Apr  3 19:35:53 CEST 2009 - jeffm@suse.de

- Update config files: Enabled STAGING drivers on -vanilla.

-------------------------------------------------------------------
Fri Apr  3 17:13:32 CEST 2009 - jblunck@suse.de

- patches.rpmify/rpm-kernel-config: Rediff.

-------------------------------------------------------------------
Fri Apr  3 17:06:14 CEST 2009 - mmarek@suse.cz

- rpm/kernel-source.spec.in: chmod +x mkspec arch-symbols
  compute-PATCHVERSION.sh

-------------------------------------------------------------------
Fri Apr  3 17:00:50 CEST 2009 - jeffm@suse.com

- Update config files: Enabled STAGING drivers.

-------------------------------------------------------------------
Fri Apr  3 16:30:02 CEST 2009 - jeffm@suse.com

- Sync up kernel configs for x86/x86_64 flavors.

-------------------------------------------------------------------
Fri Apr  3 14:55:26 CEST 2009 - mmarek@suse.cz

- rpm/kernel-source.spec.in, rpm/mkspec: do not package the binary
  spec files anymore.

-------------------------------------------------------------------
Thu Apr  2 23:41:52 CEST 2009 - mmarek@suse.cz

- rpm/modversions: keep the override keyword in --pack.

-------------------------------------------------------------------
Thu Apr  2 20:37:33 CEST 2009 - mmarek@suse.cz

- rpm/kernel-binary.spec.in, rpm/mkspec, scripts/tar-up.sh: remove
  @TOLERATE_UNKNOWN_NEW_CONFIG_OPTIONS@ expansion, check for a file
  named TOLERATE-UNKNOWN-NEW-CONFIG-OPTIONS in sourcedir instead.

-------------------------------------------------------------------
Thu Apr  2 20:27:04 CEST 2009 - mmarek@suse.cz

- rpm/kernel-syms.spec.in: set LC_ALL=C in rpm -q call

-------------------------------------------------------------------
Thu Apr  2 17:57:48 CEST 2009 - mmarek@suse.cz

- rpm/kernel-binary.spec.in: add @FLAVOR@ again to avoid %%(...)
  expansion

-------------------------------------------------------------------
Thu Apr  2 17:48:41 CEST 2009 - mmarek@suse.cz

- rpm/mkspec: new script to generate spec files from *.spec.in
  templates
- rpm/compute-PATCHVERSION.sh, rpm/kernel-binary.spec.in,
  rpm/kernel-source.spec.in, rpm/kernel-syms.spec.in: add to the
  source rpm
- scripts/tar-up.sh: just tar up patches directories and call
  mkspec

-------------------------------------------------------------------
Tue Mar 31 15:56:00 CEST 2009 - mmarek@suse.cz

- rpm/kernel-dummy.spec.in: Delete.

-------------------------------------------------------------------
Tue Mar 31 15:46:18 CEST 2009 - jeffm@suse.de

- doc/README.KSYMS: Add to repo.

-------------------------------------------------------------------
Tue Mar 31 15:39:55 CEST 2009 - mmarek@suse.cz

- config.conf, rpm/old-packages.conf, scripts/arch-symbols,
  scripts/run_oldconfig.sh, scripts/tar-up.sh: drop the arch
  symbols completely, only map the various ix86 archs to i386.

-------------------------------------------------------------------
Tue Mar 31 14:49:09 CEST 2009 - mmarek@suse.cz

- doc/README.SUSE: allow_unsupported_modules needs to be set before
  installing the kernel (bnc#484664).

-------------------------------------------------------------------
Tue Mar 31 03:08:30 CEST 2009 - jeffm@suse.de

- Add %changelog to spec files

-------------------------------------------------------------------
Tue Mar 31 03:07:51 CEST 2009 - jeffm@suse.de

- rpm/kernel-binary.spec.in: Clean up %build_$flavor macros

-------------------------------------------------------------------
Tue Mar 31 02:54:18 CEST 2009 - jeffm@suse.de

- rpm/kernel-source.spec.in: Create kernel-source-vanilla

-------------------------------------------------------------------
Tue Mar 31 02:53:41 CEST 2009 - jeffm@suse.de

- rpm/kernel-syms.spec.in, scripts/tar-up.sh: Depend on kernel-$flavor-devel

-------------------------------------------------------------------
Tue Mar 31 02:52:41 CEST 2009 - jeffm@suse.de

- rpm/kernel-binary.spec.in, rpm/kernel-source.spec.in,
  rpm/kernel-syms.spec.in: Create a %using_buildservice macro

-------------------------------------------------------------------
Tue Mar 31 02:52:04 CEST 2009 - jeffm@suse.de

- rpm/kernel-binary.spec.in, rpm/kernel-source.spec.in,
  scripts/sequence-patch.sh, scripts/tar-up.sh:
  kernel-{binary,source}: Remove arch guards

-------------------------------------------------------------------
Tue Mar 31 02:51:13 CEST 2009 - jeffm@suse.de

- doc/README.SUSE, rpm/kernel-binary.spec.in, rpm/kernel-source.spec.in,
  scripts/tar-up.sh: Move development files from kernel-source to
  kernel-$flavor-devel

-------------------------------------------------------------------
Tue Mar 31 02:50:53 CEST 2009 - jeffm@suse.de

- rpm/kernel-binary.spec.in: Remove $CONFIG_MODULES

-------------------------------------------------------------------
Tue Mar 31 02:50:15 CEST 2009 - jeffm@suse.de

- rpm/kernel-binary.spec.in: Remove duplicate CONFIG_DEBUG_INFO=y

-------------------------------------------------------------------
Tue Mar 31 02:49:53 CEST 2009 - jeffm@suse.de

- rpm/kernel-binary.spec.in: Use macros for cpu_arch

-------------------------------------------------------------------
Tue Mar 31 02:49:23 CEST 2009 - jeffm@suse.de

- rpm/kernel-binary.spec.in, rpm/kernel-source.spec.in:
  kernel-{source,binary}: Use path-related rpm macros

-------------------------------------------------------------------
Tue Mar 31 02:48:40 CEST 2009 - jeffm@suse.de

- rpm/kernel-binary.spec.in,  rpm/kernel-source.spec.in:
  Use a %kernelrelease macro.

-------------------------------------------------------------------
Tue Mar 31 02:47:58 CEST 2009 - jeffm@suse.de

- rpm/kernel-source.spec.in, rpm/source-post.sh, scripts/tar-up.sh:
  Use %variant instead of $variant

-------------------------------------------------------------------
Tue Mar 31 02:47:14 CEST 2009 - jeffm@suse.de

- kernel-source: Kill old obsoletes

-------------------------------------------------------------------
Tue Mar 31 02:46:35 CEST 2009 - jeffm@suse.de

- rpm/kernel-binary.spec.in, rpm/kernel-source.spec.in,
  rpm/kernel-syms.spec.in, scripts/tar-up.sh:
  Use %var instead of @VAR@ except where necessary

-------------------------------------------------------------------
Tue Mar 31 02:46:12 CEST 2009 - jeffm@suse.de

- kernel-syms: Sort by flavor, not architecture

-------------------------------------------------------------------
Tue Mar 31 02:45:43 CEST 2009 - jeffm@suse.de

- kernel-syms: Stop the architecture %else madness

-------------------------------------------------------------------
Tue Mar 31 02:45:15 CEST 2009 - jeffm@suse.de

- kernel-binary: Stop the architecture %else madness

-------------------------------------------------------------------
Mon Mar 30 22:16:04 CEST 2009 - jeffm@suse.de

- Removed -RT guards and a dead patch.

-------------------------------------------------------------------
Mon Mar 30 22:14:17 CEST 2009 - jeffm@suse.de

- patches.fixes/reiserfs-prealloc-fix: Delete.

-------------------------------------------------------------------
Mon Mar 30 15:26:04 CEST 2009 - jeffm@suse.de

- patches.suse/reiserfs-inode-init: Delete.

-------------------------------------------------------------------
Thu Mar 26 21:28:32 CET 2009 - mmarek@suse.cz

- rpm/config.sh: introduce rpm/config.sh, defining SRCVERSION and
  VARIANT variables.

-------------------------------------------------------------------
Tue Mar 24 15:37:54 CET 2009 - jeffm@suse.de

- Update to 2.6.29-final.
  - Eliminated 4 patches.

-------------------------------------------------------------------
Fri Mar 20 09:41:41 CET 2009 - jbeulich@novell.com

- Update Xen config files.
- Update Xen patches to 2.6.29-rc8 and c/s 821.

-------------------------------------------------------------------
Wed Mar 18 15:10:32 CET 2009 - mmarek@suse.cz

- rpm/kernel-*.spec.in, scripts/tar-up.sh: don't add "<RELEASE>"
  to the release, breaks plain rpmbuild.

-------------------------------------------------------------------
Tue Mar 17 16:14:08 CET 2009 - mmarek@suse.cz

- rpm/kernel-binary.spec.in: don't generate symsets
- rpm/kernel-syms.spec.in: don't package symsets
- rpm/find-provides: disable symset provides
- rpm/macros.kernel-source: don't check for /boot/symsets*
  (fate#305945)

-------------------------------------------------------------------
Tue Mar 17 07:56:40 CET 2009 - knikanth@suse.de

- patches.fixes/loop-barriers: Delete.
- patches.fixes/loop-barriers2: Delete.
  Remove non-mainline patches to loop driver making it honour
  O_SYNC, sync requests and barriers. (bnc#485089), (bnc#471249)

-------------------------------------------------------------------
Mon Mar 16 18:11:40 CET 2009 - bphilips@suse.de

- README: add rough guide to updating KABI

-------------------------------------------------------------------
Fri Mar 13 23:37:52 CET 2009 - jeffm@suse.com

- Update to 2.6.29-rc8.

-------------------------------------------------------------------
Thu Mar 12 11:21:42 CET 2009 - jbeulich@novell.com

- patches.fixes/fix-nf_conntrack_slp,
  patches.suse/perfmon2-remove_get_base_syscall_attr.patch,
  patches.suse/perfmon2.patch,
  patches.suse/silent-stack-overflow-2.patch: fix build warnings.

-------------------------------------------------------------------
Thu Mar 12 11:09:42 CET 2009 - jbeulich@novell.com

- Update Xen patches addressing several issues in initial commit
- Update Xen config files (re-enable oprofile, disable novfs).
- patches.xen/xen3-x86_64-unwind-annotations: fix unwind annotations
  in entry_64-xen.S.

-------------------------------------------------------------------
Thu Mar 12 11:02:37 CET 2009 - jbeulich@novell.com

- patches.arch/x86_64-unwind-annotations: fix unwind annotations in
  entry_64.S.

-------------------------------------------------------------------
Thu Mar 12 07:43:03 CET 2009 - rgoldwyn@suse.de

- patches.suse/novfs-creds-change-2.6.29: Changing credential
  according to new task_struct.

-------------------------------------------------------------------
Wed Mar 11 18:27:00 CET 2009 - jblunck@suse.de

- rpm/kernel-binary.spec.in: Use split_packages only if supported.conf
  is not empty.

-------------------------------------------------------------------
Mon Mar  9 21:26:13 CET 2009 - mmarek@suse.cz

- rpm/kernel-binary.spec.in: renamed modprobe config to
  /etc/modprobe.d/50-module-renames.conf (required by new
  module-init-tools).

-------------------------------------------------------------------
Mon Mar  9 12:04:46 CET 2009 - jbeulich@novell.com

- patches.xen/xen3-patch-2.6.29-rc4: fix ia64 build.

-------------------------------------------------------------------
Mon Mar  9 09:42:36 CET 2009 - jbeulich@novell.com

- Update Xen config files (get tracing options back in sync with
  default).

-------------------------------------------------------------------
Fri Mar  6 20:56:37 CET 2009 - jeffm@suse.de

- Update config files: Enable CONFIG_FRAME_POINTER on Xen.

-------------------------------------------------------------------
Fri Mar  6 20:36:26 CET 2009 - jeffm@suse.de

- config.conf: Enabled Xen for building.

-------------------------------------------------------------------
Fri Mar  6 17:49:36 CET 2009 - jbeulich@novell.com

- Update Xen patches to 2.6.29-rc7.

-------------------------------------------------------------------
Fri Mar  6 13:34:30 CET 2009 - jbenc@suse.cz

- Update config files: enabled wireless debugging in -debug flavors.

-------------------------------------------------------------------
Fri Mar  6 10:36:19 CET 2009 - mmarek@suse.cz

- rpm/get_release_number.sh.in, rpm/kernel-binary.spec.in,
  rpm/kernel-source.spec.in, rpm/kernel-syms.spec.in,
  scripts/tar-up.sh, doc/README.SUSE: finally drop kernel-dummy
- rpm/prepare-build.sh: Delete.

-------------------------------------------------------------------
Wed Mar  4 20:18:28 CET 2009 - jeffm@suse.com

- Update to 2.6.29-rc7.
  - Eliminated 1 patch.

-------------------------------------------------------------------
Wed Mar  4 11:48:01 CET 2009 - mmarek@suse.cz

- rpm/kernel-binary.spec.in: workaround a bash bug (bnc#481817)
  in kernel-vanilla.spec.

-------------------------------------------------------------------
Tue Mar  3 23:00:28 CET 2009 - jeffm@suse.com

- patches.suse/export-security_inode_permission: Export
  security_inode_permission for aufs.

-------------------------------------------------------------------
Thu Feb 26 15:32:35 CET 2009 - jeffm@suse.com

- scripts/tar-up.sh: Add -u to update existing spec files.

-------------------------------------------------------------------
Thu Feb 26 11:50:57 CET 2009 - sven@suse.de

- rpm/kernel-binary.spec.in: Fix sub-package install-time conflict.

-------------------------------------------------------------------
Wed Feb 25 19:41:59 CET 2009 - mmarek@suse.cz

- scripts/tar-up.sh: create tarballs that don't change
  unnecessarily: set owner/group to nobody/nobody, mtime to time of
  the latest commit and sort the input files.

-------------------------------------------------------------------
Tue Feb 24 23:28:11 CET 2009 - jeffm@suse.com

- Update to 2.6.29-rc6-git1.

-------------------------------------------------------------------
Sat Feb 21 17:30:47 CET 2009 - mmarek@suse.cz

- rpm/kernel-syms.spec.in: also check if the package versions match
  (bnc#478462)

-------------------------------------------------------------------
Fri Feb 20 14:41:31 CET 2009 - jbeulich@novell.com

- patches.suse/stack-unwind: fix 32-bit arch_unwind_init_running().

-------------------------------------------------------------------
Fri Feb 20 10:12:51 CET 2009 - jbeulich@novell.com

- patches.suse/stack-unwind: fix patch fuzz.

-------------------------------------------------------------------
Fri Feb 20 09:48:59 CET 2009 - jbeulich@novell.com

- misc/xen-port-patches.py: Adjust fro new x86 header placement.
- patches.arch/x86_64-unwind-annotations: fix unwind annotations
  (bnc#472783).
- patches.suse/stack-unwind: Properlz hook up unwinder again.

-------------------------------------------------------------------
Fri Feb 20 02:49:50 CET 2009 - jeffm@suse.de

- patches.suse/kdb-common: Build fix with -I directive.

-------------------------------------------------------------------
Fri Feb 20 02:12:56 CET 2009 - jeffm@suse.de

- Update config files.

-------------------------------------------------------------------
Fri Feb 20 01:50:59 CET 2009 - jeffm@suse.de

- Update to 2.6.29-rc5-git3.
  - Eliminated 1 patch.

-------------------------------------------------------------------
Thu Feb 19 11:27:58 CET 2009 - mmarek@suse.cz

- rpm/symsets.pl: allow passing only Module.symvers and no modules

-------------------------------------------------------------------
Wed Feb 18 11:25:46 CET 2009 - olh@suse.de

- disable ppc601 support, disable unused framebuffer drivers

-------------------------------------------------------------------
Wed Feb 18 10:41:14 CET 2009 - olh@suse.de

- disable kdump on ppc32

------------------------------------------------------------------
Mon Feb 16 17:18:41 CET 2009 - jeffm@suse.com

- Update config files.

-------------------------------------------------------------------
Sat Feb 14 17:40:22 CET 2009 - jeffm@suse.de

- Update to 2.6.29-rc5.

-------------------------------------------------------------------
Fri Feb 13 21:15:40 CET 2009 - jeffm@suse.de

- Update to 2.6.29-rc4-git7.
  - Eliminated 2 patches.

-------------------------------------------------------------------
Mon Feb  9 22:04:41 CET 2009 - jeffm@suse.de

- patches.rpmify/spin_is_contended-fix: spin_is_contended
  Kconfig fixes.

-------------------------------------------------------------------
Mon Feb  9 17:47:43 CET 2009 - jeffm@suse.de

- Updated to 2.6.29-rc4.
  - Eliminated 3 patches.

-------------------------------------------------------------------
Fri Feb  6 21:34:56 CET 2009 - jeffm@suse.com

- patches.fixes/fix-warning-while-mapping-0-1MB-range-with-dev-mem:
  x86, pat: fix warn_on_once() while mapping 0-1MB range.

-------------------------------------------------------------------
Fri Feb  6 20:54:14 CET 2009 - mmarek@suse.cz

- rpm/kernel-module-subpackage, rpm/post.sh, rpm/postun.sh: fix
  last change: don't pass -e to weak-modules2.

-------------------------------------------------------------------
Fri Feb  6 14:42:13 CET 2009 - mmarek@suse.cz

- rpm/kernel-module-subpackage, rpm/post.sh, rpm/postun.sh: pass
  down shell options like -x to weak-modules2 to make debugging
  with rpm -ivv easier.

-------------------------------------------------------------------
Tue Feb  3 21:36:36 CET 2009 - jeffm@suse.de

- patches.fixes/fix-nf_conntrack_slp: make nf_conntrack_slp
  actually work (bnc#470963).

-------------------------------------------------------------------
Tue Feb  3 14:34:14 CET 2009 - mmarek@suse.cz

- scripts/tar-up.sh: fix branch name in KOTD packages.

-------------------------------------------------------------------
Tue Feb  3 12:37:06 CET 2009 - olh@suse.de

- config.conf: readde -debug flavor for ppc64

-------------------------------------------------------------------
Tue Feb  3 11:51:37 CET 2009 - olh@suse.de

- patches.fixes/scsi-ibmvfc_prli_initiator_fix.patch:
  Better handle other FC initiators (bnc#471217 - LTC51238)

-------------------------------------------------------------------
Tue Feb  3 11:48:59 CET 2009 - mmarek@suse.cz

- scripts/wd-functions.sh: display master as "master", not "HEAD"
  or "".

-------------------------------------------------------------------
Mon Feb  2 22:13:03 CET 2009 - jeffm@suse.de

- patches.fixes/ath9k-fix-led_device_naming.diff: ath9k: fix
  led naming.
- patches.fixes/b43legacy-fix-led_device_naming.diff: b43legacy:
  fix led naming.
- patches.fixes/iwlwifi-fix-iwl-3945_led_device_naming.diff:
  iwlwifi: another led naming fix.
- patches.fixes/iwlwifi-fix-iwl-led_device_naming.diff: iwlwifi:
  fix led naming   .
- patches.fixes/rt2x00-fix-led_device_naming.diff: rt2x00:
  fix led naming.

-------------------------------------------------------------------
Mon Feb  2 21:20:36 CET 2009 - jeffm@suse.de

- Updated to 2.6.29-rc3-git3.
  - Eliminated 6 patches.

-------------------------------------------------------------------
Mon Feb  2 17:35:32 CET 2009 - jeffm@suse.de

- Updated to 2.6.29-rc3.
  - AppArmor is disabled.
  - Xen is disabled.
  - Eliminated 745 patches.

-------------------------------------------------------------------
Mon Feb  2 17:17:07 CET 2009 - jeffm@suse.de

- Enabled patches.suse/reiserfs_warning-reentrant

-------------------------------------------------------------------
Mon Feb  2 11:30:07 CET 2009 - rw@suse.de

- patches.fixes/xpc-pass-physical,
  patches.kabi/xpc-pass-physical:
  kABI: restore upstream patch, add ABI cover-up. (bnc#458811)

-------------------------------------------------------------------
Mon Feb  2 10:44:23 CET 2009 - olh@suse.de

- patches.fixes/serial-jsm-enable_ms.patch:
  Add enable_ms to jsm driver (bnc#471224 - LTC51066)

-------------------------------------------------------------------
Mon Feb  2 10:30:50 CET 2009 - olh@suse.de

- patches.arch/ppc-optimize-sync.patch:
  Optimise smp_{r,w}mb and mutex (bnc#471222 - LTC51356)

-------------------------------------------------------------------
Sat Jan 31 04:35:24 CET 2009 - gregkh@suse.de

- refresh patches for fuzz due to 2.6.27.14-rc1 import.

-------------------------------------------------------------------
Sat Jan 31 04:16:39 CET 2009 - gregkh@suse.de

- patches.kabi/abi-fix-add-epoll_devs-back-to-struct-user_struct.patch:
  ABI fix: add epoll_devs back to struct user_struct.

-------------------------------------------------------------------
Sat Jan 31 04:07:38 CET 2009 - gregkh@suse.de

- Update to 2.6.27.14-rc1
  - lots of security fixes
  - lots of bugfixes
  - obsoletes:
    - patches.drivers/alsa-virtuoso-no-eeprom-overwrite
    - patches.drivers/pata_via.c-support-vx855-and-future-chips-whose-ide-controller-use-0x0571.patch
    - patches.fixes/SUNRPC-Fix-autobind-on-cloned-rpc-clients.patch
    - patches.fixes/sysfs-fix-problems-with-binary-files.patch
    - patches.fixes/xpc-fix-NULL-deref
    - patches.fixes/xpc-write-barrier

-------------------------------------------------------------------
Fri Jan 30 09:15:04 CET 2009 - olh@suse.de

- patches.arch/ppc-pseries-migration_hang_fix.patch:
  Fix partition migration hang under load (bnc#470563 - LTC51153)

-------------------------------------------------------------------
Fri Jan 30 08:00:00 CET 2009 - olh@suse.de

- disable CONFIG_DEBUG_STACKOVERFLOW and CONFIG_DEBUG_STACK_USAGE
  on ppc/ppc64

-------------------------------------------------------------------
Fri Jan 30 01:24:09 CET 2009 - teheo@suse.de

- patches.drivers/libata-fix-EH-device-failure-handling: libata:
  fix EH device failure handling (bnc#470845).

-------------------------------------------------------------------
Thu Jan 29 21:02:44 CET 2009 - jjolly@suse.de

- patches.arch/s390-08-08-add_qdio_utilization.patch: zfcp:
  queue_full is lacking the entry for qdio utilization
  (bnc#466462).

-------------------------------------------------------------------
Thu Jan 29 18:45:32 CET 2009 - gregkh@suse.de

- add ability to debug kernel using USB debug connector.
- Update config files.
- patches.suse/usb-move-ehci-reg-def.patch: usb: move ehci
  reg def.
- patches.suse/x86-usb-debug-port-early-console-v4.patch: x86:
  usb debug port early console, v4.

-------------------------------------------------------------------
Thu Jan 29 11:43:32 CET 2009 - mmarek@suse.cz

- patches.kabi/abi-fix-add-s_syncing-back-to-struct-super_block.patch
  patches.kabi/abi-fix-add-wb_sync_hold-enum-writeback_sync_modes.patch
  patches.kabi/export-iwl_rx_allocate
  patches.kabi/sched-kabi-compat-hack.patch: Introduce
  patches.kabi/ for patches that only work around kabi issues and
  can be safely dropped at the next SP.

-------------------------------------------------------------------
Wed Jan 28 20:34:29 CET 2009 - agruen@suse.de

- patches.xen/xen-x86-mark_rodata_rw.patch: Add missing pageattr.c
  changes to pageattr-xen.c (bnc#439348).

-------------------------------------------------------------------
Wed Jan 28 18:50:59 CET 2009 - agruen@suse.de

- patches.suse/x86-mark_rodata_rw.patch: Add mark_rodata_rw()
  to un-protect read-only kernel code pages (bnc#439348).
- patches.xen/xen-x86-mark_rodata_rw.patch: xen specific part
  (bnc#439348).

-------------------------------------------------------------------
Wed Jan 28 15:59:27 CET 2009 - mmarek@suse.cz

- config/s390/s390: the -man package still fails for s390, disable
  it

-------------------------------------------------------------------
Wed Jan 28 14:27:18 CET 2009 - mmarek@suse.cz

- rpm/kernel-binary.spec.in: fix build of the -man subpackage on
  31bit s390

-------------------------------------------------------------------
Wed Jan 28 13:23:01 CET 2009 - mmarek@suse.cz

- fix kernel-default.ppc64 reference symsets

-------------------------------------------------------------------
Wed Jan 28 12:06:53 CET 2009 - jslaby@suse.cz

- patches.arch/x86_sgi_cpus4096-05-update-send_IPI_mask.patch:
  x86 cpumask: Updates to support NR_CPUS=4096 (bnc#425240
  FATE304266).
  [cpu_mask_to_apicid bigsmp fix]

-------------------------------------------------------------------
Wed Jan 28 08:16:54 CET 2009 - olh@suse.de

- patches.fixes/scsi-ibmvscsi-module_alias.patch:
  map scsi proc_name to module name (bnc#459933 - LTC50724)

-------------------------------------------------------------------
Tue Jan 27 23:33:09 CET 2009 - jeffm@suse.de

- Update config files: Disable ftrace in -debug on ppc64

-------------------------------------------------------------------
Tue Jan 27 23:16:03 CET 2009 - jeffm@suse.de

- config.conf: Added -debug flavor for ppc64.

-------------------------------------------------------------------
Tue Jan 27 13:40:53 CET 2009 - bwalle@suse.de

- patches.drivers/libfc-set-the-release-function.diff:
  Whitespace change.

-------------------------------------------------------------------
Tue Jan 27 09:05:30 CET 2009 - hare@suse.de

- patches.drivers/libfc-fix-read-IO-data-integrity: libfc:
  IO data integrity issue when a IO data frame lost (bnc#469536).

-------------------------------------------------------------------
Tue Jan 27 08:52:49 CET 2009 - jbeulich@novell.com

- re-enable patches.xen/xen3-e1000e_Export_set_memory_ro-rw.

-------------------------------------------------------------------
Tue Jan 27 07:44:18 CET 2009 - olh@suse.de

- update patches.arch/ppc-memoryless-nodes.patch:
  include prototype for PFN_UP() (bnc#462546 - LTC50009)

-------------------------------------------------------------------
Mon Jan 26 19:53:20 CET 2009 - kkeil@suse.de

- patches.suse/e1000e_Export_set_memory_ro-rw: Export
  set_memory_ro() and set_memory_rw() calls.
  readded to avoid kabi change

-------------------------------------------------------------------
Mon Jan 26 19:36:59 CET 2009 - jeffm@suse.de

- config.conf: Added kernel-vmi to i386.

-------------------------------------------------------------------
Mon Jan 26 19:08:43 CET 2009 - olh@suse.de

- update patches.arch/ppc-memoryless-nodes.patch:
  use PFN_UP() for end_pfn (bnc#462546 - LTC50009)

-------------------------------------------------------------------
Mon Jan 26 17:14:44 CET 2009 - mmarek@suse.cz

- kabi: import FCoE changes

-------------------------------------------------------------------
Mon Jan 26 17:00:44 CET 2009 - hare@suse.de

- patches.suse/dm-mpath-requeue-for-stopped-queue: disable
  wrong debug message again.

-------------------------------------------------------------------
Mon Jan 26 15:35:41 CET 2009 - rw@suse.de

- patches.fixes/taskstats-alignment:
  IA64: fill 'struct taskstats' on stack and 'memcpy' result to skb.
  (bnc#448410)

-------------------------------------------------------------------
Mon Jan 26 15:31:39 CET 2009 - olh@suse.de

- update patches.arch/ppc-memoryless-nodes.patch:
  fix calculation of reserve_size (bnc#462546 - LTC50009)

-------------------------------------------------------------------
Mon Jan 26 14:19:30 CET 2009 - kkeil@suse.de

- patches.fixes/disable-lro-per-default: Disable LRO per default
  in igb and ixgbe. (bnc#467519)

-------------------------------------------------------------------
Mon Jan 26 13:44:37 CET 2009 - jbeulich@novell.com

- Just comment out patches.xen/xen3-e1000e_* (to address build error)
  until disposition of their originals is known.

-------------------------------------------------------------------
Mon Jan 26 13:01:24 CET 2009 - kkeil@suse.de

- patches.fixes/sctp_do_not_use_stale_copy_of_sk: Do not use
  stale copy of sk. (bnc#440104)

-------------------------------------------------------------------
Mon Jan 26 12:52:21 CET 2009 - jblunck@suse.de

Renamed some patches so they get included in vanilla builds.
- patches.rpmify/firmware-path: Renamed.
- patches.rpmify/no-include-asm: Renamed.
- patches.suse/md-raid-metadata-PAGE_SIZE.patch: Renamed.

-------------------------------------------------------------------
Mon Jan 26 12:18:00 CET 2009 - olh@suse.de

- patches.suse/led_classdev.sysfs-name.patch: use correct name
  for /sys/devices/virtual/leds/ entries (bnc#468350)

-------------------------------------------------------------------
Mon Jan 26 12:15:15 CET 2009 - kkeil@suse.de

- patches.suse/e1000e_Export_set_memory_ro-rw: Delete.
- patches.suse/e1000e_allow_bad_checksum: Delete.
- patches.suse/e1000e_call_dump_eeprom: Delete.
- patches.suse/e1000e_ioremap_sanity_check: Delete.
- patches.suse/e1000e_use_set_memory_ro-rw_to_protect_flash_memory:
  Delete.
  Remove not mainline e1000e patches which were added to help with
  the e1000e NVM corruption - root issue is fixed

-------------------------------------------------------------------
Mon Jan 26 12:06:30 CET 2009 - kkeil@suse.de

- patches.drivers/tg3_libphy_workaround: tg3 libphy workaround.
  (bnc#468725)

-------------------------------------------------------------------
Mon Jan 26 09:17:49 CET 2009 - hare@suse.de

- supported.conf: Correct spelling for dm-least-pending
  path checker.

-------------------------------------------------------------------
Mon Jan 26 09:16:31 CET 2009 - hare@suse.de

- patches.suse/dm-mpath-check-info-before-access: Kernel Oops
  during path failover (bnc#458393).

-------------------------------------------------------------------
Sun Jan 25 02:07:17 CET 2009 - gregkh@suse.de

- refresh patch fuzz now that 2.6.27.13 is in tree

-------------------------------------------------------------------
Sun Jan 25 01:59:30 CET 2009 - gregkh@suse.de

- Update to final version of 2.6.27.13

-------------------------------------------------------------------
Sat Jan 24 23:24:49 CET 2009 - gregkh@suse.de

- dynamic debugging fixes backported from upstream:
- patches.drivers/driver-core-add-newlines-to-debugging-enabled-disabled-messages.patch:
  driver core: add newlines to debugging enabled/disabled
  messages.
- patches.drivers/driver-core-fix-dynamic_debug-cmd-line-parameter.patch:
  Driver core: fix 'dynamic_debug' cmd line parameter.
- patches.drivers/driver-core-fix-using-ret-variable-in-unregister_dynamic_debug_module.patch:
  driver core: fix using 'ret' variable in
  unregister_dynamic_debug_module.

-------------------------------------------------------------------
Sat Jan 24 17:51:17 CET 2009 - jbohac@suse.cz

- patches.arch/x86_64-hpet-64bit-timer.patch: 
  (fix return of an unitialized value (bnc#469017)

-------------------------------------------------------------------
Sat Jan 24 11:29:02 CET 2009 - mmarek@suse.cz

- update kabi files: ignore changes in struct pcie_link_state as
  it is an internal structure only.

-------------------------------------------------------------------
Sat Jan 24 11:26:16 CET 2009 - mmarek@suse.cz

- patches.suse/genksyms-add-override-flag.diff: genksyms: add
  --override flag.
- rpm/kernel-binary.spec.in: set KBUILD_OVERRIDE=1

-------------------------------------------------------------------
Sat Jan 24 01:25:44 CET 2009 - ghaskins@suse.de

- patches.fixes/sched-kabi-compat-hack.patch: sched: leave
  RT_GROUP_SCHED structure components intact to preserve kABI.

 broke kabi with fix for 456542

-------------------------------------------------------------------
Sat Jan 24 00:35:12 CET 2009 - trenn@suse.de

- patches.fixes/cpufreq_export_latency.patch: CPUFREQ: Introduce
  /sys/devices/system/cpu/cpu*/cpufreq/cpuinfo_transition_latency
  (bnc#464461).
- patches.fixes/cpufreq_ondemand_adjust_sampling_rate_limit.patch:
  CPUFREQ: ondemand/conservative: sanitize sampling_rate
  restrictions (bnc#464461).
- patches.fixes/cpufreq_ondemand_performance_optimise_default_settings.patch:
  CPUFREQ: ondemand: Limit default sampling rate to 300ms
  max. (bnc#464461).
- patches.fixes/x86_cpufreq_powernow-k8_acpi_latency_values.patch:
  X86 powernow-k8 cpufreq: Get transition latency from acpi _PSS
  object (bnc#464461).

-------------------------------------------------------------------
Fri Jan 23 20:29:24 CET 2009 - jeffm@suse.de

- patches.fixes/xfs-dmapi-fixes: xfs/dmapi: fix crash on mount
  (bnc#458027).

-------------------------------------------------------------------
Fri Jan 23 20:19:33 CET 2009 - ghaskins@suse.de

- Update config files: Disable RT_GROUP_SCHED (bnc#456542).

  The RT_GROUP_SCHED feature is experimental and clearly broken, so
  lets turn it off for now.

-------------------------------------------------------------------
Fri Jan 23 16:51:40 CET 2009 - jeffm@suse.de

- patches.fixes/hpilo-open-close-fix: hpilo open/close fix
  (bnc#466517).

-------------------------------------------------------------------
Fri Jan 23 15:59:44 CET 2009 - hare@suse.de

- patches.suse/dm-mpath-requeue-for-stopped-queue: Handle I/O
  on stopped queues correctly (bnc#458393).

-------------------------------------------------------------------
Fri Jan 23 15:34:11 CET 2009 - jbenc@suse.cz

- patches.suse/mnt-want-write-speedup.patch,
  patches.suse/mnt_clone_write.patch: modified not to break kABI,
  enabled (bnc#436953).

-------------------------------------------------------------------
Fri Jan 23 15:08:39 CET 2009 - jbenc@suse.cz

- patches.fixes/iwlagn-fix-rfkill.patch: iwlagn: fix hw-rfkill
  while the interface is down (bnc#446158).

-------------------------------------------------------------------
Fri Jan 23 14:59:57 CET 2009 - mmarek@suse.cz

- kabi/severities: temporarily enable changes in FcOE modules.

-------------------------------------------------------------------
Fri Jan 23 11:55:18 CET 2009 - hare@suse.de

- patches.arch/s390-08-06-personality.patch: kernel: setting 32
  bit personality doesn't work (bnc#466462).
- patches.arch/s390-08-07-compat_wrappers.patch: kernel:
  Add missing wrapper functions for 31 bit compat
  syscalls. (bnc#466462,LTC#51229).
- patches.fixes/block-leave-the-request-timeout-timer-running:
  Delete obsolete patch.

-------------------------------------------------------------------
Fri Jan 23 11:42:28 CET 2009 - bwalle@suse.de

- patches.drivers/fcoe-change-fcoe_sw-sg_tablesi.diff: change
  fcoe_sw sg_tablesize to SG_ALL (bnc #459142).
- patches.drivers/fcoe-check-return-for-fc_set_m.diff: check
  return for fc_set_mfs (bnc #459142).
- patches.drivers/fcoe-fix-frame-length-validati.diff: fix frame
  length validation in the early receive path (bnc #459142).
- patches.drivers/fcoe-fix-incorrect-use-of-struct-module.diff:
  fcoe: fix incorrect use of struct module (bnc #468051).
- patches.drivers/fcoe-improved-load-balancing-i.diff: improved
  load balancing in rx path (bnc #459142).
- patches.drivers/fcoe-logoff-of-the-fabric-when.diff: Logoff
  of the fabric when destroying interface (bnc #459142).
- patches.drivers/fcoe-remove-warn_on-in-fc_set.diff: remove
  WARN_ON in fc_set_mfs (bnc #459142).
- patches.drivers/fcoe-user_mfs-is-never-used.diff: user_mfs is
  never used (bnc #459142).
- patches.drivers/libfc-add-fc_disc-c-locking-co.diff: Add
  fc_disc.c locking comment block (bnc #459142).
- patches.drivers/libfc-ensure-correct-device_pu.diff: libfc:
  Ensure correct device_put/get usage (round 2).
- patches.drivers/libfc-fix-rport-recursive-lock.diff: libfc:
  Fix rport recursive lock on rport mutex (bnc #459142).
- patches.drivers/libfc-handle-rrq-exch-timeout.diff: libfc:
  handle RRQ exch timeout (bnc #465596).
- patches.drivers/libfc-improve-fc_lport-c-locki.diff: Improve
  fc_lport.c locking comment block (bnc #459142).
- patches.drivers/libfc-improve-fc_rport-c-locki.diff: Improve
  fc_rport.c locking comment block (459142).
- patches.drivers/libfc-make-fc_disc-inline-with.diff: make
  fc_disc inline with the fc_lport structure (bnc #459142).
- patches.drivers/libfc-make-rscn-parsing-more-r.diff: make RSCN
  parsing more robust (bnc #459142).
- patches.drivers/libfc-make-sure-we-access-the.diff: make sure
  we access the CRC safely (bnc #459142).
- patches.drivers/libfc-pass-lport-in-exch_mgr_r.diff: libfc:
  Pass lport in exch_mgr_reset (bnc #465596).
- patches.drivers/libfc-remove-debug-print-state.diff: libfc:
  Remove debug print statement, too verbose (bnc #459142).
- patches.drivers/libfc-set-the-release-function.diff: Set
  the release function for the rport's kobject (round 2)
  (bnc #459142).
- patches.drivers/libfc-updated-comment-for-orde.diff: updated
  comment for order of em and ex locks (bnc #459142).
- patches.drivers/libfc-updated-libfc-fcoe-modul.diff: updated
  libfc fcoe module ver to 1.0.6 (bnc #459142).
- patches.drivers/libfc-use-an-operations-struct.diff: use an
  operations structure for rport callbacks (bnc #459142).
- patches.drivers/libfc-when-rport-goes-away-re.diff: libfc:
  when rport goes away (re-plogi), clean up exchanges to/from
  rport (bnc #465596).
- patches.drivers/libfc_locking.diff: libfc, fcoe: fixed locking
  issues with lport->lp_mutex around lport->link_status (bnc
  #468053).
- patches.drivers/libfc_rport.diff: libfc: rport retry on LS_RJT
  from certain ELS (bnc #468054).

-------------------------------------------------------------------
Fri Jan 23 11:36:44 CET 2009 - hare@suse.de

- patches.fixes/qla2xxx-check-fc-rport-validity:
  qla2xxx: added check for fcport is valid in
  qla2x00_terminate_rport_io(). (bnc#467624).

-------------------------------------------------------------------
Fri Jan 23 11:01:59 CET 2009 - tiwai@suse.de

- patches.drivers/alsa-hda-gateway-t1616-quirk: ALSA: hda -
  Add quirk for Gateway T1616 laptop (bnc#467597).
- patches.drivers/alsa-hda-hp-dv4-quirk: ALSA: hda - Add model
  entry for HP dv4.
- patches.drivers/alsa-hda-intel-d945-ref-quirk: ALSA: hda -
  Add model=ref for Intel board with STAC9221 (bnc#406529).

-------------------------------------------------------------------
Fri Jan 23 10:48:16 CET 2009 - hare@suse.de

- patches.fixes/blk-leave-sync-timer-running: block: Rediff
- patches.fixes/block-use-round_jiffies_up: Block: use
  round_jiffies_up() (bnc#464155).
- Add missing patches to series.conf:
  patches.fixes/round-jiffies-up
  patches.fixes/block-use-round_jiffies_up
  patches.fixes/block-fix-blk_start_queueing
  patches.fixes/suppress-buffer-IO-errors
  patches.fixes/block-optimizations-in-blk_rq_timed_out_timer
  patches.fixes/block-add-comment-in-blk_rq_timed_out

-------------------------------------------------------------------
Fri Jan 23 07:51:35 CET 2009 - olh@suse.de

- update patches.fixes/scsi-ibmvscsi-vio_leak.patch:
  handle also drivers/scsi/ibmvscsi/ibmvfc.c

-------------------------------------------------------------------
Fri Jan 23 06:41:18 CET 2009 - sjayaraman@suse.de

- patches.fixes/cifs-fix-oops-on-ipv6-mount: cifs: make sure we
  allocate enough storage for socket address (467691).

-------------------------------------------------------------------
Fri Jan 23 05:57:48 CET 2009 - gregkh@suse.de

- patches.kernel.org/abi-fix-add-wb_sync_hold-enum-writeback_sync_modes.patch:
  ABI fix: add WB_SYNC_HOLD enum writeback_sync_modes.

-------------------------------------------------------------------
Fri Jan 23 05:08:48 CET 2009 - gregkh@suse.de

- patches.kernel.org/abi-fix-add-s_syncing-back-to-struct-super_block.patch:
  ABI fix: add s_syncing back to struct super_block.

-------------------------------------------------------------------
Fri Jan 23 02:26:30 CET 2009 - gregkh@suse.de

- update to 2.6.27.13-rc1:
  - security updates
  - lots of bugfixes
  - obsoletes:
    - patches.arch/ppc-fix_hugepage_check.patch
    - patches.drivers/alsa-hda-ad1986a-laptop-eapd-model-back
    - patches.drivers/alsa-hda-samsung-q45-quirk
    - patches.fixes/security-introduce-missing-kfree.patch
    - patches.fixes/xpc-fix-heartbeat
- Update config files.

-------------------------------------------------------------------
Thu Jan 22 23:55:10 CET 2009 - kkeil@suse.de

- patches.drivers/e1000-fix-shared-emc.patch: e1000: fix bug
  with shared interrupt during reset (bnc#396687)

-------------------------------------------------------------------
Thu Jan 22 22:43:48 CET 2009 - tonyj@suse.de

- patches.fixes/revert-bgcolor-line-feed-93f78da4.patch: Revert
  "vt: fix background color on line feed" (bnc#418613).

-------------------------------------------------------------------
Thu Jan 22 19:28:06 CET 2009 - jbenc@suse.cz

- patches.fixes/iwlwifi-fix-rs_get_rate-oops.patch: iwlwifi:
  fix rs_get_rate WARN_ON() (bnc#456002).
- Reordered wireless patches to group together patches touching the same
  driver.

-------------------------------------------------------------------
Thu Jan 22 19:13:20 CET 2009 - bphilips@suse.de

- patches.drivers/disable-catas_reset-by-default-to-avoid-problems-with-eeh.patch:
  disable catas_reset by default to avoid problems with EEH
  (bnc#456389).

-------------------------------------------------------------------
Thu Jan 22 17:42:04 CET 2009 - rw@suse.de

- patches.fixes/xpc-pass-physical:
  fixed kABI breakage. (bnc#458811)

-------------------------------------------------------------------
Thu Jan 22 15:58:54 CET 2009 - bwalle@suse.de

- scripts/tar-up_and_run_mbuild.sh: s390 (the 31 bit variant) is
  not an important spec file.

-------------------------------------------------------------------
Thu Jan 22 15:50:44 CET 2009 - jbenc@suse.cz

- patches.fixes/mac80211-add-direct-probe.patch: fixed kABI
  breakage, reenabled.

-------------------------------------------------------------------
Thu Jan 22 15:29:07 CET 2009 - mmarek@suse.cz

- rpm/modversions: eat the "override" keyword before parsing the
  symbol definition.

-------------------------------------------------------------------
Thu Jan 22 14:14:03 CET 2009 - olh@suse.de

- patches.fixes/scsi-ibmvscsi-vio_leak.patch:
  Correct VIO bus/device CMO accounting problems (bnc#468304 - LTC51205)

-------------------------------------------------------------------
Thu Jan 22 14:03:12 CET 2009 - olh@suse.de

- patches.suse/of_platform_driver.module-owner.patch:
  add missing module symlink to /sys/bus/*/driver/*
  in struct of_platform_driver.

-------------------------------------------------------------------
Thu Jan 22 13:29:23 CET 2009 - kkeil@suse.de

- patches.drivers/ixgbe_DCB_compile_err.patch: DCB compile
  error fix - new version from Intel  (bnc#465923)

-------------------------------------------------------------------
Thu Jan 22 12:58:06 CET 2009 - jbohac@suse.cz

- patches.arch/x86_64-hpet-64bit-timer.patch: allow 64-bit mode
  for HPET Timer0 (bnc#456700).
  (fix compilation on i386 and add hpet64 to kernel-parameters.txt)

-------------------------------------------------------------------
Thu Jan 22 12:25:59 CET 2009 - jbohac@suse.cz

- patches.arch/x86_64-hpet-64bit-timer.patch: allow 64-bit mode
  for HPET Timer0 (bnc#456700).

-------------------------------------------------------------------
Thu Jan 22 12:10:39 CET 2009 - rw@suse.de

- patches.fixes/xpc-pass-physical:
  sgi-xpc: need to pass the physical address, not virtual. (bnc#458811)
- patches.fixes/xpc-fix-heartbeat:
  sgi-xpc: eliminate false detection of no heartbeat. (bnc#464545)

-------------------------------------------------------------------
Thu Jan 22 11:28:20 CET 2009 - jkosina@suse.de

- patches.fixes/input-add-nomux-dell-vostro-1510.patch: Input:
  add Dell Vostro 1510 to nomux list (bnc#404881).

-------------------------------------------------------------------
Thu Jan 22 10:30:46 CET 2009 - jblunck@suse.de

- scripts/compute-PATCHVERSION.sh: Fix SRCVERSION parsing (bnc#465113).

-------------------------------------------------------------------
Thu Jan 22 10:02:42 CET 2009 - tiwai@suse.de

- patches.drivers/alsa-hda-add-volume-offset: ALSA: hda - Add
  extra volume offset to standard volume amp macros (bnc#466428).
- patches.drivers/alsa-hda-stac-reduce-volume-scale: ALSA: hda -
  Halve too large volume scales for STAC/IDT codecs (bnc#466428).

-------------------------------------------------------------------
Thu Jan 22 09:25:52 CET 2009 - hare@suse.de

- patches.drivers/lpfc-8.2.8.12-update: Update lpfc from 8.2.8.11
  to 8.2.8.12 (bnc#467713).

-------------------------------------------------------------------
Thu Jan 22 01:58:48 CET 2009 - jeffm@suse.de

- patches.fixes/reiserfs-debug-1036: fix missing jl arg

-------------------------------------------------------------------
Wed Jan 21 21:09:15 CET 2009 - mmarek@suse.cz

- rpm/kernel-binary.spec.in: delete duplicate error message in the
  kabi checks

-------------------------------------------------------------------
Wed Jan 21 20:04:30 CET 2009 - jeffm@suse.de

- patches.fixes/remove_kernel_physical_mapping_init_from_init:
  move kernel_physical_mapping_init to __meminit (bnc#467474).

-------------------------------------------------------------------
Wed Jan 21 19:56:34 CET 2009 - jbenc@suse.cz

- patches.fixes/mac80211-add-direct-probe.patch: disabled, as it changes
  kABI.

-------------------------------------------------------------------
Wed Jan 21 19:46:46 CET 2009 - gregkh@suse.de

- patches.fixes/security-introduce-missing-kfree.patch: security:
  introduce missing kfree (bnc#467322).
- patches.fixes/sysfs-fix-problems-with-binary-files.patch:
  sysfs: fix problems with binary files.

-------------------------------------------------------------------
Wed Jan 21 19:35:32 CET 2009 - rw@suse.de

- patches.arch/ia64-page-migration.fix:
  fix deadlock caused by cpe_migrate.ko and mark it supported.
  (bnc#464676)

-------------------------------------------------------------------
Wed Jan 21 19:23:31 CET 2009 - jeffm@suse.de

- patches.fixes/sn-irq-affinity: sn2: preserve irq affinity set
  in PROM (bnc#457679).

-------------------------------------------------------------------
Wed Jan 21 19:15:43 CET 2009 - jeffm@suse.de

- patches.fixes/uv_zalias_support: uv: Support for non-nasid 0
  systems (bnc#458869).

-------------------------------------------------------------------
Wed Jan 21 19:12:47 CET 2009 - jeffm@suse.de

- patches.fixes/xpc-fix-NULL-deref: sgi-xpc: Remove NULL pointer
  dereference. (bnc#466563).
- patches.fixes/xpc-write-barrier: sgi-xpc: ensure flags are
  updated before bte_copy (bnc#466563).

-------------------------------------------------------------------
Wed Jan 21 19:06:26 CET 2009 - jbenc@suse.cz

- patches.fixes/ipw2200-workaround-firmware-restarts-when-scanning.patch:
  ipw2200: fix scanning while associated (bnc#459067).

-------------------------------------------------------------------
Wed Jan 21 19:01:41 CET 2009 - jbenc@suse.cz

- patches.fixes/iwl3945-fix-rfkill.patch: iwl3945: report
  killswitch changes even if the interface is down (bnc#446013).

-------------------------------------------------------------------
Wed Jan 21 18:51:54 CET 2009 - jbenc@suse.cz

- patches.fixes/mac80211-add-direct-probe.patch: mac80211:
  add direct probe before association (bnc#461889).

-------------------------------------------------------------------
Wed Jan 21 16:38:10 CET 2009 - hare@suse.de

- patches.drivers/mptsas-discover-all-devices: mptsas driver
  fails to discover devices (bnc#459932).

-------------------------------------------------------------------
Wed Jan 21 14:04:08 CET 2009 - jbeulich@novell.com

- Update Xen patches to 2.6.27.12.
- patches.xen/764-netback-foreign-pages.patch: netback: handle
  non-netback foreign pages.
- patches.xen/769-evtchn-CPU-offline.patch: evtchn: Fix CPU offlining
  to switch all affected ports belonging to a particular /dev/evcthn
  user.
- patches.xen/gso-size-check.patch: gso: Ensure that the packet
  is long enough.
- patches.xen/xen-S3-MSI: fix Dom0 resume from S3 when MSI is
  in use (bnc#435596).
- patches.xen/xen3-e1000e_ioremap_sanity_check: ioremap sanity
  check to catch mapping requests exceeding the BAR sizes
  (bnc#425480).
- patches.xen/xen3-x86-fix-kmap-contig.patch: x86: contiguous
  kmap fix (bnc#449812).

-------------------------------------------------------------------
Wed Jan 21 12:08:54 CET 2009 - olh@suse.de

- update patches.suse/radeon-monitor-jsxx-quirk.patch:
  implement correct model matching

-------------------------------------------------------------------
Wed Jan 21 10:20:05 CET 2009 - olh@suse.de

- update patches.suse/dm-mpath-tracking-nr-bytes:
  lpp_end_io gets nr_bytes as third arg

-------------------------------------------------------------------
Wed Jan 21 10:04:08 CET 2009 - olh@suse.de

- update patches.suse/radeon-monitor-jsxx-quirk.patch:
  match all JSxx/QSxx models based on the first 4 chars in 'model'

-------------------------------------------------------------------
Wed Jan 21 08:09:10 CET 2009 - olh@suse.de

- update patches.arch/ppc-axon-missing-msi-workaround-5.diff:
  Fix MSI after kexec (bnc#467633)

-------------------------------------------------------------------
Tue Jan 20 21:01:18 CET 2009 - gregkh@suse.de

- clean up patch fuzz after 2.6.27.12 inclusion.

-------------------------------------------------------------------
Tue Jan 20 20:50:47 CET 2009 - gregkh@suse.de

- Update to the real 2.6.27.12

-------------------------------------------------------------------
Tue Jan 20 17:00:55 CET 2009 - jeffm@suse.de

- patches.suse/reiserfs_warning-reentrant: reiserfs: eliminate
  reiserfs_warning from uniqueness functions; Fixes deadlock.

-------------------------------------------------------------------
Tue Jan 20 16:39:35 CET 2009 - olh@suse.de

- patches.drivers/cxgb3-ser.patch:
  reset the adapter on fatal error (bnc#466062 - LTC51042)

-------------------------------------------------------------------
Tue Jan 20 15:24:43 CET 2009 - jjolly@suse.de

- patches.arch/s390-08-03-iucv-cpu-hotremove.diff: iucv: failing
  cpu hot remove for inactive iucv (bnc#466462,LTC#51104).
- patches.arch/s390-08-04-compat-sigaltstack.diff:
  kernel: 31 bit compat sigaltstack syscall fails with
  -EFAULT. (bnc#466462,LTC#50888).
- patches.arch/s390-08-05-af_iucv-msgpeek-fix.patch:
  af_iucv: System hang if recvmsg() is used with MSG_PEEK
  (bnc#466462,LTC#51136).

-------------------------------------------------------------------
Tue Jan 20 15:15:19 CET 2009 - hare@suse.de

- patches.suse/dm-mpath-accept-failed-paths: Only accept
  non-existing paths when adding failed paths (bnc#467579)

-------------------------------------------------------------------
Tue Jan 20 12:19:52 CET 2009 - mmarek@suse.cz

- rpm/kernel-source.spec.in: set CONFIG_DEBUG_INFO=y in the
  packaged .configs if builfing debug packages (bnc#460887)

-------------------------------------------------------------------
Mon Jan 19 16:40:39 CET 2009 - mmarek@suse.cz

- rpm/kernel-binary.spec.in: set %tolerate_kabi_changes to 6

-------------------------------------------------------------------
Mon Jan 19 16:40:11 CET 2009 - mmarek@suse.cz

- patches.suse/export-iwl_rx_allocate: reintroduce
  EXPORT_SYMBOL(iwl_rx_allocate).

-------------------------------------------------------------------
Mon Jan 19 13:56:20 CET 2009 - mmarek@suse.cz

- import SLE11 RC2 reference kabi

-------------------------------------------------------------------
Mon Jan 19 11:35:12 CET 2009 - hare@suse.de

- patches.drivers/mpt-return-all-sense-data: MPT Fusion doesn't
  return all sense data (bnc#466179).

-------------------------------------------------------------------
Sat Jan 17 00:20:49 CET 2009 - gregkh@suse.de

- Update to 2.6.27.12-rc2

-------------------------------------------------------------------
Fri Jan 16 17:46:11 CET 2009 - od@suse.de

- patches.arch/x86-call-boot-IRQ-quirks-at-end-of-device-init-and-during-resume.patch:
  call boot IRQ quirks at end of device init and during resume.
- patches.arch/x86-disable-AMD-ATI-boot-interrupt-generation.patch:
  update to upstream variant of this patch:
    - integrate an older quirk to make IO-APIC mode work on AMD
      8131 rev. A0 and B0
    - fix boot IRQ disabling logic for AMD 813x
    - remove unneeded code for AMD SB700S

-------------------------------------------------------------------
Fri Jan 16 16:09:26 CET 2009 - jbeulich@novell.com

- patches.arch/x86-fix-kmap-contig.patch: x86: contiguous kmap
  fix (bnc#449812).

-------------------------------------------------------------------
Fri Jan 16 10:55:12 CET 2009 - olh@suse.de

- enable mptsas in kdump kernel to allow crashdump on QS2x blades

-------------------------------------------------------------------
Fri Jan 16 08:44:42 CET 2009 - tiwai@suse.de

Fix STAC925x patch again
- patches.drivers/alsa-hda-stac925x-init-fix: ALSA: hda - Fix
  (yet more) STAC925x issues (bnc#460478).

-------------------------------------------------------------------
Fri Jan 16 07:03:59 CET 2009 - jjolly@suse.de

- patches.arch/s390-08-01-cio-fix-mp-mode.diff: cio: fix
  subchannel multipath mode setup (bnc#466462,LTC#51047).
- patches.arch/s390-08-02-zfcp-gpn-align-fix.diff: zfcp: fix
  memory alignment for GPN_FT requests. (bnc#466462).

-------------------------------------------------------------------
Thu Jan 15 23:53:36 CET 2009 - gregkh@suse.de

- Update config files for vanilla kernel versions due to new config
  option added in 2.6.27.12-rc1.

-------------------------------------------------------------------
Thu Jan 15 23:47:39 CET 2009 - gregkh@suse.de

- Update to 2.6.27.12-rc1:
  - security fixes
  - fixes CVE-2009-0029
  - bug fixes all over the place.
  - obsoletes the following patches:
    - patches.arch/ppc-cmm_no_kdump.patch
    - patches.drivers/alsa-caiaq-midi-oops-fix
    - patches.drivers/alsa-hda-hp-6730b-quirk
    - patches.drivers/ibmvfc-host_init_delay.patch
    - patches.drivers/ibmvfc-improve_sync_events.patch
    - patches.fixes/PCI-Suspend-and-resume-PCI-Express-ports-with-interrupts-disabled.patch
    - patches.fixes/PCI-handle-PCI-state-saving-with-interrupts-disabled.patch
    - patches.fixes/fs-symlink-write_begin-allocation-context-fix.patch
    - patches.fixes/mm-lockless-pagecache-barrier.patch
    - patches.fixes/pci-rework-suspend-of-devices-with-no-drivers.patch
    - patches.fixes/uv-remove-erroneous-BAU-init
- Update config files.

-------------------------------------------------------------------
Thu Jan 15 11:37:26 CET 2009 - tiwai@suse.de

- patches.drivers/alsa-virtuoso-no-eeprom-overwrite: sound:
  virtuoso: do not overwrite EEPROM on Xonar D2/D2X (bnc#462365).

-------------------------------------------------------------------
Thu Jan 15 11:16:35 CET 2009 - bwalle@suse.de

- patches.suse/s390-System.map.diff:
  Strip L2^B symbols (bnc #456682).

-------------------------------------------------------------------
Thu Jan 15 11:09:29 CET 2009 - tiwai@suse.de

- patches.drivers/alsa-hda-gateway-fix: ALSA: patch_sigmatel:
  Add missing Gateway entries and autodetection (bnc#460478).
- patches.drivers/alsa-hda-gateway-fix2: ALSA: hda - More fixes
  on Gateway entries (bnc#460478).
- patches.drivers/alsa-hda-hp-dv5-mic-fix: ALSA: hda - Fix HP
  dv5 mic input (bnc#462913).
- patches.drivers/alsa-hda-hp-dv5-quirk: ALSA: hda - Add quirk
  for another HP dv5 (bnc#462913).
- patches.drivers/alsa-hda-idt92hd83-fix-typo: ALSA: hda -
  Fix a typo.
- patches.drivers/alsa-hda-samsung-q45-quirk: ALSA: hda - Add
  automatic model setting for Samsung Q45.
- patches.drivers/alsa-hda-seek-for-codec-id: ALSA: hda - Add
  a new function to seek for a codec ID (bnc#460478).
- patches.drivers/alsa-hda-sigmatel-no-hp-reset: ALSA: hda -
  Don't reset HP pinctl in patch_sigmatel.c (bnc#460478).
- patches.drivers/alsa-hda-stac925x-init-fix: ALSA: hda - Fix
  missing initialization of NID 0x0e for STAC925x (bnc#460478).

-------------------------------------------------------------------
Thu Jan 15 08:40:13 CET 2009 - olh@suse.de

- patches.arch/ppc-fix_hugepage_check.patch:
  is_hugepage_only_range() must account for both 4kB and 64kB
  slices (bnc#466229 - LTC51063)

-------------------------------------------------------------------
Wed Jan 14 23:23:42 CET 2009 - jeffm@suse.de

- Update config files: Disabled PARAVIRT on vanilla and LGUEST.

-------------------------------------------------------------------
Wed Jan 14 23:07:16 CET 2009 - jeffm@suse.de

- Enabled patches.suse/unlock_page-speedup.patch

-------------------------------------------------------------------
Wed Jan 14 22:00:49 CET 2009 - rjw@suse.de

- patches.fixes/PCI-PM-Split-PCI-Express-port-suspend-resume.patch:
  PCI PM: Split PCI Express port suspend-resume (bnc#455926).
- patches.fixes/PCI-Suspend-and-resume-PCI-Express-ports-with-interrupts-disabled.patch:
  PCI: Suspend and resume PCI Express ports with interrupts
  disabled (bnc#455926).
- patches.fixes/PCI-handle-PCI-state-saving-with-interrupts-disabled.patch:
  PCI: handle PCI state saving with interrupts disabled
  (bnc#455926).
- patches.fixes/pci-rework-suspend-of-devices-with-no-drivers.patch:
  PCI: Rework default handling of suspend and resume (bnc#455926).

-------------------------------------------------------------------
Wed Jan 14 19:38:29 CET 2009 - jeffm@suse.de

- Update config files: Disable PARAVIRT.

-------------------------------------------------------------------
Wed Jan 14 19:20:29 CET 2009 - gregkh@suse.de

- refresh patches for fuzz due to update to 2.6.27.11

-------------------------------------------------------------------
Wed Jan 14 19:02:21 CET 2009 - gregkh@suse.de

- Update to final version of 2.6.27.11

-------------------------------------------------------------------
Wed Jan 14 16:38:47 CET 2009 - kkeil@suse.de

- patches.drivers/ixgbe-dcb-setstate.patch: Bugfix for ixgbe
  and kernel DCB netlink code. (bnc#458194)
- patches.drivers/ixgbe_DCB_compile_err.patch: DCB compile
  error fix. (bnc#465923)
- Update config files.

-------------------------------------------------------------------
Wed Jan 14 15:56:58 CET 2009 - trenn@suse.de

- patches.fixes/acpi_irq_quirk_pci_irq_derive.patch: Delete.
It came out that this is an already fixed BIOS bug. The quirk
is not needed anymore.

-------------------------------------------------------------------
Wed Jan 14 14:53:51 CET 2009 - trenn@suse.de

- patches.fixes/acpi_fix_double_slash_root_prefix_handling.patch:
  In AcpiNsGetInternalNameLength, skip the redundant backslash
  of RootPrefix (http://bugzilla.kernel.org/show_bug.cgi?id=11541
  http://www.acpica.org/bugzilla/show_bug.cgi?id=739).
- patches.fixes/acpi_video_always_update_sys.patch: video: always
  update the brightness when poking "brightness" (bnc#450149).
- patches.fixes/acpi_video_handle_reversed_brightness_info.patch:
  ACPI: video: Fix reversed brightness behavior on ThinkPad SL
  series (bnc#450149).

-------------------------------------------------------------------
Wed Jan 14 08:45:29 CET 2009 - olh@suse.de

- patches.fixes/sched-fix-__load_balance_iterator-for-cfs-with-on.patch:
  fix __load_balance_iterator() for cfs with only one task
  (bnc#457594 - LTC50544)

-------------------------------------------------------------------
Wed Jan 14 08:32:32 CET 2009 - olh@suse.de

- patches.fixes/xfs-redirty-ENOSPC.patch: Re-dirty pages on
  ENOSPC when converting delayed allocations (bnc#433112 - LTC48749)

-------------------------------------------------------------------
Wed Jan 14 04:33:33 CET 2009 - npiggin@suse.de

- Added guarded patches:
- patches.suse/mnt-want-write-speedup.patch: fs: mnt_want_write
  speedup (bnc#436953).
- patches.suse/mnt_clone_write.patch: fs: introduce
  mnt_clone_write (bnc#436953).
- patches.suse/unlock_page-speedup.patch: mm: unlock_page speedup
  (bnc#436953).

-------------------------------------------------------------------
Wed Jan 14 00:51:58 CET 2009 - gregkh@suse.de

- Update config files.
- patches.drivers/add-via-chrome9-drm-support.patch: add Via
  chrome9 drm support.

-------------------------------------------------------------------
Wed Jan 14 00:29:20 CET 2009 - gregkh@suse.de

- patches.drivers/pata_via.c-support-vx855-and-future-chips-whose-ide-controller-use-0x0571.patch:
  pata_via.c: Support VX855 and future chips whose IDE controller
  use 0x0571..

-------------------------------------------------------------------
Tue Jan 13 16:46:08 CET 2009 - hare@suse.de

- patches.fixes/scsi-restart-lookup-by-target: Modify patch
  after suggestions from James Bottomley (bnc#465346).

-------------------------------------------------------------------
Tue Jan 13 14:54:58 CET 2009 - hare@suse.de

- patches.fixes/scsi-restart-lookup-by-target: Restart
  scsi_device_lookup_by_target() (bnc#465346).

-------------------------------------------------------------------
Tue Jan 13 10:43:59 CET 2009 - olh@suse.de

- update patches.drivers/cxgb3-Allocate-multiqueues-at-init-time:
  Allow multiqueue setting in MSI-X mode only (bnc#464351 - LTC50966)

-------------------------------------------------------------------
Tue Jan 13 08:55:32 CET 2009 - olh@suse.de

- patches.drivers/cxgb3i-mainline.patch: fixes bug in tag release
  and sync-up cxgb3i with mainline state (bnc#464508 - LTC50816)

-------------------------------------------------------------------
Tue Jan 13 05:25:12 CET 2009 - gregkh@suse.de

- Update to 2.6.27.11-rc1:
  - lots of minor fixes
  - obsoletes:
    - patches.fixes/md-bitmap-read-do-not-overflow
    - patches.suse/scsi-scsi_transport_srp-shost_data.patch

-------------------------------------------------------------------
Mon Jan 12 20:09:42 CET 2009 - gregkh@suse.de

- supported.conf: add kernel/drivers/acpi/acpi_memhotplug as supported

-------------------------------------------------------------------
Mon Jan 12 19:06:00 CET 2009 - mmarek@suse.cz

- rpm/kernel-source.spec.in, rpm/source-post.sh: handle arch
  symlinks like i586 -> i386 in /usr/src/linux-obj.

-------------------------------------------------------------------
Mon Jan 12 18:39:57 CET 2009 - gregkh@suse.de

- supported.conf: updated staging and other drivers

-------------------------------------------------------------------
Mon Jan 12 18:11:10 CET 2009 - kkeil@suse.de

- patches.drivers/r8169-Tx-performance-tweak-helper: r8169:
  Tx performance tweak helper.
- patches.drivers/r8169-add-8168-8101-registers-description:
  r8169: add 8168/8101 registers description.
- patches.drivers/r8169-add-hw-start-helpers-for-the-8168-and-the-8101:
  r8169: add hw start helpers for the 8168 and the 8101.
- patches.drivers/r8169-additional-8101-and-8102-support: r8169:
  additional 8101 and 8102 support.
- patches.drivers/r8169-use-pci_find_capability-for-the-PCI-E-features:
  r8169: use pci_find_capability for the PCI-E features.
  (bnc#448168)
-------------------------------------------------------------------
Mon Jan 12 15:50:46 CET 2009 - dgollub@suse.de

- scripts/tar-up_and_run_mbuild.sh: use $BUILD_DIR instead of fixed
  "kernel-source" string, to stay in sync with with differet kernel
  variants.

-------------------------------------------------------------------
Mon Jan 12 14:25:27 CET 2009 - mmarek@suse.cz

- rpm/kernel-source.spec.in, rpm/source-post.sh, rpm/source-pre.sh:
  replace the /usr/src/linux-obj symlink with a directory containing
  per-flavor symlinks instead. This allows us to install kernel-source /
  syms and kernel-source-rt / syms-rt in parallel and still find
  everything below /usr/src/linux-obj/.
- rpm/kernel-binary.spec.in: for -rt, install into
      /usr/src/linux-$version-rt-obj.
- rpm/kernel-syms.spec.in: fix kernel-source requires for -rt.

-------------------------------------------------------------------
Sun Jan 11 23:18:21 CET 2009 - jkosina@suse.de

- patches.drivers/input-usbtouchscreen-hw-calibration.patch:
  Input: usbtouchscreen - allow reporting calibrated data
  (bnc#444814).

-------------------------------------------------------------------
Fri Jan  9 18:54:47 CET 2009 - mmarek@suse.cz

- patches.suse/file-capabilities-add-file_caps-switch.diff:
  fix parsing of the file_caps commandline option (bnc#264075)

-------------------------------------------------------------------
Fri Jan  9 18:17:45 CET 2009 - trenn@suse.de

- patches.arch/x86_fix_llc_shared_map__cpu_llc_id_anomolies.patch:
  x86: fix intel x86_64 llc_shared_map/cpu_llc_id anomolies
  (bnc#464329).

-------------------------------------------------------------------
Fri Jan  9 16:25:12 CET 2009 - olh@suse.de

- patches.arch/ppc-cmm_no_kdump.patch:
  Disable Collaborative Memory Manager for kdump (bnc#460552 - LTC50789)

-------------------------------------------------------------------
Fri Jan  9 16:13:13 CET 2009 - jslaby@suse.cz

- patches.suse/cgroup-disable-memory.patch: memcg: disable the
  memory controller by default.
- patches.suse/add-enable_cgroup-parameter.patch: Delete.
- patches.suse/disable-cgroups.patch: Delete.

-------------------------------------------------------------------
Fri Jan  9 16:13:09 CET 2009 - olh@suse.de

- patches.suse/radeon-monitor-jsxx-quirk.patch
  fix compile errors

-------------------------------------------------------------------
Fri Jan  9 15:40:35 CET 2009 - jslaby@suse.de

- patches.fixes/ath5k-ignore-calibration-return-value.patch:
  ath5k: ignore the return value of
  ath5k_hw_noise_floor_calibration (bnc#446541).

-------------------------------------------------------------------
Fri Jan  9 15:37:22 CET 2009 - jslaby@suse.de

- patches.fixes/cgroups-suppress-cloning-warning.patch: cgroups:
  suppress bogus warning messages (bnc#460961).

-------------------------------------------------------------------
Fri Jan  9 15:28:56 CET 2009 - olh@suse.de

- patches.suse/radeon-monitor-jsxx-quirk.patch: Add quirk for
  the graphics adapter in some JSxx (bnc#461002 - LTC50817)

-------------------------------------------------------------------
Fri Jan  9 14:34:02 CET 2009 - trenn@suse.de

- patches.fixes/acpi_irq_quirk_pci_irq_derive.patch: ACPI: Do not
  derive IRQ from parent bridge/device via boot param/dmi list
  (bnc#437211).
- patches.suse/acpi_osi_sle11_ident.patch: Provide possibility
  for vendors to fix BIOS issues for SLE11 only (none).

-------------------------------------------------------------------
Fri Jan  9 13:03:36 CET 2009 - hare@suse.de

- patches.drivers/blk-request-based-multipath-update: Rediff.
- patches.fixes/scsi-refactor-busy-processing: refactor
  sdev/starget/shost busy checking; break out from
  blk-request-based-multipath-update.

-------------------------------------------------------------------
Fri Jan  9 12:31:34 CET 2009 - hare@suse.de

- patches.drivers/lpfc-8.2.8.11-update: Update lpfc from 8.2.8.10
  to 8.2.8.11 (bnc#464662).
- patches.fixes/scsi-call-unprep_request-under-lock: scsi_lib:
  only call scsi_unprep_request() under queue lock (bnc#464155).
- patches.fixes/scsi-fix-hang-in-starved-list-processing: Fix
  hang in starved list processing (bnc#464155).

-------------------------------------------------------------------
Fri Jan  9 12:28:55 CET 2009 - kkeil@suse.de

- patches.drivers/bnx2-Add-PCI-ID-for-5716S: bnx2: Add PCI ID
  for 5716S
- patches.drivers/bnx2-Fix-bug-in-bnx2_free_rx_mem_: bnx2:
  Fix bug in bnx2_free_rx_mem() (bnc#464130)

-------------------------------------------------------------------
Fri Jan  9 12:11:23 CET 2009 - jslaby@suse.cz

- patches.suse/disable-cgroups.patch: Disable all cgroups
  (bnc#436025).

-------------------------------------------------------------------
Fri Jan  9 11:39:59 CET 2009 - hare@suse.de

- Backporting block layer fixes (bnc#464155):
  * patches.fixes/block-add-comment-in-blk_rq_timed_out: add
    comment in blk_rq_timed_out() about why next can not be 0
  * patches.fixes/block-fix-blk_start_queueing: block: Fix
    blk_start_queueing() to not kick a stopped queue.
  * patches.fixes/block-leave-the-request-timeout-timer-running:
    block: leave the request timeout timer running even on an
    empty list.
  * patches.fixes/block-optimizations-in-blk_rq_timed_out_timer:
    block: optimizations in blk_rq_timed_out_timer().
  * patches.fixes/block-suppress-buffer-IO-errors: block: Supress
    Buffer I/O errors when SCSI REQ_QUIET flag set.
  * patches.fixes/block-use-round_jiffies_up: Block: use
    round_jiffies_up().
  * patches.fixes/round-jiffies-up: Add round_jiffies_up and
    related routines.

-------------------------------------------------------------------
Fri Jan  9 11:21:39 CET 2009 - jbeulich@novell.com

- patches.xen/xen3-acpi-pci-pci-msi-_osc-support-capabilities-called-when-root-bridge-added.patch:
  ACPI/PCI: PCI MSI _OSC support capabilities called when root
  bridge added (bnc#438941).

-------------------------------------------------------------------
Fri Jan  9 10:23:55 CET 2009 - hare@suse.de

- patches.fixes/scsi_dh-retry-on-UNIT_ATTENTION: scsi_dh_rdac
  does not retry MODE SENSE on UNIT ATTENTION (bnc#464155).
- patches.suse/scsi-check-removed-device-for-offline: Only check
  for SDEV_OFFLINE and SDEV_DEL, not SDEV_CANCEL.

-------------------------------------------------------------------
Fri Jan  9 10:06:29 CET 2009 - jslaby@suse.cz

- patches.suse/add-enable_cgroup-parameter.patch: Add
  cgroup_enable parameter (bnc#436025).

-------------------------------------------------------------------
Fri Jan  9 00:19:19 CET 2009 - gregkh@suse.de

- patches.drivers/acpi-pci-include-missing-acpi.h-file-in-pci-acpi.h.patch:
  ACPI/PCI: include missing acpi.h file in
  pci-acpi.h. (bnc#438941).

-------------------------------------------------------------------
Fri Jan  9 00:14:25 CET 2009 - gregkh@suse.de

- clean up patch fuzz

-------------------------------------------------------------------
Thu Jan  8 23:56:01 CET 2009 - gregkh@suse.de

- patches.drivers/acpi-pci-pci-msi-_osc-support-capabilities-called-when-root-bridge-added.patch:
  ACPI/PCI: PCI MSI _OSC support capabilities called when root
  bridge added (bnc#438941).
- patches.drivers/acpi-pci-pcie-aer-_osc-support-capabilities-called-when-root-bridge-added.patch:
  ACPI/PCI: PCIe AER _OSC support capabilities called when root
  bridge added (bnc#438941).
- patches.drivers/acpi-pci-pcie-aspm-_osc-support-capabilities-called-when-root-bridge-added.patch:
  ACPI/PCI: PCIe ASPM _OSC support capabilities called when root
  bridge added (bnc#438941).
- patches.drivers/acpi-pci-remove-obsolete-_osc-capability-support-functions.patch:
  ACPI/PCI: remove obsolete _OSC capability support functions
  (bnc#438941).

-------------------------------------------------------------------
Thu Jan  8 23:06:58 CET 2009 - gregkh@suse.de

- patches.drivers/acpi-pci-call-_osc-support-during-root-bridge-discovery.patch:
  ACPI/PCI: call _OSC support during root bridge discovery
  (bnc#438941).
- patches.drivers/acpi-pci-change-pci_osc_control_set-to-query-control-bits-first.patch:
  ACPI/PCI: Change pci_osc_control_set() to query control bits
  first (bnc#438941).
- patches.drivers/acpi-pci-fix-possible-race-condition-on-_osc-evaluation.patch:
  ACPI/PCI: Fix possible race condition on _OSC evaluation
  (bnc#438941).
- patches.drivers/acpi-pci-include-missing-acpi.h-file-in-pci-acpi.h.patch:
  ACPI/PCI: include missing acpi.h file in
  pci-acpi.h. (bnc#438941).
- patches.drivers/acpi-pci-pci-extended-config-_osc-support-called-when-root-bridge-added.patch:
  ACPI/PCI: PCI extended config _OSC support called when root
  bridge added (bnc#438941).

-------------------------------------------------------------------
Thu Jan  8 19:38:41 CET 2009 - gregkh@suse.de

- patches.drivers/bnx2x-version-update.patch: bnx2x: Version
  Update (bnc#439679).

-------------------------------------------------------------------
Thu Jan  8 19:16:28 CET 2009 - jjolly@suse.de

- patches.arch/s390-07-01-zfcp-port-failed-message.diff: zfcp:
  Remove message for failed port (bnc#464466).
- patches.arch/s390-07-02-zfcp-unchained-fsf.diff: zfcp: Add
  support for unchained FSF requests (bnc#464466).
- patches.arch/s390-07-03-topology-fix.diff: kernel: fix cpu
  topology support (bnc#464466).
- patches.arch/s390-07-04-dasd-failfast.patch: dasd: Add
  'failfast' device feature. (bnc#464466,LTC#43066).

-------------------------------------------------------------------
Thu Jan  8 15:47:53 CET 2009 - tiwai@suse.de

- patches.drivers/alsa-caiaq-midi-oops-fix: ALSA: caiaq - Fix
  Oops with MIDI.

-------------------------------------------------------------------
Thu Jan  8 15:13:22 CET 2009 - knikanth@suse.de

- patches.fixes/dm-avoid-put-table-dm_any_congested: dm: avoid
  destroying table in dm_any_congested (bnc#457205).
- patches.fixes/dm-table-ref-count: dm table: rework reference
  counting (bnc#457205).
- patches.fixes/dm-unbind-drop-ref: dm table: drop reference at
  unbind (bnc#457205).

-------------------------------------------------------------------
Thu Jan  8 13:00:35 CET 2009 - olh@suse.de

- update kdump config, disable some unused drivers

-------------------------------------------------------------------
Thu Jan  8 12:58:45 CET 2009 - olh@suse.de

- refresh config files, no functional changes

-------------------------------------------------------------------
Thu Jan  8 12:52:20 CET 2009 - olh@suse.de

- patches.drivers/ehea-modinfo.patch:
  use separate table for module alias (bnc#435215 - LTC48564)

-------------------------------------------------------------------
Thu Jan  8 12:41:24 CET 2009 - tiwai@suse.de

Backport fixes for HD-audio from the upstream:
- patches.drivers/alsa-hda-ad1882-id-typo-fix: ALSA: hda -
  Fix typos for AD1882 codecs.
- patches.drivers/alsa-hda-ad1986a-laptop-eapd-model-back: ALSA:
  hda - make laptop-eapd model back for AD1986A.
- patches.drivers/alsa-hda-hp2230s-quirk: ALSA: hda - Add quirk
  for HP 2230s (bnc#461660).
- patches.drivers/alsa-hda-sigmatel-add-missing-terminators:
  ALSA: hda - Add missing terminators in patch_sigmatel.c.

-------------------------------------------------------------------
Thu Jan  8 11:46:43 CET 2009 - bwalle@suse.de

- Update config files: Enable CONFIG_EHEA=m (and CONFIG_IBMEBUS=y)
  for ppc/kdump and ppc64/kdump (bnc #459119).

-------------------------------------------------------------------
Thu Jan  8 10:57:36 CET 2009 - jblunck@suse.de

- Make kernel-source.changes incremental again

-------------------------------------------------------------------
Thu Jan  8 10:15:08 CET 2009 - olh@suse.de

- supported.conf: rename dm-leastpending-path to dm-leastpending

-------------------------------------------------------------------
Thu Jan  8 09:27:28 CET 2009 - olh@suse.de

- patches.drivers/ehea-modinfo.patch:
  add alias entry for portN properties (bnc#435215 - LTC48564)

-------------------------------------------------------------------
Thu Jan  8 08:19:15 CET 2009 - olh@suse.de

- patches.drivers/ibmvfc-abort-response.patch:
  Fixup command response translation (bnc#459383 - LTC50695)

-------------------------------------------------------------------
Thu Jan  8 08:15:34 CET 2009 - olh@suse.de

- patches.drivers/ibmvfc-improve_sync_events.patch:
  Improve async event handling (bnc#460567 - LTC50778)

-------------------------------------------------------------------
Thu Jan  8 06:29:53 CET 2009 - gregkh@suse.de

- patches.drivers/via-unichrome-drm-bugfixes.patch: via: Unichrome
  DRM bugfixes.

-------------------------------------------------------------------
Thu Jan  8 06:19:53 CET 2009 - coly.li@suse.de

- Move patch from patches.suse/dlm-fix-shutdown-cleanup.patch to
  patches.fixes/dlm-fix-shutdown-cleanup.patch

-------------------------------------------------------------------
Thu Jan  8 06:11:18 CET 2009 - coly.li@suse.de

- Fixes a regression from commit
  0f8e0d9a317406612700426fad3efab0b7bbc467, 
  "dlm: allow multiple lockspace creates".

-------------------------------------------------------------------
Wed Jan  7 16:37:22 CET 2009 - olh@suse.de

- patches.arch/ppc-pseries-cpu-migrate.patch: Update
  default_server during migrate_irqs_away (bnc#460566 - LTC50723)

-------------------------------------------------------------------
Wed Jan  7 16:25:48 CET 2009 - jack@suse.cz

- patches.suse/mm-increase-dirty-limits.patch: Increase limits
  for starting writeback of dirty data (bnc#449662).

-------------------------------------------------------------------
Wed Jan  7 15:43:23 CET 2009 - ghaskins@suse.de

- Update config files (part of bnc#448412).

-------------------------------------------------------------------
Wed Jan  7 14:55:19 CET 2009 - ghaskins@suse.de

- patches.fixes/ia64-configure-HAVE_UNSTABLE_SCHED_CLOCK-for-SGI_SN.patch:
  configure HAVE_UNSTABLE_SCHED_CLOCK for SGI_SN systems (bnc#448412).

-------------------------------------------------------------------
Wed Jan  7 13:53:32 CET 2009 - hare@suse.de

- patches.drivers/lpfc-8.2.8.10-update: Emulex 8.2.8.10 driver
  patches for SLE11 (bnc#460775).

-------------------------------------------------------------------
Wed Jan  7 13:37:56 CET 2009 - knikanth@suse.de

- patches.suse/dm-barrier-single-device: Update Patch-mainline
  header. Patch is not refreshed as it breaks kabi (FATE#304489).

-------------------------------------------------------------------
Wed Jan  7 12:35:13 CET 2009 - hare@suse.de

- patches.drivers/cciss-driver-panic-on-volume-delete: cciss
  driver may panic if a logical volume is deleted (bnc#459553).

-------------------------------------------------------------------
Wed Jan  7 10:32:20 CET 2009 - hare@suse.de

- patches.suse/scsi-netlink-ml: Use GFP_ATOMIC to avoid deadlocks
  (bnc#461747).

-------------------------------------------------------------------
Wed Jan  7 09:55:34 CET 2009 - hare@suse.de

- patches.fixes/fc_transport-devloss-callback-restore: FC devloss
  callback not called when devloss timer fires (bnc#463289).

-------------------------------------------------------------------
Wed Jan  7 09:47:10 CET 2009 - hare@suse.de

- patches.suse/dm-mpath-leastpending-path-update: Update
  least-pending-IO dynamic load balancer (bnc#444199).
- patches.suse/dm-mpath-queue-length-load-balancing: Rediff.
- patches.suse/dm-mpath-service-time-load-balancing: Rediff.
- patches.suse/dm-mpath-tracking-nr-bytes: Rediff.
- patches.suse/dm-mpath-leastpending-path: Delete.

-------------------------------------------------------------------
Tue Jan  6 19:38:30 CET 2009 - jeffm@suse.de

- patches.fixes/uv-remove-erroneous-BAU-init: UV: remove erroneous
  BAU initialization (bnc#463313).

-------------------------------------------------------------------
Tue Jan  6 18:36:57 CET 2009 - jjolly@suse.de

- patches.arch/s390-06-01-qeth-ext-src-mac-addr.patch: qeth:
  exploit source MAC address for inbound layer3 packets
  (bnc#458339).
- patches.arch/s390-06-02-qeth-layercrash.patch: qeth: avoid
  crash in case of layer mismatch for VSWITCH (bnc#458339).
- patches.arch/s390-06-03-dasd_sim_sense_condition.patch: Fix
  unsolicited SIM sense condition. (bnc#458339).
- patches.arch/s390-06-04-qdio_ssqd_memcpy.patch: qdio: fix
  broken memcpy (bnc#458339).
- patches.arch/s390-06-05-qdio_s390dbf.patch: qdio: rework
  s390dbf usage  (bnc#458339).
- patches.arch/s390-06-06-qdio_inbound_ack.patch: qdio: rework
  inbound buffer acknowledgement (bnc#458339).
- patches.arch/s390-06-07-cio-attach_detach.patch: cio: Crashes
  when repeatetly attaching/detaching devices. (bnc#458339).

-------------------------------------------------------------------
Tue Jan  6 14:37:15 CET 2009 - npiggin@suse.de

- patches.arch/x86-fix-kmap-contig.patch: x86: Jan's comments for
  contiguous kmap fix (bnc#449812).

-------------------------------------------------------------------
Tue Jan  6 07:54:29 CET 2009 - npiggin@suse.de

- patches.fixes/mm-lockless-pagecache-barrier.patch: update.

-------------------------------------------------------------------
Mon Jan  5 17:38:52 CET 2009 - mmarek@suse.cz

- patches.suse/modpost-filter-out-built-in-depends: modpost:
  filter out "built-in" depends (bnc#450085).
- patches.drivers/0002-Staging-add-TAINT_CRAP-flag-to-drivers-staging-modu.patch:
  refresh.

-------------------------------------------------------------------
Mon Jan  5 14:09:57 CET 2009 - npiggin@suse.de

- Fix ps3 config.

-------------------------------------------------------------------
Mon Jan  5 09:53:42 CET 2009 - npiggin@suse.de

- patches.fixes/mm-lockless-pagecache-barrier.patch: mm lockless
  pagecache barrier fix.

-------------------------------------------------------------------
Mon Jan  5 09:29:04 CET 2009 - npiggin@suse.de

- patches.fixes/fs-symlink-write_begin-allocation-context-fix.patch:
  fs symlink write_begin allocation context fix.

-------------------------------------------------------------------
Mon Jan  5 09:11:14 CET 2009 - npiggin@suse.de

- Update config files.

-------------------------------------------------------------------
Mon Jan  5 08:51:10 CET 2009 - npiggin@suse.de

- patches.suse/cgroup-freezer.patch: cgroup freezer update (bnc#417294,
  fate#304191, fate#201036).
<|MERGE_RESOLUTION|>--- conflicted
+++ resolved
@@ -1,9 +1,22 @@
 -------------------------------------------------------------------
-<<<<<<< HEAD
+Fri Jul  2 17:21:45 CEST 2010 - jeffm@suse.de
+
+- patches.fixes/iwlwifi-fix-tx-power-configuration-on-3945-and-4965-devices:
+  iwlwifi: fix TX power configuration on 3945 and 4965 devices
+  (bnc#619440 bnc#610421).
+
+-------------------------------------------------------------------
 Fri Jul  2 11:27:54 CEST 2010 - jbeulich@novell.com
 
 - patches.suse/stack-unwind: Fix after upstream commit
   9e565292270a2d55524be38835104c564ac8f795.
+
+-------------------------------------------------------------------
+Fri Jul  2 10:54:39 CEST 2010 - trenn@suse.de
+
+- patches.arch/x86_mce_intel_decode_physical_fix_dynamic_debug.patch:
+  For some reason the macro used by dynamic debug breaks things
+  (bnc#619416).
 
 -------------------------------------------------------------------
 Fri Jul  2 10:42:19 CEST 2010 - trenn@suse.de
@@ -20,48 +33,6 @@
   Delete.
 - patches.arch/x86_mce_intel_decode_physical_address_rename_fix.patch:
   Delete.
-
--------------------------------------------------------------------
-Fri Jun 25 17:14:03 CEST 2010 - jeffm@suse.de
-
-- Update config files for sparc64/net to remove unnecessary options.
-
--------------------------------------------------------------------
-Fri Jun 25 15:41:20 CEST 2010 - jeffm@suse.de
-
-- patches.suse/add-initramfs-file_read_write: Fixed typo.
-
--------------------------------------------------------------------
-Fri Jun 25 08:52:45 CEST 2010 - jbeulich@novell.com
-
-- patches.arch/kvm-split-paravirt-ops-by-functionality: Adjust
-  Kconfig style to match upstream.
-- patches.fixes/seccomp-disable-tsc-option: Adjust Kconfig style
-  to match upstream.
-- patches.suse/SoN-11-mm-reserve.patch: Fix compiler warning.
-
--------------------------------------------------------------------
-Fri Jun 25 08:46:24 CEST 2010 - jbeulich@novell.com
-
-- Update Xen patches to 2.6.35-rc3.
-- config.conf: Re-enable Xen.
-- Update x86 config files.
-
--------------------------------------------------------------------
-Thu Jun 24 11:30:08 CEST 2010 - jdelvare@suse.de
-=======
-Fri Jul  2 17:21:45 CEST 2010 - jeffm@suse.de
-
-- patches.fixes/iwlwifi-fix-tx-power-configuration-on-3945-and-4965-devices:
-  iwlwifi: fix TX power configuration on 3945 and 4965 devices
-  (bnc#619440 bnc#610421).
-
--------------------------------------------------------------------
-Fri Jul  2 10:54:39 CEST 2010 - trenn@suse.de
-
-- patches.arch/x86_mce_intel_decode_physical_fix_dynamic_debug.patch:
-  For some reason the macro used by dynamic debug breaks things
-  (bnc#619416).
 
 -------------------------------------------------------------------
 Thu Jul  1 20:19:51 CEST 2010 - jeffm@suse.de
@@ -108,6 +79,32 @@
 - rpm/find-provides: Add base symsets to the main subpackage.
 
 -------------------------------------------------------------------
+Fri Jun 25 17:14:03 CEST 2010 - jeffm@suse.de
+
+- Update config files for sparc64/net to remove unnecessary options.
+
+-------------------------------------------------------------------
+Fri Jun 25 15:41:20 CEST 2010 - jeffm@suse.de
+
+- patches.suse/add-initramfs-file_read_write: Fixed typo.
+
+-------------------------------------------------------------------
+Fri Jun 25 08:52:45 CEST 2010 - jbeulich@novell.com
+
+- patches.arch/kvm-split-paravirt-ops-by-functionality: Adjust
+  Kconfig style to match upstream.
+- patches.fixes/seccomp-disable-tsc-option: Adjust Kconfig style
+  to match upstream.
+- patches.suse/SoN-11-mm-reserve.patch: Fix compiler warning.
+
+-------------------------------------------------------------------
+Fri Jun 25 08:46:24 CEST 2010 - jbeulich@novell.com
+
+- Update Xen patches to 2.6.35-rc3.
+- config.conf: Re-enable Xen.
+- Update x86 config files.
+
+-------------------------------------------------------------------
 Thu Jun 24 21:02:48 CEST 2010 - agruen@suse.de
 
 - Replace the nfs4acl patches by their successor patch queue,
@@ -136,41 +133,18 @@
   CVE-2010-1641).
 
 -------------------------------------------------------------------
-Thu Jun 24 11:20:34 CEST 2010 - jdelvare@suse.de
->>>>>>> 9356f11d
+Thu Jun 24 11:30:08 CEST 2010 - jdelvare@suse.de
 
 - patches.drivers/hwmon-it87-fix-in7-on-IT8720F.patch: hwmon:
   (it87) Fix in7 on IT8720F (bnc#612910).
 
 -------------------------------------------------------------------
-<<<<<<< HEAD
-Tue Jun 22 13:41:45 CEST 2010 - teheo@suse.de
-
-- patches.drivers/libata-ata_generic-force_dma: ata_generic:
-  implement ATA_GEN_* flags and force enable DMA on MBP 7,1
-  (bko#15923).
-
--------------------------------------------------------------------
-Tue Jun 22 13:38:16 CEST 2010 - knikanth@suse.de
-
-- patches.suse/dm-raid45-26-Nov-2009.patch: DMRAID45 module
-  (bnc#615906, bnc#565962).
-- patches.suse/dm-raid45_2.6.27_20081027.patch: Delete.
-- Sync dm-raid45 to the later version.
-
--------------------------------------------------------------------
-Mon Jun 21 18:45:29 CEST 2010 - jeffm@suse.de
-
-- Resync v2.6.35 with master.
-
--------------------------------------------------------------------
-Mon Jun 21 18:34:42 CEST 2010 - jeffm@suse.de
-
-- patches.suse/acpi-generic-initramfs-table-override-support:
-  Refresh.
-- patches.suse/init-move-populate_rootfs-back-to-start_kernel:
-  Refresh.
-=======
+Thu Jun 24 11:20:34 CEST 2010 - jdelvare@suse.de
+
+- patches.drivers/hwmon-it87-fix-in7-on-IT8720F.patch: hwmon:
+  (it87) Fix in7 on IT8720F (bnc#612910).
+
+-------------------------------------------------------------------
 Thu Jun 24 00:05:06 CEST 2010 - jeffm@suse.de
 
 - btrfs fix rollup from v2.6.35:
@@ -270,18 +244,45 @@
 - patches.suse/add-initramfs-file_read_write: Fixed typo.
 
 -------------------------------------------------------------------
-Tue Jun 22 13:17:40 CEST 2010 - mmarek@suse.cz
-
-- rpm/config.sh: Build against openSUSE:11.3.
-
--------------------------------------------------------------------
-Tue Jun 22 12:19:33 CEST 2010 - knikanth@suse.de
+Tue Jun 22 13:41:45 CEST 2010 - teheo@suse.de
+
+- patches.drivers/libata-ata_generic-force_dma: ata_generic:
+  implement ATA_GEN_* flags and force enable DMA on MBP 7,1
+  (bko#15923).
+
+-------------------------------------------------------------------
+Tue Jun 22 13:38:16 CEST 2010 - knikanth@suse.de
 
 - patches.suse/dm-raid45-26-Nov-2009.patch: DMRAID45 module
   (bnc#615906, bnc#565962).
 - patches.suse/dm-raid45_2.6.27_20081027.patch: Delete.
 - Sync dm-raid45 to the later version.
->>>>>>> 9356f11d
+
+-------------------------------------------------------------------
+Tue Jun 22 13:17:40 CEST 2010 - mmarek@suse.cz
+
+- rpm/config.sh: Build against openSUSE:11.3.
+
+-------------------------------------------------------------------
+Tue Jun 22 12:19:33 CEST 2010 - knikanth@suse.de
+
+- patches.suse/dm-raid45-26-Nov-2009.patch: DMRAID45 module
+  (bnc#615906, bnc#565962).
+- patches.suse/dm-raid45_2.6.27_20081027.patch: Delete.
+- Sync dm-raid45 to the later version.
+
+-------------------------------------------------------------------
+Mon Jun 21 18:45:29 CEST 2010 - jeffm@suse.de
+
+- Resync v2.6.35 with master.
+
+-------------------------------------------------------------------
+Mon Jun 21 18:34:42 CEST 2010 - jeffm@suse.de
+
+- patches.suse/acpi-generic-initramfs-table-override-support:
+  Refresh.
+- patches.suse/init-move-populate_rootfs-back-to-start_kernel:
+  Refresh.
 
 -------------------------------------------------------------------
 Mon Jun 21 14:53:16 CEST 2010 - mmarek@suse.cz
