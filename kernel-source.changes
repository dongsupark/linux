--- conflicted
+++ resolved
@@ -1,5 +1,4 @@
 -------------------------------------------------------------------
-<<<<<<< HEAD
 Sat Apr 10 09:08:34 CEST 2010 - coly.li@suse.de
 
 - patches.fixes/ocfs2-Compute-metaecc-for-superblocks-during-online-.patch:
@@ -24,7 +23,8 @@
     ocfs2: Init meta_ac properly in ocfs2_create_empty_xattr_block..
   - patches.fixes/ocfs2-Update-i_blocks-in-reflink-operations.patch:
     ocfs2: Update i_blocks in reflink operations..
-=======
+
+-------------------------------------------------------------------
 Sat Apr 10 01:28:02 CEST 2010 - mfasheh@suse.com
 
 - patches.fixes/sd-retry-readcap-on-ua: Fix build breakage in
@@ -37,7 +37,6 @@
 make[4]: *** [drivers/scsi/sd.o] Error 1
 make[3]: *** [drivers/scsi] Error 2
 make[3]: *** Waiting for unfinished jobs....
->>>>>>> 4e5c777f
 
 -------------------------------------------------------------------
 Fri Apr  9 16:22:43 CEST 2010 - tiwai@suse.de
