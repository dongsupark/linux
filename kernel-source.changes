--- conflicted
+++ resolved
@@ -1,5 +1,4 @@
 -------------------------------------------------------------------
-<<<<<<< HEAD
 Tue Jun 22 13:17:40 CEST 2010 - mmarek@suse.cz
 
 - rpm/config.sh: Build against openSUSE:11.3.
@@ -466,11 +465,11 @@
 Wed Mar 31 16:46:56 CEST 2010 - jeffm@suse.de
 
 - Update to 2.6.34-rc3.
-=======
+
+-------------------------------------------------------------------
 Wed Mar 31 15:58:27 CEST 2010 - mmarek@suse.cz
 
 - doc/README.SUSE: Update some obsolete information.
->>>>>>> de081e44
 
 -------------------------------------------------------------------
 Wed Mar 31 14:29:46 CEST 2010 - mmarek@suse.cz
