--- conflicted
+++ resolved
@@ -1,5 +1,9 @@
 -------------------------------------------------------------------
-<<<<<<< HEAD
+Mon Jun 21 18:43:29 CEST 2010 - jeffm@suse.de
+
+- Resync v2.6.35 with master.
+
+-------------------------------------------------------------------
 Mon Jun 21 18:34:42 CEST 2010 - jeffm@suse.de
 
 - patches.suse/acpi-generic-initramfs-table-override-support:
@@ -8,75 +12,16 @@
   Refresh.
 
 -------------------------------------------------------------------
+Mon Jun 21 01:27:59 CEST 2010 - jeffm@suse.de
+
+- patches.suse/add-initramfs-file_read_write: Fix missing kmap calls
+  while loading initramfs files.
+
+-------------------------------------------------------------------
 Mon Jun 21 01:25:19 CEST 2010 - jeffm@suse.de
 
 - patches.suse/add-initramfs-file_read_write: Fix missing kmap of
   pages for initramfs loading.
-
--------------------------------------------------------------------
-Wed Jun 16 20:01:01 CEST 2010 - jeffm@suse.de
-
-- Update to 2.6.35-rc3.
-  - Eliminated 1 patch.
-
--------------------------------------------------------------------
-Wed Jun  9 22:01:21 CEST 2010 - jeffm@suse.de
-
-- patches.rpmify/ceph-atomic_long-init-fix: ceph: fix atomic64_t
-  initialization on ia64.
-
--------------------------------------------------------------------
-Tue Jun  8 20:32:43 CEST 2010 - jeffm@suse.de
-
-- patches.trace/utrace-core: Workaround missing kref_set().
-
--------------------------------------------------------------------
-Tue Jun  8 20:20:27 CEST 2010 - jeffm@suse.de
-
-- patches.arch/ppc64-xmon-dmesg-printing.patch: Refresh.
-
--------------------------------------------------------------------
-Tue Jun  8 20:17:40 CEST 2010 - jeffm@suse.de
-
-- patches.rpmify/powerpc-kvm-build-failure-workaround: Refresh.
-- patches.rpmify/wlags49-missing-strlen-include: wlags49_h2:
-  build fix.
-
--------------------------------------------------------------------
-Tue Jun  8 19:46:30 CEST 2010 - jeffm@suse.de
-
-- patches.arch/x86_mce_intel_decode_physical_address.patch:
-  Refresh.
-- patches.arch/x86_mce_intel_decode_physical_address_rename_fix.patch:
-  Refresh.
-
--------------------------------------------------------------------
-Tue Jun  8 17:11:54 CEST 2010 - jeffm@suse.com
-
-- supported.conf: Updated dependencies for 2.6.35
-
--------------------------------------------------------------------
-Mon Jun  7 17:55:56 CEST 2010 - jeffm@suse.com
-
-- patches.kernel.org/revert-tty-fix-a-little-bug-in-scrup-vt-c:
-  Revert "tty: fix a little bug in scrup, vt.c".
-
--------------------------------------------------------------------
-Mon Jun  7 17:06:01 CEST 2010 - jeffm@suse.com
-
-- Update to 2.6.35-rc2.
-
--------------------------------------------------------------------
-Tue Jun  1 23:04:32 CEST 2010 - jeffm@suse.com
-
-- Update to 2.6.35-rc1.
-  - Eliminated 13 patches.
-  - Xen is disabled.
-=======
-Mon Jun 21 01:27:59 CEST 2010 - jeffm@suse.de
-
-- patches.suse/add-initramfs-file_read_write: Fix missing kmap calls
-  while loading initramfs files.
 
 -------------------------------------------------------------------
 Fri Jun 18 15:54:41 CEST 2010 - jbeulich@novell.com
@@ -95,10 +40,63 @@
   (bko#15923).
 
 -------------------------------------------------------------------
+Wed Jun 16 20:01:01 CEST 2010 - jeffm@suse.de
+
+- Update to 2.6.35-rc3.
+  - Eliminated 1 patch.
+
+-------------------------------------------------------------------
 Mon Jun 14 13:47:57 CEST 2010 - jslaby@suse.de
 
 - patches.fixes/pci-hotplug-cpqphp-fix-crash.patch: PCI:
   hotplug/cpqphp, fix NULL dereference (bnc#609338).
+
+-------------------------------------------------------------------
+Wed Jun  9 22:01:21 CEST 2010 - jeffm@suse.de
+
+- patches.rpmify/ceph-atomic_long-init-fix: ceph: fix atomic64_t
+  initialization on ia64.
+
+-------------------------------------------------------------------
+Tue Jun  8 20:32:43 CEST 2010 - jeffm@suse.de
+
+- patches.trace/utrace-core: Workaround missing kref_set().
+
+-------------------------------------------------------------------
+Tue Jun  8 20:20:27 CEST 2010 - jeffm@suse.de
+
+- patches.arch/ppc64-xmon-dmesg-printing.patch: Refresh.
+
+-------------------------------------------------------------------
+Tue Jun  8 20:17:40 CEST 2010 - jeffm@suse.de
+
+- patches.rpmify/powerpc-kvm-build-failure-workaround: Refresh.
+- patches.rpmify/wlags49-missing-strlen-include: wlags49_h2:
+  build fix.
+
+-------------------------------------------------------------------
+Tue Jun  8 19:46:30 CEST 2010 - jeffm@suse.de
+
+- patches.arch/x86_mce_intel_decode_physical_address.patch:
+  Refresh.
+- patches.arch/x86_mce_intel_decode_physical_address_rename_fix.patch:
+  Refresh.
+
+-------------------------------------------------------------------
+Tue Jun  8 17:11:54 CEST 2010 - jeffm@suse.com
+
+- supported.conf: Updated dependencies for 2.6.35
+
+-------------------------------------------------------------------
+Mon Jun  7 17:55:56 CEST 2010 - jeffm@suse.com
+
+- patches.kernel.org/revert-tty-fix-a-little-bug-in-scrup-vt-c:
+  Revert "tty: fix a little bug in scrup, vt.c".
+
+-------------------------------------------------------------------
+Mon Jun  7 17:06:01 CEST 2010 - jeffm@suse.com
+
+- Update to 2.6.35-rc2.
 
 -------------------------------------------------------------------
 Thu Jun  3 20:28:12 CEST 2010 - jeffm@suse.de
@@ -119,6 +117,13 @@
 - rpm/kernel-docs.spec.in: More -rt fixes.
 
 -------------------------------------------------------------------
+Tue Jun  1 23:04:32 CEST 2010 - jeffm@suse.com
+
+- Update to 2.6.35-rc1.
+  - Eliminated 13 patches.
+  - Xen is disabled.
+
+-------------------------------------------------------------------
 Tue Jun  1 21:48:10 CEST 2010 - bphilips@suse.de
 
 - patches.drivers/tg3-5785-and-57780-asic-revs-not-working.patch:
@@ -135,7 +140,6 @@
 Tue Jun  1 15:15:14 CEST 2010 - mmarek@suse.cz
 
 - rpm/kernel-source.spec.in: pcre-tools is not needed.
->>>>>>> b636984a
 
 -------------------------------------------------------------------
 Mon May 31 12:48:40 CEST 2010 - mmarek@suse.cz
