-------------------------------------------------------------------
<<<<<<< HEAD
Fri Nov  7 06:32:54 CET 2008 - gregkh@suse.de

- patches.suse/perfmon2.patch: perfmon2 (bnc#430298).
=======
Fri Nov  7 05:21:56 CET 2008 - nfbrown@suse.de

- patches.fixes/nfs-write.c-bug-removal.patch: Revert "NFS:
  Allow redirtying of a completed unstable write." (442267).
  It causes a BUG().
>>>>>>> 4703c810

-------------------------------------------------------------------
Fri Nov  7 04:18:42 CET 2008 - nfbrown@suse.de

- patches.kernel.org/md-raid10-recovoery-fix.path: md: fix bug
  in raid10 recovery..
- patches.suse/md-notify-when-stopped: md: notify udev when an
  md array is stopped..:  Removed much of this patch as it turned out
  to be both buggy and unnecessary (the ioctl can be done from
  mdadm).

-------------------------------------------------------------------
Thu Nov  6 21:38:27 CET 2008 - kkeil@suse.de

- patches.drivers/ixgbe-sfp.patch: ixgbe driver update to add
  Longcove (SFP+) NIC support for FCoE needs (bnc#442411)

-------------------------------------------------------------------
Thu Nov  6 20:15:19 CET 2008 - gregkh@suse.de

- enable CONFIG_X86_SUMMIT, CONFIG_X86_ES7000, and CONFIG_X86_BIGSMP
  for the i386 default kernel, so that the installer can actually
  boot on "modern" multiprocessor i386 boxes (bnc#428247)

-------------------------------------------------------------------
Thu Nov  6 19:17:46 CET 2008 - jblunck@suse.de

- rpm/kernel-binary.spec.in: Call make vdso_install only on x86 and ppc.

-------------------------------------------------------------------
Thu Nov  6 18:50:47 CET 2008 - jblunck@suse.de

- rpm/kernel-binary.spec.in: Call make vdso_install to install the
  vdso shared objects for debugging.

-------------------------------------------------------------------
Thu Nov  6 17:31:25 CET 2008 - jjolly@suse.de

- patches.drivers/intel-ibex-peak-device-ids.patch: x86/PCI: irq
  and pci_ids patch for Intel Ibex Peak DeviceIDs (bnc#415383).
- patches.drivers/intel-ibex-peak-device-support.patch: i2c-i801:
  Add support for Intel Ibex Peak (bnc#415383).

-------------------------------------------------------------------
Thu Nov  6 16:11:54 CET 2008 - jjolly@suse.de

- patches.arch/s390-03-01-stp-init.patch: Fixed patch for build
- patches.arch/s390-03-04-qdio_multicast_performance.patch: dasd:
  fix  message flood for unsolicited interrupts (bnc#440610).
- patches.arch/s390-03-05-dasd-block-uevent.patch: dasd: DASD
  uevents are not sent correctly (bnc#440610,LTC#49429).
- patches.arch/s390-03-06-zfcp-hexdump.patch: zfcp: fix hexdump
  data in s390dbf traces (bnc#440610).

-------------------------------------------------------------------
Thu Nov  6 15:52:52 CET 2008 - jjolly@suse.de

- patches.arch/s390-03-01-stp-init.patch: kernel: Fix
  initialization of stp. (bnc#440610,LTC#49639).
- patches.arch/s390-03-02-setup_memory.patch: kernel: Fix range
  for add_active_range() in setup_memory() (bnc#440610,LTC#49639).
- patches.arch/s390-03-03-dasd_unsolicited_interrupt.patch:
  dasd: fix  message flood for unsolicited interrupts
  (bnc#440610,LTC#49639).

-------------------------------------------------------------------
Thu Nov  6 15:16:13 CET 2008 - jjolly@suse.de

- patches.arch/s390-02-10-zfcp-scan-online.patch: wait for port
  scan when setting FCP device online (bnc#434333).

-------------------------------------------------------------------
Thu Nov  6 12:11:01 CET 2008 - jbeulich@novell.com

- Update Xen patches to 2.6.27.4 and c/s 718.
- Update Xen config files.
- patches.arch/x86_sgi_cpus4096-05-update-send_IPI_mask.patch: Include
  pv-ops-Xen changes here
- patches.xen/x86_sgi_xen-x86-cpus4096.patch: Delete.
- patches.xen/xen-configurable-guest-devices: allow number of
  guest devices to be configurable.
- patches.xen/xen-cpufreq-report: make /proc/cpuinfo track
  CPU speed.
- patches.xen/xen-ipi-per-cpu-irq: fold IPIs onto a single
  IRQ each.
- patches.xen/xen-rtl2860-build: Rename to ...
- patches.xen/xen-rt2860-build: ... this.
- patches.xen/xen-sysdev-suspend: use base kernel suspend/resume
  infrastructure.
- patches.xen/xen-virq-per-cpu-irq: fold per-CPU VIRQs onto a
  single IRQ each.
- patches.xen/xen-x86-mmu-batching: Delete.
- patches.xen/xen3-patch-2.6.27.3-4: Linux 2.6.27.4.
- patches.xen/xen3-x2APIC_PATCH_20_of_41_cff73a6ffaed726780b001937d2a42efde553922:
  x64, x2apic/intr-remap: introcude self IPI to genapic routines
  (fate #303948 and fate #303984).
- patches.xen/xen3-x86_sgi_cpus4096-02-fix-send_call_func_ip.patch:
  x86: reduce stack requirements for send_call_func_ipi
  (bnc#425240 FATE304266).
- patches.xen/xen3-x86_sgi_cpus4096-05-update-send_IPI_mask.patch:
  x86 cpumask: Updates to support NR_CPUS=4096 (bnc#425240
  FATE304266).

-------------------------------------------------------------------
Thu Nov  6 11:54:52 CET 2008 - sassmann@suse.de

- patches.arch/ppc-ps3-introduce-ps3_gpu_mutex.patch: required for
  new ps3vram patch
- patches.arch/ppc-ps3-ps3vram-mtd.patch: updated ps3vram patch
  that works with firmware 2.50 (bnc#442227)

-------------------------------------------------------------------
Thu Nov  6 11:39:00 CET 2008 - olh@suse.de

- remove unneeded BuildRequires for dtc

-------------------------------------------------------------------
Thu Nov  6 06:36:15 CET 2008 - jjolly@suse.de

- patches.arch/s390-01-01-self-ptrace-v3.patch: Feature removed
  (bnc#417299)

-------------------------------------------------------------------
Thu Nov  6 01:54:26 CET 2008 - <gregkh@suse.de>

- patches.suse/file-capabilities-add-no_file_caps-switch.patch:
  file capabilities: add no_file_caps switch (v4).
  add the patch back into the tree.

-------------------------------------------------------------------
Wed Nov  5 17:48:13 CET 2008 - jblunck@suse.de

- patches.suse/coredump_filter-add-elfhdr-default.patch: Dump
  elf headers to core per default.

-------------------------------------------------------------------
Wed Nov  5 15:26:49 CET 2008 - teheo@suse.de

Fix !CONFIG_DMI case.

- patches.drivers/dmi-introduce-dmi_first_match: DMI:
  Introduce dmi_first_match to make the interface more flexible
  (bnc#441721).

-------------------------------------------------------------------
Wed Nov  5 14:51:08 CET 2008 - hare@suse.de

- patches.fixes/scsi-skip-nonscsi-device-for-dma: update patch
  to skip all devices with no dma_parms (bnc#431294)

-------------------------------------------------------------------
Wed Nov  5 14:25:30 CET 2008 - agruen@suse.de

- rpm/kernel-module-subpackage: Remove the obsolete kernel-$flavor
  dependency (bnc#440961).

-------------------------------------------------------------------
Wed Nov  5 14:15:24 CET 2008 - jjolly@suse.de

- patches.arch/s390-01-05-kmsg-v2.patch: Removed and replaced with
  v3 of the patch from IBM (bnc#417300)
- patches.arch/s390-01-05-kmsg-v3.patch: Kernel message catalog
  infrastucture and message generation (bnc#417300).
- patches.drivers/driver-core-basic-infrastructure-for-per-module-dynamic-debug-messages.patch:
  Patch edited to allow new kmsg patch

-------------------------------------------------------------------
Wed Nov  5 13:36:02 CET 2008 - agruen@suse.de

- Update config files: set CONFIG_MODULE_FORCE_LOAD=y to allow
  ignoring ABI mismatches. (This is still unsafe to do!)

-------------------------------------------------------------------
Wed Nov  5 12:02:18 CET 2008 - tiwai@suse.de

Backport fixes from 2.6.28-rc.
- patches.drivers/alsa-hda-acer-quirk: ALSA: hda - Add a quirk
  for another Acer Aspire (1025:0090) (bnc#426935).
- patches.drivers/alsa-hda-alc888-medion-add: ALSA: hda - Add
  a quirk for MEDION MD96630 (bnc#412548).
- patches.drivers/alsa-hda-dell-eq-option: ALSA: hda: make a
  STAC_DELL_EQ option.
- patches.drivers/alsa-hda-proc-gpio-fix: ALSA: hda - Limit the
  number of GPIOs show in proc.

-------------------------------------------------------------------
Wed Nov  5 09:03:23 CET 2008 - gregkh@suse.de

- refresh -rt patches to remove fuzz.

-------------------------------------------------------------------
Wed Nov  5 08:57:59 CET 2008 - teheo@suse.de

Backport two more device specific workarounds from 2.6.28-rc.

- patches.drivers/libata-add-and-use-HORKAGE_ATAPI_MOD16_DMA:
  libata: implement ATA_HORKAGE_ATAPI_MOD16_DMA and apply it.
- patches.drivers/libata-whitelist-good-bridges: libata: add
  whitelist for devices with known good pata-sata bridges.

-------------------------------------------------------------------
Wed Nov  5 08:57:08 CET 2008 - gregkh@suse.de

- refresh patches to remove fuzz

-------------------------------------------------------------------
Wed Nov  5 08:29:02 CET 2008 - gregkh@suse.de

- fix rt tree that was broken by 2.6.27.5-rc1
-------------------------------------------------------------------
Wed Nov  5 08:46:21 CET 2008 - teheo@suse.de

Backport double spin off workaround.

- patches.drivers/dmi-introduce-dmi_first_match: DMI:
  Introduce dmi_first_match to make the interface more flexible
  (bnc#441721).
- patches.drivers/libata-ahci-blacklist-double-spin-off: SATA
  AHCI: Blacklist system that spins off disks during ACPI power
  off (bnc#441721).
- patches.drivers/libata-ata_piix-blacklist-double-spin-off:
  SATA PIIX: Blacklist system that spins off disks during ACPI
  power off (bnc#441721).
- patches.drivers/libata-implement-NO_SPINDOWN: SATA: Blacklisting
  of systems that spin off disks during ACPI power off (rev. 2)
  (bnc#441721).
- patches.drivers/libata-sata_sil-blacklist-double-spin-off:
  SATA Sil: Blacklist system that spins off disks during ACPI
  power off (bnc#441721).
- patches.drivers/power-introduce-system_entering_hibernation:
  Hibernation: Introduce system_entering_hibernation (bnc#441721).

-------------------------------------------------------------------
Wed Nov  5 08:24:23 CET 2008 - olh@suse.de

- update patches.arch/ppc-powerpc-debug-pci-hotplug.patch
  fix booting on ppc32 (bnc#439491 - LTC48584)

-------------------------------------------------------------------
Wed Nov  5 08:12:23 CET 2008 - teheo@suse.de

Backport sata_via fixes from 2.6.28-rc.

- patches.drivers/libata-sata_via-fix-support-for-5287: sata_via:
  fix support for 5287 (bnc#441718).
- patches.drivers/libata-sata_via-load-DEVICE-register-when-CTL-changes:
  sata_via: load DEVICE register when CTL changes (bnc#441718).
- patches.drivers/libata-sata_via-restore-vt-_prepare_host-error-handling:
  sata_via: restore vt*_prepare_host error handling (bnc#441718).

-------------------------------------------------------------------
Wed Nov  5 07:58:49 CET 2008 - teheo@suse.de

Backport laptop table and pci device ID table entries from 2.6.28-rc.

- patches.drivers/libata-ata_piix-add-Hercules-EC-900-mini-to-laptop-tbl:
  ata_piix: add Hercules EC-900 mini-notebook to ich_laptop
  short cable list.
- patches.drivers/libata-ata_piix-add-intel-ibex-pci-ids:
  ata_piix: IDE Mode SATA patch for Intel Ibex Peak DeviceIDs.

-------------------------------------------------------------------
Wed Nov  5 07:06:10 CET 2008 - teheo@suse.de

Backport slave_link from 2.6.28-rc to fix ata_piix probing problem.

- patches.drivers/libata-ata_piix-use-slave_link: ata_piix:
  drop merged SCR access and use slave_link instead (bnc#441420).
- patches.drivers/libata-eh-fix-slave-link-EH-action-mask-handling:
  libata-eh: fix slave link EH action mask handling (bnc#441420).
- patches.drivers/libata-implement-slave_link: libata: implement
  slave_link (bnc#441420).
- patches.drivers/libata-make-SCR-access-ops-per-link: libata:
  make SCR access ops per-link (bnc#441420).
- patches.drivers/libata-misc-updates-to-prepare-for-slave-link:
  libata: misc updates to prepare for slave link (bnc#441420).
- patches.drivers/libata-reimplement-link-iterator: libata:
  reimplement link iterator (bnc#441420).
- patches.drivers/libata-set-device-class-to-NONE-if-phys_offline:
  libata: set device class to NONE if phys_offline (bnc#441420).
- patches.drivers/libata-transfer-EHI-control-flags-to-slave-ehc.i:
  libata: transfer EHI control flags to slave ehc.i (bnc#441420).

-------------------------------------------------------------------
Wed Nov  5 01:18:17 CET 2008 - gregkh@suse.de

- Update to 2.6.27.5-rc1:
  - fixes lots of things, including a few CVE entries
  - obsoletes, and caused to be deleted:
    - patches.arch/ppc-pseries_16g-numa.patch
    - patches.arch/ppc-pseries_hugepage_pagetable_allocation.patch
    - patches.arch/ppc-pseries_mem-limit-16g.patch
    - patches.arch/s390-02-02-smp-sysdev.patch
    - patches.drivers/alsa-hda-reboot-notifier
    - patches.drivers/libata-sata_nv-hardreset-fix
    - patches.fixes/acpi-clear-wake-status.patch
    - patches.fixes/agp-fix-stolen-memory-counting-on-g4x.patch
    - patches.suse/file-capabilities-add-no_file_caps-switch.diff
    - patches.suse/file-capabilities-turn-on-by-default.diff
- Update config files.

-------------------------------------------------------------------
Wed Nov  5 00:50:39 CET 2008 - kkeil@suse.de

- patches.drivers/bnx2-Add-bnx2_shutdown_chip: bnx2: Add
  bnx2_shutdown_chip()
- patches.drivers/bnx2-check-running.patch: Check netif_running
  in most ethtool operations    (bnc#440052)

-------------------------------------------------------------------
Wed Nov  5 00:45:17 CET 2008 - kkeil@suse.de

- patches.drivers/ixgbe-copper_pond.patch: ixgbe: add device
  support for 82598AT (copper 10GbE) adapters (bnc#441471)

-------------------------------------------------------------------
Tue Nov  4 21:51:19 CET 2008 - tonyj@suse.de

- patches.rt/fork_init_nrcpus.patch: Fix oops in fork_init.

-------------------------------------------------------------------
Tue Nov  4 20:18:59 CET 2008 - mmarek@suse.cz

- rpm/kernel-binary.spec.in: fix typo

-------------------------------------------------------------------
Tue Nov  4 20:12:49 CET 2008 - rw@suse.de

- patches.drivers/bnx2x-zero-PMF:
  bnx2x: Removing the PMF indication when unloading.  (bnc#439679)

-------------------------------------------------------------------
Tue Nov  4 19:55:01 CET 2008 - mmarek@suse.cz

- rpm/kernel-binary.spec.in: make also -base and -extra x86
  subpackages not installable on x86_64

-------------------------------------------------------------------
Tue Nov  4 18:57:52 CET 2008 - jjolly@suse.de

- patches.arch/s390-01-04-fcpperf-3-v2.patch: (kernel):FCP -
  Performance Data colletion & analysis patch update (bnc#417243).
- patches.arch/s390-01-04-fcpperf-3.patch: Removed for update

-------------------------------------------------------------------
Tue Nov  4 17:06:20 CET 2008 - miklos@szeredi.hu

- patches.apparmor/d_namespace_path_oops_fix.diff: fix oops in
  d_namespace_path (bnc#433504).

-------------------------------------------------------------------
Tue Nov  4 13:02:01 CET 2008 - hare@suse.de

- patches.fixes/scsi-skip-nonscsi-device-for-dma: scsi_lib_dma.c :
  fix bug w/ dma on virtual fc ports (bnc#431294).

-------------------------------------------------------------------
Tue Nov  4 12:18:53 CET 2008 - sdietrich@suse.de

- Update RT config files: Enable CONFIG_NO_HZ on i386/rt_debug.
  - Refresh config files.

-------------------------------------------------------------------
Tue Nov  4 11:51:36 CET 2008 - teheo@suse.de

- patches.drivers/libata-fix-last_reset-timestamp-handling:
  libata: fix last_reset timestamp handling (bnc#441340).

-------------------------------------------------------------------
Tue Nov  4 11:17:18 CET 2008 - hare@suse.de

- patches.drivers/qla2xxx-8.02.01-k9-update: Update qla2xxx to
  8.02.01-k9 (bnc#439208).

-------------------------------------------------------------------
Tue Nov  4 05:05:33 CET 2008 - gregkh@suse.de

- refresh patches to apply cleanly.

-------------------------------------------------------------------
Mon Nov  3 18:09:34 CET 2008 - jeffm@suse.de

- patches.suse/dm-raid45_2.6.27_20081027.patch: Compile fix.

-------------------------------------------------------------------
Mon Nov  3 17:28:10 CET 2008 - tiwai@suse.de

- patches.drivers/alsa-emu10k1-audigy-fixes: ALSA: emu10k1 -
  Add more invert_shared_spdif flag to Audigy models (bnc#440862).
- patches.drivers/alsa-hda-alc269-fsc-amilo: ALSA: hda - Add
  ALC269 fujitsu model (bnc#440626).

-------------------------------------------------------------------
Mon Nov  3 16:10:49 CET 2008 - jeffm@suse.de

- patches.suse/dm-raid45_2.6.27_20081027.patch: Update dmraid45.

-------------------------------------------------------------------
Mon Nov  3 12:13:36 CET 2008 - knikanth@suse.de

- patches.suse/dm-barrier-single-device: Fix dm table
  ref count (FATE#304489).

-------------------------------------------------------------------
Mon Nov  3 11:34:55 CET 2008 - teheo@suse.de

BNC reference added.

- patches.drivers/libata-dont-restore-DET-on-detach: libata:
  mask off DET when restoring SControl for detach (bnc#440980).

-------------------------------------------------------------------
Mon Nov  3 11:33:26 CET 2008 - teheo@suse.de

- patches.drivers/libata-dont-restore-DET-on-detach: libata:
  mask off DET when restoring SControl for detach.

-------------------------------------------------------------------
Mon Nov  3 10:27:18 CET 2008 - olh@suse.de

- add patches.arch/ppc-clock_gettime-nanoseconds.patch
  update also nanoseconds (bnc#439908 - LTC49499)

-------------------------------------------------------------------
Mon Nov  3 09:27:17 CET 2008 - teheo@suse.de

- scripts/vc: s/GIT_COMMITER_EMAIL/GIT_COMMITTER_EMAIL and add
  SUSE_COMMITTER_EMAIL.

-------------------------------------------------------------------
Mon Nov  3 04:46:53 CET 2008 - teheo@suse.de

BNC reference added.

- patches.drivers/libata-sata_nv-hardreset-fix: sata_nv: fix
  generic, nf2/3 detection regression (bnc#429344).

-------------------------------------------------------------------
Mon Nov  3 04:42:10 CET 2008 - teheo@suse.de

- patches.drivers/libata-sata_nv-hardreset-fix: sata_nv: fix
  generic, nf2/3 detection regression.

-------------------------------------------------------------------
Sun Nov  2 06:11:19 CET 2008 - sdietrich@suse.de

- Update RT config files: enable more lock debugging, 
  latency features, make x86_64 and i386 consistent.

-------------------------------------------------------------------
Sun Nov  2 05:19:27 CET 2008 - sdietrich@suse.de

- patches.rt/kprobes_make_pointer_decl_consistent.patch: Make
  kprobe locking consistent with lock-type declarations

-------------------------------------------------------------------
Sun Nov  2 01:05:36 CET 2008 - sdietrich@suse.de

- patches.rt/mem_cgroup_charge_statistics-smp_processor_id.patch:
  Use raw_smp_processor_id in __mem_cgroup_stat_add_safe.

-------------------------------------------------------------------
Sun Nov  2 01:03:00 CET 2008 - sdietrich@suse.de

- patches.rt/mem_cgroup_charge_statistics-smp_processor_id.patch:

-------------------------------------------------------------------
Sun Nov  2 00:12:04 CET 2008 - sdietrich@suse.de

- patches.rt/workqueue-introduce-create_rt_workqueue.patch:
  workqueue: introduce create_rt_workqueue. (from 2.6.28)
Refresh to eliminate fuzz:
  - patches.rt/preempt-realtime-core.patch: Linux-RT 2.6.27-RT.

-------------------------------------------------------------------
Sat Nov  1 23:41:00 CET 2008 - sdietrich@suse.de

- Update RT config files:
	- Sync with SLES 11 default/debug configs
	- Limit CPUS to 32
	- Disable CONFIG_RADIX_TREE_CONCURRENT
	- Disable CONFIG_RADIX_TREE_OPTIMISTIC
	- Disable CONFIG_PREEMPT_RCU_BOOST
	- Enable CONFIG_RTMUTEX_CHECK

- Adapt RT patches to changes made by: 
	x86_sgi_cpus4096-05-update-send_IPI_mask.patch
  - patches.rt/mitigate-resched-flood-update.patch: Update
    smp_send_reschedule_allbutself_cpumask mask parameter.
  - patches.rt/x86-nmi-send_IPI_mask-pointer-fix.patch: Update
    smp_send_nmi_allbutself  mask parameter.

Resolve conflicts introduced by:
	 x86_sgi_cpus4096-05-update-send_IPI_mask.patch
  - patches.rt/nmi-profiling-base.patch
  - patches.rt/send-nmi-all-preempt-disable.patch

Refresh to eliminate fuzz 
- patches.rt/apic-dumpstack.patch: Linux-RT 2.6.27-RT.
- patches.rt/mitigate-resched-flood.patch: Linux-RT 2.6.27-RT.
- patches.rt/preempt-realtime-x86_64.patch: Linux-RT 2.6.27-RT.

-------------------------------------------------------------------
Sat Nov  1 08:32:52 CET 2008 - bwalle@suse.de

- patches.fixes/kdb-fix-stack-overflow.patch:
  kdb: fix stack overflow for large NR_CPUS count (bnc#440361).

-------------------------------------------------------------------
Fri Oct 31 18:41:23 CET 2008 - trenn@suse.de

Fate 304268 and 304266. SGI scir driver (replaces the more intrusive
leds one) and the rather intrusive x86_64 4096 CPU support patches:

- Update config files.
- patches.arch/x86_uv_early_detect.patch: Delete hacks that were
  necessary while waiting for x2apic code. (bnc#429984).
- patches.arch/x86_sgi-uv-scir.patch: SGI X86 UV: Provide a
  System Activity Indicator driver (FATE304268 bnc#426066).
- patches.arch/x86_sgi_cpus4096-01-fix-smp_call_function.patch:
  smp: reduce stack requirements for smp_call_function_mask
  (bnc#425240 FATE304266).
- patches.arch/x86_sgi_cpus4096-02-fix-send_call_func_ip.patch:
  x86: reduce stack requirements for send_call_func_ipi
  (bnc#425240 FATE304266).
- patches.arch/x86_sgi_cpus4096-05-update-send_IPI_mask.patch:
  x86 cpumask: Updates to support NR_CPUS=4096 (bnc#425240
  FATE304266).
- patches.arch/x86_sgi_cpus4096-06-optimize-cpumask-in-sched_c.patch:
  Additional cpumask fixups (bnc#425240 FATE304266).
- patches.arch/x86_sgi_cpus4096-04-add-for_each_cpu_mask_and.patch:
  Add for_each_cpu_mask_and (bnc#425240 FATE304266).
- patches.arch/x86_sgi_cpus4096-07_pae_compile_fixups.patch:
  more cpumask cleanups for previous (x86_sgi_cpu4096..) patches
  (Additional cpumask fixups).
- patches.suse/kdb-x86: kdb-v4.4-2.6.27-rc8-x86-1 (FATE#303971).
- patches.xen/xen3-patch-2.6.27: Linux: Update to 2.6.27.
- patches.xen/x86_sgi_xen-x86-cpus4096.patch: x86 cpumask xen:
  Updates to support NR_CPUS=4096 (Additional cpumask fixups).

-------------------------------------------------------------------
Fri Oct 31 17:57:22 CET 2008 - tiwai@suse.de

- patches.drivers/alsa-hda-realtek-alc269-dmic: ALSA: hda -
  Add digital-mic for ALC269 auto-probe mode (bnc#440626).
- patches.drivers/alsa-hda-realtek-mic-automute-fix: ALSA: hda -
  Disable broken mic auto-muting in Realtek codes (bnc#440626).

-------------------------------------------------------------------
Fri Oct 31 12:34:44 CET 2008 - hare@suse.de

- Update config files.
- patches.drivers/cxgb3i: add cxgb3i iscsi driver
  (FATE#304154,bnc#433500).
- patches.drivers/cxgb3-private-iscsi-ip-addresses: cxgb3 -
  manage private iSCSI IP addresses (FATE#304154,bnc#433500).
- patches.drivers/open-iscsi-offloading-support: support for iscsi
  pdu digest offload and payload DDP. (FATE#304154,bnc#433500).
- patches.fixes/cxgb3-remove-duplicate-tests-in-lro: cxgb3 -
  remove duplicate tests in lro (FATE#304154, bnc#430538).
- supported.conf: Mark cxgb3i as supported.

-------------------------------------------------------------------
Fri Oct 31 10:08:17 CET 2008 - bwalle@suse.de

- patches.suse/kdb-resolve-uv-conflict.diff:
  Resolve KDB conflicts with UV (bnc#440376).

-------------------------------------------------------------------
Fri Oct 31 09:04:16 CET 2008 - tiwai@suse.de

- patches.drivers/alsa-hda-sigmatel-spdif-fix: ALSA: hda -
  Fix SPDIF mute on IDT/STAC codecs.
- patches.drivers/alsa-hda-reboot-notifier: ALSA: hda - Add
  reboot notifier.

-------------------------------------------------------------------
Fri Oct 31 08:33:45 CET 2008 - jack@suse.cz

- patches.suse/ocfs2-Fix-mount-cleanup-after-quota-failure.patch:
  ocfs2: Fix mount cleanup after quota failure (fate#302681).
- patches.suse/ocfs2-Fix-oop-in-recovery-without-quotas:
  ocfs2: Fix recovery of nodes when quota feature is disabled
  (fate#302681).
- patches.suse/ocfs2-Fix-grace-time-syncing.patch: ocfs2: Fix
  grace time syncing (fate#302681).

-------------------------------------------------------------------
Fri Oct 31 01:28:20 CET 2008 - teheo@suse.de

- patches.drivers/block-del-timer-after-dequeue: blk: move
  blk_delete_timer call in end_that_request_last (bnc#440076
  bnc#440173).

-------------------------------------------------------------------
Thu Oct 30 23:19:43 CET 2008 - trenn@suse.de

- patches.arch/x86_agpgart-g33-stoeln-fix-2.patch: Avoid oops
  on G33 in 1MB stolen Mem case (bnc#391261).

-------------------------------------------------------------------
Thu Oct 30 16:53:09 CET 2008 - gregkh@suse.de

- patches.fixes/agp-fix-stolen-memory-counting-on-g4x.patch:
  agp: Fix stolen memory counting on G4X. (bnc#437618).

-------------------------------------------------------------------
Thu Oct 30 13:44:43 CET 2008 - oneukum@suse.de

- patches.fixes/sd_liberal_28_sense_invalid.diff: fix medium
  presence misdetection in usb storage device  (bnc#362850).

-------------------------------------------------------------------
Thu Oct 30 10:17:19 CET 2008 - olh@suse.de

- add patches.fixes/scsi-ibmvscsi-show-config.patch
  use 4k buffer to transfer config data (439970 - LTC49349)

-------------------------------------------------------------------
Thu Oct 30 06:02:17 CET 2008 - teheo@suse.de

- patches.drivers/block-add-timeout-on-dequeue: block: add timer
  on blkdev_dequeue_request() not elv_next_request() (bnc#440076).

-------------------------------------------------------------------
Wed Oct 29 18:41:36 CET 2008 - sdietrich@suse.de

Refresh RT patches:
- patches.rt/adaptive-spinlock-lite-v2.patch: Linux-RT 2.6.27-RT
   adaptive spinlocks lite.
- patches.rt/adaptive-task-oncpu.patch: Linux-RT 2.6.27-RT.
- patches.rt/apic-level-smp-affinity.patch: Linux-RT 2.6.27-RT.
- patches.rt/bh-state-lock.patch: Linux-RT 2.6.27-RT.
- patches.rt/bh-uptodate-lock.patch: Linux-RT 2.6.27-RT.
- patches.rt/bz235099-idle-load-fix.patch: Linux-RT 2.6.27-RT.
- patches.rt/check-for-migration-during-push.patch: RT: fix
  push_rt_task() to handle dequeue_pushable properly.
- patches.rt/cond_resched_softirq-WARN-fix.patch: Linux-RT
  2.6.27-RT
   WARNING: at kernel/sched.c:5071 2.6.23-rc1-rt7.
- patches.rt/cputimer-thread-rt_A0.patch: Linux-RT 2.6.27-RT.
- patches.rt/dev-queue-xmit-preempt-fix.patch: Linux-RT 2.6.27-RT.
- patches.rt/disable-ist-x86_64.patch: Linux-RT 2.6.27-RT.
- patches.rt/disable-run-softirq-from-hardirq-completely.patch:
  Linux-RT 2.6.27-RT
   Disable running softirqs from hardirqs completely!.
- patches.rt/dont-disable-preemption-without-IST.patch: Linux-RT
  2.6.27-RT.
- patches.rt/dont-unmask-io_apic.patch: Linux-RT 2.6.27-RT.
- patches.rt/drain-all-local-pages-via-sched.patch: Linux-RT
  2.6.27-RT.
- patches.rt/event-trace-hrtimer-trace.patch: Linux-RT 2.6.27-RT
   event-tracer: add clockevent trace.
- patches.rt/event-tracer-syscall-x86_64.patch: Linux-RT
  2.6.27-RT.
- patches.rt/filemap-dont-bug-non-atomic.patch: Linux-RT
  2.6.27-RT.
- patches.rt/fix-bug-on-in-filemap.patch: Linux-RT 2.6.27-RT
   Change bug_on for atomic to pagefault_disabled..
- patches.rt/fix-compilation-for-non-RT-in-timer.patch: Linux-RT
  2.6.27-RT.
- patches.rt/fix-config-debug-rt-mutex-lock-underflow-warnings.patch:
  Linux-RT 2.6.27-RT
   Fix CONFIG_DEBUG_RT_MUTEX lock underflow warnings.
- patches.rt/fix-migrating-softirq.patch: Linux-RT 2.6.27-RT.
- patches.rt/fix-net-bug-fixes.patch: Linux-RT 2.6.27-RT.
- patches.rt/fix-softirq-checks-for-non-rt-preempt-hardirq.patch:
  Linux-RT 2.6.27-RT.
- patches.rt/fix-up-comment.patch: RT: Remove comment that is
  no longer true.
- patches.rt/ftrace-stop-trace-on-crash.patch: Linux-RT 2.6.27-RT
   fix-tracer-wreckage-wtf-is-this-code-all-features.patch.
- patches.rt/futex-fifo-warn-sysctl.patch: Linux-RT 2.6.27-RT.
- patches.rt/genhd-protect-percpu-var.patch: Linux-RT 2.6.27-RT.
- patches.rt/genirq-soft-resend.patch: Linux-RT 2.6.27-RT
   x86: activate HARDIRQS_SW_RESEND.
- patches.rt/gtod-optimize.patch: Linux-RT 2.6.27-RT.
- patches.rt/hack-convert-i_alloc_sem-for-direct_io-craziness.patch:
  Linux-RT 2.6.27-RT.
- patches.rt/handle-pending-in-simple-irq.patch: Linux-RT
  2.6.27-RT
   handle IRQ_PENDING for simple irq handler.
- patches.rt/highmem_rewrite.patch: Linux-RT 2.6.27-RT
   mm: remove kmap_lock.
- patches.rt/hrtimer-no-printk.patch: Linux-RT 2.6.27-RT.
- patches.rt/hrtimers-overrun-api.patch: Linux-RT 2.6.27-RT.
- patches.rt/hrtimers-stuck-in-waitqueue.patch: Linux-RT
  2.6.27-RT.
- patches.rt/ioapic-fix-too-fast-clocks.patch: Linux-RT 2.6.27-RT.
- patches.rt/kdb-rtmisc.patch: Misc KDB fixes for RT (debug
  builds).
- patches.rt/kstat-add-rt-stats.patch: Linux-RT 2.6.27-RT
   add rt stats to /proc/stat.
- patches.rt/kstat-fix-spurious-system-load-spikes-in-proc-loadavgrt.patch:
  Linux-RT 2.6.27-RT.
- patches.rt/loadavg_fixes_weird_loads.patch: Linux-RT 2.6.27-RT.
- patches.rt/lock_page_ref.patch: Linux-RT 2.6.27-RT
   mm: lock_page_ref.
- patches.rt/lockdep-show-held-locks.patch: Linux-RT 2.6.27-RT
   lockdep: show held locks when showing a stackdump.
- patches.rt/mitigate-resched-flood.patch: Linux-RT 2.6.27-RT.
- patches.rt/mm-fix-latency.patch: Linux-RT 2.6.27-RT
   reduce pagetable-freeing latencies.
- patches.rt/multi-reader-account.patch: Linux-RT 2.6.27-RT
   map tasks to reader locks held.
- patches.rt/multi-reader-limit.patch: Linux-RT 2.6.27-RT
   implement reader limit on read write locks.
- patches.rt/multi-reader-lock-account.patch: Linux-RT 2.6.27-RT
   map read/write locks back to their readers.
- patches.rt/multi-reader-pi.patch: Linux-RT 2.6.27-RT
   read lock Priority Inheritance implementation.
- patches.rt/neptune-no-at-keyboard.patch: Linux-RT 2.6.27-RT.
- patches.rt/net-core-preempt-fix.patch: Linux-RT 2.6.27-RT.
- patches.rt/new-softirq-code.patch: Linux-RT 2.6.27-RT
   softirq preemption: optimization.
- patches.rt/nmi-profiling-base.patch: Linux-RT 2.6.27-RT
   nmi-driven profiling for /proc/profile.
- patches.rt/numa-slab-freeing.patch: Linux-RT 2.6.27-RT.
- patches.rt/only-run-softirqs-from-irq-thread-when-irq-affinity-is-set.patch:
  Linux-RT 2.6.27-RT.
- patches.rt/pagefault-disable-cleanup.patch: Linux-RT 2.6.27-RT
   clean up the page fault disabling logic.
- patches.rt/panic-dont-stop-box.patch: Linux-RT 2.6.27-RT.
- patches.rt/paravirt-function-pointer-fix.patch: Linux-RT
  2.6.27-RT.
- patches.rt/partreadd-lttng-instrumentation-irq.patch: readd
  RT compatible version of lttng-instrumentation-irq.
- patches.rt/pause-on-oops-head-tail.patch: Linux-RT 2.6.27-RT
   introduce pause_on_oops_head/tail boot options.
- patches.rt/powerpc-count_active_rt_tasks-is-undefined-for-non-preempt-rt.patch:
  Linux-RT 2.6.27-RT.
- patches.rt/ppc-hacks-to-allow-rt-to-run-kernbench.patch:
  Linux-RT 2.6.27-RT.
- patches.rt/preempt-irqs-core.patch: Linux-RT 2.6.27-RT.
- patches.rt/preempt-irqs-direct-debug-keyboard.patch: Linux-RT
  2.6.27-RT.
- patches.rt/preempt-irqs-hrtimer.patch: Linux-RT 2.6.27-RT.
- patches.rt/preempt-irqs-i386-ioapic-mask-quirk.patch: Linux-RT
  2.6.27-RT.
- patches.rt/preempt-irqs-i386.patch: Linux-RT 2.6.27-RT.
- patches.rt/preempt-irqs-timer.patch: Linux-RT 2.6.27-RT.
- patches.rt/preempt-realtime-acpi.patch: Linux-RT 2.6.27-RT.
- patches.rt/preempt-realtime-console.patch: Linux-RT 2.6.27-RT.
- patches.rt/preempt-realtime-core.patch: Linux-RT 2.6.27-RT.
- patches.rt/preempt-realtime-debug-sysctl.patch: Linux-RT
  2.6.27-RT.
- patches.rt/preempt-realtime-ftrace-disable-ftraced.patch:
  Linux-RT 2.6.27-RT.
- patches.rt/preempt-realtime-i386.patch: Linux-RT 2.6.27-RT.
- patches.rt/preempt-realtime-ia64.patch: Linux-RT 2.6.27-RT.
- patches.rt/preempt-realtime-init-show-enabled-debugs.patch:
  Linux-RT 2.6.27-RT.
- patches.rt/preempt-realtime-ipc.patch: Linux-RT 2.6.27-RT.
- patches.rt/preempt-realtime-irqs.patch: Linux-RT 2.6.27-RT.
- patches.rt/preempt-realtime-mm.patch: Linux-RT 2.6.27-RT.
- patches.rt/preempt-realtime-mmdrop-delayed.patch: Linux-RT
  2.6.27-RT.
- patches.rt/preempt-realtime-net-drivers.patch: Linux-RT
  2.6.27-RT.
- patches.rt/preempt-realtime-net-softirq-fixups.patch: Linux-RT
  2.6.27-RT
   NOHZ: local_softirq_pending with tickless.
- patches.rt/preempt-realtime-net.patch: Linux-RT 2.6.27-RT.
- patches.rt/preempt-realtime-powerpc-b4.patch: Linux-RT
  2.6.27-RT.
- patches.rt/preempt-realtime-powerpc-update.patch: Linux-RT
  2.6.27-RT.
- patches.rt/preempt-realtime-prevent-idle-boosting.patch:
  Linux-RT 2.6.27-RT
   Premmpt-RT: Preevent boosting of idle task.
- patches.rt/preempt-realtime-printk.patch: Linux-RT 2.6.27-RT.
- patches.rt/preempt-realtime-rawlocks.patch: Linux-RT 2.6.27-RT.
- patches.rt/preempt-realtime-sched.patch: Linux-RT 2.6.27-RT.
- patches.rt/preempt-realtime-timer.patch: Linux-RT 2.6.27-RT.
- patches.rt/preempt-realtime-x86_64.patch: Linux-RT 2.6.27-RT.
- patches.rt/preempt-rt-no-slub.patch: Linux-RT 2.6.27-RT.
- patches.rt/preempt-softirqs-core.patch: Linux-RT 2.6.27-RT.
- patches.rt/preempt-trace.patch: Linux-RT 2.6.27-RT.
- patches.rt/print-might-sleep-hack.patch: Linux-RT 2.6.27-RT.
- patches.rt/printk-in-atomic.patch: Linux-RT 2.6.27-RT.
- patches.rt/prof-sysctl-compile.patch: Linux-RT 2.6.27-RT.
- patches.rt/radix-tree-concurrent.patch: Linux-RT 2.6.27-RT
   radix-tree: concurrent write side support.
- patches.rt/radix-tree-optimistic-hist.patch: Linux-RT 2.6.27-RT
   debug: optimistic lock histogram.
- patches.rt/radix-tree-optimistic.patch: Linux-RT 2.6.27-RT
   radix-tree: optimistic locking.
- patches.rt/rcu-preempt-boost-sdr.patch: Linux-RT 2.6.27-RT.
- patches.rt/rcu-preempt-hotplug-hackaround.patch: Linux-RT
  2.6.27-RT.
- patches.rt/realtime-preempt-warn-about-tracing.patch: Linux-RT
  2.6.27-RT.
- patches.rt/revert-preempt-bkl-revert.patch: Linux-RT 2.6.27-RT.
- patches.rt/root-domain-kfree-in-atomic.patch: Linux-RT
  2.6.27-RT.
- patches.rt/rt-kmap-scale-fix.patch: Linux-RT 2.6.27-RT.
- patches.rt/rt-move-update-wall-time-back-to-do-timer.patch:
  Linux-RT 2.6.27-RT
   rt: move update_wall_time back to do timer.
- patches.rt/rt-mutex-compat-semaphores.patch: Linux-RT 2.6.27-RT.
- patches.rt/rt-mutex-i386.patch: Linux-RT 2.6.27-RT.
- patches.rt/rt-mutex-mips.patch: Linux-RT 2.6.27-RT.
- patches.rt/rt-mutex-preempt-debugging.patch: Linux-RT 2.6.27-RT.
- patches.rt/rt-mutex-trivial-route-cast-fix.patch: Linux-RT
  2.6.27-RT.
- patches.rt/rt-mutex-trivial-tcp-preempt-fix.patch: Linux-RT
  2.6.27-RT.
- patches.rt/rt-mutex-x86-64.patch: Linux-RT 2.6.27-RT.
- patches.rt/rt-s_files-kill-a-union.patch: Linux-RT 2.6.27-RT.
- patches.rt/rt-shorten-softirq-thread-names.patch: Linux-RT
  2.6.27-RT.
- patches.rt/rt_mutex_setprio.patch: Linux-RT 2.6.27-RT
   rt: rename rt_mutex_setprio to task_setprio.
- patches.rt/s_files.patch: Linux-RT 2.6.27-RT
   remove global files_lock.
- patches.rt/sched-add-needs_post_schedule.patch: Linux-RT
  2.6.27-RT.
- patches.rt/sched-enable-irqs-in-preempt-in-notifier-call.patch:
  Linux-RT 2.6.27-RT
   CFS: enable irqs in fire_sched_in_preempt_notifier.
- patches.rt/sched-fix-dequeued-race.patch: Linux-RT 2.6.27-RT
   sched-fix-dequeued-race.patch.
- patches.rt/sched-make-double-lock-balance-fair.patch: Linux-RT
  2.6.27-RT.
- patches.rt/sched-nr-migrate-lower-default-preempt-rt.patch:
  Linux-RT 2.6.27-RT.
- patches.rt/sched-only-push-once-per-queue.patch: Linux-RT
  2.6.27-RT.
- patches.rt/sched-properly-account-irq-and-rt-load.patch:
  Linux-RT 2.6.27-RT
  	 sched: properly account IRQ and RT load in .
- patches.rt/sched-rt-runtime-lock-raw.patch: Linux-RT 2.6.27-RT.
- patches.rt/sched-wake_up_idle_cpu-rt.patch: Linux-RT 2.6.27-RT.
- patches.rt/select-error-leak-fix.patch: Linux-RT 2.6.27-RT.
- patches.rt/serial-locking-rt-cleanup.patch: Linux-RT 2.6.27-RT.
- patches.rt/serial-slow-machines.patch: Linux-RT 2.6.27-RT.
- patches.rt/slab-irq-nopreempt-fix.patch: Linux-RT 2.6.27-RT.
- patches.rt/smp-processor-id-fixups.patch: Linux-RT 2.6.27-RT.
- patches.rt/softirq-per-cpu-assumptions-fixes.patch: Linux-RT
  2.6.27-RT.
- patches.rt/start_irq_thread.patch: Linux-RT 2.6.27-RT.
- patches.rt/sub-dont-disable-irqs.patch: Linux-RT 2.6.27-RT
   rt: dont disable irqs in usb.
- patches.rt/tasklet-busy-loop-hack.patch: Linux-RT 2.6.27-RT.
- patches.rt/tasklet-redesign.patch: Linux-RT 2.6.27-RT.
- patches.rt/timer-freq-tweaks.patch: Linux-RT 2.6.27-RT.
- patches.rt/timer-warning-fix.patch: Linux-RT 2.6.27-RT.
- patches.rt/trace-events-handle-syscalls.patch: Linux-RT
  2.6.27-RT.
- patches.rt/trace-histograms.patch: Linux-RT 2.6.27-RT.
- patches.rt/tracer-add-event-markers.patch: Linux-RT 2.6.27-RT.

-------------------------------------------------------------------
Wed Oct 29 18:18:37 CET 2008 - gregkh@suse.de

- s/rtl2860/rt2860/
- remove driver from the Xen build as it's dying for some reason.
- add obsoletes for ralink-rt2860-kmp

-------------------------------------------------------------------
Wed Oct 29 16:53:51 CET 2008 - olh@suse.de

- update patches.arch/ppc-oprofile-spu.patch
  add missing ARRAY_SIZE(pm_signal_local)

-------------------------------------------------------------------
Wed Oct 29 14:26:31 CET 2008 - hare@suse.de

- patches.arch/s390-symmetrix-ioctl.patch: Add ioctl support
  for EMC Symmetrix Subsystem Control I/O (bnc#439221)

-------------------------------------------------------------------
Wed Oct 29 12:46:51 CET 2008 - jbeulich@suse.de

- patches.xen/xen-rtl2860-build: fix issue with Windows-style
  types used in rtl2680.

-------------------------------------------------------------------
Wed Oct 29 11:49:26 CET 2008 - olh@suse.de

- build af_packet as a module on powerpc (bnc#433540)

-------------------------------------------------------------------
Wed Oct 29 11:13:42 CET 2008 - olh@suse.de

- add patches.arch/ppc-oprofile-spu-mutex-locking.patch
  Fix mutex locking for cell spu-oprofile (bnc#422501 - LTC47617)

-------------------------------------------------------------------
Wed Oct 29 09:23:20 CET 2008 - olh@suse.de

- add patches.arch/ppc-oprofile-spu.patch
  fix local array size in activate spu profiling function (bnc#439553 - LTC48925)

-------------------------------------------------------------------
Wed Oct 29 09:13:47 CET 2008 - olh@suse.de

- update patches.drivers/ehea.patch
  Add hugepage detection (bnc#439599 - LTC48958)

-------------------------------------------------------------------
Wed Oct 29 00:01:46 CET 2008 - gregkh@suse.de

- patches.drivers/staging-add-agnx-wireless-driver.patch: Staging:
  add agnx wireless driver.
- patches.drivers/staging-add-otus-atheros-wireless-network-driver.patch:
  Staging: add otus Atheros wireless network driver.
- patches.drivers/staging-add-rtl2860-wireless-driver.patch:
  Staging: add rtl2860 wireless driver (bnc#437959).
- Update config files.

-------------------------------------------------------------------
Tue Oct 28 22:32:29 CET 2008 - jkosina@suse.de

- patches.suse/silent-stack-overflow-2.patch: disabled, as it
  causes kernel hangs triggered by grub (bnc#439448).

-------------------------------------------------------------------
Tue Oct 28 20:42:15 CET 2008 - kkeil@suse.de

- update patches.suse/SoN-17-net-ps_rx.patch
  fix i/o corruption on rx in ixgbe (bnc#438929)

-------------------------------------------------------------------
Tue Oct 28 18:43:29 CET 2008 - jdelvare@suse.de

- config/powerpc/*: Fixup configuration files after last change.

-------------------------------------------------------------------
Tue Oct 28 18:19:34 CET 2008 - jdelvare@suse.de

- config/*: Include many multimedia drivers which has been dropped
  accidentally. This includes the pwc, ivtv, zr36067 drivers and
  many old webcam drivers (bnc#439489).
- supported.conf: Add all these drivers again.

-------------------------------------------------------------------
Tue Oct 28 16:02:47 CET 2008 - tiwai@suse.de

- patches.drivers/alsa-hda-analog-update,
  patches.drivers/alsa-hda-atihdmi-update,
  patches.drivers/alsa-hda-beep,
  patches.drivers/alsa-hda-hp-mobile-fix,
  patches.drivers/alsa-hda-nvidia-hdmi,
  patches.drivers/alsa-hda-probe-fix,
  patches.drivers/alsa-hda-proc-fix,
  patches.drivers/alsa-hda-realtek-update,
  patches.drivers/alsa-hda-sigmatel-update,
  patches.drivers/alsa-hda-spdif-slave,
  patches.drivers/alsa-hda-via-rec-fix,
  patches.drivers/alsa-hda-via-update:
     ALSA updates, mostly taken from 2.6.28-rc1 patches
- Update config files.

-------------------------------------------------------------------
Tue Oct 28 15:47:59 CET 2008 - jdelvare@suse.de

- Actually CONFIG_SND_HDA_HWDEP is a boolean, sorry.

-------------------------------------------------------------------
Tue Oct 28 15:40:09 CET 2008 - jdelvare@suse.de

- config/ia64/vanilla, config/x86_64/vanilla: fix configuration
  discrepancy, CONFIG_SND_HDA_HWDEP=m.

-------------------------------------------------------------------
Tue Oct 28 14:45:54 CET 2008 - olh@suse.de

- add patches.arch/ppc-pcibios_allocate_bus_resources.patch
  add patches.arch/ppc-powerpc-debug-pci-hotplug.patch
  fix DLPAR on pseries (bnc#439491 - LTC48584)

-------------------------------------------------------------------
Tue Oct 28 14:38:42 CET 2008 - olh@suse.de

- add patches.arch/ppc-powerpc-fix-pci-unmap-io.patch
  Fix unmapping of IO space on 64-bit (bnc#439491 - LTC48584)

-------------------------------------------------------------------
Tue Oct 28 11:50:35 CET 2008 - olh@suse.de

- update ps3 config, remove unneeded options to reduce vmlinux size

-------------------------------------------------------------------
Tue Oct 28 07:36:40 CET 2008 - neilb@suse.de

- patches.suse/md-notify-when-stopped: md: notify udev when an
  md array is stopped. (fate#303894).

-------------------------------------------------------------------
Tue Oct 28 00:05:51 CET 2008 - gregkh@suse.de

- use the panasonic laptop driver that was accepted by upstream, not the
  pcc-acpi driver, which was rejected:
  - patches.drivers/staging-add-pcc-acpi-driver.patch: Delete.
  - patches.drivers/panasonic-laptop-add-panasonic-let-s-note-laptop-extras-driver-v0.94.patch:
    panasonic-laptop: add Panasonic Let's Note laptop extras
    driver v0.94.
- Update config files.

-------------------------------------------------------------------
Mon Oct 27 23:58:12 CET 2008 - gregkh@suse.de

- patches.drivers/via-framebuffer-driver.patch: Via Framebuffer
  driver.
- Update config files.

-------------------------------------------------------------------
Mon Oct 27 22:50:59 CET 2008 - bwalle@suse.de

- patches.fixes/hpwdt-kdump.diff:
  Don't change permission of sysfs file (did that accidentally
  when changing the default value).

-------------------------------------------------------------------
Mon Oct 27 14:13:04 CET 2008 - trenn@suse.de

- patches.arch/x86_uv_early_detect.patch: Delete hacks that were
  necessary while waiting for x2apic code. (bnc#429984).

-------------------------------------------------------------------
Mon Oct 27 11:46:43 CET 2008 - tj@suse.de

Refresh the govault patch.

- patches.drivers/libata-add-waits-for-govault: libata: add
  waits for GoVault (bnc#246451).

-------------------------------------------------------------------
Sun Oct 26 18:48:09 CET 2008 - bwalle@suse.de

- patches.fixes/kdb-oops-panic.diff:
  Fix NULL pointer dereference when regs == NULL (bnc#439007).
- patches.fixes/hpwdt-kdump.diff:
  Fix kdump when using hpwdt (bnc#436786).

-------------------------------------------------------------------
Sun Oct 26 06:58:29 CET 2008 - gregkh@suse.de

- refresh patches to apply cleanly and properly.

-------------------------------------------------------------------
Sun Oct 26 06:44:24 CET 2008 - gregkh@suse.de

- Update to 2.6.27.4

-------------------------------------------------------------------
Sat Oct 25 20:47:27 CEST 2008 - agruen@suse.de

- Fix the dependencies between the split kernel packages and KMPs
  (FATE 303631).
- Fix for kernel paclages which are not split.
- rpm/kernel-source.spec.in: Update list of scripts to include.

-------------------------------------------------------------------
Sat Oct 25 18:36:05 CEST 2008 - jjolly@suse.de

- patches.arch/s390-02-02-smp-sysdev.patch: kernel: sysdev class
  file creation (bnc#434333)
- patches.arch/s390-02-03-zfcp.patch: Fix zfcp problems that have
  been found (bnc#434333)
- patches.arch/s390-02-04-qeth-mac.patch: qeth: use firmware
  MAC-address for layer2 hsi-devices (bnc#434333)
- patches.arch/s390-02-05-qeth-recovery.patch: qeth: qeth recovery
  fails (bnc#434333)
- patches.arch/s390-02-06-qeth-offset.patch: qeth: fix offset error
  in non prealloc header path (bnc#434333,LTC#48840)
- patches.arch/s390-02-07-qeth-ipv6check.patch: qeth: remove
  unnecessary support ckeck in sysfs route6 (bnc#434333)
- patches.arch/s390-02-08-qeth-panic.patch: qeth: avoid
  skb_under_panic for malformatted inbound data (bnc#434333)
- patches.arch/s390-02-09-tape-lock.patch: tape device driver:
  improve locking (bnc#434333)

-------------------------------------------------------------------
Sat Oct 25 11:51:28 CEST 2008 - neilb@suse.de

- patches.kernel.org/touch_mnt_namespace-when-the-mount-flags-change.patch:
  touch_mnt_namespace when the mount flags change (FATE#304218).

-------------------------------------------------------------------
Fri Oct 24 23:57:11 CEST 2008 - gregkh@suse.de

- Updated to 2.6.27.4-rc3:
  - fixed ath5k suspend/resume regression
  - fixed pvrusb2 so it actually works

-------------------------------------------------------------------
Fri Oct 24 17:40:25 CEST 2008 - jack@suse.cz

- patches.suse/ocfs2-Implementation-of-local-and-global-quota-file.patch:
  ocfs2: Implementation of local and global quota file handling
  (fate#302681). - fixed 64-bit division

-------------------------------------------------------------------
Fri Oct 24 17:14:33 CEST 2008 - jeffm@suse.de

- Update config files for -rt.

-------------------------------------------------------------------
Fri Oct 24 17:09:57 CEST 2008 - hare@suse.de

- patches.suse/cgroup-freezer.patch: Add TIF_FREEZE for s390.

-------------------------------------------------------------------
Fri Oct 24 16:49:53 CEST 2008 - olh@suse.de

- move patches.suse/md-raid-metadata-PAGE_SIZE.patch
  to patches.kernel.org/md-raid-metadata-PAGE_SIZE.patch
  to allow raid0 with 64k PAGE_SIZE

-------------------------------------------------------------------
Fri Oct 24 16:49:41 CEST 2008 - jack@suse.cz

- Update config files.
- supported.conf: Added new quota module
- patches.suse/xfs-dmapi-enable: Enable XFS DMAPI. - Refreshed

  Quotas for OCFS2:
- patches.suse/quota-Add-callbacks-for-allocating-and-destroying-d.patch:
  quota: Add callbacks for allocating and destroying dquot
  structures (fate#302681).
- patches.suse/quota-Increase-size-of-variables-for-limits-and-ino.patch:
  quota: Increase size of variables for limits and inode usage
  (fate#302681).
- patches.suse/quota-Remove-bogus-optimization-in-check_idq-an.patch:
  quota: Remove bogus 'optimization' in check_idq() and
  check_bdq() (fate#302681).
- patches.suse/quota-Make-_SUSPENDED-just-a-flag.patch: quota:
  Make _SUSPENDED just a flag (fate#302681).
- patches.suse/quota-Allow-to-separately-enable-quota-accounting-a.patch:
  quota: Allow to separately enable quota accounting and enforcing
  limits (fate#302681).
- patches.suse/ext3-Use-sb_any_quota_loaded-instead-of-sb_any_qu.patch:
  ext3: Use sb_any_quota_loaded() instead of
  sb_any_quota_enabled() (fate#302681).
- patches.suse/ext4-Use-sb_any_quota_loaded-instead-of-sb_any_qu.patch:
  ext4: Use sb_any_quota_loaded() instead of
  sb_any_quota_enabled() (fate#302681).
- patches.suse/reiserfs-Use-sb_any_quota_loaded-instead-of-sb_an.patch:
  reiserfs: Use sb_any_quota_loaded() instead of
  sb_any_quota_enabled(). (fate#302681).
- patches.suse/quota-Remove-compatibility-function-sb_any_quota_en.patch:
  quota: Remove compatibility function sb_any_quota_enabled()
  (fate#302681).
- patches.suse/quota-Introduce-DQUOT_QUOTA_SYS_FILE-flag.patch:
  quota: Introduce DQUOT_QUOTA_SYS_FILE flag (fate#302681).
- patches.suse/quota-Move-quotaio_v-12-.h-from-include-linux-to-f.patch:
  quota: Move quotaio_v[12].h from include/linux/ to fs/
  (fate#302681).
- patches.suse/quota-Split-off-quota-tree-handling-into-a-separate.patch:
  quota: Split off quota tree handling into a separate file
  (fate#302681).
- patches.suse/quota-Convert-union-in-mem_dqinfo-to-a-pointer.patch:
  quota: Convert union in mem_dqinfo to a pointer (fate#302681).
- patches.suse/quota-Allow-negative-usage-of-space-and-inodes.patch:
  quota: Allow negative usage of space and inodes (fate#302681).
- patches.suse/quota-Keep-which-entries-were-set-by-SETQUOTA-quota.patch:
  quota: Keep which entries were set by SETQUOTA quotactl
  (fate#302681).
- patches.suse/quota-Add-helpers-to-allow-ocfs2-specific-quota-ini.patch:
  quota: Add helpers to allow ocfs2 specific quota initialization,
  freeing and recovery (fate#302681).
- patches.suse/quota-Implement-function-for-scanning-active-dquots.patch:
  quota: Implement function for scanning active dquots
  (fate#302681).
- patches.suse/ocfs2-Fix-check-of-return-value-of-ocfs2_start_tran.patch:
  ocfs2: Fix check of return value of ocfs2_start_trans()
  (fate#302681).
- patches.suse/ocfs2-Support-nested-transactions.patch: ocfs2:
  Support nested transactions (fate#302681).
- patches.suse/ocfs2-Fix-checking-of-return-value-of-new_inode.patch:
  ocfs2: Fix checking of return value of new_inode()
  (fate#302681).
- patches.suse/ocfs2-Let-inode-be-really-deleted-when-ocfs2_mknod_.patch:
  ocfs2: Let inode be really deleted when ocfs2_mknod_locked()
  fails (fate#302681).
- patches.suse/ocfs2-Assign-feature-bits-and-system-inodes-to-quot.patch:
  ocfs2: Assign feature bits and system inodes to quota feature
  and quota files (fate#302681).
- patches.suse/ocfs2-Mark-system-files-as-not-subject-to-quota-acc.patch:
  ocfs2: Mark system files as not subject to quota accounting
  (fate#302681).
- patches.suse/ocfs2-Implementation-of-local-and-global-quota-file.patch:
  ocfs2: Implementation of local and global quota file handling
  (fate#302681).
- patches.suse/ocfs2-Add-quota-calls-for-allocation-and-freeing-of.patch:
  ocfs2: Add quota calls for allocation and freeing of inodes
  and space (fate#302681).
- patches.suse/ocfs2-Enable-quota-accounting-on-mount-disable-on.patch:
  ocfs2: Enable quota accounting on mount, disable on umount
  (fate#302681).
- patches.suse/ocfs2-Implement-quota-syncing-thread.patch: ocfs2:
  Implement quota syncing thread (fate#302681).
- patches.suse/ocfs2-Implement-quota-recovery.patch: ocfs2:
  Implement quota recovery (fate#302681).

-------------------------------------------------------------------
Fri Oct 24 15:53:20 CEST 2008 - kkeil@suse.de

- patches.fixes/cxgb3_fix_race_in_EEH: cxgb3: fix race in EEH.
  (bnc#430093)

-------------------------------------------------------------------
Fri Oct 24 15:51:12 CEST 2008 - jeffm@suse.de

- Refreshed context for -RT patches so they apply again.

-------------------------------------------------------------------
Fri Oct 24 15:32:06 CEST 2008 - rw@suse.de

- patches.drivers/sgi-ioc4-request-submodules:
  Make ioc4 request dependant modules.  (bnc#429215)

-------------------------------------------------------------------
Fri Oct 24 15:13:21 CEST 2008 - hare@suse.de

- Update config files: Disable FAIL_MAKE_REQUEST.

-------------------------------------------------------------------
Fri Oct 24 15:11:46 CEST 2008 - tiwai@suse.de

- patches.drivers/alsa-usb-exclude-1st-slot: Delete this old ugly
  workaround patch.

-------------------------------------------------------------------
Fri Oct 24 14:18:07 CEST 2008 - hare@suse.de

- Include patches from upstream:
  - patches.fixes/block-use-bio_has_data: Implement bio_has_data().
  - patches.fixes/block-git-fixes: Block layer fixes for 2.6.28.
  - patches.fixes/block-rq-affinity: Implement rq affinity.
  - patches.fixes/dm-mpath-remove-is_active: dm mpath: remove
    is_active from struct dm_path.
  - patches.fixes/block-discard-requests: Implement block discard.
  - patches.drivers/dm-abort-queue-on-failed-paths: dm: Call
    blk_abort_queue on failed paths (bnc#417544).
  - patches.drivers/block-call-sync-on-cleanup: block:
    blk_cleanup_queue() should call blk_sync_queue().
- Refaktor and update request-based multipath patches:
  - patches.drivers/blk-request-based-multipath-update: 
    Update request-based multipathing patches to upstream version
    (bnc#434105).
  - patches.suse/rq-based-multipath: Update to latest version
    of request-based multipathing patchset (bnc#434105)
  - patches.drivers/block-abort-request-rq-complete-marking:
    use rq complete marking in blk_abort_request (bnc#434105).
  - patches.fixes/scsi-atomic-blk-timer-deletes: Delete.
  - patches.fixes/dm-mpath-abort-queue: Delete.
  - patches.suse/rq-based-block-layer: Delete.
  - patches.suse/rq-based-dm-interface: Delete.
  - patches.suse/rq-based-multipath-functions: Delete.
  - patches.suse/rq-based-init-crash: Delete.
- Update patches to upstream version:
  - patches.drivers/bdev-resize-check-for-device-resize
  - patches.drivers/bdev-resize-added-flush_disk
  - patches.drivers/bdev-resize-call-flush_disk
  - patches.drivers/bdev-resize-sd-driver-calls
  - patches.drivers/block-timeout-handling
  - patches.drivers/bdev-resize-adjust-block-device-size
  - patches.drivers/bdev-resize-wrapper-for-revalidate_disk
  - patches.drivers/block-abort-queue
  - patches.fixes/scsi-enhance-error-codes
- Rediff patches:
  - patches.fixes/scsi-misc-git-update
  - patches.suse/dm-barrier-single-device
  - patches.suse/kdb-common
  - patches.drivers/lpfc-8.2.8-update
  - patches.drivers/lpfc-8.2.8.3-update
  - patches.drivers/mpt-fusion-4.00.43.00-update

-------------------------------------------------------------------
Fri Oct 24 14:07:43 CEST 2008 - bwalle@suse.de

- patches.suse/kdump-dump_after_notifier.patch: Add sysctl also
  to kernel/sysctl_check.c.

-------------------------------------------------------------------
Fri Oct 24 14:06:20 CEST 2008 - bwalle@suse.de

- Obsolete uvcvideo-kmp.

-------------------------------------------------------------------
Fri Oct 24 12:52:23 CEST 2008 - jbeulich@suse.de

- rpm/kernel-binary.spec.in: Provide 'kernel' also for Xen (bnc#362918).

-------------------------------------------------------------------
Fri Oct 24 12:24:54 CEST 2008 - jbeulich@suse.de

- patches.arch/x86_64-unwind-annotations: fix unwind annotations.
- patches.xen/xen3-x86_64-unwind-annotations: fix unwind
  annotations.

-------------------------------------------------------------------
Fri Oct 24 12:20:01 CEST 2008 - jbeulich@suse.de

- Update Xen patches to 2.6.27.3 and c/s 704
- patches.xen/xen3-x2APIC_PATCH_27_of_41_9fa8c481b55e80edd8c637573f87853bb6b600f5:
  x64, x2apic/intr-remap: introduce CONFIG_INTR_REMAP (fate
  #303948 and fate #303984).
- patches.xen/xen3-x2APIC_PATCH_40_of_41_bbb65d2d365efe9951290e61678dcf81ec60add4:
  x86: use cpuid vector 0xb when available for detecting cpu
  topology (fate #303948 and fate #303984).
- patches.xen/xen-kconfig-compat-3.2.0: add 3.2.0-compatibility
  configure option.
- patches.xen/xen-x86-exit-mmap: be more aggressive about
  de-activating mm-s under destruction.
- patches.xen/xen-x86-machphys-prediction: properly predict
  phys<->mach translations.
- patches.xen/xen-x86-mmu-batching: utilize
  arch_{enter,leave}_lazy_cpu_mode().
- patches.xen/xen-x86-no-lazy-tlb: ensure inadvertent uses of
  lazy TLB data are caught during the build.
- Update Xen config files.

-------------------------------------------------------------------
Fri Oct 24 12:08:49 CEST 2008 - mmarek@suse.cz

- rpm/kernel-binary.spec.in:
  - do not split kernel-kdump into -base and -extra
  - fix case when a build results in no unsupported modules


-------------------------------------------------------------------
Fri Oct 24 11:07:32 CEST 2008 - bwalle@suse.de

- patches.fixes/kdb-kdump.diff:
  Fix CONFIG_KDB_KDUMP on xSeries (bnc#436454).

-------------------------------------------------------------------
Fri Oct 24 10:45:08 CEST 2008 - agruen@suse.de

- supported.conf: Mark dmapi as supported (by SGI).

-------------------------------------------------------------------
Fri Oct 24 10:40:29 CEST 2008 - olh@suse.de

- disable all unsupported drivers in kernel-kdump

-------------------------------------------------------------------
Fri Oct 24 08:25:47 CEST 2008 - npiggin@suse.de

- patches.suse/silent-stack-overflow-2.patch: avoid silent stack
  overflow over the heap (bnc#44807 bnc#211997).

-------------------------------------------------------------------
Fri Oct 24 07:43:02 CEST 2008 - gregkh@suse.de

- Update to 2.6.27.4-rc2

-------------------------------------------------------------------
Fri Oct 24 07:09:39 CEST 2008 - gregkh@suse.de

- disable CONFIG_SYSFS_DEPRECATED_V2 from powerpc/rt config file

-------------------------------------------------------------------
Fri Oct 24 07:00:11 CEST 2008 - gregkh@suse.de

- Update to 2.6.27.4-rc1
  - lots of bugfixes, and obsoletes some current patches:
    - patches.fixes/ext3-avoid-printk-flood-with-dir-corruption: Delete.
    - patches.fixes/ext2-avoid-printk-flood-with-dir-corruption: Delete.
    - patches.fixes/wdm_autoload.diff: Delete.

-------------------------------------------------------------------
Fri Oct 24 06:57:57 CEST 2008 - npiggin@suse.de

- Fix ppc and ps3 configs

-------------------------------------------------------------------
Fri Oct 24 06:53:13 CEST 2008 - npiggin@suse.de

- Update config files.
- patches.suse/cgroup-freezer.patch: cgroup freezer (bnc#417294,
  fate#304191, fate#201036).

-------------------------------------------------------------------
Fri Oct 24 06:32:10 CEST 2008 - npiggin@suse.de

- Update config files. Enable cgroups for all archs (bnc#417527)

-------------------------------------------------------------------
Fri Oct 24 05:57:53 CEST 2008 - npiggin@suse.de

- patches.arch/ppc-gigantic-page-fix2.patch: powerpc gigantic
  pages fix 2 (bnc#434026).
- patches.arch/ppc-gigantic-page-fix3.patch: powerpc gigantic
  pages fix 3 (bnc#434026).
- patches.trace/lttng-instrumentation-hugetlb.patch: de-fuzz

-------------------------------------------------------------------
Fri Oct 24 05:35:49 CEST 2008 - gregkh@suse.de

- disabled CONFIG_CALGARY_IOMMU_ENABLED_BY_DEFAULT on x86-64
  vanilla kernel.

-------------------------------------------------------------------
Fri Oct 24 05:34:15 CEST 2008 - gregkh@suse.de

- patches.drivers/cciss-fix-procfs-firmware-regression.patch:
  cciss: fix procfs firmware regression (bnc435644).
- patches.drivers/cciss-fix-sysfs-symlink.patch: cciss: fix
  sysfs symlink (bnc435644).

-------------------------------------------------------------------
Fri Oct 24 05:07:47 CEST 2008 - gregkh@suse.de

- disable CONFIG_CALGARY_IOMMU_ENABLED_BY_DEFAULT on x86-64.  To use
  Calgary iommu systems, you now must manually pass "iommu=calgary" to
  get this hardware support back enabled.  This is the recommended
  proceedure right now, from IBM, otherwise the hardware crashes.
  bnc#436450.

-------------------------------------------------------------------
Fri Oct 24 01:12:04 CEST 2008 - gregkh@suse.de

- clean up all fuzz in patches to get them to apply cleanly.

-------------------------------------------------------------------
Fri Oct 24 00:57:17 CEST 2008 - gregkh@suse.de

- delete patches.arch/s390-01-03-cmm2-v2.patch as it touched core
  kernel code and was rejected from upstream.
  - patches.arch/s390-01-03-cmm2-v2.patch: Delete.
  - patches.arch/s390-01-03-cmm2-v2a.patch: Delete.

-------------------------------------------------------------------
Fri Oct 24 00:36:54 CEST 2008 - gregkh@suse.de

- Update to version 3.4 of squashfs:
  - patches.suse/squashfs3.3-patch: Delete.
  - patches.suse/squashfs-patch-2.6.25: Delete.
  - patches.suse/squashfs-patch-2.6.27: Delete.
  - patches.suse/squashfs-3.4.patch: squashfs v3.4.

-------------------------------------------------------------------
Thu Oct 23 23:13:11 CEST 2008 - jeffm@suse.de

- patches.fixes/block-sanitize-invalid-partition-table-entries:
  block: sanitize invalid partition table entries (bnc#371657).

-------------------------------------------------------------------
Thu Oct 23 15:41:19 CEST 2008 - olh@suse.de

- add patches.arch/ppc-pseries_mem-limit-16g.patch
  Don't use a 16G page if beyond mem= limits (bnc#438111 - LTC49329)

-------------------------------------------------------------------
Thu Oct 23 15:27:00 CEST 2008 - kkeil@suse.de

- Update x86 64bit config files to include WAN support (bnc#437692)

-------------------------------------------------------------------
Thu Oct 23 15:19:58 CEST 2008 - olh@suse.de

- add patches.drivers/cell_edac.patch
  Fix incorrect edac_mode in csrow causing oops (bnc#437757 - LTC49143)

-------------------------------------------------------------------
Thu Oct 23 14:09:23 CEST 2008 - olh@suse.de

- update patches.suse/nameif-track-rename.patch
  print also application and pid

-------------------------------------------------------------------
Thu Oct 23 12:16:39 CEST 2008 - jkosina@suse.de

- patches.fixes/hid-rdesc-quirk-for-sony-vaio-VGX-TP1E.patch:
  HID: Fix Sony Vaio VGX report descriptor (bnc#437758).

-------------------------------------------------------------------
Thu Oct 23 11:32:43 CEST 2008 - olh@suse.de

- add patches.drivers/ehca-rejecting-dynamic-mem-add-remove.patch
  reject dynamic memory add/remove (bnc#434651 - LTC48744)

-------------------------------------------------------------------
Thu Oct 23 10:54:19 CEST 2008 - npiggin@suse.de

- Update config files.

-------------------------------------------------------------------
Thu Oct 23 09:28:14 CEST 2008 - npiggin@suse.de

- patches.suse/x86-gb-linear-map.patch: Enable GB mapped linear
  KVA on x86 (bnc#437674).
- patches.xen/xen3-patch-2.6.26: merge

-------------------------------------------------------------------
Thu Oct 23 00:23:55 CEST 2008 - gregkh@suse.de

- update to 2.6.27.3
  - lots of bugfixes
  - CVE-2008-3831 fix

-------------------------------------------------------------------
Wed Oct 22 21:45:42 CEST 2008 - jeffm@suse.de

- scripts/vc: Handle unset $EDITOR

-------------------------------------------------------------------
Wed Oct 22 21:43:25 CEST 2008 - jeffm@suse.de

- patches.suse/export-release_open_intent: Export
  release_open_intent for NFS branches with aufs.

-------------------------------------------------------------------
Wed Oct 22 14:17:15 CEST 2008 - jdelvare@suse.de

- supported.conf: Mark the ibmaem and ibmpex hwmon drivers as
  supported by IBM.
- supported.conf: Mark the i5k_amb hwmon driver as supported.

-------------------------------------------------------------------
Wed Oct 22 11:39:01 CEST 2008 - olh@suse.de

- add patches.drivers/ehea.patch
  Fix memory hotplug support (436447 - LTC48713)

-------------------------------------------------------------------
Wed Oct 22 11:16:18 CEST 2008 - olh@suse.de

- add patches.arch/ppc-pseries_hugepage_pagetable_allocation.patch
  Cleanup hugepage pagetable allocation (bnc# 433503 - LTC48757)

-------------------------------------------------------------------
Wed Oct 22 08:23:43 CEST 2008 - sassmann@suse.de

Add PS3 audio patches:
- patches.arch/ppc-ps3-add-passthrough-support-for-non-audio-streams.patch:
  ps3: Add passthrough support for non-audio streams.
- patches.arch/ppc-ps3-add-ps3av-audio-mute-analog.patch:
  ps3: Add ps3av_audio_mute_analog().
- patches.arch/ppc-ps3-add-support-for-SPDIF-HDMI-passthrough.patch:
  ps3: Add support for SPDIF/HDMI passthrough.

-------------------------------------------------------------------
Tue Oct 21 11:46:22 CEST 2008 - sdietrich@suse.de

- patches.rt/genirq-usb.patch: Make status_cache u32
- patches.rt/genirq-ohci1394.patch: Enable ohci1394 IRQ
  threading.

-------------------------------------------------------------------
Tue Oct 21 11:21:00 CEST 2008 - hare@suse.de

- patches.fixes/dm-mpath-abort-queue: rediff.
- patches.fixes/scsi-atomic-blk-timer-deletes: scsi: atomic blk
  timer deletes (LTC#48990, bnc#434105).
- patches.suse/rq-based-block-layer: rq-based multipathing:
  rediff.

-------------------------------------------------------------------
Tue Oct 21 09:59:51 CEST 2008 - hare@suse.de

- patches.fixes/scsi-inquiry-too-short-ratelimit: INQUIRY result
  too short (5) message flood (bnc#432535).

-------------------------------------------------------------------
Tue Oct 21 07:55:12 CEST 2008 - npiggin@suse.de

- patches.suse/filp-slab-rcu: Delete.

-------------------------------------------------------------------
Tue Oct 21 07:00:39 CEST 2008 - sdietrich@suse.de

USB IRQ threading (experimental: guarded by genirq):
- patches.rt/genirq1-make-irqreturn_t-an-enum: genirq: make
  irqreturn_t an enum.
- patches.rt/genirq2-add-quick-check-handler.patch: genirq:
  add a quick check handler.
- patches.rt/genirq3-add-threaded-irq-handler-support: genirq:
  add threaded interrupt handler support.
- patches.rt/genirq4-add-helper-to-check-whether-irq-thread-should-run:
  genirq: add a helper to check whether the irqthread should run.
- patches.rt/genirq5-make-irq-threading-robust: genirq: make
  irq threading robust.
- patches.rt/genirq-usb.patch: genirq threading for ehci, ohci
  and uhci USB hosts..
- patches.rt/genirq-wlan-ng-compat.patch: Remove redundant,
  obsolete 2.4 compatibility code in wlan-ng.
Ack:
- patches.rt/genirq-soft-resend.patch: Linux-RT 2.6.27-RT
   x86: activate HARDIRQS_SW_RESEND.

-------------------------------------------------------------------
Mon Oct 20 22:02:40 CEST 2008 - gregkh@suse.de

- patches.arch/x2APIC_PATCH_x86-mach_apicdef.h-need-to-include-before-smp.h.patch:
  x86: mach_apicdef.h need to include before smp.h.
  fixes build error on i386 pae kernels.

-------------------------------------------------------------------
Mon Oct 20 21:33:25 CEST 2008 - bwalle@suse.de

- patches.suse/kdump-dump_after_notifier.patch:
  Add dump_after_notifier sysctl (bnc#436678).

-------------------------------------------------------------------
Mon Oct 20 18:21:36 CEST 2008 - gregkh@suse.de

- scripts/wd-functions.sh: reverse git and cvs checks (check for
  cvs before git).  This solves the problem if you are using a cvs
  tree, yet it happens to live in a directory that way up the
  directory chain is in a git tree (like for people who keep portions
  of their $HOME in git).

-------------------------------------------------------------------
Mon Oct 20 18:16:15 CEST 2008 - gregkh@suse.de

- Update config files: enable CONFIG_GENERICARCH and CONFIG_BIGSMP
  on i386-pae kernels. (bnc#428247)

-------------------------------------------------------------------
Mon Oct 20 17:34:11 CEST 2008 - ptesarik@suse.cz

- patches.arch/x86-tracehook: fix the order of arguments in
  /proc/$pid/syscall on x86_64.

-------------------------------------------------------------------
Mon Oct 20 16:53:36 CEST 2008 - bwalle@suse.de

- Update config files: Enable CONFIG_KVM_KMP for RT config, run
  oldconfig.

-------------------------------------------------------------------
Mon Oct 20 16:42:42 CEST 2008 - bwalle@suse.de

- patches.arch/ppc-vmcoreinfo.diff: Correct to reflect mainline
  state.

-------------------------------------------------------------------
Mon Oct 20 12:52:08 CEST 2008 - hare@suse.de

- Update config files.
- patches.suse/kvm-as-kmp: Allow KVM to be built as KMP
  (FATE#303679).

-------------------------------------------------------------------
Mon Oct 20 10:54:50 CEST 2008 - jjolly@suse.de

- patches.arch/s390-01-05-kmsg-v2.patch: Instrument the kernel
  components such that a kernel message catalog as well as related
  man pages can be automatically generated. (bnc#417300)
- patches.arch/s390-01-06-zfcp-cleanup-v2.patch: Update patch to
  fit on recent kmsg patch changes. (bnc#417550)
- patches.drivers/driver-core-basic-infrastructure-for-per-module-dynamic-debug-messages.patch:
  Update patch to fit on recent kmsg patch changes.
- config/s390/{default,s390}: Added CONFIG_KMSG_IDS=y

-------------------------------------------------------------------
Mon Oct 20 10:15:36 CEST 2008 - bwalle@suse.de

- supported.conf: Mark 'crasher' as supported to avoid installing
  the "extra" package only for that module.

-------------------------------------------------------------------
Mon Oct 20 08:46:19 CEST 2008 - olh@suse.de

- add patches.arch/ppc-pseries_16g-numa.patch
  fix crash with more 2 numa nodes and 16G hugepage (bnc#436452 - LTC48839)

-------------------------------------------------------------------
Sat Oct 18 21:15:52 CEST 2008 - gregkh@suse.de

- Update to 2.6.27.2.
  - lots of bugfixes

-------------------------------------------------------------------
Sat Oct 18 10:11:55 CEST 2008 - tonyj@suse.de

- patches.rt/fix-preempt-none.patch: Fix preempt-none build
  errors

-------------------------------------------------------------------
Fri Oct 17 22:24:56 CEST 2008 - jeffm@suse.de

- patches.suse/SoN-20-netvm-reserve-inet.patch-fix: SoN: Fix
  initialization of ipv4_route_lock (bnc#435994).

-------------------------------------------------------------------
Fri Oct 17 17:49:05 CEST 2008 - kkeil@suse.de

- patches.drivers/tg3-Add-57780-ASIC-revision.patch: tg3: Add
  57780 ASIC revision. (bnc#434147)
- patches.drivers/broadcom-Add-support-for-the-57780-integrated-PHY.patch:
  broadcom: Add support for the 57780 integrated PHY. (bnc#434147)
- patches.drivers/bnx2x-eeh.patch: bnx2x: EEH recovery fix.(bnc#433875)

-------------------------------------------------------------------
Fri Oct 17 17:42:48 CEST 2008 - bwalle@suse.de

- rpm/kernel-binary.spec.in: Add the auto-generated (by mkdumprd)
  kdump initrd to %ghost so that the file gets removed when
  uninstalling the kernel.

-------------------------------------------------------------------
Fri Oct 17 01:22:08 CEST 2008 - mfasheh@suse.com

- ocfs2 ACL / security attribute support
  - patches.suse/ocfs2-Remove-unused-function-restore_extent_block.patch
  - patches.suse/ocfs2-Merge-transactions-during-xattr-set.patch
  - patches.suse/ocfs2-xattr.-ch-definition-cleanups.patch
  - patches.suse/ocfs2-Add-security-xattr-support-in-ocfs2.patch
  - patches.suse/ocfs2-Add-POSIX-ACL-support-in-ocfs2.patch

-------------------------------------------------------------------
Fri Oct 17 00:57:16 CEST 2008 - mfasheh@suse.com

- ocfs2 fixes / updates from 2.6.28 merge window
  - patches.suse/ocfs2-xattr.c-Fix-a-bug-when-inserting-xattr.patch
  - patches.suse/ocfs2-Add-empty-bucket-support-in-xattr.patch
  - patches.suse/ocfs2-Remove-pointless.patch
  - patches.suse/ocfs2-make-la_debug_mutex-static.patch
  - patches.suse/ocfs2-Documentation-update-for-user_xattr-nouser_.patch
  - patches.suse/ocfs2-use-smaller-counters-in-ocfs2_remove_xattr_cl.patch
  - patches.suse/ocfs2-Don-t-check-for-NULL-before-brelse.patch
  - patches.suse/ocfs2-Uninline-ocfs2_xattr_name_hash.patch
  - patches.suse/ocfs2-Move-trusted-and-user-attribute-support-into.patch
  - patches.suse/ocfs2-Calculate-EA-hash-only-by-its-suffix.patch
  - patches.suse/ocfs2-Refactor-xattr-list-and-remove-ocfs2_xattr_ha.patch
  - patches.suse/ocfs2-Separate-out-sync-reads-from-ocfs2_read_block.patch
  - patches.suse/ocfs2-Require-an-inode-for-ocfs2_read_block-s.patch
  - patches.suse/ocfs2-Simplify-ocfs2_read_block.patch
  - patches.suse/ocfs2-Move-ocfs2_bread-into-dir.c.patch
  - patches.suse/ocfs2-Kill-the-last-naked-wait_on_buffer-for-cach.patch
  - patches.suse/ocfs2-Make-cached-block-reads-the-common-case.patch
  - patches.suse/ocfs2-fix-build-error.patch

-------------------------------------------------------------------
Thu Oct 16 23:49:45 CEST 2008 - mfasheh@suse.com

- ocfs2 dynamic local alloc patches

-------------------------------------------------------------------
Thu Oct 16 22:38:23 CEST 2008 - jslaby@suse.de

- patches.drivers/tpm-bcm0102-workaround.patch: tpm: work around
  bug in Broadcom BCM0102 chipset (bnc#425747 FATE304221).
- patches.drivers/tpm-correct-timeouts.patch: tpm: correct tpm
  timeouts to jiffies conversion (bnc#425747 FATE304221).

-------------------------------------------------------------------
Thu Oct 16 20:10:40 CEST 2008 - ihno@suse.de

- added patches.arch/s390-01-03-cmm2-v2a.patch
  fix the sequence of initilisations.

-------------------------------------------------------------------
Thu Oct 16 12:48:17 CEST 2008 - agruen@suse.de

- rpm/kernel-binary.spec.in: Make the kernel-$flavor-extra packages
  supplement kernel-$flavor on openSUSE and SLED so that those
  packages will get installed by default, using the product(...)
  dependencies provided by the *-release packages.

-------------------------------------------------------------------
Thu Oct 16 05:03:49 CEST 2008 - tonyj@suse.de

- Previous checkin was totally broken wrt rt config files.
  Revert to previous versions and incorporate any changes from
  run_oldconfig. Sole changes to previous versions is to remove
  CONFIG_DYNAMIC_FTRACE from rt_debug configs which is consistent 
  with change in 2.6.27.1

-------------------------------------------------------------------
Thu Oct 16 01:48:04 CEST 2008 - gregkh@suse.de

- Update to 2.6.27.1
  - disables a problem config option, only affected the vanilla,
    debug, and rt kernel variants.

-------------------------------------------------------------------
Wed Oct 15 16:29:57 CEST 2008 - olh@suse.de

- add patches.arch/ppc-pseries_pfn-mem-rm.patch
  fix hotplug memory remove (bnc#435181 - LTC48640)

-------------------------------------------------------------------
Wed Oct 15 15:59:23 CEST 2008 - mmarek@suse.cz

- rpm/post.sh, rpm/postun.sh: run weak-modules, depmod and mkinitrd
  on older distros (bnc#435246)
  Fixed fix for bnc#435104 ("/boot/" was missing in some places)


-------------------------------------------------------------------
Wed Oct 15 11:25:19 CEST 2008 - mmarek@suse.cz

- rpm/kernel-binary.spec.in: don't recommend the -extra subpackage
  (fate#303631)
- rpm/postun.sh, rpm/post.sh: remove the temporary workaround

-------------------------------------------------------------------
Wed Oct 15 08:58:57 CEST 2008 - olh@suse.de

- drop patches.arch/ppc-iseries-remove-AVAILABLE_VETH.patch
  not needed anymore

-------------------------------------------------------------------
Wed Oct 15 07:46:16 CEST 2008 - nfbrown@suse.de

- patches.fixes/nfs-file-cred-context-null: nfs_file_cred should
  cope if 'file' hasn't been opened properly (bnc#431785).

-------------------------------------------------------------------
Wed Oct 15 03:36:22 CEST 2008 - tonyj@suse.de

- Update RT patches to latest .27 Windriver version (all patches)
- Disable patches.rt/swap-spinlock-fix.patch
- Guard filp-slab-rcu for RT

-------------------------------------------------------------------
Tue Oct 14 17:29:36 CEST 2008 - jkosina@suse.de

- patches.fixes/input-add-acer-aspire-5710-to-nomux.patch: Input:
  Add Acer Aspire 5710 to nomux blacklist (bnc#404881).

-------------------------------------------------------------------
Tue Oct 14 16:33:12 CEST 2008 - oneukum@suse.de

- patches.fixes/ehci_sched.diff: Delete.
  in mainline now. done to the right tree.

-------------------------------------------------------------------
Tue Oct 14 15:48:20 CEST 2008 - mmarek@suse.cz

- rpm/postun.sh, rpm/post.sh: temporarily ignore errors from
  weak-modules2 --{add,remove}-kernel-modules until
  module-init-tools has rebuilt

-------------------------------------------------------------------
Tue Oct 14 15:45:52 CEST 2008 - jkosina@suse.de

- patches.fixes/input-add-amilo-pro-v-to-nomux.patch: Delete.
  The patch is already upstream in 2.6.27

-------------------------------------------------------------------
Tue Oct 14 15:16:38 CEST 2008 - jeffm@suse.de

- patches.suse/osync-error: Update position after check for -EIO
  (bnc#434910).

-------------------------------------------------------------------
Tue Oct 14 14:04:11 CEST 2008 - npiggin@suse.de

- patches.suse/rlimit-memlock-64k.patch: Increase default
  RLIMIT_MEMLOCK to 64k (bnc#329675).

-------------------------------------------------------------------
Tue Oct 14 13:19:29 CEST 2008 - sjayaraman@suse.de

- Update config files: CIFS_EXPERIMENTAL=y and CIFS_DFS_UPCALL=y
  (FATE#303758).

-------------------------------------------------------------------
Tue Oct 14 10:54:40 CEST 2008 - jbeulich@novell.com

- patches.xen/xen-irq-probe: restrict IRQ probing (bnc#431572).

-------------------------------------------------------------------
Tue Oct 14 10:27:19 CEST 2008 - ptesarik@suse.cz

- patches.trace/utrace-core: undo overzealous #ifdef's, which
  removed too much code in case UTRACE_CONFIG was unset.

-------------------------------------------------------------------
Tue Oct 14 10:09:32 CEST 2008 - jbeulich@novell.com

- patches.fixes/reiserfs-commit-ids-unsigned-ints: Remove L suffix
  from constant compared against.

-------------------------------------------------------------------
Tue Oct 14 10:08:27 CEST 2008 - olh@suse.de

- call bootloader_entry without leading /boot/ (bnc#435104)

-------------------------------------------------------------------
Tue Oct 14 09:44:43 CEST 2008 - mmarek@suse.cz

- rpm/kernel-source.spec.in, rpm/source-post.sh, rpm/functions.sh:
  kill functions.sh, put the relink() function to source-post.sh
  directly
- rpm/postun.sh, rpm/pre.sh, rpm/preun.sh, rpm/post.sh,
  rpm/kernel-binary.spec.in: unify generation of the scriptlets,
  switch to the new weak-modules2 script

-------------------------------------------------------------------
Tue Oct 14 09:44:42 CEST 2008 - olh@suse.de

- disable unused ide_platform driver

-------------------------------------------------------------------
Tue Oct 14 09:04:59 CEST 2008 - jdelvare@suse.de

- supported.conf: Remove i2c-core and i2c-piix4 from base.

-------------------------------------------------------------------
Tue Oct 14 06:27:23 CEST 2008 - gregkh@suse.de

- supported.conf: remove ide-core and ide-cdrom from base on request
  from Tejun.

-------------------------------------------------------------------
Tue Oct 14 00:59:55 CEST 2008 - gregkh@suse.de

- Update config files.
- patches.drivers/staging-add-pcc-acpi-driver.patch: Staging:
  add pcc-acpi driver.
- rpm/kernel-binary.spec.in: Obsoletes pcc-acpi-kmp

-------------------------------------------------------------------
Tue Oct 14 00:30:29 CEST 2008 - gregkh@suse.de

- rpm/kernel-binary.spec.in: it's pcc-acpi and it's not obsolete, yet.

-------------------------------------------------------------------
Tue Oct 14 00:22:11 CEST 2008 - gregkh@suse.de

- rpm/kernel-binary.spec.in: obsoletes at76_usb-kmp

-------------------------------------------------------------------
Tue Oct 14 00:13:30 CEST 2008 - gregkh@suse.de

- rpm/kernel-binary.spec.in: obsoletes et131x-kmp, ivtv-kmp, and
  ppc-acpi-kmp

-------------------------------------------------------------------
Mon Oct 13 23:44:42 CEST 2008 - gregkh@suse.de

- Update config files.
- patches.drivers/staging-at76_usb-wireless-driver.patch: staging:
  at76_usb wireless driver.

-------------------------------------------------------------------
Mon Oct 13 21:33:49 CEST 2008 - gregkh@suse.de

- refresh all patches (except xen and rt) to apply cleanly

-------------------------------------------------------------------
Mon Oct 13 20:47:48 CEST 2008 - gregkh@suse.de

- rpm/kernel-binary.spec.in: add Obsoletes: wlan-ng-kmp as the needed
  driver is now included from the staging tree.

-------------------------------------------------------------------
Mon Oct 13 20:46:03 CEST 2008 - gregkh@suse.de

- put proper Patch-mainline: markings on staging patches

-------------------------------------------------------------------
Mon Oct 13 20:44:24 CEST 2008 - gregkh@suse.de

- patches.drivers/staging-workaround-build-system-bug.patch:
  Staging: workaround build system bug.

-------------------------------------------------------------------
Mon Oct 13 20:38:36 CEST 2008 - aj@suse.de

- rpm/post.sh: Fix typo that breaks script.

-------------------------------------------------------------------
Mon Oct 13 20:18:48 CEST 2008 - gregkh@suse.de

- disabled staging drivers for -rt trees

-------------------------------------------------------------------
Mon Oct 13 20:14:39 CEST 2008 - gregkh@suse.de

- Add -staging tree:
  - added TAINT_CRAP flag
  - added eth131x network driver
  - added slicoss network driver
  - added sgx network driver
  - added me4000 data collection driver
  - added go7007 video capture driver
  - added USB/IP host and client driver
  - added w35und wifi network driver
  - added prism2 usb wifi network driver
  - added echo cancellation driver
- only enabled these on x86 platforms

-------------------------------------------------------------------
Mon Oct 13 19:08:42 CEST 2008 - jjolly@suse.de

- patches.arch/s390-02-01-xpram.patch: xpram: per device block
  request queues (bnc#434333,LTC#49030)

-------------------------------------------------------------------
Mon Oct 13 17:16:40 CEST 2008 - jeffm@suse.de

- rpm/kernel-binary.spec.in: Updated supported.conf checker to
  eliminate false positives.

-------------------------------------------------------------------
Mon Oct 13 15:44:39 CEST 2008 - sjayaraman@suse.de

- patches.suse/SoN-14-mm-reserve.patch: Fix a compiler warning.

-------------------------------------------------------------------
Mon Oct 13 15:27:02 CEST 2008 - jbenc@suse.cz

- supported.conf: mark drivers/net/wireless/b43* and
  driver/net/wireless/rt2x00/* as unsupported because of known
  problems we cannot fix.

-------------------------------------------------------------------
Mon Oct 13 14:37:57 CEST 2008 - oneukum@suse.de

- patches.fixes/wdm_autoload.diff:  add MODULE_DEVICE_TABLE to
  cdc-wdm driver to compute a proper alias (bnc#433817).

-------------------------------------------------------------------
Mon Oct 13 13:53:09 CEST 2008 - ptesarik@suse.cz

- Update config files (CONFIG_UTRACE for rt flavours).

-------------------------------------------------------------------
Mon Oct 13 13:18:50 CEST 2008 - jbeulich@novell.com

- patches.xen/xen3-patch-2.6.27-rc3: Fix uninitialized data issue.

-------------------------------------------------------------------
Mon Oct 13 13:16:56 CEST 2008 - ptesarik@suse.cz

- patches.trace/utrace-core: utrace core (FATE#304321).
  CONFIG_UTRACE enabled only for kernel-trace.
- Update config files.

-------------------------------------------------------------------
Mon Oct 13 10:01:30 CEST 2008 - aj@suse.de

- patches.suse/SoN-14-mm-reserve.patch: Add cast to fix compiler warning.

-------------------------------------------------------------------
Mon Oct 13 08:11:29 CEST 2008 - sjayaraman@suse.de

- Remove another stale swap-over-nfs patch.

	patches.suse/SoN-29-nfs-alloc-recursions.patch: Delete.

-------------------------------------------------------------------
Fri Oct 10 05:56:00 CEST 2008 - jeffm@suse.de

- Updated to 2.6.27 final.

-------------------------------------------------------------------
Fri Oct 10 05:22:37 CEST 2008 - tonyj@suse.de

- Update config files
- Fix conflicts, remove most -RT guards added in recent RT update
	patches.rt/apic-dumpstack.patch: refresh
	patches.rt/preempt-irqs-core.patch: refresh
	patches.rt/print-might-sleep-hack.patch: refresh
	patches.rt/partrevert-lttng-instrumentation-irq.patch: add
	patches.rt/partreadd-lttng-instrumentation-irq.patch: add

- Drop unused RT patches
	patches.rt/mips-change-raw-spinlock-type.patch
	patches.rt/nmi-watchdog-disable.patch
	patches.rt/Add-dev-rmem-device-driver-for-real-time-JVM-testing.patch
	patches.rt/lockstat-fix-contention-points.patch
	patches.rt/sched-cpupri-priocount.patch
	patches.rt/nmi-watchdog-fix-1.patch
	patches.rt/cache_pci_find_capability.patch
	patches.rt/fix-emac-locking-2.6.16.patch
	patches.rt/2.6.21-rc6-lockless5-lockless-probe.patch
	patches.rt/watchdog_use_timer_and_hpet_on_x86_64.patch
	patches.rt/tie-pi-into-task.patch
	patches.rt/idle2-fix.patch
	patches.rt/2.6.21-rc6-lockless6-speculative-get-page.patch
	patches.rt/rtmutex-initialize-waiters.patch
	patches.rt/Allocate-RTSJ-memory-for-TCK-conformance-test.patch
	patches.rt/add-generalized-pi-interface.patch
	patches.rt/warn-on-rt-scatterlist.patch
	patches.rt/2.6.21-rc6-lockless7-lockless-pagecache-lookups.patch
	patches.rt/trace-eip2ip.patch
	patches.rt/sched_rt-fixup.patch
	patches.rt/2.6.21-rc6-lockless3-radix-tree-gang-slot-lookups.patch
	patches.rt/trace_hist-latediv.patch
	patches.rt/sched-cpupri-hotplug-support.patch
	patches.rt/idle-fix.patch
	patches.rt/ftrace-fix-get-kprobe-wreckage.patch
	patches.rt/no-warning-for-irqs-disabled-in-local-bh-enable.patch
	patches.rt/ftrace-function-record-nop.patch
	patches.rt/ftrace-document-update1.patch
	patches.rt/26-rt1-chirag.patch
	patches.rt/trace_hist-divzero.patch
	patches.rt/latency-tracing-ppc.patch
	patches.rt/rtmutex-defer-pi-until-sleepy.patch
	patches.rt/pmtmr-override.patch
	patches.rt/sched-prioritize-non-migrating-rt-tasks.patch
	patches.rt/rtmutex-use-runtime-init.patch
	patches.rt/ftrace-fix-elevated-preempt-count-in-wakeup-tracer.patch
	patches.rt/2.6.21-rc6-lockless8-spinlock-tree_lock.patch
	patches.rt/lockdep-lock_set_subclass.patch
	patches.rt/seqlock-make-raw-seqlocks-spin-during-write.patch
	patches.rt/rt-mutex-irq-flags-checking.patch
	patches.rt/ftrace-upstream.patch
	patches.rt/sched-use-a-2d-bitmap-search-prio-cpu.patch
	patches.rt/ftrace-preempt-trace-check.patch
	patches.rt/rtmutex-add_readers.patch
	patches.rt/lockdep-avoid-fork-waring.patch
	patches.rt/arm-omap-02.patch
	patches.rt/fix-acpi-build-weirdness.patch
	patches.rt/cycles-to-ns-trace-fix.patch
	patches.rt/ftrace-compile-fixes.patch
	patches.rt/ftrace-wakeup-rawspinlock.patch
	patches.rt/rtmutex-convert-to-libpi.patch
	patches.rt/m68knommu_fixes_ontop_of_v2.6.26.patch
	patches.rt/ftrace-trace-sched.patch

-------------------------------------------------------------------
Fri Oct 10 01:40:06 CEST 2008 - mfasheh@suse.com

- supported.conf: mark kernel/fs/gfs2 unsupported

-------------------------------------------------------------------
Fri Oct 10 00:13:28 CEST 2008 - gregkh@suse.de

- supported.conf: mark kernel/sound/pci/snd-cs5530 unsupported due
  to sb16 dependancy issues

-------------------------------------------------------------------
Fri Oct 10 00:02:40 CEST 2008 - jeffm@suse.de

- patches.fixes/account-reserved-pages: Delete.

-------------------------------------------------------------------
Thu Oct  9 23:58:14 CEST 2008 - jeffm@suse.de

- patches.suse/supported-flag-sysfs: Updated to build with
  CONFIG_MODULES=n.

-------------------------------------------------------------------
Thu Oct  9 23:57:28 CEST 2008 - jeffm@suse.de

- Updated to 2.6.27-rc9, but still disabled:
  - patches.suse/silent-stack-overflow
  - patches.xen/xen3-silent-stack-overflow

-------------------------------------------------------------------
Thu Oct  9 22:29:39 CEST 2008 - gregkh@suse.de

- supported.conf: thermal_sys, not thermal_sysfs.

-------------------------------------------------------------------
Thu Oct  9 22:25:55 CEST 2008 - jeffm@suse.de

- patches.rt/hrtimers-stuck-in-waitqueue.patch: Updated against
  2.6.27-rc9.

-------------------------------------------------------------------
Thu Oct  9 22:24:08 CEST 2008 - jdelvare@suse.de

- supported.conf: Fix the name of the thermal_sys module.
- config/x86_64/rt_timing: THERMAL_HWMON is a boolean.

-------------------------------------------------------------------
Thu Oct  9 22:19:53 CEST 2008 - jeffm@suse.de

- patches.suse/netfilter-ipv4options: Updated to 2.6.27-rc9,
  enabled, and marked supported (bnc#131728 - FATE#182).

-------------------------------------------------------------------
Thu Oct  9 21:53:38 CEST 2008 - jeffm@suse.de

- patches.fixes/serial8250_console_write-ier: Delete.
- patches.fixes/fix-serial-8250-UART_BUG_TXEN-test: Delete.

-------------------------------------------------------------------
Thu Oct  9 21:48:49 CEST 2008 - gregkh@suse.de

- supported.conf: mark kernel/sound/pci/snd-als4000 unsupported due
  to dependancy on isa sb16 driver.

-------------------------------------------------------------------
Thu Oct  9 21:48:33 CEST 2008 - jeffm@suse.de

- patches.fixes/dont-writeback-fd-bdev-inodes.patch: Delete.
- patches.arch/s390-ccwgroup-attribute-ignore-newline: Delete.

-------------------------------------------------------------------
Thu Oct  9 21:46:26 CEST 2008 - gregkh@suse.de

- supported.conf: mark drivers/net/wan/hdlc_x25 unsupported due to
  symbol dependancy tree.

-------------------------------------------------------------------
Thu Oct  9 21:41:02 CEST 2008 - jeffm@suse.de

- patches.suse/osync-error: make sure O_SYNC writes properly
  return -EIO (bnc#58622).

-------------------------------------------------------------------
Thu Oct  9 21:12:19 CEST 2008 - bwalle@suse.de

- patches.arch/ppc-vmcoreinfo.diff:
  Add additional symbols to /sys/kernel/vmcoreinfo data for
  ppc(64).

-------------------------------------------------------------------
Thu Oct  9 21:07:59 CEST 2008 - trenn@suse.de

- patches.xen/xen-x2APIC_build_fix.patch: Adopt Xen to x2APIC
  patchset (fate#303984 and fate#303948).
- Update config files.
  Disable interrupt remapping for Xen -> this is something for
  the hypervisor.

-------------------------------------------------------------------
Thu Oct  9 20:12:49 CEST 2008 - jeffm@suse.de

- Update config files: THERMAL_HWMON=y in vanilla configs.

-------------------------------------------------------------------
Thu Oct  9 20:02:57 CEST 2008 - jeffm@suse.de

- Update config files: THERMAL_HWMON=y; is boolean and enables
  functionality in the already modular THERMAL module.

-------------------------------------------------------------------
Thu Oct  9 19:31:31 CEST 2008 - jeffm@suse.de

- patches.suse/supported-flag-sysfs: Export supported status
  via sysfs.

-------------------------------------------------------------------
Thu Oct  9 19:07:45 CEST 2008 - carnold@novell.com

- Update config files.  Disabled the in kernel KVM modules in
  preference to using them as KMPs.  See also brogers@novell.com

-------------------------------------------------------------------
Thu Oct  9 19:03:59 CEST 2008 - jeffm@suse.de

- Added a -iu|--ignore-unsupported-deps option to allow builds
  with supported.conf problems.

-------------------------------------------------------------------
Thu Oct  9 18:56:02 CEST 2008 - jdelvare@suse.de

- config/i386/*, config/x86_64/*, config/ia64/*, supported.conf:
  Build hwmon and thermal as modules.

-------------------------------------------------------------------
Thu Oct  9 18:55:51 CEST 2008 - gregkh@suse.de

- supported.conf: mark hdlc_ppp unsupported as syncppp is unsupported.

-------------------------------------------------------------------
Thu Oct  9 18:53:28 CEST 2008 - gregkh@suse.de

- supported.conf: mark ubifs as unsupported as it relies on mtd/ubi/

-------------------------------------------------------------------
Thu Oct  9 18:28:30 CEST 2008 - bwalle@suse.de

- patches.arch/ppc-dynamic-reconfiguration.diff:
  powerpc: Add support for dynamic reconfiguration memory in
  kexec/kdump kernels (bnc#431492).

-------------------------------------------------------------------
Thu Oct  9 18:16:01 CEST 2008 - carnold@novell.com

- rpm/kernel-binary.spec.in: package kernel-xen has dependency to 
  xen (bnc#431215).

-------------------------------------------------------------------
Thu Oct  9 18:12:17 CEST 2008 - gregkh@suse.de

- supported.conf: mark TPM drivers a supported, as IBM and others
  rely on them.

-------------------------------------------------------------------
Thu Oct  9 18:11:16 CEST 2008 - gregkh@suse.de

- supported.conf: fix a dependancy link with the isa sb driver with
  unsupported symbols

-------------------------------------------------------------------
Thu Oct  9 18:09:32 CEST 2008 - gregkh@suse.de

- supported.conf: mark ieee80122 modules as supported, as other
  supported modules need them.

-------------------------------------------------------------------
Thu Oct  9 18:08:10 CEST 2008 - gregkh@suse.de

- supported.conf: mark all of the mtd drivers as unsupported to fix
  the build errors (and to reflect our policy here.)

-------------------------------------------------------------------
Thu Oct 09 17:18:13 CEST 2008 - bwalle@suse.de

- Set CONFIG_KDB_CONTINUE_CATASTROPHIC to 0 (bnc#429910).

-------------------------------------------------------------------
Thu Oct  9 17:16:06 CEST 2008 - jdelvare@suse.de

- Don't build the tps65010 driver, it's only used on OMAP at the
  moment.

-------------------------------------------------------------------
Thu Oct  9 16:33:31 CEST 2008 - mmarek@suse.cz

- rpm/built-in-where: make it work with a four-column
  Modules.symvers (bnc#433533)

-------------------------------------------------------------------
Thu Oct 09 14:06:22 CEST 2008 - bwalle@suse.de

- Update KDB to v4.4-2.6.27-rc8.

-------------------------------------------------------------------
Thu Oct  9 12:09:10 CEST 2008 - olh@suse.de

- disable legacy iseries (bnc#433685 - LTC48946)

-------------------------------------------------------------------
Thu Oct  9 10:49:01 CEST 2008 - olh@suse.de

- enable battery_pmu on ppc32

-------------------------------------------------------------------
Thu Oct  9 10:16:35 CEST 2008 - trenn@suse.de

- supported.conf:
  Marked these unsupported:
	cpufreq-nforce2
	e_powersaver
	gx-suspmod
	longhaul
	longrun
	p4-clockmod
	powernow-k6
	powernow-k7
	speedstep-ich
	speedstep-smi
  Even Via CPUs are exporting cpu freq steps via ACPI and work fine
  with acpi-cpufreq. No need to support the old, some are known
  broken, drivers.

-------------------------------------------------------------------
Thu Oct  9 09:26:32 CEST 2008 - olh@suse.de

- add patches.suse/md-raid-metadata-PAGE_SIZE.patch
  ignore PAGE_SIZE in md metadata, for raid0 (bnc#429490)

-------------------------------------------------------------------
Thu Oct  9 01:10:40 CEST 2008 - teheo@suse.de

- patches.xen/xen3-auto-common.diff: minor patch apply fix after
  libata-prefer-over-ide.

-------------------------------------------------------------------
Thu Oct  9 00:54:46 CEST 2008 - teheo@suse.de

- patches.drivers/libata-prefer-over-ide: libata: prefer libata
  drivers over ide ones (bnc#433105).

-------------------------------------------------------------------
Wed Oct  8 23:04:13 CEST 2008 - carnold@novell.com

- patches.xen/xen-op-packet: add support for new operation type
  BLKIF_OP_PACKET (fate#300964).
- patches.xen/xen-blkfront-cdrom: implement forwarding of CD-ROM
  specific commands (fate#300964).

-------------------------------------------------------------------
Wed Oct  8 22:55:05 CEST 2008 - gregkh@suse.de

- supported.conf: major update.  Lots of new drivers added as this
  file hadn't been updated for a lot of kernel revisions.
  This should close out a lot of bugs about "unsupported" modules,
  like bnc#433541.

-------------------------------------------------------------------
Wed Oct  8 19:01:44 CEST 2008 - gregkh@suse.de

- supported.conf: sorted the file correctly so we can start determining
  what we are not supporting easier.

-------------------------------------------------------------------
Wed Oct  8 18:54:24 CEST 2008 - jeffm@suse.de

- Updated -rt for context against -rc9 and the x2APIC patches:
  - patches.rt/new-softirq-code.patch
  - patches.rt/preempt-irqs-core.patch
  - patches.rt/preempt-irqs-x86-64-ioapic-mask-quirk.patch
    - CONFIG_INTR_REMAP=n for now
  - patches.rt/preempt-softirqs-core.patch
  - patches.rt/rt-slab-new.patch
  - patches.rt/slab-irq-nopreempt-fix.patch
  - Update config files: NFS_SWAP=n

-------------------------------------------------------------------
Wed Oct  8 17:59:04 CEST 2008 - trenn@suse.de
x2APIC and interrupt remapping enablement.
Xen needs further work to build again.
Commit ids are from x86 tip git tree:
- patches.arch/x2APIC_fix_section_mismatch.patch: Fix several
  section mismatches (none).
- patches.arch/x2APIC_PATCH_01_0f4896665a02b465ddca59a560983b24ec28c64b:
  dmar: fix dmar_parse_dev() devices_cnt error condition check
  (fate #303948 and fate #303984).
- patches.arch/x2APIC_PATCH_01_of_41_e61d98d8dad0048619bb138b0ff996422ffae53b:
  x64, x2apic/intr-remap: Intel vt-d, IOMMU code reorganization
  (fate #303948 and fate #303984).
- patches.arch/x2APIC_PATCH_02_228324076234ca6a8cd34be89be78022773459f1:
  dmar: use list_for_each_entry_safe() in dmar_dev_scope_init()
  (fate #303948 and fate #303984).
- patches.arch/x2APIC_PATCH_02_of_41_c42d9f32443397aed2d37d37df161392e6a5862f:
  x64, x2apic/intr-remap: fix the need for sequential array
  allocation of iommus (fate #303948 and fate #303984).
- patches.arch/x2APIC_PATCH_03_3f1fdb3673bb5638fa94186dc391cbc4879590bc:
  dmar: initialize the return value in dmar_parse_dev() (fate
  #303948 and fate #303984).
- patches.arch/x2APIC_PATCH_03_of_41_1886e8a90a580f3ad343f2065c84c1b9e1dac9ef:
  x64, x2apic/intr-remap: code re-structuring, to be used by both
  DMA and Interrupt remapping (fate #303948 and fate #303984).
- patches.arch/x2APIC_PATCH_04_f12c73e7fa7ebf9ad6defee2c4fb2664e743e970:
  dmar: fix using early fixmap mapping for DMAR table parsing
  (fate #303948 and fate #303984).
- patches.arch/x2APIC_PATCH_04_of_41_aaa9d1dd63bf89b62f4ea9f46de376ab1a3fbc6c:
  x64, x2apic/intr-remap: use CONFIG_DMAR for DMA-remapping
  specific code (fate #303948 and fate #303984).
- patches.arch/x2APIC_PATCH_05_7be42004065ce4df193aeef5befd26805267d0d9:
  x86, lguest: fix apic_ops build on UP (fate #303948 and fate
  #303984).
- patches.arch/x2APIC_PATCH_06_caf43bf7c6a55e89b6df5179df434d67e24aa32e:
  x86, xen: fix apic_ops build on UP (fate #303948 and fate
  #303984).
- patches.arch/x2APIC_PATCH_06_of_41_ad3ad3f6a2caebf56869b83b69e23eb9fa5e0ab6:
  x64, x2apic/intr-remap: parse ioapic scope under vt-d structures
  (fate #303948 and fate #303984).
- patches.arch/x2APIC_PATCH_07_511d9d34183662aada3890883e860b151d707e22:
  x86: apic_ops for lguest (fate #303948 and fate #303984).
- patches.arch/x2APIC_PATCH_07_of_41_cf1337f0447e5be8e66daa944f0ea3bcac2b6179:
  x64, x2apic/intr-remap: move IOMMU_WAIT_OP() macro to
  intel-iommu.h (fate #303948 and fate #303984).
- patches.arch/x2APIC_PATCH_08_of_41_fe962e90cb17a8426e144dee970e77ed789d98ee:
  x64, x2apic/intr-remap: Queued invalidation infrastructure
  (part of VT-d) (fate #303948 and fate #303984).
- patches.arch/x2APIC_PATCH_09_94a8c3c2437c8946f1b6c8e0b2c560a7db8ed3c6:
  x86: let 32bit use apic_ops too - fix (fate #303948 and fate
  #303984).
- patches.arch/x2APIC_PATCH_09_of_41_2ae21010694e56461a63bfc80e960090ce0a5ed9:
  x64, x2apic/intr-remap: Interrupt remapping infrastructure
  (fate #303948 and fate #303984).
- patches.arch/x2APIC_PATCH_10_of_41_b6fcb33ad6c05f152a672f7c96c1fab006527b80:
  x64, x2apic/intr-remap: routines managing Interrupt remapping
  table entries. (fate #303948 and fate #303984).
- patches.arch/x2APIC_PATCH_11_of_41_72b1e22dfcad1daca6906148fd956ffe404bb0bc:
  x64, x2apic/intr-remap: generic irq migration support from
  process context (fate #303948 and fate #303984).
- patches.arch/x2APIC_PATCH_12_of_41_d94d93ca5cc36cd78c532def62772c98fe8ba5d7:
  x64, x2apic/intr-remap: 8259 specific mask/unmask routines
  (fate #303948 and fate #303984).
- patches.arch/x2APIC_PATCH_13_of_41_4dc2f96cacd1e74c688f94348a3bfd0a980817d5:
  x64, x2apic/intr-remap: ioapic routines which deal with initial
  io-apic RTE setup (fate #303948 and fate #303984).
- patches.arch/x2APIC_PATCH_14_of_41_0c81c746f9bdbfaafe64322d540c8b7b59c27314:
  x64, x2apic/intr-remap: introduce read_apic_id() to genapic
  routines (fate #303948 and fate #303984).
- patches.arch/x2APIC_PATCH_15_of_41_2d7a66d02e11af9ab8e16c76d22767e622b4e3d7:
  x64, x2apic/intr-remap: Interrupt-remapping and x2apic support,
  fix (fate #303948 and fate #303984).
- patches.arch/x2APIC_PATCH_16_of_41_1b374e4d6f8b3eb2fcd034fcc24ea8ba1dfde7aa:
  x64, x2apic/intr-remap: basic apic ops support (fate #303948
  and fate #303984).
- patches.arch/x2APIC_PATCH_17_of_41_32e1d0a0651004f5fe47f85a2a5c725ad579a90c:
  x64, x2apic/intr-remap: cpuid bits for x2apic feature (fate
  #303948 and fate #303984).
- patches.arch/x2APIC_PATCH_18_of_41_1cb11583a6c4ceda7426eb36f7bf0419da8dfbc2:
  x64, x2apic/intr-remap: disable DMA-remapping if
  Interrupt-remapping is detected (temporary quirk) (fate #303948
  and fate #303984).
- patches.arch/x2APIC_PATCH_19_of_41_13c88fb58d0112d47f7839f24a755715c6218822:
  x64, x2apic/intr-remap: x2apic ops for x2apic mode support
  (fate #303948 and fate #303984).
- patches.arch/x2APIC_PATCH_20_of_41_cff73a6ffaed726780b001937d2a42efde553922:
  x64, x2apic/intr-remap: introcude self IPI to genapic routines
  (fate #303948 and fate #303984).
- patches.arch/x2APIC_PATCH_21_of_41_12a67cf6851871ca8df42025c94f140c303d0f7f:
  x64, x2apic/intr-remap: x2apic cluster mode support (fate
  #303948 and fate #303984).
- patches.arch/x2APIC_PATCH_22_of_41_5c520a6724e912a7e6153b7597192edad6752750:
  x64, x2apic/intr-remap: setup init_apic_ldr for UV (fate
  #303948 and fate #303984).
- patches.arch/x2APIC_PATCH_23_of_41_89027d35aa5b8f45ce0f7fa0911db85b46563da0:
  x64, x2apic/intr-remap: IO-APIC support for interrupt-remapping
  (fate #303948 and fate #303984).
- patches.arch/x2APIC_PATCH_24_of_41_75c46fa61bc5b4ccd20a168ff325c58771248fcd:
  x64, x2apic/intr-remap: MSI and MSI-X support for interrupt
  remapping infrastructure (fate #303948 and fate #303984).
- patches.arch/x2APIC_PATCH_25_1_of_41_4c9961d56ec20c27ec5d02e49fd7427748312741:
  x86: make read_apic_id return final apicid (fate #303948 and
  fate #303984).
- patches.arch/x2APIC_PATCH_25_2_of_41_c535b6a1a685eb23f96e2c221777d6c1e05080d5:
  x86: let 32bit use apic_ops too (fate #303948 and fate #303984).
- patches.arch/x2APIC_PATCH_25_of_41_6e1cb38a2aef7680975e71f23de187859ee8b158:
  x64, x2apic/intr-remap: add x2apic support, including enabling
  interrupt-remapping (fate #303948 and fate #303984).
- patches.arch/x2APIC_PATCH_26_of_41_2d9579a124d746a3e0e0ba45e57d80800ee80807:
  x64, x2apic/intr-remap: support for x2apic physical mode support
  (fate #303948 and fate #303984).
- patches.arch/x2APIC_PATCH_27_of_41_9fa8c481b55e80edd8c637573f87853bb6b600f5:
  x64, x2apic/intr-remap: introduce CONFIG_INTR_REMAP (fate
  #303948 and fate #303984).
- patches.arch/x2APIC_PATCH_28_1_of_41_f910a9dc7c865896815e2a95fe33363e9522f277:
  x86: make 64bit have get_apic_id (fate #303948 and fate
  #303984).
- patches.arch/x2APIC_PATCH_29_of_41_277d1f5846d84e16760131a93b7a67ebfa8eded4:
  x2apic: uninline uv_init_apic_ldr() (fate #303948 and fate
  #303984).
- patches.arch/x2APIC_PATCH_30_of_41_ad66dd340f561bdde2285992314d9e4fd9b6191e:
  x2apic: xen64 paravirt basic apic ops (fate #303948 and fate
  #303984).
- patches.arch/x2APIC_PATCH_34_of_41_1b9b89e7f163336ad84200b66a17284dbf26aced:
  x86: add apic probe for genapic 64bit, v2 (fate #303948 and
  fate #303984).
- patches.arch/x2APIC_PATCH_35_of_41_d25ae38b7e005af03843833bbd811ffe8c5f8cb4:
  x86: add apic probe for genapic 64bit - fix (fate #303948 and
  fate #303984).
- patches.arch/x2APIC_PATCH_36_of_41_276605dddb74cbf1b77696e32c4a947e42cec52d:
  x2apic: use x2apic id reported by cpuid during topology
  discovery (fate #303948 and fate #303984).
- patches.arch/x2APIC_PATCH_40_of_41_bbb65d2d365efe9951290e61678dcf81ec60add4:
  x86: use cpuid vector 0xb when available for detecting cpu
  topology (fate #303948 and fate #303984).
- patches.arch/x2APIC_PATCH_41_of_41_11c231a962c740b3216eb6565149ae5a7944cba7:
  x86: use x2apic id reported by cpuid during topology discovery,
  fix (fate #303948 and fate #303984).
- patches.arch/x2APIC_PATCH_42_of_41_77322deb4bc676a5ee645444e7ed1a89f854473d:
  x86: io-apic - interrupt remapping fix (fate #303948 and
  fate #303984).
- patches.arch/x2APIC_PATCH_43_of_41_2c72d93f6593f386f5760ca8e7ac7026948c31d7:
  x2apic: fix reserved APIC register accesses in
  print_local_APIC() (fate #303948 and fate #303984).
- patches.drivers/sgi-uv-led: SGI UV: Provide a LED driver and
  some System Activity Indicators (FATE#304268).
- patches.suse/kdb-x86: kdb-v4.4-2.6.27-rc5-x86-1 (FATE#303971).
- patches.xen/xen-x86-no-lapic: Disallow all accesses to the
  local APIC page (191115).
- patches.xen/xen3-auto-arch-x86.diff: xen3 arch-x86.
- patches.xen/xen3-patch-2.6.19: Linux 2.6.19.
- patches.xen/xen3-patch-2.6.26: 2.6.26.
- Update config files:
  Added CONFIG_INTR_REMAP to all x86_64 flavors

-------------------------------------------------------------------
Wed Oct  8 17:46:08 CEST 2008 - gregkh@suse.de

- rpm/kernel-binary.spec.in: added Obsoletes: atl2-kmp as this
  driver is now included in the kernel package.

-------------------------------------------------------------------
Wed Oct  8 17:07:32 CEST 2008 - jjolly@suse.de

- patches.arch/s390-01-04-fcpperf-4-v2.patch: Update for fcpperf-4
  patch to bring in sync with upstream version. (bnc#417243)
- patches.arch/s390-01-04-fcpperf-4.patch: Removed, replaced by
  updated patch

-------------------------------------------------------------------
Wed Oct  8 17:07:31 CEST 2008 - sjayaraman@suse.de

- Remove stale swap-over-nfs patches.

- patches.suse/SoN-05-page_alloc-reserve.patch: Delete.
- patches.suse/SoN-06-reserve-slub.patch: Delete.

-------------------------------------------------------------------
Wed Oct  8 16:30:24 CEST 2008 - agruen@suse.de

- No uml patches left, so remove the code referring to
  patches.uml.tar.bz2.

-------------------------------------------------------------------
Wed Oct  8 16:25:54 CEST 2008 - ghaskins@suse.de

Guarded by +RT
- patches.rt/fix-up-comment.patch: RT: Remove comment that is
  no longer true.
- patches.rt/check-for-migration-during-push.patch: RT: fix
  push_rt_task() to handle dequeue_pushable properly.

-------------------------------------------------------------------
Wed Oct  8 16:05:45 CEST 2008 - agruen@suse.de

- Add DMAPI patches (supported by SGI).
- Update config files: enable DMAPI.

-------------------------------------------------------------------
Wed Oct  8 16:02:06 CEST 2008 - sjayaraman@suse.de

- Doh, forgot to remove stale files from cvs
- Update config files NFS_SWAP=y.

-------------------------------------------------------------------
Wed Oct  8 15:34:19 CEST 2008 - sjayaraman@suse.de

- Refreshed to -v19 of swap over nfs patchset.
  o netns, ipv6 fixes
  o patch ordering changes due to additional patches
- Adjust patches.xen/xen3-auto-common.diff to avoid conflict.

-------------------------------------------------------------------
Wed Oct 08 15:12:57 CEST 2008 - bwalle@suse.de

- Enable CONFIG_MFD_SM501_GPIO also for RT.

-------------------------------------------------------------------
Wed Oct 08 14:54:54 CEST 2008 - bwalle@suse.de

- Refresh patches.rt/mips-remove-duplicate-kconfig.patch.

-------------------------------------------------------------------
Wed Oct 08 14:14:24 CEST 2008 - bwalle@suse.de

- Update to 2.6.27-rc9.
- Enable new configuration option CONFIG_MFD_SM501_GPIO.
- Drop following patches (mainline):
  o patches.suse/e1000e_debug_contention_on_NVM_SWFLAG
  o patches.suse/e1000e_do_not_ever_sleep_in_interrupt_context
  o patches.suse/e1000e_drop_stats_lock, e1000e_fix_lockdep_issues
  o patches.suse/e1000e_mmap_range_chk,
  o patches.suse/e1000e_reset_swflag_after_resetting_hardware
  o patches.suse/e1000e_update_versione1000e_write_protect_ichx_nvm
- Adjust/refresh following patches:
  o patches.arch/s390-01-03-cmm2-v2.patch
  o patches.drivers/e1000e_add_82574L.patch
  o patches.drivers/e1000e_add_ICH9_BM.patch
  o patches.drivers/e1000e_add_LOM_devices.patch
  o patches.suse/e1000e_allow_bad_checksum
  o patches.suse/e1000e_call_dump_eeprom
  o patches.suse/e1000e_ioremap_sanity_check
  o patches.suse/e1000e_use_set_memory_ro-rw_to_protect_flash_memory

-------------------------------------------------------------------
Wed Oct  8 14:07:55 CEST 2008 - mmarek@suse.cz

- rpm/kernel-module-subpackage: switch KMPs to the new
  weak-modules2 script, which handles running depmod and mkinitrd

-------------------------------------------------------------------
Wed Oct  8 12:08:27 CEST 2008 - hare@suse.de

- supported.conf: mark igb as supported.

-------------------------------------------------------------------
Wed Oct  8 10:30:12 CEST 2008 - agruen@suse.de

- kernel-source-rt must not provide a kernel-source symbol: this
  would break dependencies.

-------------------------------------------------------------------
Wed Oct  8 08:57:54 CEST 2008 - olh@suse.de

- update patches.suse/ppc-no-LDFLAGS_MODULE.patch
  use suggested patch from kernel.org bugzilla

-------------------------------------------------------------------
Wed Oct  8 08:51:19 CEST 2008 - olh@suse.de

- add patches.arch/ppc-pseries_remove_lmb-PAGE_SHIFTT.patch
  fix oops in pseries_remove_lmb with 64k PAGE_SIZE (bnc#431380)

-------------------------------------------------------------------
Wed Oct  8 06:34:05 CEST 2008 - gregkh@suse.de

- supported.conf: mark efivars.ko as supported

-------------------------------------------------------------------
Wed Oct  8 06:32:42 CEST 2008 - gregkh@suse.de

- enable yealink driver (bnc#432841)

-------------------------------------------------------------------
Tue Oct  7 16:58:20 CEST 2008 - oneukum@suse.de

- patches.fixes/ehci_sched.diff: fix hang in disable_periodic
  (bnc#403346).

-------------------------------------------------------------------
Tue Oct  7 16:45:09 CEST 2008 - trenn@suse.de

- patches.fixes/fujisu_laptop_fix_section_mismatch.patch: Fix
  section mismatch in fujitsu_laptop driver (none).

-------------------------------------------------------------------
Tue Oct  7 16:20:12 CEST 2008 - hare@suse.de

- patches.fixes/sd-needs-updating: Driver 'sd' needs updating
  (bnc#406656).

-------------------------------------------------------------------
Tue Oct  7 15:29:23 CEST 2008 - agruen@suse.de

- rpm/post.sh: Catch mkinitrd error code indicating missing
  required modules. Only add a bootloader entry if an initrd
  could be created, but re-add the bootloader entry even if
  the initrd already existed before (bnc#431703).

-------------------------------------------------------------------
Tue Oct  7 14:02:57 CEST 2008 - hare@suse.de

- patches.drivers/lpfc-8.2.8.4-update: Update lpfc to 8.2.8.4
  (bnc#420767).
- patches.drivers/qla4xxx-sles11-update: qla4xxx driver fixes
  for SLES11 (bnc#432976).

-------------------------------------------------------------------
Tue Oct  7 11:55:56 CEST 2008 - olh@suse.de

- mark legacy iseries storage as supported

-------------------------------------------------------------------
Mon Oct  6 21:58:37 CEST 2008 - jdelvare@suse.de

- supported.conf: Add the ad7414, adcxx and ibmaem hwmon drivers as
  unsupported.

-------------------------------------------------------------------
Mon Oct  6 21:30:39 CEST 2008 - jdelvare@suse.de

- config/ia64/*: Don't built i2c-amd756-s4882 and i2c-nforce2-s4985
  on ia64, these are motherboard-specific drivers for x86_64
  motherboards.
- config/powerpc/*: Don't built i2c-isch on powerpc, it is a driver
  for x86 hardware.
- config/*: Don't built i2c-simtec on i386, x86_64 and ia64, there
  is no Simtec hardware based on these architectures.

-------------------------------------------------------------------
Sun Oct  5 11:15:44 CEST 2008 - agruen@suse.de

- rpm/kernel-binary.spec.in: Fix the logic splitting up the symbols
  defined in vmlinux by subsystem. (Actually, per directory, under
  the assumption that there is enough of a correlation).

-------------------------------------------------------------------
Sun Oct  5 05:41:47 CEST 2008 - greg@suse.de

- supported.conf: add ohci-hcd to base.  Fix up other USB drivers
  (USB network drivers had moved, others were missing)

-------------------------------------------------------------------
Sun Oct  5 05:24:17 CEST 2008 - gregkh@suse.de

- patches.drivers/atl2-add-atl2-network-driver.patch: atl2:
  add atl2 network driver.
- Update config files (even the rt ones).

-------------------------------------------------------------------
Fri Oct  3 21:22:32 CEST 2008 - jkosina@suse.de

- patches.suse/e1000e_debug_contention_on_NVM_SWFLAG: fix bogus
  WARN_ON() condition, as per upstream commit 95b866d5a

-------------------------------------------------------------------
Fri Oct  3 20:19:33 CEST 2008 - olh@suse.de

- mark ibmvfc as supported (bnc#417555 - fate#304178 - LTC46935)

-------------------------------------------------------------------
Fri Oct  3 20:15:34 CEST 2008 - olh@suse.de

- compile windfarm_pm121 into the kernel

-------------------------------------------------------------------
Fri Oct  3 20:13:35 CEST 2008 - jeffm@suse.de

- doc/README.SUSE, scripts/tar-up_and_run_mbuild.sh,
  scripts/run_oldconfig.sh,
  scripts/sequence-patch.sh: Eliminated defconfig.$flavor

-------------------------------------------------------------------
Fri Oct  3 19:58:32 CEST 2008 - olh@suse.de

- mark Cell drivers as supported

-------------------------------------------------------------------
Fri Oct  3 06:15:51 CEST 2008 - tonyj@suse.de

- Update config files
  rt configs not updated for per-module-dynamic-debug-messages.patch

-------------------------------------------------------------------
Fri Oct  3 06:09:25 CEST 2008 - gregkh@suse.de

- change patches.suse/supported-flag to show which modules are
  unsupported and externally supported in oops messages.  Also change
  the taint values as the documentation was totally wrong.

-------------------------------------------------------------------
Fri Oct  3 05:29:47 CEST 2008 - tonyj@suse.de

- Reenable RT debug builds, compile tested only
- Update config files
- Fix tracer issues
	patches.rt/event-trace-hrtimer-trace.patch
	patches.rt/trace-events-handle-syscalls.patch
	patches.rt/trace-ktime-scalar.patch
	patches.rt/tracer-event-trace.patch
- patches.rt/kdb-disable-ist.patch: Disable stackfault and debug stacks for kdb
- patches.rt/kdb-rtmisc.patch: Misc KDB fixes for RT
- patches.rt/novfs-rtmisc.patch: Misc NOVFS fixes for RT

-------------------------------------------------------------------
Fri Oct  3 05:20:45 CEST 2008 - gregkh@suse.de

- patches.drivers/driver-core-basic-infrastructure-for-per-module-dynamic-debug-messages.patch:
  driver core: basic infrastructure for per-module dynamic
  debug messages.
- refresh patches.trace/tracepoints.patch: Kernel Tracepoints.
- Update config files.

-------------------------------------------------------------------
Thu Oct  2 20:05:27 CEST 2008 - agruen@suse.de

- Introduce kernel-source-rt and kernel-syms-rt packages, needed
  for building real-time KMPs.

-------------------------------------------------------------------
Thu Oct  2 18:07:38 CEST 2008 - schwab@suse.de

- Don't clean <asm/nr-irqs.h>.

-------------------------------------------------------------------
Thu Oct  2 15:59:26 CEST 2008 - jblunck@suse.de

- supported.conf: add qeth_l2 and qeth_l3 as supported modules

-------------------------------------------------------------------
Thu Oct  2 12:31:31 CEST 2008 - jkosina@suse.de

- patches.suse/e1000e_write_protect_ichx_nvm: e1000e: update to
  the latest version of the patch as provided by Intel

-------------------------------------------------------------------
Thu Oct  2 09:56:40 CEST 2008 - jbeulich@novell.com

- Update Xen patches to 2.6.27-rc8 and c/s 684.
- patches.xen/xen-e1000e_Export_set_memory_ro-rw: Replace by ...
- patches.xen/xen3-e1000e_Export_set_memory_ro-rw: this, and put
  in proper place in series.conf.
- patches.xen/xen-rwlocks-enable-interrupts: Replace by ...
- patches.xen/xen3-rwlocks-enable-interrupts: this, and put in
  proper place in series.conf.

-------------------------------------------------------------------
Wed Oct  1 16:20:17 CEST 2008 - jeffm@suse.de

- scripts/sequence-patch.sh
- scripts/run_oldconfig.sh: x86 defconfigs go under arch/x86.

-------------------------------------------------------------------
Wed Oct  1 14:33:28 CEST 2008 - olh@suse.de

- enable msi on ppc64 (bnc#430937)

-------------------------------------------------------------------
Wed Oct  1 09:44:11 CEST 2008 - tiwai@suse.de

- rpm/kernel-source.spec.in: Remove /lib/modules from file list
  as it's already in filesystem

-------------------------------------------------------------------
Wed Oct  1 09:08:44 CEST 2008 - tiwai@suse.de

- rpm/kernel-source.spec.in: Fixed missing endif

-------------------------------------------------------------------
Wed Oct  1 08:36:07 CEST 2008 - tiwai@suse.de

- Update config files: make floppy module on i386, too

-------------------------------------------------------------------
Wed Oct  1 08:31:34 CEST 2008 - tiwai@suse.de

- supported.conf: update sound drivers

-------------------------------------------------------------------
Wed Oct  1 05:08:35 CEST 2008 - tonyj@suse.de

- update RT to 2.6.27-rc8
- patches.rt/preempt-realtime-fs-block.patch: Linux-RT 2.6.27-RT.
- patches.rt/preempt-realtime-timer.patch: Linux-RT 2.6.27-RT.

-------------------------------------------------------------------
Wed Oct  1 03:00:37 CEST 2008 - agruen@suse.de

- Update -rt config files.

-------------------------------------------------------------------
Tue Sep 30 19:46:13 CEST 2008 - gregkh@suse.de

- update to 2.6.27-rc8
  - obsoletes these patches:
    - patches.arch/ia64-kdump_proc_iomem.diff
    - patches.drivers/qla2xxx-defer-risc-interrupt-enablement
    - patches.fixes/usb-hcd-interrupt-shared.patch

-------------------------------------------------------------------
Tue Sep 30 17:17:15 CEST 2008 - jkosina@suse.de

- additional patches to track down and fix e1000e NVM corruption

- patches.suse/e1000e_ioremap_sanity_check: ioremap sanity check
  to catch mapping requests exceeding the BAR sizes (bnc#425480).
- patches.suse/e1000e_write_protect_ichx_nvm: e1000e: write
  protect ICHx NVM to prevent malicious write/erase (bnc#425480).

-------------------------------------------------------------------
Tue Sep 30 14:07:40 CEST 2008 - hare@suse.de

- Update config files.

-------------------------------------------------------------------
Tue Sep 30 13:57:30 CEST 2008 - hare@suse.de

- patches.drivers/mpt-fusion-4.00.43.00-update: Update MPT Fusion
  driver to v4.00.43.00 (bnc#425660).
- patches.kernel.org/gdth-section-conflict: Add missing annotations.

-------------------------------------------------------------------
Tue Sep 30 13:42:06 CEST 2008 - sassmann@suse.de

- Update config files: Disabled everything unnecessary in
  ps3 config file

-------------------------------------------------------------------
Tue Sep 30 12:19:39 CEST 2008 - olh@suse.de

- disable ninja32 and ns87415 pata drivers on ppc64

-------------------------------------------------------------------
Tue Sep 30 12:16:52 CEST 2008 - sdietrich@suse.de

- config.conf: enable rt for i386/x86_64
- Update config files: Preliminary sync with default and debug configs.
- config/x86_64/rt_timing: Delete.

- patches.rt/2.6.21-rc6-lockless3-radix-tree-gang-slot-lookups.patch:
  Linux-RT 2.6.27-RT
   Linux-RT 2.6.26-RT radix-tree: gang slot lookups.
- patches.rt/2.6.21-rc6-lockless5-lockless-probe.patch: Linux-RT
  2.6.27-RT
   Linux-RT 2.6.26-RT mm: lockless probe.
- patches.rt/2.6.21-rc6-lockless6-speculative-get-page.patch:
  Linux-RT 2.6.27-RT
   Linux-RT 2.6.26-RT mm: speculative get page.
- patches.rt/2.6.21-rc6-lockless7-lockless-pagecache-lookups.patch:
  Linux-RT 2.6.27-RT
   Linux-RT 2.6.26-RT mm: lockless pagecache lookups.
- patches.rt/2.6.21-rc6-lockless8-spinlock-tree_lock.patch:
  Linux-RT 2.6.27-RT
   Linux-RT 2.6.26-RT mm: spinlock tree_lock.
- patches.rt/Add-dev-rmem-device-driver-for-real-time-JVM-testing.patch:
  Linux-RT 2.6.27-RT
   Linux-RT 2.6.26-RT.
- patches.rt/Allocate-RTSJ-memory-for-TCK-conformance-test.patch:
  Linux-RT 2.6.27-RT
   Linux-RT 2.6.26-RT.
- patches.rt/RT_utsname.patch: Linux-RT 2.6.27-RT.
- patches.rt/aacraid-compat-sem.patch: Linux-RT 2.6.27-RT.
- patches.rt/adapt-remove-extra-try-to-lock.patch: Linux-RT
  2.6.27-RT.
- patches.rt/adaptive-adjust-pi-wakeup.patch: Linux-RT 2.6.27-RT.
- patches.rt/adaptive-earlybreak-on-steal.patch: Linux-RT
  2.6.27-RT
   rtmutex: break out early on first run.
- patches.rt/adaptive-optimize-rt-lock-wakeup.patch: Linux-RT
  2.6.27-RT.
- patches.rt/adaptive-spinlock-lite-v2.patch: Linux-RT 2.6.27-RT
   adaptive spinlocks lite.
- patches.rt/adaptive-task-oncpu.patch: Linux-RT 2.6.27-RT.
- patches.rt/apic-dumpstack.patch: Linux-RT 2.6.27-RT.
- patches.rt/apic-level-smp-affinity.patch: Linux-RT 2.6.27-RT.
- patches.rt/arm-compile-fix.patch: Linux-RT 2.6.27-RT
   ARM: compile fix for event tracing.
- patches.rt/arm-fix-compile-error-trace-exit-idle.patch:
  Linux-RT 2.6.27-RT.
- patches.rt/arm-futex-atomic-cmpxchg.patch: Linux-RT 2.6.27-RT.
- patches.rt/arm-latency-tracer-support.patch: Linux-RT 2.6.27-RT.
- patches.rt/arm-omap-02.patch: Linux-RT 2.6.27-RT
   Linux-RT 2.6.26-RT.
- patches.rt/arm-omap-05.patch: Linux-RT 2.6.27-RT.
- patches.rt/arm-preempt-config.patch: Linux-RT 2.6.27-RT.
- patches.rt/arm-trace-preempt-idle.patch: Linux-RT 2.6.27-RT.
- patches.rt/bh-state-lock.patch: Linux-RT 2.6.27-RT.
- patches.rt/bh-uptodate-lock.patch: Linux-RT 2.6.27-RT.
- patches.rt/bz235099-idle-load-fix.patch: Linux-RT 2.6.27-RT.
- patches.rt/cache_pci_find_capability.patch: Linux-RT 2.6.27-RT
   Linux-RT 2.6.26-RT Cache calls to pci_find_capability.
- patches.rt/call_rcu_bh-rename-of-call_rcu.patch: Linux-RT
  2.6.27-RT
   just rename call_rcu_bh instead of making it a macro.
- patches.rt/cond_resched_softirq-WARN-fix.patch: Linux-RT
  2.6.27-RT
   WARNING: at kernel/sched.c:5071 2.6.23-rc1-rt7.
- patches.rt/cputimer-thread-rt-fix.patch: Linux-RT 2.6.27-RT.
- patches.rt/cputimer-thread-rt_A0.patch: Linux-RT 2.6.27-RT.
- patches.rt/cycles-to-ns-trace-fix.patch: Linux-RT 2.6.27-RT
   Linux-RT 2.6.26-RT.
- patches.rt/dev-queue-xmit-preempt-fix.patch: Linux-RT 2.6.27-RT.
- patches.rt/disable-irqpoll.patch: Linux-RT 2.6.27-RT.
- patches.rt/disable-ist-x86_64.patch: Linux-RT 2.6.27-RT.
- patches.rt/disable-lpptest-on-nonlinux.patch: Linux-RT
  2.6.27-RT.
- patches.rt/disable-run-softirq-from-hardirq-completely.patch:
  Linux-RT 2.6.27-RT
   Disable running softirqs from hardirqs completely!.
- patches.rt/dont-disable-preemption-without-IST.patch: Linux-RT
  2.6.27-RT.
- patches.rt/dont-let-rt-rw_semaphores-do-non_owner-locks.patch:
  Linux-RT 2.6.27-RT.
- patches.rt/dont-unmask-io_apic.patch: Linux-RT 2.6.27-RT.
- patches.rt/drain-all-local-pages-via-sched.patch: Linux-RT
  2.6.27-RT.
- patches.rt/event-trace-hrtimer-trace.patch: Linux-RT 2.6.27-RT
   event-tracer: add clockevent trace.
- patches.rt/export-schedule-on-each-cpu.patch: Linux-RT
  2.6.27-RT.
- patches.rt/filemap-dont-bug-non-atomic.patch: Linux-RT
  2.6.27-RT.
- patches.rt/fix-a-previously-reverted-fix.patch: Linux-RT
  2.6.27-RT
   Fix a previously reverted "fix".
- patches.rt/fix-adaptive-hack.patch: Linux-RT 2.6.27-RT
   fix-adaptive-hack.patch.
- patches.rt/fix-bug-on-in-filemap.patch: Linux-RT 2.6.27-RT
   Change bug_on for atomic to pagefault_disabled..
- patches.rt/fix-circular-locking-deadlock.patch: Linux-RT
  2.6.27-RT.
- patches.rt/fix-compilation-for-non-RT-in-timer.patch: Linux-RT
  2.6.27-RT.
- patches.rt/fix-config-debug-rt-mutex-lock-underflow-warnings.patch:
  Linux-RT 2.6.27-RT
   Fix CONFIG_DEBUG_RT_MUTEX lock underflow warnings.
- patches.rt/fix-emac-locking-2.6.16.patch: Linux-RT 2.6.27-RT
   Linux-RT 2.6.26-RT.
- patches.rt/fix-emergency-reboot.patch: Linux-RT 2.6.27-RT
   call reboot notifier list when doing an emergency reboot.
- patches.rt/fix-migrating-softirq.patch: Linux-RT 2.6.27-RT.
- patches.rt/fix-softirq-checks-for-non-rt-preempt-hardirq.patch:
  Linux-RT 2.6.27-RT.
- patches.rt/fix_vdso_gtod_vsyscall64_2.patch: Linux-RT 2.6.27-RT.
- patches.rt/floppy-resume-fix.patch: Linux-RT 2.6.27-RT
   floppy: suspend/resume fix.
- patches.rt/frace-use-tsc.patch: Linux-RT 2.6.27-RT.
- patches.rt/ftrace-compile-fixes.patch: Linux-RT 2.6.27-RT
   Linux-RT 2.6.26-RT rt: remove call to stop tracer.
- patches.rt/ftrace-document-event-tracer.patch: Linux-RT
  2.6.27-RT.
- patches.rt/ftrace-document-update1.patch: Linux-RT 2.6.27-RT
   Linux-RT 2.6.26-RT ftrace: document updates.
- patches.rt/ftrace-dont-trace-markers.patch: Linux-RT 2.6.27-RT
   ftrace: dont trace markers.
- patches.rt/ftrace-fix-get-kprobe-wreckage.patch: Linux-RT
  2.6.27-RT
   Linux-RT 2.6.26-RT ftrace-fix-missing-kprobe-include.pathc.
- patches.rt/ftrace-fix-header.patch: Linux-RT 2.6.27-RT.
- patches.rt/ftrace-function-record-nop.patch: Linux-RT 2.6.27-RT
   Linux-RT 2.6.26-RT ftrace: define function trace nop.
- patches.rt/ftrace-hotplug-fix.patch: Linux-RT 2.6.27-RT
   ftrace: cpu hotplug fix.
- patches.rt/ftrace-m68knommu-add-FTRACE-support.patch: Linux-RT
  2.6.27-RT.
- patches.rt/ftrace-m68knommu-generic-stacktrace-function.patch:
  Linux-RT 2.6.27-RT.
- patches.rt/ftrace-preempt-trace-check.patch: Linux-RT 2.6.27-RT
   Linux-RT 2.6.26-RT ftrace: only trace preempt off with
   preempt tracer.
- patches.rt/ftrace-print-missing-cmdline.patch: Linux-RT
  2.6.27-RT
   ftrace: fix the command line printing.
- patches.rt/ftrace-record-comm-on-ctrl.patch: Linux-RT 2.6.27-RT
   ftrace: record comm on function ctrl change.
- patches.rt/ftrace-stop-trace-on-crash.patch: Linux-RT 2.6.27-RT
   fix-tracer-wreckage-wtf-is-this-code-all-features.patch.
- patches.rt/ftrace-trace-sched.patch: Linux-RT 2.6.27-RT
   Linux-RT 2.6.26-RT ftrace: trace sched.c.
- patches.rt/ftrace-use-preempt-disable-not-irq-disable.patch:
  Linux-RT 2.6.27-RT
   ftrace: avoid lockdep recursion.
- patches.rt/ftrace-wakeup-rawspinlock.patch: Linux-RT 2.6.27-RT
   Linux-RT 2.6.26-RT ftrace: user raw spin lock for wakeup
   function trace.
- patches.rt/generic-cmpxchg-use-raw-local-irq-variant.patch:
  Linux-RT 2.6.27-RT.
- patches.rt/genhd-protect-percpu-var.patch: Linux-RT 2.6.27-RT.
- patches.rt/genirq-soft-resend.patch: Linux-RT 2.6.27-RT
   x86: activate HARDIRQS_SW_RESEND.
- patches.rt/git-ignore-script-lpp.patch: Linux-RT 2.6.27-RT.
- patches.rt/gtod-optimize.patch: Linux-RT 2.6.27-RT.
- patches.rt/hack-convert-i_alloc_sem-for-direct_io-craziness.patch:
  Linux-RT 2.6.27-RT.
- patches.rt/hack-fix-rt-migration.patch: Linux-RT 2.6.27-RT.
- patches.rt/handle-pending-in-simple-irq.patch: Linux-RT
  2.6.27-RT
   handle IRQ_PENDING for simple irq handler.
- patches.rt/highmem-redo-mainline.patch: Linux-RT 2.6.27-RT.
- patches.rt/highmem-revert-mainline.patch: Linux-RT 2.6.27-RT.
- patches.rt/highmem_rewrite.patch: Linux-RT 2.6.27-RT
   mm: remove kmap_lock.
- patches.rt/hrtimer-no-printk.patch: Linux-RT 2.6.27-RT.
- patches.rt/hrtimers-overrun-api.patch: Linux-RT 2.6.27-RT.
- patches.rt/i386-mark-atomic-irq-ops-raw.patch: Linux-RT
  2.6.27-RT.
- patches.rt/i386-nmi-watchdog-show-regs.patch: Linux-RT
  2.6.27-RT.
- patches.rt/idle-fix.patch: Linux-RT 2.6.27-RT
   Linux-RT 2.6.26-RT.
- patches.rt/idle2-fix.patch: Linux-RT 2.6.27-RT
   Linux-RT 2.6.26-RT.
- patches.rt/ioapic-fix-too-fast-clocks.patch: Linux-RT 2.6.27-RT.
- patches.rt/irda-fix.patch: Linux-RT 2.6.27-RT.
- patches.rt/irq-mask-fix.patch: Linux-RT 2.6.27-RT
   genirq: fix simple and fasteoi irq handlers.
- patches.rt/jbd_assertions_smp_only.patch: Linux-RT 2.6.27-RT.
- patches.rt/kmap-atomic-i386-fix.patch: Linux-RT 2.6.27-RT.
- patches.rt/kmap-atomic-prepare.patch: Linux-RT 2.6.27-RT.
- patches.rt/kprobes-preempt-fix.patch: Linux-RT 2.6.27-RT.
- patches.rt/kstat-add-rt-stats.patch: Linux-RT 2.6.27-RT
   add rt stats to /proc/stat.
- patches.rt/kstat-fix-spurious-system-load-spikes-in-proc-loadavgrt.patch:
  Linux-RT 2.6.27-RT.
- patches.rt/latency-measurement-drivers.patch: Linux-RT
  2.6.27-RT.
- patches.rt/latency-tracing-arm.patch: Linux-RT 2.6.27-RT.
- patches.rt/latency-tracing-ppc.patch: Linux-RT 2.6.27-RT
   Linux-RT 2.6.26-RT.
- patches.rt/loadavg_fixes_weird_loads.patch: Linux-RT 2.6.27-RT.
- patches.rt/local_irq_save_nort-in-swap.patch: Linux-RT
  2.6.27-RT.
- patches.rt/lock-init-plist-fix.patch: Linux-RT 2.6.27-RT.
- patches.rt/lock_list.patch: Linux-RT 2.6.27-RT
   lock_list - a fine grain locked double linked list.
- patches.rt/lock_page_ref.patch: Linux-RT 2.6.27-RT
   mm: lock_page_ref.
- patches.rt/lockdep-avoid-fork-waring.patch: Linux-RT 2.6.27-RT
   Linux-RT 2.6.26-RT ftrace: fix if define to prove locking.
- patches.rt/lockdep-lock_set_subclass.patch: Linux-RT 2.6.27-RT
   Linux-RT 2.6.26-RT lockdep: lock_set_subclass - reset a held
   lock's subclass.
- patches.rt/lockdep-more-entries.patch: Linux-RT 2.6.27-RT.
- patches.rt/lockdep-prettify.patch: Linux-RT 2.6.27-RT
   lockdep: prettify output.
- patches.rt/lockdep-rt-mutex.patch: Linux-RT 2.6.27-RT
   lockdep-rt: annotate PREEMPT_RT DEFINE_MUTEX.
- patches.rt/lockdep-rt-recursion-limit-fix.patch: Linux-RT
  2.6.27-RT.
- patches.rt/lockdep-show-held-locks.patch: Linux-RT 2.6.27-RT
   lockdep: show held locks when showing a stackdump.
- patches.rt/lockdep_lock_set_subclass_fix.patch: Linux-RT
  2.6.27-RT.
- patches.rt/lockstat-fix-contention-points.patch: Linux-RT
  2.6.27-RT
   Linux-RT 2.6.26-RT lockstat: fix contention points.
- patches.rt/lockstat-output.patch: Linux-RT 2.6.27-RT
   lockstat: warn about disabled lock debugging.
- patches.rt/lockstat-rt-hooks.patch: Linux-RT 2.6.27-RT.
- patches.rt/lockstat_bounce_rt.patch: Linux-RT 2.6.27-RT.
- patches.rt/loopback-revert.patch: Linux-RT 2.6.27-RT.
- patches.rt/m68knommu-make-cmpxchg-RT-safe.patch: Linux-RT
  2.6.27-RT.
- patches.rt/m68knommu_fixes_ontop_of_v2.6.26.patch: Linux-RT
  2.6.27-RT
   Linux-RT 2.6.26-RT.
- patches.rt/mapping_nrpages-fix.patch: Linux-RT 2.6.27-RT
   mapping_nrpages-fix.patch.
- patches.rt/mapping_nrpages.patch: Linux-RT 2.6.27-RT
   mm/fs: abstract address_space::nrpages.
- patches.rt/mips-change-raw-spinlock-type.patch: Linux-RT
  2.6.27-RT
   Linux-RT 2.6.26-RT RT: change from raw_spinlock_t to
   __raw_spinlock_t.
- patches.rt/mips-remove-conlicting-rtc-lock-declaration.patch:
  Linux-RT 2.6.27-RT
   RT: remove conflicting rtc_lock declaration.
- patches.rt/mips-remove-duplicate-kconfig.patch: Linux-RT
  2.6.27-RT.
- patches.rt/mips-remove-finish-arch-switch.patch: Linux-RT
  2.6.27-RT
   RT: remove finish_arch_switch.
- patches.rt/mitigate-resched-flood.patch: Linux-RT 2.6.27-RT.
- patches.rt/mm-concurrent-pagecache-rt.patch: Linux-RT 2.6.27-RT
   mm: -rt bits for concurrent pagecache.
- patches.rt/mm-concurrent-pagecache.patch: Linux-RT 2.6.27-RT
   mm: concurrent pagecache write side.
- patches.rt/mm-fix-latency.patch: Linux-RT 2.6.27-RT
   reduce pagetable-freeing latencies.
- patches.rt/move-native-irq.patch: Linux-RT 2.6.27-RT.
- patches.rt/msi-suspend-resume-workaround.patch: Linux-RT
  2.6.27-RT.
- patches.rt/multi-reader-account.patch: Linux-RT 2.6.27-RT
   map tasks to reader locks held.
- patches.rt/multi-reader-limit.patch: Linux-RT 2.6.27-RT
   implement reader limit on read write locks.
- patches.rt/multi-reader-lock-account.patch: Linux-RT 2.6.27-RT
   map read/write locks back to their readers.
- patches.rt/multi-reader-pi.patch: Linux-RT 2.6.27-RT
   read lock Priority Inheritance implementation.
- patches.rt/native-sched-clock-booboo.patch: Linux-RT 2.6.27-RT
   Linux-RT 2.6.26-RT.
- patches.rt/neptune-no-at-keyboard.patch: Linux-RT 2.6.27-RT.
- patches.rt/net-core-preempt-fix.patch: Linux-RT 2.6.27-RT.
- patches.rt/netpoll-8139too-fix.patch: Linux-RT 2.6.27-RT.
- patches.rt/new-softirq-code.patch: Linux-RT 2.6.27-RT
   softirq preemption: optimization.
- patches.rt/nf_conntrack-fix-smp-processor-id.patch: Linux-RT
  2.6.27-RT.
- patches.rt/nf_conntrack-weird-crash-fix.patch: Linux-RT
  2.6.27-RT.
- patches.rt/nfs-stats-miss-preemption.patch: Linux-RT 2.6.27-RT
   nfs: fix missing preemption check.
- patches.rt/nmi-profiling.patch: Linux-RT 2.6.27-RT.
- patches.rt/nmi-show-regs-fix.patch: Linux-RT 2.6.27-RT.
- patches.rt/nmi-watchdog-disable.patch: Linux-RT 2.6.27-RT
   Linux-RT 2.6.26-RT x86_64: do not enable the NMI watchdog
   by default.
- patches.rt/nmi-watchdog-fix-1.patch: Linux-RT 2.6.27-RT
   Linux-RT 2.6.26-RT.
- patches.rt/nmi-watchdog-fix-2.patch: Linux-RT 2.6.27-RT.
- patches.rt/nmi-watchdog-fix-3.patch: Linux-RT 2.6.27-RT.
- patches.rt/nmi-watchdog-fix-4.patch: Linux-RT 2.6.27-RT.
- patches.rt/no-warning-for-irqs-disabled-in-local-bh-enable.patch:
  Linux-RT 2.6.27-RT
   Linux-RT 2.6.26-RT local_bh_enable() is safe for
   irqs_disabled().
- patches.rt/ntfs-local-irq-save-nort.patch: Linux-RT 2.6.27-RT.
- patches.rt/numa-slab-freeing.patch: Linux-RT 2.6.27-RT.
- patches.rt/only-run-softirqs-from-irq-thread-when-irq-affinity-is-set.patch:
  Linux-RT 2.6.27-RT.
- patches.rt/pagefault-disable-cleanup.patch: Linux-RT 2.6.27-RT
   clean up the page fault disabling logic.
- patches.rt/panic-dont-stop-box.patch: Linux-RT 2.6.27-RT.
- patches.rt/paravirt-function-pointer-fix.patch: Linux-RT
  2.6.27-RT.
- patches.rt/pause-on-oops-head-tail.patch: Linux-RT 2.6.27-RT
   introduce pause_on_oops_head/tail boot options.
- patches.rt/percpu-locked-mm.patch: Linux-RT 2.6.27-RT.
- patches.rt/percpu-locked-netfilter.patch: Linux-RT 2.6.27-RT.
- patches.rt/percpu-locked-netfilter2.patch: Linux-RT 2.6.27-RT.
- patches.rt/percpu-locked-powerpc-fixups.patch: Linux-RT
  2.6.27-RT.
- patches.rt/percpu_list.patch: Linux-RT 2.6.27-RT
   percpu_list.
- patches.rt/plist-debug.patch: Linux-RT 2.6.27-RT.
- patches.rt/pmtmr-override.patch: Linux-RT 2.6.27-RT
   Linux-RT 2.6.26-RT pmtmr: allow command line override of
   ioport.
- patches.rt/posix-cpu-timers-fix.patch: Linux-RT 2.6.27-RT.
- patches.rt/powerpc-count_active_rt_tasks-is-undefined-for-non-preempt-rt.patch:
  Linux-RT 2.6.27-RT.
- patches.rt/powerpc-flush_tlb_pending-is-no-more.patch:
  Linux-RT 2.6.27-RT.
- patches.rt/powerpc-ftrace-stop-on-oops.patch: Linux-RT 2.6.27-RT
   powerpc: ftrace stop on crash.
- patches.rt/powerpc-match-__rw_yield-function-declaration-to-prototype.patch:
  Linux-RT 2.6.27-RT.
- patches.rt/ppc-chpr-set-rtc-lock.patch: Linux-RT 2.6.27-RT.
- patches.rt/ppc-gtod-notrace-fix.patch: Linux-RT 2.6.27-RT.
- patches.rt/ppc-hacks-to-allow-rt-to-run-kernbench.patch:
  Linux-RT 2.6.27-RT.
- patches.rt/ppc-make-tlb-batch-64-only.patch: Linux-RT 2.6.27-RT.
- patches.rt/ppc-tlbflush-preempt.patch: Linux-RT 2.6.27-RT.
- patches.rt/ppc32-latency-compile-hack-fixes.patch: Linux-RT
  2.6.27-RT.
- patches.rt/ppc32_notrace_init_functions.patch: Linux-RT
  2.6.27-RT
   don't trace early init functions for ppc32.
- patches.rt/ppc64-fix-preempt-unsafe-paths-accessing-per_cpu-variables.patch:
  Linux-RT 2.6.27-RT.
- patches.rt/preempt-irqs-Kconfig.patch: Linux-RT 2.6.27-RT.
- patches.rt/preempt-irqs-arm-fix-oprofile.patch: Linux-RT
  2.6.27-RT.
- patches.rt/preempt-irqs-arm.patch: Linux-RT 2.6.27-RT.
- patches.rt/preempt-irqs-direct-debug-keyboard.patch: Linux-RT
  2.6.27-RT.
- patches.rt/preempt-irqs-hrtimer.patch: Linux-RT 2.6.27-RT.
- patches.rt/preempt-irqs-i386-idle-poll-loop-fix.patch:
  Linux-RT 2.6.27-RT.
- patches.rt/preempt-irqs-i386-ioapic-mask-quirk.patch: Linux-RT
  2.6.27-RT.
- patches.rt/preempt-irqs-i386.patch: Linux-RT 2.6.27-RT.
- patches.rt/preempt-irqs-m68knommu-make-timer-interrupt-non-threaded.patch:
  Linux-RT 2.6.27-RT.
- patches.rt/preempt-irqs-mips.patch: Linux-RT 2.6.27-RT.
- patches.rt/preempt-irqs-ppc-ack-irq-fixups.patch: Linux-RT
  2.6.27-RT.
- patches.rt/preempt-irqs-ppc-fix-b5.patch: Linux-RT 2.6.27-RT.
- patches.rt/preempt-irqs-ppc-fix-b6.patch: Linux-RT 2.6.27-RT.
- patches.rt/preempt-irqs-ppc-fix-more-fasteoi.patch: Linux-RT
  2.6.27-RT.
- patches.rt/preempt-irqs-ppc.patch: Linux-RT 2.6.27-RT.
- patches.rt/preempt-irqs-x86-64-ioapic-mask-quirk.patch:
  Linux-RT 2.6.27-RT.
- patches.rt/preempt-irqs-x86-64.patch: Linux-RT 2.6.27-RT.
- patches.rt/preempt-realtime-acpi.patch: Linux-RT 2.6.27-RT.
- patches.rt/preempt-realtime-arm-bagde4.patch: Linux-RT
  2.6.27-RT.
- patches.rt/preempt-realtime-arm-footbridge.patch: Linux-RT
  2.6.27-RT.
- patches.rt/preempt-realtime-arm-integrator.patch: Linux-RT
  2.6.27-RT.
- patches.rt/preempt-realtime-arm-ixp4xx.patch: Linux-RT
  2.6.27-RT.
- patches.rt/preempt-realtime-arm-pxa.patch: Linux-RT 2.6.27-RT.
- patches.rt/preempt-realtime-arm-rawlock-in-mmu_context-h.patch:
  Linux-RT 2.6.27-RT.
- patches.rt/preempt-realtime-arm-shark.patch: Linux-RT 2.6.27-RT.
- patches.rt/preempt-realtime-arm.patch: Linux-RT 2.6.27-RT.
- patches.rt/preempt-realtime-compile-fixes.patch: Linux-RT
  2.6.27-RT.
- patches.rt/preempt-realtime-console.patch: Linux-RT 2.6.27-RT.
- patches.rt/preempt-realtime-core.patch: Linux-RT 2.6.27-RT.
- patches.rt/preempt-realtime-debug-sysctl.patch: Linux-RT
  2.6.27-RT.
- patches.rt/preempt-realtime-fs-block.patch: Linux-RT 2.6.27-RT.
- patches.rt/preempt-realtime-ftrace-disable-ftraced.patch:
  Linux-RT 2.6.27-RT.
- patches.rt/preempt-realtime-ftrace.patch: Linux-RT 2.6.27-RT.
- patches.rt/preempt-realtime-i386.patch: Linux-RT 2.6.27-RT.
- patches.rt/preempt-realtime-ia64.patch: Linux-RT 2.6.27-RT.
- patches.rt/preempt-realtime-ide.patch: Linux-RT 2.6.27-RT.
- patches.rt/preempt-realtime-init-show-enabled-debugs.patch:
  Linux-RT 2.6.27-RT.
- patches.rt/preempt-realtime-input.patch: Linux-RT 2.6.27-RT.
- patches.rt/preempt-realtime-ipc.patch: Linux-RT 2.6.27-RT.
- patches.rt/preempt-realtime-irqs.patch: Linux-RT 2.6.27-RT.
- patches.rt/preempt-realtime-loopback.patch: Linux-RT 2.6.27-RT.
- patches.rt/preempt-realtime-mellanox-driver-fix.patch:
  Linux-RT 2.6.27-RT.
- patches.rt/preempt-realtime-mips.patch: Linux-RT 2.6.27-RT.
- patches.rt/preempt-realtime-mm.patch: Linux-RT 2.6.27-RT.
- patches.rt/preempt-realtime-mmdrop-delayed.patch: Linux-RT
  2.6.27-RT.
- patches.rt/preempt-realtime-net-drivers.patch: Linux-RT
  2.6.27-RT.
- patches.rt/preempt-realtime-net-softirq-fixups.patch: Linux-RT
  2.6.27-RT
   NOHZ: local_softirq_pending with tickless.
- patches.rt/preempt-realtime-net.patch: Linux-RT 2.6.27-RT.
- patches.rt/preempt-realtime-powerpc-add-raw-relax-macros.patch:
  Linux-RT 2.6.27-RT.
- patches.rt/preempt-realtime-powerpc-b2.patch: Linux-RT
  2.6.27-RT.
- patches.rt/preempt-realtime-powerpc-b3.patch: Linux-RT
  2.6.27-RT.
- patches.rt/preempt-realtime-powerpc-b4.patch: Linux-RT
  2.6.27-RT.
- patches.rt/preempt-realtime-powerpc-celleb-raw-spinlocks.patch:
  Linux-RT 2.6.27-RT.
- patches.rt/preempt-realtime-powerpc-missing-raw-spinlocks.patch:
  Linux-RT 2.6.27-RT.
- patches.rt/preempt-realtime-powerpc-tlb-batching.patch:
  Linux-RT 2.6.27-RT.
- patches.rt/preempt-realtime-powerpc-update.patch: Linux-RT
  2.6.27-RT.
- patches.rt/preempt-realtime-powerpc.patch: Linux-RT 2.6.27-RT.
- patches.rt/preempt-realtime-prevent-idle-boosting.patch:
  Linux-RT 2.6.27-RT
   Premmpt-RT: Preevent boosting of idle task.
- patches.rt/preempt-realtime-printk.patch: Linux-RT 2.6.27-RT.
- patches.rt/preempt-realtime-profiling.patch: Linux-RT 2.6.27-RT.
- patches.rt/preempt-realtime-rawlocks.patch: Linux-RT 2.6.27-RT.
- patches.rt/preempt-realtime-rcu.patch: Linux-RT 2.6.27-RT.
- patches.rt/preempt-realtime-sched-cpupri.patch: Linux-RT
  2.6.27-RT.
- patches.rt/preempt-realtime-sched-i386.patch: Linux-RT
  2.6.27-RT.
- patches.rt/preempt-realtime-sched.patch: Linux-RT 2.6.27-RT.
- patches.rt/preempt-realtime-sound.patch: Linux-RT 2.6.27-RT.
- patches.rt/preempt-realtime-supress-nohz-softirq-warning.patch:
  Linux-RT 2.6.27-RT.
- patches.rt/preempt-realtime-supress-rtc-printk.patch: Linux-RT
  2.6.27-RT.
- patches.rt/preempt-realtime-timer.patch: Linux-RT 2.6.27-RT.
- patches.rt/preempt-realtime-usb.patch: Linux-RT 2.6.27-RT.
- patches.rt/preempt-realtime-warn-and-bug-on-fix.patch:
  Linux-RT 2.6.27-RT.
- patches.rt/preempt-realtime-warn-and-bug-on.patch: Linux-RT
  2.6.27-RT.
- patches.rt/preempt-realtime-x86_64.patch: Linux-RT 2.6.27-RT.
- patches.rt/preempt-rt-no-slub.patch: Linux-RT 2.6.27-RT.
- patches.rt/preempt-trace.patch: Linux-RT 2.6.27-RT.
- patches.rt/print-might-sleep-hack.patch: Linux-RT 2.6.27-RT.
- patches.rt/printk-dont-bug-on-sched.patch: Linux-RT 2.6.27-RT.
- patches.rt/printk-in-atomic-hack-fix.patch: Linux-RT 2.6.27-RT
   fix printk in atomic hack.
- patches.rt/printk-in-atomic.patch: Linux-RT 2.6.27-RT.
- patches.rt/proportions-raw-locks.patch: Linux-RT 2.6.27-RT.
- patches.rt/qrcu.patch: Linux-RT 2.6.27-RT
   QRCU with lockless fastpath.
- patches.rt/quicklist-release-before-free-page-fix.patch:
  Linux-RT 2.6.27-RT.
- patches.rt/quicklist-release-before-free-page.patch: Linux-RT
  2.6.27-RT.
- patches.rt/radix-concurrent-lockdep.patch: Linux-RT 2.6.27-RT.
- patches.rt/radix-percpu-hack-fix.patch: Linux-RT 2.6.27-RT.
- patches.rt/radix-tree-concurrent.patch: Linux-RT 2.6.27-RT
   radix-tree: concurrent write side support.
- patches.rt/radix-tree-lockdep-plus1.patch: Linux-RT 2.6.27-RT
   lockdep: add +1 to radix tree array.
- patches.rt/radix-tree-optimistic-hist.patch: Linux-RT 2.6.27-RT
   debug: optimistic lock histogram.
- patches.rt/radix-tree-optimistic.patch: Linux-RT 2.6.27-RT
   radix-tree: optimistic locking.
- patches.rt/raw-spinlocks-for-nmi-print.patch: Linux-RT
  2.6.27-RT.
- patches.rt/rcu-hrt-fixups.patch: Linux-RT 2.6.27-RT.
- patches.rt/rcu-new-7.patch: Linux-RT 2.6.27-RT.
- patches.rt/rcu-preempt-boost-default.patch: Linux-RT 2.6.27-RT.
- patches.rt/rcu-preempt-boost-fix.patch: Linux-RT 2.6.27-RT.
- patches.rt/rcu-preempt-boost-sdr.patch: Linux-RT 2.6.27-RT.
- patches.rt/rcu-preempt-fix-bad-dyntick-accounting.patch:
  Linux-RT 2.6.27-RT.
- patches.rt/rcu-preempt-hotplug-hackaround.patch: Linux-RT
  2.6.27-RT.
- patches.rt/rcu-torture-preempt-update.patch: Linux-RT 2.6.27-RT.
- patches.rt/rcu-trace-fix-free.patch: Linux-RT 2.6.27-RT.
- patches.rt/rcupreempt-boost-early-init.patch: Linux-RT
  2.6.27-RT.
- patches.rt/realtime-preempt-warn-about-tracing.patch: Linux-RT
  2.6.27-RT.
- patches.rt/relay-fix.patch: Linux-RT 2.6.27-RT
   relay: fix timer madness.
- patches.rt/remove-check-pgt-cache-calls.patch: Linux-RT
  2.6.27-RT.
- patches.rt/replace-bugon-by-warn-on.patch: Linux-RT 2.6.27-RT.
- patches.rt/revert-preempt-bkl-revert.patch: Linux-RT 2.6.27-RT.
- patches.rt/root-domain-kfree-in-atomic.patch: Linux-RT
  2.6.27-RT.
- patches.rt/rt-apis.patch: Linux-RT 2.6.27-RT.
- patches.rt/rt-avoid-deadlock-in-swap.patch: Linux-RT 2.6.27-RT.
- patches.rt/rt-delayed-prio.patch: Linux-RT 2.6.27-RT
   rt: PI-workqueue: propagate prio for delayed work.
- patches.rt/rt-kmap-scale-fix.patch: Linux-RT 2.6.27-RT.
- patches.rt/rt-list-mods.patch: Linux-RT 2.6.27-RT
   rt: list_splice2.
- patches.rt/rt-move-update-wall-time-back-to-do-timer.patch:
  Linux-RT 2.6.27-RT
   rt: move update_wall_time back to do timer.
- patches.rt/rt-mutex-arm.patch: Linux-RT 2.6.27-RT.
- patches.rt/rt-mutex-compat-semaphores.patch: Linux-RT 2.6.27-RT.
- patches.rt/rt-mutex-core.patch: Linux-RT 2.6.27-RT.
- patches.rt/rt-mutex-i386.patch: Linux-RT 2.6.27-RT.
- patches.rt/rt-mutex-irq-flags-checking.patch: Linux-RT 2.6.27-RT
   Linux-RT 2.6.26-RT.
- patches.rt/rt-mutex-mips.patch: Linux-RT 2.6.27-RT.
- patches.rt/rt-mutex-namespace.patch: Linux-RT 2.6.27-RT
   rt-mutex-namespace.patch.
- patches.rt/rt-mutex-ppc-fix-a5.patch: Linux-RT 2.6.27-RT.
- patches.rt/rt-mutex-ppc.patch: Linux-RT 2.6.27-RT.
- patches.rt/rt-mutex-preempt-debugging.patch: Linux-RT 2.6.27-RT.
- patches.rt/rt-mutex-trivial-route-cast-fix.patch: Linux-RT
  2.6.27-RT.
- patches.rt/rt-mutex-trivial-tcp-preempt-fix.patch: Linux-RT
  2.6.27-RT.
- patches.rt/rt-mutex-use-inline.patch: Linux-RT 2.6.27-RT
   rt-mutex-cleanup.patch.
- patches.rt/rt-mutex-x86-64.patch: Linux-RT 2.6.27-RT.
- patches.rt/rt-plist-mods.patch: Linux-RT 2.6.27-RT
   rt: plist_head_splice.
- patches.rt/rt-rwlock-conservative-locking.patch: Linux-RT
  2.6.27-RT
   rwlock: be more conservative in locking reader_lock_count.
- patches.rt/rt-s_files-kill-a-union.patch: Linux-RT 2.6.27-RT.
- patches.rt/rt-sched-groups.patch: Linux-RT 2.6.27-RT.
- patches.rt/rt-shorten-softirq-thread-names.patch: Linux-RT
  2.6.27-RT.
- patches.rt/rt-workqeue-prio.patch: Linux-RT 2.6.27-RT
   rt: PI-workqueue support.
- patches.rt/rt-workqueue-barrier.patch: Linux-RT 2.6.27-RT
   rt: PI-workqueue: fix barriers.
- patches.rt/rt-wq-barrier-fix.patch: Linux-RT 2.6.27-RT
   rt: PI-workqueue: wait_on_work() fixup.
- patches.rt/rt_mutex_setprio.patch: Linux-RT 2.6.27-RT
   rt: rename rt_mutex_setprio to task_setprio.
- patches.rt/rtmutex-debug-fix.patch: Linux-RT 2.6.27-RT
   rtmutex-debug-fix.patch.
- patches.rt/rtmutex-debug.h-cleanup.patch: Linux-RT 2.6.27-RT
   lock debugging: clean up rtmutex-debug.h.
- patches.rt/rtmutex-lateral-steal.patch: Linux-RT 2.6.27-RT.
- patches.rt/rtmutex-rearrange.patch: Linux-RT 2.6.27-RT.
- patches.rt/rtmutex-remove-xchg.patch: Linux-RT 2.6.27-RT
   rtmutex - remove double xchg.
- patches.rt/rtmutex-rwlock-cmpxchg-typecast.patch: Linux-RT
  2.6.27-RT.
- patches.rt/rwlock-fixes.patch: Linux-RT 2.6.27-RT
   rwlock: fix pi_list race conditions.
- patches.rt/rwlock-implement-downgrade-write.patch: Linux-RT
  2.6.27-RT
   rwlocks multi downgrade write.
- patches.rt/rwlock-pi-lock-reader.patch: Linux-RT 2.6.27-RT.
- patches.rt/rwlock-prio-fix.patch: Linux-RT 2.6.27-RT
   rwlock: reset prio on unlocks and wakeups.
- patches.rt/rwlock-protect-reader_lock_count.patch: Linux-RT
  2.6.27-RT.
- patches.rt/rwlock-slowunlock-mutex-fix.patch: Linux-RT
  2.6.27-RT.
- patches.rt/rwlock-slowunlock-mutex-fix2.patch: Linux-RT
  2.6.27-RT.
- patches.rt/rwlock-torture-no-rt.patch: Linux-RT 2.6.27-RT
   rwlock: fix torture test to handle non-rt.
- patches.rt/rwlock-torture.patch: Linux-RT 2.6.27-RT
   rwlock: rwlock torture test.
- patches.rt/rwlocks-default-nr-readers-nr-cpus.patch: Linux-RT
  2.6.27-RT.
- patches.rt/rwlocks-fix-no-preempt-rt.patch: Linux-RT 2.6.27-RT
   rwlock: fix non PREEMPT_RT case.
- patches.rt/rwlocks-multiple-readers.patch: Linux-RT 2.6.27-RT
   implement rwlocks management.
- patches.rt/rwsems-multiple-readers.patch: Linux-RT 2.6.27-RT
   add framework for multi readers on rwsems.
- patches.rt/s_files-pipe-fix.patch: Linux-RT 2.6.27-RT
   s_files: free_write_pipe() fix.
- patches.rt/s_files-schedule_on_each_cpu_wq.patch: Linux-RT
  2.6.27-RT.
- patches.rt/s_files.patch: Linux-RT 2.6.27-RT
   remove global files_lock.
- patches.rt/sched-clock-nmi.patch: Linux-RT 2.6.27-RT.
- patches.rt/sched-cpupri-hotplug-support.patch: Linux-RT
  2.6.27-RT
   Linux-RT 2.6.26-RT.
- patches.rt/sched-cpupri-priocount.patch: Linux-RT 2.6.27-RT
   Linux-RT 2.6.26-RT.
- patches.rt/sched-enable-irqs-in-preempt-in-notifier-call.patch:
  Linux-RT 2.6.27-RT
   CFS: enable irqs in fire_sched_in_preempt_notifier.
- patches.rt/sched-fix-dequeued-race.patch: Linux-RT 2.6.27-RT
   sched-fix-dequeued-race.patch.
- patches.rt/sched-nr-migrate-lower-default-preempt-rt.patch:
  Linux-RT 2.6.27-RT.
- patches.rt/sched-prioritize-non-migrating-rt-tasks.patch:
  Linux-RT 2.6.27-RT
   Linux-RT 2.6.26-RT.
- patches.rt/sched-rt-stats.patch: Linux-RT 2.6.27-RT.
- patches.rt/sched-use-a-2d-bitmap-search-prio-cpu.patch:
  Linux-RT 2.6.27-RT
   Linux-RT 2.6.26-RT.
- patches.rt/sched-wake_up_idle_cpu-rt.patch: Linux-RT 2.6.27-RT.
- patches.rt/sched_prio.patch: Linux-RT 2.6.27-RT.
- patches.rt/sched_rt-fixup.patch: Linux-RT 2.6.27-RT
   Linux-RT 2.6.26-RT.
- patches.rt/schedule-tail-balance-disable-irqs.patch: Linux-RT
  2.6.27-RT.
- patches.rt/schedule_on_each_cpu-enhance.patch: Linux-RT
  2.6.27-RT.
- patches.rt/select-error-leak-fix.patch: Linux-RT 2.6.27-RT.
- patches.rt/send-nmi-all-preempt-disable.patch: Linux-RT
  2.6.27-RT.
- patches.rt/seq-irqsave.patch: Linux-RT 2.6.27-RT.
- patches.rt/serial-locking-rt-cleanup.patch: Linux-RT 2.6.27-RT.
- patches.rt/serial-slow-machines.patch: Linux-RT 2.6.27-RT.
- patches.rt/slab-irq-nopreempt-fix.patch: Linux-RT 2.6.27-RT.
- patches.rt/smp-processor-id-fixups.patch: Linux-RT 2.6.27-RT.
- patches.rt/softirq-per-cpu-assumptions-fixes.patch: Linux-RT
  2.6.27-RT.
- patches.rt/softlockup-add-irq-regs-h.patch: Linux-RT 2.6.27-RT
   core: make asm/irq_regs.h available on every platform.
- patches.rt/spinlock-trylock-cleanup-sungem.patch: Linux-RT
  2.6.27-RT.
- patches.rt/sub-dont-disable-irqs.patch: Linux-RT 2.6.27-RT
   rt: dont disable irqs in usb.
- patches.rt/swap-spinlock-fix.patch: Linux-RT 2.6.27-RT.
- patches.rt/tasklet-busy-loop-hack.patch: Linux-RT 2.6.27-RT.
- patches.rt/tasklet-redesign.patch: Linux-RT 2.6.27-RT.
- patches.rt/timer-freq-tweaks.patch: Linux-RT 2.6.27-RT.
- patches.rt/timer-warning-fix.patch: Linux-RT 2.6.27-RT.
- patches.rt/trace-add-event-markers-arm.patch: Linux-RT
  2.6.27-RT.
- patches.rt/trace-do-not-wakeup-when-irqs-disabled.patch:
  Linux-RT 2.6.27-RT
   trace-do-not-wakeup-when-irqs-disabled.patch.
- patches.rt/trace-eip2ip.patch: Linux-RT 2.6.27-RT
   Linux-RT 2.6.26-RT Re: 2.6.25.4-rt4.
- patches.rt/trace-events-handle-syscalls.patch: Linux-RT
  2.6.27-RT.
- patches.rt/trace-histograms.patch: Linux-RT 2.6.27-RT.
- patches.rt/trace-ktime-scalar.patch: Linux-RT 2.6.27-RT
   ftrace: print ktime values in readable form.
- patches.rt/trace_hist-divzero.patch: Linux-RT 2.6.27-RT
   Linux-RT 2.6.26-RT trace_hist.c: divide-by-zero problem (2).
- patches.rt/trace_hist-latediv.patch: Linux-RT 2.6.27-RT
   Linux-RT 2.6.26-RT.
- patches.rt/tracer-add-event-markers.patch: Linux-RT 2.6.27-RT.
- patches.rt/tracer-event-trace.patch: Linux-RT 2.6.27-RT.
- patches.rt/use-edge-triggered-irq-handler-instead-of-simple-irq.patch:
  Linux-RT 2.6.27-RT
   [AT91: PATCH]: Use edge triggered interrupt handling for
   AT91-GPIO instead of simple_irq-handler.
- patches.rt/user-no-irq-disable.patch: Linux-RT 2.6.27-RT.
- patches.rt/vortex-fix.patch: Linux-RT 2.6.27-RT.
- patches.rt/warn-on-rt-scatterlist.patch: Linux-RT 2.6.27-RT
   Linux-RT 2.6.26-RT remove warn on for scatterlist in preempt
   rt.
- patches.rt/watchdog_use_timer_and_hpet_on_x86_64.patch:
  Linux-RT 2.6.27-RT
   Linux-RT 2.6.26-RT.
- patches.rt/x86-64-tscless-vgettimeofday.patch: Linux-RT
  2.6.27-RT
   x86_64 GTOD: offer scalable vgettimeofday.
- patches.rt/x86_64-tsc-sync-irqflags-fix.patch: Linux-RT
  2.6.27-RT.
- patches.rt/26-rt1-chirag.patch: Linux-RT 2.6.27-RT
   This patch should solve some of the bug messages..
- patches.rt/add-generalized-pi-interface.patch: Linux-RT
  2.6.27-RT
   add generalized priority-inheritance interface.
- patches.rt/rtmutex-add_readers.patch: Linux-RT 2.6.27-RT
   RT: wrap the rt_rwlock "add reader" logic.
- patches.rt/rtmutex-defer-pi-until-sleepy.patch: Linux-RT
  2.6.27-RT
   rtmutex: pi-boost locks as late as possible.
- patches.rt/rtmutex-initialize-waiters.patch: Linux-RT 2.6.27-RT
   rtmutex: formally initialize the rt_mutex_waiters.
- patches.rt/rtmutex-use-runtime-init.patch: Linux-RT 2.6.27-RT
   rtmutex: use runtime init for rtmutexes.
- patches.rt/tie-pi-into-task.patch: Linux-RT 2.6.27-RT
   sched: add the basic PI infrastructure to the task_struct.
- patches.rt/rtmutex-convert-to-libpi.patch: Linux-RT 2.6.27-RT
   rtmutex: convert rtmutexes to fully use the PI library.
- patches.rt/ftrace-fix-elevated-preempt-count-in-wakeup-tracer.patch:
  Linux-RT 2.6.27-RT
   ftrace: fix elevated preempt_count in wakeup-tracer.
- patches.rt/seqlock-make-raw-seqlocks-spin-during-write.patch:
  Linux-RT 2.6.27-RT
   seqlock: make sure that raw_seqlock_t retries readers while
   writes are pending.
- patches.rt/event-tracer-syscall-i386.patch: Linux-RT 2.6.27-RT.
- patches.rt/event-tracer-syscall-x86_64.patch: Linux-RT
  2.6.27-RT.
- patches.rt/fix-acpi-build-weirdness.patch: Linux-RT 2.6.27-RT
   Linux-RT 2.6.26-RT.
- patches.rt/ftrace-upstream.patch: Linux-RT 2.6.27-RT
   Linux-RT 2.6.26-RT.
- patches.rt/gcc-warnings-shut-up.patch: Linux-RT 2.6.27-RT.
- patches.rt/nmi-profiling-base.patch: Linux-RT 2.6.27-RT
   nmi-driven profiling for /proc/profile.
- patches.rt/preempt-irqs-core.patch: Linux-RT 2.6.27-RT.
- patches.rt/preempt-irqs-ppc-preempt-schedule-irq-entry-fix.patch:
  Linux-RT 2.6.27-RT.
- patches.rt/preempt-irqs-timer.patch: Linux-RT 2.6.27-RT.
- patches.rt/preempt-softirqs-core.patch: Linux-RT 2.6.27-RT.
- patches.rt/random-driver-latency-fix.patch: Linux-RT 2.6.27-RT.
- patches.rt/rt-page_alloc.patch: Linux-RT 2.6.27-RT
   rt-friendly per-cpu pages.
- patches.rt/rt-slab-new.patch: Linux-RT 2.6.27-RT.
- patches.rt/bit-spinlocks-fix-compile.patch: Linux-RT 2.6.27-RT.
- patches.rt/compat_rwsem-fix-compile.patch: Linux-RT 2.6.27-RT.
- patches.rt/drivers_base_mutex.patch: Linux-RT 2.6.27-RT.
- patches.rt/fix-net-bug-fixes.patch: Linux-RT 2.6.27-RT.
- patches.rt/ftrace-ppc-define-mcount.patch: Linux-RT 2.6.27-RT.
- patches.rt/ftrace-report-failure.patch: Linux-RT 2.6.27-RT
   ftrace: warn on failure to disable mcount callers.
- patches.rt/ftrace-upstream-temp.patch: Linux-RT 2.6.27-RT.
- patches.rt/futex-fifo-warn-sysctl.patch: Linux-RT 2.6.27-RT.
- patches.rt/futex-trivial-fix.patch: Linux-RT 2.6.27-RT.
- patches.rt/hrtimers-stuck-in-waitqueue.patch: Linux-RT
  2.6.27-RT.
- patches.rt/lockdep-atomic-fixup.patch: Linux-RT 2.6.27-RT.
- patches.rt/namespace-lock-fixes.patch: Linux-RT 2.6.27-RT.
- patches.rt/nmi-prof-compile.patch: Linux-RT 2.6.27-RT.
- patches.rt/plist-fix-static-node-init.patch: Linux-RT 2.6.27-RT.
- patches.rt/powerpc-01-separate-the-irq-radix-tree-insertion.patch:
  Linux-RT 2.6.27-RT.
- patches.rt/powerpc-02-make-the-irq-reverse-mapping-radix-tree-lockless.patch:
  Linux-RT 2.6.27-RT.
- patches.rt/ppc-fix-prev-revert-fix-again.patch: Linux-RT
  2.6.27-RT.
- patches.rt/prof-sysctl-compile.patch: Linux-RT 2.6.27-RT.
- patches.rt/rcu-apply-rcu_process_callbacks-from-mainline.patch:
  Linux-RT 2.6.27-RT.
- patches.rt/rcu-preempt-tracing-preempt-disable-fix.patch:
  Linux-RT 2.6.27-RT.
- patches.rt/rt-wq-flush_work.patch: Linux-RT 2.6.27-RT.
- patches.rt/rtmutex-debug-magic.patch: Linux-RT 2.6.27-RT
   rtmutex: check integrity.
- patches.rt/sched-add-needs_post_schedule.patch: Linux-RT
  2.6.27-RT.
- patches.rt/sched-generic-hide-smp-warning.patch: Linux-RT
  2.6.27-RT
   suppress warning of smp_processor_id use..
- patches.rt/sched-make-double-lock-balance-fair.patch: Linux-RT
  2.6.27-RT.
- patches.rt/sched-only-push-if-pushable.patch: Linux-RT
  2.6.27-RT.
- patches.rt/sched-only-push-once-per-queue.patch: Linux-RT
  2.6.27-RT.
- patches.rt/sched-properly-account-irq-and-rt-load.patch:
  Linux-RT 2.6.27-RT
  	 sched: properly account IRQ and RT load in .
- patches.rt/sched-rt-runtime-lock-raw.patch: Linux-RT 2.6.27-RT.
- patches.rt/seqlock-01-make-sure-that-raw_seqlock-retries.patch:
  Linux-RT 2.6.27-RT.
- patches.rt/seqlock-02-fix-elevated-preempt-count.patch:
  Linux-RT 2.6.27-RT.
- patches.rt/seqlock-serialize-against-writers.patch: Linux-RT
  2.6.27-RT.
- patches.rt/seqlocks-handle-rwlock-and-spin.patch: Linux-RT
  2.6.27-RT
   seqlock - fix for both PREEMPT_RT and non PREEMPT_RT.
- patches.rt/shorten-posix-cpu-timers-name.patch: Linux-RT
  2.6.27-RT.
- patches.rt/sysctl-compile-fix.patch: Linux-RT 2.6.27-RT.
- patches.rt/tracepoint-backport.patch: Linux-RT 2.6.27-RT.
- patches.rt/x86-tlbstate-lock-raw.patch: Linux-RT 2.6.27-RT.

-------------------------------------------------------------------
Tue Sep 30 12:15:08 CEST 2008 - olh@suse.de

- enable ipmi message handler on ppc64 (bnc#430705)

-------------------------------------------------------------------
Tue Sep 30 10:53:25 CEST 2008 - olh@suse.de

- create flavor symlinks unconditionally
  they do not depend on presence of modules

-------------------------------------------------------------------
Mon Sep 29 23:39:20 CEST 2008 - agruen@suse.de

- Update config files after Swap-over-NFS backout.

-------------------------------------------------------------------
Mon Sep 29 23:06:02 CEST 2008 - agruen@suse.de

- kernel-vanilla and kernel-p3 are not split into main, -base, and
  -extra packages. Fix the bogus dependencies on those packages.

-------------------------------------------------------------------
Mon Sep 29 22:21:00 CEST 2008 - jkosina@suse.de

- disabled the following Swap-over-NFS patches, as they cause panic
  in IPv6 code:

        - patches.suse/SoN-01-mm-gfp-to-alloc_flags.patch: mm:
          gfp_to_alloc_flags() (FATE#303834).
        - patches.suse/SoN-02-mm-setup_per_zone_pages_min.patch: mm:
          serialize access to min_free_kbytes (FATE#303834).
        - patches.suse/SoN-03-doc.patch: swap over network documentation
          (FATE#303834).
        - patches.suse/SoN-04-mm-gfp-to-alloc_flags-expose.patch: mm:
          expose gfp_to_alloc_flags() (FATE#303834).
        - patches.suse/SoN-05-page_alloc-reserve.patch: mm: tag reseve
          pages (FATE#303834).
        - patches.suse/SoN-06-reserve-slub.patch: mm: slb: add knowledge
          of reserve pages (FATE#303834).
        - patches.suse/SoN-07-mm-kmem_estimate_pages.patch: mm:
          kmem_alloc_estimate() (FATE#303834).
        - patches.suse/SoN-08-mm-PF_MEMALLOC-softirq.patch: mm: allow
          PF_MEMALLOC from softirq context (FATE#303834).
        - patches.suse/SoN-09-mm-page_alloc-emerg.patch: mm: emergency
          pool (FATE#303834).
        - patches.suse/SoN-10-global-ALLOC_NO_WATERMARKS.patch: mm:
          system wide ALLOC_NO_WATERMARK (FATE#303834).
        - patches.suse/SoN-11-mm-page_alloc-GFP_EMERGENCY.patch: mm:
          __GFP_MEMALLOC (FATE#303834).
        - patches.suse/SoN-12-mm-reserve.patch: mm: memory reserve
          management (FATE#303834).
        - patches.suse/SoN-13-mm-selinux-emergency.patch: selinux:
          tag avc cache alloc as non-critical (FATE#303834).
        - patches.suse/SoN-14-net-backlog.patch: net: wrap
          sk->sk_backlog_rcv() (FATE#303834).
        - patches.suse/SoN-15-net-ps_rx.patch: net: packet split receive
          api (FATE#303834).
        - patches.suse/SoN-16-net-sk_allocation.patch: net:
          sk_allocation() - concentrate socket related allocations
          (FATE#303834).
        - patches.suse/SoN-17-netvm-reserve.patch: netvm: network reserve
          infrastructure (FATE#303834).
        - patches.suse/SoN-18-netvm-reserve-inet.patch: netvm: INET
          reserves. (FATE#303834).
        - patches.suse/SoN-19-netvm-skbuff-reserve.patch: netvm: hook
          skb allocation to reserves (FATE#303834).
        - patches.suse/SoN-20-netvm-sk_filter.patch: netvm: filter
          emergency skbs. (FATE#303834).
        - patches.suse/SoN-21-netvm-tcp-deadlock.patch: netvm: prevent
          a stream specific deadlock (FATE#303834).
        - patches.suse/SoN-22-emergency-nf_queue.patch: netfilter:
          NF_QUEUE vs emergency skbs (FATE#303834).
        - patches.suse/SoN-23-netvm.patch: netvm: skb processing
          (FATE#303834).
        - patches.suse/SoN-24-mm-swapfile.patch: mm: add support for
          non block device backed swap files (FATE#303834).
        - patches.suse/SoN-25-mm-page_file_methods.patch: mm: methods
          for teaching filesystems about PG_swapcache pages (FATE#303834).
        - patches.suse/SoN-26-nfs-swapcache.patch: nfs: teach the NFS
          client how to treat PG_swapcache pages (FATE#303834).
        - patches.suse/SoN-27-nfs-swapper.patch: nfs: disable data cache
          revalidation for swapfiles (FATE#303834).
        - patches.suse/SoN-28-nfs-swap_ops.patch: nfs: enable swap on NFS
          (FATE#303834).
        - patches.suse/SoN-29-nfs-alloc-recursions.patch: nfs: fix various
          memory recursions possible with swap over NFS. (FATE#303834).
        - patches.xen/xen3-auto-common.diff: xen3 common.

-------------------------------------------------------------------
Mon Sep 29 17:34:11 CEST 2008 - ptesarik@suse.cz

- patches.arch/x86-tracehook: x86 tracehook (FATE#304321).
  Provide the base infrastructure for utrace on x86.

-------------------------------------------------------------------
Mon Sep 29 17:15:46 CEST 2008 - schwab@suse.de

- config/powerpc/vanilla: configure to 64bit.

-------------------------------------------------------------------
Mon Sep 29 17:00:43 CEST 2008 - schwab@suse.de

- rpm/functions.sh: remove readlink emulation.

-------------------------------------------------------------------
Mon Sep 29 16:55:45 CEST 2008 - hare@suse.de

- patches.drivers/lpfc-8.2.8.3-update: Update lpfc to 8.2.8.3
  (bnc#420767).

-------------------------------------------------------------------
Mon Sep 29 16:28:18 CEST 2008 - rw@suse.de

- Update ia64 config files.  (bnc#429881)

-------------------------------------------------------------------
Mon Sep 29 16:06:06 CEST 2008 - jjolly@suse.de

- patches.drivers/ehca-flush-cqe.patch: adds software flush CQE
  generation (bnc#430344)

-------------------------------------------------------------------
Mon Sep 29 15:49:00 CEST 2008 - jkosina@suse.de

- patches.suse/e1000e_allow_bad_checksum: fix infinite loop bug in
  e1000_probe() in case the card has invalid EEPROM checksum

-------------------------------------------------------------------
Mon Sep 29 15:29:06 CEST 2008 - agruen@suse.de

- Do not split kernels which have modules disabled (kernel-ps3)
  or which do not differentiate between supported and unsupported
  modules (kernel-vanilla).

-------------------------------------------------------------------
Mon Sep 29 13:28:01 CEST 2008 - hare@suse.de

- patches.drivers/open-fcoe-dcb-support: Fix section annotation
  for ixgbe.
- patches.fixes/scsi-enhance-error-codes: Add missing hunk.
- patches.fixes/open-iscsi-git-update: Open-iSCSI updates
  (FATE#304283).
- patches.kernel.org/gdth-section-conflict: Fixup gdth
  section annotations.

-------------------------------------------------------------------
Mon Sep 29 09:42:32 CEST 2008 - aj@suse.de

- Silence /etc/rpm/macros.kernel-source via rpmlintrc.

-------------------------------------------------------------------
Mon Sep 29 09:37:19 CEST 2008 - jbeulich@novell.com

- Enable Solarflare driver link and resource driver patches.
- Update x86 config files.

-------------------------------------------------------------------
Mon Sep 29 05:13:31 CEST 2008 - agruen@suse.de

- rpm/kernel-source.spc.in: Try to get rid of a hack that makes
  uname -r pretend in build environments that the kernel from
  the installed kernel-source package is the running kernel:
  packages assuming this are completely broken ans should really
  be fixed.

-------------------------------------------------------------------
Mon Sep 29 04:08:34 CEST 2008 - agruen@suse.de

- rpm/kernel-source.spec.in: Prepare for the upcoming introduction
  of kernel-source-rt (and kernel-syms-rt) for producing KMPs for
  real-time kernels.
- rpm/install-configs: Remove; this script didn't improve things.

-------------------------------------------------------------------
Sun Sep 28 21:00:13 CEST 2008 - aj@suse.de

- rpm/kernel-source.rpmlintrc: New file to silence warnings about
  zero size files
- rpm/kernel-source.spec.in: Install it.
- rpm/kernel-source.spec.in: Make /etc/rpm/macros.kernel-source 
  a config file to silence rpmlint.

-------------------------------------------------------------------
Sun Sep 28 13:50:06 CEST 2008 - jdelvare@suse.de

- supported.conf: Update the list of i2c bus drivers.
  - i2c-i810, i2c-prosavage and i2c-savage4 are gone.
  - i2c-isch and i2c-nforce2-s4985 are new, mark as supported.

-------------------------------------------------------------------
Sun Sep 28 10:17:15 CEST 2008 - aj@suse.de

- rpm/kernel-source.spec.in: Do not package .gitignore files.

-------------------------------------------------------------------
Sun Sep 28 06:03:34 CEST 2008 - agruen@suse.de

- Fix CONFIG_MODULES=n case.
- config.conf: Some cleanups.

-------------------------------------------------------------------
Sat Sep 27 19:25:06 CEST 2008 - agruen@suse.de

- Split the binary kernel packages into three parts:
  + kernel-$flavor-base: very reduced hardware support, intended
  			 to be used in virtual machine images
  + kernel-$flavor: extends the base package; contains all kernel
  		    modules we can support
  + kernel-$flavor-extra: all other kernel modules which may be
			  useful, but which we cannot support.

-------------------------------------------------------------------
Sat Sep 27 17:47:33 CEST 2008 - agruen@suse.de

- Hardlink duplicate files automatically: It doesn't save much,
  but it keeps rpmlint from breaking the package build.

-------------------------------------------------------------------
Sat Sep 27 17:24:30 CEST 2008 - agruen@suse.de

- Add consistency check: supported modules must not depend on
  unsupported ones ... and guess what, there was a large number of
  such modules. Fix this by adding all the dependent modules to
  supported.conf.

-------------------------------------------------------------------
Sat Sep 27 06:36:40 CEST 2008 - knikanth@suse.de

- patches.suse/dm-barrier-single-device: Implement barrier
  support for single device DM devices (FATE#304489).

-------------------------------------------------------------------
Fri Sep 26 23:05:13 CEST 2008 - jeffm@suse.de

- scripts/tar-up_and_run_mbuild.sh: Added -xen flavor to default
  mbuild spec list.

-------------------------------------------------------------------
Fri Sep 26 23:04:33 CEST 2008 - jeffm@suse.de

- patches.xen/xen-e1000e_Export_set_memory_ro-rw: Export
  set_memory_ro() and set_memory_rw() calls for xen. (bnc#425480).

-------------------------------------------------------------------
Fri Sep 26 22:08:24 CEST 2008 - kkeil@suse.de

- patches.suse/e1000e_mmap_range_chk:check ranges in pci_mmap
  * updated version with better reporting (bnc#425480)

-------------------------------------------------------------------
Fri Sep 26 21:28:13 CEST 2008 - kkeil@suse.de

- patches to track down and fix the e1000e NVM corruption
  (bnc#425480)

- patches.suse/e1000e_allow_bad_checksum: e1000e: allow bad
  checksum
- patches.suse/e1000e_call_dump_eeprom: e1000e: dump eeprom to
  dmesg for ich8/9
- patches.suse/e1000e_debug_contention_on_NVM_SWFLAG: e1000e:
  debug contention on NVM SWFLAG
- patches.suse/e1000e_do_not_ever_sleep_in_interrupt_context:
  e1000e: do not ever sleep in interrupt context
- patches.suse/e1000e_drop_stats_lock: e1000e: drop stats lock
- patches.suse/e1000e_Export_set_memory_ro-rw: Export
  set_memory_ro() and set_memory_rw() calls
- patches.suse/e1000e_fix_lockdep_issues: e1000e: fix lockdep
  issues
- patches.suse/e1000e_mmap_range_chk: check ranges in pci_mmap
- patches.suse/e1000e_reset_swflag_after_resetting_hardware:
  e1000e: reset swflag after resetting hardware
- patches.suse/e1000e_update_version: update version
- patches.suse/e1000e_use_set_memory_ro-rw_to_protect_flash_memory:
  e1000e: Use set_memory_ro()/set_memory_rw() to protect flash
  memory

-   cleanup old not longer used patches
  * patches.drivers/e1000-7.6.5-napi-tail.patch
  * patches.drivers/e1000-7.6.9.2
  * patches.drivers/e1000-7.6.9.2-napi

-------------------------------------------------------------------
Fri Sep 26 21:26:35 CEST 2008 - kkeil@suse.de

- Enable CONFIG_SGI_IOC4=m in x86_64 (bnc#430275)

-------------------------------------------------------------------
Fri Sep 26 20:54:17 CEST 2008 - jeffm@suse.de

- patches.arch/acpi-export-hotplug_execute: acpi: export
  acpi_os_hotplug_execute.

-------------------------------------------------------------------
Fri Sep 26 20:43:49 CEST 2008 - jeffm@suse.de

- patches.xen/xen-rwlocks-enable-interrupts: add missing
  __raw_{read,write}_lock_flags to xen's asm/spinlock.h.

-------------------------------------------------------------------
Fri Sep 26 20:33:25 CEST 2008 - jeffm@suse.de

- patches.arch/acpi-bay-remove-from-makefile: acpi: remove bay.c
  from makefile.

-------------------------------------------------------------------
Fri Sep 26 19:56:25 CEST 2008 - jeffm@suse.de

- rpm/kernel-binary.spec.in: Disabled sparse checking. Too many
  false positives.

-------------------------------------------------------------------
Fri Sep 26 18:07:30 CEST 2008 - trenn@suse.de

No functional change:
- patches.arch/acpi_thermal_passive_blacklist.patch: Avoid
  critical temp shutdowns on specific ThinkPad T4x(p) and R40
  (https://bugzilla.novell.com/show_bug.cgi?id=333043).

Dock bug fixes (kacpid runs amok on Dells after suspend):
- patches.arch/acpi-dock-avoid-check-_STA-method.patch: avoid
  check _STA method (fate#304731,bnc#401740).
- patches.arch/acpi-dock-fix-eject-request-process.patch: fix
  eject request process (fate#304731,bnc#401740).

More Dock improvements, unrelated to above fixes:
- patches.arch/acpi-bay-remove-useless-code.patch: remove useless
  code (fate#304731,bnc#401740).
- patches.arch/acpi-dock-Fix-duplicate-notification-handler-register.patch:
  Fix duplicate notification handler register
  (fate#304731,bnc#401740).
- patches.arch/acpi-dock-_LCK-support-for-dock.patch: add _LCK
  support for dock (fate#304731,bnc#401740).
- patches.arch/acpi-dock-fix-for-bay-in-a-dock-station.patch:
  fix for bay in a dock station (fate#304731,bnc#401740).
- patches.arch/acpi-dock-fix-hotplug-race.patch: fix hotplug race
  (fate#304731,bnc#401740).
- patches.arch/acpi-dock-introduce-.uevent-for-devices-in-dock.patch:
  introduce .uevent for devices in dock (fate#304731,bnc#401740).
- patches.arch/acpi-libata-hotplug-to-align-with-dock-driver.patch:
  libata hotplug to align with dock driver
  (fate#304731,bnc#401740).
- patches.arch/acpi-dock-makeing-dock-driver-supports-bay-and-battery-hotplug.patch:
  makeing dock driver supports bay and battery hotplug
  (fate#304731,bnc#401740).
- patches.arch/acpi-dock-add-type-sysfs-file-for-dock.patch:
  add 'type' sysfs file for dock (fate#304731,bnc#401740).
- patches.fixes/acpi_use_acpi_exception.patch: ACPI dock/bay:
  Use ACPI_EXCEPTION instead of printk(KERN_ERR.

-------------------------------------------------------------------
Fri Sep 26 16:15:28 CEST 2008 - jeffm@suse.de

- Update config files: NFS_SWAP=y

-------------------------------------------------------------------
Fri Sep 26 15:57:20 CEST 2008 - ptesarik@suse.cz

- patches.suse/rwlocks-enable-interrupts: Allow rwlocks to
  re-enable interrupts (bnc#387784).
- patches.arch/ia64-rwlocks-enable-interrupts: ia64: re-enable
  interrupts when waiting for a rwlock (bnc#387784).

-------------------------------------------------------------------
Fri Sep 26 14:52:13 CEST 2008 - sjayaraman@suse.de

- Add Swap over NFS patchset.
- Adjust patches.xen/xen3-auto-common.diff to avoid conflict on skbuff.h
as both xen and swap-over-nfs want to add some bits to the skbuff structure.

- patches.suse/SoN-01-mm-gfp-to-alloc_flags.patch: mm:
  gfp_to_alloc_flags() (FATE#303834).
- patches.suse/SoN-02-mm-setup_per_zone_pages_min.patch: mm:
  serialize access to min_free_kbytes (FATE#303834).
- patches.suse/SoN-03-doc.patch: swap over network documentation
  (FATE#303834).
- patches.suse/SoN-04-mm-gfp-to-alloc_flags-expose.patch: mm:
  expose gfp_to_alloc_flags() (FATE#303834).
- patches.suse/SoN-05-page_alloc-reserve.patch: mm: tag reseve
  pages (FATE#303834).
- patches.suse/SoN-06-reserve-slub.patch: mm: slb: add knowledge
  of reserve pages (FATE#303834).
- patches.suse/SoN-07-mm-kmem_estimate_pages.patch: mm:
  kmem_alloc_estimate() (FATE#303834).
- patches.suse/SoN-08-mm-PF_MEMALLOC-softirq.patch: mm: allow
  PF_MEMALLOC from softirq context (FATE#303834).
- patches.suse/SoN-09-mm-page_alloc-emerg.patch: mm: emergency
  pool (FATE#303834).
- patches.suse/SoN-10-global-ALLOC_NO_WATERMARKS.patch: mm:
  system wide ALLOC_NO_WATERMARK (FATE#303834).
- patches.suse/SoN-11-mm-page_alloc-GFP_EMERGENCY.patch: mm:
  __GFP_MEMALLOC (FATE#303834).
- patches.suse/SoN-12-mm-reserve.patch: mm: memory reserve
  management (FATE#303834).
- patches.suse/SoN-13-mm-selinux-emergency.patch: selinux:
  tag avc cache alloc as non-critical (FATE#303834).
- patches.suse/SoN-14-net-backlog.patch: net: wrap
  sk->sk_backlog_rcv() (FATE#303834).
- patches.suse/SoN-15-net-ps_rx.patch: net: packet split receive
  api (FATE#303834).
- patches.suse/SoN-16-net-sk_allocation.patch: net:
  sk_allocation() - concentrate socket related allocations
  (FATE#303834).
- patches.suse/SoN-17-netvm-reserve.patch: netvm: network reserve
  infrastructure (FATE#303834).
- patches.suse/SoN-18-netvm-reserve-inet.patch: netvm: INET
  reserves. (FATE#303834).
- patches.suse/SoN-19-netvm-skbuff-reserve.patch: netvm: hook
  skb allocation to reserves (FATE#303834).
- patches.suse/SoN-20-netvm-sk_filter.patch: netvm: filter
  emergency skbs. (FATE#303834).
- patches.suse/SoN-21-netvm-tcp-deadlock.patch: netvm: prevent
  a stream specific deadlock (FATE#303834).
- patches.suse/SoN-22-emergency-nf_queue.patch: netfilter:
  NF_QUEUE vs emergency skbs (FATE#303834).
- patches.suse/SoN-23-netvm.patch: netvm: skb processing
  (FATE#303834).
- patches.suse/SoN-24-mm-swapfile.patch: mm: add support for
  non block device backed swap files (FATE#303834).
- patches.suse/SoN-25-mm-page_file_methods.patch: mm: methods
  for teaching filesystems about PG_swapcache pages (FATE#303834).
- patches.suse/SoN-26-nfs-swapcache.patch: nfs: teach the NFS
  client how to treat PG_swapcache pages (FATE#303834).
- patches.suse/SoN-27-nfs-swapper.patch: nfs: disable data cache
  revalidation for swapfiles (FATE#303834).
- patches.suse/SoN-28-nfs-swap_ops.patch: nfs: enable swap on NFS
  (FATE#303834).
- patches.suse/SoN-29-nfs-alloc-recursions.patch: nfs: fix various
  memory recursions possible with swap over NFS. (FATE#303834).
- patches.xen/xen3-auto-common.diff: xen3 common.

-------------------------------------------------------------------
Fri Sep 26 11:43:49 CEST 2008 - ptesarik@suse.cz

- split patches.arch/s390-01-01-self-ptrace-v3.patch to make it
  more obvious that the patch is not constrained to s390.
  The new series is:
    patches.suse/self-ptrace.patch: the generic pieces
    patches.arch/x86-self-ptrace.patch: implementation for x86
    patches.arch/s390-01-01-self-ptrace-v3.patch: dtto for s390

-------------------------------------------------------------------
Thu Sep 25 16:27:38 CEST 2008 - jbeulich@novell.com

- Update Xen patches to 2.6.27-rc7 and c/s 676.

-------------------------------------------------------------------
Thu Sep 25 13:53:36 CEST 2008 - olh@suse.de

- add patches.arch/ppc64-rpanote-relocate-firmware.patch
  update RPA note for firmware relocation (bnc#427960 - LTC48297)

-------------------------------------------------------------------
Wed Sep 24 16:20:40 CEST 2008 - jblunck@suse.de

This adds some tracepoint instrumentation taken from the LTTng patch
series. Tracepoints are enabled for kernel-debug and kernel-trace only. I
disabled ftrace for all flavors except kernel-debug and kernel-trace as well.

- Update config files.
- rpm/kernel-source.spec.in,kernel-binary.spec.in, config.conf: Add trace
  flavor
- patches.fixes/ia64-sparse-fixes.diff: ia64-kvm: fix sparse
  warnings.
- patches.xen/xen3-fixup-common: rediff
- patches.xen/xen3-auto-common.diff: rediff
- patches.xen/xen3-patch-2.6.21: rediff
- patches.xen/xen3-patch-2.6.26: rediff
- patches.trace/rcu-read-sched.patch
- patches.trace/markers-use-rcu-read-lock-sched.patch
- patches.trace/tracepoints.patch
- patches.trace/tracepoints-use-table-size-macro.patch
- patches.trace/tracepoints-documentation.patch
- patches.trace/tracepoints-tracepoint-synchronize-unregister.patch
- patches.trace/tracepoints-documentation-fix-teardown.patch
- patches.trace/tracepoints-samples.patch
- patches.trace/tracepoints-samples-fix-teardown.patch
- patches.trace/lttng-instrumentation-irq.patch
- patches.trace/lttng-instrumentation-scheduler.patch
- patches.trace/lttng-instrumentation-timer.patch
- patches.trace/lttng-instrumentation-kernel.patch
- patches.trace/lttng-instrumentation-filemap.patch
- patches.trace/lttng-instrumentation-swap.patch
- patches.trace/lttng-instrumentation-memory.patch
- patches.trace/lttng-instrumentation-page_alloc.patch
- patches.trace/lttng-instrumentation-hugetlb.patch
- patches.trace/lttng-instrumentation-net.patch
- patches.trace/lttng-instrumentation-ipv4.patch
- patches.trace/lttng-instrumentation-ipv6.patch
- patches.trace/lttng-instrumentation-socket.patch
- patches.trace/lttng-instrumentation-fs.patch
- patches.trace/lttng-instrumentation-ipc.patch
- patches.trace/ftrace-port-to-tracepoints.patch
- patches.trace/ftrace-framepointer.diff

-------------------------------------------------------------------
Tue Sep 23 16:20:18 CEST 2008 - jjolly@suse.de

- patches.arch/s390-01-03-cmm2-v2.patch: kernel (new function):
  Collaborative Memory Management Stage II (bnc#417244)
- patches.xen/xen3-auto-common.diff: Modified patch to allow for
  the new patch

-------------------------------------------------------------------
Tue Sep 23 16:18:22 CEST 2008 - jeffm@suse.de

- rpm/kernel-binary.spec.in: Enable sparse checking and section
  mismatch checking.

-------------------------------------------------------------------
Tue Sep 23 16:17:41 CEST 2008 - jeffm@suse.de

- patches.kernel.org/arch-include-asm-fixes: kbuild: Properly
  handle arch/$arch/include/asm (bnc#427473).

-------------------------------------------------------------------
Mon Sep 22 17:50:04 CEST 2008 - jeffm@suse.de

- patches.fixes/ext2-avoid-printk-flood-with-dir-corruption:
  ext2: Avoid printk floods in the face of directory corruption
  (bnc#427244 CVE-2008-3528).
- patches.fixes/ext3-avoid-printk-flood-with-dir-corruption:
  ext3: Avoid printk floods in the face of directory corruption
  (bnc#427244 CVE-2008-3528).

-------------------------------------------------------------------
Mon Sep 22 17:12:29 CEST 2008 - jeffm@suse.de

- Update to 2.6.27-rc7.
  - Eliminated 2 patches.
  - patches.arch/s390-01-04-fcpperf-4.patch: Fixed up context.

-------------------------------------------------------------------
Mon Sep 22 16:43:43 CEST 2008 - trenn@suse.de

Workaround for ThinkPad brightness switching:
- patches.arch/acpi_video_thinkpad_exclude_IGD_devices.patch:
  Do not use video backlight switching for Lenovo ThinkPads.

Commented out for now, possibly to be included later
- patches.drivers/cpufreq_add_cpu_number_paramater_1.patch:
  cpufreq: Add a cpu parameter to __cpufreq_driver_getavg()..
- patches.drivers/cpufreq_add_idle_microaccounting_6.patch:
  cpufreq,ondemand: Use get_cpu_idle_time_us() to get
  micro-accounted idle information.
- patches.drivers/cpufreq_change_load_calculation_2.patch:
  cpufreq, ondemand: Change the load calculation, optimizing
  for dependent cpus.
- patches.drivers/cpufreq_changes_to_get_cpu_idle_us_5.patch:
  export get_cpu_idle_time_us() .
- patches.drivers/cpufreq_get_cpu_idle_time_changes_3.patch:
  cpufreq,ondemand: Prepare changes for doing micro-accounting.
- patches.drivers/cpufreq_parameterize_down_differential_4.patch:
  cpufreq, ondemand: Use a parameter for down differential.


Added CONFIG_PCIEASPM for rt, xen, powerpc and IA64 to be more
consistent across different kernel flavors as suggested on the
kernel list:
- Update config files.

-------------------------------------------------------------------
Mon Sep 22 09:48:51 CEST 2008 - hare@suse.de

- patches.drivers/open-fcoe-libfc: Fix build error on IA64.
- patches.fixes/scsi-terminate-target-reset: Target reset hangs
  (bnc#427267).
- supported.conf: Update to include supported SCSI adapters.

-------------------------------------------------------------------
Fri Sep 19 16:46:36 CEST 2008 - jbeulich@novell.com

- patches.suse/no-frame-pointer-select: Re-enable after removing FTRACE
  related change.
- Update x86 non-debug config files: Turn off FRAME_POINTER and FTRACE.

-------------------------------------------------------------------
Fri Sep 19 06:06:12 CEST 2008 - nfbrown@suse.de

- patches.fixes/md-Allow-metadata_version-to-be-updated-for-externa.patch:
  md: Allow metadata_version to be updated for externally managed
  metadata. (FATE#304218).
- patches.fixes/md-Don-t-try-to-set-an-array-to-read-auto-if-it-i.patch:
  md: Don't try to set an array to 'read-auto' if it is already
  in that state. (FATE#304218).

-------------------------------------------------------------------
Thu Sep 18 10:42:25 CEST 2008 - jbeulich@novell.com

- patches.suse/no-frame-pointer-select: Disable.
- Re-enable CONFIG_FRAME_POINTER in x86 config files.

-------------------------------------------------------------------
Thu Sep 18 10:10:01 CEST 2008 - jbeulich@novell.com

- Update i386 and x86-64 config files (disable CONFIG_FRAME_POINTER in
  non-debug configs).
- patches.suse/stack-unwind: Add missing put_cpu()-s for x86-64.
- patches.suse/no-frame-pointer-select: Fix stack unwinder Kconfig
  (bnc#402518).

-------------------------------------------------------------------
Thu Sep 18 09:34:38 CEST 2008 - hare@suse.de

- Update config files.
- patches.drivers/open-fcoe-driver: fcoe: Fibre Channel over
  Ethernet driver (FATE#303913).
- patches.drivers/open-fcoe-libfc: libfc: a modular software
  Fibre Channel implementation (FATE#303913).
- patches.drivers/open-fcoe-header-files: FC protocol definition
  header files (FATE#303913).
- patches.drivers/open-fcoe-dcb-support: FCoE: Add DCB support
  (FATE#303913).
- patches.drivers/ixgbe-fcoe-bugfixes: ixgbe: Bugfixes for FCoE.
- patches.fixes/vlan-gso-size-fix: vlan: device not reading gso
  max size of parent. (FATE#303913).
- patches.fixes/pkt_action-skbedit: pkt_action: add new action
  skbedit.
- patches.fixes/pkt_sched_multiq_support: pkt_sched: Add
  multiqueue scheduler support (FATE#303913).
- supported.conf: Update to include FCoE and device_handler
  modules

-------------------------------------------------------------------
Wed Sep 17 16:09:26 CEST 2008 - jbeulich@novell.com

- supported.conf: adjust name of ide-cd (is now ide-cd_mod).

-------------------------------------------------------------------
Wed Sep 17 09:00:30 CEST 2008 - hare@suse.de

- patches.drivers/qla2xxx-defer-risc-interrupt-enablement:
  qla2xxx: Defer enablement of RISC interrupts until ISP
  initialization completes (FATE#304113).
- patches.drivers/qla2xxx-8.02.01-k8-update: Update qla2xxx to
  8.02.01-k8 (FATE#304113).

-------------------------------------------------------------------
Wed Sep 17 08:35:22 CEST 2008 - hare@suse.de

- patches.fixes/scsi-retry-hardware-error: make scsi_check_sense
  HARDWARE_ERROR return ADD_TO_MLQUEUE on retry (FATE#304042)

-------------------------------------------------------------------
Tue Sep 16 17:33:16 CEST 2008 - olh@suse.de

- disable CONFIG_SPARSEMEM_VMEMMAP on ppc64 to allow memory remove
  (bnc#417537)

-------------------------------------------------------------------
Mon Sep 15 18:05:24 CEST 2008 - jkosina@suse.de

- Update config files (build elousb driver as module)
- patches.drivers/elousb.patch: Elo USB touchscreen driver
  (FATE#304972).

-------------------------------------------------------------------
Mon Sep 15 15:24:53 CEST 2008 - hare@suse.de

- patches.fixes/dm-mpath-abort-queue: Abort queued requests for
  multipath (FATE#304151).

-------------------------------------------------------------------
Mon Sep 15 10:40:01 CEST 2008 - hare@suse.de

- Update config files: Disable CONFIG_OCFS2_COMPAT_JBD

-------------------------------------------------------------------
Mon Sep 15 10:28:26 CEST 2008 - hare@suse.de

- patches.xen/xen-scsifront-block-timeout-update: Update XEN
  scsifront driver to request timeouts.

-------------------------------------------------------------------
Mon Sep 15 09:45:55 CEST 2008 - sdietrich@suse.de

- Update config files: Enable GROUP_SCHED, FAIR_GROUP_SCHED,
			      RT_GROUP_SCHED, CGROUP_SCHED

-------------------------------------------------------------------
Mon Sep 15 09:03:13 CEST 2008 - hare@suse.de

- patches.drivers/block-timeout-handling: Fix typo.

-------------------------------------------------------------------
Fri Sep 12 19:16:39 CEST 2008 - duwe@suse.de

- Add LED driver for SGI "UV" systems (FATE#304268)

-------------------------------------------------------------------
Fri Sep 12 16:32:46 CEST 2008 - hare@suse.de

- patches.drivers/bdev-resize-added-flush_disk: Added
  flush_disk to factor out common buffer cache flushing code
  (FATE#302348,FATE#303786).
- patches.drivers/bdev-resize-adjust-block-device-size:
  Adjust block device size after an online resize of a
  disk. (FATE#302348,FATE#303786).
- patches.drivers/bdev-resize-call-flush_disk: Call flush_disk()
  after detecting an online resize. (FATE#302348,FATE#303786).
- patches.drivers/bdev-resize-check-for-device-resize:
  Check for device resize when rescanning partitions
  (FATE#302348,FATE#303786).
- patches.drivers/bdev-resize-sd-driver-calls: SCSI sd driver
  calls revalidate_disk wrapper (FATE#302348,FATE#303786).
- patches.drivers/bdev-resize-wrapper-for-revalidate_disk:
  Wrapper for lower-level revalidate_disk
  routines. (FATE#302348,FATE#303786).
- patches.drivers/block-timeout-handling: block: unify request
  timeout handling (FATE#304151,bnc#417544).
- patches.fixes/scsi-misc-git-update: SCSI misc fixes
  (FATE#303485,FATE#303484).
- patches.fixes/scsi-enhance-error-codes: Separate failfast into
  multiple bits (FATE#303485,FATE#303484).
- patches.suse/rq-based-block-layer: rediff.
- patches.suse/rq-based-multipath-functions: rediff.
- patches.suse/no-partition-scan: rediff.

-------------------------------------------------------------------
Fri Sep 12 13:33:21 CEST 2008 - hare@suse.de

- patches.fixes/scsi-misc-git-update: SCSI misc fixes,
  required by the driver updates (FATE#303485,FATE#303484)

-------------------------------------------------------------------
Fri Sep 12 12:22:23 CEST 2008 - hare@suse.de

- patches.drivers/lpfc-8.2.8.1-update: Update lpfc to 8.2.8.1
  (bnc#420767).
- patches.drivers/lpfc-8.2.8-update: Emulex lpfc driver update
  to 8.2.8 (FATE#303485,bnc#420767).

-------------------------------------------------------------------
Fri Sep 12 09:56:49 CEST 2008 - bwalle@suse.de

- patches.arch/ia64-kdump_proc_iomem.diff:
  IA64: assign a distinguishable label to uncached memory in
  /proc/iomem (to fix MCA on kdump boot).

-------------------------------------------------------------------
Thu Sep 11 22:45:21 CEST 2008 - jack@suse.cz

  Latest ext4 fixes from ext4 patch queue:

- patches.fixes/ext4-Add-inode-to-journal-handle-after-block-alloca.patch:
  ext4: Don't add the inode to journal handle until after the
  block is allocated (fate#303783).
- patches.fixes/ext4_add-missing-unlock-to-ext4-check-descriptors:
  ext4: add missing unlock in ext4_check_descriptors() on error
  path (fate#303783).
- patches.fixes/ext4-Add-percpu-dirty-block-accounting.patch:
  ext4: Add percpu dirty block accounting. (fate#303783).
- patches.fixes/ext4_create-proc-ext4-stats-file-more-carefully:
  ext4: fix #11321: create /proc/ext4/*/stats more carefully
  (fate#303783).
- patches.fixes/ext4_fix_longlong_checkpatch_issues: ext4:
  Fix long long checkpatch warnings (fate#303783).
- patches.fixes/ext4_fix_printk_checkpatch_issues: ext4:
  Add printk priority levels to clean up checkpatch warnings
  (fate#303783).
- patches.fixes/ext4_fix_whitespace_checkpatch_issues: ext4:
  Fix whitespace checkpatch warnings/errors (fate#303783).
- patches.fixes/ext4_i_disksize_lock_race_fix.patch: ext4:
  Properly update i_disksize. (fate#303783).
- patches.fixes/ext4_invalidate_pages_when_delalloc_alloc_fail.patch:
  ext4: invalidate pages if delalloc block allocation
  fails. (fate#303783).
- patches.fixes/ext4-Make-sure-all-the-block-allocation-paths-reser.patch:
  ext4: Make sure all the block allocation paths reserve blocks
  (fate#303783).
- patches.fixes/ext4_nonmballoc_reservation_ENOSPC_fix.patch:
  ext4: Fix ext4 nomballoc allocator for ENOSPC (fate#303783).
- patches.fixes/ext4-Retry-block-allocation-if-we-have-free-blocks.patch:
  ext4: Retry block allocation if we have free blocks left
  (fate#303783).
- patches.fixes/ext4-Retry-block-reservation.patch: ext4: Retry
  block reservation (fate#303783).
- patches.fixes/ext4-Signed-arithematic-fix.patch: ext4: Signed
  arithematic fix (fate#303783).
- patches.fixes/ext4-Switch-to-non-delalloc-mode-when-we-are-low-on.patch:
  ext4: Switch to non delalloc mode when we are low on free
  blocks count. (fate#303783).
- patches.fixes/ext4_truncate_block_allocated_on_a_failed_ext4_write_begin.patch:
  ext4: truncate block allocated on a failed ext4_write_begin
  (fate#303783).
- patches.fixes/ext4_update-flex-bg-counters-when-resizing:
  Update flex_bg free blocks and free inodes counters when
  resizing. (fate#303783).
- patches.fixes/percpu_counter_sum_cleanup.patch: percpu counter:
  clean up percpu_counter_sum_and_set() (fate#303783).

-------------------------------------------------------------------
Thu Sep 11 21:45:05 CEST 2008 - bwalle@suse.de

- Enable KDB for i386 and x86_64 in "default" and "pae"
  configuration with CONFIG_KDB_OFF set to "y" (FATE#303971).
- Set CONFIG_KDB_CONTINUE_CATASTROPHIC=2 in all configurations
  that have KDB enabled.

-------------------------------------------------------------------
Thu Sep 11 15:36:51 CEST 2008 - jslaby@suse.de

- Update config files.
  enable PID_NS and USER_NS
  (FATE#303785, FATE#304371)

-------------------------------------------------------------------
Thu Sep 11 15:03:32 CEST 2008 - jeffm@suse.de

- Update config files.
  - Enabled CONFIG_XFRM_SUB_POLICY (FATE#303781)

-------------------------------------------------------------------
Thu Sep 11 14:33:26 CEST 2008 - mfasheh@suse.com

- Added POSIX File Locks support for Ocfs2  (FATE#110294)
  - patches.suse/ocfs2-POSIX-file-locks-support.patch

-------------------------------------------------------------------
Thu Sep 11 14:30:15 CEST 2008 - mfasheh@suse.com

- Added Ocfs2 JBD2 Support  (FATE#302877)
  - patches.suse/ocfs2-Limit-inode-allocation-to-32bits.patch
  - patches.suse/ocfs2-Add-the-inode64-mount-option.patch
  - patches.suse/ocfs2-Switch-over-to-JBD2.patch

-------------------------------------------------------------------
Thu Sep 11 13:24:18 CEST 2008 - mfasheh@suse.com

- Added Ocfs2 Extended Attributes Support (FATE#302067)
  - patches.suse/ocfs2-Modify-ocfs2_num_free_extents-f.patch
  - patches.suse/ocfs2-Use-ocfs2_extent_list-instead-o.patch
  - patches.suse/ocfs2-Abstract-ocfs2_extent_tree-in-b.patch
  - patches.suse/ocfs2-Make-high-level-btree-extend-co.patch
  - patches.suse/ocfs2-Add-the-basic-xattr-disk-layout-in-ocf.patch
  - patches.suse/ocfs2-Add-helper-function-in-uptodate.patch
  - patches.suse/ocfs2-Add-extent-tree-operation-for-x.patch
  - patches.suse/ocfs2-reserve-inline-space-for-extend.patch
  - patches.suse/ocfs2-Add-extended-attribute-support.patch
  - patches.suse/ocfs2-Add-xattr-index-tree-operations.patch
  - patches.suse/ocfs2-Add-xattr-bucket-iteration-for.patch
  - patches.suse/ocfs2-Add-xattr-lookup-code-xattr-btr.patch
  - patches.suse/ocfs2-Optionally-limit-extent-size-in.patch
  - patches.suse/ocfs2-Enable-xattr-set-in-index-btree.patch
  - patches.suse/ocfs2-Delete-all-xattr-buckets-during.patch
  - patches.suse/ocfs2-Add-incompatible-flag-for-exten.patch
  - patches.suse/ocfs2-fix-printk-format-warnings.patch
  - patches.suse/ocfs2-Prefix-the-extent-tree-operations-structure.patch
  - patches.suse/ocfs2-Prefix-the-ocfs2_extent_tree-structure.patch
  - patches.suse/ocfs2-Make-ocfs2_extent_tree-get-put-instead-of-all.patch
  - patches.suse/ocfs2-Make-private-into-object-on-ocfs2_extent_.patch
  - patches.suse/ocfs2-Provide-the-get_root_el-method-to-ocfs2_ext.patch
  - patches.suse/ocfs2-Use-struct-ocfs2_extent_tree-in-ocfs2_num_fre.patch
  - patches.suse/ocfs2-Determine-an-extent-tree-s-max_leaf_clusters.patch
  - patches.suse/ocfs2-Create-specific-get_extent_tree-functions.patch
  - patches.suse/ocfs2-Add-an-insertion-check-to-ocfs2_extent_tree_o.patch
  - patches.suse/ocfs2-Make-ocfs2_extent_tree-the-first-class-repres.patch
  - patches.suse/ocfs2-Comment-struct-ocfs2_extent_tree_operations.patch
  - patches.suse/ocfs2-Change-ocfs2_get_-_extent_tree-to-ocfs2_ini.patch
  - patches.suse/ocfs2-bug-fix-for-journal-extend-in-xattr.patch
  - patches.suse/ocfs2-Resolve-deadlock-in-ocfs2_xattr_free_.patch
  - patches.suse/ocfs2-Add-xattr-mount-option-in-ocfs2_show_options.patch

-------------------------------------------------------------------
Thu Sep 11 13:19:27 CEST 2008 - mfasheh@suse.com

- Add patches.fixes/jbd2-create-proc-entry-fix.patch
  jbd2: Create proc entry with bdevname+i_ino.
  (FATE#302877)

-------------------------------------------------------------------
Thu Sep 11 13:11:12 CEST 2008 - mfasheh@suse.com

- Add patches.fixes/dlm-allow-multiple-lockspaces.patch
  dlm: allow multiple lockspace creates
  (FATE#110294)

-------------------------------------------------------------------
Thu Sep 11 12:48:36 CEST 2008 - schwab@suse.de

- Update kdb patches.

-------------------------------------------------------------------
Thu Sep 11 11:41:27 CEST 2008 - jslaby@suse.de

- Update config files.
  change CONFIG_NODES_SHIFT from 6 to 9
  (FATE#304261)

-------------------------------------------------------------------
Wed Sep 10 19:03:33 CEST 2008 - trenn@suse.de

- Update config files.
  Added: CONFIG_PCIEASPM

-------------------------------------------------------------------
Wed Sep 10 17:18:30 CEST 2008 - kkeil@suse.de

- patches.drivers/e1000e_add_82574L.patch: e1000e: add support
  for new 82574L part.
- patches.drivers/e1000e_add_ICH9_BM.patch: e1000e: add support
  for the 82567LM-4 device.
- patches.drivers/e1000e_add_LOM_devices.patch: e1000e: add
  support for 82567LM-3 and 82567LF-3 (ICH10D).
  (FATE#303916)

-------------------------------------------------------------------
Wed Sep 10 16:22:17 CEST 2008 - hare@suse.de

- patches.suse/no-partition-scan: Implement 'no_partition_scan'
  commandline option (FATE#303697)

-------------------------------------------------------------------
Wed Sep 10 14:47:37 CEST 2008 - jeffm@suse.de

- patches.kernel.org/ipmi-section-conflict.diff: ipmi: Fix
  section type conflicts.
- patches.kernel.org/psmouse-section-conflict.diff: psmouse:
  fix section type conflict.
- patches.kernel.org/carmine-section-mismatch: video: Fix section
  mismatch in carminefb.
- patches.kernel.org/md-section-conflict: md: Fix section
  conflicts.
- patches.kernel.org/setup_APIC_timer-section-mismatch: x86:
  Fix section conflict with kvm_setup_secondary_clock.

-------------------------------------------------------------------
Wed Sep 10 14:15:44 CEST 2008 - trenn@suse.de

- patches.arch/thinkpad_fingers_off_backlight_igd.patch:
  Serve ThinkPad IGD devices backlight functionality through
  thinkpad_acpi (fate #302883).
- supported.conf: Add most important laptop drivers as supported:
               kernel/drivers/misc/asus_laptop
               kernel/drivers/misc/eeepc-laptop
               kernel/drivers/misc/msi-laptop
               kernel/drivers/misc/fujitsu-laptop
               kernel/drivers/acpi/wmi
               kernel/drivers/misc/hp-wmi

-------------------------------------------------------------------
Wed Sep 10 14:14:01 CEST 2008 - jeffm@suse.de

- patches.suse/acpi-dsdt-initrd-v0.9a-2.6.25.patch: Fixed up
  some section conflicts.

-------------------------------------------------------------------
Wed Sep 10 14:08:09 CEST 2008 - jeffm@suse.de

- Update to 2.6.27-rc6.

-------------------------------------------------------------------
Wed Sep 10 11:50:03 CEST 2008 - jeffm@suse.de

- supported.conf: Added missing netfilter modules.

-------------------------------------------------------------------
Wed Sep 10 11:40:34 CEST 2008 - jeffm@suse.de

- supported.conf: Updated netfilter module names.

-------------------------------------------------------------------
Wed Sep 10 11:40:16 CEST 2008 - jeffm@suse.de

- patches.kernel.org/firmware-path: Updated header.

-------------------------------------------------------------------
Wed Sep 10 11:33:37 CEST 2008 - jkosina@suse.de

- Update config files: support more than 4 serial ports
  (FATE#303314)

-------------------------------------------------------------------
Wed Sep 10 10:47:23 CEST 2008 - olh@suse.de

- set CONFIG_CMM=y instead of =m to simplify virtual partition memory
  (bnc#417554)

-------------------------------------------------------------------
Tue Sep  9 14:20:39 CEST 2008 - bphilips@suse.de

- rpm/kernel-binary.spec.in: add Recommends: kerneloops

-------------------------------------------------------------------
Tue Sep  9 09:55:33 CEST 2008 - olh@suse.de

- Updated to 2.6.27-rc5-git10

-------------------------------------------------------------------
Mon Sep  8 09:50:29 CEST 2008 - olh@suse.de

- Updated to 2.6.27-rc5-git9

-------------------------------------------------------------------
Fri Sep  5 13:44:09 CEST 2008 - jjolly@suse.de

- patches.arch/s390-01-01-self-ptrace-v3.patch: system call
  notification with self_ptrace (bnc#417299)
- patches.arch/s390-01-02-dcss-64-v2.patch: dcssblk (new function):
  Add support for >2G DCSS and stacked contiguous DCSS support.
  (bnc#417246)
- patches.arch/s390-01-04-fcpperf-{1-4}.patch: (kernel):FCP -
  Performance Data colletion & analysis (bnc#417243)

-------------------------------------------------------------------
Fri Sep  5 12:32:06 CEST 2008 - olh@suse.de

- add patches.fixes/usb-hcd-interrupt-shared.patch
  fix interrupt handling for shared irqs, for PS3 (bnc#409961)

-------------------------------------------------------------------
Fri Sep  5 12:23:06 CEST 2008 - olh@suse.de

- Updated to 2.6.27-rc5-git7

-------------------------------------------------------------------
Thu Sep  4 13:04:50 CEST 2008 - olh@suse.de

- build with CONFIG_POWER4_ONLY (bnc#417566)
  this disables support for POWER3 and RS64 cpus

-------------------------------------------------------------------
Thu Sep  4 12:15:06 CEST 2008 - jkosina@suse.de

- switch from Reno to Cubic as default TCP congestion algorithm
  (bnc#422825)

-------------------------------------------------------------------
Thu Sep  4 09:58:46 CEST 2008 - bwalle@suse.de

- Update KDB patches. Fix build on x86_64-debug.

-------------------------------------------------------------------
Wed Sep  3 23:52:01 CEST 2008 - jeffm@suse.de

- mark crc-t10dif as supported

-------------------------------------------------------------------
Wed Sep  3 17:05:59 CEST 2008 - olh@suse.de

- mark pata_pdc2027x as supported

-------------------------------------------------------------------
Wed Sep  3 16:30:50 CEST 2008 - olh@suse.de

- mark spidernet as supported

-------------------------------------------------------------------
Wed Sep  3 16:18:23 CEST 2008 - olh@suse.de

- mark ehea as supported

-------------------------------------------------------------------
Wed Sep  3 10:44:38 CEST 2008 - trenn@suse.de

- supported.conf:
  Mark dock (libata depends on it), bay, acpi_memhotplug, hpilo
  as supported
  Remove or adjust supported laptop drivers that went from
  drivers/acpi to drivers/misc

-------------------------------------------------------------------
Wed Sep  3 10:24:26 CEST 2008 - hare@suse.de

- supported.conf: Mark virtio modules as supported.

-------------------------------------------------------------------
Tue Sep  2 13:26:58 CEST 2008 - jbeulich@novell.com

- Update Xen patches to 2.6.27-rc5 and c/s 651.

-------------------------------------------------------------------
Tue Sep  2 04:53:12 CEST 2008 - jjolly@suse.de

- patches.arch/s390-01-01-self-ptrace-v2.patch: kernel
  (new function): System call notification with self_ptrace
  (bnc#417299,FATE#304021)

-------------------------------------------------------------------
Mon Sep  1 14:03:09 CEST 2008 - agruen@suse.de

- File capabilities: replace our no_file_caps patch with what is
  supposed to end up in 2.6.28.

-------------------------------------------------------------------
Mon Sep  1 11:58:24 CEST 2008 - bwalle@suse.de

- patches.arch/ia64-node_mem_map-node_start_pfn.diff:
  Fix memory map for ia64/discontmem for kdump.

-------------------------------------------------------------------
Mon Sep  1 11:19:24 CEST 2008 - olh@suse.de

- Updated to 2.6.27-rc5-git2

-------------------------------------------------------------------
Fri Aug 29 22:46:43 CEST 2008 - jeffm@suse.de

- Updated to 2.6.27-rc5.
  - Eliminated 2 patches.
  - KDB has an incompatible change on x86_64, so kernel-debug
    will fail there.

-------------------------------------------------------------------
Fri Aug 29 16:20:49 CEST 2008 - olh@suse.de

- update message in post.sh to display also the rpm FLAVOR

-------------------------------------------------------------------
Thu Aug 28 16:04:48 CEST 2008 - olh@suse.de

- update patches.suse/dm-raid45-2.6.25-rc2_20080221.patch
  rename rh_init to region_hash_init to avoid conflict 
  with existing powerpc symbol on powerpc

-------------------------------------------------------------------
Thu Aug 28 15:55:28 CEST 2008 - olh@suse.de

- disable musb, not useful, does not compile

-------------------------------------------------------------------
Tue Aug 26 18:54:43 CEST 2008 - trenn@suse.de

  Vendor specific drivers vs generic video driver.
  Distinguish which ACPI driver should do backlight switching.
  This patch series is queued up for 2.6.28 in the ACPI branch:
- patches.arch/0000-ACPI-video-Ignore-devices-not-present.patch:
  ACPI: video: Ignore devices that aren't present in hardware.
- patches.arch/0001-Check-for-ACPI-backlight-support.patch: Check
  for ACPI backlight support otherwise use vendor ACPI drivers.
- patches.arch/0002-Acer-WMI-fingers-off-backlight-video.ko.patch:
  Acer-WMI: fingers off backlight if video.ko is serving this
  functionality.
- patches.arch/0003-Asus-acpi-fingers-off-backlight.patch:
  asus-acpi: fingers off backlight if video.ko is serving this
  functionality.
- patches.arch/0004-Compal-fingers-off-backlight.patch: compal:
  fingers off backlight if video.ko is serving this functionality.
- patches.arch/0005-eeepc-laptop-fingers-off.patch: eeepc-laptop:
  fingers off backlight if video.ko is serving this functionality.
- patches.arch/0006-fujitsu-laptop-fingers-off-backlight.patch:
  fujitsu-laptop: fingers off backlight if video.ko is serving
  this functionality.
- patches.arch/0007-msi-laptop-fingers-off-backlight.patch:
  msi-laptop: fingers off backlight if video.ko is serving this
  functionality.
- patches.arch/0008-sony-laptop-fingers-off-backlight.patch:
  sony-laptop: fingers off backlight if video.ko is serving
  this functionality.
- patches.arch/0009-thinkpad_acpi-fingers-off-backlight.patch:
  thinkpad_acpi: fingers off backlight if video.ko is serving
  this functionality.

  I had to refresh these. While one patch was broken,
  two lines were missing, "patch" from 11.0 still worked, while
  "patch" from 10.3 did not:
- patches.xen/add-console-use-vt: add console_use_vt.
- patches.xen/linux-2.6.19-rc1-kexec-move_segment_code-i386.patch:
  kexec: Move asm segment handling code to the assembly file
  (i386).

-------------------------------------------------------------------
Mon Aug 25 23:21:01 CEST 2008 - jeffm@suse.de

- Disabled patches.kernel.org/ia64-asm-nr-irqs

-------------------------------------------------------------------
Mon Aug 25 22:53:52 CEST 2008 - jeffm@suse.de

- patches.fixes/pseries-compile-fix: pseries: compile fix.

-------------------------------------------------------------------
Mon Aug 25 22:49:01 CEST 2008 - jeffm@suse.de

- patches.kernel.org/musb-powerpc-conflict: musb: compile fix
  for powerpc.

-------------------------------------------------------------------
Mon Aug 25 21:58:39 CEST 2008 - jeffm@suse.de

- patches.kernel.org/ia64-asm-nr-irqs: ia64: nr-irqs.h generation
  should place it in arch/../asm.

-------------------------------------------------------------------
Mon Aug 25 21:56:47 CEST 2008 - jeffm@suse.de

- Update config files.

-------------------------------------------------------------------
Mon Aug 25 21:22:08 CEST 2008 - jeffm@suse.de

- Updated to 2.6.27-rc4.
  - Refreshed context.

-------------------------------------------------------------------
Mon Aug 25 14:30:43 CEST 2008 - trenn@suse.de

- patches.arch/x86-introduce-pci-noioapicquirk-kernel-cmdline.patch:
  x86, pci: introduce pci=noioapicquirk kernel cmdline option.
  Mysterious patch problem in include/asm-x86/pci.h
- patches.fixes/acpi-clear-wake-status.patch: Clear wak_sts
  register on resume.

-------------------------------------------------------------------
Mon Aug 25 13:19:49 CEST 2008 - trenn@suse.de

- patches.suse/acpi_provide_non_windows_osi_boot_param.patch:
  Delete.

-------------------------------------------------------------------
Mon Aug 25 12:33:32 CEST 2008 - jbeulich@novell.com

- Update Xen patches to 2.6.27-rc4.
- patches.xen/xen-x86_64-dump-user-pgt: dump the correct page
  tables for user mode faults.
- patches.xen/xen-x86_64-pgd-alloc-order: don't require order-1
  allocations for pgd-s.
- patches.xen/xen-x86_64-pgd-pin: make pinning of pgd pairs
  transparent to callers.
- patches.xen/xen-blktap-write-barriers: blktap: Write Barriers.
- patches.xen/xen-x86-pmd-handling: consolidate pmd/pud/pgd entry
  handling.
- patches.xen/xen-x86-bigmem: fix issues with the assignment of
  huge amounts of memory.
- patches.xen/xen-msix-restore: print at least a message if MSI-X
  restore failed.
- config.conf: Re-enable Xen.
- patches.xen/sfc-i2c: Delete.
- Update config files.

-------------------------------------------------------------------
Fri Aug 22 17:01:43 CEST 2008 - jbeulich@novell.com

- patches.suse/stack-unwind: Adjust and re-enable.
- Update config files.

-------------------------------------------------------------------
Tue Aug 19 20:36:51 CEST 2008 - jeffm@suse.de

- patches.kernel.org/ps3-lpm-include: Delete.

-------------------------------------------------------------------
Tue Aug 19 16:54:07 CEST 2008 - jeffm@suse.de

- Removed unused patches.

-------------------------------------------------------------------
Tue Aug 19 15:04:16 CEST 2008 - tiwai@suse.de

- Update config files: Use CONFIG_INPUT_PCSPKR=m (bnc#225221)

-------------------------------------------------------------------
Mon Aug 18 19:47:24 CEST 2008 - schwab@suse.de

- Update config files.

-------------------------------------------------------------------
Mon Aug 18 19:45:51 CEST 2008 - schwab@suse.de

- Update kdb patches.

-------------------------------------------------------------------
Fri Aug 15 20:40:18 CEST 2008 - tiwai@suse.de

- patches.arch/ppc-ipic-suspend-without-83xx-fix: Fix build_error
  without CONFIG_PPC_83xx.
- Update config files.

-------------------------------------------------------------------
Fri Aug 15 18:49:18 CEST 2008 - tiwai@suse.de

- Update config files: disable CONFIG_IPIC for ppc/default and
  vanilla again to fix build

-------------------------------------------------------------------
Fri Aug 15 18:35:48 CEST 2008 - tiwai@suse.de

- rpm/kernel-binary.spec.in: fix build without firmware files

-------------------------------------------------------------------
Fri Aug 15 15:35:05 CEST 2008 - jeffm@suse.de

- patches.kernel.org/no-include-asm: kbuild: correctly link
  include/asm in external builds.

-------------------------------------------------------------------
Fri Aug 15 14:28:13 CEST 2008 - jeffm@suse.de

- patches.kernel.org/ath9k-workaround-gcc-ICE-again-on-powerpc:
  ath9k: work around gcc ICE again.

-------------------------------------------------------------------
Thu Aug 14 22:00:36 CEST 2008 - jeffm@suse.de

- patches.suse/novfs-gregorian-day-fix: novfs: Fix GregorianDay
  conflict.

-------------------------------------------------------------------
Thu Aug 14 21:54:02 CEST 2008 - jeffm@suse.de

- Enabled patches.kernel.org/firmware-path

-------------------------------------------------------------------
Thu Aug 14 21:25:29 CEST 2008 - jeffm@suse.de

- patches.apparmor/add-security_path_permission: Fixed duplicate
  export of security_inode_permission.

-------------------------------------------------------------------
Thu Aug 14 21:16:20 CEST 2008 - jeffm@suse.de

- patches.apparmor/add-security_path_permission: Add missing
  stub for security_path_permission when CONFIG_SECURITY_APPARMOR=n

-------------------------------------------------------------------
Thu Aug 14 21:15:52 CEST 2008 - jeffm@suse.de

- patches.kernel.org/firmware-path: firmware: Allow
  release-specific firmware dir.
- rpm/kernel-binary.spec.in: Add firmware files.

-------------------------------------------------------------------
Thu Aug 14 21:09:53 CEST 2008 - jeffm@suse.de

- patches.kernel.org/ia64-export-cpu_core_map: ia64: Export
  cpu_core_map for topology_core_siblings.

-------------------------------------------------------------------
Thu Aug 14 20:00:23 CEST 2008 - jeffm@suse.de

- Updated to 2.6.27-rc3.
  - AppArmor mostly merged. There may be some hiccups.
  - Xen and RT temporarily disabled for merging.
  - 17 patches eliminated.

-------------------------------------------------------------------
Thu Aug 14 16:43:59 CEST 2008 - ghaskins@suse.de

Guarded by +RT
- patches.rt/seqlock-make-raw-seqlocks-spin-during-write.patch:
  seqlock: make sure that raw_seqlock_t retries readers while
  writes are pending.
- patches.rt/ftrace-fix-elevated-preempt-count-in-wakeup-tracer.patch:
  ftrace: fix elevated preempt_count in wakeup-tracer.

-------------------------------------------------------------------
Fri Aug  8 16:15:51 CEST 2008 - hare@suse.de

- Update config files for RT kernel to activate SCSI
  device handler.

-------------------------------------------------------------------
Fri Aug  8 15:14:18 CEST 2008 - jbeulich@novell.com

- patches.xen/xen3-fixup-common, patches.xen/xen3-fixup-kconfig,
  patches.xen/xen3-patch-2.6.24, patches.xen/xen3-patch-2.6.25: Fix
  a couple of bugs and inconsistencies.

-------------------------------------------------------------------
Fri Aug  8 13:25:34 CEST 2008 - schwab@suse.de

- Fix reference to $RPM_BUILD_ROOT in makefiles.

-------------------------------------------------------------------
Fri Aug  8 12:15:44 CEST 2008 - hare@suse.de

- patches.fixes/dm-mpath-hp-sw.patch: Delete.
- Update config files.
- patches.fixes/dm-2.6.27-update: Upstream device-mapper patches
  (FATE#302108).
- patches.fixes/scsi_dh-2.6.27-update: SCSI device handler update
  (FATE#302269,FATE#303696,FATE#303754,FATE#304125).
- patches.suse/rq-based-block-layer: rq-based multipathing:
  block layer changes (FATE#302108).
- patches.suse/rq-based-dm-interface: rq-based multipathing:
  device-mapper interface (FATE#302108).
- patches.suse/rq-based-multipath-functions: rq-based
  multipathing: request-based functions to multipath
  (FATE#302108).

-------------------------------------------------------------------
Thu Aug  7 15:53:59 CEST 2008 - jbeulich@novell.com

- Update Xen patches to c/s 623.
- patches.xen/sfc-network-driver: Delete.
- patches.xen/xen-balloon-hvm-min: Delete.
- patches.xen/xen-netfront-flip-prod: Delete.
- patches.xen/xen-x86_64-init-cleanup: Delete.
- patches.xen/sfc-i2c: sfc: Use kernel I2C system and i2c-algo-bit
  driver (disabled).
- patches.xen/sfc-driverlink: Solarflare: Resource driver (disabled).
- Update Xen config files.

-------------------------------------------------------------------
Wed Aug  6 12:59:59 CEST 2008 - olh@suse.de

- add patches.suse/ppc-no-LDFLAGS_MODULE.patch
  do not link external modules against arch/powerpc/lib/crtsavres.o

-------------------------------------------------------------------
Tue Aug  5 21:41:43 CEST 2008 - jeffm@suse.de

- patches.fixes/reiserfs-commit-ids-unsigned-ints: reiserfs:
  audit transaction ids to always be unsigned ints (bnc#410847).

-------------------------------------------------------------------
Tue Aug  5 21:35:11 CEST 2008 - jeffm@suse.de

- README.BRANCH: Took ownership of 11.1 tree.

-------------------------------------------------------------------
Tue Aug  5 21:34:11 CEST 2008 - jeffm@suse.de

- README: Changed w3d links to wiki links.

-------------------------------------------------------------------
Tue Aug  5 17:03:22 CEST 2008 - ghaskins@suse.de

Fixed misnamed rt_trace to rt_timing
- config/x86_64/rt_trace: Delete.
- Update config files.
- config.conf:

-------------------------------------------------------------------
Tue Aug  5 16:10:50 CEST 2008 - ghaskins@suse.de

Added x86_64/rt_trace kernel flavor (based on ftrace)

- Update config files.
- config.conf:

-------------------------------------------------------------------
Tue Aug  5 15:27:26 CEST 2008 - ghaskins@suse.de

Guarded by +RT
- Fix rtmutex-tester build problem with rt_debug
- patches.rt/rtmutex-convert-to-libpi.patch: rtmutex: convert
  rtmutexes to fully use the PI library.


-------------------------------------------------------------------
Tue Aug  5 14:20:38 CEST 2008 - ghaskins@suse.de

Guarded by +RT
- Remove version.patch to stop build breakage

-------------------------------------------------------------------
Tue Aug  5 11:43:31 CEST 2008 - jjohansen@suse.de

- update apparmor patches with fixes for
  - broken getcwd (bnc#413915)
  - ref counting bug in getcwd and d_namespace_path when used
    on disconnected paths (bnc#414607)
  - typeo in patches that keep selinux from compiling (bnc#414609)
  - incorporate smack patch into base apparmor patches, so
    that smack can be built (bnc#414610)

-------------------------------------------------------------------
Tue Aug  5 11:33:17 CEST 2008 - jslaby@suse.de

- patches.fixes/ath5k-fix-memory-corruption.patch: Ath5k: fix
  memory corruption (bnc#414635).
- patches.fixes/ath5k-kill-tasklets-on-shutdown.patch: Ath5k:
  kill tasklets on shutdown (bnc#414638).

-------------------------------------------------------------------
Mon Aug  4 20:56:15 CEST 2008 - gregkh@suse.de

- README.BRANCH: added file.

-------------------------------------------------------------------
Mon Aug  4 13:37:56 CEST 2008 - olh@suse.de

- disable CONFIG_SECURITY_ROOTPLUG because /init in initrd will
  not run if USB is compiled in and a specific USB device is not
  present

-------------------------------------------------------------------
Mon Aug  4 12:42:38 CEST 2008 - jslaby@suse.de

- patches.fixes/tpm-write-data-types.patch: tpm: Use correct
  data types for sizes in tpm_write() and tpm_read() (bnc#400211).

-------------------------------------------------------------------
Fri Aug  1 21:45:24 CEST 2008 - ghaskins@suse.de

PI rework v0.5 and a fix from upstream for 26-rt1
- patches.rt/26-rt1-chirag.patch: This patch should solve some
  of the bug messages..
- patches.rt/add-generalized-pi-interface.patch: add generalized
  priority-inheritance interface.
- patches.rt/tie-pi-into-task.patch: sched: add the basic PI
  infrastructure to the task_struct.
- patches.rt/rtmutex-initialize-waiters.patch: rtmutex: formally
  initialize the rt_mutex_waiters.
- patches.rt/rtmutex-add_readers.patch: RT: wrap the rt_rwlock
  "add reader" logic.
- patches.rt/rtmutex-use-runtime-init.patch: rtmutex: use runtime
  init for rtmutexes.
- patches.rt/rtmutex-convert-to-libpi.patch: rtmutex: convert
  rtmutexes to fully use the PI library.
- patches.rt/rtmutex-defer-pi-until-sleepy.patch: rtmutex:
  pi-boost locks as late as possible.

-------------------------------------------------------------------
Fri Aug  1 16:16:29 CEST 2008 - schwab@suse.de

- Reenable EFI_RTC.

-------------------------------------------------------------------
Fri Aug  1 14:12:30 CEST 2008 - trenn@suse.de

- Update config files.
  Unset on forgotten archs:
  CONFIG_X86_REROUTE_FOR_BROKEN_BOOT_IRQS

-------------------------------------------------------------------
Fri Aug  1 13:49:18 CEST 2008 - trenn@suse.de

- patches.fixes/x86_hpet_amd_quirk.patch: Workaround a hpet BIOS
  bug which is common on latest AMD driven boards (bnc#387053).

-------------------------------------------------------------------
Fri Aug  1 13:42:53 CEST 2008 - sassmann@suse.de

Add boot interrupt patches from linux-2.6-tip
- patches.arch/x86-acpi-reroute-PCI-interrupt-to-legacy-boot-interrupt.patch
- patches.arch/x86-add-PCI-IDs-for-devices-that-need-boot-irq-quirk.patch
- patches.arch/x86-disable-AMD-ATI-boot-interrupt-generation.patch
- patches.arch/x86-disable-broadcomm-boot-interrupt-generation.patch
- patches.arch/x86-disable-intel-boot-interrupt-generation.patch
- patches.arch/x86-introduce-config-option-for-pci-reroute-quirks.patch
- patches.arch/x86-introduce-pci-ioapicreroute-kernel-cmdline.patch
- patches.arch/x86-introduce-pci-noioapicquirk-kernel-cmdline.patch
- Update config files.
  * reroute of boot interrupts is enabled for RT only!

-------------------------------------------------------------------
Thu Jul 31 19:30:14 CEST 2008 - sdietrich@suse.de

Update to 2.6.26-rt1:
- config.conf: Enable i386/x86_64 - RT / RT_debug
- Update config files: 
  * Sync to default config.  
  * Disable (broken):
	- Novell Netware Filesystem support (novfs) (EXPERIMENTAL) (NOVFS)
	- ISP 1760 HCD support (USB_ISP1760_HCD)
	- KDB 
	- QLogic InfiniPath Driver (INFINIBAND_IPATH)

Remove obsolete patches:
- patches.rt/arm-cmpxchg-support-armv6.patch: Delete.
- patches.rt/arm-cmpxchg.patch: Delete.
- patches.rt/arm-fix-atomic-cmpxchg.patch: Delete.
- patches.rt/arm-leds-timer.patch: Delete.
- patches.rt/arm-omap-03.patch: Delete.
- patches.rt/arm-omap-04.patch: Delete.
- patches.rt/disable-sched-rt-groups.patch: Delete.
- patches.rt/drivers-edac-add-support-for-HS21XM-SMI-remediation:
  Delete.
- patches.rt/drivers-edac-add-support-for-HS21_LS21-SMI-remediation:
  Delete.
- patches.rt/drivers-edac-add-sysfs_notify-calls.patch: Delete.
- patches.rt/drivers-edac-i5000-turn-off-unsupported-check:
  Delete.
- patches.rt/drivers-edac-new-amd64.patch: Delete.
- patches.rt/drivers-edac-new-k8-rev-f.patch: Delete.
- patches.rt/drivers-edac-prevent-potential-printk-storm: Delete.
- patches.rt/drivers-edac-test_device.patch: Delete.
- patches.rt/ep93xx-clockevents-fix.patch: Delete.
- patches.rt/ep93xx-clockevents.patch: Delete.
- patches.rt/ep93xx-timer-accuracy.patch: Delete.
- patches.rt/fix-alternate_node_alloc.patch: Delete.
- patches.rt/fix-irq-flags-size.patch: Delete.
- patches.rt/foo.patch: Delete.
- patches.rt/ftrace-add-nr_syscalls.patch: Delete.
- patches.rt/ftrace-alloc-pages.patch: Delete.
- patches.rt/ftrace-cpu-clock-update.patch: Delete.
- patches.rt/ftrace-debug-use-preempt-disable-notrace.patch:
  Delete.
- patches.rt/ftrace-direct-calls.patch: Delete.
- patches.rt/ftrace-disable-daemon.patch: Delete.
- patches.rt/ftrace-dont-use-raw-irq-save.patch: Delete.
- patches.rt/ftrace-eventtrace-fixup.patch: Delete.
- patches.rt/ftrace-filter-functions.patch: Delete.
- patches.rt/ftrace-fix-ip.patch: Delete.
- patches.rt/ftrace-flip-fix.patch: Delete.
- patches.rt/ftrace-handle-time-outside-of-lockdep.patch: Delete.
- patches.rt/ftrace-irqsoff-smp-processor-id-fix.patch: Delete.
- patches.rt/ftrace-lockdep-notrace-annotations.patch: Delete.
- patches.rt/ftrace-max-update-fixes.patch: Delete.
- patches.rt/ftrace-move-memory-management-to-generic.patch:
  Delete.
- patches.rt/ftrace-nop-calls.patch: Delete.
- patches.rt/ftrace-peterz-cpu_clock.patch: Delete.
- patches.rt/ftrace-remove-max-printks.patch: Delete.
- patches.rt/ftrace-safe-traversal-hlist.patch: Delete.
- patches.rt/ftrace-stop-function-trace-fix.patch: Delete.
- patches.rt/ftrace-unlock-mutex-in-output.patch: Delete.
- patches.rt/ftrace-update-cnt-stat-fix.patch: Delete.
- patches.rt/ftracer-build-fix.patch: Delete.
- patches.rt/futex-performance-hack-sysctl-fix.patch: Delete.
- patches.rt/futex-performance-hack.patch: Delete.
- patches.rt/git-ignore-module-markers.patch: Delete.
- patches.rt/irq-flags-unsigned-long.patch: Delete.
- patches.rt/kernel-bug-after-entering-something-from-login.patch:
  Delete.
- patches.rt/kthread-cpus-allowed-init.patch: Delete.
- patches.rt/kvm-lapic-migrate-latency-fix.patch: Delete.
- patches.rt/kvm-make-less-noise.patch: Delete.
- patches.rt/kvm-preempt-rt-resched-delayed.patch: Delete.
- patches.rt/latency-tracing-prctl-api-hack.patch: Delete.
- patches.rt/netfilter-more-debugging.patch: Delete.
- patches.rt/page-alloc-use-real-time-pcp-locking-for-page-draining.patch:
  Delete.
- patches.rt/pcounter-percpu-protect.patch: Delete.
- patches.rt/percpu-locked-powerpc-fixups-a6.patch: Delete.
- patches.rt/powerpc-rearrange-thread-flags-to-work-with-andi-instruction.patch:
  Delete.
- patches.rt/ppc-add-mcount.patch: Delete.
- patches.rt/ppc-add-ppc32-mcount.patch: Delete.
- patches.rt/ppc-mark-notrace-mainline.patch: Delete.
- patches.rt/ppc-mcount-dummy-functions.patch: Delete.
- patches.rt/ppc-rename-xmon-mcount.patch: Delete.
- patches.rt/ppc-select-mcount.patch: Delete.
- patches.rt/preempt-irqs-ppc-celleb-beatic-eoi.patch: Delete.
- patches.rt/preempt-irqs-softirq-in-hardirq.patch: Delete.
- patches.rt/preempt-realtime-powerpc-a7.patch: Delete.
- patches.rt/preempt-realtime-ppc-more-resched-fixups.patch:
  Delete.
- patches.rt/preempt-realtime-ppc-need-resched-delayed.patch:
  Delete.
- patches.rt/preempt-realtime-sh.patch: Delete.
- patches.rt/preempt-realtime-supress-cpulock-warning.patch:
  Delete.
- patches.rt/rcu-preempt-trace-markers-1.patch: Delete.
- patches.rt/rcu-preempt-trace-markers-2.patch: Delete.
- patches.rt/rcu-various-fixups.patch: Delete.
- patches.rt/rt-mutex-arm-fix.patch: Delete.
- patches.rt/rt-mutex-delayed-resched.patch: Delete.
- patches.rt/rt-mutex-drop-generic-TIF_NEED_RESCHED_DELAYED.patch:
  Delete.
- patches.rt/rt-time-starvation-fix.patch: Delete.
- patches.rt/rtmutex-adaptive-locks.patch: Delete.
- patches.rt/rtmutex-adaptive-timeout.patch: Delete.
- patches.rt/rtmutex-lateral-steal-sysctl.patch: Delete.
- patches.rt/sched-fix-rt-task-wakeup.patch: Delete.
- patches.rt/sched-fix-sched-fair-wakeup.patch: Delete.
- patches.rt/sched-rt-push-only-new.patch: Delete.
- patches.rt/schedule_on_each_cpu-enhance-rt.patch: Delete.
- patches.rt/tasklet-fix-preemption-race.patch: Delete.
- patches.rt/tasklet-more-fixes.patch: Delete.
- patches.rt/time-gcc-linker-error.patch: Delete.
- patches.rt/tracer-use-sched-clock.patch: Delete.
- patches.rt/write-try-lock-irqsave.patch: Delete.
- patches.rt/x86-delay-enable-preempt-tglx.patch: Delete.

Introduce 2.6.26-RT1:
- patches.rt/2.6.21-rc6-lockless3-radix-tree-gang-slot-lookups.patch:
  Linux-RT 2.6.26-RT
   radix-tree: gang slot lookups.
- patches.rt/2.6.21-rc6-lockless5-lockless-probe.patch: Linux-RT
  2.6.26-RT
   mm: lockless probe.
- patches.rt/2.6.21-rc6-lockless6-speculative-get-page.patch:
  Linux-RT 2.6.26-RT
   mm: speculative get page.
- patches.rt/2.6.21-rc6-lockless7-lockless-pagecache-lookups.patch:
  Linux-RT 2.6.26-RT
   mm: lockless pagecache lookups.
- patches.rt/2.6.21-rc6-lockless8-spinlock-tree_lock.patch:
  Linux-RT 2.6.26-RT
   mm: spinlock tree_lock.
- patches.rt/Add-dev-rmem-device-driver-for-real-time-JVM-testing.patch:
  Linux-RT 2.6.26-RT.
- patches.rt/Allocate-RTSJ-memory-for-TCK-conformance-test.patch:
  Linux-RT 2.6.26-RT.
- patches.rt/RT_utsname.patch: Linux-RT 2.6.26-RT.
- patches.rt/aacraid-compat-sem.patch: Linux-RT 2.6.26-RT.
- patches.rt/adapt-remove-extra-try-to-lock.patch: Linux-RT
  2.6.26-RT.
- patches.rt/adaptive-adjust-pi-wakeup.patch: Linux-RT 2.6.26-RT.
- patches.rt/adaptive-earlybreak-on-steal.patch: Linux-RT
  2.6.26-RT
   rtmutex: break out early on first run.
- patches.rt/adaptive-optimize-rt-lock-wakeup.patch: Linux-RT
  2.6.26-RT.
- patches.rt/adaptive-spinlock-lite-v2.patch: Linux-RT 2.6.26-RT
   adaptive spinlocks lite.
- patches.rt/adaptive-task-oncpu.patch: Linux-RT 2.6.26-RT.
- patches.rt/apic-dumpstack.patch: Linux-RT 2.6.26-RT.
- patches.rt/apic-level-smp-affinity.patch: Linux-RT 2.6.26-RT.
- patches.rt/arm-compile-fix.patch: Linux-RT 2.6.26-RT
   ARM: compile fix for event tracing.
- patches.rt/arm-fix-compile-error-trace-exit-idle.patch:
  Linux-RT 2.6.26-RT.
- patches.rt/arm-futex-atomic-cmpxchg.patch: Linux-RT 2.6.26-RT.
- patches.rt/arm-latency-tracer-support.patch: Linux-RT 2.6.26-RT.
- patches.rt/arm-omap-02.patch: Linux-RT 2.6.26-RT.
- patches.rt/arm-omap-05.patch: Linux-RT 2.6.26-RT.
- patches.rt/arm-preempt-config.patch: Linux-RT 2.6.26-RT.
- patches.rt/arm-trace-preempt-idle.patch: Linux-RT 2.6.26-RT.
- patches.rt/bh-state-lock.patch: Linux-RT 2.6.26-RT.
- patches.rt/bh-uptodate-lock.patch: Linux-RT 2.6.26-RT.
- patches.rt/cache_pci_find_capability.patch: Linux-RT 2.6.26-RT
   Cache calls to pci_find_capability.
- patches.rt/call_rcu_bh-rename-of-call_rcu.patch: Linux-RT
  2.6.26-RT
   just rename call_rcu_bh instead of making it a macro.
- patches.rt/cond_resched_softirq-WARN-fix.patch: Linux-RT
  2.6.26-RT
   WARNING: at kernel/sched.c:5071 2.6.23-rc1-rt7.
- patches.rt/cputimer-thread-rt-fix.patch: Linux-RT 2.6.26-RT.
- patches.rt/cputimer-thread-rt_A0.patch: Linux-RT 2.6.26-RT.
- patches.rt/cycles-to-ns-trace-fix.patch: Linux-RT 2.6.26-RT.
- patches.rt/dev-queue-xmit-preempt-fix.patch: Linux-RT 2.6.26-RT.
- patches.rt/disable-irqpoll.patch: Linux-RT 2.6.26-RT.
- patches.rt/disable-ist-x86_64.patch: Linux-RT 2.6.26-RT.
- patches.rt/disable-lpptest-on-nonlinux.patch: Linux-RT
  2.6.26-RT.
- patches.rt/disable-run-softirq-from-hardirq-completely.patch:
  Linux-RT 2.6.26-RT
   Disable running softirqs from hardirqs completely!.
- patches.rt/dont-disable-preemption-without-IST.patch: Linux-RT
  2.6.26-RT.
- patches.rt/dont-let-rt-rw_semaphores-do-non_owner-locks.patch:
  Linux-RT 2.6.26-RT.
- patches.rt/dont-unmask-io_apic.patch: Linux-RT 2.6.26-RT.
- patches.rt/drain-all-local-pages-via-sched.patch: Linux-RT
  2.6.26-RT.
- patches.rt/event-tracer-syscall-i386.patch: Linux-RT 2.6.26-RT.
- patches.rt/event-tracer-syscall-x86_64.patch: Linux-RT
  2.6.26-RT.
- patches.rt/export-schedule-on-each-cpu.patch: Linux-RT
  2.6.26-RT.
- patches.rt/filemap-dont-bug-non-atomic.patch: Linux-RT
  2.6.26-RT.
- patches.rt/fix-acpi-build-weirdness.patch: Linux-RT 2.6.26-RT.
- patches.rt/fix-bug-on-in-filemap.patch: Linux-RT 2.6.26-RT
   Change bug_on for atomic to pagefault_disabled..
- patches.rt/fix-circular-locking-deadlock.patch: Linux-RT
  2.6.26-RT.
- patches.rt/fix-compilation-for-non-RT-in-timer.patch: Linux-RT
  2.6.26-RT.
- patches.rt/fix-emac-locking-2.6.16.patch: Linux-RT 2.6.26-RT.
- patches.rt/fix-emergency-reboot.patch: Linux-RT 2.6.26-RT
   call reboot notifier list when doing an emergency reboot.
- patches.rt/fix-migrating-softirq.patch: Linux-RT 2.6.26-RT.
- patches.rt/fix-softirq-checks-for-non-rt-preempt-hardirq.patch:
  Linux-RT 2.6.26-RT.
- patches.rt/fix_vdso_gtod_vsyscall64_2.patch: Linux-RT 2.6.26-RT.
- patches.rt/floppy-resume-fix.patch: Linux-RT 2.6.26-RT
   floppy: suspend/resume fix.
- patches.rt/ftrace-compile-fixes.patch: Linux-RT 2.6.26-RT
   rt: remove call to stop tracer.
- patches.rt/ftrace-dont-trace-markers.patch: Linux-RT 2.6.26-RT
   ftrace: dont trace markers.
- patches.rt/ftrace-fix-header.patch: Linux-RT 2.6.26-RT.
- patches.rt/ftrace-function-record-nop.patch: Linux-RT 2.6.26-RT
   ftrace: define function trace nop.
- patches.rt/ftrace-print-missing-cmdline.patch: Linux-RT
  2.6.26-RT
   ftrace: fix the command line printing.
- patches.rt/ftrace-record-comm-on-ctrl.patch: Linux-RT 2.6.26-RT
   ftrace: record comm on function ctrl change.
- patches.rt/ftrace-trace-sched.patch: Linux-RT 2.6.26-RT
   ftrace: trace sched.c.
- patches.rt/ftrace-upstream.patch: Linux-RT 2.6.26-RT.
- patches.rt/ftrace-use-preempt-disable-not-irq-disable.patch:
  Linux-RT 2.6.26-RT
   ftrace: avoid lockdep recursion.
- patches.rt/gcc-warnings-shut-up.patch: Linux-RT 2.6.26-RT.
- patches.rt/genhd-protect-percpu-var.patch: Linux-RT 2.6.26-RT.
- patches.rt/genirq-soft-resend.patch: Linux-RT 2.6.26-RT
   x86: activate HARDIRQS_SW_RESEND.
- patches.rt/git-ignore-script-lpp.patch: Linux-RT 2.6.26-RT.
- patches.rt/gtod-optimize.patch: Linux-RT 2.6.26-RT.
- patches.rt/hack-convert-i_alloc_sem-for-direct_io-craziness.patch:
  Linux-RT 2.6.26-RT.
- patches.rt/hack-fix-rt-migration.patch: Linux-RT 2.6.26-RT.
- patches.rt/handle-pending-in-simple-irq.patch: Linux-RT
  2.6.26-RT
   handle IRQ_PENDING for simple irq handler.
- patches.rt/highmem-redo-mainline.patch: Linux-RT 2.6.26-RT.
- patches.rt/highmem-revert-mainline.patch: Linux-RT 2.6.26-RT.
- patches.rt/highmem_rewrite.patch: Linux-RT 2.6.26-RT
   mm: remove kmap_lock.
- patches.rt/hrtimer-no-printk.patch: Linux-RT 2.6.26-RT.
- patches.rt/hrtimers-overrun-api.patch: Linux-RT 2.6.26-RT.
- patches.rt/i386-mark-atomic-irq-ops-raw.patch: Linux-RT
  2.6.26-RT.
- patches.rt/i386-nmi-watchdog-show-regs.patch: Linux-RT
  2.6.26-RT.
- patches.rt/ioapic-fix-too-fast-clocks.patch: Linux-RT 2.6.26-RT.
- patches.rt/irda-fix.patch: Linux-RT 2.6.26-RT.
- patches.rt/irq-mask-fix.patch: Linux-RT 2.6.26-RT
   genirq: fix simple and fasteoi irq handlers.
- patches.rt/jbd_assertions_smp_only.patch: Linux-RT 2.6.26-RT.
- patches.rt/kmap-atomic-i386-fix.patch: Linux-RT 2.6.26-RT.
- patches.rt/kmap-atomic-prepare.patch: Linux-RT 2.6.26-RT.
- patches.rt/kprobes-preempt-fix.patch: Linux-RT 2.6.26-RT.
- patches.rt/kstat-add-rt-stats.patch: Linux-RT 2.6.26-RT
   add rt stats to /proc/stat.
- patches.rt/kstat-fix-spurious-system-load-spikes-in-proc-loadavgrt.patch:
  Linux-RT 2.6.26-RT.
- patches.rt/latency-measurement-drivers.patch: Linux-RT
  2.6.26-RT.
- patches.rt/latency-tracing-arm.patch: Linux-RT 2.6.26-RT.
- patches.rt/latency-tracing-ppc.patch: Linux-RT 2.6.26-RT.
- patches.rt/loadavg_fixes_weird_loads.patch: Linux-RT 2.6.26-RT.
- patches.rt/local_irq_save_nort-in-swap.patch: Linux-RT
  2.6.26-RT.
- patches.rt/lock-init-plist-fix.patch: Linux-RT 2.6.26-RT.
- patches.rt/lock_list.patch: Linux-RT 2.6.26-RT
   lock_list - a fine grain locked double linked list.
- patches.rt/lock_page_ref.patch: Linux-RT 2.6.26-RT
   mm: lock_page_ref.
- patches.rt/lockdep-avoid-fork-waring.patch: Linux-RT 2.6.26-RT
   ftrace: fix if define to prove locking.
- patches.rt/lockdep-lock_set_subclass.patch: Linux-RT 2.6.26-RT
   lockdep: lock_set_subclass - reset a held lock's subclass.
- patches.rt/lockdep-more-entries.patch: Linux-RT 2.6.26-RT.
- patches.rt/lockdep-prettify.patch: Linux-RT 2.6.26-RT
   lockdep: prettify output.
- patches.rt/lockdep-rt-mutex.patch: Linux-RT 2.6.26-RT
   lockdep-rt: annotate PREEMPT_RT DEFINE_MUTEX.
- patches.rt/lockdep-rt-recursion-limit-fix.patch: Linux-RT
  2.6.26-RT.
- patches.rt/lockdep-show-held-locks.patch: Linux-RT 2.6.26-RT
   lockdep: show held locks when showing a stackdump.
- patches.rt/lockdep_lock_set_subclass_fix.patch: Linux-RT
  2.6.26-RT.
- patches.rt/lockstat-fix-contention-points.patch: Linux-RT
  2.6.26-RT
   lockstat: fix contention points.
- patches.rt/lockstat-output.patch: Linux-RT 2.6.26-RT
   lockstat: warn about disabled lock debugging.
- patches.rt/lockstat-rt-hooks.patch: Linux-RT 2.6.26-RT.
- patches.rt/lockstat_bounce_rt.patch: Linux-RT 2.6.26-RT.
- patches.rt/loopback-revert.patch: Linux-RT 2.6.26-RT.
- patches.rt/mapping_nrpages.patch: Linux-RT 2.6.26-RT
   mm/fs: abstract address_space::nrpages.
- patches.rt/mips-change-raw-spinlock-type.patch: Linux-RT
  2.6.26-RT
   RT: change from raw_spinlock_t to __raw_spinlock_t.
- patches.rt/mips-remove-conlicting-rtc-lock-declaration.patch:
  Linux-RT 2.6.26-RT
   RT: remove conflicting rtc_lock declaration.
- patches.rt/mips-remove-duplicate-kconfig.patch: Linux-RT
  2.6.26-RT.
- patches.rt/mips-remove-finish-arch-switch.patch: Linux-RT
  2.6.26-RT
   RT: remove finish_arch_switch.
- patches.rt/mitigate-resched-flood.patch: Linux-RT 2.6.26-RT.
- patches.rt/mm-concurrent-pagecache-rt.patch: Linux-RT 2.6.26-RT
   mm: -rt bits for concurrent pagecache.
- patches.rt/mm-concurrent-pagecache.patch: Linux-RT 2.6.26-RT
   mm: concurrent pagecache write side.
- patches.rt/mm-fix-latency.patch: Linux-RT 2.6.26-RT
   reduce pagetable-freeing latencies.
- patches.rt/move-native-irq.patch: Linux-RT 2.6.26-RT.
- patches.rt/msi-suspend-resume-workaround.patch: Linux-RT
  2.6.26-RT.
- patches.rt/multi-reader-account.patch: Linux-RT 2.6.26-RT
   map tasks to reader locks held.
- patches.rt/multi-reader-limit.patch: Linux-RT 2.6.26-RT
   implement reader limit on read write locks.
- patches.rt/multi-reader-lock-account.patch: Linux-RT 2.6.26-RT
   map read/write locks back to their readers.
- patches.rt/multi-reader-pi.patch: Linux-RT 2.6.26-RT
   read lock Priority Inheritance implementation.
- patches.rt/native-sched-clock-booboo.patch: Linux-RT 2.6.26-RT.
- patches.rt/neptune-no-at-keyboard.patch: Linux-RT 2.6.26-RT.
- patches.rt/net-core-preempt-fix.patch: Linux-RT 2.6.26-RT.
- patches.rt/netpoll-8139too-fix.patch: Linux-RT 2.6.26-RT.
- patches.rt/new-softirq-code.patch: Linux-RT 2.6.26-RT
   softirq preemption: optimization.
- patches.rt/nf_conntrack-fix-smp-processor-id.patch: Linux-RT
  2.6.26-RT.
- patches.rt/nf_conntrack-weird-crash-fix.patch: Linux-RT
  2.6.26-RT.
- patches.rt/nmi-profiling-base.patch: Linux-RT 2.6.26-RT
   nmi-driven profiling for /proc/profile.
- patches.rt/nmi-profiling.patch: Linux-RT 2.6.26-RT.
- patches.rt/nmi-show-regs-fix.patch: Linux-RT 2.6.26-RT.
- patches.rt/nmi-watchdog-disable.patch: Linux-RT 2.6.26-RT
   x86_64: do not enable the NMI watchdog by default.
- patches.rt/nmi-watchdog-fix-1.patch: Linux-RT 2.6.26-RT.
- patches.rt/nmi-watchdog-fix-2.patch: Linux-RT 2.6.26-RT.
- patches.rt/nmi-watchdog-fix-3.patch: Linux-RT 2.6.26-RT.
- patches.rt/nmi-watchdog-fix-4.patch: Linux-RT 2.6.26-RT.
- patches.rt/no-warning-for-irqs-disabled-in-local-bh-enable.patch:
  Linux-RT 2.6.26-RT
   local_bh_enable() is safe for irqs_disabled().
- patches.rt/ntfs-local-irq-save-nort.patch: Linux-RT 2.6.26-RT.
- patches.rt/numa-slab-freeing.patch: Linux-RT 2.6.26-RT.
- patches.rt/only-run-softirqs-from-irq-thread-when-irq-affinity-is-set.patch:
  Linux-RT 2.6.26-RT.
- patches.rt/pagefault-disable-cleanup.patch: Linux-RT 2.6.26-RT
   clean up the page fault disabling logic.
- patches.rt/panic-dont-stop-box.patch: Linux-RT 2.6.26-RT.
- patches.rt/paravirt-function-pointer-fix.patch: Linux-RT
  2.6.26-RT.
- patches.rt/pause-on-oops-head-tail.patch: Linux-RT 2.6.26-RT
   introduce pause_on_oops_head/tail boot options.
- patches.rt/percpu-locked-mm.patch: Linux-RT 2.6.26-RT.
- patches.rt/percpu-locked-netfilter.patch: Linux-RT 2.6.26-RT.
- patches.rt/percpu-locked-netfilter2.patch: Linux-RT 2.6.26-RT.
- patches.rt/percpu-locked-powerpc-fixups.patch: Linux-RT
  2.6.26-RT.
- patches.rt/percpu_list.patch: Linux-RT 2.6.26-RT
   percpu_list.
- patches.rt/plist-debug.patch: Linux-RT 2.6.26-RT.
- patches.rt/posix-cpu-timers-fix.patch: Linux-RT 2.6.26-RT.
- patches.rt/powerpc-count_active_rt_tasks-is-undefined-for-non-preempt-rt.patch:
  Linux-RT 2.6.26-RT.
- patches.rt/powerpc-flush_tlb_pending-is-no-more.patch:
  Linux-RT 2.6.26-RT.
- patches.rt/powerpc-match-__rw_yield-function-declaration-to-prototype.patch:
  Linux-RT 2.6.26-RT.
- patches.rt/ppc-chpr-set-rtc-lock.patch: Linux-RT 2.6.26-RT.
- patches.rt/ppc-gtod-notrace-fix.patch: Linux-RT 2.6.26-RT.
- patches.rt/ppc-hacks-to-allow-rt-to-run-kernbench.patch:
  Linux-RT 2.6.26-RT.
- patches.rt/ppc-make-tlb-batch-64-only.patch: Linux-RT 2.6.26-RT.
- patches.rt/ppc-tlbflush-preempt.patch: Linux-RT 2.6.26-RT.
- patches.rt/ppc32-latency-compile-hack-fixes.patch: Linux-RT
  2.6.26-RT.
- patches.rt/ppc32_notrace_init_functions.patch: Linux-RT
  2.6.26-RT
   don't trace early init functions for ppc32.
- patches.rt/preempt-irqs-Kconfig.patch: Linux-RT 2.6.26-RT.
- patches.rt/preempt-irqs-arm-fix-oprofile.patch: Linux-RT
  2.6.26-RT.
- patches.rt/preempt-irqs-arm.patch: Linux-RT 2.6.26-RT.
- patches.rt/preempt-irqs-core.patch: Linux-RT 2.6.26-RT.
- patches.rt/preempt-irqs-direct-debug-keyboard.patch: Linux-RT
  2.6.26-RT.
- patches.rt/preempt-irqs-hrtimer.patch: Linux-RT 2.6.26-RT.
- patches.rt/preempt-irqs-i386-idle-poll-loop-fix.patch:
  Linux-RT 2.6.26-RT.
- patches.rt/preempt-irqs-i386-ioapic-mask-quirk.patch: Linux-RT
  2.6.26-RT.
- patches.rt/preempt-irqs-i386.patch: Linux-RT 2.6.26-RT.
- patches.rt/preempt-irqs-mips.patch: Linux-RT 2.6.26-RT.
- patches.rt/preempt-irqs-ppc-ack-irq-fixups.patch: Linux-RT
  2.6.26-RT.
- patches.rt/preempt-irqs-ppc-fix-b5.patch: Linux-RT 2.6.26-RT.
- patches.rt/preempt-irqs-ppc-fix-b6.patch: Linux-RT 2.6.26-RT.
- patches.rt/preempt-irqs-ppc-fix-more-fasteoi.patch: Linux-RT
  2.6.26-RT.
- patches.rt/preempt-irqs-ppc-preempt-schedule-irq-entry-fix.patch:
  Linux-RT 2.6.26-RT.
- patches.rt/preempt-irqs-ppc.patch: Linux-RT 2.6.26-RT.
- patches.rt/preempt-irqs-timer.patch: Linux-RT 2.6.26-RT.
- patches.rt/preempt-irqs-x86-64-ioapic-mask-quirk.patch:
  Linux-RT 2.6.26-RT.
- patches.rt/preempt-irqs-x86-64.patch: Linux-RT 2.6.26-RT.
- patches.rt/preempt-realtime-acpi.patch: Linux-RT 2.6.26-RT.
- patches.rt/preempt-realtime-arm-bagde4.patch: Linux-RT
  2.6.26-RT.
- patches.rt/preempt-realtime-arm-footbridge.patch: Linux-RT
  2.6.26-RT.
- patches.rt/preempt-realtime-arm-integrator.patch: Linux-RT
  2.6.26-RT.
- patches.rt/preempt-realtime-arm-ixp4xx.patch: Linux-RT
  2.6.26-RT.
- patches.rt/preempt-realtime-arm-pxa.patch: Linux-RT 2.6.26-RT.
- patches.rt/preempt-realtime-arm-rawlock-in-mmu_context-h.patch:
  Linux-RT 2.6.26-RT.
- patches.rt/preempt-realtime-arm-shark.patch: Linux-RT 2.6.26-RT.
- patches.rt/preempt-realtime-arm.patch: Linux-RT 2.6.26-RT.
- patches.rt/preempt-realtime-compile-fixes.patch: Linux-RT
  2.6.26-RT.
- patches.rt/preempt-realtime-console.patch: Linux-RT 2.6.26-RT.
- patches.rt/preempt-realtime-core.patch: Linux-RT 2.6.26-RT.
- patches.rt/preempt-realtime-debug-sysctl.patch: Linux-RT
  2.6.26-RT.
- patches.rt/preempt-realtime-fs-block.patch: Linux-RT 2.6.26-RT.
- patches.rt/preempt-realtime-ftrace-disable-ftraced.patch:
  Linux-RT 2.6.26-RT.
- patches.rt/preempt-realtime-ftrace.patch: Linux-RT 2.6.26-RT.
- patches.rt/preempt-realtime-i386.patch: Linux-RT 2.6.26-RT.
- patches.rt/preempt-realtime-ia64.patch: Linux-RT 2.6.26-RT.
- patches.rt/preempt-realtime-ide.patch: Linux-RT 2.6.26-RT.
- patches.rt/preempt-realtime-init-show-enabled-debugs.patch:
  Linux-RT 2.6.26-RT.
- patches.rt/preempt-realtime-input.patch: Linux-RT 2.6.26-RT.
- patches.rt/preempt-realtime-ipc.patch: Linux-RT 2.6.26-RT.
- patches.rt/preempt-realtime-irqs.patch: Linux-RT 2.6.26-RT.
- patches.rt/preempt-realtime-loopback.patch: Linux-RT 2.6.26-RT.
- patches.rt/preempt-realtime-mellanox-driver-fix.patch:
  Linux-RT 2.6.26-RT.
- patches.rt/preempt-realtime-mips.patch: Linux-RT 2.6.26-RT.
- patches.rt/preempt-realtime-mm.patch: Linux-RT 2.6.26-RT.
- patches.rt/preempt-realtime-mmdrop-delayed.patch: Linux-RT
  2.6.26-RT.
- patches.rt/preempt-realtime-net-drivers.patch: Linux-RT
  2.6.26-RT.
- patches.rt/preempt-realtime-net-softirq-fixups.patch: Linux-RT
  2.6.26-RT
   NOHZ: local_softirq_pending with tickless.
- patches.rt/preempt-realtime-net.patch: Linux-RT 2.6.26-RT.
- patches.rt/preempt-realtime-powerpc-add-raw-relax-macros.patch:
  Linux-RT 2.6.26-RT.
- patches.rt/preempt-realtime-powerpc-b2.patch: Linux-RT
  2.6.26-RT.
- patches.rt/preempt-realtime-powerpc-b3.patch: Linux-RT
  2.6.26-RT.
- patches.rt/preempt-realtime-powerpc-b4.patch: Linux-RT
  2.6.26-RT.
- patches.rt/preempt-realtime-powerpc-celleb-raw-spinlocks.patch:
  Linux-RT 2.6.26-RT.
- patches.rt/preempt-realtime-powerpc-missing-raw-spinlocks.patch:
  Linux-RT 2.6.26-RT.
- patches.rt/preempt-realtime-powerpc-tlb-batching.patch:
  Linux-RT 2.6.26-RT.
- patches.rt/preempt-realtime-powerpc-update.patch: Linux-RT
  2.6.26-RT.
- patches.rt/preempt-realtime-powerpc.patch: Linux-RT 2.6.26-RT.
- patches.rt/preempt-realtime-prevent-idle-boosting.patch:
  Linux-RT 2.6.26-RT
   Premmpt-RT: Preevent boosting of idle task.
- patches.rt/preempt-realtime-printk.patch: Linux-RT 2.6.26-RT.
- patches.rt/preempt-realtime-profiling.patch: Linux-RT 2.6.26-RT.
- patches.rt/preempt-realtime-rawlocks.patch: Linux-RT 2.6.26-RT.
- patches.rt/preempt-realtime-rcu.patch: Linux-RT 2.6.26-RT.
- patches.rt/preempt-realtime-sched-cpupri.patch: Linux-RT
  2.6.26-RT.
- patches.rt/preempt-realtime-sched-i386.patch: Linux-RT
  2.6.26-RT.
- patches.rt/preempt-realtime-sched.patch: Linux-RT 2.6.26-RT.
- patches.rt/preempt-realtime-sound.patch: Linux-RT 2.6.26-RT.
- patches.rt/preempt-realtime-supress-nohz-softirq-warning.patch:
  Linux-RT 2.6.26-RT.
- patches.rt/preempt-realtime-supress-rtc-printk.patch: Linux-RT
  2.6.26-RT.
- patches.rt/preempt-realtime-timer.patch: Linux-RT 2.6.26-RT.
- patches.rt/preempt-realtime-usb.patch: Linux-RT 2.6.26-RT.
- patches.rt/preempt-realtime-warn-and-bug-on-fix.patch:
  Linux-RT 2.6.26-RT.
- patches.rt/preempt-realtime-warn-and-bug-on.patch: Linux-RT
  2.6.26-RT.
- patches.rt/preempt-rt-no-slub.patch: Linux-RT 2.6.26-RT.
- patches.rt/preempt-softirqs-core.patch: Linux-RT 2.6.26-RT.
- patches.rt/preempt-trace.patch: Linux-RT 2.6.26-RT.
- patches.rt/print-might-sleep-hack.patch: Linux-RT 2.6.26-RT.
- patches.rt/printk-dont-bug-on-sched.patch: Linux-RT 2.6.26-RT.
- patches.rt/printk-in-atomic-hack-fix.patch: Linux-RT 2.6.26-RT
   fix printk in atomic hack.
- patches.rt/printk-in-atomic.patch: Linux-RT 2.6.26-RT.
- patches.rt/proportions-raw-locks.patch: Linux-RT 2.6.26-RT.
- patches.rt/qrcu.patch: Linux-RT 2.6.26-RT
   QRCU with lockless fastpath.
- patches.rt/quicklist-release-before-free-page-fix.patch:
  Linux-RT 2.6.26-RT.
- patches.rt/quicklist-release-before-free-page.patch: Linux-RT
  2.6.26-RT.
- patches.rt/radix-concurrent-lockdep.patch: Linux-RT 2.6.26-RT.
- patches.rt/radix-percpu-hack-fix.patch: Linux-RT 2.6.26-RT.
- patches.rt/radix-tree-concurrent.patch: Linux-RT 2.6.26-RT
   radix-tree: concurrent write side support.
- patches.rt/radix-tree-optimistic-hist.patch: Linux-RT 2.6.26-RT
   debug: optimistic lock histogram.
- patches.rt/radix-tree-optimistic.patch: Linux-RT 2.6.26-RT
   radix-tree: optimistic locking.
- patches.rt/random-driver-latency-fix.patch: Linux-RT 2.6.26-RT.
- patches.rt/rcu-hrt-fixups.patch: Linux-RT 2.6.26-RT.
- patches.rt/rcu-new-7.patch: Linux-RT 2.6.26-RT.
- patches.rt/rcu-preempt-boost-default.patch: Linux-RT 2.6.26-RT.
- patches.rt/rcu-preempt-boost-fix.patch: Linux-RT 2.6.26-RT.
- patches.rt/rcu-preempt-boost-sdr.patch: Linux-RT 2.6.26-RT.
- patches.rt/rcu-preempt-fix-bad-dyntick-accounting.patch:
  Linux-RT 2.6.26-RT.
- patches.rt/rcu-preempt-hotplug-hackaround.patch: Linux-RT
  2.6.26-RT.
- patches.rt/rcu-torture-preempt-update.patch: Linux-RT 2.6.26-RT.
- patches.rt/rcu-trace-fix-free.patch: Linux-RT 2.6.26-RT.
- patches.rt/rcupreempt-boost-early-init.patch: Linux-RT
  2.6.26-RT.
- patches.rt/realtime-preempt-warn-about-tracing.patch: Linux-RT
  2.6.26-RT.
- patches.rt/relay-fix.patch: Linux-RT 2.6.26-RT
   relay: fix timer madness.
- patches.rt/remove-check-pgt-cache-calls.patch: Linux-RT
  2.6.26-RT.
- patches.rt/replace-bugon-by-warn-on.patch: Linux-RT 2.6.26-RT.
- patches.rt/root-domain-kfree-in-atomic.patch: Linux-RT
  2.6.26-RT.
- patches.rt/rt-apis.patch: Linux-RT 2.6.26-RT.
- patches.rt/rt-avoid-deadlock-in-swap.patch: Linux-RT 2.6.26-RT.
- patches.rt/rt-delayed-prio.patch: Linux-RT 2.6.26-RT
   rt: PI-workqueue: propagate prio for delayed work.
- patches.rt/rt-kmap-scale-fix.patch: Linux-RT 2.6.26-RT.
- patches.rt/rt-list-mods.patch: Linux-RT 2.6.26-RT
   rt: list_splice2.
- patches.rt/rt-move-update-wall-time-back-to-do-timer.patch:
  Linux-RT 2.6.26-RT
   rt: move update_wall_time back to do timer.
- patches.rt/rt-mutex-arm.patch: Linux-RT 2.6.26-RT.
- patches.rt/rt-mutex-compat-semaphores.patch: Linux-RT 2.6.26-RT.
- patches.rt/rt-mutex-core.patch: Linux-RT 2.6.26-RT.
- patches.rt/rt-mutex-i386.patch: Linux-RT 2.6.26-RT.
- patches.rt/rt-mutex-irq-flags-checking.patch: Linux-RT
  2.6.26-RT.
- patches.rt/rt-mutex-mips.patch: Linux-RT 2.6.26-RT.
- patches.rt/rt-mutex-ppc-fix-a5.patch: Linux-RT 2.6.26-RT.
- patches.rt/rt-mutex-ppc.patch: Linux-RT 2.6.26-RT.
- patches.rt/rt-mutex-preempt-debugging.patch: Linux-RT 2.6.26-RT.
- patches.rt/rt-mutex-trivial-route-cast-fix.patch: Linux-RT
  2.6.26-RT.
- patches.rt/rt-mutex-trivial-tcp-preempt-fix.patch: Linux-RT
  2.6.26-RT.
- patches.rt/rt-mutex-x86-64.patch: Linux-RT 2.6.26-RT.
- patches.rt/rt-page_alloc.patch: Linux-RT 2.6.26-RT
   rt-friendly per-cpu pages.
- patches.rt/rt-plist-mods.patch: Linux-RT 2.6.26-RT
   rt: plist_head_splice.
- patches.rt/rt-s_files-kill-a-union.patch: Linux-RT 2.6.26-RT.
- patches.rt/rt-sched-groups.patch: Linux-RT 2.6.26-RT.
- patches.rt/rt-shorten-softirq-thread-names.patch: Linux-RT
  2.6.26-RT.
- patches.rt/rt-slab-new.patch: Linux-RT 2.6.26-RT.
- patches.rt/rt-workqeue-prio.patch: Linux-RT 2.6.26-RT
   rt: PI-workqueue support.
- patches.rt/rt-workqueue-barrier.patch: Linux-RT 2.6.26-RT
   rt: PI-workqueue: fix barriers.
- patches.rt/rt-wq-barrier-fix.patch: Linux-RT 2.6.26-RT
   rt: PI-workqueue: wait_on_work() fixup.
- patches.rt/rt_mutex_setprio.patch: Linux-RT 2.6.26-RT
   rt: rename rt_mutex_setprio to task_setprio.
- patches.rt/rtmutex-debug.h-cleanup.patch: Linux-RT 2.6.26-RT
   lock debugging: clean up rtmutex-debug.h.
- patches.rt/rtmutex-lateral-steal.patch: Linux-RT 2.6.26-RT.
- patches.rt/rtmutex-rearrange.patch: Linux-RT 2.6.26-RT.
- patches.rt/rtmutex-remove-xchg.patch: Linux-RT 2.6.26-RT
   rtmutex - remove double xchg.
- patches.rt/rtmutex-rwlock-cmpxchg-typecast.patch: Linux-RT
  2.6.26-RT.
- patches.rt/rwlock-implement-downgrade-write.patch: Linux-RT
  2.6.26-RT
   rwlocks multi downgrade write.
- patches.rt/rwlocks-default-nr-readers-nr-cpus.patch: Linux-RT
  2.6.26-RT.
- patches.rt/rwlocks-fix-no-preempt-rt.patch: Linux-RT 2.6.26-RT
   rwlock: fix non PREEMPT_RT case.
- patches.rt/rwlocks-multiple-readers.patch: Linux-RT 2.6.26-RT
   implement rwlocks management.
- patches.rt/rwsems-multiple-readers.patch: Linux-RT 2.6.26-RT
   add framework for multi readers on rwsems.
- patches.rt/s_files-pipe-fix.patch: Linux-RT 2.6.26-RT
   s_files: free_write_pipe() fix.
- patches.rt/s_files-schedule_on_each_cpu_wq.patch: Linux-RT
  2.6.26-RT.
- patches.rt/s_files.patch: Linux-RT 2.6.26-RT
   remove global files_lock.
- patches.rt/sched-clock-nmi.patch: Linux-RT 2.6.26-RT.
- patches.rt/sched-enable-irqs-in-preempt-in-notifier-call.patch:
  Linux-RT 2.6.26-RT
   CFS: enable irqs in fire_sched_in_preempt_notifier.
- patches.rt/sched-nr-migrate-lower-default-preempt-rt.patch:
  Linux-RT 2.6.26-RT.
- patches.rt/sched-prioritize-non-migrating-rt-tasks.patch:
  Linux-RT 2.6.26-RT.
- patches.rt/sched-rt-stats.patch: Linux-RT 2.6.26-RT.
- patches.rt/sched-use-a-2d-bitmap-search-prio-cpu.patch:
  Linux-RT 2.6.26-RT.
- patches.rt/sched-wake_up_idle_cpu-rt.patch: Linux-RT 2.6.26-RT.
- patches.rt/sched_prio.patch: Linux-RT 2.6.26-RT.
- patches.rt/sched_rt-fixup.patch: Linux-RT 2.6.26-RT.
- patches.rt/schedule-tail-balance-disable-irqs.patch: Linux-RT
  2.6.26-RT.
- patches.rt/schedule_on_each_cpu-enhance.patch: Linux-RT
  2.6.26-RT.
- patches.rt/select-error-leak-fix.patch: Linux-RT 2.6.26-RT.
- patches.rt/send-nmi-all-preempt-disable.patch: Linux-RT
  2.6.26-RT.
- patches.rt/seq-irqsave.patch: Linux-RT 2.6.26-RT.
- patches.rt/serial-locking-rt-cleanup.patch: Linux-RT 2.6.26-RT.
- patches.rt/serial-slow-machines.patch: Linux-RT 2.6.26-RT.
- patches.rt/slab-irq-nopreempt-fix.patch: Linux-RT 2.6.26-RT.
- patches.rt/smp-processor-id-fixups.patch: Linux-RT 2.6.26-RT.
- patches.rt/softirq-per-cpu-assumptions-fixes.patch: Linux-RT
  2.6.26-RT.
- patches.rt/softlockup-add-irq-regs-h.patch: Linux-RT 2.6.26-RT
   core: make asm/irq_regs.h available on every platform.
- patches.rt/spinlock-trylock-cleanup-sungem.patch: Linux-RT
  2.6.26-RT.
- patches.rt/swap-spinlock-fix.patch: Linux-RT 2.6.26-RT.
- patches.rt/tasklet-busy-loop-hack.patch: Linux-RT 2.6.26-RT.
- patches.rt/tasklet-redesign.patch: Linux-RT 2.6.26-RT.
- patches.rt/timer-freq-tweaks.patch: Linux-RT 2.6.26-RT.
- patches.rt/timer-warning-fix.patch: Linux-RT 2.6.26-RT.
- patches.rt/trace-add-event-markers-arm.patch: Linux-RT
  2.6.26-RT.
- patches.rt/trace-events-handle-syscalls.patch: Linux-RT
  2.6.26-RT.
- patches.rt/trace-histograms.patch: Linux-RT 2.6.26-RT.
- patches.rt/trace_hist-divzero.patch: Linux-RT 2.6.26-RT
   trace_hist.c: divide-by-zero problem (2).
- patches.rt/trace_hist-latediv.patch: Linux-RT 2.6.26-RT.
- patches.rt/tracer-add-event-markers.patch: Linux-RT 2.6.26-RT.
- patches.rt/tracer-event-trace.patch: Linux-RT 2.6.26-RT.
- patches.rt/use-edge-triggered-irq-handler-instead-of-simple-irq.patch:
  Linux-RT 2.6.26-RT
   [AT91: PATCH]: Use edge triggered interrupt handling for
   AT91-GPIO instead of simple_irq-handler.
- patches.rt/user-no-irq-disable.patch: Linux-RT 2.6.26-RT.
- patches.rt/version.patch: Linux-RT 2.6.26-RT
   add -rt extra-version.
- patches.rt/vortex-fix.patch: Linux-RT 2.6.26-RT.
- patches.rt/watchdog_use_timer_and_hpet_on_x86_64.patch:
  Linux-RT 2.6.26-RT.
- patches.rt/x86-64-tscless-vgettimeofday.patch: Linux-RT
  2.6.26-RT
   x86_64 GTOD: offer scalable vgettimeofday.
- patches.rt/x86_64-tsc-sync-irqflags-fix.patch: Linux-RT
  2.6.26-RT.
- patches.rt/event-trace-hrtimer-trace.patch: Linux-RT 2.6.26-RT
   event-tracer: add clockevent trace.
- patches.rt/ftrace-hotplug-fix.patch: Linux-RT 2.6.26-RT
   ftrace: cpu hotplug fix.
- patches.rt/ftrace-wakeup-rawspinlock.patch: Linux-RT 2.6.26-RT
   ftrace: user raw spin lock for wakeup function trace.
- patches.rt/preempt-realtime-x86_64.patch: Linux-RT 2.6.26-RT.
- patches.rt/radix-tree-lockdep-plus1.patch: Linux-RT 2.6.26-RT
   lockdep: add +1 to radix tree array.
- patches.rt/rwlock-fixes.patch: Linux-RT 2.6.26-RT
   rwlock: fix pi_list race conditions.
- patches.rt/rwlock-prio-fix.patch: Linux-RT 2.6.26-RT
   rwlock: reset prio on unlocks and wakeups.
- patches.rt/rwlock-torture.patch: Linux-RT 2.6.26-RT
   rwlock: rwlock torture test.
- patches.rt/sched-cpupri-hotplug-support.patch: Linux-RT
  2.6.26-RT.
- patches.rt/sched-cpupri-priocount.patch: Linux-RT 2.6.26-RT.
- patches.rt/trace-eip2ip.patch: Linux-RT 2.6.26-RT
   Re: 2.6.25.4-rt4.
- patches.rt/bz235099-idle-load-fix.patch: Linux-RT 2.6.26-RT.
- patches.rt/fix-adaptive-hack.patch: Linux-RT 2.6.26-RT
   fix-adaptive-hack.patch.
- patches.rt/fix-a-previously-reverted-fix.patch: Linux-RT
  2.6.26-RT
   Fix a previously reverted "fix".
- patches.rt/fix-config-debug-rt-mutex-lock-underflow-warnings.patch:
  Linux-RT 2.6.26-RT
   Fix CONFIG_DEBUG_RT_MUTEX lock underflow warnings.
- patches.rt/frace-use-tsc.patch: Linux-RT 2.6.26-RT.
- patches.rt/ftrace-document-event-tracer.patch: Linux-RT
  2.6.26-RT.
- patches.rt/ftrace-document-update1.patch: Linux-RT 2.6.26-RT
   ftrace: document updates.
- patches.rt/ftrace-fix-get-kprobe-wreckage.patch: Linux-RT
  2.6.26-RT
   ftrace-fix-missing-kprobe-include.pathc.
- patches.rt/ftrace-m68knommu-add-FTRACE-support.patch: Linux-RT
  2.6.26-RT.
- patches.rt/ftrace-m68knommu-generic-stacktrace-function.patch:
  Linux-RT 2.6.26-RT.
- patches.rt/ftrace-preempt-trace-check.patch: Linux-RT 2.6.26-RT
   ftrace: only trace preempt off with preempt tracer.
- patches.rt/ftrace-stop-trace-on-crash.patch: Linux-RT 2.6.26-RT
   fix-tracer-wreckage-wtf-is-this-code-all-features.patch.
- patches.rt/generic-cmpxchg-use-raw-local-irq-variant.patch:
  Linux-RT 2.6.26-RT.
- patches.rt/idle2-fix.patch: Linux-RT 2.6.26-RT.
- patches.rt/idle-fix.patch: Linux-RT 2.6.26-RT.
- patches.rt/m68knommu_fixes_ontop_of_v2.6.26.patch: Linux-RT
  2.6.26-RT.
- patches.rt/m68knommu-make-cmpxchg-RT-safe.patch: Linux-RT
  2.6.26-RT.
- patches.rt/mapping_nrpages-fix.patch: Linux-RT 2.6.26-RT
   mapping_nrpages-fix.patch.
- patches.rt/nfs-stats-miss-preemption.patch: Linux-RT 2.6.26-RT
   nfs: fix missing preemption check.
- patches.rt/pmtmr-override.patch: Linux-RT 2.6.26-RT
   pmtmr: allow command line override of ioport.
- patches.rt/powerpc-ftrace-stop-on-oops.patch: Linux-RT 2.6.26-RT
   powerpc: ftrace stop on crash.
- patches.rt/ppc64-fix-preempt-unsafe-paths-accessing-per_cpu-variables.patch:
  Linux-RT 2.6.26-RT.
- patches.rt/preempt-irqs-m68knommu-make-timer-interrupt-non-threaded.patch:
  Linux-RT 2.6.26-RT.
- patches.rt/preempt-realtime-mm.patch~: Linux-RT 2.6.26-RT.
- patches.rt/raw-spinlocks-for-nmi-print.patch: Linux-RT
  2.6.26-RT.
- patches.rt/revert-preempt-bkl-revert.patch: Linux-RT 2.6.26-RT.
- patches.rt/rtmutex-debug-fix.patch: Linux-RT 2.6.26-RT
   rtmutex-debug-fix.patch.
- patches.rt/rt-mutex-namespace.patch: Linux-RT 2.6.26-RT
   rt-mutex-namespace.patch.
- patches.rt/rt-mutex-use-inline.patch: Linux-RT 2.6.26-RT
   rt-mutex-cleanup.patch.
- patches.rt/rt-rwlock-conservative-locking.patch: Linux-RT
  2.6.26-RT
   rwlock: be more conservative in locking reader_lock_count.
- patches.rt/rwlock-pi-lock-reader.patch: Linux-RT 2.6.26-RT.
- patches.rt/rwlock-protect-reader_lock_count.patch: Linux-RT
  2.6.26-RT.
- patches.rt/rwlock-slowunlock-mutex-fix2.patch: Linux-RT
  2.6.26-RT.
- patches.rt/rwlock-slowunlock-mutex-fix.patch: Linux-RT
  2.6.26-RT.
- patches.rt/rwlock-torture-no-rt.patch: Linux-RT 2.6.26-RT
   rwlock: fix torture test to handle non-rt.
- patches.rt/sched-fix-dequeued-race.patch: Linux-RT 2.6.26-RT
   sched-fix-dequeued-race.patch.
- patches.rt/serial-locking-rt-cleanup.patch~: Linux-RT 2.6.26-RT.
- patches.rt/sub-dont-disable-irqs.patch: Linux-RT 2.6.26-RT
   rt: dont disable irqs in usb.
- patches.rt/trace-do-not-wakeup-when-irqs-disabled.patch:
  Linux-RT 2.6.26-RT
   trace-do-not-wakeup-when-irqs-disabled.patch.
- patches.rt/trace-ktime-scalar.patch: Linux-RT 2.6.26-RT
   ftrace: print ktime values in readable form.
- patches.rt/warn-on-rt-scatterlist.patch: Linux-RT 2.6.26-RT
   remove warn on for scatterlist in preempt rt.

-------------------------------------------------------------------
Tue Jul 29 17:25:34 CEST 2008 - trenn@suse.de

- patches.arch/acpi_thermal_passive_blacklist.patch: Avoid
  critical temp shutdowns on specific ThinkPad T4x(p) and R40
  (https://bugzilla.novell.com/show_bug.cgi?id=333043).
- patches.fixes/acpi_use_acpi_exception.patch: ACPI dock/bay:
  Use ACPI_EXCEPTION instead of printk(KERN_ERR.
- patches.suse/acpi_provide_non_windows_osi_boot_param.patch:
  ACPI: Provide a spec conform OSI interface to the BIOS.

-------------------------------------------------------------------
Tue Jul 29 00:04:40 CEST 2008 - bphilips@suse.de

- rpm/kernel-binary.spec.in: uvcvideo merged.  Add Obsoletes.

-------------------------------------------------------------------
Fri Jul 25 16:39:22 CEST 2008 - mszeredi@suse.cz

- supported.conf: Mark fuse as supported.

-------------------------------------------------------------------
Thu Jul 24 19:26:38 CEST 2008 - gregkh@suse.de

- Enable CONFIG_MARKERS

-------------------------------------------------------------------
Thu Jul 24 19:21:20 CEST 2008 - gregkh@suse.de

- Enable CONFIG_SECURITY_SELINUX

-------------------------------------------------------------------
Thu Jul 24 14:53:34 CEST 2008 - agruen@suse.de

- Fix for using relative paths in /usr/src/linux-obj/$arch/
  $flavor/Makefile (bnc#409982).

-------------------------------------------------------------------
Fri Jul 18 10:33:14 CEST 2008 - hare@suse.de

- Update config files for S/390.

-------------------------------------------------------------------
Thu Jul 17 22:55:40 CEST 2008 - bwalle@suse.de

- patches.fixes/show-OSRELEASE-in-VMCOREINFO.diff:
  kdump: Report actual value of VMCOREINFO_OSRELEASE in VMCOREINFO

-------------------------------------------------------------------
Thu Jul 17 18:33:20 CEST 2008 - jeffm@suse.de

- rpm/kernel-module-subpackage: Removed Supplements handling
  entirely. Use preamble instead.

-------------------------------------------------------------------
Thu Jul 17 17:48:49 CEST 2008 - jbeulich@novell.com

- patches.xen/xen3-patch-2.6.26: Fix 32-bit build.

-------------------------------------------------------------------
Thu Jul 17 15:49:45 CEST 2008 - jbeulich@novell.com

- Update Xen patches for 2.6.26.
- patches.xen/540-blkif-nr-segments-check.patch: Delete.
- patches.xen/560-x86_64-no-irq-affinity-break-msg.patch: Delete.
- patches.xen/xen3-patch-2.6.25.1: Delete.
- Update i386 and x86-64 config files.
- config.conf: Re-enable Xen configs.

-------------------------------------------------------------------
Thu Jul 17 13:35:29 CEST 2008 - jbeulich@novell.com

- patches.fixes/seccomp-disable-tsc-option: Also handle x86-64 (191123).
- Update x86-64 config files.
- patches.suse/raw_device_max_minors_param.diff: Fix uninitialized
  return value.
- patches.apparmor/remove_suid.diff: Also handle fuse.
- supported.conf: Add e1000e, rtc-core, rtc-lib, and rtc-cmos.

-------------------------------------------------------------------
Mon Jul 14 18:51:03 CEST 2008 - jeffm@suse.de

- patches.kernel.org/fsl-diu-fb-compile-fix: Delete.

-------------------------------------------------------------------
Mon Jul 14 18:19:08 CEST 2008 - olh@suse.de

- disable unused fsl-diu-fb driver

-------------------------------------------------------------------
Mon Jul 14 17:23:40 CEST 2008 - jeffm@suse.de

- Updated to 2.6.26-final.

-------------------------------------------------------------------
Mon Jul 14 11:24:42 CEST 2008 - bwalle@suse.de

- patches.fixes/move-crashkernel-reservation.diff:
  x86: Move crashkernel reservation before dma32_reserve_bootmem().

-------------------------------------------------------------------
Mon Jul 14 08:04:25 CEST 2008 - rgoldwyn@suse.de

- Enable patches.suse/convert-novfs-to-open-soure-coding-standards.patch
  Fix oops in novfs_daemon_lib_ioctl

-------------------------------------------------------------------
Fri Jul 11 19:22:27 CEST 2008 - jeffm@suse.de

- Updated squashfs to v3.3. (bnc#373285)

-------------------------------------------------------------------
Thu Jul 10 20:36:45 CEST 2008 - jeffm@suse.de

- Update config files: Enable raw devices on s390.

-------------------------------------------------------------------
Thu Jul 10 15:59:36 CEST 2008 - jack@suse.cz

- patches.suse/raw_device_max_minors_param.diff: Allow setting
  of number of raw devices as a module parameter (FATE 302178).

-------------------------------------------------------------------
Thu Jul 10 01:12:00 CEST 2008 - jeffm@suse.de

- patches.kernel.org/fsl-diu-fb-compile-fix: fsl-diu-fb:
  compile fix.

-------------------------------------------------------------------
Wed Jul  9 22:59:14 CEST 2008 - jeffm@suse.de

- patches.suse/kdb-common: Removed obsolete file_lock_operations
  printing.

-------------------------------------------------------------------
Wed Jul  9 22:58:15 CEST 2008 - jeffm@suse.de

- patches.fixes/reiserfs-discard-xattr-prealloc: Upstreamed with
  -git5.

-------------------------------------------------------------------
Wed Jul  9 22:49:38 CEST 2008 - jeffm@suse.de

- patches.fixes/reiserfs-discard-xattr-prealloc: reiserfs:
  discard prealloc in reiserfs_delete_inode (bnc#389656).

-------------------------------------------------------------------
Wed Jul  9 22:11:34 CEST 2008 - jeffm@suse.de

- Updated to 2.6.26-rc9-git5.
  - Eliminated 2 patches.

-------------------------------------------------------------------
Wed Jul  9 18:00:11 CEST 2008 - jbohac@suse.cz

- Update config files.
- patches.suse/netfilter-ip_conntrack_slp.patch: connection
  tracking helper for SLP (fate#301134).

-------------------------------------------------------------------
Wed Jul  9 09:43:49 CEST 2008 - olh@suse.de

- enable PHYP-assisted OS dump (fate#304131)

-------------------------------------------------------------------
Mon Jul  7 16:56:43 CEST 2008 - trenn@suse.de

- patches.fixes/acpi_thermal_passive_cleanup.patch: Delete.

-------------------------------------------------------------------
Wed Jul  2 15:02:17 CEST 2008 - jkosina@suse.de

- patches.fixes/input-add-gericom-bellagio-to-nomux.patch: Input:
  add Gericom Bellagio to nomux blacklist (bnc#404892).

-------------------------------------------------------------------
Wed Jul  2 11:53:53 CEST 2008 - jkosina@suse.de

- patches.fixes/input-add-acer-aspire-1360-to-nomux.patch: Input:
  add Acer Aspire 1360 to nomux blacklist (bnc#216857).

-------------------------------------------------------------------
Wed Jul  2 05:55:16 CEST 2008 - jeffm@suse.de

- patches.apparmor/__d_path-keep-connected.diff
  patches.apparmor/mount-consistent-__d_path.diff
  patches.suse/kdb-ia64: Edited to apply with --fuzz=0
- Added --fuzz=0 (-F0) to sequence-patch.sh and spec files

-------------------------------------------------------------------
Fri Jun 27 16:18:50 CEST 2008 - bwalle@suse.de

- rpm/kernel-binary.spec.in: don't generate the makedumpfile.config
  any more, the new kernel, kexec-tools and makedumpfile is able to
  extract that information from the running kernel and pass it
  as ELF NOTE (in /proc/vmcore)

-------------------------------------------------------------------
Thu Jun 26 17:12:27 CEST 2008 - olh@suse.de

- add patches.arch/ppc-ibmebus-modalias.patch
  autoload ehea and ehca (bnc#394602 - LTC44938)

-------------------------------------------------------------------
Thu Jun 26 02:39:09 CEST 2008 - sdietrich@suse.de

- RT:  Update config files - enable CONFIG_CGROUPS

-------------------------------------------------------------------
Thu Jun 26 02:35:07 CEST 2008 - sdietrich@suse.de

- Update config files - enable CPUSETs support:
	CONFIG_CGROUPS, CONFIG_CGROUP_NS, CONFIG_CGROUP_DEVICE,
	CONFIG_CPUSET, CONFIG_CGROUP_CPUACCT, 
	CONFIG_RESOURCE_COUNTERS, CONFIG_MM_OWNER,
	CONFIG_CGROUP_MEM_RES_CTLR, CONFIG_PROC_PID_CPUSET
- debug only: CONFIG_CGROUP_DEBUG

-------------------------------------------------------------------
Thu Jun 26 00:43:02 CEST 2008 - jeffm@suse.de

- Updated to 2.6.26-rc8
  - Eliminated 1 patch.

-------------------------------------------------------------------
Wed Jun 25 23:05:22 CEST 2008 - jeffm@suse.de

- rpm/kernel-module-subpackage: Added Supplements tag copying and added
                                coreutils and grep to Requires
- rpm/macros.kernel-source: Added kernel-syms to BuildRequires

-------------------------------------------------------------------
Wed Jun 25 15:28:14 CEST 2008 - olh@suse.de

- enable 64K pages in config ppc64 (fate#304100)
- enable up to 1024 cpus in config ppc64 (fate#304180)
- enable up to 4 cpus in config kdump
- enable powermanagement in config ppc64
- enable cell be cpufreq

-------------------------------------------------------------------
Wed Jun 25 14:40:35 CEST 2008 - jdelvare@suse.de

- supported.conf: Update the list of i2c bus drivers.
  - i2c-isa is gone.
  - i2c-i810, i2c-prosavage and i2c-savage4 are deprecated and will
    be removed soon, mark as unsupported.
  - i2c-voodoo3 has very limited usefulness, mark as unsupported.
  - i2c-powermac is new, mark as supported.
- supported.conf: Update the list of i2c chip drivers.
  - ds1337, ds1374, rtc8564 and x1205 are gone (RTC drivers, moved
    to drivers/rtc).
  - pca9539, pcf8574 and pcf8575 are deprecated (new GPIO drivers
    exist in drivers/gpio), mark as unsupported.
  - ds1682, max6875 and tsl2550 are new, mark as supported.

-------------------------------------------------------------------
Wed Jun 25 14:19:51 CEST 2008 - jdelvare@suse.de

- supported.conf: Add two new hwmon drivers (dme1737 and thmc50,
  both unsupported.)
- supported.conf: Mark hwmon and hwmon-vid as supported. These are
  simple, software-only utility modules, it makes little sense
  to taint the kernel just because they are loaded.

-------------------------------------------------------------------
Mon Jun 23 17:34:28 CEST 2008 - tiwai@suse.de

- disable CONFIG_SND_PCSP as it conflicts with input pcspkr and
  disturbs the order of sound devices

-------------------------------------------------------------------
Mon Jun 23 16:52:02 CEST 2008 - agruen@suse.de

- genksyms: add support for checking against a reference ABI.

-------------------------------------------------------------------
Wed Jun 18 18:31:07 CEST 2008 - jeffm@suse.de

- Updated to 2.6.26-rc6-git5.
  - Eliminated 2 patches.

-------------------------------------------------------------------
Fri Jun 13 19:04:21 CEST 2008 - jeffm@suse.de

- Removed kABI reference symbols
- Restored make-symsets check for ignoring/tolerating kABI changes.

-------------------------------------------------------------------
Fri Jun 13 17:01:21 CEST 2008 - jeffm@suse.de

- Update config files (vanilla).

-------------------------------------------------------------------
Fri Jun 13 16:54:57 CEST 2008 - jeffm@suse.de

- Update config files.

-------------------------------------------------------------------
Fri Jun 13 16:39:54 CEST 2008 - jeffm@suse.de

- Updated to 2.6.26-rc6-git1.
  - Eliminated 2 patches.

-------------------------------------------------------------------
Thu Jun 12 20:58:03 CEST 2008 - sdietrich@suse.de

- config.conf: Suppress RT until forward-port is complete

-------------------------------------------------------------------
Thu Jun 12 16:42:18 CEST 2008 - jeffm@suse.de

- patches.drivers/libata-ata_piix-macbook-fix: Delete.

-------------------------------------------------------------------
Thu Jun 12 10:07:36 CEST 2008 - olh@suse.de

- update ps3 config, disable unused drivers
- disable patches.arch/ppc-efika-slowdown.patch

-------------------------------------------------------------------
Thu Jun 12 07:52:35 CEST 2008 - jeffm@suse.de

- Updated to 2.6.26-rc5-git5.
  - Eliminated 91 patches.
  - Disabled OCFS2 userspace heartbeat.
  - Disabled Xen.

-------------------------------------------------------------------
Thu Jun 12 01:44:21 CEST 2008 - sdietrich@suse.de

Build fix: drop patches merged into 2.6.25.5
- patches.rt/x86-fix-tsc-cyc2ns-crap.patch: Delete.
- patches.rt/x86-prepare-to-fix-32bit-sched-clock-crap.patch:
  Delete.
- patches.rt/x86-fix-32bit-sched-clock-crap.patch: Delete.

Update to 2.6.25-RT6:
- Update config files: enable (M) CONFIG_RWLOCK_TORTURE_TEST

Resolve conflicts:
- patches.rt/preempt-realtime-x86_64.patch: Linux-RT 2.6.25.4-RT.

Add:
- patches.rt/trace-eip2ip.patch: Re: 2.6.25.4-rt4 Compile Fix.
- patches.rt/rwlock-prio-fix.patch: rwlock: reset prio on unlocks
  and wakeups.
- patches.rt/rwlock-fixes.patch: rwlock: fix pi_list race
  conditions.
- patches.rt/event-trace-hrtimer-trace.patch: event-tracer:
  add clockevent trace.
- patches.rt/rwlock-torture.patch: rwlock: rwlock torture test.
- patches.rt/ftrace-wakeup-rawspinlock.patch: ftrace: user raw
  spin lock for wakeup function trace.
- patches.rt/radix-tree-lockdep-plus1.patch: lockdep: add +1 to
  radix tree array.
- patches.rt/sched-cpupri-hotplug-support.patch: sched: fix
  cpupri hotplug support.
- patches.rt/sched-cpupri-priocount.patch: sched: fix cpupri
  priocount.
- patches.rt/ftrace-hotplug-fix.patch: ftrace: cpu hotplug fix.

-------------------------------------------------------------------
Wed Jun 11 22:23:24 CEST 2008 - agruen@suse.de

- rpm/make-symsets: update to the latest version which will ignore
  symset changes if the symset includes a symbol marked to be
  ignored.

-------------------------------------------------------------------
Wed Jun 11 21:50:14 CEST 2008 - agruen@suse.de

- rpm/kernel-binary.spec.in: only generate symsets for kernels
  with CONFIG_MODULES=y.
- rpm/macros.kernel-source: remove the ps3 specific check: we
  really want to check whether the kernel mas modules enabled,
  which is covered by the symsets check already now.

-------------------------------------------------------------------
Wed Jun 11 19:53:13 CEST 2008 - gregkh@suse.de

- patches.drivers/usb-don-t-use-reset-resume-if-drivers-don-t-support-it.patch:
  USB: don't use reset-resume if drivers don't support it.

-------------------------------------------------------------------
Wed Jun 11 19:45:26 CEST 2008 - gregkh@suse.de

- comment out
  patches.suse/convert-novfs-to-open-soure-coding-standards.patch in the
  series file as it is reported to fail some regression tests.

-------------------------------------------------------------------
Wed Jun 11 01:03:17 CEST 2008 - gregkh@suse.de

- patches.suse/convert-novfs-to-open-soure-coding-standards.patch:
  Convert novfs to open soure coding standards.

-------------------------------------------------------------------
Mon Jun  9 23:56:14 CEST 2008 - gregkh@suse.de

- patches.fixes/mptbase-vmware-fix: Delete as it's not needed anymore

-------------------------------------------------------------------
Mon Jun  9 23:55:21 CEST 2008 - gregkh@suse.de

- refresh patches to apply cleanly

-------------------------------------------------------------------
Mon Jun  9 22:51:15 CEST 2008 - gregkh@suse.de

- Update to 2.6.25.6
  - loads of bugfixes
  - remove the following patches that were already included in this release:
    - patches.arch/cpufreq_fix_acpi_driver_on_BIOS_changes.patch
    - patches.drivers/libata-force-hardreset-if-link-pm
    - patches.fixes/input-hid-apple-numlock-emulation.patch
    - patches.arch/check-for-acpi-resource-conflicts-in-i2c-bus-drivers.patch

-------------------------------------------------------------------
Mon Jun  9 21:32:01 CEST 2008 - gregkh@suse.de

- patches.drivers/usb-sierra-option.patch: USB: update sierra
  and option device ids (bnc#374637).

-------------------------------------------------------------------
Mon Jun  9 17:22:09 CEST 2008 - teheo@suse.de

- patches.drivers/libata-ahci-mcp65-workarounds: ahci: workarounds
  for mcp65 (bnc#398573).

-------------------------------------------------------------------
Mon Jun  9 12:07:02 CEST 2008 - jkosina@suse.de

- patches.fixes/input-i8042-add-ctr-resume-timeout.patch: Input:
  add retry logic to resume with respect to CTR (bnc#351119).

-------------------------------------------------------------------
Sat Jun  7 01:51:16 CEST 2008 - gregkh@suse.de

- Update to 2.6.25.5.
  - fixes CVE-2008-1673

-------------------------------------------------------------------
Fri Jun  6 12:15:17 CEST 2008 - tiwai@suse.de

- add missing patches.rt/ftrace-add-nr_syscalls.patch for fixing
  i386-rt_debug

-------------------------------------------------------------------
Thu Jun  5 12:17:55 CEST 2008 - jbeulich@novell.com

- patches.xen/xen3-patch-2.6.22,
  patches.xen/xen3-patch-2.6.23,
  patches.xen/xen3-patch-2.6.24,
  patches.xen/xen3-patch-2.6.25: netfront (bnc#394575) and page table
  handling (bnc#396858) fixes.
- patches.xen/540-blkif-nr-segments-check.patch: Avoid theoretical
  TOCTTOU bug in block backend nr_segments checking.
- patches.xen/560-x86_64-no-irq-affinity-break-msg.patch: x86_64:
  Remove warning message about 'Breaking affinity for irq'.
- patches.xen/xen-netfront-flip-prod: fix updating of req_prod_pvt
  in the receive ring for the flipping case.

-------------------------------------------------------------------
Wed Jun  4 13:44:06 CEST 2008 - jblunck@suse.de

- patches.drivers/libata-acpi-fix-hotplug: Don't call ata_port_freeze()
  in ata_acpi_detach_device().

-------------------------------------------------------------------
Wed Jun  4 13:12:47 CEST 2008 - schwab@suse.de

- Don't clean asm-offsets.h.

-------------------------------------------------------------------
Wed Jun  4 11:37:34 CEST 2008 - jjohanse@suse.de

- patches.apparmor/apparmor-module_interface.diff: AppArmor:
  Update patch to properly set profile name_table size (bnc#396993)

-------------------------------------------------------------------
Wed Jun  4 00:29:39 CEST 2008 - jkosina@suse.de

- patches.fixes/input-add-amilo-pro-v-to-nomux.patch: Add
  Fujitsu-Siemens Amilo Pro 2010 and 2030 to nomux list
  (bnc#345699 bnc#389169)

-------------------------------------------------------------------
Tue Jun  3 18:56:44 CEST 2008 - tiwai@suse.de

- patches.drivers/alsa-hda-realtek-auto-resume-fix: hda - Fix
  resume of auto-config mode with Realtek codecs (bnc#385473).

-------------------------------------------------------------------
Tue Jun  3 17:59:41 CEST 2008 - bphilips@suse.de

Backport: e1000e for montevina systems
- patches.drivers/e1000e-backport-0001-remove-no-longer-used-e1000e_read_nvm_spi.patch:
  e1000e: remove no longer used e1000e_read_nvm_spi.
- patches.drivers/e1000e-backport-0002-remove-irq_sem.patch:
  e1000e: remove irq_sem.
- patches.drivers/e1000e-backport-0003-rename-mc_addr_list_update.patch:
  e1000e: rename mc_addr_list_update.
- patches.drivers/e1000e-backport-0004-reorganize-PHY-and-flow-control-interface.patch:
  e1000e: reorganize PHY and flow control interface.
- patches.drivers/e1000e-backport-0005-Make-arrays-out-of-these-Rx-Tx-registers.patch:
  e1000e: Make arrays out of these Rx/Tx registers.
- patches.drivers/e1000e-backport-0006-rename-a-few-functions.patch:
  e1000e: rename a few functions.
- patches.drivers/e1000e-backport-0007-cleanup-several-stats-issues.patch:
  e1000e: cleanup several stats issues.
- patches.drivers/e1000e-backport-0008-Fix-HW-Error-on-es2lan-ARP-capture-issue-by.patch:
  e1000e: Fix HW Error on es2lan, ARP capture issue by BMC.
- patches.drivers/e1000e-backport-0009-Add-support-for-BM-PHYs-on-ICH9.patch:
  e1000e: Add support for BM PHYs on ICH9.

-------------------------------------------------------------------
Mon Jun  2 17:20:17 CEST 2008 - tiwai@suse.de

- patches.drivers/alsa-hda-vt1708-pcm-noise-fix: Delete.
- patches.drivers/alsa-hda-backport-2.6.26-rc4: Backport ALSA
  HDA-Intel patches from 2.6.26-rc4 (bnc#390473).

-------------------------------------------------------------------
Mon Jun  2 17:02:50 CEST 2008 - tiwai@suse.de

- patches.drivers/alsa-asus-a9t-fix: ac97 - Fix ASUS A9T laptop
  output (bnc#363987).

-------------------------------------------------------------------
Mon Jun  2 17:01:02 CEST 2008 - jeffm@suse.de

- patches.fixes/reiserfs-prealloc-fix: reiserfs: Use list_del_init
  in use_preallocated_list_if_available (bnc#378095).

-------------------------------------------------------------------
Mon Jun  2 12:26:25 CEST 2008 - tiwai@suse.de

- patches.drivers/alsa-hp2133-mic-fix: hda - Fix mic input on
  HP2133 (bnc#388540).

-------------------------------------------------------------------
Mon Jun  2 12:07:08 CEST 2008 - tiwai@suse.de

- patches.drivers/alsa-emu10k1-audigy2-digital-fix: emu10k1 - Fix
  inverted Analog/Digital mixer switch on Audigy2 (bnc#396204).

-------------------------------------------------------------------
Sat May 31 08:08:56 CEST 2008 - sdietrich@suse.de

RT: Update to 2.5.25.4-rt4 (refreshed patches suppressed)
- Update config files.
Added:
- patches.rt/adapt-remove-extra-try-to-lock.patch
- patches.rt/adaptive-adjust-pi-wakeup.patch
- patches.rt/adaptive-earlybreak-on-steal.patch
- patches.rt/adaptive-optimize-rt-lock-wakeup.patch
- patches.rt/adaptive-task-oncpu.patch
- patches.rt/arm-fix-compile-error-trace-exit-idle.patch
- patches.rt/arm-omap-02.patch
- patches.rt/arm-omap-03.patch
- patches.rt/arm-omap-04.patch
- patches.rt/arm-omap-05.patch
- patches.rt/fix_vdso_gtod_vsyscall64_2.patch
- patches.rt/ftrace-compile-fixes.patch
- patches.rt/ftrace-disable-daemon.patch
- patches.rt/ftrace-dont-trace-markers.patch
- patches.rt/ftrace-fix-header.patch
- patches.rt/ftrace-function-record-nop.patch
- patches.rt/ftrace-print-missing-cmdline.patch
- patches.rt/ftrace-record-comm-on-ctrl.patch
- patches.rt/ftrace-safe-traversal-hlist.patch
- patches.rt/ftrace-trace-sched.patch
- patches.rt/ftrace-update-cnt-stat-fix.patch
- patches.rt/git-ignore-module-markers.patch
- patches.rt/git-ignore-script-lpp.patch
- patches.rt/lockdep-avoid-fork-waring.patch
- patches.rt/lockstat-fix-contention-points.patch
- patches.rt/lockstat-output.patch
- patches.rt/nmi-show-regs-fix.patch
- patches.rt/preempt-realtime-ftrace-disable-ftraced.patch
- patches.rt/realtime-preempt-warn-about-tracing.patch
- patches.rt/rtmutex-rwlock-cmpxchg-typecast.patch
- patches.rt/rwlock-implement-downgrade-write.patch
- patches.rt/rwlocks-fix-no-preempt-rt.patch
- patches.rt/sched-fix-rt-task-wakeup.patch
- patches.rt/sched-fix-sched-fair-wakeup.patch
- patches.rt/sched-nr-migrate-lower-default-preempt-rt.patch
- patches.rt/sched-prioritize-non-migrating-rt-tasks.patch
- patches.rt/sched-wake_up_idle_cpu-rt.patch
- patches.rt/trace_hist-divzero.patch
- patches.rt/trace_hist-latediv.patch
- patches.rt/x86-delay-enable-preempt-tglx.patch
Removed:
- patches.rt/rtmutex-optimize-wakeup.patch
- patches.rt/rtmutex-adjust-pi_lock-usage-in-wakeup.patch
- patches.rt/rtmutex-remove-extra-try.patch
- patches.rt/ftrace-remove-print-of-max.patch

-------------------------------------------------------------------
Thu May 29 17:21:04 CEST 2008 - sdietrich@suse.de

RT: Update IBM EDAC and PRTM 
- Update config files.
- patches.rt/drivers-edac-add-support-for-HS21XM-SMI-remediation:
  Add support for HS21XM SMI Remediation to the 2.6.22-based
  SLERT kernel.
- patches.rt/drivers-edac-add-support-for-HS21_LS21-SMI-remediation:
  Add support for HS21/LS21 SMI Remediation to the 2.6.22-based
  SLERT kernel.
- patches.rt/drivers-edac-i5000-turn-off-unsupported-check:
  Turn off unsupported EDAC check on the i5000 controller.
- patches.rt/drivers-edac-prevent-potential-printk-storm:
  Prevent potential EDAC printk storm.
- patches.rt/drivers-edac-test_device.patch:
  edac-2.6.23-to-2.6.22.patch back-port.
- patches.rt/drivers-edac-new-k8-rev-f.patch:
  edac-2.6.23-to-2.6.22.patch back-port.
- patches.rt/drivers-edac-add-sysfs_notify-calls.patch:
  edac-2.6.23-to-2.6.22.patch back-port.
- patches.rt/drivers-edac-new-amd64.patch:
  drivers-edac-new-amd64.patch (revision 108).
Obsolete:
- patches.rt/add-support-for-HS21_LS21-SMI-remediation: Delete.
- patches.rt/add-support-for-HS21XM-SMI-remediation: Delete.
- patches.rt/prevent-potential-EDAC-printk-storm: Delete.

-------------------------------------------------------------------
Thu May 29 15:21:55 CEST 2008 - teheo@suse.de

- patches.drivers/libata-ata_piix-macbook-fix: ata_piix: fix
  macbook ich8m problems (bnc#395407).

-------------------------------------------------------------------
Thu May 29 12:09:07 CEST 2008 - agruen@suse.de

- Obsolete some KMPs which have been integrated into mainline
  meanwhile (bnc#357799).

-------------------------------------------------------------------
Thu May 29 10:52:22 CEST 2008 - jbeulich@novell.com

- supported.conf: Mark 8250_pnp as supported.

-------------------------------------------------------------------
Wed May 28 16:17:32 CEST 2008 - teheo@suse.de

- patches.drivers/libata-acpi-fix-hotplug: libata: Handle bay
  devices in dock stations (bnc#390822 bnc#395082).

-------------------------------------------------------------------
Wed May 28 11:23:56 CEST 2008 - jkosina@suse.de

- patches.fixes/input-add-i8042-nopnp-for-D845PESV.patch: Input:
  Add i8042.nopnp for Intel D845PESV (bnc#386952).

-------------------------------------------------------------------
Mon May 26 15:13:29 CEST 2008 - sdietrich@suse.de

RT: Update to 2.6.25.4-rt3 - add RWSEM / RWLOCK patches:
- patches.rt/rt-mutex-core.patch: Linux-RT 2.6.25.4-RT3.
- patches.rt/multi-reader-account.patch: map tasks to reader
  locks held.
- patches.rt/multi-reader-limit.patch: implement reader limit
  on read write locks.
- patches.rt/multi-reader-lock-account.patch: map read/write
  locks back to their readers.
- patches.rt/multi-reader-pi.patch: read lock Priority Inheritance
  implementation.
- patches.rt/native-sched-clock-booboo.patch: Re: 2.6.25.4-rt2
  (native_sched_clock() booboo).
- patches.rt/rwlocks-default-nr-readers-nr-cpus.patch:
- patches.rt/rwlocks-multiple-readers.patch: implement rwlocks
  management.
- patches.rt/rwsems-multiple-readers.patch: add framework for
  multi readers on rwsems.

-------------------------------------------------------------------
Mon May 26 13:46:10 CEST 2008 - olh@suse.de

- add patches.arch/ppc-efika-slowdown.patch
  slow down hot code paths to avoid hangs during install (bnc#374309)

-------------------------------------------------------------------
Sun May 25 09:04:28 CEST 2008 - tiwai@suse.de

- Update config files: forgot to update vanilla kernel configs

-------------------------------------------------------------------
Sat May 24 18:35:05 CEST 2008 - tiwai@suse.de

- Update config files: disable group scheduler for normal kernels
  for openSUSE 11.0, too (this should be enabled again later for
  11.1 once after the bugs get fixed...)

-------------------------------------------------------------------
Fri May 23 14:01:07 CEST 2008 - tiwai@suse.de

- patches.drivers/alsa-hda-dma-pos-fix: hda - Fix DMA position
  inaccuracy (bnc#362775, bnc#364421).
- patches.drivers/alsa-hda-vt1708-pcm-noise-fix: hda - Fix noise
  on VT1708 codec (bnc#390473).

-------------------------------------------------------------------
Fri May 23 13:59:16 CEST 2008 - sdietrich@suse.de

RT: Update config files: Disable Group Scheduler

-------------------------------------------------------------------
Thu May 22 16:32:21 CEST 2008 - teheo@suse.de

- patches.drivers/libata-pmp-simg3726-nosrst: libata: SRST can't
  be trusted on PMP sil3726 (bnc#393456).

-------------------------------------------------------------------
Thu May 22 10:56:48 CEST 2008 - sdietrich@suse.de

RT: update config files: Disable SYSFS_DEPRECATED

-------------------------------------------------------------------
Thu May 22 10:10:53 CEST 2008 - teheo@suse.de

- patches.drivers/libata-pmp-detection-fixes: libata: fix a
  number of PMP detection problems (bnc#393456).  series.conf not
  updated.  Fix it.

-------------------------------------------------------------------
Thu May 22 10:08:13 CEST 2008 - teheo@suse.de

- patches.drivers/libata-pmp-detection-fixes: libata: fix a
  number of PMP detection problems (bnc#393456).

-------------------------------------------------------------------
Thu May 22 09:16:14 CEST 2008 - sdietrich@suse.de

RT: build fix 
- suppress adaptive locking patches that are not upstream.
- Update config files.

-------------------------------------------------------------------
Wed May 21 23:18:22 CEST 2008 - jblunck@suse.de

- patches.fixes/acpi-bay-cleanup-and-exit.patch: bay: Exit if
  notify handler cannot be installed (bnc#390822).

-------------------------------------------------------------------
Wed May 21 09:59:47 CEST 2008 - jbeulich@novell.com

- patches.xen/xen3-patch-2.6.25: Fix DomU boot issue.

-------------------------------------------------------------------
Wed May 21 09:00:29 CEST 2008 - oneukum@suse.de

- patches.drivers/ehci_fix_remote_wakeup_regression.diff: EHCI:
  fix remote-wakeup regression. (bnc#373128)

-------------------------------------------------------------------
Tue May 20 17:05:20 CEST 2008 - jblunck@suse.de

- doc/novell-kmp/novell-example-1.1.tar.bz2,
  doc/novell-kmp/novell-example.spec: Fix example spec and Kbuild
  because EXTRA_CFLAGS isn't taken from the environment anymore.

-------------------------------------------------------------------
Tue May 20 14:29:55 CEST 2008 - sdietrich@suse.de

- Update config files: SLERT compatibility: SYSFS_DEPRECATED

-------------------------------------------------------------------
Tue May 20 14:12:40 CEST 2008 - sdietrich@suse.de

RT: Update to 2.5.25.4-rt2 (refreshed patches suppressed)

Add: 
- patches.rt/rtmutex-adaptive-locks.patch: adaptive real-time
  lock support.
- patches.rt/x86-fix-32bit-sched-clock-crap.patch: x86: disable TSC 
  for sched_clock() when calibration failed
- patches.rt/x86-fix-tsc-cyc2ns-crap.patch: x86: fix setup of cyc2ns 
  in tsc_64.c.
- patches.rt/x86-prepare-to-fix-32bit-sched-clock-crap.patch:
  x86: distangle user disabled TSC from unstable
- patches.rt/adaptive-spinlock-lite-v2.patch: adaptive spinlocks
  lite.
- patches.rt/rtmutex-remove-xchg.patch: rtmutex - remove double
  xchg.

Update:
- patches.rt/rtmutex-rearrange.patch: rearrange
  rt_spin_lock_slowlock sleeping code.

Resolve Conflicts:
- patches.rt/rtmutex-lateral-steal.patch: allow rt-mutex
  lock-stealing to include lateral priority.

- Update config files.

-------------------------------------------------------------------
Mon May 19 17:32:26 CEST 2008 - sdietrich@suse.de

RT: Adaptive locking patches:
- patches.rt/rtmutex-lateral-steal.patch: allow rt-mutex
  lock-stealing to include lateral priority.
- patches.rt/rtmutex-lateral-steal-sysctl.patch: sysctl for
  runtime-control of lateral mutex stealing.
- patches.rt/rtmutex-rearrange.patch: rearrange
  rt_spin_lock_slowlock sleeping code.
- patches.rt/rtmutex-adaptive-locks.patch: adaptive real-time
  lock support.
- patches.rt/rtmutex-adaptive-timeout.patch: add a timeout
  mechanism to adaptive-locking.
- patches.rt/rtmutex-optimize-wakeup.patch: optimize rt lock
  wakeup.
- patches.rt/rtmutex-adjust-pi_lock-usage-in-wakeup.patch:
  adjust pi_lock usage in wakeup.
- patches.rt/rtmutex-remove-extra-try.patch: remove the extra
  call to try_to_take_lock.
- Update config files:
	CONFIG_RTLOCK_LATERAL_STEAL=y
	CONFIG_ADAPTIVE_RTLOCK=y
	CONFIG_IBM_RTL (disable temporarily to address build error)

-------------------------------------------------------------------
Mon May 19 16:51:58 CEST 2008 - tiwai@suse.de

- Update config files (missing for rt*).

-------------------------------------------------------------------
Mon May 19 16:35:40 CEST 2008 - tiwai@suse.de

- patches.drivers/alsa-hda-backport-2.6.25-rc3: Backport ALSA
  HDA-Intel patches from 2.6.25-rc3 (bnc#390473, bnc#386422,
  bnc#385473).
- patches.drivers/alsa-intel8x0-8ch: intel8x0 - Add support of
  8 channel sound.
- patches.drivers/alsa-mixer-oss-map-fix: Add more fallbacks to
  OSS PHONEOUT mixer map.
- patches.drivers/alsa-usb-audio-disconnect-oops-fix: Fix Oops
  with usb-audio reconnection.
- patches.drivers/alsa-hda-intel-new-ati-id: Delete.
- patches.drivers/alsa-hda-intel-new-nvidia-id: Delete.
- patches.drivers/alsa-hda-intel-use-PCI_DEVICE: Delete.
- patches.drivers/alsa-dell-xps-m1330-hp-fix: Delete.
- Update config files.

-------------------------------------------------------------------
Mon May 19 14:04:42 CEST 2008 - jbeulich@novell.com

- Update Xen patches to c/s 524 and 2.6.25.4.
- patches.xen/xen-balloon-hvm-min: don't allow ballooning down
  a HVM domain below a reasonable limit (172482).
- patches.xen/xen-swiotlb-heuristics: adjust Xen's swiotlb
  default size setting.

-------------------------------------------------------------------
Mon May 19 13:46:20 CEST 2008 - jbeulich@novell.com

- patches.arch/acpi_thinkpad_introduce_acpi_root_table_boot_param.patch:
  Add missing list terminator for acpi_rsdt_dmi_table[] and move to
  __initdata.

-------------------------------------------------------------------
Mon May 19 12:41:27 CEST 2008 - sdietrich@suse.de

RT: SMI latency fixes from IBM.
- patches.rt/add-support-for-HS21_LS21-SMI-remediation: [PATCH
  1/3] Add support for HS21/LS21 SMI Remediation.
- patches.rt/add-support-for-HS21XM-SMI-remediation: [PATCH 2/3]
  Add support for HS21XM SMI Remediation .
- patches.rt/prevent-potential-EDAC-printk-storm: [PATCH 3/3]
  Prevent potential EDAC printk storm.
- RT: Update config files.

-------------------------------------------------------------------
Mon May 19 11:55:02 CEST 2008 - agruen@suse.de

- patches.suse/nfs4acl-ext3.diff: Fix compilation error when
  CONFIG_EXT3_FS_NFS4ACL is off.

-------------------------------------------------------------------
Mon May 19 09:55:32 CEST 2008 - sdietrich@suse.de

- RT: Update config files.

-------------------------------------------------------------------
Mon May 19 09:38:42 CEST 2008 - trenn@suse.de

- patches.suse/acpi-dsdt-initrd-v0.9a-2.6.25.patch: ACPI:
  initramfs DSDT override support.
  -> Did not make it into 2.6.25 again...
- Update config files.

-------------------------------------------------------------------
Sun May 18 22:05:26 CEST 2008 - agruen@suse.de

- Update the nfs4acl patches (and split them out more explicitly).
  Export all new symbols als GPL only.
- patches.apparmor/parent-permission.diff: Rediff.

-------------------------------------------------------------------
Sun May 18 13:39:06 CEST 2008 - sdietrich@suse.de

- RT: Update config files.

-------------------------------------------------------------------
Sun May 18 12:55:58 CEST 2008 - sdietrich@suse.de

RT: update to 2.6.25.4-rt1 patch queue.

-------------------------------------------------------------------
Sun May 18 11:37:27 CEST 2008 - sdietrich@suse.de

RT cleanup: Remove unused/obsolete RT patches.

-------------------------------------------------------------------
Sun May 18 11:13:48 CEST 2008 - sdietrich@suse.de

- Update config files: update RT debug configs.
- config.conf: enable DEBUG flavors.

-------------------------------------------------------------------
Sat May 17 15:10:08 CEST 2008 - sdietrich@suse.de

Linux-RT 2.6.25-RT:
- Updated RT patch queue (not individually enumerated here)
- Update config files: RT
- config.conf: RT

-------------------------------------------------------------------
Fri May 16 20:42:15 CEST 2008 - gregkh@suse.de

- Update config files.
- patches.drivers/usb-add-option-hso-driver.patch: USB: add
  option hso driver.

-------------------------------------------------------------------
Fri May 16 20:31:36 CEST 2008 - gregkh@suse.de

- refresh patches due to fuzz

-------------------------------------------------------------------
Fri May 16 20:27:24 CEST 2008 - gregkh@suse.de

- patches.fixes/bluetooth-wake-up-properly-after-ide-timeout-expires.patch:
  bluetooth: wake up properly after ide timeout expires
  (bnc#390839).

-------------------------------------------------------------------
Fri May 16 11:23:14 CEST 2008 - olh@suse.de

- update patches.fixes/tg3-flowctrl.patch
  do not compare flow control settings in parallel detect mode

-------------------------------------------------------------------
Fri May 16 11:05:01 CEST 2008 - trenn@suse.de

- patches.arch/acpi_thinkpad_introduce_acpi_root_table_boot_param.patch:
  Introduce acpi_root_table=rsdt boot param and dmi list to
  force rsdt (http://bugzilla.kernel.org/show_bug.cgi?id=8246).
- patches.arch/acpi_thinkpad_introduce_acpica_rsdt_global_variable.patch:
  ACPICA: Add acpi_gbl_force_rsdt variable
  (http://bugzilla.kernel.org/show_bug.cgi?id=8246).
- patches.arch/acpi_thinkpad_remove_R40e_c-state_blacklist.patch:
  Remove R40e c-state blacklist
  (http://bugzilla.kernel.org/show_bug.cgi?id=8246).
- patches.arch/cpufreq_fix_acpi_driver_on_BIOS_changes.patch:
  CPUFREQ: Check against freq changes from the BIOS.

-------------------------------------------------------------------
Fri May 16 10:52:36 CEST 2008 - jblunck@suse.de

- patches.fixes/vfs-2.6.git-9bc300eae0400efdfae3fec3352896e10468a78f.patch:
  return to old errno choice for fix mkdir -p with ro-bind mounts

-------------------------------------------------------------------
Fri May 16 09:24:17 CEST 2008 - jblunck@suse.de

- rpm/kernel-{binary,source}.spec.in: use localversion and set
  KBUILD_BUILD_VERSION (used for Kernel:Vanilla)

-------------------------------------------------------------------
Thu May 15 17:37:22 CEST 2008 - gregkh@suse.de

- Update to final version of 2.6.25.4

-------------------------------------------------------------------
Thu May 15 16:19:15 CEST 2008 - jblunck@suse.de

- rpm/macros.kernel-source: Let KMPs fail when flavors_to_build is empty
- rpm/kernel-{dummy,source,syms,binary}.spec.in, scripts/tar-up.sh:
  fix release number changes introduced by bnc#271712 for OBS (bnc#378933)

-------------------------------------------------------------------
Thu May 15 14:23:53 CEST 2008 - olh@suse.de

- add patches.fixes/tg3-flowctrl.patch
  revert 'Fix supporting flowctrl code' to fix JS21 (bnc#390314)

-------------------------------------------------------------------
Wed May 14 19:09:54 CEST 2008 - oneukum@suse.de

- patches.drivers/appletouch_persist.diff: reset_resume and
  autosuspend for appletouch touchpads (bnc#388399).

-------------------------------------------------------------------
Wed May 14 18:51:50 CEST 2008 - oneukum@suse.de

- patches.drivers/appletouch_persist.diff: reset_resume and
  autosuspend for appletouch touchpads (bnc#388399).

-------------------------------------------------------------------
Wed May 14 15:46:40 CEST 2008 - teheo@suse.de

- patches.drivers/libata-force-hardreset-if-link-pm: libata:
  force hardreset if link is in powersave mode (bnc#381795).
- patches.drivers/libata-ahci-sb600-no-msi: ahci: SB600 ahci
  can't do MSI, blacklist that capability (bnc#384559).

-------------------------------------------------------------------
Tue May 13 23:55:51 CEST 2008 - gregkh@suse.de

- Update config files for vanilla targets

-------------------------------------------------------------------
Tue May 13 23:19:07 CEST 2008 - gregkh@suse.de

- Update to 2.6.25.4-rc1
  - lots of bug fixes

-------------------------------------------------------------------
Tue May 13 00:55:34 CEST 2008 - sdietrich@suse.de

Cleanup RT:
- patches.rt/*: Delete.

-------------------------------------------------------------------
Mon May 12 16:49:43 CEST 2008 - jkosina@suse.de

- patches.fixes/input-hid-apple-numlock-emulation.patch:
  HID: split Numlock emulation quirk from
  HID_QUIRK_APPLE_HAS_FN. (bnc#381764).

-------------------------------------------------------------------
Sat May 10 07:41:34 CEST 2008 - gregkh@suse.de

- Update to 2.6.25.3
  - fixes 2 security issues (one networking, one sparc, no CVE
    numbers issued just yet)

-------------------------------------------------------------------
Fri May  9 20:46:17 CEST 2008 - jeffm@suse.de

- patches.apparmor/fsetattr-restore-ia_file: vfs: restore ia_file
  for compatibility with external modules. (bnc#381259)

-------------------------------------------------------------------
Fri May  9 12:04:21 CEST 2008 - hare@suse.de

- patches.drivers/open-iscsi-git-update: Delete.
- patches.fixes/open-iscsi-nop-fixes: NOP timeout fixes.

-------------------------------------------------------------------
Thu May  8 23:04:48 CEST 2008 - gregkh@suse.de

- patches.kernel.org/v4l-dvb-patch-for-various-dibcom-based-devices.patch:
  V4L/DVB (7473): PATCH for various Dibcom based devices
  (bnc#381632).

-------------------------------------------------------------------
Thu May  8 20:59:42 CEST 2008 - gregkh@suse.de

- comment out vmware patch as it should no longer be needed

-------------------------------------------------------------------
Thu May  8 20:43:11 CEST 2008 - gregkh@suse.de

- rediff patches to apply cleanly.

-------------------------------------------------------------------
Thu May  8 20:35:09 CEST 2008 - gregkh@suse.de

- Update to 2.6.25.3-rc1
  - potential fix for increased power consumption and other bugs

-------------------------------------------------------------------
Thu May  8 12:26:19 CEST 2008 - sassmann@suse.de

- Update config file ppc64.
- patches.arch/ppc-ps3-ps3vram-mtd.patch: ps3vram driver that
  allows you to access the extra ~240MB of DDR video.

-------------------------------------------------------------------
Wed May  7 18:28:24 CEST 2008 - gregkh@suse.de

- patches.kernel.org/patch-2.6.25.1-2: Linux 2.6.25.2.
 - fixes CVE-2008-1669

-------------------------------------------------------------------
Tue May  6 23:45:08 CEST 2008 - schwab@suse.de

- suse-ppc32-mol-semaphore: fix mol for 2.6.26-rc1.

-------------------------------------------------------------------
Mon May  5 13:31:37 CEST 2008 - jack@suse.cz

  Bring UDF to state in 2.6.26-rc1 to support UDF 2.50.

- patches.suse/udf-10-simple-cleanup-of-truncate.c.patch: udf:
  simple cleanup of truncate.c (fate#303336).
- patches.suse/udf-11-truncate-create-function-for-updating-of-Alloc.patch:
  udf: truncate: create function for updating of Allocation Ext
  Descriptor (fate#303336).
- patches.suse/udf-12-replace-all-adds-to-little-endians-variables-wi.patch:
  udf: replace all adds to little endians variables with
  le*_add_cpu (fate#303336).
- patches.suse/udf-13-simplify-__udf_read_inode.patch: udf:
  simplify __udf_read_inode (fate#303336).
- patches.suse/udf-14-replace-udf_-_offset-macros-with-functions.patch:
  udf: replace udf_*_offset macros with functions (fate#303336).
- patches.suse/udf-15-convert-udf_count_free_bitmap-to-use-bitmap_wei.patch:
  udf: convert udf_count_free_bitmap to use bitmap_weight
  (fate#303336).
- patches.suse/udf-16-udf_get_block-inode_bmap-remove-unneeded-che.patch:
  udf: udf_get_block, inode_bmap - remove unneeded checks
  (fate#303336).
- patches.suse/udf-17-create-function-for-conversion-from-timestamp-t.patch:
  udf: create function for conversion from timestamp to timespec
  (fate#303336).
- patches.suse/udf-18-convert-udf_stamp_to_time-to-return-struct-time.patch:
  udf: convert udf_stamp_to_time to return struct timespec
  (fate#303336).
- patches.suse/udf-19-convert-udf_stamp_to_time-and-udf_time_to_stamp.patch:
  udf: convert udf_stamp_to_time and udf_time_to_stamp to use
  timestamps (fate#303336).
- patches.suse/udf-1-kill-udf_set_blocksize.patch: udf: kill
  udf_set_blocksize (fate#303336).
- patches.suse/udf-20-remove-unneeded-kernel_timestamp-type.patch:
  udf: remove unneeded kernel_timestamp type (fate#303336).
- patches.suse/udf-21-super.c-reorganization.patch: udf: super.c
  reorganization (fate#303336).
- patches.suse/udf-22-Mark-udf_process_sequence-as-noinline.patch:
  udf: Mark udf_process_sequence() as noinline (fate#303336).
- patches.suse/udf-23-Remove-checking-of-existence-of-filename-in-udf.patch:
  udf: Remove checking of existence of filename in udf_add_entry()
  (fate#303336).
- patches.suse/udf-24-Remove-declarations-of-arrays-of-size-UDF_NAME_.patch:
  udf: Remove declarations of arrays of size UDF_NAME_LEN (256
  bytes) (fate#303336).
- patches.suse/udf-25-fix-anchor-point-detection.patch: udf:
  fix anchor point detection (fate#303336).
- patches.suse/udf-26-Cleanup-volume-descriptor-sequence-processing.patch:
  udf: Cleanup volume descriptor sequence processing
  (fate#303336).
- patches.suse/udf-27-Improve-error-recovery-on-mount.patch:
  udf: Improve error recovery on mount (fate#303336).
- patches.suse/udf-28-Move-filling-of-partition-descriptor-info-into.patch:
  udf: Move filling of partition descriptor info into a separate
  function (fate#303336).
- patches.suse/udf-29-Move-processing-of-virtual-partitions.patch:
  udf: Move processing of virtual partitions (fate#303336).
- patches.suse/udf-2-kill-useless-file-header-comments-for-vfs-metho.patch:
  udf: kill useless file header comments for vfs method
  implementations (fate#303336).
- patches.suse/udf-30-Cleanup-anchor-block-detection.patch: udf:
  Cleanup anchor block detection. (fate#303336).
- patches.suse/udf-31-Improve-anchor-block-detection.patch: udf:
  Improve anchor block detection (fate#303336).
- patches.suse/udf-32-Silence-warning-about-accesses-beyond-end-of-de.patch:
  udf: Silence warning about accesses beyond end of device
  (fate#303336).
- patches.suse/udf-33-Fix-detection-of-VAT-version.patch: udf:
  Fix detection of VAT version (fate#303336).
- patches.suse/udf-34-Allow-loading-of-VAT-inode.patch: udf:
  Allow loading of VAT inode (fate#303336).
- patches.suse/udf-35-Handle-VAT-packed-inside-inode-properly.patch:
  udf: Handle VAT packed inside inode properly (fate#303336).
- patches.suse/udf-36-Mount-filesystem-read-only-if-it-has-pseudoover.patch:
  udf: Mount filesystem read-only if it has pseudooverwrite
  partition (fate#303336).
- patches.suse/udf-37-Fix-handling-of-multisession-media.patch:
  udf: Fix handling of multisession media (fate#303336).
- patches.suse/udf-38-Add-read-only-support-for-2.50-UDF-media.patch:
  udf: Add read-only support for 2.50 UDF media (fate#303336).
- patches.suse/udf-39-Fix-bug-in-VAT-mapping-code.patch: udf:
  Fix bug in VAT mapping code (fate#303336).
- patches.suse/udf-3-move-headers-out-include-linux.patch: udf:
  move headers out include/linux/ (fate#303336).
- patches.suse/udf-40-Fix-compilation-warnings-when-UDF-debug-is-on.patch:
  udf: Fix compilation warnings when UDF debug is on
  (fate#303336).
- patches.suse/udf-41-use-crc_itu_t-from-lib-instead-of-udf_crc.patch:
  udf: use crc_itu_t from lib instead of udf_crc (fate#303336).
- patches.suse/udf-42-fs-udf-partition.c-udf_get_pblock-mustn-t-be.patch:
  udf: fs/udf/partition.c:udf_get_pblock() mustn't be inline
  (fate#303336).
- patches.suse/udf-4-Use-DIV_ROUND_UP.patch: fs/udf: Use
  DIV_ROUND_UP (fate#303336).
- patches.suse/udf-5--udf_error-static.patch: make udf_error()
  static (fate#303336).
- patches.suse/udf-6-udf_CS0toUTF8-cleanup.patch: udf:
  udf_CS0toUTF8 cleanup (fate#303336).
- patches.suse/udf-7-fix-udf_build_ustr.patch: udf: fix
  udf_build_ustr (fate#303336).
- patches.suse/udf-8-udf_CS0toNLS-cleanup.patch: udf: udf_CS0toNLS
  cleanup (fate#303336).
- patches.suse/udf-9-constify-crc.patch: udf: constify crc
  (fate#303336).

-------------------------------------------------------------------
Fri May  2 04:54:45 CEST 2008 - teheo@suse.de

- patches.drivers/libata-sata_inic162x-update-to-0.4:
  sata_inic162x: update to 0.4 (bnc#385599).

-------------------------------------------------------------------
Fri May  2 00:16:13 CEST 2008 - gregkh@suse.de

- update to 2.6.25.1:
  - fixes CVE-2008-1375 and CVE-2008-1675
  - lots of other minor bugfixes

-------------------------------------------------------------------
Thu May  1 22:46:16 CEST 2008 - agruen@suse.de

- Provide "kernel(flavor:symset) = version" instead of
  "kernel(symset) = version". This disambiguates the case where
  several kernel flavors end up with the same modver checksums
  (bnc#190163, bnc#355628).

-------------------------------------------------------------------
Thu May  1 12:39:42 CEST 2008 - teheo@suse.de

- patches.drivers/libata-ata_piix-verify-sidpr: ata_piix: verify
  SIDPR access before enabling it (bnc#385535).

-------------------------------------------------------------------
Wed Apr 30 07:50:46 CEST 2008 - gregkh@suse.de

- novfs: fixes needed due to apparmor vfs core changes
  (extended attributes probably do not work now...)

-------------------------------------------------------------------
Wed Apr 30 07:02:06 CEST 2008 - gregkh@suse.de

- patches.suse/novfs-add-the-novell-filesystem-client-kernel-module.patch:
  novfs: Add the Novell filesystem client kernel module.
- Update config files.

-------------------------------------------------------------------
Wed Apr 30 01:25:09 CEST 2008 - jeffm@suse.de

- patches.suse/reiserfs-simplify-xattr-internal-file-lookups-opens.diff:
  removed fs.h changes, they weren't used.

-------------------------------------------------------------------
Mon Apr 28 16:40:12 CEST 2008 - gregkh@suse.de

- Update config files.
  hopefully the build system is happy now

-------------------------------------------------------------------
Mon Apr 28 16:27:26 CEST 2008 - gregkh@suse.de

- rpm/config-subst: add #!/bin/sh at start of script to keep future
  build issues (like bnc#382214) from causing problems.

-------------------------------------------------------------------
Mon Apr 28 10:12:45 CEST 2008 - sdietrich@suse.de

Cleanup:
Remove obsolete patches: ARM-ep93xx-timer, latency-tracing,
  RCU, KVM, mcount, PPC-gtod
- patches.rt/ep93xx-timer-accuracy.patch: Delete.
- patches.rt/ep93xx-clockevents.patch: Delete.
- patches.rt/ep93xx-clockevents-fix.patch: Delete.
- patches.rt/kvm-fix-preemption-bug.patch: Delete.
- patches.rt/kvm-lapic-migrate-latency-fix.patch: Delete.
- patches.rt/kvm-make-less-noise.patch: Delete.
- patches.rt/kvm-preempt-rt-resched-delayed.patch: Delete.
- patches.rt/sched-use-a-2d-bitmap-search-prio-cpu.patch: Delete.
- patches.rt/remove-unused-var-warning.patch: Delete.
- patches.rt/latency-tracing.patch: Delete.
- patches.rt/latency-tracing-remove-trace-array.patch: Delete.
- patches.rt/latency-tracer-disable-across-trace-cmdline.patch:
  Delete.
- patches.rt/latency-tracing-i386-paravirt-fastcall.patch: Delete.
- patches.rt/latency-tracing-i386.patch: Delete.
- patches.rt/latency-tracing-x86_64.patch: Delete.
- patches.rt/latency-tracing-ppc.patch: Delete.
- patches.rt/latency-tracer-printk-fix.patch: Delete.
- patches.rt/latency-tracing-exclude-printk.patch: Delete.
- patches.rt/latency-tracing-prctl-api-hack.patch: Delete.
- patches.rt/latency-tracing-raw-spinlock-hack.patch: Delete.
- patches.rt/latency-tracer-one-off-fix.patch: Delete.
- patches.rt/smaller-trace.patch: Delete.
- patches.rt/trace-name-plus.patch: Delete.
- patches.rt/trace-with-caller-addr.patch: Delete.
- patches.rt/trace-sti-mwait.patch: Delete.
- patches.rt/latency-tracer-optimize-a-bit.patch: Delete.
- patches.rt/idle-stop-critical-timing.patch: Delete.
- patches.rt/latency-tracer-variable-threshold.patch: Delete.
- patches.rt/reset-latency-histogram.patch: Delete.
- patches.rt/undo-latency-tracing-raw-spinlock-hack.patch: Delete.
- patches.rt/random-driver-latency-fix.patch: Delete.
- patches.rt/latency-tracing-use-now.patch: Delete.
- patches.rt/preempt_max_latency-in-all-modes.patch: Delete.
- patches.rt/latency-hist-add-resetting-for-all-timing-options.patch:
  Delete.
- patches.rt/latency-trace-sysctl-config-fix.patch: Delete.
- patches.rt/latency-trace-convert-back-to-ms.patch: Delete.
- patches.rt/latency-trace-fix.patch: Delete.
- patches.rt/trace-cpuidle.patch: Delete.
- patches.rt/lockdep-show-held-locks.patch: Delete.
- patches.rt/lockdep-lock_set_subclass.patch: Delete.
- patches.rt/lockdep-prettify.patch: Delete.
- patches.rt/lockdep-more-entries.patch: Delete.
- patches.rt/latency-tracer-arch-low-address.patch: Delete.
- patches.rt/latency-tracer-dont-panic-on-failed-bootmem-alloc.patch:
  Delete.
- patches.rt/mcount-add-x86_64-notrace-annotations.patch: Delete.
- patches.rt/mcount-add-x86-vdso-notrace-annotations.patch:
  Delete.
- patches.rt/mcount-nmi-notrace-annotations.patch: Delete.
- patches.rt/mcount-add-time-notrace-annotations.patch: Delete.
- patches.rt/mcount-lockdep-notrace-annotations.patch: Delete.
- patches.rt/mcount-preemptcount-notrace-annotations.patch:
  Delete.
- patches.rt/mcount-fault-notrace-annotations.patch: Delete.
- patches.rt/mcount-irqs-notrace-annotations.patch: Delete.
- patches.rt/mcount-rcu-notrace-annotations.patch: Delete.
- patches.rt/latency-measurement-drivers-fix.patch: Delete.
- patches.rt/latency-measurement-drivers.patch: Delete.
- patches.rt/redo-regparm-option.patch: Delete.
- patches.rt/nmi-profiling-base.patch: Delete.
- patches.rt/ppc-gtod-notrace-fix.patch: Delete.
- patches.rt/ppc-gtod-support.patch: Delete.
- patches.rt/ppc-gtod-support-fix.patch: Delete.
- patches.rt/ppc-a-2.patch: Delete.
- patches.rt/ppc-fix-clocksource-timebase-shift.patch: Delete.
- patches.rt/ppc-remove-broken-vsyscall.patch: Delete.
- patches.rt/ppc-read-persistent-clock.patch: Delete.
- patches.rt/ppc-clockevents.patch: Delete.
- patches.rt/ppc-clockevents-fix.patch: Delete.
- patches.rt/ppc-highres-dyntick.patch: Delete.
- patches.rt/inet-hash-bits-ipv6-fix.patch: Delete.
- patches.rt/inet_hash_bits.patch: Delete.
- patches.rt/rcu-1.patch: Delete.
- patches.rt/rcu-2.patch: Delete.
- patches.rt/rcu-3.patch: Delete.
- patches.rt/rcu-4.patch: Delete.
- patches.rt/rcu-preempt-fix-nmi-watchdog.patch: Delete.
- patches.rt/rcu-preempt-fix-rcu-torture.patch: Delete.
- patches.rt/dynticks-rcu-rt-fixlet.patch: Delete.
- patches.rt/rcu-tasklet-softirq.patch: Delete.
- patches.rt/rcu-classic-fixup.patch: Delete.
- patches.rt/rcu-warn-underflow.patch: Delete.

-------------------------------------------------------------------
Mon Apr 28 09:51:50 CEST 2008 - sdietrich@suse.de

Cleanup:
Remove obsolete Adaptive-locking patches
- patches.rt/rtmutex-adaptive-locks.patch: Delete.
- patches.rt/rtmutex-adaptive-mutexes.patch: Delete.
- patches.rt/rtmutex-adaptive-timeout.patch: Delete.
- patches.rt/rtmutex-adjust-pi_lock-usage-in-wakeup.patch: Delete.
- patches.rt/rtmutex-lateral-steal.patch: Delete.
- patches.rt/rtmutex-lateral-steal-sysctl.patch: Delete.
- patches.rt/rtmutex-optimize-wakeup.patch: Delete.
- patches.rt/rtmutex-rearrange.patch: Delete.
- patches.rt/rtmutex-remove-extra-try.patch: Delete.
- patches.rt/x86-ticket-lock.patch: Delete.

-------------------------------------------------------------------
Mon Apr 28 09:45:20 CEST 2008 - sdietrich@suse.de

Cleanup: 
Remove ARM and MIPS RT patches
- patches.rt/arm-cmpxchg-support-armv6.patch: Delete.
- patches.rt/arm-cmpxchg.patch: Delete.
- patches.rt/arm-compile-fix.patch: Delete.
- patches.rt/arm-fix-atomic-cmpxchg.patch: Delete.
- patches.rt/arm-futex-atomic-cmpxchg.patch: Delete.
- patches.rt/arm-latency-tracer-support.patch: Delete.
- patches.rt/arm-leds-timer.patch: Delete.
- patches.rt/arm-preempt-config.patch: Delete.
- patches.rt/arm-trace-preempt-idle.patch: Delete.
- patches.rt/latency-tracing-arm.patch: Delete.
- patches.rt/preempt-irqs-arm-fix-oprofile.patch: Delete.
- patches.rt/preempt-irqs-arm.patch: Delete.
- patches.rt/preempt-realtime-arm-bagde4.patch: Delete.
- patches.rt/preempt-realtime-arm-footbridge.patch: Delete.
- patches.rt/preempt-realtime-arm-integrator.patch: Delete.
- patches.rt/preempt-realtime-arm-ixp4xx.patch: Delete.
- patches.rt/preempt-realtime-arm-pxa.patch: Delete.
- patches.rt/preempt-realtime-arm-rawlock-in-mmu_context-h.patch:
  Delete.
- patches.rt/preempt-realtime-arm-shark.patch: Delete.
- patches.rt/preempt-realtime-arm.patch: Delete.
- patches.rt/preempt-irqs-mips.patch: Delete.
- patches.rt/preempt-realtime-mips.patch: Delete.
- patches.rt/rt-mutex-arm-fix.patch: Delete.
- patches.rt/rt-mutex-arm.patch: Delete.
- patches.rt/rt-mutex-mips.patch: Delete.
- patches.rt/mips-change-raw-spinlock-type.patch: Delete.
- patches.rt/mips-remove-conlicting-rtc-lock-declaration.patch:
  Delete.
- patches.rt/mips-remove-duplicate-kconfig.patch: Delete.
- patches.rt/mips-remove-finish-arch-switch.patch: Delete.

-------------------------------------------------------------------
Fri Apr 25 14:36:38 MDT 2008 - carnold@novell.com

- rpm/kernel-binary.spec.in: kernel-xen does not obsolete/provide
  kernel-xenpae (bnc#382309)

-------------------------------------------------------------------
Fri Apr 25 16:07:38 CEST 2008 - olh@suse.de

- update patches.arch/ppc-efika-mpc52xx-ac97.patch
  create /builtin/sound/cell-index, content == 1

-------------------------------------------------------------------
Thu Apr 24 15:18:48 CEST 2008 - olh@suse.de

- update patches.arch/ppc-efika-modalias.patch
  add newline to devspec files

-------------------------------------------------------------------
Thu Apr 24 14:22:10 CEST 2008 - olh@suse.de

- update patches.arch/ppc-efika-modalias.patch
  add devspec file for mac-io, it was created as a side effect
  in of/platform.c (bnc#374693)

-------------------------------------------------------------------
Thu Apr 24 12:54:41 CEST 2008 - olh@suse.de

- use bzip2 instead of lzma as rpm compression method for vanilla

-------------------------------------------------------------------
Thu Apr 24 08:38:53 CEST 2008 - olh@suse.de

- relax Conflicts for kernel-vanilla
  no version check for lvm, udev and apparmor

-------------------------------------------------------------------
Wed Apr 23 17:53:03 CEST 2008 - olh@suse.de

- readd patches.arch/ppc-pegasos-console-autodetection.patch
  force speed 115200, device-tree has no current-speed property

-------------------------------------------------------------------
Wed Apr 23 17:27:36 CEST 2008 - tiwai@suse.de

- patches.drivers/alsa-hda-intel-new-ati-id,
  patches.drivers/alsa-hda-intel-use-PCI_DEVICE,
  patches.drivers/alsa-hda-intel-new-nvidia-id: Add missing PCI
  ids for new ATI/Nvidia devices (bnc#370775)
- patches.drivers/alsa-dell-xps-m1330-hp-fix: Fix Dell XPS M1330
  outputs

-------------------------------------------------------------------
Tue Apr 22 17:25:04 CEST 2008 - jack@suse.cz

- patches.fixes/quota_reiserfs_tail_fix.diff: reiserfs: Unpack
  tails on quota files (375179).

-------------------------------------------------------------------
Tue Apr 22 15:57:40 CEST 2008 - olh@suse.de

- update patches.arch/ppc-efika-mpc52xx-ac97.patch
  fixes for 2.6.25

-------------------------------------------------------------------
Sat Apr 19 18:45:36 CEST 2008 - schwab@suse.de

- Add compat handler for PTRACE_GETSIGINFO.

-------------------------------------------------------------------
Sat Apr 19 12:41:56 CEST 2008 - aj@suse.de

- Conflict with apparmor-parser < 2.3 (not <=) in kernel-binary
  spec files.

-------------------------------------------------------------------
Sat Apr 19 00:34:10 CEST 2008 - jeffm@suse.de

- Re-synced reiserfs patch set due to broken local repo.

-------------------------------------------------------------------
Sat Apr 19 00:30:42 CEST 2008 - jeffm@suse.de

- Updated reiserfs patch set
  - Eliminated xattr interaction with AppArmor
  - Eliminated xattr deadlock under load between journal lock and
    xattr dir i_mutex
  - Properly annotated xattr i_mutex locking for lockdep
  - Code cleanup

-------------------------------------------------------------------
Fri Apr 18 23:04:24 CEST 2008 - jjohanse@suse.de

- Update fsetattr.diff to EXPORT_SYMBOL_GPL(fnotify_change)

-------------------------------------------------------------------
Fri Apr 18 22:53:57 CEST 2008 - jjohanse@suse.de

- patches.apparmor/__d_path-keep-connected.diff: Fix __d_path
  to allow for old and new behavior bnc#380763.

-------------------------------------------------------------------
Thu Apr 17 07:30:52 CEST 2008 - gregkh@suse.de

- refresh patches to apply without fuzz

-------------------------------------------------------------------
Thu Apr 17 07:08:43 CEST 2008 - gregkh@suse.de

- Update to 2.6.25-final

-------------------------------------------------------------------
Wed Apr 16 08:22:25 CEST 2008 - jjohanse@suse.de

- Update to AppArmor 2.3 patch series

-------------------------------------------------------------------
Wed Apr 16 03:46:00 CEST 2008 - jeffm@suse.de

- patches.suse/reiserfs-kill-xattr-readdir.diff: Fixed accidental
  passing of -ENODATA to userspace during chown, and messages during
  chown and delete.

-------------------------------------------------------------------
Tue Apr 15 14:44:02 CEST 2008 - jbeulich@novell.com

- Update Xen patches to 2.6.25-rc9 and c/s 517.

-------------------------------------------------------------------
Sat Apr 12 00:55:29 CEST 2008 - gregkh@suse.de

- refresh patches to clean up fuzz

-------------------------------------------------------------------
Sat Apr 12 00:53:00 CEST 2008 - gregkh@suse.de

- Update config files.

-------------------------------------------------------------------
Sat Apr 12 00:32:56 CEST 2008 - gregkh@suse.de

- updat to 2.6.25-rc9

-------------------------------------------------------------------
Thu Apr 10 19:30:33 CEST 2008 - gregkh@suse.de

- update to 2.6.25-rc8-git8

-------------------------------------------------------------------
Tue Apr  8 18:03:50 CEST 2008 - gregkh@suse.de

- update to 2.6.25-rc8-git7

-------------------------------------------------------------------
Mon Apr  7 19:37:40 CEST 2008 - gregkh@suse.de

- patches.kernel.org/pvrusb2-fix-broken-build-due-to-patch-order-dependency.patch:
  pvrusb2: fix broken build due to patch order dependency.

-------------------------------------------------------------------
Mon Apr  7 19:06:09 CEST 2008 - gregkh@suse.de

- update to 2.6.25-rc8-git5

-------------------------------------------------------------------
Sun Apr  6 21:49:11 CEST 2008 - jeffm@suse.de

- patches.suse/reiserfs-kill-xattr-readdir.diff: Removed struct
  file use entirely.

-------------------------------------------------------------------
Sun Apr  6 18:44:27 CEST 2008 - jeffm@suse.de

- patches.suse/reiserfs-kill-xattr-readdir.diff: Eliminated use
  of vfsmount-less dentry_open().

-------------------------------------------------------------------
Thu Apr  3 07:53:24 CEST 2008 - teheo@suse.de

- patches.drivers/libata-pata_ali-disable-ATAPI_DMA: pata_ali:
  disable ATAPI DMA (332588).

-------------------------------------------------------------------
Wed Apr  2 01:39:17 CEST 2008 - gregkh@suse.de

- Update to 2.6.25-rc8

-------------------------------------------------------------------
Tue Apr  1 17:10:42 CEST 2008 - jblunck@suse.de

- rpm/kernel-source.spec.in,kernel-binary.spec.in: Cleanup Requires

-------------------------------------------------------------------
Mon Mar 31 15:27:39 CEST 2008 - jdelvare@suse.de

- supported.conf: Add new hwmon drivers, all unsupported.

-------------------------------------------------------------------
Thu Mar 27 20:31:48 CET 2008 - jeffm@suse.de

- Fixed up the rest of the reiserfs patch queue.

-------------------------------------------------------------------
Thu Mar 27 19:21:32 CET 2008 - jeffm@suse.de

- Updated reiserfs xattr patches.

-------------------------------------------------------------------
Thu Mar 27 18:53:17 CET 2008 - gregkh@suse.de

- fix merge error in patches.suse/supported-flag caused by me...

-------------------------------------------------------------------
Thu Mar 27 18:14:18 CET 2008 - gregkh@suse.de

- update to 2.6.25-rc7-git2

-------------------------------------------------------------------
Thu Mar 27 18:09:56 CET 2008 - gregkh@suse.de

- update to 2.6.25-rc7
  - note that reiserfs xattr patches are now disabled due to merge
    issues...

-------------------------------------------------------------------
Sun Mar 23 13:29:25 CET 2008 - teheo@suse.de

- patches.drivers/libata-improve-hpa-error-handling: libata:
  improve HPA error handling (365534).

-------------------------------------------------------------------
Thu Mar 20 22:58:55 CET 2008 - gregkh@suse.de

- fix up some EXPORT_SYMBOL() markings to be EXPORT_SYMBOL_GPL() as the
  code is not upstream and we aren't allowed to add non-GPL exports to
  our kernel tree.

-------------------------------------------------------------------
Thu Mar 20 22:26:39 CET 2008 - gregkh@suse.de

- update to 2.6.25-rc6-git5
- refresh patches to apply cleanly

-------------------------------------------------------------------
Thu Mar 20 21:36:04 CET 2008 - gregkh@suse.de

- update to 2.6.25-rc6-git4
- refresh patches to apply cleanly

-------------------------------------------------------------------
Thu Mar 20 11:07:49 CET 2008 - agruen@suse.de

- scripts/tar-up.sh: Rename --kbuild option to --source-timestamp.
  For generating the source timestamp, use HEAD as the branch
  name.
- rpm/get_release_number.sh.in: Don't try to synchronize release
  numbers with kernel-dummy if the release number has been
  specified explicitly (tar-up with --release-string, --timestamp,
  or --source-timestamp).

-------------------------------------------------------------------
Thu Mar 20 08:47:56 CET 2008 - olh@suse.de

- remove patches.kernel.org/powerpc-needs-uboot
  not needed without mpc51xx support

-------------------------------------------------------------------
Thu Mar 20 08:40:53 CET 2008 - olh@suse.de

- disable gianfar network driver and unused freescale drivers

-------------------------------------------------------------------
Wed Mar 19 20:35:41 CET 2008 - gregkh@suse.de

- patch refreshes due to version update

-------------------------------------------------------------------
Wed Mar 19 19:19:29 CET 2008 - gregkh@suse.de

- Update to 2.6.25-rc6-git3
- Update config files.

-------------------------------------------------------------------
Wed Mar 19 19:06:29 CET 2008 - gregkh@suse.de

- Update to 2.6.25-rc6
 - which deleted the following patches:
   - patches.fixes/hibernation-snapshot-numa-workaround.patch
   - patches.fixes/acpi-fix-double-log-level.patch
   - patches.fixes/acpi_fix_mem_corruption.patch
   - patches.kernel.org/patch-2.6.25-rc5
   - patches.kernel.org/patch-2.6.25-rc5-git3
- Update config files.
- delete patches.arch/x86-nvidia-timer-quirk as it is not being used.

-------------------------------------------------------------------
Wed Mar 19 16:41:29 CET 2008 - olh@suse.de

- remove patches.arch/ppc-efika-ipic.patch
  disable mpc51xx support instead

-------------------------------------------------------------------
Tue Mar 18 18:28:21 CET 2008 - jeffm@suse.de

- rpm/kernel-binary.spec.in: Changed to just match %ix86

-------------------------------------------------------------------
Mon Mar 17 23:45:38 CET 2008 - olh@suse.de

- add patches.arch/ppc-efika-ipic.patch
  fix a crash in init_ipic_sysfs on efika

-------------------------------------------------------------------
Mon Mar 17 19:04:09 CET 2008 - agruen@suse.de

- post.sh: Fix a syntax error when creating the initrd.

-------------------------------------------------------------------
Mon Mar 17 12:18:20 CET 2008 - jbeulich@novell.com

- patches.xen/xen-quicklist.patch: Delete.
- Update i386 Xen config file.
- patches.xen/xen3-patch-2.6.25-rc5-rc6: 2.6.25-rc6.
- patches.xen/xen3-auto-xen-kconfig.diff,
  patches.xen/xen3-fixup-kconfig,
  patches.xen/xen3-patch-2.6.19,
  patches.xen/xen3-patch-2.6.20,
  patches.xen/xen3-patch-2.6.21,
  patches.xen/xen3-patch-2.6.22,
  patches.xen/xen3-patch-2.6.23,
  patches.xen/xen3-patch-2.6.24,
  patches.xen/xen3-patch-2.6.25-rc5,
  patches.xen/xen-x86-no-lapic,
  patches.xen/xen-x86-panic-no-reboot: Various adjustments.

-------------------------------------------------------------------
Sun Mar 16 06:26:30 CET 2008 - jeffm@suse.de

- rpm/kernel-binary.spec.in: Added an RPM conflict for 32-bit
  kernels and 64-bit glibc to avoid installing a 32-bit kernel
  with 64-bit userspace. (364433, et al)

-------------------------------------------------------------------
Fri Mar 14 20:03:12 CET 2008 - jeffm@suse.de

- scripts/tar-up.sh: Added --kbuild option to autogenerate
  release number based on branch and timestamp.

-------------------------------------------------------------------
Fri Mar 14 16:14:34 CET 2008 - jeffm@suse.de

- patches.apparmor/export-security_inode_permission-for-aufs:
  LSM: Export security_inode_permission for aufs (356902).

-------------------------------------------------------------------
Fri Mar 14 10:22:18 CET 2008 - agruen@suse.de

- Boot loader: do the same during initial installation as when
  updating a kernel package (FATE 302660).

-------------------------------------------------------------------
Thu Mar 13 17:07:38 CET 2008 - gregkh@suse.de

- Update to 2.6.25-rc5-git3

-------------------------------------------------------------------
Thu Mar 13 15:53:57 CET 2008 - olh@suse.de

- disable unuses pata platform and ibm newemac driver on powerpc

-------------------------------------------------------------------
Thu Mar 13 11:18:47 CET 2008 - olh@suse.de

- add patches.xen/xen-quicklist.patch
  fix kernel-xen compile, readd CONFIG_QUICKLIST for xen

-------------------------------------------------------------------
Wed Mar 12 18:56:09 CET 2008 - gregkh@suse.de

- remove alpha configs as they are no longer used

-------------------------------------------------------------------
Wed Mar 12 18:25:38 CET 2008 - gregkh@suse.de

- Enabled CONFIG_UNUSED_SYMBOLS for now.  It will be disabled
  after the next openSUSE alpha release.  It is being enabled
  for now to let some kmp packages still work while their
  maintainers are working to update them with the 2.6.25
  kernel changes.

-------------------------------------------------------------------
Wed Mar 12 18:09:37 CET 2008 - gregkh@suse.de

- refresh patches to apply cleanly

-------------------------------------------------------------------
Wed Mar 12 17:17:13 CET 2008 - gregkh@suse.de

- update to 2.6.25-rc5-git2

-------------------------------------------------------------------
Wed Mar 12 12:07:50 CET 2008 - sassmann@suse.de

- patches.arch/ppc-ps3-rename-wireless-interface.patch:
  rename ps3 wireless interface from eth? to wlan? for better
  handling in udev

-------------------------------------------------------------------
Wed Mar 12 10:24:38 CET 2008 - jbeulich@novell.com

- Update Xen patches to 2.6.25-rc5 and c/s 471.
- patches.xen/xen3-aslr-i386-and-x86_64-randomize-brk.patch:
  Delete.
- patches.xen/xen3-aslr-pie-executable-randomization.patch:
  Delete.
- patches.xen/xen3-early-firewire.diff: Delete.
- Update x86 config files.
- config.conf: Re-enable Xen configs.

-------------------------------------------------------------------
Tue Mar 11 19:02:10 CET 2008 - gregkh@suse.de

- add usb persist for storage devices across suspend to ram.  This is going to
  be in 2.6.26, just missed the .25 merge window.

-------------------------------------------------------------------
Tue Mar 11 18:10:51 CET 2008 - gregkh@suse.de

- Update to 2.6.26-rc5-git1
- Update config files.

-------------------------------------------------------------------
Tue Mar 11 00:34:29 CET 2008 - gregkh@suse.de

- update to 2.6.25-rc5

-------------------------------------------------------------------
Mon Mar 10 12:38:31 CET 2008 - agruen@suse.de

- scripts/tar-up.sh: Don't lose the EXTRAVERSION when overriding
  the release number with --release-string or --timestamp.

-------------------------------------------------------------------
Sun Mar  9 16:58:10 CET 2008 - jeffm@suse.de

- patches.fixes/hibernation-snapshot-numa-workaround.patch:
  swsusp: workaround for crash on NUMA (kernel.org#9966).

-------------------------------------------------------------------
Sat Mar  8 14:05:20 CET 2008 - agruen@suse.de

- Encode the EXTRAVERSION part of kernel release numbers in the
  RPM release instead of in the version. This resolves the problem
  that kernel releases like 2.6.25-rc4 would result in a package
  with a higher version than 2.6.25 according to RPM's versioning
  scheme (bug 271712).

-------------------------------------------------------------------
Fri Mar  7 17:52:55 CET 2008 - schwab@suse.de

- Update kdb patches.

-------------------------------------------------------------------
Thu Mar  6 19:14:44 CET 2008 - trenn@suse.de

- patches.fixes/acpi_fix_mem_corruption.patch: ACPI: Fix mem
  corruption (350017).
- patches.fixes/acpi_thermal_passive_cleanup.patch: Warn user
  about a BIOS bug in asus boards (350017).

-------------------------------------------------------------------
Thu Mar  6 17:46:28 CET 2008 - gregkh@suse.de

- Update s390 config files.

-------------------------------------------------------------------
Thu Mar  6 17:30:44 CET 2008 - gregkh@suse.de

- update to 2.6.24-rc5-git1

-------------------------------------------------------------------
Wed Mar  5 20:18:13 CET 2008 - gregkh@suse.de

- enable CONFIG_GROUP_SCHED

-------------------------------------------------------------------
Wed Mar  5 20:12:32 CET 2008 - gregkh@suse.de

- enable CONFIG_HIGH_RES_TIMERS on i386

-------------------------------------------------------------------
Wed Mar  5 19:35:37 CET 2008 - gregkh@suse.de

- enable CONFIG_USB_PERSIST for vanilla config files

-------------------------------------------------------------------
Wed Mar  5 19:29:20 CET 2008 - gregkh@suse.de

- refresh patches to apply cleanly with no fuzz
- enable CONFIG_USB_PERSIST so that users can enable this if they want

-------------------------------------------------------------------
Wed Mar  5 19:01:50 CET 2008 - gregkh@suse.de

- update the vanilla config files for CONFIG_DEBUG_RODATA

-------------------------------------------------------------------
Wed Mar  5 18:58:12 CET 2008 - gregkh@suse.de

- enable CONFIG_DEBUG_RODATA (Not really a debug option, something
  we need in all of our kernels.)

-------------------------------------------------------------------
Wed Mar  5 17:55:41 CET 2008 - gregkh@suse.de

- Update vanilla config files.

-------------------------------------------------------------------
Wed Mar  5 17:26:42 CET 2008 - jbeulich@novell.com

- patches.fixes/parport-mutex,
  patches.suse/stack-unwind: Fix merge mistakes.
- Update i386 config files.

-------------------------------------------------------------------
Wed Mar  5 17:02:33 CET 2008 - gregkh@suse.de

- Update tree to 2.6.25-rc4

-------------------------------------------------------------------
Wed Mar  5 12:29:48 CET 2008 - fseidel@suse.de

- add patches.fixes/fat_detect_media_wo_parttable.patch and
  patches.fixes/fat_valid_media.patch:
  detect FAT formated medias without partition table correctly
  (bnc 364365)

-------------------------------------------------------------------
Tue Mar  4 16:38:11 CET 2008 - olh@suse.de

- add patches.kernel.org/s390-defkeymap.patch
  Build fix for drivers/s390/char/defkeymap.c

-------------------------------------------------------------------
Tue Mar  4 16:08:29 CET 2008 - olh@suse.de

- enable ext2/3 acl support in ps3 kernel

-------------------------------------------------------------------
Tue Mar  4 15:33:29 CET 2008 - olh@suse.de

- Update to 2.6.25-rc3-git5

-------------------------------------------------------------------
Tue Mar  4 15:19:22 CET 2008 - olh@suse.de

- use suffix -ps3 for PS3 kernel, it is only used in otheros.bld

-------------------------------------------------------------------
Mon Mar  3 12:37:03 CET 2008 - lmb@suse.de

- rpm/kernel-binary.spec.in: Require udev >= 118.

-------------------------------------------------------------------
Mon Mar  3 11:47:35 CET 2008 - ak@suse.de

- patches.arch/x86-nvidia-timer-quirk: Delete.
  PCI device ID list still not complete and let's have the same
  crap as mainline for now. It would be better to fix the PCI
  ID lists (#302327)

-------------------------------------------------------------------
Sun Mar  2 22:14:06 CET 2008 - olh@suse.de

- add patches.fixes/ibmvstgt-fixes.patch
  fix oops in ibmvstgt init function

-------------------------------------------------------------------
Fri Feb 29 19:55:54 CET 2008 - olh@suse.de

- add patches.arch/ppc-pci-bogus-resources.patch
  fix bogus test for unassigned resources

-------------------------------------------------------------------
Thu Feb 28 16:20:06 CET 2008 - olh@suse.de

- disable CONFIG_CRYPTO_DEV_HIFN_795X on ppc32 due to __divdi3 usage
- update patches.kernel.org/powerpc-needs-uboot
  disable mkimage call in arch/powerpc/boot/wrapper

-------------------------------------------------------------------
Thu Feb 28 12:43:16 CET 2008 - olh@suse.de

- update patches.kernel.org/fixed-phy-select
  add dependency on libphy=y

-------------------------------------------------------------------
Wed Feb 27 22:19:45 CET 2008 - jdelvare@suse.de

- patches.fixes/acpi-fix-double-log-level.patch: ACPI: Fix a
  duplicate log level.

-------------------------------------------------------------------
Wed Feb 27 17:10:04 CET 2008 - trenn@suse.de

- patches.fixes/acpi_force-fan-active.patch: Delete.

-------------------------------------------------------------------
Tue Feb 26 21:57:45 CET 2008 - sdietrich@suse.de

- remove obsolete adaptive-locks patches
  patches.rt/rtmutex-adaptive-locks.patch: Delete.
  patches.rt/rtmutex-adjust-pi_lock-usage-in-wakeup.patch: Delete.
  patches.rt/rtmutex-optimize-wakeup.patch: Delete.
  patches.rt/rtmutex-rearrange.patch: Delete.
  patches.rt/rtmutex-remove-extra-try.patch: Delete.
  patches.rt/rtmutex-adaptive-mutexes.patch: Delete.
  patches.rt/rtmutex-adaptive-timeout.patch: Delete.
  patches.rt/rtmutex-lateral-steal.patch: Delete.
  patches.rt/rtmutex-lateral-steal-sysctl.patch: Delete.

-------------------------------------------------------------------
Tue Feb 26 13:37:05 CET 2008 - sassmann@suse.de

- remove patches included upstream
  patches.arch/ppc-ps3-gelic-cleanup.patch
  patches.arch/ppc-ps3-gelic-endianness.patch
  patches.arch/ppc-ps3-gelic-ethernet-linkstatus.patch
  patches.arch/ppc-ps3-gelic-fix-fallback.diff
  patches.arch/ppc-ps3-gelic-multiple-interface.patch
  patches.arch/ppc-ps3-gelic-remove-duplicate-ethtool-handlers.patch
  patches.arch/ppc-ps3-gelic-wireless-v2.patch

-------------------------------------------------------------------
Tue Feb 26 00:53:25 CET 2008 - jeffm@suse.de

- Update config files: Disabled CONFIG_INPUT_YEALINK per an old
  request from AJ.

-------------------------------------------------------------------
Tue Feb 26 00:38:27 CET 2008 - jeffm@suse.de

- Update to 2.6.25-rc3.

-------------------------------------------------------------------
Sun Feb 24 09:48:20 CET 2008 - sdietrich@suse.de

- patches.rt/0001-sched-count-of-queued-RT-tasks.patch: Delete.
- patches.rt/0002-sched-track-highest-prio-task-queued.patch:
  Delete.
- patches.rt/0003-sched-add-RT-task-pushing.patch: Delete.
- patches.rt/0004-sched-add-rt-overload-tracking.patch: Delete.
- patches.rt/0005-sched-pull-RT-tasks-from-overloaded-runqueues.patch:
  Delete.
- patches.rt/0006-sched-push-RT-tasks-from-overloaded-CPUs.patch:
  Delete.
- patches.rt/0007-sched-disable-standard-balancer-for-RT-tasks.patch:
  Delete.
- patches.rt/0008-sched-add-RT-balance-cpu-weight.patch: Delete.
- patches.rt/0009-sched-clean-up-this_rq-use-in-kernel-sched_rt.c.patch:
  Delete.
- patches.rt/0010-sched-de-SCHED_OTHER-ize-the-RT-path.patch:
  Delete.
- patches.rt/0011-sched-break-out-search-for-RT-tasks.patch:
  Delete.
- patches.rt/0012-sched-RT-balancing-include-current-CPU.patch:
  Delete.
- patches.rt/0013-sched-pre-route-RT-tasks-on-wakeup.patch:
  Delete.
- patches.rt/0014-sched-optimize-RT-affinity.patch: Delete.
- patches.rt/0015-sched-wake-balance-fixes.patch: Delete.
- patches.rt/0016-sched-RT-balance-avoid-overloading.patch:
  Delete.
- patches.rt/0017-sched-break-out-early-if-RT-task-cannot-be-migrated.patch:
  Delete.
- patches.rt/0018-sched-RT-balance-optimize.patch: Delete.
- patches.rt/0019-sched-RT-balance-optimize-cpu-search.patch:
  Delete.
- patches.rt/0020-sched-RT-balance-on-new-task.patch: Delete.
- patches.rt/0021-sched-clean-up-pick_next_highest_task_rt.patch:
  Delete.
- patches.rt/0022-sched-clean-up-find_lock_lowest_rq.patch:
  Delete.
- patches.rt/0023-sched-clean-up-overlong-line-in-kernel-sched_debug.patch:
  Delete.
- patches.rt/0024-sched-clean-up-kernel-sched_rt.c.patch: Delete.
- patches.rt/0025-sched-remove-rt_overload.patch: Delete.
- patches.rt/0026-sched-remove-leftover-debugging.patch: Delete.
- patches.rt/0027-sched-clean-up-pull_rt_task.patch: Delete.
- patches.rt/0028-sched-clean-up-schedule_balance_rt.patch:
  Delete.
- patches.rt/0029-sched-add-sched-domain-roots.patch: Delete.
- patches.rt/0030-sched-update-root-domain-spans-upon-departure.patch:
  Delete.
- patches.rt/0031-Subject-SCHED-Only-balance-our-RT-tasks-within-ou.patch:
  Delete.
- patches.rt/0032-sched-fix-sched_rt.c-join-leave_domain.patch:
  Delete.
- patches.rt/0033-sched-remove-unused-JIFFIES_TO_NS-macro.patch:
  Delete.
- patches.rt/0034-sched-style-cleanup-2.patch: Delete.
- patches.rt/0035-sched-add-credits-for-RT-balancing-improvements.patch:
  Delete.
- patches.rt/0036-sched-reactivate-fork-balancing.patch: Delete.
- patches.rt/0037-sched-whitespace-cleanups-in-topology.h.patch:
  Delete.
- patches.rt/0038-sched-no-need-for-affine-wakeup-balancing-in.patch:
  Delete.
- patches.rt/0039-sched-get-rid-of-new_cpu-in-try_to_wake_up.patch:
  Delete.
- patches.rt/0040-sched-remove-do_div-from-__sched_slice.patch:
  Delete.
- patches.rt/0041-sched-RT-balance-replace-hooks-with-pre-post-sched.patch:
  Delete.
- patches.rt/0042-sched-RT-balance-add-new-methods-to-sched_class.patch:
  Delete.
- patches.rt/0043-sched-RT-balance-only-adjust-overload-state-when-c.patch:
  Delete.
- patches.rt/0044-sched-remove-some-old-cpuset-logic.patch:
  Delete.

- Remove scheduler patches already upstream in 2.6.25-rc1

-------------------------------------------------------------------
Sat Feb 23 22:14:54 CET 2008 - jeffm@suse.de

- patches.kernel.org/libertas-section-conflict: libertas: fix
  section conflict.

-------------------------------------------------------------------
Sat Feb 23 19:45:26 CET 2008 - jeffm@suse.de

- Enabled patches.kernel.org/ps3-lpm-include

-------------------------------------------------------------------
Sat Feb 23 19:45:22 CET 2008 - jeffm@suse.de

- patches.kernel.org/spu_profiler-include: powerpc: spu_profiler
  build fix.

-------------------------------------------------------------------
Sat Feb 23 18:36:49 CET 2008 - jeffm@suse.de

- patches.kernel.org/ps3-lpm-include: ps3: lpm build fix.

-------------------------------------------------------------------
Sat Feb 23 18:25:06 CET 2008 - jeffm@suse.de

- patches.kernel.org/fixed-phy-select: powerpc: FSL_SOC requires
  FIXED_PHY.
- patches.kernel.org/lguest-fixups: lguest: Fix asm-offsets_32
  with correct config option.

-------------------------------------------------------------------
Sat Feb 23 07:51:44 CET 2008 - jeffm@suse.de

- Build fixes for ia64 and i386.

-------------------------------------------------------------------
Sat Feb 23 00:15:46 CET 2008 - jeffm@suse.de

- Update to 2.6.25-rc2-git6.
  - Removed:
    - patches.arch/ppc-pegasos-pata_via-fixup.patch: Delete.
    - patches.arch/ppc-pegasos-console-autodetection.patch: Delete.
    - patches.arch/ppc-ps3-make-dev_id-and-bus_id-u64.diff: Delete.
    - patches.arch/acpi_autoload_bay.patch: Delete.
    - patches.arch/small-acpica-extension-to-be-able-to-store-the-name-of.patch:
      Delete.
    - patches.arch/export-acpi_check_resource_conflict.patch: Delete.
    - patches.drivers/early-firewire.diff: Delete.
    - patches.drivers/scsi-throttle-SG_DXFER_TO_FROM_DEV-warning-better:
      Delete.
    - patches.drivers/libata-implement-force-parameter: Delete.
    - patches.drivers/igb-1.0.8-k2: Delete.
    - patches.drivers/always-announce-new-usb-devices.patch: Delete.
    - patches.drivers/nozomi.patch: Delete.
    - patches.drivers/libata-quirk_amd_ide_mode: Delete.
    - patches.fixes/acpi_autoload_baydock.patch: Delete.
    - patches.fixes/bluetooth_hci_dev_put.patch: Delete.
    - patches.fixes/bluetooth_hci_conn_childs.patch: Delete.
    - patches.fixes/mac80211-fix-hw-scan1.patch: Delete.
    - patches.fixes/mac80211-fix-hw-scan2.patch: Delete.
    - patches.fixes/libiscsi-missing-semicolon.diff: Delete.
    - patches.fixes/pci-quirk-enable-smbus-on-hp-xw4100.patch: Delete.
    - patches.kernel.org/patch-2.6.24.1: Delete.
    - patches.suse/acpi_dsdt_ssdt_initrd_initramfs.patch: Delete.
    - patches.suse/squashfs.patch.fixup: Delete.
    - patches.suse/aslr-pie-executable-randomization.patch: Delete.
    - patches.suse/aslr-i386-and-x86_64-randomize-brk.patch: Delete.
  - Xen and RT currently disabled.
  - SquashFS may not work.

-------------------------------------------------------------------
Fri Feb 22 21:10:57 CET 2008 - jeffm@suse.de

- scripts/embargo-filter: fixed and renabled check

-------------------------------------------------------------------
Fri Feb 22 18:34:18 CET 2008 - sdietrich@suse.de

- embargoed-patches: eliminate embargoed patches abuse.

-------------------------------------------------------------------
Fri Feb 22 16:48:37 CET 2008 - jeffm@suse.de

- scripts/embargo-filter: Disable check for non-existant patches.

-------------------------------------------------------------------
Fri Feb 22 15:27:05 CET 2008 - schwab@suse.de

- Update kdb patches.

-------------------------------------------------------------------
Fri Feb 22 13:10:33 CET 2008 - jbeulich@novell.com

- config/i386/xenpae: Rename to config/i386/xen.
- config.conf: Delete i386/xenpae.

-------------------------------------------------------------------
Thu Feb 21 16:41:27 CET 2008 - sdietrich@suse.de

- Update config files: update RT options for adaptive RT locks

-------------------------------------------------------------------
Thu Feb 21 15:30:06 CET 2008 - sdietrich@suse.de

- patches.rt/rtmutex-adaptive-mutexes.patch: cleanup.
- patches.rt/rtmutex-adaptive-timeout.patch: cleanup.
- patches.rt/rtmutex-lateral-steal-sysctl.patch: sysctl for
  runtime-control of lateral mutex stealing.

-------------------------------------------------------------------
Thu Feb 21 09:17:38 CET 2008 - jbeulich@novell.com

- Update Xen patches to c/s 425.
- patches.xen/sfc-network-driver: Solarflare: Standard network driver
  (disabled until status clarified).
- patches.xen/sfc-resource-driver: Solarflare: Resource driver
  (disabled until status clarified).
- Update Xen config files.

-------------------------------------------------------------------
Wed Feb 20 20:56:32 CET 2008 - ghaskins@suse.de

- adaptive-locking v20

-------------------------------------------------------------------
Wed Feb 20 20:36:00 CET 2008 - ghaskins@suse.de

- adaptive-locking v19

-------------------------------------------------------------------
Wed Feb 20 19:22:20 CET 2008 - jeffm@suse.de

- Update config files for dmraid45.

-------------------------------------------------------------------
Wed Feb 20 13:57:56 CET 2008 - bwalle@suse.de

- rpm/kernel-binary.spec.in: add PAGESIZE detection for
  makedumpfile.config from the .config file also for PPC64

-------------------------------------------------------------------
Wed Feb 20 13:17:21 CET 2008 - fseidel@suse.de

- patches.fixes/bluetooth_hci_dev_put.patch,
  patches.fixes/bluetooth_hci_conn_childs.patch,
  patches.fixes/bluetooth_hci_unregister_sysfs.patch:
  fix kernel crash after removing bluetooth adapter (bnc 359546)

-------------------------------------------------------------------
Tue Feb 19 21:55:32 CET 2008 - jeffm@suse.de

- patches.suse/dm-raid45-2.6.24-20080602a.patch: DMRAID45 module.

-------------------------------------------------------------------
Fri Feb 15 19:24:24 CET 2008 - sdietrich@suse.de

- Update to latest patch set:
- patches.rt/rearrange_rtspinlock_sleep:
  [PATCH 02/10] rearrange rtspinlock sleep
- patches.rt/optimize_rtspinlock_wakeup:
  [PATCH 03/10] optimize rtspinlock wakeup
- patches.rt/adaptive_RT_spinlock_support:
  [PATCH 04/10] Adaptive RT spinlock support
- patches.rt/add_timeout_mechanism: [PATCH 05/10]
  add a loop counter based timeoutmechanism
- patches.rt/adaptive_mutexes: [PATCH 06/10] adaptive mutexes
- patches.rt/adjust_pi_lock_usage_in_wakeup:
  [PATCH 07/10] Adjust pi_lock usage in wakeup
- patches.rt/optimize_printk_fastpath: [PATCH 08/10]
  optimize the !printk fastpath throughthe lock acquisition
- patches.rt/remove_extra_call_try_to_take_lock:
  [PATCH 09/10] remove the extra call to try_to_take_lock
- patches.rt/lateral_lock_steal: [PATCH 10/10] allow
  rt-mutex lock-stealing toinclude lateral priority

-------------------------------------------------------------------
Fri Feb 15 19:04:25 CET 2008 - sdietrich@suse.de

- embargoed-patches: (embargo development RT throughput patches)
- Update config files (RT config options)
- patches.rt/optimize_rtspinlock_wakeup: optimize rtspinlock
  wakeup.
- patches.rt/adaptive_RT_spinlock_support: Adaptive RT spinlock
  support.
- patches.rt/add_timeout_mechanism: add
  a loop counter based timeout mechanism
- patches.rt/adaptive_mutexes: adaptive mutexes
- patches.rt/adjust_pi_lock_usage_in_wakeup:
  Adjust pi_lock usage in wakeup
- patches.rt/optimize_printk_fastpath: optimize
  the !printk fastpath through the lockacquisition
- patches.rt/remove_extra_call_try_to_take_lock:
  remove the extra call to try_to_take_lock
- patches.rt/lateral_lock_steal: allow rt-mutex
  lock-stealing to include lateralpriority
- patches.rt/rearrange_rtspinlock_sleep: cleanup rtspinlock sleep

-------------------------------------------------------------------
Thu Feb 14 17:18:40 CET 2008 - jeffm@suse.de

- Removed unused OCFS2 patches.

-------------------------------------------------------------------
Thu Feb 14 16:10:31 CET 2008 - jeffm@suse.de

- Removed old commented out ocfs2 patchset.

-------------------------------------------------------------------
Thu Feb 14 03:10:06 CET 2008 - teheo@suse.de

- patches.drivers/libata-quirk_amd_ide_mode: PCI: modify SATA
  IDE mode quirk (345124).

-------------------------------------------------------------------
Wed Feb 13 22:50:44 CET 2008 - jeffm@suse.de

- patches.suse/ocfs2-03-split-disk-heartbeat-out.diff: Fixed
  section conflict.

-------------------------------------------------------------------
Wed Feb 13 21:59:37 CET 2008 - jeffm@suse.de

- Update config files.

-------------------------------------------------------------------
Wed Feb 13 21:47:43 CET 2008 - jeffm@suse.de

- Merged and re-enabled OCFS2 userspace clustering

-------------------------------------------------------------------
Wed Feb 13 10:41:01 CET 2008 - jdelvare@suse.de

- config/*: Don't build i2c algorithm drivers that we do not use.
- supported.conf: Drop i2c-elektor and i2c-algo-pcf, we don't ship
  them.

-------------------------------------------------------------------
Tue Feb 12 01:59:51 CET 2008 - teheo@suse.de

Build fix for section mismatch check.

- patches.drivers/libata-implement-force-parameter: libata:
  implement libata.force module parameter (337610).

-------------------------------------------------------------------
Mon Feb 11 08:50:40 CET 2008 - teheo@suse.de

- patches.drivers/libata-force-cable-type: Delete.
- patches.drivers/libata-implement-force-parameter: libata:
  implement libata.force module parameter (337610).

-------------------------------------------------------------------
Fri Feb  8 22:07:58 CET 2008 - gregkh@suse.de

- Update to 2.6.24.1
  - fixes CVE-2008-0007, CVE-2008-0009, CVE-2008-0010
  - lots of USB device ids updated
  - lots of other bugfixes
  - removed patches.fixes/bootstrap-memoryless-node.patch as it is now
    contained within.

-------------------------------------------------------------------
Fri Feb  8 18:41:55 CET 2008 - gregkh@suse.de

- Move ipv6-no-autoconf to xen directory as it is a Xen bugfix

-------------------------------------------------------------------
Fri Feb  8 18:33:31 CET 2008 - bwalle@suse.de

- patches.arch/ppc-fix-prpmc2800: remove patch since it's not needed
  with current binutils any more

-------------------------------------------------------------------
Fri Feb  8 18:32:21 CET 2008 - bwalle@suse.de

- patches.drivers/igb-2007-12-11: Delete.
- patches.drivers/igb-1.0.8-k2: Update to latest version which is
  also upstream now in the 2.6.25 tree.

-------------------------------------------------------------------
Fri Feb  8 18:10:48 CET 2008 - gregkh@suse.de

- Remove NO_BRP_NOEXECSTACK from the .spec files as it is obsolete
  and doesn't do anything anymore.

-------------------------------------------------------------------
Fri Feb  8 15:57:31 CET 2008 - jbeulich@novell.com

- patches.xen/xen3-auto-common.diff,
  patches.xen/xen3-patch-2.6.23: fix merge mistake.

-------------------------------------------------------------------
Fri Feb  8 11:54:11 CET 2008 - jbenc@suse.cz

- Update config files: disabled CONFIG_BCM43XX.

-------------------------------------------------------------------
Wed Feb  6 19:01:22 CET 2008 - jeffm@suse.de

- patches.apparmor/vfs-mkdir.diff: Added missing case in
  kernel/cgroup.c

-------------------------------------------------------------------
Wed Feb  6 17:30:21 CET 2008 - fseidel@suse.de

- updated patches.drivers/nozomi.patch: mainline info

-------------------------------------------------------------------
Wed Feb  6 11:59:23 CET 2008 - sdietrich@suse.de

- Update config files: RT@1KHz, sched groups & cpusets enabled.

-------------------------------------------------------------------
Wed Feb  6 09:45:37 CET 2008 - olh@suse.de

- enable bnx2 on ppc64 (bnc 359114 - LTC42106)

-------------------------------------------------------------------
Wed Feb  6 00:25:53 CET 2008 - gregkh@suse.de

- remove unused lockd patches:
  - patches.suse/lockd-switchable-statd
  - patches.suse/lockd-kernel-statd
  - patches.suse/lockd-suse-config
  - patches.suse/lockd-max-hosts-dynamic

-------------------------------------------------------------------
Tue Feb  5 23:42:17 CET 2008 - oneukum@suse.de

- patches.suse/usb_printer_no_auto.diff: Delete.
  Obsoleted by mainline change

-------------------------------------------------------------------
Tue Feb  5 07:39:47 CET 2008 - gregkh@suse.de

- Enable CONFIG_TASK_IO_ACCOUNTING (bnc 356547) for RT kernels

-------------------------------------------------------------------
Tue Feb  5 00:40:11 CET 2008 - gregkh@suse.de

- Enable CONFIG_TASK_IO_ACCOUNTING (bnc 356547)

-------------------------------------------------------------------
Thu Jan 31 18:55:04 CET 2008 - sdietrich@suse.de

- patches.rt/megasas_IRQF_NODELAY.patch: Convert megaraid sas
  IRQ to non-threaded IRQ.
- patches.rt/version.patch: Delete (unused).

-------------------------------------------------------------------
Thu Jan 31 15:26:24 CET 2008 - jbenc@suse.cz

- patches.fixes/mac80211-fix-hw-scan1.patch,
  patches.fixes/mac80211-fix-hw-scan2.patch: mac80211: hardware
  scan rework (bnc#307050).

-------------------------------------------------------------------
Thu Jan 31 07:55:15 CET 2008 - sdietrich@suse.de

- Remove a legacy tweak carried over from the 10.3 Kernel,
  enable the affinity load-balancing sysctl.

-------------------------------------------------------------------
Wed Jan 30 04:53:53 CET 2008 - sdietrich@suse.de

- patches.rt/x86-ticket-lock.patch: FIFO ticket lock spinlocks
  for x86 (RT).
- patches.rt/rt-mutex-i386.patch: Resolve conflicts.

-------------------------------------------------------------------
Tue Jan 29 10:50:27 CET 2008 - olh@suse.de

- really skip kernel-ps3 in suse_kernel_module_package rpm macro

-------------------------------------------------------------------
Tue Jan 29 09:15:24 CET 2008 - jbeulich@novell.com

- Update Xen patches to 2.6.24 final and c/s 399.
- patches.xen/xen3-seccomp-disable-tsc-option: [PATCH seccomp:
  make tsc disabling optional (191123).

-------------------------------------------------------------------
Sat Jan 26 13:02:54 CET 2008 - sdietrich@suse.de

- Linux-RT 2.6.24-rt1 (many patches in patches.rt refreshed).
- patches.rt/series: Delete (unused).

-------------------------------------------------------------------
Sat Jan 26 10:53:48 CET 2008 - olh@suse.de

- update patches.arch/ppc-efika-modalias.patch
  use struct device_attribute to fix oops on boot

-------------------------------------------------------------------
Fri Jan 25 23:33:07 CET 2008 - jeffm@suse.de

- scripts/sequence-patch.sh: Updated to include $EXTRA_SYMBOLS in
  $PATCH_DIR (e.g.: --symbol=RT creates linux-2.6.24-RT)

-------------------------------------------------------------------
Fri Jan 25 18:03:54 CET 2008 - jeffm@suse.de

- patches.rt/rcu-new-1.patch: Updated context against 2.6.24.

-------------------------------------------------------------------
Fri Jan 25 17:40:39 CET 2008 - olh@suse.de

- add patches.fixes/bootstrap-memoryless-node.patch
  slab: fix bootstrap on memoryless node

-------------------------------------------------------------------
Fri Jan 25 01:58:43 CET 2008 - gregkh@suse.de

- refresh allmost all patches to apply cleanly and have a proper
  diffstat (except for the xen patches, they were left alone...)

-------------------------------------------------------------------
Fri Jan 25 01:48:56 CET 2008 - gregkh@suse.de

- Update to 2.6.24

-------------------------------------------------------------------
Thu Jan 24 22:55:26 CET 2008 - olh@suse.de

- always skip kernel-ps3 in suse_kernel_module_package rpm macro

-------------------------------------------------------------------
Thu Jan 24 16:33:25 CET 2008 - sdietrich@suse.de

- Update config files: set SYSFS_DEPRECATED for reverse 
  compatibility with SLERT

-------------------------------------------------------------------
Tue Jan 22 15:43:40 CET 2008 - olh@suse.de

- update patches.arch/ppc-efika-modalias.patch
  simplify patch

-------------------------------------------------------------------
Tue Jan 22 13:05:36 CET 2008 - agruen@suse.de

- patches.rpmify/cloneconfig.diff: Adjust to upstream i386 + x86_64
  merge (347712).

-------------------------------------------------------------------
Tue Jan 22 09:37:13 CET 2008 - sassmann@suse.de

- add defconfig for ps3 kernel
- add entry for ps3 defconfig in config.conf
- add support for kernels without loadable modules to rpm/kernel-binary.spec.in
- include ps3 target in scripts/tar-up_and_run_mbuild.sh

-------------------------------------------------------------------
Mon Jan 21 22:46:59 CET 2008 - sdietrich@suse.de

- Update config files (RT)

-------------------------------------------------------------------
Mon Jan 21 14:48:45 CET 2008 - sdietrich@suse.de

- Linux-RT 2.6.24-rc8-rt1

-------------------------------------------------------------------
Mon Jan 21 10:45:35 CET 2008 - olh@suse.de

- add patches.arch/ppc-pegasos-pata_via-fixup.patch
  call chrp_pci_fixup_vt8231_ata() later to allow pata_via usage

-------------------------------------------------------------------
Mon Jan 21 08:48:02 CET 2008 - aj@suse.de

- Remove unused config/s390/rt.

-------------------------------------------------------------------
Fri Jan 18 23:30:24 CET 2008 - jeffm@suse.de

- patches.rt/irq-flags-unsigned-long.patch: Delete.

-------------------------------------------------------------------
Fri Jan 18 23:21:31 CET 2008 - jeffm@suse.de

- Update to 2.6.24-rc8-git2.

-------------------------------------------------------------------
Fri Jan 18 17:14:28 CET 2008 - jeffm@suse.de

- Enabled 2.6.24-rc8-git1.

-------------------------------------------------------------------
Fri Jan 18 13:40:29 CET 2008 - jbenc@suse.cz

- patches.fixes/rt2x00-remove-duplicate-id.patch: Delete. The patch
  is not correct, there exist two cards with different chipsets but
  the same USB ID.

-------------------------------------------------------------------
Fri Jan 18 11:56:54 CET 2008 - jbenc@suse.cz

- patches.fixes/rt2x00-remove-duplicate-id.patch: rt2x00: remove
  duplicate USB ID (350956).

-------------------------------------------------------------------
Fri Jan 18 10:49:25 CET 2008 - olh@suse.de

- sync powerpc vanilla with default .config to enable libata

-------------------------------------------------------------------
Fri Jan 18 10:19:43 CET 2008 - olh@suse.de

- add patches.arch/ppc-pegasos-mv643xx_eth-modalias.patch
  provide module alias platform:mv643xx_eth

-------------------------------------------------------------------
Thu Jan 17 19:28:39 CET 2008 - jeffm@suse.de

- Update to 2.6.24-rc8-git1.

-------------------------------------------------------------------
Wed Jan 16 17:36:48 CET 2008 - jeffm@suse.de

- Update to 2.6.24-rc8.

-------------------------------------------------------------------
Sun Jan 13 16:48:14 CET 2008 - jeffm@suse.de

- Update to 2.6.24-rc7-git5.

-------------------------------------------------------------------
Fri Jan 11 20:34:52 CET 2008 - jeffm@suse.de

- Update to 2.6.24-rc7-git3.

-------------------------------------------------------------------
Fri Jan 11 12:33:26 CET 2008 - jbeulich@novell.com

- Update Xen patches to c/s 372 and 2.6.24-rc7.
- patches.xen/xen3-aux-at_vector_size.patch: Delete.
- Update Xen config files.

-------------------------------------------------------------------
Thu Jan 10 11:53:37 CET 2008 - olh@suse.de

- update patches.arch/ppc-efika-ethernet-phy.patch
  move Forth code to fixup_device_tree_efika

-------------------------------------------------------------------
Wed Jan  9 17:52:44 CET 2008 - schwab@suse.de

- Fix debug package build.

-------------------------------------------------------------------
Wed Jan  9 17:43:26 CET 2008 - oneukum@suse.de

- Update config files. CONFIG_USB_SUSPEND default

-------------------------------------------------------------------
Wed Jan  9 17:05:00 CET 2008 - schwab@suse.de

- Update kdb patches.

-------------------------------------------------------------------
Wed Jan  9 13:46:22 CET 2008 - jbeulich@novell.com

- patches.suse/stack-unwind: Another try...

-------------------------------------------------------------------
Wed Jan  9 13:37:17 CET 2008 - jeffm@suse.de

- Update config files: Enabled CONFIG_SCSI_SAS_ATA. (346990)

-------------------------------------------------------------------
Wed Jan  9 11:36:44 CET 2008 - jbeulich@novell.com

- patches.suse/stack-unwind: Fix CONFIG_FRAME_POINTER build.

-------------------------------------------------------------------
Wed Jan  9 09:49:45 CET 2008 - jbeulich@novell.com

- patches.suse/stack-unwind: DWARF2 EH-frame based stack
  unwinding.
- patches.xen/xen3-stack-unwind: DWARF2 EH-frame based stack
  unwinding.
- Update config files.

-------------------------------------------------------------------
Tue Jan  8 21:29:36 CET 2008 - jeffm@suse.de

- patches.fixes/seccomp-disable-tsc-option: Fixed so it only applies
  to i386, and updated config files.

-------------------------------------------------------------------
Tue Jan  8 21:23:05 CET 2008 - jeffm@suse.de

- patches.fixes/seccomp-disable-tsc-option: [PATCH] seccomp:
  make tsc disabling optional (191123).

-------------------------------------------------------------------
Tue Jan  8 16:50:53 CET 2008 - olh@suse.de

- add patches.arch/ppc-efika-ethernet-phy.patch
  drop patches.arch/ppc-efika-bestcomm-ethernet.patch
  provide phy-handle property for fec_mpc52xx (347234)

-------------------------------------------------------------------
Tue Jan  8 14:18:29 CET 2008 - teheo@suse.de

- patches.drivers/libata-force-cable-type: libata: implement
  libata.force_cbl parameter (337610).

-------------------------------------------------------------------
Mon Jan  7 16:47:31 CET 2008 - jeffm@suse.de

- Update to 2.6.24-rc7.

-------------------------------------------------------------------
Mon Jan  7 10:30:30 CET 2008 - teheo@suse.de

- patches.drivers/libata-sata_nv-disable-ADMA: sata_nv: disable
  ADMA by default (346508).

-------------------------------------------------------------------
Mon Jan  7 10:11:12 CET 2008 - teheo@suse.de

Bug 347708.  port_info for vmw was being assigned to the wrong index.

- patches.drivers/libata-ata_piix-vmw-ign-DMA-err: ata_piix:
  ignore ATA_DMA_ERR on vmware ich4 (258256).

-------------------------------------------------------------------
Mon Jan  7 09:39:36 CET 2008 - teheo@suse.de

As the rest of kernel has caught up now, this one is no longer
necessary.

- patches.drivers/libata-fix-up-build-after-upstream-update.patch:
  Delete.

-------------------------------------------------------------------
Mon Jan  7 09:36:48 CET 2008 - teheo@suse.de

- patches.drivers/libata-fix-up-build-after-upstream-update.patch:
  Delete.
- patches.drivers/libata-ata_piix-vmw-ign-DMA-err: ata_piix:
  ignore ATA_DMA_ERR on vmware ich4 (258256).

-------------------------------------------------------------------
Fri Jan  4 17:09:31 CET 2008 - jeffm@suse.de

- Update config files for -vanilla.

-------------------------------------------------------------------
Fri Jan  4 16:49:44 CET 2008 - jeffm@suse.de

- patches.rt/timer-freq-tweaks.patch: Adjusted context.

-------------------------------------------------------------------
Fri Jan  4 16:49:21 CET 2008 - jeffm@suse.de

- Update config files.

-------------------------------------------------------------------
Fri Jan  4 16:37:59 CET 2008 - jeffm@suse.de

- Update to 2.6.24-rc6-git11.

-------------------------------------------------------------------
Wed Jan  2 17:03:25 CET 2008 - jblunck@suse.de

- rpm/kernel-binary.spec.in: Copy debug sources to a proper location.

-------------------------------------------------------------------
Tue Jan  1 22:14:32 CET 2008 - jeffm@suse.de

- Update to 2.6.24-rc6-git7.

-------------------------------------------------------------------
Tue Jan  1 22:11:46 CET 2008 - jeffm@suse.de

- scripts/run_oldconfig.sh: Removed RT symbol from EXTRA_SYMBOLS.
  We add it manually when building the patch list. This allows
  the script to work with the RT kernel without having to remove
  all the other configs from config.conf first.

<|MERGE_RESOLUTION|>--- conflicted
+++ resolved
@@ -1,15 +1,14 @@
 -------------------------------------------------------------------
-<<<<<<< HEAD
 Fri Nov  7 06:32:54 CET 2008 - gregkh@suse.de
 
 - patches.suse/perfmon2.patch: perfmon2 (bnc#430298).
-=======
+
+-------------------------------------------------------------------
 Fri Nov  7 05:21:56 CET 2008 - nfbrown@suse.de
 
 - patches.fixes/nfs-write.c-bug-removal.patch: Revert "NFS:
   Allow redirtying of a completed unstable write." (442267).
   It causes a BUG().
->>>>>>> 4703c810
 
 -------------------------------------------------------------------
 Fri Nov  7 04:18:42 CET 2008 - nfbrown@suse.de
