--- conflicted
+++ resolved
@@ -1,9 +1,4 @@
 -------------------------------------------------------------------
-<<<<<<< HEAD
-Fri Dec 11 09:28:05 CET 2009 - tiwai@suse.de
-
-- Update config files: set back to CONFIG_SOUND=m
-=======
 Mon Dec 14 22:58:22 CET 2009 - jjolly@suse.de
 
 - patches.arch/s390-04-01-clear-high-regs.patch: kernel:
@@ -282,7 +277,11 @@
   fails to tresspass LUNs on CLARiiON arrays (bnc#484529).
 - patches.suse/dm-mpath-no-partitions-feature: Disable partitions
   scan for multipathed devices (bnc#402922,bnc#514767).
->>>>>>> a757d645
+
+-------------------------------------------------------------------
+Fri Dec 11 09:28:05 CET 2009 - tiwai@suse.de
+
+- Update config files: set back to CONFIG_SOUND=m
 
 -------------------------------------------------------------------
 Fri Dec 11 08:59:39 CET 2009 - tiwai@suse.de
