--- conflicted
+++ resolved
@@ -1,5 +1,8 @@
 -------------------------------------------------------------------
-<<<<<<< HEAD
+Thu Jan 21 20:20:46 MSK 2010 - astarikovskiy@suse.de
+
+- supported.conf: added power_meter driver (FATE #306959). 
+-------------------------------------------------------------------
 Thu Jan 21 18:16:54 CET 2010 - tonyj@suse.de
 
 - config.conf: add -trace flavor for s390* at Ihno's request
@@ -7,11 +10,6 @@
   Both related to FATE# 307051.
 - patches.trace/ftrace-framepointer.diff: Delete.
 
-=======
-Thu Jan 21 20:20:46 MSK 2010 - astarikovskiy@suse.de
-
-- supported.conf: added power_meter driver (FATE #306959). 
->>>>>>> e952843f
 -------------------------------------------------------------------
 Thu Jan 21 14:41:29 CET 2010 - hare@suse.de
 
