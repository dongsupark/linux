--- conflicted
+++ resolved
@@ -1,13 +1,4 @@
 -------------------------------------------------------------------
-<<<<<<< HEAD
-Wed Feb  3 20:20:03 CET 2010 - tonyj@suse.de
-
-- Update config files.  Remove FTRACE from all non-trace kernels.
-  fourier.suse.de/mlarch/SuSE/kernel/2010/kernel.2010.01/msg00233.html
-
-  Some trace relics remain since OPROFILE selects CONFIG_TRACING even
-  though it appears only RING_BUFFER is needed (mainline commit d69d59f4)
-=======
 Thu Feb  4 02:45:09 CET 2010 - bphilips@suse.de
 
 - patches.drivers/qlge-0001-move-reset-from-eeh-io_resume-to-slot_reset.patch:
@@ -17,7 +8,15 @@
 - patches.drivers/qlge-0003-add-check-for-eeh-failure-when-closing-device.patch:
   qlge: Add check for eeh failure when closing
   device. (bnc#575956).
->>>>>>> 453db176
+
+-------------------------------------------------------------------
+Wed Feb  3 20:20:03 CET 2010 - tonyj@suse.de
+
+- Update config files.  Remove FTRACE from all non-trace kernels.
+  fourier.suse.de/mlarch/SuSE/kernel/2010/kernel.2010.01/msg00233.html
+
+  Some trace relics remain since OPROFILE selects CONFIG_TRACING even
+  though it appears only RING_BUFFER is needed (mainline commit d69d59f4)
 
 -------------------------------------------------------------------
 Wed Feb  3 19:17:01 CET 2010 - jbohac@suse.cz
@@ -242,14 +241,14 @@
   ocfs2: Handle O_DIRECT when writing to a refcounted cluster..
 
 -------------------------------------------------------------------
+Wed Jan 27 17:01:49 CET 2010 - jslaby@suse.de
+
+- patches.suse/kdb-common: Fix hid crash (bnc#570591)
+
+-------------------------------------------------------------------
 Wed Jan 27 16:13:27 CET 2010 - jbeulich@novell.com
 
 - Update EC2 config files.
-
--------------------------------------------------------------------
-Wed Jan 27 17:01:49 CET 2010 - jslaby@suse.de
-
-- patches.suse/kdb-common: Fix hid crash (bnc#570591)
 
 -------------------------------------------------------------------
 Wed Jan 27 15:08:18 CET 2010 - hare@suse.de
