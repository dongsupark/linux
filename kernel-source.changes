--- conflicted
+++ resolved
@@ -1,5 +1,24 @@
 -------------------------------------------------------------------
-<<<<<<< HEAD
+Fri Aug 21 16:05:42 CEST 2009 - mmarek@suse.cz
+
+- rpm/post.sh: Do not call /sbin/module_upgrade, the rename
+  happened before SLES10.
+
+-------------------------------------------------------------------
+Fri Aug 21 16:00:46 CEST 2009 - mmarek@suse.cz
+
+- rpm/module-renames: Delete, we don't need to care about modules
+  renamed before SLES10. Also, current mkinitrd gets the list of
+  storage drivers based on pci ids.
+
+-------------------------------------------------------------------
+Fri Aug 21 15:50:51 CEST 2009 - mmarek@suse.cz
+
+- rpm/post.sh, rpm/postun.sh: drop support for SLE10, the package
+  can't be installed on SLE10 as is, so why not make it more
+  adventurous.
+
+-------------------------------------------------------------------
 Fri Aug 21 15:48:15 CEST 2009 - mmarek@suse.cz
 
 - rpm/kernel-binary.spec.in: remove product(openSUSE) supplements
@@ -96,28 +115,6 @@
   - Eliminated 7 patches.
 
 ------------------------------------------------------------------
-=======
-Fri Aug 21 16:05:42 CEST 2009 - mmarek@suse.cz
-
-- rpm/post.sh: Do not call /sbin/module_upgrade, the rename
-  happened before SLES10.
-
--------------------------------------------------------------------
-Fri Aug 21 16:00:46 CEST 2009 - mmarek@suse.cz
-
-- rpm/module-renames: Delete, we don't need to care about modules
-  renamed before SLES10. Also, current mkinitrd gets the list of
-  storage drivers based on pci ids.
-
--------------------------------------------------------------------
-Fri Aug 21 15:50:51 CEST 2009 - mmarek@suse.cz
-
-- rpm/post.sh, rpm/postun.sh: drop support for SLE10, the package
-  can't be installed on SLE10 as is, so why not make it more
-  adventurous.
-
--------------------------------------------------------------------
->>>>>>> f01154ff
 Thu Aug 13 12:06:50 CEST 2009 - tiwai@suse.de
 
 - patches.drivers/alsa-hda-42-hp-more-quirk: ALSA: hda - Add
