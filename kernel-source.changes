-------------------------------------------------------------------
<<<<<<< HEAD
Fri Nov  7 11:38:01 CET 2008 - kkeil@suse.de

- patches.drivers/igb-pf.patch: VF enabled igb driver (fate#305004)
=======
Fri Nov  7 11:36:48 CET 2008 - olh@suse.de

- stop building kernel-default and kernel-ps3 in dist ppc64,
  they are openSuSE only packages
>>>>>>> 008bc690

-------------------------------------------------------------------
Fri Nov  7 11:13:35 CET 2008 - olh@suse.de

- rpm/kernel-binary.spec.in: extracting debuginfo from vdso fails
  on powerpc, disable vdso_install for the time being

-------------------------------------------------------------------
Fri Nov  7 10:48:07 CET 2008 - jbeulich@novell.com

- patches.xen/xen3-intel-ibex-peak-device-ids.patch: x86/PCI: irq
  and pci_ids patch for Intel Ibex Peak DeviceIDs (bnc#415383).

-------------------------------------------------------------------
Fri Nov  7 10:24:22 CET 2008 - olh@suse.de

- rpm/post.sh: reject legacy iSeries again

-------------------------------------------------------------------
Fri Nov  7 10:12:06 CET 2008 - olh@suse.de

- build a 32bit and a 64bit vanilla kernel on powerpc

-------------------------------------------------------------------
Fri Nov  7 08:51:07 CET 2008 - olh@suse.de

- rpm/kernel-binary.spec.in: no vdso in vanilla and ps3 kernel

-------------------------------------------------------------------
Fri Nov  7 08:26:35 CET 2008 - gregkh@suse.de

- patches.kernel.org/net-fix-recursive-descent-in-__scm_destroy.patch:
  net: Fix recursive descent in __scm_destroy()..

-------------------------------------------------------------------
Fri Nov  7 08:07:10 CET 2008 - olh@suse.de

- remove patches.arch/ppc64-rpanote-relocate-firmware.patch
  older firmware versions can handle relocation properly (bnc#427960)

-------------------------------------------------------------------
Fri Nov  7 07:56:00 CET 2008 - jjolly@suse.de

- patches.drivers/cxgb3-get_drvinfo-deadlock.patch: RDMA/cxgb3:
  deadlock in iw_cxgb3 can cause hang when configuring
  interface. (bnc#430998).

-------------------------------------------------------------------
Fri Nov  7 06:32:54 CET 2008 - gregkh@suse.de

- patches.suse/perfmon2.patch: perfmon2 (bnc#430298).

-------------------------------------------------------------------
Fri Nov  7 05:21:56 CET 2008 - nfbrown@suse.de

- patches.fixes/nfs-write.c-bug-removal.patch: Revert "NFS:
  Allow redirtying of a completed unstable write." (442267).
  It causes a BUG().

-------------------------------------------------------------------
Fri Nov  7 04:18:42 CET 2008 - nfbrown@suse.de

- patches.kernel.org/md-raid10-recovoery-fix.path: md: fix bug
  in raid10 recovery..
- patches.suse/md-notify-when-stopped: md: notify udev when an
  md array is stopped..:  Removed much of this patch as it turned out
  to be both buggy and unnecessary (the ioctl can be done from
  mdadm).

-------------------------------------------------------------------
Thu Nov  6 21:38:27 CET 2008 - kkeil@suse.de

- patches.drivers/ixgbe-sfp.patch: ixgbe driver update to add
  Longcove (SFP+) NIC support for FCoE needs (bnc#442411)

-------------------------------------------------------------------
Thu Nov  6 20:15:19 CET 2008 - gregkh@suse.de

- enable CONFIG_X86_SUMMIT, CONFIG_X86_ES7000, and CONFIG_X86_BIGSMP
  for the i386 default kernel, so that the installer can actually
  boot on "modern" multiprocessor i386 boxes (bnc#428247)

-------------------------------------------------------------------
Thu Nov  6 19:17:46 CET 2008 - jblunck@suse.de

- rpm/kernel-binary.spec.in: Call make vdso_install only on x86 and ppc.

-------------------------------------------------------------------
Thu Nov  6 18:50:47 CET 2008 - jblunck@suse.de

- rpm/kernel-binary.spec.in: Call make vdso_install to install the
  vdso shared objects for debugging.

-------------------------------------------------------------------
Thu Nov  6 17:31:25 CET 2008 - jjolly@suse.de

- patches.drivers/intel-ibex-peak-device-ids.patch: x86/PCI: irq
  and pci_ids patch for Intel Ibex Peak DeviceIDs (bnc#415383).
- patches.drivers/intel-ibex-peak-device-support.patch: i2c-i801:
  Add support for Intel Ibex Peak (bnc#415383).

-------------------------------------------------------------------
Thu Nov  6 16:11:54 CET 2008 - jjolly@suse.de

- patches.arch/s390-03-01-stp-init.patch: Fixed patch for build
- patches.arch/s390-03-04-qdio_multicast_performance.patch: dasd:
  fix  message flood for unsolicited interrupts (bnc#440610).
- patches.arch/s390-03-05-dasd-block-uevent.patch: dasd: DASD
  uevents are not sent correctly (bnc#440610,LTC#49429).
- patches.arch/s390-03-06-zfcp-hexdump.patch: zfcp: fix hexdump
  data in s390dbf traces (bnc#440610).

-------------------------------------------------------------------
Thu Nov  6 15:52:52 CET 2008 - jjolly@suse.de

- patches.arch/s390-03-01-stp-init.patch: kernel: Fix
  initialization of stp. (bnc#440610,LTC#49639).
- patches.arch/s390-03-02-setup_memory.patch: kernel: Fix range
  for add_active_range() in setup_memory() (bnc#440610,LTC#49639).
- patches.arch/s390-03-03-dasd_unsolicited_interrupt.patch:
  dasd: fix  message flood for unsolicited interrupts
  (bnc#440610,LTC#49639).

-------------------------------------------------------------------
Thu Nov  6 15:16:13 CET 2008 - jjolly@suse.de

- patches.arch/s390-02-10-zfcp-scan-online.patch: wait for port
  scan when setting FCP device online (bnc#434333).

-------------------------------------------------------------------
Thu Nov  6 12:11:01 CET 2008 - jbeulich@novell.com

- Update Xen patches to 2.6.27.4 and c/s 718.
- Update Xen config files.
- patches.arch/x86_sgi_cpus4096-05-update-send_IPI_mask.patch: Include
  pv-ops-Xen changes here
- patches.xen/x86_sgi_xen-x86-cpus4096.patch: Delete.
- patches.xen/xen-configurable-guest-devices: allow number of
  guest devices to be configurable.
- patches.xen/xen-cpufreq-report: make /proc/cpuinfo track
  CPU speed.
- patches.xen/xen-ipi-per-cpu-irq: fold IPIs onto a single
  IRQ each.
- patches.xen/xen-rtl2860-build: Rename to ...
- patches.xen/xen-rt2860-build: ... this.
- patches.xen/xen-sysdev-suspend: use base kernel suspend/resume
  infrastructure.
- patches.xen/xen-virq-per-cpu-irq: fold per-CPU VIRQs onto a
  single IRQ each.
- patches.xen/xen-x86-mmu-batching: Delete.
- patches.xen/xen3-patch-2.6.27.3-4: Linux 2.6.27.4.
- patches.xen/xen3-x2APIC_PATCH_20_of_41_cff73a6ffaed726780b001937d2a42efde553922:
  x64, x2apic/intr-remap: introcude self IPI to genapic routines
  (fate #303948 and fate #303984).
- patches.xen/xen3-x86_sgi_cpus4096-02-fix-send_call_func_ip.patch:
  x86: reduce stack requirements for send_call_func_ipi
  (bnc#425240 FATE304266).
- patches.xen/xen3-x86_sgi_cpus4096-05-update-send_IPI_mask.patch:
  x86 cpumask: Updates to support NR_CPUS=4096 (bnc#425240
  FATE304266).

-------------------------------------------------------------------
Thu Nov  6 11:54:52 CET 2008 - sassmann@suse.de

- patches.arch/ppc-ps3-introduce-ps3_gpu_mutex.patch: required for
  new ps3vram patch
- patches.arch/ppc-ps3-ps3vram-mtd.patch: updated ps3vram patch
  that works with firmware 2.50 (bnc#442227)

-------------------------------------------------------------------
Thu Nov  6 11:39:00 CET 2008 - olh@suse.de

- remove unneeded BuildRequires for dtc

-------------------------------------------------------------------
Thu Nov  6 06:36:15 CET 2008 - jjolly@suse.de

- patches.arch/s390-01-01-self-ptrace-v3.patch: Feature removed
  (bnc#417299)

-------------------------------------------------------------------
Thu Nov  6 01:54:26 CET 2008 - gregkh@suse.de

- patches.suse/file-capabilities-add-no_file_caps-switch.patch:
  file capabilities: add no_file_caps switch (v4).
  add the patch back into the tree.

-------------------------------------------------------------------
Wed Nov  5 17:48:13 CET 2008 - jblunck@suse.de

- patches.suse/coredump_filter-add-elfhdr-default.patch: Dump
  elf headers to core per default.

-------------------------------------------------------------------
Wed Nov  5 15:26:49 CET 2008 - teheo@suse.de

Fix !CONFIG_DMI case.

- patches.drivers/dmi-introduce-dmi_first_match: DMI:
  Introduce dmi_first_match to make the interface more flexible
  (bnc#441721).

-------------------------------------------------------------------
Wed Nov  5 14:51:08 CET 2008 - hare@suse.de

- patches.fixes/scsi-skip-nonscsi-device-for-dma: update patch
  to skip all devices with no dma_parms (bnc#431294)

-------------------------------------------------------------------
Wed Nov  5 14:25:30 CET 2008 - agruen@suse.de

- rpm/kernel-module-subpackage: Remove the obsolete kernel-$flavor
  dependency (bnc#440961).

-------------------------------------------------------------------
Wed Nov  5 14:15:24 CET 2008 - jjolly@suse.de

- patches.arch/s390-01-05-kmsg-v2.patch: Removed and replaced with
  v3 of the patch from IBM (bnc#417300)
- patches.arch/s390-01-05-kmsg-v3.patch: Kernel message catalog
  infrastucture and message generation (bnc#417300).
- patches.drivers/driver-core-basic-infrastructure-for-per-module-dynamic-debug-messages.patch:
  Patch edited to allow new kmsg patch

-------------------------------------------------------------------
Wed Nov  5 13:36:02 CET 2008 - agruen@suse.de

- Update config files: set CONFIG_MODULE_FORCE_LOAD=y to allow
  ignoring ABI mismatches. (This is still unsafe to do!)

-------------------------------------------------------------------
Wed Nov  5 12:02:18 CET 2008 - tiwai@suse.de

Backport fixes from 2.6.28-rc.
- patches.drivers/alsa-hda-acer-quirk: ALSA: hda - Add a quirk
  for another Acer Aspire (1025:0090) (bnc#426935).
- patches.drivers/alsa-hda-alc888-medion-add: ALSA: hda - Add
  a quirk for MEDION MD96630 (bnc#412548).
- patches.drivers/alsa-hda-dell-eq-option: ALSA: hda: make a
  STAC_DELL_EQ option.
- patches.drivers/alsa-hda-proc-gpio-fix: ALSA: hda - Limit the
  number of GPIOs show in proc.

-------------------------------------------------------------------
Wed Nov  5 09:03:23 CET 2008 - gregkh@suse.de

- refresh -rt patches to remove fuzz.

-------------------------------------------------------------------
Wed Nov  5 08:57:59 CET 2008 - teheo@suse.de

Backport two more device specific workarounds from 2.6.28-rc.

- patches.drivers/libata-add-and-use-HORKAGE_ATAPI_MOD16_DMA:
  libata: implement ATA_HORKAGE_ATAPI_MOD16_DMA and apply it.
- patches.drivers/libata-whitelist-good-bridges: libata: add
  whitelist for devices with known good pata-sata bridges.

-------------------------------------------------------------------
Wed Nov  5 08:57:08 CET 2008 - gregkh@suse.de

- refresh patches to remove fuzz

-------------------------------------------------------------------
Wed Nov  5 08:46:21 CET 2008 - teheo@suse.de

Backport double spin off workaround.

- patches.drivers/dmi-introduce-dmi_first_match: DMI:
  Introduce dmi_first_match to make the interface more flexible
  (bnc#441721).
- patches.drivers/libata-ahci-blacklist-double-spin-off: SATA
  AHCI: Blacklist system that spins off disks during ACPI power
  off (bnc#441721).
- patches.drivers/libata-ata_piix-blacklist-double-spin-off:
  SATA PIIX: Blacklist system that spins off disks during ACPI
  power off (bnc#441721).
- patches.drivers/libata-implement-NO_SPINDOWN: SATA: Blacklisting
  of systems that spin off disks during ACPI power off (rev. 2)
  (bnc#441721).
- patches.drivers/libata-sata_sil-blacklist-double-spin-off:
  SATA Sil: Blacklist system that spins off disks during ACPI
  power off (bnc#441721).
- patches.drivers/power-introduce-system_entering_hibernation:
  Hibernation: Introduce system_entering_hibernation (bnc#441721).

-------------------------------------------------------------------
Wed Nov  5 08:29:02 CET 2008 - gregkh@suse.de

- fix rt tree that was broken by 2.6.27.5-rc1

-------------------------------------------------------------------
Wed Nov  5 08:24:23 CET 2008 - olh@suse.de

- update patches.arch/ppc-powerpc-debug-pci-hotplug.patch
  fix booting on ppc32 (bnc#439491 - LTC48584)

-------------------------------------------------------------------
Wed Nov  5 08:12:23 CET 2008 - teheo@suse.de

Backport sata_via fixes from 2.6.28-rc.

- patches.drivers/libata-sata_via-fix-support-for-5287: sata_via:
  fix support for 5287 (bnc#441718).
- patches.drivers/libata-sata_via-load-DEVICE-register-when-CTL-changes:
  sata_via: load DEVICE register when CTL changes (bnc#441718).
- patches.drivers/libata-sata_via-restore-vt-_prepare_host-error-handling:
  sata_via: restore vt*_prepare_host error handling (bnc#441718).

-------------------------------------------------------------------
Wed Nov  5 07:58:49 CET 2008 - teheo@suse.de

Backport laptop table and pci device ID table entries from 2.6.28-rc.

- patches.drivers/libata-ata_piix-add-Hercules-EC-900-mini-to-laptop-tbl:
  ata_piix: add Hercules EC-900 mini-notebook to ich_laptop
  short cable list.
- patches.drivers/libata-ata_piix-add-intel-ibex-pci-ids:
  ata_piix: IDE Mode SATA patch for Intel Ibex Peak DeviceIDs.

-------------------------------------------------------------------
Wed Nov  5 07:06:10 CET 2008 - teheo@suse.de

Backport slave_link from 2.6.28-rc to fix ata_piix probing problem.

- patches.drivers/libata-ata_piix-use-slave_link: ata_piix:
  drop merged SCR access and use slave_link instead (bnc#441420).
- patches.drivers/libata-eh-fix-slave-link-EH-action-mask-handling:
  libata-eh: fix slave link EH action mask handling (bnc#441420).
- patches.drivers/libata-implement-slave_link: libata: implement
  slave_link (bnc#441420).
- patches.drivers/libata-make-SCR-access-ops-per-link: libata:
  make SCR access ops per-link (bnc#441420).
- patches.drivers/libata-misc-updates-to-prepare-for-slave-link:
  libata: misc updates to prepare for slave link (bnc#441420).
- patches.drivers/libata-reimplement-link-iterator: libata:
  reimplement link iterator (bnc#441420).
- patches.drivers/libata-set-device-class-to-NONE-if-phys_offline:
  libata: set device class to NONE if phys_offline (bnc#441420).
- patches.drivers/libata-transfer-EHI-control-flags-to-slave-ehc.i:
  libata: transfer EHI control flags to slave ehc.i (bnc#441420).

-------------------------------------------------------------------
Wed Nov  5 01:18:17 CET 2008 - gregkh@suse.de

- Update to 2.6.27.5-rc1:
  - fixes lots of things, including a few CVE entries
  - obsoletes, and caused to be deleted:
    - patches.arch/ppc-pseries_16g-numa.patch
    - patches.arch/ppc-pseries_hugepage_pagetable_allocation.patch
    - patches.arch/ppc-pseries_mem-limit-16g.patch
    - patches.arch/s390-02-02-smp-sysdev.patch
    - patches.drivers/alsa-hda-reboot-notifier
    - patches.drivers/libata-sata_nv-hardreset-fix
    - patches.fixes/acpi-clear-wake-status.patch
    - patches.fixes/agp-fix-stolen-memory-counting-on-g4x.patch
    - patches.suse/file-capabilities-add-no_file_caps-switch.diff
    - patches.suse/file-capabilities-turn-on-by-default.diff
- Update config files.

-------------------------------------------------------------------
Wed Nov  5 00:50:39 CET 2008 - kkeil@suse.de

- patches.drivers/bnx2-Add-bnx2_shutdown_chip: bnx2: Add
  bnx2_shutdown_chip()
- patches.drivers/bnx2-check-running.patch: Check netif_running
  in most ethtool operations    (bnc#440052)

-------------------------------------------------------------------
Wed Nov  5 00:45:17 CET 2008 - kkeil@suse.de

- patches.drivers/ixgbe-copper_pond.patch: ixgbe: add device
  support for 82598AT (copper 10GbE) adapters (bnc#441471)

-------------------------------------------------------------------
Tue Nov  4 21:51:19 CET 2008 - tonyj@suse.de

- patches.rt/fork_init_nrcpus.patch: Fix oops in fork_init.

-------------------------------------------------------------------
Tue Nov  4 20:18:59 CET 2008 - mmarek@suse.cz

- rpm/kernel-binary.spec.in: fix typo

-------------------------------------------------------------------
Tue Nov  4 20:12:49 CET 2008 - rw@suse.de

- patches.drivers/bnx2x-zero-PMF:
  bnx2x: Removing the PMF indication when unloading.  (bnc#439679)

-------------------------------------------------------------------
Tue Nov  4 19:55:01 CET 2008 - mmarek@suse.cz

- rpm/kernel-binary.spec.in: make also -base and -extra x86
  subpackages not installable on x86_64

-------------------------------------------------------------------
Tue Nov  4 18:57:52 CET 2008 - jjolly@suse.de

- patches.arch/s390-01-04-fcpperf-3-v2.patch: (kernel):FCP -
  Performance Data colletion & analysis patch update (bnc#417243).
- patches.arch/s390-01-04-fcpperf-3.patch: Removed for update

-------------------------------------------------------------------
Tue Nov  4 17:06:20 CET 2008 - miklos@szeredi.hu

- patches.apparmor/d_namespace_path_oops_fix.diff: fix oops in
  d_namespace_path (bnc#433504).

-------------------------------------------------------------------
Tue Nov  4 13:02:01 CET 2008 - hare@suse.de

- patches.fixes/scsi-skip-nonscsi-device-for-dma: scsi_lib_dma.c :
  fix bug w/ dma on virtual fc ports (bnc#431294).

-------------------------------------------------------------------
Tue Nov  4 12:18:53 CET 2008 - sdietrich@suse.de

- Update RT config files: Enable CONFIG_NO_HZ on i386/rt_debug.
  - Refresh config files.

-------------------------------------------------------------------
Tue Nov  4 11:51:36 CET 2008 - teheo@suse.de

- patches.drivers/libata-fix-last_reset-timestamp-handling:
  libata: fix last_reset timestamp handling (bnc#441340).

-------------------------------------------------------------------
Tue Nov  4 11:17:18 CET 2008 - hare@suse.de

- patches.drivers/qla2xxx-8.02.01-k9-update: Update qla2xxx to
  8.02.01-k9 (bnc#439208).

-------------------------------------------------------------------
Tue Nov  4 05:05:33 CET 2008 - gregkh@suse.de

- refresh patches to apply cleanly.

-------------------------------------------------------------------
Mon Nov  3 18:09:34 CET 2008 - jeffm@suse.de

- patches.suse/dm-raid45_2.6.27_20081027.patch: Compile fix.

-------------------------------------------------------------------
Mon Nov  3 17:28:10 CET 2008 - tiwai@suse.de

- patches.drivers/alsa-emu10k1-audigy-fixes: ALSA: emu10k1 -
  Add more invert_shared_spdif flag to Audigy models (bnc#440862).
- patches.drivers/alsa-hda-alc269-fsc-amilo: ALSA: hda - Add
  ALC269 fujitsu model (bnc#440626).

-------------------------------------------------------------------
Mon Nov  3 16:10:49 CET 2008 - jeffm@suse.de

- patches.suse/dm-raid45_2.6.27_20081027.patch: Update dmraid45.

-------------------------------------------------------------------
Mon Nov  3 12:13:36 CET 2008 - knikanth@suse.de

- patches.suse/dm-barrier-single-device: Fix dm table
  ref count (FATE#304489).

-------------------------------------------------------------------
Mon Nov  3 11:34:55 CET 2008 - teheo@suse.de

BNC reference added.

- patches.drivers/libata-dont-restore-DET-on-detach: libata:
  mask off DET when restoring SControl for detach (bnc#440980).

-------------------------------------------------------------------
Mon Nov  3 11:33:26 CET 2008 - teheo@suse.de

- patches.drivers/libata-dont-restore-DET-on-detach: libata:
  mask off DET when restoring SControl for detach.

-------------------------------------------------------------------
Mon Nov  3 10:27:18 CET 2008 - olh@suse.de

- add patches.arch/ppc-clock_gettime-nanoseconds.patch
  update also nanoseconds (bnc#439908 - LTC49499)

-------------------------------------------------------------------
Mon Nov  3 09:27:17 CET 2008 - teheo@suse.de

- scripts/vc: s/GIT_COMMITER_EMAIL/GIT_COMMITTER_EMAIL and add
  SUSE_COMMITTER_EMAIL.

-------------------------------------------------------------------
Mon Nov  3 04:46:53 CET 2008 - teheo@suse.de

BNC reference added.

- patches.drivers/libata-sata_nv-hardreset-fix: sata_nv: fix
  generic, nf2/3 detection regression (bnc#429344).

-------------------------------------------------------------------
Mon Nov  3 04:42:10 CET 2008 - teheo@suse.de

- patches.drivers/libata-sata_nv-hardreset-fix: sata_nv: fix
  generic, nf2/3 detection regression.

-------------------------------------------------------------------
Sun Nov  2 06:11:19 CET 2008 - sdietrich@suse.de

- Update RT config files: enable more lock debugging, 
  latency features, make x86_64 and i386 consistent.

-------------------------------------------------------------------
Sun Nov  2 05:19:27 CET 2008 - sdietrich@suse.de

- patches.rt/kprobes_make_pointer_decl_consistent.patch: Make
  kprobe locking consistent with lock-type declarations

-------------------------------------------------------------------
Sun Nov  2 01:05:36 CET 2008 - sdietrich@suse.de

- patches.rt/mem_cgroup_charge_statistics-smp_processor_id.patch:
  Use raw_smp_processor_id in __mem_cgroup_stat_add_safe.

-------------------------------------------------------------------
Sun Nov  2 01:03:00 CET 2008 - sdietrich@suse.de

- patches.rt/mem_cgroup_charge_statistics-smp_processor_id.patch:

-------------------------------------------------------------------
Sun Nov  2 00:12:04 CET 2008 - sdietrich@suse.de

- patches.rt/workqueue-introduce-create_rt_workqueue.patch:
  workqueue: introduce create_rt_workqueue. (from 2.6.28)
Refresh to eliminate fuzz:
  - patches.rt/preempt-realtime-core.patch: Linux-RT 2.6.27-RT.

-------------------------------------------------------------------
Sat Nov  1 23:41:00 CET 2008 - sdietrich@suse.de

- Update RT config files:
	- Sync with SLES 11 default/debug configs
	- Limit CPUS to 32
	- Disable CONFIG_RADIX_TREE_CONCURRENT
	- Disable CONFIG_RADIX_TREE_OPTIMISTIC
	- Disable CONFIG_PREEMPT_RCU_BOOST
	- Enable CONFIG_RTMUTEX_CHECK

- Adapt RT patches to changes made by: 
	x86_sgi_cpus4096-05-update-send_IPI_mask.patch
  - patches.rt/mitigate-resched-flood-update.patch: Update
    smp_send_reschedule_allbutself_cpumask mask parameter.
  - patches.rt/x86-nmi-send_IPI_mask-pointer-fix.patch: Update
    smp_send_nmi_allbutself  mask parameter.

Resolve conflicts introduced by:
	 x86_sgi_cpus4096-05-update-send_IPI_mask.patch
  - patches.rt/nmi-profiling-base.patch
  - patches.rt/send-nmi-all-preempt-disable.patch

Refresh to eliminate fuzz 
- patches.rt/apic-dumpstack.patch: Linux-RT 2.6.27-RT.
- patches.rt/mitigate-resched-flood.patch: Linux-RT 2.6.27-RT.
- patches.rt/preempt-realtime-x86_64.patch: Linux-RT 2.6.27-RT.

-------------------------------------------------------------------
Sat Nov  1 08:32:52 CET 2008 - bwalle@suse.de

- patches.fixes/kdb-fix-stack-overflow.patch:
  kdb: fix stack overflow for large NR_CPUS count (bnc#440361).

-------------------------------------------------------------------
Fri Oct 31 18:41:23 CET 2008 - trenn@suse.de

Fate 304268 and 304266. SGI scir driver (replaces the more intrusive
leds one) and the rather intrusive x86_64 4096 CPU support patches:

- Update config files.
- patches.arch/x86_uv_early_detect.patch: Delete hacks that were
  necessary while waiting for x2apic code. (bnc#429984).
- patches.arch/x86_sgi-uv-scir.patch: SGI X86 UV: Provide a
  System Activity Indicator driver (FATE304268 bnc#426066).
- patches.arch/x86_sgi_cpus4096-01-fix-smp_call_function.patch:
  smp: reduce stack requirements for smp_call_function_mask
  (bnc#425240 FATE304266).
- patches.arch/x86_sgi_cpus4096-02-fix-send_call_func_ip.patch:
  x86: reduce stack requirements for send_call_func_ipi
  (bnc#425240 FATE304266).
- patches.arch/x86_sgi_cpus4096-05-update-send_IPI_mask.patch:
  x86 cpumask: Updates to support NR_CPUS=4096 (bnc#425240
  FATE304266).
- patches.arch/x86_sgi_cpus4096-06-optimize-cpumask-in-sched_c.patch:
  Additional cpumask fixups (bnc#425240 FATE304266).
- patches.arch/x86_sgi_cpus4096-04-add-for_each_cpu_mask_and.patch:
  Add for_each_cpu_mask_and (bnc#425240 FATE304266).
- patches.arch/x86_sgi_cpus4096-07_pae_compile_fixups.patch:
  more cpumask cleanups for previous (x86_sgi_cpu4096..) patches
  (Additional cpumask fixups).
- patches.suse/kdb-x86: kdb-v4.4-2.6.27-rc8-x86-1 (FATE#303971).
- patches.xen/xen3-patch-2.6.27: Linux: Update to 2.6.27.
- patches.xen/x86_sgi_xen-x86-cpus4096.patch: x86 cpumask xen:
  Updates to support NR_CPUS=4096 (Additional cpumask fixups).

-------------------------------------------------------------------
Fri Oct 31 17:57:22 CET 2008 - tiwai@suse.de

- patches.drivers/alsa-hda-realtek-alc269-dmic: ALSA: hda -
  Add digital-mic for ALC269 auto-probe mode (bnc#440626).
- patches.drivers/alsa-hda-realtek-mic-automute-fix: ALSA: hda -
  Disable broken mic auto-muting in Realtek codes (bnc#440626).

-------------------------------------------------------------------
Fri Oct 31 12:34:44 CET 2008 - hare@suse.de

- Update config files.
- patches.drivers/cxgb3i: add cxgb3i iscsi driver
  (FATE#304154,bnc#433500).
- patches.drivers/cxgb3-private-iscsi-ip-addresses: cxgb3 -
  manage private iSCSI IP addresses (FATE#304154,bnc#433500).
- patches.drivers/open-iscsi-offloading-support: support for iscsi
  pdu digest offload and payload DDP. (FATE#304154,bnc#433500).
- patches.fixes/cxgb3-remove-duplicate-tests-in-lro: cxgb3 -
  remove duplicate tests in lro (FATE#304154, bnc#430538).
- supported.conf: Mark cxgb3i as supported.

-------------------------------------------------------------------
Fri Oct 31 10:08:17 CET 2008 - bwalle@suse.de

- patches.suse/kdb-resolve-uv-conflict.diff:
  Resolve KDB conflicts with UV (bnc#440376).

-------------------------------------------------------------------
Fri Oct 31 09:04:16 CET 2008 - tiwai@suse.de

- patches.drivers/alsa-hda-sigmatel-spdif-fix: ALSA: hda -
  Fix SPDIF mute on IDT/STAC codecs.
- patches.drivers/alsa-hda-reboot-notifier: ALSA: hda - Add
  reboot notifier.

-------------------------------------------------------------------
Fri Oct 31 08:33:45 CET 2008 - jack@suse.cz

- patches.suse/ocfs2-Fix-mount-cleanup-after-quota-failure.patch:
  ocfs2: Fix mount cleanup after quota failure (fate#302681).
- patches.suse/ocfs2-Fix-oop-in-recovery-without-quotas:
  ocfs2: Fix recovery of nodes when quota feature is disabled
  (fate#302681).
- patches.suse/ocfs2-Fix-grace-time-syncing.patch: ocfs2: Fix
  grace time syncing (fate#302681).

-------------------------------------------------------------------
Fri Oct 31 01:28:20 CET 2008 - teheo@suse.de

- patches.drivers/block-del-timer-after-dequeue: blk: move
  blk_delete_timer call in end_that_request_last (bnc#440076
  bnc#440173).

-------------------------------------------------------------------
Thu Oct 30 23:19:43 CET 2008 - trenn@suse.de

- patches.arch/x86_agpgart-g33-stoeln-fix-2.patch: Avoid oops
  on G33 in 1MB stolen Mem case (bnc#391261).

-------------------------------------------------------------------
Thu Oct 30 16:53:09 CET 2008 - gregkh@suse.de

- patches.fixes/agp-fix-stolen-memory-counting-on-g4x.patch:
  agp: Fix stolen memory counting on G4X. (bnc#437618).

-------------------------------------------------------------------
Thu Oct 30 13:44:43 CET 2008 - oneukum@suse.de

- patches.fixes/sd_liberal_28_sense_invalid.diff: fix medium
  presence misdetection in usb storage device  (bnc#362850).

-------------------------------------------------------------------
Thu Oct 30 10:17:19 CET 2008 - olh@suse.de

- add patches.fixes/scsi-ibmvscsi-show-config.patch
  use 4k buffer to transfer config data (439970 - LTC49349)

-------------------------------------------------------------------
Thu Oct 30 06:02:17 CET 2008 - teheo@suse.de

- patches.drivers/block-add-timeout-on-dequeue: block: add timer
  on blkdev_dequeue_request() not elv_next_request() (bnc#440076).

-------------------------------------------------------------------
Wed Oct 29 18:41:36 CET 2008 - sdietrich@suse.de

Refresh RT patches:
- patches.rt/adaptive-spinlock-lite-v2.patch: Linux-RT 2.6.27-RT
   adaptive spinlocks lite.
- patches.rt/adaptive-task-oncpu.patch: Linux-RT 2.6.27-RT.
- patches.rt/apic-level-smp-affinity.patch: Linux-RT 2.6.27-RT.
- patches.rt/bh-state-lock.patch: Linux-RT 2.6.27-RT.
- patches.rt/bh-uptodate-lock.patch: Linux-RT 2.6.27-RT.
- patches.rt/bz235099-idle-load-fix.patch: Linux-RT 2.6.27-RT.
- patches.rt/check-for-migration-during-push.patch: RT: fix
  push_rt_task() to handle dequeue_pushable properly.
- patches.rt/cond_resched_softirq-WARN-fix.patch: Linux-RT
  2.6.27-RT
   WARNING: at kernel/sched.c:5071 2.6.23-rc1-rt7.
- patches.rt/cputimer-thread-rt_A0.patch: Linux-RT 2.6.27-RT.
- patches.rt/dev-queue-xmit-preempt-fix.patch: Linux-RT 2.6.27-RT.
- patches.rt/disable-ist-x86_64.patch: Linux-RT 2.6.27-RT.
- patches.rt/disable-run-softirq-from-hardirq-completely.patch:
  Linux-RT 2.6.27-RT
   Disable running softirqs from hardirqs completely!.
- patches.rt/dont-disable-preemption-without-IST.patch: Linux-RT
  2.6.27-RT.
- patches.rt/dont-unmask-io_apic.patch: Linux-RT 2.6.27-RT.
- patches.rt/drain-all-local-pages-via-sched.patch: Linux-RT
  2.6.27-RT.
- patches.rt/event-trace-hrtimer-trace.patch: Linux-RT 2.6.27-RT
   event-tracer: add clockevent trace.
- patches.rt/event-tracer-syscall-x86_64.patch: Linux-RT
  2.6.27-RT.
- patches.rt/filemap-dont-bug-non-atomic.patch: Linux-RT
  2.6.27-RT.
- patches.rt/fix-bug-on-in-filemap.patch: Linux-RT 2.6.27-RT
   Change bug_on for atomic to pagefault_disabled..
- patches.rt/fix-compilation-for-non-RT-in-timer.patch: Linux-RT
  2.6.27-RT.
- patches.rt/fix-config-debug-rt-mutex-lock-underflow-warnings.patch:
  Linux-RT 2.6.27-RT
   Fix CONFIG_DEBUG_RT_MUTEX lock underflow warnings.
- patches.rt/fix-migrating-softirq.patch: Linux-RT 2.6.27-RT.
- patches.rt/fix-net-bug-fixes.patch: Linux-RT 2.6.27-RT.
- patches.rt/fix-softirq-checks-for-non-rt-preempt-hardirq.patch:
  Linux-RT 2.6.27-RT.
- patches.rt/fix-up-comment.patch: RT: Remove comment that is
  no longer true.
- patches.rt/ftrace-stop-trace-on-crash.patch: Linux-RT 2.6.27-RT
   fix-tracer-wreckage-wtf-is-this-code-all-features.patch.
- patches.rt/futex-fifo-warn-sysctl.patch: Linux-RT 2.6.27-RT.
- patches.rt/genhd-protect-percpu-var.patch: Linux-RT 2.6.27-RT.
- patches.rt/genirq-soft-resend.patch: Linux-RT 2.6.27-RT
   x86: activate HARDIRQS_SW_RESEND.
- patches.rt/gtod-optimize.patch: Linux-RT 2.6.27-RT.
- patches.rt/hack-convert-i_alloc_sem-for-direct_io-craziness.patch:
  Linux-RT 2.6.27-RT.
- patches.rt/handle-pending-in-simple-irq.patch: Linux-RT
  2.6.27-RT
   handle IRQ_PENDING for simple irq handler.
- patches.rt/highmem_rewrite.patch: Linux-RT 2.6.27-RT
   mm: remove kmap_lock.
- patches.rt/hrtimer-no-printk.patch: Linux-RT 2.6.27-RT.
- patches.rt/hrtimers-overrun-api.patch: Linux-RT 2.6.27-RT.
- patches.rt/hrtimers-stuck-in-waitqueue.patch: Linux-RT
  2.6.27-RT.
- patches.rt/ioapic-fix-too-fast-clocks.patch: Linux-RT 2.6.27-RT.
- patches.rt/kdb-rtmisc.patch: Misc KDB fixes for RT (debug
  builds).
- patches.rt/kstat-add-rt-stats.patch: Linux-RT 2.6.27-RT
   add rt stats to /proc/stat.
- patches.rt/kstat-fix-spurious-system-load-spikes-in-proc-loadavgrt.patch:
  Linux-RT 2.6.27-RT.
- patches.rt/loadavg_fixes_weird_loads.patch: Linux-RT 2.6.27-RT.
- patches.rt/lock_page_ref.patch: Linux-RT 2.6.27-RT
   mm: lock_page_ref.
- patches.rt/lockdep-show-held-locks.patch: Linux-RT 2.6.27-RT
   lockdep: show held locks when showing a stackdump.
- patches.rt/mitigate-resched-flood.patch: Linux-RT 2.6.27-RT.
- patches.rt/mm-fix-latency.patch: Linux-RT 2.6.27-RT
   reduce pagetable-freeing latencies.
- patches.rt/multi-reader-account.patch: Linux-RT 2.6.27-RT
   map tasks to reader locks held.
- patches.rt/multi-reader-limit.patch: Linux-RT 2.6.27-RT
   implement reader limit on read write locks.
- patches.rt/multi-reader-lock-account.patch: Linux-RT 2.6.27-RT
   map read/write locks back to their readers.
- patches.rt/multi-reader-pi.patch: Linux-RT 2.6.27-RT
   read lock Priority Inheritance implementation.
- patches.rt/neptune-no-at-keyboard.patch: Linux-RT 2.6.27-RT.
- patches.rt/net-core-preempt-fix.patch: Linux-RT 2.6.27-RT.
- patches.rt/new-softirq-code.patch: Linux-RT 2.6.27-RT
   softirq preemption: optimization.
- patches.rt/nmi-profiling-base.patch: Linux-RT 2.6.27-RT
   nmi-driven profiling for /proc/profile.
- patches.rt/numa-slab-freeing.patch: Linux-RT 2.6.27-RT.
- patches.rt/only-run-softirqs-from-irq-thread-when-irq-affinity-is-set.patch:
  Linux-RT 2.6.27-RT.
- patches.rt/pagefault-disable-cleanup.patch: Linux-RT 2.6.27-RT
   clean up the page fault disabling logic.
- patches.rt/panic-dont-stop-box.patch: Linux-RT 2.6.27-RT.
- patches.rt/paravirt-function-pointer-fix.patch: Linux-RT
  2.6.27-RT.
- patches.rt/partreadd-lttng-instrumentation-irq.patch: readd
  RT compatible version of lttng-instrumentation-irq.
- patches.rt/pause-on-oops-head-tail.patch: Linux-RT 2.6.27-RT
   introduce pause_on_oops_head/tail boot options.
- patches.rt/powerpc-count_active_rt_tasks-is-undefined-for-non-preempt-rt.patch:
  Linux-RT 2.6.27-RT.
- patches.rt/ppc-hacks-to-allow-rt-to-run-kernbench.patch:
  Linux-RT 2.6.27-RT.
- patches.rt/preempt-irqs-core.patch: Linux-RT 2.6.27-RT.
- patches.rt/preempt-irqs-direct-debug-keyboard.patch: Linux-RT
  2.6.27-RT.
- patches.rt/preempt-irqs-hrtimer.patch: Linux-RT 2.6.27-RT.
- patches.rt/preempt-irqs-i386-ioapic-mask-quirk.patch: Linux-RT
  2.6.27-RT.
- patches.rt/preempt-irqs-i386.patch: Linux-RT 2.6.27-RT.
- patches.rt/preempt-irqs-timer.patch: Linux-RT 2.6.27-RT.
- patches.rt/preempt-realtime-acpi.patch: Linux-RT 2.6.27-RT.
- patches.rt/preempt-realtime-console.patch: Linux-RT 2.6.27-RT.
- patches.rt/preempt-realtime-core.patch: Linux-RT 2.6.27-RT.
- patches.rt/preempt-realtime-debug-sysctl.patch: Linux-RT
  2.6.27-RT.
- patches.rt/preempt-realtime-ftrace-disable-ftraced.patch:
  Linux-RT 2.6.27-RT.
- patches.rt/preempt-realtime-i386.patch: Linux-RT 2.6.27-RT.
- patches.rt/preempt-realtime-ia64.patch: Linux-RT 2.6.27-RT.
- patches.rt/preempt-realtime-init-show-enabled-debugs.patch:
  Linux-RT 2.6.27-RT.
- patches.rt/preempt-realtime-ipc.patch: Linux-RT 2.6.27-RT.
- patches.rt/preempt-realtime-irqs.patch: Linux-RT 2.6.27-RT.
- patches.rt/preempt-realtime-mm.patch: Linux-RT 2.6.27-RT.
- patches.rt/preempt-realtime-mmdrop-delayed.patch: Linux-RT
  2.6.27-RT.
- patches.rt/preempt-realtime-net-drivers.patch: Linux-RT
  2.6.27-RT.
- patches.rt/preempt-realtime-net-softirq-fixups.patch: Linux-RT
  2.6.27-RT
   NOHZ: local_softirq_pending with tickless.
- patches.rt/preempt-realtime-net.patch: Linux-RT 2.6.27-RT.
- patches.rt/preempt-realtime-powerpc-b4.patch: Linux-RT
  2.6.27-RT.
- patches.rt/preempt-realtime-powerpc-update.patch: Linux-RT
  2.6.27-RT.
- patches.rt/preempt-realtime-prevent-idle-boosting.patch:
  Linux-RT 2.6.27-RT
   Premmpt-RT: Preevent boosting of idle task.
- patches.rt/preempt-realtime-printk.patch: Linux-RT 2.6.27-RT.
- patches.rt/preempt-realtime-rawlocks.patch: Linux-RT 2.6.27-RT.
- patches.rt/preempt-realtime-sched.patch: Linux-RT 2.6.27-RT.
- patches.rt/preempt-realtime-timer.patch: Linux-RT 2.6.27-RT.
- patches.rt/preempt-realtime-x86_64.patch: Linux-RT 2.6.27-RT.
- patches.rt/preempt-rt-no-slub.patch: Linux-RT 2.6.27-RT.
- patches.rt/preempt-softirqs-core.patch: Linux-RT 2.6.27-RT.
- patches.rt/preempt-trace.patch: Linux-RT 2.6.27-RT.
- patches.rt/print-might-sleep-hack.patch: Linux-RT 2.6.27-RT.
- patches.rt/printk-in-atomic.patch: Linux-RT 2.6.27-RT.
- patches.rt/prof-sysctl-compile.patch: Linux-RT 2.6.27-RT.
- patches.rt/radix-tree-concurrent.patch: Linux-RT 2.6.27-RT
   radix-tree: concurrent write side support.
- patches.rt/radix-tree-optimistic-hist.patch: Linux-RT 2.6.27-RT
   debug: optimistic lock histogram.
- patches.rt/radix-tree-optimistic.patch: Linux-RT 2.6.27-RT
   radix-tree: optimistic locking.
- patches.rt/rcu-preempt-boost-sdr.patch: Linux-RT 2.6.27-RT.
- patches.rt/rcu-preempt-hotplug-hackaround.patch: Linux-RT
  2.6.27-RT.
- patches.rt/realtime-preempt-warn-about-tracing.patch: Linux-RT
  2.6.27-RT.
- patches.rt/revert-preempt-bkl-revert.patch: Linux-RT 2.6.27-RT.
- patches.rt/root-domain-kfree-in-atomic.patch: Linux-RT
  2.6.27-RT.
- patches.rt/rt-kmap-scale-fix.patch: Linux-RT 2.6.27-RT.
- patches.rt/rt-move-update-wall-time-back-to-do-timer.patch:
  Linux-RT 2.6.27-RT
   rt: move update_wall_time back to do timer.
- patches.rt/rt-mutex-compat-semaphores.patch: Linux-RT 2.6.27-RT.
- patches.rt/rt-mutex-i386.patch: Linux-RT 2.6.27-RT.
- patches.rt/rt-mutex-mips.patch: Linux-RT 2.6.27-RT.
- patches.rt/rt-mutex-preempt-debugging.patch: Linux-RT 2.6.27-RT.
- patches.rt/rt-mutex-trivial-route-cast-fix.patch: Linux-RT
  2.6.27-RT.
- patches.rt/rt-mutex-trivial-tcp-preempt-fix.patch: Linux-RT
  2.6.27-RT.
- patches.rt/rt-mutex-x86-64.patch: Linux-RT 2.6.27-RT.
- patches.rt/rt-s_files-kill-a-union.patch: Linux-RT 2.6.27-RT.
- patches.rt/rt-shorten-softirq-thread-names.patch: Linux-RT
  2.6.27-RT.
- patches.rt/rt_mutex_setprio.patch: Linux-RT 2.6.27-RT
   rt: rename rt_mutex_setprio to task_setprio.
- patches.rt/s_files.patch: Linux-RT 2.6.27-RT
   remove global files_lock.
- patches.rt/sched-add-needs_post_schedule.patch: Linux-RT
  2.6.27-RT.
- patches.rt/sched-enable-irqs-in-preempt-in-notifier-call.patch:
  Linux-RT 2.6.27-RT
   CFS: enable irqs in fire_sched_in_preempt_notifier.
- patches.rt/sched-fix-dequeued-race.patch: Linux-RT 2.6.27-RT
   sched-fix-dequeued-race.patch.
- patches.rt/sched-make-double-lock-balance-fair.patch: Linux-RT
  2.6.27-RT.
- patches.rt/sched-nr-migrate-lower-default-preempt-rt.patch:
  Linux-RT 2.6.27-RT.
- patches.rt/sched-only-push-once-per-queue.patch: Linux-RT
  2.6.27-RT.
- patches.rt/sched-properly-account-irq-and-rt-load.patch:
  Linux-RT 2.6.27-RT
  	 sched: properly account IRQ and RT load in .
- patches.rt/sched-rt-runtime-lock-raw.patch: Linux-RT 2.6.27-RT.
- patches.rt/sched-wake_up_idle_cpu-rt.patch: Linux-RT 2.6.27-RT.
- patches.rt/select-error-leak-fix.patch: Linux-RT 2.6.27-RT.
- patches.rt/serial-locking-rt-cleanup.patch: Linux-RT 2.6.27-RT.
- patches.rt/serial-slow-machines.patch: Linux-RT 2.6.27-RT.
- patches.rt/slab-irq-nopreempt-fix.patch: Linux-RT 2.6.27-RT.
- patches.rt/smp-processor-id-fixups.patch: Linux-RT 2.6.27-RT.
- patches.rt/softirq-per-cpu-assumptions-fixes.patch: Linux-RT
  2.6.27-RT.
- patches.rt/start_irq_thread.patch: Linux-RT 2.6.27-RT.
- patches.rt/sub-dont-disable-irqs.patch: Linux-RT 2.6.27-RT
   rt: dont disable irqs in usb.
- patches.rt/tasklet-busy-loop-hack.patch: Linux-RT 2.6.27-RT.
- patches.rt/tasklet-redesign.patch: Linux-RT 2.6.27-RT.
- patches.rt/timer-freq-tweaks.patch: Linux-RT 2.6.27-RT.
- patches.rt/timer-warning-fix.patch: Linux-RT 2.6.27-RT.
- patches.rt/trace-events-handle-syscalls.patch: Linux-RT
  2.6.27-RT.
- patches.rt/trace-histograms.patch: Linux-RT 2.6.27-RT.
- patches.rt/tracer-add-event-markers.patch: Linux-RT 2.6.27-RT.

-------------------------------------------------------------------
Wed Oct 29 18:18:37 CET 2008 - gregkh@suse.de

- s/rtl2860/rt2860/
- remove driver from the Xen build as it's dying for some reason.
- add obsoletes for ralink-rt2860-kmp

-------------------------------------------------------------------
Wed Oct 29 16:53:51 CET 2008 - olh@suse.de

- update patches.arch/ppc-oprofile-spu.patch
  add missing ARRAY_SIZE(pm_signal_local)

-------------------------------------------------------------------
Wed Oct 29 14:26:31 CET 2008 - hare@suse.de

- patches.arch/s390-symmetrix-ioctl.patch: Add ioctl support
  for EMC Symmetrix Subsystem Control I/O (bnc#439221)

-------------------------------------------------------------------
Wed Oct 29 12:46:51 CET 2008 - jbeulich@suse.de

- patches.xen/xen-rtl2860-build: fix issue with Windows-style
  types used in rtl2680.

-------------------------------------------------------------------
Wed Oct 29 11:49:26 CET 2008 - olh@suse.de

- build af_packet as a module on powerpc (bnc#433540)

-------------------------------------------------------------------
Wed Oct 29 11:13:42 CET 2008 - olh@suse.de

- add patches.arch/ppc-oprofile-spu-mutex-locking.patch
  Fix mutex locking for cell spu-oprofile (bnc#422501 - LTC47617)

-------------------------------------------------------------------
Wed Oct 29 09:23:20 CET 2008 - olh@suse.de

- add patches.arch/ppc-oprofile-spu.patch
  fix local array size in activate spu profiling function (bnc#439553 - LTC48925)

-------------------------------------------------------------------
Wed Oct 29 09:13:47 CET 2008 - olh@suse.de

- update patches.drivers/ehea.patch
  Add hugepage detection (bnc#439599 - LTC48958)

-------------------------------------------------------------------
Wed Oct 29 00:01:46 CET 2008 - gregkh@suse.de

- patches.drivers/staging-add-agnx-wireless-driver.patch: Staging:
  add agnx wireless driver.
- patches.drivers/staging-add-otus-atheros-wireless-network-driver.patch:
  Staging: add otus Atheros wireless network driver.
- patches.drivers/staging-add-rtl2860-wireless-driver.patch:
  Staging: add rtl2860 wireless driver (bnc#437959).
- Update config files.

-------------------------------------------------------------------
Tue Oct 28 22:32:29 CET 2008 - jkosina@suse.de

- patches.suse/silent-stack-overflow-2.patch: disabled, as it
  causes kernel hangs triggered by grub (bnc#439448).

-------------------------------------------------------------------
Tue Oct 28 20:42:15 CET 2008 - kkeil@suse.de

- update patches.suse/SoN-17-net-ps_rx.patch
  fix i/o corruption on rx in ixgbe (bnc#438929)

-------------------------------------------------------------------
Tue Oct 28 18:43:29 CET 2008 - jdelvare@suse.de

- config/powerpc/*: Fixup configuration files after last change.

-------------------------------------------------------------------
Tue Oct 28 18:19:34 CET 2008 - jdelvare@suse.de

- config/*: Include many multimedia drivers which has been dropped
  accidentally. This includes the pwc, ivtv, zr36067 drivers and
  many old webcam drivers (bnc#439489).
- supported.conf: Add all these drivers again.

-------------------------------------------------------------------
Tue Oct 28 16:02:47 CET 2008 - tiwai@suse.de

- patches.drivers/alsa-hda-analog-update,
  patches.drivers/alsa-hda-atihdmi-update,
  patches.drivers/alsa-hda-beep,
  patches.drivers/alsa-hda-hp-mobile-fix,
  patches.drivers/alsa-hda-nvidia-hdmi,
  patches.drivers/alsa-hda-probe-fix,
  patches.drivers/alsa-hda-proc-fix,
  patches.drivers/alsa-hda-realtek-update,
  patches.drivers/alsa-hda-sigmatel-update,
  patches.drivers/alsa-hda-spdif-slave,
  patches.drivers/alsa-hda-via-rec-fix,
  patches.drivers/alsa-hda-via-update:
     ALSA updates, mostly taken from 2.6.28-rc1 patches
- Update config files.

-------------------------------------------------------------------
Tue Oct 28 15:47:59 CET 2008 - jdelvare@suse.de

- Actually CONFIG_SND_HDA_HWDEP is a boolean, sorry.

-------------------------------------------------------------------
Tue Oct 28 15:40:09 CET 2008 - jdelvare@suse.de

- config/ia64/vanilla, config/x86_64/vanilla: fix configuration
  discrepancy, CONFIG_SND_HDA_HWDEP=m.

-------------------------------------------------------------------
Tue Oct 28 14:45:54 CET 2008 - olh@suse.de

- add patches.arch/ppc-pcibios_allocate_bus_resources.patch
  add patches.arch/ppc-powerpc-debug-pci-hotplug.patch
  fix DLPAR on pseries (bnc#439491 - LTC48584)

-------------------------------------------------------------------
Tue Oct 28 14:38:42 CET 2008 - olh@suse.de

- add patches.arch/ppc-powerpc-fix-pci-unmap-io.patch
  Fix unmapping of IO space on 64-bit (bnc#439491 - LTC48584)

-------------------------------------------------------------------
Tue Oct 28 11:50:35 CET 2008 - olh@suse.de

- update ps3 config, remove unneeded options to reduce vmlinux size

-------------------------------------------------------------------
Tue Oct 28 07:36:40 CET 2008 - neilb@suse.de

- patches.suse/md-notify-when-stopped: md: notify udev when an
  md array is stopped. (fate#303894).

-------------------------------------------------------------------
Tue Oct 28 00:05:51 CET 2008 - gregkh@suse.de

- use the panasonic laptop driver that was accepted by upstream, not the
  pcc-acpi driver, which was rejected:
  - patches.drivers/staging-add-pcc-acpi-driver.patch: Delete.
  - patches.drivers/panasonic-laptop-add-panasonic-let-s-note-laptop-extras-driver-v0.94.patch:
    panasonic-laptop: add Panasonic Let's Note laptop extras
    driver v0.94.
- Update config files.

-------------------------------------------------------------------
Mon Oct 27 23:58:12 CET 2008 - gregkh@suse.de

- patches.drivers/via-framebuffer-driver.patch: Via Framebuffer
  driver.
- Update config files.

-------------------------------------------------------------------
Mon Oct 27 22:50:59 CET 2008 - bwalle@suse.de

- patches.fixes/hpwdt-kdump.diff:
  Don't change permission of sysfs file (did that accidentally
  when changing the default value).

-------------------------------------------------------------------
Mon Oct 27 14:13:04 CET 2008 - trenn@suse.de

- patches.arch/x86_uv_early_detect.patch: Delete hacks that were
  necessary while waiting for x2apic code. (bnc#429984).

-------------------------------------------------------------------
Mon Oct 27 11:46:43 CET 2008 - tj@suse.de

Refresh the govault patch.

- patches.drivers/libata-add-waits-for-govault: libata: add
  waits for GoVault (bnc#246451).

-------------------------------------------------------------------
Sun Oct 26 18:48:09 CET 2008 - bwalle@suse.de

- patches.fixes/kdb-oops-panic.diff:
  Fix NULL pointer dereference when regs == NULL (bnc#439007).
- patches.fixes/hpwdt-kdump.diff:
  Fix kdump when using hpwdt (bnc#436786).

-------------------------------------------------------------------
Sun Oct 26 06:58:29 CET 2008 - gregkh@suse.de

- refresh patches to apply cleanly and properly.

-------------------------------------------------------------------
Sun Oct 26 06:44:24 CET 2008 - gregkh@suse.de

- Update to 2.6.27.4

-------------------------------------------------------------------
Sat Oct 25 20:47:27 CEST 2008 - agruen@suse.de

- Fix the dependencies between the split kernel packages and KMPs
  (FATE 303631).
- Fix for kernel paclages which are not split.
- rpm/kernel-source.spec.in: Update list of scripts to include.

-------------------------------------------------------------------
Sat Oct 25 18:36:05 CEST 2008 - jjolly@suse.de

- patches.arch/s390-02-02-smp-sysdev.patch: kernel: sysdev class
  file creation (bnc#434333)
- patches.arch/s390-02-03-zfcp.patch: Fix zfcp problems that have
  been found (bnc#434333)
- patches.arch/s390-02-04-qeth-mac.patch: qeth: use firmware
  MAC-address for layer2 hsi-devices (bnc#434333)
- patches.arch/s390-02-05-qeth-recovery.patch: qeth: qeth recovery
  fails (bnc#434333)
- patches.arch/s390-02-06-qeth-offset.patch: qeth: fix offset error
  in non prealloc header path (bnc#434333,LTC#48840)
- patches.arch/s390-02-07-qeth-ipv6check.patch: qeth: remove
  unnecessary support ckeck in sysfs route6 (bnc#434333)
- patches.arch/s390-02-08-qeth-panic.patch: qeth: avoid
  skb_under_panic for malformatted inbound data (bnc#434333)
- patches.arch/s390-02-09-tape-lock.patch: tape device driver:
  improve locking (bnc#434333)

-------------------------------------------------------------------
Sat Oct 25 11:51:28 CEST 2008 - neilb@suse.de

- patches.kernel.org/touch_mnt_namespace-when-the-mount-flags-change.patch:
  touch_mnt_namespace when the mount flags change (FATE#304218).

-------------------------------------------------------------------
Fri Oct 24 23:57:11 CEST 2008 - gregkh@suse.de

- Updated to 2.6.27.4-rc3:
  - fixed ath5k suspend/resume regression
  - fixed pvrusb2 so it actually works

-------------------------------------------------------------------
Fri Oct 24 17:40:25 CEST 2008 - jack@suse.cz

- patches.suse/ocfs2-Implementation-of-local-and-global-quota-file.patch:
  ocfs2: Implementation of local and global quota file handling
  (fate#302681). - fixed 64-bit division

-------------------------------------------------------------------
Fri Oct 24 17:14:33 CEST 2008 - jeffm@suse.de

- Update config files for -rt.

-------------------------------------------------------------------
Fri Oct 24 17:09:57 CEST 2008 - hare@suse.de

- patches.suse/cgroup-freezer.patch: Add TIF_FREEZE for s390.

-------------------------------------------------------------------
Fri Oct 24 16:49:53 CEST 2008 - olh@suse.de

- move patches.suse/md-raid-metadata-PAGE_SIZE.patch
  to patches.kernel.org/md-raid-metadata-PAGE_SIZE.patch
  to allow raid0 with 64k PAGE_SIZE

-------------------------------------------------------------------
Fri Oct 24 16:49:41 CEST 2008 - jack@suse.cz

- Update config files.
- supported.conf: Added new quota module
- patches.suse/xfs-dmapi-enable: Enable XFS DMAPI. - Refreshed

  Quotas for OCFS2:
- patches.suse/quota-Add-callbacks-for-allocating-and-destroying-d.patch:
  quota: Add callbacks for allocating and destroying dquot
  structures (fate#302681).
- patches.suse/quota-Increase-size-of-variables-for-limits-and-ino.patch:
  quota: Increase size of variables for limits and inode usage
  (fate#302681).
- patches.suse/quota-Remove-bogus-optimization-in-check_idq-an.patch:
  quota: Remove bogus 'optimization' in check_idq() and
  check_bdq() (fate#302681).
- patches.suse/quota-Make-_SUSPENDED-just-a-flag.patch: quota:
  Make _SUSPENDED just a flag (fate#302681).
- patches.suse/quota-Allow-to-separately-enable-quota-accounting-a.patch:
  quota: Allow to separately enable quota accounting and enforcing
  limits (fate#302681).
- patches.suse/ext3-Use-sb_any_quota_loaded-instead-of-sb_any_qu.patch:
  ext3: Use sb_any_quota_loaded() instead of
  sb_any_quota_enabled() (fate#302681).
- patches.suse/ext4-Use-sb_any_quota_loaded-instead-of-sb_any_qu.patch:
  ext4: Use sb_any_quota_loaded() instead of
  sb_any_quota_enabled() (fate#302681).
- patches.suse/reiserfs-Use-sb_any_quota_loaded-instead-of-sb_an.patch:
  reiserfs: Use sb_any_quota_loaded() instead of
  sb_any_quota_enabled(). (fate#302681).
- patches.suse/quota-Remove-compatibility-function-sb_any_quota_en.patch:
  quota: Remove compatibility function sb_any_quota_enabled()
  (fate#302681).
- patches.suse/quota-Introduce-DQUOT_QUOTA_SYS_FILE-flag.patch:
  quota: Introduce DQUOT_QUOTA_SYS_FILE flag (fate#302681).
- patches.suse/quota-Move-quotaio_v-12-.h-from-include-linux-to-f.patch:
  quota: Move quotaio_v[12].h from include/linux/ to fs/
  (fate#302681).
- patches.suse/quota-Split-off-quota-tree-handling-into-a-separate.patch:
  quota: Split off quota tree handling into a separate file
  (fate#302681).
- patches.suse/quota-Convert-union-in-mem_dqinfo-to-a-pointer.patch:
  quota: Convert union in mem_dqinfo to a pointer (fate#302681).
- patches.suse/quota-Allow-negative-usage-of-space-and-inodes.patch:
  quota: Allow negative usage of space and inodes (fate#302681).
- patches.suse/quota-Keep-which-entries-were-set-by-SETQUOTA-quota.patch:
  quota: Keep which entries were set by SETQUOTA quotactl
  (fate#302681).
- patches.suse/quota-Add-helpers-to-allow-ocfs2-specific-quota-ini.patch:
  quota: Add helpers to allow ocfs2 specific quota initialization,
  freeing and recovery (fate#302681).
- patches.suse/quota-Implement-function-for-scanning-active-dquots.patch:
  quota: Implement function for scanning active dquots
  (fate#302681).
- patches.suse/ocfs2-Fix-check-of-return-value-of-ocfs2_start_tran.patch:
  ocfs2: Fix check of return value of ocfs2_start_trans()
  (fate#302681).
- patches.suse/ocfs2-Support-nested-transactions.patch: ocfs2:
  Support nested transactions (fate#302681).
- patches.suse/ocfs2-Fix-checking-of-return-value-of-new_inode.patch:
  ocfs2: Fix checking of return value of new_inode()
  (fate#302681).
- patches.suse/ocfs2-Let-inode-be-really-deleted-when-ocfs2_mknod_.patch:
  ocfs2: Let inode be really deleted when ocfs2_mknod_locked()
  fails (fate#302681).
- patches.suse/ocfs2-Assign-feature-bits-and-system-inodes-to-quot.patch:
  ocfs2: Assign feature bits and system inodes to quota feature
  and quota files (fate#302681).
- patches.suse/ocfs2-Mark-system-files-as-not-subject-to-quota-acc.patch:
  ocfs2: Mark system files as not subject to quota accounting
  (fate#302681).
- patches.suse/ocfs2-Implementation-of-local-and-global-quota-file.patch:
  ocfs2: Implementation of local and global quota file handling
  (fate#302681).
- patches.suse/ocfs2-Add-quota-calls-for-allocation-and-freeing-of.patch:
  ocfs2: Add quota calls for allocation and freeing of inodes
  and space (fate#302681).
- patches.suse/ocfs2-Enable-quota-accounting-on-mount-disable-on.patch:
  ocfs2: Enable quota accounting on mount, disable on umount
  (fate#302681).
- patches.suse/ocfs2-Implement-quota-syncing-thread.patch: ocfs2:
  Implement quota syncing thread (fate#302681).
- patches.suse/ocfs2-Implement-quota-recovery.patch: ocfs2:
  Implement quota recovery (fate#302681).

-------------------------------------------------------------------
Fri Oct 24 15:53:20 CEST 2008 - kkeil@suse.de

- patches.fixes/cxgb3_fix_race_in_EEH: cxgb3: fix race in EEH.
  (bnc#430093)

-------------------------------------------------------------------
Fri Oct 24 15:51:12 CEST 2008 - jeffm@suse.de

- Refreshed context for -RT patches so they apply again.

-------------------------------------------------------------------
Fri Oct 24 15:32:06 CEST 2008 - rw@suse.de

- patches.drivers/sgi-ioc4-request-submodules:
  Make ioc4 request dependant modules.  (bnc#429215)

-------------------------------------------------------------------
Fri Oct 24 15:13:21 CEST 2008 - hare@suse.de

- Update config files: Disable FAIL_MAKE_REQUEST.

-------------------------------------------------------------------
Fri Oct 24 15:11:46 CEST 2008 - tiwai@suse.de

- patches.drivers/alsa-usb-exclude-1st-slot: Delete this old ugly
  workaround patch.

-------------------------------------------------------------------
Fri Oct 24 14:18:07 CEST 2008 - hare@suse.de

- Include patches from upstream:
  - patches.fixes/block-use-bio_has_data: Implement bio_has_data().
  - patches.fixes/block-git-fixes: Block layer fixes for 2.6.28.
  - patches.fixes/block-rq-affinity: Implement rq affinity.
  - patches.fixes/dm-mpath-remove-is_active: dm mpath: remove
    is_active from struct dm_path.
  - patches.fixes/block-discard-requests: Implement block discard.
  - patches.drivers/dm-abort-queue-on-failed-paths: dm: Call
    blk_abort_queue on failed paths (bnc#417544).
  - patches.drivers/block-call-sync-on-cleanup: block:
    blk_cleanup_queue() should call blk_sync_queue().
- Refaktor and update request-based multipath patches:
  - patches.drivers/blk-request-based-multipath-update: 
    Update request-based multipathing patches to upstream version
    (bnc#434105).
  - patches.suse/rq-based-multipath: Update to latest version
    of request-based multipathing patchset (bnc#434105)
  - patches.drivers/block-abort-request-rq-complete-marking:
    use rq complete marking in blk_abort_request (bnc#434105).
  - patches.fixes/scsi-atomic-blk-timer-deletes: Delete.
  - patches.fixes/dm-mpath-abort-queue: Delete.
  - patches.suse/rq-based-block-layer: Delete.
  - patches.suse/rq-based-dm-interface: Delete.
  - patches.suse/rq-based-multipath-functions: Delete.
  - patches.suse/rq-based-init-crash: Delete.
- Update patches to upstream version:
  - patches.drivers/bdev-resize-check-for-device-resize
  - patches.drivers/bdev-resize-added-flush_disk
  - patches.drivers/bdev-resize-call-flush_disk
  - patches.drivers/bdev-resize-sd-driver-calls
  - patches.drivers/block-timeout-handling
  - patches.drivers/bdev-resize-adjust-block-device-size
  - patches.drivers/bdev-resize-wrapper-for-revalidate_disk
  - patches.drivers/block-abort-queue
  - patches.fixes/scsi-enhance-error-codes
- Rediff patches:
  - patches.fixes/scsi-misc-git-update
  - patches.suse/dm-barrier-single-device
  - patches.suse/kdb-common
  - patches.drivers/lpfc-8.2.8-update
  - patches.drivers/lpfc-8.2.8.3-update
  - patches.drivers/mpt-fusion-4.00.43.00-update

-------------------------------------------------------------------
Fri Oct 24 14:07:43 CEST 2008 - bwalle@suse.de

- patches.suse/kdump-dump_after_notifier.patch: Add sysctl also
  to kernel/sysctl_check.c.

-------------------------------------------------------------------
Fri Oct 24 14:06:20 CEST 2008 - bwalle@suse.de

- Obsolete uvcvideo-kmp.

-------------------------------------------------------------------
Fri Oct 24 12:52:23 CEST 2008 - jbeulich@suse.de

- rpm/kernel-binary.spec.in: Provide 'kernel' also for Xen (bnc#362918).

-------------------------------------------------------------------
Fri Oct 24 12:24:54 CEST 2008 - jbeulich@suse.de

- patches.arch/x86_64-unwind-annotations: fix unwind annotations.
- patches.xen/xen3-x86_64-unwind-annotations: fix unwind
  annotations.

-------------------------------------------------------------------
Fri Oct 24 12:20:01 CEST 2008 - jbeulich@suse.de

- Update Xen patches to 2.6.27.3 and c/s 704
- patches.xen/xen3-x2APIC_PATCH_27_of_41_9fa8c481b55e80edd8c637573f87853bb6b600f5:
  x64, x2apic/intr-remap: introduce CONFIG_INTR_REMAP (fate
  #303948 and fate #303984).
- patches.xen/xen3-x2APIC_PATCH_40_of_41_bbb65d2d365efe9951290e61678dcf81ec60add4:
  x86: use cpuid vector 0xb when available for detecting cpu
  topology (fate #303948 and fate #303984).
- patches.xen/xen-kconfig-compat-3.2.0: add 3.2.0-compatibility
  configure option.
- patches.xen/xen-x86-exit-mmap: be more aggressive about
  de-activating mm-s under destruction.
- patches.xen/xen-x86-machphys-prediction: properly predict
  phys<->mach translations.
- patches.xen/xen-x86-mmu-batching: utilize
  arch_{enter,leave}_lazy_cpu_mode().
- patches.xen/xen-x86-no-lazy-tlb: ensure inadvertent uses of
  lazy TLB data are caught during the build.
- Update Xen config files.

-------------------------------------------------------------------
Fri Oct 24 12:08:49 CEST 2008 - mmarek@suse.cz

- rpm/kernel-binary.spec.in:
  - do not split kernel-kdump into -base and -extra
  - fix case when a build results in no unsupported modules


-------------------------------------------------------------------
Fri Oct 24 11:07:32 CEST 2008 - bwalle@suse.de

- patches.fixes/kdb-kdump.diff:
  Fix CONFIG_KDB_KDUMP on xSeries (bnc#436454).

-------------------------------------------------------------------
Fri Oct 24 10:45:08 CEST 2008 - agruen@suse.de

- supported.conf: Mark dmapi as supported (by SGI).

-------------------------------------------------------------------
Fri Oct 24 10:40:29 CEST 2008 - olh@suse.de

- disable all unsupported drivers in kernel-kdump

-------------------------------------------------------------------
Fri Oct 24 08:25:47 CEST 2008 - npiggin@suse.de

- patches.suse/silent-stack-overflow-2.patch: avoid silent stack
  overflow over the heap (bnc#44807 bnc#211997).

-------------------------------------------------------------------
Fri Oct 24 07:43:02 CEST 2008 - gregkh@suse.de

- Update to 2.6.27.4-rc2

-------------------------------------------------------------------
Fri Oct 24 07:09:39 CEST 2008 - gregkh@suse.de

- disable CONFIG_SYSFS_DEPRECATED_V2 from powerpc/rt config file

-------------------------------------------------------------------
Fri Oct 24 07:00:11 CEST 2008 - gregkh@suse.de

- Update to 2.6.27.4-rc1
  - lots of bugfixes, and obsoletes some current patches:
    - patches.fixes/ext3-avoid-printk-flood-with-dir-corruption: Delete.
    - patches.fixes/ext2-avoid-printk-flood-with-dir-corruption: Delete.
    - patches.fixes/wdm_autoload.diff: Delete.

-------------------------------------------------------------------
Fri Oct 24 06:57:57 CEST 2008 - npiggin@suse.de

- Fix ppc and ps3 configs

-------------------------------------------------------------------
Fri Oct 24 06:53:13 CEST 2008 - npiggin@suse.de

- Update config files.
- patches.suse/cgroup-freezer.patch: cgroup freezer (bnc#417294,
  fate#304191, fate#201036).

-------------------------------------------------------------------
Fri Oct 24 06:32:10 CEST 2008 - npiggin@suse.de

- Update config files. Enable cgroups for all archs (bnc#417527)

-------------------------------------------------------------------
Fri Oct 24 05:57:53 CEST 2008 - npiggin@suse.de

- patches.arch/ppc-gigantic-page-fix2.patch: powerpc gigantic
  pages fix 2 (bnc#434026).
- patches.arch/ppc-gigantic-page-fix3.patch: powerpc gigantic
  pages fix 3 (bnc#434026).
- patches.trace/lttng-instrumentation-hugetlb.patch: de-fuzz

-------------------------------------------------------------------
Fri Oct 24 05:35:49 CEST 2008 - gregkh@suse.de

- disabled CONFIG_CALGARY_IOMMU_ENABLED_BY_DEFAULT on x86-64
  vanilla kernel.

-------------------------------------------------------------------
Fri Oct 24 05:34:15 CEST 2008 - gregkh@suse.de

- patches.drivers/cciss-fix-procfs-firmware-regression.patch:
  cciss: fix procfs firmware regression (bnc435644).
- patches.drivers/cciss-fix-sysfs-symlink.patch: cciss: fix
  sysfs symlink (bnc435644).

-------------------------------------------------------------------
Fri Oct 24 05:07:47 CEST 2008 - gregkh@suse.de

- disable CONFIG_CALGARY_IOMMU_ENABLED_BY_DEFAULT on x86-64.  To use
  Calgary iommu systems, you now must manually pass "iommu=calgary" to
  get this hardware support back enabled.  This is the recommended
  proceedure right now, from IBM, otherwise the hardware crashes.
  bnc#436450.

-------------------------------------------------------------------
Fri Oct 24 01:12:04 CEST 2008 - gregkh@suse.de

- clean up all fuzz in patches to get them to apply cleanly.

-------------------------------------------------------------------
Fri Oct 24 00:57:17 CEST 2008 - gregkh@suse.de

- delete patches.arch/s390-01-03-cmm2-v2.patch as it touched core
  kernel code and was rejected from upstream.
  - patches.arch/s390-01-03-cmm2-v2.patch: Delete.
  - patches.arch/s390-01-03-cmm2-v2a.patch: Delete.

-------------------------------------------------------------------
Fri Oct 24 00:36:54 CEST 2008 - gregkh@suse.de

- Update to version 3.4 of squashfs:
  - patches.suse/squashfs3.3-patch: Delete.
  - patches.suse/squashfs-patch-2.6.25: Delete.
  - patches.suse/squashfs-patch-2.6.27: Delete.
  - patches.suse/squashfs-3.4.patch: squashfs v3.4.

-------------------------------------------------------------------
Thu Oct 23 23:13:11 CEST 2008 - jeffm@suse.de

- patches.fixes/block-sanitize-invalid-partition-table-entries:
  block: sanitize invalid partition table entries (bnc#371657).

-------------------------------------------------------------------
Thu Oct 23 15:41:19 CEST 2008 - olh@suse.de

- add patches.arch/ppc-pseries_mem-limit-16g.patch
  Don't use a 16G page if beyond mem= limits (bnc#438111 - LTC49329)

-------------------------------------------------------------------
Thu Oct 23 15:27:00 CEST 2008 - kkeil@suse.de

- Update x86 64bit config files to include WAN support (bnc#437692)

-------------------------------------------------------------------
Thu Oct 23 15:19:58 CEST 2008 - olh@suse.de

- add patches.drivers/cell_edac.patch
  Fix incorrect edac_mode in csrow causing oops (bnc#437757 - LTC49143)

-------------------------------------------------------------------
Thu Oct 23 14:09:23 CEST 2008 - olh@suse.de

- update patches.suse/nameif-track-rename.patch
  print also application and pid

-------------------------------------------------------------------
Thu Oct 23 12:16:39 CEST 2008 - jkosina@suse.de

- patches.fixes/hid-rdesc-quirk-for-sony-vaio-VGX-TP1E.patch:
  HID: Fix Sony Vaio VGX report descriptor (bnc#437758).

-------------------------------------------------------------------
Thu Oct 23 11:32:43 CEST 2008 - olh@suse.de

- add patches.drivers/ehca-rejecting-dynamic-mem-add-remove.patch
  reject dynamic memory add/remove (bnc#434651 - LTC48744)

-------------------------------------------------------------------
Thu Oct 23 10:54:19 CEST 2008 - npiggin@suse.de

- Update config files.

-------------------------------------------------------------------
Thu Oct 23 09:28:14 CEST 2008 - npiggin@suse.de

- patches.suse/x86-gb-linear-map.patch: Enable GB mapped linear
  KVA on x86 (bnc#437674).
- patches.xen/xen3-patch-2.6.26: merge

-------------------------------------------------------------------
Thu Oct 23 00:23:55 CEST 2008 - gregkh@suse.de

- update to 2.6.27.3
  - lots of bugfixes
  - CVE-2008-3831 fix

-------------------------------------------------------------------
Wed Oct 22 21:45:42 CEST 2008 - jeffm@suse.de

- scripts/vc: Handle unset $EDITOR

-------------------------------------------------------------------
Wed Oct 22 21:43:25 CEST 2008 - jeffm@suse.de

- patches.suse/export-release_open_intent: Export
  release_open_intent for NFS branches with aufs.

-------------------------------------------------------------------
Wed Oct 22 14:17:15 CEST 2008 - jdelvare@suse.de

- supported.conf: Mark the ibmaem and ibmpex hwmon drivers as
  supported by IBM.
- supported.conf: Mark the i5k_amb hwmon driver as supported.

-------------------------------------------------------------------
Wed Oct 22 11:39:01 CEST 2008 - olh@suse.de

- add patches.drivers/ehea.patch
  Fix memory hotplug support (436447 - LTC48713)

-------------------------------------------------------------------
Wed Oct 22 11:16:18 CEST 2008 - olh@suse.de

- add patches.arch/ppc-pseries_hugepage_pagetable_allocation.patch
  Cleanup hugepage pagetable allocation (bnc# 433503 - LTC48757)

-------------------------------------------------------------------
Wed Oct 22 08:23:43 CEST 2008 - sassmann@suse.de

Add PS3 audio patches:
- patches.arch/ppc-ps3-add-passthrough-support-for-non-audio-streams.patch:
  ps3: Add passthrough support for non-audio streams.
- patches.arch/ppc-ps3-add-ps3av-audio-mute-analog.patch:
  ps3: Add ps3av_audio_mute_analog().
- patches.arch/ppc-ps3-add-support-for-SPDIF-HDMI-passthrough.patch:
  ps3: Add support for SPDIF/HDMI passthrough.

-------------------------------------------------------------------
Tue Oct 21 11:46:22 CEST 2008 - sdietrich@suse.de

- patches.rt/genirq-usb.patch: Make status_cache u32
- patches.rt/genirq-ohci1394.patch: Enable ohci1394 IRQ
  threading.

-------------------------------------------------------------------
Tue Oct 21 11:21:00 CEST 2008 - hare@suse.de

- patches.fixes/dm-mpath-abort-queue: rediff.
- patches.fixes/scsi-atomic-blk-timer-deletes: scsi: atomic blk
  timer deletes (LTC#48990, bnc#434105).
- patches.suse/rq-based-block-layer: rq-based multipathing:
  rediff.

-------------------------------------------------------------------
Tue Oct 21 09:59:51 CEST 2008 - hare@suse.de

- patches.fixes/scsi-inquiry-too-short-ratelimit: INQUIRY result
  too short (5) message flood (bnc#432535).

-------------------------------------------------------------------
Tue Oct 21 07:55:12 CEST 2008 - npiggin@suse.de

- patches.suse/filp-slab-rcu: Delete.

-------------------------------------------------------------------
Tue Oct 21 07:00:39 CEST 2008 - sdietrich@suse.de

USB IRQ threading (experimental: guarded by genirq):
- patches.rt/genirq1-make-irqreturn_t-an-enum: genirq: make
  irqreturn_t an enum.
- patches.rt/genirq2-add-quick-check-handler.patch: genirq:
  add a quick check handler.
- patches.rt/genirq3-add-threaded-irq-handler-support: genirq:
  add threaded interrupt handler support.
- patches.rt/genirq4-add-helper-to-check-whether-irq-thread-should-run:
  genirq: add a helper to check whether the irqthread should run.
- patches.rt/genirq5-make-irq-threading-robust: genirq: make
  irq threading robust.
- patches.rt/genirq-usb.patch: genirq threading for ehci, ohci
  and uhci USB hosts..
- patches.rt/genirq-wlan-ng-compat.patch: Remove redundant,
  obsolete 2.4 compatibility code in wlan-ng.
Ack:
- patches.rt/genirq-soft-resend.patch: Linux-RT 2.6.27-RT
   x86: activate HARDIRQS_SW_RESEND.

-------------------------------------------------------------------
Mon Oct 20 22:02:40 CEST 2008 - gregkh@suse.de

- patches.arch/x2APIC_PATCH_x86-mach_apicdef.h-need-to-include-before-smp.h.patch:
  x86: mach_apicdef.h need to include before smp.h.
  fixes build error on i386 pae kernels.

-------------------------------------------------------------------
Mon Oct 20 21:33:25 CEST 2008 - bwalle@suse.de

- patches.suse/kdump-dump_after_notifier.patch:
  Add dump_after_notifier sysctl (bnc#436678).

-------------------------------------------------------------------
Mon Oct 20 18:21:36 CEST 2008 - gregkh@suse.de

- scripts/wd-functions.sh: reverse git and cvs checks (check for
  cvs before git).  This solves the problem if you are using a cvs
  tree, yet it happens to live in a directory that way up the
  directory chain is in a git tree (like for people who keep portions
  of their $HOME in git).

-------------------------------------------------------------------
Mon Oct 20 18:16:15 CEST 2008 - gregkh@suse.de

- Update config files: enable CONFIG_GENERICARCH and CONFIG_BIGSMP
  on i386-pae kernels. (bnc#428247)

-------------------------------------------------------------------
Mon Oct 20 17:34:11 CEST 2008 - ptesarik@suse.cz

- patches.arch/x86-tracehook: fix the order of arguments in
  /proc/$pid/syscall on x86_64.

-------------------------------------------------------------------
Mon Oct 20 16:53:36 CEST 2008 - bwalle@suse.de

- Update config files: Enable CONFIG_KVM_KMP for RT config, run
  oldconfig.

-------------------------------------------------------------------
Mon Oct 20 16:42:42 CEST 2008 - bwalle@suse.de

- patches.arch/ppc-vmcoreinfo.diff: Correct to reflect mainline
  state.

-------------------------------------------------------------------
Mon Oct 20 12:52:08 CEST 2008 - hare@suse.de

- Update config files.
- patches.suse/kvm-as-kmp: Allow KVM to be built as KMP
  (FATE#303679).

-------------------------------------------------------------------
Mon Oct 20 10:54:50 CEST 2008 - jjolly@suse.de

- patches.arch/s390-01-05-kmsg-v2.patch: Instrument the kernel
  components such that a kernel message catalog as well as related
  man pages can be automatically generated. (bnc#417300)
- patches.arch/s390-01-06-zfcp-cleanup-v2.patch: Update patch to
  fit on recent kmsg patch changes. (bnc#417550)
- patches.drivers/driver-core-basic-infrastructure-for-per-module-dynamic-debug-messages.patch:
  Update patch to fit on recent kmsg patch changes.
- config/s390/{default,s390}: Added CONFIG_KMSG_IDS=y

-------------------------------------------------------------------
Mon Oct 20 10:15:36 CEST 2008 - bwalle@suse.de

- supported.conf: Mark 'crasher' as supported to avoid installing
  the "extra" package only for that module.

-------------------------------------------------------------------
Mon Oct 20 08:46:19 CEST 2008 - olh@suse.de

- add patches.arch/ppc-pseries_16g-numa.patch
  fix crash with more 2 numa nodes and 16G hugepage (bnc#436452 - LTC48839)

-------------------------------------------------------------------
Sat Oct 18 21:15:52 CEST 2008 - gregkh@suse.de

- Update to 2.6.27.2.
  - lots of bugfixes

-------------------------------------------------------------------
Sat Oct 18 10:11:55 CEST 2008 - tonyj@suse.de

- patches.rt/fix-preempt-none.patch: Fix preempt-none build
  errors

-------------------------------------------------------------------
Fri Oct 17 22:24:56 CEST 2008 - jeffm@suse.de

- patches.suse/SoN-20-netvm-reserve-inet.patch-fix: SoN: Fix
  initialization of ipv4_route_lock (bnc#435994).

-------------------------------------------------------------------
Fri Oct 17 17:49:05 CEST 2008 - kkeil@suse.de

- patches.drivers/tg3-Add-57780-ASIC-revision.patch: tg3: Add
  57780 ASIC revision. (bnc#434147)
- patches.drivers/broadcom-Add-support-for-the-57780-integrated-PHY.patch:
  broadcom: Add support for the 57780 integrated PHY. (bnc#434147)
- patches.drivers/bnx2x-eeh.patch: bnx2x: EEH recovery fix.(bnc#433875)

-------------------------------------------------------------------
Fri Oct 17 17:42:48 CEST 2008 - bwalle@suse.de

- rpm/kernel-binary.spec.in: Add the auto-generated (by mkdumprd)
  kdump initrd to %ghost so that the file gets removed when
  uninstalling the kernel.

-------------------------------------------------------------------
Fri Oct 17 01:22:08 CEST 2008 - mfasheh@suse.com

- ocfs2 ACL / security attribute support
  - patches.suse/ocfs2-Remove-unused-function-restore_extent_block.patch
  - patches.suse/ocfs2-Merge-transactions-during-xattr-set.patch
  - patches.suse/ocfs2-xattr.-ch-definition-cleanups.patch
  - patches.suse/ocfs2-Add-security-xattr-support-in-ocfs2.patch
  - patches.suse/ocfs2-Add-POSIX-ACL-support-in-ocfs2.patch

-------------------------------------------------------------------
Fri Oct 17 00:57:16 CEST 2008 - mfasheh@suse.com

- ocfs2 fixes / updates from 2.6.28 merge window
  - patches.suse/ocfs2-xattr.c-Fix-a-bug-when-inserting-xattr.patch
  - patches.suse/ocfs2-Add-empty-bucket-support-in-xattr.patch
  - patches.suse/ocfs2-Remove-pointless.patch
  - patches.suse/ocfs2-make-la_debug_mutex-static.patch
  - patches.suse/ocfs2-Documentation-update-for-user_xattr-nouser_.patch
  - patches.suse/ocfs2-use-smaller-counters-in-ocfs2_remove_xattr_cl.patch
  - patches.suse/ocfs2-Don-t-check-for-NULL-before-brelse.patch
  - patches.suse/ocfs2-Uninline-ocfs2_xattr_name_hash.patch
  - patches.suse/ocfs2-Move-trusted-and-user-attribute-support-into.patch
  - patches.suse/ocfs2-Calculate-EA-hash-only-by-its-suffix.patch
  - patches.suse/ocfs2-Refactor-xattr-list-and-remove-ocfs2_xattr_ha.patch
  - patches.suse/ocfs2-Separate-out-sync-reads-from-ocfs2_read_block.patch
  - patches.suse/ocfs2-Require-an-inode-for-ocfs2_read_block-s.patch
  - patches.suse/ocfs2-Simplify-ocfs2_read_block.patch
  - patches.suse/ocfs2-Move-ocfs2_bread-into-dir.c.patch
  - patches.suse/ocfs2-Kill-the-last-naked-wait_on_buffer-for-cach.patch
  - patches.suse/ocfs2-Make-cached-block-reads-the-common-case.patch
  - patches.suse/ocfs2-fix-build-error.patch

-------------------------------------------------------------------
Thu Oct 16 23:49:45 CEST 2008 - mfasheh@suse.com

- ocfs2 dynamic local alloc patches

-------------------------------------------------------------------
Thu Oct 16 22:38:23 CEST 2008 - jslaby@suse.de

- patches.drivers/tpm-bcm0102-workaround.patch: tpm: work around
  bug in Broadcom BCM0102 chipset (bnc#425747 FATE304221).
- patches.drivers/tpm-correct-timeouts.patch: tpm: correct tpm
  timeouts to jiffies conversion (bnc#425747 FATE304221).

-------------------------------------------------------------------
Thu Oct 16 20:10:40 CEST 2008 - ihno@suse.de

- added patches.arch/s390-01-03-cmm2-v2a.patch
  fix the sequence of initilisations.

-------------------------------------------------------------------
Thu Oct 16 12:48:17 CEST 2008 - agruen@suse.de

- rpm/kernel-binary.spec.in: Make the kernel-$flavor-extra packages
  supplement kernel-$flavor on openSUSE and SLED so that those
  packages will get installed by default, using the product(...)
  dependencies provided by the *-release packages.

-------------------------------------------------------------------
Thu Oct 16 05:03:49 CEST 2008 - tonyj@suse.de

- Previous checkin was totally broken wrt rt config files.
  Revert to previous versions and incorporate any changes from
  run_oldconfig. Sole changes to previous versions is to remove
  CONFIG_DYNAMIC_FTRACE from rt_debug configs which is consistent 
  with change in 2.6.27.1

-------------------------------------------------------------------
Thu Oct 16 01:48:04 CEST 2008 - gregkh@suse.de

- Update to 2.6.27.1
  - disables a problem config option, only affected the vanilla,
    debug, and rt kernel variants.

-------------------------------------------------------------------
Wed Oct 15 16:29:57 CEST 2008 - olh@suse.de

- add patches.arch/ppc-pseries_pfn-mem-rm.patch
  fix hotplug memory remove (bnc#435181 - LTC48640)

-------------------------------------------------------------------
Wed Oct 15 15:59:23 CEST 2008 - mmarek@suse.cz

- rpm/post.sh, rpm/postun.sh: run weak-modules, depmod and mkinitrd
  on older distros (bnc#435246)
  Fixed fix for bnc#435104 ("/boot/" was missing in some places)


-------------------------------------------------------------------
Wed Oct 15 11:25:19 CEST 2008 - mmarek@suse.cz

- rpm/kernel-binary.spec.in: don't recommend the -extra subpackage
  (fate#303631)
- rpm/postun.sh, rpm/post.sh: remove the temporary workaround

-------------------------------------------------------------------
Wed Oct 15 08:58:57 CEST 2008 - olh@suse.de

- drop patches.arch/ppc-iseries-remove-AVAILABLE_VETH.patch
  not needed anymore

-------------------------------------------------------------------
Wed Oct 15 07:46:16 CEST 2008 - nfbrown@suse.de

- patches.fixes/nfs-file-cred-context-null: nfs_file_cred should
  cope if 'file' hasn't been opened properly (bnc#431785).

-------------------------------------------------------------------
Wed Oct 15 03:36:22 CEST 2008 - tonyj@suse.de

- Update RT patches to latest .27 Windriver version (all patches)
- Disable patches.rt/swap-spinlock-fix.patch
- Guard filp-slab-rcu for RT

-------------------------------------------------------------------
Tue Oct 14 17:29:36 CEST 2008 - jkosina@suse.de

- patches.fixes/input-add-acer-aspire-5710-to-nomux.patch: Input:
  Add Acer Aspire 5710 to nomux blacklist (bnc#404881).

-------------------------------------------------------------------
Tue Oct 14 16:33:12 CEST 2008 - oneukum@suse.de

- patches.fixes/ehci_sched.diff: Delete.
  in mainline now. done to the right tree.

-------------------------------------------------------------------
Tue Oct 14 15:48:20 CEST 2008 - mmarek@suse.cz

- rpm/postun.sh, rpm/post.sh: temporarily ignore errors from
  weak-modules2 --{add,remove}-kernel-modules until
  module-init-tools has rebuilt

-------------------------------------------------------------------
Tue Oct 14 15:45:52 CEST 2008 - jkosina@suse.de

- patches.fixes/input-add-amilo-pro-v-to-nomux.patch: Delete.
  The patch is already upstream in 2.6.27

-------------------------------------------------------------------
Tue Oct 14 15:16:38 CEST 2008 - jeffm@suse.de

- patches.suse/osync-error: Update position after check for -EIO
  (bnc#434910).

-------------------------------------------------------------------
Tue Oct 14 14:04:11 CEST 2008 - npiggin@suse.de

- patches.suse/rlimit-memlock-64k.patch: Increase default
  RLIMIT_MEMLOCK to 64k (bnc#329675).

-------------------------------------------------------------------
Tue Oct 14 13:19:29 CEST 2008 - sjayaraman@suse.de

- Update config files: CIFS_EXPERIMENTAL=y and CIFS_DFS_UPCALL=y
  (FATE#303758).

-------------------------------------------------------------------
Tue Oct 14 10:54:40 CEST 2008 - jbeulich@novell.com

- patches.xen/xen-irq-probe: restrict IRQ probing (bnc#431572).

-------------------------------------------------------------------
Tue Oct 14 10:27:19 CEST 2008 - ptesarik@suse.cz

- patches.trace/utrace-core: undo overzealous #ifdef's, which
  removed too much code in case UTRACE_CONFIG was unset.

-------------------------------------------------------------------
Tue Oct 14 10:09:32 CEST 2008 - jbeulich@novell.com

- patches.fixes/reiserfs-commit-ids-unsigned-ints: Remove L suffix
  from constant compared against.

-------------------------------------------------------------------
Tue Oct 14 10:08:27 CEST 2008 - olh@suse.de

- call bootloader_entry without leading /boot/ (bnc#435104)

-------------------------------------------------------------------
Tue Oct 14 09:44:43 CEST 2008 - mmarek@suse.cz

- rpm/kernel-source.spec.in, rpm/source-post.sh, rpm/functions.sh:
  kill functions.sh, put the relink() function to source-post.sh
  directly
- rpm/postun.sh, rpm/pre.sh, rpm/preun.sh, rpm/post.sh,
  rpm/kernel-binary.spec.in: unify generation of the scriptlets,
  switch to the new weak-modules2 script

-------------------------------------------------------------------
Tue Oct 14 09:44:42 CEST 2008 - olh@suse.de

- disable unused ide_platform driver

-------------------------------------------------------------------
Tue Oct 14 09:04:59 CEST 2008 - jdelvare@suse.de

- supported.conf: Remove i2c-core and i2c-piix4 from base.

-------------------------------------------------------------------
Tue Oct 14 06:27:23 CEST 2008 - gregkh@suse.de

- supported.conf: remove ide-core and ide-cdrom from base on request
  from Tejun.

-------------------------------------------------------------------
Tue Oct 14 00:59:55 CEST 2008 - gregkh@suse.de

- Update config files.
- patches.drivers/staging-add-pcc-acpi-driver.patch: Staging:
  add pcc-acpi driver.
- rpm/kernel-binary.spec.in: Obsoletes pcc-acpi-kmp

-------------------------------------------------------------------
Tue Oct 14 00:30:29 CEST 2008 - gregkh@suse.de

- rpm/kernel-binary.spec.in: it's pcc-acpi and it's not obsolete, yet.

-------------------------------------------------------------------
Tue Oct 14 00:22:11 CEST 2008 - gregkh@suse.de

- rpm/kernel-binary.spec.in: obsoletes at76_usb-kmp

-------------------------------------------------------------------
Tue Oct 14 00:13:30 CEST 2008 - gregkh@suse.de

- rpm/kernel-binary.spec.in: obsoletes et131x-kmp, ivtv-kmp, and
  ppc-acpi-kmp

-------------------------------------------------------------------
Mon Oct 13 23:44:42 CEST 2008 - gregkh@suse.de

- Update config files.
- patches.drivers/staging-at76_usb-wireless-driver.patch: staging:
  at76_usb wireless driver.

-------------------------------------------------------------------
Mon Oct 13 21:33:49 CEST 2008 - gregkh@suse.de

- refresh all patches (except xen and rt) to apply cleanly

-------------------------------------------------------------------
Mon Oct 13 20:47:48 CEST 2008 - gregkh@suse.de

- rpm/kernel-binary.spec.in: add Obsoletes: wlan-ng-kmp as the needed
  driver is now included from the staging tree.

-------------------------------------------------------------------
Mon Oct 13 20:46:03 CEST 2008 - gregkh@suse.de

- put proper Patch-mainline: markings on staging patches

-------------------------------------------------------------------
Mon Oct 13 20:44:24 CEST 2008 - gregkh@suse.de

- patches.drivers/staging-workaround-build-system-bug.patch:
  Staging: workaround build system bug.

-------------------------------------------------------------------
Mon Oct 13 20:38:36 CEST 2008 - aj@suse.de

- rpm/post.sh: Fix typo that breaks script.

-------------------------------------------------------------------
Mon Oct 13 20:18:48 CEST 2008 - gregkh@suse.de

- disabled staging drivers for -rt trees

-------------------------------------------------------------------
Mon Oct 13 20:14:39 CEST 2008 - gregkh@suse.de

- Add -staging tree:
  - added TAINT_CRAP flag
  - added eth131x network driver
  - added slicoss network driver
  - added sgx network driver
  - added me4000 data collection driver
  - added go7007 video capture driver
  - added USB/IP host and client driver
  - added w35und wifi network driver
  - added prism2 usb wifi network driver
  - added echo cancellation driver
- only enabled these on x86 platforms

-------------------------------------------------------------------
Mon Oct 13 19:08:42 CEST 2008 - jjolly@suse.de

- patches.arch/s390-02-01-xpram.patch: xpram: per device block
  request queues (bnc#434333,LTC#49030)

-------------------------------------------------------------------
Mon Oct 13 17:16:40 CEST 2008 - jeffm@suse.de

- rpm/kernel-binary.spec.in: Updated supported.conf checker to
  eliminate false positives.

-------------------------------------------------------------------
Mon Oct 13 15:44:39 CEST 2008 - sjayaraman@suse.de

- patches.suse/SoN-14-mm-reserve.patch: Fix a compiler warning.

-------------------------------------------------------------------
Mon Oct 13 15:27:02 CEST 2008 - jbenc@suse.cz

- supported.conf: mark drivers/net/wireless/b43* and
  driver/net/wireless/rt2x00/* as unsupported because of known
  problems we cannot fix.

-------------------------------------------------------------------
Mon Oct 13 14:37:57 CEST 2008 - oneukum@suse.de

- patches.fixes/wdm_autoload.diff:  add MODULE_DEVICE_TABLE to
  cdc-wdm driver to compute a proper alias (bnc#433817).

-------------------------------------------------------------------
Mon Oct 13 13:53:09 CEST 2008 - ptesarik@suse.cz

- Update config files (CONFIG_UTRACE for rt flavours).

-------------------------------------------------------------------
Mon Oct 13 13:18:50 CEST 2008 - jbeulich@novell.com

- patches.xen/xen3-patch-2.6.27-rc3: Fix uninitialized data issue.

-------------------------------------------------------------------
Mon Oct 13 13:16:56 CEST 2008 - ptesarik@suse.cz

- patches.trace/utrace-core: utrace core (FATE#304321).
  CONFIG_UTRACE enabled only for kernel-trace.
- Update config files.

-------------------------------------------------------------------
Mon Oct 13 10:01:30 CEST 2008 - aj@suse.de

- patches.suse/SoN-14-mm-reserve.patch: Add cast to fix compiler warning.

-------------------------------------------------------------------
Mon Oct 13 08:11:29 CEST 2008 - sjayaraman@suse.de

- Remove another stale swap-over-nfs patch.

	patches.suse/SoN-29-nfs-alloc-recursions.patch: Delete.

-------------------------------------------------------------------
Fri Oct 10 05:56:00 CEST 2008 - jeffm@suse.de

- Updated to 2.6.27 final.

-------------------------------------------------------------------
Fri Oct 10 05:22:37 CEST 2008 - tonyj@suse.de

- Update config files
- Fix conflicts, remove most -RT guards added in recent RT update
	patches.rt/apic-dumpstack.patch: refresh
	patches.rt/preempt-irqs-core.patch: refresh
	patches.rt/print-might-sleep-hack.patch: refresh
	patches.rt/partrevert-lttng-instrumentation-irq.patch: add
	patches.rt/partreadd-lttng-instrumentation-irq.patch: add

- Drop unused RT patches
	patches.rt/mips-change-raw-spinlock-type.patch
	patches.rt/nmi-watchdog-disable.patch
	patches.rt/Add-dev-rmem-device-driver-for-real-time-JVM-testing.patch
	patches.rt/lockstat-fix-contention-points.patch
	patches.rt/sched-cpupri-priocount.patch
	patches.rt/nmi-watchdog-fix-1.patch
	patches.rt/cache_pci_find_capability.patch
	patches.rt/fix-emac-locking-2.6.16.patch
	patches.rt/2.6.21-rc6-lockless5-lockless-probe.patch
	patches.rt/watchdog_use_timer_and_hpet_on_x86_64.patch
	patches.rt/tie-pi-into-task.patch
	patches.rt/idle2-fix.patch
	patches.rt/2.6.21-rc6-lockless6-speculative-get-page.patch
	patches.rt/rtmutex-initialize-waiters.patch
	patches.rt/Allocate-RTSJ-memory-for-TCK-conformance-test.patch
	patches.rt/add-generalized-pi-interface.patch
	patches.rt/warn-on-rt-scatterlist.patch
	patches.rt/2.6.21-rc6-lockless7-lockless-pagecache-lookups.patch
	patches.rt/trace-eip2ip.patch
	patches.rt/sched_rt-fixup.patch
	patches.rt/2.6.21-rc6-lockless3-radix-tree-gang-slot-lookups.patch
	patches.rt/trace_hist-latediv.patch
	patches.rt/sched-cpupri-hotplug-support.patch
	patches.rt/idle-fix.patch
	patches.rt/ftrace-fix-get-kprobe-wreckage.patch
	patches.rt/no-warning-for-irqs-disabled-in-local-bh-enable.patch
	patches.rt/ftrace-function-record-nop.patch
	patches.rt/ftrace-document-update1.patch
	patches.rt/26-rt1-chirag.patch
	patches.rt/trace_hist-divzero.patch
	patches.rt/latency-tracing-ppc.patch
	patches.rt/rtmutex-defer-pi-until-sleepy.patch
	patches.rt/pmtmr-override.patch
	patches.rt/sched-prioritize-non-migrating-rt-tasks.patch
	patches.rt/rtmutex-use-runtime-init.patch
	patches.rt/ftrace-fix-elevated-preempt-count-in-wakeup-tracer.patch
	patches.rt/2.6.21-rc6-lockless8-spinlock-tree_lock.patch
	patches.rt/lockdep-lock_set_subclass.patch
	patches.rt/seqlock-make-raw-seqlocks-spin-during-write.patch
	patches.rt/rt-mutex-irq-flags-checking.patch
	patches.rt/ftrace-upstream.patch
	patches.rt/sched-use-a-2d-bitmap-search-prio-cpu.patch
	patches.rt/ftrace-preempt-trace-check.patch
	patches.rt/rtmutex-add_readers.patch
	patches.rt/lockdep-avoid-fork-waring.patch
	patches.rt/arm-omap-02.patch
	patches.rt/fix-acpi-build-weirdness.patch
	patches.rt/cycles-to-ns-trace-fix.patch
	patches.rt/ftrace-compile-fixes.patch
	patches.rt/ftrace-wakeup-rawspinlock.patch
	patches.rt/rtmutex-convert-to-libpi.patch
	patches.rt/m68knommu_fixes_ontop_of_v2.6.26.patch
	patches.rt/ftrace-trace-sched.patch

-------------------------------------------------------------------
Fri Oct 10 01:40:06 CEST 2008 - mfasheh@suse.com

- supported.conf: mark kernel/fs/gfs2 unsupported

-------------------------------------------------------------------
Fri Oct 10 00:13:28 CEST 2008 - gregkh@suse.de

- supported.conf: mark kernel/sound/pci/snd-cs5530 unsupported due
  to sb16 dependancy issues

-------------------------------------------------------------------
Fri Oct 10 00:02:40 CEST 2008 - jeffm@suse.de

- patches.fixes/account-reserved-pages: Delete.

-------------------------------------------------------------------
Thu Oct  9 23:58:14 CEST 2008 - jeffm@suse.de

- patches.suse/supported-flag-sysfs: Updated to build with
  CONFIG_MODULES=n.

-------------------------------------------------------------------
Thu Oct  9 23:57:28 CEST 2008 - jeffm@suse.de

- Updated to 2.6.27-rc9, but still disabled:
  - patches.suse/silent-stack-overflow
  - patches.xen/xen3-silent-stack-overflow

-------------------------------------------------------------------
Thu Oct  9 22:29:39 CEST 2008 - gregkh@suse.de

- supported.conf: thermal_sys, not thermal_sysfs.

-------------------------------------------------------------------
Thu Oct  9 22:25:55 CEST 2008 - jeffm@suse.de

- patches.rt/hrtimers-stuck-in-waitqueue.patch: Updated against
  2.6.27-rc9.

-------------------------------------------------------------------
Thu Oct  9 22:24:08 CEST 2008 - jdelvare@suse.de

- supported.conf: Fix the name of the thermal_sys module.
- config/x86_64/rt_timing: THERMAL_HWMON is a boolean.

-------------------------------------------------------------------
Thu Oct  9 22:19:53 CEST 2008 - jeffm@suse.de

- patches.suse/netfilter-ipv4options: Updated to 2.6.27-rc9,
  enabled, and marked supported (bnc#131728 - FATE#182).

-------------------------------------------------------------------
Thu Oct  9 21:53:38 CEST 2008 - jeffm@suse.de

- patches.fixes/serial8250_console_write-ier: Delete.
- patches.fixes/fix-serial-8250-UART_BUG_TXEN-test: Delete.

-------------------------------------------------------------------
Thu Oct  9 21:48:49 CEST 2008 - gregkh@suse.de

- supported.conf: mark kernel/sound/pci/snd-als4000 unsupported due
  to dependancy on isa sb16 driver.

-------------------------------------------------------------------
Thu Oct  9 21:48:33 CEST 2008 - jeffm@suse.de

- patches.fixes/dont-writeback-fd-bdev-inodes.patch: Delete.
- patches.arch/s390-ccwgroup-attribute-ignore-newline: Delete.

-------------------------------------------------------------------
Thu Oct  9 21:46:26 CEST 2008 - gregkh@suse.de

- supported.conf: mark drivers/net/wan/hdlc_x25 unsupported due to
  symbol dependancy tree.

-------------------------------------------------------------------
Thu Oct  9 21:41:02 CEST 2008 - jeffm@suse.de

- patches.suse/osync-error: make sure O_SYNC writes properly
  return -EIO (bnc#58622).

-------------------------------------------------------------------
Thu Oct  9 21:12:19 CEST 2008 - bwalle@suse.de

- patches.arch/ppc-vmcoreinfo.diff:
  Add additional symbols to /sys/kernel/vmcoreinfo data for
  ppc(64).

-------------------------------------------------------------------
Thu Oct  9 21:07:59 CEST 2008 - trenn@suse.de

- patches.xen/xen-x2APIC_build_fix.patch: Adopt Xen to x2APIC
  patchset (fate#303984 and fate#303948).
- Update config files.
  Disable interrupt remapping for Xen -> this is something for
  the hypervisor.

-------------------------------------------------------------------
Thu Oct  9 20:12:49 CEST 2008 - jeffm@suse.de

- Update config files: THERMAL_HWMON=y in vanilla configs.

-------------------------------------------------------------------
Thu Oct  9 20:02:57 CEST 2008 - jeffm@suse.de

- Update config files: THERMAL_HWMON=y; is boolean and enables
  functionality in the already modular THERMAL module.

-------------------------------------------------------------------
Thu Oct  9 19:31:31 CEST 2008 - jeffm@suse.de

- patches.suse/supported-flag-sysfs: Export supported status
  via sysfs.

-------------------------------------------------------------------
Thu Oct  9 19:07:45 CEST 2008 - carnold@novell.com

- Update config files.  Disabled the in kernel KVM modules in
  preference to using them as KMPs.  See also brogers@novell.com

-------------------------------------------------------------------
Thu Oct  9 19:03:59 CEST 2008 - jeffm@suse.de

- Added a -iu|--ignore-unsupported-deps option to allow builds
  with supported.conf problems.

-------------------------------------------------------------------
Thu Oct  9 18:56:02 CEST 2008 - jdelvare@suse.de

- config/i386/*, config/x86_64/*, config/ia64/*, supported.conf:
  Build hwmon and thermal as modules.

-------------------------------------------------------------------
Thu Oct  9 18:55:51 CEST 2008 - gregkh@suse.de

- supported.conf: mark hdlc_ppp unsupported as syncppp is unsupported.

-------------------------------------------------------------------
Thu Oct  9 18:53:28 CEST 2008 - gregkh@suse.de

- supported.conf: mark ubifs as unsupported as it relies on mtd/ubi/

-------------------------------------------------------------------
Thu Oct  9 18:28:30 CEST 2008 - bwalle@suse.de

- patches.arch/ppc-dynamic-reconfiguration.diff:
  powerpc: Add support for dynamic reconfiguration memory in
  kexec/kdump kernels (bnc#431492).

-------------------------------------------------------------------
Thu Oct  9 18:16:01 CEST 2008 - carnold@novell.com

- rpm/kernel-binary.spec.in: package kernel-xen has dependency to 
  xen (bnc#431215).

-------------------------------------------------------------------
Thu Oct  9 18:12:17 CEST 2008 - gregkh@suse.de

- supported.conf: mark TPM drivers a supported, as IBM and others
  rely on them.

-------------------------------------------------------------------
Thu Oct  9 18:11:16 CEST 2008 - gregkh@suse.de

- supported.conf: fix a dependancy link with the isa sb driver with
  unsupported symbols

-------------------------------------------------------------------
Thu Oct  9 18:09:32 CEST 2008 - gregkh@suse.de

- supported.conf: mark ieee80122 modules as supported, as other
  supported modules need them.

-------------------------------------------------------------------
Thu Oct  9 18:08:10 CEST 2008 - gregkh@suse.de

- supported.conf: mark all of the mtd drivers as unsupported to fix
  the build errors (and to reflect our policy here.)

-------------------------------------------------------------------
Thu Oct 09 17:18:13 CEST 2008 - bwalle@suse.de

- Set CONFIG_KDB_CONTINUE_CATASTROPHIC to 0 (bnc#429910).

-------------------------------------------------------------------
Thu Oct  9 17:16:06 CEST 2008 - jdelvare@suse.de

- Don't build the tps65010 driver, it's only used on OMAP at the
  moment.

-------------------------------------------------------------------
Thu Oct  9 16:33:31 CEST 2008 - mmarek@suse.cz

- rpm/built-in-where: make it work with a four-column
  Modules.symvers (bnc#433533)

-------------------------------------------------------------------
Thu Oct 09 14:06:22 CEST 2008 - bwalle@suse.de

- Update KDB to v4.4-2.6.27-rc8.

-------------------------------------------------------------------
Thu Oct  9 12:09:10 CEST 2008 - olh@suse.de

- disable legacy iseries (bnc#433685 - LTC48946)

-------------------------------------------------------------------
Thu Oct  9 10:49:01 CEST 2008 - olh@suse.de

- enable battery_pmu on ppc32

-------------------------------------------------------------------
Thu Oct  9 10:16:35 CEST 2008 - trenn@suse.de

- supported.conf:
  Marked these unsupported:
	cpufreq-nforce2
	e_powersaver
	gx-suspmod
	longhaul
	longrun
	p4-clockmod
	powernow-k6
	powernow-k7
	speedstep-ich
	speedstep-smi
  Even Via CPUs are exporting cpu freq steps via ACPI and work fine
  with acpi-cpufreq. No need to support the old, some are known
  broken, drivers.

-------------------------------------------------------------------
Thu Oct  9 09:26:32 CEST 2008 - olh@suse.de

- add patches.suse/md-raid-metadata-PAGE_SIZE.patch
  ignore PAGE_SIZE in md metadata, for raid0 (bnc#429490)

-------------------------------------------------------------------
Thu Oct  9 01:10:40 CEST 2008 - teheo@suse.de

- patches.xen/xen3-auto-common.diff: minor patch apply fix after
  libata-prefer-over-ide.

-------------------------------------------------------------------
Thu Oct  9 00:54:46 CEST 2008 - teheo@suse.de

- patches.drivers/libata-prefer-over-ide: libata: prefer libata
  drivers over ide ones (bnc#433105).

-------------------------------------------------------------------
Wed Oct  8 23:04:13 CEST 2008 - carnold@novell.com

- patches.xen/xen-op-packet: add support for new operation type
  BLKIF_OP_PACKET (fate#300964).
- patches.xen/xen-blkfront-cdrom: implement forwarding of CD-ROM
  specific commands (fate#300964).

-------------------------------------------------------------------
Wed Oct  8 22:55:05 CEST 2008 - gregkh@suse.de

- supported.conf: major update.  Lots of new drivers added as this
  file hadn't been updated for a lot of kernel revisions.
  This should close out a lot of bugs about "unsupported" modules,
  like bnc#433541.

-------------------------------------------------------------------
Wed Oct  8 19:01:44 CEST 2008 - gregkh@suse.de

- supported.conf: sorted the file correctly so we can start determining
  what we are not supporting easier.

-------------------------------------------------------------------
Wed Oct  8 18:54:24 CEST 2008 - jeffm@suse.de

- Updated -rt for context against -rc9 and the x2APIC patches:
  - patches.rt/new-softirq-code.patch
  - patches.rt/preempt-irqs-core.patch
  - patches.rt/preempt-irqs-x86-64-ioapic-mask-quirk.patch
    - CONFIG_INTR_REMAP=n for now
  - patches.rt/preempt-softirqs-core.patch
  - patches.rt/rt-slab-new.patch
  - patches.rt/slab-irq-nopreempt-fix.patch
  - Update config files: NFS_SWAP=n

-------------------------------------------------------------------
Wed Oct  8 17:59:04 CEST 2008 - trenn@suse.de
x2APIC and interrupt remapping enablement.
Xen needs further work to build again.
Commit ids are from x86 tip git tree:
- patches.arch/x2APIC_fix_section_mismatch.patch: Fix several
  section mismatches (none).
- patches.arch/x2APIC_PATCH_01_0f4896665a02b465ddca59a560983b24ec28c64b:
  dmar: fix dmar_parse_dev() devices_cnt error condition check
  (fate #303948 and fate #303984).
- patches.arch/x2APIC_PATCH_01_of_41_e61d98d8dad0048619bb138b0ff996422ffae53b:
  x64, x2apic/intr-remap: Intel vt-d, IOMMU code reorganization
  (fate #303948 and fate #303984).
- patches.arch/x2APIC_PATCH_02_228324076234ca6a8cd34be89be78022773459f1:
  dmar: use list_for_each_entry_safe() in dmar_dev_scope_init()
  (fate #303948 and fate #303984).
- patches.arch/x2APIC_PATCH_02_of_41_c42d9f32443397aed2d37d37df161392e6a5862f:
  x64, x2apic/intr-remap: fix the need for sequential array
  allocation of iommus (fate #303948 and fate #303984).
- patches.arch/x2APIC_PATCH_03_3f1fdb3673bb5638fa94186dc391cbc4879590bc:
  dmar: initialize the return value in dmar_parse_dev() (fate
  #303948 and fate #303984).
- patches.arch/x2APIC_PATCH_03_of_41_1886e8a90a580f3ad343f2065c84c1b9e1dac9ef:
  x64, x2apic/intr-remap: code re-structuring, to be used by both
  DMA and Interrupt remapping (fate #303948 and fate #303984).
- patches.arch/x2APIC_PATCH_04_f12c73e7fa7ebf9ad6defee2c4fb2664e743e970:
  dmar: fix using early fixmap mapping for DMAR table parsing
  (fate #303948 and fate #303984).
- patches.arch/x2APIC_PATCH_04_of_41_aaa9d1dd63bf89b62f4ea9f46de376ab1a3fbc6c:
  x64, x2apic/intr-remap: use CONFIG_DMAR for DMA-remapping
  specific code (fate #303948 and fate #303984).
- patches.arch/x2APIC_PATCH_05_7be42004065ce4df193aeef5befd26805267d0d9:
  x86, lguest: fix apic_ops build on UP (fate #303948 and fate
  #303984).
- patches.arch/x2APIC_PATCH_06_caf43bf7c6a55e89b6df5179df434d67e24aa32e:
  x86, xen: fix apic_ops build on UP (fate #303948 and fate
  #303984).
- patches.arch/x2APIC_PATCH_06_of_41_ad3ad3f6a2caebf56869b83b69e23eb9fa5e0ab6:
  x64, x2apic/intr-remap: parse ioapic scope under vt-d structures
  (fate #303948 and fate #303984).
- patches.arch/x2APIC_PATCH_07_511d9d34183662aada3890883e860b151d707e22:
  x86: apic_ops for lguest (fate #303948 and fate #303984).
- patches.arch/x2APIC_PATCH_07_of_41_cf1337f0447e5be8e66daa944f0ea3bcac2b6179:
  x64, x2apic/intr-remap: move IOMMU_WAIT_OP() macro to
  intel-iommu.h (fate #303948 and fate #303984).
- patches.arch/x2APIC_PATCH_08_of_41_fe962e90cb17a8426e144dee970e77ed789d98ee:
  x64, x2apic/intr-remap: Queued invalidation infrastructure
  (part of VT-d) (fate #303948 and fate #303984).
- patches.arch/x2APIC_PATCH_09_94a8c3c2437c8946f1b6c8e0b2c560a7db8ed3c6:
  x86: let 32bit use apic_ops too - fix (fate #303948 and fate
  #303984).
- patches.arch/x2APIC_PATCH_09_of_41_2ae21010694e56461a63bfc80e960090ce0a5ed9:
  x64, x2apic/intr-remap: Interrupt remapping infrastructure
  (fate #303948 and fate #303984).
- patches.arch/x2APIC_PATCH_10_of_41_b6fcb33ad6c05f152a672f7c96c1fab006527b80:
  x64, x2apic/intr-remap: routines managing Interrupt remapping
  table entries. (fate #303948 and fate #303984).
- patches.arch/x2APIC_PATCH_11_of_41_72b1e22dfcad1daca6906148fd956ffe404bb0bc:
  x64, x2apic/intr-remap: generic irq migration support from
  process context (fate #303948 and fate #303984).
- patches.arch/x2APIC_PATCH_12_of_41_d94d93ca5cc36cd78c532def62772c98fe8ba5d7:
  x64, x2apic/intr-remap: 8259 specific mask/unmask routines
  (fate #303948 and fate #303984).
- patches.arch/x2APIC_PATCH_13_of_41_4dc2f96cacd1e74c688f94348a3bfd0a980817d5:
  x64, x2apic/intr-remap: ioapic routines which deal with initial
  io-apic RTE setup (fate #303948 and fate #303984).
- patches.arch/x2APIC_PATCH_14_of_41_0c81c746f9bdbfaafe64322d540c8b7b59c27314:
  x64, x2apic/intr-remap: introduce read_apic_id() to genapic
  routines (fate #303948 and fate #303984).
- patches.arch/x2APIC_PATCH_15_of_41_2d7a66d02e11af9ab8e16c76d22767e622b4e3d7:
  x64, x2apic/intr-remap: Interrupt-remapping and x2apic support,
  fix (fate #303948 and fate #303984).
- patches.arch/x2APIC_PATCH_16_of_41_1b374e4d6f8b3eb2fcd034fcc24ea8ba1dfde7aa:
  x64, x2apic/intr-remap: basic apic ops support (fate #303948
  and fate #303984).
- patches.arch/x2APIC_PATCH_17_of_41_32e1d0a0651004f5fe47f85a2a5c725ad579a90c:
  x64, x2apic/intr-remap: cpuid bits for x2apic feature (fate
  #303948 and fate #303984).
- patches.arch/x2APIC_PATCH_18_of_41_1cb11583a6c4ceda7426eb36f7bf0419da8dfbc2:
  x64, x2apic/intr-remap: disable DMA-remapping if
  Interrupt-remapping is detected (temporary quirk) (fate #303948
  and fate #303984).
- patches.arch/x2APIC_PATCH_19_of_41_13c88fb58d0112d47f7839f24a755715c6218822:
  x64, x2apic/intr-remap: x2apic ops for x2apic mode support
  (fate #303948 and fate #303984).
- patches.arch/x2APIC_PATCH_20_of_41_cff73a6ffaed726780b001937d2a42efde553922:
  x64, x2apic/intr-remap: introcude self IPI to genapic routines
  (fate #303948 and fate #303984).
- patches.arch/x2APIC_PATCH_21_of_41_12a67cf6851871ca8df42025c94f140c303d0f7f:
  x64, x2apic/intr-remap: x2apic cluster mode support (fate
  #303948 and fate #303984).
- patches.arch/x2APIC_PATCH_22_of_41_5c520a6724e912a7e6153b7597192edad6752750:
  x64, x2apic/intr-remap: setup init_apic_ldr for UV (fate
  #303948 and fate #303984).
- patches.arch/x2APIC_PATCH_23_of_41_89027d35aa5b8f45ce0f7fa0911db85b46563da0:
  x64, x2apic/intr-remap: IO-APIC support for interrupt-remapping
  (fate #303948 and fate #303984).
- patches.arch/x2APIC_PATCH_24_of_41_75c46fa61bc5b4ccd20a168ff325c58771248fcd:
  x64, x2apic/intr-remap: MSI and MSI-X support for interrupt
  remapping infrastructure (fate #303948 and fate #303984).
- patches.arch/x2APIC_PATCH_25_1_of_41_4c9961d56ec20c27ec5d02e49fd7427748312741:
  x86: make read_apic_id return final apicid (fate #303948 and
  fate #303984).
- patches.arch/x2APIC_PATCH_25_2_of_41_c535b6a1a685eb23f96e2c221777d6c1e05080d5:
  x86: let 32bit use apic_ops too (fate #303948 and fate #303984).
- patches.arch/x2APIC_PATCH_25_of_41_6e1cb38a2aef7680975e71f23de187859ee8b158:
  x64, x2apic/intr-remap: add x2apic support, including enabling
  interrupt-remapping (fate #303948 and fate #303984).
- patches.arch/x2APIC_PATCH_26_of_41_2d9579a124d746a3e0e0ba45e57d80800ee80807:
  x64, x2apic/intr-remap: support for x2apic physical mode support
  (fate #303948 and fate #303984).
- patches.arch/x2APIC_PATCH_27_of_41_9fa8c481b55e80edd8c637573f87853bb6b600f5:
  x64, x2apic/intr-remap: introduce CONFIG_INTR_REMAP (fate
  #303948 and fate #303984).
- patches.arch/x2APIC_PATCH_28_1_of_41_f910a9dc7c865896815e2a95fe33363e9522f277:
  x86: make 64bit have get_apic_id (fate #303948 and fate
  #303984).
- patches.arch/x2APIC_PATCH_29_of_41_277d1f5846d84e16760131a93b7a67ebfa8eded4:
  x2apic: uninline uv_init_apic_ldr() (fate #303948 and fate
  #303984).
- patches.arch/x2APIC_PATCH_30_of_41_ad66dd340f561bdde2285992314d9e4fd9b6191e:
  x2apic: xen64 paravirt basic apic ops (fate #303948 and fate
  #303984).
- patches.arch/x2APIC_PATCH_34_of_41_1b9b89e7f163336ad84200b66a17284dbf26aced:
  x86: add apic probe for genapic 64bit, v2 (fate #303948 and
  fate #303984).
- patches.arch/x2APIC_PATCH_35_of_41_d25ae38b7e005af03843833bbd811ffe8c5f8cb4:
  x86: add apic probe for genapic 64bit - fix (fate #303948 and
  fate #303984).
- patches.arch/x2APIC_PATCH_36_of_41_276605dddb74cbf1b77696e32c4a947e42cec52d:
  x2apic: use x2apic id reported by cpuid during topology
  discovery (fate #303948 and fate #303984).
- patches.arch/x2APIC_PATCH_40_of_41_bbb65d2d365efe9951290e61678dcf81ec60add4:
  x86: use cpuid vector 0xb when available for detecting cpu
  topology (fate #303948 and fate #303984).
- patches.arch/x2APIC_PATCH_41_of_41_11c231a962c740b3216eb6565149ae5a7944cba7:
  x86: use x2apic id reported by cpuid during topology discovery,
  fix (fate #303948 and fate #303984).
- patches.arch/x2APIC_PATCH_42_of_41_77322deb4bc676a5ee645444e7ed1a89f854473d:
  x86: io-apic - interrupt remapping fix (fate #303948 and
  fate #303984).
- patches.arch/x2APIC_PATCH_43_of_41_2c72d93f6593f386f5760ca8e7ac7026948c31d7:
  x2apic: fix reserved APIC register accesses in
  print_local_APIC() (fate #303948 and fate #303984).
- patches.drivers/sgi-uv-led: SGI UV: Provide a LED driver and
  some System Activity Indicators (FATE#304268).
- patches.suse/kdb-x86: kdb-v4.4-2.6.27-rc5-x86-1 (FATE#303971).
- patches.xen/xen-x86-no-lapic: Disallow all accesses to the
  local APIC page (191115).
- patches.xen/xen3-auto-arch-x86.diff: xen3 arch-x86.
- patches.xen/xen3-patch-2.6.19: Linux 2.6.19.
- patches.xen/xen3-patch-2.6.26: 2.6.26.
- Update config files:
  Added CONFIG_INTR_REMAP to all x86_64 flavors

-------------------------------------------------------------------
Wed Oct  8 17:46:08 CEST 2008 - gregkh@suse.de

- rpm/kernel-binary.spec.in: added Obsoletes: atl2-kmp as this
  driver is now included in the kernel package.

-------------------------------------------------------------------
Wed Oct  8 17:07:32 CEST 2008 - jjolly@suse.de

- patches.arch/s390-01-04-fcpperf-4-v2.patch: Update for fcpperf-4
  patch to bring in sync with upstream version. (bnc#417243)
- patches.arch/s390-01-04-fcpperf-4.patch: Removed, replaced by
  updated patch

-------------------------------------------------------------------
Wed Oct  8 17:07:31 CEST 2008 - sjayaraman@suse.de

- Remove stale swap-over-nfs patches.

- patches.suse/SoN-05-page_alloc-reserve.patch: Delete.
- patches.suse/SoN-06-reserve-slub.patch: Delete.

-------------------------------------------------------------------
Wed Oct  8 16:30:24 CEST 2008 - agruen@suse.de

- No uml patches left, so remove the code referring to
  patches.uml.tar.bz2.

-------------------------------------------------------------------
Wed Oct  8 16:25:54 CEST 2008 - ghaskins@suse.de

Guarded by +RT
- patches.rt/fix-up-comment.patch: RT: Remove comment that is
  no longer true.
- patches.rt/check-for-migration-during-push.patch: RT: fix
  push_rt_task() to handle dequeue_pushable properly.

-------------------------------------------------------------------
Wed Oct  8 16:05:45 CEST 2008 - agruen@suse.de

- Add DMAPI patches (supported by SGI).
- Update config files: enable DMAPI.

-------------------------------------------------------------------
Wed Oct  8 16:02:06 CEST 2008 - sjayaraman@suse.de

- Doh, forgot to remove stale files from cvs
- Update config files NFS_SWAP=y.

-------------------------------------------------------------------
Wed Oct  8 15:34:19 CEST 2008 - sjayaraman@suse.de

- Refreshed to -v19 of swap over nfs patchset.
  o netns, ipv6 fixes
  o patch ordering changes due to additional patches
- Adjust patches.xen/xen3-auto-common.diff to avoid conflict.

-------------------------------------------------------------------
Wed Oct 08 15:12:57 CEST 2008 - bwalle@suse.de

- Enable CONFIG_MFD_SM501_GPIO also for RT.

-------------------------------------------------------------------
Wed Oct 08 14:54:54 CEST 2008 - bwalle@suse.de

- Refresh patches.rt/mips-remove-duplicate-kconfig.patch.

-------------------------------------------------------------------
Wed Oct 08 14:14:24 CEST 2008 - bwalle@suse.de

- Update to 2.6.27-rc9.
- Enable new configuration option CONFIG_MFD_SM501_GPIO.
- Drop following patches (mainline):
  o patches.suse/e1000e_debug_contention_on_NVM_SWFLAG
  o patches.suse/e1000e_do_not_ever_sleep_in_interrupt_context
  o patches.suse/e1000e_drop_stats_lock, e1000e_fix_lockdep_issues
  o patches.suse/e1000e_mmap_range_chk,
  o patches.suse/e1000e_reset_swflag_after_resetting_hardware
  o patches.suse/e1000e_update_versione1000e_write_protect_ichx_nvm
- Adjust/refresh following patches:
  o patches.arch/s390-01-03-cmm2-v2.patch
  o patches.drivers/e1000e_add_82574L.patch
  o patches.drivers/e1000e_add_ICH9_BM.patch
  o patches.drivers/e1000e_add_LOM_devices.patch
  o patches.suse/e1000e_allow_bad_checksum
  o patches.suse/e1000e_call_dump_eeprom
  o patches.suse/e1000e_ioremap_sanity_check
  o patches.suse/e1000e_use_set_memory_ro-rw_to_protect_flash_memory

-------------------------------------------------------------------
Wed Oct  8 14:07:55 CEST 2008 - mmarek@suse.cz

- rpm/kernel-module-subpackage: switch KMPs to the new
  weak-modules2 script, which handles running depmod and mkinitrd

-------------------------------------------------------------------
Wed Oct  8 12:08:27 CEST 2008 - hare@suse.de

- supported.conf: mark igb as supported.

-------------------------------------------------------------------
Wed Oct  8 10:30:12 CEST 2008 - agruen@suse.de

- kernel-source-rt must not provide a kernel-source symbol: this
  would break dependencies.

-------------------------------------------------------------------
Wed Oct  8 08:57:54 CEST 2008 - olh@suse.de

- update patches.suse/ppc-no-LDFLAGS_MODULE.patch
  use suggested patch from kernel.org bugzilla

-------------------------------------------------------------------
Wed Oct  8 08:51:19 CEST 2008 - olh@suse.de

- add patches.arch/ppc-pseries_remove_lmb-PAGE_SHIFTT.patch
  fix oops in pseries_remove_lmb with 64k PAGE_SIZE (bnc#431380)

-------------------------------------------------------------------
Wed Oct  8 06:34:05 CEST 2008 - gregkh@suse.de

- supported.conf: mark efivars.ko as supported

-------------------------------------------------------------------
Wed Oct  8 06:32:42 CEST 2008 - gregkh@suse.de

- enable yealink driver (bnc#432841)

-------------------------------------------------------------------
Tue Oct  7 16:58:20 CEST 2008 - oneukum@suse.de

- patches.fixes/ehci_sched.diff: fix hang in disable_periodic
  (bnc#403346).

-------------------------------------------------------------------
Tue Oct  7 16:45:09 CEST 2008 - trenn@suse.de

- patches.fixes/fujisu_laptop_fix_section_mismatch.patch: Fix
  section mismatch in fujitsu_laptop driver (none).

-------------------------------------------------------------------
Tue Oct  7 16:20:12 CEST 2008 - hare@suse.de

- patches.fixes/sd-needs-updating: Driver 'sd' needs updating
  (bnc#406656).

-------------------------------------------------------------------
Tue Oct  7 15:29:23 CEST 2008 - agruen@suse.de

- rpm/post.sh: Catch mkinitrd error code indicating missing
  required modules. Only add a bootloader entry if an initrd
  could be created, but re-add the bootloader entry even if
  the initrd already existed before (bnc#431703).

-------------------------------------------------------------------
Tue Oct  7 14:02:57 CEST 2008 - hare@suse.de

- patches.drivers/lpfc-8.2.8.4-update: Update lpfc to 8.2.8.4
  (bnc#420767).
- patches.drivers/qla4xxx-sles11-update: qla4xxx driver fixes
  for SLES11 (bnc#432976).

-------------------------------------------------------------------
Tue Oct  7 11:55:56 CEST 2008 - olh@suse.de

- mark legacy iseries storage as supported

-------------------------------------------------------------------
Mon Oct  6 21:58:37 CEST 2008 - jdelvare@suse.de

- supported.conf: Add the ad7414, adcxx and ibmaem hwmon drivers as
  unsupported.

-------------------------------------------------------------------
Mon Oct  6 21:30:39 CEST 2008 - jdelvare@suse.de

- config/ia64/*: Don't built i2c-amd756-s4882 and i2c-nforce2-s4985
  on ia64, these are motherboard-specific drivers for x86_64
  motherboards.
- config/powerpc/*: Don't built i2c-isch on powerpc, it is a driver
  for x86 hardware.
- config/*: Don't built i2c-simtec on i386, x86_64 and ia64, there
  is no Simtec hardware based on these architectures.

-------------------------------------------------------------------
Sun Oct  5 11:15:44 CEST 2008 - agruen@suse.de

- rpm/kernel-binary.spec.in: Fix the logic splitting up the symbols
  defined in vmlinux by subsystem. (Actually, per directory, under
  the assumption that there is enough of a correlation).

-------------------------------------------------------------------
Sun Oct  5 05:41:47 CEST 2008 - greg@suse.de

- supported.conf: add ohci-hcd to base.  Fix up other USB drivers
  (USB network drivers had moved, others were missing)

-------------------------------------------------------------------
Sun Oct  5 05:24:17 CEST 2008 - gregkh@suse.de

- patches.drivers/atl2-add-atl2-network-driver.patch: atl2:
  add atl2 network driver.
- Update config files (even the rt ones).

-------------------------------------------------------------------
Fri Oct  3 21:22:32 CEST 2008 - jkosina@suse.de

- patches.suse/e1000e_debug_contention_on_NVM_SWFLAG: fix bogus
  WARN_ON() condition, as per upstream commit 95b866d5a

-------------------------------------------------------------------
Fri Oct  3 20:19:33 CEST 2008 - olh@suse.de

- mark ibmvfc as supported (bnc#417555 - fate#304178 - LTC46935)

-------------------------------------------------------------------
Fri Oct  3 20:15:34 CEST 2008 - olh@suse.de

- compile windfarm_pm121 into the kernel

-------------------------------------------------------------------
Fri Oct  3 20:13:35 CEST 2008 - jeffm@suse.de

- doc/README.SUSE, scripts/tar-up_and_run_mbuild.sh,
  scripts/run_oldconfig.sh,
  scripts/sequence-patch.sh: Eliminated defconfig.$flavor

-------------------------------------------------------------------
Fri Oct  3 19:58:32 CEST 2008 - olh@suse.de

- mark Cell drivers as supported

-------------------------------------------------------------------
Fri Oct  3 06:15:51 CEST 2008 - tonyj@suse.de

- Update config files
  rt configs not updated for per-module-dynamic-debug-messages.patch

-------------------------------------------------------------------
Fri Oct  3 06:09:25 CEST 2008 - gregkh@suse.de

- change patches.suse/supported-flag to show which modules are
  unsupported and externally supported in oops messages.  Also change
  the taint values as the documentation was totally wrong.

-------------------------------------------------------------------
Fri Oct  3 05:29:47 CEST 2008 - tonyj@suse.de

- Reenable RT debug builds, compile tested only
- Update config files
- Fix tracer issues
	patches.rt/event-trace-hrtimer-trace.patch
	patches.rt/trace-events-handle-syscalls.patch
	patches.rt/trace-ktime-scalar.patch
	patches.rt/tracer-event-trace.patch
- patches.rt/kdb-disable-ist.patch: Disable stackfault and debug stacks for kdb
- patches.rt/kdb-rtmisc.patch: Misc KDB fixes for RT
- patches.rt/novfs-rtmisc.patch: Misc NOVFS fixes for RT

-------------------------------------------------------------------
Fri Oct  3 05:20:45 CEST 2008 - gregkh@suse.de

- patches.drivers/driver-core-basic-infrastructure-for-per-module-dynamic-debug-messages.patch:
  driver core: basic infrastructure for per-module dynamic
  debug messages.
- refresh patches.trace/tracepoints.patch: Kernel Tracepoints.
- Update config files.

-------------------------------------------------------------------
Thu Oct  2 20:05:27 CEST 2008 - agruen@suse.de

- Introduce kernel-source-rt and kernel-syms-rt packages, needed
  for building real-time KMPs.

-------------------------------------------------------------------
Thu Oct  2 18:07:38 CEST 2008 - schwab@suse.de

- Don't clean <asm/nr-irqs.h>.

-------------------------------------------------------------------
Thu Oct  2 15:59:26 CEST 2008 - jblunck@suse.de

- supported.conf: add qeth_l2 and qeth_l3 as supported modules

-------------------------------------------------------------------
Thu Oct  2 12:31:31 CEST 2008 - jkosina@suse.de

- patches.suse/e1000e_write_protect_ichx_nvm: e1000e: update to
  the latest version of the patch as provided by Intel

-------------------------------------------------------------------
Thu Oct  2 09:56:40 CEST 2008 - jbeulich@novell.com

- Update Xen patches to 2.6.27-rc8 and c/s 684.
- patches.xen/xen-e1000e_Export_set_memory_ro-rw: Replace by ...
- patches.xen/xen3-e1000e_Export_set_memory_ro-rw: this, and put
  in proper place in series.conf.
- patches.xen/xen-rwlocks-enable-interrupts: Replace by ...
- patches.xen/xen3-rwlocks-enable-interrupts: this, and put in
  proper place in series.conf.

-------------------------------------------------------------------
Wed Oct  1 16:20:17 CEST 2008 - jeffm@suse.de

- scripts/sequence-patch.sh
- scripts/run_oldconfig.sh: x86 defconfigs go under arch/x86.

-------------------------------------------------------------------
Wed Oct  1 14:33:28 CEST 2008 - olh@suse.de

- enable msi on ppc64 (bnc#430937)

-------------------------------------------------------------------
Wed Oct  1 09:44:11 CEST 2008 - tiwai@suse.de

- rpm/kernel-source.spec.in: Remove /lib/modules from file list
  as it's already in filesystem

-------------------------------------------------------------------
Wed Oct  1 09:08:44 CEST 2008 - tiwai@suse.de

- rpm/kernel-source.spec.in: Fixed missing endif

-------------------------------------------------------------------
Wed Oct  1 08:36:07 CEST 2008 - tiwai@suse.de

- Update config files: make floppy module on i386, too

-------------------------------------------------------------------
Wed Oct  1 08:31:34 CEST 2008 - tiwai@suse.de

- supported.conf: update sound drivers

-------------------------------------------------------------------
Wed Oct  1 05:08:35 CEST 2008 - tonyj@suse.de

- update RT to 2.6.27-rc8
- patches.rt/preempt-realtime-fs-block.patch: Linux-RT 2.6.27-RT.
- patches.rt/preempt-realtime-timer.patch: Linux-RT 2.6.27-RT.

-------------------------------------------------------------------
Wed Oct  1 03:00:37 CEST 2008 - agruen@suse.de

- Update -rt config files.

-------------------------------------------------------------------
Tue Sep 30 19:46:13 CEST 2008 - gregkh@suse.de

- update to 2.6.27-rc8
  - obsoletes these patches:
    - patches.arch/ia64-kdump_proc_iomem.diff
    - patches.drivers/qla2xxx-defer-risc-interrupt-enablement
    - patches.fixes/usb-hcd-interrupt-shared.patch

-------------------------------------------------------------------
Tue Sep 30 17:17:15 CEST 2008 - jkosina@suse.de

- additional patches to track down and fix e1000e NVM corruption

- patches.suse/e1000e_ioremap_sanity_check: ioremap sanity check
  to catch mapping requests exceeding the BAR sizes (bnc#425480).
- patches.suse/e1000e_write_protect_ichx_nvm: e1000e: write
  protect ICHx NVM to prevent malicious write/erase (bnc#425480).

-------------------------------------------------------------------
Tue Sep 30 14:07:40 CEST 2008 - hare@suse.de

- Update config files.

-------------------------------------------------------------------
Tue Sep 30 13:57:30 CEST 2008 - hare@suse.de

- patches.drivers/mpt-fusion-4.00.43.00-update: Update MPT Fusion
  driver to v4.00.43.00 (bnc#425660).
- patches.kernel.org/gdth-section-conflict: Add missing annotations.

-------------------------------------------------------------------
Tue Sep 30 13:42:06 CEST 2008 - sassmann@suse.de

- Update config files: Disabled everything unnecessary in
  ps3 config file

-------------------------------------------------------------------
Tue Sep 30 12:19:39 CEST 2008 - olh@suse.de

- disable ninja32 and ns87415 pata drivers on ppc64

-------------------------------------------------------------------
Tue Sep 30 12:16:52 CEST 2008 - sdietrich@suse.de

- config.conf: enable rt for i386/x86_64
- Update config files: Preliminary sync with default and debug configs.
- config/x86_64/rt_timing: Delete.

- patches.rt/2.6.21-rc6-lockless3-radix-tree-gang-slot-lookups.patch:
  Linux-RT 2.6.27-RT
   Linux-RT 2.6.26-RT radix-tree: gang slot lookups.
- patches.rt/2.6.21-rc6-lockless5-lockless-probe.patch: Linux-RT
  2.6.27-RT
   Linux-RT 2.6.26-RT mm: lockless probe.
- patches.rt/2.6.21-rc6-lockless6-speculative-get-page.patch:
  Linux-RT 2.6.27-RT
   Linux-RT 2.6.26-RT mm: speculative get page.
- patches.rt/2.6.21-rc6-lockless7-lockless-pagecache-lookups.patch:
  Linux-RT 2.6.27-RT
   Linux-RT 2.6.26-RT mm: lockless pagecache lookups.
- patches.rt/2.6.21-rc6-lockless8-spinlock-tree_lock.patch:
  Linux-RT 2.6.27-RT
   Linux-RT 2.6.26-RT mm: spinlock tree_lock.
- patches.rt/Add-dev-rmem-device-driver-for-real-time-JVM-testing.patch:
  Linux-RT 2.6.27-RT
   Linux-RT 2.6.26-RT.
- patches.rt/Allocate-RTSJ-memory-for-TCK-conformance-test.patch:
  Linux-RT 2.6.27-RT
   Linux-RT 2.6.26-RT.
- patches.rt/RT_utsname.patch: Linux-RT 2.6.27-RT.
- patches.rt/aacraid-compat-sem.patch: Linux-RT 2.6.27-RT.
- patches.rt/adapt-remove-extra-try-to-lock.patch: Linux-RT
  2.6.27-RT.
- patches.rt/adaptive-adjust-pi-wakeup.patch: Linux-RT 2.6.27-RT.
- patches.rt/adaptive-earlybreak-on-steal.patch: Linux-RT
  2.6.27-RT
   rtmutex: break out early on first run.
- patches.rt/adaptive-optimize-rt-lock-wakeup.patch: Linux-RT
  2.6.27-RT.
- patches.rt/adaptive-spinlock-lite-v2.patch: Linux-RT 2.6.27-RT
   adaptive spinlocks lite.
- patches.rt/adaptive-task-oncpu.patch: Linux-RT 2.6.27-RT.
- patches.rt/apic-dumpstack.patch: Linux-RT 2.6.27-RT.
- patches.rt/apic-level-smp-affinity.patch: Linux-RT 2.6.27-RT.
- patches.rt/arm-compile-fix.patch: Linux-RT 2.6.27-RT
   ARM: compile fix for event tracing.
- patches.rt/arm-fix-compile-error-trace-exit-idle.patch:
  Linux-RT 2.6.27-RT.
- patches.rt/arm-futex-atomic-cmpxchg.patch: Linux-RT 2.6.27-RT.
- patches.rt/arm-latency-tracer-support.patch: Linux-RT 2.6.27-RT.
- patches.rt/arm-omap-02.patch: Linux-RT 2.6.27-RT
   Linux-RT 2.6.26-RT.
- patches.rt/arm-omap-05.patch: Linux-RT 2.6.27-RT.
- patches.rt/arm-preempt-config.patch: Linux-RT 2.6.27-RT.
- patches.rt/arm-trace-preempt-idle.patch: Linux-RT 2.6.27-RT.
- patches.rt/bh-state-lock.patch: Linux-RT 2.6.27-RT.
- patches.rt/bh-uptodate-lock.patch: Linux-RT 2.6.27-RT.
- patches.rt/bz235099-idle-load-fix.patch: Linux-RT 2.6.27-RT.
- patches.rt/cache_pci_find_capability.patch: Linux-RT 2.6.27-RT
   Linux-RT 2.6.26-RT Cache calls to pci_find_capability.
- patches.rt/call_rcu_bh-rename-of-call_rcu.patch: Linux-RT
  2.6.27-RT
   just rename call_rcu_bh instead of making it a macro.
- patches.rt/cond_resched_softirq-WARN-fix.patch: Linux-RT
  2.6.27-RT
   WARNING: at kernel/sched.c:5071 2.6.23-rc1-rt7.
- patches.rt/cputimer-thread-rt-fix.patch: Linux-RT 2.6.27-RT.
- patches.rt/cputimer-thread-rt_A0.patch: Linux-RT 2.6.27-RT.
- patches.rt/cycles-to-ns-trace-fix.patch: Linux-RT 2.6.27-RT
   Linux-RT 2.6.26-RT.
- patches.rt/dev-queue-xmit-preempt-fix.patch: Linux-RT 2.6.27-RT.
- patches.rt/disable-irqpoll.patch: Linux-RT 2.6.27-RT.
- patches.rt/disable-ist-x86_64.patch: Linux-RT 2.6.27-RT.
- patches.rt/disable-lpptest-on-nonlinux.patch: Linux-RT
  2.6.27-RT.
- patches.rt/disable-run-softirq-from-hardirq-completely.patch:
  Linux-RT 2.6.27-RT
   Disable running softirqs from hardirqs completely!.
- patches.rt/dont-disable-preemption-without-IST.patch: Linux-RT
  2.6.27-RT.
- patches.rt/dont-let-rt-rw_semaphores-do-non_owner-locks.patch:
  Linux-RT 2.6.27-RT.
- patches.rt/dont-unmask-io_apic.patch: Linux-RT 2.6.27-RT.
- patches.rt/drain-all-local-pages-via-sched.patch: Linux-RT
  2.6.27-RT.
- patches.rt/event-trace-hrtimer-trace.patch: Linux-RT 2.6.27-RT
   event-tracer: add clockevent trace.
- patches.rt/export-schedule-on-each-cpu.patch: Linux-RT
  2.6.27-RT.
- patches.rt/filemap-dont-bug-non-atomic.patch: Linux-RT
  2.6.27-RT.
- patches.rt/fix-a-previously-reverted-fix.patch: Linux-RT
  2.6.27-RT
   Fix a previously reverted "fix".
- patches.rt/fix-adaptive-hack.patch: Linux-RT 2.6.27-RT
   fix-adaptive-hack.patch.
- patches.rt/fix-bug-on-in-filemap.patch: Linux-RT 2.6.27-RT
   Change bug_on for atomic to pagefault_disabled..
- patches.rt/fix-circular-locking-deadlock.patch: Linux-RT
  2.6.27-RT.
- patches.rt/fix-compilation-for-non-RT-in-timer.patch: Linux-RT
  2.6.27-RT.
- patches.rt/fix-config-debug-rt-mutex-lock-underflow-warnings.patch:
  Linux-RT 2.6.27-RT
   Fix CONFIG_DEBUG_RT_MUTEX lock underflow warnings.
- patches.rt/fix-emac-locking-2.6.16.patch: Linux-RT 2.6.27-RT
   Linux-RT 2.6.26-RT.
- patches.rt/fix-emergency-reboot.patch: Linux-RT 2.6.27-RT
   call reboot notifier list when doing an emergency reboot.
- patches.rt/fix-migrating-softirq.patch: Linux-RT 2.6.27-RT.
- patches.rt/fix-softirq-checks-for-non-rt-preempt-hardirq.patch:
  Linux-RT 2.6.27-RT.
- patches.rt/fix_vdso_gtod_vsyscall64_2.patch: Linux-RT 2.6.27-RT.
- patches.rt/floppy-resume-fix.patch: Linux-RT 2.6.27-RT
   floppy: suspend/resume fix.
- patches.rt/frace-use-tsc.patch: Linux-RT 2.6.27-RT.
- patches.rt/ftrace-compile-fixes.patch: Linux-RT 2.6.27-RT
   Linux-RT 2.6.26-RT rt: remove call to stop tracer.
- patches.rt/ftrace-document-event-tracer.patch: Linux-RT
  2.6.27-RT.
- patches.rt/ftrace-document-update1.patch: Linux-RT 2.6.27-RT
   Linux-RT 2.6.26-RT ftrace: document updates.
- patches.rt/ftrace-dont-trace-markers.patch: Linux-RT 2.6.27-RT
   ftrace: dont trace markers.
- patches.rt/ftrace-fix-get-kprobe-wreckage.patch: Linux-RT
  2.6.27-RT
   Linux-RT 2.6.26-RT ftrace-fix-missing-kprobe-include.pathc.
- patches.rt/ftrace-fix-header.patch: Linux-RT 2.6.27-RT.
- patches.rt/ftrace-function-record-nop.patch: Linux-RT 2.6.27-RT
   Linux-RT 2.6.26-RT ftrace: define function trace nop.
- patches.rt/ftrace-hotplug-fix.patch: Linux-RT 2.6.27-RT
   ftrace: cpu hotplug fix.
- patches.rt/ftrace-m68knommu-add-FTRACE-support.patch: Linux-RT
  2.6.27-RT.
- patches.rt/ftrace-m68knommu-generic-stacktrace-function.patch:
  Linux-RT 2.6.27-RT.
- patches.rt/ftrace-preempt-trace-check.patch: Linux-RT 2.6.27-RT
   Linux-RT 2.6.26-RT ftrace: only trace preempt off with
   preempt tracer.
- patches.rt/ftrace-print-missing-cmdline.patch: Linux-RT
  2.6.27-RT
   ftrace: fix the command line printing.
- patches.rt/ftrace-record-comm-on-ctrl.patch: Linux-RT 2.6.27-RT
   ftrace: record comm on function ctrl change.
- patches.rt/ftrace-stop-trace-on-crash.patch: Linux-RT 2.6.27-RT
   fix-tracer-wreckage-wtf-is-this-code-all-features.patch.
- patches.rt/ftrace-trace-sched.patch: Linux-RT 2.6.27-RT
   Linux-RT 2.6.26-RT ftrace: trace sched.c.
- patches.rt/ftrace-use-preempt-disable-not-irq-disable.patch:
  Linux-RT 2.6.27-RT
   ftrace: avoid lockdep recursion.
- patches.rt/ftrace-wakeup-rawspinlock.patch: Linux-RT 2.6.27-RT
   Linux-RT 2.6.26-RT ftrace: user raw spin lock for wakeup
   function trace.
- patches.rt/generic-cmpxchg-use-raw-local-irq-variant.patch:
  Linux-RT 2.6.27-RT.
- patches.rt/genhd-protect-percpu-var.patch: Linux-RT 2.6.27-RT.
- patches.rt/genirq-soft-resend.patch: Linux-RT 2.6.27-RT
   x86: activate HARDIRQS_SW_RESEND.
- patches.rt/git-ignore-script-lpp.patch: Linux-RT 2.6.27-RT.
- patches.rt/gtod-optimize.patch: Linux-RT 2.6.27-RT.
- patches.rt/hack-convert-i_alloc_sem-for-direct_io-craziness.patch:
  Linux-RT 2.6.27-RT.
- patches.rt/hack-fix-rt-migration.patch: Linux-RT 2.6.27-RT.
- patches.rt/handle-pending-in-simple-irq.patch: Linux-RT
  2.6.27-RT
   handle IRQ_PENDING for simple irq handler.
- patches.rt/highmem-redo-mainline.patch: Linux-RT 2.6.27-RT.
- patches.rt/highmem-revert-mainline.patch: Linux-RT 2.6.27-RT.
- patches.rt/highmem_rewrite.patch: Linux-RT 2.6.27-RT
   mm: remove kmap_lock.
- patches.rt/hrtimer-no-printk.patch: Linux-RT 2.6.27-RT.
- patches.rt/hrtimers-overrun-api.patch: Linux-RT 2.6.27-RT.
- patches.rt/i386-mark-atomic-irq-ops-raw.patch: Linux-RT
  2.6.27-RT.
- patches.rt/i386-nmi-watchdog-show-regs.patch: Linux-RT
  2.6.27-RT.
- patches.rt/idle-fix.patch: Linux-RT 2.6.27-RT
   Linux-RT 2.6.26-RT.
- patches.rt/idle2-fix.patch: Linux-RT 2.6.27-RT
   Linux-RT 2.6.26-RT.
- patches.rt/ioapic-fix-too-fast-clocks.patch: Linux-RT 2.6.27-RT.
- patches.rt/irda-fix.patch: Linux-RT 2.6.27-RT.
- patches.rt/irq-mask-fix.patch: Linux-RT 2.6.27-RT
   genirq: fix simple and fasteoi irq handlers.
- patches.rt/jbd_assertions_smp_only.patch: Linux-RT 2.6.27-RT.
- patches.rt/kmap-atomic-i386-fix.patch: Linux-RT 2.6.27-RT.
- patches.rt/kmap-atomic-prepare.patch: Linux-RT 2.6.27-RT.
- patches.rt/kprobes-preempt-fix.patch: Linux-RT 2.6.27-RT.
- patches.rt/kstat-add-rt-stats.patch: Linux-RT 2.6.27-RT
   add rt stats to /proc/stat.
- patches.rt/kstat-fix-spurious-system-load-spikes-in-proc-loadavgrt.patch:
  Linux-RT 2.6.27-RT.
- patches.rt/latency-measurement-drivers.patch: Linux-RT
  2.6.27-RT.
- patches.rt/latency-tracing-arm.patch: Linux-RT 2.6.27-RT.
- patches.rt/latency-tracing-ppc.patch: Linux-RT 2.6.27-RT
   Linux-RT 2.6.26-RT.
- patches.rt/loadavg_fixes_weird_loads.patch: Linux-RT 2.6.27-RT.
- patches.rt/local_irq_save_nort-in-swap.patch: Linux-RT
  2.6.27-RT.
- patches.rt/lock-init-plist-fix.patch: Linux-RT 2.6.27-RT.
- patches.rt/lock_list.patch: Linux-RT 2.6.27-RT
   lock_list - a fine grain locked double linked list.
- patches.rt/lock_page_ref.patch: Linux-RT 2.6.27-RT
   mm: lock_page_ref.
- patches.rt/lockdep-avoid-fork-waring.patch: Linux-RT 2.6.27-RT
   Linux-RT 2.6.26-RT ftrace: fix if define to prove locking.
- patches.rt/lockdep-lock_set_subclass.patch: Linux-RT 2.6.27-RT
   Linux-RT 2.6.26-RT lockdep: lock_set_subclass - reset a held
   lock's subclass.
- patches.rt/lockdep-more-entries.patch: Linux-RT 2.6.27-RT.
- patches.rt/lockdep-prettify.patch: Linux-RT 2.6.27-RT
   lockdep: prettify output.
- patches.rt/lockdep-rt-mutex.patch: Linux-RT 2.6.27-RT
   lockdep-rt: annotate PREEMPT_RT DEFINE_MUTEX.
- patches.rt/lockdep-rt-recursion-limit-fix.patch: Linux-RT
  2.6.27-RT.
- patches.rt/lockdep-show-held-locks.patch: Linux-RT 2.6.27-RT
   lockdep: show held locks when showing a stackdump.
- patches.rt/lockdep_lock_set_subclass_fix.patch: Linux-RT
  2.6.27-RT.
- patches.rt/lockstat-fix-contention-points.patch: Linux-RT
  2.6.27-RT
   Linux-RT 2.6.26-RT lockstat: fix contention points.
- patches.rt/lockstat-output.patch: Linux-RT 2.6.27-RT
   lockstat: warn about disabled lock debugging.
- patches.rt/lockstat-rt-hooks.patch: Linux-RT 2.6.27-RT.
- patches.rt/lockstat_bounce_rt.patch: Linux-RT 2.6.27-RT.
- patches.rt/loopback-revert.patch: Linux-RT 2.6.27-RT.
- patches.rt/m68knommu-make-cmpxchg-RT-safe.patch: Linux-RT
  2.6.27-RT.
- patches.rt/m68knommu_fixes_ontop_of_v2.6.26.patch: Linux-RT
  2.6.27-RT
   Linux-RT 2.6.26-RT.
- patches.rt/mapping_nrpages-fix.patch: Linux-RT 2.6.27-RT
   mapping_nrpages-fix.patch.
- patches.rt/mapping_nrpages.patch: Linux-RT 2.6.27-RT
   mm/fs: abstract address_space::nrpages.
- patches.rt/mips-change-raw-spinlock-type.patch: Linux-RT
  2.6.27-RT
   Linux-RT 2.6.26-RT RT: change from raw_spinlock_t to
   __raw_spinlock_t.
- patches.rt/mips-remove-conlicting-rtc-lock-declaration.patch:
  Linux-RT 2.6.27-RT
   RT: remove conflicting rtc_lock declaration.
- patches.rt/mips-remove-duplicate-kconfig.patch: Linux-RT
  2.6.27-RT.
- patches.rt/mips-remove-finish-arch-switch.patch: Linux-RT
  2.6.27-RT
   RT: remove finish_arch_switch.
- patches.rt/mitigate-resched-flood.patch: Linux-RT 2.6.27-RT.
- patches.rt/mm-concurrent-pagecache-rt.patch: Linux-RT 2.6.27-RT
   mm: -rt bits for concurrent pagecache.
- patches.rt/mm-concurrent-pagecache.patch: Linux-RT 2.6.27-RT
   mm: concurrent pagecache write side.
- patches.rt/mm-fix-latency.patch: Linux-RT 2.6.27-RT
   reduce pagetable-freeing latencies.
- patches.rt/move-native-irq.patch: Linux-RT 2.6.27-RT.
- patches.rt/msi-suspend-resume-workaround.patch: Linux-RT
  2.6.27-RT.
- patches.rt/multi-reader-account.patch: Linux-RT 2.6.27-RT
   map tasks to reader locks held.
- patches.rt/multi-reader-limit.patch: Linux-RT 2.6.27-RT
   implement reader limit on read write locks.
- patches.rt/multi-reader-lock-account.patch: Linux-RT 2.6.27-RT
   map read/write locks back to their readers.
- patches.rt/multi-reader-pi.patch: Linux-RT 2.6.27-RT
   read lock Priority Inheritance implementation.
- patches.rt/native-sched-clock-booboo.patch: Linux-RT 2.6.27-RT
   Linux-RT 2.6.26-RT.
- patches.rt/neptune-no-at-keyboard.patch: Linux-RT 2.6.27-RT.
- patches.rt/net-core-preempt-fix.patch: Linux-RT 2.6.27-RT.
- patches.rt/netpoll-8139too-fix.patch: Linux-RT 2.6.27-RT.
- patches.rt/new-softirq-code.patch: Linux-RT 2.6.27-RT
   softirq preemption: optimization.
- patches.rt/nf_conntrack-fix-smp-processor-id.patch: Linux-RT
  2.6.27-RT.
- patches.rt/nf_conntrack-weird-crash-fix.patch: Linux-RT
  2.6.27-RT.
- patches.rt/nfs-stats-miss-preemption.patch: Linux-RT 2.6.27-RT
   nfs: fix missing preemption check.
- patches.rt/nmi-profiling.patch: Linux-RT 2.6.27-RT.
- patches.rt/nmi-show-regs-fix.patch: Linux-RT 2.6.27-RT.
- patches.rt/nmi-watchdog-disable.patch: Linux-RT 2.6.27-RT
   Linux-RT 2.6.26-RT x86_64: do not enable the NMI watchdog
   by default.
- patches.rt/nmi-watchdog-fix-1.patch: Linux-RT 2.6.27-RT
   Linux-RT 2.6.26-RT.
- patches.rt/nmi-watchdog-fix-2.patch: Linux-RT 2.6.27-RT.
- patches.rt/nmi-watchdog-fix-3.patch: Linux-RT 2.6.27-RT.
- patches.rt/nmi-watchdog-fix-4.patch: Linux-RT 2.6.27-RT.
- patches.rt/no-warning-for-irqs-disabled-in-local-bh-enable.patch:
  Linux-RT 2.6.27-RT
   Linux-RT 2.6.26-RT local_bh_enable() is safe for
   irqs_disabled().
- patches.rt/ntfs-local-irq-save-nort.patch: Linux-RT 2.6.27-RT.
- patches.rt/numa-slab-freeing.patch: Linux-RT 2.6.27-RT.
- patches.rt/only-run-softirqs-from-irq-thread-when-irq-affinity-is-set.patch:
  Linux-RT 2.6.27-RT.
- patches.rt/pagefault-disable-cleanup.patch: Linux-RT 2.6.27-RT
   clean up the page fault disabling logic.
- patches.rt/panic-dont-stop-box.patch: Linux-RT 2.6.27-RT.
- patches.rt/paravirt-function-pointer-fix.patch: Linux-RT
  2.6.27-RT.
- patches.rt/pause-on-oops-head-tail.patch: Linux-RT 2.6.27-RT
   introduce pause_on_oops_head/tail boot options.
- patches.rt/percpu-locked-mm.patch: Linux-RT 2.6.27-RT.
- patches.rt/percpu-locked-netfilter.patch: Linux-RT 2.6.27-RT.
- patches.rt/percpu-locked-netfilter2.patch: Linux-RT 2.6.27-RT.
- patches.rt/percpu-locked-powerpc-fixups.patch: Linux-RT
  2.6.27-RT.
- patches.rt/percpu_list.patch: Linux-RT 2.6.27-RT
   percpu_list.
- patches.rt/plist-debug.patch: Linux-RT 2.6.27-RT.
- patches.rt/pmtmr-override.patch: Linux-RT 2.6.27-RT
   Linux-RT 2.6.26-RT pmtmr: allow command line override of
   ioport.
- patches.rt/posix-cpu-timers-fix.patch: Linux-RT 2.6.27-RT.
- patches.rt/powerpc-count_active_rt_tasks-is-undefined-for-non-preempt-rt.patch:
  Linux-RT 2.6.27-RT.
- patches.rt/powerpc-flush_tlb_pending-is-no-more.patch:
  Linux-RT 2.6.27-RT.
- patches.rt/powerpc-ftrace-stop-on-oops.patch: Linux-RT 2.6.27-RT
   powerpc: ftrace stop on crash.
- patches.rt/powerpc-match-__rw_yield-function-declaration-to-prototype.patch:
  Linux-RT 2.6.27-RT.
- patches.rt/ppc-chpr-set-rtc-lock.patch: Linux-RT 2.6.27-RT.
- patches.rt/ppc-gtod-notrace-fix.patch: Linux-RT 2.6.27-RT.
- patches.rt/ppc-hacks-to-allow-rt-to-run-kernbench.patch:
  Linux-RT 2.6.27-RT.
- patches.rt/ppc-make-tlb-batch-64-only.patch: Linux-RT 2.6.27-RT.
- patches.rt/ppc-tlbflush-preempt.patch: Linux-RT 2.6.27-RT.
- patches.rt/ppc32-latency-compile-hack-fixes.patch: Linux-RT
  2.6.27-RT.
- patches.rt/ppc32_notrace_init_functions.patch: Linux-RT
  2.6.27-RT
   don't trace early init functions for ppc32.
- patches.rt/ppc64-fix-preempt-unsafe-paths-accessing-per_cpu-variables.patch:
  Linux-RT 2.6.27-RT.
- patches.rt/preempt-irqs-Kconfig.patch: Linux-RT 2.6.27-RT.
- patches.rt/preempt-irqs-arm-fix-oprofile.patch: Linux-RT
  2.6.27-RT.
- patches.rt/preempt-irqs-arm.patch: Linux-RT 2.6.27-RT.
- patches.rt/preempt-irqs-direct-debug-keyboard.patch: Linux-RT
  2.6.27-RT.
- patches.rt/preempt-irqs-hrtimer.patch: Linux-RT 2.6.27-RT.
- patches.rt/preempt-irqs-i386-idle-poll-loop-fix.patch:
  Linux-RT 2.6.27-RT.
- patches.rt/preempt-irqs-i386-ioapic-mask-quirk.patch: Linux-RT
  2.6.27-RT.
- patches.rt/preempt-irqs-i386.patch: Linux-RT 2.6.27-RT.
- patches.rt/preempt-irqs-m68knommu-make-timer-interrupt-non-threaded.patch:
  Linux-RT 2.6.27-RT.
- patches.rt/preempt-irqs-mips.patch: Linux-RT 2.6.27-RT.
- patches.rt/preempt-irqs-ppc-ack-irq-fixups.patch: Linux-RT
  2.6.27-RT.
- patches.rt/preempt-irqs-ppc-fix-b5.patch: Linux-RT 2.6.27-RT.
- patches.rt/preempt-irqs-ppc-fix-b6.patch: Linux-RT 2.6.27-RT.
- patches.rt/preempt-irqs-ppc-fix-more-fasteoi.patch: Linux-RT
  2.6.27-RT.
- patches.rt/preempt-irqs-ppc.patch: Linux-RT 2.6.27-RT.
- patches.rt/preempt-irqs-x86-64-ioapic-mask-quirk.patch:
  Linux-RT 2.6.27-RT.
- patches.rt/preempt-irqs-x86-64.patch: Linux-RT 2.6.27-RT.
- patches.rt/preempt-realtime-acpi.patch: Linux-RT 2.6.27-RT.
- patches.rt/preempt-realtime-arm-bagde4.patch: Linux-RT
  2.6.27-RT.
- patches.rt/preempt-realtime-arm-footbridge.patch: Linux-RT
  2.6.27-RT.
- patches.rt/preempt-realtime-arm-integrator.patch: Linux-RT
  2.6.27-RT.
- patches.rt/preempt-realtime-arm-ixp4xx.patch: Linux-RT
  2.6.27-RT.
- patches.rt/preempt-realtime-arm-pxa.patch: Linux-RT 2.6.27-RT.
- patches.rt/preempt-realtime-arm-rawlock-in-mmu_context-h.patch:
  Linux-RT 2.6.27-RT.
- patches.rt/preempt-realtime-arm-shark.patch: Linux-RT 2.6.27-RT.
- patches.rt/preempt-realtime-arm.patch: Linux-RT 2.6.27-RT.
- patches.rt/preempt-realtime-compile-fixes.patch: Linux-RT
  2.6.27-RT.
- patches.rt/preempt-realtime-console.patch: Linux-RT 2.6.27-RT.
- patches.rt/preempt-realtime-core.patch: Linux-RT 2.6.27-RT.
- patches.rt/preempt-realtime-debug-sysctl.patch: Linux-RT
  2.6.27-RT.
- patches.rt/preempt-realtime-fs-block.patch: Linux-RT 2.6.27-RT.
- patches.rt/preempt-realtime-ftrace-disable-ftraced.patch:
  Linux-RT 2.6.27-RT.
- patches.rt/preempt-realtime-ftrace.patch: Linux-RT 2.6.27-RT.
- patches.rt/preempt-realtime-i386.patch: Linux-RT 2.6.27-RT.
- patches.rt/preempt-realtime-ia64.patch: Linux-RT 2.6.27-RT.
- patches.rt/preempt-realtime-ide.patch: Linux-RT 2.6.27-RT.
- patches.rt/preempt-realtime-init-show-enabled-debugs.patch:
  Linux-RT 2.6.27-RT.
- patches.rt/preempt-realtime-input.patch: Linux-RT 2.6.27-RT.
- patches.rt/preempt-realtime-ipc.patch: Linux-RT 2.6.27-RT.
- patches.rt/preempt-realtime-irqs.patch: Linux-RT 2.6.27-RT.
- patches.rt/preempt-realtime-loopback.patch: Linux-RT 2.6.27-RT.
- patches.rt/preempt-realtime-mellanox-driver-fix.patch:
  Linux-RT 2.6.27-RT.
- patches.rt/preempt-realtime-mips.patch: Linux-RT 2.6.27-RT.
- patches.rt/preempt-realtime-mm.patch: Linux-RT 2.6.27-RT.
- patches.rt/preempt-realtime-mmdrop-delayed.patch: Linux-RT
  2.6.27-RT.
- patches.rt/preempt-realtime-net-drivers.patch: Linux-RT
  2.6.27-RT.
- patches.rt/preempt-realtime-net-softirq-fixups.patch: Linux-RT
  2.6.27-RT
   NOHZ: local_softirq_pending with tickless.
- patches.rt/preempt-realtime-net.patch: Linux-RT 2.6.27-RT.
- patches.rt/preempt-realtime-powerpc-add-raw-relax-macros.patch:
  Linux-RT 2.6.27-RT.
- patches.rt/preempt-realtime-powerpc-b2.patch: Linux-RT
  2.6.27-RT.
- patches.rt/preempt-realtime-powerpc-b3.patch: Linux-RT
  2.6.27-RT.
- patches.rt/preempt-realtime-powerpc-b4.patch: Linux-RT
  2.6.27-RT.
- patches.rt/preempt-realtime-powerpc-celleb-raw-spinlocks.patch:
  Linux-RT 2.6.27-RT.
- patches.rt/preempt-realtime-powerpc-missing-raw-spinlocks.patch:
  Linux-RT 2.6.27-RT.
- patches.rt/preempt-realtime-powerpc-tlb-batching.patch:
  Linux-RT 2.6.27-RT.
- patches.rt/preempt-realtime-powerpc-update.patch: Linux-RT
  2.6.27-RT.
- patches.rt/preempt-realtime-powerpc.patch: Linux-RT 2.6.27-RT.
- patches.rt/preempt-realtime-prevent-idle-boosting.patch:
  Linux-RT 2.6.27-RT
   Premmpt-RT: Preevent boosting of idle task.
- patches.rt/preempt-realtime-printk.patch: Linux-RT 2.6.27-RT.
- patches.rt/preempt-realtime-profiling.patch: Linux-RT 2.6.27-RT.
- patches.rt/preempt-realtime-rawlocks.patch: Linux-RT 2.6.27-RT.
- patches.rt/preempt-realtime-rcu.patch: Linux-RT 2.6.27-RT.
- patches.rt/preempt-realtime-sched-cpupri.patch: Linux-RT
  2.6.27-RT.
- patches.rt/preempt-realtime-sched-i386.patch: Linux-RT
  2.6.27-RT.
- patches.rt/preempt-realtime-sched.patch: Linux-RT 2.6.27-RT.
- patches.rt/preempt-realtime-sound.patch: Linux-RT 2.6.27-RT.
- patches.rt/preempt-realtime-supress-nohz-softirq-warning.patch:
  Linux-RT 2.6.27-RT.
- patches.rt/preempt-realtime-supress-rtc-printk.patch: Linux-RT
  2.6.27-RT.
- patches.rt/preempt-realtime-timer.patch: Linux-RT 2.6.27-RT.
- patches.rt/preempt-realtime-usb.patch: Linux-RT 2.6.27-RT.
- patches.rt/preempt-realtime-warn-and-bug-on-fix.patch:
  Linux-RT 2.6.27-RT.
- patches.rt/preempt-realtime-warn-and-bug-on.patch: Linux-RT
  2.6.27-RT.
- patches.rt/preempt-realtime-x86_64.patch: Linux-RT 2.6.27-RT.
- patches.rt/preempt-rt-no-slub.patch: Linux-RT 2.6.27-RT.
- patches.rt/preempt-trace.patch: Linux-RT 2.6.27-RT.
- patches.rt/print-might-sleep-hack.patch: Linux-RT 2.6.27-RT.
- patches.rt/printk-dont-bug-on-sched.patch: Linux-RT 2.6.27-RT.
- patches.rt/printk-in-atomic-hack-fix.patch: Linux-RT 2.6.27-RT
   fix printk in atomic hack.
- patches.rt/printk-in-atomic.patch: Linux-RT 2.6.27-RT.
- patches.rt/proportions-raw-locks.patch: Linux-RT 2.6.27-RT.
- patches.rt/qrcu.patch: Linux-RT 2.6.27-RT
   QRCU with lockless fastpath.
- patches.rt/quicklist-release-before-free-page-fix.patch:
  Linux-RT 2.6.27-RT.
- patches.rt/quicklist-release-before-free-page.patch: Linux-RT
  2.6.27-RT.
- patches.rt/radix-concurrent-lockdep.patch: Linux-RT 2.6.27-RT.
- patches.rt/radix-percpu-hack-fix.patch: Linux-RT 2.6.27-RT.
- patches.rt/radix-tree-concurrent.patch: Linux-RT 2.6.27-RT
   radix-tree: concurrent write side support.
- patches.rt/radix-tree-lockdep-plus1.patch: Linux-RT 2.6.27-RT
   lockdep: add +1 to radix tree array.
- patches.rt/radix-tree-optimistic-hist.patch: Linux-RT 2.6.27-RT
   debug: optimistic lock histogram.
- patches.rt/radix-tree-optimistic.patch: Linux-RT 2.6.27-RT
   radix-tree: optimistic locking.
- patches.rt/raw-spinlocks-for-nmi-print.patch: Linux-RT
  2.6.27-RT.
- patches.rt/rcu-hrt-fixups.patch: Linux-RT 2.6.27-RT.
- patches.rt/rcu-new-7.patch: Linux-RT 2.6.27-RT.
- patches.rt/rcu-preempt-boost-default.patch: Linux-RT 2.6.27-RT.
- patches.rt/rcu-preempt-boost-fix.patch: Linux-RT 2.6.27-RT.
- patches.rt/rcu-preempt-boost-sdr.patch: Linux-RT 2.6.27-RT.
- patches.rt/rcu-preempt-fix-bad-dyntick-accounting.patch:
  Linux-RT 2.6.27-RT.
- patches.rt/rcu-preempt-hotplug-hackaround.patch: Linux-RT
  2.6.27-RT.
- patches.rt/rcu-torture-preempt-update.patch: Linux-RT 2.6.27-RT.
- patches.rt/rcu-trace-fix-free.patch: Linux-RT 2.6.27-RT.
- patches.rt/rcupreempt-boost-early-init.patch: Linux-RT
  2.6.27-RT.
- patches.rt/realtime-preempt-warn-about-tracing.patch: Linux-RT
  2.6.27-RT.
- patches.rt/relay-fix.patch: Linux-RT 2.6.27-RT
   relay: fix timer madness.
- patches.rt/remove-check-pgt-cache-calls.patch: Linux-RT
  2.6.27-RT.
- patches.rt/replace-bugon-by-warn-on.patch: Linux-RT 2.6.27-RT.
- patches.rt/revert-preempt-bkl-revert.patch: Linux-RT 2.6.27-RT.
- patches.rt/root-domain-kfree-in-atomic.patch: Linux-RT
  2.6.27-RT.
- patches.rt/rt-apis.patch: Linux-RT 2.6.27-RT.
- patches.rt/rt-avoid-deadlock-in-swap.patch: Linux-RT 2.6.27-RT.
- patches.rt/rt-delayed-prio.patch: Linux-RT 2.6.27-RT
   rt: PI-workqueue: propagate prio for delayed work.
- patches.rt/rt-kmap-scale-fix.patch: Linux-RT 2.6.27-RT.
- patches.rt/rt-list-mods.patch: Linux-RT 2.6.27-RT
   rt: list_splice2.
- patches.rt/rt-move-update-wall-time-back-to-do-timer.patch:
  Linux-RT 2.6.27-RT
   rt: move update_wall_time back to do timer.
- patches.rt/rt-mutex-arm.patch: Linux-RT 2.6.27-RT.
- patches.rt/rt-mutex-compat-semaphores.patch: Linux-RT 2.6.27-RT.
- patches.rt/rt-mutex-core.patch: Linux-RT 2.6.27-RT.
- patches.rt/rt-mutex-i386.patch: Linux-RT 2.6.27-RT.
- patches.rt/rt-mutex-irq-flags-checking.patch: Linux-RT 2.6.27-RT
   Linux-RT 2.6.26-RT.
- patches.rt/rt-mutex-mips.patch: Linux-RT 2.6.27-RT.
- patches.rt/rt-mutex-namespace.patch: Linux-RT 2.6.27-RT
   rt-mutex-namespace.patch.
- patches.rt/rt-mutex-ppc-fix-a5.patch: Linux-RT 2.6.27-RT.
- patches.rt/rt-mutex-ppc.patch: Linux-RT 2.6.27-RT.
- patches.rt/rt-mutex-preempt-debugging.patch: Linux-RT 2.6.27-RT.
- patches.rt/rt-mutex-trivial-route-cast-fix.patch: Linux-RT
  2.6.27-RT.
- patches.rt/rt-mutex-trivial-tcp-preempt-fix.patch: Linux-RT
  2.6.27-RT.
- patches.rt/rt-mutex-use-inline.patch: Linux-RT 2.6.27-RT
   rt-mutex-cleanup.patch.
- patches.rt/rt-mutex-x86-64.patch: Linux-RT 2.6.27-RT.
- patches.rt/rt-plist-mods.patch: Linux-RT 2.6.27-RT
   rt: plist_head_splice.
- patches.rt/rt-rwlock-conservative-locking.patch: Linux-RT
  2.6.27-RT
   rwlock: be more conservative in locking reader_lock_count.
- patches.rt/rt-s_files-kill-a-union.patch: Linux-RT 2.6.27-RT.
- patches.rt/rt-sched-groups.patch: Linux-RT 2.6.27-RT.
- patches.rt/rt-shorten-softirq-thread-names.patch: Linux-RT
  2.6.27-RT.
- patches.rt/rt-workqeue-prio.patch: Linux-RT 2.6.27-RT
   rt: PI-workqueue support.
- patches.rt/rt-workqueue-barrier.patch: Linux-RT 2.6.27-RT
   rt: PI-workqueue: fix barriers.
- patches.rt/rt-wq-barrier-fix.patch: Linux-RT 2.6.27-RT
   rt: PI-workqueue: wait_on_work() fixup.
- patches.rt/rt_mutex_setprio.patch: Linux-RT 2.6.27-RT
   rt: rename rt_mutex_setprio to task_setprio.
- patches.rt/rtmutex-debug-fix.patch: Linux-RT 2.6.27-RT
   rtmutex-debug-fix.patch.
- patches.rt/rtmutex-debug.h-cleanup.patch: Linux-RT 2.6.27-RT
   lock debugging: clean up rtmutex-debug.h.
- patches.rt/rtmutex-lateral-steal.patch: Linux-RT 2.6.27-RT.
- patches.rt/rtmutex-rearrange.patch: Linux-RT 2.6.27-RT.
- patches.rt/rtmutex-remove-xchg.patch: Linux-RT 2.6.27-RT
   rtmutex - remove double xchg.
- patches.rt/rtmutex-rwlock-cmpxchg-typecast.patch: Linux-RT
  2.6.27-RT.
- patches.rt/rwlock-fixes.patch: Linux-RT 2.6.27-RT
   rwlock: fix pi_list race conditions.
- patches.rt/rwlock-implement-downgrade-write.patch: Linux-RT
  2.6.27-RT
   rwlocks multi downgrade write.
- patches.rt/rwlock-pi-lock-reader.patch: Linux-RT 2.6.27-RT.
- patches.rt/rwlock-prio-fix.patch: Linux-RT 2.6.27-RT
   rwlock: reset prio on unlocks and wakeups.
- patches.rt/rwlock-protect-reader_lock_count.patch: Linux-RT
  2.6.27-RT.
- patches.rt/rwlock-slowunlock-mutex-fix.patch: Linux-RT
  2.6.27-RT.
- patches.rt/rwlock-slowunlock-mutex-fix2.patch: Linux-RT
  2.6.27-RT.
- patches.rt/rwlock-torture-no-rt.patch: Linux-RT 2.6.27-RT
   rwlock: fix torture test to handle non-rt.
- patches.rt/rwlock-torture.patch: Linux-RT 2.6.27-RT
   rwlock: rwlock torture test.
- patches.rt/rwlocks-default-nr-readers-nr-cpus.patch: Linux-RT
  2.6.27-RT.
- patches.rt/rwlocks-fix-no-preempt-rt.patch: Linux-RT 2.6.27-RT
   rwlock: fix non PREEMPT_RT case.
- patches.rt/rwlocks-multiple-readers.patch: Linux-RT 2.6.27-RT
   implement rwlocks management.
- patches.rt/rwsems-multiple-readers.patch: Linux-RT 2.6.27-RT
   add framework for multi readers on rwsems.
- patches.rt/s_files-pipe-fix.patch: Linux-RT 2.6.27-RT
   s_files: free_write_pipe() fix.
- patches.rt/s_files-schedule_on_each_cpu_wq.patch: Linux-RT
  2.6.27-RT.
- patches.rt/s_files.patch: Linux-RT 2.6.27-RT
   remove global files_lock.
- patches.rt/sched-clock-nmi.patch: Linux-RT 2.6.27-RT.
- patches.rt/sched-cpupri-hotplug-support.patch: Linux-RT
  2.6.27-RT
   Linux-RT 2.6.26-RT.
- patches.rt/sched-cpupri-priocount.patch: Linux-RT 2.6.27-RT
   Linux-RT 2.6.26-RT.
- patches.rt/sched-enable-irqs-in-preempt-in-notifier-call.patch:
  Linux-RT 2.6.27-RT
   CFS: enable irqs in fire_sched_in_preempt_notifier.
- patches.rt/sched-fix-dequeued-race.patch: Linux-RT 2.6.27-RT
   sched-fix-dequeued-race.patch.
- patches.rt/sched-nr-migrate-lower-default-preempt-rt.patch:
  Linux-RT 2.6.27-RT.
- patches.rt/sched-prioritize-non-migrating-rt-tasks.patch:
  Linux-RT 2.6.27-RT
   Linux-RT 2.6.26-RT.
- patches.rt/sched-rt-stats.patch: Linux-RT 2.6.27-RT.
- patches.rt/sched-use-a-2d-bitmap-search-prio-cpu.patch:
  Linux-RT 2.6.27-RT
   Linux-RT 2.6.26-RT.
- patches.rt/sched-wake_up_idle_cpu-rt.patch: Linux-RT 2.6.27-RT.
- patches.rt/sched_prio.patch: Linux-RT 2.6.27-RT.
- patches.rt/sched_rt-fixup.patch: Linux-RT 2.6.27-RT
   Linux-RT 2.6.26-RT.
- patches.rt/schedule-tail-balance-disable-irqs.patch: Linux-RT
  2.6.27-RT.
- patches.rt/schedule_on_each_cpu-enhance.patch: Linux-RT
  2.6.27-RT.
- patches.rt/select-error-leak-fix.patch: Linux-RT 2.6.27-RT.
- patches.rt/send-nmi-all-preempt-disable.patch: Linux-RT
  2.6.27-RT.
- patches.rt/seq-irqsave.patch: Linux-RT 2.6.27-RT.
- patches.rt/serial-locking-rt-cleanup.patch: Linux-RT 2.6.27-RT.
- patches.rt/serial-slow-machines.patch: Linux-RT 2.6.27-RT.
- patches.rt/slab-irq-nopreempt-fix.patch: Linux-RT 2.6.27-RT.
- patches.rt/smp-processor-id-fixups.patch: Linux-RT 2.6.27-RT.
- patches.rt/softirq-per-cpu-assumptions-fixes.patch: Linux-RT
  2.6.27-RT.
- patches.rt/softlockup-add-irq-regs-h.patch: Linux-RT 2.6.27-RT
   core: make asm/irq_regs.h available on every platform.
- patches.rt/spinlock-trylock-cleanup-sungem.patch: Linux-RT
  2.6.27-RT.
- patches.rt/sub-dont-disable-irqs.patch: Linux-RT 2.6.27-RT
   rt: dont disable irqs in usb.
- patches.rt/swap-spinlock-fix.patch: Linux-RT 2.6.27-RT.
- patches.rt/tasklet-busy-loop-hack.patch: Linux-RT 2.6.27-RT.
- patches.rt/tasklet-redesign.patch: Linux-RT 2.6.27-RT.
- patches.rt/timer-freq-tweaks.patch: Linux-RT 2.6.27-RT.
- patches.rt/timer-warning-fix.patch: Linux-RT 2.6.27-RT.
- patches.rt/trace-add-event-markers-arm.patch: Linux-RT
  2.6.27-RT.
- patches.rt/trace-do-not-wakeup-when-irqs-disabled.patch:
  Linux-RT 2.6.27-RT
   trace-do-not-wakeup-when-irqs-disabled.patch.
- patches.rt/trace-eip2ip.patch: Linux-RT 2.6.27-RT
   Linux-RT 2.6.26-RT Re: 2.6.25.4-rt4.
- patches.rt/trace-events-handle-syscalls.patch: Linux-RT
  2.6.27-RT.
- patches.rt/trace-histograms.patch: Linux-RT 2.6.27-RT.
- patches.rt/trace-ktime-scalar.patch: Linux-RT 2.6.27-RT
   ftrace: print ktime values in readable form.
- patches.rt/trace_hist-divzero.patch: Linux-RT 2.6.27-RT
   Linux-RT 2.6.26-RT trace_hist.c: divide-by-zero problem (2).
- patches.rt/trace_hist-latediv.patch: Linux-RT 2.6.27-RT
   Linux-RT 2.6.26-RT.
- patches.rt/tracer-add-event-markers.patch: Linux-RT 2.6.27-RT.
- patches.rt/tracer-event-trace.patch: Linux-RT 2.6.27-RT.
- patches.rt/use-edge-triggered-irq-handler-instead-of-simple-irq.patch:
  Linux-RT 2.6.27-RT
   [AT91: PATCH]: Use edge triggered interrupt handling for
   AT91-GPIO instead of simple_irq-handler.
- patches.rt/user-no-irq-disable.patch: Linux-RT 2.6.27-RT.
- patches.rt/vortex-fix.patch: Linux-RT 2.6.27-RT.
- patches.rt/warn-on-rt-scatterlist.patch: Linux-RT 2.6.27-RT
   Linux-RT 2.6.26-RT remove warn on for scatterlist in preempt
   rt.
- patches.rt/watchdog_use_timer_and_hpet_on_x86_64.patch:
  Linux-RT 2.6.27-RT
   Linux-RT 2.6.26-RT.
- patches.rt/x86-64-tscless-vgettimeofday.patch: Linux-RT
  2.6.27-RT
   x86_64 GTOD: offer scalable vgettimeofday.
- patches.rt/x86_64-tsc-sync-irqflags-fix.patch: Linux-RT
  2.6.27-RT.
- patches.rt/26-rt1-chirag.patch: Linux-RT 2.6.27-RT
   This patch should solve some of the bug messages..
- patches.rt/add-generalized-pi-interface.patch: Linux-RT
  2.6.27-RT
   add generalized priority-inheritance interface.
- patches.rt/rtmutex-add_readers.patch: Linux-RT 2.6.27-RT
   RT: wrap the rt_rwlock "add reader" logic.
- patches.rt/rtmutex-defer-pi-until-sleepy.patch: Linux-RT
  2.6.27-RT
   rtmutex: pi-boost locks as late as possible.
- patches.rt/rtmutex-initialize-waiters.patch: Linux-RT 2.6.27-RT
   rtmutex: formally initialize the rt_mutex_waiters.
- patches.rt/rtmutex-use-runtime-init.patch: Linux-RT 2.6.27-RT
   rtmutex: use runtime init for rtmutexes.
- patches.rt/tie-pi-into-task.patch: Linux-RT 2.6.27-RT
   sched: add the basic PI infrastructure to the task_struct.
- patches.rt/rtmutex-convert-to-libpi.patch: Linux-RT 2.6.27-RT
   rtmutex: convert rtmutexes to fully use the PI library.
- patches.rt/ftrace-fix-elevated-preempt-count-in-wakeup-tracer.patch:
  Linux-RT 2.6.27-RT
   ftrace: fix elevated preempt_count in wakeup-tracer.
- patches.rt/seqlock-make-raw-seqlocks-spin-during-write.patch:
  Linux-RT 2.6.27-RT
   seqlock: make sure that raw_seqlock_t retries readers while
   writes are pending.
- patches.rt/event-tracer-syscall-i386.patch: Linux-RT 2.6.27-RT.
- patches.rt/event-tracer-syscall-x86_64.patch: Linux-RT
  2.6.27-RT.
- patches.rt/fix-acpi-build-weirdness.patch: Linux-RT 2.6.27-RT
   Linux-RT 2.6.26-RT.
- patches.rt/ftrace-upstream.patch: Linux-RT 2.6.27-RT
   Linux-RT 2.6.26-RT.
- patches.rt/gcc-warnings-shut-up.patch: Linux-RT 2.6.27-RT.
- patches.rt/nmi-profiling-base.patch: Linux-RT 2.6.27-RT
   nmi-driven profiling for /proc/profile.
- patches.rt/preempt-irqs-core.patch: Linux-RT 2.6.27-RT.
- patches.rt/preempt-irqs-ppc-preempt-schedule-irq-entry-fix.patch:
  Linux-RT 2.6.27-RT.
- patches.rt/preempt-irqs-timer.patch: Linux-RT 2.6.27-RT.
- patches.rt/preempt-softirqs-core.patch: Linux-RT 2.6.27-RT.
- patches.rt/random-driver-latency-fix.patch: Linux-RT 2.6.27-RT.
- patches.rt/rt-page_alloc.patch: Linux-RT 2.6.27-RT
   rt-friendly per-cpu pages.
- patches.rt/rt-slab-new.patch: Linux-RT 2.6.27-RT.
- patches.rt/bit-spinlocks-fix-compile.patch: Linux-RT 2.6.27-RT.
- patches.rt/compat_rwsem-fix-compile.patch: Linux-RT 2.6.27-RT.
- patches.rt/drivers_base_mutex.patch: Linux-RT 2.6.27-RT.
- patches.rt/fix-net-bug-fixes.patch: Linux-RT 2.6.27-RT.
- patches.rt/ftrace-ppc-define-mcount.patch: Linux-RT 2.6.27-RT.
- patches.rt/ftrace-report-failure.patch: Linux-RT 2.6.27-RT
   ftrace: warn on failure to disable mcount callers.
- patches.rt/ftrace-upstream-temp.patch: Linux-RT 2.6.27-RT.
- patches.rt/futex-fifo-warn-sysctl.patch: Linux-RT 2.6.27-RT.
- patches.rt/futex-trivial-fix.patch: Linux-RT 2.6.27-RT.
- patches.rt/hrtimers-stuck-in-waitqueue.patch: Linux-RT
  2.6.27-RT.
- patches.rt/lockdep-atomic-fixup.patch: Linux-RT 2.6.27-RT.
- patches.rt/namespace-lock-fixes.patch: Linux-RT 2.6.27-RT.
- patches.rt/nmi-prof-compile.patch: Linux-RT 2.6.27-RT.
- patches.rt/plist-fix-static-node-init.patch: Linux-RT 2.6.27-RT.
- patches.rt/powerpc-01-separate-the-irq-radix-tree-insertion.patch:
  Linux-RT 2.6.27-RT.
- patches.rt/powerpc-02-make-the-irq-reverse-mapping-radix-tree-lockless.patch:
  Linux-RT 2.6.27-RT.
- patches.rt/ppc-fix-prev-revert-fix-again.patch: Linux-RT
  2.6.27-RT.
- patches.rt/prof-sysctl-compile.patch: Linux-RT 2.6.27-RT.
- patches.rt/rcu-apply-rcu_process_callbacks-from-mainline.patch:
  Linux-RT 2.6.27-RT.
- patches.rt/rcu-preempt-tracing-preempt-disable-fix.patch:
  Linux-RT 2.6.27-RT.
- patches.rt/rt-wq-flush_work.patch: Linux-RT 2.6.27-RT.
- patches.rt/rtmutex-debug-magic.patch: Linux-RT 2.6.27-RT
   rtmutex: check integrity.
- patches.rt/sched-add-needs_post_schedule.patch: Linux-RT
  2.6.27-RT.
- patches.rt/sched-generic-hide-smp-warning.patch: Linux-RT
  2.6.27-RT
   suppress warning of smp_processor_id use..
- patches.rt/sched-make-double-lock-balance-fair.patch: Linux-RT
  2.6.27-RT.
- patches.rt/sched-only-push-if-pushable.patch: Linux-RT
  2.6.27-RT.
- patches.rt/sched-only-push-once-per-queue.patch: Linux-RT
  2.6.27-RT.
- patches.rt/sched-properly-account-irq-and-rt-load.patch:
  Linux-RT 2.6.27-RT
  	 sched: properly account IRQ and RT load in .
- patches.rt/sched-rt-runtime-lock-raw.patch: Linux-RT 2.6.27-RT.
- patches.rt/seqlock-01-make-sure-that-raw_seqlock-retries.patch:
  Linux-RT 2.6.27-RT.
- patches.rt/seqlock-02-fix-elevated-preempt-count.patch:
  Linux-RT 2.6.27-RT.
- patches.rt/seqlock-serialize-against-writers.patch: Linux-RT
  2.6.27-RT.
- patches.rt/seqlocks-handle-rwlock-and-spin.patch: Linux-RT
  2.6.27-RT
   seqlock - fix for both PREEMPT_RT and non PREEMPT_RT.
- patches.rt/shorten-posix-cpu-timers-name.patch: Linux-RT
  2.6.27-RT.
- patches.rt/sysctl-compile-fix.patch: Linux-RT 2.6.27-RT.
- patches.rt/tracepoint-backport.patch: Linux-RT 2.6.27-RT.
- patches.rt/x86-tlbstate-lock-raw.patch: Linux-RT 2.6.27-RT.

-------------------------------------------------------------------
Tue Sep 30 12:15:08 CEST 2008 - olh@suse.de

- enable ipmi message handler on ppc64 (bnc#430705)

-------------------------------------------------------------------
Tue Sep 30 10:53:25 CEST 2008 - olh@suse.de

- create flavor symlinks unconditionally
  they do not depend on presence of modules

-------------------------------------------------------------------
Mon Sep 29 23:39:20 CEST 2008 - agruen@suse.de

- Update config files after Swap-over-NFS backout.

-------------------------------------------------------------------
Mon Sep 29 23:06:02 CEST 2008 - agruen@suse.de

- kernel-vanilla and kernel-p3 are not split into main, -base, and
  -extra packages. Fix the bogus dependencies on those packages.

-------------------------------------------------------------------
Mon Sep 29 22:21:00 CEST 2008 - jkosina@suse.de

- disabled the following Swap-over-NFS patches, as they cause panic
  in IPv6 code:

        - patches.suse/SoN-01-mm-gfp-to-alloc_flags.patch: mm:
          gfp_to_alloc_flags() (FATE#303834).
        - patches.suse/SoN-02-mm-setup_per_zone_pages_min.patch: mm:
          serialize access to min_free_kbytes (FATE#303834).
        - patches.suse/SoN-03-doc.patch: swap over network documentation
          (FATE#303834).
        - patches.suse/SoN-04-mm-gfp-to-alloc_flags-expose.patch: mm:
          expose gfp_to_alloc_flags() (FATE#303834).
        - patches.suse/SoN-05-page_alloc-reserve.patch: mm: tag reseve
          pages (FATE#303834).
        - patches.suse/SoN-06-reserve-slub.patch: mm: slb: add knowledge
          of reserve pages (FATE#303834).
        - patches.suse/SoN-07-mm-kmem_estimate_pages.patch: mm:
          kmem_alloc_estimate() (FATE#303834).
        - patches.suse/SoN-08-mm-PF_MEMALLOC-softirq.patch: mm: allow
          PF_MEMALLOC from softirq context (FATE#303834).
        - patches.suse/SoN-09-mm-page_alloc-emerg.patch: mm: emergency
          pool (FATE#303834).
        - patches.suse/SoN-10-global-ALLOC_NO_WATERMARKS.patch: mm:
          system wide ALLOC_NO_WATERMARK (FATE#303834).
        - patches.suse/SoN-11-mm-page_alloc-GFP_EMERGENCY.patch: mm:
          __GFP_MEMALLOC (FATE#303834).
        - patches.suse/SoN-12-mm-reserve.patch: mm: memory reserve
          management (FATE#303834).
        - patches.suse/SoN-13-mm-selinux-emergency.patch: selinux:
          tag avc cache alloc as non-critical (FATE#303834).
        - patches.suse/SoN-14-net-backlog.patch: net: wrap
          sk->sk_backlog_rcv() (FATE#303834).
        - patches.suse/SoN-15-net-ps_rx.patch: net: packet split receive
          api (FATE#303834).
        - patches.suse/SoN-16-net-sk_allocation.patch: net:
          sk_allocation() - concentrate socket related allocations
          (FATE#303834).
        - patches.suse/SoN-17-netvm-reserve.patch: netvm: network reserve
          infrastructure (FATE#303834).
        - patches.suse/SoN-18-netvm-reserve-inet.patch: netvm: INET
          reserves. (FATE#303834).
        - patches.suse/SoN-19-netvm-skbuff-reserve.patch: netvm: hook
          skb allocation to reserves (FATE#303834).
        - patches.suse/SoN-20-netvm-sk_filter.patch: netvm: filter
          emergency skbs. (FATE#303834).
        - patches.suse/SoN-21-netvm-tcp-deadlock.patch: netvm: prevent
          a stream specific deadlock (FATE#303834).
        - patches.suse/SoN-22-emergency-nf_queue.patch: netfilter:
          NF_QUEUE vs emergency skbs (FATE#303834).
        - patches.suse/SoN-23-netvm.patch: netvm: skb processing
          (FATE#303834).
        - patches.suse/SoN-24-mm-swapfile.patch: mm: add support for
          non block device backed swap files (FATE#303834).
        - patches.suse/SoN-25-mm-page_file_methods.patch: mm: methods
          for teaching filesystems about PG_swapcache pages (FATE#303834).
        - patches.suse/SoN-26-nfs-swapcache.patch: nfs: teach the NFS
          client how to treat PG_swapcache pages (FATE#303834).
        - patches.suse/SoN-27-nfs-swapper.patch: nfs: disable data cache
          revalidation for swapfiles (FATE#303834).
        - patches.suse/SoN-28-nfs-swap_ops.patch: nfs: enable swap on NFS
          (FATE#303834).
        - patches.suse/SoN-29-nfs-alloc-recursions.patch: nfs: fix various
          memory recursions possible with swap over NFS. (FATE#303834).
        - patches.xen/xen3-auto-common.diff: xen3 common.

-------------------------------------------------------------------
Mon Sep 29 17:34:11 CEST 2008 - ptesarik@suse.cz

- patches.arch/x86-tracehook: x86 tracehook (FATE#304321).
  Provide the base infrastructure for utrace on x86.

-------------------------------------------------------------------
Mon Sep 29 17:15:46 CEST 2008 - schwab@suse.de

- config/powerpc/vanilla: configure to 64bit.

-------------------------------------------------------------------
Mon Sep 29 17:00:43 CEST 2008 - schwab@suse.de

- rpm/functions.sh: remove readlink emulation.

-------------------------------------------------------------------
Mon Sep 29 16:55:45 CEST 2008 - hare@suse.de

- patches.drivers/lpfc-8.2.8.3-update: Update lpfc to 8.2.8.3
  (bnc#420767).

-------------------------------------------------------------------
Mon Sep 29 16:28:18 CEST 2008 - rw@suse.de

- Update ia64 config files.  (bnc#429881)

-------------------------------------------------------------------
Mon Sep 29 16:06:06 CEST 2008 - jjolly@suse.de

- patches.drivers/ehca-flush-cqe.patch: adds software flush CQE
  generation (bnc#430344)

-------------------------------------------------------------------
Mon Sep 29 15:49:00 CEST 2008 - jkosina@suse.de

- patches.suse/e1000e_allow_bad_checksum: fix infinite loop bug in
  e1000_probe() in case the card has invalid EEPROM checksum

-------------------------------------------------------------------
Mon Sep 29 15:29:06 CEST 2008 - agruen@suse.de

- Do not split kernels which have modules disabled (kernel-ps3)
  or which do not differentiate between supported and unsupported
  modules (kernel-vanilla).

-------------------------------------------------------------------
Mon Sep 29 13:28:01 CEST 2008 - hare@suse.de

- patches.drivers/open-fcoe-dcb-support: Fix section annotation
  for ixgbe.
- patches.fixes/scsi-enhance-error-codes: Add missing hunk.
- patches.fixes/open-iscsi-git-update: Open-iSCSI updates
  (FATE#304283).
- patches.kernel.org/gdth-section-conflict: Fixup gdth
  section annotations.

-------------------------------------------------------------------
Mon Sep 29 09:42:32 CEST 2008 - aj@suse.de

- Silence /etc/rpm/macros.kernel-source via rpmlintrc.

-------------------------------------------------------------------
Mon Sep 29 09:37:19 CEST 2008 - jbeulich@novell.com

- Enable Solarflare driver link and resource driver patches.
- Update x86 config files.

-------------------------------------------------------------------
Mon Sep 29 05:13:31 CEST 2008 - agruen@suse.de

- rpm/kernel-source.spc.in: Try to get rid of a hack that makes
  uname -r pretend in build environments that the kernel from
  the installed kernel-source package is the running kernel:
  packages assuming this are completely broken ans should really
  be fixed.

-------------------------------------------------------------------
Mon Sep 29 04:08:34 CEST 2008 - agruen@suse.de

- rpm/kernel-source.spec.in: Prepare for the upcoming introduction
  of kernel-source-rt (and kernel-syms-rt) for producing KMPs for
  real-time kernels.
- rpm/install-configs: Remove; this script didn't improve things.

-------------------------------------------------------------------
Sun Sep 28 21:00:13 CEST 2008 - aj@suse.de

- rpm/kernel-source.rpmlintrc: New file to silence warnings about
  zero size files
- rpm/kernel-source.spec.in: Install it.
- rpm/kernel-source.spec.in: Make /etc/rpm/macros.kernel-source 
  a config file to silence rpmlint.

-------------------------------------------------------------------
Sun Sep 28 13:50:06 CEST 2008 - jdelvare@suse.de

- supported.conf: Update the list of i2c bus drivers.
  - i2c-i810, i2c-prosavage and i2c-savage4 are gone.
  - i2c-isch and i2c-nforce2-s4985 are new, mark as supported.

-------------------------------------------------------------------
Sun Sep 28 10:17:15 CEST 2008 - aj@suse.de

- rpm/kernel-source.spec.in: Do not package .gitignore files.

-------------------------------------------------------------------
Sun Sep 28 06:03:34 CEST 2008 - agruen@suse.de

- Fix CONFIG_MODULES=n case.
- config.conf: Some cleanups.

-------------------------------------------------------------------
Sat Sep 27 19:25:06 CEST 2008 - agruen@suse.de

- Split the binary kernel packages into three parts:
  + kernel-$flavor-base: very reduced hardware support, intended
  			 to be used in virtual machine images
  + kernel-$flavor: extends the base package; contains all kernel
  		    modules we can support
  + kernel-$flavor-extra: all other kernel modules which may be
			  useful, but which we cannot support.

-------------------------------------------------------------------
Sat Sep 27 17:47:33 CEST 2008 - agruen@suse.de

- Hardlink duplicate files automatically: It doesn't save much,
  but it keeps rpmlint from breaking the package build.

-------------------------------------------------------------------
Sat Sep 27 17:24:30 CEST 2008 - agruen@suse.de

- Add consistency check: supported modules must not depend on
  unsupported ones ... and guess what, there was a large number of
  such modules. Fix this by adding all the dependent modules to
  supported.conf.

-------------------------------------------------------------------
Sat Sep 27 06:36:40 CEST 2008 - knikanth@suse.de

- patches.suse/dm-barrier-single-device: Implement barrier
  support for single device DM devices (FATE#304489).

-------------------------------------------------------------------
Fri Sep 26 23:05:13 CEST 2008 - jeffm@suse.de

- scripts/tar-up_and_run_mbuild.sh: Added -xen flavor to default
  mbuild spec list.

-------------------------------------------------------------------
Fri Sep 26 23:04:33 CEST 2008 - jeffm@suse.de

- patches.xen/xen-e1000e_Export_set_memory_ro-rw: Export
  set_memory_ro() and set_memory_rw() calls for xen. (bnc#425480).

-------------------------------------------------------------------
Fri Sep 26 22:08:24 CEST 2008 - kkeil@suse.de

- patches.suse/e1000e_mmap_range_chk:check ranges in pci_mmap
  * updated version with better reporting (bnc#425480)

-------------------------------------------------------------------
Fri Sep 26 21:28:13 CEST 2008 - kkeil@suse.de

- patches to track down and fix the e1000e NVM corruption
  (bnc#425480)

- patches.suse/e1000e_allow_bad_checksum: e1000e: allow bad
  checksum
- patches.suse/e1000e_call_dump_eeprom: e1000e: dump eeprom to
  dmesg for ich8/9
- patches.suse/e1000e_debug_contention_on_NVM_SWFLAG: e1000e:
  debug contention on NVM SWFLAG
- patches.suse/e1000e_do_not_ever_sleep_in_interrupt_context:
  e1000e: do not ever sleep in interrupt context
- patches.suse/e1000e_drop_stats_lock: e1000e: drop stats lock
- patches.suse/e1000e_Export_set_memory_ro-rw: Export
  set_memory_ro() and set_memory_rw() calls
- patches.suse/e1000e_fix_lockdep_issues: e1000e: fix lockdep
  issues
- patches.suse/e1000e_mmap_range_chk: check ranges in pci_mmap
- patches.suse/e1000e_reset_swflag_after_resetting_hardware:
  e1000e: reset swflag after resetting hardware
- patches.suse/e1000e_update_version: update version
- patches.suse/e1000e_use_set_memory_ro-rw_to_protect_flash_memory:
  e1000e: Use set_memory_ro()/set_memory_rw() to protect flash
  memory

-   cleanup old not longer used patches
  * patches.drivers/e1000-7.6.5-napi-tail.patch
  * patches.drivers/e1000-7.6.9.2
  * patches.drivers/e1000-7.6.9.2-napi

-------------------------------------------------------------------
Fri Sep 26 21:26:35 CEST 2008 - kkeil@suse.de

- Enable CONFIG_SGI_IOC4=m in x86_64 (bnc#430275)

-------------------------------------------------------------------
Fri Sep 26 20:54:17 CEST 2008 - jeffm@suse.de

- patches.arch/acpi-export-hotplug_execute: acpi: export
  acpi_os_hotplug_execute.

-------------------------------------------------------------------
Fri Sep 26 20:43:49 CEST 2008 - jeffm@suse.de

- patches.xen/xen-rwlocks-enable-interrupts: add missing
  __raw_{read,write}_lock_flags to xen's asm/spinlock.h.

-------------------------------------------------------------------
Fri Sep 26 20:33:25 CEST 2008 - jeffm@suse.de

- patches.arch/acpi-bay-remove-from-makefile: acpi: remove bay.c
  from makefile.

-------------------------------------------------------------------
Fri Sep 26 19:56:25 CEST 2008 - jeffm@suse.de

- rpm/kernel-binary.spec.in: Disabled sparse checking. Too many
  false positives.

-------------------------------------------------------------------
Fri Sep 26 18:07:30 CEST 2008 - trenn@suse.de

No functional change:
- patches.arch/acpi_thermal_passive_blacklist.patch: Avoid
  critical temp shutdowns on specific ThinkPad T4x(p) and R40
  (https://bugzilla.novell.com/show_bug.cgi?id=333043).

Dock bug fixes (kacpid runs amok on Dells after suspend):
- patches.arch/acpi-dock-avoid-check-_STA-method.patch: avoid
  check _STA method (fate#304731,bnc#401740).
- patches.arch/acpi-dock-fix-eject-request-process.patch: fix
  eject request process (fate#304731,bnc#401740).

More Dock improvements, unrelated to above fixes:
- patches.arch/acpi-bay-remove-useless-code.patch: remove useless
  code (fate#304731,bnc#401740).
- patches.arch/acpi-dock-Fix-duplicate-notification-handler-register.patch:
  Fix duplicate notification handler register
  (fate#304731,bnc#401740).
- patches.arch/acpi-dock-_LCK-support-for-dock.patch: add _LCK
  support for dock (fate#304731,bnc#401740).
- patches.arch/acpi-dock-fix-for-bay-in-a-dock-station.patch:
  fix for bay in a dock station (fate#304731,bnc#401740).
- patches.arch/acpi-dock-fix-hotplug-race.patch: fix hotplug race
  (fate#304731,bnc#401740).
- patches.arch/acpi-dock-introduce-.uevent-for-devices-in-dock.patch:
  introduce .uevent for devices in dock (fate#304731,bnc#401740).
- patches.arch/acpi-libata-hotplug-to-align-with-dock-driver.patch:
  libata hotplug to align with dock driver
  (fate#304731,bnc#401740).
- patches.arch/acpi-dock-makeing-dock-driver-supports-bay-and-battery-hotplug.patch:
  makeing dock driver supports bay and battery hotplug
  (fate#304731,bnc#401740).
- patches.arch/acpi-dock-add-type-sysfs-file-for-dock.patch:
  add 'type' sysfs file for dock (fate#304731,bnc#401740).
- patches.fixes/acpi_use_acpi_exception.patch: ACPI dock/bay:
  Use ACPI_EXCEPTION instead of printk(KERN_ERR.

-------------------------------------------------------------------
Fri Sep 26 16:15:28 CEST 2008 - jeffm@suse.de

- Update config files: NFS_SWAP=y

-------------------------------------------------------------------
Fri Sep 26 15:57:20 CEST 2008 - ptesarik@suse.cz

- patches.suse/rwlocks-enable-interrupts: Allow rwlocks to
  re-enable interrupts (bnc#387784).
- patches.arch/ia64-rwlocks-enable-interrupts: ia64: re-enable
  interrupts when waiting for a rwlock (bnc#387784).

-------------------------------------------------------------------
Fri Sep 26 14:52:13 CEST 2008 - sjayaraman@suse.de

- Add Swap over NFS patchset.
- Adjust patches.xen/xen3-auto-common.diff to avoid conflict on skbuff.h
as both xen and swap-over-nfs want to add some bits to the skbuff structure.

- patches.suse/SoN-01-mm-gfp-to-alloc_flags.patch: mm:
  gfp_to_alloc_flags() (FATE#303834).
- patches.suse/SoN-02-mm-setup_per_zone_pages_min.patch: mm:
  serialize access to min_free_kbytes (FATE#303834).
- patches.suse/SoN-03-doc.patch: swap over network documentation
  (FATE#303834).
- patches.suse/SoN-04-mm-gfp-to-alloc_flags-expose.patch: mm:
  expose gfp_to_alloc_flags() (FATE#303834).
- patches.suse/SoN-05-page_alloc-reserve.patch: mm: tag reseve
  pages (FATE#303834).
- patches.suse/SoN-06-reserve-slub.patch: mm: slb: add knowledge
  of reserve pages (FATE#303834).
- patches.suse/SoN-07-mm-kmem_estimate_pages.patch: mm:
  kmem_alloc_estimate() (FATE#303834).
- patches.suse/SoN-08-mm-PF_MEMALLOC-softirq.patch: mm: allow
  PF_MEMALLOC from softirq context (FATE#303834).
- patches.suse/SoN-09-mm-page_alloc-emerg.patch: mm: emergency
  pool (FATE#303834).
- patches.suse/SoN-10-global-ALLOC_NO_WATERMARKS.patch: mm:
  system wide ALLOC_NO_WATERMARK (FATE#303834).
- patches.suse/SoN-11-mm-page_alloc-GFP_EMERGENCY.patch: mm:
  __GFP_MEMALLOC (FATE#303834).
- patches.suse/SoN-12-mm-reserve.patch: mm: memory reserve
  management (FATE#303834).
- patches.suse/SoN-13-mm-selinux-emergency.patch: selinux:
  tag avc cache alloc as non-critical (FATE#303834).
- patches.suse/SoN-14-net-backlog.patch: net: wrap
  sk->sk_backlog_rcv() (FATE#303834).
- patches.suse/SoN-15-net-ps_rx.patch: net: packet split receive
  api (FATE#303834).
- patches.suse/SoN-16-net-sk_allocation.patch: net:
  sk_allocation() - concentrate socket related allocations
  (FATE#303834).
- patches.suse/SoN-17-netvm-reserve.patch: netvm: network reserve
  infrastructure (FATE#303834).
- patches.suse/SoN-18-netvm-reserve-inet.patch: netvm: INET
  reserves. (FATE#303834).
- patches.suse/SoN-19-netvm-skbuff-reserve.patch: netvm: hook
  skb allocation to reserves (FATE#303834).
- patches.suse/SoN-20-netvm-sk_filter.patch: netvm: filter
  emergency skbs. (FATE#303834).
- patches.suse/SoN-21-netvm-tcp-deadlock.patch: netvm: prevent
  a stream specific deadlock (FATE#303834).
- patches.suse/SoN-22-emergency-nf_queue.patch: netfilter:
  NF_QUEUE vs emergency skbs (FATE#303834).
- patches.suse/SoN-23-netvm.patch: netvm: skb processing
  (FATE#303834).
- patches.suse/SoN-24-mm-swapfile.patch: mm: add support for
  non block device backed swap files (FATE#303834).
- patches.suse/SoN-25-mm-page_file_methods.patch: mm: methods
  for teaching filesystems about PG_swapcache pages (FATE#303834).
- patches.suse/SoN-26-nfs-swapcache.patch: nfs: teach the NFS
  client how to treat PG_swapcache pages (FATE#303834).
- patches.suse/SoN-27-nfs-swapper.patch: nfs: disable data cache
  revalidation for swapfiles (FATE#303834).
- patches.suse/SoN-28-nfs-swap_ops.patch: nfs: enable swap on NFS
  (FATE#303834).
- patches.suse/SoN-29-nfs-alloc-recursions.patch: nfs: fix various
  memory recursions possible with swap over NFS. (FATE#303834).
- patches.xen/xen3-auto-common.diff: xen3 common.

-------------------------------------------------------------------
Fri Sep 26 11:43:49 CEST 2008 - ptesarik@suse.cz

- split patches.arch/s390-01-01-self-ptrace-v3.patch to make it
  more obvious that the patch is not constrained to s390.
  The new series is:
    patches.suse/self-ptrace.patch: the generic pieces
    patches.arch/x86-self-ptrace.patch: implementation for x86
    patches.arch/s390-01-01-self-ptrace-v3.patch: dtto for s390

-------------------------------------------------------------------
Thu Sep 25 16:27:38 CEST 2008 - jbeulich@novell.com

- Update Xen patches to 2.6.27-rc7 and c/s 676.

-------------------------------------------------------------------
Thu Sep 25 13:53:36 CEST 2008 - olh@suse.de

- add patches.arch/ppc64-rpanote-relocate-firmware.patch
  update RPA note for firmware relocation (bnc#427960 - LTC48297)

-------------------------------------------------------------------
Wed Sep 24 16:20:40 CEST 2008 - jblunck@suse.de

This adds some tracepoint instrumentation taken from the LTTng patch
series. Tracepoints are enabled for kernel-debug and kernel-trace only. I
disabled ftrace for all flavors except kernel-debug and kernel-trace as well.

- Update config files.
- rpm/kernel-source.spec.in,kernel-binary.spec.in, config.conf: Add trace
  flavor
- patches.fixes/ia64-sparse-fixes.diff: ia64-kvm: fix sparse
  warnings.
- patches.xen/xen3-fixup-common: rediff
- patches.xen/xen3-auto-common.diff: rediff
- patches.xen/xen3-patch-2.6.21: rediff
- patches.xen/xen3-patch-2.6.26: rediff
- patches.trace/rcu-read-sched.patch
- patches.trace/markers-use-rcu-read-lock-sched.patch
- patches.trace/tracepoints.patch
- patches.trace/tracepoints-use-table-size-macro.patch
- patches.trace/tracepoints-documentation.patch
- patches.trace/tracepoints-tracepoint-synchronize-unregister.patch
- patches.trace/tracepoints-documentation-fix-teardown.patch
- patches.trace/tracepoints-samples.patch
- patches.trace/tracepoints-samples-fix-teardown.patch
- patches.trace/lttng-instrumentation-irq.patch
- patches.trace/lttng-instrumentation-scheduler.patch
- patches.trace/lttng-instrumentation-timer.patch
- patches.trace/lttng-instrumentation-kernel.patch
- patches.trace/lttng-instrumentation-filemap.patch
- patches.trace/lttng-instrumentation-swap.patch
- patches.trace/lttng-instrumentation-memory.patch
- patches.trace/lttng-instrumentation-page_alloc.patch
- patches.trace/lttng-instrumentation-hugetlb.patch
- patches.trace/lttng-instrumentation-net.patch
- patches.trace/lttng-instrumentation-ipv4.patch
- patches.trace/lttng-instrumentation-ipv6.patch
- patches.trace/lttng-instrumentation-socket.patch
- patches.trace/lttng-instrumentation-fs.patch
- patches.trace/lttng-instrumentation-ipc.patch
- patches.trace/ftrace-port-to-tracepoints.patch
- patches.trace/ftrace-framepointer.diff

-------------------------------------------------------------------
Tue Sep 23 16:20:18 CEST 2008 - jjolly@suse.de

- patches.arch/s390-01-03-cmm2-v2.patch: kernel (new function):
  Collaborative Memory Management Stage II (bnc#417244)
- patches.xen/xen3-auto-common.diff: Modified patch to allow for
  the new patch

-------------------------------------------------------------------
Tue Sep 23 16:18:22 CEST 2008 - jeffm@suse.de

- rpm/kernel-binary.spec.in: Enable sparse checking and section
  mismatch checking.

-------------------------------------------------------------------
Tue Sep 23 16:17:41 CEST 2008 - jeffm@suse.de

- patches.kernel.org/arch-include-asm-fixes: kbuild: Properly
  handle arch/$arch/include/asm (bnc#427473).

-------------------------------------------------------------------
Mon Sep 22 17:50:04 CEST 2008 - jeffm@suse.de

- patches.fixes/ext2-avoid-printk-flood-with-dir-corruption:
  ext2: Avoid printk floods in the face of directory corruption
  (bnc#427244 CVE-2008-3528).
- patches.fixes/ext3-avoid-printk-flood-with-dir-corruption:
  ext3: Avoid printk floods in the face of directory corruption
  (bnc#427244 CVE-2008-3528).

-------------------------------------------------------------------
Mon Sep 22 17:12:29 CEST 2008 - jeffm@suse.de

- Update to 2.6.27-rc7.
  - Eliminated 2 patches.
  - patches.arch/s390-01-04-fcpperf-4.patch: Fixed up context.

-------------------------------------------------------------------
Mon Sep 22 16:43:43 CEST 2008 - trenn@suse.de

Workaround for ThinkPad brightness switching:
- patches.arch/acpi_video_thinkpad_exclude_IGD_devices.patch:
  Do not use video backlight switching for Lenovo ThinkPads.

Commented out for now, possibly to be included later
- patches.drivers/cpufreq_add_cpu_number_paramater_1.patch:
  cpufreq: Add a cpu parameter to __cpufreq_driver_getavg()..
- patches.drivers/cpufreq_add_idle_microaccounting_6.patch:
  cpufreq,ondemand: Use get_cpu_idle_time_us() to get
  micro-accounted idle information.
- patches.drivers/cpufreq_change_load_calculation_2.patch:
  cpufreq, ondemand: Change the load calculation, optimizing
  for dependent cpus.
- patches.drivers/cpufreq_changes_to_get_cpu_idle_us_5.patch:
  export get_cpu_idle_time_us() .
- patches.drivers/cpufreq_get_cpu_idle_time_changes_3.patch:
  cpufreq,ondemand: Prepare changes for doing micro-accounting.
- patches.drivers/cpufreq_parameterize_down_differential_4.patch:
  cpufreq, ondemand: Use a parameter for down differential.


Added CONFIG_PCIEASPM for rt, xen, powerpc and IA64 to be more
consistent across different kernel flavors as suggested on the
kernel list:
- Update config files.

-------------------------------------------------------------------
Mon Sep 22 09:48:51 CEST 2008 - hare@suse.de

- patches.drivers/open-fcoe-libfc: Fix build error on IA64.
- patches.fixes/scsi-terminate-target-reset: Target reset hangs
  (bnc#427267).
- supported.conf: Update to include supported SCSI adapters.

-------------------------------------------------------------------
Fri Sep 19 16:46:36 CEST 2008 - jbeulich@novell.com

- patches.suse/no-frame-pointer-select: Re-enable after removing FTRACE
  related change.
- Update x86 non-debug config files: Turn off FRAME_POINTER and FTRACE.

-------------------------------------------------------------------
Fri Sep 19 06:06:12 CEST 2008 - nfbrown@suse.de

- patches.fixes/md-Allow-metadata_version-to-be-updated-for-externa.patch:
  md: Allow metadata_version to be updated for externally managed
  metadata. (FATE#304218).
- patches.fixes/md-Don-t-try-to-set-an-array-to-read-auto-if-it-i.patch:
  md: Don't try to set an array to 'read-auto' if it is already
  in that state. (FATE#304218).

-------------------------------------------------------------------
Thu Sep 18 10:42:25 CEST 2008 - jbeulich@novell.com

- patches.suse/no-frame-pointer-select: Disable.
- Re-enable CONFIG_FRAME_POINTER in x86 config files.

-------------------------------------------------------------------
Thu Sep 18 10:10:01 CEST 2008 - jbeulich@novell.com

- Update i386 and x86-64 config files (disable CONFIG_FRAME_POINTER in
  non-debug configs).
- patches.suse/stack-unwind: Add missing put_cpu()-s for x86-64.
- patches.suse/no-frame-pointer-select: Fix stack unwinder Kconfig
  (bnc#402518).

-------------------------------------------------------------------
Thu Sep 18 09:34:38 CEST 2008 - hare@suse.de

- Update config files.
- patches.drivers/open-fcoe-driver: fcoe: Fibre Channel over
  Ethernet driver (FATE#303913).
- patches.drivers/open-fcoe-libfc: libfc: a modular software
  Fibre Channel implementation (FATE#303913).
- patches.drivers/open-fcoe-header-files: FC protocol definition
  header files (FATE#303913).
- patches.drivers/open-fcoe-dcb-support: FCoE: Add DCB support
  (FATE#303913).
- patches.drivers/ixgbe-fcoe-bugfixes: ixgbe: Bugfixes for FCoE.
- patches.fixes/vlan-gso-size-fix: vlan: device not reading gso
  max size of parent. (FATE#303913).
- patches.fixes/pkt_action-skbedit: pkt_action: add new action
  skbedit.
- patches.fixes/pkt_sched_multiq_support: pkt_sched: Add
  multiqueue scheduler support (FATE#303913).
- supported.conf: Update to include FCoE and device_handler
  modules

-------------------------------------------------------------------
Wed Sep 17 16:09:26 CEST 2008 - jbeulich@novell.com

- supported.conf: adjust name of ide-cd (is now ide-cd_mod).

-------------------------------------------------------------------
Wed Sep 17 09:00:30 CEST 2008 - hare@suse.de

- patches.drivers/qla2xxx-defer-risc-interrupt-enablement:
  qla2xxx: Defer enablement of RISC interrupts until ISP
  initialization completes (FATE#304113).
- patches.drivers/qla2xxx-8.02.01-k8-update: Update qla2xxx to
  8.02.01-k8 (FATE#304113).

-------------------------------------------------------------------
Wed Sep 17 08:35:22 CEST 2008 - hare@suse.de

- patches.fixes/scsi-retry-hardware-error: make scsi_check_sense
  HARDWARE_ERROR return ADD_TO_MLQUEUE on retry (FATE#304042)

-------------------------------------------------------------------
Tue Sep 16 17:33:16 CEST 2008 - olh@suse.de

- disable CONFIG_SPARSEMEM_VMEMMAP on ppc64 to allow memory remove
  (bnc#417537)

-------------------------------------------------------------------
Mon Sep 15 18:05:24 CEST 2008 - jkosina@suse.de

- Update config files (build elousb driver as module)
- patches.drivers/elousb.patch: Elo USB touchscreen driver
  (FATE#304972).

-------------------------------------------------------------------
Mon Sep 15 15:24:53 CEST 2008 - hare@suse.de

- patches.fixes/dm-mpath-abort-queue: Abort queued requests for
  multipath (FATE#304151).

-------------------------------------------------------------------
Mon Sep 15 10:40:01 CEST 2008 - hare@suse.de

- Update config files: Disable CONFIG_OCFS2_COMPAT_JBD

-------------------------------------------------------------------
Mon Sep 15 10:28:26 CEST 2008 - hare@suse.de

- patches.xen/xen-scsifront-block-timeout-update: Update XEN
  scsifront driver to request timeouts.

-------------------------------------------------------------------
Mon Sep 15 09:45:55 CEST 2008 - sdietrich@suse.de

- Update config files: Enable GROUP_SCHED, FAIR_GROUP_SCHED,
			      RT_GROUP_SCHED, CGROUP_SCHED

-------------------------------------------------------------------
Mon Sep 15 09:03:13 CEST 2008 - hare@suse.de

- patches.drivers/block-timeout-handling: Fix typo.

-------------------------------------------------------------------
Fri Sep 12 19:16:39 CEST 2008 - duwe@suse.de

- Add LED driver for SGI "UV" systems (FATE#304268)

-------------------------------------------------------------------
Fri Sep 12 16:32:46 CEST 2008 - hare@suse.de

- patches.drivers/bdev-resize-added-flush_disk: Added
  flush_disk to factor out common buffer cache flushing code
  (FATE#302348,FATE#303786).
- patches.drivers/bdev-resize-adjust-block-device-size:
  Adjust block device size after an online resize of a
  disk. (FATE#302348,FATE#303786).
- patches.drivers/bdev-resize-call-flush_disk: Call flush_disk()
  after detecting an online resize. (FATE#302348,FATE#303786).
- patches.drivers/bdev-resize-check-for-device-resize:
  Check for device resize when rescanning partitions
  (FATE#302348,FATE#303786).
- patches.drivers/bdev-resize-sd-driver-calls: SCSI sd driver
  calls revalidate_disk wrapper (FATE#302348,FATE#303786).
- patches.drivers/bdev-resize-wrapper-for-revalidate_disk:
  Wrapper for lower-level revalidate_disk
  routines. (FATE#302348,FATE#303786).
- patches.drivers/block-timeout-handling: block: unify request
  timeout handling (FATE#304151,bnc#417544).
- patches.fixes/scsi-misc-git-update: SCSI misc fixes
  (FATE#303485,FATE#303484).
- patches.fixes/scsi-enhance-error-codes: Separate failfast into
  multiple bits (FATE#303485,FATE#303484).
- patches.suse/rq-based-block-layer: rediff.
- patches.suse/rq-based-multipath-functions: rediff.
- patches.suse/no-partition-scan: rediff.

-------------------------------------------------------------------
Fri Sep 12 13:33:21 CEST 2008 - hare@suse.de

- patches.fixes/scsi-misc-git-update: SCSI misc fixes,
  required by the driver updates (FATE#303485,FATE#303484)

-------------------------------------------------------------------
Fri Sep 12 12:22:23 CEST 2008 - hare@suse.de

- patches.drivers/lpfc-8.2.8.1-update: Update lpfc to 8.2.8.1
  (bnc#420767).
- patches.drivers/lpfc-8.2.8-update: Emulex lpfc driver update
  to 8.2.8 (FATE#303485,bnc#420767).

-------------------------------------------------------------------
Fri Sep 12 09:56:49 CEST 2008 - bwalle@suse.de

- patches.arch/ia64-kdump_proc_iomem.diff:
  IA64: assign a distinguishable label to uncached memory in
  /proc/iomem (to fix MCA on kdump boot).

-------------------------------------------------------------------
Thu Sep 11 22:45:21 CEST 2008 - jack@suse.cz

  Latest ext4 fixes from ext4 patch queue:

- patches.fixes/ext4-Add-inode-to-journal-handle-after-block-alloca.patch:
  ext4: Don't add the inode to journal handle until after the
  block is allocated (fate#303783).
- patches.fixes/ext4_add-missing-unlock-to-ext4-check-descriptors:
  ext4: add missing unlock in ext4_check_descriptors() on error
  path (fate#303783).
- patches.fixes/ext4-Add-percpu-dirty-block-accounting.patch:
  ext4: Add percpu dirty block accounting. (fate#303783).
- patches.fixes/ext4_create-proc-ext4-stats-file-more-carefully:
  ext4: fix #11321: create /proc/ext4/*/stats more carefully
  (fate#303783).
- patches.fixes/ext4_fix_longlong_checkpatch_issues: ext4:
  Fix long long checkpatch warnings (fate#303783).
- patches.fixes/ext4_fix_printk_checkpatch_issues: ext4:
  Add printk priority levels to clean up checkpatch warnings
  (fate#303783).
- patches.fixes/ext4_fix_whitespace_checkpatch_issues: ext4:
  Fix whitespace checkpatch warnings/errors (fate#303783).
- patches.fixes/ext4_i_disksize_lock_race_fix.patch: ext4:
  Properly update i_disksize. (fate#303783).
- patches.fixes/ext4_invalidate_pages_when_delalloc_alloc_fail.patch:
  ext4: invalidate pages if delalloc block allocation
  fails. (fate#303783).
- patches.fixes/ext4-Make-sure-all-the-block-allocation-paths-reser.patch:
  ext4: Make sure all the block allocation paths reserve blocks
  (fate#303783).
- patches.fixes/ext4_nonmballoc_reservation_ENOSPC_fix.patch:
  ext4: Fix ext4 nomballoc allocator for ENOSPC (fate#303783).
- patches.fixes/ext4-Retry-block-allocation-if-we-have-free-blocks.patch:
  ext4: Retry block allocation if we have free blocks left
  (fate#303783).
- patches.fixes/ext4-Retry-block-reservation.patch: ext4: Retry
  block reservation (fate#303783).
- patches.fixes/ext4-Signed-arithematic-fix.patch: ext4: Signed
  arithematic fix (fate#303783).
- patches.fixes/ext4-Switch-to-non-delalloc-mode-when-we-are-low-on.patch:
  ext4: Switch to non delalloc mode when we are low on free
  blocks count. (fate#303783).
- patches.fixes/ext4_truncate_block_allocated_on_a_failed_ext4_write_begin.patch:
  ext4: truncate block allocated on a failed ext4_write_begin
  (fate#303783).
- patches.fixes/ext4_update-flex-bg-counters-when-resizing:
  Update flex_bg free blocks and free inodes counters when
  resizing. (fate#303783).
- patches.fixes/percpu_counter_sum_cleanup.patch: percpu counter:
  clean up percpu_counter_sum_and_set() (fate#303783).

-------------------------------------------------------------------
Thu Sep 11 21:45:05 CEST 2008 - bwalle@suse.de

- Enable KDB for i386 and x86_64 in "default" and "pae"
  configuration with CONFIG_KDB_OFF set to "y" (FATE#303971).
- Set CONFIG_KDB_CONTINUE_CATASTROPHIC=2 in all configurations
  that have KDB enabled.

-------------------------------------------------------------------
Thu Sep 11 15:36:51 CEST 2008 - jslaby@suse.de

- Update config files.
  enable PID_NS and USER_NS
  (FATE#303785, FATE#304371)

-------------------------------------------------------------------
Thu Sep 11 15:03:32 CEST 2008 - jeffm@suse.de

- Update config files.
  - Enabled CONFIG_XFRM_SUB_POLICY (FATE#303781)

-------------------------------------------------------------------
Thu Sep 11 14:33:26 CEST 2008 - mfasheh@suse.com

- Added POSIX File Locks support for Ocfs2  (FATE#110294)
  - patches.suse/ocfs2-POSIX-file-locks-support.patch

-------------------------------------------------------------------
Thu Sep 11 14:30:15 CEST 2008 - mfasheh@suse.com

- Added Ocfs2 JBD2 Support  (FATE#302877)
  - patches.suse/ocfs2-Limit-inode-allocation-to-32bits.patch
  - patches.suse/ocfs2-Add-the-inode64-mount-option.patch
  - patches.suse/ocfs2-Switch-over-to-JBD2.patch

-------------------------------------------------------------------
Thu Sep 11 13:24:18 CEST 2008 - mfasheh@suse.com

- Added Ocfs2 Extended Attributes Support (FATE#302067)
  - patches.suse/ocfs2-Modify-ocfs2_num_free_extents-f.patch
  - patches.suse/ocfs2-Use-ocfs2_extent_list-instead-o.patch
  - patches.suse/ocfs2-Abstract-ocfs2_extent_tree-in-b.patch
  - patches.suse/ocfs2-Make-high-level-btree-extend-co.patch
  - patches.suse/ocfs2-Add-the-basic-xattr-disk-layout-in-ocf.patch
  - patches.suse/ocfs2-Add-helper-function-in-uptodate.patch
  - patches.suse/ocfs2-Add-extent-tree-operation-for-x.patch
  - patches.suse/ocfs2-reserve-inline-space-for-extend.patch
  - patches.suse/ocfs2-Add-extended-attribute-support.patch
  - patches.suse/ocfs2-Add-xattr-index-tree-operations.patch
  - patches.suse/ocfs2-Add-xattr-bucket-iteration-for.patch
  - patches.suse/ocfs2-Add-xattr-lookup-code-xattr-btr.patch
  - patches.suse/ocfs2-Optionally-limit-extent-size-in.patch
  - patches.suse/ocfs2-Enable-xattr-set-in-index-btree.patch
  - patches.suse/ocfs2-Delete-all-xattr-buckets-during.patch
  - patches.suse/ocfs2-Add-incompatible-flag-for-exten.patch
  - patches.suse/ocfs2-fix-printk-format-warnings.patch
  - patches.suse/ocfs2-Prefix-the-extent-tree-operations-structure.patch
  - patches.suse/ocfs2-Prefix-the-ocfs2_extent_tree-structure.patch
  - patches.suse/ocfs2-Make-ocfs2_extent_tree-get-put-instead-of-all.patch
  - patches.suse/ocfs2-Make-private-into-object-on-ocfs2_extent_.patch
  - patches.suse/ocfs2-Provide-the-get_root_el-method-to-ocfs2_ext.patch
  - patches.suse/ocfs2-Use-struct-ocfs2_extent_tree-in-ocfs2_num_fre.patch
  - patches.suse/ocfs2-Determine-an-extent-tree-s-max_leaf_clusters.patch
  - patches.suse/ocfs2-Create-specific-get_extent_tree-functions.patch
  - patches.suse/ocfs2-Add-an-insertion-check-to-ocfs2_extent_tree_o.patch
  - patches.suse/ocfs2-Make-ocfs2_extent_tree-the-first-class-repres.patch
  - patches.suse/ocfs2-Comment-struct-ocfs2_extent_tree_operations.patch
  - patches.suse/ocfs2-Change-ocfs2_get_-_extent_tree-to-ocfs2_ini.patch
  - patches.suse/ocfs2-bug-fix-for-journal-extend-in-xattr.patch
  - patches.suse/ocfs2-Resolve-deadlock-in-ocfs2_xattr_free_.patch
  - patches.suse/ocfs2-Add-xattr-mount-option-in-ocfs2_show_options.patch

-------------------------------------------------------------------
Thu Sep 11 13:19:27 CEST 2008 - mfasheh@suse.com

- Add patches.fixes/jbd2-create-proc-entry-fix.patch
  jbd2: Create proc entry with bdevname+i_ino.
  (FATE#302877)

-------------------------------------------------------------------
Thu Sep 11 13:11:12 CEST 2008 - mfasheh@suse.com

- Add patches.fixes/dlm-allow-multiple-lockspaces.patch
  dlm: allow multiple lockspace creates
  (FATE#110294)

-------------------------------------------------------------------
Thu Sep 11 12:48:36 CEST 2008 - schwab@suse.de

- Update kdb patches.

-------------------------------------------------------------------
Thu Sep 11 11:41:27 CEST 2008 - jslaby@suse.de

- Update config files.
  change CONFIG_NODES_SHIFT from 6 to 9
  (FATE#304261)

-------------------------------------------------------------------
Wed Sep 10 19:03:33 CEST 2008 - trenn@suse.de

- Update config files.
  Added: CONFIG_PCIEASPM

-------------------------------------------------------------------
Wed Sep 10 17:18:30 CEST 2008 - kkeil@suse.de

- patches.drivers/e1000e_add_82574L.patch: e1000e: add support
  for new 82574L part.
- patches.drivers/e1000e_add_ICH9_BM.patch: e1000e: add support
  for the 82567LM-4 device.
- patches.drivers/e1000e_add_LOM_devices.patch: e1000e: add
  support for 82567LM-3 and 82567LF-3 (ICH10D).
  (FATE#303916)

-------------------------------------------------------------------
Wed Sep 10 16:22:17 CEST 2008 - hare@suse.de

- patches.suse/no-partition-scan: Implement 'no_partition_scan'
  commandline option (FATE#303697)

-------------------------------------------------------------------
Wed Sep 10 14:47:37 CEST 2008 - jeffm@suse.de

- patches.kernel.org/ipmi-section-conflict.diff: ipmi: Fix
  section type conflicts.
- patches.kernel.org/psmouse-section-conflict.diff: psmouse:
  fix section type conflict.
- patches.kernel.org/carmine-section-mismatch: video: Fix section
  mismatch in carminefb.
- patches.kernel.org/md-section-conflict: md: Fix section
  conflicts.
- patches.kernel.org/setup_APIC_timer-section-mismatch: x86:
  Fix section conflict with kvm_setup_secondary_clock.

-------------------------------------------------------------------
Wed Sep 10 14:15:44 CEST 2008 - trenn@suse.de

- patches.arch/thinkpad_fingers_off_backlight_igd.patch:
  Serve ThinkPad IGD devices backlight functionality through
  thinkpad_acpi (fate #302883).
- supported.conf: Add most important laptop drivers as supported:
               kernel/drivers/misc/asus_laptop
               kernel/drivers/misc/eeepc-laptop
               kernel/drivers/misc/msi-laptop
               kernel/drivers/misc/fujitsu-laptop
               kernel/drivers/acpi/wmi
               kernel/drivers/misc/hp-wmi

-------------------------------------------------------------------
Wed Sep 10 14:14:01 CEST 2008 - jeffm@suse.de

- patches.suse/acpi-dsdt-initrd-v0.9a-2.6.25.patch: Fixed up
  some section conflicts.

-------------------------------------------------------------------
Wed Sep 10 14:08:09 CEST 2008 - jeffm@suse.de

- Update to 2.6.27-rc6.

-------------------------------------------------------------------
Wed Sep 10 11:50:03 CEST 2008 - jeffm@suse.de

- supported.conf: Added missing netfilter modules.

-------------------------------------------------------------------
Wed Sep 10 11:40:34 CEST 2008 - jeffm@suse.de

- supported.conf: Updated netfilter module names.

-------------------------------------------------------------------
Wed Sep 10 11:40:16 CEST 2008 - jeffm@suse.de

- patches.kernel.org/firmware-path: Updated header.

-------------------------------------------------------------------
Wed Sep 10 11:33:37 CEST 2008 - jkosina@suse.de

- Update config files: support more than 4 serial ports
  (FATE#303314)

-------------------------------------------------------------------
Wed Sep 10 10:47:23 CEST 2008 - olh@suse.de

- set CONFIG_CMM=y instead of =m to simplify virtual partition memory
  (bnc#417554)

-------------------------------------------------------------------
Tue Sep  9 14:20:39 CEST 2008 - bphilips@suse.de

- rpm/kernel-binary.spec.in: add Recommends: kerneloops

-------------------------------------------------------------------
Tue Sep  9 09:55:33 CEST 2008 - olh@suse.de

- Updated to 2.6.27-rc5-git10

-------------------------------------------------------------------
Mon Sep  8 09:50:29 CEST 2008 - olh@suse.de

- Updated to 2.6.27-rc5-git9

-------------------------------------------------------------------
Fri Sep  5 13:44:09 CEST 2008 - jjolly@suse.de

- patches.arch/s390-01-01-self-ptrace-v3.patch: system call
  notification with self_ptrace (bnc#417299)
- patches.arch/s390-01-02-dcss-64-v2.patch: dcssblk (new function):
  Add support for >2G DCSS and stacked contiguous DCSS support.
  (bnc#417246)
- patches.arch/s390-01-04-fcpperf-{1-4}.patch: (kernel):FCP -
  Performance Data colletion & analysis (bnc#417243)

-------------------------------------------------------------------
Fri Sep  5 12:32:06 CEST 2008 - olh@suse.de

- add patches.fixes/usb-hcd-interrupt-shared.patch
  fix interrupt handling for shared irqs, for PS3 (bnc#409961)

-------------------------------------------------------------------
Fri Sep  5 12:23:06 CEST 2008 - olh@suse.de

- Updated to 2.6.27-rc5-git7

-------------------------------------------------------------------
Thu Sep  4 13:04:50 CEST 2008 - olh@suse.de

- build with CONFIG_POWER4_ONLY (bnc#417566)
  this disables support for POWER3 and RS64 cpus

-------------------------------------------------------------------
Thu Sep  4 12:15:06 CEST 2008 - jkosina@suse.de

- switch from Reno to Cubic as default TCP congestion algorithm
  (bnc#422825)

-------------------------------------------------------------------
Thu Sep  4 09:58:46 CEST 2008 - bwalle@suse.de

- Update KDB patches. Fix build on x86_64-debug.

-------------------------------------------------------------------
Wed Sep  3 23:52:01 CEST 2008 - jeffm@suse.de

- mark crc-t10dif as supported

-------------------------------------------------------------------
Wed Sep  3 17:05:59 CEST 2008 - olh@suse.de

- mark pata_pdc2027x as supported

-------------------------------------------------------------------
Wed Sep  3 16:30:50 CEST 2008 - olh@suse.de

- mark spidernet as supported

-------------------------------------------------------------------
Wed Sep  3 16:18:23 CEST 2008 - olh@suse.de

- mark ehea as supported

-------------------------------------------------------------------
Wed Sep  3 10:44:38 CEST 2008 - trenn@suse.de

- supported.conf:
  Mark dock (libata depends on it), bay, acpi_memhotplug, hpilo
  as supported
  Remove or adjust supported laptop drivers that went from
  drivers/acpi to drivers/misc

-------------------------------------------------------------------
Wed Sep  3 10:24:26 CEST 2008 - hare@suse.de

- supported.conf: Mark virtio modules as supported.

-------------------------------------------------------------------
Tue Sep  2 13:26:58 CEST 2008 - jbeulich@novell.com

- Update Xen patches to 2.6.27-rc5 and c/s 651.

-------------------------------------------------------------------
Tue Sep  2 04:53:12 CEST 2008 - jjolly@suse.de

- patches.arch/s390-01-01-self-ptrace-v2.patch: kernel
  (new function): System call notification with self_ptrace
  (bnc#417299,FATE#304021)

-------------------------------------------------------------------
Mon Sep  1 14:03:09 CEST 2008 - agruen@suse.de

- File capabilities: replace our no_file_caps patch with what is
  supposed to end up in 2.6.28.

-------------------------------------------------------------------
Mon Sep  1 11:58:24 CEST 2008 - bwalle@suse.de

- patches.arch/ia64-node_mem_map-node_start_pfn.diff:
  Fix memory map for ia64/discontmem for kdump.

-------------------------------------------------------------------
Mon Sep  1 11:19:24 CEST 2008 - olh@suse.de

- Updated to 2.6.27-rc5-git2

-------------------------------------------------------------------
Fri Aug 29 22:46:43 CEST 2008 - jeffm@suse.de

- Updated to 2.6.27-rc5.
  - Eliminated 2 patches.
  - KDB has an incompatible change on x86_64, so kernel-debug
    will fail there.

-------------------------------------------------------------------
Fri Aug 29 16:20:49 CEST 2008 - olh@suse.de

- update message in post.sh to display also the rpm FLAVOR

-------------------------------------------------------------------
Thu Aug 28 16:04:48 CEST 2008 - olh@suse.de

- update patches.suse/dm-raid45-2.6.25-rc2_20080221.patch
  rename rh_init to region_hash_init to avoid conflict 
  with existing powerpc symbol on powerpc

-------------------------------------------------------------------
Thu Aug 28 15:55:28 CEST 2008 - olh@suse.de

- disable musb, not useful, does not compile

-------------------------------------------------------------------
Tue Aug 26 18:54:43 CEST 2008 - trenn@suse.de

  Vendor specific drivers vs generic video driver.
  Distinguish which ACPI driver should do backlight switching.
  This patch series is queued up for 2.6.28 in the ACPI branch:
- patches.arch/0000-ACPI-video-Ignore-devices-not-present.patch:
  ACPI: video: Ignore devices that aren't present in hardware.
- patches.arch/0001-Check-for-ACPI-backlight-support.patch: Check
  for ACPI backlight support otherwise use vendor ACPI drivers.
- patches.arch/0002-Acer-WMI-fingers-off-backlight-video.ko.patch:
  Acer-WMI: fingers off backlight if video.ko is serving this
  functionality.
- patches.arch/0003-Asus-acpi-fingers-off-backlight.patch:
  asus-acpi: fingers off backlight if video.ko is serving this
  functionality.
- patches.arch/0004-Compal-fingers-off-backlight.patch: compal:
  fingers off backlight if video.ko is serving this functionality.
- patches.arch/0005-eeepc-laptop-fingers-off.patch: eeepc-laptop:
  fingers off backlight if video.ko is serving this functionality.
- patches.arch/0006-fujitsu-laptop-fingers-off-backlight.patch:
  fujitsu-laptop: fingers off backlight if video.ko is serving
  this functionality.
- patches.arch/0007-msi-laptop-fingers-off-backlight.patch:
  msi-laptop: fingers off backlight if video.ko is serving this
  functionality.
- patches.arch/0008-sony-laptop-fingers-off-backlight.patch:
  sony-laptop: fingers off backlight if video.ko is serving
  this functionality.
- patches.arch/0009-thinkpad_acpi-fingers-off-backlight.patch:
  thinkpad_acpi: fingers off backlight if video.ko is serving
  this functionality.

  I had to refresh these. While one patch was broken,
  two lines were missing, "patch" from 11.0 still worked, while
  "patch" from 10.3 did not:
- patches.xen/add-console-use-vt: add console_use_vt.
- patches.xen/linux-2.6.19-rc1-kexec-move_segment_code-i386.patch:
  kexec: Move asm segment handling code to the assembly file
  (i386).

-------------------------------------------------------------------
Mon Aug 25 23:21:01 CEST 2008 - jeffm@suse.de

- Disabled patches.kernel.org/ia64-asm-nr-irqs

-------------------------------------------------------------------
Mon Aug 25 22:53:52 CEST 2008 - jeffm@suse.de

- patches.fixes/pseries-compile-fix: pseries: compile fix.

-------------------------------------------------------------------
Mon Aug 25 22:49:01 CEST 2008 - jeffm@suse.de

- patches.kernel.org/musb-powerpc-conflict: musb: compile fix
  for powerpc.

-------------------------------------------------------------------
Mon Aug 25 21:58:39 CEST 2008 - jeffm@suse.de

- patches.kernel.org/ia64-asm-nr-irqs: ia64: nr-irqs.h generation
  should place it in arch/../asm.

-------------------------------------------------------------------
Mon Aug 25 21:56:47 CEST 2008 - jeffm@suse.de

- Update config files.

-------------------------------------------------------------------
Mon Aug 25 21:22:08 CEST 2008 - jeffm@suse.de

- Updated to 2.6.27-rc4.
  - Refreshed context.

-------------------------------------------------------------------
Mon Aug 25 14:30:43 CEST 2008 - trenn@suse.de

- patches.arch/x86-introduce-pci-noioapicquirk-kernel-cmdline.patch:
  x86, pci: introduce pci=noioapicquirk kernel cmdline option.
  Mysterious patch problem in include/asm-x86/pci.h
- patches.fixes/acpi-clear-wake-status.patch: Clear wak_sts
  register on resume.

-------------------------------------------------------------------
Mon Aug 25 13:19:49 CEST 2008 - trenn@suse.de

- patches.suse/acpi_provide_non_windows_osi_boot_param.patch:
  Delete.

-------------------------------------------------------------------
Mon Aug 25 12:33:32 CEST 2008 - jbeulich@novell.com

- Update Xen patches to 2.6.27-rc4.
- patches.xen/xen-x86_64-dump-user-pgt: dump the correct page
  tables for user mode faults.
- patches.xen/xen-x86_64-pgd-alloc-order: don't require order-1
  allocations for pgd-s.
- patches.xen/xen-x86_64-pgd-pin: make pinning of pgd pairs
  transparent to callers.
- patches.xen/xen-blktap-write-barriers: blktap: Write Barriers.
- patches.xen/xen-x86-pmd-handling: consolidate pmd/pud/pgd entry
  handling.
- patches.xen/xen-x86-bigmem: fix issues with the assignment of
  huge amounts of memory.
- patches.xen/xen-msix-restore: print at least a message if MSI-X
  restore failed.
- config.conf: Re-enable Xen.
- patches.xen/sfc-i2c: Delete.
- Update config files.

-------------------------------------------------------------------
Fri Aug 22 17:01:43 CEST 2008 - jbeulich@novell.com

- patches.suse/stack-unwind: Adjust and re-enable.
- Update config files.

-------------------------------------------------------------------
Tue Aug 19 20:36:51 CEST 2008 - jeffm@suse.de

- patches.kernel.org/ps3-lpm-include: Delete.

-------------------------------------------------------------------
Tue Aug 19 16:54:07 CEST 2008 - jeffm@suse.de

- Removed unused patches.

-------------------------------------------------------------------
Tue Aug 19 15:04:16 CEST 2008 - tiwai@suse.de

- Update config files: Use CONFIG_INPUT_PCSPKR=m (bnc#225221)

-------------------------------------------------------------------
Mon Aug 18 19:47:24 CEST 2008 - schwab@suse.de

- Update config files.

-------------------------------------------------------------------
Mon Aug 18 19:45:51 CEST 2008 - schwab@suse.de

- Update kdb patches.

-------------------------------------------------------------------
Fri Aug 15 20:40:18 CEST 2008 - tiwai@suse.de

- patches.arch/ppc-ipic-suspend-without-83xx-fix: Fix build_error
  without CONFIG_PPC_83xx.
- Update config files.

-------------------------------------------------------------------
Fri Aug 15 18:49:18 CEST 2008 - tiwai@suse.de

- Update config files: disable CONFIG_IPIC for ppc/default and
  vanilla again to fix build

-------------------------------------------------------------------
Fri Aug 15 18:35:48 CEST 2008 - tiwai@suse.de

- rpm/kernel-binary.spec.in: fix build without firmware files

-------------------------------------------------------------------
Fri Aug 15 15:35:05 CEST 2008 - jeffm@suse.de

- patches.kernel.org/no-include-asm: kbuild: correctly link
  include/asm in external builds.

-------------------------------------------------------------------
Fri Aug 15 14:28:13 CEST 2008 - jeffm@suse.de

- patches.kernel.org/ath9k-workaround-gcc-ICE-again-on-powerpc:
  ath9k: work around gcc ICE again.

-------------------------------------------------------------------
Thu Aug 14 22:00:36 CEST 2008 - jeffm@suse.de

- patches.suse/novfs-gregorian-day-fix: novfs: Fix GregorianDay
  conflict.

-------------------------------------------------------------------
Thu Aug 14 21:54:02 CEST 2008 - jeffm@suse.de

- Enabled patches.kernel.org/firmware-path

-------------------------------------------------------------------
Thu Aug 14 21:25:29 CEST 2008 - jeffm@suse.de

- patches.apparmor/add-security_path_permission: Fixed duplicate
  export of security_inode_permission.

-------------------------------------------------------------------
Thu Aug 14 21:16:20 CEST 2008 - jeffm@suse.de

- patches.apparmor/add-security_path_permission: Add missing
  stub for security_path_permission when CONFIG_SECURITY_APPARMOR=n

-------------------------------------------------------------------
Thu Aug 14 21:15:52 CEST 2008 - jeffm@suse.de

- patches.kernel.org/firmware-path: firmware: Allow
  release-specific firmware dir.
- rpm/kernel-binary.spec.in: Add firmware files.

-------------------------------------------------------------------
Thu Aug 14 21:09:53 CEST 2008 - jeffm@suse.de

- patches.kernel.org/ia64-export-cpu_core_map: ia64: Export
  cpu_core_map for topology_core_siblings.

-------------------------------------------------------------------
Thu Aug 14 20:00:23 CEST 2008 - jeffm@suse.de

- Updated to 2.6.27-rc3.
  - AppArmor mostly merged. There may be some hiccups.
  - Xen and RT temporarily disabled for merging.
  - 17 patches eliminated.

-------------------------------------------------------------------
Thu Aug 14 16:43:59 CEST 2008 - ghaskins@suse.de

Guarded by +RT
- patches.rt/seqlock-make-raw-seqlocks-spin-during-write.patch:
  seqlock: make sure that raw_seqlock_t retries readers while
  writes are pending.
- patches.rt/ftrace-fix-elevated-preempt-count-in-wakeup-tracer.patch:
  ftrace: fix elevated preempt_count in wakeup-tracer.

-------------------------------------------------------------------
Fri Aug  8 16:15:51 CEST 2008 - hare@suse.de

- Update config files for RT kernel to activate SCSI
  device handler.

-------------------------------------------------------------------
Fri Aug  8 15:14:18 CEST 2008 - jbeulich@novell.com

- patches.xen/xen3-fixup-common, patches.xen/xen3-fixup-kconfig,
  patches.xen/xen3-patch-2.6.24, patches.xen/xen3-patch-2.6.25: Fix
  a couple of bugs and inconsistencies.

-------------------------------------------------------------------
Fri Aug  8 13:25:34 CEST 2008 - schwab@suse.de

- Fix reference to $RPM_BUILD_ROOT in makefiles.

-------------------------------------------------------------------
Fri Aug  8 12:15:44 CEST 2008 - hare@suse.de

- patches.fixes/dm-mpath-hp-sw.patch: Delete.
- Update config files.
- patches.fixes/dm-2.6.27-update: Upstream device-mapper patches
  (FATE#302108).
- patches.fixes/scsi_dh-2.6.27-update: SCSI device handler update
  (FATE#302269,FATE#303696,FATE#303754,FATE#304125).
- patches.suse/rq-based-block-layer: rq-based multipathing:
  block layer changes (FATE#302108).
- patches.suse/rq-based-dm-interface: rq-based multipathing:
  device-mapper interface (FATE#302108).
- patches.suse/rq-based-multipath-functions: rq-based
  multipathing: request-based functions to multipath
  (FATE#302108).

-------------------------------------------------------------------
Thu Aug  7 15:53:59 CEST 2008 - jbeulich@novell.com

- Update Xen patches to c/s 623.
- patches.xen/sfc-network-driver: Delete.
- patches.xen/xen-balloon-hvm-min: Delete.
- patches.xen/xen-netfront-flip-prod: Delete.
- patches.xen/xen-x86_64-init-cleanup: Delete.
- patches.xen/sfc-i2c: sfc: Use kernel I2C system and i2c-algo-bit
  driver (disabled).
- patches.xen/sfc-driverlink: Solarflare: Resource driver (disabled).
- Update Xen config files.

-------------------------------------------------------------------
Wed Aug  6 12:59:59 CEST 2008 - olh@suse.de

- add patches.suse/ppc-no-LDFLAGS_MODULE.patch
  do not link external modules against arch/powerpc/lib/crtsavres.o

-------------------------------------------------------------------
Tue Aug  5 21:41:43 CEST 2008 - jeffm@suse.de

- patches.fixes/reiserfs-commit-ids-unsigned-ints: reiserfs:
  audit transaction ids to always be unsigned ints (bnc#410847).

-------------------------------------------------------------------
Tue Aug  5 21:35:11 CEST 2008 - jeffm@suse.de

- README.BRANCH: Took ownership of 11.1 tree.

-------------------------------------------------------------------
Tue Aug  5 21:34:11 CEST 2008 - jeffm@suse.de

- README: Changed w3d links to wiki links.

-------------------------------------------------------------------
Tue Aug  5 17:03:22 CEST 2008 - ghaskins@suse.de

Fixed misnamed rt_trace to rt_timing
- config/x86_64/rt_trace: Delete.
- Update config files.
- config.conf:

-------------------------------------------------------------------
Tue Aug  5 16:10:50 CEST 2008 - ghaskins@suse.de

Added x86_64/rt_trace kernel flavor (based on ftrace)

- Update config files.
- config.conf:

-------------------------------------------------------------------
Tue Aug  5 15:27:26 CEST 2008 - ghaskins@suse.de

Guarded by +RT
- Fix rtmutex-tester build problem with rt_debug
- patches.rt/rtmutex-convert-to-libpi.patch: rtmutex: convert
  rtmutexes to fully use the PI library.


-------------------------------------------------------------------
Tue Aug  5 14:20:38 CEST 2008 - ghaskins@suse.de

Guarded by +RT
- Remove version.patch to stop build breakage

-------------------------------------------------------------------
Tue Aug  5 11:43:31 CEST 2008 - jjohansen@suse.de

- update apparmor patches with fixes for
  - broken getcwd (bnc#413915)
  - ref counting bug in getcwd and d_namespace_path when used
    on disconnected paths (bnc#414607)
  - typeo in patches that keep selinux from compiling (bnc#414609)
  - incorporate smack patch into base apparmor patches, so
    that smack can be built (bnc#414610)

-------------------------------------------------------------------
Tue Aug  5 11:33:17 CEST 2008 - jslaby@suse.de

- patches.fixes/ath5k-fix-memory-corruption.patch: Ath5k: fix
  memory corruption (bnc#414635).
- patches.fixes/ath5k-kill-tasklets-on-shutdown.patch: Ath5k:
  kill tasklets on shutdown (bnc#414638).

-------------------------------------------------------------------
Mon Aug  4 20:56:15 CEST 2008 - gregkh@suse.de

- README.BRANCH: added file.

-------------------------------------------------------------------
Mon Aug  4 13:37:56 CEST 2008 - olh@suse.de

- disable CONFIG_SECURITY_ROOTPLUG because /init in initrd will
  not run if USB is compiled in and a specific USB device is not
  present

-------------------------------------------------------------------
Mon Aug  4 12:42:38 CEST 2008 - jslaby@suse.de

- patches.fixes/tpm-write-data-types.patch: tpm: Use correct
  data types for sizes in tpm_write() and tpm_read() (bnc#400211).

-------------------------------------------------------------------
Fri Aug  1 21:45:24 CEST 2008 - ghaskins@suse.de

PI rework v0.5 and a fix from upstream for 26-rt1
- patches.rt/26-rt1-chirag.patch: This patch should solve some
  of the bug messages..
- patches.rt/add-generalized-pi-interface.patch: add generalized
  priority-inheritance interface.
- patches.rt/tie-pi-into-task.patch: sched: add the basic PI
  infrastructure to the task_struct.
- patches.rt/rtmutex-initialize-waiters.patch: rtmutex: formally
  initialize the rt_mutex_waiters.
- patches.rt/rtmutex-add_readers.patch: RT: wrap the rt_rwlock
  "add reader" logic.
- patches.rt/rtmutex-use-runtime-init.patch: rtmutex: use runtime
  init for rtmutexes.
- patches.rt/rtmutex-convert-to-libpi.patch: rtmutex: convert
  rtmutexes to fully use the PI library.
- patches.rt/rtmutex-defer-pi-until-sleepy.patch: rtmutex:
  pi-boost locks as late as possible.

-------------------------------------------------------------------
Fri Aug  1 16:16:29 CEST 2008 - schwab@suse.de

- Reenable EFI_RTC.

-------------------------------------------------------------------
Fri Aug  1 14:12:30 CEST 2008 - trenn@suse.de

- Update config files.
  Unset on forgotten archs:
  CONFIG_X86_REROUTE_FOR_BROKEN_BOOT_IRQS

-------------------------------------------------------------------
Fri Aug  1 13:49:18 CEST 2008 - trenn@suse.de

- patches.fixes/x86_hpet_amd_quirk.patch: Workaround a hpet BIOS
  bug which is common on latest AMD driven boards (bnc#387053).

-------------------------------------------------------------------
Fri Aug  1 13:42:53 CEST 2008 - sassmann@suse.de

Add boot interrupt patches from linux-2.6-tip
- patches.arch/x86-acpi-reroute-PCI-interrupt-to-legacy-boot-interrupt.patch
- patches.arch/x86-add-PCI-IDs-for-devices-that-need-boot-irq-quirk.patch
- patches.arch/x86-disable-AMD-ATI-boot-interrupt-generation.patch
- patches.arch/x86-disable-broadcomm-boot-interrupt-generation.patch
- patches.arch/x86-disable-intel-boot-interrupt-generation.patch
- patches.arch/x86-introduce-config-option-for-pci-reroute-quirks.patch
- patches.arch/x86-introduce-pci-ioapicreroute-kernel-cmdline.patch
- patches.arch/x86-introduce-pci-noioapicquirk-kernel-cmdline.patch
- Update config files.
  * reroute of boot interrupts is enabled for RT only!

-------------------------------------------------------------------
Thu Jul 31 19:30:14 CEST 2008 - sdietrich@suse.de

Update to 2.6.26-rt1:
- config.conf: Enable i386/x86_64 - RT / RT_debug
- Update config files: 
  * Sync to default config.  
  * Disable (broken):
	- Novell Netware Filesystem support (novfs) (EXPERIMENTAL) (NOVFS)
	- ISP 1760 HCD support (USB_ISP1760_HCD)
	- KDB 
	- QLogic InfiniPath Driver (INFINIBAND_IPATH)

Remove obsolete patches:
- patches.rt/arm-cmpxchg-support-armv6.patch: Delete.
- patches.rt/arm-cmpxchg.patch: Delete.
- patches.rt/arm-fix-atomic-cmpxchg.patch: Delete.
- patches.rt/arm-leds-timer.patch: Delete.
- patches.rt/arm-omap-03.patch: Delete.
- patches.rt/arm-omap-04.patch: Delete.
- patches.rt/disable-sched-rt-groups.patch: Delete.
- patches.rt/drivers-edac-add-support-for-HS21XM-SMI-remediation:
  Delete.
- patches.rt/drivers-edac-add-support-for-HS21_LS21-SMI-remediation:
  Delete.
- patches.rt/drivers-edac-add-sysfs_notify-calls.patch: Delete.
- patches.rt/drivers-edac-i5000-turn-off-unsupported-check:
  Delete.
- patches.rt/drivers-edac-new-amd64.patch: Delete.
- patches.rt/drivers-edac-new-k8-rev-f.patch: Delete.
- patches.rt/drivers-edac-prevent-potential-printk-storm: Delete.
- patches.rt/drivers-edac-test_device.patch: Delete.
- patches.rt/ep93xx-clockevents-fix.patch: Delete.
- patches.rt/ep93xx-clockevents.patch: Delete.
- patches.rt/ep93xx-timer-accuracy.patch: Delete.
- patches.rt/fix-alternate_node_alloc.patch: Delete.
- patches.rt/fix-irq-flags-size.patch: Delete.
- patches.rt/foo.patch: Delete.
- patches.rt/ftrace-add-nr_syscalls.patch: Delete.
- patches.rt/ftrace-alloc-pages.patch: Delete.
- patches.rt/ftrace-cpu-clock-update.patch: Delete.
- patches.rt/ftrace-debug-use-preempt-disable-notrace.patch:
  Delete.
- patches.rt/ftrace-direct-calls.patch: Delete.
- patches.rt/ftrace-disable-daemon.patch: Delete.
- patches.rt/ftrace-dont-use-raw-irq-save.patch: Delete.
- patches.rt/ftrace-eventtrace-fixup.patch: Delete.
- patches.rt/ftrace-filter-functions.patch: Delete.
- patches.rt/ftrace-fix-ip.patch: Delete.
- patches.rt/ftrace-flip-fix.patch: Delete.
- patches.rt/ftrace-handle-time-outside-of-lockdep.patch: Delete.
- patches.rt/ftrace-irqsoff-smp-processor-id-fix.patch: Delete.
- patches.rt/ftrace-lockdep-notrace-annotations.patch: Delete.
- patches.rt/ftrace-max-update-fixes.patch: Delete.
- patches.rt/ftrace-move-memory-management-to-generic.patch:
  Delete.
- patches.rt/ftrace-nop-calls.patch: Delete.
- patches.rt/ftrace-peterz-cpu_clock.patch: Delete.
- patches.rt/ftrace-remove-max-printks.patch: Delete.
- patches.rt/ftrace-safe-traversal-hlist.patch: Delete.
- patches.rt/ftrace-stop-function-trace-fix.patch: Delete.
- patches.rt/ftrace-unlock-mutex-in-output.patch: Delete.
- patches.rt/ftrace-update-cnt-stat-fix.patch: Delete.
- patches.rt/ftracer-build-fix.patch: Delete.
- patches.rt/futex-performance-hack-sysctl-fix.patch: Delete.
- patches.rt/futex-performance-hack.patch: Delete.
- patches.rt/git-ignore-module-markers.patch: Delete.
- patches.rt/irq-flags-unsigned-long.patch: Delete.
- patches.rt/kernel-bug-after-entering-something-from-login.patch:
  Delete.
- patches.rt/kthread-cpus-allowed-init.patch: Delete.
- patches.rt/kvm-lapic-migrate-latency-fix.patch: Delete.
- patches.rt/kvm-make-less-noise.patch: Delete.
- patches.rt/kvm-preempt-rt-resched-delayed.patch: Delete.
- patches.rt/latency-tracing-prctl-api-hack.patch: Delete.
- patches.rt/netfilter-more-debugging.patch: Delete.
- patches.rt/page-alloc-use-real-time-pcp-locking-for-page-draining.patch:
  Delete.
- patches.rt/pcounter-percpu-protect.patch: Delete.
- patches.rt/percpu-locked-powerpc-fixups-a6.patch: Delete.
- patches.rt/powerpc-rearrange-thread-flags-to-work-with-andi-instruction.patch:
  Delete.
- patches.rt/ppc-add-mcount.patch: Delete.
- patches.rt/ppc-add-ppc32-mcount.patch: Delete.
- patches.rt/ppc-mark-notrace-mainline.patch: Delete.
- patches.rt/ppc-mcount-dummy-functions.patch: Delete.
- patches.rt/ppc-rename-xmon-mcount.patch: Delete.
- patches.rt/ppc-select-mcount.patch: Delete.
- patches.rt/preempt-irqs-ppc-celleb-beatic-eoi.patch: Delete.
- patches.rt/preempt-irqs-softirq-in-hardirq.patch: Delete.
- patches.rt/preempt-realtime-powerpc-a7.patch: Delete.
- patches.rt/preempt-realtime-ppc-more-resched-fixups.patch:
  Delete.
- patches.rt/preempt-realtime-ppc-need-resched-delayed.patch:
  Delete.
- patches.rt/preempt-realtime-sh.patch: Delete.
- patches.rt/preempt-realtime-supress-cpulock-warning.patch:
  Delete.
- patches.rt/rcu-preempt-trace-markers-1.patch: Delete.
- patches.rt/rcu-preempt-trace-markers-2.patch: Delete.
- patches.rt/rcu-various-fixups.patch: Delete.
- patches.rt/rt-mutex-arm-fix.patch: Delete.
- patches.rt/rt-mutex-delayed-resched.patch: Delete.
- patches.rt/rt-mutex-drop-generic-TIF_NEED_RESCHED_DELAYED.patch:
  Delete.
- patches.rt/rt-time-starvation-fix.patch: Delete.
- patches.rt/rtmutex-adaptive-locks.patch: Delete.
- patches.rt/rtmutex-adaptive-timeout.patch: Delete.
- patches.rt/rtmutex-lateral-steal-sysctl.patch: Delete.
- patches.rt/sched-fix-rt-task-wakeup.patch: Delete.
- patches.rt/sched-fix-sched-fair-wakeup.patch: Delete.
- patches.rt/sched-rt-push-only-new.patch: Delete.
- patches.rt/schedule_on_each_cpu-enhance-rt.patch: Delete.
- patches.rt/tasklet-fix-preemption-race.patch: Delete.
- patches.rt/tasklet-more-fixes.patch: Delete.
- patches.rt/time-gcc-linker-error.patch: Delete.
- patches.rt/tracer-use-sched-clock.patch: Delete.
- patches.rt/write-try-lock-irqsave.patch: Delete.
- patches.rt/x86-delay-enable-preempt-tglx.patch: Delete.

Introduce 2.6.26-RT1:
- patches.rt/2.6.21-rc6-lockless3-radix-tree-gang-slot-lookups.patch:
  Linux-RT 2.6.26-RT
   radix-tree: gang slot lookups.
- patches.rt/2.6.21-rc6-lockless5-lockless-probe.patch: Linux-RT
  2.6.26-RT
   mm: lockless probe.
- patches.rt/2.6.21-rc6-lockless6-speculative-get-page.patch:
  Linux-RT 2.6.26-RT
   mm: speculative get page.
- patches.rt/2.6.21-rc6-lockless7-lockless-pagecache-lookups.patch:
  Linux-RT 2.6.26-RT
   mm: lockless pagecache lookups.
- patches.rt/2.6.21-rc6-lockless8-spinlock-tree_lock.patch:
  Linux-RT 2.6.26-RT
   mm: spinlock tree_lock.
- patches.rt/Add-dev-rmem-device-driver-for-real-time-JVM-testing.patch:
  Linux-RT 2.6.26-RT.
- patches.rt/Allocate-RTSJ-memory-for-TCK-conformance-test.patch:
  Linux-RT 2.6.26-RT.
- patches.rt/RT_utsname.patch: Linux-RT 2.6.26-RT.
- patches.rt/aacraid-compat-sem.patch: Linux-RT 2.6.26-RT.
- patches.rt/adapt-remove-extra-try-to-lock.patch: Linux-RT
  2.6.26-RT.
- patches.rt/adaptive-adjust-pi-wakeup.patch: Linux-RT 2.6.26-RT.
- patches.rt/adaptive-earlybreak-on-steal.patch: Linux-RT
  2.6.26-RT
   rtmutex: break out early on first run.
- patches.rt/adaptive-optimize-rt-lock-wakeup.patch: Linux-RT
  2.6.26-RT.
- patches.rt/adaptive-spinlock-lite-v2.patch: Linux-RT 2.6.26-RT
   adaptive spinlocks lite.
- patches.rt/adaptive-task-oncpu.patch: Linux-RT 2.6.26-RT.
- patches.rt/apic-dumpstack.patch: Linux-RT 2.6.26-RT.
- patches.rt/apic-level-smp-affinity.patch: Linux-RT 2.6.26-RT.
- patches.rt/arm-compile-fix.patch: Linux-RT 2.6.26-RT
   ARM: compile fix for event tracing.
- patches.rt/arm-fix-compile-error-trace-exit-idle.patch:
  Linux-RT 2.6.26-RT.
- patches.rt/arm-futex-atomic-cmpxchg.patch: Linux-RT 2.6.26-RT.
- patches.rt/arm-latency-tracer-support.patch: Linux-RT 2.6.26-RT.
- patches.rt/arm-omap-02.patch: Linux-RT 2.6.26-RT.
- patches.rt/arm-omap-05.patch: Linux-RT 2.6.26-RT.
- patches.rt/arm-preempt-config.patch: Linux-RT 2.6.26-RT.
- patches.rt/arm-trace-preempt-idle.patch: Linux-RT 2.6.26-RT.
- patches.rt/bh-state-lock.patch: Linux-RT 2.6.26-RT.
- patches.rt/bh-uptodate-lock.patch: Linux-RT 2.6.26-RT.
- patches.rt/cache_pci_find_capability.patch: Linux-RT 2.6.26-RT
   Cache calls to pci_find_capability.
- patches.rt/call_rcu_bh-rename-of-call_rcu.patch: Linux-RT
  2.6.26-RT
   just rename call_rcu_bh instead of making it a macro.
- patches.rt/cond_resched_softirq-WARN-fix.patch: Linux-RT
  2.6.26-RT
   WARNING: at kernel/sched.c:5071 2.6.23-rc1-rt7.
- patches.rt/cputimer-thread-rt-fix.patch: Linux-RT 2.6.26-RT.
- patches.rt/cputimer-thread-rt_A0.patch: Linux-RT 2.6.26-RT.
- patches.rt/cycles-to-ns-trace-fix.patch: Linux-RT 2.6.26-RT.
- patches.rt/dev-queue-xmit-preempt-fix.patch: Linux-RT 2.6.26-RT.
- patches.rt/disable-irqpoll.patch: Linux-RT 2.6.26-RT.
- patches.rt/disable-ist-x86_64.patch: Linux-RT 2.6.26-RT.
- patches.rt/disable-lpptest-on-nonlinux.patch: Linux-RT
  2.6.26-RT.
- patches.rt/disable-run-softirq-from-hardirq-completely.patch:
  Linux-RT 2.6.26-RT
   Disable running softirqs from hardirqs completely!.
- patches.rt/dont-disable-preemption-without-IST.patch: Linux-RT
  2.6.26-RT.
- patches.rt/dont-let-rt-rw_semaphores-do-non_owner-locks.patch:
  Linux-RT 2.6.26-RT.
- patches.rt/dont-unmask-io_apic.patch: Linux-RT 2.6.26-RT.
- patches.rt/drain-all-local-pages-via-sched.patch: Linux-RT
  2.6.26-RT.
- patches.rt/event-tracer-syscall-i386.patch: Linux-RT 2.6.26-RT.
- patches.rt/event-tracer-syscall-x86_64.patch: Linux-RT
  2.6.26-RT.
- patches.rt/export-schedule-on-each-cpu.patch: Linux-RT
  2.6.26-RT.
- patches.rt/filemap-dont-bug-non-atomic.patch: Linux-RT
  2.6.26-RT.
- patches.rt/fix-acpi-build-weirdness.patch: Linux-RT 2.6.26-RT.
- patches.rt/fix-bug-on-in-filemap.patch: Linux-RT 2.6.26-RT
   Change bug_on for atomic to pagefault_disabled..
- patches.rt/fix-circular-locking-deadlock.patch: Linux-RT
  2.6.26-RT.
- patches.rt/fix-compilation-for-non-RT-in-timer.patch: Linux-RT
  2.6.26-RT.
- patches.rt/fix-emac-locking-2.6.16.patch: Linux-RT 2.6.26-RT.
- patches.rt/fix-emergency-reboot.patch: Linux-RT 2.6.26-RT
   call reboot notifier list when doing an emergency reboot.
- patches.rt/fix-migrating-softirq.patch: Linux-RT 2.6.26-RT.
- patches.rt/fix-softirq-checks-for-non-rt-preempt-hardirq.patch:
  Linux-RT 2.6.26-RT.
- patches.rt/fix_vdso_gtod_vsyscall64_2.patch: Linux-RT 2.6.26-RT.
- patches.rt/floppy-resume-fix.patch: Linux-RT 2.6.26-RT
   floppy: suspend/resume fix.
- patches.rt/ftrace-compile-fixes.patch: Linux-RT 2.6.26-RT
   rt: remove call to stop tracer.
- patches.rt/ftrace-dont-trace-markers.patch: Linux-RT 2.6.26-RT
   ftrace: dont trace markers.
- patches.rt/ftrace-fix-header.patch: Linux-RT 2.6.26-RT.
- patches.rt/ftrace-function-record-nop.patch: Linux-RT 2.6.26-RT
   ftrace: define function trace nop.
- patches.rt/ftrace-print-missing-cmdline.patch: Linux-RT
  2.6.26-RT
   ftrace: fix the command line printing.
- patches.rt/ftrace-record-comm-on-ctrl.patch: Linux-RT 2.6.26-RT
   ftrace: record comm on function ctrl change.
- patches.rt/ftrace-trace-sched.patch: Linux-RT 2.6.26-RT
   ftrace: trace sched.c.
- patches.rt/ftrace-upstream.patch: Linux-RT 2.6.26-RT.
- patches.rt/ftrace-use-preempt-disable-not-irq-disable.patch:
  Linux-RT 2.6.26-RT
   ftrace: avoid lockdep recursion.
- patches.rt/gcc-warnings-shut-up.patch: Linux-RT 2.6.26-RT.
- patches.rt/genhd-protect-percpu-var.patch: Linux-RT 2.6.26-RT.
- patches.rt/genirq-soft-resend.patch: Linux-RT 2.6.26-RT
   x86: activate HARDIRQS_SW_RESEND.
- patches.rt/git-ignore-script-lpp.patch: Linux-RT 2.6.26-RT.
- patches.rt/gtod-optimize.patch: Linux-RT 2.6.26-RT.
- patches.rt/hack-convert-i_alloc_sem-for-direct_io-craziness.patch:
  Linux-RT 2.6.26-RT.
- patches.rt/hack-fix-rt-migration.patch: Linux-RT 2.6.26-RT.
- patches.rt/handle-pending-in-simple-irq.patch: Linux-RT
  2.6.26-RT
   handle IRQ_PENDING for simple irq handler.
- patches.rt/highmem-redo-mainline.patch: Linux-RT 2.6.26-RT.
- patches.rt/highmem-revert-mainline.patch: Linux-RT 2.6.26-RT.
- patches.rt/highmem_rewrite.patch: Linux-RT 2.6.26-RT
   mm: remove kmap_lock.
- patches.rt/hrtimer-no-printk.patch: Linux-RT 2.6.26-RT.
- patches.rt/hrtimers-overrun-api.patch: Linux-RT 2.6.26-RT.
- patches.rt/i386-mark-atomic-irq-ops-raw.patch: Linux-RT
  2.6.26-RT.
- patches.rt/i386-nmi-watchdog-show-regs.patch: Linux-RT
  2.6.26-RT.
- patches.rt/ioapic-fix-too-fast-clocks.patch: Linux-RT 2.6.26-RT.
- patches.rt/irda-fix.patch: Linux-RT 2.6.26-RT.
- patches.rt/irq-mask-fix.patch: Linux-RT 2.6.26-RT
   genirq: fix simple and fasteoi irq handlers.
- patches.rt/jbd_assertions_smp_only.patch: Linux-RT 2.6.26-RT.
- patches.rt/kmap-atomic-i386-fix.patch: Linux-RT 2.6.26-RT.
- patches.rt/kmap-atomic-prepare.patch: Linux-RT 2.6.26-RT.
- patches.rt/kprobes-preempt-fix.patch: Linux-RT 2.6.26-RT.
- patches.rt/kstat-add-rt-stats.patch: Linux-RT 2.6.26-RT
   add rt stats to /proc/stat.
- patches.rt/kstat-fix-spurious-system-load-spikes-in-proc-loadavgrt.patch:
  Linux-RT 2.6.26-RT.
- patches.rt/latency-measurement-drivers.patch: Linux-RT
  2.6.26-RT.
- patches.rt/latency-tracing-arm.patch: Linux-RT 2.6.26-RT.
- patches.rt/latency-tracing-ppc.patch: Linux-RT 2.6.26-RT.
- patches.rt/loadavg_fixes_weird_loads.patch: Linux-RT 2.6.26-RT.
- patches.rt/local_irq_save_nort-in-swap.patch: Linux-RT
  2.6.26-RT.
- patches.rt/lock-init-plist-fix.patch: Linux-RT 2.6.26-RT.
- patches.rt/lock_list.patch: Linux-RT 2.6.26-RT
   lock_list - a fine grain locked double linked list.
- patches.rt/lock_page_ref.patch: Linux-RT 2.6.26-RT
   mm: lock_page_ref.
- patches.rt/lockdep-avoid-fork-waring.patch: Linux-RT 2.6.26-RT
   ftrace: fix if define to prove locking.
- patches.rt/lockdep-lock_set_subclass.patch: Linux-RT 2.6.26-RT
   lockdep: lock_set_subclass - reset a held lock's subclass.
- patches.rt/lockdep-more-entries.patch: Linux-RT 2.6.26-RT.
- patches.rt/lockdep-prettify.patch: Linux-RT 2.6.26-RT
   lockdep: prettify output.
- patches.rt/lockdep-rt-mutex.patch: Linux-RT 2.6.26-RT
   lockdep-rt: annotate PREEMPT_RT DEFINE_MUTEX.
- patches.rt/lockdep-rt-recursion-limit-fix.patch: Linux-RT
  2.6.26-RT.
- patches.rt/lockdep-show-held-locks.patch: Linux-RT 2.6.26-RT
   lockdep: show held locks when showing a stackdump.
- patches.rt/lockdep_lock_set_subclass_fix.patch: Linux-RT
  2.6.26-RT.
- patches.rt/lockstat-fix-contention-points.patch: Linux-RT
  2.6.26-RT
   lockstat: fix contention points.
- patches.rt/lockstat-output.patch: Linux-RT 2.6.26-RT
   lockstat: warn about disabled lock debugging.
- patches.rt/lockstat-rt-hooks.patch: Linux-RT 2.6.26-RT.
- patches.rt/lockstat_bounce_rt.patch: Linux-RT 2.6.26-RT.
- patches.rt/loopback-revert.patch: Linux-RT 2.6.26-RT.
- patches.rt/mapping_nrpages.patch: Linux-RT 2.6.26-RT
   mm/fs: abstract address_space::nrpages.
- patches.rt/mips-change-raw-spinlock-type.patch: Linux-RT
  2.6.26-RT
   RT: change from raw_spinlock_t to __raw_spinlock_t.
- patches.rt/mips-remove-conlicting-rtc-lock-declaration.patch:
  Linux-RT 2.6.26-RT
   RT: remove conflicting rtc_lock declaration.
- patches.rt/mips-remove-duplicate-kconfig.patch: Linux-RT
  2.6.26-RT.
- patches.rt/mips-remove-finish-arch-switch.patch: Linux-RT
  2.6.26-RT
   RT: remove finish_arch_switch.
- patches.rt/mitigate-resched-flood.patch: Linux-RT 2.6.26-RT.
- patches.rt/mm-concurrent-pagecache-rt.patch: Linux-RT 2.6.26-RT
   mm: -rt bits for concurrent pagecache.
- patches.rt/mm-concurrent-pagecache.patch: Linux-RT 2.6.26-RT
   mm: concurrent pagecache write side.
- patches.rt/mm-fix-latency.patch: Linux-RT 2.6.26-RT
   reduce pagetable-freeing latencies.
- patches.rt/move-native-irq.patch: Linux-RT 2.6.26-RT.
- patches.rt/msi-suspend-resume-workaround.patch: Linux-RT
  2.6.26-RT.
- patches.rt/multi-reader-account.patch: Linux-RT 2.6.26-RT
   map tasks to reader locks held.
- patches.rt/multi-reader-limit.patch: Linux-RT 2.6.26-RT
   implement reader limit on read write locks.
- patches.rt/multi-reader-lock-account.patch: Linux-RT 2.6.26-RT
   map read/write locks back to their readers.
- patches.rt/multi-reader-pi.patch: Linux-RT 2.6.26-RT
   read lock Priority Inheritance implementation.
- patches.rt/native-sched-clock-booboo.patch: Linux-RT 2.6.26-RT.
- patches.rt/neptune-no-at-keyboard.patch: Linux-RT 2.6.26-RT.
- patches.rt/net-core-preempt-fix.patch: Linux-RT 2.6.26-RT.
- patches.rt/netpoll-8139too-fix.patch: Linux-RT 2.6.26-RT.
- patches.rt/new-softirq-code.patch: Linux-RT 2.6.26-RT
   softirq preemption: optimization.
- patches.rt/nf_conntrack-fix-smp-processor-id.patch: Linux-RT
  2.6.26-RT.
- patches.rt/nf_conntrack-weird-crash-fix.patch: Linux-RT
  2.6.26-RT.
- patches.rt/nmi-profiling-base.patch: Linux-RT 2.6.26-RT
   nmi-driven profiling for /proc/profile.
- patches.rt/nmi-profiling.patch: Linux-RT 2.6.26-RT.
- patches.rt/nmi-show-regs-fix.patch: Linux-RT 2.6.26-RT.
- patches.rt/nmi-watchdog-disable.patch: Linux-RT 2.6.26-RT
   x86_64: do not enable the NMI watchdog by default.
- patches.rt/nmi-watchdog-fix-1.patch: Linux-RT 2.6.26-RT.
- patches.rt/nmi-watchdog-fix-2.patch: Linux-RT 2.6.26-RT.
- patches.rt/nmi-watchdog-fix-3.patch: Linux-RT 2.6.26-RT.
- patches.rt/nmi-watchdog-fix-4.patch: Linux-RT 2.6.26-RT.
- patches.rt/no-warning-for-irqs-disabled-in-local-bh-enable.patch:
  Linux-RT 2.6.26-RT
   local_bh_enable() is safe for irqs_disabled().
- patches.rt/ntfs-local-irq-save-nort.patch: Linux-RT 2.6.26-RT.
- patches.rt/numa-slab-freeing.patch: Linux-RT 2.6.26-RT.
- patches.rt/only-run-softirqs-from-irq-thread-when-irq-affinity-is-set.patch:
  Linux-RT 2.6.26-RT.
- patches.rt/pagefault-disable-cleanup.patch: Linux-RT 2.6.26-RT
   clean up the page fault disabling logic.
- patches.rt/panic-dont-stop-box.patch: Linux-RT 2.6.26-RT.
- patches.rt/paravirt-function-pointer-fix.patch: Linux-RT
  2.6.26-RT.
- patches.rt/pause-on-oops-head-tail.patch: Linux-RT 2.6.26-RT
   introduce pause_on_oops_head/tail boot options.
- patches.rt/percpu-locked-mm.patch: Linux-RT 2.6.26-RT.
- patches.rt/percpu-locked-netfilter.patch: Linux-RT 2.6.26-RT.
- patches.rt/percpu-locked-netfilter2.patch: Linux-RT 2.6.26-RT.
- patches.rt/percpu-locked-powerpc-fixups.patch: Linux-RT
  2.6.26-RT.
- patches.rt/percpu_list.patch: Linux-RT 2.6.26-RT
   percpu_list.
- patches.rt/plist-debug.patch: Linux-RT 2.6.26-RT.
- patches.rt/posix-cpu-timers-fix.patch: Linux-RT 2.6.26-RT.
- patches.rt/powerpc-count_active_rt_tasks-is-undefined-for-non-preempt-rt.patch:
  Linux-RT 2.6.26-RT.
- patches.rt/powerpc-flush_tlb_pending-is-no-more.patch:
  Linux-RT 2.6.26-RT.
- patches.rt/powerpc-match-__rw_yield-function-declaration-to-prototype.patch:
  Linux-RT 2.6.26-RT.
- patches.rt/ppc-chpr-set-rtc-lock.patch: Linux-RT 2.6.26-RT.
- patches.rt/ppc-gtod-notrace-fix.patch: Linux-RT 2.6.26-RT.
- patches.rt/ppc-hacks-to-allow-rt-to-run-kernbench.patch:
  Linux-RT 2.6.26-RT.
- patches.rt/ppc-make-tlb-batch-64-only.patch: Linux-RT 2.6.26-RT.
- patches.rt/ppc-tlbflush-preempt.patch: Linux-RT 2.6.26-RT.
- patches.rt/ppc32-latency-compile-hack-fixes.patch: Linux-RT
  2.6.26-RT.
- patches.rt/ppc32_notrace_init_functions.patch: Linux-RT
  2.6.26-RT
   don't trace early init functions for ppc32.
- patches.rt/preempt-irqs-Kconfig.patch: Linux-RT 2.6.26-RT.
- patches.rt/preempt-irqs-arm-fix-oprofile.patch: Linux-RT
  2.6.26-RT.
- patches.rt/preempt-irqs-arm.patch: Linux-RT 2.6.26-RT.
- patches.rt/preempt-irqs-core.patch: Linux-RT 2.6.26-RT.
- patches.rt/preempt-irqs-direct-debug-keyboard.patch: Linux-RT
  2.6.26-RT.
- patches.rt/preempt-irqs-hrtimer.patch: Linux-RT 2.6.26-RT.
- patches.rt/preempt-irqs-i386-idle-poll-loop-fix.patch:
  Linux-RT 2.6.26-RT.
- patches.rt/preempt-irqs-i386-ioapic-mask-quirk.patch: Linux-RT
  2.6.26-RT.
- patches.rt/preempt-irqs-i386.patch: Linux-RT 2.6.26-RT.
- patches.rt/preempt-irqs-mips.patch: Linux-RT 2.6.26-RT.
- patches.rt/preempt-irqs-ppc-ack-irq-fixups.patch: Linux-RT
  2.6.26-RT.
- patches.rt/preempt-irqs-ppc-fix-b5.patch: Linux-RT 2.6.26-RT.
- patches.rt/preempt-irqs-ppc-fix-b6.patch: Linux-RT 2.6.26-RT.
- patches.rt/preempt-irqs-ppc-fix-more-fasteoi.patch: Linux-RT
  2.6.26-RT.
- patches.rt/preempt-irqs-ppc-preempt-schedule-irq-entry-fix.patch:
  Linux-RT 2.6.26-RT.
- patches.rt/preempt-irqs-ppc.patch: Linux-RT 2.6.26-RT.
- patches.rt/preempt-irqs-timer.patch: Linux-RT 2.6.26-RT.
- patches.rt/preempt-irqs-x86-64-ioapic-mask-quirk.patch:
  Linux-RT 2.6.26-RT.
- patches.rt/preempt-irqs-x86-64.patch: Linux-RT 2.6.26-RT.
- patches.rt/preempt-realtime-acpi.patch: Linux-RT 2.6.26-RT.
- patches.rt/preempt-realtime-arm-bagde4.patch: Linux-RT
  2.6.26-RT.
- patches.rt/preempt-realtime-arm-footbridge.patch: Linux-RT
  2.6.26-RT.
- patches.rt/preempt-realtime-arm-integrator.patch: Linux-RT
  2.6.26-RT.
- patches.rt/preempt-realtime-arm-ixp4xx.patch: Linux-RT
  2.6.26-RT.
- patches.rt/preempt-realtime-arm-pxa.patch: Linux-RT 2.6.26-RT.
- patches.rt/preempt-realtime-arm-rawlock-in-mmu_context-h.patch:
  Linux-RT 2.6.26-RT.
- patches.rt/preempt-realtime-arm-shark.patch: Linux-RT 2.6.26-RT.
- patches.rt/preempt-realtime-arm.patch: Linux-RT 2.6.26-RT.
- patches.rt/preempt-realtime-compile-fixes.patch: Linux-RT
  2.6.26-RT.
- patches.rt/preempt-realtime-console.patch: Linux-RT 2.6.26-RT.
- patches.rt/preempt-realtime-core.patch: Linux-RT 2.6.26-RT.
- patches.rt/preempt-realtime-debug-sysctl.patch: Linux-RT
  2.6.26-RT.
- patches.rt/preempt-realtime-fs-block.patch: Linux-RT 2.6.26-RT.
- patches.rt/preempt-realtime-ftrace-disable-ftraced.patch:
  Linux-RT 2.6.26-RT.
- patches.rt/preempt-realtime-ftrace.patch: Linux-RT 2.6.26-RT.
- patches.rt/preempt-realtime-i386.patch: Linux-RT 2.6.26-RT.
- patches.rt/preempt-realtime-ia64.patch: Linux-RT 2.6.26-RT.
- patches.rt/preempt-realtime-ide.patch: Linux-RT 2.6.26-RT.
- patches.rt/preempt-realtime-init-show-enabled-debugs.patch:
  Linux-RT 2.6.26-RT.
- patches.rt/preempt-realtime-input.patch: Linux-RT 2.6.26-RT.
- patches.rt/preempt-realtime-ipc.patch: Linux-RT 2.6.26-RT.
- patches.rt/preempt-realtime-irqs.patch: Linux-RT 2.6.26-RT.
- patches.rt/preempt-realtime-loopback.patch: Linux-RT 2.6.26-RT.
- patches.rt/preempt-realtime-mellanox-driver-fix.patch:
  Linux-RT 2.6.26-RT.
- patches.rt/preempt-realtime-mips.patch: Linux-RT 2.6.26-RT.
- patches.rt/preempt-realtime-mm.patch: Linux-RT 2.6.26-RT.
- patches.rt/preempt-realtime-mmdrop-delayed.patch: Linux-RT
  2.6.26-RT.
- patches.rt/preempt-realtime-net-drivers.patch: Linux-RT
  2.6.26-RT.
- patches.rt/preempt-realtime-net-softirq-fixups.patch: Linux-RT
  2.6.26-RT
   NOHZ: local_softirq_pending with tickless.
- patches.rt/preempt-realtime-net.patch: Linux-RT 2.6.26-RT.
- patches.rt/preempt-realtime-powerpc-add-raw-relax-macros.patch:
  Linux-RT 2.6.26-RT.
- patches.rt/preempt-realtime-powerpc-b2.patch: Linux-RT
  2.6.26-RT.
- patches.rt/preempt-realtime-powerpc-b3.patch: Linux-RT
  2.6.26-RT.
- patches.rt/preempt-realtime-powerpc-b4.patch: Linux-RT
  2.6.26-RT.
- patches.rt/preempt-realtime-powerpc-celleb-raw-spinlocks.patch:
  Linux-RT 2.6.26-RT.
- patches.rt/preempt-realtime-powerpc-missing-raw-spinlocks.patch:
  Linux-RT 2.6.26-RT.
- patches.rt/preempt-realtime-powerpc-tlb-batching.patch:
  Linux-RT 2.6.26-RT.
- patches.rt/preempt-realtime-powerpc-update.patch: Linux-RT
  2.6.26-RT.
- patches.rt/preempt-realtime-powerpc.patch: Linux-RT 2.6.26-RT.
- patches.rt/preempt-realtime-prevent-idle-boosting.patch:
  Linux-RT 2.6.26-RT
   Premmpt-RT: Preevent boosting of idle task.
- patches.rt/preempt-realtime-printk.patch: Linux-RT 2.6.26-RT.
- patches.rt/preempt-realtime-profiling.patch: Linux-RT 2.6.26-RT.
- patches.rt/preempt-realtime-rawlocks.patch: Linux-RT 2.6.26-RT.
- patches.rt/preempt-realtime-rcu.patch: Linux-RT 2.6.26-RT.
- patches.rt/preempt-realtime-sched-cpupri.patch: Linux-RT
  2.6.26-RT.
- patches.rt/preempt-realtime-sched-i386.patch: Linux-RT
  2.6.26-RT.
- patches.rt/preempt-realtime-sched.patch: Linux-RT 2.6.26-RT.
- patches.rt/preempt-realtime-sound.patch: Linux-RT 2.6.26-RT.
- patches.rt/preempt-realtime-supress-nohz-softirq-warning.patch:
  Linux-RT 2.6.26-RT.
- patches.rt/preempt-realtime-supress-rtc-printk.patch: Linux-RT
  2.6.26-RT.
- patches.rt/preempt-realtime-timer.patch: Linux-RT 2.6.26-RT.
- patches.rt/preempt-realtime-usb.patch: Linux-RT 2.6.26-RT.
- patches.rt/preempt-realtime-warn-and-bug-on-fix.patch:
  Linux-RT 2.6.26-RT.
- patches.rt/preempt-realtime-warn-and-bug-on.patch: Linux-RT
  2.6.26-RT.
- patches.rt/preempt-rt-no-slub.patch: Linux-RT 2.6.26-RT.
- patches.rt/preempt-softirqs-core.patch: Linux-RT 2.6.26-RT.
- patches.rt/preempt-trace.patch: Linux-RT 2.6.26-RT.
- patches.rt/print-might-sleep-hack.patch: Linux-RT 2.6.26-RT.
- patches.rt/printk-dont-bug-on-sched.patch: Linux-RT 2.6.26-RT.
- patches.rt/printk-in-atomic-hack-fix.patch: Linux-RT 2.6.26-RT
   fix printk in atomic hack.
- patches.rt/printk-in-atomic.patch: Linux-RT 2.6.26-RT.
- patches.rt/proportions-raw-locks.patch: Linux-RT 2.6.26-RT.
- patches.rt/qrcu.patch: Linux-RT 2.6.26-RT
   QRCU with lockless fastpath.
- patches.rt/quicklist-release-before-free-page-fix.patch:
  Linux-RT 2.6.26-RT.
- patches.rt/quicklist-release-before-free-page.patch: Linux-RT
  2.6.26-RT.
- patches.rt/radix-concurrent-lockdep.patch: Linux-RT 2.6.26-RT.
- patches.rt/radix-percpu-hack-fix.patch: Linux-RT 2.6.26-RT.
- patches.rt/radix-tree-concurrent.patch: Linux-RT 2.6.26-RT
   radix-tree: concurrent write side support.
- patches.rt/radix-tree-optimistic-hist.patch: Linux-RT 2.6.26-RT
   debug: optimistic lock histogram.
- patches.rt/radix-tree-optimistic.patch: Linux-RT 2.6.26-RT
   radix-tree: optimistic locking.
- patches.rt/random-driver-latency-fix.patch: Linux-RT 2.6.26-RT.
- patches.rt/rcu-hrt-fixups.patch: Linux-RT 2.6.26-RT.
- patches.rt/rcu-new-7.patch: Linux-RT 2.6.26-RT.
- patches.rt/rcu-preempt-boost-default.patch: Linux-RT 2.6.26-RT.
- patches.rt/rcu-preempt-boost-fix.patch: Linux-RT 2.6.26-RT.
- patches.rt/rcu-preempt-boost-sdr.patch: Linux-RT 2.6.26-RT.
- patches.rt/rcu-preempt-fix-bad-dyntick-accounting.patch:
  Linux-RT 2.6.26-RT.
- patches.rt/rcu-preempt-hotplug-hackaround.patch: Linux-RT
  2.6.26-RT.
- patches.rt/rcu-torture-preempt-update.patch: Linux-RT 2.6.26-RT.
- patches.rt/rcu-trace-fix-free.patch: Linux-RT 2.6.26-RT.
- patches.rt/rcupreempt-boost-early-init.patch: Linux-RT
  2.6.26-RT.
- patches.rt/realtime-preempt-warn-about-tracing.patch: Linux-RT
  2.6.26-RT.
- patches.rt/relay-fix.patch: Linux-RT 2.6.26-RT
   relay: fix timer madness.
- patches.rt/remove-check-pgt-cache-calls.patch: Linux-RT
  2.6.26-RT.
- patches.rt/replace-bugon-by-warn-on.patch: Linux-RT 2.6.26-RT.
- patches.rt/root-domain-kfree-in-atomic.patch: Linux-RT
  2.6.26-RT.
- patches.rt/rt-apis.patch: Linux-RT 2.6.26-RT.
- patches.rt/rt-avoid-deadlock-in-swap.patch: Linux-RT 2.6.26-RT.
- patches.rt/rt-delayed-prio.patch: Linux-RT 2.6.26-RT
   rt: PI-workqueue: propagate prio for delayed work.
- patches.rt/rt-kmap-scale-fix.patch: Linux-RT 2.6.26-RT.
- patches.rt/rt-list-mods.patch: Linux-RT 2.6.26-RT
   rt: list_splice2.
- patches.rt/rt-move-update-wall-time-back-to-do-timer.patch:
  Linux-RT 2.6.26-RT
   rt: move update_wall_time back to do timer.
- patches.rt/rt-mutex-arm.patch: Linux-RT 2.6.26-RT.
- patches.rt/rt-mutex-compat-semaphores.patch: Linux-RT 2.6.26-RT.
- patches.rt/rt-mutex-core.patch: Linux-RT 2.6.26-RT.
- patches.rt/rt-mutex-i386.patch: Linux-RT 2.6.26-RT.
- patches.rt/rt-mutex-irq-flags-checking.patch: Linux-RT
  2.6.26-RT.
- patches.rt/rt-mutex-mips.patch: Linux-RT 2.6.26-RT.
- patches.rt/rt-mutex-ppc-fix-a5.patch: Linux-RT 2.6.26-RT.
- patches.rt/rt-mutex-ppc.patch: Linux-RT 2.6.26-RT.
- patches.rt/rt-mutex-preempt-debugging.patch: Linux-RT 2.6.26-RT.
- patches.rt/rt-mutex-trivial-route-cast-fix.patch: Linux-RT
  2.6.26-RT.
- patches.rt/rt-mutex-trivial-tcp-preempt-fix.patch: Linux-RT
  2.6.26-RT.
- patches.rt/rt-mutex-x86-64.patch: Linux-RT 2.6.26-RT.
- patches.rt/rt-page_alloc.patch: Linux-RT 2.6.26-RT
   rt-friendly per-cpu pages.
- patches.rt/rt-plist-mods.patch: Linux-RT 2.6.26-RT
   rt: plist_head_splice.
- patches.rt/rt-s_files-kill-a-union.patch: Linux-RT 2.6.26-RT.
- patches.rt/rt-sched-groups.patch: Linux-RT 2.6.26-RT.
- patches.rt/rt-shorten-softirq-thread-names.patch: Linux-RT
  2.6.26-RT.
- patches.rt/rt-slab-new.patch: Linux-RT 2.6.26-RT.
- patches.rt/rt-workqeue-prio.patch: Linux-RT 2.6.26-RT
   rt: PI-workqueue support.
- patches.rt/rt-workqueue-barrier.patch: Linux-RT 2.6.26-RT
   rt: PI-workqueue: fix barriers.
- patches.rt/rt-wq-barrier-fix.patch: Linux-RT 2.6.26-RT
   rt: PI-workqueue: wait_on_work() fixup.
- patches.rt/rt_mutex_setprio.patch: Linux-RT 2.6.26-RT
   rt: rename rt_mutex_setprio to task_setprio.
- patches.rt/rtmutex-debug.h-cleanup.patch: Linux-RT 2.6.26-RT
   lock debugging: clean up rtmutex-debug.h.
- patches.rt/rtmutex-lateral-steal.patch: Linux-RT 2.6.26-RT.
- patches.rt/rtmutex-rearrange.patch: Linux-RT 2.6.26-RT.
- patches.rt/rtmutex-remove-xchg.patch: Linux-RT 2.6.26-RT
   rtmutex - remove double xchg.
- patches.rt/rtmutex-rwlock-cmpxchg-typecast.patch: Linux-RT
  2.6.26-RT.
- patches.rt/rwlock-implement-downgrade-write.patch: Linux-RT
  2.6.26-RT
   rwlocks multi downgrade write.
- patches.rt/rwlocks-default-nr-readers-nr-cpus.patch: Linux-RT
  2.6.26-RT.
- patches.rt/rwlocks-fix-no-preempt-rt.patch: Linux-RT 2.6.26-RT
   rwlock: fix non PREEMPT_RT case.
- patches.rt/rwlocks-multiple-readers.patch: Linux-RT 2.6.26-RT
   implement rwlocks management.
- patches.rt/rwsems-multiple-readers.patch: Linux-RT 2.6.26-RT
   add framework for multi readers on rwsems.
- patches.rt/s_files-pipe-fix.patch: Linux-RT 2.6.26-RT
   s_files: free_write_pipe() fix.
- patches.rt/s_files-schedule_on_each_cpu_wq.patch: Linux-RT
  2.6.26-RT.
- patches.rt/s_files.patch: Linux-RT 2.6.26-RT
   remove global files_lock.
- patches.rt/sched-clock-nmi.patch: Linux-RT 2.6.26-RT.
- patches.rt/sched-enable-irqs-in-preempt-in-notifier-call.patch:
  Linux-RT 2.6.26-RT
   CFS: enable irqs in fire_sched_in_preempt_notifier.
- patches.rt/sched-nr-migrate-lower-default-preempt-rt.patch:
  Linux-RT 2.6.26-RT.
- patches.rt/sched-prioritize-non-migrating-rt-tasks.patch:
  Linux-RT 2.6.26-RT.
- patches.rt/sched-rt-stats.patch: Linux-RT 2.6.26-RT.
- patches.rt/sched-use-a-2d-bitmap-search-prio-cpu.patch:
  Linux-RT 2.6.26-RT.
- patches.rt/sched-wake_up_idle_cpu-rt.patch: Linux-RT 2.6.26-RT.
- patches.rt/sched_prio.patch: Linux-RT 2.6.26-RT.
- patches.rt/sched_rt-fixup.patch: Linux-RT 2.6.26-RT.
- patches.rt/schedule-tail-balance-disable-irqs.patch: Linux-RT
  2.6.26-RT.
- patches.rt/schedule_on_each_cpu-enhance.patch: Linux-RT
  2.6.26-RT.
- patches.rt/select-error-leak-fix.patch: Linux-RT 2.6.26-RT.
- patches.rt/send-nmi-all-preempt-disable.patch: Linux-RT
  2.6.26-RT.
- patches.rt/seq-irqsave.patch: Linux-RT 2.6.26-RT.
- patches.rt/serial-locking-rt-cleanup.patch: Linux-RT 2.6.26-RT.
- patches.rt/serial-slow-machines.patch: Linux-RT 2.6.26-RT.
- patches.rt/slab-irq-nopreempt-fix.patch: Linux-RT 2.6.26-RT.
- patches.rt/smp-processor-id-fixups.patch: Linux-RT 2.6.26-RT.
- patches.rt/softirq-per-cpu-assumptions-fixes.patch: Linux-RT
  2.6.26-RT.
- patches.rt/softlockup-add-irq-regs-h.patch: Linux-RT 2.6.26-RT
   core: make asm/irq_regs.h available on every platform.
- patches.rt/spinlock-trylock-cleanup-sungem.patch: Linux-RT
  2.6.26-RT.
- patches.rt/swap-spinlock-fix.patch: Linux-RT 2.6.26-RT.
- patches.rt/tasklet-busy-loop-hack.patch: Linux-RT 2.6.26-RT.
- patches.rt/tasklet-redesign.patch: Linux-RT 2.6.26-RT.
- patches.rt/timer-freq-tweaks.patch: Linux-RT 2.6.26-RT.
- patches.rt/timer-warning-fix.patch: Linux-RT 2.6.26-RT.
- patches.rt/trace-add-event-markers-arm.patch: Linux-RT
  2.6.26-RT.
- patches.rt/trace-events-handle-syscalls.patch: Linux-RT
  2.6.26-RT.
- patches.rt/trace-histograms.patch: Linux-RT 2.6.26-RT.
- patches.rt/trace_hist-divzero.patch: Linux-RT 2.6.26-RT
   trace_hist.c: divide-by-zero problem (2).
- patches.rt/trace_hist-latediv.patch: Linux-RT 2.6.26-RT.
- patches.rt/tracer-add-event-markers.patch: Linux-RT 2.6.26-RT.
- patches.rt/tracer-event-trace.patch: Linux-RT 2.6.26-RT.
- patches.rt/use-edge-triggered-irq-handler-instead-of-simple-irq.patch:
  Linux-RT 2.6.26-RT
   [AT91: PATCH]: Use edge triggered interrupt handling for
   AT91-GPIO instead of simple_irq-handler.
- patches.rt/user-no-irq-disable.patch: Linux-RT 2.6.26-RT.
- patches.rt/version.patch: Linux-RT 2.6.26-RT
   add -rt extra-version.
- patches.rt/vortex-fix.patch: Linux-RT 2.6.26-RT.
- patches.rt/watchdog_use_timer_and_hpet_on_x86_64.patch:
  Linux-RT 2.6.26-RT.
- patches.rt/x86-64-tscless-vgettimeofday.patch: Linux-RT
  2.6.26-RT
   x86_64 GTOD: offer scalable vgettimeofday.
- patches.rt/x86_64-tsc-sync-irqflags-fix.patch: Linux-RT
  2.6.26-RT.
- patches.rt/event-trace-hrtimer-trace.patch: Linux-RT 2.6.26-RT
   event-tracer: add clockevent trace.
- patches.rt/ftrace-hotplug-fix.patch: Linux-RT 2.6.26-RT
   ftrace: cpu hotplug fix.
- patches.rt/ftrace-wakeup-rawspinlock.patch: Linux-RT 2.6.26-RT
   ftrace: user raw spin lock for wakeup function trace.
- patches.rt/preempt-realtime-x86_64.patch: Linux-RT 2.6.26-RT.
- patches.rt/radix-tree-lockdep-plus1.patch: Linux-RT 2.6.26-RT
   lockdep: add +1 to radix tree array.
- patches.rt/rwlock-fixes.patch: Linux-RT 2.6.26-RT
   rwlock: fix pi_list race conditions.
- patches.rt/rwlock-prio-fix.patch: Linux-RT 2.6.26-RT
   rwlock: reset prio on unlocks and wakeups.
- patches.rt/rwlock-torture.patch: Linux-RT 2.6.26-RT
   rwlock: rwlock torture test.
- patches.rt/sched-cpupri-hotplug-support.patch: Linux-RT
  2.6.26-RT.
- patches.rt/sched-cpupri-priocount.patch: Linux-RT 2.6.26-RT.
- patches.rt/trace-eip2ip.patch: Linux-RT 2.6.26-RT
   Re: 2.6.25.4-rt4.
- patches.rt/bz235099-idle-load-fix.patch: Linux-RT 2.6.26-RT.
- patches.rt/fix-adaptive-hack.patch: Linux-RT 2.6.26-RT
   fix-adaptive-hack.patch.
- patches.rt/fix-a-previously-reverted-fix.patch: Linux-RT
  2.6.26-RT
   Fix a previously reverted "fix".
- patches.rt/fix-config-debug-rt-mutex-lock-underflow-warnings.patch:
  Linux-RT 2.6.26-RT
   Fix CONFIG_DEBUG_RT_MUTEX lock underflow warnings.
- patches.rt/frace-use-tsc.patch: Linux-RT 2.6.26-RT.
- patches.rt/ftrace-document-event-tracer.patch: Linux-RT
  2.6.26-RT.
- patches.rt/ftrace-document-update1.patch: Linux-RT 2.6.26-RT
   ftrace: document updates.
- patches.rt/ftrace-fix-get-kprobe-wreckage.patch: Linux-RT
  2.6.26-RT
   ftrace-fix-missing-kprobe-include.pathc.
- patches.rt/ftrace-m68knommu-add-FTRACE-support.patch: Linux-RT
  2.6.26-RT.
- patches.rt/ftrace-m68knommu-generic-stacktrace-function.patch:
  Linux-RT 2.6.26-RT.
- patches.rt/ftrace-preempt-trace-check.patch: Linux-RT 2.6.26-RT
   ftrace: only trace preempt off with preempt tracer.
- patches.rt/ftrace-stop-trace-on-crash.patch: Linux-RT 2.6.26-RT
   fix-tracer-wreckage-wtf-is-this-code-all-features.patch.
- patches.rt/generic-cmpxchg-use-raw-local-irq-variant.patch:
  Linux-RT 2.6.26-RT.
- patches.rt/idle2-fix.patch: Linux-RT 2.6.26-RT.
- patches.rt/idle-fix.patch: Linux-RT 2.6.26-RT.
- patches.rt/m68knommu_fixes_ontop_of_v2.6.26.patch: Linux-RT
  2.6.26-RT.
- patches.rt/m68knommu-make-cmpxchg-RT-safe.patch: Linux-RT
  2.6.26-RT.
- patches.rt/mapping_nrpages-fix.patch: Linux-RT 2.6.26-RT
   mapping_nrpages-fix.patch.
- patches.rt/nfs-stats-miss-preemption.patch: Linux-RT 2.6.26-RT
   nfs: fix missing preemption check.
- patches.rt/pmtmr-override.patch: Linux-RT 2.6.26-RT
   pmtmr: allow command line override of ioport.
- patches.rt/powerpc-ftrace-stop-on-oops.patch: Linux-RT 2.6.26-RT
   powerpc: ftrace stop on crash.
- patches.rt/ppc64-fix-preempt-unsafe-paths-accessing-per_cpu-variables.patch:
  Linux-RT 2.6.26-RT.
- patches.rt/preempt-irqs-m68knommu-make-timer-interrupt-non-threaded.patch:
  Linux-RT 2.6.26-RT.
- patches.rt/preempt-realtime-mm.patch~: Linux-RT 2.6.26-RT.
- patches.rt/raw-spinlocks-for-nmi-print.patch: Linux-RT
  2.6.26-RT.
- patches.rt/revert-preempt-bkl-revert.patch: Linux-RT 2.6.26-RT.
- patches.rt/rtmutex-debug-fix.patch: Linux-RT 2.6.26-RT
   rtmutex-debug-fix.patch.
- patches.rt/rt-mutex-namespace.patch: Linux-RT 2.6.26-RT
   rt-mutex-namespace.patch.
- patches.rt/rt-mutex-use-inline.patch: Linux-RT 2.6.26-RT
   rt-mutex-cleanup.patch.
- patches.rt/rt-rwlock-conservative-locking.patch: Linux-RT
  2.6.26-RT
   rwlock: be more conservative in locking reader_lock_count.
- patches.rt/rwlock-pi-lock-reader.patch: Linux-RT 2.6.26-RT.
- patches.rt/rwlock-protect-reader_lock_count.patch: Linux-RT
  2.6.26-RT.
- patches.rt/rwlock-slowunlock-mutex-fix2.patch: Linux-RT
  2.6.26-RT.
- patches.rt/rwlock-slowunlock-mutex-fix.patch: Linux-RT
  2.6.26-RT.
- patches.rt/rwlock-torture-no-rt.patch: Linux-RT 2.6.26-RT
   rwlock: fix torture test to handle non-rt.
- patches.rt/sched-fix-dequeued-race.patch: Linux-RT 2.6.26-RT
   sched-fix-dequeued-race.patch.
- patches.rt/serial-locking-rt-cleanup.patch~: Linux-RT 2.6.26-RT.
- patches.rt/sub-dont-disable-irqs.patch: Linux-RT 2.6.26-RT
   rt: dont disable irqs in usb.
- patches.rt/trace-do-not-wakeup-when-irqs-disabled.patch:
  Linux-RT 2.6.26-RT
   trace-do-not-wakeup-when-irqs-disabled.patch.
- patches.rt/trace-ktime-scalar.patch: Linux-RT 2.6.26-RT
   ftrace: print ktime values in readable form.
- patches.rt/warn-on-rt-scatterlist.patch: Linux-RT 2.6.26-RT
   remove warn on for scatterlist in preempt rt.

-------------------------------------------------------------------
Tue Jul 29 17:25:34 CEST 2008 - trenn@suse.de

- patches.arch/acpi_thermal_passive_blacklist.patch: Avoid
  critical temp shutdowns on specific ThinkPad T4x(p) and R40
  (https://bugzilla.novell.com/show_bug.cgi?id=333043).
- patches.fixes/acpi_use_acpi_exception.patch: ACPI dock/bay:
  Use ACPI_EXCEPTION instead of printk(KERN_ERR.
- patches.suse/acpi_provide_non_windows_osi_boot_param.patch:
  ACPI: Provide a spec conform OSI interface to the BIOS.

-------------------------------------------------------------------
Tue Jul 29 00:04:40 CEST 2008 - bphilips@suse.de

- rpm/kernel-binary.spec.in: uvcvideo merged.  Add Obsoletes.

-------------------------------------------------------------------
Fri Jul 25 16:39:22 CEST 2008 - mszeredi@suse.cz

- supported.conf: Mark fuse as supported.

-------------------------------------------------------------------
Thu Jul 24 19:26:38 CEST 2008 - gregkh@suse.de

- Enable CONFIG_MARKERS

-------------------------------------------------------------------
Thu Jul 24 19:21:20 CEST 2008 - gregkh@suse.de

- Enable CONFIG_SECURITY_SELINUX

-------------------------------------------------------------------
Thu Jul 24 14:53:34 CEST 2008 - agruen@suse.de

- Fix for using relative paths in /usr/src/linux-obj/$arch/
  $flavor/Makefile (bnc#409982).

-------------------------------------------------------------------
Fri Jul 18 10:33:14 CEST 2008 - hare@suse.de

- Update config files for S/390.

-------------------------------------------------------------------
Thu Jul 17 22:55:40 CEST 2008 - bwalle@suse.de

- patches.fixes/show-OSRELEASE-in-VMCOREINFO.diff:
  kdump: Report actual value of VMCOREINFO_OSRELEASE in VMCOREINFO

-------------------------------------------------------------------
Thu Jul 17 18:33:20 CEST 2008 - jeffm@suse.de

- rpm/kernel-module-subpackage: Removed Supplements handling
  entirely. Use preamble instead.

-------------------------------------------------------------------
Thu Jul 17 17:48:49 CEST 2008 - jbeulich@novell.com

- patches.xen/xen3-patch-2.6.26: Fix 32-bit build.

-------------------------------------------------------------------
Thu Jul 17 15:49:45 CEST 2008 - jbeulich@novell.com

- Update Xen patches for 2.6.26.
- patches.xen/540-blkif-nr-segments-check.patch: Delete.
- patches.xen/560-x86_64-no-irq-affinity-break-msg.patch: Delete.
- patches.xen/xen3-patch-2.6.25.1: Delete.
- Update i386 and x86-64 config files.
- config.conf: Re-enable Xen configs.

-------------------------------------------------------------------
Thu Jul 17 13:35:29 CEST 2008 - jbeulich@novell.com

- patches.fixes/seccomp-disable-tsc-option: Also handle x86-64 (191123).
- Update x86-64 config files.
- patches.suse/raw_device_max_minors_param.diff: Fix uninitialized
  return value.
- patches.apparmor/remove_suid.diff: Also handle fuse.
- supported.conf: Add e1000e, rtc-core, rtc-lib, and rtc-cmos.

-------------------------------------------------------------------
Mon Jul 14 18:51:03 CEST 2008 - jeffm@suse.de

- patches.kernel.org/fsl-diu-fb-compile-fix: Delete.

-------------------------------------------------------------------
Mon Jul 14 18:19:08 CEST 2008 - olh@suse.de

- disable unused fsl-diu-fb driver

-------------------------------------------------------------------
Mon Jul 14 17:23:40 CEST 2008 - jeffm@suse.de

- Updated to 2.6.26-final.

-------------------------------------------------------------------
Mon Jul 14 11:24:42 CEST 2008 - bwalle@suse.de

- patches.fixes/move-crashkernel-reservation.diff:
  x86: Move crashkernel reservation before dma32_reserve_bootmem().

-------------------------------------------------------------------
Mon Jul 14 08:04:25 CEST 2008 - rgoldwyn@suse.de

- Enable patches.suse/convert-novfs-to-open-soure-coding-standards.patch
  Fix oops in novfs_daemon_lib_ioctl

-------------------------------------------------------------------
Fri Jul 11 19:22:27 CEST 2008 - jeffm@suse.de

- Updated squashfs to v3.3. (bnc#373285)

-------------------------------------------------------------------
Thu Jul 10 20:36:45 CEST 2008 - jeffm@suse.de

- Update config files: Enable raw devices on s390.

-------------------------------------------------------------------
Thu Jul 10 15:59:36 CEST 2008 - jack@suse.cz

- patches.suse/raw_device_max_minors_param.diff: Allow setting
  of number of raw devices as a module parameter (FATE 302178).

-------------------------------------------------------------------
Thu Jul 10 01:12:00 CEST 2008 - jeffm@suse.de

- patches.kernel.org/fsl-diu-fb-compile-fix: fsl-diu-fb:
  compile fix.

-------------------------------------------------------------------
Wed Jul  9 22:59:14 CEST 2008 - jeffm@suse.de

- patches.suse/kdb-common: Removed obsolete file_lock_operations
  printing.

-------------------------------------------------------------------
Wed Jul  9 22:58:15 CEST 2008 - jeffm@suse.de

- patches.fixes/reiserfs-discard-xattr-prealloc: Upstreamed with
  -git5.

-------------------------------------------------------------------
Wed Jul  9 22:49:38 CEST 2008 - jeffm@suse.de

- patches.fixes/reiserfs-discard-xattr-prealloc: reiserfs:
  discard prealloc in reiserfs_delete_inode (bnc#389656).

-------------------------------------------------------------------
Wed Jul  9 22:11:34 CEST 2008 - jeffm@suse.de

- Updated to 2.6.26-rc9-git5.
  - Eliminated 2 patches.

-------------------------------------------------------------------
Wed Jul  9 18:00:11 CEST 2008 - jbohac@suse.cz

- Update config files.
- patches.suse/netfilter-ip_conntrack_slp.patch: connection
  tracking helper for SLP (fate#301134).

-------------------------------------------------------------------
Wed Jul  9 09:43:49 CEST 2008 - olh@suse.de

- enable PHYP-assisted OS dump (fate#304131)

-------------------------------------------------------------------
Mon Jul  7 16:56:43 CEST 2008 - trenn@suse.de

- patches.fixes/acpi_thermal_passive_cleanup.patch: Delete.

-------------------------------------------------------------------
Wed Jul  2 15:02:17 CEST 2008 - jkosina@suse.de

- patches.fixes/input-add-gericom-bellagio-to-nomux.patch: Input:
  add Gericom Bellagio to nomux blacklist (bnc#404892).

-------------------------------------------------------------------
Wed Jul  2 11:53:53 CEST 2008 - jkosina@suse.de

- patches.fixes/input-add-acer-aspire-1360-to-nomux.patch: Input:
  add Acer Aspire 1360 to nomux blacklist (bnc#216857).

-------------------------------------------------------------------
Wed Jul  2 05:55:16 CEST 2008 - jeffm@suse.de

- patches.apparmor/__d_path-keep-connected.diff
  patches.apparmor/mount-consistent-__d_path.diff
  patches.suse/kdb-ia64: Edited to apply with --fuzz=0
- Added --fuzz=0 (-F0) to sequence-patch.sh and spec files

-------------------------------------------------------------------
Fri Jun 27 16:18:50 CEST 2008 - bwalle@suse.de

- rpm/kernel-binary.spec.in: don't generate the makedumpfile.config
  any more, the new kernel, kexec-tools and makedumpfile is able to
  extract that information from the running kernel and pass it
  as ELF NOTE (in /proc/vmcore)

-------------------------------------------------------------------
Thu Jun 26 17:12:27 CEST 2008 - olh@suse.de

- add patches.arch/ppc-ibmebus-modalias.patch
  autoload ehea and ehca (bnc#394602 - LTC44938)

-------------------------------------------------------------------
Thu Jun 26 02:39:09 CEST 2008 - sdietrich@suse.de

- RT:  Update config files - enable CONFIG_CGROUPS

-------------------------------------------------------------------
Thu Jun 26 02:35:07 CEST 2008 - sdietrich@suse.de

- Update config files - enable CPUSETs support:
	CONFIG_CGROUPS, CONFIG_CGROUP_NS, CONFIG_CGROUP_DEVICE,
	CONFIG_CPUSET, CONFIG_CGROUP_CPUACCT, 
	CONFIG_RESOURCE_COUNTERS, CONFIG_MM_OWNER,
	CONFIG_CGROUP_MEM_RES_CTLR, CONFIG_PROC_PID_CPUSET
- debug only: CONFIG_CGROUP_DEBUG

-------------------------------------------------------------------
Thu Jun 26 00:43:02 CEST 2008 - jeffm@suse.de

- Updated to 2.6.26-rc8
  - Eliminated 1 patch.

-------------------------------------------------------------------
Wed Jun 25 23:05:22 CEST 2008 - jeffm@suse.de

- rpm/kernel-module-subpackage: Added Supplements tag copying and added
                                coreutils and grep to Requires
- rpm/macros.kernel-source: Added kernel-syms to BuildRequires

-------------------------------------------------------------------
Wed Jun 25 15:28:14 CEST 2008 - olh@suse.de

- enable 64K pages in config ppc64 (fate#304100)
- enable up to 1024 cpus in config ppc64 (fate#304180)
- enable up to 4 cpus in config kdump
- enable powermanagement in config ppc64
- enable cell be cpufreq

-------------------------------------------------------------------
Wed Jun 25 14:40:35 CEST 2008 - jdelvare@suse.de

- supported.conf: Update the list of i2c bus drivers.
  - i2c-isa is gone.
  - i2c-i810, i2c-prosavage and i2c-savage4 are deprecated and will
    be removed soon, mark as unsupported.
  - i2c-voodoo3 has very limited usefulness, mark as unsupported.
  - i2c-powermac is new, mark as supported.
- supported.conf: Update the list of i2c chip drivers.
  - ds1337, ds1374, rtc8564 and x1205 are gone (RTC drivers, moved
    to drivers/rtc).
  - pca9539, pcf8574 and pcf8575 are deprecated (new GPIO drivers
    exist in drivers/gpio), mark as unsupported.
  - ds1682, max6875 and tsl2550 are new, mark as supported.

-------------------------------------------------------------------
Wed Jun 25 14:19:51 CEST 2008 - jdelvare@suse.de

- supported.conf: Add two new hwmon drivers (dme1737 and thmc50,
  both unsupported.)
- supported.conf: Mark hwmon and hwmon-vid as supported. These are
  simple, software-only utility modules, it makes little sense
  to taint the kernel just because they are loaded.

-------------------------------------------------------------------
Mon Jun 23 17:34:28 CEST 2008 - tiwai@suse.de

- disable CONFIG_SND_PCSP as it conflicts with input pcspkr and
  disturbs the order of sound devices

-------------------------------------------------------------------
Mon Jun 23 16:52:02 CEST 2008 - agruen@suse.de

- genksyms: add support for checking against a reference ABI.

-------------------------------------------------------------------
Wed Jun 18 18:31:07 CEST 2008 - jeffm@suse.de

- Updated to 2.6.26-rc6-git5.
  - Eliminated 2 patches.

-------------------------------------------------------------------
Fri Jun 13 19:04:21 CEST 2008 - jeffm@suse.de

- Removed kABI reference symbols
- Restored make-symsets check for ignoring/tolerating kABI changes.

-------------------------------------------------------------------
Fri Jun 13 17:01:21 CEST 2008 - jeffm@suse.de

- Update config files (vanilla).

-------------------------------------------------------------------
Fri Jun 13 16:54:57 CEST 2008 - jeffm@suse.de

- Update config files.

-------------------------------------------------------------------
Fri Jun 13 16:39:54 CEST 2008 - jeffm@suse.de

- Updated to 2.6.26-rc6-git1.
  - Eliminated 2 patches.

-------------------------------------------------------------------
Thu Jun 12 20:58:03 CEST 2008 - sdietrich@suse.de

- config.conf: Suppress RT until forward-port is complete

-------------------------------------------------------------------
Thu Jun 12 16:42:18 CEST 2008 - jeffm@suse.de

- patches.drivers/libata-ata_piix-macbook-fix: Delete.

-------------------------------------------------------------------
Thu Jun 12 10:07:36 CEST 2008 - olh@suse.de

- update ps3 config, disable unused drivers
- disable patches.arch/ppc-efika-slowdown.patch

-------------------------------------------------------------------
Thu Jun 12 07:52:35 CEST 2008 - jeffm@suse.de

- Updated to 2.6.26-rc5-git5.
  - Eliminated 91 patches.
  - Disabled OCFS2 userspace heartbeat.
  - Disabled Xen.

-------------------------------------------------------------------
Thu Jun 12 01:44:21 CEST 2008 - sdietrich@suse.de

Build fix: drop patches merged into 2.6.25.5
- patches.rt/x86-fix-tsc-cyc2ns-crap.patch: Delete.
- patches.rt/x86-prepare-to-fix-32bit-sched-clock-crap.patch:
  Delete.
- patches.rt/x86-fix-32bit-sched-clock-crap.patch: Delete.

Update to 2.6.25-RT6:
- Update config files: enable (M) CONFIG_RWLOCK_TORTURE_TEST

Resolve conflicts:
- patches.rt/preempt-realtime-x86_64.patch: Linux-RT 2.6.25.4-RT.

Add:
- patches.rt/trace-eip2ip.patch: Re: 2.6.25.4-rt4 Compile Fix.
- patches.rt/rwlock-prio-fix.patch: rwlock: reset prio on unlocks
  and wakeups.
- patches.rt/rwlock-fixes.patch: rwlock: fix pi_list race
  conditions.
- patches.rt/event-trace-hrtimer-trace.patch: event-tracer:
  add clockevent trace.
- patches.rt/rwlock-torture.patch: rwlock: rwlock torture test.
- patches.rt/ftrace-wakeup-rawspinlock.patch: ftrace: user raw
  spin lock for wakeup function trace.
- patches.rt/radix-tree-lockdep-plus1.patch: lockdep: add +1 to
  radix tree array.
- patches.rt/sched-cpupri-hotplug-support.patch: sched: fix
  cpupri hotplug support.
- patches.rt/sched-cpupri-priocount.patch: sched: fix cpupri
  priocount.
- patches.rt/ftrace-hotplug-fix.patch: ftrace: cpu hotplug fix.

-------------------------------------------------------------------
Wed Jun 11 22:23:24 CEST 2008 - agruen@suse.de

- rpm/make-symsets: update to the latest version which will ignore
  symset changes if the symset includes a symbol marked to be
  ignored.

-------------------------------------------------------------------
Wed Jun 11 21:50:14 CEST 2008 - agruen@suse.de

- rpm/kernel-binary.spec.in: only generate symsets for kernels
  with CONFIG_MODULES=y.
- rpm/macros.kernel-source: remove the ps3 specific check: we
  really want to check whether the kernel mas modules enabled,
  which is covered by the symsets check already now.

-------------------------------------------------------------------
Wed Jun 11 19:53:13 CEST 2008 - gregkh@suse.de

- patches.drivers/usb-don-t-use-reset-resume-if-drivers-don-t-support-it.patch:
  USB: don't use reset-resume if drivers don't support it.

-------------------------------------------------------------------
Wed Jun 11 19:45:26 CEST 2008 - gregkh@suse.de

- comment out
  patches.suse/convert-novfs-to-open-soure-coding-standards.patch in the
  series file as it is reported to fail some regression tests.

-------------------------------------------------------------------
Wed Jun 11 01:03:17 CEST 2008 - gregkh@suse.de

- patches.suse/convert-novfs-to-open-soure-coding-standards.patch:
  Convert novfs to open soure coding standards.

-------------------------------------------------------------------
Mon Jun  9 23:56:14 CEST 2008 - gregkh@suse.de

- patches.fixes/mptbase-vmware-fix: Delete as it's not needed anymore

-------------------------------------------------------------------
Mon Jun  9 23:55:21 CEST 2008 - gregkh@suse.de

- refresh patches to apply cleanly

-------------------------------------------------------------------
Mon Jun  9 22:51:15 CEST 2008 - gregkh@suse.de

- Update to 2.6.25.6
  - loads of bugfixes
  - remove the following patches that were already included in this release:
    - patches.arch/cpufreq_fix_acpi_driver_on_BIOS_changes.patch
    - patches.drivers/libata-force-hardreset-if-link-pm
    - patches.fixes/input-hid-apple-numlock-emulation.patch
    - patches.arch/check-for-acpi-resource-conflicts-in-i2c-bus-drivers.patch

-------------------------------------------------------------------
Mon Jun  9 21:32:01 CEST 2008 - gregkh@suse.de

- patches.drivers/usb-sierra-option.patch: USB: update sierra
  and option device ids (bnc#374637).

-------------------------------------------------------------------
Mon Jun  9 17:22:09 CEST 2008 - teheo@suse.de

- patches.drivers/libata-ahci-mcp65-workarounds: ahci: workarounds
  for mcp65 (bnc#398573).

-------------------------------------------------------------------
Mon Jun  9 12:07:02 CEST 2008 - jkosina@suse.de

- patches.fixes/input-i8042-add-ctr-resume-timeout.patch: Input:
  add retry logic to resume with respect to CTR (bnc#351119).

-------------------------------------------------------------------
Sat Jun  7 01:51:16 CEST 2008 - gregkh@suse.de

- Update to 2.6.25.5.
  - fixes CVE-2008-1673

-------------------------------------------------------------------
Fri Jun  6 12:15:17 CEST 2008 - tiwai@suse.de

- add missing patches.rt/ftrace-add-nr_syscalls.patch for fixing
  i386-rt_debug

-------------------------------------------------------------------
Thu Jun  5 12:17:55 CEST 2008 - jbeulich@novell.com

- patches.xen/xen3-patch-2.6.22,
  patches.xen/xen3-patch-2.6.23,
  patches.xen/xen3-patch-2.6.24,
  patches.xen/xen3-patch-2.6.25: netfront (bnc#394575) and page table
  handling (bnc#396858) fixes.
- patches.xen/540-blkif-nr-segments-check.patch: Avoid theoretical
  TOCTTOU bug in block backend nr_segments checking.
- patches.xen/560-x86_64-no-irq-affinity-break-msg.patch: x86_64:
  Remove warning message about 'Breaking affinity for irq'.
- patches.xen/xen-netfront-flip-prod: fix updating of req_prod_pvt
  in the receive ring for the flipping case.

-------------------------------------------------------------------
Wed Jun  4 13:44:06 CEST 2008 - jblunck@suse.de

- patches.drivers/libata-acpi-fix-hotplug: Don't call ata_port_freeze()
  in ata_acpi_detach_device().

-------------------------------------------------------------------
Wed Jun  4 13:12:47 CEST 2008 - schwab@suse.de

- Don't clean asm-offsets.h.

-------------------------------------------------------------------
Wed Jun  4 11:37:34 CEST 2008 - jjohanse@suse.de

- patches.apparmor/apparmor-module_interface.diff: AppArmor:
  Update patch to properly set profile name_table size (bnc#396993)

-------------------------------------------------------------------
Wed Jun  4 00:29:39 CEST 2008 - jkosina@suse.de

- patches.fixes/input-add-amilo-pro-v-to-nomux.patch: Add
  Fujitsu-Siemens Amilo Pro 2010 and 2030 to nomux list
  (bnc#345699 bnc#389169)

-------------------------------------------------------------------
Tue Jun  3 18:56:44 CEST 2008 - tiwai@suse.de

- patches.drivers/alsa-hda-realtek-auto-resume-fix: hda - Fix
  resume of auto-config mode with Realtek codecs (bnc#385473).

-------------------------------------------------------------------
Tue Jun  3 17:59:41 CEST 2008 - bphilips@suse.de

Backport: e1000e for montevina systems
- patches.drivers/e1000e-backport-0001-remove-no-longer-used-e1000e_read_nvm_spi.patch:
  e1000e: remove no longer used e1000e_read_nvm_spi.
- patches.drivers/e1000e-backport-0002-remove-irq_sem.patch:
  e1000e: remove irq_sem.
- patches.drivers/e1000e-backport-0003-rename-mc_addr_list_update.patch:
  e1000e: rename mc_addr_list_update.
- patches.drivers/e1000e-backport-0004-reorganize-PHY-and-flow-control-interface.patch:
  e1000e: reorganize PHY and flow control interface.
- patches.drivers/e1000e-backport-0005-Make-arrays-out-of-these-Rx-Tx-registers.patch:
  e1000e: Make arrays out of these Rx/Tx registers.
- patches.drivers/e1000e-backport-0006-rename-a-few-functions.patch:
  e1000e: rename a few functions.
- patches.drivers/e1000e-backport-0007-cleanup-several-stats-issues.patch:
  e1000e: cleanup several stats issues.
- patches.drivers/e1000e-backport-0008-Fix-HW-Error-on-es2lan-ARP-capture-issue-by.patch:
  e1000e: Fix HW Error on es2lan, ARP capture issue by BMC.
- patches.drivers/e1000e-backport-0009-Add-support-for-BM-PHYs-on-ICH9.patch:
  e1000e: Add support for BM PHYs on ICH9.

-------------------------------------------------------------------
Mon Jun  2 17:20:17 CEST 2008 - tiwai@suse.de

- patches.drivers/alsa-hda-vt1708-pcm-noise-fix: Delete.
- patches.drivers/alsa-hda-backport-2.6.26-rc4: Backport ALSA
  HDA-Intel patches from 2.6.26-rc4 (bnc#390473).

-------------------------------------------------------------------
Mon Jun  2 17:02:50 CEST 2008 - tiwai@suse.de

- patches.drivers/alsa-asus-a9t-fix: ac97 - Fix ASUS A9T laptop
  output (bnc#363987).

-------------------------------------------------------------------
Mon Jun  2 17:01:02 CEST 2008 - jeffm@suse.de

- patches.fixes/reiserfs-prealloc-fix: reiserfs: Use list_del_init
  in use_preallocated_list_if_available (bnc#378095).

-------------------------------------------------------------------
Mon Jun  2 12:26:25 CEST 2008 - tiwai@suse.de

- patches.drivers/alsa-hp2133-mic-fix: hda - Fix mic input on
  HP2133 (bnc#388540).

-------------------------------------------------------------------
Mon Jun  2 12:07:08 CEST 2008 - tiwai@suse.de

- patches.drivers/alsa-emu10k1-audigy2-digital-fix: emu10k1 - Fix
  inverted Analog/Digital mixer switch on Audigy2 (bnc#396204).

-------------------------------------------------------------------
Sat May 31 08:08:56 CEST 2008 - sdietrich@suse.de

RT: Update to 2.5.25.4-rt4 (refreshed patches suppressed)
- Update config files.
Added:
- patches.rt/adapt-remove-extra-try-to-lock.patch
- patches.rt/adaptive-adjust-pi-wakeup.patch
- patches.rt/adaptive-earlybreak-on-steal.patch
- patches.rt/adaptive-optimize-rt-lock-wakeup.patch
- patches.rt/adaptive-task-oncpu.patch
- patches.rt/arm-fix-compile-error-trace-exit-idle.patch
- patches.rt/arm-omap-02.patch
- patches.rt/arm-omap-03.patch
- patches.rt/arm-omap-04.patch
- patches.rt/arm-omap-05.patch
- patches.rt/fix_vdso_gtod_vsyscall64_2.patch
- patches.rt/ftrace-compile-fixes.patch
- patches.rt/ftrace-disable-daemon.patch
- patches.rt/ftrace-dont-trace-markers.patch
- patches.rt/ftrace-fix-header.patch
- patches.rt/ftrace-function-record-nop.patch
- patches.rt/ftrace-print-missing-cmdline.patch
- patches.rt/ftrace-record-comm-on-ctrl.patch
- patches.rt/ftrace-safe-traversal-hlist.patch
- patches.rt/ftrace-trace-sched.patch
- patches.rt/ftrace-update-cnt-stat-fix.patch
- patches.rt/git-ignore-module-markers.patch
- patches.rt/git-ignore-script-lpp.patch
- patches.rt/lockdep-avoid-fork-waring.patch
- patches.rt/lockstat-fix-contention-points.patch
- patches.rt/lockstat-output.patch
- patches.rt/nmi-show-regs-fix.patch
- patches.rt/preempt-realtime-ftrace-disable-ftraced.patch
- patches.rt/realtime-preempt-warn-about-tracing.patch
- patches.rt/rtmutex-rwlock-cmpxchg-typecast.patch
- patches.rt/rwlock-implement-downgrade-write.patch
- patches.rt/rwlocks-fix-no-preempt-rt.patch
- patches.rt/sched-fix-rt-task-wakeup.patch
- patches.rt/sched-fix-sched-fair-wakeup.patch
- patches.rt/sched-nr-migrate-lower-default-preempt-rt.patch
- patches.rt/sched-prioritize-non-migrating-rt-tasks.patch
- patches.rt/sched-wake_up_idle_cpu-rt.patch
- patches.rt/trace_hist-divzero.patch
- patches.rt/trace_hist-latediv.patch
- patches.rt/x86-delay-enable-preempt-tglx.patch
Removed:
- patches.rt/rtmutex-optimize-wakeup.patch
- patches.rt/rtmutex-adjust-pi_lock-usage-in-wakeup.patch
- patches.rt/rtmutex-remove-extra-try.patch
- patches.rt/ftrace-remove-print-of-max.patch

-------------------------------------------------------------------
Thu May 29 17:21:04 CEST 2008 - sdietrich@suse.de

RT: Update IBM EDAC and PRTM 
- Update config files.
- patches.rt/drivers-edac-add-support-for-HS21XM-SMI-remediation:
  Add support for HS21XM SMI Remediation to the 2.6.22-based
  SLERT kernel.
- patches.rt/drivers-edac-add-support-for-HS21_LS21-SMI-remediation:
  Add support for HS21/LS21 SMI Remediation to the 2.6.22-based
  SLERT kernel.
- patches.rt/drivers-edac-i5000-turn-off-unsupported-check:
  Turn off unsupported EDAC check on the i5000 controller.
- patches.rt/drivers-edac-prevent-potential-printk-storm:
  Prevent potential EDAC printk storm.
- patches.rt/drivers-edac-test_device.patch:
  edac-2.6.23-to-2.6.22.patch back-port.
- patches.rt/drivers-edac-new-k8-rev-f.patch:
  edac-2.6.23-to-2.6.22.patch back-port.
- patches.rt/drivers-edac-add-sysfs_notify-calls.patch:
  edac-2.6.23-to-2.6.22.patch back-port.
- patches.rt/drivers-edac-new-amd64.patch:
  drivers-edac-new-amd64.patch (revision 108).
Obsolete:
- patches.rt/add-support-for-HS21_LS21-SMI-remediation: Delete.
- patches.rt/add-support-for-HS21XM-SMI-remediation: Delete.
- patches.rt/prevent-potential-EDAC-printk-storm: Delete.

-------------------------------------------------------------------
Thu May 29 15:21:55 CEST 2008 - teheo@suse.de

- patches.drivers/libata-ata_piix-macbook-fix: ata_piix: fix
  macbook ich8m problems (bnc#395407).

-------------------------------------------------------------------
Thu May 29 12:09:07 CEST 2008 - agruen@suse.de

- Obsolete some KMPs which have been integrated into mainline
  meanwhile (bnc#357799).

-------------------------------------------------------------------
Thu May 29 10:52:22 CEST 2008 - jbeulich@novell.com

- supported.conf: Mark 8250_pnp as supported.

-------------------------------------------------------------------
Wed May 28 16:17:32 CEST 2008 - teheo@suse.de

- patches.drivers/libata-acpi-fix-hotplug: libata: Handle bay
  devices in dock stations (bnc#390822 bnc#395082).

-------------------------------------------------------------------
Wed May 28 11:23:56 CEST 2008 - jkosina@suse.de

- patches.fixes/input-add-i8042-nopnp-for-D845PESV.patch: Input:
  Add i8042.nopnp for Intel D845PESV (bnc#386952).

-------------------------------------------------------------------
Mon May 26 15:13:29 CEST 2008 - sdietrich@suse.de

RT: Update to 2.6.25.4-rt3 - add RWSEM / RWLOCK patches:
- patches.rt/rt-mutex-core.patch: Linux-RT 2.6.25.4-RT3.
- patches.rt/multi-reader-account.patch: map tasks to reader
  locks held.
- patches.rt/multi-reader-limit.patch: implement reader limit
  on read write locks.
- patches.rt/multi-reader-lock-account.patch: map read/write
  locks back to their readers.
- patches.rt/multi-reader-pi.patch: read lock Priority Inheritance
  implementation.
- patches.rt/native-sched-clock-booboo.patch: Re: 2.6.25.4-rt2
  (native_sched_clock() booboo).
- patches.rt/rwlocks-default-nr-readers-nr-cpus.patch:
- patches.rt/rwlocks-multiple-readers.patch: implement rwlocks
  management.
- patches.rt/rwsems-multiple-readers.patch: add framework for
  multi readers on rwsems.

-------------------------------------------------------------------
Mon May 26 13:46:10 CEST 2008 - olh@suse.de

- add patches.arch/ppc-efika-slowdown.patch
  slow down hot code paths to avoid hangs during install (bnc#374309)

-------------------------------------------------------------------
Sun May 25 09:04:28 CEST 2008 - tiwai@suse.de

- Update config files: forgot to update vanilla kernel configs

-------------------------------------------------------------------
Sat May 24 18:35:05 CEST 2008 - tiwai@suse.de

- Update config files: disable group scheduler for normal kernels
  for openSUSE 11.0, too (this should be enabled again later for
  11.1 once after the bugs get fixed...)

-------------------------------------------------------------------
Fri May 23 14:01:07 CEST 2008 - tiwai@suse.de

- patches.drivers/alsa-hda-dma-pos-fix: hda - Fix DMA position
  inaccuracy (bnc#362775, bnc#364421).
- patches.drivers/alsa-hda-vt1708-pcm-noise-fix: hda - Fix noise
  on VT1708 codec (bnc#390473).

-------------------------------------------------------------------
Fri May 23 13:59:16 CEST 2008 - sdietrich@suse.de

RT: Update config files: Disable Group Scheduler

-------------------------------------------------------------------
Thu May 22 16:32:21 CEST 2008 - teheo@suse.de

- patches.drivers/libata-pmp-simg3726-nosrst: libata: SRST can't
  be trusted on PMP sil3726 (bnc#393456).

-------------------------------------------------------------------
Thu May 22 10:56:48 CEST 2008 - sdietrich@suse.de

RT: update config files: Disable SYSFS_DEPRECATED

-------------------------------------------------------------------
Thu May 22 10:10:53 CEST 2008 - teheo@suse.de

- patches.drivers/libata-pmp-detection-fixes: libata: fix a
  number of PMP detection problems (bnc#393456).  series.conf not
  updated.  Fix it.

-------------------------------------------------------------------
Thu May 22 10:08:13 CEST 2008 - teheo@suse.de

- patches.drivers/libata-pmp-detection-fixes: libata: fix a
  number of PMP detection problems (bnc#393456).

-------------------------------------------------------------------
Thu May 22 09:16:14 CEST 2008 - sdietrich@suse.de

RT: build fix 
- suppress adaptive locking patches that are not upstream.
- Update config files.

-------------------------------------------------------------------
Wed May 21 23:18:22 CEST 2008 - jblunck@suse.de

- patches.fixes/acpi-bay-cleanup-and-exit.patch: bay: Exit if
  notify handler cannot be installed (bnc#390822).

-------------------------------------------------------------------
Wed May 21 09:59:47 CEST 2008 - jbeulich@novell.com

- patches.xen/xen3-patch-2.6.25: Fix DomU boot issue.

-------------------------------------------------------------------
Wed May 21 09:00:29 CEST 2008 - oneukum@suse.de

- patches.drivers/ehci_fix_remote_wakeup_regression.diff: EHCI:
  fix remote-wakeup regression. (bnc#373128)

-------------------------------------------------------------------
Tue May 20 17:05:20 CEST 2008 - jblunck@suse.de

- doc/novell-kmp/novell-example-1.1.tar.bz2,
  doc/novell-kmp/novell-example.spec: Fix example spec and Kbuild
  because EXTRA_CFLAGS isn't taken from the environment anymore.

-------------------------------------------------------------------
Tue May 20 14:29:55 CEST 2008 - sdietrich@suse.de

- Update config files: SLERT compatibility: SYSFS_DEPRECATED

-------------------------------------------------------------------
Tue May 20 14:12:40 CEST 2008 - sdietrich@suse.de

RT: Update to 2.5.25.4-rt2 (refreshed patches suppressed)

Add: 
- patches.rt/rtmutex-adaptive-locks.patch: adaptive real-time
  lock support.
- patches.rt/x86-fix-32bit-sched-clock-crap.patch: x86: disable TSC 
  for sched_clock() when calibration failed
- patches.rt/x86-fix-tsc-cyc2ns-crap.patch: x86: fix setup of cyc2ns 
  in tsc_64.c.
- patches.rt/x86-prepare-to-fix-32bit-sched-clock-crap.patch:
  x86: distangle user disabled TSC from unstable
- patches.rt/adaptive-spinlock-lite-v2.patch: adaptive spinlocks
  lite.
- patches.rt/rtmutex-remove-xchg.patch: rtmutex - remove double
  xchg.

Update:
- patches.rt/rtmutex-rearrange.patch: rearrange
  rt_spin_lock_slowlock sleeping code.

Resolve Conflicts:
- patches.rt/rtmutex-lateral-steal.patch: allow rt-mutex
  lock-stealing to include lateral priority.

- Update config files.

-------------------------------------------------------------------
Mon May 19 17:32:26 CEST 2008 - sdietrich@suse.de

RT: Adaptive locking patches:
- patches.rt/rtmutex-lateral-steal.patch: allow rt-mutex
  lock-stealing to include lateral priority.
- patches.rt/rtmutex-lateral-steal-sysctl.patch: sysctl for
  runtime-control of lateral mutex stealing.
- patches.rt/rtmutex-rearrange.patch: rearrange
  rt_spin_lock_slowlock sleeping code.
- patches.rt/rtmutex-adaptive-locks.patch: adaptive real-time
  lock support.
- patches.rt/rtmutex-adaptive-timeout.patch: add a timeout
  mechanism to adaptive-locking.
- patches.rt/rtmutex-optimize-wakeup.patch: optimize rt lock
  wakeup.
- patches.rt/rtmutex-adjust-pi_lock-usage-in-wakeup.patch:
  adjust pi_lock usage in wakeup.
- patches.rt/rtmutex-remove-extra-try.patch: remove the extra
  call to try_to_take_lock.
- Update config files:
	CONFIG_RTLOCK_LATERAL_STEAL=y
	CONFIG_ADAPTIVE_RTLOCK=y
	CONFIG_IBM_RTL (disable temporarily to address build error)

-------------------------------------------------------------------
Mon May 19 16:51:58 CEST 2008 - tiwai@suse.de

- Update config files (missing for rt*).

-------------------------------------------------------------------
Mon May 19 16:35:40 CEST 2008 - tiwai@suse.de

- patches.drivers/alsa-hda-backport-2.6.25-rc3: Backport ALSA
  HDA-Intel patches from 2.6.25-rc3 (bnc#390473, bnc#386422,
  bnc#385473).
- patches.drivers/alsa-intel8x0-8ch: intel8x0 - Add support of
  8 channel sound.
- patches.drivers/alsa-mixer-oss-map-fix: Add more fallbacks to
  OSS PHONEOUT mixer map.
- patches.drivers/alsa-usb-audio-disconnect-oops-fix: Fix Oops
  with usb-audio reconnection.
- patches.drivers/alsa-hda-intel-new-ati-id: Delete.
- patches.drivers/alsa-hda-intel-new-nvidia-id: Delete.
- patches.drivers/alsa-hda-intel-use-PCI_DEVICE: Delete.
- patches.drivers/alsa-dell-xps-m1330-hp-fix: Delete.
- Update config files.

-------------------------------------------------------------------
Mon May 19 14:04:42 CEST 2008 - jbeulich@novell.com

- Update Xen patches to c/s 524 and 2.6.25.4.
- patches.xen/xen-balloon-hvm-min: don't allow ballooning down
  a HVM domain below a reasonable limit (172482).
- patches.xen/xen-swiotlb-heuristics: adjust Xen's swiotlb
  default size setting.

-------------------------------------------------------------------
Mon May 19 13:46:20 CEST 2008 - jbeulich@novell.com

- patches.arch/acpi_thinkpad_introduce_acpi_root_table_boot_param.patch:
  Add missing list terminator for acpi_rsdt_dmi_table[] and move to
  __initdata.

-------------------------------------------------------------------
Mon May 19 12:41:27 CEST 2008 - sdietrich@suse.de

RT: SMI latency fixes from IBM.
- patches.rt/add-support-for-HS21_LS21-SMI-remediation: [PATCH
  1/3] Add support for HS21/LS21 SMI Remediation.
- patches.rt/add-support-for-HS21XM-SMI-remediation: [PATCH 2/3]
  Add support for HS21XM SMI Remediation .
- patches.rt/prevent-potential-EDAC-printk-storm: [PATCH 3/3]
  Prevent potential EDAC printk storm.
- RT: Update config files.

-------------------------------------------------------------------
Mon May 19 11:55:02 CEST 2008 - agruen@suse.de

- patches.suse/nfs4acl-ext3.diff: Fix compilation error when
  CONFIG_EXT3_FS_NFS4ACL is off.

-------------------------------------------------------------------
Mon May 19 09:55:32 CEST 2008 - sdietrich@suse.de

- RT: Update config files.

-------------------------------------------------------------------
Mon May 19 09:38:42 CEST 2008 - trenn@suse.de

- patches.suse/acpi-dsdt-initrd-v0.9a-2.6.25.patch: ACPI:
  initramfs DSDT override support.
  -> Did not make it into 2.6.25 again...
- Update config files.

-------------------------------------------------------------------
Sun May 18 22:05:26 CEST 2008 - agruen@suse.de

- Update the nfs4acl patches (and split them out more explicitly).
  Export all new symbols als GPL only.
- patches.apparmor/parent-permission.diff: Rediff.

-------------------------------------------------------------------
Sun May 18 13:39:06 CEST 2008 - sdietrich@suse.de

- RT: Update config files.

-------------------------------------------------------------------
Sun May 18 12:55:58 CEST 2008 - sdietrich@suse.de

RT: update to 2.6.25.4-rt1 patch queue.

-------------------------------------------------------------------
Sun May 18 11:37:27 CEST 2008 - sdietrich@suse.de

RT cleanup: Remove unused/obsolete RT patches.

-------------------------------------------------------------------
Sun May 18 11:13:48 CEST 2008 - sdietrich@suse.de

- Update config files: update RT debug configs.
- config.conf: enable DEBUG flavors.

-------------------------------------------------------------------
Sat May 17 15:10:08 CEST 2008 - sdietrich@suse.de

Linux-RT 2.6.25-RT:
- Updated RT patch queue (not individually enumerated here)
- Update config files: RT
- config.conf: RT

-------------------------------------------------------------------
Fri May 16 20:42:15 CEST 2008 - gregkh@suse.de

- Update config files.
- patches.drivers/usb-add-option-hso-driver.patch: USB: add
  option hso driver.

-------------------------------------------------------------------
Fri May 16 20:31:36 CEST 2008 - gregkh@suse.de

- refresh patches due to fuzz

-------------------------------------------------------------------
Fri May 16 20:27:24 CEST 2008 - gregkh@suse.de

- patches.fixes/bluetooth-wake-up-properly-after-ide-timeout-expires.patch:
  bluetooth: wake up properly after ide timeout expires
  (bnc#390839).

-------------------------------------------------------------------
Fri May 16 11:23:14 CEST 2008 - olh@suse.de

- update patches.fixes/tg3-flowctrl.patch
  do not compare flow control settings in parallel detect mode

-------------------------------------------------------------------
Fri May 16 11:05:01 CEST 2008 - trenn@suse.de

- patches.arch/acpi_thinkpad_introduce_acpi_root_table_boot_param.patch:
  Introduce acpi_root_table=rsdt boot param and dmi list to
  force rsdt (http://bugzilla.kernel.org/show_bug.cgi?id=8246).
- patches.arch/acpi_thinkpad_introduce_acpica_rsdt_global_variable.patch:
  ACPICA: Add acpi_gbl_force_rsdt variable
  (http://bugzilla.kernel.org/show_bug.cgi?id=8246).
- patches.arch/acpi_thinkpad_remove_R40e_c-state_blacklist.patch:
  Remove R40e c-state blacklist
  (http://bugzilla.kernel.org/show_bug.cgi?id=8246).
- patches.arch/cpufreq_fix_acpi_driver_on_BIOS_changes.patch:
  CPUFREQ: Check against freq changes from the BIOS.

-------------------------------------------------------------------
Fri May 16 10:52:36 CEST 2008 - jblunck@suse.de

- patches.fixes/vfs-2.6.git-9bc300eae0400efdfae3fec3352896e10468a78f.patch:
  return to old errno choice for fix mkdir -p with ro-bind mounts

-------------------------------------------------------------------
Fri May 16 09:24:17 CEST 2008 - jblunck@suse.de

- rpm/kernel-{binary,source}.spec.in: use localversion and set
  KBUILD_BUILD_VERSION (used for Kernel:Vanilla)

-------------------------------------------------------------------
Thu May 15 17:37:22 CEST 2008 - gregkh@suse.de

- Update to final version of 2.6.25.4

-------------------------------------------------------------------
Thu May 15 16:19:15 CEST 2008 - jblunck@suse.de

- rpm/macros.kernel-source: Let KMPs fail when flavors_to_build is empty
- rpm/kernel-{dummy,source,syms,binary}.spec.in, scripts/tar-up.sh:
  fix release number changes introduced by bnc#271712 for OBS (bnc#378933)

-------------------------------------------------------------------
Thu May 15 14:23:53 CEST 2008 - olh@suse.de

- add patches.fixes/tg3-flowctrl.patch
  revert 'Fix supporting flowctrl code' to fix JS21 (bnc#390314)

-------------------------------------------------------------------
Wed May 14 19:09:54 CEST 2008 - oneukum@suse.de

- patches.drivers/appletouch_persist.diff: reset_resume and
  autosuspend for appletouch touchpads (bnc#388399).

-------------------------------------------------------------------
Wed May 14 18:51:50 CEST 2008 - oneukum@suse.de

- patches.drivers/appletouch_persist.diff: reset_resume and
  autosuspend for appletouch touchpads (bnc#388399).

-------------------------------------------------------------------
Wed May 14 15:46:40 CEST 2008 - teheo@suse.de

- patches.drivers/libata-force-hardreset-if-link-pm: libata:
  force hardreset if link is in powersave mode (bnc#381795).
- patches.drivers/libata-ahci-sb600-no-msi: ahci: SB600 ahci
  can't do MSI, blacklist that capability (bnc#384559).

-------------------------------------------------------------------
Tue May 13 23:55:51 CEST 2008 - gregkh@suse.de

- Update config files for vanilla targets

-------------------------------------------------------------------
Tue May 13 23:19:07 CEST 2008 - gregkh@suse.de

- Update to 2.6.25.4-rc1
  - lots of bug fixes

-------------------------------------------------------------------
Tue May 13 00:55:34 CEST 2008 - sdietrich@suse.de

Cleanup RT:
- patches.rt/*: Delete.

-------------------------------------------------------------------
Mon May 12 16:49:43 CEST 2008 - jkosina@suse.de

- patches.fixes/input-hid-apple-numlock-emulation.patch:
  HID: split Numlock emulation quirk from
  HID_QUIRK_APPLE_HAS_FN. (bnc#381764).

-------------------------------------------------------------------
Sat May 10 07:41:34 CEST 2008 - gregkh@suse.de

- Update to 2.6.25.3
  - fixes 2 security issues (one networking, one sparc, no CVE
    numbers issued just yet)

-------------------------------------------------------------------
Fri May  9 20:46:17 CEST 2008 - jeffm@suse.de

- patches.apparmor/fsetattr-restore-ia_file: vfs: restore ia_file
  for compatibility with external modules. (bnc#381259)

-------------------------------------------------------------------
Fri May  9 12:04:21 CEST 2008 - hare@suse.de

- patches.drivers/open-iscsi-git-update: Delete.
- patches.fixes/open-iscsi-nop-fixes: NOP timeout fixes.

-------------------------------------------------------------------
Thu May  8 23:04:48 CEST 2008 - gregkh@suse.de

- patches.kernel.org/v4l-dvb-patch-for-various-dibcom-based-devices.patch:
  V4L/DVB (7473): PATCH for various Dibcom based devices
  (bnc#381632).

-------------------------------------------------------------------
Thu May  8 20:59:42 CEST 2008 - gregkh@suse.de

- comment out vmware patch as it should no longer be needed

-------------------------------------------------------------------
Thu May  8 20:43:11 CEST 2008 - gregkh@suse.de

- rediff patches to apply cleanly.

-------------------------------------------------------------------
Thu May  8 20:35:09 CEST 2008 - gregkh@suse.de

- Update to 2.6.25.3-rc1
  - potential fix for increased power consumption and other bugs

-------------------------------------------------------------------
Thu May  8 12:26:19 CEST 2008 - sassmann@suse.de

- Update config file ppc64.
- patches.arch/ppc-ps3-ps3vram-mtd.patch: ps3vram driver that
  allows you to access the extra ~240MB of DDR video.

-------------------------------------------------------------------
Wed May  7 18:28:24 CEST 2008 - gregkh@suse.de

- patches.kernel.org/patch-2.6.25.1-2: Linux 2.6.25.2.
 - fixes CVE-2008-1669

-------------------------------------------------------------------
Tue May  6 23:45:08 CEST 2008 - schwab@suse.de

- suse-ppc32-mol-semaphore: fix mol for 2.6.26-rc1.

-------------------------------------------------------------------
Mon May  5 13:31:37 CEST 2008 - jack@suse.cz

  Bring UDF to state in 2.6.26-rc1 to support UDF 2.50.

- patches.suse/udf-10-simple-cleanup-of-truncate.c.patch: udf:
  simple cleanup of truncate.c (fate#303336).
- patches.suse/udf-11-truncate-create-function-for-updating-of-Alloc.patch:
  udf: truncate: create function for updating of Allocation Ext
  Descriptor (fate#303336).
- patches.suse/udf-12-replace-all-adds-to-little-endians-variables-wi.patch:
  udf: replace all adds to little endians variables with
  le*_add_cpu (fate#303336).
- patches.suse/udf-13-simplify-__udf_read_inode.patch: udf:
  simplify __udf_read_inode (fate#303336).
- patches.suse/udf-14-replace-udf_-_offset-macros-with-functions.patch:
  udf: replace udf_*_offset macros with functions (fate#303336).
- patches.suse/udf-15-convert-udf_count_free_bitmap-to-use-bitmap_wei.patch:
  udf: convert udf_count_free_bitmap to use bitmap_weight
  (fate#303336).
- patches.suse/udf-16-udf_get_block-inode_bmap-remove-unneeded-che.patch:
  udf: udf_get_block, inode_bmap - remove unneeded checks
  (fate#303336).
- patches.suse/udf-17-create-function-for-conversion-from-timestamp-t.patch:
  udf: create function for conversion from timestamp to timespec
  (fate#303336).
- patches.suse/udf-18-convert-udf_stamp_to_time-to-return-struct-time.patch:
  udf: convert udf_stamp_to_time to return struct timespec
  (fate#303336).
- patches.suse/udf-19-convert-udf_stamp_to_time-and-udf_time_to_stamp.patch:
  udf: convert udf_stamp_to_time and udf_time_to_stamp to use
  timestamps (fate#303336).
- patches.suse/udf-1-kill-udf_set_blocksize.patch: udf: kill
  udf_set_blocksize (fate#303336).
- patches.suse/udf-20-remove-unneeded-kernel_timestamp-type.patch:
  udf: remove unneeded kernel_timestamp type (fate#303336).
- patches.suse/udf-21-super.c-reorganization.patch: udf: super.c
  reorganization (fate#303336).
- patches.suse/udf-22-Mark-udf_process_sequence-as-noinline.patch:
  udf: Mark udf_process_sequence() as noinline (fate#303336).
- patches.suse/udf-23-Remove-checking-of-existence-of-filename-in-udf.patch:
  udf: Remove checking of existence of filename in udf_add_entry()
  (fate#303336).
- patches.suse/udf-24-Remove-declarations-of-arrays-of-size-UDF_NAME_.patch:
  udf: Remove declarations of arrays of size UDF_NAME_LEN (256
  bytes) (fate#303336).
- patches.suse/udf-25-fix-anchor-point-detection.patch: udf:
  fix anchor point detection (fate#303336).
- patches.suse/udf-26-Cleanup-volume-descriptor-sequence-processing.patch:
  udf: Cleanup volume descriptor sequence processing
  (fate#303336).
- patches.suse/udf-27-Improve-error-recovery-on-mount.patch:
  udf: Improve error recovery on mount (fate#303336).
- patches.suse/udf-28-Move-filling-of-partition-descriptor-info-into.patch:
  udf: Move filling of partition descriptor info into a separate
  function (fate#303336).
- patches.suse/udf-29-Move-processing-of-virtual-partitions.patch:
  udf: Move processing of virtual partitions (fate#303336).
- patches.suse/udf-2-kill-useless-file-header-comments-for-vfs-metho.patch:
  udf: kill useless file header comments for vfs method
  implementations (fate#303336).
- patches.suse/udf-30-Cleanup-anchor-block-detection.patch: udf:
  Cleanup anchor block detection. (fate#303336).
- patches.suse/udf-31-Improve-anchor-block-detection.patch: udf:
  Improve anchor block detection (fate#303336).
- patches.suse/udf-32-Silence-warning-about-accesses-beyond-end-of-de.patch:
  udf: Silence warning about accesses beyond end of device
  (fate#303336).
- patches.suse/udf-33-Fix-detection-of-VAT-version.patch: udf:
  Fix detection of VAT version (fate#303336).
- patches.suse/udf-34-Allow-loading-of-VAT-inode.patch: udf:
  Allow loading of VAT inode (fate#303336).
- patches.suse/udf-35-Handle-VAT-packed-inside-inode-properly.patch:
  udf: Handle VAT packed inside inode properly (fate#303336).
- patches.suse/udf-36-Mount-filesystem-read-only-if-it-has-pseudoover.patch:
  udf: Mount filesystem read-only if it has pseudooverwrite
  partition (fate#303336).
- patches.suse/udf-37-Fix-handling-of-multisession-media.patch:
  udf: Fix handling of multisession media (fate#303336).
- patches.suse/udf-38-Add-read-only-support-for-2.50-UDF-media.patch:
  udf: Add read-only support for 2.50 UDF media (fate#303336).
- patches.suse/udf-39-Fix-bug-in-VAT-mapping-code.patch: udf:
  Fix bug in VAT mapping code (fate#303336).
- patches.suse/udf-3-move-headers-out-include-linux.patch: udf:
  move headers out include/linux/ (fate#303336).
- patches.suse/udf-40-Fix-compilation-warnings-when-UDF-debug-is-on.patch:
  udf: Fix compilation warnings when UDF debug is on
  (fate#303336).
- patches.suse/udf-41-use-crc_itu_t-from-lib-instead-of-udf_crc.patch:
  udf: use crc_itu_t from lib instead of udf_crc (fate#303336).
- patches.suse/udf-42-fs-udf-partition.c-udf_get_pblock-mustn-t-be.patch:
  udf: fs/udf/partition.c:udf_get_pblock() mustn't be inline
  (fate#303336).
- patches.suse/udf-4-Use-DIV_ROUND_UP.patch: fs/udf: Use
  DIV_ROUND_UP (fate#303336).
- patches.suse/udf-5--udf_error-static.patch: make udf_error()
  static (fate#303336).
- patches.suse/udf-6-udf_CS0toUTF8-cleanup.patch: udf:
  udf_CS0toUTF8 cleanup (fate#303336).
- patches.suse/udf-7-fix-udf_build_ustr.patch: udf: fix
  udf_build_ustr (fate#303336).
- patches.suse/udf-8-udf_CS0toNLS-cleanup.patch: udf: udf_CS0toNLS
  cleanup (fate#303336).
- patches.suse/udf-9-constify-crc.patch: udf: constify crc
  (fate#303336).

-------------------------------------------------------------------
Fri May  2 04:54:45 CEST 2008 - teheo@suse.de

- patches.drivers/libata-sata_inic162x-update-to-0.4:
  sata_inic162x: update to 0.4 (bnc#385599).

-------------------------------------------------------------------
Fri May  2 00:16:13 CEST 2008 - gregkh@suse.de

- update to 2.6.25.1:
  - fixes CVE-2008-1375 and CVE-2008-1675
  - lots of other minor bugfixes

-------------------------------------------------------------------
Thu May  1 22:46:16 CEST 2008 - agruen@suse.de

- Provide "kernel(flavor:symset) = version" instead of
  "kernel(symset) = version". This disambiguates the case where
  several kernel flavors end up with the same modver checksums
  (bnc#190163, bnc#355628).

-------------------------------------------------------------------
Thu May  1 12:39:42 CEST 2008 - teheo@suse.de

- patches.drivers/libata-ata_piix-verify-sidpr: ata_piix: verify
  SIDPR access before enabling it (bnc#385535).

-------------------------------------------------------------------
Wed Apr 30 07:50:46 CEST 2008 - gregkh@suse.de

- novfs: fixes needed due to apparmor vfs core changes
  (extended attributes probably do not work now...)

-------------------------------------------------------------------
Wed Apr 30 07:02:06 CEST 2008 - gregkh@suse.de

- patches.suse/novfs-add-the-novell-filesystem-client-kernel-module.patch:
  novfs: Add the Novell filesystem client kernel module.
- Update config files.

-------------------------------------------------------------------
Wed Apr 30 01:25:09 CEST 2008 - jeffm@suse.de

- patches.suse/reiserfs-simplify-xattr-internal-file-lookups-opens.diff:
  removed fs.h changes, they weren't used.

-------------------------------------------------------------------
Mon Apr 28 16:40:12 CEST 2008 - gregkh@suse.de

- Update config files.
  hopefully the build system is happy now

-------------------------------------------------------------------
Mon Apr 28 16:27:26 CEST 2008 - gregkh@suse.de

- rpm/config-subst: add #!/bin/sh at start of script to keep future
  build issues (like bnc#382214) from causing problems.

-------------------------------------------------------------------
Mon Apr 28 10:12:45 CEST 2008 - sdietrich@suse.de

Cleanup:
Remove obsolete patches: ARM-ep93xx-timer, latency-tracing,
  RCU, KVM, mcount, PPC-gtod
- patches.rt/ep93xx-timer-accuracy.patch: Delete.
- patches.rt/ep93xx-clockevents.patch: Delete.
- patches.rt/ep93xx-clockevents-fix.patch: Delete.
- patches.rt/kvm-fix-preemption-bug.patch: Delete.
- patches.rt/kvm-lapic-migrate-latency-fix.patch: Delete.
- patches.rt/kvm-make-less-noise.patch: Delete.
- patches.rt/kvm-preempt-rt-resched-delayed.patch: Delete.
- patches.rt/sched-use-a-2d-bitmap-search-prio-cpu.patch: Delete.
- patches.rt/remove-unused-var-warning.patch: Delete.
- patches.rt/latency-tracing.patch: Delete.
- patches.rt/latency-tracing-remove-trace-array.patch: Delete.
- patches.rt/latency-tracer-disable-across-trace-cmdline.patch:
  Delete.
- patches.rt/latency-tracing-i386-paravirt-fastcall.patch: Delete.
- patches.rt/latency-tracing-i386.patch: Delete.
- patches.rt/latency-tracing-x86_64.patch: Delete.
- patches.rt/latency-tracing-ppc.patch: Delete.
- patches.rt/latency-tracer-printk-fix.patch: Delete.
- patches.rt/latency-tracing-exclude-printk.patch: Delete.
- patches.rt/latency-tracing-prctl-api-hack.patch: Delete.
- patches.rt/latency-tracing-raw-spinlock-hack.patch: Delete.
- patches.rt/latency-tracer-one-off-fix.patch: Delete.
- patches.rt/smaller-trace.patch: Delete.
- patches.rt/trace-name-plus.patch: Delete.
- patches.rt/trace-with-caller-addr.patch: Delete.
- patches.rt/trace-sti-mwait.patch: Delete.
- patches.rt/latency-tracer-optimize-a-bit.patch: Delete.
- patches.rt/idle-stop-critical-timing.patch: Delete.
- patches.rt/latency-tracer-variable-threshold.patch: Delete.
- patches.rt/reset-latency-histogram.patch: Delete.
- patches.rt/undo-latency-tracing-raw-spinlock-hack.patch: Delete.
- patches.rt/random-driver-latency-fix.patch: Delete.
- patches.rt/latency-tracing-use-now.patch: Delete.
- patches.rt/preempt_max_latency-in-all-modes.patch: Delete.
- patches.rt/latency-hist-add-resetting-for-all-timing-options.patch:
  Delete.
- patches.rt/latency-trace-sysctl-config-fix.patch: Delete.
- patches.rt/latency-trace-convert-back-to-ms.patch: Delete.
- patches.rt/latency-trace-fix.patch: Delete.
- patches.rt/trace-cpuidle.patch: Delete.
- patches.rt/lockdep-show-held-locks.patch: Delete.
- patches.rt/lockdep-lock_set_subclass.patch: Delete.
- patches.rt/lockdep-prettify.patch: Delete.
- patches.rt/lockdep-more-entries.patch: Delete.
- patches.rt/latency-tracer-arch-low-address.patch: Delete.
- patches.rt/latency-tracer-dont-panic-on-failed-bootmem-alloc.patch:
  Delete.
- patches.rt/mcount-add-x86_64-notrace-annotations.patch: Delete.
- patches.rt/mcount-add-x86-vdso-notrace-annotations.patch:
  Delete.
- patches.rt/mcount-nmi-notrace-annotations.patch: Delete.
- patches.rt/mcount-add-time-notrace-annotations.patch: Delete.
- patches.rt/mcount-lockdep-notrace-annotations.patch: Delete.
- patches.rt/mcount-preemptcount-notrace-annotations.patch:
  Delete.
- patches.rt/mcount-fault-notrace-annotations.patch: Delete.
- patches.rt/mcount-irqs-notrace-annotations.patch: Delete.
- patches.rt/mcount-rcu-notrace-annotations.patch: Delete.
- patches.rt/latency-measurement-drivers-fix.patch: Delete.
- patches.rt/latency-measurement-drivers.patch: Delete.
- patches.rt/redo-regparm-option.patch: Delete.
- patches.rt/nmi-profiling-base.patch: Delete.
- patches.rt/ppc-gtod-notrace-fix.patch: Delete.
- patches.rt/ppc-gtod-support.patch: Delete.
- patches.rt/ppc-gtod-support-fix.patch: Delete.
- patches.rt/ppc-a-2.patch: Delete.
- patches.rt/ppc-fix-clocksource-timebase-shift.patch: Delete.
- patches.rt/ppc-remove-broken-vsyscall.patch: Delete.
- patches.rt/ppc-read-persistent-clock.patch: Delete.
- patches.rt/ppc-clockevents.patch: Delete.
- patches.rt/ppc-clockevents-fix.patch: Delete.
- patches.rt/ppc-highres-dyntick.patch: Delete.
- patches.rt/inet-hash-bits-ipv6-fix.patch: Delete.
- patches.rt/inet_hash_bits.patch: Delete.
- patches.rt/rcu-1.patch: Delete.
- patches.rt/rcu-2.patch: Delete.
- patches.rt/rcu-3.patch: Delete.
- patches.rt/rcu-4.patch: Delete.
- patches.rt/rcu-preempt-fix-nmi-watchdog.patch: Delete.
- patches.rt/rcu-preempt-fix-rcu-torture.patch: Delete.
- patches.rt/dynticks-rcu-rt-fixlet.patch: Delete.
- patches.rt/rcu-tasklet-softirq.patch: Delete.
- patches.rt/rcu-classic-fixup.patch: Delete.
- patches.rt/rcu-warn-underflow.patch: Delete.

-------------------------------------------------------------------
Mon Apr 28 09:51:50 CEST 2008 - sdietrich@suse.de

Cleanup:
Remove obsolete Adaptive-locking patches
- patches.rt/rtmutex-adaptive-locks.patch: Delete.
- patches.rt/rtmutex-adaptive-mutexes.patch: Delete.
- patches.rt/rtmutex-adaptive-timeout.patch: Delete.
- patches.rt/rtmutex-adjust-pi_lock-usage-in-wakeup.patch: Delete.
- patches.rt/rtmutex-lateral-steal.patch: Delete.
- patches.rt/rtmutex-lateral-steal-sysctl.patch: Delete.
- patches.rt/rtmutex-optimize-wakeup.patch: Delete.
- patches.rt/rtmutex-rearrange.patch: Delete.
- patches.rt/rtmutex-remove-extra-try.patch: Delete.
- patches.rt/x86-ticket-lock.patch: Delete.

-------------------------------------------------------------------
Mon Apr 28 09:45:20 CEST 2008 - sdietrich@suse.de

Cleanup: 
Remove ARM and MIPS RT patches
- patches.rt/arm-cmpxchg-support-armv6.patch: Delete.
- patches.rt/arm-cmpxchg.patch: Delete.
- patches.rt/arm-compile-fix.patch: Delete.
- patches.rt/arm-fix-atomic-cmpxchg.patch: Delete.
- patches.rt/arm-futex-atomic-cmpxchg.patch: Delete.
- patches.rt/arm-latency-tracer-support.patch: Delete.
- patches.rt/arm-leds-timer.patch: Delete.
- patches.rt/arm-preempt-config.patch: Delete.
- patches.rt/arm-trace-preempt-idle.patch: Delete.
- patches.rt/latency-tracing-arm.patch: Delete.
- patches.rt/preempt-irqs-arm-fix-oprofile.patch: Delete.
- patches.rt/preempt-irqs-arm.patch: Delete.
- patches.rt/preempt-realtime-arm-bagde4.patch: Delete.
- patches.rt/preempt-realtime-arm-footbridge.patch: Delete.
- patches.rt/preempt-realtime-arm-integrator.patch: Delete.
- patches.rt/preempt-realtime-arm-ixp4xx.patch: Delete.
- patches.rt/preempt-realtime-arm-pxa.patch: Delete.
- patches.rt/preempt-realtime-arm-rawlock-in-mmu_context-h.patch:
  Delete.
- patches.rt/preempt-realtime-arm-shark.patch: Delete.
- patches.rt/preempt-realtime-arm.patch: Delete.
- patches.rt/preempt-irqs-mips.patch: Delete.
- patches.rt/preempt-realtime-mips.patch: Delete.
- patches.rt/rt-mutex-arm-fix.patch: Delete.
- patches.rt/rt-mutex-arm.patch: Delete.
- patches.rt/rt-mutex-mips.patch: Delete.
- patches.rt/mips-change-raw-spinlock-type.patch: Delete.
- patches.rt/mips-remove-conlicting-rtc-lock-declaration.patch:
  Delete.
- patches.rt/mips-remove-duplicate-kconfig.patch: Delete.
- patches.rt/mips-remove-finish-arch-switch.patch: Delete.

-------------------------------------------------------------------
Fri Apr 25 14:36:38 MDT 2008 - carnold@novell.com

- rpm/kernel-binary.spec.in: kernel-xen does not obsolete/provide
  kernel-xenpae (bnc#382309)

-------------------------------------------------------------------
Fri Apr 25 16:07:38 CEST 2008 - olh@suse.de

- update patches.arch/ppc-efika-mpc52xx-ac97.patch
  create /builtin/sound/cell-index, content == 1

-------------------------------------------------------------------
Thu Apr 24 15:18:48 CEST 2008 - olh@suse.de

- update patches.arch/ppc-efika-modalias.patch
  add newline to devspec files

-------------------------------------------------------------------
Thu Apr 24 14:22:10 CEST 2008 - olh@suse.de

- update patches.arch/ppc-efika-modalias.patch
  add devspec file for mac-io, it was created as a side effect
  in of/platform.c (bnc#374693)

-------------------------------------------------------------------
Thu Apr 24 12:54:41 CEST 2008 - olh@suse.de

- use bzip2 instead of lzma as rpm compression method for vanilla

-------------------------------------------------------------------
Thu Apr 24 08:38:53 CEST 2008 - olh@suse.de

- relax Conflicts for kernel-vanilla
  no version check for lvm, udev and apparmor

-------------------------------------------------------------------
Wed Apr 23 17:53:03 CEST 2008 - olh@suse.de

- readd patches.arch/ppc-pegasos-console-autodetection.patch
  force speed 115200, device-tree has no current-speed property

-------------------------------------------------------------------
Wed Apr 23 17:27:36 CEST 2008 - tiwai@suse.de

- patches.drivers/alsa-hda-intel-new-ati-id,
  patches.drivers/alsa-hda-intel-use-PCI_DEVICE,
  patches.drivers/alsa-hda-intel-new-nvidia-id: Add missing PCI
  ids for new ATI/Nvidia devices (bnc#370775)
- patches.drivers/alsa-dell-xps-m1330-hp-fix: Fix Dell XPS M1330
  outputs

-------------------------------------------------------------------
Tue Apr 22 17:25:04 CEST 2008 - jack@suse.cz

- patches.fixes/quota_reiserfs_tail_fix.diff: reiserfs: Unpack
  tails on quota files (375179).

-------------------------------------------------------------------
Tue Apr 22 15:57:40 CEST 2008 - olh@suse.de

- update patches.arch/ppc-efika-mpc52xx-ac97.patch
  fixes for 2.6.25

-------------------------------------------------------------------
Sat Apr 19 18:45:36 CEST 2008 - schwab@suse.de

- Add compat handler for PTRACE_GETSIGINFO.

-------------------------------------------------------------------
Sat Apr 19 12:41:56 CEST 2008 - aj@suse.de

- Conflict with apparmor-parser < 2.3 (not <=) in kernel-binary
  spec files.

-------------------------------------------------------------------
Sat Apr 19 00:34:10 CEST 2008 - jeffm@suse.de

- Re-synced reiserfs patch set due to broken local repo.

-------------------------------------------------------------------
Sat Apr 19 00:30:42 CEST 2008 - jeffm@suse.de

- Updated reiserfs patch set
  - Eliminated xattr interaction with AppArmor
  - Eliminated xattr deadlock under load between journal lock and
    xattr dir i_mutex
  - Properly annotated xattr i_mutex locking for lockdep
  - Code cleanup

-------------------------------------------------------------------
Fri Apr 18 23:04:24 CEST 2008 - jjohanse@suse.de

- Update fsetattr.diff to EXPORT_SYMBOL_GPL(fnotify_change)

-------------------------------------------------------------------
Fri Apr 18 22:53:57 CEST 2008 - jjohanse@suse.de

- patches.apparmor/__d_path-keep-connected.diff: Fix __d_path
  to allow for old and new behavior bnc#380763.

-------------------------------------------------------------------
Thu Apr 17 07:30:52 CEST 2008 - gregkh@suse.de

- refresh patches to apply without fuzz

-------------------------------------------------------------------
Thu Apr 17 07:08:43 CEST 2008 - gregkh@suse.de

- Update to 2.6.25-final

-------------------------------------------------------------------
Wed Apr 16 08:22:25 CEST 2008 - jjohanse@suse.de

- Update to AppArmor 2.3 patch series

-------------------------------------------------------------------
Wed Apr 16 03:46:00 CEST 2008 - jeffm@suse.de

- patches.suse/reiserfs-kill-xattr-readdir.diff: Fixed accidental
  passing of -ENODATA to userspace during chown, and messages during
  chown and delete.

-------------------------------------------------------------------
Tue Apr 15 14:44:02 CEST 2008 - jbeulich@novell.com

- Update Xen patches to 2.6.25-rc9 and c/s 517.

-------------------------------------------------------------------
Sat Apr 12 00:55:29 CEST 2008 - gregkh@suse.de

- refresh patches to clean up fuzz

-------------------------------------------------------------------
Sat Apr 12 00:53:00 CEST 2008 - gregkh@suse.de

- Update config files.

-------------------------------------------------------------------
Sat Apr 12 00:32:56 CEST 2008 - gregkh@suse.de

- updat to 2.6.25-rc9

-------------------------------------------------------------------
Thu Apr 10 19:30:33 CEST 2008 - gregkh@suse.de

- update to 2.6.25-rc8-git8

-------------------------------------------------------------------
Tue Apr  8 18:03:50 CEST 2008 - gregkh@suse.de

- update to 2.6.25-rc8-git7

-------------------------------------------------------------------
Mon Apr  7 19:37:40 CEST 2008 - gregkh@suse.de

- patches.kernel.org/pvrusb2-fix-broken-build-due-to-patch-order-dependency.patch:
  pvrusb2: fix broken build due to patch order dependency.

-------------------------------------------------------------------
Mon Apr  7 19:06:09 CEST 2008 - gregkh@suse.de

- update to 2.6.25-rc8-git5

-------------------------------------------------------------------
Sun Apr  6 21:49:11 CEST 2008 - jeffm@suse.de

- patches.suse/reiserfs-kill-xattr-readdir.diff: Removed struct
  file use entirely.

-------------------------------------------------------------------
Sun Apr  6 18:44:27 CEST 2008 - jeffm@suse.de

- patches.suse/reiserfs-kill-xattr-readdir.diff: Eliminated use
  of vfsmount-less dentry_open().

-------------------------------------------------------------------
Thu Apr  3 07:53:24 CEST 2008 - teheo@suse.de

- patches.drivers/libata-pata_ali-disable-ATAPI_DMA: pata_ali:
  disable ATAPI DMA (332588).

-------------------------------------------------------------------
Wed Apr  2 01:39:17 CEST 2008 - gregkh@suse.de

- Update to 2.6.25-rc8

-------------------------------------------------------------------
Tue Apr  1 17:10:42 CEST 2008 - jblunck@suse.de

- rpm/kernel-source.spec.in,kernel-binary.spec.in: Cleanup Requires

-------------------------------------------------------------------
Mon Mar 31 15:27:39 CEST 2008 - jdelvare@suse.de

- supported.conf: Add new hwmon drivers, all unsupported.

-------------------------------------------------------------------
Thu Mar 27 20:31:48 CET 2008 - jeffm@suse.de

- Fixed up the rest of the reiserfs patch queue.

-------------------------------------------------------------------
Thu Mar 27 19:21:32 CET 2008 - jeffm@suse.de

- Updated reiserfs xattr patches.

-------------------------------------------------------------------
Thu Mar 27 18:53:17 CET 2008 - gregkh@suse.de

- fix merge error in patches.suse/supported-flag caused by me...

-------------------------------------------------------------------
Thu Mar 27 18:14:18 CET 2008 - gregkh@suse.de

- update to 2.6.25-rc7-git2

-------------------------------------------------------------------
Thu Mar 27 18:09:56 CET 2008 - gregkh@suse.de

- update to 2.6.25-rc7
  - note that reiserfs xattr patches are now disabled due to merge
    issues...

-------------------------------------------------------------------
Sun Mar 23 13:29:25 CET 2008 - teheo@suse.de

- patches.drivers/libata-improve-hpa-error-handling: libata:
  improve HPA error handling (365534).

-------------------------------------------------------------------
Thu Mar 20 22:58:55 CET 2008 - gregkh@suse.de

- fix up some EXPORT_SYMBOL() markings to be EXPORT_SYMBOL_GPL() as the
  code is not upstream and we aren't allowed to add non-GPL exports to
  our kernel tree.

-------------------------------------------------------------------
Thu Mar 20 22:26:39 CET 2008 - gregkh@suse.de

- update to 2.6.25-rc6-git5
- refresh patches to apply cleanly

-------------------------------------------------------------------
Thu Mar 20 21:36:04 CET 2008 - gregkh@suse.de

- update to 2.6.25-rc6-git4
- refresh patches to apply cleanly

-------------------------------------------------------------------
Thu Mar 20 11:07:49 CET 2008 - agruen@suse.de

- scripts/tar-up.sh: Rename --kbuild option to --source-timestamp.
  For generating the source timestamp, use HEAD as the branch
  name.
- rpm/get_release_number.sh.in: Don't try to synchronize release
  numbers with kernel-dummy if the release number has been
  specified explicitly (tar-up with --release-string, --timestamp,
  or --source-timestamp).

-------------------------------------------------------------------
Thu Mar 20 08:47:56 CET 2008 - olh@suse.de

- remove patches.kernel.org/powerpc-needs-uboot
  not needed without mpc51xx support

-------------------------------------------------------------------
Thu Mar 20 08:40:53 CET 2008 - olh@suse.de

- disable gianfar network driver and unused freescale drivers

-------------------------------------------------------------------
Wed Mar 19 20:35:41 CET 2008 - gregkh@suse.de

- patch refreshes due to version update

-------------------------------------------------------------------
Wed Mar 19 19:19:29 CET 2008 - gregkh@suse.de

- Update to 2.6.25-rc6-git3
- Update config files.

-------------------------------------------------------------------
Wed Mar 19 19:06:29 CET 2008 - gregkh@suse.de

- Update to 2.6.25-rc6
 - which deleted the following patches:
   - patches.fixes/hibernation-snapshot-numa-workaround.patch
   - patches.fixes/acpi-fix-double-log-level.patch
   - patches.fixes/acpi_fix_mem_corruption.patch
   - patches.kernel.org/patch-2.6.25-rc5
   - patches.kernel.org/patch-2.6.25-rc5-git3
- Update config files.
- delete patches.arch/x86-nvidia-timer-quirk as it is not being used.

-------------------------------------------------------------------
Wed Mar 19 16:41:29 CET 2008 - olh@suse.de

- remove patches.arch/ppc-efika-ipic.patch
  disable mpc51xx support instead

-------------------------------------------------------------------
Tue Mar 18 18:28:21 CET 2008 - jeffm@suse.de

- rpm/kernel-binary.spec.in: Changed to just match %ix86

-------------------------------------------------------------------
Mon Mar 17 23:45:38 CET 2008 - olh@suse.de

- add patches.arch/ppc-efika-ipic.patch
  fix a crash in init_ipic_sysfs on efika

-------------------------------------------------------------------
Mon Mar 17 19:04:09 CET 2008 - agruen@suse.de

- post.sh: Fix a syntax error when creating the initrd.

-------------------------------------------------------------------
Mon Mar 17 12:18:20 CET 2008 - jbeulich@novell.com

- patches.xen/xen-quicklist.patch: Delete.
- Update i386 Xen config file.
- patches.xen/xen3-patch-2.6.25-rc5-rc6: 2.6.25-rc6.
- patches.xen/xen3-auto-xen-kconfig.diff,
  patches.xen/xen3-fixup-kconfig,
  patches.xen/xen3-patch-2.6.19,
  patches.xen/xen3-patch-2.6.20,
  patches.xen/xen3-patch-2.6.21,
  patches.xen/xen3-patch-2.6.22,
  patches.xen/xen3-patch-2.6.23,
  patches.xen/xen3-patch-2.6.24,
  patches.xen/xen3-patch-2.6.25-rc5,
  patches.xen/xen-x86-no-lapic,
  patches.xen/xen-x86-panic-no-reboot: Various adjustments.

-------------------------------------------------------------------
Sun Mar 16 06:26:30 CET 2008 - jeffm@suse.de

- rpm/kernel-binary.spec.in: Added an RPM conflict for 32-bit
  kernels and 64-bit glibc to avoid installing a 32-bit kernel
  with 64-bit userspace. (364433, et al)

-------------------------------------------------------------------
Fri Mar 14 20:03:12 CET 2008 - jeffm@suse.de

- scripts/tar-up.sh: Added --kbuild option to autogenerate
  release number based on branch and timestamp.

-------------------------------------------------------------------
Fri Mar 14 16:14:34 CET 2008 - jeffm@suse.de

- patches.apparmor/export-security_inode_permission-for-aufs:
  LSM: Export security_inode_permission for aufs (356902).

-------------------------------------------------------------------
Fri Mar 14 10:22:18 CET 2008 - agruen@suse.de

- Boot loader: do the same during initial installation as when
  updating a kernel package (FATE 302660).

-------------------------------------------------------------------
Thu Mar 13 17:07:38 CET 2008 - gregkh@suse.de

- Update to 2.6.25-rc5-git3

-------------------------------------------------------------------
Thu Mar 13 15:53:57 CET 2008 - olh@suse.de

- disable unuses pata platform and ibm newemac driver on powerpc

-------------------------------------------------------------------
Thu Mar 13 11:18:47 CET 2008 - olh@suse.de

- add patches.xen/xen-quicklist.patch
  fix kernel-xen compile, readd CONFIG_QUICKLIST for xen

-------------------------------------------------------------------
Wed Mar 12 18:56:09 CET 2008 - gregkh@suse.de

- remove alpha configs as they are no longer used

-------------------------------------------------------------------
Wed Mar 12 18:25:38 CET 2008 - gregkh@suse.de

- Enabled CONFIG_UNUSED_SYMBOLS for now.  It will be disabled
  after the next openSUSE alpha release.  It is being enabled
  for now to let some kmp packages still work while their
  maintainers are working to update them with the 2.6.25
  kernel changes.

-------------------------------------------------------------------
Wed Mar 12 18:09:37 CET 2008 - gregkh@suse.de

- refresh patches to apply cleanly

-------------------------------------------------------------------
Wed Mar 12 17:17:13 CET 2008 - gregkh@suse.de

- update to 2.6.25-rc5-git2

-------------------------------------------------------------------
Wed Mar 12 12:07:50 CET 2008 - sassmann@suse.de

- patches.arch/ppc-ps3-rename-wireless-interface.patch:
  rename ps3 wireless interface from eth? to wlan? for better
  handling in udev

-------------------------------------------------------------------
Wed Mar 12 10:24:38 CET 2008 - jbeulich@novell.com

- Update Xen patches to 2.6.25-rc5 and c/s 471.
- patches.xen/xen3-aslr-i386-and-x86_64-randomize-brk.patch:
  Delete.
- patches.xen/xen3-aslr-pie-executable-randomization.patch:
  Delete.
- patches.xen/xen3-early-firewire.diff: Delete.
- Update x86 config files.
- config.conf: Re-enable Xen configs.

-------------------------------------------------------------------
Tue Mar 11 19:02:10 CET 2008 - gregkh@suse.de

- add usb persist for storage devices across suspend to ram.  This is going to
  be in 2.6.26, just missed the .25 merge window.

-------------------------------------------------------------------
Tue Mar 11 18:10:51 CET 2008 - gregkh@suse.de

- Update to 2.6.26-rc5-git1
- Update config files.

-------------------------------------------------------------------
Tue Mar 11 00:34:29 CET 2008 - gregkh@suse.de

- update to 2.6.25-rc5

-------------------------------------------------------------------
Mon Mar 10 12:38:31 CET 2008 - agruen@suse.de

- scripts/tar-up.sh: Don't lose the EXTRAVERSION when overriding
  the release number with --release-string or --timestamp.

-------------------------------------------------------------------
Sun Mar  9 16:58:10 CET 2008 - jeffm@suse.de

- patches.fixes/hibernation-snapshot-numa-workaround.patch:
  swsusp: workaround for crash on NUMA (kernel.org#9966).

-------------------------------------------------------------------
Sat Mar  8 14:05:20 CET 2008 - agruen@suse.de

- Encode the EXTRAVERSION part of kernel release numbers in the
  RPM release instead of in the version. This resolves the problem
  that kernel releases like 2.6.25-rc4 would result in a package
  with a higher version than 2.6.25 according to RPM's versioning
  scheme (bug 271712).

-------------------------------------------------------------------
Fri Mar  7 17:52:55 CET 2008 - schwab@suse.de

- Update kdb patches.

-------------------------------------------------------------------
Thu Mar  6 19:14:44 CET 2008 - trenn@suse.de

- patches.fixes/acpi_fix_mem_corruption.patch: ACPI: Fix mem
  corruption (350017).
- patches.fixes/acpi_thermal_passive_cleanup.patch: Warn user
  about a BIOS bug in asus boards (350017).

-------------------------------------------------------------------
Thu Mar  6 17:46:28 CET 2008 - gregkh@suse.de

- Update s390 config files.

-------------------------------------------------------------------
Thu Mar  6 17:30:44 CET 2008 - gregkh@suse.de

- update to 2.6.24-rc5-git1

-------------------------------------------------------------------
Wed Mar  5 20:18:13 CET 2008 - gregkh@suse.de

- enable CONFIG_GROUP_SCHED

-------------------------------------------------------------------
Wed Mar  5 20:12:32 CET 2008 - gregkh@suse.de

- enable CONFIG_HIGH_RES_TIMERS on i386

-------------------------------------------------------------------
Wed Mar  5 19:35:37 CET 2008 - gregkh@suse.de

- enable CONFIG_USB_PERSIST for vanilla config files

-------------------------------------------------------------------
Wed Mar  5 19:29:20 CET 2008 - gregkh@suse.de

- refresh patches to apply cleanly with no fuzz
- enable CONFIG_USB_PERSIST so that users can enable this if they want

-------------------------------------------------------------------
Wed Mar  5 19:01:50 CET 2008 - gregkh@suse.de

- update the vanilla config files for CONFIG_DEBUG_RODATA

-------------------------------------------------------------------
Wed Mar  5 18:58:12 CET 2008 - gregkh@suse.de

- enable CONFIG_DEBUG_RODATA (Not really a debug option, something
  we need in all of our kernels.)

-------------------------------------------------------------------
Wed Mar  5 17:55:41 CET 2008 - gregkh@suse.de

- Update vanilla config files.

-------------------------------------------------------------------
Wed Mar  5 17:26:42 CET 2008 - jbeulich@novell.com

- patches.fixes/parport-mutex,
  patches.suse/stack-unwind: Fix merge mistakes.
- Update i386 config files.

-------------------------------------------------------------------
Wed Mar  5 17:02:33 CET 2008 - gregkh@suse.de

- Update tree to 2.6.25-rc4

-------------------------------------------------------------------
Wed Mar  5 12:29:48 CET 2008 - fseidel@suse.de

- add patches.fixes/fat_detect_media_wo_parttable.patch and
  patches.fixes/fat_valid_media.patch:
  detect FAT formated medias without partition table correctly
  (bnc 364365)

-------------------------------------------------------------------
Tue Mar  4 16:38:11 CET 2008 - olh@suse.de

- add patches.kernel.org/s390-defkeymap.patch
  Build fix for drivers/s390/char/defkeymap.c

-------------------------------------------------------------------
Tue Mar  4 16:08:29 CET 2008 - olh@suse.de

- enable ext2/3 acl support in ps3 kernel

-------------------------------------------------------------------
Tue Mar  4 15:33:29 CET 2008 - olh@suse.de

- Update to 2.6.25-rc3-git5

-------------------------------------------------------------------
Tue Mar  4 15:19:22 CET 2008 - olh@suse.de

- use suffix -ps3 for PS3 kernel, it is only used in otheros.bld

-------------------------------------------------------------------
Mon Mar  3 12:37:03 CET 2008 - lmb@suse.de

- rpm/kernel-binary.spec.in: Require udev >= 118.

-------------------------------------------------------------------
Mon Mar  3 11:47:35 CET 2008 - ak@suse.de

- patches.arch/x86-nvidia-timer-quirk: Delete.
  PCI device ID list still not complete and let's have the same
  crap as mainline for now. It would be better to fix the PCI
  ID lists (#302327)

-------------------------------------------------------------------
Sun Mar  2 22:14:06 CET 2008 - olh@suse.de

- add patches.fixes/ibmvstgt-fixes.patch
  fix oops in ibmvstgt init function

-------------------------------------------------------------------
Fri Feb 29 19:55:54 CET 2008 - olh@suse.de

- add patches.arch/ppc-pci-bogus-resources.patch
  fix bogus test for unassigned resources

-------------------------------------------------------------------
Thu Feb 28 16:20:06 CET 2008 - olh@suse.de

- disable CONFIG_CRYPTO_DEV_HIFN_795X on ppc32 due to __divdi3 usage
- update patches.kernel.org/powerpc-needs-uboot
  disable mkimage call in arch/powerpc/boot/wrapper

-------------------------------------------------------------------
Thu Feb 28 12:43:16 CET 2008 - olh@suse.de

- update patches.kernel.org/fixed-phy-select
  add dependency on libphy=y

-------------------------------------------------------------------
Wed Feb 27 22:19:45 CET 2008 - jdelvare@suse.de

- patches.fixes/acpi-fix-double-log-level.patch: ACPI: Fix a
  duplicate log level.

-------------------------------------------------------------------
Wed Feb 27 17:10:04 CET 2008 - trenn@suse.de

- patches.fixes/acpi_force-fan-active.patch: Delete.

-------------------------------------------------------------------
Tue Feb 26 21:57:45 CET 2008 - sdietrich@suse.de

- remove obsolete adaptive-locks patches
  patches.rt/rtmutex-adaptive-locks.patch: Delete.
  patches.rt/rtmutex-adjust-pi_lock-usage-in-wakeup.patch: Delete.
  patches.rt/rtmutex-optimize-wakeup.patch: Delete.
  patches.rt/rtmutex-rearrange.patch: Delete.
  patches.rt/rtmutex-remove-extra-try.patch: Delete.
  patches.rt/rtmutex-adaptive-mutexes.patch: Delete.
  patches.rt/rtmutex-adaptive-timeout.patch: Delete.
  patches.rt/rtmutex-lateral-steal.patch: Delete.
  patches.rt/rtmutex-lateral-steal-sysctl.patch: Delete.

-------------------------------------------------------------------
Tue Feb 26 13:37:05 CET 2008 - sassmann@suse.de

- remove patches included upstream
  patches.arch/ppc-ps3-gelic-cleanup.patch
  patches.arch/ppc-ps3-gelic-endianness.patch
  patches.arch/ppc-ps3-gelic-ethernet-linkstatus.patch
  patches.arch/ppc-ps3-gelic-fix-fallback.diff
  patches.arch/ppc-ps3-gelic-multiple-interface.patch
  patches.arch/ppc-ps3-gelic-remove-duplicate-ethtool-handlers.patch
  patches.arch/ppc-ps3-gelic-wireless-v2.patch

-------------------------------------------------------------------
Tue Feb 26 00:53:25 CET 2008 - jeffm@suse.de

- Update config files: Disabled CONFIG_INPUT_YEALINK per an old
  request from AJ.

-------------------------------------------------------------------
Tue Feb 26 00:38:27 CET 2008 - jeffm@suse.de

- Update to 2.6.25-rc3.

-------------------------------------------------------------------
Sun Feb 24 09:48:20 CET 2008 - sdietrich@suse.de

- patches.rt/0001-sched-count-of-queued-RT-tasks.patch: Delete.
- patches.rt/0002-sched-track-highest-prio-task-queued.patch:
  Delete.
- patches.rt/0003-sched-add-RT-task-pushing.patch: Delete.
- patches.rt/0004-sched-add-rt-overload-tracking.patch: Delete.
- patches.rt/0005-sched-pull-RT-tasks-from-overloaded-runqueues.patch:
  Delete.
- patches.rt/0006-sched-push-RT-tasks-from-overloaded-CPUs.patch:
  Delete.
- patches.rt/0007-sched-disable-standard-balancer-for-RT-tasks.patch:
  Delete.
- patches.rt/0008-sched-add-RT-balance-cpu-weight.patch: Delete.
- patches.rt/0009-sched-clean-up-this_rq-use-in-kernel-sched_rt.c.patch:
  Delete.
- patches.rt/0010-sched-de-SCHED_OTHER-ize-the-RT-path.patch:
  Delete.
- patches.rt/0011-sched-break-out-search-for-RT-tasks.patch:
  Delete.
- patches.rt/0012-sched-RT-balancing-include-current-CPU.patch:
  Delete.
- patches.rt/0013-sched-pre-route-RT-tasks-on-wakeup.patch:
  Delete.
- patches.rt/0014-sched-optimize-RT-affinity.patch: Delete.
- patches.rt/0015-sched-wake-balance-fixes.patch: Delete.
- patches.rt/0016-sched-RT-balance-avoid-overloading.patch:
  Delete.
- patches.rt/0017-sched-break-out-early-if-RT-task-cannot-be-migrated.patch:
  Delete.
- patches.rt/0018-sched-RT-balance-optimize.patch: Delete.
- patches.rt/0019-sched-RT-balance-optimize-cpu-search.patch:
  Delete.
- patches.rt/0020-sched-RT-balance-on-new-task.patch: Delete.
- patches.rt/0021-sched-clean-up-pick_next_highest_task_rt.patch:
  Delete.
- patches.rt/0022-sched-clean-up-find_lock_lowest_rq.patch:
  Delete.
- patches.rt/0023-sched-clean-up-overlong-line-in-kernel-sched_debug.patch:
  Delete.
- patches.rt/0024-sched-clean-up-kernel-sched_rt.c.patch: Delete.
- patches.rt/0025-sched-remove-rt_overload.patch: Delete.
- patches.rt/0026-sched-remove-leftover-debugging.patch: Delete.
- patches.rt/0027-sched-clean-up-pull_rt_task.patch: Delete.
- patches.rt/0028-sched-clean-up-schedule_balance_rt.patch:
  Delete.
- patches.rt/0029-sched-add-sched-domain-roots.patch: Delete.
- patches.rt/0030-sched-update-root-domain-spans-upon-departure.patch:
  Delete.
- patches.rt/0031-Subject-SCHED-Only-balance-our-RT-tasks-within-ou.patch:
  Delete.
- patches.rt/0032-sched-fix-sched_rt.c-join-leave_domain.patch:
  Delete.
- patches.rt/0033-sched-remove-unused-JIFFIES_TO_NS-macro.patch:
  Delete.
- patches.rt/0034-sched-style-cleanup-2.patch: Delete.
- patches.rt/0035-sched-add-credits-for-RT-balancing-improvements.patch:
  Delete.
- patches.rt/0036-sched-reactivate-fork-balancing.patch: Delete.
- patches.rt/0037-sched-whitespace-cleanups-in-topology.h.patch:
  Delete.
- patches.rt/0038-sched-no-need-for-affine-wakeup-balancing-in.patch:
  Delete.
- patches.rt/0039-sched-get-rid-of-new_cpu-in-try_to_wake_up.patch:
  Delete.
- patches.rt/0040-sched-remove-do_div-from-__sched_slice.patch:
  Delete.
- patches.rt/0041-sched-RT-balance-replace-hooks-with-pre-post-sched.patch:
  Delete.
- patches.rt/0042-sched-RT-balance-add-new-methods-to-sched_class.patch:
  Delete.
- patches.rt/0043-sched-RT-balance-only-adjust-overload-state-when-c.patch:
  Delete.
- patches.rt/0044-sched-remove-some-old-cpuset-logic.patch:
  Delete.

- Remove scheduler patches already upstream in 2.6.25-rc1

-------------------------------------------------------------------
Sat Feb 23 22:14:54 CET 2008 - jeffm@suse.de

- patches.kernel.org/libertas-section-conflict: libertas: fix
  section conflict.

-------------------------------------------------------------------
Sat Feb 23 19:45:26 CET 2008 - jeffm@suse.de

- Enabled patches.kernel.org/ps3-lpm-include

-------------------------------------------------------------------
Sat Feb 23 19:45:22 CET 2008 - jeffm@suse.de

- patches.kernel.org/spu_profiler-include: powerpc: spu_profiler
  build fix.

-------------------------------------------------------------------
Sat Feb 23 18:36:49 CET 2008 - jeffm@suse.de

- patches.kernel.org/ps3-lpm-include: ps3: lpm build fix.

-------------------------------------------------------------------
Sat Feb 23 18:25:06 CET 2008 - jeffm@suse.de

- patches.kernel.org/fixed-phy-select: powerpc: FSL_SOC requires
  FIXED_PHY.
- patches.kernel.org/lguest-fixups: lguest: Fix asm-offsets_32
  with correct config option.

-------------------------------------------------------------------
Sat Feb 23 07:51:44 CET 2008 - jeffm@suse.de

- Build fixes for ia64 and i386.

-------------------------------------------------------------------
Sat Feb 23 00:15:46 CET 2008 - jeffm@suse.de

- Update to 2.6.25-rc2-git6.
  - Removed:
    - patches.arch/ppc-pegasos-pata_via-fixup.patch: Delete.
    - patches.arch/ppc-pegasos-console-autodetection.patch: Delete.
    - patches.arch/ppc-ps3-make-dev_id-and-bus_id-u64.diff: Delete.
    - patches.arch/acpi_autoload_bay.patch: Delete.
    - patches.arch/small-acpica-extension-to-be-able-to-store-the-name-of.patch:
      Delete.
    - patches.arch/export-acpi_check_resource_conflict.patch: Delete.
    - patches.drivers/early-firewire.diff: Delete.
    - patches.drivers/scsi-throttle-SG_DXFER_TO_FROM_DEV-warning-better:
      Delete.
    - patches.drivers/libata-implement-force-parameter: Delete.
    - patches.drivers/igb-1.0.8-k2: Delete.
    - patches.drivers/always-announce-new-usb-devices.patch: Delete.
    - patches.drivers/nozomi.patch: Delete.
    - patches.drivers/libata-quirk_amd_ide_mode: Delete.
    - patches.fixes/acpi_autoload_baydock.patch: Delete.
    - patches.fixes/bluetooth_hci_dev_put.patch: Delete.
    - patches.fixes/bluetooth_hci_conn_childs.patch: Delete.
    - patches.fixes/mac80211-fix-hw-scan1.patch: Delete.
    - patches.fixes/mac80211-fix-hw-scan2.patch: Delete.
    - patches.fixes/libiscsi-missing-semicolon.diff: Delete.
    - patches.fixes/pci-quirk-enable-smbus-on-hp-xw4100.patch: Delete.
    - patches.kernel.org/patch-2.6.24.1: Delete.
    - patches.suse/acpi_dsdt_ssdt_initrd_initramfs.patch: Delete.
    - patches.suse/squashfs.patch.fixup: Delete.
    - patches.suse/aslr-pie-executable-randomization.patch: Delete.
    - patches.suse/aslr-i386-and-x86_64-randomize-brk.patch: Delete.
  - Xen and RT currently disabled.
  - SquashFS may not work.

-------------------------------------------------------------------
Fri Feb 22 21:10:57 CET 2008 - jeffm@suse.de

- scripts/embargo-filter: fixed and renabled check

-------------------------------------------------------------------
Fri Feb 22 18:34:18 CET 2008 - sdietrich@suse.de

- embargoed-patches: eliminate embargoed patches abuse.

-------------------------------------------------------------------
Fri Feb 22 16:48:37 CET 2008 - jeffm@suse.de

- scripts/embargo-filter: Disable check for non-existant patches.

-------------------------------------------------------------------
Fri Feb 22 15:27:05 CET 2008 - schwab@suse.de

- Update kdb patches.

-------------------------------------------------------------------
Fri Feb 22 13:10:33 CET 2008 - jbeulich@novell.com

- config/i386/xenpae: Rename to config/i386/xen.
- config.conf: Delete i386/xenpae.

-------------------------------------------------------------------
Thu Feb 21 16:41:27 CET 2008 - sdietrich@suse.de

- Update config files: update RT options for adaptive RT locks

-------------------------------------------------------------------
Thu Feb 21 15:30:06 CET 2008 - sdietrich@suse.de

- patches.rt/rtmutex-adaptive-mutexes.patch: cleanup.
- patches.rt/rtmutex-adaptive-timeout.patch: cleanup.
- patches.rt/rtmutex-lateral-steal-sysctl.patch: sysctl for
  runtime-control of lateral mutex stealing.

-------------------------------------------------------------------
Thu Feb 21 09:17:38 CET 2008 - jbeulich@novell.com

- Update Xen patches to c/s 425.
- patches.xen/sfc-network-driver: Solarflare: Standard network driver
  (disabled until status clarified).
- patches.xen/sfc-resource-driver: Solarflare: Resource driver
  (disabled until status clarified).
- Update Xen config files.

-------------------------------------------------------------------
Wed Feb 20 20:56:32 CET 2008 - ghaskins@suse.de

- adaptive-locking v20

-------------------------------------------------------------------
Wed Feb 20 20:36:00 CET 2008 - ghaskins@suse.de

- adaptive-locking v19

-------------------------------------------------------------------
Wed Feb 20 19:22:20 CET 2008 - jeffm@suse.de

- Update config files for dmraid45.

-------------------------------------------------------------------
Wed Feb 20 13:57:56 CET 2008 - bwalle@suse.de

- rpm/kernel-binary.spec.in: add PAGESIZE detection for
  makedumpfile.config from the .config file also for PPC64

-------------------------------------------------------------------
Wed Feb 20 13:17:21 CET 2008 - fseidel@suse.de

- patches.fixes/bluetooth_hci_dev_put.patch,
  patches.fixes/bluetooth_hci_conn_childs.patch,
  patches.fixes/bluetooth_hci_unregister_sysfs.patch:
  fix kernel crash after removing bluetooth adapter (bnc 359546)

-------------------------------------------------------------------
Tue Feb 19 21:55:32 CET 2008 - jeffm@suse.de

- patches.suse/dm-raid45-2.6.24-20080602a.patch: DMRAID45 module.

-------------------------------------------------------------------
Fri Feb 15 19:24:24 CET 2008 - sdietrich@suse.de

- Update to latest patch set:
- patches.rt/rearrange_rtspinlock_sleep:
  [PATCH 02/10] rearrange rtspinlock sleep
- patches.rt/optimize_rtspinlock_wakeup:
  [PATCH 03/10] optimize rtspinlock wakeup
- patches.rt/adaptive_RT_spinlock_support:
  [PATCH 04/10] Adaptive RT spinlock support
- patches.rt/add_timeout_mechanism: [PATCH 05/10]
  add a loop counter based timeoutmechanism
- patches.rt/adaptive_mutexes: [PATCH 06/10] adaptive mutexes
- patches.rt/adjust_pi_lock_usage_in_wakeup:
  [PATCH 07/10] Adjust pi_lock usage in wakeup
- patches.rt/optimize_printk_fastpath: [PATCH 08/10]
  optimize the !printk fastpath throughthe lock acquisition
- patches.rt/remove_extra_call_try_to_take_lock:
  [PATCH 09/10] remove the extra call to try_to_take_lock
- patches.rt/lateral_lock_steal: [PATCH 10/10] allow
  rt-mutex lock-stealing toinclude lateral priority

-------------------------------------------------------------------
Fri Feb 15 19:04:25 CET 2008 - sdietrich@suse.de

- embargoed-patches: (embargo development RT throughput patches)
- Update config files (RT config options)
- patches.rt/optimize_rtspinlock_wakeup: optimize rtspinlock
  wakeup.
- patches.rt/adaptive_RT_spinlock_support: Adaptive RT spinlock
  support.
- patches.rt/add_timeout_mechanism: add
  a loop counter based timeout mechanism
- patches.rt/adaptive_mutexes: adaptive mutexes
- patches.rt/adjust_pi_lock_usage_in_wakeup:
  Adjust pi_lock usage in wakeup
- patches.rt/optimize_printk_fastpath: optimize
  the !printk fastpath through the lockacquisition
- patches.rt/remove_extra_call_try_to_take_lock:
  remove the extra call to try_to_take_lock
- patches.rt/lateral_lock_steal: allow rt-mutex
  lock-stealing to include lateralpriority
- patches.rt/rearrange_rtspinlock_sleep: cleanup rtspinlock sleep

-------------------------------------------------------------------
Thu Feb 14 17:18:40 CET 2008 - jeffm@suse.de

- Removed unused OCFS2 patches.

-------------------------------------------------------------------
Thu Feb 14 16:10:31 CET 2008 - jeffm@suse.de

- Removed old commented out ocfs2 patchset.

-------------------------------------------------------------------
Thu Feb 14 03:10:06 CET 2008 - teheo@suse.de

- patches.drivers/libata-quirk_amd_ide_mode: PCI: modify SATA
  IDE mode quirk (345124).

-------------------------------------------------------------------
Wed Feb 13 22:50:44 CET 2008 - jeffm@suse.de

- patches.suse/ocfs2-03-split-disk-heartbeat-out.diff: Fixed
  section conflict.

-------------------------------------------------------------------
Wed Feb 13 21:59:37 CET 2008 - jeffm@suse.de

- Update config files.

-------------------------------------------------------------------
Wed Feb 13 21:47:43 CET 2008 - jeffm@suse.de

- Merged and re-enabled OCFS2 userspace clustering

-------------------------------------------------------------------
Wed Feb 13 10:41:01 CET 2008 - jdelvare@suse.de

- config/*: Don't build i2c algorithm drivers that we do not use.
- supported.conf: Drop i2c-elektor and i2c-algo-pcf, we don't ship
  them.

-------------------------------------------------------------------
Tue Feb 12 01:59:51 CET 2008 - teheo@suse.de

Build fix for section mismatch check.

- patches.drivers/libata-implement-force-parameter: libata:
  implement libata.force module parameter (337610).

-------------------------------------------------------------------
Mon Feb 11 08:50:40 CET 2008 - teheo@suse.de

- patches.drivers/libata-force-cable-type: Delete.
- patches.drivers/libata-implement-force-parameter: libata:
  implement libata.force module parameter (337610).

-------------------------------------------------------------------
Fri Feb  8 22:07:58 CET 2008 - gregkh@suse.de

- Update to 2.6.24.1
  - fixes CVE-2008-0007, CVE-2008-0009, CVE-2008-0010
  - lots of USB device ids updated
  - lots of other bugfixes
  - removed patches.fixes/bootstrap-memoryless-node.patch as it is now
    contained within.

-------------------------------------------------------------------
Fri Feb  8 18:41:55 CET 2008 - gregkh@suse.de

- Move ipv6-no-autoconf to xen directory as it is a Xen bugfix

-------------------------------------------------------------------
Fri Feb  8 18:33:31 CET 2008 - bwalle@suse.de

- patches.arch/ppc-fix-prpmc2800: remove patch since it's not needed
  with current binutils any more

-------------------------------------------------------------------
Fri Feb  8 18:32:21 CET 2008 - bwalle@suse.de

- patches.drivers/igb-2007-12-11: Delete.
- patches.drivers/igb-1.0.8-k2: Update to latest version which is
  also upstream now in the 2.6.25 tree.

-------------------------------------------------------------------
Fri Feb  8 18:10:48 CET 2008 - gregkh@suse.de

- Remove NO_BRP_NOEXECSTACK from the .spec files as it is obsolete
  and doesn't do anything anymore.

-------------------------------------------------------------------
Fri Feb  8 15:57:31 CET 2008 - jbeulich@novell.com

- patches.xen/xen3-auto-common.diff,
  patches.xen/xen3-patch-2.6.23: fix merge mistake.

-------------------------------------------------------------------
Fri Feb  8 11:54:11 CET 2008 - jbenc@suse.cz

- Update config files: disabled CONFIG_BCM43XX.

-------------------------------------------------------------------
Wed Feb  6 19:01:22 CET 2008 - jeffm@suse.de

- patches.apparmor/vfs-mkdir.diff: Added missing case in
  kernel/cgroup.c

-------------------------------------------------------------------
Wed Feb  6 17:30:21 CET 2008 - fseidel@suse.de

- updated patches.drivers/nozomi.patch: mainline info

-------------------------------------------------------------------
Wed Feb  6 11:59:23 CET 2008 - sdietrich@suse.de

- Update config files: RT@1KHz, sched groups & cpusets enabled.

-------------------------------------------------------------------
Wed Feb  6 09:45:37 CET 2008 - olh@suse.de

- enable bnx2 on ppc64 (bnc 359114 - LTC42106)

-------------------------------------------------------------------
Wed Feb  6 00:25:53 CET 2008 - gregkh@suse.de

- remove unused lockd patches:
  - patches.suse/lockd-switchable-statd
  - patches.suse/lockd-kernel-statd
  - patches.suse/lockd-suse-config
  - patches.suse/lockd-max-hosts-dynamic

-------------------------------------------------------------------
Tue Feb  5 23:42:17 CET 2008 - oneukum@suse.de

- patches.suse/usb_printer_no_auto.diff: Delete.
  Obsoleted by mainline change

-------------------------------------------------------------------
Tue Feb  5 07:39:47 CET 2008 - gregkh@suse.de

- Enable CONFIG_TASK_IO_ACCOUNTING (bnc 356547) for RT kernels

-------------------------------------------------------------------
Tue Feb  5 00:40:11 CET 2008 - gregkh@suse.de

- Enable CONFIG_TASK_IO_ACCOUNTING (bnc 356547)

-------------------------------------------------------------------
Thu Jan 31 18:55:04 CET 2008 - sdietrich@suse.de

- patches.rt/megasas_IRQF_NODELAY.patch: Convert megaraid sas
  IRQ to non-threaded IRQ.
- patches.rt/version.patch: Delete (unused).

-------------------------------------------------------------------
Thu Jan 31 15:26:24 CET 2008 - jbenc@suse.cz

- patches.fixes/mac80211-fix-hw-scan1.patch,
  patches.fixes/mac80211-fix-hw-scan2.patch: mac80211: hardware
  scan rework (bnc#307050).

-------------------------------------------------------------------
Thu Jan 31 07:55:15 CET 2008 - sdietrich@suse.de

- Remove a legacy tweak carried over from the 10.3 Kernel,
  enable the affinity load-balancing sysctl.

-------------------------------------------------------------------
Wed Jan 30 04:53:53 CET 2008 - sdietrich@suse.de

- patches.rt/x86-ticket-lock.patch: FIFO ticket lock spinlocks
  for x86 (RT).
- patches.rt/rt-mutex-i386.patch: Resolve conflicts.

-------------------------------------------------------------------
Tue Jan 29 10:50:27 CET 2008 - olh@suse.de

- really skip kernel-ps3 in suse_kernel_module_package rpm macro

-------------------------------------------------------------------
Tue Jan 29 09:15:24 CET 2008 - jbeulich@novell.com

- Update Xen patches to 2.6.24 final and c/s 399.
- patches.xen/xen3-seccomp-disable-tsc-option: [PATCH seccomp:
  make tsc disabling optional (191123).

-------------------------------------------------------------------
Sat Jan 26 13:02:54 CET 2008 - sdietrich@suse.de

- Linux-RT 2.6.24-rt1 (many patches in patches.rt refreshed).
- patches.rt/series: Delete (unused).

-------------------------------------------------------------------
Sat Jan 26 10:53:48 CET 2008 - olh@suse.de

- update patches.arch/ppc-efika-modalias.patch
  use struct device_attribute to fix oops on boot

-------------------------------------------------------------------
Fri Jan 25 23:33:07 CET 2008 - jeffm@suse.de

- scripts/sequence-patch.sh: Updated to include $EXTRA_SYMBOLS in
  $PATCH_DIR (e.g.: --symbol=RT creates linux-2.6.24-RT)

-------------------------------------------------------------------
Fri Jan 25 18:03:54 CET 2008 - jeffm@suse.de

- patches.rt/rcu-new-1.patch: Updated context against 2.6.24.

-------------------------------------------------------------------
Fri Jan 25 17:40:39 CET 2008 - olh@suse.de

- add patches.fixes/bootstrap-memoryless-node.patch
  slab: fix bootstrap on memoryless node

-------------------------------------------------------------------
Fri Jan 25 01:58:43 CET 2008 - gregkh@suse.de

- refresh allmost all patches to apply cleanly and have a proper
  diffstat (except for the xen patches, they were left alone...)

-------------------------------------------------------------------
Fri Jan 25 01:48:56 CET 2008 - gregkh@suse.de

- Update to 2.6.24

-------------------------------------------------------------------
Thu Jan 24 22:55:26 CET 2008 - olh@suse.de

- always skip kernel-ps3 in suse_kernel_module_package rpm macro

-------------------------------------------------------------------
Thu Jan 24 16:33:25 CET 2008 - sdietrich@suse.de

- Update config files: set SYSFS_DEPRECATED for reverse 
  compatibility with SLERT

-------------------------------------------------------------------
Tue Jan 22 15:43:40 CET 2008 - olh@suse.de

- update patches.arch/ppc-efika-modalias.patch
  simplify patch

-------------------------------------------------------------------
Tue Jan 22 13:05:36 CET 2008 - agruen@suse.de

- patches.rpmify/cloneconfig.diff: Adjust to upstream i386 + x86_64
  merge (347712).

-------------------------------------------------------------------
Tue Jan 22 09:37:13 CET 2008 - sassmann@suse.de

- add defconfig for ps3 kernel
- add entry for ps3 defconfig in config.conf
- add support for kernels without loadable modules to rpm/kernel-binary.spec.in
- include ps3 target in scripts/tar-up_and_run_mbuild.sh

-------------------------------------------------------------------
Mon Jan 21 22:46:59 CET 2008 - sdietrich@suse.de

- Update config files (RT)

-------------------------------------------------------------------
Mon Jan 21 14:48:45 CET 2008 - sdietrich@suse.de

- Linux-RT 2.6.24-rc8-rt1

-------------------------------------------------------------------
Mon Jan 21 10:45:35 CET 2008 - olh@suse.de

- add patches.arch/ppc-pegasos-pata_via-fixup.patch
  call chrp_pci_fixup_vt8231_ata() later to allow pata_via usage

-------------------------------------------------------------------
Mon Jan 21 08:48:02 CET 2008 - aj@suse.de

- Remove unused config/s390/rt.

-------------------------------------------------------------------
Fri Jan 18 23:30:24 CET 2008 - jeffm@suse.de

- patches.rt/irq-flags-unsigned-long.patch: Delete.

-------------------------------------------------------------------
Fri Jan 18 23:21:31 CET 2008 - jeffm@suse.de

- Update to 2.6.24-rc8-git2.

-------------------------------------------------------------------
Fri Jan 18 17:14:28 CET 2008 - jeffm@suse.de

- Enabled 2.6.24-rc8-git1.

-------------------------------------------------------------------
Fri Jan 18 13:40:29 CET 2008 - jbenc@suse.cz

- patches.fixes/rt2x00-remove-duplicate-id.patch: Delete. The patch
  is not correct, there exist two cards with different chipsets but
  the same USB ID.

-------------------------------------------------------------------
Fri Jan 18 11:56:54 CET 2008 - jbenc@suse.cz

- patches.fixes/rt2x00-remove-duplicate-id.patch: rt2x00: remove
  duplicate USB ID (350956).

-------------------------------------------------------------------
Fri Jan 18 10:49:25 CET 2008 - olh@suse.de

- sync powerpc vanilla with default .config to enable libata

-------------------------------------------------------------------
Fri Jan 18 10:19:43 CET 2008 - olh@suse.de

- add patches.arch/ppc-pegasos-mv643xx_eth-modalias.patch
  provide module alias platform:mv643xx_eth

-------------------------------------------------------------------
Thu Jan 17 19:28:39 CET 2008 - jeffm@suse.de

- Update to 2.6.24-rc8-git1.

-------------------------------------------------------------------
Wed Jan 16 17:36:48 CET 2008 - jeffm@suse.de

- Update to 2.6.24-rc8.

-------------------------------------------------------------------
Sun Jan 13 16:48:14 CET 2008 - jeffm@suse.de

- Update to 2.6.24-rc7-git5.

-------------------------------------------------------------------
Fri Jan 11 20:34:52 CET 2008 - jeffm@suse.de

- Update to 2.6.24-rc7-git3.

-------------------------------------------------------------------
Fri Jan 11 12:33:26 CET 2008 - jbeulich@novell.com

- Update Xen patches to c/s 372 and 2.6.24-rc7.
- patches.xen/xen3-aux-at_vector_size.patch: Delete.
- Update Xen config files.

-------------------------------------------------------------------
Thu Jan 10 11:53:37 CET 2008 - olh@suse.de

- update patches.arch/ppc-efika-ethernet-phy.patch
  move Forth code to fixup_device_tree_efika

-------------------------------------------------------------------
Wed Jan  9 17:52:44 CET 2008 - schwab@suse.de

- Fix debug package build.

-------------------------------------------------------------------
Wed Jan  9 17:43:26 CET 2008 - oneukum@suse.de

- Update config files. CONFIG_USB_SUSPEND default

-------------------------------------------------------------------
Wed Jan  9 17:05:00 CET 2008 - schwab@suse.de

- Update kdb patches.

-------------------------------------------------------------------
Wed Jan  9 13:46:22 CET 2008 - jbeulich@novell.com

- patches.suse/stack-unwind: Another try...

-------------------------------------------------------------------
Wed Jan  9 13:37:17 CET 2008 - jeffm@suse.de

- Update config files: Enabled CONFIG_SCSI_SAS_ATA. (346990)

-------------------------------------------------------------------
Wed Jan  9 11:36:44 CET 2008 - jbeulich@novell.com

- patches.suse/stack-unwind: Fix CONFIG_FRAME_POINTER build.

-------------------------------------------------------------------
Wed Jan  9 09:49:45 CET 2008 - jbeulich@novell.com

- patches.suse/stack-unwind: DWARF2 EH-frame based stack
  unwinding.
- patches.xen/xen3-stack-unwind: DWARF2 EH-frame based stack
  unwinding.
- Update config files.

-------------------------------------------------------------------
Tue Jan  8 21:29:36 CET 2008 - jeffm@suse.de

- patches.fixes/seccomp-disable-tsc-option: Fixed so it only applies
  to i386, and updated config files.

-------------------------------------------------------------------
Tue Jan  8 21:23:05 CET 2008 - jeffm@suse.de

- patches.fixes/seccomp-disable-tsc-option: [PATCH] seccomp:
  make tsc disabling optional (191123).

-------------------------------------------------------------------
Tue Jan  8 16:50:53 CET 2008 - olh@suse.de

- add patches.arch/ppc-efika-ethernet-phy.patch
  drop patches.arch/ppc-efika-bestcomm-ethernet.patch
  provide phy-handle property for fec_mpc52xx (347234)

-------------------------------------------------------------------
Tue Jan  8 14:18:29 CET 2008 - teheo@suse.de

- patches.drivers/libata-force-cable-type: libata: implement
  libata.force_cbl parameter (337610).

-------------------------------------------------------------------
Mon Jan  7 16:47:31 CET 2008 - jeffm@suse.de

- Update to 2.6.24-rc7.

-------------------------------------------------------------------
Mon Jan  7 10:30:30 CET 2008 - teheo@suse.de

- patches.drivers/libata-sata_nv-disable-ADMA: sata_nv: disable
  ADMA by default (346508).

-------------------------------------------------------------------
Mon Jan  7 10:11:12 CET 2008 - teheo@suse.de

Bug 347708.  port_info for vmw was being assigned to the wrong index.

- patches.drivers/libata-ata_piix-vmw-ign-DMA-err: ata_piix:
  ignore ATA_DMA_ERR on vmware ich4 (258256).

-------------------------------------------------------------------
Mon Jan  7 09:39:36 CET 2008 - teheo@suse.de

As the rest of kernel has caught up now, this one is no longer
necessary.

- patches.drivers/libata-fix-up-build-after-upstream-update.patch:
  Delete.

-------------------------------------------------------------------
Mon Jan  7 09:36:48 CET 2008 - teheo@suse.de

- patches.drivers/libata-fix-up-build-after-upstream-update.patch:
  Delete.
- patches.drivers/libata-ata_piix-vmw-ign-DMA-err: ata_piix:
  ignore ATA_DMA_ERR on vmware ich4 (258256).

-------------------------------------------------------------------
Fri Jan  4 17:09:31 CET 2008 - jeffm@suse.de

- Update config files for -vanilla.

-------------------------------------------------------------------
Fri Jan  4 16:49:44 CET 2008 - jeffm@suse.de

- patches.rt/timer-freq-tweaks.patch: Adjusted context.

-------------------------------------------------------------------
Fri Jan  4 16:49:21 CET 2008 - jeffm@suse.de

- Update config files.

-------------------------------------------------------------------
Fri Jan  4 16:37:59 CET 2008 - jeffm@suse.de

- Update to 2.6.24-rc6-git11.

-------------------------------------------------------------------
Wed Jan  2 17:03:25 CET 2008 - jblunck@suse.de

- rpm/kernel-binary.spec.in: Copy debug sources to a proper location.

-------------------------------------------------------------------
Tue Jan  1 22:14:32 CET 2008 - jeffm@suse.de

- Update to 2.6.24-rc6-git7.

-------------------------------------------------------------------
Tue Jan  1 22:11:46 CET 2008 - jeffm@suse.de

- scripts/run_oldconfig.sh: Removed RT symbol from EXTRA_SYMBOLS.
  We add it manually when building the patch list. This allows
  the script to work with the RT kernel without having to remove
  all the other configs from config.conf first.

<|MERGE_RESOLUTION|>--- conflicted
+++ resolved
@@ -1,14 +1,13 @@
 -------------------------------------------------------------------
-<<<<<<< HEAD
 Fri Nov  7 11:38:01 CET 2008 - kkeil@suse.de
 
 - patches.drivers/igb-pf.patch: VF enabled igb driver (fate#305004)
-=======
+
+-------------------------------------------------------------------
 Fri Nov  7 11:36:48 CET 2008 - olh@suse.de
 
 - stop building kernel-default and kernel-ps3 in dist ppc64,
   they are openSuSE only packages
->>>>>>> 008bc690
 
 -------------------------------------------------------------------
 Fri Nov  7 11:13:35 CET 2008 - olh@suse.de
