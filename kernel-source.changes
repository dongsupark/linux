-------------------------------------------------------------------
<<<<<<< HEAD
Mon Dec  1 15:27:45 CET 2008 - mmarek@suse.cz

- rpm/macros.kernel-source: one more fix to the flavor selection
  code (for some reason %* contained a newline)
=======
Mon Dec  1 14:39:22 CET 2008 - trenn@suse.de

- patches.arch/acpi_x2APIC_madt_enhancements.patch: ACPICA:
  x2APIC support: changes for MADT and SRAT ACPI tables (fate
  303948 and fate 303984).
- patches.fixes/acpi_check_for_invalid_handle.patch: ACPICA:
  Add check for invalid handle in acpi_get_object_info
  (http://www.acpica.org/bugzilla/show_bug.cgi?id=474).
- patches.fixes/acpi_dereference_object_if_possible.patch:
  ACPICA: Add function to dereference returned reference objects
  (http://bugzilla.kernel.org/show_bug.cgi?id=11105).
- patches.fixes/acpi_do_not_load_acpi_cpufreq_acpioff.patch:
  ACPI: don't load acpi_cpufreq if acpi=off (no reference).

-------------------------------------------------------------------
Mon Dec  1 14:00:19 CET 2008 - trenn@suse.de

- patches.fixes/acpi_copy_tables_fix_suspend.patch: ACPICA:
  Copy dynamically loaded tables to local buffer (bnc#410726).
>>>>>>> 801877c7

-------------------------------------------------------------------
Sat Nov 29 21:51:38 CET 2008 - nfbrown@suse.de

- patches.fixes/SUNRPC-Fix-autobind-on-cloned-rpc-clients.patch:
  SUNRPC: Fix autobind on cloned rpc clients. 
  Importantly, this removes a 'BUG_ON' that fires. (450083).

-------------------------------------------------------------------
Sat Nov 29 14:43:40 CET 2008 - teheo@suse.de

- patches.drivers/libata-ata_piix-borked-tecra-m4-broken-suspend:
  ata_piix: add borked Tecra M4 to broken suspend list
  (bnc#398270).

-------------------------------------------------------------------
Sat Nov 29 11:07:10 CET 2008 - bwalle@suse.de

- UV updates from SGI (bnc#442455, #442455).
  o patches.fixes/ia64_uv_partition_id.diff:
    Add partition id, coherence id, and region size to UV
  o patches.fixes/ia64_uv_watchlist.diff:
    Add UV watchlist suppor
  o patches.fixes/null_irq_desc_name.diff:
    genirq: NULL struct irq_desc's member 'name' in
    dynamic_irq_cleanup()
  o patches.fixes/uv-bios_call_memprotect.diff:
    Add UV bios call to change memory protections
  o patches.fixes/uv-bios_call_partition.diff:
    x86: Add UV partition call
  o patches.fixes/uv-bios_call_reserve_page.diff:
    Add UV bios call to get the address of the reserved page
  o patches.fixes/uv-bios_call_watchlist.diff:
    Add UV bios calls to allocate and free watchlists
  o patches.fixes/uv-bios_common.diff:
    x86: Add UV bios call infrastructure
  o patches.fixes/uv-efi_bios.diff:
    x86: Add UV EFI table entry
  o patches.fixes/uv-sn_region_size.diff:
    Use consistent names for region size and conherence id on x86
    and ia64
  o patches.fixes/uv-sysfs.diff:
    x86: Add UV sysfs entries
  o patches.fixes/uv-xp-change_memprotect.diff:
    Define xp_expand_memprotect() and xp_restrict_memprotect()
  o patches.fixes/uv-xpc-get_sn_info.diff:
    Define xp_partition_id and xp_region_size
  o patches.fixes/uv-xpc_create_gru_mq_uv.diff:
    Add the code to create the activate and notify gru message
    queues
  o patches.fixes/uv-xpc_get_part_rsvd_page.diff:
    Add support for getting the address of a partition's reserved
    page
  o patches.fixes/uv_setup_irq.diff:
    x86, UV: add uv_setup_irq() and uv_teardown_irq() functions, v3
- Refresh Xen patches
  o patches.xen/xen3-auto-arch-x86.diff
  o patches.xen/xen3-patch-2.6.19
- patches.xen/xen-x86-no-lapic: Add uv_irq.o
- patches.xen/uv-sysfs-no-xen.diff:
  Don't build UV sysfs support on Xen.

-------------------------------------------------------------------
Fri Nov 28 23:42:21 CET 2008 - trenn@suse.de

- patches.fixes/x86_cpufreq_powernow-k8_handle_invalid_state_gracefully.patch:
  powernow-k8: ignore out-of-range PstateStatus value (no
  bug avail).

-------------------------------------------------------------------
Fri Nov 28 18:54:30 CET 2008 - sassmann@suse.de

- Update config files.
  activate ALTIVEC in ps3 config

-------------------------------------------------------------------
Fri Nov 28 16:22:33 CET 2008 - hare@suse.de

- patches.drivers/open-fcoe-beta4-update: rediff.
- patches.drivers/open-fcoe-beta6-update: Incremental Open-FCoE
  for Beta6 (bnc#438954).

-------------------------------------------------------------------
Fri Nov 28 14:54:13 CET 2008 - tiwai@suse.de

- patches.drivers/alsa-hda-sony-vaio-vgn-sr19xn-quirk: ALSA:
  hda - Add quirk for Sony VAIO VGN-SR19XN (bnc#450080).

-------------------------------------------------------------------
Fri Nov 28 08:23:15 CET 2008 - olh@suse.de

- rpm/kernel-binary.spec.in: move Module.symvers creation into
  CONFIG_MODULES section, a static kernel exports nothing

-------------------------------------------------------------------
Fri Nov 28 07:43:14 CET 2008 - olh@suse.de

- rpm/post*.sh: kernel-vanilla has now vmlinux-vanilla symlink

-------------------------------------------------------------------
Fri Nov 28 06:04:47 CET 2008 - teheo@suse.de

Block layer timer bug fixed.  Multipath patch update is just patch
refresh.

- patches.drivers/block-internal-dequeue-shouldnt-start-timer:
  block: internal dequeue shouldn't start timer (bnc#449880).
- patches.drivers/blk-request-based-multipath-update: Block layer
  fixes for request-based multipathing (References: FATE#302108).

-------------------------------------------------------------------
Thu Nov 27 16:52:10 CET 2008 - olh@suse.de

- patches.suse/8250-sysrq-ctrl_o.patch: fix no-op macro args

-------------------------------------------------------------------
Thu Nov 27 16:34:48 CET 2008 - olh@suse.de

- patches.suse/8250-sysrq-ctrl_o.patch: fix compile on ppc32

-------------------------------------------------------------------
Thu Nov 27 16:10:30 CET 2008 - olh@suse.de

- rpm/kernel-binary.spec.in: always create a dummy initrd because
  mkinitrd is called unconditionally

-------------------------------------------------------------------
Thu Nov 27 15:37:32 CET 2008 - olh@suse.de

- rpm/kernel-binary.spec.in: kernel-ps3 needs a suffix

-------------------------------------------------------------------
Thu Nov 27 15:18:32 CET 2008 - olh@suse.de

- remove last traces of kernel-um handling

-------------------------------------------------------------------
Thu Nov 27 14:38:31 CET 2008 - hare@suse.de

- patches.fixes/qla2xxx-disable-automatic-queue-tracking: qla2xxx:
  Conditionally disable queue_full tracking (bnc#449386).

-------------------------------------------------------------------
Thu Nov 27 11:47:43 CET 2008 - olh@suse.de

- patches.suse/8250-sysrq-ctrl_o.patch: no sysrq on Cell QS21/QS22
  serial console (bnc#422987,bnc#96313 - LTC47675/LTC16841).

-------------------------------------------------------------------
Thu Nov 27 08:26:03 CET 2008 - olh@suse.de

- patches.arch/ppc-memoryless-nodes.patch: fix booting with
  memoryless nodes (443280 - LTC49675)

-------------------------------------------------------------------
Thu Nov 27 06:08:33 CET 2008 - teheo@suse.de

- patches.drivers/libata-seagate-firmware-bug: libata: blacklist
  Seagate drives which time out FLUSH_CACHE when used with NCQ
  (bnc#449531).

-------------------------------------------------------------------
Wed Nov 26 10:15:02 CET 2008 - agruen@suse.de

- rpm/macros.kernel-source: Fix the kernel flavor selection logic
  for the %kernel_module_package macro.

-------------------------------------------------------------------
Wed Nov 26 09:16:44 CET 2008 - hare@suse.de

- patches.fixes/blk-leave-sync-timer-running: move to
  correct place in series.conf and rediff
- patches.drivers/cciss-newids.patch: Delete.

-------------------------------------------------------------------
Wed Nov 26 09:03:55 CET 2008 - hare@suse.de

- patches.drivers/cciss-newids.patch: Support for newcciss
  controller (bnc#448416).
- patches.fixes/blk-leave-sync-timer-running: block: leave
  request timeout timer running on an empty list (bnc#447249).

-------------------------------------------------------------------
Tue Nov 25 20:27:19 CET 2008 - mszeredi@suse.de

- patches.fixes/slab-alloc_slabmgmt-fix.patch: slab: remove
  GFP_THISNODE clearing from alloc_slabmgmt() (bnc#444597).

-------------------------------------------------------------------
Tue Nov 25 17:48:50 CET 2008 - sjayaraman@suse.de

- patches.suse/SoN-11-mm-page_alloc-emerg.patch: Fix accidental side-effect
  that this patch introduced by reverting patches.fixes/oom-warning
  (bnc #444597).

-------------------------------------------------------------------
Tue Nov 25 16:39:00 CET 2008 - tiwai@suse.de

- patches.drivers/alsa-ca0106-pm-support: ALSA: ca0106 - Add
  power-amangement support (bnc#447624).
- patches.drivers/alsa-hda-dell-92hd73xx-models: ALSA: hda -
  Check model for Dell 92HD73xx laptops (bnc#446025).
- patches.drivers/alsa-hda-dell-studio-1535-quirk: ALSA: hda -
  mark Dell studio 1535 quirk (bnc#446025).
- patches.drivers/alsa-hda-spdif-bits-cache-fix: ALSA: hda -
  Fix caching of SPDIF status bits.
- patches.drivers/alsa-hda-stac-no-hp-as-line-out-switch: ALSA:
  hda - No 'Headphone as Line-out' swich without line-outs
  (bnc#446025).
- patches.drivers/alsa-hda-stac-yet-more-fixes: ALSA: hda -
  Fix AFG power management on IDT 92HD* codecs (bnc#446025).

-------------------------------------------------------------------
Tue Nov 25 00:52:41 CET 2008 - jeffm@suse.de

- patches.fixes/fix-inotify-watch-removal-umount-races: Fix
  inotify watch removal/umount races (bnc#446973 CVE-2008-5182).

-------------------------------------------------------------------
Tue Nov 25 00:02:33 CET 2008 - jeffm@suse.de

- patches.fixes/uv-redundant-creation-of-proc-dir: UV: redundant
  creation of sgi_uv (bnc#444799).

-------------------------------------------------------------------
Mon Nov 24 22:44:01 CET 2008 - agruen@suse.de

- supported.conf: dm-raid45 depends on a few more modules
  (bnc#440208, bnc#441310).

-------------------------------------------------------------------
Mon Nov 24 20:25:25 CET 2008 - agruen@suse.de

- Switch from a no_file_caps command line switch to file_caps={0,1}
  for enabling/disabling file capabilities, and make file_caps=0
  the default: we cannot get the no_file_caps option added to the
  kernel command line anymore (perl-Bootloader, bnc#418366).

-------------------------------------------------------------------
Mon Nov 24 20:18:46 CET 2008 - agruen@suse.de

- supported.conf: dm-raid4-5 was renamed to dm-raid45 (bnc#440208,
  bnc#441310).

-------------------------------------------------------------------
Mon Nov 24 20:15:57 CET 2008 - agruen@suse.de

- Update config files: switch from CONFIG_PREEMPT_VOLUNTARY to
  CONFIG_PREEMPT_NONE.

-------------------------------------------------------------------
Mon Nov 24 17:00:47 CET 2008 - ghaskins@suse.de

- patches.fixes/sched-fix-bug-in-sched-domain-degenerate.patch:
  sched: fix a bug in sched domain degenerate (bnc#442464).

-------------------------------------------------------------------
Mon Nov 24 16:57:27 CET 2008 - mmarek@suse.cz

- doc/README.SUSE: document that setting allow_unsupported_modules
  to 1 in /etc/modprobe.d/unsupported-modules is required to make
  self-compiled kernels work.

-------------------------------------------------------------------
Mon Nov 24 11:55:54 CET 2008 - bwalle@suse.de

- patches.fixes/hpwdt-kdump.diff: Sync with latest upstream
  submission.

-------------------------------------------------------------------
Sun Nov 23 01:02:08 CET 2008 - trenn@suse.de

- patches.arch/x86_sgi_uv_early_detect_oem.patch: x86, uv:
  add early detection of UV system types (bnc#429984).

-------------------------------------------------------------------
Sat Nov 22 20:00:50 CET 2008 - olh@suse.de

- enable CONFIG_CGROUP_NS on ia64, s390 and powerpc (bnc#447507 - LTC50053)

-------------------------------------------------------------------
Sat Nov 22 00:03:11 CET 2008 - rjw@suse.de

- patches.fixes/ia64-fix-boot-panic-caused-by-offline-CPUs.patch:
  fix boot panic caused by offline CPUs (bnc#440386).

-------------------------------------------------------------------
Fri Nov 21 20:17:09 CET 2008 - agruen@suse.de

- config/x86_64/maxcpus: Delete.

-------------------------------------------------------------------
Fri Nov 21 20:06:08 CET 2008 - mmarek@suse.cz

- rpm/kernel-binary.spec.in: s/CVS/GIT/

-------------------------------------------------------------------
Fri Nov 21 20:04:05 CET 2008 - mmarek@suse.cz

- rpm/symsets.pl: fix module names in export lists
  (kernel/irq/built-in was printed as irq/built-in)

-------------------------------------------------------------------
Fri Nov 21 20:03:17 CET 2008 - agruen@suse.de

- Update x86_64/{debug,default,trace,vanilla} config files:
  increase NR_CPUS to 512.

-------------------------------------------------------------------
Fri Nov 21 18:13:58 CET 2008 - mmarek@suse.cz

- rpm/symsets.pl: Replace the bash and awk scripts around symsets
  and kabi checking with a single script that generates symsets,
  reuses symsets from older kernels and checks for kabi changes for
  each of the split packages (kabi checking and symset reuse
  require a set of reference files, which does not exist yet)
- rpm/list-exported-symbols: Delete.
- rpm/split-into-symsets: Delete.
- scripts/kabi-checks: Delete.
- kabi/severities: table of kabi change severities
- rpm/built-in-where, rpm/find-provides,
  rpm/kernel-binary.spec.in, rpm/kernel-source.spec.in,
  scripts/tar-up.sh: update to use symsets.pl

-------------------------------------------------------------------
Fri Nov 21 17:06:39 CET 2008 - kkeil@suse.de

- patches.drivers/ixgbe-sfp.patch: include additional fixes from
  Intel (bnc#442411)

-------------------------------------------------------------------
Fri Nov 21 16:50:40 CET 2008 - kkeil@suse.de

- patches.fixes/igb_ethtool.patch: add missing ethtool hooks
  (bnc#435551)

-------------------------------------------------------------------
Fri Nov 21 16:10:08 CET 2008 - jjolly@suse.de

- patches.arch/s390-04-08-cio-ungroup-race-fix.patch:
  cio: ccwgroup online vs. ungroup race condition
  (bnc#445100,LTC#50092).
- patches.arch/s390-04-09-zfcp-host-busy-count-fix.patch: zfcp:
  prevent double decrement on host_busy counter (bnc#445100).

-------------------------------------------------------------------
Fri Nov 21 14:24:35 CET 2008 - agruen@suse.de

- rpm/macros.kernel-source:
  + Rename the -s option to -t in the %kernel_module_package macro
    for improved cross-distro compatibility.
  + Define %kernel_module_package_release as 1 for feature tests.
  + Define %kernel_module_package_buildreqs for use by KMPs: that
    way, KMPs can either use this macro for compatibility, or
    they can substitute other packages for special cases.

-------------------------------------------------------------------
Fri Nov 21 13:08:28 CET 2008 - hare@suse.de

- patches.drivers/cxgb3i: add cxgb3i iscsi driver
  (FATE#304154,bnc#433500).
- patches.drivers/cxgb3i-fixed-offload-array-size: cxgb3i -
  fixed offload wr array size (bnc#447409).
- patches.fixes/dm-table-switch-to-readonly: dm multipath devices
  are not getting created for readonly devices (bnc#382705).
- patches.suse/dm-mpath-null-pgs: Allow zero paths for multipath
  priority groups (bnc#372684).
- patches.suse/scsi-netlink-ml: Netlink interface for SCSI
  sense codes (FATE#303789).

-------------------------------------------------------------------
Fri Nov 21 12:53:49 CET 2008 - goldwyn@suse.de

- patches.suse/novfs-map-drives-correctly.diff: Fix oops in
  set_map_drive (bnc#446824, bnc#444469).

-------------------------------------------------------------------
Fri Nov 21 11:16:25 CET 2008 - jbeulich@novell.com

- patches.xen/xen3-x86-vmware-tsc-03-detect-from-hypervisor:
  Fix Xen pv driver build.

-------------------------------------------------------------------
Fri Nov 21 10:44:43 CET 2008 - olh@suse.de

- patches.arch/ppc-spufs-01-use-inc_nlink.patch: use inc_nlink
- patches.arch/ppc-spufs-02-add-a-missing-mutex_unlock.patch
- patches.arch/ppc-spufs-03-sputrace-Only-enable-logging-on-open.patch
- patches.arch/ppc-spufs-04-sputrace-Don-t-block-until-the-read.patch
- patches.arch/ppc-spufs-05-Use-state_mutex-for-switch_log-lockin.patch
- patches.arch/ppc-spufs-06-Don-t-require-full-buffer-in-switch_l.patch
- patches.arch/ppc-spufs-07-Don-t-spu_acquire_saved-unnecessarily.patch
- patches.arch/ppc-spufs-08-Use-kmalloc-rather-than-kzalloc-for-s.patch
- patches.arch/ppc-spufs-09-Improve-search-of-node-for-contexts-w.patch
- patches.arch/ppc-spufs-10-Explain-conditional-decrement-of-aff_.patch
- patches.arch/ppc-spufs-11-Fix-spinning-in-spufs_ps_fault-on-sig.patch
  update spufs to current mainline state (bnc#447133 - LTC50070)

-------------------------------------------------------------------
Fri Nov 21 09:52:19 CET 2008 - tiwai@suse.de

- patches.drivers/parport-serial-array-overflow-fix: Fix array
  overflow in parport_serial.c (bnc#447067).

-------------------------------------------------------------------
Fri Nov 21 09:48:06 CET 2008 - tiwai@suse.de

- patches.drivers/alsa-hda-dell-studio-15-quirk: ALSA: hda -
  Add a quirk for Dell Studio 15 (bnc#446025).
- patches.drivers/alsa-hda-stac-dell-m4-3-quirk: ALSA: hda:
  Add STAC_DELL_M4_3 quirk (bnc#446025).

-------------------------------------------------------------------
Fri Nov 21 08:03:16 CET 2008 - npiggin@suse.de

- patches.suse/silent-stack-overflow-2.patch: avoid silent stack
  overflow over the heap. Try again.

-------------------------------------------------------------------
Fri Nov 21 06:52:04 CET 2008 - gregkh@suse.de

- Refresh patches to apply cleanly after 2.6.27.7 update.

-------------------------------------------------------------------
Fri Nov 21 06:27:23 CET 2008 - gregkh@suse.de

- Update to 2.6.27.7
  - lots of bugfixes and security updates.
  - obsoletes:
    - patches.arch/s390-04-05-topology-lock.diff
    - patches.drivers/bnx2x-zero-PMF
    - patches.drivers/input-alps-add-signature-for-dualpoint-found-in-dell-latitude-e6500.patch
    - patches.fixes/cdc-acm.c-fix-recursive-lock-in-acm_start_wb-error-path.patch
    - patches.fixes/sony_laptop_fix_suspend.patch
    - patches.kernel.org/iwlagn-avoid-sleep-in-softirq-context.patch
    - patches.kernel.org/memory-hotplug-fix-page_zone-calculation-in-test_pages_isolated.patch
    - patches.kernel.org/touch_mnt_namespace-when-the-mount-flags-change.patch:

-------------------------------------------------------------------
Fri Nov 21 05:19:43 CET 2008 - teheo@suse.de

- patches.drivers/libata-ata_piix-clear-spurious-IRQ: ata_piix:
  detect and clear spurious IRQs (bnc#445872).

-------------------------------------------------------------------
Fri Nov 21 02:18:19 CET 2008 - npiggin@suse.de

- patches.fixes/mm-madvise-fix.patch: mm: madvise correct return
  code (bnc#352998).

-------------------------------------------------------------------
Thu Nov 20 22:31:36 CET 2008 - jack@suse.cz

- patches.suse/ocfs2-Change-quotafile-names.patch: ocfs2: Change
  file names of local quota files to be consistent (fate#302681).
- patches.suse/ocfs2-Fix-hang-in-quota-recovery-code.patch:
  ocfs2: Fix hang in quota recovery code (fate#302681).
- patches.suse/ocfs2-Fix-oops-when-one-quotatype-enabled: ocfs2:
  Fix oops when only usrquota or grpquota feature is enabled
  (fate#302681).

-------------------------------------------------------------------
Thu Nov 20 21:41:03 CET 2008 - garloff@suse.de

- patches.suse/panic-on-io-nmi.diff
  patches.xen/panic-on-io-nmi-xen.diff:
  New kernel sysctl panic-on-io-nmi, which is set will cause a
  kernel panic on receiving an IOCK NMI (bnc#427979).

-------------------------------------------------------------------
Thu Nov 20 18:39:16 CET 2008 - jjolly@suse.de

- patches.arch/s390-04-06-cio-sac-update.diff: cio: update sac
  values (bnc#445100).
- patches.arch/s390-04-07-als.patch: kernel: Add processor type
  march=z10 and a processor type safety check. (bnc#445100).

-------------------------------------------------------------------
Thu Nov 20 17:23:46 CET 2008 - tiwai@suse.de

- patches.drivers/alsa-hda-stac-hp-gpio-switch-fix: ALSA: hda:
  STAC_DELL_M6 EAPD (bnc#446025).

-------------------------------------------------------------------
Thu Nov 20 17:15:31 CET 2008 - jbeulich@novell.com

- Update Xen patches to 2.6.27.6 and c/s 724.
- Update Xen config files.
- patches.xen/xen-fb-bad-irq: xenfb: don't use irq before it
  gets set up (bnc#445659).
- patches.xen/xen-netback-notify-multi: netback: use multicall
  for send multiple notifications.
- patches.xen/xen-netback-nr-irqs: netback: reduce overhead of
  IRQ recording.

-------------------------------------------------------------------
Thu Nov 20 16:52:46 CET 2008 - kkeil@suse.de

- patches.drivers/igb-pf.patch: removed (no SR-IOV) (bnc#440614)

-------------------------------------------------------------------
Thu Nov 20 15:40:38 CET 2008 - olh@suse.de

- disable patches.arch/ppc-efika-bestcomm-ata-dma.patch
  crashes the sound driver

-------------------------------------------------------------------
Thu Nov 20 15:30:40 CET 2008 - jjolly@suse.de

- rpm/kernel-binary.spec.in: excluded vanilla build from creating
  the man package

-------------------------------------------------------------------
Thu Nov 20 15:13:41 CET 2008 - hare@suse.de

- patches.drivers/ibmvfc-async-events-oops: ibmvfc oops while
  processing async events (bnc#445541).
- patches.drivers/mpt-fusion-4.16.00.00-update: MPT fusion driver
  update to 4.16.00.00 (bnc#425660).
- patches.fixes/dm-mpath-NULL-pgpath-in-activate_path: Do not
  call activate_path() if pgpath is NULL (bnc#442676).
- patches.fixes/scsi-dh-rdac-initialize-passive-path: Initialize
  path state to be passive when path is not owned (bnc#442676).
- patches.suse/dm-mpath-leastpending-path: Dynamic load balancing
  policy for device mapper multipath (bnc#444199).

-------------------------------------------------------------------
Thu Nov 20 14:12:23 CET 2008 - olh@suse.de

- patches.fixes/bug-437171_1_sched_clock_lock.patch: sched: only
  update rq->clock while holding rq->lock (437171 - LTC47404).
- patches.fixes/bug-437171_2_sched_delta_weight.patch: sched:
  revert back to per-rq vruntime (437171 - LTC47404).
- patches.fixes/bug-437171_3_rework_wakeup_preemption.patch:
  sched: rework wakeup preemption (437171 - LTC47404).
- patches.fixes/bug-437171_4_sched_reinstate_vruntime_wakeup.patch:
  sched: re-instate vruntime based wakeup preemption (437171 -
  LTC47404).

-------------------------------------------------------------------
Thu Nov 20 13:47:33 CET 2008 - trenn@suse.de

- Update config files.
  Fixed debug build, added dependent config option.

-------------------------------------------------------------------
Thu Nov 20 13:27:57 CET 2008 - trenn@suse.de

- Update config files.
  -> unified i386/x86_64 debug kernels:
     - added CONFIG_NO_HZ=y to i386-debug
     - added CONFIG_DEBUG_INFO to x86_64-debug

Differ method to receive processor_id depending whether the processor
got declared as a regular ACPI device or as a processor object:
- patches.arch/acpi_behave_uniquely_based_on_processor_declaration.patch:
  ACPI: Behave uniquely based on processor declaration definition
  type (bnc#440062).
- patches.arch/acpi_disambiguate_processor_declaration_type.patch:
  ACPI: Disambiguate processor declaration type (bnc#440062).
- patches.arch/acpi_processor_cleanups.patch: ACPI: 80 column
  adherence and spelling fix (no functional change) (bnc#440062).
- patches.xen/xen3-auto-common.diff: xen3 common.

Fix missing bit for ThinkPad brightness switching:
- patches.arch/acpi_video_thinkpad_exclude_IGD_devices.patch:
  Do not use video backlight switching for Lenovo ThinkPads.

- patches.fixes/sony_laptop_fix_suspend.patch: sony-laptop:
  Ignore missing _DIS method on pic device (bnc#446487).

-------------------------------------------------------------------
Thu Nov 20 12:01:24 CET 2008 - hare@suse.de

- patches.fixes/dm-mpath-reattach-dh: Do not detach hardware
  handler when removing multipath maps (bnc#435688).
- patches.fixes/scsi-dh-alua-send-stpg: Always send STPG for
  explicit tgps mode.

-------------------------------------------------------------------
Thu Nov 20 10:35:32 CET 2008 - jjolly@suse.de

- rpm/kernel-binary.spec.in: Added kernel man package for s390x

-------------------------------------------------------------------
Thu Nov 20 10:26:01 CET 2008 - olh@suse.de

- patches.arch/ppc-of-irq-map.patch: fix IRQ assignment if
  interrupts property is missing (bnc#446610 - LTC50006)

-------------------------------------------------------------------
Thu Nov 20 00:20:44 CET 2008 - rjw@suse.de

- patches.fixes/acpi-set-SCI_EN-on-MacBook.patch: ACPI suspend:
  Blacklist boxes that require us to set SCI_EN directly on resume
  (bnc#444786).

-------------------------------------------------------------------
Wed Nov 19 17:50:51 CET 2008 - tiwai@suse.de

- patches.arch/x86-hpet-pre-read: x86: workaround for mccreary
  HPET read problem (bnc#433746).

-------------------------------------------------------------------
Wed Nov 19 17:28:00 CET 2008 - trenn@suse.de

- patches.arch/0008-sony-laptop-fingers-off-backlight.patch:
  sony-laptop: fingers off backlight if video.ko is serving
  this functionality.
  -> Fix typo, must not invert logic at this point

-------------------------------------------------------------------
Wed Nov 19 14:43:33 CET 2008 - kkeil@suse.de

- patches.drivers/e1000e_add_ECC: e1000e: enable ECC (bnc#445829)

-------------------------------------------------------------------
Wed Nov 19 13:54:44 CET 2008 - mmarek@suse.cz

- scripts/tar-up.sh: record the git branch name in the spec files
  (no branch name means master)

-------------------------------------------------------------------
Wed Nov 19 12:05:35 CET 2008 - jkosina@suse.de

- patches.drivers/elousb.patch: fix values of maximum X and Y
  coordinates so that they are compliant with the values that
  the device contains in its descriptor (bnc#442865)

-------------------------------------------------------------------
Wed Nov 19 09:58:11 CET 2008 - goldwyn@suse.de

- patches.suse/novfs-merge-changes.diff: Merge changes left out
  during code pull (bnc#445000).

-------------------------------------------------------------------
Wed Nov 19 09:03:46 CET 2008 - olh@suse.de

- patches.arch/ppc-pseries-bsr-multinode.patch: Add support for
  multiple BSR nodes in the device tree. (bnc#443665 - LTC49817)

-------------------------------------------------------------------
Wed Nov 19 08:59:11 CET 2008 - olh@suse.de

- patches.arch/ppc-pseries-cmm-pagecounter.patch:
  Update page in counter for CMM (bnc#445540 - LTC49942)

-------------------------------------------------------------------
Wed Nov 19 08:49:16 CET 2008 - olh@suse.de

- patches.arch/ppc-pseries-bsr-4k.patch: Unable to Use Small
  BSR register on Power LPAR (bnc#443673 - LTC49749)

-------------------------------------------------------------------
Wed Nov 19 05:40:58 CET 2008 - jjolly@suse.de

- config/s390/s390: Update config files: added CONFIG_UTRACE=y and
  CONFIG_HAVE_ARCH_TRACEHOOK=y

-------------------------------------------------------------------
Wed Nov 19 01:13:34 CET 2008 - jjolly@suse.de

- patches.drivers/ehca-fix-possible-nullpointer-access-v2.patch:
  ehca: fix a possible nullpointer access (bnc#441966).

-------------------------------------------------------------------
Wed Nov 19 00:50:27 CET 2008 - jjolly@suse.de

- patches.arch/ppc-axon-missing-msi-workaround-5.diff:
  powerpc/cell/axon-msi: retry on missing interrupt (bnc#445964).

-------------------------------------------------------------------
Wed Nov 19 00:32:26 CET 2008 - jjolly@suse.de

- patches.drivers/0001-IB-ehca-Fix-problem-with-max-number-of-QPs-and-CQs.patch:
  Fix problem with max number of QPs and CQs (bnc#441619).

-------------------------------------------------------------------
Tue Nov 18 20:28:57 CET 2008 - bwalle@suse.de

- Disable CONFIG_STRICT_DEVMEM for i386 and x86_64 (bnc#443852).

-------------------------------------------------------------------
Tue Nov 18 18:56:51 CET 2008 - jjolly@suse.de

- Update config files.
- patches.trace/s390-syscall-get-nr.diff: fix syscall_get_nr..
- patches.trace/s390-utrace-enablement.patch: Backport s390
  kernel components required for utrace enablement.

-------------------------------------------------------------------
Tue Nov 18 16:53:43 CET 2008 - jblunck@suse.de

- rpm/kernel-binary.spec.in: on s390(x) call dwarfextract to create the
  Kerntypes file for use with old lcrash debuggers.

-------------------------------------------------------------------
Tue Nov 18 15:41:37 CET 2008 - tiwai@suse.de

- patches.drivers/alsa-hda-stac-92hd71bxx-gpio-fix: ALSA:
  hda - Fix GPIO initialization in patch_stac92hd71bxx()
  (bnc#445321,bnc#445161).
- patches.drivers/alsa-hda-stac-gpio-unsol-resume-fix:
  ALSA: hda - Fix resume of GPIO unsol event for STAC/IDT
  (bnc#445321,bnc#445161).
- patches.drivers/alsa-hda-stac-hp-pavilion-quirks: ALSA: hda -
  Add quirks for HP Pavilion DV models (bnc#445321,bnc#445161).

-------------------------------------------------------------------
Tue Nov 18 12:18:27 CET 2008 - tiwai@suse.de

- patches.arch/x86-hpet-use-WARN_ON_ONCE: x86: HPET: convert
  WARN_ON to WARN_ON_ONCE (bnc#433746).

-------------------------------------------------------------------
Tue Nov 18 10:45:31 CET 2008 - sdietrich@suse.de

RT development has moved to slert-devel branch.
- Remove RT patches from master branch.
  (itemized RT patch list suppressed)

-------------------------------------------------------------------
Tue Nov 18 09:35:26 CET 2008 - olh@suse.de

- patches.arch/ppc-efika-bestcomm-ata-dma.patch: use ATA DMA (bnc#445856)

-------------------------------------------------------------------
Tue Nov 18 08:38:39 CET 2008 - olh@suse.de

- config/ppc/ppc64: reenable 64k PAGE_SIZE to keep the config
  flavor on ppc and ppc64 in sync
  the last change had also no bug number to fix the possible bug
  in the Xserver.

-------------------------------------------------------------------
Tue Nov 18 08:37:54 CET 2008 - tiwai@suse.de

- patches.drivers/alsa-hda-realtek-acer-dmic: ALSA: hda - Split
  ALC268 acer model (bnc#420048).

-------------------------------------------------------------------
Tue Nov 18 08:20:26 CET 2008 - jjolly@suse.de

- patches.arch/s390-04-01-qdio_prevent_double_shutdown.patch:
  qdio: prevent double qdio shutdown in case of I/O
  errors. (bnc#445100).
- patches.arch/s390-04-02-qdio-osa-port-count.patch: qdio:
  fix qeth port count detection. (bnc#445100).
- patches.arch/s390-04-03-kmsg.patch: kmsg: do not change pr_xyz
  messages without KMSG_COMPONENT (bnc#445100).
- patches.arch/s390-04-04-dasd_fatal_error_log_sense.patch:
  dasd: log sense for fatal errors. (bnc#445100).
- patches.arch/s390-04-05-topology-lock.diff: kernel: Fix locking
  in cpu topology code. (bnc#445100).

-------------------------------------------------------------------
Tue Nov 18 03:43:34 CET 2008 - jjolly@suse.de

- patches.arch/s390-personality-mask.patch: fix s390x_newuname.

-------------------------------------------------------------------
Tue Nov 18 01:04:14 CET 2008 - gregkh@suse.de

- patches.drivers/staging-rt2860-enable-wpa_supplicant-support.patch:
  Staging: rt2860: enable WPA_SUPPLICANT support (bnc#437959).

-------------------------------------------------------------------
Mon Nov 17 16:35:13 CET 2008 - hare@suse.de

- patches.drivers/lpfc-8.2.8.7-update: Update lpfc to 8.2.8.7
  (bnc#420767).
- patches.drivers/qla4xxx-5.01.00-k8_sles11-03-update: Update
  qla4xxx to 5.01.00-k8_sles11-03     (bnc#444884).
- patches.fixes/dm-mpath-reattach-dh: Reattach device handler
  for multipath devices (bnc#435688).
- patches.fixes/scsi-add-tgps-setting: Add TGPS setting to
  scsi devices.
- patches.fixes/scsi-dh-alua-retry-UA: Retry ALUA device handler
  initialization on Unit Attention.

-------------------------------------------------------------------
Mon Nov 17 16:16:53 CET 2008 - jeffm@suse.de

- patches.fixes/v4l-dvb-avoid-writing-outside-array: V4L/DVB
  (9621): Avoid writing outside shadow.bytes array (bnc#445569).

-------------------------------------------------------------------
Mon Nov 17 12:03:13 CET 2008 - fseidel@suse.de

- patches.fixes/ipw2200-send-noassoc.patch: ipw2200: fix oops
  in ipw_tx_skb (bnc#397390).

-------------------------------------------------------------------
Sat Nov 15 20:28:00 CET 2008 - rjw@suse.com

- patches.fixes/hibernate-x86-fix-breakage-on-x86_32-with-PAE.patch:
  x86: Hibernate: Fix breakage on x86_32 with CONFIG_NUMA set
  (bnc#439126).

-------------------------------------------------------------------
Sat Nov 15 19:38:50 CET 2008 - tiwai@suse.de

- patches.drivers/alsa-hda-sigmatel-hp-m4-check-fix: ALSA:
  hda - Check model type instead of SSID in patch_92hd71bxx()
  (bnc#444349).
- patches.drivers/alsa-hda-sigmatel-vref-event-fix: ALSA: hda:
  STAC_VREF_EVENT value change (bnc#444349).

-------------------------------------------------------------------
Sat Nov 15 01:30:22 CET 2008 - gregkh@suse.de

- patches.kernel.org/memory-hotplug-fix-page_zone-calculation-in-test_pages_isolated.patch:
  memory hotplug: fix page_zone() calculation in
  test_pages_isolated() (bnc#445163).

-------------------------------------------------------------------
Fri Nov 14 19:18:53 CET 2008 - gregkh@suse.de

- patches.drivers/input-alps-add-signature-for-dualpoint-found-in-dell-latitude-e6500.patch:
  Input: ALPS - add signature for DualPoint found in Dell Latitude
  E6500 (bnc#436719).

-------------------------------------------------------------------
Fri Nov 14 16:39:03 CET 2008 - hare@suse.de

- patches.fixes/scsi-eh-timed-out-missing-braces: scsi_error:
  fix indentation and braces disagreement - add braces.
- patches.fixes/scsi-retry-TASK_ABORTED: scsi_error: TASK ABORTED
  status handling improvement.
- patches.fixes/scsi-retry-transport-error: scsi_error regression:
  Fix idempotent command handling.

-------------------------------------------------------------------
Fri Nov 14 16:38:14 CET 2008 - hare@suse.de

- patches.fixes/scsi-eh-timed-out-missing-braces: scsi_error:
  fix indentation and braces disagreement - add braces.
- patches.fixes/scsi-retry-TASK_ABORTED: scsi_error: TASK ABORTED
  status handling improvement.
- patches.fixes/scsi-retry-transport-error: scsi_error regression:
  Fix idempotent command handling.

-------------------------------------------------------------------
Fri Nov 14 15:44:54 CET 2008 - bwalle@suse.de

- patches.fixes/hpwdt-execute-page.diff:
  [WATCHDOG] [hpwdt] Set the mapped BIOS address space as
  executable (bnc#430680).

-------------------------------------------------------------------
Fri Nov 14 13:03:27 CET 2008 - tiwai@suse.de

- patches.arch/x86-vmware-tsc-01-add-TSC_RELIABLE,
  patches.arch/x86-vmware-tsc-02-add-X86_FEATURE_HYPERVISOR,
  patches.arch/x86-vmware-tsc-03-detect-from-hypervisor,
  patches.arch/x86-vmware-tsc-04-use-TSC_RELIABLE,
  patches.arch/x86-vmware-tsc-05-skip-tsc-clocksource,
  patches.arch/x86-vmware-tsc-06-fix-vmware_get_tsc,
  patches.arch/x86-vmware-tsc-07-DMI-product-serial-key,
  patches.xen/xen-x86-vmware-tsc-fix:
    VMware tsc clocksource workaround (bnc#441338).

-------------------------------------------------------------------
Fri Nov 14 08:57:30 CET 2008 - tiwai@suse.de

- Fixed a typo in definition of X86_FEATURE_XTOPOLOGY (bnc#443293)
  in patches.arch/x2APIC_PATCH_40_of_41_bbb65d2d365efe9951290e61678dcf81ec60add4

-------------------------------------------------------------------
Fri Nov 14 00:56:42 CET 2008 - agruen@suse.de

- Update CONFIG_X86_RESERVE_LOW_64K in config/x86_64/maxcpus as
  well.
- patches.suse/bug-425240_nr_cpus-mem_cgroup_stat-fix.diff:
  rename to patches.suse/mem_cgroup_stat-dynamic-alloc, and update
  to newer version.

-------------------------------------------------------------------
Fri Nov 14 00:12:15 CET 2008 - bwalle@suse.de

- patches.fixes/kdump-x86-sparsemem.diff: x86, kdump: fix invalid
  access on i386 sparsemem (bnc#440525).
- patches.xen/linux-2.6.19-rc1-kexec-move_segment_code-i386.patch:
  Refresh.

-------------------------------------------------------------------
Thu Nov 13 23:34:27 CET 2008 - gregkh@suse.de

- patches.kernel.org/iwlagn-avoid-sleep-in-softirq-context.patch:
  iwlagn: avoid sleep in softirq context (bnc#444382).

-------------------------------------------------------------------
Thu Nov 13 23:17:34 CET 2008 - philips@suse.de

- patches.fixes/cdc-acm.c-fix-recursive-lock-in-acm_start_wb-error-path.patch:
  cdc-acm.c: fix recursive lock in acm_start_wb error path.

-------------------------------------------------------------------
Thu Nov 13 21:46:05 CET 2008 - gregkh@suse.de

- enable CONFIG_X86_RESERVE_LOW_64K for i386 and x86-64 vanilla
  configs.

-------------------------------------------------------------------
Thu Nov 13 21:05:10 CET 2008 - gregkh@suse.de

- enable CONFIG_X86_RESERVE_LOW_64K on i386 and x86-64 to fix some
  suspend/resume issues (option added in 2.6.27.6)

-------------------------------------------------------------------
Thu Nov 13 20:51:11 CET 2008 - gregkh@suse.de

- refresh patches so that everything applies cleanly.

-------------------------------------------------------------------
Thu Nov 13 20:33:40 CET 2008 - gregkh@suse.de

- Update to 2.6.27.6:
  - fixes some security issues
  - lots of bugfixes
  - obsoletes:
    - patches.arch/acpi-dock-avoid-check-_STA-method.patch:
    - patches.arch/ppc-gigantic-page-fix2.patch:
    - patches.arch/ppc-gigantic-page-fix3.patch:
    - patches.drivers/alsa-hda-dell-eq-option:
    - patches.drivers/cciss-fix-procfs-firmware-regression.patch:
    - patches.drivers/cciss-fix-sysfs-symlink.patch:
    - patches.drivers/libata-fix-last_reset-timestamp-handling:
    - patches.kernel.org/md-raid10-recovoery-fix.path:

-------------------------------------------------------------------
Thu Nov 13 19:15:59 CET 2008 - mmarek@suse.cz

- rpm/kernel-binary.spec.in: package modules.order (bnc#441384)

-------------------------------------------------------------------
Thu Nov 13 15:18:51 CET 2008 - agruen@suse.de

- config.conf: Add x86_64/maxcpus as the 4096-cpu configuration
  and switch back to at most 128 cpus in the other configs. This
  avoids wasting memory on all but the most extreme x86_64
  systems.
- rpm/kernel-binary.spec.in: define a kernel-$flavor symbol to
  allow per-flavor patches. (Use this for testing only!)
- patches.suse/bug-425240_nr_cpus-mem_cgroup_stat-fix.diff: Add
  this patch conditionally for x86_64/maxcpus for now pending
  test results from bnc#425240.

-------------------------------------------------------------------
Thu Nov 13 14:35:52 CET 2008 - tiwai@suse.de

- patches.drivers/alsa-hda-beep-dig-switch: ALSA: hda - Add
  digital beep playback switch for STAC/IDT codecs (#444572).
- patches.drivers/alsa-hda-beep-null-check-fix: ALSA: hda -
  Missing NULL check in hda_beep.c.

-------------------------------------------------------------------
Thu Nov 13 11:58:05 CET 2008 - hare@suse.de

- patches.fixes/scsi-skip-nonscsi-device-for-dma: fix to
  make it work with iSCSI (bnc#444234)

-------------------------------------------------------------------
Thu Nov 13 09:29:41 CET 2008 - olh@suse.de

- mark some powerpc device drivers as supported to move them out of
  kernel-extra, otherwise installation-images will not pick them up
- ps3vram, mtd, mtdblock, mtd_blkdevs (bnc#444220)
- PowerMac, Efika and Pegasos2 storage and network drivers

-------------------------------------------------------------------
Wed Nov 12 20:44:23 CET 2008 - bwalle@suse.de

- patches.fixes/firmware-memmap-64bit.diff: Always use 64 bit
  addresses for the firmware memory map.

-------------------------------------------------------------------
Wed Nov 12 16:29:10 CET 2008 - tiwai@suse.de

- patches.drivers/alsa-powermac-ibook-g4-mic-fix: ALSA: powermac -
  Rename mic-analog loopback mixer element (bnc#444194).

-------------------------------------------------------------------
Wed Nov 12 16:23:48 CET 2008 - tiwai@suse.de

- patches.drivers/alsa-hda-stac-hp-detect-fix: ALSA: hda -
  Fix IDT/STAC multiple HP detection (bnc#443267).

-------------------------------------------------------------------
Wed Nov 12 14:42:53 CET 2008 - agruen@suse.de

- patches.suse/module-ref-dynamic-alloc: fall back to vmalloc if
  kmalloc fails (bnc#425240).

-------------------------------------------------------------------
Wed Nov 12 00:11:57 CET 2008 - tiwai@suse.de

- patches.drivers/alsa-hda-stac9200-missing-mux-capture: ALSA:
  hda - Add missing analog-mux mixer creation for STAC9200
  (bnc#443738).
- patches.drivers/alsa-hda-stac92xx-mic-pin-fix: ALSA: hda -
  Fix input pin initialization for STAC/IDT codecs (bnc#443738).

-------------------------------------------------------------------
Tue Nov 11 23:07:25 CET 2008 - philips@suse.de

- rpm/kernel-binary.spec.in: remove Recommends: kerneloops, opt-in will
  be implemented in the 11.2 installer

-------------------------------------------------------------------
Tue Nov 11 22:07:38 CET 2008 - jeffm@suse.de

- patches.fixes/reiserfs-error-buffer-locking: reiserfs: add
  locking around error buffer.
- patches.fixes/reiserfs-varargs-fix: reiserfs: prepare_error_buf
  wrongly consumes va_arg.

-------------------------------------------------------------------
Tue Nov 11 20:49:11 CET 2008 - tiwai@suse.de

- patches.suse/module-ref-dynamic-alloc: Allocate module.ref
  array dynamically (bnc#425240).
- Update config files: back to NR_CPUS=4096

-------------------------------------------------------------------
Tue Nov 11 15:15:03 CET 2008 - jblunck@suse.de

- Update config files: Set NR_CPUS on x86_64 back to 128 again for
  now: with NR_CPUS=4096, the size of eack .ko file increases by
  496 KiB because of the static struct module in
  .gnu.linkonce.this_module.

-------------------------------------------------------------------
Tue Nov 11 13:07:51 CET 2008 - schwab@suse.de

- patches.arch/ppc-select: Fix wrong error code from ppc32 select.

-------------------------------------------------------------------
Tue Nov 11 12:21:50 CET 2008 - mmarek@suse.cz

- rpm/kernel-binary.spec.in: also encode the architecture into the
  packageand supplements.

-------------------------------------------------------------------
Tue Nov 11 11:24:33 CET 2008 - teheo@suse.de

- patches.drivers/libata-fix-ata_tf_read_block-overflow: libata:
  Avoid overflow in ata_tf_read_block() when tf->hba_lbal > 127
  (bnc#443661).
- patches.drivers/libata-fix-ata_tf_to_lba48-overflow: libata:
  Avoid overflow in ata_tf_to_lba48() when tf->hba_lbal > 127
  (bnc#443661).

-------------------------------------------------------------------
Tue Nov 11 11:24:04 CET 2008 - teheo@suse.de

- patches.drivers/libata-pata_sch-slave-poss: pata_sch: slave
  devices (bnc#443657).

-------------------------------------------------------------------
Mon Nov 10 22:15:05 CET 2008 - schwab@suse.de

- config/ppc/ppc64: Disable 64k pages to work around X server bug.

-------------------------------------------------------------------
Mon Nov 10 20:34:50 CET 2008 - olh@suse.de

- rpm/kernel-binary.spec.in: fix variable assignment in last change

-------------------------------------------------------------------
Mon Nov 10 15:34:45 CET 2008 - mmarek@suse.cz

- rpm/kernel-binary.spec.in: encode the architecture into
  subpackage dependencies (bnc#440961)

-------------------------------------------------------------------
Mon Nov 10 14:42:44 CET 2008 - olh@suse.de

- handle arch differences for cpu and kbuild correctly

-------------------------------------------------------------------
Mon Nov 10 14:06:03 CET 2008 - schwab@suse.de

- patches.arch/ia64-page-migration. patches.arch/mm-avoid-bad-page-on-lru:
  migrade pages off of pages with correctable errors.

-------------------------------------------------------------------
Mon Nov 10 11:48:42 CET 2008 - mmarek@suse.cz

- scripts/tar-up.sh: do not generate kernel-source-rt.spec and
  kernel-syms-rt.spec if RT is not enabled.

-------------------------------------------------------------------
Mon Nov 10 10:08:10 CET 2008 - sdietrich@suse.de

- config.conf: Suppress RT configurations.

-------------------------------------------------------------------
Sun Nov  9 16:11:43 CET 2008 - jeffm@suse.de

- config.conf: Removed previous workaround.
- rpm/kernel-binary.spec.in: Remove @FLAVOR@ from %symbols.

-------------------------------------------------------------------
Sat Nov  8 04:58:08 CET 2008 - jeffm@suse.de

- config.conf: Workaround for kernel-ppc64 on head-ppc.

-------------------------------------------------------------------
Sat Nov  8 00:56:12 CET 2008 - gregkh@suse.de

- Update to the "real" 2.6.27.5.  No code changes from what we had
  in our tree previously, with the exception for the version number
  change.

-------------------------------------------------------------------
Fri Nov  7 19:33:49 CET 2008 - bwalle@suse.de

- patches.fixes/kdb-read-CR.diff:
  Support '\n' in KDB (bnc#442808).

-------------------------------------------------------------------
Fri Nov  7 17:09:26 CET 2008 - gregkh@suse.de

- disable perfmon support in the -trace kernels as it doesn't build
  properly.

-------------------------------------------------------------------
Fri Nov  7 16:43:40 CET 2008 - schwab@suse.de

- patches.arch/compat-sys-swapcontext: Fix msr check in sys_swapcontext.

-------------------------------------------------------------------
Fri Nov  7 15:52:37 CET 2008 - hare@suse.de

- patches.drivers/ixgbe-add-bcna-support: DCB: Add BCNA support
  to ixgbe.
- patches.drivers/open-fcoe-beta3-update: Open-FCoE update for
  Beta3 (bnc#438954).
- patches.drivers/open-fcoe-beta4-update: Open-FCoE: Update for
  Beta4 (bnc#438954).
- patches.drivers/open-fcoe-beta5-update: Open-FCoE: Update for
  Beta5 (bnc#438954).
- patches.fixes/dcb-fix-setpfcstate: Fix setpfcstate (bnc#438954).
- patches.fixes/dcb-setting-pg-will-cause-tx-hang: DCB: setting
  pg will cause tx unit hangs (bnc#438954).
- patches.fixes/multiq-requeue-should-rewind-current_band:
  multiq: requeue should rewind the current_band (bnc#438954).
- patches.fixes/scsi-dh-rdac-retry-mode-select: Retry mode select
  in RDAC device handler (bnc#441337).
- patches.fixes/scsi-dh-rdac-set-default-ownership: scsi_dh_rdac:
  make sure the ownership is set correctly (bnc#441337).
- patches.fixes/scsi-skip-nonscsi-device-for-dma: Update patch
  to check for ->bus instead of ->type (bnc#431294).

-------------------------------------------------------------------
Fri Nov  7 15:02:14 CET 2008 - tiwai@suse.de

- patches.drivers/alsa-hda-dell-studio-probe-fix: ALSA: hda -
  Fix probe errors on Dell Studio Desktop (bnc#440907).
- patches.drivers/alsa-hda-hp-3013-master-fix: ALSA: hda -
  Fix ALC260 hp3013 master switch (bnc#441068).

-------------------------------------------------------------------
Fri Nov  7 14:52:40 CET 2008 - jjolly@suse.de

- patches.arch/s390-03-07-qeth_hsi_mcl_string.patch:
  qeth: pre z9 systems return HiperSocket version string
  different. (bnc#440610,LTC#49052).
- patches.arch/s390-03-08-zfcp-abort-race.patch: zfcp: eliminate
  race between validation and locking. (bnc#440610).
- patches.arch/s390-03-09-zfcp-oops-during-target-scan.patch:
  zfcp: prevent SCSI target scan for vanished rport
  (bnc#440610,LTC#49373).

-------------------------------------------------------------------
Fri Nov  7 14:38:40 CET 2008 - olh@suse.de

- Update config files for RT

-------------------------------------------------------------------
Fri Nov  7 14:34:08 CET 2008 - olh@suse.de

- build a kernel-default in dist ppc64, its identical to kernel-ppc64
  otherwise unused

-------------------------------------------------------------------
Fri Nov  7 14:03:12 CET 2008 - olh@suse.de

- rpm/kernel-source.spec.in: map ppc/ppc64 to powerpc

-------------------------------------------------------------------
Fri Nov  7 11:38:01 CET 2008 - kkeil@suse.de

- patches.drivers/igb-pf.patch: VF enabled igb driver (fate#305004)

-------------------------------------------------------------------
Fri Nov  7 11:36:48 CET 2008 - olh@suse.de

- stop building kernel-default and kernel-ps3 in dist ppc64,
  they are openSuSE only packages

-------------------------------------------------------------------
Fri Nov  7 11:13:35 CET 2008 - olh@suse.de

- rpm/kernel-binary.spec.in: extracting debuginfo from vdso fails
  on powerpc, disable vdso_install for the time being

-------------------------------------------------------------------
Fri Nov  7 10:48:07 CET 2008 - jbeulich@novell.com

- patches.xen/xen3-intel-ibex-peak-device-ids.patch: x86/PCI: irq
  and pci_ids patch for Intel Ibex Peak DeviceIDs (bnc#415383).

-------------------------------------------------------------------
Fri Nov  7 10:24:22 CET 2008 - olh@suse.de

- rpm/post.sh: reject legacy iSeries again

-------------------------------------------------------------------
Fri Nov  7 10:12:06 CET 2008 - olh@suse.de

- build a 32bit and a 64bit vanilla kernel on powerpc

-------------------------------------------------------------------
Fri Nov  7 08:51:07 CET 2008 - olh@suse.de

- rpm/kernel-binary.spec.in: no vdso in vanilla and ps3 kernel

-------------------------------------------------------------------
Fri Nov  7 08:26:35 CET 2008 - gregkh@suse.de

- patches.kernel.org/net-fix-recursive-descent-in-__scm_destroy.patch:
  net: Fix recursive descent in __scm_destroy()..

-------------------------------------------------------------------
Fri Nov  7 08:07:10 CET 2008 - olh@suse.de

- remove patches.arch/ppc64-rpanote-relocate-firmware.patch
  older firmware versions can handle relocation properly (bnc#427960)

-------------------------------------------------------------------
Fri Nov  7 07:56:00 CET 2008 - jjolly@suse.de

- patches.drivers/cxgb3-get_drvinfo-deadlock.patch: RDMA/cxgb3:
  deadlock in iw_cxgb3 can cause hang when configuring
  interface. (bnc#430998).

-------------------------------------------------------------------
Fri Nov  7 06:32:54 CET 2008 - gregkh@suse.de

- patches.suse/perfmon2.patch: perfmon2 (bnc#430298).

-------------------------------------------------------------------
Fri Nov  7 05:21:56 CET 2008 - nfbrown@suse.de

- patches.fixes/nfs-write.c-bug-removal.patch: Revert "NFS:
  Allow redirtying of a completed unstable write." (442267).
  It causes a BUG().

-------------------------------------------------------------------
Fri Nov  7 04:18:42 CET 2008 - nfbrown@suse.de

- patches.kernel.org/md-raid10-recovoery-fix.path: md: fix bug
  in raid10 recovery..
- patches.suse/md-notify-when-stopped: md: notify udev when an
  md array is stopped..:  Removed much of this patch as it turned out
  to be both buggy and unnecessary (the ioctl can be done from
  mdadm).

-------------------------------------------------------------------
Thu Nov  6 21:38:27 CET 2008 - kkeil@suse.de

- patches.drivers/ixgbe-sfp.patch: ixgbe driver update to add
  Longcove (SFP+) NIC support for FCoE needs (bnc#442411)

-------------------------------------------------------------------
Thu Nov  6 20:15:19 CET 2008 - gregkh@suse.de

- enable CONFIG_X86_SUMMIT, CONFIG_X86_ES7000, and CONFIG_X86_BIGSMP
  for the i386 default kernel, so that the installer can actually
  boot on "modern" multiprocessor i386 boxes (bnc#428247)

-------------------------------------------------------------------
Thu Nov  6 19:17:46 CET 2008 - jblunck@suse.de

- rpm/kernel-binary.spec.in: Call make vdso_install only on x86 and ppc.

-------------------------------------------------------------------
Thu Nov  6 18:50:47 CET 2008 - jblunck@suse.de

- rpm/kernel-binary.spec.in: Call make vdso_install to install the
  vdso shared objects for debugging.

-------------------------------------------------------------------
Thu Nov  6 17:31:25 CET 2008 - jjolly@suse.de

- patches.drivers/intel-ibex-peak-device-ids.patch: x86/PCI: irq
  and pci_ids patch for Intel Ibex Peak DeviceIDs (bnc#415383).
- patches.drivers/intel-ibex-peak-device-support.patch: i2c-i801:
  Add support for Intel Ibex Peak (bnc#415383).

-------------------------------------------------------------------
Thu Nov  6 16:11:54 CET 2008 - jjolly@suse.de

- patches.arch/s390-03-01-stp-init.patch: Fixed patch for build
- patches.arch/s390-03-04-qdio_multicast_performance.patch: dasd:
  fix  message flood for unsolicited interrupts (bnc#440610).
- patches.arch/s390-03-05-dasd-block-uevent.patch: dasd: DASD
  uevents are not sent correctly (bnc#440610,LTC#49429).
- patches.arch/s390-03-06-zfcp-hexdump.patch: zfcp: fix hexdump
  data in s390dbf traces (bnc#440610).

-------------------------------------------------------------------
Thu Nov  6 15:52:52 CET 2008 - jjolly@suse.de

- patches.arch/s390-03-01-stp-init.patch: kernel: Fix
  initialization of stp. (bnc#440610,LTC#49639).
- patches.arch/s390-03-02-setup_memory.patch: kernel: Fix range
  for add_active_range() in setup_memory() (bnc#440610,LTC#49639).
- patches.arch/s390-03-03-dasd_unsolicited_interrupt.patch:
  dasd: fix  message flood for unsolicited interrupts
  (bnc#440610,LTC#49639).

-------------------------------------------------------------------
Thu Nov  6 15:16:13 CET 2008 - jjolly@suse.de

- patches.arch/s390-02-10-zfcp-scan-online.patch: wait for port
  scan when setting FCP device online (bnc#434333).

-------------------------------------------------------------------
Thu Nov  6 12:11:01 CET 2008 - jbeulich@novell.com

- Update Xen patches to 2.6.27.4 and c/s 718.
- Update Xen config files.
- patches.arch/x86_sgi_cpus4096-05-update-send_IPI_mask.patch: Include
  pv-ops-Xen changes here
- patches.xen/x86_sgi_xen-x86-cpus4096.patch: Delete.
- patches.xen/xen-configurable-guest-devices: allow number of
  guest devices to be configurable.
- patches.xen/xen-cpufreq-report: make /proc/cpuinfo track
  CPU speed.
- patches.xen/xen-ipi-per-cpu-irq: fold IPIs onto a single
  IRQ each.
- patches.xen/xen-rtl2860-build: Rename to ...
- patches.xen/xen-rt2860-build: ... this.
- patches.xen/xen-sysdev-suspend: use base kernel suspend/resume
  infrastructure.
- patches.xen/xen-virq-per-cpu-irq: fold per-CPU VIRQs onto a
  single IRQ each.
- patches.xen/xen-x86-mmu-batching: Delete.
- patches.xen/xen3-patch-2.6.27.3-4: Linux 2.6.27.4.
- patches.xen/xen3-x2APIC_PATCH_20_of_41_cff73a6ffaed726780b001937d2a42efde553922:
  x64, x2apic/intr-remap: introcude self IPI to genapic routines
  (fate #303948 and fate #303984).
- patches.xen/xen3-x86_sgi_cpus4096-02-fix-send_call_func_ip.patch:
  x86: reduce stack requirements for send_call_func_ipi
  (bnc#425240 FATE304266).
- patches.xen/xen3-x86_sgi_cpus4096-05-update-send_IPI_mask.patch:
  x86 cpumask: Updates to support NR_CPUS=4096 (bnc#425240
  FATE304266).

-------------------------------------------------------------------
Thu Nov  6 11:54:52 CET 2008 - sassmann@suse.de

- patches.arch/ppc-ps3-introduce-ps3_gpu_mutex.patch: required for
  new ps3vram patch
- patches.arch/ppc-ps3-ps3vram-mtd.patch: updated ps3vram patch
  that works with firmware 2.50 (bnc#442227)

-------------------------------------------------------------------
Thu Nov  6 11:39:00 CET 2008 - olh@suse.de

- remove unneeded BuildRequires for dtc

-------------------------------------------------------------------
Thu Nov  6 06:36:15 CET 2008 - jjolly@suse.de

- patches.arch/s390-01-01-self-ptrace-v3.patch: Feature removed
  (bnc#417299)

-------------------------------------------------------------------
Thu Nov  6 01:54:26 CET 2008 - gregkh@suse.de

- patches.suse/file-capabilities-add-no_file_caps-switch.patch:
  file capabilities: add no_file_caps switch (v4).
  add the patch back into the tree.

-------------------------------------------------------------------
Wed Nov  5 17:48:13 CET 2008 - jblunck@suse.de

- patches.suse/coredump_filter-add-elfhdr-default.patch: Dump
  elf headers to core per default.

-------------------------------------------------------------------
Wed Nov  5 15:26:49 CET 2008 - teheo@suse.de

Fix !CONFIG_DMI case.

- patches.drivers/dmi-introduce-dmi_first_match: DMI:
  Introduce dmi_first_match to make the interface more flexible
  (bnc#441721).

-------------------------------------------------------------------
Wed Nov  5 14:51:08 CET 2008 - hare@suse.de

- patches.fixes/scsi-skip-nonscsi-device-for-dma: update patch
  to skip all devices with no dma_parms (bnc#431294)

-------------------------------------------------------------------
Wed Nov  5 14:25:30 CET 2008 - agruen@suse.de

- rpm/kernel-module-subpackage: Remove the obsolete kernel-$flavor
  dependency (bnc#440961).

-------------------------------------------------------------------
Wed Nov  5 14:15:24 CET 2008 - jjolly@suse.de

- patches.arch/s390-01-05-kmsg-v2.patch: Removed and replaced with
  v3 of the patch from IBM (bnc#417300)
- patches.arch/s390-01-05-kmsg-v3.patch: Kernel message catalog
  infrastucture and message generation (bnc#417300).
- patches.drivers/driver-core-basic-infrastructure-for-per-module-dynamic-debug-messages.patch:
  Patch edited to allow new kmsg patch

-------------------------------------------------------------------
Wed Nov  5 13:36:02 CET 2008 - agruen@suse.de

- Update config files: set CONFIG_MODULE_FORCE_LOAD=y to allow
  ignoring ABI mismatches. (This is still unsafe to do!)

-------------------------------------------------------------------
Wed Nov  5 12:02:18 CET 2008 - tiwai@suse.de

Backport fixes from 2.6.28-rc.
- patches.drivers/alsa-hda-acer-quirk: ALSA: hda - Add a quirk
  for another Acer Aspire (1025:0090) (bnc#426935).
- patches.drivers/alsa-hda-alc888-medion-add: ALSA: hda - Add
  a quirk for MEDION MD96630 (bnc#412548).
- patches.drivers/alsa-hda-dell-eq-option: ALSA: hda: make a
  STAC_DELL_EQ option.
- patches.drivers/alsa-hda-proc-gpio-fix: ALSA: hda - Limit the
  number of GPIOs show in proc.

-------------------------------------------------------------------
Wed Nov  5 09:03:23 CET 2008 - gregkh@suse.de

- refresh -rt patches to remove fuzz.

-------------------------------------------------------------------
Wed Nov  5 08:57:59 CET 2008 - teheo@suse.de

Backport two more device specific workarounds from 2.6.28-rc.

- patches.drivers/libata-add-and-use-HORKAGE_ATAPI_MOD16_DMA:
  libata: implement ATA_HORKAGE_ATAPI_MOD16_DMA and apply it.
- patches.drivers/libata-whitelist-good-bridges: libata: add
  whitelist for devices with known good pata-sata bridges.

-------------------------------------------------------------------
Wed Nov  5 08:57:08 CET 2008 - gregkh@suse.de

- refresh patches to remove fuzz

-------------------------------------------------------------------
Wed Nov  5 08:46:21 CET 2008 - teheo@suse.de

Backport double spin off workaround.

- patches.drivers/dmi-introduce-dmi_first_match: DMI:
  Introduce dmi_first_match to make the interface more flexible
  (bnc#441721).
- patches.drivers/libata-ahci-blacklist-double-spin-off: SATA
  AHCI: Blacklist system that spins off disks during ACPI power
  off (bnc#441721).
- patches.drivers/libata-ata_piix-blacklist-double-spin-off:
  SATA PIIX: Blacklist system that spins off disks during ACPI
  power off (bnc#441721).
- patches.drivers/libata-implement-NO_SPINDOWN: SATA: Blacklisting
  of systems that spin off disks during ACPI power off (rev. 2)
  (bnc#441721).
- patches.drivers/libata-sata_sil-blacklist-double-spin-off:
  SATA Sil: Blacklist system that spins off disks during ACPI
  power off (bnc#441721).
- patches.drivers/power-introduce-system_entering_hibernation:
  Hibernation: Introduce system_entering_hibernation (bnc#441721).

-------------------------------------------------------------------
Wed Nov  5 08:29:02 CET 2008 - gregkh@suse.de

- fix rt tree that was broken by 2.6.27.5-rc1

-------------------------------------------------------------------
Wed Nov  5 08:24:23 CET 2008 - olh@suse.de

- update patches.arch/ppc-powerpc-debug-pci-hotplug.patch
  fix booting on ppc32 (bnc#439491 - LTC48584)

-------------------------------------------------------------------
Wed Nov  5 08:12:23 CET 2008 - teheo@suse.de

Backport sata_via fixes from 2.6.28-rc.

- patches.drivers/libata-sata_via-fix-support-for-5287: sata_via:
  fix support for 5287 (bnc#441718).
- patches.drivers/libata-sata_via-load-DEVICE-register-when-CTL-changes:
  sata_via: load DEVICE register when CTL changes (bnc#441718).
- patches.drivers/libata-sata_via-restore-vt-_prepare_host-error-handling:
  sata_via: restore vt*_prepare_host error handling (bnc#441718).

-------------------------------------------------------------------
Wed Nov  5 07:58:49 CET 2008 - teheo@suse.de

Backport laptop table and pci device ID table entries from 2.6.28-rc.

- patches.drivers/libata-ata_piix-add-Hercules-EC-900-mini-to-laptop-tbl:
  ata_piix: add Hercules EC-900 mini-notebook to ich_laptop
  short cable list.
- patches.drivers/libata-ata_piix-add-intel-ibex-pci-ids:
  ata_piix: IDE Mode SATA patch for Intel Ibex Peak DeviceIDs.

-------------------------------------------------------------------
Wed Nov  5 07:06:10 CET 2008 - teheo@suse.de

Backport slave_link from 2.6.28-rc to fix ata_piix probing problem.

- patches.drivers/libata-ata_piix-use-slave_link: ata_piix:
  drop merged SCR access and use slave_link instead (bnc#441420).
- patches.drivers/libata-eh-fix-slave-link-EH-action-mask-handling:
  libata-eh: fix slave link EH action mask handling (bnc#441420).
- patches.drivers/libata-implement-slave_link: libata: implement
  slave_link (bnc#441420).
- patches.drivers/libata-make-SCR-access-ops-per-link: libata:
  make SCR access ops per-link (bnc#441420).
- patches.drivers/libata-misc-updates-to-prepare-for-slave-link:
  libata: misc updates to prepare for slave link (bnc#441420).
- patches.drivers/libata-reimplement-link-iterator: libata:
  reimplement link iterator (bnc#441420).
- patches.drivers/libata-set-device-class-to-NONE-if-phys_offline:
  libata: set device class to NONE if phys_offline (bnc#441420).
- patches.drivers/libata-transfer-EHI-control-flags-to-slave-ehc.i:
  libata: transfer EHI control flags to slave ehc.i (bnc#441420).

-------------------------------------------------------------------
Wed Nov  5 01:18:17 CET 2008 - gregkh@suse.de

- Update to 2.6.27.5-rc1:
  - fixes lots of things, including a few CVE entries
  - obsoletes, and caused to be deleted:
    - patches.arch/ppc-pseries_16g-numa.patch
    - patches.arch/ppc-pseries_hugepage_pagetable_allocation.patch
    - patches.arch/ppc-pseries_mem-limit-16g.patch
    - patches.arch/s390-02-02-smp-sysdev.patch
    - patches.drivers/alsa-hda-reboot-notifier
    - patches.drivers/libata-sata_nv-hardreset-fix
    - patches.fixes/acpi-clear-wake-status.patch
    - patches.fixes/agp-fix-stolen-memory-counting-on-g4x.patch
    - patches.suse/file-capabilities-add-no_file_caps-switch.diff
    - patches.suse/file-capabilities-turn-on-by-default.diff
- Update config files.

-------------------------------------------------------------------
Wed Nov  5 00:50:39 CET 2008 - kkeil@suse.de

- patches.drivers/bnx2-Add-bnx2_shutdown_chip: bnx2: Add
  bnx2_shutdown_chip()
- patches.drivers/bnx2-check-running.patch: Check netif_running
  in most ethtool operations    (bnc#440052)

-------------------------------------------------------------------
Wed Nov  5 00:45:17 CET 2008 - kkeil@suse.de

- patches.drivers/ixgbe-copper_pond.patch: ixgbe: add device
  support for 82598AT (copper 10GbE) adapters (bnc#441471)

-------------------------------------------------------------------
Tue Nov  4 21:51:19 CET 2008 - tonyj@suse.de

- patches.rt/fork_init_nrcpus.patch: Fix oops in fork_init.

-------------------------------------------------------------------
Tue Nov  4 20:18:59 CET 2008 - mmarek@suse.cz

- rpm/kernel-binary.spec.in: fix typo

-------------------------------------------------------------------
Tue Nov  4 20:12:49 CET 2008 - rw@suse.de

- patches.drivers/bnx2x-zero-PMF:
  bnx2x: Removing the PMF indication when unloading.  (bnc#439679)

-------------------------------------------------------------------
Tue Nov  4 19:55:01 CET 2008 - mmarek@suse.cz

- rpm/kernel-binary.spec.in: make also -base and -extra x86
  subpackages not installable on x86_64

-------------------------------------------------------------------
Tue Nov  4 18:57:52 CET 2008 - jjolly@suse.de

- patches.arch/s390-01-04-fcpperf-3-v2.patch: (kernel):FCP -
  Performance Data colletion & analysis patch update (bnc#417243).
- patches.arch/s390-01-04-fcpperf-3.patch: Removed for update

-------------------------------------------------------------------
Tue Nov  4 17:06:20 CET 2008 - miklos@szeredi.hu

- patches.apparmor/d_namespace_path_oops_fix.diff: fix oops in
  d_namespace_path (bnc#433504).

-------------------------------------------------------------------
Tue Nov  4 13:02:01 CET 2008 - hare@suse.de

- patches.fixes/scsi-skip-nonscsi-device-for-dma: scsi_lib_dma.c :
  fix bug w/ dma on virtual fc ports (bnc#431294).

-------------------------------------------------------------------
Tue Nov  4 12:18:53 CET 2008 - sdietrich@suse.de

- Update RT config files: Enable CONFIG_NO_HZ on i386/rt_debug.
  - Refresh config files.

-------------------------------------------------------------------
Tue Nov  4 11:51:36 CET 2008 - teheo@suse.de

- patches.drivers/libata-fix-last_reset-timestamp-handling:
  libata: fix last_reset timestamp handling (bnc#441340).

-------------------------------------------------------------------
Tue Nov  4 11:17:18 CET 2008 - hare@suse.de

- patches.drivers/qla2xxx-8.02.01-k9-update: Update qla2xxx to
  8.02.01-k9 (bnc#439208).

-------------------------------------------------------------------
Tue Nov  4 05:05:33 CET 2008 - gregkh@suse.de

- refresh patches to apply cleanly.

-------------------------------------------------------------------
Mon Nov  3 18:09:34 CET 2008 - jeffm@suse.de

- patches.suse/dm-raid45_2.6.27_20081027.patch: Compile fix.

-------------------------------------------------------------------
Mon Nov  3 17:28:10 CET 2008 - tiwai@suse.de

- patches.drivers/alsa-emu10k1-audigy-fixes: ALSA: emu10k1 -
  Add more invert_shared_spdif flag to Audigy models (bnc#440862).
- patches.drivers/alsa-hda-alc269-fsc-amilo: ALSA: hda - Add
  ALC269 fujitsu model (bnc#440626).

-------------------------------------------------------------------
Mon Nov  3 16:10:49 CET 2008 - jeffm@suse.de

- patches.suse/dm-raid45_2.6.27_20081027.patch: Update dmraid45.

-------------------------------------------------------------------
Mon Nov  3 12:13:36 CET 2008 - knikanth@suse.de

- patches.suse/dm-barrier-single-device: Fix dm table
  ref count (FATE#304489).

-------------------------------------------------------------------
Mon Nov  3 11:34:55 CET 2008 - teheo@suse.de

BNC reference added.

- patches.drivers/libata-dont-restore-DET-on-detach: libata:
  mask off DET when restoring SControl for detach (bnc#440980).

-------------------------------------------------------------------
Mon Nov  3 11:33:26 CET 2008 - teheo@suse.de

- patches.drivers/libata-dont-restore-DET-on-detach: libata:
  mask off DET when restoring SControl for detach.

-------------------------------------------------------------------
Mon Nov  3 10:27:18 CET 2008 - olh@suse.de

- add patches.arch/ppc-clock_gettime-nanoseconds.patch
  update also nanoseconds (bnc#439908 - LTC49499)

-------------------------------------------------------------------
Mon Nov  3 09:27:17 CET 2008 - teheo@suse.de

- scripts/vc: s/GIT_COMMITER_EMAIL/GIT_COMMITTER_EMAIL and add
  SUSE_COMMITTER_EMAIL.

-------------------------------------------------------------------
Mon Nov  3 04:46:53 CET 2008 - teheo@suse.de

BNC reference added.

- patches.drivers/libata-sata_nv-hardreset-fix: sata_nv: fix
  generic, nf2/3 detection regression (bnc#429344).

-------------------------------------------------------------------
Mon Nov  3 04:42:10 CET 2008 - teheo@suse.de

- patches.drivers/libata-sata_nv-hardreset-fix: sata_nv: fix
  generic, nf2/3 detection regression.

-------------------------------------------------------------------
Sun Nov  2 06:11:19 CET 2008 - sdietrich@suse.de

- Update RT config files: enable more lock debugging, 
  latency features, make x86_64 and i386 consistent.

-------------------------------------------------------------------
Sun Nov  2 05:19:27 CET 2008 - sdietrich@suse.de

- patches.rt/kprobes_make_pointer_decl_consistent.patch: Make
  kprobe locking consistent with lock-type declarations

-------------------------------------------------------------------
Sun Nov  2 01:05:36 CET 2008 - sdietrich@suse.de

- patches.rt/mem_cgroup_charge_statistics-smp_processor_id.patch:
  Use raw_smp_processor_id in __mem_cgroup_stat_add_safe.

-------------------------------------------------------------------
Sun Nov  2 01:03:00 CET 2008 - sdietrich@suse.de

- patches.rt/mem_cgroup_charge_statistics-smp_processor_id.patch:

-------------------------------------------------------------------
Sun Nov  2 00:12:04 CET 2008 - sdietrich@suse.de

- patches.rt/workqueue-introduce-create_rt_workqueue.patch:
  workqueue: introduce create_rt_workqueue. (from 2.6.28)
Refresh to eliminate fuzz:
  - patches.rt/preempt-realtime-core.patch: Linux-RT 2.6.27-RT.

-------------------------------------------------------------------
Sat Nov  1 23:41:00 CET 2008 - sdietrich@suse.de

- Update RT config files:
	- Sync with SLES 11 default/debug configs
	- Limit CPUS to 32
	- Disable CONFIG_RADIX_TREE_CONCURRENT
	- Disable CONFIG_RADIX_TREE_OPTIMISTIC
	- Disable CONFIG_PREEMPT_RCU_BOOST
	- Enable CONFIG_RTMUTEX_CHECK

- Adapt RT patches to changes made by: 
	x86_sgi_cpus4096-05-update-send_IPI_mask.patch
  - patches.rt/mitigate-resched-flood-update.patch: Update
    smp_send_reschedule_allbutself_cpumask mask parameter.
  - patches.rt/x86-nmi-send_IPI_mask-pointer-fix.patch: Update
    smp_send_nmi_allbutself  mask parameter.

Resolve conflicts introduced by:
	 x86_sgi_cpus4096-05-update-send_IPI_mask.patch
  - patches.rt/nmi-profiling-base.patch
  - patches.rt/send-nmi-all-preempt-disable.patch

Refresh to eliminate fuzz 
- patches.rt/apic-dumpstack.patch: Linux-RT 2.6.27-RT.
- patches.rt/mitigate-resched-flood.patch: Linux-RT 2.6.27-RT.
- patches.rt/preempt-realtime-x86_64.patch: Linux-RT 2.6.27-RT.

-------------------------------------------------------------------
Sat Nov  1 08:32:52 CET 2008 - bwalle@suse.de

- patches.fixes/kdb-fix-stack-overflow.patch:
  kdb: fix stack overflow for large NR_CPUS count (bnc#440361).

-------------------------------------------------------------------
Fri Oct 31 18:41:23 CET 2008 - trenn@suse.de

Fate 304268 and 304266. SGI scir driver (replaces the more intrusive
leds one) and the rather intrusive x86_64 4096 CPU support patches:

- Update config files.
- patches.arch/x86_uv_early_detect.patch: Delete hacks that were
  necessary while waiting for x2apic code. (bnc#429984).
- patches.arch/x86_sgi-uv-scir.patch: SGI X86 UV: Provide a
  System Activity Indicator driver (FATE304268 bnc#426066).
- patches.arch/x86_sgi_cpus4096-01-fix-smp_call_function.patch:
  smp: reduce stack requirements for smp_call_function_mask
  (bnc#425240 FATE304266).
- patches.arch/x86_sgi_cpus4096-02-fix-send_call_func_ip.patch:
  x86: reduce stack requirements for send_call_func_ipi
  (bnc#425240 FATE304266).
- patches.arch/x86_sgi_cpus4096-05-update-send_IPI_mask.patch:
  x86 cpumask: Updates to support NR_CPUS=4096 (bnc#425240
  FATE304266).
- patches.arch/x86_sgi_cpus4096-06-optimize-cpumask-in-sched_c.patch:
  Additional cpumask fixups (bnc#425240 FATE304266).
- patches.arch/x86_sgi_cpus4096-04-add-for_each_cpu_mask_and.patch:
  Add for_each_cpu_mask_and (bnc#425240 FATE304266).
- patches.arch/x86_sgi_cpus4096-07_pae_compile_fixups.patch:
  more cpumask cleanups for previous (x86_sgi_cpu4096..) patches
  (Additional cpumask fixups).
- patches.suse/kdb-x86: kdb-v4.4-2.6.27-rc8-x86-1 (FATE#303971).
- patches.xen/xen3-patch-2.6.27: Linux: Update to 2.6.27.
- patches.xen/x86_sgi_xen-x86-cpus4096.patch: x86 cpumask xen:
  Updates to support NR_CPUS=4096 (Additional cpumask fixups).

-------------------------------------------------------------------
Fri Oct 31 17:57:22 CET 2008 - tiwai@suse.de

- patches.drivers/alsa-hda-realtek-alc269-dmic: ALSA: hda -
  Add digital-mic for ALC269 auto-probe mode (bnc#440626).
- patches.drivers/alsa-hda-realtek-mic-automute-fix: ALSA: hda -
  Disable broken mic auto-muting in Realtek codes (bnc#440626).

-------------------------------------------------------------------
Fri Oct 31 12:34:44 CET 2008 - hare@suse.de

- Update config files.
- patches.drivers/cxgb3i: add cxgb3i iscsi driver
  (FATE#304154,bnc#433500).
- patches.drivers/cxgb3-private-iscsi-ip-addresses: cxgb3 -
  manage private iSCSI IP addresses (FATE#304154,bnc#433500).
- patches.drivers/open-iscsi-offloading-support: support for iscsi
  pdu digest offload and payload DDP. (FATE#304154,bnc#433500).
- patches.fixes/cxgb3-remove-duplicate-tests-in-lro: cxgb3 -
  remove duplicate tests in lro (FATE#304154, bnc#430538).
- supported.conf: Mark cxgb3i as supported.

-------------------------------------------------------------------
Fri Oct 31 10:08:17 CET 2008 - bwalle@suse.de

- patches.suse/kdb-resolve-uv-conflict.diff:
  Resolve KDB conflicts with UV (bnc#440376).

-------------------------------------------------------------------
Fri Oct 31 09:04:16 CET 2008 - tiwai@suse.de

- patches.drivers/alsa-hda-sigmatel-spdif-fix: ALSA: hda -
  Fix SPDIF mute on IDT/STAC codecs.
- patches.drivers/alsa-hda-reboot-notifier: ALSA: hda - Add
  reboot notifier.

-------------------------------------------------------------------
Fri Oct 31 08:33:45 CET 2008 - jack@suse.cz

- patches.suse/ocfs2-Fix-mount-cleanup-after-quota-failure.patch:
  ocfs2: Fix mount cleanup after quota failure (fate#302681).
- patches.suse/ocfs2-Fix-oop-in-recovery-without-quotas:
  ocfs2: Fix recovery of nodes when quota feature is disabled
  (fate#302681).
- patches.suse/ocfs2-Fix-grace-time-syncing.patch: ocfs2: Fix
  grace time syncing (fate#302681).

-------------------------------------------------------------------
Fri Oct 31 01:28:20 CET 2008 - teheo@suse.de

- patches.drivers/block-del-timer-after-dequeue: blk: move
  blk_delete_timer call in end_that_request_last (bnc#440076
  bnc#440173).

-------------------------------------------------------------------
Thu Oct 30 23:19:43 CET 2008 - trenn@suse.de

- patches.arch/x86_agpgart-g33-stoeln-fix-2.patch: Avoid oops
  on G33 in 1MB stolen Mem case (bnc#391261).

-------------------------------------------------------------------
Thu Oct 30 16:53:09 CET 2008 - gregkh@suse.de

- patches.fixes/agp-fix-stolen-memory-counting-on-g4x.patch:
  agp: Fix stolen memory counting on G4X. (bnc#437618).

-------------------------------------------------------------------
Thu Oct 30 13:44:43 CET 2008 - oneukum@suse.de

- patches.fixes/sd_liberal_28_sense_invalid.diff: fix medium
  presence misdetection in usb storage device  (bnc#362850).

-------------------------------------------------------------------
Thu Oct 30 10:17:19 CET 2008 - olh@suse.de

- add patches.fixes/scsi-ibmvscsi-show-config.patch
  use 4k buffer to transfer config data (439970 - LTC49349)

-------------------------------------------------------------------
Thu Oct 30 06:02:17 CET 2008 - teheo@suse.de

- patches.drivers/block-add-timeout-on-dequeue: block: add timer
  on blkdev_dequeue_request() not elv_next_request() (bnc#440076).

-------------------------------------------------------------------
Wed Oct 29 18:41:36 CET 2008 - sdietrich@suse.de

Refresh RT patches:
- patches.rt/adaptive-spinlock-lite-v2.patch: Linux-RT 2.6.27-RT
   adaptive spinlocks lite.
- patches.rt/adaptive-task-oncpu.patch: Linux-RT 2.6.27-RT.
- patches.rt/apic-level-smp-affinity.patch: Linux-RT 2.6.27-RT.
- patches.rt/bh-state-lock.patch: Linux-RT 2.6.27-RT.
- patches.rt/bh-uptodate-lock.patch: Linux-RT 2.6.27-RT.
- patches.rt/bz235099-idle-load-fix.patch: Linux-RT 2.6.27-RT.
- patches.rt/check-for-migration-during-push.patch: RT: fix
  push_rt_task() to handle dequeue_pushable properly.
- patches.rt/cond_resched_softirq-WARN-fix.patch: Linux-RT
  2.6.27-RT
   WARNING: at kernel/sched.c:5071 2.6.23-rc1-rt7.
- patches.rt/cputimer-thread-rt_A0.patch: Linux-RT 2.6.27-RT.
- patches.rt/dev-queue-xmit-preempt-fix.patch: Linux-RT 2.6.27-RT.
- patches.rt/disable-ist-x86_64.patch: Linux-RT 2.6.27-RT.
- patches.rt/disable-run-softirq-from-hardirq-completely.patch:
  Linux-RT 2.6.27-RT
   Disable running softirqs from hardirqs completely!.
- patches.rt/dont-disable-preemption-without-IST.patch: Linux-RT
  2.6.27-RT.
- patches.rt/dont-unmask-io_apic.patch: Linux-RT 2.6.27-RT.
- patches.rt/drain-all-local-pages-via-sched.patch: Linux-RT
  2.6.27-RT.
- patches.rt/event-trace-hrtimer-trace.patch: Linux-RT 2.6.27-RT
   event-tracer: add clockevent trace.
- patches.rt/event-tracer-syscall-x86_64.patch: Linux-RT
  2.6.27-RT.
- patches.rt/filemap-dont-bug-non-atomic.patch: Linux-RT
  2.6.27-RT.
- patches.rt/fix-bug-on-in-filemap.patch: Linux-RT 2.6.27-RT
   Change bug_on for atomic to pagefault_disabled..
- patches.rt/fix-compilation-for-non-RT-in-timer.patch: Linux-RT
  2.6.27-RT.
- patches.rt/fix-config-debug-rt-mutex-lock-underflow-warnings.patch:
  Linux-RT 2.6.27-RT
   Fix CONFIG_DEBUG_RT_MUTEX lock underflow warnings.
- patches.rt/fix-migrating-softirq.patch: Linux-RT 2.6.27-RT.
- patches.rt/fix-net-bug-fixes.patch: Linux-RT 2.6.27-RT.
- patches.rt/fix-softirq-checks-for-non-rt-preempt-hardirq.patch:
  Linux-RT 2.6.27-RT.
- patches.rt/fix-up-comment.patch: RT: Remove comment that is
  no longer true.
- patches.rt/ftrace-stop-trace-on-crash.patch: Linux-RT 2.6.27-RT
   fix-tracer-wreckage-wtf-is-this-code-all-features.patch.
- patches.rt/futex-fifo-warn-sysctl.patch: Linux-RT 2.6.27-RT.
- patches.rt/genhd-protect-percpu-var.patch: Linux-RT 2.6.27-RT.
- patches.rt/genirq-soft-resend.patch: Linux-RT 2.6.27-RT
   x86: activate HARDIRQS_SW_RESEND.
- patches.rt/gtod-optimize.patch: Linux-RT 2.6.27-RT.
- patches.rt/hack-convert-i_alloc_sem-for-direct_io-craziness.patch:
  Linux-RT 2.6.27-RT.
- patches.rt/handle-pending-in-simple-irq.patch: Linux-RT
  2.6.27-RT
   handle IRQ_PENDING for simple irq handler.
- patches.rt/highmem_rewrite.patch: Linux-RT 2.6.27-RT
   mm: remove kmap_lock.
- patches.rt/hrtimer-no-printk.patch: Linux-RT 2.6.27-RT.
- patches.rt/hrtimers-overrun-api.patch: Linux-RT 2.6.27-RT.
- patches.rt/hrtimers-stuck-in-waitqueue.patch: Linux-RT
  2.6.27-RT.
- patches.rt/ioapic-fix-too-fast-clocks.patch: Linux-RT 2.6.27-RT.
- patches.rt/kdb-rtmisc.patch: Misc KDB fixes for RT (debug
  builds).
- patches.rt/kstat-add-rt-stats.patch: Linux-RT 2.6.27-RT
   add rt stats to /proc/stat.
- patches.rt/kstat-fix-spurious-system-load-spikes-in-proc-loadavgrt.patch:
  Linux-RT 2.6.27-RT.
- patches.rt/loadavg_fixes_weird_loads.patch: Linux-RT 2.6.27-RT.
- patches.rt/lock_page_ref.patch: Linux-RT 2.6.27-RT
   mm: lock_page_ref.
- patches.rt/lockdep-show-held-locks.patch: Linux-RT 2.6.27-RT
   lockdep: show held locks when showing a stackdump.
- patches.rt/mitigate-resched-flood.patch: Linux-RT 2.6.27-RT.
- patches.rt/mm-fix-latency.patch: Linux-RT 2.6.27-RT
   reduce pagetable-freeing latencies.
- patches.rt/multi-reader-account.patch: Linux-RT 2.6.27-RT
   map tasks to reader locks held.
- patches.rt/multi-reader-limit.patch: Linux-RT 2.6.27-RT
   implement reader limit on read write locks.
- patches.rt/multi-reader-lock-account.patch: Linux-RT 2.6.27-RT
   map read/write locks back to their readers.
- patches.rt/multi-reader-pi.patch: Linux-RT 2.6.27-RT
   read lock Priority Inheritance implementation.
- patches.rt/neptune-no-at-keyboard.patch: Linux-RT 2.6.27-RT.
- patches.rt/net-core-preempt-fix.patch: Linux-RT 2.6.27-RT.
- patches.rt/new-softirq-code.patch: Linux-RT 2.6.27-RT
   softirq preemption: optimization.
- patches.rt/nmi-profiling-base.patch: Linux-RT 2.6.27-RT
   nmi-driven profiling for /proc/profile.
- patches.rt/numa-slab-freeing.patch: Linux-RT 2.6.27-RT.
- patches.rt/only-run-softirqs-from-irq-thread-when-irq-affinity-is-set.patch:
  Linux-RT 2.6.27-RT.
- patches.rt/pagefault-disable-cleanup.patch: Linux-RT 2.6.27-RT
   clean up the page fault disabling logic.
- patches.rt/panic-dont-stop-box.patch: Linux-RT 2.6.27-RT.
- patches.rt/paravirt-function-pointer-fix.patch: Linux-RT
  2.6.27-RT.
- patches.rt/partreadd-lttng-instrumentation-irq.patch: readd
  RT compatible version of lttng-instrumentation-irq.
- patches.rt/pause-on-oops-head-tail.patch: Linux-RT 2.6.27-RT
   introduce pause_on_oops_head/tail boot options.
- patches.rt/powerpc-count_active_rt_tasks-is-undefined-for-non-preempt-rt.patch:
  Linux-RT 2.6.27-RT.
- patches.rt/ppc-hacks-to-allow-rt-to-run-kernbench.patch:
  Linux-RT 2.6.27-RT.
- patches.rt/preempt-irqs-core.patch: Linux-RT 2.6.27-RT.
- patches.rt/preempt-irqs-direct-debug-keyboard.patch: Linux-RT
  2.6.27-RT.
- patches.rt/preempt-irqs-hrtimer.patch: Linux-RT 2.6.27-RT.
- patches.rt/preempt-irqs-i386-ioapic-mask-quirk.patch: Linux-RT
  2.6.27-RT.
- patches.rt/preempt-irqs-i386.patch: Linux-RT 2.6.27-RT.
- patches.rt/preempt-irqs-timer.patch: Linux-RT 2.6.27-RT.
- patches.rt/preempt-realtime-acpi.patch: Linux-RT 2.6.27-RT.
- patches.rt/preempt-realtime-console.patch: Linux-RT 2.6.27-RT.
- patches.rt/preempt-realtime-core.patch: Linux-RT 2.6.27-RT.
- patches.rt/preempt-realtime-debug-sysctl.patch: Linux-RT
  2.6.27-RT.
- patches.rt/preempt-realtime-ftrace-disable-ftraced.patch:
  Linux-RT 2.6.27-RT.
- patches.rt/preempt-realtime-i386.patch: Linux-RT 2.6.27-RT.
- patches.rt/preempt-realtime-ia64.patch: Linux-RT 2.6.27-RT.
- patches.rt/preempt-realtime-init-show-enabled-debugs.patch:
  Linux-RT 2.6.27-RT.
- patches.rt/preempt-realtime-ipc.patch: Linux-RT 2.6.27-RT.
- patches.rt/preempt-realtime-irqs.patch: Linux-RT 2.6.27-RT.
- patches.rt/preempt-realtime-mm.patch: Linux-RT 2.6.27-RT.
- patches.rt/preempt-realtime-mmdrop-delayed.patch: Linux-RT
  2.6.27-RT.
- patches.rt/preempt-realtime-net-drivers.patch: Linux-RT
  2.6.27-RT.
- patches.rt/preempt-realtime-net-softirq-fixups.patch: Linux-RT
  2.6.27-RT
   NOHZ: local_softirq_pending with tickless.
- patches.rt/preempt-realtime-net.patch: Linux-RT 2.6.27-RT.
- patches.rt/preempt-realtime-powerpc-b4.patch: Linux-RT
  2.6.27-RT.
- patches.rt/preempt-realtime-powerpc-update.patch: Linux-RT
  2.6.27-RT.
- patches.rt/preempt-realtime-prevent-idle-boosting.patch:
  Linux-RT 2.6.27-RT
   Premmpt-RT: Preevent boosting of idle task.
- patches.rt/preempt-realtime-printk.patch: Linux-RT 2.6.27-RT.
- patches.rt/preempt-realtime-rawlocks.patch: Linux-RT 2.6.27-RT.
- patches.rt/preempt-realtime-sched.patch: Linux-RT 2.6.27-RT.
- patches.rt/preempt-realtime-timer.patch: Linux-RT 2.6.27-RT.
- patches.rt/preempt-realtime-x86_64.patch: Linux-RT 2.6.27-RT.
- patches.rt/preempt-rt-no-slub.patch: Linux-RT 2.6.27-RT.
- patches.rt/preempt-softirqs-core.patch: Linux-RT 2.6.27-RT.
- patches.rt/preempt-trace.patch: Linux-RT 2.6.27-RT.
- patches.rt/print-might-sleep-hack.patch: Linux-RT 2.6.27-RT.
- patches.rt/printk-in-atomic.patch: Linux-RT 2.6.27-RT.
- patches.rt/prof-sysctl-compile.patch: Linux-RT 2.6.27-RT.
- patches.rt/radix-tree-concurrent.patch: Linux-RT 2.6.27-RT
   radix-tree: concurrent write side support.
- patches.rt/radix-tree-optimistic-hist.patch: Linux-RT 2.6.27-RT
   debug: optimistic lock histogram.
- patches.rt/radix-tree-optimistic.patch: Linux-RT 2.6.27-RT
   radix-tree: optimistic locking.
- patches.rt/rcu-preempt-boost-sdr.patch: Linux-RT 2.6.27-RT.
- patches.rt/rcu-preempt-hotplug-hackaround.patch: Linux-RT
  2.6.27-RT.
- patches.rt/realtime-preempt-warn-about-tracing.patch: Linux-RT
  2.6.27-RT.
- patches.rt/revert-preempt-bkl-revert.patch: Linux-RT 2.6.27-RT.
- patches.rt/root-domain-kfree-in-atomic.patch: Linux-RT
  2.6.27-RT.
- patches.rt/rt-kmap-scale-fix.patch: Linux-RT 2.6.27-RT.
- patches.rt/rt-move-update-wall-time-back-to-do-timer.patch:
  Linux-RT 2.6.27-RT
   rt: move update_wall_time back to do timer.
- patches.rt/rt-mutex-compat-semaphores.patch: Linux-RT 2.6.27-RT.
- patches.rt/rt-mutex-i386.patch: Linux-RT 2.6.27-RT.
- patches.rt/rt-mutex-mips.patch: Linux-RT 2.6.27-RT.
- patches.rt/rt-mutex-preempt-debugging.patch: Linux-RT 2.6.27-RT.
- patches.rt/rt-mutex-trivial-route-cast-fix.patch: Linux-RT
  2.6.27-RT.
- patches.rt/rt-mutex-trivial-tcp-preempt-fix.patch: Linux-RT
  2.6.27-RT.
- patches.rt/rt-mutex-x86-64.patch: Linux-RT 2.6.27-RT.
- patches.rt/rt-s_files-kill-a-union.patch: Linux-RT 2.6.27-RT.
- patches.rt/rt-shorten-softirq-thread-names.patch: Linux-RT
  2.6.27-RT.
- patches.rt/rt_mutex_setprio.patch: Linux-RT 2.6.27-RT
   rt: rename rt_mutex_setprio to task_setprio.
- patches.rt/s_files.patch: Linux-RT 2.6.27-RT
   remove global files_lock.
- patches.rt/sched-add-needs_post_schedule.patch: Linux-RT
  2.6.27-RT.
- patches.rt/sched-enable-irqs-in-preempt-in-notifier-call.patch:
  Linux-RT 2.6.27-RT
   CFS: enable irqs in fire_sched_in_preempt_notifier.
- patches.rt/sched-fix-dequeued-race.patch: Linux-RT 2.6.27-RT
   sched-fix-dequeued-race.patch.
- patches.rt/sched-make-double-lock-balance-fair.patch: Linux-RT
  2.6.27-RT.
- patches.rt/sched-nr-migrate-lower-default-preempt-rt.patch:
  Linux-RT 2.6.27-RT.
- patches.rt/sched-only-push-once-per-queue.patch: Linux-RT
  2.6.27-RT.
- patches.rt/sched-properly-account-irq-and-rt-load.patch:
  Linux-RT 2.6.27-RT
  	 sched: properly account IRQ and RT load in .
- patches.rt/sched-rt-runtime-lock-raw.patch: Linux-RT 2.6.27-RT.
- patches.rt/sched-wake_up_idle_cpu-rt.patch: Linux-RT 2.6.27-RT.
- patches.rt/select-error-leak-fix.patch: Linux-RT 2.6.27-RT.
- patches.rt/serial-locking-rt-cleanup.patch: Linux-RT 2.6.27-RT.
- patches.rt/serial-slow-machines.patch: Linux-RT 2.6.27-RT.
- patches.rt/slab-irq-nopreempt-fix.patch: Linux-RT 2.6.27-RT.
- patches.rt/smp-processor-id-fixups.patch: Linux-RT 2.6.27-RT.
- patches.rt/softirq-per-cpu-assumptions-fixes.patch: Linux-RT
  2.6.27-RT.
- patches.rt/start_irq_thread.patch: Linux-RT 2.6.27-RT.
- patches.rt/sub-dont-disable-irqs.patch: Linux-RT 2.6.27-RT
   rt: dont disable irqs in usb.
- patches.rt/tasklet-busy-loop-hack.patch: Linux-RT 2.6.27-RT.
- patches.rt/tasklet-redesign.patch: Linux-RT 2.6.27-RT.
- patches.rt/timer-freq-tweaks.patch: Linux-RT 2.6.27-RT.
- patches.rt/timer-warning-fix.patch: Linux-RT 2.6.27-RT.
- patches.rt/trace-events-handle-syscalls.patch: Linux-RT
  2.6.27-RT.
- patches.rt/trace-histograms.patch: Linux-RT 2.6.27-RT.
- patches.rt/tracer-add-event-markers.patch: Linux-RT 2.6.27-RT.

-------------------------------------------------------------------
Wed Oct 29 18:18:37 CET 2008 - gregkh@suse.de

- s/rtl2860/rt2860/
- remove driver from the Xen build as it's dying for some reason.
- add obsoletes for ralink-rt2860-kmp

-------------------------------------------------------------------
Wed Oct 29 16:53:51 CET 2008 - olh@suse.de

- update patches.arch/ppc-oprofile-spu.patch
  add missing ARRAY_SIZE(pm_signal_local)

-------------------------------------------------------------------
Wed Oct 29 14:26:31 CET 2008 - hare@suse.de

- patches.arch/s390-symmetrix-ioctl.patch: Add ioctl support
  for EMC Symmetrix Subsystem Control I/O (bnc#439221)

-------------------------------------------------------------------
Wed Oct 29 12:46:51 CET 2008 - jbeulich@suse.de

- patches.xen/xen-rtl2860-build: fix issue with Windows-style
  types used in rtl2680.

-------------------------------------------------------------------
Wed Oct 29 11:49:26 CET 2008 - olh@suse.de

- build af_packet as a module on powerpc (bnc#433540)

-------------------------------------------------------------------
Wed Oct 29 11:13:42 CET 2008 - olh@suse.de

- add patches.arch/ppc-oprofile-spu-mutex-locking.patch
  Fix mutex locking for cell spu-oprofile (bnc#422501 - LTC47617)

-------------------------------------------------------------------
Wed Oct 29 09:23:20 CET 2008 - olh@suse.de

- add patches.arch/ppc-oprofile-spu.patch
  fix local array size in activate spu profiling function (bnc#439553 - LTC48925)

-------------------------------------------------------------------
Wed Oct 29 09:13:47 CET 2008 - olh@suse.de

- update patches.drivers/ehea.patch
  Add hugepage detection (bnc#439599 - LTC48958)

-------------------------------------------------------------------
Wed Oct 29 00:01:46 CET 2008 - gregkh@suse.de

- patches.drivers/staging-add-agnx-wireless-driver.patch: Staging:
  add agnx wireless driver.
- patches.drivers/staging-add-otus-atheros-wireless-network-driver.patch:
  Staging: add otus Atheros wireless network driver.
- patches.drivers/staging-add-rtl2860-wireless-driver.patch:
  Staging: add rtl2860 wireless driver (bnc#437959).
- Update config files.

-------------------------------------------------------------------
Tue Oct 28 22:32:29 CET 2008 - jkosina@suse.de

- patches.suse/silent-stack-overflow-2.patch: disabled, as it
  causes kernel hangs triggered by grub (bnc#439448).

-------------------------------------------------------------------
Tue Oct 28 20:42:15 CET 2008 - kkeil@suse.de

- update patches.suse/SoN-17-net-ps_rx.patch
  fix i/o corruption on rx in ixgbe (bnc#438929)

-------------------------------------------------------------------
Tue Oct 28 18:43:29 CET 2008 - jdelvare@suse.de

- config/powerpc/*: Fixup configuration files after last change.

-------------------------------------------------------------------
Tue Oct 28 18:19:34 CET 2008 - jdelvare@suse.de

- config/*: Include many multimedia drivers which has been dropped
  accidentally. This includes the pwc, ivtv, zr36067 drivers and
  many old webcam drivers (bnc#439489).
- supported.conf: Add all these drivers again.

-------------------------------------------------------------------
Tue Oct 28 16:02:47 CET 2008 - tiwai@suse.de

- patches.drivers/alsa-hda-analog-update,
  patches.drivers/alsa-hda-atihdmi-update,
  patches.drivers/alsa-hda-beep,
  patches.drivers/alsa-hda-hp-mobile-fix,
  patches.drivers/alsa-hda-nvidia-hdmi,
  patches.drivers/alsa-hda-probe-fix,
  patches.drivers/alsa-hda-proc-fix,
  patches.drivers/alsa-hda-realtek-update,
  patches.drivers/alsa-hda-sigmatel-update,
  patches.drivers/alsa-hda-spdif-slave,
  patches.drivers/alsa-hda-via-rec-fix,
  patches.drivers/alsa-hda-via-update:
     ALSA updates, mostly taken from 2.6.28-rc1 patches
- Update config files.

-------------------------------------------------------------------
Tue Oct 28 15:47:59 CET 2008 - jdelvare@suse.de

- Actually CONFIG_SND_HDA_HWDEP is a boolean, sorry.

-------------------------------------------------------------------
Tue Oct 28 15:40:09 CET 2008 - jdelvare@suse.de

- config/ia64/vanilla, config/x86_64/vanilla: fix configuration
  discrepancy, CONFIG_SND_HDA_HWDEP=m.

-------------------------------------------------------------------
Tue Oct 28 14:45:54 CET 2008 - olh@suse.de

- add patches.arch/ppc-pcibios_allocate_bus_resources.patch
  add patches.arch/ppc-powerpc-debug-pci-hotplug.patch
  fix DLPAR on pseries (bnc#439491 - LTC48584)

-------------------------------------------------------------------
Tue Oct 28 14:38:42 CET 2008 - olh@suse.de

- add patches.arch/ppc-powerpc-fix-pci-unmap-io.patch
  Fix unmapping of IO space on 64-bit (bnc#439491 - LTC48584)

-------------------------------------------------------------------
Tue Oct 28 11:50:35 CET 2008 - olh@suse.de

- update ps3 config, remove unneeded options to reduce vmlinux size

-------------------------------------------------------------------
Tue Oct 28 07:36:40 CET 2008 - neilb@suse.de

- patches.suse/md-notify-when-stopped: md: notify udev when an
  md array is stopped. (fate#303894).

-------------------------------------------------------------------
Tue Oct 28 00:05:51 CET 2008 - gregkh@suse.de

- use the panasonic laptop driver that was accepted by upstream, not the
  pcc-acpi driver, which was rejected:
  - patches.drivers/staging-add-pcc-acpi-driver.patch: Delete.
  - patches.drivers/panasonic-laptop-add-panasonic-let-s-note-laptop-extras-driver-v0.94.patch:
    panasonic-laptop: add Panasonic Let's Note laptop extras
    driver v0.94.
- Update config files.

-------------------------------------------------------------------
Mon Oct 27 23:58:12 CET 2008 - gregkh@suse.de

- patches.drivers/via-framebuffer-driver.patch: Via Framebuffer
  driver.
- Update config files.

-------------------------------------------------------------------
Mon Oct 27 22:50:59 CET 2008 - bwalle@suse.de

- patches.fixes/hpwdt-kdump.diff:
  Don't change permission of sysfs file (did that accidentally
  when changing the default value).

-------------------------------------------------------------------
Mon Oct 27 14:13:04 CET 2008 - trenn@suse.de

- patches.arch/x86_uv_early_detect.patch: Delete hacks that were
  necessary while waiting for x2apic code. (bnc#429984).

-------------------------------------------------------------------
Mon Oct 27 11:46:43 CET 2008 - tj@suse.de

Refresh the govault patch.

- patches.drivers/libata-add-waits-for-govault: libata: add
  waits for GoVault (bnc#246451).

-------------------------------------------------------------------
Sun Oct 26 18:48:09 CET 2008 - bwalle@suse.de

- patches.fixes/kdb-oops-panic.diff:
  Fix NULL pointer dereference when regs == NULL (bnc#439007).
- patches.fixes/hpwdt-kdump.diff:
  Fix kdump when using hpwdt (bnc#436786).

-------------------------------------------------------------------
Sun Oct 26 06:58:29 CET 2008 - gregkh@suse.de

- refresh patches to apply cleanly and properly.

-------------------------------------------------------------------
Sun Oct 26 06:44:24 CET 2008 - gregkh@suse.de

- Update to 2.6.27.4

-------------------------------------------------------------------
Sat Oct 25 20:47:27 CEST 2008 - agruen@suse.de

- Fix the dependencies between the split kernel packages and KMPs
  (FATE 303631).
- Fix for kernel paclages which are not split.
- rpm/kernel-source.spec.in: Update list of scripts to include.

-------------------------------------------------------------------
Sat Oct 25 18:36:05 CEST 2008 - jjolly@suse.de

- patches.arch/s390-02-02-smp-sysdev.patch: kernel: sysdev class
  file creation (bnc#434333)
- patches.arch/s390-02-03-zfcp.patch: Fix zfcp problems that have
  been found (bnc#434333)
- patches.arch/s390-02-04-qeth-mac.patch: qeth: use firmware
  MAC-address for layer2 hsi-devices (bnc#434333)
- patches.arch/s390-02-05-qeth-recovery.patch: qeth: qeth recovery
  fails (bnc#434333)
- patches.arch/s390-02-06-qeth-offset.patch: qeth: fix offset error
  in non prealloc header path (bnc#434333,LTC#48840)
- patches.arch/s390-02-07-qeth-ipv6check.patch: qeth: remove
  unnecessary support ckeck in sysfs route6 (bnc#434333)
- patches.arch/s390-02-08-qeth-panic.patch: qeth: avoid
  skb_under_panic for malformatted inbound data (bnc#434333)
- patches.arch/s390-02-09-tape-lock.patch: tape device driver:
  improve locking (bnc#434333)

-------------------------------------------------------------------
Sat Oct 25 11:51:28 CEST 2008 - neilb@suse.de

- patches.kernel.org/touch_mnt_namespace-when-the-mount-flags-change.patch:
  touch_mnt_namespace when the mount flags change (FATE#304218).

-------------------------------------------------------------------
Fri Oct 24 23:57:11 CEST 2008 - gregkh@suse.de

- Updated to 2.6.27.4-rc3:
  - fixed ath5k suspend/resume regression
  - fixed pvrusb2 so it actually works

-------------------------------------------------------------------
Fri Oct 24 17:40:25 CEST 2008 - jack@suse.cz

- patches.suse/ocfs2-Implementation-of-local-and-global-quota-file.patch:
  ocfs2: Implementation of local and global quota file handling
  (fate#302681). - fixed 64-bit division

-------------------------------------------------------------------
Fri Oct 24 17:14:33 CEST 2008 - jeffm@suse.de

- Update config files for -rt.

-------------------------------------------------------------------
Fri Oct 24 17:09:57 CEST 2008 - hare@suse.de

- patches.suse/cgroup-freezer.patch: Add TIF_FREEZE for s390.

-------------------------------------------------------------------
Fri Oct 24 16:49:53 CEST 2008 - olh@suse.de

- move patches.suse/md-raid-metadata-PAGE_SIZE.patch
  to patches.kernel.org/md-raid-metadata-PAGE_SIZE.patch
  to allow raid0 with 64k PAGE_SIZE

-------------------------------------------------------------------
Fri Oct 24 16:49:41 CEST 2008 - jack@suse.cz

- Update config files.
- supported.conf: Added new quota module
- patches.suse/xfs-dmapi-enable: Enable XFS DMAPI. - Refreshed

  Quotas for OCFS2:
- patches.suse/quota-Add-callbacks-for-allocating-and-destroying-d.patch:
  quota: Add callbacks for allocating and destroying dquot
  structures (fate#302681).
- patches.suse/quota-Increase-size-of-variables-for-limits-and-ino.patch:
  quota: Increase size of variables for limits and inode usage
  (fate#302681).
- patches.suse/quota-Remove-bogus-optimization-in-check_idq-an.patch:
  quota: Remove bogus 'optimization' in check_idq() and
  check_bdq() (fate#302681).
- patches.suse/quota-Make-_SUSPENDED-just-a-flag.patch: quota:
  Make _SUSPENDED just a flag (fate#302681).
- patches.suse/quota-Allow-to-separately-enable-quota-accounting-a.patch:
  quota: Allow to separately enable quota accounting and enforcing
  limits (fate#302681).
- patches.suse/ext3-Use-sb_any_quota_loaded-instead-of-sb_any_qu.patch:
  ext3: Use sb_any_quota_loaded() instead of
  sb_any_quota_enabled() (fate#302681).
- patches.suse/ext4-Use-sb_any_quota_loaded-instead-of-sb_any_qu.patch:
  ext4: Use sb_any_quota_loaded() instead of
  sb_any_quota_enabled() (fate#302681).
- patches.suse/reiserfs-Use-sb_any_quota_loaded-instead-of-sb_an.patch:
  reiserfs: Use sb_any_quota_loaded() instead of
  sb_any_quota_enabled(). (fate#302681).
- patches.suse/quota-Remove-compatibility-function-sb_any_quota_en.patch:
  quota: Remove compatibility function sb_any_quota_enabled()
  (fate#302681).
- patches.suse/quota-Introduce-DQUOT_QUOTA_SYS_FILE-flag.patch:
  quota: Introduce DQUOT_QUOTA_SYS_FILE flag (fate#302681).
- patches.suse/quota-Move-quotaio_v-12-.h-from-include-linux-to-f.patch:
  quota: Move quotaio_v[12].h from include/linux/ to fs/
  (fate#302681).
- patches.suse/quota-Split-off-quota-tree-handling-into-a-separate.patch:
  quota: Split off quota tree handling into a separate file
  (fate#302681).
- patches.suse/quota-Convert-union-in-mem_dqinfo-to-a-pointer.patch:
  quota: Convert union in mem_dqinfo to a pointer (fate#302681).
- patches.suse/quota-Allow-negative-usage-of-space-and-inodes.patch:
  quota: Allow negative usage of space and inodes (fate#302681).
- patches.suse/quota-Keep-which-entries-were-set-by-SETQUOTA-quota.patch:
  quota: Keep which entries were set by SETQUOTA quotactl
  (fate#302681).
- patches.suse/quota-Add-helpers-to-allow-ocfs2-specific-quota-ini.patch:
  quota: Add helpers to allow ocfs2 specific quota initialization,
  freeing and recovery (fate#302681).
- patches.suse/quota-Implement-function-for-scanning-active-dquots.patch:
  quota: Implement function for scanning active dquots
  (fate#302681).
- patches.suse/ocfs2-Fix-check-of-return-value-of-ocfs2_start_tran.patch:
  ocfs2: Fix check of return value of ocfs2_start_trans()
  (fate#302681).
- patches.suse/ocfs2-Support-nested-transactions.patch: ocfs2:
  Support nested transactions (fate#302681).
- patches.suse/ocfs2-Fix-checking-of-return-value-of-new_inode.patch:
  ocfs2: Fix checking of return value of new_inode()
  (fate#302681).
- patches.suse/ocfs2-Let-inode-be-really-deleted-when-ocfs2_mknod_.patch:
  ocfs2: Let inode be really deleted when ocfs2_mknod_locked()
  fails (fate#302681).
- patches.suse/ocfs2-Assign-feature-bits-and-system-inodes-to-quot.patch:
  ocfs2: Assign feature bits and system inodes to quota feature
  and quota files (fate#302681).
- patches.suse/ocfs2-Mark-system-files-as-not-subject-to-quota-acc.patch:
  ocfs2: Mark system files as not subject to quota accounting
  (fate#302681).
- patches.suse/ocfs2-Implementation-of-local-and-global-quota-file.patch:
  ocfs2: Implementation of local and global quota file handling
  (fate#302681).
- patches.suse/ocfs2-Add-quota-calls-for-allocation-and-freeing-of.patch:
  ocfs2: Add quota calls for allocation and freeing of inodes
  and space (fate#302681).
- patches.suse/ocfs2-Enable-quota-accounting-on-mount-disable-on.patch:
  ocfs2: Enable quota accounting on mount, disable on umount
  (fate#302681).
- patches.suse/ocfs2-Implement-quota-syncing-thread.patch: ocfs2:
  Implement quota syncing thread (fate#302681).
- patches.suse/ocfs2-Implement-quota-recovery.patch: ocfs2:
  Implement quota recovery (fate#302681).

-------------------------------------------------------------------
Fri Oct 24 15:53:20 CEST 2008 - kkeil@suse.de

- patches.fixes/cxgb3_fix_race_in_EEH: cxgb3: fix race in EEH.
  (bnc#430093)

-------------------------------------------------------------------
Fri Oct 24 15:51:12 CEST 2008 - jeffm@suse.de

- Refreshed context for -RT patches so they apply again.

-------------------------------------------------------------------
Fri Oct 24 15:32:06 CEST 2008 - rw@suse.de

- patches.drivers/sgi-ioc4-request-submodules:
  Make ioc4 request dependant modules.  (bnc#429215)

-------------------------------------------------------------------
Fri Oct 24 15:13:21 CEST 2008 - hare@suse.de

- Update config files: Disable FAIL_MAKE_REQUEST.

-------------------------------------------------------------------
Fri Oct 24 15:11:46 CEST 2008 - tiwai@suse.de

- patches.drivers/alsa-usb-exclude-1st-slot: Delete this old ugly
  workaround patch.

-------------------------------------------------------------------
Fri Oct 24 14:18:07 CEST 2008 - hare@suse.de

- Include patches from upstream:
  - patches.fixes/block-use-bio_has_data: Implement bio_has_data().
  - patches.fixes/block-git-fixes: Block layer fixes for 2.6.28.
  - patches.fixes/block-rq-affinity: Implement rq affinity.
  - patches.fixes/dm-mpath-remove-is_active: dm mpath: remove
    is_active from struct dm_path.
  - patches.fixes/block-discard-requests: Implement block discard.
  - patches.drivers/dm-abort-queue-on-failed-paths: dm: Call
    blk_abort_queue on failed paths (bnc#417544).
  - patches.drivers/block-call-sync-on-cleanup: block:
    blk_cleanup_queue() should call blk_sync_queue().
- Refaktor and update request-based multipath patches:
  - patches.drivers/blk-request-based-multipath-update: 
    Update request-based multipathing patches to upstream version
    (bnc#434105).
  - patches.suse/rq-based-multipath: Update to latest version
    of request-based multipathing patchset (bnc#434105)
  - patches.drivers/block-abort-request-rq-complete-marking:
    use rq complete marking in blk_abort_request (bnc#434105).
  - patches.fixes/scsi-atomic-blk-timer-deletes: Delete.
  - patches.fixes/dm-mpath-abort-queue: Delete.
  - patches.suse/rq-based-block-layer: Delete.
  - patches.suse/rq-based-dm-interface: Delete.
  - patches.suse/rq-based-multipath-functions: Delete.
  - patches.suse/rq-based-init-crash: Delete.
- Update patches to upstream version:
  - patches.drivers/bdev-resize-check-for-device-resize
  - patches.drivers/bdev-resize-added-flush_disk
  - patches.drivers/bdev-resize-call-flush_disk
  - patches.drivers/bdev-resize-sd-driver-calls
  - patches.drivers/block-timeout-handling
  - patches.drivers/bdev-resize-adjust-block-device-size
  - patches.drivers/bdev-resize-wrapper-for-revalidate_disk
  - patches.drivers/block-abort-queue
  - patches.fixes/scsi-enhance-error-codes
- Rediff patches:
  - patches.fixes/scsi-misc-git-update
  - patches.suse/dm-barrier-single-device
  - patches.suse/kdb-common
  - patches.drivers/lpfc-8.2.8-update
  - patches.drivers/lpfc-8.2.8.3-update
  - patches.drivers/mpt-fusion-4.00.43.00-update

-------------------------------------------------------------------
Fri Oct 24 14:07:43 CEST 2008 - bwalle@suse.de

- patches.suse/kdump-dump_after_notifier.patch: Add sysctl also
  to kernel/sysctl_check.c.

-------------------------------------------------------------------
Fri Oct 24 14:06:20 CEST 2008 - bwalle@suse.de

- Obsolete uvcvideo-kmp.

-------------------------------------------------------------------
Fri Oct 24 12:52:23 CEST 2008 - jbeulich@suse.de

- rpm/kernel-binary.spec.in: Provide 'kernel' also for Xen (bnc#362918).

-------------------------------------------------------------------
Fri Oct 24 12:24:54 CEST 2008 - jbeulich@suse.de

- patches.arch/x86_64-unwind-annotations: fix unwind annotations.
- patches.xen/xen3-x86_64-unwind-annotations: fix unwind
  annotations.

-------------------------------------------------------------------
Fri Oct 24 12:20:01 CEST 2008 - jbeulich@suse.de

- Update Xen patches to 2.6.27.3 and c/s 704
- patches.xen/xen3-x2APIC_PATCH_27_of_41_9fa8c481b55e80edd8c637573f87853bb6b600f5:
  x64, x2apic/intr-remap: introduce CONFIG_INTR_REMAP (fate
  #303948 and fate #303984).
- patches.xen/xen3-x2APIC_PATCH_40_of_41_bbb65d2d365efe9951290e61678dcf81ec60add4:
  x86: use cpuid vector 0xb when available for detecting cpu
  topology (fate #303948 and fate #303984).
- patches.xen/xen-kconfig-compat-3.2.0: add 3.2.0-compatibility
  configure option.
- patches.xen/xen-x86-exit-mmap: be more aggressive about
  de-activating mm-s under destruction.
- patches.xen/xen-x86-machphys-prediction: properly predict
  phys<->mach translations.
- patches.xen/xen-x86-mmu-batching: utilize
  arch_{enter,leave}_lazy_cpu_mode().
- patches.xen/xen-x86-no-lazy-tlb: ensure inadvertent uses of
  lazy TLB data are caught during the build.
- Update Xen config files.

-------------------------------------------------------------------
Fri Oct 24 12:08:49 CEST 2008 - mmarek@suse.cz

- rpm/kernel-binary.spec.in:
  - do not split kernel-kdump into -base and -extra
  - fix case when a build results in no unsupported modules


-------------------------------------------------------------------
Fri Oct 24 11:07:32 CEST 2008 - bwalle@suse.de

- patches.fixes/kdb-kdump.diff:
  Fix CONFIG_KDB_KDUMP on xSeries (bnc#436454).

-------------------------------------------------------------------
Fri Oct 24 10:45:08 CEST 2008 - agruen@suse.de

- supported.conf: Mark dmapi as supported (by SGI).

-------------------------------------------------------------------
Fri Oct 24 10:40:29 CEST 2008 - olh@suse.de

- disable all unsupported drivers in kernel-kdump

-------------------------------------------------------------------
Fri Oct 24 08:25:47 CEST 2008 - npiggin@suse.de

- patches.suse/silent-stack-overflow-2.patch: avoid silent stack
  overflow over the heap (bnc#44807 bnc#211997).

-------------------------------------------------------------------
Fri Oct 24 07:43:02 CEST 2008 - gregkh@suse.de

- Update to 2.6.27.4-rc2

-------------------------------------------------------------------
Fri Oct 24 07:09:39 CEST 2008 - gregkh@suse.de

- disable CONFIG_SYSFS_DEPRECATED_V2 from powerpc/rt config file

-------------------------------------------------------------------
Fri Oct 24 07:00:11 CEST 2008 - gregkh@suse.de

- Update to 2.6.27.4-rc1
  - lots of bugfixes, and obsoletes some current patches:
    - patches.fixes/ext3-avoid-printk-flood-with-dir-corruption: Delete.
    - patches.fixes/ext2-avoid-printk-flood-with-dir-corruption: Delete.
    - patches.fixes/wdm_autoload.diff: Delete.

-------------------------------------------------------------------
Fri Oct 24 06:57:57 CEST 2008 - npiggin@suse.de

- Fix ppc and ps3 configs

-------------------------------------------------------------------
Fri Oct 24 06:53:13 CEST 2008 - npiggin@suse.de

- Update config files.
- patches.suse/cgroup-freezer.patch: cgroup freezer (bnc#417294,
  fate#304191, fate#201036).

-------------------------------------------------------------------
Fri Oct 24 06:32:10 CEST 2008 - npiggin@suse.de

- Update config files. Enable cgroups for all archs (bnc#417527)

-------------------------------------------------------------------
Fri Oct 24 05:57:53 CEST 2008 - npiggin@suse.de

- patches.arch/ppc-gigantic-page-fix2.patch: powerpc gigantic
  pages fix 2 (bnc#434026).
- patches.arch/ppc-gigantic-page-fix3.patch: powerpc gigantic
  pages fix 3 (bnc#434026).
- patches.trace/lttng-instrumentation-hugetlb.patch: de-fuzz

-------------------------------------------------------------------
Fri Oct 24 05:35:49 CEST 2008 - gregkh@suse.de

- disabled CONFIG_CALGARY_IOMMU_ENABLED_BY_DEFAULT on x86-64
  vanilla kernel.

-------------------------------------------------------------------
Fri Oct 24 05:34:15 CEST 2008 - gregkh@suse.de

- patches.drivers/cciss-fix-procfs-firmware-regression.patch:
  cciss: fix procfs firmware regression (bnc435644).
- patches.drivers/cciss-fix-sysfs-symlink.patch: cciss: fix
  sysfs symlink (bnc435644).

-------------------------------------------------------------------
Fri Oct 24 05:07:47 CEST 2008 - gregkh@suse.de

- disable CONFIG_CALGARY_IOMMU_ENABLED_BY_DEFAULT on x86-64.  To use
  Calgary iommu systems, you now must manually pass "iommu=calgary" to
  get this hardware support back enabled.  This is the recommended
  proceedure right now, from IBM, otherwise the hardware crashes.
  bnc#436450.

-------------------------------------------------------------------
Fri Oct 24 01:12:04 CEST 2008 - gregkh@suse.de

- clean up all fuzz in patches to get them to apply cleanly.

-------------------------------------------------------------------
Fri Oct 24 00:57:17 CEST 2008 - gregkh@suse.de

- delete patches.arch/s390-01-03-cmm2-v2.patch as it touched core
  kernel code and was rejected from upstream.
  - patches.arch/s390-01-03-cmm2-v2.patch: Delete.
  - patches.arch/s390-01-03-cmm2-v2a.patch: Delete.

-------------------------------------------------------------------
Fri Oct 24 00:36:54 CEST 2008 - gregkh@suse.de

- Update to version 3.4 of squashfs:
  - patches.suse/squashfs3.3-patch: Delete.
  - patches.suse/squashfs-patch-2.6.25: Delete.
  - patches.suse/squashfs-patch-2.6.27: Delete.
  - patches.suse/squashfs-3.4.patch: squashfs v3.4.

-------------------------------------------------------------------
Thu Oct 23 23:13:11 CEST 2008 - jeffm@suse.de

- patches.fixes/block-sanitize-invalid-partition-table-entries:
  block: sanitize invalid partition table entries (bnc#371657).

-------------------------------------------------------------------
Thu Oct 23 15:41:19 CEST 2008 - olh@suse.de

- add patches.arch/ppc-pseries_mem-limit-16g.patch
  Don't use a 16G page if beyond mem= limits (bnc#438111 - LTC49329)

-------------------------------------------------------------------
Thu Oct 23 15:27:00 CEST 2008 - kkeil@suse.de

- Update x86 64bit config files to include WAN support (bnc#437692)

-------------------------------------------------------------------
Thu Oct 23 15:19:58 CEST 2008 - olh@suse.de

- add patches.drivers/cell_edac.patch
  Fix incorrect edac_mode in csrow causing oops (bnc#437757 - LTC49143)

-------------------------------------------------------------------
Thu Oct 23 14:09:23 CEST 2008 - olh@suse.de

- update patches.suse/nameif-track-rename.patch
  print also application and pid

-------------------------------------------------------------------
Thu Oct 23 12:16:39 CEST 2008 - jkosina@suse.de

- patches.fixes/hid-rdesc-quirk-for-sony-vaio-VGX-TP1E.patch:
  HID: Fix Sony Vaio VGX report descriptor (bnc#437758).

-------------------------------------------------------------------
Thu Oct 23 11:32:43 CEST 2008 - olh@suse.de

- add patches.drivers/ehca-rejecting-dynamic-mem-add-remove.patch
  reject dynamic memory add/remove (bnc#434651 - LTC48744)

-------------------------------------------------------------------
Thu Oct 23 10:54:19 CEST 2008 - npiggin@suse.de

- Update config files.

-------------------------------------------------------------------
Thu Oct 23 09:28:14 CEST 2008 - npiggin@suse.de

- patches.suse/x86-gb-linear-map.patch: Enable GB mapped linear
  KVA on x86 (bnc#437674).
- patches.xen/xen3-patch-2.6.26: merge

-------------------------------------------------------------------
Thu Oct 23 00:23:55 CEST 2008 - gregkh@suse.de

- update to 2.6.27.3
  - lots of bugfixes
  - CVE-2008-3831 fix

-------------------------------------------------------------------
Wed Oct 22 21:45:42 CEST 2008 - jeffm@suse.de

- scripts/vc: Handle unset $EDITOR

-------------------------------------------------------------------
Wed Oct 22 21:43:25 CEST 2008 - jeffm@suse.de

- patches.suse/export-release_open_intent: Export
  release_open_intent for NFS branches with aufs.

-------------------------------------------------------------------
Wed Oct 22 14:17:15 CEST 2008 - jdelvare@suse.de

- supported.conf: Mark the ibmaem and ibmpex hwmon drivers as
  supported by IBM.
- supported.conf: Mark the i5k_amb hwmon driver as supported.

-------------------------------------------------------------------
Wed Oct 22 11:39:01 CEST 2008 - olh@suse.de

- add patches.drivers/ehea.patch
  Fix memory hotplug support (436447 - LTC48713)

-------------------------------------------------------------------
Wed Oct 22 11:16:18 CEST 2008 - olh@suse.de

- add patches.arch/ppc-pseries_hugepage_pagetable_allocation.patch
  Cleanup hugepage pagetable allocation (bnc# 433503 - LTC48757)

-------------------------------------------------------------------
Wed Oct 22 08:23:43 CEST 2008 - sassmann@suse.de

Add PS3 audio patches:
- patches.arch/ppc-ps3-add-passthrough-support-for-non-audio-streams.patch:
  ps3: Add passthrough support for non-audio streams.
- patches.arch/ppc-ps3-add-ps3av-audio-mute-analog.patch:
  ps3: Add ps3av_audio_mute_analog().
- patches.arch/ppc-ps3-add-support-for-SPDIF-HDMI-passthrough.patch:
  ps3: Add support for SPDIF/HDMI passthrough.

-------------------------------------------------------------------
Tue Oct 21 11:46:22 CEST 2008 - sdietrich@suse.de

- patches.rt/genirq-usb.patch: Make status_cache u32
- patches.rt/genirq-ohci1394.patch: Enable ohci1394 IRQ
  threading.

-------------------------------------------------------------------
Tue Oct 21 11:21:00 CEST 2008 - hare@suse.de

- patches.fixes/dm-mpath-abort-queue: rediff.
- patches.fixes/scsi-atomic-blk-timer-deletes: scsi: atomic blk
  timer deletes (LTC#48990, bnc#434105).
- patches.suse/rq-based-block-layer: rq-based multipathing:
  rediff.

-------------------------------------------------------------------
Tue Oct 21 09:59:51 CEST 2008 - hare@suse.de

- patches.fixes/scsi-inquiry-too-short-ratelimit: INQUIRY result
  too short (5) message flood (bnc#432535).

-------------------------------------------------------------------
Tue Oct 21 07:55:12 CEST 2008 - npiggin@suse.de

- patches.suse/filp-slab-rcu: Delete.

-------------------------------------------------------------------
Tue Oct 21 07:00:39 CEST 2008 - sdietrich@suse.de

USB IRQ threading (experimental: guarded by genirq):
- patches.rt/genirq1-make-irqreturn_t-an-enum: genirq: make
  irqreturn_t an enum.
- patches.rt/genirq2-add-quick-check-handler.patch: genirq:
  add a quick check handler.
- patches.rt/genirq3-add-threaded-irq-handler-support: genirq:
  add threaded interrupt handler support.
- patches.rt/genirq4-add-helper-to-check-whether-irq-thread-should-run:
  genirq: add a helper to check whether the irqthread should run.
- patches.rt/genirq5-make-irq-threading-robust: genirq: make
  irq threading robust.
- patches.rt/genirq-usb.patch: genirq threading for ehci, ohci
  and uhci USB hosts..
- patches.rt/genirq-wlan-ng-compat.patch: Remove redundant,
  obsolete 2.4 compatibility code in wlan-ng.
Ack:
- patches.rt/genirq-soft-resend.patch: Linux-RT 2.6.27-RT
   x86: activate HARDIRQS_SW_RESEND.

-------------------------------------------------------------------
Mon Oct 20 22:02:40 CEST 2008 - gregkh@suse.de

- patches.arch/x2APIC_PATCH_x86-mach_apicdef.h-need-to-include-before-smp.h.patch:
  x86: mach_apicdef.h need to include before smp.h.
  fixes build error on i386 pae kernels.

-------------------------------------------------------------------
Mon Oct 20 21:33:25 CEST 2008 - bwalle@suse.de

- patches.suse/kdump-dump_after_notifier.patch:
  Add dump_after_notifier sysctl (bnc#436678).

-------------------------------------------------------------------
Mon Oct 20 18:21:36 CEST 2008 - gregkh@suse.de

- scripts/wd-functions.sh: reverse git and cvs checks (check for
  cvs before git).  This solves the problem if you are using a cvs
  tree, yet it happens to live in a directory that way up the
  directory chain is in a git tree (like for people who keep portions
  of their $HOME in git).

-------------------------------------------------------------------
Mon Oct 20 18:16:15 CEST 2008 - gregkh@suse.de

- Update config files: enable CONFIG_GENERICARCH and CONFIG_BIGSMP
  on i386-pae kernels. (bnc#428247)

-------------------------------------------------------------------
Mon Oct 20 17:34:11 CEST 2008 - ptesarik@suse.cz

- patches.arch/x86-tracehook: fix the order of arguments in
  /proc/$pid/syscall on x86_64.

-------------------------------------------------------------------
Mon Oct 20 16:53:36 CEST 2008 - bwalle@suse.de

- Update config files: Enable CONFIG_KVM_KMP for RT config, run
  oldconfig.

-------------------------------------------------------------------
Mon Oct 20 16:42:42 CEST 2008 - bwalle@suse.de

- patches.arch/ppc-vmcoreinfo.diff: Correct to reflect mainline
  state.

-------------------------------------------------------------------
Mon Oct 20 12:52:08 CEST 2008 - hare@suse.de

- Update config files.
- patches.suse/kvm-as-kmp: Allow KVM to be built as KMP
  (FATE#303679).

-------------------------------------------------------------------
Mon Oct 20 10:54:50 CEST 2008 - jjolly@suse.de

- patches.arch/s390-01-05-kmsg-v2.patch: Instrument the kernel
  components such that a kernel message catalog as well as related
  man pages can be automatically generated. (bnc#417300)
- patches.arch/s390-01-06-zfcp-cleanup-v2.patch: Update patch to
  fit on recent kmsg patch changes. (bnc#417550)
- patches.drivers/driver-core-basic-infrastructure-for-per-module-dynamic-debug-messages.patch:
  Update patch to fit on recent kmsg patch changes.
- config/s390/{default,s390}: Added CONFIG_KMSG_IDS=y

-------------------------------------------------------------------
Mon Oct 20 10:15:36 CEST 2008 - bwalle@suse.de

- supported.conf: Mark 'crasher' as supported to avoid installing
  the "extra" package only for that module.

-------------------------------------------------------------------
Mon Oct 20 08:46:19 CEST 2008 - olh@suse.de

- add patches.arch/ppc-pseries_16g-numa.patch
  fix crash with more 2 numa nodes and 16G hugepage (bnc#436452 - LTC48839)

-------------------------------------------------------------------
Sat Oct 18 21:15:52 CEST 2008 - gregkh@suse.de

- Update to 2.6.27.2.
  - lots of bugfixes

-------------------------------------------------------------------
Sat Oct 18 10:11:55 CEST 2008 - tonyj@suse.de

- patches.rt/fix-preempt-none.patch: Fix preempt-none build
  errors

-------------------------------------------------------------------
Fri Oct 17 22:24:56 CEST 2008 - jeffm@suse.de

- patches.suse/SoN-20-netvm-reserve-inet.patch-fix: SoN: Fix
  initialization of ipv4_route_lock (bnc#435994).

-------------------------------------------------------------------
Fri Oct 17 17:49:05 CEST 2008 - kkeil@suse.de

- patches.drivers/tg3-Add-57780-ASIC-revision.patch: tg3: Add
  57780 ASIC revision. (bnc#434147)
- patches.drivers/broadcom-Add-support-for-the-57780-integrated-PHY.patch:
  broadcom: Add support for the 57780 integrated PHY. (bnc#434147)
- patches.drivers/bnx2x-eeh.patch: bnx2x: EEH recovery fix.(bnc#433875)

-------------------------------------------------------------------
Fri Oct 17 17:42:48 CEST 2008 - bwalle@suse.de

- rpm/kernel-binary.spec.in: Add the auto-generated (by mkdumprd)
  kdump initrd to %ghost so that the file gets removed when
  uninstalling the kernel.

-------------------------------------------------------------------
Fri Oct 17 01:22:08 CEST 2008 - mfasheh@suse.com

- ocfs2 ACL / security attribute support
  - patches.suse/ocfs2-Remove-unused-function-restore_extent_block.patch
  - patches.suse/ocfs2-Merge-transactions-during-xattr-set.patch
  - patches.suse/ocfs2-xattr.-ch-definition-cleanups.patch
  - patches.suse/ocfs2-Add-security-xattr-support-in-ocfs2.patch
  - patches.suse/ocfs2-Add-POSIX-ACL-support-in-ocfs2.patch

-------------------------------------------------------------------
Fri Oct 17 00:57:16 CEST 2008 - mfasheh@suse.com

- ocfs2 fixes / updates from 2.6.28 merge window
  - patches.suse/ocfs2-xattr.c-Fix-a-bug-when-inserting-xattr.patch
  - patches.suse/ocfs2-Add-empty-bucket-support-in-xattr.patch
  - patches.suse/ocfs2-Remove-pointless.patch
  - patches.suse/ocfs2-make-la_debug_mutex-static.patch
  - patches.suse/ocfs2-Documentation-update-for-user_xattr-nouser_.patch
  - patches.suse/ocfs2-use-smaller-counters-in-ocfs2_remove_xattr_cl.patch
  - patches.suse/ocfs2-Don-t-check-for-NULL-before-brelse.patch
  - patches.suse/ocfs2-Uninline-ocfs2_xattr_name_hash.patch
  - patches.suse/ocfs2-Move-trusted-and-user-attribute-support-into.patch
  - patches.suse/ocfs2-Calculate-EA-hash-only-by-its-suffix.patch
  - patches.suse/ocfs2-Refactor-xattr-list-and-remove-ocfs2_xattr_ha.patch
  - patches.suse/ocfs2-Separate-out-sync-reads-from-ocfs2_read_block.patch
  - patches.suse/ocfs2-Require-an-inode-for-ocfs2_read_block-s.patch
  - patches.suse/ocfs2-Simplify-ocfs2_read_block.patch
  - patches.suse/ocfs2-Move-ocfs2_bread-into-dir.c.patch
  - patches.suse/ocfs2-Kill-the-last-naked-wait_on_buffer-for-cach.patch
  - patches.suse/ocfs2-Make-cached-block-reads-the-common-case.patch
  - patches.suse/ocfs2-fix-build-error.patch

-------------------------------------------------------------------
Thu Oct 16 23:49:45 CEST 2008 - mfasheh@suse.com

- ocfs2 dynamic local alloc patches

-------------------------------------------------------------------
Thu Oct 16 22:38:23 CEST 2008 - jslaby@suse.de

- patches.drivers/tpm-bcm0102-workaround.patch: tpm: work around
  bug in Broadcom BCM0102 chipset (bnc#425747 FATE304221).
- patches.drivers/tpm-correct-timeouts.patch: tpm: correct tpm
  timeouts to jiffies conversion (bnc#425747 FATE304221).

-------------------------------------------------------------------
Thu Oct 16 20:10:40 CEST 2008 - ihno@suse.de

- added patches.arch/s390-01-03-cmm2-v2a.patch
  fix the sequence of initilisations.

-------------------------------------------------------------------
Thu Oct 16 12:48:17 CEST 2008 - agruen@suse.de

- rpm/kernel-binary.spec.in: Make the kernel-$flavor-extra packages
  supplement kernel-$flavor on openSUSE and SLED so that those
  packages will get installed by default, using the product(...)
  dependencies provided by the *-release packages.

-------------------------------------------------------------------
Thu Oct 16 05:03:49 CEST 2008 - tonyj@suse.de

- Previous checkin was totally broken wrt rt config files.
  Revert to previous versions and incorporate any changes from
  run_oldconfig. Sole changes to previous versions is to remove
  CONFIG_DYNAMIC_FTRACE from rt_debug configs which is consistent 
  with change in 2.6.27.1

-------------------------------------------------------------------
Thu Oct 16 01:48:04 CEST 2008 - gregkh@suse.de

- Update to 2.6.27.1
  - disables a problem config option, only affected the vanilla,
    debug, and rt kernel variants.

-------------------------------------------------------------------
Wed Oct 15 16:29:57 CEST 2008 - olh@suse.de

- add patches.arch/ppc-pseries_pfn-mem-rm.patch
  fix hotplug memory remove (bnc#435181 - LTC48640)

-------------------------------------------------------------------
Wed Oct 15 15:59:23 CEST 2008 - mmarek@suse.cz

- rpm/post.sh, rpm/postun.sh: run weak-modules, depmod and mkinitrd
  on older distros (bnc#435246)
  Fixed fix for bnc#435104 ("/boot/" was missing in some places)


-------------------------------------------------------------------
Wed Oct 15 11:25:19 CEST 2008 - mmarek@suse.cz

- rpm/kernel-binary.spec.in: don't recommend the -extra subpackage
  (fate#303631)
- rpm/postun.sh, rpm/post.sh: remove the temporary workaround

-------------------------------------------------------------------
Wed Oct 15 08:58:57 CEST 2008 - olh@suse.de

- drop patches.arch/ppc-iseries-remove-AVAILABLE_VETH.patch
  not needed anymore

-------------------------------------------------------------------
Wed Oct 15 07:46:16 CEST 2008 - nfbrown@suse.de

- patches.fixes/nfs-file-cred-context-null: nfs_file_cred should
  cope if 'file' hasn't been opened properly (bnc#431785).

-------------------------------------------------------------------
Wed Oct 15 03:36:22 CEST 2008 - tonyj@suse.de

- Update RT patches to latest .27 Windriver version (all patches)
- Disable patches.rt/swap-spinlock-fix.patch
- Guard filp-slab-rcu for RT

-------------------------------------------------------------------
Tue Oct 14 17:29:36 CEST 2008 - jkosina@suse.de

- patches.fixes/input-add-acer-aspire-5710-to-nomux.patch: Input:
  Add Acer Aspire 5710 to nomux blacklist (bnc#404881).

-------------------------------------------------------------------
Tue Oct 14 16:33:12 CEST 2008 - oneukum@suse.de

- patches.fixes/ehci_sched.diff: Delete.
  in mainline now. done to the right tree.

-------------------------------------------------------------------
Tue Oct 14 15:48:20 CEST 2008 - mmarek@suse.cz

- rpm/postun.sh, rpm/post.sh: temporarily ignore errors from
  weak-modules2 --{add,remove}-kernel-modules until
  module-init-tools has rebuilt

-------------------------------------------------------------------
Tue Oct 14 15:45:52 CEST 2008 - jkosina@suse.de

- patches.fixes/input-add-amilo-pro-v-to-nomux.patch: Delete.
  The patch is already upstream in 2.6.27

-------------------------------------------------------------------
Tue Oct 14 15:16:38 CEST 2008 - jeffm@suse.de

- patches.suse/osync-error: Update position after check for -EIO
  (bnc#434910).

-------------------------------------------------------------------
Tue Oct 14 14:04:11 CEST 2008 - npiggin@suse.de

- patches.suse/rlimit-memlock-64k.patch: Increase default
  RLIMIT_MEMLOCK to 64k (bnc#329675).

-------------------------------------------------------------------
Tue Oct 14 13:19:29 CEST 2008 - sjayaraman@suse.de

- Update config files: CIFS_EXPERIMENTAL=y and CIFS_DFS_UPCALL=y
  (FATE#303758).

-------------------------------------------------------------------
Tue Oct 14 10:54:40 CEST 2008 - jbeulich@novell.com

- patches.xen/xen-irq-probe: restrict IRQ probing (bnc#431572).

-------------------------------------------------------------------
Tue Oct 14 10:27:19 CEST 2008 - ptesarik@suse.cz

- patches.trace/utrace-core: undo overzealous #ifdef's, which
  removed too much code in case UTRACE_CONFIG was unset.

-------------------------------------------------------------------
Tue Oct 14 10:09:32 CEST 2008 - jbeulich@novell.com

- patches.fixes/reiserfs-commit-ids-unsigned-ints: Remove L suffix
  from constant compared against.

-------------------------------------------------------------------
Tue Oct 14 10:08:27 CEST 2008 - olh@suse.de

- call bootloader_entry without leading /boot/ (bnc#435104)

-------------------------------------------------------------------
Tue Oct 14 09:44:43 CEST 2008 - mmarek@suse.cz

- rpm/kernel-source.spec.in, rpm/source-post.sh, rpm/functions.sh:
  kill functions.sh, put the relink() function to source-post.sh
  directly
- rpm/postun.sh, rpm/pre.sh, rpm/preun.sh, rpm/post.sh,
  rpm/kernel-binary.spec.in: unify generation of the scriptlets,
  switch to the new weak-modules2 script

-------------------------------------------------------------------
Tue Oct 14 09:44:42 CEST 2008 - olh@suse.de

- disable unused ide_platform driver

-------------------------------------------------------------------
Tue Oct 14 09:04:59 CEST 2008 - jdelvare@suse.de

- supported.conf: Remove i2c-core and i2c-piix4 from base.

-------------------------------------------------------------------
Tue Oct 14 06:27:23 CEST 2008 - gregkh@suse.de

- supported.conf: remove ide-core and ide-cdrom from base on request
  from Tejun.

-------------------------------------------------------------------
Tue Oct 14 00:59:55 CEST 2008 - gregkh@suse.de

- Update config files.
- patches.drivers/staging-add-pcc-acpi-driver.patch: Staging:
  add pcc-acpi driver.
- rpm/kernel-binary.spec.in: Obsoletes pcc-acpi-kmp

-------------------------------------------------------------------
Tue Oct 14 00:30:29 CEST 2008 - gregkh@suse.de

- rpm/kernel-binary.spec.in: it's pcc-acpi and it's not obsolete, yet.

-------------------------------------------------------------------
Tue Oct 14 00:22:11 CEST 2008 - gregkh@suse.de

- rpm/kernel-binary.spec.in: obsoletes at76_usb-kmp

-------------------------------------------------------------------
Tue Oct 14 00:13:30 CEST 2008 - gregkh@suse.de

- rpm/kernel-binary.spec.in: obsoletes et131x-kmp, ivtv-kmp, and
  ppc-acpi-kmp

-------------------------------------------------------------------
Mon Oct 13 23:44:42 CEST 2008 - gregkh@suse.de

- Update config files.
- patches.drivers/staging-at76_usb-wireless-driver.patch: staging:
  at76_usb wireless driver.

-------------------------------------------------------------------
Mon Oct 13 21:33:49 CEST 2008 - gregkh@suse.de

- refresh all patches (except xen and rt) to apply cleanly

-------------------------------------------------------------------
Mon Oct 13 20:47:48 CEST 2008 - gregkh@suse.de

- rpm/kernel-binary.spec.in: add Obsoletes: wlan-ng-kmp as the needed
  driver is now included from the staging tree.

-------------------------------------------------------------------
Mon Oct 13 20:46:03 CEST 2008 - gregkh@suse.de

- put proper Patch-mainline: markings on staging patches

-------------------------------------------------------------------
Mon Oct 13 20:44:24 CEST 2008 - gregkh@suse.de

- patches.drivers/staging-workaround-build-system-bug.patch:
  Staging: workaround build system bug.

-------------------------------------------------------------------
Mon Oct 13 20:38:36 CEST 2008 - aj@suse.de

- rpm/post.sh: Fix typo that breaks script.

-------------------------------------------------------------------
Mon Oct 13 20:18:48 CEST 2008 - gregkh@suse.de

- disabled staging drivers for -rt trees

-------------------------------------------------------------------
Mon Oct 13 20:14:39 CEST 2008 - gregkh@suse.de

- Add -staging tree:
  - added TAINT_CRAP flag
  - added eth131x network driver
  - added slicoss network driver
  - added sgx network driver
  - added me4000 data collection driver
  - added go7007 video capture driver
  - added USB/IP host and client driver
  - added w35und wifi network driver
  - added prism2 usb wifi network driver
  - added echo cancellation driver
- only enabled these on x86 platforms

-------------------------------------------------------------------
Mon Oct 13 19:08:42 CEST 2008 - jjolly@suse.de

- patches.arch/s390-02-01-xpram.patch: xpram: per device block
  request queues (bnc#434333,LTC#49030)

-------------------------------------------------------------------
Mon Oct 13 17:16:40 CEST 2008 - jeffm@suse.de

- rpm/kernel-binary.spec.in: Updated supported.conf checker to
  eliminate false positives.

-------------------------------------------------------------------
Mon Oct 13 15:44:39 CEST 2008 - sjayaraman@suse.de

- patches.suse/SoN-14-mm-reserve.patch: Fix a compiler warning.

-------------------------------------------------------------------
Mon Oct 13 15:27:02 CEST 2008 - jbenc@suse.cz

- supported.conf: mark drivers/net/wireless/b43* and
  driver/net/wireless/rt2x00/* as unsupported because of known
  problems we cannot fix.

-------------------------------------------------------------------
Mon Oct 13 14:37:57 CEST 2008 - oneukum@suse.de

- patches.fixes/wdm_autoload.diff:  add MODULE_DEVICE_TABLE to
  cdc-wdm driver to compute a proper alias (bnc#433817).

-------------------------------------------------------------------
Mon Oct 13 13:53:09 CEST 2008 - ptesarik@suse.cz

- Update config files (CONFIG_UTRACE for rt flavours).

-------------------------------------------------------------------
Mon Oct 13 13:18:50 CEST 2008 - jbeulich@novell.com

- patches.xen/xen3-patch-2.6.27-rc3: Fix uninitialized data issue.

-------------------------------------------------------------------
Mon Oct 13 13:16:56 CEST 2008 - ptesarik@suse.cz

- patches.trace/utrace-core: utrace core (FATE#304321).
  CONFIG_UTRACE enabled only for kernel-trace.
- Update config files.

-------------------------------------------------------------------
Mon Oct 13 10:01:30 CEST 2008 - aj@suse.de

- patches.suse/SoN-14-mm-reserve.patch: Add cast to fix compiler warning.

-------------------------------------------------------------------
Mon Oct 13 08:11:29 CEST 2008 - sjayaraman@suse.de

- Remove another stale swap-over-nfs patch.

	patches.suse/SoN-29-nfs-alloc-recursions.patch: Delete.

-------------------------------------------------------------------
Fri Oct 10 05:56:00 CEST 2008 - jeffm@suse.de

- Updated to 2.6.27 final.

-------------------------------------------------------------------
Fri Oct 10 05:22:37 CEST 2008 - tonyj@suse.de

- Update config files
- Fix conflicts, remove most -RT guards added in recent RT update
	patches.rt/apic-dumpstack.patch: refresh
	patches.rt/preempt-irqs-core.patch: refresh
	patches.rt/print-might-sleep-hack.patch: refresh
	patches.rt/partrevert-lttng-instrumentation-irq.patch: add
	patches.rt/partreadd-lttng-instrumentation-irq.patch: add

- Drop unused RT patches
	patches.rt/mips-change-raw-spinlock-type.patch
	patches.rt/nmi-watchdog-disable.patch
	patches.rt/Add-dev-rmem-device-driver-for-real-time-JVM-testing.patch
	patches.rt/lockstat-fix-contention-points.patch
	patches.rt/sched-cpupri-priocount.patch
	patches.rt/nmi-watchdog-fix-1.patch
	patches.rt/cache_pci_find_capability.patch
	patches.rt/fix-emac-locking-2.6.16.patch
	patches.rt/2.6.21-rc6-lockless5-lockless-probe.patch
	patches.rt/watchdog_use_timer_and_hpet_on_x86_64.patch
	patches.rt/tie-pi-into-task.patch
	patches.rt/idle2-fix.patch
	patches.rt/2.6.21-rc6-lockless6-speculative-get-page.patch
	patches.rt/rtmutex-initialize-waiters.patch
	patches.rt/Allocate-RTSJ-memory-for-TCK-conformance-test.patch
	patches.rt/add-generalized-pi-interface.patch
	patches.rt/warn-on-rt-scatterlist.patch
	patches.rt/2.6.21-rc6-lockless7-lockless-pagecache-lookups.patch
	patches.rt/trace-eip2ip.patch
	patches.rt/sched_rt-fixup.patch
	patches.rt/2.6.21-rc6-lockless3-radix-tree-gang-slot-lookups.patch
	patches.rt/trace_hist-latediv.patch
	patches.rt/sched-cpupri-hotplug-support.patch
	patches.rt/idle-fix.patch
	patches.rt/ftrace-fix-get-kprobe-wreckage.patch
	patches.rt/no-warning-for-irqs-disabled-in-local-bh-enable.patch
	patches.rt/ftrace-function-record-nop.patch
	patches.rt/ftrace-document-update1.patch
	patches.rt/26-rt1-chirag.patch
	patches.rt/trace_hist-divzero.patch
	patches.rt/latency-tracing-ppc.patch
	patches.rt/rtmutex-defer-pi-until-sleepy.patch
	patches.rt/pmtmr-override.patch
	patches.rt/sched-prioritize-non-migrating-rt-tasks.patch
	patches.rt/rtmutex-use-runtime-init.patch
	patches.rt/ftrace-fix-elevated-preempt-count-in-wakeup-tracer.patch
	patches.rt/2.6.21-rc6-lockless8-spinlock-tree_lock.patch
	patches.rt/lockdep-lock_set_subclass.patch
	patches.rt/seqlock-make-raw-seqlocks-spin-during-write.patch
	patches.rt/rt-mutex-irq-flags-checking.patch
	patches.rt/ftrace-upstream.patch
	patches.rt/sched-use-a-2d-bitmap-search-prio-cpu.patch
	patches.rt/ftrace-preempt-trace-check.patch
	patches.rt/rtmutex-add_readers.patch
	patches.rt/lockdep-avoid-fork-waring.patch
	patches.rt/arm-omap-02.patch
	patches.rt/fix-acpi-build-weirdness.patch
	patches.rt/cycles-to-ns-trace-fix.patch
	patches.rt/ftrace-compile-fixes.patch
	patches.rt/ftrace-wakeup-rawspinlock.patch
	patches.rt/rtmutex-convert-to-libpi.patch
	patches.rt/m68knommu_fixes_ontop_of_v2.6.26.patch
	patches.rt/ftrace-trace-sched.patch

-------------------------------------------------------------------
Fri Oct 10 01:40:06 CEST 2008 - mfasheh@suse.com

- supported.conf: mark kernel/fs/gfs2 unsupported

-------------------------------------------------------------------
Fri Oct 10 00:13:28 CEST 2008 - gregkh@suse.de

- supported.conf: mark kernel/sound/pci/snd-cs5530 unsupported due
  to sb16 dependancy issues

-------------------------------------------------------------------
Fri Oct 10 00:02:40 CEST 2008 - jeffm@suse.de

- patches.fixes/account-reserved-pages: Delete.

-------------------------------------------------------------------
Thu Oct  9 23:58:14 CEST 2008 - jeffm@suse.de

- patches.suse/supported-flag-sysfs: Updated to build with
  CONFIG_MODULES=n.

-------------------------------------------------------------------
Thu Oct  9 23:57:28 CEST 2008 - jeffm@suse.de

- Updated to 2.6.27-rc9, but still disabled:
  - patches.suse/silent-stack-overflow
  - patches.xen/xen3-silent-stack-overflow

-------------------------------------------------------------------
Thu Oct  9 22:29:39 CEST 2008 - gregkh@suse.de

- supported.conf: thermal_sys, not thermal_sysfs.

-------------------------------------------------------------------
Thu Oct  9 22:25:55 CEST 2008 - jeffm@suse.de

- patches.rt/hrtimers-stuck-in-waitqueue.patch: Updated against
  2.6.27-rc9.

-------------------------------------------------------------------
Thu Oct  9 22:24:08 CEST 2008 - jdelvare@suse.de

- supported.conf: Fix the name of the thermal_sys module.
- config/x86_64/rt_timing: THERMAL_HWMON is a boolean.

-------------------------------------------------------------------
Thu Oct  9 22:19:53 CEST 2008 - jeffm@suse.de

- patches.suse/netfilter-ipv4options: Updated to 2.6.27-rc9,
  enabled, and marked supported (bnc#131728 - FATE#182).

-------------------------------------------------------------------
Thu Oct  9 21:53:38 CEST 2008 - jeffm@suse.de

- patches.fixes/serial8250_console_write-ier: Delete.
- patches.fixes/fix-serial-8250-UART_BUG_TXEN-test: Delete.

-------------------------------------------------------------------
Thu Oct  9 21:48:49 CEST 2008 - gregkh@suse.de

- supported.conf: mark kernel/sound/pci/snd-als4000 unsupported due
  to dependancy on isa sb16 driver.

-------------------------------------------------------------------
Thu Oct  9 21:48:33 CEST 2008 - jeffm@suse.de

- patches.fixes/dont-writeback-fd-bdev-inodes.patch: Delete.
- patches.arch/s390-ccwgroup-attribute-ignore-newline: Delete.

-------------------------------------------------------------------
Thu Oct  9 21:46:26 CEST 2008 - gregkh@suse.de

- supported.conf: mark drivers/net/wan/hdlc_x25 unsupported due to
  symbol dependancy tree.

-------------------------------------------------------------------
Thu Oct  9 21:41:02 CEST 2008 - jeffm@suse.de

- patches.suse/osync-error: make sure O_SYNC writes properly
  return -EIO (bnc#58622).

-------------------------------------------------------------------
Thu Oct  9 21:12:19 CEST 2008 - bwalle@suse.de

- patches.arch/ppc-vmcoreinfo.diff:
  Add additional symbols to /sys/kernel/vmcoreinfo data for
  ppc(64).

-------------------------------------------------------------------
Thu Oct  9 21:07:59 CEST 2008 - trenn@suse.de

- patches.xen/xen-x2APIC_build_fix.patch: Adopt Xen to x2APIC
  patchset (fate#303984 and fate#303948).
- Update config files.
  Disable interrupt remapping for Xen -> this is something for
  the hypervisor.

-------------------------------------------------------------------
Thu Oct  9 20:12:49 CEST 2008 - jeffm@suse.de

- Update config files: THERMAL_HWMON=y in vanilla configs.

-------------------------------------------------------------------
Thu Oct  9 20:02:57 CEST 2008 - jeffm@suse.de

- Update config files: THERMAL_HWMON=y; is boolean and enables
  functionality in the already modular THERMAL module.

-------------------------------------------------------------------
Thu Oct  9 19:31:31 CEST 2008 - jeffm@suse.de

- patches.suse/supported-flag-sysfs: Export supported status
  via sysfs.

-------------------------------------------------------------------
Thu Oct  9 19:07:45 CEST 2008 - carnold@novell.com

- Update config files.  Disabled the in kernel KVM modules in
  preference to using them as KMPs.  See also brogers@novell.com

-------------------------------------------------------------------
Thu Oct  9 19:03:59 CEST 2008 - jeffm@suse.de

- Added a -iu|--ignore-unsupported-deps option to allow builds
  with supported.conf problems.

-------------------------------------------------------------------
Thu Oct  9 18:56:02 CEST 2008 - jdelvare@suse.de

- config/i386/*, config/x86_64/*, config/ia64/*, supported.conf:
  Build hwmon and thermal as modules.

-------------------------------------------------------------------
Thu Oct  9 18:55:51 CEST 2008 - gregkh@suse.de

- supported.conf: mark hdlc_ppp unsupported as syncppp is unsupported.

-------------------------------------------------------------------
Thu Oct  9 18:53:28 CEST 2008 - gregkh@suse.de

- supported.conf: mark ubifs as unsupported as it relies on mtd/ubi/

-------------------------------------------------------------------
Thu Oct  9 18:28:30 CEST 2008 - bwalle@suse.de

- patches.arch/ppc-dynamic-reconfiguration.diff:
  powerpc: Add support for dynamic reconfiguration memory in
  kexec/kdump kernels (bnc#431492).

-------------------------------------------------------------------
Thu Oct  9 18:16:01 CEST 2008 - carnold@novell.com

- rpm/kernel-binary.spec.in: package kernel-xen has dependency to 
  xen (bnc#431215).

-------------------------------------------------------------------
Thu Oct  9 18:12:17 CEST 2008 - gregkh@suse.de

- supported.conf: mark TPM drivers a supported, as IBM and others
  rely on them.

-------------------------------------------------------------------
Thu Oct  9 18:11:16 CEST 2008 - gregkh@suse.de

- supported.conf: fix a dependancy link with the isa sb driver with
  unsupported symbols

-------------------------------------------------------------------
Thu Oct  9 18:09:32 CEST 2008 - gregkh@suse.de

- supported.conf: mark ieee80122 modules as supported, as other
  supported modules need them.

-------------------------------------------------------------------
Thu Oct  9 18:08:10 CEST 2008 - gregkh@suse.de

- supported.conf: mark all of the mtd drivers as unsupported to fix
  the build errors (and to reflect our policy here.)

-------------------------------------------------------------------
Thu Oct 09 17:18:13 CEST 2008 - bwalle@suse.de

- Set CONFIG_KDB_CONTINUE_CATASTROPHIC to 0 (bnc#429910).

-------------------------------------------------------------------
Thu Oct  9 17:16:06 CEST 2008 - jdelvare@suse.de

- Don't build the tps65010 driver, it's only used on OMAP at the
  moment.

-------------------------------------------------------------------
Thu Oct  9 16:33:31 CEST 2008 - mmarek@suse.cz

- rpm/built-in-where: make it work with a four-column
  Modules.symvers (bnc#433533)

-------------------------------------------------------------------
Thu Oct 09 14:06:22 CEST 2008 - bwalle@suse.de

- Update KDB to v4.4-2.6.27-rc8.

-------------------------------------------------------------------
Thu Oct  9 12:09:10 CEST 2008 - olh@suse.de

- disable legacy iseries (bnc#433685 - LTC48946)

-------------------------------------------------------------------
Thu Oct  9 10:49:01 CEST 2008 - olh@suse.de

- enable battery_pmu on ppc32

-------------------------------------------------------------------
Thu Oct  9 10:16:35 CEST 2008 - trenn@suse.de

- supported.conf:
  Marked these unsupported:
	cpufreq-nforce2
	e_powersaver
	gx-suspmod
	longhaul
	longrun
	p4-clockmod
	powernow-k6
	powernow-k7
	speedstep-ich
	speedstep-smi
  Even Via CPUs are exporting cpu freq steps via ACPI and work fine
  with acpi-cpufreq. No need to support the old, some are known
  broken, drivers.

-------------------------------------------------------------------
Thu Oct  9 09:26:32 CEST 2008 - olh@suse.de

- add patches.suse/md-raid-metadata-PAGE_SIZE.patch
  ignore PAGE_SIZE in md metadata, for raid0 (bnc#429490)

-------------------------------------------------------------------
Thu Oct  9 01:10:40 CEST 2008 - teheo@suse.de

- patches.xen/xen3-auto-common.diff: minor patch apply fix after
  libata-prefer-over-ide.

-------------------------------------------------------------------
Thu Oct  9 00:54:46 CEST 2008 - teheo@suse.de

- patches.drivers/libata-prefer-over-ide: libata: prefer libata
  drivers over ide ones (bnc#433105).

-------------------------------------------------------------------
Wed Oct  8 23:04:13 CEST 2008 - carnold@novell.com

- patches.xen/xen-op-packet: add support for new operation type
  BLKIF_OP_PACKET (fate#300964).
- patches.xen/xen-blkfront-cdrom: implement forwarding of CD-ROM
  specific commands (fate#300964).

-------------------------------------------------------------------
Wed Oct  8 22:55:05 CEST 2008 - gregkh@suse.de

- supported.conf: major update.  Lots of new drivers added as this
  file hadn't been updated for a lot of kernel revisions.
  This should close out a lot of bugs about "unsupported" modules,
  like bnc#433541.

-------------------------------------------------------------------
Wed Oct  8 19:01:44 CEST 2008 - gregkh@suse.de

- supported.conf: sorted the file correctly so we can start determining
  what we are not supporting easier.

-------------------------------------------------------------------
Wed Oct  8 18:54:24 CEST 2008 - jeffm@suse.de

- Updated -rt for context against -rc9 and the x2APIC patches:
  - patches.rt/new-softirq-code.patch
  - patches.rt/preempt-irqs-core.patch
  - patches.rt/preempt-irqs-x86-64-ioapic-mask-quirk.patch
    - CONFIG_INTR_REMAP=n for now
  - patches.rt/preempt-softirqs-core.patch
  - patches.rt/rt-slab-new.patch
  - patches.rt/slab-irq-nopreempt-fix.patch
  - Update config files: NFS_SWAP=n

-------------------------------------------------------------------
Wed Oct  8 17:59:04 CEST 2008 - trenn@suse.de
x2APIC and interrupt remapping enablement.
Xen needs further work to build again.
Commit ids are from x86 tip git tree:
- patches.arch/x2APIC_fix_section_mismatch.patch: Fix several
  section mismatches (none).
- patches.arch/x2APIC_PATCH_01_0f4896665a02b465ddca59a560983b24ec28c64b:
  dmar: fix dmar_parse_dev() devices_cnt error condition check
  (fate #303948 and fate #303984).
- patches.arch/x2APIC_PATCH_01_of_41_e61d98d8dad0048619bb138b0ff996422ffae53b:
  x64, x2apic/intr-remap: Intel vt-d, IOMMU code reorganization
  (fate #303948 and fate #303984).
- patches.arch/x2APIC_PATCH_02_228324076234ca6a8cd34be89be78022773459f1:
  dmar: use list_for_each_entry_safe() in dmar_dev_scope_init()
  (fate #303948 and fate #303984).
- patches.arch/x2APIC_PATCH_02_of_41_c42d9f32443397aed2d37d37df161392e6a5862f:
  x64, x2apic/intr-remap: fix the need for sequential array
  allocation of iommus (fate #303948 and fate #303984).
- patches.arch/x2APIC_PATCH_03_3f1fdb3673bb5638fa94186dc391cbc4879590bc:
  dmar: initialize the return value in dmar_parse_dev() (fate
  #303948 and fate #303984).
- patches.arch/x2APIC_PATCH_03_of_41_1886e8a90a580f3ad343f2065c84c1b9e1dac9ef:
  x64, x2apic/intr-remap: code re-structuring, to be used by both
  DMA and Interrupt remapping (fate #303948 and fate #303984).
- patches.arch/x2APIC_PATCH_04_f12c73e7fa7ebf9ad6defee2c4fb2664e743e970:
  dmar: fix using early fixmap mapping for DMAR table parsing
  (fate #303948 and fate #303984).
- patches.arch/x2APIC_PATCH_04_of_41_aaa9d1dd63bf89b62f4ea9f46de376ab1a3fbc6c:
  x64, x2apic/intr-remap: use CONFIG_DMAR for DMA-remapping
  specific code (fate #303948 and fate #303984).
- patches.arch/x2APIC_PATCH_05_7be42004065ce4df193aeef5befd26805267d0d9:
  x86, lguest: fix apic_ops build on UP (fate #303948 and fate
  #303984).
- patches.arch/x2APIC_PATCH_06_caf43bf7c6a55e89b6df5179df434d67e24aa32e:
  x86, xen: fix apic_ops build on UP (fate #303948 and fate
  #303984).
- patches.arch/x2APIC_PATCH_06_of_41_ad3ad3f6a2caebf56869b83b69e23eb9fa5e0ab6:
  x64, x2apic/intr-remap: parse ioapic scope under vt-d structures
  (fate #303948 and fate #303984).
- patches.arch/x2APIC_PATCH_07_511d9d34183662aada3890883e860b151d707e22:
  x86: apic_ops for lguest (fate #303948 and fate #303984).
- patches.arch/x2APIC_PATCH_07_of_41_cf1337f0447e5be8e66daa944f0ea3bcac2b6179:
  x64, x2apic/intr-remap: move IOMMU_WAIT_OP() macro to
  intel-iommu.h (fate #303948 and fate #303984).
- patches.arch/x2APIC_PATCH_08_of_41_fe962e90cb17a8426e144dee970e77ed789d98ee:
  x64, x2apic/intr-remap: Queued invalidation infrastructure
  (part of VT-d) (fate #303948 and fate #303984).
- patches.arch/x2APIC_PATCH_09_94a8c3c2437c8946f1b6c8e0b2c560a7db8ed3c6:
  x86: let 32bit use apic_ops too - fix (fate #303948 and fate
  #303984).
- patches.arch/x2APIC_PATCH_09_of_41_2ae21010694e56461a63bfc80e960090ce0a5ed9:
  x64, x2apic/intr-remap: Interrupt remapping infrastructure
  (fate #303948 and fate #303984).
- patches.arch/x2APIC_PATCH_10_of_41_b6fcb33ad6c05f152a672f7c96c1fab006527b80:
  x64, x2apic/intr-remap: routines managing Interrupt remapping
  table entries. (fate #303948 and fate #303984).
- patches.arch/x2APIC_PATCH_11_of_41_72b1e22dfcad1daca6906148fd956ffe404bb0bc:
  x64, x2apic/intr-remap: generic irq migration support from
  process context (fate #303948 and fate #303984).
- patches.arch/x2APIC_PATCH_12_of_41_d94d93ca5cc36cd78c532def62772c98fe8ba5d7:
  x64, x2apic/intr-remap: 8259 specific mask/unmask routines
  (fate #303948 and fate #303984).
- patches.arch/x2APIC_PATCH_13_of_41_4dc2f96cacd1e74c688f94348a3bfd0a980817d5:
  x64, x2apic/intr-remap: ioapic routines which deal with initial
  io-apic RTE setup (fate #303948 and fate #303984).
- patches.arch/x2APIC_PATCH_14_of_41_0c81c746f9bdbfaafe64322d540c8b7b59c27314:
  x64, x2apic/intr-remap: introduce read_apic_id() to genapic
  routines (fate #303948 and fate #303984).
- patches.arch/x2APIC_PATCH_15_of_41_2d7a66d02e11af9ab8e16c76d22767e622b4e3d7:
  x64, x2apic/intr-remap: Interrupt-remapping and x2apic support,
  fix (fate #303948 and fate #303984).
- patches.arch/x2APIC_PATCH_16_of_41_1b374e4d6f8b3eb2fcd034fcc24ea8ba1dfde7aa:
  x64, x2apic/intr-remap: basic apic ops support (fate #303948
  and fate #303984).
- patches.arch/x2APIC_PATCH_17_of_41_32e1d0a0651004f5fe47f85a2a5c725ad579a90c:
  x64, x2apic/intr-remap: cpuid bits for x2apic feature (fate
  #303948 and fate #303984).
- patches.arch/x2APIC_PATCH_18_of_41_1cb11583a6c4ceda7426eb36f7bf0419da8dfbc2:
  x64, x2apic/intr-remap: disable DMA-remapping if
  Interrupt-remapping is detected (temporary quirk) (fate #303948
  and fate #303984).
- patches.arch/x2APIC_PATCH_19_of_41_13c88fb58d0112d47f7839f24a755715c6218822:
  x64, x2apic/intr-remap: x2apic ops for x2apic mode support
  (fate #303948 and fate #303984).
- patches.arch/x2APIC_PATCH_20_of_41_cff73a6ffaed726780b001937d2a42efde553922:
  x64, x2apic/intr-remap: introcude self IPI to genapic routines
  (fate #303948 and fate #303984).
- patches.arch/x2APIC_PATCH_21_of_41_12a67cf6851871ca8df42025c94f140c303d0f7f:
  x64, x2apic/intr-remap: x2apic cluster mode support (fate
  #303948 and fate #303984).
- patches.arch/x2APIC_PATCH_22_of_41_5c520a6724e912a7e6153b7597192edad6752750:
  x64, x2apic/intr-remap: setup init_apic_ldr for UV (fate
  #303948 and fate #303984).
- patches.arch/x2APIC_PATCH_23_of_41_89027d35aa5b8f45ce0f7fa0911db85b46563da0:
  x64, x2apic/intr-remap: IO-APIC support for interrupt-remapping
  (fate #303948 and fate #303984).
- patches.arch/x2APIC_PATCH_24_of_41_75c46fa61bc5b4ccd20a168ff325c58771248fcd:
  x64, x2apic/intr-remap: MSI and MSI-X support for interrupt
  remapping infrastructure (fate #303948 and fate #303984).
- patches.arch/x2APIC_PATCH_25_1_of_41_4c9961d56ec20c27ec5d02e49fd7427748312741:
  x86: make read_apic_id return final apicid (fate #303948 and
  fate #303984).
- patches.arch/x2APIC_PATCH_25_2_of_41_c535b6a1a685eb23f96e2c221777d6c1e05080d5:
  x86: let 32bit use apic_ops too (fate #303948 and fate #303984).
- patches.arch/x2APIC_PATCH_25_of_41_6e1cb38a2aef7680975e71f23de187859ee8b158:
  x64, x2apic/intr-remap: add x2apic support, including enabling
  interrupt-remapping (fate #303948 and fate #303984).
- patches.arch/x2APIC_PATCH_26_of_41_2d9579a124d746a3e0e0ba45e57d80800ee80807:
  x64, x2apic/intr-remap: support for x2apic physical mode support
  (fate #303948 and fate #303984).
- patches.arch/x2APIC_PATCH_27_of_41_9fa8c481b55e80edd8c637573f87853bb6b600f5:
  x64, x2apic/intr-remap: introduce CONFIG_INTR_REMAP (fate
  #303948 and fate #303984).
- patches.arch/x2APIC_PATCH_28_1_of_41_f910a9dc7c865896815e2a95fe33363e9522f277:
  x86: make 64bit have get_apic_id (fate #303948 and fate
  #303984).
- patches.arch/x2APIC_PATCH_29_of_41_277d1f5846d84e16760131a93b7a67ebfa8eded4:
  x2apic: uninline uv_init_apic_ldr() (fate #303948 and fate
  #303984).
- patches.arch/x2APIC_PATCH_30_of_41_ad66dd340f561bdde2285992314d9e4fd9b6191e:
  x2apic: xen64 paravirt basic apic ops (fate #303948 and fate
  #303984).
- patches.arch/x2APIC_PATCH_34_of_41_1b9b89e7f163336ad84200b66a17284dbf26aced:
  x86: add apic probe for genapic 64bit, v2 (fate #303948 and
  fate #303984).
- patches.arch/x2APIC_PATCH_35_of_41_d25ae38b7e005af03843833bbd811ffe8c5f8cb4:
  x86: add apic probe for genapic 64bit - fix (fate #303948 and
  fate #303984).
- patches.arch/x2APIC_PATCH_36_of_41_276605dddb74cbf1b77696e32c4a947e42cec52d:
  x2apic: use x2apic id reported by cpuid during topology
  discovery (fate #303948 and fate #303984).
- patches.arch/x2APIC_PATCH_40_of_41_bbb65d2d365efe9951290e61678dcf81ec60add4:
  x86: use cpuid vector 0xb when available for detecting cpu
  topology (fate #303948 and fate #303984).
- patches.arch/x2APIC_PATCH_41_of_41_11c231a962c740b3216eb6565149ae5a7944cba7:
  x86: use x2apic id reported by cpuid during topology discovery,
  fix (fate #303948 and fate #303984).
- patches.arch/x2APIC_PATCH_42_of_41_77322deb4bc676a5ee645444e7ed1a89f854473d:
  x86: io-apic - interrupt remapping fix (fate #303948 and
  fate #303984).
- patches.arch/x2APIC_PATCH_43_of_41_2c72d93f6593f386f5760ca8e7ac7026948c31d7:
  x2apic: fix reserved APIC register accesses in
  print_local_APIC() (fate #303948 and fate #303984).
- patches.drivers/sgi-uv-led: SGI UV: Provide a LED driver and
  some System Activity Indicators (FATE#304268).
- patches.suse/kdb-x86: kdb-v4.4-2.6.27-rc5-x86-1 (FATE#303971).
- patches.xen/xen-x86-no-lapic: Disallow all accesses to the
  local APIC page (191115).
- patches.xen/xen3-auto-arch-x86.diff: xen3 arch-x86.
- patches.xen/xen3-patch-2.6.19: Linux 2.6.19.
- patches.xen/xen3-patch-2.6.26: 2.6.26.
- Update config files:
  Added CONFIG_INTR_REMAP to all x86_64 flavors

-------------------------------------------------------------------
Wed Oct  8 17:46:08 CEST 2008 - gregkh@suse.de

- rpm/kernel-binary.spec.in: added Obsoletes: atl2-kmp as this
  driver is now included in the kernel package.

-------------------------------------------------------------------
Wed Oct  8 17:07:32 CEST 2008 - jjolly@suse.de

- patches.arch/s390-01-04-fcpperf-4-v2.patch: Update for fcpperf-4
  patch to bring in sync with upstream version. (bnc#417243)
- patches.arch/s390-01-04-fcpperf-4.patch: Removed, replaced by
  updated patch

-------------------------------------------------------------------
Wed Oct  8 17:07:31 CEST 2008 - sjayaraman@suse.de

- Remove stale swap-over-nfs patches.

- patches.suse/SoN-05-page_alloc-reserve.patch: Delete.
- patches.suse/SoN-06-reserve-slub.patch: Delete.

-------------------------------------------------------------------
Wed Oct  8 16:30:24 CEST 2008 - agruen@suse.de

- No uml patches left, so remove the code referring to
  patches.uml.tar.bz2.

-------------------------------------------------------------------
Wed Oct  8 16:25:54 CEST 2008 - ghaskins@suse.de

Guarded by +RT
- patches.rt/fix-up-comment.patch: RT: Remove comment that is
  no longer true.
- patches.rt/check-for-migration-during-push.patch: RT: fix
  push_rt_task() to handle dequeue_pushable properly.

-------------------------------------------------------------------
Wed Oct  8 16:05:45 CEST 2008 - agruen@suse.de

- Add DMAPI patches (supported by SGI).
- Update config files: enable DMAPI.

-------------------------------------------------------------------
Wed Oct  8 16:02:06 CEST 2008 - sjayaraman@suse.de

- Doh, forgot to remove stale files from cvs
- Update config files NFS_SWAP=y.

-------------------------------------------------------------------
Wed Oct  8 15:34:19 CEST 2008 - sjayaraman@suse.de

- Refreshed to -v19 of swap over nfs patchset.
  o netns, ipv6 fixes
  o patch ordering changes due to additional patches
- Adjust patches.xen/xen3-auto-common.diff to avoid conflict.

-------------------------------------------------------------------
Wed Oct 08 15:12:57 CEST 2008 - bwalle@suse.de

- Enable CONFIG_MFD_SM501_GPIO also for RT.

-------------------------------------------------------------------
Wed Oct 08 14:54:54 CEST 2008 - bwalle@suse.de

- Refresh patches.rt/mips-remove-duplicate-kconfig.patch.

-------------------------------------------------------------------
Wed Oct 08 14:14:24 CEST 2008 - bwalle@suse.de

- Update to 2.6.27-rc9.
- Enable new configuration option CONFIG_MFD_SM501_GPIO.
- Drop following patches (mainline):
  o patches.suse/e1000e_debug_contention_on_NVM_SWFLAG
  o patches.suse/e1000e_do_not_ever_sleep_in_interrupt_context
  o patches.suse/e1000e_drop_stats_lock, e1000e_fix_lockdep_issues
  o patches.suse/e1000e_mmap_range_chk,
  o patches.suse/e1000e_reset_swflag_after_resetting_hardware
  o patches.suse/e1000e_update_versione1000e_write_protect_ichx_nvm
- Adjust/refresh following patches:
  o patches.arch/s390-01-03-cmm2-v2.patch
  o patches.drivers/e1000e_add_82574L.patch
  o patches.drivers/e1000e_add_ICH9_BM.patch
  o patches.drivers/e1000e_add_LOM_devices.patch
  o patches.suse/e1000e_allow_bad_checksum
  o patches.suse/e1000e_call_dump_eeprom
  o patches.suse/e1000e_ioremap_sanity_check
  o patches.suse/e1000e_use_set_memory_ro-rw_to_protect_flash_memory

-------------------------------------------------------------------
Wed Oct  8 14:07:55 CEST 2008 - mmarek@suse.cz

- rpm/kernel-module-subpackage: switch KMPs to the new
  weak-modules2 script, which handles running depmod and mkinitrd

-------------------------------------------------------------------
Wed Oct  8 12:08:27 CEST 2008 - hare@suse.de

- supported.conf: mark igb as supported.

-------------------------------------------------------------------
Wed Oct  8 10:30:12 CEST 2008 - agruen@suse.de

- kernel-source-rt must not provide a kernel-source symbol: this
  would break dependencies.

-------------------------------------------------------------------
Wed Oct  8 08:57:54 CEST 2008 - olh@suse.de

- update patches.suse/ppc-no-LDFLAGS_MODULE.patch
  use suggested patch from kernel.org bugzilla

-------------------------------------------------------------------
Wed Oct  8 08:51:19 CEST 2008 - olh@suse.de

- add patches.arch/ppc-pseries_remove_lmb-PAGE_SHIFTT.patch
  fix oops in pseries_remove_lmb with 64k PAGE_SIZE (bnc#431380)

-------------------------------------------------------------------
Wed Oct  8 06:34:05 CEST 2008 - gregkh@suse.de

- supported.conf: mark efivars.ko as supported

-------------------------------------------------------------------
Wed Oct  8 06:32:42 CEST 2008 - gregkh@suse.de

- enable yealink driver (bnc#432841)

-------------------------------------------------------------------
Tue Oct  7 16:58:20 CEST 2008 - oneukum@suse.de

- patches.fixes/ehci_sched.diff: fix hang in disable_periodic
  (bnc#403346).

-------------------------------------------------------------------
Tue Oct  7 16:45:09 CEST 2008 - trenn@suse.de

- patches.fixes/fujisu_laptop_fix_section_mismatch.patch: Fix
  section mismatch in fujitsu_laptop driver (none).

-------------------------------------------------------------------
Tue Oct  7 16:20:12 CEST 2008 - hare@suse.de

- patches.fixes/sd-needs-updating: Driver 'sd' needs updating
  (bnc#406656).

-------------------------------------------------------------------
Tue Oct  7 15:29:23 CEST 2008 - agruen@suse.de

- rpm/post.sh: Catch mkinitrd error code indicating missing
  required modules. Only add a bootloader entry if an initrd
  could be created, but re-add the bootloader entry even if
  the initrd already existed before (bnc#431703).

-------------------------------------------------------------------
Tue Oct  7 14:02:57 CEST 2008 - hare@suse.de

- patches.drivers/lpfc-8.2.8.4-update: Update lpfc to 8.2.8.4
  (bnc#420767).
- patches.drivers/qla4xxx-sles11-update: qla4xxx driver fixes
  for SLES11 (bnc#432976).

-------------------------------------------------------------------
Tue Oct  7 11:55:56 CEST 2008 - olh@suse.de

- mark legacy iseries storage as supported

-------------------------------------------------------------------
Mon Oct  6 21:58:37 CEST 2008 - jdelvare@suse.de

- supported.conf: Add the ad7414, adcxx and ibmaem hwmon drivers as
  unsupported.

-------------------------------------------------------------------
Mon Oct  6 21:30:39 CEST 2008 - jdelvare@suse.de

- config/ia64/*: Don't built i2c-amd756-s4882 and i2c-nforce2-s4985
  on ia64, these are motherboard-specific drivers for x86_64
  motherboards.
- config/powerpc/*: Don't built i2c-isch on powerpc, it is a driver
  for x86 hardware.
- config/*: Don't built i2c-simtec on i386, x86_64 and ia64, there
  is no Simtec hardware based on these architectures.

-------------------------------------------------------------------
Sun Oct  5 11:15:44 CEST 2008 - agruen@suse.de

- rpm/kernel-binary.spec.in: Fix the logic splitting up the symbols
  defined in vmlinux by subsystem. (Actually, per directory, under
  the assumption that there is enough of a correlation).

-------------------------------------------------------------------
Sun Oct  5 05:41:47 CEST 2008 - greg@suse.de

- supported.conf: add ohci-hcd to base.  Fix up other USB drivers
  (USB network drivers had moved, others were missing)

-------------------------------------------------------------------
Sun Oct  5 05:24:17 CEST 2008 - gregkh@suse.de

- patches.drivers/atl2-add-atl2-network-driver.patch: atl2:
  add atl2 network driver.
- Update config files (even the rt ones).

-------------------------------------------------------------------
Fri Oct  3 21:22:32 CEST 2008 - jkosina@suse.de

- patches.suse/e1000e_debug_contention_on_NVM_SWFLAG: fix bogus
  WARN_ON() condition, as per upstream commit 95b866d5a

-------------------------------------------------------------------
Fri Oct  3 20:19:33 CEST 2008 - olh@suse.de

- mark ibmvfc as supported (bnc#417555 - fate#304178 - LTC46935)

-------------------------------------------------------------------
Fri Oct  3 20:15:34 CEST 2008 - olh@suse.de

- compile windfarm_pm121 into the kernel

-------------------------------------------------------------------
Fri Oct  3 20:13:35 CEST 2008 - jeffm@suse.de

- doc/README.SUSE, scripts/tar-up_and_run_mbuild.sh,
  scripts/run_oldconfig.sh,
  scripts/sequence-patch.sh: Eliminated defconfig.$flavor

-------------------------------------------------------------------
Fri Oct  3 19:58:32 CEST 2008 - olh@suse.de

- mark Cell drivers as supported

-------------------------------------------------------------------
Fri Oct  3 06:15:51 CEST 2008 - tonyj@suse.de

- Update config files
  rt configs not updated for per-module-dynamic-debug-messages.patch

-------------------------------------------------------------------
Fri Oct  3 06:09:25 CEST 2008 - gregkh@suse.de

- change patches.suse/supported-flag to show which modules are
  unsupported and externally supported in oops messages.  Also change
  the taint values as the documentation was totally wrong.

-------------------------------------------------------------------
Fri Oct  3 05:29:47 CEST 2008 - tonyj@suse.de

- Reenable RT debug builds, compile tested only
- Update config files
- Fix tracer issues
	patches.rt/event-trace-hrtimer-trace.patch
	patches.rt/trace-events-handle-syscalls.patch
	patches.rt/trace-ktime-scalar.patch
	patches.rt/tracer-event-trace.patch
- patches.rt/kdb-disable-ist.patch: Disable stackfault and debug stacks for kdb
- patches.rt/kdb-rtmisc.patch: Misc KDB fixes for RT
- patches.rt/novfs-rtmisc.patch: Misc NOVFS fixes for RT

-------------------------------------------------------------------
Fri Oct  3 05:20:45 CEST 2008 - gregkh@suse.de

- patches.drivers/driver-core-basic-infrastructure-for-per-module-dynamic-debug-messages.patch:
  driver core: basic infrastructure for per-module dynamic
  debug messages.
- refresh patches.trace/tracepoints.patch: Kernel Tracepoints.
- Update config files.

-------------------------------------------------------------------
Thu Oct  2 20:05:27 CEST 2008 - agruen@suse.de

- Introduce kernel-source-rt and kernel-syms-rt packages, needed
  for building real-time KMPs.

-------------------------------------------------------------------
Thu Oct  2 18:07:38 CEST 2008 - schwab@suse.de

- Don't clean <asm/nr-irqs.h>.

-------------------------------------------------------------------
Thu Oct  2 15:59:26 CEST 2008 - jblunck@suse.de

- supported.conf: add qeth_l2 and qeth_l3 as supported modules

-------------------------------------------------------------------
Thu Oct  2 12:31:31 CEST 2008 - jkosina@suse.de

- patches.suse/e1000e_write_protect_ichx_nvm: e1000e: update to
  the latest version of the patch as provided by Intel

-------------------------------------------------------------------
Thu Oct  2 09:56:40 CEST 2008 - jbeulich@novell.com

- Update Xen patches to 2.6.27-rc8 and c/s 684.
- patches.xen/xen-e1000e_Export_set_memory_ro-rw: Replace by ...
- patches.xen/xen3-e1000e_Export_set_memory_ro-rw: this, and put
  in proper place in series.conf.
- patches.xen/xen-rwlocks-enable-interrupts: Replace by ...
- patches.xen/xen3-rwlocks-enable-interrupts: this, and put in
  proper place in series.conf.

-------------------------------------------------------------------
Wed Oct  1 16:20:17 CEST 2008 - jeffm@suse.de

- scripts/sequence-patch.sh
- scripts/run_oldconfig.sh: x86 defconfigs go under arch/x86.

-------------------------------------------------------------------
Wed Oct  1 14:33:28 CEST 2008 - olh@suse.de

- enable msi on ppc64 (bnc#430937)

-------------------------------------------------------------------
Wed Oct  1 09:44:11 CEST 2008 - tiwai@suse.de

- rpm/kernel-source.spec.in: Remove /lib/modules from file list
  as it's already in filesystem

-------------------------------------------------------------------
Wed Oct  1 09:08:44 CEST 2008 - tiwai@suse.de

- rpm/kernel-source.spec.in: Fixed missing endif

-------------------------------------------------------------------
Wed Oct  1 08:36:07 CEST 2008 - tiwai@suse.de

- Update config files: make floppy module on i386, too

-------------------------------------------------------------------
Wed Oct  1 08:31:34 CEST 2008 - tiwai@suse.de

- supported.conf: update sound drivers

-------------------------------------------------------------------
Wed Oct  1 05:08:35 CEST 2008 - tonyj@suse.de

- update RT to 2.6.27-rc8
- patches.rt/preempt-realtime-fs-block.patch: Linux-RT 2.6.27-RT.
- patches.rt/preempt-realtime-timer.patch: Linux-RT 2.6.27-RT.

-------------------------------------------------------------------
Wed Oct  1 03:00:37 CEST 2008 - agruen@suse.de

- Update -rt config files.

-------------------------------------------------------------------
Tue Sep 30 19:46:13 CEST 2008 - gregkh@suse.de

- update to 2.6.27-rc8
  - obsoletes these patches:
    - patches.arch/ia64-kdump_proc_iomem.diff
    - patches.drivers/qla2xxx-defer-risc-interrupt-enablement
    - patches.fixes/usb-hcd-interrupt-shared.patch

-------------------------------------------------------------------
Tue Sep 30 17:17:15 CEST 2008 - jkosina@suse.de

- additional patches to track down and fix e1000e NVM corruption

- patches.suse/e1000e_ioremap_sanity_check: ioremap sanity check
  to catch mapping requests exceeding the BAR sizes (bnc#425480).
- patches.suse/e1000e_write_protect_ichx_nvm: e1000e: write
  protect ICHx NVM to prevent malicious write/erase (bnc#425480).

-------------------------------------------------------------------
Tue Sep 30 14:07:40 CEST 2008 - hare@suse.de

- Update config files.

-------------------------------------------------------------------
Tue Sep 30 13:57:30 CEST 2008 - hare@suse.de

- patches.drivers/mpt-fusion-4.00.43.00-update: Update MPT Fusion
  driver to v4.00.43.00 (bnc#425660).
- patches.kernel.org/gdth-section-conflict: Add missing annotations.

-------------------------------------------------------------------
Tue Sep 30 13:42:06 CEST 2008 - sassmann@suse.de

- Update config files: Disabled everything unnecessary in
  ps3 config file

-------------------------------------------------------------------
Tue Sep 30 12:19:39 CEST 2008 - olh@suse.de

- disable ninja32 and ns87415 pata drivers on ppc64

-------------------------------------------------------------------
Tue Sep 30 12:16:52 CEST 2008 - sdietrich@suse.de

- config.conf: enable rt for i386/x86_64
- Update config files: Preliminary sync with default and debug configs.
- config/x86_64/rt_timing: Delete.

- patches.rt/2.6.21-rc6-lockless3-radix-tree-gang-slot-lookups.patch:
  Linux-RT 2.6.27-RT
   Linux-RT 2.6.26-RT radix-tree: gang slot lookups.
- patches.rt/2.6.21-rc6-lockless5-lockless-probe.patch: Linux-RT
  2.6.27-RT
   Linux-RT 2.6.26-RT mm: lockless probe.
- patches.rt/2.6.21-rc6-lockless6-speculative-get-page.patch:
  Linux-RT 2.6.27-RT
   Linux-RT 2.6.26-RT mm: speculative get page.
- patches.rt/2.6.21-rc6-lockless7-lockless-pagecache-lookups.patch:
  Linux-RT 2.6.27-RT
   Linux-RT 2.6.26-RT mm: lockless pagecache lookups.
- patches.rt/2.6.21-rc6-lockless8-spinlock-tree_lock.patch:
  Linux-RT 2.6.27-RT
   Linux-RT 2.6.26-RT mm: spinlock tree_lock.
- patches.rt/Add-dev-rmem-device-driver-for-real-time-JVM-testing.patch:
  Linux-RT 2.6.27-RT
   Linux-RT 2.6.26-RT.
- patches.rt/Allocate-RTSJ-memory-for-TCK-conformance-test.patch:
  Linux-RT 2.6.27-RT
   Linux-RT 2.6.26-RT.
- patches.rt/RT_utsname.patch: Linux-RT 2.6.27-RT.
- patches.rt/aacraid-compat-sem.patch: Linux-RT 2.6.27-RT.
- patches.rt/adapt-remove-extra-try-to-lock.patch: Linux-RT
  2.6.27-RT.
- patches.rt/adaptive-adjust-pi-wakeup.patch: Linux-RT 2.6.27-RT.
- patches.rt/adaptive-earlybreak-on-steal.patch: Linux-RT
  2.6.27-RT
   rtmutex: break out early on first run.
- patches.rt/adaptive-optimize-rt-lock-wakeup.patch: Linux-RT
  2.6.27-RT.
- patches.rt/adaptive-spinlock-lite-v2.patch: Linux-RT 2.6.27-RT
   adaptive spinlocks lite.
- patches.rt/adaptive-task-oncpu.patch: Linux-RT 2.6.27-RT.
- patches.rt/apic-dumpstack.patch: Linux-RT 2.6.27-RT.
- patches.rt/apic-level-smp-affinity.patch: Linux-RT 2.6.27-RT.
- patches.rt/arm-compile-fix.patch: Linux-RT 2.6.27-RT
   ARM: compile fix for event tracing.
- patches.rt/arm-fix-compile-error-trace-exit-idle.patch:
  Linux-RT 2.6.27-RT.
- patches.rt/arm-futex-atomic-cmpxchg.patch: Linux-RT 2.6.27-RT.
- patches.rt/arm-latency-tracer-support.patch: Linux-RT 2.6.27-RT.
- patches.rt/arm-omap-02.patch: Linux-RT 2.6.27-RT
   Linux-RT 2.6.26-RT.
- patches.rt/arm-omap-05.patch: Linux-RT 2.6.27-RT.
- patches.rt/arm-preempt-config.patch: Linux-RT 2.6.27-RT.
- patches.rt/arm-trace-preempt-idle.patch: Linux-RT 2.6.27-RT.
- patches.rt/bh-state-lock.patch: Linux-RT 2.6.27-RT.
- patches.rt/bh-uptodate-lock.patch: Linux-RT 2.6.27-RT.
- patches.rt/bz235099-idle-load-fix.patch: Linux-RT 2.6.27-RT.
- patches.rt/cache_pci_find_capability.patch: Linux-RT 2.6.27-RT
   Linux-RT 2.6.26-RT Cache calls to pci_find_capability.
- patches.rt/call_rcu_bh-rename-of-call_rcu.patch: Linux-RT
  2.6.27-RT
   just rename call_rcu_bh instead of making it a macro.
- patches.rt/cond_resched_softirq-WARN-fix.patch: Linux-RT
  2.6.27-RT
   WARNING: at kernel/sched.c:5071 2.6.23-rc1-rt7.
- patches.rt/cputimer-thread-rt-fix.patch: Linux-RT 2.6.27-RT.
- patches.rt/cputimer-thread-rt_A0.patch: Linux-RT 2.6.27-RT.
- patches.rt/cycles-to-ns-trace-fix.patch: Linux-RT 2.6.27-RT
   Linux-RT 2.6.26-RT.
- patches.rt/dev-queue-xmit-preempt-fix.patch: Linux-RT 2.6.27-RT.
- patches.rt/disable-irqpoll.patch: Linux-RT 2.6.27-RT.
- patches.rt/disable-ist-x86_64.patch: Linux-RT 2.6.27-RT.
- patches.rt/disable-lpptest-on-nonlinux.patch: Linux-RT
  2.6.27-RT.
- patches.rt/disable-run-softirq-from-hardirq-completely.patch:
  Linux-RT 2.6.27-RT
   Disable running softirqs from hardirqs completely!.
- patches.rt/dont-disable-preemption-without-IST.patch: Linux-RT
  2.6.27-RT.
- patches.rt/dont-let-rt-rw_semaphores-do-non_owner-locks.patch:
  Linux-RT 2.6.27-RT.
- patches.rt/dont-unmask-io_apic.patch: Linux-RT 2.6.27-RT.
- patches.rt/drain-all-local-pages-via-sched.patch: Linux-RT
  2.6.27-RT.
- patches.rt/event-trace-hrtimer-trace.patch: Linux-RT 2.6.27-RT
   event-tracer: add clockevent trace.
- patches.rt/export-schedule-on-each-cpu.patch: Linux-RT
  2.6.27-RT.
- patches.rt/filemap-dont-bug-non-atomic.patch: Linux-RT
  2.6.27-RT.
- patches.rt/fix-a-previously-reverted-fix.patch: Linux-RT
  2.6.27-RT
   Fix a previously reverted "fix".
- patches.rt/fix-adaptive-hack.patch: Linux-RT 2.6.27-RT
   fix-adaptive-hack.patch.
- patches.rt/fix-bug-on-in-filemap.patch: Linux-RT 2.6.27-RT
   Change bug_on for atomic to pagefault_disabled..
- patches.rt/fix-circular-locking-deadlock.patch: Linux-RT
  2.6.27-RT.
- patches.rt/fix-compilation-for-non-RT-in-timer.patch: Linux-RT
  2.6.27-RT.
- patches.rt/fix-config-debug-rt-mutex-lock-underflow-warnings.patch:
  Linux-RT 2.6.27-RT
   Fix CONFIG_DEBUG_RT_MUTEX lock underflow warnings.
- patches.rt/fix-emac-locking-2.6.16.patch: Linux-RT 2.6.27-RT
   Linux-RT 2.6.26-RT.
- patches.rt/fix-emergency-reboot.patch: Linux-RT 2.6.27-RT
   call reboot notifier list when doing an emergency reboot.
- patches.rt/fix-migrating-softirq.patch: Linux-RT 2.6.27-RT.
- patches.rt/fix-softirq-checks-for-non-rt-preempt-hardirq.patch:
  Linux-RT 2.6.27-RT.
- patches.rt/fix_vdso_gtod_vsyscall64_2.patch: Linux-RT 2.6.27-RT.
- patches.rt/floppy-resume-fix.patch: Linux-RT 2.6.27-RT
   floppy: suspend/resume fix.
- patches.rt/frace-use-tsc.patch: Linux-RT 2.6.27-RT.
- patches.rt/ftrace-compile-fixes.patch: Linux-RT 2.6.27-RT
   Linux-RT 2.6.26-RT rt: remove call to stop tracer.
- patches.rt/ftrace-document-event-tracer.patch: Linux-RT
  2.6.27-RT.
- patches.rt/ftrace-document-update1.patch: Linux-RT 2.6.27-RT
   Linux-RT 2.6.26-RT ftrace: document updates.
- patches.rt/ftrace-dont-trace-markers.patch: Linux-RT 2.6.27-RT
   ftrace: dont trace markers.
- patches.rt/ftrace-fix-get-kprobe-wreckage.patch: Linux-RT
  2.6.27-RT
   Linux-RT 2.6.26-RT ftrace-fix-missing-kprobe-include.pathc.
- patches.rt/ftrace-fix-header.patch: Linux-RT 2.6.27-RT.
- patches.rt/ftrace-function-record-nop.patch: Linux-RT 2.6.27-RT
   Linux-RT 2.6.26-RT ftrace: define function trace nop.
- patches.rt/ftrace-hotplug-fix.patch: Linux-RT 2.6.27-RT
   ftrace: cpu hotplug fix.
- patches.rt/ftrace-m68knommu-add-FTRACE-support.patch: Linux-RT
  2.6.27-RT.
- patches.rt/ftrace-m68knommu-generic-stacktrace-function.patch:
  Linux-RT 2.6.27-RT.
- patches.rt/ftrace-preempt-trace-check.patch: Linux-RT 2.6.27-RT
   Linux-RT 2.6.26-RT ftrace: only trace preempt off with
   preempt tracer.
- patches.rt/ftrace-print-missing-cmdline.patch: Linux-RT
  2.6.27-RT
   ftrace: fix the command line printing.
- patches.rt/ftrace-record-comm-on-ctrl.patch: Linux-RT 2.6.27-RT
   ftrace: record comm on function ctrl change.
- patches.rt/ftrace-stop-trace-on-crash.patch: Linux-RT 2.6.27-RT
   fix-tracer-wreckage-wtf-is-this-code-all-features.patch.
- patches.rt/ftrace-trace-sched.patch: Linux-RT 2.6.27-RT
   Linux-RT 2.6.26-RT ftrace: trace sched.c.
- patches.rt/ftrace-use-preempt-disable-not-irq-disable.patch:
  Linux-RT 2.6.27-RT
   ftrace: avoid lockdep recursion.
- patches.rt/ftrace-wakeup-rawspinlock.patch: Linux-RT 2.6.27-RT
   Linux-RT 2.6.26-RT ftrace: user raw spin lock for wakeup
   function trace.
- patches.rt/generic-cmpxchg-use-raw-local-irq-variant.patch:
  Linux-RT 2.6.27-RT.
- patches.rt/genhd-protect-percpu-var.patch: Linux-RT 2.6.27-RT.
- patches.rt/genirq-soft-resend.patch: Linux-RT 2.6.27-RT
   x86: activate HARDIRQS_SW_RESEND.
- patches.rt/git-ignore-script-lpp.patch: Linux-RT 2.6.27-RT.
- patches.rt/gtod-optimize.patch: Linux-RT 2.6.27-RT.
- patches.rt/hack-convert-i_alloc_sem-for-direct_io-craziness.patch:
  Linux-RT 2.6.27-RT.
- patches.rt/hack-fix-rt-migration.patch: Linux-RT 2.6.27-RT.
- patches.rt/handle-pending-in-simple-irq.patch: Linux-RT
  2.6.27-RT
   handle IRQ_PENDING for simple irq handler.
- patches.rt/highmem-redo-mainline.patch: Linux-RT 2.6.27-RT.
- patches.rt/highmem-revert-mainline.patch: Linux-RT 2.6.27-RT.
- patches.rt/highmem_rewrite.patch: Linux-RT 2.6.27-RT
   mm: remove kmap_lock.
- patches.rt/hrtimer-no-printk.patch: Linux-RT 2.6.27-RT.
- patches.rt/hrtimers-overrun-api.patch: Linux-RT 2.6.27-RT.
- patches.rt/i386-mark-atomic-irq-ops-raw.patch: Linux-RT
  2.6.27-RT.
- patches.rt/i386-nmi-watchdog-show-regs.patch: Linux-RT
  2.6.27-RT.
- patches.rt/idle-fix.patch: Linux-RT 2.6.27-RT
   Linux-RT 2.6.26-RT.
- patches.rt/idle2-fix.patch: Linux-RT 2.6.27-RT
   Linux-RT 2.6.26-RT.
- patches.rt/ioapic-fix-too-fast-clocks.patch: Linux-RT 2.6.27-RT.
- patches.rt/irda-fix.patch: Linux-RT 2.6.27-RT.
- patches.rt/irq-mask-fix.patch: Linux-RT 2.6.27-RT
   genirq: fix simple and fasteoi irq handlers.
- patches.rt/jbd_assertions_smp_only.patch: Linux-RT 2.6.27-RT.
- patches.rt/kmap-atomic-i386-fix.patch: Linux-RT 2.6.27-RT.
- patches.rt/kmap-atomic-prepare.patch: Linux-RT 2.6.27-RT.
- patches.rt/kprobes-preempt-fix.patch: Linux-RT 2.6.27-RT.
- patches.rt/kstat-add-rt-stats.patch: Linux-RT 2.6.27-RT
   add rt stats to /proc/stat.
- patches.rt/kstat-fix-spurious-system-load-spikes-in-proc-loadavgrt.patch:
  Linux-RT 2.6.27-RT.
- patches.rt/latency-measurement-drivers.patch: Linux-RT
  2.6.27-RT.
- patches.rt/latency-tracing-arm.patch: Linux-RT 2.6.27-RT.
- patches.rt/latency-tracing-ppc.patch: Linux-RT 2.6.27-RT
   Linux-RT 2.6.26-RT.
- patches.rt/loadavg_fixes_weird_loads.patch: Linux-RT 2.6.27-RT.
- patches.rt/local_irq_save_nort-in-swap.patch: Linux-RT
  2.6.27-RT.
- patches.rt/lock-init-plist-fix.patch: Linux-RT 2.6.27-RT.
- patches.rt/lock_list.patch: Linux-RT 2.6.27-RT
   lock_list - a fine grain locked double linked list.
- patches.rt/lock_page_ref.patch: Linux-RT 2.6.27-RT
   mm: lock_page_ref.
- patches.rt/lockdep-avoid-fork-waring.patch: Linux-RT 2.6.27-RT
   Linux-RT 2.6.26-RT ftrace: fix if define to prove locking.
- patches.rt/lockdep-lock_set_subclass.patch: Linux-RT 2.6.27-RT
   Linux-RT 2.6.26-RT lockdep: lock_set_subclass - reset a held
   lock's subclass.
- patches.rt/lockdep-more-entries.patch: Linux-RT 2.6.27-RT.
- patches.rt/lockdep-prettify.patch: Linux-RT 2.6.27-RT
   lockdep: prettify output.
- patches.rt/lockdep-rt-mutex.patch: Linux-RT 2.6.27-RT
   lockdep-rt: annotate PREEMPT_RT DEFINE_MUTEX.
- patches.rt/lockdep-rt-recursion-limit-fix.patch: Linux-RT
  2.6.27-RT.
- patches.rt/lockdep-show-held-locks.patch: Linux-RT 2.6.27-RT
   lockdep: show held locks when showing a stackdump.
- patches.rt/lockdep_lock_set_subclass_fix.patch: Linux-RT
  2.6.27-RT.
- patches.rt/lockstat-fix-contention-points.patch: Linux-RT
  2.6.27-RT
   Linux-RT 2.6.26-RT lockstat: fix contention points.
- patches.rt/lockstat-output.patch: Linux-RT 2.6.27-RT
   lockstat: warn about disabled lock debugging.
- patches.rt/lockstat-rt-hooks.patch: Linux-RT 2.6.27-RT.
- patches.rt/lockstat_bounce_rt.patch: Linux-RT 2.6.27-RT.
- patches.rt/loopback-revert.patch: Linux-RT 2.6.27-RT.
- patches.rt/m68knommu-make-cmpxchg-RT-safe.patch: Linux-RT
  2.6.27-RT.
- patches.rt/m68knommu_fixes_ontop_of_v2.6.26.patch: Linux-RT
  2.6.27-RT
   Linux-RT 2.6.26-RT.
- patches.rt/mapping_nrpages-fix.patch: Linux-RT 2.6.27-RT
   mapping_nrpages-fix.patch.
- patches.rt/mapping_nrpages.patch: Linux-RT 2.6.27-RT
   mm/fs: abstract address_space::nrpages.
- patches.rt/mips-change-raw-spinlock-type.patch: Linux-RT
  2.6.27-RT
   Linux-RT 2.6.26-RT RT: change from raw_spinlock_t to
   __raw_spinlock_t.
- patches.rt/mips-remove-conlicting-rtc-lock-declaration.patch:
  Linux-RT 2.6.27-RT
   RT: remove conflicting rtc_lock declaration.
- patches.rt/mips-remove-duplicate-kconfig.patch: Linux-RT
  2.6.27-RT.
- patches.rt/mips-remove-finish-arch-switch.patch: Linux-RT
  2.6.27-RT
   RT: remove finish_arch_switch.
- patches.rt/mitigate-resched-flood.patch: Linux-RT 2.6.27-RT.
- patches.rt/mm-concurrent-pagecache-rt.patch: Linux-RT 2.6.27-RT
   mm: -rt bits for concurrent pagecache.
- patches.rt/mm-concurrent-pagecache.patch: Linux-RT 2.6.27-RT
   mm: concurrent pagecache write side.
- patches.rt/mm-fix-latency.patch: Linux-RT 2.6.27-RT
   reduce pagetable-freeing latencies.
- patches.rt/move-native-irq.patch: Linux-RT 2.6.27-RT.
- patches.rt/msi-suspend-resume-workaround.patch: Linux-RT
  2.6.27-RT.
- patches.rt/multi-reader-account.patch: Linux-RT 2.6.27-RT
   map tasks to reader locks held.
- patches.rt/multi-reader-limit.patch: Linux-RT 2.6.27-RT
   implement reader limit on read write locks.
- patches.rt/multi-reader-lock-account.patch: Linux-RT 2.6.27-RT
   map read/write locks back to their readers.
- patches.rt/multi-reader-pi.patch: Linux-RT 2.6.27-RT
   read lock Priority Inheritance implementation.
- patches.rt/native-sched-clock-booboo.patch: Linux-RT 2.6.27-RT
   Linux-RT 2.6.26-RT.
- patches.rt/neptune-no-at-keyboard.patch: Linux-RT 2.6.27-RT.
- patches.rt/net-core-preempt-fix.patch: Linux-RT 2.6.27-RT.
- patches.rt/netpoll-8139too-fix.patch: Linux-RT 2.6.27-RT.
- patches.rt/new-softirq-code.patch: Linux-RT 2.6.27-RT
   softirq preemption: optimization.
- patches.rt/nf_conntrack-fix-smp-processor-id.patch: Linux-RT
  2.6.27-RT.
- patches.rt/nf_conntrack-weird-crash-fix.patch: Linux-RT
  2.6.27-RT.
- patches.rt/nfs-stats-miss-preemption.patch: Linux-RT 2.6.27-RT
   nfs: fix missing preemption check.
- patches.rt/nmi-profiling.patch: Linux-RT 2.6.27-RT.
- patches.rt/nmi-show-regs-fix.patch: Linux-RT 2.6.27-RT.
- patches.rt/nmi-watchdog-disable.patch: Linux-RT 2.6.27-RT
   Linux-RT 2.6.26-RT x86_64: do not enable the NMI watchdog
   by default.
- patches.rt/nmi-watchdog-fix-1.patch: Linux-RT 2.6.27-RT
   Linux-RT 2.6.26-RT.
- patches.rt/nmi-watchdog-fix-2.patch: Linux-RT 2.6.27-RT.
- patches.rt/nmi-watchdog-fix-3.patch: Linux-RT 2.6.27-RT.
- patches.rt/nmi-watchdog-fix-4.patch: Linux-RT 2.6.27-RT.
- patches.rt/no-warning-for-irqs-disabled-in-local-bh-enable.patch:
  Linux-RT 2.6.27-RT
   Linux-RT 2.6.26-RT local_bh_enable() is safe for
   irqs_disabled().
- patches.rt/ntfs-local-irq-save-nort.patch: Linux-RT 2.6.27-RT.
- patches.rt/numa-slab-freeing.patch: Linux-RT 2.6.27-RT.
- patches.rt/only-run-softirqs-from-irq-thread-when-irq-affinity-is-set.patch:
  Linux-RT 2.6.27-RT.
- patches.rt/pagefault-disable-cleanup.patch: Linux-RT 2.6.27-RT
   clean up the page fault disabling logic.
- patches.rt/panic-dont-stop-box.patch: Linux-RT 2.6.27-RT.
- patches.rt/paravirt-function-pointer-fix.patch: Linux-RT
  2.6.27-RT.
- patches.rt/pause-on-oops-head-tail.patch: Linux-RT 2.6.27-RT
   introduce pause_on_oops_head/tail boot options.
- patches.rt/percpu-locked-mm.patch: Linux-RT 2.6.27-RT.
- patches.rt/percpu-locked-netfilter.patch: Linux-RT 2.6.27-RT.
- patches.rt/percpu-locked-netfilter2.patch: Linux-RT 2.6.27-RT.
- patches.rt/percpu-locked-powerpc-fixups.patch: Linux-RT
  2.6.27-RT.
- patches.rt/percpu_list.patch: Linux-RT 2.6.27-RT
   percpu_list.
- patches.rt/plist-debug.patch: Linux-RT 2.6.27-RT.
- patches.rt/pmtmr-override.patch: Linux-RT 2.6.27-RT
   Linux-RT 2.6.26-RT pmtmr: allow command line override of
   ioport.
- patches.rt/posix-cpu-timers-fix.patch: Linux-RT 2.6.27-RT.
- patches.rt/powerpc-count_active_rt_tasks-is-undefined-for-non-preempt-rt.patch:
  Linux-RT 2.6.27-RT.
- patches.rt/powerpc-flush_tlb_pending-is-no-more.patch:
  Linux-RT 2.6.27-RT.
- patches.rt/powerpc-ftrace-stop-on-oops.patch: Linux-RT 2.6.27-RT
   powerpc: ftrace stop on crash.
- patches.rt/powerpc-match-__rw_yield-function-declaration-to-prototype.patch:
  Linux-RT 2.6.27-RT.
- patches.rt/ppc-chpr-set-rtc-lock.patch: Linux-RT 2.6.27-RT.
- patches.rt/ppc-gtod-notrace-fix.patch: Linux-RT 2.6.27-RT.
- patches.rt/ppc-hacks-to-allow-rt-to-run-kernbench.patch:
  Linux-RT 2.6.27-RT.
- patches.rt/ppc-make-tlb-batch-64-only.patch: Linux-RT 2.6.27-RT.
- patches.rt/ppc-tlbflush-preempt.patch: Linux-RT 2.6.27-RT.
- patches.rt/ppc32-latency-compile-hack-fixes.patch: Linux-RT
  2.6.27-RT.
- patches.rt/ppc32_notrace_init_functions.patch: Linux-RT
  2.6.27-RT
   don't trace early init functions for ppc32.
- patches.rt/ppc64-fix-preempt-unsafe-paths-accessing-per_cpu-variables.patch:
  Linux-RT 2.6.27-RT.
- patches.rt/preempt-irqs-Kconfig.patch: Linux-RT 2.6.27-RT.
- patches.rt/preempt-irqs-arm-fix-oprofile.patch: Linux-RT
  2.6.27-RT.
- patches.rt/preempt-irqs-arm.patch: Linux-RT 2.6.27-RT.
- patches.rt/preempt-irqs-direct-debug-keyboard.patch: Linux-RT
  2.6.27-RT.
- patches.rt/preempt-irqs-hrtimer.patch: Linux-RT 2.6.27-RT.
- patches.rt/preempt-irqs-i386-idle-poll-loop-fix.patch:
  Linux-RT 2.6.27-RT.
- patches.rt/preempt-irqs-i386-ioapic-mask-quirk.patch: Linux-RT
  2.6.27-RT.
- patches.rt/preempt-irqs-i386.patch: Linux-RT 2.6.27-RT.
- patches.rt/preempt-irqs-m68knommu-make-timer-interrupt-non-threaded.patch:
  Linux-RT 2.6.27-RT.
- patches.rt/preempt-irqs-mips.patch: Linux-RT 2.6.27-RT.
- patches.rt/preempt-irqs-ppc-ack-irq-fixups.patch: Linux-RT
  2.6.27-RT.
- patches.rt/preempt-irqs-ppc-fix-b5.patch: Linux-RT 2.6.27-RT.
- patches.rt/preempt-irqs-ppc-fix-b6.patch: Linux-RT 2.6.27-RT.
- patches.rt/preempt-irqs-ppc-fix-more-fasteoi.patch: Linux-RT
  2.6.27-RT.
- patches.rt/preempt-irqs-ppc.patch: Linux-RT 2.6.27-RT.
- patches.rt/preempt-irqs-x86-64-ioapic-mask-quirk.patch:
  Linux-RT 2.6.27-RT.
- patches.rt/preempt-irqs-x86-64.patch: Linux-RT 2.6.27-RT.
- patches.rt/preempt-realtime-acpi.patch: Linux-RT 2.6.27-RT.
- patches.rt/preempt-realtime-arm-bagde4.patch: Linux-RT
  2.6.27-RT.
- patches.rt/preempt-realtime-arm-footbridge.patch: Linux-RT
  2.6.27-RT.
- patches.rt/preempt-realtime-arm-integrator.patch: Linux-RT
  2.6.27-RT.
- patches.rt/preempt-realtime-arm-ixp4xx.patch: Linux-RT
  2.6.27-RT.
- patches.rt/preempt-realtime-arm-pxa.patch: Linux-RT 2.6.27-RT.
- patches.rt/preempt-realtime-arm-rawlock-in-mmu_context-h.patch:
  Linux-RT 2.6.27-RT.
- patches.rt/preempt-realtime-arm-shark.patch: Linux-RT 2.6.27-RT.
- patches.rt/preempt-realtime-arm.patch: Linux-RT 2.6.27-RT.
- patches.rt/preempt-realtime-compile-fixes.patch: Linux-RT
  2.6.27-RT.
- patches.rt/preempt-realtime-console.patch: Linux-RT 2.6.27-RT.
- patches.rt/preempt-realtime-core.patch: Linux-RT 2.6.27-RT.
- patches.rt/preempt-realtime-debug-sysctl.patch: Linux-RT
  2.6.27-RT.
- patches.rt/preempt-realtime-fs-block.patch: Linux-RT 2.6.27-RT.
- patches.rt/preempt-realtime-ftrace-disable-ftraced.patch:
  Linux-RT 2.6.27-RT.
- patches.rt/preempt-realtime-ftrace.patch: Linux-RT 2.6.27-RT.
- patches.rt/preempt-realtime-i386.patch: Linux-RT 2.6.27-RT.
- patches.rt/preempt-realtime-ia64.patch: Linux-RT 2.6.27-RT.
- patches.rt/preempt-realtime-ide.patch: Linux-RT 2.6.27-RT.
- patches.rt/preempt-realtime-init-show-enabled-debugs.patch:
  Linux-RT 2.6.27-RT.
- patches.rt/preempt-realtime-input.patch: Linux-RT 2.6.27-RT.
- patches.rt/preempt-realtime-ipc.patch: Linux-RT 2.6.27-RT.
- patches.rt/preempt-realtime-irqs.patch: Linux-RT 2.6.27-RT.
- patches.rt/preempt-realtime-loopback.patch: Linux-RT 2.6.27-RT.
- patches.rt/preempt-realtime-mellanox-driver-fix.patch:
  Linux-RT 2.6.27-RT.
- patches.rt/preempt-realtime-mips.patch: Linux-RT 2.6.27-RT.
- patches.rt/preempt-realtime-mm.patch: Linux-RT 2.6.27-RT.
- patches.rt/preempt-realtime-mmdrop-delayed.patch: Linux-RT
  2.6.27-RT.
- patches.rt/preempt-realtime-net-drivers.patch: Linux-RT
  2.6.27-RT.
- patches.rt/preempt-realtime-net-softirq-fixups.patch: Linux-RT
  2.6.27-RT
   NOHZ: local_softirq_pending with tickless.
- patches.rt/preempt-realtime-net.patch: Linux-RT 2.6.27-RT.
- patches.rt/preempt-realtime-powerpc-add-raw-relax-macros.patch:
  Linux-RT 2.6.27-RT.
- patches.rt/preempt-realtime-powerpc-b2.patch: Linux-RT
  2.6.27-RT.
- patches.rt/preempt-realtime-powerpc-b3.patch: Linux-RT
  2.6.27-RT.
- patches.rt/preempt-realtime-powerpc-b4.patch: Linux-RT
  2.6.27-RT.
- patches.rt/preempt-realtime-powerpc-celleb-raw-spinlocks.patch:
  Linux-RT 2.6.27-RT.
- patches.rt/preempt-realtime-powerpc-missing-raw-spinlocks.patch:
  Linux-RT 2.6.27-RT.
- patches.rt/preempt-realtime-powerpc-tlb-batching.patch:
  Linux-RT 2.6.27-RT.
- patches.rt/preempt-realtime-powerpc-update.patch: Linux-RT
  2.6.27-RT.
- patches.rt/preempt-realtime-powerpc.patch: Linux-RT 2.6.27-RT.
- patches.rt/preempt-realtime-prevent-idle-boosting.patch:
  Linux-RT 2.6.27-RT
   Premmpt-RT: Preevent boosting of idle task.
- patches.rt/preempt-realtime-printk.patch: Linux-RT 2.6.27-RT.
- patches.rt/preempt-realtime-profiling.patch: Linux-RT 2.6.27-RT.
- patches.rt/preempt-realtime-rawlocks.patch: Linux-RT 2.6.27-RT.
- patches.rt/preempt-realtime-rcu.patch: Linux-RT 2.6.27-RT.
- patches.rt/preempt-realtime-sched-cpupri.patch: Linux-RT
  2.6.27-RT.
- patches.rt/preempt-realtime-sched-i386.patch: Linux-RT
  2.6.27-RT.
- patches.rt/preempt-realtime-sched.patch: Linux-RT 2.6.27-RT.
- patches.rt/preempt-realtime-sound.patch: Linux-RT 2.6.27-RT.
- patches.rt/preempt-realtime-supress-nohz-softirq-warning.patch:
  Linux-RT 2.6.27-RT.
- patches.rt/preempt-realtime-supress-rtc-printk.patch: Linux-RT
  2.6.27-RT.
- patches.rt/preempt-realtime-timer.patch: Linux-RT 2.6.27-RT.
- patches.rt/preempt-realtime-usb.patch: Linux-RT 2.6.27-RT.
- patches.rt/preempt-realtime-warn-and-bug-on-fix.patch:
  Linux-RT 2.6.27-RT.
- patches.rt/preempt-realtime-warn-and-bug-on.patch: Linux-RT
  2.6.27-RT.
- patches.rt/preempt-realtime-x86_64.patch: Linux-RT 2.6.27-RT.
- patches.rt/preempt-rt-no-slub.patch: Linux-RT 2.6.27-RT.
- patches.rt/preempt-trace.patch: Linux-RT 2.6.27-RT.
- patches.rt/print-might-sleep-hack.patch: Linux-RT 2.6.27-RT.
- patches.rt/printk-dont-bug-on-sched.patch: Linux-RT 2.6.27-RT.
- patches.rt/printk-in-atomic-hack-fix.patch: Linux-RT 2.6.27-RT
   fix printk in atomic hack.
- patches.rt/printk-in-atomic.patch: Linux-RT 2.6.27-RT.
- patches.rt/proportions-raw-locks.patch: Linux-RT 2.6.27-RT.
- patches.rt/qrcu.patch: Linux-RT 2.6.27-RT
   QRCU with lockless fastpath.
- patches.rt/quicklist-release-before-free-page-fix.patch:
  Linux-RT 2.6.27-RT.
- patches.rt/quicklist-release-before-free-page.patch: Linux-RT
  2.6.27-RT.
- patches.rt/radix-concurrent-lockdep.patch: Linux-RT 2.6.27-RT.
- patches.rt/radix-percpu-hack-fix.patch: Linux-RT 2.6.27-RT.
- patches.rt/radix-tree-concurrent.patch: Linux-RT 2.6.27-RT
   radix-tree: concurrent write side support.
- patches.rt/radix-tree-lockdep-plus1.patch: Linux-RT 2.6.27-RT
   lockdep: add +1 to radix tree array.
- patches.rt/radix-tree-optimistic-hist.patch: Linux-RT 2.6.27-RT
   debug: optimistic lock histogram.
- patches.rt/radix-tree-optimistic.patch: Linux-RT 2.6.27-RT
   radix-tree: optimistic locking.
- patches.rt/raw-spinlocks-for-nmi-print.patch: Linux-RT
  2.6.27-RT.
- patches.rt/rcu-hrt-fixups.patch: Linux-RT 2.6.27-RT.
- patches.rt/rcu-new-7.patch: Linux-RT 2.6.27-RT.
- patches.rt/rcu-preempt-boost-default.patch: Linux-RT 2.6.27-RT.
- patches.rt/rcu-preempt-boost-fix.patch: Linux-RT 2.6.27-RT.
- patches.rt/rcu-preempt-boost-sdr.patch: Linux-RT 2.6.27-RT.
- patches.rt/rcu-preempt-fix-bad-dyntick-accounting.patch:
  Linux-RT 2.6.27-RT.
- patches.rt/rcu-preempt-hotplug-hackaround.patch: Linux-RT
  2.6.27-RT.
- patches.rt/rcu-torture-preempt-update.patch: Linux-RT 2.6.27-RT.
- patches.rt/rcu-trace-fix-free.patch: Linux-RT 2.6.27-RT.
- patches.rt/rcupreempt-boost-early-init.patch: Linux-RT
  2.6.27-RT.
- patches.rt/realtime-preempt-warn-about-tracing.patch: Linux-RT
  2.6.27-RT.
- patches.rt/relay-fix.patch: Linux-RT 2.6.27-RT
   relay: fix timer madness.
- patches.rt/remove-check-pgt-cache-calls.patch: Linux-RT
  2.6.27-RT.
- patches.rt/replace-bugon-by-warn-on.patch: Linux-RT 2.6.27-RT.
- patches.rt/revert-preempt-bkl-revert.patch: Linux-RT 2.6.27-RT.
- patches.rt/root-domain-kfree-in-atomic.patch: Linux-RT
  2.6.27-RT.
- patches.rt/rt-apis.patch: Linux-RT 2.6.27-RT.
- patches.rt/rt-avoid-deadlock-in-swap.patch: Linux-RT 2.6.27-RT.
- patches.rt/rt-delayed-prio.patch: Linux-RT 2.6.27-RT
   rt: PI-workqueue: propagate prio for delayed work.
- patches.rt/rt-kmap-scale-fix.patch: Linux-RT 2.6.27-RT.
- patches.rt/rt-list-mods.patch: Linux-RT 2.6.27-RT
   rt: list_splice2.
- patches.rt/rt-move-update-wall-time-back-to-do-timer.patch:
  Linux-RT 2.6.27-RT
   rt: move update_wall_time back to do timer.
- patches.rt/rt-mutex-arm.patch: Linux-RT 2.6.27-RT.
- patches.rt/rt-mutex-compat-semaphores.patch: Linux-RT 2.6.27-RT.
- patches.rt/rt-mutex-core.patch: Linux-RT 2.6.27-RT.
- patches.rt/rt-mutex-i386.patch: Linux-RT 2.6.27-RT.
- patches.rt/rt-mutex-irq-flags-checking.patch: Linux-RT 2.6.27-RT
   Linux-RT 2.6.26-RT.
- patches.rt/rt-mutex-mips.patch: Linux-RT 2.6.27-RT.
- patches.rt/rt-mutex-namespace.patch: Linux-RT 2.6.27-RT
   rt-mutex-namespace.patch.
- patches.rt/rt-mutex-ppc-fix-a5.patch: Linux-RT 2.6.27-RT.
- patches.rt/rt-mutex-ppc.patch: Linux-RT 2.6.27-RT.
- patches.rt/rt-mutex-preempt-debugging.patch: Linux-RT 2.6.27-RT.
- patches.rt/rt-mutex-trivial-route-cast-fix.patch: Linux-RT
  2.6.27-RT.
- patches.rt/rt-mutex-trivial-tcp-preempt-fix.patch: Linux-RT
  2.6.27-RT.
- patches.rt/rt-mutex-use-inline.patch: Linux-RT 2.6.27-RT
   rt-mutex-cleanup.patch.
- patches.rt/rt-mutex-x86-64.patch: Linux-RT 2.6.27-RT.
- patches.rt/rt-plist-mods.patch: Linux-RT 2.6.27-RT
   rt: plist_head_splice.
- patches.rt/rt-rwlock-conservative-locking.patch: Linux-RT
  2.6.27-RT
   rwlock: be more conservative in locking reader_lock_count.
- patches.rt/rt-s_files-kill-a-union.patch: Linux-RT 2.6.27-RT.
- patches.rt/rt-sched-groups.patch: Linux-RT 2.6.27-RT.
- patches.rt/rt-shorten-softirq-thread-names.patch: Linux-RT
  2.6.27-RT.
- patches.rt/rt-workqeue-prio.patch: Linux-RT 2.6.27-RT
   rt: PI-workqueue support.
- patches.rt/rt-workqueue-barrier.patch: Linux-RT 2.6.27-RT
   rt: PI-workqueue: fix barriers.
- patches.rt/rt-wq-barrier-fix.patch: Linux-RT 2.6.27-RT
   rt: PI-workqueue: wait_on_work() fixup.
- patches.rt/rt_mutex_setprio.patch: Linux-RT 2.6.27-RT
   rt: rename rt_mutex_setprio to task_setprio.
- patches.rt/rtmutex-debug-fix.patch: Linux-RT 2.6.27-RT
   rtmutex-debug-fix.patch.
- patches.rt/rtmutex-debug.h-cleanup.patch: Linux-RT 2.6.27-RT
   lock debugging: clean up rtmutex-debug.h.
- patches.rt/rtmutex-lateral-steal.patch: Linux-RT 2.6.27-RT.
- patches.rt/rtmutex-rearrange.patch: Linux-RT 2.6.27-RT.
- patches.rt/rtmutex-remove-xchg.patch: Linux-RT 2.6.27-RT
   rtmutex - remove double xchg.
- patches.rt/rtmutex-rwlock-cmpxchg-typecast.patch: Linux-RT
  2.6.27-RT.
- patches.rt/rwlock-fixes.patch: Linux-RT 2.6.27-RT
   rwlock: fix pi_list race conditions.
- patches.rt/rwlock-implement-downgrade-write.patch: Linux-RT
  2.6.27-RT
   rwlocks multi downgrade write.
- patches.rt/rwlock-pi-lock-reader.patch: Linux-RT 2.6.27-RT.
- patches.rt/rwlock-prio-fix.patch: Linux-RT 2.6.27-RT
   rwlock: reset prio on unlocks and wakeups.
- patches.rt/rwlock-protect-reader_lock_count.patch: Linux-RT
  2.6.27-RT.
- patches.rt/rwlock-slowunlock-mutex-fix.patch: Linux-RT
  2.6.27-RT.
- patches.rt/rwlock-slowunlock-mutex-fix2.patch: Linux-RT
  2.6.27-RT.
- patches.rt/rwlock-torture-no-rt.patch: Linux-RT 2.6.27-RT
   rwlock: fix torture test to handle non-rt.
- patches.rt/rwlock-torture.patch: Linux-RT 2.6.27-RT
   rwlock: rwlock torture test.
- patches.rt/rwlocks-default-nr-readers-nr-cpus.patch: Linux-RT
  2.6.27-RT.
- patches.rt/rwlocks-fix-no-preempt-rt.patch: Linux-RT 2.6.27-RT
   rwlock: fix non PREEMPT_RT case.
- patches.rt/rwlocks-multiple-readers.patch: Linux-RT 2.6.27-RT
   implement rwlocks management.
- patches.rt/rwsems-multiple-readers.patch: Linux-RT 2.6.27-RT
   add framework for multi readers on rwsems.
- patches.rt/s_files-pipe-fix.patch: Linux-RT 2.6.27-RT
   s_files: free_write_pipe() fix.
- patches.rt/s_files-schedule_on_each_cpu_wq.patch: Linux-RT
  2.6.27-RT.
- patches.rt/s_files.patch: Linux-RT 2.6.27-RT
   remove global files_lock.
- patches.rt/sched-clock-nmi.patch: Linux-RT 2.6.27-RT.
- patches.rt/sched-cpupri-hotplug-support.patch: Linux-RT
  2.6.27-RT
   Linux-RT 2.6.26-RT.
- patches.rt/sched-cpupri-priocount.patch: Linux-RT 2.6.27-RT
   Linux-RT 2.6.26-RT.
- patches.rt/sched-enable-irqs-in-preempt-in-notifier-call.patch:
  Linux-RT 2.6.27-RT
   CFS: enable irqs in fire_sched_in_preempt_notifier.
- patches.rt/sched-fix-dequeued-race.patch: Linux-RT 2.6.27-RT
   sched-fix-dequeued-race.patch.
- patches.rt/sched-nr-migrate-lower-default-preempt-rt.patch:
  Linux-RT 2.6.27-RT.
- patches.rt/sched-prioritize-non-migrating-rt-tasks.patch:
  Linux-RT 2.6.27-RT
   Linux-RT 2.6.26-RT.
- patches.rt/sched-rt-stats.patch: Linux-RT 2.6.27-RT.
- patches.rt/sched-use-a-2d-bitmap-search-prio-cpu.patch:
  Linux-RT 2.6.27-RT
   Linux-RT 2.6.26-RT.
- patches.rt/sched-wake_up_idle_cpu-rt.patch: Linux-RT 2.6.27-RT.
- patches.rt/sched_prio.patch: Linux-RT 2.6.27-RT.
- patches.rt/sched_rt-fixup.patch: Linux-RT 2.6.27-RT
   Linux-RT 2.6.26-RT.
- patches.rt/schedule-tail-balance-disable-irqs.patch: Linux-RT
  2.6.27-RT.
- patches.rt/schedule_on_each_cpu-enhance.patch: Linux-RT
  2.6.27-RT.
- patches.rt/select-error-leak-fix.patch: Linux-RT 2.6.27-RT.
- patches.rt/send-nmi-all-preempt-disable.patch: Linux-RT
  2.6.27-RT.
- patches.rt/seq-irqsave.patch: Linux-RT 2.6.27-RT.
- patches.rt/serial-locking-rt-cleanup.patch: Linux-RT 2.6.27-RT.
- patches.rt/serial-slow-machines.patch: Linux-RT 2.6.27-RT.
- patches.rt/slab-irq-nopreempt-fix.patch: Linux-RT 2.6.27-RT.
- patches.rt/smp-processor-id-fixups.patch: Linux-RT 2.6.27-RT.
- patches.rt/softirq-per-cpu-assumptions-fixes.patch: Linux-RT
  2.6.27-RT.
- patches.rt/softlockup-add-irq-regs-h.patch: Linux-RT 2.6.27-RT
   core: make asm/irq_regs.h available on every platform.
- patches.rt/spinlock-trylock-cleanup-sungem.patch: Linux-RT
  2.6.27-RT.
- patches.rt/sub-dont-disable-irqs.patch: Linux-RT 2.6.27-RT
   rt: dont disable irqs in usb.
- patches.rt/swap-spinlock-fix.patch: Linux-RT 2.6.27-RT.
- patches.rt/tasklet-busy-loop-hack.patch: Linux-RT 2.6.27-RT.
- patches.rt/tasklet-redesign.patch: Linux-RT 2.6.27-RT.
- patches.rt/timer-freq-tweaks.patch: Linux-RT 2.6.27-RT.
- patches.rt/timer-warning-fix.patch: Linux-RT 2.6.27-RT.
- patches.rt/trace-add-event-markers-arm.patch: Linux-RT
  2.6.27-RT.
- patches.rt/trace-do-not-wakeup-when-irqs-disabled.patch:
  Linux-RT 2.6.27-RT
   trace-do-not-wakeup-when-irqs-disabled.patch.
- patches.rt/trace-eip2ip.patch: Linux-RT 2.6.27-RT
   Linux-RT 2.6.26-RT Re: 2.6.25.4-rt4.
- patches.rt/trace-events-handle-syscalls.patch: Linux-RT
  2.6.27-RT.
- patches.rt/trace-histograms.patch: Linux-RT 2.6.27-RT.
- patches.rt/trace-ktime-scalar.patch: Linux-RT 2.6.27-RT
   ftrace: print ktime values in readable form.
- patches.rt/trace_hist-divzero.patch: Linux-RT 2.6.27-RT
   Linux-RT 2.6.26-RT trace_hist.c: divide-by-zero problem (2).
- patches.rt/trace_hist-latediv.patch: Linux-RT 2.6.27-RT
   Linux-RT 2.6.26-RT.
- patches.rt/tracer-add-event-markers.patch: Linux-RT 2.6.27-RT.
- patches.rt/tracer-event-trace.patch: Linux-RT 2.6.27-RT.
- patches.rt/use-edge-triggered-irq-handler-instead-of-simple-irq.patch:
  Linux-RT 2.6.27-RT
   [AT91: PATCH]: Use edge triggered interrupt handling for
   AT91-GPIO instead of simple_irq-handler.
- patches.rt/user-no-irq-disable.patch: Linux-RT 2.6.27-RT.
- patches.rt/vortex-fix.patch: Linux-RT 2.6.27-RT.
- patches.rt/warn-on-rt-scatterlist.patch: Linux-RT 2.6.27-RT
   Linux-RT 2.6.26-RT remove warn on for scatterlist in preempt
   rt.
- patches.rt/watchdog_use_timer_and_hpet_on_x86_64.patch:
  Linux-RT 2.6.27-RT
   Linux-RT 2.6.26-RT.
- patches.rt/x86-64-tscless-vgettimeofday.patch: Linux-RT
  2.6.27-RT
   x86_64 GTOD: offer scalable vgettimeofday.
- patches.rt/x86_64-tsc-sync-irqflags-fix.patch: Linux-RT
  2.6.27-RT.
- patches.rt/26-rt1-chirag.patch: Linux-RT 2.6.27-RT
   This patch should solve some of the bug messages..
- patches.rt/add-generalized-pi-interface.patch: Linux-RT
  2.6.27-RT
   add generalized priority-inheritance interface.
- patches.rt/rtmutex-add_readers.patch: Linux-RT 2.6.27-RT
   RT: wrap the rt_rwlock "add reader" logic.
- patches.rt/rtmutex-defer-pi-until-sleepy.patch: Linux-RT
  2.6.27-RT
   rtmutex: pi-boost locks as late as possible.
- patches.rt/rtmutex-initialize-waiters.patch: Linux-RT 2.6.27-RT
   rtmutex: formally initialize the rt_mutex_waiters.
- patches.rt/rtmutex-use-runtime-init.patch: Linux-RT 2.6.27-RT
   rtmutex: use runtime init for rtmutexes.
- patches.rt/tie-pi-into-task.patch: Linux-RT 2.6.27-RT
   sched: add the basic PI infrastructure to the task_struct.
- patches.rt/rtmutex-convert-to-libpi.patch: Linux-RT 2.6.27-RT
   rtmutex: convert rtmutexes to fully use the PI library.
- patches.rt/ftrace-fix-elevated-preempt-count-in-wakeup-tracer.patch:
  Linux-RT 2.6.27-RT
   ftrace: fix elevated preempt_count in wakeup-tracer.
- patches.rt/seqlock-make-raw-seqlocks-spin-during-write.patch:
  Linux-RT 2.6.27-RT
   seqlock: make sure that raw_seqlock_t retries readers while
   writes are pending.
- patches.rt/event-tracer-syscall-i386.patch: Linux-RT 2.6.27-RT.
- patches.rt/event-tracer-syscall-x86_64.patch: Linux-RT
  2.6.27-RT.
- patches.rt/fix-acpi-build-weirdness.patch: Linux-RT 2.6.27-RT
   Linux-RT 2.6.26-RT.
- patches.rt/ftrace-upstream.patch: Linux-RT 2.6.27-RT
   Linux-RT 2.6.26-RT.
- patches.rt/gcc-warnings-shut-up.patch: Linux-RT 2.6.27-RT.
- patches.rt/nmi-profiling-base.patch: Linux-RT 2.6.27-RT
   nmi-driven profiling for /proc/profile.
- patches.rt/preempt-irqs-core.patch: Linux-RT 2.6.27-RT.
- patches.rt/preempt-irqs-ppc-preempt-schedule-irq-entry-fix.patch:
  Linux-RT 2.6.27-RT.
- patches.rt/preempt-irqs-timer.patch: Linux-RT 2.6.27-RT.
- patches.rt/preempt-softirqs-core.patch: Linux-RT 2.6.27-RT.
- patches.rt/random-driver-latency-fix.patch: Linux-RT 2.6.27-RT.
- patches.rt/rt-page_alloc.patch: Linux-RT 2.6.27-RT
   rt-friendly per-cpu pages.
- patches.rt/rt-slab-new.patch: Linux-RT 2.6.27-RT.
- patches.rt/bit-spinlocks-fix-compile.patch: Linux-RT 2.6.27-RT.
- patches.rt/compat_rwsem-fix-compile.patch: Linux-RT 2.6.27-RT.
- patches.rt/drivers_base_mutex.patch: Linux-RT 2.6.27-RT.
- patches.rt/fix-net-bug-fixes.patch: Linux-RT 2.6.27-RT.
- patches.rt/ftrace-ppc-define-mcount.patch: Linux-RT 2.6.27-RT.
- patches.rt/ftrace-report-failure.patch: Linux-RT 2.6.27-RT
   ftrace: warn on failure to disable mcount callers.
- patches.rt/ftrace-upstream-temp.patch: Linux-RT 2.6.27-RT.
- patches.rt/futex-fifo-warn-sysctl.patch: Linux-RT 2.6.27-RT.
- patches.rt/futex-trivial-fix.patch: Linux-RT 2.6.27-RT.
- patches.rt/hrtimers-stuck-in-waitqueue.patch: Linux-RT
  2.6.27-RT.
- patches.rt/lockdep-atomic-fixup.patch: Linux-RT 2.6.27-RT.
- patches.rt/namespace-lock-fixes.patch: Linux-RT 2.6.27-RT.
- patches.rt/nmi-prof-compile.patch: Linux-RT 2.6.27-RT.
- patches.rt/plist-fix-static-node-init.patch: Linux-RT 2.6.27-RT.
- patches.rt/powerpc-01-separate-the-irq-radix-tree-insertion.patch:
  Linux-RT 2.6.27-RT.
- patches.rt/powerpc-02-make-the-irq-reverse-mapping-radix-tree-lockless.patch:
  Linux-RT 2.6.27-RT.
- patches.rt/ppc-fix-prev-revert-fix-again.patch: Linux-RT
  2.6.27-RT.
- patches.rt/prof-sysctl-compile.patch: Linux-RT 2.6.27-RT.
- patches.rt/rcu-apply-rcu_process_callbacks-from-mainline.patch:
  Linux-RT 2.6.27-RT.
- patches.rt/rcu-preempt-tracing-preempt-disable-fix.patch:
  Linux-RT 2.6.27-RT.
- patches.rt/rt-wq-flush_work.patch: Linux-RT 2.6.27-RT.
- patches.rt/rtmutex-debug-magic.patch: Linux-RT 2.6.27-RT
   rtmutex: check integrity.
- patches.rt/sched-add-needs_post_schedule.patch: Linux-RT
  2.6.27-RT.
- patches.rt/sched-generic-hide-smp-warning.patch: Linux-RT
  2.6.27-RT
   suppress warning of smp_processor_id use..
- patches.rt/sched-make-double-lock-balance-fair.patch: Linux-RT
  2.6.27-RT.
- patches.rt/sched-only-push-if-pushable.patch: Linux-RT
  2.6.27-RT.
- patches.rt/sched-only-push-once-per-queue.patch: Linux-RT
  2.6.27-RT.
- patches.rt/sched-properly-account-irq-and-rt-load.patch:
  Linux-RT 2.6.27-RT
  	 sched: properly account IRQ and RT load in .
- patches.rt/sched-rt-runtime-lock-raw.patch: Linux-RT 2.6.27-RT.
- patches.rt/seqlock-01-make-sure-that-raw_seqlock-retries.patch:
  Linux-RT 2.6.27-RT.
- patches.rt/seqlock-02-fix-elevated-preempt-count.patch:
  Linux-RT 2.6.27-RT.
- patches.rt/seqlock-serialize-against-writers.patch: Linux-RT
  2.6.27-RT.
- patches.rt/seqlocks-handle-rwlock-and-spin.patch: Linux-RT
  2.6.27-RT
   seqlock - fix for both PREEMPT_RT and non PREEMPT_RT.
- patches.rt/shorten-posix-cpu-timers-name.patch: Linux-RT
  2.6.27-RT.
- patches.rt/sysctl-compile-fix.patch: Linux-RT 2.6.27-RT.
- patches.rt/tracepoint-backport.patch: Linux-RT 2.6.27-RT.
- patches.rt/x86-tlbstate-lock-raw.patch: Linux-RT 2.6.27-RT.

-------------------------------------------------------------------
Tue Sep 30 12:15:08 CEST 2008 - olh@suse.de

- enable ipmi message handler on ppc64 (bnc#430705)

-------------------------------------------------------------------
Tue Sep 30 10:53:25 CEST 2008 - olh@suse.de

- create flavor symlinks unconditionally
  they do not depend on presence of modules

-------------------------------------------------------------------
Mon Sep 29 23:39:20 CEST 2008 - agruen@suse.de

- Update config files after Swap-over-NFS backout.

-------------------------------------------------------------------
Mon Sep 29 23:06:02 CEST 2008 - agruen@suse.de

- kernel-vanilla and kernel-p3 are not split into main, -base, and
  -extra packages. Fix the bogus dependencies on those packages.

-------------------------------------------------------------------
Mon Sep 29 22:21:00 CEST 2008 - jkosina@suse.de

- disabled the following Swap-over-NFS patches, as they cause panic
  in IPv6 code:

        - patches.suse/SoN-01-mm-gfp-to-alloc_flags.patch: mm:
          gfp_to_alloc_flags() (FATE#303834).
        - patches.suse/SoN-02-mm-setup_per_zone_pages_min.patch: mm:
          serialize access to min_free_kbytes (FATE#303834).
        - patches.suse/SoN-03-doc.patch: swap over network documentation
          (FATE#303834).
        - patches.suse/SoN-04-mm-gfp-to-alloc_flags-expose.patch: mm:
          expose gfp_to_alloc_flags() (FATE#303834).
        - patches.suse/SoN-05-page_alloc-reserve.patch: mm: tag reseve
          pages (FATE#303834).
        - patches.suse/SoN-06-reserve-slub.patch: mm: slb: add knowledge
          of reserve pages (FATE#303834).
        - patches.suse/SoN-07-mm-kmem_estimate_pages.patch: mm:
          kmem_alloc_estimate() (FATE#303834).
        - patches.suse/SoN-08-mm-PF_MEMALLOC-softirq.patch: mm: allow
          PF_MEMALLOC from softirq context (FATE#303834).
        - patches.suse/SoN-09-mm-page_alloc-emerg.patch: mm: emergency
          pool (FATE#303834).
        - patches.suse/SoN-10-global-ALLOC_NO_WATERMARKS.patch: mm:
          system wide ALLOC_NO_WATERMARK (FATE#303834).
        - patches.suse/SoN-11-mm-page_alloc-GFP_EMERGENCY.patch: mm:
          __GFP_MEMALLOC (FATE#303834).
        - patches.suse/SoN-12-mm-reserve.patch: mm: memory reserve
          management (FATE#303834).
        - patches.suse/SoN-13-mm-selinux-emergency.patch: selinux:
          tag avc cache alloc as non-critical (FATE#303834).
        - patches.suse/SoN-14-net-backlog.patch: net: wrap
          sk->sk_backlog_rcv() (FATE#303834).
        - patches.suse/SoN-15-net-ps_rx.patch: net: packet split receive
          api (FATE#303834).
        - patches.suse/SoN-16-net-sk_allocation.patch: net:
          sk_allocation() - concentrate socket related allocations
          (FATE#303834).
        - patches.suse/SoN-17-netvm-reserve.patch: netvm: network reserve
          infrastructure (FATE#303834).
        - patches.suse/SoN-18-netvm-reserve-inet.patch: netvm: INET
          reserves. (FATE#303834).
        - patches.suse/SoN-19-netvm-skbuff-reserve.patch: netvm: hook
          skb allocation to reserves (FATE#303834).
        - patches.suse/SoN-20-netvm-sk_filter.patch: netvm: filter
          emergency skbs. (FATE#303834).
        - patches.suse/SoN-21-netvm-tcp-deadlock.patch: netvm: prevent
          a stream specific deadlock (FATE#303834).
        - patches.suse/SoN-22-emergency-nf_queue.patch: netfilter:
          NF_QUEUE vs emergency skbs (FATE#303834).
        - patches.suse/SoN-23-netvm.patch: netvm: skb processing
          (FATE#303834).
        - patches.suse/SoN-24-mm-swapfile.patch: mm: add support for
          non block device backed swap files (FATE#303834).
        - patches.suse/SoN-25-mm-page_file_methods.patch: mm: methods
          for teaching filesystems about PG_swapcache pages (FATE#303834).
        - patches.suse/SoN-26-nfs-swapcache.patch: nfs: teach the NFS
          client how to treat PG_swapcache pages (FATE#303834).
        - patches.suse/SoN-27-nfs-swapper.patch: nfs: disable data cache
          revalidation for swapfiles (FATE#303834).
        - patches.suse/SoN-28-nfs-swap_ops.patch: nfs: enable swap on NFS
          (FATE#303834).
        - patches.suse/SoN-29-nfs-alloc-recursions.patch: nfs: fix various
          memory recursions possible with swap over NFS. (FATE#303834).
        - patches.xen/xen3-auto-common.diff: xen3 common.

-------------------------------------------------------------------
Mon Sep 29 17:34:11 CEST 2008 - ptesarik@suse.cz

- patches.arch/x86-tracehook: x86 tracehook (FATE#304321).
  Provide the base infrastructure for utrace on x86.

-------------------------------------------------------------------
Mon Sep 29 17:15:46 CEST 2008 - schwab@suse.de

- config/powerpc/vanilla: configure to 64bit.

-------------------------------------------------------------------
Mon Sep 29 17:00:43 CEST 2008 - schwab@suse.de

- rpm/functions.sh: remove readlink emulation.

-------------------------------------------------------------------
Mon Sep 29 16:55:45 CEST 2008 - hare@suse.de

- patches.drivers/lpfc-8.2.8.3-update: Update lpfc to 8.2.8.3
  (bnc#420767).

-------------------------------------------------------------------
Mon Sep 29 16:28:18 CEST 2008 - rw@suse.de

- Update ia64 config files.  (bnc#429881)

-------------------------------------------------------------------
Mon Sep 29 16:06:06 CEST 2008 - jjolly@suse.de

- patches.drivers/ehca-flush-cqe.patch: adds software flush CQE
  generation (bnc#430344)

-------------------------------------------------------------------
Mon Sep 29 15:49:00 CEST 2008 - jkosina@suse.de

- patches.suse/e1000e_allow_bad_checksum: fix infinite loop bug in
  e1000_probe() in case the card has invalid EEPROM checksum

-------------------------------------------------------------------
Mon Sep 29 15:29:06 CEST 2008 - agruen@suse.de

- Do not split kernels which have modules disabled (kernel-ps3)
  or which do not differentiate between supported and unsupported
  modules (kernel-vanilla).

-------------------------------------------------------------------
Mon Sep 29 13:28:01 CEST 2008 - hare@suse.de

- patches.drivers/open-fcoe-dcb-support: Fix section annotation
  for ixgbe.
- patches.fixes/scsi-enhance-error-codes: Add missing hunk.
- patches.fixes/open-iscsi-git-update: Open-iSCSI updates
  (FATE#304283).
- patches.kernel.org/gdth-section-conflict: Fixup gdth
  section annotations.

-------------------------------------------------------------------
Mon Sep 29 09:42:32 CEST 2008 - aj@suse.de

- Silence /etc/rpm/macros.kernel-source via rpmlintrc.

-------------------------------------------------------------------
Mon Sep 29 09:37:19 CEST 2008 - jbeulich@novell.com

- Enable Solarflare driver link and resource driver patches.
- Update x86 config files.

-------------------------------------------------------------------
Mon Sep 29 05:13:31 CEST 2008 - agruen@suse.de

- rpm/kernel-source.spc.in: Try to get rid of a hack that makes
  uname -r pretend in build environments that the kernel from
  the installed kernel-source package is the running kernel:
  packages assuming this are completely broken ans should really
  be fixed.

-------------------------------------------------------------------
Mon Sep 29 04:08:34 CEST 2008 - agruen@suse.de

- rpm/kernel-source.spec.in: Prepare for the upcoming introduction
  of kernel-source-rt (and kernel-syms-rt) for producing KMPs for
  real-time kernels.
- rpm/install-configs: Remove; this script didn't improve things.

-------------------------------------------------------------------
Sun Sep 28 21:00:13 CEST 2008 - aj@suse.de

- rpm/kernel-source.rpmlintrc: New file to silence warnings about
  zero size files
- rpm/kernel-source.spec.in: Install it.
- rpm/kernel-source.spec.in: Make /etc/rpm/macros.kernel-source 
  a config file to silence rpmlint.

-------------------------------------------------------------------
Sun Sep 28 13:50:06 CEST 2008 - jdelvare@suse.de

- supported.conf: Update the list of i2c bus drivers.
  - i2c-i810, i2c-prosavage and i2c-savage4 are gone.
  - i2c-isch and i2c-nforce2-s4985 are new, mark as supported.

-------------------------------------------------------------------
Sun Sep 28 10:17:15 CEST 2008 - aj@suse.de

- rpm/kernel-source.spec.in: Do not package .gitignore files.

-------------------------------------------------------------------
Sun Sep 28 06:03:34 CEST 2008 - agruen@suse.de

- Fix CONFIG_MODULES=n case.
- config.conf: Some cleanups.

-------------------------------------------------------------------
Sat Sep 27 19:25:06 CEST 2008 - agruen@suse.de

- Split the binary kernel packages into three parts:
  + kernel-$flavor-base: very reduced hardware support, intended
  			 to be used in virtual machine images
  + kernel-$flavor: extends the base package; contains all kernel
  		    modules we can support
  + kernel-$flavor-extra: all other kernel modules which may be
			  useful, but which we cannot support.

-------------------------------------------------------------------
Sat Sep 27 17:47:33 CEST 2008 - agruen@suse.de

- Hardlink duplicate files automatically: It doesn't save much,
  but it keeps rpmlint from breaking the package build.

-------------------------------------------------------------------
Sat Sep 27 17:24:30 CEST 2008 - agruen@suse.de

- Add consistency check: supported modules must not depend on
  unsupported ones ... and guess what, there was a large number of
  such modules. Fix this by adding all the dependent modules to
  supported.conf.

-------------------------------------------------------------------
Sat Sep 27 06:36:40 CEST 2008 - knikanth@suse.de

- patches.suse/dm-barrier-single-device: Implement barrier
  support for single device DM devices (FATE#304489).

-------------------------------------------------------------------
Fri Sep 26 23:05:13 CEST 2008 - jeffm@suse.de

- scripts/tar-up_and_run_mbuild.sh: Added -xen flavor to default
  mbuild spec list.

-------------------------------------------------------------------
Fri Sep 26 23:04:33 CEST 2008 - jeffm@suse.de

- patches.xen/xen-e1000e_Export_set_memory_ro-rw: Export
  set_memory_ro() and set_memory_rw() calls for xen. (bnc#425480).

-------------------------------------------------------------------
Fri Sep 26 22:08:24 CEST 2008 - kkeil@suse.de

- patches.suse/e1000e_mmap_range_chk:check ranges in pci_mmap
  * updated version with better reporting (bnc#425480)

-------------------------------------------------------------------
Fri Sep 26 21:28:13 CEST 2008 - kkeil@suse.de

- patches to track down and fix the e1000e NVM corruption
  (bnc#425480)

- patches.suse/e1000e_allow_bad_checksum: e1000e: allow bad
  checksum
- patches.suse/e1000e_call_dump_eeprom: e1000e: dump eeprom to
  dmesg for ich8/9
- patches.suse/e1000e_debug_contention_on_NVM_SWFLAG: e1000e:
  debug contention on NVM SWFLAG
- patches.suse/e1000e_do_not_ever_sleep_in_interrupt_context:
  e1000e: do not ever sleep in interrupt context
- patches.suse/e1000e_drop_stats_lock: e1000e: drop stats lock
- patches.suse/e1000e_Export_set_memory_ro-rw: Export
  set_memory_ro() and set_memory_rw() calls
- patches.suse/e1000e_fix_lockdep_issues: e1000e: fix lockdep
  issues
- patches.suse/e1000e_mmap_range_chk: check ranges in pci_mmap
- patches.suse/e1000e_reset_swflag_after_resetting_hardware:
  e1000e: reset swflag after resetting hardware
- patches.suse/e1000e_update_version: update version
- patches.suse/e1000e_use_set_memory_ro-rw_to_protect_flash_memory:
  e1000e: Use set_memory_ro()/set_memory_rw() to protect flash
  memory

-   cleanup old not longer used patches
  * patches.drivers/e1000-7.6.5-napi-tail.patch
  * patches.drivers/e1000-7.6.9.2
  * patches.drivers/e1000-7.6.9.2-napi

-------------------------------------------------------------------
Fri Sep 26 21:26:35 CEST 2008 - kkeil@suse.de

- Enable CONFIG_SGI_IOC4=m in x86_64 (bnc#430275)

-------------------------------------------------------------------
Fri Sep 26 20:54:17 CEST 2008 - jeffm@suse.de

- patches.arch/acpi-export-hotplug_execute: acpi: export
  acpi_os_hotplug_execute.

-------------------------------------------------------------------
Fri Sep 26 20:43:49 CEST 2008 - jeffm@suse.de

- patches.xen/xen-rwlocks-enable-interrupts: add missing
  __raw_{read,write}_lock_flags to xen's asm/spinlock.h.

-------------------------------------------------------------------
Fri Sep 26 20:33:25 CEST 2008 - jeffm@suse.de

- patches.arch/acpi-bay-remove-from-makefile: acpi: remove bay.c
  from makefile.

-------------------------------------------------------------------
Fri Sep 26 19:56:25 CEST 2008 - jeffm@suse.de

- rpm/kernel-binary.spec.in: Disabled sparse checking. Too many
  false positives.

-------------------------------------------------------------------
Fri Sep 26 18:07:30 CEST 2008 - trenn@suse.de

No functional change:
- patches.arch/acpi_thermal_passive_blacklist.patch: Avoid
  critical temp shutdowns on specific ThinkPad T4x(p) and R40
  (https://bugzilla.novell.com/show_bug.cgi?id=333043).

Dock bug fixes (kacpid runs amok on Dells after suspend):
- patches.arch/acpi-dock-avoid-check-_STA-method.patch: avoid
  check _STA method (fate#304731,bnc#401740).
- patches.arch/acpi-dock-fix-eject-request-process.patch: fix
  eject request process (fate#304731,bnc#401740).

More Dock improvements, unrelated to above fixes:
- patches.arch/acpi-bay-remove-useless-code.patch: remove useless
  code (fate#304731,bnc#401740).
- patches.arch/acpi-dock-Fix-duplicate-notification-handler-register.patch:
  Fix duplicate notification handler register
  (fate#304731,bnc#401740).
- patches.arch/acpi-dock-_LCK-support-for-dock.patch: add _LCK
  support for dock (fate#304731,bnc#401740).
- patches.arch/acpi-dock-fix-for-bay-in-a-dock-station.patch:
  fix for bay in a dock station (fate#304731,bnc#401740).
- patches.arch/acpi-dock-fix-hotplug-race.patch: fix hotplug race
  (fate#304731,bnc#401740).
- patches.arch/acpi-dock-introduce-.uevent-for-devices-in-dock.patch:
  introduce .uevent for devices in dock (fate#304731,bnc#401740).
- patches.arch/acpi-libata-hotplug-to-align-with-dock-driver.patch:
  libata hotplug to align with dock driver
  (fate#304731,bnc#401740).
- patches.arch/acpi-dock-makeing-dock-driver-supports-bay-and-battery-hotplug.patch:
  makeing dock driver supports bay and battery hotplug
  (fate#304731,bnc#401740).
- patches.arch/acpi-dock-add-type-sysfs-file-for-dock.patch:
  add 'type' sysfs file for dock (fate#304731,bnc#401740).
- patches.fixes/acpi_use_acpi_exception.patch: ACPI dock/bay:
  Use ACPI_EXCEPTION instead of printk(KERN_ERR.

-------------------------------------------------------------------
Fri Sep 26 16:15:28 CEST 2008 - jeffm@suse.de

- Update config files: NFS_SWAP=y

-------------------------------------------------------------------
Fri Sep 26 15:57:20 CEST 2008 - ptesarik@suse.cz

- patches.suse/rwlocks-enable-interrupts: Allow rwlocks to
  re-enable interrupts (bnc#387784).
- patches.arch/ia64-rwlocks-enable-interrupts: ia64: re-enable
  interrupts when waiting for a rwlock (bnc#387784).

-------------------------------------------------------------------
Fri Sep 26 14:52:13 CEST 2008 - sjayaraman@suse.de

- Add Swap over NFS patchset.
- Adjust patches.xen/xen3-auto-common.diff to avoid conflict on skbuff.h
as both xen and swap-over-nfs want to add some bits to the skbuff structure.

- patches.suse/SoN-01-mm-gfp-to-alloc_flags.patch: mm:
  gfp_to_alloc_flags() (FATE#303834).
- patches.suse/SoN-02-mm-setup_per_zone_pages_min.patch: mm:
  serialize access to min_free_kbytes (FATE#303834).
- patches.suse/SoN-03-doc.patch: swap over network documentation
  (FATE#303834).
- patches.suse/SoN-04-mm-gfp-to-alloc_flags-expose.patch: mm:
  expose gfp_to_alloc_flags() (FATE#303834).
- patches.suse/SoN-05-page_alloc-reserve.patch: mm: tag reseve
  pages (FATE#303834).
- patches.suse/SoN-06-reserve-slub.patch: mm: slb: add knowledge
  of reserve pages (FATE#303834).
- patches.suse/SoN-07-mm-kmem_estimate_pages.patch: mm:
  kmem_alloc_estimate() (FATE#303834).
- patches.suse/SoN-08-mm-PF_MEMALLOC-softirq.patch: mm: allow
  PF_MEMALLOC from softirq context (FATE#303834).
- patches.suse/SoN-09-mm-page_alloc-emerg.patch: mm: emergency
  pool (FATE#303834).
- patches.suse/SoN-10-global-ALLOC_NO_WATERMARKS.patch: mm:
  system wide ALLOC_NO_WATERMARK (FATE#303834).
- patches.suse/SoN-11-mm-page_alloc-GFP_EMERGENCY.patch: mm:
  __GFP_MEMALLOC (FATE#303834).
- patches.suse/SoN-12-mm-reserve.patch: mm: memory reserve
  management (FATE#303834).
- patches.suse/SoN-13-mm-selinux-emergency.patch: selinux:
  tag avc cache alloc as non-critical (FATE#303834).
- patches.suse/SoN-14-net-backlog.patch: net: wrap
  sk->sk_backlog_rcv() (FATE#303834).
- patches.suse/SoN-15-net-ps_rx.patch: net: packet split receive
  api (FATE#303834).
- patches.suse/SoN-16-net-sk_allocation.patch: net:
  sk_allocation() - concentrate socket related allocations
  (FATE#303834).
- patches.suse/SoN-17-netvm-reserve.patch: netvm: network reserve
  infrastructure (FATE#303834).
- patches.suse/SoN-18-netvm-reserve-inet.patch: netvm: INET
  reserves. (FATE#303834).
- patches.suse/SoN-19-netvm-skbuff-reserve.patch: netvm: hook
  skb allocation to reserves (FATE#303834).
- patches.suse/SoN-20-netvm-sk_filter.patch: netvm: filter
  emergency skbs. (FATE#303834).
- patches.suse/SoN-21-netvm-tcp-deadlock.patch: netvm: prevent
  a stream specific deadlock (FATE#303834).
- patches.suse/SoN-22-emergency-nf_queue.patch: netfilter:
  NF_QUEUE vs emergency skbs (FATE#303834).
- patches.suse/SoN-23-netvm.patch: netvm: skb processing
  (FATE#303834).
- patches.suse/SoN-24-mm-swapfile.patch: mm: add support for
  non block device backed swap files (FATE#303834).
- patches.suse/SoN-25-mm-page_file_methods.patch: mm: methods
  for teaching filesystems about PG_swapcache pages (FATE#303834).
- patches.suse/SoN-26-nfs-swapcache.patch: nfs: teach the NFS
  client how to treat PG_swapcache pages (FATE#303834).
- patches.suse/SoN-27-nfs-swapper.patch: nfs: disable data cache
  revalidation for swapfiles (FATE#303834).
- patches.suse/SoN-28-nfs-swap_ops.patch: nfs: enable swap on NFS
  (FATE#303834).
- patches.suse/SoN-29-nfs-alloc-recursions.patch: nfs: fix various
  memory recursions possible with swap over NFS. (FATE#303834).
- patches.xen/xen3-auto-common.diff: xen3 common.

-------------------------------------------------------------------
Fri Sep 26 11:43:49 CEST 2008 - ptesarik@suse.cz

- split patches.arch/s390-01-01-self-ptrace-v3.patch to make it
  more obvious that the patch is not constrained to s390.
  The new series is:
    patches.suse/self-ptrace.patch: the generic pieces
    patches.arch/x86-self-ptrace.patch: implementation for x86
    patches.arch/s390-01-01-self-ptrace-v3.patch: dtto for s390

-------------------------------------------------------------------
Thu Sep 25 16:27:38 CEST 2008 - jbeulich@novell.com

- Update Xen patches to 2.6.27-rc7 and c/s 676.

-------------------------------------------------------------------
Thu Sep 25 13:53:36 CEST 2008 - olh@suse.de

- add patches.arch/ppc64-rpanote-relocate-firmware.patch
  update RPA note for firmware relocation (bnc#427960 - LTC48297)

-------------------------------------------------------------------
Wed Sep 24 16:20:40 CEST 2008 - jblunck@suse.de

This adds some tracepoint instrumentation taken from the LTTng patch
series. Tracepoints are enabled for kernel-debug and kernel-trace only. I
disabled ftrace for all flavors except kernel-debug and kernel-trace as well.

- Update config files.
- rpm/kernel-source.spec.in,kernel-binary.spec.in, config.conf: Add trace
  flavor
- patches.fixes/ia64-sparse-fixes.diff: ia64-kvm: fix sparse
  warnings.
- patches.xen/xen3-fixup-common: rediff
- patches.xen/xen3-auto-common.diff: rediff
- patches.xen/xen3-patch-2.6.21: rediff
- patches.xen/xen3-patch-2.6.26: rediff
- patches.trace/rcu-read-sched.patch
- patches.trace/markers-use-rcu-read-lock-sched.patch
- patches.trace/tracepoints.patch
- patches.trace/tracepoints-use-table-size-macro.patch
- patches.trace/tracepoints-documentation.patch
- patches.trace/tracepoints-tracepoint-synchronize-unregister.patch
- patches.trace/tracepoints-documentation-fix-teardown.patch
- patches.trace/tracepoints-samples.patch
- patches.trace/tracepoints-samples-fix-teardown.patch
- patches.trace/lttng-instrumentation-irq.patch
- patches.trace/lttng-instrumentation-scheduler.patch
- patches.trace/lttng-instrumentation-timer.patch
- patches.trace/lttng-instrumentation-kernel.patch
- patches.trace/lttng-instrumentation-filemap.patch
- patches.trace/lttng-instrumentation-swap.patch
- patches.trace/lttng-instrumentation-memory.patch
- patches.trace/lttng-instrumentation-page_alloc.patch
- patches.trace/lttng-instrumentation-hugetlb.patch
- patches.trace/lttng-instrumentation-net.patch
- patches.trace/lttng-instrumentation-ipv4.patch
- patches.trace/lttng-instrumentation-ipv6.patch
- patches.trace/lttng-instrumentation-socket.patch
- patches.trace/lttng-instrumentation-fs.patch
- patches.trace/lttng-instrumentation-ipc.patch
- patches.trace/ftrace-port-to-tracepoints.patch
- patches.trace/ftrace-framepointer.diff

-------------------------------------------------------------------
Tue Sep 23 16:20:18 CEST 2008 - jjolly@suse.de

- patches.arch/s390-01-03-cmm2-v2.patch: kernel (new function):
  Collaborative Memory Management Stage II (bnc#417244)
- patches.xen/xen3-auto-common.diff: Modified patch to allow for
  the new patch

-------------------------------------------------------------------
Tue Sep 23 16:18:22 CEST 2008 - jeffm@suse.de

- rpm/kernel-binary.spec.in: Enable sparse checking and section
  mismatch checking.

-------------------------------------------------------------------
Tue Sep 23 16:17:41 CEST 2008 - jeffm@suse.de

- patches.kernel.org/arch-include-asm-fixes: kbuild: Properly
  handle arch/$arch/include/asm (bnc#427473).

-------------------------------------------------------------------
Mon Sep 22 17:50:04 CEST 2008 - jeffm@suse.de

- patches.fixes/ext2-avoid-printk-flood-with-dir-corruption:
  ext2: Avoid printk floods in the face of directory corruption
  (bnc#427244 CVE-2008-3528).
- patches.fixes/ext3-avoid-printk-flood-with-dir-corruption:
  ext3: Avoid printk floods in the face of directory corruption
  (bnc#427244 CVE-2008-3528).

-------------------------------------------------------------------
Mon Sep 22 17:12:29 CEST 2008 - jeffm@suse.de

- Update to 2.6.27-rc7.
  - Eliminated 2 patches.
  - patches.arch/s390-01-04-fcpperf-4.patch: Fixed up context.

-------------------------------------------------------------------
Mon Sep 22 16:43:43 CEST 2008 - trenn@suse.de

Workaround for ThinkPad brightness switching:
- patches.arch/acpi_video_thinkpad_exclude_IGD_devices.patch:
  Do not use video backlight switching for Lenovo ThinkPads.

Commented out for now, possibly to be included later
- patches.drivers/cpufreq_add_cpu_number_paramater_1.patch:
  cpufreq: Add a cpu parameter to __cpufreq_driver_getavg()..
- patches.drivers/cpufreq_add_idle_microaccounting_6.patch:
  cpufreq,ondemand: Use get_cpu_idle_time_us() to get
  micro-accounted idle information.
- patches.drivers/cpufreq_change_load_calculation_2.patch:
  cpufreq, ondemand: Change the load calculation, optimizing
  for dependent cpus.
- patches.drivers/cpufreq_changes_to_get_cpu_idle_us_5.patch:
  export get_cpu_idle_time_us() .
- patches.drivers/cpufreq_get_cpu_idle_time_changes_3.patch:
  cpufreq,ondemand: Prepare changes for doing micro-accounting.
- patches.drivers/cpufreq_parameterize_down_differential_4.patch:
  cpufreq, ondemand: Use a parameter for down differential.


Added CONFIG_PCIEASPM for rt, xen, powerpc and IA64 to be more
consistent across different kernel flavors as suggested on the
kernel list:
- Update config files.

-------------------------------------------------------------------
Mon Sep 22 09:48:51 CEST 2008 - hare@suse.de

- patches.drivers/open-fcoe-libfc: Fix build error on IA64.
- patches.fixes/scsi-terminate-target-reset: Target reset hangs
  (bnc#427267).
- supported.conf: Update to include supported SCSI adapters.

-------------------------------------------------------------------
Fri Sep 19 16:46:36 CEST 2008 - jbeulich@novell.com

- patches.suse/no-frame-pointer-select: Re-enable after removing FTRACE
  related change.
- Update x86 non-debug config files: Turn off FRAME_POINTER and FTRACE.

-------------------------------------------------------------------
Fri Sep 19 06:06:12 CEST 2008 - nfbrown@suse.de

- patches.fixes/md-Allow-metadata_version-to-be-updated-for-externa.patch:
  md: Allow metadata_version to be updated for externally managed
  metadata. (FATE#304218).
- patches.fixes/md-Don-t-try-to-set-an-array-to-read-auto-if-it-i.patch:
  md: Don't try to set an array to 'read-auto' if it is already
  in that state. (FATE#304218).

-------------------------------------------------------------------
Thu Sep 18 10:42:25 CEST 2008 - jbeulich@novell.com

- patches.suse/no-frame-pointer-select: Disable.
- Re-enable CONFIG_FRAME_POINTER in x86 config files.

-------------------------------------------------------------------
Thu Sep 18 10:10:01 CEST 2008 - jbeulich@novell.com

- Update i386 and x86-64 config files (disable CONFIG_FRAME_POINTER in
  non-debug configs).
- patches.suse/stack-unwind: Add missing put_cpu()-s for x86-64.
- patches.suse/no-frame-pointer-select: Fix stack unwinder Kconfig
  (bnc#402518).

-------------------------------------------------------------------
Thu Sep 18 09:34:38 CEST 2008 - hare@suse.de

- Update config files.
- patches.drivers/open-fcoe-driver: fcoe: Fibre Channel over
  Ethernet driver (FATE#303913).
- patches.drivers/open-fcoe-libfc: libfc: a modular software
  Fibre Channel implementation (FATE#303913).
- patches.drivers/open-fcoe-header-files: FC protocol definition
  header files (FATE#303913).
- patches.drivers/open-fcoe-dcb-support: FCoE: Add DCB support
  (FATE#303913).
- patches.drivers/ixgbe-fcoe-bugfixes: ixgbe: Bugfixes for FCoE.
- patches.fixes/vlan-gso-size-fix: vlan: device not reading gso
  max size of parent. (FATE#303913).
- patches.fixes/pkt_action-skbedit: pkt_action: add new action
  skbedit.
- patches.fixes/pkt_sched_multiq_support: pkt_sched: Add
  multiqueue scheduler support (FATE#303913).
- supported.conf: Update to include FCoE and device_handler
  modules

-------------------------------------------------------------------
Wed Sep 17 16:09:26 CEST 2008 - jbeulich@novell.com

- supported.conf: adjust name of ide-cd (is now ide-cd_mod).

-------------------------------------------------------------------
Wed Sep 17 09:00:30 CEST 2008 - hare@suse.de

- patches.drivers/qla2xxx-defer-risc-interrupt-enablement:
  qla2xxx: Defer enablement of RISC interrupts until ISP
  initialization completes (FATE#304113).
- patches.drivers/qla2xxx-8.02.01-k8-update: Update qla2xxx to
  8.02.01-k8 (FATE#304113).

-------------------------------------------------------------------
Wed Sep 17 08:35:22 CEST 2008 - hare@suse.de

- patches.fixes/scsi-retry-hardware-error: make scsi_check_sense
  HARDWARE_ERROR return ADD_TO_MLQUEUE on retry (FATE#304042)

-------------------------------------------------------------------
Tue Sep 16 17:33:16 CEST 2008 - olh@suse.de

- disable CONFIG_SPARSEMEM_VMEMMAP on ppc64 to allow memory remove
  (bnc#417537)

-------------------------------------------------------------------
Mon Sep 15 18:05:24 CEST 2008 - jkosina@suse.de

- Update config files (build elousb driver as module)
- patches.drivers/elousb.patch: Elo USB touchscreen driver
  (FATE#304972).

-------------------------------------------------------------------
Mon Sep 15 15:24:53 CEST 2008 - hare@suse.de

- patches.fixes/dm-mpath-abort-queue: Abort queued requests for
  multipath (FATE#304151).

-------------------------------------------------------------------
Mon Sep 15 10:40:01 CEST 2008 - hare@suse.de

- Update config files: Disable CONFIG_OCFS2_COMPAT_JBD

-------------------------------------------------------------------
Mon Sep 15 10:28:26 CEST 2008 - hare@suse.de

- patches.xen/xen-scsifront-block-timeout-update: Update XEN
  scsifront driver to request timeouts.

-------------------------------------------------------------------
Mon Sep 15 09:45:55 CEST 2008 - sdietrich@suse.de

- Update config files: Enable GROUP_SCHED, FAIR_GROUP_SCHED,
			      RT_GROUP_SCHED, CGROUP_SCHED

-------------------------------------------------------------------
Mon Sep 15 09:03:13 CEST 2008 - hare@suse.de

- patches.drivers/block-timeout-handling: Fix typo.

-------------------------------------------------------------------
Fri Sep 12 19:16:39 CEST 2008 - duwe@suse.de

- Add LED driver for SGI "UV" systems (FATE#304268)

-------------------------------------------------------------------
Fri Sep 12 16:32:46 CEST 2008 - hare@suse.de

- patches.drivers/bdev-resize-added-flush_disk: Added
  flush_disk to factor out common buffer cache flushing code
  (FATE#302348,FATE#303786).
- patches.drivers/bdev-resize-adjust-block-device-size:
  Adjust block device size after an online resize of a
  disk. (FATE#302348,FATE#303786).
- patches.drivers/bdev-resize-call-flush_disk: Call flush_disk()
  after detecting an online resize. (FATE#302348,FATE#303786).
- patches.drivers/bdev-resize-check-for-device-resize:
  Check for device resize when rescanning partitions
  (FATE#302348,FATE#303786).
- patches.drivers/bdev-resize-sd-driver-calls: SCSI sd driver
  calls revalidate_disk wrapper (FATE#302348,FATE#303786).
- patches.drivers/bdev-resize-wrapper-for-revalidate_disk:
  Wrapper for lower-level revalidate_disk
  routines. (FATE#302348,FATE#303786).
- patches.drivers/block-timeout-handling: block: unify request
  timeout handling (FATE#304151,bnc#417544).
- patches.fixes/scsi-misc-git-update: SCSI misc fixes
  (FATE#303485,FATE#303484).
- patches.fixes/scsi-enhance-error-codes: Separate failfast into
  multiple bits (FATE#303485,FATE#303484).
- patches.suse/rq-based-block-layer: rediff.
- patches.suse/rq-based-multipath-functions: rediff.
- patches.suse/no-partition-scan: rediff.

-------------------------------------------------------------------
Fri Sep 12 13:33:21 CEST 2008 - hare@suse.de

- patches.fixes/scsi-misc-git-update: SCSI misc fixes,
  required by the driver updates (FATE#303485,FATE#303484)

-------------------------------------------------------------------
Fri Sep 12 12:22:23 CEST 2008 - hare@suse.de

- patches.drivers/lpfc-8.2.8.1-update: Update lpfc to 8.2.8.1
  (bnc#420767).
- patches.drivers/lpfc-8.2.8-update: Emulex lpfc driver update
  to 8.2.8 (FATE#303485,bnc#420767).

-------------------------------------------------------------------
Fri Sep 12 09:56:49 CEST 2008 - bwalle@suse.de

- patches.arch/ia64-kdump_proc_iomem.diff:
  IA64: assign a distinguishable label to uncached memory in
  /proc/iomem (to fix MCA on kdump boot).

-------------------------------------------------------------------
Thu Sep 11 22:45:21 CEST 2008 - jack@suse.cz

  Latest ext4 fixes from ext4 patch queue:

- patches.fixes/ext4-Add-inode-to-journal-handle-after-block-alloca.patch:
  ext4: Don't add the inode to journal handle until after the
  block is allocated (fate#303783).
- patches.fixes/ext4_add-missing-unlock-to-ext4-check-descriptors:
  ext4: add missing unlock in ext4_check_descriptors() on error
  path (fate#303783).
- patches.fixes/ext4-Add-percpu-dirty-block-accounting.patch:
  ext4: Add percpu dirty block accounting. (fate#303783).
- patches.fixes/ext4_create-proc-ext4-stats-file-more-carefully:
  ext4: fix #11321: create /proc/ext4/*/stats more carefully
  (fate#303783).
- patches.fixes/ext4_fix_longlong_checkpatch_issues: ext4:
  Fix long long checkpatch warnings (fate#303783).
- patches.fixes/ext4_fix_printk_checkpatch_issues: ext4:
  Add printk priority levels to clean up checkpatch warnings
  (fate#303783).
- patches.fixes/ext4_fix_whitespace_checkpatch_issues: ext4:
  Fix whitespace checkpatch warnings/errors (fate#303783).
- patches.fixes/ext4_i_disksize_lock_race_fix.patch: ext4:
  Properly update i_disksize. (fate#303783).
- patches.fixes/ext4_invalidate_pages_when_delalloc_alloc_fail.patch:
  ext4: invalidate pages if delalloc block allocation
  fails. (fate#303783).
- patches.fixes/ext4-Make-sure-all-the-block-allocation-paths-reser.patch:
  ext4: Make sure all the block allocation paths reserve blocks
  (fate#303783).
- patches.fixes/ext4_nonmballoc_reservation_ENOSPC_fix.patch:
  ext4: Fix ext4 nomballoc allocator for ENOSPC (fate#303783).
- patches.fixes/ext4-Retry-block-allocation-if-we-have-free-blocks.patch:
  ext4: Retry block allocation if we have free blocks left
  (fate#303783).
- patches.fixes/ext4-Retry-block-reservation.patch: ext4: Retry
  block reservation (fate#303783).
- patches.fixes/ext4-Signed-arithematic-fix.patch: ext4: Signed
  arithematic fix (fate#303783).
- patches.fixes/ext4-Switch-to-non-delalloc-mode-when-we-are-low-on.patch:
  ext4: Switch to non delalloc mode when we are low on free
  blocks count. (fate#303783).
- patches.fixes/ext4_truncate_block_allocated_on_a_failed_ext4_write_begin.patch:
  ext4: truncate block allocated on a failed ext4_write_begin
  (fate#303783).
- patches.fixes/ext4_update-flex-bg-counters-when-resizing:
  Update flex_bg free blocks and free inodes counters when
  resizing. (fate#303783).
- patches.fixes/percpu_counter_sum_cleanup.patch: percpu counter:
  clean up percpu_counter_sum_and_set() (fate#303783).

-------------------------------------------------------------------
Thu Sep 11 21:45:05 CEST 2008 - bwalle@suse.de

- Enable KDB for i386 and x86_64 in "default" and "pae"
  configuration with CONFIG_KDB_OFF set to "y" (FATE#303971).
- Set CONFIG_KDB_CONTINUE_CATASTROPHIC=2 in all configurations
  that have KDB enabled.

-------------------------------------------------------------------
Thu Sep 11 15:36:51 CEST 2008 - jslaby@suse.de

- Update config files.
  enable PID_NS and USER_NS
  (FATE#303785, FATE#304371)

-------------------------------------------------------------------
Thu Sep 11 15:03:32 CEST 2008 - jeffm@suse.de

- Update config files.
  - Enabled CONFIG_XFRM_SUB_POLICY (FATE#303781)

-------------------------------------------------------------------
Thu Sep 11 14:33:26 CEST 2008 - mfasheh@suse.com

- Added POSIX File Locks support for Ocfs2  (FATE#110294)
  - patches.suse/ocfs2-POSIX-file-locks-support.patch

-------------------------------------------------------------------
Thu Sep 11 14:30:15 CEST 2008 - mfasheh@suse.com

- Added Ocfs2 JBD2 Support  (FATE#302877)
  - patches.suse/ocfs2-Limit-inode-allocation-to-32bits.patch
  - patches.suse/ocfs2-Add-the-inode64-mount-option.patch
  - patches.suse/ocfs2-Switch-over-to-JBD2.patch

-------------------------------------------------------------------
Thu Sep 11 13:24:18 CEST 2008 - mfasheh@suse.com

- Added Ocfs2 Extended Attributes Support (FATE#302067)
  - patches.suse/ocfs2-Modify-ocfs2_num_free_extents-f.patch
  - patches.suse/ocfs2-Use-ocfs2_extent_list-instead-o.patch
  - patches.suse/ocfs2-Abstract-ocfs2_extent_tree-in-b.patch
  - patches.suse/ocfs2-Make-high-level-btree-extend-co.patch
  - patches.suse/ocfs2-Add-the-basic-xattr-disk-layout-in-ocf.patch
  - patches.suse/ocfs2-Add-helper-function-in-uptodate.patch
  - patches.suse/ocfs2-Add-extent-tree-operation-for-x.patch
  - patches.suse/ocfs2-reserve-inline-space-for-extend.patch
  - patches.suse/ocfs2-Add-extended-attribute-support.patch
  - patches.suse/ocfs2-Add-xattr-index-tree-operations.patch
  - patches.suse/ocfs2-Add-xattr-bucket-iteration-for.patch
  - patches.suse/ocfs2-Add-xattr-lookup-code-xattr-btr.patch
  - patches.suse/ocfs2-Optionally-limit-extent-size-in.patch
  - patches.suse/ocfs2-Enable-xattr-set-in-index-btree.patch
  - patches.suse/ocfs2-Delete-all-xattr-buckets-during.patch
  - patches.suse/ocfs2-Add-incompatible-flag-for-exten.patch
  - patches.suse/ocfs2-fix-printk-format-warnings.patch
  - patches.suse/ocfs2-Prefix-the-extent-tree-operations-structure.patch
  - patches.suse/ocfs2-Prefix-the-ocfs2_extent_tree-structure.patch
  - patches.suse/ocfs2-Make-ocfs2_extent_tree-get-put-instead-of-all.patch
  - patches.suse/ocfs2-Make-private-into-object-on-ocfs2_extent_.patch
  - patches.suse/ocfs2-Provide-the-get_root_el-method-to-ocfs2_ext.patch
  - patches.suse/ocfs2-Use-struct-ocfs2_extent_tree-in-ocfs2_num_fre.patch
  - patches.suse/ocfs2-Determine-an-extent-tree-s-max_leaf_clusters.patch
  - patches.suse/ocfs2-Create-specific-get_extent_tree-functions.patch
  - patches.suse/ocfs2-Add-an-insertion-check-to-ocfs2_extent_tree_o.patch
  - patches.suse/ocfs2-Make-ocfs2_extent_tree-the-first-class-repres.patch
  - patches.suse/ocfs2-Comment-struct-ocfs2_extent_tree_operations.patch
  - patches.suse/ocfs2-Change-ocfs2_get_-_extent_tree-to-ocfs2_ini.patch
  - patches.suse/ocfs2-bug-fix-for-journal-extend-in-xattr.patch
  - patches.suse/ocfs2-Resolve-deadlock-in-ocfs2_xattr_free_.patch
  - patches.suse/ocfs2-Add-xattr-mount-option-in-ocfs2_show_options.patch

-------------------------------------------------------------------
Thu Sep 11 13:19:27 CEST 2008 - mfasheh@suse.com

- Add patches.fixes/jbd2-create-proc-entry-fix.patch
  jbd2: Create proc entry with bdevname+i_ino.
  (FATE#302877)

-------------------------------------------------------------------
Thu Sep 11 13:11:12 CEST 2008 - mfasheh@suse.com

- Add patches.fixes/dlm-allow-multiple-lockspaces.patch
  dlm: allow multiple lockspace creates
  (FATE#110294)

-------------------------------------------------------------------
Thu Sep 11 12:48:36 CEST 2008 - schwab@suse.de

- Update kdb patches.

-------------------------------------------------------------------
Thu Sep 11 11:41:27 CEST 2008 - jslaby@suse.de

- Update config files.
  change CONFIG_NODES_SHIFT from 6 to 9
  (FATE#304261)

-------------------------------------------------------------------
Wed Sep 10 19:03:33 CEST 2008 - trenn@suse.de

- Update config files.
  Added: CONFIG_PCIEASPM

-------------------------------------------------------------------
Wed Sep 10 17:18:30 CEST 2008 - kkeil@suse.de

- patches.drivers/e1000e_add_82574L.patch: e1000e: add support
  for new 82574L part.
- patches.drivers/e1000e_add_ICH9_BM.patch: e1000e: add support
  for the 82567LM-4 device.
- patches.drivers/e1000e_add_LOM_devices.patch: e1000e: add
  support for 82567LM-3 and 82567LF-3 (ICH10D).
  (FATE#303916)

-------------------------------------------------------------------
Wed Sep 10 16:22:17 CEST 2008 - hare@suse.de

- patches.suse/no-partition-scan: Implement 'no_partition_scan'
  commandline option (FATE#303697)

-------------------------------------------------------------------
Wed Sep 10 14:47:37 CEST 2008 - jeffm@suse.de

- patches.kernel.org/ipmi-section-conflict.diff: ipmi: Fix
  section type conflicts.
- patches.kernel.org/psmouse-section-conflict.diff: psmouse:
  fix section type conflict.
- patches.kernel.org/carmine-section-mismatch: video: Fix section
  mismatch in carminefb.
- patches.kernel.org/md-section-conflict: md: Fix section
  conflicts.
- patches.kernel.org/setup_APIC_timer-section-mismatch: x86:
  Fix section conflict with kvm_setup_secondary_clock.

-------------------------------------------------------------------
Wed Sep 10 14:15:44 CEST 2008 - trenn@suse.de

- patches.arch/thinkpad_fingers_off_backlight_igd.patch:
  Serve ThinkPad IGD devices backlight functionality through
  thinkpad_acpi (fate #302883).
- supported.conf: Add most important laptop drivers as supported:
               kernel/drivers/misc/asus_laptop
               kernel/drivers/misc/eeepc-laptop
               kernel/drivers/misc/msi-laptop
               kernel/drivers/misc/fujitsu-laptop
               kernel/drivers/acpi/wmi
               kernel/drivers/misc/hp-wmi

-------------------------------------------------------------------
Wed Sep 10 14:14:01 CEST 2008 - jeffm@suse.de

- patches.suse/acpi-dsdt-initrd-v0.9a-2.6.25.patch: Fixed up
  some section conflicts.

-------------------------------------------------------------------
Wed Sep 10 14:08:09 CEST 2008 - jeffm@suse.de

- Update to 2.6.27-rc6.

-------------------------------------------------------------------
Wed Sep 10 11:50:03 CEST 2008 - jeffm@suse.de

- supported.conf: Added missing netfilter modules.

-------------------------------------------------------------------
Wed Sep 10 11:40:34 CEST 2008 - jeffm@suse.de

- supported.conf: Updated netfilter module names.

-------------------------------------------------------------------
Wed Sep 10 11:40:16 CEST 2008 - jeffm@suse.de

- patches.kernel.org/firmware-path: Updated header.

-------------------------------------------------------------------
Wed Sep 10 11:33:37 CEST 2008 - jkosina@suse.de

- Update config files: support more than 4 serial ports
  (FATE#303314)

-------------------------------------------------------------------
Wed Sep 10 10:47:23 CEST 2008 - olh@suse.de

- set CONFIG_CMM=y instead of =m to simplify virtual partition memory
  (bnc#417554)

-------------------------------------------------------------------
Tue Sep  9 14:20:39 CEST 2008 - bphilips@suse.de

- rpm/kernel-binary.spec.in: add Recommends: kerneloops

-------------------------------------------------------------------
Tue Sep  9 09:55:33 CEST 2008 - olh@suse.de

- Updated to 2.6.27-rc5-git10

-------------------------------------------------------------------
Mon Sep  8 09:50:29 CEST 2008 - olh@suse.de

- Updated to 2.6.27-rc5-git9

-------------------------------------------------------------------
Fri Sep  5 13:44:09 CEST 2008 - jjolly@suse.de

- patches.arch/s390-01-01-self-ptrace-v3.patch: system call
  notification with self_ptrace (bnc#417299)
- patches.arch/s390-01-02-dcss-64-v2.patch: dcssblk (new function):
  Add support for >2G DCSS and stacked contiguous DCSS support.
  (bnc#417246)
- patches.arch/s390-01-04-fcpperf-{1-4}.patch: (kernel):FCP -
  Performance Data colletion & analysis (bnc#417243)

-------------------------------------------------------------------
Fri Sep  5 12:32:06 CEST 2008 - olh@suse.de

- add patches.fixes/usb-hcd-interrupt-shared.patch
  fix interrupt handling for shared irqs, for PS3 (bnc#409961)

-------------------------------------------------------------------
Fri Sep  5 12:23:06 CEST 2008 - olh@suse.de

- Updated to 2.6.27-rc5-git7

-------------------------------------------------------------------
Thu Sep  4 13:04:50 CEST 2008 - olh@suse.de

- build with CONFIG_POWER4_ONLY (bnc#417566)
  this disables support for POWER3 and RS64 cpus

-------------------------------------------------------------------
Thu Sep  4 12:15:06 CEST 2008 - jkosina@suse.de

- switch from Reno to Cubic as default TCP congestion algorithm
  (bnc#422825)

-------------------------------------------------------------------
Thu Sep  4 09:58:46 CEST 2008 - bwalle@suse.de

- Update KDB patches. Fix build on x86_64-debug.

-------------------------------------------------------------------
Wed Sep  3 23:52:01 CEST 2008 - jeffm@suse.de

- mark crc-t10dif as supported

-------------------------------------------------------------------
Wed Sep  3 17:05:59 CEST 2008 - olh@suse.de

- mark pata_pdc2027x as supported

-------------------------------------------------------------------
Wed Sep  3 16:30:50 CEST 2008 - olh@suse.de

- mark spidernet as supported

-------------------------------------------------------------------
Wed Sep  3 16:18:23 CEST 2008 - olh@suse.de

- mark ehea as supported

-------------------------------------------------------------------
Wed Sep  3 10:44:38 CEST 2008 - trenn@suse.de

- supported.conf:
  Mark dock (libata depends on it), bay, acpi_memhotplug, hpilo
  as supported
  Remove or adjust supported laptop drivers that went from
  drivers/acpi to drivers/misc

-------------------------------------------------------------------
Wed Sep  3 10:24:26 CEST 2008 - hare@suse.de

- supported.conf: Mark virtio modules as supported.

-------------------------------------------------------------------
Tue Sep  2 13:26:58 CEST 2008 - jbeulich@novell.com

- Update Xen patches to 2.6.27-rc5 and c/s 651.

-------------------------------------------------------------------
Tue Sep  2 04:53:12 CEST 2008 - jjolly@suse.de

- patches.arch/s390-01-01-self-ptrace-v2.patch: kernel
  (new function): System call notification with self_ptrace
  (bnc#417299,FATE#304021)

-------------------------------------------------------------------
Mon Sep  1 14:03:09 CEST 2008 - agruen@suse.de

- File capabilities: replace our no_file_caps patch with what is
  supposed to end up in 2.6.28.

-------------------------------------------------------------------
Mon Sep  1 11:58:24 CEST 2008 - bwalle@suse.de

- patches.arch/ia64-node_mem_map-node_start_pfn.diff:
  Fix memory map for ia64/discontmem for kdump.

-------------------------------------------------------------------
Mon Sep  1 11:19:24 CEST 2008 - olh@suse.de

- Updated to 2.6.27-rc5-git2

-------------------------------------------------------------------
Fri Aug 29 22:46:43 CEST 2008 - jeffm@suse.de

- Updated to 2.6.27-rc5.
  - Eliminated 2 patches.
  - KDB has an incompatible change on x86_64, so kernel-debug
    will fail there.

-------------------------------------------------------------------
Fri Aug 29 16:20:49 CEST 2008 - olh@suse.de

- update message in post.sh to display also the rpm FLAVOR

-------------------------------------------------------------------
Thu Aug 28 16:04:48 CEST 2008 - olh@suse.de

- update patches.suse/dm-raid45-2.6.25-rc2_20080221.patch
  rename rh_init to region_hash_init to avoid conflict 
  with existing powerpc symbol on powerpc

-------------------------------------------------------------------
Thu Aug 28 15:55:28 CEST 2008 - olh@suse.de

- disable musb, not useful, does not compile

-------------------------------------------------------------------
Tue Aug 26 18:54:43 CEST 2008 - trenn@suse.de

  Vendor specific drivers vs generic video driver.
  Distinguish which ACPI driver should do backlight switching.
  This patch series is queued up for 2.6.28 in the ACPI branch:
- patches.arch/0000-ACPI-video-Ignore-devices-not-present.patch:
  ACPI: video: Ignore devices that aren't present in hardware.
- patches.arch/0001-Check-for-ACPI-backlight-support.patch: Check
  for ACPI backlight support otherwise use vendor ACPI drivers.
- patches.arch/0002-Acer-WMI-fingers-off-backlight-video.ko.patch:
  Acer-WMI: fingers off backlight if video.ko is serving this
  functionality.
- patches.arch/0003-Asus-acpi-fingers-off-backlight.patch:
  asus-acpi: fingers off backlight if video.ko is serving this
  functionality.
- patches.arch/0004-Compal-fingers-off-backlight.patch: compal:
  fingers off backlight if video.ko is serving this functionality.
- patches.arch/0005-eeepc-laptop-fingers-off.patch: eeepc-laptop:
  fingers off backlight if video.ko is serving this functionality.
- patches.arch/0006-fujitsu-laptop-fingers-off-backlight.patch:
  fujitsu-laptop: fingers off backlight if video.ko is serving
  this functionality.
- patches.arch/0007-msi-laptop-fingers-off-backlight.patch:
  msi-laptop: fingers off backlight if video.ko is serving this
  functionality.
- patches.arch/0008-sony-laptop-fingers-off-backlight.patch:
  sony-laptop: fingers off backlight if video.ko is serving
  this functionality.
- patches.arch/0009-thinkpad_acpi-fingers-off-backlight.patch:
  thinkpad_acpi: fingers off backlight if video.ko is serving
  this functionality.

  I had to refresh these. While one patch was broken,
  two lines were missing, "patch" from 11.0 still worked, while
  "patch" from 10.3 did not:
- patches.xen/add-console-use-vt: add console_use_vt.
- patches.xen/linux-2.6.19-rc1-kexec-move_segment_code-i386.patch:
  kexec: Move asm segment handling code to the assembly file
  (i386).

-------------------------------------------------------------------
Mon Aug 25 23:21:01 CEST 2008 - jeffm@suse.de

- Disabled patches.kernel.org/ia64-asm-nr-irqs

-------------------------------------------------------------------
Mon Aug 25 22:53:52 CEST 2008 - jeffm@suse.de

- patches.fixes/pseries-compile-fix: pseries: compile fix.

-------------------------------------------------------------------
Mon Aug 25 22:49:01 CEST 2008 - jeffm@suse.de

- patches.kernel.org/musb-powerpc-conflict: musb: compile fix
  for powerpc.

-------------------------------------------------------------------
Mon Aug 25 21:58:39 CEST 2008 - jeffm@suse.de

- patches.kernel.org/ia64-asm-nr-irqs: ia64: nr-irqs.h generation
  should place it in arch/../asm.

-------------------------------------------------------------------
Mon Aug 25 21:56:47 CEST 2008 - jeffm@suse.de

- Update config files.

-------------------------------------------------------------------
Mon Aug 25 21:22:08 CEST 2008 - jeffm@suse.de

- Updated to 2.6.27-rc4.
  - Refreshed context.

-------------------------------------------------------------------
Mon Aug 25 14:30:43 CEST 2008 - trenn@suse.de

- patches.arch/x86-introduce-pci-noioapicquirk-kernel-cmdline.patch:
  x86, pci: introduce pci=noioapicquirk kernel cmdline option.
  Mysterious patch problem in include/asm-x86/pci.h
- patches.fixes/acpi-clear-wake-status.patch: Clear wak_sts
  register on resume.

-------------------------------------------------------------------
Mon Aug 25 13:19:49 CEST 2008 - trenn@suse.de

- patches.suse/acpi_provide_non_windows_osi_boot_param.patch:
  Delete.

-------------------------------------------------------------------
Mon Aug 25 12:33:32 CEST 2008 - jbeulich@novell.com

- Update Xen patches to 2.6.27-rc4.
- patches.xen/xen-x86_64-dump-user-pgt: dump the correct page
  tables for user mode faults.
- patches.xen/xen-x86_64-pgd-alloc-order: don't require order-1
  allocations for pgd-s.
- patches.xen/xen-x86_64-pgd-pin: make pinning of pgd pairs
  transparent to callers.
- patches.xen/xen-blktap-write-barriers: blktap: Write Barriers.
- patches.xen/xen-x86-pmd-handling: consolidate pmd/pud/pgd entry
  handling.
- patches.xen/xen-x86-bigmem: fix issues with the assignment of
  huge amounts of memory.
- patches.xen/xen-msix-restore: print at least a message if MSI-X
  restore failed.
- config.conf: Re-enable Xen.
- patches.xen/sfc-i2c: Delete.
- Update config files.

-------------------------------------------------------------------
Fri Aug 22 17:01:43 CEST 2008 - jbeulich@novell.com

- patches.suse/stack-unwind: Adjust and re-enable.
- Update config files.

-------------------------------------------------------------------
Tue Aug 19 20:36:51 CEST 2008 - jeffm@suse.de

- patches.kernel.org/ps3-lpm-include: Delete.

-------------------------------------------------------------------
Tue Aug 19 16:54:07 CEST 2008 - jeffm@suse.de

- Removed unused patches.

-------------------------------------------------------------------
Tue Aug 19 15:04:16 CEST 2008 - tiwai@suse.de

- Update config files: Use CONFIG_INPUT_PCSPKR=m (bnc#225221)

-------------------------------------------------------------------
Mon Aug 18 19:47:24 CEST 2008 - schwab@suse.de

- Update config files.

-------------------------------------------------------------------
Mon Aug 18 19:45:51 CEST 2008 - schwab@suse.de

- Update kdb patches.

-------------------------------------------------------------------
Fri Aug 15 20:40:18 CEST 2008 - tiwai@suse.de

- patches.arch/ppc-ipic-suspend-without-83xx-fix: Fix build_error
  without CONFIG_PPC_83xx.
- Update config files.

-------------------------------------------------------------------
Fri Aug 15 18:49:18 CEST 2008 - tiwai@suse.de

- Update config files: disable CONFIG_IPIC for ppc/default and
  vanilla again to fix build

-------------------------------------------------------------------
Fri Aug 15 18:35:48 CEST 2008 - tiwai@suse.de

- rpm/kernel-binary.spec.in: fix build without firmware files

-------------------------------------------------------------------
Fri Aug 15 15:35:05 CEST 2008 - jeffm@suse.de

- patches.kernel.org/no-include-asm: kbuild: correctly link
  include/asm in external builds.

-------------------------------------------------------------------
Fri Aug 15 14:28:13 CEST 2008 - jeffm@suse.de

- patches.kernel.org/ath9k-workaround-gcc-ICE-again-on-powerpc:
  ath9k: work around gcc ICE again.

-------------------------------------------------------------------
Thu Aug 14 22:00:36 CEST 2008 - jeffm@suse.de

- patches.suse/novfs-gregorian-day-fix: novfs: Fix GregorianDay
  conflict.

-------------------------------------------------------------------
Thu Aug 14 21:54:02 CEST 2008 - jeffm@suse.de

- Enabled patches.kernel.org/firmware-path

-------------------------------------------------------------------
Thu Aug 14 21:25:29 CEST 2008 - jeffm@suse.de

- patches.apparmor/add-security_path_permission: Fixed duplicate
  export of security_inode_permission.

-------------------------------------------------------------------
Thu Aug 14 21:16:20 CEST 2008 - jeffm@suse.de

- patches.apparmor/add-security_path_permission: Add missing
  stub for security_path_permission when CONFIG_SECURITY_APPARMOR=n

-------------------------------------------------------------------
Thu Aug 14 21:15:52 CEST 2008 - jeffm@suse.de

- patches.kernel.org/firmware-path: firmware: Allow
  release-specific firmware dir.
- rpm/kernel-binary.spec.in: Add firmware files.

-------------------------------------------------------------------
Thu Aug 14 21:09:53 CEST 2008 - jeffm@suse.de

- patches.kernel.org/ia64-export-cpu_core_map: ia64: Export
  cpu_core_map for topology_core_siblings.

-------------------------------------------------------------------
Thu Aug 14 20:00:23 CEST 2008 - jeffm@suse.de

- Updated to 2.6.27-rc3.
  - AppArmor mostly merged. There may be some hiccups.
  - Xen and RT temporarily disabled for merging.
  - 17 patches eliminated.

-------------------------------------------------------------------
Thu Aug 14 16:43:59 CEST 2008 - ghaskins@suse.de

Guarded by +RT
- patches.rt/seqlock-make-raw-seqlocks-spin-during-write.patch:
  seqlock: make sure that raw_seqlock_t retries readers while
  writes are pending.
- patches.rt/ftrace-fix-elevated-preempt-count-in-wakeup-tracer.patch:
  ftrace: fix elevated preempt_count in wakeup-tracer.

-------------------------------------------------------------------
Fri Aug  8 16:15:51 CEST 2008 - hare@suse.de

- Update config files for RT kernel to activate SCSI
  device handler.

-------------------------------------------------------------------
Fri Aug  8 15:14:18 CEST 2008 - jbeulich@novell.com

- patches.xen/xen3-fixup-common, patches.xen/xen3-fixup-kconfig,
  patches.xen/xen3-patch-2.6.24, patches.xen/xen3-patch-2.6.25: Fix
  a couple of bugs and inconsistencies.

-------------------------------------------------------------------
Fri Aug  8 13:25:34 CEST 2008 - schwab@suse.de

- Fix reference to $RPM_BUILD_ROOT in makefiles.

-------------------------------------------------------------------
Fri Aug  8 12:15:44 CEST 2008 - hare@suse.de

- patches.fixes/dm-mpath-hp-sw.patch: Delete.
- Update config files.
- patches.fixes/dm-2.6.27-update: Upstream device-mapper patches
  (FATE#302108).
- patches.fixes/scsi_dh-2.6.27-update: SCSI device handler update
  (FATE#302269,FATE#303696,FATE#303754,FATE#304125).
- patches.suse/rq-based-block-layer: rq-based multipathing:
  block layer changes (FATE#302108).
- patches.suse/rq-based-dm-interface: rq-based multipathing:
  device-mapper interface (FATE#302108).
- patches.suse/rq-based-multipath-functions: rq-based
  multipathing: request-based functions to multipath
  (FATE#302108).

-------------------------------------------------------------------
Thu Aug  7 15:53:59 CEST 2008 - jbeulich@novell.com

- Update Xen patches to c/s 623.
- patches.xen/sfc-network-driver: Delete.
- patches.xen/xen-balloon-hvm-min: Delete.
- patches.xen/xen-netfront-flip-prod: Delete.
- patches.xen/xen-x86_64-init-cleanup: Delete.
- patches.xen/sfc-i2c: sfc: Use kernel I2C system and i2c-algo-bit
  driver (disabled).
- patches.xen/sfc-driverlink: Solarflare: Resource driver (disabled).
- Update Xen config files.

-------------------------------------------------------------------
Wed Aug  6 12:59:59 CEST 2008 - olh@suse.de

- add patches.suse/ppc-no-LDFLAGS_MODULE.patch
  do not link external modules against arch/powerpc/lib/crtsavres.o

-------------------------------------------------------------------
Tue Aug  5 21:41:43 CEST 2008 - jeffm@suse.de

- patches.fixes/reiserfs-commit-ids-unsigned-ints: reiserfs:
  audit transaction ids to always be unsigned ints (bnc#410847).

-------------------------------------------------------------------
Tue Aug  5 21:35:11 CEST 2008 - jeffm@suse.de

- README.BRANCH: Took ownership of 11.1 tree.

-------------------------------------------------------------------
Tue Aug  5 21:34:11 CEST 2008 - jeffm@suse.de

- README: Changed w3d links to wiki links.

-------------------------------------------------------------------
Tue Aug  5 17:03:22 CEST 2008 - ghaskins@suse.de

Fixed misnamed rt_trace to rt_timing
- config/x86_64/rt_trace: Delete.
- Update config files.
- config.conf:

-------------------------------------------------------------------
Tue Aug  5 16:10:50 CEST 2008 - ghaskins@suse.de

Added x86_64/rt_trace kernel flavor (based on ftrace)

- Update config files.
- config.conf:

-------------------------------------------------------------------
Tue Aug  5 15:27:26 CEST 2008 - ghaskins@suse.de

Guarded by +RT
- Fix rtmutex-tester build problem with rt_debug
- patches.rt/rtmutex-convert-to-libpi.patch: rtmutex: convert
  rtmutexes to fully use the PI library.


-------------------------------------------------------------------
Tue Aug  5 14:20:38 CEST 2008 - ghaskins@suse.de

Guarded by +RT
- Remove version.patch to stop build breakage

-------------------------------------------------------------------
Tue Aug  5 11:43:31 CEST 2008 - jjohansen@suse.de

- update apparmor patches with fixes for
  - broken getcwd (bnc#413915)
  - ref counting bug in getcwd and d_namespace_path when used
    on disconnected paths (bnc#414607)
  - typeo in patches that keep selinux from compiling (bnc#414609)
  - incorporate smack patch into base apparmor patches, so
    that smack can be built (bnc#414610)

-------------------------------------------------------------------
Tue Aug  5 11:33:17 CEST 2008 - jslaby@suse.de

- patches.fixes/ath5k-fix-memory-corruption.patch: Ath5k: fix
  memory corruption (bnc#414635).
- patches.fixes/ath5k-kill-tasklets-on-shutdown.patch: Ath5k:
  kill tasklets on shutdown (bnc#414638).

-------------------------------------------------------------------
Mon Aug  4 20:56:15 CEST 2008 - gregkh@suse.de

- README.BRANCH: added file.

-------------------------------------------------------------------
Mon Aug  4 13:37:56 CEST 2008 - olh@suse.de

- disable CONFIG_SECURITY_ROOTPLUG because /init in initrd will
  not run if USB is compiled in and a specific USB device is not
  present

-------------------------------------------------------------------
Mon Aug  4 12:42:38 CEST 2008 - jslaby@suse.de

- patches.fixes/tpm-write-data-types.patch: tpm: Use correct
  data types for sizes in tpm_write() and tpm_read() (bnc#400211).

-------------------------------------------------------------------
Fri Aug  1 21:45:24 CEST 2008 - ghaskins@suse.de

PI rework v0.5 and a fix from upstream for 26-rt1
- patches.rt/26-rt1-chirag.patch: This patch should solve some
  of the bug messages..
- patches.rt/add-generalized-pi-interface.patch: add generalized
  priority-inheritance interface.
- patches.rt/tie-pi-into-task.patch: sched: add the basic PI
  infrastructure to the task_struct.
- patches.rt/rtmutex-initialize-waiters.patch: rtmutex: formally
  initialize the rt_mutex_waiters.
- patches.rt/rtmutex-add_readers.patch: RT: wrap the rt_rwlock
  "add reader" logic.
- patches.rt/rtmutex-use-runtime-init.patch: rtmutex: use runtime
  init for rtmutexes.
- patches.rt/rtmutex-convert-to-libpi.patch: rtmutex: convert
  rtmutexes to fully use the PI library.
- patches.rt/rtmutex-defer-pi-until-sleepy.patch: rtmutex:
  pi-boost locks as late as possible.

-------------------------------------------------------------------
Fri Aug  1 16:16:29 CEST 2008 - schwab@suse.de

- Reenable EFI_RTC.

-------------------------------------------------------------------
Fri Aug  1 14:12:30 CEST 2008 - trenn@suse.de

- Update config files.
  Unset on forgotten archs:
  CONFIG_X86_REROUTE_FOR_BROKEN_BOOT_IRQS

-------------------------------------------------------------------
Fri Aug  1 13:49:18 CEST 2008 - trenn@suse.de

- patches.fixes/x86_hpet_amd_quirk.patch: Workaround a hpet BIOS
  bug which is common on latest AMD driven boards (bnc#387053).

-------------------------------------------------------------------
Fri Aug  1 13:42:53 CEST 2008 - sassmann@suse.de

Add boot interrupt patches from linux-2.6-tip
- patches.arch/x86-acpi-reroute-PCI-interrupt-to-legacy-boot-interrupt.patch
- patches.arch/x86-add-PCI-IDs-for-devices-that-need-boot-irq-quirk.patch
- patches.arch/x86-disable-AMD-ATI-boot-interrupt-generation.patch
- patches.arch/x86-disable-broadcomm-boot-interrupt-generation.patch
- patches.arch/x86-disable-intel-boot-interrupt-generation.patch
- patches.arch/x86-introduce-config-option-for-pci-reroute-quirks.patch
- patches.arch/x86-introduce-pci-ioapicreroute-kernel-cmdline.patch
- patches.arch/x86-introduce-pci-noioapicquirk-kernel-cmdline.patch
- Update config files.
  * reroute of boot interrupts is enabled for RT only!

-------------------------------------------------------------------
Thu Jul 31 19:30:14 CEST 2008 - sdietrich@suse.de

Update to 2.6.26-rt1:
- config.conf: Enable i386/x86_64 - RT / RT_debug
- Update config files: 
  * Sync to default config.  
  * Disable (broken):
	- Novell Netware Filesystem support (novfs) (EXPERIMENTAL) (NOVFS)
	- ISP 1760 HCD support (USB_ISP1760_HCD)
	- KDB 
	- QLogic InfiniPath Driver (INFINIBAND_IPATH)

Remove obsolete patches:
- patches.rt/arm-cmpxchg-support-armv6.patch: Delete.
- patches.rt/arm-cmpxchg.patch: Delete.
- patches.rt/arm-fix-atomic-cmpxchg.patch: Delete.
- patches.rt/arm-leds-timer.patch: Delete.
- patches.rt/arm-omap-03.patch: Delete.
- patches.rt/arm-omap-04.patch: Delete.
- patches.rt/disable-sched-rt-groups.patch: Delete.
- patches.rt/drivers-edac-add-support-for-HS21XM-SMI-remediation:
  Delete.
- patches.rt/drivers-edac-add-support-for-HS21_LS21-SMI-remediation:
  Delete.
- patches.rt/drivers-edac-add-sysfs_notify-calls.patch: Delete.
- patches.rt/drivers-edac-i5000-turn-off-unsupported-check:
  Delete.
- patches.rt/drivers-edac-new-amd64.patch: Delete.
- patches.rt/drivers-edac-new-k8-rev-f.patch: Delete.
- patches.rt/drivers-edac-prevent-potential-printk-storm: Delete.
- patches.rt/drivers-edac-test_device.patch: Delete.
- patches.rt/ep93xx-clockevents-fix.patch: Delete.
- patches.rt/ep93xx-clockevents.patch: Delete.
- patches.rt/ep93xx-timer-accuracy.patch: Delete.
- patches.rt/fix-alternate_node_alloc.patch: Delete.
- patches.rt/fix-irq-flags-size.patch: Delete.
- patches.rt/foo.patch: Delete.
- patches.rt/ftrace-add-nr_syscalls.patch: Delete.
- patches.rt/ftrace-alloc-pages.patch: Delete.
- patches.rt/ftrace-cpu-clock-update.patch: Delete.
- patches.rt/ftrace-debug-use-preempt-disable-notrace.patch:
  Delete.
- patches.rt/ftrace-direct-calls.patch: Delete.
- patches.rt/ftrace-disable-daemon.patch: Delete.
- patches.rt/ftrace-dont-use-raw-irq-save.patch: Delete.
- patches.rt/ftrace-eventtrace-fixup.patch: Delete.
- patches.rt/ftrace-filter-functions.patch: Delete.
- patches.rt/ftrace-fix-ip.patch: Delete.
- patches.rt/ftrace-flip-fix.patch: Delete.
- patches.rt/ftrace-handle-time-outside-of-lockdep.patch: Delete.
- patches.rt/ftrace-irqsoff-smp-processor-id-fix.patch: Delete.
- patches.rt/ftrace-lockdep-notrace-annotations.patch: Delete.
- patches.rt/ftrace-max-update-fixes.patch: Delete.
- patches.rt/ftrace-move-memory-management-to-generic.patch:
  Delete.
- patches.rt/ftrace-nop-calls.patch: Delete.
- patches.rt/ftrace-peterz-cpu_clock.patch: Delete.
- patches.rt/ftrace-remove-max-printks.patch: Delete.
- patches.rt/ftrace-safe-traversal-hlist.patch: Delete.
- patches.rt/ftrace-stop-function-trace-fix.patch: Delete.
- patches.rt/ftrace-unlock-mutex-in-output.patch: Delete.
- patches.rt/ftrace-update-cnt-stat-fix.patch: Delete.
- patches.rt/ftracer-build-fix.patch: Delete.
- patches.rt/futex-performance-hack-sysctl-fix.patch: Delete.
- patches.rt/futex-performance-hack.patch: Delete.
- patches.rt/git-ignore-module-markers.patch: Delete.
- patches.rt/irq-flags-unsigned-long.patch: Delete.
- patches.rt/kernel-bug-after-entering-something-from-login.patch:
  Delete.
- patches.rt/kthread-cpus-allowed-init.patch: Delete.
- patches.rt/kvm-lapic-migrate-latency-fix.patch: Delete.
- patches.rt/kvm-make-less-noise.patch: Delete.
- patches.rt/kvm-preempt-rt-resched-delayed.patch: Delete.
- patches.rt/latency-tracing-prctl-api-hack.patch: Delete.
- patches.rt/netfilter-more-debugging.patch: Delete.
- patches.rt/page-alloc-use-real-time-pcp-locking-for-page-draining.patch:
  Delete.
- patches.rt/pcounter-percpu-protect.patch: Delete.
- patches.rt/percpu-locked-powerpc-fixups-a6.patch: Delete.
- patches.rt/powerpc-rearrange-thread-flags-to-work-with-andi-instruction.patch:
  Delete.
- patches.rt/ppc-add-mcount.patch: Delete.
- patches.rt/ppc-add-ppc32-mcount.patch: Delete.
- patches.rt/ppc-mark-notrace-mainline.patch: Delete.
- patches.rt/ppc-mcount-dummy-functions.patch: Delete.
- patches.rt/ppc-rename-xmon-mcount.patch: Delete.
- patches.rt/ppc-select-mcount.patch: Delete.
- patches.rt/preempt-irqs-ppc-celleb-beatic-eoi.patch: Delete.
- patches.rt/preempt-irqs-softirq-in-hardirq.patch: Delete.
- patches.rt/preempt-realtime-powerpc-a7.patch: Delete.
- patches.rt/preempt-realtime-ppc-more-resched-fixups.patch:
  Delete.
- patches.rt/preempt-realtime-ppc-need-resched-delayed.patch:
  Delete.
- patches.rt/preempt-realtime-sh.patch: Delete.
- patches.rt/preempt-realtime-supress-cpulock-warning.patch:
  Delete.
- patches.rt/rcu-preempt-trace-markers-1.patch: Delete.
- patches.rt/rcu-preempt-trace-markers-2.patch: Delete.
- patches.rt/rcu-various-fixups.patch: Delete.
- patches.rt/rt-mutex-arm-fix.patch: Delete.
- patches.rt/rt-mutex-delayed-resched.patch: Delete.
- patches.rt/rt-mutex-drop-generic-TIF_NEED_RESCHED_DELAYED.patch:
  Delete.
- patches.rt/rt-time-starvation-fix.patch: Delete.
- patches.rt/rtmutex-adaptive-locks.patch: Delete.
- patches.rt/rtmutex-adaptive-timeout.patch: Delete.
- patches.rt/rtmutex-lateral-steal-sysctl.patch: Delete.
- patches.rt/sched-fix-rt-task-wakeup.patch: Delete.
- patches.rt/sched-fix-sched-fair-wakeup.patch: Delete.
- patches.rt/sched-rt-push-only-new.patch: Delete.
- patches.rt/schedule_on_each_cpu-enhance-rt.patch: Delete.
- patches.rt/tasklet-fix-preemption-race.patch: Delete.
- patches.rt/tasklet-more-fixes.patch: Delete.
- patches.rt/time-gcc-linker-error.patch: Delete.
- patches.rt/tracer-use-sched-clock.patch: Delete.
- patches.rt/write-try-lock-irqsave.patch: Delete.
- patches.rt/x86-delay-enable-preempt-tglx.patch: Delete.

Introduce 2.6.26-RT1:
- patches.rt/2.6.21-rc6-lockless3-radix-tree-gang-slot-lookups.patch:
  Linux-RT 2.6.26-RT
   radix-tree: gang slot lookups.
- patches.rt/2.6.21-rc6-lockless5-lockless-probe.patch: Linux-RT
  2.6.26-RT
   mm: lockless probe.
- patches.rt/2.6.21-rc6-lockless6-speculative-get-page.patch:
  Linux-RT 2.6.26-RT
   mm: speculative get page.
- patches.rt/2.6.21-rc6-lockless7-lockless-pagecache-lookups.patch:
  Linux-RT 2.6.26-RT
   mm: lockless pagecache lookups.
- patches.rt/2.6.21-rc6-lockless8-spinlock-tree_lock.patch:
  Linux-RT 2.6.26-RT
   mm: spinlock tree_lock.
- patches.rt/Add-dev-rmem-device-driver-for-real-time-JVM-testing.patch:
  Linux-RT 2.6.26-RT.
- patches.rt/Allocate-RTSJ-memory-for-TCK-conformance-test.patch:
  Linux-RT 2.6.26-RT.
- patches.rt/RT_utsname.patch: Linux-RT 2.6.26-RT.
- patches.rt/aacraid-compat-sem.patch: Linux-RT 2.6.26-RT.
- patches.rt/adapt-remove-extra-try-to-lock.patch: Linux-RT
  2.6.26-RT.
- patches.rt/adaptive-adjust-pi-wakeup.patch: Linux-RT 2.6.26-RT.
- patches.rt/adaptive-earlybreak-on-steal.patch: Linux-RT
  2.6.26-RT
   rtmutex: break out early on first run.
- patches.rt/adaptive-optimize-rt-lock-wakeup.patch: Linux-RT
  2.6.26-RT.
- patches.rt/adaptive-spinlock-lite-v2.patch: Linux-RT 2.6.26-RT
   adaptive spinlocks lite.
- patches.rt/adaptive-task-oncpu.patch: Linux-RT 2.6.26-RT.
- patches.rt/apic-dumpstack.patch: Linux-RT 2.6.26-RT.
- patches.rt/apic-level-smp-affinity.patch: Linux-RT 2.6.26-RT.
- patches.rt/arm-compile-fix.patch: Linux-RT 2.6.26-RT
   ARM: compile fix for event tracing.
- patches.rt/arm-fix-compile-error-trace-exit-idle.patch:
  Linux-RT 2.6.26-RT.
- patches.rt/arm-futex-atomic-cmpxchg.patch: Linux-RT 2.6.26-RT.
- patches.rt/arm-latency-tracer-support.patch: Linux-RT 2.6.26-RT.
- patches.rt/arm-omap-02.patch: Linux-RT 2.6.26-RT.
- patches.rt/arm-omap-05.patch: Linux-RT 2.6.26-RT.
- patches.rt/arm-preempt-config.patch: Linux-RT 2.6.26-RT.
- patches.rt/arm-trace-preempt-idle.patch: Linux-RT 2.6.26-RT.
- patches.rt/bh-state-lock.patch: Linux-RT 2.6.26-RT.
- patches.rt/bh-uptodate-lock.patch: Linux-RT 2.6.26-RT.
- patches.rt/cache_pci_find_capability.patch: Linux-RT 2.6.26-RT
   Cache calls to pci_find_capability.
- patches.rt/call_rcu_bh-rename-of-call_rcu.patch: Linux-RT
  2.6.26-RT
   just rename call_rcu_bh instead of making it a macro.
- patches.rt/cond_resched_softirq-WARN-fix.patch: Linux-RT
  2.6.26-RT
   WARNING: at kernel/sched.c:5071 2.6.23-rc1-rt7.
- patches.rt/cputimer-thread-rt-fix.patch: Linux-RT 2.6.26-RT.
- patches.rt/cputimer-thread-rt_A0.patch: Linux-RT 2.6.26-RT.
- patches.rt/cycles-to-ns-trace-fix.patch: Linux-RT 2.6.26-RT.
- patches.rt/dev-queue-xmit-preempt-fix.patch: Linux-RT 2.6.26-RT.
- patches.rt/disable-irqpoll.patch: Linux-RT 2.6.26-RT.
- patches.rt/disable-ist-x86_64.patch: Linux-RT 2.6.26-RT.
- patches.rt/disable-lpptest-on-nonlinux.patch: Linux-RT
  2.6.26-RT.
- patches.rt/disable-run-softirq-from-hardirq-completely.patch:
  Linux-RT 2.6.26-RT
   Disable running softirqs from hardirqs completely!.
- patches.rt/dont-disable-preemption-without-IST.patch: Linux-RT
  2.6.26-RT.
- patches.rt/dont-let-rt-rw_semaphores-do-non_owner-locks.patch:
  Linux-RT 2.6.26-RT.
- patches.rt/dont-unmask-io_apic.patch: Linux-RT 2.6.26-RT.
- patches.rt/drain-all-local-pages-via-sched.patch: Linux-RT
  2.6.26-RT.
- patches.rt/event-tracer-syscall-i386.patch: Linux-RT 2.6.26-RT.
- patches.rt/event-tracer-syscall-x86_64.patch: Linux-RT
  2.6.26-RT.
- patches.rt/export-schedule-on-each-cpu.patch: Linux-RT
  2.6.26-RT.
- patches.rt/filemap-dont-bug-non-atomic.patch: Linux-RT
  2.6.26-RT.
- patches.rt/fix-acpi-build-weirdness.patch: Linux-RT 2.6.26-RT.
- patches.rt/fix-bug-on-in-filemap.patch: Linux-RT 2.6.26-RT
   Change bug_on for atomic to pagefault_disabled..
- patches.rt/fix-circular-locking-deadlock.patch: Linux-RT
  2.6.26-RT.
- patches.rt/fix-compilation-for-non-RT-in-timer.patch: Linux-RT
  2.6.26-RT.
- patches.rt/fix-emac-locking-2.6.16.patch: Linux-RT 2.6.26-RT.
- patches.rt/fix-emergency-reboot.patch: Linux-RT 2.6.26-RT
   call reboot notifier list when doing an emergency reboot.
- patches.rt/fix-migrating-softirq.patch: Linux-RT 2.6.26-RT.
- patches.rt/fix-softirq-checks-for-non-rt-preempt-hardirq.patch:
  Linux-RT 2.6.26-RT.
- patches.rt/fix_vdso_gtod_vsyscall64_2.patch: Linux-RT 2.6.26-RT.
- patches.rt/floppy-resume-fix.patch: Linux-RT 2.6.26-RT
   floppy: suspend/resume fix.
- patches.rt/ftrace-compile-fixes.patch: Linux-RT 2.6.26-RT
   rt: remove call to stop tracer.
- patches.rt/ftrace-dont-trace-markers.patch: Linux-RT 2.6.26-RT
   ftrace: dont trace markers.
- patches.rt/ftrace-fix-header.patch: Linux-RT 2.6.26-RT.
- patches.rt/ftrace-function-record-nop.patch: Linux-RT 2.6.26-RT
   ftrace: define function trace nop.
- patches.rt/ftrace-print-missing-cmdline.patch: Linux-RT
  2.6.26-RT
   ftrace: fix the command line printing.
- patches.rt/ftrace-record-comm-on-ctrl.patch: Linux-RT 2.6.26-RT
   ftrace: record comm on function ctrl change.
- patches.rt/ftrace-trace-sched.patch: Linux-RT 2.6.26-RT
   ftrace: trace sched.c.
- patches.rt/ftrace-upstream.patch: Linux-RT 2.6.26-RT.
- patches.rt/ftrace-use-preempt-disable-not-irq-disable.patch:
  Linux-RT 2.6.26-RT
   ftrace: avoid lockdep recursion.
- patches.rt/gcc-warnings-shut-up.patch: Linux-RT 2.6.26-RT.
- patches.rt/genhd-protect-percpu-var.patch: Linux-RT 2.6.26-RT.
- patches.rt/genirq-soft-resend.patch: Linux-RT 2.6.26-RT
   x86: activate HARDIRQS_SW_RESEND.
- patches.rt/git-ignore-script-lpp.patch: Linux-RT 2.6.26-RT.
- patches.rt/gtod-optimize.patch: Linux-RT 2.6.26-RT.
- patches.rt/hack-convert-i_alloc_sem-for-direct_io-craziness.patch:
  Linux-RT 2.6.26-RT.
- patches.rt/hack-fix-rt-migration.patch: Linux-RT 2.6.26-RT.
- patches.rt/handle-pending-in-simple-irq.patch: Linux-RT
  2.6.26-RT
   handle IRQ_PENDING for simple irq handler.
- patches.rt/highmem-redo-mainline.patch: Linux-RT 2.6.26-RT.
- patches.rt/highmem-revert-mainline.patch: Linux-RT 2.6.26-RT.
- patches.rt/highmem_rewrite.patch: Linux-RT 2.6.26-RT
   mm: remove kmap_lock.
- patches.rt/hrtimer-no-printk.patch: Linux-RT 2.6.26-RT.
- patches.rt/hrtimers-overrun-api.patch: Linux-RT 2.6.26-RT.
- patches.rt/i386-mark-atomic-irq-ops-raw.patch: Linux-RT
  2.6.26-RT.
- patches.rt/i386-nmi-watchdog-show-regs.patch: Linux-RT
  2.6.26-RT.
- patches.rt/ioapic-fix-too-fast-clocks.patch: Linux-RT 2.6.26-RT.
- patches.rt/irda-fix.patch: Linux-RT 2.6.26-RT.
- patches.rt/irq-mask-fix.patch: Linux-RT 2.6.26-RT
   genirq: fix simple and fasteoi irq handlers.
- patches.rt/jbd_assertions_smp_only.patch: Linux-RT 2.6.26-RT.
- patches.rt/kmap-atomic-i386-fix.patch: Linux-RT 2.6.26-RT.
- patches.rt/kmap-atomic-prepare.patch: Linux-RT 2.6.26-RT.
- patches.rt/kprobes-preempt-fix.patch: Linux-RT 2.6.26-RT.
- patches.rt/kstat-add-rt-stats.patch: Linux-RT 2.6.26-RT
   add rt stats to /proc/stat.
- patches.rt/kstat-fix-spurious-system-load-spikes-in-proc-loadavgrt.patch:
  Linux-RT 2.6.26-RT.
- patches.rt/latency-measurement-drivers.patch: Linux-RT
  2.6.26-RT.
- patches.rt/latency-tracing-arm.patch: Linux-RT 2.6.26-RT.
- patches.rt/latency-tracing-ppc.patch: Linux-RT 2.6.26-RT.
- patches.rt/loadavg_fixes_weird_loads.patch: Linux-RT 2.6.26-RT.
- patches.rt/local_irq_save_nort-in-swap.patch: Linux-RT
  2.6.26-RT.
- patches.rt/lock-init-plist-fix.patch: Linux-RT 2.6.26-RT.
- patches.rt/lock_list.patch: Linux-RT 2.6.26-RT
   lock_list - a fine grain locked double linked list.
- patches.rt/lock_page_ref.patch: Linux-RT 2.6.26-RT
   mm: lock_page_ref.
- patches.rt/lockdep-avoid-fork-waring.patch: Linux-RT 2.6.26-RT
   ftrace: fix if define to prove locking.
- patches.rt/lockdep-lock_set_subclass.patch: Linux-RT 2.6.26-RT
   lockdep: lock_set_subclass - reset a held lock's subclass.
- patches.rt/lockdep-more-entries.patch: Linux-RT 2.6.26-RT.
- patches.rt/lockdep-prettify.patch: Linux-RT 2.6.26-RT
   lockdep: prettify output.
- patches.rt/lockdep-rt-mutex.patch: Linux-RT 2.6.26-RT
   lockdep-rt: annotate PREEMPT_RT DEFINE_MUTEX.
- patches.rt/lockdep-rt-recursion-limit-fix.patch: Linux-RT
  2.6.26-RT.
- patches.rt/lockdep-show-held-locks.patch: Linux-RT 2.6.26-RT
   lockdep: show held locks when showing a stackdump.
- patches.rt/lockdep_lock_set_subclass_fix.patch: Linux-RT
  2.6.26-RT.
- patches.rt/lockstat-fix-contention-points.patch: Linux-RT
  2.6.26-RT
   lockstat: fix contention points.
- patches.rt/lockstat-output.patch: Linux-RT 2.6.26-RT
   lockstat: warn about disabled lock debugging.
- patches.rt/lockstat-rt-hooks.patch: Linux-RT 2.6.26-RT.
- patches.rt/lockstat_bounce_rt.patch: Linux-RT 2.6.26-RT.
- patches.rt/loopback-revert.patch: Linux-RT 2.6.26-RT.
- patches.rt/mapping_nrpages.patch: Linux-RT 2.6.26-RT
   mm/fs: abstract address_space::nrpages.
- patches.rt/mips-change-raw-spinlock-type.patch: Linux-RT
  2.6.26-RT
   RT: change from raw_spinlock_t to __raw_spinlock_t.
- patches.rt/mips-remove-conlicting-rtc-lock-declaration.patch:
  Linux-RT 2.6.26-RT
   RT: remove conflicting rtc_lock declaration.
- patches.rt/mips-remove-duplicate-kconfig.patch: Linux-RT
  2.6.26-RT.
- patches.rt/mips-remove-finish-arch-switch.patch: Linux-RT
  2.6.26-RT
   RT: remove finish_arch_switch.
- patches.rt/mitigate-resched-flood.patch: Linux-RT 2.6.26-RT.
- patches.rt/mm-concurrent-pagecache-rt.patch: Linux-RT 2.6.26-RT
   mm: -rt bits for concurrent pagecache.
- patches.rt/mm-concurrent-pagecache.patch: Linux-RT 2.6.26-RT
   mm: concurrent pagecache write side.
- patches.rt/mm-fix-latency.patch: Linux-RT 2.6.26-RT
   reduce pagetable-freeing latencies.
- patches.rt/move-native-irq.patch: Linux-RT 2.6.26-RT.
- patches.rt/msi-suspend-resume-workaround.patch: Linux-RT
  2.6.26-RT.
- patches.rt/multi-reader-account.patch: Linux-RT 2.6.26-RT
   map tasks to reader locks held.
- patches.rt/multi-reader-limit.patch: Linux-RT 2.6.26-RT
   implement reader limit on read write locks.
- patches.rt/multi-reader-lock-account.patch: Linux-RT 2.6.26-RT
   map read/write locks back to their readers.
- patches.rt/multi-reader-pi.patch: Linux-RT 2.6.26-RT
   read lock Priority Inheritance implementation.
- patches.rt/native-sched-clock-booboo.patch: Linux-RT 2.6.26-RT.
- patches.rt/neptune-no-at-keyboard.patch: Linux-RT 2.6.26-RT.
- patches.rt/net-core-preempt-fix.patch: Linux-RT 2.6.26-RT.
- patches.rt/netpoll-8139too-fix.patch: Linux-RT 2.6.26-RT.
- patches.rt/new-softirq-code.patch: Linux-RT 2.6.26-RT
   softirq preemption: optimization.
- patches.rt/nf_conntrack-fix-smp-processor-id.patch: Linux-RT
  2.6.26-RT.
- patches.rt/nf_conntrack-weird-crash-fix.patch: Linux-RT
  2.6.26-RT.
- patches.rt/nmi-profiling-base.patch: Linux-RT 2.6.26-RT
   nmi-driven profiling for /proc/profile.
- patches.rt/nmi-profiling.patch: Linux-RT 2.6.26-RT.
- patches.rt/nmi-show-regs-fix.patch: Linux-RT 2.6.26-RT.
- patches.rt/nmi-watchdog-disable.patch: Linux-RT 2.6.26-RT
   x86_64: do not enable the NMI watchdog by default.
- patches.rt/nmi-watchdog-fix-1.patch: Linux-RT 2.6.26-RT.
- patches.rt/nmi-watchdog-fix-2.patch: Linux-RT 2.6.26-RT.
- patches.rt/nmi-watchdog-fix-3.patch: Linux-RT 2.6.26-RT.
- patches.rt/nmi-watchdog-fix-4.patch: Linux-RT 2.6.26-RT.
- patches.rt/no-warning-for-irqs-disabled-in-local-bh-enable.patch:
  Linux-RT 2.6.26-RT
   local_bh_enable() is safe for irqs_disabled().
- patches.rt/ntfs-local-irq-save-nort.patch: Linux-RT 2.6.26-RT.
- patches.rt/numa-slab-freeing.patch: Linux-RT 2.6.26-RT.
- patches.rt/only-run-softirqs-from-irq-thread-when-irq-affinity-is-set.patch:
  Linux-RT 2.6.26-RT.
- patches.rt/pagefault-disable-cleanup.patch: Linux-RT 2.6.26-RT
   clean up the page fault disabling logic.
- patches.rt/panic-dont-stop-box.patch: Linux-RT 2.6.26-RT.
- patches.rt/paravirt-function-pointer-fix.patch: Linux-RT
  2.6.26-RT.
- patches.rt/pause-on-oops-head-tail.patch: Linux-RT 2.6.26-RT
   introduce pause_on_oops_head/tail boot options.
- patches.rt/percpu-locked-mm.patch: Linux-RT 2.6.26-RT.
- patches.rt/percpu-locked-netfilter.patch: Linux-RT 2.6.26-RT.
- patches.rt/percpu-locked-netfilter2.patch: Linux-RT 2.6.26-RT.
- patches.rt/percpu-locked-powerpc-fixups.patch: Linux-RT
  2.6.26-RT.
- patches.rt/percpu_list.patch: Linux-RT 2.6.26-RT
   percpu_list.
- patches.rt/plist-debug.patch: Linux-RT 2.6.26-RT.
- patches.rt/posix-cpu-timers-fix.patch: Linux-RT 2.6.26-RT.
- patches.rt/powerpc-count_active_rt_tasks-is-undefined-for-non-preempt-rt.patch:
  Linux-RT 2.6.26-RT.
- patches.rt/powerpc-flush_tlb_pending-is-no-more.patch:
  Linux-RT 2.6.26-RT.
- patches.rt/powerpc-match-__rw_yield-function-declaration-to-prototype.patch:
  Linux-RT 2.6.26-RT.
- patches.rt/ppc-chpr-set-rtc-lock.patch: Linux-RT 2.6.26-RT.
- patches.rt/ppc-gtod-notrace-fix.patch: Linux-RT 2.6.26-RT.
- patches.rt/ppc-hacks-to-allow-rt-to-run-kernbench.patch:
  Linux-RT 2.6.26-RT.
- patches.rt/ppc-make-tlb-batch-64-only.patch: Linux-RT 2.6.26-RT.
- patches.rt/ppc-tlbflush-preempt.patch: Linux-RT 2.6.26-RT.
- patches.rt/ppc32-latency-compile-hack-fixes.patch: Linux-RT
  2.6.26-RT.
- patches.rt/ppc32_notrace_init_functions.patch: Linux-RT
  2.6.26-RT
   don't trace early init functions for ppc32.
- patches.rt/preempt-irqs-Kconfig.patch: Linux-RT 2.6.26-RT.
- patches.rt/preempt-irqs-arm-fix-oprofile.patch: Linux-RT
  2.6.26-RT.
- patches.rt/preempt-irqs-arm.patch: Linux-RT 2.6.26-RT.
- patches.rt/preempt-irqs-core.patch: Linux-RT 2.6.26-RT.
- patches.rt/preempt-irqs-direct-debug-keyboard.patch: Linux-RT
  2.6.26-RT.
- patches.rt/preempt-irqs-hrtimer.patch: Linux-RT 2.6.26-RT.
- patches.rt/preempt-irqs-i386-idle-poll-loop-fix.patch:
  Linux-RT 2.6.26-RT.
- patches.rt/preempt-irqs-i386-ioapic-mask-quirk.patch: Linux-RT
  2.6.26-RT.
- patches.rt/preempt-irqs-i386.patch: Linux-RT 2.6.26-RT.
- patches.rt/preempt-irqs-mips.patch: Linux-RT 2.6.26-RT.
- patches.rt/preempt-irqs-ppc-ack-irq-fixups.patch: Linux-RT
  2.6.26-RT.
- patches.rt/preempt-irqs-ppc-fix-b5.patch: Linux-RT 2.6.26-RT.
- patches.rt/preempt-irqs-ppc-fix-b6.patch: Linux-RT 2.6.26-RT.
- patches.rt/preempt-irqs-ppc-fix-more-fasteoi.patch: Linux-RT
  2.6.26-RT.
- patches.rt/preempt-irqs-ppc-preempt-schedule-irq-entry-fix.patch:
  Linux-RT 2.6.26-RT.
- patches.rt/preempt-irqs-ppc.patch: Linux-RT 2.6.26-RT.
- patches.rt/preempt-irqs-timer.patch: Linux-RT 2.6.26-RT.
- patches.rt/preempt-irqs-x86-64-ioapic-mask-quirk.patch:
  Linux-RT 2.6.26-RT.
- patches.rt/preempt-irqs-x86-64.patch: Linux-RT 2.6.26-RT.
- patches.rt/preempt-realtime-acpi.patch: Linux-RT 2.6.26-RT.
- patches.rt/preempt-realtime-arm-bagde4.patch: Linux-RT
  2.6.26-RT.
- patches.rt/preempt-realtime-arm-footbridge.patch: Linux-RT
  2.6.26-RT.
- patches.rt/preempt-realtime-arm-integrator.patch: Linux-RT
  2.6.26-RT.
- patches.rt/preempt-realtime-arm-ixp4xx.patch: Linux-RT
  2.6.26-RT.
- patches.rt/preempt-realtime-arm-pxa.patch: Linux-RT 2.6.26-RT.
- patches.rt/preempt-realtime-arm-rawlock-in-mmu_context-h.patch:
  Linux-RT 2.6.26-RT.
- patches.rt/preempt-realtime-arm-shark.patch: Linux-RT 2.6.26-RT.
- patches.rt/preempt-realtime-arm.patch: Linux-RT 2.6.26-RT.
- patches.rt/preempt-realtime-compile-fixes.patch: Linux-RT
  2.6.26-RT.
- patches.rt/preempt-realtime-console.patch: Linux-RT 2.6.26-RT.
- patches.rt/preempt-realtime-core.patch: Linux-RT 2.6.26-RT.
- patches.rt/preempt-realtime-debug-sysctl.patch: Linux-RT
  2.6.26-RT.
- patches.rt/preempt-realtime-fs-block.patch: Linux-RT 2.6.26-RT.
- patches.rt/preempt-realtime-ftrace-disable-ftraced.patch:
  Linux-RT 2.6.26-RT.
- patches.rt/preempt-realtime-ftrace.patch: Linux-RT 2.6.26-RT.
- patches.rt/preempt-realtime-i386.patch: Linux-RT 2.6.26-RT.
- patches.rt/preempt-realtime-ia64.patch: Linux-RT 2.6.26-RT.
- patches.rt/preempt-realtime-ide.patch: Linux-RT 2.6.26-RT.
- patches.rt/preempt-realtime-init-show-enabled-debugs.patch:
  Linux-RT 2.6.26-RT.
- patches.rt/preempt-realtime-input.patch: Linux-RT 2.6.26-RT.
- patches.rt/preempt-realtime-ipc.patch: Linux-RT 2.6.26-RT.
- patches.rt/preempt-realtime-irqs.patch: Linux-RT 2.6.26-RT.
- patches.rt/preempt-realtime-loopback.patch: Linux-RT 2.6.26-RT.
- patches.rt/preempt-realtime-mellanox-driver-fix.patch:
  Linux-RT 2.6.26-RT.
- patches.rt/preempt-realtime-mips.patch: Linux-RT 2.6.26-RT.
- patches.rt/preempt-realtime-mm.patch: Linux-RT 2.6.26-RT.
- patches.rt/preempt-realtime-mmdrop-delayed.patch: Linux-RT
  2.6.26-RT.
- patches.rt/preempt-realtime-net-drivers.patch: Linux-RT
  2.6.26-RT.
- patches.rt/preempt-realtime-net-softirq-fixups.patch: Linux-RT
  2.6.26-RT
   NOHZ: local_softirq_pending with tickless.
- patches.rt/preempt-realtime-net.patch: Linux-RT 2.6.26-RT.
- patches.rt/preempt-realtime-powerpc-add-raw-relax-macros.patch:
  Linux-RT 2.6.26-RT.
- patches.rt/preempt-realtime-powerpc-b2.patch: Linux-RT
  2.6.26-RT.
- patches.rt/preempt-realtime-powerpc-b3.patch: Linux-RT
  2.6.26-RT.
- patches.rt/preempt-realtime-powerpc-b4.patch: Linux-RT
  2.6.26-RT.
- patches.rt/preempt-realtime-powerpc-celleb-raw-spinlocks.patch:
  Linux-RT 2.6.26-RT.
- patches.rt/preempt-realtime-powerpc-missing-raw-spinlocks.patch:
  Linux-RT 2.6.26-RT.
- patches.rt/preempt-realtime-powerpc-tlb-batching.patch:
  Linux-RT 2.6.26-RT.
- patches.rt/preempt-realtime-powerpc-update.patch: Linux-RT
  2.6.26-RT.
- patches.rt/preempt-realtime-powerpc.patch: Linux-RT 2.6.26-RT.
- patches.rt/preempt-realtime-prevent-idle-boosting.patch:
  Linux-RT 2.6.26-RT
   Premmpt-RT: Preevent boosting of idle task.
- patches.rt/preempt-realtime-printk.patch: Linux-RT 2.6.26-RT.
- patches.rt/preempt-realtime-profiling.patch: Linux-RT 2.6.26-RT.
- patches.rt/preempt-realtime-rawlocks.patch: Linux-RT 2.6.26-RT.
- patches.rt/preempt-realtime-rcu.patch: Linux-RT 2.6.26-RT.
- patches.rt/preempt-realtime-sched-cpupri.patch: Linux-RT
  2.6.26-RT.
- patches.rt/preempt-realtime-sched-i386.patch: Linux-RT
  2.6.26-RT.
- patches.rt/preempt-realtime-sched.patch: Linux-RT 2.6.26-RT.
- patches.rt/preempt-realtime-sound.patch: Linux-RT 2.6.26-RT.
- patches.rt/preempt-realtime-supress-nohz-softirq-warning.patch:
  Linux-RT 2.6.26-RT.
- patches.rt/preempt-realtime-supress-rtc-printk.patch: Linux-RT
  2.6.26-RT.
- patches.rt/preempt-realtime-timer.patch: Linux-RT 2.6.26-RT.
- patches.rt/preempt-realtime-usb.patch: Linux-RT 2.6.26-RT.
- patches.rt/preempt-realtime-warn-and-bug-on-fix.patch:
  Linux-RT 2.6.26-RT.
- patches.rt/preempt-realtime-warn-and-bug-on.patch: Linux-RT
  2.6.26-RT.
- patches.rt/preempt-rt-no-slub.patch: Linux-RT 2.6.26-RT.
- patches.rt/preempt-softirqs-core.patch: Linux-RT 2.6.26-RT.
- patches.rt/preempt-trace.patch: Linux-RT 2.6.26-RT.
- patches.rt/print-might-sleep-hack.patch: Linux-RT 2.6.26-RT.
- patches.rt/printk-dont-bug-on-sched.patch: Linux-RT 2.6.26-RT.
- patches.rt/printk-in-atomic-hack-fix.patch: Linux-RT 2.6.26-RT
   fix printk in atomic hack.
- patches.rt/printk-in-atomic.patch: Linux-RT 2.6.26-RT.
- patches.rt/proportions-raw-locks.patch: Linux-RT 2.6.26-RT.
- patches.rt/qrcu.patch: Linux-RT 2.6.26-RT
   QRCU with lockless fastpath.
- patches.rt/quicklist-release-before-free-page-fix.patch:
  Linux-RT 2.6.26-RT.
- patches.rt/quicklist-release-before-free-page.patch: Linux-RT
  2.6.26-RT.
- patches.rt/radix-concurrent-lockdep.patch: Linux-RT 2.6.26-RT.
- patches.rt/radix-percpu-hack-fix.patch: Linux-RT 2.6.26-RT.
- patches.rt/radix-tree-concurrent.patch: Linux-RT 2.6.26-RT
   radix-tree: concurrent write side support.
- patches.rt/radix-tree-optimistic-hist.patch: Linux-RT 2.6.26-RT
   debug: optimistic lock histogram.
- patches.rt/radix-tree-optimistic.patch: Linux-RT 2.6.26-RT
   radix-tree: optimistic locking.
- patches.rt/random-driver-latency-fix.patch: Linux-RT 2.6.26-RT.
- patches.rt/rcu-hrt-fixups.patch: Linux-RT 2.6.26-RT.
- patches.rt/rcu-new-7.patch: Linux-RT 2.6.26-RT.
- patches.rt/rcu-preempt-boost-default.patch: Linux-RT 2.6.26-RT.
- patches.rt/rcu-preempt-boost-fix.patch: Linux-RT 2.6.26-RT.
- patches.rt/rcu-preempt-boost-sdr.patch: Linux-RT 2.6.26-RT.
- patches.rt/rcu-preempt-fix-bad-dyntick-accounting.patch:
  Linux-RT 2.6.26-RT.
- patches.rt/rcu-preempt-hotplug-hackaround.patch: Linux-RT
  2.6.26-RT.
- patches.rt/rcu-torture-preempt-update.patch: Linux-RT 2.6.26-RT.
- patches.rt/rcu-trace-fix-free.patch: Linux-RT 2.6.26-RT.
- patches.rt/rcupreempt-boost-early-init.patch: Linux-RT
  2.6.26-RT.
- patches.rt/realtime-preempt-warn-about-tracing.patch: Linux-RT
  2.6.26-RT.
- patches.rt/relay-fix.patch: Linux-RT 2.6.26-RT
   relay: fix timer madness.
- patches.rt/remove-check-pgt-cache-calls.patch: Linux-RT
  2.6.26-RT.
- patches.rt/replace-bugon-by-warn-on.patch: Linux-RT 2.6.26-RT.
- patches.rt/root-domain-kfree-in-atomic.patch: Linux-RT
  2.6.26-RT.
- patches.rt/rt-apis.patch: Linux-RT 2.6.26-RT.
- patches.rt/rt-avoid-deadlock-in-swap.patch: Linux-RT 2.6.26-RT.
- patches.rt/rt-delayed-prio.patch: Linux-RT 2.6.26-RT
   rt: PI-workqueue: propagate prio for delayed work.
- patches.rt/rt-kmap-scale-fix.patch: Linux-RT 2.6.26-RT.
- patches.rt/rt-list-mods.patch: Linux-RT 2.6.26-RT
   rt: list_splice2.
- patches.rt/rt-move-update-wall-time-back-to-do-timer.patch:
  Linux-RT 2.6.26-RT
   rt: move update_wall_time back to do timer.
- patches.rt/rt-mutex-arm.patch: Linux-RT 2.6.26-RT.
- patches.rt/rt-mutex-compat-semaphores.patch: Linux-RT 2.6.26-RT.
- patches.rt/rt-mutex-core.patch: Linux-RT 2.6.26-RT.
- patches.rt/rt-mutex-i386.patch: Linux-RT 2.6.26-RT.
- patches.rt/rt-mutex-irq-flags-checking.patch: Linux-RT
  2.6.26-RT.
- patches.rt/rt-mutex-mips.patch: Linux-RT 2.6.26-RT.
- patches.rt/rt-mutex-ppc-fix-a5.patch: Linux-RT 2.6.26-RT.
- patches.rt/rt-mutex-ppc.patch: Linux-RT 2.6.26-RT.
- patches.rt/rt-mutex-preempt-debugging.patch: Linux-RT 2.6.26-RT.
- patches.rt/rt-mutex-trivial-route-cast-fix.patch: Linux-RT
  2.6.26-RT.
- patches.rt/rt-mutex-trivial-tcp-preempt-fix.patch: Linux-RT
  2.6.26-RT.
- patches.rt/rt-mutex-x86-64.patch: Linux-RT 2.6.26-RT.
- patches.rt/rt-page_alloc.patch: Linux-RT 2.6.26-RT
   rt-friendly per-cpu pages.
- patches.rt/rt-plist-mods.patch: Linux-RT 2.6.26-RT
   rt: plist_head_splice.
- patches.rt/rt-s_files-kill-a-union.patch: Linux-RT 2.6.26-RT.
- patches.rt/rt-sched-groups.patch: Linux-RT 2.6.26-RT.
- patches.rt/rt-shorten-softirq-thread-names.patch: Linux-RT
  2.6.26-RT.
- patches.rt/rt-slab-new.patch: Linux-RT 2.6.26-RT.
- patches.rt/rt-workqeue-prio.patch: Linux-RT 2.6.26-RT
   rt: PI-workqueue support.
- patches.rt/rt-workqueue-barrier.patch: Linux-RT 2.6.26-RT
   rt: PI-workqueue: fix barriers.
- patches.rt/rt-wq-barrier-fix.patch: Linux-RT 2.6.26-RT
   rt: PI-workqueue: wait_on_work() fixup.
- patches.rt/rt_mutex_setprio.patch: Linux-RT 2.6.26-RT
   rt: rename rt_mutex_setprio to task_setprio.
- patches.rt/rtmutex-debug.h-cleanup.patch: Linux-RT 2.6.26-RT
   lock debugging: clean up rtmutex-debug.h.
- patches.rt/rtmutex-lateral-steal.patch: Linux-RT 2.6.26-RT.
- patches.rt/rtmutex-rearrange.patch: Linux-RT 2.6.26-RT.
- patches.rt/rtmutex-remove-xchg.patch: Linux-RT 2.6.26-RT
   rtmutex - remove double xchg.
- patches.rt/rtmutex-rwlock-cmpxchg-typecast.patch: Linux-RT
  2.6.26-RT.
- patches.rt/rwlock-implement-downgrade-write.patch: Linux-RT
  2.6.26-RT
   rwlocks multi downgrade write.
- patches.rt/rwlocks-default-nr-readers-nr-cpus.patch: Linux-RT
  2.6.26-RT.
- patches.rt/rwlocks-fix-no-preempt-rt.patch: Linux-RT 2.6.26-RT
   rwlock: fix non PREEMPT_RT case.
- patches.rt/rwlocks-multiple-readers.patch: Linux-RT 2.6.26-RT
   implement rwlocks management.
- patches.rt/rwsems-multiple-readers.patch: Linux-RT 2.6.26-RT
   add framework for multi readers on rwsems.
- patches.rt/s_files-pipe-fix.patch: Linux-RT 2.6.26-RT
   s_files: free_write_pipe() fix.
- patches.rt/s_files-schedule_on_each_cpu_wq.patch: Linux-RT
  2.6.26-RT.
- patches.rt/s_files.patch: Linux-RT 2.6.26-RT
   remove global files_lock.
- patches.rt/sched-clock-nmi.patch: Linux-RT 2.6.26-RT.
- patches.rt/sched-enable-irqs-in-preempt-in-notifier-call.patch:
  Linux-RT 2.6.26-RT
   CFS: enable irqs in fire_sched_in_preempt_notifier.
- patches.rt/sched-nr-migrate-lower-default-preempt-rt.patch:
  Linux-RT 2.6.26-RT.
- patches.rt/sched-prioritize-non-migrating-rt-tasks.patch:
  Linux-RT 2.6.26-RT.
- patches.rt/sched-rt-stats.patch: Linux-RT 2.6.26-RT.
- patches.rt/sched-use-a-2d-bitmap-search-prio-cpu.patch:
  Linux-RT 2.6.26-RT.
- patches.rt/sched-wake_up_idle_cpu-rt.patch: Linux-RT 2.6.26-RT.
- patches.rt/sched_prio.patch: Linux-RT 2.6.26-RT.
- patches.rt/sched_rt-fixup.patch: Linux-RT 2.6.26-RT.
- patches.rt/schedule-tail-balance-disable-irqs.patch: Linux-RT
  2.6.26-RT.
- patches.rt/schedule_on_each_cpu-enhance.patch: Linux-RT
  2.6.26-RT.
- patches.rt/select-error-leak-fix.patch: Linux-RT 2.6.26-RT.
- patches.rt/send-nmi-all-preempt-disable.patch: Linux-RT
  2.6.26-RT.
- patches.rt/seq-irqsave.patch: Linux-RT 2.6.26-RT.
- patches.rt/serial-locking-rt-cleanup.patch: Linux-RT 2.6.26-RT.
- patches.rt/serial-slow-machines.patch: Linux-RT 2.6.26-RT.
- patches.rt/slab-irq-nopreempt-fix.patch: Linux-RT 2.6.26-RT.
- patches.rt/smp-processor-id-fixups.patch: Linux-RT 2.6.26-RT.
- patches.rt/softirq-per-cpu-assumptions-fixes.patch: Linux-RT
  2.6.26-RT.
- patches.rt/softlockup-add-irq-regs-h.patch: Linux-RT 2.6.26-RT
   core: make asm/irq_regs.h available on every platform.
- patches.rt/spinlock-trylock-cleanup-sungem.patch: Linux-RT
  2.6.26-RT.
- patches.rt/swap-spinlock-fix.patch: Linux-RT 2.6.26-RT.
- patches.rt/tasklet-busy-loop-hack.patch: Linux-RT 2.6.26-RT.
- patches.rt/tasklet-redesign.patch: Linux-RT 2.6.26-RT.
- patches.rt/timer-freq-tweaks.patch: Linux-RT 2.6.26-RT.
- patches.rt/timer-warning-fix.patch: Linux-RT 2.6.26-RT.
- patches.rt/trace-add-event-markers-arm.patch: Linux-RT
  2.6.26-RT.
- patches.rt/trace-events-handle-syscalls.patch: Linux-RT
  2.6.26-RT.
- patches.rt/trace-histograms.patch: Linux-RT 2.6.26-RT.
- patches.rt/trace_hist-divzero.patch: Linux-RT 2.6.26-RT
   trace_hist.c: divide-by-zero problem (2).
- patches.rt/trace_hist-latediv.patch: Linux-RT 2.6.26-RT.
- patches.rt/tracer-add-event-markers.patch: Linux-RT 2.6.26-RT.
- patches.rt/tracer-event-trace.patch: Linux-RT 2.6.26-RT.
- patches.rt/use-edge-triggered-irq-handler-instead-of-simple-irq.patch:
  Linux-RT 2.6.26-RT
   [AT91: PATCH]: Use edge triggered interrupt handling for
   AT91-GPIO instead of simple_irq-handler.
- patches.rt/user-no-irq-disable.patch: Linux-RT 2.6.26-RT.
- patches.rt/version.patch: Linux-RT 2.6.26-RT
   add -rt extra-version.
- patches.rt/vortex-fix.patch: Linux-RT 2.6.26-RT.
- patches.rt/watchdog_use_timer_and_hpet_on_x86_64.patch:
  Linux-RT 2.6.26-RT.
- patches.rt/x86-64-tscless-vgettimeofday.patch: Linux-RT
  2.6.26-RT
   x86_64 GTOD: offer scalable vgettimeofday.
- patches.rt/x86_64-tsc-sync-irqflags-fix.patch: Linux-RT
  2.6.26-RT.
- patches.rt/event-trace-hrtimer-trace.patch: Linux-RT 2.6.26-RT
   event-tracer: add clockevent trace.
- patches.rt/ftrace-hotplug-fix.patch: Linux-RT 2.6.26-RT
   ftrace: cpu hotplug fix.
- patches.rt/ftrace-wakeup-rawspinlock.patch: Linux-RT 2.6.26-RT
   ftrace: user raw spin lock for wakeup function trace.
- patches.rt/preempt-realtime-x86_64.patch: Linux-RT 2.6.26-RT.
- patches.rt/radix-tree-lockdep-plus1.patch: Linux-RT 2.6.26-RT
   lockdep: add +1 to radix tree array.
- patches.rt/rwlock-fixes.patch: Linux-RT 2.6.26-RT
   rwlock: fix pi_list race conditions.
- patches.rt/rwlock-prio-fix.patch: Linux-RT 2.6.26-RT
   rwlock: reset prio on unlocks and wakeups.
- patches.rt/rwlock-torture.patch: Linux-RT 2.6.26-RT
   rwlock: rwlock torture test.
- patches.rt/sched-cpupri-hotplug-support.patch: Linux-RT
  2.6.26-RT.
- patches.rt/sched-cpupri-priocount.patch: Linux-RT 2.6.26-RT.
- patches.rt/trace-eip2ip.patch: Linux-RT 2.6.26-RT
   Re: 2.6.25.4-rt4.
- patches.rt/bz235099-idle-load-fix.patch: Linux-RT 2.6.26-RT.
- patches.rt/fix-adaptive-hack.patch: Linux-RT 2.6.26-RT
   fix-adaptive-hack.patch.
- patches.rt/fix-a-previously-reverted-fix.patch: Linux-RT
  2.6.26-RT
   Fix a previously reverted "fix".
- patches.rt/fix-config-debug-rt-mutex-lock-underflow-warnings.patch:
  Linux-RT 2.6.26-RT
   Fix CONFIG_DEBUG_RT_MUTEX lock underflow warnings.
- patches.rt/frace-use-tsc.patch: Linux-RT 2.6.26-RT.
- patches.rt/ftrace-document-event-tracer.patch: Linux-RT
  2.6.26-RT.
- patches.rt/ftrace-document-update1.patch: Linux-RT 2.6.26-RT
   ftrace: document updates.
- patches.rt/ftrace-fix-get-kprobe-wreckage.patch: Linux-RT
  2.6.26-RT
   ftrace-fix-missing-kprobe-include.pathc.
- patches.rt/ftrace-m68knommu-add-FTRACE-support.patch: Linux-RT
  2.6.26-RT.
- patches.rt/ftrace-m68knommu-generic-stacktrace-function.patch:
  Linux-RT 2.6.26-RT.
- patches.rt/ftrace-preempt-trace-check.patch: Linux-RT 2.6.26-RT
   ftrace: only trace preempt off with preempt tracer.
- patches.rt/ftrace-stop-trace-on-crash.patch: Linux-RT 2.6.26-RT
   fix-tracer-wreckage-wtf-is-this-code-all-features.patch.
- patches.rt/generic-cmpxchg-use-raw-local-irq-variant.patch:
  Linux-RT 2.6.26-RT.
- patches.rt/idle2-fix.patch: Linux-RT 2.6.26-RT.
- patches.rt/idle-fix.patch: Linux-RT 2.6.26-RT.
- patches.rt/m68knommu_fixes_ontop_of_v2.6.26.patch: Linux-RT
  2.6.26-RT.
- patches.rt/m68knommu-make-cmpxchg-RT-safe.patch: Linux-RT
  2.6.26-RT.
- patches.rt/mapping_nrpages-fix.patch: Linux-RT 2.6.26-RT
   mapping_nrpages-fix.patch.
- patches.rt/nfs-stats-miss-preemption.patch: Linux-RT 2.6.26-RT
   nfs: fix missing preemption check.
- patches.rt/pmtmr-override.patch: Linux-RT 2.6.26-RT
   pmtmr: allow command line override of ioport.
- patches.rt/powerpc-ftrace-stop-on-oops.patch: Linux-RT 2.6.26-RT
   powerpc: ftrace stop on crash.
- patches.rt/ppc64-fix-preempt-unsafe-paths-accessing-per_cpu-variables.patch:
  Linux-RT 2.6.26-RT.
- patches.rt/preempt-irqs-m68knommu-make-timer-interrupt-non-threaded.patch:
  Linux-RT 2.6.26-RT.
- patches.rt/preempt-realtime-mm.patch~: Linux-RT 2.6.26-RT.
- patches.rt/raw-spinlocks-for-nmi-print.patch: Linux-RT
  2.6.26-RT.
- patches.rt/revert-preempt-bkl-revert.patch: Linux-RT 2.6.26-RT.
- patches.rt/rtmutex-debug-fix.patch: Linux-RT 2.6.26-RT
   rtmutex-debug-fix.patch.
- patches.rt/rt-mutex-namespace.patch: Linux-RT 2.6.26-RT
   rt-mutex-namespace.patch.
- patches.rt/rt-mutex-use-inline.patch: Linux-RT 2.6.26-RT
   rt-mutex-cleanup.patch.
- patches.rt/rt-rwlock-conservative-locking.patch: Linux-RT
  2.6.26-RT
   rwlock: be more conservative in locking reader_lock_count.
- patches.rt/rwlock-pi-lock-reader.patch: Linux-RT 2.6.26-RT.
- patches.rt/rwlock-protect-reader_lock_count.patch: Linux-RT
  2.6.26-RT.
- patches.rt/rwlock-slowunlock-mutex-fix2.patch: Linux-RT
  2.6.26-RT.
- patches.rt/rwlock-slowunlock-mutex-fix.patch: Linux-RT
  2.6.26-RT.
- patches.rt/rwlock-torture-no-rt.patch: Linux-RT 2.6.26-RT
   rwlock: fix torture test to handle non-rt.
- patches.rt/sched-fix-dequeued-race.patch: Linux-RT 2.6.26-RT
   sched-fix-dequeued-race.patch.
- patches.rt/serial-locking-rt-cleanup.patch~: Linux-RT 2.6.26-RT.
- patches.rt/sub-dont-disable-irqs.patch: Linux-RT 2.6.26-RT
   rt: dont disable irqs in usb.
- patches.rt/trace-do-not-wakeup-when-irqs-disabled.patch:
  Linux-RT 2.6.26-RT
   trace-do-not-wakeup-when-irqs-disabled.patch.
- patches.rt/trace-ktime-scalar.patch: Linux-RT 2.6.26-RT
   ftrace: print ktime values in readable form.
- patches.rt/warn-on-rt-scatterlist.patch: Linux-RT 2.6.26-RT
   remove warn on for scatterlist in preempt rt.

-------------------------------------------------------------------
Tue Jul 29 17:25:34 CEST 2008 - trenn@suse.de

- patches.arch/acpi_thermal_passive_blacklist.patch: Avoid
  critical temp shutdowns on specific ThinkPad T4x(p) and R40
  (https://bugzilla.novell.com/show_bug.cgi?id=333043).
- patches.fixes/acpi_use_acpi_exception.patch: ACPI dock/bay:
  Use ACPI_EXCEPTION instead of printk(KERN_ERR.
- patches.suse/acpi_provide_non_windows_osi_boot_param.patch:
  ACPI: Provide a spec conform OSI interface to the BIOS.

-------------------------------------------------------------------
Tue Jul 29 00:04:40 CEST 2008 - bphilips@suse.de

- rpm/kernel-binary.spec.in: uvcvideo merged.  Add Obsoletes.

-------------------------------------------------------------------
Fri Jul 25 16:39:22 CEST 2008 - mszeredi@suse.cz

- supported.conf: Mark fuse as supported.

-------------------------------------------------------------------
Thu Jul 24 19:26:38 CEST 2008 - gregkh@suse.de

- Enable CONFIG_MARKERS

-------------------------------------------------------------------
Thu Jul 24 19:21:20 CEST 2008 - gregkh@suse.de

- Enable CONFIG_SECURITY_SELINUX

-------------------------------------------------------------------
Thu Jul 24 14:53:34 CEST 2008 - agruen@suse.de

- Fix for using relative paths in /usr/src/linux-obj/$arch/
  $flavor/Makefile (bnc#409982).

-------------------------------------------------------------------
Fri Jul 18 10:33:14 CEST 2008 - hare@suse.de

- Update config files for S/390.

-------------------------------------------------------------------
Thu Jul 17 22:55:40 CEST 2008 - bwalle@suse.de

- patches.fixes/show-OSRELEASE-in-VMCOREINFO.diff:
  kdump: Report actual value of VMCOREINFO_OSRELEASE in VMCOREINFO

-------------------------------------------------------------------
Thu Jul 17 18:33:20 CEST 2008 - jeffm@suse.de

- rpm/kernel-module-subpackage: Removed Supplements handling
  entirely. Use preamble instead.

-------------------------------------------------------------------
Thu Jul 17 17:48:49 CEST 2008 - jbeulich@novell.com

- patches.xen/xen3-patch-2.6.26: Fix 32-bit build.

-------------------------------------------------------------------
Thu Jul 17 15:49:45 CEST 2008 - jbeulich@novell.com

- Update Xen patches for 2.6.26.
- patches.xen/540-blkif-nr-segments-check.patch: Delete.
- patches.xen/560-x86_64-no-irq-affinity-break-msg.patch: Delete.
- patches.xen/xen3-patch-2.6.25.1: Delete.
- Update i386 and x86-64 config files.
- config.conf: Re-enable Xen configs.

-------------------------------------------------------------------
Thu Jul 17 13:35:29 CEST 2008 - jbeulich@novell.com

- patches.fixes/seccomp-disable-tsc-option: Also handle x86-64 (191123).
- Update x86-64 config files.
- patches.suse/raw_device_max_minors_param.diff: Fix uninitialized
  return value.
- patches.apparmor/remove_suid.diff: Also handle fuse.
- supported.conf: Add e1000e, rtc-core, rtc-lib, and rtc-cmos.

-------------------------------------------------------------------
Mon Jul 14 18:51:03 CEST 2008 - jeffm@suse.de

- patches.kernel.org/fsl-diu-fb-compile-fix: Delete.

-------------------------------------------------------------------
Mon Jul 14 18:19:08 CEST 2008 - olh@suse.de

- disable unused fsl-diu-fb driver

-------------------------------------------------------------------
Mon Jul 14 17:23:40 CEST 2008 - jeffm@suse.de

- Updated to 2.6.26-final.

-------------------------------------------------------------------
Mon Jul 14 11:24:42 CEST 2008 - bwalle@suse.de

- patches.fixes/move-crashkernel-reservation.diff:
  x86: Move crashkernel reservation before dma32_reserve_bootmem().

-------------------------------------------------------------------
Mon Jul 14 08:04:25 CEST 2008 - rgoldwyn@suse.de

- Enable patches.suse/convert-novfs-to-open-soure-coding-standards.patch
  Fix oops in novfs_daemon_lib_ioctl

-------------------------------------------------------------------
Fri Jul 11 19:22:27 CEST 2008 - jeffm@suse.de

- Updated squashfs to v3.3. (bnc#373285)

-------------------------------------------------------------------
Thu Jul 10 20:36:45 CEST 2008 - jeffm@suse.de

- Update config files: Enable raw devices on s390.

-------------------------------------------------------------------
Thu Jul 10 15:59:36 CEST 2008 - jack@suse.cz

- patches.suse/raw_device_max_minors_param.diff: Allow setting
  of number of raw devices as a module parameter (FATE 302178).

-------------------------------------------------------------------
Thu Jul 10 01:12:00 CEST 2008 - jeffm@suse.de

- patches.kernel.org/fsl-diu-fb-compile-fix: fsl-diu-fb:
  compile fix.

-------------------------------------------------------------------
Wed Jul  9 22:59:14 CEST 2008 - jeffm@suse.de

- patches.suse/kdb-common: Removed obsolete file_lock_operations
  printing.

-------------------------------------------------------------------
Wed Jul  9 22:58:15 CEST 2008 - jeffm@suse.de

- patches.fixes/reiserfs-discard-xattr-prealloc: Upstreamed with
  -git5.

-------------------------------------------------------------------
Wed Jul  9 22:49:38 CEST 2008 - jeffm@suse.de

- patches.fixes/reiserfs-discard-xattr-prealloc: reiserfs:
  discard prealloc in reiserfs_delete_inode (bnc#389656).

-------------------------------------------------------------------
Wed Jul  9 22:11:34 CEST 2008 - jeffm@suse.de

- Updated to 2.6.26-rc9-git5.
  - Eliminated 2 patches.

-------------------------------------------------------------------
Wed Jul  9 18:00:11 CEST 2008 - jbohac@suse.cz

- Update config files.
- patches.suse/netfilter-ip_conntrack_slp.patch: connection
  tracking helper for SLP (fate#301134).

-------------------------------------------------------------------
Wed Jul  9 09:43:49 CEST 2008 - olh@suse.de

- enable PHYP-assisted OS dump (fate#304131)

-------------------------------------------------------------------
Mon Jul  7 16:56:43 CEST 2008 - trenn@suse.de

- patches.fixes/acpi_thermal_passive_cleanup.patch: Delete.

-------------------------------------------------------------------
Wed Jul  2 15:02:17 CEST 2008 - jkosina@suse.de

- patches.fixes/input-add-gericom-bellagio-to-nomux.patch: Input:
  add Gericom Bellagio to nomux blacklist (bnc#404892).

-------------------------------------------------------------------
Wed Jul  2 11:53:53 CEST 2008 - jkosina@suse.de

- patches.fixes/input-add-acer-aspire-1360-to-nomux.patch: Input:
  add Acer Aspire 1360 to nomux blacklist (bnc#216857).

-------------------------------------------------------------------
Wed Jul  2 05:55:16 CEST 2008 - jeffm@suse.de

- patches.apparmor/__d_path-keep-connected.diff
  patches.apparmor/mount-consistent-__d_path.diff
  patches.suse/kdb-ia64: Edited to apply with --fuzz=0
- Added --fuzz=0 (-F0) to sequence-patch.sh and spec files

-------------------------------------------------------------------
Fri Jun 27 16:18:50 CEST 2008 - bwalle@suse.de

- rpm/kernel-binary.spec.in: don't generate the makedumpfile.config
  any more, the new kernel, kexec-tools and makedumpfile is able to
  extract that information from the running kernel and pass it
  as ELF NOTE (in /proc/vmcore)

-------------------------------------------------------------------
Thu Jun 26 17:12:27 CEST 2008 - olh@suse.de

- add patches.arch/ppc-ibmebus-modalias.patch
  autoload ehea and ehca (bnc#394602 - LTC44938)

-------------------------------------------------------------------
Thu Jun 26 02:39:09 CEST 2008 - sdietrich@suse.de

- RT:  Update config files - enable CONFIG_CGROUPS

-------------------------------------------------------------------
Thu Jun 26 02:35:07 CEST 2008 - sdietrich@suse.de

- Update config files - enable CPUSETs support:
	CONFIG_CGROUPS, CONFIG_CGROUP_NS, CONFIG_CGROUP_DEVICE,
	CONFIG_CPUSET, CONFIG_CGROUP_CPUACCT, 
	CONFIG_RESOURCE_COUNTERS, CONFIG_MM_OWNER,
	CONFIG_CGROUP_MEM_RES_CTLR, CONFIG_PROC_PID_CPUSET
- debug only: CONFIG_CGROUP_DEBUG

-------------------------------------------------------------------
Thu Jun 26 00:43:02 CEST 2008 - jeffm@suse.de

- Updated to 2.6.26-rc8
  - Eliminated 1 patch.

-------------------------------------------------------------------
Wed Jun 25 23:05:22 CEST 2008 - jeffm@suse.de

- rpm/kernel-module-subpackage: Added Supplements tag copying and added
                                coreutils and grep to Requires
- rpm/macros.kernel-source: Added kernel-syms to BuildRequires

-------------------------------------------------------------------
Wed Jun 25 15:28:14 CEST 2008 - olh@suse.de

- enable 64K pages in config ppc64 (fate#304100)
- enable up to 1024 cpus in config ppc64 (fate#304180)
- enable up to 4 cpus in config kdump
- enable powermanagement in config ppc64
- enable cell be cpufreq

-------------------------------------------------------------------
Wed Jun 25 14:40:35 CEST 2008 - jdelvare@suse.de

- supported.conf: Update the list of i2c bus drivers.
  - i2c-isa is gone.
  - i2c-i810, i2c-prosavage and i2c-savage4 are deprecated and will
    be removed soon, mark as unsupported.
  - i2c-voodoo3 has very limited usefulness, mark as unsupported.
  - i2c-powermac is new, mark as supported.
- supported.conf: Update the list of i2c chip drivers.
  - ds1337, ds1374, rtc8564 and x1205 are gone (RTC drivers, moved
    to drivers/rtc).
  - pca9539, pcf8574 and pcf8575 are deprecated (new GPIO drivers
    exist in drivers/gpio), mark as unsupported.
  - ds1682, max6875 and tsl2550 are new, mark as supported.

-------------------------------------------------------------------
Wed Jun 25 14:19:51 CEST 2008 - jdelvare@suse.de

- supported.conf: Add two new hwmon drivers (dme1737 and thmc50,
  both unsupported.)
- supported.conf: Mark hwmon and hwmon-vid as supported. These are
  simple, software-only utility modules, it makes little sense
  to taint the kernel just because they are loaded.

-------------------------------------------------------------------
Mon Jun 23 17:34:28 CEST 2008 - tiwai@suse.de

- disable CONFIG_SND_PCSP as it conflicts with input pcspkr and
  disturbs the order of sound devices

-------------------------------------------------------------------
Mon Jun 23 16:52:02 CEST 2008 - agruen@suse.de

- genksyms: add support for checking against a reference ABI.

-------------------------------------------------------------------
Wed Jun 18 18:31:07 CEST 2008 - jeffm@suse.de

- Updated to 2.6.26-rc6-git5.
  - Eliminated 2 patches.

-------------------------------------------------------------------
Fri Jun 13 19:04:21 CEST 2008 - jeffm@suse.de

- Removed kABI reference symbols
- Restored make-symsets check for ignoring/tolerating kABI changes.

-------------------------------------------------------------------
Fri Jun 13 17:01:21 CEST 2008 - jeffm@suse.de

- Update config files (vanilla).

-------------------------------------------------------------------
Fri Jun 13 16:54:57 CEST 2008 - jeffm@suse.de

- Update config files.

-------------------------------------------------------------------
Fri Jun 13 16:39:54 CEST 2008 - jeffm@suse.de

- Updated to 2.6.26-rc6-git1.
  - Eliminated 2 patches.

-------------------------------------------------------------------
Thu Jun 12 20:58:03 CEST 2008 - sdietrich@suse.de

- config.conf: Suppress RT until forward-port is complete

-------------------------------------------------------------------
Thu Jun 12 16:42:18 CEST 2008 - jeffm@suse.de

- patches.drivers/libata-ata_piix-macbook-fix: Delete.

-------------------------------------------------------------------
Thu Jun 12 10:07:36 CEST 2008 - olh@suse.de

- update ps3 config, disable unused drivers
- disable patches.arch/ppc-efika-slowdown.patch

-------------------------------------------------------------------
Thu Jun 12 07:52:35 CEST 2008 - jeffm@suse.de

- Updated to 2.6.26-rc5-git5.
  - Eliminated 91 patches.
  - Disabled OCFS2 userspace heartbeat.
  - Disabled Xen.

-------------------------------------------------------------------
Thu Jun 12 01:44:21 CEST 2008 - sdietrich@suse.de

Build fix: drop patches merged into 2.6.25.5
- patches.rt/x86-fix-tsc-cyc2ns-crap.patch: Delete.
- patches.rt/x86-prepare-to-fix-32bit-sched-clock-crap.patch:
  Delete.
- patches.rt/x86-fix-32bit-sched-clock-crap.patch: Delete.

Update to 2.6.25-RT6:
- Update config files: enable (M) CONFIG_RWLOCK_TORTURE_TEST

Resolve conflicts:
- patches.rt/preempt-realtime-x86_64.patch: Linux-RT 2.6.25.4-RT.

Add:
- patches.rt/trace-eip2ip.patch: Re: 2.6.25.4-rt4 Compile Fix.
- patches.rt/rwlock-prio-fix.patch: rwlock: reset prio on unlocks
  and wakeups.
- patches.rt/rwlock-fixes.patch: rwlock: fix pi_list race
  conditions.
- patches.rt/event-trace-hrtimer-trace.patch: event-tracer:
  add clockevent trace.
- patches.rt/rwlock-torture.patch: rwlock: rwlock torture test.
- patches.rt/ftrace-wakeup-rawspinlock.patch: ftrace: user raw
  spin lock for wakeup function trace.
- patches.rt/radix-tree-lockdep-plus1.patch: lockdep: add +1 to
  radix tree array.
- patches.rt/sched-cpupri-hotplug-support.patch: sched: fix
  cpupri hotplug support.
- patches.rt/sched-cpupri-priocount.patch: sched: fix cpupri
  priocount.
- patches.rt/ftrace-hotplug-fix.patch: ftrace: cpu hotplug fix.

-------------------------------------------------------------------
Wed Jun 11 22:23:24 CEST 2008 - agruen@suse.de

- rpm/make-symsets: update to the latest version which will ignore
  symset changes if the symset includes a symbol marked to be
  ignored.

-------------------------------------------------------------------
Wed Jun 11 21:50:14 CEST 2008 - agruen@suse.de

- rpm/kernel-binary.spec.in: only generate symsets for kernels
  with CONFIG_MODULES=y.
- rpm/macros.kernel-source: remove the ps3 specific check: we
  really want to check whether the kernel mas modules enabled,
  which is covered by the symsets check already now.

-------------------------------------------------------------------
Wed Jun 11 19:53:13 CEST 2008 - gregkh@suse.de

- patches.drivers/usb-don-t-use-reset-resume-if-drivers-don-t-support-it.patch:
  USB: don't use reset-resume if drivers don't support it.

-------------------------------------------------------------------
Wed Jun 11 19:45:26 CEST 2008 - gregkh@suse.de

- comment out
  patches.suse/convert-novfs-to-open-soure-coding-standards.patch in the
  series file as it is reported to fail some regression tests.

-------------------------------------------------------------------
Wed Jun 11 01:03:17 CEST 2008 - gregkh@suse.de

- patches.suse/convert-novfs-to-open-soure-coding-standards.patch:
  Convert novfs to open soure coding standards.

-------------------------------------------------------------------
Mon Jun  9 23:56:14 CEST 2008 - gregkh@suse.de

- patches.fixes/mptbase-vmware-fix: Delete as it's not needed anymore

-------------------------------------------------------------------
Mon Jun  9 23:55:21 CEST 2008 - gregkh@suse.de

- refresh patches to apply cleanly

-------------------------------------------------------------------
Mon Jun  9 22:51:15 CEST 2008 - gregkh@suse.de

- Update to 2.6.25.6
  - loads of bugfixes
  - remove the following patches that were already included in this release:
    - patches.arch/cpufreq_fix_acpi_driver_on_BIOS_changes.patch
    - patches.drivers/libata-force-hardreset-if-link-pm
    - patches.fixes/input-hid-apple-numlock-emulation.patch
    - patches.arch/check-for-acpi-resource-conflicts-in-i2c-bus-drivers.patch

-------------------------------------------------------------------
Mon Jun  9 21:32:01 CEST 2008 - gregkh@suse.de

- patches.drivers/usb-sierra-option.patch: USB: update sierra
  and option device ids (bnc#374637).

-------------------------------------------------------------------
Mon Jun  9 17:22:09 CEST 2008 - teheo@suse.de

- patches.drivers/libata-ahci-mcp65-workarounds: ahci: workarounds
  for mcp65 (bnc#398573).

-------------------------------------------------------------------
Mon Jun  9 12:07:02 CEST 2008 - jkosina@suse.de

- patches.fixes/input-i8042-add-ctr-resume-timeout.patch: Input:
  add retry logic to resume with respect to CTR (bnc#351119).

-------------------------------------------------------------------
Sat Jun  7 01:51:16 CEST 2008 - gregkh@suse.de

- Update to 2.6.25.5.
  - fixes CVE-2008-1673

-------------------------------------------------------------------
Fri Jun  6 12:15:17 CEST 2008 - tiwai@suse.de

- add missing patches.rt/ftrace-add-nr_syscalls.patch for fixing
  i386-rt_debug

-------------------------------------------------------------------
Thu Jun  5 12:17:55 CEST 2008 - jbeulich@novell.com

- patches.xen/xen3-patch-2.6.22,
  patches.xen/xen3-patch-2.6.23,
  patches.xen/xen3-patch-2.6.24,
  patches.xen/xen3-patch-2.6.25: netfront (bnc#394575) and page table
  handling (bnc#396858) fixes.
- patches.xen/540-blkif-nr-segments-check.patch: Avoid theoretical
  TOCTTOU bug in block backend nr_segments checking.
- patches.xen/560-x86_64-no-irq-affinity-break-msg.patch: x86_64:
  Remove warning message about 'Breaking affinity for irq'.
- patches.xen/xen-netfront-flip-prod: fix updating of req_prod_pvt
  in the receive ring for the flipping case.

-------------------------------------------------------------------
Wed Jun  4 13:44:06 CEST 2008 - jblunck@suse.de

- patches.drivers/libata-acpi-fix-hotplug: Don't call ata_port_freeze()
  in ata_acpi_detach_device().

-------------------------------------------------------------------
Wed Jun  4 13:12:47 CEST 2008 - schwab@suse.de

- Don't clean asm-offsets.h.

-------------------------------------------------------------------
Wed Jun  4 11:37:34 CEST 2008 - jjohanse@suse.de

- patches.apparmor/apparmor-module_interface.diff: AppArmor:
  Update patch to properly set profile name_table size (bnc#396993)

-------------------------------------------------------------------
Wed Jun  4 00:29:39 CEST 2008 - jkosina@suse.de

- patches.fixes/input-add-amilo-pro-v-to-nomux.patch: Add
  Fujitsu-Siemens Amilo Pro 2010 and 2030 to nomux list
  (bnc#345699 bnc#389169)

-------------------------------------------------------------------
Tue Jun  3 18:56:44 CEST 2008 - tiwai@suse.de

- patches.drivers/alsa-hda-realtek-auto-resume-fix: hda - Fix
  resume of auto-config mode with Realtek codecs (bnc#385473).

-------------------------------------------------------------------
Tue Jun  3 17:59:41 CEST 2008 - bphilips@suse.de

Backport: e1000e for montevina systems
- patches.drivers/e1000e-backport-0001-remove-no-longer-used-e1000e_read_nvm_spi.patch:
  e1000e: remove no longer used e1000e_read_nvm_spi.
- patches.drivers/e1000e-backport-0002-remove-irq_sem.patch:
  e1000e: remove irq_sem.
- patches.drivers/e1000e-backport-0003-rename-mc_addr_list_update.patch:
  e1000e: rename mc_addr_list_update.
- patches.drivers/e1000e-backport-0004-reorganize-PHY-and-flow-control-interface.patch:
  e1000e: reorganize PHY and flow control interface.
- patches.drivers/e1000e-backport-0005-Make-arrays-out-of-these-Rx-Tx-registers.patch:
  e1000e: Make arrays out of these Rx/Tx registers.
- patches.drivers/e1000e-backport-0006-rename-a-few-functions.patch:
  e1000e: rename a few functions.
- patches.drivers/e1000e-backport-0007-cleanup-several-stats-issues.patch:
  e1000e: cleanup several stats issues.
- patches.drivers/e1000e-backport-0008-Fix-HW-Error-on-es2lan-ARP-capture-issue-by.patch:
  e1000e: Fix HW Error on es2lan, ARP capture issue by BMC.
- patches.drivers/e1000e-backport-0009-Add-support-for-BM-PHYs-on-ICH9.patch:
  e1000e: Add support for BM PHYs on ICH9.

-------------------------------------------------------------------
Mon Jun  2 17:20:17 CEST 2008 - tiwai@suse.de

- patches.drivers/alsa-hda-vt1708-pcm-noise-fix: Delete.
- patches.drivers/alsa-hda-backport-2.6.26-rc4: Backport ALSA
  HDA-Intel patches from 2.6.26-rc4 (bnc#390473).

-------------------------------------------------------------------
Mon Jun  2 17:02:50 CEST 2008 - tiwai@suse.de

- patches.drivers/alsa-asus-a9t-fix: ac97 - Fix ASUS A9T laptop
  output (bnc#363987).

-------------------------------------------------------------------
Mon Jun  2 17:01:02 CEST 2008 - jeffm@suse.de

- patches.fixes/reiserfs-prealloc-fix: reiserfs: Use list_del_init
  in use_preallocated_list_if_available (bnc#378095).

-------------------------------------------------------------------
Mon Jun  2 12:26:25 CEST 2008 - tiwai@suse.de

- patches.drivers/alsa-hp2133-mic-fix: hda - Fix mic input on
  HP2133 (bnc#388540).

-------------------------------------------------------------------
Mon Jun  2 12:07:08 CEST 2008 - tiwai@suse.de

- patches.drivers/alsa-emu10k1-audigy2-digital-fix: emu10k1 - Fix
  inverted Analog/Digital mixer switch on Audigy2 (bnc#396204).

-------------------------------------------------------------------
Sat May 31 08:08:56 CEST 2008 - sdietrich@suse.de

RT: Update to 2.5.25.4-rt4 (refreshed patches suppressed)
- Update config files.
Added:
- patches.rt/adapt-remove-extra-try-to-lock.patch
- patches.rt/adaptive-adjust-pi-wakeup.patch
- patches.rt/adaptive-earlybreak-on-steal.patch
- patches.rt/adaptive-optimize-rt-lock-wakeup.patch
- patches.rt/adaptive-task-oncpu.patch
- patches.rt/arm-fix-compile-error-trace-exit-idle.patch
- patches.rt/arm-omap-02.patch
- patches.rt/arm-omap-03.patch
- patches.rt/arm-omap-04.patch
- patches.rt/arm-omap-05.patch
- patches.rt/fix_vdso_gtod_vsyscall64_2.patch
- patches.rt/ftrace-compile-fixes.patch
- patches.rt/ftrace-disable-daemon.patch
- patches.rt/ftrace-dont-trace-markers.patch
- patches.rt/ftrace-fix-header.patch
- patches.rt/ftrace-function-record-nop.patch
- patches.rt/ftrace-print-missing-cmdline.patch
- patches.rt/ftrace-record-comm-on-ctrl.patch
- patches.rt/ftrace-safe-traversal-hlist.patch
- patches.rt/ftrace-trace-sched.patch
- patches.rt/ftrace-update-cnt-stat-fix.patch
- patches.rt/git-ignore-module-markers.patch
- patches.rt/git-ignore-script-lpp.patch
- patches.rt/lockdep-avoid-fork-waring.patch
- patches.rt/lockstat-fix-contention-points.patch
- patches.rt/lockstat-output.patch
- patches.rt/nmi-show-regs-fix.patch
- patches.rt/preempt-realtime-ftrace-disable-ftraced.patch
- patches.rt/realtime-preempt-warn-about-tracing.patch
- patches.rt/rtmutex-rwlock-cmpxchg-typecast.patch
- patches.rt/rwlock-implement-downgrade-write.patch
- patches.rt/rwlocks-fix-no-preempt-rt.patch
- patches.rt/sched-fix-rt-task-wakeup.patch
- patches.rt/sched-fix-sched-fair-wakeup.patch
- patches.rt/sched-nr-migrate-lower-default-preempt-rt.patch
- patches.rt/sched-prioritize-non-migrating-rt-tasks.patch
- patches.rt/sched-wake_up_idle_cpu-rt.patch
- patches.rt/trace_hist-divzero.patch
- patches.rt/trace_hist-latediv.patch
- patches.rt/x86-delay-enable-preempt-tglx.patch
Removed:
- patches.rt/rtmutex-optimize-wakeup.patch
- patches.rt/rtmutex-adjust-pi_lock-usage-in-wakeup.patch
- patches.rt/rtmutex-remove-extra-try.patch
- patches.rt/ftrace-remove-print-of-max.patch

-------------------------------------------------------------------
Thu May 29 17:21:04 CEST 2008 - sdietrich@suse.de

RT: Update IBM EDAC and PRTM 
- Update config files.
- patches.rt/drivers-edac-add-support-for-HS21XM-SMI-remediation:
  Add support for HS21XM SMI Remediation to the 2.6.22-based
  SLERT kernel.
- patches.rt/drivers-edac-add-support-for-HS21_LS21-SMI-remediation:
  Add support for HS21/LS21 SMI Remediation to the 2.6.22-based
  SLERT kernel.
- patches.rt/drivers-edac-i5000-turn-off-unsupported-check:
  Turn off unsupported EDAC check on the i5000 controller.
- patches.rt/drivers-edac-prevent-potential-printk-storm:
  Prevent potential EDAC printk storm.
- patches.rt/drivers-edac-test_device.patch:
  edac-2.6.23-to-2.6.22.patch back-port.
- patches.rt/drivers-edac-new-k8-rev-f.patch:
  edac-2.6.23-to-2.6.22.patch back-port.
- patches.rt/drivers-edac-add-sysfs_notify-calls.patch:
  edac-2.6.23-to-2.6.22.patch back-port.
- patches.rt/drivers-edac-new-amd64.patch:
  drivers-edac-new-amd64.patch (revision 108).
Obsolete:
- patches.rt/add-support-for-HS21_LS21-SMI-remediation: Delete.
- patches.rt/add-support-for-HS21XM-SMI-remediation: Delete.
- patches.rt/prevent-potential-EDAC-printk-storm: Delete.

-------------------------------------------------------------------
Thu May 29 15:21:55 CEST 2008 - teheo@suse.de

- patches.drivers/libata-ata_piix-macbook-fix: ata_piix: fix
  macbook ich8m problems (bnc#395407).

-------------------------------------------------------------------
Thu May 29 12:09:07 CEST 2008 - agruen@suse.de

- Obsolete some KMPs which have been integrated into mainline
  meanwhile (bnc#357799).

-------------------------------------------------------------------
Thu May 29 10:52:22 CEST 2008 - jbeulich@novell.com

- supported.conf: Mark 8250_pnp as supported.

-------------------------------------------------------------------
Wed May 28 16:17:32 CEST 2008 - teheo@suse.de

- patches.drivers/libata-acpi-fix-hotplug: libata: Handle bay
  devices in dock stations (bnc#390822 bnc#395082).

-------------------------------------------------------------------
Wed May 28 11:23:56 CEST 2008 - jkosina@suse.de

- patches.fixes/input-add-i8042-nopnp-for-D845PESV.patch: Input:
  Add i8042.nopnp for Intel D845PESV (bnc#386952).

-------------------------------------------------------------------
Mon May 26 15:13:29 CEST 2008 - sdietrich@suse.de

RT: Update to 2.6.25.4-rt3 - add RWSEM / RWLOCK patches:
- patches.rt/rt-mutex-core.patch: Linux-RT 2.6.25.4-RT3.
- patches.rt/multi-reader-account.patch: map tasks to reader
  locks held.
- patches.rt/multi-reader-limit.patch: implement reader limit
  on read write locks.
- patches.rt/multi-reader-lock-account.patch: map read/write
  locks back to their readers.
- patches.rt/multi-reader-pi.patch: read lock Priority Inheritance
  implementation.
- patches.rt/native-sched-clock-booboo.patch: Re: 2.6.25.4-rt2
  (native_sched_clock() booboo).
- patches.rt/rwlocks-default-nr-readers-nr-cpus.patch:
- patches.rt/rwlocks-multiple-readers.patch: implement rwlocks
  management.
- patches.rt/rwsems-multiple-readers.patch: add framework for
  multi readers on rwsems.

-------------------------------------------------------------------
Mon May 26 13:46:10 CEST 2008 - olh@suse.de

- add patches.arch/ppc-efika-slowdown.patch
  slow down hot code paths to avoid hangs during install (bnc#374309)

-------------------------------------------------------------------
Sun May 25 09:04:28 CEST 2008 - tiwai@suse.de

- Update config files: forgot to update vanilla kernel configs

-------------------------------------------------------------------
Sat May 24 18:35:05 CEST 2008 - tiwai@suse.de

- Update config files: disable group scheduler for normal kernels
  for openSUSE 11.0, too (this should be enabled again later for
  11.1 once after the bugs get fixed...)

-------------------------------------------------------------------
Fri May 23 14:01:07 CEST 2008 - tiwai@suse.de

- patches.drivers/alsa-hda-dma-pos-fix: hda - Fix DMA position
  inaccuracy (bnc#362775, bnc#364421).
- patches.drivers/alsa-hda-vt1708-pcm-noise-fix: hda - Fix noise
  on VT1708 codec (bnc#390473).

-------------------------------------------------------------------
Fri May 23 13:59:16 CEST 2008 - sdietrich@suse.de

RT: Update config files: Disable Group Scheduler

-------------------------------------------------------------------
Thu May 22 16:32:21 CEST 2008 - teheo@suse.de

- patches.drivers/libata-pmp-simg3726-nosrst: libata: SRST can't
  be trusted on PMP sil3726 (bnc#393456).

-------------------------------------------------------------------
Thu May 22 10:56:48 CEST 2008 - sdietrich@suse.de

RT: update config files: Disable SYSFS_DEPRECATED

-------------------------------------------------------------------
Thu May 22 10:10:53 CEST 2008 - teheo@suse.de

- patches.drivers/libata-pmp-detection-fixes: libata: fix a
  number of PMP detection problems (bnc#393456).  series.conf not
  updated.  Fix it.

-------------------------------------------------------------------
Thu May 22 10:08:13 CEST 2008 - teheo@suse.de

- patches.drivers/libata-pmp-detection-fixes: libata: fix a
  number of PMP detection problems (bnc#393456).

-------------------------------------------------------------------
Thu May 22 09:16:14 CEST 2008 - sdietrich@suse.de

RT: build fix 
- suppress adaptive locking patches that are not upstream.
- Update config files.

-------------------------------------------------------------------
Wed May 21 23:18:22 CEST 2008 - jblunck@suse.de

- patches.fixes/acpi-bay-cleanup-and-exit.patch: bay: Exit if
  notify handler cannot be installed (bnc#390822).

-------------------------------------------------------------------
Wed May 21 09:59:47 CEST 2008 - jbeulich@novell.com

- patches.xen/xen3-patch-2.6.25: Fix DomU boot issue.

-------------------------------------------------------------------
Wed May 21 09:00:29 CEST 2008 - oneukum@suse.de

- patches.drivers/ehci_fix_remote_wakeup_regression.diff: EHCI:
  fix remote-wakeup regression. (bnc#373128)

-------------------------------------------------------------------
Tue May 20 17:05:20 CEST 2008 - jblunck@suse.de

- doc/novell-kmp/novell-example-1.1.tar.bz2,
  doc/novell-kmp/novell-example.spec: Fix example spec and Kbuild
  because EXTRA_CFLAGS isn't taken from the environment anymore.

-------------------------------------------------------------------
Tue May 20 14:29:55 CEST 2008 - sdietrich@suse.de

- Update config files: SLERT compatibility: SYSFS_DEPRECATED

-------------------------------------------------------------------
Tue May 20 14:12:40 CEST 2008 - sdietrich@suse.de

RT: Update to 2.5.25.4-rt2 (refreshed patches suppressed)

Add: 
- patches.rt/rtmutex-adaptive-locks.patch: adaptive real-time
  lock support.
- patches.rt/x86-fix-32bit-sched-clock-crap.patch: x86: disable TSC 
  for sched_clock() when calibration failed
- patches.rt/x86-fix-tsc-cyc2ns-crap.patch: x86: fix setup of cyc2ns 
  in tsc_64.c.
- patches.rt/x86-prepare-to-fix-32bit-sched-clock-crap.patch:
  x86: distangle user disabled TSC from unstable
- patches.rt/adaptive-spinlock-lite-v2.patch: adaptive spinlocks
  lite.
- patches.rt/rtmutex-remove-xchg.patch: rtmutex - remove double
  xchg.

Update:
- patches.rt/rtmutex-rearrange.patch: rearrange
  rt_spin_lock_slowlock sleeping code.

Resolve Conflicts:
- patches.rt/rtmutex-lateral-steal.patch: allow rt-mutex
  lock-stealing to include lateral priority.

- Update config files.

-------------------------------------------------------------------
Mon May 19 17:32:26 CEST 2008 - sdietrich@suse.de

RT: Adaptive locking patches:
- patches.rt/rtmutex-lateral-steal.patch: allow rt-mutex
  lock-stealing to include lateral priority.
- patches.rt/rtmutex-lateral-steal-sysctl.patch: sysctl for
  runtime-control of lateral mutex stealing.
- patches.rt/rtmutex-rearrange.patch: rearrange
  rt_spin_lock_slowlock sleeping code.
- patches.rt/rtmutex-adaptive-locks.patch: adaptive real-time
  lock support.
- patches.rt/rtmutex-adaptive-timeout.patch: add a timeout
  mechanism to adaptive-locking.
- patches.rt/rtmutex-optimize-wakeup.patch: optimize rt lock
  wakeup.
- patches.rt/rtmutex-adjust-pi_lock-usage-in-wakeup.patch:
  adjust pi_lock usage in wakeup.
- patches.rt/rtmutex-remove-extra-try.patch: remove the extra
  call to try_to_take_lock.
- Update config files:
	CONFIG_RTLOCK_LATERAL_STEAL=y
	CONFIG_ADAPTIVE_RTLOCK=y
	CONFIG_IBM_RTL (disable temporarily to address build error)

-------------------------------------------------------------------
Mon May 19 16:51:58 CEST 2008 - tiwai@suse.de

- Update config files (missing for rt*).

-------------------------------------------------------------------
Mon May 19 16:35:40 CEST 2008 - tiwai@suse.de

- patches.drivers/alsa-hda-backport-2.6.25-rc3: Backport ALSA
  HDA-Intel patches from 2.6.25-rc3 (bnc#390473, bnc#386422,
  bnc#385473).
- patches.drivers/alsa-intel8x0-8ch: intel8x0 - Add support of
  8 channel sound.
- patches.drivers/alsa-mixer-oss-map-fix: Add more fallbacks to
  OSS PHONEOUT mixer map.
- patches.drivers/alsa-usb-audio-disconnect-oops-fix: Fix Oops
  with usb-audio reconnection.
- patches.drivers/alsa-hda-intel-new-ati-id: Delete.
- patches.drivers/alsa-hda-intel-new-nvidia-id: Delete.
- patches.drivers/alsa-hda-intel-use-PCI_DEVICE: Delete.
- patches.drivers/alsa-dell-xps-m1330-hp-fix: Delete.
- Update config files.

-------------------------------------------------------------------
Mon May 19 14:04:42 CEST 2008 - jbeulich@novell.com

- Update Xen patches to c/s 524 and 2.6.25.4.
- patches.xen/xen-balloon-hvm-min: don't allow ballooning down
  a HVM domain below a reasonable limit (172482).
- patches.xen/xen-swiotlb-heuristics: adjust Xen's swiotlb
  default size setting.

-------------------------------------------------------------------
Mon May 19 13:46:20 CEST 2008 - jbeulich@novell.com

- patches.arch/acpi_thinkpad_introduce_acpi_root_table_boot_param.patch:
  Add missing list terminator for acpi_rsdt_dmi_table[] and move to
  __initdata.

-------------------------------------------------------------------
Mon May 19 12:41:27 CEST 2008 - sdietrich@suse.de

RT: SMI latency fixes from IBM.
- patches.rt/add-support-for-HS21_LS21-SMI-remediation: [PATCH
  1/3] Add support for HS21/LS21 SMI Remediation.
- patches.rt/add-support-for-HS21XM-SMI-remediation: [PATCH 2/3]
  Add support for HS21XM SMI Remediation .
- patches.rt/prevent-potential-EDAC-printk-storm: [PATCH 3/3]
  Prevent potential EDAC printk storm.
- RT: Update config files.

-------------------------------------------------------------------
Mon May 19 11:55:02 CEST 2008 - agruen@suse.de

- patches.suse/nfs4acl-ext3.diff: Fix compilation error when
  CONFIG_EXT3_FS_NFS4ACL is off.

-------------------------------------------------------------------
Mon May 19 09:55:32 CEST 2008 - sdietrich@suse.de

- RT: Update config files.

-------------------------------------------------------------------
Mon May 19 09:38:42 CEST 2008 - trenn@suse.de

- patches.suse/acpi-dsdt-initrd-v0.9a-2.6.25.patch: ACPI:
  initramfs DSDT override support.
  -> Did not make it into 2.6.25 again...
- Update config files.

-------------------------------------------------------------------
Sun May 18 22:05:26 CEST 2008 - agruen@suse.de

- Update the nfs4acl patches (and split them out more explicitly).
  Export all new symbols als GPL only.
- patches.apparmor/parent-permission.diff: Rediff.

-------------------------------------------------------------------
Sun May 18 13:39:06 CEST 2008 - sdietrich@suse.de

- RT: Update config files.

-------------------------------------------------------------------
Sun May 18 12:55:58 CEST 2008 - sdietrich@suse.de

RT: update to 2.6.25.4-rt1 patch queue.

-------------------------------------------------------------------
Sun May 18 11:37:27 CEST 2008 - sdietrich@suse.de

RT cleanup: Remove unused/obsolete RT patches.

-------------------------------------------------------------------
Sun May 18 11:13:48 CEST 2008 - sdietrich@suse.de

- Update config files: update RT debug configs.
- config.conf: enable DEBUG flavors.

-------------------------------------------------------------------
Sat May 17 15:10:08 CEST 2008 - sdietrich@suse.de

Linux-RT 2.6.25-RT:
- Updated RT patch queue (not individually enumerated here)
- Update config files: RT
- config.conf: RT

-------------------------------------------------------------------
Fri May 16 20:42:15 CEST 2008 - gregkh@suse.de

- Update config files.
- patches.drivers/usb-add-option-hso-driver.patch: USB: add
  option hso driver.

-------------------------------------------------------------------
Fri May 16 20:31:36 CEST 2008 - gregkh@suse.de

- refresh patches due to fuzz

-------------------------------------------------------------------
Fri May 16 20:27:24 CEST 2008 - gregkh@suse.de

- patches.fixes/bluetooth-wake-up-properly-after-ide-timeout-expires.patch:
  bluetooth: wake up properly after ide timeout expires
  (bnc#390839).

-------------------------------------------------------------------
Fri May 16 11:23:14 CEST 2008 - olh@suse.de

- update patches.fixes/tg3-flowctrl.patch
  do not compare flow control settings in parallel detect mode

-------------------------------------------------------------------
Fri May 16 11:05:01 CEST 2008 - trenn@suse.de

- patches.arch/acpi_thinkpad_introduce_acpi_root_table_boot_param.patch:
  Introduce acpi_root_table=rsdt boot param and dmi list to
  force rsdt (http://bugzilla.kernel.org/show_bug.cgi?id=8246).
- patches.arch/acpi_thinkpad_introduce_acpica_rsdt_global_variable.patch:
  ACPICA: Add acpi_gbl_force_rsdt variable
  (http://bugzilla.kernel.org/show_bug.cgi?id=8246).
- patches.arch/acpi_thinkpad_remove_R40e_c-state_blacklist.patch:
  Remove R40e c-state blacklist
  (http://bugzilla.kernel.org/show_bug.cgi?id=8246).
- patches.arch/cpufreq_fix_acpi_driver_on_BIOS_changes.patch:
  CPUFREQ: Check against freq changes from the BIOS.

-------------------------------------------------------------------
Fri May 16 10:52:36 CEST 2008 - jblunck@suse.de

- patches.fixes/vfs-2.6.git-9bc300eae0400efdfae3fec3352896e10468a78f.patch:
  return to old errno choice for fix mkdir -p with ro-bind mounts

-------------------------------------------------------------------
Fri May 16 09:24:17 CEST 2008 - jblunck@suse.de

- rpm/kernel-{binary,source}.spec.in: use localversion and set
  KBUILD_BUILD_VERSION (used for Kernel:Vanilla)

-------------------------------------------------------------------
Thu May 15 17:37:22 CEST 2008 - gregkh@suse.de

- Update to final version of 2.6.25.4

-------------------------------------------------------------------
Thu May 15 16:19:15 CEST 2008 - jblunck@suse.de

- rpm/macros.kernel-source: Let KMPs fail when flavors_to_build is empty
- rpm/kernel-{dummy,source,syms,binary}.spec.in, scripts/tar-up.sh:
  fix release number changes introduced by bnc#271712 for OBS (bnc#378933)

-------------------------------------------------------------------
Thu May 15 14:23:53 CEST 2008 - olh@suse.de

- add patches.fixes/tg3-flowctrl.patch
  revert 'Fix supporting flowctrl code' to fix JS21 (bnc#390314)

-------------------------------------------------------------------
Wed May 14 19:09:54 CEST 2008 - oneukum@suse.de

- patches.drivers/appletouch_persist.diff: reset_resume and
  autosuspend for appletouch touchpads (bnc#388399).

-------------------------------------------------------------------
Wed May 14 18:51:50 CEST 2008 - oneukum@suse.de

- patches.drivers/appletouch_persist.diff: reset_resume and
  autosuspend for appletouch touchpads (bnc#388399).

-------------------------------------------------------------------
Wed May 14 15:46:40 CEST 2008 - teheo@suse.de

- patches.drivers/libata-force-hardreset-if-link-pm: libata:
  force hardreset if link is in powersave mode (bnc#381795).
- patches.drivers/libata-ahci-sb600-no-msi: ahci: SB600 ahci
  can't do MSI, blacklist that capability (bnc#384559).

-------------------------------------------------------------------
Tue May 13 23:55:51 CEST 2008 - gregkh@suse.de

- Update config files for vanilla targets

-------------------------------------------------------------------
Tue May 13 23:19:07 CEST 2008 - gregkh@suse.de

- Update to 2.6.25.4-rc1
  - lots of bug fixes

-------------------------------------------------------------------
Tue May 13 00:55:34 CEST 2008 - sdietrich@suse.de

Cleanup RT:
- patches.rt/*: Delete.

-------------------------------------------------------------------
Mon May 12 16:49:43 CEST 2008 - jkosina@suse.de

- patches.fixes/input-hid-apple-numlock-emulation.patch:
  HID: split Numlock emulation quirk from
  HID_QUIRK_APPLE_HAS_FN. (bnc#381764).

-------------------------------------------------------------------
Sat May 10 07:41:34 CEST 2008 - gregkh@suse.de

- Update to 2.6.25.3
  - fixes 2 security issues (one networking, one sparc, no CVE
    numbers issued just yet)

-------------------------------------------------------------------
Fri May  9 20:46:17 CEST 2008 - jeffm@suse.de

- patches.apparmor/fsetattr-restore-ia_file: vfs: restore ia_file
  for compatibility with external modules. (bnc#381259)

-------------------------------------------------------------------
Fri May  9 12:04:21 CEST 2008 - hare@suse.de

- patches.drivers/open-iscsi-git-update: Delete.
- patches.fixes/open-iscsi-nop-fixes: NOP timeout fixes.

-------------------------------------------------------------------
Thu May  8 23:04:48 CEST 2008 - gregkh@suse.de

- patches.kernel.org/v4l-dvb-patch-for-various-dibcom-based-devices.patch:
  V4L/DVB (7473): PATCH for various Dibcom based devices
  (bnc#381632).

-------------------------------------------------------------------
Thu May  8 20:59:42 CEST 2008 - gregkh@suse.de

- comment out vmware patch as it should no longer be needed

-------------------------------------------------------------------
Thu May  8 20:43:11 CEST 2008 - gregkh@suse.de

- rediff patches to apply cleanly.

-------------------------------------------------------------------
Thu May  8 20:35:09 CEST 2008 - gregkh@suse.de

- Update to 2.6.25.3-rc1
  - potential fix for increased power consumption and other bugs

-------------------------------------------------------------------
Thu May  8 12:26:19 CEST 2008 - sassmann@suse.de

- Update config file ppc64.
- patches.arch/ppc-ps3-ps3vram-mtd.patch: ps3vram driver that
  allows you to access the extra ~240MB of DDR video.

-------------------------------------------------------------------
Wed May  7 18:28:24 CEST 2008 - gregkh@suse.de

- patches.kernel.org/patch-2.6.25.1-2: Linux 2.6.25.2.
 - fixes CVE-2008-1669

-------------------------------------------------------------------
Tue May  6 23:45:08 CEST 2008 - schwab@suse.de

- suse-ppc32-mol-semaphore: fix mol for 2.6.26-rc1.

-------------------------------------------------------------------
Mon May  5 13:31:37 CEST 2008 - jack@suse.cz

  Bring UDF to state in 2.6.26-rc1 to support UDF 2.50.

- patches.suse/udf-10-simple-cleanup-of-truncate.c.patch: udf:
  simple cleanup of truncate.c (fate#303336).
- patches.suse/udf-11-truncate-create-function-for-updating-of-Alloc.patch:
  udf: truncate: create function for updating of Allocation Ext
  Descriptor (fate#303336).
- patches.suse/udf-12-replace-all-adds-to-little-endians-variables-wi.patch:
  udf: replace all adds to little endians variables with
  le*_add_cpu (fate#303336).
- patches.suse/udf-13-simplify-__udf_read_inode.patch: udf:
  simplify __udf_read_inode (fate#303336).
- patches.suse/udf-14-replace-udf_-_offset-macros-with-functions.patch:
  udf: replace udf_*_offset macros with functions (fate#303336).
- patches.suse/udf-15-convert-udf_count_free_bitmap-to-use-bitmap_wei.patch:
  udf: convert udf_count_free_bitmap to use bitmap_weight
  (fate#303336).
- patches.suse/udf-16-udf_get_block-inode_bmap-remove-unneeded-che.patch:
  udf: udf_get_block, inode_bmap - remove unneeded checks
  (fate#303336).
- patches.suse/udf-17-create-function-for-conversion-from-timestamp-t.patch:
  udf: create function for conversion from timestamp to timespec
  (fate#303336).
- patches.suse/udf-18-convert-udf_stamp_to_time-to-return-struct-time.patch:
  udf: convert udf_stamp_to_time to return struct timespec
  (fate#303336).
- patches.suse/udf-19-convert-udf_stamp_to_time-and-udf_time_to_stamp.patch:
  udf: convert udf_stamp_to_time and udf_time_to_stamp to use
  timestamps (fate#303336).
- patches.suse/udf-1-kill-udf_set_blocksize.patch: udf: kill
  udf_set_blocksize (fate#303336).
- patches.suse/udf-20-remove-unneeded-kernel_timestamp-type.patch:
  udf: remove unneeded kernel_timestamp type (fate#303336).
- patches.suse/udf-21-super.c-reorganization.patch: udf: super.c
  reorganization (fate#303336).
- patches.suse/udf-22-Mark-udf_process_sequence-as-noinline.patch:
  udf: Mark udf_process_sequence() as noinline (fate#303336).
- patches.suse/udf-23-Remove-checking-of-existence-of-filename-in-udf.patch:
  udf: Remove checking of existence of filename in udf_add_entry()
  (fate#303336).
- patches.suse/udf-24-Remove-declarations-of-arrays-of-size-UDF_NAME_.patch:
  udf: Remove declarations of arrays of size UDF_NAME_LEN (256
  bytes) (fate#303336).
- patches.suse/udf-25-fix-anchor-point-detection.patch: udf:
  fix anchor point detection (fate#303336).
- patches.suse/udf-26-Cleanup-volume-descriptor-sequence-processing.patch:
  udf: Cleanup volume descriptor sequence processing
  (fate#303336).
- patches.suse/udf-27-Improve-error-recovery-on-mount.patch:
  udf: Improve error recovery on mount (fate#303336).
- patches.suse/udf-28-Move-filling-of-partition-descriptor-info-into.patch:
  udf: Move filling of partition descriptor info into a separate
  function (fate#303336).
- patches.suse/udf-29-Move-processing-of-virtual-partitions.patch:
  udf: Move processing of virtual partitions (fate#303336).
- patches.suse/udf-2-kill-useless-file-header-comments-for-vfs-metho.patch:
  udf: kill useless file header comments for vfs method
  implementations (fate#303336).
- patches.suse/udf-30-Cleanup-anchor-block-detection.patch: udf:
  Cleanup anchor block detection. (fate#303336).
- patches.suse/udf-31-Improve-anchor-block-detection.patch: udf:
  Improve anchor block detection (fate#303336).
- patches.suse/udf-32-Silence-warning-about-accesses-beyond-end-of-de.patch:
  udf: Silence warning about accesses beyond end of device
  (fate#303336).
- patches.suse/udf-33-Fix-detection-of-VAT-version.patch: udf:
  Fix detection of VAT version (fate#303336).
- patches.suse/udf-34-Allow-loading-of-VAT-inode.patch: udf:
  Allow loading of VAT inode (fate#303336).
- patches.suse/udf-35-Handle-VAT-packed-inside-inode-properly.patch:
  udf: Handle VAT packed inside inode properly (fate#303336).
- patches.suse/udf-36-Mount-filesystem-read-only-if-it-has-pseudoover.patch:
  udf: Mount filesystem read-only if it has pseudooverwrite
  partition (fate#303336).
- patches.suse/udf-37-Fix-handling-of-multisession-media.patch:
  udf: Fix handling of multisession media (fate#303336).
- patches.suse/udf-38-Add-read-only-support-for-2.50-UDF-media.patch:
  udf: Add read-only support for 2.50 UDF media (fate#303336).
- patches.suse/udf-39-Fix-bug-in-VAT-mapping-code.patch: udf:
  Fix bug in VAT mapping code (fate#303336).
- patches.suse/udf-3-move-headers-out-include-linux.patch: udf:
  move headers out include/linux/ (fate#303336).
- patches.suse/udf-40-Fix-compilation-warnings-when-UDF-debug-is-on.patch:
  udf: Fix compilation warnings when UDF debug is on
  (fate#303336).
- patches.suse/udf-41-use-crc_itu_t-from-lib-instead-of-udf_crc.patch:
  udf: use crc_itu_t from lib instead of udf_crc (fate#303336).
- patches.suse/udf-42-fs-udf-partition.c-udf_get_pblock-mustn-t-be.patch:
  udf: fs/udf/partition.c:udf_get_pblock() mustn't be inline
  (fate#303336).
- patches.suse/udf-4-Use-DIV_ROUND_UP.patch: fs/udf: Use
  DIV_ROUND_UP (fate#303336).
- patches.suse/udf-5--udf_error-static.patch: make udf_error()
  static (fate#303336).
- patches.suse/udf-6-udf_CS0toUTF8-cleanup.patch: udf:
  udf_CS0toUTF8 cleanup (fate#303336).
- patches.suse/udf-7-fix-udf_build_ustr.patch: udf: fix
  udf_build_ustr (fate#303336).
- patches.suse/udf-8-udf_CS0toNLS-cleanup.patch: udf: udf_CS0toNLS
  cleanup (fate#303336).
- patches.suse/udf-9-constify-crc.patch: udf: constify crc
  (fate#303336).

-------------------------------------------------------------------
Fri May  2 04:54:45 CEST 2008 - teheo@suse.de

- patches.drivers/libata-sata_inic162x-update-to-0.4:
  sata_inic162x: update to 0.4 (bnc#385599).

-------------------------------------------------------------------
Fri May  2 00:16:13 CEST 2008 - gregkh@suse.de

- update to 2.6.25.1:
  - fixes CVE-2008-1375 and CVE-2008-1675
  - lots of other minor bugfixes

-------------------------------------------------------------------
Thu May  1 22:46:16 CEST 2008 - agruen@suse.de

- Provide "kernel(flavor:symset) = version" instead of
  "kernel(symset) = version". This disambiguates the case where
  several kernel flavors end up with the same modver checksums
  (bnc#190163, bnc#355628).

-------------------------------------------------------------------
Thu May  1 12:39:42 CEST 2008 - teheo@suse.de

- patches.drivers/libata-ata_piix-verify-sidpr: ata_piix: verify
  SIDPR access before enabling it (bnc#385535).

-------------------------------------------------------------------
Wed Apr 30 07:50:46 CEST 2008 - gregkh@suse.de

- novfs: fixes needed due to apparmor vfs core changes
  (extended attributes probably do not work now...)

-------------------------------------------------------------------
Wed Apr 30 07:02:06 CEST 2008 - gregkh@suse.de

- patches.suse/novfs-add-the-novell-filesystem-client-kernel-module.patch:
  novfs: Add the Novell filesystem client kernel module.
- Update config files.

-------------------------------------------------------------------
Wed Apr 30 01:25:09 CEST 2008 - jeffm@suse.de

- patches.suse/reiserfs-simplify-xattr-internal-file-lookups-opens.diff:
  removed fs.h changes, they weren't used.

-------------------------------------------------------------------
Mon Apr 28 16:40:12 CEST 2008 - gregkh@suse.de

- Update config files.
  hopefully the build system is happy now

-------------------------------------------------------------------
Mon Apr 28 16:27:26 CEST 2008 - gregkh@suse.de

- rpm/config-subst: add #!/bin/sh at start of script to keep future
  build issues (like bnc#382214) from causing problems.

-------------------------------------------------------------------
Mon Apr 28 10:12:45 CEST 2008 - sdietrich@suse.de

Cleanup:
Remove obsolete patches: ARM-ep93xx-timer, latency-tracing,
  RCU, KVM, mcount, PPC-gtod
- patches.rt/ep93xx-timer-accuracy.patch: Delete.
- patches.rt/ep93xx-clockevents.patch: Delete.
- patches.rt/ep93xx-clockevents-fix.patch: Delete.
- patches.rt/kvm-fix-preemption-bug.patch: Delete.
- patches.rt/kvm-lapic-migrate-latency-fix.patch: Delete.
- patches.rt/kvm-make-less-noise.patch: Delete.
- patches.rt/kvm-preempt-rt-resched-delayed.patch: Delete.
- patches.rt/sched-use-a-2d-bitmap-search-prio-cpu.patch: Delete.
- patches.rt/remove-unused-var-warning.patch: Delete.
- patches.rt/latency-tracing.patch: Delete.
- patches.rt/latency-tracing-remove-trace-array.patch: Delete.
- patches.rt/latency-tracer-disable-across-trace-cmdline.patch:
  Delete.
- patches.rt/latency-tracing-i386-paravirt-fastcall.patch: Delete.
- patches.rt/latency-tracing-i386.patch: Delete.
- patches.rt/latency-tracing-x86_64.patch: Delete.
- patches.rt/latency-tracing-ppc.patch: Delete.
- patches.rt/latency-tracer-printk-fix.patch: Delete.
- patches.rt/latency-tracing-exclude-printk.patch: Delete.
- patches.rt/latency-tracing-prctl-api-hack.patch: Delete.
- patches.rt/latency-tracing-raw-spinlock-hack.patch: Delete.
- patches.rt/latency-tracer-one-off-fix.patch: Delete.
- patches.rt/smaller-trace.patch: Delete.
- patches.rt/trace-name-plus.patch: Delete.
- patches.rt/trace-with-caller-addr.patch: Delete.
- patches.rt/trace-sti-mwait.patch: Delete.
- patches.rt/latency-tracer-optimize-a-bit.patch: Delete.
- patches.rt/idle-stop-critical-timing.patch: Delete.
- patches.rt/latency-tracer-variable-threshold.patch: Delete.
- patches.rt/reset-latency-histogram.patch: Delete.
- patches.rt/undo-latency-tracing-raw-spinlock-hack.patch: Delete.
- patches.rt/random-driver-latency-fix.patch: Delete.
- patches.rt/latency-tracing-use-now.patch: Delete.
- patches.rt/preempt_max_latency-in-all-modes.patch: Delete.
- patches.rt/latency-hist-add-resetting-for-all-timing-options.patch:
  Delete.
- patches.rt/latency-trace-sysctl-config-fix.patch: Delete.
- patches.rt/latency-trace-convert-back-to-ms.patch: Delete.
- patches.rt/latency-trace-fix.patch: Delete.
- patches.rt/trace-cpuidle.patch: Delete.
- patches.rt/lockdep-show-held-locks.patch: Delete.
- patches.rt/lockdep-lock_set_subclass.patch: Delete.
- patches.rt/lockdep-prettify.patch: Delete.
- patches.rt/lockdep-more-entries.patch: Delete.
- patches.rt/latency-tracer-arch-low-address.patch: Delete.
- patches.rt/latency-tracer-dont-panic-on-failed-bootmem-alloc.patch:
  Delete.
- patches.rt/mcount-add-x86_64-notrace-annotations.patch: Delete.
- patches.rt/mcount-add-x86-vdso-notrace-annotations.patch:
  Delete.
- patches.rt/mcount-nmi-notrace-annotations.patch: Delete.
- patches.rt/mcount-add-time-notrace-annotations.patch: Delete.
- patches.rt/mcount-lockdep-notrace-annotations.patch: Delete.
- patches.rt/mcount-preemptcount-notrace-annotations.patch:
  Delete.
- patches.rt/mcount-fault-notrace-annotations.patch: Delete.
- patches.rt/mcount-irqs-notrace-annotations.patch: Delete.
- patches.rt/mcount-rcu-notrace-annotations.patch: Delete.
- patches.rt/latency-measurement-drivers-fix.patch: Delete.
- patches.rt/latency-measurement-drivers.patch: Delete.
- patches.rt/redo-regparm-option.patch: Delete.
- patches.rt/nmi-profiling-base.patch: Delete.
- patches.rt/ppc-gtod-notrace-fix.patch: Delete.
- patches.rt/ppc-gtod-support.patch: Delete.
- patches.rt/ppc-gtod-support-fix.patch: Delete.
- patches.rt/ppc-a-2.patch: Delete.
- patches.rt/ppc-fix-clocksource-timebase-shift.patch: Delete.
- patches.rt/ppc-remove-broken-vsyscall.patch: Delete.
- patches.rt/ppc-read-persistent-clock.patch: Delete.
- patches.rt/ppc-clockevents.patch: Delete.
- patches.rt/ppc-clockevents-fix.patch: Delete.
- patches.rt/ppc-highres-dyntick.patch: Delete.
- patches.rt/inet-hash-bits-ipv6-fix.patch: Delete.
- patches.rt/inet_hash_bits.patch: Delete.
- patches.rt/rcu-1.patch: Delete.
- patches.rt/rcu-2.patch: Delete.
- patches.rt/rcu-3.patch: Delete.
- patches.rt/rcu-4.patch: Delete.
- patches.rt/rcu-preempt-fix-nmi-watchdog.patch: Delete.
- patches.rt/rcu-preempt-fix-rcu-torture.patch: Delete.
- patches.rt/dynticks-rcu-rt-fixlet.patch: Delete.
- patches.rt/rcu-tasklet-softirq.patch: Delete.
- patches.rt/rcu-classic-fixup.patch: Delete.
- patches.rt/rcu-warn-underflow.patch: Delete.

-------------------------------------------------------------------
Mon Apr 28 09:51:50 CEST 2008 - sdietrich@suse.de

Cleanup:
Remove obsolete Adaptive-locking patches
- patches.rt/rtmutex-adaptive-locks.patch: Delete.
- patches.rt/rtmutex-adaptive-mutexes.patch: Delete.
- patches.rt/rtmutex-adaptive-timeout.patch: Delete.
- patches.rt/rtmutex-adjust-pi_lock-usage-in-wakeup.patch: Delete.
- patches.rt/rtmutex-lateral-steal.patch: Delete.
- patches.rt/rtmutex-lateral-steal-sysctl.patch: Delete.
- patches.rt/rtmutex-optimize-wakeup.patch: Delete.
- patches.rt/rtmutex-rearrange.patch: Delete.
- patches.rt/rtmutex-remove-extra-try.patch: Delete.
- patches.rt/x86-ticket-lock.patch: Delete.

-------------------------------------------------------------------
Mon Apr 28 09:45:20 CEST 2008 - sdietrich@suse.de

Cleanup: 
Remove ARM and MIPS RT patches
- patches.rt/arm-cmpxchg-support-armv6.patch: Delete.
- patches.rt/arm-cmpxchg.patch: Delete.
- patches.rt/arm-compile-fix.patch: Delete.
- patches.rt/arm-fix-atomic-cmpxchg.patch: Delete.
- patches.rt/arm-futex-atomic-cmpxchg.patch: Delete.
- patches.rt/arm-latency-tracer-support.patch: Delete.
- patches.rt/arm-leds-timer.patch: Delete.
- patches.rt/arm-preempt-config.patch: Delete.
- patches.rt/arm-trace-preempt-idle.patch: Delete.
- patches.rt/latency-tracing-arm.patch: Delete.
- patches.rt/preempt-irqs-arm-fix-oprofile.patch: Delete.
- patches.rt/preempt-irqs-arm.patch: Delete.
- patches.rt/preempt-realtime-arm-bagde4.patch: Delete.
- patches.rt/preempt-realtime-arm-footbridge.patch: Delete.
- patches.rt/preempt-realtime-arm-integrator.patch: Delete.
- patches.rt/preempt-realtime-arm-ixp4xx.patch: Delete.
- patches.rt/preempt-realtime-arm-pxa.patch: Delete.
- patches.rt/preempt-realtime-arm-rawlock-in-mmu_context-h.patch:
  Delete.
- patches.rt/preempt-realtime-arm-shark.patch: Delete.
- patches.rt/preempt-realtime-arm.patch: Delete.
- patches.rt/preempt-irqs-mips.patch: Delete.
- patches.rt/preempt-realtime-mips.patch: Delete.
- patches.rt/rt-mutex-arm-fix.patch: Delete.
- patches.rt/rt-mutex-arm.patch: Delete.
- patches.rt/rt-mutex-mips.patch: Delete.
- patches.rt/mips-change-raw-spinlock-type.patch: Delete.
- patches.rt/mips-remove-conlicting-rtc-lock-declaration.patch:
  Delete.
- patches.rt/mips-remove-duplicate-kconfig.patch: Delete.
- patches.rt/mips-remove-finish-arch-switch.patch: Delete.

-------------------------------------------------------------------
Fri Apr 25 14:36:38 MDT 2008 - carnold@novell.com

- rpm/kernel-binary.spec.in: kernel-xen does not obsolete/provide
  kernel-xenpae (bnc#382309)

-------------------------------------------------------------------
Fri Apr 25 16:07:38 CEST 2008 - olh@suse.de

- update patches.arch/ppc-efika-mpc52xx-ac97.patch
  create /builtin/sound/cell-index, content == 1

-------------------------------------------------------------------
Thu Apr 24 15:18:48 CEST 2008 - olh@suse.de

- update patches.arch/ppc-efika-modalias.patch
  add newline to devspec files

-------------------------------------------------------------------
Thu Apr 24 14:22:10 CEST 2008 - olh@suse.de

- update patches.arch/ppc-efika-modalias.patch
  add devspec file for mac-io, it was created as a side effect
  in of/platform.c (bnc#374693)

-------------------------------------------------------------------
Thu Apr 24 12:54:41 CEST 2008 - olh@suse.de

- use bzip2 instead of lzma as rpm compression method for vanilla

-------------------------------------------------------------------
Thu Apr 24 08:38:53 CEST 2008 - olh@suse.de

- relax Conflicts for kernel-vanilla
  no version check for lvm, udev and apparmor

-------------------------------------------------------------------
Wed Apr 23 17:53:03 CEST 2008 - olh@suse.de

- readd patches.arch/ppc-pegasos-console-autodetection.patch
  force speed 115200, device-tree has no current-speed property

-------------------------------------------------------------------
Wed Apr 23 17:27:36 CEST 2008 - tiwai@suse.de

- patches.drivers/alsa-hda-intel-new-ati-id,
  patches.drivers/alsa-hda-intel-use-PCI_DEVICE,
  patches.drivers/alsa-hda-intel-new-nvidia-id: Add missing PCI
  ids for new ATI/Nvidia devices (bnc#370775)
- patches.drivers/alsa-dell-xps-m1330-hp-fix: Fix Dell XPS M1330
  outputs

-------------------------------------------------------------------
Tue Apr 22 17:25:04 CEST 2008 - jack@suse.cz

- patches.fixes/quota_reiserfs_tail_fix.diff: reiserfs: Unpack
  tails on quota files (375179).

-------------------------------------------------------------------
Tue Apr 22 15:57:40 CEST 2008 - olh@suse.de

- update patches.arch/ppc-efika-mpc52xx-ac97.patch
  fixes for 2.6.25

-------------------------------------------------------------------
Sat Apr 19 18:45:36 CEST 2008 - schwab@suse.de

- Add compat handler for PTRACE_GETSIGINFO.

-------------------------------------------------------------------
Sat Apr 19 12:41:56 CEST 2008 - aj@suse.de

- Conflict with apparmor-parser < 2.3 (not <=) in kernel-binary
  spec files.

-------------------------------------------------------------------
Sat Apr 19 00:34:10 CEST 2008 - jeffm@suse.de

- Re-synced reiserfs patch set due to broken local repo.

-------------------------------------------------------------------
Sat Apr 19 00:30:42 CEST 2008 - jeffm@suse.de

- Updated reiserfs patch set
  - Eliminated xattr interaction with AppArmor
  - Eliminated xattr deadlock under load between journal lock and
    xattr dir i_mutex
  - Properly annotated xattr i_mutex locking for lockdep
  - Code cleanup

-------------------------------------------------------------------
Fri Apr 18 23:04:24 CEST 2008 - jjohanse@suse.de

- Update fsetattr.diff to EXPORT_SYMBOL_GPL(fnotify_change)

-------------------------------------------------------------------
Fri Apr 18 22:53:57 CEST 2008 - jjohanse@suse.de

- patches.apparmor/__d_path-keep-connected.diff: Fix __d_path
  to allow for old and new behavior bnc#380763.

-------------------------------------------------------------------
Thu Apr 17 07:30:52 CEST 2008 - gregkh@suse.de

- refresh patches to apply without fuzz

-------------------------------------------------------------------
Thu Apr 17 07:08:43 CEST 2008 - gregkh@suse.de

- Update to 2.6.25-final

-------------------------------------------------------------------
Wed Apr 16 08:22:25 CEST 2008 - jjohanse@suse.de

- Update to AppArmor 2.3 patch series

-------------------------------------------------------------------
Wed Apr 16 03:46:00 CEST 2008 - jeffm@suse.de

- patches.suse/reiserfs-kill-xattr-readdir.diff: Fixed accidental
  passing of -ENODATA to userspace during chown, and messages during
  chown and delete.

-------------------------------------------------------------------
Tue Apr 15 14:44:02 CEST 2008 - jbeulich@novell.com

- Update Xen patches to 2.6.25-rc9 and c/s 517.

-------------------------------------------------------------------
Sat Apr 12 00:55:29 CEST 2008 - gregkh@suse.de

- refresh patches to clean up fuzz

-------------------------------------------------------------------
Sat Apr 12 00:53:00 CEST 2008 - gregkh@suse.de

- Update config files.

-------------------------------------------------------------------
Sat Apr 12 00:32:56 CEST 2008 - gregkh@suse.de

- updat to 2.6.25-rc9

-------------------------------------------------------------------
Thu Apr 10 19:30:33 CEST 2008 - gregkh@suse.de

- update to 2.6.25-rc8-git8

-------------------------------------------------------------------
Tue Apr  8 18:03:50 CEST 2008 - gregkh@suse.de

- update to 2.6.25-rc8-git7

-------------------------------------------------------------------
Mon Apr  7 19:37:40 CEST 2008 - gregkh@suse.de

- patches.kernel.org/pvrusb2-fix-broken-build-due-to-patch-order-dependency.patch:
  pvrusb2: fix broken build due to patch order dependency.

-------------------------------------------------------------------
Mon Apr  7 19:06:09 CEST 2008 - gregkh@suse.de

- update to 2.6.25-rc8-git5

-------------------------------------------------------------------
Sun Apr  6 21:49:11 CEST 2008 - jeffm@suse.de

- patches.suse/reiserfs-kill-xattr-readdir.diff: Removed struct
  file use entirely.

-------------------------------------------------------------------
Sun Apr  6 18:44:27 CEST 2008 - jeffm@suse.de

- patches.suse/reiserfs-kill-xattr-readdir.diff: Eliminated use
  of vfsmount-less dentry_open().

-------------------------------------------------------------------
Thu Apr  3 07:53:24 CEST 2008 - teheo@suse.de

- patches.drivers/libata-pata_ali-disable-ATAPI_DMA: pata_ali:
  disable ATAPI DMA (332588).

-------------------------------------------------------------------
Wed Apr  2 01:39:17 CEST 2008 - gregkh@suse.de

- Update to 2.6.25-rc8

-------------------------------------------------------------------
Tue Apr  1 17:10:42 CEST 2008 - jblunck@suse.de

- rpm/kernel-source.spec.in,kernel-binary.spec.in: Cleanup Requires

-------------------------------------------------------------------
Mon Mar 31 15:27:39 CEST 2008 - jdelvare@suse.de

- supported.conf: Add new hwmon drivers, all unsupported.

-------------------------------------------------------------------
Thu Mar 27 20:31:48 CET 2008 - jeffm@suse.de

- Fixed up the rest of the reiserfs patch queue.

-------------------------------------------------------------------
Thu Mar 27 19:21:32 CET 2008 - jeffm@suse.de

- Updated reiserfs xattr patches.

-------------------------------------------------------------------
Thu Mar 27 18:53:17 CET 2008 - gregkh@suse.de

- fix merge error in patches.suse/supported-flag caused by me...

-------------------------------------------------------------------
Thu Mar 27 18:14:18 CET 2008 - gregkh@suse.de

- update to 2.6.25-rc7-git2

-------------------------------------------------------------------
Thu Mar 27 18:09:56 CET 2008 - gregkh@suse.de

- update to 2.6.25-rc7
  - note that reiserfs xattr patches are now disabled due to merge
    issues...

-------------------------------------------------------------------
Sun Mar 23 13:29:25 CET 2008 - teheo@suse.de

- patches.drivers/libata-improve-hpa-error-handling: libata:
  improve HPA error handling (365534).

-------------------------------------------------------------------
Thu Mar 20 22:58:55 CET 2008 - gregkh@suse.de

- fix up some EXPORT_SYMBOL() markings to be EXPORT_SYMBOL_GPL() as the
  code is not upstream and we aren't allowed to add non-GPL exports to
  our kernel tree.

-------------------------------------------------------------------
Thu Mar 20 22:26:39 CET 2008 - gregkh@suse.de

- update to 2.6.25-rc6-git5
- refresh patches to apply cleanly

-------------------------------------------------------------------
Thu Mar 20 21:36:04 CET 2008 - gregkh@suse.de

- update to 2.6.25-rc6-git4
- refresh patches to apply cleanly

-------------------------------------------------------------------
Thu Mar 20 11:07:49 CET 2008 - agruen@suse.de

- scripts/tar-up.sh: Rename --kbuild option to --source-timestamp.
  For generating the source timestamp, use HEAD as the branch
  name.
- rpm/get_release_number.sh.in: Don't try to synchronize release
  numbers with kernel-dummy if the release number has been
  specified explicitly (tar-up with --release-string, --timestamp,
  or --source-timestamp).

-------------------------------------------------------------------
Thu Mar 20 08:47:56 CET 2008 - olh@suse.de

- remove patches.kernel.org/powerpc-needs-uboot
  not needed without mpc51xx support

-------------------------------------------------------------------
Thu Mar 20 08:40:53 CET 2008 - olh@suse.de

- disable gianfar network driver and unused freescale drivers

-------------------------------------------------------------------
Wed Mar 19 20:35:41 CET 2008 - gregkh@suse.de

- patch refreshes due to version update

-------------------------------------------------------------------
Wed Mar 19 19:19:29 CET 2008 - gregkh@suse.de

- Update to 2.6.25-rc6-git3
- Update config files.

-------------------------------------------------------------------
Wed Mar 19 19:06:29 CET 2008 - gregkh@suse.de

- Update to 2.6.25-rc6
 - which deleted the following patches:
   - patches.fixes/hibernation-snapshot-numa-workaround.patch
   - patches.fixes/acpi-fix-double-log-level.patch
   - patches.fixes/acpi_fix_mem_corruption.patch
   - patches.kernel.org/patch-2.6.25-rc5
   - patches.kernel.org/patch-2.6.25-rc5-git3
- Update config files.
- delete patches.arch/x86-nvidia-timer-quirk as it is not being used.

-------------------------------------------------------------------
Wed Mar 19 16:41:29 CET 2008 - olh@suse.de

- remove patches.arch/ppc-efika-ipic.patch
  disable mpc51xx support instead

-------------------------------------------------------------------
Tue Mar 18 18:28:21 CET 2008 - jeffm@suse.de

- rpm/kernel-binary.spec.in: Changed to just match %ix86

-------------------------------------------------------------------
Mon Mar 17 23:45:38 CET 2008 - olh@suse.de

- add patches.arch/ppc-efika-ipic.patch
  fix a crash in init_ipic_sysfs on efika

-------------------------------------------------------------------
Mon Mar 17 19:04:09 CET 2008 - agruen@suse.de

- post.sh: Fix a syntax error when creating the initrd.

-------------------------------------------------------------------
Mon Mar 17 12:18:20 CET 2008 - jbeulich@novell.com

- patches.xen/xen-quicklist.patch: Delete.
- Update i386 Xen config file.
- patches.xen/xen3-patch-2.6.25-rc5-rc6: 2.6.25-rc6.
- patches.xen/xen3-auto-xen-kconfig.diff,
  patches.xen/xen3-fixup-kconfig,
  patches.xen/xen3-patch-2.6.19,
  patches.xen/xen3-patch-2.6.20,
  patches.xen/xen3-patch-2.6.21,
  patches.xen/xen3-patch-2.6.22,
  patches.xen/xen3-patch-2.6.23,
  patches.xen/xen3-patch-2.6.24,
  patches.xen/xen3-patch-2.6.25-rc5,
  patches.xen/xen-x86-no-lapic,
  patches.xen/xen-x86-panic-no-reboot: Various adjustments.

-------------------------------------------------------------------
Sun Mar 16 06:26:30 CET 2008 - jeffm@suse.de

- rpm/kernel-binary.spec.in: Added an RPM conflict for 32-bit
  kernels and 64-bit glibc to avoid installing a 32-bit kernel
  with 64-bit userspace. (364433, et al)

-------------------------------------------------------------------
Fri Mar 14 20:03:12 CET 2008 - jeffm@suse.de

- scripts/tar-up.sh: Added --kbuild option to autogenerate
  release number based on branch and timestamp.

-------------------------------------------------------------------
Fri Mar 14 16:14:34 CET 2008 - jeffm@suse.de

- patches.apparmor/export-security_inode_permission-for-aufs:
  LSM: Export security_inode_permission for aufs (356902).

-------------------------------------------------------------------
Fri Mar 14 10:22:18 CET 2008 - agruen@suse.de

- Boot loader: do the same during initial installation as when
  updating a kernel package (FATE 302660).

-------------------------------------------------------------------
Thu Mar 13 17:07:38 CET 2008 - gregkh@suse.de

- Update to 2.6.25-rc5-git3

-------------------------------------------------------------------
Thu Mar 13 15:53:57 CET 2008 - olh@suse.de

- disable unuses pata platform and ibm newemac driver on powerpc

-------------------------------------------------------------------
Thu Mar 13 11:18:47 CET 2008 - olh@suse.de

- add patches.xen/xen-quicklist.patch
  fix kernel-xen compile, readd CONFIG_QUICKLIST for xen

-------------------------------------------------------------------
Wed Mar 12 18:56:09 CET 2008 - gregkh@suse.de

- remove alpha configs as they are no longer used

-------------------------------------------------------------------
Wed Mar 12 18:25:38 CET 2008 - gregkh@suse.de

- Enabled CONFIG_UNUSED_SYMBOLS for now.  It will be disabled
  after the next openSUSE alpha release.  It is being enabled
  for now to let some kmp packages still work while their
  maintainers are working to update them with the 2.6.25
  kernel changes.

-------------------------------------------------------------------
Wed Mar 12 18:09:37 CET 2008 - gregkh@suse.de

- refresh patches to apply cleanly

-------------------------------------------------------------------
Wed Mar 12 17:17:13 CET 2008 - gregkh@suse.de

- update to 2.6.25-rc5-git2

-------------------------------------------------------------------
Wed Mar 12 12:07:50 CET 2008 - sassmann@suse.de

- patches.arch/ppc-ps3-rename-wireless-interface.patch:
  rename ps3 wireless interface from eth? to wlan? for better
  handling in udev

-------------------------------------------------------------------
Wed Mar 12 10:24:38 CET 2008 - jbeulich@novell.com

- Update Xen patches to 2.6.25-rc5 and c/s 471.
- patches.xen/xen3-aslr-i386-and-x86_64-randomize-brk.patch:
  Delete.
- patches.xen/xen3-aslr-pie-executable-randomization.patch:
  Delete.
- patches.xen/xen3-early-firewire.diff: Delete.
- Update x86 config files.
- config.conf: Re-enable Xen configs.

-------------------------------------------------------------------
Tue Mar 11 19:02:10 CET 2008 - gregkh@suse.de

- add usb persist for storage devices across suspend to ram.  This is going to
  be in 2.6.26, just missed the .25 merge window.

-------------------------------------------------------------------
Tue Mar 11 18:10:51 CET 2008 - gregkh@suse.de

- Update to 2.6.26-rc5-git1
- Update config files.

-------------------------------------------------------------------
Tue Mar 11 00:34:29 CET 2008 - gregkh@suse.de

- update to 2.6.25-rc5

-------------------------------------------------------------------
Mon Mar 10 12:38:31 CET 2008 - agruen@suse.de

- scripts/tar-up.sh: Don't lose the EXTRAVERSION when overriding
  the release number with --release-string or --timestamp.

-------------------------------------------------------------------
Sun Mar  9 16:58:10 CET 2008 - jeffm@suse.de

- patches.fixes/hibernation-snapshot-numa-workaround.patch:
  swsusp: workaround for crash on NUMA (kernel.org#9966).

-------------------------------------------------------------------
Sat Mar  8 14:05:20 CET 2008 - agruen@suse.de

- Encode the EXTRAVERSION part of kernel release numbers in the
  RPM release instead of in the version. This resolves the problem
  that kernel releases like 2.6.25-rc4 would result in a package
  with a higher version than 2.6.25 according to RPM's versioning
  scheme (bug 271712).

-------------------------------------------------------------------
Fri Mar  7 17:52:55 CET 2008 - schwab@suse.de

- Update kdb patches.

-------------------------------------------------------------------
Thu Mar  6 19:14:44 CET 2008 - trenn@suse.de

- patches.fixes/acpi_fix_mem_corruption.patch: ACPI: Fix mem
  corruption (350017).
- patches.fixes/acpi_thermal_passive_cleanup.patch: Warn user
  about a BIOS bug in asus boards (350017).

-------------------------------------------------------------------
Thu Mar  6 17:46:28 CET 2008 - gregkh@suse.de

- Update s390 config files.

-------------------------------------------------------------------
Thu Mar  6 17:30:44 CET 2008 - gregkh@suse.de

- update to 2.6.24-rc5-git1

-------------------------------------------------------------------
Wed Mar  5 20:18:13 CET 2008 - gregkh@suse.de

- enable CONFIG_GROUP_SCHED

-------------------------------------------------------------------
Wed Mar  5 20:12:32 CET 2008 - gregkh@suse.de

- enable CONFIG_HIGH_RES_TIMERS on i386

-------------------------------------------------------------------
Wed Mar  5 19:35:37 CET 2008 - gregkh@suse.de

- enable CONFIG_USB_PERSIST for vanilla config files

-------------------------------------------------------------------
Wed Mar  5 19:29:20 CET 2008 - gregkh@suse.de

- refresh patches to apply cleanly with no fuzz
- enable CONFIG_USB_PERSIST so that users can enable this if they want

-------------------------------------------------------------------
Wed Mar  5 19:01:50 CET 2008 - gregkh@suse.de

- update the vanilla config files for CONFIG_DEBUG_RODATA

-------------------------------------------------------------------
Wed Mar  5 18:58:12 CET 2008 - gregkh@suse.de

- enable CONFIG_DEBUG_RODATA (Not really a debug option, something
  we need in all of our kernels.)

-------------------------------------------------------------------
Wed Mar  5 17:55:41 CET 2008 - gregkh@suse.de

- Update vanilla config files.

-------------------------------------------------------------------
Wed Mar  5 17:26:42 CET 2008 - jbeulich@novell.com

- patches.fixes/parport-mutex,
  patches.suse/stack-unwind: Fix merge mistakes.
- Update i386 config files.

-------------------------------------------------------------------
Wed Mar  5 17:02:33 CET 2008 - gregkh@suse.de

- Update tree to 2.6.25-rc4

-------------------------------------------------------------------
Wed Mar  5 12:29:48 CET 2008 - fseidel@suse.de

- add patches.fixes/fat_detect_media_wo_parttable.patch and
  patches.fixes/fat_valid_media.patch:
  detect FAT formated medias without partition table correctly
  (bnc 364365)

-------------------------------------------------------------------
Tue Mar  4 16:38:11 CET 2008 - olh@suse.de

- add patches.kernel.org/s390-defkeymap.patch
  Build fix for drivers/s390/char/defkeymap.c

-------------------------------------------------------------------
Tue Mar  4 16:08:29 CET 2008 - olh@suse.de

- enable ext2/3 acl support in ps3 kernel

-------------------------------------------------------------------
Tue Mar  4 15:33:29 CET 2008 - olh@suse.de

- Update to 2.6.25-rc3-git5

-------------------------------------------------------------------
Tue Mar  4 15:19:22 CET 2008 - olh@suse.de

- use suffix -ps3 for PS3 kernel, it is only used in otheros.bld

-------------------------------------------------------------------
Mon Mar  3 12:37:03 CET 2008 - lmb@suse.de

- rpm/kernel-binary.spec.in: Require udev >= 118.

-------------------------------------------------------------------
Mon Mar  3 11:47:35 CET 2008 - ak@suse.de

- patches.arch/x86-nvidia-timer-quirk: Delete.
  PCI device ID list still not complete and let's have the same
  crap as mainline for now. It would be better to fix the PCI
  ID lists (#302327)

-------------------------------------------------------------------
Sun Mar  2 22:14:06 CET 2008 - olh@suse.de

- add patches.fixes/ibmvstgt-fixes.patch
  fix oops in ibmvstgt init function

-------------------------------------------------------------------
Fri Feb 29 19:55:54 CET 2008 - olh@suse.de

- add patches.arch/ppc-pci-bogus-resources.patch
  fix bogus test for unassigned resources

-------------------------------------------------------------------
Thu Feb 28 16:20:06 CET 2008 - olh@suse.de

- disable CONFIG_CRYPTO_DEV_HIFN_795X on ppc32 due to __divdi3 usage
- update patches.kernel.org/powerpc-needs-uboot
  disable mkimage call in arch/powerpc/boot/wrapper

-------------------------------------------------------------------
Thu Feb 28 12:43:16 CET 2008 - olh@suse.de

- update patches.kernel.org/fixed-phy-select
  add dependency on libphy=y

-------------------------------------------------------------------
Wed Feb 27 22:19:45 CET 2008 - jdelvare@suse.de

- patches.fixes/acpi-fix-double-log-level.patch: ACPI: Fix a
  duplicate log level.

-------------------------------------------------------------------
Wed Feb 27 17:10:04 CET 2008 - trenn@suse.de

- patches.fixes/acpi_force-fan-active.patch: Delete.

-------------------------------------------------------------------
Tue Feb 26 21:57:45 CET 2008 - sdietrich@suse.de

- remove obsolete adaptive-locks patches
  patches.rt/rtmutex-adaptive-locks.patch: Delete.
  patches.rt/rtmutex-adjust-pi_lock-usage-in-wakeup.patch: Delete.
  patches.rt/rtmutex-optimize-wakeup.patch: Delete.
  patches.rt/rtmutex-rearrange.patch: Delete.
  patches.rt/rtmutex-remove-extra-try.patch: Delete.
  patches.rt/rtmutex-adaptive-mutexes.patch: Delete.
  patches.rt/rtmutex-adaptive-timeout.patch: Delete.
  patches.rt/rtmutex-lateral-steal.patch: Delete.
  patches.rt/rtmutex-lateral-steal-sysctl.patch: Delete.

-------------------------------------------------------------------
Tue Feb 26 13:37:05 CET 2008 - sassmann@suse.de

- remove patches included upstream
  patches.arch/ppc-ps3-gelic-cleanup.patch
  patches.arch/ppc-ps3-gelic-endianness.patch
  patches.arch/ppc-ps3-gelic-ethernet-linkstatus.patch
  patches.arch/ppc-ps3-gelic-fix-fallback.diff
  patches.arch/ppc-ps3-gelic-multiple-interface.patch
  patches.arch/ppc-ps3-gelic-remove-duplicate-ethtool-handlers.patch
  patches.arch/ppc-ps3-gelic-wireless-v2.patch

-------------------------------------------------------------------
Tue Feb 26 00:53:25 CET 2008 - jeffm@suse.de

- Update config files: Disabled CONFIG_INPUT_YEALINK per an old
  request from AJ.

-------------------------------------------------------------------
Tue Feb 26 00:38:27 CET 2008 - jeffm@suse.de

- Update to 2.6.25-rc3.

-------------------------------------------------------------------
Sun Feb 24 09:48:20 CET 2008 - sdietrich@suse.de

- patches.rt/0001-sched-count-of-queued-RT-tasks.patch: Delete.
- patches.rt/0002-sched-track-highest-prio-task-queued.patch:
  Delete.
- patches.rt/0003-sched-add-RT-task-pushing.patch: Delete.
- patches.rt/0004-sched-add-rt-overload-tracking.patch: Delete.
- patches.rt/0005-sched-pull-RT-tasks-from-overloaded-runqueues.patch:
  Delete.
- patches.rt/0006-sched-push-RT-tasks-from-overloaded-CPUs.patch:
  Delete.
- patches.rt/0007-sched-disable-standard-balancer-for-RT-tasks.patch:
  Delete.
- patches.rt/0008-sched-add-RT-balance-cpu-weight.patch: Delete.
- patches.rt/0009-sched-clean-up-this_rq-use-in-kernel-sched_rt.c.patch:
  Delete.
- patches.rt/0010-sched-de-SCHED_OTHER-ize-the-RT-path.patch:
  Delete.
- patches.rt/0011-sched-break-out-search-for-RT-tasks.patch:
  Delete.
- patches.rt/0012-sched-RT-balancing-include-current-CPU.patch:
  Delete.
- patches.rt/0013-sched-pre-route-RT-tasks-on-wakeup.patch:
  Delete.
- patches.rt/0014-sched-optimize-RT-affinity.patch: Delete.
- patches.rt/0015-sched-wake-balance-fixes.patch: Delete.
- patches.rt/0016-sched-RT-balance-avoid-overloading.patch:
  Delete.
- patches.rt/0017-sched-break-out-early-if-RT-task-cannot-be-migrated.patch:
  Delete.
- patches.rt/0018-sched-RT-balance-optimize.patch: Delete.
- patches.rt/0019-sched-RT-balance-optimize-cpu-search.patch:
  Delete.
- patches.rt/0020-sched-RT-balance-on-new-task.patch: Delete.
- patches.rt/0021-sched-clean-up-pick_next_highest_task_rt.patch:
  Delete.
- patches.rt/0022-sched-clean-up-find_lock_lowest_rq.patch:
  Delete.
- patches.rt/0023-sched-clean-up-overlong-line-in-kernel-sched_debug.patch:
  Delete.
- patches.rt/0024-sched-clean-up-kernel-sched_rt.c.patch: Delete.
- patches.rt/0025-sched-remove-rt_overload.patch: Delete.
- patches.rt/0026-sched-remove-leftover-debugging.patch: Delete.
- patches.rt/0027-sched-clean-up-pull_rt_task.patch: Delete.
- patches.rt/0028-sched-clean-up-schedule_balance_rt.patch:
  Delete.
- patches.rt/0029-sched-add-sched-domain-roots.patch: Delete.
- patches.rt/0030-sched-update-root-domain-spans-upon-departure.patch:
  Delete.
- patches.rt/0031-Subject-SCHED-Only-balance-our-RT-tasks-within-ou.patch:
  Delete.
- patches.rt/0032-sched-fix-sched_rt.c-join-leave_domain.patch:
  Delete.
- patches.rt/0033-sched-remove-unused-JIFFIES_TO_NS-macro.patch:
  Delete.
- patches.rt/0034-sched-style-cleanup-2.patch: Delete.
- patches.rt/0035-sched-add-credits-for-RT-balancing-improvements.patch:
  Delete.
- patches.rt/0036-sched-reactivate-fork-balancing.patch: Delete.
- patches.rt/0037-sched-whitespace-cleanups-in-topology.h.patch:
  Delete.
- patches.rt/0038-sched-no-need-for-affine-wakeup-balancing-in.patch:
  Delete.
- patches.rt/0039-sched-get-rid-of-new_cpu-in-try_to_wake_up.patch:
  Delete.
- patches.rt/0040-sched-remove-do_div-from-__sched_slice.patch:
  Delete.
- patches.rt/0041-sched-RT-balance-replace-hooks-with-pre-post-sched.patch:
  Delete.
- patches.rt/0042-sched-RT-balance-add-new-methods-to-sched_class.patch:
  Delete.
- patches.rt/0043-sched-RT-balance-only-adjust-overload-state-when-c.patch:
  Delete.
- patches.rt/0044-sched-remove-some-old-cpuset-logic.patch:
  Delete.

- Remove scheduler patches already upstream in 2.6.25-rc1

-------------------------------------------------------------------
Sat Feb 23 22:14:54 CET 2008 - jeffm@suse.de

- patches.kernel.org/libertas-section-conflict: libertas: fix
  section conflict.

-------------------------------------------------------------------
Sat Feb 23 19:45:26 CET 2008 - jeffm@suse.de

- Enabled patches.kernel.org/ps3-lpm-include

-------------------------------------------------------------------
Sat Feb 23 19:45:22 CET 2008 - jeffm@suse.de

- patches.kernel.org/spu_profiler-include: powerpc: spu_profiler
  build fix.

-------------------------------------------------------------------
Sat Feb 23 18:36:49 CET 2008 - jeffm@suse.de

- patches.kernel.org/ps3-lpm-include: ps3: lpm build fix.

-------------------------------------------------------------------
Sat Feb 23 18:25:06 CET 2008 - jeffm@suse.de

- patches.kernel.org/fixed-phy-select: powerpc: FSL_SOC requires
  FIXED_PHY.
- patches.kernel.org/lguest-fixups: lguest: Fix asm-offsets_32
  with correct config option.

-------------------------------------------------------------------
Sat Feb 23 07:51:44 CET 2008 - jeffm@suse.de

- Build fixes for ia64 and i386.

-------------------------------------------------------------------
Sat Feb 23 00:15:46 CET 2008 - jeffm@suse.de

- Update to 2.6.25-rc2-git6.
  - Removed:
    - patches.arch/ppc-pegasos-pata_via-fixup.patch: Delete.
    - patches.arch/ppc-pegasos-console-autodetection.patch: Delete.
    - patches.arch/ppc-ps3-make-dev_id-and-bus_id-u64.diff: Delete.
    - patches.arch/acpi_autoload_bay.patch: Delete.
    - patches.arch/small-acpica-extension-to-be-able-to-store-the-name-of.patch:
      Delete.
    - patches.arch/export-acpi_check_resource_conflict.patch: Delete.
    - patches.drivers/early-firewire.diff: Delete.
    - patches.drivers/scsi-throttle-SG_DXFER_TO_FROM_DEV-warning-better:
      Delete.
    - patches.drivers/libata-implement-force-parameter: Delete.
    - patches.drivers/igb-1.0.8-k2: Delete.
    - patches.drivers/always-announce-new-usb-devices.patch: Delete.
    - patches.drivers/nozomi.patch: Delete.
    - patches.drivers/libata-quirk_amd_ide_mode: Delete.
    - patches.fixes/acpi_autoload_baydock.patch: Delete.
    - patches.fixes/bluetooth_hci_dev_put.patch: Delete.
    - patches.fixes/bluetooth_hci_conn_childs.patch: Delete.
    - patches.fixes/mac80211-fix-hw-scan1.patch: Delete.
    - patches.fixes/mac80211-fix-hw-scan2.patch: Delete.
    - patches.fixes/libiscsi-missing-semicolon.diff: Delete.
    - patches.fixes/pci-quirk-enable-smbus-on-hp-xw4100.patch: Delete.
    - patches.kernel.org/patch-2.6.24.1: Delete.
    - patches.suse/acpi_dsdt_ssdt_initrd_initramfs.patch: Delete.
    - patches.suse/squashfs.patch.fixup: Delete.
    - patches.suse/aslr-pie-executable-randomization.patch: Delete.
    - patches.suse/aslr-i386-and-x86_64-randomize-brk.patch: Delete.
  - Xen and RT currently disabled.
  - SquashFS may not work.

-------------------------------------------------------------------
Fri Feb 22 21:10:57 CET 2008 - jeffm@suse.de

- scripts/embargo-filter: fixed and renabled check

-------------------------------------------------------------------
Fri Feb 22 18:34:18 CET 2008 - sdietrich@suse.de

- embargoed-patches: eliminate embargoed patches abuse.

-------------------------------------------------------------------
Fri Feb 22 16:48:37 CET 2008 - jeffm@suse.de

- scripts/embargo-filter: Disable check for non-existant patches.

-------------------------------------------------------------------
Fri Feb 22 15:27:05 CET 2008 - schwab@suse.de

- Update kdb patches.

-------------------------------------------------------------------
Fri Feb 22 13:10:33 CET 2008 - jbeulich@novell.com

- config/i386/xenpae: Rename to config/i386/xen.
- config.conf: Delete i386/xenpae.

-------------------------------------------------------------------
Thu Feb 21 16:41:27 CET 2008 - sdietrich@suse.de

- Update config files: update RT options for adaptive RT locks

-------------------------------------------------------------------
Thu Feb 21 15:30:06 CET 2008 - sdietrich@suse.de

- patches.rt/rtmutex-adaptive-mutexes.patch: cleanup.
- patches.rt/rtmutex-adaptive-timeout.patch: cleanup.
- patches.rt/rtmutex-lateral-steal-sysctl.patch: sysctl for
  runtime-control of lateral mutex stealing.

-------------------------------------------------------------------
Thu Feb 21 09:17:38 CET 2008 - jbeulich@novell.com

- Update Xen patches to c/s 425.
- patches.xen/sfc-network-driver: Solarflare: Standard network driver
  (disabled until status clarified).
- patches.xen/sfc-resource-driver: Solarflare: Resource driver
  (disabled until status clarified).
- Update Xen config files.

-------------------------------------------------------------------
Wed Feb 20 20:56:32 CET 2008 - ghaskins@suse.de

- adaptive-locking v20

-------------------------------------------------------------------
Wed Feb 20 20:36:00 CET 2008 - ghaskins@suse.de

- adaptive-locking v19

-------------------------------------------------------------------
Wed Feb 20 19:22:20 CET 2008 - jeffm@suse.de

- Update config files for dmraid45.

-------------------------------------------------------------------
Wed Feb 20 13:57:56 CET 2008 - bwalle@suse.de

- rpm/kernel-binary.spec.in: add PAGESIZE detection for
  makedumpfile.config from the .config file also for PPC64

-------------------------------------------------------------------
Wed Feb 20 13:17:21 CET 2008 - fseidel@suse.de

- patches.fixes/bluetooth_hci_dev_put.patch,
  patches.fixes/bluetooth_hci_conn_childs.patch,
  patches.fixes/bluetooth_hci_unregister_sysfs.patch:
  fix kernel crash after removing bluetooth adapter (bnc 359546)

-------------------------------------------------------------------
Tue Feb 19 21:55:32 CET 2008 - jeffm@suse.de

- patches.suse/dm-raid45-2.6.24-20080602a.patch: DMRAID45 module.

-------------------------------------------------------------------
Fri Feb 15 19:24:24 CET 2008 - sdietrich@suse.de

- Update to latest patch set:
- patches.rt/rearrange_rtspinlock_sleep:
  [PATCH 02/10] rearrange rtspinlock sleep
- patches.rt/optimize_rtspinlock_wakeup:
  [PATCH 03/10] optimize rtspinlock wakeup
- patches.rt/adaptive_RT_spinlock_support:
  [PATCH 04/10] Adaptive RT spinlock support
- patches.rt/add_timeout_mechanism: [PATCH 05/10]
  add a loop counter based timeoutmechanism
- patches.rt/adaptive_mutexes: [PATCH 06/10] adaptive mutexes
- patches.rt/adjust_pi_lock_usage_in_wakeup:
  [PATCH 07/10] Adjust pi_lock usage in wakeup
- patches.rt/optimize_printk_fastpath: [PATCH 08/10]
  optimize the !printk fastpath throughthe lock acquisition
- patches.rt/remove_extra_call_try_to_take_lock:
  [PATCH 09/10] remove the extra call to try_to_take_lock
- patches.rt/lateral_lock_steal: [PATCH 10/10] allow
  rt-mutex lock-stealing toinclude lateral priority

-------------------------------------------------------------------
Fri Feb 15 19:04:25 CET 2008 - sdietrich@suse.de

- embargoed-patches: (embargo development RT throughput patches)
- Update config files (RT config options)
- patches.rt/optimize_rtspinlock_wakeup: optimize rtspinlock
  wakeup.
- patches.rt/adaptive_RT_spinlock_support: Adaptive RT spinlock
  support.
- patches.rt/add_timeout_mechanism: add
  a loop counter based timeout mechanism
- patches.rt/adaptive_mutexes: adaptive mutexes
- patches.rt/adjust_pi_lock_usage_in_wakeup:
  Adjust pi_lock usage in wakeup
- patches.rt/optimize_printk_fastpath: optimize
  the !printk fastpath through the lockacquisition
- patches.rt/remove_extra_call_try_to_take_lock:
  remove the extra call to try_to_take_lock
- patches.rt/lateral_lock_steal: allow rt-mutex
  lock-stealing to include lateralpriority
- patches.rt/rearrange_rtspinlock_sleep: cleanup rtspinlock sleep

-------------------------------------------------------------------
Thu Feb 14 17:18:40 CET 2008 - jeffm@suse.de

- Removed unused OCFS2 patches.

-------------------------------------------------------------------
Thu Feb 14 16:10:31 CET 2008 - jeffm@suse.de

- Removed old commented out ocfs2 patchset.

-------------------------------------------------------------------
Thu Feb 14 03:10:06 CET 2008 - teheo@suse.de

- patches.drivers/libata-quirk_amd_ide_mode: PCI: modify SATA
  IDE mode quirk (345124).

-------------------------------------------------------------------
Wed Feb 13 22:50:44 CET 2008 - jeffm@suse.de

- patches.suse/ocfs2-03-split-disk-heartbeat-out.diff: Fixed
  section conflict.

-------------------------------------------------------------------
Wed Feb 13 21:59:37 CET 2008 - jeffm@suse.de

- Update config files.

-------------------------------------------------------------------
Wed Feb 13 21:47:43 CET 2008 - jeffm@suse.de

- Merged and re-enabled OCFS2 userspace clustering

-------------------------------------------------------------------
Wed Feb 13 10:41:01 CET 2008 - jdelvare@suse.de

- config/*: Don't build i2c algorithm drivers that we do not use.
- supported.conf: Drop i2c-elektor and i2c-algo-pcf, we don't ship
  them.

-------------------------------------------------------------------
Tue Feb 12 01:59:51 CET 2008 - teheo@suse.de

Build fix for section mismatch check.

- patches.drivers/libata-implement-force-parameter: libata:
  implement libata.force module parameter (337610).

-------------------------------------------------------------------
Mon Feb 11 08:50:40 CET 2008 - teheo@suse.de

- patches.drivers/libata-force-cable-type: Delete.
- patches.drivers/libata-implement-force-parameter: libata:
  implement libata.force module parameter (337610).

-------------------------------------------------------------------
Fri Feb  8 22:07:58 CET 2008 - gregkh@suse.de

- Update to 2.6.24.1
  - fixes CVE-2008-0007, CVE-2008-0009, CVE-2008-0010
  - lots of USB device ids updated
  - lots of other bugfixes
  - removed patches.fixes/bootstrap-memoryless-node.patch as it is now
    contained within.

-------------------------------------------------------------------
Fri Feb  8 18:41:55 CET 2008 - gregkh@suse.de

- Move ipv6-no-autoconf to xen directory as it is a Xen bugfix

-------------------------------------------------------------------
Fri Feb  8 18:33:31 CET 2008 - bwalle@suse.de

- patches.arch/ppc-fix-prpmc2800: remove patch since it's not needed
  with current binutils any more

-------------------------------------------------------------------
Fri Feb  8 18:32:21 CET 2008 - bwalle@suse.de

- patches.drivers/igb-2007-12-11: Delete.
- patches.drivers/igb-1.0.8-k2: Update to latest version which is
  also upstream now in the 2.6.25 tree.

-------------------------------------------------------------------
Fri Feb  8 18:10:48 CET 2008 - gregkh@suse.de

- Remove NO_BRP_NOEXECSTACK from the .spec files as it is obsolete
  and doesn't do anything anymore.

-------------------------------------------------------------------
Fri Feb  8 15:57:31 CET 2008 - jbeulich@novell.com

- patches.xen/xen3-auto-common.diff,
  patches.xen/xen3-patch-2.6.23: fix merge mistake.

-------------------------------------------------------------------
Fri Feb  8 11:54:11 CET 2008 - jbenc@suse.cz

- Update config files: disabled CONFIG_BCM43XX.

-------------------------------------------------------------------
Wed Feb  6 19:01:22 CET 2008 - jeffm@suse.de

- patches.apparmor/vfs-mkdir.diff: Added missing case in
  kernel/cgroup.c

-------------------------------------------------------------------
Wed Feb  6 17:30:21 CET 2008 - fseidel@suse.de

- updated patches.drivers/nozomi.patch: mainline info

-------------------------------------------------------------------
Wed Feb  6 11:59:23 CET 2008 - sdietrich@suse.de

- Update config files: RT@1KHz, sched groups & cpusets enabled.

-------------------------------------------------------------------
Wed Feb  6 09:45:37 CET 2008 - olh@suse.de

- enable bnx2 on ppc64 (bnc 359114 - LTC42106)

-------------------------------------------------------------------
Wed Feb  6 00:25:53 CET 2008 - gregkh@suse.de

- remove unused lockd patches:
  - patches.suse/lockd-switchable-statd
  - patches.suse/lockd-kernel-statd
  - patches.suse/lockd-suse-config
  - patches.suse/lockd-max-hosts-dynamic

-------------------------------------------------------------------
Tue Feb  5 23:42:17 CET 2008 - oneukum@suse.de

- patches.suse/usb_printer_no_auto.diff: Delete.
  Obsoleted by mainline change

-------------------------------------------------------------------
Tue Feb  5 07:39:47 CET 2008 - gregkh@suse.de

- Enable CONFIG_TASK_IO_ACCOUNTING (bnc 356547) for RT kernels

-------------------------------------------------------------------
Tue Feb  5 00:40:11 CET 2008 - gregkh@suse.de

- Enable CONFIG_TASK_IO_ACCOUNTING (bnc 356547)

-------------------------------------------------------------------
Thu Jan 31 18:55:04 CET 2008 - sdietrich@suse.de

- patches.rt/megasas_IRQF_NODELAY.patch: Convert megaraid sas
  IRQ to non-threaded IRQ.
- patches.rt/version.patch: Delete (unused).

-------------------------------------------------------------------
Thu Jan 31 15:26:24 CET 2008 - jbenc@suse.cz

- patches.fixes/mac80211-fix-hw-scan1.patch,
  patches.fixes/mac80211-fix-hw-scan2.patch: mac80211: hardware
  scan rework (bnc#307050).

-------------------------------------------------------------------
Thu Jan 31 07:55:15 CET 2008 - sdietrich@suse.de

- Remove a legacy tweak carried over from the 10.3 Kernel,
  enable the affinity load-balancing sysctl.

-------------------------------------------------------------------
Wed Jan 30 04:53:53 CET 2008 - sdietrich@suse.de

- patches.rt/x86-ticket-lock.patch: FIFO ticket lock spinlocks
  for x86 (RT).
- patches.rt/rt-mutex-i386.patch: Resolve conflicts.

-------------------------------------------------------------------
Tue Jan 29 10:50:27 CET 2008 - olh@suse.de

- really skip kernel-ps3 in suse_kernel_module_package rpm macro

-------------------------------------------------------------------
Tue Jan 29 09:15:24 CET 2008 - jbeulich@novell.com

- Update Xen patches to 2.6.24 final and c/s 399.
- patches.xen/xen3-seccomp-disable-tsc-option: [PATCH seccomp:
  make tsc disabling optional (191123).

-------------------------------------------------------------------
Sat Jan 26 13:02:54 CET 2008 - sdietrich@suse.de

- Linux-RT 2.6.24-rt1 (many patches in patches.rt refreshed).
- patches.rt/series: Delete (unused).

-------------------------------------------------------------------
Sat Jan 26 10:53:48 CET 2008 - olh@suse.de

- update patches.arch/ppc-efika-modalias.patch
  use struct device_attribute to fix oops on boot

-------------------------------------------------------------------
Fri Jan 25 23:33:07 CET 2008 - jeffm@suse.de

- scripts/sequence-patch.sh: Updated to include $EXTRA_SYMBOLS in
  $PATCH_DIR (e.g.: --symbol=RT creates linux-2.6.24-RT)

-------------------------------------------------------------------
Fri Jan 25 18:03:54 CET 2008 - jeffm@suse.de

- patches.rt/rcu-new-1.patch: Updated context against 2.6.24.

-------------------------------------------------------------------
Fri Jan 25 17:40:39 CET 2008 - olh@suse.de

- add patches.fixes/bootstrap-memoryless-node.patch
  slab: fix bootstrap on memoryless node

-------------------------------------------------------------------
Fri Jan 25 01:58:43 CET 2008 - gregkh@suse.de

- refresh allmost all patches to apply cleanly and have a proper
  diffstat (except for the xen patches, they were left alone...)

-------------------------------------------------------------------
Fri Jan 25 01:48:56 CET 2008 - gregkh@suse.de

- Update to 2.6.24

-------------------------------------------------------------------
Thu Jan 24 22:55:26 CET 2008 - olh@suse.de

- always skip kernel-ps3 in suse_kernel_module_package rpm macro

-------------------------------------------------------------------
Thu Jan 24 16:33:25 CET 2008 - sdietrich@suse.de

- Update config files: set SYSFS_DEPRECATED for reverse 
  compatibility with SLERT

-------------------------------------------------------------------
Tue Jan 22 15:43:40 CET 2008 - olh@suse.de

- update patches.arch/ppc-efika-modalias.patch
  simplify patch

-------------------------------------------------------------------
Tue Jan 22 13:05:36 CET 2008 - agruen@suse.de

- patches.rpmify/cloneconfig.diff: Adjust to upstream i386 + x86_64
  merge (347712).

-------------------------------------------------------------------
Tue Jan 22 09:37:13 CET 2008 - sassmann@suse.de

- add defconfig for ps3 kernel
- add entry for ps3 defconfig in config.conf
- add support for kernels without loadable modules to rpm/kernel-binary.spec.in
- include ps3 target in scripts/tar-up_and_run_mbuild.sh

-------------------------------------------------------------------
Mon Jan 21 22:46:59 CET 2008 - sdietrich@suse.de

- Update config files (RT)

-------------------------------------------------------------------
Mon Jan 21 14:48:45 CET 2008 - sdietrich@suse.de

- Linux-RT 2.6.24-rc8-rt1

-------------------------------------------------------------------
Mon Jan 21 10:45:35 CET 2008 - olh@suse.de

- add patches.arch/ppc-pegasos-pata_via-fixup.patch
  call chrp_pci_fixup_vt8231_ata() later to allow pata_via usage

-------------------------------------------------------------------
Mon Jan 21 08:48:02 CET 2008 - aj@suse.de

- Remove unused config/s390/rt.

-------------------------------------------------------------------
Fri Jan 18 23:30:24 CET 2008 - jeffm@suse.de

- patches.rt/irq-flags-unsigned-long.patch: Delete.

-------------------------------------------------------------------
Fri Jan 18 23:21:31 CET 2008 - jeffm@suse.de

- Update to 2.6.24-rc8-git2.

-------------------------------------------------------------------
Fri Jan 18 17:14:28 CET 2008 - jeffm@suse.de

- Enabled 2.6.24-rc8-git1.

-------------------------------------------------------------------
Fri Jan 18 13:40:29 CET 2008 - jbenc@suse.cz

- patches.fixes/rt2x00-remove-duplicate-id.patch: Delete. The patch
  is not correct, there exist two cards with different chipsets but
  the same USB ID.

-------------------------------------------------------------------
Fri Jan 18 11:56:54 CET 2008 - jbenc@suse.cz

- patches.fixes/rt2x00-remove-duplicate-id.patch: rt2x00: remove
  duplicate USB ID (350956).

-------------------------------------------------------------------
Fri Jan 18 10:49:25 CET 2008 - olh@suse.de

- sync powerpc vanilla with default .config to enable libata

-------------------------------------------------------------------
Fri Jan 18 10:19:43 CET 2008 - olh@suse.de

- add patches.arch/ppc-pegasos-mv643xx_eth-modalias.patch
  provide module alias platform:mv643xx_eth

-------------------------------------------------------------------
Thu Jan 17 19:28:39 CET 2008 - jeffm@suse.de

- Update to 2.6.24-rc8-git1.

-------------------------------------------------------------------
Wed Jan 16 17:36:48 CET 2008 - jeffm@suse.de

- Update to 2.6.24-rc8.

-------------------------------------------------------------------
Sun Jan 13 16:48:14 CET 2008 - jeffm@suse.de

- Update to 2.6.24-rc7-git5.

-------------------------------------------------------------------
Fri Jan 11 20:34:52 CET 2008 - jeffm@suse.de

- Update to 2.6.24-rc7-git3.

-------------------------------------------------------------------
Fri Jan 11 12:33:26 CET 2008 - jbeulich@novell.com

- Update Xen patches to c/s 372 and 2.6.24-rc7.
- patches.xen/xen3-aux-at_vector_size.patch: Delete.
- Update Xen config files.

-------------------------------------------------------------------
Thu Jan 10 11:53:37 CET 2008 - olh@suse.de

- update patches.arch/ppc-efika-ethernet-phy.patch
  move Forth code to fixup_device_tree_efika

-------------------------------------------------------------------
Wed Jan  9 17:52:44 CET 2008 - schwab@suse.de

- Fix debug package build.

-------------------------------------------------------------------
Wed Jan  9 17:43:26 CET 2008 - oneukum@suse.de

- Update config files. CONFIG_USB_SUSPEND default

-------------------------------------------------------------------
Wed Jan  9 17:05:00 CET 2008 - schwab@suse.de

- Update kdb patches.

-------------------------------------------------------------------
Wed Jan  9 13:46:22 CET 2008 - jbeulich@novell.com

- patches.suse/stack-unwind: Another try...

-------------------------------------------------------------------
Wed Jan  9 13:37:17 CET 2008 - jeffm@suse.de

- Update config files: Enabled CONFIG_SCSI_SAS_ATA. (346990)

-------------------------------------------------------------------
Wed Jan  9 11:36:44 CET 2008 - jbeulich@novell.com

- patches.suse/stack-unwind: Fix CONFIG_FRAME_POINTER build.

-------------------------------------------------------------------
Wed Jan  9 09:49:45 CET 2008 - jbeulich@novell.com

- patches.suse/stack-unwind: DWARF2 EH-frame based stack
  unwinding.
- patches.xen/xen3-stack-unwind: DWARF2 EH-frame based stack
  unwinding.
- Update config files.

-------------------------------------------------------------------
Tue Jan  8 21:29:36 CET 2008 - jeffm@suse.de

- patches.fixes/seccomp-disable-tsc-option: Fixed so it only applies
  to i386, and updated config files.

-------------------------------------------------------------------
Tue Jan  8 21:23:05 CET 2008 - jeffm@suse.de

- patches.fixes/seccomp-disable-tsc-option: [PATCH] seccomp:
  make tsc disabling optional (191123).

-------------------------------------------------------------------
Tue Jan  8 16:50:53 CET 2008 - olh@suse.de

- add patches.arch/ppc-efika-ethernet-phy.patch
  drop patches.arch/ppc-efika-bestcomm-ethernet.patch
  provide phy-handle property for fec_mpc52xx (347234)

-------------------------------------------------------------------
Tue Jan  8 14:18:29 CET 2008 - teheo@suse.de

- patches.drivers/libata-force-cable-type: libata: implement
  libata.force_cbl parameter (337610).

-------------------------------------------------------------------
Mon Jan  7 16:47:31 CET 2008 - jeffm@suse.de

- Update to 2.6.24-rc7.

-------------------------------------------------------------------
Mon Jan  7 10:30:30 CET 2008 - teheo@suse.de

- patches.drivers/libata-sata_nv-disable-ADMA: sata_nv: disable
  ADMA by default (346508).

-------------------------------------------------------------------
Mon Jan  7 10:11:12 CET 2008 - teheo@suse.de

Bug 347708.  port_info for vmw was being assigned to the wrong index.

- patches.drivers/libata-ata_piix-vmw-ign-DMA-err: ata_piix:
  ignore ATA_DMA_ERR on vmware ich4 (258256).

-------------------------------------------------------------------
Mon Jan  7 09:39:36 CET 2008 - teheo@suse.de

As the rest of kernel has caught up now, this one is no longer
necessary.

- patches.drivers/libata-fix-up-build-after-upstream-update.patch:
  Delete.

-------------------------------------------------------------------
Mon Jan  7 09:36:48 CET 2008 - teheo@suse.de

- patches.drivers/libata-fix-up-build-after-upstream-update.patch:
  Delete.
- patches.drivers/libata-ata_piix-vmw-ign-DMA-err: ata_piix:
  ignore ATA_DMA_ERR on vmware ich4 (258256).

-------------------------------------------------------------------
Fri Jan  4 17:09:31 CET 2008 - jeffm@suse.de

- Update config files for -vanilla.

-------------------------------------------------------------------
Fri Jan  4 16:49:44 CET 2008 - jeffm@suse.de

- patches.rt/timer-freq-tweaks.patch: Adjusted context.

-------------------------------------------------------------------
Fri Jan  4 16:49:21 CET 2008 - jeffm@suse.de

- Update config files.

-------------------------------------------------------------------
Fri Jan  4 16:37:59 CET 2008 - jeffm@suse.de

- Update to 2.6.24-rc6-git11.

-------------------------------------------------------------------
Wed Jan  2 17:03:25 CET 2008 - jblunck@suse.de

- rpm/kernel-binary.spec.in: Copy debug sources to a proper location.

-------------------------------------------------------------------
Tue Jan  1 22:14:32 CET 2008 - jeffm@suse.de

- Update to 2.6.24-rc6-git7.

-------------------------------------------------------------------
Tue Jan  1 22:11:46 CET 2008 - jeffm@suse.de

- scripts/run_oldconfig.sh: Removed RT symbol from EXTRA_SYMBOLS.
  We add it manually when building the patch list. This allows
  the script to work with the RT kernel without having to remove
  all the other configs from config.conf first.

<|MERGE_RESOLUTION|>--- conflicted
+++ resolved
@@ -1,10 +1,10 @@
 -------------------------------------------------------------------
-<<<<<<< HEAD
 Mon Dec  1 15:27:45 CET 2008 - mmarek@suse.cz
 
 - rpm/macros.kernel-source: one more fix to the flavor selection
   code (for some reason %* contained a newline)
-=======
+
+-------------------------------------------------------------------
 Mon Dec  1 14:39:22 CET 2008 - trenn@suse.de
 
 - patches.arch/acpi_x2APIC_madt_enhancements.patch: ACPICA:
@@ -24,7 +24,6 @@
 
 - patches.fixes/acpi_copy_tables_fix_suspend.patch: ACPICA:
   Copy dynamically loaded tables to local buffer (bnc#410726).
->>>>>>> 801877c7
 
 -------------------------------------------------------------------
 Sat Nov 29 21:51:38 CET 2008 - nfbrown@suse.de
