--- conflicted
+++ resolved
@@ -1,16 +1,15 @@
 -------------------------------------------------------------------
-<<<<<<< HEAD
+Thu Mar  4 17:42:39 CET 2010 - rw@suse.de
+
+- patches.rpmify/ia64-sn-fix-percpu-warnings:
+  Update fix not to break sn2 modules.  (bnc#578059)
+
+-------------------------------------------------------------------
 Thu Mar  4 17:37:09 CET 2010 - bphilips@suse.de
 
 - patches.drivers/igb-check-both-function-bits-in-status-register-in-w.patch:
   igb: check both function bits in status register in wol
   exception (bnc#557479).
-=======
-Thu Mar  4 17:42:39 CET 2010 - rw@suse.de
-
-- patches.rpmify/ia64-sn-fix-percpu-warnings:
-  Update fix not to break sn2 modules.  (bnc#578059)
->>>>>>> dfce7814
 
 -------------------------------------------------------------------
 Thu Mar  4 15:39:47 CET 2010 - jack@suse.de
