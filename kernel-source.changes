--- conflicted
+++ resolved
@@ -1,10 +1,10 @@
 -------------------------------------------------------------------
-<<<<<<< HEAD
 Wed Apr 21 03:01:21 CEST 2010 - jeffm@suse.com
 
 - Update to  2.6.34-rc5.
   - Eliminated 1 patch.
-=======
+
+-------------------------------------------------------------------
 Tue Apr 20 00:25:54 CEST 2010 - jack@suse.de
 
 - patches.fixes/novfs-LFS-initialization: fs: novfs: Initialize
@@ -12,7 +12,6 @@
 - patches.fixes/novfs-return-ENOTEMPTY-when-deleting-nonempty-dir:
   fs: novfs: Return ENOTEMPTY when tyring to delete a non-empty
   folder (bnc#583964).
->>>>>>> 05fdced6
 
 -------------------------------------------------------------------
 Mon Apr 19 21:21:26 CEST 2010 - jeffm@suse.de
