-------------------------------------------------------------------
<<<<<<< HEAD
Mon Dec  8 14:08:30 CET 2008 - mmarek@suse.cz

- rpm/kernel-module-subpackage: skip empty KMPs with a warning in
  the kmp %%postun
=======
Mon Dec  8 12:49:33 CET 2008 - jjohansen@suse.de

- Update config files.
- patches.apparmor/fix-complain.diff: fix enforcement of deny
  rules in complain mode (bnc#426159).
- patches.apparmor/fix-security-param.diff: fix recognition of
  security= boot parameter (bnc#442668).
- patches.apparmor/fork-tracking.diff: fix log messages to enable
  tools profile learning (bnc#447564).

-------------------------------------------------------------------
Mon Dec  8 12:37:13 CET 2008 - olh@suse.de

- rpm/post.sh: update board detection to use rpmarch instead flavor
>>>>>>> 6022a578

-------------------------------------------------------------------
Mon Dec  8 10:33:13 CET 2008 - hare@suse.de

- patches.fixes/block-integrity-update: Block integrity update
  (FATE#304345).
- patches.suse/dm-block-integrity: Block integrity support for
  DM and MD (FATE#304345).
- patches.suse/dm-mpath-add-start-io: dm-mpath: add a path
  selector interface (FATE#303862,FATE#302108).
- patches.suse/dm-mpath-queue-length-load-balancing: dm-mpath: add
  queue-length dynamic load balancer (FATE#303862,FATE#302108).
- patches.suse/dm-mpath-service-time-load-balancing:
  dm-mpath: add service-time oriented dynamic load balancer
  (FATE#303862,FATE#302108).
- patches.suse/dm-mpath-tracking-nr-bytes: dm-mpath:
  interface change for service-time dynamic load balancer
  (FATE#303862,FATE#302108).
- supported.conf: Update to correctly reference dynamic load
  balancer modules (bnc#444199)

-------------------------------------------------------------------
Mon Dec  8 03:54:35 CET 2008 - tonyj@suse.de

- patches.suse/perfmon2-add_ioctl_interface.patch: switch to
  ioctl interface for perfmon2.
- patches.suse/perfmon2-fix_disabled.patch: fix initializion of
  perfmon disabled.
- patches.suse/perfmon2-remove_get_base_syscall_attr.patch:
  remove perfmon syscall_base attribyute.
- patches.suse/perfmon2-remove_syscalls.patch: drop additional
  perfmon2 syscalls.
- patches.xen/xen3-perfmon2_remove_syscalls.patch: drop additional
  perfmon2 syscalls.

-------------------------------------------------------------------
Sat Dec  6 21:59:13 CET 2008 - trenn@suse.de

- patches.arch/acpi_ec_provide_non_interrupt_mode_boot_param.patch:
  ACPI: EC: Don't degrade to poll mode at storm
  automatically. (bnc#446142).
- patches.fixes/pci_aspm_check_endless_loop.patch: PCIE Break
  out of endless loop waiting for PCI config bits to switch
  (bnc#449799).

-------------------------------------------------------------------
Sat Dec  6 01:09:26 CET 2008 - gregkh@suse.de

- refresh patches to apply cleanly.

-------------------------------------------------------------------
Sat Dec  6 00:26:05 CET 2008 - gregkh@suse.de

- Update to final 2.6.27.8 release
  - contains 2 changes from 2.6.27.8-rc1

-------------------------------------------------------------------
Fri Dec  5 17:05:44 CET 2008 - jbeulich@novell.com

- patches.xen/xen-configurable-guest-devices: fix a typo.

-------------------------------------------------------------------
Fri Dec  5 16:55:30 CET 2008 - olh@suse.de

- patches.suse/scsi-scsi_transport_srp-shost_data.patch:
  move crq_queue_create at the end of initialization (bnc#455929).

-------------------------------------------------------------------
Fri Dec  5 16:52:52 CET 2008 - hare@suse.de

- patches.drivers/open-fcoe-fnic-patches: Open-FCoE bugfixes
  for fnic.
- patches.drivers/open-fcoe-rc1-update: Update open-FCoE with
  latest patches from Intel (bnc#438954).

-------------------------------------------------------------------
Fri Dec  5 16:19:44 CET 2008 - jbeulich@novell.com

- Update Xen x86-64 config (2k guest devices, 1k outstanding transmits
  in netback).

-------------------------------------------------------------------
Fri Dec  5 12:38:19 CET 2008 - hare@suse.de

- patches.arch/s390-zfcp-synchronize-scsi-register: No udev
  events for zfcp online / offline (bnc#443667).
- patches.fixes/scsi-remove-scmd-timeout: Fix block timeout
  residue problems (bnc#447249,bnc#441335).
- patches.fixes/scsi-eh_stu-timeout: Delete obsolet patch.

-------------------------------------------------------------------
Fri Dec  5 08:11:16 CET 2008 - bphilips@suse.de

- patches.fixes/saa7134-fix-resource-map-sanity-check-conflict.patch:
  saa7134: fix resource map sanity check conflict (bnc#446733).

-------------------------------------------------------------------
Fri Dec  5 07:23:40 CET 2008 - gregkh@suse.de

- Update config files.
- patches.drivers/staging-add-rtl8187se-driver.patch: Staging:
  add rtl8187se driver.  Needed for MSI Wind and other netbooks.

-------------------------------------------------------------------
Fri Dec  5 07:13:17 CET 2008 - gregkh@suse.de

- Update config files.
- patches.drivers/staging-add-serverengines-benet-10gb-ethernet-driver.patch:
  Staging: Add ServerEngines benet 10Gb ethernet driver.

-------------------------------------------------------------------
Fri Dec  5 06:54:23 CET 2008 - gregkh@suse.de

- update the wlan-ng driver to the latest upstream version, making
  it much more useful (it actually works now...)

-------------------------------------------------------------------
Fri Dec  5 02:23:23 CET 2008 - nfbrown@suse.de

- patches.fixes/sunrpc-module-refcount-fix: Add a reference to
  sunrpc in svc_addsock (443379).  This avoid a bug where
  refcount on sunrpc can go zero or negative.

-------------------------------------------------------------------
Thu Dec  4 19:35:07 CET 2008 - jeffm@suse.de

- patches.fixes/reiserfs-debug-1036: reiserfs: print more
  information when an empty journal list is encountered
  (bnc#447406 bnc#399966).

-------------------------------------------------------------------
Thu Dec  4 18:47:17 CET 2008 - gregkh@suse.de

- patches.fixes/atm-duplicate-listen-on-socket-corrupts-the-vcc-table.patch:
  ATM: duplicate listen() on socket corrupts the vcc table
  (CVE-2008-5079).

-------------------------------------------------------------------
Thu Dec  4 16:37:34 CET 2008 - jack@suse.cz

- Update config files.

-------------------------------------------------------------------
Thu Dec  4 16:21:10 CET 2008 - jack@suse.cz

  XFS update on request from SGI:
- patches.apparmor/vfs-notify_change.diff: Add a vfsmount
  parameter to notify_change(). (refreshed)
- patches.suse/xfs-account-for-allocated-blocks-when-expanding-directories:
  Account for allocated blocks when expanding directories
  (bnc#450658).
- patches.suse/xfs-check-for-valid-transaction-headers-in-recovery:
  XFS: Check for valid transaction headers in recovery
  (bnc#450658).
- patches.suse/xfs-dmapi-enable: VFS changes to support DMAPI
  (bnc#450658).
- patches.suse/xfs-dmapi-src: DMAPI Source  (bnc#450658).
- patches.suse/xfs-dmapi-xfs-enable: DMAPI support for xfs
  (bnc#450658).
- patches.suse/xfs-handle-memory-allocation-failures-during-log-initialisation:
  handle memory allocation failures during log initialisation
  (bnc#450658).
- patches.suse/xfs-nfsd-dmapi-aware: Make NFSD DMAPI aware
  (74107, 173874, bnc#450658).
- patches.suse/xfs-wait-for-all-IO-on-truncate-to-zero: Wait
  for all I/O on truncate to zero file size (bnc#450658).
- patches.suse/xfs-dmapi-2.6.27: Delete.
- patches.suse/xfs-dmapi-xfs-2.6.27: Delete.

-------------------------------------------------------------------
Thu Dec  4 14:56:19 CET 2008 - olh@suse.de

- patches.arch/ppc-mpic-dont-reset-affinity-for-secondary-MPIC-on-boot.patch:
  Don't reset affinity for secondary MPIC on boot (bnc#456408 - LTC50397).

-------------------------------------------------------------------
Thu Dec  4 14:41:56 CET 2008 - jjolly@suse.de

- Update config files.
- patches.arch/s390-05-04-fix_rport_status_check.patch: zfcp:
  fix remote port status check (bnc#450096).
- patches.arch/s390-05-05-stp-etr-stop-machine.patch: stp/etr:
  smp_call_function races. (bnc#450096).
- patches.arch/s390-05-06-stp-etr-mutex.patch: stp/etr: serialize
  work. (bnc#450096).
- patches.arch/s390-05-07-generic-ipi.patch: kernel:
  smp_call_function races. (bnc#450096).
- patches.arch/s390-05-08-topology.patch: kernel: disable cpu
  topology support by default (bnc#450096,LTC#50392).

-------------------------------------------------------------------
Thu Dec  4 14:37:34 CET 2008 - olh@suse.de

- patches.arch/ppc-cell-gdb-watchpoints.patch:
  Fix GDB watchpoints on Cell (bnc#456405 - LTC50396).

-------------------------------------------------------------------
Thu Dec  4 14:30:44 CET 2008 - olh@suse.de

- patches.arch/ppc-syscall-xer.so.1.patch: Fix system calls on
  Cell entered with XER.SO=1 (bnc#456406 - LTC50395).

-------------------------------------------------------------------
Thu Dec  4 14:18:02 CET 2008 - hare@suse.de

- patches.suse/genhd-disk-ro-uevents: Send uevents for
  write_protect changes (bnc#440959).

-------------------------------------------------------------------
Thu Dec  4 12:33:22 CET 2008 - mmarek@suse.cz

- supported.conf: mark kernel/net/ipv4/ipvs/ip_vs/* and
  kernel/net/ipv4/netfilter/ipt_CLUSTERIP as unsupported,
  a supported variant will be provided in a separate KMP
  (bnc#455959)


-------------------------------------------------------------------
Thu Dec  4 10:42:03 CET 2008 - schwab@suse.de

- Set CONFIG_IA64_CPE_MIGRATE=m.

-------------------------------------------------------------------
Thu Dec  4 09:50:21 CET 2008 - jbeulich@novell.com

- supported.conf: Mark pciback as support, sfc_resource, sfc_netback,
  and sfc_netutil as externally supported, add sfc_netfront, and mark
  xenscsi and xen-scsibk as unsupported.

-------------------------------------------------------------------
Thu Dec  4 09:37:35 CET 2008 - mszeredi@suse.de

- patches.suse/SoN-fix-uninitialized-variable.patch: Fix use of
  uninitialized variable in cache_grow() (bnc#444597).

-------------------------------------------------------------------
Thu Dec  4 09:19:55 CET 2008 - hare@suse.de

- patches.fixes/scsi-eh_stu-timeout: make scsi_eh_try_stu use
  block timeout (bnc#447249,bnc#441335).

-------------------------------------------------------------------
Thu Dec  4 01:06:34 CET 2008 - gregkh@suse.de

- patches.fixes/jbd2-create-proc-entry-fix.patch: Delete. It's not needed
  anymore now that 2.6.27.8-rc1 has a similar fix.

-------------------------------------------------------------------
Wed Dec  3 23:09:37 CET 2008 - gregkh@suse.de

- Update to 2.6.27.8-rc1:
  - lots of bugfixes
  - some security fixes as well.
  - obsoletes lots of existing patches:
    - patches.arch/ppc-spufs-02-add-a-missing-mutex_unlock.patch
    - patches.arch/ppc-spufs-11-Fix-spinning-in-spufs_ps_fault-on-sig.patch
    - patches.drivers/libata-fix-ata_tf_read_block-overflow
    - patches.drivers/libata-fix-ata_tf_to_lba48-overflow
    - patches.drivers/libata-seagate-firmware-bug
    - patches.drivers/parport-serial-array-overflow-fix
    - patches.fixes/af_unix-soft-lockup-fix.patch
    - patches.fixes/cifs-add-cifs_sock_list
    - patches.fixes/cifs-cleanup-cifs_mount
    - patches.fixes/cifs-cleanup-proto-handling
    - patches.fixes/cifs-disable-sess-sharing
    - patches.fixes/cifs-fix-build-breakage
    - patches.fixes/cifs-fix-data-corruption
    - patches.fixes/cifs-fix-dead-tcon-check
    - patches.fixes/cifs-fix-oops-on-failed-mount
    - patches.fixes/cifs-fix-reconnection-flags
    - patches.fixes/cifs-fix-smb-send2
    - patches.fixes/cifs-fix-writepages
    - patches.fixes/cifs-reinstate-sess-sharing-sans-races
    - patches.fixes/cifs-reinstate-treecon-sharing
    - patches.fixes/ext4_add-missing-unlock-to-ext4-check-descriptors
    - patches.fixes/ext4_create-proc-ext4-stats-file-more-carefully
    - patches.fixes/ext4_fix_whitespace_checkpatch_issues
    - patches.fixes/ext4_update-flex-bg-counters-when-resizing
    - patches.fixes/fix-inotify-watch-removal-umount-races
    - patches.fixes/hpwdt-execute-page.diff
    - patches.fixes/hpwdt-kdump.diff
    - patches.fixes/ia64-fix-boot-panic-caused-by-offline-CPUs.patch
    - patches.fixes/x86_cpufreq_powernow-k8_handle_invalid_state_gracefully.patch

-------------------------------------------------------------------
Wed Dec  3 16:05:26 CET 2008 - jbeulich@novell.com

- patches.xen/xen3-patch-2.6.19: Fix a kernel warning during shutdown.
- patches.xen/xen3-patch-2.6.27,
  patches.xen/xen-netback-notify-multi,
  patches.xen/xen-virq-per-cpu-irq: Refresh.

-------------------------------------------------------------------
Wed Dec  3 15:43:30 CET 2008 - olh@suse.de

- patches.suse/scsi-scsi_transport_srp-shost_data.patch: change
  init order to fill in shost_data (bnc#455929).

-------------------------------------------------------------------
Wed Dec  3 14:38:34 CET 2008 - hare@suse.de

- patches.suse/scsi-netlink-ml: Use GFP_ATOMIC for
  skb allocation.

-------------------------------------------------------------------
Wed Dec  3 13:38:36 CET 2008 - olh@suse.de

- patches.suse/scsi-scsi_transport_srp-shost_data.patch:
  add debug for Scsi_Host->shost_data (bnc#455929).

-------------------------------------------------------------------
Wed Dec  3 10:48:49 CET 2008 - hare@suse.de

- supported.conf: mark dm-leastpending-path as supported
  (bnc#444199)

-------------------------------------------------------------------
Wed Dec  3 10:32:12 CET 2008 - teheo@suse.de

Patch updated to remove strcmp() on NULL strings.

- patches.drivers/libata-ata_piix-borked-tecra-m4-broken-suspend:
  ata_piix: add borked Tecra M4 to broken suspend list
  (bnc#398270).

-------------------------------------------------------------------
Wed Dec  3 09:38:19 CET 2008 - jbeulich@novell.com

- Update Xen patches to c/s 728 (plus several indivual ones)
- patches.xen/735-balloon-exit.patch: remove sysfs files during balloon
  module exit.
- patches.xen/737-kexec-free.patch: kexec: Don't pass
  limit_pages_to_max_mfn() regions to xen_destroy_contiguous_region().
- patches.xen/740-blkback-resource-leak.patch: blkback, blktap: Fix
  potential resource leak.
- patches.xen/746-pirq-status-page.patch: use shared page indicating
  the need for an EOI notification
- patches.xen/747-x86-undo-mfn-limit.patch: revert the effect of
  xen_limit_pages_to_max_mfn()
- patches.xen/748-x86-ioapic-cleanup.patch: cleanup IO-APIC code
- patches.xen/panic-on-io-nmi-xen.diff: Rename to ...
- patches.xen/xen3-panic-on-io-nmi.diff: ... this.
- patches.xen/uv-sysfs-no-xen.diff: Replace by ...
- patches.xen/xen3-uv_setup_irq.diff: ... this.
- patches.xen/xen3-x86_sgi_uv_early_detect_oem.patch: x86, uv:
  add early detection of UV system types (bnc#429984).
- patches.xen/xen-fb-bad-irq: Delete.

-------------------------------------------------------------------
Wed Dec  3 09:11:31 CET 2008 - hare@suse.de

- patches.drivers/lpfc-8.2.8.9-update: Update Emulex lpfc driver
  to 8.2.8.9 (bnc#420767).

-------------------------------------------------------------------
Wed Dec  3 08:41:58 CET 2008 - knikanth@suse.de

- patches.suse/cfq-ioc-race: Exiting queue and task might race
  to free cic (bnc#444346).

-------------------------------------------------------------------
Wed Dec  3 08:32:18 CET 2008 - sjayaraman@suse.de

- patches.fixes/cifs-reinstate-sess-sharing-sans-races: Adjust as it
  didn't apply cleanly.

-------------------------------------------------------------------
Wed Dec  3 07:51:33 CET 2008 - sjayaraman@suse.de

- Fix data corruption issues (411655).
	patches.fixes/cifs-fix-data-corruption
	patches.fixes/cifs-fix-smb-send2
- Fix multiple oopses, memory corruption due to mount/umount races
  (https://bugzilla.samba.org/show_bug.cgi?id=5720).
	patches.fixes/cifs-add-cifs_sock_list
	patches.fixes/cifs-cleanup-cifs_mount
	patches.fixes/cifs-cleanup-proto-handling
	patches.fixes/cifs-disable-sess-sharing
	patches.fixes/cifs-fix-build-breakage
	patches.fixes/cifs-fix-dead-tcon-check
	patches.fixes/cifs-fix-oops-on-failed-mount
	patches.fixes/cifs-fix-reconnection-flags
	patches.fixes/cifs-fix-writepages
	patches.fixes/cifs-reinstate-sess-sharing-sans-races
	patches.fixes/cifs-reinstate-treecon-sharing

-------------------------------------------------------------------
Tue Dec  2 23:47:14 CET 2008 - jeffm@suse.de

- scripts/git-create-branch: Helper script to create a new
  branch.

-------------------------------------------------------------------
Tue Dec  2 17:53:44 CET 2008 - mmarek@suse.cz

- rpm/get_release_number.sh.in, scripts/tar-up.sh: append first
  eight digits of the commit id to the release string. This makes
  it easier to match rpm release numbers with commits.

-------------------------------------------------------------------
Tue Dec  2 17:38:41 CET 2008 - mszeredi@suse.de

- patches.fixes/af_unix-soft-lockup-fix.patch: net: Fix soft
  lockups/OOM issues w/ unix garbage collector (bnc#449739
  CVE-2008-5300).

-------------------------------------------------------------------
Tue Dec  2 16:57:59 CET 2008 - hare@suse.de

- patches.drivers/qla2xxx-8.02.01.02.11.0-k9-update: qla2xxx:
  additional fixes/updates for SLES11 (bnc#450197).
- patches.fixes/scsi-fixup-failfast-definitions: fc_transport:
  fix old bug on bitflag definitions (bnc#447814).

-------------------------------------------------------------------
Tue Dec  2 16:28:04 CET 2008 - goldwyn@suse.de

- patches.suse/novfs-map-drives-correctly.diff 
- patches.suse/novfs-merge-changes.diff: Modified to revert
  some changes in novfs_set_map_drive()
- patches.suse/novfs-clear-mappeddrives.patch: Unlink mapped
  drives on exit (bnc#449451).

-------------------------------------------------------------------
Tue Dec  2 14:22:23 CET 2008 - mmarek@suse.cz

- supported.conf: mark ocfs2 as unsupported, a supported variant
  will be provided in a separate KMP (bnc#449824)

-------------------------------------------------------------------
Tue Dec  2 14:04:44 CET 2008 - olh@suse.de

- patches.drivers/ehca-rejecting-dynamic-mem-add-remove.patch:
  update error message (bnc#448301 - LTC50134)

-------------------------------------------------------------------
Tue Dec  2 13:27:21 CET 2008 - hare@suse.de

- Update config files for S/390: Disable FCoE and sync
  default and s390.
- supported.conf: Mark KVM as supported.

-------------------------------------------------------------------
Tue Dec  2 08:13:10 CET 2008 - jjolly@suse.de

- ...and added the patches to the series.conf (bnc#450096)

-------------------------------------------------------------------
Tue Dec  2 08:03:44 CET 2008 - jjolly@suse.de

- patches.arch/s390-05-01-zfcp-message-linebreak.patch: zfcp:
  Wrong placement of linebreak in message (bnc#450096).
- patches.arch/s390-05-02-zfcp-invalid-non-null-return.patch:
  zfcp: invalid return value on failing fsf_req creation
  (bnc#450096).
- patches.arch/s390-05-03-zfcp-wka-port.patch: zfcp: Fix opening
  of wka ports (bnc#450096).

-------------------------------------------------------------------
Mon Dec  1 20:11:18 CET 2008 - kkeil@suse.de

- patches.drivers/cxgb3-Add-1G-fiber-support: cxgb3: Add 1G
  fiber support.
- patches.drivers/cxgb3-Allocate-multiqueues-at-init-time: cxgb3:
  Allocate multiqueues at init time.
- patches.drivers/cxgb3-More-flexible-support-for-PHY-interrupts:
  cxgb3: More flexible support for PHY interrupts..
- patches.drivers/cxgb3-Support-for-Aeluros-2005-PHY: cxgb3:
  Support for Aeluros 2005 PHY.
- patches.drivers/cxgb3-allow-for-PHY-reset-status: cxgb3:
  allow for PHY reset status.
- patches.drivers/cxgb3-commnonize-LASI-phy-code: cxgb3:
  commnonize LASI phy code.
- patches.drivers/cxgb3-eeprom-read-fixes.patch:
  cxgb3 - eeprom read fixes.
- patches.drivers/cxgb3-enable-lro-through-ethtool: cxgb3 -
  enable lro control through ethtool.
- patches.drivers/cxgb3-simplify-port-type-struct-and-usage:
  cxgb3: simplify port type struct and usage.
- patches.drivers/cxgb3-update-driver-version: cxgb3: update
  driver version. (bnc#446739)

-------------------------------------------------------------------
Mon Dec  1 15:27:45 CET 2008 - mmarek@suse.cz

- rpm/macros.kernel-source: one more fix to the flavor selection
  code (for some reason %* contained a newline)

-------------------------------------------------------------------
Mon Dec  1 14:39:22 CET 2008 - trenn@suse.de

- patches.arch/acpi_x2APIC_madt_enhancements.patch: ACPICA:
  x2APIC support: changes for MADT and SRAT ACPI tables (fate
  303948 and fate 303984).
- patches.fixes/acpi_check_for_invalid_handle.patch: ACPICA:
  Add check for invalid handle in acpi_get_object_info
  (http://www.acpica.org/bugzilla/show_bug.cgi?id=474).
- patches.fixes/acpi_dereference_object_if_possible.patch:
  ACPICA: Add function to dereference returned reference objects
  (http://bugzilla.kernel.org/show_bug.cgi?id=11105).
- patches.fixes/acpi_do_not_load_acpi_cpufreq_acpioff.patch:
  ACPI: don't load acpi_cpufreq if acpi=off (no reference).

-------------------------------------------------------------------
Mon Dec  1 14:00:19 CET 2008 - trenn@suse.de

- patches.fixes/acpi_copy_tables_fix_suspend.patch: ACPICA:
  Copy dynamically loaded tables to local buffer (bnc#410726).

-------------------------------------------------------------------
Sat Nov 29 21:51:38 CET 2008 - nfbrown@suse.de

- patches.fixes/SUNRPC-Fix-autobind-on-cloned-rpc-clients.patch:
  SUNRPC: Fix autobind on cloned rpc clients. 
  Importantly, this removes a 'BUG_ON' that fires. (450083).

-------------------------------------------------------------------
Sat Nov 29 14:43:40 CET 2008 - teheo@suse.de

- patches.drivers/libata-ata_piix-borked-tecra-m4-broken-suspend:
  ata_piix: add borked Tecra M4 to broken suspend list
  (bnc#398270).

-------------------------------------------------------------------
Sat Nov 29 11:07:10 CET 2008 - bwalle@suse.de

- UV updates from SGI (bnc#442455, #442455).
  o patches.fixes/ia64_uv_partition_id.diff:
    Add partition id, coherence id, and region size to UV
  o patches.fixes/ia64_uv_watchlist.diff:
    Add UV watchlist suppor
  o patches.fixes/null_irq_desc_name.diff:
    genirq: NULL struct irq_desc's member 'name' in
    dynamic_irq_cleanup()
  o patches.fixes/uv-bios_call_memprotect.diff:
    Add UV bios call to change memory protections
  o patches.fixes/uv-bios_call_partition.diff:
    x86: Add UV partition call
  o patches.fixes/uv-bios_call_reserve_page.diff:
    Add UV bios call to get the address of the reserved page
  o patches.fixes/uv-bios_call_watchlist.diff:
    Add UV bios calls to allocate and free watchlists
  o patches.fixes/uv-bios_common.diff:
    x86: Add UV bios call infrastructure
  o patches.fixes/uv-efi_bios.diff:
    x86: Add UV EFI table entry
  o patches.fixes/uv-sn_region_size.diff:
    Use consistent names for region size and conherence id on x86
    and ia64
  o patches.fixes/uv-sysfs.diff:
    x86: Add UV sysfs entries
  o patches.fixes/uv-xp-change_memprotect.diff:
    Define xp_expand_memprotect() and xp_restrict_memprotect()
  o patches.fixes/uv-xpc-get_sn_info.diff:
    Define xp_partition_id and xp_region_size
  o patches.fixes/uv-xpc_create_gru_mq_uv.diff:
    Add the code to create the activate and notify gru message
    queues
  o patches.fixes/uv-xpc_get_part_rsvd_page.diff:
    Add support for getting the address of a partition's reserved
    page
  o patches.fixes/uv_setup_irq.diff:
    x86, UV: add uv_setup_irq() and uv_teardown_irq() functions, v3
- Refresh Xen patches
  o patches.xen/xen3-auto-arch-x86.diff
  o patches.xen/xen3-patch-2.6.19
- patches.xen/xen-x86-no-lapic: Add uv_irq.o
- patches.xen/uv-sysfs-no-xen.diff:
  Don't build UV sysfs support on Xen.

-------------------------------------------------------------------
Fri Nov 28 23:42:21 CET 2008 - trenn@suse.de

- patches.fixes/x86_cpufreq_powernow-k8_handle_invalid_state_gracefully.patch:
  powernow-k8: ignore out-of-range PstateStatus value (no
  bug avail).

-------------------------------------------------------------------
Fri Nov 28 18:54:30 CET 2008 - sassmann@suse.de

- Update config files.
  activate ALTIVEC in ps3 config

-------------------------------------------------------------------
Fri Nov 28 16:22:33 CET 2008 - hare@suse.de

- patches.drivers/open-fcoe-beta4-update: rediff.
- patches.drivers/open-fcoe-beta6-update: Incremental Open-FCoE
  for Beta6 (bnc#438954).

-------------------------------------------------------------------
Fri Nov 28 14:54:13 CET 2008 - tiwai@suse.de

- patches.drivers/alsa-hda-sony-vaio-vgn-sr19xn-quirk: ALSA:
  hda - Add quirk for Sony VAIO VGN-SR19XN (bnc#450080).

-------------------------------------------------------------------
Fri Nov 28 08:23:15 CET 2008 - olh@suse.de

- rpm/kernel-binary.spec.in: move Module.symvers creation into
  CONFIG_MODULES section, a static kernel exports nothing

-------------------------------------------------------------------
Fri Nov 28 07:43:14 CET 2008 - olh@suse.de

- rpm/post*.sh: kernel-vanilla has now vmlinux-vanilla symlink

-------------------------------------------------------------------
Fri Nov 28 06:04:47 CET 2008 - teheo@suse.de

Block layer timer bug fixed.  Multipath patch update is just patch
refresh.

- patches.drivers/block-internal-dequeue-shouldnt-start-timer:
  block: internal dequeue shouldn't start timer (bnc#449880).
- patches.drivers/blk-request-based-multipath-update: Block layer
  fixes for request-based multipathing (References: FATE#302108).

-------------------------------------------------------------------
Thu Nov 27 16:52:10 CET 2008 - olh@suse.de

- patches.suse/8250-sysrq-ctrl_o.patch: fix no-op macro args

-------------------------------------------------------------------
Thu Nov 27 16:34:48 CET 2008 - olh@suse.de

- patches.suse/8250-sysrq-ctrl_o.patch: fix compile on ppc32

-------------------------------------------------------------------
Thu Nov 27 16:10:30 CET 2008 - olh@suse.de

- rpm/kernel-binary.spec.in: always create a dummy initrd because
  mkinitrd is called unconditionally

-------------------------------------------------------------------
Thu Nov 27 15:37:32 CET 2008 - olh@suse.de

- rpm/kernel-binary.spec.in: kernel-ps3 needs a suffix

-------------------------------------------------------------------
Thu Nov 27 15:18:32 CET 2008 - olh@suse.de

- remove last traces of kernel-um handling

-------------------------------------------------------------------
Thu Nov 27 14:38:31 CET 2008 - hare@suse.de

- patches.fixes/qla2xxx-disable-automatic-queue-tracking: qla2xxx:
  Conditionally disable queue_full tracking (bnc#449386).

-------------------------------------------------------------------
Thu Nov 27 11:47:43 CET 2008 - olh@suse.de

- patches.suse/8250-sysrq-ctrl_o.patch: no sysrq on Cell QS21/QS22
  serial console (bnc#422987,bnc#96313 - LTC47675/LTC16841).

-------------------------------------------------------------------
Thu Nov 27 08:26:03 CET 2008 - olh@suse.de

- patches.arch/ppc-memoryless-nodes.patch: fix booting with
  memoryless nodes (443280 - LTC49675)

-------------------------------------------------------------------
Thu Nov 27 06:08:33 CET 2008 - teheo@suse.de

- patches.drivers/libata-seagate-firmware-bug: libata: blacklist
  Seagate drives which time out FLUSH_CACHE when used with NCQ
  (bnc#449531).

-------------------------------------------------------------------
Wed Nov 26 10:15:02 CET 2008 - agruen@suse.de

- rpm/macros.kernel-source: Fix the kernel flavor selection logic
  for the %kernel_module_package macro.

-------------------------------------------------------------------
Wed Nov 26 09:16:44 CET 2008 - hare@suse.de

- patches.fixes/blk-leave-sync-timer-running: move to
  correct place in series.conf and rediff
- patches.drivers/cciss-newids.patch: Delete.

-------------------------------------------------------------------
Wed Nov 26 09:03:55 CET 2008 - hare@suse.de

- patches.drivers/cciss-newids.patch: Support for newcciss
  controller (bnc#448416).
- patches.fixes/blk-leave-sync-timer-running: block: leave
  request timeout timer running on an empty list (bnc#447249).

-------------------------------------------------------------------
Tue Nov 25 20:27:19 CET 2008 - mszeredi@suse.de

- patches.fixes/slab-alloc_slabmgmt-fix.patch: slab: remove
  GFP_THISNODE clearing from alloc_slabmgmt() (bnc#444597).

-------------------------------------------------------------------
Tue Nov 25 17:48:50 CET 2008 - sjayaraman@suse.de

- patches.suse/SoN-11-mm-page_alloc-emerg.patch: Fix accidental side-effect
  that this patch introduced by reverting patches.fixes/oom-warning
  (bnc #444597).

-------------------------------------------------------------------
Tue Nov 25 16:39:00 CET 2008 - tiwai@suse.de

- patches.drivers/alsa-ca0106-pm-support: ALSA: ca0106 - Add
  power-amangement support (bnc#447624).
- patches.drivers/alsa-hda-dell-92hd73xx-models: ALSA: hda -
  Check model for Dell 92HD73xx laptops (bnc#446025).
- patches.drivers/alsa-hda-dell-studio-1535-quirk: ALSA: hda -
  mark Dell studio 1535 quirk (bnc#446025).
- patches.drivers/alsa-hda-spdif-bits-cache-fix: ALSA: hda -
  Fix caching of SPDIF status bits.
- patches.drivers/alsa-hda-stac-no-hp-as-line-out-switch: ALSA:
  hda - No 'Headphone as Line-out' swich without line-outs
  (bnc#446025).
- patches.drivers/alsa-hda-stac-yet-more-fixes: ALSA: hda -
  Fix AFG power management on IDT 92HD* codecs (bnc#446025).

-------------------------------------------------------------------
Tue Nov 25 00:52:41 CET 2008 - jeffm@suse.de

- patches.fixes/fix-inotify-watch-removal-umount-races: Fix
  inotify watch removal/umount races (bnc#446973 CVE-2008-5182).

-------------------------------------------------------------------
Tue Nov 25 00:02:33 CET 2008 - jeffm@suse.de

- patches.fixes/uv-redundant-creation-of-proc-dir: UV: redundant
  creation of sgi_uv (bnc#444799).

-------------------------------------------------------------------
Mon Nov 24 22:44:01 CET 2008 - agruen@suse.de

- supported.conf: dm-raid45 depends on a few more modules
  (bnc#440208, bnc#441310).

-------------------------------------------------------------------
Mon Nov 24 20:25:25 CET 2008 - agruen@suse.de

- Switch from a no_file_caps command line switch to file_caps={0,1}
  for enabling/disabling file capabilities, and make file_caps=0
  the default: we cannot get the no_file_caps option added to the
  kernel command line anymore (perl-Bootloader, bnc#418366).

-------------------------------------------------------------------
Mon Nov 24 20:18:46 CET 2008 - agruen@suse.de

- supported.conf: dm-raid4-5 was renamed to dm-raid45 (bnc#440208,
  bnc#441310).

-------------------------------------------------------------------
Mon Nov 24 20:15:57 CET 2008 - agruen@suse.de

- Update config files: switch from CONFIG_PREEMPT_VOLUNTARY to
  CONFIG_PREEMPT_NONE.

-------------------------------------------------------------------
Mon Nov 24 17:00:47 CET 2008 - ghaskins@suse.de

- patches.fixes/sched-fix-bug-in-sched-domain-degenerate.patch:
  sched: fix a bug in sched domain degenerate (bnc#442464).

-------------------------------------------------------------------
Mon Nov 24 16:57:27 CET 2008 - mmarek@suse.cz

- doc/README.SUSE: document that setting allow_unsupported_modules
  to 1 in /etc/modprobe.d/unsupported-modules is required to make
  self-compiled kernels work.

-------------------------------------------------------------------
Mon Nov 24 11:55:54 CET 2008 - bwalle@suse.de

- patches.fixes/hpwdt-kdump.diff: Sync with latest upstream
  submission.

-------------------------------------------------------------------
Sun Nov 23 01:02:08 CET 2008 - trenn@suse.de

- patches.arch/x86_sgi_uv_early_detect_oem.patch: x86, uv:
  add early detection of UV system types (bnc#429984).

-------------------------------------------------------------------
Sat Nov 22 20:00:50 CET 2008 - olh@suse.de

- enable CONFIG_CGROUP_NS on ia64, s390 and powerpc (bnc#447507 - LTC50053)

-------------------------------------------------------------------
Sat Nov 22 00:03:11 CET 2008 - rjw@suse.de

- patches.fixes/ia64-fix-boot-panic-caused-by-offline-CPUs.patch:
  fix boot panic caused by offline CPUs (bnc#440386).

-------------------------------------------------------------------
Fri Nov 21 20:17:09 CET 2008 - agruen@suse.de

- config/x86_64/maxcpus: Delete.

-------------------------------------------------------------------
Fri Nov 21 20:06:08 CET 2008 - mmarek@suse.cz

- rpm/kernel-binary.spec.in: s/CVS/GIT/

-------------------------------------------------------------------
Fri Nov 21 20:04:05 CET 2008 - mmarek@suse.cz

- rpm/symsets.pl: fix module names in export lists
  (kernel/irq/built-in was printed as irq/built-in)

-------------------------------------------------------------------
Fri Nov 21 20:03:17 CET 2008 - agruen@suse.de

- Update x86_64/{debug,default,trace,vanilla} config files:
  increase NR_CPUS to 512.

-------------------------------------------------------------------
Fri Nov 21 18:13:58 CET 2008 - mmarek@suse.cz

- rpm/symsets.pl: Replace the bash and awk scripts around symsets
  and kabi checking with a single script that generates symsets,
  reuses symsets from older kernels and checks for kabi changes for
  each of the split packages (kabi checking and symset reuse
  require a set of reference files, which does not exist yet)
- rpm/list-exported-symbols: Delete.
- rpm/split-into-symsets: Delete.
- scripts/kabi-checks: Delete.
- kabi/severities: table of kabi change severities
- rpm/built-in-where, rpm/find-provides,
  rpm/kernel-binary.spec.in, rpm/kernel-source.spec.in,
  scripts/tar-up.sh: update to use symsets.pl

-------------------------------------------------------------------
Fri Nov 21 17:06:39 CET 2008 - kkeil@suse.de

- patches.drivers/ixgbe-sfp.patch: include additional fixes from
  Intel (bnc#442411)

-------------------------------------------------------------------
Fri Nov 21 16:50:40 CET 2008 - kkeil@suse.de

- patches.fixes/igb_ethtool.patch: add missing ethtool hooks
  (bnc#435551)

-------------------------------------------------------------------
Fri Nov 21 16:10:08 CET 2008 - jjolly@suse.de

- patches.arch/s390-04-08-cio-ungroup-race-fix.patch:
  cio: ccwgroup online vs. ungroup race condition
  (bnc#445100,LTC#50092).
- patches.arch/s390-04-09-zfcp-host-busy-count-fix.patch: zfcp:
  prevent double decrement on host_busy counter (bnc#445100).

-------------------------------------------------------------------
Fri Nov 21 14:24:35 CET 2008 - agruen@suse.de

- rpm/macros.kernel-source:
  + Rename the -s option to -t in the %kernel_module_package macro
    for improved cross-distro compatibility.
  + Define %kernel_module_package_release as 1 for feature tests.
  + Define %kernel_module_package_buildreqs for use by KMPs: that
    way, KMPs can either use this macro for compatibility, or
    they can substitute other packages for special cases.

-------------------------------------------------------------------
Fri Nov 21 13:08:28 CET 2008 - hare@suse.de

- patches.drivers/cxgb3i: add cxgb3i iscsi driver
  (FATE#304154,bnc#433500).
- patches.drivers/cxgb3i-fixed-offload-array-size: cxgb3i -
  fixed offload wr array size (bnc#447409).
- patches.fixes/dm-table-switch-to-readonly: dm multipath devices
  are not getting created for readonly devices (bnc#382705).
- patches.suse/dm-mpath-null-pgs: Allow zero paths for multipath
  priority groups (bnc#372684).
- patches.suse/scsi-netlink-ml: Netlink interface for SCSI
  sense codes (FATE#303789).

-------------------------------------------------------------------
Fri Nov 21 12:53:49 CET 2008 - goldwyn@suse.de

- patches.suse/novfs-map-drives-correctly.diff: Fix oops in
  set_map_drive (bnc#446824, bnc#444469).

-------------------------------------------------------------------
Fri Nov 21 11:16:25 CET 2008 - jbeulich@novell.com

- patches.xen/xen3-x86-vmware-tsc-03-detect-from-hypervisor:
  Fix Xen pv driver build.

-------------------------------------------------------------------
Fri Nov 21 10:44:43 CET 2008 - olh@suse.de

- patches.arch/ppc-spufs-01-use-inc_nlink.patch: use inc_nlink
- patches.arch/ppc-spufs-02-add-a-missing-mutex_unlock.patch
- patches.arch/ppc-spufs-03-sputrace-Only-enable-logging-on-open.patch
- patches.arch/ppc-spufs-04-sputrace-Don-t-block-until-the-read.patch
- patches.arch/ppc-spufs-05-Use-state_mutex-for-switch_log-lockin.patch
- patches.arch/ppc-spufs-06-Don-t-require-full-buffer-in-switch_l.patch
- patches.arch/ppc-spufs-07-Don-t-spu_acquire_saved-unnecessarily.patch
- patches.arch/ppc-spufs-08-Use-kmalloc-rather-than-kzalloc-for-s.patch
- patches.arch/ppc-spufs-09-Improve-search-of-node-for-contexts-w.patch
- patches.arch/ppc-spufs-10-Explain-conditional-decrement-of-aff_.patch
- patches.arch/ppc-spufs-11-Fix-spinning-in-spufs_ps_fault-on-sig.patch
  update spufs to current mainline state (bnc#447133 - LTC50070)

-------------------------------------------------------------------
Fri Nov 21 09:52:19 CET 2008 - tiwai@suse.de

- patches.drivers/parport-serial-array-overflow-fix: Fix array
  overflow in parport_serial.c (bnc#447067).

-------------------------------------------------------------------
Fri Nov 21 09:48:06 CET 2008 - tiwai@suse.de

- patches.drivers/alsa-hda-dell-studio-15-quirk: ALSA: hda -
  Add a quirk for Dell Studio 15 (bnc#446025).
- patches.drivers/alsa-hda-stac-dell-m4-3-quirk: ALSA: hda:
  Add STAC_DELL_M4_3 quirk (bnc#446025).

-------------------------------------------------------------------
Fri Nov 21 08:03:16 CET 2008 - npiggin@suse.de

- patches.suse/silent-stack-overflow-2.patch: avoid silent stack
  overflow over the heap. Try again.

-------------------------------------------------------------------
Fri Nov 21 06:52:04 CET 2008 - gregkh@suse.de

- Refresh patches to apply cleanly after 2.6.27.7 update.

-------------------------------------------------------------------
Fri Nov 21 06:27:23 CET 2008 - gregkh@suse.de

- Update to 2.6.27.7
  - lots of bugfixes and security updates.
  - obsoletes:
    - patches.arch/s390-04-05-topology-lock.diff
    - patches.drivers/bnx2x-zero-PMF
    - patches.drivers/input-alps-add-signature-for-dualpoint-found-in-dell-latitude-e6500.patch
    - patches.fixes/cdc-acm.c-fix-recursive-lock-in-acm_start_wb-error-path.patch
    - patches.fixes/sony_laptop_fix_suspend.patch
    - patches.kernel.org/iwlagn-avoid-sleep-in-softirq-context.patch
    - patches.kernel.org/memory-hotplug-fix-page_zone-calculation-in-test_pages_isolated.patch
    - patches.kernel.org/touch_mnt_namespace-when-the-mount-flags-change.patch:

-------------------------------------------------------------------
Fri Nov 21 05:19:43 CET 2008 - teheo@suse.de

- patches.drivers/libata-ata_piix-clear-spurious-IRQ: ata_piix:
  detect and clear spurious IRQs (bnc#445872).

-------------------------------------------------------------------
Fri Nov 21 02:18:19 CET 2008 - npiggin@suse.de

- patches.fixes/mm-madvise-fix.patch: mm: madvise correct return
  code (bnc#352998).

-------------------------------------------------------------------
Thu Nov 20 22:31:36 CET 2008 - jack@suse.cz

- patches.suse/ocfs2-Change-quotafile-names.patch: ocfs2: Change
  file names of local quota files to be consistent (fate#302681).
- patches.suse/ocfs2-Fix-hang-in-quota-recovery-code.patch:
  ocfs2: Fix hang in quota recovery code (fate#302681).
- patches.suse/ocfs2-Fix-oops-when-one-quotatype-enabled: ocfs2:
  Fix oops when only usrquota or grpquota feature is enabled
  (fate#302681).

-------------------------------------------------------------------
Thu Nov 20 21:41:03 CET 2008 - garloff@suse.de

- patches.suse/panic-on-io-nmi.diff
  patches.xen/panic-on-io-nmi-xen.diff:
  New kernel sysctl panic-on-io-nmi, which is set will cause a
  kernel panic on receiving an IOCK NMI (bnc#427979).

-------------------------------------------------------------------
Thu Nov 20 18:39:16 CET 2008 - jjolly@suse.de

- patches.arch/s390-04-06-cio-sac-update.diff: cio: update sac
  values (bnc#445100).
- patches.arch/s390-04-07-als.patch: kernel: Add processor type
  march=z10 and a processor type safety check. (bnc#445100).

-------------------------------------------------------------------
Thu Nov 20 17:23:46 CET 2008 - tiwai@suse.de

- patches.drivers/alsa-hda-stac-hp-gpio-switch-fix: ALSA: hda:
  STAC_DELL_M6 EAPD (bnc#446025).

-------------------------------------------------------------------
Thu Nov 20 17:15:31 CET 2008 - jbeulich@novell.com

- Update Xen patches to 2.6.27.6 and c/s 724.
- Update Xen config files.
- patches.xen/xen-fb-bad-irq: xenfb: don't use irq before it
  gets set up (bnc#445659).
- patches.xen/xen-netback-notify-multi: netback: use multicall
  for send multiple notifications.
- patches.xen/xen-netback-nr-irqs: netback: reduce overhead of
  IRQ recording.

-------------------------------------------------------------------
Thu Nov 20 16:52:46 CET 2008 - kkeil@suse.de

- patches.drivers/igb-pf.patch: removed (no SR-IOV) (bnc#440614)

-------------------------------------------------------------------
Thu Nov 20 15:40:38 CET 2008 - olh@suse.de

- disable patches.arch/ppc-efika-bestcomm-ata-dma.patch
  crashes the sound driver

-------------------------------------------------------------------
Thu Nov 20 15:30:40 CET 2008 - jjolly@suse.de

- rpm/kernel-binary.spec.in: excluded vanilla build from creating
  the man package

-------------------------------------------------------------------
Thu Nov 20 15:13:41 CET 2008 - hare@suse.de

- patches.drivers/ibmvfc-async-events-oops: ibmvfc oops while
  processing async events (bnc#445541).
- patches.drivers/mpt-fusion-4.16.00.00-update: MPT fusion driver
  update to 4.16.00.00 (bnc#425660).
- patches.fixes/dm-mpath-NULL-pgpath-in-activate_path: Do not
  call activate_path() if pgpath is NULL (bnc#442676).
- patches.fixes/scsi-dh-rdac-initialize-passive-path: Initialize
  path state to be passive when path is not owned (bnc#442676).
- patches.suse/dm-mpath-leastpending-path: Dynamic load balancing
  policy for device mapper multipath (bnc#444199).

-------------------------------------------------------------------
Thu Nov 20 14:12:23 CET 2008 - olh@suse.de

- patches.fixes/bug-437171_1_sched_clock_lock.patch: sched: only
  update rq->clock while holding rq->lock (437171 - LTC47404).
- patches.fixes/bug-437171_2_sched_delta_weight.patch: sched:
  revert back to per-rq vruntime (437171 - LTC47404).
- patches.fixes/bug-437171_3_rework_wakeup_preemption.patch:
  sched: rework wakeup preemption (437171 - LTC47404).
- patches.fixes/bug-437171_4_sched_reinstate_vruntime_wakeup.patch:
  sched: re-instate vruntime based wakeup preemption (437171 -
  LTC47404).

-------------------------------------------------------------------
Thu Nov 20 13:47:33 CET 2008 - trenn@suse.de

- Update config files.
  Fixed debug build, added dependent config option.

-------------------------------------------------------------------
Thu Nov 20 13:27:57 CET 2008 - trenn@suse.de

- Update config files.
  -> unified i386/x86_64 debug kernels:
     - added CONFIG_NO_HZ=y to i386-debug
     - added CONFIG_DEBUG_INFO to x86_64-debug

Differ method to receive processor_id depending whether the processor
got declared as a regular ACPI device or as a processor object:
- patches.arch/acpi_behave_uniquely_based_on_processor_declaration.patch:
  ACPI: Behave uniquely based on processor declaration definition
  type (bnc#440062).
- patches.arch/acpi_disambiguate_processor_declaration_type.patch:
  ACPI: Disambiguate processor declaration type (bnc#440062).
- patches.arch/acpi_processor_cleanups.patch: ACPI: 80 column
  adherence and spelling fix (no functional change) (bnc#440062).
- patches.xen/xen3-auto-common.diff: xen3 common.

Fix missing bit for ThinkPad brightness switching:
- patches.arch/acpi_video_thinkpad_exclude_IGD_devices.patch:
  Do not use video backlight switching for Lenovo ThinkPads.

- patches.fixes/sony_laptop_fix_suspend.patch: sony-laptop:
  Ignore missing _DIS method on pic device (bnc#446487).

-------------------------------------------------------------------
Thu Nov 20 12:01:24 CET 2008 - hare@suse.de

- patches.fixes/dm-mpath-reattach-dh: Do not detach hardware
  handler when removing multipath maps (bnc#435688).
- patches.fixes/scsi-dh-alua-send-stpg: Always send STPG for
  explicit tgps mode.

-------------------------------------------------------------------
Thu Nov 20 10:35:32 CET 2008 - jjolly@suse.de

- rpm/kernel-binary.spec.in: Added kernel man package for s390x

-------------------------------------------------------------------
Thu Nov 20 10:26:01 CET 2008 - olh@suse.de

- patches.arch/ppc-of-irq-map.patch: fix IRQ assignment if
  interrupts property is missing (bnc#446610 - LTC50006)

-------------------------------------------------------------------
Thu Nov 20 00:20:44 CET 2008 - rjw@suse.de

- patches.fixes/acpi-set-SCI_EN-on-MacBook.patch: ACPI suspend:
  Blacklist boxes that require us to set SCI_EN directly on resume
  (bnc#444786).

-------------------------------------------------------------------
Wed Nov 19 17:50:51 CET 2008 - tiwai@suse.de

- patches.arch/x86-hpet-pre-read: x86: workaround for mccreary
  HPET read problem (bnc#433746).

-------------------------------------------------------------------
Wed Nov 19 17:28:00 CET 2008 - trenn@suse.de

- patches.arch/0008-sony-laptop-fingers-off-backlight.patch:
  sony-laptop: fingers off backlight if video.ko is serving
  this functionality.
  -> Fix typo, must not invert logic at this point

-------------------------------------------------------------------
Wed Nov 19 14:43:33 CET 2008 - kkeil@suse.de

- patches.drivers/e1000e_add_ECC: e1000e: enable ECC (bnc#445829)

-------------------------------------------------------------------
Wed Nov 19 13:54:44 CET 2008 - mmarek@suse.cz

- scripts/tar-up.sh: record the git branch name in the spec files
  (no branch name means master)

-------------------------------------------------------------------
Wed Nov 19 12:05:35 CET 2008 - jkosina@suse.de

- patches.drivers/elousb.patch: fix values of maximum X and Y
  coordinates so that they are compliant with the values that
  the device contains in its descriptor (bnc#442865)

-------------------------------------------------------------------
Wed Nov 19 09:58:11 CET 2008 - goldwyn@suse.de

- patches.suse/novfs-merge-changes.diff: Merge changes left out
  during code pull (bnc#445000).

-------------------------------------------------------------------
Wed Nov 19 09:03:46 CET 2008 - olh@suse.de

- patches.arch/ppc-pseries-bsr-multinode.patch: Add support for
  multiple BSR nodes in the device tree. (bnc#443665 - LTC49817)

-------------------------------------------------------------------
Wed Nov 19 08:59:11 CET 2008 - olh@suse.de

- patches.arch/ppc-pseries-cmm-pagecounter.patch:
  Update page in counter for CMM (bnc#445540 - LTC49942)

-------------------------------------------------------------------
Wed Nov 19 08:49:16 CET 2008 - olh@suse.de

- patches.arch/ppc-pseries-bsr-4k.patch: Unable to Use Small
  BSR register on Power LPAR (bnc#443673 - LTC49749)

-------------------------------------------------------------------
Wed Nov 19 05:40:58 CET 2008 - jjolly@suse.de

- config/s390/s390: Update config files: added CONFIG_UTRACE=y and
  CONFIG_HAVE_ARCH_TRACEHOOK=y

-------------------------------------------------------------------
Wed Nov 19 01:13:34 CET 2008 - jjolly@suse.de

- patches.drivers/ehca-fix-possible-nullpointer-access-v2.patch:
  ehca: fix a possible nullpointer access (bnc#441966).

-------------------------------------------------------------------
Wed Nov 19 00:50:27 CET 2008 - jjolly@suse.de

- patches.arch/ppc-axon-missing-msi-workaround-5.diff:
  powerpc/cell/axon-msi: retry on missing interrupt (bnc#445964).

-------------------------------------------------------------------
Wed Nov 19 00:32:26 CET 2008 - jjolly@suse.de

- patches.drivers/0001-IB-ehca-Fix-problem-with-max-number-of-QPs-and-CQs.patch:
  Fix problem with max number of QPs and CQs (bnc#441619).

-------------------------------------------------------------------
Tue Nov 18 20:28:57 CET 2008 - bwalle@suse.de

- Disable CONFIG_STRICT_DEVMEM for i386 and x86_64 (bnc#443852).

-------------------------------------------------------------------
Tue Nov 18 18:56:51 CET 2008 - jjolly@suse.de

- Update config files.
- patches.trace/s390-syscall-get-nr.diff: fix syscall_get_nr..
- patches.trace/s390-utrace-enablement.patch: Backport s390
  kernel components required for utrace enablement.

-------------------------------------------------------------------
Tue Nov 18 16:53:43 CET 2008 - jblunck@suse.de

- rpm/kernel-binary.spec.in: on s390(x) call dwarfextract to create the
  Kerntypes file for use with old lcrash debuggers.

-------------------------------------------------------------------
Tue Nov 18 15:41:37 CET 2008 - tiwai@suse.de

- patches.drivers/alsa-hda-stac-92hd71bxx-gpio-fix: ALSA:
  hda - Fix GPIO initialization in patch_stac92hd71bxx()
  (bnc#445321,bnc#445161).
- patches.drivers/alsa-hda-stac-gpio-unsol-resume-fix:
  ALSA: hda - Fix resume of GPIO unsol event for STAC/IDT
  (bnc#445321,bnc#445161).
- patches.drivers/alsa-hda-stac-hp-pavilion-quirks: ALSA: hda -
  Add quirks for HP Pavilion DV models (bnc#445321,bnc#445161).

-------------------------------------------------------------------
Tue Nov 18 12:18:27 CET 2008 - tiwai@suse.de

- patches.arch/x86-hpet-use-WARN_ON_ONCE: x86: HPET: convert
  WARN_ON to WARN_ON_ONCE (bnc#433746).

-------------------------------------------------------------------
Tue Nov 18 10:45:31 CET 2008 - sdietrich@suse.de

RT development has moved to slert-devel branch.
- Remove RT patches from master branch.
  (itemized RT patch list suppressed)

-------------------------------------------------------------------
Tue Nov 18 09:35:26 CET 2008 - olh@suse.de

- patches.arch/ppc-efika-bestcomm-ata-dma.patch: use ATA DMA (bnc#445856)

-------------------------------------------------------------------
Tue Nov 18 08:38:39 CET 2008 - olh@suse.de

- config/ppc/ppc64: reenable 64k PAGE_SIZE to keep the config
  flavor on ppc and ppc64 in sync
  the last change had also no bug number to fix the possible bug
  in the Xserver.

-------------------------------------------------------------------
Tue Nov 18 08:37:54 CET 2008 - tiwai@suse.de

- patches.drivers/alsa-hda-realtek-acer-dmic: ALSA: hda - Split
  ALC268 acer model (bnc#420048).

-------------------------------------------------------------------
Tue Nov 18 08:20:26 CET 2008 - jjolly@suse.de

- patches.arch/s390-04-01-qdio_prevent_double_shutdown.patch:
  qdio: prevent double qdio shutdown in case of I/O
  errors. (bnc#445100).
- patches.arch/s390-04-02-qdio-osa-port-count.patch: qdio:
  fix qeth port count detection. (bnc#445100).
- patches.arch/s390-04-03-kmsg.patch: kmsg: do not change pr_xyz
  messages without KMSG_COMPONENT (bnc#445100).
- patches.arch/s390-04-04-dasd_fatal_error_log_sense.patch:
  dasd: log sense for fatal errors. (bnc#445100).
- patches.arch/s390-04-05-topology-lock.diff: kernel: Fix locking
  in cpu topology code. (bnc#445100).

-------------------------------------------------------------------
Tue Nov 18 03:43:34 CET 2008 - jjolly@suse.de

- patches.arch/s390-personality-mask.patch: fix s390x_newuname.

-------------------------------------------------------------------
Tue Nov 18 01:04:14 CET 2008 - gregkh@suse.de

- patches.drivers/staging-rt2860-enable-wpa_supplicant-support.patch:
  Staging: rt2860: enable WPA_SUPPLICANT support (bnc#437959).

-------------------------------------------------------------------
Mon Nov 17 16:35:13 CET 2008 - hare@suse.de

- patches.drivers/lpfc-8.2.8.7-update: Update lpfc to 8.2.8.7
  (bnc#420767).
- patches.drivers/qla4xxx-5.01.00-k8_sles11-03-update: Update
  qla4xxx to 5.01.00-k8_sles11-03     (bnc#444884).
- patches.fixes/dm-mpath-reattach-dh: Reattach device handler
  for multipath devices (bnc#435688).
- patches.fixes/scsi-add-tgps-setting: Add TGPS setting to
  scsi devices.
- patches.fixes/scsi-dh-alua-retry-UA: Retry ALUA device handler
  initialization on Unit Attention.

-------------------------------------------------------------------
Mon Nov 17 16:16:53 CET 2008 - jeffm@suse.de

- patches.fixes/v4l-dvb-avoid-writing-outside-array: V4L/DVB
  (9621): Avoid writing outside shadow.bytes array (bnc#445569).

-------------------------------------------------------------------
Mon Nov 17 12:03:13 CET 2008 - fseidel@suse.de

- patches.fixes/ipw2200-send-noassoc.patch: ipw2200: fix oops
  in ipw_tx_skb (bnc#397390).

-------------------------------------------------------------------
Sat Nov 15 20:28:00 CET 2008 - rjw@suse.com

- patches.fixes/hibernate-x86-fix-breakage-on-x86_32-with-PAE.patch:
  x86: Hibernate: Fix breakage on x86_32 with CONFIG_NUMA set
  (bnc#439126).

-------------------------------------------------------------------
Sat Nov 15 19:38:50 CET 2008 - tiwai@suse.de

- patches.drivers/alsa-hda-sigmatel-hp-m4-check-fix: ALSA:
  hda - Check model type instead of SSID in patch_92hd71bxx()
  (bnc#444349).
- patches.drivers/alsa-hda-sigmatel-vref-event-fix: ALSA: hda:
  STAC_VREF_EVENT value change (bnc#444349).

-------------------------------------------------------------------
Sat Nov 15 01:30:22 CET 2008 - gregkh@suse.de

- patches.kernel.org/memory-hotplug-fix-page_zone-calculation-in-test_pages_isolated.patch:
  memory hotplug: fix page_zone() calculation in
  test_pages_isolated() (bnc#445163).

-------------------------------------------------------------------
Fri Nov 14 19:18:53 CET 2008 - gregkh@suse.de

- patches.drivers/input-alps-add-signature-for-dualpoint-found-in-dell-latitude-e6500.patch:
  Input: ALPS - add signature for DualPoint found in Dell Latitude
  E6500 (bnc#436719).

-------------------------------------------------------------------
Fri Nov 14 16:39:03 CET 2008 - hare@suse.de

- patches.fixes/scsi-eh-timed-out-missing-braces: scsi_error:
  fix indentation and braces disagreement - add braces.
- patches.fixes/scsi-retry-TASK_ABORTED: scsi_error: TASK ABORTED
  status handling improvement.
- patches.fixes/scsi-retry-transport-error: scsi_error regression:
  Fix idempotent command handling.

-------------------------------------------------------------------
Fri Nov 14 16:38:14 CET 2008 - hare@suse.de

- patches.fixes/scsi-eh-timed-out-missing-braces: scsi_error:
  fix indentation and braces disagreement - add braces.
- patches.fixes/scsi-retry-TASK_ABORTED: scsi_error: TASK ABORTED
  status handling improvement.
- patches.fixes/scsi-retry-transport-error: scsi_error regression:
  Fix idempotent command handling.

-------------------------------------------------------------------
Fri Nov 14 15:44:54 CET 2008 - bwalle@suse.de

- patches.fixes/hpwdt-execute-page.diff:
  [WATCHDOG] [hpwdt] Set the mapped BIOS address space as
  executable (bnc#430680).

-------------------------------------------------------------------
Fri Nov 14 13:03:27 CET 2008 - tiwai@suse.de

- patches.arch/x86-vmware-tsc-01-add-TSC_RELIABLE,
  patches.arch/x86-vmware-tsc-02-add-X86_FEATURE_HYPERVISOR,
  patches.arch/x86-vmware-tsc-03-detect-from-hypervisor,
  patches.arch/x86-vmware-tsc-04-use-TSC_RELIABLE,
  patches.arch/x86-vmware-tsc-05-skip-tsc-clocksource,
  patches.arch/x86-vmware-tsc-06-fix-vmware_get_tsc,
  patches.arch/x86-vmware-tsc-07-DMI-product-serial-key,
  patches.xen/xen-x86-vmware-tsc-fix:
    VMware tsc clocksource workaround (bnc#441338).

-------------------------------------------------------------------
Fri Nov 14 08:57:30 CET 2008 - tiwai@suse.de

- Fixed a typo in definition of X86_FEATURE_XTOPOLOGY (bnc#443293)
  in patches.arch/x2APIC_PATCH_40_of_41_bbb65d2d365efe9951290e61678dcf81ec60add4

-------------------------------------------------------------------
Fri Nov 14 00:56:42 CET 2008 - agruen@suse.de

- Update CONFIG_X86_RESERVE_LOW_64K in config/x86_64/maxcpus as
  well.
- patches.suse/bug-425240_nr_cpus-mem_cgroup_stat-fix.diff:
  rename to patches.suse/mem_cgroup_stat-dynamic-alloc, and update
  to newer version.

-------------------------------------------------------------------
Fri Nov 14 00:12:15 CET 2008 - bwalle@suse.de

- patches.fixes/kdump-x86-sparsemem.diff: x86, kdump: fix invalid
  access on i386 sparsemem (bnc#440525).
- patches.xen/linux-2.6.19-rc1-kexec-move_segment_code-i386.patch:
  Refresh.

-------------------------------------------------------------------
Thu Nov 13 23:34:27 CET 2008 - gregkh@suse.de

- patches.kernel.org/iwlagn-avoid-sleep-in-softirq-context.patch:
  iwlagn: avoid sleep in softirq context (bnc#444382).

-------------------------------------------------------------------
Thu Nov 13 23:17:34 CET 2008 - philips@suse.de

- patches.fixes/cdc-acm.c-fix-recursive-lock-in-acm_start_wb-error-path.patch:
  cdc-acm.c: fix recursive lock in acm_start_wb error path.

-------------------------------------------------------------------
Thu Nov 13 21:46:05 CET 2008 - gregkh@suse.de

- enable CONFIG_X86_RESERVE_LOW_64K for i386 and x86-64 vanilla
  configs.

-------------------------------------------------------------------
Thu Nov 13 21:05:10 CET 2008 - gregkh@suse.de

- enable CONFIG_X86_RESERVE_LOW_64K on i386 and x86-64 to fix some
  suspend/resume issues (option added in 2.6.27.6)

-------------------------------------------------------------------
Thu Nov 13 20:51:11 CET 2008 - gregkh@suse.de

- refresh patches so that everything applies cleanly.

-------------------------------------------------------------------
Thu Nov 13 20:33:40 CET 2008 - gregkh@suse.de

- Update to 2.6.27.6:
  - fixes some security issues
  - lots of bugfixes
  - obsoletes:
    - patches.arch/acpi-dock-avoid-check-_STA-method.patch:
    - patches.arch/ppc-gigantic-page-fix2.patch:
    - patches.arch/ppc-gigantic-page-fix3.patch:
    - patches.drivers/alsa-hda-dell-eq-option:
    - patches.drivers/cciss-fix-procfs-firmware-regression.patch:
    - patches.drivers/cciss-fix-sysfs-symlink.patch:
    - patches.drivers/libata-fix-last_reset-timestamp-handling:
    - patches.kernel.org/md-raid10-recovoery-fix.path:

-------------------------------------------------------------------
Thu Nov 13 19:15:59 CET 2008 - mmarek@suse.cz

- rpm/kernel-binary.spec.in: package modules.order (bnc#441384)

-------------------------------------------------------------------
Thu Nov 13 15:18:51 CET 2008 - agruen@suse.de

- config.conf: Add x86_64/maxcpus as the 4096-cpu configuration
  and switch back to at most 128 cpus in the other configs. This
  avoids wasting memory on all but the most extreme x86_64
  systems.
- rpm/kernel-binary.spec.in: define a kernel-$flavor symbol to
  allow per-flavor patches. (Use this for testing only!)
- patches.suse/bug-425240_nr_cpus-mem_cgroup_stat-fix.diff: Add
  this patch conditionally for x86_64/maxcpus for now pending
  test results from bnc#425240.

-------------------------------------------------------------------
Thu Nov 13 14:35:52 CET 2008 - tiwai@suse.de

- patches.drivers/alsa-hda-beep-dig-switch: ALSA: hda - Add
  digital beep playback switch for STAC/IDT codecs (#444572).
- patches.drivers/alsa-hda-beep-null-check-fix: ALSA: hda -
  Missing NULL check in hda_beep.c.

-------------------------------------------------------------------
Thu Nov 13 11:58:05 CET 2008 - hare@suse.de

- patches.fixes/scsi-skip-nonscsi-device-for-dma: fix to
  make it work with iSCSI (bnc#444234)

-------------------------------------------------------------------
Thu Nov 13 09:29:41 CET 2008 - olh@suse.de

- mark some powerpc device drivers as supported to move them out of
  kernel-extra, otherwise installation-images will not pick them up
- ps3vram, mtd, mtdblock, mtd_blkdevs (bnc#444220)
- PowerMac, Efika and Pegasos2 storage and network drivers

-------------------------------------------------------------------
Wed Nov 12 20:44:23 CET 2008 - bwalle@suse.de

- patches.fixes/firmware-memmap-64bit.diff: Always use 64 bit
  addresses for the firmware memory map.

-------------------------------------------------------------------
Wed Nov 12 16:29:10 CET 2008 - tiwai@suse.de

- patches.drivers/alsa-powermac-ibook-g4-mic-fix: ALSA: powermac -
  Rename mic-analog loopback mixer element (bnc#444194).

-------------------------------------------------------------------
Wed Nov 12 16:23:48 CET 2008 - tiwai@suse.de

- patches.drivers/alsa-hda-stac-hp-detect-fix: ALSA: hda -
  Fix IDT/STAC multiple HP detection (bnc#443267).

-------------------------------------------------------------------
Wed Nov 12 14:42:53 CET 2008 - agruen@suse.de

- patches.suse/module-ref-dynamic-alloc: fall back to vmalloc if
  kmalloc fails (bnc#425240).

-------------------------------------------------------------------
Wed Nov 12 00:11:57 CET 2008 - tiwai@suse.de

- patches.drivers/alsa-hda-stac9200-missing-mux-capture: ALSA:
  hda - Add missing analog-mux mixer creation for STAC9200
  (bnc#443738).
- patches.drivers/alsa-hda-stac92xx-mic-pin-fix: ALSA: hda -
  Fix input pin initialization for STAC/IDT codecs (bnc#443738).

-------------------------------------------------------------------
Tue Nov 11 23:07:25 CET 2008 - philips@suse.de

- rpm/kernel-binary.spec.in: remove Recommends: kerneloops, opt-in will
  be implemented in the 11.2 installer

-------------------------------------------------------------------
Tue Nov 11 22:07:38 CET 2008 - jeffm@suse.de

- patches.fixes/reiserfs-error-buffer-locking: reiserfs: add
  locking around error buffer.
- patches.fixes/reiserfs-varargs-fix: reiserfs: prepare_error_buf
  wrongly consumes va_arg.

-------------------------------------------------------------------
Tue Nov 11 20:49:11 CET 2008 - tiwai@suse.de

- patches.suse/module-ref-dynamic-alloc: Allocate module.ref
  array dynamically (bnc#425240).
- Update config files: back to NR_CPUS=4096

-------------------------------------------------------------------
Tue Nov 11 15:15:03 CET 2008 - jblunck@suse.de

- Update config files: Set NR_CPUS on x86_64 back to 128 again for
  now: with NR_CPUS=4096, the size of eack .ko file increases by
  496 KiB because of the static struct module in
  .gnu.linkonce.this_module.

-------------------------------------------------------------------
Tue Nov 11 13:07:51 CET 2008 - schwab@suse.de

- patches.arch/ppc-select: Fix wrong error code from ppc32 select.

-------------------------------------------------------------------
Tue Nov 11 12:21:50 CET 2008 - mmarek@suse.cz

- rpm/kernel-binary.spec.in: also encode the architecture into the
  packageand supplements.

-------------------------------------------------------------------
Tue Nov 11 11:24:33 CET 2008 - teheo@suse.de

- patches.drivers/libata-fix-ata_tf_read_block-overflow: libata:
  Avoid overflow in ata_tf_read_block() when tf->hba_lbal > 127
  (bnc#443661).
- patches.drivers/libata-fix-ata_tf_to_lba48-overflow: libata:
  Avoid overflow in ata_tf_to_lba48() when tf->hba_lbal > 127
  (bnc#443661).

-------------------------------------------------------------------
Tue Nov 11 11:24:04 CET 2008 - teheo@suse.de

- patches.drivers/libata-pata_sch-slave-poss: pata_sch: slave
  devices (bnc#443657).

-------------------------------------------------------------------
Mon Nov 10 22:15:05 CET 2008 - schwab@suse.de

- config/ppc/ppc64: Disable 64k pages to work around X server bug.

-------------------------------------------------------------------
Mon Nov 10 20:34:50 CET 2008 - olh@suse.de

- rpm/kernel-binary.spec.in: fix variable assignment in last change

-------------------------------------------------------------------
Mon Nov 10 15:34:45 CET 2008 - mmarek@suse.cz

- rpm/kernel-binary.spec.in: encode the architecture into
  subpackage dependencies (bnc#440961)

-------------------------------------------------------------------
Mon Nov 10 14:42:44 CET 2008 - olh@suse.de

- handle arch differences for cpu and kbuild correctly

-------------------------------------------------------------------
Mon Nov 10 14:06:03 CET 2008 - schwab@suse.de

- patches.arch/ia64-page-migration. patches.arch/mm-avoid-bad-page-on-lru:
  migrade pages off of pages with correctable errors.

-------------------------------------------------------------------
Mon Nov 10 11:48:42 CET 2008 - mmarek@suse.cz

- scripts/tar-up.sh: do not generate kernel-source-rt.spec and
  kernel-syms-rt.spec if RT is not enabled.

-------------------------------------------------------------------
Mon Nov 10 10:08:10 CET 2008 - sdietrich@suse.de

- config.conf: Suppress RT configurations.

-------------------------------------------------------------------
Sun Nov  9 16:11:43 CET 2008 - jeffm@suse.de

- config.conf: Removed previous workaround.
- rpm/kernel-binary.spec.in: Remove @FLAVOR@ from %symbols.

-------------------------------------------------------------------
Sat Nov  8 04:58:08 CET 2008 - jeffm@suse.de

- config.conf: Workaround for kernel-ppc64 on head-ppc.

-------------------------------------------------------------------
Sat Nov  8 00:56:12 CET 2008 - gregkh@suse.de

- Update to the "real" 2.6.27.5.  No code changes from what we had
  in our tree previously, with the exception for the version number
  change.

-------------------------------------------------------------------
Fri Nov  7 19:33:49 CET 2008 - bwalle@suse.de

- patches.fixes/kdb-read-CR.diff:
  Support '\n' in KDB (bnc#442808).

-------------------------------------------------------------------
Fri Nov  7 17:09:26 CET 2008 - gregkh@suse.de

- disable perfmon support in the -trace kernels as it doesn't build
  properly.

-------------------------------------------------------------------
Fri Nov  7 16:43:40 CET 2008 - schwab@suse.de

- patches.arch/compat-sys-swapcontext: Fix msr check in sys_swapcontext.

-------------------------------------------------------------------
Fri Nov  7 15:52:37 CET 2008 - hare@suse.de

- patches.drivers/ixgbe-add-bcna-support: DCB: Add BCNA support
  to ixgbe.
- patches.drivers/open-fcoe-beta3-update: Open-FCoE update for
  Beta3 (bnc#438954).
- patches.drivers/open-fcoe-beta4-update: Open-FCoE: Update for
  Beta4 (bnc#438954).
- patches.drivers/open-fcoe-beta5-update: Open-FCoE: Update for
  Beta5 (bnc#438954).
- patches.fixes/dcb-fix-setpfcstate: Fix setpfcstate (bnc#438954).
- patches.fixes/dcb-setting-pg-will-cause-tx-hang: DCB: setting
  pg will cause tx unit hangs (bnc#438954).
- patches.fixes/multiq-requeue-should-rewind-current_band:
  multiq: requeue should rewind the current_band (bnc#438954).
- patches.fixes/scsi-dh-rdac-retry-mode-select: Retry mode select
  in RDAC device handler (bnc#441337).
- patches.fixes/scsi-dh-rdac-set-default-ownership: scsi_dh_rdac:
  make sure the ownership is set correctly (bnc#441337).
- patches.fixes/scsi-skip-nonscsi-device-for-dma: Update patch
  to check for ->bus instead of ->type (bnc#431294).

-------------------------------------------------------------------
Fri Nov  7 15:02:14 CET 2008 - tiwai@suse.de

- patches.drivers/alsa-hda-dell-studio-probe-fix: ALSA: hda -
  Fix probe errors on Dell Studio Desktop (bnc#440907).
- patches.drivers/alsa-hda-hp-3013-master-fix: ALSA: hda -
  Fix ALC260 hp3013 master switch (bnc#441068).

-------------------------------------------------------------------
Fri Nov  7 14:52:40 CET 2008 - jjolly@suse.de

- patches.arch/s390-03-07-qeth_hsi_mcl_string.patch:
  qeth: pre z9 systems return HiperSocket version string
  different. (bnc#440610,LTC#49052).
- patches.arch/s390-03-08-zfcp-abort-race.patch: zfcp: eliminate
  race between validation and locking. (bnc#440610).
- patches.arch/s390-03-09-zfcp-oops-during-target-scan.patch:
  zfcp: prevent SCSI target scan for vanished rport
  (bnc#440610,LTC#49373).

-------------------------------------------------------------------
Fri Nov  7 14:38:40 CET 2008 - olh@suse.de

- Update config files for RT

-------------------------------------------------------------------
Fri Nov  7 14:34:08 CET 2008 - olh@suse.de

- build a kernel-default in dist ppc64, its identical to kernel-ppc64
  otherwise unused

-------------------------------------------------------------------
Fri Nov  7 14:03:12 CET 2008 - olh@suse.de

- rpm/kernel-source.spec.in: map ppc/ppc64 to powerpc

-------------------------------------------------------------------
Fri Nov  7 11:38:01 CET 2008 - kkeil@suse.de

- patches.drivers/igb-pf.patch: VF enabled igb driver (fate#305004)

-------------------------------------------------------------------
Fri Nov  7 11:36:48 CET 2008 - olh@suse.de

- stop building kernel-default and kernel-ps3 in dist ppc64,
  they are openSuSE only packages

-------------------------------------------------------------------
Fri Nov  7 11:13:35 CET 2008 - olh@suse.de

- rpm/kernel-binary.spec.in: extracting debuginfo from vdso fails
  on powerpc, disable vdso_install for the time being

-------------------------------------------------------------------
Fri Nov  7 10:48:07 CET 2008 - jbeulich@novell.com

- patches.xen/xen3-intel-ibex-peak-device-ids.patch: x86/PCI: irq
  and pci_ids patch for Intel Ibex Peak DeviceIDs (bnc#415383).

-------------------------------------------------------------------
Fri Nov  7 10:24:22 CET 2008 - olh@suse.de

- rpm/post.sh: reject legacy iSeries again

-------------------------------------------------------------------
Fri Nov  7 10:12:06 CET 2008 - olh@suse.de

- build a 32bit and a 64bit vanilla kernel on powerpc

-------------------------------------------------------------------
Fri Nov  7 08:51:07 CET 2008 - olh@suse.de

- rpm/kernel-binary.spec.in: no vdso in vanilla and ps3 kernel

-------------------------------------------------------------------
Fri Nov  7 08:26:35 CET 2008 - gregkh@suse.de

- patches.kernel.org/net-fix-recursive-descent-in-__scm_destroy.patch:
  net: Fix recursive descent in __scm_destroy()..

-------------------------------------------------------------------
Fri Nov  7 08:07:10 CET 2008 - olh@suse.de

- remove patches.arch/ppc64-rpanote-relocate-firmware.patch
  older firmware versions can handle relocation properly (bnc#427960)

-------------------------------------------------------------------
Fri Nov  7 07:56:00 CET 2008 - jjolly@suse.de

- patches.drivers/cxgb3-get_drvinfo-deadlock.patch: RDMA/cxgb3:
  deadlock in iw_cxgb3 can cause hang when configuring
  interface. (bnc#430998).

-------------------------------------------------------------------
Fri Nov  7 06:32:54 CET 2008 - gregkh@suse.de

- patches.suse/perfmon2.patch: perfmon2 (bnc#430298).

-------------------------------------------------------------------
Fri Nov  7 05:21:56 CET 2008 - nfbrown@suse.de

- patches.fixes/nfs-write.c-bug-removal.patch: Revert "NFS:
  Allow redirtying of a completed unstable write." (442267).
  It causes a BUG().

-------------------------------------------------------------------
Fri Nov  7 04:18:42 CET 2008 - nfbrown@suse.de

- patches.kernel.org/md-raid10-recovoery-fix.path: md: fix bug
  in raid10 recovery..
- patches.suse/md-notify-when-stopped: md: notify udev when an
  md array is stopped..:  Removed much of this patch as it turned out
  to be both buggy and unnecessary (the ioctl can be done from
  mdadm).

-------------------------------------------------------------------
Thu Nov  6 21:38:27 CET 2008 - kkeil@suse.de

- patches.drivers/ixgbe-sfp.patch: ixgbe driver update to add
  Longcove (SFP+) NIC support for FCoE needs (bnc#442411)

-------------------------------------------------------------------
Thu Nov  6 20:15:19 CET 2008 - gregkh@suse.de

- enable CONFIG_X86_SUMMIT, CONFIG_X86_ES7000, and CONFIG_X86_BIGSMP
  for the i386 default kernel, so that the installer can actually
  boot on "modern" multiprocessor i386 boxes (bnc#428247)

-------------------------------------------------------------------
Thu Nov  6 19:17:46 CET 2008 - jblunck@suse.de

- rpm/kernel-binary.spec.in: Call make vdso_install only on x86 and ppc.

-------------------------------------------------------------------
Thu Nov  6 18:50:47 CET 2008 - jblunck@suse.de

- rpm/kernel-binary.spec.in: Call make vdso_install to install the
  vdso shared objects for debugging.

-------------------------------------------------------------------
Thu Nov  6 17:31:25 CET 2008 - jjolly@suse.de

- patches.drivers/intel-ibex-peak-device-ids.patch: x86/PCI: irq
  and pci_ids patch for Intel Ibex Peak DeviceIDs (bnc#415383).
- patches.drivers/intel-ibex-peak-device-support.patch: i2c-i801:
  Add support for Intel Ibex Peak (bnc#415383).

-------------------------------------------------------------------
Thu Nov  6 16:11:54 CET 2008 - jjolly@suse.de

- patches.arch/s390-03-01-stp-init.patch: Fixed patch for build
- patches.arch/s390-03-04-qdio_multicast_performance.patch: dasd:
  fix  message flood for unsolicited interrupts (bnc#440610).
- patches.arch/s390-03-05-dasd-block-uevent.patch: dasd: DASD
  uevents are not sent correctly (bnc#440610,LTC#49429).
- patches.arch/s390-03-06-zfcp-hexdump.patch: zfcp: fix hexdump
  data in s390dbf traces (bnc#440610).

-------------------------------------------------------------------
Thu Nov  6 15:52:52 CET 2008 - jjolly@suse.de

- patches.arch/s390-03-01-stp-init.patch: kernel: Fix
  initialization of stp. (bnc#440610,LTC#49639).
- patches.arch/s390-03-02-setup_memory.patch: kernel: Fix range
  for add_active_range() in setup_memory() (bnc#440610,LTC#49639).
- patches.arch/s390-03-03-dasd_unsolicited_interrupt.patch:
  dasd: fix  message flood for unsolicited interrupts
  (bnc#440610,LTC#49639).

-------------------------------------------------------------------
Thu Nov  6 15:16:13 CET 2008 - jjolly@suse.de

- patches.arch/s390-02-10-zfcp-scan-online.patch: wait for port
  scan when setting FCP device online (bnc#434333).

-------------------------------------------------------------------
Thu Nov  6 12:11:01 CET 2008 - jbeulich@novell.com

- Update Xen patches to 2.6.27.4 and c/s 718.
- Update Xen config files.
- patches.arch/x86_sgi_cpus4096-05-update-send_IPI_mask.patch: Include
  pv-ops-Xen changes here
- patches.xen/x86_sgi_xen-x86-cpus4096.patch: Delete.
- patches.xen/xen-configurable-guest-devices: allow number of
  guest devices to be configurable.
- patches.xen/xen-cpufreq-report: make /proc/cpuinfo track
  CPU speed.
- patches.xen/xen-ipi-per-cpu-irq: fold IPIs onto a single
  IRQ each.
- patches.xen/xen-rtl2860-build: Rename to ...
- patches.xen/xen-rt2860-build: ... this.
- patches.xen/xen-sysdev-suspend: use base kernel suspend/resume
  infrastructure.
- patches.xen/xen-virq-per-cpu-irq: fold per-CPU VIRQs onto a
  single IRQ each.
- patches.xen/xen-x86-mmu-batching: Delete.
- patches.xen/xen3-patch-2.6.27.3-4: Linux 2.6.27.4.
- patches.xen/xen3-x2APIC_PATCH_20_of_41_cff73a6ffaed726780b001937d2a42efde553922:
  x64, x2apic/intr-remap: introcude self IPI to genapic routines
  (fate #303948 and fate #303984).
- patches.xen/xen3-x86_sgi_cpus4096-02-fix-send_call_func_ip.patch:
  x86: reduce stack requirements for send_call_func_ipi
  (bnc#425240 FATE304266).
- patches.xen/xen3-x86_sgi_cpus4096-05-update-send_IPI_mask.patch:
  x86 cpumask: Updates to support NR_CPUS=4096 (bnc#425240
  FATE304266).

-------------------------------------------------------------------
Thu Nov  6 11:54:52 CET 2008 - sassmann@suse.de

- patches.arch/ppc-ps3-introduce-ps3_gpu_mutex.patch: required for
  new ps3vram patch
- patches.arch/ppc-ps3-ps3vram-mtd.patch: updated ps3vram patch
  that works with firmware 2.50 (bnc#442227)

-------------------------------------------------------------------
Thu Nov  6 11:39:00 CET 2008 - olh@suse.de

- remove unneeded BuildRequires for dtc

-------------------------------------------------------------------
Thu Nov  6 06:36:15 CET 2008 - jjolly@suse.de

- patches.arch/s390-01-01-self-ptrace-v3.patch: Feature removed
  (bnc#417299)

-------------------------------------------------------------------
Thu Nov  6 01:54:26 CET 2008 - gregkh@suse.de

- patches.suse/file-capabilities-add-no_file_caps-switch.patch:
  file capabilities: add no_file_caps switch (v4).
  add the patch back into the tree.

-------------------------------------------------------------------
Wed Nov  5 17:48:13 CET 2008 - jblunck@suse.de

- patches.suse/coredump_filter-add-elfhdr-default.patch: Dump
  elf headers to core per default.

-------------------------------------------------------------------
Wed Nov  5 15:26:49 CET 2008 - teheo@suse.de

Fix !CONFIG_DMI case.

- patches.drivers/dmi-introduce-dmi_first_match: DMI:
  Introduce dmi_first_match to make the interface more flexible
  (bnc#441721).

-------------------------------------------------------------------
Wed Nov  5 14:51:08 CET 2008 - hare@suse.de

- patches.fixes/scsi-skip-nonscsi-device-for-dma: update patch
  to skip all devices with no dma_parms (bnc#431294)

-------------------------------------------------------------------
Wed Nov  5 14:25:30 CET 2008 - agruen@suse.de

- rpm/kernel-module-subpackage: Remove the obsolete kernel-$flavor
  dependency (bnc#440961).

-------------------------------------------------------------------
Wed Nov  5 14:15:24 CET 2008 - jjolly@suse.de

- patches.arch/s390-01-05-kmsg-v2.patch: Removed and replaced with
  v3 of the patch from IBM (bnc#417300)
- patches.arch/s390-01-05-kmsg-v3.patch: Kernel message catalog
  infrastucture and message generation (bnc#417300).
- patches.drivers/driver-core-basic-infrastructure-for-per-module-dynamic-debug-messages.patch:
  Patch edited to allow new kmsg patch

-------------------------------------------------------------------
Wed Nov  5 13:36:02 CET 2008 - agruen@suse.de

- Update config files: set CONFIG_MODULE_FORCE_LOAD=y to allow
  ignoring ABI mismatches. (This is still unsafe to do!)

-------------------------------------------------------------------
Wed Nov  5 12:02:18 CET 2008 - tiwai@suse.de

Backport fixes from 2.6.28-rc.
- patches.drivers/alsa-hda-acer-quirk: ALSA: hda - Add a quirk
  for another Acer Aspire (1025:0090) (bnc#426935).
- patches.drivers/alsa-hda-alc888-medion-add: ALSA: hda - Add
  a quirk for MEDION MD96630 (bnc#412548).
- patches.drivers/alsa-hda-dell-eq-option: ALSA: hda: make a
  STAC_DELL_EQ option.
- patches.drivers/alsa-hda-proc-gpio-fix: ALSA: hda - Limit the
  number of GPIOs show in proc.

-------------------------------------------------------------------
Wed Nov  5 09:03:23 CET 2008 - gregkh@suse.de

- refresh -rt patches to remove fuzz.

-------------------------------------------------------------------
Wed Nov  5 08:57:59 CET 2008 - teheo@suse.de

Backport two more device specific workarounds from 2.6.28-rc.

- patches.drivers/libata-add-and-use-HORKAGE_ATAPI_MOD16_DMA:
  libata: implement ATA_HORKAGE_ATAPI_MOD16_DMA and apply it.
- patches.drivers/libata-whitelist-good-bridges: libata: add
  whitelist for devices with known good pata-sata bridges.

-------------------------------------------------------------------
Wed Nov  5 08:57:08 CET 2008 - gregkh@suse.de

- refresh patches to remove fuzz

-------------------------------------------------------------------
Wed Nov  5 08:46:21 CET 2008 - teheo@suse.de

Backport double spin off workaround.

- patches.drivers/dmi-introduce-dmi_first_match: DMI:
  Introduce dmi_first_match to make the interface more flexible
  (bnc#441721).
- patches.drivers/libata-ahci-blacklist-double-spin-off: SATA
  AHCI: Blacklist system that spins off disks during ACPI power
  off (bnc#441721).
- patches.drivers/libata-ata_piix-blacklist-double-spin-off:
  SATA PIIX: Blacklist system that spins off disks during ACPI
  power off (bnc#441721).
- patches.drivers/libata-implement-NO_SPINDOWN: SATA: Blacklisting
  of systems that spin off disks during ACPI power off (rev. 2)
  (bnc#441721).
- patches.drivers/libata-sata_sil-blacklist-double-spin-off:
  SATA Sil: Blacklist system that spins off disks during ACPI
  power off (bnc#441721).
- patches.drivers/power-introduce-system_entering_hibernation:
  Hibernation: Introduce system_entering_hibernation (bnc#441721).

-------------------------------------------------------------------
Wed Nov  5 08:29:02 CET 2008 - gregkh@suse.de

- fix rt tree that was broken by 2.6.27.5-rc1

-------------------------------------------------------------------
Wed Nov  5 08:24:23 CET 2008 - olh@suse.de

- update patches.arch/ppc-powerpc-debug-pci-hotplug.patch
  fix booting on ppc32 (bnc#439491 - LTC48584)

-------------------------------------------------------------------
Wed Nov  5 08:12:23 CET 2008 - teheo@suse.de

Backport sata_via fixes from 2.6.28-rc.

- patches.drivers/libata-sata_via-fix-support-for-5287: sata_via:
  fix support for 5287 (bnc#441718).
- patches.drivers/libata-sata_via-load-DEVICE-register-when-CTL-changes:
  sata_via: load DEVICE register when CTL changes (bnc#441718).
- patches.drivers/libata-sata_via-restore-vt-_prepare_host-error-handling:
  sata_via: restore vt*_prepare_host error handling (bnc#441718).

-------------------------------------------------------------------
Wed Nov  5 07:58:49 CET 2008 - teheo@suse.de

Backport laptop table and pci device ID table entries from 2.6.28-rc.

- patches.drivers/libata-ata_piix-add-Hercules-EC-900-mini-to-laptop-tbl:
  ata_piix: add Hercules EC-900 mini-notebook to ich_laptop
  short cable list.
- patches.drivers/libata-ata_piix-add-intel-ibex-pci-ids:
  ata_piix: IDE Mode SATA patch for Intel Ibex Peak DeviceIDs.

-------------------------------------------------------------------
Wed Nov  5 07:06:10 CET 2008 - teheo@suse.de

Backport slave_link from 2.6.28-rc to fix ata_piix probing problem.

- patches.drivers/libata-ata_piix-use-slave_link: ata_piix:
  drop merged SCR access and use slave_link instead (bnc#441420).
- patches.drivers/libata-eh-fix-slave-link-EH-action-mask-handling:
  libata-eh: fix slave link EH action mask handling (bnc#441420).
- patches.drivers/libata-implement-slave_link: libata: implement
  slave_link (bnc#441420).
- patches.drivers/libata-make-SCR-access-ops-per-link: libata:
  make SCR access ops per-link (bnc#441420).
- patches.drivers/libata-misc-updates-to-prepare-for-slave-link:
  libata: misc updates to prepare for slave link (bnc#441420).
- patches.drivers/libata-reimplement-link-iterator: libata:
  reimplement link iterator (bnc#441420).
- patches.drivers/libata-set-device-class-to-NONE-if-phys_offline:
  libata: set device class to NONE if phys_offline (bnc#441420).
- patches.drivers/libata-transfer-EHI-control-flags-to-slave-ehc.i:
  libata: transfer EHI control flags to slave ehc.i (bnc#441420).

-------------------------------------------------------------------
Wed Nov  5 01:18:17 CET 2008 - gregkh@suse.de

- Update to 2.6.27.5-rc1:
  - fixes lots of things, including a few CVE entries
  - obsoletes, and caused to be deleted:
    - patches.arch/ppc-pseries_16g-numa.patch
    - patches.arch/ppc-pseries_hugepage_pagetable_allocation.patch
    - patches.arch/ppc-pseries_mem-limit-16g.patch
    - patches.arch/s390-02-02-smp-sysdev.patch
    - patches.drivers/alsa-hda-reboot-notifier
    - patches.drivers/libata-sata_nv-hardreset-fix
    - patches.fixes/acpi-clear-wake-status.patch
    - patches.fixes/agp-fix-stolen-memory-counting-on-g4x.patch
    - patches.suse/file-capabilities-add-no_file_caps-switch.diff
    - patches.suse/file-capabilities-turn-on-by-default.diff
- Update config files.

-------------------------------------------------------------------
Wed Nov  5 00:50:39 CET 2008 - kkeil@suse.de

- patches.drivers/bnx2-Add-bnx2_shutdown_chip: bnx2: Add
  bnx2_shutdown_chip()
- patches.drivers/bnx2-check-running.patch: Check netif_running
  in most ethtool operations    (bnc#440052)

-------------------------------------------------------------------
Wed Nov  5 00:45:17 CET 2008 - kkeil@suse.de

- patches.drivers/ixgbe-copper_pond.patch: ixgbe: add device
  support for 82598AT (copper 10GbE) adapters (bnc#441471)

-------------------------------------------------------------------
Tue Nov  4 21:51:19 CET 2008 - tonyj@suse.de

- patches.rt/fork_init_nrcpus.patch: Fix oops in fork_init.

-------------------------------------------------------------------
Tue Nov  4 20:18:59 CET 2008 - mmarek@suse.cz

- rpm/kernel-binary.spec.in: fix typo

-------------------------------------------------------------------
Tue Nov  4 20:12:49 CET 2008 - rw@suse.de

- patches.drivers/bnx2x-zero-PMF:
  bnx2x: Removing the PMF indication when unloading.  (bnc#439679)

-------------------------------------------------------------------
Tue Nov  4 19:55:01 CET 2008 - mmarek@suse.cz

- rpm/kernel-binary.spec.in: make also -base and -extra x86
  subpackages not installable on x86_64

-------------------------------------------------------------------
Tue Nov  4 18:57:52 CET 2008 - jjolly@suse.de

- patches.arch/s390-01-04-fcpperf-3-v2.patch: (kernel):FCP -
  Performance Data colletion & analysis patch update (bnc#417243).
- patches.arch/s390-01-04-fcpperf-3.patch: Removed for update

-------------------------------------------------------------------
Tue Nov  4 17:06:20 CET 2008 - miklos@szeredi.hu

- patches.apparmor/d_namespace_path_oops_fix.diff: fix oops in
  d_namespace_path (bnc#433504).

-------------------------------------------------------------------
Tue Nov  4 13:02:01 CET 2008 - hare@suse.de

- patches.fixes/scsi-skip-nonscsi-device-for-dma: scsi_lib_dma.c :
  fix bug w/ dma on virtual fc ports (bnc#431294).

-------------------------------------------------------------------
Tue Nov  4 12:18:53 CET 2008 - sdietrich@suse.de

- Update RT config files: Enable CONFIG_NO_HZ on i386/rt_debug.
  - Refresh config files.

-------------------------------------------------------------------
Tue Nov  4 11:51:36 CET 2008 - teheo@suse.de

- patches.drivers/libata-fix-last_reset-timestamp-handling:
  libata: fix last_reset timestamp handling (bnc#441340).

-------------------------------------------------------------------
Tue Nov  4 11:17:18 CET 2008 - hare@suse.de

- patches.drivers/qla2xxx-8.02.01-k9-update: Update qla2xxx to
  8.02.01-k9 (bnc#439208).

-------------------------------------------------------------------
Tue Nov  4 05:05:33 CET 2008 - gregkh@suse.de

- refresh patches to apply cleanly.

-------------------------------------------------------------------
Mon Nov  3 18:09:34 CET 2008 - jeffm@suse.de

- patches.suse/dm-raid45_2.6.27_20081027.patch: Compile fix.

-------------------------------------------------------------------
Mon Nov  3 17:28:10 CET 2008 - tiwai@suse.de

- patches.drivers/alsa-emu10k1-audigy-fixes: ALSA: emu10k1 -
  Add more invert_shared_spdif flag to Audigy models (bnc#440862).
- patches.drivers/alsa-hda-alc269-fsc-amilo: ALSA: hda - Add
  ALC269 fujitsu model (bnc#440626).

-------------------------------------------------------------------
Mon Nov  3 16:10:49 CET 2008 - jeffm@suse.de

- patches.suse/dm-raid45_2.6.27_20081027.patch: Update dmraid45.

-------------------------------------------------------------------
Mon Nov  3 12:13:36 CET 2008 - knikanth@suse.de

- patches.suse/dm-barrier-single-device: Fix dm table
  ref count (FATE#304489).

-------------------------------------------------------------------
Mon Nov  3 11:34:55 CET 2008 - teheo@suse.de

BNC reference added.

- patches.drivers/libata-dont-restore-DET-on-detach: libata:
  mask off DET when restoring SControl for detach (bnc#440980).

-------------------------------------------------------------------
Mon Nov  3 11:33:26 CET 2008 - teheo@suse.de

- patches.drivers/libata-dont-restore-DET-on-detach: libata:
  mask off DET when restoring SControl for detach.

-------------------------------------------------------------------
Mon Nov  3 10:27:18 CET 2008 - olh@suse.de

- add patches.arch/ppc-clock_gettime-nanoseconds.patch
  update also nanoseconds (bnc#439908 - LTC49499)

-------------------------------------------------------------------
Mon Nov  3 09:27:17 CET 2008 - teheo@suse.de

- scripts/vc: s/GIT_COMMITER_EMAIL/GIT_COMMITTER_EMAIL and add
  SUSE_COMMITTER_EMAIL.

-------------------------------------------------------------------
Mon Nov  3 04:46:53 CET 2008 - teheo@suse.de

BNC reference added.

- patches.drivers/libata-sata_nv-hardreset-fix: sata_nv: fix
  generic, nf2/3 detection regression (bnc#429344).

-------------------------------------------------------------------
Mon Nov  3 04:42:10 CET 2008 - teheo@suse.de

- patches.drivers/libata-sata_nv-hardreset-fix: sata_nv: fix
  generic, nf2/3 detection regression.

-------------------------------------------------------------------
Sun Nov  2 06:11:19 CET 2008 - sdietrich@suse.de

- Update RT config files: enable more lock debugging, 
  latency features, make x86_64 and i386 consistent.

-------------------------------------------------------------------
Sun Nov  2 05:19:27 CET 2008 - sdietrich@suse.de

- patches.rt/kprobes_make_pointer_decl_consistent.patch: Make
  kprobe locking consistent with lock-type declarations

-------------------------------------------------------------------
Sun Nov  2 01:05:36 CET 2008 - sdietrich@suse.de

- patches.rt/mem_cgroup_charge_statistics-smp_processor_id.patch:
  Use raw_smp_processor_id in __mem_cgroup_stat_add_safe.

-------------------------------------------------------------------
Sun Nov  2 01:03:00 CET 2008 - sdietrich@suse.de

- patches.rt/mem_cgroup_charge_statistics-smp_processor_id.patch:

-------------------------------------------------------------------
Sun Nov  2 00:12:04 CET 2008 - sdietrich@suse.de

- patches.rt/workqueue-introduce-create_rt_workqueue.patch:
  workqueue: introduce create_rt_workqueue. (from 2.6.28)
Refresh to eliminate fuzz:
  - patches.rt/preempt-realtime-core.patch: Linux-RT 2.6.27-RT.

-------------------------------------------------------------------
Sat Nov  1 23:41:00 CET 2008 - sdietrich@suse.de

- Update RT config files:
	- Sync with SLES 11 default/debug configs
	- Limit CPUS to 32
	- Disable CONFIG_RADIX_TREE_CONCURRENT
	- Disable CONFIG_RADIX_TREE_OPTIMISTIC
	- Disable CONFIG_PREEMPT_RCU_BOOST
	- Enable CONFIG_RTMUTEX_CHECK

- Adapt RT patches to changes made by: 
	x86_sgi_cpus4096-05-update-send_IPI_mask.patch
  - patches.rt/mitigate-resched-flood-update.patch: Update
    smp_send_reschedule_allbutself_cpumask mask parameter.
  - patches.rt/x86-nmi-send_IPI_mask-pointer-fix.patch: Update
    smp_send_nmi_allbutself  mask parameter.

Resolve conflicts introduced by:
	 x86_sgi_cpus4096-05-update-send_IPI_mask.patch
  - patches.rt/nmi-profiling-base.patch
  - patches.rt/send-nmi-all-preempt-disable.patch

Refresh to eliminate fuzz 
- patches.rt/apic-dumpstack.patch: Linux-RT 2.6.27-RT.
- patches.rt/mitigate-resched-flood.patch: Linux-RT 2.6.27-RT.
- patches.rt/preempt-realtime-x86_64.patch: Linux-RT 2.6.27-RT.

-------------------------------------------------------------------
Sat Nov  1 08:32:52 CET 2008 - bwalle@suse.de

- patches.fixes/kdb-fix-stack-overflow.patch:
  kdb: fix stack overflow for large NR_CPUS count (bnc#440361).

-------------------------------------------------------------------
Fri Oct 31 18:41:23 CET 2008 - trenn@suse.de

Fate 304268 and 304266. SGI scir driver (replaces the more intrusive
leds one) and the rather intrusive x86_64 4096 CPU support patches:

- Update config files.
- patches.arch/x86_uv_early_detect.patch: Delete hacks that were
  necessary while waiting for x2apic code. (bnc#429984).
- patches.arch/x86_sgi-uv-scir.patch: SGI X86 UV: Provide a
  System Activity Indicator driver (FATE304268 bnc#426066).
- patches.arch/x86_sgi_cpus4096-01-fix-smp_call_function.patch:
  smp: reduce stack requirements for smp_call_function_mask
  (bnc#425240 FATE304266).
- patches.arch/x86_sgi_cpus4096-02-fix-send_call_func_ip.patch:
  x86: reduce stack requirements for send_call_func_ipi
  (bnc#425240 FATE304266).
- patches.arch/x86_sgi_cpus4096-05-update-send_IPI_mask.patch:
  x86 cpumask: Updates to support NR_CPUS=4096 (bnc#425240
  FATE304266).
- patches.arch/x86_sgi_cpus4096-06-optimize-cpumask-in-sched_c.patch:
  Additional cpumask fixups (bnc#425240 FATE304266).
- patches.arch/x86_sgi_cpus4096-04-add-for_each_cpu_mask_and.patch:
  Add for_each_cpu_mask_and (bnc#425240 FATE304266).
- patches.arch/x86_sgi_cpus4096-07_pae_compile_fixups.patch:
  more cpumask cleanups for previous (x86_sgi_cpu4096..) patches
  (Additional cpumask fixups).
- patches.suse/kdb-x86: kdb-v4.4-2.6.27-rc8-x86-1 (FATE#303971).
- patches.xen/xen3-patch-2.6.27: Linux: Update to 2.6.27.
- patches.xen/x86_sgi_xen-x86-cpus4096.patch: x86 cpumask xen:
  Updates to support NR_CPUS=4096 (Additional cpumask fixups).

-------------------------------------------------------------------
Fri Oct 31 17:57:22 CET 2008 - tiwai@suse.de

- patches.drivers/alsa-hda-realtek-alc269-dmic: ALSA: hda -
  Add digital-mic for ALC269 auto-probe mode (bnc#440626).
- patches.drivers/alsa-hda-realtek-mic-automute-fix: ALSA: hda -
  Disable broken mic auto-muting in Realtek codes (bnc#440626).

-------------------------------------------------------------------
Fri Oct 31 12:34:44 CET 2008 - hare@suse.de

- Update config files.
- patches.drivers/cxgb3i: add cxgb3i iscsi driver
  (FATE#304154,bnc#433500).
- patches.drivers/cxgb3-private-iscsi-ip-addresses: cxgb3 -
  manage private iSCSI IP addresses (FATE#304154,bnc#433500).
- patches.drivers/open-iscsi-offloading-support: support for iscsi
  pdu digest offload and payload DDP. (FATE#304154,bnc#433500).
- patches.fixes/cxgb3-remove-duplicate-tests-in-lro: cxgb3 -
  remove duplicate tests in lro (FATE#304154, bnc#430538).
- supported.conf: Mark cxgb3i as supported.

-------------------------------------------------------------------
Fri Oct 31 10:08:17 CET 2008 - bwalle@suse.de

- patches.suse/kdb-resolve-uv-conflict.diff:
  Resolve KDB conflicts with UV (bnc#440376).

-------------------------------------------------------------------
Fri Oct 31 09:04:16 CET 2008 - tiwai@suse.de

- patches.drivers/alsa-hda-sigmatel-spdif-fix: ALSA: hda -
  Fix SPDIF mute on IDT/STAC codecs.
- patches.drivers/alsa-hda-reboot-notifier: ALSA: hda - Add
  reboot notifier.

-------------------------------------------------------------------
Fri Oct 31 08:33:45 CET 2008 - jack@suse.cz

- patches.suse/ocfs2-Fix-mount-cleanup-after-quota-failure.patch:
  ocfs2: Fix mount cleanup after quota failure (fate#302681).
- patches.suse/ocfs2-Fix-oop-in-recovery-without-quotas:
  ocfs2: Fix recovery of nodes when quota feature is disabled
  (fate#302681).
- patches.suse/ocfs2-Fix-grace-time-syncing.patch: ocfs2: Fix
  grace time syncing (fate#302681).

-------------------------------------------------------------------
Fri Oct 31 01:28:20 CET 2008 - teheo@suse.de

- patches.drivers/block-del-timer-after-dequeue: blk: move
  blk_delete_timer call in end_that_request_last (bnc#440076
  bnc#440173).

-------------------------------------------------------------------
Thu Oct 30 23:19:43 CET 2008 - trenn@suse.de

- patches.arch/x86_agpgart-g33-stoeln-fix-2.patch: Avoid oops
  on G33 in 1MB stolen Mem case (bnc#391261).

-------------------------------------------------------------------
Thu Oct 30 16:53:09 CET 2008 - gregkh@suse.de

- patches.fixes/agp-fix-stolen-memory-counting-on-g4x.patch:
  agp: Fix stolen memory counting on G4X. (bnc#437618).

-------------------------------------------------------------------
Thu Oct 30 13:44:43 CET 2008 - oneukum@suse.de

- patches.fixes/sd_liberal_28_sense_invalid.diff: fix medium
  presence misdetection in usb storage device  (bnc#362850).

-------------------------------------------------------------------
Thu Oct 30 10:17:19 CET 2008 - olh@suse.de

- add patches.fixes/scsi-ibmvscsi-show-config.patch
  use 4k buffer to transfer config data (439970 - LTC49349)

-------------------------------------------------------------------
Thu Oct 30 06:02:17 CET 2008 - teheo@suse.de

- patches.drivers/block-add-timeout-on-dequeue: block: add timer
  on blkdev_dequeue_request() not elv_next_request() (bnc#440076).

-------------------------------------------------------------------
Wed Oct 29 18:41:36 CET 2008 - sdietrich@suse.de

Refresh RT patches:
- patches.rt/adaptive-spinlock-lite-v2.patch: Linux-RT 2.6.27-RT
   adaptive spinlocks lite.
- patches.rt/adaptive-task-oncpu.patch: Linux-RT 2.6.27-RT.
- patches.rt/apic-level-smp-affinity.patch: Linux-RT 2.6.27-RT.
- patches.rt/bh-state-lock.patch: Linux-RT 2.6.27-RT.
- patches.rt/bh-uptodate-lock.patch: Linux-RT 2.6.27-RT.
- patches.rt/bz235099-idle-load-fix.patch: Linux-RT 2.6.27-RT.
- patches.rt/check-for-migration-during-push.patch: RT: fix
  push_rt_task() to handle dequeue_pushable properly.
- patches.rt/cond_resched_softirq-WARN-fix.patch: Linux-RT
  2.6.27-RT
   WARNING: at kernel/sched.c:5071 2.6.23-rc1-rt7.
- patches.rt/cputimer-thread-rt_A0.patch: Linux-RT 2.6.27-RT.
- patches.rt/dev-queue-xmit-preempt-fix.patch: Linux-RT 2.6.27-RT.
- patches.rt/disable-ist-x86_64.patch: Linux-RT 2.6.27-RT.
- patches.rt/disable-run-softirq-from-hardirq-completely.patch:
  Linux-RT 2.6.27-RT
   Disable running softirqs from hardirqs completely!.
- patches.rt/dont-disable-preemption-without-IST.patch: Linux-RT
  2.6.27-RT.
- patches.rt/dont-unmask-io_apic.patch: Linux-RT 2.6.27-RT.
- patches.rt/drain-all-local-pages-via-sched.patch: Linux-RT
  2.6.27-RT.
- patches.rt/event-trace-hrtimer-trace.patch: Linux-RT 2.6.27-RT
   event-tracer: add clockevent trace.
- patches.rt/event-tracer-syscall-x86_64.patch: Linux-RT
  2.6.27-RT.
- patches.rt/filemap-dont-bug-non-atomic.patch: Linux-RT
  2.6.27-RT.
- patches.rt/fix-bug-on-in-filemap.patch: Linux-RT 2.6.27-RT
   Change bug_on for atomic to pagefault_disabled..
- patches.rt/fix-compilation-for-non-RT-in-timer.patch: Linux-RT
  2.6.27-RT.
- patches.rt/fix-config-debug-rt-mutex-lock-underflow-warnings.patch:
  Linux-RT 2.6.27-RT
   Fix CONFIG_DEBUG_RT_MUTEX lock underflow warnings.
- patches.rt/fix-migrating-softirq.patch: Linux-RT 2.6.27-RT.
- patches.rt/fix-net-bug-fixes.patch: Linux-RT 2.6.27-RT.
- patches.rt/fix-softirq-checks-for-non-rt-preempt-hardirq.patch:
  Linux-RT 2.6.27-RT.
- patches.rt/fix-up-comment.patch: RT: Remove comment that is
  no longer true.
- patches.rt/ftrace-stop-trace-on-crash.patch: Linux-RT 2.6.27-RT
   fix-tracer-wreckage-wtf-is-this-code-all-features.patch.
- patches.rt/futex-fifo-warn-sysctl.patch: Linux-RT 2.6.27-RT.
- patches.rt/genhd-protect-percpu-var.patch: Linux-RT 2.6.27-RT.
- patches.rt/genirq-soft-resend.patch: Linux-RT 2.6.27-RT
   x86: activate HARDIRQS_SW_RESEND.
- patches.rt/gtod-optimize.patch: Linux-RT 2.6.27-RT.
- patches.rt/hack-convert-i_alloc_sem-for-direct_io-craziness.patch:
  Linux-RT 2.6.27-RT.
- patches.rt/handle-pending-in-simple-irq.patch: Linux-RT
  2.6.27-RT
   handle IRQ_PENDING for simple irq handler.
- patches.rt/highmem_rewrite.patch: Linux-RT 2.6.27-RT
   mm: remove kmap_lock.
- patches.rt/hrtimer-no-printk.patch: Linux-RT 2.6.27-RT.
- patches.rt/hrtimers-overrun-api.patch: Linux-RT 2.6.27-RT.
- patches.rt/hrtimers-stuck-in-waitqueue.patch: Linux-RT
  2.6.27-RT.
- patches.rt/ioapic-fix-too-fast-clocks.patch: Linux-RT 2.6.27-RT.
- patches.rt/kdb-rtmisc.patch: Misc KDB fixes for RT (debug
  builds).
- patches.rt/kstat-add-rt-stats.patch: Linux-RT 2.6.27-RT
   add rt stats to /proc/stat.
- patches.rt/kstat-fix-spurious-system-load-spikes-in-proc-loadavgrt.patch:
  Linux-RT 2.6.27-RT.
- patches.rt/loadavg_fixes_weird_loads.patch: Linux-RT 2.6.27-RT.
- patches.rt/lock_page_ref.patch: Linux-RT 2.6.27-RT
   mm: lock_page_ref.
- patches.rt/lockdep-show-held-locks.patch: Linux-RT 2.6.27-RT
   lockdep: show held locks when showing a stackdump.
- patches.rt/mitigate-resched-flood.patch: Linux-RT 2.6.27-RT.
- patches.rt/mm-fix-latency.patch: Linux-RT 2.6.27-RT
   reduce pagetable-freeing latencies.
- patches.rt/multi-reader-account.patch: Linux-RT 2.6.27-RT
   map tasks to reader locks held.
- patches.rt/multi-reader-limit.patch: Linux-RT 2.6.27-RT
   implement reader limit on read write locks.
- patches.rt/multi-reader-lock-account.patch: Linux-RT 2.6.27-RT
   map read/write locks back to their readers.
- patches.rt/multi-reader-pi.patch: Linux-RT 2.6.27-RT
   read lock Priority Inheritance implementation.
- patches.rt/neptune-no-at-keyboard.patch: Linux-RT 2.6.27-RT.
- patches.rt/net-core-preempt-fix.patch: Linux-RT 2.6.27-RT.
- patches.rt/new-softirq-code.patch: Linux-RT 2.6.27-RT
   softirq preemption: optimization.
- patches.rt/nmi-profiling-base.patch: Linux-RT 2.6.27-RT
   nmi-driven profiling for /proc/profile.
- patches.rt/numa-slab-freeing.patch: Linux-RT 2.6.27-RT.
- patches.rt/only-run-softirqs-from-irq-thread-when-irq-affinity-is-set.patch:
  Linux-RT 2.6.27-RT.
- patches.rt/pagefault-disable-cleanup.patch: Linux-RT 2.6.27-RT
   clean up the page fault disabling logic.
- patches.rt/panic-dont-stop-box.patch: Linux-RT 2.6.27-RT.
- patches.rt/paravirt-function-pointer-fix.patch: Linux-RT
  2.6.27-RT.
- patches.rt/partreadd-lttng-instrumentation-irq.patch: readd
  RT compatible version of lttng-instrumentation-irq.
- patches.rt/pause-on-oops-head-tail.patch: Linux-RT 2.6.27-RT
   introduce pause_on_oops_head/tail boot options.
- patches.rt/powerpc-count_active_rt_tasks-is-undefined-for-non-preempt-rt.patch:
  Linux-RT 2.6.27-RT.
- patches.rt/ppc-hacks-to-allow-rt-to-run-kernbench.patch:
  Linux-RT 2.6.27-RT.
- patches.rt/preempt-irqs-core.patch: Linux-RT 2.6.27-RT.
- patches.rt/preempt-irqs-direct-debug-keyboard.patch: Linux-RT
  2.6.27-RT.
- patches.rt/preempt-irqs-hrtimer.patch: Linux-RT 2.6.27-RT.
- patches.rt/preempt-irqs-i386-ioapic-mask-quirk.patch: Linux-RT
  2.6.27-RT.
- patches.rt/preempt-irqs-i386.patch: Linux-RT 2.6.27-RT.
- patches.rt/preempt-irqs-timer.patch: Linux-RT 2.6.27-RT.
- patches.rt/preempt-realtime-acpi.patch: Linux-RT 2.6.27-RT.
- patches.rt/preempt-realtime-console.patch: Linux-RT 2.6.27-RT.
- patches.rt/preempt-realtime-core.patch: Linux-RT 2.6.27-RT.
- patches.rt/preempt-realtime-debug-sysctl.patch: Linux-RT
  2.6.27-RT.
- patches.rt/preempt-realtime-ftrace-disable-ftraced.patch:
  Linux-RT 2.6.27-RT.
- patches.rt/preempt-realtime-i386.patch: Linux-RT 2.6.27-RT.
- patches.rt/preempt-realtime-ia64.patch: Linux-RT 2.6.27-RT.
- patches.rt/preempt-realtime-init-show-enabled-debugs.patch:
  Linux-RT 2.6.27-RT.
- patches.rt/preempt-realtime-ipc.patch: Linux-RT 2.6.27-RT.
- patches.rt/preempt-realtime-irqs.patch: Linux-RT 2.6.27-RT.
- patches.rt/preempt-realtime-mm.patch: Linux-RT 2.6.27-RT.
- patches.rt/preempt-realtime-mmdrop-delayed.patch: Linux-RT
  2.6.27-RT.
- patches.rt/preempt-realtime-net-drivers.patch: Linux-RT
  2.6.27-RT.
- patches.rt/preempt-realtime-net-softirq-fixups.patch: Linux-RT
  2.6.27-RT
   NOHZ: local_softirq_pending with tickless.
- patches.rt/preempt-realtime-net.patch: Linux-RT 2.6.27-RT.
- patches.rt/preempt-realtime-powerpc-b4.patch: Linux-RT
  2.6.27-RT.
- patches.rt/preempt-realtime-powerpc-update.patch: Linux-RT
  2.6.27-RT.
- patches.rt/preempt-realtime-prevent-idle-boosting.patch:
  Linux-RT 2.6.27-RT
   Premmpt-RT: Preevent boosting of idle task.
- patches.rt/preempt-realtime-printk.patch: Linux-RT 2.6.27-RT.
- patches.rt/preempt-realtime-rawlocks.patch: Linux-RT 2.6.27-RT.
- patches.rt/preempt-realtime-sched.patch: Linux-RT 2.6.27-RT.
- patches.rt/preempt-realtime-timer.patch: Linux-RT 2.6.27-RT.
- patches.rt/preempt-realtime-x86_64.patch: Linux-RT 2.6.27-RT.
- patches.rt/preempt-rt-no-slub.patch: Linux-RT 2.6.27-RT.
- patches.rt/preempt-softirqs-core.patch: Linux-RT 2.6.27-RT.
- patches.rt/preempt-trace.patch: Linux-RT 2.6.27-RT.
- patches.rt/print-might-sleep-hack.patch: Linux-RT 2.6.27-RT.
- patches.rt/printk-in-atomic.patch: Linux-RT 2.6.27-RT.
- patches.rt/prof-sysctl-compile.patch: Linux-RT 2.6.27-RT.
- patches.rt/radix-tree-concurrent.patch: Linux-RT 2.6.27-RT
   radix-tree: concurrent write side support.
- patches.rt/radix-tree-optimistic-hist.patch: Linux-RT 2.6.27-RT
   debug: optimistic lock histogram.
- patches.rt/radix-tree-optimistic.patch: Linux-RT 2.6.27-RT
   radix-tree: optimistic locking.
- patches.rt/rcu-preempt-boost-sdr.patch: Linux-RT 2.6.27-RT.
- patches.rt/rcu-preempt-hotplug-hackaround.patch: Linux-RT
  2.6.27-RT.
- patches.rt/realtime-preempt-warn-about-tracing.patch: Linux-RT
  2.6.27-RT.
- patches.rt/revert-preempt-bkl-revert.patch: Linux-RT 2.6.27-RT.
- patches.rt/root-domain-kfree-in-atomic.patch: Linux-RT
  2.6.27-RT.
- patches.rt/rt-kmap-scale-fix.patch: Linux-RT 2.6.27-RT.
- patches.rt/rt-move-update-wall-time-back-to-do-timer.patch:
  Linux-RT 2.6.27-RT
   rt: move update_wall_time back to do timer.
- patches.rt/rt-mutex-compat-semaphores.patch: Linux-RT 2.6.27-RT.
- patches.rt/rt-mutex-i386.patch: Linux-RT 2.6.27-RT.
- patches.rt/rt-mutex-mips.patch: Linux-RT 2.6.27-RT.
- patches.rt/rt-mutex-preempt-debugging.patch: Linux-RT 2.6.27-RT.
- patches.rt/rt-mutex-trivial-route-cast-fix.patch: Linux-RT
  2.6.27-RT.
- patches.rt/rt-mutex-trivial-tcp-preempt-fix.patch: Linux-RT
  2.6.27-RT.
- patches.rt/rt-mutex-x86-64.patch: Linux-RT 2.6.27-RT.
- patches.rt/rt-s_files-kill-a-union.patch: Linux-RT 2.6.27-RT.
- patches.rt/rt-shorten-softirq-thread-names.patch: Linux-RT
  2.6.27-RT.
- patches.rt/rt_mutex_setprio.patch: Linux-RT 2.6.27-RT
   rt: rename rt_mutex_setprio to task_setprio.
- patches.rt/s_files.patch: Linux-RT 2.6.27-RT
   remove global files_lock.
- patches.rt/sched-add-needs_post_schedule.patch: Linux-RT
  2.6.27-RT.
- patches.rt/sched-enable-irqs-in-preempt-in-notifier-call.patch:
  Linux-RT 2.6.27-RT
   CFS: enable irqs in fire_sched_in_preempt_notifier.
- patches.rt/sched-fix-dequeued-race.patch: Linux-RT 2.6.27-RT
   sched-fix-dequeued-race.patch.
- patches.rt/sched-make-double-lock-balance-fair.patch: Linux-RT
  2.6.27-RT.
- patches.rt/sched-nr-migrate-lower-default-preempt-rt.patch:
  Linux-RT 2.6.27-RT.
- patches.rt/sched-only-push-once-per-queue.patch: Linux-RT
  2.6.27-RT.
- patches.rt/sched-properly-account-irq-and-rt-load.patch:
  Linux-RT 2.6.27-RT
  	 sched: properly account IRQ and RT load in .
- patches.rt/sched-rt-runtime-lock-raw.patch: Linux-RT 2.6.27-RT.
- patches.rt/sched-wake_up_idle_cpu-rt.patch: Linux-RT 2.6.27-RT.
- patches.rt/select-error-leak-fix.patch: Linux-RT 2.6.27-RT.
- patches.rt/serial-locking-rt-cleanup.patch: Linux-RT 2.6.27-RT.
- patches.rt/serial-slow-machines.patch: Linux-RT 2.6.27-RT.
- patches.rt/slab-irq-nopreempt-fix.patch: Linux-RT 2.6.27-RT.
- patches.rt/smp-processor-id-fixups.patch: Linux-RT 2.6.27-RT.
- patches.rt/softirq-per-cpu-assumptions-fixes.patch: Linux-RT
  2.6.27-RT.
- patches.rt/start_irq_thread.patch: Linux-RT 2.6.27-RT.
- patches.rt/sub-dont-disable-irqs.patch: Linux-RT 2.6.27-RT
   rt: dont disable irqs in usb.
- patches.rt/tasklet-busy-loop-hack.patch: Linux-RT 2.6.27-RT.
- patches.rt/tasklet-redesign.patch: Linux-RT 2.6.27-RT.
- patches.rt/timer-freq-tweaks.patch: Linux-RT 2.6.27-RT.
- patches.rt/timer-warning-fix.patch: Linux-RT 2.6.27-RT.
- patches.rt/trace-events-handle-syscalls.patch: Linux-RT
  2.6.27-RT.
- patches.rt/trace-histograms.patch: Linux-RT 2.6.27-RT.
- patches.rt/tracer-add-event-markers.patch: Linux-RT 2.6.27-RT.

-------------------------------------------------------------------
Wed Oct 29 18:18:37 CET 2008 - gregkh@suse.de

- s/rtl2860/rt2860/
- remove driver from the Xen build as it's dying for some reason.
- add obsoletes for ralink-rt2860-kmp

-------------------------------------------------------------------
Wed Oct 29 16:53:51 CET 2008 - olh@suse.de

- update patches.arch/ppc-oprofile-spu.patch
  add missing ARRAY_SIZE(pm_signal_local)

-------------------------------------------------------------------
Wed Oct 29 14:26:31 CET 2008 - hare@suse.de

- patches.arch/s390-symmetrix-ioctl.patch: Add ioctl support
  for EMC Symmetrix Subsystem Control I/O (bnc#439221)

-------------------------------------------------------------------
Wed Oct 29 12:46:51 CET 2008 - jbeulich@suse.de

- patches.xen/xen-rtl2860-build: fix issue with Windows-style
  types used in rtl2680.

-------------------------------------------------------------------
Wed Oct 29 11:49:26 CET 2008 - olh@suse.de

- build af_packet as a module on powerpc (bnc#433540)

-------------------------------------------------------------------
Wed Oct 29 11:13:42 CET 2008 - olh@suse.de

- add patches.arch/ppc-oprofile-spu-mutex-locking.patch
  Fix mutex locking for cell spu-oprofile (bnc#422501 - LTC47617)

-------------------------------------------------------------------
Wed Oct 29 09:23:20 CET 2008 - olh@suse.de

- add patches.arch/ppc-oprofile-spu.patch
  fix local array size in activate spu profiling function (bnc#439553 - LTC48925)

-------------------------------------------------------------------
Wed Oct 29 09:13:47 CET 2008 - olh@suse.de

- update patches.drivers/ehea.patch
  Add hugepage detection (bnc#439599 - LTC48958)

-------------------------------------------------------------------
Wed Oct 29 00:01:46 CET 2008 - gregkh@suse.de

- patches.drivers/staging-add-agnx-wireless-driver.patch: Staging:
  add agnx wireless driver.
- patches.drivers/staging-add-otus-atheros-wireless-network-driver.patch:
  Staging: add otus Atheros wireless network driver.
- patches.drivers/staging-add-rtl2860-wireless-driver.patch:
  Staging: add rtl2860 wireless driver (bnc#437959).
- Update config files.

-------------------------------------------------------------------
Tue Oct 28 22:32:29 CET 2008 - jkosina@suse.de

- patches.suse/silent-stack-overflow-2.patch: disabled, as it
  causes kernel hangs triggered by grub (bnc#439448).

-------------------------------------------------------------------
Tue Oct 28 20:42:15 CET 2008 - kkeil@suse.de

- update patches.suse/SoN-17-net-ps_rx.patch
  fix i/o corruption on rx in ixgbe (bnc#438929)

-------------------------------------------------------------------
Tue Oct 28 18:43:29 CET 2008 - jdelvare@suse.de

- config/powerpc/*: Fixup configuration files after last change.

-------------------------------------------------------------------
Tue Oct 28 18:19:34 CET 2008 - jdelvare@suse.de

- config/*: Include many multimedia drivers which has been dropped
  accidentally. This includes the pwc, ivtv, zr36067 drivers and
  many old webcam drivers (bnc#439489).
- supported.conf: Add all these drivers again.

-------------------------------------------------------------------
Tue Oct 28 16:02:47 CET 2008 - tiwai@suse.de

- patches.drivers/alsa-hda-analog-update,
  patches.drivers/alsa-hda-atihdmi-update,
  patches.drivers/alsa-hda-beep,
  patches.drivers/alsa-hda-hp-mobile-fix,
  patches.drivers/alsa-hda-nvidia-hdmi,
  patches.drivers/alsa-hda-probe-fix,
  patches.drivers/alsa-hda-proc-fix,
  patches.drivers/alsa-hda-realtek-update,
  patches.drivers/alsa-hda-sigmatel-update,
  patches.drivers/alsa-hda-spdif-slave,
  patches.drivers/alsa-hda-via-rec-fix,
  patches.drivers/alsa-hda-via-update:
     ALSA updates, mostly taken from 2.6.28-rc1 patches
- Update config files.

-------------------------------------------------------------------
Tue Oct 28 15:47:59 CET 2008 - jdelvare@suse.de

- Actually CONFIG_SND_HDA_HWDEP is a boolean, sorry.

-------------------------------------------------------------------
Tue Oct 28 15:40:09 CET 2008 - jdelvare@suse.de

- config/ia64/vanilla, config/x86_64/vanilla: fix configuration
  discrepancy, CONFIG_SND_HDA_HWDEP=m.

-------------------------------------------------------------------
Tue Oct 28 14:45:54 CET 2008 - olh@suse.de

- add patches.arch/ppc-pcibios_allocate_bus_resources.patch
  add patches.arch/ppc-powerpc-debug-pci-hotplug.patch
  fix DLPAR on pseries (bnc#439491 - LTC48584)

-------------------------------------------------------------------
Tue Oct 28 14:38:42 CET 2008 - olh@suse.de

- add patches.arch/ppc-powerpc-fix-pci-unmap-io.patch
  Fix unmapping of IO space on 64-bit (bnc#439491 - LTC48584)

-------------------------------------------------------------------
Tue Oct 28 11:50:35 CET 2008 - olh@suse.de

- update ps3 config, remove unneeded options to reduce vmlinux size

-------------------------------------------------------------------
Tue Oct 28 07:36:40 CET 2008 - neilb@suse.de

- patches.suse/md-notify-when-stopped: md: notify udev when an
  md array is stopped. (fate#303894).

-------------------------------------------------------------------
Tue Oct 28 00:05:51 CET 2008 - gregkh@suse.de

- use the panasonic laptop driver that was accepted by upstream, not the
  pcc-acpi driver, which was rejected:
  - patches.drivers/staging-add-pcc-acpi-driver.patch: Delete.
  - patches.drivers/panasonic-laptop-add-panasonic-let-s-note-laptop-extras-driver-v0.94.patch:
    panasonic-laptop: add Panasonic Let's Note laptop extras
    driver v0.94.
- Update config files.

-------------------------------------------------------------------
Mon Oct 27 23:58:12 CET 2008 - gregkh@suse.de

- patches.drivers/via-framebuffer-driver.patch: Via Framebuffer
  driver.
- Update config files.

-------------------------------------------------------------------
Mon Oct 27 22:50:59 CET 2008 - bwalle@suse.de

- patches.fixes/hpwdt-kdump.diff:
  Don't change permission of sysfs file (did that accidentally
  when changing the default value).

-------------------------------------------------------------------
Mon Oct 27 14:13:04 CET 2008 - trenn@suse.de

- patches.arch/x86_uv_early_detect.patch: Delete hacks that were
  necessary while waiting for x2apic code. (bnc#429984).

-------------------------------------------------------------------
Mon Oct 27 11:46:43 CET 2008 - tj@suse.de

Refresh the govault patch.

- patches.drivers/libata-add-waits-for-govault: libata: add
  waits for GoVault (bnc#246451).

-------------------------------------------------------------------
Sun Oct 26 18:48:09 CET 2008 - bwalle@suse.de

- patches.fixes/kdb-oops-panic.diff:
  Fix NULL pointer dereference when regs == NULL (bnc#439007).
- patches.fixes/hpwdt-kdump.diff:
  Fix kdump when using hpwdt (bnc#436786).

-------------------------------------------------------------------
Sun Oct 26 06:58:29 CET 2008 - gregkh@suse.de

- refresh patches to apply cleanly and properly.

-------------------------------------------------------------------
Sun Oct 26 06:44:24 CET 2008 - gregkh@suse.de

- Update to 2.6.27.4

-------------------------------------------------------------------
Sat Oct 25 20:47:27 CEST 2008 - agruen@suse.de

- Fix the dependencies between the split kernel packages and KMPs
  (FATE 303631).
- Fix for kernel paclages which are not split.
- rpm/kernel-source.spec.in: Update list of scripts to include.

-------------------------------------------------------------------
Sat Oct 25 18:36:05 CEST 2008 - jjolly@suse.de

- patches.arch/s390-02-02-smp-sysdev.patch: kernel: sysdev class
  file creation (bnc#434333)
- patches.arch/s390-02-03-zfcp.patch: Fix zfcp problems that have
  been found (bnc#434333)
- patches.arch/s390-02-04-qeth-mac.patch: qeth: use firmware
  MAC-address for layer2 hsi-devices (bnc#434333)
- patches.arch/s390-02-05-qeth-recovery.patch: qeth: qeth recovery
  fails (bnc#434333)
- patches.arch/s390-02-06-qeth-offset.patch: qeth: fix offset error
  in non prealloc header path (bnc#434333,LTC#48840)
- patches.arch/s390-02-07-qeth-ipv6check.patch: qeth: remove
  unnecessary support ckeck in sysfs route6 (bnc#434333)
- patches.arch/s390-02-08-qeth-panic.patch: qeth: avoid
  skb_under_panic for malformatted inbound data (bnc#434333)
- patches.arch/s390-02-09-tape-lock.patch: tape device driver:
  improve locking (bnc#434333)

-------------------------------------------------------------------
Sat Oct 25 11:51:28 CEST 2008 - neilb@suse.de

- patches.kernel.org/touch_mnt_namespace-when-the-mount-flags-change.patch:
  touch_mnt_namespace when the mount flags change (FATE#304218).

-------------------------------------------------------------------
Fri Oct 24 23:57:11 CEST 2008 - gregkh@suse.de

- Updated to 2.6.27.4-rc3:
  - fixed ath5k suspend/resume regression
  - fixed pvrusb2 so it actually works

-------------------------------------------------------------------
Fri Oct 24 17:40:25 CEST 2008 - jack@suse.cz

- patches.suse/ocfs2-Implementation-of-local-and-global-quota-file.patch:
  ocfs2: Implementation of local and global quota file handling
  (fate#302681). - fixed 64-bit division

-------------------------------------------------------------------
Fri Oct 24 17:14:33 CEST 2008 - jeffm@suse.de

- Update config files for -rt.

-------------------------------------------------------------------
Fri Oct 24 17:09:57 CEST 2008 - hare@suse.de

- patches.suse/cgroup-freezer.patch: Add TIF_FREEZE for s390.

-------------------------------------------------------------------
Fri Oct 24 16:49:53 CEST 2008 - olh@suse.de

- move patches.suse/md-raid-metadata-PAGE_SIZE.patch
  to patches.kernel.org/md-raid-metadata-PAGE_SIZE.patch
  to allow raid0 with 64k PAGE_SIZE

-------------------------------------------------------------------
Fri Oct 24 16:49:41 CEST 2008 - jack@suse.cz

- Update config files.
- supported.conf: Added new quota module
- patches.suse/xfs-dmapi-enable: Enable XFS DMAPI. - Refreshed

  Quotas for OCFS2:
- patches.suse/quota-Add-callbacks-for-allocating-and-destroying-d.patch:
  quota: Add callbacks for allocating and destroying dquot
  structures (fate#302681).
- patches.suse/quota-Increase-size-of-variables-for-limits-and-ino.patch:
  quota: Increase size of variables for limits and inode usage
  (fate#302681).
- patches.suse/quota-Remove-bogus-optimization-in-check_idq-an.patch:
  quota: Remove bogus 'optimization' in check_idq() and
  check_bdq() (fate#302681).
- patches.suse/quota-Make-_SUSPENDED-just-a-flag.patch: quota:
  Make _SUSPENDED just a flag (fate#302681).
- patches.suse/quota-Allow-to-separately-enable-quota-accounting-a.patch:
  quota: Allow to separately enable quota accounting and enforcing
  limits (fate#302681).
- patches.suse/ext3-Use-sb_any_quota_loaded-instead-of-sb_any_qu.patch:
  ext3: Use sb_any_quota_loaded() instead of
  sb_any_quota_enabled() (fate#302681).
- patches.suse/ext4-Use-sb_any_quota_loaded-instead-of-sb_any_qu.patch:
  ext4: Use sb_any_quota_loaded() instead of
  sb_any_quota_enabled() (fate#302681).
- patches.suse/reiserfs-Use-sb_any_quota_loaded-instead-of-sb_an.patch:
  reiserfs: Use sb_any_quota_loaded() instead of
  sb_any_quota_enabled(). (fate#302681).
- patches.suse/quota-Remove-compatibility-function-sb_any_quota_en.patch:
  quota: Remove compatibility function sb_any_quota_enabled()
  (fate#302681).
- patches.suse/quota-Introduce-DQUOT_QUOTA_SYS_FILE-flag.patch:
  quota: Introduce DQUOT_QUOTA_SYS_FILE flag (fate#302681).
- patches.suse/quota-Move-quotaio_v-12-.h-from-include-linux-to-f.patch:
  quota: Move quotaio_v[12].h from include/linux/ to fs/
  (fate#302681).
- patches.suse/quota-Split-off-quota-tree-handling-into-a-separate.patch:
  quota: Split off quota tree handling into a separate file
  (fate#302681).
- patches.suse/quota-Convert-union-in-mem_dqinfo-to-a-pointer.patch:
  quota: Convert union in mem_dqinfo to a pointer (fate#302681).
- patches.suse/quota-Allow-negative-usage-of-space-and-inodes.patch:
  quota: Allow negative usage of space and inodes (fate#302681).
- patches.suse/quota-Keep-which-entries-were-set-by-SETQUOTA-quota.patch:
  quota: Keep which entries were set by SETQUOTA quotactl
  (fate#302681).
- patches.suse/quota-Add-helpers-to-allow-ocfs2-specific-quota-ini.patch:
  quota: Add helpers to allow ocfs2 specific quota initialization,
  freeing and recovery (fate#302681).
- patches.suse/quota-Implement-function-for-scanning-active-dquots.patch:
  quota: Implement function for scanning active dquots
  (fate#302681).
- patches.suse/ocfs2-Fix-check-of-return-value-of-ocfs2_start_tran.patch:
  ocfs2: Fix check of return value of ocfs2_start_trans()
  (fate#302681).
- patches.suse/ocfs2-Support-nested-transactions.patch: ocfs2:
  Support nested transactions (fate#302681).
- patches.suse/ocfs2-Fix-checking-of-return-value-of-new_inode.patch:
  ocfs2: Fix checking of return value of new_inode()
  (fate#302681).
- patches.suse/ocfs2-Let-inode-be-really-deleted-when-ocfs2_mknod_.patch:
  ocfs2: Let inode be really deleted when ocfs2_mknod_locked()
  fails (fate#302681).
- patches.suse/ocfs2-Assign-feature-bits-and-system-inodes-to-quot.patch:
  ocfs2: Assign feature bits and system inodes to quota feature
  and quota files (fate#302681).
- patches.suse/ocfs2-Mark-system-files-as-not-subject-to-quota-acc.patch:
  ocfs2: Mark system files as not subject to quota accounting
  (fate#302681).
- patches.suse/ocfs2-Implementation-of-local-and-global-quota-file.patch:
  ocfs2: Implementation of local and global quota file handling
  (fate#302681).
- patches.suse/ocfs2-Add-quota-calls-for-allocation-and-freeing-of.patch:
  ocfs2: Add quota calls for allocation and freeing of inodes
  and space (fate#302681).
- patches.suse/ocfs2-Enable-quota-accounting-on-mount-disable-on.patch:
  ocfs2: Enable quota accounting on mount, disable on umount
  (fate#302681).
- patches.suse/ocfs2-Implement-quota-syncing-thread.patch: ocfs2:
  Implement quota syncing thread (fate#302681).
- patches.suse/ocfs2-Implement-quota-recovery.patch: ocfs2:
  Implement quota recovery (fate#302681).

-------------------------------------------------------------------
Fri Oct 24 15:53:20 CEST 2008 - kkeil@suse.de

- patches.fixes/cxgb3_fix_race_in_EEH: cxgb3: fix race in EEH.
  (bnc#430093)

-------------------------------------------------------------------
Fri Oct 24 15:51:12 CEST 2008 - jeffm@suse.de

- Refreshed context for -RT patches so they apply again.

-------------------------------------------------------------------
Fri Oct 24 15:32:06 CEST 2008 - rw@suse.de

- patches.drivers/sgi-ioc4-request-submodules:
  Make ioc4 request dependant modules.  (bnc#429215)

-------------------------------------------------------------------
Fri Oct 24 15:13:21 CEST 2008 - hare@suse.de

- Update config files: Disable FAIL_MAKE_REQUEST.

-------------------------------------------------------------------
Fri Oct 24 15:11:46 CEST 2008 - tiwai@suse.de

- patches.drivers/alsa-usb-exclude-1st-slot: Delete this old ugly
  workaround patch.

-------------------------------------------------------------------
Fri Oct 24 14:18:07 CEST 2008 - hare@suse.de

- Include patches from upstream:
  - patches.fixes/block-use-bio_has_data: Implement bio_has_data().
  - patches.fixes/block-git-fixes: Block layer fixes for 2.6.28.
  - patches.fixes/block-rq-affinity: Implement rq affinity.
  - patches.fixes/dm-mpath-remove-is_active: dm mpath: remove
    is_active from struct dm_path.
  - patches.fixes/block-discard-requests: Implement block discard.
  - patches.drivers/dm-abort-queue-on-failed-paths: dm: Call
    blk_abort_queue on failed paths (bnc#417544).
  - patches.drivers/block-call-sync-on-cleanup: block:
    blk_cleanup_queue() should call blk_sync_queue().
- Refaktor and update request-based multipath patches:
  - patches.drivers/blk-request-based-multipath-update: 
    Update request-based multipathing patches to upstream version
    (bnc#434105).
  - patches.suse/rq-based-multipath: Update to latest version
    of request-based multipathing patchset (bnc#434105)
  - patches.drivers/block-abort-request-rq-complete-marking:
    use rq complete marking in blk_abort_request (bnc#434105).
  - patches.fixes/scsi-atomic-blk-timer-deletes: Delete.
  - patches.fixes/dm-mpath-abort-queue: Delete.
  - patches.suse/rq-based-block-layer: Delete.
  - patches.suse/rq-based-dm-interface: Delete.
  - patches.suse/rq-based-multipath-functions: Delete.
  - patches.suse/rq-based-init-crash: Delete.
- Update patches to upstream version:
  - patches.drivers/bdev-resize-check-for-device-resize
  - patches.drivers/bdev-resize-added-flush_disk
  - patches.drivers/bdev-resize-call-flush_disk
  - patches.drivers/bdev-resize-sd-driver-calls
  - patches.drivers/block-timeout-handling
  - patches.drivers/bdev-resize-adjust-block-device-size
  - patches.drivers/bdev-resize-wrapper-for-revalidate_disk
  - patches.drivers/block-abort-queue
  - patches.fixes/scsi-enhance-error-codes
- Rediff patches:
  - patches.fixes/scsi-misc-git-update
  - patches.suse/dm-barrier-single-device
  - patches.suse/kdb-common
  - patches.drivers/lpfc-8.2.8-update
  - patches.drivers/lpfc-8.2.8.3-update
  - patches.drivers/mpt-fusion-4.00.43.00-update

-------------------------------------------------------------------
Fri Oct 24 14:07:43 CEST 2008 - bwalle@suse.de

- patches.suse/kdump-dump_after_notifier.patch: Add sysctl also
  to kernel/sysctl_check.c.

-------------------------------------------------------------------
Fri Oct 24 14:06:20 CEST 2008 - bwalle@suse.de

- Obsolete uvcvideo-kmp.

-------------------------------------------------------------------
Fri Oct 24 12:52:23 CEST 2008 - jbeulich@suse.de

- rpm/kernel-binary.spec.in: Provide 'kernel' also for Xen (bnc#362918).

-------------------------------------------------------------------
Fri Oct 24 12:24:54 CEST 2008 - jbeulich@suse.de

- patches.arch/x86_64-unwind-annotations: fix unwind annotations.
- patches.xen/xen3-x86_64-unwind-annotations: fix unwind
  annotations.

-------------------------------------------------------------------
Fri Oct 24 12:20:01 CEST 2008 - jbeulich@suse.de

- Update Xen patches to 2.6.27.3 and c/s 704
- patches.xen/xen3-x2APIC_PATCH_27_of_41_9fa8c481b55e80edd8c637573f87853bb6b600f5:
  x64, x2apic/intr-remap: introduce CONFIG_INTR_REMAP (fate
  #303948 and fate #303984).
- patches.xen/xen3-x2APIC_PATCH_40_of_41_bbb65d2d365efe9951290e61678dcf81ec60add4:
  x86: use cpuid vector 0xb when available for detecting cpu
  topology (fate #303948 and fate #303984).
- patches.xen/xen-kconfig-compat-3.2.0: add 3.2.0-compatibility
  configure option.
- patches.xen/xen-x86-exit-mmap: be more aggressive about
  de-activating mm-s under destruction.
- patches.xen/xen-x86-machphys-prediction: properly predict
  phys<->mach translations.
- patches.xen/xen-x86-mmu-batching: utilize
  arch_{enter,leave}_lazy_cpu_mode().
- patches.xen/xen-x86-no-lazy-tlb: ensure inadvertent uses of
  lazy TLB data are caught during the build.
- Update Xen config files.

-------------------------------------------------------------------
Fri Oct 24 12:08:49 CEST 2008 - mmarek@suse.cz

- rpm/kernel-binary.spec.in:
  - do not split kernel-kdump into -base and -extra
  - fix case when a build results in no unsupported modules


-------------------------------------------------------------------
Fri Oct 24 11:07:32 CEST 2008 - bwalle@suse.de

- patches.fixes/kdb-kdump.diff:
  Fix CONFIG_KDB_KDUMP on xSeries (bnc#436454).

-------------------------------------------------------------------
Fri Oct 24 10:45:08 CEST 2008 - agruen@suse.de

- supported.conf: Mark dmapi as supported (by SGI).

-------------------------------------------------------------------
Fri Oct 24 10:40:29 CEST 2008 - olh@suse.de

- disable all unsupported drivers in kernel-kdump

-------------------------------------------------------------------
Fri Oct 24 08:25:47 CEST 2008 - npiggin@suse.de

- patches.suse/silent-stack-overflow-2.patch: avoid silent stack
  overflow over the heap (bnc#44807 bnc#211997).

-------------------------------------------------------------------
Fri Oct 24 07:43:02 CEST 2008 - gregkh@suse.de

- Update to 2.6.27.4-rc2

-------------------------------------------------------------------
Fri Oct 24 07:09:39 CEST 2008 - gregkh@suse.de

- disable CONFIG_SYSFS_DEPRECATED_V2 from powerpc/rt config file

-------------------------------------------------------------------
Fri Oct 24 07:00:11 CEST 2008 - gregkh@suse.de

- Update to 2.6.27.4-rc1
  - lots of bugfixes, and obsoletes some current patches:
    - patches.fixes/ext3-avoid-printk-flood-with-dir-corruption: Delete.
    - patches.fixes/ext2-avoid-printk-flood-with-dir-corruption: Delete.
    - patches.fixes/wdm_autoload.diff: Delete.

-------------------------------------------------------------------
Fri Oct 24 06:57:57 CEST 2008 - npiggin@suse.de

- Fix ppc and ps3 configs

-------------------------------------------------------------------
Fri Oct 24 06:53:13 CEST 2008 - npiggin@suse.de

- Update config files.
- patches.suse/cgroup-freezer.patch: cgroup freezer (bnc#417294,
  fate#304191, fate#201036).

-------------------------------------------------------------------
Fri Oct 24 06:32:10 CEST 2008 - npiggin@suse.de

- Update config files. Enable cgroups for all archs (bnc#417527)

-------------------------------------------------------------------
Fri Oct 24 05:57:53 CEST 2008 - npiggin@suse.de

- patches.arch/ppc-gigantic-page-fix2.patch: powerpc gigantic
  pages fix 2 (bnc#434026).
- patches.arch/ppc-gigantic-page-fix3.patch: powerpc gigantic
  pages fix 3 (bnc#434026).
- patches.trace/lttng-instrumentation-hugetlb.patch: de-fuzz

-------------------------------------------------------------------
Fri Oct 24 05:35:49 CEST 2008 - gregkh@suse.de

- disabled CONFIG_CALGARY_IOMMU_ENABLED_BY_DEFAULT on x86-64
  vanilla kernel.

-------------------------------------------------------------------
Fri Oct 24 05:34:15 CEST 2008 - gregkh@suse.de

- patches.drivers/cciss-fix-procfs-firmware-regression.patch:
  cciss: fix procfs firmware regression (bnc435644).
- patches.drivers/cciss-fix-sysfs-symlink.patch: cciss: fix
  sysfs symlink (bnc435644).

-------------------------------------------------------------------
Fri Oct 24 05:07:47 CEST 2008 - gregkh@suse.de

- disable CONFIG_CALGARY_IOMMU_ENABLED_BY_DEFAULT on x86-64.  To use
  Calgary iommu systems, you now must manually pass "iommu=calgary" to
  get this hardware support back enabled.  This is the recommended
  proceedure right now, from IBM, otherwise the hardware crashes.
  bnc#436450.

-------------------------------------------------------------------
Fri Oct 24 01:12:04 CEST 2008 - gregkh@suse.de

- clean up all fuzz in patches to get them to apply cleanly.

-------------------------------------------------------------------
Fri Oct 24 00:57:17 CEST 2008 - gregkh@suse.de

- delete patches.arch/s390-01-03-cmm2-v2.patch as it touched core
  kernel code and was rejected from upstream.
  - patches.arch/s390-01-03-cmm2-v2.patch: Delete.
  - patches.arch/s390-01-03-cmm2-v2a.patch: Delete.

-------------------------------------------------------------------
Fri Oct 24 00:36:54 CEST 2008 - gregkh@suse.de

- Update to version 3.4 of squashfs:
  - patches.suse/squashfs3.3-patch: Delete.
  - patches.suse/squashfs-patch-2.6.25: Delete.
  - patches.suse/squashfs-patch-2.6.27: Delete.
  - patches.suse/squashfs-3.4.patch: squashfs v3.4.

-------------------------------------------------------------------
Thu Oct 23 23:13:11 CEST 2008 - jeffm@suse.de

- patches.fixes/block-sanitize-invalid-partition-table-entries:
  block: sanitize invalid partition table entries (bnc#371657).

-------------------------------------------------------------------
Thu Oct 23 15:41:19 CEST 2008 - olh@suse.de

- add patches.arch/ppc-pseries_mem-limit-16g.patch
  Don't use a 16G page if beyond mem= limits (bnc#438111 - LTC49329)

-------------------------------------------------------------------
Thu Oct 23 15:27:00 CEST 2008 - kkeil@suse.de

- Update x86 64bit config files to include WAN support (bnc#437692)

-------------------------------------------------------------------
Thu Oct 23 15:19:58 CEST 2008 - olh@suse.de

- add patches.drivers/cell_edac.patch
  Fix incorrect edac_mode in csrow causing oops (bnc#437757 - LTC49143)

-------------------------------------------------------------------
Thu Oct 23 14:09:23 CEST 2008 - olh@suse.de

- update patches.suse/nameif-track-rename.patch
  print also application and pid

-------------------------------------------------------------------
Thu Oct 23 12:16:39 CEST 2008 - jkosina@suse.de

- patches.fixes/hid-rdesc-quirk-for-sony-vaio-VGX-TP1E.patch:
  HID: Fix Sony Vaio VGX report descriptor (bnc#437758).

-------------------------------------------------------------------
Thu Oct 23 11:32:43 CEST 2008 - olh@suse.de

- add patches.drivers/ehca-rejecting-dynamic-mem-add-remove.patch
  reject dynamic memory add/remove (bnc#434651 - LTC48744)

-------------------------------------------------------------------
Thu Oct 23 10:54:19 CEST 2008 - npiggin@suse.de

- Update config files.

-------------------------------------------------------------------
Thu Oct 23 09:28:14 CEST 2008 - npiggin@suse.de

- patches.suse/x86-gb-linear-map.patch: Enable GB mapped linear
  KVA on x86 (bnc#437674).
- patches.xen/xen3-patch-2.6.26: merge

-------------------------------------------------------------------
Thu Oct 23 00:23:55 CEST 2008 - gregkh@suse.de

- update to 2.6.27.3
  - lots of bugfixes
  - CVE-2008-3831 fix

-------------------------------------------------------------------
Wed Oct 22 21:45:42 CEST 2008 - jeffm@suse.de

- scripts/vc: Handle unset $EDITOR

-------------------------------------------------------------------
Wed Oct 22 21:43:25 CEST 2008 - jeffm@suse.de

- patches.suse/export-release_open_intent: Export
  release_open_intent for NFS branches with aufs.

-------------------------------------------------------------------
Wed Oct 22 14:17:15 CEST 2008 - jdelvare@suse.de

- supported.conf: Mark the ibmaem and ibmpex hwmon drivers as
  supported by IBM.
- supported.conf: Mark the i5k_amb hwmon driver as supported.

-------------------------------------------------------------------
Wed Oct 22 11:39:01 CEST 2008 - olh@suse.de

- add patches.drivers/ehea.patch
  Fix memory hotplug support (436447 - LTC48713)

-------------------------------------------------------------------
Wed Oct 22 11:16:18 CEST 2008 - olh@suse.de

- add patches.arch/ppc-pseries_hugepage_pagetable_allocation.patch
  Cleanup hugepage pagetable allocation (bnc# 433503 - LTC48757)

-------------------------------------------------------------------
Wed Oct 22 08:23:43 CEST 2008 - sassmann@suse.de

Add PS3 audio patches:
- patches.arch/ppc-ps3-add-passthrough-support-for-non-audio-streams.patch:
  ps3: Add passthrough support for non-audio streams.
- patches.arch/ppc-ps3-add-ps3av-audio-mute-analog.patch:
  ps3: Add ps3av_audio_mute_analog().
- patches.arch/ppc-ps3-add-support-for-SPDIF-HDMI-passthrough.patch:
  ps3: Add support for SPDIF/HDMI passthrough.

-------------------------------------------------------------------
Tue Oct 21 11:46:22 CEST 2008 - sdietrich@suse.de

- patches.rt/genirq-usb.patch: Make status_cache u32
- patches.rt/genirq-ohci1394.patch: Enable ohci1394 IRQ
  threading.

-------------------------------------------------------------------
Tue Oct 21 11:21:00 CEST 2008 - hare@suse.de

- patches.fixes/dm-mpath-abort-queue: rediff.
- patches.fixes/scsi-atomic-blk-timer-deletes: scsi: atomic blk
  timer deletes (LTC#48990, bnc#434105).
- patches.suse/rq-based-block-layer: rq-based multipathing:
  rediff.

-------------------------------------------------------------------
Tue Oct 21 09:59:51 CEST 2008 - hare@suse.de

- patches.fixes/scsi-inquiry-too-short-ratelimit: INQUIRY result
  too short (5) message flood (bnc#432535).

-------------------------------------------------------------------
Tue Oct 21 07:55:12 CEST 2008 - npiggin@suse.de

- patches.suse/filp-slab-rcu: Delete.

-------------------------------------------------------------------
Tue Oct 21 07:00:39 CEST 2008 - sdietrich@suse.de

USB IRQ threading (experimental: guarded by genirq):
- patches.rt/genirq1-make-irqreturn_t-an-enum: genirq: make
  irqreturn_t an enum.
- patches.rt/genirq2-add-quick-check-handler.patch: genirq:
  add a quick check handler.
- patches.rt/genirq3-add-threaded-irq-handler-support: genirq:
  add threaded interrupt handler support.
- patches.rt/genirq4-add-helper-to-check-whether-irq-thread-should-run:
  genirq: add a helper to check whether the irqthread should run.
- patches.rt/genirq5-make-irq-threading-robust: genirq: make
  irq threading robust.
- patches.rt/genirq-usb.patch: genirq threading for ehci, ohci
  and uhci USB hosts..
- patches.rt/genirq-wlan-ng-compat.patch: Remove redundant,
  obsolete 2.4 compatibility code in wlan-ng.
Ack:
- patches.rt/genirq-soft-resend.patch: Linux-RT 2.6.27-RT
   x86: activate HARDIRQS_SW_RESEND.

-------------------------------------------------------------------
Mon Oct 20 22:02:40 CEST 2008 - gregkh@suse.de

- patches.arch/x2APIC_PATCH_x86-mach_apicdef.h-need-to-include-before-smp.h.patch:
  x86: mach_apicdef.h need to include before smp.h.
  fixes build error on i386 pae kernels.

-------------------------------------------------------------------
Mon Oct 20 21:33:25 CEST 2008 - bwalle@suse.de

- patches.suse/kdump-dump_after_notifier.patch:
  Add dump_after_notifier sysctl (bnc#436678).

-------------------------------------------------------------------
Mon Oct 20 18:21:36 CEST 2008 - gregkh@suse.de

- scripts/wd-functions.sh: reverse git and cvs checks (check for
  cvs before git).  This solves the problem if you are using a cvs
  tree, yet it happens to live in a directory that way up the
  directory chain is in a git tree (like for people who keep portions
  of their $HOME in git).

-------------------------------------------------------------------
Mon Oct 20 18:16:15 CEST 2008 - gregkh@suse.de

- Update config files: enable CONFIG_GENERICARCH and CONFIG_BIGSMP
  on i386-pae kernels. (bnc#428247)

-------------------------------------------------------------------
Mon Oct 20 17:34:11 CEST 2008 - ptesarik@suse.cz

- patches.arch/x86-tracehook: fix the order of arguments in
  /proc/$pid/syscall on x86_64.

-------------------------------------------------------------------
Mon Oct 20 16:53:36 CEST 2008 - bwalle@suse.de

- Update config files: Enable CONFIG_KVM_KMP for RT config, run
  oldconfig.

-------------------------------------------------------------------
Mon Oct 20 16:42:42 CEST 2008 - bwalle@suse.de

- patches.arch/ppc-vmcoreinfo.diff: Correct to reflect mainline
  state.

-------------------------------------------------------------------
Mon Oct 20 12:52:08 CEST 2008 - hare@suse.de

- Update config files.
- patches.suse/kvm-as-kmp: Allow KVM to be built as KMP
  (FATE#303679).

-------------------------------------------------------------------
Mon Oct 20 10:54:50 CEST 2008 - jjolly@suse.de

- patches.arch/s390-01-05-kmsg-v2.patch: Instrument the kernel
  components such that a kernel message catalog as well as related
  man pages can be automatically generated. (bnc#417300)
- patches.arch/s390-01-06-zfcp-cleanup-v2.patch: Update patch to
  fit on recent kmsg patch changes. (bnc#417550)
- patches.drivers/driver-core-basic-infrastructure-for-per-module-dynamic-debug-messages.patch:
  Update patch to fit on recent kmsg patch changes.
- config/s390/{default,s390}: Added CONFIG_KMSG_IDS=y

-------------------------------------------------------------------
Mon Oct 20 10:15:36 CEST 2008 - bwalle@suse.de

- supported.conf: Mark 'crasher' as supported to avoid installing
  the "extra" package only for that module.

-------------------------------------------------------------------
Mon Oct 20 08:46:19 CEST 2008 - olh@suse.de

- add patches.arch/ppc-pseries_16g-numa.patch
  fix crash with more 2 numa nodes and 16G hugepage (bnc#436452 - LTC48839)

-------------------------------------------------------------------
Sat Oct 18 21:15:52 CEST 2008 - gregkh@suse.de

- Update to 2.6.27.2.
  - lots of bugfixes

-------------------------------------------------------------------
Sat Oct 18 10:11:55 CEST 2008 - tonyj@suse.de

- patches.rt/fix-preempt-none.patch: Fix preempt-none build
  errors

-------------------------------------------------------------------
Fri Oct 17 22:24:56 CEST 2008 - jeffm@suse.de

- patches.suse/SoN-20-netvm-reserve-inet.patch-fix: SoN: Fix
  initialization of ipv4_route_lock (bnc#435994).

-------------------------------------------------------------------
Fri Oct 17 17:49:05 CEST 2008 - kkeil@suse.de

- patches.drivers/tg3-Add-57780-ASIC-revision.patch: tg3: Add
  57780 ASIC revision. (bnc#434147)
- patches.drivers/broadcom-Add-support-for-the-57780-integrated-PHY.patch:
  broadcom: Add support for the 57780 integrated PHY. (bnc#434147)
- patches.drivers/bnx2x-eeh.patch: bnx2x: EEH recovery fix.(bnc#433875)

-------------------------------------------------------------------
Fri Oct 17 17:42:48 CEST 2008 - bwalle@suse.de

- rpm/kernel-binary.spec.in: Add the auto-generated (by mkdumprd)
  kdump initrd to %ghost so that the file gets removed when
  uninstalling the kernel.

-------------------------------------------------------------------
Fri Oct 17 01:22:08 CEST 2008 - mfasheh@suse.com

- ocfs2 ACL / security attribute support
  - patches.suse/ocfs2-Remove-unused-function-restore_extent_block.patch
  - patches.suse/ocfs2-Merge-transactions-during-xattr-set.patch
  - patches.suse/ocfs2-xattr.-ch-definition-cleanups.patch
  - patches.suse/ocfs2-Add-security-xattr-support-in-ocfs2.patch
  - patches.suse/ocfs2-Add-POSIX-ACL-support-in-ocfs2.patch

-------------------------------------------------------------------
Fri Oct 17 00:57:16 CEST 2008 - mfasheh@suse.com

- ocfs2 fixes / updates from 2.6.28 merge window
  - patches.suse/ocfs2-xattr.c-Fix-a-bug-when-inserting-xattr.patch
  - patches.suse/ocfs2-Add-empty-bucket-support-in-xattr.patch
  - patches.suse/ocfs2-Remove-pointless.patch
  - patches.suse/ocfs2-make-la_debug_mutex-static.patch
  - patches.suse/ocfs2-Documentation-update-for-user_xattr-nouser_.patch
  - patches.suse/ocfs2-use-smaller-counters-in-ocfs2_remove_xattr_cl.patch
  - patches.suse/ocfs2-Don-t-check-for-NULL-before-brelse.patch
  - patches.suse/ocfs2-Uninline-ocfs2_xattr_name_hash.patch
  - patches.suse/ocfs2-Move-trusted-and-user-attribute-support-into.patch
  - patches.suse/ocfs2-Calculate-EA-hash-only-by-its-suffix.patch
  - patches.suse/ocfs2-Refactor-xattr-list-and-remove-ocfs2_xattr_ha.patch
  - patches.suse/ocfs2-Separate-out-sync-reads-from-ocfs2_read_block.patch
  - patches.suse/ocfs2-Require-an-inode-for-ocfs2_read_block-s.patch
  - patches.suse/ocfs2-Simplify-ocfs2_read_block.patch
  - patches.suse/ocfs2-Move-ocfs2_bread-into-dir.c.patch
  - patches.suse/ocfs2-Kill-the-last-naked-wait_on_buffer-for-cach.patch
  - patches.suse/ocfs2-Make-cached-block-reads-the-common-case.patch
  - patches.suse/ocfs2-fix-build-error.patch

-------------------------------------------------------------------
Thu Oct 16 23:49:45 CEST 2008 - mfasheh@suse.com

- ocfs2 dynamic local alloc patches

-------------------------------------------------------------------
Thu Oct 16 22:38:23 CEST 2008 - jslaby@suse.de

- patches.drivers/tpm-bcm0102-workaround.patch: tpm: work around
  bug in Broadcom BCM0102 chipset (bnc#425747 FATE304221).
- patches.drivers/tpm-correct-timeouts.patch: tpm: correct tpm
  timeouts to jiffies conversion (bnc#425747 FATE304221).

-------------------------------------------------------------------
Thu Oct 16 20:10:40 CEST 2008 - ihno@suse.de

- added patches.arch/s390-01-03-cmm2-v2a.patch
  fix the sequence of initilisations.

-------------------------------------------------------------------
Thu Oct 16 12:48:17 CEST 2008 - agruen@suse.de

- rpm/kernel-binary.spec.in: Make the kernel-$flavor-extra packages
  supplement kernel-$flavor on openSUSE and SLED so that those
  packages will get installed by default, using the product(...)
  dependencies provided by the *-release packages.

-------------------------------------------------------------------
Thu Oct 16 05:03:49 CEST 2008 - tonyj@suse.de

- Previous checkin was totally broken wrt rt config files.
  Revert to previous versions and incorporate any changes from
  run_oldconfig. Sole changes to previous versions is to remove
  CONFIG_DYNAMIC_FTRACE from rt_debug configs which is consistent 
  with change in 2.6.27.1

-------------------------------------------------------------------
Thu Oct 16 01:48:04 CEST 2008 - gregkh@suse.de

- Update to 2.6.27.1
  - disables a problem config option, only affected the vanilla,
    debug, and rt kernel variants.

-------------------------------------------------------------------
Wed Oct 15 16:29:57 CEST 2008 - olh@suse.de

- add patches.arch/ppc-pseries_pfn-mem-rm.patch
  fix hotplug memory remove (bnc#435181 - LTC48640)

-------------------------------------------------------------------
Wed Oct 15 15:59:23 CEST 2008 - mmarek@suse.cz

- rpm/post.sh, rpm/postun.sh: run weak-modules, depmod and mkinitrd
  on older distros (bnc#435246)
  Fixed fix for bnc#435104 ("/boot/" was missing in some places)


-------------------------------------------------------------------
Wed Oct 15 11:25:19 CEST 2008 - mmarek@suse.cz

- rpm/kernel-binary.spec.in: don't recommend the -extra subpackage
  (fate#303631)
- rpm/postun.sh, rpm/post.sh: remove the temporary workaround

-------------------------------------------------------------------
Wed Oct 15 08:58:57 CEST 2008 - olh@suse.de

- drop patches.arch/ppc-iseries-remove-AVAILABLE_VETH.patch
  not needed anymore

-------------------------------------------------------------------
Wed Oct 15 07:46:16 CEST 2008 - nfbrown@suse.de

- patches.fixes/nfs-file-cred-context-null: nfs_file_cred should
  cope if 'file' hasn't been opened properly (bnc#431785).

-------------------------------------------------------------------
Wed Oct 15 03:36:22 CEST 2008 - tonyj@suse.de

- Update RT patches to latest .27 Windriver version (all patches)
- Disable patches.rt/swap-spinlock-fix.patch
- Guard filp-slab-rcu for RT

-------------------------------------------------------------------
Tue Oct 14 17:29:36 CEST 2008 - jkosina@suse.de

- patches.fixes/input-add-acer-aspire-5710-to-nomux.patch: Input:
  Add Acer Aspire 5710 to nomux blacklist (bnc#404881).

-------------------------------------------------------------------
Tue Oct 14 16:33:12 CEST 2008 - oneukum@suse.de

- patches.fixes/ehci_sched.diff: Delete.
  in mainline now. done to the right tree.

-------------------------------------------------------------------
Tue Oct 14 15:48:20 CEST 2008 - mmarek@suse.cz

- rpm/postun.sh, rpm/post.sh: temporarily ignore errors from
  weak-modules2 --{add,remove}-kernel-modules until
  module-init-tools has rebuilt

-------------------------------------------------------------------
Tue Oct 14 15:45:52 CEST 2008 - jkosina@suse.de

- patches.fixes/input-add-amilo-pro-v-to-nomux.patch: Delete.
  The patch is already upstream in 2.6.27

-------------------------------------------------------------------
Tue Oct 14 15:16:38 CEST 2008 - jeffm@suse.de

- patches.suse/osync-error: Update position after check for -EIO
  (bnc#434910).

-------------------------------------------------------------------
Tue Oct 14 14:04:11 CEST 2008 - npiggin@suse.de

- patches.suse/rlimit-memlock-64k.patch: Increase default
  RLIMIT_MEMLOCK to 64k (bnc#329675).

-------------------------------------------------------------------
Tue Oct 14 13:19:29 CEST 2008 - sjayaraman@suse.de

- Update config files: CIFS_EXPERIMENTAL=y and CIFS_DFS_UPCALL=y
  (FATE#303758).

-------------------------------------------------------------------
Tue Oct 14 10:54:40 CEST 2008 - jbeulich@novell.com

- patches.xen/xen-irq-probe: restrict IRQ probing (bnc#431572).

-------------------------------------------------------------------
Tue Oct 14 10:27:19 CEST 2008 - ptesarik@suse.cz

- patches.trace/utrace-core: undo overzealous #ifdef's, which
  removed too much code in case UTRACE_CONFIG was unset.

-------------------------------------------------------------------
Tue Oct 14 10:09:32 CEST 2008 - jbeulich@novell.com

- patches.fixes/reiserfs-commit-ids-unsigned-ints: Remove L suffix
  from constant compared against.

-------------------------------------------------------------------
Tue Oct 14 10:08:27 CEST 2008 - olh@suse.de

- call bootloader_entry without leading /boot/ (bnc#435104)

-------------------------------------------------------------------
Tue Oct 14 09:44:43 CEST 2008 - mmarek@suse.cz

- rpm/kernel-source.spec.in, rpm/source-post.sh, rpm/functions.sh:
  kill functions.sh, put the relink() function to source-post.sh
  directly
- rpm/postun.sh, rpm/pre.sh, rpm/preun.sh, rpm/post.sh,
  rpm/kernel-binary.spec.in: unify generation of the scriptlets,
  switch to the new weak-modules2 script

-------------------------------------------------------------------
Tue Oct 14 09:44:42 CEST 2008 - olh@suse.de

- disable unused ide_platform driver

-------------------------------------------------------------------
Tue Oct 14 09:04:59 CEST 2008 - jdelvare@suse.de

- supported.conf: Remove i2c-core and i2c-piix4 from base.

-------------------------------------------------------------------
Tue Oct 14 06:27:23 CEST 2008 - gregkh@suse.de

- supported.conf: remove ide-core and ide-cdrom from base on request
  from Tejun.

-------------------------------------------------------------------
Tue Oct 14 00:59:55 CEST 2008 - gregkh@suse.de

- Update config files.
- patches.drivers/staging-add-pcc-acpi-driver.patch: Staging:
  add pcc-acpi driver.
- rpm/kernel-binary.spec.in: Obsoletes pcc-acpi-kmp

-------------------------------------------------------------------
Tue Oct 14 00:30:29 CEST 2008 - gregkh@suse.de

- rpm/kernel-binary.spec.in: it's pcc-acpi and it's not obsolete, yet.

-------------------------------------------------------------------
Tue Oct 14 00:22:11 CEST 2008 - gregkh@suse.de

- rpm/kernel-binary.spec.in: obsoletes at76_usb-kmp

-------------------------------------------------------------------
Tue Oct 14 00:13:30 CEST 2008 - gregkh@suse.de

- rpm/kernel-binary.spec.in: obsoletes et131x-kmp, ivtv-kmp, and
  ppc-acpi-kmp

-------------------------------------------------------------------
Mon Oct 13 23:44:42 CEST 2008 - gregkh@suse.de

- Update config files.
- patches.drivers/staging-at76_usb-wireless-driver.patch: staging:
  at76_usb wireless driver.

-------------------------------------------------------------------
Mon Oct 13 21:33:49 CEST 2008 - gregkh@suse.de

- refresh all patches (except xen and rt) to apply cleanly

-------------------------------------------------------------------
Mon Oct 13 20:47:48 CEST 2008 - gregkh@suse.de

- rpm/kernel-binary.spec.in: add Obsoletes: wlan-ng-kmp as the needed
  driver is now included from the staging tree.

-------------------------------------------------------------------
Mon Oct 13 20:46:03 CEST 2008 - gregkh@suse.de

- put proper Patch-mainline: markings on staging patches

-------------------------------------------------------------------
Mon Oct 13 20:44:24 CEST 2008 - gregkh@suse.de

- patches.drivers/staging-workaround-build-system-bug.patch:
  Staging: workaround build system bug.

-------------------------------------------------------------------
Mon Oct 13 20:38:36 CEST 2008 - aj@suse.de

- rpm/post.sh: Fix typo that breaks script.

-------------------------------------------------------------------
Mon Oct 13 20:18:48 CEST 2008 - gregkh@suse.de

- disabled staging drivers for -rt trees

-------------------------------------------------------------------
Mon Oct 13 20:14:39 CEST 2008 - gregkh@suse.de

- Add -staging tree:
  - added TAINT_CRAP flag
  - added eth131x network driver
  - added slicoss network driver
  - added sgx network driver
  - added me4000 data collection driver
  - added go7007 video capture driver
  - added USB/IP host and client driver
  - added w35und wifi network driver
  - added prism2 usb wifi network driver
  - added echo cancellation driver
- only enabled these on x86 platforms

-------------------------------------------------------------------
Mon Oct 13 19:08:42 CEST 2008 - jjolly@suse.de

- patches.arch/s390-02-01-xpram.patch: xpram: per device block
  request queues (bnc#434333,LTC#49030)

-------------------------------------------------------------------
Mon Oct 13 17:16:40 CEST 2008 - jeffm@suse.de

- rpm/kernel-binary.spec.in: Updated supported.conf checker to
  eliminate false positives.

-------------------------------------------------------------------
Mon Oct 13 15:44:39 CEST 2008 - sjayaraman@suse.de

- patches.suse/SoN-14-mm-reserve.patch: Fix a compiler warning.

-------------------------------------------------------------------
Mon Oct 13 15:27:02 CEST 2008 - jbenc@suse.cz

- supported.conf: mark drivers/net/wireless/b43* and
  driver/net/wireless/rt2x00/* as unsupported because of known
  problems we cannot fix.

-------------------------------------------------------------------
Mon Oct 13 14:37:57 CEST 2008 - oneukum@suse.de

- patches.fixes/wdm_autoload.diff:  add MODULE_DEVICE_TABLE to
  cdc-wdm driver to compute a proper alias (bnc#433817).

-------------------------------------------------------------------
Mon Oct 13 13:53:09 CEST 2008 - ptesarik@suse.cz

- Update config files (CONFIG_UTRACE for rt flavours).

-------------------------------------------------------------------
Mon Oct 13 13:18:50 CEST 2008 - jbeulich@novell.com

- patches.xen/xen3-patch-2.6.27-rc3: Fix uninitialized data issue.

-------------------------------------------------------------------
Mon Oct 13 13:16:56 CEST 2008 - ptesarik@suse.cz

- patches.trace/utrace-core: utrace core (FATE#304321).
  CONFIG_UTRACE enabled only for kernel-trace.
- Update config files.

-------------------------------------------------------------------
Mon Oct 13 10:01:30 CEST 2008 - aj@suse.de

- patches.suse/SoN-14-mm-reserve.patch: Add cast to fix compiler warning.

-------------------------------------------------------------------
Mon Oct 13 08:11:29 CEST 2008 - sjayaraman@suse.de

- Remove another stale swap-over-nfs patch.

	patches.suse/SoN-29-nfs-alloc-recursions.patch: Delete.

-------------------------------------------------------------------
Fri Oct 10 05:56:00 CEST 2008 - jeffm@suse.de

- Updated to 2.6.27 final.

-------------------------------------------------------------------
Fri Oct 10 05:22:37 CEST 2008 - tonyj@suse.de

- Update config files
- Fix conflicts, remove most -RT guards added in recent RT update
	patches.rt/apic-dumpstack.patch: refresh
	patches.rt/preempt-irqs-core.patch: refresh
	patches.rt/print-might-sleep-hack.patch: refresh
	patches.rt/partrevert-lttng-instrumentation-irq.patch: add
	patches.rt/partreadd-lttng-instrumentation-irq.patch: add

- Drop unused RT patches
	patches.rt/mips-change-raw-spinlock-type.patch
	patches.rt/nmi-watchdog-disable.patch
	patches.rt/Add-dev-rmem-device-driver-for-real-time-JVM-testing.patch
	patches.rt/lockstat-fix-contention-points.patch
	patches.rt/sched-cpupri-priocount.patch
	patches.rt/nmi-watchdog-fix-1.patch
	patches.rt/cache_pci_find_capability.patch
	patches.rt/fix-emac-locking-2.6.16.patch
	patches.rt/2.6.21-rc6-lockless5-lockless-probe.patch
	patches.rt/watchdog_use_timer_and_hpet_on_x86_64.patch
	patches.rt/tie-pi-into-task.patch
	patches.rt/idle2-fix.patch
	patches.rt/2.6.21-rc6-lockless6-speculative-get-page.patch
	patches.rt/rtmutex-initialize-waiters.patch
	patches.rt/Allocate-RTSJ-memory-for-TCK-conformance-test.patch
	patches.rt/add-generalized-pi-interface.patch
	patches.rt/warn-on-rt-scatterlist.patch
	patches.rt/2.6.21-rc6-lockless7-lockless-pagecache-lookups.patch
	patches.rt/trace-eip2ip.patch
	patches.rt/sched_rt-fixup.patch
	patches.rt/2.6.21-rc6-lockless3-radix-tree-gang-slot-lookups.patch
	patches.rt/trace_hist-latediv.patch
	patches.rt/sched-cpupri-hotplug-support.patch
	patches.rt/idle-fix.patch
	patches.rt/ftrace-fix-get-kprobe-wreckage.patch
	patches.rt/no-warning-for-irqs-disabled-in-local-bh-enable.patch
	patches.rt/ftrace-function-record-nop.patch
	patches.rt/ftrace-document-update1.patch
	patches.rt/26-rt1-chirag.patch
	patches.rt/trace_hist-divzero.patch
	patches.rt/latency-tracing-ppc.patch
	patches.rt/rtmutex-defer-pi-until-sleepy.patch
	patches.rt/pmtmr-override.patch
	patches.rt/sched-prioritize-non-migrating-rt-tasks.patch
	patches.rt/rtmutex-use-runtime-init.patch
	patches.rt/ftrace-fix-elevated-preempt-count-in-wakeup-tracer.patch
	patches.rt/2.6.21-rc6-lockless8-spinlock-tree_lock.patch
	patches.rt/lockdep-lock_set_subclass.patch
	patches.rt/seqlock-make-raw-seqlocks-spin-during-write.patch
	patches.rt/rt-mutex-irq-flags-checking.patch
	patches.rt/ftrace-upstream.patch
	patches.rt/sched-use-a-2d-bitmap-search-prio-cpu.patch
	patches.rt/ftrace-preempt-trace-check.patch
	patches.rt/rtmutex-add_readers.patch
	patches.rt/lockdep-avoid-fork-waring.patch
	patches.rt/arm-omap-02.patch
	patches.rt/fix-acpi-build-weirdness.patch
	patches.rt/cycles-to-ns-trace-fix.patch
	patches.rt/ftrace-compile-fixes.patch
	patches.rt/ftrace-wakeup-rawspinlock.patch
	patches.rt/rtmutex-convert-to-libpi.patch
	patches.rt/m68knommu_fixes_ontop_of_v2.6.26.patch
	patches.rt/ftrace-trace-sched.patch

-------------------------------------------------------------------
Fri Oct 10 01:40:06 CEST 2008 - mfasheh@suse.com

- supported.conf: mark kernel/fs/gfs2 unsupported

-------------------------------------------------------------------
Fri Oct 10 00:13:28 CEST 2008 - gregkh@suse.de

- supported.conf: mark kernel/sound/pci/snd-cs5530 unsupported due
  to sb16 dependancy issues

-------------------------------------------------------------------
Fri Oct 10 00:02:40 CEST 2008 - jeffm@suse.de

- patches.fixes/account-reserved-pages: Delete.

-------------------------------------------------------------------
Thu Oct  9 23:58:14 CEST 2008 - jeffm@suse.de

- patches.suse/supported-flag-sysfs: Updated to build with
  CONFIG_MODULES=n.

-------------------------------------------------------------------
Thu Oct  9 23:57:28 CEST 2008 - jeffm@suse.de

- Updated to 2.6.27-rc9, but still disabled:
  - patches.suse/silent-stack-overflow
  - patches.xen/xen3-silent-stack-overflow

-------------------------------------------------------------------
Thu Oct  9 22:29:39 CEST 2008 - gregkh@suse.de

- supported.conf: thermal_sys, not thermal_sysfs.

-------------------------------------------------------------------
Thu Oct  9 22:25:55 CEST 2008 - jeffm@suse.de

- patches.rt/hrtimers-stuck-in-waitqueue.patch: Updated against
  2.6.27-rc9.

-------------------------------------------------------------------
Thu Oct  9 22:24:08 CEST 2008 - jdelvare@suse.de

- supported.conf: Fix the name of the thermal_sys module.
- config/x86_64/rt_timing: THERMAL_HWMON is a boolean.

-------------------------------------------------------------------
Thu Oct  9 22:19:53 CEST 2008 - jeffm@suse.de

- patches.suse/netfilter-ipv4options: Updated to 2.6.27-rc9,
  enabled, and marked supported (bnc#131728 - FATE#182).

-------------------------------------------------------------------
Thu Oct  9 21:53:38 CEST 2008 - jeffm@suse.de

- patches.fixes/serial8250_console_write-ier: Delete.
- patches.fixes/fix-serial-8250-UART_BUG_TXEN-test: Delete.

-------------------------------------------------------------------
Thu Oct  9 21:48:49 CEST 2008 - gregkh@suse.de

- supported.conf: mark kernel/sound/pci/snd-als4000 unsupported due
  to dependancy on isa sb16 driver.

-------------------------------------------------------------------
Thu Oct  9 21:48:33 CEST 2008 - jeffm@suse.de

- patches.fixes/dont-writeback-fd-bdev-inodes.patch: Delete.
- patches.arch/s390-ccwgroup-attribute-ignore-newline: Delete.

-------------------------------------------------------------------
Thu Oct  9 21:46:26 CEST 2008 - gregkh@suse.de

- supported.conf: mark drivers/net/wan/hdlc_x25 unsupported due to
  symbol dependancy tree.

-------------------------------------------------------------------
Thu Oct  9 21:41:02 CEST 2008 - jeffm@suse.de

- patches.suse/osync-error: make sure O_SYNC writes properly
  return -EIO (bnc#58622).

-------------------------------------------------------------------
Thu Oct  9 21:12:19 CEST 2008 - bwalle@suse.de

- patches.arch/ppc-vmcoreinfo.diff:
  Add additional symbols to /sys/kernel/vmcoreinfo data for
  ppc(64).

-------------------------------------------------------------------
Thu Oct  9 21:07:59 CEST 2008 - trenn@suse.de

- patches.xen/xen-x2APIC_build_fix.patch: Adopt Xen to x2APIC
  patchset (fate#303984 and fate#303948).
- Update config files.
  Disable interrupt remapping for Xen -> this is something for
  the hypervisor.

-------------------------------------------------------------------
Thu Oct  9 20:12:49 CEST 2008 - jeffm@suse.de

- Update config files: THERMAL_HWMON=y in vanilla configs.

-------------------------------------------------------------------
Thu Oct  9 20:02:57 CEST 2008 - jeffm@suse.de

- Update config files: THERMAL_HWMON=y; is boolean and enables
  functionality in the already modular THERMAL module.

-------------------------------------------------------------------
Thu Oct  9 19:31:31 CEST 2008 - jeffm@suse.de

- patches.suse/supported-flag-sysfs: Export supported status
  via sysfs.

-------------------------------------------------------------------
Thu Oct  9 19:07:45 CEST 2008 - carnold@novell.com

- Update config files.  Disabled the in kernel KVM modules in
  preference to using them as KMPs.  See also brogers@novell.com

-------------------------------------------------------------------
Thu Oct  9 19:03:59 CEST 2008 - jeffm@suse.de

- Added a -iu|--ignore-unsupported-deps option to allow builds
  with supported.conf problems.

-------------------------------------------------------------------
Thu Oct  9 18:56:02 CEST 2008 - jdelvare@suse.de

- config/i386/*, config/x86_64/*, config/ia64/*, supported.conf:
  Build hwmon and thermal as modules.

-------------------------------------------------------------------
Thu Oct  9 18:55:51 CEST 2008 - gregkh@suse.de

- supported.conf: mark hdlc_ppp unsupported as syncppp is unsupported.

-------------------------------------------------------------------
Thu Oct  9 18:53:28 CEST 2008 - gregkh@suse.de

- supported.conf: mark ubifs as unsupported as it relies on mtd/ubi/

-------------------------------------------------------------------
Thu Oct  9 18:28:30 CEST 2008 - bwalle@suse.de

- patches.arch/ppc-dynamic-reconfiguration.diff:
  powerpc: Add support for dynamic reconfiguration memory in
  kexec/kdump kernels (bnc#431492).

-------------------------------------------------------------------
Thu Oct  9 18:16:01 CEST 2008 - carnold@novell.com

- rpm/kernel-binary.spec.in: package kernel-xen has dependency to 
  xen (bnc#431215).

-------------------------------------------------------------------
Thu Oct  9 18:12:17 CEST 2008 - gregkh@suse.de

- supported.conf: mark TPM drivers a supported, as IBM and others
  rely on them.

-------------------------------------------------------------------
Thu Oct  9 18:11:16 CEST 2008 - gregkh@suse.de

- supported.conf: fix a dependancy link with the isa sb driver with
  unsupported symbols

-------------------------------------------------------------------
Thu Oct  9 18:09:32 CEST 2008 - gregkh@suse.de

- supported.conf: mark ieee80122 modules as supported, as other
  supported modules need them.

-------------------------------------------------------------------
Thu Oct  9 18:08:10 CEST 2008 - gregkh@suse.de

- supported.conf: mark all of the mtd drivers as unsupported to fix
  the build errors (and to reflect our policy here.)

-------------------------------------------------------------------
Thu Oct 09 17:18:13 CEST 2008 - bwalle@suse.de

- Set CONFIG_KDB_CONTINUE_CATASTROPHIC to 0 (bnc#429910).

-------------------------------------------------------------------
Thu Oct  9 17:16:06 CEST 2008 - jdelvare@suse.de

- Don't build the tps65010 driver, it's only used on OMAP at the
  moment.

-------------------------------------------------------------------
Thu Oct  9 16:33:31 CEST 2008 - mmarek@suse.cz

- rpm/built-in-where: make it work with a four-column
  Modules.symvers (bnc#433533)

-------------------------------------------------------------------
Thu Oct 09 14:06:22 CEST 2008 - bwalle@suse.de

- Update KDB to v4.4-2.6.27-rc8.

-------------------------------------------------------------------
Thu Oct  9 12:09:10 CEST 2008 - olh@suse.de

- disable legacy iseries (bnc#433685 - LTC48946)

-------------------------------------------------------------------
Thu Oct  9 10:49:01 CEST 2008 - olh@suse.de

- enable battery_pmu on ppc32

-------------------------------------------------------------------
Thu Oct  9 10:16:35 CEST 2008 - trenn@suse.de

- supported.conf:
  Marked these unsupported:
	cpufreq-nforce2
	e_powersaver
	gx-suspmod
	longhaul
	longrun
	p4-clockmod
	powernow-k6
	powernow-k7
	speedstep-ich
	speedstep-smi
  Even Via CPUs are exporting cpu freq steps via ACPI and work fine
  with acpi-cpufreq. No need to support the old, some are known
  broken, drivers.

-------------------------------------------------------------------
Thu Oct  9 09:26:32 CEST 2008 - olh@suse.de

- add patches.suse/md-raid-metadata-PAGE_SIZE.patch
  ignore PAGE_SIZE in md metadata, for raid0 (bnc#429490)

-------------------------------------------------------------------
Thu Oct  9 01:10:40 CEST 2008 - teheo@suse.de

- patches.xen/xen3-auto-common.diff: minor patch apply fix after
  libata-prefer-over-ide.

-------------------------------------------------------------------
Thu Oct  9 00:54:46 CEST 2008 - teheo@suse.de

- patches.drivers/libata-prefer-over-ide: libata: prefer libata
  drivers over ide ones (bnc#433105).

-------------------------------------------------------------------
Wed Oct  8 23:04:13 CEST 2008 - carnold@novell.com

- patches.xen/xen-op-packet: add support for new operation type
  BLKIF_OP_PACKET (fate#300964).
- patches.xen/xen-blkfront-cdrom: implement forwarding of CD-ROM
  specific commands (fate#300964).

-------------------------------------------------------------------
Wed Oct  8 22:55:05 CEST 2008 - gregkh@suse.de

- supported.conf: major update.  Lots of new drivers added as this
  file hadn't been updated for a lot of kernel revisions.
  This should close out a lot of bugs about "unsupported" modules,
  like bnc#433541.

-------------------------------------------------------------------
Wed Oct  8 19:01:44 CEST 2008 - gregkh@suse.de

- supported.conf: sorted the file correctly so we can start determining
  what we are not supporting easier.

-------------------------------------------------------------------
Wed Oct  8 18:54:24 CEST 2008 - jeffm@suse.de

- Updated -rt for context against -rc9 and the x2APIC patches:
  - patches.rt/new-softirq-code.patch
  - patches.rt/preempt-irqs-core.patch
  - patches.rt/preempt-irqs-x86-64-ioapic-mask-quirk.patch
    - CONFIG_INTR_REMAP=n for now
  - patches.rt/preempt-softirqs-core.patch
  - patches.rt/rt-slab-new.patch
  - patches.rt/slab-irq-nopreempt-fix.patch
  - Update config files: NFS_SWAP=n

-------------------------------------------------------------------
Wed Oct  8 17:59:04 CEST 2008 - trenn@suse.de
x2APIC and interrupt remapping enablement.
Xen needs further work to build again.
Commit ids are from x86 tip git tree:
- patches.arch/x2APIC_fix_section_mismatch.patch: Fix several
  section mismatches (none).
- patches.arch/x2APIC_PATCH_01_0f4896665a02b465ddca59a560983b24ec28c64b:
  dmar: fix dmar_parse_dev() devices_cnt error condition check
  (fate #303948 and fate #303984).
- patches.arch/x2APIC_PATCH_01_of_41_e61d98d8dad0048619bb138b0ff996422ffae53b:
  x64, x2apic/intr-remap: Intel vt-d, IOMMU code reorganization
  (fate #303948 and fate #303984).
- patches.arch/x2APIC_PATCH_02_228324076234ca6a8cd34be89be78022773459f1:
  dmar: use list_for_each_entry_safe() in dmar_dev_scope_init()
  (fate #303948 and fate #303984).
- patches.arch/x2APIC_PATCH_02_of_41_c42d9f32443397aed2d37d37df161392e6a5862f:
  x64, x2apic/intr-remap: fix the need for sequential array
  allocation of iommus (fate #303948 and fate #303984).
- patches.arch/x2APIC_PATCH_03_3f1fdb3673bb5638fa94186dc391cbc4879590bc:
  dmar: initialize the return value in dmar_parse_dev() (fate
  #303948 and fate #303984).
- patches.arch/x2APIC_PATCH_03_of_41_1886e8a90a580f3ad343f2065c84c1b9e1dac9ef:
  x64, x2apic/intr-remap: code re-structuring, to be used by both
  DMA and Interrupt remapping (fate #303948 and fate #303984).
- patches.arch/x2APIC_PATCH_04_f12c73e7fa7ebf9ad6defee2c4fb2664e743e970:
  dmar: fix using early fixmap mapping for DMAR table parsing
  (fate #303948 and fate #303984).
- patches.arch/x2APIC_PATCH_04_of_41_aaa9d1dd63bf89b62f4ea9f46de376ab1a3fbc6c:
  x64, x2apic/intr-remap: use CONFIG_DMAR for DMA-remapping
  specific code (fate #303948 and fate #303984).
- patches.arch/x2APIC_PATCH_05_7be42004065ce4df193aeef5befd26805267d0d9:
  x86, lguest: fix apic_ops build on UP (fate #303948 and fate
  #303984).
- patches.arch/x2APIC_PATCH_06_caf43bf7c6a55e89b6df5179df434d67e24aa32e:
  x86, xen: fix apic_ops build on UP (fate #303948 and fate
  #303984).
- patches.arch/x2APIC_PATCH_06_of_41_ad3ad3f6a2caebf56869b83b69e23eb9fa5e0ab6:
  x64, x2apic/intr-remap: parse ioapic scope under vt-d structures
  (fate #303948 and fate #303984).
- patches.arch/x2APIC_PATCH_07_511d9d34183662aada3890883e860b151d707e22:
  x86: apic_ops for lguest (fate #303948 and fate #303984).
- patches.arch/x2APIC_PATCH_07_of_41_cf1337f0447e5be8e66daa944f0ea3bcac2b6179:
  x64, x2apic/intr-remap: move IOMMU_WAIT_OP() macro to
  intel-iommu.h (fate #303948 and fate #303984).
- patches.arch/x2APIC_PATCH_08_of_41_fe962e90cb17a8426e144dee970e77ed789d98ee:
  x64, x2apic/intr-remap: Queued invalidation infrastructure
  (part of VT-d) (fate #303948 and fate #303984).
- patches.arch/x2APIC_PATCH_09_94a8c3c2437c8946f1b6c8e0b2c560a7db8ed3c6:
  x86: let 32bit use apic_ops too - fix (fate #303948 and fate
  #303984).
- patches.arch/x2APIC_PATCH_09_of_41_2ae21010694e56461a63bfc80e960090ce0a5ed9:
  x64, x2apic/intr-remap: Interrupt remapping infrastructure
  (fate #303948 and fate #303984).
- patches.arch/x2APIC_PATCH_10_of_41_b6fcb33ad6c05f152a672f7c96c1fab006527b80:
  x64, x2apic/intr-remap: routines managing Interrupt remapping
  table entries. (fate #303948 and fate #303984).
- patches.arch/x2APIC_PATCH_11_of_41_72b1e22dfcad1daca6906148fd956ffe404bb0bc:
  x64, x2apic/intr-remap: generic irq migration support from
  process context (fate #303948 and fate #303984).
- patches.arch/x2APIC_PATCH_12_of_41_d94d93ca5cc36cd78c532def62772c98fe8ba5d7:
  x64, x2apic/intr-remap: 8259 specific mask/unmask routines
  (fate #303948 and fate #303984).
- patches.arch/x2APIC_PATCH_13_of_41_4dc2f96cacd1e74c688f94348a3bfd0a980817d5:
  x64, x2apic/intr-remap: ioapic routines which deal with initial
  io-apic RTE setup (fate #303948 and fate #303984).
- patches.arch/x2APIC_PATCH_14_of_41_0c81c746f9bdbfaafe64322d540c8b7b59c27314:
  x64, x2apic/intr-remap: introduce read_apic_id() to genapic
  routines (fate #303948 and fate #303984).
- patches.arch/x2APIC_PATCH_15_of_41_2d7a66d02e11af9ab8e16c76d22767e622b4e3d7:
  x64, x2apic/intr-remap: Interrupt-remapping and x2apic support,
  fix (fate #303948 and fate #303984).
- patches.arch/x2APIC_PATCH_16_of_41_1b374e4d6f8b3eb2fcd034fcc24ea8ba1dfde7aa:
  x64, x2apic/intr-remap: basic apic ops support (fate #303948
  and fate #303984).
- patches.arch/x2APIC_PATCH_17_of_41_32e1d0a0651004f5fe47f85a2a5c725ad579a90c:
  x64, x2apic/intr-remap: cpuid bits for x2apic feature (fate
  #303948 and fate #303984).
- patches.arch/x2APIC_PATCH_18_of_41_1cb11583a6c4ceda7426eb36f7bf0419da8dfbc2:
  x64, x2apic/intr-remap: disable DMA-remapping if
  Interrupt-remapping is detected (temporary quirk) (fate #303948
  and fate #303984).
- patches.arch/x2APIC_PATCH_19_of_41_13c88fb58d0112d47f7839f24a755715c6218822:
  x64, x2apic/intr-remap: x2apic ops for x2apic mode support
  (fate #303948 and fate #303984).
- patches.arch/x2APIC_PATCH_20_of_41_cff73a6ffaed726780b001937d2a42efde553922:
  x64, x2apic/intr-remap: introcude self IPI to genapic routines
  (fate #303948 and fate #303984).
- patches.arch/x2APIC_PATCH_21_of_41_12a67cf6851871ca8df42025c94f140c303d0f7f:
  x64, x2apic/intr-remap: x2apic cluster mode support (fate
  #303948 and fate #303984).
- patches.arch/x2APIC_PATCH_22_of_41_5c520a6724e912a7e6153b7597192edad6752750:
  x64, x2apic/intr-remap: setup init_apic_ldr for UV (fate
  #303948 and fate #303984).
- patches.arch/x2APIC_PATCH_23_of_41_89027d35aa5b8f45ce0f7fa0911db85b46563da0:
  x64, x2apic/intr-remap: IO-APIC support for interrupt-remapping
  (fate #303948 and fate #303984).
- patches.arch/x2APIC_PATCH_24_of_41_75c46fa61bc5b4ccd20a168ff325c58771248fcd:
  x64, x2apic/intr-remap: MSI and MSI-X support for interrupt
  remapping infrastructure (fate #303948 and fate #303984).
- patches.arch/x2APIC_PATCH_25_1_of_41_4c9961d56ec20c27ec5d02e49fd7427748312741:
  x86: make read_apic_id return final apicid (fate #303948 and
  fate #303984).
- patches.arch/x2APIC_PATCH_25_2_of_41_c535b6a1a685eb23f96e2c221777d6c1e05080d5:
  x86: let 32bit use apic_ops too (fate #303948 and fate #303984).
- patches.arch/x2APIC_PATCH_25_of_41_6e1cb38a2aef7680975e71f23de187859ee8b158:
  x64, x2apic/intr-remap: add x2apic support, including enabling
  interrupt-remapping (fate #303948 and fate #303984).
- patches.arch/x2APIC_PATCH_26_of_41_2d9579a124d746a3e0e0ba45e57d80800ee80807:
  x64, x2apic/intr-remap: support for x2apic physical mode support
  (fate #303948 and fate #303984).
- patches.arch/x2APIC_PATCH_27_of_41_9fa8c481b55e80edd8c637573f87853bb6b600f5:
  x64, x2apic/intr-remap: introduce CONFIG_INTR_REMAP (fate
  #303948 and fate #303984).
- patches.arch/x2APIC_PATCH_28_1_of_41_f910a9dc7c865896815e2a95fe33363e9522f277:
  x86: make 64bit have get_apic_id (fate #303948 and fate
  #303984).
- patches.arch/x2APIC_PATCH_29_of_41_277d1f5846d84e16760131a93b7a67ebfa8eded4:
  x2apic: uninline uv_init_apic_ldr() (fate #303948 and fate
  #303984).
- patches.arch/x2APIC_PATCH_30_of_41_ad66dd340f561bdde2285992314d9e4fd9b6191e:
  x2apic: xen64 paravirt basic apic ops (fate #303948 and fate
  #303984).
- patches.arch/x2APIC_PATCH_34_of_41_1b9b89e7f163336ad84200b66a17284dbf26aced:
  x86: add apic probe for genapic 64bit, v2 (fate #303948 and
  fate #303984).
- patches.arch/x2APIC_PATCH_35_of_41_d25ae38b7e005af03843833bbd811ffe8c5f8cb4:
  x86: add apic probe for genapic 64bit - fix (fate #303948 and
  fate #303984).
- patches.arch/x2APIC_PATCH_36_of_41_276605dddb74cbf1b77696e32c4a947e42cec52d:
  x2apic: use x2apic id reported by cpuid during topology
  discovery (fate #303948 and fate #303984).
- patches.arch/x2APIC_PATCH_40_of_41_bbb65d2d365efe9951290e61678dcf81ec60add4:
  x86: use cpuid vector 0xb when available for detecting cpu
  topology (fate #303948 and fate #303984).
- patches.arch/x2APIC_PATCH_41_of_41_11c231a962c740b3216eb6565149ae5a7944cba7:
  x86: use x2apic id reported by cpuid during topology discovery,
  fix (fate #303948 and fate #303984).
- patches.arch/x2APIC_PATCH_42_of_41_77322deb4bc676a5ee645444e7ed1a89f854473d:
  x86: io-apic - interrupt remapping fix (fate #303948 and
  fate #303984).
- patches.arch/x2APIC_PATCH_43_of_41_2c72d93f6593f386f5760ca8e7ac7026948c31d7:
  x2apic: fix reserved APIC register accesses in
  print_local_APIC() (fate #303948 and fate #303984).
- patches.drivers/sgi-uv-led: SGI UV: Provide a LED driver and
  some System Activity Indicators (FATE#304268).
- patches.suse/kdb-x86: kdb-v4.4-2.6.27-rc5-x86-1 (FATE#303971).
- patches.xen/xen-x86-no-lapic: Disallow all accesses to the
  local APIC page (191115).
- patches.xen/xen3-auto-arch-x86.diff: xen3 arch-x86.
- patches.xen/xen3-patch-2.6.19: Linux 2.6.19.
- patches.xen/xen3-patch-2.6.26: 2.6.26.
- Update config files:
  Added CONFIG_INTR_REMAP to all x86_64 flavors

-------------------------------------------------------------------
Wed Oct  8 17:46:08 CEST 2008 - gregkh@suse.de

- rpm/kernel-binary.spec.in: added Obsoletes: atl2-kmp as this
  driver is now included in the kernel package.

-------------------------------------------------------------------
Wed Oct  8 17:07:32 CEST 2008 - jjolly@suse.de

- patches.arch/s390-01-04-fcpperf-4-v2.patch: Update for fcpperf-4
  patch to bring in sync with upstream version. (bnc#417243)
- patches.arch/s390-01-04-fcpperf-4.patch: Removed, replaced by
  updated patch

-------------------------------------------------------------------
Wed Oct  8 17:07:31 CEST 2008 - sjayaraman@suse.de

- Remove stale swap-over-nfs patches.

- patches.suse/SoN-05-page_alloc-reserve.patch: Delete.
- patches.suse/SoN-06-reserve-slub.patch: Delete.

-------------------------------------------------------------------
Wed Oct  8 16:30:24 CEST 2008 - agruen@suse.de

- No uml patches left, so remove the code referring to
  patches.uml.tar.bz2.

-------------------------------------------------------------------
Wed Oct  8 16:25:54 CEST 2008 - ghaskins@suse.de

Guarded by +RT
- patches.rt/fix-up-comment.patch: RT: Remove comment that is
  no longer true.
- patches.rt/check-for-migration-during-push.patch: RT: fix
  push_rt_task() to handle dequeue_pushable properly.

-------------------------------------------------------------------
Wed Oct  8 16:05:45 CEST 2008 - agruen@suse.de

- Add DMAPI patches (supported by SGI).
- Update config files: enable DMAPI.

-------------------------------------------------------------------
Wed Oct  8 16:02:06 CEST 2008 - sjayaraman@suse.de

- Doh, forgot to remove stale files from cvs
- Update config files NFS_SWAP=y.

-------------------------------------------------------------------
Wed Oct  8 15:34:19 CEST 2008 - sjayaraman@suse.de

- Refreshed to -v19 of swap over nfs patchset.
  o netns, ipv6 fixes
  o patch ordering changes due to additional patches
- Adjust patches.xen/xen3-auto-common.diff to avoid conflict.

-------------------------------------------------------------------
Wed Oct 08 15:12:57 CEST 2008 - bwalle@suse.de

- Enable CONFIG_MFD_SM501_GPIO also for RT.

-------------------------------------------------------------------
Wed Oct 08 14:54:54 CEST 2008 - bwalle@suse.de

- Refresh patches.rt/mips-remove-duplicate-kconfig.patch.

-------------------------------------------------------------------
Wed Oct 08 14:14:24 CEST 2008 - bwalle@suse.de

- Update to 2.6.27-rc9.
- Enable new configuration option CONFIG_MFD_SM501_GPIO.
- Drop following patches (mainline):
  o patches.suse/e1000e_debug_contention_on_NVM_SWFLAG
  o patches.suse/e1000e_do_not_ever_sleep_in_interrupt_context
  o patches.suse/e1000e_drop_stats_lock, e1000e_fix_lockdep_issues
  o patches.suse/e1000e_mmap_range_chk,
  o patches.suse/e1000e_reset_swflag_after_resetting_hardware
  o patches.suse/e1000e_update_versione1000e_write_protect_ichx_nvm
- Adjust/refresh following patches:
  o patches.arch/s390-01-03-cmm2-v2.patch
  o patches.drivers/e1000e_add_82574L.patch
  o patches.drivers/e1000e_add_ICH9_BM.patch
  o patches.drivers/e1000e_add_LOM_devices.patch
  o patches.suse/e1000e_allow_bad_checksum
  o patches.suse/e1000e_call_dump_eeprom
  o patches.suse/e1000e_ioremap_sanity_check
  o patches.suse/e1000e_use_set_memory_ro-rw_to_protect_flash_memory

-------------------------------------------------------------------
Wed Oct  8 14:07:55 CEST 2008 - mmarek@suse.cz

- rpm/kernel-module-subpackage: switch KMPs to the new
  weak-modules2 script, which handles running depmod and mkinitrd

-------------------------------------------------------------------
Wed Oct  8 12:08:27 CEST 2008 - hare@suse.de

- supported.conf: mark igb as supported.

-------------------------------------------------------------------
Wed Oct  8 10:30:12 CEST 2008 - agruen@suse.de

- kernel-source-rt must not provide a kernel-source symbol: this
  would break dependencies.

-------------------------------------------------------------------
Wed Oct  8 08:57:54 CEST 2008 - olh@suse.de

- update patches.suse/ppc-no-LDFLAGS_MODULE.patch
  use suggested patch from kernel.org bugzilla

-------------------------------------------------------------------
Wed Oct  8 08:51:19 CEST 2008 - olh@suse.de

- add patches.arch/ppc-pseries_remove_lmb-PAGE_SHIFTT.patch
  fix oops in pseries_remove_lmb with 64k PAGE_SIZE (bnc#431380)

-------------------------------------------------------------------
Wed Oct  8 06:34:05 CEST 2008 - gregkh@suse.de

- supported.conf: mark efivars.ko as supported

-------------------------------------------------------------------
Wed Oct  8 06:32:42 CEST 2008 - gregkh@suse.de

- enable yealink driver (bnc#432841)

-------------------------------------------------------------------
Tue Oct  7 16:58:20 CEST 2008 - oneukum@suse.de

- patches.fixes/ehci_sched.diff: fix hang in disable_periodic
  (bnc#403346).

-------------------------------------------------------------------
Tue Oct  7 16:45:09 CEST 2008 - trenn@suse.de

- patches.fixes/fujisu_laptop_fix_section_mismatch.patch: Fix
  section mismatch in fujitsu_laptop driver (none).

-------------------------------------------------------------------
Tue Oct  7 16:20:12 CEST 2008 - hare@suse.de

- patches.fixes/sd-needs-updating: Driver 'sd' needs updating
  (bnc#406656).

-------------------------------------------------------------------
Tue Oct  7 15:29:23 CEST 2008 - agruen@suse.de

- rpm/post.sh: Catch mkinitrd error code indicating missing
  required modules. Only add a bootloader entry if an initrd
  could be created, but re-add the bootloader entry even if
  the initrd already existed before (bnc#431703).

-------------------------------------------------------------------
Tue Oct  7 14:02:57 CEST 2008 - hare@suse.de

- patches.drivers/lpfc-8.2.8.4-update: Update lpfc to 8.2.8.4
  (bnc#420767).
- patches.drivers/qla4xxx-sles11-update: qla4xxx driver fixes
  for SLES11 (bnc#432976).

-------------------------------------------------------------------
Tue Oct  7 11:55:56 CEST 2008 - olh@suse.de

- mark legacy iseries storage as supported

-------------------------------------------------------------------
Mon Oct  6 21:58:37 CEST 2008 - jdelvare@suse.de

- supported.conf: Add the ad7414, adcxx and ibmaem hwmon drivers as
  unsupported.

-------------------------------------------------------------------
Mon Oct  6 21:30:39 CEST 2008 - jdelvare@suse.de

- config/ia64/*: Don't built i2c-amd756-s4882 and i2c-nforce2-s4985
  on ia64, these are motherboard-specific drivers for x86_64
  motherboards.
- config/powerpc/*: Don't built i2c-isch on powerpc, it is a driver
  for x86 hardware.
- config/*: Don't built i2c-simtec on i386, x86_64 and ia64, there
  is no Simtec hardware based on these architectures.

-------------------------------------------------------------------
Sun Oct  5 11:15:44 CEST 2008 - agruen@suse.de

- rpm/kernel-binary.spec.in: Fix the logic splitting up the symbols
  defined in vmlinux by subsystem. (Actually, per directory, under
  the assumption that there is enough of a correlation).

-------------------------------------------------------------------
Sun Oct  5 05:41:47 CEST 2008 - greg@suse.de

- supported.conf: add ohci-hcd to base.  Fix up other USB drivers
  (USB network drivers had moved, others were missing)

-------------------------------------------------------------------
Sun Oct  5 05:24:17 CEST 2008 - gregkh@suse.de

- patches.drivers/atl2-add-atl2-network-driver.patch: atl2:
  add atl2 network driver.
- Update config files (even the rt ones).

-------------------------------------------------------------------
Fri Oct  3 21:22:32 CEST 2008 - jkosina@suse.de

- patches.suse/e1000e_debug_contention_on_NVM_SWFLAG: fix bogus
  WARN_ON() condition, as per upstream commit 95b866d5a

-------------------------------------------------------------------
Fri Oct  3 20:19:33 CEST 2008 - olh@suse.de

- mark ibmvfc as supported (bnc#417555 - fate#304178 - LTC46935)

-------------------------------------------------------------------
Fri Oct  3 20:15:34 CEST 2008 - olh@suse.de

- compile windfarm_pm121 into the kernel

-------------------------------------------------------------------
Fri Oct  3 20:13:35 CEST 2008 - jeffm@suse.de

- doc/README.SUSE, scripts/tar-up_and_run_mbuild.sh,
  scripts/run_oldconfig.sh,
  scripts/sequence-patch.sh: Eliminated defconfig.$flavor

-------------------------------------------------------------------
Fri Oct  3 19:58:32 CEST 2008 - olh@suse.de

- mark Cell drivers as supported

-------------------------------------------------------------------
Fri Oct  3 06:15:51 CEST 2008 - tonyj@suse.de

- Update config files
  rt configs not updated for per-module-dynamic-debug-messages.patch

-------------------------------------------------------------------
Fri Oct  3 06:09:25 CEST 2008 - gregkh@suse.de

- change patches.suse/supported-flag to show which modules are
  unsupported and externally supported in oops messages.  Also change
  the taint values as the documentation was totally wrong.

-------------------------------------------------------------------
Fri Oct  3 05:29:47 CEST 2008 - tonyj@suse.de

- Reenable RT debug builds, compile tested only
- Update config files
- Fix tracer issues
	patches.rt/event-trace-hrtimer-trace.patch
	patches.rt/trace-events-handle-syscalls.patch
	patches.rt/trace-ktime-scalar.patch
	patches.rt/tracer-event-trace.patch
- patches.rt/kdb-disable-ist.patch: Disable stackfault and debug stacks for kdb
- patches.rt/kdb-rtmisc.patch: Misc KDB fixes for RT
- patches.rt/novfs-rtmisc.patch: Misc NOVFS fixes for RT

-------------------------------------------------------------------
Fri Oct  3 05:20:45 CEST 2008 - gregkh@suse.de

- patches.drivers/driver-core-basic-infrastructure-for-per-module-dynamic-debug-messages.patch:
  driver core: basic infrastructure for per-module dynamic
  debug messages.
- refresh patches.trace/tracepoints.patch: Kernel Tracepoints.
- Update config files.

-------------------------------------------------------------------
Thu Oct  2 20:05:27 CEST 2008 - agruen@suse.de

- Introduce kernel-source-rt and kernel-syms-rt packages, needed
  for building real-time KMPs.

-------------------------------------------------------------------
Thu Oct  2 18:07:38 CEST 2008 - schwab@suse.de

- Don't clean <asm/nr-irqs.h>.

-------------------------------------------------------------------
Thu Oct  2 15:59:26 CEST 2008 - jblunck@suse.de

- supported.conf: add qeth_l2 and qeth_l3 as supported modules

-------------------------------------------------------------------
Thu Oct  2 12:31:31 CEST 2008 - jkosina@suse.de

- patches.suse/e1000e_write_protect_ichx_nvm: e1000e: update to
  the latest version of the patch as provided by Intel

-------------------------------------------------------------------
Thu Oct  2 09:56:40 CEST 2008 - jbeulich@novell.com

- Update Xen patches to 2.6.27-rc8 and c/s 684.
- patches.xen/xen-e1000e_Export_set_memory_ro-rw: Replace by ...
- patches.xen/xen3-e1000e_Export_set_memory_ro-rw: this, and put
  in proper place in series.conf.
- patches.xen/xen-rwlocks-enable-interrupts: Replace by ...
- patches.xen/xen3-rwlocks-enable-interrupts: this, and put in
  proper place in series.conf.

-------------------------------------------------------------------
Wed Oct  1 16:20:17 CEST 2008 - jeffm@suse.de

- scripts/sequence-patch.sh
- scripts/run_oldconfig.sh: x86 defconfigs go under arch/x86.

-------------------------------------------------------------------
Wed Oct  1 14:33:28 CEST 2008 - olh@suse.de

- enable msi on ppc64 (bnc#430937)

-------------------------------------------------------------------
Wed Oct  1 09:44:11 CEST 2008 - tiwai@suse.de

- rpm/kernel-source.spec.in: Remove /lib/modules from file list
  as it's already in filesystem

-------------------------------------------------------------------
Wed Oct  1 09:08:44 CEST 2008 - tiwai@suse.de

- rpm/kernel-source.spec.in: Fixed missing endif

-------------------------------------------------------------------
Wed Oct  1 08:36:07 CEST 2008 - tiwai@suse.de

- Update config files: make floppy module on i386, too

-------------------------------------------------------------------
Wed Oct  1 08:31:34 CEST 2008 - tiwai@suse.de

- supported.conf: update sound drivers

-------------------------------------------------------------------
Wed Oct  1 05:08:35 CEST 2008 - tonyj@suse.de

- update RT to 2.6.27-rc8
- patches.rt/preempt-realtime-fs-block.patch: Linux-RT 2.6.27-RT.
- patches.rt/preempt-realtime-timer.patch: Linux-RT 2.6.27-RT.

-------------------------------------------------------------------
Wed Oct  1 03:00:37 CEST 2008 - agruen@suse.de

- Update -rt config files.

-------------------------------------------------------------------
Tue Sep 30 19:46:13 CEST 2008 - gregkh@suse.de

- update to 2.6.27-rc8
  - obsoletes these patches:
    - patches.arch/ia64-kdump_proc_iomem.diff
    - patches.drivers/qla2xxx-defer-risc-interrupt-enablement
    - patches.fixes/usb-hcd-interrupt-shared.patch

-------------------------------------------------------------------
Tue Sep 30 17:17:15 CEST 2008 - jkosina@suse.de

- additional patches to track down and fix e1000e NVM corruption

- patches.suse/e1000e_ioremap_sanity_check: ioremap sanity check
  to catch mapping requests exceeding the BAR sizes (bnc#425480).
- patches.suse/e1000e_write_protect_ichx_nvm: e1000e: write
  protect ICHx NVM to prevent malicious write/erase (bnc#425480).

-------------------------------------------------------------------
Tue Sep 30 14:07:40 CEST 2008 - hare@suse.de

- Update config files.

-------------------------------------------------------------------
Tue Sep 30 13:57:30 CEST 2008 - hare@suse.de

- patches.drivers/mpt-fusion-4.00.43.00-update: Update MPT Fusion
  driver to v4.00.43.00 (bnc#425660).
- patches.kernel.org/gdth-section-conflict: Add missing annotations.

-------------------------------------------------------------------
Tue Sep 30 13:42:06 CEST 2008 - sassmann@suse.de

- Update config files: Disabled everything unnecessary in
  ps3 config file

-------------------------------------------------------------------
Tue Sep 30 12:19:39 CEST 2008 - olh@suse.de

- disable ninja32 and ns87415 pata drivers on ppc64

-------------------------------------------------------------------
Tue Sep 30 12:16:52 CEST 2008 - sdietrich@suse.de

- config.conf: enable rt for i386/x86_64
- Update config files: Preliminary sync with default and debug configs.
- config/x86_64/rt_timing: Delete.

- patches.rt/2.6.21-rc6-lockless3-radix-tree-gang-slot-lookups.patch:
  Linux-RT 2.6.27-RT
   Linux-RT 2.6.26-RT radix-tree: gang slot lookups.
- patches.rt/2.6.21-rc6-lockless5-lockless-probe.patch: Linux-RT
  2.6.27-RT
   Linux-RT 2.6.26-RT mm: lockless probe.
- patches.rt/2.6.21-rc6-lockless6-speculative-get-page.patch:
  Linux-RT 2.6.27-RT
   Linux-RT 2.6.26-RT mm: speculative get page.
- patches.rt/2.6.21-rc6-lockless7-lockless-pagecache-lookups.patch:
  Linux-RT 2.6.27-RT
   Linux-RT 2.6.26-RT mm: lockless pagecache lookups.
- patches.rt/2.6.21-rc6-lockless8-spinlock-tree_lock.patch:
  Linux-RT 2.6.27-RT
   Linux-RT 2.6.26-RT mm: spinlock tree_lock.
- patches.rt/Add-dev-rmem-device-driver-for-real-time-JVM-testing.patch:
  Linux-RT 2.6.27-RT
   Linux-RT 2.6.26-RT.
- patches.rt/Allocate-RTSJ-memory-for-TCK-conformance-test.patch:
  Linux-RT 2.6.27-RT
   Linux-RT 2.6.26-RT.
- patches.rt/RT_utsname.patch: Linux-RT 2.6.27-RT.
- patches.rt/aacraid-compat-sem.patch: Linux-RT 2.6.27-RT.
- patches.rt/adapt-remove-extra-try-to-lock.patch: Linux-RT
  2.6.27-RT.
- patches.rt/adaptive-adjust-pi-wakeup.patch: Linux-RT 2.6.27-RT.
- patches.rt/adaptive-earlybreak-on-steal.patch: Linux-RT
  2.6.27-RT
   rtmutex: break out early on first run.
- patches.rt/adaptive-optimize-rt-lock-wakeup.patch: Linux-RT
  2.6.27-RT.
- patches.rt/adaptive-spinlock-lite-v2.patch: Linux-RT 2.6.27-RT
   adaptive spinlocks lite.
- patches.rt/adaptive-task-oncpu.patch: Linux-RT 2.6.27-RT.
- patches.rt/apic-dumpstack.patch: Linux-RT 2.6.27-RT.
- patches.rt/apic-level-smp-affinity.patch: Linux-RT 2.6.27-RT.
- patches.rt/arm-compile-fix.patch: Linux-RT 2.6.27-RT
   ARM: compile fix for event tracing.
- patches.rt/arm-fix-compile-error-trace-exit-idle.patch:
  Linux-RT 2.6.27-RT.
- patches.rt/arm-futex-atomic-cmpxchg.patch: Linux-RT 2.6.27-RT.
- patches.rt/arm-latency-tracer-support.patch: Linux-RT 2.6.27-RT.
- patches.rt/arm-omap-02.patch: Linux-RT 2.6.27-RT
   Linux-RT 2.6.26-RT.
- patches.rt/arm-omap-05.patch: Linux-RT 2.6.27-RT.
- patches.rt/arm-preempt-config.patch: Linux-RT 2.6.27-RT.
- patches.rt/arm-trace-preempt-idle.patch: Linux-RT 2.6.27-RT.
- patches.rt/bh-state-lock.patch: Linux-RT 2.6.27-RT.
- patches.rt/bh-uptodate-lock.patch: Linux-RT 2.6.27-RT.
- patches.rt/bz235099-idle-load-fix.patch: Linux-RT 2.6.27-RT.
- patches.rt/cache_pci_find_capability.patch: Linux-RT 2.6.27-RT
   Linux-RT 2.6.26-RT Cache calls to pci_find_capability.
- patches.rt/call_rcu_bh-rename-of-call_rcu.patch: Linux-RT
  2.6.27-RT
   just rename call_rcu_bh instead of making it a macro.
- patches.rt/cond_resched_softirq-WARN-fix.patch: Linux-RT
  2.6.27-RT
   WARNING: at kernel/sched.c:5071 2.6.23-rc1-rt7.
- patches.rt/cputimer-thread-rt-fix.patch: Linux-RT 2.6.27-RT.
- patches.rt/cputimer-thread-rt_A0.patch: Linux-RT 2.6.27-RT.
- patches.rt/cycles-to-ns-trace-fix.patch: Linux-RT 2.6.27-RT
   Linux-RT 2.6.26-RT.
- patches.rt/dev-queue-xmit-preempt-fix.patch: Linux-RT 2.6.27-RT.
- patches.rt/disable-irqpoll.patch: Linux-RT 2.6.27-RT.
- patches.rt/disable-ist-x86_64.patch: Linux-RT 2.6.27-RT.
- patches.rt/disable-lpptest-on-nonlinux.patch: Linux-RT
  2.6.27-RT.
- patches.rt/disable-run-softirq-from-hardirq-completely.patch:
  Linux-RT 2.6.27-RT
   Disable running softirqs from hardirqs completely!.
- patches.rt/dont-disable-preemption-without-IST.patch: Linux-RT
  2.6.27-RT.
- patches.rt/dont-let-rt-rw_semaphores-do-non_owner-locks.patch:
  Linux-RT 2.6.27-RT.
- patches.rt/dont-unmask-io_apic.patch: Linux-RT 2.6.27-RT.
- patches.rt/drain-all-local-pages-via-sched.patch: Linux-RT
  2.6.27-RT.
- patches.rt/event-trace-hrtimer-trace.patch: Linux-RT 2.6.27-RT
   event-tracer: add clockevent trace.
- patches.rt/export-schedule-on-each-cpu.patch: Linux-RT
  2.6.27-RT.
- patches.rt/filemap-dont-bug-non-atomic.patch: Linux-RT
  2.6.27-RT.
- patches.rt/fix-a-previously-reverted-fix.patch: Linux-RT
  2.6.27-RT
   Fix a previously reverted "fix".
- patches.rt/fix-adaptive-hack.patch: Linux-RT 2.6.27-RT
   fix-adaptive-hack.patch.
- patches.rt/fix-bug-on-in-filemap.patch: Linux-RT 2.6.27-RT
   Change bug_on for atomic to pagefault_disabled..
- patches.rt/fix-circular-locking-deadlock.patch: Linux-RT
  2.6.27-RT.
- patches.rt/fix-compilation-for-non-RT-in-timer.patch: Linux-RT
  2.6.27-RT.
- patches.rt/fix-config-debug-rt-mutex-lock-underflow-warnings.patch:
  Linux-RT 2.6.27-RT
   Fix CONFIG_DEBUG_RT_MUTEX lock underflow warnings.
- patches.rt/fix-emac-locking-2.6.16.patch: Linux-RT 2.6.27-RT
   Linux-RT 2.6.26-RT.
- patches.rt/fix-emergency-reboot.patch: Linux-RT 2.6.27-RT
   call reboot notifier list when doing an emergency reboot.
- patches.rt/fix-migrating-softirq.patch: Linux-RT 2.6.27-RT.
- patches.rt/fix-softirq-checks-for-non-rt-preempt-hardirq.patch:
  Linux-RT 2.6.27-RT.
- patches.rt/fix_vdso_gtod_vsyscall64_2.patch: Linux-RT 2.6.27-RT.
- patches.rt/floppy-resume-fix.patch: Linux-RT 2.6.27-RT
   floppy: suspend/resume fix.
- patches.rt/frace-use-tsc.patch: Linux-RT 2.6.27-RT.
- patches.rt/ftrace-compile-fixes.patch: Linux-RT 2.6.27-RT
   Linux-RT 2.6.26-RT rt: remove call to stop tracer.
- patches.rt/ftrace-document-event-tracer.patch: Linux-RT
  2.6.27-RT.
- patches.rt/ftrace-document-update1.patch: Linux-RT 2.6.27-RT
   Linux-RT 2.6.26-RT ftrace: document updates.
- patches.rt/ftrace-dont-trace-markers.patch: Linux-RT 2.6.27-RT
   ftrace: dont trace markers.
- patches.rt/ftrace-fix-get-kprobe-wreckage.patch: Linux-RT
  2.6.27-RT
   Linux-RT 2.6.26-RT ftrace-fix-missing-kprobe-include.pathc.
- patches.rt/ftrace-fix-header.patch: Linux-RT 2.6.27-RT.
- patches.rt/ftrace-function-record-nop.patch: Linux-RT 2.6.27-RT
   Linux-RT 2.6.26-RT ftrace: define function trace nop.
- patches.rt/ftrace-hotplug-fix.patch: Linux-RT 2.6.27-RT
   ftrace: cpu hotplug fix.
- patches.rt/ftrace-m68knommu-add-FTRACE-support.patch: Linux-RT
  2.6.27-RT.
- patches.rt/ftrace-m68knommu-generic-stacktrace-function.patch:
  Linux-RT 2.6.27-RT.
- patches.rt/ftrace-preempt-trace-check.patch: Linux-RT 2.6.27-RT
   Linux-RT 2.6.26-RT ftrace: only trace preempt off with
   preempt tracer.
- patches.rt/ftrace-print-missing-cmdline.patch: Linux-RT
  2.6.27-RT
   ftrace: fix the command line printing.
- patches.rt/ftrace-record-comm-on-ctrl.patch: Linux-RT 2.6.27-RT
   ftrace: record comm on function ctrl change.
- patches.rt/ftrace-stop-trace-on-crash.patch: Linux-RT 2.6.27-RT
   fix-tracer-wreckage-wtf-is-this-code-all-features.patch.
- patches.rt/ftrace-trace-sched.patch: Linux-RT 2.6.27-RT
   Linux-RT 2.6.26-RT ftrace: trace sched.c.
- patches.rt/ftrace-use-preempt-disable-not-irq-disable.patch:
  Linux-RT 2.6.27-RT
   ftrace: avoid lockdep recursion.
- patches.rt/ftrace-wakeup-rawspinlock.patch: Linux-RT 2.6.27-RT
   Linux-RT 2.6.26-RT ftrace: user raw spin lock for wakeup
   function trace.
- patches.rt/generic-cmpxchg-use-raw-local-irq-variant.patch:
  Linux-RT 2.6.27-RT.
- patches.rt/genhd-protect-percpu-var.patch: Linux-RT 2.6.27-RT.
- patches.rt/genirq-soft-resend.patch: Linux-RT 2.6.27-RT
   x86: activate HARDIRQS_SW_RESEND.
- patches.rt/git-ignore-script-lpp.patch: Linux-RT 2.6.27-RT.
- patches.rt/gtod-optimize.patch: Linux-RT 2.6.27-RT.
- patches.rt/hack-convert-i_alloc_sem-for-direct_io-craziness.patch:
  Linux-RT 2.6.27-RT.
- patches.rt/hack-fix-rt-migration.patch: Linux-RT 2.6.27-RT.
- patches.rt/handle-pending-in-simple-irq.patch: Linux-RT
  2.6.27-RT
   handle IRQ_PENDING for simple irq handler.
- patches.rt/highmem-redo-mainline.patch: Linux-RT 2.6.27-RT.
- patches.rt/highmem-revert-mainline.patch: Linux-RT 2.6.27-RT.
- patches.rt/highmem_rewrite.patch: Linux-RT 2.6.27-RT
   mm: remove kmap_lock.
- patches.rt/hrtimer-no-printk.patch: Linux-RT 2.6.27-RT.
- patches.rt/hrtimers-overrun-api.patch: Linux-RT 2.6.27-RT.
- patches.rt/i386-mark-atomic-irq-ops-raw.patch: Linux-RT
  2.6.27-RT.
- patches.rt/i386-nmi-watchdog-show-regs.patch: Linux-RT
  2.6.27-RT.
- patches.rt/idle-fix.patch: Linux-RT 2.6.27-RT
   Linux-RT 2.6.26-RT.
- patches.rt/idle2-fix.patch: Linux-RT 2.6.27-RT
   Linux-RT 2.6.26-RT.
- patches.rt/ioapic-fix-too-fast-clocks.patch: Linux-RT 2.6.27-RT.
- patches.rt/irda-fix.patch: Linux-RT 2.6.27-RT.
- patches.rt/irq-mask-fix.patch: Linux-RT 2.6.27-RT
   genirq: fix simple and fasteoi irq handlers.
- patches.rt/jbd_assertions_smp_only.patch: Linux-RT 2.6.27-RT.
- patches.rt/kmap-atomic-i386-fix.patch: Linux-RT 2.6.27-RT.
- patches.rt/kmap-atomic-prepare.patch: Linux-RT 2.6.27-RT.
- patches.rt/kprobes-preempt-fix.patch: Linux-RT 2.6.27-RT.
- patches.rt/kstat-add-rt-stats.patch: Linux-RT 2.6.27-RT
   add rt stats to /proc/stat.
- patches.rt/kstat-fix-spurious-system-load-spikes-in-proc-loadavgrt.patch:
  Linux-RT 2.6.27-RT.
- patches.rt/latency-measurement-drivers.patch: Linux-RT
  2.6.27-RT.
- patches.rt/latency-tracing-arm.patch: Linux-RT 2.6.27-RT.
- patches.rt/latency-tracing-ppc.patch: Linux-RT 2.6.27-RT
   Linux-RT 2.6.26-RT.
- patches.rt/loadavg_fixes_weird_loads.patch: Linux-RT 2.6.27-RT.
- patches.rt/local_irq_save_nort-in-swap.patch: Linux-RT
  2.6.27-RT.
- patches.rt/lock-init-plist-fix.patch: Linux-RT 2.6.27-RT.
- patches.rt/lock_list.patch: Linux-RT 2.6.27-RT
   lock_list - a fine grain locked double linked list.
- patches.rt/lock_page_ref.patch: Linux-RT 2.6.27-RT
   mm: lock_page_ref.
- patches.rt/lockdep-avoid-fork-waring.patch: Linux-RT 2.6.27-RT
   Linux-RT 2.6.26-RT ftrace: fix if define to prove locking.
- patches.rt/lockdep-lock_set_subclass.patch: Linux-RT 2.6.27-RT
   Linux-RT 2.6.26-RT lockdep: lock_set_subclass - reset a held
   lock's subclass.
- patches.rt/lockdep-more-entries.patch: Linux-RT 2.6.27-RT.
- patches.rt/lockdep-prettify.patch: Linux-RT 2.6.27-RT
   lockdep: prettify output.
- patches.rt/lockdep-rt-mutex.patch: Linux-RT 2.6.27-RT
   lockdep-rt: annotate PREEMPT_RT DEFINE_MUTEX.
- patches.rt/lockdep-rt-recursion-limit-fix.patch: Linux-RT
  2.6.27-RT.
- patches.rt/lockdep-show-held-locks.patch: Linux-RT 2.6.27-RT
   lockdep: show held locks when showing a stackdump.
- patches.rt/lockdep_lock_set_subclass_fix.patch: Linux-RT
  2.6.27-RT.
- patches.rt/lockstat-fix-contention-points.patch: Linux-RT
  2.6.27-RT
   Linux-RT 2.6.26-RT lockstat: fix contention points.
- patches.rt/lockstat-output.patch: Linux-RT 2.6.27-RT
   lockstat: warn about disabled lock debugging.
- patches.rt/lockstat-rt-hooks.patch: Linux-RT 2.6.27-RT.
- patches.rt/lockstat_bounce_rt.patch: Linux-RT 2.6.27-RT.
- patches.rt/loopback-revert.patch: Linux-RT 2.6.27-RT.
- patches.rt/m68knommu-make-cmpxchg-RT-safe.patch: Linux-RT
  2.6.27-RT.
- patches.rt/m68knommu_fixes_ontop_of_v2.6.26.patch: Linux-RT
  2.6.27-RT
   Linux-RT 2.6.26-RT.
- patches.rt/mapping_nrpages-fix.patch: Linux-RT 2.6.27-RT
   mapping_nrpages-fix.patch.
- patches.rt/mapping_nrpages.patch: Linux-RT 2.6.27-RT
   mm/fs: abstract address_space::nrpages.
- patches.rt/mips-change-raw-spinlock-type.patch: Linux-RT
  2.6.27-RT
   Linux-RT 2.6.26-RT RT: change from raw_spinlock_t to
   __raw_spinlock_t.
- patches.rt/mips-remove-conlicting-rtc-lock-declaration.patch:
  Linux-RT 2.6.27-RT
   RT: remove conflicting rtc_lock declaration.
- patches.rt/mips-remove-duplicate-kconfig.patch: Linux-RT
  2.6.27-RT.
- patches.rt/mips-remove-finish-arch-switch.patch: Linux-RT
  2.6.27-RT
   RT: remove finish_arch_switch.
- patches.rt/mitigate-resched-flood.patch: Linux-RT 2.6.27-RT.
- patches.rt/mm-concurrent-pagecache-rt.patch: Linux-RT 2.6.27-RT
   mm: -rt bits for concurrent pagecache.
- patches.rt/mm-concurrent-pagecache.patch: Linux-RT 2.6.27-RT
   mm: concurrent pagecache write side.
- patches.rt/mm-fix-latency.patch: Linux-RT 2.6.27-RT
   reduce pagetable-freeing latencies.
- patches.rt/move-native-irq.patch: Linux-RT 2.6.27-RT.
- patches.rt/msi-suspend-resume-workaround.patch: Linux-RT
  2.6.27-RT.
- patches.rt/multi-reader-account.patch: Linux-RT 2.6.27-RT
   map tasks to reader locks held.
- patches.rt/multi-reader-limit.patch: Linux-RT 2.6.27-RT
   implement reader limit on read write locks.
- patches.rt/multi-reader-lock-account.patch: Linux-RT 2.6.27-RT
   map read/write locks back to their readers.
- patches.rt/multi-reader-pi.patch: Linux-RT 2.6.27-RT
   read lock Priority Inheritance implementation.
- patches.rt/native-sched-clock-booboo.patch: Linux-RT 2.6.27-RT
   Linux-RT 2.6.26-RT.
- patches.rt/neptune-no-at-keyboard.patch: Linux-RT 2.6.27-RT.
- patches.rt/net-core-preempt-fix.patch: Linux-RT 2.6.27-RT.
- patches.rt/netpoll-8139too-fix.patch: Linux-RT 2.6.27-RT.
- patches.rt/new-softirq-code.patch: Linux-RT 2.6.27-RT
   softirq preemption: optimization.
- patches.rt/nf_conntrack-fix-smp-processor-id.patch: Linux-RT
  2.6.27-RT.
- patches.rt/nf_conntrack-weird-crash-fix.patch: Linux-RT
  2.6.27-RT.
- patches.rt/nfs-stats-miss-preemption.patch: Linux-RT 2.6.27-RT
   nfs: fix missing preemption check.
- patches.rt/nmi-profiling.patch: Linux-RT 2.6.27-RT.
- patches.rt/nmi-show-regs-fix.patch: Linux-RT 2.6.27-RT.
- patches.rt/nmi-watchdog-disable.patch: Linux-RT 2.6.27-RT
   Linux-RT 2.6.26-RT x86_64: do not enable the NMI watchdog
   by default.
- patches.rt/nmi-watchdog-fix-1.patch: Linux-RT 2.6.27-RT
   Linux-RT 2.6.26-RT.
- patches.rt/nmi-watchdog-fix-2.patch: Linux-RT 2.6.27-RT.
- patches.rt/nmi-watchdog-fix-3.patch: Linux-RT 2.6.27-RT.
- patches.rt/nmi-watchdog-fix-4.patch: Linux-RT 2.6.27-RT.
- patches.rt/no-warning-for-irqs-disabled-in-local-bh-enable.patch:
  Linux-RT 2.6.27-RT
   Linux-RT 2.6.26-RT local_bh_enable() is safe for
   irqs_disabled().
- patches.rt/ntfs-local-irq-save-nort.patch: Linux-RT 2.6.27-RT.
- patches.rt/numa-slab-freeing.patch: Linux-RT 2.6.27-RT.
- patches.rt/only-run-softirqs-from-irq-thread-when-irq-affinity-is-set.patch:
  Linux-RT 2.6.27-RT.
- patches.rt/pagefault-disable-cleanup.patch: Linux-RT 2.6.27-RT
   clean up the page fault disabling logic.
- patches.rt/panic-dont-stop-box.patch: Linux-RT 2.6.27-RT.
- patches.rt/paravirt-function-pointer-fix.patch: Linux-RT
  2.6.27-RT.
- patches.rt/pause-on-oops-head-tail.patch: Linux-RT 2.6.27-RT
   introduce pause_on_oops_head/tail boot options.
- patches.rt/percpu-locked-mm.patch: Linux-RT 2.6.27-RT.
- patches.rt/percpu-locked-netfilter.patch: Linux-RT 2.6.27-RT.
- patches.rt/percpu-locked-netfilter2.patch: Linux-RT 2.6.27-RT.
- patches.rt/percpu-locked-powerpc-fixups.patch: Linux-RT
  2.6.27-RT.
- patches.rt/percpu_list.patch: Linux-RT 2.6.27-RT
   percpu_list.
- patches.rt/plist-debug.patch: Linux-RT 2.6.27-RT.
- patches.rt/pmtmr-override.patch: Linux-RT 2.6.27-RT
   Linux-RT 2.6.26-RT pmtmr: allow command line override of
   ioport.
- patches.rt/posix-cpu-timers-fix.patch: Linux-RT 2.6.27-RT.
- patches.rt/powerpc-count_active_rt_tasks-is-undefined-for-non-preempt-rt.patch:
  Linux-RT 2.6.27-RT.
- patches.rt/powerpc-flush_tlb_pending-is-no-more.patch:
  Linux-RT 2.6.27-RT.
- patches.rt/powerpc-ftrace-stop-on-oops.patch: Linux-RT 2.6.27-RT
   powerpc: ftrace stop on crash.
- patches.rt/powerpc-match-__rw_yield-function-declaration-to-prototype.patch:
  Linux-RT 2.6.27-RT.
- patches.rt/ppc-chpr-set-rtc-lock.patch: Linux-RT 2.6.27-RT.
- patches.rt/ppc-gtod-notrace-fix.patch: Linux-RT 2.6.27-RT.
- patches.rt/ppc-hacks-to-allow-rt-to-run-kernbench.patch:
  Linux-RT 2.6.27-RT.
- patches.rt/ppc-make-tlb-batch-64-only.patch: Linux-RT 2.6.27-RT.
- patches.rt/ppc-tlbflush-preempt.patch: Linux-RT 2.6.27-RT.
- patches.rt/ppc32-latency-compile-hack-fixes.patch: Linux-RT
  2.6.27-RT.
- patches.rt/ppc32_notrace_init_functions.patch: Linux-RT
  2.6.27-RT
   don't trace early init functions for ppc32.
- patches.rt/ppc64-fix-preempt-unsafe-paths-accessing-per_cpu-variables.patch:
  Linux-RT 2.6.27-RT.
- patches.rt/preempt-irqs-Kconfig.patch: Linux-RT 2.6.27-RT.
- patches.rt/preempt-irqs-arm-fix-oprofile.patch: Linux-RT
  2.6.27-RT.
- patches.rt/preempt-irqs-arm.patch: Linux-RT 2.6.27-RT.
- patches.rt/preempt-irqs-direct-debug-keyboard.patch: Linux-RT
  2.6.27-RT.
- patches.rt/preempt-irqs-hrtimer.patch: Linux-RT 2.6.27-RT.
- patches.rt/preempt-irqs-i386-idle-poll-loop-fix.patch:
  Linux-RT 2.6.27-RT.
- patches.rt/preempt-irqs-i386-ioapic-mask-quirk.patch: Linux-RT
  2.6.27-RT.
- patches.rt/preempt-irqs-i386.patch: Linux-RT 2.6.27-RT.
- patches.rt/preempt-irqs-m68knommu-make-timer-interrupt-non-threaded.patch:
  Linux-RT 2.6.27-RT.
- patches.rt/preempt-irqs-mips.patch: Linux-RT 2.6.27-RT.
- patches.rt/preempt-irqs-ppc-ack-irq-fixups.patch: Linux-RT
  2.6.27-RT.
- patches.rt/preempt-irqs-ppc-fix-b5.patch: Linux-RT 2.6.27-RT.
- patches.rt/preempt-irqs-ppc-fix-b6.patch: Linux-RT 2.6.27-RT.
- patches.rt/preempt-irqs-ppc-fix-more-fasteoi.patch: Linux-RT
  2.6.27-RT.
- patches.rt/preempt-irqs-ppc.patch: Linux-RT 2.6.27-RT.
- patches.rt/preempt-irqs-x86-64-ioapic-mask-quirk.patch:
  Linux-RT 2.6.27-RT.
- patches.rt/preempt-irqs-x86-64.patch: Linux-RT 2.6.27-RT.
- patches.rt/preempt-realtime-acpi.patch: Linux-RT 2.6.27-RT.
- patches.rt/preempt-realtime-arm-bagde4.patch: Linux-RT
  2.6.27-RT.
- patches.rt/preempt-realtime-arm-footbridge.patch: Linux-RT
  2.6.27-RT.
- patches.rt/preempt-realtime-arm-integrator.patch: Linux-RT
  2.6.27-RT.
- patches.rt/preempt-realtime-arm-ixp4xx.patch: Linux-RT
  2.6.27-RT.
- patches.rt/preempt-realtime-arm-pxa.patch: Linux-RT 2.6.27-RT.
- patches.rt/preempt-realtime-arm-rawlock-in-mmu_context-h.patch:
  Linux-RT 2.6.27-RT.
- patches.rt/preempt-realtime-arm-shark.patch: Linux-RT 2.6.27-RT.
- patches.rt/preempt-realtime-arm.patch: Linux-RT 2.6.27-RT.
- patches.rt/preempt-realtime-compile-fixes.patch: Linux-RT
  2.6.27-RT.
- patches.rt/preempt-realtime-console.patch: Linux-RT 2.6.27-RT.
- patches.rt/preempt-realtime-core.patch: Linux-RT 2.6.27-RT.
- patches.rt/preempt-realtime-debug-sysctl.patch: Linux-RT
  2.6.27-RT.
- patches.rt/preempt-realtime-fs-block.patch: Linux-RT 2.6.27-RT.
- patches.rt/preempt-realtime-ftrace-disable-ftraced.patch:
  Linux-RT 2.6.27-RT.
- patches.rt/preempt-realtime-ftrace.patch: Linux-RT 2.6.27-RT.
- patches.rt/preempt-realtime-i386.patch: Linux-RT 2.6.27-RT.
- patches.rt/preempt-realtime-ia64.patch: Linux-RT 2.6.27-RT.
- patches.rt/preempt-realtime-ide.patch: Linux-RT 2.6.27-RT.
- patches.rt/preempt-realtime-init-show-enabled-debugs.patch:
  Linux-RT 2.6.27-RT.
- patches.rt/preempt-realtime-input.patch: Linux-RT 2.6.27-RT.
- patches.rt/preempt-realtime-ipc.patch: Linux-RT 2.6.27-RT.
- patches.rt/preempt-realtime-irqs.patch: Linux-RT 2.6.27-RT.
- patches.rt/preempt-realtime-loopback.patch: Linux-RT 2.6.27-RT.
- patches.rt/preempt-realtime-mellanox-driver-fix.patch:
  Linux-RT 2.6.27-RT.
- patches.rt/preempt-realtime-mips.patch: Linux-RT 2.6.27-RT.
- patches.rt/preempt-realtime-mm.patch: Linux-RT 2.6.27-RT.
- patches.rt/preempt-realtime-mmdrop-delayed.patch: Linux-RT
  2.6.27-RT.
- patches.rt/preempt-realtime-net-drivers.patch: Linux-RT
  2.6.27-RT.
- patches.rt/preempt-realtime-net-softirq-fixups.patch: Linux-RT
  2.6.27-RT
   NOHZ: local_softirq_pending with tickless.
- patches.rt/preempt-realtime-net.patch: Linux-RT 2.6.27-RT.
- patches.rt/preempt-realtime-powerpc-add-raw-relax-macros.patch:
  Linux-RT 2.6.27-RT.
- patches.rt/preempt-realtime-powerpc-b2.patch: Linux-RT
  2.6.27-RT.
- patches.rt/preempt-realtime-powerpc-b3.patch: Linux-RT
  2.6.27-RT.
- patches.rt/preempt-realtime-powerpc-b4.patch: Linux-RT
  2.6.27-RT.
- patches.rt/preempt-realtime-powerpc-celleb-raw-spinlocks.patch:
  Linux-RT 2.6.27-RT.
- patches.rt/preempt-realtime-powerpc-missing-raw-spinlocks.patch:
  Linux-RT 2.6.27-RT.
- patches.rt/preempt-realtime-powerpc-tlb-batching.patch:
  Linux-RT 2.6.27-RT.
- patches.rt/preempt-realtime-powerpc-update.patch: Linux-RT
  2.6.27-RT.
- patches.rt/preempt-realtime-powerpc.patch: Linux-RT 2.6.27-RT.
- patches.rt/preempt-realtime-prevent-idle-boosting.patch:
  Linux-RT 2.6.27-RT
   Premmpt-RT: Preevent boosting of idle task.
- patches.rt/preempt-realtime-printk.patch: Linux-RT 2.6.27-RT.
- patches.rt/preempt-realtime-profiling.patch: Linux-RT 2.6.27-RT.
- patches.rt/preempt-realtime-rawlocks.patch: Linux-RT 2.6.27-RT.
- patches.rt/preempt-realtime-rcu.patch: Linux-RT 2.6.27-RT.
- patches.rt/preempt-realtime-sched-cpupri.patch: Linux-RT
  2.6.27-RT.
- patches.rt/preempt-realtime-sched-i386.patch: Linux-RT
  2.6.27-RT.
- patches.rt/preempt-realtime-sched.patch: Linux-RT 2.6.27-RT.
- patches.rt/preempt-realtime-sound.patch: Linux-RT 2.6.27-RT.
- patches.rt/preempt-realtime-supress-nohz-softirq-warning.patch:
  Linux-RT 2.6.27-RT.
- patches.rt/preempt-realtime-supress-rtc-printk.patch: Linux-RT
  2.6.27-RT.
- patches.rt/preempt-realtime-timer.patch: Linux-RT 2.6.27-RT.
- patches.rt/preempt-realtime-usb.patch: Linux-RT 2.6.27-RT.
- patches.rt/preempt-realtime-warn-and-bug-on-fix.patch:
  Linux-RT 2.6.27-RT.
- patches.rt/preempt-realtime-warn-and-bug-on.patch: Linux-RT
  2.6.27-RT.
- patches.rt/preempt-realtime-x86_64.patch: Linux-RT 2.6.27-RT.
- patches.rt/preempt-rt-no-slub.patch: Linux-RT 2.6.27-RT.
- patches.rt/preempt-trace.patch: Linux-RT 2.6.27-RT.
- patches.rt/print-might-sleep-hack.patch: Linux-RT 2.6.27-RT.
- patches.rt/printk-dont-bug-on-sched.patch: Linux-RT 2.6.27-RT.
- patches.rt/printk-in-atomic-hack-fix.patch: Linux-RT 2.6.27-RT
   fix printk in atomic hack.
- patches.rt/printk-in-atomic.patch: Linux-RT 2.6.27-RT.
- patches.rt/proportions-raw-locks.patch: Linux-RT 2.6.27-RT.
- patches.rt/qrcu.patch: Linux-RT 2.6.27-RT
   QRCU with lockless fastpath.
- patches.rt/quicklist-release-before-free-page-fix.patch:
  Linux-RT 2.6.27-RT.
- patches.rt/quicklist-release-before-free-page.patch: Linux-RT
  2.6.27-RT.
- patches.rt/radix-concurrent-lockdep.patch: Linux-RT 2.6.27-RT.
- patches.rt/radix-percpu-hack-fix.patch: Linux-RT 2.6.27-RT.
- patches.rt/radix-tree-concurrent.patch: Linux-RT 2.6.27-RT
   radix-tree: concurrent write side support.
- patches.rt/radix-tree-lockdep-plus1.patch: Linux-RT 2.6.27-RT
   lockdep: add +1 to radix tree array.
- patches.rt/radix-tree-optimistic-hist.patch: Linux-RT 2.6.27-RT
   debug: optimistic lock histogram.
- patches.rt/radix-tree-optimistic.patch: Linux-RT 2.6.27-RT
   radix-tree: optimistic locking.
- patches.rt/raw-spinlocks-for-nmi-print.patch: Linux-RT
  2.6.27-RT.
- patches.rt/rcu-hrt-fixups.patch: Linux-RT 2.6.27-RT.
- patches.rt/rcu-new-7.patch: Linux-RT 2.6.27-RT.
- patches.rt/rcu-preempt-boost-default.patch: Linux-RT 2.6.27-RT.
- patches.rt/rcu-preempt-boost-fix.patch: Linux-RT 2.6.27-RT.
- patches.rt/rcu-preempt-boost-sdr.patch: Linux-RT 2.6.27-RT.
- patches.rt/rcu-preempt-fix-bad-dyntick-accounting.patch:
  Linux-RT 2.6.27-RT.
- patches.rt/rcu-preempt-hotplug-hackaround.patch: Linux-RT
  2.6.27-RT.
- patches.rt/rcu-torture-preempt-update.patch: Linux-RT 2.6.27-RT.
- patches.rt/rcu-trace-fix-free.patch: Linux-RT 2.6.27-RT.
- patches.rt/rcupreempt-boost-early-init.patch: Linux-RT
  2.6.27-RT.
- patches.rt/realtime-preempt-warn-about-tracing.patch: Linux-RT
  2.6.27-RT.
- patches.rt/relay-fix.patch: Linux-RT 2.6.27-RT
   relay: fix timer madness.
- patches.rt/remove-check-pgt-cache-calls.patch: Linux-RT
  2.6.27-RT.
- patches.rt/replace-bugon-by-warn-on.patch: Linux-RT 2.6.27-RT.
- patches.rt/revert-preempt-bkl-revert.patch: Linux-RT 2.6.27-RT.
- patches.rt/root-domain-kfree-in-atomic.patch: Linux-RT
  2.6.27-RT.
- patches.rt/rt-apis.patch: Linux-RT 2.6.27-RT.
- patches.rt/rt-avoid-deadlock-in-swap.patch: Linux-RT 2.6.27-RT.
- patches.rt/rt-delayed-prio.patch: Linux-RT 2.6.27-RT
   rt: PI-workqueue: propagate prio for delayed work.
- patches.rt/rt-kmap-scale-fix.patch: Linux-RT 2.6.27-RT.
- patches.rt/rt-list-mods.patch: Linux-RT 2.6.27-RT
   rt: list_splice2.
- patches.rt/rt-move-update-wall-time-back-to-do-timer.patch:
  Linux-RT 2.6.27-RT
   rt: move update_wall_time back to do timer.
- patches.rt/rt-mutex-arm.patch: Linux-RT 2.6.27-RT.
- patches.rt/rt-mutex-compat-semaphores.patch: Linux-RT 2.6.27-RT.
- patches.rt/rt-mutex-core.patch: Linux-RT 2.6.27-RT.
- patches.rt/rt-mutex-i386.patch: Linux-RT 2.6.27-RT.
- patches.rt/rt-mutex-irq-flags-checking.patch: Linux-RT 2.6.27-RT
   Linux-RT 2.6.26-RT.
- patches.rt/rt-mutex-mips.patch: Linux-RT 2.6.27-RT.
- patches.rt/rt-mutex-namespace.patch: Linux-RT 2.6.27-RT
   rt-mutex-namespace.patch.
- patches.rt/rt-mutex-ppc-fix-a5.patch: Linux-RT 2.6.27-RT.
- patches.rt/rt-mutex-ppc.patch: Linux-RT 2.6.27-RT.
- patches.rt/rt-mutex-preempt-debugging.patch: Linux-RT 2.6.27-RT.
- patches.rt/rt-mutex-trivial-route-cast-fix.patch: Linux-RT
  2.6.27-RT.
- patches.rt/rt-mutex-trivial-tcp-preempt-fix.patch: Linux-RT
  2.6.27-RT.
- patches.rt/rt-mutex-use-inline.patch: Linux-RT 2.6.27-RT
   rt-mutex-cleanup.patch.
- patches.rt/rt-mutex-x86-64.patch: Linux-RT 2.6.27-RT.
- patches.rt/rt-plist-mods.patch: Linux-RT 2.6.27-RT
   rt: plist_head_splice.
- patches.rt/rt-rwlock-conservative-locking.patch: Linux-RT
  2.6.27-RT
   rwlock: be more conservative in locking reader_lock_count.
- patches.rt/rt-s_files-kill-a-union.patch: Linux-RT 2.6.27-RT.
- patches.rt/rt-sched-groups.patch: Linux-RT 2.6.27-RT.
- patches.rt/rt-shorten-softirq-thread-names.patch: Linux-RT
  2.6.27-RT.
- patches.rt/rt-workqeue-prio.patch: Linux-RT 2.6.27-RT
   rt: PI-workqueue support.
- patches.rt/rt-workqueue-barrier.patch: Linux-RT 2.6.27-RT
   rt: PI-workqueue: fix barriers.
- patches.rt/rt-wq-barrier-fix.patch: Linux-RT 2.6.27-RT
   rt: PI-workqueue: wait_on_work() fixup.
- patches.rt/rt_mutex_setprio.patch: Linux-RT 2.6.27-RT
   rt: rename rt_mutex_setprio to task_setprio.
- patches.rt/rtmutex-debug-fix.patch: Linux-RT 2.6.27-RT
   rtmutex-debug-fix.patch.
- patches.rt/rtmutex-debug.h-cleanup.patch: Linux-RT 2.6.27-RT
   lock debugging: clean up rtmutex-debug.h.
- patches.rt/rtmutex-lateral-steal.patch: Linux-RT 2.6.27-RT.
- patches.rt/rtmutex-rearrange.patch: Linux-RT 2.6.27-RT.
- patches.rt/rtmutex-remove-xchg.patch: Linux-RT 2.6.27-RT
   rtmutex - remove double xchg.
- patches.rt/rtmutex-rwlock-cmpxchg-typecast.patch: Linux-RT
  2.6.27-RT.
- patches.rt/rwlock-fixes.patch: Linux-RT 2.6.27-RT
   rwlock: fix pi_list race conditions.
- patches.rt/rwlock-implement-downgrade-write.patch: Linux-RT
  2.6.27-RT
   rwlocks multi downgrade write.
- patches.rt/rwlock-pi-lock-reader.patch: Linux-RT 2.6.27-RT.
- patches.rt/rwlock-prio-fix.patch: Linux-RT 2.6.27-RT
   rwlock: reset prio on unlocks and wakeups.
- patches.rt/rwlock-protect-reader_lock_count.patch: Linux-RT
  2.6.27-RT.
- patches.rt/rwlock-slowunlock-mutex-fix.patch: Linux-RT
  2.6.27-RT.
- patches.rt/rwlock-slowunlock-mutex-fix2.patch: Linux-RT
  2.6.27-RT.
- patches.rt/rwlock-torture-no-rt.patch: Linux-RT 2.6.27-RT
   rwlock: fix torture test to handle non-rt.
- patches.rt/rwlock-torture.patch: Linux-RT 2.6.27-RT
   rwlock: rwlock torture test.
- patches.rt/rwlocks-default-nr-readers-nr-cpus.patch: Linux-RT
  2.6.27-RT.
- patches.rt/rwlocks-fix-no-preempt-rt.patch: Linux-RT 2.6.27-RT
   rwlock: fix non PREEMPT_RT case.
- patches.rt/rwlocks-multiple-readers.patch: Linux-RT 2.6.27-RT
   implement rwlocks management.
- patches.rt/rwsems-multiple-readers.patch: Linux-RT 2.6.27-RT
   add framework for multi readers on rwsems.
- patches.rt/s_files-pipe-fix.patch: Linux-RT 2.6.27-RT
   s_files: free_write_pipe() fix.
- patches.rt/s_files-schedule_on_each_cpu_wq.patch: Linux-RT
  2.6.27-RT.
- patches.rt/s_files.patch: Linux-RT 2.6.27-RT
   remove global files_lock.
- patches.rt/sched-clock-nmi.patch: Linux-RT 2.6.27-RT.
- patches.rt/sched-cpupri-hotplug-support.patch: Linux-RT
  2.6.27-RT
   Linux-RT 2.6.26-RT.
- patches.rt/sched-cpupri-priocount.patch: Linux-RT 2.6.27-RT
   Linux-RT 2.6.26-RT.
- patches.rt/sched-enable-irqs-in-preempt-in-notifier-call.patch:
  Linux-RT 2.6.27-RT
   CFS: enable irqs in fire_sched_in_preempt_notifier.
- patches.rt/sched-fix-dequeued-race.patch: Linux-RT 2.6.27-RT
   sched-fix-dequeued-race.patch.
- patches.rt/sched-nr-migrate-lower-default-preempt-rt.patch:
  Linux-RT 2.6.27-RT.
- patches.rt/sched-prioritize-non-migrating-rt-tasks.patch:
  Linux-RT 2.6.27-RT
   Linux-RT 2.6.26-RT.
- patches.rt/sched-rt-stats.patch: Linux-RT 2.6.27-RT.
- patches.rt/sched-use-a-2d-bitmap-search-prio-cpu.patch:
  Linux-RT 2.6.27-RT
   Linux-RT 2.6.26-RT.
- patches.rt/sched-wake_up_idle_cpu-rt.patch: Linux-RT 2.6.27-RT.
- patches.rt/sched_prio.patch: Linux-RT 2.6.27-RT.
- patches.rt/sched_rt-fixup.patch: Linux-RT 2.6.27-RT
   Linux-RT 2.6.26-RT.
- patches.rt/schedule-tail-balance-disable-irqs.patch: Linux-RT
  2.6.27-RT.
- patches.rt/schedule_on_each_cpu-enhance.patch: Linux-RT
  2.6.27-RT.
- patches.rt/select-error-leak-fix.patch: Linux-RT 2.6.27-RT.
- patches.rt/send-nmi-all-preempt-disable.patch: Linux-RT
  2.6.27-RT.
- patches.rt/seq-irqsave.patch: Linux-RT 2.6.27-RT.
- patches.rt/serial-locking-rt-cleanup.patch: Linux-RT 2.6.27-RT.
- patches.rt/serial-slow-machines.patch: Linux-RT 2.6.27-RT.
- patches.rt/slab-irq-nopreempt-fix.patch: Linux-RT 2.6.27-RT.
- patches.rt/smp-processor-id-fixups.patch: Linux-RT 2.6.27-RT.
- patches.rt/softirq-per-cpu-assumptions-fixes.patch: Linux-RT
  2.6.27-RT.
- patches.rt/softlockup-add-irq-regs-h.patch: Linux-RT 2.6.27-RT
   core: make asm/irq_regs.h available on every platform.
- patches.rt/spinlock-trylock-cleanup-sungem.patch: Linux-RT
  2.6.27-RT.
- patches.rt/sub-dont-disable-irqs.patch: Linux-RT 2.6.27-RT
   rt: dont disable irqs in usb.
- patches.rt/swap-spinlock-fix.patch: Linux-RT 2.6.27-RT.
- patches.rt/tasklet-busy-loop-hack.patch: Linux-RT 2.6.27-RT.
- patches.rt/tasklet-redesign.patch: Linux-RT 2.6.27-RT.
- patches.rt/timer-freq-tweaks.patch: Linux-RT 2.6.27-RT.
- patches.rt/timer-warning-fix.patch: Linux-RT 2.6.27-RT.
- patches.rt/trace-add-event-markers-arm.patch: Linux-RT
  2.6.27-RT.
- patches.rt/trace-do-not-wakeup-when-irqs-disabled.patch:
  Linux-RT 2.6.27-RT
   trace-do-not-wakeup-when-irqs-disabled.patch.
- patches.rt/trace-eip2ip.patch: Linux-RT 2.6.27-RT
   Linux-RT 2.6.26-RT Re: 2.6.25.4-rt4.
- patches.rt/trace-events-handle-syscalls.patch: Linux-RT
  2.6.27-RT.
- patches.rt/trace-histograms.patch: Linux-RT 2.6.27-RT.
- patches.rt/trace-ktime-scalar.patch: Linux-RT 2.6.27-RT
   ftrace: print ktime values in readable form.
- patches.rt/trace_hist-divzero.patch: Linux-RT 2.6.27-RT
   Linux-RT 2.6.26-RT trace_hist.c: divide-by-zero problem (2).
- patches.rt/trace_hist-latediv.patch: Linux-RT 2.6.27-RT
   Linux-RT 2.6.26-RT.
- patches.rt/tracer-add-event-markers.patch: Linux-RT 2.6.27-RT.
- patches.rt/tracer-event-trace.patch: Linux-RT 2.6.27-RT.
- patches.rt/use-edge-triggered-irq-handler-instead-of-simple-irq.patch:
  Linux-RT 2.6.27-RT
   [AT91: PATCH]: Use edge triggered interrupt handling for
   AT91-GPIO instead of simple_irq-handler.
- patches.rt/user-no-irq-disable.patch: Linux-RT 2.6.27-RT.
- patches.rt/vortex-fix.patch: Linux-RT 2.6.27-RT.
- patches.rt/warn-on-rt-scatterlist.patch: Linux-RT 2.6.27-RT
   Linux-RT 2.6.26-RT remove warn on for scatterlist in preempt
   rt.
- patches.rt/watchdog_use_timer_and_hpet_on_x86_64.patch:
  Linux-RT 2.6.27-RT
   Linux-RT 2.6.26-RT.
- patches.rt/x86-64-tscless-vgettimeofday.patch: Linux-RT
  2.6.27-RT
   x86_64 GTOD: offer scalable vgettimeofday.
- patches.rt/x86_64-tsc-sync-irqflags-fix.patch: Linux-RT
  2.6.27-RT.
- patches.rt/26-rt1-chirag.patch: Linux-RT 2.6.27-RT
   This patch should solve some of the bug messages..
- patches.rt/add-generalized-pi-interface.patch: Linux-RT
  2.6.27-RT
   add generalized priority-inheritance interface.
- patches.rt/rtmutex-add_readers.patch: Linux-RT 2.6.27-RT
   RT: wrap the rt_rwlock "add reader" logic.
- patches.rt/rtmutex-defer-pi-until-sleepy.patch: Linux-RT
  2.6.27-RT
   rtmutex: pi-boost locks as late as possible.
- patches.rt/rtmutex-initialize-waiters.patch: Linux-RT 2.6.27-RT
   rtmutex: formally initialize the rt_mutex_waiters.
- patches.rt/rtmutex-use-runtime-init.patch: Linux-RT 2.6.27-RT
   rtmutex: use runtime init for rtmutexes.
- patches.rt/tie-pi-into-task.patch: Linux-RT 2.6.27-RT
   sched: add the basic PI infrastructure to the task_struct.
- patches.rt/rtmutex-convert-to-libpi.patch: Linux-RT 2.6.27-RT
   rtmutex: convert rtmutexes to fully use the PI library.
- patches.rt/ftrace-fix-elevated-preempt-count-in-wakeup-tracer.patch:
  Linux-RT 2.6.27-RT
   ftrace: fix elevated preempt_count in wakeup-tracer.
- patches.rt/seqlock-make-raw-seqlocks-spin-during-write.patch:
  Linux-RT 2.6.27-RT
   seqlock: make sure that raw_seqlock_t retries readers while
   writes are pending.
- patches.rt/event-tracer-syscall-i386.patch: Linux-RT 2.6.27-RT.
- patches.rt/event-tracer-syscall-x86_64.patch: Linux-RT
  2.6.27-RT.
- patches.rt/fix-acpi-build-weirdness.patch: Linux-RT 2.6.27-RT
   Linux-RT 2.6.26-RT.
- patches.rt/ftrace-upstream.patch: Linux-RT 2.6.27-RT
   Linux-RT 2.6.26-RT.
- patches.rt/gcc-warnings-shut-up.patch: Linux-RT 2.6.27-RT.
- patches.rt/nmi-profiling-base.patch: Linux-RT 2.6.27-RT
   nmi-driven profiling for /proc/profile.
- patches.rt/preempt-irqs-core.patch: Linux-RT 2.6.27-RT.
- patches.rt/preempt-irqs-ppc-preempt-schedule-irq-entry-fix.patch:
  Linux-RT 2.6.27-RT.
- patches.rt/preempt-irqs-timer.patch: Linux-RT 2.6.27-RT.
- patches.rt/preempt-softirqs-core.patch: Linux-RT 2.6.27-RT.
- patches.rt/random-driver-latency-fix.patch: Linux-RT 2.6.27-RT.
- patches.rt/rt-page_alloc.patch: Linux-RT 2.6.27-RT
   rt-friendly per-cpu pages.
- patches.rt/rt-slab-new.patch: Linux-RT 2.6.27-RT.
- patches.rt/bit-spinlocks-fix-compile.patch: Linux-RT 2.6.27-RT.
- patches.rt/compat_rwsem-fix-compile.patch: Linux-RT 2.6.27-RT.
- patches.rt/drivers_base_mutex.patch: Linux-RT 2.6.27-RT.
- patches.rt/fix-net-bug-fixes.patch: Linux-RT 2.6.27-RT.
- patches.rt/ftrace-ppc-define-mcount.patch: Linux-RT 2.6.27-RT.
- patches.rt/ftrace-report-failure.patch: Linux-RT 2.6.27-RT
   ftrace: warn on failure to disable mcount callers.
- patches.rt/ftrace-upstream-temp.patch: Linux-RT 2.6.27-RT.
- patches.rt/futex-fifo-warn-sysctl.patch: Linux-RT 2.6.27-RT.
- patches.rt/futex-trivial-fix.patch: Linux-RT 2.6.27-RT.
- patches.rt/hrtimers-stuck-in-waitqueue.patch: Linux-RT
  2.6.27-RT.
- patches.rt/lockdep-atomic-fixup.patch: Linux-RT 2.6.27-RT.
- patches.rt/namespace-lock-fixes.patch: Linux-RT 2.6.27-RT.
- patches.rt/nmi-prof-compile.patch: Linux-RT 2.6.27-RT.
- patches.rt/plist-fix-static-node-init.patch: Linux-RT 2.6.27-RT.
- patches.rt/powerpc-01-separate-the-irq-radix-tree-insertion.patch:
  Linux-RT 2.6.27-RT.
- patches.rt/powerpc-02-make-the-irq-reverse-mapping-radix-tree-lockless.patch:
  Linux-RT 2.6.27-RT.
- patches.rt/ppc-fix-prev-revert-fix-again.patch: Linux-RT
  2.6.27-RT.
- patches.rt/prof-sysctl-compile.patch: Linux-RT 2.6.27-RT.
- patches.rt/rcu-apply-rcu_process_callbacks-from-mainline.patch:
  Linux-RT 2.6.27-RT.
- patches.rt/rcu-preempt-tracing-preempt-disable-fix.patch:
  Linux-RT 2.6.27-RT.
- patches.rt/rt-wq-flush_work.patch: Linux-RT 2.6.27-RT.
- patches.rt/rtmutex-debug-magic.patch: Linux-RT 2.6.27-RT
   rtmutex: check integrity.
- patches.rt/sched-add-needs_post_schedule.patch: Linux-RT
  2.6.27-RT.
- patches.rt/sched-generic-hide-smp-warning.patch: Linux-RT
  2.6.27-RT
   suppress warning of smp_processor_id use..
- patches.rt/sched-make-double-lock-balance-fair.patch: Linux-RT
  2.6.27-RT.
- patches.rt/sched-only-push-if-pushable.patch: Linux-RT
  2.6.27-RT.
- patches.rt/sched-only-push-once-per-queue.patch: Linux-RT
  2.6.27-RT.
- patches.rt/sched-properly-account-irq-and-rt-load.patch:
  Linux-RT 2.6.27-RT
  	 sched: properly account IRQ and RT load in .
- patches.rt/sched-rt-runtime-lock-raw.patch: Linux-RT 2.6.27-RT.
- patches.rt/seqlock-01-make-sure-that-raw_seqlock-retries.patch:
  Linux-RT 2.6.27-RT.
- patches.rt/seqlock-02-fix-elevated-preempt-count.patch:
  Linux-RT 2.6.27-RT.
- patches.rt/seqlock-serialize-against-writers.patch: Linux-RT
  2.6.27-RT.
- patches.rt/seqlocks-handle-rwlock-and-spin.patch: Linux-RT
  2.6.27-RT
   seqlock - fix for both PREEMPT_RT and non PREEMPT_RT.
- patches.rt/shorten-posix-cpu-timers-name.patch: Linux-RT
  2.6.27-RT.
- patches.rt/sysctl-compile-fix.patch: Linux-RT 2.6.27-RT.
- patches.rt/tracepoint-backport.patch: Linux-RT 2.6.27-RT.
- patches.rt/x86-tlbstate-lock-raw.patch: Linux-RT 2.6.27-RT.

-------------------------------------------------------------------
Tue Sep 30 12:15:08 CEST 2008 - olh@suse.de

- enable ipmi message handler on ppc64 (bnc#430705)

-------------------------------------------------------------------
Tue Sep 30 10:53:25 CEST 2008 - olh@suse.de

- create flavor symlinks unconditionally
  they do not depend on presence of modules

-------------------------------------------------------------------
Mon Sep 29 23:39:20 CEST 2008 - agruen@suse.de

- Update config files after Swap-over-NFS backout.

-------------------------------------------------------------------
Mon Sep 29 23:06:02 CEST 2008 - agruen@suse.de

- kernel-vanilla and kernel-p3 are not split into main, -base, and
  -extra packages. Fix the bogus dependencies on those packages.

-------------------------------------------------------------------
Mon Sep 29 22:21:00 CEST 2008 - jkosina@suse.de

- disabled the following Swap-over-NFS patches, as they cause panic
  in IPv6 code:

        - patches.suse/SoN-01-mm-gfp-to-alloc_flags.patch: mm:
          gfp_to_alloc_flags() (FATE#303834).
        - patches.suse/SoN-02-mm-setup_per_zone_pages_min.patch: mm:
          serialize access to min_free_kbytes (FATE#303834).
        - patches.suse/SoN-03-doc.patch: swap over network documentation
          (FATE#303834).
        - patches.suse/SoN-04-mm-gfp-to-alloc_flags-expose.patch: mm:
          expose gfp_to_alloc_flags() (FATE#303834).
        - patches.suse/SoN-05-page_alloc-reserve.patch: mm: tag reseve
          pages (FATE#303834).
        - patches.suse/SoN-06-reserve-slub.patch: mm: slb: add knowledge
          of reserve pages (FATE#303834).
        - patches.suse/SoN-07-mm-kmem_estimate_pages.patch: mm:
          kmem_alloc_estimate() (FATE#303834).
        - patches.suse/SoN-08-mm-PF_MEMALLOC-softirq.patch: mm: allow
          PF_MEMALLOC from softirq context (FATE#303834).
        - patches.suse/SoN-09-mm-page_alloc-emerg.patch: mm: emergency
          pool (FATE#303834).
        - patches.suse/SoN-10-global-ALLOC_NO_WATERMARKS.patch: mm:
          system wide ALLOC_NO_WATERMARK (FATE#303834).
        - patches.suse/SoN-11-mm-page_alloc-GFP_EMERGENCY.patch: mm:
          __GFP_MEMALLOC (FATE#303834).
        - patches.suse/SoN-12-mm-reserve.patch: mm: memory reserve
          management (FATE#303834).
        - patches.suse/SoN-13-mm-selinux-emergency.patch: selinux:
          tag avc cache alloc as non-critical (FATE#303834).
        - patches.suse/SoN-14-net-backlog.patch: net: wrap
          sk->sk_backlog_rcv() (FATE#303834).
        - patches.suse/SoN-15-net-ps_rx.patch: net: packet split receive
          api (FATE#303834).
        - patches.suse/SoN-16-net-sk_allocation.patch: net:
          sk_allocation() - concentrate socket related allocations
          (FATE#303834).
        - patches.suse/SoN-17-netvm-reserve.patch: netvm: network reserve
          infrastructure (FATE#303834).
        - patches.suse/SoN-18-netvm-reserve-inet.patch: netvm: INET
          reserves. (FATE#303834).
        - patches.suse/SoN-19-netvm-skbuff-reserve.patch: netvm: hook
          skb allocation to reserves (FATE#303834).
        - patches.suse/SoN-20-netvm-sk_filter.patch: netvm: filter
          emergency skbs. (FATE#303834).
        - patches.suse/SoN-21-netvm-tcp-deadlock.patch: netvm: prevent
          a stream specific deadlock (FATE#303834).
        - patches.suse/SoN-22-emergency-nf_queue.patch: netfilter:
          NF_QUEUE vs emergency skbs (FATE#303834).
        - patches.suse/SoN-23-netvm.patch: netvm: skb processing
          (FATE#303834).
        - patches.suse/SoN-24-mm-swapfile.patch: mm: add support for
          non block device backed swap files (FATE#303834).
        - patches.suse/SoN-25-mm-page_file_methods.patch: mm: methods
          for teaching filesystems about PG_swapcache pages (FATE#303834).
        - patches.suse/SoN-26-nfs-swapcache.patch: nfs: teach the NFS
          client how to treat PG_swapcache pages (FATE#303834).
        - patches.suse/SoN-27-nfs-swapper.patch: nfs: disable data cache
          revalidation for swapfiles (FATE#303834).
        - patches.suse/SoN-28-nfs-swap_ops.patch: nfs: enable swap on NFS
          (FATE#303834).
        - patches.suse/SoN-29-nfs-alloc-recursions.patch: nfs: fix various
          memory recursions possible with swap over NFS. (FATE#303834).
        - patches.xen/xen3-auto-common.diff: xen3 common.

-------------------------------------------------------------------
Mon Sep 29 17:34:11 CEST 2008 - ptesarik@suse.cz

- patches.arch/x86-tracehook: x86 tracehook (FATE#304321).
  Provide the base infrastructure for utrace on x86.

-------------------------------------------------------------------
Mon Sep 29 17:15:46 CEST 2008 - schwab@suse.de

- config/powerpc/vanilla: configure to 64bit.

-------------------------------------------------------------------
Mon Sep 29 17:00:43 CEST 2008 - schwab@suse.de

- rpm/functions.sh: remove readlink emulation.

-------------------------------------------------------------------
Mon Sep 29 16:55:45 CEST 2008 - hare@suse.de

- patches.drivers/lpfc-8.2.8.3-update: Update lpfc to 8.2.8.3
  (bnc#420767).

-------------------------------------------------------------------
Mon Sep 29 16:28:18 CEST 2008 - rw@suse.de

- Update ia64 config files.  (bnc#429881)

-------------------------------------------------------------------
Mon Sep 29 16:06:06 CEST 2008 - jjolly@suse.de

- patches.drivers/ehca-flush-cqe.patch: adds software flush CQE
  generation (bnc#430344)

-------------------------------------------------------------------
Mon Sep 29 15:49:00 CEST 2008 - jkosina@suse.de

- patches.suse/e1000e_allow_bad_checksum: fix infinite loop bug in
  e1000_probe() in case the card has invalid EEPROM checksum

-------------------------------------------------------------------
Mon Sep 29 15:29:06 CEST 2008 - agruen@suse.de

- Do not split kernels which have modules disabled (kernel-ps3)
  or which do not differentiate between supported and unsupported
  modules (kernel-vanilla).

-------------------------------------------------------------------
Mon Sep 29 13:28:01 CEST 2008 - hare@suse.de

- patches.drivers/open-fcoe-dcb-support: Fix section annotation
  for ixgbe.
- patches.fixes/scsi-enhance-error-codes: Add missing hunk.
- patches.fixes/open-iscsi-git-update: Open-iSCSI updates
  (FATE#304283).
- patches.kernel.org/gdth-section-conflict: Fixup gdth
  section annotations.

-------------------------------------------------------------------
Mon Sep 29 09:42:32 CEST 2008 - aj@suse.de

- Silence /etc/rpm/macros.kernel-source via rpmlintrc.

-------------------------------------------------------------------
Mon Sep 29 09:37:19 CEST 2008 - jbeulich@novell.com

- Enable Solarflare driver link and resource driver patches.
- Update x86 config files.

-------------------------------------------------------------------
Mon Sep 29 05:13:31 CEST 2008 - agruen@suse.de

- rpm/kernel-source.spc.in: Try to get rid of a hack that makes
  uname -r pretend in build environments that the kernel from
  the installed kernel-source package is the running kernel:
  packages assuming this are completely broken ans should really
  be fixed.

-------------------------------------------------------------------
Mon Sep 29 04:08:34 CEST 2008 - agruen@suse.de

- rpm/kernel-source.spec.in: Prepare for the upcoming introduction
  of kernel-source-rt (and kernel-syms-rt) for producing KMPs for
  real-time kernels.
- rpm/install-configs: Remove; this script didn't improve things.

-------------------------------------------------------------------
Sun Sep 28 21:00:13 CEST 2008 - aj@suse.de

- rpm/kernel-source.rpmlintrc: New file to silence warnings about
  zero size files
- rpm/kernel-source.spec.in: Install it.
- rpm/kernel-source.spec.in: Make /etc/rpm/macros.kernel-source 
  a config file to silence rpmlint.

-------------------------------------------------------------------
Sun Sep 28 13:50:06 CEST 2008 - jdelvare@suse.de

- supported.conf: Update the list of i2c bus drivers.
  - i2c-i810, i2c-prosavage and i2c-savage4 are gone.
  - i2c-isch and i2c-nforce2-s4985 are new, mark as supported.

-------------------------------------------------------------------
Sun Sep 28 10:17:15 CEST 2008 - aj@suse.de

- rpm/kernel-source.spec.in: Do not package .gitignore files.

-------------------------------------------------------------------
Sun Sep 28 06:03:34 CEST 2008 - agruen@suse.de

- Fix CONFIG_MODULES=n case.
- config.conf: Some cleanups.

-------------------------------------------------------------------
Sat Sep 27 19:25:06 CEST 2008 - agruen@suse.de

- Split the binary kernel packages into three parts:
  + kernel-$flavor-base: very reduced hardware support, intended
  			 to be used in virtual machine images
  + kernel-$flavor: extends the base package; contains all kernel
  		    modules we can support
  + kernel-$flavor-extra: all other kernel modules which may be
			  useful, but which we cannot support.

-------------------------------------------------------------------
Sat Sep 27 17:47:33 CEST 2008 - agruen@suse.de

- Hardlink duplicate files automatically: It doesn't save much,
  but it keeps rpmlint from breaking the package build.

-------------------------------------------------------------------
Sat Sep 27 17:24:30 CEST 2008 - agruen@suse.de

- Add consistency check: supported modules must not depend on
  unsupported ones ... and guess what, there was a large number of
  such modules. Fix this by adding all the dependent modules to
  supported.conf.

-------------------------------------------------------------------
Sat Sep 27 06:36:40 CEST 2008 - knikanth@suse.de

- patches.suse/dm-barrier-single-device: Implement barrier
  support for single device DM devices (FATE#304489).

-------------------------------------------------------------------
Fri Sep 26 23:05:13 CEST 2008 - jeffm@suse.de

- scripts/tar-up_and_run_mbuild.sh: Added -xen flavor to default
  mbuild spec list.

-------------------------------------------------------------------
Fri Sep 26 23:04:33 CEST 2008 - jeffm@suse.de

- patches.xen/xen-e1000e_Export_set_memory_ro-rw: Export
  set_memory_ro() and set_memory_rw() calls for xen. (bnc#425480).

-------------------------------------------------------------------
Fri Sep 26 22:08:24 CEST 2008 - kkeil@suse.de

- patches.suse/e1000e_mmap_range_chk:check ranges in pci_mmap
  * updated version with better reporting (bnc#425480)

-------------------------------------------------------------------
Fri Sep 26 21:28:13 CEST 2008 - kkeil@suse.de

- patches to track down and fix the e1000e NVM corruption
  (bnc#425480)

- patches.suse/e1000e_allow_bad_checksum: e1000e: allow bad
  checksum
- patches.suse/e1000e_call_dump_eeprom: e1000e: dump eeprom to
  dmesg for ich8/9
- patches.suse/e1000e_debug_contention_on_NVM_SWFLAG: e1000e:
  debug contention on NVM SWFLAG
- patches.suse/e1000e_do_not_ever_sleep_in_interrupt_context:
  e1000e: do not ever sleep in interrupt context
- patches.suse/e1000e_drop_stats_lock: e1000e: drop stats lock
- patches.suse/e1000e_Export_set_memory_ro-rw: Export
  set_memory_ro() and set_memory_rw() calls
- patches.suse/e1000e_fix_lockdep_issues: e1000e: fix lockdep
  issues
- patches.suse/e1000e_mmap_range_chk: check ranges in pci_mmap
- patches.suse/e1000e_reset_swflag_after_resetting_hardware:
  e1000e: reset swflag after resetting hardware
- patches.suse/e1000e_update_version: update version
- patches.suse/e1000e_use_set_memory_ro-rw_to_protect_flash_memory:
  e1000e: Use set_memory_ro()/set_memory_rw() to protect flash
  memory

-   cleanup old not longer used patches
  * patches.drivers/e1000-7.6.5-napi-tail.patch
  * patches.drivers/e1000-7.6.9.2
  * patches.drivers/e1000-7.6.9.2-napi

-------------------------------------------------------------------
Fri Sep 26 21:26:35 CEST 2008 - kkeil@suse.de

- Enable CONFIG_SGI_IOC4=m in x86_64 (bnc#430275)

-------------------------------------------------------------------
Fri Sep 26 20:54:17 CEST 2008 - jeffm@suse.de

- patches.arch/acpi-export-hotplug_execute: acpi: export
  acpi_os_hotplug_execute.

-------------------------------------------------------------------
Fri Sep 26 20:43:49 CEST 2008 - jeffm@suse.de

- patches.xen/xen-rwlocks-enable-interrupts: add missing
  __raw_{read,write}_lock_flags to xen's asm/spinlock.h.

-------------------------------------------------------------------
Fri Sep 26 20:33:25 CEST 2008 - jeffm@suse.de

- patches.arch/acpi-bay-remove-from-makefile: acpi: remove bay.c
  from makefile.

-------------------------------------------------------------------
Fri Sep 26 19:56:25 CEST 2008 - jeffm@suse.de

- rpm/kernel-binary.spec.in: Disabled sparse checking. Too many
  false positives.

-------------------------------------------------------------------
Fri Sep 26 18:07:30 CEST 2008 - trenn@suse.de

No functional change:
- patches.arch/acpi_thermal_passive_blacklist.patch: Avoid
  critical temp shutdowns on specific ThinkPad T4x(p) and R40
  (https://bugzilla.novell.com/show_bug.cgi?id=333043).

Dock bug fixes (kacpid runs amok on Dells after suspend):
- patches.arch/acpi-dock-avoid-check-_STA-method.patch: avoid
  check _STA method (fate#304731,bnc#401740).
- patches.arch/acpi-dock-fix-eject-request-process.patch: fix
  eject request process (fate#304731,bnc#401740).

More Dock improvements, unrelated to above fixes:
- patches.arch/acpi-bay-remove-useless-code.patch: remove useless
  code (fate#304731,bnc#401740).
- patches.arch/acpi-dock-Fix-duplicate-notification-handler-register.patch:
  Fix duplicate notification handler register
  (fate#304731,bnc#401740).
- patches.arch/acpi-dock-_LCK-support-for-dock.patch: add _LCK
  support for dock (fate#304731,bnc#401740).
- patches.arch/acpi-dock-fix-for-bay-in-a-dock-station.patch:
  fix for bay in a dock station (fate#304731,bnc#401740).
- patches.arch/acpi-dock-fix-hotplug-race.patch: fix hotplug race
  (fate#304731,bnc#401740).
- patches.arch/acpi-dock-introduce-.uevent-for-devices-in-dock.patch:
  introduce .uevent for devices in dock (fate#304731,bnc#401740).
- patches.arch/acpi-libata-hotplug-to-align-with-dock-driver.patch:
  libata hotplug to align with dock driver
  (fate#304731,bnc#401740).
- patches.arch/acpi-dock-makeing-dock-driver-supports-bay-and-battery-hotplug.patch:
  makeing dock driver supports bay and battery hotplug
  (fate#304731,bnc#401740).
- patches.arch/acpi-dock-add-type-sysfs-file-for-dock.patch:
  add 'type' sysfs file for dock (fate#304731,bnc#401740).
- patches.fixes/acpi_use_acpi_exception.patch: ACPI dock/bay:
  Use ACPI_EXCEPTION instead of printk(KERN_ERR.

-------------------------------------------------------------------
Fri Sep 26 16:15:28 CEST 2008 - jeffm@suse.de

- Update config files: NFS_SWAP=y

-------------------------------------------------------------------
Fri Sep 26 15:57:20 CEST 2008 - ptesarik@suse.cz

- patches.suse/rwlocks-enable-interrupts: Allow rwlocks to
  re-enable interrupts (bnc#387784).
- patches.arch/ia64-rwlocks-enable-interrupts: ia64: re-enable
  interrupts when waiting for a rwlock (bnc#387784).

-------------------------------------------------------------------
Fri Sep 26 14:52:13 CEST 2008 - sjayaraman@suse.de

- Add Swap over NFS patchset.
- Adjust patches.xen/xen3-auto-common.diff to avoid conflict on skbuff.h
as both xen and swap-over-nfs want to add some bits to the skbuff structure.

- patches.suse/SoN-01-mm-gfp-to-alloc_flags.patch: mm:
  gfp_to_alloc_flags() (FATE#303834).
- patches.suse/SoN-02-mm-setup_per_zone_pages_min.patch: mm:
  serialize access to min_free_kbytes (FATE#303834).
- patches.suse/SoN-03-doc.patch: swap over network documentation
  (FATE#303834).
- patches.suse/SoN-04-mm-gfp-to-alloc_flags-expose.patch: mm:
  expose gfp_to_alloc_flags() (FATE#303834).
- patches.suse/SoN-05-page_alloc-reserve.patch: mm: tag reseve
  pages (FATE#303834).
- patches.suse/SoN-06-reserve-slub.patch: mm: slb: add knowledge
  of reserve pages (FATE#303834).
- patches.suse/SoN-07-mm-kmem_estimate_pages.patch: mm:
  kmem_alloc_estimate() (FATE#303834).
- patches.suse/SoN-08-mm-PF_MEMALLOC-softirq.patch: mm: allow
  PF_MEMALLOC from softirq context (FATE#303834).
- patches.suse/SoN-09-mm-page_alloc-emerg.patch: mm: emergency
  pool (FATE#303834).
- patches.suse/SoN-10-global-ALLOC_NO_WATERMARKS.patch: mm:
  system wide ALLOC_NO_WATERMARK (FATE#303834).
- patches.suse/SoN-11-mm-page_alloc-GFP_EMERGENCY.patch: mm:
  __GFP_MEMALLOC (FATE#303834).
- patches.suse/SoN-12-mm-reserve.patch: mm: memory reserve
  management (FATE#303834).
- patches.suse/SoN-13-mm-selinux-emergency.patch: selinux:
  tag avc cache alloc as non-critical (FATE#303834).
- patches.suse/SoN-14-net-backlog.patch: net: wrap
  sk->sk_backlog_rcv() (FATE#303834).
- patches.suse/SoN-15-net-ps_rx.patch: net: packet split receive
  api (FATE#303834).
- patches.suse/SoN-16-net-sk_allocation.patch: net:
  sk_allocation() - concentrate socket related allocations
  (FATE#303834).
- patches.suse/SoN-17-netvm-reserve.patch: netvm: network reserve
  infrastructure (FATE#303834).
- patches.suse/SoN-18-netvm-reserve-inet.patch: netvm: INET
  reserves. (FATE#303834).
- patches.suse/SoN-19-netvm-skbuff-reserve.patch: netvm: hook
  skb allocation to reserves (FATE#303834).
- patches.suse/SoN-20-netvm-sk_filter.patch: netvm: filter
  emergency skbs. (FATE#303834).
- patches.suse/SoN-21-netvm-tcp-deadlock.patch: netvm: prevent
  a stream specific deadlock (FATE#303834).
- patches.suse/SoN-22-emergency-nf_queue.patch: netfilter:
  NF_QUEUE vs emergency skbs (FATE#303834).
- patches.suse/SoN-23-netvm.patch: netvm: skb processing
  (FATE#303834).
- patches.suse/SoN-24-mm-swapfile.patch: mm: add support for
  non block device backed swap files (FATE#303834).
- patches.suse/SoN-25-mm-page_file_methods.patch: mm: methods
  for teaching filesystems about PG_swapcache pages (FATE#303834).
- patches.suse/SoN-26-nfs-swapcache.patch: nfs: teach the NFS
  client how to treat PG_swapcache pages (FATE#303834).
- patches.suse/SoN-27-nfs-swapper.patch: nfs: disable data cache
  revalidation for swapfiles (FATE#303834).
- patches.suse/SoN-28-nfs-swap_ops.patch: nfs: enable swap on NFS
  (FATE#303834).
- patches.suse/SoN-29-nfs-alloc-recursions.patch: nfs: fix various
  memory recursions possible with swap over NFS. (FATE#303834).
- patches.xen/xen3-auto-common.diff: xen3 common.

-------------------------------------------------------------------
Fri Sep 26 11:43:49 CEST 2008 - ptesarik@suse.cz

- split patches.arch/s390-01-01-self-ptrace-v3.patch to make it
  more obvious that the patch is not constrained to s390.
  The new series is:
    patches.suse/self-ptrace.patch: the generic pieces
    patches.arch/x86-self-ptrace.patch: implementation for x86
    patches.arch/s390-01-01-self-ptrace-v3.patch: dtto for s390

-------------------------------------------------------------------
Thu Sep 25 16:27:38 CEST 2008 - jbeulich@novell.com

- Update Xen patches to 2.6.27-rc7 and c/s 676.

-------------------------------------------------------------------
Thu Sep 25 13:53:36 CEST 2008 - olh@suse.de

- add patches.arch/ppc64-rpanote-relocate-firmware.patch
  update RPA note for firmware relocation (bnc#427960 - LTC48297)

-------------------------------------------------------------------
Wed Sep 24 16:20:40 CEST 2008 - jblunck@suse.de

This adds some tracepoint instrumentation taken from the LTTng patch
series. Tracepoints are enabled for kernel-debug and kernel-trace only. I
disabled ftrace for all flavors except kernel-debug and kernel-trace as well.

- Update config files.
- rpm/kernel-source.spec.in,kernel-binary.spec.in, config.conf: Add trace
  flavor
- patches.fixes/ia64-sparse-fixes.diff: ia64-kvm: fix sparse
  warnings.
- patches.xen/xen3-fixup-common: rediff
- patches.xen/xen3-auto-common.diff: rediff
- patches.xen/xen3-patch-2.6.21: rediff
- patches.xen/xen3-patch-2.6.26: rediff
- patches.trace/rcu-read-sched.patch
- patches.trace/markers-use-rcu-read-lock-sched.patch
- patches.trace/tracepoints.patch
- patches.trace/tracepoints-use-table-size-macro.patch
- patches.trace/tracepoints-documentation.patch
- patches.trace/tracepoints-tracepoint-synchronize-unregister.patch
- patches.trace/tracepoints-documentation-fix-teardown.patch
- patches.trace/tracepoints-samples.patch
- patches.trace/tracepoints-samples-fix-teardown.patch
- patches.trace/lttng-instrumentation-irq.patch
- patches.trace/lttng-instrumentation-scheduler.patch
- patches.trace/lttng-instrumentation-timer.patch
- patches.trace/lttng-instrumentation-kernel.patch
- patches.trace/lttng-instrumentation-filemap.patch
- patches.trace/lttng-instrumentation-swap.patch
- patches.trace/lttng-instrumentation-memory.patch
- patches.trace/lttng-instrumentation-page_alloc.patch
- patches.trace/lttng-instrumentation-hugetlb.patch
- patches.trace/lttng-instrumentation-net.patch
- patches.trace/lttng-instrumentation-ipv4.patch
- patches.trace/lttng-instrumentation-ipv6.patch
- patches.trace/lttng-instrumentation-socket.patch
- patches.trace/lttng-instrumentation-fs.patch
- patches.trace/lttng-instrumentation-ipc.patch
- patches.trace/ftrace-port-to-tracepoints.patch
- patches.trace/ftrace-framepointer.diff

-------------------------------------------------------------------
Tue Sep 23 16:20:18 CEST 2008 - jjolly@suse.de

- patches.arch/s390-01-03-cmm2-v2.patch: kernel (new function):
  Collaborative Memory Management Stage II (bnc#417244)
- patches.xen/xen3-auto-common.diff: Modified patch to allow for
  the new patch

-------------------------------------------------------------------
Tue Sep 23 16:18:22 CEST 2008 - jeffm@suse.de

- rpm/kernel-binary.spec.in: Enable sparse checking and section
  mismatch checking.

-------------------------------------------------------------------
Tue Sep 23 16:17:41 CEST 2008 - jeffm@suse.de

- patches.kernel.org/arch-include-asm-fixes: kbuild: Properly
  handle arch/$arch/include/asm (bnc#427473).

-------------------------------------------------------------------
Mon Sep 22 17:50:04 CEST 2008 - jeffm@suse.de

- patches.fixes/ext2-avoid-printk-flood-with-dir-corruption:
  ext2: Avoid printk floods in the face of directory corruption
  (bnc#427244 CVE-2008-3528).
- patches.fixes/ext3-avoid-printk-flood-with-dir-corruption:
  ext3: Avoid printk floods in the face of directory corruption
  (bnc#427244 CVE-2008-3528).

-------------------------------------------------------------------
Mon Sep 22 17:12:29 CEST 2008 - jeffm@suse.de

- Update to 2.6.27-rc7.
  - Eliminated 2 patches.
  - patches.arch/s390-01-04-fcpperf-4.patch: Fixed up context.

-------------------------------------------------------------------
Mon Sep 22 16:43:43 CEST 2008 - trenn@suse.de

Workaround for ThinkPad brightness switching:
- patches.arch/acpi_video_thinkpad_exclude_IGD_devices.patch:
  Do not use video backlight switching for Lenovo ThinkPads.

Commented out for now, possibly to be included later
- patches.drivers/cpufreq_add_cpu_number_paramater_1.patch:
  cpufreq: Add a cpu parameter to __cpufreq_driver_getavg()..
- patches.drivers/cpufreq_add_idle_microaccounting_6.patch:
  cpufreq,ondemand: Use get_cpu_idle_time_us() to get
  micro-accounted idle information.
- patches.drivers/cpufreq_change_load_calculation_2.patch:
  cpufreq, ondemand: Change the load calculation, optimizing
  for dependent cpus.
- patches.drivers/cpufreq_changes_to_get_cpu_idle_us_5.patch:
  export get_cpu_idle_time_us() .
- patches.drivers/cpufreq_get_cpu_idle_time_changes_3.patch:
  cpufreq,ondemand: Prepare changes for doing micro-accounting.
- patches.drivers/cpufreq_parameterize_down_differential_4.patch:
  cpufreq, ondemand: Use a parameter for down differential.


Added CONFIG_PCIEASPM for rt, xen, powerpc and IA64 to be more
consistent across different kernel flavors as suggested on the
kernel list:
- Update config files.

-------------------------------------------------------------------
Mon Sep 22 09:48:51 CEST 2008 - hare@suse.de

- patches.drivers/open-fcoe-libfc: Fix build error on IA64.
- patches.fixes/scsi-terminate-target-reset: Target reset hangs
  (bnc#427267).
- supported.conf: Update to include supported SCSI adapters.

-------------------------------------------------------------------
Fri Sep 19 16:46:36 CEST 2008 - jbeulich@novell.com

- patches.suse/no-frame-pointer-select: Re-enable after removing FTRACE
  related change.
- Update x86 non-debug config files: Turn off FRAME_POINTER and FTRACE.

-------------------------------------------------------------------
Fri Sep 19 06:06:12 CEST 2008 - nfbrown@suse.de

- patches.fixes/md-Allow-metadata_version-to-be-updated-for-externa.patch:
  md: Allow metadata_version to be updated for externally managed
  metadata. (FATE#304218).
- patches.fixes/md-Don-t-try-to-set-an-array-to-read-auto-if-it-i.patch:
  md: Don't try to set an array to 'read-auto' if it is already
  in that state. (FATE#304218).

-------------------------------------------------------------------
Thu Sep 18 10:42:25 CEST 2008 - jbeulich@novell.com

- patches.suse/no-frame-pointer-select: Disable.
- Re-enable CONFIG_FRAME_POINTER in x86 config files.

-------------------------------------------------------------------
Thu Sep 18 10:10:01 CEST 2008 - jbeulich@novell.com

- Update i386 and x86-64 config files (disable CONFIG_FRAME_POINTER in
  non-debug configs).
- patches.suse/stack-unwind: Add missing put_cpu()-s for x86-64.
- patches.suse/no-frame-pointer-select: Fix stack unwinder Kconfig
  (bnc#402518).

-------------------------------------------------------------------
Thu Sep 18 09:34:38 CEST 2008 - hare@suse.de

- Update config files.
- patches.drivers/open-fcoe-driver: fcoe: Fibre Channel over
  Ethernet driver (FATE#303913).
- patches.drivers/open-fcoe-libfc: libfc: a modular software
  Fibre Channel implementation (FATE#303913).
- patches.drivers/open-fcoe-header-files: FC protocol definition
  header files (FATE#303913).
- patches.drivers/open-fcoe-dcb-support: FCoE: Add DCB support
  (FATE#303913).
- patches.drivers/ixgbe-fcoe-bugfixes: ixgbe: Bugfixes for FCoE.
- patches.fixes/vlan-gso-size-fix: vlan: device not reading gso
  max size of parent. (FATE#303913).
- patches.fixes/pkt_action-skbedit: pkt_action: add new action
  skbedit.
- patches.fixes/pkt_sched_multiq_support: pkt_sched: Add
  multiqueue scheduler support (FATE#303913).
- supported.conf: Update to include FCoE and device_handler
  modules

-------------------------------------------------------------------
Wed Sep 17 16:09:26 CEST 2008 - jbeulich@novell.com

- supported.conf: adjust name of ide-cd (is now ide-cd_mod).

-------------------------------------------------------------------
Wed Sep 17 09:00:30 CEST 2008 - hare@suse.de

- patches.drivers/qla2xxx-defer-risc-interrupt-enablement:
  qla2xxx: Defer enablement of RISC interrupts until ISP
  initialization completes (FATE#304113).
- patches.drivers/qla2xxx-8.02.01-k8-update: Update qla2xxx to
  8.02.01-k8 (FATE#304113).

-------------------------------------------------------------------
Wed Sep 17 08:35:22 CEST 2008 - hare@suse.de

- patches.fixes/scsi-retry-hardware-error: make scsi_check_sense
  HARDWARE_ERROR return ADD_TO_MLQUEUE on retry (FATE#304042)

-------------------------------------------------------------------
Tue Sep 16 17:33:16 CEST 2008 - olh@suse.de

- disable CONFIG_SPARSEMEM_VMEMMAP on ppc64 to allow memory remove
  (bnc#417537)

-------------------------------------------------------------------
Mon Sep 15 18:05:24 CEST 2008 - jkosina@suse.de

- Update config files (build elousb driver as module)
- patches.drivers/elousb.patch: Elo USB touchscreen driver
  (FATE#304972).

-------------------------------------------------------------------
Mon Sep 15 15:24:53 CEST 2008 - hare@suse.de

- patches.fixes/dm-mpath-abort-queue: Abort queued requests for
  multipath (FATE#304151).

-------------------------------------------------------------------
Mon Sep 15 10:40:01 CEST 2008 - hare@suse.de

- Update config files: Disable CONFIG_OCFS2_COMPAT_JBD

-------------------------------------------------------------------
Mon Sep 15 10:28:26 CEST 2008 - hare@suse.de

- patches.xen/xen-scsifront-block-timeout-update: Update XEN
  scsifront driver to request timeouts.

-------------------------------------------------------------------
Mon Sep 15 09:45:55 CEST 2008 - sdietrich@suse.de

- Update config files: Enable GROUP_SCHED, FAIR_GROUP_SCHED,
			      RT_GROUP_SCHED, CGROUP_SCHED

-------------------------------------------------------------------
Mon Sep 15 09:03:13 CEST 2008 - hare@suse.de

- patches.drivers/block-timeout-handling: Fix typo.

-------------------------------------------------------------------
Fri Sep 12 19:16:39 CEST 2008 - duwe@suse.de

- Add LED driver for SGI "UV" systems (FATE#304268)

-------------------------------------------------------------------
Fri Sep 12 16:32:46 CEST 2008 - hare@suse.de

- patches.drivers/bdev-resize-added-flush_disk: Added
  flush_disk to factor out common buffer cache flushing code
  (FATE#302348,FATE#303786).
- patches.drivers/bdev-resize-adjust-block-device-size:
  Adjust block device size after an online resize of a
  disk. (FATE#302348,FATE#303786).
- patches.drivers/bdev-resize-call-flush_disk: Call flush_disk()
  after detecting an online resize. (FATE#302348,FATE#303786).
- patches.drivers/bdev-resize-check-for-device-resize:
  Check for device resize when rescanning partitions
  (FATE#302348,FATE#303786).
- patches.drivers/bdev-resize-sd-driver-calls: SCSI sd driver
  calls revalidate_disk wrapper (FATE#302348,FATE#303786).
- patches.drivers/bdev-resize-wrapper-for-revalidate_disk:
  Wrapper for lower-level revalidate_disk
  routines. (FATE#302348,FATE#303786).
- patches.drivers/block-timeout-handling: block: unify request
  timeout handling (FATE#304151,bnc#417544).
- patches.fixes/scsi-misc-git-update: SCSI misc fixes
  (FATE#303485,FATE#303484).
- patches.fixes/scsi-enhance-error-codes: Separate failfast into
  multiple bits (FATE#303485,FATE#303484).
- patches.suse/rq-based-block-layer: rediff.
- patches.suse/rq-based-multipath-functions: rediff.
- patches.suse/no-partition-scan: rediff.

-------------------------------------------------------------------
Fri Sep 12 13:33:21 CEST 2008 - hare@suse.de

- patches.fixes/scsi-misc-git-update: SCSI misc fixes,
  required by the driver updates (FATE#303485,FATE#303484)

-------------------------------------------------------------------
Fri Sep 12 12:22:23 CEST 2008 - hare@suse.de

- patches.drivers/lpfc-8.2.8.1-update: Update lpfc to 8.2.8.1
  (bnc#420767).
- patches.drivers/lpfc-8.2.8-update: Emulex lpfc driver update
  to 8.2.8 (FATE#303485,bnc#420767).

-------------------------------------------------------------------
Fri Sep 12 09:56:49 CEST 2008 - bwalle@suse.de

- patches.arch/ia64-kdump_proc_iomem.diff:
  IA64: assign a distinguishable label to uncached memory in
  /proc/iomem (to fix MCA on kdump boot).

-------------------------------------------------------------------
Thu Sep 11 22:45:21 CEST 2008 - jack@suse.cz

  Latest ext4 fixes from ext4 patch queue:

- patches.fixes/ext4-Add-inode-to-journal-handle-after-block-alloca.patch:
  ext4: Don't add the inode to journal handle until after the
  block is allocated (fate#303783).
- patches.fixes/ext4_add-missing-unlock-to-ext4-check-descriptors:
  ext4: add missing unlock in ext4_check_descriptors() on error
  path (fate#303783).
- patches.fixes/ext4-Add-percpu-dirty-block-accounting.patch:
  ext4: Add percpu dirty block accounting. (fate#303783).
- patches.fixes/ext4_create-proc-ext4-stats-file-more-carefully:
  ext4: fix #11321: create /proc/ext4/*/stats more carefully
  (fate#303783).
- patches.fixes/ext4_fix_longlong_checkpatch_issues: ext4:
  Fix long long checkpatch warnings (fate#303783).
- patches.fixes/ext4_fix_printk_checkpatch_issues: ext4:
  Add printk priority levels to clean up checkpatch warnings
  (fate#303783).
- patches.fixes/ext4_fix_whitespace_checkpatch_issues: ext4:
  Fix whitespace checkpatch warnings/errors (fate#303783).
- patches.fixes/ext4_i_disksize_lock_race_fix.patch: ext4:
  Properly update i_disksize. (fate#303783).
- patches.fixes/ext4_invalidate_pages_when_delalloc_alloc_fail.patch:
  ext4: invalidate pages if delalloc block allocation
  fails. (fate#303783).
- patches.fixes/ext4-Make-sure-all-the-block-allocation-paths-reser.patch:
  ext4: Make sure all the block allocation paths reserve blocks
  (fate#303783).
- patches.fixes/ext4_nonmballoc_reservation_ENOSPC_fix.patch:
  ext4: Fix ext4 nomballoc allocator for ENOSPC (fate#303783).
- patches.fixes/ext4-Retry-block-allocation-if-we-have-free-blocks.patch:
  ext4: Retry block allocation if we have free blocks left
  (fate#303783).
- patches.fixes/ext4-Retry-block-reservation.patch: ext4: Retry
  block reservation (fate#303783).
- patches.fixes/ext4-Signed-arithematic-fix.patch: ext4: Signed
  arithematic fix (fate#303783).
- patches.fixes/ext4-Switch-to-non-delalloc-mode-when-we-are-low-on.patch:
  ext4: Switch to non delalloc mode when we are low on free
  blocks count. (fate#303783).
- patches.fixes/ext4_truncate_block_allocated_on_a_failed_ext4_write_begin.patch:
  ext4: truncate block allocated on a failed ext4_write_begin
  (fate#303783).
- patches.fixes/ext4_update-flex-bg-counters-when-resizing:
  Update flex_bg free blocks and free inodes counters when
  resizing. (fate#303783).
- patches.fixes/percpu_counter_sum_cleanup.patch: percpu counter:
  clean up percpu_counter_sum_and_set() (fate#303783).

-------------------------------------------------------------------
Thu Sep 11 21:45:05 CEST 2008 - bwalle@suse.de

- Enable KDB for i386 and x86_64 in "default" and "pae"
  configuration with CONFIG_KDB_OFF set to "y" (FATE#303971).
- Set CONFIG_KDB_CONTINUE_CATASTROPHIC=2 in all configurations
  that have KDB enabled.

-------------------------------------------------------------------
Thu Sep 11 15:36:51 CEST 2008 - jslaby@suse.de

- Update config files.
  enable PID_NS and USER_NS
  (FATE#303785, FATE#304371)

-------------------------------------------------------------------
Thu Sep 11 15:03:32 CEST 2008 - jeffm@suse.de

- Update config files.
  - Enabled CONFIG_XFRM_SUB_POLICY (FATE#303781)

-------------------------------------------------------------------
Thu Sep 11 14:33:26 CEST 2008 - mfasheh@suse.com

- Added POSIX File Locks support for Ocfs2  (FATE#110294)
  - patches.suse/ocfs2-POSIX-file-locks-support.patch

-------------------------------------------------------------------
Thu Sep 11 14:30:15 CEST 2008 - mfasheh@suse.com

- Added Ocfs2 JBD2 Support  (FATE#302877)
  - patches.suse/ocfs2-Limit-inode-allocation-to-32bits.patch
  - patches.suse/ocfs2-Add-the-inode64-mount-option.patch
  - patches.suse/ocfs2-Switch-over-to-JBD2.patch

-------------------------------------------------------------------
Thu Sep 11 13:24:18 CEST 2008 - mfasheh@suse.com

- Added Ocfs2 Extended Attributes Support (FATE#302067)
  - patches.suse/ocfs2-Modify-ocfs2_num_free_extents-f.patch
  - patches.suse/ocfs2-Use-ocfs2_extent_list-instead-o.patch
  - patches.suse/ocfs2-Abstract-ocfs2_extent_tree-in-b.patch
  - patches.suse/ocfs2-Make-high-level-btree-extend-co.patch
  - patches.suse/ocfs2-Add-the-basic-xattr-disk-layout-in-ocf.patch
  - patches.suse/ocfs2-Add-helper-function-in-uptodate.patch
  - patches.suse/ocfs2-Add-extent-tree-operation-for-x.patch
  - patches.suse/ocfs2-reserve-inline-space-for-extend.patch
  - patches.suse/ocfs2-Add-extended-attribute-support.patch
  - patches.suse/ocfs2-Add-xattr-index-tree-operations.patch
  - patches.suse/ocfs2-Add-xattr-bucket-iteration-for.patch
  - patches.suse/ocfs2-Add-xattr-lookup-code-xattr-btr.patch
  - patches.suse/ocfs2-Optionally-limit-extent-size-in.patch
  - patches.suse/ocfs2-Enable-xattr-set-in-index-btree.patch
  - patches.suse/ocfs2-Delete-all-xattr-buckets-during.patch
  - patches.suse/ocfs2-Add-incompatible-flag-for-exten.patch
  - patches.suse/ocfs2-fix-printk-format-warnings.patch
  - patches.suse/ocfs2-Prefix-the-extent-tree-operations-structure.patch
  - patches.suse/ocfs2-Prefix-the-ocfs2_extent_tree-structure.patch
  - patches.suse/ocfs2-Make-ocfs2_extent_tree-get-put-instead-of-all.patch
  - patches.suse/ocfs2-Make-private-into-object-on-ocfs2_extent_.patch
  - patches.suse/ocfs2-Provide-the-get_root_el-method-to-ocfs2_ext.patch
  - patches.suse/ocfs2-Use-struct-ocfs2_extent_tree-in-ocfs2_num_fre.patch
  - patches.suse/ocfs2-Determine-an-extent-tree-s-max_leaf_clusters.patch
  - patches.suse/ocfs2-Create-specific-get_extent_tree-functions.patch
  - patches.suse/ocfs2-Add-an-insertion-check-to-ocfs2_extent_tree_o.patch
  - patches.suse/ocfs2-Make-ocfs2_extent_tree-the-first-class-repres.patch
  - patches.suse/ocfs2-Comment-struct-ocfs2_extent_tree_operations.patch
  - patches.suse/ocfs2-Change-ocfs2_get_-_extent_tree-to-ocfs2_ini.patch
  - patches.suse/ocfs2-bug-fix-for-journal-extend-in-xattr.patch
  - patches.suse/ocfs2-Resolve-deadlock-in-ocfs2_xattr_free_.patch
  - patches.suse/ocfs2-Add-xattr-mount-option-in-ocfs2_show_options.patch

-------------------------------------------------------------------
Thu Sep 11 13:19:27 CEST 2008 - mfasheh@suse.com

- Add patches.fixes/jbd2-create-proc-entry-fix.patch
  jbd2: Create proc entry with bdevname+i_ino.
  (FATE#302877)

-------------------------------------------------------------------
Thu Sep 11 13:11:12 CEST 2008 - mfasheh@suse.com

- Add patches.fixes/dlm-allow-multiple-lockspaces.patch
  dlm: allow multiple lockspace creates
  (FATE#110294)

-------------------------------------------------------------------
Thu Sep 11 12:48:36 CEST 2008 - schwab@suse.de

- Update kdb patches.

-------------------------------------------------------------------
Thu Sep 11 11:41:27 CEST 2008 - jslaby@suse.de

- Update config files.
  change CONFIG_NODES_SHIFT from 6 to 9
  (FATE#304261)

-------------------------------------------------------------------
Wed Sep 10 19:03:33 CEST 2008 - trenn@suse.de

- Update config files.
  Added: CONFIG_PCIEASPM

-------------------------------------------------------------------
Wed Sep 10 17:18:30 CEST 2008 - kkeil@suse.de

- patches.drivers/e1000e_add_82574L.patch: e1000e: add support
  for new 82574L part.
- patches.drivers/e1000e_add_ICH9_BM.patch: e1000e: add support
  for the 82567LM-4 device.
- patches.drivers/e1000e_add_LOM_devices.patch: e1000e: add
  support for 82567LM-3 and 82567LF-3 (ICH10D).
  (FATE#303916)

-------------------------------------------------------------------
Wed Sep 10 16:22:17 CEST 2008 - hare@suse.de

- patches.suse/no-partition-scan: Implement 'no_partition_scan'
  commandline option (FATE#303697)

-------------------------------------------------------------------
Wed Sep 10 14:47:37 CEST 2008 - jeffm@suse.de

- patches.kernel.org/ipmi-section-conflict.diff: ipmi: Fix
  section type conflicts.
- patches.kernel.org/psmouse-section-conflict.diff: psmouse:
  fix section type conflict.
- patches.kernel.org/carmine-section-mismatch: video: Fix section
  mismatch in carminefb.
- patches.kernel.org/md-section-conflict: md: Fix section
  conflicts.
- patches.kernel.org/setup_APIC_timer-section-mismatch: x86:
  Fix section conflict with kvm_setup_secondary_clock.

-------------------------------------------------------------------
Wed Sep 10 14:15:44 CEST 2008 - trenn@suse.de

- patches.arch/thinkpad_fingers_off_backlight_igd.patch:
  Serve ThinkPad IGD devices backlight functionality through
  thinkpad_acpi (fate #302883).
- supported.conf: Add most important laptop drivers as supported:
               kernel/drivers/misc/asus_laptop
               kernel/drivers/misc/eeepc-laptop
               kernel/drivers/misc/msi-laptop
               kernel/drivers/misc/fujitsu-laptop
               kernel/drivers/acpi/wmi
               kernel/drivers/misc/hp-wmi

-------------------------------------------------------------------
Wed Sep 10 14:14:01 CEST 2008 - jeffm@suse.de

- patches.suse/acpi-dsdt-initrd-v0.9a-2.6.25.patch: Fixed up
  some section conflicts.

-------------------------------------------------------------------
Wed Sep 10 14:08:09 CEST 2008 - jeffm@suse.de

- Update to 2.6.27-rc6.

-------------------------------------------------------------------
Wed Sep 10 11:50:03 CEST 2008 - jeffm@suse.de

- supported.conf: Added missing netfilter modules.

-------------------------------------------------------------------
Wed Sep 10 11:40:34 CEST 2008 - jeffm@suse.de

- supported.conf: Updated netfilter module names.

-------------------------------------------------------------------
Wed Sep 10 11:40:16 CEST 2008 - jeffm@suse.de

- patches.kernel.org/firmware-path: Updated header.

-------------------------------------------------------------------
Wed Sep 10 11:33:37 CEST 2008 - jkosina@suse.de

- Update config files: support more than 4 serial ports
  (FATE#303314)

-------------------------------------------------------------------
Wed Sep 10 10:47:23 CEST 2008 - olh@suse.de

- set CONFIG_CMM=y instead of =m to simplify virtual partition memory
  (bnc#417554)

-------------------------------------------------------------------
Tue Sep  9 14:20:39 CEST 2008 - bphilips@suse.de

- rpm/kernel-binary.spec.in: add Recommends: kerneloops

-------------------------------------------------------------------
Tue Sep  9 09:55:33 CEST 2008 - olh@suse.de

- Updated to 2.6.27-rc5-git10

-------------------------------------------------------------------
Mon Sep  8 09:50:29 CEST 2008 - olh@suse.de

- Updated to 2.6.27-rc5-git9

-------------------------------------------------------------------
Fri Sep  5 13:44:09 CEST 2008 - jjolly@suse.de

- patches.arch/s390-01-01-self-ptrace-v3.patch: system call
  notification with self_ptrace (bnc#417299)
- patches.arch/s390-01-02-dcss-64-v2.patch: dcssblk (new function):
  Add support for >2G DCSS and stacked contiguous DCSS support.
  (bnc#417246)
- patches.arch/s390-01-04-fcpperf-{1-4}.patch: (kernel):FCP -
  Performance Data colletion & analysis (bnc#417243)

-------------------------------------------------------------------
Fri Sep  5 12:32:06 CEST 2008 - olh@suse.de

- add patches.fixes/usb-hcd-interrupt-shared.patch
  fix interrupt handling for shared irqs, for PS3 (bnc#409961)

-------------------------------------------------------------------
Fri Sep  5 12:23:06 CEST 2008 - olh@suse.de

- Updated to 2.6.27-rc5-git7

-------------------------------------------------------------------
Thu Sep  4 13:04:50 CEST 2008 - olh@suse.de

- build with CONFIG_POWER4_ONLY (bnc#417566)
  this disables support for POWER3 and RS64 cpus

-------------------------------------------------------------------
Thu Sep  4 12:15:06 CEST 2008 - jkosina@suse.de

- switch from Reno to Cubic as default TCP congestion algorithm
  (bnc#422825)

-------------------------------------------------------------------
Thu Sep  4 09:58:46 CEST 2008 - bwalle@suse.de

- Update KDB patches. Fix build on x86_64-debug.

-------------------------------------------------------------------
Wed Sep  3 23:52:01 CEST 2008 - jeffm@suse.de

- mark crc-t10dif as supported

-------------------------------------------------------------------
Wed Sep  3 17:05:59 CEST 2008 - olh@suse.de

- mark pata_pdc2027x as supported

-------------------------------------------------------------------
Wed Sep  3 16:30:50 CEST 2008 - olh@suse.de

- mark spidernet as supported

-------------------------------------------------------------------
Wed Sep  3 16:18:23 CEST 2008 - olh@suse.de

- mark ehea as supported

-------------------------------------------------------------------
Wed Sep  3 10:44:38 CEST 2008 - trenn@suse.de

- supported.conf:
  Mark dock (libata depends on it), bay, acpi_memhotplug, hpilo
  as supported
  Remove or adjust supported laptop drivers that went from
  drivers/acpi to drivers/misc

-------------------------------------------------------------------
Wed Sep  3 10:24:26 CEST 2008 - hare@suse.de

- supported.conf: Mark virtio modules as supported.

-------------------------------------------------------------------
Tue Sep  2 13:26:58 CEST 2008 - jbeulich@novell.com

- Update Xen patches to 2.6.27-rc5 and c/s 651.

-------------------------------------------------------------------
Tue Sep  2 04:53:12 CEST 2008 - jjolly@suse.de

- patches.arch/s390-01-01-self-ptrace-v2.patch: kernel
  (new function): System call notification with self_ptrace
  (bnc#417299,FATE#304021)

-------------------------------------------------------------------
Mon Sep  1 14:03:09 CEST 2008 - agruen@suse.de

- File capabilities: replace our no_file_caps patch with what is
  supposed to end up in 2.6.28.

-------------------------------------------------------------------
Mon Sep  1 11:58:24 CEST 2008 - bwalle@suse.de

- patches.arch/ia64-node_mem_map-node_start_pfn.diff:
  Fix memory map for ia64/discontmem for kdump.

-------------------------------------------------------------------
Mon Sep  1 11:19:24 CEST 2008 - olh@suse.de

- Updated to 2.6.27-rc5-git2

-------------------------------------------------------------------
Fri Aug 29 22:46:43 CEST 2008 - jeffm@suse.de

- Updated to 2.6.27-rc5.
  - Eliminated 2 patches.
  - KDB has an incompatible change on x86_64, so kernel-debug
    will fail there.

-------------------------------------------------------------------
Fri Aug 29 16:20:49 CEST 2008 - olh@suse.de

- update message in post.sh to display also the rpm FLAVOR

-------------------------------------------------------------------
Thu Aug 28 16:04:48 CEST 2008 - olh@suse.de

- update patches.suse/dm-raid45-2.6.25-rc2_20080221.patch
  rename rh_init to region_hash_init to avoid conflict 
  with existing powerpc symbol on powerpc

-------------------------------------------------------------------
Thu Aug 28 15:55:28 CEST 2008 - olh@suse.de

- disable musb, not useful, does not compile

-------------------------------------------------------------------
Tue Aug 26 18:54:43 CEST 2008 - trenn@suse.de

  Vendor specific drivers vs generic video driver.
  Distinguish which ACPI driver should do backlight switching.
  This patch series is queued up for 2.6.28 in the ACPI branch:
- patches.arch/0000-ACPI-video-Ignore-devices-not-present.patch:
  ACPI: video: Ignore devices that aren't present in hardware.
- patches.arch/0001-Check-for-ACPI-backlight-support.patch: Check
  for ACPI backlight support otherwise use vendor ACPI drivers.
- patches.arch/0002-Acer-WMI-fingers-off-backlight-video.ko.patch:
  Acer-WMI: fingers off backlight if video.ko is serving this
  functionality.
- patches.arch/0003-Asus-acpi-fingers-off-backlight.patch:
  asus-acpi: fingers off backlight if video.ko is serving this
  functionality.
- patches.arch/0004-Compal-fingers-off-backlight.patch: compal:
  fingers off backlight if video.ko is serving this functionality.
- patches.arch/0005-eeepc-laptop-fingers-off.patch: eeepc-laptop:
  fingers off backlight if video.ko is serving this functionality.
- patches.arch/0006-fujitsu-laptop-fingers-off-backlight.patch:
  fujitsu-laptop: fingers off backlight if video.ko is serving
  this functionality.
- patches.arch/0007-msi-laptop-fingers-off-backlight.patch:
  msi-laptop: fingers off backlight if video.ko is serving this
  functionality.
- patches.arch/0008-sony-laptop-fingers-off-backlight.patch:
  sony-laptop: fingers off backlight if video.ko is serving
  this functionality.
- patches.arch/0009-thinkpad_acpi-fingers-off-backlight.patch:
  thinkpad_acpi: fingers off backlight if video.ko is serving
  this functionality.

  I had to refresh these. While one patch was broken,
  two lines were missing, "patch" from 11.0 still worked, while
  "patch" from 10.3 did not:
- patches.xen/add-console-use-vt: add console_use_vt.
- patches.xen/linux-2.6.19-rc1-kexec-move_segment_code-i386.patch:
  kexec: Move asm segment handling code to the assembly file
  (i386).

-------------------------------------------------------------------
Mon Aug 25 23:21:01 CEST 2008 - jeffm@suse.de

- Disabled patches.kernel.org/ia64-asm-nr-irqs

-------------------------------------------------------------------
Mon Aug 25 22:53:52 CEST 2008 - jeffm@suse.de

- patches.fixes/pseries-compile-fix: pseries: compile fix.

-------------------------------------------------------------------
Mon Aug 25 22:49:01 CEST 2008 - jeffm@suse.de

- patches.kernel.org/musb-powerpc-conflict: musb: compile fix
  for powerpc.

-------------------------------------------------------------------
Mon Aug 25 21:58:39 CEST 2008 - jeffm@suse.de

- patches.kernel.org/ia64-asm-nr-irqs: ia64: nr-irqs.h generation
  should place it in arch/../asm.

-------------------------------------------------------------------
Mon Aug 25 21:56:47 CEST 2008 - jeffm@suse.de

- Update config files.

-------------------------------------------------------------------
Mon Aug 25 21:22:08 CEST 2008 - jeffm@suse.de

- Updated to 2.6.27-rc4.
  - Refreshed context.

-------------------------------------------------------------------
Mon Aug 25 14:30:43 CEST 2008 - trenn@suse.de

- patches.arch/x86-introduce-pci-noioapicquirk-kernel-cmdline.patch:
  x86, pci: introduce pci=noioapicquirk kernel cmdline option.
  Mysterious patch problem in include/asm-x86/pci.h
- patches.fixes/acpi-clear-wake-status.patch: Clear wak_sts
  register on resume.

-------------------------------------------------------------------
Mon Aug 25 13:19:49 CEST 2008 - trenn@suse.de

- patches.suse/acpi_provide_non_windows_osi_boot_param.patch:
  Delete.

-------------------------------------------------------------------
Mon Aug 25 12:33:32 CEST 2008 - jbeulich@novell.com

- Update Xen patches to 2.6.27-rc4.
- patches.xen/xen-x86_64-dump-user-pgt: dump the correct page
  tables for user mode faults.
- patches.xen/xen-x86_64-pgd-alloc-order: don't require order-1
  allocations for pgd-s.
- patches.xen/xen-x86_64-pgd-pin: make pinning of pgd pairs
  transparent to callers.
- patches.xen/xen-blktap-write-barriers: blktap: Write Barriers.
- patches.xen/xen-x86-pmd-handling: consolidate pmd/pud/pgd entry
  handling.
- patches.xen/xen-x86-bigmem: fix issues with the assignment of
  huge amounts of memory.
- patches.xen/xen-msix-restore: print at least a message if MSI-X
  restore failed.
- config.conf: Re-enable Xen.
- patches.xen/sfc-i2c: Delete.
- Update config files.

-------------------------------------------------------------------
Fri Aug 22 17:01:43 CEST 2008 - jbeulich@novell.com

- patches.suse/stack-unwind: Adjust and re-enable.
- Update config files.

-------------------------------------------------------------------
Tue Aug 19 20:36:51 CEST 2008 - jeffm@suse.de

- patches.kernel.org/ps3-lpm-include: Delete.

-------------------------------------------------------------------
Tue Aug 19 16:54:07 CEST 2008 - jeffm@suse.de

- Removed unused patches.

-------------------------------------------------------------------
Tue Aug 19 15:04:16 CEST 2008 - tiwai@suse.de

- Update config files: Use CONFIG_INPUT_PCSPKR=m (bnc#225221)

-------------------------------------------------------------------
Mon Aug 18 19:47:24 CEST 2008 - schwab@suse.de

- Update config files.

-------------------------------------------------------------------
Mon Aug 18 19:45:51 CEST 2008 - schwab@suse.de

- Update kdb patches.

-------------------------------------------------------------------
Fri Aug 15 20:40:18 CEST 2008 - tiwai@suse.de

- patches.arch/ppc-ipic-suspend-without-83xx-fix: Fix build_error
  without CONFIG_PPC_83xx.
- Update config files.

-------------------------------------------------------------------
Fri Aug 15 18:49:18 CEST 2008 - tiwai@suse.de

- Update config files: disable CONFIG_IPIC for ppc/default and
  vanilla again to fix build

-------------------------------------------------------------------
Fri Aug 15 18:35:48 CEST 2008 - tiwai@suse.de

- rpm/kernel-binary.spec.in: fix build without firmware files

-------------------------------------------------------------------
Fri Aug 15 15:35:05 CEST 2008 - jeffm@suse.de

- patches.kernel.org/no-include-asm: kbuild: correctly link
  include/asm in external builds.

-------------------------------------------------------------------
Fri Aug 15 14:28:13 CEST 2008 - jeffm@suse.de

- patches.kernel.org/ath9k-workaround-gcc-ICE-again-on-powerpc:
  ath9k: work around gcc ICE again.

-------------------------------------------------------------------
Thu Aug 14 22:00:36 CEST 2008 - jeffm@suse.de

- patches.suse/novfs-gregorian-day-fix: novfs: Fix GregorianDay
  conflict.

-------------------------------------------------------------------
Thu Aug 14 21:54:02 CEST 2008 - jeffm@suse.de

- Enabled patches.kernel.org/firmware-path

-------------------------------------------------------------------
Thu Aug 14 21:25:29 CEST 2008 - jeffm@suse.de

- patches.apparmor/add-security_path_permission: Fixed duplicate
  export of security_inode_permission.

-------------------------------------------------------------------
Thu Aug 14 21:16:20 CEST 2008 - jeffm@suse.de

- patches.apparmor/add-security_path_permission: Add missing
  stub for security_path_permission when CONFIG_SECURITY_APPARMOR=n

-------------------------------------------------------------------
Thu Aug 14 21:15:52 CEST 2008 - jeffm@suse.de

- patches.kernel.org/firmware-path: firmware: Allow
  release-specific firmware dir.
- rpm/kernel-binary.spec.in: Add firmware files.

-------------------------------------------------------------------
Thu Aug 14 21:09:53 CEST 2008 - jeffm@suse.de

- patches.kernel.org/ia64-export-cpu_core_map: ia64: Export
  cpu_core_map for topology_core_siblings.

-------------------------------------------------------------------
Thu Aug 14 20:00:23 CEST 2008 - jeffm@suse.de

- Updated to 2.6.27-rc3.
  - AppArmor mostly merged. There may be some hiccups.
  - Xen and RT temporarily disabled for merging.
  - 17 patches eliminated.

-------------------------------------------------------------------
Thu Aug 14 16:43:59 CEST 2008 - ghaskins@suse.de

Guarded by +RT
- patches.rt/seqlock-make-raw-seqlocks-spin-during-write.patch:
  seqlock: make sure that raw_seqlock_t retries readers while
  writes are pending.
- patches.rt/ftrace-fix-elevated-preempt-count-in-wakeup-tracer.patch:
  ftrace: fix elevated preempt_count in wakeup-tracer.

-------------------------------------------------------------------
Fri Aug  8 16:15:51 CEST 2008 - hare@suse.de

- Update config files for RT kernel to activate SCSI
  device handler.

-------------------------------------------------------------------
Fri Aug  8 15:14:18 CEST 2008 - jbeulich@novell.com

- patches.xen/xen3-fixup-common, patches.xen/xen3-fixup-kconfig,
  patches.xen/xen3-patch-2.6.24, patches.xen/xen3-patch-2.6.25: Fix
  a couple of bugs and inconsistencies.

-------------------------------------------------------------------
Fri Aug  8 13:25:34 CEST 2008 - schwab@suse.de

- Fix reference to $RPM_BUILD_ROOT in makefiles.

-------------------------------------------------------------------
Fri Aug  8 12:15:44 CEST 2008 - hare@suse.de

- patches.fixes/dm-mpath-hp-sw.patch: Delete.
- Update config files.
- patches.fixes/dm-2.6.27-update: Upstream device-mapper patches
  (FATE#302108).
- patches.fixes/scsi_dh-2.6.27-update: SCSI device handler update
  (FATE#302269,FATE#303696,FATE#303754,FATE#304125).
- patches.suse/rq-based-block-layer: rq-based multipathing:
  block layer changes (FATE#302108).
- patches.suse/rq-based-dm-interface: rq-based multipathing:
  device-mapper interface (FATE#302108).
- patches.suse/rq-based-multipath-functions: rq-based
  multipathing: request-based functions to multipath
  (FATE#302108).

-------------------------------------------------------------------
Thu Aug  7 15:53:59 CEST 2008 - jbeulich@novell.com

- Update Xen patches to c/s 623.
- patches.xen/sfc-network-driver: Delete.
- patches.xen/xen-balloon-hvm-min: Delete.
- patches.xen/xen-netfront-flip-prod: Delete.
- patches.xen/xen-x86_64-init-cleanup: Delete.
- patches.xen/sfc-i2c: sfc: Use kernel I2C system and i2c-algo-bit
  driver (disabled).
- patches.xen/sfc-driverlink: Solarflare: Resource driver (disabled).
- Update Xen config files.

-------------------------------------------------------------------
Wed Aug  6 12:59:59 CEST 2008 - olh@suse.de

- add patches.suse/ppc-no-LDFLAGS_MODULE.patch
  do not link external modules against arch/powerpc/lib/crtsavres.o

-------------------------------------------------------------------
Tue Aug  5 21:41:43 CEST 2008 - jeffm@suse.de

- patches.fixes/reiserfs-commit-ids-unsigned-ints: reiserfs:
  audit transaction ids to always be unsigned ints (bnc#410847).

-------------------------------------------------------------------
Tue Aug  5 21:35:11 CEST 2008 - jeffm@suse.de

- README.BRANCH: Took ownership of 11.1 tree.

-------------------------------------------------------------------
Tue Aug  5 21:34:11 CEST 2008 - jeffm@suse.de

- README: Changed w3d links to wiki links.

-------------------------------------------------------------------
Tue Aug  5 17:03:22 CEST 2008 - ghaskins@suse.de

Fixed misnamed rt_trace to rt_timing
- config/x86_64/rt_trace: Delete.
- Update config files.
- config.conf:

-------------------------------------------------------------------
Tue Aug  5 16:10:50 CEST 2008 - ghaskins@suse.de

Added x86_64/rt_trace kernel flavor (based on ftrace)

- Update config files.
- config.conf:

-------------------------------------------------------------------
Tue Aug  5 15:27:26 CEST 2008 - ghaskins@suse.de

Guarded by +RT
- Fix rtmutex-tester build problem with rt_debug
- patches.rt/rtmutex-convert-to-libpi.patch: rtmutex: convert
  rtmutexes to fully use the PI library.


-------------------------------------------------------------------
Tue Aug  5 14:20:38 CEST 2008 - ghaskins@suse.de

Guarded by +RT
- Remove version.patch to stop build breakage

-------------------------------------------------------------------
Tue Aug  5 11:43:31 CEST 2008 - jjohansen@suse.de

- update apparmor patches with fixes for
  - broken getcwd (bnc#413915)
  - ref counting bug in getcwd and d_namespace_path when used
    on disconnected paths (bnc#414607)
  - typeo in patches that keep selinux from compiling (bnc#414609)
  - incorporate smack patch into base apparmor patches, so
    that smack can be built (bnc#414610)

-------------------------------------------------------------------
Tue Aug  5 11:33:17 CEST 2008 - jslaby@suse.de

- patches.fixes/ath5k-fix-memory-corruption.patch: Ath5k: fix
  memory corruption (bnc#414635).
- patches.fixes/ath5k-kill-tasklets-on-shutdown.patch: Ath5k:
  kill tasklets on shutdown (bnc#414638).

-------------------------------------------------------------------
Mon Aug  4 20:56:15 CEST 2008 - gregkh@suse.de

- README.BRANCH: added file.

-------------------------------------------------------------------
Mon Aug  4 13:37:56 CEST 2008 - olh@suse.de

- disable CONFIG_SECURITY_ROOTPLUG because /init in initrd will
  not run if USB is compiled in and a specific USB device is not
  present

-------------------------------------------------------------------
Mon Aug  4 12:42:38 CEST 2008 - jslaby@suse.de

- patches.fixes/tpm-write-data-types.patch: tpm: Use correct
  data types for sizes in tpm_write() and tpm_read() (bnc#400211).

-------------------------------------------------------------------
Fri Aug  1 21:45:24 CEST 2008 - ghaskins@suse.de

PI rework v0.5 and a fix from upstream for 26-rt1
- patches.rt/26-rt1-chirag.patch: This patch should solve some
  of the bug messages..
- patches.rt/add-generalized-pi-interface.patch: add generalized
  priority-inheritance interface.
- patches.rt/tie-pi-into-task.patch: sched: add the basic PI
  infrastructure to the task_struct.
- patches.rt/rtmutex-initialize-waiters.patch: rtmutex: formally
  initialize the rt_mutex_waiters.
- patches.rt/rtmutex-add_readers.patch: RT: wrap the rt_rwlock
  "add reader" logic.
- patches.rt/rtmutex-use-runtime-init.patch: rtmutex: use runtime
  init for rtmutexes.
- patches.rt/rtmutex-convert-to-libpi.patch: rtmutex: convert
  rtmutexes to fully use the PI library.
- patches.rt/rtmutex-defer-pi-until-sleepy.patch: rtmutex:
  pi-boost locks as late as possible.

-------------------------------------------------------------------
Fri Aug  1 16:16:29 CEST 2008 - schwab@suse.de

- Reenable EFI_RTC.

-------------------------------------------------------------------
Fri Aug  1 14:12:30 CEST 2008 - trenn@suse.de

- Update config files.
  Unset on forgotten archs:
  CONFIG_X86_REROUTE_FOR_BROKEN_BOOT_IRQS

-------------------------------------------------------------------
Fri Aug  1 13:49:18 CEST 2008 - trenn@suse.de

- patches.fixes/x86_hpet_amd_quirk.patch: Workaround a hpet BIOS
  bug which is common on latest AMD driven boards (bnc#387053).

-------------------------------------------------------------------
Fri Aug  1 13:42:53 CEST 2008 - sassmann@suse.de

Add boot interrupt patches from linux-2.6-tip
- patches.arch/x86-acpi-reroute-PCI-interrupt-to-legacy-boot-interrupt.patch
- patches.arch/x86-add-PCI-IDs-for-devices-that-need-boot-irq-quirk.patch
- patches.arch/x86-disable-AMD-ATI-boot-interrupt-generation.patch
- patches.arch/x86-disable-broadcomm-boot-interrupt-generation.patch
- patches.arch/x86-disable-intel-boot-interrupt-generation.patch
- patches.arch/x86-introduce-config-option-for-pci-reroute-quirks.patch
- patches.arch/x86-introduce-pci-ioapicreroute-kernel-cmdline.patch
- patches.arch/x86-introduce-pci-noioapicquirk-kernel-cmdline.patch
- Update config files.
  * reroute of boot interrupts is enabled for RT only!

-------------------------------------------------------------------
Thu Jul 31 19:30:14 CEST 2008 - sdietrich@suse.de

Update to 2.6.26-rt1:
- config.conf: Enable i386/x86_64 - RT / RT_debug
- Update config files: 
  * Sync to default config.  
  * Disable (broken):
	- Novell Netware Filesystem support (novfs) (EXPERIMENTAL) (NOVFS)
	- ISP 1760 HCD support (USB_ISP1760_HCD)
	- KDB 
	- QLogic InfiniPath Driver (INFINIBAND_IPATH)

Remove obsolete patches:
- patches.rt/arm-cmpxchg-support-armv6.patch: Delete.
- patches.rt/arm-cmpxchg.patch: Delete.
- patches.rt/arm-fix-atomic-cmpxchg.patch: Delete.
- patches.rt/arm-leds-timer.patch: Delete.
- patches.rt/arm-omap-03.patch: Delete.
- patches.rt/arm-omap-04.patch: Delete.
- patches.rt/disable-sched-rt-groups.patch: Delete.
- patches.rt/drivers-edac-add-support-for-HS21XM-SMI-remediation:
  Delete.
- patches.rt/drivers-edac-add-support-for-HS21_LS21-SMI-remediation:
  Delete.
- patches.rt/drivers-edac-add-sysfs_notify-calls.patch: Delete.
- patches.rt/drivers-edac-i5000-turn-off-unsupported-check:
  Delete.
- patches.rt/drivers-edac-new-amd64.patch: Delete.
- patches.rt/drivers-edac-new-k8-rev-f.patch: Delete.
- patches.rt/drivers-edac-prevent-potential-printk-storm: Delete.
- patches.rt/drivers-edac-test_device.patch: Delete.
- patches.rt/ep93xx-clockevents-fix.patch: Delete.
- patches.rt/ep93xx-clockevents.patch: Delete.
- patches.rt/ep93xx-timer-accuracy.patch: Delete.
- patches.rt/fix-alternate_node_alloc.patch: Delete.
- patches.rt/fix-irq-flags-size.patch: Delete.
- patches.rt/foo.patch: Delete.
- patches.rt/ftrace-add-nr_syscalls.patch: Delete.
- patches.rt/ftrace-alloc-pages.patch: Delete.
- patches.rt/ftrace-cpu-clock-update.patch: Delete.
- patches.rt/ftrace-debug-use-preempt-disable-notrace.patch:
  Delete.
- patches.rt/ftrace-direct-calls.patch: Delete.
- patches.rt/ftrace-disable-daemon.patch: Delete.
- patches.rt/ftrace-dont-use-raw-irq-save.patch: Delete.
- patches.rt/ftrace-eventtrace-fixup.patch: Delete.
- patches.rt/ftrace-filter-functions.patch: Delete.
- patches.rt/ftrace-fix-ip.patch: Delete.
- patches.rt/ftrace-flip-fix.patch: Delete.
- patches.rt/ftrace-handle-time-outside-of-lockdep.patch: Delete.
- patches.rt/ftrace-irqsoff-smp-processor-id-fix.patch: Delete.
- patches.rt/ftrace-lockdep-notrace-annotations.patch: Delete.
- patches.rt/ftrace-max-update-fixes.patch: Delete.
- patches.rt/ftrace-move-memory-management-to-generic.patch:
  Delete.
- patches.rt/ftrace-nop-calls.patch: Delete.
- patches.rt/ftrace-peterz-cpu_clock.patch: Delete.
- patches.rt/ftrace-remove-max-printks.patch: Delete.
- patches.rt/ftrace-safe-traversal-hlist.patch: Delete.
- patches.rt/ftrace-stop-function-trace-fix.patch: Delete.
- patches.rt/ftrace-unlock-mutex-in-output.patch: Delete.
- patches.rt/ftrace-update-cnt-stat-fix.patch: Delete.
- patches.rt/ftracer-build-fix.patch: Delete.
- patches.rt/futex-performance-hack-sysctl-fix.patch: Delete.
- patches.rt/futex-performance-hack.patch: Delete.
- patches.rt/git-ignore-module-markers.patch: Delete.
- patches.rt/irq-flags-unsigned-long.patch: Delete.
- patches.rt/kernel-bug-after-entering-something-from-login.patch:
  Delete.
- patches.rt/kthread-cpus-allowed-init.patch: Delete.
- patches.rt/kvm-lapic-migrate-latency-fix.patch: Delete.
- patches.rt/kvm-make-less-noise.patch: Delete.
- patches.rt/kvm-preempt-rt-resched-delayed.patch: Delete.
- patches.rt/latency-tracing-prctl-api-hack.patch: Delete.
- patches.rt/netfilter-more-debugging.patch: Delete.
- patches.rt/page-alloc-use-real-time-pcp-locking-for-page-draining.patch:
  Delete.
- patches.rt/pcounter-percpu-protect.patch: Delete.
- patches.rt/percpu-locked-powerpc-fixups-a6.patch: Delete.
- patches.rt/powerpc-rearrange-thread-flags-to-work-with-andi-instruction.patch:
  Delete.
- patches.rt/ppc-add-mcount.patch: Delete.
- patches.rt/ppc-add-ppc32-mcount.patch: Delete.
- patches.rt/ppc-mark-notrace-mainline.patch: Delete.
- patches.rt/ppc-mcount-dummy-functions.patch: Delete.
- patches.rt/ppc-rename-xmon-mcount.patch: Delete.
- patches.rt/ppc-select-mcount.patch: Delete.
- patches.rt/preempt-irqs-ppc-celleb-beatic-eoi.patch: Delete.
- patches.rt/preempt-irqs-softirq-in-hardirq.patch: Delete.
- patches.rt/preempt-realtime-powerpc-a7.patch: Delete.
- patches.rt/preempt-realtime-ppc-more-resched-fixups.patch:
  Delete.
- patches.rt/preempt-realtime-ppc-need-resched-delayed.patch:
  Delete.
- patches.rt/preempt-realtime-sh.patch: Delete.
- patches.rt/preempt-realtime-supress-cpulock-warning.patch:
  Delete.
- patches.rt/rcu-preempt-trace-markers-1.patch: Delete.
- patches.rt/rcu-preempt-trace-markers-2.patch: Delete.
- patches.rt/rcu-various-fixups.patch: Delete.
- patches.rt/rt-mutex-arm-fix.patch: Delete.
- patches.rt/rt-mutex-delayed-resched.patch: Delete.
- patches.rt/rt-mutex-drop-generic-TIF_NEED_RESCHED_DELAYED.patch:
  Delete.
- patches.rt/rt-time-starvation-fix.patch: Delete.
- patches.rt/rtmutex-adaptive-locks.patch: Delete.
- patches.rt/rtmutex-adaptive-timeout.patch: Delete.
- patches.rt/rtmutex-lateral-steal-sysctl.patch: Delete.
- patches.rt/sched-fix-rt-task-wakeup.patch: Delete.
- patches.rt/sched-fix-sched-fair-wakeup.patch: Delete.
- patches.rt/sched-rt-push-only-new.patch: Delete.
- patches.rt/schedule_on_each_cpu-enhance-rt.patch: Delete.
- patches.rt/tasklet-fix-preemption-race.patch: Delete.
- patches.rt/tasklet-more-fixes.patch: Delete.
- patches.rt/time-gcc-linker-error.patch: Delete.
- patches.rt/tracer-use-sched-clock.patch: Delete.
- patches.rt/write-try-lock-irqsave.patch: Delete.
- patches.rt/x86-delay-enable-preempt-tglx.patch: Delete.

Introduce 2.6.26-RT1:
- patches.rt/2.6.21-rc6-lockless3-radix-tree-gang-slot-lookups.patch:
  Linux-RT 2.6.26-RT
   radix-tree: gang slot lookups.
- patches.rt/2.6.21-rc6-lockless5-lockless-probe.patch: Linux-RT
  2.6.26-RT
   mm: lockless probe.
- patches.rt/2.6.21-rc6-lockless6-speculative-get-page.patch:
  Linux-RT 2.6.26-RT
   mm: speculative get page.
- patches.rt/2.6.21-rc6-lockless7-lockless-pagecache-lookups.patch:
  Linux-RT 2.6.26-RT
   mm: lockless pagecache lookups.
- patches.rt/2.6.21-rc6-lockless8-spinlock-tree_lock.patch:
  Linux-RT 2.6.26-RT
   mm: spinlock tree_lock.
- patches.rt/Add-dev-rmem-device-driver-for-real-time-JVM-testing.patch:
  Linux-RT 2.6.26-RT.
- patches.rt/Allocate-RTSJ-memory-for-TCK-conformance-test.patch:
  Linux-RT 2.6.26-RT.
- patches.rt/RT_utsname.patch: Linux-RT 2.6.26-RT.
- patches.rt/aacraid-compat-sem.patch: Linux-RT 2.6.26-RT.
- patches.rt/adapt-remove-extra-try-to-lock.patch: Linux-RT
  2.6.26-RT.
- patches.rt/adaptive-adjust-pi-wakeup.patch: Linux-RT 2.6.26-RT.
- patches.rt/adaptive-earlybreak-on-steal.patch: Linux-RT
  2.6.26-RT
   rtmutex: break out early on first run.
- patches.rt/adaptive-optimize-rt-lock-wakeup.patch: Linux-RT
  2.6.26-RT.
- patches.rt/adaptive-spinlock-lite-v2.patch: Linux-RT 2.6.26-RT
   adaptive spinlocks lite.
- patches.rt/adaptive-task-oncpu.patch: Linux-RT 2.6.26-RT.
- patches.rt/apic-dumpstack.patch: Linux-RT 2.6.26-RT.
- patches.rt/apic-level-smp-affinity.patch: Linux-RT 2.6.26-RT.
- patches.rt/arm-compile-fix.patch: Linux-RT 2.6.26-RT
   ARM: compile fix for event tracing.
- patches.rt/arm-fix-compile-error-trace-exit-idle.patch:
  Linux-RT 2.6.26-RT.
- patches.rt/arm-futex-atomic-cmpxchg.patch: Linux-RT 2.6.26-RT.
- patches.rt/arm-latency-tracer-support.patch: Linux-RT 2.6.26-RT.
- patches.rt/arm-omap-02.patch: Linux-RT 2.6.26-RT.
- patches.rt/arm-omap-05.patch: Linux-RT 2.6.26-RT.
- patches.rt/arm-preempt-config.patch: Linux-RT 2.6.26-RT.
- patches.rt/arm-trace-preempt-idle.patch: Linux-RT 2.6.26-RT.
- patches.rt/bh-state-lock.patch: Linux-RT 2.6.26-RT.
- patches.rt/bh-uptodate-lock.patch: Linux-RT 2.6.26-RT.
- patches.rt/cache_pci_find_capability.patch: Linux-RT 2.6.26-RT
   Cache calls to pci_find_capability.
- patches.rt/call_rcu_bh-rename-of-call_rcu.patch: Linux-RT
  2.6.26-RT
   just rename call_rcu_bh instead of making it a macro.
- patches.rt/cond_resched_softirq-WARN-fix.patch: Linux-RT
  2.6.26-RT
   WARNING: at kernel/sched.c:5071 2.6.23-rc1-rt7.
- patches.rt/cputimer-thread-rt-fix.patch: Linux-RT 2.6.26-RT.
- patches.rt/cputimer-thread-rt_A0.patch: Linux-RT 2.6.26-RT.
- patches.rt/cycles-to-ns-trace-fix.patch: Linux-RT 2.6.26-RT.
- patches.rt/dev-queue-xmit-preempt-fix.patch: Linux-RT 2.6.26-RT.
- patches.rt/disable-irqpoll.patch: Linux-RT 2.6.26-RT.
- patches.rt/disable-ist-x86_64.patch: Linux-RT 2.6.26-RT.
- patches.rt/disable-lpptest-on-nonlinux.patch: Linux-RT
  2.6.26-RT.
- patches.rt/disable-run-softirq-from-hardirq-completely.patch:
  Linux-RT 2.6.26-RT
   Disable running softirqs from hardirqs completely!.
- patches.rt/dont-disable-preemption-without-IST.patch: Linux-RT
  2.6.26-RT.
- patches.rt/dont-let-rt-rw_semaphores-do-non_owner-locks.patch:
  Linux-RT 2.6.26-RT.
- patches.rt/dont-unmask-io_apic.patch: Linux-RT 2.6.26-RT.
- patches.rt/drain-all-local-pages-via-sched.patch: Linux-RT
  2.6.26-RT.
- patches.rt/event-tracer-syscall-i386.patch: Linux-RT 2.6.26-RT.
- patches.rt/event-tracer-syscall-x86_64.patch: Linux-RT
  2.6.26-RT.
- patches.rt/export-schedule-on-each-cpu.patch: Linux-RT
  2.6.26-RT.
- patches.rt/filemap-dont-bug-non-atomic.patch: Linux-RT
  2.6.26-RT.
- patches.rt/fix-acpi-build-weirdness.patch: Linux-RT 2.6.26-RT.
- patches.rt/fix-bug-on-in-filemap.patch: Linux-RT 2.6.26-RT
   Change bug_on for atomic to pagefault_disabled..
- patches.rt/fix-circular-locking-deadlock.patch: Linux-RT
  2.6.26-RT.
- patches.rt/fix-compilation-for-non-RT-in-timer.patch: Linux-RT
  2.6.26-RT.
- patches.rt/fix-emac-locking-2.6.16.patch: Linux-RT 2.6.26-RT.
- patches.rt/fix-emergency-reboot.patch: Linux-RT 2.6.26-RT
   call reboot notifier list when doing an emergency reboot.
- patches.rt/fix-migrating-softirq.patch: Linux-RT 2.6.26-RT.
- patches.rt/fix-softirq-checks-for-non-rt-preempt-hardirq.patch:
  Linux-RT 2.6.26-RT.
- patches.rt/fix_vdso_gtod_vsyscall64_2.patch: Linux-RT 2.6.26-RT.
- patches.rt/floppy-resume-fix.patch: Linux-RT 2.6.26-RT
   floppy: suspend/resume fix.
- patches.rt/ftrace-compile-fixes.patch: Linux-RT 2.6.26-RT
   rt: remove call to stop tracer.
- patches.rt/ftrace-dont-trace-markers.patch: Linux-RT 2.6.26-RT
   ftrace: dont trace markers.
- patches.rt/ftrace-fix-header.patch: Linux-RT 2.6.26-RT.
- patches.rt/ftrace-function-record-nop.patch: Linux-RT 2.6.26-RT
   ftrace: define function trace nop.
- patches.rt/ftrace-print-missing-cmdline.patch: Linux-RT
  2.6.26-RT
   ftrace: fix the command line printing.
- patches.rt/ftrace-record-comm-on-ctrl.patch: Linux-RT 2.6.26-RT
   ftrace: record comm on function ctrl change.
- patches.rt/ftrace-trace-sched.patch: Linux-RT 2.6.26-RT
   ftrace: trace sched.c.
- patches.rt/ftrace-upstream.patch: Linux-RT 2.6.26-RT.
- patches.rt/ftrace-use-preempt-disable-not-irq-disable.patch:
  Linux-RT 2.6.26-RT
   ftrace: avoid lockdep recursion.
- patches.rt/gcc-warnings-shut-up.patch: Linux-RT 2.6.26-RT.
- patches.rt/genhd-protect-percpu-var.patch: Linux-RT 2.6.26-RT.
- patches.rt/genirq-soft-resend.patch: Linux-RT 2.6.26-RT
   x86: activate HARDIRQS_SW_RESEND.
- patches.rt/git-ignore-script-lpp.patch: Linux-RT 2.6.26-RT.
- patches.rt/gtod-optimize.patch: Linux-RT 2.6.26-RT.
- patches.rt/hack-convert-i_alloc_sem-for-direct_io-craziness.patch:
  Linux-RT 2.6.26-RT.
- patches.rt/hack-fix-rt-migration.patch: Linux-RT 2.6.26-RT.
- patches.rt/handle-pending-in-simple-irq.patch: Linux-RT
  2.6.26-RT
   handle IRQ_PENDING for simple irq handler.
- patches.rt/highmem-redo-mainline.patch: Linux-RT 2.6.26-RT.
- patches.rt/highmem-revert-mainline.patch: Linux-RT 2.6.26-RT.
- patches.rt/highmem_rewrite.patch: Linux-RT 2.6.26-RT
   mm: remove kmap_lock.
- patches.rt/hrtimer-no-printk.patch: Linux-RT 2.6.26-RT.
- patches.rt/hrtimers-overrun-api.patch: Linux-RT 2.6.26-RT.
- patches.rt/i386-mark-atomic-irq-ops-raw.patch: Linux-RT
  2.6.26-RT.
- patches.rt/i386-nmi-watchdog-show-regs.patch: Linux-RT
  2.6.26-RT.
- patches.rt/ioapic-fix-too-fast-clocks.patch: Linux-RT 2.6.26-RT.
- patches.rt/irda-fix.patch: Linux-RT 2.6.26-RT.
- patches.rt/irq-mask-fix.patch: Linux-RT 2.6.26-RT
   genirq: fix simple and fasteoi irq handlers.
- patches.rt/jbd_assertions_smp_only.patch: Linux-RT 2.6.26-RT.
- patches.rt/kmap-atomic-i386-fix.patch: Linux-RT 2.6.26-RT.
- patches.rt/kmap-atomic-prepare.patch: Linux-RT 2.6.26-RT.
- patches.rt/kprobes-preempt-fix.patch: Linux-RT 2.6.26-RT.
- patches.rt/kstat-add-rt-stats.patch: Linux-RT 2.6.26-RT
   add rt stats to /proc/stat.
- patches.rt/kstat-fix-spurious-system-load-spikes-in-proc-loadavgrt.patch:
  Linux-RT 2.6.26-RT.
- patches.rt/latency-measurement-drivers.patch: Linux-RT
  2.6.26-RT.
- patches.rt/latency-tracing-arm.patch: Linux-RT 2.6.26-RT.
- patches.rt/latency-tracing-ppc.patch: Linux-RT 2.6.26-RT.
- patches.rt/loadavg_fixes_weird_loads.patch: Linux-RT 2.6.26-RT.
- patches.rt/local_irq_save_nort-in-swap.patch: Linux-RT
  2.6.26-RT.
- patches.rt/lock-init-plist-fix.patch: Linux-RT 2.6.26-RT.
- patches.rt/lock_list.patch: Linux-RT 2.6.26-RT
   lock_list - a fine grain locked double linked list.
- patches.rt/lock_page_ref.patch: Linux-RT 2.6.26-RT
   mm: lock_page_ref.
- patches.rt/lockdep-avoid-fork-waring.patch: Linux-RT 2.6.26-RT
   ftrace: fix if define to prove locking.
- patches.rt/lockdep-lock_set_subclass.patch: Linux-RT 2.6.26-RT
   lockdep: lock_set_subclass - reset a held lock's subclass.
- patches.rt/lockdep-more-entries.patch: Linux-RT 2.6.26-RT.
- patches.rt/lockdep-prettify.patch: Linux-RT 2.6.26-RT
   lockdep: prettify output.
- patches.rt/lockdep-rt-mutex.patch: Linux-RT 2.6.26-RT
   lockdep-rt: annotate PREEMPT_RT DEFINE_MUTEX.
- patches.rt/lockdep-rt-recursion-limit-fix.patch: Linux-RT
  2.6.26-RT.
- patches.rt/lockdep-show-held-locks.patch: Linux-RT 2.6.26-RT
   lockdep: show held locks when showing a stackdump.
- patches.rt/lockdep_lock_set_subclass_fix.patch: Linux-RT
  2.6.26-RT.
- patches.rt/lockstat-fix-contention-points.patch: Linux-RT
  2.6.26-RT
   lockstat: fix contention points.
- patches.rt/lockstat-output.patch: Linux-RT 2.6.26-RT
   lockstat: warn about disabled lock debugging.
- patches.rt/lockstat-rt-hooks.patch: Linux-RT 2.6.26-RT.
- patches.rt/lockstat_bounce_rt.patch: Linux-RT 2.6.26-RT.
- patches.rt/loopback-revert.patch: Linux-RT 2.6.26-RT.
- patches.rt/mapping_nrpages.patch: Linux-RT 2.6.26-RT
   mm/fs: abstract address_space::nrpages.
- patches.rt/mips-change-raw-spinlock-type.patch: Linux-RT
  2.6.26-RT
   RT: change from raw_spinlock_t to __raw_spinlock_t.
- patches.rt/mips-remove-conlicting-rtc-lock-declaration.patch:
  Linux-RT 2.6.26-RT
   RT: remove conflicting rtc_lock declaration.
- patches.rt/mips-remove-duplicate-kconfig.patch: Linux-RT
  2.6.26-RT.
- patches.rt/mips-remove-finish-arch-switch.patch: Linux-RT
  2.6.26-RT
   RT: remove finish_arch_switch.
- patches.rt/mitigate-resched-flood.patch: Linux-RT 2.6.26-RT.
- patches.rt/mm-concurrent-pagecache-rt.patch: Linux-RT 2.6.26-RT
   mm: -rt bits for concurrent pagecache.
- patches.rt/mm-concurrent-pagecache.patch: Linux-RT 2.6.26-RT
   mm: concurrent pagecache write side.
- patches.rt/mm-fix-latency.patch: Linux-RT 2.6.26-RT
   reduce pagetable-freeing latencies.
- patches.rt/move-native-irq.patch: Linux-RT 2.6.26-RT.
- patches.rt/msi-suspend-resume-workaround.patch: Linux-RT
  2.6.26-RT.
- patches.rt/multi-reader-account.patch: Linux-RT 2.6.26-RT
   map tasks to reader locks held.
- patches.rt/multi-reader-limit.patch: Linux-RT 2.6.26-RT
   implement reader limit on read write locks.
- patches.rt/multi-reader-lock-account.patch: Linux-RT 2.6.26-RT
   map read/write locks back to their readers.
- patches.rt/multi-reader-pi.patch: Linux-RT 2.6.26-RT
   read lock Priority Inheritance implementation.
- patches.rt/native-sched-clock-booboo.patch: Linux-RT 2.6.26-RT.
- patches.rt/neptune-no-at-keyboard.patch: Linux-RT 2.6.26-RT.
- patches.rt/net-core-preempt-fix.patch: Linux-RT 2.6.26-RT.
- patches.rt/netpoll-8139too-fix.patch: Linux-RT 2.6.26-RT.
- patches.rt/new-softirq-code.patch: Linux-RT 2.6.26-RT
   softirq preemption: optimization.
- patches.rt/nf_conntrack-fix-smp-processor-id.patch: Linux-RT
  2.6.26-RT.
- patches.rt/nf_conntrack-weird-crash-fix.patch: Linux-RT
  2.6.26-RT.
- patches.rt/nmi-profiling-base.patch: Linux-RT 2.6.26-RT
   nmi-driven profiling for /proc/profile.
- patches.rt/nmi-profiling.patch: Linux-RT 2.6.26-RT.
- patches.rt/nmi-show-regs-fix.patch: Linux-RT 2.6.26-RT.
- patches.rt/nmi-watchdog-disable.patch: Linux-RT 2.6.26-RT
   x86_64: do not enable the NMI watchdog by default.
- patches.rt/nmi-watchdog-fix-1.patch: Linux-RT 2.6.26-RT.
- patches.rt/nmi-watchdog-fix-2.patch: Linux-RT 2.6.26-RT.
- patches.rt/nmi-watchdog-fix-3.patch: Linux-RT 2.6.26-RT.
- patches.rt/nmi-watchdog-fix-4.patch: Linux-RT 2.6.26-RT.
- patches.rt/no-warning-for-irqs-disabled-in-local-bh-enable.patch:
  Linux-RT 2.6.26-RT
   local_bh_enable() is safe for irqs_disabled().
- patches.rt/ntfs-local-irq-save-nort.patch: Linux-RT 2.6.26-RT.
- patches.rt/numa-slab-freeing.patch: Linux-RT 2.6.26-RT.
- patches.rt/only-run-softirqs-from-irq-thread-when-irq-affinity-is-set.patch:
  Linux-RT 2.6.26-RT.
- patches.rt/pagefault-disable-cleanup.patch: Linux-RT 2.6.26-RT
   clean up the page fault disabling logic.
- patches.rt/panic-dont-stop-box.patch: Linux-RT 2.6.26-RT.
- patches.rt/paravirt-function-pointer-fix.patch: Linux-RT
  2.6.26-RT.
- patches.rt/pause-on-oops-head-tail.patch: Linux-RT 2.6.26-RT
   introduce pause_on_oops_head/tail boot options.
- patches.rt/percpu-locked-mm.patch: Linux-RT 2.6.26-RT.
- patches.rt/percpu-locked-netfilter.patch: Linux-RT 2.6.26-RT.
- patches.rt/percpu-locked-netfilter2.patch: Linux-RT 2.6.26-RT.
- patches.rt/percpu-locked-powerpc-fixups.patch: Linux-RT
  2.6.26-RT.
- patches.rt/percpu_list.patch: Linux-RT 2.6.26-RT
   percpu_list.
- patches.rt/plist-debug.patch: Linux-RT 2.6.26-RT.
- patches.rt/posix-cpu-timers-fix.patch: Linux-RT 2.6.26-RT.
- patches.rt/powerpc-count_active_rt_tasks-is-undefined-for-non-preempt-rt.patch:
  Linux-RT 2.6.26-RT.
- patches.rt/powerpc-flush_tlb_pending-is-no-more.patch:
  Linux-RT 2.6.26-RT.
- patches.rt/powerpc-match-__rw_yield-function-declaration-to-prototype.patch:
  Linux-RT 2.6.26-RT.
- patches.rt/ppc-chpr-set-rtc-lock.patch: Linux-RT 2.6.26-RT.
- patches.rt/ppc-gtod-notrace-fix.patch: Linux-RT 2.6.26-RT.
- patches.rt/ppc-hacks-to-allow-rt-to-run-kernbench.patch:
  Linux-RT 2.6.26-RT.
- patches.rt/ppc-make-tlb-batch-64-only.patch: Linux-RT 2.6.26-RT.
- patches.rt/ppc-tlbflush-preempt.patch: Linux-RT 2.6.26-RT.
- patches.rt/ppc32-latency-compile-hack-fixes.patch: Linux-RT
  2.6.26-RT.
- patches.rt/ppc32_notrace_init_functions.patch: Linux-RT
  2.6.26-RT
   don't trace early init functions for ppc32.
- patches.rt/preempt-irqs-Kconfig.patch: Linux-RT 2.6.26-RT.
- patches.rt/preempt-irqs-arm-fix-oprofile.patch: Linux-RT
  2.6.26-RT.
- patches.rt/preempt-irqs-arm.patch: Linux-RT 2.6.26-RT.
- patches.rt/preempt-irqs-core.patch: Linux-RT 2.6.26-RT.
- patches.rt/preempt-irqs-direct-debug-keyboard.patch: Linux-RT
  2.6.26-RT.
- patches.rt/preempt-irqs-hrtimer.patch: Linux-RT 2.6.26-RT.
- patches.rt/preempt-irqs-i386-idle-poll-loop-fix.patch:
  Linux-RT 2.6.26-RT.
- patches.rt/preempt-irqs-i386-ioapic-mask-quirk.patch: Linux-RT
  2.6.26-RT.
- patches.rt/preempt-irqs-i386.patch: Linux-RT 2.6.26-RT.
- patches.rt/preempt-irqs-mips.patch: Linux-RT 2.6.26-RT.
- patches.rt/preempt-irqs-ppc-ack-irq-fixups.patch: Linux-RT
  2.6.26-RT.
- patches.rt/preempt-irqs-ppc-fix-b5.patch: Linux-RT 2.6.26-RT.
- patches.rt/preempt-irqs-ppc-fix-b6.patch: Linux-RT 2.6.26-RT.
- patches.rt/preempt-irqs-ppc-fix-more-fasteoi.patch: Linux-RT
  2.6.26-RT.
- patches.rt/preempt-irqs-ppc-preempt-schedule-irq-entry-fix.patch:
  Linux-RT 2.6.26-RT.
- patches.rt/preempt-irqs-ppc.patch: Linux-RT 2.6.26-RT.
- patches.rt/preempt-irqs-timer.patch: Linux-RT 2.6.26-RT.
- patches.rt/preempt-irqs-x86-64-ioapic-mask-quirk.patch:
  Linux-RT 2.6.26-RT.
- patches.rt/preempt-irqs-x86-64.patch: Linux-RT 2.6.26-RT.
- patches.rt/preempt-realtime-acpi.patch: Linux-RT 2.6.26-RT.
- patches.rt/preempt-realtime-arm-bagde4.patch: Linux-RT
  2.6.26-RT.
- patches.rt/preempt-realtime-arm-footbridge.patch: Linux-RT
  2.6.26-RT.
- patches.rt/preempt-realtime-arm-integrator.patch: Linux-RT
  2.6.26-RT.
- patches.rt/preempt-realtime-arm-ixp4xx.patch: Linux-RT
  2.6.26-RT.
- patches.rt/preempt-realtime-arm-pxa.patch: Linux-RT 2.6.26-RT.
- patches.rt/preempt-realtime-arm-rawlock-in-mmu_context-h.patch:
  Linux-RT 2.6.26-RT.
- patches.rt/preempt-realtime-arm-shark.patch: Linux-RT 2.6.26-RT.
- patches.rt/preempt-realtime-arm.patch: Linux-RT 2.6.26-RT.
- patches.rt/preempt-realtime-compile-fixes.patch: Linux-RT
  2.6.26-RT.
- patches.rt/preempt-realtime-console.patch: Linux-RT 2.6.26-RT.
- patches.rt/preempt-realtime-core.patch: Linux-RT 2.6.26-RT.
- patches.rt/preempt-realtime-debug-sysctl.patch: Linux-RT
  2.6.26-RT.
- patches.rt/preempt-realtime-fs-block.patch: Linux-RT 2.6.26-RT.
- patches.rt/preempt-realtime-ftrace-disable-ftraced.patch:
  Linux-RT 2.6.26-RT.
- patches.rt/preempt-realtime-ftrace.patch: Linux-RT 2.6.26-RT.
- patches.rt/preempt-realtime-i386.patch: Linux-RT 2.6.26-RT.
- patches.rt/preempt-realtime-ia64.patch: Linux-RT 2.6.26-RT.
- patches.rt/preempt-realtime-ide.patch: Linux-RT 2.6.26-RT.
- patches.rt/preempt-realtime-init-show-enabled-debugs.patch:
  Linux-RT 2.6.26-RT.
- patches.rt/preempt-realtime-input.patch: Linux-RT 2.6.26-RT.
- patches.rt/preempt-realtime-ipc.patch: Linux-RT 2.6.26-RT.
- patches.rt/preempt-realtime-irqs.patch: Linux-RT 2.6.26-RT.
- patches.rt/preempt-realtime-loopback.patch: Linux-RT 2.6.26-RT.
- patches.rt/preempt-realtime-mellanox-driver-fix.patch:
  Linux-RT 2.6.26-RT.
- patches.rt/preempt-realtime-mips.patch: Linux-RT 2.6.26-RT.
- patches.rt/preempt-realtime-mm.patch: Linux-RT 2.6.26-RT.
- patches.rt/preempt-realtime-mmdrop-delayed.patch: Linux-RT
  2.6.26-RT.
- patches.rt/preempt-realtime-net-drivers.patch: Linux-RT
  2.6.26-RT.
- patches.rt/preempt-realtime-net-softirq-fixups.patch: Linux-RT
  2.6.26-RT
   NOHZ: local_softirq_pending with tickless.
- patches.rt/preempt-realtime-net.patch: Linux-RT 2.6.26-RT.
- patches.rt/preempt-realtime-powerpc-add-raw-relax-macros.patch:
  Linux-RT 2.6.26-RT.
- patches.rt/preempt-realtime-powerpc-b2.patch: Linux-RT
  2.6.26-RT.
- patches.rt/preempt-realtime-powerpc-b3.patch: Linux-RT
  2.6.26-RT.
- patches.rt/preempt-realtime-powerpc-b4.patch: Linux-RT
  2.6.26-RT.
- patches.rt/preempt-realtime-powerpc-celleb-raw-spinlocks.patch:
  Linux-RT 2.6.26-RT.
- patches.rt/preempt-realtime-powerpc-missing-raw-spinlocks.patch:
  Linux-RT 2.6.26-RT.
- patches.rt/preempt-realtime-powerpc-tlb-batching.patch:
  Linux-RT 2.6.26-RT.
- patches.rt/preempt-realtime-powerpc-update.patch: Linux-RT
  2.6.26-RT.
- patches.rt/preempt-realtime-powerpc.patch: Linux-RT 2.6.26-RT.
- patches.rt/preempt-realtime-prevent-idle-boosting.patch:
  Linux-RT 2.6.26-RT
   Premmpt-RT: Preevent boosting of idle task.
- patches.rt/preempt-realtime-printk.patch: Linux-RT 2.6.26-RT.
- patches.rt/preempt-realtime-profiling.patch: Linux-RT 2.6.26-RT.
- patches.rt/preempt-realtime-rawlocks.patch: Linux-RT 2.6.26-RT.
- patches.rt/preempt-realtime-rcu.patch: Linux-RT 2.6.26-RT.
- patches.rt/preempt-realtime-sched-cpupri.patch: Linux-RT
  2.6.26-RT.
- patches.rt/preempt-realtime-sched-i386.patch: Linux-RT
  2.6.26-RT.
- patches.rt/preempt-realtime-sched.patch: Linux-RT 2.6.26-RT.
- patches.rt/preempt-realtime-sound.patch: Linux-RT 2.6.26-RT.
- patches.rt/preempt-realtime-supress-nohz-softirq-warning.patch:
  Linux-RT 2.6.26-RT.
- patches.rt/preempt-realtime-supress-rtc-printk.patch: Linux-RT
  2.6.26-RT.
- patches.rt/preempt-realtime-timer.patch: Linux-RT 2.6.26-RT.
- patches.rt/preempt-realtime-usb.patch: Linux-RT 2.6.26-RT.
- patches.rt/preempt-realtime-warn-and-bug-on-fix.patch:
  Linux-RT 2.6.26-RT.
- patches.rt/preempt-realtime-warn-and-bug-on.patch: Linux-RT
  2.6.26-RT.
- patches.rt/preempt-rt-no-slub.patch: Linux-RT 2.6.26-RT.
- patches.rt/preempt-softirqs-core.patch: Linux-RT 2.6.26-RT.
- patches.rt/preempt-trace.patch: Linux-RT 2.6.26-RT.
- patches.rt/print-might-sleep-hack.patch: Linux-RT 2.6.26-RT.
- patches.rt/printk-dont-bug-on-sched.patch: Linux-RT 2.6.26-RT.
- patches.rt/printk-in-atomic-hack-fix.patch: Linux-RT 2.6.26-RT
   fix printk in atomic hack.
- patches.rt/printk-in-atomic.patch: Linux-RT 2.6.26-RT.
- patches.rt/proportions-raw-locks.patch: Linux-RT 2.6.26-RT.
- patches.rt/qrcu.patch: Linux-RT 2.6.26-RT
   QRCU with lockless fastpath.
- patches.rt/quicklist-release-before-free-page-fix.patch:
  Linux-RT 2.6.26-RT.
- patches.rt/quicklist-release-before-free-page.patch: Linux-RT
  2.6.26-RT.
- patches.rt/radix-concurrent-lockdep.patch: Linux-RT 2.6.26-RT.
- patches.rt/radix-percpu-hack-fix.patch: Linux-RT 2.6.26-RT.
- patches.rt/radix-tree-concurrent.patch: Linux-RT 2.6.26-RT
   radix-tree: concurrent write side support.
- patches.rt/radix-tree-optimistic-hist.patch: Linux-RT 2.6.26-RT
   debug: optimistic lock histogram.
- patches.rt/radix-tree-optimistic.patch: Linux-RT 2.6.26-RT
   radix-tree: optimistic locking.
- patches.rt/random-driver-latency-fix.patch: Linux-RT 2.6.26-RT.
- patches.rt/rcu-hrt-fixups.patch: Linux-RT 2.6.26-RT.
- patches.rt/rcu-new-7.patch: Linux-RT 2.6.26-RT.
- patches.rt/rcu-preempt-boost-default.patch: Linux-RT 2.6.26-RT.
- patches.rt/rcu-preempt-boost-fix.patch: Linux-RT 2.6.26-RT.
- patches.rt/rcu-preempt-boost-sdr.patch: Linux-RT 2.6.26-RT.
- patches.rt/rcu-preempt-fix-bad-dyntick-accounting.patch:
  Linux-RT 2.6.26-RT.
- patches.rt/rcu-preempt-hotplug-hackaround.patch: Linux-RT
  2.6.26-RT.
- patches.rt/rcu-torture-preempt-update.patch: Linux-RT 2.6.26-RT.
- patches.rt/rcu-trace-fix-free.patch: Linux-RT 2.6.26-RT.
- patches.rt/rcupreempt-boost-early-init.patch: Linux-RT
  2.6.26-RT.
- patches.rt/realtime-preempt-warn-about-tracing.patch: Linux-RT
  2.6.26-RT.
- patches.rt/relay-fix.patch: Linux-RT 2.6.26-RT
   relay: fix timer madness.
- patches.rt/remove-check-pgt-cache-calls.patch: Linux-RT
  2.6.26-RT.
- patches.rt/replace-bugon-by-warn-on.patch: Linux-RT 2.6.26-RT.
- patches.rt/root-domain-kfree-in-atomic.patch: Linux-RT
  2.6.26-RT.
- patches.rt/rt-apis.patch: Linux-RT 2.6.26-RT.
- patches.rt/rt-avoid-deadlock-in-swap.patch: Linux-RT 2.6.26-RT.
- patches.rt/rt-delayed-prio.patch: Linux-RT 2.6.26-RT
   rt: PI-workqueue: propagate prio for delayed work.
- patches.rt/rt-kmap-scale-fix.patch: Linux-RT 2.6.26-RT.
- patches.rt/rt-list-mods.patch: Linux-RT 2.6.26-RT
   rt: list_splice2.
- patches.rt/rt-move-update-wall-time-back-to-do-timer.patch:
  Linux-RT 2.6.26-RT
   rt: move update_wall_time back to do timer.
- patches.rt/rt-mutex-arm.patch: Linux-RT 2.6.26-RT.
- patches.rt/rt-mutex-compat-semaphores.patch: Linux-RT 2.6.26-RT.
- patches.rt/rt-mutex-core.patch: Linux-RT 2.6.26-RT.
- patches.rt/rt-mutex-i386.patch: Linux-RT 2.6.26-RT.
- patches.rt/rt-mutex-irq-flags-checking.patch: Linux-RT
  2.6.26-RT.
- patches.rt/rt-mutex-mips.patch: Linux-RT 2.6.26-RT.
- patches.rt/rt-mutex-ppc-fix-a5.patch: Linux-RT 2.6.26-RT.
- patches.rt/rt-mutex-ppc.patch: Linux-RT 2.6.26-RT.
- patches.rt/rt-mutex-preempt-debugging.patch: Linux-RT 2.6.26-RT.
- patches.rt/rt-mutex-trivial-route-cast-fix.patch: Linux-RT
  2.6.26-RT.
- patches.rt/rt-mutex-trivial-tcp-preempt-fix.patch: Linux-RT
  2.6.26-RT.
- patches.rt/rt-mutex-x86-64.patch: Linux-RT 2.6.26-RT.
- patches.rt/rt-page_alloc.patch: Linux-RT 2.6.26-RT
   rt-friendly per-cpu pages.
- patches.rt/rt-plist-mods.patch: Linux-RT 2.6.26-RT
   rt: plist_head_splice.
- patches.rt/rt-s_files-kill-a-union.patch: Linux-RT 2.6.26-RT.
- patches.rt/rt-sched-groups.patch: Linux-RT 2.6.26-RT.
- patches.rt/rt-shorten-softirq-thread-names.patch: Linux-RT
  2.6.26-RT.
- patches.rt/rt-slab-new.patch: Linux-RT 2.6.26-RT.
- patches.rt/rt-workqeue-prio.patch: Linux-RT 2.6.26-RT
   rt: PI-workqueue support.
- patches.rt/rt-workqueue-barrier.patch: Linux-RT 2.6.26-RT
   rt: PI-workqueue: fix barriers.
- patches.rt/rt-wq-barrier-fix.patch: Linux-RT 2.6.26-RT
   rt: PI-workqueue: wait_on_work() fixup.
- patches.rt/rt_mutex_setprio.patch: Linux-RT 2.6.26-RT
   rt: rename rt_mutex_setprio to task_setprio.
- patches.rt/rtmutex-debug.h-cleanup.patch: Linux-RT 2.6.26-RT
   lock debugging: clean up rtmutex-debug.h.
- patches.rt/rtmutex-lateral-steal.patch: Linux-RT 2.6.26-RT.
- patches.rt/rtmutex-rearrange.patch: Linux-RT 2.6.26-RT.
- patches.rt/rtmutex-remove-xchg.patch: Linux-RT 2.6.26-RT
   rtmutex - remove double xchg.
- patches.rt/rtmutex-rwlock-cmpxchg-typecast.patch: Linux-RT
  2.6.26-RT.
- patches.rt/rwlock-implement-downgrade-write.patch: Linux-RT
  2.6.26-RT
   rwlocks multi downgrade write.
- patches.rt/rwlocks-default-nr-readers-nr-cpus.patch: Linux-RT
  2.6.26-RT.
- patches.rt/rwlocks-fix-no-preempt-rt.patch: Linux-RT 2.6.26-RT
   rwlock: fix non PREEMPT_RT case.
- patches.rt/rwlocks-multiple-readers.patch: Linux-RT 2.6.26-RT
   implement rwlocks management.
- patches.rt/rwsems-multiple-readers.patch: Linux-RT 2.6.26-RT
   add framework for multi readers on rwsems.
- patches.rt/s_files-pipe-fix.patch: Linux-RT 2.6.26-RT
   s_files: free_write_pipe() fix.
- patches.rt/s_files-schedule_on_each_cpu_wq.patch: Linux-RT
  2.6.26-RT.
- patches.rt/s_files.patch: Linux-RT 2.6.26-RT
   remove global files_lock.
- patches.rt/sched-clock-nmi.patch: Linux-RT 2.6.26-RT.
- patches.rt/sched-enable-irqs-in-preempt-in-notifier-call.patch:
  Linux-RT 2.6.26-RT
   CFS: enable irqs in fire_sched_in_preempt_notifier.
- patches.rt/sched-nr-migrate-lower-default-preempt-rt.patch:
  Linux-RT 2.6.26-RT.
- patches.rt/sched-prioritize-non-migrating-rt-tasks.patch:
  Linux-RT 2.6.26-RT.
- patches.rt/sched-rt-stats.patch: Linux-RT 2.6.26-RT.
- patches.rt/sched-use-a-2d-bitmap-search-prio-cpu.patch:
  Linux-RT 2.6.26-RT.
- patches.rt/sched-wake_up_idle_cpu-rt.patch: Linux-RT 2.6.26-RT.
- patches.rt/sched_prio.patch: Linux-RT 2.6.26-RT.
- patches.rt/sched_rt-fixup.patch: Linux-RT 2.6.26-RT.
- patches.rt/schedule-tail-balance-disable-irqs.patch: Linux-RT
  2.6.26-RT.
- patches.rt/schedule_on_each_cpu-enhance.patch: Linux-RT
  2.6.26-RT.
- patches.rt/select-error-leak-fix.patch: Linux-RT 2.6.26-RT.
- patches.rt/send-nmi-all-preempt-disable.patch: Linux-RT
  2.6.26-RT.
- patches.rt/seq-irqsave.patch: Linux-RT 2.6.26-RT.
- patches.rt/serial-locking-rt-cleanup.patch: Linux-RT 2.6.26-RT.
- patches.rt/serial-slow-machines.patch: Linux-RT 2.6.26-RT.
- patches.rt/slab-irq-nopreempt-fix.patch: Linux-RT 2.6.26-RT.
- patches.rt/smp-processor-id-fixups.patch: Linux-RT 2.6.26-RT.
- patches.rt/softirq-per-cpu-assumptions-fixes.patch: Linux-RT
  2.6.26-RT.
- patches.rt/softlockup-add-irq-regs-h.patch: Linux-RT 2.6.26-RT
   core: make asm/irq_regs.h available on every platform.
- patches.rt/spinlock-trylock-cleanup-sungem.patch: Linux-RT
  2.6.26-RT.
- patches.rt/swap-spinlock-fix.patch: Linux-RT 2.6.26-RT.
- patches.rt/tasklet-busy-loop-hack.patch: Linux-RT 2.6.26-RT.
- patches.rt/tasklet-redesign.patch: Linux-RT 2.6.26-RT.
- patches.rt/timer-freq-tweaks.patch: Linux-RT 2.6.26-RT.
- patches.rt/timer-warning-fix.patch: Linux-RT 2.6.26-RT.
- patches.rt/trace-add-event-markers-arm.patch: Linux-RT
  2.6.26-RT.
- patches.rt/trace-events-handle-syscalls.patch: Linux-RT
  2.6.26-RT.
- patches.rt/trace-histograms.patch: Linux-RT 2.6.26-RT.
- patches.rt/trace_hist-divzero.patch: Linux-RT 2.6.26-RT
   trace_hist.c: divide-by-zero problem (2).
- patches.rt/trace_hist-latediv.patch: Linux-RT 2.6.26-RT.
- patches.rt/tracer-add-event-markers.patch: Linux-RT 2.6.26-RT.
- patches.rt/tracer-event-trace.patch: Linux-RT 2.6.26-RT.
- patches.rt/use-edge-triggered-irq-handler-instead-of-simple-irq.patch:
  Linux-RT 2.6.26-RT
   [AT91: PATCH]: Use edge triggered interrupt handling for
   AT91-GPIO instead of simple_irq-handler.
- patches.rt/user-no-irq-disable.patch: Linux-RT 2.6.26-RT.
- patches.rt/version.patch: Linux-RT 2.6.26-RT
   add -rt extra-version.
- patches.rt/vortex-fix.patch: Linux-RT 2.6.26-RT.
- patches.rt/watchdog_use_timer_and_hpet_on_x86_64.patch:
  Linux-RT 2.6.26-RT.
- patches.rt/x86-64-tscless-vgettimeofday.patch: Linux-RT
  2.6.26-RT
   x86_64 GTOD: offer scalable vgettimeofday.
- patches.rt/x86_64-tsc-sync-irqflags-fix.patch: Linux-RT
  2.6.26-RT.
- patches.rt/event-trace-hrtimer-trace.patch: Linux-RT 2.6.26-RT
   event-tracer: add clockevent trace.
- patches.rt/ftrace-hotplug-fix.patch: Linux-RT 2.6.26-RT
   ftrace: cpu hotplug fix.
- patches.rt/ftrace-wakeup-rawspinlock.patch: Linux-RT 2.6.26-RT
   ftrace: user raw spin lock for wakeup function trace.
- patches.rt/preempt-realtime-x86_64.patch: Linux-RT 2.6.26-RT.
- patches.rt/radix-tree-lockdep-plus1.patch: Linux-RT 2.6.26-RT
   lockdep: add +1 to radix tree array.
- patches.rt/rwlock-fixes.patch: Linux-RT 2.6.26-RT
   rwlock: fix pi_list race conditions.
- patches.rt/rwlock-prio-fix.patch: Linux-RT 2.6.26-RT
   rwlock: reset prio on unlocks and wakeups.
- patches.rt/rwlock-torture.patch: Linux-RT 2.6.26-RT
   rwlock: rwlock torture test.
- patches.rt/sched-cpupri-hotplug-support.patch: Linux-RT
  2.6.26-RT.
- patches.rt/sched-cpupri-priocount.patch: Linux-RT 2.6.26-RT.
- patches.rt/trace-eip2ip.patch: Linux-RT 2.6.26-RT
   Re: 2.6.25.4-rt4.
- patches.rt/bz235099-idle-load-fix.patch: Linux-RT 2.6.26-RT.
- patches.rt/fix-adaptive-hack.patch: Linux-RT 2.6.26-RT
   fix-adaptive-hack.patch.
- patches.rt/fix-a-previously-reverted-fix.patch: Linux-RT
  2.6.26-RT
   Fix a previously reverted "fix".
- patches.rt/fix-config-debug-rt-mutex-lock-underflow-warnings.patch:
  Linux-RT 2.6.26-RT
   Fix CONFIG_DEBUG_RT_MUTEX lock underflow warnings.
- patches.rt/frace-use-tsc.patch: Linux-RT 2.6.26-RT.
- patches.rt/ftrace-document-event-tracer.patch: Linux-RT
  2.6.26-RT.
- patches.rt/ftrace-document-update1.patch: Linux-RT 2.6.26-RT
   ftrace: document updates.
- patches.rt/ftrace-fix-get-kprobe-wreckage.patch: Linux-RT
  2.6.26-RT
   ftrace-fix-missing-kprobe-include.pathc.
- patches.rt/ftrace-m68knommu-add-FTRACE-support.patch: Linux-RT
  2.6.26-RT.
- patches.rt/ftrace-m68knommu-generic-stacktrace-function.patch:
  Linux-RT 2.6.26-RT.
- patches.rt/ftrace-preempt-trace-check.patch: Linux-RT 2.6.26-RT
   ftrace: only trace preempt off with preempt tracer.
- patches.rt/ftrace-stop-trace-on-crash.patch: Linux-RT 2.6.26-RT
   fix-tracer-wreckage-wtf-is-this-code-all-features.patch.
- patches.rt/generic-cmpxchg-use-raw-local-irq-variant.patch:
  Linux-RT 2.6.26-RT.
- patches.rt/idle2-fix.patch: Linux-RT 2.6.26-RT.
- patches.rt/idle-fix.patch: Linux-RT 2.6.26-RT.
- patches.rt/m68knommu_fixes_ontop_of_v2.6.26.patch: Linux-RT
  2.6.26-RT.
- patches.rt/m68knommu-make-cmpxchg-RT-safe.patch: Linux-RT
  2.6.26-RT.
- patches.rt/mapping_nrpages-fix.patch: Linux-RT 2.6.26-RT
   mapping_nrpages-fix.patch.
- patches.rt/nfs-stats-miss-preemption.patch: Linux-RT 2.6.26-RT
   nfs: fix missing preemption check.
- patches.rt/pmtmr-override.patch: Linux-RT 2.6.26-RT
   pmtmr: allow command line override of ioport.
- patches.rt/powerpc-ftrace-stop-on-oops.patch: Linux-RT 2.6.26-RT
   powerpc: ftrace stop on crash.
- patches.rt/ppc64-fix-preempt-unsafe-paths-accessing-per_cpu-variables.patch:
  Linux-RT 2.6.26-RT.
- patches.rt/preempt-irqs-m68knommu-make-timer-interrupt-non-threaded.patch:
  Linux-RT 2.6.26-RT.
- patches.rt/preempt-realtime-mm.patch~: Linux-RT 2.6.26-RT.
- patches.rt/raw-spinlocks-for-nmi-print.patch: Linux-RT
  2.6.26-RT.
- patches.rt/revert-preempt-bkl-revert.patch: Linux-RT 2.6.26-RT.
- patches.rt/rtmutex-debug-fix.patch: Linux-RT 2.6.26-RT
   rtmutex-debug-fix.patch.
- patches.rt/rt-mutex-namespace.patch: Linux-RT 2.6.26-RT
   rt-mutex-namespace.patch.
- patches.rt/rt-mutex-use-inline.patch: Linux-RT 2.6.26-RT
   rt-mutex-cleanup.patch.
- patches.rt/rt-rwlock-conservative-locking.patch: Linux-RT
  2.6.26-RT
   rwlock: be more conservative in locking reader_lock_count.
- patches.rt/rwlock-pi-lock-reader.patch: Linux-RT 2.6.26-RT.
- patches.rt/rwlock-protect-reader_lock_count.patch: Linux-RT
  2.6.26-RT.
- patches.rt/rwlock-slowunlock-mutex-fix2.patch: Linux-RT
  2.6.26-RT.
- patches.rt/rwlock-slowunlock-mutex-fix.patch: Linux-RT
  2.6.26-RT.
- patches.rt/rwlock-torture-no-rt.patch: Linux-RT 2.6.26-RT
   rwlock: fix torture test to handle non-rt.
- patches.rt/sched-fix-dequeued-race.patch: Linux-RT 2.6.26-RT
   sched-fix-dequeued-race.patch.
- patches.rt/serial-locking-rt-cleanup.patch~: Linux-RT 2.6.26-RT.
- patches.rt/sub-dont-disable-irqs.patch: Linux-RT 2.6.26-RT
   rt: dont disable irqs in usb.
- patches.rt/trace-do-not-wakeup-when-irqs-disabled.patch:
  Linux-RT 2.6.26-RT
   trace-do-not-wakeup-when-irqs-disabled.patch.
- patches.rt/trace-ktime-scalar.patch: Linux-RT 2.6.26-RT
   ftrace: print ktime values in readable form.
- patches.rt/warn-on-rt-scatterlist.patch: Linux-RT 2.6.26-RT
   remove warn on for scatterlist in preempt rt.

-------------------------------------------------------------------
Tue Jul 29 17:25:34 CEST 2008 - trenn@suse.de

- patches.arch/acpi_thermal_passive_blacklist.patch: Avoid
  critical temp shutdowns on specific ThinkPad T4x(p) and R40
  (https://bugzilla.novell.com/show_bug.cgi?id=333043).
- patches.fixes/acpi_use_acpi_exception.patch: ACPI dock/bay:
  Use ACPI_EXCEPTION instead of printk(KERN_ERR.
- patches.suse/acpi_provide_non_windows_osi_boot_param.patch:
  ACPI: Provide a spec conform OSI interface to the BIOS.

-------------------------------------------------------------------
Tue Jul 29 00:04:40 CEST 2008 - bphilips@suse.de

- rpm/kernel-binary.spec.in: uvcvideo merged.  Add Obsoletes.

-------------------------------------------------------------------
Fri Jul 25 16:39:22 CEST 2008 - mszeredi@suse.cz

- supported.conf: Mark fuse as supported.

-------------------------------------------------------------------
Thu Jul 24 19:26:38 CEST 2008 - gregkh@suse.de

- Enable CONFIG_MARKERS

-------------------------------------------------------------------
Thu Jul 24 19:21:20 CEST 2008 - gregkh@suse.de

- Enable CONFIG_SECURITY_SELINUX

-------------------------------------------------------------------
Thu Jul 24 14:53:34 CEST 2008 - agruen@suse.de

- Fix for using relative paths in /usr/src/linux-obj/$arch/
  $flavor/Makefile (bnc#409982).

-------------------------------------------------------------------
Fri Jul 18 10:33:14 CEST 2008 - hare@suse.de

- Update config files for S/390.

-------------------------------------------------------------------
Thu Jul 17 22:55:40 CEST 2008 - bwalle@suse.de

- patches.fixes/show-OSRELEASE-in-VMCOREINFO.diff:
  kdump: Report actual value of VMCOREINFO_OSRELEASE in VMCOREINFO

-------------------------------------------------------------------
Thu Jul 17 18:33:20 CEST 2008 - jeffm@suse.de

- rpm/kernel-module-subpackage: Removed Supplements handling
  entirely. Use preamble instead.

-------------------------------------------------------------------
Thu Jul 17 17:48:49 CEST 2008 - jbeulich@novell.com

- patches.xen/xen3-patch-2.6.26: Fix 32-bit build.

-------------------------------------------------------------------
Thu Jul 17 15:49:45 CEST 2008 - jbeulich@novell.com

- Update Xen patches for 2.6.26.
- patches.xen/540-blkif-nr-segments-check.patch: Delete.
- patches.xen/560-x86_64-no-irq-affinity-break-msg.patch: Delete.
- patches.xen/xen3-patch-2.6.25.1: Delete.
- Update i386 and x86-64 config files.
- config.conf: Re-enable Xen configs.

-------------------------------------------------------------------
Thu Jul 17 13:35:29 CEST 2008 - jbeulich@novell.com

- patches.fixes/seccomp-disable-tsc-option: Also handle x86-64 (191123).
- Update x86-64 config files.
- patches.suse/raw_device_max_minors_param.diff: Fix uninitialized
  return value.
- patches.apparmor/remove_suid.diff: Also handle fuse.
- supported.conf: Add e1000e, rtc-core, rtc-lib, and rtc-cmos.

-------------------------------------------------------------------
Mon Jul 14 18:51:03 CEST 2008 - jeffm@suse.de

- patches.kernel.org/fsl-diu-fb-compile-fix: Delete.

-------------------------------------------------------------------
Mon Jul 14 18:19:08 CEST 2008 - olh@suse.de

- disable unused fsl-diu-fb driver

-------------------------------------------------------------------
Mon Jul 14 17:23:40 CEST 2008 - jeffm@suse.de

- Updated to 2.6.26-final.

-------------------------------------------------------------------
Mon Jul 14 11:24:42 CEST 2008 - bwalle@suse.de

- patches.fixes/move-crashkernel-reservation.diff:
  x86: Move crashkernel reservation before dma32_reserve_bootmem().

-------------------------------------------------------------------
Mon Jul 14 08:04:25 CEST 2008 - rgoldwyn@suse.de

- Enable patches.suse/convert-novfs-to-open-soure-coding-standards.patch
  Fix oops in novfs_daemon_lib_ioctl

-------------------------------------------------------------------
Fri Jul 11 19:22:27 CEST 2008 - jeffm@suse.de

- Updated squashfs to v3.3. (bnc#373285)

-------------------------------------------------------------------
Thu Jul 10 20:36:45 CEST 2008 - jeffm@suse.de

- Update config files: Enable raw devices on s390.

-------------------------------------------------------------------
Thu Jul 10 15:59:36 CEST 2008 - jack@suse.cz

- patches.suse/raw_device_max_minors_param.diff: Allow setting
  of number of raw devices as a module parameter (FATE 302178).

-------------------------------------------------------------------
Thu Jul 10 01:12:00 CEST 2008 - jeffm@suse.de

- patches.kernel.org/fsl-diu-fb-compile-fix: fsl-diu-fb:
  compile fix.

-------------------------------------------------------------------
Wed Jul  9 22:59:14 CEST 2008 - jeffm@suse.de

- patches.suse/kdb-common: Removed obsolete file_lock_operations
  printing.

-------------------------------------------------------------------
Wed Jul  9 22:58:15 CEST 2008 - jeffm@suse.de

- patches.fixes/reiserfs-discard-xattr-prealloc: Upstreamed with
  -git5.

-------------------------------------------------------------------
Wed Jul  9 22:49:38 CEST 2008 - jeffm@suse.de

- patches.fixes/reiserfs-discard-xattr-prealloc: reiserfs:
  discard prealloc in reiserfs_delete_inode (bnc#389656).

-------------------------------------------------------------------
Wed Jul  9 22:11:34 CEST 2008 - jeffm@suse.de

- Updated to 2.6.26-rc9-git5.
  - Eliminated 2 patches.

-------------------------------------------------------------------
Wed Jul  9 18:00:11 CEST 2008 - jbohac@suse.cz

- Update config files.
- patches.suse/netfilter-ip_conntrack_slp.patch: connection
  tracking helper for SLP (fate#301134).

-------------------------------------------------------------------
Wed Jul  9 09:43:49 CEST 2008 - olh@suse.de

- enable PHYP-assisted OS dump (fate#304131)

-------------------------------------------------------------------
Mon Jul  7 16:56:43 CEST 2008 - trenn@suse.de

- patches.fixes/acpi_thermal_passive_cleanup.patch: Delete.

-------------------------------------------------------------------
Wed Jul  2 15:02:17 CEST 2008 - jkosina@suse.de

- patches.fixes/input-add-gericom-bellagio-to-nomux.patch: Input:
  add Gericom Bellagio to nomux blacklist (bnc#404892).

-------------------------------------------------------------------
Wed Jul  2 11:53:53 CEST 2008 - jkosina@suse.de

- patches.fixes/input-add-acer-aspire-1360-to-nomux.patch: Input:
  add Acer Aspire 1360 to nomux blacklist (bnc#216857).

-------------------------------------------------------------------
Wed Jul  2 05:55:16 CEST 2008 - jeffm@suse.de

- patches.apparmor/__d_path-keep-connected.diff
  patches.apparmor/mount-consistent-__d_path.diff
  patches.suse/kdb-ia64: Edited to apply with --fuzz=0
- Added --fuzz=0 (-F0) to sequence-patch.sh and spec files

-------------------------------------------------------------------
Fri Jun 27 16:18:50 CEST 2008 - bwalle@suse.de

- rpm/kernel-binary.spec.in: don't generate the makedumpfile.config
  any more, the new kernel, kexec-tools and makedumpfile is able to
  extract that information from the running kernel and pass it
  as ELF NOTE (in /proc/vmcore)

-------------------------------------------------------------------
Thu Jun 26 17:12:27 CEST 2008 - olh@suse.de

- add patches.arch/ppc-ibmebus-modalias.patch
  autoload ehea and ehca (bnc#394602 - LTC44938)

-------------------------------------------------------------------
Thu Jun 26 02:39:09 CEST 2008 - sdietrich@suse.de

- RT:  Update config files - enable CONFIG_CGROUPS

-------------------------------------------------------------------
Thu Jun 26 02:35:07 CEST 2008 - sdietrich@suse.de

- Update config files - enable CPUSETs support:
	CONFIG_CGROUPS, CONFIG_CGROUP_NS, CONFIG_CGROUP_DEVICE,
	CONFIG_CPUSET, CONFIG_CGROUP_CPUACCT, 
	CONFIG_RESOURCE_COUNTERS, CONFIG_MM_OWNER,
	CONFIG_CGROUP_MEM_RES_CTLR, CONFIG_PROC_PID_CPUSET
- debug only: CONFIG_CGROUP_DEBUG

-------------------------------------------------------------------
Thu Jun 26 00:43:02 CEST 2008 - jeffm@suse.de

- Updated to 2.6.26-rc8
  - Eliminated 1 patch.

-------------------------------------------------------------------
Wed Jun 25 23:05:22 CEST 2008 - jeffm@suse.de

- rpm/kernel-module-subpackage: Added Supplements tag copying and added
                                coreutils and grep to Requires
- rpm/macros.kernel-source: Added kernel-syms to BuildRequires

-------------------------------------------------------------------
Wed Jun 25 15:28:14 CEST 2008 - olh@suse.de

- enable 64K pages in config ppc64 (fate#304100)
- enable up to 1024 cpus in config ppc64 (fate#304180)
- enable up to 4 cpus in config kdump
- enable powermanagement in config ppc64
- enable cell be cpufreq

-------------------------------------------------------------------
Wed Jun 25 14:40:35 CEST 2008 - jdelvare@suse.de

- supported.conf: Update the list of i2c bus drivers.
  - i2c-isa is gone.
  - i2c-i810, i2c-prosavage and i2c-savage4 are deprecated and will
    be removed soon, mark as unsupported.
  - i2c-voodoo3 has very limited usefulness, mark as unsupported.
  - i2c-powermac is new, mark as supported.
- supported.conf: Update the list of i2c chip drivers.
  - ds1337, ds1374, rtc8564 and x1205 are gone (RTC drivers, moved
    to drivers/rtc).
  - pca9539, pcf8574 and pcf8575 are deprecated (new GPIO drivers
    exist in drivers/gpio), mark as unsupported.
  - ds1682, max6875 and tsl2550 are new, mark as supported.

-------------------------------------------------------------------
Wed Jun 25 14:19:51 CEST 2008 - jdelvare@suse.de

- supported.conf: Add two new hwmon drivers (dme1737 and thmc50,
  both unsupported.)
- supported.conf: Mark hwmon and hwmon-vid as supported. These are
  simple, software-only utility modules, it makes little sense
  to taint the kernel just because they are loaded.

-------------------------------------------------------------------
Mon Jun 23 17:34:28 CEST 2008 - tiwai@suse.de

- disable CONFIG_SND_PCSP as it conflicts with input pcspkr and
  disturbs the order of sound devices

-------------------------------------------------------------------
Mon Jun 23 16:52:02 CEST 2008 - agruen@suse.de

- genksyms: add support for checking against a reference ABI.

-------------------------------------------------------------------
Wed Jun 18 18:31:07 CEST 2008 - jeffm@suse.de

- Updated to 2.6.26-rc6-git5.
  - Eliminated 2 patches.

-------------------------------------------------------------------
Fri Jun 13 19:04:21 CEST 2008 - jeffm@suse.de

- Removed kABI reference symbols
- Restored make-symsets check for ignoring/tolerating kABI changes.

-------------------------------------------------------------------
Fri Jun 13 17:01:21 CEST 2008 - jeffm@suse.de

- Update config files (vanilla).

-------------------------------------------------------------------
Fri Jun 13 16:54:57 CEST 2008 - jeffm@suse.de

- Update config files.

-------------------------------------------------------------------
Fri Jun 13 16:39:54 CEST 2008 - jeffm@suse.de

- Updated to 2.6.26-rc6-git1.
  - Eliminated 2 patches.

-------------------------------------------------------------------
Thu Jun 12 20:58:03 CEST 2008 - sdietrich@suse.de

- config.conf: Suppress RT until forward-port is complete

-------------------------------------------------------------------
Thu Jun 12 16:42:18 CEST 2008 - jeffm@suse.de

- patches.drivers/libata-ata_piix-macbook-fix: Delete.

-------------------------------------------------------------------
Thu Jun 12 10:07:36 CEST 2008 - olh@suse.de

- update ps3 config, disable unused drivers
- disable patches.arch/ppc-efika-slowdown.patch

-------------------------------------------------------------------
Thu Jun 12 07:52:35 CEST 2008 - jeffm@suse.de

- Updated to 2.6.26-rc5-git5.
  - Eliminated 91 patches.
  - Disabled OCFS2 userspace heartbeat.
  - Disabled Xen.

-------------------------------------------------------------------
Thu Jun 12 01:44:21 CEST 2008 - sdietrich@suse.de

Build fix: drop patches merged into 2.6.25.5
- patches.rt/x86-fix-tsc-cyc2ns-crap.patch: Delete.
- patches.rt/x86-prepare-to-fix-32bit-sched-clock-crap.patch:
  Delete.
- patches.rt/x86-fix-32bit-sched-clock-crap.patch: Delete.

Update to 2.6.25-RT6:
- Update config files: enable (M) CONFIG_RWLOCK_TORTURE_TEST

Resolve conflicts:
- patches.rt/preempt-realtime-x86_64.patch: Linux-RT 2.6.25.4-RT.

Add:
- patches.rt/trace-eip2ip.patch: Re: 2.6.25.4-rt4 Compile Fix.
- patches.rt/rwlock-prio-fix.patch: rwlock: reset prio on unlocks
  and wakeups.
- patches.rt/rwlock-fixes.patch: rwlock: fix pi_list race
  conditions.
- patches.rt/event-trace-hrtimer-trace.patch: event-tracer:
  add clockevent trace.
- patches.rt/rwlock-torture.patch: rwlock: rwlock torture test.
- patches.rt/ftrace-wakeup-rawspinlock.patch: ftrace: user raw
  spin lock for wakeup function trace.
- patches.rt/radix-tree-lockdep-plus1.patch: lockdep: add +1 to
  radix tree array.
- patches.rt/sched-cpupri-hotplug-support.patch: sched: fix
  cpupri hotplug support.
- patches.rt/sched-cpupri-priocount.patch: sched: fix cpupri
  priocount.
- patches.rt/ftrace-hotplug-fix.patch: ftrace: cpu hotplug fix.

-------------------------------------------------------------------
Wed Jun 11 22:23:24 CEST 2008 - agruen@suse.de

- rpm/make-symsets: update to the latest version which will ignore
  symset changes if the symset includes a symbol marked to be
  ignored.

-------------------------------------------------------------------
Wed Jun 11 21:50:14 CEST 2008 - agruen@suse.de

- rpm/kernel-binary.spec.in: only generate symsets for kernels
  with CONFIG_MODULES=y.
- rpm/macros.kernel-source: remove the ps3 specific check: we
  really want to check whether the kernel mas modules enabled,
  which is covered by the symsets check already now.

-------------------------------------------------------------------
Wed Jun 11 19:53:13 CEST 2008 - gregkh@suse.de

- patches.drivers/usb-don-t-use-reset-resume-if-drivers-don-t-support-it.patch:
  USB: don't use reset-resume if drivers don't support it.

-------------------------------------------------------------------
Wed Jun 11 19:45:26 CEST 2008 - gregkh@suse.de

- comment out
  patches.suse/convert-novfs-to-open-soure-coding-standards.patch in the
  series file as it is reported to fail some regression tests.

-------------------------------------------------------------------
Wed Jun 11 01:03:17 CEST 2008 - gregkh@suse.de

- patches.suse/convert-novfs-to-open-soure-coding-standards.patch:
  Convert novfs to open soure coding standards.

-------------------------------------------------------------------
Mon Jun  9 23:56:14 CEST 2008 - gregkh@suse.de

- patches.fixes/mptbase-vmware-fix: Delete as it's not needed anymore

-------------------------------------------------------------------
Mon Jun  9 23:55:21 CEST 2008 - gregkh@suse.de

- refresh patches to apply cleanly

-------------------------------------------------------------------
Mon Jun  9 22:51:15 CEST 2008 - gregkh@suse.de

- Update to 2.6.25.6
  - loads of bugfixes
  - remove the following patches that were already included in this release:
    - patches.arch/cpufreq_fix_acpi_driver_on_BIOS_changes.patch
    - patches.drivers/libata-force-hardreset-if-link-pm
    - patches.fixes/input-hid-apple-numlock-emulation.patch
    - patches.arch/check-for-acpi-resource-conflicts-in-i2c-bus-drivers.patch

-------------------------------------------------------------------
Mon Jun  9 21:32:01 CEST 2008 - gregkh@suse.de

- patches.drivers/usb-sierra-option.patch: USB: update sierra
  and option device ids (bnc#374637).

-------------------------------------------------------------------
Mon Jun  9 17:22:09 CEST 2008 - teheo@suse.de

- patches.drivers/libata-ahci-mcp65-workarounds: ahci: workarounds
  for mcp65 (bnc#398573).

-------------------------------------------------------------------
Mon Jun  9 12:07:02 CEST 2008 - jkosina@suse.de

- patches.fixes/input-i8042-add-ctr-resume-timeout.patch: Input:
  add retry logic to resume with respect to CTR (bnc#351119).

-------------------------------------------------------------------
Sat Jun  7 01:51:16 CEST 2008 - gregkh@suse.de

- Update to 2.6.25.5.
  - fixes CVE-2008-1673

-------------------------------------------------------------------
Fri Jun  6 12:15:17 CEST 2008 - tiwai@suse.de

- add missing patches.rt/ftrace-add-nr_syscalls.patch for fixing
  i386-rt_debug

-------------------------------------------------------------------
Thu Jun  5 12:17:55 CEST 2008 - jbeulich@novell.com

- patches.xen/xen3-patch-2.6.22,
  patches.xen/xen3-patch-2.6.23,
  patches.xen/xen3-patch-2.6.24,
  patches.xen/xen3-patch-2.6.25: netfront (bnc#394575) and page table
  handling (bnc#396858) fixes.
- patches.xen/540-blkif-nr-segments-check.patch: Avoid theoretical
  TOCTTOU bug in block backend nr_segments checking.
- patches.xen/560-x86_64-no-irq-affinity-break-msg.patch: x86_64:
  Remove warning message about 'Breaking affinity for irq'.
- patches.xen/xen-netfront-flip-prod: fix updating of req_prod_pvt
  in the receive ring for the flipping case.

-------------------------------------------------------------------
Wed Jun  4 13:44:06 CEST 2008 - jblunck@suse.de

- patches.drivers/libata-acpi-fix-hotplug: Don't call ata_port_freeze()
  in ata_acpi_detach_device().

-------------------------------------------------------------------
Wed Jun  4 13:12:47 CEST 2008 - schwab@suse.de

- Don't clean asm-offsets.h.

-------------------------------------------------------------------
Wed Jun  4 11:37:34 CEST 2008 - jjohanse@suse.de

- patches.apparmor/apparmor-module_interface.diff: AppArmor:
  Update patch to properly set profile name_table size (bnc#396993)

-------------------------------------------------------------------
Wed Jun  4 00:29:39 CEST 2008 - jkosina@suse.de

- patches.fixes/input-add-amilo-pro-v-to-nomux.patch: Add
  Fujitsu-Siemens Amilo Pro 2010 and 2030 to nomux list
  (bnc#345699 bnc#389169)

-------------------------------------------------------------------
Tue Jun  3 18:56:44 CEST 2008 - tiwai@suse.de

- patches.drivers/alsa-hda-realtek-auto-resume-fix: hda - Fix
  resume of auto-config mode with Realtek codecs (bnc#385473).

-------------------------------------------------------------------
Tue Jun  3 17:59:41 CEST 2008 - bphilips@suse.de

Backport: e1000e for montevina systems
- patches.drivers/e1000e-backport-0001-remove-no-longer-used-e1000e_read_nvm_spi.patch:
  e1000e: remove no longer used e1000e_read_nvm_spi.
- patches.drivers/e1000e-backport-0002-remove-irq_sem.patch:
  e1000e: remove irq_sem.
- patches.drivers/e1000e-backport-0003-rename-mc_addr_list_update.patch:
  e1000e: rename mc_addr_list_update.
- patches.drivers/e1000e-backport-0004-reorganize-PHY-and-flow-control-interface.patch:
  e1000e: reorganize PHY and flow control interface.
- patches.drivers/e1000e-backport-0005-Make-arrays-out-of-these-Rx-Tx-registers.patch:
  e1000e: Make arrays out of these Rx/Tx registers.
- patches.drivers/e1000e-backport-0006-rename-a-few-functions.patch:
  e1000e: rename a few functions.
- patches.drivers/e1000e-backport-0007-cleanup-several-stats-issues.patch:
  e1000e: cleanup several stats issues.
- patches.drivers/e1000e-backport-0008-Fix-HW-Error-on-es2lan-ARP-capture-issue-by.patch:
  e1000e: Fix HW Error on es2lan, ARP capture issue by BMC.
- patches.drivers/e1000e-backport-0009-Add-support-for-BM-PHYs-on-ICH9.patch:
  e1000e: Add support for BM PHYs on ICH9.

-------------------------------------------------------------------
Mon Jun  2 17:20:17 CEST 2008 - tiwai@suse.de

- patches.drivers/alsa-hda-vt1708-pcm-noise-fix: Delete.
- patches.drivers/alsa-hda-backport-2.6.26-rc4: Backport ALSA
  HDA-Intel patches from 2.6.26-rc4 (bnc#390473).

-------------------------------------------------------------------
Mon Jun  2 17:02:50 CEST 2008 - tiwai@suse.de

- patches.drivers/alsa-asus-a9t-fix: ac97 - Fix ASUS A9T laptop
  output (bnc#363987).

-------------------------------------------------------------------
Mon Jun  2 17:01:02 CEST 2008 - jeffm@suse.de

- patches.fixes/reiserfs-prealloc-fix: reiserfs: Use list_del_init
  in use_preallocated_list_if_available (bnc#378095).

-------------------------------------------------------------------
Mon Jun  2 12:26:25 CEST 2008 - tiwai@suse.de

- patches.drivers/alsa-hp2133-mic-fix: hda - Fix mic input on
  HP2133 (bnc#388540).

-------------------------------------------------------------------
Mon Jun  2 12:07:08 CEST 2008 - tiwai@suse.de

- patches.drivers/alsa-emu10k1-audigy2-digital-fix: emu10k1 - Fix
  inverted Analog/Digital mixer switch on Audigy2 (bnc#396204).

-------------------------------------------------------------------
Sat May 31 08:08:56 CEST 2008 - sdietrich@suse.de

RT: Update to 2.5.25.4-rt4 (refreshed patches suppressed)
- Update config files.
Added:
- patches.rt/adapt-remove-extra-try-to-lock.patch
- patches.rt/adaptive-adjust-pi-wakeup.patch
- patches.rt/adaptive-earlybreak-on-steal.patch
- patches.rt/adaptive-optimize-rt-lock-wakeup.patch
- patches.rt/adaptive-task-oncpu.patch
- patches.rt/arm-fix-compile-error-trace-exit-idle.patch
- patches.rt/arm-omap-02.patch
- patches.rt/arm-omap-03.patch
- patches.rt/arm-omap-04.patch
- patches.rt/arm-omap-05.patch
- patches.rt/fix_vdso_gtod_vsyscall64_2.patch
- patches.rt/ftrace-compile-fixes.patch
- patches.rt/ftrace-disable-daemon.patch
- patches.rt/ftrace-dont-trace-markers.patch
- patches.rt/ftrace-fix-header.patch
- patches.rt/ftrace-function-record-nop.patch
- patches.rt/ftrace-print-missing-cmdline.patch
- patches.rt/ftrace-record-comm-on-ctrl.patch
- patches.rt/ftrace-safe-traversal-hlist.patch
- patches.rt/ftrace-trace-sched.patch
- patches.rt/ftrace-update-cnt-stat-fix.patch
- patches.rt/git-ignore-module-markers.patch
- patches.rt/git-ignore-script-lpp.patch
- patches.rt/lockdep-avoid-fork-waring.patch
- patches.rt/lockstat-fix-contention-points.patch
- patches.rt/lockstat-output.patch
- patches.rt/nmi-show-regs-fix.patch
- patches.rt/preempt-realtime-ftrace-disable-ftraced.patch
- patches.rt/realtime-preempt-warn-about-tracing.patch
- patches.rt/rtmutex-rwlock-cmpxchg-typecast.patch
- patches.rt/rwlock-implement-downgrade-write.patch
- patches.rt/rwlocks-fix-no-preempt-rt.patch
- patches.rt/sched-fix-rt-task-wakeup.patch
- patches.rt/sched-fix-sched-fair-wakeup.patch
- patches.rt/sched-nr-migrate-lower-default-preempt-rt.patch
- patches.rt/sched-prioritize-non-migrating-rt-tasks.patch
- patches.rt/sched-wake_up_idle_cpu-rt.patch
- patches.rt/trace_hist-divzero.patch
- patches.rt/trace_hist-latediv.patch
- patches.rt/x86-delay-enable-preempt-tglx.patch
Removed:
- patches.rt/rtmutex-optimize-wakeup.patch
- patches.rt/rtmutex-adjust-pi_lock-usage-in-wakeup.patch
- patches.rt/rtmutex-remove-extra-try.patch
- patches.rt/ftrace-remove-print-of-max.patch

-------------------------------------------------------------------
Thu May 29 17:21:04 CEST 2008 - sdietrich@suse.de

RT: Update IBM EDAC and PRTM 
- Update config files.
- patches.rt/drivers-edac-add-support-for-HS21XM-SMI-remediation:
  Add support for HS21XM SMI Remediation to the 2.6.22-based
  SLERT kernel.
- patches.rt/drivers-edac-add-support-for-HS21_LS21-SMI-remediation:
  Add support for HS21/LS21 SMI Remediation to the 2.6.22-based
  SLERT kernel.
- patches.rt/drivers-edac-i5000-turn-off-unsupported-check:
  Turn off unsupported EDAC check on the i5000 controller.
- patches.rt/drivers-edac-prevent-potential-printk-storm:
  Prevent potential EDAC printk storm.
- patches.rt/drivers-edac-test_device.patch:
  edac-2.6.23-to-2.6.22.patch back-port.
- patches.rt/drivers-edac-new-k8-rev-f.patch:
  edac-2.6.23-to-2.6.22.patch back-port.
- patches.rt/drivers-edac-add-sysfs_notify-calls.patch:
  edac-2.6.23-to-2.6.22.patch back-port.
- patches.rt/drivers-edac-new-amd64.patch:
  drivers-edac-new-amd64.patch (revision 108).
Obsolete:
- patches.rt/add-support-for-HS21_LS21-SMI-remediation: Delete.
- patches.rt/add-support-for-HS21XM-SMI-remediation: Delete.
- patches.rt/prevent-potential-EDAC-printk-storm: Delete.

-------------------------------------------------------------------
Thu May 29 15:21:55 CEST 2008 - teheo@suse.de

- patches.drivers/libata-ata_piix-macbook-fix: ata_piix: fix
  macbook ich8m problems (bnc#395407).

-------------------------------------------------------------------
Thu May 29 12:09:07 CEST 2008 - agruen@suse.de

- Obsolete some KMPs which have been integrated into mainline
  meanwhile (bnc#357799).

-------------------------------------------------------------------
Thu May 29 10:52:22 CEST 2008 - jbeulich@novell.com

- supported.conf: Mark 8250_pnp as supported.

-------------------------------------------------------------------
Wed May 28 16:17:32 CEST 2008 - teheo@suse.de

- patches.drivers/libata-acpi-fix-hotplug: libata: Handle bay
  devices in dock stations (bnc#390822 bnc#395082).

-------------------------------------------------------------------
Wed May 28 11:23:56 CEST 2008 - jkosina@suse.de

- patches.fixes/input-add-i8042-nopnp-for-D845PESV.patch: Input:
  Add i8042.nopnp for Intel D845PESV (bnc#386952).

-------------------------------------------------------------------
Mon May 26 15:13:29 CEST 2008 - sdietrich@suse.de

RT: Update to 2.6.25.4-rt3 - add RWSEM / RWLOCK patches:
- patches.rt/rt-mutex-core.patch: Linux-RT 2.6.25.4-RT3.
- patches.rt/multi-reader-account.patch: map tasks to reader
  locks held.
- patches.rt/multi-reader-limit.patch: implement reader limit
  on read write locks.
- patches.rt/multi-reader-lock-account.patch: map read/write
  locks back to their readers.
- patches.rt/multi-reader-pi.patch: read lock Priority Inheritance
  implementation.
- patches.rt/native-sched-clock-booboo.patch: Re: 2.6.25.4-rt2
  (native_sched_clock() booboo).
- patches.rt/rwlocks-default-nr-readers-nr-cpus.patch:
- patches.rt/rwlocks-multiple-readers.patch: implement rwlocks
  management.
- patches.rt/rwsems-multiple-readers.patch: add framework for
  multi readers on rwsems.

-------------------------------------------------------------------
Mon May 26 13:46:10 CEST 2008 - olh@suse.de

- add patches.arch/ppc-efika-slowdown.patch
  slow down hot code paths to avoid hangs during install (bnc#374309)

-------------------------------------------------------------------
Sun May 25 09:04:28 CEST 2008 - tiwai@suse.de

- Update config files: forgot to update vanilla kernel configs

-------------------------------------------------------------------
Sat May 24 18:35:05 CEST 2008 - tiwai@suse.de

- Update config files: disable group scheduler for normal kernels
  for openSUSE 11.0, too (this should be enabled again later for
  11.1 once after the bugs get fixed...)

-------------------------------------------------------------------
Fri May 23 14:01:07 CEST 2008 - tiwai@suse.de

- patches.drivers/alsa-hda-dma-pos-fix: hda - Fix DMA position
  inaccuracy (bnc#362775, bnc#364421).
- patches.drivers/alsa-hda-vt1708-pcm-noise-fix: hda - Fix noise
  on VT1708 codec (bnc#390473).

-------------------------------------------------------------------
Fri May 23 13:59:16 CEST 2008 - sdietrich@suse.de

RT: Update config files: Disable Group Scheduler

-------------------------------------------------------------------
Thu May 22 16:32:21 CEST 2008 - teheo@suse.de

- patches.drivers/libata-pmp-simg3726-nosrst: libata: SRST can't
  be trusted on PMP sil3726 (bnc#393456).

-------------------------------------------------------------------
Thu May 22 10:56:48 CEST 2008 - sdietrich@suse.de

RT: update config files: Disable SYSFS_DEPRECATED

-------------------------------------------------------------------
Thu May 22 10:10:53 CEST 2008 - teheo@suse.de

- patches.drivers/libata-pmp-detection-fixes: libata: fix a
  number of PMP detection problems (bnc#393456).  series.conf not
  updated.  Fix it.

-------------------------------------------------------------------
Thu May 22 10:08:13 CEST 2008 - teheo@suse.de

- patches.drivers/libata-pmp-detection-fixes: libata: fix a
  number of PMP detection problems (bnc#393456).

-------------------------------------------------------------------
Thu May 22 09:16:14 CEST 2008 - sdietrich@suse.de

RT: build fix 
- suppress adaptive locking patches that are not upstream.
- Update config files.

-------------------------------------------------------------------
Wed May 21 23:18:22 CEST 2008 - jblunck@suse.de

- patches.fixes/acpi-bay-cleanup-and-exit.patch: bay: Exit if
  notify handler cannot be installed (bnc#390822).

-------------------------------------------------------------------
Wed May 21 09:59:47 CEST 2008 - jbeulich@novell.com

- patches.xen/xen3-patch-2.6.25: Fix DomU boot issue.

-------------------------------------------------------------------
Wed May 21 09:00:29 CEST 2008 - oneukum@suse.de

- patches.drivers/ehci_fix_remote_wakeup_regression.diff: EHCI:
  fix remote-wakeup regression. (bnc#373128)

-------------------------------------------------------------------
Tue May 20 17:05:20 CEST 2008 - jblunck@suse.de

- doc/novell-kmp/novell-example-1.1.tar.bz2,
  doc/novell-kmp/novell-example.spec: Fix example spec and Kbuild
  because EXTRA_CFLAGS isn't taken from the environment anymore.

-------------------------------------------------------------------
Tue May 20 14:29:55 CEST 2008 - sdietrich@suse.de

- Update config files: SLERT compatibility: SYSFS_DEPRECATED

-------------------------------------------------------------------
Tue May 20 14:12:40 CEST 2008 - sdietrich@suse.de

RT: Update to 2.5.25.4-rt2 (refreshed patches suppressed)

Add: 
- patches.rt/rtmutex-adaptive-locks.patch: adaptive real-time
  lock support.
- patches.rt/x86-fix-32bit-sched-clock-crap.patch: x86: disable TSC 
  for sched_clock() when calibration failed
- patches.rt/x86-fix-tsc-cyc2ns-crap.patch: x86: fix setup of cyc2ns 
  in tsc_64.c.
- patches.rt/x86-prepare-to-fix-32bit-sched-clock-crap.patch:
  x86: distangle user disabled TSC from unstable
- patches.rt/adaptive-spinlock-lite-v2.patch: adaptive spinlocks
  lite.
- patches.rt/rtmutex-remove-xchg.patch: rtmutex - remove double
  xchg.

Update:
- patches.rt/rtmutex-rearrange.patch: rearrange
  rt_spin_lock_slowlock sleeping code.

Resolve Conflicts:
- patches.rt/rtmutex-lateral-steal.patch: allow rt-mutex
  lock-stealing to include lateral priority.

- Update config files.

-------------------------------------------------------------------
Mon May 19 17:32:26 CEST 2008 - sdietrich@suse.de

RT: Adaptive locking patches:
- patches.rt/rtmutex-lateral-steal.patch: allow rt-mutex
  lock-stealing to include lateral priority.
- patches.rt/rtmutex-lateral-steal-sysctl.patch: sysctl for
  runtime-control of lateral mutex stealing.
- patches.rt/rtmutex-rearrange.patch: rearrange
  rt_spin_lock_slowlock sleeping code.
- patches.rt/rtmutex-adaptive-locks.patch: adaptive real-time
  lock support.
- patches.rt/rtmutex-adaptive-timeout.patch: add a timeout
  mechanism to adaptive-locking.
- patches.rt/rtmutex-optimize-wakeup.patch: optimize rt lock
  wakeup.
- patches.rt/rtmutex-adjust-pi_lock-usage-in-wakeup.patch:
  adjust pi_lock usage in wakeup.
- patches.rt/rtmutex-remove-extra-try.patch: remove the extra
  call to try_to_take_lock.
- Update config files:
	CONFIG_RTLOCK_LATERAL_STEAL=y
	CONFIG_ADAPTIVE_RTLOCK=y
	CONFIG_IBM_RTL (disable temporarily to address build error)

-------------------------------------------------------------------
Mon May 19 16:51:58 CEST 2008 - tiwai@suse.de

- Update config files (missing for rt*).

-------------------------------------------------------------------
Mon May 19 16:35:40 CEST 2008 - tiwai@suse.de

- patches.drivers/alsa-hda-backport-2.6.25-rc3: Backport ALSA
  HDA-Intel patches from 2.6.25-rc3 (bnc#390473, bnc#386422,
  bnc#385473).
- patches.drivers/alsa-intel8x0-8ch: intel8x0 - Add support of
  8 channel sound.
- patches.drivers/alsa-mixer-oss-map-fix: Add more fallbacks to
  OSS PHONEOUT mixer map.
- patches.drivers/alsa-usb-audio-disconnect-oops-fix: Fix Oops
  with usb-audio reconnection.
- patches.drivers/alsa-hda-intel-new-ati-id: Delete.
- patches.drivers/alsa-hda-intel-new-nvidia-id: Delete.
- patches.drivers/alsa-hda-intel-use-PCI_DEVICE: Delete.
- patches.drivers/alsa-dell-xps-m1330-hp-fix: Delete.
- Update config files.

-------------------------------------------------------------------
Mon May 19 14:04:42 CEST 2008 - jbeulich@novell.com

- Update Xen patches to c/s 524 and 2.6.25.4.
- patches.xen/xen-balloon-hvm-min: don't allow ballooning down
  a HVM domain below a reasonable limit (172482).
- patches.xen/xen-swiotlb-heuristics: adjust Xen's swiotlb
  default size setting.

-------------------------------------------------------------------
Mon May 19 13:46:20 CEST 2008 - jbeulich@novell.com

- patches.arch/acpi_thinkpad_introduce_acpi_root_table_boot_param.patch:
  Add missing list terminator for acpi_rsdt_dmi_table[] and move to
  __initdata.

-------------------------------------------------------------------
Mon May 19 12:41:27 CEST 2008 - sdietrich@suse.de

RT: SMI latency fixes from IBM.
- patches.rt/add-support-for-HS21_LS21-SMI-remediation: [PATCH
  1/3] Add support for HS21/LS21 SMI Remediation.
- patches.rt/add-support-for-HS21XM-SMI-remediation: [PATCH 2/3]
  Add support for HS21XM SMI Remediation .
- patches.rt/prevent-potential-EDAC-printk-storm: [PATCH 3/3]
  Prevent potential EDAC printk storm.
- RT: Update config files.

-------------------------------------------------------------------
Mon May 19 11:55:02 CEST 2008 - agruen@suse.de

- patches.suse/nfs4acl-ext3.diff: Fix compilation error when
  CONFIG_EXT3_FS_NFS4ACL is off.

-------------------------------------------------------------------
Mon May 19 09:55:32 CEST 2008 - sdietrich@suse.de

- RT: Update config files.

-------------------------------------------------------------------
Mon May 19 09:38:42 CEST 2008 - trenn@suse.de

- patches.suse/acpi-dsdt-initrd-v0.9a-2.6.25.patch: ACPI:
  initramfs DSDT override support.
  -> Did not make it into 2.6.25 again...
- Update config files.

-------------------------------------------------------------------
Sun May 18 22:05:26 CEST 2008 - agruen@suse.de

- Update the nfs4acl patches (and split them out more explicitly).
  Export all new symbols als GPL only.
- patches.apparmor/parent-permission.diff: Rediff.

-------------------------------------------------------------------
Sun May 18 13:39:06 CEST 2008 - sdietrich@suse.de

- RT: Update config files.

-------------------------------------------------------------------
Sun May 18 12:55:58 CEST 2008 - sdietrich@suse.de

RT: update to 2.6.25.4-rt1 patch queue.

-------------------------------------------------------------------
Sun May 18 11:37:27 CEST 2008 - sdietrich@suse.de

RT cleanup: Remove unused/obsolete RT patches.

-------------------------------------------------------------------
Sun May 18 11:13:48 CEST 2008 - sdietrich@suse.de

- Update config files: update RT debug configs.
- config.conf: enable DEBUG flavors.

-------------------------------------------------------------------
Sat May 17 15:10:08 CEST 2008 - sdietrich@suse.de

Linux-RT 2.6.25-RT:
- Updated RT patch queue (not individually enumerated here)
- Update config files: RT
- config.conf: RT

-------------------------------------------------------------------
Fri May 16 20:42:15 CEST 2008 - gregkh@suse.de

- Update config files.
- patches.drivers/usb-add-option-hso-driver.patch: USB: add
  option hso driver.

-------------------------------------------------------------------
Fri May 16 20:31:36 CEST 2008 - gregkh@suse.de

- refresh patches due to fuzz

-------------------------------------------------------------------
Fri May 16 20:27:24 CEST 2008 - gregkh@suse.de

- patches.fixes/bluetooth-wake-up-properly-after-ide-timeout-expires.patch:
  bluetooth: wake up properly after ide timeout expires
  (bnc#390839).

-------------------------------------------------------------------
Fri May 16 11:23:14 CEST 2008 - olh@suse.de

- update patches.fixes/tg3-flowctrl.patch
  do not compare flow control settings in parallel detect mode

-------------------------------------------------------------------
Fri May 16 11:05:01 CEST 2008 - trenn@suse.de

- patches.arch/acpi_thinkpad_introduce_acpi_root_table_boot_param.patch:
  Introduce acpi_root_table=rsdt boot param and dmi list to
  force rsdt (http://bugzilla.kernel.org/show_bug.cgi?id=8246).
- patches.arch/acpi_thinkpad_introduce_acpica_rsdt_global_variable.patch:
  ACPICA: Add acpi_gbl_force_rsdt variable
  (http://bugzilla.kernel.org/show_bug.cgi?id=8246).
- patches.arch/acpi_thinkpad_remove_R40e_c-state_blacklist.patch:
  Remove R40e c-state blacklist
  (http://bugzilla.kernel.org/show_bug.cgi?id=8246).
- patches.arch/cpufreq_fix_acpi_driver_on_BIOS_changes.patch:
  CPUFREQ: Check against freq changes from the BIOS.

-------------------------------------------------------------------
Fri May 16 10:52:36 CEST 2008 - jblunck@suse.de

- patches.fixes/vfs-2.6.git-9bc300eae0400efdfae3fec3352896e10468a78f.patch:
  return to old errno choice for fix mkdir -p with ro-bind mounts

-------------------------------------------------------------------
Fri May 16 09:24:17 CEST 2008 - jblunck@suse.de

- rpm/kernel-{binary,source}.spec.in: use localversion and set
  KBUILD_BUILD_VERSION (used for Kernel:Vanilla)

-------------------------------------------------------------------
Thu May 15 17:37:22 CEST 2008 - gregkh@suse.de

- Update to final version of 2.6.25.4

-------------------------------------------------------------------
Thu May 15 16:19:15 CEST 2008 - jblunck@suse.de

- rpm/macros.kernel-source: Let KMPs fail when flavors_to_build is empty
- rpm/kernel-{dummy,source,syms,binary}.spec.in, scripts/tar-up.sh:
  fix release number changes introduced by bnc#271712 for OBS (bnc#378933)

-------------------------------------------------------------------
Thu May 15 14:23:53 CEST 2008 - olh@suse.de

- add patches.fixes/tg3-flowctrl.patch
  revert 'Fix supporting flowctrl code' to fix JS21 (bnc#390314)

-------------------------------------------------------------------
Wed May 14 19:09:54 CEST 2008 - oneukum@suse.de

- patches.drivers/appletouch_persist.diff: reset_resume and
  autosuspend for appletouch touchpads (bnc#388399).

-------------------------------------------------------------------
Wed May 14 18:51:50 CEST 2008 - oneukum@suse.de

- patches.drivers/appletouch_persist.diff: reset_resume and
  autosuspend for appletouch touchpads (bnc#388399).

-------------------------------------------------------------------
Wed May 14 15:46:40 CEST 2008 - teheo@suse.de

- patches.drivers/libata-force-hardreset-if-link-pm: libata:
  force hardreset if link is in powersave mode (bnc#381795).
- patches.drivers/libata-ahci-sb600-no-msi: ahci: SB600 ahci
  can't do MSI, blacklist that capability (bnc#384559).

-------------------------------------------------------------------
Tue May 13 23:55:51 CEST 2008 - gregkh@suse.de

- Update config files for vanilla targets

-------------------------------------------------------------------
Tue May 13 23:19:07 CEST 2008 - gregkh@suse.de

- Update to 2.6.25.4-rc1
  - lots of bug fixes

-------------------------------------------------------------------
Tue May 13 00:55:34 CEST 2008 - sdietrich@suse.de

Cleanup RT:
- patches.rt/*: Delete.

-------------------------------------------------------------------
Mon May 12 16:49:43 CEST 2008 - jkosina@suse.de

- patches.fixes/input-hid-apple-numlock-emulation.patch:
  HID: split Numlock emulation quirk from
  HID_QUIRK_APPLE_HAS_FN. (bnc#381764).

-------------------------------------------------------------------
Sat May 10 07:41:34 CEST 2008 - gregkh@suse.de

- Update to 2.6.25.3
  - fixes 2 security issues (one networking, one sparc, no CVE
    numbers issued just yet)

-------------------------------------------------------------------
Fri May  9 20:46:17 CEST 2008 - jeffm@suse.de

- patches.apparmor/fsetattr-restore-ia_file: vfs: restore ia_file
  for compatibility with external modules. (bnc#381259)

-------------------------------------------------------------------
Fri May  9 12:04:21 CEST 2008 - hare@suse.de

- patches.drivers/open-iscsi-git-update: Delete.
- patches.fixes/open-iscsi-nop-fixes: NOP timeout fixes.

-------------------------------------------------------------------
Thu May  8 23:04:48 CEST 2008 - gregkh@suse.de

- patches.kernel.org/v4l-dvb-patch-for-various-dibcom-based-devices.patch:
  V4L/DVB (7473): PATCH for various Dibcom based devices
  (bnc#381632).

-------------------------------------------------------------------
Thu May  8 20:59:42 CEST 2008 - gregkh@suse.de

- comment out vmware patch as it should no longer be needed

-------------------------------------------------------------------
Thu May  8 20:43:11 CEST 2008 - gregkh@suse.de

- rediff patches to apply cleanly.

-------------------------------------------------------------------
Thu May  8 20:35:09 CEST 2008 - gregkh@suse.de

- Update to 2.6.25.3-rc1
  - potential fix for increased power consumption and other bugs

-------------------------------------------------------------------
Thu May  8 12:26:19 CEST 2008 - sassmann@suse.de

- Update config file ppc64.
- patches.arch/ppc-ps3-ps3vram-mtd.patch: ps3vram driver that
  allows you to access the extra ~240MB of DDR video.

-------------------------------------------------------------------
Wed May  7 18:28:24 CEST 2008 - gregkh@suse.de

- patches.kernel.org/patch-2.6.25.1-2: Linux 2.6.25.2.
 - fixes CVE-2008-1669

-------------------------------------------------------------------
Tue May  6 23:45:08 CEST 2008 - schwab@suse.de

- suse-ppc32-mol-semaphore: fix mol for 2.6.26-rc1.

-------------------------------------------------------------------
Mon May  5 13:31:37 CEST 2008 - jack@suse.cz

  Bring UDF to state in 2.6.26-rc1 to support UDF 2.50.

- patches.suse/udf-10-simple-cleanup-of-truncate.c.patch: udf:
  simple cleanup of truncate.c (fate#303336).
- patches.suse/udf-11-truncate-create-function-for-updating-of-Alloc.patch:
  udf: truncate: create function for updating of Allocation Ext
  Descriptor (fate#303336).
- patches.suse/udf-12-replace-all-adds-to-little-endians-variables-wi.patch:
  udf: replace all adds to little endians variables with
  le*_add_cpu (fate#303336).
- patches.suse/udf-13-simplify-__udf_read_inode.patch: udf:
  simplify __udf_read_inode (fate#303336).
- patches.suse/udf-14-replace-udf_-_offset-macros-with-functions.patch:
  udf: replace udf_*_offset macros with functions (fate#303336).
- patches.suse/udf-15-convert-udf_count_free_bitmap-to-use-bitmap_wei.patch:
  udf: convert udf_count_free_bitmap to use bitmap_weight
  (fate#303336).
- patches.suse/udf-16-udf_get_block-inode_bmap-remove-unneeded-che.patch:
  udf: udf_get_block, inode_bmap - remove unneeded checks
  (fate#303336).
- patches.suse/udf-17-create-function-for-conversion-from-timestamp-t.patch:
  udf: create function for conversion from timestamp to timespec
  (fate#303336).
- patches.suse/udf-18-convert-udf_stamp_to_time-to-return-struct-time.patch:
  udf: convert udf_stamp_to_time to return struct timespec
  (fate#303336).
- patches.suse/udf-19-convert-udf_stamp_to_time-and-udf_time_to_stamp.patch:
  udf: convert udf_stamp_to_time and udf_time_to_stamp to use
  timestamps (fate#303336).
- patches.suse/udf-1-kill-udf_set_blocksize.patch: udf: kill
  udf_set_blocksize (fate#303336).
- patches.suse/udf-20-remove-unneeded-kernel_timestamp-type.patch:
  udf: remove unneeded kernel_timestamp type (fate#303336).
- patches.suse/udf-21-super.c-reorganization.patch: udf: super.c
  reorganization (fate#303336).
- patches.suse/udf-22-Mark-udf_process_sequence-as-noinline.patch:
  udf: Mark udf_process_sequence() as noinline (fate#303336).
- patches.suse/udf-23-Remove-checking-of-existence-of-filename-in-udf.patch:
  udf: Remove checking of existence of filename in udf_add_entry()
  (fate#303336).
- patches.suse/udf-24-Remove-declarations-of-arrays-of-size-UDF_NAME_.patch:
  udf: Remove declarations of arrays of size UDF_NAME_LEN (256
  bytes) (fate#303336).
- patches.suse/udf-25-fix-anchor-point-detection.patch: udf:
  fix anchor point detection (fate#303336).
- patches.suse/udf-26-Cleanup-volume-descriptor-sequence-processing.patch:
  udf: Cleanup volume descriptor sequence processing
  (fate#303336).
- patches.suse/udf-27-Improve-error-recovery-on-mount.patch:
  udf: Improve error recovery on mount (fate#303336).
- patches.suse/udf-28-Move-filling-of-partition-descriptor-info-into.patch:
  udf: Move filling of partition descriptor info into a separate
  function (fate#303336).
- patches.suse/udf-29-Move-processing-of-virtual-partitions.patch:
  udf: Move processing of virtual partitions (fate#303336).
- patches.suse/udf-2-kill-useless-file-header-comments-for-vfs-metho.patch:
  udf: kill useless file header comments for vfs method
  implementations (fate#303336).
- patches.suse/udf-30-Cleanup-anchor-block-detection.patch: udf:
  Cleanup anchor block detection. (fate#303336).
- patches.suse/udf-31-Improve-anchor-block-detection.patch: udf:
  Improve anchor block detection (fate#303336).
- patches.suse/udf-32-Silence-warning-about-accesses-beyond-end-of-de.patch:
  udf: Silence warning about accesses beyond end of device
  (fate#303336).
- patches.suse/udf-33-Fix-detection-of-VAT-version.patch: udf:
  Fix detection of VAT version (fate#303336).
- patches.suse/udf-34-Allow-loading-of-VAT-inode.patch: udf:
  Allow loading of VAT inode (fate#303336).
- patches.suse/udf-35-Handle-VAT-packed-inside-inode-properly.patch:
  udf: Handle VAT packed inside inode properly (fate#303336).
- patches.suse/udf-36-Mount-filesystem-read-only-if-it-has-pseudoover.patch:
  udf: Mount filesystem read-only if it has pseudooverwrite
  partition (fate#303336).
- patches.suse/udf-37-Fix-handling-of-multisession-media.patch:
  udf: Fix handling of multisession media (fate#303336).
- patches.suse/udf-38-Add-read-only-support-for-2.50-UDF-media.patch:
  udf: Add read-only support for 2.50 UDF media (fate#303336).
- patches.suse/udf-39-Fix-bug-in-VAT-mapping-code.patch: udf:
  Fix bug in VAT mapping code (fate#303336).
- patches.suse/udf-3-move-headers-out-include-linux.patch: udf:
  move headers out include/linux/ (fate#303336).
- patches.suse/udf-40-Fix-compilation-warnings-when-UDF-debug-is-on.patch:
  udf: Fix compilation warnings when UDF debug is on
  (fate#303336).
- patches.suse/udf-41-use-crc_itu_t-from-lib-instead-of-udf_crc.patch:
  udf: use crc_itu_t from lib instead of udf_crc (fate#303336).
- patches.suse/udf-42-fs-udf-partition.c-udf_get_pblock-mustn-t-be.patch:
  udf: fs/udf/partition.c:udf_get_pblock() mustn't be inline
  (fate#303336).
- patches.suse/udf-4-Use-DIV_ROUND_UP.patch: fs/udf: Use
  DIV_ROUND_UP (fate#303336).
- patches.suse/udf-5--udf_error-static.patch: make udf_error()
  static (fate#303336).
- patches.suse/udf-6-udf_CS0toUTF8-cleanup.patch: udf:
  udf_CS0toUTF8 cleanup (fate#303336).
- patches.suse/udf-7-fix-udf_build_ustr.patch: udf: fix
  udf_build_ustr (fate#303336).
- patches.suse/udf-8-udf_CS0toNLS-cleanup.patch: udf: udf_CS0toNLS
  cleanup (fate#303336).
- patches.suse/udf-9-constify-crc.patch: udf: constify crc
  (fate#303336).

-------------------------------------------------------------------
Fri May  2 04:54:45 CEST 2008 - teheo@suse.de

- patches.drivers/libata-sata_inic162x-update-to-0.4:
  sata_inic162x: update to 0.4 (bnc#385599).

-------------------------------------------------------------------
Fri May  2 00:16:13 CEST 2008 - gregkh@suse.de

- update to 2.6.25.1:
  - fixes CVE-2008-1375 and CVE-2008-1675
  - lots of other minor bugfixes

-------------------------------------------------------------------
Thu May  1 22:46:16 CEST 2008 - agruen@suse.de

- Provide "kernel(flavor:symset) = version" instead of
  "kernel(symset) = version". This disambiguates the case where
  several kernel flavors end up with the same modver checksums
  (bnc#190163, bnc#355628).

-------------------------------------------------------------------
Thu May  1 12:39:42 CEST 2008 - teheo@suse.de

- patches.drivers/libata-ata_piix-verify-sidpr: ata_piix: verify
  SIDPR access before enabling it (bnc#385535).

-------------------------------------------------------------------
Wed Apr 30 07:50:46 CEST 2008 - gregkh@suse.de

- novfs: fixes needed due to apparmor vfs core changes
  (extended attributes probably do not work now...)

-------------------------------------------------------------------
Wed Apr 30 07:02:06 CEST 2008 - gregkh@suse.de

- patches.suse/novfs-add-the-novell-filesystem-client-kernel-module.patch:
  novfs: Add the Novell filesystem client kernel module.
- Update config files.

-------------------------------------------------------------------
Wed Apr 30 01:25:09 CEST 2008 - jeffm@suse.de

- patches.suse/reiserfs-simplify-xattr-internal-file-lookups-opens.diff:
  removed fs.h changes, they weren't used.

-------------------------------------------------------------------
Mon Apr 28 16:40:12 CEST 2008 - gregkh@suse.de

- Update config files.
  hopefully the build system is happy now

-------------------------------------------------------------------
Mon Apr 28 16:27:26 CEST 2008 - gregkh@suse.de

- rpm/config-subst: add #!/bin/sh at start of script to keep future
  build issues (like bnc#382214) from causing problems.

-------------------------------------------------------------------
Mon Apr 28 10:12:45 CEST 2008 - sdietrich@suse.de

Cleanup:
Remove obsolete patches: ARM-ep93xx-timer, latency-tracing,
  RCU, KVM, mcount, PPC-gtod
- patches.rt/ep93xx-timer-accuracy.patch: Delete.
- patches.rt/ep93xx-clockevents.patch: Delete.
- patches.rt/ep93xx-clockevents-fix.patch: Delete.
- patches.rt/kvm-fix-preemption-bug.patch: Delete.
- patches.rt/kvm-lapic-migrate-latency-fix.patch: Delete.
- patches.rt/kvm-make-less-noise.patch: Delete.
- patches.rt/kvm-preempt-rt-resched-delayed.patch: Delete.
- patches.rt/sched-use-a-2d-bitmap-search-prio-cpu.patch: Delete.
- patches.rt/remove-unused-var-warning.patch: Delete.
- patches.rt/latency-tracing.patch: Delete.
- patches.rt/latency-tracing-remove-trace-array.patch: Delete.
- patches.rt/latency-tracer-disable-across-trace-cmdline.patch:
  Delete.
- patches.rt/latency-tracing-i386-paravirt-fastcall.patch: Delete.
- patches.rt/latency-tracing-i386.patch: Delete.
- patches.rt/latency-tracing-x86_64.patch: Delete.
- patches.rt/latency-tracing-ppc.patch: Delete.
- patches.rt/latency-tracer-printk-fix.patch: Delete.
- patches.rt/latency-tracing-exclude-printk.patch: Delete.
- patches.rt/latency-tracing-prctl-api-hack.patch: Delete.
- patches.rt/latency-tracing-raw-spinlock-hack.patch: Delete.
- patches.rt/latency-tracer-one-off-fix.patch: Delete.
- patches.rt/smaller-trace.patch: Delete.
- patches.rt/trace-name-plus.patch: Delete.
- patches.rt/trace-with-caller-addr.patch: Delete.
- patches.rt/trace-sti-mwait.patch: Delete.
- patches.rt/latency-tracer-optimize-a-bit.patch: Delete.
- patches.rt/idle-stop-critical-timing.patch: Delete.
- patches.rt/latency-tracer-variable-threshold.patch: Delete.
- patches.rt/reset-latency-histogram.patch: Delete.
- patches.rt/undo-latency-tracing-raw-spinlock-hack.patch: Delete.
- patches.rt/random-driver-latency-fix.patch: Delete.
- patches.rt/latency-tracing-use-now.patch: Delete.
- patches.rt/preempt_max_latency-in-all-modes.patch: Delete.
- patches.rt/latency-hist-add-resetting-for-all-timing-options.patch:
  Delete.
- patches.rt/latency-trace-sysctl-config-fix.patch: Delete.
- patches.rt/latency-trace-convert-back-to-ms.patch: Delete.
- patches.rt/latency-trace-fix.patch: Delete.
- patches.rt/trace-cpuidle.patch: Delete.
- patches.rt/lockdep-show-held-locks.patch: Delete.
- patches.rt/lockdep-lock_set_subclass.patch: Delete.
- patches.rt/lockdep-prettify.patch: Delete.
- patches.rt/lockdep-more-entries.patch: Delete.
- patches.rt/latency-tracer-arch-low-address.patch: Delete.
- patches.rt/latency-tracer-dont-panic-on-failed-bootmem-alloc.patch:
  Delete.
- patches.rt/mcount-add-x86_64-notrace-annotations.patch: Delete.
- patches.rt/mcount-add-x86-vdso-notrace-annotations.patch:
  Delete.
- patches.rt/mcount-nmi-notrace-annotations.patch: Delete.
- patches.rt/mcount-add-time-notrace-annotations.patch: Delete.
- patches.rt/mcount-lockdep-notrace-annotations.patch: Delete.
- patches.rt/mcount-preemptcount-notrace-annotations.patch:
  Delete.
- patches.rt/mcount-fault-notrace-annotations.patch: Delete.
- patches.rt/mcount-irqs-notrace-annotations.patch: Delete.
- patches.rt/mcount-rcu-notrace-annotations.patch: Delete.
- patches.rt/latency-measurement-drivers-fix.patch: Delete.
- patches.rt/latency-measurement-drivers.patch: Delete.
- patches.rt/redo-regparm-option.patch: Delete.
- patches.rt/nmi-profiling-base.patch: Delete.
- patches.rt/ppc-gtod-notrace-fix.patch: Delete.
- patches.rt/ppc-gtod-support.patch: Delete.
- patches.rt/ppc-gtod-support-fix.patch: Delete.
- patches.rt/ppc-a-2.patch: Delete.
- patches.rt/ppc-fix-clocksource-timebase-shift.patch: Delete.
- patches.rt/ppc-remove-broken-vsyscall.patch: Delete.
- patches.rt/ppc-read-persistent-clock.patch: Delete.
- patches.rt/ppc-clockevents.patch: Delete.
- patches.rt/ppc-clockevents-fix.patch: Delete.
- patches.rt/ppc-highres-dyntick.patch: Delete.
- patches.rt/inet-hash-bits-ipv6-fix.patch: Delete.
- patches.rt/inet_hash_bits.patch: Delete.
- patches.rt/rcu-1.patch: Delete.
- patches.rt/rcu-2.patch: Delete.
- patches.rt/rcu-3.patch: Delete.
- patches.rt/rcu-4.patch: Delete.
- patches.rt/rcu-preempt-fix-nmi-watchdog.patch: Delete.
- patches.rt/rcu-preempt-fix-rcu-torture.patch: Delete.
- patches.rt/dynticks-rcu-rt-fixlet.patch: Delete.
- patches.rt/rcu-tasklet-softirq.patch: Delete.
- patches.rt/rcu-classic-fixup.patch: Delete.
- patches.rt/rcu-warn-underflow.patch: Delete.

-------------------------------------------------------------------
Mon Apr 28 09:51:50 CEST 2008 - sdietrich@suse.de

Cleanup:
Remove obsolete Adaptive-locking patches
- patches.rt/rtmutex-adaptive-locks.patch: Delete.
- patches.rt/rtmutex-adaptive-mutexes.patch: Delete.
- patches.rt/rtmutex-adaptive-timeout.patch: Delete.
- patches.rt/rtmutex-adjust-pi_lock-usage-in-wakeup.patch: Delete.
- patches.rt/rtmutex-lateral-steal.patch: Delete.
- patches.rt/rtmutex-lateral-steal-sysctl.patch: Delete.
- patches.rt/rtmutex-optimize-wakeup.patch: Delete.
- patches.rt/rtmutex-rearrange.patch: Delete.
- patches.rt/rtmutex-remove-extra-try.patch: Delete.
- patches.rt/x86-ticket-lock.patch: Delete.

-------------------------------------------------------------------
Mon Apr 28 09:45:20 CEST 2008 - sdietrich@suse.de

Cleanup: 
Remove ARM and MIPS RT patches
- patches.rt/arm-cmpxchg-support-armv6.patch: Delete.
- patches.rt/arm-cmpxchg.patch: Delete.
- patches.rt/arm-compile-fix.patch: Delete.
- patches.rt/arm-fix-atomic-cmpxchg.patch: Delete.
- patches.rt/arm-futex-atomic-cmpxchg.patch: Delete.
- patches.rt/arm-latency-tracer-support.patch: Delete.
- patches.rt/arm-leds-timer.patch: Delete.
- patches.rt/arm-preempt-config.patch: Delete.
- patches.rt/arm-trace-preempt-idle.patch: Delete.
- patches.rt/latency-tracing-arm.patch: Delete.
- patches.rt/preempt-irqs-arm-fix-oprofile.patch: Delete.
- patches.rt/preempt-irqs-arm.patch: Delete.
- patches.rt/preempt-realtime-arm-bagde4.patch: Delete.
- patches.rt/preempt-realtime-arm-footbridge.patch: Delete.
- patches.rt/preempt-realtime-arm-integrator.patch: Delete.
- patches.rt/preempt-realtime-arm-ixp4xx.patch: Delete.
- patches.rt/preempt-realtime-arm-pxa.patch: Delete.
- patches.rt/preempt-realtime-arm-rawlock-in-mmu_context-h.patch:
  Delete.
- patches.rt/preempt-realtime-arm-shark.patch: Delete.
- patches.rt/preempt-realtime-arm.patch: Delete.
- patches.rt/preempt-irqs-mips.patch: Delete.
- patches.rt/preempt-realtime-mips.patch: Delete.
- patches.rt/rt-mutex-arm-fix.patch: Delete.
- patches.rt/rt-mutex-arm.patch: Delete.
- patches.rt/rt-mutex-mips.patch: Delete.
- patches.rt/mips-change-raw-spinlock-type.patch: Delete.
- patches.rt/mips-remove-conlicting-rtc-lock-declaration.patch:
  Delete.
- patches.rt/mips-remove-duplicate-kconfig.patch: Delete.
- patches.rt/mips-remove-finish-arch-switch.patch: Delete.

-------------------------------------------------------------------
Fri Apr 25 14:36:38 MDT 2008 - carnold@novell.com

- rpm/kernel-binary.spec.in: kernel-xen does not obsolete/provide
  kernel-xenpae (bnc#382309)

-------------------------------------------------------------------
Fri Apr 25 16:07:38 CEST 2008 - olh@suse.de

- update patches.arch/ppc-efika-mpc52xx-ac97.patch
  create /builtin/sound/cell-index, content == 1

-------------------------------------------------------------------
Thu Apr 24 15:18:48 CEST 2008 - olh@suse.de

- update patches.arch/ppc-efika-modalias.patch
  add newline to devspec files

-------------------------------------------------------------------
Thu Apr 24 14:22:10 CEST 2008 - olh@suse.de

- update patches.arch/ppc-efika-modalias.patch
  add devspec file for mac-io, it was created as a side effect
  in of/platform.c (bnc#374693)

-------------------------------------------------------------------
Thu Apr 24 12:54:41 CEST 2008 - olh@suse.de

- use bzip2 instead of lzma as rpm compression method for vanilla

-------------------------------------------------------------------
Thu Apr 24 08:38:53 CEST 2008 - olh@suse.de

- relax Conflicts for kernel-vanilla
  no version check for lvm, udev and apparmor

-------------------------------------------------------------------
Wed Apr 23 17:53:03 CEST 2008 - olh@suse.de

- readd patches.arch/ppc-pegasos-console-autodetection.patch
  force speed 115200, device-tree has no current-speed property

-------------------------------------------------------------------
Wed Apr 23 17:27:36 CEST 2008 - tiwai@suse.de

- patches.drivers/alsa-hda-intel-new-ati-id,
  patches.drivers/alsa-hda-intel-use-PCI_DEVICE,
  patches.drivers/alsa-hda-intel-new-nvidia-id: Add missing PCI
  ids for new ATI/Nvidia devices (bnc#370775)
- patches.drivers/alsa-dell-xps-m1330-hp-fix: Fix Dell XPS M1330
  outputs

-------------------------------------------------------------------
Tue Apr 22 17:25:04 CEST 2008 - jack@suse.cz

- patches.fixes/quota_reiserfs_tail_fix.diff: reiserfs: Unpack
  tails on quota files (375179).

-------------------------------------------------------------------
Tue Apr 22 15:57:40 CEST 2008 - olh@suse.de

- update patches.arch/ppc-efika-mpc52xx-ac97.patch
  fixes for 2.6.25

-------------------------------------------------------------------
Sat Apr 19 18:45:36 CEST 2008 - schwab@suse.de

- Add compat handler for PTRACE_GETSIGINFO.

-------------------------------------------------------------------
Sat Apr 19 12:41:56 CEST 2008 - aj@suse.de

- Conflict with apparmor-parser < 2.3 (not <=) in kernel-binary
  spec files.

-------------------------------------------------------------------
Sat Apr 19 00:34:10 CEST 2008 - jeffm@suse.de

- Re-synced reiserfs patch set due to broken local repo.

-------------------------------------------------------------------
Sat Apr 19 00:30:42 CEST 2008 - jeffm@suse.de

- Updated reiserfs patch set
  - Eliminated xattr interaction with AppArmor
  - Eliminated xattr deadlock under load between journal lock and
    xattr dir i_mutex
  - Properly annotated xattr i_mutex locking for lockdep
  - Code cleanup

-------------------------------------------------------------------
Fri Apr 18 23:04:24 CEST 2008 - jjohanse@suse.de

- Update fsetattr.diff to EXPORT_SYMBOL_GPL(fnotify_change)

-------------------------------------------------------------------
Fri Apr 18 22:53:57 CEST 2008 - jjohanse@suse.de

- patches.apparmor/__d_path-keep-connected.diff: Fix __d_path
  to allow for old and new behavior bnc#380763.

-------------------------------------------------------------------
Thu Apr 17 07:30:52 CEST 2008 - gregkh@suse.de

- refresh patches to apply without fuzz

-------------------------------------------------------------------
Thu Apr 17 07:08:43 CEST 2008 - gregkh@suse.de

- Update to 2.6.25-final

-------------------------------------------------------------------
Wed Apr 16 08:22:25 CEST 2008 - jjohanse@suse.de

- Update to AppArmor 2.3 patch series

-------------------------------------------------------------------
Wed Apr 16 03:46:00 CEST 2008 - jeffm@suse.de

- patches.suse/reiserfs-kill-xattr-readdir.diff: Fixed accidental
  passing of -ENODATA to userspace during chown, and messages during
  chown and delete.

-------------------------------------------------------------------
Tue Apr 15 14:44:02 CEST 2008 - jbeulich@novell.com

- Update Xen patches to 2.6.25-rc9 and c/s 517.

-------------------------------------------------------------------
Sat Apr 12 00:55:29 CEST 2008 - gregkh@suse.de

- refresh patches to clean up fuzz

-------------------------------------------------------------------
Sat Apr 12 00:53:00 CEST 2008 - gregkh@suse.de

- Update config files.

-------------------------------------------------------------------
Sat Apr 12 00:32:56 CEST 2008 - gregkh@suse.de

- updat to 2.6.25-rc9

-------------------------------------------------------------------
Thu Apr 10 19:30:33 CEST 2008 - gregkh@suse.de

- update to 2.6.25-rc8-git8

-------------------------------------------------------------------
Tue Apr  8 18:03:50 CEST 2008 - gregkh@suse.de

- update to 2.6.25-rc8-git7

-------------------------------------------------------------------
Mon Apr  7 19:37:40 CEST 2008 - gregkh@suse.de

- patches.kernel.org/pvrusb2-fix-broken-build-due-to-patch-order-dependency.patch:
  pvrusb2: fix broken build due to patch order dependency.

-------------------------------------------------------------------
Mon Apr  7 19:06:09 CEST 2008 - gregkh@suse.de

- update to 2.6.25-rc8-git5

-------------------------------------------------------------------
Sun Apr  6 21:49:11 CEST 2008 - jeffm@suse.de

- patches.suse/reiserfs-kill-xattr-readdir.diff: Removed struct
  file use entirely.

-------------------------------------------------------------------
Sun Apr  6 18:44:27 CEST 2008 - jeffm@suse.de

- patches.suse/reiserfs-kill-xattr-readdir.diff: Eliminated use
  of vfsmount-less dentry_open().

-------------------------------------------------------------------
Thu Apr  3 07:53:24 CEST 2008 - teheo@suse.de

- patches.drivers/libata-pata_ali-disable-ATAPI_DMA: pata_ali:
  disable ATAPI DMA (332588).

-------------------------------------------------------------------
Wed Apr  2 01:39:17 CEST 2008 - gregkh@suse.de

- Update to 2.6.25-rc8

-------------------------------------------------------------------
Tue Apr  1 17:10:42 CEST 2008 - jblunck@suse.de

- rpm/kernel-source.spec.in,kernel-binary.spec.in: Cleanup Requires

-------------------------------------------------------------------
Mon Mar 31 15:27:39 CEST 2008 - jdelvare@suse.de

- supported.conf: Add new hwmon drivers, all unsupported.

-------------------------------------------------------------------
Thu Mar 27 20:31:48 CET 2008 - jeffm@suse.de

- Fixed up the rest of the reiserfs patch queue.

-------------------------------------------------------------------
Thu Mar 27 19:21:32 CET 2008 - jeffm@suse.de

- Updated reiserfs xattr patches.

-------------------------------------------------------------------
Thu Mar 27 18:53:17 CET 2008 - gregkh@suse.de

- fix merge error in patches.suse/supported-flag caused by me...

-------------------------------------------------------------------
Thu Mar 27 18:14:18 CET 2008 - gregkh@suse.de

- update to 2.6.25-rc7-git2

-------------------------------------------------------------------
Thu Mar 27 18:09:56 CET 2008 - gregkh@suse.de

- update to 2.6.25-rc7
  - note that reiserfs xattr patches are now disabled due to merge
    issues...

-------------------------------------------------------------------
Sun Mar 23 13:29:25 CET 2008 - teheo@suse.de

- patches.drivers/libata-improve-hpa-error-handling: libata:
  improve HPA error handling (365534).

-------------------------------------------------------------------
Thu Mar 20 22:58:55 CET 2008 - gregkh@suse.de

- fix up some EXPORT_SYMBOL() markings to be EXPORT_SYMBOL_GPL() as the
  code is not upstream and we aren't allowed to add non-GPL exports to
  our kernel tree.

-------------------------------------------------------------------
Thu Mar 20 22:26:39 CET 2008 - gregkh@suse.de

- update to 2.6.25-rc6-git5
- refresh patches to apply cleanly

-------------------------------------------------------------------
Thu Mar 20 21:36:04 CET 2008 - gregkh@suse.de

- update to 2.6.25-rc6-git4
- refresh patches to apply cleanly

-------------------------------------------------------------------
Thu Mar 20 11:07:49 CET 2008 - agruen@suse.de

- scripts/tar-up.sh: Rename --kbuild option to --source-timestamp.
  For generating the source timestamp, use HEAD as the branch
  name.
- rpm/get_release_number.sh.in: Don't try to synchronize release
  numbers with kernel-dummy if the release number has been
  specified explicitly (tar-up with --release-string, --timestamp,
  or --source-timestamp).

-------------------------------------------------------------------
Thu Mar 20 08:47:56 CET 2008 - olh@suse.de

- remove patches.kernel.org/powerpc-needs-uboot
  not needed without mpc51xx support

-------------------------------------------------------------------
Thu Mar 20 08:40:53 CET 2008 - olh@suse.de

- disable gianfar network driver and unused freescale drivers

-------------------------------------------------------------------
Wed Mar 19 20:35:41 CET 2008 - gregkh@suse.de

- patch refreshes due to version update

-------------------------------------------------------------------
Wed Mar 19 19:19:29 CET 2008 - gregkh@suse.de

- Update to 2.6.25-rc6-git3
- Update config files.

-------------------------------------------------------------------
Wed Mar 19 19:06:29 CET 2008 - gregkh@suse.de

- Update to 2.6.25-rc6
 - which deleted the following patches:
   - patches.fixes/hibernation-snapshot-numa-workaround.patch
   - patches.fixes/acpi-fix-double-log-level.patch
   - patches.fixes/acpi_fix_mem_corruption.patch
   - patches.kernel.org/patch-2.6.25-rc5
   - patches.kernel.org/patch-2.6.25-rc5-git3
- Update config files.
- delete patches.arch/x86-nvidia-timer-quirk as it is not being used.

-------------------------------------------------------------------
Wed Mar 19 16:41:29 CET 2008 - olh@suse.de

- remove patches.arch/ppc-efika-ipic.patch
  disable mpc51xx support instead

-------------------------------------------------------------------
Tue Mar 18 18:28:21 CET 2008 - jeffm@suse.de

- rpm/kernel-binary.spec.in: Changed to just match %ix86

-------------------------------------------------------------------
Mon Mar 17 23:45:38 CET 2008 - olh@suse.de

- add patches.arch/ppc-efika-ipic.patch
  fix a crash in init_ipic_sysfs on efika

-------------------------------------------------------------------
Mon Mar 17 19:04:09 CET 2008 - agruen@suse.de

- post.sh: Fix a syntax error when creating the initrd.

-------------------------------------------------------------------
Mon Mar 17 12:18:20 CET 2008 - jbeulich@novell.com

- patches.xen/xen-quicklist.patch: Delete.
- Update i386 Xen config file.
- patches.xen/xen3-patch-2.6.25-rc5-rc6: 2.6.25-rc6.
- patches.xen/xen3-auto-xen-kconfig.diff,
  patches.xen/xen3-fixup-kconfig,
  patches.xen/xen3-patch-2.6.19,
  patches.xen/xen3-patch-2.6.20,
  patches.xen/xen3-patch-2.6.21,
  patches.xen/xen3-patch-2.6.22,
  patches.xen/xen3-patch-2.6.23,
  patches.xen/xen3-patch-2.6.24,
  patches.xen/xen3-patch-2.6.25-rc5,
  patches.xen/xen-x86-no-lapic,
  patches.xen/xen-x86-panic-no-reboot: Various adjustments.

-------------------------------------------------------------------
Sun Mar 16 06:26:30 CET 2008 - jeffm@suse.de

- rpm/kernel-binary.spec.in: Added an RPM conflict for 32-bit
  kernels and 64-bit glibc to avoid installing a 32-bit kernel
  with 64-bit userspace. (364433, et al)

-------------------------------------------------------------------
Fri Mar 14 20:03:12 CET 2008 - jeffm@suse.de

- scripts/tar-up.sh: Added --kbuild option to autogenerate
  release number based on branch and timestamp.

-------------------------------------------------------------------
Fri Mar 14 16:14:34 CET 2008 - jeffm@suse.de

- patches.apparmor/export-security_inode_permission-for-aufs:
  LSM: Export security_inode_permission for aufs (356902).

-------------------------------------------------------------------
Fri Mar 14 10:22:18 CET 2008 - agruen@suse.de

- Boot loader: do the same during initial installation as when
  updating a kernel package (FATE 302660).

-------------------------------------------------------------------
Thu Mar 13 17:07:38 CET 2008 - gregkh@suse.de

- Update to 2.6.25-rc5-git3

-------------------------------------------------------------------
Thu Mar 13 15:53:57 CET 2008 - olh@suse.de

- disable unuses pata platform and ibm newemac driver on powerpc

-------------------------------------------------------------------
Thu Mar 13 11:18:47 CET 2008 - olh@suse.de

- add patches.xen/xen-quicklist.patch
  fix kernel-xen compile, readd CONFIG_QUICKLIST for xen

-------------------------------------------------------------------
Wed Mar 12 18:56:09 CET 2008 - gregkh@suse.de

- remove alpha configs as they are no longer used

-------------------------------------------------------------------
Wed Mar 12 18:25:38 CET 2008 - gregkh@suse.de

- Enabled CONFIG_UNUSED_SYMBOLS for now.  It will be disabled
  after the next openSUSE alpha release.  It is being enabled
  for now to let some kmp packages still work while their
  maintainers are working to update them with the 2.6.25
  kernel changes.

-------------------------------------------------------------------
Wed Mar 12 18:09:37 CET 2008 - gregkh@suse.de

- refresh patches to apply cleanly

-------------------------------------------------------------------
Wed Mar 12 17:17:13 CET 2008 - gregkh@suse.de

- update to 2.6.25-rc5-git2

-------------------------------------------------------------------
Wed Mar 12 12:07:50 CET 2008 - sassmann@suse.de

- patches.arch/ppc-ps3-rename-wireless-interface.patch:
  rename ps3 wireless interface from eth? to wlan? for better
  handling in udev

-------------------------------------------------------------------
Wed Mar 12 10:24:38 CET 2008 - jbeulich@novell.com

- Update Xen patches to 2.6.25-rc5 and c/s 471.
- patches.xen/xen3-aslr-i386-and-x86_64-randomize-brk.patch:
  Delete.
- patches.xen/xen3-aslr-pie-executable-randomization.patch:
  Delete.
- patches.xen/xen3-early-firewire.diff: Delete.
- Update x86 config files.
- config.conf: Re-enable Xen configs.

-------------------------------------------------------------------
Tue Mar 11 19:02:10 CET 2008 - gregkh@suse.de

- add usb persist for storage devices across suspend to ram.  This is going to
  be in 2.6.26, just missed the .25 merge window.

-------------------------------------------------------------------
Tue Mar 11 18:10:51 CET 2008 - gregkh@suse.de

- Update to 2.6.26-rc5-git1
- Update config files.

-------------------------------------------------------------------
Tue Mar 11 00:34:29 CET 2008 - gregkh@suse.de

- update to 2.6.25-rc5

-------------------------------------------------------------------
Mon Mar 10 12:38:31 CET 2008 - agruen@suse.de

- scripts/tar-up.sh: Don't lose the EXTRAVERSION when overriding
  the release number with --release-string or --timestamp.

-------------------------------------------------------------------
Sun Mar  9 16:58:10 CET 2008 - jeffm@suse.de

- patches.fixes/hibernation-snapshot-numa-workaround.patch:
  swsusp: workaround for crash on NUMA (kernel.org#9966).

-------------------------------------------------------------------
Sat Mar  8 14:05:20 CET 2008 - agruen@suse.de

- Encode the EXTRAVERSION part of kernel release numbers in the
  RPM release instead of in the version. This resolves the problem
  that kernel releases like 2.6.25-rc4 would result in a package
  with a higher version than 2.6.25 according to RPM's versioning
  scheme (bug 271712).

-------------------------------------------------------------------
Fri Mar  7 17:52:55 CET 2008 - schwab@suse.de

- Update kdb patches.

-------------------------------------------------------------------
Thu Mar  6 19:14:44 CET 2008 - trenn@suse.de

- patches.fixes/acpi_fix_mem_corruption.patch: ACPI: Fix mem
  corruption (350017).
- patches.fixes/acpi_thermal_passive_cleanup.patch: Warn user
  about a BIOS bug in asus boards (350017).

-------------------------------------------------------------------
Thu Mar  6 17:46:28 CET 2008 - gregkh@suse.de

- Update s390 config files.

-------------------------------------------------------------------
Thu Mar  6 17:30:44 CET 2008 - gregkh@suse.de

- update to 2.6.24-rc5-git1

-------------------------------------------------------------------
Wed Mar  5 20:18:13 CET 2008 - gregkh@suse.de

- enable CONFIG_GROUP_SCHED

-------------------------------------------------------------------
Wed Mar  5 20:12:32 CET 2008 - gregkh@suse.de

- enable CONFIG_HIGH_RES_TIMERS on i386

-------------------------------------------------------------------
Wed Mar  5 19:35:37 CET 2008 - gregkh@suse.de

- enable CONFIG_USB_PERSIST for vanilla config files

-------------------------------------------------------------------
Wed Mar  5 19:29:20 CET 2008 - gregkh@suse.de

- refresh patches to apply cleanly with no fuzz
- enable CONFIG_USB_PERSIST so that users can enable this if they want

-------------------------------------------------------------------
Wed Mar  5 19:01:50 CET 2008 - gregkh@suse.de

- update the vanilla config files for CONFIG_DEBUG_RODATA

-------------------------------------------------------------------
Wed Mar  5 18:58:12 CET 2008 - gregkh@suse.de

- enable CONFIG_DEBUG_RODATA (Not really a debug option, something
  we need in all of our kernels.)

-------------------------------------------------------------------
Wed Mar  5 17:55:41 CET 2008 - gregkh@suse.de

- Update vanilla config files.

-------------------------------------------------------------------
Wed Mar  5 17:26:42 CET 2008 - jbeulich@novell.com

- patches.fixes/parport-mutex,
  patches.suse/stack-unwind: Fix merge mistakes.
- Update i386 config files.

-------------------------------------------------------------------
Wed Mar  5 17:02:33 CET 2008 - gregkh@suse.de

- Update tree to 2.6.25-rc4

-------------------------------------------------------------------
Wed Mar  5 12:29:48 CET 2008 - fseidel@suse.de

- add patches.fixes/fat_detect_media_wo_parttable.patch and
  patches.fixes/fat_valid_media.patch:
  detect FAT formated medias without partition table correctly
  (bnc 364365)

-------------------------------------------------------------------
Tue Mar  4 16:38:11 CET 2008 - olh@suse.de

- add patches.kernel.org/s390-defkeymap.patch
  Build fix for drivers/s390/char/defkeymap.c

-------------------------------------------------------------------
Tue Mar  4 16:08:29 CET 2008 - olh@suse.de

- enable ext2/3 acl support in ps3 kernel

-------------------------------------------------------------------
Tue Mar  4 15:33:29 CET 2008 - olh@suse.de

- Update to 2.6.25-rc3-git5

-------------------------------------------------------------------
Tue Mar  4 15:19:22 CET 2008 - olh@suse.de

- use suffix -ps3 for PS3 kernel, it is only used in otheros.bld

-------------------------------------------------------------------
Mon Mar  3 12:37:03 CET 2008 - lmb@suse.de

- rpm/kernel-binary.spec.in: Require udev >= 118.

-------------------------------------------------------------------
Mon Mar  3 11:47:35 CET 2008 - ak@suse.de

- patches.arch/x86-nvidia-timer-quirk: Delete.
  PCI device ID list still not complete and let's have the same
  crap as mainline for now. It would be better to fix the PCI
  ID lists (#302327)

-------------------------------------------------------------------
Sun Mar  2 22:14:06 CET 2008 - olh@suse.de

- add patches.fixes/ibmvstgt-fixes.patch
  fix oops in ibmvstgt init function

-------------------------------------------------------------------
Fri Feb 29 19:55:54 CET 2008 - olh@suse.de

- add patches.arch/ppc-pci-bogus-resources.patch
  fix bogus test for unassigned resources

-------------------------------------------------------------------
Thu Feb 28 16:20:06 CET 2008 - olh@suse.de

- disable CONFIG_CRYPTO_DEV_HIFN_795X on ppc32 due to __divdi3 usage
- update patches.kernel.org/powerpc-needs-uboot
  disable mkimage call in arch/powerpc/boot/wrapper

-------------------------------------------------------------------
Thu Feb 28 12:43:16 CET 2008 - olh@suse.de

- update patches.kernel.org/fixed-phy-select
  add dependency on libphy=y

-------------------------------------------------------------------
Wed Feb 27 22:19:45 CET 2008 - jdelvare@suse.de

- patches.fixes/acpi-fix-double-log-level.patch: ACPI: Fix a
  duplicate log level.

-------------------------------------------------------------------
Wed Feb 27 17:10:04 CET 2008 - trenn@suse.de

- patches.fixes/acpi_force-fan-active.patch: Delete.

-------------------------------------------------------------------
Tue Feb 26 21:57:45 CET 2008 - sdietrich@suse.de

- remove obsolete adaptive-locks patches
  patches.rt/rtmutex-adaptive-locks.patch: Delete.
  patches.rt/rtmutex-adjust-pi_lock-usage-in-wakeup.patch: Delete.
  patches.rt/rtmutex-optimize-wakeup.patch: Delete.
  patches.rt/rtmutex-rearrange.patch: Delete.
  patches.rt/rtmutex-remove-extra-try.patch: Delete.
  patches.rt/rtmutex-adaptive-mutexes.patch: Delete.
  patches.rt/rtmutex-adaptive-timeout.patch: Delete.
  patches.rt/rtmutex-lateral-steal.patch: Delete.
  patches.rt/rtmutex-lateral-steal-sysctl.patch: Delete.

-------------------------------------------------------------------
Tue Feb 26 13:37:05 CET 2008 - sassmann@suse.de

- remove patches included upstream
  patches.arch/ppc-ps3-gelic-cleanup.patch
  patches.arch/ppc-ps3-gelic-endianness.patch
  patches.arch/ppc-ps3-gelic-ethernet-linkstatus.patch
  patches.arch/ppc-ps3-gelic-fix-fallback.diff
  patches.arch/ppc-ps3-gelic-multiple-interface.patch
  patches.arch/ppc-ps3-gelic-remove-duplicate-ethtool-handlers.patch
  patches.arch/ppc-ps3-gelic-wireless-v2.patch

-------------------------------------------------------------------
Tue Feb 26 00:53:25 CET 2008 - jeffm@suse.de

- Update config files: Disabled CONFIG_INPUT_YEALINK per an old
  request from AJ.

-------------------------------------------------------------------
Tue Feb 26 00:38:27 CET 2008 - jeffm@suse.de

- Update to 2.6.25-rc3.

-------------------------------------------------------------------
Sun Feb 24 09:48:20 CET 2008 - sdietrich@suse.de

- patches.rt/0001-sched-count-of-queued-RT-tasks.patch: Delete.
- patches.rt/0002-sched-track-highest-prio-task-queued.patch:
  Delete.
- patches.rt/0003-sched-add-RT-task-pushing.patch: Delete.
- patches.rt/0004-sched-add-rt-overload-tracking.patch: Delete.
- patches.rt/0005-sched-pull-RT-tasks-from-overloaded-runqueues.patch:
  Delete.
- patches.rt/0006-sched-push-RT-tasks-from-overloaded-CPUs.patch:
  Delete.
- patches.rt/0007-sched-disable-standard-balancer-for-RT-tasks.patch:
  Delete.
- patches.rt/0008-sched-add-RT-balance-cpu-weight.patch: Delete.
- patches.rt/0009-sched-clean-up-this_rq-use-in-kernel-sched_rt.c.patch:
  Delete.
- patches.rt/0010-sched-de-SCHED_OTHER-ize-the-RT-path.patch:
  Delete.
- patches.rt/0011-sched-break-out-search-for-RT-tasks.patch:
  Delete.
- patches.rt/0012-sched-RT-balancing-include-current-CPU.patch:
  Delete.
- patches.rt/0013-sched-pre-route-RT-tasks-on-wakeup.patch:
  Delete.
- patches.rt/0014-sched-optimize-RT-affinity.patch: Delete.
- patches.rt/0015-sched-wake-balance-fixes.patch: Delete.
- patches.rt/0016-sched-RT-balance-avoid-overloading.patch:
  Delete.
- patches.rt/0017-sched-break-out-early-if-RT-task-cannot-be-migrated.patch:
  Delete.
- patches.rt/0018-sched-RT-balance-optimize.patch: Delete.
- patches.rt/0019-sched-RT-balance-optimize-cpu-search.patch:
  Delete.
- patches.rt/0020-sched-RT-balance-on-new-task.patch: Delete.
- patches.rt/0021-sched-clean-up-pick_next_highest_task_rt.patch:
  Delete.
- patches.rt/0022-sched-clean-up-find_lock_lowest_rq.patch:
  Delete.
- patches.rt/0023-sched-clean-up-overlong-line-in-kernel-sched_debug.patch:
  Delete.
- patches.rt/0024-sched-clean-up-kernel-sched_rt.c.patch: Delete.
- patches.rt/0025-sched-remove-rt_overload.patch: Delete.
- patches.rt/0026-sched-remove-leftover-debugging.patch: Delete.
- patches.rt/0027-sched-clean-up-pull_rt_task.patch: Delete.
- patches.rt/0028-sched-clean-up-schedule_balance_rt.patch:
  Delete.
- patches.rt/0029-sched-add-sched-domain-roots.patch: Delete.
- patches.rt/0030-sched-update-root-domain-spans-upon-departure.patch:
  Delete.
- patches.rt/0031-Subject-SCHED-Only-balance-our-RT-tasks-within-ou.patch:
  Delete.
- patches.rt/0032-sched-fix-sched_rt.c-join-leave_domain.patch:
  Delete.
- patches.rt/0033-sched-remove-unused-JIFFIES_TO_NS-macro.patch:
  Delete.
- patches.rt/0034-sched-style-cleanup-2.patch: Delete.
- patches.rt/0035-sched-add-credits-for-RT-balancing-improvements.patch:
  Delete.
- patches.rt/0036-sched-reactivate-fork-balancing.patch: Delete.
- patches.rt/0037-sched-whitespace-cleanups-in-topology.h.patch:
  Delete.
- patches.rt/0038-sched-no-need-for-affine-wakeup-balancing-in.patch:
  Delete.
- patches.rt/0039-sched-get-rid-of-new_cpu-in-try_to_wake_up.patch:
  Delete.
- patches.rt/0040-sched-remove-do_div-from-__sched_slice.patch:
  Delete.
- patches.rt/0041-sched-RT-balance-replace-hooks-with-pre-post-sched.patch:
  Delete.
- patches.rt/0042-sched-RT-balance-add-new-methods-to-sched_class.patch:
  Delete.
- patches.rt/0043-sched-RT-balance-only-adjust-overload-state-when-c.patch:
  Delete.
- patches.rt/0044-sched-remove-some-old-cpuset-logic.patch:
  Delete.

- Remove scheduler patches already upstream in 2.6.25-rc1

-------------------------------------------------------------------
Sat Feb 23 22:14:54 CET 2008 - jeffm@suse.de

- patches.kernel.org/libertas-section-conflict: libertas: fix
  section conflict.

-------------------------------------------------------------------
Sat Feb 23 19:45:26 CET 2008 - jeffm@suse.de

- Enabled patches.kernel.org/ps3-lpm-include

-------------------------------------------------------------------
Sat Feb 23 19:45:22 CET 2008 - jeffm@suse.de

- patches.kernel.org/spu_profiler-include: powerpc: spu_profiler
  build fix.

-------------------------------------------------------------------
Sat Feb 23 18:36:49 CET 2008 - jeffm@suse.de

- patches.kernel.org/ps3-lpm-include: ps3: lpm build fix.

-------------------------------------------------------------------
Sat Feb 23 18:25:06 CET 2008 - jeffm@suse.de

- patches.kernel.org/fixed-phy-select: powerpc: FSL_SOC requires
  FIXED_PHY.
- patches.kernel.org/lguest-fixups: lguest: Fix asm-offsets_32
  with correct config option.

-------------------------------------------------------------------
Sat Feb 23 07:51:44 CET 2008 - jeffm@suse.de

- Build fixes for ia64 and i386.

-------------------------------------------------------------------
Sat Feb 23 00:15:46 CET 2008 - jeffm@suse.de

- Update to 2.6.25-rc2-git6.
  - Removed:
    - patches.arch/ppc-pegasos-pata_via-fixup.patch: Delete.
    - patches.arch/ppc-pegasos-console-autodetection.patch: Delete.
    - patches.arch/ppc-ps3-make-dev_id-and-bus_id-u64.diff: Delete.
    - patches.arch/acpi_autoload_bay.patch: Delete.
    - patches.arch/small-acpica-extension-to-be-able-to-store-the-name-of.patch:
      Delete.
    - patches.arch/export-acpi_check_resource_conflict.patch: Delete.
    - patches.drivers/early-firewire.diff: Delete.
    - patches.drivers/scsi-throttle-SG_DXFER_TO_FROM_DEV-warning-better:
      Delete.
    - patches.drivers/libata-implement-force-parameter: Delete.
    - patches.drivers/igb-1.0.8-k2: Delete.
    - patches.drivers/always-announce-new-usb-devices.patch: Delete.
    - patches.drivers/nozomi.patch: Delete.
    - patches.drivers/libata-quirk_amd_ide_mode: Delete.
    - patches.fixes/acpi_autoload_baydock.patch: Delete.
    - patches.fixes/bluetooth_hci_dev_put.patch: Delete.
    - patches.fixes/bluetooth_hci_conn_childs.patch: Delete.
    - patches.fixes/mac80211-fix-hw-scan1.patch: Delete.
    - patches.fixes/mac80211-fix-hw-scan2.patch: Delete.
    - patches.fixes/libiscsi-missing-semicolon.diff: Delete.
    - patches.fixes/pci-quirk-enable-smbus-on-hp-xw4100.patch: Delete.
    - patches.kernel.org/patch-2.6.24.1: Delete.
    - patches.suse/acpi_dsdt_ssdt_initrd_initramfs.patch: Delete.
    - patches.suse/squashfs.patch.fixup: Delete.
    - patches.suse/aslr-pie-executable-randomization.patch: Delete.
    - patches.suse/aslr-i386-and-x86_64-randomize-brk.patch: Delete.
  - Xen and RT currently disabled.
  - SquashFS may not work.

-------------------------------------------------------------------
Fri Feb 22 21:10:57 CET 2008 - jeffm@suse.de

- scripts/embargo-filter: fixed and renabled check

-------------------------------------------------------------------
Fri Feb 22 18:34:18 CET 2008 - sdietrich@suse.de

- embargoed-patches: eliminate embargoed patches abuse.

-------------------------------------------------------------------
Fri Feb 22 16:48:37 CET 2008 - jeffm@suse.de

- scripts/embargo-filter: Disable check for non-existant patches.

-------------------------------------------------------------------
Fri Feb 22 15:27:05 CET 2008 - schwab@suse.de

- Update kdb patches.

-------------------------------------------------------------------
Fri Feb 22 13:10:33 CET 2008 - jbeulich@novell.com

- config/i386/xenpae: Rename to config/i386/xen.
- config.conf: Delete i386/xenpae.

-------------------------------------------------------------------
Thu Feb 21 16:41:27 CET 2008 - sdietrich@suse.de

- Update config files: update RT options for adaptive RT locks

-------------------------------------------------------------------
Thu Feb 21 15:30:06 CET 2008 - sdietrich@suse.de

- patches.rt/rtmutex-adaptive-mutexes.patch: cleanup.
- patches.rt/rtmutex-adaptive-timeout.patch: cleanup.
- patches.rt/rtmutex-lateral-steal-sysctl.patch: sysctl for
  runtime-control of lateral mutex stealing.

-------------------------------------------------------------------
Thu Feb 21 09:17:38 CET 2008 - jbeulich@novell.com

- Update Xen patches to c/s 425.
- patches.xen/sfc-network-driver: Solarflare: Standard network driver
  (disabled until status clarified).
- patches.xen/sfc-resource-driver: Solarflare: Resource driver
  (disabled until status clarified).
- Update Xen config files.

-------------------------------------------------------------------
Wed Feb 20 20:56:32 CET 2008 - ghaskins@suse.de

- adaptive-locking v20

-------------------------------------------------------------------
Wed Feb 20 20:36:00 CET 2008 - ghaskins@suse.de

- adaptive-locking v19

-------------------------------------------------------------------
Wed Feb 20 19:22:20 CET 2008 - jeffm@suse.de

- Update config files for dmraid45.

-------------------------------------------------------------------
Wed Feb 20 13:57:56 CET 2008 - bwalle@suse.de

- rpm/kernel-binary.spec.in: add PAGESIZE detection for
  makedumpfile.config from the .config file also for PPC64

-------------------------------------------------------------------
Wed Feb 20 13:17:21 CET 2008 - fseidel@suse.de

- patches.fixes/bluetooth_hci_dev_put.patch,
  patches.fixes/bluetooth_hci_conn_childs.patch,
  patches.fixes/bluetooth_hci_unregister_sysfs.patch:
  fix kernel crash after removing bluetooth adapter (bnc 359546)

-------------------------------------------------------------------
Tue Feb 19 21:55:32 CET 2008 - jeffm@suse.de

- patches.suse/dm-raid45-2.6.24-20080602a.patch: DMRAID45 module.

-------------------------------------------------------------------
Fri Feb 15 19:24:24 CET 2008 - sdietrich@suse.de

- Update to latest patch set:
- patches.rt/rearrange_rtspinlock_sleep:
  [PATCH 02/10] rearrange rtspinlock sleep
- patches.rt/optimize_rtspinlock_wakeup:
  [PATCH 03/10] optimize rtspinlock wakeup
- patches.rt/adaptive_RT_spinlock_support:
  [PATCH 04/10] Adaptive RT spinlock support
- patches.rt/add_timeout_mechanism: [PATCH 05/10]
  add a loop counter based timeoutmechanism
- patches.rt/adaptive_mutexes: [PATCH 06/10] adaptive mutexes
- patches.rt/adjust_pi_lock_usage_in_wakeup:
  [PATCH 07/10] Adjust pi_lock usage in wakeup
- patches.rt/optimize_printk_fastpath: [PATCH 08/10]
  optimize the !printk fastpath throughthe lock acquisition
- patches.rt/remove_extra_call_try_to_take_lock:
  [PATCH 09/10] remove the extra call to try_to_take_lock
- patches.rt/lateral_lock_steal: [PATCH 10/10] allow
  rt-mutex lock-stealing toinclude lateral priority

-------------------------------------------------------------------
Fri Feb 15 19:04:25 CET 2008 - sdietrich@suse.de

- embargoed-patches: (embargo development RT throughput patches)
- Update config files (RT config options)
- patches.rt/optimize_rtspinlock_wakeup: optimize rtspinlock
  wakeup.
- patches.rt/adaptive_RT_spinlock_support: Adaptive RT spinlock
  support.
- patches.rt/add_timeout_mechanism: add
  a loop counter based timeout mechanism
- patches.rt/adaptive_mutexes: adaptive mutexes
- patches.rt/adjust_pi_lock_usage_in_wakeup:
  Adjust pi_lock usage in wakeup
- patches.rt/optimize_printk_fastpath: optimize
  the !printk fastpath through the lockacquisition
- patches.rt/remove_extra_call_try_to_take_lock:
  remove the extra call to try_to_take_lock
- patches.rt/lateral_lock_steal: allow rt-mutex
  lock-stealing to include lateralpriority
- patches.rt/rearrange_rtspinlock_sleep: cleanup rtspinlock sleep

-------------------------------------------------------------------
Thu Feb 14 17:18:40 CET 2008 - jeffm@suse.de

- Removed unused OCFS2 patches.

-------------------------------------------------------------------
Thu Feb 14 16:10:31 CET 2008 - jeffm@suse.de

- Removed old commented out ocfs2 patchset.

-------------------------------------------------------------------
Thu Feb 14 03:10:06 CET 2008 - teheo@suse.de

- patches.drivers/libata-quirk_amd_ide_mode: PCI: modify SATA
  IDE mode quirk (345124).

-------------------------------------------------------------------
Wed Feb 13 22:50:44 CET 2008 - jeffm@suse.de

- patches.suse/ocfs2-03-split-disk-heartbeat-out.diff: Fixed
  section conflict.

-------------------------------------------------------------------
Wed Feb 13 21:59:37 CET 2008 - jeffm@suse.de

- Update config files.

-------------------------------------------------------------------
Wed Feb 13 21:47:43 CET 2008 - jeffm@suse.de

- Merged and re-enabled OCFS2 userspace clustering

-------------------------------------------------------------------
Wed Feb 13 10:41:01 CET 2008 - jdelvare@suse.de

- config/*: Don't build i2c algorithm drivers that we do not use.
- supported.conf: Drop i2c-elektor and i2c-algo-pcf, we don't ship
  them.

-------------------------------------------------------------------
Tue Feb 12 01:59:51 CET 2008 - teheo@suse.de

Build fix for section mismatch check.

- patches.drivers/libata-implement-force-parameter: libata:
  implement libata.force module parameter (337610).

-------------------------------------------------------------------
Mon Feb 11 08:50:40 CET 2008 - teheo@suse.de

- patches.drivers/libata-force-cable-type: Delete.
- patches.drivers/libata-implement-force-parameter: libata:
  implement libata.force module parameter (337610).

-------------------------------------------------------------------
Fri Feb  8 22:07:58 CET 2008 - gregkh@suse.de

- Update to 2.6.24.1
  - fixes CVE-2008-0007, CVE-2008-0009, CVE-2008-0010
  - lots of USB device ids updated
  - lots of other bugfixes
  - removed patches.fixes/bootstrap-memoryless-node.patch as it is now
    contained within.

-------------------------------------------------------------------
Fri Feb  8 18:41:55 CET 2008 - gregkh@suse.de

- Move ipv6-no-autoconf to xen directory as it is a Xen bugfix

-------------------------------------------------------------------
Fri Feb  8 18:33:31 CET 2008 - bwalle@suse.de

- patches.arch/ppc-fix-prpmc2800: remove patch since it's not needed
  with current binutils any more

-------------------------------------------------------------------
Fri Feb  8 18:32:21 CET 2008 - bwalle@suse.de

- patches.drivers/igb-2007-12-11: Delete.
- patches.drivers/igb-1.0.8-k2: Update to latest version which is
  also upstream now in the 2.6.25 tree.

-------------------------------------------------------------------
Fri Feb  8 18:10:48 CET 2008 - gregkh@suse.de

- Remove NO_BRP_NOEXECSTACK from the .spec files as it is obsolete
  and doesn't do anything anymore.

-------------------------------------------------------------------
Fri Feb  8 15:57:31 CET 2008 - jbeulich@novell.com

- patches.xen/xen3-auto-common.diff,
  patches.xen/xen3-patch-2.6.23: fix merge mistake.

-------------------------------------------------------------------
Fri Feb  8 11:54:11 CET 2008 - jbenc@suse.cz

- Update config files: disabled CONFIG_BCM43XX.

-------------------------------------------------------------------
Wed Feb  6 19:01:22 CET 2008 - jeffm@suse.de

- patches.apparmor/vfs-mkdir.diff: Added missing case in
  kernel/cgroup.c

-------------------------------------------------------------------
Wed Feb  6 17:30:21 CET 2008 - fseidel@suse.de

- updated patches.drivers/nozomi.patch: mainline info

-------------------------------------------------------------------
Wed Feb  6 11:59:23 CET 2008 - sdietrich@suse.de

- Update config files: RT@1KHz, sched groups & cpusets enabled.

-------------------------------------------------------------------
Wed Feb  6 09:45:37 CET 2008 - olh@suse.de

- enable bnx2 on ppc64 (bnc 359114 - LTC42106)

-------------------------------------------------------------------
Wed Feb  6 00:25:53 CET 2008 - gregkh@suse.de

- remove unused lockd patches:
  - patches.suse/lockd-switchable-statd
  - patches.suse/lockd-kernel-statd
  - patches.suse/lockd-suse-config
  - patches.suse/lockd-max-hosts-dynamic

-------------------------------------------------------------------
Tue Feb  5 23:42:17 CET 2008 - oneukum@suse.de

- patches.suse/usb_printer_no_auto.diff: Delete.
  Obsoleted by mainline change

-------------------------------------------------------------------
Tue Feb  5 07:39:47 CET 2008 - gregkh@suse.de

- Enable CONFIG_TASK_IO_ACCOUNTING (bnc 356547) for RT kernels

-------------------------------------------------------------------
Tue Feb  5 00:40:11 CET 2008 - gregkh@suse.de

- Enable CONFIG_TASK_IO_ACCOUNTING (bnc 356547)

-------------------------------------------------------------------
Thu Jan 31 18:55:04 CET 2008 - sdietrich@suse.de

- patches.rt/megasas_IRQF_NODELAY.patch: Convert megaraid sas
  IRQ to non-threaded IRQ.
- patches.rt/version.patch: Delete (unused).

-------------------------------------------------------------------
Thu Jan 31 15:26:24 CET 2008 - jbenc@suse.cz

- patches.fixes/mac80211-fix-hw-scan1.patch,
  patches.fixes/mac80211-fix-hw-scan2.patch: mac80211: hardware
  scan rework (bnc#307050).

-------------------------------------------------------------------
Thu Jan 31 07:55:15 CET 2008 - sdietrich@suse.de

- Remove a legacy tweak carried over from the 10.3 Kernel,
  enable the affinity load-balancing sysctl.

-------------------------------------------------------------------
Wed Jan 30 04:53:53 CET 2008 - sdietrich@suse.de

- patches.rt/x86-ticket-lock.patch: FIFO ticket lock spinlocks
  for x86 (RT).
- patches.rt/rt-mutex-i386.patch: Resolve conflicts.

-------------------------------------------------------------------
Tue Jan 29 10:50:27 CET 2008 - olh@suse.de

- really skip kernel-ps3 in suse_kernel_module_package rpm macro

-------------------------------------------------------------------
Tue Jan 29 09:15:24 CET 2008 - jbeulich@novell.com

- Update Xen patches to 2.6.24 final and c/s 399.
- patches.xen/xen3-seccomp-disable-tsc-option: [PATCH seccomp:
  make tsc disabling optional (191123).

-------------------------------------------------------------------
Sat Jan 26 13:02:54 CET 2008 - sdietrich@suse.de

- Linux-RT 2.6.24-rt1 (many patches in patches.rt refreshed).
- patches.rt/series: Delete (unused).

-------------------------------------------------------------------
Sat Jan 26 10:53:48 CET 2008 - olh@suse.de

- update patches.arch/ppc-efika-modalias.patch
  use struct device_attribute to fix oops on boot

-------------------------------------------------------------------
Fri Jan 25 23:33:07 CET 2008 - jeffm@suse.de

- scripts/sequence-patch.sh: Updated to include $EXTRA_SYMBOLS in
  $PATCH_DIR (e.g.: --symbol=RT creates linux-2.6.24-RT)

-------------------------------------------------------------------
Fri Jan 25 18:03:54 CET 2008 - jeffm@suse.de

- patches.rt/rcu-new-1.patch: Updated context against 2.6.24.

-------------------------------------------------------------------
Fri Jan 25 17:40:39 CET 2008 - olh@suse.de

- add patches.fixes/bootstrap-memoryless-node.patch
  slab: fix bootstrap on memoryless node

-------------------------------------------------------------------
Fri Jan 25 01:58:43 CET 2008 - gregkh@suse.de

- refresh allmost all patches to apply cleanly and have a proper
  diffstat (except for the xen patches, they were left alone...)

-------------------------------------------------------------------
Fri Jan 25 01:48:56 CET 2008 - gregkh@suse.de

- Update to 2.6.24

-------------------------------------------------------------------
Thu Jan 24 22:55:26 CET 2008 - olh@suse.de

- always skip kernel-ps3 in suse_kernel_module_package rpm macro

-------------------------------------------------------------------
Thu Jan 24 16:33:25 CET 2008 - sdietrich@suse.de

- Update config files: set SYSFS_DEPRECATED for reverse 
  compatibility with SLERT

-------------------------------------------------------------------
Tue Jan 22 15:43:40 CET 2008 - olh@suse.de

- update patches.arch/ppc-efika-modalias.patch
  simplify patch

-------------------------------------------------------------------
Tue Jan 22 13:05:36 CET 2008 - agruen@suse.de

- patches.rpmify/cloneconfig.diff: Adjust to upstream i386 + x86_64
  merge (347712).

-------------------------------------------------------------------
Tue Jan 22 09:37:13 CET 2008 - sassmann@suse.de

- add defconfig for ps3 kernel
- add entry for ps3 defconfig in config.conf
- add support for kernels without loadable modules to rpm/kernel-binary.spec.in
- include ps3 target in scripts/tar-up_and_run_mbuild.sh

-------------------------------------------------------------------
Mon Jan 21 22:46:59 CET 2008 - sdietrich@suse.de

- Update config files (RT)

-------------------------------------------------------------------
Mon Jan 21 14:48:45 CET 2008 - sdietrich@suse.de

- Linux-RT 2.6.24-rc8-rt1

-------------------------------------------------------------------
Mon Jan 21 10:45:35 CET 2008 - olh@suse.de

- add patches.arch/ppc-pegasos-pata_via-fixup.patch
  call chrp_pci_fixup_vt8231_ata() later to allow pata_via usage

-------------------------------------------------------------------
Mon Jan 21 08:48:02 CET 2008 - aj@suse.de

- Remove unused config/s390/rt.

-------------------------------------------------------------------
Fri Jan 18 23:30:24 CET 2008 - jeffm@suse.de

- patches.rt/irq-flags-unsigned-long.patch: Delete.

-------------------------------------------------------------------
Fri Jan 18 23:21:31 CET 2008 - jeffm@suse.de

- Update to 2.6.24-rc8-git2.

-------------------------------------------------------------------
Fri Jan 18 17:14:28 CET 2008 - jeffm@suse.de

- Enabled 2.6.24-rc8-git1.

-------------------------------------------------------------------
Fri Jan 18 13:40:29 CET 2008 - jbenc@suse.cz

- patches.fixes/rt2x00-remove-duplicate-id.patch: Delete. The patch
  is not correct, there exist two cards with different chipsets but
  the same USB ID.

-------------------------------------------------------------------
Fri Jan 18 11:56:54 CET 2008 - jbenc@suse.cz

- patches.fixes/rt2x00-remove-duplicate-id.patch: rt2x00: remove
  duplicate USB ID (350956).

-------------------------------------------------------------------
Fri Jan 18 10:49:25 CET 2008 - olh@suse.de

- sync powerpc vanilla with default .config to enable libata

-------------------------------------------------------------------
Fri Jan 18 10:19:43 CET 2008 - olh@suse.de

- add patches.arch/ppc-pegasos-mv643xx_eth-modalias.patch
  provide module alias platform:mv643xx_eth

-------------------------------------------------------------------
Thu Jan 17 19:28:39 CET 2008 - jeffm@suse.de

- Update to 2.6.24-rc8-git1.

-------------------------------------------------------------------
Wed Jan 16 17:36:48 CET 2008 - jeffm@suse.de

- Update to 2.6.24-rc8.

-------------------------------------------------------------------
Sun Jan 13 16:48:14 CET 2008 - jeffm@suse.de

- Update to 2.6.24-rc7-git5.

-------------------------------------------------------------------
Fri Jan 11 20:34:52 CET 2008 - jeffm@suse.de

- Update to 2.6.24-rc7-git3.

-------------------------------------------------------------------
Fri Jan 11 12:33:26 CET 2008 - jbeulich@novell.com

- Update Xen patches to c/s 372 and 2.6.24-rc7.
- patches.xen/xen3-aux-at_vector_size.patch: Delete.
- Update Xen config files.

-------------------------------------------------------------------
Thu Jan 10 11:53:37 CET 2008 - olh@suse.de

- update patches.arch/ppc-efika-ethernet-phy.patch
  move Forth code to fixup_device_tree_efika

-------------------------------------------------------------------
Wed Jan  9 17:52:44 CET 2008 - schwab@suse.de

- Fix debug package build.

-------------------------------------------------------------------
Wed Jan  9 17:43:26 CET 2008 - oneukum@suse.de

- Update config files. CONFIG_USB_SUSPEND default

-------------------------------------------------------------------
Wed Jan  9 17:05:00 CET 2008 - schwab@suse.de

- Update kdb patches.

-------------------------------------------------------------------
Wed Jan  9 13:46:22 CET 2008 - jbeulich@novell.com

- patches.suse/stack-unwind: Another try...

-------------------------------------------------------------------
Wed Jan  9 13:37:17 CET 2008 - jeffm@suse.de

- Update config files: Enabled CONFIG_SCSI_SAS_ATA. (346990)

-------------------------------------------------------------------
Wed Jan  9 11:36:44 CET 2008 - jbeulich@novell.com

- patches.suse/stack-unwind: Fix CONFIG_FRAME_POINTER build.

-------------------------------------------------------------------
Wed Jan  9 09:49:45 CET 2008 - jbeulich@novell.com

- patches.suse/stack-unwind: DWARF2 EH-frame based stack
  unwinding.
- patches.xen/xen3-stack-unwind: DWARF2 EH-frame based stack
  unwinding.
- Update config files.

-------------------------------------------------------------------
Tue Jan  8 21:29:36 CET 2008 - jeffm@suse.de

- patches.fixes/seccomp-disable-tsc-option: Fixed so it only applies
  to i386, and updated config files.

-------------------------------------------------------------------
Tue Jan  8 21:23:05 CET 2008 - jeffm@suse.de

- patches.fixes/seccomp-disable-tsc-option: [PATCH] seccomp:
  make tsc disabling optional (191123).

-------------------------------------------------------------------
Tue Jan  8 16:50:53 CET 2008 - olh@suse.de

- add patches.arch/ppc-efika-ethernet-phy.patch
  drop patches.arch/ppc-efika-bestcomm-ethernet.patch
  provide phy-handle property for fec_mpc52xx (347234)

-------------------------------------------------------------------
Tue Jan  8 14:18:29 CET 2008 - teheo@suse.de

- patches.drivers/libata-force-cable-type: libata: implement
  libata.force_cbl parameter (337610).

-------------------------------------------------------------------
Mon Jan  7 16:47:31 CET 2008 - jeffm@suse.de

- Update to 2.6.24-rc7.

-------------------------------------------------------------------
Mon Jan  7 10:30:30 CET 2008 - teheo@suse.de

- patches.drivers/libata-sata_nv-disable-ADMA: sata_nv: disable
  ADMA by default (346508).

-------------------------------------------------------------------
Mon Jan  7 10:11:12 CET 2008 - teheo@suse.de

Bug 347708.  port_info for vmw was being assigned to the wrong index.

- patches.drivers/libata-ata_piix-vmw-ign-DMA-err: ata_piix:
  ignore ATA_DMA_ERR on vmware ich4 (258256).

-------------------------------------------------------------------
Mon Jan  7 09:39:36 CET 2008 - teheo@suse.de

As the rest of kernel has caught up now, this one is no longer
necessary.

- patches.drivers/libata-fix-up-build-after-upstream-update.patch:
  Delete.

-------------------------------------------------------------------
Mon Jan  7 09:36:48 CET 2008 - teheo@suse.de

- patches.drivers/libata-fix-up-build-after-upstream-update.patch:
  Delete.
- patches.drivers/libata-ata_piix-vmw-ign-DMA-err: ata_piix:
  ignore ATA_DMA_ERR on vmware ich4 (258256).

-------------------------------------------------------------------
Fri Jan  4 17:09:31 CET 2008 - jeffm@suse.de

- Update config files for -vanilla.

-------------------------------------------------------------------
Fri Jan  4 16:49:44 CET 2008 - jeffm@suse.de

- patches.rt/timer-freq-tweaks.patch: Adjusted context.

-------------------------------------------------------------------
Fri Jan  4 16:49:21 CET 2008 - jeffm@suse.de

- Update config files.

-------------------------------------------------------------------
Fri Jan  4 16:37:59 CET 2008 - jeffm@suse.de

- Update to 2.6.24-rc6-git11.

-------------------------------------------------------------------
Wed Jan  2 17:03:25 CET 2008 - jblunck@suse.de

- rpm/kernel-binary.spec.in: Copy debug sources to a proper location.

-------------------------------------------------------------------
Tue Jan  1 22:14:32 CET 2008 - jeffm@suse.de

- Update to 2.6.24-rc6-git7.

-------------------------------------------------------------------
Tue Jan  1 22:11:46 CET 2008 - jeffm@suse.de

- scripts/run_oldconfig.sh: Removed RT symbol from EXTRA_SYMBOLS.
  We add it manually when building the patch list. This allows
  the script to work with the RT kernel without having to remove
  all the other configs from config.conf first.

<|MERGE_RESOLUTION|>--- conflicted
+++ resolved
@@ -1,10 +1,10 @@
 -------------------------------------------------------------------
-<<<<<<< HEAD
 Mon Dec  8 14:08:30 CET 2008 - mmarek@suse.cz
 
 - rpm/kernel-module-subpackage: skip empty KMPs with a warning in
   the kmp %%postun
-=======
+
+-------------------------------------------------------------------
 Mon Dec  8 12:49:33 CET 2008 - jjohansen@suse.de
 
 - Update config files.
@@ -19,7 +19,6 @@
 Mon Dec  8 12:37:13 CET 2008 - olh@suse.de
 
 - rpm/post.sh: update board detection to use rpmarch instead flavor
->>>>>>> 6022a578
 
 -------------------------------------------------------------------
 Mon Dec  8 10:33:13 CET 2008 - hare@suse.de
