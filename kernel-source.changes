-------------------------------------------------------------------
<<<<<<< HEAD
Fri Sep 18 21:20:14 CEST 2009 - jeffm@suse.de

- patches.fixes/reiserfs-replay-honor-ro: reiserfs: Properly
  honor read-only devices (bnc#441062).
=======
Thu Oct  8 00:27:18 CEST 2009 - gregkh@suse.de

- patches.kernel.org/patch-2.6.31.2-3: Linux 2.6.31.3.
  - major tty bugfix

-------------------------------------------------------------------
Wed Oct  7 15:20:25 CEST 2009 - tiwai@suse.de

- patches.drivers/alsa-hda-alc268-automic-fix: ALSA: hda -
  Fix yet another auto-mic bug in ALC268 (bnc#544899).

-------------------------------------------------------------------
Wed Oct  7 13:15:17 CEST 2009 - knikanth@suse.de

- patches.suse/block-seperate-rw-inflight-stats: Fix the regression,
  "iostat reports wrong service time and utilization", introduced
  by this patch  (bnc#544926).

-------------------------------------------------------------------
Tue Oct  6 21:31:00 CEST 2009 - gregkh@suse.de

- patches.suse/x86-mark_rodata_rw.patch: Delete.
- patches.xen/xen3-x86-mark_rodata_rw.patch: Delete.
  - both of these were not being used anyway.

-------------------------------------------------------------------
Tue Oct  6 17:30:29 CEST 2009 - jbeulich@novell.com

- Update Xen patches to 2.6.31.2.

-------------------------------------------------------------------
Tue Oct  6 08:52:08 CEST 2009 - tiwai@suse.de

- patches.drivers/alsa-hda-alc660vd-asus-a7k-fix: ALSA: hda -
  Add a workaround for ASUS A7K (bnc#494309).

-------------------------------------------------------------------
Mon Oct  5 19:45:27 CEST 2009 - gregkh@suse.de

- refresh patch fuzz due to 2.6.31.2 import.

-------------------------------------------------------------------
Mon Oct  5 19:43:13 CEST 2009 - gregkh@suse.de

- Update to Linux 2.6.31.2:
  - bugfixes, lots of them.
  - security fixes

-------------------------------------------------------------------
Mon Oct  5 08:40:56 CEST 2009 - tiwai@suse.de

- patches.drivers/alsa-hda-alc861-toshiba-fix: ALSA: hda -
  Fix invalid initializations for ALC861 auto mode (bnc#544161).

-------------------------------------------------------------------
Fri Oct  2 17:06:53 CEST 2009 - gregkh@suse.de

- Update config files.
- patches.drivers/add-via-chrome9-drm-support.patch: Delete.
  The code never got upstream and looks incorrect.

-------------------------------------------------------------------
Fri Oct  2 09:43:32 CEST 2009 - tiwai@suse.de

- patches.drivers/alsa-ctxfi-04-fix-surround-side-mute: ALSA:
  ctxfi: Swapped SURROUND-SIDE mute.
- patches.drivers/alsa-hda-2.6.32-rc1-toshiba-fix: ALSA: hda -
  Added quirk to enable sound on Toshiba NB200.
- patches.drivers/alsa-hda-2.6.32-rc2: ALSA: backport 2.6.32-rc2
  fixes for HD-audio.

-------------------------------------------------------------------
Thu Oct  1 13:18:09 CEST 2009 - jbeulich@novell.com

- Update Xen patches to 2.6.31.1 and c/s 934.

-------------------------------------------------------------------
Thu Oct  1 11:36:36 CEST 2009 - mmarek@suse.cz

- rpm/kernel-binary.spec.in: obsolete quickcam-kmp (bnc#543361).

-------------------------------------------------------------------
Wed Sep 30 21:51:13 CEST 2009 - gregkh@suse.de

- Update to 2.6.31.1
  - lots of bugfixes
  - security fixes

-------------------------------------------------------------------
Wed Sep 30 15:50:54 CEST 2009 - mmarek@suse.cz

- rpm/kernel-binary.spec.in: obsolete the sle11 ocfs2-kmp.

-------------------------------------------------------------------
Tue Sep 29 11:17:48 CEST 2009 - trenn@suse.de

- Disabled patches.suse/acpi-dsdt-initrd-v0.9a-2.6.25.patch
  with +trenn (bnc#542767)

-------------------------------------------------------------------
Wed Sep 23 13:29:27 CEST 2009 - teheo@suse.de

- Update config files.  Build pci-stub driver into the kernel so that
  built in pci drivers can be blocked from attaching to devices.

-------------------------------------------------------------------
Tue Sep 22 12:14:52 CEST 2009 - mmarek@suse.cz

- rpm/kernel-module-subpackage: when building against Linus'
  kernels (2.6.x), append a .0 to the kernel version embedded in
  the KMP version, to ensure that such KMP is older than a KMP
  built against a subsequent stable kernel (2.6.x.y, y > 0).

-------------------------------------------------------------------
Mon Sep 21 20:39:57 CEST 2009 - jeffm@suse.de

- Update config files.

-------------------------------------------------------------------
Mon Sep 21 20:20:11 CEST 2009 - jeffm@suse.de

- patches.suse/acpi-dsdt-initrd-v0.9a-2.6.25.patch: Ported to
  2.6.31 (bnc#533555).

-------------------------------------------------------------------
Sat Sep 19 13:51:50 CEST 2009 - mmarek@suse.cz

- rpm/postun.sh: do not remove the bootloader entry if the kernel
  version didn't change (bnc#533766).

-------------------------------------------------------------------
Sat Sep 19 13:39:38 CEST 2009 - mmarek@suse.cz

- rpm/postun.sh: remove dead code.
>>>>>>> a6f42d11

-------------------------------------------------------------------
Thu Sep 17 21:25:23 CEST 2009 - jeffm@suse.de

- patches.arch/acpi_srat-pxm-rev-ia64.patch: Use SRAT table rev
  to use 8bit or 16/32bit PXM fields (ia64) (bnc#503038).
- patches.arch/acpi_srat-pxm-rev-store.patch: Store SRAT table
  revision (bnc#503038).
- patches.arch/acpi_srat-pxm-rev-x86-64.patch: Use SRAT table
  rev to use 8bit or 32bit PXM fields (x86-64) (bnc#503038).

-------------------------------------------------------------------
Thu Sep 17 21:08:15 CEST 2009 - tiwai@suse.de

- patches.drivers/alsa-hda-2.6.32-rc1: ALSA HD-audio backport
  from 2.6.32-rc1.

-------------------------------------------------------------------
Wed Sep 16 15:33:05 CEST 2009 - jbeulich@novell.com

- Update Xen patches to 2.6.31 final.

-------------------------------------------------------------------
Tue Sep 15 11:29:19 CEST 2009 - teheo@suse.de

Backport attach inhibition for builtin pci drivers from 2.6.32-rc.

- patches.drivers/pci-separate-out-pci_add_dynid: pci: separate
  out pci_add_dynid().
- patches.drivers/pci_stub-add-ids-parameter: pci-stub: add
  pci_stub.ids parameter.

-------------------------------------------------------------------
Tue Sep 15 11:22:53 CEST 2009 - teheo@suse.de

Backport patches from 2.6.32-rc to ease ossp testing.

- Update config files - SOUND_OSS_CORE_PRECLAIM is set to N.
- patches.drivers/implement-register_chrdev: chrdev: implement
  __register_chrdev().
- patches.drivers/sound-make-oss-device-number-claiming-optional:
  sound: make OSS device number claiming optional and schedule
  its removal.
- patches.drivers/sound-request-char-major-aliases-for-oss-devices:
  sound: request char-major-* module aliases for missing OSS
  devices.

-------------------------------------------------------------------
Mon Sep 14 21:33:26 CEST 2009 - sdietrich@suse.de

- patches.suse/novfs-client-module: Update header todo list with
	locking nits (semaphore used as mutex / completion)

-------------------------------------------------------------------
Mon Sep 14 17:03:49 CEST 2009 - jeffm@suse.com

- Revert back to CONFIG_M586TSC from CONFIG_M686 for default flavor
  (bnc#538849)

-------------------------------------------------------------------
Fri Sep 11 10:49:18 CEST 2009 - jbeulich@novell.com

- patches.suse/crasher-26.diff: Add capability to also trigger a
  kernel warning.

-------------------------------------------------------------------
Fri Sep 11 07:11:57 CEST 2009 - knikanth@suse.de

- patches.suse/block-seperate-rw-inflight-stats: Seperate read
  and write statistics of in_flight requests (fate#306525).

-------------------------------------------------------------------
Thu Sep 10 17:20:58 CEST 2009 - gregkh@suse.de

- patch fuzz removal now that 2.6.31 is the base.

-------------------------------------------------------------------
Thu Sep 10 17:19:17 CEST 2009 - gregkh@suse.de

- Update config files.
    CONFIG_MOUSE_PS2_ELANTECH=y
    CONFIG_MOUSE_PS2_TOUCHKIT=y
    (bnc#525607)

-------------------------------------------------------------------
Thu Sep 10 15:19:51 CEST 2009 - tiwai@suse.de

- patches.drivers/alsa-hda-2.6.32-pre: Refresh: fix misc realtek
  issues, add another Nvidia HDMI device id

-------------------------------------------------------------------
Thu Sep 10 03:08:43 CEST 2009 - jeffm@suse.de

- Updated to 2.6.31-final.

-------------------------------------------------------------------
Tue Sep  8 18:48:55 CEST 2009 - gregkh@suse.de

- refresh patches for fuzz due to upstream changes

-------------------------------------------------------------------
Tue Sep  8 18:44:20 CEST 2009 - gregkh@suse.de

- Update to 2.6.31-rc9
  - obsoletes:
    - patches.drivers/alsa-hda-fix-01-add-missing-mux-for-vt1708
    - patches.drivers/alsa-hda-fix-02-mbp31-hp-fix

-------------------------------------------------------------------
Tue Sep  8 15:03:15 CEST 2009 - knikanth@suse.de

- patches.fixes/scsi_dh-Provide-set_params-interface-in-emc-device-handler.patch:
  scsi_dh: Provide set_params interface in emc device handler
  (bnc#521607).
- patches.fixes/scsi_dh-Use-scsi_dh_set_params-in-multipath.patch:
  scsi_dh: Use scsi_dh_set_params() in multipath. (bnc#521607).
- patches.fixes/scsi_dh-add-the-interface-scsi_dh_set_params.patch:
  scsi_dh: add the interface scsi_dh_set_params() (bnc#521607).

-------------------------------------------------------------------
Mon Sep  7 16:33:07 CEST 2009 - mmarek@suse.cz

- rpm/kernel-source.spec.in: delete obsolete macro.

-------------------------------------------------------------------
Mon Sep  7 12:40:45 CEST 2009 - mmarek@suse.cz

- rpm/kernel-binary.spec.in: require minimum versions of
  module-init-tools and perl-Bootloader, the %post script is no
  longer compatible with ancient versions.

-------------------------------------------------------------------
Mon Sep  7 11:53:09 CEST 2009 - mmarek@suse.cz

- rpm/kernel-binary.spec.in: obsolete %name-base <= 2.6.31, the
  previous <= 2.6.30-1 didn't catch some cases obviously
  (bnc#533766).

-------------------------------------------------------------------
Fri Sep  4 21:11:39 CEST 2009 - jeffm@suse.de

- Enabled CONFIG_SCSI_DEBUG=m (bnc#535923).

-------------------------------------------------------------------
Fri Sep  4 14:35:57 CEST 2009 - mmarek@suse.cz

- kabi/severities, rpm/kabi.pl, rpm/kernel-binary.spec.in,
- rpm/kernel-source.spec.in: Use a simple script to check kabi by
  comparing Module.symvers files (similar to the old SLES9 one).
- rpm/built-in-where: Delete.
- rpm/symsets.pl: Delete.
- kabi/commonsyms: Delete.
- kabi/usedsyms: Delete.

-------------------------------------------------------------------
Fri Sep  4 11:39:02 CEST 2009 - mmarek@suse.cz

- patches.suse/kbuild-rebuild-fix-for-Makefile.modbuiltin:
  kbuild: rebuild fix for Makefile.modbuiltin.

-------------------------------------------------------------------
Thu Sep  3 02:43:28 CEST 2009 - gregkh@suse.de

- patches.drivers/usb-storage-increase-the-bcd-range-in-sony-s-bad-device-table.patch:
  Delete, it was wrong.

-------------------------------------------------------------------
Wed Sep  2 17:27:49 CEST 2009 - jbeulich@novell.com

- Update Xen config files.

-------------------------------------------------------------------
Wed Sep  2 15:39:54 CEST 2009 - jbeulich@novell.com

- Update Xen patches to 2.6.31-rc8 and c/s 931.
- patches.fixes/use-totalram_pages: use totalram_pages in favor
  of num_physpages for sizing boot time allocations (bnc#509753).
- patches.xen/xen-x86-per-cpu-vcpu-info: x86: use per-cpu storage
  for shared vcpu_info structure.

-------------------------------------------------------------------
Wed Sep  2 08:06:15 CEST 2009 - tiwai@suse.de

- patches.drivers/alsa-hda-2.6.32-pre: Refresh; merged fixes for
  IDT92HD73* codecs

-------------------------------------------------------------------
Tue Sep  1 19:16:24 CEST 2009 - jeffm@suse.com

- patches.apparmor/apparmor.diff: Update to latest git.

-------------------------------------------------------------------
Tue Sep  1 19:13:51 CEST 2009 - jeffm@suse.com

- patches.arch/add_support_for_hpet_msi_intr_remap.patch:
  intr-remap: generic support for remapping HPET MSIs
  (bnc#532758).
- patches.arch/add_x86_support_for_hpet_msi_intr_remap.patch:
  x86: arch specific support for remapping HPET MSIs (bnc#532758).

-------------------------------------------------------------------
Tue Sep  1 15:11:15 CEST 2009 - mmarek@suse.cz

- rpm/package-descriptions: fix description of the x86_64
  kernel-desktop package (bnc#535457).

-------------------------------------------------------------------
Mon Aug 31 22:02:50 CEST 2009 - jeffm@suse.com

- Update to 2.6.31-rc8.
  - Eliminated 1 patch.

-------------------------------------------------------------------
Mon Aug 31 12:17:31 CEST 2009 - tiwai@suse.de

- patches.drivers/alsa-hda-fix-01-add-missing-mux-for-vt1708:
  ALSA: hda - Add missing mux check for VT1708 (bnc#534904).
- patches.drivers/alsa-hda-fix-02-mbp31-hp-fix: ALSA: hda -
  Fix MacBookPro 3,1/4,1 quirk with ALC889A.
- patches.drivers/alsa-hda-2.6.32-pre: Refresh.

-------------------------------------------------------------------
Wed Aug 26 12:38:11 CEST 2009 - tiwai@suse.de

- patches.drivers/alsa-hda-[0-9]*: Delete, fold into a single patch
  patches.drivers/alsa-hda-2.6.32-pre

-------------------------------------------------------------------
Tue Aug 25 18:04:57 CEST 2009 - gregkh@suse.de

- Update config files.
- patches.drivers/samsung-backlight-driver.patch: Delete.

-------------------------------------------------------------------
Tue Aug 25 10:07:41 CEST 2009 - jbeulich@novell.com

- scripts/run_oldconfig.sh: Consistently use $prefix.

-------------------------------------------------------------------
Mon Aug 24 16:47:18 CEST 2009 - mmarek@suse.cz

- rpm/kernel-binary.spec.in: obsolete %name-base <= 2.6.30-1
  (bnc#530752).

-------------------------------------------------------------------
Mon Aug 24 16:35:01 CEST 2009 - jeffm@suse.com

- Update to 2.6.31-rc7.
  - Eliminated 3 patches.

-------------------------------------------------------------------
Mon Aug 24 16:16:04 CEST 2009 - jeffm@suse.com

- Update config files: Enable CONFIG_PROC_EVENTS.

-------------------------------------------------------------------
Fri Aug 21 16:05:42 CEST 2009 - mmarek@suse.cz

- rpm/post.sh: Do not call /sbin/module_upgrade, the rename
  happened before SLES10.

-------------------------------------------------------------------
Fri Aug 21 16:00:46 CEST 2009 - mmarek@suse.cz

- rpm/module-renames: Delete, we don't need to care about modules
  renamed before SLES10. Also, current mkinitrd gets the list of
  storage drivers based on pci ids.

-------------------------------------------------------------------
Fri Aug 21 15:50:51 CEST 2009 - mmarek@suse.cz

- rpm/post.sh, rpm/postun.sh: drop support for SLE10, the package
  can't be installed on SLE10 as is, so why not make it more
  adventurous.

-------------------------------------------------------------------
Fri Aug 21 15:48:15 CEST 2009 - mmarek@suse.cz

- rpm/kernel-binary.spec.in: remove product(openSUSE) supplements
  from the -extra subpackage which doesn't exist on openSUSE
  anymore.

-------------------------------------------------------------------
Thu Aug 20 17:52:08 CEST 2009 - tiwai@suse.de

- patches.drivers/alsa-hda-fix-0*: Backport from 2.6.31-rc fixes
  (to be merged)
- patches.drivers/alsa-hda-32-Reword-auto-probe-messages: Refresh.
- patches.drivers/alsa-hda-33-IDT-codec-updates: Refresh.

-------------------------------------------------------------------
Thu Aug 20 11:40:58 CEST 2009 - jbeulich@novell.com

- Update config files (modularize crypto again).
- supported.conf: Add resulting modules as supported.

-------------------------------------------------------------------
Wed Aug 19 09:22:46 CEST 2009 - jbeulich@novell.com

- Update Xen patches to 2.6.31-rc6 and c/s 928.

-------------------------------------------------------------------
Wed Aug 19 00:33:54 CEST 2009 - tiwai@suse.de

- patches.drivers/alsa-hda-48-alc268-oops-fix: ALSA: hda -
  Fix invalid capture mixers with some ALC268 models.

-------------------------------------------------------------------
Tue Aug 18 20:16:36 CEST 2009 - gregkh@suse.de

- patches.drivers/usb-storage-increase-the-bcd-range-in-sony-s-bad-device-table.patch:
  USB: storage: increase the bcd range in Sony's bad device
  table. (bnc#466554).

-------------------------------------------------------------------
Mon Aug 17 21:10:55 CEST 2009 - gregkh@suse.de

- patches.drivers/samsung-backlight-driver.patch: Change the range from
  0-255 to 0-7 to make it easier for HAL to handle the device without a
  need for custom scripts.

-------------------------------------------------------------------
Mon Aug 17 16:38:38 CEST 2009 - jeffm@suse.com

- Updated to 2.6.31-rc6.

-------------------------------------------------------------------
Mon Aug 17 00:19:20 CEST 2009 - gregkh@suse.de

- patches.drivers/samsung-backlight-driver.patch: added N120 support
  and some other devices that were integrated into the driver from
  upstream.

-------------------------------------------------------------------
Sun Aug 16 23:22:47 CEST 2009 - coly.li@suse.de

- supported.conf:
  set kernel/fs/dlm/dlm as unsupported, since fs/dlm is provided
  separately in the ocfs2 KMP package

-------------------------------------------------------------------
Sat Aug 15 12:18:42 CEST 2009 - tiwai@suse.de

- patches.drivers/alsa-hda-47-idt92hd8x-fix: ALSA: hda - Fix /
  clean up IDT92HD83xxx codec parser (bnc#531533).

-------------------------------------------------------------------
Sat Aug 15 01:55:23 CEST 2009 - gregkh@suse.de

- Update config files.
- patches.drivers/samsung-backlight-driver.patch: Samsung
  backlight driver (bnc#527533, bnc#531297).

-------------------------------------------------------------------
Fri Aug 14 21:47:28 CEST 2009 - mmarek@suse.cz

- rpm/kernel-binary.spec.in: add some hints how to set the %jobs
  macro (bnc#530535).

-------------------------------------------------------------------
Fri Aug 14 16:11:52 CEST 2009 - mmarek@suse.cz

- rpm/modversions: for overriden functions, keep the keyword in
  --pack.

-------------------------------------------------------------------
Thu Aug 13 16:01:51 CEST 2009 - jeffm@suse.com

- Updated to 2.6.31-rc5-git9.
  - Eliminated 7 patches.

------------------------------------------------------------------
Thu Aug 13 12:06:50 CEST 2009 - tiwai@suse.de

- patches.drivers/alsa-hda-42-hp-more-quirk: ALSA: hda - Add
  quirks for some HP laptops (bnc#527284).
- patches.drivers/alsa-hda-4[35]-*: Improve Realtek codec mic
  support
- patches.drivers/alsa-hda-46-stac-lo-detect-fix: ALSA: hda -
  Enable line-out detection only with speakers (bnc#520975).

-------------------------------------------------------------------
Wed Aug 12 13:34:25 CEST 2009 - mmarek@suse.cz

- rpm/split-modules, rpm/kernel-binary.spec.in: add the base files
  also to the main package. That way, kernel-$flavor-base is not
  needed in normal setups (fate#307154).

-------------------------------------------------------------------
Wed Aug 12 13:19:08 CEST 2009 - mmarek@suse.cz

- rpm/find-provides: no rpm provides for drivers/staging. It's
  higly unlikely that any KMP would require them and they just
  take up space in the rpm metadata.

-------------------------------------------------------------------
Tue Aug 11 14:39:42 CEST 2009 - tiwai@suse.de

- patches.drivers/alsa-hda-41-msi-white-list: ALSA: hda - Add
  a white-list for MSI option (bnc#529971).

-------------------------------------------------------------------
Tue Aug 11 13:05:37 CEST 2009 - tiwai@suse.de

- patches.drivers/alsa-hda-39-dont-override-ADC-definitions:
  ALSA: hda - Don't override ADC definitions for ALC codecs
  (bnc#529467).
- patches.drivers/alsa-hda-40-auto-mic-support-for-realtek:
  ALSA: hda - Add auto-mic support for Realtek codecs.

-------------------------------------------------------------------
Tue Aug 11 09:48:34 CEST 2009 - mmarek@suse.cz

- rpm/kernel-source.spec.in: do not rename kernel-source.rpmlintrc
  for the -rt variant.

-------------------------------------------------------------------
Mon Aug 10 12:55:56 CEST 2009 - mmarek@suse.cz

- patches.rpmify/staging-rtl8192su-fix-build-error.patch: move to
  patches.rpmify to fix vanilla ppc builds.

-------------------------------------------------------------------
Mon Aug 10 12:08:25 CEST 2009 - tiwai@suse.de

- patches.drivers/alsa-hda-38-fix-ALC269-vmaster: ALSA: hda -
  Add missing vmaster initialization for ALC269 (bnc#527361).

-------------------------------------------------------------------
Mon Aug 10 08:57:15 CEST 2009 - tiwai@suse.de

- patches.drivers/alsa-hda-33-IDT-codec-updates: Refresh.

-------------------------------------------------------------------
Fri Aug  7 17:25:11 CEST 2009 - jeffm@suse.com

- patches.fixes/recordmcount-fixup: recordmcount: Fixup wrong
  update_funcs() call.

-------------------------------------------------------------------
Fri Aug  7 16:38:23 CEST 2009 - tiwai@suse.de

- patches.drivers/alsa-soc-fsl-build-fixes: ASoC: Add missing
  DRV_NAME definitions for fsl/* drivers (to fix PPC builds)

-------------------------------------------------------------------
Fri Aug  7 15:16:21 CEST 2009 - tiwai@suse.de

- patches.arch/wmi-Fix-kernel-panic-when-stack-protection-enabled:
  wmi: Fix kernel panic when stack protection
  enabled. (bnc#529177).
- supported.conf: Update HD-audio modules

-------------------------------------------------------------------
Fri Aug  7 10:06:23 CEST 2009 - mmarek@suse.cz

- make config/s390/vanilla a symlink again.

-------------------------------------------------------------------
Fri Aug  7 09:42:58 CEST 2009 - mmarek@suse.de

- rpm/kernel-binary.spec.in: do not manually extract vmlinux
  debuginfo on ppc(64), rpm does it itself.

-------------------------------------------------------------------
Thu Aug  6 23:25:39 CEST 2009 - jeffm@suse.de

- rpm/kernel-binary.spec.in,
  rpm/kernel-source.spec.in: Added kernel-spec-macros to Sources.

-------------------------------------------------------------------
Thu Aug  6 16:24:09 CEST 2009 - jeffm@suse.de

- patches.suse/linux-2.6.29-even-faster-kms.patch: Disabled. It
  doesn't wake up the display on certain hardware.

-------------------------------------------------------------------
Wed Aug  5 22:33:56 CEST 2009 - mmarek@suse.cz

- rpm/kernel-binary.spec.in: do not split the -extra subpackage on
  openSUSE (bnc#528097).

-------------------------------------------------------------------
Wed Aug  5 20:46:02 CEST 2009 - jeffm@suse.de

- Updated to 2.6.31-rc5-git3.
  - Eliminated 4 patches.

-------------------------------------------------------------------
Wed Aug  5 18:22:05 CEST 2009 - gregkh@suse.de

- kernel-source.changes: remove old (pre 2008) messages, and move 2008
  to kernel-source.changes.old.  No need to spam email addresses that
  are no longer with the company for failed kernel builds.

-------------------------------------------------------------------
Wed Aug  5 17:55:56 CEST 2009 - gregkh@suse.de

- patches.drivers/staging-rtl8192su-fix-build-error.patch:
  Staging: rtl8192su: fix build error.

-------------------------------------------------------------------
Wed Aug  5 17:02:00 CEST 2009 - jeffm@suse.de

- patches.suse/supported-flag-enterprise: Make the supported
  flag configurable at build time (bnc#528097).

-------------------------------------------------------------------
Wed Aug  5 01:04:08 CEST 2009 - gregkh@suse.de

- Update config files.
  disable CONFIG_DRM_RADEON_KMS as per bnc#527910 for vanilla builds

-------------------------------------------------------------------
Tue Aug  4 23:21:31 CEST 2009 - gregkh@suse.de

- Update config files.
  disable CONFIG_DRM_RADEON_KMS as per bnc#527910

-------------------------------------------------------------------
Tue Aug  4 16:10:42 CEST 2009 - jeffm@suse.de

- patches.rpmify/ttm-pgprot-fixes: ttm: Use pgprot_val for
  comparing pgprot_t.

-------------------------------------------------------------------
Tue Aug  4 14:53:26 CEST 2009 - tiwai@suse.de

- patches.drivers/alsa-hda-3[0-8]*: ALSA HD-audio updates
- Update config files: enable CONFIG_SND_HDA_CIRRUS=y

-------------------------------------------------------------------
Mon Aug  3 22:15:32 CEST 2009 - jeffm@suse.de

- Update config files: CONFIG_FRAME_WARN=2048 on all arches, fixes
  ppc build failures.

-------------------------------------------------------------------
Mon Aug  3 22:01:58 CEST 2009 - jeffm@suse.de

- patches.xen/xen3-patch-2.6.31-rc4-rc5: Fixup pgtable port

-------------------------------------------------------------------
Mon Aug  3 19:42:42 CEST 2009 - jeffm@suse.de

- Updated to 2.6.31-rc5.
  - Eliminated 11 patches.

-------------------------------------------------------------------
Mon Aug  3 11:09:08 CEST 2009 - coly.li@suse.de

- Update config files to enable CONFIG_DLM_DEBUG.

-------------------------------------------------------------------
Fri Jul 31 14:30:38 CEST 2009 - jbeulich@novell.com

- Update Xen patches to 2.6.31-rc4 and c/s 916.
- patches.xen/xen3-driver-core-misc-add-nodename-support-for-misc-devices.patch:
  Delete.
- patches.xen/xen3-panic-on-io-nmi.diff: Delete.
- config.conf: Re-enable Xen.
- Update config files.

-------------------------------------------------------------------
Wed Jul 29 16:00:59 CEST 2009 - tiwai@suse.de

- Update config files: revert to CONFIG_SND=m and enabled again
  CONFIG_SND_DEBUG=y

-------------------------------------------------------------------
Tue Jul 28 12:23:12 CEST 2009 - mmarek@suse.cz

- Update config files: disable CONFIG_PRISM2_USB on ia64 and ppc.

-------------------------------------------------------------------
Tue Jul 28 11:21:11 CEST 2009 - mmarek@suse.cz

- Update config files: disable CONFIG_FB_UDL on ia64.

-------------------------------------------------------------------
Tue Jul 28 09:54:55 CEST 2009 - jbeulich@novell.com

- config.conf: Remove duplicate i386/desktop entry.

-------------------------------------------------------------------
Tue Jul 28 01:03:23 CEST 2009 - tiwai@suse.de

- patches.drivers/alsa-hda-29-Add-quirk-for-Dell-Studio-1555:
  ALSA: hda - Add quirk for Dell Studio 1555 (bnc#525244).

-------------------------------------------------------------------
Mon Jul 27 23:57:31 CEST 2009 - tiwai@suse.de

- patches.drivers/alsa-pcm-*: ALSA PCM fixes
- Fix/enhancement patches backported from ALSA tree
  * patches.drivers/alsa-core-Add-new-TLV-types-for-dBwith-min-max:
    ALSA: Add new TLV types for dBwith min/max (for usb).
  * patches.drivers/alsa-ctxfi-*: SB X-Fi support (FATE#306935).
  * patches.drivers/alsa-hda-*: More HD-audio fixes
  * patches.drivers/alsa-ice-*: ICE17xx fixes
  * patches.drivers/alsa-midi-*: MIDI fixes
  * patches.drivers/alsa-usb-*: USB-audio/MIDI fixes
- Remove obsoleted patches: patches.drivers/alsa-ad1984a-hp-quirks,
  patches.drivers/alsa-ca0106-capture-bufsize-fix,
  patches.drivers/alsa-ctxfi
- Update config files.

-------------------------------------------------------------------
Mon Jul 27 17:06:11 CEST 2009 - mmarek@suse.cz

- rpm/kernel-source.spec.in, scripts/tar-up.sh: really drop
  config-subst from the package.

-------------------------------------------------------------------
Mon Jul 27 13:43:01 CEST 2009 - mmarek@suse.cz

- rpm/kernel-binary.spec.in: manually create a -devel-debuginfo
  subpackage with vmlinux.debug to fix build with new rpm. This
  works for ix86 and x86_64, other archs might need further fixes.

-------------------------------------------------------------------
Mon Jul 27 03:04:23 CEST 2009 - jeffm@suse.de

- patches.rpmify/rtl8192su-build-fix: more ia64 fixes

-------------------------------------------------------------------
Mon Jul 27 01:47:21 CEST 2009 - jeffm@suse.de

- patches.rpmify/rtl8192su-build-fix: rtl8192su: compile fixes.

-------------------------------------------------------------------
Mon Jul 27 01:45:37 CEST 2009 - jeffm@suse.de

- patches.rpmify/rtl8192su-build-fix: rtl8192su: compile fixes.

-------------------------------------------------------------------
Sun Jul 26 00:42:40 CEST 2009 - jeffm@suse.de

- config.conf: Re-enabled trace flavor.

-------------------------------------------------------------------
Fri Jul 24 21:23:54 CEST 2009 - jeffm@suse.de

- Update config files: Disabled optimize for size on i386 and x86_64
  across all flavors.

-------------------------------------------------------------------
Fri Jul 24 21:21:08 CEST 2009 - jeffm@suse.de

- Update to 2.6.31-rc4.

-------------------------------------------------------------------
Thu Jul 23 12:56:16 CEST 2009 - mmarek@suse.cz

- rpm/kernel-binary.spec.in: cleanup %cpu_arch_flavor definition,
  make %symbols a variable and only use it for selecting patches.
  Also drop the RT symbol as there are not rt patches currently.

-------------------------------------------------------------------
Thu Jul 23 11:58:25 CEST 2009 - mmarek@suse.cz

- Change the s390(x) config layout so that each arch has its own
  subdirectory, as it is done for other archs. s390/vanilla is a
  symlink to s390x/vanilla.

-------------------------------------------------------------------
Thu Jul 23 11:21:38 CEST 2009 - mmarek@suse.cz

- rpm/kernel-*.spec.in, rpm/kernel-spec-macros: move some common
  macros to kernel-spec-macros.

-------------------------------------------------------------------
Wed Jul 22 18:58:38 CEST 2009 - tiwai@suse.de

- patches.drivers/alsa-ca0106-capture-bufsize-fix: ALSA: ca0106 -
  Fix the max capture buffer size (bnc#521890).

-------------------------------------------------------------------
Wed Jul 22 17:28:36 CEST 2009 - tiwai@suse.de

- patches.drivers/alsa-ctxfi: Add SoundBlaster X-Fi support
  (FATE#306935).
- Update config files.

-------------------------------------------------------------------
Wed Jul 22 13:08:35 CEST 2009 - trenn@suse.de

These are mainline:
- patches.drivers/cpufreq_add_cpu_number_paramater_1.patch:
  Delete.
- patches.drivers/cpufreq_add_idle_microaccounting_6.patch:
  Delete.
- patches.drivers/cpufreq_change_load_calculation_2.patch: Delete.
- patches.drivers/cpufreq_changes_to_get_cpu_idle_us_5.patch:
  Delete.
- patches.drivers/cpufreq_get_cpu_idle_time_changes_3.patch:
  Delete.
- patches.drivers/cpufreq_parameterize_down_differential_4.patch:
  Delete.

-------------------------------------------------------------------
Wed Jul 22 12:57:54 CEST 2009 - trenn@suse.de

These are mainline:
- patches.arch/acpi_video_thinkpad_exclude_IGD_devices.patch:
  Delete.
- patches.arch/thinkpad_fingers_off_backlight_igd.patch: Delete.

-------------------------------------------------------------------
Tue Jul 21 15:38:37 CEST 2009 - mmarek@suse.cz

- rpm/kernel-binary.spec.in: remove double-slash from include2/asm
  symlink.

-------------------------------------------------------------------
Tue Jul 21 12:09:42 CEST 2009 - mmarek@suse.cz

- config.conf, rpm/mkspec: exclude trace, kdump and ia64/debug from
  the kernel-syms package. These flavor are often excluded in KMPs,
  so excluding them from kernel-syms reduces useless build
  dependencies. KMPs can buildrequire kernel-$flavor-devel
  explicitely if desired.

-------------------------------------------------------------------
Tue Jul 21 11:57:00 CEST 2009 - mmarek@suse.cz

Delete obsolete apparmor patches.

- patches.apparmor/add-path_permission.diff: Delete.
- patches.apparmor/add-security_path_permission: Delete.
- patches.apparmor/apparmor-2.6.25.diff: Delete.
- patches.apparmor/apparmor-audit.diff: Delete.
- patches.apparmor/apparmor-intree.diff: Delete.
- patches.apparmor/apparmor-lsm.diff: Delete.
- patches.apparmor/apparmor-main.diff: Delete.
- patches.apparmor/apparmor-misc.diff: Delete.
- patches.apparmor/apparmor-module_interface.diff: Delete.
- patches.apparmor/apparmor-network.diff: Delete.
- patches.apparmor/apparmor-path_permission: Delete.
- patches.apparmor/apparmor-ptrace-2.6.27.diff: Delete.
- patches.apparmor/apparmor-rlimits.diff: Delete.
- patches.apparmor/d_namespace_path.diff: Delete.
- patches.apparmor/d_namespace_path_oops_fix.diff: Delete.
- patches.apparmor/do_path_lookup-nameidata.diff: Delete.
- patches.apparmor/export-security_inode_permission-for-aufs:
  Delete.
- patches.apparmor/file-handle-ops.diff: Delete.
- patches.apparmor/fix-complain.diff: Delete.
- patches.apparmor/fix-vfs_rmdir.diff: Delete.
- patches.apparmor/fork-tracking.diff: Delete.
- patches.apparmor/fsetattr-reintro-ATTR_FILE.diff: Delete.
- patches.apparmor/fsetattr-restore-ia_file.diff: Delete.
- patches.apparmor/fsetattr.diff: Delete.
- patches.apparmor/remove_suid.diff: Delete.
- patches.apparmor/security-create.diff: Delete.
- patches.apparmor/security-getxattr.diff: Delete.
- patches.apparmor/security-link.diff: Delete.
- patches.apparmor/security-listxattr.diff: Delete.
- patches.apparmor/security-mkdir.diff: Delete.
- patches.apparmor/security-mknod.diff: Delete.
- patches.apparmor/security-readlink.diff: Delete.
- patches.apparmor/security-removexattr.diff: Delete.
- patches.apparmor/security-rename.diff: Delete.
- patches.apparmor/security-rmdir.diff: Delete.
- patches.apparmor/security-setattr.diff: Delete.
- patches.apparmor/security-setxattr.diff: Delete.
- patches.apparmor/security-symlink.diff: Delete.
- patches.apparmor/security-unlink.diff: Delete.
- patches.apparmor/security-xattr-file.diff: Delete.
- patches.apparmor/sysctl-pathname.diff: Delete.
- patches.apparmor/unambiguous-__d_path.diff: Delete.
- patches.apparmor/vfs-getxattr.diff: Delete.
- patches.apparmor/vfs-link.diff: Delete.
- patches.apparmor/vfs-listxattr.diff: Delete.
- patches.apparmor/vfs-mkdir.diff: Delete.
- patches.apparmor/vfs-mknod.diff: Delete.
- patches.apparmor/vfs-notify_change.diff: Delete.
- patches.apparmor/vfs-removexattr.diff: Delete.
- patches.apparmor/vfs-rename.diff: Delete.
- patches.apparmor/vfs-rmdir.diff: Delete.
- patches.apparmor/vfs-setxattr.diff: Delete.
- patches.apparmor/vfs-symlink.diff: Delete.
- patches.apparmor/vfs-unlink.diff: Delete.

-------------------------------------------------------------------
Tue Jul 21 11:18:57 CEST 2009 - npiggin@suse.de

- Update config files for bnc#522686 -- set
  CONFIG_SECURITY_DEFAULT_MMAP_MIN_ADDR=65536.

-------------------------------------------------------------------
Mon Jul 20 20:30:41 CEST 2009 - jeffm@suse.de

- Update config files: Disabled optimize for size on all flavors
  (FATE#305694)

-------------------------------------------------------------------
Mon Jul 20 17:26:02 CEST 2009 - jeffm@suse.de

- Update config files.

-------------------------------------------------------------------
Mon Jul 20 17:02:57 CEST 2009 - jeffm@suse.com

- Update to 2.6.30.2
  - lots of security and bug fixes
  - Obsoleted patches.fixes/firmware-memmap-64bit.diff

-------------------------------------------------------------------
Mon Jul 20 13:02:46 CEST 2009 - mmarek@suse.cz

- rpm/split-modules: set LC_COLLATE=C

-------------------------------------------------------------------
Sat Jul 18 03:40:28 CEST 2009 - jeffm@suse.de

- rpm/package-descriptions: Added desktop description.

-------------------------------------------------------------------
Sat Jul 18 03:39:00 CEST 2009 - jeffm@suse.de

- rpm/package-descriptions: Added desktop description.

-------------------------------------------------------------------
Sat Jul 18 03:18:57 CEST 2009 - jeffm@suse.de

- Add -desktop flavors for i386 and x86_64
  - Disabled group scheduler and groups
  - Disabled optimize for size
  - Enabled full preemption
  - Set HZ=1000

-------------------------------------------------------------------
Sat Jul 18 01:34:58 CEST 2009 - jeffm@suse.de

- Add -desktop flavors for i386 and x86_64 (FATE#305694)
  - Disabled group scheduler and groups
  - Disabled optimize for size
  - Enabled full preemption
  - Set HZ=1000

-------------------------------------------------------------------
Fri Jul 17 17:10:19 CEST 2009 - jeffm@suse.de

- patches.apparmor/apparmor.diff: ia64 build fix

-------------------------------------------------------------------
Fri Jul 17 11:25:31 CEST 2009 - mmarek@suse.cz

- rpm/kernel-binary.spec.in: simplify the add_dirs_to_filelist
  function and make it less chatty in build logs.

-------------------------------------------------------------------
Fri Jul 17 00:39:39 CEST 2009 - jeffm@suse.com

- patches.apparmor/apparmor.diff: ia64 build fix

-------------------------------------------------------------------
Fri Jul 17 00:06:19 CEST 2009 - jeffm@suse.com

- patches.apparmor/security-default-lsm: security: Define default
  LSM (bnc#442668).

-------------------------------------------------------------------
Thu Jul 16 22:50:13 CEST 2009 - jeffm@suse.de

- patches.apparmor/apparmor.diff: AppArmor.

-------------------------------------------------------------------
Thu Jul 16 22:44:02 CEST 2009 - jeffm@suse.de

- patches.apparmor/apparmor.diff: AppArmor.

-------------------------------------------------------------------
Thu Jul 16 20:15:59 CEST 2009 - jeffm@suse.de

- patches.rpmify/sgi-hotplug-fixup: hotplug: fix sgi-hotplug
  attribute handling.

-------------------------------------------------------------------
Thu Jul 16 16:53:35 CEST 2009 - mmarek@suse.cz

- rpm/kernel-binary.spec.in: drop the config-subst script, use
  scripts/config instead.

-------------------------------------------------------------------
Thu Jul 16 13:19:19 CEST 2009 - mmarek@suse.cz

- rpm/kernel-binary.spec.in: fix debugsource generation.

-------------------------------------------------------------------
Thu Jul 16 10:46:05 CEST 2009 - mmarek@suse.cz

- rpm/split-modules: fix last change.

-------------------------------------------------------------------
Wed Jul 15 22:40:58 CEST 2009 - mmarek@suse.cz

- rpm/split-modules: fix for module names with underscores or
  dashes.

-------------------------------------------------------------------
Wed Jul 15 22:33:07 CEST 2009 - jeffm@suse.de

- Update to 2.6.31-rc3.
  - Eliminated 2 patches.

-------------------------------------------------------------------
Wed Jul 15 17:10:29 CEST 2009 - mmarek@suse.cz

- rpm/kernel-binary.spec.in: annotate in which products the
  obsoleted kmps were last used, remove "ralink-rt2860-kmp" which
  I couldn't find anywhere.

-------------------------------------------------------------------
Wed Jul 15 16:50:44 CEST 2009 - mmarek@suse.cz

- rpm/kernel-binary.spec.in: obsolete btusb-kmp (bnc#514375).

-------------------------------------------------------------------
Tue Jul 14 15:37:36 CEST 2009 - mmarek@suse.cz

- rpm/kernel-binary.spec.in, rpm/split-modules: move generating of
  the base / main / unsupported module lists to a separate script.
  Avoids 6k modinfo calls and fixes module dependencies
  (bnc#512179).

-------------------------------------------------------------------
Mon Jul 13 22:10:13 CEST 2009 - mmarek@suse.cz

- rpm/kernel-binary.spec.in: fix include2/asm symlink (bnc#509680).

-------------------------------------------------------------------
Mon Jul 13 16:55:56 CEST 2009 - mmarek@suse.cz

- rpm/modversions: fix overriding of function symbols.

-------------------------------------------------------------------
Mon Jul 13 16:13:52 CEST 2009 - mmarek@suse.cz

- rpm/modversions: fix overriding of unknown symbols.

-------------------------------------------------------------------
Tue Jul  7 14:30:30 CEST 2009 - jkosina@suse.de

- patches.suse/e1000e_allow_bad_checksum: Delete.
- patches.suse/e1000e_call_dump_eeprom: Delete.
- patches.suse/e1000e_use_set_memory_ro-rw_to_protect_flash_memory:
  Delete.

Delete the leftover debugging patches for e1000e EEPROM corruption
that are not needed anymore.

-------------------------------------------------------------------
Tue Jul  7 12:03:10 CEST 2009 - aj@suse.de

- README.BRANCH: Update, kotd will become 11.2 eventually.

-------------------------------------------------------------------
Mon Jul  6 21:36:35 CEST 2009 - jeffm@suse.com

- Update to 2.6.31-rc2.

-------------------------------------------------------------------
Fri Jul  3 22:32:24 CEST 2009 - jeffm@suse.com

- Update to 2.6.31-rc1-git10.
  - Eliminated 28 patches.
  - Xen is disabled.

-------------------------------------------------------------------
Fri Jul  3 15:41:08 CEST 2009 - mmarek@suse.cz

- patches.suse/kbuild-generate-modules.builtin: kbuild: generate
  modules.builtin.
- rpm/kernel-binary.spec.in: package modules.builtin for use by
  modprobe / mkinitrd.

-------------------------------------------------------------------
Fri Jul  3 14:44:00 CEST 2009 - mmarek@suse.cz

- rpm/kernel-binary.spec.in, rpm/kernel-source.spec.in: simplify
  the patch applying loops to reduce noise in build logs.

-------------------------------------------------------------------
Tue Jun 30 19:28:22 CEST 2009 - mmarek@suse.cz

- rpm/kernel-binary.spec.in: chmod +x find-provides

-------------------------------------------------------------------
Tue Jun 30 13:17:18 CEST 2009 - mmarek@suse.cz

- rpm/kernel-binary.spec.in: do not "annotate" the packaged
  Modules.symvers
- patches.suse/modpost-filter-out-built-in-depends: Delete.

-------------------------------------------------------------------
Tue Jun 30 11:35:47 CEST 2009 - jbeulich@novell.com

- patches.arch/ia64-page-migration: Fix compiler warning.

-------------------------------------------------------------------
Mon Jun 29 19:50:25 CEST 2009 - mmarek@suse.cz

- rpm/kernel-binary.spec.in: move /boot/symvers* files back to
  -base, these are needed during KMP installation.

-------------------------------------------------------------------
Mon Jun 29 19:49:16 CEST 2009 - mmarek@suse.cz

- patches.fixes/kbuild-fix-generating-of-.symtypes-files: kbuild:
  fix generating of *.symtypes files.
- patches.suse/genksyms-add-override-flag.diff: Refresh.
- rpm/kernel-binary.spec.in: create the *.symref files in the build
  directory

-------------------------------------------------------------------
Fri Jun 26 19:04:30 CEST 2009 - mmarek@suse.cz

- rpm/kernel-binary.spec.in: add Provides: kernel-{base,extra} to
  the subpackages (bnc#516827).

-------------------------------------------------------------------
Wed Jun 24 15:51:48 CEST 2009 - gregkh@suse.de

- Update config files.
  revert the ACPI and thermal config changes:
    config/i386/pae and config/x86-64/default:
	CONFIG_ACPI_AC=m
	CONFIG_ACPI_BATTERY=m
	CONFIG_ACPI_BUTTON=m
	CONFIG_ACPI_VIDEO=m
	CONFIG_ACPI_FAN=m
	CONFIG_ACPI_PROCESSOR=m
	CONFIG_ACPI_THERMAL=m
	CONFIG_ACPI_CONTAINER=m
	CONFIG_X86_ACPI_CPUFREQ=m
	CONFIG_THERMAL=m

-------------------------------------------------------------------
Wed Jun 24 15:48:06 CEST 2009 - gregkh@suse.de

- patches.suse/ec_merge_irq_and_poll_modes.patch: Delete.
- patches.suse/linux-2.6.29-retry-root-mount.patch: Delete.

-------------------------------------------------------------------
Wed Jun 24 10:57:00 CEST 2009 - jbeulich@novell.com

- Update Xen patches to 2.6.30 and c/s 908.
- Update Xen config files.
- patches.xen/tmem: Transcendent memory ("tmem") for Linux.

-------------------------------------------------------------------
Tue Jun 23 06:19:21 CEST 2009 - gregkh@suse.de

- Update config files.
  config/i386/pae and config/x86-64/default:
	CONFIG_ACPI_AC=y
	CONFIG_ACPI_BATTERY=y
	CONFIG_ACPI_BUTTON=y
	CONFIG_ACPI_VIDEO=y
	CONFIG_ACPI_FAN=y
	CONFIG_ACPI_PROCESSOR=y
	CONFIG_ACPI_THERMAL=y
	CONFIG_ACPI_CONTAINER=y
	CONFIG_X86_ACPI_CPUFREQ=y
	CONFIG_THERMAL=y

-------------------------------------------------------------------
Tue Jun 23 06:05:34 CEST 2009 - gregkh@suse.de

- Update config files.
  config/i386/pae and config/x86-64/default:
	CONFIG_SND_TIMER=y
	CONFIG_SND_PCM=y
	CONFIG_SND_SEQUENCER=y
	CONFIG_SND_MIXER_OSS=y
	CONFIG_SND_PCM_OSS=y


-------------------------------------------------------------------
Tue Jun 23 05:57:44 CEST 2009 - gregkh@suse.de

- Update config files.
  fix up config mistake in x86-64/default made in last commit.

-------------------------------------------------------------------
Tue Jun 23 05:54:30 CEST 2009 - gregkh@suse.de

- Update config files.
  config/i386/pae and config/x86-64/default:
	CONFIG_VIDEO_OUTPUT_CONTROL=y
	CONFIG_SOUND=y
	CONFIG_SND=y

-------------------------------------------------------------------
Tue Jun 23 05:42:51 CEST 2009 - gregkh@suse.de

- Update config files.
  config/i386/pae and config/x86-64/default:
	CONFIG_I2C=y
	CONFIG_HWMON=y

-------------------------------------------------------------------
Sat Jun 20 04:19:52 CEST 2009 - gregkh@suse.de

- Update config files.
  config/i386/pae and config/x86-64/default:
	CONFIG_IPV6=y

-------------------------------------------------------------------
Sat Jun 20 04:18:09 CEST 2009 - gregkh@suse.de

- Update config files.
  config/i386/pae and config/x86-64/default:
	CONFIG_HID=y
	CONFIG_USB_STORAGE=y

-------------------------------------------------------------------
Sat Jun 20 02:11:50 CEST 2009 - gregkh@suse.de

- Update config files.
  config/i386/pae and config/x86-64/default:
	CONFIG_ATA_PIIX=Y

-------------------------------------------------------------------
Sat Jun 20 02:09:25 CEST 2009 - gregkh@suse.de

- Update config files.
  config/i386/pae and config/x86-64/default:
	CONFIG_USB_EHCI_HCD=Y
	CONFIG_USB_OHCI_HCD=Y
	CONFIG_USB_UHCI_HCD=Y

-------------------------------------------------------------------
Sat Jun 20 02:03:08 CEST 2009 - gregkh@suse.de

- Update config files.
  config/i386/pae and config/x86-64/default:
	CONFIG_CFG80211=Y
	CONFIG_LIB80211=Y
	CONFIG_MAC80211=Y
	CONFIG_ATH5K=Y

-------------------------------------------------------------------
Sat Jun 20 01:57:07 CEST 2009 - gregkh@suse.de

- Update config files.
  config/i386/pae and config/x86-64/default:
  	CONFIG_X86_MSR=Y
	CONFIG_X86_CPUID=Y

-------------------------------------------------------------------
Fri Jun 19 23:48:52 CEST 2009 - gregkh@suse.de

- comment out broken acpi patch for the moment.

-------------------------------------------------------------------
Fri Jun 19 23:12:06 CEST 2009 - gregkh@suse.de

- move the "preload" branch into master to get 2.6.30 working
  for Moblin.
- Update config files.
- patches.drivers/alsa-ad1984a-hp-quirks: ALSA: update HP
  quirks for Zenith & co (bnc#472789, bnc#479617, bnc#502425,
  bnc#503101).
- patches.suse/driver-core-add-nodename-callbacks.patch: Driver
  Core: add nodename callbacks.
- patches.suse/driver-core-aoe-add-nodename-for-aoe-devices.patch:
  Driver Core: aoe: add nodename for aoe devices.
- patches.suse/driver-core-block-add-nodename-support-for-block-drivers.patch:
  Driver Core: block: add nodename support for block drivers..
- patches.suse/driver-core-bsg-add-nodename-for-bsg-driver.patch:
  Driver Core: bsg: add nodename for bsg driver.
- patches.suse/driver-core-devtmpfs-driver-core-maintained-dev-tmpfs.patch:
  Driver Core: devtmpfs - kernel-maintained tmpfs-based /dev.
- patches.suse/driver-core-drm-add-nodename-for-drm-devices.patch:
  Driver Core: drm: add nodename for drm devices.
- patches.suse/driver-core-dvb-add-nodename-for-dvb-drivers.patch:
  Driver Core: dvb: add nodename for dvb drivers.
- patches.suse/driver-core-input-add-nodename-for-input-drivers.patch:
  Driver Core: input: add nodename for input drivers.
- patches.suse/driver-core-misc-add-nodename-support-for-misc-devices.patch:
  Driver Core: misc: add nodename support for misc devices..
- patches.suse/driver-core-raw-add-nodename-for-raw-devices.patch:
  Driver Core: raw: add nodename for raw devices.
- patches.suse/driver-core-sound-add-nodename-for-sound-drivers.patch:
  Driver Core: sound: add nodename for sound drivers.
- patches.suse/driver-core-usb-add-nodename-support-for-usb-drivers.patch:
  Driver Core: usb: add nodename support for usb drivers..
- patches.suse/driver-core-x86-add-nodename-for-cpuid-and-msr-drivers.patch:
  Driver Core: x86: add nodename for cpuid and msr drivers..
- patches.suse/ec_merge_irq_and_poll_modes.patch: ACPI: EC:
  Merge IRQ and POLL modes.
- patches.suse/linux-2.6.29-dont-wait-for-mouse.patch: fastboot:
  remove "wait for all devices before mounting root" delay.
- patches.suse/linux-2.6.29-enable-async-by-default.patch:
  enable async_enabled by default.
- patches.suse/linux-2.6.29-even-faster-kms.patch: speed up kms
  even more.
- patches.suse/linux-2.6.29-jbd-longer-commit-interval.patch:
  jbd: longer commit interval.
- patches.suse/linux-2.6.29-kms-after-sata.patch: make kms happen
  after sata.
- patches.suse/linux-2.6.29-retry-root-mount.patch: fastboot:
  retry mounting the root fs if we can't find init.
- patches.suse/linux-2.6.29-silence-acer-message.patch: Silence
  acer wmi driver on non-acer machines.
- patches.suse/linux-2.6.29-touchkit.patch: some new touch screen
  device ids
.
- patches.suse/uvcvideo-ignore-hue-control-for-5986-0241.patch:
  uvcvideo: ignore hue control for 5986:0241 (bnc#499152).
- patches.suse/devtmpfs.patch: Delete.

-------------------------------------------------------------------
Fri Jun 12 05:14:11 CEST 2009 - greg@suse.de

- scripts/sequence-patch.sh: fix bug in ketchup usage

-------------------------------------------------------------------
Wed Jun 10 16:12:01 CEST 2009 - jeffm@suse.com

- Update to 2.6.30-final.

-------------------------------------------------------------------
Wed Jun 10 10:31:34 CEST 2009 - jbeulich@novell.com

- Update Xen patches to 2.6.30-rc8 and c/s 898.
- Update Xen config files.
- patches.xen/pci-reserve: linux/pci: reserve io/memory space
  for bridge.
- patches.xen/xen-x86-exports: Delete.

-------------------------------------------------------------------
Tue Jun  9 17:14:45 CEST 2009 - mmarek@suse.cz

- rpm/kernel-binary.spec.in, rpm/kernel-source.spec.in,
  rpm/kernel-syms.spec.in, rpm/mkspec: update copyright header and
  change indentation to what autobuild enforces on checkin. No
  functional change.

-------------------------------------------------------------------
Tue Jun  9 17:06:06 CEST 2009 - jbeulich@novell.com

- patches.suse/stack-unwind-add-declaration.patch: Fold into ...
- patches.suse/stack-unwind: ... this one.

-------------------------------------------------------------------
Tue Jun  9 12:11:11 CEST 2009 - mmarek@suse.cz

- rpm/kernel-binary.spec.in: move /boot/vmlinux-*.gz to -devel
  again.
- rpm/find-provides: don't generate the ksym() provides ourself,
  let rpm do it. Add a workaround for vmlinux-*.gz in -devel.

-------------------------------------------------------------------
Mon Jun  8 09:01:23 CEST 2009 - jeffm@suse.com

- patches.suse/reiser4-set_page_dirty_notag: mm: Add
  set_page_dirty_notag() helper for reiser4.

-------------------------------------------------------------------
Fri Jun  5 13:43:37 CEST 2009 - mmarek@suse.cz

- rpm/kernel-module-subpackage: add Enhances: kernel-$flavor to
  kmps (bnc#502092).

-------------------------------------------------------------------
Thu Jun  4 16:26:21 CEST 2009 - jeffm@suse.de

- Update to 2.6.30-rc8.

-------------------------------------------------------------------
Thu Jun  4 07:09:52 CEST 2009 - sdietrich@suse.de

- supported.conf: remove duplicate kernel/drivers/md/dm-log

-------------------------------------------------------------------
Thu Jun  4 06:02:57 CEST 2009 - teheo@suse.de

Conver ide major allocation.

- patches.suse/block-add-mangle-devt-switch: block: add
  genhd.mangle_devt parameter (fate#305584).

-------------------------------------------------------------------
Mon Jun  1 20:54:44 CEST 2009 - jeffm@suse.de

- Update to 2.6.30-rc7-git4.

-------------------------------------------------------------------
Fri May 29 09:50:28 CEST 2009 - teheo@suse.de

Rename mangle_minor to mangle_devt and also cover sd major allocation.

- patches.suse/block-add-mangle-devt-switch: block: add
  genhd.mangle_devt parameter (fate#305584).

-------------------------------------------------------------------
Fri May 29 07:35:53 CEST 2009 - teheo@suse.de

- Update config files to enable DEBUG_BLOCK_EXT_DEVT on all configs
  except for vanilla and ppc/ps3.
- patches.suse/block-add-mangle-devt-switch: block: add
  genhd.mangle_minor parameter (fate#305584).

-------------------------------------------------------------------
Thu May 28 16:35:40 CEST 2009 - jdelvare@suse.de

- patches.fixes/scsi-scan-blist-update: Add BLIST_REPORTLUN2 to
  EMC SYMMETRIX (bnc#185164, bnc#191648, bnc#505578).

-------------------------------------------------------------------
Wed May 27 18:05:14 CEST 2009 - jeffm@suse.com

- Update to 2.6.30-rc7-git2.

-------------------------------------------------------------------
Wed May 27 08:22:05 CEST 2009 - gregkh@suse.de

- patches.drivers/ath1e-add-new-device-id-for-asus-hardware.patch:
  ath1e: add new device id for asus hardware.

-------------------------------------------------------------------
Tue May 26 15:28:51 CEST 2009 - mmarek@suse.cz

- rpm/mkspec: when using a custom release number, create a
  get_release_number.sh script for autobuild.

-------------------------------------------------------------------
Tue May 26 15:08:25 CEST 2009 - mmarek@suse.cz

- rpm/kernel-binary.spec.in: workaround for bnc#507084: strip
  binaries in /usr/src/linux-obj/*/*/scripts.

-------------------------------------------------------------------
Tue May 26 11:33:25 CEST 2009 - jdelvare@suse.de

- patches.drivers/r8169-allow-true-forced-mode-setting.patch:
  r8169: allow true forced mode setting (bnc#467518).

-------------------------------------------------------------------
Mon May 25 14:11:04 CEST 2009 - mmarek@suse.cz

- switch i386 flavors back to -default (non-pae) and -pae for
  milestone2

-------------------------------------------------------------------
Sun May 24 10:36:18 CEST 2009 - mmarek@suse.cz

- rpm/find-provides: fix for kernel-kdump.

-------------------------------------------------------------------
Sat May 23 22:18:05 CEST 2009 - mmarek@suse.cz

- rpm/find-provides, rpm/kernel-binary.spec.in, rpm/symsets.pl:
  workaround to fix provides of built-in symbols: move vmlinux*.gz
  back to -base and extract the provides from it.

-------------------------------------------------------------------
Fri May 22 15:47:01 CEST 2009 - teheo@suse.de

- patches.arch/i586-unwind-quick-fix: i586-relocs: ignore NONE
  relocation.

-------------------------------------------------------------------
Fri May 22 12:42:36 CEST 2009 - mmarek@suse.cz

- rpm/compute-PATCHVERSION.sh, rpm/mkspec, scripts/tar-up.sh: avoid
  unpacking the patches tarballs in compute-PATCHVERSION.sh.

-------------------------------------------------------------------
Fri May 22 11:45:41 CEST 2009 - mmarek@suse.cz

- rpm/mkspec: add --release option to set a custom release string.
- scripts/tar-up.sh: revive -rs option.

-------------------------------------------------------------------
Wed May 20 16:05:07 CEST 2009 - mmarek@suse.cz

- patches.arch/acpi_thermal_passive_blacklist.patch,
  patches.suse/devtmpfs.patch: fix patches to apply with git-apply.

-------------------------------------------------------------------
Tue May 19 21:42:45 CEST 2009 - sdietrich@suse.de

- patches.suse/stack-unwind-add-declaration.patch: Fix compile
  error when CONFIG_STACK_UNWIND is not set.

-------------------------------------------------------------------
Tue May 19 18:24:46 CEST 2009 - jblunck@suse.de

- patches.rpmify/arm-arch_include_asm-fix.diff: ARM: move
  mach-types.h to arch/include/asm.

-------------------------------------------------------------------
Tue May 19 18:03:44 CEST 2009 - jeffm@suse.com

- Set CONFIG_FRAMEBUFFER_CONSOLE=y

-------------------------------------------------------------------
Tue May 19 17:27:45 CEST 2009 - jeffm@suse.com

- Restored CONFIG_BOOTSPLASH=y and CONFIG_FB_VESA=y on
  x86/x86_64 (bnc#504608)

-------------------------------------------------------------------
Tue May 19 16:17:34 CEST 2009 - jbeulich@novell.com

- patches.xen/sfc-endianness: fix building with gcc 4.4.

-------------------------------------------------------------------
Tue May 19 12:04:26 CEST 2009 - jbeulich@novell.com

- Update Xen patches to 2.6.30/rc6-git3 and c/s 873.

-------------------------------------------------------------------
Mon May 18 16:52:37 CEST 2009 - jeffm@suse.com

- Updated to 2.6.30-rc6-git3.
  - Eliminated 4 patches.

-------------------------------------------------------------------
Fri May 15 19:16:23 CEST 2009 - jeffm@suse.de

- doc/README.SUSE: Updated to reflect building in an external
  directory so as not to contaminate /usr/src/linux

-------------------------------------------------------------------
Thu May 14 14:09:10 CEST 2009 - mmarek@suse.cz

- rpm/kernel-binary.spec.in: fix path in
  /usr/src/linux-obj/.../Makefile.

-------------------------------------------------------------------
Thu May 14 11:09:01 CEST 2009 - mmarek@suse.cz

- rpm/kernel-binary.spec.in: provide kernel-$flavor-devel =
  %version-%source_rel in the -devel packages (bnc#503280).

-------------------------------------------------------------------
Wed May 13 15:42:49 CEST 2009 - mmarek@suse.cz

- rpm/kernel-binary.spec.in: also fix kernel-$flavor-devel requires
  (bnc#503280).

-------------------------------------------------------------------
Wed May 13 15:32:58 CEST 2009 - mmarek@suse.cz

- rpm/mkspec: fix kernel-syms requires (bnc#503280).

-------------------------------------------------------------------
Mon May 11 21:11:59 CEST 2009 - jeffm@suse.com

- patches.fixes/dup2-retval-fix: dup2: Fix return value with
  oldfd == newfd and invalid fd (bnc#498042).

-------------------------------------------------------------------
Mon May 11 21:11:19 CEST 2009 - jeffm@suse.com

- patches.fixes/reiserfs-xattr-fixup: reiserfs: clean up ifdefs.
- patches.fixes/reiserfs-xattr-root-fixup: reiserfs: deal with
  NULL xattr root w/ xattrs disabled.
- patches.fixes/reiserfs-xattrs-disabled-perms: reiserfs: fixup
  perms when xattrs are disabled.
- patches.fixes/reiserfs-expose-privroot: reiserfs: allow exposing
  privroot w/ xattrs enabled.

-------------------------------------------------------------------
Mon May 11 19:41:25 CEST 2009 - jeffm@suse.de

- Updated to 2.6.30-rc5-git1.
  - Eliminated 4 patches.

-------------------------------------------------------------------
Wed May  6 17:38:57 CEST 2009 - gregkh@suse.de

- Update config files. update vanilla configs so that the build works.

-------------------------------------------------------------------
Wed May  6 17:19:56 CEST 2009 - gregkh@suse.de

- Update config files.
- patches.suse/devtmpfs.patch: driver-core: devtmpfs - driver-core
  maintained /dev tmpfs.

-------------------------------------------------------------------
Tue May  5 17:17:21 CEST 2009 - jeffm@suse.com

- Update config files.

-------------------------------------------------------------------
Tue May  5 16:46:08 CEST 2009 - jeffm@suse.com

- Update to 2.6.30-rc4-git1.
- patches.rpmify/fix-unexpected-non-allocable-warnings-with-suse-gcc:
  kbuild, modpost: fix "unexpected non-allocatable" warning with
  SUSE gcc.

-------------------------------------------------------------------
Tue May  5 14:31:59 CEST 2009 - jbeulich@novell.com

- patches.fixes/iwl3945-build: iwl3945: fix ia64/ppc build.

-------------------------------------------------------------------
Tue May  5 11:05:37 CEST 2009 - jbeulich@novell.com

- patches.xen/xen3-patch-2.6.30-rc4: Fix ia64 build.

-------------------------------------------------------------------
Tue May  5 10:08:12 CEST 2009 - jbeulich@novell.com

- patches.suse/stack-unwind: Also initialize PT_GS() on 32-bit.
- patches.arch/x86_64-unwind-annotations: Refresh.

-------------------------------------------------------------------
Tue May  5 10:02:41 CEST 2009 - jbeulich@novell.com

- Update Xen patches to 2.6.29-rc4 and c/s 867.
- Update i386 and x86_64 config files.
- config.conf: Re-enable Xen.

-------------------------------------------------------------------
Tue May  5 05:22:16 CEST 2009 - teheo@suse.de

- patches.suse/kbuild-icecream-workaround: kbuild: add workaround
  for icecream bug (bnc#495786).

-------------------------------------------------------------------
Fri May  1 20:01:16 CEST 2009 - jeffm@suse.com

- patches.fixes/reiserfs-xattr-locking: reiserfs: Expand i_mutex
  to enclose lookup_one_len.

-------------------------------------------------------------------
Fri May  1 20:00:48 CEST 2009 - jeffm@suse.com

- Update to 2.6.30-rc4.
  - Eliminated 2 patches.

-------------------------------------------------------------------
Fri May  1 19:58:07 CEST 2009 - jeffm@suse.com

- patches.drivers/libata-prefer-over-ide: libata: prefer libata
  drivers over ide ones (bnc#433105).
- patches.fixes/reiserfs-xattr-locking: reiserfs: Expand i_mutex
  to enclose lookup_one_len.
- patches.kernel.org/patch-2.6.30-rc3-rc4:
- patches.suse/no-frame-pointer-select: Fix stack unwinder Kconfig
  (bnc#402518).
- patches.arch/s390-08-05-af_iucv-msgpeek-fix.patch: Delete.
- patches.fixes/fix-periodic-mode-programming-on-amd81xx: Delete.

-------------------------------------------------------------------
Thu Apr 30 16:56:17 CEST 2009 - mmarek@suse.cz

- scripts/submit-to-bs: tentative script to submit a new kernel to
  openSUSE:Factory

-------------------------------------------------------------------
Tue Apr 28 11:19:41 CEST 2009 - npiggin@suse.de

- patches.apparmor/unambiguous-__d_path.diff: Put a reminder in here
  to fix the lock order problem when the patch is updated to HEAD.

-------------------------------------------------------------------
Mon Apr 27 13:48:49 CEST 2009 - mmarek@suse.cz

- rpm/kernel-binary.spec.in, rpm/kernel-source.spec.in,
  rpm/kernel-syms.spec.in, rpm/mkspec: Fix prepending EXTRAVERSION,
  rename the variable back to @RELEASE_PREFIX@.

-------------------------------------------------------------------
Mon Apr 27 10:41:20 CEST 2009 - mmarek@suse.cz

- rpm/kernel-binary.spec.in, rpm/kernel-source.spec.in,
  rpm/kernel-syms.spec.in, rpm/mkspec: prepend the EXTRAVERSION to
  the rpm release string (note that this won't have any effect in
  the openSUSE:* projects).

-------------------------------------------------------------------
Fri Apr 24 19:28:44 CEST 2009 - gregkh@suse.de

- Update config files.
  - build rtc_cmos driver into the kernel for i386 and x86-64 default
    kernels.  This should automatically take care of the rtc/system time
    syncing so we don't need to do it in a boot script and should speed
    up booting time a lot.

-------------------------------------------------------------------
Fri Apr 24 19:24:53 CEST 2009 - gregkh@suse.de

- Update config files. change CONFIG_ATA=y and CONFIG_SATA_AHCI=y

-------------------------------------------------------------------
Fri Apr 24 18:23:21 CEST 2009 - gregkh@suse.de

- Update config files. change to CONFIG_EXT2_FS=y and CONFIG_EXT3_FS=y

-------------------------------------------------------------------
Fri Apr 24 18:19:34 CEST 2009 - gregkh@suse.de

- Update config files. change to CONFIG_SCSI=y and CONFIG_BLK_DEV_SD=y

-------------------------------------------------------------------
Fri Apr 24 18:14:49 CEST 2009 - gregkh@suse.de

- Update config files. change to use CONFIG_USB=y

-------------------------------------------------------------------
Thu Apr 23 23:38:53 CEST 2009 - jeffm@suse.de

- Added legacy config.

-------------------------------------------------------------------
Thu Apr 23 23:31:39 CEST 2009 - jeffm@suse.de

- Temporarily disabled patches.suse/acpi-dsdt-initrd-v0.9a-2.6.25.patch

-------------------------------------------------------------------
Thu Apr 23 17:53:58 CEST 2009 - jeffm@suse.de

- Moved i386 kernel-default to kernel-legacy.
- Moved i386 kernel-pae config to kernel-default.
- Disabled CONFIG_ISA in i386 kernel-default to improve boot speed.

-------------------------------------------------------------------
Thu Apr 23 17:29:47 CEST 2009 - jeffm@suse.de

- Update to 2.6.30-rc3.

-------------------------------------------------------------------
Thu Apr 23 17:17:59 CEST 2009 - jeffm@suse.de

- patches.fixes/fix-periodic-mode-programming-on-amd81xx: x86:
  hpet: fix periodic mode programming on AMD 81xx.
- patches.fixes/hpet-boot-fix: Delete.

-------------------------------------------------------------------
Mon Apr 20 16:44:13 CEST 2009 - jeffm@suse.de

- patches.fixes/hpet-boot-fix: hpet: fix "IO-APIC + timer doesn't work!"

-------------------------------------------------------------------
Mon Apr 20 16:43:50 CEST 2009 - jeffm@suse.de

- Update to 2.6.30-rc2-git6.

-------------------------------------------------------------------
Wed Apr 15 06:33:54 CEST 2009 - jeffm@suse.de

- Update to 2.6.30-rc2.
  - trace and xen flavors disabled.
  - CONFIG_OTUS disabled on ppc.
  - request-based multipath could use some testing.
  - Eliminated 96 patches.

-------------------------------------------------------------------
Fri Apr 10 20:09:08 CEST 2009 - jeffm@suse.de

- rpm/devel-post.sh, rpm/kernel-binary.spec.in: Created i586 symlink
  for i386.

-------------------------------------------------------------------
Fri Apr 10 19:08:14 CEST 2009 - jeffm@suse.de

- rpm/kernel-binary.spec.in: Added /usr/src/linux-obj to -devel

-------------------------------------------------------------------
Fri Apr 10 17:35:35 CEST 2009 - mmarek@suse.cz

- rpm/kernel-binary.spec.in: Use xargs -r to fix case when no
  modules are supported.

-------------------------------------------------------------------
Fri Apr 10 17:18:34 CEST 2009 - jeffm@suse.com

- Moved linux-obj symlink handling to kernel-$flavor-devel.

-------------------------------------------------------------------
Fri Apr 10 11:41:12 CEST 2009 - mmarek@suse.cz

- rpm/package-descriptions: Add comment.

-------------------------------------------------------------------
Fri Apr 10 11:12:30 CEST 2009 - mmarek@suse.cz

- rpm/kernel-binary.spec.in, rpm/kernel-source.spec.in,
  rpm/kernel-syms.spec.in, scripts/tar-up.sh: Rename the timestamp
  file to source-timestamp instead, so that autobuild does not add
  the timestamp verbatim.

-------------------------------------------------------------------
Thu Apr  9 13:52:47 CEST 2009 - jbeulich@novell.com

- Update Xen patches to 2.6.29 final and c/s 854.
- patches.xen/sfc-external-sram: enable access to Falcon's
  external SRAM (bnc#489105).
- patches.xen/sfc-sync-headers: sync Solarflare accelerator
  headers (bnc#489105).
- Update Xen config files.

-------------------------------------------------------------------
Wed Apr  8 11:54:11 CEST 2009 - mmarek@suse.cz

- rpm/kernel-binary.spec.in, rpm/kernel-source.spec.in,
  rpm/kernel-syms.spec.in: Fix last change: do not add the
  timestamp if it is already added verbatim (by prepare_spec during
  checkin)

-------------------------------------------------------------------
Tue Apr  7 21:58:38 CEST 2009 - mmarek@suse.cz

- rpm/kernel-binary.spec.in, rpm/kernel-source.spec.in,
  rpm/kernel-syms.spec.in: Add source timestamp to package
  descriptions.

-------------------------------------------------------------------
Tue Apr  7 21:28:59 CEST 2009 - mmarek@suse.cz

- rpm/kernel-binary.spec.in, rpm/kernel-source.spec.in,
  rpm/kernel-syms.spec.in, rpm/mkspec: add descriptions to
  generated spec files.
- rpm/package-descriptions: descriptions of binary packages.

-------------------------------------------------------------------
Mon Apr  6 20:29:03 CEST 2009 - jeffm@suse.com

- Enabled STAGING on !x86 and disabled COMEDI.

-------------------------------------------------------------------
Mon Apr  6 19:21:37 CEST 2009 - jeffm@suse.com

- patches.rpmify/split-package: Enable

-------------------------------------------------------------------
Mon Apr  6 19:21:23 CEST 2009 - jeffm@suse.com

- Update config files: Fixed i386-vanilla.

-------------------------------------------------------------------
Mon Apr  6 19:11:52 CEST 2009 - jeffm@suse.com

- patches.fixes/xfs-export-debug: xfs: export assertion handler.

-------------------------------------------------------------------
Mon Apr  6 02:53:12 CEST 2009 - jeffm@suse.com

- Switch from SPARSEMEM to DISCONTIGMEM on i386.

-------------------------------------------------------------------
Sun Apr  5 02:24:01 CEST 2009 - jeffm@suse.com

- scripts/tar-up_and_run_mbuild.sh: Added pae to the important
  specfiles list.

-------------------------------------------------------------------
Fri Apr  3 22:47:12 CEST 2009 - jeffm@suse.com

- Update config files: Fix missing ia64-debug.

-------------------------------------------------------------------
Fri Apr  3 22:32:01 CEST 2009 - jeffm@suse.com

- patches.xen/sfc-resource-driver: Fix uninitialized var warning.

-------------------------------------------------------------------
Fri Apr  3 22:25:35 CEST 2009 - jeffm@suse.com

- Drop NR_CPUS back to 128 on i386.

-------------------------------------------------------------------
Fri Apr  3 19:36:31 CEST 2009 - jeffm@suse.com

- rpm/kernel-binary.spec.in: Added CONFIG_SPLIT_PACKAGE.

-------------------------------------------------------------------
Fri Apr  3 19:35:53 CEST 2009 - jeffm@suse.de

- Update config files: Enabled STAGING drivers on -vanilla.

-------------------------------------------------------------------
Fri Apr  3 17:13:32 CEST 2009 - jblunck@suse.de

- patches.rpmify/rpm-kernel-config: Rediff.

-------------------------------------------------------------------
Fri Apr  3 17:06:14 CEST 2009 - mmarek@suse.cz

- rpm/kernel-source.spec.in: chmod +x mkspec arch-symbols
  compute-PATCHVERSION.sh

-------------------------------------------------------------------
Fri Apr  3 17:00:50 CEST 2009 - jeffm@suse.com

- Update config files: Enabled STAGING drivers.

-------------------------------------------------------------------
Fri Apr  3 16:30:02 CEST 2009 - jeffm@suse.com

- Sync up kernel configs for x86/x86_64 flavors.

-------------------------------------------------------------------
Fri Apr  3 14:55:26 CEST 2009 - mmarek@suse.cz

- rpm/kernel-source.spec.in, rpm/mkspec: do not package the binary
  spec files anymore.

-------------------------------------------------------------------
Thu Apr  2 23:41:52 CEST 2009 - mmarek@suse.cz

- rpm/modversions: keep the override keyword in --pack.

-------------------------------------------------------------------
Thu Apr  2 20:37:33 CEST 2009 - mmarek@suse.cz

- rpm/kernel-binary.spec.in, rpm/mkspec, scripts/tar-up.sh: remove
  @TOLERATE_UNKNOWN_NEW_CONFIG_OPTIONS@ expansion, check for a file
  named TOLERATE-UNKNOWN-NEW-CONFIG-OPTIONS in sourcedir instead.

-------------------------------------------------------------------
Thu Apr  2 20:27:04 CEST 2009 - mmarek@suse.cz

- rpm/kernel-syms.spec.in: set LC_ALL=C in rpm -q call

-------------------------------------------------------------------
Thu Apr  2 17:57:48 CEST 2009 - mmarek@suse.cz

- rpm/kernel-binary.spec.in: add @FLAVOR@ again to avoid %%(...)
  expansion

-------------------------------------------------------------------
Thu Apr  2 17:48:41 CEST 2009 - mmarek@suse.cz

- rpm/mkspec: new script to generate spec files from *.spec.in
  templates
- rpm/compute-PATCHVERSION.sh, rpm/kernel-binary.spec.in,
  rpm/kernel-source.spec.in, rpm/kernel-syms.spec.in: add to the
  source rpm
- scripts/tar-up.sh: just tar up patches directories and call
  mkspec

-------------------------------------------------------------------
Tue Mar 31 15:56:00 CEST 2009 - mmarek@suse.cz

- rpm/kernel-dummy.spec.in: Delete.

-------------------------------------------------------------------
Tue Mar 31 15:46:18 CEST 2009 - jeffm@suse.de

- doc/README.KSYMS: Add to repo.

-------------------------------------------------------------------
Tue Mar 31 15:39:55 CEST 2009 - mmarek@suse.cz

- config.conf, rpm/old-packages.conf, scripts/arch-symbols,
  scripts/run_oldconfig.sh, scripts/tar-up.sh: drop the arch
  symbols completely, only map the various ix86 archs to i386.

-------------------------------------------------------------------
Tue Mar 31 14:49:09 CEST 2009 - mmarek@suse.cz

- doc/README.SUSE: allow_unsupported_modules needs to be set before
  installing the kernel (bnc#484664).

-------------------------------------------------------------------
Tue Mar 31 03:08:30 CEST 2009 - jeffm@suse.de

- Add %changelog to spec files

-------------------------------------------------------------------
Tue Mar 31 03:07:51 CEST 2009 - jeffm@suse.de

- rpm/kernel-binary.spec.in: Clean up %build_$flavor macros

-------------------------------------------------------------------
Tue Mar 31 02:54:18 CEST 2009 - jeffm@suse.de

- rpm/kernel-source.spec.in: Create kernel-source-vanilla

-------------------------------------------------------------------
Tue Mar 31 02:53:41 CEST 2009 - jeffm@suse.de

- rpm/kernel-syms.spec.in, scripts/tar-up.sh: Depend on kernel-$flavor-devel

-------------------------------------------------------------------
Tue Mar 31 02:52:41 CEST 2009 - jeffm@suse.de

- rpm/kernel-binary.spec.in, rpm/kernel-source.spec.in,
  rpm/kernel-syms.spec.in: Create a %using_buildservice macro

-------------------------------------------------------------------
Tue Mar 31 02:52:04 CEST 2009 - jeffm@suse.de

- rpm/kernel-binary.spec.in, rpm/kernel-source.spec.in,
  scripts/sequence-patch.sh, scripts/tar-up.sh:
  kernel-{binary,source}: Remove arch guards

-------------------------------------------------------------------
Tue Mar 31 02:51:13 CEST 2009 - jeffm@suse.de

- doc/README.SUSE, rpm/kernel-binary.spec.in, rpm/kernel-source.spec.in,
  scripts/tar-up.sh: Move development files from kernel-source to
  kernel-$flavor-devel

-------------------------------------------------------------------
Tue Mar 31 02:50:53 CEST 2009 - jeffm@suse.de

- rpm/kernel-binary.spec.in: Remove $CONFIG_MODULES

-------------------------------------------------------------------
Tue Mar 31 02:50:15 CEST 2009 - jeffm@suse.de

- rpm/kernel-binary.spec.in: Remove duplicate CONFIG_DEBUG_INFO=y

-------------------------------------------------------------------
Tue Mar 31 02:49:53 CEST 2009 - jeffm@suse.de

- rpm/kernel-binary.spec.in: Use macros for cpu_arch

-------------------------------------------------------------------
Tue Mar 31 02:49:23 CEST 2009 - jeffm@suse.de

- rpm/kernel-binary.spec.in, rpm/kernel-source.spec.in:
  kernel-{source,binary}: Use path-related rpm macros

-------------------------------------------------------------------
Tue Mar 31 02:48:40 CEST 2009 - jeffm@suse.de

- rpm/kernel-binary.spec.in,  rpm/kernel-source.spec.in:
  Use a %kernelrelease macro.

-------------------------------------------------------------------
Tue Mar 31 02:47:58 CEST 2009 - jeffm@suse.de

- rpm/kernel-source.spec.in, rpm/source-post.sh, scripts/tar-up.sh:
  Use %variant instead of $variant

-------------------------------------------------------------------
Tue Mar 31 02:47:14 CEST 2009 - jeffm@suse.de

- kernel-source: Kill old obsoletes

-------------------------------------------------------------------
Tue Mar 31 02:46:35 CEST 2009 - jeffm@suse.de

- rpm/kernel-binary.spec.in, rpm/kernel-source.spec.in,
  rpm/kernel-syms.spec.in, scripts/tar-up.sh:
  Use %var instead of @VAR@ except where necessary

-------------------------------------------------------------------
Tue Mar 31 02:46:12 CEST 2009 - jeffm@suse.de

- kernel-syms: Sort by flavor, not architecture

-------------------------------------------------------------------
Tue Mar 31 02:45:43 CEST 2009 - jeffm@suse.de

- kernel-syms: Stop the architecture %else madness

-------------------------------------------------------------------
Tue Mar 31 02:45:15 CEST 2009 - jeffm@suse.de

- kernel-binary: Stop the architecture %else madness

-------------------------------------------------------------------
Mon Mar 30 22:16:04 CEST 2009 - jeffm@suse.de

- Removed -RT guards and a dead patch.

-------------------------------------------------------------------
Mon Mar 30 22:14:17 CEST 2009 - jeffm@suse.de

- patches.fixes/reiserfs-prealloc-fix: Delete.

-------------------------------------------------------------------
Mon Mar 30 15:26:04 CEST 2009 - jeffm@suse.de

- patches.suse/reiserfs-inode-init: Delete.

-------------------------------------------------------------------
Thu Mar 26 21:28:32 CET 2009 - mmarek@suse.cz

- rpm/config.sh: introduce rpm/config.sh, defining SRCVERSION and
  VARIANT variables.

-------------------------------------------------------------------
Tue Mar 24 15:37:54 CET 2009 - jeffm@suse.de

- Update to 2.6.29-final.
  - Eliminated 4 patches.

-------------------------------------------------------------------
Fri Mar 20 09:41:41 CET 2009 - jbeulich@novell.com

- Update Xen config files.
- Update Xen patches to 2.6.29-rc8 and c/s 821.

-------------------------------------------------------------------
Wed Mar 18 15:10:32 CET 2009 - mmarek@suse.cz

- rpm/kernel-*.spec.in, scripts/tar-up.sh: don't add "<RELEASE>"
  to the release, breaks plain rpmbuild.

-------------------------------------------------------------------
Tue Mar 17 16:14:08 CET 2009 - mmarek@suse.cz

- rpm/kernel-binary.spec.in: don't generate symsets
- rpm/kernel-syms.spec.in: don't package symsets
- rpm/find-provides: disable symset provides
- rpm/macros.kernel-source: don't check for /boot/symsets*
  (fate#305945)

-------------------------------------------------------------------
Tue Mar 17 07:56:40 CET 2009 - knikanth@suse.de

- patches.fixes/loop-barriers: Delete.
- patches.fixes/loop-barriers2: Delete.
  Remove non-mainline patches to loop driver making it honour
  O_SYNC, sync requests and barriers. (bnc#485089), (bnc#471249)

-------------------------------------------------------------------
Mon Mar 16 18:11:40 CET 2009 - bphilips@suse.de

- README: add rough guide to updating KABI

-------------------------------------------------------------------
Fri Mar 13 23:37:52 CET 2009 - jeffm@suse.com

- Update to 2.6.29-rc8.

-------------------------------------------------------------------
Thu Mar 12 11:21:42 CET 2009 - jbeulich@novell.com

- patches.fixes/fix-nf_conntrack_slp,
  patches.suse/perfmon2-remove_get_base_syscall_attr.patch,
  patches.suse/perfmon2.patch,
  patches.suse/silent-stack-overflow-2.patch: fix build warnings.

-------------------------------------------------------------------
Thu Mar 12 11:09:42 CET 2009 - jbeulich@novell.com

- Update Xen patches addressing several issues in initial commit
- Update Xen config files (re-enable oprofile, disable novfs).
- patches.xen/xen3-x86_64-unwind-annotations: fix unwind annotations
  in entry_64-xen.S.

-------------------------------------------------------------------
Thu Mar 12 11:02:37 CET 2009 - jbeulich@novell.com

- patches.arch/x86_64-unwind-annotations: fix unwind annotations in
  entry_64.S.

-------------------------------------------------------------------
Thu Mar 12 07:43:03 CET 2009 - rgoldwyn@suse.de

- patches.suse/novfs-creds-change-2.6.29: Changing credential
  according to new task_struct.

-------------------------------------------------------------------
Wed Mar 11 18:27:00 CET 2009 - jblunck@suse.de

- rpm/kernel-binary.spec.in: Use split_packages only if supported.conf
  is not empty.

-------------------------------------------------------------------
Mon Mar  9 21:26:13 CET 2009 - mmarek@suse.cz

- rpm/kernel-binary.spec.in: renamed modprobe config to
  /etc/modprobe.d/50-module-renames.conf (required by new
  module-init-tools).

-------------------------------------------------------------------
Mon Mar  9 12:04:46 CET 2009 - jbeulich@novell.com

- patches.xen/xen3-patch-2.6.29-rc4: fix ia64 build.

-------------------------------------------------------------------
Mon Mar  9 09:42:36 CET 2009 - jbeulich@novell.com

- Update Xen config files (get tracing options back in sync with
  default).

-------------------------------------------------------------------
Fri Mar  6 20:56:37 CET 2009 - jeffm@suse.de

- Update config files: Enable CONFIG_FRAME_POINTER on Xen.

-------------------------------------------------------------------
Fri Mar  6 20:36:26 CET 2009 - jeffm@suse.de

- config.conf: Enabled Xen for building.

-------------------------------------------------------------------
Fri Mar  6 17:49:36 CET 2009 - jbeulich@novell.com

- Update Xen patches to 2.6.29-rc7.

-------------------------------------------------------------------
Fri Mar  6 13:34:30 CET 2009 - jbenc@suse.cz

- Update config files: enabled wireless debugging in -debug flavors.

-------------------------------------------------------------------
Fri Mar  6 10:36:19 CET 2009 - mmarek@suse.cz

- rpm/get_release_number.sh.in, rpm/kernel-binary.spec.in,
  rpm/kernel-source.spec.in, rpm/kernel-syms.spec.in,
  scripts/tar-up.sh, doc/README.SUSE: finally drop kernel-dummy
- rpm/prepare-build.sh: Delete.

-------------------------------------------------------------------
Wed Mar  4 20:18:28 CET 2009 - jeffm@suse.com

- Update to 2.6.29-rc7.
  - Eliminated 1 patch.

-------------------------------------------------------------------
Wed Mar  4 11:48:01 CET 2009 - mmarek@suse.cz

- rpm/kernel-binary.spec.in: workaround a bash bug (bnc#481817)
  in kernel-vanilla.spec.

-------------------------------------------------------------------
Tue Mar  3 23:00:28 CET 2009 - jeffm@suse.com

- patches.suse/export-security_inode_permission: Export
  security_inode_permission for aufs.

-------------------------------------------------------------------
Thu Feb 26 15:32:35 CET 2009 - jeffm@suse.com

- scripts/tar-up.sh: Add -u to update existing spec files.

-------------------------------------------------------------------
Thu Feb 26 11:50:57 CET 2009 - sven@suse.de

- rpm/kernel-binary.spec.in: Fix sub-package install-time conflict.

-------------------------------------------------------------------
Wed Feb 25 19:41:59 CET 2009 - mmarek@suse.cz

- scripts/tar-up.sh: create tarballs that don't change
  unnecessarily: set owner/group to nobody/nobody, mtime to time of
  the latest commit and sort the input files.

-------------------------------------------------------------------
Tue Feb 24 23:28:11 CET 2009 - jeffm@suse.com

- Update to 2.6.29-rc6-git1.

-------------------------------------------------------------------
Sat Feb 21 17:30:47 CET 2009 - mmarek@suse.cz

- rpm/kernel-syms.spec.in: also check if the package versions match
  (bnc#478462)

-------------------------------------------------------------------
Fri Feb 20 14:41:31 CET 2009 - jbeulich@novell.com

- patches.suse/stack-unwind: fix 32-bit arch_unwind_init_running().

-------------------------------------------------------------------
Fri Feb 20 10:12:51 CET 2009 - jbeulich@novell.com

- patches.suse/stack-unwind: fix patch fuzz.

-------------------------------------------------------------------
Fri Feb 20 09:48:59 CET 2009 - jbeulich@novell.com

- misc/xen-port-patches.py: Adjust fro new x86 header placement.
- patches.arch/x86_64-unwind-annotations: fix unwind annotations
  (bnc#472783).
- patches.suse/stack-unwind: Properlz hook up unwinder again.

-------------------------------------------------------------------
Fri Feb 20 02:49:50 CET 2009 - jeffm@suse.de

- patches.suse/kdb-common: Build fix with -I directive.

-------------------------------------------------------------------
Fri Feb 20 02:12:56 CET 2009 - jeffm@suse.de

- Update config files.

-------------------------------------------------------------------
Fri Feb 20 01:50:59 CET 2009 - jeffm@suse.de

- Update to 2.6.29-rc5-git3.
  - Eliminated 1 patch.

-------------------------------------------------------------------
Thu Feb 19 11:27:58 CET 2009 - mmarek@suse.cz

- rpm/symsets.pl: allow passing only Module.symvers and no modules

-------------------------------------------------------------------
Wed Feb 18 11:25:46 CET 2009 - olh@suse.de

- disable ppc601 support, disable unused framebuffer drivers

-------------------------------------------------------------------
Wed Feb 18 10:41:14 CET 2009 - olh@suse.de

- disable kdump on ppc32

------------------------------------------------------------------
Mon Feb 16 17:18:41 CET 2009 - jeffm@suse.com

- Update config files.

-------------------------------------------------------------------
Sat Feb 14 17:40:22 CET 2009 - jeffm@suse.de

- Update to 2.6.29-rc5.

-------------------------------------------------------------------
Fri Feb 13 21:15:40 CET 2009 - jeffm@suse.de

- Update to 2.6.29-rc4-git7.
  - Eliminated 2 patches.

-------------------------------------------------------------------
Mon Feb  9 22:04:41 CET 2009 - jeffm@suse.de

- patches.rpmify/spin_is_contended-fix: spin_is_contended
  Kconfig fixes.

-------------------------------------------------------------------
Mon Feb  9 17:47:43 CET 2009 - jeffm@suse.de

- Updated to 2.6.29-rc4.
  - Eliminated 3 patches.

-------------------------------------------------------------------
Fri Feb  6 21:34:56 CET 2009 - jeffm@suse.com

- patches.fixes/fix-warning-while-mapping-0-1MB-range-with-dev-mem:
  x86, pat: fix warn_on_once() while mapping 0-1MB range.

-------------------------------------------------------------------
Fri Feb  6 20:54:14 CET 2009 - mmarek@suse.cz

- rpm/kernel-module-subpackage, rpm/post.sh, rpm/postun.sh: fix
  last change: don't pass -e to weak-modules2.

-------------------------------------------------------------------
Fri Feb  6 14:42:13 CET 2009 - mmarek@suse.cz

- rpm/kernel-module-subpackage, rpm/post.sh, rpm/postun.sh: pass
  down shell options like -x to weak-modules2 to make debugging
  with rpm -ivv easier.

-------------------------------------------------------------------
Tue Feb  3 21:36:36 CET 2009 - jeffm@suse.de

- patches.fixes/fix-nf_conntrack_slp: make nf_conntrack_slp
  actually work (bnc#470963).

-------------------------------------------------------------------
Tue Feb  3 14:34:14 CET 2009 - mmarek@suse.cz

- scripts/tar-up.sh: fix branch name in KOTD packages.

-------------------------------------------------------------------
Tue Feb  3 12:37:06 CET 2009 - olh@suse.de

- config.conf: readde -debug flavor for ppc64

-------------------------------------------------------------------
Tue Feb  3 11:51:37 CET 2009 - olh@suse.de

- patches.fixes/scsi-ibmvfc_prli_initiator_fix.patch:
  Better handle other FC initiators (bnc#471217 - LTC51238)

-------------------------------------------------------------------
Tue Feb  3 11:48:59 CET 2009 - mmarek@suse.cz

- scripts/wd-functions.sh: display master as "master", not "HEAD"
  or "".

-------------------------------------------------------------------
Mon Feb  2 22:13:03 CET 2009 - jeffm@suse.de

- patches.fixes/ath9k-fix-led_device_naming.diff: ath9k: fix
  led naming.
- patches.fixes/b43legacy-fix-led_device_naming.diff: b43legacy:
  fix led naming.
- patches.fixes/iwlwifi-fix-iwl-3945_led_device_naming.diff:
  iwlwifi: another led naming fix.
- patches.fixes/iwlwifi-fix-iwl-led_device_naming.diff: iwlwifi:
  fix led naming   .
- patches.fixes/rt2x00-fix-led_device_naming.diff: rt2x00:
  fix led naming.

-------------------------------------------------------------------
Mon Feb  2 21:20:36 CET 2009 - jeffm@suse.de

- Updated to 2.6.29-rc3-git3.
  - Eliminated 6 patches.

-------------------------------------------------------------------
Mon Feb  2 17:35:32 CET 2009 - jeffm@suse.de

- Updated to 2.6.29-rc3.
  - AppArmor is disabled.
  - Xen is disabled.
  - Eliminated 745 patches.

-------------------------------------------------------------------
Mon Feb  2 17:17:07 CET 2009 - jeffm@suse.de

- Enabled patches.suse/reiserfs_warning-reentrant

-------------------------------------------------------------------
Mon Feb  2 11:30:07 CET 2009 - rw@suse.de

- patches.fixes/xpc-pass-physical,
  patches.kabi/xpc-pass-physical:
  kABI: restore upstream patch, add ABI cover-up. (bnc#458811)

-------------------------------------------------------------------
Mon Feb  2 10:44:23 CET 2009 - olh@suse.de

- patches.fixes/serial-jsm-enable_ms.patch:
  Add enable_ms to jsm driver (bnc#471224 - LTC51066)

-------------------------------------------------------------------
Mon Feb  2 10:30:50 CET 2009 - olh@suse.de

- patches.arch/ppc-optimize-sync.patch:
  Optimise smp_{r,w}mb and mutex (bnc#471222 - LTC51356)

-------------------------------------------------------------------
Sat Jan 31 04:35:24 CET 2009 - gregkh@suse.de

- refresh patches for fuzz due to 2.6.27.14-rc1 import.

-------------------------------------------------------------------
Sat Jan 31 04:16:39 CET 2009 - gregkh@suse.de

- patches.kabi/abi-fix-add-epoll_devs-back-to-struct-user_struct.patch:
  ABI fix: add epoll_devs back to struct user_struct.

-------------------------------------------------------------------
Sat Jan 31 04:07:38 CET 2009 - gregkh@suse.de

- Update to 2.6.27.14-rc1
  - lots of security fixes
  - lots of bugfixes
  - obsoletes:
    - patches.drivers/alsa-virtuoso-no-eeprom-overwrite
    - patches.drivers/pata_via.c-support-vx855-and-future-chips-whose-ide-controller-use-0x0571.patch
    - patches.fixes/SUNRPC-Fix-autobind-on-cloned-rpc-clients.patch
    - patches.fixes/sysfs-fix-problems-with-binary-files.patch
    - patches.fixes/xpc-fix-NULL-deref
    - patches.fixes/xpc-write-barrier

-------------------------------------------------------------------
Fri Jan 30 09:15:04 CET 2009 - olh@suse.de

- patches.arch/ppc-pseries-migration_hang_fix.patch:
  Fix partition migration hang under load (bnc#470563 - LTC51153)

-------------------------------------------------------------------
Fri Jan 30 08:00:00 CET 2009 - olh@suse.de

- disable CONFIG_DEBUG_STACKOVERFLOW and CONFIG_DEBUG_STACK_USAGE
  on ppc/ppc64

-------------------------------------------------------------------
Fri Jan 30 01:24:09 CET 2009 - teheo@suse.de

- patches.drivers/libata-fix-EH-device-failure-handling: libata:
  fix EH device failure handling (bnc#470845).

-------------------------------------------------------------------
Thu Jan 29 21:02:44 CET 2009 - jjolly@suse.de

- patches.arch/s390-08-08-add_qdio_utilization.patch: zfcp:
  queue_full is lacking the entry for qdio utilization
  (bnc#466462).

-------------------------------------------------------------------
Thu Jan 29 18:45:32 CET 2009 - gregkh@suse.de

- add ability to debug kernel using USB debug connector.
- Update config files.
- patches.suse/usb-move-ehci-reg-def.patch: usb: move ehci
  reg def.
- patches.suse/x86-usb-debug-port-early-console-v4.patch: x86:
  usb debug port early console, v4.

-------------------------------------------------------------------
Thu Jan 29 11:43:32 CET 2009 - mmarek@suse.cz

- patches.kabi/abi-fix-add-s_syncing-back-to-struct-super_block.patch
  patches.kabi/abi-fix-add-wb_sync_hold-enum-writeback_sync_modes.patch
  patches.kabi/export-iwl_rx_allocate
  patches.kabi/sched-kabi-compat-hack.patch: Introduce
  patches.kabi/ for patches that only work around kabi issues and
  can be safely dropped at the next SP.

-------------------------------------------------------------------
Wed Jan 28 20:34:29 CET 2009 - agruen@suse.de

- patches.xen/xen-x86-mark_rodata_rw.patch: Add missing pageattr.c
  changes to pageattr-xen.c (bnc#439348).

-------------------------------------------------------------------
Wed Jan 28 18:50:59 CET 2009 - agruen@suse.de

- patches.suse/x86-mark_rodata_rw.patch: Add mark_rodata_rw()
  to un-protect read-only kernel code pages (bnc#439348).
- patches.xen/xen-x86-mark_rodata_rw.patch: xen specific part
  (bnc#439348).

-------------------------------------------------------------------
Wed Jan 28 15:59:27 CET 2009 - mmarek@suse.cz

- config/s390/s390: the -man package still fails for s390, disable
  it

-------------------------------------------------------------------
Wed Jan 28 14:27:18 CET 2009 - mmarek@suse.cz

- rpm/kernel-binary.spec.in: fix build of the -man subpackage on
  31bit s390

-------------------------------------------------------------------
Wed Jan 28 13:23:01 CET 2009 - mmarek@suse.cz

- fix kernel-default.ppc64 reference symsets

-------------------------------------------------------------------
Wed Jan 28 12:06:53 CET 2009 - jslaby@suse.cz

- patches.arch/x86_sgi_cpus4096-05-update-send_IPI_mask.patch:
  x86 cpumask: Updates to support NR_CPUS=4096 (bnc#425240
  FATE304266).
  [cpu_mask_to_apicid bigsmp fix]

-------------------------------------------------------------------
Wed Jan 28 08:16:54 CET 2009 - olh@suse.de

- patches.fixes/scsi-ibmvscsi-module_alias.patch:
  map scsi proc_name to module name (bnc#459933 - LTC50724)

-------------------------------------------------------------------
Tue Jan 27 23:33:09 CET 2009 - jeffm@suse.de

- Update config files: Disable ftrace in -debug on ppc64

-------------------------------------------------------------------
Tue Jan 27 23:16:03 CET 2009 - jeffm@suse.de

- config.conf: Added -debug flavor for ppc64.

-------------------------------------------------------------------
Tue Jan 27 13:40:53 CET 2009 - bwalle@suse.de

- patches.drivers/libfc-set-the-release-function.diff:
  Whitespace change.

-------------------------------------------------------------------
Tue Jan 27 09:05:30 CET 2009 - hare@suse.de

- patches.drivers/libfc-fix-read-IO-data-integrity: libfc:
  IO data integrity issue when a IO data frame lost (bnc#469536).

-------------------------------------------------------------------
Tue Jan 27 08:52:49 CET 2009 - jbeulich@novell.com

- re-enable patches.xen/xen3-e1000e_Export_set_memory_ro-rw.

-------------------------------------------------------------------
Tue Jan 27 07:44:18 CET 2009 - olh@suse.de

- update patches.arch/ppc-memoryless-nodes.patch:
  include prototype for PFN_UP() (bnc#462546 - LTC50009)

-------------------------------------------------------------------
Mon Jan 26 19:53:20 CET 2009 - kkeil@suse.de

- patches.suse/e1000e_Export_set_memory_ro-rw: Export
  set_memory_ro() and set_memory_rw() calls.
  readded to avoid kabi change

-------------------------------------------------------------------
Mon Jan 26 19:36:59 CET 2009 - jeffm@suse.de

- config.conf: Added kernel-vmi to i386.

-------------------------------------------------------------------
Mon Jan 26 19:08:43 CET 2009 - olh@suse.de

- update patches.arch/ppc-memoryless-nodes.patch:
  use PFN_UP() for end_pfn (bnc#462546 - LTC50009)

-------------------------------------------------------------------
Mon Jan 26 17:14:44 CET 2009 - mmarek@suse.cz

- kabi: import FCoE changes

-------------------------------------------------------------------
Mon Jan 26 17:00:44 CET 2009 - hare@suse.de

- patches.suse/dm-mpath-requeue-for-stopped-queue: disable
  wrong debug message again.

-------------------------------------------------------------------
Mon Jan 26 15:35:41 CET 2009 - rw@suse.de

- patches.fixes/taskstats-alignment:
  IA64: fill 'struct taskstats' on stack and 'memcpy' result to skb.
  (bnc#448410)

-------------------------------------------------------------------
Mon Jan 26 15:31:39 CET 2009 - olh@suse.de

- update patches.arch/ppc-memoryless-nodes.patch:
  fix calculation of reserve_size (bnc#462546 - LTC50009)

-------------------------------------------------------------------
Mon Jan 26 14:19:30 CET 2009 - kkeil@suse.de

- patches.fixes/disable-lro-per-default: Disable LRO per default
  in igb and ixgbe. (bnc#467519)

-------------------------------------------------------------------
Mon Jan 26 13:44:37 CET 2009 - jbeulich@novell.com

- Just comment out patches.xen/xen3-e1000e_* (to address build error)
  until disposition of their originals is known.

-------------------------------------------------------------------
Mon Jan 26 13:01:24 CET 2009 - kkeil@suse.de

- patches.fixes/sctp_do_not_use_stale_copy_of_sk: Do not use
  stale copy of sk. (bnc#440104)

-------------------------------------------------------------------
Mon Jan 26 12:52:21 CET 2009 - jblunck@suse.de

Renamed some patches so they get included in vanilla builds.
- patches.rpmify/firmware-path: Renamed.
- patches.rpmify/no-include-asm: Renamed.
- patches.suse/md-raid-metadata-PAGE_SIZE.patch: Renamed.

-------------------------------------------------------------------
Mon Jan 26 12:18:00 CET 2009 - olh@suse.de

- patches.suse/led_classdev.sysfs-name.patch: use correct name
  for /sys/devices/virtual/leds/ entries (bnc#468350)

-------------------------------------------------------------------
Mon Jan 26 12:15:15 CET 2009 - kkeil@suse.de

- patches.suse/e1000e_Export_set_memory_ro-rw: Delete.
- patches.suse/e1000e_allow_bad_checksum: Delete.
- patches.suse/e1000e_call_dump_eeprom: Delete.
- patches.suse/e1000e_ioremap_sanity_check: Delete.
- patches.suse/e1000e_use_set_memory_ro-rw_to_protect_flash_memory:
  Delete.
  Remove not mainline e1000e patches which were added to help with
  the e1000e NVM corruption - root issue is fixed

-------------------------------------------------------------------
Mon Jan 26 12:06:30 CET 2009 - kkeil@suse.de

- patches.drivers/tg3_libphy_workaround: tg3 libphy workaround.
  (bnc#468725)

-------------------------------------------------------------------
Mon Jan 26 09:17:49 CET 2009 - hare@suse.de

- supported.conf: Correct spelling for dm-least-pending
  path checker.

-------------------------------------------------------------------
Mon Jan 26 09:16:31 CET 2009 - hare@suse.de

- patches.suse/dm-mpath-check-info-before-access: Kernel Oops
  during path failover (bnc#458393).

-------------------------------------------------------------------
Sun Jan 25 02:07:17 CET 2009 - gregkh@suse.de

- refresh patch fuzz now that 2.6.27.13 is in tree

-------------------------------------------------------------------
Sun Jan 25 01:59:30 CET 2009 - gregkh@suse.de

- Update to final version of 2.6.27.13

-------------------------------------------------------------------
Sat Jan 24 23:24:49 CET 2009 - gregkh@suse.de

- dynamic debugging fixes backported from upstream:
- patches.drivers/driver-core-add-newlines-to-debugging-enabled-disabled-messages.patch:
  driver core: add newlines to debugging enabled/disabled
  messages.
- patches.drivers/driver-core-fix-dynamic_debug-cmd-line-parameter.patch:
  Driver core: fix 'dynamic_debug' cmd line parameter.
- patches.drivers/driver-core-fix-using-ret-variable-in-unregister_dynamic_debug_module.patch:
  driver core: fix using 'ret' variable in
  unregister_dynamic_debug_module.

-------------------------------------------------------------------
Sat Jan 24 17:51:17 CET 2009 - jbohac@suse.cz

- patches.arch/x86_64-hpet-64bit-timer.patch: 
  (fix return of an unitialized value (bnc#469017)

-------------------------------------------------------------------
Sat Jan 24 11:29:02 CET 2009 - mmarek@suse.cz

- update kabi files: ignore changes in struct pcie_link_state as
  it is an internal structure only.

-------------------------------------------------------------------
Sat Jan 24 11:26:16 CET 2009 - mmarek@suse.cz

- patches.suse/genksyms-add-override-flag.diff: genksyms: add
  --override flag.
- rpm/kernel-binary.spec.in: set KBUILD_OVERRIDE=1

-------------------------------------------------------------------
Sat Jan 24 01:25:44 CET 2009 - ghaskins@suse.de

- patches.fixes/sched-kabi-compat-hack.patch: sched: leave
  RT_GROUP_SCHED structure components intact to preserve kABI.

 broke kabi with fix for 456542

-------------------------------------------------------------------
Sat Jan 24 00:35:12 CET 2009 - trenn@suse.de

- patches.fixes/cpufreq_export_latency.patch: CPUFREQ: Introduce
  /sys/devices/system/cpu/cpu*/cpufreq/cpuinfo_transition_latency
  (bnc#464461).
- patches.fixes/cpufreq_ondemand_adjust_sampling_rate_limit.patch:
  CPUFREQ: ondemand/conservative: sanitize sampling_rate
  restrictions (bnc#464461).
- patches.fixes/cpufreq_ondemand_performance_optimise_default_settings.patch:
  CPUFREQ: ondemand: Limit default sampling rate to 300ms
  max. (bnc#464461).
- patches.fixes/x86_cpufreq_powernow-k8_acpi_latency_values.patch:
  X86 powernow-k8 cpufreq: Get transition latency from acpi _PSS
  object (bnc#464461).

-------------------------------------------------------------------
Fri Jan 23 20:29:24 CET 2009 - jeffm@suse.de

- patches.fixes/xfs-dmapi-fixes: xfs/dmapi: fix crash on mount
  (bnc#458027).

-------------------------------------------------------------------
Fri Jan 23 20:19:33 CET 2009 - ghaskins@suse.de

- Update config files: Disable RT_GROUP_SCHED (bnc#456542).

  The RT_GROUP_SCHED feature is experimental and clearly broken, so
  lets turn it off for now.

-------------------------------------------------------------------
Fri Jan 23 16:51:40 CET 2009 - jeffm@suse.de

- patches.fixes/hpilo-open-close-fix: hpilo open/close fix
  (bnc#466517).

-------------------------------------------------------------------
Fri Jan 23 15:59:44 CET 2009 - hare@suse.de

- patches.suse/dm-mpath-requeue-for-stopped-queue: Handle I/O
  on stopped queues correctly (bnc#458393).

-------------------------------------------------------------------
Fri Jan 23 15:34:11 CET 2009 - jbenc@suse.cz

- patches.suse/mnt-want-write-speedup.patch,
  patches.suse/mnt_clone_write.patch: modified not to break kABI,
  enabled (bnc#436953).

-------------------------------------------------------------------
Fri Jan 23 15:08:39 CET 2009 - jbenc@suse.cz

- patches.fixes/iwlagn-fix-rfkill.patch: iwlagn: fix hw-rfkill
  while the interface is down (bnc#446158).

-------------------------------------------------------------------
Fri Jan 23 14:59:57 CET 2009 - mmarek@suse.cz

- kabi/severities: temporarily enable changes in FcOE modules.

-------------------------------------------------------------------
Fri Jan 23 11:55:18 CET 2009 - hare@suse.de

- patches.arch/s390-08-06-personality.patch: kernel: setting 32
  bit personality doesn't work (bnc#466462).
- patches.arch/s390-08-07-compat_wrappers.patch: kernel:
  Add missing wrapper functions for 31 bit compat
  syscalls. (bnc#466462,LTC#51229).
- patches.fixes/block-leave-the-request-timeout-timer-running:
  Delete obsolete patch.

-------------------------------------------------------------------
Fri Jan 23 11:42:28 CET 2009 - bwalle@suse.de

- patches.drivers/fcoe-change-fcoe_sw-sg_tablesi.diff: change
  fcoe_sw sg_tablesize to SG_ALL (bnc #459142).
- patches.drivers/fcoe-check-return-for-fc_set_m.diff: check
  return for fc_set_mfs (bnc #459142).
- patches.drivers/fcoe-fix-frame-length-validati.diff: fix frame
  length validation in the early receive path (bnc #459142).
- patches.drivers/fcoe-fix-incorrect-use-of-struct-module.diff:
  fcoe: fix incorrect use of struct module (bnc #468051).
- patches.drivers/fcoe-improved-load-balancing-i.diff: improved
  load balancing in rx path (bnc #459142).
- patches.drivers/fcoe-logoff-of-the-fabric-when.diff: Logoff
  of the fabric when destroying interface (bnc #459142).
- patches.drivers/fcoe-remove-warn_on-in-fc_set.diff: remove
  WARN_ON in fc_set_mfs (bnc #459142).
- patches.drivers/fcoe-user_mfs-is-never-used.diff: user_mfs is
  never used (bnc #459142).
- patches.drivers/libfc-add-fc_disc-c-locking-co.diff: Add
  fc_disc.c locking comment block (bnc #459142).
- patches.drivers/libfc-ensure-correct-device_pu.diff: libfc:
  Ensure correct device_put/get usage (round 2).
- patches.drivers/libfc-fix-rport-recursive-lock.diff: libfc:
  Fix rport recursive lock on rport mutex (bnc #459142).
- patches.drivers/libfc-handle-rrq-exch-timeout.diff: libfc:
  handle RRQ exch timeout (bnc #465596).
- patches.drivers/libfc-improve-fc_lport-c-locki.diff: Improve
  fc_lport.c locking comment block (bnc #459142).
- patches.drivers/libfc-improve-fc_rport-c-locki.diff: Improve
  fc_rport.c locking comment block (459142).
- patches.drivers/libfc-make-fc_disc-inline-with.diff: make
  fc_disc inline with the fc_lport structure (bnc #459142).
- patches.drivers/libfc-make-rscn-parsing-more-r.diff: make RSCN
  parsing more robust (bnc #459142).
- patches.drivers/libfc-make-sure-we-access-the.diff: make sure
  we access the CRC safely (bnc #459142).
- patches.drivers/libfc-pass-lport-in-exch_mgr_r.diff: libfc:
  Pass lport in exch_mgr_reset (bnc #465596).
- patches.drivers/libfc-remove-debug-print-state.diff: libfc:
  Remove debug print statement, too verbose (bnc #459142).
- patches.drivers/libfc-set-the-release-function.diff: Set
  the release function for the rport's kobject (round 2)
  (bnc #459142).
- patches.drivers/libfc-updated-comment-for-orde.diff: updated
  comment for order of em and ex locks (bnc #459142).
- patches.drivers/libfc-updated-libfc-fcoe-modul.diff: updated
  libfc fcoe module ver to 1.0.6 (bnc #459142).
- patches.drivers/libfc-use-an-operations-struct.diff: use an
  operations structure for rport callbacks (bnc #459142).
- patches.drivers/libfc-when-rport-goes-away-re.diff: libfc:
  when rport goes away (re-plogi), clean up exchanges to/from
  rport (bnc #465596).
- patches.drivers/libfc_locking.diff: libfc, fcoe: fixed locking
  issues with lport->lp_mutex around lport->link_status (bnc
  #468053).
- patches.drivers/libfc_rport.diff: libfc: rport retry on LS_RJT
  from certain ELS (bnc #468054).

-------------------------------------------------------------------
Fri Jan 23 11:36:44 CET 2009 - hare@suse.de

- patches.fixes/qla2xxx-check-fc-rport-validity:
  qla2xxx: added check for fcport is valid in
  qla2x00_terminate_rport_io(). (bnc#467624).

-------------------------------------------------------------------
Fri Jan 23 11:01:59 CET 2009 - tiwai@suse.de

- patches.drivers/alsa-hda-gateway-t1616-quirk: ALSA: hda -
  Add quirk for Gateway T1616 laptop (bnc#467597).
- patches.drivers/alsa-hda-hp-dv4-quirk: ALSA: hda - Add model
  entry for HP dv4.
- patches.drivers/alsa-hda-intel-d945-ref-quirk: ALSA: hda -
  Add model=ref for Intel board with STAC9221 (bnc#406529).

-------------------------------------------------------------------
Fri Jan 23 10:48:16 CET 2009 - hare@suse.de

- patches.fixes/blk-leave-sync-timer-running: block: Rediff
- patches.fixes/block-use-round_jiffies_up: Block: use
  round_jiffies_up() (bnc#464155).
- Add missing patches to series.conf:
  patches.fixes/round-jiffies-up
  patches.fixes/block-use-round_jiffies_up
  patches.fixes/block-fix-blk_start_queueing
  patches.fixes/suppress-buffer-IO-errors
  patches.fixes/block-optimizations-in-blk_rq_timed_out_timer
  patches.fixes/block-add-comment-in-blk_rq_timed_out

-------------------------------------------------------------------
Fri Jan 23 07:51:35 CET 2009 - olh@suse.de

- update patches.fixes/scsi-ibmvscsi-vio_leak.patch:
  handle also drivers/scsi/ibmvscsi/ibmvfc.c

-------------------------------------------------------------------
Fri Jan 23 06:41:18 CET 2009 - sjayaraman@suse.de

- patches.fixes/cifs-fix-oops-on-ipv6-mount: cifs: make sure we
  allocate enough storage for socket address (467691).

-------------------------------------------------------------------
Fri Jan 23 05:57:48 CET 2009 - gregkh@suse.de

- patches.kernel.org/abi-fix-add-wb_sync_hold-enum-writeback_sync_modes.patch:
  ABI fix: add WB_SYNC_HOLD enum writeback_sync_modes.

-------------------------------------------------------------------
Fri Jan 23 05:08:48 CET 2009 - gregkh@suse.de

- patches.kernel.org/abi-fix-add-s_syncing-back-to-struct-super_block.patch:
  ABI fix: add s_syncing back to struct super_block.

-------------------------------------------------------------------
Fri Jan 23 02:26:30 CET 2009 - gregkh@suse.de

- update to 2.6.27.13-rc1:
  - security updates
  - lots of bugfixes
  - obsoletes:
    - patches.arch/ppc-fix_hugepage_check.patch
    - patches.drivers/alsa-hda-ad1986a-laptop-eapd-model-back
    - patches.drivers/alsa-hda-samsung-q45-quirk
    - patches.fixes/security-introduce-missing-kfree.patch
    - patches.fixes/xpc-fix-heartbeat
- Update config files.

-------------------------------------------------------------------
Thu Jan 22 23:55:10 CET 2009 - kkeil@suse.de

- patches.drivers/e1000-fix-shared-emc.patch: e1000: fix bug
  with shared interrupt during reset (bnc#396687)

-------------------------------------------------------------------
Thu Jan 22 22:43:48 CET 2009 - tonyj@suse.de

- patches.fixes/revert-bgcolor-line-feed-93f78da4.patch: Revert
  "vt: fix background color on line feed" (bnc#418613).

-------------------------------------------------------------------
Thu Jan 22 19:28:06 CET 2009 - jbenc@suse.cz

- patches.fixes/iwlwifi-fix-rs_get_rate-oops.patch: iwlwifi:
  fix rs_get_rate WARN_ON() (bnc#456002).
- Reordered wireless patches to group together patches touching the same
  driver.

-------------------------------------------------------------------
Thu Jan 22 19:13:20 CET 2009 - bphilips@suse.de

- patches.drivers/disable-catas_reset-by-default-to-avoid-problems-with-eeh.patch:
  disable catas_reset by default to avoid problems with EEH
  (bnc#456389).

-------------------------------------------------------------------
Thu Jan 22 17:42:04 CET 2009 - rw@suse.de

- patches.fixes/xpc-pass-physical:
  fixed kABI breakage. (bnc#458811)

-------------------------------------------------------------------
Thu Jan 22 15:58:54 CET 2009 - bwalle@suse.de

- scripts/tar-up_and_run_mbuild.sh: s390 (the 31 bit variant) is
  not an important spec file.

-------------------------------------------------------------------
Thu Jan 22 15:50:44 CET 2009 - jbenc@suse.cz

- patches.fixes/mac80211-add-direct-probe.patch: fixed kABI
  breakage, reenabled.

-------------------------------------------------------------------
Thu Jan 22 15:29:07 CET 2009 - mmarek@suse.cz

- rpm/modversions: eat the "override" keyword before parsing the
  symbol definition.

-------------------------------------------------------------------
Thu Jan 22 14:14:03 CET 2009 - olh@suse.de

- patches.fixes/scsi-ibmvscsi-vio_leak.patch:
  Correct VIO bus/device CMO accounting problems (bnc#468304 - LTC51205)

-------------------------------------------------------------------
Thu Jan 22 14:03:12 CET 2009 - olh@suse.de

- patches.suse/of_platform_driver.module-owner.patch:
  add missing module symlink to /sys/bus/*/driver/*
  in struct of_platform_driver.

-------------------------------------------------------------------
Thu Jan 22 13:29:23 CET 2009 - kkeil@suse.de

- patches.drivers/ixgbe_DCB_compile_err.patch: DCB compile
  error fix - new version from Intel  (bnc#465923)

-------------------------------------------------------------------
Thu Jan 22 12:58:06 CET 2009 - jbohac@suse.cz

- patches.arch/x86_64-hpet-64bit-timer.patch: allow 64-bit mode
  for HPET Timer0 (bnc#456700).
  (fix compilation on i386 and add hpet64 to kernel-parameters.txt)

-------------------------------------------------------------------
Thu Jan 22 12:25:59 CET 2009 - jbohac@suse.cz

- patches.arch/x86_64-hpet-64bit-timer.patch: allow 64-bit mode
  for HPET Timer0 (bnc#456700).

-------------------------------------------------------------------
Thu Jan 22 12:10:39 CET 2009 - rw@suse.de

- patches.fixes/xpc-pass-physical:
  sgi-xpc: need to pass the physical address, not virtual. (bnc#458811)
- patches.fixes/xpc-fix-heartbeat:
  sgi-xpc: eliminate false detection of no heartbeat. (bnc#464545)

-------------------------------------------------------------------
Thu Jan 22 11:28:20 CET 2009 - jkosina@suse.de

- patches.fixes/input-add-nomux-dell-vostro-1510.patch: Input:
  add Dell Vostro 1510 to nomux list (bnc#404881).

-------------------------------------------------------------------
Thu Jan 22 10:30:46 CET 2009 - jblunck@suse.de

- scripts/compute-PATCHVERSION.sh: Fix SRCVERSION parsing (bnc#465113).

-------------------------------------------------------------------
Thu Jan 22 10:02:42 CET 2009 - tiwai@suse.de

- patches.drivers/alsa-hda-add-volume-offset: ALSA: hda - Add
  extra volume offset to standard volume amp macros (bnc#466428).
- patches.drivers/alsa-hda-stac-reduce-volume-scale: ALSA: hda -
  Halve too large volume scales for STAC/IDT codecs (bnc#466428).

-------------------------------------------------------------------
Thu Jan 22 09:25:52 CET 2009 - hare@suse.de

- patches.drivers/lpfc-8.2.8.12-update: Update lpfc from 8.2.8.11
  to 8.2.8.12 (bnc#467713).

-------------------------------------------------------------------
Thu Jan 22 01:58:48 CET 2009 - jeffm@suse.de

- patches.fixes/reiserfs-debug-1036: fix missing jl arg

-------------------------------------------------------------------
Wed Jan 21 21:09:15 CET 2009 - mmarek@suse.cz

- rpm/kernel-binary.spec.in: delete duplicate error message in the
  kabi checks

-------------------------------------------------------------------
Wed Jan 21 20:04:30 CET 2009 - jeffm@suse.de

- patches.fixes/remove_kernel_physical_mapping_init_from_init:
  move kernel_physical_mapping_init to __meminit (bnc#467474).

-------------------------------------------------------------------
Wed Jan 21 19:56:34 CET 2009 - jbenc@suse.cz

- patches.fixes/mac80211-add-direct-probe.patch: disabled, as it changes
  kABI.

-------------------------------------------------------------------
Wed Jan 21 19:46:46 CET 2009 - gregkh@suse.de

- patches.fixes/security-introduce-missing-kfree.patch: security:
  introduce missing kfree (bnc#467322).
- patches.fixes/sysfs-fix-problems-with-binary-files.patch:
  sysfs: fix problems with binary files.

-------------------------------------------------------------------
Wed Jan 21 19:35:32 CET 2009 - rw@suse.de

- patches.arch/ia64-page-migration.fix:
  fix deadlock caused by cpe_migrate.ko and mark it supported.
  (bnc#464676)

-------------------------------------------------------------------
Wed Jan 21 19:23:31 CET 2009 - jeffm@suse.de

- patches.fixes/sn-irq-affinity: sn2: preserve irq affinity set
  in PROM (bnc#457679).

-------------------------------------------------------------------
Wed Jan 21 19:15:43 CET 2009 - jeffm@suse.de

- patches.fixes/uv_zalias_support: uv: Support for non-nasid 0
  systems (bnc#458869).

-------------------------------------------------------------------
Wed Jan 21 19:12:47 CET 2009 - jeffm@suse.de

- patches.fixes/xpc-fix-NULL-deref: sgi-xpc: Remove NULL pointer
  dereference. (bnc#466563).
- patches.fixes/xpc-write-barrier: sgi-xpc: ensure flags are
  updated before bte_copy (bnc#466563).

-------------------------------------------------------------------
Wed Jan 21 19:06:26 CET 2009 - jbenc@suse.cz

- patches.fixes/ipw2200-workaround-firmware-restarts-when-scanning.patch:
  ipw2200: fix scanning while associated (bnc#459067).

-------------------------------------------------------------------
Wed Jan 21 19:01:41 CET 2009 - jbenc@suse.cz

- patches.fixes/iwl3945-fix-rfkill.patch: iwl3945: report
  killswitch changes even if the interface is down (bnc#446013).

-------------------------------------------------------------------
Wed Jan 21 18:51:54 CET 2009 - jbenc@suse.cz

- patches.fixes/mac80211-add-direct-probe.patch: mac80211:
  add direct probe before association (bnc#461889).

-------------------------------------------------------------------
Wed Jan 21 16:38:10 CET 2009 - hare@suse.de

- patches.drivers/mptsas-discover-all-devices: mptsas driver
  fails to discover devices (bnc#459932).

-------------------------------------------------------------------
Wed Jan 21 14:04:08 CET 2009 - jbeulich@novell.com

- Update Xen patches to 2.6.27.12.
- patches.xen/764-netback-foreign-pages.patch: netback: handle
  non-netback foreign pages.
- patches.xen/769-evtchn-CPU-offline.patch: evtchn: Fix CPU offlining
  to switch all affected ports belonging to a particular /dev/evcthn
  user.
- patches.xen/gso-size-check.patch: gso: Ensure that the packet
  is long enough.
- patches.xen/xen-S3-MSI: fix Dom0 resume from S3 when MSI is
  in use (bnc#435596).
- patches.xen/xen3-e1000e_ioremap_sanity_check: ioremap sanity
  check to catch mapping requests exceeding the BAR sizes
  (bnc#425480).
- patches.xen/xen3-x86-fix-kmap-contig.patch: x86: contiguous
  kmap fix (bnc#449812).

-------------------------------------------------------------------
Wed Jan 21 12:08:54 CET 2009 - olh@suse.de

- update patches.suse/radeon-monitor-jsxx-quirk.patch:
  implement correct model matching

-------------------------------------------------------------------
Wed Jan 21 10:20:05 CET 2009 - olh@suse.de

- update patches.suse/dm-mpath-tracking-nr-bytes:
  lpp_end_io gets nr_bytes as third arg

-------------------------------------------------------------------
Wed Jan 21 10:04:08 CET 2009 - olh@suse.de

- update patches.suse/radeon-monitor-jsxx-quirk.patch:
  match all JSxx/QSxx models based on the first 4 chars in 'model'

-------------------------------------------------------------------
Wed Jan 21 08:09:10 CET 2009 - olh@suse.de

- update patches.arch/ppc-axon-missing-msi-workaround-5.diff:
  Fix MSI after kexec (bnc#467633)

-------------------------------------------------------------------
Tue Jan 20 21:01:18 CET 2009 - gregkh@suse.de

- clean up patch fuzz after 2.6.27.12 inclusion.

-------------------------------------------------------------------
Tue Jan 20 20:50:47 CET 2009 - gregkh@suse.de

- Update to the real 2.6.27.12

-------------------------------------------------------------------
Tue Jan 20 17:00:55 CET 2009 - jeffm@suse.de

- patches.suse/reiserfs_warning-reentrant: reiserfs: eliminate
  reiserfs_warning from uniqueness functions; Fixes deadlock.

-------------------------------------------------------------------
Tue Jan 20 16:39:35 CET 2009 - olh@suse.de

- patches.drivers/cxgb3-ser.patch:
  reset the adapter on fatal error (bnc#466062 - LTC51042)

-------------------------------------------------------------------
Tue Jan 20 15:24:43 CET 2009 - jjolly@suse.de

- patches.arch/s390-08-03-iucv-cpu-hotremove.diff: iucv: failing
  cpu hot remove for inactive iucv (bnc#466462,LTC#51104).
- patches.arch/s390-08-04-compat-sigaltstack.diff:
  kernel: 31 bit compat sigaltstack syscall fails with
  -EFAULT. (bnc#466462,LTC#50888).
- patches.arch/s390-08-05-af_iucv-msgpeek-fix.patch:
  af_iucv: System hang if recvmsg() is used with MSG_PEEK
  (bnc#466462,LTC#51136).

-------------------------------------------------------------------
Tue Jan 20 15:15:19 CET 2009 - hare@suse.de

- patches.suse/dm-mpath-accept-failed-paths: Only accept
  non-existing paths when adding failed paths (bnc#467579)

-------------------------------------------------------------------
Tue Jan 20 12:19:52 CET 2009 - mmarek@suse.cz

- rpm/kernel-source.spec.in: set CONFIG_DEBUG_INFO=y in the
  packaged .configs if builfing debug packages (bnc#460887)

-------------------------------------------------------------------
Mon Jan 19 16:40:39 CET 2009 - mmarek@suse.cz

- rpm/kernel-binary.spec.in: set %tolerate_kabi_changes to 6

-------------------------------------------------------------------
Mon Jan 19 16:40:11 CET 2009 - mmarek@suse.cz

- patches.suse/export-iwl_rx_allocate: reintroduce
  EXPORT_SYMBOL(iwl_rx_allocate).

-------------------------------------------------------------------
Mon Jan 19 13:56:20 CET 2009 - mmarek@suse.cz

- import SLE11 RC2 reference kabi

-------------------------------------------------------------------
Mon Jan 19 11:35:12 CET 2009 - hare@suse.de

- patches.drivers/mpt-return-all-sense-data: MPT Fusion doesn't
  return all sense data (bnc#466179).

-------------------------------------------------------------------
Sat Jan 17 00:20:49 CET 2009 - gregkh@suse.de

- Update to 2.6.27.12-rc2

-------------------------------------------------------------------
Fri Jan 16 17:46:11 CET 2009 - od@suse.de

- patches.arch/x86-call-boot-IRQ-quirks-at-end-of-device-init-and-during-resume.patch:
  call boot IRQ quirks at end of device init and during resume.
- patches.arch/x86-disable-AMD-ATI-boot-interrupt-generation.patch:
  update to upstream variant of this patch:
    - integrate an older quirk to make IO-APIC mode work on AMD
      8131 rev. A0 and B0
    - fix boot IRQ disabling logic for AMD 813x
    - remove unneeded code for AMD SB700S

-------------------------------------------------------------------
Fri Jan 16 16:09:26 CET 2009 - jbeulich@novell.com

- patches.arch/x86-fix-kmap-contig.patch: x86: contiguous kmap
  fix (bnc#449812).

-------------------------------------------------------------------
Fri Jan 16 10:55:12 CET 2009 - olh@suse.de

- enable mptsas in kdump kernel to allow crashdump on QS2x blades

-------------------------------------------------------------------
Fri Jan 16 08:44:42 CET 2009 - tiwai@suse.de

Fix STAC925x patch again
- patches.drivers/alsa-hda-stac925x-init-fix: ALSA: hda - Fix
  (yet more) STAC925x issues (bnc#460478).

-------------------------------------------------------------------
Fri Jan 16 07:03:59 CET 2009 - jjolly@suse.de

- patches.arch/s390-08-01-cio-fix-mp-mode.diff: cio: fix
  subchannel multipath mode setup (bnc#466462,LTC#51047).
- patches.arch/s390-08-02-zfcp-gpn-align-fix.diff: zfcp: fix
  memory alignment for GPN_FT requests. (bnc#466462).

-------------------------------------------------------------------
Thu Jan 15 23:53:36 CET 2009 - gregkh@suse.de

- Update config files for vanilla kernel versions due to new config
  option added in 2.6.27.12-rc1.

-------------------------------------------------------------------
Thu Jan 15 23:47:39 CET 2009 - gregkh@suse.de

- Update to 2.6.27.12-rc1:
  - security fixes
  - fixes CVE-2009-0029
  - bug fixes all over the place.
  - obsoletes the following patches:
    - patches.arch/ppc-cmm_no_kdump.patch
    - patches.drivers/alsa-caiaq-midi-oops-fix
    - patches.drivers/alsa-hda-hp-6730b-quirk
    - patches.drivers/ibmvfc-host_init_delay.patch
    - patches.drivers/ibmvfc-improve_sync_events.patch
    - patches.fixes/PCI-Suspend-and-resume-PCI-Express-ports-with-interrupts-disabled.patch
    - patches.fixes/PCI-handle-PCI-state-saving-with-interrupts-disabled.patch
    - patches.fixes/fs-symlink-write_begin-allocation-context-fix.patch
    - patches.fixes/mm-lockless-pagecache-barrier.patch
    - patches.fixes/pci-rework-suspend-of-devices-with-no-drivers.patch
    - patches.fixes/uv-remove-erroneous-BAU-init
- Update config files.

-------------------------------------------------------------------
Thu Jan 15 11:37:26 CET 2009 - tiwai@suse.de

- patches.drivers/alsa-virtuoso-no-eeprom-overwrite: sound:
  virtuoso: do not overwrite EEPROM on Xonar D2/D2X (bnc#462365).

-------------------------------------------------------------------
Thu Jan 15 11:16:35 CET 2009 - bwalle@suse.de

- patches.suse/s390-System.map.diff:
  Strip L2^B symbols (bnc #456682).

-------------------------------------------------------------------
Thu Jan 15 11:09:29 CET 2009 - tiwai@suse.de

- patches.drivers/alsa-hda-gateway-fix: ALSA: patch_sigmatel:
  Add missing Gateway entries and autodetection (bnc#460478).
- patches.drivers/alsa-hda-gateway-fix2: ALSA: hda - More fixes
  on Gateway entries (bnc#460478).
- patches.drivers/alsa-hda-hp-dv5-mic-fix: ALSA: hda - Fix HP
  dv5 mic input (bnc#462913).
- patches.drivers/alsa-hda-hp-dv5-quirk: ALSA: hda - Add quirk
  for another HP dv5 (bnc#462913).
- patches.drivers/alsa-hda-idt92hd83-fix-typo: ALSA: hda -
  Fix a typo.
- patches.drivers/alsa-hda-samsung-q45-quirk: ALSA: hda - Add
  automatic model setting for Samsung Q45.
- patches.drivers/alsa-hda-seek-for-codec-id: ALSA: hda - Add
  a new function to seek for a codec ID (bnc#460478).
- patches.drivers/alsa-hda-sigmatel-no-hp-reset: ALSA: hda -
  Don't reset HP pinctl in patch_sigmatel.c (bnc#460478).
- patches.drivers/alsa-hda-stac925x-init-fix: ALSA: hda - Fix
  missing initialization of NID 0x0e for STAC925x (bnc#460478).

-------------------------------------------------------------------
Thu Jan 15 08:40:13 CET 2009 - olh@suse.de

- patches.arch/ppc-fix_hugepage_check.patch:
  is_hugepage_only_range() must account for both 4kB and 64kB
  slices (bnc#466229 - LTC51063)

-------------------------------------------------------------------
Wed Jan 14 23:23:42 CET 2009 - jeffm@suse.de

- Update config files: Disabled PARAVIRT on vanilla and LGUEST.

-------------------------------------------------------------------
Wed Jan 14 23:07:16 CET 2009 - jeffm@suse.de

- Enabled patches.suse/unlock_page-speedup.patch

-------------------------------------------------------------------
Wed Jan 14 22:00:49 CET 2009 - rjw@suse.de

- patches.fixes/PCI-PM-Split-PCI-Express-port-suspend-resume.patch:
  PCI PM: Split PCI Express port suspend-resume (bnc#455926).
- patches.fixes/PCI-Suspend-and-resume-PCI-Express-ports-with-interrupts-disabled.patch:
  PCI: Suspend and resume PCI Express ports with interrupts
  disabled (bnc#455926).
- patches.fixes/PCI-handle-PCI-state-saving-with-interrupts-disabled.patch:
  PCI: handle PCI state saving with interrupts disabled
  (bnc#455926).
- patches.fixes/pci-rework-suspend-of-devices-with-no-drivers.patch:
  PCI: Rework default handling of suspend and resume (bnc#455926).

-------------------------------------------------------------------
Wed Jan 14 19:38:29 CET 2009 - jeffm@suse.de

- Update config files: Disable PARAVIRT.

-------------------------------------------------------------------
Wed Jan 14 19:20:29 CET 2009 - gregkh@suse.de

- refresh patches for fuzz due to update to 2.6.27.11

-------------------------------------------------------------------
Wed Jan 14 19:02:21 CET 2009 - gregkh@suse.de

- Update to final version of 2.6.27.11

-------------------------------------------------------------------
Wed Jan 14 16:38:47 CET 2009 - kkeil@suse.de

- patches.drivers/ixgbe-dcb-setstate.patch: Bugfix for ixgbe
  and kernel DCB netlink code. (bnc#458194)
- patches.drivers/ixgbe_DCB_compile_err.patch: DCB compile
  error fix. (bnc#465923)
- Update config files.

-------------------------------------------------------------------
Wed Jan 14 15:56:58 CET 2009 - trenn@suse.de

- patches.fixes/acpi_irq_quirk_pci_irq_derive.patch: Delete.
It came out that this is an already fixed BIOS bug. The quirk
is not needed anymore.

-------------------------------------------------------------------
Wed Jan 14 14:53:51 CET 2009 - trenn@suse.de

- patches.fixes/acpi_fix_double_slash_root_prefix_handling.patch:
  In AcpiNsGetInternalNameLength, skip the redundant backslash
  of RootPrefix (http://bugzilla.kernel.org/show_bug.cgi?id=11541
  http://www.acpica.org/bugzilla/show_bug.cgi?id=739).
- patches.fixes/acpi_video_always_update_sys.patch: video: always
  update the brightness when poking "brightness" (bnc#450149).
- patches.fixes/acpi_video_handle_reversed_brightness_info.patch:
  ACPI: video: Fix reversed brightness behavior on ThinkPad SL
  series (bnc#450149).

-------------------------------------------------------------------
Wed Jan 14 08:45:29 CET 2009 - olh@suse.de

- patches.fixes/sched-fix-__load_balance_iterator-for-cfs-with-on.patch:
  fix __load_balance_iterator() for cfs with only one task
  (bnc#457594 - LTC50544)

-------------------------------------------------------------------
Wed Jan 14 08:32:32 CET 2009 - olh@suse.de

- patches.fixes/xfs-redirty-ENOSPC.patch: Re-dirty pages on
  ENOSPC when converting delayed allocations (bnc#433112 - LTC48749)

-------------------------------------------------------------------
Wed Jan 14 04:33:33 CET 2009 - npiggin@suse.de

- Added guarded patches:
- patches.suse/mnt-want-write-speedup.patch: fs: mnt_want_write
  speedup (bnc#436953).
- patches.suse/mnt_clone_write.patch: fs: introduce
  mnt_clone_write (bnc#436953).
- patches.suse/unlock_page-speedup.patch: mm: unlock_page speedup
  (bnc#436953).

-------------------------------------------------------------------
Wed Jan 14 00:51:58 CET 2009 - gregkh@suse.de

- Update config files.
- patches.drivers/add-via-chrome9-drm-support.patch: add Via
  chrome9 drm support.

-------------------------------------------------------------------
Wed Jan 14 00:29:20 CET 2009 - gregkh@suse.de

- patches.drivers/pata_via.c-support-vx855-and-future-chips-whose-ide-controller-use-0x0571.patch:
  pata_via.c: Support VX855 and future chips whose IDE controller
  use 0x0571..

-------------------------------------------------------------------
Tue Jan 13 16:46:08 CET 2009 - hare@suse.de

- patches.fixes/scsi-restart-lookup-by-target: Modify patch
  after suggestions from James Bottomley (bnc#465346).

-------------------------------------------------------------------
Tue Jan 13 14:54:58 CET 2009 - hare@suse.de

- patches.fixes/scsi-restart-lookup-by-target: Restart
  scsi_device_lookup_by_target() (bnc#465346).

-------------------------------------------------------------------
Tue Jan 13 10:43:59 CET 2009 - olh@suse.de

- update patches.drivers/cxgb3-Allocate-multiqueues-at-init-time:
  Allow multiqueue setting in MSI-X mode only (bnc#464351 - LTC50966)

-------------------------------------------------------------------
Tue Jan 13 08:55:32 CET 2009 - olh@suse.de

- patches.drivers/cxgb3i-mainline.patch: fixes bug in tag release
  and sync-up cxgb3i with mainline state (bnc#464508 - LTC50816)

-------------------------------------------------------------------
Tue Jan 13 05:25:12 CET 2009 - gregkh@suse.de

- Update to 2.6.27.11-rc1:
  - lots of minor fixes
  - obsoletes:
    - patches.fixes/md-bitmap-read-do-not-overflow
    - patches.suse/scsi-scsi_transport_srp-shost_data.patch

-------------------------------------------------------------------
Mon Jan 12 20:09:42 CET 2009 - gregkh@suse.de

- supported.conf: add kernel/drivers/acpi/acpi_memhotplug as supported

-------------------------------------------------------------------
Mon Jan 12 19:06:00 CET 2009 - mmarek@suse.cz

- rpm/kernel-source.spec.in, rpm/source-post.sh: handle arch
  symlinks like i586 -> i386 in /usr/src/linux-obj.

-------------------------------------------------------------------
Mon Jan 12 18:39:57 CET 2009 - gregkh@suse.de

- supported.conf: updated staging and other drivers

-------------------------------------------------------------------
Mon Jan 12 18:11:10 CET 2009 - kkeil@suse.de

- patches.drivers/r8169-Tx-performance-tweak-helper: r8169:
  Tx performance tweak helper.
- patches.drivers/r8169-add-8168-8101-registers-description:
  r8169: add 8168/8101 registers description.
- patches.drivers/r8169-add-hw-start-helpers-for-the-8168-and-the-8101:
  r8169: add hw start helpers for the 8168 and the 8101.
- patches.drivers/r8169-additional-8101-and-8102-support: r8169:
  additional 8101 and 8102 support.
- patches.drivers/r8169-use-pci_find_capability-for-the-PCI-E-features:
  r8169: use pci_find_capability for the PCI-E features.
  (bnc#448168)
-------------------------------------------------------------------
Mon Jan 12 15:50:46 CET 2009 - dgollub@suse.de

- scripts/tar-up_and_run_mbuild.sh: use $BUILD_DIR instead of fixed
  "kernel-source" string, to stay in sync with with differet kernel
  variants.

-------------------------------------------------------------------
Mon Jan 12 14:25:27 CET 2009 - mmarek@suse.cz

- rpm/kernel-source.spec.in, rpm/source-post.sh, rpm/source-pre.sh:
  replace the /usr/src/linux-obj symlink with a directory containing
  per-flavor symlinks instead. This allows us to install kernel-source /
  syms and kernel-source-rt / syms-rt in parallel and still find
  everything below /usr/src/linux-obj/.
- rpm/kernel-binary.spec.in: for -rt, install into
      /usr/src/linux-$version-rt-obj.
- rpm/kernel-syms.spec.in: fix kernel-source requires for -rt.

-------------------------------------------------------------------
Sun Jan 11 23:18:21 CET 2009 - jkosina@suse.de

- patches.drivers/input-usbtouchscreen-hw-calibration.patch:
  Input: usbtouchscreen - allow reporting calibrated data
  (bnc#444814).

-------------------------------------------------------------------
Fri Jan  9 18:54:47 CET 2009 - mmarek@suse.cz

- patches.suse/file-capabilities-add-file_caps-switch.diff:
  fix parsing of the file_caps commandline option (bnc#264075)

-------------------------------------------------------------------
Fri Jan  9 18:17:45 CET 2009 - trenn@suse.de

- patches.arch/x86_fix_llc_shared_map__cpu_llc_id_anomolies.patch:
  x86: fix intel x86_64 llc_shared_map/cpu_llc_id anomolies
  (bnc#464329).

-------------------------------------------------------------------
Fri Jan  9 16:25:12 CET 2009 - olh@suse.de

- patches.arch/ppc-cmm_no_kdump.patch:
  Disable Collaborative Memory Manager for kdump (bnc#460552 - LTC50789)

-------------------------------------------------------------------
Fri Jan  9 16:13:13 CET 2009 - jslaby@suse.cz

- patches.suse/cgroup-disable-memory.patch: memcg: disable the
  memory controller by default.
- patches.suse/add-enable_cgroup-parameter.patch: Delete.
- patches.suse/disable-cgroups.patch: Delete.

-------------------------------------------------------------------
Fri Jan  9 16:13:09 CET 2009 - olh@suse.de

- patches.suse/radeon-monitor-jsxx-quirk.patch
  fix compile errors

-------------------------------------------------------------------
Fri Jan  9 15:40:35 CET 2009 - jslaby@suse.de

- patches.fixes/ath5k-ignore-calibration-return-value.patch:
  ath5k: ignore the return value of
  ath5k_hw_noise_floor_calibration (bnc#446541).

-------------------------------------------------------------------
Fri Jan  9 15:37:22 CET 2009 - jslaby@suse.de

- patches.fixes/cgroups-suppress-cloning-warning.patch: cgroups:
  suppress bogus warning messages (bnc#460961).

-------------------------------------------------------------------
Fri Jan  9 15:28:56 CET 2009 - olh@suse.de

- patches.suse/radeon-monitor-jsxx-quirk.patch: Add quirk for
  the graphics adapter in some JSxx (bnc#461002 - LTC50817)

-------------------------------------------------------------------
Fri Jan  9 14:34:02 CET 2009 - trenn@suse.de

- patches.fixes/acpi_irq_quirk_pci_irq_derive.patch: ACPI: Do not
  derive IRQ from parent bridge/device via boot param/dmi list
  (bnc#437211).
- patches.suse/acpi_osi_sle11_ident.patch: Provide possibility
  for vendors to fix BIOS issues for SLE11 only (none).

-------------------------------------------------------------------
Fri Jan  9 13:03:36 CET 2009 - hare@suse.de

- patches.drivers/blk-request-based-multipath-update: Rediff.
- patches.fixes/scsi-refactor-busy-processing: refactor
  sdev/starget/shost busy checking; break out from
  blk-request-based-multipath-update.

-------------------------------------------------------------------
Fri Jan  9 12:31:34 CET 2009 - hare@suse.de

- patches.drivers/lpfc-8.2.8.11-update: Update lpfc from 8.2.8.10
  to 8.2.8.11 (bnc#464662).
- patches.fixes/scsi-call-unprep_request-under-lock: scsi_lib:
  only call scsi_unprep_request() under queue lock (bnc#464155).
- patches.fixes/scsi-fix-hang-in-starved-list-processing: Fix
  hang in starved list processing (bnc#464155).

-------------------------------------------------------------------
Fri Jan  9 12:28:55 CET 2009 - kkeil@suse.de

- patches.drivers/bnx2-Add-PCI-ID-for-5716S: bnx2: Add PCI ID
  for 5716S
- patches.drivers/bnx2-Fix-bug-in-bnx2_free_rx_mem_: bnx2:
  Fix bug in bnx2_free_rx_mem() (bnc#464130)

-------------------------------------------------------------------
Fri Jan  9 12:11:23 CET 2009 - jslaby@suse.cz

- patches.suse/disable-cgroups.patch: Disable all cgroups
  (bnc#436025).

-------------------------------------------------------------------
Fri Jan  9 11:39:59 CET 2009 - hare@suse.de

- Backporting block layer fixes (bnc#464155):
  * patches.fixes/block-add-comment-in-blk_rq_timed_out: add
    comment in blk_rq_timed_out() about why next can not be 0
  * patches.fixes/block-fix-blk_start_queueing: block: Fix
    blk_start_queueing() to not kick a stopped queue.
  * patches.fixes/block-leave-the-request-timeout-timer-running:
    block: leave the request timeout timer running even on an
    empty list.
  * patches.fixes/block-optimizations-in-blk_rq_timed_out_timer:
    block: optimizations in blk_rq_timed_out_timer().
  * patches.fixes/block-suppress-buffer-IO-errors: block: Supress
    Buffer I/O errors when SCSI REQ_QUIET flag set.
  * patches.fixes/block-use-round_jiffies_up: Block: use
    round_jiffies_up().
  * patches.fixes/round-jiffies-up: Add round_jiffies_up and
    related routines.

-------------------------------------------------------------------
Fri Jan  9 11:21:39 CET 2009 - jbeulich@novell.com

- patches.xen/xen3-acpi-pci-pci-msi-_osc-support-capabilities-called-when-root-bridge-added.patch:
  ACPI/PCI: PCI MSI _OSC support capabilities called when root
  bridge added (bnc#438941).

-------------------------------------------------------------------
Fri Jan  9 10:23:55 CET 2009 - hare@suse.de

- patches.fixes/scsi_dh-retry-on-UNIT_ATTENTION: scsi_dh_rdac
  does not retry MODE SENSE on UNIT ATTENTION (bnc#464155).
- patches.suse/scsi-check-removed-device-for-offline: Only check
  for SDEV_OFFLINE and SDEV_DEL, not SDEV_CANCEL.

-------------------------------------------------------------------
Fri Jan  9 10:06:29 CET 2009 - jslaby@suse.cz

- patches.suse/add-enable_cgroup-parameter.patch: Add
  cgroup_enable parameter (bnc#436025).

-------------------------------------------------------------------
Fri Jan  9 00:19:19 CET 2009 - gregkh@suse.de

- patches.drivers/acpi-pci-include-missing-acpi.h-file-in-pci-acpi.h.patch:
  ACPI/PCI: include missing acpi.h file in
  pci-acpi.h. (bnc#438941).

-------------------------------------------------------------------
Fri Jan  9 00:14:25 CET 2009 - gregkh@suse.de

- clean up patch fuzz

-------------------------------------------------------------------
Thu Jan  8 23:56:01 CET 2009 - gregkh@suse.de

- patches.drivers/acpi-pci-pci-msi-_osc-support-capabilities-called-when-root-bridge-added.patch:
  ACPI/PCI: PCI MSI _OSC support capabilities called when root
  bridge added (bnc#438941).
- patches.drivers/acpi-pci-pcie-aer-_osc-support-capabilities-called-when-root-bridge-added.patch:
  ACPI/PCI: PCIe AER _OSC support capabilities called when root
  bridge added (bnc#438941).
- patches.drivers/acpi-pci-pcie-aspm-_osc-support-capabilities-called-when-root-bridge-added.patch:
  ACPI/PCI: PCIe ASPM _OSC support capabilities called when root
  bridge added (bnc#438941).
- patches.drivers/acpi-pci-remove-obsolete-_osc-capability-support-functions.patch:
  ACPI/PCI: remove obsolete _OSC capability support functions
  (bnc#438941).

-------------------------------------------------------------------
Thu Jan  8 23:06:58 CET 2009 - gregkh@suse.de

- patches.drivers/acpi-pci-call-_osc-support-during-root-bridge-discovery.patch:
  ACPI/PCI: call _OSC support during root bridge discovery
  (bnc#438941).
- patches.drivers/acpi-pci-change-pci_osc_control_set-to-query-control-bits-first.patch:
  ACPI/PCI: Change pci_osc_control_set() to query control bits
  first (bnc#438941).
- patches.drivers/acpi-pci-fix-possible-race-condition-on-_osc-evaluation.patch:
  ACPI/PCI: Fix possible race condition on _OSC evaluation
  (bnc#438941).
- patches.drivers/acpi-pci-include-missing-acpi.h-file-in-pci-acpi.h.patch:
  ACPI/PCI: include missing acpi.h file in
  pci-acpi.h. (bnc#438941).
- patches.drivers/acpi-pci-pci-extended-config-_osc-support-called-when-root-bridge-added.patch:
  ACPI/PCI: PCI extended config _OSC support called when root
  bridge added (bnc#438941).

-------------------------------------------------------------------
Thu Jan  8 19:38:41 CET 2009 - gregkh@suse.de

- patches.drivers/bnx2x-version-update.patch: bnx2x: Version
  Update (bnc#439679).

-------------------------------------------------------------------
Thu Jan  8 19:16:28 CET 2009 - jjolly@suse.de

- patches.arch/s390-07-01-zfcp-port-failed-message.diff: zfcp:
  Remove message for failed port (bnc#464466).
- patches.arch/s390-07-02-zfcp-unchained-fsf.diff: zfcp: Add
  support for unchained FSF requests (bnc#464466).
- patches.arch/s390-07-03-topology-fix.diff: kernel: fix cpu
  topology support (bnc#464466).
- patches.arch/s390-07-04-dasd-failfast.patch: dasd: Add
  'failfast' device feature. (bnc#464466,LTC#43066).

-------------------------------------------------------------------
Thu Jan  8 15:47:53 CET 2009 - tiwai@suse.de

- patches.drivers/alsa-caiaq-midi-oops-fix: ALSA: caiaq - Fix
  Oops with MIDI.

-------------------------------------------------------------------
Thu Jan  8 15:13:22 CET 2009 - knikanth@suse.de

- patches.fixes/dm-avoid-put-table-dm_any_congested: dm: avoid
  destroying table in dm_any_congested (bnc#457205).
- patches.fixes/dm-table-ref-count: dm table: rework reference
  counting (bnc#457205).
- patches.fixes/dm-unbind-drop-ref: dm table: drop reference at
  unbind (bnc#457205).

-------------------------------------------------------------------
Thu Jan  8 13:00:35 CET 2009 - olh@suse.de

- update kdump config, disable some unused drivers

-------------------------------------------------------------------
Thu Jan  8 12:58:45 CET 2009 - olh@suse.de

- refresh config files, no functional changes

-------------------------------------------------------------------
Thu Jan  8 12:52:20 CET 2009 - olh@suse.de

- patches.drivers/ehea-modinfo.patch:
  use separate table for module alias (bnc#435215 - LTC48564)

-------------------------------------------------------------------
Thu Jan  8 12:41:24 CET 2009 - tiwai@suse.de

Backport fixes for HD-audio from the upstream:
- patches.drivers/alsa-hda-ad1882-id-typo-fix: ALSA: hda -
  Fix typos for AD1882 codecs.
- patches.drivers/alsa-hda-ad1986a-laptop-eapd-model-back: ALSA:
  hda - make laptop-eapd model back for AD1986A.
- patches.drivers/alsa-hda-hp2230s-quirk: ALSA: hda - Add quirk
  for HP 2230s (bnc#461660).
- patches.drivers/alsa-hda-sigmatel-add-missing-terminators:
  ALSA: hda - Add missing terminators in patch_sigmatel.c.

-------------------------------------------------------------------
Thu Jan  8 11:46:43 CET 2009 - bwalle@suse.de

- Update config files: Enable CONFIG_EHEA=m (and CONFIG_IBMEBUS=y)
  for ppc/kdump and ppc64/kdump (bnc #459119).

-------------------------------------------------------------------
Thu Jan  8 10:57:36 CET 2009 - jblunck@suse.de

- Make kernel-source.changes incremental again

-------------------------------------------------------------------
Thu Jan  8 10:15:08 CET 2009 - olh@suse.de

- supported.conf: rename dm-leastpending-path to dm-leastpending

-------------------------------------------------------------------
Thu Jan  8 09:27:28 CET 2009 - olh@suse.de

- patches.drivers/ehea-modinfo.patch:
  add alias entry for portN properties (bnc#435215 - LTC48564)

-------------------------------------------------------------------
Thu Jan  8 08:19:15 CET 2009 - olh@suse.de

- patches.drivers/ibmvfc-abort-response.patch:
  Fixup command response translation (bnc#459383 - LTC50695)

-------------------------------------------------------------------
Thu Jan  8 08:15:34 CET 2009 - olh@suse.de

- patches.drivers/ibmvfc-improve_sync_events.patch:
  Improve async event handling (bnc#460567 - LTC50778)

-------------------------------------------------------------------
Thu Jan  8 06:29:53 CET 2009 - gregkh@suse.de

- patches.drivers/via-unichrome-drm-bugfixes.patch: via: Unichrome
  DRM bugfixes.

-------------------------------------------------------------------
Thu Jan  8 06:19:53 CET 2009 - coly.li@suse.de

- Move patch from patches.suse/dlm-fix-shutdown-cleanup.patch to
  patches.fixes/dlm-fix-shutdown-cleanup.patch

-------------------------------------------------------------------
Thu Jan  8 06:11:18 CET 2009 - coly.li@suse.de

- Fixes a regression from commit
  0f8e0d9a317406612700426fad3efab0b7bbc467, 
  "dlm: allow multiple lockspace creates".

-------------------------------------------------------------------
Wed Jan  7 16:37:22 CET 2009 - olh@suse.de

- patches.arch/ppc-pseries-cpu-migrate.patch: Update
  default_server during migrate_irqs_away (bnc#460566 - LTC50723)

-------------------------------------------------------------------
Wed Jan  7 16:25:48 CET 2009 - jack@suse.cz

- patches.suse/mm-increase-dirty-limits.patch: Increase limits
  for starting writeback of dirty data (bnc#449662).

-------------------------------------------------------------------
Wed Jan  7 15:43:23 CET 2009 - ghaskins@suse.de

- Update config files (part of bnc#448412).

-------------------------------------------------------------------
Wed Jan  7 14:55:19 CET 2009 - ghaskins@suse.de

- patches.fixes/ia64-configure-HAVE_UNSTABLE_SCHED_CLOCK-for-SGI_SN.patch:
  configure HAVE_UNSTABLE_SCHED_CLOCK for SGI_SN systems (bnc#448412).

-------------------------------------------------------------------
Wed Jan  7 13:53:32 CET 2009 - hare@suse.de

- patches.drivers/lpfc-8.2.8.10-update: Emulex 8.2.8.10 driver
  patches for SLE11 (bnc#460775).

-------------------------------------------------------------------
Wed Jan  7 13:37:56 CET 2009 - knikanth@suse.de

- patches.suse/dm-barrier-single-device: Update Patch-mainline
  header. Patch is not refreshed as it breaks kabi (FATE#304489).

-------------------------------------------------------------------
Wed Jan  7 12:35:13 CET 2009 - hare@suse.de

- patches.drivers/cciss-driver-panic-on-volume-delete: cciss
  driver may panic if a logical volume is deleted (bnc#459553).

-------------------------------------------------------------------
Wed Jan  7 10:32:20 CET 2009 - hare@suse.de

- patches.suse/scsi-netlink-ml: Use GFP_ATOMIC to avoid deadlocks
  (bnc#461747).

-------------------------------------------------------------------
Wed Jan  7 09:55:34 CET 2009 - hare@suse.de

- patches.fixes/fc_transport-devloss-callback-restore: FC devloss
  callback not called when devloss timer fires (bnc#463289).

-------------------------------------------------------------------
Wed Jan  7 09:47:10 CET 2009 - hare@suse.de

- patches.suse/dm-mpath-leastpending-path-update: Update
  least-pending-IO dynamic load balancer (bnc#444199).
- patches.suse/dm-mpath-queue-length-load-balancing: Rediff.
- patches.suse/dm-mpath-service-time-load-balancing: Rediff.
- patches.suse/dm-mpath-tracking-nr-bytes: Rediff.
- patches.suse/dm-mpath-leastpending-path: Delete.

-------------------------------------------------------------------
Tue Jan  6 19:38:30 CET 2009 - jeffm@suse.de

- patches.fixes/uv-remove-erroneous-BAU-init: UV: remove erroneous
  BAU initialization (bnc#463313).

-------------------------------------------------------------------
Tue Jan  6 18:36:57 CET 2009 - jjolly@suse.de

- patches.arch/s390-06-01-qeth-ext-src-mac-addr.patch: qeth:
  exploit source MAC address for inbound layer3 packets
  (bnc#458339).
- patches.arch/s390-06-02-qeth-layercrash.patch: qeth: avoid
  crash in case of layer mismatch for VSWITCH (bnc#458339).
- patches.arch/s390-06-03-dasd_sim_sense_condition.patch: Fix
  unsolicited SIM sense condition. (bnc#458339).
- patches.arch/s390-06-04-qdio_ssqd_memcpy.patch: qdio: fix
  broken memcpy (bnc#458339).
- patches.arch/s390-06-05-qdio_s390dbf.patch: qdio: rework
  s390dbf usage  (bnc#458339).
- patches.arch/s390-06-06-qdio_inbound_ack.patch: qdio: rework
  inbound buffer acknowledgement (bnc#458339).
- patches.arch/s390-06-07-cio-attach_detach.patch: cio: Crashes
  when repeatetly attaching/detaching devices. (bnc#458339).

-------------------------------------------------------------------
Tue Jan  6 14:37:15 CET 2009 - npiggin@suse.de

- patches.arch/x86-fix-kmap-contig.patch: x86: Jan's comments for
  contiguous kmap fix (bnc#449812).

-------------------------------------------------------------------
Tue Jan  6 07:54:29 CET 2009 - npiggin@suse.de

- patches.fixes/mm-lockless-pagecache-barrier.patch: update.

-------------------------------------------------------------------
Mon Jan  5 17:38:52 CET 2009 - mmarek@suse.cz

- patches.suse/modpost-filter-out-built-in-depends: modpost:
  filter out "built-in" depends (bnc#450085).
- patches.drivers/0002-Staging-add-TAINT_CRAP-flag-to-drivers-staging-modu.patch:
  refresh.

-------------------------------------------------------------------
Mon Jan  5 14:09:57 CET 2009 - npiggin@suse.de

- Fix ps3 config.

-------------------------------------------------------------------
Mon Jan  5 09:53:42 CET 2009 - npiggin@suse.de

- patches.fixes/mm-lockless-pagecache-barrier.patch: mm lockless
  pagecache barrier fix.

-------------------------------------------------------------------
Mon Jan  5 09:29:04 CET 2009 - npiggin@suse.de

- patches.fixes/fs-symlink-write_begin-allocation-context-fix.patch:
  fs symlink write_begin allocation context fix.

-------------------------------------------------------------------
Mon Jan  5 09:11:14 CET 2009 - npiggin@suse.de

- Update config files.

-------------------------------------------------------------------
Mon Jan  5 08:51:10 CET 2009 - npiggin@suse.de

- patches.suse/cgroup-freezer.patch: cgroup freezer update (bnc#417294,
  fate#304191, fate#201036).
<|MERGE_RESOLUTION|>--- conflicted
+++ resolved
@@ -1,10 +1,4 @@
 -------------------------------------------------------------------
-<<<<<<< HEAD
-Fri Sep 18 21:20:14 CEST 2009 - jeffm@suse.de
-
-- patches.fixes/reiserfs-replay-honor-ro: reiserfs: Properly
-  honor read-only devices (bnc#441062).
-=======
 Thu Oct  8 00:27:18 CEST 2009 - gregkh@suse.de
 
 - patches.kernel.org/patch-2.6.31.2-3: Linux 2.6.31.3.
@@ -139,7 +133,12 @@
 Sat Sep 19 13:39:38 CEST 2009 - mmarek@suse.cz
 
 - rpm/postun.sh: remove dead code.
->>>>>>> a6f42d11
+
+-------------------------------------------------------------------
+Fri Sep 18 21:20:14 CEST 2009 - jeffm@suse.de
+
+- patches.fixes/reiserfs-replay-honor-ro: reiserfs: Properly
+  honor read-only devices (bnc#441062).
 
 -------------------------------------------------------------------
 Thu Sep 17 21:25:23 CEST 2009 - jeffm@suse.de
