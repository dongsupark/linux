-------------------------------------------------------------------
<<<<<<< HEAD
Tue Feb  9 15:31:57 CET 2010 - gregkh@suse.de

- Update to 2.6.32.8:
  - security fixes
  - bugfixes
  - obsoletes:
    - patches.arch/s390-07-01-zcrypt-errorhandling-of-872.patch
    - patches.arch/s390-07-02-dasd-dbf-null-pointer.patch
    - patches.arch/x86_node_hotplug_parse_srat_fix_2nd_ver.patch
    - patches.drivers/e1000-enhance-frame-fragment-detection.patch
    - patches.drivers/e1000e-enhance-frame-fragment-detection.patch
    - patches.fixes/iwlwifi_set_default_aggregation_frame_count_limit_to_31.patch
    - patches.fixes/kvm-adjust-kvmclock-offset.patch
    - patches.suse/rlim-0001-SECURITY-selinux-fix-update_rlimit_cpu-parameter.patch
=======
Tue Feb  9 15:18:28 CET 2010 - npiggin@suse.de

- patches.suse/x86-mark_rodata_rw.patch: fix x86-64 bug (bnc#575194)
  (folded patch attached in that bug).
>>>>>>> 682b8ca5

-------------------------------------------------------------------
Tue Feb  9 10:07:32 CET 2010 - tiwai@suse.de

- patches.drivers/alsa-sp1-hda-66-idt-hp-mute-led-fix-polarity:
  ALSA: hda - Fix default polarity of mute-LED GPIO on 92HD83x/88x
  codecs (bnc#578190).

-------------------------------------------------------------------
Tue Feb  9 07:14:19 CET 2010 - sjayaraman@suse.de

- patches.fixes/sched-cpuacct-percpu-counter-batch.patch: sched:
  cpuacct: Use bigger percpu counter batch values for stats
  counters (bnc#575074).
- patches.fixes/sched-inline__percpu_counter_add.patch:
  percpu_counter: Make __percpu_counter_add an inline function
  on UP (bnc#575074).

-------------------------------------------------------------------
Mon Feb  8 15:42:52 CET 2010 - trenn@suse.de

- patches.fixes/x86_64_memory_hotplug_dev_mem.patch: memory
  hotplug: fix a bug on /dev/mem for 64-bit kernels (bnc#577771).

-------------------------------------------------------------------
Mon Feb  8 15:41:18 CET 2010 - tiwai@suse.de

- patches.drivers/alsa-sp1-hda-62-fix-hp-dv-mute-led: ALSA:
  hda - Fix mute led GPIO on HP dv-series notebooks (bnc#577927).
- patches.drivers/alsa-sp1-hda-63-idt-hp-mute-led-detect:
  ALSA: hda - Detect HP mute-LED GPIO setup from GPIO counts
  (bnc#577927).
- patches.drivers/alsa-sp1-hda-64-idt-hp-mute-led-cleanup: ALSA:
  hda - Merge HP mute-LED status callback on both IDT 92HD7x
  and 8x codecs (bnc#577927).
- patches.drivers/alsa-sp1-hda-65-idt-hp-mute-led-cleanup2:
  ALSA: hda - Remove static gpio_led setup via model (bnc#577927).

-------------------------------------------------------------------
Mon Feb  8 14:42:58 CET 2010 - tiwai@suse.de

- patches.drivers/synaptics-clickpad-area-param: Refresh.  Fixed
  the v-scroll area touch behavior.

-------------------------------------------------------------------
Mon Feb  8 11:50:02 CET 2010 - hare@suse.de

- patches.suse/blk-add-atomic-abort-flag: block: Implement
  REQ_ATOM_ABORT flag (bnc#527028).
- patches.suse/blk-queue-unprep-fn: block: Implement
  unprep_rq_fn() (bnc#527028).

-------------------------------------------------------------------
Mon Feb  8 11:32:35 CET 2010 - hare@suse.de

- patches.suse/fcoe-only-rmmod-fcoe-ko-if-no-active-connections:
  fcoe: Only rmmod fcoe.ko if there are no active connections
  (bnc#577529).
- patches.suse/libfc-call-ddp-setup-for-FCP-reads-only: libfc:
  call ddp setup for only FCP reads to avoid accessing junk fsp
  pointer (bnc#577529).
- patches.suse/libfc-don-t-assume-response-request-present:
  libfc: Don't assume response request present. (bnc#577529).
- patches.suse/libfc-fix-e_d_tov-ns-ms-scaling: libfc: Fix
  e_d_tov ns -> ms scaling factor in PLOGI response (bnc#577529).
- patches.suse/libfcoe-send-port-lka-every-fip_vn_ka_period:
  libfcoe: Send port LKA every FIP_VN_KA_PERIOD
  secs. (bnc#577529).

-------------------------------------------------------------------
Mon Feb  8 10:43:02 CET 2010 - jbeulich@novell.com

- Update Xen patches (bnc#575199).

-------------------------------------------------------------------
Mon Feb  8 09:47:22 CET 2010 - hare@suse.de

- patches.drivers/lpfc-8.3.5.4-update: Add missing include.

-------------------------------------------------------------------
Mon Feb  8 09:38:35 CET 2010 - sjayaraman@suse.de

- patches.fixes/sched-cleanup-select_task_rq_fair: sched:
  Cleanup select_task_rq_fair() (bnc#567474).
- patches.fixes/sched-fix-vmark-regression: sched: Fix vmark
  regression on big machines (bnc#567474).
- patches.fixes/sched-more-generic_WAKE_AFFINE: sched: More
  generic WAKE_AFFINE vs select_idle_sibling() (bnc#567474).

-------------------------------------------------------------------
Mon Feb  8 09:16:03 CET 2010 - hare@suse.de

- patches.drivers/pmcraid-2.6.33-rc6-update: Backport fixes for
  pmcraid from 2.6.33 (bnc#577232).

-------------------------------------------------------------------
Mon Feb  8 09:11:27 CET 2010 - hare@suse.de

- patches.drivers/lpfc-8.3.5.4-update: Patch to update Emulex
  LPFC driver to 8.3.5.4 (bnc#577203).

-------------------------------------------------------------------
Sat Feb  6 23:30:17 CET 2010 - trenn@suse.de

- supported.conf:

-------------------------------------------------------------------
Sat Feb  6 23:12:16 CET 2010 - rjw@suse.de

- add patch patches.arch/x86-Limit-number-of-per-cpu-TSC-sync-messages.patch
  to series.conf (forgotten by mistake)

-------------------------------------------------------------------
Sat Feb  6 00:17:17 CET 2010 - mfasheh@suse.com

- patches.fixes/ocfs2-Fix-refcnt-leak-on-ocfs2_fast_follow_link-erro.patch:
  ocfs2: Fix refcnt leak on ocfs2_fast_follow_link() error path.
- patches.fixes/ocfs2-Sync-max_inline_data_with_xattr-from-tools.patch:
  ocfs2: Sync max_inline_data_with_xattr from tools..
- patches.fixes/ocfs2-dlm-Ignore-LVBs-of-locks-in-the-Blocked-list.patch:
  ocfs2/dlm: Ignore LVBs of locks in the Blocked list.
- patches.fixes/ocfs2-dlm-Print-more-messages-during-lock-migration.patch:
  ocfs2/dlm: Print more messages during lock migration.
- patches.fixes/ocfs2-fix-a-misleading-variable-name.patch:
  ocfs2: fix a misleading variable name.
- patches.fixes/ocfs2-trivial-Remove-trailing-whitespaces.patch:
  ocfs2/trivial: Remove trailing whitespaces.

-------------------------------------------------------------------
Fri Feb  5 19:05:51 CET 2010 - jbohac@suse.cz

- Update config files.CONFIG_IPV6=m even for desktop flavours.
  (bnc#561611)

-------------------------------------------------------------------
Fri Feb  5 18:09:12 CET 2010 - bphilips@suse.de

- patches.drivers/ixgbe-only-process-one-ixgbe_watchdog_task-at-a-time.patch:
  ixgbe: only process one ixgbe_watchdog_task at a
  time. (bnc#562046).

-------------------------------------------------------------------
Fri Feb  5 18:04:00 CET 2010 - coly.li@suse.de

- patches.suse/64bytes_lvb_len.diff: delete from repo and series.conf.
  Keep dlm lvb length to 32byte for clvm (bnc#573460)

-------------------------------------------------------------------
Fri Feb  5 16:32:08 CET 2010 - duwe@suse.de

- Update config files: build BSR into ppc kernel, not as module.
  (bnc#572381)
- patches.arch/ppc-pseries-ncpus-1: powerpc: Add static fields
  to ibm,client-architecture call (bnc#570909).
- patches.arch/ppc-pseries-ncpus-2: powerpc/pseries: Pass more
  accurate number of supported cores to firmware (bnc#570909).

-------------------------------------------------------------------
Fri Feb  5 16:10:33 CET 2010 - mmarek@suse.cz

- Watch a subset of the kabi for i386/pae.

-------------------------------------------------------------------
Fri Feb  5 12:08:03 CET 2010 - jkosina@suse.cz

- patches.drivers/support-pci-domains-in-aer-inject: add support
  for PCI domains to aer_inject (bnc#573565, FATE#306815).

-------------------------------------------------------------------
Fri Feb  5 11:59:43 CET 2010 - mmarek@suse.cz

- Update config files: set CONFIG_ENTERPRISE_SUPPORT everywhere.

-------------------------------------------------------------------
Fri Feb  5 11:28:02 CET 2010 - tiwai@suse.de

- patches.drivers/drm-i915-fix-crt-hotplug-hang: drm/i915:
  Fix lock-up during hotplug detection (bnc#575047).

-------------------------------------------------------------------
Fri Feb  5 11:13:20 CET 2010 - coly.li@suse.de

-  disable patches.suse/64bytes_lvb_len.diff in series.conf

-------------------------------------------------------------------
Fri Feb  5 02:59:02 CET 2010 - bphilips@suse.de

- patches.drivers/be2net-swap-only-first-2-fields-of-mcc_wrb.patch:
  be2net: swap only first 2 fields of mcc_wrb (bnc#556959).
- patches.drivers/benet-from-v2.6.32-to-8f47afe0.patch: benet:
  from v2.6.32 to 8f47afe0 (bnc#556959).

-------------------------------------------------------------------
Thu Feb  4 21:18:51 CET 2010 - tiwai@suse.de

- patches.drivers/synaptics-clickpad-area-param: input: synaptics
  - add clickpad_area parameter (bnc#567703).

-------------------------------------------------------------------
Thu Feb  4 15:17:01 CET 2010 - mmarek@suse.de

- rpm/find-provides, rpm/kernel-binary.spec.in: Remove the previous
  hack and set STRIP_KEEP_SYMTAB='*/vmlinux-*' instead to avoid
  stripping symbols from the ppc vmlinux image (bnc#572148).

-------------------------------------------------------------------
Thu Feb  4 14:30:49 CET 2010 - jslaby@suse.de

- patches.fixes/pci-hotplug-ibmphp-ebda-len.patch: PCI hotplug:
  ibmphp: read the length of ebda and map entire ebda region
  (bnc#570284).

-------------------------------------------------------------------
Thu Feb  4 13:44:29 CET 2010 - sjayaraman@suse.de

- patches.fixes/sched-cpuacct-percpu-counter-batch.patch: Hold this
  patch as this triggers build failure in non-SMP configs and until 
  a cleaner fix has been proposed and accepted. 

-------------------------------------------------------------------
Thu Feb  4 13:04:17 CET 2010 - knikanth@suse.de

- patches.fixes/dm-stripe-zero-stripes: dm-stripe: return -EINVAL
  if stripe count is zero (bnc#576312).

-------------------------------------------------------------------
Thu Feb  4 12:01:23 CET 2010 - npiggin@suse.de

- patches.suse/files-slab-rcu.patch: Delete (bnc#566332). Could be fixed
  but it seems to be causing other slowdowns in file lookup fastpaths
  unfortunately. Back to the drawing board!

-------------------------------------------------------------------
Thu Feb  4 11:29:58 CET 2010 - mmarek@suse.cz

- rpm/kernel-binary.spec.in: Obsolete iwlagn-2-6-27-kmp
  (bnc#559533).

-------------------------------------------------------------------
Thu Feb  4 09:48:53 CET 2010 - tiwai@suse.de

- supported.conf: mark snd-wss-lib unsupported

-------------------------------------------------------------------
Thu Feb  4 09:43:53 CET 2010 - tiwai@suse.de

- patches.drivers/alsa-sp1-hda-61-add-idt92hd88x-support2:
  ALSA: hda - Adding support for another IDT 92HD83XXX codec
  (bnc#569354).

-------------------------------------------------------------------
Thu Feb  4 07:20:11 CET 2010 - sjayaraman@suse.de

- patches.fixes/sched-cpuacct-percpu-counter-batch.patch: sched:
  cpuacct: Use bigger percpu counter batch values for stats
  counters (bnc#575074).

-------------------------------------------------------------------
Thu Feb  4 04:39:18 CET 2010 - bphilips@suse.de

- patches.drivers/cxgb3-add-memory-barriers.patch: cxgb3: add
  memory barriers (bnc#576277).

-------------------------------------------------------------------
Thu Feb  4 02:45:09 CET 2010 - bphilips@suse.de

- patches.drivers/qlge-0001-move-reset-from-eeh-io_resume-to-slot_reset.patch:
  qlge: Move reset from eeh io_resume to slot_reset. (bnc#575956).
- patches.drivers/qlge-0002-add-watchdog-timer.patch: qlge:
  Add watchdog timer. (bnc#575956).
- patches.drivers/qlge-0003-add-check-for-eeh-failure-when-closing-device.patch:
  qlge: Add check for eeh failure when closing
  device. (bnc#575956).

-------------------------------------------------------------------
Wed Feb  3 20:20:03 CET 2010 - tonyj@suse.de

- Update config files.  Remove FTRACE from all non-trace kernels.
  fourier.suse.de/mlarch/SuSE/kernel/2010/kernel.2010.01/msg00233.html

  Some trace relics remain since OPROFILE selects CONFIG_TRACING even
  though it appears only RING_BUFFER is needed (mainline commit d69d59f4)

-------------------------------------------------------------------
Wed Feb  3 19:17:01 CET 2010 - jbohac@suse.cz

- supported.conf: marked em_cmp supported (bnc#568130)

-------------------------------------------------------------------
Wed Feb  3 10:29:04 CET 2010 - jbeulich@novell.com

- Fix Xen config files.

-------------------------------------------------------------------
Wed Feb  3 09:33:41 CET 2010 - hare@suse.de

- patches.drivers/be2iscsi-beta4-update: Update Emulex UCNA Open
  iSCSI driver for SLES11 SP1 (bnc#568147).

-------------------------------------------------------------------
Tue Feb  2 17:44:01 CET 2010 - jjolly@suse.de

- patches.arch/s390-07-01-zcrypt-errorhandling-of-872.patch:
  zcrypt: Do not remove coprocessor for error 8/72
  (bnc#575181,LTC#59763).
- patches.arch/s390-07-02-dasd-dbf-null-pointer.patch: dasd: Fix
  null pointer in s390dbf and discipline checking (bnc#575181).
- patches.arch/s390-07-03-cio-fix-vary-handling.patch: cio:
  channel path vary operation has no effect (bnc#575181).
- patches.arch/s390-07-04-dasd_online_offline_race.patch: dasd:
  fix online/offline race (bnc#575181).

-------------------------------------------------------------------
Tue Feb  2 17:25:21 CET 2010 - jbeulich@novell.com

- Update Xen patches to c/s 989.
- Update Xen config files (compatibility down to Xen 3.2.0).
- patches.xen/xen-netback-generalize: Netback: Generalize
  static/global variables into 'struct xen_netbk'.
- patches.xen/xen-netback-kernel-threads: Use Kernel thread to
  replace the tasklet.
- patches.xen/xen-netback-multiple-tasklets: Netback: Multiple
  tasklets support.
- patches.xen/xen3-add-support-for-intel-cougar-point-chipset.patch:
  Intel Cougar Point PCH Support (FATE#308854 bnc#565845).
- patches.xen/xen3-x86_irq_setup_extra_ioapic_for_sci.patch:
  x86: fix sci on ioapic 1 (bnc#572661).

-------------------------------------------------------------------
Tue Feb  2 17:15:26 CET 2010 - jjolly@suse.de

- patches.drivers/ehca-no-disable-irq-in-tasklet.patch: ib/ehca:
  Do not turn off irqs in tasklet context (bnc#575073,LTC#59985).

-------------------------------------------------------------------
Tue Feb  2 16:59:09 CET 2010 - jjolly@suse.de

- patches.drivers/ehca-ib-qp-max-supported.patch: ib/ehca:
  allow access by query_qp() (bnc#575072,LTC#59986).

-------------------------------------------------------------------
Tue Feb  2 16:14:16 CET 2010 - rgoldwyn@suse.de

- patches.fixes/novfs-err_ptr-fix.diff: Oops in novfs:unlink_local
  (bnc#569071).

-------------------------------------------------------------------
Tue Feb  2 15:59:38 CET 2010 - jkosina@suse.cz

- patches.suse/suse-ppc64-branding: the message about crashed kernel
  doesn't make sense any more with CONFIG_CRASH_DUMP enabled by
  default (bnc#575884).

-------------------------------------------------------------------
Tue Feb  2 10:52:31 CET 2010 - trenn@suse.de

- patches.fixes/x86_irq_setup_extra_ioapic_for_sci.patch: x86:
  fix sci on ioapic 1 (bnc#572661).

-------------------------------------------------------------------
Mon Feb  1 19:33:06 CET 2010 - agruen@suse.de

- patches.suse/file-capabilities-disable-by-default.diff: Also
  support the file_caps=<0|1> command line option for
  compatibility.

-------------------------------------------------------------------
Mon Feb  1 16:46:20 CET 2010 - jkosina@suse.cz

- patches.arch/uv_determine_revision_id_of_node_controller_chip.patch:
  UV: determine revision id of the node controller chip
  (bnc#575396).

-------------------------------------------------------------------
Mon Feb  1 16:40:23 CET 2010 - jkosina@suse.cz

- patches.arch/uv_use_replicated_cachelines_to_read_rtc.patch:
  UV: Use replicated RTC cachelines with hub 2.0 (bnc#575409).

-------------------------------------------------------------------
Fri Jan 29 17:52:40 CET 2010 - gregkh@suse.de

- Update to 2.6.32.7
  - security fixes
  - bug fixes
  - obsoletes:
	- patches.arch/s390-04-07-cio-fix-double-free.patch
	- patches.arch/s390-04-12-cio-avoid-panic.patch
	- patches.arch/s390-05-01-netiucv-tx-bytes.patch
	- patches.arch/x86_enable_tsc_sync_check_again.patch
	- patches.drivers/alsa-sp1-hda-01-select-ibexpeak-handler
	- patches.drivers/alsa-sp1-hda-46-realtek-slave-sws-fix
	- patches.drivers/alsa-sp1-hda-51-fix-maxdata-obook4-quirk
	- patches.drivers/qlge-0002-Remove-explicit-setting-of-PCI-Dev-CTL-reg.patch
	- patches.drivers/qlge-0004-Add-handler-for-DCBX-firmware-event.patch
	- patches.drivers/qlge-0008-Don-t-fail-open-when-port-is-not-initialized.patch
	- patches.drivers/qlge-0024-Bonding-fix-for-mode-6.patch
	- patches.drivers/watchdog-iTCO_wdt-Add-support-for-Intel-Ibex-Peak.patch
	- patches.fixes/PCI-Always-set-prefetchable-base-limit-upper32-registers.patch
	- patches.fixes/bug-562290-Fix-isolcpus-boot-option.patch
	- patches.fixes/fc-transport-remove-BUG_ON
	- patches.fixes/hid-fixup-ncr-quirk.patch
	- patches.fixes/ipc-ns-fix-memory-leak-idr.patch
	- patches.fixes/iscsi-class-modify-handling-of-replacement-time
	- patches.fixes/libfc-remote-port-gets-st
	- patches.fixes/lpfc-ia64-hang
	- patches.fixes/md-start_ro-fix
	- patches.fixes/nfs-honour-server-preferred-io-size
	- patches.fixes/nfsd-acl.patch
	- patches.fixes/nohz_prevent_clocksource_wrapping_during_idle.patch
	- patches.fixes/pci_aer_mce_inject_check_osc_for_aer.patch
	- patches.fixes/sched-recalculate-tunables-on-hot-add-remove
	- patches.fixes/scsi-devinfo-update-hitachi-entries
	- patches.fixes/scsi_dh-always-attach-sysfs
	- patches.fixes/timers-init-Limit-the-number-of-per-cpu-calibration-bootup-messages.patch
	- patches.suse/fcoe-fix-checking-san-mac-address.patch
	- patches.suse/fcoe-fix-getting-san-mac-for-vlan-interface.patch
	- patches.suse/fcoe-initialize-return-value-in-fcoe_destroy.patch
	- patches.suse/fcoe-libfc-fix-an-libfc-issue-with-queue-ramp-down-in-libfc.patch
	- patches.suse/fcoe-remove-redundant-checking-of-netdev-netdev_ops.patch
	- patches.suse/libfc-don-t-warn_on-in-lport_timeout-for-reset-state.patch
	- patches.suse/libfc-fix-ddp-in-fc_fcp-for-0-xid.patch
	- patches.suse/libfc-fix-frags-in-frame-exceeding-skb_max_frags-in-fc_fcp_send_data.patch
	- patches.suse/libfc-fix-free-of-fc_rport_priv-with-timer-pending.patch
	- patches.suse/libfc-fix-memory-corruption-caused-by-double-frees-and-bad-error-handling.patch
	- patches.suse/libfc-fix-typo-in-retry-check-on-received-prli.patch
	- patches.suse/libfc-fix-wrong-scsi-return-status-under-fc_data_undrun.patch
	- patches.suse/libfc-lport-fix-minor-documentation-errors.patch

-------------------------------------------------------------------
Fri Jan 29 17:03:54 CET 2010 - trenn@suse.de

- patches.fixes/acpi_NULL_check_scan_bus.patch: acpi: Add NULL
  pointer check in acpi_bus_start (bnc#573401).

-------------------------------------------------------------------
Fri Jan 29 17:01:18 CET 2010 - trenn@suse.de

- patches.fixes/iwlwifi_set_default_aggregation_frame_count_limit_to_31.patch:
  iwlwifi: set default aggregation frame count limit to 31
  (Requested by Intel).

-------------------------------------------------------------------
Fri Jan 29 16:31:14 CET 2010 - agraf@suse.de

- patches.fixes/kvm-adjust-kvmclock-offset.patch: KVM: allow
  userspace to adjust kvmclock offset (bnc#570320).

-------------------------------------------------------------------
Fri Jan 29 12:10:21 CET 2010 - tiwai@suse.de

- patches.drivers/alsa-sp1-hda-60-add-idt92hd88x-support: ALSA:
  hda - Add support for IDT 92HD88 family codecs (bnc#569354).

-------------------------------------------------------------------
Fri Jan 29 11:13:53 CET 2010 - jkosina@suse.cz

- patches.fixes/pci-fix-nested-spinlock-hang-in-aer_inject.patch:
  update Patch-mainline tag.

-------------------------------------------------------------------
Fri Jan 29 11:01:38 CET 2010 - jkosina@suse.de

- Update config files: enable MMU_NOTIFIER for ia64 (bnc#573803).

-------------------------------------------------------------------
Fri Jan 29 00:18:11 CET 2010 - bphilips@suse.de

- patches.drivers/bnx2-v2.6.32-to-b746656.patch: bnx2: v2.6.32
  to b746656 (bnc#564635).

-------------------------------------------------------------------
Thu Jan 28 22:36:08 CET 2010 - gregkh@suse.de

- Update config files.
  CONFIG_EFI_VARS=y for x86-64 and ia64 (bnc#574771)

-------------------------------------------------------------------
Thu Jan 28 19:25:55 CET 2010 - tiwai@suse.de

- patches.drivers/alsa-sp1-hda-59-idt92hd83xxx-hp-mute-led: ALSA:
  hda - Add mute LED check for HP laptops with IDT 92HD83xxx codec
  (bnc#569354).

-------------------------------------------------------------------
Wed Jan 27 22:36:51 CET 2010 - rjw@suse.de

- patches.arch/ACPI-Remove-repeated-registered-as-cooling_device-messages.patch:
  ACPI: Remove repeated registered as cooling_device messages
  (bnc#564618, FATE#306952).

-------------------------------------------------------------------
Wed Jan 27 21:19:06 CET 2010 - rjw@suse.de

- patches.arch/x86-ucode-amd-Load-ucode-patches-once-and-not-separately-of-each-CPU.patch:
  This patch has been removed from the mainline kernel due to regressions
  introduced by it.
  Delete.

-------------------------------------------------------------------
Wed Jan 27 21:08:53 CET 2010 - mfasheh@suse.com

- patches.fixes/ocfs2-Handle-O_DIRECT-when-writing-to-a-refcounted-c.patch:
  ocfs2: Handle O_DIRECT when writing to a refcounted cluster..

-------------------------------------------------------------------
Wed Jan 27 17:01:49 CET 2010 - jslaby@suse.de

- patches.suse/kdb-common: Fix hid crash (bnc#570591)

-------------------------------------------------------------------
Wed Jan 27 16:13:27 CET 2010 - jbeulich@novell.com

- Update EC2 config files.

-------------------------------------------------------------------
Wed Jan 27 15:08:18 CET 2010 - hare@suse.de

- patches.suse/dm-mpath-skip-disabled-devices-when-iterating:
  kernel Oops in multipathing after chchp -v 0 (bnc#570526).

-------------------------------------------------------------------
Wed Jan 27 14:59:03 CET 2010 - jkosina@suse.cz

- patches.fixes/pci-fix-nested-spinlock-hang-in-aer_inject.patch:
  pci: fix nested spinlock hang in aer_inject (bnc#573578).

-------------------------------------------------------------------
Wed Jan 27 11:51:15 CET 2010 - jjolly@suse.de

- needs_update:Cleaned up items listed under jjolly.

-------------------------------------------------------------------
Wed Jan 27 08:22:51 CET 2010 - tiwai@suse.de

- patches.drivers/alsa-sp1-usb-01-avoid-oops-at-disconnect:
  ALSA: usb-audio - Avoid Oops after disconnect (bnc#565027).

-------------------------------------------------------------------
Tue Jan 26 07:00:33 CET 2010 - knikanth@suse.de

- supported.conf: Fix misspelt dm-region-hash and mark it supported
  correctly (bnc#565962)

-------------------------------------------------------------------
Mon Jan 25 21:55:49 CET 2010 - gregkh@suse.de

- Update to 2.6.32.6
  - security fixes
  - bugfixes
  - obsoletes:
    - patches.drivers/8250_pnp-wacom-add
    - patches.drivers/staging-hv-fix-smp-problems-in-the-hyperv-core-code.patch
    - patches.kernel.org/scsi-enclosure-fix-oops-while-iterating-enclosure_status-array.patch
    - patches.kernel.org/x86-msr-cpuid-register-enough-minors-for-the-msr-and-cpuid-drivers.patch

-------------------------------------------------------------------
Mon Jan 25 20:07:23 CET 2010 - npiggin@suse.de

- patches.suse/slab-handle-memoryless-nodes-v2a.patch: slab -
  handle memoryless nodes V2a (bnc#436025, bnc#570492).

-------------------------------------------------------------------
Mon Jan 25 16:46:19 CET 2010 - trenn@suse.de

- Update config files.
- patches.arch/x86_mce_intel_decode_physical_address.patch: x86,
  mce: Xeon75xx specific interface to get corrected memory error
  information (bnc#573380, fate#307738).
- patches.arch/x86_mce_intel_decode_physical_address_compile_fix.patch:
  x86, mce: Xeon75xx specific interface to get corrected memory
  error information (bnc#573380, fate#307738).
- patches.arch/x86_mce_intel_decode_physical_address_rename_fix.patch:
  x86, mce: Rename cpu_specific_poll to mce_cpu_specific_poll
  (bnc#573380, fate#307738).
- patches.xen/xen3-auto-arch-x86.diff: Refresh.

-------------------------------------------------------------------
Mon Jan 25 14:13:08 CET 2010 - tiwai@suse.de

- patches.drivers/alsa-sp1-hda-57-cx5051-toshiba-quirk:
  ALSA: hda - Add support for Toshiba Satellite M300
  (bnc#492233,bnc#565904).
- patches.drivers/alsa-sp1-hda-58-cx5051-lenovo-mute-fix: ALSA:
  hda - Change headphone pin control with master volume on cx5051
  (bnc#573050).

-------------------------------------------------------------------
Mon Jan 25 12:30:14 CET 2010 - trenn@suse.de

- patches.arch/x86_enable_tsc_sync_check_again.patch: x86:
  Reenable TSC sync check at boot, even with NONSTOP_TSC
  (bnc#573379).

-------------------------------------------------------------------
Mon Jan 25 12:22:55 CET 2010 - trenn@suse.de

- patches.arch/x86_node_hotplug_parse_srat_fix_2nd_ver.patch:
  x86: Set hotpluggable nodes in nodes_possible_map (bnc#567216).
- patches.arch/x86_node_hotplug_parse_srat_fix.patch: Delete.

-------------------------------------------------------------------
Mon Jan 25 11:45:39 CET 2010 - trenn@suse.de

- supported.conf:
  Add mce-inject and hwpoison-inject so that Intel can easier test
  this. As these are debug drivers, they might get reverted from
  support.conf again if kernel-extra package gets fixed for SLES,
  only seem to exist for SLED because "NCC is not yet working for SP1".
  (bnc#572552).

-------------------------------------------------------------------
Sat Jan 23 02:54:31 CET 2010 - bphilips@suse.de

- patches.drivers/tg3-updates-from-f4188d-to-ba5b0bf.patch: tg3:
  updates from f4188d to ba5b0bf (bnc#573237).

-------------------------------------------------------------------
Sat Jan 23 01:57:20 CET 2010 - rjw@suse.de

- patches.arch/x86-irq-check-move_in_progress-before-freeing-the-vector-mapping.patch:
  x86, irq: Check move_in_progress before freeing the vector
  mapping (bnc#558247).

-------------------------------------------------------------------
Sat Jan 23 01:36:27 CET 2010 - rjw@suse.de

- patches.arch/x86-apic-use-logical-flat-for-systems-with-8-or-fewer-logical-cpus.patch:
  x86, apic: use logical flat for systems with <= 8 logical cpus
  (bnc#567510).
- patches.arch/x86-revert-apic-Use-logical-flat-on-intel-with-8-or-fewer-logical-cpus.patch:
  x86: Revert "apic: Use logical flat on intel with <= 8 logical
  cpus" (bnc#567510).

-------------------------------------------------------------------
Sat Jan 23 00:52:57 CET 2010 - gregkh@suse.de

- Update to 2.6.32.5:
  - security fixes
  - bug fixes
  - obsoletes:
    - patches.drivers/alsa-sp1-hda-54-alc861-capture-fix
    - patches.fixes/hid-add-device-ids-for-new-model-of-apple-wireless-keyboard
    - patches.fixes/megaraid_sas-fix-permissions-on-poll_mode_io
    - patches.fixes/reiserfs-truncate-blocks-not-used-by-a-write.patch

-------------------------------------------------------------------
Fri Jan 22 21:11:54 CET 2010 - tonyj@suse.de

- Update config files: drop UTRACE from default s390 configs
  as per communication from Ihno.

-------------------------------------------------------------------
Fri Jan 22 19:48:25 CET 2010 - gregkh@suse.de

- patches.kernel.org/x86-msr-cpuid-register-enough-minors-for-the-msr-and-cpuid-drivers.patch:
  x86, msr/cpuid: Register enough minors for the MSR and CPUID
  drivers (bnc#572720).

-------------------------------------------------------------------
Fri Jan 22 18:54:28 CET 2010 - gregkh@suse.de

- patches.kernel.org/scsi-enclosure-fix-oops-while-iterating-enclosure_status-array.patch:
  SCSI: enclosure: fix oops while iterating enclosure_status array
  (bnc#572818).
- patches.fixes/enclosure-fix-oops-while-iterating-enclosure_status-array:
  Delete.

-------------------------------------------------------------------
Fri Jan 22 15:50:12 CET 2010 - duwe@suse.de

- Update config files.
- patches.arch/ppc-extended_h_cede-update-to-mainline: Incremental
  patch set to sync H_CEDE with actual mainline (bnc#550447,
  FATE#307059).

-------------------------------------------------------------------
Fri Jan 22 15:30:21 CET 2010 - trenn@suse.de

- Update config files.
  Add DMAR to -trace flavor -> get in sync with -default

-------------------------------------------------------------------
Fri Jan 22 09:17:21 CET 2010 - hare@suse.de

- patches.fixes/qla2xxx-restore-pci-state-after-eeh-recovery:
  Re-save PCI state after EEH recovery (bnc#570233).

-------------------------------------------------------------------
Fri Jan 22 07:38:23 CET 2010 - jjolly@suse.de

- patches.arch/s390-06-01-zfcp-introduce-bsg-timeout-callback.patch:
  zfcp: introduce BSG timeout callback (BNC#572659).
- patches.arch/s390-06-02-zfcp-set-hw-timeout-requested-by-bsg.patch:
  zfcp: set HW timeout requested by BSG request (BNC#572659).

-------------------------------------------------------------------
Fri Jan 22 03:20:49 CET 2010 - bphilips@suse.de

- patches.drivers/netxen-8f9b3f-to-c651a8.patch: netxen: 8f9b3f
  to c651a8 (bnc#572832).

-------------------------------------------------------------------
Fri Jan 22 02:39:54 CET 2010 - mfasheh@suse.com

- patches.suse/ocfs2-allocation-resrvations.patch: Refresh to
  newest version of patch.

-------------------------------------------------------------------
Fri Jan 22 01:51:28 CET 2010 - gregkh@suse.de

- Update config files.
  CONFIG_KGDB=n

-------------------------------------------------------------------
Fri Jan 22 01:48:30 CET 2010 - gregkh@suse.de

- Update config files.
  CONFIG_CRC_T10DIF=m for vanilla configs

-------------------------------------------------------------------
Fri Jan 22 01:47:34 CET 2010 - gregkh@suse.de

- Update config files.
  CONFIG_CRC_T10DIF=m

-------------------------------------------------------------------
Fri Jan 22 01:44:20 CET 2010 - gregkh@suse.de

- Update config files.
  CONFIG_EFI_VARS=m

-------------------------------------------------------------------
Fri Jan 22 01:41:55 CET 2010 - gregkh@suse.de

- Update config files.
  CONFIG_RTC_LIB=m
  CONFIG_RTC_DRV_CMOS=m

-------------------------------------------------------------------
Fri Jan 22 01:35:49 CET 2010 - gregkh@suse.de

- Update config files.
  CONFIG_VIDEO_OUTPUT_CONTROL=m

-------------------------------------------------------------------
Fri Jan 22 01:33:43 CET 2010 - gregkh@suse.de

- Update config files.
  CONFIG_INPUT_FF_MEMLESS=m

-------------------------------------------------------------------
Fri Jan 22 01:24:00 CET 2010 - gregkh@suse.de

- Update config files.
  CONFIG_LEDS_CLASS=m

-------------------------------------------------------------------
Fri Jan 22 01:05:57 CET 2010 - gregkh@suse.de

- Update config files.
  CONFIG_EXT2_FS=m
  CONFIG_EXT3_FS=m
  CONFIG_FS_MBCACHE=m
  CONFIG_JBD=m

-------------------------------------------------------------------
Fri Jan 22 01:01:10 CET 2010 - gregkh@suse.de

- Update config files.
  CONFIG_HID=m

-------------------------------------------------------------------
Fri Jan 22 00:53:00 CET 2010 - gregkh@suse.de

- Update config files.
  CONFIG_I2C=m
  CONFIG_HWMON=m

-------------------------------------------------------------------
Fri Jan 22 00:47:37 CET 2010 - gregkh@suse.de

- Update config files.
  CONFIG_MII=m

-------------------------------------------------------------------
Fri Jan 22 00:37:27 CET 2010 - gregkh@suse.de

- Update config files.
  CONFIG_LIB80211=m

-------------------------------------------------------------------
Fri Jan 22 00:30:59 CET 2010 - gregkh@suse.de

- Update config files.
  CONFIG_X86_MSR=m
  CONFIG_X86_CPUID=m

-------------------------------------------------------------------
Thu Jan 21 20:22:46 CET 2010 - astarikovskiy@suse.de

- supported.conf: added power_meter driver (FATE #306959). 

-------------------------------------------------------------------
Thu Jan 21 18:16:54 CET 2010 - tonyj@suse.de

- config.conf: add -trace flavor for s390* at Ihno's request
- Add more tracers to existing ppc64 trace config at IBM request 
  Both related to FATE# 307051.
- patches.trace/ftrace-framepointer.diff: Delete.

-------------------------------------------------------------------
Thu Jan 21 14:41:29 CET 2010 - hare@suse.de

- patches.fixes/scsi-fc-class-allow-LLD-bsg-timeout:
  scsi_transport_fc: Allow LLD to reset FC BSG timeout
  (bnc#572658).

-------------------------------------------------------------------
Thu Jan 21 13:13:53 CET 2010 - jbeulich@novell.com

- patches.xen/xen-privcmd-mmap-batch-clear: privcmd: mmapbatch-v2
  fixes.

-------------------------------------------------------------------
Thu Jan 21 09:08:08 CET 2010 - hare@suse.de

- patches.drivers/lpfc-8.3.5-update: lpfc update to 8.3.5
  (bnc#572427).
- patches.drivers/lpfc-8.3.5.3-update: lpfc driver update to
  8.3.5.3 (bnc#572427).

-------------------------------------------------------------------
Thu Jan 21 09:04:37 CET 2010 - hare@suse.de

- patches.drivers/e1000-enhance-frame-fragment-detection.patch:
  Update headers for series2git.
- patches.drivers/e1000e-enhance-frame-fragment-detection.patch:
  Update headers for series2git.

-------------------------------------------------------------------
Wed Jan 20 18:23:18 CET 2010 - tiwai@suse.de

- patches.suse/bootsplash-scaler: Refresh. More updates and
  clean-up by Egbert (bnc#570082)

-------------------------------------------------------------------
Wed Jan 20 16:30:38 CET 2010 - jkosina@suse.cz

- patches.drivers/add-support-for-intel-cougar-point-chipset.patch:
  Intel Cougar Point PCH Support (FATE#308854 bnc#565845).

-------------------------------------------------------------------
Wed Jan 20 15:07:59 CET 2010 - jslaby@suse.de

- patches.drivers/bnx2x-backports-v2.6.32-to-af901ca.patch:
  Refresh.
  (change firmwares in makefile)

-------------------------------------------------------------------
Wed Jan 20 13:55:16 CET 2010 - jslaby@suse.de

- patches.suse/rlim-0006-PPC-use-helpers-for-rlimits.patch: Refresh.
- patches.suse/rlim-0007-S390-use-helpers-for-rlimits.patch: Refresh.

-------------------------------------------------------------------
Wed Jan 20 12:10:03 CET 2010 - jbeulich@novell.com

- Update Xen patches to 2.6.32.4 and c/s 984.
- Update Xen config files.

-------------------------------------------------------------------
Wed Jan 20 08:19:53 CET 2010 - bphilips@suse.de

- patches.drivers/bnx2i-backport-from-v2.6.32-to-45ca38e.patch:
  bnx2i: Backport from v2.6.32 to 45ca38e (bnc#564640).
- patches.drivers/bnx2x-backports-v2.6.32-to-af901ca.patch:
  bnx2x: backports v2.6.32 to af901ca (bnc#564638).
- patches.drivers/cnic-backport-from-v2.6.32-4e9c4f.patch: cnic:
  backport from v2.6.32-4e9c4f (bnc#564640).

-------------------------------------------------------------------
Wed Jan 20 00:08:36 CET 2010 - gregkh@suse.de

- Update config files.  2.6.32.4 changed one of them.

-------------------------------------------------------------------
Tue Jan 19 23:40:51 CET 2010 - tiwai@suse.de

- patches.suse/bootsplash-scaler: Refresh.  Fixed the text area
  calculation, and added the upscaling (bnc#570082).

-------------------------------------------------------------------
Tue Jan 19 18:39:59 CET 2010 - gregkh@suse.de

- Patch refresh for fuzz due to upstream -stable additions.

-------------------------------------------------------------------
Tue Jan 19 18:35:44 CET 2010 - gregkh@suse.de

- Update to 2.6.32.4
  - security fixes
  - bug fixes
  - obsoletes:
    - patches.arch/module-handle-ppc64-relocating-kcrctabs-when-config_relocatable-y
    - patches.drivers/alsa-sp1-hda-53-alc861vd-capture-fix
    - patches.fixes/audit_untag_chunk.patch
    - patches.fixes/quota-fix-reserved-space-management-for-ordinary-fs.patch
    - patches.fixes/signal-fix-kernel-information-leak-with-print-fatal-signals-1

-------------------------------------------------------------------
Tue Jan 19 18:08:33 CET 2010 - tiwai@suse.de

- patches.drivers/alsa-sp1-hda-55-alc259-hp-pin-fix: ALSA: hda -
  Fix parsing pin node 0x21 on ALC259 (bnc#571879).
- patches.drivers/alsa-sp1-hda-56-realtek-eapd-fix: ALSA: hda -
  Turn on EAPD only if available for Realtek codecs (bnc#571879).

-------------------------------------------------------------------
Tue Jan 19 18:01:58 CET 2010 - tiwai@suse.de

- patches.suse/bootsplash-scaler: Refresh.  Fix the hang-up with
  resolution changes (bnc#570082)

-------------------------------------------------------------------
Tue Jan 19 14:36:48 CET 2010 - jkosina@suse.cz

- supported.conf: added aesni-intel (bnc#566618 FATE#304209).

-------------------------------------------------------------------
Tue Jan 19 14:21:10 CET 2010 - jkosina@suse.cz

- Update config files: set CONFIG_CRYPTO_HMAC=y to avoid
  regression from SLE11 (bnc#571501).

-------------------------------------------------------------------
Tue Jan 19 13:32:02 CET 2010 - jack@suse.de

- patches.fixes/reiserfs-truncate-blocks-not-used-by-a-write.patch:
  reiserfs: truncate blocks not used by a write (bnc#483375).

-------------------------------------------------------------------
Mon Jan 18 22:34:50 CET 2010 - jeffm@suse.de

- patches.suse/smtnice-disable: Delete (obsolete).

-------------------------------------------------------------------
Mon Jan 18 16:22:29 CET 2010 - jeffm@suse.com

- Disabled custom ACPI table loading from initramfs again.

-------------------------------------------------------------------
Mon Jan 18 16:22:08 CET 2010 - jeffm@suse.com

- patches.fixes/nfsd-05-sunrpc-cache-allow-thread-to-block-while-waiting-for.patch:
  Refresh.

-------------------------------------------------------------------
Mon Jan 18 14:59:22 CET 2010 - trenn@suse.de

- patches.arch/x86_node_hotplug_parse_srat_fix.patch:
  x86/mm/srat_64.c: nodes_parsed should include all nodes detected
  by ACPI (bnc#567140).

-------------------------------------------------------------------
Mon Jan 18 09:47:31 CET 2010 - hare@suse.de

- patches.fixes/aic79xx-null-scb-in-nonpkt-busfree: aic79xx: check
  for non-NULL scb in ahd_handle_nonpkt_busfree (bnc#542568).

-------------------------------------------------------------------
Mon Jan 18 00:35:36 CET 2010 - nfbrown@suse.de

- patches.fixes/nfsd-05-sunrpc-cache-allow-thread-to-block-while-waiting-for.patch:
  Refresh to fix 60 second delay. (bnc#568271)

-------------------------------------------------------------------
Sat Jan 16 02:05:38 CET 2010 - tonyj@suse.de

- patches.fixes/audit_untag_chunk.patch: fix braindamage in
  audit_tree.c untag_chunk() (bnc#556282).

-------------------------------------------------------------------
Sat Jan 16 01:44:42 CET 2010 - rjw@suse.de

- patches.xen/xen-x86-rename-display_cacheinfo-to-cpu_detect_cache_sizes.patch:
  x86: Rename display_cacheinfo() to cpu_detect_cache_sizes().

-------------------------------------------------------------------
Fri Jan 15 21:42:09 CET 2010 - gregkh@suse.de

- Update config files.
- patches.drivers/vmw_pvscsi-scsi-driver-for-vmware-s-virtual-hba.patch:
  vmw_pvscsi: SCSI driver for VMware's virtual HBA.

-------------------------------------------------------------------
Fri Jan 15 20:54:10 CET 2010 - jeffm@suse.com

- patches.fixes/hid-add-device-ids-for-new-model-of-apple-wireless-keyboard:
  HID: add device IDs for new model of Apple Wireless Keyboard
  (bnc#568231).

-------------------------------------------------------------------
Fri Jan 15 13:47:33 CET 2010 - hare@suse.de

- patches.drivers/qla2xxx-8.03.01.01.11.1-k8-update: qla2xxx
  driver update to 8.03.01.01.11.1-k8 (bnc#560415).
- patches.drivers/qla2xxx-8.03.01.02.11.1-k8-update: qla2xxx
  driver update to 8.03.01.02.11.1-k8 (bnc#570233).
- patches.drivers/lpfc-add-raywire-id: Delete.
- patches.drivers/qla2xxx-8.03.01-k7-update: Delete.

-------------------------------------------------------------------
Fri Jan 15 13:46:38 CET 2010 - hare@suse.de

- patches.drivers/qla2xxx-8.03.01.01.11.1-k8-update: qla2xxx
  driver update to 8.03.01.01.11.1-k8 (bnc#560415).
- patches.drivers/qla2xxx-8.03.01.02.11.1-k8-update: qla2xxx
  driver update to 8.03.01.02.11.1-k8 (bnc#570233).
- patches.drivers/lpfc-add-raywire-id: Delete.
- patches.drivers/qla2xxx-8.03.01-k7-update: Delete.

-------------------------------------------------------------------
Fri Jan 15 09:41:39 CET 2010 - trenn@suse.de

- patches.suse/kdb_dont_touch_i8042_early.patch: Avoid early
  hang when i8042 controller is missing (bnc#528811).

-------------------------------------------------------------------
Fri Jan 15 03:56:15 CET 2010 - jeffm@suse.com

- patches.suse/reiser4-sync_inodes: Delete (obsolete).

-------------------------------------------------------------------
Fri Jan 15 03:19:18 CET 2010 - jeffm@suse.com

- patches.arch/s390-08-02-zfcp-gpn-align-fix.diff: Delete (obsolete).

-------------------------------------------------------------------
Fri Jan 15 00:25:16 CET 2010 - mfasheh@suse.com

- patches.fixes/Ocfs2-Let-ocfs2-support-fiemap-for-symlink-and-fast-.patch:
  Ocfs2: Let ocfs2 support fiemap for symlink and fast symlink..
- patches.fixes/Ocfs2-Should-ocfs2-support-fiemap-for-S_IFDIR-inode.patch:
  Ocfs2: Should ocfs2 support fiemap for S_IFDIR inode?.
- patches.fixes/ocfs-stop-using-do_sync_mapping_range.patch:
  ocfs: stop using do_sync_mapping_range.
- patches.fixes/ocfs2-Add-reflinked-file-s-inode-to-inode-hash-earil.patch:
  ocfs2: Add reflinked file's inode to inode hash eariler..
- patches.fixes/ocfs2-Find-proper-end-cpos-for-a-leaf-refcount-block.patch:
  ocfs2: Find proper end cpos for a leaf refcount block..
- patches.fixes/ocfs2-Set-i_nlink-properly-during-reflink.patch:
  ocfs2: Set i_nlink properly during reflink..
- patches.fixes/ocfs2-always-include-acl-support.patch: ocfs2:
  Always include ACL support.
- patches.fixes/ocfs2-cluster-Make-fence-method-configurable-v2.patch:
  ocfs2/cluster: Make fence method configurable - v2.
- patches.fixes/ocfs2-devel-remove-redundant-OCFS2_MOUNT_POSIX_ACL-c.patch:
  ocfs2-devel: remove redundant OCFS2_MOUNT_POSIX_ACL check
  in ocfs2_get_acl_nolock().
- patches.fixes/ocfs2-explicit-declare-uninitialized-var-in-user_clu.patch:
  ocfs2: explicit declare uninitialized var in
  user_cluster_connect().
- patches.fixes/ocfs2-make-acl-use-the-default.patch: ocfs2:
  Make acl use the default.
- patches.fixes/ocfs2-refcounttree.c-cleanup.patch: ocfs2:
  refcounttree.c cleanup..
- patches.fixes/ocfs2-replace-u8-by-__u8-in-ocfs2_fs.h.patch:
  ocfs2: replace u8 by __u8 in ocfs2_fs.h.
- patches.fixes/ocfs2-return-EAGAIN-instead-of-EAGAIN-in-dlm.patch:
  ocfs2: return -EAGAIN instead of EAGAIN in dlm.
- patches.fixes/ocfs2-set-MS_POSIXACL-on-remount.patch: ocfs2:
  Set MS_POSIXACL on remount.
- patches.fixes/ocfs2-trivial-Use-le16_to_cpu-for-a-disk-value-in-xa.patch:
  ocfs2/trivial: Use le16_to_cpu for a disk value in xattr.c.
- patches.fixes/ocfs2-trivial-Use-proper-mask-for-2-places-in-hearbe.patch:
  ocfs2/trivial: Use proper mask for 2 places in hearbeat.c.
- patches.suse/fiemap-Add-new-extent-flag-FIEMAP_EXTENT_SHARED.patch:
  fiemap: Add new extent flag FIEMAP_EXTENT_SHARED.
- patches.suse/ocfs2-Use-FIEMAP_EXTENT_SHARED.patch: ocfs2:
  Use FIEMAP_EXTENT_SHARED.
- patches.suse/ocfs2-allocation-resrvations.patch: Refresh.

-------------------------------------------------------------------
Thu Jan 14 22:40:43 CET 2010 - rjw@suse.de

- patches.arch/x86-Limit-number-of-per-cpu-TSC-sync-messages.patch:
  x86: Limit number of per cpu TSC sync messages (bnc#564618,
  FATE#306952).
- patches.arch/x86-Limit-the-number-of-processor-bootup-messages.patch:
  x86: Limit the number of processor bootup messages (bnc#564618,
  FATE#306952).
- patches.arch/x86-Remove-CPU-cache-size-output-for-non-Intel-too.patch:
  x86: Remove CPU cache size output for non-Intel too (bnc#564618,
  FATE#306952).
- patches.arch/x86-Remove-enabling-x2apic-message-for-every-CPU.patch:
  x86: Remove enabling x2apic message for every CPU (bnc#564618,
  FATE#306952).
- patches.arch/x86-Remove-the-CPU-cache-size-printks.patch: x86:
  Remove the CPU cache size printk's (bnc#564618, FATE#306952).
- patches.arch/x86-cpu-mv-display_cacheinfo-cpu_detect_cache_sizes.patch:
  x86, cpu: mv display_cacheinfo -> cpu_detect_cache_sizes
  (bnc#564618, FATE#306952).
- patches.arch/x86-ucode-amd-Load-ucode-patches-once-and-not-separately-of-each-CPU.patch:
  x86: ucode-amd: Load ucode-patches once and not separately of
  each CPU (bnc#564618, FATE#306952).
- patches.fixes/sched-Limit-the-number-of-scheduler-debug-messages.patch:
  sched: Limit the number of scheduler debug messages (bnc#564618,
  FATE#306952).
- patches.fixes/timers-init-Limit-the-number-of-per-cpu-calibration-bootup-messages.patch:
  timers, init: Limit the number of per cpu calibration bootup
  messages (bnc#564618, FATE#306952).

-------------------------------------------------------------------
Thu Jan 14 20:54:29 CET 2010 - jeffm@suse.com

- patches.suse/add-initramfs-file_read_write: Build fix.

-------------------------------------------------------------------
Thu Jan 14 20:44:18 CET 2010 - jeffm@suse.com

- patches.suse/supported-flag-enterprise: Refresh.

-------------------------------------------------------------------
Thu Jan 14 20:16:19 CET 2010 - jeffm@suse.com

- patches.suse/supported-flag-sysfs: Properly report proprietary modules

-------------------------------------------------------------------
Thu Jan 14 19:24:32 CET 2010 - jeffm@suse.de

- patches.suse/add-initramfs-file_read_write: initramfs: add
  initramfs_{read,write} (bnc#568120).
- Re-enabled custom ACPI table loading from initramfs.

-------------------------------------------------------------------
Thu Jan 14 12:58:33 CET 2010 - trenn@suse.de

- Update config files.
  Enable CONFIG_CPU_FREQ_DEBUG as requested by HP.
  This one adds conditional printks which can be enabled via:
  cpufreq.debug=7

-------------------------------------------------------------------
Thu Jan 14 12:55:42 CET 2010 - tiwai@suse.de

- patches.drivers/alsa-sp1-hda-54-alc861-capture-fix: ALSA: hda -
  Fix missing capture mixer for ALC861/660 codecs (bnc#567340).

-------------------------------------------------------------------
Thu Jan 14 10:25:21 CET 2010 - mmarek@suse.de

- rpm/find-provides, rpm/kernel-binary.spec.in: really fix ppc
  symbol provides.

-------------------------------------------------------------------
Thu Jan 14 00:10:11 CET 2010 - rjw@suse.de

- patches.arch/UV-Expose-irq_desc-node-in-proc.patch: Expose the
  irq_desc node as /proc/irq/*/node. (bnc#566745, fate#306952).

-------------------------------------------------------------------
Wed Jan 13 23:37:52 CET 2010 - bphilips@suse.de

- patches.drivers/dmfe-tulip-Let-dmfe-handle-DM910x-except-for-SPARC-o.patch:
  dmfe/tulip: Let dmfe handle DM910x except for SPARC on-board
  chips (bnc#537016).

-------------------------------------------------------------------
Wed Jan 13 23:13:19 CET 2010 - jkosina@suse.cz

- patches.fixes/crypto-testmgr-fix-complain-about-lacking-test.patch:
  crypto: testmgr - Fix complain about lack test for internal
  used algorithm (bnc#568278 FATE#306883).

-------------------------------------------------------------------
Wed Jan 13 16:04:58 CET 2010 - mmarek@suse.cz

- patches.suse/bootsplash-keep-multiple-data: Keep multiple
  splash screens for KMS (bnc#570082).
- patches.suse/bootsplash-scaler: Add bootsplash image scaler
  (bnc#570082).

-------------------------------------------------------------------
Wed Jan 13 13:53:04 CET 2010 - mmarek@suse.de

- rpm/kernel-binary.spec.in, rpm/find-provides: extract exported
  symbols from /boot/vmlinux before the image is stripped (affects
  ppc).

-------------------------------------------------------------------
Wed Jan 13 02:01:55 CET 2010 - bphilips@suse.de

- patches.drivers/e1000-enhance-frame-fragment-detection.patch:
  Avoid atomic op by introducing discarding flag instead
- patches.drivers/e1000e-enhance-frame-fragment-detection.patch:
  Avoid atomic op by introducing discarding flag instead

-------------------------------------------------------------------
Tue Jan 12 22:08:43 CET 2010 - jeffm@suse.com

- patches.fixes/ppc-crashdump-typefix: rename to patches.rpmify/ppc-crashdump-typefix

-------------------------------------------------------------------
Tue Jan 12 21:40:53 CET 2010 - jeffm@suse.com

- patches.fixes/signal-fix-kernel-information-leak-with-print-fatal-signals-1:
  kernel/signal.c: fix kernel information leak with
  print-fatal-signals=1 (bnc#569902).

-------------------------------------------------------------------
Tue Jan 12 21:14:05 CET 2010 - rjw@suse.de

- needs_update: Remove some patches that we've got through the
  upstream.

-------------------------------------------------------------------
Tue Jan 12 17:57:52 CET 2010 - tiwai@suse.de

- patches.drivers/alsa-sp1-hda-53-alc861vd-capture-fix: ALSA:
  hda - Fix ALC861-VD capture source mixer (bnc#568305).

-------------------------------------------------------------------
Tue Jan 12 16:49:37 CET 2010 - trenn@suse.de

- patches.fixes/nohz_prevent_clocksource_wrapping_during_idle.patch:
  nohz: Prevent clocksource wrapping during idle (bnc#569238).

-------------------------------------------------------------------
Tue Jan 12 14:21:01 CET 2010 - jack@suse.de

- patches.suse/readahead-request-tunables.patch: Update readahead
  and max_sectors tunables (bnc#548529).

-------------------------------------------------------------------
Tue Jan 12 14:14:08 CET 2010 - jkosina@suse.cz

- patches.drivers/watchdog-iTCO_wdt-Add-support-for-Intel-Ibex-Peak.patch:
  iTCO_wdt: Add support for Intel Ibex Peak (bnc#557081
  FATE#308591).

-------------------------------------------------------------------
Tue Jan 12 09:21:52 CET 2010 - tonyj@suse.de

- needs_update: remove LTT/trace patches (assigned to jbl), all had 
  already been taken care of by my fwd port to 2.6.32

-------------------------------------------------------------------
Tue Jan 12 08:09:38 CET 2010 - hare@suse.de

- patches.drivers/qla4xxx-5.01.00-k9-5.01.00.00.11.01-k10.patch:
  Fixup compilation error.

-------------------------------------------------------------------
Tue Jan 12 00:52:29 CET 2010 - rjw@suse.de

- patches.fixes/PCI-Always-set-prefetchable-base-limit-upper32-registers.patch:
  PCI: Always set prefetchable base/limit upper32 registers
  (bnc#569003).

-------------------------------------------------------------------
Mon Jan 11 16:32:52 CET 2010 - hare@suse.de

- patches.drivers/qla4xxx-5.01.00-k9-5.01.00.00.11.01-k10.patch:
  Update qla4xxx driver for SLES11 SP1 (bnc#556572,FATE#307128).

-------------------------------------------------------------------
Mon Jan 11 15:51:14 CET 2010 - jblunck@suse.de

- needs_update: Removed some patches.

-------------------------------------------------------------------
Mon Jan 11 14:34:00 CET 2010 - hare@suse.de

- patches.drivers/bfa-2.1.2.1-update: Update bfa driver to
  version 2.1.2.1 (bnc#561881).

-------------------------------------------------------------------
Mon Jan 11 12:39:21 CET 2010 - hare@suse.de

- patches.fixes/fcoe-libfc-adds-enable-di: adds enable/disable
  for fcoe interface (bnc#562046).
- patches.fixes/fcoe-use-lld-s-wwpn-and-w: Use LLD's WWPN and
  WWNN for lport if LLD supports ndo_fcoe_get_wwn (bnc#562046).
- patches.fixes/libfc-reduce-hold-time-on: reduce hold time on
  SCSI host lock (bnc#562046).
- patches.fixes/libfc-remote-port-gets-st: remote port gets
  stuck in restart state without really restarting (bnc#562046).

-------------------------------------------------------------------
Mon Jan 11 12:13:36 CET 2010 - hare@suse.de

- patches.drivers/mpt2sas-03.100.03.00-update: LSI mptsas2 driver
  update to 03.100.03.00 (bnc#566013).

-------------------------------------------------------------------
Mon Jan 11 10:33:48 CET 2010 - jbeulich@novell.com

- patches.xen/xen-x86_64-nx-user-mappings: Delete (bnc#568741).
- patches.xen/xen3-rlim-0025-x86-add-ia32-compat-prlimit-syscalls.patch:
  Delete.

-------------------------------------------------------------------
Mon Jan 11 09:57:40 CET 2010 - hare@suse.de

- patches.fixes/qla4xxx-lun-reset-fix: Delete.

-------------------------------------------------------------------
Mon Jan 11 09:55:52 CET 2010 - hare@suse.de

- patches.fixes/scsi-dh-rdac-add-ibm-174x: scsi_dh_rdac: Add
  two new IBM devices (bnc# 556159).

-------------------------------------------------------------------
Sat Jan  9 21:07:34 CET 2010 - jslaby@suse.de

- patches.suse/perfmon2.patch: Refresh.
- patches.suse/rlim-0001-SECURITY-selinux-fix-update_rlimit_cpu-parameter.patch:
  Refresh.
- patches.suse/rlim-0002-resource-move-kernel-function-inside-__KERNEL__.patch:
  resource: move kernel function inside __KERNEL__ (FATE#305733).
- patches.suse/rlim-0003-resource-add-helpers-for-fetching-rlimits.patch:
  resource: add helpers for fetching rlimits (FATE#305733).
- patches.suse/rlim-0004-IA64-use-helpers-for-rlimits.patch:
  [IA64] use helpers for rlimits (FATE#305733).
- patches.suse/rlim-0005-core-posix-cpu-timers-cleanup-rlimits-usage.patch:
  core: posix-cpu-timers, cleanup rlimits usage (FATE#305733).
- patches.suse/rlim-0006-PPC-use-helpers-for-rlimits.patch: PPC:
  use helpers for rlimits (FATE#305733).
- patches.suse/rlim-0007-S390-use-helpers-for-rlimits.patch:
  S390: use helpers for rlimits (FATE#305733).
- patches.suse/rlim-0008-SPARC-use-helpers-for-rlimits.patch:
  SPARC: use helpers for rlimits (FATE#305733).
- patches.suse/rlim-0009-X86-use-helpers-for-rlimits.patch: X86:
  use helpers for rlimits (FATE#305733).
- patches.suse/rlim-0010-FS-use-helpers-for-rlimits.patch: FS:
  use helpers for rlimits (FATE#305733).
- patches.suse/rlim-0011-MM-use-helpers-for-rlimits.patch: MM:
  use helpers for rlimits (FATE#305733).
- patches.suse/rlim-0012-core-use-helpers-for-rlimits.patch:
  core: use helpers for rlimits (FATE#305733).
- patches.suse/rlim-0013-infiniband-use-helpers-for-rlimits.patch:
  infiniband: use helpers for rlimits (FATE#305733).
- patches.suse/rlim-0014-ipc-use-helpers-for-rlimits.patch: ipc:
  use helpers for rlimits (FATE#305733).
- patches.suse/rlim-0015-SECURITY-add-task_struct-to-setrlimit.patch:
  SECURITY: add task_struct to setrlimit (FATE#305733).
- patches.suse/rlim-0016-core-add-task_struct-to-update_rlimit_cpu.patch:
  core: add task_struct to update_rlimit_cpu (FATE#305733).
- patches.suse/rlim-0017-sys_setrlimit-make-sure-rlim_max-never-grows.patch:
  sys_setrlimit: make sure ->rlim_max never grows (FATE#305733).
- patches.suse/rlim-0018-core-split-sys_setrlimit.patch: core:
  split sys_setrlimit (FATE#305733).
- patches.suse/rlim-0019-core-allow-setrlimit-to-non-current-tasks.patch:
  core: allow setrlimit to non-current tasks (FATE#305733).
- patches.suse/rlim-0020-core-optimize-setrlimit-for-current-task.patch:
  core: optimize setrlimit for current task (FATE#305733).
- patches.suse/rlim-0021-FS-proc-switch-limits-reading-to-fops.patch:
  FS: proc, switch limits reading to fops (FATE#305733).
- patches.suse/rlim-0022-FS-proc-make-limits-writable.patch:
  FS: proc, make limits writable (FATE#305733).
- patches.suse/rlim-0023-core-do-security-check-under-task_lock.patch:
  core: do security check under task_lock (FATE#305733).
- patches.suse/rlim-0002-SECURITY-add-task_struct-to-setrlimit.patch:
  Delete.
- patches.suse/rlim-0003-core-add-task_struct-to-update_rlimit_cpu.patch:
  Delete.
- patches.suse/rlim-0004-sys_setrlimit-make-sure-rlim_max-never-grows.patch:
  Delete.
- patches.suse/rlim-0005-core-split-sys_setrlimit.patch: Delete.
- patches.suse/rlim-0006-core-allow-setrlimit-to-non-current-tasks.patch:
  Delete.
- patches.suse/rlim-0007-core-optimize-setrlimit-for-current-task.patch:
  Delete.
- patches.suse/rlim-0008-FS-proc-make-limits-writable.patch:
  Delete.
- patches.suse/rlim-0009-core-posix-cpu-timers-cleanup-rlimits-usage.patch:
  Delete.
- patches.suse/rlim-0010-core-do-security-check-under-task_lock.patch:
  Delete.
- patches.suse/rlim-0011-resource-add-helpers-for-fetching-rlimits.patch:
  Delete.
- patches.suse/rlim-0012-IA64-use-helpers-for-rlimits.patch:
  Delete.
- patches.suse/rlim-0013-PPC-use-helpers-for-rlimits.patch:
  Delete.
- patches.suse/rlim-0014-S390-use-helpers-for-rlimits.patch:
  Delete.
- patches.suse/rlim-0015-SPARC-use-helpers-for-rlimits.patch:
  Delete.
- patches.suse/rlim-0016-X86-use-helpers-for-rlimits.patch:
  Delete.
- patches.suse/rlim-0017-FS-use-helpers-for-rlimits.patch: Delete.
- patches.suse/rlim-0018-MM-use-helpers-for-rlimits.patch: Delete.
- patches.suse/rlim-0019-core-use-helpers-for-rlimits.patch:
  Delete.
- patches.suse/rlim-0020-misc-use-helpers-for-rlimits.patch:
  Delete.
- patches.suse/rlim-0021-core-rename-setrlimit-to-do_setrlimit.patch:
  Delete.
- patches.suse/rlim-0022-core-implement-getprlimit-and-setprlimit-syscalls.patch:
  Delete.
- patches.suse/rlim-0023-unistd-add-__NR_-get-set-prlimit-syscall-numbers.patch:
  Delete.
- patches.suse/rlim-0024-COMPAT-add-get-put_compat_rlimit.patch:
  Delete.
- patches.suse/rlim-0025-x86-add-ia32-compat-prlimit-syscalls.patch:
  Delete.

  Sync with upstream. Drop limits syscalls altogether.

-------------------------------------------------------------------
Sat Jan  9 14:50:07 CET 2010 - jkosina@suse.cz

- patches.apparmor/apparmor.diff: Delete, as it is unused after
  splitup into smaller patches.

-------------------------------------------------------------------
Fri Jan  8 18:22:42 CET 2010 - sjayaraman@suse.de

- patches.suse/SoN-23-mm-swapfile.patch: Fix up the enum declaration
  to avoid conflict due to a upstream change.

-------------------------------------------------------------------
Fri Jan  8 18:17:27 CET 2010 - jkosina@suse.cz

- patches.fixes/quota-fix-reserved-space-management-for-ordinary-fs.patch:
  quota: fix reserved space management for ordinary fs.

-------------------------------------------------------------------
Fri Jan  8 18:15:09 CET 2010 - gregkh@suse.de

- patches.drivers/staging-hv-fix-smp-problems-in-the-hyperv-core-code.patch:
  Staging: hv: fix smp problems in the hyperv core code.

-------------------------------------------------------------------
Fri Jan  8 17:39:28 CET 2010 - jeffm@suse.de

- Disable set,getprlimit compat syscalls on xen.

-------------------------------------------------------------------
Fri Jan  8 17:09:03 CET 2010 - jeffm@suse.de

- Disabled custom ACPI table loading from initramfs until
  the scheduling while atomic issues are worked out.

-------------------------------------------------------------------
Fri Jan  8 05:41:28 CET 2010 - jeffm@suse.de

- Disabled set,getprlimit syscalls until the syscall numbers
  have been officially reserved.

-------------------------------------------------------------------
Fri Jan  8 03:32:21 CET 2010 - jeffm@suse.com

- patches.arch/module-handle-ppc64-relocating-kcrctabs-when-config_relocatable-y:
  module: handle ppc64 relocating kcrctabs when
  CONFIG_RELOCATABLE=y (bnc#566243).

-------------------------------------------------------------------
Thu Jan  7 12:18:20 CET 2010 - jbeulich@novell.com

- Update Xen patches to 2.6.32.3 and c/s 974.
- Update EC2 config files.
- patches.xen/xen3-x86-Remove-local_irq_enable-local_irq_disable-in-fixup_irqs.patch:
  x86: Remove local_irq_enable()/local_irq_disable() in
  fixup_irqs() (bnc#558247).
- patches.xen/xen3-x86-Unify-fixup_irqs-for-32-bit-and-64-bit-kernels.patch:
  x86: Unify fixup_irqs() for 32-bit and 64-bit kernels
  (bnc#558247).
- patches.xen/xen3-x86-intr-remap-Avoid-irq_chip-mask-unmask-in-fixup_irqs-for-intr-remapping.patch:
  x86, intr-remap: Avoid irq_chip mask/unmask in fixup_irqs()
  for intr-remapping (bnc#558247).
- patches.xen/xen-fix-compilation-after-rename_generic_int.patch:
  Delete.
- patches.xen/xen-scsifront-block-timeout-update: Delete.
- patches.xen/xen3-x86-fix-nodac: Delete.

-------------------------------------------------------------------
Thu Jan  7 07:12:44 CET 2010 - bphilips@suse.de

- patches.drivers/e1000-enhance-frame-fragment-detection.patch:
  e1000: enhance frame fragment detection (bnc#567376,
  CVE-2009-4536).
- patches.drivers/e1000e-enhance-frame-fragment-detection.patch:
  e1000e: enhance frame fragment detection (bnc#567376,
  CVE-2009-4538).

-------------------------------------------------------------------
Thu Jan  7 01:24:18 CET 2010 - gregkh@suse.de

- Update to 2.6.32.3
  - security fixes
  - bugfixes
  - obsoletes:
    - patches.arch/s390-04-03-dasd-diag-ro.patch
    - patches.drivers/alsa-sp1-hda-50-alc88x-missing-capsrc_nids
    - patches.fixes/qla2xxx-dpc-thread-can-execute-before-scsi-host
    - patches.fixes/scsi-ipr-fix-eeh-recovery

-------------------------------------------------------------------
Wed Jan  6 20:51:27 CET 2010 - rjw@suse.de

- patches.arch/x86-Force-irq-complete-move-during-cpu-offline.patch:
  x86: Force irq complete move during cpu offline (bnc#558247).
- patches.arch/x86-Remove-local_irq_enable-local_irq_disable-in-fixup_irqs.patch:
  x86: Remove local_irq_enable()/local_irq_disable() in
  fixup_irqs() (bnc#558247).
- patches.arch/x86-Remove-move_cleanup_count-from-irq_cfg.patch:
  x86: Remove move_cleanup_count from irq_cfg (bnc#558247).
- patches.arch/x86-Remove-unnecessary-mdelay-from-cpu_disable_common.patch:
  x86: Remove unnecessary mdelay() from cpu_disable_common()   .
- patches.arch/x86-Unify-fixup_irqs-for-32-bit-and-64-bit-kernels.patch:
  x86: Unify fixup_irqs() for 32-bit and 64-bit kernels
  (bnc#558247).
- patches.arch/x86-Use-EOI-register-in-io-apic-on-intel-platforms.patch:
  x86: Use EOI register in io-apic on intel platforms
  (bnc#558247).
- patches.arch/x86-intr-remap-Avoid-irq_chip-mask-unmask-in-fixup_irqs-for-intr-remapping.patch:
  x86, intr-remap: Avoid irq_chip mask/unmask in fixup_irqs()
  for intr-remapping (bnc#558247).
- patches.arch/x86-io-apic-Move-the-effort-of-clearing-remoteIRR-explicitly-before-migrating-the-irq.patch:
  x86, io-apic: Move the effort of clearing remoteIRR explicitly
  before migrating the irq (bnc#558247).
- patches.arch/x86-ioapic-Document-another-case-when-level-irq-is-seen-as-an-edge.patch:
  x86, ioapic: Document another case when level irq is seen as
  an edge (bnc#558247).
- patches.arch/x86-ioapic-Fix-the-EOI-register-detection-mechanism.patch:
  x86, ioapic: Fix the EOI register detection mechanism
  (bnc#558247).

-------------------------------------------------------------------
Wed Jan  6 15:01:16 CET 2010 - trenn@suse.de

- patches.fixes/pci_aer_mce_inject_check_osc_for_aer.patch: PCI:
  AER: fix aer inject result in kernel oops (bnc#566619).

-------------------------------------------------------------------
Wed Jan  6 14:50:52 CET 2010 - trenn@suse.de

- patches.fixes/PCIe-AER-reject-aer-inject-if-hardware-mask-error-reporting.patch:
  PCIe AER: reject aer inject if hardware mask error reporting
  (bnc#566621).

-------------------------------------------------------------------
Wed Jan  6 00:30:09 CET 2010 - gregkh@suse.de

- patches.xen/xen3-patch-2.6.29: Refresh due to conflicts from i915
  changes.  Ick, the xen code sucks rocks, it shouldn't be touching
  stuff here at all.

-------------------------------------------------------------------
Wed Jan  6 00:14:14 CET 2010 - gregkh@suse.de

- patches.drivers/drm-i915-add-acpi-opregion-support-for-ironlake.patch:
  Refresh.
- patches.drivers/drm-i915-add-i915_lp_ring_sync-helper.patch:
  drm/i915: add i915_lp_ring_sync helper (bnc#568447).
- patches.drivers/drm-i915-fix-get_core_clock_speed-for-g33-class-desktop-chips.patch:
  drm/i915: fix get_core_clock_speed for G33 class desktop chips
  (bnc#568447).
- patches.drivers/drm-i915-fully-switch-off-overlay-when-not-in-use.patch:
  drm/i915: fully switch off overlay when not in use (bnc#568447).
- patches.drivers/drm-i915-implement-drmmode-overlay-support-v4.patch:
  drm/i915: implement drmmode overlay support v4 (bnc#568447).
- patches.drivers/drm-i915-implement-fastpath-for-overlay-flip-waiting.patch:
  drm/i915: implement fastpath for overlay flip waiting
  (bnc#568447).

-------------------------------------------------------------------
Wed Jan  6 00:00:59 CET 2010 - gregkh@suse.de

- patches.drivers/drm-i915-add-acpi-opregion-support-for-ironlake.patch:
  Refresh.

-------------------------------------------------------------------
Tue Jan  5 23:49:26 CET 2010 - gregkh@suse.de

- patches.drivers/drm-i915-add-acpi-opregion-support-for-ironlake.patch:
  drm/i915: Add ACPI OpRegion support for Ironlake (bnc#568436).

-------------------------------------------------------------------
Tue Jan  5 22:49:44 CET 2010 - tonyj@suse.de

- patches.fixes/oprofile_bios_ctr.patch: Update to newer version

-------------------------------------------------------------------
Mon Jan  4 20:42:57 CET 2010 - mmarek@suse.cz

- rpm/kernel-binary.spec.in: move the x86 /boot/vmlinux-*.gz back
  to -base (bnc#563905).

-------------------------------------------------------------------
Wed Dec 30 01:01:25 CET 2009 - nfbrown@suse.de

- patches.fixes/nfs-fix-NFS4ERR_FILE_OPEN-handling:
  NFS4ERR_FILE_OPEN handling in Linux/NFS (bnc#526819).

-------------------------------------------------------------------
Mon Dec 28 17:56:19 CET 2009 - jeffm@suse.com

- patches.fixes/dmar-fix-oops-with-no-dmar-table: dmar: Fix oops
  with no DMAR table (bnc#548108).

-------------------------------------------------------------------
Sun Dec 27 14:23:47 CET 2009 - tiwai@suse.de

- patches.drivers/alsa-sp1-hda-52-hdmi-sticky-stream-tag: ALSA:
  hda - HDMI sticky stream tag support (FATE#306783).

-------------------------------------------------------------------
Wed Dec 23 23:10:02 CET 2009 - rjw@suse.de

- patches.arch/xpc_first_contact_when_active.patch: X86: UV
  - xpc_make_first_contact hang due to not accepting ACTIVE
  state. (bnc#562288, fate#306952).
- patches.arch/xpc_fix_xpc_get_fifo_entry_uv.patch: x86: UV - XPC
  NULL deref when mesq becomes empty. (bnc#562288, fate#306952).
- patches.arch/xpc_introduce_xp_socket.patch: x86: UV - XPC
  needs to provide an abstraction for uv_gpa. (bnc#562288,
  fate #306952).
- patches.arch/xpc_pass_nasid_to_gru_create_message_queue.patch:
  UV - pass nasid instead of nid to gru_create_message_queue
  (bnc#562288, fate#306952).
- patches.arch/xpc_recv_msg_slots_wrap.patch: X86: UV - XPC
  receive message reuse triggers invalid BUG_ON(). (bnc#562288,
  fate#306952).
- patches.arch/xpc_uv_bios_changes.patch: x86: UV - Update XPC
  to handle updated BIOS interface. (bnc#562288, fate#306952).

-------------------------------------------------------------------
Wed Dec 23 21:57:53 CET 2009 - rjw@suse.de

- patches.arch/bug-561989_gru_rollup.patch: SGI GRU Updates
  (bnc#561989, fate#306952).

-------------------------------------------------------------------
Wed Dec 23 20:31:57 CET 2009 - jeffm@suse.com

- patches.fixes/ppc-crashdump-typefix: powerpc: use min_t in
  copy_oldmem_page.

-------------------------------------------------------------------
Wed Dec 23 18:56:48 CET 2009 - rjw@suse.de

- patches.arch/bug-561946_uv_irq_affinity.patch: x86: SGI UV: Fix
  irq affinity for hub based interrupts (bnc#561946, fate#306952).
- patches.arch/bug-561946_uv_move_ioapic.patch: x86, apic: Move
  SGI UV functionality out of generic IO-APIC code (bnc#561946,
  fate#306952).
- patches.arch/bug-561946_uv_use_rtc.patch: x86: UV RTC: Always
  enable RTC clocksource (bnc#561946, fate#306952).

-------------------------------------------------------------------
Wed Dec 23 17:51:32 CET 2009 - jeffm@suse.com

- patches.fixes/ia64-fix-sba-iommu-to-handle-allocation-failure-properly:
  fix SBA IOMMU to handle allocation failure properly
  (bnc#545367).

-------------------------------------------------------------------
Tue Dec 22 22:17:33 CET 2009 - jeffm@suse.com

- Enabled CONFIG_CRASH_DUMP on ppc/ppc64 (bnc#566243).

-------------------------------------------------------------------
Tue Dec 22 16:51:37 CET 2009 - jeffm@suse.com

- patches.fixes/scsi-ipr-fix-eeh-recovery: ipr: fix EEH recovery
  (bnc#566613).

-------------------------------------------------------------------
Sun Dec 20 22:23:41 CET 2009 - trenn@suse.de

- Update config files.
- patches.drivers/cpufreq_ondemand_limit_fix.patch: cpufreq:
  Fix ondemand to not request targets outside policy limits
  (fate#306746).
- patches.drivers/cpufreq_processor_clocking_control_pcc_driver.patch:
  x86,cpufreq: Processor Clocking Control (PCC) driver
  (fate#306746).
- supported.conf:

-------------------------------------------------------------------
Sun Dec 20 00:42:16 CET 2009 - rjw@suse.de

- patches.arch/bug-561939_uv_bios_call_hwperf_updated.patch:
  x86, uv: Add serial number parameter to uv_bios_get_sn_info()
  (bnc#561939, fate#306952).
- patches.arch/bug-561939_uv_bios_call_hwperf.patch: Delete.

-------------------------------------------------------------------
Sat Dec 19 18:53:28 CET 2009 - jeffm@suse.com

- patches.fixes/scsi_debug-scale-virtual_gb-with-sector_size-properly:
  scsi_debug: scale virtual_gb with sector_size properly
  (bnc#535939).

-------------------------------------------------------------------
Sat Dec 19 00:58:56 CET 2009 - gregkh@suse.de

- patches.xen/xen3-fixup-xen: Refresh.  Fix up build error from
  .32.2 import

-------------------------------------------------------------------
Sat Dec 19 00:22:21 CET 2009 - gregkh@suse.de

- Update to 2.6.32.2
  - lots of security fixes
  - loads of bugfixes
  - other goodness
  - obsoletes:
    - patches.arch/bug-561939_bau_data_config.patch
    - patches.arch/bug-564471_x86_Fix_duplicated_UV_BAU_interrupt_vector.patch
    - patches.arch/s390-04-01-clear-high-regs.patch
    - patches.arch/s390-kvm-prefix.patch
    - patches.arch/s390-kvm-psw.patch
    - patches.arch/x86-fix-nodac
    - patches.arch/x86_mce_nfs-mig2
    - patches.fixes/firewire-ohci-handle-receive-packets-with-a-data-length-of-zero
    - patches.fixes/uart-txen-race.patch

-------------------------------------------------------------------
Fri Dec 18 21:17:46 CET 2009 - jeffm@suse.com

- Update config files: CONFIG_STRICT_DEVMEM=n. It was enabled
  mistakenly in commit 3df90f9e and affects using tools like
  crash with a live system.

-------------------------------------------------------------------
Fri Dec 18 17:53:06 CET 2009 - gregkh@suse.de

- Update config files.
  CONFIG_CALGARY_IOMMU_ENABLED_BY_DEFAULT = n (bnc#565607)

-------------------------------------------------------------------
Fri Dec 18 15:11:18 CET 2009 - tiwai@suse.de

- patches.drivers/alsa-sp1-hda-{24..51}-*: 2.6.33-rc1 backport
  fixes for HDMI and new Realtek codecs (FATE#306783)
- Refresh Patch-mainline tags in patches.drivers/alsa-*

-------------------------------------------------------------------
Fri Dec 18 14:45:04 CET 2009 - jjolly@suse.de

- patches.arch/s390-05-01-netiucv-tx-bytes.patch: netiucv:
  displayed TX bytes value much too high (BNC#565612).
- patches.arch/s390-05-02-cmm-suspend.patch: cmm: free pages on
  hibernate. (BNC#565612).
- patches.arch/s390-05-03-iucv-suspend.patch: iucv: add work_queue
  cleanup for suspend (BNC#565612).
- patches.arch/s390-05-04-zfcp-work-queue.patch: zfcp: Assign
  scheduled work to driver queue (BNC#565612).
- patches.arch/s390-05-05-zfcp-fail-commands.patch: zfcp: Don't
  fail SCSI commands when transitioning to blocked fc_rport
  (BNC#565612,LTC#58541).
- patches.arch/s390-05-06-zfcp-adisc.patch: zfcp: Improve ELS
  ADISC handling (BNC#565612).
- patches.arch/s390-05-07-zfcp-fsf-errors.patch: zfcp: Update
  FSF error reporting (BNC#565612).
- patches.arch/s390-05-08-zfcp-block.diff: zfcp: Block SCSI EH
  thread for rport state BLOCKED (BNC#565612).
- patches.arch/s390-05-09-ctcm-suspend-wait.diff: ctcm: suspend
  has to wait for outstanding I/O (BNC#565612).
- patches.arch/s390-05-10-rework-tso.diff: qeth: rework TSO
  functions (BNC#565612).
- patches.arch/s390-05-11-atomic-volatile.patch: kernel: improve
  code generated by atomic operations. (BNC#565612).
- patches.arch/s390-05-12-tape-remove-fn.patch: tape: incomplete
  device removal (BNC#565612).
- patches.arch/s390-05-13-qeth-blkt-defaults.patch: qeth:
  set default BLKT settings dependend on OSA hw level
  (BNC#565612,LTC#58654).
- patches.arch/s390-05-14-dasd-dasd-enable-prefix.patch: dasd:
  enable prefix independent of pav support (BNC#565612).
- patches.arch/s390-05-15-dasd-s390dbf-strings.patch: dasd:
  remove strings from s390dbf (BNC#565612).
- patches.arch/s390-05-16-dasd-wait-lcu-setup.patch: dasd:
  let device initialization wait for LCU setup (BNC#565612).

-------------------------------------------------------------------
Fri Dec 18 12:58:36 CET 2009 - mmarek@suse.cz

- rpm/kernel-binary.spec.in: Fix generating /boot/Kerntypes* for
  s390/vanilla.

-------------------------------------------------------------------
Fri Dec 18 04:35:18 CET 2009 - nfbrown@suse.de

- patches.fixes/md-start_ro-fix: md: fix small irregularity with
  start_ro module parameter (bnc#565219).

-------------------------------------------------------------------
Fri Dec 18 01:29:32 CET 2009 - rjw@suse.de

- patches.xen/xen-fix-compilation-after-rename_generic_int.patch:
  XEN: Fix compilation after renaming of generic_irqs.

-------------------------------------------------------------------
Fri Dec 18 00:30:52 CET 2009 - rjw@suse.de

- patches.arch/bug-561946_rename_generic_int.patch: x86: UV RTC:
  Rename generic_interrupt to x86_platform_ipi (bnc#561946,
  fate#306952).

-------------------------------------------------------------------
Thu Dec 17 23:48:10 CET 2009 - mmarek@suse.cz

- patches.suse/s390-Kerntypes.diff: S390: Generate Kerntypes file.
- rpm/kernel-binary.spec.in: install /boot/Kerntypes-$version.

-------------------------------------------------------------------
Thu Dec 17 21:02:52 CET 2009 - jeffm@suse.com

- patches.fixes/powerpc-fix-cpu-name-in-show-cpuinfo: powerpc:
  fix cpu name in show-cpuinfo (bnc#565267).

-------------------------------------------------------------------
Thu Dec 17 13:32:32 CET 2009 - hare@suse.de

- patches.fixes/fc-transport-remove-BUG_ON: scsi_transport_fc:
  remove invalid BUG_ON (bnc#564479).
- patches.fixes/lpfc-ia64-hang: lpfc: fix hang on SGI ia64
  platform (bnc#564479).
- patches.fixes/qla2xxx-dpc-thread-can-execute-before-scsi-host:
  qla2xxx: dpc thread can execute before scsi host has been added
  (bnc#564479).
- patches.suse/fc-transport-allow-dev_loss_tmo-disable: Remove
  capping from dev_loss_tmo (bnc#492469).

-------------------------------------------------------------------
Wed Dec 16 19:25:01 CET 2009 - gregkh@suse.de

- Update config files.
  - fix up CONFIG_IPV6 option that was built into the kernel
    incorrectly (bnc#564357)

-------------------------------------------------------------------
Wed Dec 16 18:52:34 CET 2009 - jeffm@suse.com

- patches.fixes/acpi-fix-build-when-config_acpi_custom_override_initramfs-is-not-defined:
  acpi: Fix build when CONFIG_ACPI_CUSTOM_OVERRIDE_INITRAMFS is
  not defined.

-------------------------------------------------------------------
Wed Dec 16 15:41:04 CET 2009 - jbeulich@novell.com

- Update Xen patches to c/s 960.
- Update Xen EC2 config files.
- patches.xen/xen3-bug-561933_uv_pat_is_gru_range.patch: x86:
  UV SGI: Don't track GRU space in PAT (bnc#561933, fate#306952).
- patches.xen/xen3-x86-mark_rodata_rw.patch: Add mark_rodata_rw()
  to un-protect read-only kernel code pages (bnc#439348).

-------------------------------------------------------------------
Wed Dec 16 10:15:18 CET 2009 - npiggin@suse.de

- needs_update:
- patches.fixes/aggressive-zone-reclaim.patch: be more aggressive
  with zone reclaims (bnc#476525).

-------------------------------------------------------------------
Wed Dec 16 10:02:18 CET 2009 - npiggin@suse.de

- needs_update:
- patches.suse/x86-mark_rodata_rw.patch: Refresh.

-------------------------------------------------------------------
Wed Dec 16 09:45:58 CET 2009 - npiggin@suse.de

- patches.suse/x86-mark_rodata_rw.patch: Add mark_rodata_rw()
  to un-protect read-only kernel code pages (bnc#439348).

-------------------------------------------------------------------
Tue Dec 15 20:07:17 CET 2009 - jeffm@suse.com

- patches.fixes/firewire-ohci-handle-receive-packets-with-a-data-length-of-zero:
  firewire: ohci: handle receive packets with a data length of
  zero (bnc#564712 CVE-2009-4138).

-------------------------------------------------------------------
Tue Dec 15 12:50:08 CET 2009 - mmarek@suse.cz

- rpm/config.sh: set OBS_PROJECT and IBS_PROJECT variables for
  osc_wrapper.

-------------------------------------------------------------------
Tue Dec 15 12:43:00 CET 2009 - knikanth@suse.de

- supported.conf: Mark dm-log-userspace as supported (fate#307380).

-------------------------------------------------------------------
Tue Dec 15 08:41:01 CET 2009 - sjayaraman@suse.de

- patches.fixes/sched-recalculate-tunables-on-hot-add-remove:
  Fix the build failure due to previous commit.

-------------------------------------------------------------------
Tue Dec 15 06:14:43 CET 2009 - sjayaraman@suse.de

- patches.fixes/sched-recalculate-tunables-on-hot-add-remove:
  sched: Fix missing sched tunable recalculation on cpu add/remove
  (bnc#560317).
- patches.fixes/sched-make-tunable-scaling-configurable: sched:
  Make tunable scaling style configurable (bnc#560317).
- patches.fixes/sched-sysctl-for-normalized-tunables:  sched:
  Update normalized values on user updates via proc (bnc#560317).

-------------------------------------------------------------------
Tue Dec 15 01:10:25 CET 2009 - gregkh@suse.de

- Update config files.
  - make SCSI and ATA drivers modules again.
    (bnc#564357)

-------------------------------------------------------------------
Tue Dec 15 00:56:41 CET 2009 - gregkh@suse.de

- Update config files.
  - fix up USB options that were built into the kernel incorrectly
    (bnc#564357)

-------------------------------------------------------------------
Mon Dec 14 22:58:22 CET 2009 - jjolly@suse.de

- patches.arch/s390-04-01-clear-high-regs.patch: kernel:
  clear high-order bits after switching to 64-bit mode
  (BNC#563999,LTC#58088).
- patches.arch/s390-04-02-zcrypt-hrtimer.patch: zcrypt: Do not
  simultaneously schedule hrtimer (BNC#563999,LTC#58222).
- patches.arch/s390-04-03-dasd-diag-ro.patch: dasd: support DIAG
  access for read-only devices (BNC#563999,LTC#57147).
- patches.arch/s390-04-04-mm-fault-fix.patch: kernel: performance
  counter fix and page fault optimization (BNC#563999).
- patches.arch/s390-04-05-sclp-dump-indicator.patch: kernel:
  fix dump indicator (BNC#563999).
- patches.arch/s390-04-06-dasd-move-diag-kmsg.patch: dasd:
  move diag kmsg to generic dasd kmsg (BNC#563999).
- patches.arch/s390-04-07-cio-fix-double-free.patch: cio: double
  free under memory pressure (BNC#563999).
- patches.arch/s390-04-08-cio-fix-dev-stall.patch: cio: device
  recovery stalls after multiple hardware events (BNC#563999).
- patches.arch/s390-04-09-cio-recover-hw-changes.patch: cio:
  device recovery fails after concurrent hardware changes
  (BNC#563999).
- patches.arch/s390-04-10-cio-fix-onoffline-failure.patch: cio:
  setting a device online or offline fails for unknown reasons
  (BNC#563999).
- patches.arch/s390-04-11-cio-error-reporting.patch: cio:
  incorrect device state after device recognition and recovery
  (BNC#563999).
- patches.arch/s390-04-12-cio-avoid-panic.patch: cio: kernel
  panic after unexpected interrupt (BNC#563999).
- patches.arch/s390-04-13-cio-internal-io.patch: cio:
  initialization of I/O devices fails (BNC#563999).
- patches.arch/s390-04-14-cio-allow-offline.patch: cio: not
  operational devices cannot be deactivated (BNC#563999).
- patches.arch/s390-04-15-cio-split-pgid.patch: cio: erratic
  DASD I/O behavior (BNC#563999).
- patches.arch/s390-04-16-cio-path-verification.patch: cio:
  DASD cannot be set online (BNC#563999).
- patches.arch/s390-04-17-cio-steal-lock.patch: cio: DASD steal
  lock task hangs (BNC#563999).
- patches.arch/s390-04-18-cio-fix-memleak-chk-dev.patch: cio:
  memory leaks when checking unusable devices (BNC#563999).
- patches.arch/s390-04-19-cio-fix-deact-dev-panic.patch: cio:
  deactivated devices can cause use after free panic (BNC#563999).

-------------------------------------------------------------------
Mon Dec 14 22:29:34 CET 2009 - rjw@suse.de

- patches.arch/bug-561933_uv_pat_is_gru_range.patch: x86: UV SGI:
  Don't track GRU space in PAT (bnc#561933, fate#306952).
- patches.arch/bug-561939_bau_data_config.patch: x86: SGI UV
  BAU initialization (bnc#561939, fate#306952).
- patches.arch/bug-561939_uv_bios_call_hwperf.patch: x86: UV
  hardware performance counter and topology access  (bnc#561939,
  fate#306952).
- patches.arch/bug-561939_uv_gpa_is_mmr_space.patch: x86: UV -
  Introduce uv_gpa_is_mmr. (bnc#561939, fate#306952).
- patches.arch/bug-561939_uv_gpa_to_soc_phys_ram.patch:
  x86: UV - Introduce a means to translate from gpa ->
  socket_paddr. (bnc#561939, fate#306952).
- patches.arch/bug-561939_uv_ipi_macro.patch: x86: UV: Introduce
  uv_hub_ipi_value (bnc#561939, fate#306952).
- patches.arch/bug-561939_uv_mmap_low.patch: x86: SGI UV: Map
  low MMR ranges (bnc#561939, fate#306952).
- patches.arch/bug-561939_uv_rtc_cleanup.patch: x86: UV RTC:
  Clean up error handling (bnc#561939, fate#306952).
- patches.arch/bug-561939_uv_rtc_fixes.patch: x86: UV RTC:
  Fix early expiry handling  (bnc#561939, fate#306952).
- patches.arch/bug-561939_uv_rtc_setup_evt.patch: x86: UV RTC:
  Add clocksource only boot option (bnc#561939, fate#306952).
- patches.arch/bug-564471_x86_Fix_duplicated_UV_BAU_interrupt_vector.patch:
  x86: Fix duplicated UV BAU interrupt vector (bnc#564471).

-------------------------------------------------------------------
Mon Dec 14 19:33:04 CET 2009 - gregkh@suse.de

- Refresh patches to be clean of fuzz

-------------------------------------------------------------------
Mon Dec 14 19:20:52 CET 2009 - gregkh@suse.de

- Update to 2.6.32.1
  - security fixes
  - bugfixes
  - obsoletes:
    - patches.fixes/ext4-fix-insufficient-checks-in-ext4_ioc_move_ext
    - patches.fixes/scsi-fix-bug-with-dma-maps-on-nested-scsi-objects

-------------------------------------------------------------------
Mon Dec 14 18:45:26 CET 2009 - jjolly@suse.de

- patches.drivers/dcb-data-center-bridging-ops-s: dcb: data
  center bridging ops should be r/o (BNC#562046).
- patches.drivers/drivers-net-request_irq-remove: drivers/net:
  request_irq - Remove unnecessary leading & from second arg
  (BNC#562046).
- patches.drivers/ethtool-add-direct-attach-supp: ethtool: Add
  Direct Attach support to connector port reporting (BNC#562046).
- patches.drivers/ixgbe-add-support-for-82599-al: ixgbe: Add
  support for 82599 alternative WWNN/WWPN prefix (BNC#562046).
- patches.drivers/ixgbe-add-support-for-82599-ba: ixgbe: add
  support for 82599 based Express Module X520-P2 (BNC#562046).
- patches.drivers/ixgbe-add-support-for-netdev_o: ixgbe: Add
  support for netdev_ops.ndo_fcoe_get_wwn to 82599 (BNC#562046).
- patches.drivers/ixgbe-change-default-ring-size: ixgbe: change
  default ring size (BNC#562046).
- patches.drivers/ixgbe-disable-flow-control-for: ixgbe: Disable
  Flow Control for certain devices (BNC#562046).
- patches.drivers/ixgbe-display-currently-attach: ixgbe: Display
  currently attached PHY through ethtool (BNC#562046).
- patches.drivers/ixgbe-fix-erroneous-display-of: ixgbe: Fix
  erroneous display of stats by ethtool -S (BNC#562046).
- patches.drivers/ixgbe-fix-kr-to-kx-fail-over-f: ixgbe: Fix KR
  to KX fail over for Mezzanine cards (BNC#562046).
- patches.drivers/ixgbe-fix-receive-address-regi: ixgbe:
  Fix Receive Address Register (RAR) cleaning and accounting
  (BNC#562046).
- patches.drivers/ixgbe-flush-the-lsc-mask-chang: ixgbe: Flush
  the LSC mask change to prevent repeated interrupts (BNC#562046).
- patches.drivers/ixgbe-handle-parameters-for-tx: ixgbe: handle
  parameters for tx and rx EITR, no div0 (BNC#562046).
- patches.drivers/ixgbe-links2-is-not-a-valid-re: ixgbe: LINKS2
  is not a valid register for 82598 (BNC#562046).
- patches.drivers/ixgbe-make-queue-pairs-on-sing: ixgbe: Make
  queue pairs on single MSI-X interrupts (BNC#562046).
- patches.drivers/ixgbe-modify-82599-hwrsc-stati: ixgbe: Modify
  82599 HWRSC statistics counters (BNC#562046).
- patches.drivers/ixgbe-only-set-clear-vfe-in-ix: ixgbe: Only
  set/clear VFE in ixgbe_set_rx_mode (BNC#562046).
- patches.drivers/ixgbe-performance-tweaks: ixgbe: performance
  tweaks (BNC#562046).
- patches.drivers/ixgbe-r_idx-not-used-in-ixgbe_: ixgbe: r_idx
  not used in ixgbe_msix_clean_rx() (BNC#562046).
- patches.drivers/ixgbe-select-fcoe-tx-queue-in-: ixgbe: select
  FCoE Tx queue in ndo_select_queue (BNC#562046).
- patches.drivers/ixgbe-use-eiam-to-automask-msi: ixgbe: use
  EIAM to automask MSI-X (BNC#562046).
- patches.drivers/ixgbe-use-known-user-priority-: ixgbe: use
  known user priority for FCoE when DCB is enabled (BNC#562046).
- patches.drivers/ixgbe-use-rx-buffer-length-fro: ixgbe: Use rx
  buffer length from rx ring for configuring rscctl (BNC#562046).
- patches.drivers/ixgbe-use-the-instance-of-net_: ixgbe: Use
  the instance of net_device_stats from net_device. (BNC#562046).
- patches.drivers/net-add-ndo_fcoe_get_wwn-to-ne: net: Add
  ndo_fcoe_get_wwn to net_device_ops (BNC#562046).
- patches.drivers/net-add-netdev_alloc_skb_ip_al: net: Add
  netdev_alloc_skb_ip_align() helper (BNC#562046).
- patches.drivers/net-use-netdev_alloc_skb_ip_al: net: Use
  netdev_alloc_skb_ip_align() (BNC#562046).
- patches.drivers/vlan-add-support-to-netdev_ops: vlan:
  Add support to netdev_ops.ndo_fcoe_get_wwn for VLAN device
  (BNC#562046).
- patches.fixes/fcoe-allow-scsi-fcp-to-be: fcoe: allow SCSI-FCP
  to be processed directly in softirq context (BNC#562046).
- patches.fixes/fcoe-libfc-add-get_lesb-t: fcoe, libfc: add
  get_lesb() to allow LLD to fill the link error status block
  (LESB) (BNC#562046).
- patches.fixes/libfc-add-fc-bb-5-lesb-co: libfc: add FC-BB-5
  LESB counters to fcoe_dev_stats (BNC#562046).
- patches.fixes/libfc-add-fcoe_fc_els_les: libfc: add
  fcoe_fc_els_lesb to fc_fcoe.h for FC-BB-5 LESB definitions
  (BNC#562046).
- patches.fixes/libfc-add-support-of-rece: libfc: add support
  of receiving ELS_RLS (BNC#562046).
- patches.fixes/libfc-add-target-reset-fl: libfc: Add target
  reset flag to FCP header file (BNC#562046).
- patches.fixes/libfc-fix-payload-size-pa: libfc: fix payload size
  passed to fc_frame_alloc() in fc_lport_els_request (BNC#562046).
- patches.fixes/libfcoe-add-checking-disa: libfcoe: add checking
  disable flag in FIP_FKA_ADV (BNC#562046).
- patches.fixes/libfcoe-add-tracking-fip-: libfcoe: add tracking
  FIP Missing Discovery Advertisement count (BNC#562046).
- patches.fixes/libfcoe-add-tracking-fip--0: libfcoe: add tracking
  FIP Virtual Link Failure count (BNC#562046).

-------------------------------------------------------------------
Mon Dec 14 14:41:57 CET 2009 - sjayaraman@suse.de

- patches.suse/sched-revert-latency-defaults: Revert sched
  latency defaults and turn FAIR_SLEEPERS off (bnc#557307).

-------------------------------------------------------------------
Mon Dec 14 11:36:02 CET 2009 - jkosina@suse.cz

- patches.fixes/uart-txen-race.patch: Serial: Do not read IIR in
  serial8250_start_tx when UART_BUG_TXEN (bnc#479304 bnc#509066).

-------------------------------------------------------------------
Sun Dec 13 23:39:54 CET 2009 - rjw@suse.de

- patches.fixes/bug-562290-Fix-isolcpus-boot-option.patch: sched:
  Fix isolcpus boot option (bnc#562290, fate#306952).

-------------------------------------------------------------------
Fri Dec 11 23:15:58 CET 2009 - mmarek@suse.cz

- patches.suse/supported-flag: Fix -Wmissing-prototypes warnings
  in modpost.c.

-------------------------------------------------------------------
Fri Dec 11 23:13:32 CET 2009 - mmarek@suse.cz

- patches.rpmify/modpost-segfault: modpost: fix segfault with
  short symbol names.

-------------------------------------------------------------------
Fri Dec 11 17:04:18 CET 2009 - jeffm@suse.com

- Moved kernel-docs into the git repo. It is now built automatically
  with the matching kernel sources.

-------------------------------------------------------------------
Fri Dec 11 16:13:14 CET 2009 - trenn@suse.de

- patches.suse/kdb_fix_ia64_build.patch: Fix ia64 - Export
  kdb_usb_kbds (none).

-------------------------------------------------------------------
Fri Dec 11 15:41:08 CET 2009 - trenn@suse.de

Jeff updated kdb, try without this ugly workaround.
If it still does not work, I have something better...
- patches.suse/kdb_x86_fix_hang.patch: Delete.

-------------------------------------------------------------------
Fri Dec 11 15:03:38 CET 2009 - hare@suse.de

Cleanup patches for series2git:
- patches.suse/kdb-common: Refresh.
- patches.suse/kdump-dump_after_notifier.patch: Refresh.

-------------------------------------------------------------------
Fri Dec 11 12:06:28 CET 2009 - trenn@suse.de

Updated MCE/MCA patches from Andi -> delete the old ones:

- patches.arch/x86_mce_hwpoison-action_result-valid-pfn.patch:
  HWPOISON: return ENXIO on invalid page number (fate#307738).
- patches.arch/x86_mce_hwpoison-is-free-page.patch: HWPOISON:
  detect free buddy pages explicitly (fate#307738).
- patches.arch/x86_mce_hwpoison-no-double-ref.patch: HWPOISON:
  avoid grabbing the page count multiple times during madvise
  injection (fate#307738).
- patches.arch/x86_mce_madvise-locking: HWPOISON: Use
  get_user_page_fast in hwpoison madvise (fate#307738).
- patches.arch/x86_mce_nfs-mig2: NFS: Fix nfs_migrate_page()
  (fate#307738).
- patches.arch/x86_mce_offline-inject: HWPOISON: Add a madvise()
  injector for soft page offlining (fate#307738).
- patches.arch/x86_mce_page-offline: HWPOISON: Add soft page
  offline support (fate#307738).
- patches.arch/x86_mce_ref-to-flags: HWPOISON: Turn ref argument
  into flags argument (fate#307738).
- patches.arch/x86_mce_shake-page: HWPOISON: Be more aggressive
  at freeing non LRU caches (fate#307738).
- patches.arch/x86_mce_undef-lru: HWPOISON: Undefine short-hand
  macros after use to avoid namespace conflict (fate#307738).
- patches.arch/x86_mce_lru_cleanup.patch: Delete.
- patches.arch/x86_mce_page_offlining.patch: Delete.
- patches.arch/x86_mce_page_offlining_test_ability.patch: Delete.
- patches.arch/x86_mce_test_page.patch: Delete.

-------------------------------------------------------------------
Fri Dec 11 09:30:27 CET 2009 - hare@suse.de

- needs_update: Merge or delete remaining patches.
- patches.fixes/scsi-dh-emc-mode-select-10-size: DM-MPIO fails
  to tresspass LUNs on CLARiiON arrays (bnc#484529).
- patches.fixes/scsi-dh-emc-rw-mismatch: Server crashes when
  path failures occur against EMC storage (bnc#474482).
- patches.fixes/scsi-dh-rdac-add-stk: STK arrays missing from
  rdac devicehandler (bnc#503855).
- patches.fixes/scsi-retry-alua-transition-in-progress: I/O
  errors for ALUA state transitions (bnc#491289).
- patches.suse/dm-mpath-no-activate-for-offlined-paths: DM-MPIO
  fails to tresspass LUNs on CLARiiON arrays (bnc#484529).
- patches.suse/dm-mpath-no-partitions-feature: Disable partitions
  scan for multipathed devices (bnc#402922,bnc#514767).

-------------------------------------------------------------------
Fri Dec 11 09:28:05 CET 2009 - tiwai@suse.de

- Update config files: set back to CONFIG_SOUND=m

-------------------------------------------------------------------
Fri Dec 11 08:59:39 CET 2009 - tiwai@suse.de

- patches.drivers/alsa-sp1-hda-23-hp-mute-led-gpio-fixes:
  ALSA: hda - Fix LED GPIO setup for HP laptops with IDT codecs
  (bnc#547357,bnc#523487).

-------------------------------------------------------------------
Fri Dec 11 02:53:50 CET 2009 - jeffm@suse.de

- patches.suse/kdb-usb-rework: Fix ia64.

-------------------------------------------------------------------
Fri Dec 11 01:51:36 CET 2009 - jeffm@suse.com

- Update config files: Enable USB_SERIAL_DEBUG.

-------------------------------------------------------------------
Fri Dec 11 01:49:34 CET 2009 - jeffm@suse.com

- patches.suse/kdb-usb-rework: kdb: Cleanup KDB_USB.

-------------------------------------------------------------------
Fri Dec 11 00:56:57 CET 2009 - jeffm@suse.com

- Update config files.
  - Disabled USB_TEST and USB_LIBUSUAL.

-------------------------------------------------------------------
Thu Dec 10 22:59:17 CET 2009 - jeffm@suse.com

- Update config files. Re-enable missing options:
  - CONFIG_FRAMEBUFFER_CONSOLE_ROTATION=y
  - CONFIG_VIDEO_GO7007=m (and related options)

-------------------------------------------------------------------
Thu Dec 10 22:57:57 CET 2009 - bphilips@suse.de

- patches.drivers/netxen-0008-reset-sequence-changes.patch:
  Refresh to fix fuzz

-------------------------------------------------------------------
Thu Dec 10 22:09:07 CET 2009 - jeffm@suse.com

- Updated KDB to v4.4-2.6.32-3 and re-enabled USB keyboard support.

-------------------------------------------------------------------
Thu Dec 10 21:59:20 CET 2009 - mmarek@suse.de

- rpm/kernel-binary.spec.in: Fix vmlinux stripping on power
  (bnc#559547)

-------------------------------------------------------------------
Thu Dec 10 21:26:12 CET 2009 - bphilips@suse.de

- patches.drivers/netxen-0000-Use-the-instance-of-net_device_stats-from-net.patch:
  netxen: Use the instance of net_device_stats from
  net_device. (bnc#560003, fate#307134).
- patches.drivers/netxen-0001-remove-sub-64-bit-mem-accesses.patch:
  netxen: remove sub 64-bit mem accesses (bnc#560003,
  fate#307134).
- patches.drivers/netxen-0002-add-access-to-on-chip-memory-for-tools.patch:
  netxen: add access to on chip memory for tools (bnc#560003,
  fate#307134).
- patches.drivers/netxen-0003-annotate-register-windowing-code.patch:
  netxen: annotate register windowing code (bnc#560003,
  fate#307134).
- patches.drivers/netxen-0004-separate-register-and-memory-access-lock.patch:
  netxen: separate register and memory access lock (bnc#560003,
  fate#307134).
- patches.drivers/netxen-0005-add-sysfs-entries-for-diag-tools.patch:
  netxen: add sysfs entries for diag tools (bnc#560003,
  fate#307134).
- patches.drivers/netxen-0006-defines-for-next-revision.patch:
  netxen: defines for next revision (bnc#560003, fate#307134).
- patches.drivers/netxen-0007-128-memory-controller-support.patch:
  netxen: 128 memory controller support (bnc#560003, fate#307134).
- patches.drivers/netxen-0008-reset-sequence-changes.patch:
  netxen: reset sequence changes (bnc#560003, fate#307134).
- patches.drivers/netxen-0009-onchip-memory-access-change.patch:
  netxen: onchip memory access change (bnc#560003, fate#307134).
- patches.drivers/netxen-0010-fix-error-codes-in-for-tools-access.patch:
  netxen: fix error codes in for tools access (bnc#560003,
  fate#307134).
- patches.drivers/netxen-0011-sysfs-control-for-auto-firmware-recovery.patch:
  netxen: sysfs control for auto firmware recovery (bnc#560003,
  fate#307134).
- patches.drivers/netxen-0012-update-version-to-4.0.62.patch:
  netxen; update version to 4.0.62 (bnc#560003, fate#307134).
- patches.drivers/netxen-0013-fix-builds-for-SYSFS-n-or-MODULES-n.patch:
  netxen: fix builds for SYSFS=n or MODULES=n (bnc#560003,
  fate#307134).
- patches.drivers/netxen-0014-support-for-new-firmware-file-format.patch:
  netxen: support for new firmware file format (bnc#560003,
  fate#307134).
- patches.drivers/netxen-0015-refactor-indirect-register-access.patch:
  netxen: refactor indirect register access (bnc#560003,
  fate#307134).
- patches.drivers/netxen-0016-add-PCI-IDs-for-new-chip.patch:
  netxen: add PCI IDs for new chip (bnc#560003, fate#307134).
- patches.drivers/netxen-0017-update-module-info.patch: netxen:
  update module info (bnc#560003, fate#307134).
- patches.drivers/netxen-0018-module-firmware-hints.patch:
  netxen: module firmware hints (bnc#560003, fate#307134).
- patches.drivers/netxen-0019-update-version-to-4.0.65.patch:
  netxen: update version to 4.0.65 (bnc#560003, fate#307134).
- patches.drivers/netxen-0020-remove-PCI-IDs-of-CNA-device.patch:
  netxen: remove PCI IDs of CNA device (bnc#560003, fate#307134).
- patches.drivers/netxen-0021-fix-debug-tools-access-for-NX2031.patch:
  netxen : fix debug tools access for NX2031 (bnc#560003,
  fate#307134).
- patches.drivers/netxen-0022-fix-failure-cases-for-fw-hang-recovery.patch:
  netxen: fix failure cases for fw hang recovery (bnc#560003,
  fate#307134).

-------------------------------------------------------------------
Thu Dec 10 18:37:34 CET 2009 - bphilips@suse.de

- patches.drivers/qlge-0001-Use-the-instance-of-net_device_stats-from-net_.patch:
  qlge: Use the instance of net_device_stats from
  net_device. (bnc#560420, FATE#307130).
- patches.drivers/qlge-0002-Remove-explicit-setting-of-PCI-Dev-CTL-reg.patch:
  qlge: Remove explicit setting of PCI Dev CTL reg. (bnc#560420,
  FATE#307130).
- patches.drivers/qlge-0003-Set-PCIE-max-read-request-size.patch:
  qlge: Set PCIE max read request size. (bnc#560420, FATE#307130).
- patches.drivers/qlge-0004-Add-handler-for-DCBX-firmware-event.patch:
  qlge: Add handler for DCBX firmware event. (bnc#560420,
  FATE#307130).
- patches.drivers/qlge-0005-Store-firmware-revision-as-early-as-possible.patch:
  qlge: Store firmware revision as early as possible. (bnc#560420,
  FATE#307130).
- patches.drivers/qlge-0006-Remove-inline-math-for-small-rx-buf-mapping.patch:
  qlge: Remove inline math for small rx buf mapping. (bnc#560420,
  FATE#307130).
- patches.drivers/qlge-0007-Get-rid-of-firmware-handler-debug-code.patch:
  qlge: Get rid of firmware handler debug code. (bnc#560420,
  FATE#307130).
- patches.drivers/qlge-0008-Don-t-fail-open-when-port-is-not-initialized.patch:
  qlge: Don't fail open when port is not initialized. (bnc#560420,
  FATE#307130).
- patches.drivers/qlge-0009-Add-CBFC-pause-frame-counters-to-ethtool-stats.patch:
  qlge: Add CBFC pause frame counters to ethtool
  stats. (bnc#560420, FATE#307130).
- patches.drivers/qlge-0010-Size-RX-buffers-based-on-MTU.patch:
  qlge: Size RX buffers based on MTU. (bnc#560420, FATE#307130).
- patches.drivers/qlge-0011-Add-ethtool-get-set-pause-parameter.patch:
  qlge: Add ethtool get/set pause parameter. (bnc#560420,
  FATE#307130).
- patches.drivers/qlge-0012-Add-ethtool-blink-function.patch:
  qlge: Add ethtool blink function. (bnc#560420, FATE#307130).
- patches.drivers/qlge-0013-Add-ethtool-wake-on-LAN-function.patch:
  qlge: Add ethtool wake on LAN function. (bnc#560420,
  FATE#307130).
- patches.drivers/qlge-0014-Add-ethtool-register-dump-function.patch:
  qlge: Add ethtool register dump function. (bnc#560420,
  FATE#307130).
- patches.drivers/qlge-0015-Add-ethtool-self-test.patch: qlge:
  Add ethtool self-test. (bnc#560420, FATE#307130).
- patches.drivers/qlge-0016-Change-naming-on-vlan-API.patch:
  qlge: Change naming on vlan API. (bnc#560420, FATE#307130).
- patches.drivers/qlge-0017-Fix-indentations.patch: qlge: Fix
  indentations. (bnc#560420, FATE#307130).
- patches.drivers/qlge-0018-Add-firmware-driver-sub-command-support.patch:
  qlge: Add firmware/driver sub-command support. (bnc#560420,
  FATE#307130).
- patches.drivers/qlge-0019-Clean-up-netdev-stats-usage.patch:
  qlge: Clean up netdev->stats usage. (bnc#560420, FATE#307130).
- patches.drivers/qlge-0020-Do-not-change-frame-routing-during-suspend.patch:
  qlge: Do not change frame routing during suspend. (bnc#560420,
  FATE#307130).
- patches.drivers/qlge-0021-Add-asic-reset-to-open-call.patch:
  qlge: Add asic reset to open call. (bnc#560420, FATE#307130).
- patches.drivers/qlge-0022-Clean-up-module-parameter-name.patch:
  qlge: Clean up module parameter name. (bnc#560420, FATE#307130).
- patches.drivers/qlge-0023-Change-version-to-v1.00.00.23.00.00-01.patch:
  qlge: Change version to v1.00.00.23.00.00-01. (bnc#560420,
  FATE#307130).
- patches.drivers/qlge-0024-Bonding-fix-for-mode-6.patch: qlge:
  Bonding fix for mode 6. (bnc#560420, FATE#307130).
- patches.drivers/qlge-0025-Add-performance-change-for-non-split-headers.patch:
  qlge: Add performance change for non-split headers. (bnc#560420,
  FATE#307130).
- patches.drivers/qlge-0026-Add-firmware-core-dump.patch: qlge:
  Add firmware core dump. (bnc#560420, FATE#307130).

-------------------------------------------------------------------
Thu Dec 10 17:04:21 CET 2009 - hare@suse.de

- needs_update: Delete more merged fixes.
- patches.suse/dm-mpath-leastpending-path-update: Refresh.

-------------------------------------------------------------------
Thu Dec 10 16:11:25 CET 2009 - hare@suse.de

- needs_update: Delete merged driver fixes.
- patches.drivers/megaraid-mbox-fix-SG_IO: megaraid_mbox: Oops
  on SG_IO (bnc#475619).

-------------------------------------------------------------------
Thu Dec 10 16:05:10 CET 2009 - duwe@suse.de

- Disable PHYP_DUMP for all PPC flavours, per bnc#541302.

-------------------------------------------------------------------
Thu Dec 10 15:42:47 CET 2009 - jbenc@suse.cz

- patches.suse/novfs-fix-debug-message.patch: novfs: fix debug
  message.

-------------------------------------------------------------------
Thu Dec 10 09:55:39 CET 2009 - hare@suse.de

- patches.fixes/tehuti-firmware-name: Tehuti network driver
  references wrong firmware (bnc#562092).

-------------------------------------------------------------------
Wed Dec  9 22:50:30 CET 2009 - tonyj@suse.de

- patches.suse/audit-export-logging.patch: fix section mismatch due to
  previous checkin

-------------------------------------------------------------------
Wed Dec  9 21:45:11 CET 2009 - tonyj@suse.de

- patches.suse/audit-export-logging.patch: export audit logging
  symbols.

-------------------------------------------------------------------
Wed Dec  9 17:09:00 CET 2009 - jbohac@suse.cz

- Update config files: added CONFIG_IP_NF_MATCH_IPV4OPTIONS
  to ppc64/trace

-------------------------------------------------------------------
Wed Dec  9 16:30:27 CET 2009 - jeffm@suse.com

- patches.fixes/ext4-fix-insufficient-checks-in-ext4_ioc_move_ext:
  ext4: Fix insufficient checks in EXT4_IOC_MOVE_EXT (bnc#561018
  CVE-2009-4131).

-------------------------------------------------------------------
Wed Dec  9 10:13:00 CET 2009 - jbeulich@novell.com

- patches.xen/xen3-patch-2.6.32: Fix a potentially serious mis-merge
  in swiotlb code.

-------------------------------------------------------------------
Wed Dec  9 08:15:31 CET 2009 - jjolly@suse.de

- patches.fixes/nohz-delay-from-tip.diff: nohz: Introduce
  arch_needs_cpu.
- patches.fixes/reuse-ktime-from-tip.diff: nohz: Reuse ktime in
  sub-functions of tick_check_idle..
- series.conf: Moved s390 patchs to proper place

-------------------------------------------------------------------
Wed Dec  9 06:06:34 CET 2009 - npiggin@suse.de

- patches.fixes/ipc-ns-fix-memory-leak-idr.patch: ipc: ns fix
  memory leak (bnc#518767).
- patches.fixes/ipc-remove-unreachable-code-in-semc.patch:
  (bnc#518767).
- patches.fixes/ipc-semc-add-a-per-semaphore-pending-list.patch:
  (bnc#518767).
- patches.fixes/ipc-semc-optimize-if-semops-fail.patch:
  (bnc#518767).
- patches.fixes/ipc-semc-optimize-single-semop-operations.patch:
  (bnc#518767).
- patches.fixes/ipc-semc-optimize-single-sops-when-semval-is-zero.patch:
  (bnc#518767).
- patches.fixes/ipc-semc-sem-optimise-undo-list-search.patch:
  (bnc#518767).
- patches.fixes/ipc-semc-sem-preempt-improve.patch:  (bnc#518767).
- patches.fixes/ipc-semc-sem-use-list-operations.patch:
  (bnc#518767).

-------------------------------------------------------------------
Wed Dec  9 00:33:42 CET 2009 - bphilips@suse.de

- needs_update: patches moved upstream or obsoleted by upstream

-------------------------------------------------------------------
Tue Dec  8 22:23:11 CET 2009 - mmarek@suse.cz

- patches.suse/kbuild-generate-modules.builtin: Update to what will
  hopefully be in 2.6.33.
- patches.suse/kbuild-rebuild-fix-for-Makefile.modbuiltin: Delete.

-------------------------------------------------------------------
Tue Dec  8 19:46:37 CET 2009 - jbohac@suse.cz

- Update config files.
- patches.suse/netfilter-ipv4options: netfilter ipv4options
  match from patch-o-matic-ng (bnc#131728 - FATE#182).

-------------------------------------------------------------------
Tue Dec  8 18:18:56 CET 2009 - npiggin@suse.de

- needs_update:
- patches.suse/mm-devzero-optimisation.patch: mm: /dev/zero
  optimisation (bnc#430738).

-------------------------------------------------------------------
Tue Dec  8 16:22:34 CET 2009 - tiwai@suse.de

- patches.drivers/alsa-sp1-hda-22-alc888-exclude-unusable-adcs:
  ALSA: hda - Exclude unusable ADCs for ALC88x (bnc#561235).

-------------------------------------------------------------------
Tue Dec  8 15:27:53 CET 2009 - mmarek@suse.cz

- patches.drivers/reenable-generic_serial: Revert "tty: Mark
  generic_serial users as BROKEN".
- Update config files: enable RIO and SX.
- rpm/generic_serial-blacklist: blacklist generic_serial users from
  automatic loading (bnc#551348).

-------------------------------------------------------------------
Tue Dec  8 14:58:48 CET 2009 - rgoldwyn@suse.de

- needs_update: patches merged upstream
- novfs patches to be handled by novfs team

-------------------------------------------------------------------
Tue Dec  8 13:38:10 CET 2009 - npiggin@suse.de

- needs_update:
- patches.suse/mm-vmalloc-fail-dump-stack.patch: mm: improve
  vmalloc reporting (bnc#511079).

-------------------------------------------------------------------
Tue Dec  8 11:30:20 CET 2009 - npiggin@suse.de

- needs_update: most of mine are merged. apparmor patch sent to Andreas.

-------------------------------------------------------------------
Tue Dec  8 08:31:34 CET 2009 - coly.li@suse.de

- patches.suse/64bytes_lvb_len.diff: use 64byte lvb len.(bnc#515645)

-------------------------------------------------------------------
Tue Dec  8 02:05:07 CET 2009 - agraf@suse.de

- patches.arch/s390-kvm-prefix.patch: KVM: s390: Fix prefix
  register checking in arch/s390/kvm/sigp.c (FATE#306513).
- patches.arch/s390-kvm-psw.patch: KVM: s390: Make psw available
  on all exits, not just a subset (FATE#306513).

-------------------------------------------------------------------
Mon Dec  7 16:48:55 CET 2009 - tiwai@suse.de

- patches.drivers/synaptics-hp-clickpad: Input: Add support of
  clickpad mode to synaptics mouse driver (bnc#547370).

-------------------------------------------------------------------
Mon Dec  7 13:22:15 CET 2009 - jbeulich@novell.com

- Update Xen patches to 2.6.32 final and c/s 958.
- patches.xen/xen-dcdbas: force proper address translation
  in DCDBAS.
- patches.xen&xen-vmalloc_32: guarantee 32-bit
 (bus-)addressability of vmalloc_32() output (bnc#548010,
  bnc#552492).
- patches.xen/xen-x86_64-nx-user-mappings: set NX bit in kernel
  version of top level user mode page table entries.
- patches.xen/xen3-rlim-0025-x86-add-ia32-compat-prlimit-syscalls.patch:
  x86: add ia32 compat prlimit syscalls (FATE#305733).
- patches.xen/xen3-x86-64-align-rodata-kernel-section-to-2mb-with-config_debug_rodata:
  x86-64: align RODATA kernel section to 2MB with
  CONFIG_DEBUG_RODATA (bnc#558249).
- patches.xen/xen3-x86-64-preserve-large-page-mapping-for-1st-2mb-kernel-txt-with-config_debug_rodata:
  x86-64: preserve large page mapping for 1st 2MB kernel txt
  with CONFIG_DEBUG_RODATA (bnc#558249).
- patches.xen/xen3-x86-fix-nodac: x86: fix iommu=nodac parameter
  handling (bnc#463829, bnc#482220).
- patches.xen/xen3-x86-mcp51-no-dac: x86: disallow DAC for MCP51
  PCI bridge (bnc#463829, bnc#482220).
- Update EC2 config files (disable CAN_DEV and UIO).

-------------------------------------------------------------------
Mon Dec  7 11:50:32 CET 2009 - jbeulich@novell.com

- patches.arch/x86-crypto-add-ghash-algorithm-test.patch,
  patches.fixes/cpufreq_ondemand_performance_optimise_default_settings.patch:
  Fix build warnings.

-------------------------------------------------------------------
Mon Dec  7 10:57:41 CET 2009 - hare@suse.de

- patches.drivers/lpfc-add-raywire-id: Add missing PCI-ID to lpfc.

-------------------------------------------------------------------
Sat Dec  5 01:39:16 CET 2009 - tonyj@suse.de

- config.conf: add trace flavor for ppc64 (fate# 307051)
- Update config files.

-------------------------------------------------------------------
Fri Dec  4 21:24:27 CET 2009 - jeffm@suse.com

- Split apparmor.diff out into separate patches to align more
  closely with the upstream AppArmor 2.4 repo.
- patches.apparmor/apparmor-fix-cap-audit_caching-preemption-disabling:
  AppArmor: Fix cap audit_caching preemption disabling.
- patches.apparmor/apparmor-fix-change_profile-failing-lpn401931:
  AppArmor: Fix change_profile failing lpn401931.
- patches.apparmor/apparmor-fix-change_profile-failure: AppArmor:
  Fix change_profile failure.
- patches.apparmor/apparmor-fix-determination-of-forced-audit-messages:
  AppArmor: Fix determination of forced AUDIT messages..
- patches.apparmor/apparmor-fix-failure-to-audit-change_hat-correctly:
  AppArmor: fix failure to audit change_hat correctly.
- patches.apparmor/apparmor-fix-file-auditing-when-quiet-is-used:
  AppArmor: Fix file auditing when quiet is used.
- patches.apparmor/apparmor-fix-leak-when-profile-transition-table-fails-unpack:
  AppArmor: Fix leak when profile transition table fails unpack.
- patches.apparmor/apparmor-fix-mediation-of-created-paths-that-look-like-deleted-paths:
  AppArmor: Fix mediation of created paths that look like
  "deleted" paths.
- patches.apparmor/apparmor-fix-oops-after-profile-removal:
  AppArmor: Fix oops after profile removal.
- patches.apparmor/apparmor-fix-oops-when-auditing-the-addition-of-profile-namespace:
  AppArmor: Fix oops when auditing the addition of profile
  namespace.
- patches.apparmor/apparmor-fix-oops-when-in-apparmor_bprm_set_creds:
  AppArmor: Fix Oops when in apparmor_bprm_set_creds.
- patches.apparmor/apparmor-fix-profile-namespace-removal:
  AppArmor: Fix profile namespace removal..
- patches.apparmor/apparmor-fix-refcounting-bug-causing-leak-of-creds-and-oops:
  AppArmor: Fix refcounting bug causing leak of creds and oops.
- patches.apparmor/apparmor-fully-close-race-condition-for-deleted-paths:
  AppArmor: Fully close race condition for deleted paths.
- patches.apparmor/apparmor-missing-unlock: AppArmor: Add missing
  unlock to next_profile.
- patches.apparmor/apparmor-policy-load-and-replacement-can-fail-to-alloc-mem:
  AppArmor: Policy load and replacement can fail to alloc mem.
- patches.apparmor/apparmor-fix-security_ops-task_setrlimit-api-use:
  AppArmor: Fix security_ops->task_setrlimit API use.

-------------------------------------------------------------------
Fri Dec  4 17:58:54 CET 2009 - gregkh@suse.de

- Update config files.
- patches.suse/revert-usb-remove-phidget-drivers-from-kernel-tree.patch:
  Revert "USB: remove phidget drivers from kernel tree.".

-------------------------------------------------------------------
Fri Dec  4 16:12:43 CET 2009 - jjolly@suse.de

- patches.arch/s390-message-catalog.diff: Updated patch
  (bnc#549193,FATE#306999,LTC#57210).

-------------------------------------------------------------------
Fri Dec  4 16:08:50 CET 2009 - mmarek@suse.cz

- supported.conf: Update wireless drivers.

-------------------------------------------------------------------
Fri Dec  4 15:57:48 CET 2009 - jjolly@suse.de

- patches.arch/s390-03-qeth-hs-traffic-analyzer.patch: qeth:
  HiperSockets Network Traffic Analyzer (bnc#560674).

-------------------------------------------------------------------
Fri Dec  4 15:28:10 CET 2009 - hare@suse.de

- patches.drivers/qla2xxx-8.03.01-k7-update: qla2xxx driver
  update to 8.03.01-k7 (bnc#560415).

-------------------------------------------------------------------
Fri Dec  4 14:35:02 CET 2009 - mmarek@suse.cz

- rpm/package-descriptions: Add description for kernel-vmi.

-------------------------------------------------------------------
Fri Dec  4 13:40:29 CET 2009 - trenn@suse.de

- patches.arch/x86_mce_lru_cleanup.patch: HWPOISON: Undefine lru
  define after table to avoid namespace conflict (fate#307738).
- patches.arch/x86_mce_page_offlining.patch: Add soft page
  offline support (fate#307738).
- patches.arch/x86_mce_page_offlining_test_ability.patch:
  HWPOISON: Add a madvise() injector for soft page offlining
  (fate#307738).
- patches.arch/x86_mce_test_page.patch: Expose Test pageflagA
  and set pageflagB primitive (fate#307738).

-------------------------------------------------------------------
Fri Dec  4 13:28:08 CET 2009 - mmarek@suse.cz

- config.conf: Add vmi to kernel-syms.

-------------------------------------------------------------------
Fri Dec  4 13:12:44 CET 2009 - mmarek@suse.cz

- Add the vmi flavor again.

-------------------------------------------------------------------
Fri Dec  4 12:26:59 CET 2009 - sjayaraman@suse.de

- patches.suse/SoN-18-netvm-skbuff-reserve.patch: add emergeny flag
  inside kmemcheck boundaries.
- patches.xen/xen3-auto-common.diff: Refresh.

-------------------------------------------------------------------
Fri Dec  4 00:41:32 CET 2009 - gregkh@suse.de

- Update config files.
  CONFIG_DRM_I915_KMS=y for x86-64 and i386 vanilla (bnc#560402)

-------------------------------------------------------------------
Fri Dec  4 00:17:46 CET 2009 - gregkh@suse.de

- Update config files.
  CONFIG_DRM_I915_KMS=y for x86-64 (bnc#560402)

-------------------------------------------------------------------
Fri Dec  4 00:16:20 CET 2009 - gregkh@suse.de

- Update config files.
  CONFIG_DRM_I915_KMS=y for i386 (bnc#560402)

-------------------------------------------------------------------
Thu Dec  3 20:53:57 CET 2009 - jeffm@suse.com

- patches.arch/ppc-spufs-07-Don-t-spu_acquire_saved-unnecessarily.patch:
  Delete. (bnc#560043)

-------------------------------------------------------------------
Thu Dec  3 20:13:09 CET 2009 - jeffm@suse.com

- Cleanup config files.

-------------------------------------------------------------------
Thu Dec  3 19:34:08 CET 2009 - bphilips@suse.de

- patches.drivers/tg3_libphy_workaround: Delete. We have all of the 57780
  phylib and tg3 changes due to 2.6.32 bump.

-------------------------------------------------------------------
Thu Dec  3 19:06:23 CET 2009 - duwe@suse.de

- back out cpuidle feature that is still unconsistent.

-------------------------------------------------------------------
Thu Dec  3 18:40:03 CET 2009 - mfasheh@suse.com

- patches.suse/ocfs2-allocation-resrvations.patch: Refresh.

-------------------------------------------------------------------
Thu Dec  3 18:21:13 CET 2009 - duwe@suse.de

- patches.suse/cpuidle-cleanup: Refresh.
  Fix the "fixed" feature patch set from IBM.

-------------------------------------------------------------------
Thu Dec  3 18:04:51 CET 2009 - mfasheh@suse.com

- Update config files.
- patches.suse/gfs2-ro-mounts-only.patch: gfs2: allow spectator
  mounts for migration to ocfs2 (FATE#307584).

-------------------------------------------------------------------
Thu Dec  3 17:19:44 CET 2009 - duwe@suse.de

- Update config files for 2.6.32 (again).

-------------------------------------------------------------------
Thu Dec  3 17:00:12 CET 2009 - duwe@suse.de

- Update config files for cpuidle.

-------------------------------------------------------------------
Thu Dec  3 16:45:06 CET 2009 - tiwai@suse.de

- patches.drivers/8250_pnp-wacom-add: serial/8250_pnp.c: add
  new Wacom devices (bnc#544763).

-------------------------------------------------------------------
Thu Dec  3 16:40:59 CET 2009 - duwe@suse.de

- patches.suse/cpuidle-cleanup: Refresh.
  one lonely hunk already seems to be in 2.6.32 final

-------------------------------------------------------------------
Thu Dec  3 16:33:28 CET 2009 - duwe@suse.de

- bnc#552860 / FATE#307104: kernel idle low power, take 2:
- patches.suse/cpuidle-cleanup: Refresh.
- patches.suse/cpuidle-cleanup-x86: Refresh.
- patches.suse/cpuidle-eliminate-ppcmdpowersave1: Refresh.

-------------------------------------------------------------------
Thu Dec  3 15:59:01 CET 2009 - jeffm@suse.com

- Updated to 2.6.32-final.
  - 2 patches eliminated.

-------------------------------------------------------------------
Thu Dec  3 15:19:01 CET 2009 - hare@suse.de

- Update config files: Enable Hibernation for zSeries.

-------------------------------------------------------------------
Thu Dec  3 14:42:32 CET 2009 - mmarek@suse.cz

- Update config files: Disable CONFIG_MFD_PCF50633, the chip is
  unlikely to be used on architectures we support.

-------------------------------------------------------------------
Thu Dec  3 13:54:17 CET 2009 - mmarek@suse.cz

- rpm/split-modules: Print which supported modules need unsupported
  modules.

-------------------------------------------------------------------
Thu Dec  3 12:56:43 CET 2009 - jdelvare@suse.de

- supported.conf: support lis3lv02d, hp_accel needs it.

-------------------------------------------------------------------
Thu Dec  3 12:03:20 CET 2009 - jdelvare@suse.de

- supported.conf: hp_accel is supported (FATE #306448).

-------------------------------------------------------------------
Thu Dec  3 11:54:14 CET 2009 - jdelvare@suse.de

- supported.conf: remove wm831x drivers, we no longer ship them.

-------------------------------------------------------------------
Thu Dec  3 11:32:03 CET 2009 - jdelvare@suse.de

- Update config files: disable all new hwmon drivers on ppc
  (default and vanilla) for consistency.

-------------------------------------------------------------------
Thu Dec  3 11:30:08 CET 2009 - mmarek@suse.cz

- supported.conf: Add wm831x, needed by drivers/input/misc/wm831x-on.

-------------------------------------------------------------------
Thu Dec  3 11:03:24 CET 2009 - mmarek@suse.cz

- supported.conf: Fix up after commit bfea0bd.

-------------------------------------------------------------------
Thu Dec  3 10:53:16 CET 2009 - jdelvare@suse.de

- Update config files: disable WM831x and WM8350 support entirely,
  as recommended by the drivers author. These devices are only
  found on embedded devices such as music players or mobile phones.

-------------------------------------------------------------------
Thu Dec  3 10:26:09 CET 2009 - hare@suse.de

- supported.conf: Mark pmcraid and igbvf as supported;
  OSD drivers as unsupported.

-------------------------------------------------------------------
Thu Dec  3 09:48:04 CET 2009 - jdelvare@suse.de

- Restore link from config/s390/vanilla to config/s390x/vanilla.

-------------------------------------------------------------------
Thu Dec  3 09:10:46 CET 2009 - jbeulich@novell.com

- supported.conf: Update Xen drivers.

-------------------------------------------------------------------
Thu Dec  3 04:57:00 CET 2009 - tonyj@suse.de

- needs_update: readd
	patches.suse/perfmon2-remove_get_base_syscall_attr.patch
	patches.suse/perfmon2-remove_syscalls.patch

-------------------------------------------------------------------
Thu Dec  3 04:08:24 CET 2009 - gregkh@suse.de

- rpm/post.sh:
- rpm/postun.sh: woh dluoc I tegrof ot esolc eht fi

-------------------------------------------------------------------
Thu Dec  3 01:51:51 CET 2009 - gregkh@suse.de

- rpm/post.sh:
- rpm/postun.sh: If this is a Moblin-based box, don't run yast-bootloader

-------------------------------------------------------------------
Wed Dec  2 23:01:36 CET 2009 - jdelvare@suse.de

- Update config files: stop shipping wm831x-hwmon, wm8350-hwmon,
  i2c-simtec and i2c-designware.
- supported.conf: remove i2c-simtec.

-------------------------------------------------------------------
Wed Dec  2 22:49:01 CET 2009 - jdelvare@suse.de

- supported.conf: Add all new hwmon and i2c/busses drivers. The
  former unsupported, the latter supported.

-------------------------------------------------------------------
Wed Dec  2 22:33:37 CET 2009 - jdelvare@suse.de

- Update config files: disable CONFIG_I2C_VOODOO3.
- supported.conf: drop i2c-voodoo3, superseded by tdfxfb.

-------------------------------------------------------------------
Wed Dec  2 22:28:16 CET 2009 - jdelvare@suse.de

- supported.conf: Drop hwmon and i2c/chips drivers which have been
  obsoleted.

-------------------------------------------------------------------
Wed Dec  2 22:16:50 CET 2009 - mmarek@suse.cz

- rpm/kernel-binary.spec.in: Obsolete perfmon-kmp.

-------------------------------------------------------------------
Wed Dec  2 22:15:33 CET 2009 - mmarek@suse.cz

- supported.conf: Add perfmon, hid and input modules.

-------------------------------------------------------------------
Wed Dec  2 19:28:19 CET 2009 - tiwai@suse.de

- Update config files: Fix vanilla configs

-------------------------------------------------------------------
Wed Dec  2 19:14:09 CET 2009 - tiwai@suse.de

- Update config files: disabled CONFIG_SND_SOC* in ppc configs.

-------------------------------------------------------------------
Wed Dec  2 18:13:11 CET 2009 - tiwai@suse.de

- Updated the sound section of supported.conf

-------------------------------------------------------------------
Wed Dec  2 17:38:02 CET 2009 - gregkh@suse.de

- Update config files. disable USB OTG drivers that should not
  have been enabled.

-------------------------------------------------------------------
Wed Dec  2 17:24:33 CET 2009 - gregkh@suse.de

- supported.conf: remove some usb drivers that were deleted or renamed.

-------------------------------------------------------------------
Wed Dec  2 17:22:08 CET 2009 - gregkh@suse.de

- supported.conf: update usb driver section

-------------------------------------------------------------------
Wed Dec  2 16:29:38 CET 2009 - mmarek@suse.cz

- rpm/check-supported-list: Skip modules in Documentation and
  drivers/staging.

-------------------------------------------------------------------
Wed Dec  2 11:34:10 CET 2009 - jbenc@suse.cz

- patches.fixes/mac80211-fix-remote-DoS.patch: mac80211: fix
  remote DoS (bnc#558267).

-------------------------------------------------------------------
Tue Dec  1 14:41:20 CET 2009 - tiwai@suse.de

- Forward-port 11.2 patches:
  patches.drivers/alsa-sp1-hda-18-msi-wind-u115-fix: ALSA: hda -
    Add a position_fix quirk for MSI Wind U115.
  patches.drivers/alsa-sp1-hda-19-cx5047-test-mode-fix: ALSA:
    hda - Fix Cxt5047 test mode (bnc#559062).
  patches.drivers/alsa-sp1-hda-20-fsc-amilo-pi1505-fix: ALSA:
    hda - Add a pin-fix for FSC Amilo Pi1505 (bnc#557403).
  patches.drivers/alsa-sp1-hda-21-hp-dv3-position-fix-quirk:
    ALSA: hda - Add position_fix quirk for HP dv3 (bnc#555935).

-------------------------------------------------------------------
Mon Nov 30 23:10:46 CET 2009 - jeffm@suse.com

- patches.fixes/megaraid_sas-fix-permissions-on-poll_mode_io:
  megaraid_sas: Fix permissions on poll_mode_io (bnc#557180
  CVE-2009-3939).

-------------------------------------------------------------------
Mon Nov 30 23:06:06 CET 2009 - jeffm@suse.com

- patches.arch/x86-64-add-comment-for-rodata-large-page-retainment:
  x86-64: add comment for RODATA large page retainment
  (bnc#558249).
- patches.arch/x86-64-align-rodata-kernel-section-to-2mb-with-config_debug_rodata:
  x86-64: align RODATA kernel section to 2MB with
  CONFIG_DEBUG_RODATA (bnc#558249).
- patches.arch/x86-64-preserve-large-page-mapping-for-1st-2mb-kernel-txt-with-config_debug_rodata:
  x86-64: preserve large page mapping for 1st 2MB kernel txt
  with CONFIG_DEBUG_RODATA (bnc#558249).

-------------------------------------------------------------------
Mon Nov 30 14:24:36 CET 2009 - teheo@suse.de

- needs_update: drop libata patches which are already included in
  2.6.31 vanilla.

-------------------------------------------------------------------
Mon Nov 30 14:06:38 CET 2009 - teheo@suse.de

- needs_update: drop patches which are already included in 2.6.31
  vanilla.

-------------------------------------------------------------------
Mon Nov 30 14:05:39 CET 2009 - teheo@suse.de

Forward port two x86 patches from SLE11.

- needs_update:
- patches.arch/x86-fix-nodac: x86: fix iommu=nodac parameter
  handling (bnc#463829).
- patches.arch/x86-mcp51-no-dac: x86: disallow DAC for MCP51
  PCI bridge (bnc#463829).

-------------------------------------------------------------------
Mon Nov 30 13:41:27 CET 2009 - agraf@suse.de

- Update config files: Enable KSM (FATE#306513)

-------------------------------------------------------------------
Sat Nov 28 19:52:19 CET 2009 - gregkh@suse.de

- needs_update: acpi dock patch was hmacht's, not mine

-------------------------------------------------------------------
Sat Nov 28 19:50:18 CET 2009 - gregkh@suse.de

- needs_update: sysfs debugging crash patch is now upstream

-------------------------------------------------------------------
Sat Nov 28 19:49:08 CET 2009 - gregkh@suse.de

- needs_update: jeffm merged novfs patches into the main novfs patch.

-------------------------------------------------------------------
Sat Nov 28 19:48:20 CET 2009 - gregkh@suse.de

- needs_update: qualcomm modem driver is upstream

-------------------------------------------------------------------
Sat Nov 28 19:48:03 CET 2009 - gregkh@suse.de

- needs_update: squashfs is now upstream

-------------------------------------------------------------------
Sat Nov 28 19:47:27 CET 2009 - gregkh@suse.de

- needs_update: via driver bugfixes never went upstream, and people
  are complaining about them, so they were dropped.

-------------------------------------------------------------------
Sat Nov 28 19:46:46 CET 2009 - gregkh@suse.de

- needs_update: remove staging driver entries, they are all upstream.

-------------------------------------------------------------------
Sat Nov 28 19:46:05 CET 2009 - gregkh@suse.de

- needs_update: remove hv driver entries, those are upstream now.

-------------------------------------------------------------------
Sat Nov 28 19:45:20 CET 2009 - gregkh@suse.de

- needs_update: remove xen patches with my name on it.  Just because
  I refreshed the patch, doesn't mean I own it or even like the
  thing :)

-------------------------------------------------------------------
Sat Nov 28 10:39:15 CET 2009 - sjayaraman@suse.de

- patches.suse/SoN-11-mm-reserve.patch: Fix build errors in -trace
  and ppc64 flavors.

-------------------------------------------------------------------
Fri Nov 27 15:16:56 CET 2009 - mmarek@suse.cz

- rpm/kernel-binary.spec.in: Abort if supported modules depend on
  unsupported ones.

-------------------------------------------------------------------
Fri Nov 27 15:12:17 CET 2009 - mmarek@suse.cz

- supported.conf: mark cnic as supported (needed by bnx2i).

-------------------------------------------------------------------
Fri Nov 27 14:57:47 CET 2009 - jbenc@suse.cz

- patches.suse/panic-on-io-nmi-SLE11-user-space-api.patch: API
  fix: X86: sysctl to allow panic on IOCK NMI error (bnc#427979).
- patches.suse/kdb-common: Refresh.
- patches.suse/kdump-dump_after_notifier.patch: Refresh.

-------------------------------------------------------------------
Fri Nov 27 13:25:55 CET 2009 - jbohac@suse.cz

- patches.fixes/cpufreq_ondemand_performance_optimise_default_settings.patch:
  CPUFREQ: ondemand: Limit default sampling rate to 300ms
  max. (bnc#464461).

-------------------------------------------------------------------
Fri Nov 27 12:55:35 CET 2009 - trenn@suse.de

- needs_update:
  One I still have to send upstream, but it's nicer error output
  only, SP1 is fine in respect to removing all these, thanks.

-------------------------------------------------------------------
Fri Nov 27 11:54:58 CET 2009 - hare@suse.de

- Update config files: Compile in efivars module for
  x86_64 (FATE#306931).

-------------------------------------------------------------------
Fri Nov 27 11:08:00 CET 2009 - sjayaraman@suse.de

- needs_update:	sjayaraman's patches are either upstream already or
  rebased to SP1.

-------------------------------------------------------------------
Fri Nov 27 11:05:54 CET 2009 - sjayaraman@suse.de

- Update config files: NFS_SWAP=y.

-------------------------------------------------------------------
Fri Nov 27 10:45:38 CET 2009 - sjayaraman@suse.de

- patches.trace/lttng-instrumentation-swap.patch: Refresh and fix
  a build failure with fuzz factor 0.

-------------------------------------------------------------------
Fri Nov 27 09:27:35 CET 2009 - sjayaraman@suse.de

- Rebase Swap-over-NFS(SoN) patches:
- patches.xen/tmem: Refresh to accomodate changes due to SoN patches.
- patches.xen/xen3-auto-common.diff: Refresh to accomodate changes
  due to SoN patches.

-------------------------------------------------------------------
Fri Nov 27 05:53:42 CET 2009 - knikanth@suse.de

- needs_update: Verify knikanth's patches in SLE11 but not in SP1
- patches.fixes/dm-release-map_lock-before-set_disk_ro: Release
  md->map_lock before set_disk_ro  (bnc#556899 bnc#479784).

-------------------------------------------------------------------
Fri Nov 27 03:22:44 CET 2009 - nfbrown@suse.de

- Restore following patches from SLES11 that are still needed for
  SLES11-SP1
- patches.fixes/nfsd-05-sunrpc-cache-allow-thread-to-block-while-waiting-for.patch:
  sunrpc/cache: allow thread to block while waiting for cache
  update. (bnc#498708).
- patches.fixes/nfsd-06-sunrpc-cache-retry-cache-lookups-that-return-ETIMEDO.patch:
  sunrpc/cache: retry cache lookups that return -ETIMEDOUT
  (bnc#498708).
- patches.fixes/nfsd-07-nfsd-idmap-drop-special-request-deferal-in-favour-of.patch:
  nfsd/idmap: drop special request deferal in favour of improved
  default. (bnc#498708).
- patches.fixes/nfsd-09-fix-kabi: Fix kabi breakage in previous
  nfsd patch series (bnc#498708).

-------------------------------------------------------------------
Thu Nov 26 19:12:55 CET 2009 - coly.li@suse.de

- needs_update: remove patches item of coly.li, lmb and mfasheh.
- patches.fixes/dlm-enable-debug.patch: update the patch from SLES11
  to SLES11 SP1 tree.

-------------------------------------------------------------------
Thu Nov 26 17:00:15 CET 2009 - jslaby@suse.cz

- patches.fixes/make-note_interrupt-fast.diff: Fix performance
  regression on large IA64 systems (bnc #469589).

-------------------------------------------------------------------
Thu Nov 26 15:23:16 CET 2009 - mmarek@suse.cz

- rpm/old-packages.conf: obsolete kernel-kdump on ppc.
- config.conf: delete kdump configs.
- config/ppc/kdump: Delete.
- config/ppc64/kdump: Delete.

-------------------------------------------------------------------
Thu Nov 26 14:47:41 CET 2009 - duwe@suse.de

- patches.arch/ppc-extended_h_cede-Export_memory_sysdev_class:
  Refresh. Fix "typo", memory_sysdev_class should be exported 
  only to GPL'ed modules.

-------------------------------------------------------------------
Thu Nov 26 12:48:43 CET 2009 - hare@suse.de

Fixup patches for series2git:
- patches.xen/tmem: Refresh.
- patches.xen/xen3-auto-common.diff: Refresh.

-------------------------------------------------------------------
Thu Nov 26 12:41:22 CET 2009 - duwe@suse.de

- config.conf: disable build of ppc kdump flavours
  (FATE#304346)

-------------------------------------------------------------------
Thu Nov 26 12:07:24 CET 2009 - tiwai@suse.de

- patches.drivers/libata-missing-_SDD-is-not-an-error:
  libata-acpi: missing _SDD is not an error (bnc#551942).

-------------------------------------------------------------------
Thu Nov 26 12:00:53 CET 2009 - jbenc@suse.cz

- patches.fixes/mac80211-fix-spurious-delba-handling.patch:
  mac80211: fix spurious delBA handling (bnc#558267,
  CVE-2009-4026, CVE-2009-4027).

-------------------------------------------------------------------
Thu Nov 26 11:58:44 CET 2009 - tiwai@suse.de

- patches.drivers/sky2-add-register-definitions: sky2: add
  register definitions for new chips (bnc#544760).
- patches.drivers/sky2-88E8059-support: sky2: 88E8059 support
  (bnc#544760).
- patches.drivers/sky2-optima-tcp-offload-fix: net: Fix Yukon-2
  Optima TCP offload setup (bnc#544760).
- patches.drivers/sky2-optima-fix-pci-cfg: net: Add missing
  TST_CFG_WRITE bits around sky2_pci_write (bnc#544760).

-------------------------------------------------------------------
Thu Nov 26 03:44:36 CET 2009 - nfbrown@suse.de

- Update config files.
  disable CONFIG_MULTICOE_RAID456 as it is not yet stable.
  Enable CONFIG_ASYNC_TX_DMA for FATE#306368

-------------------------------------------------------------------
Thu Nov 26 00:29:46 CET 2009 - gregkh@suse.de

- clean up patch fuzz

-------------------------------------------------------------------
Thu Nov 26 00:25:25 CET 2009 - gregkh@suse.de

- patches.drivers/via-unichrome-drm-bugfixes.patch: Delete.
  it never went upstream, so we should drop it as well.

-------------------------------------------------------------------
Wed Nov 25 23:48:14 CET 2009 - tonyj@suse.de

- patches.trace/lttng-*: update for 2.6.32
- patches.trace/lttng-instrumentation-timer.patch: Delete.
- patches.xen/tmem: Refresh.
- patches.xen/xen3-auto-common.diff: Refresh.

-------------------------------------------------------------------
Wed Nov 25 23:09:05 CET 2009 - tonyj@suse.de

- patches.fixes/oprofile_bios_ctr.patch: detect oprofile counters
  reserved by bios (FATE#307426).

-------------------------------------------------------------------
Wed Nov 25 03:16:32 CET 2009 - jeffm@suse.com

- patches.fixes/netfilter-remove-pointless-config_nf_ct_acct-warning:
  netfilter: Remove pointless CONFIG_NF_CT_ACCT warning
  (bnc#552033 (and others)).

-------------------------------------------------------------------
Tue Nov 24 19:04:38 CET 2009 - hare@suse.de

- Update config files.
- patches.drivers/mpt-fusion-4.22.00.00-update: Update MPT Fusion
  driver to 4.22.00.00-suse (bnc#556587).
- patches.drivers/mpt-fusion-4.16.00.00-update: Delete.

-------------------------------------------------------------------
Tue Nov 24 17:29:29 CET 2009 - tiwai@suse.de

- patches.drivers/alsa-sp1-hda-17-fix-mute-LED-sync-idt92h383xxx:
  ALSA: hda - Fix mute-LED sync on HP laptops with IDT92HD83xxx
  codecs (bnc#547357).

-------------------------------------------------------------------
Tue Nov 24 13:56:01 CET 2009 - duwe@suse.de

- patches.arch/ppc-extended_h_cede-*: Increase power savings
  by allowing the core to sleep.
  (FATE##307059, bnc#550447)

-------------------------------------------------------------------
Tue Nov 24 08:08:35 CET 2009 - sjayaraman@suse.de

- patches.suse/kconfig-automate-kernel-desktop: automate a few config
  options for kernel-desktop (FATE#305694).

-------------------------------------------------------------------
Tue Nov 24 07:11:22 CET 2009 - agraf@suse.de

- patches.arch/kvm-only-export-selected-pv-ops-feature-structs:
  Update references (bnc#556135, FATE#306453).
- patches.arch/kvm-replace-kvm-io-delay-pv-ops-with-linux-magic:
  Update references (bnc#556135, FATE#306453).
- patches.arch/kvm-split-paravirt-ops-by-functionality: Update
  references (bnc#556135, FATE#306453).
- patches.arch/kvm-split-the-KVM-pv-ops-support-by-feature:
  Update references (bnc#556135, FATE#306453).

-------------------------------------------------------------------
Mon Nov 23 17:41:03 CET 2009 - jeffm@suse.com

- Enabled:
   patches.fixes/enclosure-fix-oops-while-iterating-enclosure_status-array

-------------------------------------------------------------------
Mon Nov 23 15:44:04 CET 2009 - jkosina@suse.de

- patches.arch/x86-crypto-add-ghash-algorithm-test.patch: crypto:
  Add ghash algorithm test before provide to users (FATE#306883,
  bnc#554578).

-------------------------------------------------------------------
Mon Nov 23 14:15:37 CET 2009 - jkosina@suse.de

- patches.arch/x86-crypto-pclmulqdq-accelerated-implementation.patch:
  incorporate "ghash - put proper .data section in place" fix

-------------------------------------------------------------------
Mon Nov 23 08:04:16 CET 2009 - sjayaraman@suse.de

- Update config files.
   - Add new options KERNEL_DESKTOP and DEFAULT_VM_DIRTY_RATIO.
   - Enable KERNEL_DESKTOP for only desktop flavor.

-------------------------------------------------------------------
Mon Nov 23 07:34:49 CET 2009 - sjayaraman@suse.de

- patches.suse/mm-tune-dirty-limits.patch: mm: Make default
  VM dirty ratio configurable to suit different workloads
  (bnc#552883).

-------------------------------------------------------------------
Fri Nov 20 21:04:54 CET 2009 - mmarek@suse.cz

- rpm/kernel-syms.spec.in, rpm/mkspec: build kernel-syms only for
  supported architectures.

-------------------------------------------------------------------
Fri Nov 20 19:08:56 CET 2009 - jeffm@suse.com

- Enabled B43_PHY_LP=y for PHY support on certain b43 chips.

-------------------------------------------------------------------
Fri Nov 20 17:54:23 CET 2009 - mmarek@suse.cz

- config.conf: Remove the -desktop flavor from kernel-syms.

-------------------------------------------------------------------
Fri Nov 20 17:29:45 CET 2009 - mmarek@suse.cz

- patches.suse/export-sync_page_range: Revert "vfs: Remove
  generic_osync_inode() and sync_page_range{_nolock}()"
  (bnc#557231).

-------------------------------------------------------------------
Fri Nov 20 17:26:01 CET 2009 - jbeulich@novell.com

- patches.suse/init-move-populate_rootfs-back-to-start_kernel:
  Fix a bad-pointer warning.

-------------------------------------------------------------------
Fri Nov 20 15:07:41 CET 2009 - agruen@suse.de

- rpm/macros.kernel-source: Add kernel_module_package_moddir()
  macro for cross-distro compatibility (FATE 305225).

-------------------------------------------------------------------
Fri Nov 20 15:02:22 CET 2009 - jslaby@suse.cz

- patches.suse/rlim-0001-SECURITY-selinux-fix-update_rlimit_cpu-parameter.patch:
  Update references (FATE#305733).
- patches.suse/rlim-0002-SECURITY-add-task_struct-to-setrlimit.patch:
  Update references (FATE#305733).
- patches.suse/rlim-0003-core-add-task_struct-to-update_rlimit_cpu.patch:
  Update references (FATE#305733).
- patches.suse/rlim-0004-sys_setrlimit-make-sure-rlim_max-never-grows.patch:
  Update references (FATE#305733).
- patches.suse/rlim-0005-core-split-sys_setrlimit.patch: Update
  references (FATE#305733).
- patches.suse/rlim-0006-core-allow-setrlimit-to-non-current-tasks.patch:
  Update references (FATE#305733).
- patches.suse/rlim-0007-core-optimize-setrlimit-for-current-task.patch:
  Update references (FATE#305733).
- patches.suse/rlim-0008-FS-proc-make-limits-writable.patch:
  Update references (FATE#305733).
- patches.suse/rlim-0009-core-posix-cpu-timers-cleanup-rlimits-usage.patch:
  Update references (FATE#305733).
- patches.suse/rlim-0010-core-do-security-check-under-task_lock.patch:
  Update references (FATE#305733).
- patches.suse/rlim-0011-resource-add-helpers-for-fetching-rlimits.patch:
  Update references (FATE#305733).
- patches.suse/rlim-0012-IA64-use-helpers-for-rlimits.patch:
  Update references (FATE#305733).
- patches.suse/rlim-0013-PPC-use-helpers-for-rlimits.patch:
  Update references (FATE#305733).
- patches.suse/rlim-0014-S390-use-helpers-for-rlimits.patch:
  Update references (FATE#305733).
- patches.suse/rlim-0015-SPARC-use-helpers-for-rlimits.patch:
  Update references (FATE#305733).
- patches.suse/rlim-0016-X86-use-helpers-for-rlimits.patch:
  Update references (FATE#305733).
- patches.suse/rlim-0017-FS-use-helpers-for-rlimits.patch:
  Update references (FATE#305733).
- patches.suse/rlim-0018-MM-use-helpers-for-rlimits.patch:
  Update references (FATE#305733).
- patches.suse/rlim-0019-core-use-helpers-for-rlimits.patch:
  Update references (FATE#305733).
- patches.suse/rlim-0020-misc-use-helpers-for-rlimits.patch:
  Update references (FATE#305733).
- patches.suse/rlim-0021-core-rename-setrlimit-to-do_setrlimit.patch:
  Update references (FATE#305733).
- patches.suse/rlim-0022-core-implement-getprlimit-and-setprlimit-syscalls.patch:
  Update references (FATE#305733).
- patches.suse/rlim-0023-unistd-add-__NR_-get-set-prlimit-syscall-numbers.patch:
  Update references (FATE#305733).
- patches.suse/rlim-0024-COMPAT-add-get-put_compat_rlimit.patch:
  Update references (FATE#305733).
- patches.suse/rlim-0025-x86-add-ia32-compat-prlimit-syscalls.patch:
  Update references (FATE#305733).

-------------------------------------------------------------------
Fri Nov 20 14:38:38 CET 2009 - jslaby@suse.cz

- Add writable resource limits support
- patches.suse/perfmon2.patch: Refresh.
- patches.suse/rlim-0001-SECURITY-selinux-fix-update_rlimit_cpu-parameter.patch:
  SECURITY: selinux, fix update_rlimit_cpu parameter.
- patches.suse/rlim-0002-SECURITY-add-task_struct-to-setrlimit.patch:
  SECURITY: add task_struct to setrlimit.
- patches.suse/rlim-0003-core-add-task_struct-to-update_rlimit_cpu.patch:
  core: add task_struct to update_rlimit_cpu.
- patches.suse/rlim-0004-sys_setrlimit-make-sure-rlim_max-never-grows.patch:
  sys_setrlimit: make sure ->rlim_max never grows.
- patches.suse/rlim-0005-core-split-sys_setrlimit.patch: core:
  split sys_setrlimit.
- patches.suse/rlim-0006-core-allow-setrlimit-to-non-current-tasks.patch:
  core: allow setrlimit to non-current tasks.
- patches.suse/rlim-0007-core-optimize-setrlimit-for-current-task.patch:
  core: optimize setrlimit for current task.
- patches.suse/rlim-0008-FS-proc-make-limits-writable.patch:
  FS: proc, make limits writable.
- patches.suse/rlim-0009-core-posix-cpu-timers-cleanup-rlimits-usage.patch:
  core: posix-cpu-timers, cleanup rlimits usage.
- patches.suse/rlim-0010-core-do-security-check-under-task_lock.patch:
  core: do security check under task_lock.
- patches.suse/rlim-0011-resource-add-helpers-for-fetching-rlimits.patch:
  resource: add helpers for fetching rlimits.
- patches.suse/rlim-0012-IA64-use-helpers-for-rlimits.patch:
  IA64: use helpers for rlimits.
- patches.suse/rlim-0013-PPC-use-helpers-for-rlimits.patch: PPC:
  use helpers for rlimits.
- patches.suse/rlim-0014-S390-use-helpers-for-rlimits.patch:
  S390: use helpers for rlimits.
- patches.suse/rlim-0015-SPARC-use-helpers-for-rlimits.patch:
  SPARC: use helpers for rlimits.
- patches.suse/rlim-0016-X86-use-helpers-for-rlimits.patch: X86:
  use helpers for rlimits.
- patches.suse/rlim-0017-FS-use-helpers-for-rlimits.patch: FS:
  use helpers for rlimits.
- patches.suse/rlim-0018-MM-use-helpers-for-rlimits.patch: MM:
  use helpers for rlimits.
- patches.suse/rlim-0019-core-use-helpers-for-rlimits.patch:
  core: use helpers for rlimits.
- patches.suse/rlim-0020-misc-use-helpers-for-rlimits.patch:
  misc: use helpers for rlimits.
- patches.suse/rlim-0021-core-rename-setrlimit-to-do_setrlimit.patch:
  core: rename setrlimit to do_setrlimit.
- patches.suse/rlim-0022-core-implement-getprlimit-and-setprlimit-syscalls.patch:
  core: implement getprlimit and setprlimit syscalls.
- patches.suse/rlim-0023-unistd-add-__NR_-get-set-prlimit-syscall-numbers.patch:
  unistd: add __NR_[get|set]prlimit syscall numbers.
- patches.suse/rlim-0024-COMPAT-add-get-put_compat_rlimit.patch:
  COMPAT: add get/put_compat_rlimit.
- patches.suse/rlim-0025-x86-add-ia32-compat-prlimit-syscalls.patch:
  x86: add ia32 compat prlimit syscalls.

-------------------------------------------------------------------
Fri Nov 20 14:11:56 CET 2009 - bphilips@suse.de

- patches.drivers/phy-broadcom-bug-fixes-for-sp1.patch:
  phy/broadcom: bug fixes for SP1 (FATE#307117, bnc#556234).
- patches.drivers/tg3-update-version-to-3.104.patch: tg3: Update
  version to 3.104 (bnc#556234, FATE#307117).

-------------------------------------------------------------------
Fri Nov 20 14:11:26 CET 2009 - bphilips@suse.de

- patches.drivers/phy-broadcom-bug-fixes-for-sp1.patch:
  phy/broadcom: bug fixes for SP1 (FATE#307117, bnc#556234).
- patches.drivers/tg3-update-version-to-3.104.patch: tg3: Update
  version to 3.104 (bnc#556234, FATE#307117).

-------------------------------------------------------------------
Fri Nov 20 13:58:29 CET 2009 - hare@suse.de

- patches.drivers/megaraid-04.12-update: megaraid: Update
  megaraid_sas to version 04.12 (FATE#307125).

-------------------------------------------------------------------
Fri Nov 20 13:41:37 CET 2009 - bphilips@suse.de

- patches.drivers/bnx2-entropy-source.patch: bnx2: entropy source
  (FATE#307517).
- patches.drivers/e1000-entropy-source.patch: Enable e1000 as
  entropy source (disabled by default) (FATE#307517).
- patches.drivers/e1000e-entropy-source.patch: Enable e1000e as
  entropy source (disabled by default) (FATE#307517).
- patches.drivers/igb-entropy-source.patch: Enable igb as entropy
  source (disabled by default) (FATE#307517).
- patches.drivers/ixgbe-entropy-source.patch: Enable ixgbe as
  entropy source (disabled by default) (FATE#307517).
- patches.drivers/tg3-entropy-source.patch: tg3: entropy source
  (FATE#307517).

-------------------------------------------------------------------
Fri Nov 20 13:16:20 CET 2009 - hare@suse.de

- patches.fixes/scsi-fix-bug-with-dma-maps-on-nested-scsi-objects:
  scsi_lib_dma: fix bug with dma maps on nested scsi objects
  (bnc#556595).
- patches.fixes/scsi-introduce-helper-function-for-blocking-eh:
  scsi_transport_fc: Introduce helper function for blocking
  scsi_eh (bnc#556595).
- patches.fixes/scsi-skip-nonscsi-device-for-dma: Delete.

-------------------------------------------------------------------
Fri Nov 20 12:32:48 CET 2009 - hare@suse.de

Whitespace cleanup for series2git:
- patches.arch/s390-message-catalog.diff: Refresh.
- patches.drivers/aacraid-24701-update: Refresh.
- patches.suse/crasher-26.diff: Refresh.
- patches.suse/kdb-common: Refresh.
- patches.suse/kdb-ia64: Refresh.
- patches.suse/kdb-x86: Refresh.
- patches.suse/ocfs2-allocation-resrvations.patch: Refresh.
- patches.suse/perfmon2.patch: Refresh.
- patches.suse/perfmon2_ioctl.patch: Refresh.
- patches.suse/stack-unwind: Refresh.

-------------------------------------------------------------------
Fri Nov 20 12:19:54 CET 2009 - bphilips@suse.de

- patches.drivers/igb-add-support-for-82576NS-SerDes-adapter.patch:
  igb: add support for 82576NS SerDes adapter (FATE#306856).

-------------------------------------------------------------------
Fri Nov 20 09:06:24 CET 2009 - jbeulich@novell.com

- patches.suse/dm-mpath-evaluate-request-result-and-sense:
  Fix for !CONFIG_SCSI (in -ec2).

-------------------------------------------------------------------
Fri Nov 20 05:55:12 CET 2009 - mfasheh@suse.com

- patches.suse/ocfs2-allocation-resrvations.patch: ocfs2:
  allocation reservations (bnc#501563 FATE#307247).

-------------------------------------------------------------------
Fri Nov 20 05:31:32 CET 2009 - jjolly@suse.de

- patches.suse/perfmon2.patch: Refresh.
- patches.arch/x86-self-ptrace.patch: Delete. (bnc#554585,LTC#57794)
- patches.suse/self-ptrace.patch: Delete. (bnc#554585,LTC#57794)

-------------------------------------------------------------------
Fri Nov 20 01:43:27 CET 2009 - jeffm@suse.com

- Update to 2.6.32-rc8.
  - Eliminated 1 patch.

-------------------------------------------------------------------
Fri Nov 20 01:30:46 CET 2009 - jeffm@suse.de

- patches.fixes/enclosure-fix-oops-while-iterating-enclosure_status-array:
  enclosure: fix oops while iterating enclosure_status array
  (bnc#540997).

-------------------------------------------------------------------
Thu Nov 19 20:04:16 CET 2009 - tonyj@suse.de

- Update config files.
- patches.suse/perfmon2.patch: perfmon2 (FATE#303968).
- patches.suse/perfmon2_ioctl.patch: switch to ioctl interface
  for perfmon2.
- patches.suse/perfmon2_noutrace.patch: remove UTRACE code
  from perfmon2.
- patches.xen/xen3-patch-2.6.28: Refresh.

-------------------------------------------------------------------
Thu Nov 19 19:58:15 CET 2009 - jjolly@suse.de

- Update config files.
- patches.arch/s390-message-catalog.diff: Kernel message
  catalog. (bnc#549193,LTC#57210,FATE#306999).
- rpm/kernel-binary.spec.in:

-------------------------------------------------------------------
Thu Nov 19 15:33:07 CET 2009 - jbohac@suse.cz

- patches.suse/add-queue_depth-ramp-up-code.patch: add queue_depth
  ramp up code (fate#306857, fate#306859, bnc#551175).
- patches.suse/fcoe-add-a-separate-scsi-transport-template-for-npiv-vports.patch:
  fcoe: add a separate scsi transport template for NPIV vports
  (fate#306857, fate#306859, bnc#551175).
- patches.suse/fcoe-add-check-to-fail-gracefully-in-bonding-mode.patch:
  fcoe: add check to fail gracefully in bonding mode (fate#306857,
  fate#306859, bnc#551175).
- patches.suse/fcoe-call-ndo_fcoe_enable-disable-to-turn-fcoe-feature-on-off-in-lld.patch:
  fcoe: Call ndo_fcoe_enable/disable to turn FCoE feature on/off
  in LLD (fate#306857, fate#306859, bnc#551175).
- patches.suse/fcoe-fix-checking-san-mac-address.patch: fcoe: Fix
  checking san mac address (fate#306857, fate#306859, bnc#551175).
- patches.suse/fcoe-fix-getting-san-mac-for-vlan-interface.patch:
  fcoe: Fix getting san mac for VLAN interface (fate#306857,
  fate#306859, bnc#551175).
- patches.suse/fcoe-fix-setting-lport-s-wwnn-wwpn-to-use-san-mac-address.patch:
  fcoe: Fix setting lport's WWNN/WWPN to use san mac address
  (fate#306857, fate#306859, bnc#551175).
- patches.suse/fcoe-fix-using-vlan-id-in-creating-lport-s-wwwn-wwpn.patch:
  fcoe: Fix using VLAN ID in creating lport's WWWN/WWPN
  (fate#306857, fate#306859, bnc#551175).
- patches.suse/fcoe-formatting-cleanups-and-commenting.patch:
  fcoe: Formatting cleanups and commenting (fate#306857,
  fate#306859, bnc#551175).
- patches.suse/fcoe-increase-fcoe_max_lun-to-0xffff-65535.patch:
  fcoe: Increase FCOE_MAX_LUN to 0xFFFF (65535) (fate#306857,
  fate#306859, bnc#551175).
- patches.suse/fcoe-initialize-return-value-in-fcoe_destroy.patch:
  fcoe: initialize return value in fcoe_destroy (fate#306857,
  fate#306859, bnc#551175).
- patches.suse/fcoe-libfc-fix-an-libfc-issue-with-queue-ramp-down-in-libfc.patch:
  fcoe, libfc: fix an libfc issue with queue ramp down in libfc
  (fate#306857, fate#306859, bnc#551175).
- patches.suse/fcoe-libfc-use-single-frame-allocation-api.patch:
  fcoe, libfc: use single frame allocation API (fate#306857,
  fate#306859, bnc#551175).
- patches.suse/fcoe-npiv-vport-create-destroy.patch: fcoe: NPIV
  vport create/destroy (fate#306857, fate#306859, bnc#551175).
- patches.suse/fcoe-remove-extra-function-decalrations.patch:
  fcoe: remove extra function decalrations (fate#306857,
  fate#306859, bnc#551175).
- patches.suse/fcoe-remove-redundant-checking-of-netdev-netdev_ops.patch:
  fcoe: remove redundant checking of netdev->netdev_ops
  (fate#306857, fate#306859, bnc#551175).
- patches.suse/fcoe-use-netif_f_fcoe_mtu-flag-to-set-up-max-frame-size-lport-mfs.patch:
  fcoe: Use NETIF_F_FCOE_MTU flag to set up max frame size
  (lport->mfs) (fate#306857, fate#306859, bnc#551175).
- patches.suse/fcoe-vport-symbolic-name-support.patch: fcoe: vport
  symbolic name support (fate#306857, fate#306859, bnc#551175).
- patches.suse/libfc-add-host-number-to-lport-link-up-down-messages.patch:
  libfc: add host number to lport link up/down
  messages. (fate#306857, fate#306859, bnc#551175).
- patches.suse/libfc-add-libfc-fc_libfc-ch-for-libfc-internal-routines.patch:
  libfc: Add libfc/fc_libfc.[ch] for libfc internal routines
  (fate#306857, fate#306859, bnc#551175).
- patches.suse/libfc-add-queue_depth-ramp-up.patch: libfc:
  add queue_depth ramp up (fate#306857, fate#306859, bnc#551175).
- patches.suse/libfc-add-routine-to-copy-data-from-a-buffer-to-a-sg-list.patch:
  libfc: Add routine to copy data from a buffer to a SG list
  (fate#306857, fate#306859, bnc#551175).
- patches.suse/libfc-add-set_fid-function-to-libfc-template.patch:
  libfc: add set_fid function to libfc template (fate#306857,
  fate#306859, bnc#551175).
- patches.suse/libfc-add-some-generic-npiv-support-routines-to-libfc.patch:
  libfc: add some generic NPIV support routines to libfc
  (fate#306857, fate#306859, bnc#551175).
- patches.suse/libfc-adds-can_queue-ramp-up.patch: libfc: adds
  can_queue ramp up (fate#306857, fate#306859, bnc#551175).
- patches.suse/libfc-adds-missing-exch-release-for-accepted-rrq.patch:
  libfc: adds missing exch release for accepted RRQ (fate#306857,
  fate#306859, bnc#551175).
- patches.suse/libfc-changes-to-libfc_host_alloc-to-consolidate-initialization-with-allocation.patch:
  libfc: changes to libfc_host_alloc to consolidate initialization
  with allocation (fate#306857, fate#306859, bnc#551175).
- patches.suse/libfc-combine-name-server-registration-request-functions.patch:
  libfc: combine name server registration request functions
  (fate#306857, fate#306859, bnc#551175).
- patches.suse/libfc-combine-name-server-registration-response-handlers.patch:
  libfc: combine name server registration response handlers
  (fate#306857, fate#306859, bnc#551175).
- patches.suse/libfc-convert-to-scsi_track_queue_full.patch:
  libfc: convert to scsi_track_queue_full (fate#306857,
  fate#306859, bnc#551175).
- patches.suse/libfc-do-not-use-did_no_connect-for-pkt-alloc-failures.patch:
  libfc: do not use DID_NO_CONNECT for pkt alloc
  failures. (fate#306857, fate#306859, bnc#551175).
- patches.suse/libfc-don-t-warn_on-in-lport_timeout-for-reset-state.patch:
  libfc: don't WARN_ON in lport_timeout for RESET state
  (fate#306857, fate#306859, bnc#551175).
- patches.suse/libfc-export-fc-headers.patch: libfc: Export FC
  headers (fate#306857, fate#306859, bnc#551175).
- patches.suse/libfc-fcoe-add-fc-passthrough-support.patch: libfc,
  fcoe: Add FC passthrough support (fate#306857, fate#306859,
  bnc#551175).
- patches.suse/libfc-fcoe-don-t-export_symbols-unnecessarily.patch:
  libfc, fcoe: Don't EXPORT_SYMBOLS unnecessarily (fate#306857,
  fate#306859, bnc#551175).
- patches.suse/libfc-fcoe-fixes-for-highmem-skb-linearize-panics.patch:
  libfc, fcoe: fixes for highmem skb linearize panics
  (fate#306857, fate#306859, bnc#551175).
- patches.suse/libfc-fcoe-increase-els-and-ct-timeouts.patch:
  libfc fcoe: increase ELS and CT timeouts (fate#306857,
  fate#306859, bnc#551175).
- patches.suse/libfc-fix-an-issue-of-pending-exch-es-after-i-f-destroyed-or-rmmod-fcoe.patch:
  libfc: fix an issue of pending exch/es after i/f destroyed or
  rmmod fcoe (fate#306857, fate#306859, bnc#551175).
- patches.suse/libfc-fix-ddp-in-fc_fcp-for-0-xid.patch: libfc: fix
  ddp in fc_fcp for 0 xid (fate#306857, fate#306859, bnc#551175).
- patches.suse/libfc-fix-fc_els_resp_type-to-correct-display-of-ct-responses.patch:
  libfc: fix fc_els_resp_type to correct display of CT responses
  (fate#306857, fate#306859, bnc#551175).
- patches.suse/libfc-fix-frags-in-frame-exceeding-skb_max_frags-in-fc_fcp_send_data.patch:
  libfc: Fix frags in frame exceeding SKB_MAX_FRAGS in
  fc_fcp_send_data (fate#306857, fate#306859, bnc#551175).
- patches.suse/libfc-fix-free-of-fc_rport_priv-with-timer-pending.patch:
  libfc: fix free of fc_rport_priv with timer pending
  (fate#306857, fate#306859, bnc#551175).
- patches.suse/libfc-fix-memory-corruption-caused-by-double-frees-and-bad-error-handling.patch:
  libfc: fix memory corruption caused by double frees and bad
  error handling (fate#306857, fate#306859, bnc#551175).
- patches.suse/libfc-fix-rnn_id-smashing-skb-payload.patch: libfc:
  fix RNN_ID smashing skb payload (fate#306857, fate#306859,
  bnc#551175).
- patches.suse/libfc-fix-symbolic-name-registrations-smashing-skb-data.patch:
  libfc: fix symbolic name registrations smashing skb data
  (fate#306857, fate#306859, bnc#551175).
- patches.suse/libfc-fix-typo-in-retry-check-on-received-prli.patch:
  libfc: fix typo in retry check on received PRLI (fate#306857,
  fate#306859, bnc#551175).
- patches.suse/libfc-fix-wrong-scsi-return-status-under-fc_data_undrun.patch:
  libfc: Fix wrong scsi return status under FC_DATA_UNDRUN
  (fate#306857, fate#306859, bnc#551175).
- patches.suse/libfc-formatting-cleanups-across-libfc.patch:
  libfc: Formatting cleanups across libfc (fate#306857,
  fate#306859, bnc#551175).
- patches.suse/libfc-libfcoe-fdisc-els-for-npiv.patch: libfc,
  libfcoe: FDISC ELS for NPIV (fate#306857, fate#306859,
  bnc#551175).
- patches.suse/libfc-lport-fix-minor-documentation-errors.patch:
  libfc: lport: fix minor documentation errors (fate#306857,
  fate#306859, bnc#551175).
- patches.suse/libfc-move-libfc_init-and-libfc_exit-to-fc_libfc-c.patch:
  libfc: Move libfc_init and libfc_exit to fc_libfc.c
  (fate#306857, fate#306859, bnc#551175).
- patches.suse/libfc-move-non-common-routines-and-prototypes-out-of-libfc-h.patch:
  libfc: Move non-common routines and prototypes out of libfc.h
  (fate#306857, fate#306859, bnc#551175).
- patches.suse/libfc-reduce-can_queue-for-all-fcp-frame-allocation-failures.patch:
  libfc: reduce can_queue for all FCP frame allocation failures
  (fate#306857, fate#306859, bnc#551175).
- patches.suse/libfc-register-fc4-features-with-the-fc-switch.patch:
  libfc: register FC4 features with the FC switch (fate#306857,
  fate#306859, bnc#551175).
- patches.suse/libfc-register-symbolic-node-name-rsnn_nn.patch:
  libfc: Register Symbolic Node Name (RSNN_NN) (fate#306857,
  fate#306859, bnc#551175).
- patches.suse/libfc-register-symbolic-port-name-rspn_id.patch:
  libfc: Register Symbolic Port Name (RSPN_ID) (fate#306857,
  fate#306859, bnc#551175).
- patches.suse/libfc-remove-fc_fcp_complete.patch: libfc: Remove
  fc_fcp_complete (fate#306857, fate#306859, bnc#551175).
- patches.suse/libfc-remove-unused-fc_lport-pointer-from-fc_fcp_pkt_abort.patch:
  libfc: Remove unused fc_lport pointer from fc_fcp_pkt_abort
  (fate#306857, fate#306859, bnc#551175).
- patches.suse/libfc-removes-initializing-fc_cpu_order-and-fc_cpu_mask-per-lport.patch:
  libfc: removes initializing fc_cpu_order and fc_cpu_mask per
  lport (fate#306857, fate#306859, bnc#551175).
- patches.suse/libfc-removes-unused-disc_work-and-ex_list.patch:
  libfc: removes unused disc_work and ex_list (fate#306857,
  fate#306859, bnc#551175).
- patches.suse/libfc-rnn_id-may-be-required-before-rsnn_nn-with-some-switches.patch:
  libfc: RNN_ID may be required before RSNN_NN with some switches
  (fate#306857, fate#306859, bnc#551175).
- patches.suse/libfc-rpn_id-is-obsolete-and-unnecessary.patch:
  libfc: RPN_ID is obsolete and unnecessary (fate#306857,
  fate#306859, bnc#551175).
- patches.suse/libfc-vport-link-handling-and-fc_vport-state-managment.patch:
  libfc: vport link handling and fc_vport state managment
  (fate#306857, fate#306859, bnc#551175).
- patches.suse/libfcoe-allow-fip-to-be-disabled-by-the-driver.patch:
  libfcoe: Allow FIP to be disabled by the driver (fate#306857,
  fate#306859, bnc#551175).
- patches.suse/libfcoe-do-not-pad-fip-keep-alive-to-full-frame-size.patch:
  libfcoe: Do not pad FIP keep-alive to full frame size
  (fate#306857, fate#306859, bnc#551175).
- patches.suse/libfcoe-don-t-send-els-in-fip-mode-if-no-fcf-selected.patch:
  libfcoe: don't send ELS in FIP mode if no FCF selected
  (fate#306857, fate#306859, bnc#551175).
- patches.suse/libfcoe-fcoe-libfcoe-npiv-support.patch:
  libfcoe, fcoe: libfcoe NPIV support (fate#306857, fate#306859,
  bnc#551175).
- patches.suse/libfcoe-fcoe-simplify-receive-flogi-response.patch:
  libfcoe: fcoe: simplify receive FLOGI response (fate#306857,
  fate#306859, bnc#551175).
- patches.suse/libfcoe-fip-allow-fip-receive-to-be-called-from-irq.patch:
  libfcoe: fip: allow FIP receive to be called from
  IRQ. (fate#306857, fate#306859, bnc#551175).
- patches.suse/libfcoe-fip-should-report-link-to-libfc-whether-selected-or-not.patch:
  libfcoe: FIP should report link to libfc whether selected or
  not (fate#306857, fate#306859, bnc#551175).
- patches.suse/libfcoe-fip-use-scsi-host-number-to-identify-debug-messages.patch:
  libfcoe: fip: use SCSI host number to identify debug
  messages. (fate#306857, fate#306859, bnc#551175).
- patches.suse/libfcoe-formatting-and-comment-cleanups.patch:
  libfcoe: formatting and comment cleanups (fate#306857,
  fate#306859, bnc#551175).
- patches.suse/modify-change_queue_depth-to-take-in-reason-why-it-is-being-called.patch:
  modify change_queue_depth to take in reason why it is being
  called (fate#306857, fate#306859, bnc#551175).
- patches.suse/scsi-error-have-scsi-ml-call-change_queue_depth-to-handle-queue_full.patch:
  scsi error: have scsi-ml call change_queue_depth to handle
  QUEUE_FULL (fate#306857, fate#306859, bnc#551175).

-------------------------------------------------------------------
Thu Nov 19 15:04:17 CET 2009 - hare@suse.de

- patches.suse/dm-mpath-accept-failed-paths: Fixup patch to apply.

-------------------------------------------------------------------
Thu Nov 19 14:43:31 CET 2009 - hare@suse.de

Port patches from SLES11:
- patches.fixes/scsi-dh-queuedata-accessors: Kernel bug triggered
  in multipath (bnc#486001).
- patches.suse/dm-mpath-accept-failed-paths: Refresh.
- patches.suse/dm-mpath-detach-existing-hardware-handler:
  multipath: detach existing hardware handler if none was
  specified.
- patches.suse/dm-mpath-requeue-for-stopped-queue: Delete.

-------------------------------------------------------------------
Thu Nov 19 13:34:34 CET 2009 - hare@suse.de

- patches.suse/dm-mpath-evaluate-request-result-and-sense:
  multipath: Evaluate request result and sense code
  (FATE#303695,bnc#433920,bnc#442001).

-------------------------------------------------------------------
Thu Nov 19 12:51:30 CET 2009 - mmarek@suse.cz

- rpm/kernel-binary.spec.in: Kill support for kernel-$flavor
  symbols, we need a unified kernel-source for all flavors.

-------------------------------------------------------------------
Thu Nov 19 12:30:28 CET 2009 - hare@suse.de

- patches.fixes/bnx2i-use-common-iscsi-suspend-queue: bnx2i:
  use common iscsi suspend queue (FATE#307215).
- patches.fixes/iscsi-class-modify-handling-of-replacement-time:
  iscsi class: modify handling of replacement timeout
  (FATE#307215).
- patches.fixes/iser-set-tgt-and-lu-reset-timeout: iser: set
  tgt and lu reset timeout (FATE#307215).
- patches.fixes/libiscsi-add-warm-target-reset-tmf-support:
  libiscsi: add warm target reset tmf support (FATE#307215).
- patches.fixes/libiscsi-check-tmf-state-before-sending-pdu:
  libiscsi: Check TMF state before sending PDU (FATE#307215).
- patches.fixes/libiscsi-fix-login-text-checks-in-pdu-inject:
  libiscsi: fix login/text checks in pdu injection code
  (FATE#307215).
- patches.fixes/scsi-add-scsi-target-reset-support-to-ioctl:
  add scsi target reset support to scsi ioctl.
- patches.fixes/scsi-devinfo-update-hitachi-entries: scsi_devinfo:
  update Hitachi entries (v2).
- patches.fixes/scsi-fc-class-failfast-bsg-requests: [SCSI]
  fc class: fail fast bsg requests.
- patches.drivers/cxgb3i: Delete.
- patches.drivers/cxgb3i-fixed-offload-array-size: Delete.
- patches.fixes/disable-lro-per-default: Delete.

-------------------------------------------------------------------
Thu Nov 19 11:54:22 CET 2009 - hare@suse.de

- patches.fixes/scsi_dh-always-attach-sysfs: scsi_dh: create
  sysfs file, dh_state for all SCSI disk devices.
- patches.fixes/scsi_dh-change-activate-interface: scsi_dh: Change
  the scsidh_activate interface to be asynchronous (bnc#556144).
- patches.fixes/scsi_dh-make-alua-handler-asynchronous: scsi_dh:
  Make alua hardware handler's activate() async (bnc#556144).
- patches.fixes/scsi_dh-make-hp_sw-handler-asynchronous: scsi_dh:
  Make hp hardware handler's activate() async (bnc#556144).
- patches.fixes/scsi_dh-make-rdac-handler-asynchronous: scsi_dh:
  Make rdac hardware handler's activate() async (bnc#556144).

-------------------------------------------------------------------
Thu Nov 19 10:04:14 CET 2009 - hare@suse.de

- patches.drivers/qla4xxx-5.01.00-k8_sles11-03-update: Delete.
- patches.drivers/qla4xxx-sles11-update: Delete.

-------------------------------------------------------------------
Thu Nov 19 09:30:52 CET 2009 - hare@suse.de

- Update config files.
- patches.drivers/hpsa: hpsa: New driver SCSI driver for HP
  Smart Array (FATE#307153,bnc#555855).
- supported.conf: Mark hpsa as supported.

-------------------------------------------------------------------
Thu Nov 19 08:44:57 CET 2009 - jjolly@suse.de

- patches.arch/s390-01-qeth-isolation.patch: qeth: Exploit QDIO
  Data Connection Isolation (bnc#555199,LTC#57826,FATE#307015).
- patches.arch/s390-02-01-cex3-init-msg.patch:
  zcrypt: initialize ap_messages for cex3 exploitation
  (bnc#555200,LTC#57825,FATE#307112).
- patches.arch/s390-02-02-cex3-special-command.patch:
  zcrypt: special command support for cex3 exploitation
  (bnc#555200,LTC#57825,FATE#307112).
- patches.arch/s390-02-03-cex3-device.patch: zcrypt: add support
  for cex3 device types (bnc#555200,LTC#57825,FATE#307112).
- patches.arch/s390-02-04-cex3-use-def.patch: zcrypt: use
  definitions for cex3 (bnc#555200,LTC#57825,FATE#307112).
- patches.arch/s390-02-05-zcrypt-speed-cex2c.patch:
  zcrypt: adjust speed rating between cex2 and pcixcc
  (bnc#555200,LTC#57825,FATE#307112).
- patches.arch/s390-02-06-zcrypt-speed-cex3.patch:
  zcrypt: adjust speed rating of cex3 adapters
  (bnc#555200,LTC#57825,FATE#307112).
- patches.arch/s390-sles11sp1-01-qeth-isolation.patch: Delete.

-------------------------------------------------------------------
Thu Nov 19 08:17:57 CET 2009 - jjolly@suse.de

- patches.arch/s390-sles11sp1-01-qeth-isolation.patch:
  qeth: Exploit QDIO Data Connection Isolation
  (bnc#555199,LTC#57826,FATE#307015).

-------------------------------------------------------------------
Wed Nov 18 21:58:51 CET 2009 - jeffm@suse.com

- scripts/sequence-patch.sh: Add automatic generation of supported
  modules list.

-------------------------------------------------------------------
Wed Nov 18 21:53:18 CET 2009 - jeffm@suse.com

- Update config files: Enable CONFIG_ACPI_CUSTOM_OVERRIDE_INITRAMFS

-------------------------------------------------------------------
Wed Nov 18 20:56:52 CET 2009 - jeffm@suse.com

- patches.suse/acpi-generic-initramfs-table-override-support:
  ACPI: generic initramfs table override support (bnc#533555).
- patches.suse/init-move-populate_rootfs-back-to-start_kernel:
  init: move populate_rootfs back to start_kernel (bnc#533555).

-------------------------------------------------------------------
Wed Nov 18 18:07:48 CET 2009 - jkosina@suse.de

- patches.arch/x86-crypto-pclmulqdq-accelerated-implementation.patch:
  incorporate "crypto: ghash-intel - Hard-code pshufb" fix

-------------------------------------------------------------------
Wed Nov 18 17:12:10 CET 2009 - jeffm@suse.com

- patches.suse/hung_task_timeout-configurable-default:
  hung_task_timeout: configurable default (bnc#552820).
  - Default to runtime-disabled on all flavors except debug.

-------------------------------------------------------------------
Wed Nov 18 16:48:59 CET 2009 - agraf@suse.de

- patches.fixes/kvm-ioapic.patch: Ignore apic polarity
  (bnc#556564).
- patches.fixes/kvm-macos.patch: Implement some missing intercepts
  so osx doesn't blow up (bnc#556564).

-------------------------------------------------------------------
Wed Nov 18 15:52:02 CET 2009 - hare@suse.de

- supported.conf: mark missing 10Gb drivers as supported
  (bnc#555793)

-------------------------------------------------------------------
Wed Nov 18 15:39:48 CET 2009 - hare@suse.de

- patches.drivers/aacraid-24701-update: Problems with aacraid
  (bnc#524242,FATE#307437).

-------------------------------------------------------------------
Wed Nov 18 15:19:32 CET 2009 - hare@suse.de

Cleanup patches for series2git:
- patches.apparmor/apparmor.diff: Refresh.
- patches.suse/Cleanup-and-make-boot-splash-work-with-KMS.patch:
  Refresh.
- patches.suse/bootsplash: Refresh.
- patches.suse/nfs4acl-ext3.diff: Refresh.
- patches.suse/silent-stack-overflow-2.patch: Refresh.
- patches.suse/suse-ppc32-mol.patch: Refresh.
- patches.suse/xfs-dmapi-src: Refresh.

-------------------------------------------------------------------
Wed Nov 18 15:16:59 CET 2009 - agraf@suse.de

- Update config files to enable pv-ops for KVM clock. (bnc#556135)

-------------------------------------------------------------------
Wed Nov 18 14:52:16 CET 2009 - tiwai@suse.de

- patches.drivers/alsa-sp1-hda-01-select-ibexpeak-handler: ALSA:
  hda - select IbexPeak handler for Calpella (FATE#306783).
- patches.drivers/alsa-sp1-hda-02-vectorize-get_empty_pcm_device:
  ALSA: hda - vectorize get_empty_pcm_device() (FATE#306783).
- patches.drivers/alsa-sp1-hda-03-allow-up-to-4-HDMI: ALSA:
  hda - allow up to 4 HDMI devices (FATE#306783).
- patches.drivers/alsa-sp1-hda-04-convert-intelhdmi-global-references:
  ALSA: hda - convert intelhdmi global references to local
  parameters (FATE#306783).
- patches.drivers/alsa-sp1-hda-05-remove-intelhdmi-dependency-on-multiout:
  ALSA: hda - remove intelhdmi dependency on multiout
  (FATE#306783).
- patches.drivers/alsa-sp1-hda-06-use-pcm-prepare-callbacks-for-intelhdmi:
  ALSA: hda - use pcm prepare/cleanup callbacks for intelhdmi
  (FATE#306783).
- patches.drivers/alsa-sp1-hda-07-reorder-intelhemi-prepare-callbacks:
  ALSA: hda - reorder intelhdmi prepare/cleanup callbacks
  (FATE#306783).
- patches.drivers/alsa-sp1-hda-08-vectorize-intelhdmi: ALSA:
  hda - vectorize intelhdmi (FATE#306783).
- patches.drivers/alsa-sp1-hda-09-get-intelhtemi-max-channels:
  ALSA: hda - get intelhdmi max channels from widget caps
  (FATE#306783).
- patches.drivers/alsa-sp1-hda-10-auto-parse-intelhdmi-cvt-pin:
  ALSA: hda - auto parse intelhdmi cvt/pin configurations
  (FATE#306783).
- patches.drivers/alsa-sp1-hda-11-remove-static-intelhdmi-config:
  ALSA: hda - remove static intelhdmi configurations
  (FATE#306783).
- patches.drivers/alsa-sp1-hda-12-reset-pins-idt-codec-free:
  ALSA: hda - Reset pins of IDT/STAC codecs at free (bnc#544779).
- patches.drivers/alsa-sp1-hda-13-add-reboot-notifier: ALSA:
  hda - Add reboot notifier to each codec (bnc#544779).
- patches.drivers/alsa-sp1-hda-14-add-missing-export: ALSA: hda -
  Add missing export for snd_hda_bus_reboot_notify (bnc#544779).
- patches.drivers/alsa-sp1-hda-15-fix-build-warning: ALSA: hda -
  Add a proper ifdef to a debug code (FATE#306783).
- patches.drivers/alsa-sp1-hda-16-stac-dual-headphones-fix:
  ALSA: hda - Fix detection of dual headphones (bnc#556532).

-------------------------------------------------------------------
Wed Nov 18 14:35:44 CET 2009 - jkosina@suse.de

- patches.arch/x86-crypto-pclmulqdq-accelerated-implementation.patch:
  crypto: ghash - Add PCLMULQDQ accelerated implementation
  (FATE#306883, bnc#554578).
- Update config files: set CRYPTO_GHASH_CLMUL_NI_INTEL=m
- patches.xen/xen3-patch-2.6.28: Refresh to apply cleanly

-------------------------------------------------------------------
Wed Nov 18 14:32:52 CET 2009 - agraf@suse.de

- patches.arch/kvm-only-export-selected-pv-ops-feature-structs:
  Only export selected pv-ops feature structs (bnc#556135).
- patches.arch/kvm-replace-kvm-io-delay-pv-ops-with-linux-magic:
  Replace kvm io delay pv-ops with linux magic (bnc#556135).
- patches.arch/kvm-split-paravirt-ops-by-functionality: Split
  paravirt ops by functionality (bnc#556135).
- patches.arch/kvm-split-the-KVM-pv-ops-support-by-feature:
  Split the KVM pv-ops support by feature (bnc#556135).
- patches.xen/xen3-patch-2.6.23: Refresh.
- patches.xen/xen3-patch-2.6.31: Refresh.

-------------------------------------------------------------------
Wed Nov 18 14:07:01 CET 2009 - teheo@suse.de

- patches.suse/kbuild-icecream-workaround: Delete.

-------------------------------------------------------------------
Wed Nov 18 13:37:41 CET 2009 - trenn@suse.de

- Update config files.
  Also enable CONFIG_DMAR (fate#306796) for vanilla flavors

-------------------------------------------------------------------
Wed Nov 18 12:58:34 CET 2009 - trenn@suse.de

- Update config files.
  Do the same for i386

-------------------------------------------------------------------
Wed Nov 18 10:14:35 CET 2009 - trenn@suse.de

- Update config files.
  Enabling CONFIG_DMAR (fate#306796), introduces these changes:
    +CONFIG_HAVE_INTEL_TXT=y
    -# CONFIG_DMAR is not set
    +CONFIG_DMAR=y
    +# CONFIG_DMAR_DEFAULT_ON is not set
    +CONFIG_DMAR_FLOPPY_WA=y
    +# CONFIG_INTEL_TXT is not set
  Done for x86_64 for now only.

-------------------------------------------------------------------
Mon Nov 16 23:44:12 CET 2009 - jkosina@suse.de

- patches.fixes/hid-fixup-ncr-quirk.patch: HID: fixup quirk for
  NCR devices (bnc#548807).

-------------------------------------------------------------------
Fri Nov 13 21:16:04 CET 2009 - mmarek@suse.cz

- rpm/*.spec.in, rpm/kernel-module-subpackage: add
  Provides: multiversion(kernel) to binary kernel packages,
  kernel-source, kernel-syms and all KMPs so that zypp can be
  configured to keep multiple versions of these packages
  (fate#305311).

-------------------------------------------------------------------
Fri Nov 13 10:53:28 CET 2009 - npiggin@suse.de

- Disable LGUEST on x86 32. It doesn't build properly without PARAVIRT.

-------------------------------------------------------------------
Wed Nov 11 14:45:36 CET 2009 - jack@suse.cz

- patches.fixes/zisofs-large-pagesize-read.patch: zisofs:
  Implement reading of compressed files when PAGE_CACHE_SIZE >
  compress block size (bnc#540349).

-------------------------------------------------------------------
Wed Nov 11 11:18:01 CET 2009 - npiggin@suse.de

- Update config files.

-------------------------------------------------------------------
Wed Nov 11 10:55:56 CET 2009 - npiggin@suse.de

- Disable PARAVIRT_GUEST on x86 32 and 64.

-------------------------------------------------------------------
Tue Nov 10 06:51:46 CET 2009 - teheo@suse.de

- patches.drivers/libata-ahci-aspire-3810t-noncq: ahci: disable
  NCQ on Aspire 3810t (bnc#522790).

-------------------------------------------------------------------
Tue Nov 10 06:50:57 CET 2009 - npiggin@suse.de

- Update config files.

-------------------------------------------------------------------
Tue Nov 10 06:23:17 CET 2009 - npiggin@suse.de

- Update config files. Disable CONFIG_CC_STACKPROTECTOR on all
  x86 kernels except debug. Overhead is prohibitive.

-------------------------------------------------------------------
Mon Nov  9 14:02:14 CET 2009 - npiggin@suse.de

- patches.suse/files-slab-rcu.patch: SLAB_DESTROY_BY_RCU for
  file slab.

-------------------------------------------------------------------
Mon Nov  9 11:22:46 CET 2009 - npiggin@suse.de

- Update config files. Vanilla doesn't have unwinder, trace selects
  options which select frame pointers.

-------------------------------------------------------------------
Mon Nov  9 10:29:49 CET 2009 - npiggin@suse.de

- Disable FRAME_POINTER on i386 and x86-64, all kernels. Unwind info
  should provide all this functionality.

-------------------------------------------------------------------
Mon Nov  9 04:00:28 CET 2009 - nfbrown@suse.de

- patches.fixes/nfs-honour-server-preferred-io-size: NFS: Honour
  server-preferred io sizes (bnc#550648).

-------------------------------------------------------------------
Mon Nov  9 01:03:10 CET 2009 - nfbrown@suse.de

- patches.fixes/nfs-slot-table-alloc: Don't fail allocations
  for the slot table when mounting an NFS filesystem (bnc#519820).

-------------------------------------------------------------------
Fri Nov  6 22:46:26 CET 2009 - trenn@suse.de

- patches.arch/x86_amd_fix_erratum_63.patch: x86/amd-iommu:
  Workaround for erratum 63 (bnc#548274).

-------------------------------------------------------------------
Fri Nov  6 16:18:21 CET 2009 - jeffm@suse.de

- Disabled PARAVIRT_GUEST on ia64/trace and ia64/vanilla.

-------------------------------------------------------------------
Fri Nov  6 15:12:19 CET 2009 - trenn@suse.de

- patches.suse/kdb_x86_fix_hang.patch: X86 KDB: Reduce timeout
  for blinking LEDs (bnc#528811).

-------------------------------------------------------------------
Fri Nov  6 13:33:27 CET 2009 - mmarek@suse.cz

- rpm/kernel-binary.spec.in: fix last change.

-------------------------------------------------------------------
Fri Nov  6 12:47:52 CET 2009 - jbeulich@novell.com

- Update Xen patches to 2.6.32-rc6 and c/s 941.
- Update Xen config files.
- supported.conf: Add domctl.

-------------------------------------------------------------------
Fri Nov  6 09:50:40 CET 2009 - mmarek@suse.cz

- rpm/kernel-binary.spec.in: add the /lib/modules/.../{source,devel}
  symlinks to the -devel package (bnc#548728).

-------------------------------------------------------------------
Fri Nov  6 09:40:45 CET 2009 - mmarek@suse.cz

- rpm/kernel-binary.spec.in: obsolete kvm-kmp.

-------------------------------------------------------------------
Thu Nov  5 19:14:03 CET 2009 - jeffm@suse.com

- Update to 2.6.32-rc6.
  - 2 patches eliminated
  - NR_CPUS=4096 on ia64/vanilla again

-------------------------------------------------------------------
Thu Nov  5 18:53:24 CET 2009 - jeffm@suse.com

- Performance: Disabled CONFIG_PARAVIRT on all flavors.

-------------------------------------------------------------------
Thu Nov  5 16:35:57 CET 2009 - mmarek@suse.cz

- Delete unused 2.6.31.y patches.

-------------------------------------------------------------------
Thu Nov  5 15:59:58 CET 2009 - mmarek@suse.cz

- supported.conf: add libfcoe and fix typo.

-------------------------------------------------------------------
Thu Nov  5 12:54:06 CET 2009 - mmarek@suse.cz

- supported.conf: update so that supported modules don't require
  unsupported ones by adding following modules: async_pq
  async_raid6_recov ath blkback_pagemap crypto_hash drm_kms_helper
  fddi fscache lib80211 libfcoe libipw libiscsi_tcp llc md_mod mdio
  mfd_core nf_defrag_ipv4 p8022 psnap raid6_pq tr ttm ucb1400_core
  v4l2_compat_ioctl32.

-------------------------------------------------------------------
Thu Nov  5 12:19:27 CET 2009 - mmarek@suse.cz

- config.conf: remove kernel-ps3-devel (does not exist) and
  kernel-debug-devel (not needed most of the time) from
  kernel-syms.

-------------------------------------------------------------------
Thu Nov  5 10:56:15 CET 2009 - hare@suse.de

- Update config files: Set CONFIG_HZ to 100 for zSeries
  (bnc#552564).

-------------------------------------------------------------------
Thu Nov  5 10:52:13 CET 2009 - hare@suse.de

- Update config files: Increase MAX_RAW_DEVS to 4096 on
  zSeries (bnc#552565).

-------------------------------------------------------------------
Wed Nov  4 23:02:07 CET 2009 - mmarek@suse.cz

- rpm/kernel-binary.spec.in: delete stray text.

-------------------------------------------------------------------
Tue Nov  3 15:40:19 CET 2009 - mmarek@suse.cz

- config.conf: remove the ec2 flavor from kernel-syms, most KMPs
  don't make any sense on ec2
  (http://lists.opensuse.org/opensuse-kernel/2009-11/msg00001.html).

-------------------------------------------------------------------
Mon Nov  2 16:09:13 CET 2009 - mmarek@suse.cz

- rpm/kernel-binary.spec.in: obsolete also brocade-bfa-kmp.

-------------------------------------------------------------------
Mon Nov  2 16:04:13 CET 2009 - mmarek@suse.cz

- rpm/kernel-source.spec.in: add split-modules to the src.rpm.

-------------------------------------------------------------------
Mon Nov  2 13:18:55 CET 2009 - mmarek@suse.cz

- rpm/kernel-binary.spec.in: obsolete enic-kmp and fnic-kmp.

-------------------------------------------------------------------
Mon Nov  2 12:49:08 CET 2009 - mmarek@suse.cz

- rpm/kernel-binary.spec.in: obsolete kmps by their full name, not
  just the foo-kmp virtual dependency (bnc#472410).

-------------------------------------------------------------------
Thu Oct 29 06:29:38 CET 2009 - tonyj@suse.de

- Update ppc/ps3 config for CONFIG_UTRACE

-------------------------------------------------------------------
Thu Oct 29 01:37:02 CET 2009 - tonyj@suse.de

- patches.trace/utrace-core: Update for SP1 (FATE# 304321)

-------------------------------------------------------------------
Wed Oct 28 22:51:38 CET 2009 - nfbrown@suse.de

- patches.fixes/nfsd-acl.patch: nfsd: Fix sort_pacl in
  fs/nfsd/nf4acl.c to actually sort groups (bnc#549748).

-------------------------------------------------------------------
Wed Oct 28 14:51:28 CET 2009 - jdelvare@suse.de

- Update config files:
	CONFIG_NTFS_FS=n
  We handle NTFS through FUSE these days.

-------------------------------------------------------------------
Tue Oct 27 17:15:40 CET 2009 - jbohac@suse.cz

- Update config files:
	CONFIG_NETLABEL=y
	CONFIG_SECURITY_NETWORK_XFRM=y
	(fate#307284)

-------------------------------------------------------------------
Tue Oct 27 16:45:20 CET 2009 - jkosina@suse.de

- patches.fixes/sched-move-rq_weight-data-array-out-of-percpu:
  fix compilation failure for configs with CONFIG_SMP=n and
  CONFIG_FAR_GROUP_SCHED=y

-------------------------------------------------------------------
Tue Oct 27 15:08:26 CET 2009 - jbeulich@novell.com

- Update config files (MINIX_FS=m globally, NTFS_FS off for -ec2).
- supported.conf: Add fs/minix.

-------------------------------------------------------------------
Tue Oct 27 14:35:26 CET 2009 - jkosina@suse.de

- patches.fixes/percpu-allow-pcpu_alloc-to-be-called-with-IRQs-off:
  percpu: allow pcpu_alloc() to be called with IRQs off
  (bnc#548119).
- patches.fixes/sched-move-rq_weight-data-array-out-of-percpu:
  Update to newer version which is going to be merged upstream.

-------------------------------------------------------------------
Fri Oct 23 18:17:21 CEST 2009 - jeffm@suse.com

- Update to 2.6.32-rc5-git3.

-------------------------------------------------------------------
Fri Oct 23 15:11:53 CEST 2009 - mmarek@suse.cz

- Update config files: set NR_CPUS back to 2048 for ia64/vanilla
  until there is a fix in mainline.

-------------------------------------------------------------------
Fri Oct 23 15:11:09 CEST 2009 - mmarek@suse.cz

- patches.fixes/sched-move-rq_weight-data-array-out-of-percpu:
  fix for !CONFIG_SMP.

-------------------------------------------------------------------
Fri Oct 23 12:53:53 CEST 2009 - mmarek@suse.cz

- patches.suse/Cleanup-and-make-boot-splash-work-with-KMS.patch:
  Cleanup and make boot splash work with KMS (bnc#544645).

-------------------------------------------------------------------
Thu Oct 22 18:38:47 CEST 2009 - jeffm@suse.com

- Re-enabled NR_CPUS=4096 on ia64.
- patches.fixes/sched-move-rq_weight-data-array-out-of-percpu:
  sched: move rq_weight data array out of .percpu (bnc#548119).

-------------------------------------------------------------------
Tue Oct 20 15:27:25 CEST 2009 - jbeulich@novell.com

- Update x86-64 Xen config file (NR_CPUS=512).
- Refresh a few Xen patches.
- rpm/kernel-binary.spec.in: Handle -ec2 flavor.
- rpm/package-descriptions: Describe -ec2 flavor.
- rpm/post.sh: Handle -ec2 flavor.

-------------------------------------------------------------------
Tue Oct 20 14:47:55 CEST 2009 - jbeulich@novell.com

- patches.fixes/use-totalram_pages: Delete.

-------------------------------------------------------------------
Tue Oct 20 14:45:22 CEST 2009 - jbeulich@novell.com

- config.conf: Add -ec2 configs (fate#305273)
- Add ec2 config files.
- patches.xen/xen-unpriv-build: No need to build certain bits
  when building non-privileged kernel.
- supported.conf: Add fs/nls/nls_base.

-------------------------------------------------------------------
Mon Oct 19 15:24:25 CEST 2009 - jeffm@suse.com

- Temporarily reduce NR_CPUS to 2048 on ia64 to avoid build
  failures (bnc#548119)

-------------------------------------------------------------------
Mon Oct 19 15:21:26 CEST 2009 - mmarek@suse.cz

- rpm/kernel-binary.spec.in: [s390x] ignore errors from
  dwarfextract for now.

-------------------------------------------------------------------
Fri Oct 16 23:14:44 CEST 2009 - mmarek@suse.cz

- Update config files: set CONFIG_ENTERPRISE_SUPPORT=y.

-------------------------------------------------------------------
Fri Oct 16 23:12:38 CEST 2009 - mmarek@suse.cz

- rpm/kernel-binary.spec.in: fix the logic for determining the base
  package in the %post scripts.

-------------------------------------------------------------------
Fri Oct 16 19:18:25 CEST 2009 - jeffm@suse.com

- Update config files.

-------------------------------------------------------------------
Fri Oct 16 17:01:11 CEST 2009 - jeffm@suse.com

- Update to 2.6.32-rc5.

-------------------------------------------------------------------
Fri Oct 16 16:45:53 CEST 2009 - mmarek@suse.de

- patches.rpmify/ia64-sn-fix-percpu-warnings: ia64/sn: fix
  percpu warnings.

-------------------------------------------------------------------
Fri Oct 16 15:51:56 CEST 2009 - mmarek@suse.de

- Update config files: disable MTD_GPIO_ADDR, VME_CA91CX42 and
  VME_TSI148 on ia64 to fix build.

-------------------------------------------------------------------
Fri Oct 16 15:18:35 CEST 2009 - mmarek@suse.cz

- rpm/kernel-binary.spec.in: undo the -base merge for now.

-------------------------------------------------------------------
Fri Oct 16 14:51:42 CEST 2009 - mmarek@suse.cz

- rpm/kernel-source.spec.in: mark kernel-source as arch dependent
  again. The content is noarch, but changing the rpm architecture
  breaks online update.

-------------------------------------------------------------------
Fri Oct 16 14:19:01 CEST 2009 - jbeulich@novell.com

- patches.xen/xen3-patch-2.6.32-rc4: Fix AGP for PowerPC.

-------------------------------------------------------------------
Fri Oct 16 12:08:06 CEST 2009 - jbeulich@novell.com

- Update Xen patches to 2.6.32-rc4 and c/s 938.
- config.conf: Re-enable Xen.
- Update x86 config files.

-------------------------------------------------------------------
Tue Oct 13 02:29:26 CEST 2009 - jeffm@suse.com

- patches.rpmify/staging-missing-sched.h: Added missing sites.

-------------------------------------------------------------------
Mon Oct 12 23:08:39 CEST 2009 - jeffm@suse.com

- patches.rpmify/staging-missing-sched.h: staging: Complete
  sched.h removal from interrupt.h.

-------------------------------------------------------------------
Mon Oct 12 21:05:07 CEST 2009 - jeffm@suse.de

- patches.apparmor/ptrace_may_access-fix: apparmor:
  ptrace_may_access -> ptrace_access_check.

-------------------------------------------------------------------
Mon Oct 12 20:07:54 CEST 2009 - jeffm@suse.de

- Update config files.

-------------------------------------------------------------------
Mon Oct 12 19:54:16 CEST 2009 - jeffm@suse.de

- Updated to 2.6.32-rc4.
  - Eliminated 4 patches.
  - Refreshed context.

-------------------------------------------------------------------
Mon Oct 12 16:23:59 CEST 2009 - jeffm@suse.de

- patches.apparmor/apparmor.diff: Refresh and enable.

-------------------------------------------------------------------
Fri Oct  9 20:00:01 CEST 2009 - jeffm@suse.de

- Cleanup unused patches:
  - patches.fixes/iwl3945-fix-rfkill.patch: Delete.
  - patches.fixes/iwlagn-fix-rfkill.patch: Delete.
  - patches.suse/kdb-serial-8250: Delete.
  - patches.suse/kdb-sysctl-context: Delete.

-------------------------------------------------------------------
Fri Oct  9 16:57:28 CEST 2009 - jeffm@suse.de

- patches.fixes/scsi-add-tgps-setting: Refresh and re-enable.

-------------------------------------------------------------------
Fri Oct  9 16:42:54 CEST 2009 - jeffm@suse.de

- patches.arch/x86_64-hpet-64bit-timer.patch: Refresh and re-enable.

-------------------------------------------------------------------
Fri Oct  9 16:42:40 CEST 2009 - jeffm@suse.de

- patches.suse/kbuild-icecream-workaround: Refresh and re-enable.

-------------------------------------------------------------------
Fri Oct  9 16:12:22 CEST 2009 - jeffm@suse.de

- patches.rpmify/spin_is_contended-fix: Delete.

-------------------------------------------------------------------
Fri Oct  9 16:11:55 CEST 2009 - jeffm@suse.de

- patches.arch/mm-avoid-bad-page-on-lru: Refresh and re-enable.

-------------------------------------------------------------------
Fri Oct  9 15:08:54 CEST 2009 - jeffm@suse.de

- Update vanilla config files.

-------------------------------------------------------------------
Fri Oct  9 14:52:31 CEST 2009 - jeffm@suse.de

- Update to 2.6.32-rc3.

-------------------------------------------------------------------
Fri Oct  9 00:35:47 CEST 2009 - jeffm@suse.de

- patches.rpmify/tsi148-dependency: vme/tsi148: Depend on VIRT_TO_BUS

-------------------------------------------------------------------
Thu Oct  8 23:37:34 CEST 2009 - jeffm@suse.de

- patches.suse/kdb-x86-build-fixes: kdb: Use $srctree not $TOPDIR
  in Makefile.

-------------------------------------------------------------------
Thu Oct  8 23:36:50 CEST 2009 - jeffm@suse.de

- patches.rpmify/winbond-prepare_multicast: winbond: implement
  prepare_multicast and fix API usage.
- patches.rpmify/winbond_beacon_timers: winbond: use
  bss_conf->beacon_int instead of conf->beacon_int.
- patches.rpmify/winbond-build-fixes: Delete.

-------------------------------------------------------------------
Thu Oct  8 22:49:42 CEST 2009 - jeffm@suse.de

- patches.rpmify/rtl8192e-build-fixes: rtl8192e: Add #include
  <linux/vmalloc.h>.

-------------------------------------------------------------------
Thu Oct  8 22:44:26 CEST 2009 - jeffm@suse.de

- patches.suse/kdb-build-fixes: kdb: Build fixes.

-------------------------------------------------------------------
Thu Oct  8 22:32:46 CEST 2009 - jeffm@suse.de

- patches.rpmify/iio-s390-build-fix: iio: Don't build on s390.

-------------------------------------------------------------------
Thu Oct  8 21:54:40 CEST 2009 - jeffm@suse.de

- patches.rpmify/winbond-build-fixes: winbond: API fix.

-------------------------------------------------------------------
Thu Oct  8 21:53:59 CEST 2009 - jeffm@suse.de

- Update vanilla config files.

-------------------------------------------------------------------
Thu Oct  8 21:48:43 CEST 2009 - jeffm@suse.de

- Update config files.

-------------------------------------------------------------------
Thu Oct  8 20:07:07 CEST 2009 - jeffm@suse.de

- Updated to 2.6.32-rc1 (AKA 2.6.32-rc2).
  - Eliminated 28 patches.
  - 14 patches need further review.
  - Xen and AppArmor are currently disabled.
  - USB support in KDB is disabled.

-------------------------------------------------------------------
Thu Oct  8 00:27:18 CEST 2009 - gregkh@suse.de

- patches.kernel.org/patch-2.6.31.2-3: Linux 2.6.31.3.
  - major tty bugfix

-------------------------------------------------------------------
Wed Oct  7 15:20:25 CEST 2009 - tiwai@suse.de

- patches.drivers/alsa-hda-alc268-automic-fix: ALSA: hda -
  Fix yet another auto-mic bug in ALC268 (bnc#544899).

-------------------------------------------------------------------
Wed Oct  7 13:15:17 CEST 2009 - knikanth@suse.de

- patches.suse/block-seperate-rw-inflight-stats: Fix the regression,
  "iostat reports wrong service time and utilization", introduced
  by this patch  (bnc#544926).

-------------------------------------------------------------------
Tue Oct  6 21:31:00 CEST 2009 - gregkh@suse.de

- patches.suse/x86-mark_rodata_rw.patch: Delete.
- patches.xen/xen3-x86-mark_rodata_rw.patch: Delete.
  - both of these were not being used anyway.

-------------------------------------------------------------------
Tue Oct  6 17:30:29 CEST 2009 - jbeulich@novell.com

- Update Xen patches to 2.6.31.2.

-------------------------------------------------------------------
Tue Oct  6 08:52:08 CEST 2009 - tiwai@suse.de

- patches.drivers/alsa-hda-alc660vd-asus-a7k-fix: ALSA: hda -
  Add a workaround for ASUS A7K (bnc#494309).

-------------------------------------------------------------------
Mon Oct  5 19:45:27 CEST 2009 - gregkh@suse.de

- refresh patch fuzz due to 2.6.31.2 import.

-------------------------------------------------------------------
Mon Oct  5 19:43:13 CEST 2009 - gregkh@suse.de

- Update to Linux 2.6.31.2:
  - bugfixes, lots of them.
  - security fixes

-------------------------------------------------------------------
Mon Oct  5 08:40:56 CEST 2009 - tiwai@suse.de

- patches.drivers/alsa-hda-alc861-toshiba-fix: ALSA: hda -
  Fix invalid initializations for ALC861 auto mode (bnc#544161).

-------------------------------------------------------------------
Fri Oct  2 17:06:53 CEST 2009 - gregkh@suse.de

- Update config files.
- patches.drivers/add-via-chrome9-drm-support.patch: Delete.
  The code never got upstream and looks incorrect.

-------------------------------------------------------------------
Fri Oct  2 09:43:32 CEST 2009 - tiwai@suse.de

- patches.drivers/alsa-ctxfi-04-fix-surround-side-mute: ALSA:
  ctxfi: Swapped SURROUND-SIDE mute.
- patches.drivers/alsa-hda-2.6.32-rc1-toshiba-fix: ALSA: hda -
  Added quirk to enable sound on Toshiba NB200.
- patches.drivers/alsa-hda-2.6.32-rc2: ALSA: backport 2.6.32-rc2
  fixes for HD-audio.

-------------------------------------------------------------------
Thu Oct  1 13:18:09 CEST 2009 - jbeulich@novell.com

- Update Xen patches to 2.6.31.1 and c/s 934.

-------------------------------------------------------------------
Thu Oct  1 11:36:36 CEST 2009 - mmarek@suse.cz

- rpm/kernel-binary.spec.in: obsolete quickcam-kmp (bnc#543361).

-------------------------------------------------------------------
Wed Sep 30 21:51:13 CEST 2009 - gregkh@suse.de

- Update to 2.6.31.1
  - lots of bugfixes
  - security fixes

-------------------------------------------------------------------
Tue Sep 29 11:17:48 CEST 2009 - trenn@suse.de

- Disabled patches.suse/acpi-dsdt-initrd-v0.9a-2.6.25.patch
  with +trenn (bnc#542767)

-------------------------------------------------------------------
Wed Sep 23 13:29:27 CEST 2009 - teheo@suse.de

- Update config files.  Build pci-stub driver into the kernel so that
  built in pci drivers can be blocked from attaching to devices.

-------------------------------------------------------------------
Tue Sep 22 12:14:52 CEST 2009 - mmarek@suse.cz

- rpm/kernel-module-subpackage: when building against Linus'
  kernels (2.6.x), append a .0 to the kernel version embedded in
  the KMP version, to ensure that such KMP is older than a KMP
  built against a subsequent stable kernel (2.6.x.y, y > 0).

-------------------------------------------------------------------
Mon Sep 21 20:39:57 CEST 2009 - jeffm@suse.de

- Update config files.

-------------------------------------------------------------------
Mon Sep 21 20:20:11 CEST 2009 - jeffm@suse.de

- patches.suse/acpi-dsdt-initrd-v0.9a-2.6.25.patch: Ported to
  2.6.31 (bnc#533555).

-------------------------------------------------------------------
Sat Sep 19 13:51:50 CEST 2009 - mmarek@suse.cz

- rpm/postun.sh: do not remove the bootloader entry if the kernel
  version didn't change (bnc#533766).

-------------------------------------------------------------------
Sat Sep 19 13:39:38 CEST 2009 - mmarek@suse.cz

- rpm/postun.sh: remove dead code.

-------------------------------------------------------------------
Fri Sep 18 21:20:14 CEST 2009 - jeffm@suse.de

- patches.fixes/reiserfs-replay-honor-ro: reiserfs: Properly
  honor read-only devices (bnc#441062).

-------------------------------------------------------------------
Thu Sep 17 21:25:23 CEST 2009 - jeffm@suse.de

- patches.arch/acpi_srat-pxm-rev-ia64.patch: Use SRAT table rev
  to use 8bit or 16/32bit PXM fields (ia64) (bnc#503038).
- patches.arch/acpi_srat-pxm-rev-store.patch: Store SRAT table
  revision (bnc#503038).
- patches.arch/acpi_srat-pxm-rev-x86-64.patch: Use SRAT table
  rev to use 8bit or 32bit PXM fields (x86-64) (bnc#503038).

-------------------------------------------------------------------
Thu Sep 17 21:08:15 CEST 2009 - tiwai@suse.de

- patches.drivers/alsa-hda-2.6.32-rc1: ALSA HD-audio backport
  from 2.6.32-rc1.

-------------------------------------------------------------------
Wed Sep 16 15:33:05 CEST 2009 - jbeulich@novell.com

- Update Xen patches to 2.6.31 final.

-------------------------------------------------------------------
Tue Sep 15 11:29:19 CEST 2009 - teheo@suse.de

Backport attach inhibition for builtin pci drivers from 2.6.32-rc.

- patches.drivers/pci-separate-out-pci_add_dynid: pci: separate
  out pci_add_dynid().
- patches.drivers/pci_stub-add-ids-parameter: pci-stub: add
  pci_stub.ids parameter.

-------------------------------------------------------------------
Tue Sep 15 11:22:53 CEST 2009 - teheo@suse.de

Backport patches from 2.6.32-rc to ease ossp testing.

- Update config files - SOUND_OSS_CORE_PRECLAIM is set to N.
- patches.drivers/implement-register_chrdev: chrdev: implement
  __register_chrdev().
- patches.drivers/sound-make-oss-device-number-claiming-optional:
  sound: make OSS device number claiming optional and schedule
  its removal.
- patches.drivers/sound-request-char-major-aliases-for-oss-devices:
  sound: request char-major-* module aliases for missing OSS
  devices.

-------------------------------------------------------------------
Mon Sep 14 21:33:26 CEST 2009 - sdietrich@suse.de

- patches.suse/novfs-client-module: Update header todo list with
	locking nits (semaphore used as mutex / completion)

-------------------------------------------------------------------
Mon Sep 14 17:03:49 CEST 2009 - jeffm@suse.com

- Revert back to CONFIG_M586TSC from CONFIG_M686 for default flavor
  (bnc#538849)

-------------------------------------------------------------------
Fri Sep 11 10:49:18 CEST 2009 - jbeulich@novell.com

- patches.suse/crasher-26.diff: Add capability to also trigger a
  kernel warning.

-------------------------------------------------------------------
Fri Sep 11 07:11:57 CEST 2009 - knikanth@suse.de

- patches.suse/block-seperate-rw-inflight-stats: Seperate read
  and write statistics of in_flight requests (fate#306525).

-------------------------------------------------------------------
Thu Sep 10 17:20:58 CEST 2009 - gregkh@suse.de

- patch fuzz removal now that 2.6.31 is the base.

-------------------------------------------------------------------
Thu Sep 10 17:19:17 CEST 2009 - gregkh@suse.de

- Update config files.
    CONFIG_MOUSE_PS2_ELANTECH=y
    CONFIG_MOUSE_PS2_TOUCHKIT=y
    (bnc#525607)

-------------------------------------------------------------------
Thu Sep 10 15:19:51 CEST 2009 - tiwai@suse.de

- patches.drivers/alsa-hda-2.6.32-pre: Refresh: fix misc realtek
  issues, add another Nvidia HDMI device id

-------------------------------------------------------------------
Thu Sep 10 03:08:43 CEST 2009 - jeffm@suse.de

- Updated to 2.6.31-final.

-------------------------------------------------------------------
Tue Sep  8 18:48:55 CEST 2009 - gregkh@suse.de

- refresh patches for fuzz due to upstream changes

-------------------------------------------------------------------
Tue Sep  8 18:44:20 CEST 2009 - gregkh@suse.de

- Update to 2.6.31-rc9
  - obsoletes:
    - patches.drivers/alsa-hda-fix-01-add-missing-mux-for-vt1708
    - patches.drivers/alsa-hda-fix-02-mbp31-hp-fix

-------------------------------------------------------------------
Tue Sep  8 15:03:15 CEST 2009 - knikanth@suse.de

- patches.fixes/scsi_dh-Provide-set_params-interface-in-emc-device-handler.patch:
  scsi_dh: Provide set_params interface in emc device handler
  (bnc#521607).
- patches.fixes/scsi_dh-Use-scsi_dh_set_params-in-multipath.patch:
  scsi_dh: Use scsi_dh_set_params() in multipath. (bnc#521607).
- patches.fixes/scsi_dh-add-the-interface-scsi_dh_set_params.patch:
  scsi_dh: add the interface scsi_dh_set_params() (bnc#521607).

-------------------------------------------------------------------
Mon Sep  7 16:33:07 CEST 2009 - mmarek@suse.cz

- rpm/kernel-source.spec.in: delete obsolete macro.

-------------------------------------------------------------------
Mon Sep  7 12:40:45 CEST 2009 - mmarek@suse.cz

- rpm/kernel-binary.spec.in: require minimum versions of
  module-init-tools and perl-Bootloader, the %post script is no
  longer compatible with ancient versions.

-------------------------------------------------------------------
Mon Sep  7 11:53:09 CEST 2009 - mmarek@suse.cz

- rpm/kernel-binary.spec.in: obsolete %name-base <= 2.6.31, the
  previous <= 2.6.30-1 didn't catch some cases obviously
  (bnc#533766).

-------------------------------------------------------------------
Fri Sep  4 21:11:39 CEST 2009 - jeffm@suse.de

- Enabled CONFIG_SCSI_DEBUG=m (bnc#535923).

-------------------------------------------------------------------
Fri Sep  4 14:35:57 CEST 2009 - mmarek@suse.cz

- kabi/severities, rpm/kabi.pl, rpm/kernel-binary.spec.in,
- rpm/kernel-source.spec.in: Use a simple script to check kabi by
  comparing Module.symvers files (similar to the old SLES9 one).
- rpm/built-in-where: Delete.
- rpm/symsets.pl: Delete.
- kabi/commonsyms: Delete.
- kabi/usedsyms: Delete.

-------------------------------------------------------------------
Fri Sep  4 11:39:02 CEST 2009 - mmarek@suse.cz

- patches.suse/kbuild-rebuild-fix-for-Makefile.modbuiltin:
  kbuild: rebuild fix for Makefile.modbuiltin.

-------------------------------------------------------------------
Thu Sep  3 02:43:28 CEST 2009 - gregkh@suse.de

- patches.drivers/usb-storage-increase-the-bcd-range-in-sony-s-bad-device-table.patch:
  Delete, it was wrong.

-------------------------------------------------------------------
Wed Sep  2 17:27:49 CEST 2009 - jbeulich@novell.com

- Update Xen config files.

-------------------------------------------------------------------
Wed Sep  2 15:39:54 CEST 2009 - jbeulich@novell.com

- Update Xen patches to 2.6.31-rc8 and c/s 931.
- patches.fixes/use-totalram_pages: use totalram_pages in favor
  of num_physpages for sizing boot time allocations (bnc#509753).
- patches.xen/xen-x86-per-cpu-vcpu-info: x86: use per-cpu storage
  for shared vcpu_info structure.

-------------------------------------------------------------------
Wed Sep  2 08:06:15 CEST 2009 - tiwai@suse.de

- patches.drivers/alsa-hda-2.6.32-pre: Refresh; merged fixes for
  IDT92HD73* codecs

-------------------------------------------------------------------
Tue Sep  1 19:16:24 CEST 2009 - jeffm@suse.com

- patches.apparmor/apparmor.diff: Update to latest git.

-------------------------------------------------------------------
Tue Sep  1 19:13:51 CEST 2009 - jeffm@suse.com

- patches.arch/add_support_for_hpet_msi_intr_remap.patch:
  intr-remap: generic support for remapping HPET MSIs
  (bnc#532758).
- patches.arch/add_x86_support_for_hpet_msi_intr_remap.patch:
  x86: arch specific support for remapping HPET MSIs (bnc#532758).

-------------------------------------------------------------------
Tue Sep  1 15:11:15 CEST 2009 - mmarek@suse.cz

- rpm/package-descriptions: fix description of the x86_64
  kernel-desktop package (bnc#535457).

-------------------------------------------------------------------
Mon Aug 31 22:02:50 CEST 2009 - jeffm@suse.com

- Update to 2.6.31-rc8.
  - Eliminated 1 patch.

-------------------------------------------------------------------
Mon Aug 31 12:17:31 CEST 2009 - tiwai@suse.de

- patches.drivers/alsa-hda-fix-01-add-missing-mux-for-vt1708:
  ALSA: hda - Add missing mux check for VT1708 (bnc#534904).
- patches.drivers/alsa-hda-fix-02-mbp31-hp-fix: ALSA: hda -
  Fix MacBookPro 3,1/4,1 quirk with ALC889A.
- patches.drivers/alsa-hda-2.6.32-pre: Refresh.

-------------------------------------------------------------------
Wed Aug 26 12:38:11 CEST 2009 - tiwai@suse.de

- patches.drivers/alsa-hda-[0-9]*: Delete, fold into a single patch
  patches.drivers/alsa-hda-2.6.32-pre

-------------------------------------------------------------------
Tue Aug 25 18:04:57 CEST 2009 - gregkh@suse.de

- Update config files.
- patches.drivers/samsung-backlight-driver.patch: Delete.

-------------------------------------------------------------------
Tue Aug 25 10:07:41 CEST 2009 - jbeulich@novell.com

- scripts/run_oldconfig.sh: Consistently use $prefix.

-------------------------------------------------------------------
Mon Aug 24 16:47:18 CEST 2009 - mmarek@suse.cz

- rpm/kernel-binary.spec.in: obsolete %name-base <= 2.6.30-1
  (bnc#530752).

-------------------------------------------------------------------
Mon Aug 24 16:35:01 CEST 2009 - jeffm@suse.com

- Update to 2.6.31-rc7.
  - Eliminated 3 patches.

-------------------------------------------------------------------
Mon Aug 24 16:16:04 CEST 2009 - jeffm@suse.com

- Update config files: Enable CONFIG_PROC_EVENTS.

-------------------------------------------------------------------
Fri Aug 21 16:05:42 CEST 2009 - mmarek@suse.cz

- rpm/post.sh: Do not call /sbin/module_upgrade, the rename
  happened before SLES10.

-------------------------------------------------------------------
Fri Aug 21 16:00:46 CEST 2009 - mmarek@suse.cz

- rpm/module-renames: Delete, we don't need to care about modules
  renamed before SLES10. Also, current mkinitrd gets the list of
  storage drivers based on pci ids.

-------------------------------------------------------------------
Fri Aug 21 15:50:51 CEST 2009 - mmarek@suse.cz

- rpm/post.sh, rpm/postun.sh: drop support for SLE10, the package
  can't be installed on SLE10 as is, so why not make it more
  adventurous.

-------------------------------------------------------------------
Fri Aug 21 15:48:15 CEST 2009 - mmarek@suse.cz

- rpm/kernel-binary.spec.in: remove product(openSUSE) supplements
  from the -extra subpackage which doesn't exist on openSUSE
  anymore.

-------------------------------------------------------------------
Thu Aug 20 17:52:08 CEST 2009 - tiwai@suse.de

- patches.drivers/alsa-hda-fix-0*: Backport from 2.6.31-rc fixes
  (to be merged)
- patches.drivers/alsa-hda-32-Reword-auto-probe-messages: Refresh.
- patches.drivers/alsa-hda-33-IDT-codec-updates: Refresh.

-------------------------------------------------------------------
Thu Aug 20 11:40:58 CEST 2009 - jbeulich@novell.com

- Update config files (modularize crypto again).
- supported.conf: Add resulting modules as supported.

-------------------------------------------------------------------
Wed Aug 19 09:22:46 CEST 2009 - jbeulich@novell.com

- Update Xen patches to 2.6.31-rc6 and c/s 928.

-------------------------------------------------------------------
Wed Aug 19 00:33:54 CEST 2009 - tiwai@suse.de

- patches.drivers/alsa-hda-48-alc268-oops-fix: ALSA: hda -
  Fix invalid capture mixers with some ALC268 models.

-------------------------------------------------------------------
Tue Aug 18 20:16:36 CEST 2009 - gregkh@suse.de

- patches.drivers/usb-storage-increase-the-bcd-range-in-sony-s-bad-device-table.patch:
  USB: storage: increase the bcd range in Sony's bad device
  table. (bnc#466554).

-------------------------------------------------------------------
Mon Aug 17 21:10:55 CEST 2009 - gregkh@suse.de

- patches.drivers/samsung-backlight-driver.patch: Change the range from
  0-255 to 0-7 to make it easier for HAL to handle the device without a
  need for custom scripts.

-------------------------------------------------------------------
Mon Aug 17 16:38:38 CEST 2009 - jeffm@suse.com

- Updated to 2.6.31-rc6.

-------------------------------------------------------------------
Mon Aug 17 00:19:20 CEST 2009 - gregkh@suse.de

- patches.drivers/samsung-backlight-driver.patch: added N120 support
  and some other devices that were integrated into the driver from
  upstream.

-------------------------------------------------------------------
Sun Aug 16 23:22:47 CEST 2009 - coly.li@suse.de

- supported.conf:
  set kernel/fs/dlm/dlm as unsupported, since fs/dlm is provided
  separately in the ocfs2 KMP package

-------------------------------------------------------------------
Sat Aug 15 12:18:42 CEST 2009 - tiwai@suse.de

- patches.drivers/alsa-hda-47-idt92hd8x-fix: ALSA: hda - Fix /
  clean up IDT92HD83xxx codec parser (bnc#531533).

-------------------------------------------------------------------
Sat Aug 15 01:55:23 CEST 2009 - gregkh@suse.de

- Update config files.
- patches.drivers/samsung-backlight-driver.patch: Samsung
  backlight driver (bnc#527533, bnc#531297).

-------------------------------------------------------------------
Fri Aug 14 21:47:28 CEST 2009 - mmarek@suse.cz

- rpm/kernel-binary.spec.in: add some hints how to set the %jobs
  macro (bnc#530535).

-------------------------------------------------------------------
Fri Aug 14 16:11:52 CEST 2009 - mmarek@suse.cz

- rpm/modversions: for overriden functions, keep the keyword in
  --pack.

-------------------------------------------------------------------
Thu Aug 13 16:01:51 CEST 2009 - jeffm@suse.com

- Updated to 2.6.31-rc5-git9.
  - Eliminated 7 patches.

------------------------------------------------------------------
Thu Aug 13 12:06:50 CEST 2009 - tiwai@suse.de

- patches.drivers/alsa-hda-42-hp-more-quirk: ALSA: hda - Add
  quirks for some HP laptops (bnc#527284).
- patches.drivers/alsa-hda-4[35]-*: Improve Realtek codec mic
  support
- patches.drivers/alsa-hda-46-stac-lo-detect-fix: ALSA: hda -
  Enable line-out detection only with speakers (bnc#520975).

-------------------------------------------------------------------
Wed Aug 12 13:34:25 CEST 2009 - mmarek@suse.cz

- rpm/split-modules, rpm/kernel-binary.spec.in: add the base files
  also to the main package. That way, kernel-$flavor-base is not
  needed in normal setups (fate#307154).

-------------------------------------------------------------------
Wed Aug 12 13:19:08 CEST 2009 - mmarek@suse.cz

- rpm/find-provides: no rpm provides for drivers/staging. It's
  higly unlikely that any KMP would require them and they just
  take up space in the rpm metadata.

-------------------------------------------------------------------
Tue Aug 11 14:39:42 CEST 2009 - tiwai@suse.de

- patches.drivers/alsa-hda-41-msi-white-list: ALSA: hda - Add
  a white-list for MSI option (bnc#529971).

-------------------------------------------------------------------
Tue Aug 11 13:05:37 CEST 2009 - tiwai@suse.de

- patches.drivers/alsa-hda-39-dont-override-ADC-definitions:
  ALSA: hda - Don't override ADC definitions for ALC codecs
  (bnc#529467).
- patches.drivers/alsa-hda-40-auto-mic-support-for-realtek:
  ALSA: hda - Add auto-mic support for Realtek codecs.

-------------------------------------------------------------------
Tue Aug 11 09:48:34 CEST 2009 - mmarek@suse.cz

- rpm/kernel-source.spec.in: do not rename kernel-source.rpmlintrc
  for the -rt variant.

-------------------------------------------------------------------
Mon Aug 10 12:55:56 CEST 2009 - mmarek@suse.cz

- patches.rpmify/staging-rtl8192su-fix-build-error.patch: move to
  patches.rpmify to fix vanilla ppc builds.

-------------------------------------------------------------------
Mon Aug 10 12:08:25 CEST 2009 - tiwai@suse.de

- patches.drivers/alsa-hda-38-fix-ALC269-vmaster: ALSA: hda -
  Add missing vmaster initialization for ALC269 (bnc#527361).

-------------------------------------------------------------------
Mon Aug 10 08:57:15 CEST 2009 - tiwai@suse.de

- patches.drivers/alsa-hda-33-IDT-codec-updates: Refresh.

-------------------------------------------------------------------
Fri Aug  7 17:25:11 CEST 2009 - jeffm@suse.com

- patches.fixes/recordmcount-fixup: recordmcount: Fixup wrong
  update_funcs() call.

-------------------------------------------------------------------
Fri Aug  7 16:38:23 CEST 2009 - tiwai@suse.de

- patches.drivers/alsa-soc-fsl-build-fixes: ASoC: Add missing
  DRV_NAME definitions for fsl/* drivers (to fix PPC builds)

-------------------------------------------------------------------
Fri Aug  7 15:16:21 CEST 2009 - tiwai@suse.de

- patches.arch/wmi-Fix-kernel-panic-when-stack-protection-enabled:
  wmi: Fix kernel panic when stack protection
  enabled. (bnc#529177).
- supported.conf: Update HD-audio modules

-------------------------------------------------------------------
Fri Aug  7 10:06:23 CEST 2009 - mmarek@suse.cz

- make config/s390/vanilla a symlink again.

-------------------------------------------------------------------
Fri Aug  7 09:42:58 CEST 2009 - mmarek@suse.de

- rpm/kernel-binary.spec.in: do not manually extract vmlinux
  debuginfo on ppc(64), rpm does it itself.

-------------------------------------------------------------------
Thu Aug  6 23:25:39 CEST 2009 - jeffm@suse.de

- rpm/kernel-binary.spec.in,
  rpm/kernel-source.spec.in: Added kernel-spec-macros to Sources.

-------------------------------------------------------------------
Thu Aug  6 16:24:09 CEST 2009 - jeffm@suse.de

- patches.suse/linux-2.6.29-even-faster-kms.patch: Disabled. It
  doesn't wake up the display on certain hardware.

-------------------------------------------------------------------
Wed Aug  5 22:33:56 CEST 2009 - mmarek@suse.cz

- rpm/kernel-binary.spec.in: do not split the -extra subpackage on
  openSUSE (bnc#528097).

-------------------------------------------------------------------
Wed Aug  5 20:46:02 CEST 2009 - jeffm@suse.de

- Updated to 2.6.31-rc5-git3.
  - Eliminated 4 patches.

-------------------------------------------------------------------
Wed Aug  5 18:22:05 CEST 2009 - gregkh@suse.de

- kernel-source.changes: remove old (pre 2008) messages, and move 2008
  to kernel-source.changes.old.  No need to spam email addresses that
  are no longer with the company for failed kernel builds.

-------------------------------------------------------------------
Wed Aug  5 17:55:56 CEST 2009 - gregkh@suse.de

- patches.drivers/staging-rtl8192su-fix-build-error.patch:
  Staging: rtl8192su: fix build error.

-------------------------------------------------------------------
Wed Aug  5 17:02:00 CEST 2009 - jeffm@suse.de

- patches.suse/supported-flag-enterprise: Make the supported
  flag configurable at build time (bnc#528097).

-------------------------------------------------------------------
Wed Aug  5 01:04:08 CEST 2009 - gregkh@suse.de

- Update config files.
  disable CONFIG_DRM_RADEON_KMS as per bnc#527910 for vanilla builds

-------------------------------------------------------------------
Tue Aug  4 23:21:31 CEST 2009 - gregkh@suse.de

- Update config files.
  disable CONFIG_DRM_RADEON_KMS as per bnc#527910

-------------------------------------------------------------------
Tue Aug  4 16:10:42 CEST 2009 - jeffm@suse.de

- patches.rpmify/ttm-pgprot-fixes: ttm: Use pgprot_val for
  comparing pgprot_t.

-------------------------------------------------------------------
Tue Aug  4 14:53:26 CEST 2009 - tiwai@suse.de

- patches.drivers/alsa-hda-3[0-8]*: ALSA HD-audio updates
- Update config files: enable CONFIG_SND_HDA_CIRRUS=y

-------------------------------------------------------------------
Mon Aug  3 22:15:32 CEST 2009 - jeffm@suse.de

- Update config files: CONFIG_FRAME_WARN=2048 on all arches, fixes
  ppc build failures.

-------------------------------------------------------------------
Mon Aug  3 22:01:58 CEST 2009 - jeffm@suse.de

- patches.xen/xen3-patch-2.6.31-rc4-rc5: Fixup pgtable port

-------------------------------------------------------------------
Mon Aug  3 19:42:42 CEST 2009 - jeffm@suse.de

- Updated to 2.6.31-rc5.
  - Eliminated 11 patches.

-------------------------------------------------------------------
Mon Aug  3 11:09:08 CEST 2009 - coly.li@suse.de

- Update config files to enable CONFIG_DLM_DEBUG.

-------------------------------------------------------------------
Fri Jul 31 14:30:38 CEST 2009 - jbeulich@novell.com

- Update Xen patches to 2.6.31-rc4 and c/s 916.
- patches.xen/xen3-driver-core-misc-add-nodename-support-for-misc-devices.patch:
  Delete.
- patches.xen/xen3-panic-on-io-nmi.diff: Delete.
- config.conf: Re-enable Xen.
- Update config files.

-------------------------------------------------------------------
Wed Jul 29 16:00:59 CEST 2009 - tiwai@suse.de

- Update config files: revert to CONFIG_SND=m and enabled again
  CONFIG_SND_DEBUG=y

-------------------------------------------------------------------
Tue Jul 28 12:23:12 CEST 2009 - mmarek@suse.cz

- Update config files: disable CONFIG_PRISM2_USB on ia64 and ppc.

-------------------------------------------------------------------
Tue Jul 28 11:21:11 CEST 2009 - mmarek@suse.cz

- Update config files: disable CONFIG_FB_UDL on ia64.

-------------------------------------------------------------------
Tue Jul 28 09:54:55 CEST 2009 - jbeulich@novell.com

- config.conf: Remove duplicate i386/desktop entry.

-------------------------------------------------------------------
Tue Jul 28 01:03:23 CEST 2009 - tiwai@suse.de

- patches.drivers/alsa-hda-29-Add-quirk-for-Dell-Studio-1555:
  ALSA: hda - Add quirk for Dell Studio 1555 (bnc#525244).

-------------------------------------------------------------------
Mon Jul 27 23:57:31 CEST 2009 - tiwai@suse.de

- patches.drivers/alsa-pcm-*: ALSA PCM fixes
- Fix/enhancement patches backported from ALSA tree
  * patches.drivers/alsa-core-Add-new-TLV-types-for-dBwith-min-max:
    ALSA: Add new TLV types for dBwith min/max (for usb).
  * patches.drivers/alsa-ctxfi-*: SB X-Fi support (FATE#306935).
  * patches.drivers/alsa-hda-*: More HD-audio fixes
  * patches.drivers/alsa-ice-*: ICE17xx fixes
  * patches.drivers/alsa-midi-*: MIDI fixes
  * patches.drivers/alsa-usb-*: USB-audio/MIDI fixes
- Remove obsoleted patches: patches.drivers/alsa-ad1984a-hp-quirks,
  patches.drivers/alsa-ca0106-capture-bufsize-fix,
  patches.drivers/alsa-ctxfi
- Update config files.

-------------------------------------------------------------------
Mon Jul 27 17:06:11 CEST 2009 - mmarek@suse.cz

- rpm/kernel-source.spec.in, scripts/tar-up.sh: really drop
  config-subst from the package.

-------------------------------------------------------------------
Mon Jul 27 13:43:01 CEST 2009 - mmarek@suse.cz

- rpm/kernel-binary.spec.in: manually create a -devel-debuginfo
  subpackage with vmlinux.debug to fix build with new rpm. This
  works for ix86 and x86_64, other archs might need further fixes.

-------------------------------------------------------------------
Mon Jul 27 03:04:23 CEST 2009 - jeffm@suse.de

- patches.rpmify/rtl8192su-build-fix: more ia64 fixes

-------------------------------------------------------------------
Mon Jul 27 01:47:21 CEST 2009 - jeffm@suse.de

- patches.rpmify/rtl8192su-build-fix: rtl8192su: compile fixes.

-------------------------------------------------------------------
Mon Jul 27 01:45:37 CEST 2009 - jeffm@suse.de

- patches.rpmify/rtl8192su-build-fix: rtl8192su: compile fixes.

-------------------------------------------------------------------
Sun Jul 26 00:42:40 CEST 2009 - jeffm@suse.de

- config.conf: Re-enabled trace flavor.

-------------------------------------------------------------------
Fri Jul 24 21:23:54 CEST 2009 - jeffm@suse.de

- Update config files: Disabled optimize for size on i386 and x86_64
  across all flavors.

-------------------------------------------------------------------
Fri Jul 24 21:21:08 CEST 2009 - jeffm@suse.de

- Update to 2.6.31-rc4.

-------------------------------------------------------------------
Thu Jul 23 12:56:16 CEST 2009 - mmarek@suse.cz

- rpm/kernel-binary.spec.in: cleanup %cpu_arch_flavor definition,
  make %symbols a variable and only use it for selecting patches.
  Also drop the RT symbol as there are not rt patches currently.

-------------------------------------------------------------------
Thu Jul 23 11:58:25 CEST 2009 - mmarek@suse.cz

- Change the s390(x) config layout so that each arch has its own
  subdirectory, as it is done for other archs. s390/vanilla is a
  symlink to s390x/vanilla.

-------------------------------------------------------------------
Thu Jul 23 11:21:38 CEST 2009 - mmarek@suse.cz

- rpm/kernel-*.spec.in, rpm/kernel-spec-macros: move some common
  macros to kernel-spec-macros.

-------------------------------------------------------------------
Wed Jul 22 18:58:38 CEST 2009 - tiwai@suse.de

- patches.drivers/alsa-ca0106-capture-bufsize-fix: ALSA: ca0106 -
  Fix the max capture buffer size (bnc#521890).

-------------------------------------------------------------------
Wed Jul 22 17:28:36 CEST 2009 - tiwai@suse.de

- patches.drivers/alsa-ctxfi: Add SoundBlaster X-Fi support
  (FATE#306935).
- Update config files.

-------------------------------------------------------------------
Wed Jul 22 13:08:35 CEST 2009 - trenn@suse.de

These are mainline:
- patches.drivers/cpufreq_add_cpu_number_paramater_1.patch:
  Delete.
- patches.drivers/cpufreq_add_idle_microaccounting_6.patch:
  Delete.
- patches.drivers/cpufreq_change_load_calculation_2.patch: Delete.
- patches.drivers/cpufreq_changes_to_get_cpu_idle_us_5.patch:
  Delete.
- patches.drivers/cpufreq_get_cpu_idle_time_changes_3.patch:
  Delete.
- patches.drivers/cpufreq_parameterize_down_differential_4.patch:
  Delete.

-------------------------------------------------------------------
Wed Jul 22 12:57:54 CEST 2009 - trenn@suse.de

These are mainline:
- patches.arch/acpi_video_thinkpad_exclude_IGD_devices.patch:
  Delete.
- patches.arch/thinkpad_fingers_off_backlight_igd.patch: Delete.

-------------------------------------------------------------------
Tue Jul 21 15:38:37 CEST 2009 - mmarek@suse.cz

- rpm/kernel-binary.spec.in: remove double-slash from include2/asm
  symlink.

-------------------------------------------------------------------
Tue Jul 21 12:09:42 CEST 2009 - mmarek@suse.cz

- config.conf, rpm/mkspec: exclude trace, kdump and ia64/debug from
  the kernel-syms package. These flavor are often excluded in KMPs,
  so excluding them from kernel-syms reduces useless build
  dependencies. KMPs can buildrequire kernel-$flavor-devel
  explicitely if desired.

-------------------------------------------------------------------
Tue Jul 21 11:57:00 CEST 2009 - mmarek@suse.cz

Delete obsolete apparmor patches.

- patches.apparmor/add-path_permission.diff: Delete.
- patches.apparmor/add-security_path_permission: Delete.
- patches.apparmor/apparmor-2.6.25.diff: Delete.
- patches.apparmor/apparmor-audit.diff: Delete.
- patches.apparmor/apparmor-intree.diff: Delete.
- patches.apparmor/apparmor-lsm.diff: Delete.
- patches.apparmor/apparmor-main.diff: Delete.
- patches.apparmor/apparmor-misc.diff: Delete.
- patches.apparmor/apparmor-module_interface.diff: Delete.
- patches.apparmor/apparmor-network.diff: Delete.
- patches.apparmor/apparmor-path_permission: Delete.
- patches.apparmor/apparmor-ptrace-2.6.27.diff: Delete.
- patches.apparmor/apparmor-rlimits.diff: Delete.
- patches.apparmor/d_namespace_path.diff: Delete.
- patches.apparmor/d_namespace_path_oops_fix.diff: Delete.
- patches.apparmor/do_path_lookup-nameidata.diff: Delete.
- patches.apparmor/export-security_inode_permission-for-aufs:
  Delete.
- patches.apparmor/file-handle-ops.diff: Delete.
- patches.apparmor/fix-complain.diff: Delete.
- patches.apparmor/fix-vfs_rmdir.diff: Delete.
- patches.apparmor/fork-tracking.diff: Delete.
- patches.apparmor/fsetattr-reintro-ATTR_FILE.diff: Delete.
- patches.apparmor/fsetattr-restore-ia_file.diff: Delete.
- patches.apparmor/fsetattr.diff: Delete.
- patches.apparmor/remove_suid.diff: Delete.
- patches.apparmor/security-create.diff: Delete.
- patches.apparmor/security-getxattr.diff: Delete.
- patches.apparmor/security-link.diff: Delete.
- patches.apparmor/security-listxattr.diff: Delete.
- patches.apparmor/security-mkdir.diff: Delete.
- patches.apparmor/security-mknod.diff: Delete.
- patches.apparmor/security-readlink.diff: Delete.
- patches.apparmor/security-removexattr.diff: Delete.
- patches.apparmor/security-rename.diff: Delete.
- patches.apparmor/security-rmdir.diff: Delete.
- patches.apparmor/security-setattr.diff: Delete.
- patches.apparmor/security-setxattr.diff: Delete.
- patches.apparmor/security-symlink.diff: Delete.
- patches.apparmor/security-unlink.diff: Delete.
- patches.apparmor/security-xattr-file.diff: Delete.
- patches.apparmor/sysctl-pathname.diff: Delete.
- patches.apparmor/unambiguous-__d_path.diff: Delete.
- patches.apparmor/vfs-getxattr.diff: Delete.
- patches.apparmor/vfs-link.diff: Delete.
- patches.apparmor/vfs-listxattr.diff: Delete.
- patches.apparmor/vfs-mkdir.diff: Delete.
- patches.apparmor/vfs-mknod.diff: Delete.
- patches.apparmor/vfs-notify_change.diff: Delete.
- patches.apparmor/vfs-removexattr.diff: Delete.
- patches.apparmor/vfs-rename.diff: Delete.
- patches.apparmor/vfs-rmdir.diff: Delete.
- patches.apparmor/vfs-setxattr.diff: Delete.
- patches.apparmor/vfs-symlink.diff: Delete.
- patches.apparmor/vfs-unlink.diff: Delete.

-------------------------------------------------------------------
Tue Jul 21 11:18:57 CEST 2009 - npiggin@suse.de

- Update config files for bnc#522686 -- set
  CONFIG_SECURITY_DEFAULT_MMAP_MIN_ADDR=65536.

-------------------------------------------------------------------
Mon Jul 20 20:30:41 CEST 2009 - jeffm@suse.de

- Update config files: Disabled optimize for size on all flavors
  (FATE#305694)

-------------------------------------------------------------------
Mon Jul 20 17:26:02 CEST 2009 - jeffm@suse.de

- Update config files.

-------------------------------------------------------------------
Mon Jul 20 17:02:57 CEST 2009 - jeffm@suse.com

- Update to 2.6.30.2
  - lots of security and bug fixes
  - Obsoleted patches.fixes/firmware-memmap-64bit.diff

-------------------------------------------------------------------
Mon Jul 20 13:02:46 CEST 2009 - mmarek@suse.cz

- rpm/split-modules: set LC_COLLATE=C

-------------------------------------------------------------------
Sat Jul 18 03:40:28 CEST 2009 - jeffm@suse.de

- rpm/package-descriptions: Added desktop description.

-------------------------------------------------------------------
Sat Jul 18 03:39:00 CEST 2009 - jeffm@suse.de

- rpm/package-descriptions: Added desktop description.

-------------------------------------------------------------------
Sat Jul 18 03:18:57 CEST 2009 - jeffm@suse.de

- Add -desktop flavors for i386 and x86_64
  - Disabled group scheduler and groups
  - Disabled optimize for size
  - Enabled full preemption
  - Set HZ=1000

-------------------------------------------------------------------
Sat Jul 18 01:34:58 CEST 2009 - jeffm@suse.de

- Add -desktop flavors for i386 and x86_64 (FATE#305694)
  - Disabled group scheduler and groups
  - Disabled optimize for size
  - Enabled full preemption
  - Set HZ=1000

-------------------------------------------------------------------
Fri Jul 17 17:10:19 CEST 2009 - jeffm@suse.de

- patches.apparmor/apparmor.diff: ia64 build fix

-------------------------------------------------------------------
Fri Jul 17 11:25:31 CEST 2009 - mmarek@suse.cz

- rpm/kernel-binary.spec.in: simplify the add_dirs_to_filelist
  function and make it less chatty in build logs.

-------------------------------------------------------------------
Fri Jul 17 00:39:39 CEST 2009 - jeffm@suse.com

- patches.apparmor/apparmor.diff: ia64 build fix

-------------------------------------------------------------------
Fri Jul 17 00:06:19 CEST 2009 - jeffm@suse.com

- patches.apparmor/security-default-lsm: security: Define default
  LSM (bnc#442668).

-------------------------------------------------------------------
Thu Jul 16 22:50:13 CEST 2009 - jeffm@suse.de

- patches.apparmor/apparmor.diff: AppArmor.

-------------------------------------------------------------------
Thu Jul 16 22:44:02 CEST 2009 - jeffm@suse.de

- patches.apparmor/apparmor.diff: AppArmor.

-------------------------------------------------------------------
Thu Jul 16 20:15:59 CEST 2009 - jeffm@suse.de

- patches.rpmify/sgi-hotplug-fixup: hotplug: fix sgi-hotplug
  attribute handling.

-------------------------------------------------------------------
Thu Jul 16 16:53:35 CEST 2009 - mmarek@suse.cz

- rpm/kernel-binary.spec.in: drop the config-subst script, use
  scripts/config instead.

-------------------------------------------------------------------
Thu Jul 16 13:19:19 CEST 2009 - mmarek@suse.cz

- rpm/kernel-binary.spec.in: fix debugsource generation.

-------------------------------------------------------------------
Thu Jul 16 10:46:05 CEST 2009 - mmarek@suse.cz

- rpm/split-modules: fix last change.

-------------------------------------------------------------------
Wed Jul 15 22:40:58 CEST 2009 - mmarek@suse.cz

- rpm/split-modules: fix for module names with underscores or
  dashes.

-------------------------------------------------------------------
Wed Jul 15 22:33:07 CEST 2009 - jeffm@suse.de

- Update to 2.6.31-rc3.
  - Eliminated 2 patches.

-------------------------------------------------------------------
Wed Jul 15 17:10:29 CEST 2009 - mmarek@suse.cz

- rpm/kernel-binary.spec.in: annotate in which products the
  obsoleted kmps were last used, remove "ralink-rt2860-kmp" which
  I couldn't find anywhere.

-------------------------------------------------------------------
Wed Jul 15 16:50:44 CEST 2009 - mmarek@suse.cz

- rpm/kernel-binary.spec.in: obsolete btusb-kmp (bnc#514375).

-------------------------------------------------------------------
Tue Jul 14 15:37:36 CEST 2009 - mmarek@suse.cz

- rpm/kernel-binary.spec.in, rpm/split-modules: move generating of
  the base / main / unsupported module lists to a separate script.
  Avoids 6k modinfo calls and fixes module dependencies
  (bnc#512179).

-------------------------------------------------------------------
Mon Jul 13 22:10:13 CEST 2009 - mmarek@suse.cz

- rpm/kernel-binary.spec.in: fix include2/asm symlink (bnc#509680).

-------------------------------------------------------------------
Mon Jul 13 16:55:56 CEST 2009 - mmarek@suse.cz

- rpm/modversions: fix overriding of function symbols.

-------------------------------------------------------------------
Mon Jul 13 16:13:52 CEST 2009 - mmarek@suse.cz

- rpm/modversions: fix overriding of unknown symbols.

-------------------------------------------------------------------
Tue Jul  7 14:30:30 CEST 2009 - jkosina@suse.de

- patches.suse/e1000e_allow_bad_checksum: Delete.
- patches.suse/e1000e_call_dump_eeprom: Delete.
- patches.suse/e1000e_use_set_memory_ro-rw_to_protect_flash_memory:
  Delete.

Delete the leftover debugging patches for e1000e EEPROM corruption
that are not needed anymore.

-------------------------------------------------------------------
Tue Jul  7 12:03:10 CEST 2009 - aj@suse.de

- README.BRANCH: Update, kotd will become 11.2 eventually.

-------------------------------------------------------------------
Mon Jul  6 21:36:35 CEST 2009 - jeffm@suse.com

- Update to 2.6.31-rc2.

-------------------------------------------------------------------
Fri Jul  3 22:32:24 CEST 2009 - jeffm@suse.com

- Update to 2.6.31-rc1-git10.
  - Eliminated 28 patches.
  - Xen is disabled.

-------------------------------------------------------------------
Fri Jul  3 15:41:08 CEST 2009 - mmarek@suse.cz

- patches.suse/kbuild-generate-modules.builtin: kbuild: generate
  modules.builtin.
- rpm/kernel-binary.spec.in: package modules.builtin for use by
  modprobe / mkinitrd.

-------------------------------------------------------------------
Fri Jul  3 14:44:00 CEST 2009 - mmarek@suse.cz

- rpm/kernel-binary.spec.in, rpm/kernel-source.spec.in: simplify
  the patch applying loops to reduce noise in build logs.

-------------------------------------------------------------------
Tue Jun 30 19:28:22 CEST 2009 - mmarek@suse.cz

- rpm/kernel-binary.spec.in: chmod +x find-provides

-------------------------------------------------------------------
Tue Jun 30 13:17:18 CEST 2009 - mmarek@suse.cz

- rpm/kernel-binary.spec.in: do not "annotate" the packaged
  Modules.symvers
- patches.suse/modpost-filter-out-built-in-depends: Delete.

-------------------------------------------------------------------
Tue Jun 30 11:35:47 CEST 2009 - jbeulich@novell.com

- patches.arch/ia64-page-migration: Fix compiler warning.

-------------------------------------------------------------------
Mon Jun 29 19:50:25 CEST 2009 - mmarek@suse.cz

- rpm/kernel-binary.spec.in: move /boot/symvers* files back to
  -base, these are needed during KMP installation.

-------------------------------------------------------------------
Mon Jun 29 19:49:16 CEST 2009 - mmarek@suse.cz

- patches.fixes/kbuild-fix-generating-of-.symtypes-files: kbuild:
  fix generating of *.symtypes files.
- patches.suse/genksyms-add-override-flag.diff: Refresh.
- rpm/kernel-binary.spec.in: create the *.symref files in the build
  directory

-------------------------------------------------------------------
Fri Jun 26 19:04:30 CEST 2009 - mmarek@suse.cz

- rpm/kernel-binary.spec.in: add Provides: kernel-{base,extra} to
  the subpackages (bnc#516827).

-------------------------------------------------------------------
Wed Jun 24 15:51:48 CEST 2009 - gregkh@suse.de

- Update config files.
  revert the ACPI and thermal config changes:
    config/i386/pae and config/x86-64/default:
	CONFIG_ACPI_AC=m
	CONFIG_ACPI_BATTERY=m
	CONFIG_ACPI_BUTTON=m
	CONFIG_ACPI_VIDEO=m
	CONFIG_ACPI_FAN=m
	CONFIG_ACPI_PROCESSOR=m
	CONFIG_ACPI_THERMAL=m
	CONFIG_ACPI_CONTAINER=m
	CONFIG_X86_ACPI_CPUFREQ=m
	CONFIG_THERMAL=m

-------------------------------------------------------------------
Wed Jun 24 15:48:06 CEST 2009 - gregkh@suse.de

- patches.suse/ec_merge_irq_and_poll_modes.patch: Delete.
- patches.suse/linux-2.6.29-retry-root-mount.patch: Delete.

-------------------------------------------------------------------
Wed Jun 24 10:57:00 CEST 2009 - jbeulich@novell.com

- Update Xen patches to 2.6.30 and c/s 908.
- Update Xen config files.
- patches.xen/tmem: Transcendent memory ("tmem") for Linux.

-------------------------------------------------------------------
Tue Jun 23 06:19:21 CEST 2009 - gregkh@suse.de

- Update config files.
  config/i386/pae and config/x86-64/default:
	CONFIG_ACPI_AC=y
	CONFIG_ACPI_BATTERY=y
	CONFIG_ACPI_BUTTON=y
	CONFIG_ACPI_VIDEO=y
	CONFIG_ACPI_FAN=y
	CONFIG_ACPI_PROCESSOR=y
	CONFIG_ACPI_THERMAL=y
	CONFIG_ACPI_CONTAINER=y
	CONFIG_X86_ACPI_CPUFREQ=y
	CONFIG_THERMAL=y

-------------------------------------------------------------------
Tue Jun 23 06:05:34 CEST 2009 - gregkh@suse.de

- Update config files.
  config/i386/pae and config/x86-64/default:
	CONFIG_SND_TIMER=y
	CONFIG_SND_PCM=y
	CONFIG_SND_SEQUENCER=y
	CONFIG_SND_MIXER_OSS=y
	CONFIG_SND_PCM_OSS=y


-------------------------------------------------------------------
Tue Jun 23 05:57:44 CEST 2009 - gregkh@suse.de

- Update config files.
  fix up config mistake in x86-64/default made in last commit.

-------------------------------------------------------------------
Tue Jun 23 05:54:30 CEST 2009 - gregkh@suse.de

- Update config files.
  config/i386/pae and config/x86-64/default:
	CONFIG_VIDEO_OUTPUT_CONTROL=y
	CONFIG_SOUND=y
	CONFIG_SND=y

-------------------------------------------------------------------
Tue Jun 23 05:42:51 CEST 2009 - gregkh@suse.de

- Update config files.
  config/i386/pae and config/x86-64/default:
	CONFIG_I2C=y
	CONFIG_HWMON=y

-------------------------------------------------------------------
Sat Jun 20 04:19:52 CEST 2009 - gregkh@suse.de

- Update config files.
  config/i386/pae and config/x86-64/default:
	CONFIG_IPV6=y

-------------------------------------------------------------------
Sat Jun 20 04:18:09 CEST 2009 - gregkh@suse.de

- Update config files.
  config/i386/pae and config/x86-64/default:
	CONFIG_HID=y
	CONFIG_USB_STORAGE=y

-------------------------------------------------------------------
Sat Jun 20 02:11:50 CEST 2009 - gregkh@suse.de

- Update config files.
  config/i386/pae and config/x86-64/default:
	CONFIG_ATA_PIIX=Y

-------------------------------------------------------------------
Sat Jun 20 02:09:25 CEST 2009 - gregkh@suse.de

- Update config files.
  config/i386/pae and config/x86-64/default:
	CONFIG_USB_EHCI_HCD=Y
	CONFIG_USB_OHCI_HCD=Y
	CONFIG_USB_UHCI_HCD=Y

-------------------------------------------------------------------
Sat Jun 20 02:03:08 CEST 2009 - gregkh@suse.de

- Update config files.
  config/i386/pae and config/x86-64/default:
	CONFIG_CFG80211=Y
	CONFIG_LIB80211=Y
	CONFIG_MAC80211=Y
	CONFIG_ATH5K=Y

-------------------------------------------------------------------
Sat Jun 20 01:57:07 CEST 2009 - gregkh@suse.de

- Update config files.
  config/i386/pae and config/x86-64/default:
  	CONFIG_X86_MSR=Y
	CONFIG_X86_CPUID=Y

-------------------------------------------------------------------
Fri Jun 19 23:48:52 CEST 2009 - gregkh@suse.de

- comment out broken acpi patch for the moment.

-------------------------------------------------------------------
Fri Jun 19 23:12:06 CEST 2009 - gregkh@suse.de

- move the "preload" branch into master to get 2.6.30 working
  for Moblin.
- Update config files.
- patches.drivers/alsa-ad1984a-hp-quirks: ALSA: update HP
  quirks for Zenith & co (bnc#472789, bnc#479617, bnc#502425,
  bnc#503101).
- patches.suse/driver-core-add-nodename-callbacks.patch: Driver
  Core: add nodename callbacks.
- patches.suse/driver-core-aoe-add-nodename-for-aoe-devices.patch:
  Driver Core: aoe: add nodename for aoe devices.
- patches.suse/driver-core-block-add-nodename-support-for-block-drivers.patch:
  Driver Core: block: add nodename support for block drivers..
- patches.suse/driver-core-bsg-add-nodename-for-bsg-driver.patch:
  Driver Core: bsg: add nodename for bsg driver.
- patches.suse/driver-core-devtmpfs-driver-core-maintained-dev-tmpfs.patch:
  Driver Core: devtmpfs - kernel-maintained tmpfs-based /dev.
- patches.suse/driver-core-drm-add-nodename-for-drm-devices.patch:
  Driver Core: drm: add nodename for drm devices.
- patches.suse/driver-core-dvb-add-nodename-for-dvb-drivers.patch:
  Driver Core: dvb: add nodename for dvb drivers.
- patches.suse/driver-core-input-add-nodename-for-input-drivers.patch:
  Driver Core: input: add nodename for input drivers.
- patches.suse/driver-core-misc-add-nodename-support-for-misc-devices.patch:
  Driver Core: misc: add nodename support for misc devices..
- patches.suse/driver-core-raw-add-nodename-for-raw-devices.patch:
  Driver Core: raw: add nodename for raw devices.
- patches.suse/driver-core-sound-add-nodename-for-sound-drivers.patch:
  Driver Core: sound: add nodename for sound drivers.
- patches.suse/driver-core-usb-add-nodename-support-for-usb-drivers.patch:
  Driver Core: usb: add nodename support for usb drivers..
- patches.suse/driver-core-x86-add-nodename-for-cpuid-and-msr-drivers.patch:
  Driver Core: x86: add nodename for cpuid and msr drivers..
- patches.suse/ec_merge_irq_and_poll_modes.patch: ACPI: EC:
  Merge IRQ and POLL modes.
- patches.suse/linux-2.6.29-dont-wait-for-mouse.patch: fastboot:
  remove "wait for all devices before mounting root" delay.
- patches.suse/linux-2.6.29-enable-async-by-default.patch:
  enable async_enabled by default.
- patches.suse/linux-2.6.29-even-faster-kms.patch: speed up kms
  even more.
- patches.suse/linux-2.6.29-jbd-longer-commit-interval.patch:
  jbd: longer commit interval.
- patches.suse/linux-2.6.29-kms-after-sata.patch: make kms happen
  after sata.
- patches.suse/linux-2.6.29-retry-root-mount.patch: fastboot:
  retry mounting the root fs if we can't find init.
- patches.suse/linux-2.6.29-silence-acer-message.patch: Silence
  acer wmi driver on non-acer machines.
- patches.suse/linux-2.6.29-touchkit.patch: some new touch screen
  device ids
.
- patches.suse/uvcvideo-ignore-hue-control-for-5986-0241.patch:
  uvcvideo: ignore hue control for 5986:0241 (bnc#499152).
- patches.suse/devtmpfs.patch: Delete.

-------------------------------------------------------------------
Fri Jun 12 05:14:11 CEST 2009 - greg@suse.de

- scripts/sequence-patch.sh: fix bug in ketchup usage

-------------------------------------------------------------------
Wed Jun 10 16:12:01 CEST 2009 - jeffm@suse.com

- Update to 2.6.30-final.

-------------------------------------------------------------------
Wed Jun 10 10:31:34 CEST 2009 - jbeulich@novell.com

- Update Xen patches to 2.6.30-rc8 and c/s 898.
- Update Xen config files.
- patches.xen/pci-reserve: linux/pci: reserve io/memory space
  for bridge.
- patches.xen/xen-x86-exports: Delete.

-------------------------------------------------------------------
Tue Jun  9 17:14:45 CEST 2009 - mmarek@suse.cz

- rpm/kernel-binary.spec.in, rpm/kernel-source.spec.in,
  rpm/kernel-syms.spec.in, rpm/mkspec: update copyright header and
  change indentation to what autobuild enforces on checkin. No
  functional change.

-------------------------------------------------------------------
Tue Jun  9 17:06:06 CEST 2009 - jbeulich@novell.com

- patches.suse/stack-unwind-add-declaration.patch: Fold into ...
- patches.suse/stack-unwind: ... this one.

-------------------------------------------------------------------
Tue Jun  9 12:11:11 CEST 2009 - mmarek@suse.cz

- rpm/kernel-binary.spec.in: move /boot/vmlinux-*.gz to -devel
  again.
- rpm/find-provides: don't generate the ksym() provides ourself,
  let rpm do it. Add a workaround for vmlinux-*.gz in -devel.

-------------------------------------------------------------------
Mon Jun  8 09:01:23 CEST 2009 - jeffm@suse.com

- patches.suse/reiser4-set_page_dirty_notag: mm: Add
  set_page_dirty_notag() helper for reiser4.

-------------------------------------------------------------------
Fri Jun  5 13:43:37 CEST 2009 - mmarek@suse.cz

- rpm/kernel-module-subpackage: add Enhances: kernel-$flavor to
  kmps (bnc#502092).

-------------------------------------------------------------------
Thu Jun  4 16:26:21 CEST 2009 - jeffm@suse.de

- Update to 2.6.30-rc8.

-------------------------------------------------------------------
Thu Jun  4 07:09:52 CEST 2009 - sdietrich@suse.de

- supported.conf: remove duplicate kernel/drivers/md/dm-log

-------------------------------------------------------------------
Thu Jun  4 06:02:57 CEST 2009 - teheo@suse.de

Conver ide major allocation.

- patches.suse/block-add-mangle-devt-switch: block: add
  genhd.mangle_devt parameter (fate#305584).

-------------------------------------------------------------------
Mon Jun  1 20:54:44 CEST 2009 - jeffm@suse.de

- Update to 2.6.30-rc7-git4.

-------------------------------------------------------------------
Fri May 29 09:50:28 CEST 2009 - teheo@suse.de

Rename mangle_minor to mangle_devt and also cover sd major allocation.

- patches.suse/block-add-mangle-devt-switch: block: add
  genhd.mangle_devt parameter (fate#305584).

-------------------------------------------------------------------
Fri May 29 07:35:53 CEST 2009 - teheo@suse.de

- Update config files to enable DEBUG_BLOCK_EXT_DEVT on all configs
  except for vanilla and ppc/ps3.
- patches.suse/block-add-mangle-devt-switch: block: add
  genhd.mangle_minor parameter (fate#305584).

-------------------------------------------------------------------
Thu May 28 16:35:40 CEST 2009 - jdelvare@suse.de

- patches.fixes/scsi-scan-blist-update: Add BLIST_REPORTLUN2 to
  EMC SYMMETRIX (bnc#185164, bnc#191648, bnc#505578).

-------------------------------------------------------------------
Wed May 27 18:05:14 CEST 2009 - jeffm@suse.com

- Update to 2.6.30-rc7-git2.

-------------------------------------------------------------------
Wed May 27 08:22:05 CEST 2009 - gregkh@suse.de

- patches.drivers/ath1e-add-new-device-id-for-asus-hardware.patch:
  ath1e: add new device id for asus hardware.

-------------------------------------------------------------------
Tue May 26 15:28:51 CEST 2009 - mmarek@suse.cz

- rpm/mkspec: when using a custom release number, create a
  get_release_number.sh script for autobuild.

-------------------------------------------------------------------
Tue May 26 15:08:25 CEST 2009 - mmarek@suse.cz

- rpm/kernel-binary.spec.in: workaround for bnc#507084: strip
  binaries in /usr/src/linux-obj/*/*/scripts.

-------------------------------------------------------------------
Tue May 26 11:33:25 CEST 2009 - jdelvare@suse.de

- patches.drivers/r8169-allow-true-forced-mode-setting.patch:
  r8169: allow true forced mode setting (bnc#467518).

-------------------------------------------------------------------
Mon May 25 14:11:04 CEST 2009 - mmarek@suse.cz

- switch i386 flavors back to -default (non-pae) and -pae for
  milestone2

-------------------------------------------------------------------
Sun May 24 10:36:18 CEST 2009 - mmarek@suse.cz

- rpm/find-provides: fix for kernel-kdump.

-------------------------------------------------------------------
Sat May 23 22:18:05 CEST 2009 - mmarek@suse.cz

- rpm/find-provides, rpm/kernel-binary.spec.in, rpm/symsets.pl:
  workaround to fix provides of built-in symbols: move vmlinux*.gz
  back to -base and extract the provides from it.

-------------------------------------------------------------------
Fri May 22 15:47:01 CEST 2009 - teheo@suse.de

- patches.arch/i586-unwind-quick-fix: i586-relocs: ignore NONE
  relocation.

-------------------------------------------------------------------
Fri May 22 12:42:36 CEST 2009 - mmarek@suse.cz

- rpm/compute-PATCHVERSION.sh, rpm/mkspec, scripts/tar-up.sh: avoid
  unpacking the patches tarballs in compute-PATCHVERSION.sh.

-------------------------------------------------------------------
Fri May 22 11:45:41 CEST 2009 - mmarek@suse.cz

- rpm/mkspec: add --release option to set a custom release string.
- scripts/tar-up.sh: revive -rs option.

-------------------------------------------------------------------
Wed May 20 16:05:07 CEST 2009 - mmarek@suse.cz

- patches.arch/acpi_thermal_passive_blacklist.patch,
  patches.suse/devtmpfs.patch: fix patches to apply with git-apply.

-------------------------------------------------------------------
Tue May 19 21:42:45 CEST 2009 - sdietrich@suse.de

- patches.suse/stack-unwind-add-declaration.patch: Fix compile
  error when CONFIG_STACK_UNWIND is not set.

-------------------------------------------------------------------
Tue May 19 18:24:46 CEST 2009 - jblunck@suse.de

- patches.rpmify/arm-arch_include_asm-fix.diff: ARM: move
  mach-types.h to arch/include/asm.

-------------------------------------------------------------------
Tue May 19 18:03:44 CEST 2009 - jeffm@suse.com

- Set CONFIG_FRAMEBUFFER_CONSOLE=y

-------------------------------------------------------------------
Tue May 19 17:27:45 CEST 2009 - jeffm@suse.com

- Restored CONFIG_BOOTSPLASH=y and CONFIG_FB_VESA=y on
  x86/x86_64 (bnc#504608)

-------------------------------------------------------------------
Tue May 19 16:17:34 CEST 2009 - jbeulich@novell.com

- patches.xen/sfc-endianness: fix building with gcc 4.4.

-------------------------------------------------------------------
Tue May 19 12:04:26 CEST 2009 - jbeulich@novell.com

- Update Xen patches to 2.6.30/rc6-git3 and c/s 873.

-------------------------------------------------------------------
Mon May 18 16:52:37 CEST 2009 - jeffm@suse.com

- Updated to 2.6.30-rc6-git3.
  - Eliminated 4 patches.

-------------------------------------------------------------------
Fri May 15 19:16:23 CEST 2009 - jeffm@suse.de

- doc/README.SUSE: Updated to reflect building in an external
  directory so as not to contaminate /usr/src/linux

-------------------------------------------------------------------
Thu May 14 14:09:10 CEST 2009 - mmarek@suse.cz

- rpm/kernel-binary.spec.in: fix path in
  /usr/src/linux-obj/.../Makefile.

-------------------------------------------------------------------
Thu May 14 11:09:01 CEST 2009 - mmarek@suse.cz

- rpm/kernel-binary.spec.in: provide kernel-$flavor-devel =
  %version-%source_rel in the -devel packages (bnc#503280).

-------------------------------------------------------------------
Wed May 13 15:42:49 CEST 2009 - mmarek@suse.cz

- rpm/kernel-binary.spec.in: also fix kernel-$flavor-devel requires
  (bnc#503280).

-------------------------------------------------------------------
Wed May 13 15:32:58 CEST 2009 - mmarek@suse.cz

- rpm/mkspec: fix kernel-syms requires (bnc#503280).

-------------------------------------------------------------------
Mon May 11 21:11:59 CEST 2009 - jeffm@suse.com

- patches.fixes/dup2-retval-fix: dup2: Fix return value with
  oldfd == newfd and invalid fd (bnc#498042).

-------------------------------------------------------------------
Mon May 11 21:11:19 CEST 2009 - jeffm@suse.com

- patches.fixes/reiserfs-xattr-fixup: reiserfs: clean up ifdefs.
- patches.fixes/reiserfs-xattr-root-fixup: reiserfs: deal with
  NULL xattr root w/ xattrs disabled.
- patches.fixes/reiserfs-xattrs-disabled-perms: reiserfs: fixup
  perms when xattrs are disabled.
- patches.fixes/reiserfs-expose-privroot: reiserfs: allow exposing
  privroot w/ xattrs enabled.

-------------------------------------------------------------------
Mon May 11 19:41:25 CEST 2009 - jeffm@suse.de

- Updated to 2.6.30-rc5-git1.
  - Eliminated 4 patches.

-------------------------------------------------------------------
Wed May  6 17:38:57 CEST 2009 - gregkh@suse.de

- Update config files. update vanilla configs so that the build works.

-------------------------------------------------------------------
Wed May  6 17:19:56 CEST 2009 - gregkh@suse.de

- Update config files.
- patches.suse/devtmpfs.patch: driver-core: devtmpfs - driver-core
  maintained /dev tmpfs.

-------------------------------------------------------------------
Tue May  5 17:17:21 CEST 2009 - jeffm@suse.com

- Update config files.

-------------------------------------------------------------------
Tue May  5 16:46:08 CEST 2009 - jeffm@suse.com

- Update to 2.6.30-rc4-git1.
- patches.rpmify/fix-unexpected-non-allocable-warnings-with-suse-gcc:
  kbuild, modpost: fix "unexpected non-allocatable" warning with
  SUSE gcc.

-------------------------------------------------------------------
Tue May  5 14:31:59 CEST 2009 - jbeulich@novell.com

- patches.fixes/iwl3945-build: iwl3945: fix ia64/ppc build.

-------------------------------------------------------------------
Tue May  5 11:05:37 CEST 2009 - jbeulich@novell.com

- patches.xen/xen3-patch-2.6.30-rc4: Fix ia64 build.

-------------------------------------------------------------------
Tue May  5 10:08:12 CEST 2009 - jbeulich@novell.com

- patches.suse/stack-unwind: Also initialize PT_GS() on 32-bit.
- patches.arch/x86_64-unwind-annotations: Refresh.

-------------------------------------------------------------------
Tue May  5 10:02:41 CEST 2009 - jbeulich@novell.com

- Update Xen patches to 2.6.29-rc4 and c/s 867.
- Update i386 and x86_64 config files.
- config.conf: Re-enable Xen.

-------------------------------------------------------------------
Tue May  5 05:22:16 CEST 2009 - teheo@suse.de

- patches.suse/kbuild-icecream-workaround: kbuild: add workaround
  for icecream bug (bnc#495786).

-------------------------------------------------------------------
Fri May  1 20:01:16 CEST 2009 - jeffm@suse.com

- patches.fixes/reiserfs-xattr-locking: reiserfs: Expand i_mutex
  to enclose lookup_one_len.

-------------------------------------------------------------------
Fri May  1 20:00:48 CEST 2009 - jeffm@suse.com

- Update to 2.6.30-rc4.
  - Eliminated 2 patches.

-------------------------------------------------------------------
Fri May  1 19:58:07 CEST 2009 - jeffm@suse.com

- patches.drivers/libata-prefer-over-ide: libata: prefer libata
  drivers over ide ones (bnc#433105).
- patches.fixes/reiserfs-xattr-locking: reiserfs: Expand i_mutex
  to enclose lookup_one_len.
- patches.kernel.org/patch-2.6.30-rc3-rc4:
- patches.suse/no-frame-pointer-select: Fix stack unwinder Kconfig
  (bnc#402518).
- patches.arch/s390-08-05-af_iucv-msgpeek-fix.patch: Delete.
- patches.fixes/fix-periodic-mode-programming-on-amd81xx: Delete.

-------------------------------------------------------------------
Thu Apr 30 16:56:17 CEST 2009 - mmarek@suse.cz

- scripts/submit-to-bs: tentative script to submit a new kernel to
  openSUSE:Factory

-------------------------------------------------------------------
Tue Apr 28 11:19:41 CEST 2009 - npiggin@suse.de

- patches.apparmor/unambiguous-__d_path.diff: Put a reminder in here
  to fix the lock order problem when the patch is updated to HEAD.

-------------------------------------------------------------------
Mon Apr 27 13:48:49 CEST 2009 - mmarek@suse.cz

- rpm/kernel-binary.spec.in, rpm/kernel-source.spec.in,
  rpm/kernel-syms.spec.in, rpm/mkspec: Fix prepending EXTRAVERSION,
  rename the variable back to @RELEASE_PREFIX@.

-------------------------------------------------------------------
Mon Apr 27 10:41:20 CEST 2009 - mmarek@suse.cz

- rpm/kernel-binary.spec.in, rpm/kernel-source.spec.in,
  rpm/kernel-syms.spec.in, rpm/mkspec: prepend the EXTRAVERSION to
  the rpm release string (note that this won't have any effect in
  the openSUSE:* projects).

-------------------------------------------------------------------
Fri Apr 24 19:28:44 CEST 2009 - gregkh@suse.de

- Update config files.
  - build rtc_cmos driver into the kernel for i386 and x86-64 default
    kernels.  This should automatically take care of the rtc/system time
    syncing so we don't need to do it in a boot script and should speed
    up booting time a lot.

-------------------------------------------------------------------
Fri Apr 24 19:24:53 CEST 2009 - gregkh@suse.de

- Update config files. change CONFIG_ATA=y and CONFIG_SATA_AHCI=y

-------------------------------------------------------------------
Fri Apr 24 18:23:21 CEST 2009 - gregkh@suse.de

- Update config files. change to CONFIG_EXT2_FS=y and CONFIG_EXT3_FS=y

-------------------------------------------------------------------
Fri Apr 24 18:19:34 CEST 2009 - gregkh@suse.de

- Update config files. change to CONFIG_SCSI=y and CONFIG_BLK_DEV_SD=y

-------------------------------------------------------------------
Fri Apr 24 18:14:49 CEST 2009 - gregkh@suse.de

- Update config files. change to use CONFIG_USB=y

-------------------------------------------------------------------
Thu Apr 23 23:38:53 CEST 2009 - jeffm@suse.de

- Added legacy config.

-------------------------------------------------------------------
Thu Apr 23 23:31:39 CEST 2009 - jeffm@suse.de

- Temporarily disabled patches.suse/acpi-dsdt-initrd-v0.9a-2.6.25.patch

-------------------------------------------------------------------
Thu Apr 23 17:53:58 CEST 2009 - jeffm@suse.de

- Moved i386 kernel-default to kernel-legacy.
- Moved i386 kernel-pae config to kernel-default.
- Disabled CONFIG_ISA in i386 kernel-default to improve boot speed.

-------------------------------------------------------------------
Thu Apr 23 17:29:47 CEST 2009 - jeffm@suse.de

- Update to 2.6.30-rc3.

-------------------------------------------------------------------
Thu Apr 23 17:17:59 CEST 2009 - jeffm@suse.de

- patches.fixes/fix-periodic-mode-programming-on-amd81xx: x86:
  hpet: fix periodic mode programming on AMD 81xx.
- patches.fixes/hpet-boot-fix: Delete.

-------------------------------------------------------------------
Mon Apr 20 16:44:13 CEST 2009 - jeffm@suse.de

- patches.fixes/hpet-boot-fix: hpet: fix "IO-APIC + timer doesn't work!"

-------------------------------------------------------------------
Mon Apr 20 16:43:50 CEST 2009 - jeffm@suse.de

- Update to 2.6.30-rc2-git6.

-------------------------------------------------------------------
Wed Apr 15 06:33:54 CEST 2009 - jeffm@suse.de

- Update to 2.6.30-rc2.
  - trace and xen flavors disabled.
  - CONFIG_OTUS disabled on ppc.
  - request-based multipath could use some testing.
  - Eliminated 96 patches.

-------------------------------------------------------------------
Fri Apr 10 20:09:08 CEST 2009 - jeffm@suse.de

- rpm/devel-post.sh, rpm/kernel-binary.spec.in: Created i586 symlink
  for i386.

-------------------------------------------------------------------
Fri Apr 10 19:08:14 CEST 2009 - jeffm@suse.de

- rpm/kernel-binary.spec.in: Added /usr/src/linux-obj to -devel

-------------------------------------------------------------------
Fri Apr 10 17:35:35 CEST 2009 - mmarek@suse.cz

- rpm/kernel-binary.spec.in: Use xargs -r to fix case when no
  modules are supported.

-------------------------------------------------------------------
Fri Apr 10 17:18:34 CEST 2009 - jeffm@suse.com

- Moved linux-obj symlink handling to kernel-$flavor-devel.

-------------------------------------------------------------------
Fri Apr 10 11:41:12 CEST 2009 - mmarek@suse.cz

- rpm/package-descriptions: Add comment.

-------------------------------------------------------------------
Fri Apr 10 11:12:30 CEST 2009 - mmarek@suse.cz

- rpm/kernel-binary.spec.in, rpm/kernel-source.spec.in,
  rpm/kernel-syms.spec.in, scripts/tar-up.sh: Rename the timestamp
  file to source-timestamp instead, so that autobuild does not add
  the timestamp verbatim.

-------------------------------------------------------------------
Thu Apr  9 13:52:47 CEST 2009 - jbeulich@novell.com

- Update Xen patches to 2.6.29 final and c/s 854.
- patches.xen/sfc-external-sram: enable access to Falcon's
  external SRAM (bnc#489105).
- patches.xen/sfc-sync-headers: sync Solarflare accelerator
  headers (bnc#489105).
- Update Xen config files.

-------------------------------------------------------------------
Wed Apr  8 11:54:11 CEST 2009 - mmarek@suse.cz

- rpm/kernel-binary.spec.in, rpm/kernel-source.spec.in,
  rpm/kernel-syms.spec.in: Fix last change: do not add the
  timestamp if it is already added verbatim (by prepare_spec during
  checkin)

-------------------------------------------------------------------
Tue Apr  7 21:58:38 CEST 2009 - mmarek@suse.cz

- rpm/kernel-binary.spec.in, rpm/kernel-source.spec.in,
  rpm/kernel-syms.spec.in: Add source timestamp to package
  descriptions.

-------------------------------------------------------------------
Tue Apr  7 21:28:59 CEST 2009 - mmarek@suse.cz

- rpm/kernel-binary.spec.in, rpm/kernel-source.spec.in,
  rpm/kernel-syms.spec.in, rpm/mkspec: add descriptions to
  generated spec files.
- rpm/package-descriptions: descriptions of binary packages.

-------------------------------------------------------------------
Mon Apr  6 20:29:03 CEST 2009 - jeffm@suse.com

- Enabled STAGING on !x86 and disabled COMEDI.

-------------------------------------------------------------------
Mon Apr  6 19:21:37 CEST 2009 - jeffm@suse.com

- patches.rpmify/split-package: Enable

-------------------------------------------------------------------
Mon Apr  6 19:21:23 CEST 2009 - jeffm@suse.com

- Update config files: Fixed i386-vanilla.

-------------------------------------------------------------------
Mon Apr  6 19:11:52 CEST 2009 - jeffm@suse.com

- patches.fixes/xfs-export-debug: xfs: export assertion handler.

-------------------------------------------------------------------
Mon Apr  6 02:53:12 CEST 2009 - jeffm@suse.com

- Switch from SPARSEMEM to DISCONTIGMEM on i386.

-------------------------------------------------------------------
Sun Apr  5 02:24:01 CEST 2009 - jeffm@suse.com

- scripts/tar-up_and_run_mbuild.sh: Added pae to the important
  specfiles list.

-------------------------------------------------------------------
Fri Apr  3 22:47:12 CEST 2009 - jeffm@suse.com

- Update config files: Fix missing ia64-debug.

-------------------------------------------------------------------
Fri Apr  3 22:32:01 CEST 2009 - jeffm@suse.com

- patches.xen/sfc-resource-driver: Fix uninitialized var warning.

-------------------------------------------------------------------
Fri Apr  3 22:25:35 CEST 2009 - jeffm@suse.com

- Drop NR_CPUS back to 128 on i386.

-------------------------------------------------------------------
Fri Apr  3 19:36:31 CEST 2009 - jeffm@suse.com

- rpm/kernel-binary.spec.in: Added CONFIG_SPLIT_PACKAGE.

-------------------------------------------------------------------
Fri Apr  3 19:35:53 CEST 2009 - jeffm@suse.de

- Update config files: Enabled STAGING drivers on -vanilla.

-------------------------------------------------------------------
Fri Apr  3 17:13:32 CEST 2009 - jblunck@suse.de

- patches.rpmify/rpm-kernel-config: Rediff.

-------------------------------------------------------------------
Fri Apr  3 17:06:14 CEST 2009 - mmarek@suse.cz

- rpm/kernel-source.spec.in: chmod +x mkspec arch-symbols
  compute-PATCHVERSION.sh

-------------------------------------------------------------------
Fri Apr  3 17:00:50 CEST 2009 - jeffm@suse.com

- Update config files: Enabled STAGING drivers.

-------------------------------------------------------------------
Fri Apr  3 16:30:02 CEST 2009 - jeffm@suse.com

- Sync up kernel configs for x86/x86_64 flavors.

-------------------------------------------------------------------
Fri Apr  3 14:55:26 CEST 2009 - mmarek@suse.cz

- rpm/kernel-source.spec.in, rpm/mkspec: do not package the binary
  spec files anymore.

-------------------------------------------------------------------
Thu Apr  2 23:41:52 CEST 2009 - mmarek@suse.cz

- rpm/modversions: keep the override keyword in --pack.

-------------------------------------------------------------------
Thu Apr  2 20:37:33 CEST 2009 - mmarek@suse.cz

- rpm/kernel-binary.spec.in, rpm/mkspec, scripts/tar-up.sh: remove
  @TOLERATE_UNKNOWN_NEW_CONFIG_OPTIONS@ expansion, check for a file
  named TOLERATE-UNKNOWN-NEW-CONFIG-OPTIONS in sourcedir instead.

-------------------------------------------------------------------
Thu Apr  2 20:27:04 CEST 2009 - mmarek@suse.cz

- rpm/kernel-syms.spec.in: set LC_ALL=C in rpm -q call

-------------------------------------------------------------------
Thu Apr  2 17:57:48 CEST 2009 - mmarek@suse.cz

- rpm/kernel-binary.spec.in: add @FLAVOR@ again to avoid %%(...)
  expansion

-------------------------------------------------------------------
Thu Apr  2 17:48:41 CEST 2009 - mmarek@suse.cz

- rpm/mkspec: new script to generate spec files from *.spec.in
  templates
- rpm/compute-PATCHVERSION.sh, rpm/kernel-binary.spec.in,
  rpm/kernel-source.spec.in, rpm/kernel-syms.spec.in: add to the
  source rpm
- scripts/tar-up.sh: just tar up patches directories and call
  mkspec

-------------------------------------------------------------------
Tue Mar 31 15:56:00 CEST 2009 - mmarek@suse.cz

- rpm/kernel-dummy.spec.in: Delete.

-------------------------------------------------------------------
Tue Mar 31 15:46:18 CEST 2009 - jeffm@suse.de

- doc/README.KSYMS: Add to repo.

-------------------------------------------------------------------
Tue Mar 31 15:39:55 CEST 2009 - mmarek@suse.cz

- config.conf, rpm/old-packages.conf, scripts/arch-symbols,
  scripts/run_oldconfig.sh, scripts/tar-up.sh: drop the arch
  symbols completely, only map the various ix86 archs to i386.

-------------------------------------------------------------------
Tue Mar 31 14:49:09 CEST 2009 - mmarek@suse.cz

- doc/README.SUSE: allow_unsupported_modules needs to be set before
  installing the kernel (bnc#484664).

-------------------------------------------------------------------
Tue Mar 31 03:08:30 CEST 2009 - jeffm@suse.de

- Add %changelog to spec files

-------------------------------------------------------------------
Tue Mar 31 03:07:51 CEST 2009 - jeffm@suse.de

- rpm/kernel-binary.spec.in: Clean up %build_$flavor macros

-------------------------------------------------------------------
Tue Mar 31 02:54:18 CEST 2009 - jeffm@suse.de

- rpm/kernel-source.spec.in: Create kernel-source-vanilla

-------------------------------------------------------------------
Tue Mar 31 02:53:41 CEST 2009 - jeffm@suse.de

- rpm/kernel-syms.spec.in, scripts/tar-up.sh: Depend on kernel-$flavor-devel

-------------------------------------------------------------------
Tue Mar 31 02:52:41 CEST 2009 - jeffm@suse.de

- rpm/kernel-binary.spec.in, rpm/kernel-source.spec.in,
  rpm/kernel-syms.spec.in: Create a %using_buildservice macro

-------------------------------------------------------------------
Tue Mar 31 02:52:04 CEST 2009 - jeffm@suse.de

- rpm/kernel-binary.spec.in, rpm/kernel-source.spec.in,
  scripts/sequence-patch.sh, scripts/tar-up.sh:
  kernel-{binary,source}: Remove arch guards

-------------------------------------------------------------------
Tue Mar 31 02:51:13 CEST 2009 - jeffm@suse.de

- doc/README.SUSE, rpm/kernel-binary.spec.in, rpm/kernel-source.spec.in,
  scripts/tar-up.sh: Move development files from kernel-source to
  kernel-$flavor-devel

-------------------------------------------------------------------
Tue Mar 31 02:50:53 CEST 2009 - jeffm@suse.de

- rpm/kernel-binary.spec.in: Remove $CONFIG_MODULES

-------------------------------------------------------------------
Tue Mar 31 02:50:15 CEST 2009 - jeffm@suse.de

- rpm/kernel-binary.spec.in: Remove duplicate CONFIG_DEBUG_INFO=y

-------------------------------------------------------------------
Tue Mar 31 02:49:53 CEST 2009 - jeffm@suse.de

- rpm/kernel-binary.spec.in: Use macros for cpu_arch

-------------------------------------------------------------------
Tue Mar 31 02:49:23 CEST 2009 - jeffm@suse.de

- rpm/kernel-binary.spec.in, rpm/kernel-source.spec.in:
  kernel-{source,binary}: Use path-related rpm macros

-------------------------------------------------------------------
Tue Mar 31 02:48:40 CEST 2009 - jeffm@suse.de

- rpm/kernel-binary.spec.in,  rpm/kernel-source.spec.in:
  Use a %kernelrelease macro.

-------------------------------------------------------------------
Tue Mar 31 02:47:58 CEST 2009 - jeffm@suse.de

- rpm/kernel-source.spec.in, rpm/source-post.sh, scripts/tar-up.sh:
  Use %variant instead of $variant

-------------------------------------------------------------------
Tue Mar 31 02:47:14 CEST 2009 - jeffm@suse.de

- kernel-source: Kill old obsoletes

-------------------------------------------------------------------
Tue Mar 31 02:46:35 CEST 2009 - jeffm@suse.de

- rpm/kernel-binary.spec.in, rpm/kernel-source.spec.in,
  rpm/kernel-syms.spec.in, scripts/tar-up.sh:
  Use %var instead of @VAR@ except where necessary

-------------------------------------------------------------------
Tue Mar 31 02:46:12 CEST 2009 - jeffm@suse.de

- kernel-syms: Sort by flavor, not architecture

-------------------------------------------------------------------
Tue Mar 31 02:45:43 CEST 2009 - jeffm@suse.de

- kernel-syms: Stop the architecture %else madness

-------------------------------------------------------------------
Tue Mar 31 02:45:15 CEST 2009 - jeffm@suse.de

- kernel-binary: Stop the architecture %else madness

-------------------------------------------------------------------
Mon Mar 30 22:16:04 CEST 2009 - jeffm@suse.de

- Removed -RT guards and a dead patch.

-------------------------------------------------------------------
Mon Mar 30 22:14:17 CEST 2009 - jeffm@suse.de

- patches.fixes/reiserfs-prealloc-fix: Delete.

-------------------------------------------------------------------
Mon Mar 30 15:26:04 CEST 2009 - jeffm@suse.de

- patches.suse/reiserfs-inode-init: Delete.

-------------------------------------------------------------------
Thu Mar 26 21:28:32 CET 2009 - mmarek@suse.cz

- rpm/config.sh: introduce rpm/config.sh, defining SRCVERSION and
  VARIANT variables.

-------------------------------------------------------------------
Tue Mar 24 15:37:54 CET 2009 - jeffm@suse.de

- Update to 2.6.29-final.
  - Eliminated 4 patches.

-------------------------------------------------------------------
Fri Mar 20 09:41:41 CET 2009 - jbeulich@novell.com

- Update Xen config files.
- Update Xen patches to 2.6.29-rc8 and c/s 821.

-------------------------------------------------------------------
Wed Mar 18 15:10:32 CET 2009 - mmarek@suse.cz

- rpm/kernel-*.spec.in, scripts/tar-up.sh: don't add "<RELEASE>"
  to the release, breaks plain rpmbuild.

-------------------------------------------------------------------
Tue Mar 17 16:14:08 CET 2009 - mmarek@suse.cz

- rpm/kernel-binary.spec.in: don't generate symsets
- rpm/kernel-syms.spec.in: don't package symsets
- rpm/find-provides: disable symset provides
- rpm/macros.kernel-source: don't check for /boot/symsets*
  (fate#305945)

-------------------------------------------------------------------
Tue Mar 17 07:56:40 CET 2009 - knikanth@suse.de

- patches.fixes/loop-barriers: Delete.
- patches.fixes/loop-barriers2: Delete.
  Remove non-mainline patches to loop driver making it honour
  O_SYNC, sync requests and barriers. (bnc#485089), (bnc#471249)

-------------------------------------------------------------------
Mon Mar 16 18:11:40 CET 2009 - bphilips@suse.de

- README: add rough guide to updating KABI

-------------------------------------------------------------------
Fri Mar 13 23:37:52 CET 2009 - jeffm@suse.com

- Update to 2.6.29-rc8.

-------------------------------------------------------------------
Thu Mar 12 11:21:42 CET 2009 - jbeulich@novell.com

- patches.fixes/fix-nf_conntrack_slp,
  patches.suse/perfmon2-remove_get_base_syscall_attr.patch,
  patches.suse/perfmon2.patch,
  patches.suse/silent-stack-overflow-2.patch: fix build warnings.

-------------------------------------------------------------------
Thu Mar 12 11:09:42 CET 2009 - jbeulich@novell.com

- Update Xen patches addressing several issues in initial commit
- Update Xen config files (re-enable oprofile, disable novfs).
- patches.xen/xen3-x86_64-unwind-annotations: fix unwind annotations
  in entry_64-xen.S.

-------------------------------------------------------------------
Thu Mar 12 11:02:37 CET 2009 - jbeulich@novell.com

- patches.arch/x86_64-unwind-annotations: fix unwind annotations in
  entry_64.S.

-------------------------------------------------------------------
Thu Mar 12 07:43:03 CET 2009 - rgoldwyn@suse.de

- patches.suse/novfs-creds-change-2.6.29: Changing credential
  according to new task_struct.

-------------------------------------------------------------------
Wed Mar 11 18:27:00 CET 2009 - jblunck@suse.de

- rpm/kernel-binary.spec.in: Use split_packages only if supported.conf
  is not empty.

-------------------------------------------------------------------
Mon Mar  9 21:26:13 CET 2009 - mmarek@suse.cz

- rpm/kernel-binary.spec.in: renamed modprobe config to
  /etc/modprobe.d/50-module-renames.conf (required by new
  module-init-tools).

-------------------------------------------------------------------
Mon Mar  9 12:04:46 CET 2009 - jbeulich@novell.com

- patches.xen/xen3-patch-2.6.29-rc4: fix ia64 build.

-------------------------------------------------------------------
Mon Mar  9 09:42:36 CET 2009 - jbeulich@novell.com

- Update Xen config files (get tracing options back in sync with
  default).

-------------------------------------------------------------------
Fri Mar  6 20:56:37 CET 2009 - jeffm@suse.de

- Update config files: Enable CONFIG_FRAME_POINTER on Xen.

-------------------------------------------------------------------
Fri Mar  6 20:36:26 CET 2009 - jeffm@suse.de

- config.conf: Enabled Xen for building.

-------------------------------------------------------------------
Fri Mar  6 17:49:36 CET 2009 - jbeulich@novell.com

- Update Xen patches to 2.6.29-rc7.

-------------------------------------------------------------------
Fri Mar  6 13:34:30 CET 2009 - jbenc@suse.cz

- Update config files: enabled wireless debugging in -debug flavors.

-------------------------------------------------------------------
Fri Mar  6 10:36:19 CET 2009 - mmarek@suse.cz

- rpm/get_release_number.sh.in, rpm/kernel-binary.spec.in,
  rpm/kernel-source.spec.in, rpm/kernel-syms.spec.in,
  scripts/tar-up.sh, doc/README.SUSE: finally drop kernel-dummy
- rpm/prepare-build.sh: Delete.

-------------------------------------------------------------------
Wed Mar  4 20:18:28 CET 2009 - jeffm@suse.com

- Update to 2.6.29-rc7.
  - Eliminated 1 patch.

-------------------------------------------------------------------
Wed Mar  4 11:48:01 CET 2009 - mmarek@suse.cz

- rpm/kernel-binary.spec.in: workaround a bash bug (bnc#481817)
  in kernel-vanilla.spec.

-------------------------------------------------------------------
Tue Mar  3 23:00:28 CET 2009 - jeffm@suse.com

- patches.suse/export-security_inode_permission: Export
  security_inode_permission for aufs.

-------------------------------------------------------------------
Thu Feb 26 15:32:35 CET 2009 - jeffm@suse.com

- scripts/tar-up.sh: Add -u to update existing spec files.

-------------------------------------------------------------------
Thu Feb 26 11:50:57 CET 2009 - sven@suse.de

- rpm/kernel-binary.spec.in: Fix sub-package install-time conflict.

-------------------------------------------------------------------
Wed Feb 25 19:41:59 CET 2009 - mmarek@suse.cz

- scripts/tar-up.sh: create tarballs that don't change
  unnecessarily: set owner/group to nobody/nobody, mtime to time of
  the latest commit and sort the input files.

-------------------------------------------------------------------
Tue Feb 24 23:28:11 CET 2009 - jeffm@suse.com

- Update to 2.6.29-rc6-git1.

-------------------------------------------------------------------
Sat Feb 21 17:30:47 CET 2009 - mmarek@suse.cz

- rpm/kernel-syms.spec.in: also check if the package versions match
  (bnc#478462)

-------------------------------------------------------------------
Fri Feb 20 14:41:31 CET 2009 - jbeulich@novell.com

- patches.suse/stack-unwind: fix 32-bit arch_unwind_init_running().

-------------------------------------------------------------------
Fri Feb 20 10:12:51 CET 2009 - jbeulich@novell.com

- patches.suse/stack-unwind: fix patch fuzz.

-------------------------------------------------------------------
Fri Feb 20 09:48:59 CET 2009 - jbeulich@novell.com

- misc/xen-port-patches.py: Adjust fro new x86 header placement.
- patches.arch/x86_64-unwind-annotations: fix unwind annotations
  (bnc#472783).
- patches.suse/stack-unwind: Properlz hook up unwinder again.

-------------------------------------------------------------------
Fri Feb 20 02:49:50 CET 2009 - jeffm@suse.de

- patches.suse/kdb-common: Build fix with -I directive.

-------------------------------------------------------------------
Fri Feb 20 02:12:56 CET 2009 - jeffm@suse.de

- Update config files.

-------------------------------------------------------------------
Fri Feb 20 01:50:59 CET 2009 - jeffm@suse.de

- Update to 2.6.29-rc5-git3.
  - Eliminated 1 patch.

-------------------------------------------------------------------
Thu Feb 19 11:27:58 CET 2009 - mmarek@suse.cz

- rpm/symsets.pl: allow passing only Module.symvers and no modules

-------------------------------------------------------------------
Wed Feb 18 11:25:46 CET 2009 - olh@suse.de

- disable ppc601 support, disable unused framebuffer drivers

-------------------------------------------------------------------
Wed Feb 18 10:41:14 CET 2009 - olh@suse.de

- disable kdump on ppc32

------------------------------------------------------------------
Mon Feb 16 17:18:41 CET 2009 - jeffm@suse.com

- Update config files.

-------------------------------------------------------------------
Sat Feb 14 17:40:22 CET 2009 - jeffm@suse.de

- Update to 2.6.29-rc5.

-------------------------------------------------------------------
Fri Feb 13 21:15:40 CET 2009 - jeffm@suse.de

- Update to 2.6.29-rc4-git7.
  - Eliminated 2 patches.

-------------------------------------------------------------------
Mon Feb  9 22:04:41 CET 2009 - jeffm@suse.de

- patches.rpmify/spin_is_contended-fix: spin_is_contended
  Kconfig fixes.

-------------------------------------------------------------------
Mon Feb  9 17:47:43 CET 2009 - jeffm@suse.de

- Updated to 2.6.29-rc4.
  - Eliminated 3 patches.

-------------------------------------------------------------------
Fri Feb  6 21:34:56 CET 2009 - jeffm@suse.com

- patches.fixes/fix-warning-while-mapping-0-1MB-range-with-dev-mem:
  x86, pat: fix warn_on_once() while mapping 0-1MB range.

-------------------------------------------------------------------
Fri Feb  6 20:54:14 CET 2009 - mmarek@suse.cz

- rpm/kernel-module-subpackage, rpm/post.sh, rpm/postun.sh: fix
  last change: don't pass -e to weak-modules2.

-------------------------------------------------------------------
Fri Feb  6 14:42:13 CET 2009 - mmarek@suse.cz

- rpm/kernel-module-subpackage, rpm/post.sh, rpm/postun.sh: pass
  down shell options like -x to weak-modules2 to make debugging
  with rpm -ivv easier.

-------------------------------------------------------------------
Tue Feb  3 21:36:36 CET 2009 - jeffm@suse.de

- patches.fixes/fix-nf_conntrack_slp: make nf_conntrack_slp
  actually work (bnc#470963).

-------------------------------------------------------------------
Tue Feb  3 14:34:14 CET 2009 - mmarek@suse.cz

- scripts/tar-up.sh: fix branch name in KOTD packages.

-------------------------------------------------------------------
Tue Feb  3 12:37:06 CET 2009 - olh@suse.de

- config.conf: readde -debug flavor for ppc64

-------------------------------------------------------------------
Tue Feb  3 11:51:37 CET 2009 - olh@suse.de

- patches.fixes/scsi-ibmvfc_prli_initiator_fix.patch:
  Better handle other FC initiators (bnc#471217 - LTC51238)

-------------------------------------------------------------------
Tue Feb  3 11:48:59 CET 2009 - mmarek@suse.cz

- scripts/wd-functions.sh: display master as "master", not "HEAD"
  or "".

-------------------------------------------------------------------
Mon Feb  2 22:13:03 CET 2009 - jeffm@suse.de

- patches.fixes/ath9k-fix-led_device_naming.diff: ath9k: fix
  led naming.
- patches.fixes/b43legacy-fix-led_device_naming.diff: b43legacy:
  fix led naming.
- patches.fixes/iwlwifi-fix-iwl-3945_led_device_naming.diff:
  iwlwifi: another led naming fix.
- patches.fixes/iwlwifi-fix-iwl-led_device_naming.diff: iwlwifi:
  fix led naming   .
- patches.fixes/rt2x00-fix-led_device_naming.diff: rt2x00:
  fix led naming.

-------------------------------------------------------------------
Mon Feb  2 21:20:36 CET 2009 - jeffm@suse.de

- Updated to 2.6.29-rc3-git3.
  - Eliminated 6 patches.

-------------------------------------------------------------------
Mon Feb  2 17:35:32 CET 2009 - jeffm@suse.de

- Updated to 2.6.29-rc3.
  - AppArmor is disabled.
  - Xen is disabled.
  - Eliminated 745 patches.

-------------------------------------------------------------------
Mon Feb  2 17:17:07 CET 2009 - jeffm@suse.de

- Enabled patches.suse/reiserfs_warning-reentrant

-------------------------------------------------------------------
Mon Feb  2 11:30:07 CET 2009 - rw@suse.de

- patches.fixes/xpc-pass-physical,
  patches.kabi/xpc-pass-physical:
  kABI: restore upstream patch, add ABI cover-up. (bnc#458811)

-------------------------------------------------------------------
Mon Feb  2 10:44:23 CET 2009 - olh@suse.de

- patches.fixes/serial-jsm-enable_ms.patch:
  Add enable_ms to jsm driver (bnc#471224 - LTC51066)

-------------------------------------------------------------------
Mon Feb  2 10:30:50 CET 2009 - olh@suse.de

- patches.arch/ppc-optimize-sync.patch:
  Optimise smp_{r,w}mb and mutex (bnc#471222 - LTC51356)

-------------------------------------------------------------------
Sat Jan 31 04:35:24 CET 2009 - gregkh@suse.de

- refresh patches for fuzz due to 2.6.27.14-rc1 import.

-------------------------------------------------------------------
Sat Jan 31 04:16:39 CET 2009 - gregkh@suse.de

- patches.kabi/abi-fix-add-epoll_devs-back-to-struct-user_struct.patch:
  ABI fix: add epoll_devs back to struct user_struct.

-------------------------------------------------------------------
Sat Jan 31 04:07:38 CET 2009 - gregkh@suse.de

- Update to 2.6.27.14-rc1
  - lots of security fixes
  - lots of bugfixes
  - obsoletes:
    - patches.drivers/alsa-virtuoso-no-eeprom-overwrite
    - patches.drivers/pata_via.c-support-vx855-and-future-chips-whose-ide-controller-use-0x0571.patch
    - patches.fixes/SUNRPC-Fix-autobind-on-cloned-rpc-clients.patch
    - patches.fixes/sysfs-fix-problems-with-binary-files.patch
    - patches.fixes/xpc-fix-NULL-deref
    - patches.fixes/xpc-write-barrier

-------------------------------------------------------------------
Fri Jan 30 09:15:04 CET 2009 - olh@suse.de

- patches.arch/ppc-pseries-migration_hang_fix.patch:
  Fix partition migration hang under load (bnc#470563 - LTC51153)

-------------------------------------------------------------------
Fri Jan 30 08:00:00 CET 2009 - olh@suse.de

- disable CONFIG_DEBUG_STACKOVERFLOW and CONFIG_DEBUG_STACK_USAGE
  on ppc/ppc64

-------------------------------------------------------------------
Fri Jan 30 01:24:09 CET 2009 - teheo@suse.de

- patches.drivers/libata-fix-EH-device-failure-handling: libata:
  fix EH device failure handling (bnc#470845).

-------------------------------------------------------------------
Thu Jan 29 21:02:44 CET 2009 - jjolly@suse.de

- patches.arch/s390-08-08-add_qdio_utilization.patch: zfcp:
  queue_full is lacking the entry for qdio utilization
  (bnc#466462).

-------------------------------------------------------------------
Thu Jan 29 18:45:32 CET 2009 - gregkh@suse.de

- add ability to debug kernel using USB debug connector.
- Update config files.
- patches.suse/usb-move-ehci-reg-def.patch: usb: move ehci
  reg def.
- patches.suse/x86-usb-debug-port-early-console-v4.patch: x86:
  usb debug port early console, v4.

-------------------------------------------------------------------
Thu Jan 29 11:43:32 CET 2009 - mmarek@suse.cz

- patches.kabi/abi-fix-add-s_syncing-back-to-struct-super_block.patch
  patches.kabi/abi-fix-add-wb_sync_hold-enum-writeback_sync_modes.patch
  patches.kabi/export-iwl_rx_allocate
  patches.kabi/sched-kabi-compat-hack.patch: Introduce
  patches.kabi/ for patches that only work around kabi issues and
  can be safely dropped at the next SP.

-------------------------------------------------------------------
Wed Jan 28 20:34:29 CET 2009 - agruen@suse.de

- patches.xen/xen-x86-mark_rodata_rw.patch: Add missing pageattr.c
  changes to pageattr-xen.c (bnc#439348).

-------------------------------------------------------------------
Wed Jan 28 18:50:59 CET 2009 - agruen@suse.de

- patches.suse/x86-mark_rodata_rw.patch: Add mark_rodata_rw()
  to un-protect read-only kernel code pages (bnc#439348).
- patches.xen/xen-x86-mark_rodata_rw.patch: xen specific part
  (bnc#439348).

-------------------------------------------------------------------
Wed Jan 28 15:59:27 CET 2009 - mmarek@suse.cz

- config/s390/s390: the -man package still fails for s390, disable
  it

-------------------------------------------------------------------
Wed Jan 28 14:27:18 CET 2009 - mmarek@suse.cz

- rpm/kernel-binary.spec.in: fix build of the -man subpackage on
  31bit s390

-------------------------------------------------------------------
Wed Jan 28 13:23:01 CET 2009 - mmarek@suse.cz

- fix kernel-default.ppc64 reference symsets

-------------------------------------------------------------------
Wed Jan 28 12:06:53 CET 2009 - jslaby@suse.cz

- patches.arch/x86_sgi_cpus4096-05-update-send_IPI_mask.patch:
  x86 cpumask: Updates to support NR_CPUS=4096 (bnc#425240
  FATE304266).
  [cpu_mask_to_apicid bigsmp fix]

-------------------------------------------------------------------
Wed Jan 28 08:16:54 CET 2009 - olh@suse.de

- patches.fixes/scsi-ibmvscsi-module_alias.patch:
  map scsi proc_name to module name (bnc#459933 - LTC50724)

-------------------------------------------------------------------
Tue Jan 27 23:33:09 CET 2009 - jeffm@suse.de

- Update config files: Disable ftrace in -debug on ppc64

-------------------------------------------------------------------
Tue Jan 27 23:16:03 CET 2009 - jeffm@suse.de

- config.conf: Added -debug flavor for ppc64.

-------------------------------------------------------------------
Tue Jan 27 13:40:53 CET 2009 - bwalle@suse.de

- patches.drivers/libfc-set-the-release-function.diff:
  Whitespace change.

-------------------------------------------------------------------
Tue Jan 27 09:05:30 CET 2009 - hare@suse.de

- patches.drivers/libfc-fix-read-IO-data-integrity: libfc:
  IO data integrity issue when a IO data frame lost (bnc#469536).

-------------------------------------------------------------------
Tue Jan 27 08:52:49 CET 2009 - jbeulich@novell.com

- re-enable patches.xen/xen3-e1000e_Export_set_memory_ro-rw.

-------------------------------------------------------------------
Tue Jan 27 07:44:18 CET 2009 - olh@suse.de

- update patches.arch/ppc-memoryless-nodes.patch:
  include prototype for PFN_UP() (bnc#462546 - LTC50009)

-------------------------------------------------------------------
Mon Jan 26 19:53:20 CET 2009 - kkeil@suse.de

- patches.suse/e1000e_Export_set_memory_ro-rw: Export
  set_memory_ro() and set_memory_rw() calls.
  readded to avoid kabi change

-------------------------------------------------------------------
Mon Jan 26 19:36:59 CET 2009 - jeffm@suse.de

- config.conf: Added kernel-vmi to i386.

-------------------------------------------------------------------
Mon Jan 26 19:08:43 CET 2009 - olh@suse.de

- update patches.arch/ppc-memoryless-nodes.patch:
  use PFN_UP() for end_pfn (bnc#462546 - LTC50009)

-------------------------------------------------------------------
Mon Jan 26 17:14:44 CET 2009 - mmarek@suse.cz

- kabi: import FCoE changes

-------------------------------------------------------------------
Mon Jan 26 17:00:44 CET 2009 - hare@suse.de

- patches.suse/dm-mpath-requeue-for-stopped-queue: disable
  wrong debug message again.

-------------------------------------------------------------------
Mon Jan 26 15:35:41 CET 2009 - rw@suse.de

- patches.fixes/taskstats-alignment:
  IA64: fill 'struct taskstats' on stack and 'memcpy' result to skb.
  (bnc#448410)

-------------------------------------------------------------------
Mon Jan 26 15:31:39 CET 2009 - olh@suse.de

- update patches.arch/ppc-memoryless-nodes.patch:
  fix calculation of reserve_size (bnc#462546 - LTC50009)

-------------------------------------------------------------------
Mon Jan 26 14:19:30 CET 2009 - kkeil@suse.de

- patches.fixes/disable-lro-per-default: Disable LRO per default
  in igb and ixgbe. (bnc#467519)

-------------------------------------------------------------------
Mon Jan 26 13:44:37 CET 2009 - jbeulich@novell.com

- Just comment out patches.xen/xen3-e1000e_* (to address build error)
  until disposition of their originals is known.

-------------------------------------------------------------------
Mon Jan 26 13:01:24 CET 2009 - kkeil@suse.de

- patches.fixes/sctp_do_not_use_stale_copy_of_sk: Do not use
  stale copy of sk. (bnc#440104)

-------------------------------------------------------------------
Mon Jan 26 12:52:21 CET 2009 - jblunck@suse.de

Renamed some patches so they get included in vanilla builds.
- patches.rpmify/firmware-path: Renamed.
- patches.rpmify/no-include-asm: Renamed.
- patches.suse/md-raid-metadata-PAGE_SIZE.patch: Renamed.

-------------------------------------------------------------------
Mon Jan 26 12:18:00 CET 2009 - olh@suse.de

- patches.suse/led_classdev.sysfs-name.patch: use correct name
  for /sys/devices/virtual/leds/ entries (bnc#468350)

-------------------------------------------------------------------
Mon Jan 26 12:15:15 CET 2009 - kkeil@suse.de

- patches.suse/e1000e_Export_set_memory_ro-rw: Delete.
- patches.suse/e1000e_allow_bad_checksum: Delete.
- patches.suse/e1000e_call_dump_eeprom: Delete.
- patches.suse/e1000e_ioremap_sanity_check: Delete.
- patches.suse/e1000e_use_set_memory_ro-rw_to_protect_flash_memory:
  Delete.
  Remove not mainline e1000e patches which were added to help with
  the e1000e NVM corruption - root issue is fixed

-------------------------------------------------------------------
Mon Jan 26 12:06:30 CET 2009 - kkeil@suse.de

- patches.drivers/tg3_libphy_workaround: tg3 libphy workaround.
  (bnc#468725)

-------------------------------------------------------------------
Mon Jan 26 09:17:49 CET 2009 - hare@suse.de

- supported.conf: Correct spelling for dm-least-pending
  path checker.

-------------------------------------------------------------------
Mon Jan 26 09:16:31 CET 2009 - hare@suse.de

- patches.suse/dm-mpath-check-info-before-access: Kernel Oops
  during path failover (bnc#458393).

-------------------------------------------------------------------
Sun Jan 25 02:07:17 CET 2009 - gregkh@suse.de

- refresh patch fuzz now that 2.6.27.13 is in tree

-------------------------------------------------------------------
Sun Jan 25 01:59:30 CET 2009 - gregkh@suse.de

- Update to final version of 2.6.27.13

-------------------------------------------------------------------
Sat Jan 24 23:24:49 CET 2009 - gregkh@suse.de

- dynamic debugging fixes backported from upstream:
- patches.drivers/driver-core-add-newlines-to-debugging-enabled-disabled-messages.patch:
  driver core: add newlines to debugging enabled/disabled
  messages.
- patches.drivers/driver-core-fix-dynamic_debug-cmd-line-parameter.patch:
  Driver core: fix 'dynamic_debug' cmd line parameter.
- patches.drivers/driver-core-fix-using-ret-variable-in-unregister_dynamic_debug_module.patch:
  driver core: fix using 'ret' variable in
  unregister_dynamic_debug_module.

-------------------------------------------------------------------
Sat Jan 24 17:51:17 CET 2009 - jbohac@suse.cz

- patches.arch/x86_64-hpet-64bit-timer.patch: 
  (fix return of an unitialized value (bnc#469017)

-------------------------------------------------------------------
Sat Jan 24 11:29:02 CET 2009 - mmarek@suse.cz

- update kabi files: ignore changes in struct pcie_link_state as
  it is an internal structure only.

-------------------------------------------------------------------
Sat Jan 24 11:26:16 CET 2009 - mmarek@suse.cz

- patches.suse/genksyms-add-override-flag.diff: genksyms: add
  --override flag.
- rpm/kernel-binary.spec.in: set KBUILD_OVERRIDE=1

-------------------------------------------------------------------
Sat Jan 24 01:25:44 CET 2009 - ghaskins@suse.de

- patches.fixes/sched-kabi-compat-hack.patch: sched: leave
  RT_GROUP_SCHED structure components intact to preserve kABI.

 broke kabi with fix for 456542

-------------------------------------------------------------------
Sat Jan 24 00:35:12 CET 2009 - trenn@suse.de

- patches.fixes/cpufreq_export_latency.patch: CPUFREQ: Introduce
  /sys/devices/system/cpu/cpu*/cpufreq/cpuinfo_transition_latency
  (bnc#464461).
- patches.fixes/cpufreq_ondemand_adjust_sampling_rate_limit.patch:
  CPUFREQ: ondemand/conservative: sanitize sampling_rate
  restrictions (bnc#464461).
- patches.fixes/cpufreq_ondemand_performance_optimise_default_settings.patch:
  CPUFREQ: ondemand: Limit default sampling rate to 300ms
  max. (bnc#464461).
- patches.fixes/x86_cpufreq_powernow-k8_acpi_latency_values.patch:
  X86 powernow-k8 cpufreq: Get transition latency from acpi _PSS
  object (bnc#464461).

-------------------------------------------------------------------
Fri Jan 23 20:29:24 CET 2009 - jeffm@suse.de

- patches.fixes/xfs-dmapi-fixes: xfs/dmapi: fix crash on mount
  (bnc#458027).

-------------------------------------------------------------------
Fri Jan 23 20:19:33 CET 2009 - ghaskins@suse.de

- Update config files: Disable RT_GROUP_SCHED (bnc#456542).

  The RT_GROUP_SCHED feature is experimental and clearly broken, so
  lets turn it off for now.

-------------------------------------------------------------------
Fri Jan 23 16:51:40 CET 2009 - jeffm@suse.de

- patches.fixes/hpilo-open-close-fix: hpilo open/close fix
  (bnc#466517).

-------------------------------------------------------------------
Fri Jan 23 15:59:44 CET 2009 - hare@suse.de

- patches.suse/dm-mpath-requeue-for-stopped-queue: Handle I/O
  on stopped queues correctly (bnc#458393).

-------------------------------------------------------------------
Fri Jan 23 15:34:11 CET 2009 - jbenc@suse.cz

- patches.suse/mnt-want-write-speedup.patch,
  patches.suse/mnt_clone_write.patch: modified not to break kABI,
  enabled (bnc#436953).

-------------------------------------------------------------------
Fri Jan 23 15:08:39 CET 2009 - jbenc@suse.cz

- patches.fixes/iwlagn-fix-rfkill.patch: iwlagn: fix hw-rfkill
  while the interface is down (bnc#446158).

-------------------------------------------------------------------
Fri Jan 23 14:59:57 CET 2009 - mmarek@suse.cz

- kabi/severities: temporarily enable changes in FcOE modules.

-------------------------------------------------------------------
Fri Jan 23 11:55:18 CET 2009 - hare@suse.de

- patches.arch/s390-08-06-personality.patch: kernel: setting 32
  bit personality doesn't work (bnc#466462).
- patches.arch/s390-08-07-compat_wrappers.patch: kernel:
  Add missing wrapper functions for 31 bit compat
  syscalls. (bnc#466462,LTC#51229).
- patches.fixes/block-leave-the-request-timeout-timer-running:
  Delete obsolete patch.

-------------------------------------------------------------------
Fri Jan 23 11:42:28 CET 2009 - bwalle@suse.de

- patches.drivers/fcoe-change-fcoe_sw-sg_tablesi.diff: change
  fcoe_sw sg_tablesize to SG_ALL (bnc #459142).
- patches.drivers/fcoe-check-return-for-fc_set_m.diff: check
  return for fc_set_mfs (bnc #459142).
- patches.drivers/fcoe-fix-frame-length-validati.diff: fix frame
  length validation in the early receive path (bnc #459142).
- patches.drivers/fcoe-fix-incorrect-use-of-struct-module.diff:
  fcoe: fix incorrect use of struct module (bnc #468051).
- patches.drivers/fcoe-improved-load-balancing-i.diff: improved
  load balancing in rx path (bnc #459142).
- patches.drivers/fcoe-logoff-of-the-fabric-when.diff: Logoff
  of the fabric when destroying interface (bnc #459142).
- patches.drivers/fcoe-remove-warn_on-in-fc_set.diff: remove
  WARN_ON in fc_set_mfs (bnc #459142).
- patches.drivers/fcoe-user_mfs-is-never-used.diff: user_mfs is
  never used (bnc #459142).
- patches.drivers/libfc-add-fc_disc-c-locking-co.diff: Add
  fc_disc.c locking comment block (bnc #459142).
- patches.drivers/libfc-ensure-correct-device_pu.diff: libfc:
  Ensure correct device_put/get usage (round 2).
- patches.drivers/libfc-fix-rport-recursive-lock.diff: libfc:
  Fix rport recursive lock on rport mutex (bnc #459142).
- patches.drivers/libfc-handle-rrq-exch-timeout.diff: libfc:
  handle RRQ exch timeout (bnc #465596).
- patches.drivers/libfc-improve-fc_lport-c-locki.diff: Improve
  fc_lport.c locking comment block (bnc #459142).
- patches.drivers/libfc-improve-fc_rport-c-locki.diff: Improve
  fc_rport.c locking comment block (459142).
- patches.drivers/libfc-make-fc_disc-inline-with.diff: make
  fc_disc inline with the fc_lport structure (bnc #459142).
- patches.drivers/libfc-make-rscn-parsing-more-r.diff: make RSCN
  parsing more robust (bnc #459142).
- patches.drivers/libfc-make-sure-we-access-the.diff: make sure
  we access the CRC safely (bnc #459142).
- patches.drivers/libfc-pass-lport-in-exch_mgr_r.diff: libfc:
  Pass lport in exch_mgr_reset (bnc #465596).
- patches.drivers/libfc-remove-debug-print-state.diff: libfc:
  Remove debug print statement, too verbose (bnc #459142).
- patches.drivers/libfc-set-the-release-function.diff: Set
  the release function for the rport's kobject (round 2)
  (bnc #459142).
- patches.drivers/libfc-updated-comment-for-orde.diff: updated
  comment for order of em and ex locks (bnc #459142).
- patches.drivers/libfc-updated-libfc-fcoe-modul.diff: updated
  libfc fcoe module ver to 1.0.6 (bnc #459142).
- patches.drivers/libfc-use-an-operations-struct.diff: use an
  operations structure for rport callbacks (bnc #459142).
- patches.drivers/libfc-when-rport-goes-away-re.diff: libfc:
  when rport goes away (re-plogi), clean up exchanges to/from
  rport (bnc #465596).
- patches.drivers/libfc_locking.diff: libfc, fcoe: fixed locking
  issues with lport->lp_mutex around lport->link_status (bnc
  #468053).
- patches.drivers/libfc_rport.diff: libfc: rport retry on LS_RJT
  from certain ELS (bnc #468054).

-------------------------------------------------------------------
Fri Jan 23 11:36:44 CET 2009 - hare@suse.de

- patches.fixes/qla2xxx-check-fc-rport-validity:
  qla2xxx: added check for fcport is valid in
  qla2x00_terminate_rport_io(). (bnc#467624).

-------------------------------------------------------------------
Fri Jan 23 11:01:59 CET 2009 - tiwai@suse.de

- patches.drivers/alsa-hda-gateway-t1616-quirk: ALSA: hda -
  Add quirk for Gateway T1616 laptop (bnc#467597).
- patches.drivers/alsa-hda-hp-dv4-quirk: ALSA: hda - Add model
  entry for HP dv4.
- patches.drivers/alsa-hda-intel-d945-ref-quirk: ALSA: hda -
  Add model=ref for Intel board with STAC9221 (bnc#406529).

-------------------------------------------------------------------
Fri Jan 23 10:48:16 CET 2009 - hare@suse.de

- patches.fixes/blk-leave-sync-timer-running: block: Rediff
- patches.fixes/block-use-round_jiffies_up: Block: use
  round_jiffies_up() (bnc#464155).
- Add missing patches to series.conf:
  patches.fixes/round-jiffies-up
  patches.fixes/block-use-round_jiffies_up
  patches.fixes/block-fix-blk_start_queueing
  patches.fixes/suppress-buffer-IO-errors
  patches.fixes/block-optimizations-in-blk_rq_timed_out_timer
  patches.fixes/block-add-comment-in-blk_rq_timed_out

-------------------------------------------------------------------
Fri Jan 23 07:51:35 CET 2009 - olh@suse.de

- update patches.fixes/scsi-ibmvscsi-vio_leak.patch:
  handle also drivers/scsi/ibmvscsi/ibmvfc.c

-------------------------------------------------------------------
Fri Jan 23 06:41:18 CET 2009 - sjayaraman@suse.de

- patches.fixes/cifs-fix-oops-on-ipv6-mount: cifs: make sure we
  allocate enough storage for socket address (467691).

-------------------------------------------------------------------
Fri Jan 23 05:57:48 CET 2009 - gregkh@suse.de

- patches.kernel.org/abi-fix-add-wb_sync_hold-enum-writeback_sync_modes.patch:
  ABI fix: add WB_SYNC_HOLD enum writeback_sync_modes.

-------------------------------------------------------------------
Fri Jan 23 05:08:48 CET 2009 - gregkh@suse.de

- patches.kernel.org/abi-fix-add-s_syncing-back-to-struct-super_block.patch:
  ABI fix: add s_syncing back to struct super_block.

-------------------------------------------------------------------
Fri Jan 23 02:26:30 CET 2009 - gregkh@suse.de

- update to 2.6.27.13-rc1:
  - security updates
  - lots of bugfixes
  - obsoletes:
    - patches.arch/ppc-fix_hugepage_check.patch
    - patches.drivers/alsa-hda-ad1986a-laptop-eapd-model-back
    - patches.drivers/alsa-hda-samsung-q45-quirk
    - patches.fixes/security-introduce-missing-kfree.patch
    - patches.fixes/xpc-fix-heartbeat
- Update config files.

-------------------------------------------------------------------
Thu Jan 22 23:55:10 CET 2009 - kkeil@suse.de

- patches.drivers/e1000-fix-shared-emc.patch: e1000: fix bug
  with shared interrupt during reset (bnc#396687)

-------------------------------------------------------------------
Thu Jan 22 22:43:48 CET 2009 - tonyj@suse.de

- patches.fixes/revert-bgcolor-line-feed-93f78da4.patch: Revert
  "vt: fix background color on line feed" (bnc#418613).

-------------------------------------------------------------------
Thu Jan 22 19:28:06 CET 2009 - jbenc@suse.cz

- patches.fixes/iwlwifi-fix-rs_get_rate-oops.patch: iwlwifi:
  fix rs_get_rate WARN_ON() (bnc#456002).
- Reordered wireless patches to group together patches touching the same
  driver.

-------------------------------------------------------------------
Thu Jan 22 19:13:20 CET 2009 - bphilips@suse.de

- patches.drivers/disable-catas_reset-by-default-to-avoid-problems-with-eeh.patch:
  disable catas_reset by default to avoid problems with EEH
  (bnc#456389).

-------------------------------------------------------------------
Thu Jan 22 17:42:04 CET 2009 - rw@suse.de

- patches.fixes/xpc-pass-physical:
  fixed kABI breakage. (bnc#458811)

-------------------------------------------------------------------
Thu Jan 22 15:58:54 CET 2009 - bwalle@suse.de

- scripts/tar-up_and_run_mbuild.sh: s390 (the 31 bit variant) is
  not an important spec file.

-------------------------------------------------------------------
Thu Jan 22 15:50:44 CET 2009 - jbenc@suse.cz

- patches.fixes/mac80211-add-direct-probe.patch: fixed kABI
  breakage, reenabled.

-------------------------------------------------------------------
Thu Jan 22 15:29:07 CET 2009 - mmarek@suse.cz

- rpm/modversions: eat the "override" keyword before parsing the
  symbol definition.

-------------------------------------------------------------------
Thu Jan 22 14:14:03 CET 2009 - olh@suse.de

- patches.fixes/scsi-ibmvscsi-vio_leak.patch:
  Correct VIO bus/device CMO accounting problems (bnc#468304 - LTC51205)

-------------------------------------------------------------------
Thu Jan 22 14:03:12 CET 2009 - olh@suse.de

- patches.suse/of_platform_driver.module-owner.patch:
  add missing module symlink to /sys/bus/*/driver/*
  in struct of_platform_driver.

-------------------------------------------------------------------
Thu Jan 22 13:29:23 CET 2009 - kkeil@suse.de

- patches.drivers/ixgbe_DCB_compile_err.patch: DCB compile
  error fix - new version from Intel  (bnc#465923)

-------------------------------------------------------------------
Thu Jan 22 12:58:06 CET 2009 - jbohac@suse.cz

- patches.arch/x86_64-hpet-64bit-timer.patch: allow 64-bit mode
  for HPET Timer0 (bnc#456700).
  (fix compilation on i386 and add hpet64 to kernel-parameters.txt)

-------------------------------------------------------------------
Thu Jan 22 12:25:59 CET 2009 - jbohac@suse.cz

- patches.arch/x86_64-hpet-64bit-timer.patch: allow 64-bit mode
  for HPET Timer0 (bnc#456700).

-------------------------------------------------------------------
Thu Jan 22 12:10:39 CET 2009 - rw@suse.de

- patches.fixes/xpc-pass-physical:
  sgi-xpc: need to pass the physical address, not virtual. (bnc#458811)
- patches.fixes/xpc-fix-heartbeat:
  sgi-xpc: eliminate false detection of no heartbeat. (bnc#464545)

-------------------------------------------------------------------
Thu Jan 22 11:28:20 CET 2009 - jkosina@suse.de

- patches.fixes/input-add-nomux-dell-vostro-1510.patch: Input:
  add Dell Vostro 1510 to nomux list (bnc#404881).

-------------------------------------------------------------------
Thu Jan 22 10:30:46 CET 2009 - jblunck@suse.de

- scripts/compute-PATCHVERSION.sh: Fix SRCVERSION parsing (bnc#465113).

-------------------------------------------------------------------
Thu Jan 22 10:02:42 CET 2009 - tiwai@suse.de

- patches.drivers/alsa-hda-add-volume-offset: ALSA: hda - Add
  extra volume offset to standard volume amp macros (bnc#466428).
- patches.drivers/alsa-hda-stac-reduce-volume-scale: ALSA: hda -
  Halve too large volume scales for STAC/IDT codecs (bnc#466428).

-------------------------------------------------------------------
Thu Jan 22 09:25:52 CET 2009 - hare@suse.de

- patches.drivers/lpfc-8.2.8.12-update: Update lpfc from 8.2.8.11
  to 8.2.8.12 (bnc#467713).

-------------------------------------------------------------------
Thu Jan 22 01:58:48 CET 2009 - jeffm@suse.de

- patches.fixes/reiserfs-debug-1036: fix missing jl arg

-------------------------------------------------------------------
Wed Jan 21 21:09:15 CET 2009 - mmarek@suse.cz

- rpm/kernel-binary.spec.in: delete duplicate error message in the
  kabi checks

-------------------------------------------------------------------
Wed Jan 21 20:04:30 CET 2009 - jeffm@suse.de

- patches.fixes/remove_kernel_physical_mapping_init_from_init:
  move kernel_physical_mapping_init to __meminit (bnc#467474).

-------------------------------------------------------------------
Wed Jan 21 19:56:34 CET 2009 - jbenc@suse.cz

- patches.fixes/mac80211-add-direct-probe.patch: disabled, as it changes
  kABI.

-------------------------------------------------------------------
Wed Jan 21 19:46:46 CET 2009 - gregkh@suse.de

- patches.fixes/security-introduce-missing-kfree.patch: security:
  introduce missing kfree (bnc#467322).
- patches.fixes/sysfs-fix-problems-with-binary-files.patch:
  sysfs: fix problems with binary files.

-------------------------------------------------------------------
Wed Jan 21 19:35:32 CET 2009 - rw@suse.de

- patches.arch/ia64-page-migration.fix:
  fix deadlock caused by cpe_migrate.ko and mark it supported.
  (bnc#464676)

-------------------------------------------------------------------
Wed Jan 21 19:23:31 CET 2009 - jeffm@suse.de

- patches.fixes/sn-irq-affinity: sn2: preserve irq affinity set
  in PROM (bnc#457679).

-------------------------------------------------------------------
Wed Jan 21 19:15:43 CET 2009 - jeffm@suse.de

- patches.fixes/uv_zalias_support: uv: Support for non-nasid 0
  systems (bnc#458869).

-------------------------------------------------------------------
Wed Jan 21 19:12:47 CET 2009 - jeffm@suse.de

- patches.fixes/xpc-fix-NULL-deref: sgi-xpc: Remove NULL pointer
  dereference. (bnc#466563).
- patches.fixes/xpc-write-barrier: sgi-xpc: ensure flags are
  updated before bte_copy (bnc#466563).

-------------------------------------------------------------------
Wed Jan 21 19:06:26 CET 2009 - jbenc@suse.cz

- patches.fixes/ipw2200-workaround-firmware-restarts-when-scanning.patch:
  ipw2200: fix scanning while associated (bnc#459067).

-------------------------------------------------------------------
Wed Jan 21 19:01:41 CET 2009 - jbenc@suse.cz

- patches.fixes/iwl3945-fix-rfkill.patch: iwl3945: report
  killswitch changes even if the interface is down (bnc#446013).

-------------------------------------------------------------------
Wed Jan 21 18:51:54 CET 2009 - jbenc@suse.cz

- patches.fixes/mac80211-add-direct-probe.patch: mac80211:
  add direct probe before association (bnc#461889).

-------------------------------------------------------------------
Wed Jan 21 16:38:10 CET 2009 - hare@suse.de

- patches.drivers/mptsas-discover-all-devices: mptsas driver
  fails to discover devices (bnc#459932).

-------------------------------------------------------------------
Wed Jan 21 14:04:08 CET 2009 - jbeulich@novell.com

- Update Xen patches to 2.6.27.12.
- patches.xen/764-netback-foreign-pages.patch: netback: handle
  non-netback foreign pages.
- patches.xen/769-evtchn-CPU-offline.patch: evtchn: Fix CPU offlining
  to switch all affected ports belonging to a particular /dev/evcthn
  user.
- patches.xen/gso-size-check.patch: gso: Ensure that the packet
  is long enough.
- patches.xen/xen-S3-MSI: fix Dom0 resume from S3 when MSI is
  in use (bnc#435596).
- patches.xen/xen3-e1000e_ioremap_sanity_check: ioremap sanity
  check to catch mapping requests exceeding the BAR sizes
  (bnc#425480).
- patches.xen/xen3-x86-fix-kmap-contig.patch: x86: contiguous
  kmap fix (bnc#449812).

-------------------------------------------------------------------
Wed Jan 21 12:08:54 CET 2009 - olh@suse.de

- update patches.suse/radeon-monitor-jsxx-quirk.patch:
  implement correct model matching

-------------------------------------------------------------------
Wed Jan 21 10:20:05 CET 2009 - olh@suse.de

- update patches.suse/dm-mpath-tracking-nr-bytes:
  lpp_end_io gets nr_bytes as third arg

-------------------------------------------------------------------
Wed Jan 21 10:04:08 CET 2009 - olh@suse.de

- update patches.suse/radeon-monitor-jsxx-quirk.patch:
  match all JSxx/QSxx models based on the first 4 chars in 'model'

-------------------------------------------------------------------
Wed Jan 21 08:09:10 CET 2009 - olh@suse.de

- update patches.arch/ppc-axon-missing-msi-workaround-5.diff:
  Fix MSI after kexec (bnc#467633)

-------------------------------------------------------------------
Tue Jan 20 21:01:18 CET 2009 - gregkh@suse.de

- clean up patch fuzz after 2.6.27.12 inclusion.

-------------------------------------------------------------------
Tue Jan 20 20:50:47 CET 2009 - gregkh@suse.de

- Update to the real 2.6.27.12

-------------------------------------------------------------------
Tue Jan 20 17:00:55 CET 2009 - jeffm@suse.de

- patches.suse/reiserfs_warning-reentrant: reiserfs: eliminate
  reiserfs_warning from uniqueness functions; Fixes deadlock.

-------------------------------------------------------------------
Tue Jan 20 16:39:35 CET 2009 - olh@suse.de

- patches.drivers/cxgb3-ser.patch:
  reset the adapter on fatal error (bnc#466062 - LTC51042)

-------------------------------------------------------------------
Tue Jan 20 15:24:43 CET 2009 - jjolly@suse.de

- patches.arch/s390-08-03-iucv-cpu-hotremove.diff: iucv: failing
  cpu hot remove for inactive iucv (bnc#466462,LTC#51104).
- patches.arch/s390-08-04-compat-sigaltstack.diff:
  kernel: 31 bit compat sigaltstack syscall fails with
  -EFAULT. (bnc#466462,LTC#50888).
- patches.arch/s390-08-05-af_iucv-msgpeek-fix.patch:
  af_iucv: System hang if recvmsg() is used with MSG_PEEK
  (bnc#466462,LTC#51136).

-------------------------------------------------------------------
Tue Jan 20 15:15:19 CET 2009 - hare@suse.de

- patches.suse/dm-mpath-accept-failed-paths: Only accept
  non-existing paths when adding failed paths (bnc#467579)

-------------------------------------------------------------------
Tue Jan 20 12:19:52 CET 2009 - mmarek@suse.cz

- rpm/kernel-source.spec.in: set CONFIG_DEBUG_INFO=y in the
  packaged .configs if builfing debug packages (bnc#460887)

-------------------------------------------------------------------
Mon Jan 19 16:40:39 CET 2009 - mmarek@suse.cz

- rpm/kernel-binary.spec.in: set %tolerate_kabi_changes to 6

-------------------------------------------------------------------
Mon Jan 19 16:40:11 CET 2009 - mmarek@suse.cz

- patches.suse/export-iwl_rx_allocate: reintroduce
  EXPORT_SYMBOL(iwl_rx_allocate).

-------------------------------------------------------------------
Mon Jan 19 13:56:20 CET 2009 - mmarek@suse.cz

- import SLE11 RC2 reference kabi

-------------------------------------------------------------------
Mon Jan 19 11:35:12 CET 2009 - hare@suse.de

- patches.drivers/mpt-return-all-sense-data: MPT Fusion doesn't
  return all sense data (bnc#466179).

-------------------------------------------------------------------
Sat Jan 17 00:20:49 CET 2009 - gregkh@suse.de

- Update to 2.6.27.12-rc2

-------------------------------------------------------------------
Fri Jan 16 17:46:11 CET 2009 - od@suse.de

- patches.arch/x86-call-boot-IRQ-quirks-at-end-of-device-init-and-during-resume.patch:
  call boot IRQ quirks at end of device init and during resume.
- patches.arch/x86-disable-AMD-ATI-boot-interrupt-generation.patch:
  update to upstream variant of this patch:
    - integrate an older quirk to make IO-APIC mode work on AMD
      8131 rev. A0 and B0
    - fix boot IRQ disabling logic for AMD 813x
    - remove unneeded code for AMD SB700S

-------------------------------------------------------------------
Fri Jan 16 16:09:26 CET 2009 - jbeulich@novell.com

- patches.arch/x86-fix-kmap-contig.patch: x86: contiguous kmap
  fix (bnc#449812).

-------------------------------------------------------------------
Fri Jan 16 10:55:12 CET 2009 - olh@suse.de

- enable mptsas in kdump kernel to allow crashdump on QS2x blades

-------------------------------------------------------------------
Fri Jan 16 08:44:42 CET 2009 - tiwai@suse.de

Fix STAC925x patch again
- patches.drivers/alsa-hda-stac925x-init-fix: ALSA: hda - Fix
  (yet more) STAC925x issues (bnc#460478).

-------------------------------------------------------------------
Fri Jan 16 07:03:59 CET 2009 - jjolly@suse.de

- patches.arch/s390-08-01-cio-fix-mp-mode.diff: cio: fix
  subchannel multipath mode setup (bnc#466462,LTC#51047).
- patches.arch/s390-08-02-zfcp-gpn-align-fix.diff: zfcp: fix
  memory alignment for GPN_FT requests. (bnc#466462).

-------------------------------------------------------------------
Thu Jan 15 23:53:36 CET 2009 - gregkh@suse.de

- Update config files for vanilla kernel versions due to new config
  option added in 2.6.27.12-rc1.

-------------------------------------------------------------------
Thu Jan 15 23:47:39 CET 2009 - gregkh@suse.de

- Update to 2.6.27.12-rc1:
  - security fixes
  - fixes CVE-2009-0029
  - bug fixes all over the place.
  - obsoletes the following patches:
    - patches.arch/ppc-cmm_no_kdump.patch
    - patches.drivers/alsa-caiaq-midi-oops-fix
    - patches.drivers/alsa-hda-hp-6730b-quirk
    - patches.drivers/ibmvfc-host_init_delay.patch
    - patches.drivers/ibmvfc-improve_sync_events.patch
    - patches.fixes/PCI-Suspend-and-resume-PCI-Express-ports-with-interrupts-disabled.patch
    - patches.fixes/PCI-handle-PCI-state-saving-with-interrupts-disabled.patch
    - patches.fixes/fs-symlink-write_begin-allocation-context-fix.patch
    - patches.fixes/mm-lockless-pagecache-barrier.patch
    - patches.fixes/pci-rework-suspend-of-devices-with-no-drivers.patch
    - patches.fixes/uv-remove-erroneous-BAU-init
- Update config files.

-------------------------------------------------------------------
Thu Jan 15 11:37:26 CET 2009 - tiwai@suse.de

- patches.drivers/alsa-virtuoso-no-eeprom-overwrite: sound:
  virtuoso: do not overwrite EEPROM on Xonar D2/D2X (bnc#462365).

-------------------------------------------------------------------
Thu Jan 15 11:16:35 CET 2009 - bwalle@suse.de

- patches.suse/s390-System.map.diff:
  Strip L2^B symbols (bnc #456682).

-------------------------------------------------------------------
Thu Jan 15 11:09:29 CET 2009 - tiwai@suse.de

- patches.drivers/alsa-hda-gateway-fix: ALSA: patch_sigmatel:
  Add missing Gateway entries and autodetection (bnc#460478).
- patches.drivers/alsa-hda-gateway-fix2: ALSA: hda - More fixes
  on Gateway entries (bnc#460478).
- patches.drivers/alsa-hda-hp-dv5-mic-fix: ALSA: hda - Fix HP
  dv5 mic input (bnc#462913).
- patches.drivers/alsa-hda-hp-dv5-quirk: ALSA: hda - Add quirk
  for another HP dv5 (bnc#462913).
- patches.drivers/alsa-hda-idt92hd83-fix-typo: ALSA: hda -
  Fix a typo.
- patches.drivers/alsa-hda-samsung-q45-quirk: ALSA: hda - Add
  automatic model setting for Samsung Q45.
- patches.drivers/alsa-hda-seek-for-codec-id: ALSA: hda - Add
  a new function to seek for a codec ID (bnc#460478).
- patches.drivers/alsa-hda-sigmatel-no-hp-reset: ALSA: hda -
  Don't reset HP pinctl in patch_sigmatel.c (bnc#460478).
- patches.drivers/alsa-hda-stac925x-init-fix: ALSA: hda - Fix
  missing initialization of NID 0x0e for STAC925x (bnc#460478).

-------------------------------------------------------------------
Thu Jan 15 08:40:13 CET 2009 - olh@suse.de

- patches.arch/ppc-fix_hugepage_check.patch:
  is_hugepage_only_range() must account for both 4kB and 64kB
  slices (bnc#466229 - LTC51063)

-------------------------------------------------------------------
Wed Jan 14 23:23:42 CET 2009 - jeffm@suse.de

- Update config files: Disabled PARAVIRT on vanilla and LGUEST.

-------------------------------------------------------------------
Wed Jan 14 23:07:16 CET 2009 - jeffm@suse.de

- Enabled patches.suse/unlock_page-speedup.patch

-------------------------------------------------------------------
Wed Jan 14 22:00:49 CET 2009 - rjw@suse.de

- patches.fixes/PCI-PM-Split-PCI-Express-port-suspend-resume.patch:
  PCI PM: Split PCI Express port suspend-resume (bnc#455926).
- patches.fixes/PCI-Suspend-and-resume-PCI-Express-ports-with-interrupts-disabled.patch:
  PCI: Suspend and resume PCI Express ports with interrupts
  disabled (bnc#455926).
- patches.fixes/PCI-handle-PCI-state-saving-with-interrupts-disabled.patch:
  PCI: handle PCI state saving with interrupts disabled
  (bnc#455926).
- patches.fixes/pci-rework-suspend-of-devices-with-no-drivers.patch:
  PCI: Rework default handling of suspend and resume (bnc#455926).

-------------------------------------------------------------------
Wed Jan 14 19:38:29 CET 2009 - jeffm@suse.de

- Update config files: Disable PARAVIRT.

-------------------------------------------------------------------
Wed Jan 14 19:20:29 CET 2009 - gregkh@suse.de

- refresh patches for fuzz due to update to 2.6.27.11

-------------------------------------------------------------------
Wed Jan 14 19:02:21 CET 2009 - gregkh@suse.de

- Update to final version of 2.6.27.11

-------------------------------------------------------------------
Wed Jan 14 16:38:47 CET 2009 - kkeil@suse.de

- patches.drivers/ixgbe-dcb-setstate.patch: Bugfix for ixgbe
  and kernel DCB netlink code. (bnc#458194)
- patches.drivers/ixgbe_DCB_compile_err.patch: DCB compile
  error fix. (bnc#465923)
- Update config files.

-------------------------------------------------------------------
Wed Jan 14 15:56:58 CET 2009 - trenn@suse.de

- patches.fixes/acpi_irq_quirk_pci_irq_derive.patch: Delete.
It came out that this is an already fixed BIOS bug. The quirk
is not needed anymore.

-------------------------------------------------------------------
Wed Jan 14 14:53:51 CET 2009 - trenn@suse.de

- patches.fixes/acpi_fix_double_slash_root_prefix_handling.patch:
  In AcpiNsGetInternalNameLength, skip the redundant backslash
  of RootPrefix (http://bugzilla.kernel.org/show_bug.cgi?id=11541
  http://www.acpica.org/bugzilla/show_bug.cgi?id=739).
- patches.fixes/acpi_video_always_update_sys.patch: video: always
  update the brightness when poking "brightness" (bnc#450149).
- patches.fixes/acpi_video_handle_reversed_brightness_info.patch:
  ACPI: video: Fix reversed brightness behavior on ThinkPad SL
  series (bnc#450149).

-------------------------------------------------------------------
Wed Jan 14 08:45:29 CET 2009 - olh@suse.de

- patches.fixes/sched-fix-__load_balance_iterator-for-cfs-with-on.patch:
  fix __load_balance_iterator() for cfs with only one task
  (bnc#457594 - LTC50544)

-------------------------------------------------------------------
Wed Jan 14 08:32:32 CET 2009 - olh@suse.de

- patches.fixes/xfs-redirty-ENOSPC.patch: Re-dirty pages on
  ENOSPC when converting delayed allocations (bnc#433112 - LTC48749)

-------------------------------------------------------------------
Wed Jan 14 04:33:33 CET 2009 - npiggin@suse.de

- Added guarded patches:
- patches.suse/mnt-want-write-speedup.patch: fs: mnt_want_write
  speedup (bnc#436953).
- patches.suse/mnt_clone_write.patch: fs: introduce
  mnt_clone_write (bnc#436953).
- patches.suse/unlock_page-speedup.patch: mm: unlock_page speedup
  (bnc#436953).

-------------------------------------------------------------------
Wed Jan 14 00:51:58 CET 2009 - gregkh@suse.de

- Update config files.
- patches.drivers/add-via-chrome9-drm-support.patch: add Via
  chrome9 drm support.

-------------------------------------------------------------------
Wed Jan 14 00:29:20 CET 2009 - gregkh@suse.de

- patches.drivers/pata_via.c-support-vx855-and-future-chips-whose-ide-controller-use-0x0571.patch:
  pata_via.c: Support VX855 and future chips whose IDE controller
  use 0x0571..

-------------------------------------------------------------------
Tue Jan 13 16:46:08 CET 2009 - hare@suse.de

- patches.fixes/scsi-restart-lookup-by-target: Modify patch
  after suggestions from James Bottomley (bnc#465346).

-------------------------------------------------------------------
Tue Jan 13 14:54:58 CET 2009 - hare@suse.de

- patches.fixes/scsi-restart-lookup-by-target: Restart
  scsi_device_lookup_by_target() (bnc#465346).

-------------------------------------------------------------------
Tue Jan 13 10:43:59 CET 2009 - olh@suse.de

- update patches.drivers/cxgb3-Allocate-multiqueues-at-init-time:
  Allow multiqueue setting in MSI-X mode only (bnc#464351 - LTC50966)

-------------------------------------------------------------------
Tue Jan 13 08:55:32 CET 2009 - olh@suse.de

- patches.drivers/cxgb3i-mainline.patch: fixes bug in tag release
  and sync-up cxgb3i with mainline state (bnc#464508 - LTC50816)

-------------------------------------------------------------------
Tue Jan 13 05:25:12 CET 2009 - gregkh@suse.de

- Update to 2.6.27.11-rc1:
  - lots of minor fixes
  - obsoletes:
    - patches.fixes/md-bitmap-read-do-not-overflow
    - patches.suse/scsi-scsi_transport_srp-shost_data.patch

-------------------------------------------------------------------
Mon Jan 12 20:09:42 CET 2009 - gregkh@suse.de

- supported.conf: add kernel/drivers/acpi/acpi_memhotplug as supported

-------------------------------------------------------------------
Mon Jan 12 19:06:00 CET 2009 - mmarek@suse.cz

- rpm/kernel-source.spec.in, rpm/source-post.sh: handle arch
  symlinks like i586 -> i386 in /usr/src/linux-obj.

-------------------------------------------------------------------
Mon Jan 12 18:39:57 CET 2009 - gregkh@suse.de

- supported.conf: updated staging and other drivers

-------------------------------------------------------------------
Mon Jan 12 18:11:10 CET 2009 - kkeil@suse.de

- patches.drivers/r8169-Tx-performance-tweak-helper: r8169:
  Tx performance tweak helper.
- patches.drivers/r8169-add-8168-8101-registers-description:
  r8169: add 8168/8101 registers description.
- patches.drivers/r8169-add-hw-start-helpers-for-the-8168-and-the-8101:
  r8169: add hw start helpers for the 8168 and the 8101.
- patches.drivers/r8169-additional-8101-and-8102-support: r8169:
  additional 8101 and 8102 support.
- patches.drivers/r8169-use-pci_find_capability-for-the-PCI-E-features:
  r8169: use pci_find_capability for the PCI-E features.
  (bnc#448168)
-------------------------------------------------------------------
Mon Jan 12 15:50:46 CET 2009 - dgollub@suse.de

- scripts/tar-up_and_run_mbuild.sh: use $BUILD_DIR instead of fixed
  "kernel-source" string, to stay in sync with with differet kernel
  variants.

-------------------------------------------------------------------
Mon Jan 12 14:25:27 CET 2009 - mmarek@suse.cz

- rpm/kernel-source.spec.in, rpm/source-post.sh, rpm/source-pre.sh:
  replace the /usr/src/linux-obj symlink with a directory containing
  per-flavor symlinks instead. This allows us to install kernel-source /
  syms and kernel-source-rt / syms-rt in parallel and still find
  everything below /usr/src/linux-obj/.
- rpm/kernel-binary.spec.in: for -rt, install into
      /usr/src/linux-$version-rt-obj.
- rpm/kernel-syms.spec.in: fix kernel-source requires for -rt.

-------------------------------------------------------------------
Sun Jan 11 23:18:21 CET 2009 - jkosina@suse.de

- patches.drivers/input-usbtouchscreen-hw-calibration.patch:
  Input: usbtouchscreen - allow reporting calibrated data
  (bnc#444814).

-------------------------------------------------------------------
Fri Jan  9 18:54:47 CET 2009 - mmarek@suse.cz

- patches.suse/file-capabilities-add-file_caps-switch.diff:
  fix parsing of the file_caps commandline option (bnc#264075)

-------------------------------------------------------------------
Fri Jan  9 18:17:45 CET 2009 - trenn@suse.de

- patches.arch/x86_fix_llc_shared_map__cpu_llc_id_anomolies.patch:
  x86: fix intel x86_64 llc_shared_map/cpu_llc_id anomolies
  (bnc#464329).

-------------------------------------------------------------------
Fri Jan  9 16:25:12 CET 2009 - olh@suse.de

- patches.arch/ppc-cmm_no_kdump.patch:
  Disable Collaborative Memory Manager for kdump (bnc#460552 - LTC50789)

-------------------------------------------------------------------
Fri Jan  9 16:13:13 CET 2009 - jslaby@suse.cz

- patches.suse/cgroup-disable-memory.patch: memcg: disable the
  memory controller by default.
- patches.suse/add-enable_cgroup-parameter.patch: Delete.
- patches.suse/disable-cgroups.patch: Delete.

-------------------------------------------------------------------
Fri Jan  9 16:13:09 CET 2009 - olh@suse.de

- patches.suse/radeon-monitor-jsxx-quirk.patch
  fix compile errors

-------------------------------------------------------------------
Fri Jan  9 15:40:35 CET 2009 - jslaby@suse.de

- patches.fixes/ath5k-ignore-calibration-return-value.patch:
  ath5k: ignore the return value of
  ath5k_hw_noise_floor_calibration (bnc#446541).

-------------------------------------------------------------------
Fri Jan  9 15:37:22 CET 2009 - jslaby@suse.de

- patches.fixes/cgroups-suppress-cloning-warning.patch: cgroups:
  suppress bogus warning messages (bnc#460961).

-------------------------------------------------------------------
Fri Jan  9 15:28:56 CET 2009 - olh@suse.de

- patches.suse/radeon-monitor-jsxx-quirk.patch: Add quirk for
  the graphics adapter in some JSxx (bnc#461002 - LTC50817)

-------------------------------------------------------------------
Fri Jan  9 14:34:02 CET 2009 - trenn@suse.de

- patches.fixes/acpi_irq_quirk_pci_irq_derive.patch: ACPI: Do not
  derive IRQ from parent bridge/device via boot param/dmi list
  (bnc#437211).
- patches.suse/acpi_osi_sle11_ident.patch: Provide possibility
  for vendors to fix BIOS issues for SLE11 only (none).

-------------------------------------------------------------------
Fri Jan  9 13:03:36 CET 2009 - hare@suse.de

- patches.drivers/blk-request-based-multipath-update: Rediff.
- patches.fixes/scsi-refactor-busy-processing: refactor
  sdev/starget/shost busy checking; break out from
  blk-request-based-multipath-update.

-------------------------------------------------------------------
Fri Jan  9 12:31:34 CET 2009 - hare@suse.de

- patches.drivers/lpfc-8.2.8.11-update: Update lpfc from 8.2.8.10
  to 8.2.8.11 (bnc#464662).
- patches.fixes/scsi-call-unprep_request-under-lock: scsi_lib:
  only call scsi_unprep_request() under queue lock (bnc#464155).
- patches.fixes/scsi-fix-hang-in-starved-list-processing: Fix
  hang in starved list processing (bnc#464155).

-------------------------------------------------------------------
Fri Jan  9 12:28:55 CET 2009 - kkeil@suse.de

- patches.drivers/bnx2-Add-PCI-ID-for-5716S: bnx2: Add PCI ID
  for 5716S
- patches.drivers/bnx2-Fix-bug-in-bnx2_free_rx_mem_: bnx2:
  Fix bug in bnx2_free_rx_mem() (bnc#464130)

-------------------------------------------------------------------
Fri Jan  9 12:11:23 CET 2009 - jslaby@suse.cz

- patches.suse/disable-cgroups.patch: Disable all cgroups
  (bnc#436025).

-------------------------------------------------------------------
Fri Jan  9 11:39:59 CET 2009 - hare@suse.de

- Backporting block layer fixes (bnc#464155):
  * patches.fixes/block-add-comment-in-blk_rq_timed_out: add
    comment in blk_rq_timed_out() about why next can not be 0
  * patches.fixes/block-fix-blk_start_queueing: block: Fix
    blk_start_queueing() to not kick a stopped queue.
  * patches.fixes/block-leave-the-request-timeout-timer-running:
    block: leave the request timeout timer running even on an
    empty list.
  * patches.fixes/block-optimizations-in-blk_rq_timed_out_timer:
    block: optimizations in blk_rq_timed_out_timer().
  * patches.fixes/block-suppress-buffer-IO-errors: block: Supress
    Buffer I/O errors when SCSI REQ_QUIET flag set.
  * patches.fixes/block-use-round_jiffies_up: Block: use
    round_jiffies_up().
  * patches.fixes/round-jiffies-up: Add round_jiffies_up and
    related routines.

-------------------------------------------------------------------
Fri Jan  9 11:21:39 CET 2009 - jbeulich@novell.com

- patches.xen/xen3-acpi-pci-pci-msi-_osc-support-capabilities-called-when-root-bridge-added.patch:
  ACPI/PCI: PCI MSI _OSC support capabilities called when root
  bridge added (bnc#438941).

-------------------------------------------------------------------
Fri Jan  9 10:23:55 CET 2009 - hare@suse.de

- patches.fixes/scsi_dh-retry-on-UNIT_ATTENTION: scsi_dh_rdac
  does not retry MODE SENSE on UNIT ATTENTION (bnc#464155).
- patches.suse/scsi-check-removed-device-for-offline: Only check
  for SDEV_OFFLINE and SDEV_DEL, not SDEV_CANCEL.

-------------------------------------------------------------------
Fri Jan  9 10:06:29 CET 2009 - jslaby@suse.cz

- patches.suse/add-enable_cgroup-parameter.patch: Add
  cgroup_enable parameter (bnc#436025).

-------------------------------------------------------------------
Fri Jan  9 00:19:19 CET 2009 - gregkh@suse.de

- patches.drivers/acpi-pci-include-missing-acpi.h-file-in-pci-acpi.h.patch:
  ACPI/PCI: include missing acpi.h file in
  pci-acpi.h. (bnc#438941).

-------------------------------------------------------------------
Fri Jan  9 00:14:25 CET 2009 - gregkh@suse.de

- clean up patch fuzz

-------------------------------------------------------------------
Thu Jan  8 23:56:01 CET 2009 - gregkh@suse.de

- patches.drivers/acpi-pci-pci-msi-_osc-support-capabilities-called-when-root-bridge-added.patch:
  ACPI/PCI: PCI MSI _OSC support capabilities called when root
  bridge added (bnc#438941).
- patches.drivers/acpi-pci-pcie-aer-_osc-support-capabilities-called-when-root-bridge-added.patch:
  ACPI/PCI: PCIe AER _OSC support capabilities called when root
  bridge added (bnc#438941).
- patches.drivers/acpi-pci-pcie-aspm-_osc-support-capabilities-called-when-root-bridge-added.patch:
  ACPI/PCI: PCIe ASPM _OSC support capabilities called when root
  bridge added (bnc#438941).
- patches.drivers/acpi-pci-remove-obsolete-_osc-capability-support-functions.patch:
  ACPI/PCI: remove obsolete _OSC capability support functions
  (bnc#438941).

-------------------------------------------------------------------
Thu Jan  8 23:06:58 CET 2009 - gregkh@suse.de

- patches.drivers/acpi-pci-call-_osc-support-during-root-bridge-discovery.patch:
  ACPI/PCI: call _OSC support during root bridge discovery
  (bnc#438941).
- patches.drivers/acpi-pci-change-pci_osc_control_set-to-query-control-bits-first.patch:
  ACPI/PCI: Change pci_osc_control_set() to query control bits
  first (bnc#438941).
- patches.drivers/acpi-pci-fix-possible-race-condition-on-_osc-evaluation.patch:
  ACPI/PCI: Fix possible race condition on _OSC evaluation
  (bnc#438941).
- patches.drivers/acpi-pci-include-missing-acpi.h-file-in-pci-acpi.h.patch:
  ACPI/PCI: include missing acpi.h file in
  pci-acpi.h. (bnc#438941).
- patches.drivers/acpi-pci-pci-extended-config-_osc-support-called-when-root-bridge-added.patch:
  ACPI/PCI: PCI extended config _OSC support called when root
  bridge added (bnc#438941).

-------------------------------------------------------------------
Thu Jan  8 19:38:41 CET 2009 - gregkh@suse.de

- patches.drivers/bnx2x-version-update.patch: bnx2x: Version
  Update (bnc#439679).

-------------------------------------------------------------------
Thu Jan  8 19:16:28 CET 2009 - jjolly@suse.de

- patches.arch/s390-07-01-zfcp-port-failed-message.diff: zfcp:
  Remove message for failed port (bnc#464466).
- patches.arch/s390-07-02-zfcp-unchained-fsf.diff: zfcp: Add
  support for unchained FSF requests (bnc#464466).
- patches.arch/s390-07-03-topology-fix.diff: kernel: fix cpu
  topology support (bnc#464466).
- patches.arch/s390-07-04-dasd-failfast.patch: dasd: Add
  'failfast' device feature. (bnc#464466,LTC#43066).

-------------------------------------------------------------------
Thu Jan  8 15:47:53 CET 2009 - tiwai@suse.de

- patches.drivers/alsa-caiaq-midi-oops-fix: ALSA: caiaq - Fix
  Oops with MIDI.

-------------------------------------------------------------------
Thu Jan  8 15:13:22 CET 2009 - knikanth@suse.de

- patches.fixes/dm-avoid-put-table-dm_any_congested: dm: avoid
  destroying table in dm_any_congested (bnc#457205).
- patches.fixes/dm-table-ref-count: dm table: rework reference
  counting (bnc#457205).
- patches.fixes/dm-unbind-drop-ref: dm table: drop reference at
  unbind (bnc#457205).

-------------------------------------------------------------------
Thu Jan  8 13:00:35 CET 2009 - olh@suse.de

- update kdump config, disable some unused drivers

-------------------------------------------------------------------
Thu Jan  8 12:58:45 CET 2009 - olh@suse.de

- refresh config files, no functional changes

-------------------------------------------------------------------
Thu Jan  8 12:52:20 CET 2009 - olh@suse.de

- patches.drivers/ehea-modinfo.patch:
  use separate table for module alias (bnc#435215 - LTC48564)

-------------------------------------------------------------------
Thu Jan  8 12:41:24 CET 2009 - tiwai@suse.de

Backport fixes for HD-audio from the upstream:
- patches.drivers/alsa-hda-ad1882-id-typo-fix: ALSA: hda -
  Fix typos for AD1882 codecs.
- patches.drivers/alsa-hda-ad1986a-laptop-eapd-model-back: ALSA:
  hda - make laptop-eapd model back for AD1986A.
- patches.drivers/alsa-hda-hp2230s-quirk: ALSA: hda - Add quirk
  for HP 2230s (bnc#461660).
- patches.drivers/alsa-hda-sigmatel-add-missing-terminators:
  ALSA: hda - Add missing terminators in patch_sigmatel.c.

-------------------------------------------------------------------
Thu Jan  8 11:46:43 CET 2009 - bwalle@suse.de

- Update config files: Enable CONFIG_EHEA=m (and CONFIG_IBMEBUS=y)
  for ppc/kdump and ppc64/kdump (bnc #459119).

-------------------------------------------------------------------
Thu Jan  8 10:57:36 CET 2009 - jblunck@suse.de

- Make kernel-source.changes incremental again

-------------------------------------------------------------------
Thu Jan  8 10:15:08 CET 2009 - olh@suse.de

- supported.conf: rename dm-leastpending-path to dm-leastpending

-------------------------------------------------------------------
Thu Jan  8 09:27:28 CET 2009 - olh@suse.de

- patches.drivers/ehea-modinfo.patch:
  add alias entry for portN properties (bnc#435215 - LTC48564)

-------------------------------------------------------------------
Thu Jan  8 08:19:15 CET 2009 - olh@suse.de

- patches.drivers/ibmvfc-abort-response.patch:
  Fixup command response translation (bnc#459383 - LTC50695)

-------------------------------------------------------------------
Thu Jan  8 08:15:34 CET 2009 - olh@suse.de

- patches.drivers/ibmvfc-improve_sync_events.patch:
  Improve async event handling (bnc#460567 - LTC50778)

-------------------------------------------------------------------
Thu Jan  8 06:29:53 CET 2009 - gregkh@suse.de

- patches.drivers/via-unichrome-drm-bugfixes.patch: via: Unichrome
  DRM bugfixes.

-------------------------------------------------------------------
Thu Jan  8 06:19:53 CET 2009 - coly.li@suse.de

- Move patch from patches.suse/dlm-fix-shutdown-cleanup.patch to
  patches.fixes/dlm-fix-shutdown-cleanup.patch

-------------------------------------------------------------------
Thu Jan  8 06:11:18 CET 2009 - coly.li@suse.de

- Fixes a regression from commit
  0f8e0d9a317406612700426fad3efab0b7bbc467, 
  "dlm: allow multiple lockspace creates".

-------------------------------------------------------------------
Wed Jan  7 16:37:22 CET 2009 - olh@suse.de

- patches.arch/ppc-pseries-cpu-migrate.patch: Update
  default_server during migrate_irqs_away (bnc#460566 - LTC50723)

-------------------------------------------------------------------
Wed Jan  7 16:25:48 CET 2009 - jack@suse.cz

- patches.suse/mm-increase-dirty-limits.patch: Increase limits
  for starting writeback of dirty data (bnc#449662).

-------------------------------------------------------------------
Wed Jan  7 15:43:23 CET 2009 - ghaskins@suse.de

- Update config files (part of bnc#448412).

-------------------------------------------------------------------
Wed Jan  7 14:55:19 CET 2009 - ghaskins@suse.de

- patches.fixes/ia64-configure-HAVE_UNSTABLE_SCHED_CLOCK-for-SGI_SN.patch:
  configure HAVE_UNSTABLE_SCHED_CLOCK for SGI_SN systems (bnc#448412).

-------------------------------------------------------------------
Wed Jan  7 13:53:32 CET 2009 - hare@suse.de

- patches.drivers/lpfc-8.2.8.10-update: Emulex 8.2.8.10 driver
  patches for SLE11 (bnc#460775).

-------------------------------------------------------------------
Wed Jan  7 13:37:56 CET 2009 - knikanth@suse.de

- patches.suse/dm-barrier-single-device: Update Patch-mainline
  header. Patch is not refreshed as it breaks kabi (FATE#304489).

-------------------------------------------------------------------
Wed Jan  7 12:35:13 CET 2009 - hare@suse.de

- patches.drivers/cciss-driver-panic-on-volume-delete: cciss
  driver may panic if a logical volume is deleted (bnc#459553).

-------------------------------------------------------------------
Wed Jan  7 10:32:20 CET 2009 - hare@suse.de

- patches.suse/scsi-netlink-ml: Use GFP_ATOMIC to avoid deadlocks
  (bnc#461747).

-------------------------------------------------------------------
Wed Jan  7 09:55:34 CET 2009 - hare@suse.de

- patches.fixes/fc_transport-devloss-callback-restore: FC devloss
  callback not called when devloss timer fires (bnc#463289).

-------------------------------------------------------------------
Wed Jan  7 09:47:10 CET 2009 - hare@suse.de

- patches.suse/dm-mpath-leastpending-path-update: Update
  least-pending-IO dynamic load balancer (bnc#444199).
- patches.suse/dm-mpath-queue-length-load-balancing: Rediff.
- patches.suse/dm-mpath-service-time-load-balancing: Rediff.
- patches.suse/dm-mpath-tracking-nr-bytes: Rediff.
- patches.suse/dm-mpath-leastpending-path: Delete.

-------------------------------------------------------------------
Tue Jan  6 19:38:30 CET 2009 - jeffm@suse.de

- patches.fixes/uv-remove-erroneous-BAU-init: UV: remove erroneous
  BAU initialization (bnc#463313).

-------------------------------------------------------------------
Tue Jan  6 18:36:57 CET 2009 - jjolly@suse.de

- patches.arch/s390-06-01-qeth-ext-src-mac-addr.patch: qeth:
  exploit source MAC address for inbound layer3 packets
  (bnc#458339).
- patches.arch/s390-06-02-qeth-layercrash.patch: qeth: avoid
  crash in case of layer mismatch for VSWITCH (bnc#458339).
- patches.arch/s390-06-03-dasd_sim_sense_condition.patch: Fix
  unsolicited SIM sense condition. (bnc#458339).
- patches.arch/s390-06-04-qdio_ssqd_memcpy.patch: qdio: fix
  broken memcpy (bnc#458339).
- patches.arch/s390-06-05-qdio_s390dbf.patch: qdio: rework
  s390dbf usage  (bnc#458339).
- patches.arch/s390-06-06-qdio_inbound_ack.patch: qdio: rework
  inbound buffer acknowledgement (bnc#458339).
- patches.arch/s390-06-07-cio-attach_detach.patch: cio: Crashes
  when repeatetly attaching/detaching devices. (bnc#458339).

-------------------------------------------------------------------
Tue Jan  6 14:37:15 CET 2009 - npiggin@suse.de

- patches.arch/x86-fix-kmap-contig.patch: x86: Jan's comments for
  contiguous kmap fix (bnc#449812).

-------------------------------------------------------------------
Tue Jan  6 07:54:29 CET 2009 - npiggin@suse.de

- patches.fixes/mm-lockless-pagecache-barrier.patch: update.

-------------------------------------------------------------------
Mon Jan  5 17:38:52 CET 2009 - mmarek@suse.cz

- patches.suse/modpost-filter-out-built-in-depends: modpost:
  filter out "built-in" depends (bnc#450085).
- patches.drivers/0002-Staging-add-TAINT_CRAP-flag-to-drivers-staging-modu.patch:
  refresh.

-------------------------------------------------------------------
Mon Jan  5 14:09:57 CET 2009 - npiggin@suse.de

- Fix ps3 config.

-------------------------------------------------------------------
Mon Jan  5 09:53:42 CET 2009 - npiggin@suse.de

- patches.fixes/mm-lockless-pagecache-barrier.patch: mm lockless
  pagecache barrier fix.

-------------------------------------------------------------------
Mon Jan  5 09:29:04 CET 2009 - npiggin@suse.de

- patches.fixes/fs-symlink-write_begin-allocation-context-fix.patch:
  fs symlink write_begin allocation context fix.

-------------------------------------------------------------------
Mon Jan  5 09:11:14 CET 2009 - npiggin@suse.de

- Update config files.

-------------------------------------------------------------------
Mon Jan  5 08:51:10 CET 2009 - npiggin@suse.de

- patches.suse/cgroup-freezer.patch: cgroup freezer update (bnc#417294,
  fate#304191, fate#201036).
<|MERGE_RESOLUTION|>--- conflicted
+++ resolved
@@ -1,5 +1,4 @@
 -------------------------------------------------------------------
-<<<<<<< HEAD
 Tue Feb  9 15:31:57 CET 2010 - gregkh@suse.de
 
 - Update to 2.6.32.8:
@@ -14,12 +13,12 @@
     - patches.fixes/iwlwifi_set_default_aggregation_frame_count_limit_to_31.patch
     - patches.fixes/kvm-adjust-kvmclock-offset.patch
     - patches.suse/rlim-0001-SECURITY-selinux-fix-update_rlimit_cpu-parameter.patch
-=======
+
+-------------------------------------------------------------------
 Tue Feb  9 15:18:28 CET 2010 - npiggin@suse.de
 
 - patches.suse/x86-mark_rodata_rw.patch: fix x86-64 bug (bnc#575194)
   (folded patch attached in that bug).
->>>>>>> 682b8ca5
 
 -------------------------------------------------------------------
 Tue Feb  9 10:07:32 CET 2010 - tiwai@suse.de
