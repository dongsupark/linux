-------------------------------------------------------------------
<<<<<<< HEAD
Thu Nov 20 22:31:36 CET 2008 - jack@suse.cz

- patches.suse/ocfs2-Change-quotafile-names.patch: ocfs2: Change
  file names of local quota files to be consistent (fate#302681).
- patches.suse/ocfs2-Fix-hang-in-quota-recovery-code.patch:
  ocfs2: Fix hang in quota recovery code (fate#302681).
- patches.suse/ocfs2-Fix-oops-when-one-quotatype-enabled: ocfs2:
  Fix oops when only usrquota or grpquota feature is enabled
  (fate#302681).
=======
Thu Nov 20 21:41:03 CET 2008 - garloff@suse.de

- patches.suse/panic-on-io-nmi.diff
  patches.xen/panic-on-io-nmi-xen.diff:
  New kernel sysctl panic-on-io-nmi, which is set will cause a
  kernel panic on receiving an IOCK NMI (bnc#427979).
>>>>>>> 24552a2b

-------------------------------------------------------------------
Thu Nov 20 18:39:16 CET 2008 - jjolly@suse.de

- patches.arch/s390-04-06-cio-sac-update.diff: cio: update sac
  values (bnc#445100).
- patches.arch/s390-04-07-als.patch: kernel: Add processor type
  march=z10 and a processor type safety check. (bnc#445100).

-------------------------------------------------------------------
Thu Nov 20 17:23:46 CET 2008 - tiwai@suse.de

- patches.drivers/alsa-hda-stac-hp-gpio-switch-fix: ALSA: hda:
  STAC_DELL_M6 EAPD (bnc#446025).

-------------------------------------------------------------------
Thu Nov 20 17:15:31 CET 2008 - jbeulich@novell.com

- Update Xen patches to 2.6.27.6 and c/s 724.
- Update Xen config files.
- patches.xen/xen-fb-bad-irq: xenfb: don't use irq before it
  gets set up (bnc#445659).
- patches.xen/xen-netback-notify-multi: netback: use multicall
  for send multiple notifications.
- patches.xen/xen-netback-nr-irqs: netback: reduce overhead of
  IRQ recording.

-------------------------------------------------------------------
Thu Nov 20 16:52:46 CET 2008 - kkeil@suse.de

- patches.drivers/igb-pf.patch: removed (no SR-IOV) (bnc#440614)

-------------------------------------------------------------------
Thu Nov 20 15:40:38 CET 2008 - olh@suse.de

- disable patches.arch/ppc-efika-bestcomm-ata-dma.patch
  crashes the sound driver

-------------------------------------------------------------------
Thu Nov 20 15:30:40 CET 2008 - jjolly@suse.de

- rpm/kernel-binary.spec.in: excluded vanilla build from creating
  the man package

-------------------------------------------------------------------
Thu Nov 20 15:13:41 CET 2008 - hare@suse.de

- patches.drivers/ibmvfc-async-events-oops: ibmvfc oops while
  processing async events (bnc#445541).
- patches.drivers/mpt-fusion-4.16.00.00-update: MPT fusion driver
  update to 4.16.00.00 (bnc#425660).
- patches.fixes/dm-mpath-NULL-pgpath-in-activate_path: Do not
  call activate_path() if pgpath is NULL (bnc#442676).
- patches.fixes/scsi-dh-rdac-initialize-passive-path: Initialize
  path state to be passive when path is not owned (bnc#442676).
- patches.suse/dm-mpath-leastpending-path: Dynamic load balancing
  policy for device mapper multipath (bnc#444199).

-------------------------------------------------------------------
Thu Nov 20 14:12:23 CET 2008 - olh@suse.de

- patches.fixes/bug-437171_1_sched_clock_lock.patch: sched: only
  update rq->clock while holding rq->lock (437171 - LTC47404).
- patches.fixes/bug-437171_2_sched_delta_weight.patch: sched:
  revert back to per-rq vruntime (437171 - LTC47404).
- patches.fixes/bug-437171_3_rework_wakeup_preemption.patch:
  sched: rework wakeup preemption (437171 - LTC47404).
- patches.fixes/bug-437171_4_sched_reinstate_vruntime_wakeup.patch:
  sched: re-instate vruntime based wakeup preemption (437171 -
  LTC47404).

-------------------------------------------------------------------
Thu Nov 20 13:47:33 CET 2008 - trenn@suse.de

- Update config files.
  Fixed debug build, added dependent config option.

-------------------------------------------------------------------
Thu Nov 20 13:27:57 CET 2008 - trenn@suse.de

- Update config files.
  -> unified i386/x86_64 debug kernels:
     - added CONFIG_NO_HZ=y to i386-debug
     - added CONFIG_DEBUG_INFO to x86_64-debug

Differ method to receive processor_id depending whether the processor
got declared as a regular ACPI device or as a processor object:
- patches.arch/acpi_behave_uniquely_based_on_processor_declaration.patch:
  ACPI: Behave uniquely based on processor declaration definition
  type (bnc#440062).
- patches.arch/acpi_disambiguate_processor_declaration_type.patch:
  ACPI: Disambiguate processor declaration type (bnc#440062).
- patches.arch/acpi_processor_cleanups.patch: ACPI: 80 column
  adherence and spelling fix (no functional change) (bnc#440062).
- patches.xen/xen3-auto-common.diff: xen3 common.

Fix missing bit for ThinkPad brightness switching:
- patches.arch/acpi_video_thinkpad_exclude_IGD_devices.patch:
  Do not use video backlight switching for Lenovo ThinkPads.

- patches.fixes/sony_laptop_fix_suspend.patch: sony-laptop:
  Ignore missing _DIS method on pic device (bnc#446487).

-------------------------------------------------------------------
Thu Nov 20 12:01:24 CET 2008 - hare@suse.de

- patches.fixes/dm-mpath-reattach-dh: Do not detach hardware
  handler when removing multipath maps (bnc#435688).
- patches.fixes/scsi-dh-alua-send-stpg: Always send STPG for
  explicit tgps mode.

-------------------------------------------------------------------
Thu Nov 20 10:35:32 CET 2008 - jjolly@suse.de

- rpm/kernel-binary.spec.in: Added kernel man package for s390x

-------------------------------------------------------------------
Thu Nov 20 10:26:01 CET 2008 - olh@suse.de

- patches.arch/ppc-of-irq-map.patch: fix IRQ assignment if
  interrupts property is missing (bnc#446610 - LTC50006)

-------------------------------------------------------------------
Thu Nov 20 00:20:44 CET 2008 - rjw@suse.de

- patches.fixes/acpi-set-SCI_EN-on-MacBook.patch: ACPI suspend:
  Blacklist boxes that require us to set SCI_EN directly on resume
  (bnc#444786).

-------------------------------------------------------------------
Wed Nov 19 17:50:51 CET 2008 - tiwai@suse.de

- patches.arch/x86-hpet-pre-read: x86: workaround for mccreary
  HPET read problem (bnc#433746).

-------------------------------------------------------------------
Wed Nov 19 17:28:00 CET 2008 - trenn@suse.de

- patches.arch/0008-sony-laptop-fingers-off-backlight.patch:
  sony-laptop: fingers off backlight if video.ko is serving
  this functionality.
  -> Fix typo, must not invert logic at this point

-------------------------------------------------------------------
Wed Nov 19 14:43:33 CET 2008 - kkeil@suse.de

- patches.drivers/e1000e_add_ECC: e1000e: enable ECC (bnc#445829)

-------------------------------------------------------------------
Wed Nov 19 13:54:44 CET 2008 - mmarek@suse.cz

- scripts/tar-up.sh: record the git branch name in the spec files
  (no branch name means master)

-------------------------------------------------------------------
Wed Nov 19 12:05:35 CET 2008 - jkosina@suse.de

- patches.drivers/elousb.patch: fix values of maximum X and Y
  coordinates so that they are compliant with the values that
  the device contains in its descriptor (bnc#442865)

-------------------------------------------------------------------
Wed Nov 19 09:58:11 CET 2008 - goldwyn@suse.de

- patches.suse/novfs-merge-changes.diff: Merge changes left out
  during code pull (bnc#445000).

-------------------------------------------------------------------
Wed Nov 19 09:03:46 CET 2008 - olh@suse.de

- patches.arch/ppc-pseries-bsr-multinode.patch: Add support for
  multiple BSR nodes in the device tree. (bnc#443665 - LTC49817)

-------------------------------------------------------------------
Wed Nov 19 08:59:11 CET 2008 - olh@suse.de

- patches.arch/ppc-pseries-cmm-pagecounter.patch:
  Update page in counter for CMM (bnc#445540 - LTC49942)

-------------------------------------------------------------------
Wed Nov 19 08:49:16 CET 2008 - olh@suse.de

- patches.arch/ppc-pseries-bsr-4k.patch: Unable to Use Small
  BSR register on Power LPAR (bnc#443673 - LTC49749)

-------------------------------------------------------------------
Wed Nov 19 05:40:58 CET 2008 - jjolly@suse.de

- config/s390/s390: Update config files: added CONFIG_UTRACE=y and
  CONFIG_HAVE_ARCH_TRACEHOOK=y

-------------------------------------------------------------------
Wed Nov 19 01:13:34 CET 2008 - jjolly@suse.de

- patches.drivers/ehca-fix-possible-nullpointer-access-v2.patch:
  ehca: fix a possible nullpointer access (bnc#441966).

-------------------------------------------------------------------
Wed Nov 19 00:50:27 CET 2008 - jjolly@suse.de

- patches.arch/ppc-axon-missing-msi-workaround-5.diff:
  powerpc/cell/axon-msi: retry on missing interrupt (bnc#445964).

-------------------------------------------------------------------
Wed Nov 19 00:32:26 CET 2008 - jjolly@suse.de

- patches.drivers/0001-IB-ehca-Fix-problem-with-max-number-of-QPs-and-CQs.patch:
  Fix problem with max number of QPs and CQs (bnc#441619).

-------------------------------------------------------------------
Tue Nov 18 20:28:57 CET 2008 - bwalle@suse.de

- Disable CONFIG_STRICT_DEVMEM for i386 and x86_64 (bnc#443852).

-------------------------------------------------------------------
Tue Nov 18 18:56:51 CET 2008 - jjolly@suse.de

- Update config files.
- patches.trace/s390-syscall-get-nr.diff: fix syscall_get_nr..
- patches.trace/s390-utrace-enablement.patch: Backport s390
  kernel components required for utrace enablement.

-------------------------------------------------------------------
Tue Nov 18 16:53:43 CET 2008 - jblunck@suse.de

- rpm/kernel-binary.spec.in: on s390(x) call dwarfextract to create the
  Kerntypes file for use with old lcrash debuggers.

-------------------------------------------------------------------
Tue Nov 18 15:41:37 CET 2008 - tiwai@suse.de

- patches.drivers/alsa-hda-stac-92hd71bxx-gpio-fix: ALSA:
  hda - Fix GPIO initialization in patch_stac92hd71bxx()
  (bnc#445321,bnc#445161).
- patches.drivers/alsa-hda-stac-gpio-unsol-resume-fix:
  ALSA: hda - Fix resume of GPIO unsol event for STAC/IDT
  (bnc#445321,bnc#445161).
- patches.drivers/alsa-hda-stac-hp-pavilion-quirks: ALSA: hda -
  Add quirks for HP Pavilion DV models (bnc#445321,bnc#445161).

-------------------------------------------------------------------
Tue Nov 18 12:18:27 CET 2008 - tiwai@suse.de

- patches.arch/x86-hpet-use-WARN_ON_ONCE: x86: HPET: convert
  WARN_ON to WARN_ON_ONCE (bnc#433746).

-------------------------------------------------------------------
Tue Nov 18 10:45:31 CET 2008 - sdietrich@suse.de

RT development has moved to slert-devel branch.
- Remove RT patches from master branch.
  (itemized RT patch list suppressed)

-------------------------------------------------------------------
Tue Nov 18 09:35:26 CET 2008 - olh@suse.de

- patches.arch/ppc-efika-bestcomm-ata-dma.patch: use ATA DMA (bnc#445856)

-------------------------------------------------------------------
Tue Nov 18 08:38:39 CET 2008 - olh@suse.de

- config/ppc/ppc64: reenable 64k PAGE_SIZE to keep the config
  flavor on ppc and ppc64 in sync
  the last change had also no bug number to fix the possible bug
  in the Xserver.

-------------------------------------------------------------------
Tue Nov 18 08:37:54 CET 2008 - tiwai@suse.de

- patches.drivers/alsa-hda-realtek-acer-dmic: ALSA: hda - Split
  ALC268 acer model (bnc#420048).

-------------------------------------------------------------------
Tue Nov 18 08:20:26 CET 2008 - jjolly@suse.de

- patches.arch/s390-04-01-qdio_prevent_double_shutdown.patch:
  qdio: prevent double qdio shutdown in case of I/O
  errors. (bnc#445100).
- patches.arch/s390-04-02-qdio-osa-port-count.patch: qdio:
  fix qeth port count detection. (bnc#445100).
- patches.arch/s390-04-03-kmsg.patch: kmsg: do not change pr_xyz
  messages without KMSG_COMPONENT (bnc#445100).
- patches.arch/s390-04-04-dasd_fatal_error_log_sense.patch:
  dasd: log sense for fatal errors. (bnc#445100).
- patches.arch/s390-04-05-topology-lock.diff: kernel: Fix locking
  in cpu topology code. (bnc#445100).

-------------------------------------------------------------------
Tue Nov 18 03:43:34 CET 2008 - jjolly@suse.de

- patches.arch/s390-personality-mask.patch: fix s390x_newuname.

-------------------------------------------------------------------
Tue Nov 18 01:04:14 CET 2008 - gregkh@suse.de

- patches.drivers/staging-rt2860-enable-wpa_supplicant-support.patch:
  Staging: rt2860: enable WPA_SUPPLICANT support (bnc#437959).

-------------------------------------------------------------------
Mon Nov 17 16:35:13 CET 2008 - hare@suse.de

- patches.drivers/lpfc-8.2.8.7-update: Update lpfc to 8.2.8.7
  (bnc#420767).
- patches.drivers/qla4xxx-5.01.00-k8_sles11-03-update: Update
  qla4xxx to 5.01.00-k8_sles11-03     (bnc#444884).
- patches.fixes/dm-mpath-reattach-dh: Reattach device handler
  for multipath devices (bnc#435688).
- patches.fixes/scsi-add-tgps-setting: Add TGPS setting to
  scsi devices.
- patches.fixes/scsi-dh-alua-retry-UA: Retry ALUA device handler
  initialization on Unit Attention.

-------------------------------------------------------------------
Mon Nov 17 16:16:53 CET 2008 - jeffm@suse.de

- patches.fixes/v4l-dvb-avoid-writing-outside-array: V4L/DVB
  (9621): Avoid writing outside shadow.bytes array (bnc#445569).

-------------------------------------------------------------------
Mon Nov 17 12:03:13 CET 2008 - fseidel@suse.de

- patches.fixes/ipw2200-send-noassoc.patch: ipw2200: fix oops
  in ipw_tx_skb (bnc#397390).

-------------------------------------------------------------------
Sat Nov 15 20:28:00 CET 2008 - rjw@suse.com

- patches.fixes/hibernate-x86-fix-breakage-on-x86_32-with-PAE.patch:
  x86: Hibernate: Fix breakage on x86_32 with CONFIG_NUMA set
  (bnc#439126).

-------------------------------------------------------------------
Sat Nov 15 19:38:50 CET 2008 - tiwai@suse.de

- patches.drivers/alsa-hda-sigmatel-hp-m4-check-fix: ALSA:
  hda - Check model type instead of SSID in patch_92hd71bxx()
  (bnc#444349).
- patches.drivers/alsa-hda-sigmatel-vref-event-fix: ALSA: hda:
  STAC_VREF_EVENT value change (bnc#444349).

-------------------------------------------------------------------
Sat Nov 15 01:30:22 CET 2008 - gregkh@suse.de

- patches.kernel.org/memory-hotplug-fix-page_zone-calculation-in-test_pages_isolated.patch:
  memory hotplug: fix page_zone() calculation in
  test_pages_isolated() (bnc#445163).

-------------------------------------------------------------------
Fri Nov 14 19:18:53 CET 2008 - gregkh@suse.de

- patches.drivers/input-alps-add-signature-for-dualpoint-found-in-dell-latitude-e6500.patch:
  Input: ALPS - add signature for DualPoint found in Dell Latitude
  E6500 (bnc#436719).

-------------------------------------------------------------------
Fri Nov 14 16:39:03 CET 2008 - hare@suse.de

- patches.fixes/scsi-eh-timed-out-missing-braces: scsi_error:
  fix indentation and braces disagreement - add braces.
- patches.fixes/scsi-retry-TASK_ABORTED: scsi_error: TASK ABORTED
  status handling improvement.
- patches.fixes/scsi-retry-transport-error: scsi_error regression:
  Fix idempotent command handling.

-------------------------------------------------------------------
Fri Nov 14 16:38:14 CET 2008 - hare@suse.de

- patches.fixes/scsi-eh-timed-out-missing-braces: scsi_error:
  fix indentation and braces disagreement - add braces.
- patches.fixes/scsi-retry-TASK_ABORTED: scsi_error: TASK ABORTED
  status handling improvement.
- patches.fixes/scsi-retry-transport-error: scsi_error regression:
  Fix idempotent command handling.

-------------------------------------------------------------------
Fri Nov 14 15:44:54 CET 2008 - bwalle@suse.de

- patches.fixes/hpwdt-execute-page.diff:
  [WATCHDOG] [hpwdt] Set the mapped BIOS address space as
  executable (bnc#430680).

-------------------------------------------------------------------
Fri Nov 14 13:03:27 CET 2008 - tiwai@suse.de

- patches.arch/x86-vmware-tsc-01-add-TSC_RELIABLE,
  patches.arch/x86-vmware-tsc-02-add-X86_FEATURE_HYPERVISOR,
  patches.arch/x86-vmware-tsc-03-detect-from-hypervisor,
  patches.arch/x86-vmware-tsc-04-use-TSC_RELIABLE,
  patches.arch/x86-vmware-tsc-05-skip-tsc-clocksource,
  patches.arch/x86-vmware-tsc-06-fix-vmware_get_tsc,
  patches.arch/x86-vmware-tsc-07-DMI-product-serial-key,
  patches.xen/xen-x86-vmware-tsc-fix:
    VMware tsc clocksource workaround (bnc#441338).

-------------------------------------------------------------------
Fri Nov 14 08:57:30 CET 2008 - tiwai@suse.de

- Fixed a typo in definition of X86_FEATURE_XTOPOLOGY (bnc#443293)
  in patches.arch/x2APIC_PATCH_40_of_41_bbb65d2d365efe9951290e61678dcf81ec60add4

-------------------------------------------------------------------
Fri Nov 14 00:56:42 CET 2008 - agruen@suse.de

- Update CONFIG_X86_RESERVE_LOW_64K in config/x86_64/maxcpus as
  well.
- patches.suse/bug-425240_nr_cpus-mem_cgroup_stat-fix.diff:
  rename to patches.suse/mem_cgroup_stat-dynamic-alloc, and update
  to newer version.

-------------------------------------------------------------------
Fri Nov 14 00:12:15 CET 2008 - bwalle@suse.de

- patches.fixes/kdump-x86-sparsemem.diff: x86, kdump: fix invalid
  access on i386 sparsemem (bnc#440525).
- patches.xen/linux-2.6.19-rc1-kexec-move_segment_code-i386.patch:
  Refresh.

-------------------------------------------------------------------
Thu Nov 13 23:34:27 CET 2008 - gregkh@suse.de

- patches.kernel.org/iwlagn-avoid-sleep-in-softirq-context.patch:
  iwlagn: avoid sleep in softirq context (bnc#444382).

-------------------------------------------------------------------
Thu Nov 13 23:17:34 CET 2008 - philips@suse.de

- patches.fixes/cdc-acm.c-fix-recursive-lock-in-acm_start_wb-error-path.patch:
  cdc-acm.c: fix recursive lock in acm_start_wb error path.

-------------------------------------------------------------------
Thu Nov 13 21:46:05 CET 2008 - gregkh@suse.de

- enable CONFIG_X86_RESERVE_LOW_64K for i386 and x86-64 vanilla
  configs.

-------------------------------------------------------------------
Thu Nov 13 21:05:10 CET 2008 - gregkh@suse.de

- enable CONFIG_X86_RESERVE_LOW_64K on i386 and x86-64 to fix some
  suspend/resume issues (option added in 2.6.27.6)

-------------------------------------------------------------------
Thu Nov 13 20:51:11 CET 2008 - gregkh@suse.de

- refresh patches so that everything applies cleanly.

-------------------------------------------------------------------
Thu Nov 13 20:33:40 CET 2008 - gregkh@suse.de

- Update to 2.6.27.6:
  - fixes some security issues
  - lots of bugfixes
  - obsoletes:
    - patches.arch/acpi-dock-avoid-check-_STA-method.patch:
    - patches.arch/ppc-gigantic-page-fix2.patch:
    - patches.arch/ppc-gigantic-page-fix3.patch:
    - patches.drivers/alsa-hda-dell-eq-option:
    - patches.drivers/cciss-fix-procfs-firmware-regression.patch:
    - patches.drivers/cciss-fix-sysfs-symlink.patch:
    - patches.drivers/libata-fix-last_reset-timestamp-handling:
    - patches.kernel.org/md-raid10-recovoery-fix.path:

-------------------------------------------------------------------
Thu Nov 13 19:15:59 CET 2008 - mmarek@suse.cz

- rpm/kernel-binary.spec.in: package modules.order (bnc#441384)

-------------------------------------------------------------------
Thu Nov 13 15:18:51 CET 2008 - agruen@suse.de

- config.conf: Add x86_64/maxcpus as the 4096-cpu configuration
  and switch back to at most 128 cpus in the other configs. This
  avoids wasting memory on all but the most extreme x86_64
  systems.
- rpm/kernel-binary.spec.in: define a kernel-$flavor symbol to
  allow per-flavor patches. (Use this for testing only!)
- patches.suse/bug-425240_nr_cpus-mem_cgroup_stat-fix.diff: Add
  this patch conditionally for x86_64/maxcpus for now pending
  test results from bnc#425240.

-------------------------------------------------------------------
Thu Nov 13 14:35:52 CET 2008 - tiwai@suse.de

- patches.drivers/alsa-hda-beep-dig-switch: ALSA: hda - Add
  digital beep playback switch for STAC/IDT codecs (#444572).
- patches.drivers/alsa-hda-beep-null-check-fix: ALSA: hda -
  Missing NULL check in hda_beep.c.

-------------------------------------------------------------------
Thu Nov 13 11:58:05 CET 2008 - hare@suse.de

- patches.fixes/scsi-skip-nonscsi-device-for-dma: fix to
  make it work with iSCSI (bnc#444234)

-------------------------------------------------------------------
Thu Nov 13 09:29:41 CET 2008 - olh@suse.de

- mark some powerpc device drivers as supported to move them out of
  kernel-extra, otherwise installation-images will not pick them up
- ps3vram, mtd, mtdblock, mtd_blkdevs (bnc#444220)
- PowerMac, Efika and Pegasos2 storage and network drivers

-------------------------------------------------------------------
Wed Nov 12 20:44:23 CET 2008 - bwalle@suse.de

- patches.fixes/firmware-memmap-64bit.diff: Always use 64 bit
  addresses for the firmware memory map.

-------------------------------------------------------------------
Wed Nov 12 16:29:10 CET 2008 - tiwai@suse.de

- patches.drivers/alsa-powermac-ibook-g4-mic-fix: ALSA: powermac -
  Rename mic-analog loopback mixer element (bnc#444194).

-------------------------------------------------------------------
Wed Nov 12 16:23:48 CET 2008 - tiwai@suse.de

- patches.drivers/alsa-hda-stac-hp-detect-fix: ALSA: hda -
  Fix IDT/STAC multiple HP detection (bnc#443267).

-------------------------------------------------------------------
Wed Nov 12 14:42:53 CET 2008 - agruen@suse.de

- patches.suse/module-ref-dynamic-alloc: fall back to vmalloc if
  kmalloc fails (bnc#425240).

-------------------------------------------------------------------
Wed Nov 12 00:11:57 CET 2008 - tiwai@suse.de

- patches.drivers/alsa-hda-stac9200-missing-mux-capture: ALSA:
  hda - Add missing analog-mux mixer creation for STAC9200
  (bnc#443738).
- patches.drivers/alsa-hda-stac92xx-mic-pin-fix: ALSA: hda -
  Fix input pin initialization for STAC/IDT codecs (bnc#443738).

-------------------------------------------------------------------
Tue Nov 11 23:07:25 CET 2008 - philips@suse.de

- rpm/kernel-binary.spec.in: remove Recommends: kerneloops, opt-in will
  be implemented in the 11.2 installer

-------------------------------------------------------------------
Tue Nov 11 22:07:38 CET 2008 - jeffm@suse.de

- patches.fixes/reiserfs-error-buffer-locking: reiserfs: add
  locking around error buffer.
- patches.fixes/reiserfs-varargs-fix: reiserfs: prepare_error_buf
  wrongly consumes va_arg.

-------------------------------------------------------------------
Tue Nov 11 20:49:11 CET 2008 - tiwai@suse.de

- patches.suse/module-ref-dynamic-alloc: Allocate module.ref
  array dynamically (bnc#425240).
- Update config files: back to NR_CPUS=4096

-------------------------------------------------------------------
Tue Nov 11 15:15:03 CET 2008 - jblunck@suse.de

- Update config files: Set NR_CPUS on x86_64 back to 128 again for
  now: with NR_CPUS=4096, the size of eack .ko file increases by
  496 KiB because of the static struct module in
  .gnu.linkonce.this_module.

-------------------------------------------------------------------
Tue Nov 11 13:07:51 CET 2008 - schwab@suse.de

- patches.arch/ppc-select: Fix wrong error code from ppc32 select.

-------------------------------------------------------------------
Tue Nov 11 12:21:50 CET 2008 - mmarek@suse.cz

- rpm/kernel-binary.spec.in: also encode the architecture into the
  packageand supplements.

-------------------------------------------------------------------
Tue Nov 11 11:24:33 CET 2008 - teheo@suse.de

- patches.drivers/libata-fix-ata_tf_read_block-overflow: libata:
  Avoid overflow in ata_tf_read_block() when tf->hba_lbal > 127
  (bnc#443661).
- patches.drivers/libata-fix-ata_tf_to_lba48-overflow: libata:
  Avoid overflow in ata_tf_to_lba48() when tf->hba_lbal > 127
  (bnc#443661).

-------------------------------------------------------------------
Tue Nov 11 11:24:04 CET 2008 - teheo@suse.de

- patches.drivers/libata-pata_sch-slave-poss: pata_sch: slave
  devices (bnc#443657).

-------------------------------------------------------------------
Mon Nov 10 22:15:05 CET 2008 - schwab@suse.de

- config/ppc/ppc64: Disable 64k pages to work around X server bug.

-------------------------------------------------------------------
Mon Nov 10 20:34:50 CET 2008 - olh@suse.de

- rpm/kernel-binary.spec.in: fix variable assignment in last change

-------------------------------------------------------------------
Mon Nov 10 15:34:45 CET 2008 - mmarek@suse.cz

- rpm/kernel-binary.spec.in: encode the architecture into
  subpackage dependencies (bnc#440961)

-------------------------------------------------------------------
Mon Nov 10 14:42:44 CET 2008 - olh@suse.de

- handle arch differences for cpu and kbuild correctly

-------------------------------------------------------------------
Mon Nov 10 14:06:03 CET 2008 - schwab@suse.de

- patches.arch/ia64-page-migration. patches.arch/mm-avoid-bad-page-on-lru:
  migrade pages off of pages with correctable errors.

-------------------------------------------------------------------
Mon Nov 10 11:48:42 CET 2008 - mmarek@suse.cz

- scripts/tar-up.sh: do not generate kernel-source-rt.spec and
  kernel-syms-rt.spec if RT is not enabled.

-------------------------------------------------------------------
Mon Nov 10 10:08:10 CET 2008 - sdietrich@suse.de

- config.conf: Suppress RT configurations.

-------------------------------------------------------------------
Sun Nov  9 16:11:43 CET 2008 - jeffm@suse.de

- config.conf: Removed previous workaround.
- rpm/kernel-binary.spec.in: Remove @FLAVOR@ from %symbols.

-------------------------------------------------------------------
Sat Nov  8 04:58:08 CET 2008 - jeffm@suse.de

- config.conf: Workaround for kernel-ppc64 on head-ppc.

-------------------------------------------------------------------
Sat Nov  8 00:56:12 CET 2008 - gregkh@suse.de

- Update to the "real" 2.6.27.5.  No code changes from what we had
  in our tree previously, with the exception for the version number
  change.

-------------------------------------------------------------------
Fri Nov  7 19:33:49 CET 2008 - bwalle@suse.de

- patches.fixes/kdb-read-CR.diff:
  Support '\n' in KDB (bnc#442808).

-------------------------------------------------------------------
Fri Nov  7 17:09:26 CET 2008 - gregkh@suse.de

- disable perfmon support in the -trace kernels as it doesn't build
  properly.

-------------------------------------------------------------------
Fri Nov  7 16:43:40 CET 2008 - schwab@suse.de

- patches.arch/compat-sys-swapcontext: Fix msr check in sys_swapcontext.

-------------------------------------------------------------------
Fri Nov  7 15:52:37 CET 2008 - hare@suse.de

- patches.drivers/ixgbe-add-bcna-support: DCB: Add BCNA support
  to ixgbe.
- patches.drivers/open-fcoe-beta3-update: Open-FCoE update for
  Beta3 (bnc#438954).
- patches.drivers/open-fcoe-beta4-update: Open-FCoE: Update for
  Beta4 (bnc#438954).
- patches.drivers/open-fcoe-beta5-update: Open-FCoE: Update for
  Beta5 (bnc#438954).
- patches.fixes/dcb-fix-setpfcstate: Fix setpfcstate (bnc#438954).
- patches.fixes/dcb-setting-pg-will-cause-tx-hang: DCB: setting
  pg will cause tx unit hangs (bnc#438954).
- patches.fixes/multiq-requeue-should-rewind-current_band:
  multiq: requeue should rewind the current_band (bnc#438954).
- patches.fixes/scsi-dh-rdac-retry-mode-select: Retry mode select
  in RDAC device handler (bnc#441337).
- patches.fixes/scsi-dh-rdac-set-default-ownership: scsi_dh_rdac:
  make sure the ownership is set correctly (bnc#441337).
- patches.fixes/scsi-skip-nonscsi-device-for-dma: Update patch
  to check for ->bus instead of ->type (bnc#431294).

-------------------------------------------------------------------
Fri Nov  7 15:02:14 CET 2008 - tiwai@suse.de

- patches.drivers/alsa-hda-dell-studio-probe-fix: ALSA: hda -
  Fix probe errors on Dell Studio Desktop (bnc#440907).
- patches.drivers/alsa-hda-hp-3013-master-fix: ALSA: hda -
  Fix ALC260 hp3013 master switch (bnc#441068).

-------------------------------------------------------------------
Fri Nov  7 14:52:40 CET 2008 - jjolly@suse.de

- patches.arch/s390-03-07-qeth_hsi_mcl_string.patch:
  qeth: pre z9 systems return HiperSocket version string
  different. (bnc#440610,LTC#49052).
- patches.arch/s390-03-08-zfcp-abort-race.patch: zfcp: eliminate
  race between validation and locking. (bnc#440610).
- patches.arch/s390-03-09-zfcp-oops-during-target-scan.patch:
  zfcp: prevent SCSI target scan for vanished rport
  (bnc#440610,LTC#49373).

-------------------------------------------------------------------
Fri Nov  7 14:38:40 CET 2008 - olh@suse.de

- Update config files for RT

-------------------------------------------------------------------
Fri Nov  7 14:34:08 CET 2008 - olh@suse.de

- build a kernel-default in dist ppc64, its identical to kernel-ppc64
  otherwise unused

-------------------------------------------------------------------
Fri Nov  7 14:03:12 CET 2008 - olh@suse.de

- rpm/kernel-source.spec.in: map ppc/ppc64 to powerpc

-------------------------------------------------------------------
Fri Nov  7 11:38:01 CET 2008 - kkeil@suse.de

- patches.drivers/igb-pf.patch: VF enabled igb driver (fate#305004)

-------------------------------------------------------------------
Fri Nov  7 11:36:48 CET 2008 - olh@suse.de

- stop building kernel-default and kernel-ps3 in dist ppc64,
  they are openSuSE only packages

-------------------------------------------------------------------
Fri Nov  7 11:13:35 CET 2008 - olh@suse.de

- rpm/kernel-binary.spec.in: extracting debuginfo from vdso fails
  on powerpc, disable vdso_install for the time being

-------------------------------------------------------------------
Fri Nov  7 10:48:07 CET 2008 - jbeulich@novell.com

- patches.xen/xen3-intel-ibex-peak-device-ids.patch: x86/PCI: irq
  and pci_ids patch for Intel Ibex Peak DeviceIDs (bnc#415383).

-------------------------------------------------------------------
Fri Nov  7 10:24:22 CET 2008 - olh@suse.de

- rpm/post.sh: reject legacy iSeries again

-------------------------------------------------------------------
Fri Nov  7 10:12:06 CET 2008 - olh@suse.de

- build a 32bit and a 64bit vanilla kernel on powerpc

-------------------------------------------------------------------
Fri Nov  7 08:51:07 CET 2008 - olh@suse.de

- rpm/kernel-binary.spec.in: no vdso in vanilla and ps3 kernel

-------------------------------------------------------------------
Fri Nov  7 08:26:35 CET 2008 - gregkh@suse.de

- patches.kernel.org/net-fix-recursive-descent-in-__scm_destroy.patch:
  net: Fix recursive descent in __scm_destroy()..

-------------------------------------------------------------------
Fri Nov  7 08:07:10 CET 2008 - olh@suse.de

- remove patches.arch/ppc64-rpanote-relocate-firmware.patch
  older firmware versions can handle relocation properly (bnc#427960)

-------------------------------------------------------------------
Fri Nov  7 07:56:00 CET 2008 - jjolly@suse.de

- patches.drivers/cxgb3-get_drvinfo-deadlock.patch: RDMA/cxgb3:
  deadlock in iw_cxgb3 can cause hang when configuring
  interface. (bnc#430998).

-------------------------------------------------------------------
Fri Nov  7 06:32:54 CET 2008 - gregkh@suse.de

- patches.suse/perfmon2.patch: perfmon2 (bnc#430298).

-------------------------------------------------------------------
Fri Nov  7 05:21:56 CET 2008 - nfbrown@suse.de

- patches.fixes/nfs-write.c-bug-removal.patch: Revert "NFS:
  Allow redirtying of a completed unstable write." (442267).
  It causes a BUG().

-------------------------------------------------------------------
Fri Nov  7 04:18:42 CET 2008 - nfbrown@suse.de

- patches.kernel.org/md-raid10-recovoery-fix.path: md: fix bug
  in raid10 recovery..
- patches.suse/md-notify-when-stopped: md: notify udev when an
  md array is stopped..:  Removed much of this patch as it turned out
  to be both buggy and unnecessary (the ioctl can be done from
  mdadm).

-------------------------------------------------------------------
Thu Nov  6 21:38:27 CET 2008 - kkeil@suse.de

- patches.drivers/ixgbe-sfp.patch: ixgbe driver update to add
  Longcove (SFP+) NIC support for FCoE needs (bnc#442411)

-------------------------------------------------------------------
Thu Nov  6 20:15:19 CET 2008 - gregkh@suse.de

- enable CONFIG_X86_SUMMIT, CONFIG_X86_ES7000, and CONFIG_X86_BIGSMP
  for the i386 default kernel, so that the installer can actually
  boot on "modern" multiprocessor i386 boxes (bnc#428247)

-------------------------------------------------------------------
Thu Nov  6 19:17:46 CET 2008 - jblunck@suse.de

- rpm/kernel-binary.spec.in: Call make vdso_install only on x86 and ppc.

-------------------------------------------------------------------
Thu Nov  6 18:50:47 CET 2008 - jblunck@suse.de

- rpm/kernel-binary.spec.in: Call make vdso_install to install the
  vdso shared objects for debugging.

-------------------------------------------------------------------
Thu Nov  6 17:31:25 CET 2008 - jjolly@suse.de

- patches.drivers/intel-ibex-peak-device-ids.patch: x86/PCI: irq
  and pci_ids patch for Intel Ibex Peak DeviceIDs (bnc#415383).
- patches.drivers/intel-ibex-peak-device-support.patch: i2c-i801:
  Add support for Intel Ibex Peak (bnc#415383).

-------------------------------------------------------------------
Thu Nov  6 16:11:54 CET 2008 - jjolly@suse.de

- patches.arch/s390-03-01-stp-init.patch: Fixed patch for build
- patches.arch/s390-03-04-qdio_multicast_performance.patch: dasd:
  fix  message flood for unsolicited interrupts (bnc#440610).
- patches.arch/s390-03-05-dasd-block-uevent.patch: dasd: DASD
  uevents are not sent correctly (bnc#440610,LTC#49429).
- patches.arch/s390-03-06-zfcp-hexdump.patch: zfcp: fix hexdump
  data in s390dbf traces (bnc#440610).

-------------------------------------------------------------------
Thu Nov  6 15:52:52 CET 2008 - jjolly@suse.de

- patches.arch/s390-03-01-stp-init.patch: kernel: Fix
  initialization of stp. (bnc#440610,LTC#49639).
- patches.arch/s390-03-02-setup_memory.patch: kernel: Fix range
  for add_active_range() in setup_memory() (bnc#440610,LTC#49639).
- patches.arch/s390-03-03-dasd_unsolicited_interrupt.patch:
  dasd: fix  message flood for unsolicited interrupts
  (bnc#440610,LTC#49639).

-------------------------------------------------------------------
Thu Nov  6 15:16:13 CET 2008 - jjolly@suse.de

- patches.arch/s390-02-10-zfcp-scan-online.patch: wait for port
  scan when setting FCP device online (bnc#434333).

-------------------------------------------------------------------
Thu Nov  6 12:11:01 CET 2008 - jbeulich@novell.com

- Update Xen patches to 2.6.27.4 and c/s 718.
- Update Xen config files.
- patches.arch/x86_sgi_cpus4096-05-update-send_IPI_mask.patch: Include
  pv-ops-Xen changes here
- patches.xen/x86_sgi_xen-x86-cpus4096.patch: Delete.
- patches.xen/xen-configurable-guest-devices: allow number of
  guest devices to be configurable.
- patches.xen/xen-cpufreq-report: make /proc/cpuinfo track
  CPU speed.
- patches.xen/xen-ipi-per-cpu-irq: fold IPIs onto a single
  IRQ each.
- patches.xen/xen-rtl2860-build: Rename to ...
- patches.xen/xen-rt2860-build: ... this.
- patches.xen/xen-sysdev-suspend: use base kernel suspend/resume
  infrastructure.
- patches.xen/xen-virq-per-cpu-irq: fold per-CPU VIRQs onto a
  single IRQ each.
- patches.xen/xen-x86-mmu-batching: Delete.
- patches.xen/xen3-patch-2.6.27.3-4: Linux 2.6.27.4.
- patches.xen/xen3-x2APIC_PATCH_20_of_41_cff73a6ffaed726780b001937d2a42efde553922:
  x64, x2apic/intr-remap: introcude self IPI to genapic routines
  (fate #303948 and fate #303984).
- patches.xen/xen3-x86_sgi_cpus4096-02-fix-send_call_func_ip.patch:
  x86: reduce stack requirements for send_call_func_ipi
  (bnc#425240 FATE304266).
- patches.xen/xen3-x86_sgi_cpus4096-05-update-send_IPI_mask.patch:
  x86 cpumask: Updates to support NR_CPUS=4096 (bnc#425240
  FATE304266).

-------------------------------------------------------------------
Thu Nov  6 11:54:52 CET 2008 - sassmann@suse.de

- patches.arch/ppc-ps3-introduce-ps3_gpu_mutex.patch: required for
  new ps3vram patch
- patches.arch/ppc-ps3-ps3vram-mtd.patch: updated ps3vram patch
  that works with firmware 2.50 (bnc#442227)

-------------------------------------------------------------------
Thu Nov  6 11:39:00 CET 2008 - olh@suse.de

- remove unneeded BuildRequires for dtc

-------------------------------------------------------------------
Thu Nov  6 06:36:15 CET 2008 - jjolly@suse.de

- patches.arch/s390-01-01-self-ptrace-v3.patch: Feature removed
  (bnc#417299)

-------------------------------------------------------------------
Thu Nov  6 01:54:26 CET 2008 - gregkh@suse.de

- patches.suse/file-capabilities-add-no_file_caps-switch.patch:
  file capabilities: add no_file_caps switch (v4).
  add the patch back into the tree.

-------------------------------------------------------------------
Wed Nov  5 17:48:13 CET 2008 - jblunck@suse.de

- patches.suse/coredump_filter-add-elfhdr-default.patch: Dump
  elf headers to core per default.

-------------------------------------------------------------------
Wed Nov  5 15:26:49 CET 2008 - teheo@suse.de

Fix !CONFIG_DMI case.

- patches.drivers/dmi-introduce-dmi_first_match: DMI:
  Introduce dmi_first_match to make the interface more flexible
  (bnc#441721).

-------------------------------------------------------------------
Wed Nov  5 14:51:08 CET 2008 - hare@suse.de

- patches.fixes/scsi-skip-nonscsi-device-for-dma: update patch
  to skip all devices with no dma_parms (bnc#431294)

-------------------------------------------------------------------
Wed Nov  5 14:25:30 CET 2008 - agruen@suse.de

- rpm/kernel-module-subpackage: Remove the obsolete kernel-$flavor
  dependency (bnc#440961).

-------------------------------------------------------------------
Wed Nov  5 14:15:24 CET 2008 - jjolly@suse.de

- patches.arch/s390-01-05-kmsg-v2.patch: Removed and replaced with
  v3 of the patch from IBM (bnc#417300)
- patches.arch/s390-01-05-kmsg-v3.patch: Kernel message catalog
  infrastucture and message generation (bnc#417300).
- patches.drivers/driver-core-basic-infrastructure-for-per-module-dynamic-debug-messages.patch:
  Patch edited to allow new kmsg patch

-------------------------------------------------------------------
Wed Nov  5 13:36:02 CET 2008 - agruen@suse.de

- Update config files: set CONFIG_MODULE_FORCE_LOAD=y to allow
  ignoring ABI mismatches. (This is still unsafe to do!)

-------------------------------------------------------------------
Wed Nov  5 12:02:18 CET 2008 - tiwai@suse.de

Backport fixes from 2.6.28-rc.
- patches.drivers/alsa-hda-acer-quirk: ALSA: hda - Add a quirk
  for another Acer Aspire (1025:0090) (bnc#426935).
- patches.drivers/alsa-hda-alc888-medion-add: ALSA: hda - Add
  a quirk for MEDION MD96630 (bnc#412548).
- patches.drivers/alsa-hda-dell-eq-option: ALSA: hda: make a
  STAC_DELL_EQ option.
- patches.drivers/alsa-hda-proc-gpio-fix: ALSA: hda - Limit the
  number of GPIOs show in proc.

-------------------------------------------------------------------
Wed Nov  5 09:03:23 CET 2008 - gregkh@suse.de

- refresh -rt patches to remove fuzz.

-------------------------------------------------------------------
Wed Nov  5 08:57:59 CET 2008 - teheo@suse.de

Backport two more device specific workarounds from 2.6.28-rc.

- patches.drivers/libata-add-and-use-HORKAGE_ATAPI_MOD16_DMA:
  libata: implement ATA_HORKAGE_ATAPI_MOD16_DMA and apply it.
- patches.drivers/libata-whitelist-good-bridges: libata: add
  whitelist for devices with known good pata-sata bridges.

-------------------------------------------------------------------
Wed Nov  5 08:57:08 CET 2008 - gregkh@suse.de

- refresh patches to remove fuzz

-------------------------------------------------------------------
Wed Nov  5 08:46:21 CET 2008 - teheo@suse.de

Backport double spin off workaround.

- patches.drivers/dmi-introduce-dmi_first_match: DMI:
  Introduce dmi_first_match to make the interface more flexible
  (bnc#441721).
- patches.drivers/libata-ahci-blacklist-double-spin-off: SATA
  AHCI: Blacklist system that spins off disks during ACPI power
  off (bnc#441721).
- patches.drivers/libata-ata_piix-blacklist-double-spin-off:
  SATA PIIX: Blacklist system that spins off disks during ACPI
  power off (bnc#441721).
- patches.drivers/libata-implement-NO_SPINDOWN: SATA: Blacklisting
  of systems that spin off disks during ACPI power off (rev. 2)
  (bnc#441721).
- patches.drivers/libata-sata_sil-blacklist-double-spin-off:
  SATA Sil: Blacklist system that spins off disks during ACPI
  power off (bnc#441721).
- patches.drivers/power-introduce-system_entering_hibernation:
  Hibernation: Introduce system_entering_hibernation (bnc#441721).

-------------------------------------------------------------------
Wed Nov  5 08:29:02 CET 2008 - gregkh@suse.de

- fix rt tree that was broken by 2.6.27.5-rc1

-------------------------------------------------------------------
Wed Nov  5 08:24:23 CET 2008 - olh@suse.de

- update patches.arch/ppc-powerpc-debug-pci-hotplug.patch
  fix booting on ppc32 (bnc#439491 - LTC48584)

-------------------------------------------------------------------
Wed Nov  5 08:12:23 CET 2008 - teheo@suse.de

Backport sata_via fixes from 2.6.28-rc.

- patches.drivers/libata-sata_via-fix-support-for-5287: sata_via:
  fix support for 5287 (bnc#441718).
- patches.drivers/libata-sata_via-load-DEVICE-register-when-CTL-changes:
  sata_via: load DEVICE register when CTL changes (bnc#441718).
- patches.drivers/libata-sata_via-restore-vt-_prepare_host-error-handling:
  sata_via: restore vt*_prepare_host error handling (bnc#441718).

-------------------------------------------------------------------
Wed Nov  5 07:58:49 CET 2008 - teheo@suse.de

Backport laptop table and pci device ID table entries from 2.6.28-rc.

- patches.drivers/libata-ata_piix-add-Hercules-EC-900-mini-to-laptop-tbl:
  ata_piix: add Hercules EC-900 mini-notebook to ich_laptop
  short cable list.
- patches.drivers/libata-ata_piix-add-intel-ibex-pci-ids:
  ata_piix: IDE Mode SATA patch for Intel Ibex Peak DeviceIDs.

-------------------------------------------------------------------
Wed Nov  5 07:06:10 CET 2008 - teheo@suse.de

Backport slave_link from 2.6.28-rc to fix ata_piix probing problem.

- patches.drivers/libata-ata_piix-use-slave_link: ata_piix:
  drop merged SCR access and use slave_link instead (bnc#441420).
- patches.drivers/libata-eh-fix-slave-link-EH-action-mask-handling:
  libata-eh: fix slave link EH action mask handling (bnc#441420).
- patches.drivers/libata-implement-slave_link: libata: implement
  slave_link (bnc#441420).
- patches.drivers/libata-make-SCR-access-ops-per-link: libata:
  make SCR access ops per-link (bnc#441420).
- patches.drivers/libata-misc-updates-to-prepare-for-slave-link:
  libata: misc updates to prepare for slave link (bnc#441420).
- patches.drivers/libata-reimplement-link-iterator: libata:
  reimplement link iterator (bnc#441420).
- patches.drivers/libata-set-device-class-to-NONE-if-phys_offline:
  libata: set device class to NONE if phys_offline (bnc#441420).
- patches.drivers/libata-transfer-EHI-control-flags-to-slave-ehc.i:
  libata: transfer EHI control flags to slave ehc.i (bnc#441420).

-------------------------------------------------------------------
Wed Nov  5 01:18:17 CET 2008 - gregkh@suse.de

- Update to 2.6.27.5-rc1:
  - fixes lots of things, including a few CVE entries
  - obsoletes, and caused to be deleted:
    - patches.arch/ppc-pseries_16g-numa.patch
    - patches.arch/ppc-pseries_hugepage_pagetable_allocation.patch
    - patches.arch/ppc-pseries_mem-limit-16g.patch
    - patches.arch/s390-02-02-smp-sysdev.patch
    - patches.drivers/alsa-hda-reboot-notifier
    - patches.drivers/libata-sata_nv-hardreset-fix
    - patches.fixes/acpi-clear-wake-status.patch
    - patches.fixes/agp-fix-stolen-memory-counting-on-g4x.patch
    - patches.suse/file-capabilities-add-no_file_caps-switch.diff
    - patches.suse/file-capabilities-turn-on-by-default.diff
- Update config files.

-------------------------------------------------------------------
Wed Nov  5 00:50:39 CET 2008 - kkeil@suse.de

- patches.drivers/bnx2-Add-bnx2_shutdown_chip: bnx2: Add
  bnx2_shutdown_chip()
- patches.drivers/bnx2-check-running.patch: Check netif_running
  in most ethtool operations    (bnc#440052)

-------------------------------------------------------------------
Wed Nov  5 00:45:17 CET 2008 - kkeil@suse.de

- patches.drivers/ixgbe-copper_pond.patch: ixgbe: add device
  support for 82598AT (copper 10GbE) adapters (bnc#441471)

-------------------------------------------------------------------
Tue Nov  4 21:51:19 CET 2008 - tonyj@suse.de

- patches.rt/fork_init_nrcpus.patch: Fix oops in fork_init.

-------------------------------------------------------------------
Tue Nov  4 20:18:59 CET 2008 - mmarek@suse.cz

- rpm/kernel-binary.spec.in: fix typo

-------------------------------------------------------------------
Tue Nov  4 20:12:49 CET 2008 - rw@suse.de

- patches.drivers/bnx2x-zero-PMF:
  bnx2x: Removing the PMF indication when unloading.  (bnc#439679)

-------------------------------------------------------------------
Tue Nov  4 19:55:01 CET 2008 - mmarek@suse.cz

- rpm/kernel-binary.spec.in: make also -base and -extra x86
  subpackages not installable on x86_64

-------------------------------------------------------------------
Tue Nov  4 18:57:52 CET 2008 - jjolly@suse.de

- patches.arch/s390-01-04-fcpperf-3-v2.patch: (kernel):FCP -
  Performance Data colletion & analysis patch update (bnc#417243).
- patches.arch/s390-01-04-fcpperf-3.patch: Removed for update

-------------------------------------------------------------------
Tue Nov  4 17:06:20 CET 2008 - miklos@szeredi.hu

- patches.apparmor/d_namespace_path_oops_fix.diff: fix oops in
  d_namespace_path (bnc#433504).

-------------------------------------------------------------------
Tue Nov  4 13:02:01 CET 2008 - hare@suse.de

- patches.fixes/scsi-skip-nonscsi-device-for-dma: scsi_lib_dma.c :
  fix bug w/ dma on virtual fc ports (bnc#431294).

-------------------------------------------------------------------
Tue Nov  4 12:18:53 CET 2008 - sdietrich@suse.de

- Update RT config files: Enable CONFIG_NO_HZ on i386/rt_debug.
  - Refresh config files.

-------------------------------------------------------------------
Tue Nov  4 11:51:36 CET 2008 - teheo@suse.de

- patches.drivers/libata-fix-last_reset-timestamp-handling:
  libata: fix last_reset timestamp handling (bnc#441340).

-------------------------------------------------------------------
Tue Nov  4 11:17:18 CET 2008 - hare@suse.de

- patches.drivers/qla2xxx-8.02.01-k9-update: Update qla2xxx to
  8.02.01-k9 (bnc#439208).

-------------------------------------------------------------------
Tue Nov  4 05:05:33 CET 2008 - gregkh@suse.de

- refresh patches to apply cleanly.

-------------------------------------------------------------------
Mon Nov  3 18:09:34 CET 2008 - jeffm@suse.de

- patches.suse/dm-raid45_2.6.27_20081027.patch: Compile fix.

-------------------------------------------------------------------
Mon Nov  3 17:28:10 CET 2008 - tiwai@suse.de

- patches.drivers/alsa-emu10k1-audigy-fixes: ALSA: emu10k1 -
  Add more invert_shared_spdif flag to Audigy models (bnc#440862).
- patches.drivers/alsa-hda-alc269-fsc-amilo: ALSA: hda - Add
  ALC269 fujitsu model (bnc#440626).

-------------------------------------------------------------------
Mon Nov  3 16:10:49 CET 2008 - jeffm@suse.de

- patches.suse/dm-raid45_2.6.27_20081027.patch: Update dmraid45.

-------------------------------------------------------------------
Mon Nov  3 12:13:36 CET 2008 - knikanth@suse.de

- patches.suse/dm-barrier-single-device: Fix dm table
  ref count (FATE#304489).

-------------------------------------------------------------------
Mon Nov  3 11:34:55 CET 2008 - teheo@suse.de

BNC reference added.

- patches.drivers/libata-dont-restore-DET-on-detach: libata:
  mask off DET when restoring SControl for detach (bnc#440980).

-------------------------------------------------------------------
Mon Nov  3 11:33:26 CET 2008 - teheo@suse.de

- patches.drivers/libata-dont-restore-DET-on-detach: libata:
  mask off DET when restoring SControl for detach.

-------------------------------------------------------------------
Mon Nov  3 10:27:18 CET 2008 - olh@suse.de

- add patches.arch/ppc-clock_gettime-nanoseconds.patch
  update also nanoseconds (bnc#439908 - LTC49499)

-------------------------------------------------------------------
Mon Nov  3 09:27:17 CET 2008 - teheo@suse.de

- scripts/vc: s/GIT_COMMITER_EMAIL/GIT_COMMITTER_EMAIL and add
  SUSE_COMMITTER_EMAIL.

-------------------------------------------------------------------
Mon Nov  3 04:46:53 CET 2008 - teheo@suse.de

BNC reference added.

- patches.drivers/libata-sata_nv-hardreset-fix: sata_nv: fix
  generic, nf2/3 detection regression (bnc#429344).

-------------------------------------------------------------------
Mon Nov  3 04:42:10 CET 2008 - teheo@suse.de

- patches.drivers/libata-sata_nv-hardreset-fix: sata_nv: fix
  generic, nf2/3 detection regression.

-------------------------------------------------------------------
Sun Nov  2 06:11:19 CET 2008 - sdietrich@suse.de

- Update RT config files: enable more lock debugging, 
  latency features, make x86_64 and i386 consistent.

-------------------------------------------------------------------
Sun Nov  2 05:19:27 CET 2008 - sdietrich@suse.de

- patches.rt/kprobes_make_pointer_decl_consistent.patch: Make
  kprobe locking consistent with lock-type declarations

-------------------------------------------------------------------
Sun Nov  2 01:05:36 CET 2008 - sdietrich@suse.de

- patches.rt/mem_cgroup_charge_statistics-smp_processor_id.patch:
  Use raw_smp_processor_id in __mem_cgroup_stat_add_safe.

-------------------------------------------------------------------
Sun Nov  2 01:03:00 CET 2008 - sdietrich@suse.de

- patches.rt/mem_cgroup_charge_statistics-smp_processor_id.patch:

-------------------------------------------------------------------
Sun Nov  2 00:12:04 CET 2008 - sdietrich@suse.de

- patches.rt/workqueue-introduce-create_rt_workqueue.patch:
  workqueue: introduce create_rt_workqueue. (from 2.6.28)
Refresh to eliminate fuzz:
  - patches.rt/preempt-realtime-core.patch: Linux-RT 2.6.27-RT.

-------------------------------------------------------------------
Sat Nov  1 23:41:00 CET 2008 - sdietrich@suse.de

- Update RT config files:
	- Sync with SLES 11 default/debug configs
	- Limit CPUS to 32
	- Disable CONFIG_RADIX_TREE_CONCURRENT
	- Disable CONFIG_RADIX_TREE_OPTIMISTIC
	- Disable CONFIG_PREEMPT_RCU_BOOST
	- Enable CONFIG_RTMUTEX_CHECK

- Adapt RT patches to changes made by: 
	x86_sgi_cpus4096-05-update-send_IPI_mask.patch
  - patches.rt/mitigate-resched-flood-update.patch: Update
    smp_send_reschedule_allbutself_cpumask mask parameter.
  - patches.rt/x86-nmi-send_IPI_mask-pointer-fix.patch: Update
    smp_send_nmi_allbutself  mask parameter.

Resolve conflicts introduced by:
	 x86_sgi_cpus4096-05-update-send_IPI_mask.patch
  - patches.rt/nmi-profiling-base.patch
  - patches.rt/send-nmi-all-preempt-disable.patch

Refresh to eliminate fuzz 
- patches.rt/apic-dumpstack.patch: Linux-RT 2.6.27-RT.
- patches.rt/mitigate-resched-flood.patch: Linux-RT 2.6.27-RT.
- patches.rt/preempt-realtime-x86_64.patch: Linux-RT 2.6.27-RT.

-------------------------------------------------------------------
Sat Nov  1 08:32:52 CET 2008 - bwalle@suse.de

- patches.fixes/kdb-fix-stack-overflow.patch:
  kdb: fix stack overflow for large NR_CPUS count (bnc#440361).

-------------------------------------------------------------------
Fri Oct 31 18:41:23 CET 2008 - trenn@suse.de

Fate 304268 and 304266. SGI scir driver (replaces the more intrusive
leds one) and the rather intrusive x86_64 4096 CPU support patches:

- Update config files.
- patches.arch/x86_uv_early_detect.patch: Delete hacks that were
  necessary while waiting for x2apic code. (bnc#429984).
- patches.arch/x86_sgi-uv-scir.patch: SGI X86 UV: Provide a
  System Activity Indicator driver (FATE304268 bnc#426066).
- patches.arch/x86_sgi_cpus4096-01-fix-smp_call_function.patch:
  smp: reduce stack requirements for smp_call_function_mask
  (bnc#425240 FATE304266).
- patches.arch/x86_sgi_cpus4096-02-fix-send_call_func_ip.patch:
  x86: reduce stack requirements for send_call_func_ipi
  (bnc#425240 FATE304266).
- patches.arch/x86_sgi_cpus4096-05-update-send_IPI_mask.patch:
  x86 cpumask: Updates to support NR_CPUS=4096 (bnc#425240
  FATE304266).
- patches.arch/x86_sgi_cpus4096-06-optimize-cpumask-in-sched_c.patch:
  Additional cpumask fixups (bnc#425240 FATE304266).
- patches.arch/x86_sgi_cpus4096-04-add-for_each_cpu_mask_and.patch:
  Add for_each_cpu_mask_and (bnc#425240 FATE304266).
- patches.arch/x86_sgi_cpus4096-07_pae_compile_fixups.patch:
  more cpumask cleanups for previous (x86_sgi_cpu4096..) patches
  (Additional cpumask fixups).
- patches.suse/kdb-x86: kdb-v4.4-2.6.27-rc8-x86-1 (FATE#303971).
- patches.xen/xen3-patch-2.6.27: Linux: Update to 2.6.27.
- patches.xen/x86_sgi_xen-x86-cpus4096.patch: x86 cpumask xen:
  Updates to support NR_CPUS=4096 (Additional cpumask fixups).

-------------------------------------------------------------------
Fri Oct 31 17:57:22 CET 2008 - tiwai@suse.de

- patches.drivers/alsa-hda-realtek-alc269-dmic: ALSA: hda -
  Add digital-mic for ALC269 auto-probe mode (bnc#440626).
- patches.drivers/alsa-hda-realtek-mic-automute-fix: ALSA: hda -
  Disable broken mic auto-muting in Realtek codes (bnc#440626).

-------------------------------------------------------------------
Fri Oct 31 12:34:44 CET 2008 - hare@suse.de

- Update config files.
- patches.drivers/cxgb3i: add cxgb3i iscsi driver
  (FATE#304154,bnc#433500).
- patches.drivers/cxgb3-private-iscsi-ip-addresses: cxgb3 -
  manage private iSCSI IP addresses (FATE#304154,bnc#433500).
- patches.drivers/open-iscsi-offloading-support: support for iscsi
  pdu digest offload and payload DDP. (FATE#304154,bnc#433500).
- patches.fixes/cxgb3-remove-duplicate-tests-in-lro: cxgb3 -
  remove duplicate tests in lro (FATE#304154, bnc#430538).
- supported.conf: Mark cxgb3i as supported.

-------------------------------------------------------------------
Fri Oct 31 10:08:17 CET 2008 - bwalle@suse.de

- patches.suse/kdb-resolve-uv-conflict.diff:
  Resolve KDB conflicts with UV (bnc#440376).

-------------------------------------------------------------------
Fri Oct 31 09:04:16 CET 2008 - tiwai@suse.de

- patches.drivers/alsa-hda-sigmatel-spdif-fix: ALSA: hda -
  Fix SPDIF mute on IDT/STAC codecs.
- patches.drivers/alsa-hda-reboot-notifier: ALSA: hda - Add
  reboot notifier.

-------------------------------------------------------------------
Fri Oct 31 08:33:45 CET 2008 - jack@suse.cz

- patches.suse/ocfs2-Fix-mount-cleanup-after-quota-failure.patch:
  ocfs2: Fix mount cleanup after quota failure (fate#302681).
- patches.suse/ocfs2-Fix-oop-in-recovery-without-quotas:
  ocfs2: Fix recovery of nodes when quota feature is disabled
  (fate#302681).
- patches.suse/ocfs2-Fix-grace-time-syncing.patch: ocfs2: Fix
  grace time syncing (fate#302681).

-------------------------------------------------------------------
Fri Oct 31 01:28:20 CET 2008 - teheo@suse.de

- patches.drivers/block-del-timer-after-dequeue: blk: move
  blk_delete_timer call in end_that_request_last (bnc#440076
  bnc#440173).

-------------------------------------------------------------------
Thu Oct 30 23:19:43 CET 2008 - trenn@suse.de

- patches.arch/x86_agpgart-g33-stoeln-fix-2.patch: Avoid oops
  on G33 in 1MB stolen Mem case (bnc#391261).

-------------------------------------------------------------------
Thu Oct 30 16:53:09 CET 2008 - gregkh@suse.de

- patches.fixes/agp-fix-stolen-memory-counting-on-g4x.patch:
  agp: Fix stolen memory counting on G4X. (bnc#437618).

-------------------------------------------------------------------
Thu Oct 30 13:44:43 CET 2008 - oneukum@suse.de

- patches.fixes/sd_liberal_28_sense_invalid.diff: fix medium
  presence misdetection in usb storage device  (bnc#362850).

-------------------------------------------------------------------
Thu Oct 30 10:17:19 CET 2008 - olh@suse.de

- add patches.fixes/scsi-ibmvscsi-show-config.patch
  use 4k buffer to transfer config data (439970 - LTC49349)

-------------------------------------------------------------------
Thu Oct 30 06:02:17 CET 2008 - teheo@suse.de

- patches.drivers/block-add-timeout-on-dequeue: block: add timer
  on blkdev_dequeue_request() not elv_next_request() (bnc#440076).

-------------------------------------------------------------------
Wed Oct 29 18:41:36 CET 2008 - sdietrich@suse.de

Refresh RT patches:
- patches.rt/adaptive-spinlock-lite-v2.patch: Linux-RT 2.6.27-RT
   adaptive spinlocks lite.
- patches.rt/adaptive-task-oncpu.patch: Linux-RT 2.6.27-RT.
- patches.rt/apic-level-smp-affinity.patch: Linux-RT 2.6.27-RT.
- patches.rt/bh-state-lock.patch: Linux-RT 2.6.27-RT.
- patches.rt/bh-uptodate-lock.patch: Linux-RT 2.6.27-RT.
- patches.rt/bz235099-idle-load-fix.patch: Linux-RT 2.6.27-RT.
- patches.rt/check-for-migration-during-push.patch: RT: fix
  push_rt_task() to handle dequeue_pushable properly.
- patches.rt/cond_resched_softirq-WARN-fix.patch: Linux-RT
  2.6.27-RT
   WARNING: at kernel/sched.c:5071 2.6.23-rc1-rt7.
- patches.rt/cputimer-thread-rt_A0.patch: Linux-RT 2.6.27-RT.
- patches.rt/dev-queue-xmit-preempt-fix.patch: Linux-RT 2.6.27-RT.
- patches.rt/disable-ist-x86_64.patch: Linux-RT 2.6.27-RT.
- patches.rt/disable-run-softirq-from-hardirq-completely.patch:
  Linux-RT 2.6.27-RT
   Disable running softirqs from hardirqs completely!.
- patches.rt/dont-disable-preemption-without-IST.patch: Linux-RT
  2.6.27-RT.
- patches.rt/dont-unmask-io_apic.patch: Linux-RT 2.6.27-RT.
- patches.rt/drain-all-local-pages-via-sched.patch: Linux-RT
  2.6.27-RT.
- patches.rt/event-trace-hrtimer-trace.patch: Linux-RT 2.6.27-RT
   event-tracer: add clockevent trace.
- patches.rt/event-tracer-syscall-x86_64.patch: Linux-RT
  2.6.27-RT.
- patches.rt/filemap-dont-bug-non-atomic.patch: Linux-RT
  2.6.27-RT.
- patches.rt/fix-bug-on-in-filemap.patch: Linux-RT 2.6.27-RT
   Change bug_on for atomic to pagefault_disabled..
- patches.rt/fix-compilation-for-non-RT-in-timer.patch: Linux-RT
  2.6.27-RT.
- patches.rt/fix-config-debug-rt-mutex-lock-underflow-warnings.patch:
  Linux-RT 2.6.27-RT
   Fix CONFIG_DEBUG_RT_MUTEX lock underflow warnings.
- patches.rt/fix-migrating-softirq.patch: Linux-RT 2.6.27-RT.
- patches.rt/fix-net-bug-fixes.patch: Linux-RT 2.6.27-RT.
- patches.rt/fix-softirq-checks-for-non-rt-preempt-hardirq.patch:
  Linux-RT 2.6.27-RT.
- patches.rt/fix-up-comment.patch: RT: Remove comment that is
  no longer true.
- patches.rt/ftrace-stop-trace-on-crash.patch: Linux-RT 2.6.27-RT
   fix-tracer-wreckage-wtf-is-this-code-all-features.patch.
- patches.rt/futex-fifo-warn-sysctl.patch: Linux-RT 2.6.27-RT.
- patches.rt/genhd-protect-percpu-var.patch: Linux-RT 2.6.27-RT.
- patches.rt/genirq-soft-resend.patch: Linux-RT 2.6.27-RT
   x86: activate HARDIRQS_SW_RESEND.
- patches.rt/gtod-optimize.patch: Linux-RT 2.6.27-RT.
- patches.rt/hack-convert-i_alloc_sem-for-direct_io-craziness.patch:
  Linux-RT 2.6.27-RT.
- patches.rt/handle-pending-in-simple-irq.patch: Linux-RT
  2.6.27-RT
   handle IRQ_PENDING for simple irq handler.
- patches.rt/highmem_rewrite.patch: Linux-RT 2.6.27-RT
   mm: remove kmap_lock.
- patches.rt/hrtimer-no-printk.patch: Linux-RT 2.6.27-RT.
- patches.rt/hrtimers-overrun-api.patch: Linux-RT 2.6.27-RT.
- patches.rt/hrtimers-stuck-in-waitqueue.patch: Linux-RT
  2.6.27-RT.
- patches.rt/ioapic-fix-too-fast-clocks.patch: Linux-RT 2.6.27-RT.
- patches.rt/kdb-rtmisc.patch: Misc KDB fixes for RT (debug
  builds).
- patches.rt/kstat-add-rt-stats.patch: Linux-RT 2.6.27-RT
   add rt stats to /proc/stat.
- patches.rt/kstat-fix-spurious-system-load-spikes-in-proc-loadavgrt.patch:
  Linux-RT 2.6.27-RT.
- patches.rt/loadavg_fixes_weird_loads.patch: Linux-RT 2.6.27-RT.
- patches.rt/lock_page_ref.patch: Linux-RT 2.6.27-RT
   mm: lock_page_ref.
- patches.rt/lockdep-show-held-locks.patch: Linux-RT 2.6.27-RT
   lockdep: show held locks when showing a stackdump.
- patches.rt/mitigate-resched-flood.patch: Linux-RT 2.6.27-RT.
- patches.rt/mm-fix-latency.patch: Linux-RT 2.6.27-RT
   reduce pagetable-freeing latencies.
- patches.rt/multi-reader-account.patch: Linux-RT 2.6.27-RT
   map tasks to reader locks held.
- patches.rt/multi-reader-limit.patch: Linux-RT 2.6.27-RT
   implement reader limit on read write locks.
- patches.rt/multi-reader-lock-account.patch: Linux-RT 2.6.27-RT
   map read/write locks back to their readers.
- patches.rt/multi-reader-pi.patch: Linux-RT 2.6.27-RT
   read lock Priority Inheritance implementation.
- patches.rt/neptune-no-at-keyboard.patch: Linux-RT 2.6.27-RT.
- patches.rt/net-core-preempt-fix.patch: Linux-RT 2.6.27-RT.
- patches.rt/new-softirq-code.patch: Linux-RT 2.6.27-RT
   softirq preemption: optimization.
- patches.rt/nmi-profiling-base.patch: Linux-RT 2.6.27-RT
   nmi-driven profiling for /proc/profile.
- patches.rt/numa-slab-freeing.patch: Linux-RT 2.6.27-RT.
- patches.rt/only-run-softirqs-from-irq-thread-when-irq-affinity-is-set.patch:
  Linux-RT 2.6.27-RT.
- patches.rt/pagefault-disable-cleanup.patch: Linux-RT 2.6.27-RT
   clean up the page fault disabling logic.
- patches.rt/panic-dont-stop-box.patch: Linux-RT 2.6.27-RT.
- patches.rt/paravirt-function-pointer-fix.patch: Linux-RT
  2.6.27-RT.
- patches.rt/partreadd-lttng-instrumentation-irq.patch: readd
  RT compatible version of lttng-instrumentation-irq.
- patches.rt/pause-on-oops-head-tail.patch: Linux-RT 2.6.27-RT
   introduce pause_on_oops_head/tail boot options.
- patches.rt/powerpc-count_active_rt_tasks-is-undefined-for-non-preempt-rt.patch:
  Linux-RT 2.6.27-RT.
- patches.rt/ppc-hacks-to-allow-rt-to-run-kernbench.patch:
  Linux-RT 2.6.27-RT.
- patches.rt/preempt-irqs-core.patch: Linux-RT 2.6.27-RT.
- patches.rt/preempt-irqs-direct-debug-keyboard.patch: Linux-RT
  2.6.27-RT.
- patches.rt/preempt-irqs-hrtimer.patch: Linux-RT 2.6.27-RT.
- patches.rt/preempt-irqs-i386-ioapic-mask-quirk.patch: Linux-RT
  2.6.27-RT.
- patches.rt/preempt-irqs-i386.patch: Linux-RT 2.6.27-RT.
- patches.rt/preempt-irqs-timer.patch: Linux-RT 2.6.27-RT.
- patches.rt/preempt-realtime-acpi.patch: Linux-RT 2.6.27-RT.
- patches.rt/preempt-realtime-console.patch: Linux-RT 2.6.27-RT.
- patches.rt/preempt-realtime-core.patch: Linux-RT 2.6.27-RT.
- patches.rt/preempt-realtime-debug-sysctl.patch: Linux-RT
  2.6.27-RT.
- patches.rt/preempt-realtime-ftrace-disable-ftraced.patch:
  Linux-RT 2.6.27-RT.
- patches.rt/preempt-realtime-i386.patch: Linux-RT 2.6.27-RT.
- patches.rt/preempt-realtime-ia64.patch: Linux-RT 2.6.27-RT.
- patches.rt/preempt-realtime-init-show-enabled-debugs.patch:
  Linux-RT 2.6.27-RT.
- patches.rt/preempt-realtime-ipc.patch: Linux-RT 2.6.27-RT.
- patches.rt/preempt-realtime-irqs.patch: Linux-RT 2.6.27-RT.
- patches.rt/preempt-realtime-mm.patch: Linux-RT 2.6.27-RT.
- patches.rt/preempt-realtime-mmdrop-delayed.patch: Linux-RT
  2.6.27-RT.
- patches.rt/preempt-realtime-net-drivers.patch: Linux-RT
  2.6.27-RT.
- patches.rt/preempt-realtime-net-softirq-fixups.patch: Linux-RT
  2.6.27-RT
   NOHZ: local_softirq_pending with tickless.
- patches.rt/preempt-realtime-net.patch: Linux-RT 2.6.27-RT.
- patches.rt/preempt-realtime-powerpc-b4.patch: Linux-RT
  2.6.27-RT.
- patches.rt/preempt-realtime-powerpc-update.patch: Linux-RT
  2.6.27-RT.
- patches.rt/preempt-realtime-prevent-idle-boosting.patch:
  Linux-RT 2.6.27-RT
   Premmpt-RT: Preevent boosting of idle task.
- patches.rt/preempt-realtime-printk.patch: Linux-RT 2.6.27-RT.
- patches.rt/preempt-realtime-rawlocks.patch: Linux-RT 2.6.27-RT.
- patches.rt/preempt-realtime-sched.patch: Linux-RT 2.6.27-RT.
- patches.rt/preempt-realtime-timer.patch: Linux-RT 2.6.27-RT.
- patches.rt/preempt-realtime-x86_64.patch: Linux-RT 2.6.27-RT.
- patches.rt/preempt-rt-no-slub.patch: Linux-RT 2.6.27-RT.
- patches.rt/preempt-softirqs-core.patch: Linux-RT 2.6.27-RT.
- patches.rt/preempt-trace.patch: Linux-RT 2.6.27-RT.
- patches.rt/print-might-sleep-hack.patch: Linux-RT 2.6.27-RT.
- patches.rt/printk-in-atomic.patch: Linux-RT 2.6.27-RT.
- patches.rt/prof-sysctl-compile.patch: Linux-RT 2.6.27-RT.
- patches.rt/radix-tree-concurrent.patch: Linux-RT 2.6.27-RT
   radix-tree: concurrent write side support.
- patches.rt/radix-tree-optimistic-hist.patch: Linux-RT 2.6.27-RT
   debug: optimistic lock histogram.
- patches.rt/radix-tree-optimistic.patch: Linux-RT 2.6.27-RT
   radix-tree: optimistic locking.
- patches.rt/rcu-preempt-boost-sdr.patch: Linux-RT 2.6.27-RT.
- patches.rt/rcu-preempt-hotplug-hackaround.patch: Linux-RT
  2.6.27-RT.
- patches.rt/realtime-preempt-warn-about-tracing.patch: Linux-RT
  2.6.27-RT.
- patches.rt/revert-preempt-bkl-revert.patch: Linux-RT 2.6.27-RT.
- patches.rt/root-domain-kfree-in-atomic.patch: Linux-RT
  2.6.27-RT.
- patches.rt/rt-kmap-scale-fix.patch: Linux-RT 2.6.27-RT.
- patches.rt/rt-move-update-wall-time-back-to-do-timer.patch:
  Linux-RT 2.6.27-RT
   rt: move update_wall_time back to do timer.
- patches.rt/rt-mutex-compat-semaphores.patch: Linux-RT 2.6.27-RT.
- patches.rt/rt-mutex-i386.patch: Linux-RT 2.6.27-RT.
- patches.rt/rt-mutex-mips.patch: Linux-RT 2.6.27-RT.
- patches.rt/rt-mutex-preempt-debugging.patch: Linux-RT 2.6.27-RT.
- patches.rt/rt-mutex-trivial-route-cast-fix.patch: Linux-RT
  2.6.27-RT.
- patches.rt/rt-mutex-trivial-tcp-preempt-fix.patch: Linux-RT
  2.6.27-RT.
- patches.rt/rt-mutex-x86-64.patch: Linux-RT 2.6.27-RT.
- patches.rt/rt-s_files-kill-a-union.patch: Linux-RT 2.6.27-RT.
- patches.rt/rt-shorten-softirq-thread-names.patch: Linux-RT
  2.6.27-RT.
- patches.rt/rt_mutex_setprio.patch: Linux-RT 2.6.27-RT
   rt: rename rt_mutex_setprio to task_setprio.
- patches.rt/s_files.patch: Linux-RT 2.6.27-RT
   remove global files_lock.
- patches.rt/sched-add-needs_post_schedule.patch: Linux-RT
  2.6.27-RT.
- patches.rt/sched-enable-irqs-in-preempt-in-notifier-call.patch:
  Linux-RT 2.6.27-RT
   CFS: enable irqs in fire_sched_in_preempt_notifier.
- patches.rt/sched-fix-dequeued-race.patch: Linux-RT 2.6.27-RT
   sched-fix-dequeued-race.patch.
- patches.rt/sched-make-double-lock-balance-fair.patch: Linux-RT
  2.6.27-RT.
- patches.rt/sched-nr-migrate-lower-default-preempt-rt.patch:
  Linux-RT 2.6.27-RT.
- patches.rt/sched-only-push-once-per-queue.patch: Linux-RT
  2.6.27-RT.
- patches.rt/sched-properly-account-irq-and-rt-load.patch:
  Linux-RT 2.6.27-RT
  	 sched: properly account IRQ and RT load in .
- patches.rt/sched-rt-runtime-lock-raw.patch: Linux-RT 2.6.27-RT.
- patches.rt/sched-wake_up_idle_cpu-rt.patch: Linux-RT 2.6.27-RT.
- patches.rt/select-error-leak-fix.patch: Linux-RT 2.6.27-RT.
- patches.rt/serial-locking-rt-cleanup.patch: Linux-RT 2.6.27-RT.
- patches.rt/serial-slow-machines.patch: Linux-RT 2.6.27-RT.
- patches.rt/slab-irq-nopreempt-fix.patch: Linux-RT 2.6.27-RT.
- patches.rt/smp-processor-id-fixups.patch: Linux-RT 2.6.27-RT.
- patches.rt/softirq-per-cpu-assumptions-fixes.patch: Linux-RT
  2.6.27-RT.
- patches.rt/start_irq_thread.patch: Linux-RT 2.6.27-RT.
- patches.rt/sub-dont-disable-irqs.patch: Linux-RT 2.6.27-RT
   rt: dont disable irqs in usb.
- patches.rt/tasklet-busy-loop-hack.patch: Linux-RT 2.6.27-RT.
- patches.rt/tasklet-redesign.patch: Linux-RT 2.6.27-RT.
- patches.rt/timer-freq-tweaks.patch: Linux-RT 2.6.27-RT.
- patches.rt/timer-warning-fix.patch: Linux-RT 2.6.27-RT.
- patches.rt/trace-events-handle-syscalls.patch: Linux-RT
  2.6.27-RT.
- patches.rt/trace-histograms.patch: Linux-RT 2.6.27-RT.
- patches.rt/tracer-add-event-markers.patch: Linux-RT 2.6.27-RT.

-------------------------------------------------------------------
Wed Oct 29 18:18:37 CET 2008 - gregkh@suse.de

- s/rtl2860/rt2860/
- remove driver from the Xen build as it's dying for some reason.
- add obsoletes for ralink-rt2860-kmp

-------------------------------------------------------------------
Wed Oct 29 16:53:51 CET 2008 - olh@suse.de

- update patches.arch/ppc-oprofile-spu.patch
  add missing ARRAY_SIZE(pm_signal_local)

-------------------------------------------------------------------
Wed Oct 29 14:26:31 CET 2008 - hare@suse.de

- patches.arch/s390-symmetrix-ioctl.patch: Add ioctl support
  for EMC Symmetrix Subsystem Control I/O (bnc#439221)

-------------------------------------------------------------------
Wed Oct 29 12:46:51 CET 2008 - jbeulich@suse.de

- patches.xen/xen-rtl2860-build: fix issue with Windows-style
  types used in rtl2680.

-------------------------------------------------------------------
Wed Oct 29 11:49:26 CET 2008 - olh@suse.de

- build af_packet as a module on powerpc (bnc#433540)

-------------------------------------------------------------------
Wed Oct 29 11:13:42 CET 2008 - olh@suse.de

- add patches.arch/ppc-oprofile-spu-mutex-locking.patch
  Fix mutex locking for cell spu-oprofile (bnc#422501 - LTC47617)

-------------------------------------------------------------------
Wed Oct 29 09:23:20 CET 2008 - olh@suse.de

- add patches.arch/ppc-oprofile-spu.patch
  fix local array size in activate spu profiling function (bnc#439553 - LTC48925)

-------------------------------------------------------------------
Wed Oct 29 09:13:47 CET 2008 - olh@suse.de

- update patches.drivers/ehea.patch
  Add hugepage detection (bnc#439599 - LTC48958)

-------------------------------------------------------------------
Wed Oct 29 00:01:46 CET 2008 - gregkh@suse.de

- patches.drivers/staging-add-agnx-wireless-driver.patch: Staging:
  add agnx wireless driver.
- patches.drivers/staging-add-otus-atheros-wireless-network-driver.patch:
  Staging: add otus Atheros wireless network driver.
- patches.drivers/staging-add-rtl2860-wireless-driver.patch:
  Staging: add rtl2860 wireless driver (bnc#437959).
- Update config files.

-------------------------------------------------------------------
Tue Oct 28 22:32:29 CET 2008 - jkosina@suse.de

- patches.suse/silent-stack-overflow-2.patch: disabled, as it
  causes kernel hangs triggered by grub (bnc#439448).

-------------------------------------------------------------------
Tue Oct 28 20:42:15 CET 2008 - kkeil@suse.de

- update patches.suse/SoN-17-net-ps_rx.patch
  fix i/o corruption on rx in ixgbe (bnc#438929)

-------------------------------------------------------------------
Tue Oct 28 18:43:29 CET 2008 - jdelvare@suse.de

- config/powerpc/*: Fixup configuration files after last change.

-------------------------------------------------------------------
Tue Oct 28 18:19:34 CET 2008 - jdelvare@suse.de

- config/*: Include many multimedia drivers which has been dropped
  accidentally. This includes the pwc, ivtv, zr36067 drivers and
  many old webcam drivers (bnc#439489).
- supported.conf: Add all these drivers again.

-------------------------------------------------------------------
Tue Oct 28 16:02:47 CET 2008 - tiwai@suse.de

- patches.drivers/alsa-hda-analog-update,
  patches.drivers/alsa-hda-atihdmi-update,
  patches.drivers/alsa-hda-beep,
  patches.drivers/alsa-hda-hp-mobile-fix,
  patches.drivers/alsa-hda-nvidia-hdmi,
  patches.drivers/alsa-hda-probe-fix,
  patches.drivers/alsa-hda-proc-fix,
  patches.drivers/alsa-hda-realtek-update,
  patches.drivers/alsa-hda-sigmatel-update,
  patches.drivers/alsa-hda-spdif-slave,
  patches.drivers/alsa-hda-via-rec-fix,
  patches.drivers/alsa-hda-via-update:
     ALSA updates, mostly taken from 2.6.28-rc1 patches
- Update config files.

-------------------------------------------------------------------
Tue Oct 28 15:47:59 CET 2008 - jdelvare@suse.de

- Actually CONFIG_SND_HDA_HWDEP is a boolean, sorry.

-------------------------------------------------------------------
Tue Oct 28 15:40:09 CET 2008 - jdelvare@suse.de

- config/ia64/vanilla, config/x86_64/vanilla: fix configuration
  discrepancy, CONFIG_SND_HDA_HWDEP=m.

-------------------------------------------------------------------
Tue Oct 28 14:45:54 CET 2008 - olh@suse.de

- add patches.arch/ppc-pcibios_allocate_bus_resources.patch
  add patches.arch/ppc-powerpc-debug-pci-hotplug.patch
  fix DLPAR on pseries (bnc#439491 - LTC48584)

-------------------------------------------------------------------
Tue Oct 28 14:38:42 CET 2008 - olh@suse.de

- add patches.arch/ppc-powerpc-fix-pci-unmap-io.patch
  Fix unmapping of IO space on 64-bit (bnc#439491 - LTC48584)

-------------------------------------------------------------------
Tue Oct 28 11:50:35 CET 2008 - olh@suse.de

- update ps3 config, remove unneeded options to reduce vmlinux size

-------------------------------------------------------------------
Tue Oct 28 07:36:40 CET 2008 - neilb@suse.de

- patches.suse/md-notify-when-stopped: md: notify udev when an
  md array is stopped. (fate#303894).

-------------------------------------------------------------------
Tue Oct 28 00:05:51 CET 2008 - gregkh@suse.de

- use the panasonic laptop driver that was accepted by upstream, not the
  pcc-acpi driver, which was rejected:
  - patches.drivers/staging-add-pcc-acpi-driver.patch: Delete.
  - patches.drivers/panasonic-laptop-add-panasonic-let-s-note-laptop-extras-driver-v0.94.patch:
    panasonic-laptop: add Panasonic Let's Note laptop extras
    driver v0.94.
- Update config files.

-------------------------------------------------------------------
Mon Oct 27 23:58:12 CET 2008 - gregkh@suse.de

- patches.drivers/via-framebuffer-driver.patch: Via Framebuffer
  driver.
- Update config files.

-------------------------------------------------------------------
Mon Oct 27 22:50:59 CET 2008 - bwalle@suse.de

- patches.fixes/hpwdt-kdump.diff:
  Don't change permission of sysfs file (did that accidentally
  when changing the default value).

-------------------------------------------------------------------
Mon Oct 27 14:13:04 CET 2008 - trenn@suse.de

- patches.arch/x86_uv_early_detect.patch: Delete hacks that were
  necessary while waiting for x2apic code. (bnc#429984).

-------------------------------------------------------------------
Mon Oct 27 11:46:43 CET 2008 - tj@suse.de

Refresh the govault patch.

- patches.drivers/libata-add-waits-for-govault: libata: add
  waits for GoVault (bnc#246451).

-------------------------------------------------------------------
Sun Oct 26 18:48:09 CET 2008 - bwalle@suse.de

- patches.fixes/kdb-oops-panic.diff:
  Fix NULL pointer dereference when regs == NULL (bnc#439007).
- patches.fixes/hpwdt-kdump.diff:
  Fix kdump when using hpwdt (bnc#436786).

-------------------------------------------------------------------
Sun Oct 26 06:58:29 CET 2008 - gregkh@suse.de

- refresh patches to apply cleanly and properly.

-------------------------------------------------------------------
Sun Oct 26 06:44:24 CET 2008 - gregkh@suse.de

- Update to 2.6.27.4

-------------------------------------------------------------------
Sat Oct 25 20:47:27 CEST 2008 - agruen@suse.de

- Fix the dependencies between the split kernel packages and KMPs
  (FATE 303631).
- Fix for kernel paclages which are not split.
- rpm/kernel-source.spec.in: Update list of scripts to include.

-------------------------------------------------------------------
Sat Oct 25 18:36:05 CEST 2008 - jjolly@suse.de

- patches.arch/s390-02-02-smp-sysdev.patch: kernel: sysdev class
  file creation (bnc#434333)
- patches.arch/s390-02-03-zfcp.patch: Fix zfcp problems that have
  been found (bnc#434333)
- patches.arch/s390-02-04-qeth-mac.patch: qeth: use firmware
  MAC-address for layer2 hsi-devices (bnc#434333)
- patches.arch/s390-02-05-qeth-recovery.patch: qeth: qeth recovery
  fails (bnc#434333)
- patches.arch/s390-02-06-qeth-offset.patch: qeth: fix offset error
  in non prealloc header path (bnc#434333,LTC#48840)
- patches.arch/s390-02-07-qeth-ipv6check.patch: qeth: remove
  unnecessary support ckeck in sysfs route6 (bnc#434333)
- patches.arch/s390-02-08-qeth-panic.patch: qeth: avoid
  skb_under_panic for malformatted inbound data (bnc#434333)
- patches.arch/s390-02-09-tape-lock.patch: tape device driver:
  improve locking (bnc#434333)

-------------------------------------------------------------------
Sat Oct 25 11:51:28 CEST 2008 - neilb@suse.de

- patches.kernel.org/touch_mnt_namespace-when-the-mount-flags-change.patch:
  touch_mnt_namespace when the mount flags change (FATE#304218).

-------------------------------------------------------------------
Fri Oct 24 23:57:11 CEST 2008 - gregkh@suse.de

- Updated to 2.6.27.4-rc3:
  - fixed ath5k suspend/resume regression
  - fixed pvrusb2 so it actually works

-------------------------------------------------------------------
Fri Oct 24 17:40:25 CEST 2008 - jack@suse.cz

- patches.suse/ocfs2-Implementation-of-local-and-global-quota-file.patch:
  ocfs2: Implementation of local and global quota file handling
  (fate#302681). - fixed 64-bit division

-------------------------------------------------------------------
Fri Oct 24 17:14:33 CEST 2008 - jeffm@suse.de

- Update config files for -rt.

-------------------------------------------------------------------
Fri Oct 24 17:09:57 CEST 2008 - hare@suse.de

- patches.suse/cgroup-freezer.patch: Add TIF_FREEZE for s390.

-------------------------------------------------------------------
Fri Oct 24 16:49:53 CEST 2008 - olh@suse.de

- move patches.suse/md-raid-metadata-PAGE_SIZE.patch
  to patches.kernel.org/md-raid-metadata-PAGE_SIZE.patch
  to allow raid0 with 64k PAGE_SIZE

-------------------------------------------------------------------
Fri Oct 24 16:49:41 CEST 2008 - jack@suse.cz

- Update config files.
- supported.conf: Added new quota module
- patches.suse/xfs-dmapi-enable: Enable XFS DMAPI. - Refreshed

  Quotas for OCFS2:
- patches.suse/quota-Add-callbacks-for-allocating-and-destroying-d.patch:
  quota: Add callbacks for allocating and destroying dquot
  structures (fate#302681).
- patches.suse/quota-Increase-size-of-variables-for-limits-and-ino.patch:
  quota: Increase size of variables for limits and inode usage
  (fate#302681).
- patches.suse/quota-Remove-bogus-optimization-in-check_idq-an.patch:
  quota: Remove bogus 'optimization' in check_idq() and
  check_bdq() (fate#302681).
- patches.suse/quota-Make-_SUSPENDED-just-a-flag.patch: quota:
  Make _SUSPENDED just a flag (fate#302681).
- patches.suse/quota-Allow-to-separately-enable-quota-accounting-a.patch:
  quota: Allow to separately enable quota accounting and enforcing
  limits (fate#302681).
- patches.suse/ext3-Use-sb_any_quota_loaded-instead-of-sb_any_qu.patch:
  ext3: Use sb_any_quota_loaded() instead of
  sb_any_quota_enabled() (fate#302681).
- patches.suse/ext4-Use-sb_any_quota_loaded-instead-of-sb_any_qu.patch:
  ext4: Use sb_any_quota_loaded() instead of
  sb_any_quota_enabled() (fate#302681).
- patches.suse/reiserfs-Use-sb_any_quota_loaded-instead-of-sb_an.patch:
  reiserfs: Use sb_any_quota_loaded() instead of
  sb_any_quota_enabled(). (fate#302681).
- patches.suse/quota-Remove-compatibility-function-sb_any_quota_en.patch:
  quota: Remove compatibility function sb_any_quota_enabled()
  (fate#302681).
- patches.suse/quota-Introduce-DQUOT_QUOTA_SYS_FILE-flag.patch:
  quota: Introduce DQUOT_QUOTA_SYS_FILE flag (fate#302681).
- patches.suse/quota-Move-quotaio_v-12-.h-from-include-linux-to-f.patch:
  quota: Move quotaio_v[12].h from include/linux/ to fs/
  (fate#302681).
- patches.suse/quota-Split-off-quota-tree-handling-into-a-separate.patch:
  quota: Split off quota tree handling into a separate file
  (fate#302681).
- patches.suse/quota-Convert-union-in-mem_dqinfo-to-a-pointer.patch:
  quota: Convert union in mem_dqinfo to a pointer (fate#302681).
- patches.suse/quota-Allow-negative-usage-of-space-and-inodes.patch:
  quota: Allow negative usage of space and inodes (fate#302681).
- patches.suse/quota-Keep-which-entries-were-set-by-SETQUOTA-quota.patch:
  quota: Keep which entries were set by SETQUOTA quotactl
  (fate#302681).
- patches.suse/quota-Add-helpers-to-allow-ocfs2-specific-quota-ini.patch:
  quota: Add helpers to allow ocfs2 specific quota initialization,
  freeing and recovery (fate#302681).
- patches.suse/quota-Implement-function-for-scanning-active-dquots.patch:
  quota: Implement function for scanning active dquots
  (fate#302681).
- patches.suse/ocfs2-Fix-check-of-return-value-of-ocfs2_start_tran.patch:
  ocfs2: Fix check of return value of ocfs2_start_trans()
  (fate#302681).
- patches.suse/ocfs2-Support-nested-transactions.patch: ocfs2:
  Support nested transactions (fate#302681).
- patches.suse/ocfs2-Fix-checking-of-return-value-of-new_inode.patch:
  ocfs2: Fix checking of return value of new_inode()
  (fate#302681).
- patches.suse/ocfs2-Let-inode-be-really-deleted-when-ocfs2_mknod_.patch:
  ocfs2: Let inode be really deleted when ocfs2_mknod_locked()
  fails (fate#302681).
- patches.suse/ocfs2-Assign-feature-bits-and-system-inodes-to-quot.patch:
  ocfs2: Assign feature bits and system inodes to quota feature
  and quota files (fate#302681).
- patches.suse/ocfs2-Mark-system-files-as-not-subject-to-quota-acc.patch:
  ocfs2: Mark system files as not subject to quota accounting
  (fate#302681).
- patches.suse/ocfs2-Implementation-of-local-and-global-quota-file.patch:
  ocfs2: Implementation of local and global quota file handling
  (fate#302681).
- patches.suse/ocfs2-Add-quota-calls-for-allocation-and-freeing-of.patch:
  ocfs2: Add quota calls for allocation and freeing of inodes
  and space (fate#302681).
- patches.suse/ocfs2-Enable-quota-accounting-on-mount-disable-on.patch:
  ocfs2: Enable quota accounting on mount, disable on umount
  (fate#302681).
- patches.suse/ocfs2-Implement-quota-syncing-thread.patch: ocfs2:
  Implement quota syncing thread (fate#302681).
- patches.suse/ocfs2-Implement-quota-recovery.patch: ocfs2:
  Implement quota recovery (fate#302681).

-------------------------------------------------------------------
Fri Oct 24 15:53:20 CEST 2008 - kkeil@suse.de

- patches.fixes/cxgb3_fix_race_in_EEH: cxgb3: fix race in EEH.
  (bnc#430093)

-------------------------------------------------------------------
Fri Oct 24 15:51:12 CEST 2008 - jeffm@suse.de

- Refreshed context for -RT patches so they apply again.

-------------------------------------------------------------------
Fri Oct 24 15:32:06 CEST 2008 - rw@suse.de

- patches.drivers/sgi-ioc4-request-submodules:
  Make ioc4 request dependant modules.  (bnc#429215)

-------------------------------------------------------------------
Fri Oct 24 15:13:21 CEST 2008 - hare@suse.de

- Update config files: Disable FAIL_MAKE_REQUEST.

-------------------------------------------------------------------
Fri Oct 24 15:11:46 CEST 2008 - tiwai@suse.de

- patches.drivers/alsa-usb-exclude-1st-slot: Delete this old ugly
  workaround patch.

-------------------------------------------------------------------
Fri Oct 24 14:18:07 CEST 2008 - hare@suse.de

- Include patches from upstream:
  - patches.fixes/block-use-bio_has_data: Implement bio_has_data().
  - patches.fixes/block-git-fixes: Block layer fixes for 2.6.28.
  - patches.fixes/block-rq-affinity: Implement rq affinity.
  - patches.fixes/dm-mpath-remove-is_active: dm mpath: remove
    is_active from struct dm_path.
  - patches.fixes/block-discard-requests: Implement block discard.
  - patches.drivers/dm-abort-queue-on-failed-paths: dm: Call
    blk_abort_queue on failed paths (bnc#417544).
  - patches.drivers/block-call-sync-on-cleanup: block:
    blk_cleanup_queue() should call blk_sync_queue().
- Refaktor and update request-based multipath patches:
  - patches.drivers/blk-request-based-multipath-update: 
    Update request-based multipathing patches to upstream version
    (bnc#434105).
  - patches.suse/rq-based-multipath: Update to latest version
    of request-based multipathing patchset (bnc#434105)
  - patches.drivers/block-abort-request-rq-complete-marking:
    use rq complete marking in blk_abort_request (bnc#434105).
  - patches.fixes/scsi-atomic-blk-timer-deletes: Delete.
  - patches.fixes/dm-mpath-abort-queue: Delete.
  - patches.suse/rq-based-block-layer: Delete.
  - patches.suse/rq-based-dm-interface: Delete.
  - patches.suse/rq-based-multipath-functions: Delete.
  - patches.suse/rq-based-init-crash: Delete.
- Update patches to upstream version:
  - patches.drivers/bdev-resize-check-for-device-resize
  - patches.drivers/bdev-resize-added-flush_disk
  - patches.drivers/bdev-resize-call-flush_disk
  - patches.drivers/bdev-resize-sd-driver-calls
  - patches.drivers/block-timeout-handling
  - patches.drivers/bdev-resize-adjust-block-device-size
  - patches.drivers/bdev-resize-wrapper-for-revalidate_disk
  - patches.drivers/block-abort-queue
  - patches.fixes/scsi-enhance-error-codes
- Rediff patches:
  - patches.fixes/scsi-misc-git-update
  - patches.suse/dm-barrier-single-device
  - patches.suse/kdb-common
  - patches.drivers/lpfc-8.2.8-update
  - patches.drivers/lpfc-8.2.8.3-update
  - patches.drivers/mpt-fusion-4.00.43.00-update

-------------------------------------------------------------------
Fri Oct 24 14:07:43 CEST 2008 - bwalle@suse.de

- patches.suse/kdump-dump_after_notifier.patch: Add sysctl also
  to kernel/sysctl_check.c.

-------------------------------------------------------------------
Fri Oct 24 14:06:20 CEST 2008 - bwalle@suse.de

- Obsolete uvcvideo-kmp.

-------------------------------------------------------------------
Fri Oct 24 12:52:23 CEST 2008 - jbeulich@suse.de

- rpm/kernel-binary.spec.in: Provide 'kernel' also for Xen (bnc#362918).

-------------------------------------------------------------------
Fri Oct 24 12:24:54 CEST 2008 - jbeulich@suse.de

- patches.arch/x86_64-unwind-annotations: fix unwind annotations.
- patches.xen/xen3-x86_64-unwind-annotations: fix unwind
  annotations.

-------------------------------------------------------------------
Fri Oct 24 12:20:01 CEST 2008 - jbeulich@suse.de

- Update Xen patches to 2.6.27.3 and c/s 704
- patches.xen/xen3-x2APIC_PATCH_27_of_41_9fa8c481b55e80edd8c637573f87853bb6b600f5:
  x64, x2apic/intr-remap: introduce CONFIG_INTR_REMAP (fate
  #303948 and fate #303984).
- patches.xen/xen3-x2APIC_PATCH_40_of_41_bbb65d2d365efe9951290e61678dcf81ec60add4:
  x86: use cpuid vector 0xb when available for detecting cpu
  topology (fate #303948 and fate #303984).
- patches.xen/xen-kconfig-compat-3.2.0: add 3.2.0-compatibility
  configure option.
- patches.xen/xen-x86-exit-mmap: be more aggressive about
  de-activating mm-s under destruction.
- patches.xen/xen-x86-machphys-prediction: properly predict
  phys<->mach translations.
- patches.xen/xen-x86-mmu-batching: utilize
  arch_{enter,leave}_lazy_cpu_mode().
- patches.xen/xen-x86-no-lazy-tlb: ensure inadvertent uses of
  lazy TLB data are caught during the build.
- Update Xen config files.

-------------------------------------------------------------------
Fri Oct 24 12:08:49 CEST 2008 - mmarek@suse.cz

- rpm/kernel-binary.spec.in:
  - do not split kernel-kdump into -base and -extra
  - fix case when a build results in no unsupported modules


-------------------------------------------------------------------
Fri Oct 24 11:07:32 CEST 2008 - bwalle@suse.de

- patches.fixes/kdb-kdump.diff:
  Fix CONFIG_KDB_KDUMP on xSeries (bnc#436454).

-------------------------------------------------------------------
Fri Oct 24 10:45:08 CEST 2008 - agruen@suse.de

- supported.conf: Mark dmapi as supported (by SGI).

-------------------------------------------------------------------
Fri Oct 24 10:40:29 CEST 2008 - olh@suse.de

- disable all unsupported drivers in kernel-kdump

-------------------------------------------------------------------
Fri Oct 24 08:25:47 CEST 2008 - npiggin@suse.de

- patches.suse/silent-stack-overflow-2.patch: avoid silent stack
  overflow over the heap (bnc#44807 bnc#211997).

-------------------------------------------------------------------
Fri Oct 24 07:43:02 CEST 2008 - gregkh@suse.de

- Update to 2.6.27.4-rc2

-------------------------------------------------------------------
Fri Oct 24 07:09:39 CEST 2008 - gregkh@suse.de

- disable CONFIG_SYSFS_DEPRECATED_V2 from powerpc/rt config file

-------------------------------------------------------------------
Fri Oct 24 07:00:11 CEST 2008 - gregkh@suse.de

- Update to 2.6.27.4-rc1
  - lots of bugfixes, and obsoletes some current patches:
    - patches.fixes/ext3-avoid-printk-flood-with-dir-corruption: Delete.
    - patches.fixes/ext2-avoid-printk-flood-with-dir-corruption: Delete.
    - patches.fixes/wdm_autoload.diff: Delete.

-------------------------------------------------------------------
Fri Oct 24 06:57:57 CEST 2008 - npiggin@suse.de

- Fix ppc and ps3 configs

-------------------------------------------------------------------
Fri Oct 24 06:53:13 CEST 2008 - npiggin@suse.de

- Update config files.
- patches.suse/cgroup-freezer.patch: cgroup freezer (bnc#417294,
  fate#304191, fate#201036).

-------------------------------------------------------------------
Fri Oct 24 06:32:10 CEST 2008 - npiggin@suse.de

- Update config files. Enable cgroups for all archs (bnc#417527)

-------------------------------------------------------------------
Fri Oct 24 05:57:53 CEST 2008 - npiggin@suse.de

- patches.arch/ppc-gigantic-page-fix2.patch: powerpc gigantic
  pages fix 2 (bnc#434026).
- patches.arch/ppc-gigantic-page-fix3.patch: powerpc gigantic
  pages fix 3 (bnc#434026).
- patches.trace/lttng-instrumentation-hugetlb.patch: de-fuzz

-------------------------------------------------------------------
Fri Oct 24 05:35:49 CEST 2008 - gregkh@suse.de

- disabled CONFIG_CALGARY_IOMMU_ENABLED_BY_DEFAULT on x86-64
  vanilla kernel.

-------------------------------------------------------------------
Fri Oct 24 05:34:15 CEST 2008 - gregkh@suse.de

- patches.drivers/cciss-fix-procfs-firmware-regression.patch:
  cciss: fix procfs firmware regression (bnc435644).
- patches.drivers/cciss-fix-sysfs-symlink.patch: cciss: fix
  sysfs symlink (bnc435644).

-------------------------------------------------------------------
Fri Oct 24 05:07:47 CEST 2008 - gregkh@suse.de

- disable CONFIG_CALGARY_IOMMU_ENABLED_BY_DEFAULT on x86-64.  To use
  Calgary iommu systems, you now must manually pass "iommu=calgary" to
  get this hardware support back enabled.  This is the recommended
  proceedure right now, from IBM, otherwise the hardware crashes.
  bnc#436450.

-------------------------------------------------------------------
Fri Oct 24 01:12:04 CEST 2008 - gregkh@suse.de

- clean up all fuzz in patches to get them to apply cleanly.

-------------------------------------------------------------------
Fri Oct 24 00:57:17 CEST 2008 - gregkh@suse.de

- delete patches.arch/s390-01-03-cmm2-v2.patch as it touched core
  kernel code and was rejected from upstream.
  - patches.arch/s390-01-03-cmm2-v2.patch: Delete.
  - patches.arch/s390-01-03-cmm2-v2a.patch: Delete.

-------------------------------------------------------------------
Fri Oct 24 00:36:54 CEST 2008 - gregkh@suse.de

- Update to version 3.4 of squashfs:
  - patches.suse/squashfs3.3-patch: Delete.
  - patches.suse/squashfs-patch-2.6.25: Delete.
  - patches.suse/squashfs-patch-2.6.27: Delete.
  - patches.suse/squashfs-3.4.patch: squashfs v3.4.

-------------------------------------------------------------------
Thu Oct 23 23:13:11 CEST 2008 - jeffm@suse.de

- patches.fixes/block-sanitize-invalid-partition-table-entries:
  block: sanitize invalid partition table entries (bnc#371657).

-------------------------------------------------------------------
Thu Oct 23 15:41:19 CEST 2008 - olh@suse.de

- add patches.arch/ppc-pseries_mem-limit-16g.patch
  Don't use a 16G page if beyond mem= limits (bnc#438111 - LTC49329)

-------------------------------------------------------------------
Thu Oct 23 15:27:00 CEST 2008 - kkeil@suse.de

- Update x86 64bit config files to include WAN support (bnc#437692)

-------------------------------------------------------------------
Thu Oct 23 15:19:58 CEST 2008 - olh@suse.de

- add patches.drivers/cell_edac.patch
  Fix incorrect edac_mode in csrow causing oops (bnc#437757 - LTC49143)

-------------------------------------------------------------------
Thu Oct 23 14:09:23 CEST 2008 - olh@suse.de

- update patches.suse/nameif-track-rename.patch
  print also application and pid

-------------------------------------------------------------------
Thu Oct 23 12:16:39 CEST 2008 - jkosina@suse.de

- patches.fixes/hid-rdesc-quirk-for-sony-vaio-VGX-TP1E.patch:
  HID: Fix Sony Vaio VGX report descriptor (bnc#437758).

-------------------------------------------------------------------
Thu Oct 23 11:32:43 CEST 2008 - olh@suse.de

- add patches.drivers/ehca-rejecting-dynamic-mem-add-remove.patch
  reject dynamic memory add/remove (bnc#434651 - LTC48744)

-------------------------------------------------------------------
Thu Oct 23 10:54:19 CEST 2008 - npiggin@suse.de

- Update config files.

-------------------------------------------------------------------
Thu Oct 23 09:28:14 CEST 2008 - npiggin@suse.de

- patches.suse/x86-gb-linear-map.patch: Enable GB mapped linear
  KVA on x86 (bnc#437674).
- patches.xen/xen3-patch-2.6.26: merge

-------------------------------------------------------------------
Thu Oct 23 00:23:55 CEST 2008 - gregkh@suse.de

- update to 2.6.27.3
  - lots of bugfixes
  - CVE-2008-3831 fix

-------------------------------------------------------------------
Wed Oct 22 21:45:42 CEST 2008 - jeffm@suse.de

- scripts/vc: Handle unset $EDITOR

-------------------------------------------------------------------
Wed Oct 22 21:43:25 CEST 2008 - jeffm@suse.de

- patches.suse/export-release_open_intent: Export
  release_open_intent for NFS branches with aufs.

-------------------------------------------------------------------
Wed Oct 22 14:17:15 CEST 2008 - jdelvare@suse.de

- supported.conf: Mark the ibmaem and ibmpex hwmon drivers as
  supported by IBM.
- supported.conf: Mark the i5k_amb hwmon driver as supported.

-------------------------------------------------------------------
Wed Oct 22 11:39:01 CEST 2008 - olh@suse.de

- add patches.drivers/ehea.patch
  Fix memory hotplug support (436447 - LTC48713)

-------------------------------------------------------------------
Wed Oct 22 11:16:18 CEST 2008 - olh@suse.de

- add patches.arch/ppc-pseries_hugepage_pagetable_allocation.patch
  Cleanup hugepage pagetable allocation (bnc# 433503 - LTC48757)

-------------------------------------------------------------------
Wed Oct 22 08:23:43 CEST 2008 - sassmann@suse.de

Add PS3 audio patches:
- patches.arch/ppc-ps3-add-passthrough-support-for-non-audio-streams.patch:
  ps3: Add passthrough support for non-audio streams.
- patches.arch/ppc-ps3-add-ps3av-audio-mute-analog.patch:
  ps3: Add ps3av_audio_mute_analog().
- patches.arch/ppc-ps3-add-support-for-SPDIF-HDMI-passthrough.patch:
  ps3: Add support for SPDIF/HDMI passthrough.

-------------------------------------------------------------------
Tue Oct 21 11:46:22 CEST 2008 - sdietrich@suse.de

- patches.rt/genirq-usb.patch: Make status_cache u32
- patches.rt/genirq-ohci1394.patch: Enable ohci1394 IRQ
  threading.

-------------------------------------------------------------------
Tue Oct 21 11:21:00 CEST 2008 - hare@suse.de

- patches.fixes/dm-mpath-abort-queue: rediff.
- patches.fixes/scsi-atomic-blk-timer-deletes: scsi: atomic blk
  timer deletes (LTC#48990, bnc#434105).
- patches.suse/rq-based-block-layer: rq-based multipathing:
  rediff.

-------------------------------------------------------------------
Tue Oct 21 09:59:51 CEST 2008 - hare@suse.de

- patches.fixes/scsi-inquiry-too-short-ratelimit: INQUIRY result
  too short (5) message flood (bnc#432535).

-------------------------------------------------------------------
Tue Oct 21 07:55:12 CEST 2008 - npiggin@suse.de

- patches.suse/filp-slab-rcu: Delete.

-------------------------------------------------------------------
Tue Oct 21 07:00:39 CEST 2008 - sdietrich@suse.de

USB IRQ threading (experimental: guarded by genirq):
- patches.rt/genirq1-make-irqreturn_t-an-enum: genirq: make
  irqreturn_t an enum.
- patches.rt/genirq2-add-quick-check-handler.patch: genirq:
  add a quick check handler.
- patches.rt/genirq3-add-threaded-irq-handler-support: genirq:
  add threaded interrupt handler support.
- patches.rt/genirq4-add-helper-to-check-whether-irq-thread-should-run:
  genirq: add a helper to check whether the irqthread should run.
- patches.rt/genirq5-make-irq-threading-robust: genirq: make
  irq threading robust.
- patches.rt/genirq-usb.patch: genirq threading for ehci, ohci
  and uhci USB hosts..
- patches.rt/genirq-wlan-ng-compat.patch: Remove redundant,
  obsolete 2.4 compatibility code in wlan-ng.
Ack:
- patches.rt/genirq-soft-resend.patch: Linux-RT 2.6.27-RT
   x86: activate HARDIRQS_SW_RESEND.

-------------------------------------------------------------------
Mon Oct 20 22:02:40 CEST 2008 - gregkh@suse.de

- patches.arch/x2APIC_PATCH_x86-mach_apicdef.h-need-to-include-before-smp.h.patch:
  x86: mach_apicdef.h need to include before smp.h.
  fixes build error on i386 pae kernels.

-------------------------------------------------------------------
Mon Oct 20 21:33:25 CEST 2008 - bwalle@suse.de

- patches.suse/kdump-dump_after_notifier.patch:
  Add dump_after_notifier sysctl (bnc#436678).

-------------------------------------------------------------------
Mon Oct 20 18:21:36 CEST 2008 - gregkh@suse.de

- scripts/wd-functions.sh: reverse git and cvs checks (check for
  cvs before git).  This solves the problem if you are using a cvs
  tree, yet it happens to live in a directory that way up the
  directory chain is in a git tree (like for people who keep portions
  of their $HOME in git).

-------------------------------------------------------------------
Mon Oct 20 18:16:15 CEST 2008 - gregkh@suse.de

- Update config files: enable CONFIG_GENERICARCH and CONFIG_BIGSMP
  on i386-pae kernels. (bnc#428247)

-------------------------------------------------------------------
Mon Oct 20 17:34:11 CEST 2008 - ptesarik@suse.cz

- patches.arch/x86-tracehook: fix the order of arguments in
  /proc/$pid/syscall on x86_64.

-------------------------------------------------------------------
Mon Oct 20 16:53:36 CEST 2008 - bwalle@suse.de

- Update config files: Enable CONFIG_KVM_KMP for RT config, run
  oldconfig.

-------------------------------------------------------------------
Mon Oct 20 16:42:42 CEST 2008 - bwalle@suse.de

- patches.arch/ppc-vmcoreinfo.diff: Correct to reflect mainline
  state.

-------------------------------------------------------------------
Mon Oct 20 12:52:08 CEST 2008 - hare@suse.de

- Update config files.
- patches.suse/kvm-as-kmp: Allow KVM to be built as KMP
  (FATE#303679).

-------------------------------------------------------------------
Mon Oct 20 10:54:50 CEST 2008 - jjolly@suse.de

- patches.arch/s390-01-05-kmsg-v2.patch: Instrument the kernel
  components such that a kernel message catalog as well as related
  man pages can be automatically generated. (bnc#417300)
- patches.arch/s390-01-06-zfcp-cleanup-v2.patch: Update patch to
  fit on recent kmsg patch changes. (bnc#417550)
- patches.drivers/driver-core-basic-infrastructure-for-per-module-dynamic-debug-messages.patch:
  Update patch to fit on recent kmsg patch changes.
- config/s390/{default,s390}: Added CONFIG_KMSG_IDS=y

-------------------------------------------------------------------
Mon Oct 20 10:15:36 CEST 2008 - bwalle@suse.de

- supported.conf: Mark 'crasher' as supported to avoid installing
  the "extra" package only for that module.

-------------------------------------------------------------------
Mon Oct 20 08:46:19 CEST 2008 - olh@suse.de

- add patches.arch/ppc-pseries_16g-numa.patch
  fix crash with more 2 numa nodes and 16G hugepage (bnc#436452 - LTC48839)

-------------------------------------------------------------------
Sat Oct 18 21:15:52 CEST 2008 - gregkh@suse.de

- Update to 2.6.27.2.
  - lots of bugfixes

-------------------------------------------------------------------
Sat Oct 18 10:11:55 CEST 2008 - tonyj@suse.de

- patches.rt/fix-preempt-none.patch: Fix preempt-none build
  errors

-------------------------------------------------------------------
Fri Oct 17 22:24:56 CEST 2008 - jeffm@suse.de

- patches.suse/SoN-20-netvm-reserve-inet.patch-fix: SoN: Fix
  initialization of ipv4_route_lock (bnc#435994).

-------------------------------------------------------------------
Fri Oct 17 17:49:05 CEST 2008 - kkeil@suse.de

- patches.drivers/tg3-Add-57780-ASIC-revision.patch: tg3: Add
  57780 ASIC revision. (bnc#434147)
- patches.drivers/broadcom-Add-support-for-the-57780-integrated-PHY.patch:
  broadcom: Add support for the 57780 integrated PHY. (bnc#434147)
- patches.drivers/bnx2x-eeh.patch: bnx2x: EEH recovery fix.(bnc#433875)

-------------------------------------------------------------------
Fri Oct 17 17:42:48 CEST 2008 - bwalle@suse.de

- rpm/kernel-binary.spec.in: Add the auto-generated (by mkdumprd)
  kdump initrd to %ghost so that the file gets removed when
  uninstalling the kernel.

-------------------------------------------------------------------
Fri Oct 17 01:22:08 CEST 2008 - mfasheh@suse.com

- ocfs2 ACL / security attribute support
  - patches.suse/ocfs2-Remove-unused-function-restore_extent_block.patch
  - patches.suse/ocfs2-Merge-transactions-during-xattr-set.patch
  - patches.suse/ocfs2-xattr.-ch-definition-cleanups.patch
  - patches.suse/ocfs2-Add-security-xattr-support-in-ocfs2.patch
  - patches.suse/ocfs2-Add-POSIX-ACL-support-in-ocfs2.patch

-------------------------------------------------------------------
Fri Oct 17 00:57:16 CEST 2008 - mfasheh@suse.com

- ocfs2 fixes / updates from 2.6.28 merge window
  - patches.suse/ocfs2-xattr.c-Fix-a-bug-when-inserting-xattr.patch
  - patches.suse/ocfs2-Add-empty-bucket-support-in-xattr.patch
  - patches.suse/ocfs2-Remove-pointless.patch
  - patches.suse/ocfs2-make-la_debug_mutex-static.patch
  - patches.suse/ocfs2-Documentation-update-for-user_xattr-nouser_.patch
  - patches.suse/ocfs2-use-smaller-counters-in-ocfs2_remove_xattr_cl.patch
  - patches.suse/ocfs2-Don-t-check-for-NULL-before-brelse.patch
  - patches.suse/ocfs2-Uninline-ocfs2_xattr_name_hash.patch
  - patches.suse/ocfs2-Move-trusted-and-user-attribute-support-into.patch
  - patches.suse/ocfs2-Calculate-EA-hash-only-by-its-suffix.patch
  - patches.suse/ocfs2-Refactor-xattr-list-and-remove-ocfs2_xattr_ha.patch
  - patches.suse/ocfs2-Separate-out-sync-reads-from-ocfs2_read_block.patch
  - patches.suse/ocfs2-Require-an-inode-for-ocfs2_read_block-s.patch
  - patches.suse/ocfs2-Simplify-ocfs2_read_block.patch
  - patches.suse/ocfs2-Move-ocfs2_bread-into-dir.c.patch
  - patches.suse/ocfs2-Kill-the-last-naked-wait_on_buffer-for-cach.patch
  - patches.suse/ocfs2-Make-cached-block-reads-the-common-case.patch
  - patches.suse/ocfs2-fix-build-error.patch

-------------------------------------------------------------------
Thu Oct 16 23:49:45 CEST 2008 - mfasheh@suse.com

- ocfs2 dynamic local alloc patches

-------------------------------------------------------------------
Thu Oct 16 22:38:23 CEST 2008 - jslaby@suse.de

- patches.drivers/tpm-bcm0102-workaround.patch: tpm: work around
  bug in Broadcom BCM0102 chipset (bnc#425747 FATE304221).
- patches.drivers/tpm-correct-timeouts.patch: tpm: correct tpm
  timeouts to jiffies conversion (bnc#425747 FATE304221).

-------------------------------------------------------------------
Thu Oct 16 20:10:40 CEST 2008 - ihno@suse.de

- added patches.arch/s390-01-03-cmm2-v2a.patch
  fix the sequence of initilisations.

-------------------------------------------------------------------
Thu Oct 16 12:48:17 CEST 2008 - agruen@suse.de

- rpm/kernel-binary.spec.in: Make the kernel-$flavor-extra packages
  supplement kernel-$flavor on openSUSE and SLED so that those
  packages will get installed by default, using the product(...)
  dependencies provided by the *-release packages.

-------------------------------------------------------------------
Thu Oct 16 05:03:49 CEST 2008 - tonyj@suse.de

- Previous checkin was totally broken wrt rt config files.
  Revert to previous versions and incorporate any changes from
  run_oldconfig. Sole changes to previous versions is to remove
  CONFIG_DYNAMIC_FTRACE from rt_debug configs which is consistent 
  with change in 2.6.27.1

-------------------------------------------------------------------
Thu Oct 16 01:48:04 CEST 2008 - gregkh@suse.de

- Update to 2.6.27.1
  - disables a problem config option, only affected the vanilla,
    debug, and rt kernel variants.

-------------------------------------------------------------------
Wed Oct 15 16:29:57 CEST 2008 - olh@suse.de

- add patches.arch/ppc-pseries_pfn-mem-rm.patch
  fix hotplug memory remove (bnc#435181 - LTC48640)

-------------------------------------------------------------------
Wed Oct 15 15:59:23 CEST 2008 - mmarek@suse.cz

- rpm/post.sh, rpm/postun.sh: run weak-modules, depmod and mkinitrd
  on older distros (bnc#435246)
  Fixed fix for bnc#435104 ("/boot/" was missing in some places)


-------------------------------------------------------------------
Wed Oct 15 11:25:19 CEST 2008 - mmarek@suse.cz

- rpm/kernel-binary.spec.in: don't recommend the -extra subpackage
  (fate#303631)
- rpm/postun.sh, rpm/post.sh: remove the temporary workaround

-------------------------------------------------------------------
Wed Oct 15 08:58:57 CEST 2008 - olh@suse.de

- drop patches.arch/ppc-iseries-remove-AVAILABLE_VETH.patch
  not needed anymore

-------------------------------------------------------------------
Wed Oct 15 07:46:16 CEST 2008 - nfbrown@suse.de

- patches.fixes/nfs-file-cred-context-null: nfs_file_cred should
  cope if 'file' hasn't been opened properly (bnc#431785).

-------------------------------------------------------------------
Wed Oct 15 03:36:22 CEST 2008 - tonyj@suse.de

- Update RT patches to latest .27 Windriver version (all patches)
- Disable patches.rt/swap-spinlock-fix.patch
- Guard filp-slab-rcu for RT

-------------------------------------------------------------------
Tue Oct 14 17:29:36 CEST 2008 - jkosina@suse.de

- patches.fixes/input-add-acer-aspire-5710-to-nomux.patch: Input:
  Add Acer Aspire 5710 to nomux blacklist (bnc#404881).

-------------------------------------------------------------------
Tue Oct 14 16:33:12 CEST 2008 - oneukum@suse.de

- patches.fixes/ehci_sched.diff: Delete.
  in mainline now. done to the right tree.

-------------------------------------------------------------------
Tue Oct 14 15:48:20 CEST 2008 - mmarek@suse.cz

- rpm/postun.sh, rpm/post.sh: temporarily ignore errors from
  weak-modules2 --{add,remove}-kernel-modules until
  module-init-tools has rebuilt

-------------------------------------------------------------------
Tue Oct 14 15:45:52 CEST 2008 - jkosina@suse.de

- patches.fixes/input-add-amilo-pro-v-to-nomux.patch: Delete.
  The patch is already upstream in 2.6.27

-------------------------------------------------------------------
Tue Oct 14 15:16:38 CEST 2008 - jeffm@suse.de

- patches.suse/osync-error: Update position after check for -EIO
  (bnc#434910).

-------------------------------------------------------------------
Tue Oct 14 14:04:11 CEST 2008 - npiggin@suse.de

- patches.suse/rlimit-memlock-64k.patch: Increase default
  RLIMIT_MEMLOCK to 64k (bnc#329675).

-------------------------------------------------------------------
Tue Oct 14 13:19:29 CEST 2008 - sjayaraman@suse.de

- Update config files: CIFS_EXPERIMENTAL=y and CIFS_DFS_UPCALL=y
  (FATE#303758).

-------------------------------------------------------------------
Tue Oct 14 10:54:40 CEST 2008 - jbeulich@novell.com

- patches.xen/xen-irq-probe: restrict IRQ probing (bnc#431572).

-------------------------------------------------------------------
Tue Oct 14 10:27:19 CEST 2008 - ptesarik@suse.cz

- patches.trace/utrace-core: undo overzealous #ifdef's, which
  removed too much code in case UTRACE_CONFIG was unset.

-------------------------------------------------------------------
Tue Oct 14 10:09:32 CEST 2008 - jbeulich@novell.com

- patches.fixes/reiserfs-commit-ids-unsigned-ints: Remove L suffix
  from constant compared against.

-------------------------------------------------------------------
Tue Oct 14 10:08:27 CEST 2008 - olh@suse.de

- call bootloader_entry without leading /boot/ (bnc#435104)

-------------------------------------------------------------------
Tue Oct 14 09:44:43 CEST 2008 - mmarek@suse.cz

- rpm/kernel-source.spec.in, rpm/source-post.sh, rpm/functions.sh:
  kill functions.sh, put the relink() function to source-post.sh
  directly
- rpm/postun.sh, rpm/pre.sh, rpm/preun.sh, rpm/post.sh,
  rpm/kernel-binary.spec.in: unify generation of the scriptlets,
  switch to the new weak-modules2 script

-------------------------------------------------------------------
Tue Oct 14 09:44:42 CEST 2008 - olh@suse.de

- disable unused ide_platform driver

-------------------------------------------------------------------
Tue Oct 14 09:04:59 CEST 2008 - jdelvare@suse.de

- supported.conf: Remove i2c-core and i2c-piix4 from base.

-------------------------------------------------------------------
Tue Oct 14 06:27:23 CEST 2008 - gregkh@suse.de

- supported.conf: remove ide-core and ide-cdrom from base on request
  from Tejun.

-------------------------------------------------------------------
Tue Oct 14 00:59:55 CEST 2008 - gregkh@suse.de

- Update config files.
- patches.drivers/staging-add-pcc-acpi-driver.patch: Staging:
  add pcc-acpi driver.
- rpm/kernel-binary.spec.in: Obsoletes pcc-acpi-kmp

-------------------------------------------------------------------
Tue Oct 14 00:30:29 CEST 2008 - gregkh@suse.de

- rpm/kernel-binary.spec.in: it's pcc-acpi and it's not obsolete, yet.

-------------------------------------------------------------------
Tue Oct 14 00:22:11 CEST 2008 - gregkh@suse.de

- rpm/kernel-binary.spec.in: obsoletes at76_usb-kmp

-------------------------------------------------------------------
Tue Oct 14 00:13:30 CEST 2008 - gregkh@suse.de

- rpm/kernel-binary.spec.in: obsoletes et131x-kmp, ivtv-kmp, and
  ppc-acpi-kmp

-------------------------------------------------------------------
Mon Oct 13 23:44:42 CEST 2008 - gregkh@suse.de

- Update config files.
- patches.drivers/staging-at76_usb-wireless-driver.patch: staging:
  at76_usb wireless driver.

-------------------------------------------------------------------
Mon Oct 13 21:33:49 CEST 2008 - gregkh@suse.de

- refresh all patches (except xen and rt) to apply cleanly

-------------------------------------------------------------------
Mon Oct 13 20:47:48 CEST 2008 - gregkh@suse.de

- rpm/kernel-binary.spec.in: add Obsoletes: wlan-ng-kmp as the needed
  driver is now included from the staging tree.

-------------------------------------------------------------------
Mon Oct 13 20:46:03 CEST 2008 - gregkh@suse.de

- put proper Patch-mainline: markings on staging patches

-------------------------------------------------------------------
Mon Oct 13 20:44:24 CEST 2008 - gregkh@suse.de

- patches.drivers/staging-workaround-build-system-bug.patch:
  Staging: workaround build system bug.

-------------------------------------------------------------------
Mon Oct 13 20:38:36 CEST 2008 - aj@suse.de

- rpm/post.sh: Fix typo that breaks script.

-------------------------------------------------------------------
Mon Oct 13 20:18:48 CEST 2008 - gregkh@suse.de

- disabled staging drivers for -rt trees

-------------------------------------------------------------------
Mon Oct 13 20:14:39 CEST 2008 - gregkh@suse.de

- Add -staging tree:
  - added TAINT_CRAP flag
  - added eth131x network driver
  - added slicoss network driver
  - added sgx network driver
  - added me4000 data collection driver
  - added go7007 video capture driver
  - added USB/IP host and client driver
  - added w35und wifi network driver
  - added prism2 usb wifi network driver
  - added echo cancellation driver
- only enabled these on x86 platforms

-------------------------------------------------------------------
Mon Oct 13 19:08:42 CEST 2008 - jjolly@suse.de

- patches.arch/s390-02-01-xpram.patch: xpram: per device block
  request queues (bnc#434333,LTC#49030)

-------------------------------------------------------------------
Mon Oct 13 17:16:40 CEST 2008 - jeffm@suse.de

- rpm/kernel-binary.spec.in: Updated supported.conf checker to
  eliminate false positives.

-------------------------------------------------------------------
Mon Oct 13 15:44:39 CEST 2008 - sjayaraman@suse.de

- patches.suse/SoN-14-mm-reserve.patch: Fix a compiler warning.

-------------------------------------------------------------------
Mon Oct 13 15:27:02 CEST 2008 - jbenc@suse.cz

- supported.conf: mark drivers/net/wireless/b43* and
  driver/net/wireless/rt2x00/* as unsupported because of known
  problems we cannot fix.

-------------------------------------------------------------------
Mon Oct 13 14:37:57 CEST 2008 - oneukum@suse.de

- patches.fixes/wdm_autoload.diff:  add MODULE_DEVICE_TABLE to
  cdc-wdm driver to compute a proper alias (bnc#433817).

-------------------------------------------------------------------
Mon Oct 13 13:53:09 CEST 2008 - ptesarik@suse.cz

- Update config files (CONFIG_UTRACE for rt flavours).

-------------------------------------------------------------------
Mon Oct 13 13:18:50 CEST 2008 - jbeulich@novell.com

- patches.xen/xen3-patch-2.6.27-rc3: Fix uninitialized data issue.

-------------------------------------------------------------------
Mon Oct 13 13:16:56 CEST 2008 - ptesarik@suse.cz

- patches.trace/utrace-core: utrace core (FATE#304321).
  CONFIG_UTRACE enabled only for kernel-trace.
- Update config files.

-------------------------------------------------------------------
Mon Oct 13 10:01:30 CEST 2008 - aj@suse.de

- patches.suse/SoN-14-mm-reserve.patch: Add cast to fix compiler warning.

-------------------------------------------------------------------
Mon Oct 13 08:11:29 CEST 2008 - sjayaraman@suse.de

- Remove another stale swap-over-nfs patch.

	patches.suse/SoN-29-nfs-alloc-recursions.patch: Delete.

-------------------------------------------------------------------
Fri Oct 10 05:56:00 CEST 2008 - jeffm@suse.de

- Updated to 2.6.27 final.

-------------------------------------------------------------------
Fri Oct 10 05:22:37 CEST 2008 - tonyj@suse.de

- Update config files
- Fix conflicts, remove most -RT guards added in recent RT update
	patches.rt/apic-dumpstack.patch: refresh
	patches.rt/preempt-irqs-core.patch: refresh
	patches.rt/print-might-sleep-hack.patch: refresh
	patches.rt/partrevert-lttng-instrumentation-irq.patch: add
	patches.rt/partreadd-lttng-instrumentation-irq.patch: add

- Drop unused RT patches
	patches.rt/mips-change-raw-spinlock-type.patch
	patches.rt/nmi-watchdog-disable.patch
	patches.rt/Add-dev-rmem-device-driver-for-real-time-JVM-testing.patch
	patches.rt/lockstat-fix-contention-points.patch
	patches.rt/sched-cpupri-priocount.patch
	patches.rt/nmi-watchdog-fix-1.patch
	patches.rt/cache_pci_find_capability.patch
	patches.rt/fix-emac-locking-2.6.16.patch
	patches.rt/2.6.21-rc6-lockless5-lockless-probe.patch
	patches.rt/watchdog_use_timer_and_hpet_on_x86_64.patch
	patches.rt/tie-pi-into-task.patch
	patches.rt/idle2-fix.patch
	patches.rt/2.6.21-rc6-lockless6-speculative-get-page.patch
	patches.rt/rtmutex-initialize-waiters.patch
	patches.rt/Allocate-RTSJ-memory-for-TCK-conformance-test.patch
	patches.rt/add-generalized-pi-interface.patch
	patches.rt/warn-on-rt-scatterlist.patch
	patches.rt/2.6.21-rc6-lockless7-lockless-pagecache-lookups.patch
	patches.rt/trace-eip2ip.patch
	patches.rt/sched_rt-fixup.patch
	patches.rt/2.6.21-rc6-lockless3-radix-tree-gang-slot-lookups.patch
	patches.rt/trace_hist-latediv.patch
	patches.rt/sched-cpupri-hotplug-support.patch
	patches.rt/idle-fix.patch
	patches.rt/ftrace-fix-get-kprobe-wreckage.patch
	patches.rt/no-warning-for-irqs-disabled-in-local-bh-enable.patch
	patches.rt/ftrace-function-record-nop.patch
	patches.rt/ftrace-document-update1.patch
	patches.rt/26-rt1-chirag.patch
	patches.rt/trace_hist-divzero.patch
	patches.rt/latency-tracing-ppc.patch
	patches.rt/rtmutex-defer-pi-until-sleepy.patch
	patches.rt/pmtmr-override.patch
	patches.rt/sched-prioritize-non-migrating-rt-tasks.patch
	patches.rt/rtmutex-use-runtime-init.patch
	patches.rt/ftrace-fix-elevated-preempt-count-in-wakeup-tracer.patch
	patches.rt/2.6.21-rc6-lockless8-spinlock-tree_lock.patch
	patches.rt/lockdep-lock_set_subclass.patch
	patches.rt/seqlock-make-raw-seqlocks-spin-during-write.patch
	patches.rt/rt-mutex-irq-flags-checking.patch
	patches.rt/ftrace-upstream.patch
	patches.rt/sched-use-a-2d-bitmap-search-prio-cpu.patch
	patches.rt/ftrace-preempt-trace-check.patch
	patches.rt/rtmutex-add_readers.patch
	patches.rt/lockdep-avoid-fork-waring.patch
	patches.rt/arm-omap-02.patch
	patches.rt/fix-acpi-build-weirdness.patch
	patches.rt/cycles-to-ns-trace-fix.patch
	patches.rt/ftrace-compile-fixes.patch
	patches.rt/ftrace-wakeup-rawspinlock.patch
	patches.rt/rtmutex-convert-to-libpi.patch
	patches.rt/m68knommu_fixes_ontop_of_v2.6.26.patch
	patches.rt/ftrace-trace-sched.patch

-------------------------------------------------------------------
Fri Oct 10 01:40:06 CEST 2008 - mfasheh@suse.com

- supported.conf: mark kernel/fs/gfs2 unsupported

-------------------------------------------------------------------
Fri Oct 10 00:13:28 CEST 2008 - gregkh@suse.de

- supported.conf: mark kernel/sound/pci/snd-cs5530 unsupported due
  to sb16 dependancy issues

-------------------------------------------------------------------
Fri Oct 10 00:02:40 CEST 2008 - jeffm@suse.de

- patches.fixes/account-reserved-pages: Delete.

-------------------------------------------------------------------
Thu Oct  9 23:58:14 CEST 2008 - jeffm@suse.de

- patches.suse/supported-flag-sysfs: Updated to build with
  CONFIG_MODULES=n.

-------------------------------------------------------------------
Thu Oct  9 23:57:28 CEST 2008 - jeffm@suse.de

- Updated to 2.6.27-rc9, but still disabled:
  - patches.suse/silent-stack-overflow
  - patches.xen/xen3-silent-stack-overflow

-------------------------------------------------------------------
Thu Oct  9 22:29:39 CEST 2008 - gregkh@suse.de

- supported.conf: thermal_sys, not thermal_sysfs.

-------------------------------------------------------------------
Thu Oct  9 22:25:55 CEST 2008 - jeffm@suse.de

- patches.rt/hrtimers-stuck-in-waitqueue.patch: Updated against
  2.6.27-rc9.

-------------------------------------------------------------------
Thu Oct  9 22:24:08 CEST 2008 - jdelvare@suse.de

- supported.conf: Fix the name of the thermal_sys module.
- config/x86_64/rt_timing: THERMAL_HWMON is a boolean.

-------------------------------------------------------------------
Thu Oct  9 22:19:53 CEST 2008 - jeffm@suse.de

- patches.suse/netfilter-ipv4options: Updated to 2.6.27-rc9,
  enabled, and marked supported (bnc#131728 - FATE#182).

-------------------------------------------------------------------
Thu Oct  9 21:53:38 CEST 2008 - jeffm@suse.de

- patches.fixes/serial8250_console_write-ier: Delete.
- patches.fixes/fix-serial-8250-UART_BUG_TXEN-test: Delete.

-------------------------------------------------------------------
Thu Oct  9 21:48:49 CEST 2008 - gregkh@suse.de

- supported.conf: mark kernel/sound/pci/snd-als4000 unsupported due
  to dependancy on isa sb16 driver.

-------------------------------------------------------------------
Thu Oct  9 21:48:33 CEST 2008 - jeffm@suse.de

- patches.fixes/dont-writeback-fd-bdev-inodes.patch: Delete.
- patches.arch/s390-ccwgroup-attribute-ignore-newline: Delete.

-------------------------------------------------------------------
Thu Oct  9 21:46:26 CEST 2008 - gregkh@suse.de

- supported.conf: mark drivers/net/wan/hdlc_x25 unsupported due to
  symbol dependancy tree.

-------------------------------------------------------------------
Thu Oct  9 21:41:02 CEST 2008 - jeffm@suse.de

- patches.suse/osync-error: make sure O_SYNC writes properly
  return -EIO (bnc#58622).

-------------------------------------------------------------------
Thu Oct  9 21:12:19 CEST 2008 - bwalle@suse.de

- patches.arch/ppc-vmcoreinfo.diff:
  Add additional symbols to /sys/kernel/vmcoreinfo data for
  ppc(64).

-------------------------------------------------------------------
Thu Oct  9 21:07:59 CEST 2008 - trenn@suse.de

- patches.xen/xen-x2APIC_build_fix.patch: Adopt Xen to x2APIC
  patchset (fate#303984 and fate#303948).
- Update config files.
  Disable interrupt remapping for Xen -> this is something for
  the hypervisor.

-------------------------------------------------------------------
Thu Oct  9 20:12:49 CEST 2008 - jeffm@suse.de

- Update config files: THERMAL_HWMON=y in vanilla configs.

-------------------------------------------------------------------
Thu Oct  9 20:02:57 CEST 2008 - jeffm@suse.de

- Update config files: THERMAL_HWMON=y; is boolean and enables
  functionality in the already modular THERMAL module.

-------------------------------------------------------------------
Thu Oct  9 19:31:31 CEST 2008 - jeffm@suse.de

- patches.suse/supported-flag-sysfs: Export supported status
  via sysfs.

-------------------------------------------------------------------
Thu Oct  9 19:07:45 CEST 2008 - carnold@novell.com

- Update config files.  Disabled the in kernel KVM modules in
  preference to using them as KMPs.  See also brogers@novell.com

-------------------------------------------------------------------
Thu Oct  9 19:03:59 CEST 2008 - jeffm@suse.de

- Added a -iu|--ignore-unsupported-deps option to allow builds
  with supported.conf problems.

-------------------------------------------------------------------
Thu Oct  9 18:56:02 CEST 2008 - jdelvare@suse.de

- config/i386/*, config/x86_64/*, config/ia64/*, supported.conf:
  Build hwmon and thermal as modules.

-------------------------------------------------------------------
Thu Oct  9 18:55:51 CEST 2008 - gregkh@suse.de

- supported.conf: mark hdlc_ppp unsupported as syncppp is unsupported.

-------------------------------------------------------------------
Thu Oct  9 18:53:28 CEST 2008 - gregkh@suse.de

- supported.conf: mark ubifs as unsupported as it relies on mtd/ubi/

-------------------------------------------------------------------
Thu Oct  9 18:28:30 CEST 2008 - bwalle@suse.de

- patches.arch/ppc-dynamic-reconfiguration.diff:
  powerpc: Add support for dynamic reconfiguration memory in
  kexec/kdump kernels (bnc#431492).

-------------------------------------------------------------------
Thu Oct  9 18:16:01 CEST 2008 - carnold@novell.com

- rpm/kernel-binary.spec.in: package kernel-xen has dependency to 
  xen (bnc#431215).

-------------------------------------------------------------------
Thu Oct  9 18:12:17 CEST 2008 - gregkh@suse.de

- supported.conf: mark TPM drivers a supported, as IBM and others
  rely on them.

-------------------------------------------------------------------
Thu Oct  9 18:11:16 CEST 2008 - gregkh@suse.de

- supported.conf: fix a dependancy link with the isa sb driver with
  unsupported symbols

-------------------------------------------------------------------
Thu Oct  9 18:09:32 CEST 2008 - gregkh@suse.de

- supported.conf: mark ieee80122 modules as supported, as other
  supported modules need them.

-------------------------------------------------------------------
Thu Oct  9 18:08:10 CEST 2008 - gregkh@suse.de

- supported.conf: mark all of the mtd drivers as unsupported to fix
  the build errors (and to reflect our policy here.)

-------------------------------------------------------------------
Thu Oct 09 17:18:13 CEST 2008 - bwalle@suse.de

- Set CONFIG_KDB_CONTINUE_CATASTROPHIC to 0 (bnc#429910).

-------------------------------------------------------------------
Thu Oct  9 17:16:06 CEST 2008 - jdelvare@suse.de

- Don't build the tps65010 driver, it's only used on OMAP at the
  moment.

-------------------------------------------------------------------
Thu Oct  9 16:33:31 CEST 2008 - mmarek@suse.cz

- rpm/built-in-where: make it work with a four-column
  Modules.symvers (bnc#433533)

-------------------------------------------------------------------
Thu Oct 09 14:06:22 CEST 2008 - bwalle@suse.de

- Update KDB to v4.4-2.6.27-rc8.

-------------------------------------------------------------------
Thu Oct  9 12:09:10 CEST 2008 - olh@suse.de

- disable legacy iseries (bnc#433685 - LTC48946)

-------------------------------------------------------------------
Thu Oct  9 10:49:01 CEST 2008 - olh@suse.de

- enable battery_pmu on ppc32

-------------------------------------------------------------------
Thu Oct  9 10:16:35 CEST 2008 - trenn@suse.de

- supported.conf:
  Marked these unsupported:
	cpufreq-nforce2
	e_powersaver
	gx-suspmod
	longhaul
	longrun
	p4-clockmod
	powernow-k6
	powernow-k7
	speedstep-ich
	speedstep-smi
  Even Via CPUs are exporting cpu freq steps via ACPI and work fine
  with acpi-cpufreq. No need to support the old, some are known
  broken, drivers.

-------------------------------------------------------------------
Thu Oct  9 09:26:32 CEST 2008 - olh@suse.de

- add patches.suse/md-raid-metadata-PAGE_SIZE.patch
  ignore PAGE_SIZE in md metadata, for raid0 (bnc#429490)

-------------------------------------------------------------------
Thu Oct  9 01:10:40 CEST 2008 - teheo@suse.de

- patches.xen/xen3-auto-common.diff: minor patch apply fix after
  libata-prefer-over-ide.

-------------------------------------------------------------------
Thu Oct  9 00:54:46 CEST 2008 - teheo@suse.de

- patches.drivers/libata-prefer-over-ide: libata: prefer libata
  drivers over ide ones (bnc#433105).

-------------------------------------------------------------------
Wed Oct  8 23:04:13 CEST 2008 - carnold@novell.com

- patches.xen/xen-op-packet: add support for new operation type
  BLKIF_OP_PACKET (fate#300964).
- patches.xen/xen-blkfront-cdrom: implement forwarding of CD-ROM
  specific commands (fate#300964).

-------------------------------------------------------------------
Wed Oct  8 22:55:05 CEST 2008 - gregkh@suse.de

- supported.conf: major update.  Lots of new drivers added as this
  file hadn't been updated for a lot of kernel revisions.
  This should close out a lot of bugs about "unsupported" modules,
  like bnc#433541.

-------------------------------------------------------------------
Wed Oct  8 19:01:44 CEST 2008 - gregkh@suse.de

- supported.conf: sorted the file correctly so we can start determining
  what we are not supporting easier.

-------------------------------------------------------------------
Wed Oct  8 18:54:24 CEST 2008 - jeffm@suse.de

- Updated -rt for context against -rc9 and the x2APIC patches:
  - patches.rt/new-softirq-code.patch
  - patches.rt/preempt-irqs-core.patch
  - patches.rt/preempt-irqs-x86-64-ioapic-mask-quirk.patch
    - CONFIG_INTR_REMAP=n for now
  - patches.rt/preempt-softirqs-core.patch
  - patches.rt/rt-slab-new.patch
  - patches.rt/slab-irq-nopreempt-fix.patch
  - Update config files: NFS_SWAP=n

-------------------------------------------------------------------
Wed Oct  8 17:59:04 CEST 2008 - trenn@suse.de
x2APIC and interrupt remapping enablement.
Xen needs further work to build again.
Commit ids are from x86 tip git tree:
- patches.arch/x2APIC_fix_section_mismatch.patch: Fix several
  section mismatches (none).
- patches.arch/x2APIC_PATCH_01_0f4896665a02b465ddca59a560983b24ec28c64b:
  dmar: fix dmar_parse_dev() devices_cnt error condition check
  (fate #303948 and fate #303984).
- patches.arch/x2APIC_PATCH_01_of_41_e61d98d8dad0048619bb138b0ff996422ffae53b:
  x64, x2apic/intr-remap: Intel vt-d, IOMMU code reorganization
  (fate #303948 and fate #303984).
- patches.arch/x2APIC_PATCH_02_228324076234ca6a8cd34be89be78022773459f1:
  dmar: use list_for_each_entry_safe() in dmar_dev_scope_init()
  (fate #303948 and fate #303984).
- patches.arch/x2APIC_PATCH_02_of_41_c42d9f32443397aed2d37d37df161392e6a5862f:
  x64, x2apic/intr-remap: fix the need for sequential array
  allocation of iommus (fate #303948 and fate #303984).
- patches.arch/x2APIC_PATCH_03_3f1fdb3673bb5638fa94186dc391cbc4879590bc:
  dmar: initialize the return value in dmar_parse_dev() (fate
  #303948 and fate #303984).
- patches.arch/x2APIC_PATCH_03_of_41_1886e8a90a580f3ad343f2065c84c1b9e1dac9ef:
  x64, x2apic/intr-remap: code re-structuring, to be used by both
  DMA and Interrupt remapping (fate #303948 and fate #303984).
- patches.arch/x2APIC_PATCH_04_f12c73e7fa7ebf9ad6defee2c4fb2664e743e970:
  dmar: fix using early fixmap mapping for DMAR table parsing
  (fate #303948 and fate #303984).
- patches.arch/x2APIC_PATCH_04_of_41_aaa9d1dd63bf89b62f4ea9f46de376ab1a3fbc6c:
  x64, x2apic/intr-remap: use CONFIG_DMAR for DMA-remapping
  specific code (fate #303948 and fate #303984).
- patches.arch/x2APIC_PATCH_05_7be42004065ce4df193aeef5befd26805267d0d9:
  x86, lguest: fix apic_ops build on UP (fate #303948 and fate
  #303984).
- patches.arch/x2APIC_PATCH_06_caf43bf7c6a55e89b6df5179df434d67e24aa32e:
  x86, xen: fix apic_ops build on UP (fate #303948 and fate
  #303984).
- patches.arch/x2APIC_PATCH_06_of_41_ad3ad3f6a2caebf56869b83b69e23eb9fa5e0ab6:
  x64, x2apic/intr-remap: parse ioapic scope under vt-d structures
  (fate #303948 and fate #303984).
- patches.arch/x2APIC_PATCH_07_511d9d34183662aada3890883e860b151d707e22:
  x86: apic_ops for lguest (fate #303948 and fate #303984).
- patches.arch/x2APIC_PATCH_07_of_41_cf1337f0447e5be8e66daa944f0ea3bcac2b6179:
  x64, x2apic/intr-remap: move IOMMU_WAIT_OP() macro to
  intel-iommu.h (fate #303948 and fate #303984).
- patches.arch/x2APIC_PATCH_08_of_41_fe962e90cb17a8426e144dee970e77ed789d98ee:
  x64, x2apic/intr-remap: Queued invalidation infrastructure
  (part of VT-d) (fate #303948 and fate #303984).
- patches.arch/x2APIC_PATCH_09_94a8c3c2437c8946f1b6c8e0b2c560a7db8ed3c6:
  x86: let 32bit use apic_ops too - fix (fate #303948 and fate
  #303984).
- patches.arch/x2APIC_PATCH_09_of_41_2ae21010694e56461a63bfc80e960090ce0a5ed9:
  x64, x2apic/intr-remap: Interrupt remapping infrastructure
  (fate #303948 and fate #303984).
- patches.arch/x2APIC_PATCH_10_of_41_b6fcb33ad6c05f152a672f7c96c1fab006527b80:
  x64, x2apic/intr-remap: routines managing Interrupt remapping
  table entries. (fate #303948 and fate #303984).
- patches.arch/x2APIC_PATCH_11_of_41_72b1e22dfcad1daca6906148fd956ffe404bb0bc:
  x64, x2apic/intr-remap: generic irq migration support from
  process context (fate #303948 and fate #303984).
- patches.arch/x2APIC_PATCH_12_of_41_d94d93ca5cc36cd78c532def62772c98fe8ba5d7:
  x64, x2apic/intr-remap: 8259 specific mask/unmask routines
  (fate #303948 and fate #303984).
- patches.arch/x2APIC_PATCH_13_of_41_4dc2f96cacd1e74c688f94348a3bfd0a980817d5:
  x64, x2apic/intr-remap: ioapic routines which deal with initial
  io-apic RTE setup (fate #303948 and fate #303984).
- patches.arch/x2APIC_PATCH_14_of_41_0c81c746f9bdbfaafe64322d540c8b7b59c27314:
  x64, x2apic/intr-remap: introduce read_apic_id() to genapic
  routines (fate #303948 and fate #303984).
- patches.arch/x2APIC_PATCH_15_of_41_2d7a66d02e11af9ab8e16c76d22767e622b4e3d7:
  x64, x2apic/intr-remap: Interrupt-remapping and x2apic support,
  fix (fate #303948 and fate #303984).
- patches.arch/x2APIC_PATCH_16_of_41_1b374e4d6f8b3eb2fcd034fcc24ea8ba1dfde7aa:
  x64, x2apic/intr-remap: basic apic ops support (fate #303948
  and fate #303984).
- patches.arch/x2APIC_PATCH_17_of_41_32e1d0a0651004f5fe47f85a2a5c725ad579a90c:
  x64, x2apic/intr-remap: cpuid bits for x2apic feature (fate
  #303948 and fate #303984).
- patches.arch/x2APIC_PATCH_18_of_41_1cb11583a6c4ceda7426eb36f7bf0419da8dfbc2:
  x64, x2apic/intr-remap: disable DMA-remapping if
  Interrupt-remapping is detected (temporary quirk) (fate #303948
  and fate #303984).
- patches.arch/x2APIC_PATCH_19_of_41_13c88fb58d0112d47f7839f24a755715c6218822:
  x64, x2apic/intr-remap: x2apic ops for x2apic mode support
  (fate #303948 and fate #303984).
- patches.arch/x2APIC_PATCH_20_of_41_cff73a6ffaed726780b001937d2a42efde553922:
  x64, x2apic/intr-remap: introcude self IPI to genapic routines
  (fate #303948 and fate #303984).
- patches.arch/x2APIC_PATCH_21_of_41_12a67cf6851871ca8df42025c94f140c303d0f7f:
  x64, x2apic/intr-remap: x2apic cluster mode support (fate
  #303948 and fate #303984).
- patches.arch/x2APIC_PATCH_22_of_41_5c520a6724e912a7e6153b7597192edad6752750:
  x64, x2apic/intr-remap: setup init_apic_ldr for UV (fate
  #303948 and fate #303984).
- patches.arch/x2APIC_PATCH_23_of_41_89027d35aa5b8f45ce0f7fa0911db85b46563da0:
  x64, x2apic/intr-remap: IO-APIC support for interrupt-remapping
  (fate #303948 and fate #303984).
- patches.arch/x2APIC_PATCH_24_of_41_75c46fa61bc5b4ccd20a168ff325c58771248fcd:
  x64, x2apic/intr-remap: MSI and MSI-X support for interrupt
  remapping infrastructure (fate #303948 and fate #303984).
- patches.arch/x2APIC_PATCH_25_1_of_41_4c9961d56ec20c27ec5d02e49fd7427748312741:
  x86: make read_apic_id return final apicid (fate #303948 and
  fate #303984).
- patches.arch/x2APIC_PATCH_25_2_of_41_c535b6a1a685eb23f96e2c221777d6c1e05080d5:
  x86: let 32bit use apic_ops too (fate #303948 and fate #303984).
- patches.arch/x2APIC_PATCH_25_of_41_6e1cb38a2aef7680975e71f23de187859ee8b158:
  x64, x2apic/intr-remap: add x2apic support, including enabling
  interrupt-remapping (fate #303948 and fate #303984).
- patches.arch/x2APIC_PATCH_26_of_41_2d9579a124d746a3e0e0ba45e57d80800ee80807:
  x64, x2apic/intr-remap: support for x2apic physical mode support
  (fate #303948 and fate #303984).
- patches.arch/x2APIC_PATCH_27_of_41_9fa8c481b55e80edd8c637573f87853bb6b600f5:
  x64, x2apic/intr-remap: introduce CONFIG_INTR_REMAP (fate
  #303948 and fate #303984).
- patches.arch/x2APIC_PATCH_28_1_of_41_f910a9dc7c865896815e2a95fe33363e9522f277:
  x86: make 64bit have get_apic_id (fate #303948 and fate
  #303984).
- patches.arch/x2APIC_PATCH_29_of_41_277d1f5846d84e16760131a93b7a67ebfa8eded4:
  x2apic: uninline uv_init_apic_ldr() (fate #303948 and fate
  #303984).
- patches.arch/x2APIC_PATCH_30_of_41_ad66dd340f561bdde2285992314d9e4fd9b6191e:
  x2apic: xen64 paravirt basic apic ops (fate #303948 and fate
  #303984).
- patches.arch/x2APIC_PATCH_34_of_41_1b9b89e7f163336ad84200b66a17284dbf26aced:
  x86: add apic probe for genapic 64bit, v2 (fate #303948 and
  fate #303984).
- patches.arch/x2APIC_PATCH_35_of_41_d25ae38b7e005af03843833bbd811ffe8c5f8cb4:
  x86: add apic probe for genapic 64bit - fix (fate #303948 and
  fate #303984).
- patches.arch/x2APIC_PATCH_36_of_41_276605dddb74cbf1b77696e32c4a947e42cec52d:
  x2apic: use x2apic id reported by cpuid during topology
  discovery (fate #303948 and fate #303984).
- patches.arch/x2APIC_PATCH_40_of_41_bbb65d2d365efe9951290e61678dcf81ec60add4:
  x86: use cpuid vector 0xb when available for detecting cpu
  topology (fate #303948 and fate #303984).
- patches.arch/x2APIC_PATCH_41_of_41_11c231a962c740b3216eb6565149ae5a7944cba7:
  x86: use x2apic id reported by cpuid during topology discovery,
  fix (fate #303948 and fate #303984).
- patches.arch/x2APIC_PATCH_42_of_41_77322deb4bc676a5ee645444e7ed1a89f854473d:
  x86: io-apic - interrupt remapping fix (fate #303948 and
  fate #303984).
- patches.arch/x2APIC_PATCH_43_of_41_2c72d93f6593f386f5760ca8e7ac7026948c31d7:
  x2apic: fix reserved APIC register accesses in
  print_local_APIC() (fate #303948 and fate #303984).
- patches.drivers/sgi-uv-led: SGI UV: Provide a LED driver and
  some System Activity Indicators (FATE#304268).
- patches.suse/kdb-x86: kdb-v4.4-2.6.27-rc5-x86-1 (FATE#303971).
- patches.xen/xen-x86-no-lapic: Disallow all accesses to the
  local APIC page (191115).
- patches.xen/xen3-auto-arch-x86.diff: xen3 arch-x86.
- patches.xen/xen3-patch-2.6.19: Linux 2.6.19.
- patches.xen/xen3-patch-2.6.26: 2.6.26.
- Update config files:
  Added CONFIG_INTR_REMAP to all x86_64 flavors

-------------------------------------------------------------------
Wed Oct  8 17:46:08 CEST 2008 - gregkh@suse.de

- rpm/kernel-binary.spec.in: added Obsoletes: atl2-kmp as this
  driver is now included in the kernel package.

-------------------------------------------------------------------
Wed Oct  8 17:07:32 CEST 2008 - jjolly@suse.de

- patches.arch/s390-01-04-fcpperf-4-v2.patch: Update for fcpperf-4
  patch to bring in sync with upstream version. (bnc#417243)
- patches.arch/s390-01-04-fcpperf-4.patch: Removed, replaced by
  updated patch

-------------------------------------------------------------------
Wed Oct  8 17:07:31 CEST 2008 - sjayaraman@suse.de

- Remove stale swap-over-nfs patches.

- patches.suse/SoN-05-page_alloc-reserve.patch: Delete.
- patches.suse/SoN-06-reserve-slub.patch: Delete.

-------------------------------------------------------------------
Wed Oct  8 16:30:24 CEST 2008 - agruen@suse.de

- No uml patches left, so remove the code referring to
  patches.uml.tar.bz2.

-------------------------------------------------------------------
Wed Oct  8 16:25:54 CEST 2008 - ghaskins@suse.de

Guarded by +RT
- patches.rt/fix-up-comment.patch: RT: Remove comment that is
  no longer true.
- patches.rt/check-for-migration-during-push.patch: RT: fix
  push_rt_task() to handle dequeue_pushable properly.

-------------------------------------------------------------------
Wed Oct  8 16:05:45 CEST 2008 - agruen@suse.de

- Add DMAPI patches (supported by SGI).
- Update config files: enable DMAPI.

-------------------------------------------------------------------
Wed Oct  8 16:02:06 CEST 2008 - sjayaraman@suse.de

- Doh, forgot to remove stale files from cvs
- Update config files NFS_SWAP=y.

-------------------------------------------------------------------
Wed Oct  8 15:34:19 CEST 2008 - sjayaraman@suse.de

- Refreshed to -v19 of swap over nfs patchset.
  o netns, ipv6 fixes
  o patch ordering changes due to additional patches
- Adjust patches.xen/xen3-auto-common.diff to avoid conflict.

-------------------------------------------------------------------
Wed Oct 08 15:12:57 CEST 2008 - bwalle@suse.de

- Enable CONFIG_MFD_SM501_GPIO also for RT.

-------------------------------------------------------------------
Wed Oct 08 14:54:54 CEST 2008 - bwalle@suse.de

- Refresh patches.rt/mips-remove-duplicate-kconfig.patch.

-------------------------------------------------------------------
Wed Oct 08 14:14:24 CEST 2008 - bwalle@suse.de

- Update to 2.6.27-rc9.
- Enable new configuration option CONFIG_MFD_SM501_GPIO.
- Drop following patches (mainline):
  o patches.suse/e1000e_debug_contention_on_NVM_SWFLAG
  o patches.suse/e1000e_do_not_ever_sleep_in_interrupt_context
  o patches.suse/e1000e_drop_stats_lock, e1000e_fix_lockdep_issues
  o patches.suse/e1000e_mmap_range_chk,
  o patches.suse/e1000e_reset_swflag_after_resetting_hardware
  o patches.suse/e1000e_update_versione1000e_write_protect_ichx_nvm
- Adjust/refresh following patches:
  o patches.arch/s390-01-03-cmm2-v2.patch
  o patches.drivers/e1000e_add_82574L.patch
  o patches.drivers/e1000e_add_ICH9_BM.patch
  o patches.drivers/e1000e_add_LOM_devices.patch
  o patches.suse/e1000e_allow_bad_checksum
  o patches.suse/e1000e_call_dump_eeprom
  o patches.suse/e1000e_ioremap_sanity_check
  o patches.suse/e1000e_use_set_memory_ro-rw_to_protect_flash_memory

-------------------------------------------------------------------
Wed Oct  8 14:07:55 CEST 2008 - mmarek@suse.cz

- rpm/kernel-module-subpackage: switch KMPs to the new
  weak-modules2 script, which handles running depmod and mkinitrd

-------------------------------------------------------------------
Wed Oct  8 12:08:27 CEST 2008 - hare@suse.de

- supported.conf: mark igb as supported.

-------------------------------------------------------------------
Wed Oct  8 10:30:12 CEST 2008 - agruen@suse.de

- kernel-source-rt must not provide a kernel-source symbol: this
  would break dependencies.

-------------------------------------------------------------------
Wed Oct  8 08:57:54 CEST 2008 - olh@suse.de

- update patches.suse/ppc-no-LDFLAGS_MODULE.patch
  use suggested patch from kernel.org bugzilla

-------------------------------------------------------------------
Wed Oct  8 08:51:19 CEST 2008 - olh@suse.de

- add patches.arch/ppc-pseries_remove_lmb-PAGE_SHIFTT.patch
  fix oops in pseries_remove_lmb with 64k PAGE_SIZE (bnc#431380)

-------------------------------------------------------------------
Wed Oct  8 06:34:05 CEST 2008 - gregkh@suse.de

- supported.conf: mark efivars.ko as supported

-------------------------------------------------------------------
Wed Oct  8 06:32:42 CEST 2008 - gregkh@suse.de

- enable yealink driver (bnc#432841)

-------------------------------------------------------------------
Tue Oct  7 16:58:20 CEST 2008 - oneukum@suse.de

- patches.fixes/ehci_sched.diff: fix hang in disable_periodic
  (bnc#403346).

-------------------------------------------------------------------
Tue Oct  7 16:45:09 CEST 2008 - trenn@suse.de

- patches.fixes/fujisu_laptop_fix_section_mismatch.patch: Fix
  section mismatch in fujitsu_laptop driver (none).

-------------------------------------------------------------------
Tue Oct  7 16:20:12 CEST 2008 - hare@suse.de

- patches.fixes/sd-needs-updating: Driver 'sd' needs updating
  (bnc#406656).

-------------------------------------------------------------------
Tue Oct  7 15:29:23 CEST 2008 - agruen@suse.de

- rpm/post.sh: Catch mkinitrd error code indicating missing
  required modules. Only add a bootloader entry if an initrd
  could be created, but re-add the bootloader entry even if
  the initrd already existed before (bnc#431703).

-------------------------------------------------------------------
Tue Oct  7 14:02:57 CEST 2008 - hare@suse.de

- patches.drivers/lpfc-8.2.8.4-update: Update lpfc to 8.2.8.4
  (bnc#420767).
- patches.drivers/qla4xxx-sles11-update: qla4xxx driver fixes
  for SLES11 (bnc#432976).

-------------------------------------------------------------------
Tue Oct  7 11:55:56 CEST 2008 - olh@suse.de

- mark legacy iseries storage as supported

-------------------------------------------------------------------
Mon Oct  6 21:58:37 CEST 2008 - jdelvare@suse.de

- supported.conf: Add the ad7414, adcxx and ibmaem hwmon drivers as
  unsupported.

-------------------------------------------------------------------
Mon Oct  6 21:30:39 CEST 2008 - jdelvare@suse.de

- config/ia64/*: Don't built i2c-amd756-s4882 and i2c-nforce2-s4985
  on ia64, these are motherboard-specific drivers for x86_64
  motherboards.
- config/powerpc/*: Don't built i2c-isch on powerpc, it is a driver
  for x86 hardware.
- config/*: Don't built i2c-simtec on i386, x86_64 and ia64, there
  is no Simtec hardware based on these architectures.

-------------------------------------------------------------------
Sun Oct  5 11:15:44 CEST 2008 - agruen@suse.de

- rpm/kernel-binary.spec.in: Fix the logic splitting up the symbols
  defined in vmlinux by subsystem. (Actually, per directory, under
  the assumption that there is enough of a correlation).

-------------------------------------------------------------------
Sun Oct  5 05:41:47 CEST 2008 - greg@suse.de

- supported.conf: add ohci-hcd to base.  Fix up other USB drivers
  (USB network drivers had moved, others were missing)

-------------------------------------------------------------------
Sun Oct  5 05:24:17 CEST 2008 - gregkh@suse.de

- patches.drivers/atl2-add-atl2-network-driver.patch: atl2:
  add atl2 network driver.
- Update config files (even the rt ones).

-------------------------------------------------------------------
Fri Oct  3 21:22:32 CEST 2008 - jkosina@suse.de

- patches.suse/e1000e_debug_contention_on_NVM_SWFLAG: fix bogus
  WARN_ON() condition, as per upstream commit 95b866d5a

-------------------------------------------------------------------
Fri Oct  3 20:19:33 CEST 2008 - olh@suse.de

- mark ibmvfc as supported (bnc#417555 - fate#304178 - LTC46935)

-------------------------------------------------------------------
Fri Oct  3 20:15:34 CEST 2008 - olh@suse.de

- compile windfarm_pm121 into the kernel

-------------------------------------------------------------------
Fri Oct  3 20:13:35 CEST 2008 - jeffm@suse.de

- doc/README.SUSE, scripts/tar-up_and_run_mbuild.sh,
  scripts/run_oldconfig.sh,
  scripts/sequence-patch.sh: Eliminated defconfig.$flavor

-------------------------------------------------------------------
Fri Oct  3 19:58:32 CEST 2008 - olh@suse.de

- mark Cell drivers as supported

-------------------------------------------------------------------
Fri Oct  3 06:15:51 CEST 2008 - tonyj@suse.de

- Update config files
  rt configs not updated for per-module-dynamic-debug-messages.patch

-------------------------------------------------------------------
Fri Oct  3 06:09:25 CEST 2008 - gregkh@suse.de

- change patches.suse/supported-flag to show which modules are
  unsupported and externally supported in oops messages.  Also change
  the taint values as the documentation was totally wrong.

-------------------------------------------------------------------
Fri Oct  3 05:29:47 CEST 2008 - tonyj@suse.de

- Reenable RT debug builds, compile tested only
- Update config files
- Fix tracer issues
	patches.rt/event-trace-hrtimer-trace.patch
	patches.rt/trace-events-handle-syscalls.patch
	patches.rt/trace-ktime-scalar.patch
	patches.rt/tracer-event-trace.patch
- patches.rt/kdb-disable-ist.patch: Disable stackfault and debug stacks for kdb
- patches.rt/kdb-rtmisc.patch: Misc KDB fixes for RT
- patches.rt/novfs-rtmisc.patch: Misc NOVFS fixes for RT

-------------------------------------------------------------------
Fri Oct  3 05:20:45 CEST 2008 - gregkh@suse.de

- patches.drivers/driver-core-basic-infrastructure-for-per-module-dynamic-debug-messages.patch:
  driver core: basic infrastructure for per-module dynamic
  debug messages.
- refresh patches.trace/tracepoints.patch: Kernel Tracepoints.
- Update config files.

-------------------------------------------------------------------
Thu Oct  2 20:05:27 CEST 2008 - agruen@suse.de

- Introduce kernel-source-rt and kernel-syms-rt packages, needed
  for building real-time KMPs.

-------------------------------------------------------------------
Thu Oct  2 18:07:38 CEST 2008 - schwab@suse.de

- Don't clean <asm/nr-irqs.h>.

-------------------------------------------------------------------
Thu Oct  2 15:59:26 CEST 2008 - jblunck@suse.de

- supported.conf: add qeth_l2 and qeth_l3 as supported modules

-------------------------------------------------------------------
Thu Oct  2 12:31:31 CEST 2008 - jkosina@suse.de

- patches.suse/e1000e_write_protect_ichx_nvm: e1000e: update to
  the latest version of the patch as provided by Intel

-------------------------------------------------------------------
Thu Oct  2 09:56:40 CEST 2008 - jbeulich@novell.com

- Update Xen patches to 2.6.27-rc8 and c/s 684.
- patches.xen/xen-e1000e_Export_set_memory_ro-rw: Replace by ...
- patches.xen/xen3-e1000e_Export_set_memory_ro-rw: this, and put
  in proper place in series.conf.
- patches.xen/xen-rwlocks-enable-interrupts: Replace by ...
- patches.xen/xen3-rwlocks-enable-interrupts: this, and put in
  proper place in series.conf.

-------------------------------------------------------------------
Wed Oct  1 16:20:17 CEST 2008 - jeffm@suse.de

- scripts/sequence-patch.sh
- scripts/run_oldconfig.sh: x86 defconfigs go under arch/x86.

-------------------------------------------------------------------
Wed Oct  1 14:33:28 CEST 2008 - olh@suse.de

- enable msi on ppc64 (bnc#430937)

-------------------------------------------------------------------
Wed Oct  1 09:44:11 CEST 2008 - tiwai@suse.de

- rpm/kernel-source.spec.in: Remove /lib/modules from file list
  as it's already in filesystem

-------------------------------------------------------------------
Wed Oct  1 09:08:44 CEST 2008 - tiwai@suse.de

- rpm/kernel-source.spec.in: Fixed missing endif

-------------------------------------------------------------------
Wed Oct  1 08:36:07 CEST 2008 - tiwai@suse.de

- Update config files: make floppy module on i386, too

-------------------------------------------------------------------
Wed Oct  1 08:31:34 CEST 2008 - tiwai@suse.de

- supported.conf: update sound drivers

-------------------------------------------------------------------
Wed Oct  1 05:08:35 CEST 2008 - tonyj@suse.de

- update RT to 2.6.27-rc8
- patches.rt/preempt-realtime-fs-block.patch: Linux-RT 2.6.27-RT.
- patches.rt/preempt-realtime-timer.patch: Linux-RT 2.6.27-RT.

-------------------------------------------------------------------
Wed Oct  1 03:00:37 CEST 2008 - agruen@suse.de

- Update -rt config files.

-------------------------------------------------------------------
Tue Sep 30 19:46:13 CEST 2008 - gregkh@suse.de

- update to 2.6.27-rc8
  - obsoletes these patches:
    - patches.arch/ia64-kdump_proc_iomem.diff
    - patches.drivers/qla2xxx-defer-risc-interrupt-enablement
    - patches.fixes/usb-hcd-interrupt-shared.patch

-------------------------------------------------------------------
Tue Sep 30 17:17:15 CEST 2008 - jkosina@suse.de

- additional patches to track down and fix e1000e NVM corruption

- patches.suse/e1000e_ioremap_sanity_check: ioremap sanity check
  to catch mapping requests exceeding the BAR sizes (bnc#425480).
- patches.suse/e1000e_write_protect_ichx_nvm: e1000e: write
  protect ICHx NVM to prevent malicious write/erase (bnc#425480).

-------------------------------------------------------------------
Tue Sep 30 14:07:40 CEST 2008 - hare@suse.de

- Update config files.

-------------------------------------------------------------------
Tue Sep 30 13:57:30 CEST 2008 - hare@suse.de

- patches.drivers/mpt-fusion-4.00.43.00-update: Update MPT Fusion
  driver to v4.00.43.00 (bnc#425660).
- patches.kernel.org/gdth-section-conflict: Add missing annotations.

-------------------------------------------------------------------
Tue Sep 30 13:42:06 CEST 2008 - sassmann@suse.de

- Update config files: Disabled everything unnecessary in
  ps3 config file

-------------------------------------------------------------------
Tue Sep 30 12:19:39 CEST 2008 - olh@suse.de

- disable ninja32 and ns87415 pata drivers on ppc64

-------------------------------------------------------------------
Tue Sep 30 12:16:52 CEST 2008 - sdietrich@suse.de

- config.conf: enable rt for i386/x86_64
- Update config files: Preliminary sync with default and debug configs.
- config/x86_64/rt_timing: Delete.

- patches.rt/2.6.21-rc6-lockless3-radix-tree-gang-slot-lookups.patch:
  Linux-RT 2.6.27-RT
   Linux-RT 2.6.26-RT radix-tree: gang slot lookups.
- patches.rt/2.6.21-rc6-lockless5-lockless-probe.patch: Linux-RT
  2.6.27-RT
   Linux-RT 2.6.26-RT mm: lockless probe.
- patches.rt/2.6.21-rc6-lockless6-speculative-get-page.patch:
  Linux-RT 2.6.27-RT
   Linux-RT 2.6.26-RT mm: speculative get page.
- patches.rt/2.6.21-rc6-lockless7-lockless-pagecache-lookups.patch:
  Linux-RT 2.6.27-RT
   Linux-RT 2.6.26-RT mm: lockless pagecache lookups.
- patches.rt/2.6.21-rc6-lockless8-spinlock-tree_lock.patch:
  Linux-RT 2.6.27-RT
   Linux-RT 2.6.26-RT mm: spinlock tree_lock.
- patches.rt/Add-dev-rmem-device-driver-for-real-time-JVM-testing.patch:
  Linux-RT 2.6.27-RT
   Linux-RT 2.6.26-RT.
- patches.rt/Allocate-RTSJ-memory-for-TCK-conformance-test.patch:
  Linux-RT 2.6.27-RT
   Linux-RT 2.6.26-RT.
- patches.rt/RT_utsname.patch: Linux-RT 2.6.27-RT.
- patches.rt/aacraid-compat-sem.patch: Linux-RT 2.6.27-RT.
- patches.rt/adapt-remove-extra-try-to-lock.patch: Linux-RT
  2.6.27-RT.
- patches.rt/adaptive-adjust-pi-wakeup.patch: Linux-RT 2.6.27-RT.
- patches.rt/adaptive-earlybreak-on-steal.patch: Linux-RT
  2.6.27-RT
   rtmutex: break out early on first run.
- patches.rt/adaptive-optimize-rt-lock-wakeup.patch: Linux-RT
  2.6.27-RT.
- patches.rt/adaptive-spinlock-lite-v2.patch: Linux-RT 2.6.27-RT
   adaptive spinlocks lite.
- patches.rt/adaptive-task-oncpu.patch: Linux-RT 2.6.27-RT.
- patches.rt/apic-dumpstack.patch: Linux-RT 2.6.27-RT.
- patches.rt/apic-level-smp-affinity.patch: Linux-RT 2.6.27-RT.
- patches.rt/arm-compile-fix.patch: Linux-RT 2.6.27-RT
   ARM: compile fix for event tracing.
- patches.rt/arm-fix-compile-error-trace-exit-idle.patch:
  Linux-RT 2.6.27-RT.
- patches.rt/arm-futex-atomic-cmpxchg.patch: Linux-RT 2.6.27-RT.
- patches.rt/arm-latency-tracer-support.patch: Linux-RT 2.6.27-RT.
- patches.rt/arm-omap-02.patch: Linux-RT 2.6.27-RT
   Linux-RT 2.6.26-RT.
- patches.rt/arm-omap-05.patch: Linux-RT 2.6.27-RT.
- patches.rt/arm-preempt-config.patch: Linux-RT 2.6.27-RT.
- patches.rt/arm-trace-preempt-idle.patch: Linux-RT 2.6.27-RT.
- patches.rt/bh-state-lock.patch: Linux-RT 2.6.27-RT.
- patches.rt/bh-uptodate-lock.patch: Linux-RT 2.6.27-RT.
- patches.rt/bz235099-idle-load-fix.patch: Linux-RT 2.6.27-RT.
- patches.rt/cache_pci_find_capability.patch: Linux-RT 2.6.27-RT
   Linux-RT 2.6.26-RT Cache calls to pci_find_capability.
- patches.rt/call_rcu_bh-rename-of-call_rcu.patch: Linux-RT
  2.6.27-RT
   just rename call_rcu_bh instead of making it a macro.
- patches.rt/cond_resched_softirq-WARN-fix.patch: Linux-RT
  2.6.27-RT
   WARNING: at kernel/sched.c:5071 2.6.23-rc1-rt7.
- patches.rt/cputimer-thread-rt-fix.patch: Linux-RT 2.6.27-RT.
- patches.rt/cputimer-thread-rt_A0.patch: Linux-RT 2.6.27-RT.
- patches.rt/cycles-to-ns-trace-fix.patch: Linux-RT 2.6.27-RT
   Linux-RT 2.6.26-RT.
- patches.rt/dev-queue-xmit-preempt-fix.patch: Linux-RT 2.6.27-RT.
- patches.rt/disable-irqpoll.patch: Linux-RT 2.6.27-RT.
- patches.rt/disable-ist-x86_64.patch: Linux-RT 2.6.27-RT.
- patches.rt/disable-lpptest-on-nonlinux.patch: Linux-RT
  2.6.27-RT.
- patches.rt/disable-run-softirq-from-hardirq-completely.patch:
  Linux-RT 2.6.27-RT
   Disable running softirqs from hardirqs completely!.
- patches.rt/dont-disable-preemption-without-IST.patch: Linux-RT
  2.6.27-RT.
- patches.rt/dont-let-rt-rw_semaphores-do-non_owner-locks.patch:
  Linux-RT 2.6.27-RT.
- patches.rt/dont-unmask-io_apic.patch: Linux-RT 2.6.27-RT.
- patches.rt/drain-all-local-pages-via-sched.patch: Linux-RT
  2.6.27-RT.
- patches.rt/event-trace-hrtimer-trace.patch: Linux-RT 2.6.27-RT
   event-tracer: add clockevent trace.
- patches.rt/export-schedule-on-each-cpu.patch: Linux-RT
  2.6.27-RT.
- patches.rt/filemap-dont-bug-non-atomic.patch: Linux-RT
  2.6.27-RT.
- patches.rt/fix-a-previously-reverted-fix.patch: Linux-RT
  2.6.27-RT
   Fix a previously reverted "fix".
- patches.rt/fix-adaptive-hack.patch: Linux-RT 2.6.27-RT
   fix-adaptive-hack.patch.
- patches.rt/fix-bug-on-in-filemap.patch: Linux-RT 2.6.27-RT
   Change bug_on for atomic to pagefault_disabled..
- patches.rt/fix-circular-locking-deadlock.patch: Linux-RT
  2.6.27-RT.
- patches.rt/fix-compilation-for-non-RT-in-timer.patch: Linux-RT
  2.6.27-RT.
- patches.rt/fix-config-debug-rt-mutex-lock-underflow-warnings.patch:
  Linux-RT 2.6.27-RT
   Fix CONFIG_DEBUG_RT_MUTEX lock underflow warnings.
- patches.rt/fix-emac-locking-2.6.16.patch: Linux-RT 2.6.27-RT
   Linux-RT 2.6.26-RT.
- patches.rt/fix-emergency-reboot.patch: Linux-RT 2.6.27-RT
   call reboot notifier list when doing an emergency reboot.
- patches.rt/fix-migrating-softirq.patch: Linux-RT 2.6.27-RT.
- patches.rt/fix-softirq-checks-for-non-rt-preempt-hardirq.patch:
  Linux-RT 2.6.27-RT.
- patches.rt/fix_vdso_gtod_vsyscall64_2.patch: Linux-RT 2.6.27-RT.
- patches.rt/floppy-resume-fix.patch: Linux-RT 2.6.27-RT
   floppy: suspend/resume fix.
- patches.rt/frace-use-tsc.patch: Linux-RT 2.6.27-RT.
- patches.rt/ftrace-compile-fixes.patch: Linux-RT 2.6.27-RT
   Linux-RT 2.6.26-RT rt: remove call to stop tracer.
- patches.rt/ftrace-document-event-tracer.patch: Linux-RT
  2.6.27-RT.
- patches.rt/ftrace-document-update1.patch: Linux-RT 2.6.27-RT
   Linux-RT 2.6.26-RT ftrace: document updates.
- patches.rt/ftrace-dont-trace-markers.patch: Linux-RT 2.6.27-RT
   ftrace: dont trace markers.
- patches.rt/ftrace-fix-get-kprobe-wreckage.patch: Linux-RT
  2.6.27-RT
   Linux-RT 2.6.26-RT ftrace-fix-missing-kprobe-include.pathc.
- patches.rt/ftrace-fix-header.patch: Linux-RT 2.6.27-RT.
- patches.rt/ftrace-function-record-nop.patch: Linux-RT 2.6.27-RT
   Linux-RT 2.6.26-RT ftrace: define function trace nop.
- patches.rt/ftrace-hotplug-fix.patch: Linux-RT 2.6.27-RT
   ftrace: cpu hotplug fix.
- patches.rt/ftrace-m68knommu-add-FTRACE-support.patch: Linux-RT
  2.6.27-RT.
- patches.rt/ftrace-m68knommu-generic-stacktrace-function.patch:
  Linux-RT 2.6.27-RT.
- patches.rt/ftrace-preempt-trace-check.patch: Linux-RT 2.6.27-RT
   Linux-RT 2.6.26-RT ftrace: only trace preempt off with
   preempt tracer.
- patches.rt/ftrace-print-missing-cmdline.patch: Linux-RT
  2.6.27-RT
   ftrace: fix the command line printing.
- patches.rt/ftrace-record-comm-on-ctrl.patch: Linux-RT 2.6.27-RT
   ftrace: record comm on function ctrl change.
- patches.rt/ftrace-stop-trace-on-crash.patch: Linux-RT 2.6.27-RT
   fix-tracer-wreckage-wtf-is-this-code-all-features.patch.
- patches.rt/ftrace-trace-sched.patch: Linux-RT 2.6.27-RT
   Linux-RT 2.6.26-RT ftrace: trace sched.c.
- patches.rt/ftrace-use-preempt-disable-not-irq-disable.patch:
  Linux-RT 2.6.27-RT
   ftrace: avoid lockdep recursion.
- patches.rt/ftrace-wakeup-rawspinlock.patch: Linux-RT 2.6.27-RT
   Linux-RT 2.6.26-RT ftrace: user raw spin lock for wakeup
   function trace.
- patches.rt/generic-cmpxchg-use-raw-local-irq-variant.patch:
  Linux-RT 2.6.27-RT.
- patches.rt/genhd-protect-percpu-var.patch: Linux-RT 2.6.27-RT.
- patches.rt/genirq-soft-resend.patch: Linux-RT 2.6.27-RT
   x86: activate HARDIRQS_SW_RESEND.
- patches.rt/git-ignore-script-lpp.patch: Linux-RT 2.6.27-RT.
- patches.rt/gtod-optimize.patch: Linux-RT 2.6.27-RT.
- patches.rt/hack-convert-i_alloc_sem-for-direct_io-craziness.patch:
  Linux-RT 2.6.27-RT.
- patches.rt/hack-fix-rt-migration.patch: Linux-RT 2.6.27-RT.
- patches.rt/handle-pending-in-simple-irq.patch: Linux-RT
  2.6.27-RT
   handle IRQ_PENDING for simple irq handler.
- patches.rt/highmem-redo-mainline.patch: Linux-RT 2.6.27-RT.
- patches.rt/highmem-revert-mainline.patch: Linux-RT 2.6.27-RT.
- patches.rt/highmem_rewrite.patch: Linux-RT 2.6.27-RT
   mm: remove kmap_lock.
- patches.rt/hrtimer-no-printk.patch: Linux-RT 2.6.27-RT.
- patches.rt/hrtimers-overrun-api.patch: Linux-RT 2.6.27-RT.
- patches.rt/i386-mark-atomic-irq-ops-raw.patch: Linux-RT
  2.6.27-RT.
- patches.rt/i386-nmi-watchdog-show-regs.patch: Linux-RT
  2.6.27-RT.
- patches.rt/idle-fix.patch: Linux-RT 2.6.27-RT
   Linux-RT 2.6.26-RT.
- patches.rt/idle2-fix.patch: Linux-RT 2.6.27-RT
   Linux-RT 2.6.26-RT.
- patches.rt/ioapic-fix-too-fast-clocks.patch: Linux-RT 2.6.27-RT.
- patches.rt/irda-fix.patch: Linux-RT 2.6.27-RT.
- patches.rt/irq-mask-fix.patch: Linux-RT 2.6.27-RT
   genirq: fix simple and fasteoi irq handlers.
- patches.rt/jbd_assertions_smp_only.patch: Linux-RT 2.6.27-RT.
- patches.rt/kmap-atomic-i386-fix.patch: Linux-RT 2.6.27-RT.
- patches.rt/kmap-atomic-prepare.patch: Linux-RT 2.6.27-RT.
- patches.rt/kprobes-preempt-fix.patch: Linux-RT 2.6.27-RT.
- patches.rt/kstat-add-rt-stats.patch: Linux-RT 2.6.27-RT
   add rt stats to /proc/stat.
- patches.rt/kstat-fix-spurious-system-load-spikes-in-proc-loadavgrt.patch:
  Linux-RT 2.6.27-RT.
- patches.rt/latency-measurement-drivers.patch: Linux-RT
  2.6.27-RT.
- patches.rt/latency-tracing-arm.patch: Linux-RT 2.6.27-RT.
- patches.rt/latency-tracing-ppc.patch: Linux-RT 2.6.27-RT
   Linux-RT 2.6.26-RT.
- patches.rt/loadavg_fixes_weird_loads.patch: Linux-RT 2.6.27-RT.
- patches.rt/local_irq_save_nort-in-swap.patch: Linux-RT
  2.6.27-RT.
- patches.rt/lock-init-plist-fix.patch: Linux-RT 2.6.27-RT.
- patches.rt/lock_list.patch: Linux-RT 2.6.27-RT
   lock_list - a fine grain locked double linked list.
- patches.rt/lock_page_ref.patch: Linux-RT 2.6.27-RT
   mm: lock_page_ref.
- patches.rt/lockdep-avoid-fork-waring.patch: Linux-RT 2.6.27-RT
   Linux-RT 2.6.26-RT ftrace: fix if define to prove locking.
- patches.rt/lockdep-lock_set_subclass.patch: Linux-RT 2.6.27-RT
   Linux-RT 2.6.26-RT lockdep: lock_set_subclass - reset a held
   lock's subclass.
- patches.rt/lockdep-more-entries.patch: Linux-RT 2.6.27-RT.
- patches.rt/lockdep-prettify.patch: Linux-RT 2.6.27-RT
   lockdep: prettify output.
- patches.rt/lockdep-rt-mutex.patch: Linux-RT 2.6.27-RT
   lockdep-rt: annotate PREEMPT_RT DEFINE_MUTEX.
- patches.rt/lockdep-rt-recursion-limit-fix.patch: Linux-RT
  2.6.27-RT.
- patches.rt/lockdep-show-held-locks.patch: Linux-RT 2.6.27-RT
   lockdep: show held locks when showing a stackdump.
- patches.rt/lockdep_lock_set_subclass_fix.patch: Linux-RT
  2.6.27-RT.
- patches.rt/lockstat-fix-contention-points.patch: Linux-RT
  2.6.27-RT
   Linux-RT 2.6.26-RT lockstat: fix contention points.
- patches.rt/lockstat-output.patch: Linux-RT 2.6.27-RT
   lockstat: warn about disabled lock debugging.
- patches.rt/lockstat-rt-hooks.patch: Linux-RT 2.6.27-RT.
- patches.rt/lockstat_bounce_rt.patch: Linux-RT 2.6.27-RT.
- patches.rt/loopback-revert.patch: Linux-RT 2.6.27-RT.
- patches.rt/m68knommu-make-cmpxchg-RT-safe.patch: Linux-RT
  2.6.27-RT.
- patches.rt/m68knommu_fixes_ontop_of_v2.6.26.patch: Linux-RT
  2.6.27-RT
   Linux-RT 2.6.26-RT.
- patches.rt/mapping_nrpages-fix.patch: Linux-RT 2.6.27-RT
   mapping_nrpages-fix.patch.
- patches.rt/mapping_nrpages.patch: Linux-RT 2.6.27-RT
   mm/fs: abstract address_space::nrpages.
- patches.rt/mips-change-raw-spinlock-type.patch: Linux-RT
  2.6.27-RT
   Linux-RT 2.6.26-RT RT: change from raw_spinlock_t to
   __raw_spinlock_t.
- patches.rt/mips-remove-conlicting-rtc-lock-declaration.patch:
  Linux-RT 2.6.27-RT
   RT: remove conflicting rtc_lock declaration.
- patches.rt/mips-remove-duplicate-kconfig.patch: Linux-RT
  2.6.27-RT.
- patches.rt/mips-remove-finish-arch-switch.patch: Linux-RT
  2.6.27-RT
   RT: remove finish_arch_switch.
- patches.rt/mitigate-resched-flood.patch: Linux-RT 2.6.27-RT.
- patches.rt/mm-concurrent-pagecache-rt.patch: Linux-RT 2.6.27-RT
   mm: -rt bits for concurrent pagecache.
- patches.rt/mm-concurrent-pagecache.patch: Linux-RT 2.6.27-RT
   mm: concurrent pagecache write side.
- patches.rt/mm-fix-latency.patch: Linux-RT 2.6.27-RT
   reduce pagetable-freeing latencies.
- patches.rt/move-native-irq.patch: Linux-RT 2.6.27-RT.
- patches.rt/msi-suspend-resume-workaround.patch: Linux-RT
  2.6.27-RT.
- patches.rt/multi-reader-account.patch: Linux-RT 2.6.27-RT
   map tasks to reader locks held.
- patches.rt/multi-reader-limit.patch: Linux-RT 2.6.27-RT
   implement reader limit on read write locks.
- patches.rt/multi-reader-lock-account.patch: Linux-RT 2.6.27-RT
   map read/write locks back to their readers.
- patches.rt/multi-reader-pi.patch: Linux-RT 2.6.27-RT
   read lock Priority Inheritance implementation.
- patches.rt/native-sched-clock-booboo.patch: Linux-RT 2.6.27-RT
   Linux-RT 2.6.26-RT.
- patches.rt/neptune-no-at-keyboard.patch: Linux-RT 2.6.27-RT.
- patches.rt/net-core-preempt-fix.patch: Linux-RT 2.6.27-RT.
- patches.rt/netpoll-8139too-fix.patch: Linux-RT 2.6.27-RT.
- patches.rt/new-softirq-code.patch: Linux-RT 2.6.27-RT
   softirq preemption: optimization.
- patches.rt/nf_conntrack-fix-smp-processor-id.patch: Linux-RT
  2.6.27-RT.
- patches.rt/nf_conntrack-weird-crash-fix.patch: Linux-RT
  2.6.27-RT.
- patches.rt/nfs-stats-miss-preemption.patch: Linux-RT 2.6.27-RT
   nfs: fix missing preemption check.
- patches.rt/nmi-profiling.patch: Linux-RT 2.6.27-RT.
- patches.rt/nmi-show-regs-fix.patch: Linux-RT 2.6.27-RT.
- patches.rt/nmi-watchdog-disable.patch: Linux-RT 2.6.27-RT
   Linux-RT 2.6.26-RT x86_64: do not enable the NMI watchdog
   by default.
- patches.rt/nmi-watchdog-fix-1.patch: Linux-RT 2.6.27-RT
   Linux-RT 2.6.26-RT.
- patches.rt/nmi-watchdog-fix-2.patch: Linux-RT 2.6.27-RT.
- patches.rt/nmi-watchdog-fix-3.patch: Linux-RT 2.6.27-RT.
- patches.rt/nmi-watchdog-fix-4.patch: Linux-RT 2.6.27-RT.
- patches.rt/no-warning-for-irqs-disabled-in-local-bh-enable.patch:
  Linux-RT 2.6.27-RT
   Linux-RT 2.6.26-RT local_bh_enable() is safe for
   irqs_disabled().
- patches.rt/ntfs-local-irq-save-nort.patch: Linux-RT 2.6.27-RT.
- patches.rt/numa-slab-freeing.patch: Linux-RT 2.6.27-RT.
- patches.rt/only-run-softirqs-from-irq-thread-when-irq-affinity-is-set.patch:
  Linux-RT 2.6.27-RT.
- patches.rt/pagefault-disable-cleanup.patch: Linux-RT 2.6.27-RT
   clean up the page fault disabling logic.
- patches.rt/panic-dont-stop-box.patch: Linux-RT 2.6.27-RT.
- patches.rt/paravirt-function-pointer-fix.patch: Linux-RT
  2.6.27-RT.
- patches.rt/pause-on-oops-head-tail.patch: Linux-RT 2.6.27-RT
   introduce pause_on_oops_head/tail boot options.
- patches.rt/percpu-locked-mm.patch: Linux-RT 2.6.27-RT.
- patches.rt/percpu-locked-netfilter.patch: Linux-RT 2.6.27-RT.
- patches.rt/percpu-locked-netfilter2.patch: Linux-RT 2.6.27-RT.
- patches.rt/percpu-locked-powerpc-fixups.patch: Linux-RT
  2.6.27-RT.
- patches.rt/percpu_list.patch: Linux-RT 2.6.27-RT
   percpu_list.
- patches.rt/plist-debug.patch: Linux-RT 2.6.27-RT.
- patches.rt/pmtmr-override.patch: Linux-RT 2.6.27-RT
   Linux-RT 2.6.26-RT pmtmr: allow command line override of
   ioport.
- patches.rt/posix-cpu-timers-fix.patch: Linux-RT 2.6.27-RT.
- patches.rt/powerpc-count_active_rt_tasks-is-undefined-for-non-preempt-rt.patch:
  Linux-RT 2.6.27-RT.
- patches.rt/powerpc-flush_tlb_pending-is-no-more.patch:
  Linux-RT 2.6.27-RT.
- patches.rt/powerpc-ftrace-stop-on-oops.patch: Linux-RT 2.6.27-RT
   powerpc: ftrace stop on crash.
- patches.rt/powerpc-match-__rw_yield-function-declaration-to-prototype.patch:
  Linux-RT 2.6.27-RT.
- patches.rt/ppc-chpr-set-rtc-lock.patch: Linux-RT 2.6.27-RT.
- patches.rt/ppc-gtod-notrace-fix.patch: Linux-RT 2.6.27-RT.
- patches.rt/ppc-hacks-to-allow-rt-to-run-kernbench.patch:
  Linux-RT 2.6.27-RT.
- patches.rt/ppc-make-tlb-batch-64-only.patch: Linux-RT 2.6.27-RT.
- patches.rt/ppc-tlbflush-preempt.patch: Linux-RT 2.6.27-RT.
- patches.rt/ppc32-latency-compile-hack-fixes.patch: Linux-RT
  2.6.27-RT.
- patches.rt/ppc32_notrace_init_functions.patch: Linux-RT
  2.6.27-RT
   don't trace early init functions for ppc32.
- patches.rt/ppc64-fix-preempt-unsafe-paths-accessing-per_cpu-variables.patch:
  Linux-RT 2.6.27-RT.
- patches.rt/preempt-irqs-Kconfig.patch: Linux-RT 2.6.27-RT.
- patches.rt/preempt-irqs-arm-fix-oprofile.patch: Linux-RT
  2.6.27-RT.
- patches.rt/preempt-irqs-arm.patch: Linux-RT 2.6.27-RT.
- patches.rt/preempt-irqs-direct-debug-keyboard.patch: Linux-RT
  2.6.27-RT.
- patches.rt/preempt-irqs-hrtimer.patch: Linux-RT 2.6.27-RT.
- patches.rt/preempt-irqs-i386-idle-poll-loop-fix.patch:
  Linux-RT 2.6.27-RT.
- patches.rt/preempt-irqs-i386-ioapic-mask-quirk.patch: Linux-RT
  2.6.27-RT.
- patches.rt/preempt-irqs-i386.patch: Linux-RT 2.6.27-RT.
- patches.rt/preempt-irqs-m68knommu-make-timer-interrupt-non-threaded.patch:
  Linux-RT 2.6.27-RT.
- patches.rt/preempt-irqs-mips.patch: Linux-RT 2.6.27-RT.
- patches.rt/preempt-irqs-ppc-ack-irq-fixups.patch: Linux-RT
  2.6.27-RT.
- patches.rt/preempt-irqs-ppc-fix-b5.patch: Linux-RT 2.6.27-RT.
- patches.rt/preempt-irqs-ppc-fix-b6.patch: Linux-RT 2.6.27-RT.
- patches.rt/preempt-irqs-ppc-fix-more-fasteoi.patch: Linux-RT
  2.6.27-RT.
- patches.rt/preempt-irqs-ppc.patch: Linux-RT 2.6.27-RT.
- patches.rt/preempt-irqs-x86-64-ioapic-mask-quirk.patch:
  Linux-RT 2.6.27-RT.
- patches.rt/preempt-irqs-x86-64.patch: Linux-RT 2.6.27-RT.
- patches.rt/preempt-realtime-acpi.patch: Linux-RT 2.6.27-RT.
- patches.rt/preempt-realtime-arm-bagde4.patch: Linux-RT
  2.6.27-RT.
- patches.rt/preempt-realtime-arm-footbridge.patch: Linux-RT
  2.6.27-RT.
- patches.rt/preempt-realtime-arm-integrator.patch: Linux-RT
  2.6.27-RT.
- patches.rt/preempt-realtime-arm-ixp4xx.patch: Linux-RT
  2.6.27-RT.
- patches.rt/preempt-realtime-arm-pxa.patch: Linux-RT 2.6.27-RT.
- patches.rt/preempt-realtime-arm-rawlock-in-mmu_context-h.patch:
  Linux-RT 2.6.27-RT.
- patches.rt/preempt-realtime-arm-shark.patch: Linux-RT 2.6.27-RT.
- patches.rt/preempt-realtime-arm.patch: Linux-RT 2.6.27-RT.
- patches.rt/preempt-realtime-compile-fixes.patch: Linux-RT
  2.6.27-RT.
- patches.rt/preempt-realtime-console.patch: Linux-RT 2.6.27-RT.
- patches.rt/preempt-realtime-core.patch: Linux-RT 2.6.27-RT.
- patches.rt/preempt-realtime-debug-sysctl.patch: Linux-RT
  2.6.27-RT.
- patches.rt/preempt-realtime-fs-block.patch: Linux-RT 2.6.27-RT.
- patches.rt/preempt-realtime-ftrace-disable-ftraced.patch:
  Linux-RT 2.6.27-RT.
- patches.rt/preempt-realtime-ftrace.patch: Linux-RT 2.6.27-RT.
- patches.rt/preempt-realtime-i386.patch: Linux-RT 2.6.27-RT.
- patches.rt/preempt-realtime-ia64.patch: Linux-RT 2.6.27-RT.
- patches.rt/preempt-realtime-ide.patch: Linux-RT 2.6.27-RT.
- patches.rt/preempt-realtime-init-show-enabled-debugs.patch:
  Linux-RT 2.6.27-RT.
- patches.rt/preempt-realtime-input.patch: Linux-RT 2.6.27-RT.
- patches.rt/preempt-realtime-ipc.patch: Linux-RT 2.6.27-RT.
- patches.rt/preempt-realtime-irqs.patch: Linux-RT 2.6.27-RT.
- patches.rt/preempt-realtime-loopback.patch: Linux-RT 2.6.27-RT.
- patches.rt/preempt-realtime-mellanox-driver-fix.patch:
  Linux-RT 2.6.27-RT.
- patches.rt/preempt-realtime-mips.patch: Linux-RT 2.6.27-RT.
- patches.rt/preempt-realtime-mm.patch: Linux-RT 2.6.27-RT.
- patches.rt/preempt-realtime-mmdrop-delayed.patch: Linux-RT
  2.6.27-RT.
- patches.rt/preempt-realtime-net-drivers.patch: Linux-RT
  2.6.27-RT.
- patches.rt/preempt-realtime-net-softirq-fixups.patch: Linux-RT
  2.6.27-RT
   NOHZ: local_softirq_pending with tickless.
- patches.rt/preempt-realtime-net.patch: Linux-RT 2.6.27-RT.
- patches.rt/preempt-realtime-powerpc-add-raw-relax-macros.patch:
  Linux-RT 2.6.27-RT.
- patches.rt/preempt-realtime-powerpc-b2.patch: Linux-RT
  2.6.27-RT.
- patches.rt/preempt-realtime-powerpc-b3.patch: Linux-RT
  2.6.27-RT.
- patches.rt/preempt-realtime-powerpc-b4.patch: Linux-RT
  2.6.27-RT.
- patches.rt/preempt-realtime-powerpc-celleb-raw-spinlocks.patch:
  Linux-RT 2.6.27-RT.
- patches.rt/preempt-realtime-powerpc-missing-raw-spinlocks.patch:
  Linux-RT 2.6.27-RT.
- patches.rt/preempt-realtime-powerpc-tlb-batching.patch:
  Linux-RT 2.6.27-RT.
- patches.rt/preempt-realtime-powerpc-update.patch: Linux-RT
  2.6.27-RT.
- patches.rt/preempt-realtime-powerpc.patch: Linux-RT 2.6.27-RT.
- patches.rt/preempt-realtime-prevent-idle-boosting.patch:
  Linux-RT 2.6.27-RT
   Premmpt-RT: Preevent boosting of idle task.
- patches.rt/preempt-realtime-printk.patch: Linux-RT 2.6.27-RT.
- patches.rt/preempt-realtime-profiling.patch: Linux-RT 2.6.27-RT.
- patches.rt/preempt-realtime-rawlocks.patch: Linux-RT 2.6.27-RT.
- patches.rt/preempt-realtime-rcu.patch: Linux-RT 2.6.27-RT.
- patches.rt/preempt-realtime-sched-cpupri.patch: Linux-RT
  2.6.27-RT.
- patches.rt/preempt-realtime-sched-i386.patch: Linux-RT
  2.6.27-RT.
- patches.rt/preempt-realtime-sched.patch: Linux-RT 2.6.27-RT.
- patches.rt/preempt-realtime-sound.patch: Linux-RT 2.6.27-RT.
- patches.rt/preempt-realtime-supress-nohz-softirq-warning.patch:
  Linux-RT 2.6.27-RT.
- patches.rt/preempt-realtime-supress-rtc-printk.patch: Linux-RT
  2.6.27-RT.
- patches.rt/preempt-realtime-timer.patch: Linux-RT 2.6.27-RT.
- patches.rt/preempt-realtime-usb.patch: Linux-RT 2.6.27-RT.
- patches.rt/preempt-realtime-warn-and-bug-on-fix.patch:
  Linux-RT 2.6.27-RT.
- patches.rt/preempt-realtime-warn-and-bug-on.patch: Linux-RT
  2.6.27-RT.
- patches.rt/preempt-realtime-x86_64.patch: Linux-RT 2.6.27-RT.
- patches.rt/preempt-rt-no-slub.patch: Linux-RT 2.6.27-RT.
- patches.rt/preempt-trace.patch: Linux-RT 2.6.27-RT.
- patches.rt/print-might-sleep-hack.patch: Linux-RT 2.6.27-RT.
- patches.rt/printk-dont-bug-on-sched.patch: Linux-RT 2.6.27-RT.
- patches.rt/printk-in-atomic-hack-fix.patch: Linux-RT 2.6.27-RT
   fix printk in atomic hack.
- patches.rt/printk-in-atomic.patch: Linux-RT 2.6.27-RT.
- patches.rt/proportions-raw-locks.patch: Linux-RT 2.6.27-RT.
- patches.rt/qrcu.patch: Linux-RT 2.6.27-RT
   QRCU with lockless fastpath.
- patches.rt/quicklist-release-before-free-page-fix.patch:
  Linux-RT 2.6.27-RT.
- patches.rt/quicklist-release-before-free-page.patch: Linux-RT
  2.6.27-RT.
- patches.rt/radix-concurrent-lockdep.patch: Linux-RT 2.6.27-RT.
- patches.rt/radix-percpu-hack-fix.patch: Linux-RT 2.6.27-RT.
- patches.rt/radix-tree-concurrent.patch: Linux-RT 2.6.27-RT
   radix-tree: concurrent write side support.
- patches.rt/radix-tree-lockdep-plus1.patch: Linux-RT 2.6.27-RT
   lockdep: add +1 to radix tree array.
- patches.rt/radix-tree-optimistic-hist.patch: Linux-RT 2.6.27-RT
   debug: optimistic lock histogram.
- patches.rt/radix-tree-optimistic.patch: Linux-RT 2.6.27-RT
   radix-tree: optimistic locking.
- patches.rt/raw-spinlocks-for-nmi-print.patch: Linux-RT
  2.6.27-RT.
- patches.rt/rcu-hrt-fixups.patch: Linux-RT 2.6.27-RT.
- patches.rt/rcu-new-7.patch: Linux-RT 2.6.27-RT.
- patches.rt/rcu-preempt-boost-default.patch: Linux-RT 2.6.27-RT.
- patches.rt/rcu-preempt-boost-fix.patch: Linux-RT 2.6.27-RT.
- patches.rt/rcu-preempt-boost-sdr.patch: Linux-RT 2.6.27-RT.
- patches.rt/rcu-preempt-fix-bad-dyntick-accounting.patch:
  Linux-RT 2.6.27-RT.
- patches.rt/rcu-preempt-hotplug-hackaround.patch: Linux-RT
  2.6.27-RT.
- patches.rt/rcu-torture-preempt-update.patch: Linux-RT 2.6.27-RT.
- patches.rt/rcu-trace-fix-free.patch: Linux-RT 2.6.27-RT.
- patches.rt/rcupreempt-boost-early-init.patch: Linux-RT
  2.6.27-RT.
- patches.rt/realtime-preempt-warn-about-tracing.patch: Linux-RT
  2.6.27-RT.
- patches.rt/relay-fix.patch: Linux-RT 2.6.27-RT
   relay: fix timer madness.
- patches.rt/remove-check-pgt-cache-calls.patch: Linux-RT
  2.6.27-RT.
- patches.rt/replace-bugon-by-warn-on.patch: Linux-RT 2.6.27-RT.
- patches.rt/revert-preempt-bkl-revert.patch: Linux-RT 2.6.27-RT.
- patches.rt/root-domain-kfree-in-atomic.patch: Linux-RT
  2.6.27-RT.
- patches.rt/rt-apis.patch: Linux-RT 2.6.27-RT.
- patches.rt/rt-avoid-deadlock-in-swap.patch: Linux-RT 2.6.27-RT.
- patches.rt/rt-delayed-prio.patch: Linux-RT 2.6.27-RT
   rt: PI-workqueue: propagate prio for delayed work.
- patches.rt/rt-kmap-scale-fix.patch: Linux-RT 2.6.27-RT.
- patches.rt/rt-list-mods.patch: Linux-RT 2.6.27-RT
   rt: list_splice2.
- patches.rt/rt-move-update-wall-time-back-to-do-timer.patch:
  Linux-RT 2.6.27-RT
   rt: move update_wall_time back to do timer.
- patches.rt/rt-mutex-arm.patch: Linux-RT 2.6.27-RT.
- patches.rt/rt-mutex-compat-semaphores.patch: Linux-RT 2.6.27-RT.
- patches.rt/rt-mutex-core.patch: Linux-RT 2.6.27-RT.
- patches.rt/rt-mutex-i386.patch: Linux-RT 2.6.27-RT.
- patches.rt/rt-mutex-irq-flags-checking.patch: Linux-RT 2.6.27-RT
   Linux-RT 2.6.26-RT.
- patches.rt/rt-mutex-mips.patch: Linux-RT 2.6.27-RT.
- patches.rt/rt-mutex-namespace.patch: Linux-RT 2.6.27-RT
   rt-mutex-namespace.patch.
- patches.rt/rt-mutex-ppc-fix-a5.patch: Linux-RT 2.6.27-RT.
- patches.rt/rt-mutex-ppc.patch: Linux-RT 2.6.27-RT.
- patches.rt/rt-mutex-preempt-debugging.patch: Linux-RT 2.6.27-RT.
- patches.rt/rt-mutex-trivial-route-cast-fix.patch: Linux-RT
  2.6.27-RT.
- patches.rt/rt-mutex-trivial-tcp-preempt-fix.patch: Linux-RT
  2.6.27-RT.
- patches.rt/rt-mutex-use-inline.patch: Linux-RT 2.6.27-RT
   rt-mutex-cleanup.patch.
- patches.rt/rt-mutex-x86-64.patch: Linux-RT 2.6.27-RT.
- patches.rt/rt-plist-mods.patch: Linux-RT 2.6.27-RT
   rt: plist_head_splice.
- patches.rt/rt-rwlock-conservative-locking.patch: Linux-RT
  2.6.27-RT
   rwlock: be more conservative in locking reader_lock_count.
- patches.rt/rt-s_files-kill-a-union.patch: Linux-RT 2.6.27-RT.
- patches.rt/rt-sched-groups.patch: Linux-RT 2.6.27-RT.
- patches.rt/rt-shorten-softirq-thread-names.patch: Linux-RT
  2.6.27-RT.
- patches.rt/rt-workqeue-prio.patch: Linux-RT 2.6.27-RT
   rt: PI-workqueue support.
- patches.rt/rt-workqueue-barrier.patch: Linux-RT 2.6.27-RT
   rt: PI-workqueue: fix barriers.
- patches.rt/rt-wq-barrier-fix.patch: Linux-RT 2.6.27-RT
   rt: PI-workqueue: wait_on_work() fixup.
- patches.rt/rt_mutex_setprio.patch: Linux-RT 2.6.27-RT
   rt: rename rt_mutex_setprio to task_setprio.
- patches.rt/rtmutex-debug-fix.patch: Linux-RT 2.6.27-RT
   rtmutex-debug-fix.patch.
- patches.rt/rtmutex-debug.h-cleanup.patch: Linux-RT 2.6.27-RT
   lock debugging: clean up rtmutex-debug.h.
- patches.rt/rtmutex-lateral-steal.patch: Linux-RT 2.6.27-RT.
- patches.rt/rtmutex-rearrange.patch: Linux-RT 2.6.27-RT.
- patches.rt/rtmutex-remove-xchg.patch: Linux-RT 2.6.27-RT
   rtmutex - remove double xchg.
- patches.rt/rtmutex-rwlock-cmpxchg-typecast.patch: Linux-RT
  2.6.27-RT.
- patches.rt/rwlock-fixes.patch: Linux-RT 2.6.27-RT
   rwlock: fix pi_list race conditions.
- patches.rt/rwlock-implement-downgrade-write.patch: Linux-RT
  2.6.27-RT
   rwlocks multi downgrade write.
- patches.rt/rwlock-pi-lock-reader.patch: Linux-RT 2.6.27-RT.
- patches.rt/rwlock-prio-fix.patch: Linux-RT 2.6.27-RT
   rwlock: reset prio on unlocks and wakeups.
- patches.rt/rwlock-protect-reader_lock_count.patch: Linux-RT
  2.6.27-RT.
- patches.rt/rwlock-slowunlock-mutex-fix.patch: Linux-RT
  2.6.27-RT.
- patches.rt/rwlock-slowunlock-mutex-fix2.patch: Linux-RT
  2.6.27-RT.
- patches.rt/rwlock-torture-no-rt.patch: Linux-RT 2.6.27-RT
   rwlock: fix torture test to handle non-rt.
- patches.rt/rwlock-torture.patch: Linux-RT 2.6.27-RT
   rwlock: rwlock torture test.
- patches.rt/rwlocks-default-nr-readers-nr-cpus.patch: Linux-RT
  2.6.27-RT.
- patches.rt/rwlocks-fix-no-preempt-rt.patch: Linux-RT 2.6.27-RT
   rwlock: fix non PREEMPT_RT case.
- patches.rt/rwlocks-multiple-readers.patch: Linux-RT 2.6.27-RT
   implement rwlocks management.
- patches.rt/rwsems-multiple-readers.patch: Linux-RT 2.6.27-RT
   add framework for multi readers on rwsems.
- patches.rt/s_files-pipe-fix.patch: Linux-RT 2.6.27-RT
   s_files: free_write_pipe() fix.
- patches.rt/s_files-schedule_on_each_cpu_wq.patch: Linux-RT
  2.6.27-RT.
- patches.rt/s_files.patch: Linux-RT 2.6.27-RT
   remove global files_lock.
- patches.rt/sched-clock-nmi.patch: Linux-RT 2.6.27-RT.
- patches.rt/sched-cpupri-hotplug-support.patch: Linux-RT
  2.6.27-RT
   Linux-RT 2.6.26-RT.
- patches.rt/sched-cpupri-priocount.patch: Linux-RT 2.6.27-RT
   Linux-RT 2.6.26-RT.
- patches.rt/sched-enable-irqs-in-preempt-in-notifier-call.patch:
  Linux-RT 2.6.27-RT
   CFS: enable irqs in fire_sched_in_preempt_notifier.
- patches.rt/sched-fix-dequeued-race.patch: Linux-RT 2.6.27-RT
   sched-fix-dequeued-race.patch.
- patches.rt/sched-nr-migrate-lower-default-preempt-rt.patch:
  Linux-RT 2.6.27-RT.
- patches.rt/sched-prioritize-non-migrating-rt-tasks.patch:
  Linux-RT 2.6.27-RT
   Linux-RT 2.6.26-RT.
- patches.rt/sched-rt-stats.patch: Linux-RT 2.6.27-RT.
- patches.rt/sched-use-a-2d-bitmap-search-prio-cpu.patch:
  Linux-RT 2.6.27-RT
   Linux-RT 2.6.26-RT.
- patches.rt/sched-wake_up_idle_cpu-rt.patch: Linux-RT 2.6.27-RT.
- patches.rt/sched_prio.patch: Linux-RT 2.6.27-RT.
- patches.rt/sched_rt-fixup.patch: Linux-RT 2.6.27-RT
   Linux-RT 2.6.26-RT.
- patches.rt/schedule-tail-balance-disable-irqs.patch: Linux-RT
  2.6.27-RT.
- patches.rt/schedule_on_each_cpu-enhance.patch: Linux-RT
  2.6.27-RT.
- patches.rt/select-error-leak-fix.patch: Linux-RT 2.6.27-RT.
- patches.rt/send-nmi-all-preempt-disable.patch: Linux-RT
  2.6.27-RT.
- patches.rt/seq-irqsave.patch: Linux-RT 2.6.27-RT.
- patches.rt/serial-locking-rt-cleanup.patch: Linux-RT 2.6.27-RT.
- patches.rt/serial-slow-machines.patch: Linux-RT 2.6.27-RT.
- patches.rt/slab-irq-nopreempt-fix.patch: Linux-RT 2.6.27-RT.
- patches.rt/smp-processor-id-fixups.patch: Linux-RT 2.6.27-RT.
- patches.rt/softirq-per-cpu-assumptions-fixes.patch: Linux-RT
  2.6.27-RT.
- patches.rt/softlockup-add-irq-regs-h.patch: Linux-RT 2.6.27-RT
   core: make asm/irq_regs.h available on every platform.
- patches.rt/spinlock-trylock-cleanup-sungem.patch: Linux-RT
  2.6.27-RT.
- patches.rt/sub-dont-disable-irqs.patch: Linux-RT 2.6.27-RT
   rt: dont disable irqs in usb.
- patches.rt/swap-spinlock-fix.patch: Linux-RT 2.6.27-RT.
- patches.rt/tasklet-busy-loop-hack.patch: Linux-RT 2.6.27-RT.
- patches.rt/tasklet-redesign.patch: Linux-RT 2.6.27-RT.
- patches.rt/timer-freq-tweaks.patch: Linux-RT 2.6.27-RT.
- patches.rt/timer-warning-fix.patch: Linux-RT 2.6.27-RT.
- patches.rt/trace-add-event-markers-arm.patch: Linux-RT
  2.6.27-RT.
- patches.rt/trace-do-not-wakeup-when-irqs-disabled.patch:
  Linux-RT 2.6.27-RT
   trace-do-not-wakeup-when-irqs-disabled.patch.
- patches.rt/trace-eip2ip.patch: Linux-RT 2.6.27-RT
   Linux-RT 2.6.26-RT Re: 2.6.25.4-rt4.
- patches.rt/trace-events-handle-syscalls.patch: Linux-RT
  2.6.27-RT.
- patches.rt/trace-histograms.patch: Linux-RT 2.6.27-RT.
- patches.rt/trace-ktime-scalar.patch: Linux-RT 2.6.27-RT
   ftrace: print ktime values in readable form.
- patches.rt/trace_hist-divzero.patch: Linux-RT 2.6.27-RT
   Linux-RT 2.6.26-RT trace_hist.c: divide-by-zero problem (2).
- patches.rt/trace_hist-latediv.patch: Linux-RT 2.6.27-RT
   Linux-RT 2.6.26-RT.
- patches.rt/tracer-add-event-markers.patch: Linux-RT 2.6.27-RT.
- patches.rt/tracer-event-trace.patch: Linux-RT 2.6.27-RT.
- patches.rt/use-edge-triggered-irq-handler-instead-of-simple-irq.patch:
  Linux-RT 2.6.27-RT
   [AT91: PATCH]: Use edge triggered interrupt handling for
   AT91-GPIO instead of simple_irq-handler.
- patches.rt/user-no-irq-disable.patch: Linux-RT 2.6.27-RT.
- patches.rt/vortex-fix.patch: Linux-RT 2.6.27-RT.
- patches.rt/warn-on-rt-scatterlist.patch: Linux-RT 2.6.27-RT
   Linux-RT 2.6.26-RT remove warn on for scatterlist in preempt
   rt.
- patches.rt/watchdog_use_timer_and_hpet_on_x86_64.patch:
  Linux-RT 2.6.27-RT
   Linux-RT 2.6.26-RT.
- patches.rt/x86-64-tscless-vgettimeofday.patch: Linux-RT
  2.6.27-RT
   x86_64 GTOD: offer scalable vgettimeofday.
- patches.rt/x86_64-tsc-sync-irqflags-fix.patch: Linux-RT
  2.6.27-RT.
- patches.rt/26-rt1-chirag.patch: Linux-RT 2.6.27-RT
   This patch should solve some of the bug messages..
- patches.rt/add-generalized-pi-interface.patch: Linux-RT
  2.6.27-RT
   add generalized priority-inheritance interface.
- patches.rt/rtmutex-add_readers.patch: Linux-RT 2.6.27-RT
   RT: wrap the rt_rwlock "add reader" logic.
- patches.rt/rtmutex-defer-pi-until-sleepy.patch: Linux-RT
  2.6.27-RT
   rtmutex: pi-boost locks as late as possible.
- patches.rt/rtmutex-initialize-waiters.patch: Linux-RT 2.6.27-RT
   rtmutex: formally initialize the rt_mutex_waiters.
- patches.rt/rtmutex-use-runtime-init.patch: Linux-RT 2.6.27-RT
   rtmutex: use runtime init for rtmutexes.
- patches.rt/tie-pi-into-task.patch: Linux-RT 2.6.27-RT
   sched: add the basic PI infrastructure to the task_struct.
- patches.rt/rtmutex-convert-to-libpi.patch: Linux-RT 2.6.27-RT
   rtmutex: convert rtmutexes to fully use the PI library.
- patches.rt/ftrace-fix-elevated-preempt-count-in-wakeup-tracer.patch:
  Linux-RT 2.6.27-RT
   ftrace: fix elevated preempt_count in wakeup-tracer.
- patches.rt/seqlock-make-raw-seqlocks-spin-during-write.patch:
  Linux-RT 2.6.27-RT
   seqlock: make sure that raw_seqlock_t retries readers while
   writes are pending.
- patches.rt/event-tracer-syscall-i386.patch: Linux-RT 2.6.27-RT.
- patches.rt/event-tracer-syscall-x86_64.patch: Linux-RT
  2.6.27-RT.
- patches.rt/fix-acpi-build-weirdness.patch: Linux-RT 2.6.27-RT
   Linux-RT 2.6.26-RT.
- patches.rt/ftrace-upstream.patch: Linux-RT 2.6.27-RT
   Linux-RT 2.6.26-RT.
- patches.rt/gcc-warnings-shut-up.patch: Linux-RT 2.6.27-RT.
- patches.rt/nmi-profiling-base.patch: Linux-RT 2.6.27-RT
   nmi-driven profiling for /proc/profile.
- patches.rt/preempt-irqs-core.patch: Linux-RT 2.6.27-RT.
- patches.rt/preempt-irqs-ppc-preempt-schedule-irq-entry-fix.patch:
  Linux-RT 2.6.27-RT.
- patches.rt/preempt-irqs-timer.patch: Linux-RT 2.6.27-RT.
- patches.rt/preempt-softirqs-core.patch: Linux-RT 2.6.27-RT.
- patches.rt/random-driver-latency-fix.patch: Linux-RT 2.6.27-RT.
- patches.rt/rt-page_alloc.patch: Linux-RT 2.6.27-RT
   rt-friendly per-cpu pages.
- patches.rt/rt-slab-new.patch: Linux-RT 2.6.27-RT.
- patches.rt/bit-spinlocks-fix-compile.patch: Linux-RT 2.6.27-RT.
- patches.rt/compat_rwsem-fix-compile.patch: Linux-RT 2.6.27-RT.
- patches.rt/drivers_base_mutex.patch: Linux-RT 2.6.27-RT.
- patches.rt/fix-net-bug-fixes.patch: Linux-RT 2.6.27-RT.
- patches.rt/ftrace-ppc-define-mcount.patch: Linux-RT 2.6.27-RT.
- patches.rt/ftrace-report-failure.patch: Linux-RT 2.6.27-RT
   ftrace: warn on failure to disable mcount callers.
- patches.rt/ftrace-upstream-temp.patch: Linux-RT 2.6.27-RT.
- patches.rt/futex-fifo-warn-sysctl.patch: Linux-RT 2.6.27-RT.
- patches.rt/futex-trivial-fix.patch: Linux-RT 2.6.27-RT.
- patches.rt/hrtimers-stuck-in-waitqueue.patch: Linux-RT
  2.6.27-RT.
- patches.rt/lockdep-atomic-fixup.patch: Linux-RT 2.6.27-RT.
- patches.rt/namespace-lock-fixes.patch: Linux-RT 2.6.27-RT.
- patches.rt/nmi-prof-compile.patch: Linux-RT 2.6.27-RT.
- patches.rt/plist-fix-static-node-init.patch: Linux-RT 2.6.27-RT.
- patches.rt/powerpc-01-separate-the-irq-radix-tree-insertion.patch:
  Linux-RT 2.6.27-RT.
- patches.rt/powerpc-02-make-the-irq-reverse-mapping-radix-tree-lockless.patch:
  Linux-RT 2.6.27-RT.
- patches.rt/ppc-fix-prev-revert-fix-again.patch: Linux-RT
  2.6.27-RT.
- patches.rt/prof-sysctl-compile.patch: Linux-RT 2.6.27-RT.
- patches.rt/rcu-apply-rcu_process_callbacks-from-mainline.patch:
  Linux-RT 2.6.27-RT.
- patches.rt/rcu-preempt-tracing-preempt-disable-fix.patch:
  Linux-RT 2.6.27-RT.
- patches.rt/rt-wq-flush_work.patch: Linux-RT 2.6.27-RT.
- patches.rt/rtmutex-debug-magic.patch: Linux-RT 2.6.27-RT
   rtmutex: check integrity.
- patches.rt/sched-add-needs_post_schedule.patch: Linux-RT
  2.6.27-RT.
- patches.rt/sched-generic-hide-smp-warning.patch: Linux-RT
  2.6.27-RT
   suppress warning of smp_processor_id use..
- patches.rt/sched-make-double-lock-balance-fair.patch: Linux-RT
  2.6.27-RT.
- patches.rt/sched-only-push-if-pushable.patch: Linux-RT
  2.6.27-RT.
- patches.rt/sched-only-push-once-per-queue.patch: Linux-RT
  2.6.27-RT.
- patches.rt/sched-properly-account-irq-and-rt-load.patch:
  Linux-RT 2.6.27-RT
  	 sched: properly account IRQ and RT load in .
- patches.rt/sched-rt-runtime-lock-raw.patch: Linux-RT 2.6.27-RT.
- patches.rt/seqlock-01-make-sure-that-raw_seqlock-retries.patch:
  Linux-RT 2.6.27-RT.
- patches.rt/seqlock-02-fix-elevated-preempt-count.patch:
  Linux-RT 2.6.27-RT.
- patches.rt/seqlock-serialize-against-writers.patch: Linux-RT
  2.6.27-RT.
- patches.rt/seqlocks-handle-rwlock-and-spin.patch: Linux-RT
  2.6.27-RT
   seqlock - fix for both PREEMPT_RT and non PREEMPT_RT.
- patches.rt/shorten-posix-cpu-timers-name.patch: Linux-RT
  2.6.27-RT.
- patches.rt/sysctl-compile-fix.patch: Linux-RT 2.6.27-RT.
- patches.rt/tracepoint-backport.patch: Linux-RT 2.6.27-RT.
- patches.rt/x86-tlbstate-lock-raw.patch: Linux-RT 2.6.27-RT.

-------------------------------------------------------------------
Tue Sep 30 12:15:08 CEST 2008 - olh@suse.de

- enable ipmi message handler on ppc64 (bnc#430705)

-------------------------------------------------------------------
Tue Sep 30 10:53:25 CEST 2008 - olh@suse.de

- create flavor symlinks unconditionally
  they do not depend on presence of modules

-------------------------------------------------------------------
Mon Sep 29 23:39:20 CEST 2008 - agruen@suse.de

- Update config files after Swap-over-NFS backout.

-------------------------------------------------------------------
Mon Sep 29 23:06:02 CEST 2008 - agruen@suse.de

- kernel-vanilla and kernel-p3 are not split into main, -base, and
  -extra packages. Fix the bogus dependencies on those packages.

-------------------------------------------------------------------
Mon Sep 29 22:21:00 CEST 2008 - jkosina@suse.de

- disabled the following Swap-over-NFS patches, as they cause panic
  in IPv6 code:

        - patches.suse/SoN-01-mm-gfp-to-alloc_flags.patch: mm:
          gfp_to_alloc_flags() (FATE#303834).
        - patches.suse/SoN-02-mm-setup_per_zone_pages_min.patch: mm:
          serialize access to min_free_kbytes (FATE#303834).
        - patches.suse/SoN-03-doc.patch: swap over network documentation
          (FATE#303834).
        - patches.suse/SoN-04-mm-gfp-to-alloc_flags-expose.patch: mm:
          expose gfp_to_alloc_flags() (FATE#303834).
        - patches.suse/SoN-05-page_alloc-reserve.patch: mm: tag reseve
          pages (FATE#303834).
        - patches.suse/SoN-06-reserve-slub.patch: mm: slb: add knowledge
          of reserve pages (FATE#303834).
        - patches.suse/SoN-07-mm-kmem_estimate_pages.patch: mm:
          kmem_alloc_estimate() (FATE#303834).
        - patches.suse/SoN-08-mm-PF_MEMALLOC-softirq.patch: mm: allow
          PF_MEMALLOC from softirq context (FATE#303834).
        - patches.suse/SoN-09-mm-page_alloc-emerg.patch: mm: emergency
          pool (FATE#303834).
        - patches.suse/SoN-10-global-ALLOC_NO_WATERMARKS.patch: mm:
          system wide ALLOC_NO_WATERMARK (FATE#303834).
        - patches.suse/SoN-11-mm-page_alloc-GFP_EMERGENCY.patch: mm:
          __GFP_MEMALLOC (FATE#303834).
        - patches.suse/SoN-12-mm-reserve.patch: mm: memory reserve
          management (FATE#303834).
        - patches.suse/SoN-13-mm-selinux-emergency.patch: selinux:
          tag avc cache alloc as non-critical (FATE#303834).
        - patches.suse/SoN-14-net-backlog.patch: net: wrap
          sk->sk_backlog_rcv() (FATE#303834).
        - patches.suse/SoN-15-net-ps_rx.patch: net: packet split receive
          api (FATE#303834).
        - patches.suse/SoN-16-net-sk_allocation.patch: net:
          sk_allocation() - concentrate socket related allocations
          (FATE#303834).
        - patches.suse/SoN-17-netvm-reserve.patch: netvm: network reserve
          infrastructure (FATE#303834).
        - patches.suse/SoN-18-netvm-reserve-inet.patch: netvm: INET
          reserves. (FATE#303834).
        - patches.suse/SoN-19-netvm-skbuff-reserve.patch: netvm: hook
          skb allocation to reserves (FATE#303834).
        - patches.suse/SoN-20-netvm-sk_filter.patch: netvm: filter
          emergency skbs. (FATE#303834).
        - patches.suse/SoN-21-netvm-tcp-deadlock.patch: netvm: prevent
          a stream specific deadlock (FATE#303834).
        - patches.suse/SoN-22-emergency-nf_queue.patch: netfilter:
          NF_QUEUE vs emergency skbs (FATE#303834).
        - patches.suse/SoN-23-netvm.patch: netvm: skb processing
          (FATE#303834).
        - patches.suse/SoN-24-mm-swapfile.patch: mm: add support for
          non block device backed swap files (FATE#303834).
        - patches.suse/SoN-25-mm-page_file_methods.patch: mm: methods
          for teaching filesystems about PG_swapcache pages (FATE#303834).
        - patches.suse/SoN-26-nfs-swapcache.patch: nfs: teach the NFS
          client how to treat PG_swapcache pages (FATE#303834).
        - patches.suse/SoN-27-nfs-swapper.patch: nfs: disable data cache
          revalidation for swapfiles (FATE#303834).
        - patches.suse/SoN-28-nfs-swap_ops.patch: nfs: enable swap on NFS
          (FATE#303834).
        - patches.suse/SoN-29-nfs-alloc-recursions.patch: nfs: fix various
          memory recursions possible with swap over NFS. (FATE#303834).
        - patches.xen/xen3-auto-common.diff: xen3 common.

-------------------------------------------------------------------
Mon Sep 29 17:34:11 CEST 2008 - ptesarik@suse.cz

- patches.arch/x86-tracehook: x86 tracehook (FATE#304321).
  Provide the base infrastructure for utrace on x86.

-------------------------------------------------------------------
Mon Sep 29 17:15:46 CEST 2008 - schwab@suse.de

- config/powerpc/vanilla: configure to 64bit.

-------------------------------------------------------------------
Mon Sep 29 17:00:43 CEST 2008 - schwab@suse.de

- rpm/functions.sh: remove readlink emulation.

-------------------------------------------------------------------
Mon Sep 29 16:55:45 CEST 2008 - hare@suse.de

- patches.drivers/lpfc-8.2.8.3-update: Update lpfc to 8.2.8.3
  (bnc#420767).

-------------------------------------------------------------------
Mon Sep 29 16:28:18 CEST 2008 - rw@suse.de

- Update ia64 config files.  (bnc#429881)

-------------------------------------------------------------------
Mon Sep 29 16:06:06 CEST 2008 - jjolly@suse.de

- patches.drivers/ehca-flush-cqe.patch: adds software flush CQE
  generation (bnc#430344)

-------------------------------------------------------------------
Mon Sep 29 15:49:00 CEST 2008 - jkosina@suse.de

- patches.suse/e1000e_allow_bad_checksum: fix infinite loop bug in
  e1000_probe() in case the card has invalid EEPROM checksum

-------------------------------------------------------------------
Mon Sep 29 15:29:06 CEST 2008 - agruen@suse.de

- Do not split kernels which have modules disabled (kernel-ps3)
  or which do not differentiate between supported and unsupported
  modules (kernel-vanilla).

-------------------------------------------------------------------
Mon Sep 29 13:28:01 CEST 2008 - hare@suse.de

- patches.drivers/open-fcoe-dcb-support: Fix section annotation
  for ixgbe.
- patches.fixes/scsi-enhance-error-codes: Add missing hunk.
- patches.fixes/open-iscsi-git-update: Open-iSCSI updates
  (FATE#304283).
- patches.kernel.org/gdth-section-conflict: Fixup gdth
  section annotations.

-------------------------------------------------------------------
Mon Sep 29 09:42:32 CEST 2008 - aj@suse.de

- Silence /etc/rpm/macros.kernel-source via rpmlintrc.

-------------------------------------------------------------------
Mon Sep 29 09:37:19 CEST 2008 - jbeulich@novell.com

- Enable Solarflare driver link and resource driver patches.
- Update x86 config files.

-------------------------------------------------------------------
Mon Sep 29 05:13:31 CEST 2008 - agruen@suse.de

- rpm/kernel-source.spc.in: Try to get rid of a hack that makes
  uname -r pretend in build environments that the kernel from
  the installed kernel-source package is the running kernel:
  packages assuming this are completely broken ans should really
  be fixed.

-------------------------------------------------------------------
Mon Sep 29 04:08:34 CEST 2008 - agruen@suse.de

- rpm/kernel-source.spec.in: Prepare for the upcoming introduction
  of kernel-source-rt (and kernel-syms-rt) for producing KMPs for
  real-time kernels.
- rpm/install-configs: Remove; this script didn't improve things.

-------------------------------------------------------------------
Sun Sep 28 21:00:13 CEST 2008 - aj@suse.de

- rpm/kernel-source.rpmlintrc: New file to silence warnings about
  zero size files
- rpm/kernel-source.spec.in: Install it.
- rpm/kernel-source.spec.in: Make /etc/rpm/macros.kernel-source 
  a config file to silence rpmlint.

-------------------------------------------------------------------
Sun Sep 28 13:50:06 CEST 2008 - jdelvare@suse.de

- supported.conf: Update the list of i2c bus drivers.
  - i2c-i810, i2c-prosavage and i2c-savage4 are gone.
  - i2c-isch and i2c-nforce2-s4985 are new, mark as supported.

-------------------------------------------------------------------
Sun Sep 28 10:17:15 CEST 2008 - aj@suse.de

- rpm/kernel-source.spec.in: Do not package .gitignore files.

-------------------------------------------------------------------
Sun Sep 28 06:03:34 CEST 2008 - agruen@suse.de

- Fix CONFIG_MODULES=n case.
- config.conf: Some cleanups.

-------------------------------------------------------------------
Sat Sep 27 19:25:06 CEST 2008 - agruen@suse.de

- Split the binary kernel packages into three parts:
  + kernel-$flavor-base: very reduced hardware support, intended
  			 to be used in virtual machine images
  + kernel-$flavor: extends the base package; contains all kernel
  		    modules we can support
  + kernel-$flavor-extra: all other kernel modules which may be
			  useful, but which we cannot support.

-------------------------------------------------------------------
Sat Sep 27 17:47:33 CEST 2008 - agruen@suse.de

- Hardlink duplicate files automatically: It doesn't save much,
  but it keeps rpmlint from breaking the package build.

-------------------------------------------------------------------
Sat Sep 27 17:24:30 CEST 2008 - agruen@suse.de

- Add consistency check: supported modules must not depend on
  unsupported ones ... and guess what, there was a large number of
  such modules. Fix this by adding all the dependent modules to
  supported.conf.

-------------------------------------------------------------------
Sat Sep 27 06:36:40 CEST 2008 - knikanth@suse.de

- patches.suse/dm-barrier-single-device: Implement barrier
  support for single device DM devices (FATE#304489).

-------------------------------------------------------------------
Fri Sep 26 23:05:13 CEST 2008 - jeffm@suse.de

- scripts/tar-up_and_run_mbuild.sh: Added -xen flavor to default
  mbuild spec list.

-------------------------------------------------------------------
Fri Sep 26 23:04:33 CEST 2008 - jeffm@suse.de

- patches.xen/xen-e1000e_Export_set_memory_ro-rw: Export
  set_memory_ro() and set_memory_rw() calls for xen. (bnc#425480).

-------------------------------------------------------------------
Fri Sep 26 22:08:24 CEST 2008 - kkeil@suse.de

- patches.suse/e1000e_mmap_range_chk:check ranges in pci_mmap
  * updated version with better reporting (bnc#425480)

-------------------------------------------------------------------
Fri Sep 26 21:28:13 CEST 2008 - kkeil@suse.de

- patches to track down and fix the e1000e NVM corruption
  (bnc#425480)

- patches.suse/e1000e_allow_bad_checksum: e1000e: allow bad
  checksum
- patches.suse/e1000e_call_dump_eeprom: e1000e: dump eeprom to
  dmesg for ich8/9
- patches.suse/e1000e_debug_contention_on_NVM_SWFLAG: e1000e:
  debug contention on NVM SWFLAG
- patches.suse/e1000e_do_not_ever_sleep_in_interrupt_context:
  e1000e: do not ever sleep in interrupt context
- patches.suse/e1000e_drop_stats_lock: e1000e: drop stats lock
- patches.suse/e1000e_Export_set_memory_ro-rw: Export
  set_memory_ro() and set_memory_rw() calls
- patches.suse/e1000e_fix_lockdep_issues: e1000e: fix lockdep
  issues
- patches.suse/e1000e_mmap_range_chk: check ranges in pci_mmap
- patches.suse/e1000e_reset_swflag_after_resetting_hardware:
  e1000e: reset swflag after resetting hardware
- patches.suse/e1000e_update_version: update version
- patches.suse/e1000e_use_set_memory_ro-rw_to_protect_flash_memory:
  e1000e: Use set_memory_ro()/set_memory_rw() to protect flash
  memory

-   cleanup old not longer used patches
  * patches.drivers/e1000-7.6.5-napi-tail.patch
  * patches.drivers/e1000-7.6.9.2
  * patches.drivers/e1000-7.6.9.2-napi

-------------------------------------------------------------------
Fri Sep 26 21:26:35 CEST 2008 - kkeil@suse.de

- Enable CONFIG_SGI_IOC4=m in x86_64 (bnc#430275)

-------------------------------------------------------------------
Fri Sep 26 20:54:17 CEST 2008 - jeffm@suse.de

- patches.arch/acpi-export-hotplug_execute: acpi: export
  acpi_os_hotplug_execute.

-------------------------------------------------------------------
Fri Sep 26 20:43:49 CEST 2008 - jeffm@suse.de

- patches.xen/xen-rwlocks-enable-interrupts: add missing
  __raw_{read,write}_lock_flags to xen's asm/spinlock.h.

-------------------------------------------------------------------
Fri Sep 26 20:33:25 CEST 2008 - jeffm@suse.de

- patches.arch/acpi-bay-remove-from-makefile: acpi: remove bay.c
  from makefile.

-------------------------------------------------------------------
Fri Sep 26 19:56:25 CEST 2008 - jeffm@suse.de

- rpm/kernel-binary.spec.in: Disabled sparse checking. Too many
  false positives.

-------------------------------------------------------------------
Fri Sep 26 18:07:30 CEST 2008 - trenn@suse.de

No functional change:
- patches.arch/acpi_thermal_passive_blacklist.patch: Avoid
  critical temp shutdowns on specific ThinkPad T4x(p) and R40
  (https://bugzilla.novell.com/show_bug.cgi?id=333043).

Dock bug fixes (kacpid runs amok on Dells after suspend):
- patches.arch/acpi-dock-avoid-check-_STA-method.patch: avoid
  check _STA method (fate#304731,bnc#401740).
- patches.arch/acpi-dock-fix-eject-request-process.patch: fix
  eject request process (fate#304731,bnc#401740).

More Dock improvements, unrelated to above fixes:
- patches.arch/acpi-bay-remove-useless-code.patch: remove useless
  code (fate#304731,bnc#401740).
- patches.arch/acpi-dock-Fix-duplicate-notification-handler-register.patch:
  Fix duplicate notification handler register
  (fate#304731,bnc#401740).
- patches.arch/acpi-dock-_LCK-support-for-dock.patch: add _LCK
  support for dock (fate#304731,bnc#401740).
- patches.arch/acpi-dock-fix-for-bay-in-a-dock-station.patch:
  fix for bay in a dock station (fate#304731,bnc#401740).
- patches.arch/acpi-dock-fix-hotplug-race.patch: fix hotplug race
  (fate#304731,bnc#401740).
- patches.arch/acpi-dock-introduce-.uevent-for-devices-in-dock.patch:
  introduce .uevent for devices in dock (fate#304731,bnc#401740).
- patches.arch/acpi-libata-hotplug-to-align-with-dock-driver.patch:
  libata hotplug to align with dock driver
  (fate#304731,bnc#401740).
- patches.arch/acpi-dock-makeing-dock-driver-supports-bay-and-battery-hotplug.patch:
  makeing dock driver supports bay and battery hotplug
  (fate#304731,bnc#401740).
- patches.arch/acpi-dock-add-type-sysfs-file-for-dock.patch:
  add 'type' sysfs file for dock (fate#304731,bnc#401740).
- patches.fixes/acpi_use_acpi_exception.patch: ACPI dock/bay:
  Use ACPI_EXCEPTION instead of printk(KERN_ERR.

-------------------------------------------------------------------
Fri Sep 26 16:15:28 CEST 2008 - jeffm@suse.de

- Update config files: NFS_SWAP=y

-------------------------------------------------------------------
Fri Sep 26 15:57:20 CEST 2008 - ptesarik@suse.cz

- patches.suse/rwlocks-enable-interrupts: Allow rwlocks to
  re-enable interrupts (bnc#387784).
- patches.arch/ia64-rwlocks-enable-interrupts: ia64: re-enable
  interrupts when waiting for a rwlock (bnc#387784).

-------------------------------------------------------------------
Fri Sep 26 14:52:13 CEST 2008 - sjayaraman@suse.de

- Add Swap over NFS patchset.
- Adjust patches.xen/xen3-auto-common.diff to avoid conflict on skbuff.h
as both xen and swap-over-nfs want to add some bits to the skbuff structure.

- patches.suse/SoN-01-mm-gfp-to-alloc_flags.patch: mm:
  gfp_to_alloc_flags() (FATE#303834).
- patches.suse/SoN-02-mm-setup_per_zone_pages_min.patch: mm:
  serialize access to min_free_kbytes (FATE#303834).
- patches.suse/SoN-03-doc.patch: swap over network documentation
  (FATE#303834).
- patches.suse/SoN-04-mm-gfp-to-alloc_flags-expose.patch: mm:
  expose gfp_to_alloc_flags() (FATE#303834).
- patches.suse/SoN-05-page_alloc-reserve.patch: mm: tag reseve
  pages (FATE#303834).
- patches.suse/SoN-06-reserve-slub.patch: mm: slb: add knowledge
  of reserve pages (FATE#303834).
- patches.suse/SoN-07-mm-kmem_estimate_pages.patch: mm:
  kmem_alloc_estimate() (FATE#303834).
- patches.suse/SoN-08-mm-PF_MEMALLOC-softirq.patch: mm: allow
  PF_MEMALLOC from softirq context (FATE#303834).
- patches.suse/SoN-09-mm-page_alloc-emerg.patch: mm: emergency
  pool (FATE#303834).
- patches.suse/SoN-10-global-ALLOC_NO_WATERMARKS.patch: mm:
  system wide ALLOC_NO_WATERMARK (FATE#303834).
- patches.suse/SoN-11-mm-page_alloc-GFP_EMERGENCY.patch: mm:
  __GFP_MEMALLOC (FATE#303834).
- patches.suse/SoN-12-mm-reserve.patch: mm: memory reserve
  management (FATE#303834).
- patches.suse/SoN-13-mm-selinux-emergency.patch: selinux:
  tag avc cache alloc as non-critical (FATE#303834).
- patches.suse/SoN-14-net-backlog.patch: net: wrap
  sk->sk_backlog_rcv() (FATE#303834).
- patches.suse/SoN-15-net-ps_rx.patch: net: packet split receive
  api (FATE#303834).
- patches.suse/SoN-16-net-sk_allocation.patch: net:
  sk_allocation() - concentrate socket related allocations
  (FATE#303834).
- patches.suse/SoN-17-netvm-reserve.patch: netvm: network reserve
  infrastructure (FATE#303834).
- patches.suse/SoN-18-netvm-reserve-inet.patch: netvm: INET
  reserves. (FATE#303834).
- patches.suse/SoN-19-netvm-skbuff-reserve.patch: netvm: hook
  skb allocation to reserves (FATE#303834).
- patches.suse/SoN-20-netvm-sk_filter.patch: netvm: filter
  emergency skbs. (FATE#303834).
- patches.suse/SoN-21-netvm-tcp-deadlock.patch: netvm: prevent
  a stream specific deadlock (FATE#303834).
- patches.suse/SoN-22-emergency-nf_queue.patch: netfilter:
  NF_QUEUE vs emergency skbs (FATE#303834).
- patches.suse/SoN-23-netvm.patch: netvm: skb processing
  (FATE#303834).
- patches.suse/SoN-24-mm-swapfile.patch: mm: add support for
  non block device backed swap files (FATE#303834).
- patches.suse/SoN-25-mm-page_file_methods.patch: mm: methods
  for teaching filesystems about PG_swapcache pages (FATE#303834).
- patches.suse/SoN-26-nfs-swapcache.patch: nfs: teach the NFS
  client how to treat PG_swapcache pages (FATE#303834).
- patches.suse/SoN-27-nfs-swapper.patch: nfs: disable data cache
  revalidation for swapfiles (FATE#303834).
- patches.suse/SoN-28-nfs-swap_ops.patch: nfs: enable swap on NFS
  (FATE#303834).
- patches.suse/SoN-29-nfs-alloc-recursions.patch: nfs: fix various
  memory recursions possible with swap over NFS. (FATE#303834).
- patches.xen/xen3-auto-common.diff: xen3 common.

-------------------------------------------------------------------
Fri Sep 26 11:43:49 CEST 2008 - ptesarik@suse.cz

- split patches.arch/s390-01-01-self-ptrace-v3.patch to make it
  more obvious that the patch is not constrained to s390.
  The new series is:
    patches.suse/self-ptrace.patch: the generic pieces
    patches.arch/x86-self-ptrace.patch: implementation for x86
    patches.arch/s390-01-01-self-ptrace-v3.patch: dtto for s390

-------------------------------------------------------------------
Thu Sep 25 16:27:38 CEST 2008 - jbeulich@novell.com

- Update Xen patches to 2.6.27-rc7 and c/s 676.

-------------------------------------------------------------------
Thu Sep 25 13:53:36 CEST 2008 - olh@suse.de

- add patches.arch/ppc64-rpanote-relocate-firmware.patch
  update RPA note for firmware relocation (bnc#427960 - LTC48297)

-------------------------------------------------------------------
Wed Sep 24 16:20:40 CEST 2008 - jblunck@suse.de

This adds some tracepoint instrumentation taken from the LTTng patch
series. Tracepoints are enabled for kernel-debug and kernel-trace only. I
disabled ftrace for all flavors except kernel-debug and kernel-trace as well.

- Update config files.
- rpm/kernel-source.spec.in,kernel-binary.spec.in, config.conf: Add trace
  flavor
- patches.fixes/ia64-sparse-fixes.diff: ia64-kvm: fix sparse
  warnings.
- patches.xen/xen3-fixup-common: rediff
- patches.xen/xen3-auto-common.diff: rediff
- patches.xen/xen3-patch-2.6.21: rediff
- patches.xen/xen3-patch-2.6.26: rediff
- patches.trace/rcu-read-sched.patch
- patches.trace/markers-use-rcu-read-lock-sched.patch
- patches.trace/tracepoints.patch
- patches.trace/tracepoints-use-table-size-macro.patch
- patches.trace/tracepoints-documentation.patch
- patches.trace/tracepoints-tracepoint-synchronize-unregister.patch
- patches.trace/tracepoints-documentation-fix-teardown.patch
- patches.trace/tracepoints-samples.patch
- patches.trace/tracepoints-samples-fix-teardown.patch
- patches.trace/lttng-instrumentation-irq.patch
- patches.trace/lttng-instrumentation-scheduler.patch
- patches.trace/lttng-instrumentation-timer.patch
- patches.trace/lttng-instrumentation-kernel.patch
- patches.trace/lttng-instrumentation-filemap.patch
- patches.trace/lttng-instrumentation-swap.patch
- patches.trace/lttng-instrumentation-memory.patch
- patches.trace/lttng-instrumentation-page_alloc.patch
- patches.trace/lttng-instrumentation-hugetlb.patch
- patches.trace/lttng-instrumentation-net.patch
- patches.trace/lttng-instrumentation-ipv4.patch
- patches.trace/lttng-instrumentation-ipv6.patch
- patches.trace/lttng-instrumentation-socket.patch
- patches.trace/lttng-instrumentation-fs.patch
- patches.trace/lttng-instrumentation-ipc.patch
- patches.trace/ftrace-port-to-tracepoints.patch
- patches.trace/ftrace-framepointer.diff

-------------------------------------------------------------------
Tue Sep 23 16:20:18 CEST 2008 - jjolly@suse.de

- patches.arch/s390-01-03-cmm2-v2.patch: kernel (new function):
  Collaborative Memory Management Stage II (bnc#417244)
- patches.xen/xen3-auto-common.diff: Modified patch to allow for
  the new patch

-------------------------------------------------------------------
Tue Sep 23 16:18:22 CEST 2008 - jeffm@suse.de

- rpm/kernel-binary.spec.in: Enable sparse checking and section
  mismatch checking.

-------------------------------------------------------------------
Tue Sep 23 16:17:41 CEST 2008 - jeffm@suse.de

- patches.kernel.org/arch-include-asm-fixes: kbuild: Properly
  handle arch/$arch/include/asm (bnc#427473).

-------------------------------------------------------------------
Mon Sep 22 17:50:04 CEST 2008 - jeffm@suse.de

- patches.fixes/ext2-avoid-printk-flood-with-dir-corruption:
  ext2: Avoid printk floods in the face of directory corruption
  (bnc#427244 CVE-2008-3528).
- patches.fixes/ext3-avoid-printk-flood-with-dir-corruption:
  ext3: Avoid printk floods in the face of directory corruption
  (bnc#427244 CVE-2008-3528).

-------------------------------------------------------------------
Mon Sep 22 17:12:29 CEST 2008 - jeffm@suse.de

- Update to 2.6.27-rc7.
  - Eliminated 2 patches.
  - patches.arch/s390-01-04-fcpperf-4.patch: Fixed up context.

-------------------------------------------------------------------
Mon Sep 22 16:43:43 CEST 2008 - trenn@suse.de

Workaround for ThinkPad brightness switching:
- patches.arch/acpi_video_thinkpad_exclude_IGD_devices.patch:
  Do not use video backlight switching for Lenovo ThinkPads.

Commented out for now, possibly to be included later
- patches.drivers/cpufreq_add_cpu_number_paramater_1.patch:
  cpufreq: Add a cpu parameter to __cpufreq_driver_getavg()..
- patches.drivers/cpufreq_add_idle_microaccounting_6.patch:
  cpufreq,ondemand: Use get_cpu_idle_time_us() to get
  micro-accounted idle information.
- patches.drivers/cpufreq_change_load_calculation_2.patch:
  cpufreq, ondemand: Change the load calculation, optimizing
  for dependent cpus.
- patches.drivers/cpufreq_changes_to_get_cpu_idle_us_5.patch:
  export get_cpu_idle_time_us() .
- patches.drivers/cpufreq_get_cpu_idle_time_changes_3.patch:
  cpufreq,ondemand: Prepare changes for doing micro-accounting.
- patches.drivers/cpufreq_parameterize_down_differential_4.patch:
  cpufreq, ondemand: Use a parameter for down differential.


Added CONFIG_PCIEASPM for rt, xen, powerpc and IA64 to be more
consistent across different kernel flavors as suggested on the
kernel list:
- Update config files.

-------------------------------------------------------------------
Mon Sep 22 09:48:51 CEST 2008 - hare@suse.de

- patches.drivers/open-fcoe-libfc: Fix build error on IA64.
- patches.fixes/scsi-terminate-target-reset: Target reset hangs
  (bnc#427267).
- supported.conf: Update to include supported SCSI adapters.

-------------------------------------------------------------------
Fri Sep 19 16:46:36 CEST 2008 - jbeulich@novell.com

- patches.suse/no-frame-pointer-select: Re-enable after removing FTRACE
  related change.
- Update x86 non-debug config files: Turn off FRAME_POINTER and FTRACE.

-------------------------------------------------------------------
Fri Sep 19 06:06:12 CEST 2008 - nfbrown@suse.de

- patches.fixes/md-Allow-metadata_version-to-be-updated-for-externa.patch:
  md: Allow metadata_version to be updated for externally managed
  metadata. (FATE#304218).
- patches.fixes/md-Don-t-try-to-set-an-array-to-read-auto-if-it-i.patch:
  md: Don't try to set an array to 'read-auto' if it is already
  in that state. (FATE#304218).

-------------------------------------------------------------------
Thu Sep 18 10:42:25 CEST 2008 - jbeulich@novell.com

- patches.suse/no-frame-pointer-select: Disable.
- Re-enable CONFIG_FRAME_POINTER in x86 config files.

-------------------------------------------------------------------
Thu Sep 18 10:10:01 CEST 2008 - jbeulich@novell.com

- Update i386 and x86-64 config files (disable CONFIG_FRAME_POINTER in
  non-debug configs).
- patches.suse/stack-unwind: Add missing put_cpu()-s for x86-64.
- patches.suse/no-frame-pointer-select: Fix stack unwinder Kconfig
  (bnc#402518).

-------------------------------------------------------------------
Thu Sep 18 09:34:38 CEST 2008 - hare@suse.de

- Update config files.
- patches.drivers/open-fcoe-driver: fcoe: Fibre Channel over
  Ethernet driver (FATE#303913).
- patches.drivers/open-fcoe-libfc: libfc: a modular software
  Fibre Channel implementation (FATE#303913).
- patches.drivers/open-fcoe-header-files: FC protocol definition
  header files (FATE#303913).
- patches.drivers/open-fcoe-dcb-support: FCoE: Add DCB support
  (FATE#303913).
- patches.drivers/ixgbe-fcoe-bugfixes: ixgbe: Bugfixes for FCoE.
- patches.fixes/vlan-gso-size-fix: vlan: device not reading gso
  max size of parent. (FATE#303913).
- patches.fixes/pkt_action-skbedit: pkt_action: add new action
  skbedit.
- patches.fixes/pkt_sched_multiq_support: pkt_sched: Add
  multiqueue scheduler support (FATE#303913).
- supported.conf: Update to include FCoE and device_handler
  modules

-------------------------------------------------------------------
Wed Sep 17 16:09:26 CEST 2008 - jbeulich@novell.com

- supported.conf: adjust name of ide-cd (is now ide-cd_mod).

-------------------------------------------------------------------
Wed Sep 17 09:00:30 CEST 2008 - hare@suse.de

- patches.drivers/qla2xxx-defer-risc-interrupt-enablement:
  qla2xxx: Defer enablement of RISC interrupts until ISP
  initialization completes (FATE#304113).
- patches.drivers/qla2xxx-8.02.01-k8-update: Update qla2xxx to
  8.02.01-k8 (FATE#304113).

-------------------------------------------------------------------
Wed Sep 17 08:35:22 CEST 2008 - hare@suse.de

- patches.fixes/scsi-retry-hardware-error: make scsi_check_sense
  HARDWARE_ERROR return ADD_TO_MLQUEUE on retry (FATE#304042)

-------------------------------------------------------------------
Tue Sep 16 17:33:16 CEST 2008 - olh@suse.de

- disable CONFIG_SPARSEMEM_VMEMMAP on ppc64 to allow memory remove
  (bnc#417537)

-------------------------------------------------------------------
Mon Sep 15 18:05:24 CEST 2008 - jkosina@suse.de

- Update config files (build elousb driver as module)
- patches.drivers/elousb.patch: Elo USB touchscreen driver
  (FATE#304972).

-------------------------------------------------------------------
Mon Sep 15 15:24:53 CEST 2008 - hare@suse.de

- patches.fixes/dm-mpath-abort-queue: Abort queued requests for
  multipath (FATE#304151).

-------------------------------------------------------------------
Mon Sep 15 10:40:01 CEST 2008 - hare@suse.de

- Update config files: Disable CONFIG_OCFS2_COMPAT_JBD

-------------------------------------------------------------------
Mon Sep 15 10:28:26 CEST 2008 - hare@suse.de

- patches.xen/xen-scsifront-block-timeout-update: Update XEN
  scsifront driver to request timeouts.

-------------------------------------------------------------------
Mon Sep 15 09:45:55 CEST 2008 - sdietrich@suse.de

- Update config files: Enable GROUP_SCHED, FAIR_GROUP_SCHED,
			      RT_GROUP_SCHED, CGROUP_SCHED

-------------------------------------------------------------------
Mon Sep 15 09:03:13 CEST 2008 - hare@suse.de

- patches.drivers/block-timeout-handling: Fix typo.

-------------------------------------------------------------------
Fri Sep 12 19:16:39 CEST 2008 - duwe@suse.de

- Add LED driver for SGI "UV" systems (FATE#304268)

-------------------------------------------------------------------
Fri Sep 12 16:32:46 CEST 2008 - hare@suse.de

- patches.drivers/bdev-resize-added-flush_disk: Added
  flush_disk to factor out common buffer cache flushing code
  (FATE#302348,FATE#303786).
- patches.drivers/bdev-resize-adjust-block-device-size:
  Adjust block device size after an online resize of a
  disk. (FATE#302348,FATE#303786).
- patches.drivers/bdev-resize-call-flush_disk: Call flush_disk()
  after detecting an online resize. (FATE#302348,FATE#303786).
- patches.drivers/bdev-resize-check-for-device-resize:
  Check for device resize when rescanning partitions
  (FATE#302348,FATE#303786).
- patches.drivers/bdev-resize-sd-driver-calls: SCSI sd driver
  calls revalidate_disk wrapper (FATE#302348,FATE#303786).
- patches.drivers/bdev-resize-wrapper-for-revalidate_disk:
  Wrapper for lower-level revalidate_disk
  routines. (FATE#302348,FATE#303786).
- patches.drivers/block-timeout-handling: block: unify request
  timeout handling (FATE#304151,bnc#417544).
- patches.fixes/scsi-misc-git-update: SCSI misc fixes
  (FATE#303485,FATE#303484).
- patches.fixes/scsi-enhance-error-codes: Separate failfast into
  multiple bits (FATE#303485,FATE#303484).
- patches.suse/rq-based-block-layer: rediff.
- patches.suse/rq-based-multipath-functions: rediff.
- patches.suse/no-partition-scan: rediff.

-------------------------------------------------------------------
Fri Sep 12 13:33:21 CEST 2008 - hare@suse.de

- patches.fixes/scsi-misc-git-update: SCSI misc fixes,
  required by the driver updates (FATE#303485,FATE#303484)

-------------------------------------------------------------------
Fri Sep 12 12:22:23 CEST 2008 - hare@suse.de

- patches.drivers/lpfc-8.2.8.1-update: Update lpfc to 8.2.8.1
  (bnc#420767).
- patches.drivers/lpfc-8.2.8-update: Emulex lpfc driver update
  to 8.2.8 (FATE#303485,bnc#420767).

-------------------------------------------------------------------
Fri Sep 12 09:56:49 CEST 2008 - bwalle@suse.de

- patches.arch/ia64-kdump_proc_iomem.diff:
  IA64: assign a distinguishable label to uncached memory in
  /proc/iomem (to fix MCA on kdump boot).

-------------------------------------------------------------------
Thu Sep 11 22:45:21 CEST 2008 - jack@suse.cz

  Latest ext4 fixes from ext4 patch queue:

- patches.fixes/ext4-Add-inode-to-journal-handle-after-block-alloca.patch:
  ext4: Don't add the inode to journal handle until after the
  block is allocated (fate#303783).
- patches.fixes/ext4_add-missing-unlock-to-ext4-check-descriptors:
  ext4: add missing unlock in ext4_check_descriptors() on error
  path (fate#303783).
- patches.fixes/ext4-Add-percpu-dirty-block-accounting.patch:
  ext4: Add percpu dirty block accounting. (fate#303783).
- patches.fixes/ext4_create-proc-ext4-stats-file-more-carefully:
  ext4: fix #11321: create /proc/ext4/*/stats more carefully
  (fate#303783).
- patches.fixes/ext4_fix_longlong_checkpatch_issues: ext4:
  Fix long long checkpatch warnings (fate#303783).
- patches.fixes/ext4_fix_printk_checkpatch_issues: ext4:
  Add printk priority levels to clean up checkpatch warnings
  (fate#303783).
- patches.fixes/ext4_fix_whitespace_checkpatch_issues: ext4:
  Fix whitespace checkpatch warnings/errors (fate#303783).
- patches.fixes/ext4_i_disksize_lock_race_fix.patch: ext4:
  Properly update i_disksize. (fate#303783).
- patches.fixes/ext4_invalidate_pages_when_delalloc_alloc_fail.patch:
  ext4: invalidate pages if delalloc block allocation
  fails. (fate#303783).
- patches.fixes/ext4-Make-sure-all-the-block-allocation-paths-reser.patch:
  ext4: Make sure all the block allocation paths reserve blocks
  (fate#303783).
- patches.fixes/ext4_nonmballoc_reservation_ENOSPC_fix.patch:
  ext4: Fix ext4 nomballoc allocator for ENOSPC (fate#303783).
- patches.fixes/ext4-Retry-block-allocation-if-we-have-free-blocks.patch:
  ext4: Retry block allocation if we have free blocks left
  (fate#303783).
- patches.fixes/ext4-Retry-block-reservation.patch: ext4: Retry
  block reservation (fate#303783).
- patches.fixes/ext4-Signed-arithematic-fix.patch: ext4: Signed
  arithematic fix (fate#303783).
- patches.fixes/ext4-Switch-to-non-delalloc-mode-when-we-are-low-on.patch:
  ext4: Switch to non delalloc mode when we are low on free
  blocks count. (fate#303783).
- patches.fixes/ext4_truncate_block_allocated_on_a_failed_ext4_write_begin.patch:
  ext4: truncate block allocated on a failed ext4_write_begin
  (fate#303783).
- patches.fixes/ext4_update-flex-bg-counters-when-resizing:
  Update flex_bg free blocks and free inodes counters when
  resizing. (fate#303783).
- patches.fixes/percpu_counter_sum_cleanup.patch: percpu counter:
  clean up percpu_counter_sum_and_set() (fate#303783).

-------------------------------------------------------------------
Thu Sep 11 21:45:05 CEST 2008 - bwalle@suse.de

- Enable KDB for i386 and x86_64 in "default" and "pae"
  configuration with CONFIG_KDB_OFF set to "y" (FATE#303971).
- Set CONFIG_KDB_CONTINUE_CATASTROPHIC=2 in all configurations
  that have KDB enabled.

-------------------------------------------------------------------
Thu Sep 11 15:36:51 CEST 2008 - jslaby@suse.de

- Update config files.
  enable PID_NS and USER_NS
  (FATE#303785, FATE#304371)

-------------------------------------------------------------------
Thu Sep 11 15:03:32 CEST 2008 - jeffm@suse.de

- Update config files.
  - Enabled CONFIG_XFRM_SUB_POLICY (FATE#303781)

-------------------------------------------------------------------
Thu Sep 11 14:33:26 CEST 2008 - mfasheh@suse.com

- Added POSIX File Locks support for Ocfs2  (FATE#110294)
  - patches.suse/ocfs2-POSIX-file-locks-support.patch

-------------------------------------------------------------------
Thu Sep 11 14:30:15 CEST 2008 - mfasheh@suse.com

- Added Ocfs2 JBD2 Support  (FATE#302877)
  - patches.suse/ocfs2-Limit-inode-allocation-to-32bits.patch
  - patches.suse/ocfs2-Add-the-inode64-mount-option.patch
  - patches.suse/ocfs2-Switch-over-to-JBD2.patch

-------------------------------------------------------------------
Thu Sep 11 13:24:18 CEST 2008 - mfasheh@suse.com

- Added Ocfs2 Extended Attributes Support (FATE#302067)
  - patches.suse/ocfs2-Modify-ocfs2_num_free_extents-f.patch
  - patches.suse/ocfs2-Use-ocfs2_extent_list-instead-o.patch
  - patches.suse/ocfs2-Abstract-ocfs2_extent_tree-in-b.patch
  - patches.suse/ocfs2-Make-high-level-btree-extend-co.patch
  - patches.suse/ocfs2-Add-the-basic-xattr-disk-layout-in-ocf.patch
  - patches.suse/ocfs2-Add-helper-function-in-uptodate.patch
  - patches.suse/ocfs2-Add-extent-tree-operation-for-x.patch
  - patches.suse/ocfs2-reserve-inline-space-for-extend.patch
  - patches.suse/ocfs2-Add-extended-attribute-support.patch
  - patches.suse/ocfs2-Add-xattr-index-tree-operations.patch
  - patches.suse/ocfs2-Add-xattr-bucket-iteration-for.patch
  - patches.suse/ocfs2-Add-xattr-lookup-code-xattr-btr.patch
  - patches.suse/ocfs2-Optionally-limit-extent-size-in.patch
  - patches.suse/ocfs2-Enable-xattr-set-in-index-btree.patch
  - patches.suse/ocfs2-Delete-all-xattr-buckets-during.patch
  - patches.suse/ocfs2-Add-incompatible-flag-for-exten.patch
  - patches.suse/ocfs2-fix-printk-format-warnings.patch
  - patches.suse/ocfs2-Prefix-the-extent-tree-operations-structure.patch
  - patches.suse/ocfs2-Prefix-the-ocfs2_extent_tree-structure.patch
  - patches.suse/ocfs2-Make-ocfs2_extent_tree-get-put-instead-of-all.patch
  - patches.suse/ocfs2-Make-private-into-object-on-ocfs2_extent_.patch
  - patches.suse/ocfs2-Provide-the-get_root_el-method-to-ocfs2_ext.patch
  - patches.suse/ocfs2-Use-struct-ocfs2_extent_tree-in-ocfs2_num_fre.patch
  - patches.suse/ocfs2-Determine-an-extent-tree-s-max_leaf_clusters.patch
  - patches.suse/ocfs2-Create-specific-get_extent_tree-functions.patch
  - patches.suse/ocfs2-Add-an-insertion-check-to-ocfs2_extent_tree_o.patch
  - patches.suse/ocfs2-Make-ocfs2_extent_tree-the-first-class-repres.patch
  - patches.suse/ocfs2-Comment-struct-ocfs2_extent_tree_operations.patch
  - patches.suse/ocfs2-Change-ocfs2_get_-_extent_tree-to-ocfs2_ini.patch
  - patches.suse/ocfs2-bug-fix-for-journal-extend-in-xattr.patch
  - patches.suse/ocfs2-Resolve-deadlock-in-ocfs2_xattr_free_.patch
  - patches.suse/ocfs2-Add-xattr-mount-option-in-ocfs2_show_options.patch

-------------------------------------------------------------------
Thu Sep 11 13:19:27 CEST 2008 - mfasheh@suse.com

- Add patches.fixes/jbd2-create-proc-entry-fix.patch
  jbd2: Create proc entry with bdevname+i_ino.
  (FATE#302877)

-------------------------------------------------------------------
Thu Sep 11 13:11:12 CEST 2008 - mfasheh@suse.com

- Add patches.fixes/dlm-allow-multiple-lockspaces.patch
  dlm: allow multiple lockspace creates
  (FATE#110294)

-------------------------------------------------------------------
Thu Sep 11 12:48:36 CEST 2008 - schwab@suse.de

- Update kdb patches.

-------------------------------------------------------------------
Thu Sep 11 11:41:27 CEST 2008 - jslaby@suse.de

- Update config files.
  change CONFIG_NODES_SHIFT from 6 to 9
  (FATE#304261)

-------------------------------------------------------------------
Wed Sep 10 19:03:33 CEST 2008 - trenn@suse.de

- Update config files.
  Added: CONFIG_PCIEASPM

-------------------------------------------------------------------
Wed Sep 10 17:18:30 CEST 2008 - kkeil@suse.de

- patches.drivers/e1000e_add_82574L.patch: e1000e: add support
  for new 82574L part.
- patches.drivers/e1000e_add_ICH9_BM.patch: e1000e: add support
  for the 82567LM-4 device.
- patches.drivers/e1000e_add_LOM_devices.patch: e1000e: add
  support for 82567LM-3 and 82567LF-3 (ICH10D).
  (FATE#303916)

-------------------------------------------------------------------
Wed Sep 10 16:22:17 CEST 2008 - hare@suse.de

- patches.suse/no-partition-scan: Implement 'no_partition_scan'
  commandline option (FATE#303697)

-------------------------------------------------------------------
Wed Sep 10 14:47:37 CEST 2008 - jeffm@suse.de

- patches.kernel.org/ipmi-section-conflict.diff: ipmi: Fix
  section type conflicts.
- patches.kernel.org/psmouse-section-conflict.diff: psmouse:
  fix section type conflict.
- patches.kernel.org/carmine-section-mismatch: video: Fix section
  mismatch in carminefb.
- patches.kernel.org/md-section-conflict: md: Fix section
  conflicts.
- patches.kernel.org/setup_APIC_timer-section-mismatch: x86:
  Fix section conflict with kvm_setup_secondary_clock.

-------------------------------------------------------------------
Wed Sep 10 14:15:44 CEST 2008 - trenn@suse.de

- patches.arch/thinkpad_fingers_off_backlight_igd.patch:
  Serve ThinkPad IGD devices backlight functionality through
  thinkpad_acpi (fate #302883).
- supported.conf: Add most important laptop drivers as supported:
               kernel/drivers/misc/asus_laptop
               kernel/drivers/misc/eeepc-laptop
               kernel/drivers/misc/msi-laptop
               kernel/drivers/misc/fujitsu-laptop
               kernel/drivers/acpi/wmi
               kernel/drivers/misc/hp-wmi

-------------------------------------------------------------------
Wed Sep 10 14:14:01 CEST 2008 - jeffm@suse.de

- patches.suse/acpi-dsdt-initrd-v0.9a-2.6.25.patch: Fixed up
  some section conflicts.

-------------------------------------------------------------------
Wed Sep 10 14:08:09 CEST 2008 - jeffm@suse.de

- Update to 2.6.27-rc6.

-------------------------------------------------------------------
Wed Sep 10 11:50:03 CEST 2008 - jeffm@suse.de

- supported.conf: Added missing netfilter modules.

-------------------------------------------------------------------
Wed Sep 10 11:40:34 CEST 2008 - jeffm@suse.de

- supported.conf: Updated netfilter module names.

-------------------------------------------------------------------
Wed Sep 10 11:40:16 CEST 2008 - jeffm@suse.de

- patches.kernel.org/firmware-path: Updated header.

-------------------------------------------------------------------
Wed Sep 10 11:33:37 CEST 2008 - jkosina@suse.de

- Update config files: support more than 4 serial ports
  (FATE#303314)

-------------------------------------------------------------------
Wed Sep 10 10:47:23 CEST 2008 - olh@suse.de

- set CONFIG_CMM=y instead of =m to simplify virtual partition memory
  (bnc#417554)

-------------------------------------------------------------------
Tue Sep  9 14:20:39 CEST 2008 - bphilips@suse.de

- rpm/kernel-binary.spec.in: add Recommends: kerneloops

-------------------------------------------------------------------
Tue Sep  9 09:55:33 CEST 2008 - olh@suse.de

- Updated to 2.6.27-rc5-git10

-------------------------------------------------------------------
Mon Sep  8 09:50:29 CEST 2008 - olh@suse.de

- Updated to 2.6.27-rc5-git9

-------------------------------------------------------------------
Fri Sep  5 13:44:09 CEST 2008 - jjolly@suse.de

- patches.arch/s390-01-01-self-ptrace-v3.patch: system call
  notification with self_ptrace (bnc#417299)
- patches.arch/s390-01-02-dcss-64-v2.patch: dcssblk (new function):
  Add support for >2G DCSS and stacked contiguous DCSS support.
  (bnc#417246)
- patches.arch/s390-01-04-fcpperf-{1-4}.patch: (kernel):FCP -
  Performance Data colletion & analysis (bnc#417243)

-------------------------------------------------------------------
Fri Sep  5 12:32:06 CEST 2008 - olh@suse.de

- add patches.fixes/usb-hcd-interrupt-shared.patch
  fix interrupt handling for shared irqs, for PS3 (bnc#409961)

-------------------------------------------------------------------
Fri Sep  5 12:23:06 CEST 2008 - olh@suse.de

- Updated to 2.6.27-rc5-git7

-------------------------------------------------------------------
Thu Sep  4 13:04:50 CEST 2008 - olh@suse.de

- build with CONFIG_POWER4_ONLY (bnc#417566)
  this disables support for POWER3 and RS64 cpus

-------------------------------------------------------------------
Thu Sep  4 12:15:06 CEST 2008 - jkosina@suse.de

- switch from Reno to Cubic as default TCP congestion algorithm
  (bnc#422825)

-------------------------------------------------------------------
Thu Sep  4 09:58:46 CEST 2008 - bwalle@suse.de

- Update KDB patches. Fix build on x86_64-debug.

-------------------------------------------------------------------
Wed Sep  3 23:52:01 CEST 2008 - jeffm@suse.de

- mark crc-t10dif as supported

-------------------------------------------------------------------
Wed Sep  3 17:05:59 CEST 2008 - olh@suse.de

- mark pata_pdc2027x as supported

-------------------------------------------------------------------
Wed Sep  3 16:30:50 CEST 2008 - olh@suse.de

- mark spidernet as supported

-------------------------------------------------------------------
Wed Sep  3 16:18:23 CEST 2008 - olh@suse.de

- mark ehea as supported

-------------------------------------------------------------------
Wed Sep  3 10:44:38 CEST 2008 - trenn@suse.de

- supported.conf:
  Mark dock (libata depends on it), bay, acpi_memhotplug, hpilo
  as supported
  Remove or adjust supported laptop drivers that went from
  drivers/acpi to drivers/misc

-------------------------------------------------------------------
Wed Sep  3 10:24:26 CEST 2008 - hare@suse.de

- supported.conf: Mark virtio modules as supported.

-------------------------------------------------------------------
Tue Sep  2 13:26:58 CEST 2008 - jbeulich@novell.com

- Update Xen patches to 2.6.27-rc5 and c/s 651.

-------------------------------------------------------------------
Tue Sep  2 04:53:12 CEST 2008 - jjolly@suse.de

- patches.arch/s390-01-01-self-ptrace-v2.patch: kernel
  (new function): System call notification with self_ptrace
  (bnc#417299,FATE#304021)

-------------------------------------------------------------------
Mon Sep  1 14:03:09 CEST 2008 - agruen@suse.de

- File capabilities: replace our no_file_caps patch with what is
  supposed to end up in 2.6.28.

-------------------------------------------------------------------
Mon Sep  1 11:58:24 CEST 2008 - bwalle@suse.de

- patches.arch/ia64-node_mem_map-node_start_pfn.diff:
  Fix memory map for ia64/discontmem for kdump.

-------------------------------------------------------------------
Mon Sep  1 11:19:24 CEST 2008 - olh@suse.de

- Updated to 2.6.27-rc5-git2

-------------------------------------------------------------------
Fri Aug 29 22:46:43 CEST 2008 - jeffm@suse.de

- Updated to 2.6.27-rc5.
  - Eliminated 2 patches.
  - KDB has an incompatible change on x86_64, so kernel-debug
    will fail there.

-------------------------------------------------------------------
Fri Aug 29 16:20:49 CEST 2008 - olh@suse.de

- update message in post.sh to display also the rpm FLAVOR

-------------------------------------------------------------------
Thu Aug 28 16:04:48 CEST 2008 - olh@suse.de

- update patches.suse/dm-raid45-2.6.25-rc2_20080221.patch
  rename rh_init to region_hash_init to avoid conflict 
  with existing powerpc symbol on powerpc

-------------------------------------------------------------------
Thu Aug 28 15:55:28 CEST 2008 - olh@suse.de

- disable musb, not useful, does not compile

-------------------------------------------------------------------
Tue Aug 26 18:54:43 CEST 2008 - trenn@suse.de

  Vendor specific drivers vs generic video driver.
  Distinguish which ACPI driver should do backlight switching.
  This patch series is queued up for 2.6.28 in the ACPI branch:
- patches.arch/0000-ACPI-video-Ignore-devices-not-present.patch:
  ACPI: video: Ignore devices that aren't present in hardware.
- patches.arch/0001-Check-for-ACPI-backlight-support.patch: Check
  for ACPI backlight support otherwise use vendor ACPI drivers.
- patches.arch/0002-Acer-WMI-fingers-off-backlight-video.ko.patch:
  Acer-WMI: fingers off backlight if video.ko is serving this
  functionality.
- patches.arch/0003-Asus-acpi-fingers-off-backlight.patch:
  asus-acpi: fingers off backlight if video.ko is serving this
  functionality.
- patches.arch/0004-Compal-fingers-off-backlight.patch: compal:
  fingers off backlight if video.ko is serving this functionality.
- patches.arch/0005-eeepc-laptop-fingers-off.patch: eeepc-laptop:
  fingers off backlight if video.ko is serving this functionality.
- patches.arch/0006-fujitsu-laptop-fingers-off-backlight.patch:
  fujitsu-laptop: fingers off backlight if video.ko is serving
  this functionality.
- patches.arch/0007-msi-laptop-fingers-off-backlight.patch:
  msi-laptop: fingers off backlight if video.ko is serving this
  functionality.
- patches.arch/0008-sony-laptop-fingers-off-backlight.patch:
  sony-laptop: fingers off backlight if video.ko is serving
  this functionality.
- patches.arch/0009-thinkpad_acpi-fingers-off-backlight.patch:
  thinkpad_acpi: fingers off backlight if video.ko is serving
  this functionality.

  I had to refresh these. While one patch was broken,
  two lines were missing, "patch" from 11.0 still worked, while
  "patch" from 10.3 did not:
- patches.xen/add-console-use-vt: add console_use_vt.
- patches.xen/linux-2.6.19-rc1-kexec-move_segment_code-i386.patch:
  kexec: Move asm segment handling code to the assembly file
  (i386).

-------------------------------------------------------------------
Mon Aug 25 23:21:01 CEST 2008 - jeffm@suse.de

- Disabled patches.kernel.org/ia64-asm-nr-irqs

-------------------------------------------------------------------
Mon Aug 25 22:53:52 CEST 2008 - jeffm@suse.de

- patches.fixes/pseries-compile-fix: pseries: compile fix.

-------------------------------------------------------------------
Mon Aug 25 22:49:01 CEST 2008 - jeffm@suse.de

- patches.kernel.org/musb-powerpc-conflict: musb: compile fix
  for powerpc.

-------------------------------------------------------------------
Mon Aug 25 21:58:39 CEST 2008 - jeffm@suse.de

- patches.kernel.org/ia64-asm-nr-irqs: ia64: nr-irqs.h generation
  should place it in arch/../asm.

-------------------------------------------------------------------
Mon Aug 25 21:56:47 CEST 2008 - jeffm@suse.de

- Update config files.

-------------------------------------------------------------------
Mon Aug 25 21:22:08 CEST 2008 - jeffm@suse.de

- Updated to 2.6.27-rc4.
  - Refreshed context.

-------------------------------------------------------------------
Mon Aug 25 14:30:43 CEST 2008 - trenn@suse.de

- patches.arch/x86-introduce-pci-noioapicquirk-kernel-cmdline.patch:
  x86, pci: introduce pci=noioapicquirk kernel cmdline option.
  Mysterious patch problem in include/asm-x86/pci.h
- patches.fixes/acpi-clear-wake-status.patch: Clear wak_sts
  register on resume.

-------------------------------------------------------------------
Mon Aug 25 13:19:49 CEST 2008 - trenn@suse.de

- patches.suse/acpi_provide_non_windows_osi_boot_param.patch:
  Delete.

-------------------------------------------------------------------
Mon Aug 25 12:33:32 CEST 2008 - jbeulich@novell.com

- Update Xen patches to 2.6.27-rc4.
- patches.xen/xen-x86_64-dump-user-pgt: dump the correct page
  tables for user mode faults.
- patches.xen/xen-x86_64-pgd-alloc-order: don't require order-1
  allocations for pgd-s.
- patches.xen/xen-x86_64-pgd-pin: make pinning of pgd pairs
  transparent to callers.
- patches.xen/xen-blktap-write-barriers: blktap: Write Barriers.
- patches.xen/xen-x86-pmd-handling: consolidate pmd/pud/pgd entry
  handling.
- patches.xen/xen-x86-bigmem: fix issues with the assignment of
  huge amounts of memory.
- patches.xen/xen-msix-restore: print at least a message if MSI-X
  restore failed.
- config.conf: Re-enable Xen.
- patches.xen/sfc-i2c: Delete.
- Update config files.

-------------------------------------------------------------------
Fri Aug 22 17:01:43 CEST 2008 - jbeulich@novell.com

- patches.suse/stack-unwind: Adjust and re-enable.
- Update config files.

-------------------------------------------------------------------
Tue Aug 19 20:36:51 CEST 2008 - jeffm@suse.de

- patches.kernel.org/ps3-lpm-include: Delete.

-------------------------------------------------------------------
Tue Aug 19 16:54:07 CEST 2008 - jeffm@suse.de

- Removed unused patches.

-------------------------------------------------------------------
Tue Aug 19 15:04:16 CEST 2008 - tiwai@suse.de

- Update config files: Use CONFIG_INPUT_PCSPKR=m (bnc#225221)

-------------------------------------------------------------------
Mon Aug 18 19:47:24 CEST 2008 - schwab@suse.de

- Update config files.

-------------------------------------------------------------------
Mon Aug 18 19:45:51 CEST 2008 - schwab@suse.de

- Update kdb patches.

-------------------------------------------------------------------
Fri Aug 15 20:40:18 CEST 2008 - tiwai@suse.de

- patches.arch/ppc-ipic-suspend-without-83xx-fix: Fix build_error
  without CONFIG_PPC_83xx.
- Update config files.

-------------------------------------------------------------------
Fri Aug 15 18:49:18 CEST 2008 - tiwai@suse.de

- Update config files: disable CONFIG_IPIC for ppc/default and
  vanilla again to fix build

-------------------------------------------------------------------
Fri Aug 15 18:35:48 CEST 2008 - tiwai@suse.de

- rpm/kernel-binary.spec.in: fix build without firmware files

-------------------------------------------------------------------
Fri Aug 15 15:35:05 CEST 2008 - jeffm@suse.de

- patches.kernel.org/no-include-asm: kbuild: correctly link
  include/asm in external builds.

-------------------------------------------------------------------
Fri Aug 15 14:28:13 CEST 2008 - jeffm@suse.de

- patches.kernel.org/ath9k-workaround-gcc-ICE-again-on-powerpc:
  ath9k: work around gcc ICE again.

-------------------------------------------------------------------
Thu Aug 14 22:00:36 CEST 2008 - jeffm@suse.de

- patches.suse/novfs-gregorian-day-fix: novfs: Fix GregorianDay
  conflict.

-------------------------------------------------------------------
Thu Aug 14 21:54:02 CEST 2008 - jeffm@suse.de

- Enabled patches.kernel.org/firmware-path

-------------------------------------------------------------------
Thu Aug 14 21:25:29 CEST 2008 - jeffm@suse.de

- patches.apparmor/add-security_path_permission: Fixed duplicate
  export of security_inode_permission.

-------------------------------------------------------------------
Thu Aug 14 21:16:20 CEST 2008 - jeffm@suse.de

- patches.apparmor/add-security_path_permission: Add missing
  stub for security_path_permission when CONFIG_SECURITY_APPARMOR=n

-------------------------------------------------------------------
Thu Aug 14 21:15:52 CEST 2008 - jeffm@suse.de

- patches.kernel.org/firmware-path: firmware: Allow
  release-specific firmware dir.
- rpm/kernel-binary.spec.in: Add firmware files.

-------------------------------------------------------------------
Thu Aug 14 21:09:53 CEST 2008 - jeffm@suse.de

- patches.kernel.org/ia64-export-cpu_core_map: ia64: Export
  cpu_core_map for topology_core_siblings.

-------------------------------------------------------------------
Thu Aug 14 20:00:23 CEST 2008 - jeffm@suse.de

- Updated to 2.6.27-rc3.
  - AppArmor mostly merged. There may be some hiccups.
  - Xen and RT temporarily disabled for merging.
  - 17 patches eliminated.

-------------------------------------------------------------------
Thu Aug 14 16:43:59 CEST 2008 - ghaskins@suse.de

Guarded by +RT
- patches.rt/seqlock-make-raw-seqlocks-spin-during-write.patch:
  seqlock: make sure that raw_seqlock_t retries readers while
  writes are pending.
- patches.rt/ftrace-fix-elevated-preempt-count-in-wakeup-tracer.patch:
  ftrace: fix elevated preempt_count in wakeup-tracer.

-------------------------------------------------------------------
Fri Aug  8 16:15:51 CEST 2008 - hare@suse.de

- Update config files for RT kernel to activate SCSI
  device handler.

-------------------------------------------------------------------
Fri Aug  8 15:14:18 CEST 2008 - jbeulich@novell.com

- patches.xen/xen3-fixup-common, patches.xen/xen3-fixup-kconfig,
  patches.xen/xen3-patch-2.6.24, patches.xen/xen3-patch-2.6.25: Fix
  a couple of bugs and inconsistencies.

-------------------------------------------------------------------
Fri Aug  8 13:25:34 CEST 2008 - schwab@suse.de

- Fix reference to $RPM_BUILD_ROOT in makefiles.

-------------------------------------------------------------------
Fri Aug  8 12:15:44 CEST 2008 - hare@suse.de

- patches.fixes/dm-mpath-hp-sw.patch: Delete.
- Update config files.
- patches.fixes/dm-2.6.27-update: Upstream device-mapper patches
  (FATE#302108).
- patches.fixes/scsi_dh-2.6.27-update: SCSI device handler update
  (FATE#302269,FATE#303696,FATE#303754,FATE#304125).
- patches.suse/rq-based-block-layer: rq-based multipathing:
  block layer changes (FATE#302108).
- patches.suse/rq-based-dm-interface: rq-based multipathing:
  device-mapper interface (FATE#302108).
- patches.suse/rq-based-multipath-functions: rq-based
  multipathing: request-based functions to multipath
  (FATE#302108).

-------------------------------------------------------------------
Thu Aug  7 15:53:59 CEST 2008 - jbeulich@novell.com

- Update Xen patches to c/s 623.
- patches.xen/sfc-network-driver: Delete.
- patches.xen/xen-balloon-hvm-min: Delete.
- patches.xen/xen-netfront-flip-prod: Delete.
- patches.xen/xen-x86_64-init-cleanup: Delete.
- patches.xen/sfc-i2c: sfc: Use kernel I2C system and i2c-algo-bit
  driver (disabled).
- patches.xen/sfc-driverlink: Solarflare: Resource driver (disabled).
- Update Xen config files.

-------------------------------------------------------------------
Wed Aug  6 12:59:59 CEST 2008 - olh@suse.de

- add patches.suse/ppc-no-LDFLAGS_MODULE.patch
  do not link external modules against arch/powerpc/lib/crtsavres.o

-------------------------------------------------------------------
Tue Aug  5 21:41:43 CEST 2008 - jeffm@suse.de

- patches.fixes/reiserfs-commit-ids-unsigned-ints: reiserfs:
  audit transaction ids to always be unsigned ints (bnc#410847).

-------------------------------------------------------------------
Tue Aug  5 21:35:11 CEST 2008 - jeffm@suse.de

- README.BRANCH: Took ownership of 11.1 tree.

-------------------------------------------------------------------
Tue Aug  5 21:34:11 CEST 2008 - jeffm@suse.de

- README: Changed w3d links to wiki links.

-------------------------------------------------------------------
Tue Aug  5 17:03:22 CEST 2008 - ghaskins@suse.de

Fixed misnamed rt_trace to rt_timing
- config/x86_64/rt_trace: Delete.
- Update config files.
- config.conf:

-------------------------------------------------------------------
Tue Aug  5 16:10:50 CEST 2008 - ghaskins@suse.de

Added x86_64/rt_trace kernel flavor (based on ftrace)

- Update config files.
- config.conf:

-------------------------------------------------------------------
Tue Aug  5 15:27:26 CEST 2008 - ghaskins@suse.de

Guarded by +RT
- Fix rtmutex-tester build problem with rt_debug
- patches.rt/rtmutex-convert-to-libpi.patch: rtmutex: convert
  rtmutexes to fully use the PI library.


-------------------------------------------------------------------
Tue Aug  5 14:20:38 CEST 2008 - ghaskins@suse.de

Guarded by +RT
- Remove version.patch to stop build breakage

-------------------------------------------------------------------
Tue Aug  5 11:43:31 CEST 2008 - jjohansen@suse.de

- update apparmor patches with fixes for
  - broken getcwd (bnc#413915)
  - ref counting bug in getcwd and d_namespace_path when used
    on disconnected paths (bnc#414607)
  - typeo in patches that keep selinux from compiling (bnc#414609)
  - incorporate smack patch into base apparmor patches, so
    that smack can be built (bnc#414610)

-------------------------------------------------------------------
Tue Aug  5 11:33:17 CEST 2008 - jslaby@suse.de

- patches.fixes/ath5k-fix-memory-corruption.patch: Ath5k: fix
  memory corruption (bnc#414635).
- patches.fixes/ath5k-kill-tasklets-on-shutdown.patch: Ath5k:
  kill tasklets on shutdown (bnc#414638).

-------------------------------------------------------------------
Mon Aug  4 20:56:15 CEST 2008 - gregkh@suse.de

- README.BRANCH: added file.

-------------------------------------------------------------------
Mon Aug  4 13:37:56 CEST 2008 - olh@suse.de

- disable CONFIG_SECURITY_ROOTPLUG because /init in initrd will
  not run if USB is compiled in and a specific USB device is not
  present

-------------------------------------------------------------------
Mon Aug  4 12:42:38 CEST 2008 - jslaby@suse.de

- patches.fixes/tpm-write-data-types.patch: tpm: Use correct
  data types for sizes in tpm_write() and tpm_read() (bnc#400211).

-------------------------------------------------------------------
Fri Aug  1 21:45:24 CEST 2008 - ghaskins@suse.de

PI rework v0.5 and a fix from upstream for 26-rt1
- patches.rt/26-rt1-chirag.patch: This patch should solve some
  of the bug messages..
- patches.rt/add-generalized-pi-interface.patch: add generalized
  priority-inheritance interface.
- patches.rt/tie-pi-into-task.patch: sched: add the basic PI
  infrastructure to the task_struct.
- patches.rt/rtmutex-initialize-waiters.patch: rtmutex: formally
  initialize the rt_mutex_waiters.
- patches.rt/rtmutex-add_readers.patch: RT: wrap the rt_rwlock
  "add reader" logic.
- patches.rt/rtmutex-use-runtime-init.patch: rtmutex: use runtime
  init for rtmutexes.
- patches.rt/rtmutex-convert-to-libpi.patch: rtmutex: convert
  rtmutexes to fully use the PI library.
- patches.rt/rtmutex-defer-pi-until-sleepy.patch: rtmutex:
  pi-boost locks as late as possible.

-------------------------------------------------------------------
Fri Aug  1 16:16:29 CEST 2008 - schwab@suse.de

- Reenable EFI_RTC.

-------------------------------------------------------------------
Fri Aug  1 14:12:30 CEST 2008 - trenn@suse.de

- Update config files.
  Unset on forgotten archs:
  CONFIG_X86_REROUTE_FOR_BROKEN_BOOT_IRQS

-------------------------------------------------------------------
Fri Aug  1 13:49:18 CEST 2008 - trenn@suse.de

- patches.fixes/x86_hpet_amd_quirk.patch: Workaround a hpet BIOS
  bug which is common on latest AMD driven boards (bnc#387053).

-------------------------------------------------------------------
Fri Aug  1 13:42:53 CEST 2008 - sassmann@suse.de

Add boot interrupt patches from linux-2.6-tip
- patches.arch/x86-acpi-reroute-PCI-interrupt-to-legacy-boot-interrupt.patch
- patches.arch/x86-add-PCI-IDs-for-devices-that-need-boot-irq-quirk.patch
- patches.arch/x86-disable-AMD-ATI-boot-interrupt-generation.patch
- patches.arch/x86-disable-broadcomm-boot-interrupt-generation.patch
- patches.arch/x86-disable-intel-boot-interrupt-generation.patch
- patches.arch/x86-introduce-config-option-for-pci-reroute-quirks.patch
- patches.arch/x86-introduce-pci-ioapicreroute-kernel-cmdline.patch
- patches.arch/x86-introduce-pci-noioapicquirk-kernel-cmdline.patch
- Update config files.
  * reroute of boot interrupts is enabled for RT only!

-------------------------------------------------------------------
Thu Jul 31 19:30:14 CEST 2008 - sdietrich@suse.de

Update to 2.6.26-rt1:
- config.conf: Enable i386/x86_64 - RT / RT_debug
- Update config files: 
  * Sync to default config.  
  * Disable (broken):
	- Novell Netware Filesystem support (novfs) (EXPERIMENTAL) (NOVFS)
	- ISP 1760 HCD support (USB_ISP1760_HCD)
	- KDB 
	- QLogic InfiniPath Driver (INFINIBAND_IPATH)

Remove obsolete patches:
- patches.rt/arm-cmpxchg-support-armv6.patch: Delete.
- patches.rt/arm-cmpxchg.patch: Delete.
- patches.rt/arm-fix-atomic-cmpxchg.patch: Delete.
- patches.rt/arm-leds-timer.patch: Delete.
- patches.rt/arm-omap-03.patch: Delete.
- patches.rt/arm-omap-04.patch: Delete.
- patches.rt/disable-sched-rt-groups.patch: Delete.
- patches.rt/drivers-edac-add-support-for-HS21XM-SMI-remediation:
  Delete.
- patches.rt/drivers-edac-add-support-for-HS21_LS21-SMI-remediation:
  Delete.
- patches.rt/drivers-edac-add-sysfs_notify-calls.patch: Delete.
- patches.rt/drivers-edac-i5000-turn-off-unsupported-check:
  Delete.
- patches.rt/drivers-edac-new-amd64.patch: Delete.
- patches.rt/drivers-edac-new-k8-rev-f.patch: Delete.
- patches.rt/drivers-edac-prevent-potential-printk-storm: Delete.
- patches.rt/drivers-edac-test_device.patch: Delete.
- patches.rt/ep93xx-clockevents-fix.patch: Delete.
- patches.rt/ep93xx-clockevents.patch: Delete.
- patches.rt/ep93xx-timer-accuracy.patch: Delete.
- patches.rt/fix-alternate_node_alloc.patch: Delete.
- patches.rt/fix-irq-flags-size.patch: Delete.
- patches.rt/foo.patch: Delete.
- patches.rt/ftrace-add-nr_syscalls.patch: Delete.
- patches.rt/ftrace-alloc-pages.patch: Delete.
- patches.rt/ftrace-cpu-clock-update.patch: Delete.
- patches.rt/ftrace-debug-use-preempt-disable-notrace.patch:
  Delete.
- patches.rt/ftrace-direct-calls.patch: Delete.
- patches.rt/ftrace-disable-daemon.patch: Delete.
- patches.rt/ftrace-dont-use-raw-irq-save.patch: Delete.
- patches.rt/ftrace-eventtrace-fixup.patch: Delete.
- patches.rt/ftrace-filter-functions.patch: Delete.
- patches.rt/ftrace-fix-ip.patch: Delete.
- patches.rt/ftrace-flip-fix.patch: Delete.
- patches.rt/ftrace-handle-time-outside-of-lockdep.patch: Delete.
- patches.rt/ftrace-irqsoff-smp-processor-id-fix.patch: Delete.
- patches.rt/ftrace-lockdep-notrace-annotations.patch: Delete.
- patches.rt/ftrace-max-update-fixes.patch: Delete.
- patches.rt/ftrace-move-memory-management-to-generic.patch:
  Delete.
- patches.rt/ftrace-nop-calls.patch: Delete.
- patches.rt/ftrace-peterz-cpu_clock.patch: Delete.
- patches.rt/ftrace-remove-max-printks.patch: Delete.
- patches.rt/ftrace-safe-traversal-hlist.patch: Delete.
- patches.rt/ftrace-stop-function-trace-fix.patch: Delete.
- patches.rt/ftrace-unlock-mutex-in-output.patch: Delete.
- patches.rt/ftrace-update-cnt-stat-fix.patch: Delete.
- patches.rt/ftracer-build-fix.patch: Delete.
- patches.rt/futex-performance-hack-sysctl-fix.patch: Delete.
- patches.rt/futex-performance-hack.patch: Delete.
- patches.rt/git-ignore-module-markers.patch: Delete.
- patches.rt/irq-flags-unsigned-long.patch: Delete.
- patches.rt/kernel-bug-after-entering-something-from-login.patch:
  Delete.
- patches.rt/kthread-cpus-allowed-init.patch: Delete.
- patches.rt/kvm-lapic-migrate-latency-fix.patch: Delete.
- patches.rt/kvm-make-less-noise.patch: Delete.
- patches.rt/kvm-preempt-rt-resched-delayed.patch: Delete.
- patches.rt/latency-tracing-prctl-api-hack.patch: Delete.
- patches.rt/netfilter-more-debugging.patch: Delete.
- patches.rt/page-alloc-use-real-time-pcp-locking-for-page-draining.patch:
  Delete.
- patches.rt/pcounter-percpu-protect.patch: Delete.
- patches.rt/percpu-locked-powerpc-fixups-a6.patch: Delete.
- patches.rt/powerpc-rearrange-thread-flags-to-work-with-andi-instruction.patch:
  Delete.
- patches.rt/ppc-add-mcount.patch: Delete.
- patches.rt/ppc-add-ppc32-mcount.patch: Delete.
- patches.rt/ppc-mark-notrace-mainline.patch: Delete.
- patches.rt/ppc-mcount-dummy-functions.patch: Delete.
- patches.rt/ppc-rename-xmon-mcount.patch: Delete.
- patches.rt/ppc-select-mcount.patch: Delete.
- patches.rt/preempt-irqs-ppc-celleb-beatic-eoi.patch: Delete.
- patches.rt/preempt-irqs-softirq-in-hardirq.patch: Delete.
- patches.rt/preempt-realtime-powerpc-a7.patch: Delete.
- patches.rt/preempt-realtime-ppc-more-resched-fixups.patch:
  Delete.
- patches.rt/preempt-realtime-ppc-need-resched-delayed.patch:
  Delete.
- patches.rt/preempt-realtime-sh.patch: Delete.
- patches.rt/preempt-realtime-supress-cpulock-warning.patch:
  Delete.
- patches.rt/rcu-preempt-trace-markers-1.patch: Delete.
- patches.rt/rcu-preempt-trace-markers-2.patch: Delete.
- patches.rt/rcu-various-fixups.patch: Delete.
- patches.rt/rt-mutex-arm-fix.patch: Delete.
- patches.rt/rt-mutex-delayed-resched.patch: Delete.
- patches.rt/rt-mutex-drop-generic-TIF_NEED_RESCHED_DELAYED.patch:
  Delete.
- patches.rt/rt-time-starvation-fix.patch: Delete.
- patches.rt/rtmutex-adaptive-locks.patch: Delete.
- patches.rt/rtmutex-adaptive-timeout.patch: Delete.
- patches.rt/rtmutex-lateral-steal-sysctl.patch: Delete.
- patches.rt/sched-fix-rt-task-wakeup.patch: Delete.
- patches.rt/sched-fix-sched-fair-wakeup.patch: Delete.
- patches.rt/sched-rt-push-only-new.patch: Delete.
- patches.rt/schedule_on_each_cpu-enhance-rt.patch: Delete.
- patches.rt/tasklet-fix-preemption-race.patch: Delete.
- patches.rt/tasklet-more-fixes.patch: Delete.
- patches.rt/time-gcc-linker-error.patch: Delete.
- patches.rt/tracer-use-sched-clock.patch: Delete.
- patches.rt/write-try-lock-irqsave.patch: Delete.
- patches.rt/x86-delay-enable-preempt-tglx.patch: Delete.

Introduce 2.6.26-RT1:
- patches.rt/2.6.21-rc6-lockless3-radix-tree-gang-slot-lookups.patch:
  Linux-RT 2.6.26-RT
   radix-tree: gang slot lookups.
- patches.rt/2.6.21-rc6-lockless5-lockless-probe.patch: Linux-RT
  2.6.26-RT
   mm: lockless probe.
- patches.rt/2.6.21-rc6-lockless6-speculative-get-page.patch:
  Linux-RT 2.6.26-RT
   mm: speculative get page.
- patches.rt/2.6.21-rc6-lockless7-lockless-pagecache-lookups.patch:
  Linux-RT 2.6.26-RT
   mm: lockless pagecache lookups.
- patches.rt/2.6.21-rc6-lockless8-spinlock-tree_lock.patch:
  Linux-RT 2.6.26-RT
   mm: spinlock tree_lock.
- patches.rt/Add-dev-rmem-device-driver-for-real-time-JVM-testing.patch:
  Linux-RT 2.6.26-RT.
- patches.rt/Allocate-RTSJ-memory-for-TCK-conformance-test.patch:
  Linux-RT 2.6.26-RT.
- patches.rt/RT_utsname.patch: Linux-RT 2.6.26-RT.
- patches.rt/aacraid-compat-sem.patch: Linux-RT 2.6.26-RT.
- patches.rt/adapt-remove-extra-try-to-lock.patch: Linux-RT
  2.6.26-RT.
- patches.rt/adaptive-adjust-pi-wakeup.patch: Linux-RT 2.6.26-RT.
- patches.rt/adaptive-earlybreak-on-steal.patch: Linux-RT
  2.6.26-RT
   rtmutex: break out early on first run.
- patches.rt/adaptive-optimize-rt-lock-wakeup.patch: Linux-RT
  2.6.26-RT.
- patches.rt/adaptive-spinlock-lite-v2.patch: Linux-RT 2.6.26-RT
   adaptive spinlocks lite.
- patches.rt/adaptive-task-oncpu.patch: Linux-RT 2.6.26-RT.
- patches.rt/apic-dumpstack.patch: Linux-RT 2.6.26-RT.
- patches.rt/apic-level-smp-affinity.patch: Linux-RT 2.6.26-RT.
- patches.rt/arm-compile-fix.patch: Linux-RT 2.6.26-RT
   ARM: compile fix for event tracing.
- patches.rt/arm-fix-compile-error-trace-exit-idle.patch:
  Linux-RT 2.6.26-RT.
- patches.rt/arm-futex-atomic-cmpxchg.patch: Linux-RT 2.6.26-RT.
- patches.rt/arm-latency-tracer-support.patch: Linux-RT 2.6.26-RT.
- patches.rt/arm-omap-02.patch: Linux-RT 2.6.26-RT.
- patches.rt/arm-omap-05.patch: Linux-RT 2.6.26-RT.
- patches.rt/arm-preempt-config.patch: Linux-RT 2.6.26-RT.
- patches.rt/arm-trace-preempt-idle.patch: Linux-RT 2.6.26-RT.
- patches.rt/bh-state-lock.patch: Linux-RT 2.6.26-RT.
- patches.rt/bh-uptodate-lock.patch: Linux-RT 2.6.26-RT.
- patches.rt/cache_pci_find_capability.patch: Linux-RT 2.6.26-RT
   Cache calls to pci_find_capability.
- patches.rt/call_rcu_bh-rename-of-call_rcu.patch: Linux-RT
  2.6.26-RT
   just rename call_rcu_bh instead of making it a macro.
- patches.rt/cond_resched_softirq-WARN-fix.patch: Linux-RT
  2.6.26-RT
   WARNING: at kernel/sched.c:5071 2.6.23-rc1-rt7.
- patches.rt/cputimer-thread-rt-fix.patch: Linux-RT 2.6.26-RT.
- patches.rt/cputimer-thread-rt_A0.patch: Linux-RT 2.6.26-RT.
- patches.rt/cycles-to-ns-trace-fix.patch: Linux-RT 2.6.26-RT.
- patches.rt/dev-queue-xmit-preempt-fix.patch: Linux-RT 2.6.26-RT.
- patches.rt/disable-irqpoll.patch: Linux-RT 2.6.26-RT.
- patches.rt/disable-ist-x86_64.patch: Linux-RT 2.6.26-RT.
- patches.rt/disable-lpptest-on-nonlinux.patch: Linux-RT
  2.6.26-RT.
- patches.rt/disable-run-softirq-from-hardirq-completely.patch:
  Linux-RT 2.6.26-RT
   Disable running softirqs from hardirqs completely!.
- patches.rt/dont-disable-preemption-without-IST.patch: Linux-RT
  2.6.26-RT.
- patches.rt/dont-let-rt-rw_semaphores-do-non_owner-locks.patch:
  Linux-RT 2.6.26-RT.
- patches.rt/dont-unmask-io_apic.patch: Linux-RT 2.6.26-RT.
- patches.rt/drain-all-local-pages-via-sched.patch: Linux-RT
  2.6.26-RT.
- patches.rt/event-tracer-syscall-i386.patch: Linux-RT 2.6.26-RT.
- patches.rt/event-tracer-syscall-x86_64.patch: Linux-RT
  2.6.26-RT.
- patches.rt/export-schedule-on-each-cpu.patch: Linux-RT
  2.6.26-RT.
- patches.rt/filemap-dont-bug-non-atomic.patch: Linux-RT
  2.6.26-RT.
- patches.rt/fix-acpi-build-weirdness.patch: Linux-RT 2.6.26-RT.
- patches.rt/fix-bug-on-in-filemap.patch: Linux-RT 2.6.26-RT
   Change bug_on for atomic to pagefault_disabled..
- patches.rt/fix-circular-locking-deadlock.patch: Linux-RT
  2.6.26-RT.
- patches.rt/fix-compilation-for-non-RT-in-timer.patch: Linux-RT
  2.6.26-RT.
- patches.rt/fix-emac-locking-2.6.16.patch: Linux-RT 2.6.26-RT.
- patches.rt/fix-emergency-reboot.patch: Linux-RT 2.6.26-RT
   call reboot notifier list when doing an emergency reboot.
- patches.rt/fix-migrating-softirq.patch: Linux-RT 2.6.26-RT.
- patches.rt/fix-softirq-checks-for-non-rt-preempt-hardirq.patch:
  Linux-RT 2.6.26-RT.
- patches.rt/fix_vdso_gtod_vsyscall64_2.patch: Linux-RT 2.6.26-RT.
- patches.rt/floppy-resume-fix.patch: Linux-RT 2.6.26-RT
   floppy: suspend/resume fix.
- patches.rt/ftrace-compile-fixes.patch: Linux-RT 2.6.26-RT
   rt: remove call to stop tracer.
- patches.rt/ftrace-dont-trace-markers.patch: Linux-RT 2.6.26-RT
   ftrace: dont trace markers.
- patches.rt/ftrace-fix-header.patch: Linux-RT 2.6.26-RT.
- patches.rt/ftrace-function-record-nop.patch: Linux-RT 2.6.26-RT
   ftrace: define function trace nop.
- patches.rt/ftrace-print-missing-cmdline.patch: Linux-RT
  2.6.26-RT
   ftrace: fix the command line printing.
- patches.rt/ftrace-record-comm-on-ctrl.patch: Linux-RT 2.6.26-RT
   ftrace: record comm on function ctrl change.
- patches.rt/ftrace-trace-sched.patch: Linux-RT 2.6.26-RT
   ftrace: trace sched.c.
- patches.rt/ftrace-upstream.patch: Linux-RT 2.6.26-RT.
- patches.rt/ftrace-use-preempt-disable-not-irq-disable.patch:
  Linux-RT 2.6.26-RT
   ftrace: avoid lockdep recursion.
- patches.rt/gcc-warnings-shut-up.patch: Linux-RT 2.6.26-RT.
- patches.rt/genhd-protect-percpu-var.patch: Linux-RT 2.6.26-RT.
- patches.rt/genirq-soft-resend.patch: Linux-RT 2.6.26-RT
   x86: activate HARDIRQS_SW_RESEND.
- patches.rt/git-ignore-script-lpp.patch: Linux-RT 2.6.26-RT.
- patches.rt/gtod-optimize.patch: Linux-RT 2.6.26-RT.
- patches.rt/hack-convert-i_alloc_sem-for-direct_io-craziness.patch:
  Linux-RT 2.6.26-RT.
- patches.rt/hack-fix-rt-migration.patch: Linux-RT 2.6.26-RT.
- patches.rt/handle-pending-in-simple-irq.patch: Linux-RT
  2.6.26-RT
   handle IRQ_PENDING for simple irq handler.
- patches.rt/highmem-redo-mainline.patch: Linux-RT 2.6.26-RT.
- patches.rt/highmem-revert-mainline.patch: Linux-RT 2.6.26-RT.
- patches.rt/highmem_rewrite.patch: Linux-RT 2.6.26-RT
   mm: remove kmap_lock.
- patches.rt/hrtimer-no-printk.patch: Linux-RT 2.6.26-RT.
- patches.rt/hrtimers-overrun-api.patch: Linux-RT 2.6.26-RT.
- patches.rt/i386-mark-atomic-irq-ops-raw.patch: Linux-RT
  2.6.26-RT.
- patches.rt/i386-nmi-watchdog-show-regs.patch: Linux-RT
  2.6.26-RT.
- patches.rt/ioapic-fix-too-fast-clocks.patch: Linux-RT 2.6.26-RT.
- patches.rt/irda-fix.patch: Linux-RT 2.6.26-RT.
- patches.rt/irq-mask-fix.patch: Linux-RT 2.6.26-RT
   genirq: fix simple and fasteoi irq handlers.
- patches.rt/jbd_assertions_smp_only.patch: Linux-RT 2.6.26-RT.
- patches.rt/kmap-atomic-i386-fix.patch: Linux-RT 2.6.26-RT.
- patches.rt/kmap-atomic-prepare.patch: Linux-RT 2.6.26-RT.
- patches.rt/kprobes-preempt-fix.patch: Linux-RT 2.6.26-RT.
- patches.rt/kstat-add-rt-stats.patch: Linux-RT 2.6.26-RT
   add rt stats to /proc/stat.
- patches.rt/kstat-fix-spurious-system-load-spikes-in-proc-loadavgrt.patch:
  Linux-RT 2.6.26-RT.
- patches.rt/latency-measurement-drivers.patch: Linux-RT
  2.6.26-RT.
- patches.rt/latency-tracing-arm.patch: Linux-RT 2.6.26-RT.
- patches.rt/latency-tracing-ppc.patch: Linux-RT 2.6.26-RT.
- patches.rt/loadavg_fixes_weird_loads.patch: Linux-RT 2.6.26-RT.
- patches.rt/local_irq_save_nort-in-swap.patch: Linux-RT
  2.6.26-RT.
- patches.rt/lock-init-plist-fix.patch: Linux-RT 2.6.26-RT.
- patches.rt/lock_list.patch: Linux-RT 2.6.26-RT
   lock_list - a fine grain locked double linked list.
- patches.rt/lock_page_ref.patch: Linux-RT 2.6.26-RT
   mm: lock_page_ref.
- patches.rt/lockdep-avoid-fork-waring.patch: Linux-RT 2.6.26-RT
   ftrace: fix if define to prove locking.
- patches.rt/lockdep-lock_set_subclass.patch: Linux-RT 2.6.26-RT
   lockdep: lock_set_subclass - reset a held lock's subclass.
- patches.rt/lockdep-more-entries.patch: Linux-RT 2.6.26-RT.
- patches.rt/lockdep-prettify.patch: Linux-RT 2.6.26-RT
   lockdep: prettify output.
- patches.rt/lockdep-rt-mutex.patch: Linux-RT 2.6.26-RT
   lockdep-rt: annotate PREEMPT_RT DEFINE_MUTEX.
- patches.rt/lockdep-rt-recursion-limit-fix.patch: Linux-RT
  2.6.26-RT.
- patches.rt/lockdep-show-held-locks.patch: Linux-RT 2.6.26-RT
   lockdep: show held locks when showing a stackdump.
- patches.rt/lockdep_lock_set_subclass_fix.patch: Linux-RT
  2.6.26-RT.
- patches.rt/lockstat-fix-contention-points.patch: Linux-RT
  2.6.26-RT
   lockstat: fix contention points.
- patches.rt/lockstat-output.patch: Linux-RT 2.6.26-RT
   lockstat: warn about disabled lock debugging.
- patches.rt/lockstat-rt-hooks.patch: Linux-RT 2.6.26-RT.
- patches.rt/lockstat_bounce_rt.patch: Linux-RT 2.6.26-RT.
- patches.rt/loopback-revert.patch: Linux-RT 2.6.26-RT.
- patches.rt/mapping_nrpages.patch: Linux-RT 2.6.26-RT
   mm/fs: abstract address_space::nrpages.
- patches.rt/mips-change-raw-spinlock-type.patch: Linux-RT
  2.6.26-RT
   RT: change from raw_spinlock_t to __raw_spinlock_t.
- patches.rt/mips-remove-conlicting-rtc-lock-declaration.patch:
  Linux-RT 2.6.26-RT
   RT: remove conflicting rtc_lock declaration.
- patches.rt/mips-remove-duplicate-kconfig.patch: Linux-RT
  2.6.26-RT.
- patches.rt/mips-remove-finish-arch-switch.patch: Linux-RT
  2.6.26-RT
   RT: remove finish_arch_switch.
- patches.rt/mitigate-resched-flood.patch: Linux-RT 2.6.26-RT.
- patches.rt/mm-concurrent-pagecache-rt.patch: Linux-RT 2.6.26-RT
   mm: -rt bits for concurrent pagecache.
- patches.rt/mm-concurrent-pagecache.patch: Linux-RT 2.6.26-RT
   mm: concurrent pagecache write side.
- patches.rt/mm-fix-latency.patch: Linux-RT 2.6.26-RT
   reduce pagetable-freeing latencies.
- patches.rt/move-native-irq.patch: Linux-RT 2.6.26-RT.
- patches.rt/msi-suspend-resume-workaround.patch: Linux-RT
  2.6.26-RT.
- patches.rt/multi-reader-account.patch: Linux-RT 2.6.26-RT
   map tasks to reader locks held.
- patches.rt/multi-reader-limit.patch: Linux-RT 2.6.26-RT
   implement reader limit on read write locks.
- patches.rt/multi-reader-lock-account.patch: Linux-RT 2.6.26-RT
   map read/write locks back to their readers.
- patches.rt/multi-reader-pi.patch: Linux-RT 2.6.26-RT
   read lock Priority Inheritance implementation.
- patches.rt/native-sched-clock-booboo.patch: Linux-RT 2.6.26-RT.
- patches.rt/neptune-no-at-keyboard.patch: Linux-RT 2.6.26-RT.
- patches.rt/net-core-preempt-fix.patch: Linux-RT 2.6.26-RT.
- patches.rt/netpoll-8139too-fix.patch: Linux-RT 2.6.26-RT.
- patches.rt/new-softirq-code.patch: Linux-RT 2.6.26-RT
   softirq preemption: optimization.
- patches.rt/nf_conntrack-fix-smp-processor-id.patch: Linux-RT
  2.6.26-RT.
- patches.rt/nf_conntrack-weird-crash-fix.patch: Linux-RT
  2.6.26-RT.
- patches.rt/nmi-profiling-base.patch: Linux-RT 2.6.26-RT
   nmi-driven profiling for /proc/profile.
- patches.rt/nmi-profiling.patch: Linux-RT 2.6.26-RT.
- patches.rt/nmi-show-regs-fix.patch: Linux-RT 2.6.26-RT.
- patches.rt/nmi-watchdog-disable.patch: Linux-RT 2.6.26-RT
   x86_64: do not enable the NMI watchdog by default.
- patches.rt/nmi-watchdog-fix-1.patch: Linux-RT 2.6.26-RT.
- patches.rt/nmi-watchdog-fix-2.patch: Linux-RT 2.6.26-RT.
- patches.rt/nmi-watchdog-fix-3.patch: Linux-RT 2.6.26-RT.
- patches.rt/nmi-watchdog-fix-4.patch: Linux-RT 2.6.26-RT.
- patches.rt/no-warning-for-irqs-disabled-in-local-bh-enable.patch:
  Linux-RT 2.6.26-RT
   local_bh_enable() is safe for irqs_disabled().
- patches.rt/ntfs-local-irq-save-nort.patch: Linux-RT 2.6.26-RT.
- patches.rt/numa-slab-freeing.patch: Linux-RT 2.6.26-RT.
- patches.rt/only-run-softirqs-from-irq-thread-when-irq-affinity-is-set.patch:
  Linux-RT 2.6.26-RT.
- patches.rt/pagefault-disable-cleanup.patch: Linux-RT 2.6.26-RT
   clean up the page fault disabling logic.
- patches.rt/panic-dont-stop-box.patch: Linux-RT 2.6.26-RT.
- patches.rt/paravirt-function-pointer-fix.patch: Linux-RT
  2.6.26-RT.
- patches.rt/pause-on-oops-head-tail.patch: Linux-RT 2.6.26-RT
   introduce pause_on_oops_head/tail boot options.
- patches.rt/percpu-locked-mm.patch: Linux-RT 2.6.26-RT.
- patches.rt/percpu-locked-netfilter.patch: Linux-RT 2.6.26-RT.
- patches.rt/percpu-locked-netfilter2.patch: Linux-RT 2.6.26-RT.
- patches.rt/percpu-locked-powerpc-fixups.patch: Linux-RT
  2.6.26-RT.
- patches.rt/percpu_list.patch: Linux-RT 2.6.26-RT
   percpu_list.
- patches.rt/plist-debug.patch: Linux-RT 2.6.26-RT.
- patches.rt/posix-cpu-timers-fix.patch: Linux-RT 2.6.26-RT.
- patches.rt/powerpc-count_active_rt_tasks-is-undefined-for-non-preempt-rt.patch:
  Linux-RT 2.6.26-RT.
- patches.rt/powerpc-flush_tlb_pending-is-no-more.patch:
  Linux-RT 2.6.26-RT.
- patches.rt/powerpc-match-__rw_yield-function-declaration-to-prototype.patch:
  Linux-RT 2.6.26-RT.
- patches.rt/ppc-chpr-set-rtc-lock.patch: Linux-RT 2.6.26-RT.
- patches.rt/ppc-gtod-notrace-fix.patch: Linux-RT 2.6.26-RT.
- patches.rt/ppc-hacks-to-allow-rt-to-run-kernbench.patch:
  Linux-RT 2.6.26-RT.
- patches.rt/ppc-make-tlb-batch-64-only.patch: Linux-RT 2.6.26-RT.
- patches.rt/ppc-tlbflush-preempt.patch: Linux-RT 2.6.26-RT.
- patches.rt/ppc32-latency-compile-hack-fixes.patch: Linux-RT
  2.6.26-RT.
- patches.rt/ppc32_notrace_init_functions.patch: Linux-RT
  2.6.26-RT
   don't trace early init functions for ppc32.
- patches.rt/preempt-irqs-Kconfig.patch: Linux-RT 2.6.26-RT.
- patches.rt/preempt-irqs-arm-fix-oprofile.patch: Linux-RT
  2.6.26-RT.
- patches.rt/preempt-irqs-arm.patch: Linux-RT 2.6.26-RT.
- patches.rt/preempt-irqs-core.patch: Linux-RT 2.6.26-RT.
- patches.rt/preempt-irqs-direct-debug-keyboard.patch: Linux-RT
  2.6.26-RT.
- patches.rt/preempt-irqs-hrtimer.patch: Linux-RT 2.6.26-RT.
- patches.rt/preempt-irqs-i386-idle-poll-loop-fix.patch:
  Linux-RT 2.6.26-RT.
- patches.rt/preempt-irqs-i386-ioapic-mask-quirk.patch: Linux-RT
  2.6.26-RT.
- patches.rt/preempt-irqs-i386.patch: Linux-RT 2.6.26-RT.
- patches.rt/preempt-irqs-mips.patch: Linux-RT 2.6.26-RT.
- patches.rt/preempt-irqs-ppc-ack-irq-fixups.patch: Linux-RT
  2.6.26-RT.
- patches.rt/preempt-irqs-ppc-fix-b5.patch: Linux-RT 2.6.26-RT.
- patches.rt/preempt-irqs-ppc-fix-b6.patch: Linux-RT 2.6.26-RT.
- patches.rt/preempt-irqs-ppc-fix-more-fasteoi.patch: Linux-RT
  2.6.26-RT.
- patches.rt/preempt-irqs-ppc-preempt-schedule-irq-entry-fix.patch:
  Linux-RT 2.6.26-RT.
- patches.rt/preempt-irqs-ppc.patch: Linux-RT 2.6.26-RT.
- patches.rt/preempt-irqs-timer.patch: Linux-RT 2.6.26-RT.
- patches.rt/preempt-irqs-x86-64-ioapic-mask-quirk.patch:
  Linux-RT 2.6.26-RT.
- patches.rt/preempt-irqs-x86-64.patch: Linux-RT 2.6.26-RT.
- patches.rt/preempt-realtime-acpi.patch: Linux-RT 2.6.26-RT.
- patches.rt/preempt-realtime-arm-bagde4.patch: Linux-RT
  2.6.26-RT.
- patches.rt/preempt-realtime-arm-footbridge.patch: Linux-RT
  2.6.26-RT.
- patches.rt/preempt-realtime-arm-integrator.patch: Linux-RT
  2.6.26-RT.
- patches.rt/preempt-realtime-arm-ixp4xx.patch: Linux-RT
  2.6.26-RT.
- patches.rt/preempt-realtime-arm-pxa.patch: Linux-RT 2.6.26-RT.
- patches.rt/preempt-realtime-arm-rawlock-in-mmu_context-h.patch:
  Linux-RT 2.6.26-RT.
- patches.rt/preempt-realtime-arm-shark.patch: Linux-RT 2.6.26-RT.
- patches.rt/preempt-realtime-arm.patch: Linux-RT 2.6.26-RT.
- patches.rt/preempt-realtime-compile-fixes.patch: Linux-RT
  2.6.26-RT.
- patches.rt/preempt-realtime-console.patch: Linux-RT 2.6.26-RT.
- patches.rt/preempt-realtime-core.patch: Linux-RT 2.6.26-RT.
- patches.rt/preempt-realtime-debug-sysctl.patch: Linux-RT
  2.6.26-RT.
- patches.rt/preempt-realtime-fs-block.patch: Linux-RT 2.6.26-RT.
- patches.rt/preempt-realtime-ftrace-disable-ftraced.patch:
  Linux-RT 2.6.26-RT.
- patches.rt/preempt-realtime-ftrace.patch: Linux-RT 2.6.26-RT.
- patches.rt/preempt-realtime-i386.patch: Linux-RT 2.6.26-RT.
- patches.rt/preempt-realtime-ia64.patch: Linux-RT 2.6.26-RT.
- patches.rt/preempt-realtime-ide.patch: Linux-RT 2.6.26-RT.
- patches.rt/preempt-realtime-init-show-enabled-debugs.patch:
  Linux-RT 2.6.26-RT.
- patches.rt/preempt-realtime-input.patch: Linux-RT 2.6.26-RT.
- patches.rt/preempt-realtime-ipc.patch: Linux-RT 2.6.26-RT.
- patches.rt/preempt-realtime-irqs.patch: Linux-RT 2.6.26-RT.
- patches.rt/preempt-realtime-loopback.patch: Linux-RT 2.6.26-RT.
- patches.rt/preempt-realtime-mellanox-driver-fix.patch:
  Linux-RT 2.6.26-RT.
- patches.rt/preempt-realtime-mips.patch: Linux-RT 2.6.26-RT.
- patches.rt/preempt-realtime-mm.patch: Linux-RT 2.6.26-RT.
- patches.rt/preempt-realtime-mmdrop-delayed.patch: Linux-RT
  2.6.26-RT.
- patches.rt/preempt-realtime-net-drivers.patch: Linux-RT
  2.6.26-RT.
- patches.rt/preempt-realtime-net-softirq-fixups.patch: Linux-RT
  2.6.26-RT
   NOHZ: local_softirq_pending with tickless.
- patches.rt/preempt-realtime-net.patch: Linux-RT 2.6.26-RT.
- patches.rt/preempt-realtime-powerpc-add-raw-relax-macros.patch:
  Linux-RT 2.6.26-RT.
- patches.rt/preempt-realtime-powerpc-b2.patch: Linux-RT
  2.6.26-RT.
- patches.rt/preempt-realtime-powerpc-b3.patch: Linux-RT
  2.6.26-RT.
- patches.rt/preempt-realtime-powerpc-b4.patch: Linux-RT
  2.6.26-RT.
- patches.rt/preempt-realtime-powerpc-celleb-raw-spinlocks.patch:
  Linux-RT 2.6.26-RT.
- patches.rt/preempt-realtime-powerpc-missing-raw-spinlocks.patch:
  Linux-RT 2.6.26-RT.
- patches.rt/preempt-realtime-powerpc-tlb-batching.patch:
  Linux-RT 2.6.26-RT.
- patches.rt/preempt-realtime-powerpc-update.patch: Linux-RT
  2.6.26-RT.
- patches.rt/preempt-realtime-powerpc.patch: Linux-RT 2.6.26-RT.
- patches.rt/preempt-realtime-prevent-idle-boosting.patch:
  Linux-RT 2.6.26-RT
   Premmpt-RT: Preevent boosting of idle task.
- patches.rt/preempt-realtime-printk.patch: Linux-RT 2.6.26-RT.
- patches.rt/preempt-realtime-profiling.patch: Linux-RT 2.6.26-RT.
- patches.rt/preempt-realtime-rawlocks.patch: Linux-RT 2.6.26-RT.
- patches.rt/preempt-realtime-rcu.patch: Linux-RT 2.6.26-RT.
- patches.rt/preempt-realtime-sched-cpupri.patch: Linux-RT
  2.6.26-RT.
- patches.rt/preempt-realtime-sched-i386.patch: Linux-RT
  2.6.26-RT.
- patches.rt/preempt-realtime-sched.patch: Linux-RT 2.6.26-RT.
- patches.rt/preempt-realtime-sound.patch: Linux-RT 2.6.26-RT.
- patches.rt/preempt-realtime-supress-nohz-softirq-warning.patch:
  Linux-RT 2.6.26-RT.
- patches.rt/preempt-realtime-supress-rtc-printk.patch: Linux-RT
  2.6.26-RT.
- patches.rt/preempt-realtime-timer.patch: Linux-RT 2.6.26-RT.
- patches.rt/preempt-realtime-usb.patch: Linux-RT 2.6.26-RT.
- patches.rt/preempt-realtime-warn-and-bug-on-fix.patch:
  Linux-RT 2.6.26-RT.
- patches.rt/preempt-realtime-warn-and-bug-on.patch: Linux-RT
  2.6.26-RT.
- patches.rt/preempt-rt-no-slub.patch: Linux-RT 2.6.26-RT.
- patches.rt/preempt-softirqs-core.patch: Linux-RT 2.6.26-RT.
- patches.rt/preempt-trace.patch: Linux-RT 2.6.26-RT.
- patches.rt/print-might-sleep-hack.patch: Linux-RT 2.6.26-RT.
- patches.rt/printk-dont-bug-on-sched.patch: Linux-RT 2.6.26-RT.
- patches.rt/printk-in-atomic-hack-fix.patch: Linux-RT 2.6.26-RT
   fix printk in atomic hack.
- patches.rt/printk-in-atomic.patch: Linux-RT 2.6.26-RT.
- patches.rt/proportions-raw-locks.patch: Linux-RT 2.6.26-RT.
- patches.rt/qrcu.patch: Linux-RT 2.6.26-RT
   QRCU with lockless fastpath.
- patches.rt/quicklist-release-before-free-page-fix.patch:
  Linux-RT 2.6.26-RT.
- patches.rt/quicklist-release-before-free-page.patch: Linux-RT
  2.6.26-RT.
- patches.rt/radix-concurrent-lockdep.patch: Linux-RT 2.6.26-RT.
- patches.rt/radix-percpu-hack-fix.patch: Linux-RT 2.6.26-RT.
- patches.rt/radix-tree-concurrent.patch: Linux-RT 2.6.26-RT
   radix-tree: concurrent write side support.
- patches.rt/radix-tree-optimistic-hist.patch: Linux-RT 2.6.26-RT
   debug: optimistic lock histogram.
- patches.rt/radix-tree-optimistic.patch: Linux-RT 2.6.26-RT
   radix-tree: optimistic locking.
- patches.rt/random-driver-latency-fix.patch: Linux-RT 2.6.26-RT.
- patches.rt/rcu-hrt-fixups.patch: Linux-RT 2.6.26-RT.
- patches.rt/rcu-new-7.patch: Linux-RT 2.6.26-RT.
- patches.rt/rcu-preempt-boost-default.patch: Linux-RT 2.6.26-RT.
- patches.rt/rcu-preempt-boost-fix.patch: Linux-RT 2.6.26-RT.
- patches.rt/rcu-preempt-boost-sdr.patch: Linux-RT 2.6.26-RT.
- patches.rt/rcu-preempt-fix-bad-dyntick-accounting.patch:
  Linux-RT 2.6.26-RT.
- patches.rt/rcu-preempt-hotplug-hackaround.patch: Linux-RT
  2.6.26-RT.
- patches.rt/rcu-torture-preempt-update.patch: Linux-RT 2.6.26-RT.
- patches.rt/rcu-trace-fix-free.patch: Linux-RT 2.6.26-RT.
- patches.rt/rcupreempt-boost-early-init.patch: Linux-RT
  2.6.26-RT.
- patches.rt/realtime-preempt-warn-about-tracing.patch: Linux-RT
  2.6.26-RT.
- patches.rt/relay-fix.patch: Linux-RT 2.6.26-RT
   relay: fix timer madness.
- patches.rt/remove-check-pgt-cache-calls.patch: Linux-RT
  2.6.26-RT.
- patches.rt/replace-bugon-by-warn-on.patch: Linux-RT 2.6.26-RT.
- patches.rt/root-domain-kfree-in-atomic.patch: Linux-RT
  2.6.26-RT.
- patches.rt/rt-apis.patch: Linux-RT 2.6.26-RT.
- patches.rt/rt-avoid-deadlock-in-swap.patch: Linux-RT 2.6.26-RT.
- patches.rt/rt-delayed-prio.patch: Linux-RT 2.6.26-RT
   rt: PI-workqueue: propagate prio for delayed work.
- patches.rt/rt-kmap-scale-fix.patch: Linux-RT 2.6.26-RT.
- patches.rt/rt-list-mods.patch: Linux-RT 2.6.26-RT
   rt: list_splice2.
- patches.rt/rt-move-update-wall-time-back-to-do-timer.patch:
  Linux-RT 2.6.26-RT
   rt: move update_wall_time back to do timer.
- patches.rt/rt-mutex-arm.patch: Linux-RT 2.6.26-RT.
- patches.rt/rt-mutex-compat-semaphores.patch: Linux-RT 2.6.26-RT.
- patches.rt/rt-mutex-core.patch: Linux-RT 2.6.26-RT.
- patches.rt/rt-mutex-i386.patch: Linux-RT 2.6.26-RT.
- patches.rt/rt-mutex-irq-flags-checking.patch: Linux-RT
  2.6.26-RT.
- patches.rt/rt-mutex-mips.patch: Linux-RT 2.6.26-RT.
- patches.rt/rt-mutex-ppc-fix-a5.patch: Linux-RT 2.6.26-RT.
- patches.rt/rt-mutex-ppc.patch: Linux-RT 2.6.26-RT.
- patches.rt/rt-mutex-preempt-debugging.patch: Linux-RT 2.6.26-RT.
- patches.rt/rt-mutex-trivial-route-cast-fix.patch: Linux-RT
  2.6.26-RT.
- patches.rt/rt-mutex-trivial-tcp-preempt-fix.patch: Linux-RT
  2.6.26-RT.
- patches.rt/rt-mutex-x86-64.patch: Linux-RT 2.6.26-RT.
- patches.rt/rt-page_alloc.patch: Linux-RT 2.6.26-RT
   rt-friendly per-cpu pages.
- patches.rt/rt-plist-mods.patch: Linux-RT 2.6.26-RT
   rt: plist_head_splice.
- patches.rt/rt-s_files-kill-a-union.patch: Linux-RT 2.6.26-RT.
- patches.rt/rt-sched-groups.patch: Linux-RT 2.6.26-RT.
- patches.rt/rt-shorten-softirq-thread-names.patch: Linux-RT
  2.6.26-RT.
- patches.rt/rt-slab-new.patch: Linux-RT 2.6.26-RT.
- patches.rt/rt-workqeue-prio.patch: Linux-RT 2.6.26-RT
   rt: PI-workqueue support.
- patches.rt/rt-workqueue-barrier.patch: Linux-RT 2.6.26-RT
   rt: PI-workqueue: fix barriers.
- patches.rt/rt-wq-barrier-fix.patch: Linux-RT 2.6.26-RT
   rt: PI-workqueue: wait_on_work() fixup.
- patches.rt/rt_mutex_setprio.patch: Linux-RT 2.6.26-RT
   rt: rename rt_mutex_setprio to task_setprio.
- patches.rt/rtmutex-debug.h-cleanup.patch: Linux-RT 2.6.26-RT
   lock debugging: clean up rtmutex-debug.h.
- patches.rt/rtmutex-lateral-steal.patch: Linux-RT 2.6.26-RT.
- patches.rt/rtmutex-rearrange.patch: Linux-RT 2.6.26-RT.
- patches.rt/rtmutex-remove-xchg.patch: Linux-RT 2.6.26-RT
   rtmutex - remove double xchg.
- patches.rt/rtmutex-rwlock-cmpxchg-typecast.patch: Linux-RT
  2.6.26-RT.
- patches.rt/rwlock-implement-downgrade-write.patch: Linux-RT
  2.6.26-RT
   rwlocks multi downgrade write.
- patches.rt/rwlocks-default-nr-readers-nr-cpus.patch: Linux-RT
  2.6.26-RT.
- patches.rt/rwlocks-fix-no-preempt-rt.patch: Linux-RT 2.6.26-RT
   rwlock: fix non PREEMPT_RT case.
- patches.rt/rwlocks-multiple-readers.patch: Linux-RT 2.6.26-RT
   implement rwlocks management.
- patches.rt/rwsems-multiple-readers.patch: Linux-RT 2.6.26-RT
   add framework for multi readers on rwsems.
- patches.rt/s_files-pipe-fix.patch: Linux-RT 2.6.26-RT
   s_files: free_write_pipe() fix.
- patches.rt/s_files-schedule_on_each_cpu_wq.patch: Linux-RT
  2.6.26-RT.
- patches.rt/s_files.patch: Linux-RT 2.6.26-RT
   remove global files_lock.
- patches.rt/sched-clock-nmi.patch: Linux-RT 2.6.26-RT.
- patches.rt/sched-enable-irqs-in-preempt-in-notifier-call.patch:
  Linux-RT 2.6.26-RT
   CFS: enable irqs in fire_sched_in_preempt_notifier.
- patches.rt/sched-nr-migrate-lower-default-preempt-rt.patch:
  Linux-RT 2.6.26-RT.
- patches.rt/sched-prioritize-non-migrating-rt-tasks.patch:
  Linux-RT 2.6.26-RT.
- patches.rt/sched-rt-stats.patch: Linux-RT 2.6.26-RT.
- patches.rt/sched-use-a-2d-bitmap-search-prio-cpu.patch:
  Linux-RT 2.6.26-RT.
- patches.rt/sched-wake_up_idle_cpu-rt.patch: Linux-RT 2.6.26-RT.
- patches.rt/sched_prio.patch: Linux-RT 2.6.26-RT.
- patches.rt/sched_rt-fixup.patch: Linux-RT 2.6.26-RT.
- patches.rt/schedule-tail-balance-disable-irqs.patch: Linux-RT
  2.6.26-RT.
- patches.rt/schedule_on_each_cpu-enhance.patch: Linux-RT
  2.6.26-RT.
- patches.rt/select-error-leak-fix.patch: Linux-RT 2.6.26-RT.
- patches.rt/send-nmi-all-preempt-disable.patch: Linux-RT
  2.6.26-RT.
- patches.rt/seq-irqsave.patch: Linux-RT 2.6.26-RT.
- patches.rt/serial-locking-rt-cleanup.patch: Linux-RT 2.6.26-RT.
- patches.rt/serial-slow-machines.patch: Linux-RT 2.6.26-RT.
- patches.rt/slab-irq-nopreempt-fix.patch: Linux-RT 2.6.26-RT.
- patches.rt/smp-processor-id-fixups.patch: Linux-RT 2.6.26-RT.
- patches.rt/softirq-per-cpu-assumptions-fixes.patch: Linux-RT
  2.6.26-RT.
- patches.rt/softlockup-add-irq-regs-h.patch: Linux-RT 2.6.26-RT
   core: make asm/irq_regs.h available on every platform.
- patches.rt/spinlock-trylock-cleanup-sungem.patch: Linux-RT
  2.6.26-RT.
- patches.rt/swap-spinlock-fix.patch: Linux-RT 2.6.26-RT.
- patches.rt/tasklet-busy-loop-hack.patch: Linux-RT 2.6.26-RT.
- patches.rt/tasklet-redesign.patch: Linux-RT 2.6.26-RT.
- patches.rt/timer-freq-tweaks.patch: Linux-RT 2.6.26-RT.
- patches.rt/timer-warning-fix.patch: Linux-RT 2.6.26-RT.
- patches.rt/trace-add-event-markers-arm.patch: Linux-RT
  2.6.26-RT.
- patches.rt/trace-events-handle-syscalls.patch: Linux-RT
  2.6.26-RT.
- patches.rt/trace-histograms.patch: Linux-RT 2.6.26-RT.
- patches.rt/trace_hist-divzero.patch: Linux-RT 2.6.26-RT
   trace_hist.c: divide-by-zero problem (2).
- patches.rt/trace_hist-latediv.patch: Linux-RT 2.6.26-RT.
- patches.rt/tracer-add-event-markers.patch: Linux-RT 2.6.26-RT.
- patches.rt/tracer-event-trace.patch: Linux-RT 2.6.26-RT.
- patches.rt/use-edge-triggered-irq-handler-instead-of-simple-irq.patch:
  Linux-RT 2.6.26-RT
   [AT91: PATCH]: Use edge triggered interrupt handling for
   AT91-GPIO instead of simple_irq-handler.
- patches.rt/user-no-irq-disable.patch: Linux-RT 2.6.26-RT.
- patches.rt/version.patch: Linux-RT 2.6.26-RT
   add -rt extra-version.
- patches.rt/vortex-fix.patch: Linux-RT 2.6.26-RT.
- patches.rt/watchdog_use_timer_and_hpet_on_x86_64.patch:
  Linux-RT 2.6.26-RT.
- patches.rt/x86-64-tscless-vgettimeofday.patch: Linux-RT
  2.6.26-RT
   x86_64 GTOD: offer scalable vgettimeofday.
- patches.rt/x86_64-tsc-sync-irqflags-fix.patch: Linux-RT
  2.6.26-RT.
- patches.rt/event-trace-hrtimer-trace.patch: Linux-RT 2.6.26-RT
   event-tracer: add clockevent trace.
- patches.rt/ftrace-hotplug-fix.patch: Linux-RT 2.6.26-RT
   ftrace: cpu hotplug fix.
- patches.rt/ftrace-wakeup-rawspinlock.patch: Linux-RT 2.6.26-RT
   ftrace: user raw spin lock for wakeup function trace.
- patches.rt/preempt-realtime-x86_64.patch: Linux-RT 2.6.26-RT.
- patches.rt/radix-tree-lockdep-plus1.patch: Linux-RT 2.6.26-RT
   lockdep: add +1 to radix tree array.
- patches.rt/rwlock-fixes.patch: Linux-RT 2.6.26-RT
   rwlock: fix pi_list race conditions.
- patches.rt/rwlock-prio-fix.patch: Linux-RT 2.6.26-RT
   rwlock: reset prio on unlocks and wakeups.
- patches.rt/rwlock-torture.patch: Linux-RT 2.6.26-RT
   rwlock: rwlock torture test.
- patches.rt/sched-cpupri-hotplug-support.patch: Linux-RT
  2.6.26-RT.
- patches.rt/sched-cpupri-priocount.patch: Linux-RT 2.6.26-RT.
- patches.rt/trace-eip2ip.patch: Linux-RT 2.6.26-RT
   Re: 2.6.25.4-rt4.
- patches.rt/bz235099-idle-load-fix.patch: Linux-RT 2.6.26-RT.
- patches.rt/fix-adaptive-hack.patch: Linux-RT 2.6.26-RT
   fix-adaptive-hack.patch.
- patches.rt/fix-a-previously-reverted-fix.patch: Linux-RT
  2.6.26-RT
   Fix a previously reverted "fix".
- patches.rt/fix-config-debug-rt-mutex-lock-underflow-warnings.patch:
  Linux-RT 2.6.26-RT
   Fix CONFIG_DEBUG_RT_MUTEX lock underflow warnings.
- patches.rt/frace-use-tsc.patch: Linux-RT 2.6.26-RT.
- patches.rt/ftrace-document-event-tracer.patch: Linux-RT
  2.6.26-RT.
- patches.rt/ftrace-document-update1.patch: Linux-RT 2.6.26-RT
   ftrace: document updates.
- patches.rt/ftrace-fix-get-kprobe-wreckage.patch: Linux-RT
  2.6.26-RT
   ftrace-fix-missing-kprobe-include.pathc.
- patches.rt/ftrace-m68knommu-add-FTRACE-support.patch: Linux-RT
  2.6.26-RT.
- patches.rt/ftrace-m68knommu-generic-stacktrace-function.patch:
  Linux-RT 2.6.26-RT.
- patches.rt/ftrace-preempt-trace-check.patch: Linux-RT 2.6.26-RT
   ftrace: only trace preempt off with preempt tracer.
- patches.rt/ftrace-stop-trace-on-crash.patch: Linux-RT 2.6.26-RT
   fix-tracer-wreckage-wtf-is-this-code-all-features.patch.
- patches.rt/generic-cmpxchg-use-raw-local-irq-variant.patch:
  Linux-RT 2.6.26-RT.
- patches.rt/idle2-fix.patch: Linux-RT 2.6.26-RT.
- patches.rt/idle-fix.patch: Linux-RT 2.6.26-RT.
- patches.rt/m68knommu_fixes_ontop_of_v2.6.26.patch: Linux-RT
  2.6.26-RT.
- patches.rt/m68knommu-make-cmpxchg-RT-safe.patch: Linux-RT
  2.6.26-RT.
- patches.rt/mapping_nrpages-fix.patch: Linux-RT 2.6.26-RT
   mapping_nrpages-fix.patch.
- patches.rt/nfs-stats-miss-preemption.patch: Linux-RT 2.6.26-RT
   nfs: fix missing preemption check.
- patches.rt/pmtmr-override.patch: Linux-RT 2.6.26-RT
   pmtmr: allow command line override of ioport.
- patches.rt/powerpc-ftrace-stop-on-oops.patch: Linux-RT 2.6.26-RT
   powerpc: ftrace stop on crash.
- patches.rt/ppc64-fix-preempt-unsafe-paths-accessing-per_cpu-variables.patch:
  Linux-RT 2.6.26-RT.
- patches.rt/preempt-irqs-m68knommu-make-timer-interrupt-non-threaded.patch:
  Linux-RT 2.6.26-RT.
- patches.rt/preempt-realtime-mm.patch~: Linux-RT 2.6.26-RT.
- patches.rt/raw-spinlocks-for-nmi-print.patch: Linux-RT
  2.6.26-RT.
- patches.rt/revert-preempt-bkl-revert.patch: Linux-RT 2.6.26-RT.
- patches.rt/rtmutex-debug-fix.patch: Linux-RT 2.6.26-RT
   rtmutex-debug-fix.patch.
- patches.rt/rt-mutex-namespace.patch: Linux-RT 2.6.26-RT
   rt-mutex-namespace.patch.
- patches.rt/rt-mutex-use-inline.patch: Linux-RT 2.6.26-RT
   rt-mutex-cleanup.patch.
- patches.rt/rt-rwlock-conservative-locking.patch: Linux-RT
  2.6.26-RT
   rwlock: be more conservative in locking reader_lock_count.
- patches.rt/rwlock-pi-lock-reader.patch: Linux-RT 2.6.26-RT.
- patches.rt/rwlock-protect-reader_lock_count.patch: Linux-RT
  2.6.26-RT.
- patches.rt/rwlock-slowunlock-mutex-fix2.patch: Linux-RT
  2.6.26-RT.
- patches.rt/rwlock-slowunlock-mutex-fix.patch: Linux-RT
  2.6.26-RT.
- patches.rt/rwlock-torture-no-rt.patch: Linux-RT 2.6.26-RT
   rwlock: fix torture test to handle non-rt.
- patches.rt/sched-fix-dequeued-race.patch: Linux-RT 2.6.26-RT
   sched-fix-dequeued-race.patch.
- patches.rt/serial-locking-rt-cleanup.patch~: Linux-RT 2.6.26-RT.
- patches.rt/sub-dont-disable-irqs.patch: Linux-RT 2.6.26-RT
   rt: dont disable irqs in usb.
- patches.rt/trace-do-not-wakeup-when-irqs-disabled.patch:
  Linux-RT 2.6.26-RT
   trace-do-not-wakeup-when-irqs-disabled.patch.
- patches.rt/trace-ktime-scalar.patch: Linux-RT 2.6.26-RT
   ftrace: print ktime values in readable form.
- patches.rt/warn-on-rt-scatterlist.patch: Linux-RT 2.6.26-RT
   remove warn on for scatterlist in preempt rt.

-------------------------------------------------------------------
Tue Jul 29 17:25:34 CEST 2008 - trenn@suse.de

- patches.arch/acpi_thermal_passive_blacklist.patch: Avoid
  critical temp shutdowns on specific ThinkPad T4x(p) and R40
  (https://bugzilla.novell.com/show_bug.cgi?id=333043).
- patches.fixes/acpi_use_acpi_exception.patch: ACPI dock/bay:
  Use ACPI_EXCEPTION instead of printk(KERN_ERR.
- patches.suse/acpi_provide_non_windows_osi_boot_param.patch:
  ACPI: Provide a spec conform OSI interface to the BIOS.

-------------------------------------------------------------------
Tue Jul 29 00:04:40 CEST 2008 - bphilips@suse.de

- rpm/kernel-binary.spec.in: uvcvideo merged.  Add Obsoletes.

-------------------------------------------------------------------
Fri Jul 25 16:39:22 CEST 2008 - mszeredi@suse.cz

- supported.conf: Mark fuse as supported.

-------------------------------------------------------------------
Thu Jul 24 19:26:38 CEST 2008 - gregkh@suse.de

- Enable CONFIG_MARKERS

-------------------------------------------------------------------
Thu Jul 24 19:21:20 CEST 2008 - gregkh@suse.de

- Enable CONFIG_SECURITY_SELINUX

-------------------------------------------------------------------
Thu Jul 24 14:53:34 CEST 2008 - agruen@suse.de

- Fix for using relative paths in /usr/src/linux-obj/$arch/
  $flavor/Makefile (bnc#409982).

-------------------------------------------------------------------
Fri Jul 18 10:33:14 CEST 2008 - hare@suse.de

- Update config files for S/390.

-------------------------------------------------------------------
Thu Jul 17 22:55:40 CEST 2008 - bwalle@suse.de

- patches.fixes/show-OSRELEASE-in-VMCOREINFO.diff:
  kdump: Report actual value of VMCOREINFO_OSRELEASE in VMCOREINFO

-------------------------------------------------------------------
Thu Jul 17 18:33:20 CEST 2008 - jeffm@suse.de

- rpm/kernel-module-subpackage: Removed Supplements handling
  entirely. Use preamble instead.

-------------------------------------------------------------------
Thu Jul 17 17:48:49 CEST 2008 - jbeulich@novell.com

- patches.xen/xen3-patch-2.6.26: Fix 32-bit build.

-------------------------------------------------------------------
Thu Jul 17 15:49:45 CEST 2008 - jbeulich@novell.com

- Update Xen patches for 2.6.26.
- patches.xen/540-blkif-nr-segments-check.patch: Delete.
- patches.xen/560-x86_64-no-irq-affinity-break-msg.patch: Delete.
- patches.xen/xen3-patch-2.6.25.1: Delete.
- Update i386 and x86-64 config files.
- config.conf: Re-enable Xen configs.

-------------------------------------------------------------------
Thu Jul 17 13:35:29 CEST 2008 - jbeulich@novell.com

- patches.fixes/seccomp-disable-tsc-option: Also handle x86-64 (191123).
- Update x86-64 config files.
- patches.suse/raw_device_max_minors_param.diff: Fix uninitialized
  return value.
- patches.apparmor/remove_suid.diff: Also handle fuse.
- supported.conf: Add e1000e, rtc-core, rtc-lib, and rtc-cmos.

-------------------------------------------------------------------
Mon Jul 14 18:51:03 CEST 2008 - jeffm@suse.de

- patches.kernel.org/fsl-diu-fb-compile-fix: Delete.

-------------------------------------------------------------------
Mon Jul 14 18:19:08 CEST 2008 - olh@suse.de

- disable unused fsl-diu-fb driver

-------------------------------------------------------------------
Mon Jul 14 17:23:40 CEST 2008 - jeffm@suse.de

- Updated to 2.6.26-final.

-------------------------------------------------------------------
Mon Jul 14 11:24:42 CEST 2008 - bwalle@suse.de

- patches.fixes/move-crashkernel-reservation.diff:
  x86: Move crashkernel reservation before dma32_reserve_bootmem().

-------------------------------------------------------------------
Mon Jul 14 08:04:25 CEST 2008 - rgoldwyn@suse.de

- Enable patches.suse/convert-novfs-to-open-soure-coding-standards.patch
  Fix oops in novfs_daemon_lib_ioctl

-------------------------------------------------------------------
Fri Jul 11 19:22:27 CEST 2008 - jeffm@suse.de

- Updated squashfs to v3.3. (bnc#373285)

-------------------------------------------------------------------
Thu Jul 10 20:36:45 CEST 2008 - jeffm@suse.de

- Update config files: Enable raw devices on s390.

-------------------------------------------------------------------
Thu Jul 10 15:59:36 CEST 2008 - jack@suse.cz

- patches.suse/raw_device_max_minors_param.diff: Allow setting
  of number of raw devices as a module parameter (FATE 302178).

-------------------------------------------------------------------
Thu Jul 10 01:12:00 CEST 2008 - jeffm@suse.de

- patches.kernel.org/fsl-diu-fb-compile-fix: fsl-diu-fb:
  compile fix.

-------------------------------------------------------------------
Wed Jul  9 22:59:14 CEST 2008 - jeffm@suse.de

- patches.suse/kdb-common: Removed obsolete file_lock_operations
  printing.

-------------------------------------------------------------------
Wed Jul  9 22:58:15 CEST 2008 - jeffm@suse.de

- patches.fixes/reiserfs-discard-xattr-prealloc: Upstreamed with
  -git5.

-------------------------------------------------------------------
Wed Jul  9 22:49:38 CEST 2008 - jeffm@suse.de

- patches.fixes/reiserfs-discard-xattr-prealloc: reiserfs:
  discard prealloc in reiserfs_delete_inode (bnc#389656).

-------------------------------------------------------------------
Wed Jul  9 22:11:34 CEST 2008 - jeffm@suse.de

- Updated to 2.6.26-rc9-git5.
  - Eliminated 2 patches.

-------------------------------------------------------------------
Wed Jul  9 18:00:11 CEST 2008 - jbohac@suse.cz

- Update config files.
- patches.suse/netfilter-ip_conntrack_slp.patch: connection
  tracking helper for SLP (fate#301134).

-------------------------------------------------------------------
Wed Jul  9 09:43:49 CEST 2008 - olh@suse.de

- enable PHYP-assisted OS dump (fate#304131)

-------------------------------------------------------------------
Mon Jul  7 16:56:43 CEST 2008 - trenn@suse.de

- patches.fixes/acpi_thermal_passive_cleanup.patch: Delete.

-------------------------------------------------------------------
Wed Jul  2 15:02:17 CEST 2008 - jkosina@suse.de

- patches.fixes/input-add-gericom-bellagio-to-nomux.patch: Input:
  add Gericom Bellagio to nomux blacklist (bnc#404892).

-------------------------------------------------------------------
Wed Jul  2 11:53:53 CEST 2008 - jkosina@suse.de

- patches.fixes/input-add-acer-aspire-1360-to-nomux.patch: Input:
  add Acer Aspire 1360 to nomux blacklist (bnc#216857).

-------------------------------------------------------------------
Wed Jul  2 05:55:16 CEST 2008 - jeffm@suse.de

- patches.apparmor/__d_path-keep-connected.diff
  patches.apparmor/mount-consistent-__d_path.diff
  patches.suse/kdb-ia64: Edited to apply with --fuzz=0
- Added --fuzz=0 (-F0) to sequence-patch.sh and spec files

-------------------------------------------------------------------
Fri Jun 27 16:18:50 CEST 2008 - bwalle@suse.de

- rpm/kernel-binary.spec.in: don't generate the makedumpfile.config
  any more, the new kernel, kexec-tools and makedumpfile is able to
  extract that information from the running kernel and pass it
  as ELF NOTE (in /proc/vmcore)

-------------------------------------------------------------------
Thu Jun 26 17:12:27 CEST 2008 - olh@suse.de

- add patches.arch/ppc-ibmebus-modalias.patch
  autoload ehea and ehca (bnc#394602 - LTC44938)

-------------------------------------------------------------------
Thu Jun 26 02:39:09 CEST 2008 - sdietrich@suse.de

- RT:  Update config files - enable CONFIG_CGROUPS

-------------------------------------------------------------------
Thu Jun 26 02:35:07 CEST 2008 - sdietrich@suse.de

- Update config files - enable CPUSETs support:
	CONFIG_CGROUPS, CONFIG_CGROUP_NS, CONFIG_CGROUP_DEVICE,
	CONFIG_CPUSET, CONFIG_CGROUP_CPUACCT, 
	CONFIG_RESOURCE_COUNTERS, CONFIG_MM_OWNER,
	CONFIG_CGROUP_MEM_RES_CTLR, CONFIG_PROC_PID_CPUSET
- debug only: CONFIG_CGROUP_DEBUG

-------------------------------------------------------------------
Thu Jun 26 00:43:02 CEST 2008 - jeffm@suse.de

- Updated to 2.6.26-rc8
  - Eliminated 1 patch.

-------------------------------------------------------------------
Wed Jun 25 23:05:22 CEST 2008 - jeffm@suse.de

- rpm/kernel-module-subpackage: Added Supplements tag copying and added
                                coreutils and grep to Requires
- rpm/macros.kernel-source: Added kernel-syms to BuildRequires

-------------------------------------------------------------------
Wed Jun 25 15:28:14 CEST 2008 - olh@suse.de

- enable 64K pages in config ppc64 (fate#304100)
- enable up to 1024 cpus in config ppc64 (fate#304180)
- enable up to 4 cpus in config kdump
- enable powermanagement in config ppc64
- enable cell be cpufreq

-------------------------------------------------------------------
Wed Jun 25 14:40:35 CEST 2008 - jdelvare@suse.de

- supported.conf: Update the list of i2c bus drivers.
  - i2c-isa is gone.
  - i2c-i810, i2c-prosavage and i2c-savage4 are deprecated and will
    be removed soon, mark as unsupported.
  - i2c-voodoo3 has very limited usefulness, mark as unsupported.
  - i2c-powermac is new, mark as supported.
- supported.conf: Update the list of i2c chip drivers.
  - ds1337, ds1374, rtc8564 and x1205 are gone (RTC drivers, moved
    to drivers/rtc).
  - pca9539, pcf8574 and pcf8575 are deprecated (new GPIO drivers
    exist in drivers/gpio), mark as unsupported.
  - ds1682, max6875 and tsl2550 are new, mark as supported.

-------------------------------------------------------------------
Wed Jun 25 14:19:51 CEST 2008 - jdelvare@suse.de

- supported.conf: Add two new hwmon drivers (dme1737 and thmc50,
  both unsupported.)
- supported.conf: Mark hwmon and hwmon-vid as supported. These are
  simple, software-only utility modules, it makes little sense
  to taint the kernel just because they are loaded.

-------------------------------------------------------------------
Mon Jun 23 17:34:28 CEST 2008 - tiwai@suse.de

- disable CONFIG_SND_PCSP as it conflicts with input pcspkr and
  disturbs the order of sound devices

-------------------------------------------------------------------
Mon Jun 23 16:52:02 CEST 2008 - agruen@suse.de

- genksyms: add support for checking against a reference ABI.

-------------------------------------------------------------------
Wed Jun 18 18:31:07 CEST 2008 - jeffm@suse.de

- Updated to 2.6.26-rc6-git5.
  - Eliminated 2 patches.

-------------------------------------------------------------------
Fri Jun 13 19:04:21 CEST 2008 - jeffm@suse.de

- Removed kABI reference symbols
- Restored make-symsets check for ignoring/tolerating kABI changes.

-------------------------------------------------------------------
Fri Jun 13 17:01:21 CEST 2008 - jeffm@suse.de

- Update config files (vanilla).

-------------------------------------------------------------------
Fri Jun 13 16:54:57 CEST 2008 - jeffm@suse.de

- Update config files.

-------------------------------------------------------------------
Fri Jun 13 16:39:54 CEST 2008 - jeffm@suse.de

- Updated to 2.6.26-rc6-git1.
  - Eliminated 2 patches.

-------------------------------------------------------------------
Thu Jun 12 20:58:03 CEST 2008 - sdietrich@suse.de

- config.conf: Suppress RT until forward-port is complete

-------------------------------------------------------------------
Thu Jun 12 16:42:18 CEST 2008 - jeffm@suse.de

- patches.drivers/libata-ata_piix-macbook-fix: Delete.

-------------------------------------------------------------------
Thu Jun 12 10:07:36 CEST 2008 - olh@suse.de

- update ps3 config, disable unused drivers
- disable patches.arch/ppc-efika-slowdown.patch

-------------------------------------------------------------------
Thu Jun 12 07:52:35 CEST 2008 - jeffm@suse.de

- Updated to 2.6.26-rc5-git5.
  - Eliminated 91 patches.
  - Disabled OCFS2 userspace heartbeat.
  - Disabled Xen.

-------------------------------------------------------------------
Thu Jun 12 01:44:21 CEST 2008 - sdietrich@suse.de

Build fix: drop patches merged into 2.6.25.5
- patches.rt/x86-fix-tsc-cyc2ns-crap.patch: Delete.
- patches.rt/x86-prepare-to-fix-32bit-sched-clock-crap.patch:
  Delete.
- patches.rt/x86-fix-32bit-sched-clock-crap.patch: Delete.

Update to 2.6.25-RT6:
- Update config files: enable (M) CONFIG_RWLOCK_TORTURE_TEST

Resolve conflicts:
- patches.rt/preempt-realtime-x86_64.patch: Linux-RT 2.6.25.4-RT.

Add:
- patches.rt/trace-eip2ip.patch: Re: 2.6.25.4-rt4 Compile Fix.
- patches.rt/rwlock-prio-fix.patch: rwlock: reset prio on unlocks
  and wakeups.
- patches.rt/rwlock-fixes.patch: rwlock: fix pi_list race
  conditions.
- patches.rt/event-trace-hrtimer-trace.patch: event-tracer:
  add clockevent trace.
- patches.rt/rwlock-torture.patch: rwlock: rwlock torture test.
- patches.rt/ftrace-wakeup-rawspinlock.patch: ftrace: user raw
  spin lock for wakeup function trace.
- patches.rt/radix-tree-lockdep-plus1.patch: lockdep: add +1 to
  radix tree array.
- patches.rt/sched-cpupri-hotplug-support.patch: sched: fix
  cpupri hotplug support.
- patches.rt/sched-cpupri-priocount.patch: sched: fix cpupri
  priocount.
- patches.rt/ftrace-hotplug-fix.patch: ftrace: cpu hotplug fix.

-------------------------------------------------------------------
Wed Jun 11 22:23:24 CEST 2008 - agruen@suse.de

- rpm/make-symsets: update to the latest version which will ignore
  symset changes if the symset includes a symbol marked to be
  ignored.

-------------------------------------------------------------------
Wed Jun 11 21:50:14 CEST 2008 - agruen@suse.de

- rpm/kernel-binary.spec.in: only generate symsets for kernels
  with CONFIG_MODULES=y.
- rpm/macros.kernel-source: remove the ps3 specific check: we
  really want to check whether the kernel mas modules enabled,
  which is covered by the symsets check already now.

-------------------------------------------------------------------
Wed Jun 11 19:53:13 CEST 2008 - gregkh@suse.de

- patches.drivers/usb-don-t-use-reset-resume-if-drivers-don-t-support-it.patch:
  USB: don't use reset-resume if drivers don't support it.

-------------------------------------------------------------------
Wed Jun 11 19:45:26 CEST 2008 - gregkh@suse.de

- comment out
  patches.suse/convert-novfs-to-open-soure-coding-standards.patch in the
  series file as it is reported to fail some regression tests.

-------------------------------------------------------------------
Wed Jun 11 01:03:17 CEST 2008 - gregkh@suse.de

- patches.suse/convert-novfs-to-open-soure-coding-standards.patch:
  Convert novfs to open soure coding standards.

-------------------------------------------------------------------
Mon Jun  9 23:56:14 CEST 2008 - gregkh@suse.de

- patches.fixes/mptbase-vmware-fix: Delete as it's not needed anymore

-------------------------------------------------------------------
Mon Jun  9 23:55:21 CEST 2008 - gregkh@suse.de

- refresh patches to apply cleanly

-------------------------------------------------------------------
Mon Jun  9 22:51:15 CEST 2008 - gregkh@suse.de

- Update to 2.6.25.6
  - loads of bugfixes
  - remove the following patches that were already included in this release:
    - patches.arch/cpufreq_fix_acpi_driver_on_BIOS_changes.patch
    - patches.drivers/libata-force-hardreset-if-link-pm
    - patches.fixes/input-hid-apple-numlock-emulation.patch
    - patches.arch/check-for-acpi-resource-conflicts-in-i2c-bus-drivers.patch

-------------------------------------------------------------------
Mon Jun  9 21:32:01 CEST 2008 - gregkh@suse.de

- patches.drivers/usb-sierra-option.patch: USB: update sierra
  and option device ids (bnc#374637).

-------------------------------------------------------------------
Mon Jun  9 17:22:09 CEST 2008 - teheo@suse.de

- patches.drivers/libata-ahci-mcp65-workarounds: ahci: workarounds
  for mcp65 (bnc#398573).

-------------------------------------------------------------------
Mon Jun  9 12:07:02 CEST 2008 - jkosina@suse.de

- patches.fixes/input-i8042-add-ctr-resume-timeout.patch: Input:
  add retry logic to resume with respect to CTR (bnc#351119).

-------------------------------------------------------------------
Sat Jun  7 01:51:16 CEST 2008 - gregkh@suse.de

- Update to 2.6.25.5.
  - fixes CVE-2008-1673

-------------------------------------------------------------------
Fri Jun  6 12:15:17 CEST 2008 - tiwai@suse.de

- add missing patches.rt/ftrace-add-nr_syscalls.patch for fixing
  i386-rt_debug

-------------------------------------------------------------------
Thu Jun  5 12:17:55 CEST 2008 - jbeulich@novell.com

- patches.xen/xen3-patch-2.6.22,
  patches.xen/xen3-patch-2.6.23,
  patches.xen/xen3-patch-2.6.24,
  patches.xen/xen3-patch-2.6.25: netfront (bnc#394575) and page table
  handling (bnc#396858) fixes.
- patches.xen/540-blkif-nr-segments-check.patch: Avoid theoretical
  TOCTTOU bug in block backend nr_segments checking.
- patches.xen/560-x86_64-no-irq-affinity-break-msg.patch: x86_64:
  Remove warning message about 'Breaking affinity for irq'.
- patches.xen/xen-netfront-flip-prod: fix updating of req_prod_pvt
  in the receive ring for the flipping case.

-------------------------------------------------------------------
Wed Jun  4 13:44:06 CEST 2008 - jblunck@suse.de

- patches.drivers/libata-acpi-fix-hotplug: Don't call ata_port_freeze()
  in ata_acpi_detach_device().

-------------------------------------------------------------------
Wed Jun  4 13:12:47 CEST 2008 - schwab@suse.de

- Don't clean asm-offsets.h.

-------------------------------------------------------------------
Wed Jun  4 11:37:34 CEST 2008 - jjohanse@suse.de

- patches.apparmor/apparmor-module_interface.diff: AppArmor:
  Update patch to properly set profile name_table size (bnc#396993)

-------------------------------------------------------------------
Wed Jun  4 00:29:39 CEST 2008 - jkosina@suse.de

- patches.fixes/input-add-amilo-pro-v-to-nomux.patch: Add
  Fujitsu-Siemens Amilo Pro 2010 and 2030 to nomux list
  (bnc#345699 bnc#389169)

-------------------------------------------------------------------
Tue Jun  3 18:56:44 CEST 2008 - tiwai@suse.de

- patches.drivers/alsa-hda-realtek-auto-resume-fix: hda - Fix
  resume of auto-config mode with Realtek codecs (bnc#385473).

-------------------------------------------------------------------
Tue Jun  3 17:59:41 CEST 2008 - bphilips@suse.de

Backport: e1000e for montevina systems
- patches.drivers/e1000e-backport-0001-remove-no-longer-used-e1000e_read_nvm_spi.patch:
  e1000e: remove no longer used e1000e_read_nvm_spi.
- patches.drivers/e1000e-backport-0002-remove-irq_sem.patch:
  e1000e: remove irq_sem.
- patches.drivers/e1000e-backport-0003-rename-mc_addr_list_update.patch:
  e1000e: rename mc_addr_list_update.
- patches.drivers/e1000e-backport-0004-reorganize-PHY-and-flow-control-interface.patch:
  e1000e: reorganize PHY and flow control interface.
- patches.drivers/e1000e-backport-0005-Make-arrays-out-of-these-Rx-Tx-registers.patch:
  e1000e: Make arrays out of these Rx/Tx registers.
- patches.drivers/e1000e-backport-0006-rename-a-few-functions.patch:
  e1000e: rename a few functions.
- patches.drivers/e1000e-backport-0007-cleanup-several-stats-issues.patch:
  e1000e: cleanup several stats issues.
- patches.drivers/e1000e-backport-0008-Fix-HW-Error-on-es2lan-ARP-capture-issue-by.patch:
  e1000e: Fix HW Error on es2lan, ARP capture issue by BMC.
- patches.drivers/e1000e-backport-0009-Add-support-for-BM-PHYs-on-ICH9.patch:
  e1000e: Add support for BM PHYs on ICH9.

-------------------------------------------------------------------
Mon Jun  2 17:20:17 CEST 2008 - tiwai@suse.de

- patches.drivers/alsa-hda-vt1708-pcm-noise-fix: Delete.
- patches.drivers/alsa-hda-backport-2.6.26-rc4: Backport ALSA
  HDA-Intel patches from 2.6.26-rc4 (bnc#390473).

-------------------------------------------------------------------
Mon Jun  2 17:02:50 CEST 2008 - tiwai@suse.de

- patches.drivers/alsa-asus-a9t-fix: ac97 - Fix ASUS A9T laptop
  output (bnc#363987).

-------------------------------------------------------------------
Mon Jun  2 17:01:02 CEST 2008 - jeffm@suse.de

- patches.fixes/reiserfs-prealloc-fix: reiserfs: Use list_del_init
  in use_preallocated_list_if_available (bnc#378095).

-------------------------------------------------------------------
Mon Jun  2 12:26:25 CEST 2008 - tiwai@suse.de

- patches.drivers/alsa-hp2133-mic-fix: hda - Fix mic input on
  HP2133 (bnc#388540).

-------------------------------------------------------------------
Mon Jun  2 12:07:08 CEST 2008 - tiwai@suse.de

- patches.drivers/alsa-emu10k1-audigy2-digital-fix: emu10k1 - Fix
  inverted Analog/Digital mixer switch on Audigy2 (bnc#396204).

-------------------------------------------------------------------
Sat May 31 08:08:56 CEST 2008 - sdietrich@suse.de

RT: Update to 2.5.25.4-rt4 (refreshed patches suppressed)
- Update config files.
Added:
- patches.rt/adapt-remove-extra-try-to-lock.patch
- patches.rt/adaptive-adjust-pi-wakeup.patch
- patches.rt/adaptive-earlybreak-on-steal.patch
- patches.rt/adaptive-optimize-rt-lock-wakeup.patch
- patches.rt/adaptive-task-oncpu.patch
- patches.rt/arm-fix-compile-error-trace-exit-idle.patch
- patches.rt/arm-omap-02.patch
- patches.rt/arm-omap-03.patch
- patches.rt/arm-omap-04.patch
- patches.rt/arm-omap-05.patch
- patches.rt/fix_vdso_gtod_vsyscall64_2.patch
- patches.rt/ftrace-compile-fixes.patch
- patches.rt/ftrace-disable-daemon.patch
- patches.rt/ftrace-dont-trace-markers.patch
- patches.rt/ftrace-fix-header.patch
- patches.rt/ftrace-function-record-nop.patch
- patches.rt/ftrace-print-missing-cmdline.patch
- patches.rt/ftrace-record-comm-on-ctrl.patch
- patches.rt/ftrace-safe-traversal-hlist.patch
- patches.rt/ftrace-trace-sched.patch
- patches.rt/ftrace-update-cnt-stat-fix.patch
- patches.rt/git-ignore-module-markers.patch
- patches.rt/git-ignore-script-lpp.patch
- patches.rt/lockdep-avoid-fork-waring.patch
- patches.rt/lockstat-fix-contention-points.patch
- patches.rt/lockstat-output.patch
- patches.rt/nmi-show-regs-fix.patch
- patches.rt/preempt-realtime-ftrace-disable-ftraced.patch
- patches.rt/realtime-preempt-warn-about-tracing.patch
- patches.rt/rtmutex-rwlock-cmpxchg-typecast.patch
- patches.rt/rwlock-implement-downgrade-write.patch
- patches.rt/rwlocks-fix-no-preempt-rt.patch
- patches.rt/sched-fix-rt-task-wakeup.patch
- patches.rt/sched-fix-sched-fair-wakeup.patch
- patches.rt/sched-nr-migrate-lower-default-preempt-rt.patch
- patches.rt/sched-prioritize-non-migrating-rt-tasks.patch
- patches.rt/sched-wake_up_idle_cpu-rt.patch
- patches.rt/trace_hist-divzero.patch
- patches.rt/trace_hist-latediv.patch
- patches.rt/x86-delay-enable-preempt-tglx.patch
Removed:
- patches.rt/rtmutex-optimize-wakeup.patch
- patches.rt/rtmutex-adjust-pi_lock-usage-in-wakeup.patch
- patches.rt/rtmutex-remove-extra-try.patch
- patches.rt/ftrace-remove-print-of-max.patch

-------------------------------------------------------------------
Thu May 29 17:21:04 CEST 2008 - sdietrich@suse.de

RT: Update IBM EDAC and PRTM 
- Update config files.
- patches.rt/drivers-edac-add-support-for-HS21XM-SMI-remediation:
  Add support for HS21XM SMI Remediation to the 2.6.22-based
  SLERT kernel.
- patches.rt/drivers-edac-add-support-for-HS21_LS21-SMI-remediation:
  Add support for HS21/LS21 SMI Remediation to the 2.6.22-based
  SLERT kernel.
- patches.rt/drivers-edac-i5000-turn-off-unsupported-check:
  Turn off unsupported EDAC check on the i5000 controller.
- patches.rt/drivers-edac-prevent-potential-printk-storm:
  Prevent potential EDAC printk storm.
- patches.rt/drivers-edac-test_device.patch:
  edac-2.6.23-to-2.6.22.patch back-port.
- patches.rt/drivers-edac-new-k8-rev-f.patch:
  edac-2.6.23-to-2.6.22.patch back-port.
- patches.rt/drivers-edac-add-sysfs_notify-calls.patch:
  edac-2.6.23-to-2.6.22.patch back-port.
- patches.rt/drivers-edac-new-amd64.patch:
  drivers-edac-new-amd64.patch (revision 108).
Obsolete:
- patches.rt/add-support-for-HS21_LS21-SMI-remediation: Delete.
- patches.rt/add-support-for-HS21XM-SMI-remediation: Delete.
- patches.rt/prevent-potential-EDAC-printk-storm: Delete.

-------------------------------------------------------------------
Thu May 29 15:21:55 CEST 2008 - teheo@suse.de

- patches.drivers/libata-ata_piix-macbook-fix: ata_piix: fix
  macbook ich8m problems (bnc#395407).

-------------------------------------------------------------------
Thu May 29 12:09:07 CEST 2008 - agruen@suse.de

- Obsolete some KMPs which have been integrated into mainline
  meanwhile (bnc#357799).

-------------------------------------------------------------------
Thu May 29 10:52:22 CEST 2008 - jbeulich@novell.com

- supported.conf: Mark 8250_pnp as supported.

-------------------------------------------------------------------
Wed May 28 16:17:32 CEST 2008 - teheo@suse.de

- patches.drivers/libata-acpi-fix-hotplug: libata: Handle bay
  devices in dock stations (bnc#390822 bnc#395082).

-------------------------------------------------------------------
Wed May 28 11:23:56 CEST 2008 - jkosina@suse.de

- patches.fixes/input-add-i8042-nopnp-for-D845PESV.patch: Input:
  Add i8042.nopnp for Intel D845PESV (bnc#386952).

-------------------------------------------------------------------
Mon May 26 15:13:29 CEST 2008 - sdietrich@suse.de

RT: Update to 2.6.25.4-rt3 - add RWSEM / RWLOCK patches:
- patches.rt/rt-mutex-core.patch: Linux-RT 2.6.25.4-RT3.
- patches.rt/multi-reader-account.patch: map tasks to reader
  locks held.
- patches.rt/multi-reader-limit.patch: implement reader limit
  on read write locks.
- patches.rt/multi-reader-lock-account.patch: map read/write
  locks back to their readers.
- patches.rt/multi-reader-pi.patch: read lock Priority Inheritance
  implementation.
- patches.rt/native-sched-clock-booboo.patch: Re: 2.6.25.4-rt2
  (native_sched_clock() booboo).
- patches.rt/rwlocks-default-nr-readers-nr-cpus.patch:
- patches.rt/rwlocks-multiple-readers.patch: implement rwlocks
  management.
- patches.rt/rwsems-multiple-readers.patch: add framework for
  multi readers on rwsems.

-------------------------------------------------------------------
Mon May 26 13:46:10 CEST 2008 - olh@suse.de

- add patches.arch/ppc-efika-slowdown.patch
  slow down hot code paths to avoid hangs during install (bnc#374309)

-------------------------------------------------------------------
Sun May 25 09:04:28 CEST 2008 - tiwai@suse.de

- Update config files: forgot to update vanilla kernel configs

-------------------------------------------------------------------
Sat May 24 18:35:05 CEST 2008 - tiwai@suse.de

- Update config files: disable group scheduler for normal kernels
  for openSUSE 11.0, too (this should be enabled again later for
  11.1 once after the bugs get fixed...)

-------------------------------------------------------------------
Fri May 23 14:01:07 CEST 2008 - tiwai@suse.de

- patches.drivers/alsa-hda-dma-pos-fix: hda - Fix DMA position
  inaccuracy (bnc#362775, bnc#364421).
- patches.drivers/alsa-hda-vt1708-pcm-noise-fix: hda - Fix noise
  on VT1708 codec (bnc#390473).

-------------------------------------------------------------------
Fri May 23 13:59:16 CEST 2008 - sdietrich@suse.de

RT: Update config files: Disable Group Scheduler

-------------------------------------------------------------------
Thu May 22 16:32:21 CEST 2008 - teheo@suse.de

- patches.drivers/libata-pmp-simg3726-nosrst: libata: SRST can't
  be trusted on PMP sil3726 (bnc#393456).

-------------------------------------------------------------------
Thu May 22 10:56:48 CEST 2008 - sdietrich@suse.de

RT: update config files: Disable SYSFS_DEPRECATED

-------------------------------------------------------------------
Thu May 22 10:10:53 CEST 2008 - teheo@suse.de

- patches.drivers/libata-pmp-detection-fixes: libata: fix a
  number of PMP detection problems (bnc#393456).  series.conf not
  updated.  Fix it.

-------------------------------------------------------------------
Thu May 22 10:08:13 CEST 2008 - teheo@suse.de

- patches.drivers/libata-pmp-detection-fixes: libata: fix a
  number of PMP detection problems (bnc#393456).

-------------------------------------------------------------------
Thu May 22 09:16:14 CEST 2008 - sdietrich@suse.de

RT: build fix 
- suppress adaptive locking patches that are not upstream.
- Update config files.

-------------------------------------------------------------------
Wed May 21 23:18:22 CEST 2008 - jblunck@suse.de

- patches.fixes/acpi-bay-cleanup-and-exit.patch: bay: Exit if
  notify handler cannot be installed (bnc#390822).

-------------------------------------------------------------------
Wed May 21 09:59:47 CEST 2008 - jbeulich@novell.com

- patches.xen/xen3-patch-2.6.25: Fix DomU boot issue.

-------------------------------------------------------------------
Wed May 21 09:00:29 CEST 2008 - oneukum@suse.de

- patches.drivers/ehci_fix_remote_wakeup_regression.diff: EHCI:
  fix remote-wakeup regression. (bnc#373128)

-------------------------------------------------------------------
Tue May 20 17:05:20 CEST 2008 - jblunck@suse.de

- doc/novell-kmp/novell-example-1.1.tar.bz2,
  doc/novell-kmp/novell-example.spec: Fix example spec and Kbuild
  because EXTRA_CFLAGS isn't taken from the environment anymore.

-------------------------------------------------------------------
Tue May 20 14:29:55 CEST 2008 - sdietrich@suse.de

- Update config files: SLERT compatibility: SYSFS_DEPRECATED

-------------------------------------------------------------------
Tue May 20 14:12:40 CEST 2008 - sdietrich@suse.de

RT: Update to 2.5.25.4-rt2 (refreshed patches suppressed)

Add: 
- patches.rt/rtmutex-adaptive-locks.patch: adaptive real-time
  lock support.
- patches.rt/x86-fix-32bit-sched-clock-crap.patch: x86: disable TSC 
  for sched_clock() when calibration failed
- patches.rt/x86-fix-tsc-cyc2ns-crap.patch: x86: fix setup of cyc2ns 
  in tsc_64.c.
- patches.rt/x86-prepare-to-fix-32bit-sched-clock-crap.patch:
  x86: distangle user disabled TSC from unstable
- patches.rt/adaptive-spinlock-lite-v2.patch: adaptive spinlocks
  lite.
- patches.rt/rtmutex-remove-xchg.patch: rtmutex - remove double
  xchg.

Update:
- patches.rt/rtmutex-rearrange.patch: rearrange
  rt_spin_lock_slowlock sleeping code.

Resolve Conflicts:
- patches.rt/rtmutex-lateral-steal.patch: allow rt-mutex
  lock-stealing to include lateral priority.

- Update config files.

-------------------------------------------------------------------
Mon May 19 17:32:26 CEST 2008 - sdietrich@suse.de

RT: Adaptive locking patches:
- patches.rt/rtmutex-lateral-steal.patch: allow rt-mutex
  lock-stealing to include lateral priority.
- patches.rt/rtmutex-lateral-steal-sysctl.patch: sysctl for
  runtime-control of lateral mutex stealing.
- patches.rt/rtmutex-rearrange.patch: rearrange
  rt_spin_lock_slowlock sleeping code.
- patches.rt/rtmutex-adaptive-locks.patch: adaptive real-time
  lock support.
- patches.rt/rtmutex-adaptive-timeout.patch: add a timeout
  mechanism to adaptive-locking.
- patches.rt/rtmutex-optimize-wakeup.patch: optimize rt lock
  wakeup.
- patches.rt/rtmutex-adjust-pi_lock-usage-in-wakeup.patch:
  adjust pi_lock usage in wakeup.
- patches.rt/rtmutex-remove-extra-try.patch: remove the extra
  call to try_to_take_lock.
- Update config files:
	CONFIG_RTLOCK_LATERAL_STEAL=y
	CONFIG_ADAPTIVE_RTLOCK=y
	CONFIG_IBM_RTL (disable temporarily to address build error)

-------------------------------------------------------------------
Mon May 19 16:51:58 CEST 2008 - tiwai@suse.de

- Update config files (missing for rt*).

-------------------------------------------------------------------
Mon May 19 16:35:40 CEST 2008 - tiwai@suse.de

- patches.drivers/alsa-hda-backport-2.6.25-rc3: Backport ALSA
  HDA-Intel patches from 2.6.25-rc3 (bnc#390473, bnc#386422,
  bnc#385473).
- patches.drivers/alsa-intel8x0-8ch: intel8x0 - Add support of
  8 channel sound.
- patches.drivers/alsa-mixer-oss-map-fix: Add more fallbacks to
  OSS PHONEOUT mixer map.
- patches.drivers/alsa-usb-audio-disconnect-oops-fix: Fix Oops
  with usb-audio reconnection.
- patches.drivers/alsa-hda-intel-new-ati-id: Delete.
- patches.drivers/alsa-hda-intel-new-nvidia-id: Delete.
- patches.drivers/alsa-hda-intel-use-PCI_DEVICE: Delete.
- patches.drivers/alsa-dell-xps-m1330-hp-fix: Delete.
- Update config files.

-------------------------------------------------------------------
Mon May 19 14:04:42 CEST 2008 - jbeulich@novell.com

- Update Xen patches to c/s 524 and 2.6.25.4.
- patches.xen/xen-balloon-hvm-min: don't allow ballooning down
  a HVM domain below a reasonable limit (172482).
- patches.xen/xen-swiotlb-heuristics: adjust Xen's swiotlb
  default size setting.

-------------------------------------------------------------------
Mon May 19 13:46:20 CEST 2008 - jbeulich@novell.com

- patches.arch/acpi_thinkpad_introduce_acpi_root_table_boot_param.patch:
  Add missing list terminator for acpi_rsdt_dmi_table[] and move to
  __initdata.

-------------------------------------------------------------------
Mon May 19 12:41:27 CEST 2008 - sdietrich@suse.de

RT: SMI latency fixes from IBM.
- patches.rt/add-support-for-HS21_LS21-SMI-remediation: [PATCH
  1/3] Add support for HS21/LS21 SMI Remediation.
- patches.rt/add-support-for-HS21XM-SMI-remediation: [PATCH 2/3]
  Add support for HS21XM SMI Remediation .
- patches.rt/prevent-potential-EDAC-printk-storm: [PATCH 3/3]
  Prevent potential EDAC printk storm.
- RT: Update config files.

-------------------------------------------------------------------
Mon May 19 11:55:02 CEST 2008 - agruen@suse.de

- patches.suse/nfs4acl-ext3.diff: Fix compilation error when
  CONFIG_EXT3_FS_NFS4ACL is off.

-------------------------------------------------------------------
Mon May 19 09:55:32 CEST 2008 - sdietrich@suse.de

- RT: Update config files.

-------------------------------------------------------------------
Mon May 19 09:38:42 CEST 2008 - trenn@suse.de

- patches.suse/acpi-dsdt-initrd-v0.9a-2.6.25.patch: ACPI:
  initramfs DSDT override support.
  -> Did not make it into 2.6.25 again...
- Update config files.

-------------------------------------------------------------------
Sun May 18 22:05:26 CEST 2008 - agruen@suse.de

- Update the nfs4acl patches (and split them out more explicitly).
  Export all new symbols als GPL only.
- patches.apparmor/parent-permission.diff: Rediff.

-------------------------------------------------------------------
Sun May 18 13:39:06 CEST 2008 - sdietrich@suse.de

- RT: Update config files.

-------------------------------------------------------------------
Sun May 18 12:55:58 CEST 2008 - sdietrich@suse.de

RT: update to 2.6.25.4-rt1 patch queue.

-------------------------------------------------------------------
Sun May 18 11:37:27 CEST 2008 - sdietrich@suse.de

RT cleanup: Remove unused/obsolete RT patches.

-------------------------------------------------------------------
Sun May 18 11:13:48 CEST 2008 - sdietrich@suse.de

- Update config files: update RT debug configs.
- config.conf: enable DEBUG flavors.

-------------------------------------------------------------------
Sat May 17 15:10:08 CEST 2008 - sdietrich@suse.de

Linux-RT 2.6.25-RT:
- Updated RT patch queue (not individually enumerated here)
- Update config files: RT
- config.conf: RT

-------------------------------------------------------------------
Fri May 16 20:42:15 CEST 2008 - gregkh@suse.de

- Update config files.
- patches.drivers/usb-add-option-hso-driver.patch: USB: add
  option hso driver.

-------------------------------------------------------------------
Fri May 16 20:31:36 CEST 2008 - gregkh@suse.de

- refresh patches due to fuzz

-------------------------------------------------------------------
Fri May 16 20:27:24 CEST 2008 - gregkh@suse.de

- patches.fixes/bluetooth-wake-up-properly-after-ide-timeout-expires.patch:
  bluetooth: wake up properly after ide timeout expires
  (bnc#390839).

-------------------------------------------------------------------
Fri May 16 11:23:14 CEST 2008 - olh@suse.de

- update patches.fixes/tg3-flowctrl.patch
  do not compare flow control settings in parallel detect mode

-------------------------------------------------------------------
Fri May 16 11:05:01 CEST 2008 - trenn@suse.de

- patches.arch/acpi_thinkpad_introduce_acpi_root_table_boot_param.patch:
  Introduce acpi_root_table=rsdt boot param and dmi list to
  force rsdt (http://bugzilla.kernel.org/show_bug.cgi?id=8246).
- patches.arch/acpi_thinkpad_introduce_acpica_rsdt_global_variable.patch:
  ACPICA: Add acpi_gbl_force_rsdt variable
  (http://bugzilla.kernel.org/show_bug.cgi?id=8246).
- patches.arch/acpi_thinkpad_remove_R40e_c-state_blacklist.patch:
  Remove R40e c-state blacklist
  (http://bugzilla.kernel.org/show_bug.cgi?id=8246).
- patches.arch/cpufreq_fix_acpi_driver_on_BIOS_changes.patch:
  CPUFREQ: Check against freq changes from the BIOS.

-------------------------------------------------------------------
Fri May 16 10:52:36 CEST 2008 - jblunck@suse.de

- patches.fixes/vfs-2.6.git-9bc300eae0400efdfae3fec3352896e10468a78f.patch:
  return to old errno choice for fix mkdir -p with ro-bind mounts

-------------------------------------------------------------------
Fri May 16 09:24:17 CEST 2008 - jblunck@suse.de

- rpm/kernel-{binary,source}.spec.in: use localversion and set
  KBUILD_BUILD_VERSION (used for Kernel:Vanilla)

-------------------------------------------------------------------
Thu May 15 17:37:22 CEST 2008 - gregkh@suse.de

- Update to final version of 2.6.25.4

-------------------------------------------------------------------
Thu May 15 16:19:15 CEST 2008 - jblunck@suse.de

- rpm/macros.kernel-source: Let KMPs fail when flavors_to_build is empty
- rpm/kernel-{dummy,source,syms,binary}.spec.in, scripts/tar-up.sh:
  fix release number changes introduced by bnc#271712 for OBS (bnc#378933)

-------------------------------------------------------------------
Thu May 15 14:23:53 CEST 2008 - olh@suse.de

- add patches.fixes/tg3-flowctrl.patch
  revert 'Fix supporting flowctrl code' to fix JS21 (bnc#390314)

-------------------------------------------------------------------
Wed May 14 19:09:54 CEST 2008 - oneukum@suse.de

- patches.drivers/appletouch_persist.diff: reset_resume and
  autosuspend for appletouch touchpads (bnc#388399).

-------------------------------------------------------------------
Wed May 14 18:51:50 CEST 2008 - oneukum@suse.de

- patches.drivers/appletouch_persist.diff: reset_resume and
  autosuspend for appletouch touchpads (bnc#388399).

-------------------------------------------------------------------
Wed May 14 15:46:40 CEST 2008 - teheo@suse.de

- patches.drivers/libata-force-hardreset-if-link-pm: libata:
  force hardreset if link is in powersave mode (bnc#381795).
- patches.drivers/libata-ahci-sb600-no-msi: ahci: SB600 ahci
  can't do MSI, blacklist that capability (bnc#384559).

-------------------------------------------------------------------
Tue May 13 23:55:51 CEST 2008 - gregkh@suse.de

- Update config files for vanilla targets

-------------------------------------------------------------------
Tue May 13 23:19:07 CEST 2008 - gregkh@suse.de

- Update to 2.6.25.4-rc1
  - lots of bug fixes

-------------------------------------------------------------------
Tue May 13 00:55:34 CEST 2008 - sdietrich@suse.de

Cleanup RT:
- patches.rt/*: Delete.

-------------------------------------------------------------------
Mon May 12 16:49:43 CEST 2008 - jkosina@suse.de

- patches.fixes/input-hid-apple-numlock-emulation.patch:
  HID: split Numlock emulation quirk from
  HID_QUIRK_APPLE_HAS_FN. (bnc#381764).

-------------------------------------------------------------------
Sat May 10 07:41:34 CEST 2008 - gregkh@suse.de

- Update to 2.6.25.3
  - fixes 2 security issues (one networking, one sparc, no CVE
    numbers issued just yet)

-------------------------------------------------------------------
Fri May  9 20:46:17 CEST 2008 - jeffm@suse.de

- patches.apparmor/fsetattr-restore-ia_file: vfs: restore ia_file
  for compatibility with external modules. (bnc#381259)

-------------------------------------------------------------------
Fri May  9 12:04:21 CEST 2008 - hare@suse.de

- patches.drivers/open-iscsi-git-update: Delete.
- patches.fixes/open-iscsi-nop-fixes: NOP timeout fixes.

-------------------------------------------------------------------
Thu May  8 23:04:48 CEST 2008 - gregkh@suse.de

- patches.kernel.org/v4l-dvb-patch-for-various-dibcom-based-devices.patch:
  V4L/DVB (7473): PATCH for various Dibcom based devices
  (bnc#381632).

-------------------------------------------------------------------
Thu May  8 20:59:42 CEST 2008 - gregkh@suse.de

- comment out vmware patch as it should no longer be needed

-------------------------------------------------------------------
Thu May  8 20:43:11 CEST 2008 - gregkh@suse.de

- rediff patches to apply cleanly.

-------------------------------------------------------------------
Thu May  8 20:35:09 CEST 2008 - gregkh@suse.de

- Update to 2.6.25.3-rc1
  - potential fix for increased power consumption and other bugs

-------------------------------------------------------------------
Thu May  8 12:26:19 CEST 2008 - sassmann@suse.de

- Update config file ppc64.
- patches.arch/ppc-ps3-ps3vram-mtd.patch: ps3vram driver that
  allows you to access the extra ~240MB of DDR video.

-------------------------------------------------------------------
Wed May  7 18:28:24 CEST 2008 - gregkh@suse.de

- patches.kernel.org/patch-2.6.25.1-2: Linux 2.6.25.2.
 - fixes CVE-2008-1669

-------------------------------------------------------------------
Tue May  6 23:45:08 CEST 2008 - schwab@suse.de

- suse-ppc32-mol-semaphore: fix mol for 2.6.26-rc1.

-------------------------------------------------------------------
Mon May  5 13:31:37 CEST 2008 - jack@suse.cz

  Bring UDF to state in 2.6.26-rc1 to support UDF 2.50.

- patches.suse/udf-10-simple-cleanup-of-truncate.c.patch: udf:
  simple cleanup of truncate.c (fate#303336).
- patches.suse/udf-11-truncate-create-function-for-updating-of-Alloc.patch:
  udf: truncate: create function for updating of Allocation Ext
  Descriptor (fate#303336).
- patches.suse/udf-12-replace-all-adds-to-little-endians-variables-wi.patch:
  udf: replace all adds to little endians variables with
  le*_add_cpu (fate#303336).
- patches.suse/udf-13-simplify-__udf_read_inode.patch: udf:
  simplify __udf_read_inode (fate#303336).
- patches.suse/udf-14-replace-udf_-_offset-macros-with-functions.patch:
  udf: replace udf_*_offset macros with functions (fate#303336).
- patches.suse/udf-15-convert-udf_count_free_bitmap-to-use-bitmap_wei.patch:
  udf: convert udf_count_free_bitmap to use bitmap_weight
  (fate#303336).
- patches.suse/udf-16-udf_get_block-inode_bmap-remove-unneeded-che.patch:
  udf: udf_get_block, inode_bmap - remove unneeded checks
  (fate#303336).
- patches.suse/udf-17-create-function-for-conversion-from-timestamp-t.patch:
  udf: create function for conversion from timestamp to timespec
  (fate#303336).
- patches.suse/udf-18-convert-udf_stamp_to_time-to-return-struct-time.patch:
  udf: convert udf_stamp_to_time to return struct timespec
  (fate#303336).
- patches.suse/udf-19-convert-udf_stamp_to_time-and-udf_time_to_stamp.patch:
  udf: convert udf_stamp_to_time and udf_time_to_stamp to use
  timestamps (fate#303336).
- patches.suse/udf-1-kill-udf_set_blocksize.patch: udf: kill
  udf_set_blocksize (fate#303336).
- patches.suse/udf-20-remove-unneeded-kernel_timestamp-type.patch:
  udf: remove unneeded kernel_timestamp type (fate#303336).
- patches.suse/udf-21-super.c-reorganization.patch: udf: super.c
  reorganization (fate#303336).
- patches.suse/udf-22-Mark-udf_process_sequence-as-noinline.patch:
  udf: Mark udf_process_sequence() as noinline (fate#303336).
- patches.suse/udf-23-Remove-checking-of-existence-of-filename-in-udf.patch:
  udf: Remove checking of existence of filename in udf_add_entry()
  (fate#303336).
- patches.suse/udf-24-Remove-declarations-of-arrays-of-size-UDF_NAME_.patch:
  udf: Remove declarations of arrays of size UDF_NAME_LEN (256
  bytes) (fate#303336).
- patches.suse/udf-25-fix-anchor-point-detection.patch: udf:
  fix anchor point detection (fate#303336).
- patches.suse/udf-26-Cleanup-volume-descriptor-sequence-processing.patch:
  udf: Cleanup volume descriptor sequence processing
  (fate#303336).
- patches.suse/udf-27-Improve-error-recovery-on-mount.patch:
  udf: Improve error recovery on mount (fate#303336).
- patches.suse/udf-28-Move-filling-of-partition-descriptor-info-into.patch:
  udf: Move filling of partition descriptor info into a separate
  function (fate#303336).
- patches.suse/udf-29-Move-processing-of-virtual-partitions.patch:
  udf: Move processing of virtual partitions (fate#303336).
- patches.suse/udf-2-kill-useless-file-header-comments-for-vfs-metho.patch:
  udf: kill useless file header comments for vfs method
  implementations (fate#303336).
- patches.suse/udf-30-Cleanup-anchor-block-detection.patch: udf:
  Cleanup anchor block detection. (fate#303336).
- patches.suse/udf-31-Improve-anchor-block-detection.patch: udf:
  Improve anchor block detection (fate#303336).
- patches.suse/udf-32-Silence-warning-about-accesses-beyond-end-of-de.patch:
  udf: Silence warning about accesses beyond end of device
  (fate#303336).
- patches.suse/udf-33-Fix-detection-of-VAT-version.patch: udf:
  Fix detection of VAT version (fate#303336).
- patches.suse/udf-34-Allow-loading-of-VAT-inode.patch: udf:
  Allow loading of VAT inode (fate#303336).
- patches.suse/udf-35-Handle-VAT-packed-inside-inode-properly.patch:
  udf: Handle VAT packed inside inode properly (fate#303336).
- patches.suse/udf-36-Mount-filesystem-read-only-if-it-has-pseudoover.patch:
  udf: Mount filesystem read-only if it has pseudooverwrite
  partition (fate#303336).
- patches.suse/udf-37-Fix-handling-of-multisession-media.patch:
  udf: Fix handling of multisession media (fate#303336).
- patches.suse/udf-38-Add-read-only-support-for-2.50-UDF-media.patch:
  udf: Add read-only support for 2.50 UDF media (fate#303336).
- patches.suse/udf-39-Fix-bug-in-VAT-mapping-code.patch: udf:
  Fix bug in VAT mapping code (fate#303336).
- patches.suse/udf-3-move-headers-out-include-linux.patch: udf:
  move headers out include/linux/ (fate#303336).
- patches.suse/udf-40-Fix-compilation-warnings-when-UDF-debug-is-on.patch:
  udf: Fix compilation warnings when UDF debug is on
  (fate#303336).
- patches.suse/udf-41-use-crc_itu_t-from-lib-instead-of-udf_crc.patch:
  udf: use crc_itu_t from lib instead of udf_crc (fate#303336).
- patches.suse/udf-42-fs-udf-partition.c-udf_get_pblock-mustn-t-be.patch:
  udf: fs/udf/partition.c:udf_get_pblock() mustn't be inline
  (fate#303336).
- patches.suse/udf-4-Use-DIV_ROUND_UP.patch: fs/udf: Use
  DIV_ROUND_UP (fate#303336).
- patches.suse/udf-5--udf_error-static.patch: make udf_error()
  static (fate#303336).
- patches.suse/udf-6-udf_CS0toUTF8-cleanup.patch: udf:
  udf_CS0toUTF8 cleanup (fate#303336).
- patches.suse/udf-7-fix-udf_build_ustr.patch: udf: fix
  udf_build_ustr (fate#303336).
- patches.suse/udf-8-udf_CS0toNLS-cleanup.patch: udf: udf_CS0toNLS
  cleanup (fate#303336).
- patches.suse/udf-9-constify-crc.patch: udf: constify crc
  (fate#303336).

-------------------------------------------------------------------
Fri May  2 04:54:45 CEST 2008 - teheo@suse.de

- patches.drivers/libata-sata_inic162x-update-to-0.4:
  sata_inic162x: update to 0.4 (bnc#385599).

-------------------------------------------------------------------
Fri May  2 00:16:13 CEST 2008 - gregkh@suse.de

- update to 2.6.25.1:
  - fixes CVE-2008-1375 and CVE-2008-1675
  - lots of other minor bugfixes

-------------------------------------------------------------------
Thu May  1 22:46:16 CEST 2008 - agruen@suse.de

- Provide "kernel(flavor:symset) = version" instead of
  "kernel(symset) = version". This disambiguates the case where
  several kernel flavors end up with the same modver checksums
  (bnc#190163, bnc#355628).

-------------------------------------------------------------------
Thu May  1 12:39:42 CEST 2008 - teheo@suse.de

- patches.drivers/libata-ata_piix-verify-sidpr: ata_piix: verify
  SIDPR access before enabling it (bnc#385535).

-------------------------------------------------------------------
Wed Apr 30 07:50:46 CEST 2008 - gregkh@suse.de

- novfs: fixes needed due to apparmor vfs core changes
  (extended attributes probably do not work now...)

-------------------------------------------------------------------
Wed Apr 30 07:02:06 CEST 2008 - gregkh@suse.de

- patches.suse/novfs-add-the-novell-filesystem-client-kernel-module.patch:
  novfs: Add the Novell filesystem client kernel module.
- Update config files.

-------------------------------------------------------------------
Wed Apr 30 01:25:09 CEST 2008 - jeffm@suse.de

- patches.suse/reiserfs-simplify-xattr-internal-file-lookups-opens.diff:
  removed fs.h changes, they weren't used.

-------------------------------------------------------------------
Mon Apr 28 16:40:12 CEST 2008 - gregkh@suse.de

- Update config files.
  hopefully the build system is happy now

-------------------------------------------------------------------
Mon Apr 28 16:27:26 CEST 2008 - gregkh@suse.de

- rpm/config-subst: add #!/bin/sh at start of script to keep future
  build issues (like bnc#382214) from causing problems.

-------------------------------------------------------------------
Mon Apr 28 10:12:45 CEST 2008 - sdietrich@suse.de

Cleanup:
Remove obsolete patches: ARM-ep93xx-timer, latency-tracing,
  RCU, KVM, mcount, PPC-gtod
- patches.rt/ep93xx-timer-accuracy.patch: Delete.
- patches.rt/ep93xx-clockevents.patch: Delete.
- patches.rt/ep93xx-clockevents-fix.patch: Delete.
- patches.rt/kvm-fix-preemption-bug.patch: Delete.
- patches.rt/kvm-lapic-migrate-latency-fix.patch: Delete.
- patches.rt/kvm-make-less-noise.patch: Delete.
- patches.rt/kvm-preempt-rt-resched-delayed.patch: Delete.
- patches.rt/sched-use-a-2d-bitmap-search-prio-cpu.patch: Delete.
- patches.rt/remove-unused-var-warning.patch: Delete.
- patches.rt/latency-tracing.patch: Delete.
- patches.rt/latency-tracing-remove-trace-array.patch: Delete.
- patches.rt/latency-tracer-disable-across-trace-cmdline.patch:
  Delete.
- patches.rt/latency-tracing-i386-paravirt-fastcall.patch: Delete.
- patches.rt/latency-tracing-i386.patch: Delete.
- patches.rt/latency-tracing-x86_64.patch: Delete.
- patches.rt/latency-tracing-ppc.patch: Delete.
- patches.rt/latency-tracer-printk-fix.patch: Delete.
- patches.rt/latency-tracing-exclude-printk.patch: Delete.
- patches.rt/latency-tracing-prctl-api-hack.patch: Delete.
- patches.rt/latency-tracing-raw-spinlock-hack.patch: Delete.
- patches.rt/latency-tracer-one-off-fix.patch: Delete.
- patches.rt/smaller-trace.patch: Delete.
- patches.rt/trace-name-plus.patch: Delete.
- patches.rt/trace-with-caller-addr.patch: Delete.
- patches.rt/trace-sti-mwait.patch: Delete.
- patches.rt/latency-tracer-optimize-a-bit.patch: Delete.
- patches.rt/idle-stop-critical-timing.patch: Delete.
- patches.rt/latency-tracer-variable-threshold.patch: Delete.
- patches.rt/reset-latency-histogram.patch: Delete.
- patches.rt/undo-latency-tracing-raw-spinlock-hack.patch: Delete.
- patches.rt/random-driver-latency-fix.patch: Delete.
- patches.rt/latency-tracing-use-now.patch: Delete.
- patches.rt/preempt_max_latency-in-all-modes.patch: Delete.
- patches.rt/latency-hist-add-resetting-for-all-timing-options.patch:
  Delete.
- patches.rt/latency-trace-sysctl-config-fix.patch: Delete.
- patches.rt/latency-trace-convert-back-to-ms.patch: Delete.
- patches.rt/latency-trace-fix.patch: Delete.
- patches.rt/trace-cpuidle.patch: Delete.
- patches.rt/lockdep-show-held-locks.patch: Delete.
- patches.rt/lockdep-lock_set_subclass.patch: Delete.
- patches.rt/lockdep-prettify.patch: Delete.
- patches.rt/lockdep-more-entries.patch: Delete.
- patches.rt/latency-tracer-arch-low-address.patch: Delete.
- patches.rt/latency-tracer-dont-panic-on-failed-bootmem-alloc.patch:
  Delete.
- patches.rt/mcount-add-x86_64-notrace-annotations.patch: Delete.
- patches.rt/mcount-add-x86-vdso-notrace-annotations.patch:
  Delete.
- patches.rt/mcount-nmi-notrace-annotations.patch: Delete.
- patches.rt/mcount-add-time-notrace-annotations.patch: Delete.
- patches.rt/mcount-lockdep-notrace-annotations.patch: Delete.
- patches.rt/mcount-preemptcount-notrace-annotations.patch:
  Delete.
- patches.rt/mcount-fault-notrace-annotations.patch: Delete.
- patches.rt/mcount-irqs-notrace-annotations.patch: Delete.
- patches.rt/mcount-rcu-notrace-annotations.patch: Delete.
- patches.rt/latency-measurement-drivers-fix.patch: Delete.
- patches.rt/latency-measurement-drivers.patch: Delete.
- patches.rt/redo-regparm-option.patch: Delete.
- patches.rt/nmi-profiling-base.patch: Delete.
- patches.rt/ppc-gtod-notrace-fix.patch: Delete.
- patches.rt/ppc-gtod-support.patch: Delete.
- patches.rt/ppc-gtod-support-fix.patch: Delete.
- patches.rt/ppc-a-2.patch: Delete.
- patches.rt/ppc-fix-clocksource-timebase-shift.patch: Delete.
- patches.rt/ppc-remove-broken-vsyscall.patch: Delete.
- patches.rt/ppc-read-persistent-clock.patch: Delete.
- patches.rt/ppc-clockevents.patch: Delete.
- patches.rt/ppc-clockevents-fix.patch: Delete.
- patches.rt/ppc-highres-dyntick.patch: Delete.
- patches.rt/inet-hash-bits-ipv6-fix.patch: Delete.
- patches.rt/inet_hash_bits.patch: Delete.
- patches.rt/rcu-1.patch: Delete.
- patches.rt/rcu-2.patch: Delete.
- patches.rt/rcu-3.patch: Delete.
- patches.rt/rcu-4.patch: Delete.
- patches.rt/rcu-preempt-fix-nmi-watchdog.patch: Delete.
- patches.rt/rcu-preempt-fix-rcu-torture.patch: Delete.
- patches.rt/dynticks-rcu-rt-fixlet.patch: Delete.
- patches.rt/rcu-tasklet-softirq.patch: Delete.
- patches.rt/rcu-classic-fixup.patch: Delete.
- patches.rt/rcu-warn-underflow.patch: Delete.

-------------------------------------------------------------------
Mon Apr 28 09:51:50 CEST 2008 - sdietrich@suse.de

Cleanup:
Remove obsolete Adaptive-locking patches
- patches.rt/rtmutex-adaptive-locks.patch: Delete.
- patches.rt/rtmutex-adaptive-mutexes.patch: Delete.
- patches.rt/rtmutex-adaptive-timeout.patch: Delete.
- patches.rt/rtmutex-adjust-pi_lock-usage-in-wakeup.patch: Delete.
- patches.rt/rtmutex-lateral-steal.patch: Delete.
- patches.rt/rtmutex-lateral-steal-sysctl.patch: Delete.
- patches.rt/rtmutex-optimize-wakeup.patch: Delete.
- patches.rt/rtmutex-rearrange.patch: Delete.
- patches.rt/rtmutex-remove-extra-try.patch: Delete.
- patches.rt/x86-ticket-lock.patch: Delete.

-------------------------------------------------------------------
Mon Apr 28 09:45:20 CEST 2008 - sdietrich@suse.de

Cleanup: 
Remove ARM and MIPS RT patches
- patches.rt/arm-cmpxchg-support-armv6.patch: Delete.
- patches.rt/arm-cmpxchg.patch: Delete.
- patches.rt/arm-compile-fix.patch: Delete.
- patches.rt/arm-fix-atomic-cmpxchg.patch: Delete.
- patches.rt/arm-futex-atomic-cmpxchg.patch: Delete.
- patches.rt/arm-latency-tracer-support.patch: Delete.
- patches.rt/arm-leds-timer.patch: Delete.
- patches.rt/arm-preempt-config.patch: Delete.
- patches.rt/arm-trace-preempt-idle.patch: Delete.
- patches.rt/latency-tracing-arm.patch: Delete.
- patches.rt/preempt-irqs-arm-fix-oprofile.patch: Delete.
- patches.rt/preempt-irqs-arm.patch: Delete.
- patches.rt/preempt-realtime-arm-bagde4.patch: Delete.
- patches.rt/preempt-realtime-arm-footbridge.patch: Delete.
- patches.rt/preempt-realtime-arm-integrator.patch: Delete.
- patches.rt/preempt-realtime-arm-ixp4xx.patch: Delete.
- patches.rt/preempt-realtime-arm-pxa.patch: Delete.
- patches.rt/preempt-realtime-arm-rawlock-in-mmu_context-h.patch:
  Delete.
- patches.rt/preempt-realtime-arm-shark.patch: Delete.
- patches.rt/preempt-realtime-arm.patch: Delete.
- patches.rt/preempt-irqs-mips.patch: Delete.
- patches.rt/preempt-realtime-mips.patch: Delete.
- patches.rt/rt-mutex-arm-fix.patch: Delete.
- patches.rt/rt-mutex-arm.patch: Delete.
- patches.rt/rt-mutex-mips.patch: Delete.
- patches.rt/mips-change-raw-spinlock-type.patch: Delete.
- patches.rt/mips-remove-conlicting-rtc-lock-declaration.patch:
  Delete.
- patches.rt/mips-remove-duplicate-kconfig.patch: Delete.
- patches.rt/mips-remove-finish-arch-switch.patch: Delete.

-------------------------------------------------------------------
Fri Apr 25 14:36:38 MDT 2008 - carnold@novell.com

- rpm/kernel-binary.spec.in: kernel-xen does not obsolete/provide
  kernel-xenpae (bnc#382309)

-------------------------------------------------------------------
Fri Apr 25 16:07:38 CEST 2008 - olh@suse.de

- update patches.arch/ppc-efika-mpc52xx-ac97.patch
  create /builtin/sound/cell-index, content == 1

-------------------------------------------------------------------
Thu Apr 24 15:18:48 CEST 2008 - olh@suse.de

- update patches.arch/ppc-efika-modalias.patch
  add newline to devspec files

-------------------------------------------------------------------
Thu Apr 24 14:22:10 CEST 2008 - olh@suse.de

- update patches.arch/ppc-efika-modalias.patch
  add devspec file for mac-io, it was created as a side effect
  in of/platform.c (bnc#374693)

-------------------------------------------------------------------
Thu Apr 24 12:54:41 CEST 2008 - olh@suse.de

- use bzip2 instead of lzma as rpm compression method for vanilla

-------------------------------------------------------------------
Thu Apr 24 08:38:53 CEST 2008 - olh@suse.de

- relax Conflicts for kernel-vanilla
  no version check for lvm, udev and apparmor

-------------------------------------------------------------------
Wed Apr 23 17:53:03 CEST 2008 - olh@suse.de

- readd patches.arch/ppc-pegasos-console-autodetection.patch
  force speed 115200, device-tree has no current-speed property

-------------------------------------------------------------------
Wed Apr 23 17:27:36 CEST 2008 - tiwai@suse.de

- patches.drivers/alsa-hda-intel-new-ati-id,
  patches.drivers/alsa-hda-intel-use-PCI_DEVICE,
  patches.drivers/alsa-hda-intel-new-nvidia-id: Add missing PCI
  ids for new ATI/Nvidia devices (bnc#370775)
- patches.drivers/alsa-dell-xps-m1330-hp-fix: Fix Dell XPS M1330
  outputs

-------------------------------------------------------------------
Tue Apr 22 17:25:04 CEST 2008 - jack@suse.cz

- patches.fixes/quota_reiserfs_tail_fix.diff: reiserfs: Unpack
  tails on quota files (375179).

-------------------------------------------------------------------
Tue Apr 22 15:57:40 CEST 2008 - olh@suse.de

- update patches.arch/ppc-efika-mpc52xx-ac97.patch
  fixes for 2.6.25

-------------------------------------------------------------------
Sat Apr 19 18:45:36 CEST 2008 - schwab@suse.de

- Add compat handler for PTRACE_GETSIGINFO.

-------------------------------------------------------------------
Sat Apr 19 12:41:56 CEST 2008 - aj@suse.de

- Conflict with apparmor-parser < 2.3 (not <=) in kernel-binary
  spec files.

-------------------------------------------------------------------
Sat Apr 19 00:34:10 CEST 2008 - jeffm@suse.de

- Re-synced reiserfs patch set due to broken local repo.

-------------------------------------------------------------------
Sat Apr 19 00:30:42 CEST 2008 - jeffm@suse.de

- Updated reiserfs patch set
  - Eliminated xattr interaction with AppArmor
  - Eliminated xattr deadlock under load between journal lock and
    xattr dir i_mutex
  - Properly annotated xattr i_mutex locking for lockdep
  - Code cleanup

-------------------------------------------------------------------
Fri Apr 18 23:04:24 CEST 2008 - jjohanse@suse.de

- Update fsetattr.diff to EXPORT_SYMBOL_GPL(fnotify_change)

-------------------------------------------------------------------
Fri Apr 18 22:53:57 CEST 2008 - jjohanse@suse.de

- patches.apparmor/__d_path-keep-connected.diff: Fix __d_path
  to allow for old and new behavior bnc#380763.

-------------------------------------------------------------------
Thu Apr 17 07:30:52 CEST 2008 - gregkh@suse.de

- refresh patches to apply without fuzz

-------------------------------------------------------------------
Thu Apr 17 07:08:43 CEST 2008 - gregkh@suse.de

- Update to 2.6.25-final

-------------------------------------------------------------------
Wed Apr 16 08:22:25 CEST 2008 - jjohanse@suse.de

- Update to AppArmor 2.3 patch series

-------------------------------------------------------------------
Wed Apr 16 03:46:00 CEST 2008 - jeffm@suse.de

- patches.suse/reiserfs-kill-xattr-readdir.diff: Fixed accidental
  passing of -ENODATA to userspace during chown, and messages during
  chown and delete.

-------------------------------------------------------------------
Tue Apr 15 14:44:02 CEST 2008 - jbeulich@novell.com

- Update Xen patches to 2.6.25-rc9 and c/s 517.

-------------------------------------------------------------------
Sat Apr 12 00:55:29 CEST 2008 - gregkh@suse.de

- refresh patches to clean up fuzz

-------------------------------------------------------------------
Sat Apr 12 00:53:00 CEST 2008 - gregkh@suse.de

- Update config files.

-------------------------------------------------------------------
Sat Apr 12 00:32:56 CEST 2008 - gregkh@suse.de

- updat to 2.6.25-rc9

-------------------------------------------------------------------
Thu Apr 10 19:30:33 CEST 2008 - gregkh@suse.de

- update to 2.6.25-rc8-git8

-------------------------------------------------------------------
Tue Apr  8 18:03:50 CEST 2008 - gregkh@suse.de

- update to 2.6.25-rc8-git7

-------------------------------------------------------------------
Mon Apr  7 19:37:40 CEST 2008 - gregkh@suse.de

- patches.kernel.org/pvrusb2-fix-broken-build-due-to-patch-order-dependency.patch:
  pvrusb2: fix broken build due to patch order dependency.

-------------------------------------------------------------------
Mon Apr  7 19:06:09 CEST 2008 - gregkh@suse.de

- update to 2.6.25-rc8-git5

-------------------------------------------------------------------
Sun Apr  6 21:49:11 CEST 2008 - jeffm@suse.de

- patches.suse/reiserfs-kill-xattr-readdir.diff: Removed struct
  file use entirely.

-------------------------------------------------------------------
Sun Apr  6 18:44:27 CEST 2008 - jeffm@suse.de

- patches.suse/reiserfs-kill-xattr-readdir.diff: Eliminated use
  of vfsmount-less dentry_open().

-------------------------------------------------------------------
Thu Apr  3 07:53:24 CEST 2008 - teheo@suse.de

- patches.drivers/libata-pata_ali-disable-ATAPI_DMA: pata_ali:
  disable ATAPI DMA (332588).

-------------------------------------------------------------------
Wed Apr  2 01:39:17 CEST 2008 - gregkh@suse.de

- Update to 2.6.25-rc8

-------------------------------------------------------------------
Tue Apr  1 17:10:42 CEST 2008 - jblunck@suse.de

- rpm/kernel-source.spec.in,kernel-binary.spec.in: Cleanup Requires

-------------------------------------------------------------------
Mon Mar 31 15:27:39 CEST 2008 - jdelvare@suse.de

- supported.conf: Add new hwmon drivers, all unsupported.

-------------------------------------------------------------------
Thu Mar 27 20:31:48 CET 2008 - jeffm@suse.de

- Fixed up the rest of the reiserfs patch queue.

-------------------------------------------------------------------
Thu Mar 27 19:21:32 CET 2008 - jeffm@suse.de

- Updated reiserfs xattr patches.

-------------------------------------------------------------------
Thu Mar 27 18:53:17 CET 2008 - gregkh@suse.de

- fix merge error in patches.suse/supported-flag caused by me...

-------------------------------------------------------------------
Thu Mar 27 18:14:18 CET 2008 - gregkh@suse.de

- update to 2.6.25-rc7-git2

-------------------------------------------------------------------
Thu Mar 27 18:09:56 CET 2008 - gregkh@suse.de

- update to 2.6.25-rc7
  - note that reiserfs xattr patches are now disabled due to merge
    issues...

-------------------------------------------------------------------
Sun Mar 23 13:29:25 CET 2008 - teheo@suse.de

- patches.drivers/libata-improve-hpa-error-handling: libata:
  improve HPA error handling (365534).

-------------------------------------------------------------------
Thu Mar 20 22:58:55 CET 2008 - gregkh@suse.de

- fix up some EXPORT_SYMBOL() markings to be EXPORT_SYMBOL_GPL() as the
  code is not upstream and we aren't allowed to add non-GPL exports to
  our kernel tree.

-------------------------------------------------------------------
Thu Mar 20 22:26:39 CET 2008 - gregkh@suse.de

- update to 2.6.25-rc6-git5
- refresh patches to apply cleanly

-------------------------------------------------------------------
Thu Mar 20 21:36:04 CET 2008 - gregkh@suse.de

- update to 2.6.25-rc6-git4
- refresh patches to apply cleanly

-------------------------------------------------------------------
Thu Mar 20 11:07:49 CET 2008 - agruen@suse.de

- scripts/tar-up.sh: Rename --kbuild option to --source-timestamp.
  For generating the source timestamp, use HEAD as the branch
  name.
- rpm/get_release_number.sh.in: Don't try to synchronize release
  numbers with kernel-dummy if the release number has been
  specified explicitly (tar-up with --release-string, --timestamp,
  or --source-timestamp).

-------------------------------------------------------------------
Thu Mar 20 08:47:56 CET 2008 - olh@suse.de

- remove patches.kernel.org/powerpc-needs-uboot
  not needed without mpc51xx support

-------------------------------------------------------------------
Thu Mar 20 08:40:53 CET 2008 - olh@suse.de

- disable gianfar network driver and unused freescale drivers

-------------------------------------------------------------------
Wed Mar 19 20:35:41 CET 2008 - gregkh@suse.de

- patch refreshes due to version update

-------------------------------------------------------------------
Wed Mar 19 19:19:29 CET 2008 - gregkh@suse.de

- Update to 2.6.25-rc6-git3
- Update config files.

-------------------------------------------------------------------
Wed Mar 19 19:06:29 CET 2008 - gregkh@suse.de

- Update to 2.6.25-rc6
 - which deleted the following patches:
   - patches.fixes/hibernation-snapshot-numa-workaround.patch
   - patches.fixes/acpi-fix-double-log-level.patch
   - patches.fixes/acpi_fix_mem_corruption.patch
   - patches.kernel.org/patch-2.6.25-rc5
   - patches.kernel.org/patch-2.6.25-rc5-git3
- Update config files.
- delete patches.arch/x86-nvidia-timer-quirk as it is not being used.

-------------------------------------------------------------------
Wed Mar 19 16:41:29 CET 2008 - olh@suse.de

- remove patches.arch/ppc-efika-ipic.patch
  disable mpc51xx support instead

-------------------------------------------------------------------
Tue Mar 18 18:28:21 CET 2008 - jeffm@suse.de

- rpm/kernel-binary.spec.in: Changed to just match %ix86

-------------------------------------------------------------------
Mon Mar 17 23:45:38 CET 2008 - olh@suse.de

- add patches.arch/ppc-efika-ipic.patch
  fix a crash in init_ipic_sysfs on efika

-------------------------------------------------------------------
Mon Mar 17 19:04:09 CET 2008 - agruen@suse.de

- post.sh: Fix a syntax error when creating the initrd.

-------------------------------------------------------------------
Mon Mar 17 12:18:20 CET 2008 - jbeulich@novell.com

- patches.xen/xen-quicklist.patch: Delete.
- Update i386 Xen config file.
- patches.xen/xen3-patch-2.6.25-rc5-rc6: 2.6.25-rc6.
- patches.xen/xen3-auto-xen-kconfig.diff,
  patches.xen/xen3-fixup-kconfig,
  patches.xen/xen3-patch-2.6.19,
  patches.xen/xen3-patch-2.6.20,
  patches.xen/xen3-patch-2.6.21,
  patches.xen/xen3-patch-2.6.22,
  patches.xen/xen3-patch-2.6.23,
  patches.xen/xen3-patch-2.6.24,
  patches.xen/xen3-patch-2.6.25-rc5,
  patches.xen/xen-x86-no-lapic,
  patches.xen/xen-x86-panic-no-reboot: Various adjustments.

-------------------------------------------------------------------
Sun Mar 16 06:26:30 CET 2008 - jeffm@suse.de

- rpm/kernel-binary.spec.in: Added an RPM conflict for 32-bit
  kernels and 64-bit glibc to avoid installing a 32-bit kernel
  with 64-bit userspace. (364433, et al)

-------------------------------------------------------------------
Fri Mar 14 20:03:12 CET 2008 - jeffm@suse.de

- scripts/tar-up.sh: Added --kbuild option to autogenerate
  release number based on branch and timestamp.

-------------------------------------------------------------------
Fri Mar 14 16:14:34 CET 2008 - jeffm@suse.de

- patches.apparmor/export-security_inode_permission-for-aufs:
  LSM: Export security_inode_permission for aufs (356902).

-------------------------------------------------------------------
Fri Mar 14 10:22:18 CET 2008 - agruen@suse.de

- Boot loader: do the same during initial installation as when
  updating a kernel package (FATE 302660).

-------------------------------------------------------------------
Thu Mar 13 17:07:38 CET 2008 - gregkh@suse.de

- Update to 2.6.25-rc5-git3

-------------------------------------------------------------------
Thu Mar 13 15:53:57 CET 2008 - olh@suse.de

- disable unuses pata platform and ibm newemac driver on powerpc

-------------------------------------------------------------------
Thu Mar 13 11:18:47 CET 2008 - olh@suse.de

- add patches.xen/xen-quicklist.patch
  fix kernel-xen compile, readd CONFIG_QUICKLIST for xen

-------------------------------------------------------------------
Wed Mar 12 18:56:09 CET 2008 - gregkh@suse.de

- remove alpha configs as they are no longer used

-------------------------------------------------------------------
Wed Mar 12 18:25:38 CET 2008 - gregkh@suse.de

- Enabled CONFIG_UNUSED_SYMBOLS for now.  It will be disabled
  after the next openSUSE alpha release.  It is being enabled
  for now to let some kmp packages still work while their
  maintainers are working to update them with the 2.6.25
  kernel changes.

-------------------------------------------------------------------
Wed Mar 12 18:09:37 CET 2008 - gregkh@suse.de

- refresh patches to apply cleanly

-------------------------------------------------------------------
Wed Mar 12 17:17:13 CET 2008 - gregkh@suse.de

- update to 2.6.25-rc5-git2

-------------------------------------------------------------------
Wed Mar 12 12:07:50 CET 2008 - sassmann@suse.de

- patches.arch/ppc-ps3-rename-wireless-interface.patch:
  rename ps3 wireless interface from eth? to wlan? for better
  handling in udev

-------------------------------------------------------------------
Wed Mar 12 10:24:38 CET 2008 - jbeulich@novell.com

- Update Xen patches to 2.6.25-rc5 and c/s 471.
- patches.xen/xen3-aslr-i386-and-x86_64-randomize-brk.patch:
  Delete.
- patches.xen/xen3-aslr-pie-executable-randomization.patch:
  Delete.
- patches.xen/xen3-early-firewire.diff: Delete.
- Update x86 config files.
- config.conf: Re-enable Xen configs.

-------------------------------------------------------------------
Tue Mar 11 19:02:10 CET 2008 - gregkh@suse.de

- add usb persist for storage devices across suspend to ram.  This is going to
  be in 2.6.26, just missed the .25 merge window.

-------------------------------------------------------------------
Tue Mar 11 18:10:51 CET 2008 - gregkh@suse.de

- Update to 2.6.26-rc5-git1
- Update config files.

-------------------------------------------------------------------
Tue Mar 11 00:34:29 CET 2008 - gregkh@suse.de

- update to 2.6.25-rc5

-------------------------------------------------------------------
Mon Mar 10 12:38:31 CET 2008 - agruen@suse.de

- scripts/tar-up.sh: Don't lose the EXTRAVERSION when overriding
  the release number with --release-string or --timestamp.

-------------------------------------------------------------------
Sun Mar  9 16:58:10 CET 2008 - jeffm@suse.de

- patches.fixes/hibernation-snapshot-numa-workaround.patch:
  swsusp: workaround for crash on NUMA (kernel.org#9966).

-------------------------------------------------------------------
Sat Mar  8 14:05:20 CET 2008 - agruen@suse.de

- Encode the EXTRAVERSION part of kernel release numbers in the
  RPM release instead of in the version. This resolves the problem
  that kernel releases like 2.6.25-rc4 would result in a package
  with a higher version than 2.6.25 according to RPM's versioning
  scheme (bug 271712).

-------------------------------------------------------------------
Fri Mar  7 17:52:55 CET 2008 - schwab@suse.de

- Update kdb patches.

-------------------------------------------------------------------
Thu Mar  6 19:14:44 CET 2008 - trenn@suse.de

- patches.fixes/acpi_fix_mem_corruption.patch: ACPI: Fix mem
  corruption (350017).
- patches.fixes/acpi_thermal_passive_cleanup.patch: Warn user
  about a BIOS bug in asus boards (350017).

-------------------------------------------------------------------
Thu Mar  6 17:46:28 CET 2008 - gregkh@suse.de

- Update s390 config files.

-------------------------------------------------------------------
Thu Mar  6 17:30:44 CET 2008 - gregkh@suse.de

- update to 2.6.24-rc5-git1

-------------------------------------------------------------------
Wed Mar  5 20:18:13 CET 2008 - gregkh@suse.de

- enable CONFIG_GROUP_SCHED

-------------------------------------------------------------------
Wed Mar  5 20:12:32 CET 2008 - gregkh@suse.de

- enable CONFIG_HIGH_RES_TIMERS on i386

-------------------------------------------------------------------
Wed Mar  5 19:35:37 CET 2008 - gregkh@suse.de

- enable CONFIG_USB_PERSIST for vanilla config files

-------------------------------------------------------------------
Wed Mar  5 19:29:20 CET 2008 - gregkh@suse.de

- refresh patches to apply cleanly with no fuzz
- enable CONFIG_USB_PERSIST so that users can enable this if they want

-------------------------------------------------------------------
Wed Mar  5 19:01:50 CET 2008 - gregkh@suse.de

- update the vanilla config files for CONFIG_DEBUG_RODATA

-------------------------------------------------------------------
Wed Mar  5 18:58:12 CET 2008 - gregkh@suse.de

- enable CONFIG_DEBUG_RODATA (Not really a debug option, something
  we need in all of our kernels.)

-------------------------------------------------------------------
Wed Mar  5 17:55:41 CET 2008 - gregkh@suse.de

- Update vanilla config files.

-------------------------------------------------------------------
Wed Mar  5 17:26:42 CET 2008 - jbeulich@novell.com

- patches.fixes/parport-mutex,
  patches.suse/stack-unwind: Fix merge mistakes.
- Update i386 config files.

-------------------------------------------------------------------
Wed Mar  5 17:02:33 CET 2008 - gregkh@suse.de

- Update tree to 2.6.25-rc4

-------------------------------------------------------------------
Wed Mar  5 12:29:48 CET 2008 - fseidel@suse.de

- add patches.fixes/fat_detect_media_wo_parttable.patch and
  patches.fixes/fat_valid_media.patch:
  detect FAT formated medias without partition table correctly
  (bnc 364365)

-------------------------------------------------------------------
Tue Mar  4 16:38:11 CET 2008 - olh@suse.de

- add patches.kernel.org/s390-defkeymap.patch
  Build fix for drivers/s390/char/defkeymap.c

-------------------------------------------------------------------
Tue Mar  4 16:08:29 CET 2008 - olh@suse.de

- enable ext2/3 acl support in ps3 kernel

-------------------------------------------------------------------
Tue Mar  4 15:33:29 CET 2008 - olh@suse.de

- Update to 2.6.25-rc3-git5

-------------------------------------------------------------------
Tue Mar  4 15:19:22 CET 2008 - olh@suse.de

- use suffix -ps3 for PS3 kernel, it is only used in otheros.bld

-------------------------------------------------------------------
Mon Mar  3 12:37:03 CET 2008 - lmb@suse.de

- rpm/kernel-binary.spec.in: Require udev >= 118.

-------------------------------------------------------------------
Mon Mar  3 11:47:35 CET 2008 - ak@suse.de

- patches.arch/x86-nvidia-timer-quirk: Delete.
  PCI device ID list still not complete and let's have the same
  crap as mainline for now. It would be better to fix the PCI
  ID lists (#302327)

-------------------------------------------------------------------
Sun Mar  2 22:14:06 CET 2008 - olh@suse.de

- add patches.fixes/ibmvstgt-fixes.patch
  fix oops in ibmvstgt init function

-------------------------------------------------------------------
Fri Feb 29 19:55:54 CET 2008 - olh@suse.de

- add patches.arch/ppc-pci-bogus-resources.patch
  fix bogus test for unassigned resources

-------------------------------------------------------------------
Thu Feb 28 16:20:06 CET 2008 - olh@suse.de

- disable CONFIG_CRYPTO_DEV_HIFN_795X on ppc32 due to __divdi3 usage
- update patches.kernel.org/powerpc-needs-uboot
  disable mkimage call in arch/powerpc/boot/wrapper

-------------------------------------------------------------------
Thu Feb 28 12:43:16 CET 2008 - olh@suse.de

- update patches.kernel.org/fixed-phy-select
  add dependency on libphy=y

-------------------------------------------------------------------
Wed Feb 27 22:19:45 CET 2008 - jdelvare@suse.de

- patches.fixes/acpi-fix-double-log-level.patch: ACPI: Fix a
  duplicate log level.

-------------------------------------------------------------------
Wed Feb 27 17:10:04 CET 2008 - trenn@suse.de

- patches.fixes/acpi_force-fan-active.patch: Delete.

-------------------------------------------------------------------
Tue Feb 26 21:57:45 CET 2008 - sdietrich@suse.de

- remove obsolete adaptive-locks patches
  patches.rt/rtmutex-adaptive-locks.patch: Delete.
  patches.rt/rtmutex-adjust-pi_lock-usage-in-wakeup.patch: Delete.
  patches.rt/rtmutex-optimize-wakeup.patch: Delete.
  patches.rt/rtmutex-rearrange.patch: Delete.
  patches.rt/rtmutex-remove-extra-try.patch: Delete.
  patches.rt/rtmutex-adaptive-mutexes.patch: Delete.
  patches.rt/rtmutex-adaptive-timeout.patch: Delete.
  patches.rt/rtmutex-lateral-steal.patch: Delete.
  patches.rt/rtmutex-lateral-steal-sysctl.patch: Delete.

-------------------------------------------------------------------
Tue Feb 26 13:37:05 CET 2008 - sassmann@suse.de

- remove patches included upstream
  patches.arch/ppc-ps3-gelic-cleanup.patch
  patches.arch/ppc-ps3-gelic-endianness.patch
  patches.arch/ppc-ps3-gelic-ethernet-linkstatus.patch
  patches.arch/ppc-ps3-gelic-fix-fallback.diff
  patches.arch/ppc-ps3-gelic-multiple-interface.patch
  patches.arch/ppc-ps3-gelic-remove-duplicate-ethtool-handlers.patch
  patches.arch/ppc-ps3-gelic-wireless-v2.patch

-------------------------------------------------------------------
Tue Feb 26 00:53:25 CET 2008 - jeffm@suse.de

- Update config files: Disabled CONFIG_INPUT_YEALINK per an old
  request from AJ.

-------------------------------------------------------------------
Tue Feb 26 00:38:27 CET 2008 - jeffm@suse.de

- Update to 2.6.25-rc3.

-------------------------------------------------------------------
Sun Feb 24 09:48:20 CET 2008 - sdietrich@suse.de

- patches.rt/0001-sched-count-of-queued-RT-tasks.patch: Delete.
- patches.rt/0002-sched-track-highest-prio-task-queued.patch:
  Delete.
- patches.rt/0003-sched-add-RT-task-pushing.patch: Delete.
- patches.rt/0004-sched-add-rt-overload-tracking.patch: Delete.
- patches.rt/0005-sched-pull-RT-tasks-from-overloaded-runqueues.patch:
  Delete.
- patches.rt/0006-sched-push-RT-tasks-from-overloaded-CPUs.patch:
  Delete.
- patches.rt/0007-sched-disable-standard-balancer-for-RT-tasks.patch:
  Delete.
- patches.rt/0008-sched-add-RT-balance-cpu-weight.patch: Delete.
- patches.rt/0009-sched-clean-up-this_rq-use-in-kernel-sched_rt.c.patch:
  Delete.
- patches.rt/0010-sched-de-SCHED_OTHER-ize-the-RT-path.patch:
  Delete.
- patches.rt/0011-sched-break-out-search-for-RT-tasks.patch:
  Delete.
- patches.rt/0012-sched-RT-balancing-include-current-CPU.patch:
  Delete.
- patches.rt/0013-sched-pre-route-RT-tasks-on-wakeup.patch:
  Delete.
- patches.rt/0014-sched-optimize-RT-affinity.patch: Delete.
- patches.rt/0015-sched-wake-balance-fixes.patch: Delete.
- patches.rt/0016-sched-RT-balance-avoid-overloading.patch:
  Delete.
- patches.rt/0017-sched-break-out-early-if-RT-task-cannot-be-migrated.patch:
  Delete.
- patches.rt/0018-sched-RT-balance-optimize.patch: Delete.
- patches.rt/0019-sched-RT-balance-optimize-cpu-search.patch:
  Delete.
- patches.rt/0020-sched-RT-balance-on-new-task.patch: Delete.
- patches.rt/0021-sched-clean-up-pick_next_highest_task_rt.patch:
  Delete.
- patches.rt/0022-sched-clean-up-find_lock_lowest_rq.patch:
  Delete.
- patches.rt/0023-sched-clean-up-overlong-line-in-kernel-sched_debug.patch:
  Delete.
- patches.rt/0024-sched-clean-up-kernel-sched_rt.c.patch: Delete.
- patches.rt/0025-sched-remove-rt_overload.patch: Delete.
- patches.rt/0026-sched-remove-leftover-debugging.patch: Delete.
- patches.rt/0027-sched-clean-up-pull_rt_task.patch: Delete.
- patches.rt/0028-sched-clean-up-schedule_balance_rt.patch:
  Delete.
- patches.rt/0029-sched-add-sched-domain-roots.patch: Delete.
- patches.rt/0030-sched-update-root-domain-spans-upon-departure.patch:
  Delete.
- patches.rt/0031-Subject-SCHED-Only-balance-our-RT-tasks-within-ou.patch:
  Delete.
- patches.rt/0032-sched-fix-sched_rt.c-join-leave_domain.patch:
  Delete.
- patches.rt/0033-sched-remove-unused-JIFFIES_TO_NS-macro.patch:
  Delete.
- patches.rt/0034-sched-style-cleanup-2.patch: Delete.
- patches.rt/0035-sched-add-credits-for-RT-balancing-improvements.patch:
  Delete.
- patches.rt/0036-sched-reactivate-fork-balancing.patch: Delete.
- patches.rt/0037-sched-whitespace-cleanups-in-topology.h.patch:
  Delete.
- patches.rt/0038-sched-no-need-for-affine-wakeup-balancing-in.patch:
  Delete.
- patches.rt/0039-sched-get-rid-of-new_cpu-in-try_to_wake_up.patch:
  Delete.
- patches.rt/0040-sched-remove-do_div-from-__sched_slice.patch:
  Delete.
- patches.rt/0041-sched-RT-balance-replace-hooks-with-pre-post-sched.patch:
  Delete.
- patches.rt/0042-sched-RT-balance-add-new-methods-to-sched_class.patch:
  Delete.
- patches.rt/0043-sched-RT-balance-only-adjust-overload-state-when-c.patch:
  Delete.
- patches.rt/0044-sched-remove-some-old-cpuset-logic.patch:
  Delete.

- Remove scheduler patches already upstream in 2.6.25-rc1

-------------------------------------------------------------------
Sat Feb 23 22:14:54 CET 2008 - jeffm@suse.de

- patches.kernel.org/libertas-section-conflict: libertas: fix
  section conflict.

-------------------------------------------------------------------
Sat Feb 23 19:45:26 CET 2008 - jeffm@suse.de

- Enabled patches.kernel.org/ps3-lpm-include

-------------------------------------------------------------------
Sat Feb 23 19:45:22 CET 2008 - jeffm@suse.de

- patches.kernel.org/spu_profiler-include: powerpc: spu_profiler
  build fix.

-------------------------------------------------------------------
Sat Feb 23 18:36:49 CET 2008 - jeffm@suse.de

- patches.kernel.org/ps3-lpm-include: ps3: lpm build fix.

-------------------------------------------------------------------
Sat Feb 23 18:25:06 CET 2008 - jeffm@suse.de

- patches.kernel.org/fixed-phy-select: powerpc: FSL_SOC requires
  FIXED_PHY.
- patches.kernel.org/lguest-fixups: lguest: Fix asm-offsets_32
  with correct config option.

-------------------------------------------------------------------
Sat Feb 23 07:51:44 CET 2008 - jeffm@suse.de

- Build fixes for ia64 and i386.

-------------------------------------------------------------------
Sat Feb 23 00:15:46 CET 2008 - jeffm@suse.de

- Update to 2.6.25-rc2-git6.
  - Removed:
    - patches.arch/ppc-pegasos-pata_via-fixup.patch: Delete.
    - patches.arch/ppc-pegasos-console-autodetection.patch: Delete.
    - patches.arch/ppc-ps3-make-dev_id-and-bus_id-u64.diff: Delete.
    - patches.arch/acpi_autoload_bay.patch: Delete.
    - patches.arch/small-acpica-extension-to-be-able-to-store-the-name-of.patch:
      Delete.
    - patches.arch/export-acpi_check_resource_conflict.patch: Delete.
    - patches.drivers/early-firewire.diff: Delete.
    - patches.drivers/scsi-throttle-SG_DXFER_TO_FROM_DEV-warning-better:
      Delete.
    - patches.drivers/libata-implement-force-parameter: Delete.
    - patches.drivers/igb-1.0.8-k2: Delete.
    - patches.drivers/always-announce-new-usb-devices.patch: Delete.
    - patches.drivers/nozomi.patch: Delete.
    - patches.drivers/libata-quirk_amd_ide_mode: Delete.
    - patches.fixes/acpi_autoload_baydock.patch: Delete.
    - patches.fixes/bluetooth_hci_dev_put.patch: Delete.
    - patches.fixes/bluetooth_hci_conn_childs.patch: Delete.
    - patches.fixes/mac80211-fix-hw-scan1.patch: Delete.
    - patches.fixes/mac80211-fix-hw-scan2.patch: Delete.
    - patches.fixes/libiscsi-missing-semicolon.diff: Delete.
    - patches.fixes/pci-quirk-enable-smbus-on-hp-xw4100.patch: Delete.
    - patches.kernel.org/patch-2.6.24.1: Delete.
    - patches.suse/acpi_dsdt_ssdt_initrd_initramfs.patch: Delete.
    - patches.suse/squashfs.patch.fixup: Delete.
    - patches.suse/aslr-pie-executable-randomization.patch: Delete.
    - patches.suse/aslr-i386-and-x86_64-randomize-brk.patch: Delete.
  - Xen and RT currently disabled.
  - SquashFS may not work.

-------------------------------------------------------------------
Fri Feb 22 21:10:57 CET 2008 - jeffm@suse.de

- scripts/embargo-filter: fixed and renabled check

-------------------------------------------------------------------
Fri Feb 22 18:34:18 CET 2008 - sdietrich@suse.de

- embargoed-patches: eliminate embargoed patches abuse.

-------------------------------------------------------------------
Fri Feb 22 16:48:37 CET 2008 - jeffm@suse.de

- scripts/embargo-filter: Disable check for non-existant patches.

-------------------------------------------------------------------
Fri Feb 22 15:27:05 CET 2008 - schwab@suse.de

- Update kdb patches.

-------------------------------------------------------------------
Fri Feb 22 13:10:33 CET 2008 - jbeulich@novell.com

- config/i386/xenpae: Rename to config/i386/xen.
- config.conf: Delete i386/xenpae.

-------------------------------------------------------------------
Thu Feb 21 16:41:27 CET 2008 - sdietrich@suse.de

- Update config files: update RT options for adaptive RT locks

-------------------------------------------------------------------
Thu Feb 21 15:30:06 CET 2008 - sdietrich@suse.de

- patches.rt/rtmutex-adaptive-mutexes.patch: cleanup.
- patches.rt/rtmutex-adaptive-timeout.patch: cleanup.
- patches.rt/rtmutex-lateral-steal-sysctl.patch: sysctl for
  runtime-control of lateral mutex stealing.

-------------------------------------------------------------------
Thu Feb 21 09:17:38 CET 2008 - jbeulich@novell.com

- Update Xen patches to c/s 425.
- patches.xen/sfc-network-driver: Solarflare: Standard network driver
  (disabled until status clarified).
- patches.xen/sfc-resource-driver: Solarflare: Resource driver
  (disabled until status clarified).
- Update Xen config files.

-------------------------------------------------------------------
Wed Feb 20 20:56:32 CET 2008 - ghaskins@suse.de

- adaptive-locking v20

-------------------------------------------------------------------
Wed Feb 20 20:36:00 CET 2008 - ghaskins@suse.de

- adaptive-locking v19

-------------------------------------------------------------------
Wed Feb 20 19:22:20 CET 2008 - jeffm@suse.de

- Update config files for dmraid45.

-------------------------------------------------------------------
Wed Feb 20 13:57:56 CET 2008 - bwalle@suse.de

- rpm/kernel-binary.spec.in: add PAGESIZE detection for
  makedumpfile.config from the .config file also for PPC64

-------------------------------------------------------------------
Wed Feb 20 13:17:21 CET 2008 - fseidel@suse.de

- patches.fixes/bluetooth_hci_dev_put.patch,
  patches.fixes/bluetooth_hci_conn_childs.patch,
  patches.fixes/bluetooth_hci_unregister_sysfs.patch:
  fix kernel crash after removing bluetooth adapter (bnc 359546)

-------------------------------------------------------------------
Tue Feb 19 21:55:32 CET 2008 - jeffm@suse.de

- patches.suse/dm-raid45-2.6.24-20080602a.patch: DMRAID45 module.

-------------------------------------------------------------------
Fri Feb 15 19:24:24 CET 2008 - sdietrich@suse.de

- Update to latest patch set:
- patches.rt/rearrange_rtspinlock_sleep:
  [PATCH 02/10] rearrange rtspinlock sleep
- patches.rt/optimize_rtspinlock_wakeup:
  [PATCH 03/10] optimize rtspinlock wakeup
- patches.rt/adaptive_RT_spinlock_support:
  [PATCH 04/10] Adaptive RT spinlock support
- patches.rt/add_timeout_mechanism: [PATCH 05/10]
  add a loop counter based timeoutmechanism
- patches.rt/adaptive_mutexes: [PATCH 06/10] adaptive mutexes
- patches.rt/adjust_pi_lock_usage_in_wakeup:
  [PATCH 07/10] Adjust pi_lock usage in wakeup
- patches.rt/optimize_printk_fastpath: [PATCH 08/10]
  optimize the !printk fastpath throughthe lock acquisition
- patches.rt/remove_extra_call_try_to_take_lock:
  [PATCH 09/10] remove the extra call to try_to_take_lock
- patches.rt/lateral_lock_steal: [PATCH 10/10] allow
  rt-mutex lock-stealing toinclude lateral priority

-------------------------------------------------------------------
Fri Feb 15 19:04:25 CET 2008 - sdietrich@suse.de

- embargoed-patches: (embargo development RT throughput patches)
- Update config files (RT config options)
- patches.rt/optimize_rtspinlock_wakeup: optimize rtspinlock
  wakeup.
- patches.rt/adaptive_RT_spinlock_support: Adaptive RT spinlock
  support.
- patches.rt/add_timeout_mechanism: add
  a loop counter based timeout mechanism
- patches.rt/adaptive_mutexes: adaptive mutexes
- patches.rt/adjust_pi_lock_usage_in_wakeup:
  Adjust pi_lock usage in wakeup
- patches.rt/optimize_printk_fastpath: optimize
  the !printk fastpath through the lockacquisition
- patches.rt/remove_extra_call_try_to_take_lock:
  remove the extra call to try_to_take_lock
- patches.rt/lateral_lock_steal: allow rt-mutex
  lock-stealing to include lateralpriority
- patches.rt/rearrange_rtspinlock_sleep: cleanup rtspinlock sleep

-------------------------------------------------------------------
Thu Feb 14 17:18:40 CET 2008 - jeffm@suse.de

- Removed unused OCFS2 patches.

-------------------------------------------------------------------
Thu Feb 14 16:10:31 CET 2008 - jeffm@suse.de

- Removed old commented out ocfs2 patchset.

-------------------------------------------------------------------
Thu Feb 14 03:10:06 CET 2008 - teheo@suse.de

- patches.drivers/libata-quirk_amd_ide_mode: PCI: modify SATA
  IDE mode quirk (345124).

-------------------------------------------------------------------
Wed Feb 13 22:50:44 CET 2008 - jeffm@suse.de

- patches.suse/ocfs2-03-split-disk-heartbeat-out.diff: Fixed
  section conflict.

-------------------------------------------------------------------
Wed Feb 13 21:59:37 CET 2008 - jeffm@suse.de

- Update config files.

-------------------------------------------------------------------
Wed Feb 13 21:47:43 CET 2008 - jeffm@suse.de

- Merged and re-enabled OCFS2 userspace clustering

-------------------------------------------------------------------
Wed Feb 13 10:41:01 CET 2008 - jdelvare@suse.de

- config/*: Don't build i2c algorithm drivers that we do not use.
- supported.conf: Drop i2c-elektor and i2c-algo-pcf, we don't ship
  them.

-------------------------------------------------------------------
Tue Feb 12 01:59:51 CET 2008 - teheo@suse.de

Build fix for section mismatch check.

- patches.drivers/libata-implement-force-parameter: libata:
  implement libata.force module parameter (337610).

-------------------------------------------------------------------
Mon Feb 11 08:50:40 CET 2008 - teheo@suse.de

- patches.drivers/libata-force-cable-type: Delete.
- patches.drivers/libata-implement-force-parameter: libata:
  implement libata.force module parameter (337610).

-------------------------------------------------------------------
Fri Feb  8 22:07:58 CET 2008 - gregkh@suse.de

- Update to 2.6.24.1
  - fixes CVE-2008-0007, CVE-2008-0009, CVE-2008-0010
  - lots of USB device ids updated
  - lots of other bugfixes
  - removed patches.fixes/bootstrap-memoryless-node.patch as it is now
    contained within.

-------------------------------------------------------------------
Fri Feb  8 18:41:55 CET 2008 - gregkh@suse.de

- Move ipv6-no-autoconf to xen directory as it is a Xen bugfix

-------------------------------------------------------------------
Fri Feb  8 18:33:31 CET 2008 - bwalle@suse.de

- patches.arch/ppc-fix-prpmc2800: remove patch since it's not needed
  with current binutils any more

-------------------------------------------------------------------
Fri Feb  8 18:32:21 CET 2008 - bwalle@suse.de

- patches.drivers/igb-2007-12-11: Delete.
- patches.drivers/igb-1.0.8-k2: Update to latest version which is
  also upstream now in the 2.6.25 tree.

-------------------------------------------------------------------
Fri Feb  8 18:10:48 CET 2008 - gregkh@suse.de

- Remove NO_BRP_NOEXECSTACK from the .spec files as it is obsolete
  and doesn't do anything anymore.

-------------------------------------------------------------------
Fri Feb  8 15:57:31 CET 2008 - jbeulich@novell.com

- patches.xen/xen3-auto-common.diff,
  patches.xen/xen3-patch-2.6.23: fix merge mistake.

-------------------------------------------------------------------
Fri Feb  8 11:54:11 CET 2008 - jbenc@suse.cz

- Update config files: disabled CONFIG_BCM43XX.

-------------------------------------------------------------------
Wed Feb  6 19:01:22 CET 2008 - jeffm@suse.de

- patches.apparmor/vfs-mkdir.diff: Added missing case in
  kernel/cgroup.c

-------------------------------------------------------------------
Wed Feb  6 17:30:21 CET 2008 - fseidel@suse.de

- updated patches.drivers/nozomi.patch: mainline info

-------------------------------------------------------------------
Wed Feb  6 11:59:23 CET 2008 - sdietrich@suse.de

- Update config files: RT@1KHz, sched groups & cpusets enabled.

-------------------------------------------------------------------
Wed Feb  6 09:45:37 CET 2008 - olh@suse.de

- enable bnx2 on ppc64 (bnc 359114 - LTC42106)

-------------------------------------------------------------------
Wed Feb  6 00:25:53 CET 2008 - gregkh@suse.de

- remove unused lockd patches:
  - patches.suse/lockd-switchable-statd
  - patches.suse/lockd-kernel-statd
  - patches.suse/lockd-suse-config
  - patches.suse/lockd-max-hosts-dynamic

-------------------------------------------------------------------
Tue Feb  5 23:42:17 CET 2008 - oneukum@suse.de

- patches.suse/usb_printer_no_auto.diff: Delete.
  Obsoleted by mainline change

-------------------------------------------------------------------
Tue Feb  5 07:39:47 CET 2008 - gregkh@suse.de

- Enable CONFIG_TASK_IO_ACCOUNTING (bnc 356547) for RT kernels

-------------------------------------------------------------------
Tue Feb  5 00:40:11 CET 2008 - gregkh@suse.de

- Enable CONFIG_TASK_IO_ACCOUNTING (bnc 356547)

-------------------------------------------------------------------
Thu Jan 31 18:55:04 CET 2008 - sdietrich@suse.de

- patches.rt/megasas_IRQF_NODELAY.patch: Convert megaraid sas
  IRQ to non-threaded IRQ.
- patches.rt/version.patch: Delete (unused).

-------------------------------------------------------------------
Thu Jan 31 15:26:24 CET 2008 - jbenc@suse.cz

- patches.fixes/mac80211-fix-hw-scan1.patch,
  patches.fixes/mac80211-fix-hw-scan2.patch: mac80211: hardware
  scan rework (bnc#307050).

-------------------------------------------------------------------
Thu Jan 31 07:55:15 CET 2008 - sdietrich@suse.de

- Remove a legacy tweak carried over from the 10.3 Kernel,
  enable the affinity load-balancing sysctl.

-------------------------------------------------------------------
Wed Jan 30 04:53:53 CET 2008 - sdietrich@suse.de

- patches.rt/x86-ticket-lock.patch: FIFO ticket lock spinlocks
  for x86 (RT).
- patches.rt/rt-mutex-i386.patch: Resolve conflicts.

-------------------------------------------------------------------
Tue Jan 29 10:50:27 CET 2008 - olh@suse.de

- really skip kernel-ps3 in suse_kernel_module_package rpm macro

-------------------------------------------------------------------
Tue Jan 29 09:15:24 CET 2008 - jbeulich@novell.com

- Update Xen patches to 2.6.24 final and c/s 399.
- patches.xen/xen3-seccomp-disable-tsc-option: [PATCH seccomp:
  make tsc disabling optional (191123).

-------------------------------------------------------------------
Sat Jan 26 13:02:54 CET 2008 - sdietrich@suse.de

- Linux-RT 2.6.24-rt1 (many patches in patches.rt refreshed).
- patches.rt/series: Delete (unused).

-------------------------------------------------------------------
Sat Jan 26 10:53:48 CET 2008 - olh@suse.de

- update patches.arch/ppc-efika-modalias.patch
  use struct device_attribute to fix oops on boot

-------------------------------------------------------------------
Fri Jan 25 23:33:07 CET 2008 - jeffm@suse.de

- scripts/sequence-patch.sh: Updated to include $EXTRA_SYMBOLS in
  $PATCH_DIR (e.g.: --symbol=RT creates linux-2.6.24-RT)

-------------------------------------------------------------------
Fri Jan 25 18:03:54 CET 2008 - jeffm@suse.de

- patches.rt/rcu-new-1.patch: Updated context against 2.6.24.

-------------------------------------------------------------------
Fri Jan 25 17:40:39 CET 2008 - olh@suse.de

- add patches.fixes/bootstrap-memoryless-node.patch
  slab: fix bootstrap on memoryless node

-------------------------------------------------------------------
Fri Jan 25 01:58:43 CET 2008 - gregkh@suse.de

- refresh allmost all patches to apply cleanly and have a proper
  diffstat (except for the xen patches, they were left alone...)

-------------------------------------------------------------------
Fri Jan 25 01:48:56 CET 2008 - gregkh@suse.de

- Update to 2.6.24

-------------------------------------------------------------------
Thu Jan 24 22:55:26 CET 2008 - olh@suse.de

- always skip kernel-ps3 in suse_kernel_module_package rpm macro

-------------------------------------------------------------------
Thu Jan 24 16:33:25 CET 2008 - sdietrich@suse.de

- Update config files: set SYSFS_DEPRECATED for reverse 
  compatibility with SLERT

-------------------------------------------------------------------
Tue Jan 22 15:43:40 CET 2008 - olh@suse.de

- update patches.arch/ppc-efika-modalias.patch
  simplify patch

-------------------------------------------------------------------
Tue Jan 22 13:05:36 CET 2008 - agruen@suse.de

- patches.rpmify/cloneconfig.diff: Adjust to upstream i386 + x86_64
  merge (347712).

-------------------------------------------------------------------
Tue Jan 22 09:37:13 CET 2008 - sassmann@suse.de

- add defconfig for ps3 kernel
- add entry for ps3 defconfig in config.conf
- add support for kernels without loadable modules to rpm/kernel-binary.spec.in
- include ps3 target in scripts/tar-up_and_run_mbuild.sh

-------------------------------------------------------------------
Mon Jan 21 22:46:59 CET 2008 - sdietrich@suse.de

- Update config files (RT)

-------------------------------------------------------------------
Mon Jan 21 14:48:45 CET 2008 - sdietrich@suse.de

- Linux-RT 2.6.24-rc8-rt1

-------------------------------------------------------------------
Mon Jan 21 10:45:35 CET 2008 - olh@suse.de

- add patches.arch/ppc-pegasos-pata_via-fixup.patch
  call chrp_pci_fixup_vt8231_ata() later to allow pata_via usage

-------------------------------------------------------------------
Mon Jan 21 08:48:02 CET 2008 - aj@suse.de

- Remove unused config/s390/rt.

-------------------------------------------------------------------
Fri Jan 18 23:30:24 CET 2008 - jeffm@suse.de

- patches.rt/irq-flags-unsigned-long.patch: Delete.

-------------------------------------------------------------------
Fri Jan 18 23:21:31 CET 2008 - jeffm@suse.de

- Update to 2.6.24-rc8-git2.

-------------------------------------------------------------------
Fri Jan 18 17:14:28 CET 2008 - jeffm@suse.de

- Enabled 2.6.24-rc8-git1.

-------------------------------------------------------------------
Fri Jan 18 13:40:29 CET 2008 - jbenc@suse.cz

- patches.fixes/rt2x00-remove-duplicate-id.patch: Delete. The patch
  is not correct, there exist two cards with different chipsets but
  the same USB ID.

-------------------------------------------------------------------
Fri Jan 18 11:56:54 CET 2008 - jbenc@suse.cz

- patches.fixes/rt2x00-remove-duplicate-id.patch: rt2x00: remove
  duplicate USB ID (350956).

-------------------------------------------------------------------
Fri Jan 18 10:49:25 CET 2008 - olh@suse.de

- sync powerpc vanilla with default .config to enable libata

-------------------------------------------------------------------
Fri Jan 18 10:19:43 CET 2008 - olh@suse.de

- add patches.arch/ppc-pegasos-mv643xx_eth-modalias.patch
  provide module alias platform:mv643xx_eth

-------------------------------------------------------------------
Thu Jan 17 19:28:39 CET 2008 - jeffm@suse.de

- Update to 2.6.24-rc8-git1.

-------------------------------------------------------------------
Wed Jan 16 17:36:48 CET 2008 - jeffm@suse.de

- Update to 2.6.24-rc8.

-------------------------------------------------------------------
Sun Jan 13 16:48:14 CET 2008 - jeffm@suse.de

- Update to 2.6.24-rc7-git5.

-------------------------------------------------------------------
Fri Jan 11 20:34:52 CET 2008 - jeffm@suse.de

- Update to 2.6.24-rc7-git3.

-------------------------------------------------------------------
Fri Jan 11 12:33:26 CET 2008 - jbeulich@novell.com

- Update Xen patches to c/s 372 and 2.6.24-rc7.
- patches.xen/xen3-aux-at_vector_size.patch: Delete.
- Update Xen config files.

-------------------------------------------------------------------
Thu Jan 10 11:53:37 CET 2008 - olh@suse.de

- update patches.arch/ppc-efika-ethernet-phy.patch
  move Forth code to fixup_device_tree_efika

-------------------------------------------------------------------
Wed Jan  9 17:52:44 CET 2008 - schwab@suse.de

- Fix debug package build.

-------------------------------------------------------------------
Wed Jan  9 17:43:26 CET 2008 - oneukum@suse.de

- Update config files. CONFIG_USB_SUSPEND default

-------------------------------------------------------------------
Wed Jan  9 17:05:00 CET 2008 - schwab@suse.de

- Update kdb patches.

-------------------------------------------------------------------
Wed Jan  9 13:46:22 CET 2008 - jbeulich@novell.com

- patches.suse/stack-unwind: Another try...

-------------------------------------------------------------------
Wed Jan  9 13:37:17 CET 2008 - jeffm@suse.de

- Update config files: Enabled CONFIG_SCSI_SAS_ATA. (346990)

-------------------------------------------------------------------
Wed Jan  9 11:36:44 CET 2008 - jbeulich@novell.com

- patches.suse/stack-unwind: Fix CONFIG_FRAME_POINTER build.

-------------------------------------------------------------------
Wed Jan  9 09:49:45 CET 2008 - jbeulich@novell.com

- patches.suse/stack-unwind: DWARF2 EH-frame based stack
  unwinding.
- patches.xen/xen3-stack-unwind: DWARF2 EH-frame based stack
  unwinding.
- Update config files.

-------------------------------------------------------------------
Tue Jan  8 21:29:36 CET 2008 - jeffm@suse.de

- patches.fixes/seccomp-disable-tsc-option: Fixed so it only applies
  to i386, and updated config files.

-------------------------------------------------------------------
Tue Jan  8 21:23:05 CET 2008 - jeffm@suse.de

- patches.fixes/seccomp-disable-tsc-option: [PATCH] seccomp:
  make tsc disabling optional (191123).

-------------------------------------------------------------------
Tue Jan  8 16:50:53 CET 2008 - olh@suse.de

- add patches.arch/ppc-efika-ethernet-phy.patch
  drop patches.arch/ppc-efika-bestcomm-ethernet.patch
  provide phy-handle property for fec_mpc52xx (347234)

-------------------------------------------------------------------
Tue Jan  8 14:18:29 CET 2008 - teheo@suse.de

- patches.drivers/libata-force-cable-type: libata: implement
  libata.force_cbl parameter (337610).

-------------------------------------------------------------------
Mon Jan  7 16:47:31 CET 2008 - jeffm@suse.de

- Update to 2.6.24-rc7.

-------------------------------------------------------------------
Mon Jan  7 10:30:30 CET 2008 - teheo@suse.de

- patches.drivers/libata-sata_nv-disable-ADMA: sata_nv: disable
  ADMA by default (346508).

-------------------------------------------------------------------
Mon Jan  7 10:11:12 CET 2008 - teheo@suse.de

Bug 347708.  port_info for vmw was being assigned to the wrong index.

- patches.drivers/libata-ata_piix-vmw-ign-DMA-err: ata_piix:
  ignore ATA_DMA_ERR on vmware ich4 (258256).

-------------------------------------------------------------------
Mon Jan  7 09:39:36 CET 2008 - teheo@suse.de

As the rest of kernel has caught up now, this one is no longer
necessary.

- patches.drivers/libata-fix-up-build-after-upstream-update.patch:
  Delete.

-------------------------------------------------------------------
Mon Jan  7 09:36:48 CET 2008 - teheo@suse.de

- patches.drivers/libata-fix-up-build-after-upstream-update.patch:
  Delete.
- patches.drivers/libata-ata_piix-vmw-ign-DMA-err: ata_piix:
  ignore ATA_DMA_ERR on vmware ich4 (258256).

-------------------------------------------------------------------
Fri Jan  4 17:09:31 CET 2008 - jeffm@suse.de

- Update config files for -vanilla.

-------------------------------------------------------------------
Fri Jan  4 16:49:44 CET 2008 - jeffm@suse.de

- patches.rt/timer-freq-tweaks.patch: Adjusted context.

-------------------------------------------------------------------
Fri Jan  4 16:49:21 CET 2008 - jeffm@suse.de

- Update config files.

-------------------------------------------------------------------
Fri Jan  4 16:37:59 CET 2008 - jeffm@suse.de

- Update to 2.6.24-rc6-git11.

-------------------------------------------------------------------
Wed Jan  2 17:03:25 CET 2008 - jblunck@suse.de

- rpm/kernel-binary.spec.in: Copy debug sources to a proper location.

-------------------------------------------------------------------
Tue Jan  1 22:14:32 CET 2008 - jeffm@suse.de

- Update to 2.6.24-rc6-git7.

-------------------------------------------------------------------
Tue Jan  1 22:11:46 CET 2008 - jeffm@suse.de

- scripts/run_oldconfig.sh: Removed RT symbol from EXTRA_SYMBOLS.
  We add it manually when building the patch list. This allows
  the script to work with the RT kernel without having to remove
  all the other configs from config.conf first.

<|MERGE_RESOLUTION|>--- conflicted
+++ resolved
@@ -1,5 +1,4 @@
 -------------------------------------------------------------------
-<<<<<<< HEAD
 Thu Nov 20 22:31:36 CET 2008 - jack@suse.cz
 
 - patches.suse/ocfs2-Change-quotafile-names.patch: ocfs2: Change
@@ -9,14 +8,14 @@
 - patches.suse/ocfs2-Fix-oops-when-one-quotatype-enabled: ocfs2:
   Fix oops when only usrquota or grpquota feature is enabled
   (fate#302681).
-=======
+
+-------------------------------------------------------------------
 Thu Nov 20 21:41:03 CET 2008 - garloff@suse.de
 
 - patches.suse/panic-on-io-nmi.diff
   patches.xen/panic-on-io-nmi-xen.diff:
   New kernel sysctl panic-on-io-nmi, which is set will cause a
   kernel panic on receiving an IOCK NMI (bnc#427979).
->>>>>>> 24552a2b
 
 -------------------------------------------------------------------
 Thu Nov 20 18:39:16 CET 2008 - jjolly@suse.de
