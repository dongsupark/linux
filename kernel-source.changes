-------------------------------------------------------------------
<<<<<<< HEAD
Fri Oct 16 17:01:11 CEST 2009 - jeffm@suse.com

- Update to 2.6.32-rc5.
=======
Fri Oct 16 16:45:53 CEST 2009 - mmarek@suse.de

- patches.rpmify/ia64-sn-fix-percpu-warnings: ia64/sn: fix
  percpu warnings.

-------------------------------------------------------------------
Fri Oct 16 15:51:56 CEST 2009 - mmarek@suse.de

- Update config files: disable MTD_GPIO_ADDR, VME_CA91CX42 and
  VME_TSI148 on ia64 to fix build.

-------------------------------------------------------------------
Fri Oct 16 14:19:01 CEST 2009 - jbeulich@novell.com

- patches.xen/xen3-patch-2.6.32-rc4: Fix AGP for PowerPC.

-------------------------------------------------------------------
Fri Oct 16 12:08:06 CEST 2009 - jbeulich@novell.com

- Update Xen patches to 2.6.32-rc4 and c/s 938.
- config.conf: Re-enable Xen.
- Update x86 config files.
>>>>>>> ab01ff51

-------------------------------------------------------------------
Tue Oct 13 02:29:26 CEST 2009 - jeffm@suse.com

- patches.rpmify/staging-missing-sched.h: Added missing sites.

-------------------------------------------------------------------
Mon Oct 12 23:08:39 CEST 2009 - jeffm@suse.com

- patches.rpmify/staging-missing-sched.h: staging: Complete
  sched.h removal from interrupt.h.

-------------------------------------------------------------------
Mon Oct 12 21:05:07 CEST 2009 - jeffm@suse.de

- patches.apparmor/ptrace_may_access-fix: apparmor:
  ptrace_may_access -> ptrace_access_check.

-------------------------------------------------------------------
Mon Oct 12 20:07:54 CEST 2009 - jeffm@suse.de

- Update config files.

-------------------------------------------------------------------
Mon Oct 12 19:54:16 CEST 2009 - jeffm@suse.de

- Updated to 2.6.32-rc4.
  - Eliminated 4 patches.
  - Refreshed context.

-------------------------------------------------------------------
Mon Oct 12 16:23:59 CEST 2009 - jeffm@suse.de

- patches.apparmor/apparmor.diff: Refresh and enable.

-------------------------------------------------------------------
Fri Oct  9 20:00:01 CEST 2009 - jeffm@suse.de

- Cleanup unused patches:
  - patches.fixes/iwl3945-fix-rfkill.patch: Delete.
  - patches.fixes/iwlagn-fix-rfkill.patch: Delete.
  - patches.suse/kdb-serial-8250: Delete.
  - patches.suse/kdb-sysctl-context: Delete.

-------------------------------------------------------------------
Fri Oct  9 16:57:28 CEST 2009 - jeffm@suse.de

- patches.fixes/scsi-add-tgps-setting: Refresh and re-enable.

-------------------------------------------------------------------
Fri Oct  9 16:42:54 CEST 2009 - jeffm@suse.de

- patches.arch/x86_64-hpet-64bit-timer.patch: Refresh and re-enable.

-------------------------------------------------------------------
Fri Oct  9 16:42:40 CEST 2009 - jeffm@suse.de

- patches.suse/kbuild-icecream-workaround: Refresh and re-enable.

-------------------------------------------------------------------
Fri Oct  9 16:12:22 CEST 2009 - jeffm@suse.de

- patches.rpmify/spin_is_contended-fix: Delete.

-------------------------------------------------------------------
Fri Oct  9 16:11:55 CEST 2009 - jeffm@suse.de

- patches.arch/mm-avoid-bad-page-on-lru: Refresh and re-enable.

-------------------------------------------------------------------
Fri Oct  9 15:08:54 CEST 2009 - jeffm@suse.de

- Update vanilla config files.

-------------------------------------------------------------------
Fri Oct  9 14:52:31 CEST 2009 - jeffm@suse.de

- Update to 2.6.32-rc3.

-------------------------------------------------------------------
Fri Oct  9 00:35:47 CEST 2009 - jeffm@suse.de

- patches.rpmify/tsi148-dependency: vme/tsi148: Depend on VIRT_TO_BUS

-------------------------------------------------------------------
Thu Oct  8 23:37:34 CEST 2009 - jeffm@suse.de

- patches.suse/kdb-x86-build-fixes: kdb: Use $srctree not $TOPDIR
  in Makefile.

-------------------------------------------------------------------
Thu Oct  8 23:36:50 CEST 2009 - jeffm@suse.de

- patches.rpmify/winbond-prepare_multicast: winbond: implement
  prepare_multicast and fix API usage.
- patches.rpmify/winbond_beacon_timers: winbond: use
  bss_conf->beacon_int instead of conf->beacon_int.
- patches.rpmify/winbond-build-fixes: Delete.

-------------------------------------------------------------------
Thu Oct  8 22:49:42 CEST 2009 - jeffm@suse.de

- patches.rpmify/rtl8192e-build-fixes: rtl8192e: Add #include
  <linux/vmalloc.h>.

-------------------------------------------------------------------
Thu Oct  8 22:44:26 CEST 2009 - jeffm@suse.de

- patches.suse/kdb-build-fixes: kdb: Build fixes.

-------------------------------------------------------------------
Thu Oct  8 22:32:46 CEST 2009 - jeffm@suse.de

- patches.rpmify/iio-s390-build-fix: iio: Don't build on s390.

-------------------------------------------------------------------
Thu Oct  8 21:54:40 CEST 2009 - jeffm@suse.de

- patches.rpmify/winbond-build-fixes: winbond: API fix.

-------------------------------------------------------------------
Thu Oct  8 21:53:59 CEST 2009 - jeffm@suse.de

- Update vanilla config files.

-------------------------------------------------------------------
Thu Oct  8 21:48:43 CEST 2009 - jeffm@suse.de

- Update config files.

-------------------------------------------------------------------
Thu Oct  8 20:07:07 CEST 2009 - jeffm@suse.de

- Updated to 2.6.32-rc1 (AKA 2.6.32-rc2).
  - Eliminated 28 patches.
  - 14 patches need further review.
  - Xen and AppArmor are currently disabled.
  - USB support in KDB is disabled.

-------------------------------------------------------------------
Thu Oct  8 00:27:18 CEST 2009 - gregkh@suse.de

- patches.kernel.org/patch-2.6.31.2-3: Linux 2.6.31.3.
  - major tty bugfix

-------------------------------------------------------------------
Wed Oct  7 15:20:25 CEST 2009 - tiwai@suse.de

- patches.drivers/alsa-hda-alc268-automic-fix: ALSA: hda -
  Fix yet another auto-mic bug in ALC268 (bnc#544899).

-------------------------------------------------------------------
Wed Oct  7 13:15:17 CEST 2009 - knikanth@suse.de

- patches.suse/block-seperate-rw-inflight-stats: Fix the regression,
  "iostat reports wrong service time and utilization", introduced
  by this patch  (bnc#544926).

-------------------------------------------------------------------
Tue Oct  6 21:31:00 CEST 2009 - gregkh@suse.de

- patches.suse/x86-mark_rodata_rw.patch: Delete.
- patches.xen/xen3-x86-mark_rodata_rw.patch: Delete.
  - both of these were not being used anyway.

-------------------------------------------------------------------
Tue Oct  6 17:30:29 CEST 2009 - jbeulich@novell.com

- Update Xen patches to 2.6.31.2.

-------------------------------------------------------------------
Tue Oct  6 08:52:08 CEST 2009 - tiwai@suse.de

- patches.drivers/alsa-hda-alc660vd-asus-a7k-fix: ALSA: hda -
  Add a workaround for ASUS A7K (bnc#494309).

-------------------------------------------------------------------
Mon Oct  5 19:45:27 CEST 2009 - gregkh@suse.de

- refresh patch fuzz due to 2.6.31.2 import.

-------------------------------------------------------------------
Mon Oct  5 19:43:13 CEST 2009 - gregkh@suse.de

- Update to Linux 2.6.31.2:
  - bugfixes, lots of them.
  - security fixes

-------------------------------------------------------------------
Mon Oct  5 08:40:56 CEST 2009 - tiwai@suse.de

- patches.drivers/alsa-hda-alc861-toshiba-fix: ALSA: hda -
  Fix invalid initializations for ALC861 auto mode (bnc#544161).

-------------------------------------------------------------------
Fri Oct  2 17:06:53 CEST 2009 - gregkh@suse.de

- Update config files.
- patches.drivers/add-via-chrome9-drm-support.patch: Delete.
  The code never got upstream and looks incorrect.

-------------------------------------------------------------------
Fri Oct  2 09:43:32 CEST 2009 - tiwai@suse.de

- patches.drivers/alsa-ctxfi-04-fix-surround-side-mute: ALSA:
  ctxfi: Swapped SURROUND-SIDE mute.
- patches.drivers/alsa-hda-2.6.32-rc1-toshiba-fix: ALSA: hda -
  Added quirk to enable sound on Toshiba NB200.
- patches.drivers/alsa-hda-2.6.32-rc2: ALSA: backport 2.6.32-rc2
  fixes for HD-audio.

-------------------------------------------------------------------
Thu Oct  1 13:18:09 CEST 2009 - jbeulich@novell.com

- Update Xen patches to 2.6.31.1 and c/s 934.

-------------------------------------------------------------------
Thu Oct  1 11:36:36 CEST 2009 - mmarek@suse.cz

- rpm/kernel-binary.spec.in: obsolete quickcam-kmp (bnc#543361).

-------------------------------------------------------------------
Wed Sep 30 21:51:13 CEST 2009 - gregkh@suse.de

- Update to 2.6.31.1
  - lots of bugfixes
  - security fixes

-------------------------------------------------------------------
Wed Sep 30 15:50:54 CEST 2009 - mmarek@suse.cz

- rpm/kernel-binary.spec.in: obsolete the sle11 ocfs2-kmp.

-------------------------------------------------------------------
Tue Sep 29 11:17:48 CEST 2009 - trenn@suse.de

- Disabled patches.suse/acpi-dsdt-initrd-v0.9a-2.6.25.patch
  with +trenn (bnc#542767)

-------------------------------------------------------------------
Wed Sep 23 13:29:27 CEST 2009 - teheo@suse.de

- Update config files.  Build pci-stub driver into the kernel so that
  built in pci drivers can be blocked from attaching to devices.

-------------------------------------------------------------------
Tue Sep 22 12:14:52 CEST 2009 - mmarek@suse.cz

- rpm/kernel-module-subpackage: when building against Linus'
  kernels (2.6.x), append a .0 to the kernel version embedded in
  the KMP version, to ensure that such KMP is older than a KMP
  built against a subsequent stable kernel (2.6.x.y, y > 0).

-------------------------------------------------------------------
Mon Sep 21 20:39:57 CEST 2009 - jeffm@suse.de

- Update config files.

-------------------------------------------------------------------
Mon Sep 21 20:20:11 CEST 2009 - jeffm@suse.de

- patches.suse/acpi-dsdt-initrd-v0.9a-2.6.25.patch: Ported to
  2.6.31 (bnc#533555).

-------------------------------------------------------------------
Sat Sep 19 13:51:50 CEST 2009 - mmarek@suse.cz

- rpm/postun.sh: do not remove the bootloader entry if the kernel
  version didn't change (bnc#533766).

-------------------------------------------------------------------
Sat Sep 19 13:39:38 CEST 2009 - mmarek@suse.cz

- rpm/postun.sh: remove dead code.

-------------------------------------------------------------------
Thu Sep 17 21:25:23 CEST 2009 - jeffm@suse.de

- patches.arch/acpi_srat-pxm-rev-ia64.patch: Use SRAT table rev
  to use 8bit or 16/32bit PXM fields (ia64) (bnc#503038).
- patches.arch/acpi_srat-pxm-rev-store.patch: Store SRAT table
  revision (bnc#503038).
- patches.arch/acpi_srat-pxm-rev-x86-64.patch: Use SRAT table
  rev to use 8bit or 32bit PXM fields (x86-64) (bnc#503038).

-------------------------------------------------------------------
Thu Sep 17 21:08:15 CEST 2009 - tiwai@suse.de

- patches.drivers/alsa-hda-2.6.32-rc1: ALSA HD-audio backport
  from 2.6.32-rc1.

-------------------------------------------------------------------
Wed Sep 16 15:33:05 CEST 2009 - jbeulich@novell.com

- Update Xen patches to 2.6.31 final.

-------------------------------------------------------------------
Tue Sep 15 11:29:19 CEST 2009 - teheo@suse.de

Backport attach inhibition for builtin pci drivers from 2.6.32-rc.

- patches.drivers/pci-separate-out-pci_add_dynid: pci: separate
  out pci_add_dynid().
- patches.drivers/pci_stub-add-ids-parameter: pci-stub: add
  pci_stub.ids parameter.

-------------------------------------------------------------------
Tue Sep 15 11:22:53 CEST 2009 - teheo@suse.de

Backport patches from 2.6.32-rc to ease ossp testing.

- Update config files - SOUND_OSS_CORE_PRECLAIM is set to N.
- patches.drivers/implement-register_chrdev: chrdev: implement
  __register_chrdev().
- patches.drivers/sound-make-oss-device-number-claiming-optional:
  sound: make OSS device number claiming optional and schedule
  its removal.
- patches.drivers/sound-request-char-major-aliases-for-oss-devices:
  sound: request char-major-* module aliases for missing OSS
  devices.

-------------------------------------------------------------------
Mon Sep 14 21:33:26 CEST 2009 - sdietrich@suse.de

- patches.suse/novfs-client-module: Update header todo list with
	locking nits (semaphore used as mutex / completion)

-------------------------------------------------------------------
Mon Sep 14 17:03:49 CEST 2009 - jeffm@suse.com

- Revert back to CONFIG_M586TSC from CONFIG_M686 for default flavor
  (bnc#538849)

-------------------------------------------------------------------
Fri Sep 11 10:49:18 CEST 2009 - jbeulich@novell.com

- patches.suse/crasher-26.diff: Add capability to also trigger a
  kernel warning.

-------------------------------------------------------------------
Fri Sep 11 07:11:57 CEST 2009 - knikanth@suse.de

- patches.suse/block-seperate-rw-inflight-stats: Seperate read
  and write statistics of in_flight requests (fate#306525).

-------------------------------------------------------------------
Thu Sep 10 17:20:58 CEST 2009 - gregkh@suse.de

- patch fuzz removal now that 2.6.31 is the base.

-------------------------------------------------------------------
Thu Sep 10 17:19:17 CEST 2009 - gregkh@suse.de

- Update config files.
    CONFIG_MOUSE_PS2_ELANTECH=y
    CONFIG_MOUSE_PS2_TOUCHKIT=y
    (bnc#525607)

-------------------------------------------------------------------
Thu Sep 10 15:19:51 CEST 2009 - tiwai@suse.de

- patches.drivers/alsa-hda-2.6.32-pre: Refresh: fix misc realtek
  issues, add another Nvidia HDMI device id

-------------------------------------------------------------------
Thu Sep 10 03:08:43 CEST 2009 - jeffm@suse.de

- Updated to 2.6.31-final.

-------------------------------------------------------------------
Tue Sep  8 18:48:55 CEST 2009 - gregkh@suse.de

- refresh patches for fuzz due to upstream changes

-------------------------------------------------------------------
Tue Sep  8 18:44:20 CEST 2009 - gregkh@suse.de

- Update to 2.6.31-rc9
  - obsoletes:
    - patches.drivers/alsa-hda-fix-01-add-missing-mux-for-vt1708
    - patches.drivers/alsa-hda-fix-02-mbp31-hp-fix

-------------------------------------------------------------------
Tue Sep  8 15:03:15 CEST 2009 - knikanth@suse.de

- patches.fixes/scsi_dh-Provide-set_params-interface-in-emc-device-handler.patch:
  scsi_dh: Provide set_params interface in emc device handler
  (bnc#521607).
- patches.fixes/scsi_dh-Use-scsi_dh_set_params-in-multipath.patch:
  scsi_dh: Use scsi_dh_set_params() in multipath. (bnc#521607).
- patches.fixes/scsi_dh-add-the-interface-scsi_dh_set_params.patch:
  scsi_dh: add the interface scsi_dh_set_params() (bnc#521607).

-------------------------------------------------------------------
Mon Sep  7 16:33:07 CEST 2009 - mmarek@suse.cz

- rpm/kernel-source.spec.in: delete obsolete macro.

-------------------------------------------------------------------
Mon Sep  7 12:40:45 CEST 2009 - mmarek@suse.cz

- rpm/kernel-binary.spec.in: require minimum versions of
  module-init-tools and perl-Bootloader, the %post script is no
  longer compatible with ancient versions.

-------------------------------------------------------------------
Mon Sep  7 11:53:09 CEST 2009 - mmarek@suse.cz

- rpm/kernel-binary.spec.in: obsolete %name-base <= 2.6.31, the
  previous <= 2.6.30-1 didn't catch some cases obviously
  (bnc#533766).

-------------------------------------------------------------------
Fri Sep  4 21:11:39 CEST 2009 - jeffm@suse.de

- Enabled CONFIG_SCSI_DEBUG=m (bnc#535923).

-------------------------------------------------------------------
Fri Sep  4 14:35:57 CEST 2009 - mmarek@suse.cz

- kabi/severities, rpm/kabi.pl, rpm/kernel-binary.spec.in,
- rpm/kernel-source.spec.in: Use a simple script to check kabi by
  comparing Module.symvers files (similar to the old SLES9 one).
- rpm/built-in-where: Delete.
- rpm/symsets.pl: Delete.
- kabi/commonsyms: Delete.
- kabi/usedsyms: Delete.

-------------------------------------------------------------------
Fri Sep  4 11:39:02 CEST 2009 - mmarek@suse.cz

- patches.suse/kbuild-rebuild-fix-for-Makefile.modbuiltin:
  kbuild: rebuild fix for Makefile.modbuiltin.

-------------------------------------------------------------------
Thu Sep  3 02:43:28 CEST 2009 - gregkh@suse.de

- patches.drivers/usb-storage-increase-the-bcd-range-in-sony-s-bad-device-table.patch:
  Delete, it was wrong.

-------------------------------------------------------------------
Wed Sep  2 17:27:49 CEST 2009 - jbeulich@novell.com

- Update Xen config files.

-------------------------------------------------------------------
Wed Sep  2 15:39:54 CEST 2009 - jbeulich@novell.com

- Update Xen patches to 2.6.31-rc8 and c/s 931.
- patches.fixes/use-totalram_pages: use totalram_pages in favor
  of num_physpages for sizing boot time allocations (bnc#509753).
- patches.xen/xen-x86-per-cpu-vcpu-info: x86: use per-cpu storage
  for shared vcpu_info structure.

-------------------------------------------------------------------
Wed Sep  2 08:06:15 CEST 2009 - tiwai@suse.de

- patches.drivers/alsa-hda-2.6.32-pre: Refresh; merged fixes for
  IDT92HD73* codecs

-------------------------------------------------------------------
Tue Sep  1 19:16:24 CEST 2009 - jeffm@suse.com

- patches.apparmor/apparmor.diff: Update to latest git.

-------------------------------------------------------------------
Tue Sep  1 19:13:51 CEST 2009 - jeffm@suse.com

- patches.arch/add_support_for_hpet_msi_intr_remap.patch:
  intr-remap: generic support for remapping HPET MSIs
  (bnc#532758).
- patches.arch/add_x86_support_for_hpet_msi_intr_remap.patch:
  x86: arch specific support for remapping HPET MSIs (bnc#532758).

-------------------------------------------------------------------
Tue Sep  1 15:11:15 CEST 2009 - mmarek@suse.cz

- rpm/package-descriptions: fix description of the x86_64
  kernel-desktop package (bnc#535457).

-------------------------------------------------------------------
Mon Aug 31 22:02:50 CEST 2009 - jeffm@suse.com

- Update to 2.6.31-rc8.
  - Eliminated 1 patch.

-------------------------------------------------------------------
Mon Aug 31 12:17:31 CEST 2009 - tiwai@suse.de

- patches.drivers/alsa-hda-fix-01-add-missing-mux-for-vt1708:
  ALSA: hda - Add missing mux check for VT1708 (bnc#534904).
- patches.drivers/alsa-hda-fix-02-mbp31-hp-fix: ALSA: hda -
  Fix MacBookPro 3,1/4,1 quirk with ALC889A.
- patches.drivers/alsa-hda-2.6.32-pre: Refresh.

-------------------------------------------------------------------
Wed Aug 26 12:38:11 CEST 2009 - tiwai@suse.de

- patches.drivers/alsa-hda-[0-9]*: Delete, fold into a single patch
  patches.drivers/alsa-hda-2.6.32-pre

-------------------------------------------------------------------
Tue Aug 25 18:04:57 CEST 2009 - gregkh@suse.de

- Update config files.
- patches.drivers/samsung-backlight-driver.patch: Delete.

-------------------------------------------------------------------
Tue Aug 25 10:07:41 CEST 2009 - jbeulich@novell.com

- scripts/run_oldconfig.sh: Consistently use $prefix.

-------------------------------------------------------------------
Mon Aug 24 16:47:18 CEST 2009 - mmarek@suse.cz

- rpm/kernel-binary.spec.in: obsolete %name-base <= 2.6.30-1
  (bnc#530752).

-------------------------------------------------------------------
Mon Aug 24 16:35:01 CEST 2009 - jeffm@suse.com

- Update to 2.6.31-rc7.
  - Eliminated 3 patches.

-------------------------------------------------------------------
Mon Aug 24 16:16:04 CEST 2009 - jeffm@suse.com

- Update config files: Enable CONFIG_PROC_EVENTS.

-------------------------------------------------------------------
Fri Aug 21 16:05:42 CEST 2009 - mmarek@suse.cz

- rpm/post.sh: Do not call /sbin/module_upgrade, the rename
  happened before SLES10.

-------------------------------------------------------------------
Fri Aug 21 16:00:46 CEST 2009 - mmarek@suse.cz

- rpm/module-renames: Delete, we don't need to care about modules
  renamed before SLES10. Also, current mkinitrd gets the list of
  storage drivers based on pci ids.

-------------------------------------------------------------------
Fri Aug 21 15:50:51 CEST 2009 - mmarek@suse.cz

- rpm/post.sh, rpm/postun.sh: drop support for SLE10, the package
  can't be installed on SLE10 as is, so why not make it more
  adventurous.

-------------------------------------------------------------------
Fri Aug 21 15:48:15 CEST 2009 - mmarek@suse.cz

- rpm/kernel-binary.spec.in: remove product(openSUSE) supplements
  from the -extra subpackage which doesn't exist on openSUSE
  anymore.

-------------------------------------------------------------------
Thu Aug 20 17:52:08 CEST 2009 - tiwai@suse.de

- patches.drivers/alsa-hda-fix-0*: Backport from 2.6.31-rc fixes
  (to be merged)
- patches.drivers/alsa-hda-32-Reword-auto-probe-messages: Refresh.
- patches.drivers/alsa-hda-33-IDT-codec-updates: Refresh.

-------------------------------------------------------------------
Thu Aug 20 11:40:58 CEST 2009 - jbeulich@novell.com

- Update config files (modularize crypto again).
- supported.conf: Add resulting modules as supported.

-------------------------------------------------------------------
Wed Aug 19 09:22:46 CEST 2009 - jbeulich@novell.com

- Update Xen patches to 2.6.31-rc6 and c/s 928.

-------------------------------------------------------------------
Wed Aug 19 00:33:54 CEST 2009 - tiwai@suse.de

- patches.drivers/alsa-hda-48-alc268-oops-fix: ALSA: hda -
  Fix invalid capture mixers with some ALC268 models.

-------------------------------------------------------------------
Tue Aug 18 20:16:36 CEST 2009 - gregkh@suse.de

- patches.drivers/usb-storage-increase-the-bcd-range-in-sony-s-bad-device-table.patch:
  USB: storage: increase the bcd range in Sony's bad device
  table. (bnc#466554).

-------------------------------------------------------------------
Mon Aug 17 21:10:55 CEST 2009 - gregkh@suse.de

- patches.drivers/samsung-backlight-driver.patch: Change the range from
  0-255 to 0-7 to make it easier for HAL to handle the device without a
  need for custom scripts.

-------------------------------------------------------------------
Mon Aug 17 16:38:38 CEST 2009 - jeffm@suse.com

- Updated to 2.6.31-rc6.

-------------------------------------------------------------------
Mon Aug 17 00:19:20 CEST 2009 - gregkh@suse.de

- patches.drivers/samsung-backlight-driver.patch: added N120 support
  and some other devices that were integrated into the driver from
  upstream.

-------------------------------------------------------------------
Sun Aug 16 23:22:47 CEST 2009 - coly.li@suse.de

- supported.conf:
  set kernel/fs/dlm/dlm as unsupported, since fs/dlm is provided
  separately in the ocfs2 KMP package

-------------------------------------------------------------------
Sat Aug 15 12:18:42 CEST 2009 - tiwai@suse.de

- patches.drivers/alsa-hda-47-idt92hd8x-fix: ALSA: hda - Fix /
  clean up IDT92HD83xxx codec parser (bnc#531533).

-------------------------------------------------------------------
Sat Aug 15 01:55:23 CEST 2009 - gregkh@suse.de

- Update config files.
- patches.drivers/samsung-backlight-driver.patch: Samsung
  backlight driver (bnc#527533, bnc#531297).

-------------------------------------------------------------------
Fri Aug 14 21:47:28 CEST 2009 - mmarek@suse.cz

- rpm/kernel-binary.spec.in: add some hints how to set the %jobs
  macro (bnc#530535).

-------------------------------------------------------------------
Fri Aug 14 16:11:52 CEST 2009 - mmarek@suse.cz

- rpm/modversions: for overriden functions, keep the keyword in
  --pack.

-------------------------------------------------------------------
Thu Aug 13 16:01:51 CEST 2009 - jeffm@suse.com

- Updated to 2.6.31-rc5-git9.
  - Eliminated 7 patches.

------------------------------------------------------------------
Thu Aug 13 12:06:50 CEST 2009 - tiwai@suse.de

- patches.drivers/alsa-hda-42-hp-more-quirk: ALSA: hda - Add
  quirks for some HP laptops (bnc#527284).
- patches.drivers/alsa-hda-4[35]-*: Improve Realtek codec mic
  support
- patches.drivers/alsa-hda-46-stac-lo-detect-fix: ALSA: hda -
  Enable line-out detection only with speakers (bnc#520975).

-------------------------------------------------------------------
Wed Aug 12 13:34:25 CEST 2009 - mmarek@suse.cz

- rpm/split-modules, rpm/kernel-binary.spec.in: add the base files
  also to the main package. That way, kernel-$flavor-base is not
  needed in normal setups (fate#307154).

-------------------------------------------------------------------
Wed Aug 12 13:19:08 CEST 2009 - mmarek@suse.cz

- rpm/find-provides: no rpm provides for drivers/staging. It's
  higly unlikely that any KMP would require them and they just
  take up space in the rpm metadata.

-------------------------------------------------------------------
Tue Aug 11 14:39:42 CEST 2009 - tiwai@suse.de

- patches.drivers/alsa-hda-41-msi-white-list: ALSA: hda - Add
  a white-list for MSI option (bnc#529971).

-------------------------------------------------------------------
Tue Aug 11 13:05:37 CEST 2009 - tiwai@suse.de

- patches.drivers/alsa-hda-39-dont-override-ADC-definitions:
  ALSA: hda - Don't override ADC definitions for ALC codecs
  (bnc#529467).
- patches.drivers/alsa-hda-40-auto-mic-support-for-realtek:
  ALSA: hda - Add auto-mic support for Realtek codecs.

-------------------------------------------------------------------
Tue Aug 11 09:48:34 CEST 2009 - mmarek@suse.cz

- rpm/kernel-source.spec.in: do not rename kernel-source.rpmlintrc
  for the -rt variant.

-------------------------------------------------------------------
Mon Aug 10 12:55:56 CEST 2009 - mmarek@suse.cz

- patches.rpmify/staging-rtl8192su-fix-build-error.patch: move to
  patches.rpmify to fix vanilla ppc builds.

-------------------------------------------------------------------
Mon Aug 10 12:08:25 CEST 2009 - tiwai@suse.de

- patches.drivers/alsa-hda-38-fix-ALC269-vmaster: ALSA: hda -
  Add missing vmaster initialization for ALC269 (bnc#527361).

-------------------------------------------------------------------
Mon Aug 10 08:57:15 CEST 2009 - tiwai@suse.de

- patches.drivers/alsa-hda-33-IDT-codec-updates: Refresh.

-------------------------------------------------------------------
Fri Aug  7 17:25:11 CEST 2009 - jeffm@suse.com

- patches.fixes/recordmcount-fixup: recordmcount: Fixup wrong
  update_funcs() call.

-------------------------------------------------------------------
Fri Aug  7 16:38:23 CEST 2009 - tiwai@suse.de

- patches.drivers/alsa-soc-fsl-build-fixes: ASoC: Add missing
  DRV_NAME definitions for fsl/* drivers (to fix PPC builds)

-------------------------------------------------------------------
Fri Aug  7 15:16:21 CEST 2009 - tiwai@suse.de

- patches.arch/wmi-Fix-kernel-panic-when-stack-protection-enabled:
  wmi: Fix kernel panic when stack protection
  enabled. (bnc#529177).
- supported.conf: Update HD-audio modules

-------------------------------------------------------------------
Fri Aug  7 10:06:23 CEST 2009 - mmarek@suse.cz

- make config/s390/vanilla a symlink again.

-------------------------------------------------------------------
Fri Aug  7 09:42:58 CEST 2009 - mmarek@suse.de

- rpm/kernel-binary.spec.in: do not manually extract vmlinux
  debuginfo on ppc(64), rpm does it itself.

-------------------------------------------------------------------
Thu Aug  6 23:25:39 CEST 2009 - jeffm@suse.de

- rpm/kernel-binary.spec.in,
  rpm/kernel-source.spec.in: Added kernel-spec-macros to Sources.

-------------------------------------------------------------------
Thu Aug  6 16:24:09 CEST 2009 - jeffm@suse.de

- patches.suse/linux-2.6.29-even-faster-kms.patch: Disabled. It
  doesn't wake up the display on certain hardware.

-------------------------------------------------------------------
Wed Aug  5 22:33:56 CEST 2009 - mmarek@suse.cz

- rpm/kernel-binary.spec.in: do not split the -extra subpackage on
  openSUSE (bnc#528097).

-------------------------------------------------------------------
Wed Aug  5 20:46:02 CEST 2009 - jeffm@suse.de

- Updated to 2.6.31-rc5-git3.
  - Eliminated 4 patches.

-------------------------------------------------------------------
Wed Aug  5 18:22:05 CEST 2009 - gregkh@suse.de

- kernel-source.changes: remove old (pre 2008) messages, and move 2008
  to kernel-source.changes.old.  No need to spam email addresses that
  are no longer with the company for failed kernel builds.

-------------------------------------------------------------------
Wed Aug  5 17:55:56 CEST 2009 - gregkh@suse.de

- patches.drivers/staging-rtl8192su-fix-build-error.patch:
  Staging: rtl8192su: fix build error.

-------------------------------------------------------------------
Wed Aug  5 17:02:00 CEST 2009 - jeffm@suse.de

- patches.suse/supported-flag-enterprise: Make the supported
  flag configurable at build time (bnc#528097).

-------------------------------------------------------------------
Wed Aug  5 01:04:08 CEST 2009 - gregkh@suse.de

- Update config files.
  disable CONFIG_DRM_RADEON_KMS as per bnc#527910 for vanilla builds

-------------------------------------------------------------------
Tue Aug  4 23:21:31 CEST 2009 - gregkh@suse.de

- Update config files.
  disable CONFIG_DRM_RADEON_KMS as per bnc#527910

-------------------------------------------------------------------
Tue Aug  4 16:10:42 CEST 2009 - jeffm@suse.de

- patches.rpmify/ttm-pgprot-fixes: ttm: Use pgprot_val for
  comparing pgprot_t.

-------------------------------------------------------------------
Tue Aug  4 14:53:26 CEST 2009 - tiwai@suse.de

- patches.drivers/alsa-hda-3[0-8]*: ALSA HD-audio updates
- Update config files: enable CONFIG_SND_HDA_CIRRUS=y

-------------------------------------------------------------------
Mon Aug  3 22:15:32 CEST 2009 - jeffm@suse.de

- Update config files: CONFIG_FRAME_WARN=2048 on all arches, fixes
  ppc build failures.

-------------------------------------------------------------------
Mon Aug  3 22:01:58 CEST 2009 - jeffm@suse.de

- patches.xen/xen3-patch-2.6.31-rc4-rc5: Fixup pgtable port

-------------------------------------------------------------------
Mon Aug  3 19:42:42 CEST 2009 - jeffm@suse.de

- Updated to 2.6.31-rc5.
  - Eliminated 11 patches.

-------------------------------------------------------------------
Mon Aug  3 11:09:08 CEST 2009 - coly.li@suse.de

- Update config files to enable CONFIG_DLM_DEBUG.

-------------------------------------------------------------------
Fri Jul 31 14:30:38 CEST 2009 - jbeulich@novell.com

- Update Xen patches to 2.6.31-rc4 and c/s 916.
- patches.xen/xen3-driver-core-misc-add-nodename-support-for-misc-devices.patch:
  Delete.
- patches.xen/xen3-panic-on-io-nmi.diff: Delete.
- config.conf: Re-enable Xen.
- Update config files.

-------------------------------------------------------------------
Wed Jul 29 16:00:59 CEST 2009 - tiwai@suse.de

- Update config files: revert to CONFIG_SND=m and enabled again
  CONFIG_SND_DEBUG=y

-------------------------------------------------------------------
Tue Jul 28 12:23:12 CEST 2009 - mmarek@suse.cz

- Update config files: disable CONFIG_PRISM2_USB on ia64 and ppc.

-------------------------------------------------------------------
Tue Jul 28 11:21:11 CEST 2009 - mmarek@suse.cz

- Update config files: disable CONFIG_FB_UDL on ia64.

-------------------------------------------------------------------
Tue Jul 28 09:54:55 CEST 2009 - jbeulich@novell.com

- config.conf: Remove duplicate i386/desktop entry.

-------------------------------------------------------------------
Tue Jul 28 01:03:23 CEST 2009 - tiwai@suse.de

- patches.drivers/alsa-hda-29-Add-quirk-for-Dell-Studio-1555:
  ALSA: hda - Add quirk for Dell Studio 1555 (bnc#525244).

-------------------------------------------------------------------
Mon Jul 27 23:57:31 CEST 2009 - tiwai@suse.de

- patches.drivers/alsa-pcm-*: ALSA PCM fixes
- Fix/enhancement patches backported from ALSA tree
  * patches.drivers/alsa-core-Add-new-TLV-types-for-dBwith-min-max:
    ALSA: Add new TLV types for dBwith min/max (for usb).
  * patches.drivers/alsa-ctxfi-*: SB X-Fi support (FATE#306935).
  * patches.drivers/alsa-hda-*: More HD-audio fixes
  * patches.drivers/alsa-ice-*: ICE17xx fixes
  * patches.drivers/alsa-midi-*: MIDI fixes
  * patches.drivers/alsa-usb-*: USB-audio/MIDI fixes
- Remove obsoleted patches: patches.drivers/alsa-ad1984a-hp-quirks,
  patches.drivers/alsa-ca0106-capture-bufsize-fix,
  patches.drivers/alsa-ctxfi
- Update config files.

-------------------------------------------------------------------
Mon Jul 27 17:06:11 CEST 2009 - mmarek@suse.cz

- rpm/kernel-source.spec.in, scripts/tar-up.sh: really drop
  config-subst from the package.

-------------------------------------------------------------------
Mon Jul 27 13:43:01 CEST 2009 - mmarek@suse.cz

- rpm/kernel-binary.spec.in: manually create a -devel-debuginfo
  subpackage with vmlinux.debug to fix build with new rpm. This
  works for ix86 and x86_64, other archs might need further fixes.

-------------------------------------------------------------------
Mon Jul 27 03:04:23 CEST 2009 - jeffm@suse.de

- patches.rpmify/rtl8192su-build-fix: more ia64 fixes

-------------------------------------------------------------------
Mon Jul 27 01:47:21 CEST 2009 - jeffm@suse.de

- patches.rpmify/rtl8192su-build-fix: rtl8192su: compile fixes.

-------------------------------------------------------------------
Mon Jul 27 01:45:37 CEST 2009 - jeffm@suse.de

- patches.rpmify/rtl8192su-build-fix: rtl8192su: compile fixes.

-------------------------------------------------------------------
Sun Jul 26 00:42:40 CEST 2009 - jeffm@suse.de

- config.conf: Re-enabled trace flavor.

-------------------------------------------------------------------
Fri Jul 24 21:23:54 CEST 2009 - jeffm@suse.de

- Update config files: Disabled optimize for size on i386 and x86_64
  across all flavors.

-------------------------------------------------------------------
Fri Jul 24 21:21:08 CEST 2009 - jeffm@suse.de

- Update to 2.6.31-rc4.

-------------------------------------------------------------------
Thu Jul 23 12:56:16 CEST 2009 - mmarek@suse.cz

- rpm/kernel-binary.spec.in: cleanup %cpu_arch_flavor definition,
  make %symbols a variable and only use it for selecting patches.
  Also drop the RT symbol as there are not rt patches currently.

-------------------------------------------------------------------
Thu Jul 23 11:58:25 CEST 2009 - mmarek@suse.cz

- Change the s390(x) config layout so that each arch has its own
  subdirectory, as it is done for other archs. s390/vanilla is a
  symlink to s390x/vanilla.

-------------------------------------------------------------------
Thu Jul 23 11:21:38 CEST 2009 - mmarek@suse.cz

- rpm/kernel-*.spec.in, rpm/kernel-spec-macros: move some common
  macros to kernel-spec-macros.

-------------------------------------------------------------------
Wed Jul 22 18:58:38 CEST 2009 - tiwai@suse.de

- patches.drivers/alsa-ca0106-capture-bufsize-fix: ALSA: ca0106 -
  Fix the max capture buffer size (bnc#521890).

-------------------------------------------------------------------
Wed Jul 22 17:28:36 CEST 2009 - tiwai@suse.de

- patches.drivers/alsa-ctxfi: Add SoundBlaster X-Fi support
  (FATE#306935).
- Update config files.

-------------------------------------------------------------------
Wed Jul 22 13:08:35 CEST 2009 - trenn@suse.de

These are mainline:
- patches.drivers/cpufreq_add_cpu_number_paramater_1.patch:
  Delete.
- patches.drivers/cpufreq_add_idle_microaccounting_6.patch:
  Delete.
- patches.drivers/cpufreq_change_load_calculation_2.patch: Delete.
- patches.drivers/cpufreq_changes_to_get_cpu_idle_us_5.patch:
  Delete.
- patches.drivers/cpufreq_get_cpu_idle_time_changes_3.patch:
  Delete.
- patches.drivers/cpufreq_parameterize_down_differential_4.patch:
  Delete.

-------------------------------------------------------------------
Wed Jul 22 12:57:54 CEST 2009 - trenn@suse.de

These are mainline:
- patches.arch/acpi_video_thinkpad_exclude_IGD_devices.patch:
  Delete.
- patches.arch/thinkpad_fingers_off_backlight_igd.patch: Delete.

-------------------------------------------------------------------
Tue Jul 21 15:38:37 CEST 2009 - mmarek@suse.cz

- rpm/kernel-binary.spec.in: remove double-slash from include2/asm
  symlink.

-------------------------------------------------------------------
Tue Jul 21 12:09:42 CEST 2009 - mmarek@suse.cz

- config.conf, rpm/mkspec: exclude trace, kdump and ia64/debug from
  the kernel-syms package. These flavor are often excluded in KMPs,
  so excluding them from kernel-syms reduces useless build
  dependencies. KMPs can buildrequire kernel-$flavor-devel
  explicitely if desired.

-------------------------------------------------------------------
Tue Jul 21 11:57:00 CEST 2009 - mmarek@suse.cz

Delete obsolete apparmor patches.

- patches.apparmor/add-path_permission.diff: Delete.
- patches.apparmor/add-security_path_permission: Delete.
- patches.apparmor/apparmor-2.6.25.diff: Delete.
- patches.apparmor/apparmor-audit.diff: Delete.
- patches.apparmor/apparmor-intree.diff: Delete.
- patches.apparmor/apparmor-lsm.diff: Delete.
- patches.apparmor/apparmor-main.diff: Delete.
- patches.apparmor/apparmor-misc.diff: Delete.
- patches.apparmor/apparmor-module_interface.diff: Delete.
- patches.apparmor/apparmor-network.diff: Delete.
- patches.apparmor/apparmor-path_permission: Delete.
- patches.apparmor/apparmor-ptrace-2.6.27.diff: Delete.
- patches.apparmor/apparmor-rlimits.diff: Delete.
- patches.apparmor/d_namespace_path.diff: Delete.
- patches.apparmor/d_namespace_path_oops_fix.diff: Delete.
- patches.apparmor/do_path_lookup-nameidata.diff: Delete.
- patches.apparmor/export-security_inode_permission-for-aufs:
  Delete.
- patches.apparmor/file-handle-ops.diff: Delete.
- patches.apparmor/fix-complain.diff: Delete.
- patches.apparmor/fix-vfs_rmdir.diff: Delete.
- patches.apparmor/fork-tracking.diff: Delete.
- patches.apparmor/fsetattr-reintro-ATTR_FILE.diff: Delete.
- patches.apparmor/fsetattr-restore-ia_file.diff: Delete.
- patches.apparmor/fsetattr.diff: Delete.
- patches.apparmor/remove_suid.diff: Delete.
- patches.apparmor/security-create.diff: Delete.
- patches.apparmor/security-getxattr.diff: Delete.
- patches.apparmor/security-link.diff: Delete.
- patches.apparmor/security-listxattr.diff: Delete.
- patches.apparmor/security-mkdir.diff: Delete.
- patches.apparmor/security-mknod.diff: Delete.
- patches.apparmor/security-readlink.diff: Delete.
- patches.apparmor/security-removexattr.diff: Delete.
- patches.apparmor/security-rename.diff: Delete.
- patches.apparmor/security-rmdir.diff: Delete.
- patches.apparmor/security-setattr.diff: Delete.
- patches.apparmor/security-setxattr.diff: Delete.
- patches.apparmor/security-symlink.diff: Delete.
- patches.apparmor/security-unlink.diff: Delete.
- patches.apparmor/security-xattr-file.diff: Delete.
- patches.apparmor/sysctl-pathname.diff: Delete.
- patches.apparmor/unambiguous-__d_path.diff: Delete.
- patches.apparmor/vfs-getxattr.diff: Delete.
- patches.apparmor/vfs-link.diff: Delete.
- patches.apparmor/vfs-listxattr.diff: Delete.
- patches.apparmor/vfs-mkdir.diff: Delete.
- patches.apparmor/vfs-mknod.diff: Delete.
- patches.apparmor/vfs-notify_change.diff: Delete.
- patches.apparmor/vfs-removexattr.diff: Delete.
- patches.apparmor/vfs-rename.diff: Delete.
- patches.apparmor/vfs-rmdir.diff: Delete.
- patches.apparmor/vfs-setxattr.diff: Delete.
- patches.apparmor/vfs-symlink.diff: Delete.
- patches.apparmor/vfs-unlink.diff: Delete.

-------------------------------------------------------------------
Tue Jul 21 11:18:57 CEST 2009 - npiggin@suse.de

- Update config files for bnc#522686 -- set
  CONFIG_SECURITY_DEFAULT_MMAP_MIN_ADDR=65536.

-------------------------------------------------------------------
Mon Jul 20 20:30:41 CEST 2009 - jeffm@suse.de

- Update config files: Disabled optimize for size on all flavors
  (FATE#305694)

-------------------------------------------------------------------
Mon Jul 20 17:26:02 CEST 2009 - jeffm@suse.de

- Update config files.

-------------------------------------------------------------------
Mon Jul 20 17:02:57 CEST 2009 - jeffm@suse.com

- Update to 2.6.30.2
  - lots of security and bug fixes
  - Obsoleted patches.fixes/firmware-memmap-64bit.diff

-------------------------------------------------------------------
Mon Jul 20 13:02:46 CEST 2009 - mmarek@suse.cz

- rpm/split-modules: set LC_COLLATE=C

-------------------------------------------------------------------
Sat Jul 18 03:40:28 CEST 2009 - jeffm@suse.de

- rpm/package-descriptions: Added desktop description.

-------------------------------------------------------------------
Sat Jul 18 03:39:00 CEST 2009 - jeffm@suse.de

- rpm/package-descriptions: Added desktop description.

-------------------------------------------------------------------
Sat Jul 18 03:18:57 CEST 2009 - jeffm@suse.de

- Add -desktop flavors for i386 and x86_64
  - Disabled group scheduler and groups
  - Disabled optimize for size
  - Enabled full preemption
  - Set HZ=1000

-------------------------------------------------------------------
Sat Jul 18 01:34:58 CEST 2009 - jeffm@suse.de

- Add -desktop flavors for i386 and x86_64 (FATE#305694)
  - Disabled group scheduler and groups
  - Disabled optimize for size
  - Enabled full preemption
  - Set HZ=1000

-------------------------------------------------------------------
Fri Jul 17 17:10:19 CEST 2009 - jeffm@suse.de

- patches.apparmor/apparmor.diff: ia64 build fix

-------------------------------------------------------------------
Fri Jul 17 11:25:31 CEST 2009 - mmarek@suse.cz

- rpm/kernel-binary.spec.in: simplify the add_dirs_to_filelist
  function and make it less chatty in build logs.

-------------------------------------------------------------------
Fri Jul 17 00:39:39 CEST 2009 - jeffm@suse.com

- patches.apparmor/apparmor.diff: ia64 build fix

-------------------------------------------------------------------
Fri Jul 17 00:06:19 CEST 2009 - jeffm@suse.com

- patches.apparmor/security-default-lsm: security: Define default
  LSM (bnc#442668).

-------------------------------------------------------------------
Thu Jul 16 22:50:13 CEST 2009 - jeffm@suse.de

- patches.apparmor/apparmor.diff: AppArmor.

-------------------------------------------------------------------
Thu Jul 16 22:44:02 CEST 2009 - jeffm@suse.de

- patches.apparmor/apparmor.diff: AppArmor.

-------------------------------------------------------------------
Thu Jul 16 20:15:59 CEST 2009 - jeffm@suse.de

- patches.rpmify/sgi-hotplug-fixup: hotplug: fix sgi-hotplug
  attribute handling.

-------------------------------------------------------------------
Thu Jul 16 16:53:35 CEST 2009 - mmarek@suse.cz

- rpm/kernel-binary.spec.in: drop the config-subst script, use
  scripts/config instead.

-------------------------------------------------------------------
Thu Jul 16 13:19:19 CEST 2009 - mmarek@suse.cz

- rpm/kernel-binary.spec.in: fix debugsource generation.

-------------------------------------------------------------------
Thu Jul 16 10:46:05 CEST 2009 - mmarek@suse.cz

- rpm/split-modules: fix last change.

-------------------------------------------------------------------
Wed Jul 15 22:40:58 CEST 2009 - mmarek@suse.cz

- rpm/split-modules: fix for module names with underscores or
  dashes.

-------------------------------------------------------------------
Wed Jul 15 22:33:07 CEST 2009 - jeffm@suse.de

- Update to 2.6.31-rc3.
  - Eliminated 2 patches.

-------------------------------------------------------------------
Wed Jul 15 17:10:29 CEST 2009 - mmarek@suse.cz

- rpm/kernel-binary.spec.in: annotate in which products the
  obsoleted kmps were last used, remove "ralink-rt2860-kmp" which
  I couldn't find anywhere.

-------------------------------------------------------------------
Wed Jul 15 16:50:44 CEST 2009 - mmarek@suse.cz

- rpm/kernel-binary.spec.in: obsolete btusb-kmp (bnc#514375).

-------------------------------------------------------------------
Tue Jul 14 15:37:36 CEST 2009 - mmarek@suse.cz

- rpm/kernel-binary.spec.in, rpm/split-modules: move generating of
  the base / main / unsupported module lists to a separate script.
  Avoids 6k modinfo calls and fixes module dependencies
  (bnc#512179).

-------------------------------------------------------------------
Mon Jul 13 22:10:13 CEST 2009 - mmarek@suse.cz

- rpm/kernel-binary.spec.in: fix include2/asm symlink (bnc#509680).

-------------------------------------------------------------------
Mon Jul 13 16:55:56 CEST 2009 - mmarek@suse.cz

- rpm/modversions: fix overriding of function symbols.

-------------------------------------------------------------------
Mon Jul 13 16:13:52 CEST 2009 - mmarek@suse.cz

- rpm/modversions: fix overriding of unknown symbols.

-------------------------------------------------------------------
Tue Jul  7 14:30:30 CEST 2009 - jkosina@suse.de

- patches.suse/e1000e_allow_bad_checksum: Delete.
- patches.suse/e1000e_call_dump_eeprom: Delete.
- patches.suse/e1000e_use_set_memory_ro-rw_to_protect_flash_memory:
  Delete.

Delete the leftover debugging patches for e1000e EEPROM corruption
that are not needed anymore.

-------------------------------------------------------------------
Tue Jul  7 12:03:10 CEST 2009 - aj@suse.de

- README.BRANCH: Update, kotd will become 11.2 eventually.

-------------------------------------------------------------------
Mon Jul  6 21:36:35 CEST 2009 - jeffm@suse.com

- Update to 2.6.31-rc2.

-------------------------------------------------------------------
Fri Jul  3 22:32:24 CEST 2009 - jeffm@suse.com

- Update to 2.6.31-rc1-git10.
  - Eliminated 28 patches.
  - Xen is disabled.

-------------------------------------------------------------------
Fri Jul  3 15:41:08 CEST 2009 - mmarek@suse.cz

- patches.suse/kbuild-generate-modules.builtin: kbuild: generate
  modules.builtin.
- rpm/kernel-binary.spec.in: package modules.builtin for use by
  modprobe / mkinitrd.

-------------------------------------------------------------------
Fri Jul  3 14:44:00 CEST 2009 - mmarek@suse.cz

- rpm/kernel-binary.spec.in, rpm/kernel-source.spec.in: simplify
  the patch applying loops to reduce noise in build logs.

-------------------------------------------------------------------
Tue Jun 30 19:28:22 CEST 2009 - mmarek@suse.cz

- rpm/kernel-binary.spec.in: chmod +x find-provides

-------------------------------------------------------------------
Tue Jun 30 13:17:18 CEST 2009 - mmarek@suse.cz

- rpm/kernel-binary.spec.in: do not "annotate" the packaged
  Modules.symvers
- patches.suse/modpost-filter-out-built-in-depends: Delete.

-------------------------------------------------------------------
Tue Jun 30 11:35:47 CEST 2009 - jbeulich@novell.com

- patches.arch/ia64-page-migration: Fix compiler warning.

-------------------------------------------------------------------
Mon Jun 29 19:50:25 CEST 2009 - mmarek@suse.cz

- rpm/kernel-binary.spec.in: move /boot/symvers* files back to
  -base, these are needed during KMP installation.

-------------------------------------------------------------------
Mon Jun 29 19:49:16 CEST 2009 - mmarek@suse.cz

- patches.fixes/kbuild-fix-generating-of-.symtypes-files: kbuild:
  fix generating of *.symtypes files.
- patches.suse/genksyms-add-override-flag.diff: Refresh.
- rpm/kernel-binary.spec.in: create the *.symref files in the build
  directory

-------------------------------------------------------------------
Fri Jun 26 19:04:30 CEST 2009 - mmarek@suse.cz

- rpm/kernel-binary.spec.in: add Provides: kernel-{base,extra} to
  the subpackages (bnc#516827).

-------------------------------------------------------------------
Wed Jun 24 15:51:48 CEST 2009 - gregkh@suse.de

- Update config files.
  revert the ACPI and thermal config changes:
    config/i386/pae and config/x86-64/default:
	CONFIG_ACPI_AC=m
	CONFIG_ACPI_BATTERY=m
	CONFIG_ACPI_BUTTON=m
	CONFIG_ACPI_VIDEO=m
	CONFIG_ACPI_FAN=m
	CONFIG_ACPI_PROCESSOR=m
	CONFIG_ACPI_THERMAL=m
	CONFIG_ACPI_CONTAINER=m
	CONFIG_X86_ACPI_CPUFREQ=m
	CONFIG_THERMAL=m

-------------------------------------------------------------------
Wed Jun 24 15:48:06 CEST 2009 - gregkh@suse.de

- patches.suse/ec_merge_irq_and_poll_modes.patch: Delete.
- patches.suse/linux-2.6.29-retry-root-mount.patch: Delete.

-------------------------------------------------------------------
Wed Jun 24 10:57:00 CEST 2009 - jbeulich@novell.com

- Update Xen patches to 2.6.30 and c/s 908.
- Update Xen config files.
- patches.xen/tmem: Transcendent memory ("tmem") for Linux.

-------------------------------------------------------------------
Tue Jun 23 06:19:21 CEST 2009 - gregkh@suse.de

- Update config files.
  config/i386/pae and config/x86-64/default:
	CONFIG_ACPI_AC=y
	CONFIG_ACPI_BATTERY=y
	CONFIG_ACPI_BUTTON=y
	CONFIG_ACPI_VIDEO=y
	CONFIG_ACPI_FAN=y
	CONFIG_ACPI_PROCESSOR=y
	CONFIG_ACPI_THERMAL=y
	CONFIG_ACPI_CONTAINER=y
	CONFIG_X86_ACPI_CPUFREQ=y
	CONFIG_THERMAL=y

-------------------------------------------------------------------
Tue Jun 23 06:05:34 CEST 2009 - gregkh@suse.de

- Update config files.
  config/i386/pae and config/x86-64/default:
	CONFIG_SND_TIMER=y
	CONFIG_SND_PCM=y
	CONFIG_SND_SEQUENCER=y
	CONFIG_SND_MIXER_OSS=y
	CONFIG_SND_PCM_OSS=y


-------------------------------------------------------------------
Tue Jun 23 05:57:44 CEST 2009 - gregkh@suse.de

- Update config files.
  fix up config mistake in x86-64/default made in last commit.

-------------------------------------------------------------------
Tue Jun 23 05:54:30 CEST 2009 - gregkh@suse.de

- Update config files.
  config/i386/pae and config/x86-64/default:
	CONFIG_VIDEO_OUTPUT_CONTROL=y
	CONFIG_SOUND=y
	CONFIG_SND=y

-------------------------------------------------------------------
Tue Jun 23 05:42:51 CEST 2009 - gregkh@suse.de

- Update config files.
  config/i386/pae and config/x86-64/default:
	CONFIG_I2C=y
	CONFIG_HWMON=y

-------------------------------------------------------------------
Sat Jun 20 04:19:52 CEST 2009 - gregkh@suse.de

- Update config files.
  config/i386/pae and config/x86-64/default:
	CONFIG_IPV6=y

-------------------------------------------------------------------
Sat Jun 20 04:18:09 CEST 2009 - gregkh@suse.de

- Update config files.
  config/i386/pae and config/x86-64/default:
	CONFIG_HID=y
	CONFIG_USB_STORAGE=y

-------------------------------------------------------------------
Sat Jun 20 02:11:50 CEST 2009 - gregkh@suse.de

- Update config files.
  config/i386/pae and config/x86-64/default:
	CONFIG_ATA_PIIX=Y

-------------------------------------------------------------------
Sat Jun 20 02:09:25 CEST 2009 - gregkh@suse.de

- Update config files.
  config/i386/pae and config/x86-64/default:
	CONFIG_USB_EHCI_HCD=Y
	CONFIG_USB_OHCI_HCD=Y
	CONFIG_USB_UHCI_HCD=Y

-------------------------------------------------------------------
Sat Jun 20 02:03:08 CEST 2009 - gregkh@suse.de

- Update config files.
  config/i386/pae and config/x86-64/default:
	CONFIG_CFG80211=Y
	CONFIG_LIB80211=Y
	CONFIG_MAC80211=Y
	CONFIG_ATH5K=Y

-------------------------------------------------------------------
Sat Jun 20 01:57:07 CEST 2009 - gregkh@suse.de

- Update config files.
  config/i386/pae and config/x86-64/default:
  	CONFIG_X86_MSR=Y
	CONFIG_X86_CPUID=Y

-------------------------------------------------------------------
Fri Jun 19 23:48:52 CEST 2009 - gregkh@suse.de

- comment out broken acpi patch for the moment.

-------------------------------------------------------------------
Fri Jun 19 23:12:06 CEST 2009 - gregkh@suse.de

- move the "preload" branch into master to get 2.6.30 working
  for Moblin.
- Update config files.
- patches.drivers/alsa-ad1984a-hp-quirks: ALSA: update HP
  quirks for Zenith & co (bnc#472789, bnc#479617, bnc#502425,
  bnc#503101).
- patches.suse/driver-core-add-nodename-callbacks.patch: Driver
  Core: add nodename callbacks.
- patches.suse/driver-core-aoe-add-nodename-for-aoe-devices.patch:
  Driver Core: aoe: add nodename for aoe devices.
- patches.suse/driver-core-block-add-nodename-support-for-block-drivers.patch:
  Driver Core: block: add nodename support for block drivers..
- patches.suse/driver-core-bsg-add-nodename-for-bsg-driver.patch:
  Driver Core: bsg: add nodename for bsg driver.
- patches.suse/driver-core-devtmpfs-driver-core-maintained-dev-tmpfs.patch:
  Driver Core: devtmpfs - kernel-maintained tmpfs-based /dev.
- patches.suse/driver-core-drm-add-nodename-for-drm-devices.patch:
  Driver Core: drm: add nodename for drm devices.
- patches.suse/driver-core-dvb-add-nodename-for-dvb-drivers.patch:
  Driver Core: dvb: add nodename for dvb drivers.
- patches.suse/driver-core-input-add-nodename-for-input-drivers.patch:
  Driver Core: input: add nodename for input drivers.
- patches.suse/driver-core-misc-add-nodename-support-for-misc-devices.patch:
  Driver Core: misc: add nodename support for misc devices..
- patches.suse/driver-core-raw-add-nodename-for-raw-devices.patch:
  Driver Core: raw: add nodename for raw devices.
- patches.suse/driver-core-sound-add-nodename-for-sound-drivers.patch:
  Driver Core: sound: add nodename for sound drivers.
- patches.suse/driver-core-usb-add-nodename-support-for-usb-drivers.patch:
  Driver Core: usb: add nodename support for usb drivers..
- patches.suse/driver-core-x86-add-nodename-for-cpuid-and-msr-drivers.patch:
  Driver Core: x86: add nodename for cpuid and msr drivers..
- patches.suse/ec_merge_irq_and_poll_modes.patch: ACPI: EC:
  Merge IRQ and POLL modes.
- patches.suse/linux-2.6.29-dont-wait-for-mouse.patch: fastboot:
  remove "wait for all devices before mounting root" delay.
- patches.suse/linux-2.6.29-enable-async-by-default.patch:
  enable async_enabled by default.
- patches.suse/linux-2.6.29-even-faster-kms.patch: speed up kms
  even more.
- patches.suse/linux-2.6.29-jbd-longer-commit-interval.patch:
  jbd: longer commit interval.
- patches.suse/linux-2.6.29-kms-after-sata.patch: make kms happen
  after sata.
- patches.suse/linux-2.6.29-retry-root-mount.patch: fastboot:
  retry mounting the root fs if we can't find init.
- patches.suse/linux-2.6.29-silence-acer-message.patch: Silence
  acer wmi driver on non-acer machines.
- patches.suse/linux-2.6.29-touchkit.patch: some new touch screen
  device ids
.
- patches.suse/uvcvideo-ignore-hue-control-for-5986-0241.patch:
  uvcvideo: ignore hue control for 5986:0241 (bnc#499152).
- patches.suse/devtmpfs.patch: Delete.

-------------------------------------------------------------------
Fri Jun 12 05:14:11 CEST 2009 - greg@suse.de

- scripts/sequence-patch.sh: fix bug in ketchup usage

-------------------------------------------------------------------
Wed Jun 10 16:12:01 CEST 2009 - jeffm@suse.com

- Update to 2.6.30-final.

-------------------------------------------------------------------
Wed Jun 10 10:31:34 CEST 2009 - jbeulich@novell.com

- Update Xen patches to 2.6.30-rc8 and c/s 898.
- Update Xen config files.
- patches.xen/pci-reserve: linux/pci: reserve io/memory space
  for bridge.
- patches.xen/xen-x86-exports: Delete.

-------------------------------------------------------------------
Tue Jun  9 17:14:45 CEST 2009 - mmarek@suse.cz

- rpm/kernel-binary.spec.in, rpm/kernel-source.spec.in,
  rpm/kernel-syms.spec.in, rpm/mkspec: update copyright header and
  change indentation to what autobuild enforces on checkin. No
  functional change.

-------------------------------------------------------------------
Tue Jun  9 17:06:06 CEST 2009 - jbeulich@novell.com

- patches.suse/stack-unwind-add-declaration.patch: Fold into ...
- patches.suse/stack-unwind: ... this one.

-------------------------------------------------------------------
Tue Jun  9 12:11:11 CEST 2009 - mmarek@suse.cz

- rpm/kernel-binary.spec.in: move /boot/vmlinux-*.gz to -devel
  again.
- rpm/find-provides: don't generate the ksym() provides ourself,
  let rpm do it. Add a workaround for vmlinux-*.gz in -devel.

-------------------------------------------------------------------
Mon Jun  8 09:01:23 CEST 2009 - jeffm@suse.com

- patches.suse/reiser4-set_page_dirty_notag: mm: Add
  set_page_dirty_notag() helper for reiser4.

-------------------------------------------------------------------
Fri Jun  5 13:43:37 CEST 2009 - mmarek@suse.cz

- rpm/kernel-module-subpackage: add Enhances: kernel-$flavor to
  kmps (bnc#502092).

-------------------------------------------------------------------
Thu Jun  4 16:26:21 CEST 2009 - jeffm@suse.de

- Update to 2.6.30-rc8.

-------------------------------------------------------------------
Thu Jun  4 07:09:52 CEST 2009 - sdietrich@suse.de

- supported.conf: remove duplicate kernel/drivers/md/dm-log

-------------------------------------------------------------------
Thu Jun  4 06:02:57 CEST 2009 - teheo@suse.de

Conver ide major allocation.

- patches.suse/block-add-mangle-devt-switch: block: add
  genhd.mangle_devt parameter (fate#305584).

-------------------------------------------------------------------
Mon Jun  1 20:54:44 CEST 2009 - jeffm@suse.de

- Update to 2.6.30-rc7-git4.

-------------------------------------------------------------------
Fri May 29 09:50:28 CEST 2009 - teheo@suse.de

Rename mangle_minor to mangle_devt and also cover sd major allocation.

- patches.suse/block-add-mangle-devt-switch: block: add
  genhd.mangle_devt parameter (fate#305584).

-------------------------------------------------------------------
Fri May 29 07:35:53 CEST 2009 - teheo@suse.de

- Update config files to enable DEBUG_BLOCK_EXT_DEVT on all configs
  except for vanilla and ppc/ps3.
- patches.suse/block-add-mangle-devt-switch: block: add
  genhd.mangle_minor parameter (fate#305584).

-------------------------------------------------------------------
Thu May 28 16:35:40 CEST 2009 - jdelvare@suse.de

- patches.fixes/scsi-scan-blist-update: Add BLIST_REPORTLUN2 to
  EMC SYMMETRIX (bnc#185164, bnc#191648, bnc#505578).

-------------------------------------------------------------------
Wed May 27 18:05:14 CEST 2009 - jeffm@suse.com

- Update to 2.6.30-rc7-git2.

-------------------------------------------------------------------
Wed May 27 08:22:05 CEST 2009 - gregkh@suse.de

- patches.drivers/ath1e-add-new-device-id-for-asus-hardware.patch:
  ath1e: add new device id for asus hardware.

-------------------------------------------------------------------
Tue May 26 15:28:51 CEST 2009 - mmarek@suse.cz

- rpm/mkspec: when using a custom release number, create a
  get_release_number.sh script for autobuild.

-------------------------------------------------------------------
Tue May 26 15:08:25 CEST 2009 - mmarek@suse.cz

- rpm/kernel-binary.spec.in: workaround for bnc#507084: strip
  binaries in /usr/src/linux-obj/*/*/scripts.

-------------------------------------------------------------------
Tue May 26 11:33:25 CEST 2009 - jdelvare@suse.de

- patches.drivers/r8169-allow-true-forced-mode-setting.patch:
  r8169: allow true forced mode setting (bnc#467518).

-------------------------------------------------------------------
Mon May 25 14:11:04 CEST 2009 - mmarek@suse.cz

- switch i386 flavors back to -default (non-pae) and -pae for
  milestone2

-------------------------------------------------------------------
Sun May 24 10:36:18 CEST 2009 - mmarek@suse.cz

- rpm/find-provides: fix for kernel-kdump.

-------------------------------------------------------------------
Sat May 23 22:18:05 CEST 2009 - mmarek@suse.cz

- rpm/find-provides, rpm/kernel-binary.spec.in, rpm/symsets.pl:
  workaround to fix provides of built-in symbols: move vmlinux*.gz
  back to -base and extract the provides from it.

-------------------------------------------------------------------
Fri May 22 15:47:01 CEST 2009 - teheo@suse.de

- patches.arch/i586-unwind-quick-fix: i586-relocs: ignore NONE
  relocation.

-------------------------------------------------------------------
Fri May 22 12:42:36 CEST 2009 - mmarek@suse.cz

- rpm/compute-PATCHVERSION.sh, rpm/mkspec, scripts/tar-up.sh: avoid
  unpacking the patches tarballs in compute-PATCHVERSION.sh.

-------------------------------------------------------------------
Fri May 22 11:45:41 CEST 2009 - mmarek@suse.cz

- rpm/mkspec: add --release option to set a custom release string.
- scripts/tar-up.sh: revive -rs option.

-------------------------------------------------------------------
Wed May 20 16:05:07 CEST 2009 - mmarek@suse.cz

- patches.arch/acpi_thermal_passive_blacklist.patch,
  patches.suse/devtmpfs.patch: fix patches to apply with git-apply.

-------------------------------------------------------------------
Tue May 19 21:42:45 CEST 2009 - sdietrich@suse.de

- patches.suse/stack-unwind-add-declaration.patch: Fix compile
  error when CONFIG_STACK_UNWIND is not set.

-------------------------------------------------------------------
Tue May 19 18:24:46 CEST 2009 - jblunck@suse.de

- patches.rpmify/arm-arch_include_asm-fix.diff: ARM: move
  mach-types.h to arch/include/asm.

-------------------------------------------------------------------
Tue May 19 18:03:44 CEST 2009 - jeffm@suse.com

- Set CONFIG_FRAMEBUFFER_CONSOLE=y

-------------------------------------------------------------------
Tue May 19 17:27:45 CEST 2009 - jeffm@suse.com

- Restored CONFIG_BOOTSPLASH=y and CONFIG_FB_VESA=y on
  x86/x86_64 (bnc#504608)

-------------------------------------------------------------------
Tue May 19 16:17:34 CEST 2009 - jbeulich@novell.com

- patches.xen/sfc-endianness: fix building with gcc 4.4.

-------------------------------------------------------------------
Tue May 19 12:04:26 CEST 2009 - jbeulich@novell.com

- Update Xen patches to 2.6.30/rc6-git3 and c/s 873.

-------------------------------------------------------------------
Mon May 18 16:52:37 CEST 2009 - jeffm@suse.com

- Updated to 2.6.30-rc6-git3.
  - Eliminated 4 patches.

-------------------------------------------------------------------
Fri May 15 19:16:23 CEST 2009 - jeffm@suse.de

- doc/README.SUSE: Updated to reflect building in an external
  directory so as not to contaminate /usr/src/linux

-------------------------------------------------------------------
Thu May 14 14:09:10 CEST 2009 - mmarek@suse.cz

- rpm/kernel-binary.spec.in: fix path in
  /usr/src/linux-obj/.../Makefile.

-------------------------------------------------------------------
Thu May 14 11:09:01 CEST 2009 - mmarek@suse.cz

- rpm/kernel-binary.spec.in: provide kernel-$flavor-devel =
  %version-%source_rel in the -devel packages (bnc#503280).

-------------------------------------------------------------------
Wed May 13 15:42:49 CEST 2009 - mmarek@suse.cz

- rpm/kernel-binary.spec.in: also fix kernel-$flavor-devel requires
  (bnc#503280).

-------------------------------------------------------------------
Wed May 13 15:32:58 CEST 2009 - mmarek@suse.cz

- rpm/mkspec: fix kernel-syms requires (bnc#503280).

-------------------------------------------------------------------
Mon May 11 21:11:59 CEST 2009 - jeffm@suse.com

- patches.fixes/dup2-retval-fix: dup2: Fix return value with
  oldfd == newfd and invalid fd (bnc#498042).

-------------------------------------------------------------------
Mon May 11 21:11:19 CEST 2009 - jeffm@suse.com

- patches.fixes/reiserfs-xattr-fixup: reiserfs: clean up ifdefs.
- patches.fixes/reiserfs-xattr-root-fixup: reiserfs: deal with
  NULL xattr root w/ xattrs disabled.
- patches.fixes/reiserfs-xattrs-disabled-perms: reiserfs: fixup
  perms when xattrs are disabled.
- patches.fixes/reiserfs-expose-privroot: reiserfs: allow exposing
  privroot w/ xattrs enabled.

-------------------------------------------------------------------
Mon May 11 19:41:25 CEST 2009 - jeffm@suse.de

- Updated to 2.6.30-rc5-git1.
  - Eliminated 4 patches.

-------------------------------------------------------------------
Wed May  6 17:38:57 CEST 2009 - gregkh@suse.de

- Update config files. update vanilla configs so that the build works.

-------------------------------------------------------------------
Wed May  6 17:19:56 CEST 2009 - gregkh@suse.de

- Update config files.
- patches.suse/devtmpfs.patch: driver-core: devtmpfs - driver-core
  maintained /dev tmpfs.

-------------------------------------------------------------------
Tue May  5 17:17:21 CEST 2009 - jeffm@suse.com

- Update config files.

-------------------------------------------------------------------
Tue May  5 16:46:08 CEST 2009 - jeffm@suse.com

- Update to 2.6.30-rc4-git1.
- patches.rpmify/fix-unexpected-non-allocable-warnings-with-suse-gcc:
  kbuild, modpost: fix "unexpected non-allocatable" warning with
  SUSE gcc.

-------------------------------------------------------------------
Tue May  5 14:31:59 CEST 2009 - jbeulich@novell.com

- patches.fixes/iwl3945-build: iwl3945: fix ia64/ppc build.

-------------------------------------------------------------------
Tue May  5 11:05:37 CEST 2009 - jbeulich@novell.com

- patches.xen/xen3-patch-2.6.30-rc4: Fix ia64 build.

-------------------------------------------------------------------
Tue May  5 10:08:12 CEST 2009 - jbeulich@novell.com

- patches.suse/stack-unwind: Also initialize PT_GS() on 32-bit.
- patches.arch/x86_64-unwind-annotations: Refresh.

-------------------------------------------------------------------
Tue May  5 10:02:41 CEST 2009 - jbeulich@novell.com

- Update Xen patches to 2.6.29-rc4 and c/s 867.
- Update i386 and x86_64 config files.
- config.conf: Re-enable Xen.

-------------------------------------------------------------------
Tue May  5 05:22:16 CEST 2009 - teheo@suse.de

- patches.suse/kbuild-icecream-workaround: kbuild: add workaround
  for icecream bug (bnc#495786).

-------------------------------------------------------------------
Fri May  1 20:01:16 CEST 2009 - jeffm@suse.com

- patches.fixes/reiserfs-xattr-locking: reiserfs: Expand i_mutex
  to enclose lookup_one_len.

-------------------------------------------------------------------
Fri May  1 20:00:48 CEST 2009 - jeffm@suse.com

- Update to 2.6.30-rc4.
  - Eliminated 2 patches.

-------------------------------------------------------------------
Fri May  1 19:58:07 CEST 2009 - jeffm@suse.com

- patches.drivers/libata-prefer-over-ide: libata: prefer libata
  drivers over ide ones (bnc#433105).
- patches.fixes/reiserfs-xattr-locking: reiserfs: Expand i_mutex
  to enclose lookup_one_len.
- patches.kernel.org/patch-2.6.30-rc3-rc4:
- patches.suse/no-frame-pointer-select: Fix stack unwinder Kconfig
  (bnc#402518).
- patches.arch/s390-08-05-af_iucv-msgpeek-fix.patch: Delete.
- patches.fixes/fix-periodic-mode-programming-on-amd81xx: Delete.

-------------------------------------------------------------------
Thu Apr 30 16:56:17 CEST 2009 - mmarek@suse.cz

- scripts/submit-to-bs: tentative script to submit a new kernel to
  openSUSE:Factory

-------------------------------------------------------------------
Tue Apr 28 11:19:41 CEST 2009 - npiggin@suse.de

- patches.apparmor/unambiguous-__d_path.diff: Put a reminder in here
  to fix the lock order problem when the patch is updated to HEAD.

-------------------------------------------------------------------
Mon Apr 27 13:48:49 CEST 2009 - mmarek@suse.cz

- rpm/kernel-binary.spec.in, rpm/kernel-source.spec.in,
  rpm/kernel-syms.spec.in, rpm/mkspec: Fix prepending EXTRAVERSION,
  rename the variable back to @RELEASE_PREFIX@.

-------------------------------------------------------------------
Mon Apr 27 10:41:20 CEST 2009 - mmarek@suse.cz

- rpm/kernel-binary.spec.in, rpm/kernel-source.spec.in,
  rpm/kernel-syms.spec.in, rpm/mkspec: prepend the EXTRAVERSION to
  the rpm release string (note that this won't have any effect in
  the openSUSE:* projects).

-------------------------------------------------------------------
Fri Apr 24 19:28:44 CEST 2009 - gregkh@suse.de

- Update config files.
  - build rtc_cmos driver into the kernel for i386 and x86-64 default
    kernels.  This should automatically take care of the rtc/system time
    syncing so we don't need to do it in a boot script and should speed
    up booting time a lot.

-------------------------------------------------------------------
Fri Apr 24 19:24:53 CEST 2009 - gregkh@suse.de

- Update config files. change CONFIG_ATA=y and CONFIG_SATA_AHCI=y

-------------------------------------------------------------------
Fri Apr 24 18:23:21 CEST 2009 - gregkh@suse.de

- Update config files. change to CONFIG_EXT2_FS=y and CONFIG_EXT3_FS=y

-------------------------------------------------------------------
Fri Apr 24 18:19:34 CEST 2009 - gregkh@suse.de

- Update config files. change to CONFIG_SCSI=y and CONFIG_BLK_DEV_SD=y

-------------------------------------------------------------------
Fri Apr 24 18:14:49 CEST 2009 - gregkh@suse.de

- Update config files. change to use CONFIG_USB=y

-------------------------------------------------------------------
Thu Apr 23 23:38:53 CEST 2009 - jeffm@suse.de

- Added legacy config.

-------------------------------------------------------------------
Thu Apr 23 23:31:39 CEST 2009 - jeffm@suse.de

- Temporarily disabled patches.suse/acpi-dsdt-initrd-v0.9a-2.6.25.patch

-------------------------------------------------------------------
Thu Apr 23 17:53:58 CEST 2009 - jeffm@suse.de

- Moved i386 kernel-default to kernel-legacy.
- Moved i386 kernel-pae config to kernel-default.
- Disabled CONFIG_ISA in i386 kernel-default to improve boot speed.

-------------------------------------------------------------------
Thu Apr 23 17:29:47 CEST 2009 - jeffm@suse.de

- Update to 2.6.30-rc3.

-------------------------------------------------------------------
Thu Apr 23 17:17:59 CEST 2009 - jeffm@suse.de

- patches.fixes/fix-periodic-mode-programming-on-amd81xx: x86:
  hpet: fix periodic mode programming on AMD 81xx.
- patches.fixes/hpet-boot-fix: Delete.

-------------------------------------------------------------------
Mon Apr 20 16:44:13 CEST 2009 - jeffm@suse.de

- patches.fixes/hpet-boot-fix: hpet: fix "IO-APIC + timer doesn't work!"

-------------------------------------------------------------------
Mon Apr 20 16:43:50 CEST 2009 - jeffm@suse.de

- Update to 2.6.30-rc2-git6.

-------------------------------------------------------------------
Wed Apr 15 06:33:54 CEST 2009 - jeffm@suse.de

- Update to 2.6.30-rc2.
  - trace and xen flavors disabled.
  - CONFIG_OTUS disabled on ppc.
  - request-based multipath could use some testing.
  - Eliminated 96 patches.

-------------------------------------------------------------------
Fri Apr 10 20:09:08 CEST 2009 - jeffm@suse.de

- rpm/devel-post.sh, rpm/kernel-binary.spec.in: Created i586 symlink
  for i386.

-------------------------------------------------------------------
Fri Apr 10 19:08:14 CEST 2009 - jeffm@suse.de

- rpm/kernel-binary.spec.in: Added /usr/src/linux-obj to -devel

-------------------------------------------------------------------
Fri Apr 10 17:35:35 CEST 2009 - mmarek@suse.cz

- rpm/kernel-binary.spec.in: Use xargs -r to fix case when no
  modules are supported.

-------------------------------------------------------------------
Fri Apr 10 17:18:34 CEST 2009 - jeffm@suse.com

- Moved linux-obj symlink handling to kernel-$flavor-devel.

-------------------------------------------------------------------
Fri Apr 10 11:41:12 CEST 2009 - mmarek@suse.cz

- rpm/package-descriptions: Add comment.

-------------------------------------------------------------------
Fri Apr 10 11:12:30 CEST 2009 - mmarek@suse.cz

- rpm/kernel-binary.spec.in, rpm/kernel-source.spec.in,
  rpm/kernel-syms.spec.in, scripts/tar-up.sh: Rename the timestamp
  file to source-timestamp instead, so that autobuild does not add
  the timestamp verbatim.

-------------------------------------------------------------------
Thu Apr  9 13:52:47 CEST 2009 - jbeulich@novell.com

- Update Xen patches to 2.6.29 final and c/s 854.
- patches.xen/sfc-external-sram: enable access to Falcon's
  external SRAM (bnc#489105).
- patches.xen/sfc-sync-headers: sync Solarflare accelerator
  headers (bnc#489105).
- Update Xen config files.

-------------------------------------------------------------------
Wed Apr  8 11:54:11 CEST 2009 - mmarek@suse.cz

- rpm/kernel-binary.spec.in, rpm/kernel-source.spec.in,
  rpm/kernel-syms.spec.in: Fix last change: do not add the
  timestamp if it is already added verbatim (by prepare_spec during
  checkin)

-------------------------------------------------------------------
Tue Apr  7 21:58:38 CEST 2009 - mmarek@suse.cz

- rpm/kernel-binary.spec.in, rpm/kernel-source.spec.in,
  rpm/kernel-syms.spec.in: Add source timestamp to package
  descriptions.

-------------------------------------------------------------------
Tue Apr  7 21:28:59 CEST 2009 - mmarek@suse.cz

- rpm/kernel-binary.spec.in, rpm/kernel-source.spec.in,
  rpm/kernel-syms.spec.in, rpm/mkspec: add descriptions to
  generated spec files.
- rpm/package-descriptions: descriptions of binary packages.

-------------------------------------------------------------------
Mon Apr  6 20:29:03 CEST 2009 - jeffm@suse.com

- Enabled STAGING on !x86 and disabled COMEDI.

-------------------------------------------------------------------
Mon Apr  6 19:21:37 CEST 2009 - jeffm@suse.com

- patches.rpmify/split-package: Enable

-------------------------------------------------------------------
Mon Apr  6 19:21:23 CEST 2009 - jeffm@suse.com

- Update config files: Fixed i386-vanilla.

-------------------------------------------------------------------
Mon Apr  6 19:11:52 CEST 2009 - jeffm@suse.com

- patches.fixes/xfs-export-debug: xfs: export assertion handler.

-------------------------------------------------------------------
Mon Apr  6 02:53:12 CEST 2009 - jeffm@suse.com

- Switch from SPARSEMEM to DISCONTIGMEM on i386.

-------------------------------------------------------------------
Sun Apr  5 02:24:01 CEST 2009 - jeffm@suse.com

- scripts/tar-up_and_run_mbuild.sh: Added pae to the important
  specfiles list.

-------------------------------------------------------------------
Fri Apr  3 22:47:12 CEST 2009 - jeffm@suse.com

- Update config files: Fix missing ia64-debug.

-------------------------------------------------------------------
Fri Apr  3 22:32:01 CEST 2009 - jeffm@suse.com

- patches.xen/sfc-resource-driver: Fix uninitialized var warning.

-------------------------------------------------------------------
Fri Apr  3 22:25:35 CEST 2009 - jeffm@suse.com

- Drop NR_CPUS back to 128 on i386.

-------------------------------------------------------------------
Fri Apr  3 19:36:31 CEST 2009 - jeffm@suse.com

- rpm/kernel-binary.spec.in: Added CONFIG_SPLIT_PACKAGE.

-------------------------------------------------------------------
Fri Apr  3 19:35:53 CEST 2009 - jeffm@suse.de

- Update config files: Enabled STAGING drivers on -vanilla.

-------------------------------------------------------------------
Fri Apr  3 17:13:32 CEST 2009 - jblunck@suse.de

- patches.rpmify/rpm-kernel-config: Rediff.

-------------------------------------------------------------------
Fri Apr  3 17:06:14 CEST 2009 - mmarek@suse.cz

- rpm/kernel-source.spec.in: chmod +x mkspec arch-symbols
  compute-PATCHVERSION.sh

-------------------------------------------------------------------
Fri Apr  3 17:00:50 CEST 2009 - jeffm@suse.com

- Update config files: Enabled STAGING drivers.

-------------------------------------------------------------------
Fri Apr  3 16:30:02 CEST 2009 - jeffm@suse.com

- Sync up kernel configs for x86/x86_64 flavors.

-------------------------------------------------------------------
Fri Apr  3 14:55:26 CEST 2009 - mmarek@suse.cz

- rpm/kernel-source.spec.in, rpm/mkspec: do not package the binary
  spec files anymore.

-------------------------------------------------------------------
Thu Apr  2 23:41:52 CEST 2009 - mmarek@suse.cz

- rpm/modversions: keep the override keyword in --pack.

-------------------------------------------------------------------
Thu Apr  2 20:37:33 CEST 2009 - mmarek@suse.cz

- rpm/kernel-binary.spec.in, rpm/mkspec, scripts/tar-up.sh: remove
  @TOLERATE_UNKNOWN_NEW_CONFIG_OPTIONS@ expansion, check for a file
  named TOLERATE-UNKNOWN-NEW-CONFIG-OPTIONS in sourcedir instead.

-------------------------------------------------------------------
Thu Apr  2 20:27:04 CEST 2009 - mmarek@suse.cz

- rpm/kernel-syms.spec.in: set LC_ALL=C in rpm -q call

-------------------------------------------------------------------
Thu Apr  2 17:57:48 CEST 2009 - mmarek@suse.cz

- rpm/kernel-binary.spec.in: add @FLAVOR@ again to avoid %%(...)
  expansion

-------------------------------------------------------------------
Thu Apr  2 17:48:41 CEST 2009 - mmarek@suse.cz

- rpm/mkspec: new script to generate spec files from *.spec.in
  templates
- rpm/compute-PATCHVERSION.sh, rpm/kernel-binary.spec.in,
  rpm/kernel-source.spec.in, rpm/kernel-syms.spec.in: add to the
  source rpm
- scripts/tar-up.sh: just tar up patches directories and call
  mkspec

-------------------------------------------------------------------
Tue Mar 31 15:56:00 CEST 2009 - mmarek@suse.cz

- rpm/kernel-dummy.spec.in: Delete.

-------------------------------------------------------------------
Tue Mar 31 15:46:18 CEST 2009 - jeffm@suse.de

- doc/README.KSYMS: Add to repo.

-------------------------------------------------------------------
Tue Mar 31 15:39:55 CEST 2009 - mmarek@suse.cz

- config.conf, rpm/old-packages.conf, scripts/arch-symbols,
  scripts/run_oldconfig.sh, scripts/tar-up.sh: drop the arch
  symbols completely, only map the various ix86 archs to i386.

-------------------------------------------------------------------
Tue Mar 31 14:49:09 CEST 2009 - mmarek@suse.cz

- doc/README.SUSE: allow_unsupported_modules needs to be set before
  installing the kernel (bnc#484664).

-------------------------------------------------------------------
Tue Mar 31 03:08:30 CEST 2009 - jeffm@suse.de

- Add %changelog to spec files

-------------------------------------------------------------------
Tue Mar 31 03:07:51 CEST 2009 - jeffm@suse.de

- rpm/kernel-binary.spec.in: Clean up %build_$flavor macros

-------------------------------------------------------------------
Tue Mar 31 02:54:18 CEST 2009 - jeffm@suse.de

- rpm/kernel-source.spec.in: Create kernel-source-vanilla

-------------------------------------------------------------------
Tue Mar 31 02:53:41 CEST 2009 - jeffm@suse.de

- rpm/kernel-syms.spec.in, scripts/tar-up.sh: Depend on kernel-$flavor-devel

-------------------------------------------------------------------
Tue Mar 31 02:52:41 CEST 2009 - jeffm@suse.de

- rpm/kernel-binary.spec.in, rpm/kernel-source.spec.in,
  rpm/kernel-syms.spec.in: Create a %using_buildservice macro

-------------------------------------------------------------------
Tue Mar 31 02:52:04 CEST 2009 - jeffm@suse.de

- rpm/kernel-binary.spec.in, rpm/kernel-source.spec.in,
  scripts/sequence-patch.sh, scripts/tar-up.sh:
  kernel-{binary,source}: Remove arch guards

-------------------------------------------------------------------
Tue Mar 31 02:51:13 CEST 2009 - jeffm@suse.de

- doc/README.SUSE, rpm/kernel-binary.spec.in, rpm/kernel-source.spec.in,
  scripts/tar-up.sh: Move development files from kernel-source to
  kernel-$flavor-devel

-------------------------------------------------------------------
Tue Mar 31 02:50:53 CEST 2009 - jeffm@suse.de

- rpm/kernel-binary.spec.in: Remove $CONFIG_MODULES

-------------------------------------------------------------------
Tue Mar 31 02:50:15 CEST 2009 - jeffm@suse.de

- rpm/kernel-binary.spec.in: Remove duplicate CONFIG_DEBUG_INFO=y

-------------------------------------------------------------------
Tue Mar 31 02:49:53 CEST 2009 - jeffm@suse.de

- rpm/kernel-binary.spec.in: Use macros for cpu_arch

-------------------------------------------------------------------
Tue Mar 31 02:49:23 CEST 2009 - jeffm@suse.de

- rpm/kernel-binary.spec.in, rpm/kernel-source.spec.in:
  kernel-{source,binary}: Use path-related rpm macros

-------------------------------------------------------------------
Tue Mar 31 02:48:40 CEST 2009 - jeffm@suse.de

- rpm/kernel-binary.spec.in,  rpm/kernel-source.spec.in:
  Use a %kernelrelease macro.

-------------------------------------------------------------------
Tue Mar 31 02:47:58 CEST 2009 - jeffm@suse.de

- rpm/kernel-source.spec.in, rpm/source-post.sh, scripts/tar-up.sh:
  Use %variant instead of $variant

-------------------------------------------------------------------
Tue Mar 31 02:47:14 CEST 2009 - jeffm@suse.de

- kernel-source: Kill old obsoletes

-------------------------------------------------------------------
Tue Mar 31 02:46:35 CEST 2009 - jeffm@suse.de

- rpm/kernel-binary.spec.in, rpm/kernel-source.spec.in,
  rpm/kernel-syms.spec.in, scripts/tar-up.sh:
  Use %var instead of @VAR@ except where necessary

-------------------------------------------------------------------
Tue Mar 31 02:46:12 CEST 2009 - jeffm@suse.de

- kernel-syms: Sort by flavor, not architecture

-------------------------------------------------------------------
Tue Mar 31 02:45:43 CEST 2009 - jeffm@suse.de

- kernel-syms: Stop the architecture %else madness

-------------------------------------------------------------------
Tue Mar 31 02:45:15 CEST 2009 - jeffm@suse.de

- kernel-binary: Stop the architecture %else madness

-------------------------------------------------------------------
Mon Mar 30 22:16:04 CEST 2009 - jeffm@suse.de

- Removed -RT guards and a dead patch.

-------------------------------------------------------------------
Mon Mar 30 22:14:17 CEST 2009 - jeffm@suse.de

- patches.fixes/reiserfs-prealloc-fix: Delete.

-------------------------------------------------------------------
Mon Mar 30 15:26:04 CEST 2009 - jeffm@suse.de

- patches.suse/reiserfs-inode-init: Delete.

-------------------------------------------------------------------
Thu Mar 26 21:28:32 CET 2009 - mmarek@suse.cz

- rpm/config.sh: introduce rpm/config.sh, defining SRCVERSION and
  VARIANT variables.

-------------------------------------------------------------------
Tue Mar 24 15:37:54 CET 2009 - jeffm@suse.de

- Update to 2.6.29-final.
  - Eliminated 4 patches.

-------------------------------------------------------------------
Fri Mar 20 09:41:41 CET 2009 - jbeulich@novell.com

- Update Xen config files.
- Update Xen patches to 2.6.29-rc8 and c/s 821.

-------------------------------------------------------------------
Wed Mar 18 15:10:32 CET 2009 - mmarek@suse.cz

- rpm/kernel-*.spec.in, scripts/tar-up.sh: don't add "<RELEASE>"
  to the release, breaks plain rpmbuild.

-------------------------------------------------------------------
Tue Mar 17 16:14:08 CET 2009 - mmarek@suse.cz

- rpm/kernel-binary.spec.in: don't generate symsets
- rpm/kernel-syms.spec.in: don't package symsets
- rpm/find-provides: disable symset provides
- rpm/macros.kernel-source: don't check for /boot/symsets*
  (fate#305945)

-------------------------------------------------------------------
Tue Mar 17 07:56:40 CET 2009 - knikanth@suse.de

- patches.fixes/loop-barriers: Delete.
- patches.fixes/loop-barriers2: Delete.
  Remove non-mainline patches to loop driver making it honour
  O_SYNC, sync requests and barriers. (bnc#485089), (bnc#471249)

-------------------------------------------------------------------
Mon Mar 16 18:11:40 CET 2009 - bphilips@suse.de

- README: add rough guide to updating KABI

-------------------------------------------------------------------
Fri Mar 13 23:37:52 CET 2009 - jeffm@suse.com

- Update to 2.6.29-rc8.

-------------------------------------------------------------------
Thu Mar 12 11:21:42 CET 2009 - jbeulich@novell.com

- patches.fixes/fix-nf_conntrack_slp,
  patches.suse/perfmon2-remove_get_base_syscall_attr.patch,
  patches.suse/perfmon2.patch,
  patches.suse/silent-stack-overflow-2.patch: fix build warnings.

-------------------------------------------------------------------
Thu Mar 12 11:09:42 CET 2009 - jbeulich@novell.com

- Update Xen patches addressing several issues in initial commit
- Update Xen config files (re-enable oprofile, disable novfs).
- patches.xen/xen3-x86_64-unwind-annotations: fix unwind annotations
  in entry_64-xen.S.

-------------------------------------------------------------------
Thu Mar 12 11:02:37 CET 2009 - jbeulich@novell.com

- patches.arch/x86_64-unwind-annotations: fix unwind annotations in
  entry_64.S.

-------------------------------------------------------------------
Thu Mar 12 07:43:03 CET 2009 - rgoldwyn@suse.de

- patches.suse/novfs-creds-change-2.6.29: Changing credential
  according to new task_struct.

-------------------------------------------------------------------
Wed Mar 11 18:27:00 CET 2009 - jblunck@suse.de

- rpm/kernel-binary.spec.in: Use split_packages only if supported.conf
  is not empty.

-------------------------------------------------------------------
Mon Mar  9 21:26:13 CET 2009 - mmarek@suse.cz

- rpm/kernel-binary.spec.in: renamed modprobe config to
  /etc/modprobe.d/50-module-renames.conf (required by new
  module-init-tools).

-------------------------------------------------------------------
Mon Mar  9 12:04:46 CET 2009 - jbeulich@novell.com

- patches.xen/xen3-patch-2.6.29-rc4: fix ia64 build.

-------------------------------------------------------------------
Mon Mar  9 09:42:36 CET 2009 - jbeulich@novell.com

- Update Xen config files (get tracing options back in sync with
  default).

-------------------------------------------------------------------
Fri Mar  6 20:56:37 CET 2009 - jeffm@suse.de

- Update config files: Enable CONFIG_FRAME_POINTER on Xen.

-------------------------------------------------------------------
Fri Mar  6 20:36:26 CET 2009 - jeffm@suse.de

- config.conf: Enabled Xen for building.

-------------------------------------------------------------------
Fri Mar  6 17:49:36 CET 2009 - jbeulich@novell.com

- Update Xen patches to 2.6.29-rc7.

-------------------------------------------------------------------
Fri Mar  6 13:34:30 CET 2009 - jbenc@suse.cz

- Update config files: enabled wireless debugging in -debug flavors.

-------------------------------------------------------------------
Fri Mar  6 10:36:19 CET 2009 - mmarek@suse.cz

- rpm/get_release_number.sh.in, rpm/kernel-binary.spec.in,
  rpm/kernel-source.spec.in, rpm/kernel-syms.spec.in,
  scripts/tar-up.sh, doc/README.SUSE: finally drop kernel-dummy
- rpm/prepare-build.sh: Delete.

-------------------------------------------------------------------
Wed Mar  4 20:18:28 CET 2009 - jeffm@suse.com

- Update to 2.6.29-rc7.
  - Eliminated 1 patch.

-------------------------------------------------------------------
Wed Mar  4 11:48:01 CET 2009 - mmarek@suse.cz

- rpm/kernel-binary.spec.in: workaround a bash bug (bnc#481817)
  in kernel-vanilla.spec.

-------------------------------------------------------------------
Tue Mar  3 23:00:28 CET 2009 - jeffm@suse.com

- patches.suse/export-security_inode_permission: Export
  security_inode_permission for aufs.

-------------------------------------------------------------------
Thu Feb 26 15:32:35 CET 2009 - jeffm@suse.com

- scripts/tar-up.sh: Add -u to update existing spec files.

-------------------------------------------------------------------
Thu Feb 26 11:50:57 CET 2009 - sven@suse.de

- rpm/kernel-binary.spec.in: Fix sub-package install-time conflict.

-------------------------------------------------------------------
Wed Feb 25 19:41:59 CET 2009 - mmarek@suse.cz

- scripts/tar-up.sh: create tarballs that don't change
  unnecessarily: set owner/group to nobody/nobody, mtime to time of
  the latest commit and sort the input files.

-------------------------------------------------------------------
Tue Feb 24 23:28:11 CET 2009 - jeffm@suse.com

- Update to 2.6.29-rc6-git1.

-------------------------------------------------------------------
Sat Feb 21 17:30:47 CET 2009 - mmarek@suse.cz

- rpm/kernel-syms.spec.in: also check if the package versions match
  (bnc#478462)

-------------------------------------------------------------------
Fri Feb 20 14:41:31 CET 2009 - jbeulich@novell.com

- patches.suse/stack-unwind: fix 32-bit arch_unwind_init_running().

-------------------------------------------------------------------
Fri Feb 20 10:12:51 CET 2009 - jbeulich@novell.com

- patches.suse/stack-unwind: fix patch fuzz.

-------------------------------------------------------------------
Fri Feb 20 09:48:59 CET 2009 - jbeulich@novell.com

- misc/xen-port-patches.py: Adjust fro new x86 header placement.
- patches.arch/x86_64-unwind-annotations: fix unwind annotations
  (bnc#472783).
- patches.suse/stack-unwind: Properlz hook up unwinder again.

-------------------------------------------------------------------
Fri Feb 20 02:49:50 CET 2009 - jeffm@suse.de

- patches.suse/kdb-common: Build fix with -I directive.

-------------------------------------------------------------------
Fri Feb 20 02:12:56 CET 2009 - jeffm@suse.de

- Update config files.

-------------------------------------------------------------------
Fri Feb 20 01:50:59 CET 2009 - jeffm@suse.de

- Update to 2.6.29-rc5-git3.
  - Eliminated 1 patch.

-------------------------------------------------------------------
Thu Feb 19 11:27:58 CET 2009 - mmarek@suse.cz

- rpm/symsets.pl: allow passing only Module.symvers and no modules

-------------------------------------------------------------------
Wed Feb 18 11:25:46 CET 2009 - olh@suse.de

- disable ppc601 support, disable unused framebuffer drivers

-------------------------------------------------------------------
Wed Feb 18 10:41:14 CET 2009 - olh@suse.de

- disable kdump on ppc32

------------------------------------------------------------------
Mon Feb 16 17:18:41 CET 2009 - jeffm@suse.com

- Update config files.

-------------------------------------------------------------------
Sat Feb 14 17:40:22 CET 2009 - jeffm@suse.de

- Update to 2.6.29-rc5.

-------------------------------------------------------------------
Fri Feb 13 21:15:40 CET 2009 - jeffm@suse.de

- Update to 2.6.29-rc4-git7.
  - Eliminated 2 patches.

-------------------------------------------------------------------
Mon Feb  9 22:04:41 CET 2009 - jeffm@suse.de

- patches.rpmify/spin_is_contended-fix: spin_is_contended
  Kconfig fixes.

-------------------------------------------------------------------
Mon Feb  9 17:47:43 CET 2009 - jeffm@suse.de

- Updated to 2.6.29-rc4.
  - Eliminated 3 patches.

-------------------------------------------------------------------
Fri Feb  6 21:34:56 CET 2009 - jeffm@suse.com

- patches.fixes/fix-warning-while-mapping-0-1MB-range-with-dev-mem:
  x86, pat: fix warn_on_once() while mapping 0-1MB range.

-------------------------------------------------------------------
Fri Feb  6 20:54:14 CET 2009 - mmarek@suse.cz

- rpm/kernel-module-subpackage, rpm/post.sh, rpm/postun.sh: fix
  last change: don't pass -e to weak-modules2.

-------------------------------------------------------------------
Fri Feb  6 14:42:13 CET 2009 - mmarek@suse.cz

- rpm/kernel-module-subpackage, rpm/post.sh, rpm/postun.sh: pass
  down shell options like -x to weak-modules2 to make debugging
  with rpm -ivv easier.

-------------------------------------------------------------------
Tue Feb  3 21:36:36 CET 2009 - jeffm@suse.de

- patches.fixes/fix-nf_conntrack_slp: make nf_conntrack_slp
  actually work (bnc#470963).

-------------------------------------------------------------------
Tue Feb  3 14:34:14 CET 2009 - mmarek@suse.cz

- scripts/tar-up.sh: fix branch name in KOTD packages.

-------------------------------------------------------------------
Tue Feb  3 12:37:06 CET 2009 - olh@suse.de

- config.conf: readde -debug flavor for ppc64

-------------------------------------------------------------------
Tue Feb  3 11:51:37 CET 2009 - olh@suse.de

- patches.fixes/scsi-ibmvfc_prli_initiator_fix.patch:
  Better handle other FC initiators (bnc#471217 - LTC51238)

-------------------------------------------------------------------
Tue Feb  3 11:48:59 CET 2009 - mmarek@suse.cz

- scripts/wd-functions.sh: display master as "master", not "HEAD"
  or "".

-------------------------------------------------------------------
Mon Feb  2 22:13:03 CET 2009 - jeffm@suse.de

- patches.fixes/ath9k-fix-led_device_naming.diff: ath9k: fix
  led naming.
- patches.fixes/b43legacy-fix-led_device_naming.diff: b43legacy:
  fix led naming.
- patches.fixes/iwlwifi-fix-iwl-3945_led_device_naming.diff:
  iwlwifi: another led naming fix.
- patches.fixes/iwlwifi-fix-iwl-led_device_naming.diff: iwlwifi:
  fix led naming   .
- patches.fixes/rt2x00-fix-led_device_naming.diff: rt2x00:
  fix led naming.

-------------------------------------------------------------------
Mon Feb  2 21:20:36 CET 2009 - jeffm@suse.de

- Updated to 2.6.29-rc3-git3.
  - Eliminated 6 patches.

-------------------------------------------------------------------
Mon Feb  2 17:35:32 CET 2009 - jeffm@suse.de

- Updated to 2.6.29-rc3.
  - AppArmor is disabled.
  - Xen is disabled.
  - Eliminated 745 patches.

-------------------------------------------------------------------
Mon Feb  2 17:17:07 CET 2009 - jeffm@suse.de

- Enabled patches.suse/reiserfs_warning-reentrant

-------------------------------------------------------------------
Mon Feb  2 11:30:07 CET 2009 - rw@suse.de

- patches.fixes/xpc-pass-physical,
  patches.kabi/xpc-pass-physical:
  kABI: restore upstream patch, add ABI cover-up. (bnc#458811)

-------------------------------------------------------------------
Mon Feb  2 10:44:23 CET 2009 - olh@suse.de

- patches.fixes/serial-jsm-enable_ms.patch:
  Add enable_ms to jsm driver (bnc#471224 - LTC51066)

-------------------------------------------------------------------
Mon Feb  2 10:30:50 CET 2009 - olh@suse.de

- patches.arch/ppc-optimize-sync.patch:
  Optimise smp_{r,w}mb and mutex (bnc#471222 - LTC51356)

-------------------------------------------------------------------
Sat Jan 31 04:35:24 CET 2009 - gregkh@suse.de

- refresh patches for fuzz due to 2.6.27.14-rc1 import.

-------------------------------------------------------------------
Sat Jan 31 04:16:39 CET 2009 - gregkh@suse.de

- patches.kabi/abi-fix-add-epoll_devs-back-to-struct-user_struct.patch:
  ABI fix: add epoll_devs back to struct user_struct.

-------------------------------------------------------------------
Sat Jan 31 04:07:38 CET 2009 - gregkh@suse.de

- Update to 2.6.27.14-rc1
  - lots of security fixes
  - lots of bugfixes
  - obsoletes:
    - patches.drivers/alsa-virtuoso-no-eeprom-overwrite
    - patches.drivers/pata_via.c-support-vx855-and-future-chips-whose-ide-controller-use-0x0571.patch
    - patches.fixes/SUNRPC-Fix-autobind-on-cloned-rpc-clients.patch
    - patches.fixes/sysfs-fix-problems-with-binary-files.patch
    - patches.fixes/xpc-fix-NULL-deref
    - patches.fixes/xpc-write-barrier

-------------------------------------------------------------------
Fri Jan 30 09:15:04 CET 2009 - olh@suse.de

- patches.arch/ppc-pseries-migration_hang_fix.patch:
  Fix partition migration hang under load (bnc#470563 - LTC51153)

-------------------------------------------------------------------
Fri Jan 30 08:00:00 CET 2009 - olh@suse.de

- disable CONFIG_DEBUG_STACKOVERFLOW and CONFIG_DEBUG_STACK_USAGE
  on ppc/ppc64

-------------------------------------------------------------------
Fri Jan 30 01:24:09 CET 2009 - teheo@suse.de

- patches.drivers/libata-fix-EH-device-failure-handling: libata:
  fix EH device failure handling (bnc#470845).

-------------------------------------------------------------------
Thu Jan 29 21:02:44 CET 2009 - jjolly@suse.de

- patches.arch/s390-08-08-add_qdio_utilization.patch: zfcp:
  queue_full is lacking the entry for qdio utilization
  (bnc#466462).

-------------------------------------------------------------------
Thu Jan 29 18:45:32 CET 2009 - gregkh@suse.de

- add ability to debug kernel using USB debug connector.
- Update config files.
- patches.suse/usb-move-ehci-reg-def.patch: usb: move ehci
  reg def.
- patches.suse/x86-usb-debug-port-early-console-v4.patch: x86:
  usb debug port early console, v4.

-------------------------------------------------------------------
Thu Jan 29 11:43:32 CET 2009 - mmarek@suse.cz

- patches.kabi/abi-fix-add-s_syncing-back-to-struct-super_block.patch
  patches.kabi/abi-fix-add-wb_sync_hold-enum-writeback_sync_modes.patch
  patches.kabi/export-iwl_rx_allocate
  patches.kabi/sched-kabi-compat-hack.patch: Introduce
  patches.kabi/ for patches that only work around kabi issues and
  can be safely dropped at the next SP.

-------------------------------------------------------------------
Wed Jan 28 20:34:29 CET 2009 - agruen@suse.de

- patches.xen/xen-x86-mark_rodata_rw.patch: Add missing pageattr.c
  changes to pageattr-xen.c (bnc#439348).

-------------------------------------------------------------------
Wed Jan 28 18:50:59 CET 2009 - agruen@suse.de

- patches.suse/x86-mark_rodata_rw.patch: Add mark_rodata_rw()
  to un-protect read-only kernel code pages (bnc#439348).
- patches.xen/xen-x86-mark_rodata_rw.patch: xen specific part
  (bnc#439348).

-------------------------------------------------------------------
Wed Jan 28 15:59:27 CET 2009 - mmarek@suse.cz

- config/s390/s390: the -man package still fails for s390, disable
  it

-------------------------------------------------------------------
Wed Jan 28 14:27:18 CET 2009 - mmarek@suse.cz

- rpm/kernel-binary.spec.in: fix build of the -man subpackage on
  31bit s390

-------------------------------------------------------------------
Wed Jan 28 13:23:01 CET 2009 - mmarek@suse.cz

- fix kernel-default.ppc64 reference symsets

-------------------------------------------------------------------
Wed Jan 28 12:06:53 CET 2009 - jslaby@suse.cz

- patches.arch/x86_sgi_cpus4096-05-update-send_IPI_mask.patch:
  x86 cpumask: Updates to support NR_CPUS=4096 (bnc#425240
  FATE304266).
  [cpu_mask_to_apicid bigsmp fix]

-------------------------------------------------------------------
Wed Jan 28 08:16:54 CET 2009 - olh@suse.de

- patches.fixes/scsi-ibmvscsi-module_alias.patch:
  map scsi proc_name to module name (bnc#459933 - LTC50724)

-------------------------------------------------------------------
Tue Jan 27 23:33:09 CET 2009 - jeffm@suse.de

- Update config files: Disable ftrace in -debug on ppc64

-------------------------------------------------------------------
Tue Jan 27 23:16:03 CET 2009 - jeffm@suse.de

- config.conf: Added -debug flavor for ppc64.

-------------------------------------------------------------------
Tue Jan 27 13:40:53 CET 2009 - bwalle@suse.de

- patches.drivers/libfc-set-the-release-function.diff:
  Whitespace change.

-------------------------------------------------------------------
Tue Jan 27 09:05:30 CET 2009 - hare@suse.de

- patches.drivers/libfc-fix-read-IO-data-integrity: libfc:
  IO data integrity issue when a IO data frame lost (bnc#469536).

-------------------------------------------------------------------
Tue Jan 27 08:52:49 CET 2009 - jbeulich@novell.com

- re-enable patches.xen/xen3-e1000e_Export_set_memory_ro-rw.

-------------------------------------------------------------------
Tue Jan 27 07:44:18 CET 2009 - olh@suse.de

- update patches.arch/ppc-memoryless-nodes.patch:
  include prototype for PFN_UP() (bnc#462546 - LTC50009)

-------------------------------------------------------------------
Mon Jan 26 19:53:20 CET 2009 - kkeil@suse.de

- patches.suse/e1000e_Export_set_memory_ro-rw: Export
  set_memory_ro() and set_memory_rw() calls.
  readded to avoid kabi change

-------------------------------------------------------------------
Mon Jan 26 19:36:59 CET 2009 - jeffm@suse.de

- config.conf: Added kernel-vmi to i386.

-------------------------------------------------------------------
Mon Jan 26 19:08:43 CET 2009 - olh@suse.de

- update patches.arch/ppc-memoryless-nodes.patch:
  use PFN_UP() for end_pfn (bnc#462546 - LTC50009)

-------------------------------------------------------------------
Mon Jan 26 17:14:44 CET 2009 - mmarek@suse.cz

- kabi: import FCoE changes

-------------------------------------------------------------------
Mon Jan 26 17:00:44 CET 2009 - hare@suse.de

- patches.suse/dm-mpath-requeue-for-stopped-queue: disable
  wrong debug message again.

-------------------------------------------------------------------
Mon Jan 26 15:35:41 CET 2009 - rw@suse.de

- patches.fixes/taskstats-alignment:
  IA64: fill 'struct taskstats' on stack and 'memcpy' result to skb.
  (bnc#448410)

-------------------------------------------------------------------
Mon Jan 26 15:31:39 CET 2009 - olh@suse.de

- update patches.arch/ppc-memoryless-nodes.patch:
  fix calculation of reserve_size (bnc#462546 - LTC50009)

-------------------------------------------------------------------
Mon Jan 26 14:19:30 CET 2009 - kkeil@suse.de

- patches.fixes/disable-lro-per-default: Disable LRO per default
  in igb and ixgbe. (bnc#467519)

-------------------------------------------------------------------
Mon Jan 26 13:44:37 CET 2009 - jbeulich@novell.com

- Just comment out patches.xen/xen3-e1000e_* (to address build error)
  until disposition of their originals is known.

-------------------------------------------------------------------
Mon Jan 26 13:01:24 CET 2009 - kkeil@suse.de

- patches.fixes/sctp_do_not_use_stale_copy_of_sk: Do not use
  stale copy of sk. (bnc#440104)

-------------------------------------------------------------------
Mon Jan 26 12:52:21 CET 2009 - jblunck@suse.de

Renamed some patches so they get included in vanilla builds.
- patches.rpmify/firmware-path: Renamed.
- patches.rpmify/no-include-asm: Renamed.
- patches.suse/md-raid-metadata-PAGE_SIZE.patch: Renamed.

-------------------------------------------------------------------
Mon Jan 26 12:18:00 CET 2009 - olh@suse.de

- patches.suse/led_classdev.sysfs-name.patch: use correct name
  for /sys/devices/virtual/leds/ entries (bnc#468350)

-------------------------------------------------------------------
Mon Jan 26 12:15:15 CET 2009 - kkeil@suse.de

- patches.suse/e1000e_Export_set_memory_ro-rw: Delete.
- patches.suse/e1000e_allow_bad_checksum: Delete.
- patches.suse/e1000e_call_dump_eeprom: Delete.
- patches.suse/e1000e_ioremap_sanity_check: Delete.
- patches.suse/e1000e_use_set_memory_ro-rw_to_protect_flash_memory:
  Delete.
  Remove not mainline e1000e patches which were added to help with
  the e1000e NVM corruption - root issue is fixed

-------------------------------------------------------------------
Mon Jan 26 12:06:30 CET 2009 - kkeil@suse.de

- patches.drivers/tg3_libphy_workaround: tg3 libphy workaround.
  (bnc#468725)

-------------------------------------------------------------------
Mon Jan 26 09:17:49 CET 2009 - hare@suse.de

- supported.conf: Correct spelling for dm-least-pending
  path checker.

-------------------------------------------------------------------
Mon Jan 26 09:16:31 CET 2009 - hare@suse.de

- patches.suse/dm-mpath-check-info-before-access: Kernel Oops
  during path failover (bnc#458393).

-------------------------------------------------------------------
Sun Jan 25 02:07:17 CET 2009 - gregkh@suse.de

- refresh patch fuzz now that 2.6.27.13 is in tree

-------------------------------------------------------------------
Sun Jan 25 01:59:30 CET 2009 - gregkh@suse.de

- Update to final version of 2.6.27.13

-------------------------------------------------------------------
Sat Jan 24 23:24:49 CET 2009 - gregkh@suse.de

- dynamic debugging fixes backported from upstream:
- patches.drivers/driver-core-add-newlines-to-debugging-enabled-disabled-messages.patch:
  driver core: add newlines to debugging enabled/disabled
  messages.
- patches.drivers/driver-core-fix-dynamic_debug-cmd-line-parameter.patch:
  Driver core: fix 'dynamic_debug' cmd line parameter.
- patches.drivers/driver-core-fix-using-ret-variable-in-unregister_dynamic_debug_module.patch:
  driver core: fix using 'ret' variable in
  unregister_dynamic_debug_module.

-------------------------------------------------------------------
Sat Jan 24 17:51:17 CET 2009 - jbohac@suse.cz

- patches.arch/x86_64-hpet-64bit-timer.patch: 
  (fix return of an unitialized value (bnc#469017)

-------------------------------------------------------------------
Sat Jan 24 11:29:02 CET 2009 - mmarek@suse.cz

- update kabi files: ignore changes in struct pcie_link_state as
  it is an internal structure only.

-------------------------------------------------------------------
Sat Jan 24 11:26:16 CET 2009 - mmarek@suse.cz

- patches.suse/genksyms-add-override-flag.diff: genksyms: add
  --override flag.
- rpm/kernel-binary.spec.in: set KBUILD_OVERRIDE=1

-------------------------------------------------------------------
Sat Jan 24 01:25:44 CET 2009 - ghaskins@suse.de

- patches.fixes/sched-kabi-compat-hack.patch: sched: leave
  RT_GROUP_SCHED structure components intact to preserve kABI.

 broke kabi with fix for 456542

-------------------------------------------------------------------
Sat Jan 24 00:35:12 CET 2009 - trenn@suse.de

- patches.fixes/cpufreq_export_latency.patch: CPUFREQ: Introduce
  /sys/devices/system/cpu/cpu*/cpufreq/cpuinfo_transition_latency
  (bnc#464461).
- patches.fixes/cpufreq_ondemand_adjust_sampling_rate_limit.patch:
  CPUFREQ: ondemand/conservative: sanitize sampling_rate
  restrictions (bnc#464461).
- patches.fixes/cpufreq_ondemand_performance_optimise_default_settings.patch:
  CPUFREQ: ondemand: Limit default sampling rate to 300ms
  max. (bnc#464461).
- patches.fixes/x86_cpufreq_powernow-k8_acpi_latency_values.patch:
  X86 powernow-k8 cpufreq: Get transition latency from acpi _PSS
  object (bnc#464461).

-------------------------------------------------------------------
Fri Jan 23 20:29:24 CET 2009 - jeffm@suse.de

- patches.fixes/xfs-dmapi-fixes: xfs/dmapi: fix crash on mount
  (bnc#458027).

-------------------------------------------------------------------
Fri Jan 23 20:19:33 CET 2009 - ghaskins@suse.de

- Update config files: Disable RT_GROUP_SCHED (bnc#456542).

  The RT_GROUP_SCHED feature is experimental and clearly broken, so
  lets turn it off for now.

-------------------------------------------------------------------
Fri Jan 23 16:51:40 CET 2009 - jeffm@suse.de

- patches.fixes/hpilo-open-close-fix: hpilo open/close fix
  (bnc#466517).

-------------------------------------------------------------------
Fri Jan 23 15:59:44 CET 2009 - hare@suse.de

- patches.suse/dm-mpath-requeue-for-stopped-queue: Handle I/O
  on stopped queues correctly (bnc#458393).

-------------------------------------------------------------------
Fri Jan 23 15:34:11 CET 2009 - jbenc@suse.cz

- patches.suse/mnt-want-write-speedup.patch,
  patches.suse/mnt_clone_write.patch: modified not to break kABI,
  enabled (bnc#436953).

-------------------------------------------------------------------
Fri Jan 23 15:08:39 CET 2009 - jbenc@suse.cz

- patches.fixes/iwlagn-fix-rfkill.patch: iwlagn: fix hw-rfkill
  while the interface is down (bnc#446158).

-------------------------------------------------------------------
Fri Jan 23 14:59:57 CET 2009 - mmarek@suse.cz

- kabi/severities: temporarily enable changes in FcOE modules.

-------------------------------------------------------------------
Fri Jan 23 11:55:18 CET 2009 - hare@suse.de

- patches.arch/s390-08-06-personality.patch: kernel: setting 32
  bit personality doesn't work (bnc#466462).
- patches.arch/s390-08-07-compat_wrappers.patch: kernel:
  Add missing wrapper functions for 31 bit compat
  syscalls. (bnc#466462,LTC#51229).
- patches.fixes/block-leave-the-request-timeout-timer-running:
  Delete obsolete patch.

-------------------------------------------------------------------
Fri Jan 23 11:42:28 CET 2009 - bwalle@suse.de

- patches.drivers/fcoe-change-fcoe_sw-sg_tablesi.diff: change
  fcoe_sw sg_tablesize to SG_ALL (bnc #459142).
- patches.drivers/fcoe-check-return-for-fc_set_m.diff: check
  return for fc_set_mfs (bnc #459142).
- patches.drivers/fcoe-fix-frame-length-validati.diff: fix frame
  length validation in the early receive path (bnc #459142).
- patches.drivers/fcoe-fix-incorrect-use-of-struct-module.diff:
  fcoe: fix incorrect use of struct module (bnc #468051).
- patches.drivers/fcoe-improved-load-balancing-i.diff: improved
  load balancing in rx path (bnc #459142).
- patches.drivers/fcoe-logoff-of-the-fabric-when.diff: Logoff
  of the fabric when destroying interface (bnc #459142).
- patches.drivers/fcoe-remove-warn_on-in-fc_set.diff: remove
  WARN_ON in fc_set_mfs (bnc #459142).
- patches.drivers/fcoe-user_mfs-is-never-used.diff: user_mfs is
  never used (bnc #459142).
- patches.drivers/libfc-add-fc_disc-c-locking-co.diff: Add
  fc_disc.c locking comment block (bnc #459142).
- patches.drivers/libfc-ensure-correct-device_pu.diff: libfc:
  Ensure correct device_put/get usage (round 2).
- patches.drivers/libfc-fix-rport-recursive-lock.diff: libfc:
  Fix rport recursive lock on rport mutex (bnc #459142).
- patches.drivers/libfc-handle-rrq-exch-timeout.diff: libfc:
  handle RRQ exch timeout (bnc #465596).
- patches.drivers/libfc-improve-fc_lport-c-locki.diff: Improve
  fc_lport.c locking comment block (bnc #459142).
- patches.drivers/libfc-improve-fc_rport-c-locki.diff: Improve
  fc_rport.c locking comment block (459142).
- patches.drivers/libfc-make-fc_disc-inline-with.diff: make
  fc_disc inline with the fc_lport structure (bnc #459142).
- patches.drivers/libfc-make-rscn-parsing-more-r.diff: make RSCN
  parsing more robust (bnc #459142).
- patches.drivers/libfc-make-sure-we-access-the.diff: make sure
  we access the CRC safely (bnc #459142).
- patches.drivers/libfc-pass-lport-in-exch_mgr_r.diff: libfc:
  Pass lport in exch_mgr_reset (bnc #465596).
- patches.drivers/libfc-remove-debug-print-state.diff: libfc:
  Remove debug print statement, too verbose (bnc #459142).
- patches.drivers/libfc-set-the-release-function.diff: Set
  the release function for the rport's kobject (round 2)
  (bnc #459142).
- patches.drivers/libfc-updated-comment-for-orde.diff: updated
  comment for order of em and ex locks (bnc #459142).
- patches.drivers/libfc-updated-libfc-fcoe-modul.diff: updated
  libfc fcoe module ver to 1.0.6 (bnc #459142).
- patches.drivers/libfc-use-an-operations-struct.diff: use an
  operations structure for rport callbacks (bnc #459142).
- patches.drivers/libfc-when-rport-goes-away-re.diff: libfc:
  when rport goes away (re-plogi), clean up exchanges to/from
  rport (bnc #465596).
- patches.drivers/libfc_locking.diff: libfc, fcoe: fixed locking
  issues with lport->lp_mutex around lport->link_status (bnc
  #468053).
- patches.drivers/libfc_rport.diff: libfc: rport retry on LS_RJT
  from certain ELS (bnc #468054).

-------------------------------------------------------------------
Fri Jan 23 11:36:44 CET 2009 - hare@suse.de

- patches.fixes/qla2xxx-check-fc-rport-validity:
  qla2xxx: added check for fcport is valid in
  qla2x00_terminate_rport_io(). (bnc#467624).

-------------------------------------------------------------------
Fri Jan 23 11:01:59 CET 2009 - tiwai@suse.de

- patches.drivers/alsa-hda-gateway-t1616-quirk: ALSA: hda -
  Add quirk for Gateway T1616 laptop (bnc#467597).
- patches.drivers/alsa-hda-hp-dv4-quirk: ALSA: hda - Add model
  entry for HP dv4.
- patches.drivers/alsa-hda-intel-d945-ref-quirk: ALSA: hda -
  Add model=ref for Intel board with STAC9221 (bnc#406529).

-------------------------------------------------------------------
Fri Jan 23 10:48:16 CET 2009 - hare@suse.de

- patches.fixes/blk-leave-sync-timer-running: block: Rediff
- patches.fixes/block-use-round_jiffies_up: Block: use
  round_jiffies_up() (bnc#464155).
- Add missing patches to series.conf:
  patches.fixes/round-jiffies-up
  patches.fixes/block-use-round_jiffies_up
  patches.fixes/block-fix-blk_start_queueing
  patches.fixes/suppress-buffer-IO-errors
  patches.fixes/block-optimizations-in-blk_rq_timed_out_timer
  patches.fixes/block-add-comment-in-blk_rq_timed_out

-------------------------------------------------------------------
Fri Jan 23 07:51:35 CET 2009 - olh@suse.de

- update patches.fixes/scsi-ibmvscsi-vio_leak.patch:
  handle also drivers/scsi/ibmvscsi/ibmvfc.c

-------------------------------------------------------------------
Fri Jan 23 06:41:18 CET 2009 - sjayaraman@suse.de

- patches.fixes/cifs-fix-oops-on-ipv6-mount: cifs: make sure we
  allocate enough storage for socket address (467691).

-------------------------------------------------------------------
Fri Jan 23 05:57:48 CET 2009 - gregkh@suse.de

- patches.kernel.org/abi-fix-add-wb_sync_hold-enum-writeback_sync_modes.patch:
  ABI fix: add WB_SYNC_HOLD enum writeback_sync_modes.

-------------------------------------------------------------------
Fri Jan 23 05:08:48 CET 2009 - gregkh@suse.de

- patches.kernel.org/abi-fix-add-s_syncing-back-to-struct-super_block.patch:
  ABI fix: add s_syncing back to struct super_block.

-------------------------------------------------------------------
Fri Jan 23 02:26:30 CET 2009 - gregkh@suse.de

- update to 2.6.27.13-rc1:
  - security updates
  - lots of bugfixes
  - obsoletes:
    - patches.arch/ppc-fix_hugepage_check.patch
    - patches.drivers/alsa-hda-ad1986a-laptop-eapd-model-back
    - patches.drivers/alsa-hda-samsung-q45-quirk
    - patches.fixes/security-introduce-missing-kfree.patch
    - patches.fixes/xpc-fix-heartbeat
- Update config files.

-------------------------------------------------------------------
Thu Jan 22 23:55:10 CET 2009 - kkeil@suse.de

- patches.drivers/e1000-fix-shared-emc.patch: e1000: fix bug
  with shared interrupt during reset (bnc#396687)

-------------------------------------------------------------------
Thu Jan 22 22:43:48 CET 2009 - tonyj@suse.de

- patches.fixes/revert-bgcolor-line-feed-93f78da4.patch: Revert
  "vt: fix background color on line feed" (bnc#418613).

-------------------------------------------------------------------
Thu Jan 22 19:28:06 CET 2009 - jbenc@suse.cz

- patches.fixes/iwlwifi-fix-rs_get_rate-oops.patch: iwlwifi:
  fix rs_get_rate WARN_ON() (bnc#456002).
- Reordered wireless patches to group together patches touching the same
  driver.

-------------------------------------------------------------------
Thu Jan 22 19:13:20 CET 2009 - bphilips@suse.de

- patches.drivers/disable-catas_reset-by-default-to-avoid-problems-with-eeh.patch:
  disable catas_reset by default to avoid problems with EEH
  (bnc#456389).

-------------------------------------------------------------------
Thu Jan 22 17:42:04 CET 2009 - rw@suse.de

- patches.fixes/xpc-pass-physical:
  fixed kABI breakage. (bnc#458811)

-------------------------------------------------------------------
Thu Jan 22 15:58:54 CET 2009 - bwalle@suse.de

- scripts/tar-up_and_run_mbuild.sh: s390 (the 31 bit variant) is
  not an important spec file.

-------------------------------------------------------------------
Thu Jan 22 15:50:44 CET 2009 - jbenc@suse.cz

- patches.fixes/mac80211-add-direct-probe.patch: fixed kABI
  breakage, reenabled.

-------------------------------------------------------------------
Thu Jan 22 15:29:07 CET 2009 - mmarek@suse.cz

- rpm/modversions: eat the "override" keyword before parsing the
  symbol definition.

-------------------------------------------------------------------
Thu Jan 22 14:14:03 CET 2009 - olh@suse.de

- patches.fixes/scsi-ibmvscsi-vio_leak.patch:
  Correct VIO bus/device CMO accounting problems (bnc#468304 - LTC51205)

-------------------------------------------------------------------
Thu Jan 22 14:03:12 CET 2009 - olh@suse.de

- patches.suse/of_platform_driver.module-owner.patch:
  add missing module symlink to /sys/bus/*/driver/*
  in struct of_platform_driver.

-------------------------------------------------------------------
Thu Jan 22 13:29:23 CET 2009 - kkeil@suse.de

- patches.drivers/ixgbe_DCB_compile_err.patch: DCB compile
  error fix - new version from Intel  (bnc#465923)

-------------------------------------------------------------------
Thu Jan 22 12:58:06 CET 2009 - jbohac@suse.cz

- patches.arch/x86_64-hpet-64bit-timer.patch: allow 64-bit mode
  for HPET Timer0 (bnc#456700).
  (fix compilation on i386 and add hpet64 to kernel-parameters.txt)

-------------------------------------------------------------------
Thu Jan 22 12:25:59 CET 2009 - jbohac@suse.cz

- patches.arch/x86_64-hpet-64bit-timer.patch: allow 64-bit mode
  for HPET Timer0 (bnc#456700).

-------------------------------------------------------------------
Thu Jan 22 12:10:39 CET 2009 - rw@suse.de

- patches.fixes/xpc-pass-physical:
  sgi-xpc: need to pass the physical address, not virtual. (bnc#458811)
- patches.fixes/xpc-fix-heartbeat:
  sgi-xpc: eliminate false detection of no heartbeat. (bnc#464545)

-------------------------------------------------------------------
Thu Jan 22 11:28:20 CET 2009 - jkosina@suse.de

- patches.fixes/input-add-nomux-dell-vostro-1510.patch: Input:
  add Dell Vostro 1510 to nomux list (bnc#404881).

-------------------------------------------------------------------
Thu Jan 22 10:30:46 CET 2009 - jblunck@suse.de

- scripts/compute-PATCHVERSION.sh: Fix SRCVERSION parsing (bnc#465113).

-------------------------------------------------------------------
Thu Jan 22 10:02:42 CET 2009 - tiwai@suse.de

- patches.drivers/alsa-hda-add-volume-offset: ALSA: hda - Add
  extra volume offset to standard volume amp macros (bnc#466428).
- patches.drivers/alsa-hda-stac-reduce-volume-scale: ALSA: hda -
  Halve too large volume scales for STAC/IDT codecs (bnc#466428).

-------------------------------------------------------------------
Thu Jan 22 09:25:52 CET 2009 - hare@suse.de

- patches.drivers/lpfc-8.2.8.12-update: Update lpfc from 8.2.8.11
  to 8.2.8.12 (bnc#467713).

-------------------------------------------------------------------
Thu Jan 22 01:58:48 CET 2009 - jeffm@suse.de

- patches.fixes/reiserfs-debug-1036: fix missing jl arg

-------------------------------------------------------------------
Wed Jan 21 21:09:15 CET 2009 - mmarek@suse.cz

- rpm/kernel-binary.spec.in: delete duplicate error message in the
  kabi checks

-------------------------------------------------------------------
Wed Jan 21 20:04:30 CET 2009 - jeffm@suse.de

- patches.fixes/remove_kernel_physical_mapping_init_from_init:
  move kernel_physical_mapping_init to __meminit (bnc#467474).

-------------------------------------------------------------------
Wed Jan 21 19:56:34 CET 2009 - jbenc@suse.cz

- patches.fixes/mac80211-add-direct-probe.patch: disabled, as it changes
  kABI.

-------------------------------------------------------------------
Wed Jan 21 19:46:46 CET 2009 - gregkh@suse.de

- patches.fixes/security-introduce-missing-kfree.patch: security:
  introduce missing kfree (bnc#467322).
- patches.fixes/sysfs-fix-problems-with-binary-files.patch:
  sysfs: fix problems with binary files.

-------------------------------------------------------------------
Wed Jan 21 19:35:32 CET 2009 - rw@suse.de

- patches.arch/ia64-page-migration.fix:
  fix deadlock caused by cpe_migrate.ko and mark it supported.
  (bnc#464676)

-------------------------------------------------------------------
Wed Jan 21 19:23:31 CET 2009 - jeffm@suse.de

- patches.fixes/sn-irq-affinity: sn2: preserve irq affinity set
  in PROM (bnc#457679).

-------------------------------------------------------------------
Wed Jan 21 19:15:43 CET 2009 - jeffm@suse.de

- patches.fixes/uv_zalias_support: uv: Support for non-nasid 0
  systems (bnc#458869).

-------------------------------------------------------------------
Wed Jan 21 19:12:47 CET 2009 - jeffm@suse.de

- patches.fixes/xpc-fix-NULL-deref: sgi-xpc: Remove NULL pointer
  dereference. (bnc#466563).
- patches.fixes/xpc-write-barrier: sgi-xpc: ensure flags are
  updated before bte_copy (bnc#466563).

-------------------------------------------------------------------
Wed Jan 21 19:06:26 CET 2009 - jbenc@suse.cz

- patches.fixes/ipw2200-workaround-firmware-restarts-when-scanning.patch:
  ipw2200: fix scanning while associated (bnc#459067).

-------------------------------------------------------------------
Wed Jan 21 19:01:41 CET 2009 - jbenc@suse.cz

- patches.fixes/iwl3945-fix-rfkill.patch: iwl3945: report
  killswitch changes even if the interface is down (bnc#446013).

-------------------------------------------------------------------
Wed Jan 21 18:51:54 CET 2009 - jbenc@suse.cz

- patches.fixes/mac80211-add-direct-probe.patch: mac80211:
  add direct probe before association (bnc#461889).

-------------------------------------------------------------------
Wed Jan 21 16:38:10 CET 2009 - hare@suse.de

- patches.drivers/mptsas-discover-all-devices: mptsas driver
  fails to discover devices (bnc#459932).

-------------------------------------------------------------------
Wed Jan 21 14:04:08 CET 2009 - jbeulich@novell.com

- Update Xen patches to 2.6.27.12.
- patches.xen/764-netback-foreign-pages.patch: netback: handle
  non-netback foreign pages.
- patches.xen/769-evtchn-CPU-offline.patch: evtchn: Fix CPU offlining
  to switch all affected ports belonging to a particular /dev/evcthn
  user.
- patches.xen/gso-size-check.patch: gso: Ensure that the packet
  is long enough.
- patches.xen/xen-S3-MSI: fix Dom0 resume from S3 when MSI is
  in use (bnc#435596).
- patches.xen/xen3-e1000e_ioremap_sanity_check: ioremap sanity
  check to catch mapping requests exceeding the BAR sizes
  (bnc#425480).
- patches.xen/xen3-x86-fix-kmap-contig.patch: x86: contiguous
  kmap fix (bnc#449812).

-------------------------------------------------------------------
Wed Jan 21 12:08:54 CET 2009 - olh@suse.de

- update patches.suse/radeon-monitor-jsxx-quirk.patch:
  implement correct model matching

-------------------------------------------------------------------
Wed Jan 21 10:20:05 CET 2009 - olh@suse.de

- update patches.suse/dm-mpath-tracking-nr-bytes:
  lpp_end_io gets nr_bytes as third arg

-------------------------------------------------------------------
Wed Jan 21 10:04:08 CET 2009 - olh@suse.de

- update patches.suse/radeon-monitor-jsxx-quirk.patch:
  match all JSxx/QSxx models based on the first 4 chars in 'model'

-------------------------------------------------------------------
Wed Jan 21 08:09:10 CET 2009 - olh@suse.de

- update patches.arch/ppc-axon-missing-msi-workaround-5.diff:
  Fix MSI after kexec (bnc#467633)

-------------------------------------------------------------------
Tue Jan 20 21:01:18 CET 2009 - gregkh@suse.de

- clean up patch fuzz after 2.6.27.12 inclusion.

-------------------------------------------------------------------
Tue Jan 20 20:50:47 CET 2009 - gregkh@suse.de

- Update to the real 2.6.27.12

-------------------------------------------------------------------
Tue Jan 20 17:00:55 CET 2009 - jeffm@suse.de

- patches.suse/reiserfs_warning-reentrant: reiserfs: eliminate
  reiserfs_warning from uniqueness functions; Fixes deadlock.

-------------------------------------------------------------------
Tue Jan 20 16:39:35 CET 2009 - olh@suse.de

- patches.drivers/cxgb3-ser.patch:
  reset the adapter on fatal error (bnc#466062 - LTC51042)

-------------------------------------------------------------------
Tue Jan 20 15:24:43 CET 2009 - jjolly@suse.de

- patches.arch/s390-08-03-iucv-cpu-hotremove.diff: iucv: failing
  cpu hot remove for inactive iucv (bnc#466462,LTC#51104).
- patches.arch/s390-08-04-compat-sigaltstack.diff:
  kernel: 31 bit compat sigaltstack syscall fails with
  -EFAULT. (bnc#466462,LTC#50888).
- patches.arch/s390-08-05-af_iucv-msgpeek-fix.patch:
  af_iucv: System hang if recvmsg() is used with MSG_PEEK
  (bnc#466462,LTC#51136).

-------------------------------------------------------------------
Tue Jan 20 15:15:19 CET 2009 - hare@suse.de

- patches.suse/dm-mpath-accept-failed-paths: Only accept
  non-existing paths when adding failed paths (bnc#467579)

-------------------------------------------------------------------
Tue Jan 20 12:19:52 CET 2009 - mmarek@suse.cz

- rpm/kernel-source.spec.in: set CONFIG_DEBUG_INFO=y in the
  packaged .configs if builfing debug packages (bnc#460887)

-------------------------------------------------------------------
Mon Jan 19 16:40:39 CET 2009 - mmarek@suse.cz

- rpm/kernel-binary.spec.in: set %tolerate_kabi_changes to 6

-------------------------------------------------------------------
Mon Jan 19 16:40:11 CET 2009 - mmarek@suse.cz

- patches.suse/export-iwl_rx_allocate: reintroduce
  EXPORT_SYMBOL(iwl_rx_allocate).

-------------------------------------------------------------------
Mon Jan 19 13:56:20 CET 2009 - mmarek@suse.cz

- import SLE11 RC2 reference kabi

-------------------------------------------------------------------
Mon Jan 19 11:35:12 CET 2009 - hare@suse.de

- patches.drivers/mpt-return-all-sense-data: MPT Fusion doesn't
  return all sense data (bnc#466179).

-------------------------------------------------------------------
Sat Jan 17 00:20:49 CET 2009 - gregkh@suse.de

- Update to 2.6.27.12-rc2

-------------------------------------------------------------------
Fri Jan 16 17:46:11 CET 2009 - od@suse.de

- patches.arch/x86-call-boot-IRQ-quirks-at-end-of-device-init-and-during-resume.patch:
  call boot IRQ quirks at end of device init and during resume.
- patches.arch/x86-disable-AMD-ATI-boot-interrupt-generation.patch:
  update to upstream variant of this patch:
    - integrate an older quirk to make IO-APIC mode work on AMD
      8131 rev. A0 and B0
    - fix boot IRQ disabling logic for AMD 813x
    - remove unneeded code for AMD SB700S

-------------------------------------------------------------------
Fri Jan 16 16:09:26 CET 2009 - jbeulich@novell.com

- patches.arch/x86-fix-kmap-contig.patch: x86: contiguous kmap
  fix (bnc#449812).

-------------------------------------------------------------------
Fri Jan 16 10:55:12 CET 2009 - olh@suse.de

- enable mptsas in kdump kernel to allow crashdump on QS2x blades

-------------------------------------------------------------------
Fri Jan 16 08:44:42 CET 2009 - tiwai@suse.de

Fix STAC925x patch again
- patches.drivers/alsa-hda-stac925x-init-fix: ALSA: hda - Fix
  (yet more) STAC925x issues (bnc#460478).

-------------------------------------------------------------------
Fri Jan 16 07:03:59 CET 2009 - jjolly@suse.de

- patches.arch/s390-08-01-cio-fix-mp-mode.diff: cio: fix
  subchannel multipath mode setup (bnc#466462,LTC#51047).
- patches.arch/s390-08-02-zfcp-gpn-align-fix.diff: zfcp: fix
  memory alignment for GPN_FT requests. (bnc#466462).

-------------------------------------------------------------------
Thu Jan 15 23:53:36 CET 2009 - gregkh@suse.de

- Update config files for vanilla kernel versions due to new config
  option added in 2.6.27.12-rc1.

-------------------------------------------------------------------
Thu Jan 15 23:47:39 CET 2009 - gregkh@suse.de

- Update to 2.6.27.12-rc1:
  - security fixes
  - fixes CVE-2009-0029
  - bug fixes all over the place.
  - obsoletes the following patches:
    - patches.arch/ppc-cmm_no_kdump.patch
    - patches.drivers/alsa-caiaq-midi-oops-fix
    - patches.drivers/alsa-hda-hp-6730b-quirk
    - patches.drivers/ibmvfc-host_init_delay.patch
    - patches.drivers/ibmvfc-improve_sync_events.patch
    - patches.fixes/PCI-Suspend-and-resume-PCI-Express-ports-with-interrupts-disabled.patch
    - patches.fixes/PCI-handle-PCI-state-saving-with-interrupts-disabled.patch
    - patches.fixes/fs-symlink-write_begin-allocation-context-fix.patch
    - patches.fixes/mm-lockless-pagecache-barrier.patch
    - patches.fixes/pci-rework-suspend-of-devices-with-no-drivers.patch
    - patches.fixes/uv-remove-erroneous-BAU-init
- Update config files.

-------------------------------------------------------------------
Thu Jan 15 11:37:26 CET 2009 - tiwai@suse.de

- patches.drivers/alsa-virtuoso-no-eeprom-overwrite: sound:
  virtuoso: do not overwrite EEPROM on Xonar D2/D2X (bnc#462365).

-------------------------------------------------------------------
Thu Jan 15 11:16:35 CET 2009 - bwalle@suse.de

- patches.suse/s390-System.map.diff:
  Strip L2^B symbols (bnc #456682).

-------------------------------------------------------------------
Thu Jan 15 11:09:29 CET 2009 - tiwai@suse.de

- patches.drivers/alsa-hda-gateway-fix: ALSA: patch_sigmatel:
  Add missing Gateway entries and autodetection (bnc#460478).
- patches.drivers/alsa-hda-gateway-fix2: ALSA: hda - More fixes
  on Gateway entries (bnc#460478).
- patches.drivers/alsa-hda-hp-dv5-mic-fix: ALSA: hda - Fix HP
  dv5 mic input (bnc#462913).
- patches.drivers/alsa-hda-hp-dv5-quirk: ALSA: hda - Add quirk
  for another HP dv5 (bnc#462913).
- patches.drivers/alsa-hda-idt92hd83-fix-typo: ALSA: hda -
  Fix a typo.
- patches.drivers/alsa-hda-samsung-q45-quirk: ALSA: hda - Add
  automatic model setting for Samsung Q45.
- patches.drivers/alsa-hda-seek-for-codec-id: ALSA: hda - Add
  a new function to seek for a codec ID (bnc#460478).
- patches.drivers/alsa-hda-sigmatel-no-hp-reset: ALSA: hda -
  Don't reset HP pinctl in patch_sigmatel.c (bnc#460478).
- patches.drivers/alsa-hda-stac925x-init-fix: ALSA: hda - Fix
  missing initialization of NID 0x0e for STAC925x (bnc#460478).

-------------------------------------------------------------------
Thu Jan 15 08:40:13 CET 2009 - olh@suse.de

- patches.arch/ppc-fix_hugepage_check.patch:
  is_hugepage_only_range() must account for both 4kB and 64kB
  slices (bnc#466229 - LTC51063)

-------------------------------------------------------------------
Wed Jan 14 23:23:42 CET 2009 - jeffm@suse.de

- Update config files: Disabled PARAVIRT on vanilla and LGUEST.

-------------------------------------------------------------------
Wed Jan 14 23:07:16 CET 2009 - jeffm@suse.de

- Enabled patches.suse/unlock_page-speedup.patch

-------------------------------------------------------------------
Wed Jan 14 22:00:49 CET 2009 - rjw@suse.de

- patches.fixes/PCI-PM-Split-PCI-Express-port-suspend-resume.patch:
  PCI PM: Split PCI Express port suspend-resume (bnc#455926).
- patches.fixes/PCI-Suspend-and-resume-PCI-Express-ports-with-interrupts-disabled.patch:
  PCI: Suspend and resume PCI Express ports with interrupts
  disabled (bnc#455926).
- patches.fixes/PCI-handle-PCI-state-saving-with-interrupts-disabled.patch:
  PCI: handle PCI state saving with interrupts disabled
  (bnc#455926).
- patches.fixes/pci-rework-suspend-of-devices-with-no-drivers.patch:
  PCI: Rework default handling of suspend and resume (bnc#455926).

-------------------------------------------------------------------
Wed Jan 14 19:38:29 CET 2009 - jeffm@suse.de

- Update config files: Disable PARAVIRT.

-------------------------------------------------------------------
Wed Jan 14 19:20:29 CET 2009 - gregkh@suse.de

- refresh patches for fuzz due to update to 2.6.27.11

-------------------------------------------------------------------
Wed Jan 14 19:02:21 CET 2009 - gregkh@suse.de

- Update to final version of 2.6.27.11

-------------------------------------------------------------------
Wed Jan 14 16:38:47 CET 2009 - kkeil@suse.de

- patches.drivers/ixgbe-dcb-setstate.patch: Bugfix for ixgbe
  and kernel DCB netlink code. (bnc#458194)
- patches.drivers/ixgbe_DCB_compile_err.patch: DCB compile
  error fix. (bnc#465923)
- Update config files.

-------------------------------------------------------------------
Wed Jan 14 15:56:58 CET 2009 - trenn@suse.de

- patches.fixes/acpi_irq_quirk_pci_irq_derive.patch: Delete.
It came out that this is an already fixed BIOS bug. The quirk
is not needed anymore.

-------------------------------------------------------------------
Wed Jan 14 14:53:51 CET 2009 - trenn@suse.de

- patches.fixes/acpi_fix_double_slash_root_prefix_handling.patch:
  In AcpiNsGetInternalNameLength, skip the redundant backslash
  of RootPrefix (http://bugzilla.kernel.org/show_bug.cgi?id=11541
  http://www.acpica.org/bugzilla/show_bug.cgi?id=739).
- patches.fixes/acpi_video_always_update_sys.patch: video: always
  update the brightness when poking "brightness" (bnc#450149).
- patches.fixes/acpi_video_handle_reversed_brightness_info.patch:
  ACPI: video: Fix reversed brightness behavior on ThinkPad SL
  series (bnc#450149).

-------------------------------------------------------------------
Wed Jan 14 08:45:29 CET 2009 - olh@suse.de

- patches.fixes/sched-fix-__load_balance_iterator-for-cfs-with-on.patch:
  fix __load_balance_iterator() for cfs with only one task
  (bnc#457594 - LTC50544)

-------------------------------------------------------------------
Wed Jan 14 08:32:32 CET 2009 - olh@suse.de

- patches.fixes/xfs-redirty-ENOSPC.patch: Re-dirty pages on
  ENOSPC when converting delayed allocations (bnc#433112 - LTC48749)

-------------------------------------------------------------------
Wed Jan 14 04:33:33 CET 2009 - npiggin@suse.de

- Added guarded patches:
- patches.suse/mnt-want-write-speedup.patch: fs: mnt_want_write
  speedup (bnc#436953).
- patches.suse/mnt_clone_write.patch: fs: introduce
  mnt_clone_write (bnc#436953).
- patches.suse/unlock_page-speedup.patch: mm: unlock_page speedup
  (bnc#436953).

-------------------------------------------------------------------
Wed Jan 14 00:51:58 CET 2009 - gregkh@suse.de

- Update config files.
- patches.drivers/add-via-chrome9-drm-support.patch: add Via
  chrome9 drm support.

-------------------------------------------------------------------
Wed Jan 14 00:29:20 CET 2009 - gregkh@suse.de

- patches.drivers/pata_via.c-support-vx855-and-future-chips-whose-ide-controller-use-0x0571.patch:
  pata_via.c: Support VX855 and future chips whose IDE controller
  use 0x0571..

-------------------------------------------------------------------
Tue Jan 13 16:46:08 CET 2009 - hare@suse.de

- patches.fixes/scsi-restart-lookup-by-target: Modify patch
  after suggestions from James Bottomley (bnc#465346).

-------------------------------------------------------------------
Tue Jan 13 14:54:58 CET 2009 - hare@suse.de

- patches.fixes/scsi-restart-lookup-by-target: Restart
  scsi_device_lookup_by_target() (bnc#465346).

-------------------------------------------------------------------
Tue Jan 13 10:43:59 CET 2009 - olh@suse.de

- update patches.drivers/cxgb3-Allocate-multiqueues-at-init-time:
  Allow multiqueue setting in MSI-X mode only (bnc#464351 - LTC50966)

-------------------------------------------------------------------
Tue Jan 13 08:55:32 CET 2009 - olh@suse.de

- patches.drivers/cxgb3i-mainline.patch: fixes bug in tag release
  and sync-up cxgb3i with mainline state (bnc#464508 - LTC50816)

-------------------------------------------------------------------
Tue Jan 13 05:25:12 CET 2009 - gregkh@suse.de

- Update to 2.6.27.11-rc1:
  - lots of minor fixes
  - obsoletes:
    - patches.fixes/md-bitmap-read-do-not-overflow
    - patches.suse/scsi-scsi_transport_srp-shost_data.patch

-------------------------------------------------------------------
Mon Jan 12 20:09:42 CET 2009 - gregkh@suse.de

- supported.conf: add kernel/drivers/acpi/acpi_memhotplug as supported

-------------------------------------------------------------------
Mon Jan 12 19:06:00 CET 2009 - mmarek@suse.cz

- rpm/kernel-source.spec.in, rpm/source-post.sh: handle arch
  symlinks like i586 -> i386 in /usr/src/linux-obj.

-------------------------------------------------------------------
Mon Jan 12 18:39:57 CET 2009 - gregkh@suse.de

- supported.conf: updated staging and other drivers

-------------------------------------------------------------------
Mon Jan 12 18:11:10 CET 2009 - kkeil@suse.de

- patches.drivers/r8169-Tx-performance-tweak-helper: r8169:
  Tx performance tweak helper.
- patches.drivers/r8169-add-8168-8101-registers-description:
  r8169: add 8168/8101 registers description.
- patches.drivers/r8169-add-hw-start-helpers-for-the-8168-and-the-8101:
  r8169: add hw start helpers for the 8168 and the 8101.
- patches.drivers/r8169-additional-8101-and-8102-support: r8169:
  additional 8101 and 8102 support.
- patches.drivers/r8169-use-pci_find_capability-for-the-PCI-E-features:
  r8169: use pci_find_capability for the PCI-E features.
  (bnc#448168)
-------------------------------------------------------------------
Mon Jan 12 15:50:46 CET 2009 - dgollub@suse.de

- scripts/tar-up_and_run_mbuild.sh: use $BUILD_DIR instead of fixed
  "kernel-source" string, to stay in sync with with differet kernel
  variants.

-------------------------------------------------------------------
Mon Jan 12 14:25:27 CET 2009 - mmarek@suse.cz

- rpm/kernel-source.spec.in, rpm/source-post.sh, rpm/source-pre.sh:
  replace the /usr/src/linux-obj symlink with a directory containing
  per-flavor symlinks instead. This allows us to install kernel-source /
  syms and kernel-source-rt / syms-rt in parallel and still find
  everything below /usr/src/linux-obj/.
- rpm/kernel-binary.spec.in: for -rt, install into
      /usr/src/linux-$version-rt-obj.
- rpm/kernel-syms.spec.in: fix kernel-source requires for -rt.

-------------------------------------------------------------------
Sun Jan 11 23:18:21 CET 2009 - jkosina@suse.de

- patches.drivers/input-usbtouchscreen-hw-calibration.patch:
  Input: usbtouchscreen - allow reporting calibrated data
  (bnc#444814).

-------------------------------------------------------------------
Fri Jan  9 18:54:47 CET 2009 - mmarek@suse.cz

- patches.suse/file-capabilities-add-file_caps-switch.diff:
  fix parsing of the file_caps commandline option (bnc#264075)

-------------------------------------------------------------------
Fri Jan  9 18:17:45 CET 2009 - trenn@suse.de

- patches.arch/x86_fix_llc_shared_map__cpu_llc_id_anomolies.patch:
  x86: fix intel x86_64 llc_shared_map/cpu_llc_id anomolies
  (bnc#464329).

-------------------------------------------------------------------
Fri Jan  9 16:25:12 CET 2009 - olh@suse.de

- patches.arch/ppc-cmm_no_kdump.patch:
  Disable Collaborative Memory Manager for kdump (bnc#460552 - LTC50789)

-------------------------------------------------------------------
Fri Jan  9 16:13:13 CET 2009 - jslaby@suse.cz

- patches.suse/cgroup-disable-memory.patch: memcg: disable the
  memory controller by default.
- patches.suse/add-enable_cgroup-parameter.patch: Delete.
- patches.suse/disable-cgroups.patch: Delete.

-------------------------------------------------------------------
Fri Jan  9 16:13:09 CET 2009 - olh@suse.de

- patches.suse/radeon-monitor-jsxx-quirk.patch
  fix compile errors

-------------------------------------------------------------------
Fri Jan  9 15:40:35 CET 2009 - jslaby@suse.de

- patches.fixes/ath5k-ignore-calibration-return-value.patch:
  ath5k: ignore the return value of
  ath5k_hw_noise_floor_calibration (bnc#446541).

-------------------------------------------------------------------
Fri Jan  9 15:37:22 CET 2009 - jslaby@suse.de

- patches.fixes/cgroups-suppress-cloning-warning.patch: cgroups:
  suppress bogus warning messages (bnc#460961).

-------------------------------------------------------------------
Fri Jan  9 15:28:56 CET 2009 - olh@suse.de

- patches.suse/radeon-monitor-jsxx-quirk.patch: Add quirk for
  the graphics adapter in some JSxx (bnc#461002 - LTC50817)

-------------------------------------------------------------------
Fri Jan  9 14:34:02 CET 2009 - trenn@suse.de

- patches.fixes/acpi_irq_quirk_pci_irq_derive.patch: ACPI: Do not
  derive IRQ from parent bridge/device via boot param/dmi list
  (bnc#437211).
- patches.suse/acpi_osi_sle11_ident.patch: Provide possibility
  for vendors to fix BIOS issues for SLE11 only (none).

-------------------------------------------------------------------
Fri Jan  9 13:03:36 CET 2009 - hare@suse.de

- patches.drivers/blk-request-based-multipath-update: Rediff.
- patches.fixes/scsi-refactor-busy-processing: refactor
  sdev/starget/shost busy checking; break out from
  blk-request-based-multipath-update.

-------------------------------------------------------------------
Fri Jan  9 12:31:34 CET 2009 - hare@suse.de

- patches.drivers/lpfc-8.2.8.11-update: Update lpfc from 8.2.8.10
  to 8.2.8.11 (bnc#464662).
- patches.fixes/scsi-call-unprep_request-under-lock: scsi_lib:
  only call scsi_unprep_request() under queue lock (bnc#464155).
- patches.fixes/scsi-fix-hang-in-starved-list-processing: Fix
  hang in starved list processing (bnc#464155).

-------------------------------------------------------------------
Fri Jan  9 12:28:55 CET 2009 - kkeil@suse.de

- patches.drivers/bnx2-Add-PCI-ID-for-5716S: bnx2: Add PCI ID
  for 5716S
- patches.drivers/bnx2-Fix-bug-in-bnx2_free_rx_mem_: bnx2:
  Fix bug in bnx2_free_rx_mem() (bnc#464130)

-------------------------------------------------------------------
Fri Jan  9 12:11:23 CET 2009 - jslaby@suse.cz

- patches.suse/disable-cgroups.patch: Disable all cgroups
  (bnc#436025).

-------------------------------------------------------------------
Fri Jan  9 11:39:59 CET 2009 - hare@suse.de

- Backporting block layer fixes (bnc#464155):
  * patches.fixes/block-add-comment-in-blk_rq_timed_out: add
    comment in blk_rq_timed_out() about why next can not be 0
  * patches.fixes/block-fix-blk_start_queueing: block: Fix
    blk_start_queueing() to not kick a stopped queue.
  * patches.fixes/block-leave-the-request-timeout-timer-running:
    block: leave the request timeout timer running even on an
    empty list.
  * patches.fixes/block-optimizations-in-blk_rq_timed_out_timer:
    block: optimizations in blk_rq_timed_out_timer().
  * patches.fixes/block-suppress-buffer-IO-errors: block: Supress
    Buffer I/O errors when SCSI REQ_QUIET flag set.
  * patches.fixes/block-use-round_jiffies_up: Block: use
    round_jiffies_up().
  * patches.fixes/round-jiffies-up: Add round_jiffies_up and
    related routines.

-------------------------------------------------------------------
Fri Jan  9 11:21:39 CET 2009 - jbeulich@novell.com

- patches.xen/xen3-acpi-pci-pci-msi-_osc-support-capabilities-called-when-root-bridge-added.patch:
  ACPI/PCI: PCI MSI _OSC support capabilities called when root
  bridge added (bnc#438941).

-------------------------------------------------------------------
Fri Jan  9 10:23:55 CET 2009 - hare@suse.de

- patches.fixes/scsi_dh-retry-on-UNIT_ATTENTION: scsi_dh_rdac
  does not retry MODE SENSE on UNIT ATTENTION (bnc#464155).
- patches.suse/scsi-check-removed-device-for-offline: Only check
  for SDEV_OFFLINE and SDEV_DEL, not SDEV_CANCEL.

-------------------------------------------------------------------
Fri Jan  9 10:06:29 CET 2009 - jslaby@suse.cz

- patches.suse/add-enable_cgroup-parameter.patch: Add
  cgroup_enable parameter (bnc#436025).

-------------------------------------------------------------------
Fri Jan  9 00:19:19 CET 2009 - gregkh@suse.de

- patches.drivers/acpi-pci-include-missing-acpi.h-file-in-pci-acpi.h.patch:
  ACPI/PCI: include missing acpi.h file in
  pci-acpi.h. (bnc#438941).

-------------------------------------------------------------------
Fri Jan  9 00:14:25 CET 2009 - gregkh@suse.de

- clean up patch fuzz

-------------------------------------------------------------------
Thu Jan  8 23:56:01 CET 2009 - gregkh@suse.de

- patches.drivers/acpi-pci-pci-msi-_osc-support-capabilities-called-when-root-bridge-added.patch:
  ACPI/PCI: PCI MSI _OSC support capabilities called when root
  bridge added (bnc#438941).
- patches.drivers/acpi-pci-pcie-aer-_osc-support-capabilities-called-when-root-bridge-added.patch:
  ACPI/PCI: PCIe AER _OSC support capabilities called when root
  bridge added (bnc#438941).
- patches.drivers/acpi-pci-pcie-aspm-_osc-support-capabilities-called-when-root-bridge-added.patch:
  ACPI/PCI: PCIe ASPM _OSC support capabilities called when root
  bridge added (bnc#438941).
- patches.drivers/acpi-pci-remove-obsolete-_osc-capability-support-functions.patch:
  ACPI/PCI: remove obsolete _OSC capability support functions
  (bnc#438941).

-------------------------------------------------------------------
Thu Jan  8 23:06:58 CET 2009 - gregkh@suse.de

- patches.drivers/acpi-pci-call-_osc-support-during-root-bridge-discovery.patch:
  ACPI/PCI: call _OSC support during root bridge discovery
  (bnc#438941).
- patches.drivers/acpi-pci-change-pci_osc_control_set-to-query-control-bits-first.patch:
  ACPI/PCI: Change pci_osc_control_set() to query control bits
  first (bnc#438941).
- patches.drivers/acpi-pci-fix-possible-race-condition-on-_osc-evaluation.patch:
  ACPI/PCI: Fix possible race condition on _OSC evaluation
  (bnc#438941).
- patches.drivers/acpi-pci-include-missing-acpi.h-file-in-pci-acpi.h.patch:
  ACPI/PCI: include missing acpi.h file in
  pci-acpi.h. (bnc#438941).
- patches.drivers/acpi-pci-pci-extended-config-_osc-support-called-when-root-bridge-added.patch:
  ACPI/PCI: PCI extended config _OSC support called when root
  bridge added (bnc#438941).

-------------------------------------------------------------------
Thu Jan  8 19:38:41 CET 2009 - gregkh@suse.de

- patches.drivers/bnx2x-version-update.patch: bnx2x: Version
  Update (bnc#439679).

-------------------------------------------------------------------
Thu Jan  8 19:16:28 CET 2009 - jjolly@suse.de

- patches.arch/s390-07-01-zfcp-port-failed-message.diff: zfcp:
  Remove message for failed port (bnc#464466).
- patches.arch/s390-07-02-zfcp-unchained-fsf.diff: zfcp: Add
  support for unchained FSF requests (bnc#464466).
- patches.arch/s390-07-03-topology-fix.diff: kernel: fix cpu
  topology support (bnc#464466).
- patches.arch/s390-07-04-dasd-failfast.patch: dasd: Add
  'failfast' device feature. (bnc#464466,LTC#43066).

-------------------------------------------------------------------
Thu Jan  8 15:47:53 CET 2009 - tiwai@suse.de

- patches.drivers/alsa-caiaq-midi-oops-fix: ALSA: caiaq - Fix
  Oops with MIDI.

-------------------------------------------------------------------
Thu Jan  8 15:13:22 CET 2009 - knikanth@suse.de

- patches.fixes/dm-avoid-put-table-dm_any_congested: dm: avoid
  destroying table in dm_any_congested (bnc#457205).
- patches.fixes/dm-table-ref-count: dm table: rework reference
  counting (bnc#457205).
- patches.fixes/dm-unbind-drop-ref: dm table: drop reference at
  unbind (bnc#457205).

-------------------------------------------------------------------
Thu Jan  8 13:00:35 CET 2009 - olh@suse.de

- update kdump config, disable some unused drivers

-------------------------------------------------------------------
Thu Jan  8 12:58:45 CET 2009 - olh@suse.de

- refresh config files, no functional changes

-------------------------------------------------------------------
Thu Jan  8 12:52:20 CET 2009 - olh@suse.de

- patches.drivers/ehea-modinfo.patch:
  use separate table for module alias (bnc#435215 - LTC48564)

-------------------------------------------------------------------
Thu Jan  8 12:41:24 CET 2009 - tiwai@suse.de

Backport fixes for HD-audio from the upstream:
- patches.drivers/alsa-hda-ad1882-id-typo-fix: ALSA: hda -
  Fix typos for AD1882 codecs.
- patches.drivers/alsa-hda-ad1986a-laptop-eapd-model-back: ALSA:
  hda - make laptop-eapd model back for AD1986A.
- patches.drivers/alsa-hda-hp2230s-quirk: ALSA: hda - Add quirk
  for HP 2230s (bnc#461660).
- patches.drivers/alsa-hda-sigmatel-add-missing-terminators:
  ALSA: hda - Add missing terminators in patch_sigmatel.c.

-------------------------------------------------------------------
Thu Jan  8 11:46:43 CET 2009 - bwalle@suse.de

- Update config files: Enable CONFIG_EHEA=m (and CONFIG_IBMEBUS=y)
  for ppc/kdump and ppc64/kdump (bnc #459119).

-------------------------------------------------------------------
Thu Jan  8 10:57:36 CET 2009 - jblunck@suse.de

- Make kernel-source.changes incremental again

-------------------------------------------------------------------
Thu Jan  8 10:15:08 CET 2009 - olh@suse.de

- supported.conf: rename dm-leastpending-path to dm-leastpending

-------------------------------------------------------------------
Thu Jan  8 09:27:28 CET 2009 - olh@suse.de

- patches.drivers/ehea-modinfo.patch:
  add alias entry for portN properties (bnc#435215 - LTC48564)

-------------------------------------------------------------------
Thu Jan  8 08:19:15 CET 2009 - olh@suse.de

- patches.drivers/ibmvfc-abort-response.patch:
  Fixup command response translation (bnc#459383 - LTC50695)

-------------------------------------------------------------------
Thu Jan  8 08:15:34 CET 2009 - olh@suse.de

- patches.drivers/ibmvfc-improve_sync_events.patch:
  Improve async event handling (bnc#460567 - LTC50778)

-------------------------------------------------------------------
Thu Jan  8 06:29:53 CET 2009 - gregkh@suse.de

- patches.drivers/via-unichrome-drm-bugfixes.patch: via: Unichrome
  DRM bugfixes.

-------------------------------------------------------------------
Thu Jan  8 06:19:53 CET 2009 - coly.li@suse.de

- Move patch from patches.suse/dlm-fix-shutdown-cleanup.patch to
  patches.fixes/dlm-fix-shutdown-cleanup.patch

-------------------------------------------------------------------
Thu Jan  8 06:11:18 CET 2009 - coly.li@suse.de

- Fixes a regression from commit
  0f8e0d9a317406612700426fad3efab0b7bbc467, 
  "dlm: allow multiple lockspace creates".

-------------------------------------------------------------------
Wed Jan  7 16:37:22 CET 2009 - olh@suse.de

- patches.arch/ppc-pseries-cpu-migrate.patch: Update
  default_server during migrate_irqs_away (bnc#460566 - LTC50723)

-------------------------------------------------------------------
Wed Jan  7 16:25:48 CET 2009 - jack@suse.cz

- patches.suse/mm-increase-dirty-limits.patch: Increase limits
  for starting writeback of dirty data (bnc#449662).

-------------------------------------------------------------------
Wed Jan  7 15:43:23 CET 2009 - ghaskins@suse.de

- Update config files (part of bnc#448412).

-------------------------------------------------------------------
Wed Jan  7 14:55:19 CET 2009 - ghaskins@suse.de

- patches.fixes/ia64-configure-HAVE_UNSTABLE_SCHED_CLOCK-for-SGI_SN.patch:
  configure HAVE_UNSTABLE_SCHED_CLOCK for SGI_SN systems (bnc#448412).

-------------------------------------------------------------------
Wed Jan  7 13:53:32 CET 2009 - hare@suse.de

- patches.drivers/lpfc-8.2.8.10-update: Emulex 8.2.8.10 driver
  patches for SLE11 (bnc#460775).

-------------------------------------------------------------------
Wed Jan  7 13:37:56 CET 2009 - knikanth@suse.de

- patches.suse/dm-barrier-single-device: Update Patch-mainline
  header. Patch is not refreshed as it breaks kabi (FATE#304489).

-------------------------------------------------------------------
Wed Jan  7 12:35:13 CET 2009 - hare@suse.de

- patches.drivers/cciss-driver-panic-on-volume-delete: cciss
  driver may panic if a logical volume is deleted (bnc#459553).

-------------------------------------------------------------------
Wed Jan  7 10:32:20 CET 2009 - hare@suse.de

- patches.suse/scsi-netlink-ml: Use GFP_ATOMIC to avoid deadlocks
  (bnc#461747).

-------------------------------------------------------------------
Wed Jan  7 09:55:34 CET 2009 - hare@suse.de

- patches.fixes/fc_transport-devloss-callback-restore: FC devloss
  callback not called when devloss timer fires (bnc#463289).

-------------------------------------------------------------------
Wed Jan  7 09:47:10 CET 2009 - hare@suse.de

- patches.suse/dm-mpath-leastpending-path-update: Update
  least-pending-IO dynamic load balancer (bnc#444199).
- patches.suse/dm-mpath-queue-length-load-balancing: Rediff.
- patches.suse/dm-mpath-service-time-load-balancing: Rediff.
- patches.suse/dm-mpath-tracking-nr-bytes: Rediff.
- patches.suse/dm-mpath-leastpending-path: Delete.

-------------------------------------------------------------------
Tue Jan  6 19:38:30 CET 2009 - jeffm@suse.de

- patches.fixes/uv-remove-erroneous-BAU-init: UV: remove erroneous
  BAU initialization (bnc#463313).

-------------------------------------------------------------------
Tue Jan  6 18:36:57 CET 2009 - jjolly@suse.de

- patches.arch/s390-06-01-qeth-ext-src-mac-addr.patch: qeth:
  exploit source MAC address for inbound layer3 packets
  (bnc#458339).
- patches.arch/s390-06-02-qeth-layercrash.patch: qeth: avoid
  crash in case of layer mismatch for VSWITCH (bnc#458339).
- patches.arch/s390-06-03-dasd_sim_sense_condition.patch: Fix
  unsolicited SIM sense condition. (bnc#458339).
- patches.arch/s390-06-04-qdio_ssqd_memcpy.patch: qdio: fix
  broken memcpy (bnc#458339).
- patches.arch/s390-06-05-qdio_s390dbf.patch: qdio: rework
  s390dbf usage  (bnc#458339).
- patches.arch/s390-06-06-qdio_inbound_ack.patch: qdio: rework
  inbound buffer acknowledgement (bnc#458339).
- patches.arch/s390-06-07-cio-attach_detach.patch: cio: Crashes
  when repeatetly attaching/detaching devices. (bnc#458339).

-------------------------------------------------------------------
Tue Jan  6 14:37:15 CET 2009 - npiggin@suse.de

- patches.arch/x86-fix-kmap-contig.patch: x86: Jan's comments for
  contiguous kmap fix (bnc#449812).

-------------------------------------------------------------------
Tue Jan  6 07:54:29 CET 2009 - npiggin@suse.de

- patches.fixes/mm-lockless-pagecache-barrier.patch: update.

-------------------------------------------------------------------
Mon Jan  5 17:38:52 CET 2009 - mmarek@suse.cz

- patches.suse/modpost-filter-out-built-in-depends: modpost:
  filter out "built-in" depends (bnc#450085).
- patches.drivers/0002-Staging-add-TAINT_CRAP-flag-to-drivers-staging-modu.patch:
  refresh.

-------------------------------------------------------------------
Mon Jan  5 14:09:57 CET 2009 - npiggin@suse.de

- Fix ps3 config.

-------------------------------------------------------------------
Mon Jan  5 09:53:42 CET 2009 - npiggin@suse.de

- patches.fixes/mm-lockless-pagecache-barrier.patch: mm lockless
  pagecache barrier fix.

-------------------------------------------------------------------
Mon Jan  5 09:29:04 CET 2009 - npiggin@suse.de

- patches.fixes/fs-symlink-write_begin-allocation-context-fix.patch:
  fs symlink write_begin allocation context fix.

-------------------------------------------------------------------
Mon Jan  5 09:11:14 CET 2009 - npiggin@suse.de

- Update config files.

-------------------------------------------------------------------
Mon Jan  5 08:51:10 CET 2009 - npiggin@suse.de

- patches.suse/cgroup-freezer.patch: cgroup freezer update (bnc#417294,
  fate#304191, fate#201036).
<|MERGE_RESOLUTION|>--- conflicted
+++ resolved
@@ -1,9 +1,9 @@
 -------------------------------------------------------------------
-<<<<<<< HEAD
 Fri Oct 16 17:01:11 CEST 2009 - jeffm@suse.com
 
 - Update to 2.6.32-rc5.
-=======
+
+-------------------------------------------------------------------
 Fri Oct 16 16:45:53 CEST 2009 - mmarek@suse.de
 
 - patches.rpmify/ia64-sn-fix-percpu-warnings: ia64/sn: fix
@@ -26,7 +26,6 @@
 - Update Xen patches to 2.6.32-rc4 and c/s 938.
 - config.conf: Re-enable Xen.
 - Update x86 config files.
->>>>>>> ab01ff51
 
 -------------------------------------------------------------------
 Tue Oct 13 02:29:26 CEST 2009 - jeffm@suse.com
