--- conflicted
+++ resolved
@@ -1,5 +1,10 @@
 -------------------------------------------------------------------
-<<<<<<< HEAD
+Mon Oct 19 15:24:25 CEST 2009 - jeffm@suse.com
+
+- Temporarily reduce NR_CPUS to 2048 on ia64 to avoid build
+  failures (bnc#548119)
+
+-------------------------------------------------------------------
 Fri Oct 16 23:14:44 CEST 2009 - mmarek@suse.cz
 
 - Update config files: set CONFIG_ENTERPRISE_SUPPORT=y.
@@ -9,12 +14,6 @@
 
 - rpm/kernel-binary.spec.in: fix the logic for determining the base
   package in the %post scripts.
-=======
-Mon Oct 19 15:24:25 CEST 2009 - jeffm@suse.com
-
-- Temporarily reduce NR_CPUS to 2048 on ia64 to avoid build
-  failures (bnc#548119)
->>>>>>> bbbfcab0
 
 -------------------------------------------------------------------
 Fri Oct 16 19:18:25 CEST 2009 - jeffm@suse.com
