-------------------------------------------------------------------
<<<<<<< HEAD
Wed Dec 16 18:52:34 CET 2009 - jeffm@suse.com

- patches.fixes/acpi-fix-build-when-config_acpi_custom_override_initramfs-is-not-defined:
  acpi: Fix build when CONFIG_ACPI_CUSTOM_OVERRIDE_INITRAMFS is
  not defined.
=======
Wed Dec 16 19:25:01 CET 2009 - gregkh@suse.de

- Update config files.
  - fix up CONFIG_IPV6 option that was built into the kernel
    incorrectly (bnc#564357)
>>>>>>> 413cccf5

-------------------------------------------------------------------
Wed Dec 16 15:41:04 CET 2009 - jbeulich@novell.com

- Update Xen patches to c/s 960.
- Update Xen EC2 config files.
- patches.xen/xen3-bug-561933_uv_pat_is_gru_range.patch: x86:
  UV SGI: Don't track GRU space in PAT (bnc#561933, fate#306952).
- patches.xen/xen3-x86-mark_rodata_rw.patch: Add mark_rodata_rw()
  to un-protect read-only kernel code pages (bnc#439348).

-------------------------------------------------------------------
Wed Dec 16 10:15:18 CET 2009 - npiggin@suse.de

- needs_update:
- patches.fixes/aggressive-zone-reclaim.patch: be more aggressive
  with zone reclaims (bnc#476525).

-------------------------------------------------------------------
Wed Dec 16 10:02:18 CET 2009 - npiggin@suse.de

- needs_update:
- patches.suse/x86-mark_rodata_rw.patch: Refresh.

-------------------------------------------------------------------
Wed Dec 16 09:45:58 CET 2009 - npiggin@suse.de

- patches.suse/x86-mark_rodata_rw.patch: Add mark_rodata_rw()
  to un-protect read-only kernel code pages (bnc#439348).

-------------------------------------------------------------------
Tue Dec 15 20:07:17 CET 2009 - jeffm@suse.com

- patches.fixes/firewire-ohci-handle-receive-packets-with-a-data-length-of-zero:
  firewire: ohci: handle receive packets with a data length of
  zero (bnc#564712 CVE-2009-4138).

-------------------------------------------------------------------
Tue Dec 15 12:50:08 CET 2009 - mmarek@suse.cz

- rpm/config.sh: set OBS_PROJECT and IBS_PROJECT variables for
  osc_wrapper.

-------------------------------------------------------------------
Tue Dec 15 12:43:00 CET 2009 - knikanth@suse.de

- supported.conf: Mark dm-log-userspace as supported (fate#307380).

-------------------------------------------------------------------
Tue Dec 15 08:41:01 CET 2009 - sjayaraman@suse.de

- patches.fixes/sched-recalculate-tunables-on-hot-add-remove:
  Fix the build failure due to previous commit.

-------------------------------------------------------------------
Tue Dec 15 06:14:43 CET 2009 - sjayaraman@suse.de

- patches.fixes/sched-recalculate-tunables-on-hot-add-remove:
  sched: Fix missing sched tunable recalculation on cpu add/remove
  (bnc#560317).
- patches.fixes/sched-make-tunable-scaling-configurable: sched:
  Make tunable scaling style configurable (bnc#560317).
- patches.fixes/sched-sysctl-for-normalized-tunables:  sched:
  Update normalized values on user updates via proc (bnc#560317).

-------------------------------------------------------------------
Tue Dec 15 01:10:25 CET 2009 - gregkh@suse.de

- Update config files.
  - make SCSI and ATA drivers modules again.
    (bnc#564357)

-------------------------------------------------------------------
Tue Dec 15 00:56:41 CET 2009 - gregkh@suse.de

- Update config files.
  - fix up USB options that were built into the kernel incorrectly
    (bnc#564357)

-------------------------------------------------------------------
Mon Dec 14 22:58:22 CET 2009 - jjolly@suse.de

- patches.arch/s390-04-01-clear-high-regs.patch: kernel:
  clear high-order bits after switching to 64-bit mode
  (BNC#563999,LTC#58088).
- patches.arch/s390-04-02-zcrypt-hrtimer.patch: zcrypt: Do not
  simultaneously schedule hrtimer (BNC#563999,LTC#58222).
- patches.arch/s390-04-03-dasd-diag-ro.patch: dasd: support DIAG
  access for read-only devices (BNC#563999,LTC#57147).
- patches.arch/s390-04-04-mm-fault-fix.patch: kernel: performance
  counter fix and page fault optimization (BNC#563999).
- patches.arch/s390-04-05-sclp-dump-indicator.patch: kernel:
  fix dump indicator (BNC#563999).
- patches.arch/s390-04-06-dasd-move-diag-kmsg.patch: dasd:
  move diag kmsg to generic dasd kmsg (BNC#563999).
- patches.arch/s390-04-07-cio-fix-double-free.patch: cio: double
  free under memory pressure (BNC#563999).
- patches.arch/s390-04-08-cio-fix-dev-stall.patch: cio: device
  recovery stalls after multiple hardware events (BNC#563999).
- patches.arch/s390-04-09-cio-recover-hw-changes.patch: cio:
  device recovery fails after concurrent hardware changes
  (BNC#563999).
- patches.arch/s390-04-10-cio-fix-onoffline-failure.patch: cio:
  setting a device online or offline fails for unknown reasons
  (BNC#563999).
- patches.arch/s390-04-11-cio-error-reporting.patch: cio:
  incorrect device state after device recognition and recovery
  (BNC#563999).
- patches.arch/s390-04-12-cio-avoid-panic.patch: cio: kernel
  panic after unexpected interrupt (BNC#563999).
- patches.arch/s390-04-13-cio-internal-io.patch: cio:
  initialization of I/O devices fails (BNC#563999).
- patches.arch/s390-04-14-cio-allow-offline.patch: cio: not
  operational devices cannot be deactivated (BNC#563999).
- patches.arch/s390-04-15-cio-split-pgid.patch: cio: erratic
  DASD I/O behavior (BNC#563999).
- patches.arch/s390-04-16-cio-path-verification.patch: cio:
  DASD cannot be set online (BNC#563999).
- patches.arch/s390-04-17-cio-steal-lock.patch: cio: DASD steal
  lock task hangs (BNC#563999).
- patches.arch/s390-04-18-cio-fix-memleak-chk-dev.patch: cio:
  memory leaks when checking unusable devices (BNC#563999).
- patches.arch/s390-04-19-cio-fix-deact-dev-panic.patch: cio:
  deactivated devices can cause use after free panic (BNC#563999).

-------------------------------------------------------------------
Mon Dec 14 22:29:34 CET 2009 - rjw@suse.de

- patches.arch/bug-561933_uv_pat_is_gru_range.patch: x86: UV SGI:
  Don't track GRU space in PAT (bnc#561933, fate#306952).
- patches.arch/bug-561939_bau_data_config.patch: x86: SGI UV
  BAU initialization (bnc#561939, fate#306952).
- patches.arch/bug-561939_uv_bios_call_hwperf.patch: x86: UV
  hardware performance counter and topology access  (bnc#561939,
  fate#306952).
- patches.arch/bug-561939_uv_gpa_is_mmr_space.patch: x86: UV -
  Introduce uv_gpa_is_mmr. (bnc#561939, fate#306952).
- patches.arch/bug-561939_uv_gpa_to_soc_phys_ram.patch:
  x86: UV - Introduce a means to translate from gpa ->
  socket_paddr. (bnc#561939, fate#306952).
- patches.arch/bug-561939_uv_ipi_macro.patch: x86: UV: Introduce
  uv_hub_ipi_value (bnc#561939, fate#306952).
- patches.arch/bug-561939_uv_mmap_low.patch: x86: SGI UV: Map
  low MMR ranges (bnc#561939, fate#306952).
- patches.arch/bug-561939_uv_rtc_cleanup.patch: x86: UV RTC:
  Clean up error handling (bnc#561939, fate#306952).
- patches.arch/bug-561939_uv_rtc_fixes.patch: x86: UV RTC:
  Fix early expiry handling  (bnc#561939, fate#306952).
- patches.arch/bug-561939_uv_rtc_setup_evt.patch: x86: UV RTC:
  Add clocksource only boot option (bnc#561939, fate#306952).
- patches.arch/bug-564471_x86_Fix_duplicated_UV_BAU_interrupt_vector.patch:
  x86: Fix duplicated UV BAU interrupt vector (bnc#564471).

-------------------------------------------------------------------
Mon Dec 14 19:33:04 CET 2009 - gregkh@suse.de

- Refresh patches to be clean of fuzz

-------------------------------------------------------------------
Mon Dec 14 19:20:52 CET 2009 - gregkh@suse.de

- Update to 2.6.32.1
  - security fixes
  - bugfixes
  - obsoletes:
    - patches.fixes/ext4-fix-insufficient-checks-in-ext4_ioc_move_ext
    - patches.fixes/scsi-fix-bug-with-dma-maps-on-nested-scsi-objects

-------------------------------------------------------------------
Mon Dec 14 18:45:26 CET 2009 - jjolly@suse.de

- patches.drivers/dcb-data-center-bridging-ops-s: dcb: data
  center bridging ops should be r/o (BNC#562046).
- patches.drivers/drivers-net-request_irq-remove: drivers/net:
  request_irq - Remove unnecessary leading & from second arg
  (BNC#562046).
- patches.drivers/ethtool-add-direct-attach-supp: ethtool: Add
  Direct Attach support to connector port reporting (BNC#562046).
- patches.drivers/ixgbe-add-support-for-82599-al: ixgbe: Add
  support for 82599 alternative WWNN/WWPN prefix (BNC#562046).
- patches.drivers/ixgbe-add-support-for-82599-ba: ixgbe: add
  support for 82599 based Express Module X520-P2 (BNC#562046).
- patches.drivers/ixgbe-add-support-for-netdev_o: ixgbe: Add
  support for netdev_ops.ndo_fcoe_get_wwn to 82599 (BNC#562046).
- patches.drivers/ixgbe-change-default-ring-size: ixgbe: change
  default ring size (BNC#562046).
- patches.drivers/ixgbe-disable-flow-control-for: ixgbe: Disable
  Flow Control for certain devices (BNC#562046).
- patches.drivers/ixgbe-display-currently-attach: ixgbe: Display
  currently attached PHY through ethtool (BNC#562046).
- patches.drivers/ixgbe-fix-erroneous-display-of: ixgbe: Fix
  erroneous display of stats by ethtool -S (BNC#562046).
- patches.drivers/ixgbe-fix-kr-to-kx-fail-over-f: ixgbe: Fix KR
  to KX fail over for Mezzanine cards (BNC#562046).
- patches.drivers/ixgbe-fix-receive-address-regi: ixgbe:
  Fix Receive Address Register (RAR) cleaning and accounting
  (BNC#562046).
- patches.drivers/ixgbe-flush-the-lsc-mask-chang: ixgbe: Flush
  the LSC mask change to prevent repeated interrupts (BNC#562046).
- patches.drivers/ixgbe-handle-parameters-for-tx: ixgbe: handle
  parameters for tx and rx EITR, no div0 (BNC#562046).
- patches.drivers/ixgbe-links2-is-not-a-valid-re: ixgbe: LINKS2
  is not a valid register for 82598 (BNC#562046).
- patches.drivers/ixgbe-make-queue-pairs-on-sing: ixgbe: Make
  queue pairs on single MSI-X interrupts (BNC#562046).
- patches.drivers/ixgbe-modify-82599-hwrsc-stati: ixgbe: Modify
  82599 HWRSC statistics counters (BNC#562046).
- patches.drivers/ixgbe-only-set-clear-vfe-in-ix: ixgbe: Only
  set/clear VFE in ixgbe_set_rx_mode (BNC#562046).
- patches.drivers/ixgbe-performance-tweaks: ixgbe: performance
  tweaks (BNC#562046).
- patches.drivers/ixgbe-r_idx-not-used-in-ixgbe_: ixgbe: r_idx
  not used in ixgbe_msix_clean_rx() (BNC#562046).
- patches.drivers/ixgbe-select-fcoe-tx-queue-in-: ixgbe: select
  FCoE Tx queue in ndo_select_queue (BNC#562046).
- patches.drivers/ixgbe-use-eiam-to-automask-msi: ixgbe: use
  EIAM to automask MSI-X (BNC#562046).
- patches.drivers/ixgbe-use-known-user-priority-: ixgbe: use
  known user priority for FCoE when DCB is enabled (BNC#562046).
- patches.drivers/ixgbe-use-rx-buffer-length-fro: ixgbe: Use rx
  buffer length from rx ring for configuring rscctl (BNC#562046).
- patches.drivers/ixgbe-use-the-instance-of-net_: ixgbe: Use
  the instance of net_device_stats from net_device. (BNC#562046).
- patches.drivers/net-add-ndo_fcoe_get_wwn-to-ne: net: Add
  ndo_fcoe_get_wwn to net_device_ops (BNC#562046).
- patches.drivers/net-add-netdev_alloc_skb_ip_al: net: Add
  netdev_alloc_skb_ip_align() helper (BNC#562046).
- patches.drivers/net-use-netdev_alloc_skb_ip_al: net: Use
  netdev_alloc_skb_ip_align() (BNC#562046).
- patches.drivers/vlan-add-support-to-netdev_ops: vlan:
  Add support to netdev_ops.ndo_fcoe_get_wwn for VLAN device
  (BNC#562046).
- patches.fixes/fcoe-allow-scsi-fcp-to-be: fcoe: allow SCSI-FCP
  to be processed directly in softirq context (BNC#562046).
- patches.fixes/fcoe-libfc-add-get_lesb-t: fcoe, libfc: add
  get_lesb() to allow LLD to fill the link error status block
  (LESB) (BNC#562046).
- patches.fixes/libfc-add-fc-bb-5-lesb-co: libfc: add FC-BB-5
  LESB counters to fcoe_dev_stats (BNC#562046).
- patches.fixes/libfc-add-fcoe_fc_els_les: libfc: add
  fcoe_fc_els_lesb to fc_fcoe.h for FC-BB-5 LESB definitions
  (BNC#562046).
- patches.fixes/libfc-add-support-of-rece: libfc: add support
  of receiving ELS_RLS (BNC#562046).
- patches.fixes/libfc-add-target-reset-fl: libfc: Add target
  reset flag to FCP header file (BNC#562046).
- patches.fixes/libfc-fix-payload-size-pa: libfc: fix payload size
  passed to fc_frame_alloc() in fc_lport_els_request (BNC#562046).
- patches.fixes/libfcoe-add-checking-disa: libfcoe: add checking
  disable flag in FIP_FKA_ADV (BNC#562046).
- patches.fixes/libfcoe-add-tracking-fip-: libfcoe: add tracking
  FIP Missing Discovery Advertisement count (BNC#562046).
- patches.fixes/libfcoe-add-tracking-fip--0: libfcoe: add tracking
  FIP Virtual Link Failure count (BNC#562046).

-------------------------------------------------------------------
Mon Dec 14 14:41:57 CET 2009 - sjayaraman@suse.de

- patches.suse/sched-revert-latency-defaults: Revert sched
  latency defaults and turn FAIR_SLEEPERS off (bnc#557307).

-------------------------------------------------------------------
Mon Dec 14 11:36:02 CET 2009 - jkosina@suse.cz

- patches.fixes/uart-txen-race.patch: Serial: Do not read IIR in
  serial8250_start_tx when UART_BUG_TXEN (bnc#479304 bnc#509066).

-------------------------------------------------------------------
Sun Dec 13 23:39:54 CET 2009 - rjw@suse.de

- patches.fixes/bug-562290-Fix-isolcpus-boot-option.patch: sched:
  Fix isolcpus boot option (bnc#562290, fate#306952).

-------------------------------------------------------------------
Fri Dec 11 23:15:58 CET 2009 - mmarek@suse.cz

- patches.suse/supported-flag: Fix -Wmissing-prototypes warnings
  in modpost.c.

-------------------------------------------------------------------
Fri Dec 11 23:13:32 CET 2009 - mmarek@suse.cz

- patches.rpmify/modpost-segfault: modpost: fix segfault with
  short symbol names.

-------------------------------------------------------------------
Fri Dec 11 17:04:18 CET 2009 - jeffm@suse.com

- Moved kernel-docs into the git repo. It is now built automatically
  with the matching kernel sources.

-------------------------------------------------------------------
Fri Dec 11 16:13:14 CET 2009 - trenn@suse.de

- patches.suse/kdb_fix_ia64_build.patch: Fix ia64 - Export
  kdb_usb_kbds (none).

-------------------------------------------------------------------
Fri Dec 11 15:41:08 CET 2009 - trenn@suse.de

Jeff updated kdb, try without this ugly workaround.
If it still does not work, I have something better...
- patches.suse/kdb_x86_fix_hang.patch: Delete.

-------------------------------------------------------------------
Fri Dec 11 15:03:38 CET 2009 - hare@suse.de

Cleanup patches for series2git:
- patches.suse/kdb-common: Refresh.
- patches.suse/kdump-dump_after_notifier.patch: Refresh.

-------------------------------------------------------------------
Fri Dec 11 12:06:28 CET 2009 - trenn@suse.de

Updated MCE/MCA patches from Andi -> delete the old ones:

- patches.arch/x86_mce_hwpoison-action_result-valid-pfn.patch:
  HWPOISON: return ENXIO on invalid page number (fate#307738).
- patches.arch/x86_mce_hwpoison-is-free-page.patch: HWPOISON:
  detect free buddy pages explicitly (fate#307738).
- patches.arch/x86_mce_hwpoison-no-double-ref.patch: HWPOISON:
  avoid grabbing the page count multiple times during madvise
  injection (fate#307738).
- patches.arch/x86_mce_madvise-locking: HWPOISON: Use
  get_user_page_fast in hwpoison madvise (fate#307738).
- patches.arch/x86_mce_nfs-mig2: NFS: Fix nfs_migrate_page()
  (fate#307738).
- patches.arch/x86_mce_offline-inject: HWPOISON: Add a madvise()
  injector for soft page offlining (fate#307738).
- patches.arch/x86_mce_page-offline: HWPOISON: Add soft page
  offline support (fate#307738).
- patches.arch/x86_mce_ref-to-flags: HWPOISON: Turn ref argument
  into flags argument (fate#307738).
- patches.arch/x86_mce_shake-page: HWPOISON: Be more aggressive
  at freeing non LRU caches (fate#307738).
- patches.arch/x86_mce_undef-lru: HWPOISON: Undefine short-hand
  macros after use to avoid namespace conflict (fate#307738).
- patches.arch/x86_mce_lru_cleanup.patch: Delete.
- patches.arch/x86_mce_page_offlining.patch: Delete.
- patches.arch/x86_mce_page_offlining_test_ability.patch: Delete.
- patches.arch/x86_mce_test_page.patch: Delete.

-------------------------------------------------------------------
Fri Dec 11 09:30:27 CET 2009 - hare@suse.de

- needs_update: Merge or delete remaining patches.
- patches.fixes/scsi-dh-emc-mode-select-10-size: DM-MPIO fails
  to tresspass LUNs on CLARiiON arrays (bnc#484529).
- patches.fixes/scsi-dh-emc-rw-mismatch: Server crashes when
  path failures occur against EMC storage (bnc#474482).
- patches.fixes/scsi-dh-rdac-add-stk: STK arrays missing from
  rdac devicehandler (bnc#503855).
- patches.fixes/scsi-retry-alua-transition-in-progress: I/O
  errors for ALUA state transitions (bnc#491289).
- patches.suse/dm-mpath-no-activate-for-offlined-paths: DM-MPIO
  fails to tresspass LUNs on CLARiiON arrays (bnc#484529).
- patches.suse/dm-mpath-no-partitions-feature: Disable partitions
  scan for multipathed devices (bnc#402922,bnc#514767).

-------------------------------------------------------------------
Fri Dec 11 08:59:39 CET 2009 - tiwai@suse.de

- patches.drivers/alsa-sp1-hda-23-hp-mute-led-gpio-fixes:
  ALSA: hda - Fix LED GPIO setup for HP laptops with IDT codecs
  (bnc#547357,bnc#523487).

-------------------------------------------------------------------
Fri Dec 11 02:53:50 CET 2009 - jeffm@suse.de

- patches.suse/kdb-usb-rework: Fix ia64.

-------------------------------------------------------------------
Fri Dec 11 01:51:36 CET 2009 - jeffm@suse.com

- Update config files: Enable USB_SERIAL_DEBUG.

-------------------------------------------------------------------
Fri Dec 11 01:49:34 CET 2009 - jeffm@suse.com

- patches.suse/kdb-usb-rework: kdb: Cleanup KDB_USB.

-------------------------------------------------------------------
Fri Dec 11 00:56:57 CET 2009 - jeffm@suse.com

- Update config files.
  - Disabled USB_TEST and USB_LIBUSUAL.

-------------------------------------------------------------------
Thu Dec 10 22:59:17 CET 2009 - jeffm@suse.com

- Update config files. Re-enable missing options:
  - CONFIG_FRAMEBUFFER_CONSOLE_ROTATION=y
  - CONFIG_VIDEO_GO7007=m (and related options)

-------------------------------------------------------------------
Thu Dec 10 22:57:57 CET 2009 - bphilips@suse.de

- patches.drivers/netxen-0008-reset-sequence-changes.patch:
  Refresh to fix fuzz

-------------------------------------------------------------------
Thu Dec 10 22:09:07 CET 2009 - jeffm@suse.com

- Updated KDB to v4.4-2.6.32-3 and re-enabled USB keyboard support.

-------------------------------------------------------------------
Thu Dec 10 21:59:20 CET 2009 - mmarek@suse.de

- rpm/kernel-binary.spec.in: Fix vmlinux stripping on power
  (bnc#559547)

-------------------------------------------------------------------
Thu Dec 10 21:26:12 CET 2009 - bphilips@suse.de

- patches.drivers/netxen-0000-Use-the-instance-of-net_device_stats-from-net.patch:
  netxen: Use the instance of net_device_stats from
  net_device. (bnc#560003, fate#307134).
- patches.drivers/netxen-0001-remove-sub-64-bit-mem-accesses.patch:
  netxen: remove sub 64-bit mem accesses (bnc#560003,
  fate#307134).
- patches.drivers/netxen-0002-add-access-to-on-chip-memory-for-tools.patch:
  netxen: add access to on chip memory for tools (bnc#560003,
  fate#307134).
- patches.drivers/netxen-0003-annotate-register-windowing-code.patch:
  netxen: annotate register windowing code (bnc#560003,
  fate#307134).
- patches.drivers/netxen-0004-separate-register-and-memory-access-lock.patch:
  netxen: separate register and memory access lock (bnc#560003,
  fate#307134).
- patches.drivers/netxen-0005-add-sysfs-entries-for-diag-tools.patch:
  netxen: add sysfs entries for diag tools (bnc#560003,
  fate#307134).
- patches.drivers/netxen-0006-defines-for-next-revision.patch:
  netxen: defines for next revision (bnc#560003, fate#307134).
- patches.drivers/netxen-0007-128-memory-controller-support.patch:
  netxen: 128 memory controller support (bnc#560003, fate#307134).
- patches.drivers/netxen-0008-reset-sequence-changes.patch:
  netxen: reset sequence changes (bnc#560003, fate#307134).
- patches.drivers/netxen-0009-onchip-memory-access-change.patch:
  netxen: onchip memory access change (bnc#560003, fate#307134).
- patches.drivers/netxen-0010-fix-error-codes-in-for-tools-access.patch:
  netxen: fix error codes in for tools access (bnc#560003,
  fate#307134).
- patches.drivers/netxen-0011-sysfs-control-for-auto-firmware-recovery.patch:
  netxen: sysfs control for auto firmware recovery (bnc#560003,
  fate#307134).
- patches.drivers/netxen-0012-update-version-to-4.0.62.patch:
  netxen; update version to 4.0.62 (bnc#560003, fate#307134).
- patches.drivers/netxen-0013-fix-builds-for-SYSFS-n-or-MODULES-n.patch:
  netxen: fix builds for SYSFS=n or MODULES=n (bnc#560003,
  fate#307134).
- patches.drivers/netxen-0014-support-for-new-firmware-file-format.patch:
  netxen: support for new firmware file format (bnc#560003,
  fate#307134).
- patches.drivers/netxen-0015-refactor-indirect-register-access.patch:
  netxen: refactor indirect register access (bnc#560003,
  fate#307134).
- patches.drivers/netxen-0016-add-PCI-IDs-for-new-chip.patch:
  netxen: add PCI IDs for new chip (bnc#560003, fate#307134).
- patches.drivers/netxen-0017-update-module-info.patch: netxen:
  update module info (bnc#560003, fate#307134).
- patches.drivers/netxen-0018-module-firmware-hints.patch:
  netxen: module firmware hints (bnc#560003, fate#307134).
- patches.drivers/netxen-0019-update-version-to-4.0.65.patch:
  netxen: update version to 4.0.65 (bnc#560003, fate#307134).
- patches.drivers/netxen-0020-remove-PCI-IDs-of-CNA-device.patch:
  netxen: remove PCI IDs of CNA device (bnc#560003, fate#307134).
- patches.drivers/netxen-0021-fix-debug-tools-access-for-NX2031.patch:
  netxen : fix debug tools access for NX2031 (bnc#560003,
  fate#307134).
- patches.drivers/netxen-0022-fix-failure-cases-for-fw-hang-recovery.patch:
  netxen: fix failure cases for fw hang recovery (bnc#560003,
  fate#307134).

-------------------------------------------------------------------
Thu Dec 10 18:37:34 CET 2009 - bphilips@suse.de

- patches.drivers/qlge-0001-Use-the-instance-of-net_device_stats-from-net_.patch:
  qlge: Use the instance of net_device_stats from
  net_device. (bnc#560420, FATE#307130).
- patches.drivers/qlge-0002-Remove-explicit-setting-of-PCI-Dev-CTL-reg.patch:
  qlge: Remove explicit setting of PCI Dev CTL reg. (bnc#560420,
  FATE#307130).
- patches.drivers/qlge-0003-Set-PCIE-max-read-request-size.patch:
  qlge: Set PCIE max read request size. (bnc#560420, FATE#307130).
- patches.drivers/qlge-0004-Add-handler-for-DCBX-firmware-event.patch:
  qlge: Add handler for DCBX firmware event. (bnc#560420,
  FATE#307130).
- patches.drivers/qlge-0005-Store-firmware-revision-as-early-as-possible.patch:
  qlge: Store firmware revision as early as possible. (bnc#560420,
  FATE#307130).
- patches.drivers/qlge-0006-Remove-inline-math-for-small-rx-buf-mapping.patch:
  qlge: Remove inline math for small rx buf mapping. (bnc#560420,
  FATE#307130).
- patches.drivers/qlge-0007-Get-rid-of-firmware-handler-debug-code.patch:
  qlge: Get rid of firmware handler debug code. (bnc#560420,
  FATE#307130).
- patches.drivers/qlge-0008-Don-t-fail-open-when-port-is-not-initialized.patch:
  qlge: Don't fail open when port is not initialized. (bnc#560420,
  FATE#307130).
- patches.drivers/qlge-0009-Add-CBFC-pause-frame-counters-to-ethtool-stats.patch:
  qlge: Add CBFC pause frame counters to ethtool
  stats. (bnc#560420, FATE#307130).
- patches.drivers/qlge-0010-Size-RX-buffers-based-on-MTU.patch:
  qlge: Size RX buffers based on MTU. (bnc#560420, FATE#307130).
- patches.drivers/qlge-0011-Add-ethtool-get-set-pause-parameter.patch:
  qlge: Add ethtool get/set pause parameter. (bnc#560420,
  FATE#307130).
- patches.drivers/qlge-0012-Add-ethtool-blink-function.patch:
  qlge: Add ethtool blink function. (bnc#560420, FATE#307130).
- patches.drivers/qlge-0013-Add-ethtool-wake-on-LAN-function.patch:
  qlge: Add ethtool wake on LAN function. (bnc#560420,
  FATE#307130).
- patches.drivers/qlge-0014-Add-ethtool-register-dump-function.patch:
  qlge: Add ethtool register dump function. (bnc#560420,
  FATE#307130).
- patches.drivers/qlge-0015-Add-ethtool-self-test.patch: qlge:
  Add ethtool self-test. (bnc#560420, FATE#307130).
- patches.drivers/qlge-0016-Change-naming-on-vlan-API.patch:
  qlge: Change naming on vlan API. (bnc#560420, FATE#307130).
- patches.drivers/qlge-0017-Fix-indentations.patch: qlge: Fix
  indentations. (bnc#560420, FATE#307130).
- patches.drivers/qlge-0018-Add-firmware-driver-sub-command-support.patch:
  qlge: Add firmware/driver sub-command support. (bnc#560420,
  FATE#307130).
- patches.drivers/qlge-0019-Clean-up-netdev-stats-usage.patch:
  qlge: Clean up netdev->stats usage. (bnc#560420, FATE#307130).
- patches.drivers/qlge-0020-Do-not-change-frame-routing-during-suspend.patch:
  qlge: Do not change frame routing during suspend. (bnc#560420,
  FATE#307130).
- patches.drivers/qlge-0021-Add-asic-reset-to-open-call.patch:
  qlge: Add asic reset to open call. (bnc#560420, FATE#307130).
- patches.drivers/qlge-0022-Clean-up-module-parameter-name.patch:
  qlge: Clean up module parameter name. (bnc#560420, FATE#307130).
- patches.drivers/qlge-0023-Change-version-to-v1.00.00.23.00.00-01.patch:
  qlge: Change version to v1.00.00.23.00.00-01. (bnc#560420,
  FATE#307130).
- patches.drivers/qlge-0024-Bonding-fix-for-mode-6.patch: qlge:
  Bonding fix for mode 6. (bnc#560420, FATE#307130).
- patches.drivers/qlge-0025-Add-performance-change-for-non-split-headers.patch:
  qlge: Add performance change for non-split headers. (bnc#560420,
  FATE#307130).
- patches.drivers/qlge-0026-Add-firmware-core-dump.patch: qlge:
  Add firmware core dump. (bnc#560420, FATE#307130).

-------------------------------------------------------------------
Thu Dec 10 17:04:21 CET 2009 - hare@suse.de

- needs_update: Delete more merged fixes.
- patches.suse/dm-mpath-leastpending-path-update: Refresh.

-------------------------------------------------------------------
Thu Dec 10 16:11:25 CET 2009 - hare@suse.de

- needs_update: Delete merged driver fixes.
- patches.drivers/megaraid-mbox-fix-SG_IO: megaraid_mbox: Oops
  on SG_IO (bnc#475619).

-------------------------------------------------------------------
Thu Dec 10 16:05:10 CET 2009 - duwe@suse.de

- Disable PHYP_DUMP for all PPC flavours, per bnc#541302.

-------------------------------------------------------------------
Thu Dec 10 15:42:47 CET 2009 - jbenc@suse.cz

- patches.suse/novfs-fix-debug-message.patch: novfs: fix debug
  message.

-------------------------------------------------------------------
Thu Dec 10 09:55:39 CET 2009 - hare@suse.de

- patches.fixes/tehuti-firmware-name: Tehuti network driver
  references wrong firmware (bnc#562092).

-------------------------------------------------------------------
Wed Dec  9 22:50:30 CET 2009 - tonyj@suse.de

- patches.suse/audit-export-logging.patch: fix section mismatch due to
  previous checkin

-------------------------------------------------------------------
Wed Dec  9 21:45:11 CET 2009 - tonyj@suse.de

- patches.suse/audit-export-logging.patch: export audit logging
  symbols.

-------------------------------------------------------------------
Wed Dec  9 17:09:00 CET 2009 - jbohac@suse.cz

- Update config files: added CONFIG_IP_NF_MATCH_IPV4OPTIONS
  to ppc64/trace

-------------------------------------------------------------------
Wed Dec  9 16:30:27 CET 2009 - jeffm@suse.com

- patches.fixes/ext4-fix-insufficient-checks-in-ext4_ioc_move_ext:
  ext4: Fix insufficient checks in EXT4_IOC_MOVE_EXT (bnc#561018
  CVE-2009-4131).

-------------------------------------------------------------------
Wed Dec  9 10:13:00 CET 2009 - jbeulich@novell.com

- patches.xen/xen3-patch-2.6.32: Fix a potentially serious mis-merge
  in swiotlb code.

-------------------------------------------------------------------
Wed Dec  9 08:15:31 CET 2009 - jjolly@suse.de

- patches.fixes/nohz-delay-from-tip.diff: nohz: Introduce
  arch_needs_cpu.
- patches.fixes/reuse-ktime-from-tip.diff: nohz: Reuse ktime in
  sub-functions of tick_check_idle..
- series.conf: Moved s390 patchs to proper place

-------------------------------------------------------------------
Wed Dec  9 06:06:34 CET 2009 - npiggin@suse.de

- patches.fixes/ipc-ns-fix-memory-leak-idr.patch: ipc: ns fix
  memory leak (bnc#518767).
- patches.fixes/ipc-remove-unreachable-code-in-semc.patch:
  (bnc#518767).
- patches.fixes/ipc-semc-add-a-per-semaphore-pending-list.patch:
  (bnc#518767).
- patches.fixes/ipc-semc-optimize-if-semops-fail.patch:
  (bnc#518767).
- patches.fixes/ipc-semc-optimize-single-semop-operations.patch:
  (bnc#518767).
- patches.fixes/ipc-semc-optimize-single-sops-when-semval-is-zero.patch:
  (bnc#518767).
- patches.fixes/ipc-semc-sem-optimise-undo-list-search.patch:
  (bnc#518767).
- patches.fixes/ipc-semc-sem-preempt-improve.patch:  (bnc#518767).
- patches.fixes/ipc-semc-sem-use-list-operations.patch:
  (bnc#518767).

-------------------------------------------------------------------
Wed Dec  9 00:33:42 CET 2009 - bphilips@suse.de

- needs_update: patches moved upstream or obsoleted by upstream

-------------------------------------------------------------------
Tue Dec  8 22:23:11 CET 2009 - mmarek@suse.cz

- patches.suse/kbuild-generate-modules.builtin: Update to what will
  hopefully be in 2.6.33.
- patches.suse/kbuild-rebuild-fix-for-Makefile.modbuiltin: Delete.

-------------------------------------------------------------------
Tue Dec  8 19:46:37 CET 2009 - jbohac@suse.cz

- Update config files.
- patches.suse/netfilter-ipv4options: netfilter ipv4options
  match from patch-o-matic-ng (bnc#131728 - FATE#182).

-------------------------------------------------------------------
Tue Dec  8 18:18:56 CET 2009 - npiggin@suse.de

- needs_update:
- patches.suse/mm-devzero-optimisation.patch: mm: /dev/zero
  optimisation (bnc#430738).

-------------------------------------------------------------------
Tue Dec  8 16:22:34 CET 2009 - tiwai@suse.de

- patches.drivers/alsa-sp1-hda-22-alc888-exclude-unusable-adcs:
  ALSA: hda - Exclude unusable ADCs for ALC88x (bnc#561235).

-------------------------------------------------------------------
Tue Dec  8 15:27:53 CET 2009 - mmarek@suse.cz

- patches.drivers/reenable-generic_serial: Revert "tty: Mark
  generic_serial users as BROKEN".
- Update config files: enable RIO and SX.
- rpm/generic_serial-blacklist: blacklist generic_serial users from
  automatic loading (bnc#551348).

-------------------------------------------------------------------
Tue Dec  8 14:58:48 CET 2009 - rgoldwyn@suse.de

- needs_update: patches merged upstream
- novfs patches to be handled by novfs team

-------------------------------------------------------------------
Tue Dec  8 13:38:10 CET 2009 - npiggin@suse.de

- needs_update:
- patches.suse/mm-vmalloc-fail-dump-stack.patch: mm: improve
  vmalloc reporting (bnc#511079).

-------------------------------------------------------------------
Tue Dec  8 11:30:20 CET 2009 - npiggin@suse.de

- needs_update: most of mine are merged. apparmor patch sent to Andreas.

-------------------------------------------------------------------
Tue Dec  8 08:31:34 CET 2009 - coly.li@suse.de

- patches.suse/64bytes_lvb_len.diff: use 64byte lvb len.(bnc#515645)

-------------------------------------------------------------------
Tue Dec  8 02:05:07 CET 2009 - agraf@suse.de

- patches.arch/s390-kvm-prefix.patch: KVM: s390: Fix prefix
  register checking in arch/s390/kvm/sigp.c (FATE#306513).
- patches.arch/s390-kvm-psw.patch: KVM: s390: Make psw available
  on all exits, not just a subset (FATE#306513).

-------------------------------------------------------------------
Mon Dec  7 16:48:55 CET 2009 - tiwai@suse.de

- patches.drivers/synaptics-hp-clickpad: Input: Add support of
  clickpad mode to synaptics mouse driver (bnc#547370).

-------------------------------------------------------------------
Mon Dec  7 13:22:15 CET 2009 - jbeulich@novell.com

- Update Xen patches to 2.6.32 final and c/s 958.
- patches.xen/xen-dcdbas: force proper address translation
  in DCDBAS.
- patches.xen&xen-vmalloc_32: guarantee 32-bit
 (bus-)addressability of vmalloc_32() output (bnc#548010,
  bnc#552492).
- patches.xen/xen-x86_64-nx-user-mappings: set NX bit in kernel
  version of top level user mode page table entries.
- patches.xen/xen3-rlim-0025-x86-add-ia32-compat-prlimit-syscalls.patch:
  x86: add ia32 compat prlimit syscalls (FATE#305733).
- patches.xen/xen3-x86-64-align-rodata-kernel-section-to-2mb-with-config_debug_rodata:
  x86-64: align RODATA kernel section to 2MB with
  CONFIG_DEBUG_RODATA (bnc#558249).
- patches.xen/xen3-x86-64-preserve-large-page-mapping-for-1st-2mb-kernel-txt-with-config_debug_rodata:
  x86-64: preserve large page mapping for 1st 2MB kernel txt
  with CONFIG_DEBUG_RODATA (bnc#558249).
- patches.xen/xen3-x86-fix-nodac: x86: fix iommu=nodac parameter
  handling (bnc#463829, bnc#482220).
- patches.xen/xen3-x86-mcp51-no-dac: x86: disallow DAC for MCP51
  PCI bridge (bnc#463829, bnc#482220).
- Update EC2 config files (disable CAN_DEV and UIO).

-------------------------------------------------------------------
Mon Dec  7 11:50:32 CET 2009 - jbeulich@novell.com

- patches.arch/x86-crypto-add-ghash-algorithm-test.patch,
  patches.fixes/cpufreq_ondemand_performance_optimise_default_settings.patch:
  Fix build warnings.

-------------------------------------------------------------------
Mon Dec  7 10:57:41 CET 2009 - hare@suse.de

- patches.drivers/lpfc-add-raywire-id: Add missing PCI-ID to lpfc.

-------------------------------------------------------------------
Sat Dec  5 01:39:16 CET 2009 - tonyj@suse.de

- config.conf: add trace flavor for ppc64 (fate# 307051)
- Update config files.

-------------------------------------------------------------------
Fri Dec  4 21:24:27 CET 2009 - jeffm@suse.com

- Split apparmor.diff out into separate patches to align more
  closely with the upstream AppArmor 2.4 repo.
- patches.apparmor/apparmor-fix-cap-audit_caching-preemption-disabling:
  AppArmor: Fix cap audit_caching preemption disabling.
- patches.apparmor/apparmor-fix-change_profile-failing-lpn401931:
  AppArmor: Fix change_profile failing lpn401931.
- patches.apparmor/apparmor-fix-change_profile-failure: AppArmor:
  Fix change_profile failure.
- patches.apparmor/apparmor-fix-determination-of-forced-audit-messages:
  AppArmor: Fix determination of forced AUDIT messages..
- patches.apparmor/apparmor-fix-failure-to-audit-change_hat-correctly:
  AppArmor: fix failure to audit change_hat correctly.
- patches.apparmor/apparmor-fix-file-auditing-when-quiet-is-used:
  AppArmor: Fix file auditing when quiet is used.
- patches.apparmor/apparmor-fix-leak-when-profile-transition-table-fails-unpack:
  AppArmor: Fix leak when profile transition table fails unpack.
- patches.apparmor/apparmor-fix-mediation-of-created-paths-that-look-like-deleted-paths:
  AppArmor: Fix mediation of created paths that look like
  "deleted" paths.
- patches.apparmor/apparmor-fix-oops-after-profile-removal:
  AppArmor: Fix oops after profile removal.
- patches.apparmor/apparmor-fix-oops-when-auditing-the-addition-of-profile-namespace:
  AppArmor: Fix oops when auditing the addition of profile
  namespace.
- patches.apparmor/apparmor-fix-oops-when-in-apparmor_bprm_set_creds:
  AppArmor: Fix Oops when in apparmor_bprm_set_creds.
- patches.apparmor/apparmor-fix-profile-namespace-removal:
  AppArmor: Fix profile namespace removal..
- patches.apparmor/apparmor-fix-refcounting-bug-causing-leak-of-creds-and-oops:
  AppArmor: Fix refcounting bug causing leak of creds and oops.
- patches.apparmor/apparmor-fully-close-race-condition-for-deleted-paths:
  AppArmor: Fully close race condition for deleted paths.
- patches.apparmor/apparmor-missing-unlock: AppArmor: Add missing
  unlock to next_profile.
- patches.apparmor/apparmor-policy-load-and-replacement-can-fail-to-alloc-mem:
  AppArmor: Policy load and replacement can fail to alloc mem.
- patches.apparmor/apparmor-fix-security_ops-task_setrlimit-api-use:
  AppArmor: Fix security_ops->task_setrlimit API use.

-------------------------------------------------------------------
Fri Dec  4 17:58:54 CET 2009 - gregkh@suse.de

- Update config files.
- patches.suse/revert-usb-remove-phidget-drivers-from-kernel-tree.patch:
  Revert "USB: remove phidget drivers from kernel tree.".

-------------------------------------------------------------------
Fri Dec  4 16:12:43 CET 2009 - jjolly@suse.de

- patches.arch/s390-message-catalog.diff: Updated patch
  (bnc#549193,FATE#306999,LTC#57210).

-------------------------------------------------------------------
Fri Dec  4 16:08:50 CET 2009 - mmarek@suse.cz

- supported.conf: Update wireless drivers.

-------------------------------------------------------------------
Fri Dec  4 15:57:48 CET 2009 - jjolly@suse.de

- patches.arch/s390-03-qeth-hs-traffic-analyzer.patch: qeth:
  HiperSockets Network Traffic Analyzer (bnc#560674).

-------------------------------------------------------------------
Fri Dec  4 15:28:10 CET 2009 - hare@suse.de

- patches.drivers/qla2xxx-8.03.01-k7-update: qla2xxx driver
  update to 8.03.01-k7 (bnc#560415).

-------------------------------------------------------------------
Fri Dec  4 14:35:02 CET 2009 - mmarek@suse.cz

- rpm/package-descriptions: Add description for kernel-vmi.

-------------------------------------------------------------------
Fri Dec  4 13:40:29 CET 2009 - trenn@suse.de

- patches.arch/x86_mce_lru_cleanup.patch: HWPOISON: Undefine lru
  define after table to avoid namespace conflict (fate#307738).
- patches.arch/x86_mce_page_offlining.patch: Add soft page
  offline support (fate#307738).
- patches.arch/x86_mce_page_offlining_test_ability.patch:
  HWPOISON: Add a madvise() injector for soft page offlining
  (fate#307738).
- patches.arch/x86_mce_test_page.patch: Expose Test pageflagA
  and set pageflagB primitive (fate#307738).

-------------------------------------------------------------------
Fri Dec  4 13:12:44 CET 2009 - mmarek@suse.cz

- Add the vmi flavor again.

-------------------------------------------------------------------
Fri Dec  4 12:26:59 CET 2009 - sjayaraman@suse.de

- patches.suse/SoN-18-netvm-skbuff-reserve.patch: add emergeny flag
  inside kmemcheck boundaries.
- patches.xen/xen3-auto-common.diff: Refresh.

-------------------------------------------------------------------
Fri Dec  4 00:41:32 CET 2009 - gregkh@suse.de

- Update config files.
  CONFIG_DRM_I915_KMS=y for x86-64 and i386 vanilla (bnc#560402)

-------------------------------------------------------------------
Fri Dec  4 00:17:46 CET 2009 - gregkh@suse.de

- Update config files.
  CONFIG_DRM_I915_KMS=y for x86-64 (bnc#560402)

-------------------------------------------------------------------
Fri Dec  4 00:16:20 CET 2009 - gregkh@suse.de

- Update config files.
  CONFIG_DRM_I915_KMS=y for i386 (bnc#560402)

-------------------------------------------------------------------
Thu Dec  3 20:53:57 CET 2009 - jeffm@suse.com

- patches.arch/ppc-spufs-07-Don-t-spu_acquire_saved-unnecessarily.patch:
  Delete. (bnc#560043)

-------------------------------------------------------------------
Thu Dec  3 20:13:09 CET 2009 - jeffm@suse.com

- Cleanup config files.

-------------------------------------------------------------------
Thu Dec  3 19:34:08 CET 2009 - bphilips@suse.de

- patches.drivers/tg3_libphy_workaround: Delete. We have all of the 57780
  phylib and tg3 changes due to 2.6.32 bump.

-------------------------------------------------------------------
Thu Dec  3 19:06:23 CET 2009 - duwe@suse.de

- back out cpuidle feature that is still unconsistent.

-------------------------------------------------------------------
Thu Dec  3 18:40:03 CET 2009 - mfasheh@suse.com

- patches.suse/ocfs2-allocation-resrvations.patch: Refresh.

-------------------------------------------------------------------
Thu Dec  3 18:21:13 CET 2009 - duwe@suse.de

- patches.suse/cpuidle-cleanup: Refresh.
  Fix the "fixed" feature patch set from IBM.

-------------------------------------------------------------------
Thu Dec  3 18:04:51 CET 2009 - mfasheh@suse.com

- Update config files.
- patches.suse/gfs2-ro-mounts-only.patch: gfs2: allow spectator
  mounts for migration to ocfs2 (FATE#307584).

-------------------------------------------------------------------
Thu Dec  3 17:19:44 CET 2009 - duwe@suse.de

- Update config files for 2.6.32 (again).

-------------------------------------------------------------------
Thu Dec  3 17:00:12 CET 2009 - duwe@suse.de

- Update config files for cpuidle.

-------------------------------------------------------------------
Thu Dec  3 16:45:06 CET 2009 - tiwai@suse.de

- patches.drivers/8250_pnp-wacom-add: serial/8250_pnp.c: add
  new Wacom devices (bnc#544763).

-------------------------------------------------------------------
Thu Dec  3 16:40:59 CET 2009 - duwe@suse.de

- patches.suse/cpuidle-cleanup: Refresh.
  one lonely hunk already seems to be in 2.6.32 final

-------------------------------------------------------------------
Thu Dec  3 16:33:28 CET 2009 - duwe@suse.de

- bnc#552860 / FATE#307104: kernel idle low power, take 2:
- patches.suse/cpuidle-cleanup: Refresh.
- patches.suse/cpuidle-cleanup-x86: Refresh.
- patches.suse/cpuidle-eliminate-ppcmdpowersave1: Refresh.

-------------------------------------------------------------------
Thu Dec  3 15:59:01 CET 2009 - jeffm@suse.com

- Updated to 2.6.32-final.
  - 2 patches eliminated.

-------------------------------------------------------------------
Thu Dec  3 15:19:01 CET 2009 - hare@suse.de

- Update config files: Enable Hibernation for zSeries.

-------------------------------------------------------------------
Thu Dec  3 14:42:32 CET 2009 - mmarek@suse.cz

- Update config files: Disable CONFIG_MFD_PCF50633, the chip is
  unlikely to be used on architectures we support.

-------------------------------------------------------------------
Thu Dec  3 13:54:17 CET 2009 - mmarek@suse.cz

- rpm/split-modules: Print which supported modules need unsupported
  modules.

-------------------------------------------------------------------
Thu Dec  3 12:56:43 CET 2009 - jdelvare@suse.de

- supported.conf: support lis3lv02d, hp_accel needs it.

-------------------------------------------------------------------
Thu Dec  3 12:03:20 CET 2009 - jdelvare@suse.de

- supported.conf: hp_accel is supported (FATE #306448).

-------------------------------------------------------------------
Thu Dec  3 11:54:14 CET 2009 - jdelvare@suse.de

- supported.conf: remove wm831x drivers, we no longer ship them.

-------------------------------------------------------------------
Thu Dec  3 11:32:03 CET 2009 - jdelvare@suse.de

- Update config files: disable all new hwmon drivers on ppc
  (default and vanilla) for consistency.

-------------------------------------------------------------------
Thu Dec  3 11:30:08 CET 2009 - mmarek@suse.cz

- supported.conf: Add wm831x, needed by drivers/input/misc/wm831x-on.

-------------------------------------------------------------------
Thu Dec  3 11:03:24 CET 2009 - mmarek@suse.cz

- supported.conf: Fix up after commit bfea0bd.

-------------------------------------------------------------------
Thu Dec  3 10:53:16 CET 2009 - jdelvare@suse.de

- Update config files: disable WM831x and WM8350 support entirely,
  as recommended by the drivers author. These devices are only
  found on embedded devices such as music players or mobile phones.

-------------------------------------------------------------------
Thu Dec  3 10:26:09 CET 2009 - hare@suse.de

- supported.conf: Mark pmcraid and igbvf as supported;
  OSD drivers as unsupported.

-------------------------------------------------------------------
Thu Dec  3 09:48:04 CET 2009 - jdelvare@suse.de

- Restore link from config/s390/vanilla to config/s390x/vanilla.

-------------------------------------------------------------------
Thu Dec  3 09:10:46 CET 2009 - jbeulich@novell.com

- supported.conf: Update Xen drivers.

-------------------------------------------------------------------
Thu Dec  3 04:57:00 CET 2009 - tonyj@suse.de

- needs_update: readd
	patches.suse/perfmon2-remove_get_base_syscall_attr.patch
	patches.suse/perfmon2-remove_syscalls.patch

-------------------------------------------------------------------
Thu Dec  3 04:08:24 CET 2009 - gregkh@suse.de

- rpm/post.sh:
- rpm/postun.sh: woh dluoc I tegrof ot esolc eht fi

-------------------------------------------------------------------
Thu Dec  3 01:51:51 CET 2009 - gregkh@suse.de

- rpm/post.sh:
- rpm/postun.sh: If this is a Moblin-based box, don't run yast-bootloader

-------------------------------------------------------------------
Wed Dec  2 23:01:36 CET 2009 - jdelvare@suse.de

- Update config files: stop shipping wm831x-hwmon, wm8350-hwmon,
  i2c-simtec and i2c-designware.
- supported.conf: remove i2c-simtec.

-------------------------------------------------------------------
Wed Dec  2 22:49:01 CET 2009 - jdelvare@suse.de

- supported.conf: Add all new hwmon and i2c/busses drivers. The
  former unsupported, the latter supported.

-------------------------------------------------------------------
Wed Dec  2 22:33:37 CET 2009 - jdelvare@suse.de

- Update config files: disable CONFIG_I2C_VOODOO3.
- supported.conf: drop i2c-voodoo3, superseded by tdfxfb.

-------------------------------------------------------------------
Wed Dec  2 22:28:16 CET 2009 - jdelvare@suse.de

- supported.conf: Drop hwmon and i2c/chips drivers which have been
  obsoleted.

-------------------------------------------------------------------
Wed Dec  2 22:16:50 CET 2009 - mmarek@suse.cz

- rpm/kernel-binary.spec.in: Obsolete perfmon-kmp.

-------------------------------------------------------------------
Wed Dec  2 22:15:33 CET 2009 - mmarek@suse.cz

- supported.conf: Add perfmon, hid and input modules.

-------------------------------------------------------------------
Wed Dec  2 19:28:19 CET 2009 - tiwai@suse.de

- Update config files: Fix vanilla configs

-------------------------------------------------------------------
Wed Dec  2 19:14:09 CET 2009 - tiwai@suse.de

- Update config files: disabled CONFIG_SND_SOC* in ppc configs.

-------------------------------------------------------------------
Wed Dec  2 18:13:11 CET 2009 - tiwai@suse.de

- Updated the sound section of supported.conf

-------------------------------------------------------------------
Wed Dec  2 17:38:02 CET 2009 - gregkh@suse.de

- Update config files. disable USB OTG drivers that should not
  have been enabled.

-------------------------------------------------------------------
Wed Dec  2 17:24:33 CET 2009 - gregkh@suse.de

- supported.conf: remove some usb drivers that were deleted or renamed.

-------------------------------------------------------------------
Wed Dec  2 17:22:08 CET 2009 - gregkh@suse.de

- supported.conf: update usb driver section

-------------------------------------------------------------------
Wed Dec  2 16:29:38 CET 2009 - mmarek@suse.cz

- rpm/check-supported-list: Skip modules in Documentation and
  drivers/staging.

-------------------------------------------------------------------
Wed Dec  2 11:34:10 CET 2009 - jbenc@suse.cz

- patches.fixes/mac80211-fix-remote-DoS.patch: mac80211: fix
  remote DoS (bnc#558267).

-------------------------------------------------------------------
Tue Dec  1 14:41:20 CET 2009 - tiwai@suse.de

- Forward-port 11.2 patches:
  patches.drivers/alsa-sp1-hda-18-msi-wind-u115-fix: ALSA: hda -
    Add a position_fix quirk for MSI Wind U115.
  patches.drivers/alsa-sp1-hda-19-cx5047-test-mode-fix: ALSA:
    hda - Fix Cxt5047 test mode (bnc#559062).
  patches.drivers/alsa-sp1-hda-20-fsc-amilo-pi1505-fix: ALSA:
    hda - Add a pin-fix for FSC Amilo Pi1505 (bnc#557403).
  patches.drivers/alsa-sp1-hda-21-hp-dv3-position-fix-quirk:
    ALSA: hda - Add position_fix quirk for HP dv3 (bnc#555935).

-------------------------------------------------------------------
Mon Nov 30 23:10:46 CET 2009 - jeffm@suse.com

- patches.fixes/megaraid_sas-fix-permissions-on-poll_mode_io:
  megaraid_sas: Fix permissions on poll_mode_io (bnc#557180
  CVE-2009-3939).

-------------------------------------------------------------------
Mon Nov 30 23:06:06 CET 2009 - jeffm@suse.com

- patches.arch/x86-64-add-comment-for-rodata-large-page-retainment:
  x86-64: add comment for RODATA large page retainment
  (bnc#558249).
- patches.arch/x86-64-align-rodata-kernel-section-to-2mb-with-config_debug_rodata:
  x86-64: align RODATA kernel section to 2MB with
  CONFIG_DEBUG_RODATA (bnc#558249).
- patches.arch/x86-64-preserve-large-page-mapping-for-1st-2mb-kernel-txt-with-config_debug_rodata:
  x86-64: preserve large page mapping for 1st 2MB kernel txt
  with CONFIG_DEBUG_RODATA (bnc#558249).

-------------------------------------------------------------------
Mon Nov 30 14:24:36 CET 2009 - teheo@suse.de

- needs_update: drop libata patches which are already included in
  2.6.31 vanilla.

-------------------------------------------------------------------
Mon Nov 30 14:06:38 CET 2009 - teheo@suse.de

- needs_update: drop patches which are already included in 2.6.31
  vanilla.

-------------------------------------------------------------------
Mon Nov 30 14:05:39 CET 2009 - teheo@suse.de

Forward port two x86 patches from SLE11.

- needs_update:
- patches.arch/x86-fix-nodac: x86: fix iommu=nodac parameter
  handling (bnc#463829).
- patches.arch/x86-mcp51-no-dac: x86: disallow DAC for MCP51
  PCI bridge (bnc#463829).

-------------------------------------------------------------------
Mon Nov 30 13:41:27 CET 2009 - agraf@suse.de

- Update config files: Enable KSM (FATE#306513)

-------------------------------------------------------------------
Sat Nov 28 19:52:19 CET 2009 - gregkh@suse.de

- needs_update: acpi dock patch was hmacht's, not mine

-------------------------------------------------------------------
Sat Nov 28 19:50:18 CET 2009 - gregkh@suse.de

- needs_update: sysfs debugging crash patch is now upstream

-------------------------------------------------------------------
Sat Nov 28 19:49:08 CET 2009 - gregkh@suse.de

- needs_update: jeffm merged novfs patches into the main novfs patch.

-------------------------------------------------------------------
Sat Nov 28 19:48:20 CET 2009 - gregkh@suse.de

- needs_update: qualcomm modem driver is upstream

-------------------------------------------------------------------
Sat Nov 28 19:48:03 CET 2009 - gregkh@suse.de

- needs_update: squashfs is now upstream

-------------------------------------------------------------------
Sat Nov 28 19:47:27 CET 2009 - gregkh@suse.de

- needs_update: via driver bugfixes never went upstream, and people
  are complaining about them, so they were dropped.

-------------------------------------------------------------------
Sat Nov 28 19:46:46 CET 2009 - gregkh@suse.de

- needs_update: remove staging driver entries, they are all upstream.

-------------------------------------------------------------------
Sat Nov 28 19:46:05 CET 2009 - gregkh@suse.de

- needs_update: remove hv driver entries, those are upstream now.

-------------------------------------------------------------------
Sat Nov 28 19:45:20 CET 2009 - gregkh@suse.de

- needs_update: remove xen patches with my name on it.  Just because
  I refreshed the patch, doesn't mean I own it or even like the
  thing :)

-------------------------------------------------------------------
Sat Nov 28 10:39:15 CET 2009 - sjayaraman@suse.de

- patches.suse/SoN-11-mm-reserve.patch: Fix build errors in -trace
  and ppc64 flavors.

-------------------------------------------------------------------
Fri Nov 27 15:16:56 CET 2009 - mmarek@suse.cz

- rpm/kernel-binary.spec.in: Abort if supported modules depend on
  unsupported ones.

-------------------------------------------------------------------
Fri Nov 27 15:12:17 CET 2009 - mmarek@suse.cz

- supported.conf: mark cnic as supported (needed by bnx2i).

-------------------------------------------------------------------
Fri Nov 27 14:57:47 CET 2009 - jbenc@suse.cz

- patches.suse/panic-on-io-nmi-SLE11-user-space-api.patch: API
  fix: X86: sysctl to allow panic on IOCK NMI error (bnc#427979).
- patches.suse/kdb-common: Refresh.
- patches.suse/kdump-dump_after_notifier.patch: Refresh.

-------------------------------------------------------------------
Fri Nov 27 13:25:55 CET 2009 - jbohac@suse.cz

- patches.fixes/cpufreq_ondemand_performance_optimise_default_settings.patch:
  CPUFREQ: ondemand: Limit default sampling rate to 300ms
  max. (bnc#464461).

-------------------------------------------------------------------
Fri Nov 27 12:55:35 CET 2009 - trenn@suse.de

- needs_update:
  One I still have to send upstream, but it's nicer error output
  only, SP1 is fine in respect to removing all these, thanks.

-------------------------------------------------------------------
Fri Nov 27 11:54:58 CET 2009 - hare@suse.de

- Update config files: Compile in efivars module for
  x86_64 (FATE#306931).

-------------------------------------------------------------------
Fri Nov 27 11:08:00 CET 2009 - sjayaraman@suse.de

- needs_update:	sjayaraman's patches are either upstream already or
  rebased to SP1.

-------------------------------------------------------------------
Fri Nov 27 11:05:54 CET 2009 - sjayaraman@suse.de

- Update config files: NFS_SWAP=y.

-------------------------------------------------------------------
Fri Nov 27 10:45:38 CET 2009 - sjayaraman@suse.de

- patches.trace/lttng-instrumentation-swap.patch: Refresh and fix
  a build failure with fuzz factor 0.

-------------------------------------------------------------------
Fri Nov 27 09:27:35 CET 2009 - sjayaraman@suse.de

- Rebase Swap-over-NFS(SoN) patches:
- patches.xen/tmem: Refresh to accomodate changes due to SoN patches.
- patches.xen/xen3-auto-common.diff: Refresh to accomodate changes
  due to SoN patches.

-------------------------------------------------------------------
Fri Nov 27 05:53:42 CET 2009 - knikanth@suse.de

- needs_update: Verify knikanth's patches in SLE11 but not in SP1
- patches.fixes/dm-release-map_lock-before-set_disk_ro: Release
  md->map_lock before set_disk_ro  (bnc#556899 bnc#479784).

-------------------------------------------------------------------
Fri Nov 27 03:22:44 CET 2009 - nfbrown@suse.de

- Restore following patches from SLES11 that are still needed for
  SLES11-SP1
- patches.fixes/nfsd-05-sunrpc-cache-allow-thread-to-block-while-waiting-for.patch:
  sunrpc/cache: allow thread to block while waiting for cache
  update. (bnc#498708).
- patches.fixes/nfsd-06-sunrpc-cache-retry-cache-lookups-that-return-ETIMEDO.patch:
  sunrpc/cache: retry cache lookups that return -ETIMEDOUT
  (bnc#498708).
- patches.fixes/nfsd-07-nfsd-idmap-drop-special-request-deferal-in-favour-of.patch:
  nfsd/idmap: drop special request deferal in favour of improved
  default. (bnc#498708).
- patches.fixes/nfsd-09-fix-kabi: Fix kabi breakage in previous
  nfsd patch series (bnc#498708).

-------------------------------------------------------------------
Thu Nov 26 19:12:55 CET 2009 - coly.li@suse.de

- needs_update: remove patches item of coly.li, lmb and mfasheh.
- patches.fixes/dlm-enable-debug.patch: update the patch from SLES11
  to SLES11 SP1 tree.

-------------------------------------------------------------------
Thu Nov 26 17:00:15 CET 2009 - jslaby@suse.cz

- patches.fixes/make-note_interrupt-fast.diff: Fix performance
  regression on large IA64 systems (bnc #469589).

-------------------------------------------------------------------
Thu Nov 26 15:23:16 CET 2009 - mmarek@suse.cz

- rpm/old-packages.conf: obsolete kernel-kdump on ppc.
- config.conf: delete kdump configs.
- config/ppc/kdump: Delete.
- config/ppc64/kdump: Delete.

-------------------------------------------------------------------
Thu Nov 26 14:47:41 CET 2009 - duwe@suse.de

- patches.arch/ppc-extended_h_cede-Export_memory_sysdev_class:
  Refresh. Fix "typo", memory_sysdev_class should be exported 
  only to GPL'ed modules.

-------------------------------------------------------------------
Thu Nov 26 12:48:43 CET 2009 - hare@suse.de

Fixup patches for series2git:
- patches.xen/tmem: Refresh.
- patches.xen/xen3-auto-common.diff: Refresh.

-------------------------------------------------------------------
Thu Nov 26 12:41:22 CET 2009 - duwe@suse.de

- config.conf: disable build of ppc kdump flavours
  (FATE#304346)

-------------------------------------------------------------------
Thu Nov 26 12:07:24 CET 2009 - tiwai@suse.de

- patches.drivers/libata-missing-_SDD-is-not-an-error:
  libata-acpi: missing _SDD is not an error (bnc#551942).

-------------------------------------------------------------------
Thu Nov 26 12:00:53 CET 2009 - jbenc@suse.cz

- patches.fixes/mac80211-fix-spurious-delba-handling.patch:
  mac80211: fix spurious delBA handling (bnc#558267,
  CVE-2009-4026, CVE-2009-4027).

-------------------------------------------------------------------
Thu Nov 26 11:58:44 CET 2009 - tiwai@suse.de

- patches.drivers/sky2-add-register-definitions: sky2: add
  register definitions for new chips (bnc#544760).
- patches.drivers/sky2-88E8059-support: sky2: 88E8059 support
  (bnc#544760).
- patches.drivers/sky2-optima-tcp-offload-fix: net: Fix Yukon-2
  Optima TCP offload setup (bnc#544760).
- patches.drivers/sky2-optima-fix-pci-cfg: net: Add missing
  TST_CFG_WRITE bits around sky2_pci_write (bnc#544760).

-------------------------------------------------------------------
Thu Nov 26 03:44:36 CET 2009 - nfbrown@suse.de

- Update config files.
  disable CONFIG_MULTICOE_RAID456 as it is not yet stable.
  Enable CONFIG_ASYNC_TX_DMA for FATE#306368

-------------------------------------------------------------------
Thu Nov 26 00:29:46 CET 2009 - gregkh@suse.de

- clean up patch fuzz

-------------------------------------------------------------------
Thu Nov 26 00:25:25 CET 2009 - gregkh@suse.de

- patches.drivers/via-unichrome-drm-bugfixes.patch: Delete.
  it never went upstream, so we should drop it as well.

-------------------------------------------------------------------
Wed Nov 25 23:48:14 CET 2009 - tonyj@suse.de

- patches.trace/lttng-*: update for 2.6.32
- patches.trace/lttng-instrumentation-timer.patch: Delete.
- patches.xen/tmem: Refresh.
- patches.xen/xen3-auto-common.diff: Refresh.

-------------------------------------------------------------------
Wed Nov 25 23:09:05 CET 2009 - tonyj@suse.de

- patches.fixes/oprofile_bios_ctr.patch: detect oprofile counters
  reserved by bios (FATE#307426).

-------------------------------------------------------------------
Wed Nov 25 03:16:32 CET 2009 - jeffm@suse.com

- patches.fixes/netfilter-remove-pointless-config_nf_ct_acct-warning:
  netfilter: Remove pointless CONFIG_NF_CT_ACCT warning
  (bnc#552033 (and others)).

-------------------------------------------------------------------
Tue Nov 24 19:04:38 CET 2009 - hare@suse.de

- Update config files.
- patches.drivers/mpt-fusion-4.22.00.00-update: Update MPT Fusion
  driver to 4.22.00.00-suse (bnc#556587).
- patches.drivers/mpt-fusion-4.16.00.00-update: Delete.

-------------------------------------------------------------------
Tue Nov 24 17:29:29 CET 2009 - tiwai@suse.de

- patches.drivers/alsa-sp1-hda-17-fix-mute-LED-sync-idt92h383xxx:
  ALSA: hda - Fix mute-LED sync on HP laptops with IDT92HD83xxx
  codecs (bnc#547357).

-------------------------------------------------------------------
Tue Nov 24 13:56:01 CET 2009 - duwe@suse.de

- patches.arch/ppc-extended_h_cede-*: Increase power savings
  by allowing the core to sleep.
  (FATE##307059, bnc#550447)

-------------------------------------------------------------------
Tue Nov 24 08:08:35 CET 2009 - sjayaraman@suse.de

- patches.suse/kconfig-automate-kernel-desktop: automate a few config
  options for kernel-desktop (FATE#305694).

-------------------------------------------------------------------
Tue Nov 24 07:11:22 CET 2009 - agraf@suse.de

- patches.arch/kvm-only-export-selected-pv-ops-feature-structs:
  Update references (bnc#556135, FATE#306453).
- patches.arch/kvm-replace-kvm-io-delay-pv-ops-with-linux-magic:
  Update references (bnc#556135, FATE#306453).
- patches.arch/kvm-split-paravirt-ops-by-functionality: Update
  references (bnc#556135, FATE#306453).
- patches.arch/kvm-split-the-KVM-pv-ops-support-by-feature:
  Update references (bnc#556135, FATE#306453).

-------------------------------------------------------------------
Mon Nov 23 17:41:03 CET 2009 - jeffm@suse.com

- Enabled:
   patches.fixes/enclosure-fix-oops-while-iterating-enclosure_status-array

-------------------------------------------------------------------
Mon Nov 23 15:44:04 CET 2009 - jkosina@suse.de

- patches.arch/x86-crypto-add-ghash-algorithm-test.patch: crypto:
  Add ghash algorithm test before provide to users (FATE#306883,
  bnc#554578).

-------------------------------------------------------------------
Mon Nov 23 14:15:37 CET 2009 - jkosina@suse.de

- patches.arch/x86-crypto-pclmulqdq-accelerated-implementation.patch:
  incorporate "ghash - put proper .data section in place" fix

-------------------------------------------------------------------
Mon Nov 23 08:04:16 CET 2009 - sjayaraman@suse.de

- Update config files.
   - Add new options KERNEL_DESKTOP and DEFAULT_VM_DIRTY_RATIO.
   - Enable KERNEL_DESKTOP for only desktop flavor.

-------------------------------------------------------------------
Mon Nov 23 07:34:49 CET 2009 - sjayaraman@suse.de

- patches.suse/mm-tune-dirty-limits.patch: mm: Make default
  VM dirty ratio configurable to suit different workloads
  (bnc#552883).

-------------------------------------------------------------------
Fri Nov 20 21:04:54 CET 2009 - mmarek@suse.cz

- rpm/kernel-syms.spec.in, rpm/mkspec: build kernel-syms only for
  supported architectures.

-------------------------------------------------------------------
Fri Nov 20 19:08:56 CET 2009 - jeffm@suse.com

- Enabled B43_PHY_LP=y for PHY support on certain b43 chips.

-------------------------------------------------------------------
Fri Nov 20 17:29:45 CET 2009 - mmarek@suse.cz

- patches.suse/export-sync_page_range: Revert "vfs: Remove
  generic_osync_inode() and sync_page_range{_nolock}()"
  (bnc#557231).

-------------------------------------------------------------------
Fri Nov 20 17:26:01 CET 2009 - jbeulich@novell.com

- patches.suse/init-move-populate_rootfs-back-to-start_kernel:
  Fix a bad-pointer warning.

-------------------------------------------------------------------
Fri Nov 20 15:07:41 CET 2009 - agruen@suse.de

- rpm/macros.kernel-source: Add kernel_module_package_moddir()
  macro for cross-distro compatibility (FATE 305225).

-------------------------------------------------------------------
Fri Nov 20 15:02:22 CET 2009 - jslaby@suse.cz

- patches.suse/rlim-0001-SECURITY-selinux-fix-update_rlimit_cpu-parameter.patch:
  Update references (FATE#305733).
- patches.suse/rlim-0002-SECURITY-add-task_struct-to-setrlimit.patch:
  Update references (FATE#305733).
- patches.suse/rlim-0003-core-add-task_struct-to-update_rlimit_cpu.patch:
  Update references (FATE#305733).
- patches.suse/rlim-0004-sys_setrlimit-make-sure-rlim_max-never-grows.patch:
  Update references (FATE#305733).
- patches.suse/rlim-0005-core-split-sys_setrlimit.patch: Update
  references (FATE#305733).
- patches.suse/rlim-0006-core-allow-setrlimit-to-non-current-tasks.patch:
  Update references (FATE#305733).
- patches.suse/rlim-0007-core-optimize-setrlimit-for-current-task.patch:
  Update references (FATE#305733).
- patches.suse/rlim-0008-FS-proc-make-limits-writable.patch:
  Update references (FATE#305733).
- patches.suse/rlim-0009-core-posix-cpu-timers-cleanup-rlimits-usage.patch:
  Update references (FATE#305733).
- patches.suse/rlim-0010-core-do-security-check-under-task_lock.patch:
  Update references (FATE#305733).
- patches.suse/rlim-0011-resource-add-helpers-for-fetching-rlimits.patch:
  Update references (FATE#305733).
- patches.suse/rlim-0012-IA64-use-helpers-for-rlimits.patch:
  Update references (FATE#305733).
- patches.suse/rlim-0013-PPC-use-helpers-for-rlimits.patch:
  Update references (FATE#305733).
- patches.suse/rlim-0014-S390-use-helpers-for-rlimits.patch:
  Update references (FATE#305733).
- patches.suse/rlim-0015-SPARC-use-helpers-for-rlimits.patch:
  Update references (FATE#305733).
- patches.suse/rlim-0016-X86-use-helpers-for-rlimits.patch:
  Update references (FATE#305733).
- patches.suse/rlim-0017-FS-use-helpers-for-rlimits.patch:
  Update references (FATE#305733).
- patches.suse/rlim-0018-MM-use-helpers-for-rlimits.patch:
  Update references (FATE#305733).
- patches.suse/rlim-0019-core-use-helpers-for-rlimits.patch:
  Update references (FATE#305733).
- patches.suse/rlim-0020-misc-use-helpers-for-rlimits.patch:
  Update references (FATE#305733).
- patches.suse/rlim-0021-core-rename-setrlimit-to-do_setrlimit.patch:
  Update references (FATE#305733).
- patches.suse/rlim-0022-core-implement-getprlimit-and-setprlimit-syscalls.patch:
  Update references (FATE#305733).
- patches.suse/rlim-0023-unistd-add-__NR_-get-set-prlimit-syscall-numbers.patch:
  Update references (FATE#305733).
- patches.suse/rlim-0024-COMPAT-add-get-put_compat_rlimit.patch:
  Update references (FATE#305733).
- patches.suse/rlim-0025-x86-add-ia32-compat-prlimit-syscalls.patch:
  Update references (FATE#305733).

-------------------------------------------------------------------
Fri Nov 20 14:38:38 CET 2009 - jslaby@suse.cz

- Add writable resource limits support
- patches.suse/perfmon2.patch: Refresh.
- patches.suse/rlim-0001-SECURITY-selinux-fix-update_rlimit_cpu-parameter.patch:
  SECURITY: selinux, fix update_rlimit_cpu parameter.
- patches.suse/rlim-0002-SECURITY-add-task_struct-to-setrlimit.patch:
  SECURITY: add task_struct to setrlimit.
- patches.suse/rlim-0003-core-add-task_struct-to-update_rlimit_cpu.patch:
  core: add task_struct to update_rlimit_cpu.
- patches.suse/rlim-0004-sys_setrlimit-make-sure-rlim_max-never-grows.patch:
  sys_setrlimit: make sure ->rlim_max never grows.
- patches.suse/rlim-0005-core-split-sys_setrlimit.patch: core:
  split sys_setrlimit.
- patches.suse/rlim-0006-core-allow-setrlimit-to-non-current-tasks.patch:
  core: allow setrlimit to non-current tasks.
- patches.suse/rlim-0007-core-optimize-setrlimit-for-current-task.patch:
  core: optimize setrlimit for current task.
- patches.suse/rlim-0008-FS-proc-make-limits-writable.patch:
  FS: proc, make limits writable.
- patches.suse/rlim-0009-core-posix-cpu-timers-cleanup-rlimits-usage.patch:
  core: posix-cpu-timers, cleanup rlimits usage.
- patches.suse/rlim-0010-core-do-security-check-under-task_lock.patch:
  core: do security check under task_lock.
- patches.suse/rlim-0011-resource-add-helpers-for-fetching-rlimits.patch:
  resource: add helpers for fetching rlimits.
- patches.suse/rlim-0012-IA64-use-helpers-for-rlimits.patch:
  IA64: use helpers for rlimits.
- patches.suse/rlim-0013-PPC-use-helpers-for-rlimits.patch: PPC:
  use helpers for rlimits.
- patches.suse/rlim-0014-S390-use-helpers-for-rlimits.patch:
  S390: use helpers for rlimits.
- patches.suse/rlim-0015-SPARC-use-helpers-for-rlimits.patch:
  SPARC: use helpers for rlimits.
- patches.suse/rlim-0016-X86-use-helpers-for-rlimits.patch: X86:
  use helpers for rlimits.
- patches.suse/rlim-0017-FS-use-helpers-for-rlimits.patch: FS:
  use helpers for rlimits.
- patches.suse/rlim-0018-MM-use-helpers-for-rlimits.patch: MM:
  use helpers for rlimits.
- patches.suse/rlim-0019-core-use-helpers-for-rlimits.patch:
  core: use helpers for rlimits.
- patches.suse/rlim-0020-misc-use-helpers-for-rlimits.patch:
  misc: use helpers for rlimits.
- patches.suse/rlim-0021-core-rename-setrlimit-to-do_setrlimit.patch:
  core: rename setrlimit to do_setrlimit.
- patches.suse/rlim-0022-core-implement-getprlimit-and-setprlimit-syscalls.patch:
  core: implement getprlimit and setprlimit syscalls.
- patches.suse/rlim-0023-unistd-add-__NR_-get-set-prlimit-syscall-numbers.patch:
  unistd: add __NR_[get|set]prlimit syscall numbers.
- patches.suse/rlim-0024-COMPAT-add-get-put_compat_rlimit.patch:
  COMPAT: add get/put_compat_rlimit.
- patches.suse/rlim-0025-x86-add-ia32-compat-prlimit-syscalls.patch:
  x86: add ia32 compat prlimit syscalls.

-------------------------------------------------------------------
Fri Nov 20 14:11:56 CET 2009 - bphilips@suse.de

- patches.drivers/phy-broadcom-bug-fixes-for-sp1.patch:
  phy/broadcom: bug fixes for SP1 (FATE#307117, bnc#556234).
- patches.drivers/tg3-update-version-to-3.104.patch: tg3: Update
  version to 3.104 (bnc#556234, FATE#307117).

-------------------------------------------------------------------
Fri Nov 20 14:11:26 CET 2009 - bphilips@suse.de

- patches.drivers/phy-broadcom-bug-fixes-for-sp1.patch:
  phy/broadcom: bug fixes for SP1 (FATE#307117, bnc#556234).
- patches.drivers/tg3-update-version-to-3.104.patch: tg3: Update
  version to 3.104 (bnc#556234, FATE#307117).

-------------------------------------------------------------------
Fri Nov 20 13:58:29 CET 2009 - hare@suse.de

- patches.drivers/megaraid-04.12-update: megaraid: Update
  megaraid_sas to version 04.12 (FATE#307125).

-------------------------------------------------------------------
Fri Nov 20 13:41:37 CET 2009 - bphilips@suse.de

- patches.drivers/bnx2-entropy-source.patch: bnx2: entropy source
  (FATE#307517).
- patches.drivers/e1000-entropy-source.patch: Enable e1000 as
  entropy source (disabled by default) (FATE#307517).
- patches.drivers/e1000e-entropy-source.patch: Enable e1000e as
  entropy source (disabled by default) (FATE#307517).
- patches.drivers/igb-entropy-source.patch: Enable igb as entropy
  source (disabled by default) (FATE#307517).
- patches.drivers/ixgbe-entropy-source.patch: Enable ixgbe as
  entropy source (disabled by default) (FATE#307517).
- patches.drivers/tg3-entropy-source.patch: tg3: entropy source
  (FATE#307517).

-------------------------------------------------------------------
Fri Nov 20 13:16:20 CET 2009 - hare@suse.de

- patches.fixes/scsi-fix-bug-with-dma-maps-on-nested-scsi-objects:
  scsi_lib_dma: fix bug with dma maps on nested scsi objects
  (bnc#556595).
- patches.fixes/scsi-introduce-helper-function-for-blocking-eh:
  scsi_transport_fc: Introduce helper function for blocking
  scsi_eh (bnc#556595).
- patches.fixes/scsi-skip-nonscsi-device-for-dma: Delete.

-------------------------------------------------------------------
Fri Nov 20 12:32:48 CET 2009 - hare@suse.de

Whitespace cleanup for series2git:
- patches.arch/s390-message-catalog.diff: Refresh.
- patches.drivers/aacraid-24701-update: Refresh.
- patches.suse/crasher-26.diff: Refresh.
- patches.suse/kdb-common: Refresh.
- patches.suse/kdb-ia64: Refresh.
- patches.suse/kdb-x86: Refresh.
- patches.suse/ocfs2-allocation-resrvations.patch: Refresh.
- patches.suse/perfmon2.patch: Refresh.
- patches.suse/perfmon2_ioctl.patch: Refresh.
- patches.suse/stack-unwind: Refresh.

-------------------------------------------------------------------
Fri Nov 20 12:19:54 CET 2009 - bphilips@suse.de

- patches.drivers/igb-add-support-for-82576NS-SerDes-adapter.patch:
  igb: add support for 82576NS SerDes adapter (FATE#306856).

-------------------------------------------------------------------
Fri Nov 20 09:06:24 CET 2009 - jbeulich@novell.com

- patches.suse/dm-mpath-evaluate-request-result-and-sense:
  Fix for !CONFIG_SCSI (in -ec2).

-------------------------------------------------------------------
Fri Nov 20 05:55:12 CET 2009 - mfasheh@suse.com

- patches.suse/ocfs2-allocation-resrvations.patch: ocfs2:
  allocation reservations (bnc#501563 FATE#307247).

-------------------------------------------------------------------
Fri Nov 20 05:31:32 CET 2009 - jjolly@suse.de

- patches.suse/perfmon2.patch: Refresh.
- patches.arch/x86-self-ptrace.patch: Delete. (bnc#554585,LTC#57794)
- patches.suse/self-ptrace.patch: Delete. (bnc#554585,LTC#57794)

-------------------------------------------------------------------
Fri Nov 20 01:43:27 CET 2009 - jeffm@suse.com

- Update to 2.6.32-rc8.
  - Eliminated 1 patch.

-------------------------------------------------------------------
Fri Nov 20 01:30:46 CET 2009 - jeffm@suse.de

- patches.fixes/enclosure-fix-oops-while-iterating-enclosure_status-array:
  enclosure: fix oops while iterating enclosure_status array
  (bnc#540997).

-------------------------------------------------------------------
Thu Nov 19 20:04:16 CET 2009 - tonyj@suse.de

- Update config files.
- patches.suse/perfmon2.patch: perfmon2 (FATE#303968).
- patches.suse/perfmon2_ioctl.patch: switch to ioctl interface
  for perfmon2.
- patches.suse/perfmon2_noutrace.patch: remove UTRACE code
  from perfmon2.
- patches.xen/xen3-patch-2.6.28: Refresh.

-------------------------------------------------------------------
Thu Nov 19 19:58:15 CET 2009 - jjolly@suse.de

- Update config files.
- patches.arch/s390-message-catalog.diff: Kernel message
  catalog. (bnc#549193,LTC#57210,FATE#306999).
- rpm/kernel-binary.spec.in:

-------------------------------------------------------------------
Thu Nov 19 15:33:07 CET 2009 - jbohac@suse.cz

- patches.suse/add-queue_depth-ramp-up-code.patch: add queue_depth
  ramp up code (fate#306857, fate#306859, bnc#551175).
- patches.suse/fcoe-add-a-separate-scsi-transport-template-for-npiv-vports.patch:
  fcoe: add a separate scsi transport template for NPIV vports
  (fate#306857, fate#306859, bnc#551175).
- patches.suse/fcoe-add-check-to-fail-gracefully-in-bonding-mode.patch:
  fcoe: add check to fail gracefully in bonding mode (fate#306857,
  fate#306859, bnc#551175).
- patches.suse/fcoe-call-ndo_fcoe_enable-disable-to-turn-fcoe-feature-on-off-in-lld.patch:
  fcoe: Call ndo_fcoe_enable/disable to turn FCoE feature on/off
  in LLD (fate#306857, fate#306859, bnc#551175).
- patches.suse/fcoe-fix-checking-san-mac-address.patch: fcoe: Fix
  checking san mac address (fate#306857, fate#306859, bnc#551175).
- patches.suse/fcoe-fix-getting-san-mac-for-vlan-interface.patch:
  fcoe: Fix getting san mac for VLAN interface (fate#306857,
  fate#306859, bnc#551175).
- patches.suse/fcoe-fix-setting-lport-s-wwnn-wwpn-to-use-san-mac-address.patch:
  fcoe: Fix setting lport's WWNN/WWPN to use san mac address
  (fate#306857, fate#306859, bnc#551175).
- patches.suse/fcoe-fix-using-vlan-id-in-creating-lport-s-wwwn-wwpn.patch:
  fcoe: Fix using VLAN ID in creating lport's WWWN/WWPN
  (fate#306857, fate#306859, bnc#551175).
- patches.suse/fcoe-formatting-cleanups-and-commenting.patch:
  fcoe: Formatting cleanups and commenting (fate#306857,
  fate#306859, bnc#551175).
- patches.suse/fcoe-increase-fcoe_max_lun-to-0xffff-65535.patch:
  fcoe: Increase FCOE_MAX_LUN to 0xFFFF (65535) (fate#306857,
  fate#306859, bnc#551175).
- patches.suse/fcoe-initialize-return-value-in-fcoe_destroy.patch:
  fcoe: initialize return value in fcoe_destroy (fate#306857,
  fate#306859, bnc#551175).
- patches.suse/fcoe-libfc-fix-an-libfc-issue-with-queue-ramp-down-in-libfc.patch:
  fcoe, libfc: fix an libfc issue with queue ramp down in libfc
  (fate#306857, fate#306859, bnc#551175).
- patches.suse/fcoe-libfc-use-single-frame-allocation-api.patch:
  fcoe, libfc: use single frame allocation API (fate#306857,
  fate#306859, bnc#551175).
- patches.suse/fcoe-npiv-vport-create-destroy.patch: fcoe: NPIV
  vport create/destroy (fate#306857, fate#306859, bnc#551175).
- patches.suse/fcoe-remove-extra-function-decalrations.patch:
  fcoe: remove extra function decalrations (fate#306857,
  fate#306859, bnc#551175).
- patches.suse/fcoe-remove-redundant-checking-of-netdev-netdev_ops.patch:
  fcoe: remove redundant checking of netdev->netdev_ops
  (fate#306857, fate#306859, bnc#551175).
- patches.suse/fcoe-use-netif_f_fcoe_mtu-flag-to-set-up-max-frame-size-lport-mfs.patch:
  fcoe: Use NETIF_F_FCOE_MTU flag to set up max frame size
  (lport->mfs) (fate#306857, fate#306859, bnc#551175).
- patches.suse/fcoe-vport-symbolic-name-support.patch: fcoe: vport
  symbolic name support (fate#306857, fate#306859, bnc#551175).
- patches.suse/libfc-add-host-number-to-lport-link-up-down-messages.patch:
  libfc: add host number to lport link up/down
  messages. (fate#306857, fate#306859, bnc#551175).
- patches.suse/libfc-add-libfc-fc_libfc-ch-for-libfc-internal-routines.patch:
  libfc: Add libfc/fc_libfc.[ch] for libfc internal routines
  (fate#306857, fate#306859, bnc#551175).
- patches.suse/libfc-add-queue_depth-ramp-up.patch: libfc:
  add queue_depth ramp up (fate#306857, fate#306859, bnc#551175).
- patches.suse/libfc-add-routine-to-copy-data-from-a-buffer-to-a-sg-list.patch:
  libfc: Add routine to copy data from a buffer to a SG list
  (fate#306857, fate#306859, bnc#551175).
- patches.suse/libfc-add-set_fid-function-to-libfc-template.patch:
  libfc: add set_fid function to libfc template (fate#306857,
  fate#306859, bnc#551175).
- patches.suse/libfc-add-some-generic-npiv-support-routines-to-libfc.patch:
  libfc: add some generic NPIV support routines to libfc
  (fate#306857, fate#306859, bnc#551175).
- patches.suse/libfc-adds-can_queue-ramp-up.patch: libfc: adds
  can_queue ramp up (fate#306857, fate#306859, bnc#551175).
- patches.suse/libfc-adds-missing-exch-release-for-accepted-rrq.patch:
  libfc: adds missing exch release for accepted RRQ (fate#306857,
  fate#306859, bnc#551175).
- patches.suse/libfc-changes-to-libfc_host_alloc-to-consolidate-initialization-with-allocation.patch:
  libfc: changes to libfc_host_alloc to consolidate initialization
  with allocation (fate#306857, fate#306859, bnc#551175).
- patches.suse/libfc-combine-name-server-registration-request-functions.patch:
  libfc: combine name server registration request functions
  (fate#306857, fate#306859, bnc#551175).
- patches.suse/libfc-combine-name-server-registration-response-handlers.patch:
  libfc: combine name server registration response handlers
  (fate#306857, fate#306859, bnc#551175).
- patches.suse/libfc-convert-to-scsi_track_queue_full.patch:
  libfc: convert to scsi_track_queue_full (fate#306857,
  fate#306859, bnc#551175).
- patches.suse/libfc-do-not-use-did_no_connect-for-pkt-alloc-failures.patch:
  libfc: do not use DID_NO_CONNECT for pkt alloc
  failures. (fate#306857, fate#306859, bnc#551175).
- patches.suse/libfc-don-t-warn_on-in-lport_timeout-for-reset-state.patch:
  libfc: don't WARN_ON in lport_timeout for RESET state
  (fate#306857, fate#306859, bnc#551175).
- patches.suse/libfc-export-fc-headers.patch: libfc: Export FC
  headers (fate#306857, fate#306859, bnc#551175).
- patches.suse/libfc-fcoe-add-fc-passthrough-support.patch: libfc,
  fcoe: Add FC passthrough support (fate#306857, fate#306859,
  bnc#551175).
- patches.suse/libfc-fcoe-don-t-export_symbols-unnecessarily.patch:
  libfc, fcoe: Don't EXPORT_SYMBOLS unnecessarily (fate#306857,
  fate#306859, bnc#551175).
- patches.suse/libfc-fcoe-fixes-for-highmem-skb-linearize-panics.patch:
  libfc, fcoe: fixes for highmem skb linearize panics
  (fate#306857, fate#306859, bnc#551175).
- patches.suse/libfc-fcoe-increase-els-and-ct-timeouts.patch:
  libfc fcoe: increase ELS and CT timeouts (fate#306857,
  fate#306859, bnc#551175).
- patches.suse/libfc-fix-an-issue-of-pending-exch-es-after-i-f-destroyed-or-rmmod-fcoe.patch:
  libfc: fix an issue of pending exch/es after i/f destroyed or
  rmmod fcoe (fate#306857, fate#306859, bnc#551175).
- patches.suse/libfc-fix-ddp-in-fc_fcp-for-0-xid.patch: libfc: fix
  ddp in fc_fcp for 0 xid (fate#306857, fate#306859, bnc#551175).
- patches.suse/libfc-fix-fc_els_resp_type-to-correct-display-of-ct-responses.patch:
  libfc: fix fc_els_resp_type to correct display of CT responses
  (fate#306857, fate#306859, bnc#551175).
- patches.suse/libfc-fix-frags-in-frame-exceeding-skb_max_frags-in-fc_fcp_send_data.patch:
  libfc: Fix frags in frame exceeding SKB_MAX_FRAGS in
  fc_fcp_send_data (fate#306857, fate#306859, bnc#551175).
- patches.suse/libfc-fix-free-of-fc_rport_priv-with-timer-pending.patch:
  libfc: fix free of fc_rport_priv with timer pending
  (fate#306857, fate#306859, bnc#551175).
- patches.suse/libfc-fix-memory-corruption-caused-by-double-frees-and-bad-error-handling.patch:
  libfc: fix memory corruption caused by double frees and bad
  error handling (fate#306857, fate#306859, bnc#551175).
- patches.suse/libfc-fix-rnn_id-smashing-skb-payload.patch: libfc:
  fix RNN_ID smashing skb payload (fate#306857, fate#306859,
  bnc#551175).
- patches.suse/libfc-fix-symbolic-name-registrations-smashing-skb-data.patch:
  libfc: fix symbolic name registrations smashing skb data
  (fate#306857, fate#306859, bnc#551175).
- patches.suse/libfc-fix-typo-in-retry-check-on-received-prli.patch:
  libfc: fix typo in retry check on received PRLI (fate#306857,
  fate#306859, bnc#551175).
- patches.suse/libfc-fix-wrong-scsi-return-status-under-fc_data_undrun.patch:
  libfc: Fix wrong scsi return status under FC_DATA_UNDRUN
  (fate#306857, fate#306859, bnc#551175).
- patches.suse/libfc-formatting-cleanups-across-libfc.patch:
  libfc: Formatting cleanups across libfc (fate#306857,
  fate#306859, bnc#551175).
- patches.suse/libfc-libfcoe-fdisc-els-for-npiv.patch: libfc,
  libfcoe: FDISC ELS for NPIV (fate#306857, fate#306859,
  bnc#551175).
- patches.suse/libfc-lport-fix-minor-documentation-errors.patch:
  libfc: lport: fix minor documentation errors (fate#306857,
  fate#306859, bnc#551175).
- patches.suse/libfc-move-libfc_init-and-libfc_exit-to-fc_libfc-c.patch:
  libfc: Move libfc_init and libfc_exit to fc_libfc.c
  (fate#306857, fate#306859, bnc#551175).
- patches.suse/libfc-move-non-common-routines-and-prototypes-out-of-libfc-h.patch:
  libfc: Move non-common routines and prototypes out of libfc.h
  (fate#306857, fate#306859, bnc#551175).
- patches.suse/libfc-reduce-can_queue-for-all-fcp-frame-allocation-failures.patch:
  libfc: reduce can_queue for all FCP frame allocation failures
  (fate#306857, fate#306859, bnc#551175).
- patches.suse/libfc-register-fc4-features-with-the-fc-switch.patch:
  libfc: register FC4 features with the FC switch (fate#306857,
  fate#306859, bnc#551175).
- patches.suse/libfc-register-symbolic-node-name-rsnn_nn.patch:
  libfc: Register Symbolic Node Name (RSNN_NN) (fate#306857,
  fate#306859, bnc#551175).
- patches.suse/libfc-register-symbolic-port-name-rspn_id.patch:
  libfc: Register Symbolic Port Name (RSPN_ID) (fate#306857,
  fate#306859, bnc#551175).
- patches.suse/libfc-remove-fc_fcp_complete.patch: libfc: Remove
  fc_fcp_complete (fate#306857, fate#306859, bnc#551175).
- patches.suse/libfc-remove-unused-fc_lport-pointer-from-fc_fcp_pkt_abort.patch:
  libfc: Remove unused fc_lport pointer from fc_fcp_pkt_abort
  (fate#306857, fate#306859, bnc#551175).
- patches.suse/libfc-removes-initializing-fc_cpu_order-and-fc_cpu_mask-per-lport.patch:
  libfc: removes initializing fc_cpu_order and fc_cpu_mask per
  lport (fate#306857, fate#306859, bnc#551175).
- patches.suse/libfc-removes-unused-disc_work-and-ex_list.patch:
  libfc: removes unused disc_work and ex_list (fate#306857,
  fate#306859, bnc#551175).
- patches.suse/libfc-rnn_id-may-be-required-before-rsnn_nn-with-some-switches.patch:
  libfc: RNN_ID may be required before RSNN_NN with some switches
  (fate#306857, fate#306859, bnc#551175).
- patches.suse/libfc-rpn_id-is-obsolete-and-unnecessary.patch:
  libfc: RPN_ID is obsolete and unnecessary (fate#306857,
  fate#306859, bnc#551175).
- patches.suse/libfc-vport-link-handling-and-fc_vport-state-managment.patch:
  libfc: vport link handling and fc_vport state managment
  (fate#306857, fate#306859, bnc#551175).
- patches.suse/libfcoe-allow-fip-to-be-disabled-by-the-driver.patch:
  libfcoe: Allow FIP to be disabled by the driver (fate#306857,
  fate#306859, bnc#551175).
- patches.suse/libfcoe-do-not-pad-fip-keep-alive-to-full-frame-size.patch:
  libfcoe: Do not pad FIP keep-alive to full frame size
  (fate#306857, fate#306859, bnc#551175).
- patches.suse/libfcoe-don-t-send-els-in-fip-mode-if-no-fcf-selected.patch:
  libfcoe: don't send ELS in FIP mode if no FCF selected
  (fate#306857, fate#306859, bnc#551175).
- patches.suse/libfcoe-fcoe-libfcoe-npiv-support.patch:
  libfcoe, fcoe: libfcoe NPIV support (fate#306857, fate#306859,
  bnc#551175).
- patches.suse/libfcoe-fcoe-simplify-receive-flogi-response.patch:
  libfcoe: fcoe: simplify receive FLOGI response (fate#306857,
  fate#306859, bnc#551175).
- patches.suse/libfcoe-fip-allow-fip-receive-to-be-called-from-irq.patch:
  libfcoe: fip: allow FIP receive to be called from
  IRQ. (fate#306857, fate#306859, bnc#551175).
- patches.suse/libfcoe-fip-should-report-link-to-libfc-whether-selected-or-not.patch:
  libfcoe: FIP should report link to libfc whether selected or
  not (fate#306857, fate#306859, bnc#551175).
- patches.suse/libfcoe-fip-use-scsi-host-number-to-identify-debug-messages.patch:
  libfcoe: fip: use SCSI host number to identify debug
  messages. (fate#306857, fate#306859, bnc#551175).
- patches.suse/libfcoe-formatting-and-comment-cleanups.patch:
  libfcoe: formatting and comment cleanups (fate#306857,
  fate#306859, bnc#551175).
- patches.suse/modify-change_queue_depth-to-take-in-reason-why-it-is-being-called.patch:
  modify change_queue_depth to take in reason why it is being
  called (fate#306857, fate#306859, bnc#551175).
- patches.suse/scsi-error-have-scsi-ml-call-change_queue_depth-to-handle-queue_full.patch:
  scsi error: have scsi-ml call change_queue_depth to handle
  QUEUE_FULL (fate#306857, fate#306859, bnc#551175).

-------------------------------------------------------------------
Thu Nov 19 15:04:17 CET 2009 - hare@suse.de

- patches.suse/dm-mpath-accept-failed-paths: Fixup patch to apply.

-------------------------------------------------------------------
Thu Nov 19 14:43:31 CET 2009 - hare@suse.de

Port patches from SLES11:
- patches.fixes/scsi-dh-queuedata-accessors: Kernel bug triggered
  in multipath (bnc#486001).
- patches.suse/dm-mpath-accept-failed-paths: Refresh.
- patches.suse/dm-mpath-detach-existing-hardware-handler:
  multipath: detach existing hardware handler if none was
  specified.
- patches.suse/dm-mpath-requeue-for-stopped-queue: Delete.

-------------------------------------------------------------------
Thu Nov 19 13:34:34 CET 2009 - hare@suse.de

- patches.suse/dm-mpath-evaluate-request-result-and-sense:
  multipath: Evaluate request result and sense code
  (FATE#303695,bnc#433920,bnc#442001).

-------------------------------------------------------------------
Thu Nov 19 12:51:30 CET 2009 - mmarek@suse.cz

- rpm/kernel-binary.spec.in: Kill support for kernel-$flavor
  symbols, we need a unified kernel-source for all flavors.

-------------------------------------------------------------------
Thu Nov 19 12:30:28 CET 2009 - hare@suse.de

- patches.fixes/bnx2i-use-common-iscsi-suspend-queue: bnx2i:
  use common iscsi suspend queue (FATE#307215).
- patches.fixes/iscsi-class-modify-handling-of-replacement-time:
  iscsi class: modify handling of replacement timeout
  (FATE#307215).
- patches.fixes/iser-set-tgt-and-lu-reset-timeout: iser: set
  tgt and lu reset timeout (FATE#307215).
- patches.fixes/libiscsi-add-warm-target-reset-tmf-support:
  libiscsi: add warm target reset tmf support (FATE#307215).
- patches.fixes/libiscsi-check-tmf-state-before-sending-pdu:
  libiscsi: Check TMF state before sending PDU (FATE#307215).
- patches.fixes/libiscsi-fix-login-text-checks-in-pdu-inject:
  libiscsi: fix login/text checks in pdu injection code
  (FATE#307215).
- patches.fixes/scsi-add-scsi-target-reset-support-to-ioctl:
  add scsi target reset support to scsi ioctl.
- patches.fixes/scsi-devinfo-update-hitachi-entries: scsi_devinfo:
  update Hitachi entries (v2).
- patches.fixes/scsi-fc-class-failfast-bsg-requests: [SCSI]
  fc class: fail fast bsg requests.
- patches.drivers/cxgb3i: Delete.
- patches.drivers/cxgb3i-fixed-offload-array-size: Delete.
- patches.fixes/disable-lro-per-default: Delete.

-------------------------------------------------------------------
Thu Nov 19 11:54:22 CET 2009 - hare@suse.de

- patches.fixes/scsi_dh-always-attach-sysfs: scsi_dh: create
  sysfs file, dh_state for all SCSI disk devices.
- patches.fixes/scsi_dh-change-activate-interface: scsi_dh: Change
  the scsidh_activate interface to be asynchronous (bnc#556144).
- patches.fixes/scsi_dh-make-alua-handler-asynchronous: scsi_dh:
  Make alua hardware handler's activate() async (bnc#556144).
- patches.fixes/scsi_dh-make-hp_sw-handler-asynchronous: scsi_dh:
  Make hp hardware handler's activate() async (bnc#556144).
- patches.fixes/scsi_dh-make-rdac-handler-asynchronous: scsi_dh:
  Make rdac hardware handler's activate() async (bnc#556144).

-------------------------------------------------------------------
Thu Nov 19 10:04:14 CET 2009 - hare@suse.de

- patches.drivers/qla4xxx-5.01.00-k8_sles11-03-update: Delete.
- patches.drivers/qla4xxx-sles11-update: Delete.

-------------------------------------------------------------------
Thu Nov 19 09:30:52 CET 2009 - hare@suse.de

- Update config files.
- patches.drivers/hpsa: hpsa: New driver SCSI driver for HP
  Smart Array (FATE#307153,bnc#555855).
- supported.conf: Mark hpsa as supported.

-------------------------------------------------------------------
Thu Nov 19 08:44:57 CET 2009 - jjolly@suse.de

- patches.arch/s390-01-qeth-isolation.patch: qeth: Exploit QDIO
  Data Connection Isolation (bnc#555199,LTC#57826,FATE#307015).
- patches.arch/s390-02-01-cex3-init-msg.patch:
  zcrypt: initialize ap_messages for cex3 exploitation
  (bnc#555200,LTC#57825,FATE#307112).
- patches.arch/s390-02-02-cex3-special-command.patch:
  zcrypt: special command support for cex3 exploitation
  (bnc#555200,LTC#57825,FATE#307112).
- patches.arch/s390-02-03-cex3-device.patch: zcrypt: add support
  for cex3 device types (bnc#555200,LTC#57825,FATE#307112).
- patches.arch/s390-02-04-cex3-use-def.patch: zcrypt: use
  definitions for cex3 (bnc#555200,LTC#57825,FATE#307112).
- patches.arch/s390-02-05-zcrypt-speed-cex2c.patch:
  zcrypt: adjust speed rating between cex2 and pcixcc
  (bnc#555200,LTC#57825,FATE#307112).
- patches.arch/s390-02-06-zcrypt-speed-cex3.patch:
  zcrypt: adjust speed rating of cex3 adapters
  (bnc#555200,LTC#57825,FATE#307112).
- patches.arch/s390-sles11sp1-01-qeth-isolation.patch: Delete.

-------------------------------------------------------------------
Thu Nov 19 08:17:57 CET 2009 - jjolly@suse.de

- patches.arch/s390-sles11sp1-01-qeth-isolation.patch:
  qeth: Exploit QDIO Data Connection Isolation
  (bnc#555199,LTC#57826,FATE#307015).

-------------------------------------------------------------------
Wed Nov 18 21:58:51 CET 2009 - jeffm@suse.com

- scripts/sequence-patch.sh: Add automatic generation of supported
  modules list.

-------------------------------------------------------------------
Wed Nov 18 21:53:18 CET 2009 - jeffm@suse.com

- Update config files: Enable CONFIG_ACPI_CUSTOM_OVERRIDE_INITRAMFS

-------------------------------------------------------------------
Wed Nov 18 20:56:52 CET 2009 - jeffm@suse.com

- patches.suse/acpi-generic-initramfs-table-override-support:
  ACPI: generic initramfs table override support (bnc#533555).
- patches.suse/init-move-populate_rootfs-back-to-start_kernel:
  init: move populate_rootfs back to start_kernel (bnc#533555).

-------------------------------------------------------------------
Wed Nov 18 18:07:48 CET 2009 - jkosina@suse.de

- patches.arch/x86-crypto-pclmulqdq-accelerated-implementation.patch:
  incorporate "crypto: ghash-intel - Hard-code pshufb" fix

-------------------------------------------------------------------
Wed Nov 18 17:12:10 CET 2009 - jeffm@suse.com

- patches.suse/hung_task_timeout-configurable-default:
  hung_task_timeout: configurable default (bnc#552820).
  - Default to runtime-disabled on all flavors except debug.

-------------------------------------------------------------------
Wed Nov 18 16:48:59 CET 2009 - agraf@suse.de

- patches.fixes/kvm-ioapic.patch: Ignore apic polarity
  (bnc#556564).
- patches.fixes/kvm-macos.patch: Implement some missing intercepts
  so osx doesn't blow up (bnc#556564).

-------------------------------------------------------------------
Wed Nov 18 15:52:02 CET 2009 - hare@suse.de

- supported.conf: mark missing 10Gb drivers as supported
  (bnc#555793)

-------------------------------------------------------------------
Wed Nov 18 15:39:48 CET 2009 - hare@suse.de

- patches.drivers/aacraid-24701-update: Problems with aacraid
  (bnc#524242,FATE#307437).

-------------------------------------------------------------------
Wed Nov 18 15:19:32 CET 2009 - hare@suse.de

Cleanup patches for series2git:
- patches.apparmor/apparmor.diff: Refresh.
- patches.suse/Cleanup-and-make-boot-splash-work-with-KMS.patch:
  Refresh.
- patches.suse/bootsplash: Refresh.
- patches.suse/nfs4acl-ext3.diff: Refresh.
- patches.suse/silent-stack-overflow-2.patch: Refresh.
- patches.suse/suse-ppc32-mol.patch: Refresh.
- patches.suse/xfs-dmapi-src: Refresh.

-------------------------------------------------------------------
Wed Nov 18 15:16:59 CET 2009 - agraf@suse.de

- Update config files to enable pv-ops for KVM clock. (bnc#556135)

-------------------------------------------------------------------
Wed Nov 18 14:52:16 CET 2009 - tiwai@suse.de

- patches.drivers/alsa-sp1-hda-01-select-ibexpeak-handler: ALSA:
  hda - select IbexPeak handler for Calpella (FATE#306783).
- patches.drivers/alsa-sp1-hda-02-vectorize-get_empty_pcm_device:
  ALSA: hda - vectorize get_empty_pcm_device() (FATE#306783).
- patches.drivers/alsa-sp1-hda-03-allow-up-to-4-HDMI: ALSA:
  hda - allow up to 4 HDMI devices (FATE#306783).
- patches.drivers/alsa-sp1-hda-04-convert-intelhdmi-global-references:
  ALSA: hda - convert intelhdmi global references to local
  parameters (FATE#306783).
- patches.drivers/alsa-sp1-hda-05-remove-intelhdmi-dependency-on-multiout:
  ALSA: hda - remove intelhdmi dependency on multiout
  (FATE#306783).
- patches.drivers/alsa-sp1-hda-06-use-pcm-prepare-callbacks-for-intelhdmi:
  ALSA: hda - use pcm prepare/cleanup callbacks for intelhdmi
  (FATE#306783).
- patches.drivers/alsa-sp1-hda-07-reorder-intelhemi-prepare-callbacks:
  ALSA: hda - reorder intelhdmi prepare/cleanup callbacks
  (FATE#306783).
- patches.drivers/alsa-sp1-hda-08-vectorize-intelhdmi: ALSA:
  hda - vectorize intelhdmi (FATE#306783).
- patches.drivers/alsa-sp1-hda-09-get-intelhtemi-max-channels:
  ALSA: hda - get intelhdmi max channels from widget caps
  (FATE#306783).
- patches.drivers/alsa-sp1-hda-10-auto-parse-intelhdmi-cvt-pin:
  ALSA: hda - auto parse intelhdmi cvt/pin configurations
  (FATE#306783).
- patches.drivers/alsa-sp1-hda-11-remove-static-intelhdmi-config:
  ALSA: hda - remove static intelhdmi configurations
  (FATE#306783).
- patches.drivers/alsa-sp1-hda-12-reset-pins-idt-codec-free:
  ALSA: hda - Reset pins of IDT/STAC codecs at free (bnc#544779).
- patches.drivers/alsa-sp1-hda-13-add-reboot-notifier: ALSA:
  hda - Add reboot notifier to each codec (bnc#544779).
- patches.drivers/alsa-sp1-hda-14-add-missing-export: ALSA: hda -
  Add missing export for snd_hda_bus_reboot_notify (bnc#544779).
- patches.drivers/alsa-sp1-hda-15-fix-build-warning: ALSA: hda -
  Add a proper ifdef to a debug code (FATE#306783).
- patches.drivers/alsa-sp1-hda-16-stac-dual-headphones-fix:
  ALSA: hda - Fix detection of dual headphones (bnc#556532).

-------------------------------------------------------------------
Wed Nov 18 14:35:44 CET 2009 - jkosina@suse.de

- patches.arch/x86-crypto-pclmulqdq-accelerated-implementation.patch:
  crypto: ghash - Add PCLMULQDQ accelerated implementation
  (FATE#306883, bnc#554578).
- Update config files: set CRYPTO_GHASH_CLMUL_NI_INTEL=m
- patches.xen/xen3-patch-2.6.28: Refresh to apply cleanly

-------------------------------------------------------------------
Wed Nov 18 14:32:52 CET 2009 - agraf@suse.de

- patches.arch/kvm-only-export-selected-pv-ops-feature-structs:
  Only export selected pv-ops feature structs (bnc#556135).
- patches.arch/kvm-replace-kvm-io-delay-pv-ops-with-linux-magic:
  Replace kvm io delay pv-ops with linux magic (bnc#556135).
- patches.arch/kvm-split-paravirt-ops-by-functionality: Split
  paravirt ops by functionality (bnc#556135).
- patches.arch/kvm-split-the-KVM-pv-ops-support-by-feature:
  Split the KVM pv-ops support by feature (bnc#556135).
- patches.xen/xen3-patch-2.6.23: Refresh.
- patches.xen/xen3-patch-2.6.31: Refresh.

-------------------------------------------------------------------
Wed Nov 18 14:07:01 CET 2009 - teheo@suse.de

- patches.suse/kbuild-icecream-workaround: Delete.

-------------------------------------------------------------------
Wed Nov 18 13:37:41 CET 2009 - trenn@suse.de

- Update config files.
  Also enable CONFIG_DMAR (fate#306796) for vanilla flavors

-------------------------------------------------------------------
Wed Nov 18 12:58:34 CET 2009 - trenn@suse.de

- Update config files.
  Do the same for i386

-------------------------------------------------------------------
Wed Nov 18 10:14:35 CET 2009 - trenn@suse.de

- Update config files.
  Enabling CONFIG_DMAR (fate#306796), introduces these changes:
    +CONFIG_HAVE_INTEL_TXT=y
    -# CONFIG_DMAR is not set
    +CONFIG_DMAR=y
    +# CONFIG_DMAR_DEFAULT_ON is not set
    +CONFIG_DMAR_FLOPPY_WA=y
    +# CONFIG_INTEL_TXT is not set
  Done for x86_64 for now only.

-------------------------------------------------------------------
Mon Nov 16 23:44:12 CET 2009 - jkosina@suse.de

- patches.fixes/hid-fixup-ncr-quirk.patch: HID: fixup quirk for
  NCR devices (bnc#548807).

-------------------------------------------------------------------
Fri Nov 13 21:16:04 CET 2009 - mmarek@suse.cz

- rpm/*.spec.in, rpm/kernel-module-subpackage: add
  Provides: multiversion(kernel) to binary kernel packages,
  kernel-source, kernel-syms and all KMPs so that zypp can be
  configured to keep multiple versions of these packages
  (fate#305311).

-------------------------------------------------------------------
Fri Nov 13 10:53:28 CET 2009 - npiggin@suse.de

- Disable LGUEST on x86 32. It doesn't build properly without PARAVIRT.

-------------------------------------------------------------------
Wed Nov 11 14:45:36 CET 2009 - jack@suse.cz

- patches.fixes/zisofs-large-pagesize-read.patch: zisofs:
  Implement reading of compressed files when PAGE_CACHE_SIZE >
  compress block size (bnc#540349).

-------------------------------------------------------------------
Wed Nov 11 11:18:01 CET 2009 - npiggin@suse.de

- Update config files.

-------------------------------------------------------------------
Wed Nov 11 10:55:56 CET 2009 - npiggin@suse.de

- Disable PARAVIRT_GUEST on x86 32 and 64.

-------------------------------------------------------------------
Tue Nov 10 06:51:46 CET 2009 - teheo@suse.de

- patches.drivers/libata-ahci-aspire-3810t-noncq: ahci: disable
  NCQ on Aspire 3810t (bnc#522790).

-------------------------------------------------------------------
Tue Nov 10 06:50:57 CET 2009 - npiggin@suse.de

- Update config files.

-------------------------------------------------------------------
Tue Nov 10 06:23:17 CET 2009 - npiggin@suse.de

- Update config files. Disable CONFIG_CC_STACKPROTECTOR on all
  x86 kernels except debug. Overhead is prohibitive.

-------------------------------------------------------------------
Mon Nov  9 14:02:14 CET 2009 - npiggin@suse.de

- patches.suse/files-slab-rcu.patch: SLAB_DESTROY_BY_RCU for
  file slab.

-------------------------------------------------------------------
Mon Nov  9 11:22:46 CET 2009 - npiggin@suse.de

- Update config files. Vanilla doesn't have unwinder, trace selects
  options which select frame pointers.

-------------------------------------------------------------------
Mon Nov  9 10:29:49 CET 2009 - npiggin@suse.de

- Disable FRAME_POINTER on i386 and x86-64, all kernels. Unwind info
  should provide all this functionality.

-------------------------------------------------------------------
Mon Nov  9 04:00:28 CET 2009 - nfbrown@suse.de

- patches.fixes/nfs-honour-server-preferred-io-size: NFS: Honour
  server-preferred io sizes (bnc#550648).

-------------------------------------------------------------------
Mon Nov  9 01:03:10 CET 2009 - nfbrown@suse.de

- patches.fixes/nfs-slot-table-alloc: Don't fail allocations
  for the slot table when mounting an NFS filesystem (bnc#519820).

-------------------------------------------------------------------
Fri Nov  6 22:46:26 CET 2009 - trenn@suse.de

- patches.arch/x86_amd_fix_erratum_63.patch: x86/amd-iommu:
  Workaround for erratum 63 (bnc#548274).

-------------------------------------------------------------------
Fri Nov  6 16:18:21 CET 2009 - jeffm@suse.de

- Disabled PARAVIRT_GUEST on ia64/trace and ia64/vanilla.

-------------------------------------------------------------------
Fri Nov  6 15:12:19 CET 2009 - trenn@suse.de

- patches.suse/kdb_x86_fix_hang.patch: X86 KDB: Reduce timeout
  for blinking LEDs (bnc#528811).

-------------------------------------------------------------------
Fri Nov  6 13:33:27 CET 2009 - mmarek@suse.cz

- rpm/kernel-binary.spec.in: fix last change.

-------------------------------------------------------------------
Fri Nov  6 12:47:52 CET 2009 - jbeulich@novell.com

- Update Xen patches to 2.6.32-rc6 and c/s 941.
- Update Xen config files.
- supported.conf: Add domctl.

-------------------------------------------------------------------
Fri Nov  6 09:50:40 CET 2009 - mmarek@suse.cz

- rpm/kernel-binary.spec.in: add the /lib/modules/.../{source,devel}
  symlinks to the -devel package (bnc#548728).

-------------------------------------------------------------------
Fri Nov  6 09:40:45 CET 2009 - mmarek@suse.cz

- rpm/kernel-binary.spec.in: obsolete kvm-kmp.

-------------------------------------------------------------------
Thu Nov  5 19:14:03 CET 2009 - jeffm@suse.com

- Update to 2.6.32-rc6.
  - 2 patches eliminated
  - NR_CPUS=4096 on ia64/vanilla again

-------------------------------------------------------------------
Thu Nov  5 18:53:24 CET 2009 - jeffm@suse.com

- Performance: Disabled CONFIG_PARAVIRT on all flavors.

-------------------------------------------------------------------
Thu Nov  5 16:35:57 CET 2009 - mmarek@suse.cz

- Delete unused 2.6.31.y patches.

-------------------------------------------------------------------
Thu Nov  5 15:59:58 CET 2009 - mmarek@suse.cz

- supported.conf: add libfcoe and fix typo.

-------------------------------------------------------------------
Thu Nov  5 12:54:06 CET 2009 - mmarek@suse.cz

- supported.conf: update so that supported modules don't require
  unsupported ones by adding following modules: async_pq
  async_raid6_recov ath blkback_pagemap crypto_hash drm_kms_helper
  fddi fscache lib80211 libfcoe libipw libiscsi_tcp llc md_mod mdio
  mfd_core nf_defrag_ipv4 p8022 psnap raid6_pq tr ttm ucb1400_core
  v4l2_compat_ioctl32.

-------------------------------------------------------------------
Thu Nov  5 12:19:27 CET 2009 - mmarek@suse.cz

- config.conf: remove kernel-ps3-devel (does not exist) and
  kernel-debug-devel (not needed most of the time) from
  kernel-syms.

-------------------------------------------------------------------
Thu Nov  5 10:56:15 CET 2009 - hare@suse.de

- Update config files: Set CONFIG_HZ to 100 for zSeries
  (bnc#552564).

-------------------------------------------------------------------
Thu Nov  5 10:52:13 CET 2009 - hare@suse.de

- Update config files: Increase MAX_RAW_DEVS to 4096 on
  zSeries (bnc#552565).

-------------------------------------------------------------------
Wed Nov  4 23:02:07 CET 2009 - mmarek@suse.cz

- rpm/kernel-binary.spec.in: delete stray text.

-------------------------------------------------------------------
Tue Nov  3 15:40:19 CET 2009 - mmarek@suse.cz

- config.conf: remove the ec2 flavor from kernel-syms, most KMPs
  don't make any sense on ec2
  (http://lists.opensuse.org/opensuse-kernel/2009-11/msg00001.html).

-------------------------------------------------------------------
Mon Nov  2 16:09:13 CET 2009 - mmarek@suse.cz

- rpm/kernel-binary.spec.in: obsolete also brocade-bfa-kmp.

-------------------------------------------------------------------
Mon Nov  2 16:04:13 CET 2009 - mmarek@suse.cz

- rpm/kernel-source.spec.in: add split-modules to the src.rpm.

-------------------------------------------------------------------
Mon Nov  2 13:18:55 CET 2009 - mmarek@suse.cz

- rpm/kernel-binary.spec.in: obsolete enic-kmp and fnic-kmp.

-------------------------------------------------------------------
Mon Nov  2 12:49:08 CET 2009 - mmarek@suse.cz

- rpm/kernel-binary.spec.in: obsolete kmps by their full name, not
  just the foo-kmp virtual dependency (bnc#472410).

-------------------------------------------------------------------
Thu Oct 29 06:29:38 CET 2009 - tonyj@suse.de

- Update ppc/ps3 config for CONFIG_UTRACE

-------------------------------------------------------------------
Thu Oct 29 01:37:02 CET 2009 - tonyj@suse.de

- patches.trace/utrace-core: Update for SP1 (FATE# 304321)

-------------------------------------------------------------------
Wed Oct 28 22:51:38 CET 2009 - nfbrown@suse.de

- patches.fixes/nfsd-acl.patch: nfsd: Fix sort_pacl in
  fs/nfsd/nf4acl.c to actually sort groups (bnc#549748).

-------------------------------------------------------------------
Wed Oct 28 14:51:28 CET 2009 - jdelvare@suse.de

- Update config files:
	CONFIG_NTFS_FS=n
  We handle NTFS through FUSE these days.

-------------------------------------------------------------------
Tue Oct 27 17:15:40 CET 2009 - jbohac@suse.cz

- Update config files:
	CONFIG_NETLABEL=y
	CONFIG_SECURITY_NETWORK_XFRM=y
	(fate#307284)

-------------------------------------------------------------------
Tue Oct 27 16:45:20 CET 2009 - jkosina@suse.de

- patches.fixes/sched-move-rq_weight-data-array-out-of-percpu:
  fix compilation failure for configs with CONFIG_SMP=n and
  CONFIG_FAR_GROUP_SCHED=y

-------------------------------------------------------------------
Tue Oct 27 15:08:26 CET 2009 - jbeulich@novell.com

- Update config files (MINIX_FS=m globally, NTFS_FS off for -ec2).
- supported.conf: Add fs/minix.

-------------------------------------------------------------------
Tue Oct 27 14:35:26 CET 2009 - jkosina@suse.de

- patches.fixes/percpu-allow-pcpu_alloc-to-be-called-with-IRQs-off:
  percpu: allow pcpu_alloc() to be called with IRQs off
  (bnc#548119).
- patches.fixes/sched-move-rq_weight-data-array-out-of-percpu:
  Update to newer version which is going to be merged upstream.

-------------------------------------------------------------------
Fri Oct 23 18:17:21 CEST 2009 - jeffm@suse.com

- Update to 2.6.32-rc5-git3.

-------------------------------------------------------------------
Fri Oct 23 15:11:53 CEST 2009 - mmarek@suse.cz

- Update config files: set NR_CPUS back to 2048 for ia64/vanilla
  until there is a fix in mainline.

-------------------------------------------------------------------
Fri Oct 23 15:11:09 CEST 2009 - mmarek@suse.cz

- patches.fixes/sched-move-rq_weight-data-array-out-of-percpu:
  fix for !CONFIG_SMP.

-------------------------------------------------------------------
Fri Oct 23 12:53:53 CEST 2009 - mmarek@suse.cz

- patches.suse/Cleanup-and-make-boot-splash-work-with-KMS.patch:
  Cleanup and make boot splash work with KMS (bnc#544645).

-------------------------------------------------------------------
Thu Oct 22 18:38:47 CEST 2009 - jeffm@suse.com

- Re-enabled NR_CPUS=4096 on ia64.
- patches.fixes/sched-move-rq_weight-data-array-out-of-percpu:
  sched: move rq_weight data array out of .percpu (bnc#548119).

-------------------------------------------------------------------
Tue Oct 20 15:27:25 CEST 2009 - jbeulich@novell.com

- Update x86-64 Xen config file (NR_CPUS=512).
- Refresh a few Xen patches.
- rpm/kernel-binary.spec.in: Handle -ec2 flavor.
- rpm/package-descriptions: Describe -ec2 flavor.
- rpm/post.sh: Handle -ec2 flavor.

-------------------------------------------------------------------
Tue Oct 20 14:47:55 CEST 2009 - jbeulich@novell.com

- patches.fixes/use-totalram_pages: Delete.

-------------------------------------------------------------------
Tue Oct 20 14:45:22 CEST 2009 - jbeulich@novell.com

- config.conf: Add -ec2 configs (fate#305273)
- Add ec2 config files.
- patches.xen/xen-unpriv-build: No need to build certain bits
  when building non-privileged kernel.
- supported.conf: Add fs/nls/nls_base.

-------------------------------------------------------------------
Mon Oct 19 15:24:25 CEST 2009 - jeffm@suse.com

- Temporarily reduce NR_CPUS to 2048 on ia64 to avoid build
  failures (bnc#548119)

-------------------------------------------------------------------
Mon Oct 19 15:21:26 CEST 2009 - mmarek@suse.cz

- rpm/kernel-binary.spec.in: [s390x] ignore errors from
  dwarfextract for now.

-------------------------------------------------------------------
Fri Oct 16 19:18:25 CEST 2009 - jeffm@suse.com

- Update config files.

-------------------------------------------------------------------
Fri Oct 16 17:01:11 CEST 2009 - jeffm@suse.com

- Update to 2.6.32-rc5.

-------------------------------------------------------------------
Fri Oct 16 16:45:53 CEST 2009 - mmarek@suse.de

- patches.rpmify/ia64-sn-fix-percpu-warnings: ia64/sn: fix
  percpu warnings.

-------------------------------------------------------------------
Fri Oct 16 15:51:56 CEST 2009 - mmarek@suse.de

- Update config files: disable MTD_GPIO_ADDR, VME_CA91CX42 and
  VME_TSI148 on ia64 to fix build.

-------------------------------------------------------------------
Fri Oct 16 14:19:01 CEST 2009 - jbeulich@novell.com

- patches.xen/xen3-patch-2.6.32-rc4: Fix AGP for PowerPC.

-------------------------------------------------------------------
Fri Oct 16 12:08:06 CEST 2009 - jbeulich@novell.com

- Update Xen patches to 2.6.32-rc4 and c/s 938.
- config.conf: Re-enable Xen.
- Update x86 config files.

-------------------------------------------------------------------
Tue Oct 13 02:29:26 CEST 2009 - jeffm@suse.com

- patches.rpmify/staging-missing-sched.h: Added missing sites.

-------------------------------------------------------------------
Mon Oct 12 23:08:39 CEST 2009 - jeffm@suse.com

- patches.rpmify/staging-missing-sched.h: staging: Complete
  sched.h removal from interrupt.h.

-------------------------------------------------------------------
Mon Oct 12 21:05:07 CEST 2009 - jeffm@suse.de

- patches.apparmor/ptrace_may_access-fix: apparmor:
  ptrace_may_access -> ptrace_access_check.

-------------------------------------------------------------------
Mon Oct 12 20:07:54 CEST 2009 - jeffm@suse.de

- Update config files.

-------------------------------------------------------------------
Mon Oct 12 19:54:16 CEST 2009 - jeffm@suse.de

- Updated to 2.6.32-rc4.
  - Eliminated 4 patches.
  - Refreshed context.

-------------------------------------------------------------------
Mon Oct 12 16:23:59 CEST 2009 - jeffm@suse.de

- patches.apparmor/apparmor.diff: Refresh and enable.

-------------------------------------------------------------------
Fri Oct  9 20:00:01 CEST 2009 - jeffm@suse.de

- Cleanup unused patches:
  - patches.fixes/iwl3945-fix-rfkill.patch: Delete.
  - patches.fixes/iwlagn-fix-rfkill.patch: Delete.
  - patches.suse/kdb-serial-8250: Delete.
  - patches.suse/kdb-sysctl-context: Delete.

-------------------------------------------------------------------
Fri Oct  9 16:57:28 CEST 2009 - jeffm@suse.de

- patches.fixes/scsi-add-tgps-setting: Refresh and re-enable.

-------------------------------------------------------------------
Fri Oct  9 16:42:54 CEST 2009 - jeffm@suse.de

- patches.arch/x86_64-hpet-64bit-timer.patch: Refresh and re-enable.

-------------------------------------------------------------------
Fri Oct  9 16:42:40 CEST 2009 - jeffm@suse.de

- patches.suse/kbuild-icecream-workaround: Refresh and re-enable.

-------------------------------------------------------------------
Fri Oct  9 16:12:22 CEST 2009 - jeffm@suse.de

- patches.rpmify/spin_is_contended-fix: Delete.

-------------------------------------------------------------------
Fri Oct  9 16:11:55 CEST 2009 - jeffm@suse.de

- patches.arch/mm-avoid-bad-page-on-lru: Refresh and re-enable.

-------------------------------------------------------------------
Fri Oct  9 15:08:54 CEST 2009 - jeffm@suse.de

- Update vanilla config files.

-------------------------------------------------------------------
Fri Oct  9 14:52:31 CEST 2009 - jeffm@suse.de

- Update to 2.6.32-rc3.

-------------------------------------------------------------------
Fri Oct  9 00:35:47 CEST 2009 - jeffm@suse.de

- patches.rpmify/tsi148-dependency: vme/tsi148: Depend on VIRT_TO_BUS

-------------------------------------------------------------------
Thu Oct  8 23:37:34 CEST 2009 - jeffm@suse.de

- patches.suse/kdb-x86-build-fixes: kdb: Use $srctree not $TOPDIR
  in Makefile.

-------------------------------------------------------------------
Thu Oct  8 23:36:50 CEST 2009 - jeffm@suse.de

- patches.rpmify/winbond-prepare_multicast: winbond: implement
  prepare_multicast and fix API usage.
- patches.rpmify/winbond_beacon_timers: winbond: use
  bss_conf->beacon_int instead of conf->beacon_int.
- patches.rpmify/winbond-build-fixes: Delete.

-------------------------------------------------------------------
Thu Oct  8 22:49:42 CEST 2009 - jeffm@suse.de

- patches.rpmify/rtl8192e-build-fixes: rtl8192e: Add #include
  <linux/vmalloc.h>.

-------------------------------------------------------------------
Thu Oct  8 22:44:26 CEST 2009 - jeffm@suse.de

- patches.suse/kdb-build-fixes: kdb: Build fixes.

-------------------------------------------------------------------
Thu Oct  8 22:32:46 CEST 2009 - jeffm@suse.de

- patches.rpmify/iio-s390-build-fix: iio: Don't build on s390.

-------------------------------------------------------------------
Thu Oct  8 21:54:40 CEST 2009 - jeffm@suse.de

- patches.rpmify/winbond-build-fixes: winbond: API fix.

-------------------------------------------------------------------
Thu Oct  8 21:53:59 CEST 2009 - jeffm@suse.de

- Update vanilla config files.

-------------------------------------------------------------------
Thu Oct  8 21:48:43 CEST 2009 - jeffm@suse.de

- Update config files.

-------------------------------------------------------------------
Thu Oct  8 20:07:07 CEST 2009 - jeffm@suse.de

- Updated to 2.6.32-rc1 (AKA 2.6.32-rc2).
  - Eliminated 28 patches.
  - 14 patches need further review.
  - Xen and AppArmor are currently disabled.
  - USB support in KDB is disabled.

-------------------------------------------------------------------
Thu Oct  8 00:27:18 CEST 2009 - gregkh@suse.de

- patches.kernel.org/patch-2.6.31.2-3: Linux 2.6.31.3.
  - major tty bugfix

-------------------------------------------------------------------
Wed Oct  7 15:20:25 CEST 2009 - tiwai@suse.de

- patches.drivers/alsa-hda-alc268-automic-fix: ALSA: hda -
  Fix yet another auto-mic bug in ALC268 (bnc#544899).

-------------------------------------------------------------------
Wed Oct  7 13:15:17 CEST 2009 - knikanth@suse.de

- patches.suse/block-seperate-rw-inflight-stats: Fix the regression,
  "iostat reports wrong service time and utilization", introduced
  by this patch  (bnc#544926).

-------------------------------------------------------------------
Tue Oct  6 21:31:00 CEST 2009 - gregkh@suse.de

- patches.suse/x86-mark_rodata_rw.patch: Delete.
- patches.xen/xen3-x86-mark_rodata_rw.patch: Delete.
  - both of these were not being used anyway.

-------------------------------------------------------------------
Tue Oct  6 17:30:29 CEST 2009 - jbeulich@novell.com

- Update Xen patches to 2.6.31.2.

-------------------------------------------------------------------
Tue Oct  6 08:52:08 CEST 2009 - tiwai@suse.de

- patches.drivers/alsa-hda-alc660vd-asus-a7k-fix: ALSA: hda -
  Add a workaround for ASUS A7K (bnc#494309).

-------------------------------------------------------------------
Mon Oct  5 19:45:27 CEST 2009 - gregkh@suse.de

- refresh patch fuzz due to 2.6.31.2 import.

-------------------------------------------------------------------
Mon Oct  5 19:43:13 CEST 2009 - gregkh@suse.de

- Update to Linux 2.6.31.2:
  - bugfixes, lots of them.
  - security fixes

-------------------------------------------------------------------
Mon Oct  5 08:40:56 CEST 2009 - tiwai@suse.de

- patches.drivers/alsa-hda-alc861-toshiba-fix: ALSA: hda -
  Fix invalid initializations for ALC861 auto mode (bnc#544161).

-------------------------------------------------------------------
Fri Oct  2 17:06:53 CEST 2009 - gregkh@suse.de

- Update config files.
- patches.drivers/add-via-chrome9-drm-support.patch: Delete.
  The code never got upstream and looks incorrect.

-------------------------------------------------------------------
Fri Oct  2 09:43:32 CEST 2009 - tiwai@suse.de

- patches.drivers/alsa-ctxfi-04-fix-surround-side-mute: ALSA:
  ctxfi: Swapped SURROUND-SIDE mute.
- patches.drivers/alsa-hda-2.6.32-rc1-toshiba-fix: ALSA: hda -
  Added quirk to enable sound on Toshiba NB200.
- patches.drivers/alsa-hda-2.6.32-rc2: ALSA: backport 2.6.32-rc2
  fixes for HD-audio.

-------------------------------------------------------------------
Thu Oct  1 13:18:09 CEST 2009 - jbeulich@novell.com

- Update Xen patches to 2.6.31.1 and c/s 934.

-------------------------------------------------------------------
Thu Oct  1 11:36:36 CEST 2009 - mmarek@suse.cz

- rpm/kernel-binary.spec.in: obsolete quickcam-kmp (bnc#543361).

-------------------------------------------------------------------
Wed Sep 30 21:51:13 CEST 2009 - gregkh@suse.de

- Update to 2.6.31.1
  - lots of bugfixes
  - security fixes

-------------------------------------------------------------------
Wed Sep 30 15:50:54 CEST 2009 - mmarek@suse.cz

- rpm/kernel-binary.spec.in: obsolete the sle11 ocfs2-kmp.

-------------------------------------------------------------------
Tue Sep 29 11:17:48 CEST 2009 - trenn@suse.de

- Disabled patches.suse/acpi-dsdt-initrd-v0.9a-2.6.25.patch
  with +trenn (bnc#542767)

-------------------------------------------------------------------
Wed Sep 23 13:29:27 CEST 2009 - teheo@suse.de

- Update config files.  Build pci-stub driver into the kernel so that
  built in pci drivers can be blocked from attaching to devices.

-------------------------------------------------------------------
Tue Sep 22 12:14:52 CEST 2009 - mmarek@suse.cz

- rpm/kernel-module-subpackage: when building against Linus'
  kernels (2.6.x), append a .0 to the kernel version embedded in
  the KMP version, to ensure that such KMP is older than a KMP
  built against a subsequent stable kernel (2.6.x.y, y > 0).

-------------------------------------------------------------------
Mon Sep 21 20:39:57 CEST 2009 - jeffm@suse.de

- Update config files.

-------------------------------------------------------------------
Mon Sep 21 20:20:11 CEST 2009 - jeffm@suse.de

- patches.suse/acpi-dsdt-initrd-v0.9a-2.6.25.patch: Ported to
  2.6.31 (bnc#533555).

-------------------------------------------------------------------
Sat Sep 19 13:51:50 CEST 2009 - mmarek@suse.cz

- rpm/postun.sh: do not remove the bootloader entry if the kernel
  version didn't change (bnc#533766).

-------------------------------------------------------------------
Sat Sep 19 13:39:38 CEST 2009 - mmarek@suse.cz

- rpm/postun.sh: remove dead code.

-------------------------------------------------------------------
Fri Sep 18 21:20:14 CEST 2009 - jeffm@suse.de

- patches.fixes/reiserfs-replay-honor-ro: reiserfs: Properly
  honor read-only devices (bnc#441062).

-------------------------------------------------------------------
Thu Sep 17 21:25:23 CEST 2009 - jeffm@suse.de

- patches.arch/acpi_srat-pxm-rev-ia64.patch: Use SRAT table rev
  to use 8bit or 16/32bit PXM fields (ia64) (bnc#503038).
- patches.arch/acpi_srat-pxm-rev-store.patch: Store SRAT table
  revision (bnc#503038).
- patches.arch/acpi_srat-pxm-rev-x86-64.patch: Use SRAT table
  rev to use 8bit or 32bit PXM fields (x86-64) (bnc#503038).

-------------------------------------------------------------------
Thu Sep 17 21:08:15 CEST 2009 - tiwai@suse.de

- patches.drivers/alsa-hda-2.6.32-rc1: ALSA HD-audio backport
  from 2.6.32-rc1.

-------------------------------------------------------------------
Wed Sep 16 15:33:05 CEST 2009 - jbeulich@novell.com

- Update Xen patches to 2.6.31 final.

-------------------------------------------------------------------
Tue Sep 15 11:29:19 CEST 2009 - teheo@suse.de

Backport attach inhibition for builtin pci drivers from 2.6.32-rc.

- patches.drivers/pci-separate-out-pci_add_dynid: pci: separate
  out pci_add_dynid().
- patches.drivers/pci_stub-add-ids-parameter: pci-stub: add
  pci_stub.ids parameter.

-------------------------------------------------------------------
Tue Sep 15 11:22:53 CEST 2009 - teheo@suse.de

Backport patches from 2.6.32-rc to ease ossp testing.

- Update config files - SOUND_OSS_CORE_PRECLAIM is set to N.
- patches.drivers/implement-register_chrdev: chrdev: implement
  __register_chrdev().
- patches.drivers/sound-make-oss-device-number-claiming-optional:
  sound: make OSS device number claiming optional and schedule
  its removal.
- patches.drivers/sound-request-char-major-aliases-for-oss-devices:
  sound: request char-major-* module aliases for missing OSS
  devices.

-------------------------------------------------------------------
Mon Sep 14 21:33:26 CEST 2009 - sdietrich@suse.de

- patches.suse/novfs-client-module: Update header todo list with
	locking nits (semaphore used as mutex / completion)

-------------------------------------------------------------------
Mon Sep 14 17:03:49 CEST 2009 - jeffm@suse.com

- Revert back to CONFIG_M586TSC from CONFIG_M686 for default flavor
  (bnc#538849)

-------------------------------------------------------------------
Fri Sep 11 10:49:18 CEST 2009 - jbeulich@novell.com

- patches.suse/crasher-26.diff: Add capability to also trigger a
  kernel warning.

-------------------------------------------------------------------
Fri Sep 11 07:11:57 CEST 2009 - knikanth@suse.de

- patches.suse/block-seperate-rw-inflight-stats: Seperate read
  and write statistics of in_flight requests (fate#306525).

-------------------------------------------------------------------
Thu Sep 10 17:20:58 CEST 2009 - gregkh@suse.de

- patch fuzz removal now that 2.6.31 is the base.

-------------------------------------------------------------------
Thu Sep 10 17:19:17 CEST 2009 - gregkh@suse.de

- Update config files.
    CONFIG_MOUSE_PS2_ELANTECH=y
    CONFIG_MOUSE_PS2_TOUCHKIT=y
    (bnc#525607)

-------------------------------------------------------------------
Thu Sep 10 15:19:51 CEST 2009 - tiwai@suse.de

- patches.drivers/alsa-hda-2.6.32-pre: Refresh: fix misc realtek
  issues, add another Nvidia HDMI device id

-------------------------------------------------------------------
Thu Sep 10 03:08:43 CEST 2009 - jeffm@suse.de

- Updated to 2.6.31-final.

-------------------------------------------------------------------
Tue Sep  8 18:48:55 CEST 2009 - gregkh@suse.de

- refresh patches for fuzz due to upstream changes

-------------------------------------------------------------------
Tue Sep  8 18:44:20 CEST 2009 - gregkh@suse.de

- Update to 2.6.31-rc9
  - obsoletes:
    - patches.drivers/alsa-hda-fix-01-add-missing-mux-for-vt1708
    - patches.drivers/alsa-hda-fix-02-mbp31-hp-fix

-------------------------------------------------------------------
Tue Sep  8 15:03:15 CEST 2009 - knikanth@suse.de

- patches.fixes/scsi_dh-Provide-set_params-interface-in-emc-device-handler.patch:
  scsi_dh: Provide set_params interface in emc device handler
  (bnc#521607).
- patches.fixes/scsi_dh-Use-scsi_dh_set_params-in-multipath.patch:
  scsi_dh: Use scsi_dh_set_params() in multipath. (bnc#521607).
- patches.fixes/scsi_dh-add-the-interface-scsi_dh_set_params.patch:
  scsi_dh: add the interface scsi_dh_set_params() (bnc#521607).

-------------------------------------------------------------------
Mon Sep  7 16:33:07 CEST 2009 - mmarek@suse.cz

- rpm/kernel-source.spec.in: delete obsolete macro.

-------------------------------------------------------------------
Mon Sep  7 12:40:45 CEST 2009 - mmarek@suse.cz

- rpm/kernel-binary.spec.in: require minimum versions of
  module-init-tools and perl-Bootloader, the %post script is no
  longer compatible with ancient versions.

-------------------------------------------------------------------
Mon Sep  7 11:53:09 CEST 2009 - mmarek@suse.cz

- rpm/kernel-binary.spec.in: obsolete %name-base <= 2.6.31, the
  previous <= 2.6.30-1 didn't catch some cases obviously
  (bnc#533766).

-------------------------------------------------------------------
Fri Sep  4 21:11:39 CEST 2009 - jeffm@suse.de

- Enabled CONFIG_SCSI_DEBUG=m (bnc#535923).

-------------------------------------------------------------------
Fri Sep  4 14:35:57 CEST 2009 - mmarek@suse.cz

- kabi/severities, rpm/kabi.pl, rpm/kernel-binary.spec.in,
- rpm/kernel-source.spec.in: Use a simple script to check kabi by
  comparing Module.symvers files (similar to the old SLES9 one).
- rpm/built-in-where: Delete.
- rpm/symsets.pl: Delete.
- kabi/commonsyms: Delete.
- kabi/usedsyms: Delete.

-------------------------------------------------------------------
Fri Sep  4 11:39:02 CEST 2009 - mmarek@suse.cz

- patches.suse/kbuild-rebuild-fix-for-Makefile.modbuiltin:
  kbuild: rebuild fix for Makefile.modbuiltin.

-------------------------------------------------------------------
Thu Sep  3 02:43:28 CEST 2009 - gregkh@suse.de

- patches.drivers/usb-storage-increase-the-bcd-range-in-sony-s-bad-device-table.patch:
  Delete, it was wrong.

-------------------------------------------------------------------
Wed Sep  2 17:27:49 CEST 2009 - jbeulich@novell.com

- Update Xen config files.

-------------------------------------------------------------------
Wed Sep  2 15:39:54 CEST 2009 - jbeulich@novell.com

- Update Xen patches to 2.6.31-rc8 and c/s 931.
- patches.fixes/use-totalram_pages: use totalram_pages in favor
  of num_physpages for sizing boot time allocations (bnc#509753).
- patches.xen/xen-x86-per-cpu-vcpu-info: x86: use per-cpu storage
  for shared vcpu_info structure.

-------------------------------------------------------------------
Wed Sep  2 08:06:15 CEST 2009 - tiwai@suse.de

- patches.drivers/alsa-hda-2.6.32-pre: Refresh; merged fixes for
  IDT92HD73* codecs

-------------------------------------------------------------------
Tue Sep  1 19:16:24 CEST 2009 - jeffm@suse.com

- patches.apparmor/apparmor.diff: Update to latest git.

-------------------------------------------------------------------
Tue Sep  1 19:13:51 CEST 2009 - jeffm@suse.com

- patches.arch/add_support_for_hpet_msi_intr_remap.patch:
  intr-remap: generic support for remapping HPET MSIs
  (bnc#532758).
- patches.arch/add_x86_support_for_hpet_msi_intr_remap.patch:
  x86: arch specific support for remapping HPET MSIs (bnc#532758).

-------------------------------------------------------------------
Tue Sep  1 15:11:15 CEST 2009 - mmarek@suse.cz

- rpm/package-descriptions: fix description of the x86_64
  kernel-desktop package (bnc#535457).

-------------------------------------------------------------------
Mon Aug 31 22:02:50 CEST 2009 - jeffm@suse.com

- Update to 2.6.31-rc8.
  - Eliminated 1 patch.

-------------------------------------------------------------------
Mon Aug 31 12:17:31 CEST 2009 - tiwai@suse.de

- patches.drivers/alsa-hda-fix-01-add-missing-mux-for-vt1708:
  ALSA: hda - Add missing mux check for VT1708 (bnc#534904).
- patches.drivers/alsa-hda-fix-02-mbp31-hp-fix: ALSA: hda -
  Fix MacBookPro 3,1/4,1 quirk with ALC889A.
- patches.drivers/alsa-hda-2.6.32-pre: Refresh.

-------------------------------------------------------------------
Wed Aug 26 12:38:11 CEST 2009 - tiwai@suse.de

- patches.drivers/alsa-hda-[0-9]*: Delete, fold into a single patch
  patches.drivers/alsa-hda-2.6.32-pre

-------------------------------------------------------------------
Tue Aug 25 18:04:57 CEST 2009 - gregkh@suse.de

- Update config files.
- patches.drivers/samsung-backlight-driver.patch: Delete.

-------------------------------------------------------------------
Tue Aug 25 10:07:41 CEST 2009 - jbeulich@novell.com

- scripts/run_oldconfig.sh: Consistently use $prefix.

-------------------------------------------------------------------
Mon Aug 24 16:47:18 CEST 2009 - mmarek@suse.cz

- rpm/kernel-binary.spec.in: obsolete %name-base <= 2.6.30-1
  (bnc#530752).

-------------------------------------------------------------------
Mon Aug 24 16:35:01 CEST 2009 - jeffm@suse.com

- Update to 2.6.31-rc7.
  - Eliminated 3 patches.

-------------------------------------------------------------------
Mon Aug 24 16:16:04 CEST 2009 - jeffm@suse.com

- Update config files: Enable CONFIG_PROC_EVENTS.

-------------------------------------------------------------------
Fri Aug 21 16:05:42 CEST 2009 - mmarek@suse.cz

- rpm/post.sh: Do not call /sbin/module_upgrade, the rename
  happened before SLES10.

-------------------------------------------------------------------
Fri Aug 21 16:00:46 CEST 2009 - mmarek@suse.cz

- rpm/module-renames: Delete, we don't need to care about modules
  renamed before SLES10. Also, current mkinitrd gets the list of
  storage drivers based on pci ids.

-------------------------------------------------------------------
Fri Aug 21 15:50:51 CEST 2009 - mmarek@suse.cz

- rpm/post.sh, rpm/postun.sh: drop support for SLE10, the package
  can't be installed on SLE10 as is, so why not make it more
  adventurous.

-------------------------------------------------------------------
Fri Aug 21 15:48:15 CEST 2009 - mmarek@suse.cz

- rpm/kernel-binary.spec.in: remove product(openSUSE) supplements
  from the -extra subpackage which doesn't exist on openSUSE
  anymore.

-------------------------------------------------------------------
Thu Aug 20 17:52:08 CEST 2009 - tiwai@suse.de

- patches.drivers/alsa-hda-fix-0*: Backport from 2.6.31-rc fixes
  (to be merged)
- patches.drivers/alsa-hda-32-Reword-auto-probe-messages: Refresh.
- patches.drivers/alsa-hda-33-IDT-codec-updates: Refresh.

-------------------------------------------------------------------
Thu Aug 20 11:40:58 CEST 2009 - jbeulich@novell.com

- Update config files (modularize crypto again).
- supported.conf: Add resulting modules as supported.

-------------------------------------------------------------------
Wed Aug 19 09:22:46 CEST 2009 - jbeulich@novell.com

- Update Xen patches to 2.6.31-rc6 and c/s 928.

-------------------------------------------------------------------
Wed Aug 19 00:33:54 CEST 2009 - tiwai@suse.de

- patches.drivers/alsa-hda-48-alc268-oops-fix: ALSA: hda -
  Fix invalid capture mixers with some ALC268 models.

-------------------------------------------------------------------
Tue Aug 18 20:16:36 CEST 2009 - gregkh@suse.de

- patches.drivers/usb-storage-increase-the-bcd-range-in-sony-s-bad-device-table.patch:
  USB: storage: increase the bcd range in Sony's bad device
  table. (bnc#466554).

-------------------------------------------------------------------
Mon Aug 17 21:10:55 CEST 2009 - gregkh@suse.de

- patches.drivers/samsung-backlight-driver.patch: Change the range from
  0-255 to 0-7 to make it easier for HAL to handle the device without a
  need for custom scripts.

-------------------------------------------------------------------
Mon Aug 17 16:38:38 CEST 2009 - jeffm@suse.com

- Updated to 2.6.31-rc6.

-------------------------------------------------------------------
Mon Aug 17 00:19:20 CEST 2009 - gregkh@suse.de

- patches.drivers/samsung-backlight-driver.patch: added N120 support
  and some other devices that were integrated into the driver from
  upstream.

-------------------------------------------------------------------
Sun Aug 16 23:22:47 CEST 2009 - coly.li@suse.de

- supported.conf:
  set kernel/fs/dlm/dlm as unsupported, since fs/dlm is provided
  separately in the ocfs2 KMP package

-------------------------------------------------------------------
Sat Aug 15 12:18:42 CEST 2009 - tiwai@suse.de

- patches.drivers/alsa-hda-47-idt92hd8x-fix: ALSA: hda - Fix /
  clean up IDT92HD83xxx codec parser (bnc#531533).

-------------------------------------------------------------------
Sat Aug 15 01:55:23 CEST 2009 - gregkh@suse.de

- Update config files.
- patches.drivers/samsung-backlight-driver.patch: Samsung
  backlight driver (bnc#527533, bnc#531297).

-------------------------------------------------------------------
Fri Aug 14 21:47:28 CEST 2009 - mmarek@suse.cz

- rpm/kernel-binary.spec.in: add some hints how to set the %jobs
  macro (bnc#530535).

-------------------------------------------------------------------
Fri Aug 14 16:11:52 CEST 2009 - mmarek@suse.cz

- rpm/modversions: for overriden functions, keep the keyword in
  --pack.

-------------------------------------------------------------------
Thu Aug 13 16:01:51 CEST 2009 - jeffm@suse.com

- Updated to 2.6.31-rc5-git9.
  - Eliminated 7 patches.

------------------------------------------------------------------
Thu Aug 13 12:06:50 CEST 2009 - tiwai@suse.de

- patches.drivers/alsa-hda-42-hp-more-quirk: ALSA: hda - Add
  quirks for some HP laptops (bnc#527284).
- patches.drivers/alsa-hda-4[35]-*: Improve Realtek codec mic
  support
- patches.drivers/alsa-hda-46-stac-lo-detect-fix: ALSA: hda -
  Enable line-out detection only with speakers (bnc#520975).

-------------------------------------------------------------------
Wed Aug 12 13:34:25 CEST 2009 - mmarek@suse.cz

- rpm/split-modules, rpm/kernel-binary.spec.in: add the base files
  also to the main package. That way, kernel-$flavor-base is not
  needed in normal setups (fate#307154).

-------------------------------------------------------------------
Wed Aug 12 13:19:08 CEST 2009 - mmarek@suse.cz

- rpm/find-provides: no rpm provides for drivers/staging. It's
  higly unlikely that any KMP would require them and they just
  take up space in the rpm metadata.

-------------------------------------------------------------------
Tue Aug 11 14:39:42 CEST 2009 - tiwai@suse.de

- patches.drivers/alsa-hda-41-msi-white-list: ALSA: hda - Add
  a white-list for MSI option (bnc#529971).

-------------------------------------------------------------------
Tue Aug 11 13:05:37 CEST 2009 - tiwai@suse.de

- patches.drivers/alsa-hda-39-dont-override-ADC-definitions:
  ALSA: hda - Don't override ADC definitions for ALC codecs
  (bnc#529467).
- patches.drivers/alsa-hda-40-auto-mic-support-for-realtek:
  ALSA: hda - Add auto-mic support for Realtek codecs.

-------------------------------------------------------------------
Tue Aug 11 09:48:34 CEST 2009 - mmarek@suse.cz

- rpm/kernel-source.spec.in: do not rename kernel-source.rpmlintrc
  for the -rt variant.

-------------------------------------------------------------------
Mon Aug 10 12:55:56 CEST 2009 - mmarek@suse.cz

- patches.rpmify/staging-rtl8192su-fix-build-error.patch: move to
  patches.rpmify to fix vanilla ppc builds.

-------------------------------------------------------------------
Mon Aug 10 12:08:25 CEST 2009 - tiwai@suse.de

- patches.drivers/alsa-hda-38-fix-ALC269-vmaster: ALSA: hda -
  Add missing vmaster initialization for ALC269 (bnc#527361).

-------------------------------------------------------------------
Mon Aug 10 08:57:15 CEST 2009 - tiwai@suse.de

- patches.drivers/alsa-hda-33-IDT-codec-updates: Refresh.

-------------------------------------------------------------------
Fri Aug  7 17:25:11 CEST 2009 - jeffm@suse.com

- patches.fixes/recordmcount-fixup: recordmcount: Fixup wrong
  update_funcs() call.

-------------------------------------------------------------------
Fri Aug  7 16:38:23 CEST 2009 - tiwai@suse.de

- patches.drivers/alsa-soc-fsl-build-fixes: ASoC: Add missing
  DRV_NAME definitions for fsl/* drivers (to fix PPC builds)

-------------------------------------------------------------------
Fri Aug  7 15:16:21 CEST 2009 - tiwai@suse.de

- patches.arch/wmi-Fix-kernel-panic-when-stack-protection-enabled:
  wmi: Fix kernel panic when stack protection
  enabled. (bnc#529177).
- supported.conf: Update HD-audio modules

-------------------------------------------------------------------
Fri Aug  7 10:06:23 CEST 2009 - mmarek@suse.cz

- make config/s390/vanilla a symlink again.

-------------------------------------------------------------------
Fri Aug  7 09:42:58 CEST 2009 - mmarek@suse.de

- rpm/kernel-binary.spec.in: do not manually extract vmlinux
  debuginfo on ppc(64), rpm does it itself.

-------------------------------------------------------------------
Thu Aug  6 23:25:39 CEST 2009 - jeffm@suse.de

- rpm/kernel-binary.spec.in,
  rpm/kernel-source.spec.in: Added kernel-spec-macros to Sources.

-------------------------------------------------------------------
Thu Aug  6 16:24:09 CEST 2009 - jeffm@suse.de

- patches.suse/linux-2.6.29-even-faster-kms.patch: Disabled. It
  doesn't wake up the display on certain hardware.

-------------------------------------------------------------------
Wed Aug  5 22:33:56 CEST 2009 - mmarek@suse.cz

- rpm/kernel-binary.spec.in: do not split the -extra subpackage on
  openSUSE (bnc#528097).

-------------------------------------------------------------------
Wed Aug  5 20:46:02 CEST 2009 - jeffm@suse.de

- Updated to 2.6.31-rc5-git3.
  - Eliminated 4 patches.

-------------------------------------------------------------------
Wed Aug  5 18:22:05 CEST 2009 - gregkh@suse.de

- kernel-source.changes: remove old (pre 2008) messages, and move 2008
  to kernel-source.changes.old.  No need to spam email addresses that
  are no longer with the company for failed kernel builds.

-------------------------------------------------------------------
Wed Aug  5 17:55:56 CEST 2009 - gregkh@suse.de

- patches.drivers/staging-rtl8192su-fix-build-error.patch:
  Staging: rtl8192su: fix build error.

-------------------------------------------------------------------
Wed Aug  5 17:02:00 CEST 2009 - jeffm@suse.de

- patches.suse/supported-flag-enterprise: Make the supported
  flag configurable at build time (bnc#528097).

-------------------------------------------------------------------
Wed Aug  5 01:04:08 CEST 2009 - gregkh@suse.de

- Update config files.
  disable CONFIG_DRM_RADEON_KMS as per bnc#527910 for vanilla builds

-------------------------------------------------------------------
Tue Aug  4 23:21:31 CEST 2009 - gregkh@suse.de

- Update config files.
  disable CONFIG_DRM_RADEON_KMS as per bnc#527910

-------------------------------------------------------------------
Tue Aug  4 16:10:42 CEST 2009 - jeffm@suse.de

- patches.rpmify/ttm-pgprot-fixes: ttm: Use pgprot_val for
  comparing pgprot_t.

-------------------------------------------------------------------
Tue Aug  4 14:53:26 CEST 2009 - tiwai@suse.de

- patches.drivers/alsa-hda-3[0-8]*: ALSA HD-audio updates
- Update config files: enable CONFIG_SND_HDA_CIRRUS=y

-------------------------------------------------------------------
Mon Aug  3 22:15:32 CEST 2009 - jeffm@suse.de

- Update config files: CONFIG_FRAME_WARN=2048 on all arches, fixes
  ppc build failures.

-------------------------------------------------------------------
Mon Aug  3 22:01:58 CEST 2009 - jeffm@suse.de

- patches.xen/xen3-patch-2.6.31-rc4-rc5: Fixup pgtable port

-------------------------------------------------------------------
Mon Aug  3 19:42:42 CEST 2009 - jeffm@suse.de

- Updated to 2.6.31-rc5.
  - Eliminated 11 patches.

-------------------------------------------------------------------
Mon Aug  3 11:09:08 CEST 2009 - coly.li@suse.de

- Update config files to enable CONFIG_DLM_DEBUG.

-------------------------------------------------------------------
Fri Jul 31 14:30:38 CEST 2009 - jbeulich@novell.com

- Update Xen patches to 2.6.31-rc4 and c/s 916.
- patches.xen/xen3-driver-core-misc-add-nodename-support-for-misc-devices.patch:
  Delete.
- patches.xen/xen3-panic-on-io-nmi.diff: Delete.
- config.conf: Re-enable Xen.
- Update config files.

-------------------------------------------------------------------
Wed Jul 29 16:00:59 CEST 2009 - tiwai@suse.de

- Update config files: revert to CONFIG_SND=m and enabled again
  CONFIG_SND_DEBUG=y

-------------------------------------------------------------------
Tue Jul 28 12:23:12 CEST 2009 - mmarek@suse.cz

- Update config files: disable CONFIG_PRISM2_USB on ia64 and ppc.

-------------------------------------------------------------------
Tue Jul 28 11:21:11 CEST 2009 - mmarek@suse.cz

- Update config files: disable CONFIG_FB_UDL on ia64.

-------------------------------------------------------------------
Tue Jul 28 09:54:55 CEST 2009 - jbeulich@novell.com

- config.conf: Remove duplicate i386/desktop entry.

-------------------------------------------------------------------
Tue Jul 28 01:03:23 CEST 2009 - tiwai@suse.de

- patches.drivers/alsa-hda-29-Add-quirk-for-Dell-Studio-1555:
  ALSA: hda - Add quirk for Dell Studio 1555 (bnc#525244).

-------------------------------------------------------------------
Mon Jul 27 23:57:31 CEST 2009 - tiwai@suse.de

- patches.drivers/alsa-pcm-*: ALSA PCM fixes
- Fix/enhancement patches backported from ALSA tree
  * patches.drivers/alsa-core-Add-new-TLV-types-for-dBwith-min-max:
    ALSA: Add new TLV types for dBwith min/max (for usb).
  * patches.drivers/alsa-ctxfi-*: SB X-Fi support (FATE#306935).
  * patches.drivers/alsa-hda-*: More HD-audio fixes
  * patches.drivers/alsa-ice-*: ICE17xx fixes
  * patches.drivers/alsa-midi-*: MIDI fixes
  * patches.drivers/alsa-usb-*: USB-audio/MIDI fixes
- Remove obsoleted patches: patches.drivers/alsa-ad1984a-hp-quirks,
  patches.drivers/alsa-ca0106-capture-bufsize-fix,
  patches.drivers/alsa-ctxfi
- Update config files.

-------------------------------------------------------------------
Mon Jul 27 17:06:11 CEST 2009 - mmarek@suse.cz

- rpm/kernel-source.spec.in, scripts/tar-up.sh: really drop
  config-subst from the package.

-------------------------------------------------------------------
Mon Jul 27 13:43:01 CEST 2009 - mmarek@suse.cz

- rpm/kernel-binary.spec.in: manually create a -devel-debuginfo
  subpackage with vmlinux.debug to fix build with new rpm. This
  works for ix86 and x86_64, other archs might need further fixes.

-------------------------------------------------------------------
Mon Jul 27 03:04:23 CEST 2009 - jeffm@suse.de

- patches.rpmify/rtl8192su-build-fix: more ia64 fixes

-------------------------------------------------------------------
Mon Jul 27 01:47:21 CEST 2009 - jeffm@suse.de

- patches.rpmify/rtl8192su-build-fix: rtl8192su: compile fixes.

-------------------------------------------------------------------
Mon Jul 27 01:45:37 CEST 2009 - jeffm@suse.de

- patches.rpmify/rtl8192su-build-fix: rtl8192su: compile fixes.

-------------------------------------------------------------------
Sun Jul 26 00:42:40 CEST 2009 - jeffm@suse.de

- config.conf: Re-enabled trace flavor.

-------------------------------------------------------------------
Fri Jul 24 21:23:54 CEST 2009 - jeffm@suse.de

- Update config files: Disabled optimize for size on i386 and x86_64
  across all flavors.

-------------------------------------------------------------------
Fri Jul 24 21:21:08 CEST 2009 - jeffm@suse.de

- Update to 2.6.31-rc4.

-------------------------------------------------------------------
Thu Jul 23 12:56:16 CEST 2009 - mmarek@suse.cz

- rpm/kernel-binary.spec.in: cleanup %cpu_arch_flavor definition,
  make %symbols a variable and only use it for selecting patches.
  Also drop the RT symbol as there are not rt patches currently.

-------------------------------------------------------------------
Thu Jul 23 11:58:25 CEST 2009 - mmarek@suse.cz

- Change the s390(x) config layout so that each arch has its own
  subdirectory, as it is done for other archs. s390/vanilla is a
  symlink to s390x/vanilla.

-------------------------------------------------------------------
Thu Jul 23 11:21:38 CEST 2009 - mmarek@suse.cz

- rpm/kernel-*.spec.in, rpm/kernel-spec-macros: move some common
  macros to kernel-spec-macros.

-------------------------------------------------------------------
Wed Jul 22 18:58:38 CEST 2009 - tiwai@suse.de

- patches.drivers/alsa-ca0106-capture-bufsize-fix: ALSA: ca0106 -
  Fix the max capture buffer size (bnc#521890).

-------------------------------------------------------------------
Wed Jul 22 17:28:36 CEST 2009 - tiwai@suse.de

- patches.drivers/alsa-ctxfi: Add SoundBlaster X-Fi support
  (FATE#306935).
- Update config files.

-------------------------------------------------------------------
Wed Jul 22 13:08:35 CEST 2009 - trenn@suse.de

These are mainline:
- patches.drivers/cpufreq_add_cpu_number_paramater_1.patch:
  Delete.
- patches.drivers/cpufreq_add_idle_microaccounting_6.patch:
  Delete.
- patches.drivers/cpufreq_change_load_calculation_2.patch: Delete.
- patches.drivers/cpufreq_changes_to_get_cpu_idle_us_5.patch:
  Delete.
- patches.drivers/cpufreq_get_cpu_idle_time_changes_3.patch:
  Delete.
- patches.drivers/cpufreq_parameterize_down_differential_4.patch:
  Delete.

-------------------------------------------------------------------
Wed Jul 22 12:57:54 CEST 2009 - trenn@suse.de

These are mainline:
- patches.arch/acpi_video_thinkpad_exclude_IGD_devices.patch:
  Delete.
- patches.arch/thinkpad_fingers_off_backlight_igd.patch: Delete.

-------------------------------------------------------------------
Tue Jul 21 15:38:37 CEST 2009 - mmarek@suse.cz

- rpm/kernel-binary.spec.in: remove double-slash from include2/asm
  symlink.

-------------------------------------------------------------------
Tue Jul 21 12:09:42 CEST 2009 - mmarek@suse.cz

- config.conf, rpm/mkspec: exclude trace, kdump and ia64/debug from
  the kernel-syms package. These flavor are often excluded in KMPs,
  so excluding them from kernel-syms reduces useless build
  dependencies. KMPs can buildrequire kernel-$flavor-devel
  explicitely if desired.

-------------------------------------------------------------------
Tue Jul 21 11:57:00 CEST 2009 - mmarek@suse.cz

Delete obsolete apparmor patches.

- patches.apparmor/add-path_permission.diff: Delete.
- patches.apparmor/add-security_path_permission: Delete.
- patches.apparmor/apparmor-2.6.25.diff: Delete.
- patches.apparmor/apparmor-audit.diff: Delete.
- patches.apparmor/apparmor-intree.diff: Delete.
- patches.apparmor/apparmor-lsm.diff: Delete.
- patches.apparmor/apparmor-main.diff: Delete.
- patches.apparmor/apparmor-misc.diff: Delete.
- patches.apparmor/apparmor-module_interface.diff: Delete.
- patches.apparmor/apparmor-network.diff: Delete.
- patches.apparmor/apparmor-path_permission: Delete.
- patches.apparmor/apparmor-ptrace-2.6.27.diff: Delete.
- patches.apparmor/apparmor-rlimits.diff: Delete.
- patches.apparmor/d_namespace_path.diff: Delete.
- patches.apparmor/d_namespace_path_oops_fix.diff: Delete.
- patches.apparmor/do_path_lookup-nameidata.diff: Delete.
- patches.apparmor/export-security_inode_permission-for-aufs:
  Delete.
- patches.apparmor/file-handle-ops.diff: Delete.
- patches.apparmor/fix-complain.diff: Delete.
- patches.apparmor/fix-vfs_rmdir.diff: Delete.
- patches.apparmor/fork-tracking.diff: Delete.
- patches.apparmor/fsetattr-reintro-ATTR_FILE.diff: Delete.
- patches.apparmor/fsetattr-restore-ia_file.diff: Delete.
- patches.apparmor/fsetattr.diff: Delete.
- patches.apparmor/remove_suid.diff: Delete.
- patches.apparmor/security-create.diff: Delete.
- patches.apparmor/security-getxattr.diff: Delete.
- patches.apparmor/security-link.diff: Delete.
- patches.apparmor/security-listxattr.diff: Delete.
- patches.apparmor/security-mkdir.diff: Delete.
- patches.apparmor/security-mknod.diff: Delete.
- patches.apparmor/security-readlink.diff: Delete.
- patches.apparmor/security-removexattr.diff: Delete.
- patches.apparmor/security-rename.diff: Delete.
- patches.apparmor/security-rmdir.diff: Delete.
- patches.apparmor/security-setattr.diff: Delete.
- patches.apparmor/security-setxattr.diff: Delete.
- patches.apparmor/security-symlink.diff: Delete.
- patches.apparmor/security-unlink.diff: Delete.
- patches.apparmor/security-xattr-file.diff: Delete.
- patches.apparmor/sysctl-pathname.diff: Delete.
- patches.apparmor/unambiguous-__d_path.diff: Delete.
- patches.apparmor/vfs-getxattr.diff: Delete.
- patches.apparmor/vfs-link.diff: Delete.
- patches.apparmor/vfs-listxattr.diff: Delete.
- patches.apparmor/vfs-mkdir.diff: Delete.
- patches.apparmor/vfs-mknod.diff: Delete.
- patches.apparmor/vfs-notify_change.diff: Delete.
- patches.apparmor/vfs-removexattr.diff: Delete.
- patches.apparmor/vfs-rename.diff: Delete.
- patches.apparmor/vfs-rmdir.diff: Delete.
- patches.apparmor/vfs-setxattr.diff: Delete.
- patches.apparmor/vfs-symlink.diff: Delete.
- patches.apparmor/vfs-unlink.diff: Delete.

-------------------------------------------------------------------
Tue Jul 21 11:18:57 CEST 2009 - npiggin@suse.de

- Update config files for bnc#522686 -- set
  CONFIG_SECURITY_DEFAULT_MMAP_MIN_ADDR=65536.

-------------------------------------------------------------------
Mon Jul 20 20:30:41 CEST 2009 - jeffm@suse.de

- Update config files: Disabled optimize for size on all flavors
  (FATE#305694)

-------------------------------------------------------------------
Mon Jul 20 17:26:02 CEST 2009 - jeffm@suse.de

- Update config files.

-------------------------------------------------------------------
Mon Jul 20 17:02:57 CEST 2009 - jeffm@suse.com

- Update to 2.6.30.2
  - lots of security and bug fixes
  - Obsoleted patches.fixes/firmware-memmap-64bit.diff

-------------------------------------------------------------------
Mon Jul 20 13:02:46 CEST 2009 - mmarek@suse.cz

- rpm/split-modules: set LC_COLLATE=C

-------------------------------------------------------------------
Sat Jul 18 03:40:28 CEST 2009 - jeffm@suse.de

- rpm/package-descriptions: Added desktop description.

-------------------------------------------------------------------
Sat Jul 18 03:39:00 CEST 2009 - jeffm@suse.de

- rpm/package-descriptions: Added desktop description.

-------------------------------------------------------------------
Sat Jul 18 03:18:57 CEST 2009 - jeffm@suse.de

- Add -desktop flavors for i386 and x86_64
  - Disabled group scheduler and groups
  - Disabled optimize for size
  - Enabled full preemption
  - Set HZ=1000

-------------------------------------------------------------------
Sat Jul 18 01:34:58 CEST 2009 - jeffm@suse.de

- Add -desktop flavors for i386 and x86_64 (FATE#305694)
  - Disabled group scheduler and groups
  - Disabled optimize for size
  - Enabled full preemption
  - Set HZ=1000

-------------------------------------------------------------------
Fri Jul 17 17:10:19 CEST 2009 - jeffm@suse.de

- patches.apparmor/apparmor.diff: ia64 build fix

-------------------------------------------------------------------
Fri Jul 17 11:25:31 CEST 2009 - mmarek@suse.cz

- rpm/kernel-binary.spec.in: simplify the add_dirs_to_filelist
  function and make it less chatty in build logs.

-------------------------------------------------------------------
Fri Jul 17 00:39:39 CEST 2009 - jeffm@suse.com

- patches.apparmor/apparmor.diff: ia64 build fix

-------------------------------------------------------------------
Fri Jul 17 00:06:19 CEST 2009 - jeffm@suse.com

- patches.apparmor/security-default-lsm: security: Define default
  LSM (bnc#442668).

-------------------------------------------------------------------
Thu Jul 16 22:50:13 CEST 2009 - jeffm@suse.de

- patches.apparmor/apparmor.diff: AppArmor.

-------------------------------------------------------------------
Thu Jul 16 22:44:02 CEST 2009 - jeffm@suse.de

- patches.apparmor/apparmor.diff: AppArmor.

-------------------------------------------------------------------
Thu Jul 16 20:15:59 CEST 2009 - jeffm@suse.de

- patches.rpmify/sgi-hotplug-fixup: hotplug: fix sgi-hotplug
  attribute handling.

-------------------------------------------------------------------
Thu Jul 16 16:53:35 CEST 2009 - mmarek@suse.cz

- rpm/kernel-binary.spec.in: drop the config-subst script, use
  scripts/config instead.

-------------------------------------------------------------------
Thu Jul 16 13:19:19 CEST 2009 - mmarek@suse.cz

- rpm/kernel-binary.spec.in: fix debugsource generation.

-------------------------------------------------------------------
Thu Jul 16 10:46:05 CEST 2009 - mmarek@suse.cz

- rpm/split-modules: fix last change.

-------------------------------------------------------------------
Wed Jul 15 22:40:58 CEST 2009 - mmarek@suse.cz

- rpm/split-modules: fix for module names with underscores or
  dashes.

-------------------------------------------------------------------
Wed Jul 15 22:33:07 CEST 2009 - jeffm@suse.de

- Update to 2.6.31-rc3.
  - Eliminated 2 patches.

-------------------------------------------------------------------
Wed Jul 15 17:10:29 CEST 2009 - mmarek@suse.cz

- rpm/kernel-binary.spec.in: annotate in which products the
  obsoleted kmps were last used, remove "ralink-rt2860-kmp" which
  I couldn't find anywhere.

-------------------------------------------------------------------
Wed Jul 15 16:50:44 CEST 2009 - mmarek@suse.cz

- rpm/kernel-binary.spec.in: obsolete btusb-kmp (bnc#514375).

-------------------------------------------------------------------
Tue Jul 14 15:37:36 CEST 2009 - mmarek@suse.cz

- rpm/kernel-binary.spec.in, rpm/split-modules: move generating of
  the base / main / unsupported module lists to a separate script.
  Avoids 6k modinfo calls and fixes module dependencies
  (bnc#512179).

-------------------------------------------------------------------
Mon Jul 13 22:10:13 CEST 2009 - mmarek@suse.cz

- rpm/kernel-binary.spec.in: fix include2/asm symlink (bnc#509680).

-------------------------------------------------------------------
Mon Jul 13 16:55:56 CEST 2009 - mmarek@suse.cz

- rpm/modversions: fix overriding of function symbols.

-------------------------------------------------------------------
Mon Jul 13 16:13:52 CEST 2009 - mmarek@suse.cz

- rpm/modversions: fix overriding of unknown symbols.

-------------------------------------------------------------------
Tue Jul  7 14:30:30 CEST 2009 - jkosina@suse.de

- patches.suse/e1000e_allow_bad_checksum: Delete.
- patches.suse/e1000e_call_dump_eeprom: Delete.
- patches.suse/e1000e_use_set_memory_ro-rw_to_protect_flash_memory:
  Delete.

Delete the leftover debugging patches for e1000e EEPROM corruption
that are not needed anymore.

-------------------------------------------------------------------
Tue Jul  7 12:03:10 CEST 2009 - aj@suse.de

- README.BRANCH: Update, kotd will become 11.2 eventually.

-------------------------------------------------------------------
Mon Jul  6 21:36:35 CEST 2009 - jeffm@suse.com

- Update to 2.6.31-rc2.

-------------------------------------------------------------------
Fri Jul  3 22:32:24 CEST 2009 - jeffm@suse.com

- Update to 2.6.31-rc1-git10.
  - Eliminated 28 patches.
  - Xen is disabled.

-------------------------------------------------------------------
Fri Jul  3 15:41:08 CEST 2009 - mmarek@suse.cz

- patches.suse/kbuild-generate-modules.builtin: kbuild: generate
  modules.builtin.
- rpm/kernel-binary.spec.in: package modules.builtin for use by
  modprobe / mkinitrd.

-------------------------------------------------------------------
Fri Jul  3 14:44:00 CEST 2009 - mmarek@suse.cz

- rpm/kernel-binary.spec.in, rpm/kernel-source.spec.in: simplify
  the patch applying loops to reduce noise in build logs.

-------------------------------------------------------------------
Tue Jun 30 19:28:22 CEST 2009 - mmarek@suse.cz

- rpm/kernel-binary.spec.in: chmod +x find-provides

-------------------------------------------------------------------
Tue Jun 30 13:17:18 CEST 2009 - mmarek@suse.cz

- rpm/kernel-binary.spec.in: do not "annotate" the packaged
  Modules.symvers
- patches.suse/modpost-filter-out-built-in-depends: Delete.

-------------------------------------------------------------------
Tue Jun 30 11:35:47 CEST 2009 - jbeulich@novell.com

- patches.arch/ia64-page-migration: Fix compiler warning.

-------------------------------------------------------------------
Mon Jun 29 19:50:25 CEST 2009 - mmarek@suse.cz

- rpm/kernel-binary.spec.in: move /boot/symvers* files back to
  -base, these are needed during KMP installation.

-------------------------------------------------------------------
Mon Jun 29 19:49:16 CEST 2009 - mmarek@suse.cz

- patches.fixes/kbuild-fix-generating-of-.symtypes-files: kbuild:
  fix generating of *.symtypes files.
- patches.suse/genksyms-add-override-flag.diff: Refresh.
- rpm/kernel-binary.spec.in: create the *.symref files in the build
  directory

-------------------------------------------------------------------
Fri Jun 26 19:04:30 CEST 2009 - mmarek@suse.cz

- rpm/kernel-binary.spec.in: add Provides: kernel-{base,extra} to
  the subpackages (bnc#516827).

-------------------------------------------------------------------
Wed Jun 24 15:51:48 CEST 2009 - gregkh@suse.de

- Update config files.
  revert the ACPI and thermal config changes:
    config/i386/pae and config/x86-64/default:
	CONFIG_ACPI_AC=m
	CONFIG_ACPI_BATTERY=m
	CONFIG_ACPI_BUTTON=m
	CONFIG_ACPI_VIDEO=m
	CONFIG_ACPI_FAN=m
	CONFIG_ACPI_PROCESSOR=m
	CONFIG_ACPI_THERMAL=m
	CONFIG_ACPI_CONTAINER=m
	CONFIG_X86_ACPI_CPUFREQ=m
	CONFIG_THERMAL=m

-------------------------------------------------------------------
Wed Jun 24 15:48:06 CEST 2009 - gregkh@suse.de

- patches.suse/ec_merge_irq_and_poll_modes.patch: Delete.
- patches.suse/linux-2.6.29-retry-root-mount.patch: Delete.

-------------------------------------------------------------------
Wed Jun 24 10:57:00 CEST 2009 - jbeulich@novell.com

- Update Xen patches to 2.6.30 and c/s 908.
- Update Xen config files.
- patches.xen/tmem: Transcendent memory ("tmem") for Linux.

-------------------------------------------------------------------
Tue Jun 23 06:19:21 CEST 2009 - gregkh@suse.de

- Update config files.
  config/i386/pae and config/x86-64/default:
	CONFIG_ACPI_AC=y
	CONFIG_ACPI_BATTERY=y
	CONFIG_ACPI_BUTTON=y
	CONFIG_ACPI_VIDEO=y
	CONFIG_ACPI_FAN=y
	CONFIG_ACPI_PROCESSOR=y
	CONFIG_ACPI_THERMAL=y
	CONFIG_ACPI_CONTAINER=y
	CONFIG_X86_ACPI_CPUFREQ=y
	CONFIG_THERMAL=y

-------------------------------------------------------------------
Tue Jun 23 06:05:34 CEST 2009 - gregkh@suse.de

- Update config files.
  config/i386/pae and config/x86-64/default:
	CONFIG_SND_TIMER=y
	CONFIG_SND_PCM=y
	CONFIG_SND_SEQUENCER=y
	CONFIG_SND_MIXER_OSS=y
	CONFIG_SND_PCM_OSS=y


-------------------------------------------------------------------
Tue Jun 23 05:57:44 CEST 2009 - gregkh@suse.de

- Update config files.
  fix up config mistake in x86-64/default made in last commit.

-------------------------------------------------------------------
Tue Jun 23 05:54:30 CEST 2009 - gregkh@suse.de

- Update config files.
  config/i386/pae and config/x86-64/default:
	CONFIG_VIDEO_OUTPUT_CONTROL=y
	CONFIG_SOUND=y
	CONFIG_SND=y

-------------------------------------------------------------------
Tue Jun 23 05:42:51 CEST 2009 - gregkh@suse.de

- Update config files.
  config/i386/pae and config/x86-64/default:
	CONFIG_I2C=y
	CONFIG_HWMON=y

-------------------------------------------------------------------
Sat Jun 20 04:19:52 CEST 2009 - gregkh@suse.de

- Update config files.
  config/i386/pae and config/x86-64/default:
	CONFIG_IPV6=y

-------------------------------------------------------------------
Sat Jun 20 04:18:09 CEST 2009 - gregkh@suse.de

- Update config files.
  config/i386/pae and config/x86-64/default:
	CONFIG_HID=y
	CONFIG_USB_STORAGE=y

-------------------------------------------------------------------
Sat Jun 20 02:11:50 CEST 2009 - gregkh@suse.de

- Update config files.
  config/i386/pae and config/x86-64/default:
	CONFIG_ATA_PIIX=Y

-------------------------------------------------------------------
Sat Jun 20 02:09:25 CEST 2009 - gregkh@suse.de

- Update config files.
  config/i386/pae and config/x86-64/default:
	CONFIG_USB_EHCI_HCD=Y
	CONFIG_USB_OHCI_HCD=Y
	CONFIG_USB_UHCI_HCD=Y

-------------------------------------------------------------------
Sat Jun 20 02:03:08 CEST 2009 - gregkh@suse.de

- Update config files.
  config/i386/pae and config/x86-64/default:
	CONFIG_CFG80211=Y
	CONFIG_LIB80211=Y
	CONFIG_MAC80211=Y
	CONFIG_ATH5K=Y

-------------------------------------------------------------------
Sat Jun 20 01:57:07 CEST 2009 - gregkh@suse.de

- Update config files.
  config/i386/pae and config/x86-64/default:
  	CONFIG_X86_MSR=Y
	CONFIG_X86_CPUID=Y

-------------------------------------------------------------------
Fri Jun 19 23:48:52 CEST 2009 - gregkh@suse.de

- comment out broken acpi patch for the moment.

-------------------------------------------------------------------
Fri Jun 19 23:12:06 CEST 2009 - gregkh@suse.de

- move the "preload" branch into master to get 2.6.30 working
  for Moblin.
- Update config files.
- patches.drivers/alsa-ad1984a-hp-quirks: ALSA: update HP
  quirks for Zenith & co (bnc#472789, bnc#479617, bnc#502425,
  bnc#503101).
- patches.suse/driver-core-add-nodename-callbacks.patch: Driver
  Core: add nodename callbacks.
- patches.suse/driver-core-aoe-add-nodename-for-aoe-devices.patch:
  Driver Core: aoe: add nodename for aoe devices.
- patches.suse/driver-core-block-add-nodename-support-for-block-drivers.patch:
  Driver Core: block: add nodename support for block drivers..
- patches.suse/driver-core-bsg-add-nodename-for-bsg-driver.patch:
  Driver Core: bsg: add nodename for bsg driver.
- patches.suse/driver-core-devtmpfs-driver-core-maintained-dev-tmpfs.patch:
  Driver Core: devtmpfs - kernel-maintained tmpfs-based /dev.
- patches.suse/driver-core-drm-add-nodename-for-drm-devices.patch:
  Driver Core: drm: add nodename for drm devices.
- patches.suse/driver-core-dvb-add-nodename-for-dvb-drivers.patch:
  Driver Core: dvb: add nodename for dvb drivers.
- patches.suse/driver-core-input-add-nodename-for-input-drivers.patch:
  Driver Core: input: add nodename for input drivers.
- patches.suse/driver-core-misc-add-nodename-support-for-misc-devices.patch:
  Driver Core: misc: add nodename support for misc devices..
- patches.suse/driver-core-raw-add-nodename-for-raw-devices.patch:
  Driver Core: raw: add nodename for raw devices.
- patches.suse/driver-core-sound-add-nodename-for-sound-drivers.patch:
  Driver Core: sound: add nodename for sound drivers.
- patches.suse/driver-core-usb-add-nodename-support-for-usb-drivers.patch:
  Driver Core: usb: add nodename support for usb drivers..
- patches.suse/driver-core-x86-add-nodename-for-cpuid-and-msr-drivers.patch:
  Driver Core: x86: add nodename for cpuid and msr drivers..
- patches.suse/ec_merge_irq_and_poll_modes.patch: ACPI: EC:
  Merge IRQ and POLL modes.
- patches.suse/linux-2.6.29-dont-wait-for-mouse.patch: fastboot:
  remove "wait for all devices before mounting root" delay.
- patches.suse/linux-2.6.29-enable-async-by-default.patch:
  enable async_enabled by default.
- patches.suse/linux-2.6.29-even-faster-kms.patch: speed up kms
  even more.
- patches.suse/linux-2.6.29-jbd-longer-commit-interval.patch:
  jbd: longer commit interval.
- patches.suse/linux-2.6.29-kms-after-sata.patch: make kms happen
  after sata.
- patches.suse/linux-2.6.29-retry-root-mount.patch: fastboot:
  retry mounting the root fs if we can't find init.
- patches.suse/linux-2.6.29-silence-acer-message.patch: Silence
  acer wmi driver on non-acer machines.
- patches.suse/linux-2.6.29-touchkit.patch: some new touch screen
  device ids
.
- patches.suse/uvcvideo-ignore-hue-control-for-5986-0241.patch:
  uvcvideo: ignore hue control for 5986:0241 (bnc#499152).
- patches.suse/devtmpfs.patch: Delete.

-------------------------------------------------------------------
Fri Jun 12 05:14:11 CEST 2009 - greg@suse.de

- scripts/sequence-patch.sh: fix bug in ketchup usage

-------------------------------------------------------------------
Wed Jun 10 16:12:01 CEST 2009 - jeffm@suse.com

- Update to 2.6.30-final.

-------------------------------------------------------------------
Wed Jun 10 10:31:34 CEST 2009 - jbeulich@novell.com

- Update Xen patches to 2.6.30-rc8 and c/s 898.
- Update Xen config files.
- patches.xen/pci-reserve: linux/pci: reserve io/memory space
  for bridge.
- patches.xen/xen-x86-exports: Delete.

-------------------------------------------------------------------
Tue Jun  9 17:14:45 CEST 2009 - mmarek@suse.cz

- rpm/kernel-binary.spec.in, rpm/kernel-source.spec.in,
  rpm/kernel-syms.spec.in, rpm/mkspec: update copyright header and
  change indentation to what autobuild enforces on checkin. No
  functional change.

-------------------------------------------------------------------
Tue Jun  9 17:06:06 CEST 2009 - jbeulich@novell.com

- patches.suse/stack-unwind-add-declaration.patch: Fold into ...
- patches.suse/stack-unwind: ... this one.

-------------------------------------------------------------------
Tue Jun  9 12:11:11 CEST 2009 - mmarek@suse.cz

- rpm/kernel-binary.spec.in: move /boot/vmlinux-*.gz to -devel
  again.
- rpm/find-provides: don't generate the ksym() provides ourself,
  let rpm do it. Add a workaround for vmlinux-*.gz in -devel.

-------------------------------------------------------------------
Mon Jun  8 09:01:23 CEST 2009 - jeffm@suse.com

- patches.suse/reiser4-set_page_dirty_notag: mm: Add
  set_page_dirty_notag() helper for reiser4.

-------------------------------------------------------------------
Fri Jun  5 13:43:37 CEST 2009 - mmarek@suse.cz

- rpm/kernel-module-subpackage: add Enhances: kernel-$flavor to
  kmps (bnc#502092).

-------------------------------------------------------------------
Thu Jun  4 16:26:21 CEST 2009 - jeffm@suse.de

- Update to 2.6.30-rc8.

-------------------------------------------------------------------
Thu Jun  4 07:09:52 CEST 2009 - sdietrich@suse.de

- supported.conf: remove duplicate kernel/drivers/md/dm-log

-------------------------------------------------------------------
Thu Jun  4 06:02:57 CEST 2009 - teheo@suse.de

Conver ide major allocation.

- patches.suse/block-add-mangle-devt-switch: block: add
  genhd.mangle_devt parameter (fate#305584).

-------------------------------------------------------------------
Mon Jun  1 20:54:44 CEST 2009 - jeffm@suse.de

- Update to 2.6.30-rc7-git4.

-------------------------------------------------------------------
Fri May 29 09:50:28 CEST 2009 - teheo@suse.de

Rename mangle_minor to mangle_devt and also cover sd major allocation.

- patches.suse/block-add-mangle-devt-switch: block: add
  genhd.mangle_devt parameter (fate#305584).

-------------------------------------------------------------------
Fri May 29 07:35:53 CEST 2009 - teheo@suse.de

- Update config files to enable DEBUG_BLOCK_EXT_DEVT on all configs
  except for vanilla and ppc/ps3.
- patches.suse/block-add-mangle-devt-switch: block: add
  genhd.mangle_minor parameter (fate#305584).

-------------------------------------------------------------------
Thu May 28 16:35:40 CEST 2009 - jdelvare@suse.de

- patches.fixes/scsi-scan-blist-update: Add BLIST_REPORTLUN2 to
  EMC SYMMETRIX (bnc#185164, bnc#191648, bnc#505578).

-------------------------------------------------------------------
Wed May 27 18:05:14 CEST 2009 - jeffm@suse.com

- Update to 2.6.30-rc7-git2.

-------------------------------------------------------------------
Wed May 27 08:22:05 CEST 2009 - gregkh@suse.de

- patches.drivers/ath1e-add-new-device-id-for-asus-hardware.patch:
  ath1e: add new device id for asus hardware.

-------------------------------------------------------------------
Tue May 26 15:28:51 CEST 2009 - mmarek@suse.cz

- rpm/mkspec: when using a custom release number, create a
  get_release_number.sh script for autobuild.

-------------------------------------------------------------------
Tue May 26 15:08:25 CEST 2009 - mmarek@suse.cz

- rpm/kernel-binary.spec.in: workaround for bnc#507084: strip
  binaries in /usr/src/linux-obj/*/*/scripts.

-------------------------------------------------------------------
Tue May 26 11:33:25 CEST 2009 - jdelvare@suse.de

- patches.drivers/r8169-allow-true-forced-mode-setting.patch:
  r8169: allow true forced mode setting (bnc#467518).

-------------------------------------------------------------------
Mon May 25 14:11:04 CEST 2009 - mmarek@suse.cz

- switch i386 flavors back to -default (non-pae) and -pae for
  milestone2

-------------------------------------------------------------------
Sun May 24 10:36:18 CEST 2009 - mmarek@suse.cz

- rpm/find-provides: fix for kernel-kdump.

-------------------------------------------------------------------
Sat May 23 22:18:05 CEST 2009 - mmarek@suse.cz

- rpm/find-provides, rpm/kernel-binary.spec.in, rpm/symsets.pl:
  workaround to fix provides of built-in symbols: move vmlinux*.gz
  back to -base and extract the provides from it.

-------------------------------------------------------------------
Fri May 22 15:47:01 CEST 2009 - teheo@suse.de

- patches.arch/i586-unwind-quick-fix: i586-relocs: ignore NONE
  relocation.

-------------------------------------------------------------------
Fri May 22 12:42:36 CEST 2009 - mmarek@suse.cz

- rpm/compute-PATCHVERSION.sh, rpm/mkspec, scripts/tar-up.sh: avoid
  unpacking the patches tarballs in compute-PATCHVERSION.sh.

-------------------------------------------------------------------
Fri May 22 11:45:41 CEST 2009 - mmarek@suse.cz

- rpm/mkspec: add --release option to set a custom release string.
- scripts/tar-up.sh: revive -rs option.

-------------------------------------------------------------------
Wed May 20 16:05:07 CEST 2009 - mmarek@suse.cz

- patches.arch/acpi_thermal_passive_blacklist.patch,
  patches.suse/devtmpfs.patch: fix patches to apply with git-apply.

-------------------------------------------------------------------
Tue May 19 21:42:45 CEST 2009 - sdietrich@suse.de

- patches.suse/stack-unwind-add-declaration.patch: Fix compile
  error when CONFIG_STACK_UNWIND is not set.

-------------------------------------------------------------------
Tue May 19 18:24:46 CEST 2009 - jblunck@suse.de

- patches.rpmify/arm-arch_include_asm-fix.diff: ARM: move
  mach-types.h to arch/include/asm.

-------------------------------------------------------------------
Tue May 19 18:03:44 CEST 2009 - jeffm@suse.com

- Set CONFIG_FRAMEBUFFER_CONSOLE=y

-------------------------------------------------------------------
Tue May 19 17:27:45 CEST 2009 - jeffm@suse.com

- Restored CONFIG_BOOTSPLASH=y and CONFIG_FB_VESA=y on
  x86/x86_64 (bnc#504608)

-------------------------------------------------------------------
Tue May 19 16:17:34 CEST 2009 - jbeulich@novell.com

- patches.xen/sfc-endianness: fix building with gcc 4.4.

-------------------------------------------------------------------
Tue May 19 12:04:26 CEST 2009 - jbeulich@novell.com

- Update Xen patches to 2.6.30/rc6-git3 and c/s 873.

-------------------------------------------------------------------
Mon May 18 16:52:37 CEST 2009 - jeffm@suse.com

- Updated to 2.6.30-rc6-git3.
  - Eliminated 4 patches.

-------------------------------------------------------------------
Fri May 15 19:16:23 CEST 2009 - jeffm@suse.de

- doc/README.SUSE: Updated to reflect building in an external
  directory so as not to contaminate /usr/src/linux

-------------------------------------------------------------------
Thu May 14 14:09:10 CEST 2009 - mmarek@suse.cz

- rpm/kernel-binary.spec.in: fix path in
  /usr/src/linux-obj/.../Makefile.

-------------------------------------------------------------------
Thu May 14 11:09:01 CEST 2009 - mmarek@suse.cz

- rpm/kernel-binary.spec.in: provide kernel-$flavor-devel =
  %version-%source_rel in the -devel packages (bnc#503280).

-------------------------------------------------------------------
Wed May 13 15:42:49 CEST 2009 - mmarek@suse.cz

- rpm/kernel-binary.spec.in: also fix kernel-$flavor-devel requires
  (bnc#503280).

-------------------------------------------------------------------
Wed May 13 15:32:58 CEST 2009 - mmarek@suse.cz

- rpm/mkspec: fix kernel-syms requires (bnc#503280).

-------------------------------------------------------------------
Mon May 11 21:11:59 CEST 2009 - jeffm@suse.com

- patches.fixes/dup2-retval-fix: dup2: Fix return value with
  oldfd == newfd and invalid fd (bnc#498042).

-------------------------------------------------------------------
Mon May 11 21:11:19 CEST 2009 - jeffm@suse.com

- patches.fixes/reiserfs-xattr-fixup: reiserfs: clean up ifdefs.
- patches.fixes/reiserfs-xattr-root-fixup: reiserfs: deal with
  NULL xattr root w/ xattrs disabled.
- patches.fixes/reiserfs-xattrs-disabled-perms: reiserfs: fixup
  perms when xattrs are disabled.
- patches.fixes/reiserfs-expose-privroot: reiserfs: allow exposing
  privroot w/ xattrs enabled.

-------------------------------------------------------------------
Mon May 11 19:41:25 CEST 2009 - jeffm@suse.de

- Updated to 2.6.30-rc5-git1.
  - Eliminated 4 patches.

-------------------------------------------------------------------
Wed May  6 17:38:57 CEST 2009 - gregkh@suse.de

- Update config files. update vanilla configs so that the build works.

-------------------------------------------------------------------
Wed May  6 17:19:56 CEST 2009 - gregkh@suse.de

- Update config files.
- patches.suse/devtmpfs.patch: driver-core: devtmpfs - driver-core
  maintained /dev tmpfs.

-------------------------------------------------------------------
Tue May  5 17:17:21 CEST 2009 - jeffm@suse.com

- Update config files.

-------------------------------------------------------------------
Tue May  5 16:46:08 CEST 2009 - jeffm@suse.com

- Update to 2.6.30-rc4-git1.
- patches.rpmify/fix-unexpected-non-allocable-warnings-with-suse-gcc:
  kbuild, modpost: fix "unexpected non-allocatable" warning with
  SUSE gcc.

-------------------------------------------------------------------
Tue May  5 14:31:59 CEST 2009 - jbeulich@novell.com

- patches.fixes/iwl3945-build: iwl3945: fix ia64/ppc build.

-------------------------------------------------------------------
Tue May  5 11:05:37 CEST 2009 - jbeulich@novell.com

- patches.xen/xen3-patch-2.6.30-rc4: Fix ia64 build.

-------------------------------------------------------------------
Tue May  5 10:08:12 CEST 2009 - jbeulich@novell.com

- patches.suse/stack-unwind: Also initialize PT_GS() on 32-bit.
- patches.arch/x86_64-unwind-annotations: Refresh.

-------------------------------------------------------------------
Tue May  5 10:02:41 CEST 2009 - jbeulich@novell.com

- Update Xen patches to 2.6.29-rc4 and c/s 867.
- Update i386 and x86_64 config files.
- config.conf: Re-enable Xen.

-------------------------------------------------------------------
Tue May  5 05:22:16 CEST 2009 - teheo@suse.de

- patches.suse/kbuild-icecream-workaround: kbuild: add workaround
  for icecream bug (bnc#495786).

-------------------------------------------------------------------
Fri May  1 20:01:16 CEST 2009 - jeffm@suse.com

- patches.fixes/reiserfs-xattr-locking: reiserfs: Expand i_mutex
  to enclose lookup_one_len.

-------------------------------------------------------------------
Fri May  1 20:00:48 CEST 2009 - jeffm@suse.com

- Update to 2.6.30-rc4.
  - Eliminated 2 patches.

-------------------------------------------------------------------
Fri May  1 19:58:07 CEST 2009 - jeffm@suse.com

- patches.drivers/libata-prefer-over-ide: libata: prefer libata
  drivers over ide ones (bnc#433105).
- patches.fixes/reiserfs-xattr-locking: reiserfs: Expand i_mutex
  to enclose lookup_one_len.
- patches.kernel.org/patch-2.6.30-rc3-rc4:
- patches.suse/no-frame-pointer-select: Fix stack unwinder Kconfig
  (bnc#402518).
- patches.arch/s390-08-05-af_iucv-msgpeek-fix.patch: Delete.
- patches.fixes/fix-periodic-mode-programming-on-amd81xx: Delete.

-------------------------------------------------------------------
Thu Apr 30 16:56:17 CEST 2009 - mmarek@suse.cz

- scripts/submit-to-bs: tentative script to submit a new kernel to
  openSUSE:Factory

-------------------------------------------------------------------
Tue Apr 28 11:19:41 CEST 2009 - npiggin@suse.de

- patches.apparmor/unambiguous-__d_path.diff: Put a reminder in here
  to fix the lock order problem when the patch is updated to HEAD.

-------------------------------------------------------------------
Mon Apr 27 13:48:49 CEST 2009 - mmarek@suse.cz

- rpm/kernel-binary.spec.in, rpm/kernel-source.spec.in,
  rpm/kernel-syms.spec.in, rpm/mkspec: Fix prepending EXTRAVERSION,
  rename the variable back to @RELEASE_PREFIX@.

-------------------------------------------------------------------
Mon Apr 27 10:41:20 CEST 2009 - mmarek@suse.cz

- rpm/kernel-binary.spec.in, rpm/kernel-source.spec.in,
  rpm/kernel-syms.spec.in, rpm/mkspec: prepend the EXTRAVERSION to
  the rpm release string (note that this won't have any effect in
  the openSUSE:* projects).

-------------------------------------------------------------------
Fri Apr 24 19:28:44 CEST 2009 - gregkh@suse.de

- Update config files.
  - build rtc_cmos driver into the kernel for i386 and x86-64 default
    kernels.  This should automatically take care of the rtc/system time
    syncing so we don't need to do it in a boot script and should speed
    up booting time a lot.

-------------------------------------------------------------------
Fri Apr 24 19:24:53 CEST 2009 - gregkh@suse.de

- Update config files. change CONFIG_ATA=y and CONFIG_SATA_AHCI=y

-------------------------------------------------------------------
Fri Apr 24 18:23:21 CEST 2009 - gregkh@suse.de

- Update config files. change to CONFIG_EXT2_FS=y and CONFIG_EXT3_FS=y

-------------------------------------------------------------------
Fri Apr 24 18:19:34 CEST 2009 - gregkh@suse.de

- Update config files. change to CONFIG_SCSI=y and CONFIG_BLK_DEV_SD=y

-------------------------------------------------------------------
Fri Apr 24 18:14:49 CEST 2009 - gregkh@suse.de

- Update config files. change to use CONFIG_USB=y

-------------------------------------------------------------------
Thu Apr 23 23:38:53 CEST 2009 - jeffm@suse.de

- Added legacy config.

-------------------------------------------------------------------
Thu Apr 23 23:31:39 CEST 2009 - jeffm@suse.de

- Temporarily disabled patches.suse/acpi-dsdt-initrd-v0.9a-2.6.25.patch

-------------------------------------------------------------------
Thu Apr 23 17:53:58 CEST 2009 - jeffm@suse.de

- Moved i386 kernel-default to kernel-legacy.
- Moved i386 kernel-pae config to kernel-default.
- Disabled CONFIG_ISA in i386 kernel-default to improve boot speed.

-------------------------------------------------------------------
Thu Apr 23 17:29:47 CEST 2009 - jeffm@suse.de

- Update to 2.6.30-rc3.

-------------------------------------------------------------------
Thu Apr 23 17:17:59 CEST 2009 - jeffm@suse.de

- patches.fixes/fix-periodic-mode-programming-on-amd81xx: x86:
  hpet: fix periodic mode programming on AMD 81xx.
- patches.fixes/hpet-boot-fix: Delete.

-------------------------------------------------------------------
Mon Apr 20 16:44:13 CEST 2009 - jeffm@suse.de

- patches.fixes/hpet-boot-fix: hpet: fix "IO-APIC + timer doesn't work!"

-------------------------------------------------------------------
Mon Apr 20 16:43:50 CEST 2009 - jeffm@suse.de

- Update to 2.6.30-rc2-git6.

-------------------------------------------------------------------
Wed Apr 15 06:33:54 CEST 2009 - jeffm@suse.de

- Update to 2.6.30-rc2.
  - trace and xen flavors disabled.
  - CONFIG_OTUS disabled on ppc.
  - request-based multipath could use some testing.
  - Eliminated 96 patches.

-------------------------------------------------------------------
Fri Apr 10 20:09:08 CEST 2009 - jeffm@suse.de

- rpm/devel-post.sh, rpm/kernel-binary.spec.in: Created i586 symlink
  for i386.

-------------------------------------------------------------------
Fri Apr 10 19:08:14 CEST 2009 - jeffm@suse.de

- rpm/kernel-binary.spec.in: Added /usr/src/linux-obj to -devel

-------------------------------------------------------------------
Fri Apr 10 17:35:35 CEST 2009 - mmarek@suse.cz

- rpm/kernel-binary.spec.in: Use xargs -r to fix case when no
  modules are supported.

-------------------------------------------------------------------
Fri Apr 10 17:18:34 CEST 2009 - jeffm@suse.com

- Moved linux-obj symlink handling to kernel-$flavor-devel.

-------------------------------------------------------------------
Fri Apr 10 11:41:12 CEST 2009 - mmarek@suse.cz

- rpm/package-descriptions: Add comment.

-------------------------------------------------------------------
Fri Apr 10 11:12:30 CEST 2009 - mmarek@suse.cz

- rpm/kernel-binary.spec.in, rpm/kernel-source.spec.in,
  rpm/kernel-syms.spec.in, scripts/tar-up.sh: Rename the timestamp
  file to source-timestamp instead, so that autobuild does not add
  the timestamp verbatim.

-------------------------------------------------------------------
Thu Apr  9 13:52:47 CEST 2009 - jbeulich@novell.com

- Update Xen patches to 2.6.29 final and c/s 854.
- patches.xen/sfc-external-sram: enable access to Falcon's
  external SRAM (bnc#489105).
- patches.xen/sfc-sync-headers: sync Solarflare accelerator
  headers (bnc#489105).
- Update Xen config files.

-------------------------------------------------------------------
Wed Apr  8 11:54:11 CEST 2009 - mmarek@suse.cz

- rpm/kernel-binary.spec.in, rpm/kernel-source.spec.in,
  rpm/kernel-syms.spec.in: Fix last change: do not add the
  timestamp if it is already added verbatim (by prepare_spec during
  checkin)

-------------------------------------------------------------------
Tue Apr  7 21:58:38 CEST 2009 - mmarek@suse.cz

- rpm/kernel-binary.spec.in, rpm/kernel-source.spec.in,
  rpm/kernel-syms.spec.in: Add source timestamp to package
  descriptions.

-------------------------------------------------------------------
Tue Apr  7 21:28:59 CEST 2009 - mmarek@suse.cz

- rpm/kernel-binary.spec.in, rpm/kernel-source.spec.in,
  rpm/kernel-syms.spec.in, rpm/mkspec: add descriptions to
  generated spec files.
- rpm/package-descriptions: descriptions of binary packages.

-------------------------------------------------------------------
Mon Apr  6 20:29:03 CEST 2009 - jeffm@suse.com

- Enabled STAGING on !x86 and disabled COMEDI.

-------------------------------------------------------------------
Mon Apr  6 19:21:37 CEST 2009 - jeffm@suse.com

- patches.rpmify/split-package: Enable

-------------------------------------------------------------------
Mon Apr  6 19:21:23 CEST 2009 - jeffm@suse.com

- Update config files: Fixed i386-vanilla.

-------------------------------------------------------------------
Mon Apr  6 19:11:52 CEST 2009 - jeffm@suse.com

- patches.fixes/xfs-export-debug: xfs: export assertion handler.

-------------------------------------------------------------------
Mon Apr  6 02:53:12 CEST 2009 - jeffm@suse.com

- Switch from SPARSEMEM to DISCONTIGMEM on i386.

-------------------------------------------------------------------
Sun Apr  5 02:24:01 CEST 2009 - jeffm@suse.com

- scripts/tar-up_and_run_mbuild.sh: Added pae to the important
  specfiles list.

-------------------------------------------------------------------
Fri Apr  3 22:47:12 CEST 2009 - jeffm@suse.com

- Update config files: Fix missing ia64-debug.

-------------------------------------------------------------------
Fri Apr  3 22:32:01 CEST 2009 - jeffm@suse.com

- patches.xen/sfc-resource-driver: Fix uninitialized var warning.

-------------------------------------------------------------------
Fri Apr  3 22:25:35 CEST 2009 - jeffm@suse.com

- Drop NR_CPUS back to 128 on i386.

-------------------------------------------------------------------
Fri Apr  3 19:36:31 CEST 2009 - jeffm@suse.com

- rpm/kernel-binary.spec.in: Added CONFIG_SPLIT_PACKAGE.

-------------------------------------------------------------------
Fri Apr  3 19:35:53 CEST 2009 - jeffm@suse.de

- Update config files: Enabled STAGING drivers on -vanilla.

-------------------------------------------------------------------
Fri Apr  3 17:13:32 CEST 2009 - jblunck@suse.de

- patches.rpmify/rpm-kernel-config: Rediff.

-------------------------------------------------------------------
Fri Apr  3 17:06:14 CEST 2009 - mmarek@suse.cz

- rpm/kernel-source.spec.in: chmod +x mkspec arch-symbols
  compute-PATCHVERSION.sh

-------------------------------------------------------------------
Fri Apr  3 17:00:50 CEST 2009 - jeffm@suse.com

- Update config files: Enabled STAGING drivers.

-------------------------------------------------------------------
Fri Apr  3 16:30:02 CEST 2009 - jeffm@suse.com

- Sync up kernel configs for x86/x86_64 flavors.

-------------------------------------------------------------------
Fri Apr  3 14:55:26 CEST 2009 - mmarek@suse.cz

- rpm/kernel-source.spec.in, rpm/mkspec: do not package the binary
  spec files anymore.

-------------------------------------------------------------------
Thu Apr  2 23:41:52 CEST 2009 - mmarek@suse.cz

- rpm/modversions: keep the override keyword in --pack.

-------------------------------------------------------------------
Thu Apr  2 20:37:33 CEST 2009 - mmarek@suse.cz

- rpm/kernel-binary.spec.in, rpm/mkspec, scripts/tar-up.sh: remove
  @TOLERATE_UNKNOWN_NEW_CONFIG_OPTIONS@ expansion, check for a file
  named TOLERATE-UNKNOWN-NEW-CONFIG-OPTIONS in sourcedir instead.

-------------------------------------------------------------------
Thu Apr  2 20:27:04 CEST 2009 - mmarek@suse.cz

- rpm/kernel-syms.spec.in: set LC_ALL=C in rpm -q call

-------------------------------------------------------------------
Thu Apr  2 17:57:48 CEST 2009 - mmarek@suse.cz

- rpm/kernel-binary.spec.in: add @FLAVOR@ again to avoid %%(...)
  expansion

-------------------------------------------------------------------
Thu Apr  2 17:48:41 CEST 2009 - mmarek@suse.cz

- rpm/mkspec: new script to generate spec files from *.spec.in
  templates
- rpm/compute-PATCHVERSION.sh, rpm/kernel-binary.spec.in,
  rpm/kernel-source.spec.in, rpm/kernel-syms.spec.in: add to the
  source rpm
- scripts/tar-up.sh: just tar up patches directories and call
  mkspec

-------------------------------------------------------------------
Tue Mar 31 15:56:00 CEST 2009 - mmarek@suse.cz

- rpm/kernel-dummy.spec.in: Delete.

-------------------------------------------------------------------
Tue Mar 31 15:46:18 CEST 2009 - jeffm@suse.de

- doc/README.KSYMS: Add to repo.

-------------------------------------------------------------------
Tue Mar 31 15:39:55 CEST 2009 - mmarek@suse.cz

- config.conf, rpm/old-packages.conf, scripts/arch-symbols,
  scripts/run_oldconfig.sh, scripts/tar-up.sh: drop the arch
  symbols completely, only map the various ix86 archs to i386.

-------------------------------------------------------------------
Tue Mar 31 14:49:09 CEST 2009 - mmarek@suse.cz

- doc/README.SUSE: allow_unsupported_modules needs to be set before
  installing the kernel (bnc#484664).

-------------------------------------------------------------------
Tue Mar 31 03:08:30 CEST 2009 - jeffm@suse.de

- Add %changelog to spec files

-------------------------------------------------------------------
Tue Mar 31 03:07:51 CEST 2009 - jeffm@suse.de

- rpm/kernel-binary.spec.in: Clean up %build_$flavor macros

-------------------------------------------------------------------
Tue Mar 31 02:54:18 CEST 2009 - jeffm@suse.de

- rpm/kernel-source.spec.in: Create kernel-source-vanilla

-------------------------------------------------------------------
Tue Mar 31 02:53:41 CEST 2009 - jeffm@suse.de

- rpm/kernel-syms.spec.in, scripts/tar-up.sh: Depend on kernel-$flavor-devel

-------------------------------------------------------------------
Tue Mar 31 02:52:41 CEST 2009 - jeffm@suse.de

- rpm/kernel-binary.spec.in, rpm/kernel-source.spec.in,
  rpm/kernel-syms.spec.in: Create a %using_buildservice macro

-------------------------------------------------------------------
Tue Mar 31 02:52:04 CEST 2009 - jeffm@suse.de

- rpm/kernel-binary.spec.in, rpm/kernel-source.spec.in,
  scripts/sequence-patch.sh, scripts/tar-up.sh:
  kernel-{binary,source}: Remove arch guards

-------------------------------------------------------------------
Tue Mar 31 02:51:13 CEST 2009 - jeffm@suse.de

- doc/README.SUSE, rpm/kernel-binary.spec.in, rpm/kernel-source.spec.in,
  scripts/tar-up.sh: Move development files from kernel-source to
  kernel-$flavor-devel

-------------------------------------------------------------------
Tue Mar 31 02:50:53 CEST 2009 - jeffm@suse.de

- rpm/kernel-binary.spec.in: Remove $CONFIG_MODULES

-------------------------------------------------------------------
Tue Mar 31 02:50:15 CEST 2009 - jeffm@suse.de

- rpm/kernel-binary.spec.in: Remove duplicate CONFIG_DEBUG_INFO=y

-------------------------------------------------------------------
Tue Mar 31 02:49:53 CEST 2009 - jeffm@suse.de

- rpm/kernel-binary.spec.in: Use macros for cpu_arch

-------------------------------------------------------------------
Tue Mar 31 02:49:23 CEST 2009 - jeffm@suse.de

- rpm/kernel-binary.spec.in, rpm/kernel-source.spec.in:
  kernel-{source,binary}: Use path-related rpm macros

-------------------------------------------------------------------
Tue Mar 31 02:48:40 CEST 2009 - jeffm@suse.de

- rpm/kernel-binary.spec.in,  rpm/kernel-source.spec.in:
  Use a %kernelrelease macro.

-------------------------------------------------------------------
Tue Mar 31 02:47:58 CEST 2009 - jeffm@suse.de

- rpm/kernel-source.spec.in, rpm/source-post.sh, scripts/tar-up.sh:
  Use %variant instead of $variant

-------------------------------------------------------------------
Tue Mar 31 02:47:14 CEST 2009 - jeffm@suse.de

- kernel-source: Kill old obsoletes

-------------------------------------------------------------------
Tue Mar 31 02:46:35 CEST 2009 - jeffm@suse.de

- rpm/kernel-binary.spec.in, rpm/kernel-source.spec.in,
  rpm/kernel-syms.spec.in, scripts/tar-up.sh:
  Use %var instead of @VAR@ except where necessary

-------------------------------------------------------------------
Tue Mar 31 02:46:12 CEST 2009 - jeffm@suse.de

- kernel-syms: Sort by flavor, not architecture

-------------------------------------------------------------------
Tue Mar 31 02:45:43 CEST 2009 - jeffm@suse.de

- kernel-syms: Stop the architecture %else madness

-------------------------------------------------------------------
Tue Mar 31 02:45:15 CEST 2009 - jeffm@suse.de

- kernel-binary: Stop the architecture %else madness

-------------------------------------------------------------------
Mon Mar 30 22:16:04 CEST 2009 - jeffm@suse.de

- Removed -RT guards and a dead patch.

-------------------------------------------------------------------
Mon Mar 30 22:14:17 CEST 2009 - jeffm@suse.de

- patches.fixes/reiserfs-prealloc-fix: Delete.

-------------------------------------------------------------------
Mon Mar 30 15:26:04 CEST 2009 - jeffm@suse.de

- patches.suse/reiserfs-inode-init: Delete.

-------------------------------------------------------------------
Thu Mar 26 21:28:32 CET 2009 - mmarek@suse.cz

- rpm/config.sh: introduce rpm/config.sh, defining SRCVERSION and
  VARIANT variables.

-------------------------------------------------------------------
Tue Mar 24 15:37:54 CET 2009 - jeffm@suse.de

- Update to 2.6.29-final.
  - Eliminated 4 patches.

-------------------------------------------------------------------
Fri Mar 20 09:41:41 CET 2009 - jbeulich@novell.com

- Update Xen config files.
- Update Xen patches to 2.6.29-rc8 and c/s 821.

-------------------------------------------------------------------
Wed Mar 18 15:10:32 CET 2009 - mmarek@suse.cz

- rpm/kernel-*.spec.in, scripts/tar-up.sh: don't add "<RELEASE>"
  to the release, breaks plain rpmbuild.

-------------------------------------------------------------------
Tue Mar 17 16:14:08 CET 2009 - mmarek@suse.cz

- rpm/kernel-binary.spec.in: don't generate symsets
- rpm/kernel-syms.spec.in: don't package symsets
- rpm/find-provides: disable symset provides
- rpm/macros.kernel-source: don't check for /boot/symsets*
  (fate#305945)

-------------------------------------------------------------------
Tue Mar 17 07:56:40 CET 2009 - knikanth@suse.de

- patches.fixes/loop-barriers: Delete.
- patches.fixes/loop-barriers2: Delete.
  Remove non-mainline patches to loop driver making it honour
  O_SYNC, sync requests and barriers. (bnc#485089), (bnc#471249)

-------------------------------------------------------------------
Mon Mar 16 18:11:40 CET 2009 - bphilips@suse.de

- README: add rough guide to updating KABI

-------------------------------------------------------------------
Fri Mar 13 23:37:52 CET 2009 - jeffm@suse.com

- Update to 2.6.29-rc8.

-------------------------------------------------------------------
Thu Mar 12 11:21:42 CET 2009 - jbeulich@novell.com

- patches.fixes/fix-nf_conntrack_slp,
  patches.suse/perfmon2-remove_get_base_syscall_attr.patch,
  patches.suse/perfmon2.patch,
  patches.suse/silent-stack-overflow-2.patch: fix build warnings.

-------------------------------------------------------------------
Thu Mar 12 11:09:42 CET 2009 - jbeulich@novell.com

- Update Xen patches addressing several issues in initial commit
- Update Xen config files (re-enable oprofile, disable novfs).
- patches.xen/xen3-x86_64-unwind-annotations: fix unwind annotations
  in entry_64-xen.S.

-------------------------------------------------------------------
Thu Mar 12 11:02:37 CET 2009 - jbeulich@novell.com

- patches.arch/x86_64-unwind-annotations: fix unwind annotations in
  entry_64.S.

-------------------------------------------------------------------
Thu Mar 12 07:43:03 CET 2009 - rgoldwyn@suse.de

- patches.suse/novfs-creds-change-2.6.29: Changing credential
  according to new task_struct.

-------------------------------------------------------------------
Wed Mar 11 18:27:00 CET 2009 - jblunck@suse.de

- rpm/kernel-binary.spec.in: Use split_packages only if supported.conf
  is not empty.

-------------------------------------------------------------------
Mon Mar  9 21:26:13 CET 2009 - mmarek@suse.cz

- rpm/kernel-binary.spec.in: renamed modprobe config to
  /etc/modprobe.d/50-module-renames.conf (required by new
  module-init-tools).

-------------------------------------------------------------------
Mon Mar  9 12:04:46 CET 2009 - jbeulich@novell.com

- patches.xen/xen3-patch-2.6.29-rc4: fix ia64 build.

-------------------------------------------------------------------
Mon Mar  9 09:42:36 CET 2009 - jbeulich@novell.com

- Update Xen config files (get tracing options back in sync with
  default).

-------------------------------------------------------------------
Fri Mar  6 20:56:37 CET 2009 - jeffm@suse.de

- Update config files: Enable CONFIG_FRAME_POINTER on Xen.

-------------------------------------------------------------------
Fri Mar  6 20:36:26 CET 2009 - jeffm@suse.de

- config.conf: Enabled Xen for building.

-------------------------------------------------------------------
Fri Mar  6 17:49:36 CET 2009 - jbeulich@novell.com

- Update Xen patches to 2.6.29-rc7.

-------------------------------------------------------------------
Fri Mar  6 13:34:30 CET 2009 - jbenc@suse.cz

- Update config files: enabled wireless debugging in -debug flavors.

-------------------------------------------------------------------
Fri Mar  6 10:36:19 CET 2009 - mmarek@suse.cz

- rpm/get_release_number.sh.in, rpm/kernel-binary.spec.in,
  rpm/kernel-source.spec.in, rpm/kernel-syms.spec.in,
  scripts/tar-up.sh, doc/README.SUSE: finally drop kernel-dummy
- rpm/prepare-build.sh: Delete.

-------------------------------------------------------------------
Wed Mar  4 20:18:28 CET 2009 - jeffm@suse.com

- Update to 2.6.29-rc7.
  - Eliminated 1 patch.

-------------------------------------------------------------------
Wed Mar  4 11:48:01 CET 2009 - mmarek@suse.cz

- rpm/kernel-binary.spec.in: workaround a bash bug (bnc#481817)
  in kernel-vanilla.spec.

-------------------------------------------------------------------
Tue Mar  3 23:00:28 CET 2009 - jeffm@suse.com

- patches.suse/export-security_inode_permission: Export
  security_inode_permission for aufs.

-------------------------------------------------------------------
Thu Feb 26 15:32:35 CET 2009 - jeffm@suse.com

- scripts/tar-up.sh: Add -u to update existing spec files.

-------------------------------------------------------------------
Thu Feb 26 11:50:57 CET 2009 - sven@suse.de

- rpm/kernel-binary.spec.in: Fix sub-package install-time conflict.

-------------------------------------------------------------------
Wed Feb 25 19:41:59 CET 2009 - mmarek@suse.cz

- scripts/tar-up.sh: create tarballs that don't change
  unnecessarily: set owner/group to nobody/nobody, mtime to time of
  the latest commit and sort the input files.

-------------------------------------------------------------------
Tue Feb 24 23:28:11 CET 2009 - jeffm@suse.com

- Update to 2.6.29-rc6-git1.

-------------------------------------------------------------------
Sat Feb 21 17:30:47 CET 2009 - mmarek@suse.cz

- rpm/kernel-syms.spec.in: also check if the package versions match
  (bnc#478462)

-------------------------------------------------------------------
Fri Feb 20 14:41:31 CET 2009 - jbeulich@novell.com

- patches.suse/stack-unwind: fix 32-bit arch_unwind_init_running().

-------------------------------------------------------------------
Fri Feb 20 10:12:51 CET 2009 - jbeulich@novell.com

- patches.suse/stack-unwind: fix patch fuzz.

-------------------------------------------------------------------
Fri Feb 20 09:48:59 CET 2009 - jbeulich@novell.com

- misc/xen-port-patches.py: Adjust fro new x86 header placement.
- patches.arch/x86_64-unwind-annotations: fix unwind annotations
  (bnc#472783).
- patches.suse/stack-unwind: Properlz hook up unwinder again.

-------------------------------------------------------------------
Fri Feb 20 02:49:50 CET 2009 - jeffm@suse.de

- patches.suse/kdb-common: Build fix with -I directive.

-------------------------------------------------------------------
Fri Feb 20 02:12:56 CET 2009 - jeffm@suse.de

- Update config files.

-------------------------------------------------------------------
Fri Feb 20 01:50:59 CET 2009 - jeffm@suse.de

- Update to 2.6.29-rc5-git3.
  - Eliminated 1 patch.

-------------------------------------------------------------------
Thu Feb 19 11:27:58 CET 2009 - mmarek@suse.cz

- rpm/symsets.pl: allow passing only Module.symvers and no modules

-------------------------------------------------------------------
Wed Feb 18 11:25:46 CET 2009 - olh@suse.de

- disable ppc601 support, disable unused framebuffer drivers

-------------------------------------------------------------------
Wed Feb 18 10:41:14 CET 2009 - olh@suse.de

- disable kdump on ppc32

------------------------------------------------------------------
Mon Feb 16 17:18:41 CET 2009 - jeffm@suse.com

- Update config files.

-------------------------------------------------------------------
Sat Feb 14 17:40:22 CET 2009 - jeffm@suse.de

- Update to 2.6.29-rc5.

-------------------------------------------------------------------
Fri Feb 13 21:15:40 CET 2009 - jeffm@suse.de

- Update to 2.6.29-rc4-git7.
  - Eliminated 2 patches.

-------------------------------------------------------------------
Mon Feb  9 22:04:41 CET 2009 - jeffm@suse.de

- patches.rpmify/spin_is_contended-fix: spin_is_contended
  Kconfig fixes.

-------------------------------------------------------------------
Mon Feb  9 17:47:43 CET 2009 - jeffm@suse.de

- Updated to 2.6.29-rc4.
  - Eliminated 3 patches.

-------------------------------------------------------------------
Fri Feb  6 21:34:56 CET 2009 - jeffm@suse.com

- patches.fixes/fix-warning-while-mapping-0-1MB-range-with-dev-mem:
  x86, pat: fix warn_on_once() while mapping 0-1MB range.

-------------------------------------------------------------------
Fri Feb  6 20:54:14 CET 2009 - mmarek@suse.cz

- rpm/kernel-module-subpackage, rpm/post.sh, rpm/postun.sh: fix
  last change: don't pass -e to weak-modules2.

-------------------------------------------------------------------
Fri Feb  6 14:42:13 CET 2009 - mmarek@suse.cz

- rpm/kernel-module-subpackage, rpm/post.sh, rpm/postun.sh: pass
  down shell options like -x to weak-modules2 to make debugging
  with rpm -ivv easier.

-------------------------------------------------------------------
Tue Feb  3 21:36:36 CET 2009 - jeffm@suse.de

- patches.fixes/fix-nf_conntrack_slp: make nf_conntrack_slp
  actually work (bnc#470963).

-------------------------------------------------------------------
Tue Feb  3 14:34:14 CET 2009 - mmarek@suse.cz

- scripts/tar-up.sh: fix branch name in KOTD packages.

-------------------------------------------------------------------
Tue Feb  3 12:37:06 CET 2009 - olh@suse.de

- config.conf: readde -debug flavor for ppc64

-------------------------------------------------------------------
Tue Feb  3 11:51:37 CET 2009 - olh@suse.de

- patches.fixes/scsi-ibmvfc_prli_initiator_fix.patch:
  Better handle other FC initiators (bnc#471217 - LTC51238)

-------------------------------------------------------------------
Tue Feb  3 11:48:59 CET 2009 - mmarek@suse.cz

- scripts/wd-functions.sh: display master as "master", not "HEAD"
  or "".

-------------------------------------------------------------------
Mon Feb  2 22:13:03 CET 2009 - jeffm@suse.de

- patches.fixes/ath9k-fix-led_device_naming.diff: ath9k: fix
  led naming.
- patches.fixes/b43legacy-fix-led_device_naming.diff: b43legacy:
  fix led naming.
- patches.fixes/iwlwifi-fix-iwl-3945_led_device_naming.diff:
  iwlwifi: another led naming fix.
- patches.fixes/iwlwifi-fix-iwl-led_device_naming.diff: iwlwifi:
  fix led naming   .
- patches.fixes/rt2x00-fix-led_device_naming.diff: rt2x00:
  fix led naming.

-------------------------------------------------------------------
Mon Feb  2 21:20:36 CET 2009 - jeffm@suse.de

- Updated to 2.6.29-rc3-git3.
  - Eliminated 6 patches.

-------------------------------------------------------------------
Mon Feb  2 17:35:32 CET 2009 - jeffm@suse.de

- Updated to 2.6.29-rc3.
  - AppArmor is disabled.
  - Xen is disabled.
  - Eliminated 745 patches.

-------------------------------------------------------------------
Mon Feb  2 17:17:07 CET 2009 - jeffm@suse.de

- Enabled patches.suse/reiserfs_warning-reentrant

-------------------------------------------------------------------
Mon Feb  2 11:30:07 CET 2009 - rw@suse.de

- patches.fixes/xpc-pass-physical,
  patches.kabi/xpc-pass-physical:
  kABI: restore upstream patch, add ABI cover-up. (bnc#458811)

-------------------------------------------------------------------
Mon Feb  2 10:44:23 CET 2009 - olh@suse.de

- patches.fixes/serial-jsm-enable_ms.patch:
  Add enable_ms to jsm driver (bnc#471224 - LTC51066)

-------------------------------------------------------------------
Mon Feb  2 10:30:50 CET 2009 - olh@suse.de

- patches.arch/ppc-optimize-sync.patch:
  Optimise smp_{r,w}mb and mutex (bnc#471222 - LTC51356)

-------------------------------------------------------------------
Sat Jan 31 04:35:24 CET 2009 - gregkh@suse.de

- refresh patches for fuzz due to 2.6.27.14-rc1 import.

-------------------------------------------------------------------
Sat Jan 31 04:16:39 CET 2009 - gregkh@suse.de

- patches.kabi/abi-fix-add-epoll_devs-back-to-struct-user_struct.patch:
  ABI fix: add epoll_devs back to struct user_struct.

-------------------------------------------------------------------
Sat Jan 31 04:07:38 CET 2009 - gregkh@suse.de

- Update to 2.6.27.14-rc1
  - lots of security fixes
  - lots of bugfixes
  - obsoletes:
    - patches.drivers/alsa-virtuoso-no-eeprom-overwrite
    - patches.drivers/pata_via.c-support-vx855-and-future-chips-whose-ide-controller-use-0x0571.patch
    - patches.fixes/SUNRPC-Fix-autobind-on-cloned-rpc-clients.patch
    - patches.fixes/sysfs-fix-problems-with-binary-files.patch
    - patches.fixes/xpc-fix-NULL-deref
    - patches.fixes/xpc-write-barrier

-------------------------------------------------------------------
Fri Jan 30 09:15:04 CET 2009 - olh@suse.de

- patches.arch/ppc-pseries-migration_hang_fix.patch:
  Fix partition migration hang under load (bnc#470563 - LTC51153)

-------------------------------------------------------------------
Fri Jan 30 08:00:00 CET 2009 - olh@suse.de

- disable CONFIG_DEBUG_STACKOVERFLOW and CONFIG_DEBUG_STACK_USAGE
  on ppc/ppc64

-------------------------------------------------------------------
Fri Jan 30 01:24:09 CET 2009 - teheo@suse.de

- patches.drivers/libata-fix-EH-device-failure-handling: libata:
  fix EH device failure handling (bnc#470845).

-------------------------------------------------------------------
Thu Jan 29 21:02:44 CET 2009 - jjolly@suse.de

- patches.arch/s390-08-08-add_qdio_utilization.patch: zfcp:
  queue_full is lacking the entry for qdio utilization
  (bnc#466462).

-------------------------------------------------------------------
Thu Jan 29 18:45:32 CET 2009 - gregkh@suse.de

- add ability to debug kernel using USB debug connector.
- Update config files.
- patches.suse/usb-move-ehci-reg-def.patch: usb: move ehci
  reg def.
- patches.suse/x86-usb-debug-port-early-console-v4.patch: x86:
  usb debug port early console, v4.

-------------------------------------------------------------------
Thu Jan 29 11:43:32 CET 2009 - mmarek@suse.cz

- patches.kabi/abi-fix-add-s_syncing-back-to-struct-super_block.patch
  patches.kabi/abi-fix-add-wb_sync_hold-enum-writeback_sync_modes.patch
  patches.kabi/export-iwl_rx_allocate
  patches.kabi/sched-kabi-compat-hack.patch: Introduce
  patches.kabi/ for patches that only work around kabi issues and
  can be safely dropped at the next SP.

-------------------------------------------------------------------
Wed Jan 28 20:34:29 CET 2009 - agruen@suse.de

- patches.xen/xen-x86-mark_rodata_rw.patch: Add missing pageattr.c
  changes to pageattr-xen.c (bnc#439348).

-------------------------------------------------------------------
Wed Jan 28 18:50:59 CET 2009 - agruen@suse.de

- patches.suse/x86-mark_rodata_rw.patch: Add mark_rodata_rw()
  to un-protect read-only kernel code pages (bnc#439348).
- patches.xen/xen-x86-mark_rodata_rw.patch: xen specific part
  (bnc#439348).

-------------------------------------------------------------------
Wed Jan 28 15:59:27 CET 2009 - mmarek@suse.cz

- config/s390/s390: the -man package still fails for s390, disable
  it

-------------------------------------------------------------------
Wed Jan 28 14:27:18 CET 2009 - mmarek@suse.cz

- rpm/kernel-binary.spec.in: fix build of the -man subpackage on
  31bit s390

-------------------------------------------------------------------
Wed Jan 28 13:23:01 CET 2009 - mmarek@suse.cz

- fix kernel-default.ppc64 reference symsets

-------------------------------------------------------------------
Wed Jan 28 12:06:53 CET 2009 - jslaby@suse.cz

- patches.arch/x86_sgi_cpus4096-05-update-send_IPI_mask.patch:
  x86 cpumask: Updates to support NR_CPUS=4096 (bnc#425240
  FATE304266).
  [cpu_mask_to_apicid bigsmp fix]

-------------------------------------------------------------------
Wed Jan 28 08:16:54 CET 2009 - olh@suse.de

- patches.fixes/scsi-ibmvscsi-module_alias.patch:
  map scsi proc_name to module name (bnc#459933 - LTC50724)

-------------------------------------------------------------------
Tue Jan 27 23:33:09 CET 2009 - jeffm@suse.de

- Update config files: Disable ftrace in -debug on ppc64

-------------------------------------------------------------------
Tue Jan 27 23:16:03 CET 2009 - jeffm@suse.de

- config.conf: Added -debug flavor for ppc64.

-------------------------------------------------------------------
Tue Jan 27 13:40:53 CET 2009 - bwalle@suse.de

- patches.drivers/libfc-set-the-release-function.diff:
  Whitespace change.

-------------------------------------------------------------------
Tue Jan 27 09:05:30 CET 2009 - hare@suse.de

- patches.drivers/libfc-fix-read-IO-data-integrity: libfc:
  IO data integrity issue when a IO data frame lost (bnc#469536).

-------------------------------------------------------------------
Tue Jan 27 08:52:49 CET 2009 - jbeulich@novell.com

- re-enable patches.xen/xen3-e1000e_Export_set_memory_ro-rw.

-------------------------------------------------------------------
Tue Jan 27 07:44:18 CET 2009 - olh@suse.de

- update patches.arch/ppc-memoryless-nodes.patch:
  include prototype for PFN_UP() (bnc#462546 - LTC50009)

-------------------------------------------------------------------
Mon Jan 26 19:53:20 CET 2009 - kkeil@suse.de

- patches.suse/e1000e_Export_set_memory_ro-rw: Export
  set_memory_ro() and set_memory_rw() calls.
  readded to avoid kabi change

-------------------------------------------------------------------
Mon Jan 26 19:36:59 CET 2009 - jeffm@suse.de

- config.conf: Added kernel-vmi to i386.

-------------------------------------------------------------------
Mon Jan 26 19:08:43 CET 2009 - olh@suse.de

- update patches.arch/ppc-memoryless-nodes.patch:
  use PFN_UP() for end_pfn (bnc#462546 - LTC50009)

-------------------------------------------------------------------
Mon Jan 26 17:14:44 CET 2009 - mmarek@suse.cz

- kabi: import FCoE changes

-------------------------------------------------------------------
Mon Jan 26 17:00:44 CET 2009 - hare@suse.de

- patches.suse/dm-mpath-requeue-for-stopped-queue: disable
  wrong debug message again.

-------------------------------------------------------------------
Mon Jan 26 15:35:41 CET 2009 - rw@suse.de

- patches.fixes/taskstats-alignment:
  IA64: fill 'struct taskstats' on stack and 'memcpy' result to skb.
  (bnc#448410)

-------------------------------------------------------------------
Mon Jan 26 15:31:39 CET 2009 - olh@suse.de

- update patches.arch/ppc-memoryless-nodes.patch:
  fix calculation of reserve_size (bnc#462546 - LTC50009)

-------------------------------------------------------------------
Mon Jan 26 14:19:30 CET 2009 - kkeil@suse.de

- patches.fixes/disable-lro-per-default: Disable LRO per default
  in igb and ixgbe. (bnc#467519)

-------------------------------------------------------------------
Mon Jan 26 13:44:37 CET 2009 - jbeulich@novell.com

- Just comment out patches.xen/xen3-e1000e_* (to address build error)
  until disposition of their originals is known.

-------------------------------------------------------------------
Mon Jan 26 13:01:24 CET 2009 - kkeil@suse.de

- patches.fixes/sctp_do_not_use_stale_copy_of_sk: Do not use
  stale copy of sk. (bnc#440104)

-------------------------------------------------------------------
Mon Jan 26 12:52:21 CET 2009 - jblunck@suse.de

Renamed some patches so they get included in vanilla builds.
- patches.rpmify/firmware-path: Renamed.
- patches.rpmify/no-include-asm: Renamed.
- patches.suse/md-raid-metadata-PAGE_SIZE.patch: Renamed.

-------------------------------------------------------------------
Mon Jan 26 12:18:00 CET 2009 - olh@suse.de

- patches.suse/led_classdev.sysfs-name.patch: use correct name
  for /sys/devices/virtual/leds/ entries (bnc#468350)

-------------------------------------------------------------------
Mon Jan 26 12:15:15 CET 2009 - kkeil@suse.de

- patches.suse/e1000e_Export_set_memory_ro-rw: Delete.
- patches.suse/e1000e_allow_bad_checksum: Delete.
- patches.suse/e1000e_call_dump_eeprom: Delete.
- patches.suse/e1000e_ioremap_sanity_check: Delete.
- patches.suse/e1000e_use_set_memory_ro-rw_to_protect_flash_memory:
  Delete.
  Remove not mainline e1000e patches which were added to help with
  the e1000e NVM corruption - root issue is fixed

-------------------------------------------------------------------
Mon Jan 26 12:06:30 CET 2009 - kkeil@suse.de

- patches.drivers/tg3_libphy_workaround: tg3 libphy workaround.
  (bnc#468725)

-------------------------------------------------------------------
Mon Jan 26 09:17:49 CET 2009 - hare@suse.de

- supported.conf: Correct spelling for dm-least-pending
  path checker.

-------------------------------------------------------------------
Mon Jan 26 09:16:31 CET 2009 - hare@suse.de

- patches.suse/dm-mpath-check-info-before-access: Kernel Oops
  during path failover (bnc#458393).

-------------------------------------------------------------------
Sun Jan 25 02:07:17 CET 2009 - gregkh@suse.de

- refresh patch fuzz now that 2.6.27.13 is in tree

-------------------------------------------------------------------
Sun Jan 25 01:59:30 CET 2009 - gregkh@suse.de

- Update to final version of 2.6.27.13

-------------------------------------------------------------------
Sat Jan 24 23:24:49 CET 2009 - gregkh@suse.de

- dynamic debugging fixes backported from upstream:
- patches.drivers/driver-core-add-newlines-to-debugging-enabled-disabled-messages.patch:
  driver core: add newlines to debugging enabled/disabled
  messages.
- patches.drivers/driver-core-fix-dynamic_debug-cmd-line-parameter.patch:
  Driver core: fix 'dynamic_debug' cmd line parameter.
- patches.drivers/driver-core-fix-using-ret-variable-in-unregister_dynamic_debug_module.patch:
  driver core: fix using 'ret' variable in
  unregister_dynamic_debug_module.

-------------------------------------------------------------------
Sat Jan 24 17:51:17 CET 2009 - jbohac@suse.cz

- patches.arch/x86_64-hpet-64bit-timer.patch: 
  (fix return of an unitialized value (bnc#469017)

-------------------------------------------------------------------
Sat Jan 24 11:29:02 CET 2009 - mmarek@suse.cz

- update kabi files: ignore changes in struct pcie_link_state as
  it is an internal structure only.

-------------------------------------------------------------------
Sat Jan 24 11:26:16 CET 2009 - mmarek@suse.cz

- patches.suse/genksyms-add-override-flag.diff: genksyms: add
  --override flag.
- rpm/kernel-binary.spec.in: set KBUILD_OVERRIDE=1

-------------------------------------------------------------------
Sat Jan 24 01:25:44 CET 2009 - ghaskins@suse.de

- patches.fixes/sched-kabi-compat-hack.patch: sched: leave
  RT_GROUP_SCHED structure components intact to preserve kABI.

 broke kabi with fix for 456542

-------------------------------------------------------------------
Sat Jan 24 00:35:12 CET 2009 - trenn@suse.de

- patches.fixes/cpufreq_export_latency.patch: CPUFREQ: Introduce
  /sys/devices/system/cpu/cpu*/cpufreq/cpuinfo_transition_latency
  (bnc#464461).
- patches.fixes/cpufreq_ondemand_adjust_sampling_rate_limit.patch:
  CPUFREQ: ondemand/conservative: sanitize sampling_rate
  restrictions (bnc#464461).
- patches.fixes/cpufreq_ondemand_performance_optimise_default_settings.patch:
  CPUFREQ: ondemand: Limit default sampling rate to 300ms
  max. (bnc#464461).
- patches.fixes/x86_cpufreq_powernow-k8_acpi_latency_values.patch:
  X86 powernow-k8 cpufreq: Get transition latency from acpi _PSS
  object (bnc#464461).

-------------------------------------------------------------------
Fri Jan 23 20:29:24 CET 2009 - jeffm@suse.de

- patches.fixes/xfs-dmapi-fixes: xfs/dmapi: fix crash on mount
  (bnc#458027).

-------------------------------------------------------------------
Fri Jan 23 20:19:33 CET 2009 - ghaskins@suse.de

- Update config files: Disable RT_GROUP_SCHED (bnc#456542).

  The RT_GROUP_SCHED feature is experimental and clearly broken, so
  lets turn it off for now.

-------------------------------------------------------------------
Fri Jan 23 16:51:40 CET 2009 - jeffm@suse.de

- patches.fixes/hpilo-open-close-fix: hpilo open/close fix
  (bnc#466517).

-------------------------------------------------------------------
Fri Jan 23 15:59:44 CET 2009 - hare@suse.de

- patches.suse/dm-mpath-requeue-for-stopped-queue: Handle I/O
  on stopped queues correctly (bnc#458393).

-------------------------------------------------------------------
Fri Jan 23 15:34:11 CET 2009 - jbenc@suse.cz

- patches.suse/mnt-want-write-speedup.patch,
  patches.suse/mnt_clone_write.patch: modified not to break kABI,
  enabled (bnc#436953).

-------------------------------------------------------------------
Fri Jan 23 15:08:39 CET 2009 - jbenc@suse.cz

- patches.fixes/iwlagn-fix-rfkill.patch: iwlagn: fix hw-rfkill
  while the interface is down (bnc#446158).

-------------------------------------------------------------------
Fri Jan 23 14:59:57 CET 2009 - mmarek@suse.cz

- kabi/severities: temporarily enable changes in FcOE modules.

-------------------------------------------------------------------
Fri Jan 23 11:55:18 CET 2009 - hare@suse.de

- patches.arch/s390-08-06-personality.patch: kernel: setting 32
  bit personality doesn't work (bnc#466462).
- patches.arch/s390-08-07-compat_wrappers.patch: kernel:
  Add missing wrapper functions for 31 bit compat
  syscalls. (bnc#466462,LTC#51229).
- patches.fixes/block-leave-the-request-timeout-timer-running:
  Delete obsolete patch.

-------------------------------------------------------------------
Fri Jan 23 11:42:28 CET 2009 - bwalle@suse.de

- patches.drivers/fcoe-change-fcoe_sw-sg_tablesi.diff: change
  fcoe_sw sg_tablesize to SG_ALL (bnc #459142).
- patches.drivers/fcoe-check-return-for-fc_set_m.diff: check
  return for fc_set_mfs (bnc #459142).
- patches.drivers/fcoe-fix-frame-length-validati.diff: fix frame
  length validation in the early receive path (bnc #459142).
- patches.drivers/fcoe-fix-incorrect-use-of-struct-module.diff:
  fcoe: fix incorrect use of struct module (bnc #468051).
- patches.drivers/fcoe-improved-load-balancing-i.diff: improved
  load balancing in rx path (bnc #459142).
- patches.drivers/fcoe-logoff-of-the-fabric-when.diff: Logoff
  of the fabric when destroying interface (bnc #459142).
- patches.drivers/fcoe-remove-warn_on-in-fc_set.diff: remove
  WARN_ON in fc_set_mfs (bnc #459142).
- patches.drivers/fcoe-user_mfs-is-never-used.diff: user_mfs is
  never used (bnc #459142).
- patches.drivers/libfc-add-fc_disc-c-locking-co.diff: Add
  fc_disc.c locking comment block (bnc #459142).
- patches.drivers/libfc-ensure-correct-device_pu.diff: libfc:
  Ensure correct device_put/get usage (round 2).
- patches.drivers/libfc-fix-rport-recursive-lock.diff: libfc:
  Fix rport recursive lock on rport mutex (bnc #459142).
- patches.drivers/libfc-handle-rrq-exch-timeout.diff: libfc:
  handle RRQ exch timeout (bnc #465596).
- patches.drivers/libfc-improve-fc_lport-c-locki.diff: Improve
  fc_lport.c locking comment block (bnc #459142).
- patches.drivers/libfc-improve-fc_rport-c-locki.diff: Improve
  fc_rport.c locking comment block (459142).
- patches.drivers/libfc-make-fc_disc-inline-with.diff: make
  fc_disc inline with the fc_lport structure (bnc #459142).
- patches.drivers/libfc-make-rscn-parsing-more-r.diff: make RSCN
  parsing more robust (bnc #459142).
- patches.drivers/libfc-make-sure-we-access-the.diff: make sure
  we access the CRC safely (bnc #459142).
- patches.drivers/libfc-pass-lport-in-exch_mgr_r.diff: libfc:
  Pass lport in exch_mgr_reset (bnc #465596).
- patches.drivers/libfc-remove-debug-print-state.diff: libfc:
  Remove debug print statement, too verbose (bnc #459142).
- patches.drivers/libfc-set-the-release-function.diff: Set
  the release function for the rport's kobject (round 2)
  (bnc #459142).
- patches.drivers/libfc-updated-comment-for-orde.diff: updated
  comment for order of em and ex locks (bnc #459142).
- patches.drivers/libfc-updated-libfc-fcoe-modul.diff: updated
  libfc fcoe module ver to 1.0.6 (bnc #459142).
- patches.drivers/libfc-use-an-operations-struct.diff: use an
  operations structure for rport callbacks (bnc #459142).
- patches.drivers/libfc-when-rport-goes-away-re.diff: libfc:
  when rport goes away (re-plogi), clean up exchanges to/from
  rport (bnc #465596).
- patches.drivers/libfc_locking.diff: libfc, fcoe: fixed locking
  issues with lport->lp_mutex around lport->link_status (bnc
  #468053).
- patches.drivers/libfc_rport.diff: libfc: rport retry on LS_RJT
  from certain ELS (bnc #468054).

-------------------------------------------------------------------
Fri Jan 23 11:36:44 CET 2009 - hare@suse.de

- patches.fixes/qla2xxx-check-fc-rport-validity:
  qla2xxx: added check for fcport is valid in
  qla2x00_terminate_rport_io(). (bnc#467624).

-------------------------------------------------------------------
Fri Jan 23 11:01:59 CET 2009 - tiwai@suse.de

- patches.drivers/alsa-hda-gateway-t1616-quirk: ALSA: hda -
  Add quirk for Gateway T1616 laptop (bnc#467597).
- patches.drivers/alsa-hda-hp-dv4-quirk: ALSA: hda - Add model
  entry for HP dv4.
- patches.drivers/alsa-hda-intel-d945-ref-quirk: ALSA: hda -
  Add model=ref for Intel board with STAC9221 (bnc#406529).

-------------------------------------------------------------------
Fri Jan 23 10:48:16 CET 2009 - hare@suse.de

- patches.fixes/blk-leave-sync-timer-running: block: Rediff
- patches.fixes/block-use-round_jiffies_up: Block: use
  round_jiffies_up() (bnc#464155).
- Add missing patches to series.conf:
  patches.fixes/round-jiffies-up
  patches.fixes/block-use-round_jiffies_up
  patches.fixes/block-fix-blk_start_queueing
  patches.fixes/suppress-buffer-IO-errors
  patches.fixes/block-optimizations-in-blk_rq_timed_out_timer
  patches.fixes/block-add-comment-in-blk_rq_timed_out

-------------------------------------------------------------------
Fri Jan 23 07:51:35 CET 2009 - olh@suse.de

- update patches.fixes/scsi-ibmvscsi-vio_leak.patch:
  handle also drivers/scsi/ibmvscsi/ibmvfc.c

-------------------------------------------------------------------
Fri Jan 23 06:41:18 CET 2009 - sjayaraman@suse.de

- patches.fixes/cifs-fix-oops-on-ipv6-mount: cifs: make sure we
  allocate enough storage for socket address (467691).

-------------------------------------------------------------------
Fri Jan 23 05:57:48 CET 2009 - gregkh@suse.de

- patches.kernel.org/abi-fix-add-wb_sync_hold-enum-writeback_sync_modes.patch:
  ABI fix: add WB_SYNC_HOLD enum writeback_sync_modes.

-------------------------------------------------------------------
Fri Jan 23 05:08:48 CET 2009 - gregkh@suse.de

- patches.kernel.org/abi-fix-add-s_syncing-back-to-struct-super_block.patch:
  ABI fix: add s_syncing back to struct super_block.

-------------------------------------------------------------------
Fri Jan 23 02:26:30 CET 2009 - gregkh@suse.de

- update to 2.6.27.13-rc1:
  - security updates
  - lots of bugfixes
  - obsoletes:
    - patches.arch/ppc-fix_hugepage_check.patch
    - patches.drivers/alsa-hda-ad1986a-laptop-eapd-model-back
    - patches.drivers/alsa-hda-samsung-q45-quirk
    - patches.fixes/security-introduce-missing-kfree.patch
    - patches.fixes/xpc-fix-heartbeat
- Update config files.

-------------------------------------------------------------------
Thu Jan 22 23:55:10 CET 2009 - kkeil@suse.de

- patches.drivers/e1000-fix-shared-emc.patch: e1000: fix bug
  with shared interrupt during reset (bnc#396687)

-------------------------------------------------------------------
Thu Jan 22 22:43:48 CET 2009 - tonyj@suse.de

- patches.fixes/revert-bgcolor-line-feed-93f78da4.patch: Revert
  "vt: fix background color on line feed" (bnc#418613).

-------------------------------------------------------------------
Thu Jan 22 19:28:06 CET 2009 - jbenc@suse.cz

- patches.fixes/iwlwifi-fix-rs_get_rate-oops.patch: iwlwifi:
  fix rs_get_rate WARN_ON() (bnc#456002).
- Reordered wireless patches to group together patches touching the same
  driver.

-------------------------------------------------------------------
Thu Jan 22 19:13:20 CET 2009 - bphilips@suse.de

- patches.drivers/disable-catas_reset-by-default-to-avoid-problems-with-eeh.patch:
  disable catas_reset by default to avoid problems with EEH
  (bnc#456389).

-------------------------------------------------------------------
Thu Jan 22 17:42:04 CET 2009 - rw@suse.de

- patches.fixes/xpc-pass-physical:
  fixed kABI breakage. (bnc#458811)

-------------------------------------------------------------------
Thu Jan 22 15:58:54 CET 2009 - bwalle@suse.de

- scripts/tar-up_and_run_mbuild.sh: s390 (the 31 bit variant) is
  not an important spec file.

-------------------------------------------------------------------
Thu Jan 22 15:50:44 CET 2009 - jbenc@suse.cz

- patches.fixes/mac80211-add-direct-probe.patch: fixed kABI
  breakage, reenabled.

-------------------------------------------------------------------
Thu Jan 22 15:29:07 CET 2009 - mmarek@suse.cz

- rpm/modversions: eat the "override" keyword before parsing the
  symbol definition.

-------------------------------------------------------------------
Thu Jan 22 14:14:03 CET 2009 - olh@suse.de

- patches.fixes/scsi-ibmvscsi-vio_leak.patch:
  Correct VIO bus/device CMO accounting problems (bnc#468304 - LTC51205)

-------------------------------------------------------------------
Thu Jan 22 14:03:12 CET 2009 - olh@suse.de

- patches.suse/of_platform_driver.module-owner.patch:
  add missing module symlink to /sys/bus/*/driver/*
  in struct of_platform_driver.

-------------------------------------------------------------------
Thu Jan 22 13:29:23 CET 2009 - kkeil@suse.de

- patches.drivers/ixgbe_DCB_compile_err.patch: DCB compile
  error fix - new version from Intel  (bnc#465923)

-------------------------------------------------------------------
Thu Jan 22 12:58:06 CET 2009 - jbohac@suse.cz

- patches.arch/x86_64-hpet-64bit-timer.patch: allow 64-bit mode
  for HPET Timer0 (bnc#456700).
  (fix compilation on i386 and add hpet64 to kernel-parameters.txt)

-------------------------------------------------------------------
Thu Jan 22 12:25:59 CET 2009 - jbohac@suse.cz

- patches.arch/x86_64-hpet-64bit-timer.patch: allow 64-bit mode
  for HPET Timer0 (bnc#456700).

-------------------------------------------------------------------
Thu Jan 22 12:10:39 CET 2009 - rw@suse.de

- patches.fixes/xpc-pass-physical:
  sgi-xpc: need to pass the physical address, not virtual. (bnc#458811)
- patches.fixes/xpc-fix-heartbeat:
  sgi-xpc: eliminate false detection of no heartbeat. (bnc#464545)

-------------------------------------------------------------------
Thu Jan 22 11:28:20 CET 2009 - jkosina@suse.de

- patches.fixes/input-add-nomux-dell-vostro-1510.patch: Input:
  add Dell Vostro 1510 to nomux list (bnc#404881).

-------------------------------------------------------------------
Thu Jan 22 10:30:46 CET 2009 - jblunck@suse.de

- scripts/compute-PATCHVERSION.sh: Fix SRCVERSION parsing (bnc#465113).

-------------------------------------------------------------------
Thu Jan 22 10:02:42 CET 2009 - tiwai@suse.de

- patches.drivers/alsa-hda-add-volume-offset: ALSA: hda - Add
  extra volume offset to standard volume amp macros (bnc#466428).
- patches.drivers/alsa-hda-stac-reduce-volume-scale: ALSA: hda -
  Halve too large volume scales for STAC/IDT codecs (bnc#466428).

-------------------------------------------------------------------
Thu Jan 22 09:25:52 CET 2009 - hare@suse.de

- patches.drivers/lpfc-8.2.8.12-update: Update lpfc from 8.2.8.11
  to 8.2.8.12 (bnc#467713).

-------------------------------------------------------------------
Thu Jan 22 01:58:48 CET 2009 - jeffm@suse.de

- patches.fixes/reiserfs-debug-1036: fix missing jl arg

-------------------------------------------------------------------
Wed Jan 21 21:09:15 CET 2009 - mmarek@suse.cz

- rpm/kernel-binary.spec.in: delete duplicate error message in the
  kabi checks

-------------------------------------------------------------------
Wed Jan 21 20:04:30 CET 2009 - jeffm@suse.de

- patches.fixes/remove_kernel_physical_mapping_init_from_init:
  move kernel_physical_mapping_init to __meminit (bnc#467474).

-------------------------------------------------------------------
Wed Jan 21 19:56:34 CET 2009 - jbenc@suse.cz

- patches.fixes/mac80211-add-direct-probe.patch: disabled, as it changes
  kABI.

-------------------------------------------------------------------
Wed Jan 21 19:46:46 CET 2009 - gregkh@suse.de

- patches.fixes/security-introduce-missing-kfree.patch: security:
  introduce missing kfree (bnc#467322).
- patches.fixes/sysfs-fix-problems-with-binary-files.patch:
  sysfs: fix problems with binary files.

-------------------------------------------------------------------
Wed Jan 21 19:35:32 CET 2009 - rw@suse.de

- patches.arch/ia64-page-migration.fix:
  fix deadlock caused by cpe_migrate.ko and mark it supported.
  (bnc#464676)

-------------------------------------------------------------------
Wed Jan 21 19:23:31 CET 2009 - jeffm@suse.de

- patches.fixes/sn-irq-affinity: sn2: preserve irq affinity set
  in PROM (bnc#457679).

-------------------------------------------------------------------
Wed Jan 21 19:15:43 CET 2009 - jeffm@suse.de

- patches.fixes/uv_zalias_support: uv: Support for non-nasid 0
  systems (bnc#458869).

-------------------------------------------------------------------
Wed Jan 21 19:12:47 CET 2009 - jeffm@suse.de

- patches.fixes/xpc-fix-NULL-deref: sgi-xpc: Remove NULL pointer
  dereference. (bnc#466563).
- patches.fixes/xpc-write-barrier: sgi-xpc: ensure flags are
  updated before bte_copy (bnc#466563).

-------------------------------------------------------------------
Wed Jan 21 19:06:26 CET 2009 - jbenc@suse.cz

- patches.fixes/ipw2200-workaround-firmware-restarts-when-scanning.patch:
  ipw2200: fix scanning while associated (bnc#459067).

-------------------------------------------------------------------
Wed Jan 21 19:01:41 CET 2009 - jbenc@suse.cz

- patches.fixes/iwl3945-fix-rfkill.patch: iwl3945: report
  killswitch changes even if the interface is down (bnc#446013).

-------------------------------------------------------------------
Wed Jan 21 18:51:54 CET 2009 - jbenc@suse.cz

- patches.fixes/mac80211-add-direct-probe.patch: mac80211:
  add direct probe before association (bnc#461889).

-------------------------------------------------------------------
Wed Jan 21 16:38:10 CET 2009 - hare@suse.de

- patches.drivers/mptsas-discover-all-devices: mptsas driver
  fails to discover devices (bnc#459932).

-------------------------------------------------------------------
Wed Jan 21 14:04:08 CET 2009 - jbeulich@novell.com

- Update Xen patches to 2.6.27.12.
- patches.xen/764-netback-foreign-pages.patch: netback: handle
  non-netback foreign pages.
- patches.xen/769-evtchn-CPU-offline.patch: evtchn: Fix CPU offlining
  to switch all affected ports belonging to a particular /dev/evcthn
  user.
- patches.xen/gso-size-check.patch: gso: Ensure that the packet
  is long enough.
- patches.xen/xen-S3-MSI: fix Dom0 resume from S3 when MSI is
  in use (bnc#435596).
- patches.xen/xen3-e1000e_ioremap_sanity_check: ioremap sanity
  check to catch mapping requests exceeding the BAR sizes
  (bnc#425480).
- patches.xen/xen3-x86-fix-kmap-contig.patch: x86: contiguous
  kmap fix (bnc#449812).

-------------------------------------------------------------------
Wed Jan 21 12:08:54 CET 2009 - olh@suse.de

- update patches.suse/radeon-monitor-jsxx-quirk.patch:
  implement correct model matching

-------------------------------------------------------------------
Wed Jan 21 10:20:05 CET 2009 - olh@suse.de

- update patches.suse/dm-mpath-tracking-nr-bytes:
  lpp_end_io gets nr_bytes as third arg

-------------------------------------------------------------------
Wed Jan 21 10:04:08 CET 2009 - olh@suse.de

- update patches.suse/radeon-monitor-jsxx-quirk.patch:
  match all JSxx/QSxx models based on the first 4 chars in 'model'

-------------------------------------------------------------------
Wed Jan 21 08:09:10 CET 2009 - olh@suse.de

- update patches.arch/ppc-axon-missing-msi-workaround-5.diff:
  Fix MSI after kexec (bnc#467633)

-------------------------------------------------------------------
Tue Jan 20 21:01:18 CET 2009 - gregkh@suse.de

- clean up patch fuzz after 2.6.27.12 inclusion.

-------------------------------------------------------------------
Tue Jan 20 20:50:47 CET 2009 - gregkh@suse.de

- Update to the real 2.6.27.12

-------------------------------------------------------------------
Tue Jan 20 17:00:55 CET 2009 - jeffm@suse.de

- patches.suse/reiserfs_warning-reentrant: reiserfs: eliminate
  reiserfs_warning from uniqueness functions; Fixes deadlock.

-------------------------------------------------------------------
Tue Jan 20 16:39:35 CET 2009 - olh@suse.de

- patches.drivers/cxgb3-ser.patch:
  reset the adapter on fatal error (bnc#466062 - LTC51042)

-------------------------------------------------------------------
Tue Jan 20 15:24:43 CET 2009 - jjolly@suse.de

- patches.arch/s390-08-03-iucv-cpu-hotremove.diff: iucv: failing
  cpu hot remove for inactive iucv (bnc#466462,LTC#51104).
- patches.arch/s390-08-04-compat-sigaltstack.diff:
  kernel: 31 bit compat sigaltstack syscall fails with
  -EFAULT. (bnc#466462,LTC#50888).
- patches.arch/s390-08-05-af_iucv-msgpeek-fix.patch:
  af_iucv: System hang if recvmsg() is used with MSG_PEEK
  (bnc#466462,LTC#51136).

-------------------------------------------------------------------
Tue Jan 20 15:15:19 CET 2009 - hare@suse.de

- patches.suse/dm-mpath-accept-failed-paths: Only accept
  non-existing paths when adding failed paths (bnc#467579)

-------------------------------------------------------------------
Tue Jan 20 12:19:52 CET 2009 - mmarek@suse.cz

- rpm/kernel-source.spec.in: set CONFIG_DEBUG_INFO=y in the
  packaged .configs if builfing debug packages (bnc#460887)

-------------------------------------------------------------------
Mon Jan 19 16:40:39 CET 2009 - mmarek@suse.cz

- rpm/kernel-binary.spec.in: set %tolerate_kabi_changes to 6

-------------------------------------------------------------------
Mon Jan 19 16:40:11 CET 2009 - mmarek@suse.cz

- patches.suse/export-iwl_rx_allocate: reintroduce
  EXPORT_SYMBOL(iwl_rx_allocate).

-------------------------------------------------------------------
Mon Jan 19 13:56:20 CET 2009 - mmarek@suse.cz

- import SLE11 RC2 reference kabi

-------------------------------------------------------------------
Mon Jan 19 11:35:12 CET 2009 - hare@suse.de

- patches.drivers/mpt-return-all-sense-data: MPT Fusion doesn't
  return all sense data (bnc#466179).

-------------------------------------------------------------------
Sat Jan 17 00:20:49 CET 2009 - gregkh@suse.de

- Update to 2.6.27.12-rc2

-------------------------------------------------------------------
Fri Jan 16 17:46:11 CET 2009 - od@suse.de

- patches.arch/x86-call-boot-IRQ-quirks-at-end-of-device-init-and-during-resume.patch:
  call boot IRQ quirks at end of device init and during resume.
- patches.arch/x86-disable-AMD-ATI-boot-interrupt-generation.patch:
  update to upstream variant of this patch:
    - integrate an older quirk to make IO-APIC mode work on AMD
      8131 rev. A0 and B0
    - fix boot IRQ disabling logic for AMD 813x
    - remove unneeded code for AMD SB700S

-------------------------------------------------------------------
Fri Jan 16 16:09:26 CET 2009 - jbeulich@novell.com

- patches.arch/x86-fix-kmap-contig.patch: x86: contiguous kmap
  fix (bnc#449812).

-------------------------------------------------------------------
Fri Jan 16 10:55:12 CET 2009 - olh@suse.de

- enable mptsas in kdump kernel to allow crashdump on QS2x blades

-------------------------------------------------------------------
Fri Jan 16 08:44:42 CET 2009 - tiwai@suse.de

Fix STAC925x patch again
- patches.drivers/alsa-hda-stac925x-init-fix: ALSA: hda - Fix
  (yet more) STAC925x issues (bnc#460478).

-------------------------------------------------------------------
Fri Jan 16 07:03:59 CET 2009 - jjolly@suse.de

- patches.arch/s390-08-01-cio-fix-mp-mode.diff: cio: fix
  subchannel multipath mode setup (bnc#466462,LTC#51047).
- patches.arch/s390-08-02-zfcp-gpn-align-fix.diff: zfcp: fix
  memory alignment for GPN_FT requests. (bnc#466462).

-------------------------------------------------------------------
Thu Jan 15 23:53:36 CET 2009 - gregkh@suse.de

- Update config files for vanilla kernel versions due to new config
  option added in 2.6.27.12-rc1.

-------------------------------------------------------------------
Thu Jan 15 23:47:39 CET 2009 - gregkh@suse.de

- Update to 2.6.27.12-rc1:
  - security fixes
  - fixes CVE-2009-0029
  - bug fixes all over the place.
  - obsoletes the following patches:
    - patches.arch/ppc-cmm_no_kdump.patch
    - patches.drivers/alsa-caiaq-midi-oops-fix
    - patches.drivers/alsa-hda-hp-6730b-quirk
    - patches.drivers/ibmvfc-host_init_delay.patch
    - patches.drivers/ibmvfc-improve_sync_events.patch
    - patches.fixes/PCI-Suspend-and-resume-PCI-Express-ports-with-interrupts-disabled.patch
    - patches.fixes/PCI-handle-PCI-state-saving-with-interrupts-disabled.patch
    - patches.fixes/fs-symlink-write_begin-allocation-context-fix.patch
    - patches.fixes/mm-lockless-pagecache-barrier.patch
    - patches.fixes/pci-rework-suspend-of-devices-with-no-drivers.patch
    - patches.fixes/uv-remove-erroneous-BAU-init
- Update config files.

-------------------------------------------------------------------
Thu Jan 15 11:37:26 CET 2009 - tiwai@suse.de

- patches.drivers/alsa-virtuoso-no-eeprom-overwrite: sound:
  virtuoso: do not overwrite EEPROM on Xonar D2/D2X (bnc#462365).

-------------------------------------------------------------------
Thu Jan 15 11:16:35 CET 2009 - bwalle@suse.de

- patches.suse/s390-System.map.diff:
  Strip L2^B symbols (bnc #456682).

-------------------------------------------------------------------
Thu Jan 15 11:09:29 CET 2009 - tiwai@suse.de

- patches.drivers/alsa-hda-gateway-fix: ALSA: patch_sigmatel:
  Add missing Gateway entries and autodetection (bnc#460478).
- patches.drivers/alsa-hda-gateway-fix2: ALSA: hda - More fixes
  on Gateway entries (bnc#460478).
- patches.drivers/alsa-hda-hp-dv5-mic-fix: ALSA: hda - Fix HP
  dv5 mic input (bnc#462913).
- patches.drivers/alsa-hda-hp-dv5-quirk: ALSA: hda - Add quirk
  for another HP dv5 (bnc#462913).
- patches.drivers/alsa-hda-idt92hd83-fix-typo: ALSA: hda -
  Fix a typo.
- patches.drivers/alsa-hda-samsung-q45-quirk: ALSA: hda - Add
  automatic model setting for Samsung Q45.
- patches.drivers/alsa-hda-seek-for-codec-id: ALSA: hda - Add
  a new function to seek for a codec ID (bnc#460478).
- patches.drivers/alsa-hda-sigmatel-no-hp-reset: ALSA: hda -
  Don't reset HP pinctl in patch_sigmatel.c (bnc#460478).
- patches.drivers/alsa-hda-stac925x-init-fix: ALSA: hda - Fix
  missing initialization of NID 0x0e for STAC925x (bnc#460478).

-------------------------------------------------------------------
Thu Jan 15 08:40:13 CET 2009 - olh@suse.de

- patches.arch/ppc-fix_hugepage_check.patch:
  is_hugepage_only_range() must account for both 4kB and 64kB
  slices (bnc#466229 - LTC51063)

-------------------------------------------------------------------
Wed Jan 14 23:23:42 CET 2009 - jeffm@suse.de

- Update config files: Disabled PARAVIRT on vanilla and LGUEST.

-------------------------------------------------------------------
Wed Jan 14 23:07:16 CET 2009 - jeffm@suse.de

- Enabled patches.suse/unlock_page-speedup.patch

-------------------------------------------------------------------
Wed Jan 14 22:00:49 CET 2009 - rjw@suse.de

- patches.fixes/PCI-PM-Split-PCI-Express-port-suspend-resume.patch:
  PCI PM: Split PCI Express port suspend-resume (bnc#455926).
- patches.fixes/PCI-Suspend-and-resume-PCI-Express-ports-with-interrupts-disabled.patch:
  PCI: Suspend and resume PCI Express ports with interrupts
  disabled (bnc#455926).
- patches.fixes/PCI-handle-PCI-state-saving-with-interrupts-disabled.patch:
  PCI: handle PCI state saving with interrupts disabled
  (bnc#455926).
- patches.fixes/pci-rework-suspend-of-devices-with-no-drivers.patch:
  PCI: Rework default handling of suspend and resume (bnc#455926).

-------------------------------------------------------------------
Wed Jan 14 19:38:29 CET 2009 - jeffm@suse.de

- Update config files: Disable PARAVIRT.

-------------------------------------------------------------------
Wed Jan 14 19:20:29 CET 2009 - gregkh@suse.de

- refresh patches for fuzz due to update to 2.6.27.11

-------------------------------------------------------------------
Wed Jan 14 19:02:21 CET 2009 - gregkh@suse.de

- Update to final version of 2.6.27.11

-------------------------------------------------------------------
Wed Jan 14 16:38:47 CET 2009 - kkeil@suse.de

- patches.drivers/ixgbe-dcb-setstate.patch: Bugfix for ixgbe
  and kernel DCB netlink code. (bnc#458194)
- patches.drivers/ixgbe_DCB_compile_err.patch: DCB compile
  error fix. (bnc#465923)
- Update config files.

-------------------------------------------------------------------
Wed Jan 14 15:56:58 CET 2009 - trenn@suse.de

- patches.fixes/acpi_irq_quirk_pci_irq_derive.patch: Delete.
It came out that this is an already fixed BIOS bug. The quirk
is not needed anymore.

-------------------------------------------------------------------
Wed Jan 14 14:53:51 CET 2009 - trenn@suse.de

- patches.fixes/acpi_fix_double_slash_root_prefix_handling.patch:
  In AcpiNsGetInternalNameLength, skip the redundant backslash
  of RootPrefix (http://bugzilla.kernel.org/show_bug.cgi?id=11541
  http://www.acpica.org/bugzilla/show_bug.cgi?id=739).
- patches.fixes/acpi_video_always_update_sys.patch: video: always
  update the brightness when poking "brightness" (bnc#450149).
- patches.fixes/acpi_video_handle_reversed_brightness_info.patch:
  ACPI: video: Fix reversed brightness behavior on ThinkPad SL
  series (bnc#450149).

-------------------------------------------------------------------
Wed Jan 14 08:45:29 CET 2009 - olh@suse.de

- patches.fixes/sched-fix-__load_balance_iterator-for-cfs-with-on.patch:
  fix __load_balance_iterator() for cfs with only one task
  (bnc#457594 - LTC50544)

-------------------------------------------------------------------
Wed Jan 14 08:32:32 CET 2009 - olh@suse.de

- patches.fixes/xfs-redirty-ENOSPC.patch: Re-dirty pages on
  ENOSPC when converting delayed allocations (bnc#433112 - LTC48749)

-------------------------------------------------------------------
Wed Jan 14 04:33:33 CET 2009 - npiggin@suse.de

- Added guarded patches:
- patches.suse/mnt-want-write-speedup.patch: fs: mnt_want_write
  speedup (bnc#436953).
- patches.suse/mnt_clone_write.patch: fs: introduce
  mnt_clone_write (bnc#436953).
- patches.suse/unlock_page-speedup.patch: mm: unlock_page speedup
  (bnc#436953).

-------------------------------------------------------------------
Wed Jan 14 00:51:58 CET 2009 - gregkh@suse.de

- Update config files.
- patches.drivers/add-via-chrome9-drm-support.patch: add Via
  chrome9 drm support.

-------------------------------------------------------------------
Wed Jan 14 00:29:20 CET 2009 - gregkh@suse.de

- patches.drivers/pata_via.c-support-vx855-and-future-chips-whose-ide-controller-use-0x0571.patch:
  pata_via.c: Support VX855 and future chips whose IDE controller
  use 0x0571..

-------------------------------------------------------------------
Tue Jan 13 16:46:08 CET 2009 - hare@suse.de

- patches.fixes/scsi-restart-lookup-by-target: Modify patch
  after suggestions from James Bottomley (bnc#465346).

-------------------------------------------------------------------
Tue Jan 13 14:54:58 CET 2009 - hare@suse.de

- patches.fixes/scsi-restart-lookup-by-target: Restart
  scsi_device_lookup_by_target() (bnc#465346).

-------------------------------------------------------------------
Tue Jan 13 10:43:59 CET 2009 - olh@suse.de

- update patches.drivers/cxgb3-Allocate-multiqueues-at-init-time:
  Allow multiqueue setting in MSI-X mode only (bnc#464351 - LTC50966)

-------------------------------------------------------------------
Tue Jan 13 08:55:32 CET 2009 - olh@suse.de

- patches.drivers/cxgb3i-mainline.patch: fixes bug in tag release
  and sync-up cxgb3i with mainline state (bnc#464508 - LTC50816)

-------------------------------------------------------------------
Tue Jan 13 05:25:12 CET 2009 - gregkh@suse.de

- Update to 2.6.27.11-rc1:
  - lots of minor fixes
  - obsoletes:
    - patches.fixes/md-bitmap-read-do-not-overflow
    - patches.suse/scsi-scsi_transport_srp-shost_data.patch

-------------------------------------------------------------------
Mon Jan 12 20:09:42 CET 2009 - gregkh@suse.de

- supported.conf: add kernel/drivers/acpi/acpi_memhotplug as supported

-------------------------------------------------------------------
Mon Jan 12 19:06:00 CET 2009 - mmarek@suse.cz

- rpm/kernel-source.spec.in, rpm/source-post.sh: handle arch
  symlinks like i586 -> i386 in /usr/src/linux-obj.

-------------------------------------------------------------------
Mon Jan 12 18:39:57 CET 2009 - gregkh@suse.de

- supported.conf: updated staging and other drivers

-------------------------------------------------------------------
Mon Jan 12 18:11:10 CET 2009 - kkeil@suse.de

- patches.drivers/r8169-Tx-performance-tweak-helper: r8169:
  Tx performance tweak helper.
- patches.drivers/r8169-add-8168-8101-registers-description:
  r8169: add 8168/8101 registers description.
- patches.drivers/r8169-add-hw-start-helpers-for-the-8168-and-the-8101:
  r8169: add hw start helpers for the 8168 and the 8101.
- patches.drivers/r8169-additional-8101-and-8102-support: r8169:
  additional 8101 and 8102 support.
- patches.drivers/r8169-use-pci_find_capability-for-the-PCI-E-features:
  r8169: use pci_find_capability for the PCI-E features.
  (bnc#448168)
-------------------------------------------------------------------
Mon Jan 12 15:50:46 CET 2009 - dgollub@suse.de

- scripts/tar-up_and_run_mbuild.sh: use $BUILD_DIR instead of fixed
  "kernel-source" string, to stay in sync with with differet kernel
  variants.

-------------------------------------------------------------------
Mon Jan 12 14:25:27 CET 2009 - mmarek@suse.cz

- rpm/kernel-source.spec.in, rpm/source-post.sh, rpm/source-pre.sh:
  replace the /usr/src/linux-obj symlink with a directory containing
  per-flavor symlinks instead. This allows us to install kernel-source /
  syms and kernel-source-rt / syms-rt in parallel and still find
  everything below /usr/src/linux-obj/.
- rpm/kernel-binary.spec.in: for -rt, install into
      /usr/src/linux-$version-rt-obj.
- rpm/kernel-syms.spec.in: fix kernel-source requires for -rt.

-------------------------------------------------------------------
Sun Jan 11 23:18:21 CET 2009 - jkosina@suse.de

- patches.drivers/input-usbtouchscreen-hw-calibration.patch:
  Input: usbtouchscreen - allow reporting calibrated data
  (bnc#444814).

-------------------------------------------------------------------
Fri Jan  9 18:54:47 CET 2009 - mmarek@suse.cz

- patches.suse/file-capabilities-add-file_caps-switch.diff:
  fix parsing of the file_caps commandline option (bnc#264075)

-------------------------------------------------------------------
Fri Jan  9 18:17:45 CET 2009 - trenn@suse.de

- patches.arch/x86_fix_llc_shared_map__cpu_llc_id_anomolies.patch:
  x86: fix intel x86_64 llc_shared_map/cpu_llc_id anomolies
  (bnc#464329).

-------------------------------------------------------------------
Fri Jan  9 16:25:12 CET 2009 - olh@suse.de

- patches.arch/ppc-cmm_no_kdump.patch:
  Disable Collaborative Memory Manager for kdump (bnc#460552 - LTC50789)

-------------------------------------------------------------------
Fri Jan  9 16:13:13 CET 2009 - jslaby@suse.cz

- patches.suse/cgroup-disable-memory.patch: memcg: disable the
  memory controller by default.
- patches.suse/add-enable_cgroup-parameter.patch: Delete.
- patches.suse/disable-cgroups.patch: Delete.

-------------------------------------------------------------------
Fri Jan  9 16:13:09 CET 2009 - olh@suse.de

- patches.suse/radeon-monitor-jsxx-quirk.patch
  fix compile errors

-------------------------------------------------------------------
Fri Jan  9 15:40:35 CET 2009 - jslaby@suse.de

- patches.fixes/ath5k-ignore-calibration-return-value.patch:
  ath5k: ignore the return value of
  ath5k_hw_noise_floor_calibration (bnc#446541).

-------------------------------------------------------------------
Fri Jan  9 15:37:22 CET 2009 - jslaby@suse.de

- patches.fixes/cgroups-suppress-cloning-warning.patch: cgroups:
  suppress bogus warning messages (bnc#460961).

-------------------------------------------------------------------
Fri Jan  9 15:28:56 CET 2009 - olh@suse.de

- patches.suse/radeon-monitor-jsxx-quirk.patch: Add quirk for
  the graphics adapter in some JSxx (bnc#461002 - LTC50817)

-------------------------------------------------------------------
Fri Jan  9 14:34:02 CET 2009 - trenn@suse.de

- patches.fixes/acpi_irq_quirk_pci_irq_derive.patch: ACPI: Do not
  derive IRQ from parent bridge/device via boot param/dmi list
  (bnc#437211).
- patches.suse/acpi_osi_sle11_ident.patch: Provide possibility
  for vendors to fix BIOS issues for SLE11 only (none).

-------------------------------------------------------------------
Fri Jan  9 13:03:36 CET 2009 - hare@suse.de

- patches.drivers/blk-request-based-multipath-update: Rediff.
- patches.fixes/scsi-refactor-busy-processing: refactor
  sdev/starget/shost busy checking; break out from
  blk-request-based-multipath-update.

-------------------------------------------------------------------
Fri Jan  9 12:31:34 CET 2009 - hare@suse.de

- patches.drivers/lpfc-8.2.8.11-update: Update lpfc from 8.2.8.10
  to 8.2.8.11 (bnc#464662).
- patches.fixes/scsi-call-unprep_request-under-lock: scsi_lib:
  only call scsi_unprep_request() under queue lock (bnc#464155).
- patches.fixes/scsi-fix-hang-in-starved-list-processing: Fix
  hang in starved list processing (bnc#464155).

-------------------------------------------------------------------
Fri Jan  9 12:28:55 CET 2009 - kkeil@suse.de

- patches.drivers/bnx2-Add-PCI-ID-for-5716S: bnx2: Add PCI ID
  for 5716S
- patches.drivers/bnx2-Fix-bug-in-bnx2_free_rx_mem_: bnx2:
  Fix bug in bnx2_free_rx_mem() (bnc#464130)

-------------------------------------------------------------------
Fri Jan  9 12:11:23 CET 2009 - jslaby@suse.cz

- patches.suse/disable-cgroups.patch: Disable all cgroups
  (bnc#436025).

-------------------------------------------------------------------
Fri Jan  9 11:39:59 CET 2009 - hare@suse.de

- Backporting block layer fixes (bnc#464155):
  * patches.fixes/block-add-comment-in-blk_rq_timed_out: add
    comment in blk_rq_timed_out() about why next can not be 0
  * patches.fixes/block-fix-blk_start_queueing: block: Fix
    blk_start_queueing() to not kick a stopped queue.
  * patches.fixes/block-leave-the-request-timeout-timer-running:
    block: leave the request timeout timer running even on an
    empty list.
  * patches.fixes/block-optimizations-in-blk_rq_timed_out_timer:
    block: optimizations in blk_rq_timed_out_timer().
  * patches.fixes/block-suppress-buffer-IO-errors: block: Supress
    Buffer I/O errors when SCSI REQ_QUIET flag set.
  * patches.fixes/block-use-round_jiffies_up: Block: use
    round_jiffies_up().
  * patches.fixes/round-jiffies-up: Add round_jiffies_up and
    related routines.

-------------------------------------------------------------------
Fri Jan  9 11:21:39 CET 2009 - jbeulich@novell.com

- patches.xen/xen3-acpi-pci-pci-msi-_osc-support-capabilities-called-when-root-bridge-added.patch:
  ACPI/PCI: PCI MSI _OSC support capabilities called when root
  bridge added (bnc#438941).

-------------------------------------------------------------------
Fri Jan  9 10:23:55 CET 2009 - hare@suse.de

- patches.fixes/scsi_dh-retry-on-UNIT_ATTENTION: scsi_dh_rdac
  does not retry MODE SENSE on UNIT ATTENTION (bnc#464155).
- patches.suse/scsi-check-removed-device-for-offline: Only check
  for SDEV_OFFLINE and SDEV_DEL, not SDEV_CANCEL.

-------------------------------------------------------------------
Fri Jan  9 10:06:29 CET 2009 - jslaby@suse.cz

- patches.suse/add-enable_cgroup-parameter.patch: Add
  cgroup_enable parameter (bnc#436025).

-------------------------------------------------------------------
Fri Jan  9 00:19:19 CET 2009 - gregkh@suse.de

- patches.drivers/acpi-pci-include-missing-acpi.h-file-in-pci-acpi.h.patch:
  ACPI/PCI: include missing acpi.h file in
  pci-acpi.h. (bnc#438941).

-------------------------------------------------------------------
Fri Jan  9 00:14:25 CET 2009 - gregkh@suse.de

- clean up patch fuzz

-------------------------------------------------------------------
Thu Jan  8 23:56:01 CET 2009 - gregkh@suse.de

- patches.drivers/acpi-pci-pci-msi-_osc-support-capabilities-called-when-root-bridge-added.patch:
  ACPI/PCI: PCI MSI _OSC support capabilities called when root
  bridge added (bnc#438941).
- patches.drivers/acpi-pci-pcie-aer-_osc-support-capabilities-called-when-root-bridge-added.patch:
  ACPI/PCI: PCIe AER _OSC support capabilities called when root
  bridge added (bnc#438941).
- patches.drivers/acpi-pci-pcie-aspm-_osc-support-capabilities-called-when-root-bridge-added.patch:
  ACPI/PCI: PCIe ASPM _OSC support capabilities called when root
  bridge added (bnc#438941).
- patches.drivers/acpi-pci-remove-obsolete-_osc-capability-support-functions.patch:
  ACPI/PCI: remove obsolete _OSC capability support functions
  (bnc#438941).

-------------------------------------------------------------------
Thu Jan  8 23:06:58 CET 2009 - gregkh@suse.de

- patches.drivers/acpi-pci-call-_osc-support-during-root-bridge-discovery.patch:
  ACPI/PCI: call _OSC support during root bridge discovery
  (bnc#438941).
- patches.drivers/acpi-pci-change-pci_osc_control_set-to-query-control-bits-first.patch:
  ACPI/PCI: Change pci_osc_control_set() to query control bits
  first (bnc#438941).
- patches.drivers/acpi-pci-fix-possible-race-condition-on-_osc-evaluation.patch:
  ACPI/PCI: Fix possible race condition on _OSC evaluation
  (bnc#438941).
- patches.drivers/acpi-pci-include-missing-acpi.h-file-in-pci-acpi.h.patch:
  ACPI/PCI: include missing acpi.h file in
  pci-acpi.h. (bnc#438941).
- patches.drivers/acpi-pci-pci-extended-config-_osc-support-called-when-root-bridge-added.patch:
  ACPI/PCI: PCI extended config _OSC support called when root
  bridge added (bnc#438941).

-------------------------------------------------------------------
Thu Jan  8 19:38:41 CET 2009 - gregkh@suse.de

- patches.drivers/bnx2x-version-update.patch: bnx2x: Version
  Update (bnc#439679).

-------------------------------------------------------------------
Thu Jan  8 19:16:28 CET 2009 - jjolly@suse.de

- patches.arch/s390-07-01-zfcp-port-failed-message.diff: zfcp:
  Remove message for failed port (bnc#464466).
- patches.arch/s390-07-02-zfcp-unchained-fsf.diff: zfcp: Add
  support for unchained FSF requests (bnc#464466).
- patches.arch/s390-07-03-topology-fix.diff: kernel: fix cpu
  topology support (bnc#464466).
- patches.arch/s390-07-04-dasd-failfast.patch: dasd: Add
  'failfast' device feature. (bnc#464466,LTC#43066).

-------------------------------------------------------------------
Thu Jan  8 15:47:53 CET 2009 - tiwai@suse.de

- patches.drivers/alsa-caiaq-midi-oops-fix: ALSA: caiaq - Fix
  Oops with MIDI.

-------------------------------------------------------------------
Thu Jan  8 15:13:22 CET 2009 - knikanth@suse.de

- patches.fixes/dm-avoid-put-table-dm_any_congested: dm: avoid
  destroying table in dm_any_congested (bnc#457205).
- patches.fixes/dm-table-ref-count: dm table: rework reference
  counting (bnc#457205).
- patches.fixes/dm-unbind-drop-ref: dm table: drop reference at
  unbind (bnc#457205).

-------------------------------------------------------------------
Thu Jan  8 13:00:35 CET 2009 - olh@suse.de

- update kdump config, disable some unused drivers

-------------------------------------------------------------------
Thu Jan  8 12:58:45 CET 2009 - olh@suse.de

- refresh config files, no functional changes

-------------------------------------------------------------------
Thu Jan  8 12:52:20 CET 2009 - olh@suse.de

- patches.drivers/ehea-modinfo.patch:
  use separate table for module alias (bnc#435215 - LTC48564)

-------------------------------------------------------------------
Thu Jan  8 12:41:24 CET 2009 - tiwai@suse.de

Backport fixes for HD-audio from the upstream:
- patches.drivers/alsa-hda-ad1882-id-typo-fix: ALSA: hda -
  Fix typos for AD1882 codecs.
- patches.drivers/alsa-hda-ad1986a-laptop-eapd-model-back: ALSA:
  hda - make laptop-eapd model back for AD1986A.
- patches.drivers/alsa-hda-hp2230s-quirk: ALSA: hda - Add quirk
  for HP 2230s (bnc#461660).
- patches.drivers/alsa-hda-sigmatel-add-missing-terminators:
  ALSA: hda - Add missing terminators in patch_sigmatel.c.

-------------------------------------------------------------------
Thu Jan  8 11:46:43 CET 2009 - bwalle@suse.de

- Update config files: Enable CONFIG_EHEA=m (and CONFIG_IBMEBUS=y)
  for ppc/kdump and ppc64/kdump (bnc #459119).

-------------------------------------------------------------------
Thu Jan  8 10:57:36 CET 2009 - jblunck@suse.de

- Make kernel-source.changes incremental again

-------------------------------------------------------------------
Thu Jan  8 10:15:08 CET 2009 - olh@suse.de

- supported.conf: rename dm-leastpending-path to dm-leastpending

-------------------------------------------------------------------
Thu Jan  8 09:27:28 CET 2009 - olh@suse.de

- patches.drivers/ehea-modinfo.patch:
  add alias entry for portN properties (bnc#435215 - LTC48564)

-------------------------------------------------------------------
Thu Jan  8 08:19:15 CET 2009 - olh@suse.de

- patches.drivers/ibmvfc-abort-response.patch:
  Fixup command response translation (bnc#459383 - LTC50695)

-------------------------------------------------------------------
Thu Jan  8 08:15:34 CET 2009 - olh@suse.de

- patches.drivers/ibmvfc-improve_sync_events.patch:
  Improve async event handling (bnc#460567 - LTC50778)

-------------------------------------------------------------------
Thu Jan  8 06:29:53 CET 2009 - gregkh@suse.de

- patches.drivers/via-unichrome-drm-bugfixes.patch: via: Unichrome
  DRM bugfixes.

-------------------------------------------------------------------
Thu Jan  8 06:19:53 CET 2009 - coly.li@suse.de

- Move patch from patches.suse/dlm-fix-shutdown-cleanup.patch to
  patches.fixes/dlm-fix-shutdown-cleanup.patch

-------------------------------------------------------------------
Thu Jan  8 06:11:18 CET 2009 - coly.li@suse.de

- Fixes a regression from commit
  0f8e0d9a317406612700426fad3efab0b7bbc467, 
  "dlm: allow multiple lockspace creates".

-------------------------------------------------------------------
Wed Jan  7 16:37:22 CET 2009 - olh@suse.de

- patches.arch/ppc-pseries-cpu-migrate.patch: Update
  default_server during migrate_irqs_away (bnc#460566 - LTC50723)

-------------------------------------------------------------------
Wed Jan  7 16:25:48 CET 2009 - jack@suse.cz

- patches.suse/mm-increase-dirty-limits.patch: Increase limits
  for starting writeback of dirty data (bnc#449662).

-------------------------------------------------------------------
Wed Jan  7 15:43:23 CET 2009 - ghaskins@suse.de

- Update config files (part of bnc#448412).

-------------------------------------------------------------------
Wed Jan  7 14:55:19 CET 2009 - ghaskins@suse.de

- patches.fixes/ia64-configure-HAVE_UNSTABLE_SCHED_CLOCK-for-SGI_SN.patch:
  configure HAVE_UNSTABLE_SCHED_CLOCK for SGI_SN systems (bnc#448412).

-------------------------------------------------------------------
Wed Jan  7 13:53:32 CET 2009 - hare@suse.de

- patches.drivers/lpfc-8.2.8.10-update: Emulex 8.2.8.10 driver
  patches for SLE11 (bnc#460775).

-------------------------------------------------------------------
Wed Jan  7 13:37:56 CET 2009 - knikanth@suse.de

- patches.suse/dm-barrier-single-device: Update Patch-mainline
  header. Patch is not refreshed as it breaks kabi (FATE#304489).

-------------------------------------------------------------------
Wed Jan  7 12:35:13 CET 2009 - hare@suse.de

- patches.drivers/cciss-driver-panic-on-volume-delete: cciss
  driver may panic if a logical volume is deleted (bnc#459553).

-------------------------------------------------------------------
Wed Jan  7 10:32:20 CET 2009 - hare@suse.de

- patches.suse/scsi-netlink-ml: Use GFP_ATOMIC to avoid deadlocks
  (bnc#461747).

-------------------------------------------------------------------
Wed Jan  7 09:55:34 CET 2009 - hare@suse.de

- patches.fixes/fc_transport-devloss-callback-restore: FC devloss
  callback not called when devloss timer fires (bnc#463289).

-------------------------------------------------------------------
Wed Jan  7 09:47:10 CET 2009 - hare@suse.de

- patches.suse/dm-mpath-leastpending-path-update: Update
  least-pending-IO dynamic load balancer (bnc#444199).
- patches.suse/dm-mpath-queue-length-load-balancing: Rediff.
- patches.suse/dm-mpath-service-time-load-balancing: Rediff.
- patches.suse/dm-mpath-tracking-nr-bytes: Rediff.
- patches.suse/dm-mpath-leastpending-path: Delete.

-------------------------------------------------------------------
Tue Jan  6 19:38:30 CET 2009 - jeffm@suse.de

- patches.fixes/uv-remove-erroneous-BAU-init: UV: remove erroneous
  BAU initialization (bnc#463313).

-------------------------------------------------------------------
Tue Jan  6 18:36:57 CET 2009 - jjolly@suse.de

- patches.arch/s390-06-01-qeth-ext-src-mac-addr.patch: qeth:
  exploit source MAC address for inbound layer3 packets
  (bnc#458339).
- patches.arch/s390-06-02-qeth-layercrash.patch: qeth: avoid
  crash in case of layer mismatch for VSWITCH (bnc#458339).
- patches.arch/s390-06-03-dasd_sim_sense_condition.patch: Fix
  unsolicited SIM sense condition. (bnc#458339).
- patches.arch/s390-06-04-qdio_ssqd_memcpy.patch: qdio: fix
  broken memcpy (bnc#458339).
- patches.arch/s390-06-05-qdio_s390dbf.patch: qdio: rework
  s390dbf usage  (bnc#458339).
- patches.arch/s390-06-06-qdio_inbound_ack.patch: qdio: rework
  inbound buffer acknowledgement (bnc#458339).
- patches.arch/s390-06-07-cio-attach_detach.patch: cio: Crashes
  when repeatetly attaching/detaching devices. (bnc#458339).

-------------------------------------------------------------------
Tue Jan  6 14:37:15 CET 2009 - npiggin@suse.de

- patches.arch/x86-fix-kmap-contig.patch: x86: Jan's comments for
  contiguous kmap fix (bnc#449812).

-------------------------------------------------------------------
Tue Jan  6 07:54:29 CET 2009 - npiggin@suse.de

- patches.fixes/mm-lockless-pagecache-barrier.patch: update.

-------------------------------------------------------------------
Mon Jan  5 17:38:52 CET 2009 - mmarek@suse.cz

- patches.suse/modpost-filter-out-built-in-depends: modpost:
  filter out "built-in" depends (bnc#450085).
- patches.drivers/0002-Staging-add-TAINT_CRAP-flag-to-drivers-staging-modu.patch:
  refresh.

-------------------------------------------------------------------
Mon Jan  5 14:09:57 CET 2009 - npiggin@suse.de

- Fix ps3 config.

-------------------------------------------------------------------
Mon Jan  5 09:53:42 CET 2009 - npiggin@suse.de

- patches.fixes/mm-lockless-pagecache-barrier.patch: mm lockless
  pagecache barrier fix.

-------------------------------------------------------------------
Mon Jan  5 09:29:04 CET 2009 - npiggin@suse.de

- patches.fixes/fs-symlink-write_begin-allocation-context-fix.patch:
  fs symlink write_begin allocation context fix.

-------------------------------------------------------------------
Mon Jan  5 09:11:14 CET 2009 - npiggin@suse.de

- Update config files.

-------------------------------------------------------------------
Mon Jan  5 08:51:10 CET 2009 - npiggin@suse.de

- patches.suse/cgroup-freezer.patch: cgroup freezer update (bnc#417294,
  fate#304191, fate#201036).
<|MERGE_RESOLUTION|>--- conflicted
+++ resolved
@@ -1,17 +1,16 @@
 -------------------------------------------------------------------
-<<<<<<< HEAD
+Wed Dec 16 19:25:01 CET 2009 - gregkh@suse.de
+
+- Update config files.
+  - fix up CONFIG_IPV6 option that was built into the kernel
+    incorrectly (bnc#564357)
+
+-------------------------------------------------------------------
 Wed Dec 16 18:52:34 CET 2009 - jeffm@suse.com
 
 - patches.fixes/acpi-fix-build-when-config_acpi_custom_override_initramfs-is-not-defined:
   acpi: Fix build when CONFIG_ACPI_CUSTOM_OVERRIDE_INITRAMFS is
   not defined.
-=======
-Wed Dec 16 19:25:01 CET 2009 - gregkh@suse.de
-
-- Update config files.
-  - fix up CONFIG_IPV6 option that was built into the kernel
-    incorrectly (bnc#564357)
->>>>>>> 413cccf5
 
 -------------------------------------------------------------------
 Wed Dec 16 15:41:04 CET 2009 - jbeulich@novell.com
