--- conflicted
+++ resolved
@@ -1,11 +1,11 @@
 -------------------------------------------------------------------
-<<<<<<< HEAD
 Tue Dec  8 18:18:56 CET 2009 - npiggin@suse.de
 
 - needs_update:
 - patches.suse/mm-devzero-optimisation.patch: mm: /dev/zero
   optimisation (bnc#430738).
-=======
+
+-------------------------------------------------------------------
 Tue Dec  8 16:22:34 CET 2009 - tiwai@suse.de
 
 - patches.drivers/alsa-sp1-hda-22-alc888-exclude-unusable-adcs:
@@ -25,7 +25,6 @@
 
 - needs_update: patches merged upstream
 - novfs patches to be handled by novfs team
->>>>>>> ba617cdc
 
 -------------------------------------------------------------------
 Tue Dec  8 13:38:10 CET 2009 - npiggin@suse.de
