--- conflicted
+++ resolved
@@ -1,14 +1,13 @@
 -------------------------------------------------------------------
-<<<<<<< HEAD
 Thu Dec  3 17:00:12 CET 2009 - duwe@suse.de
 
 - Update config files for cpuidle.
-=======
+
+-------------------------------------------------------------------
 Thu Dec  3 16:45:06 CET 2009 - tiwai@suse.de
 
 - patches.drivers/8250_pnp-wacom-add: serial/8250_pnp.c: add
   new Wacom devices (bnc#544763).
->>>>>>> eee954db
 
 -------------------------------------------------------------------
 Thu Dec  3 16:40:59 CET 2009 - duwe@suse.de
