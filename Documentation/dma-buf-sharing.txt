                    DMA Buffer Sharing API Guide
                    ~~~~~~~~~~~~~~~~~~~~~~~~~~~~

                            Sumit Semwal
                <sumit dot semwal at linaro dot org>
                 <sumit dot semwal at ti dot com>

This document serves as a guide to device-driver writers on what is the dma-buf
buffer sharing API, how to use it for exporting and using shared buffers.

Any device driver which wishes to be a part of DMA buffer sharing, can do so as
either the 'exporter' of buffers, or the 'user' of buffers.

Say a driver A wants to use buffers created by driver B, then we call B as the
exporter, and A as buffer-user.

The exporter
- implements and manages operations[1] for the buffer
- allows other users to share the buffer by using dma_buf sharing APIs,
- manages the details of buffer allocation,
- decides about the actual backing storage where this allocation happens,
- takes care of any migration of scatterlist - for all (shared) users of this
   buffer,

The buffer-user
- is one of (many) sharing users of the buffer.
- doesn't need to worry about how the buffer is allocated, or where.
- needs a mechanism to get access to the scatterlist that makes up this buffer
   in memory, mapped into its own address space, so it can access the same area
   of memory.

*IMPORTANT*: [see https://lkml.org/lkml/2011/12/20/211 for more details]
For this first version, A buffer shared using the dma_buf sharing API:
- *may* be exported to user space using "mmap" *ONLY* by exporter, outside of
  this framework.
- with this new iteration of the dma-buf api cpu access from the kernel has been
  enable, see below for the details.

dma-buf operations for device dma only
--------------------------------------

The dma_buf buffer sharing API usage contains the following steps:

1. Exporter announces that it wishes to export a buffer
2. Userspace gets the file descriptor associated with the exported buffer, and
   passes it around to potential buffer-users based on use case
3. Each buffer-user 'connects' itself to the buffer
4. When needed, buffer-user requests access to the buffer from exporter
5. When finished with its use, the buffer-user notifies end-of-DMA to exporter
6. when buffer-user is done using this buffer completely, it 'disconnects'
   itself from the buffer.


1. Exporter's announcement of buffer export

   The buffer exporter announces its wish to export a buffer. In this, it
   connects its own private buffer data, provides implementation for operations
   that can be performed on the exported dma_buf, and flags for the file
   associated with this buffer.

   Interface:
      struct dma_buf *dma_buf_export(void *priv, struct dma_buf_ops *ops,
				     size_t size, int flags)

   If this succeeds, dma_buf_export allocates a dma_buf structure, and returns a
   pointer to the same. It also associates an anonymous file with this buffer,
   so it can be exported. On failure to allocate the dma_buf object, it returns
   NULL.

2. Userspace gets a handle to pass around to potential buffer-users

   Userspace entity requests for a file-descriptor (fd) which is a handle to the
   anonymous file associated with the buffer. It can then share the fd with other
   drivers and/or processes.

   Interface:
      int dma_buf_fd(struct dma_buf *dmabuf)

   This API installs an fd for the anonymous file associated with this buffer;
   returns either 'fd', or error.

3. Each buffer-user 'connects' itself to the buffer

   Each buffer-user now gets a reference to the buffer, using the fd passed to
   it.

   Interface:
      struct dma_buf *dma_buf_get(int fd)

   This API will return a reference to the dma_buf, and increment refcount for
   it.

   After this, the buffer-user needs to attach its device with the buffer, which
   helps the exporter to know of device buffer constraints.

   Interface:
      struct dma_buf_attachment *dma_buf_attach(struct dma_buf *dmabuf,
                                                struct device *dev)

   This API returns reference to an attachment structure, which is then used
   for scatterlist operations. It will optionally call the 'attach' dma_buf
   operation, if provided by the exporter.

   The dma-buf sharing framework does the bookkeeping bits related to managing
   the list of all attachments to a buffer.

Until this stage, the buffer-exporter has the option to choose not to actually
allocate the backing storage for this buffer, but wait for the first buffer-user
to request use of buffer for allocation.


4. When needed, buffer-user requests access to the buffer

   Whenever a buffer-user wants to use the buffer for any DMA, it asks for
   access to the buffer using dma_buf_map_attachment API. At least one attach to
   the buffer must have happened before map_dma_buf can be called.

   Interface:
      struct sg_table * dma_buf_map_attachment(struct dma_buf_attachment *,
                                         enum dma_data_direction);

   This is a wrapper to dma_buf->ops->map_dma_buf operation, which hides the
   "dma_buf->ops->" indirection from the users of this interface.

   In struct dma_buf_ops, map_dma_buf is defined as
      struct sg_table * (*map_dma_buf)(struct dma_buf_attachment *,
                                                enum dma_data_direction);

   It is one of the buffer operations that must be implemented by the exporter.
   It should return the sg_table containing scatterlist for this buffer, mapped
   into caller's address space.

   If this is being called for the first time, the exporter can now choose to
   scan through the list of attachments for this buffer, collate the requirements
   of the attached devices, and choose an appropriate backing storage for the
   buffer.

   Based on enum dma_data_direction, it might be possible to have multiple users
   accessing at the same time (for reading, maybe), or any other kind of sharing
   that the exporter might wish to make available to buffer-users.

   map_dma_buf() operation can return -EINTR if it is interrupted by a signal.


5. When finished, the buffer-user notifies end-of-DMA to exporter

   Once the DMA for the current buffer-user is over, it signals 'end-of-DMA' to
   the exporter using the dma_buf_unmap_attachment API.

   Interface:
      void dma_buf_unmap_attachment(struct dma_buf_attachment *,
                                    struct sg_table *);

   This is a wrapper to dma_buf->ops->unmap_dma_buf() operation, which hides the
   "dma_buf->ops->" indirection from the users of this interface.

   In struct dma_buf_ops, unmap_dma_buf is defined as
      void (*unmap_dma_buf)(struct dma_buf_attachment *, struct sg_table *);

   unmap_dma_buf signifies the end-of-DMA for the attachment provided. Like
   map_dma_buf, this API also must be implemented by the exporter.


6. when buffer-user is done using this buffer, it 'disconnects' itself from the
   buffer.

   After the buffer-user has no more interest in using this buffer, it should
   disconnect itself from the buffer:

   - it first detaches itself from the buffer.

   Interface:
      void dma_buf_detach(struct dma_buf *dmabuf,
                          struct dma_buf_attachment *dmabuf_attach);

   This API removes the attachment from the list in dmabuf, and optionally calls
   dma_buf->ops->detach(), if provided by exporter, for any housekeeping bits.

   - Then, the buffer-user returns the buffer reference to exporter.

   Interface:
     void dma_buf_put(struct dma_buf *dmabuf);

   This API then reduces the refcount for this buffer.

   If, as a result of this call, the refcount becomes 0, the 'release' file
   operation related to this fd is called. It calls the dmabuf->ops->release()
   operation in turn, and frees the memory allocated for dmabuf when exported.

NOTES:
- Importance of attach-detach and {map,unmap}_dma_buf operation pairs
   The attach-detach calls allow the exporter to figure out backing-storage
   constraints for the currently-interested devices. This allows preferential
   allocation, and/or migration of pages across different types of storage
   available, if possible.

   Bracketing of DMA access with {map,unmap}_dma_buf operations is essential
   to allow just-in-time backing of storage, and migration mid-way through a
   use-case.

- Migration of backing storage if needed
   If after
   - at least one map_dma_buf has happened,
   - and the backing storage has been allocated for this buffer,
   another new buffer-user intends to attach itself to this buffer, it might
   be allowed, if possible for the exporter.

   In case it is allowed by the exporter:
    if the new buffer-user has stricter 'backing-storage constraints', and the
    exporter can handle these constraints, the exporter can just stall on the
    map_dma_buf until all outstanding access is completed (as signalled by
    unmap_dma_buf).
    Once all users have finished accessing and have unmapped this buffer, the
    exporter could potentially move the buffer to the stricter backing-storage,
    and then allow further {map,unmap}_dma_buf operations from any buffer-user
    from the migrated backing-storage.

   If the exporter cannot fulfil the backing-storage constraints of the new
   buffer-user device as requested, dma_buf_attach() would return an error to
   denote non-compatibility of the new buffer-sharing request with the current
   buffer.

   If the exporter chooses not to allow an attach() operation once a
   map_dma_buf() API has been called, it simply returns an error.

<<<<<<< HEAD
Miscellaneous notes:
- Any exporters or users of the dma-buf buffer sharing framework must have
  a 'select DMA_SHARED_BUFFER' in their respective Kconfigs.

=======
Kernel cpu access to a dma-buf buffer object
--------------------------------------------

The motivation to allow cpu access from the kernel to a dma-buf object from the
importers side are:
- fallback operations, e.g. if the devices is connected to a usb bus and the
  kernel needs to shuffle the data around first before sending it away.
- full transparency for existing users on the importer side, i.e. userspace
  should not notice the difference between a normal object from that subsystem
  and an imported one backed by a dma-buf. This is really important for drm
  opengl drivers that expect to still use all the existing upload/download
  paths.

Access to a dma_buf from the kernel context involves three steps:

1. Prepare access, which invalidate any necessary caches and make the object
   available for cpu access.
2. Access the object page-by-page with the dma_buf map apis
3. Finish access, which will flush any necessary cpu caches and free reserved
   resources.

1. Prepare access

   Before an importer can access a dma_buf object with the cpu from the kernel
   context, it needs to notify the exporter of the access that is about to
   happen.

   Interface:
      int dma_buf_begin_cpu_access(struct dma_buf *dmabuf,
				   size_t start, size_t len,
				   enum dma_data_direction direction)

   This allows the exporter to ensure that the memory is actually available for
   cpu access - the exporter might need to allocate or swap-in and pin the
   backing storage. The exporter also needs to ensure that cpu access is
   coherent for the given range and access direction. The range and access
   direction can be used by the exporter to optimize the cache flushing, i.e.
   access outside of the range or with a different direction (read instead of
   write) might return stale or even bogus data (e.g. when the exporter needs to
   copy the data to temporary storage).

   This step might fail, e.g. in oom conditions.

2. Accessing the buffer

   To support dma_buf objects residing in highmem cpu access is page-based using
   an api similar to kmap. Accessing a dma_buf is done in aligned chunks of
   PAGE_SIZE size. Before accessing a chunk it needs to be mapped, which returns
   a pointer in kernel virtual address space. Afterwards the chunk needs to be
   unmapped again. There is no limit on how often a given chunk can be mapped
   and unmapped, i.e. the importer does not need to call begin_cpu_access again
   before mapping the same chunk again.

   Interfaces:
      void *dma_buf_kmap(struct dma_buf *, unsigned long);
      void dma_buf_kunmap(struct dma_buf *, unsigned long, void *);

   There are also atomic variants of these interfaces. Like for kmap they
   facilitate non-blocking fast-paths. Neither the importer nor the exporter (in
   the callback) is allowed to block when using these.

   Interfaces:
      void *dma_buf_kmap_atomic(struct dma_buf *, unsigned long);
      void dma_buf_kunmap_atomic(struct dma_buf *, unsigned long, void *);

   For importers all the restrictions of using kmap apply, like the limited
   supply of kmap_atomic slots. Hence an importer shall only hold onto at most 2
   atomic dma_buf kmaps at the same time (in any given process context).

   dma_buf kmap calls outside of the range specified in begin_cpu_access are
   undefined. If the range is not PAGE_SIZE aligned, kmap needs to succeed on
   the partial chunks at the beginning and end but may return stale or bogus
   data outside of the range (in these partial chunks).

   Note that these calls need to always succeed. The exporter needs to complete
   any preparations that might fail in begin_cpu_access.

3. Finish access

   When the importer is done accessing the range specified in begin_cpu_access,
   it needs to announce this to the exporter (to facilitate cache flushing and
   unpinning of any pinned resources). The result of of any dma_buf kmap calls
   after end_cpu_access is undefined.

   Interface:
      void dma_buf_end_cpu_access(struct dma_buf *dma_buf,
				  size_t start, size_t len,
				  enum dma_data_direction dir);


Miscellaneous notes
-------------------

- Any exporters or users of the dma-buf buffer sharing framework must have
  a 'select DMA_SHARED_BUFFER' in their respective Kconfigs.

- In order to avoid fd leaks on exec, the FD_CLOEXEC flag must be set
  on the file descriptor.  This is not just a resource leak, but a
  potential security hole.  It could give the newly exec'd application
  access to buffers, via the leaked fd, to which it should otherwise
  not be permitted access.

  The problem with doing this via a separate fcntl() call, versus doing it
  atomically when the fd is created, is that this is inherently racy in a
  multi-threaded app[3].  The issue is made worse when it is library code
  opening/creating the file descriptor, as the application may not even be
  aware of the fd's.

  To avoid this problem, userspace must have a way to request O_CLOEXEC
  flag be set when the dma-buf fd is created.  So any API provided by
  the exporting driver to create a dmabuf fd must provide a way to let
  userspace control setting of O_CLOEXEC flag passed in to dma_buf_fd().

>>>>>>> e816b57a
References:
[1] struct dma_buf_ops in include/linux/dma-buf.h
[2] All interfaces mentioned above defined in include/linux/dma-buf.h
[3] https://lwn.net/Articles/236486/<|MERGE_RESOLUTION|>--- conflicted
+++ resolved
@@ -223,12 +223,6 @@
    If the exporter chooses not to allow an attach() operation once a
    map_dma_buf() API has been called, it simply returns an error.
 
-<<<<<<< HEAD
-Miscellaneous notes:
-- Any exporters or users of the dma-buf buffer sharing framework must have
-  a 'select DMA_SHARED_BUFFER' in their respective Kconfigs.
-
-=======
 Kernel cpu access to a dma-buf buffer object
 --------------------------------------------
 
@@ -342,7 +336,6 @@
   the exporting driver to create a dmabuf fd must provide a way to let
   userspace control setting of O_CLOEXEC flag passed in to dma_buf_fd().
 
->>>>>>> e816b57a
 References:
 [1] struct dma_buf_ops in include/linux/dma-buf.h
 [2] All interfaces mentioned above defined in include/linux/dma-buf.h
