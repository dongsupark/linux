Device tree binding vendor prefix registry.  Keep list in alphabetical order.

This isn't an exhaustive list, but you should add new prefixes to it before
using them to avoid name-space collisions.

active-semi	Active-Semi International Inc
ad	Avionic Design GmbH
adi	Analog Devices, Inc.
aeroflexgaisler	Aeroflex Gaisler AB
ak	Asahi Kasei Corp.
altr	Altera Corp.
amcc	Applied Micro Circuits Corporation (APM, formally AMCC)
apm	Applied Micro Circuits Corporation (APM)
arm	ARM Ltd.
atmel	Atmel Corporation
auo	AU Optronics Corporation
avago	Avago Technologies
bosch	Bosch Sensortec GmbH
brcm	Broadcom Corporation
capella	Capella Microsystems, Inc
cavium	Cavium, Inc.
cdns	Cadence Design Systems Inc.
chrp	Common Hardware Reference Platform
chunghwa	Chunghwa Picture Tubes Ltd.
cirrus	Cirrus Logic, Inc.
cortina	Cortina Systems, Inc.
dallas	Maxim Integrated Products (formerly Dallas Semiconductor)
davicom	DAVICOM Semiconductor, Inc.
denx	Denx Software Engineering
<<<<<<< HEAD
dmo	Data Modul AG
=======
edt	Emerging Display Technologies
>>>>>>> 9b9900aa
emmicro	EM Microelectronic
epfl	Ecole Polytechnique Fédérale de Lausanne
epson	Seiko Epson Corp.
est	ESTeem Wireless Modems
eukrea  Eukréa Electromatique
fsl	Freescale Semiconductor
GEFanuc	GE Fanuc Intelligent Platforms Embedded Systems, Inc.
gef	GE Fanuc Intelligent Platforms Embedded Systems, Inc.
gmt	Global Mixed-mode Technology, Inc.
gumstix	Gumstix, Inc.
hisilicon	Hisilicon Limited.
hp	Hewlett Packard
ibm	International Business Machines (IBM)
idt	Integrated Device Technologies, Inc.
img	Imagination Technologies Ltd.
intercontrol	Inter Control Group
<<<<<<< HEAD
isl	Intersil
=======
karo	Ka-Ro electronics GmbH
>>>>>>> 9b9900aa
lg	LG Corporation
linux	Linux-specific binding
lsi	LSI Corp. (LSI Logic)
marvell	Marvell Technology Group Ltd.
maxim	Maxim Integrated Products
microchip	Microchip Technology Inc.
mosaixtech	Mosaix Technologies, Inc.
national	National Semiconductor
nintendo	Nintendo
nvidia	NVIDIA
nxp	NXP Semiconductors
onnn	ON Semiconductor Corp.
panasonic	Panasonic Corporation
phytec	PHYTEC Messtechnik GmbH
picochip	Picochip Ltd
powervr	PowerVR (deprecated, use img)
qca	Qualcomm Atheros, Inc.
qcom	Qualcomm, Inc.
ralink	Mediatek/Ralink Technology Corp.
ramtron	Ramtron International
realtek Realtek Semiconductor Corp.
renesas	Renesas Electronics Corporation
samsung	Samsung Semiconductor
sbs	Smart Battery System
schindler	Schindler
sil	Silicon Image
silabs	Silicon Laboratories
simtek
sirf	SiRF Technology, Inc.
snps 	Synopsys, Inc.
st	STMicroelectronics
ste	ST-Ericsson
stericsson	ST-Ericsson
ti	Texas Instruments
tlm	Trusted Logic Mobility
toshiba	Toshiba Corporation
toumaz	Toumaz
v3	V3 Semiconductor
via	VIA Technologies, Inc.
voipac	Voipac Technologies s.r.o.
winbond Winbond Electronics corp.
wlf	Wolfson Microelectronics
wm	Wondermedia Technologies, Inc.
xlnx	Xilinx<|MERGE_RESOLUTION|>--- conflicted
+++ resolved
@@ -27,11 +27,8 @@
 dallas	Maxim Integrated Products (formerly Dallas Semiconductor)
 davicom	DAVICOM Semiconductor, Inc.
 denx	Denx Software Engineering
-<<<<<<< HEAD
 dmo	Data Modul AG
-=======
 edt	Emerging Display Technologies
->>>>>>> 9b9900aa
 emmicro	EM Microelectronic
 epfl	Ecole Polytechnique Fédérale de Lausanne
 epson	Seiko Epson Corp.
@@ -48,11 +45,8 @@
 idt	Integrated Device Technologies, Inc.
 img	Imagination Technologies Ltd.
 intercontrol	Inter Control Group
-<<<<<<< HEAD
 isl	Intersil
-=======
 karo	Ka-Ro electronics GmbH
->>>>>>> 9b9900aa
 lg	LG Corporation
 linux	Linux-specific binding
 lsi	LSI Corp. (LSI Logic)
