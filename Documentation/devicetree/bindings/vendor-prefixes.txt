--- conflicted
+++ resolved
@@ -41,11 +41,8 @@
 idt	Integrated Device Technologies, Inc.
 img	Imagination Technologies Ltd.
 intercontrol	Inter Control Group
-<<<<<<< HEAD
 lg	LG Corporation
-=======
 isl	Intersil
->>>>>>> 13a3aa5a
 linux	Linux-specific binding
 lsi	LSI Corp. (LSI Logic)
 marvell	Marvell Technology Group Ltd.
