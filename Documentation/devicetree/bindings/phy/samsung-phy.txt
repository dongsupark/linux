--- conflicted
+++ resolved
@@ -26,11 +26,7 @@
 
 Required properties:
 - compatible : should be one of the listed compatibles:
-<<<<<<< HEAD
-	- "samsung,s5pv210-usb2-phy"
-=======
 	- "samsung,exynos3250-usb2-phy"
->>>>>>> 7d1311b9
 	- "samsung,exynos4210-usb2-phy"
 	- "samsung,exynos4x12-usb2-phy"
 	- "samsung,exynos5250-usb2-phy"
