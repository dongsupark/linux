* Atmel Direct Memory Access Controller (DMA)

Required properties:
- compatible: Should be "atmel,<chip>-dma".
- reg: Should contain DMA registers location and length.
- interrupts: Should contain DMA interrupt.
- #dma-cells: Must be <2>, used to represent the number of integer cells in
the dmas property of client devices.

Example:

dma0: dma@ffffec00 {
	compatible = "atmel,at91sam9g45-dma";
	reg = <0xffffec00 0x200>;
	interrupts = <21>;
	#dma-cells = <2>;
};

DMA clients connected to the Atmel DMA controller must use the format
described in the dma.txt file, using a three-cell specifier for each channel:
a phandle plus two interger cells.
The three cells in order are:

1. A phandle pointing to the DMA controller.
2. The memory interface (16 most significant bits), the peripheral interface
(16 less significant bits).
<<<<<<< HEAD
3. The peripheral identifier for the hardware handshaking interface. The
identifier can be different for tx and rx.
=======
3. Parameters for the at91 DMA configuration register which are device
dependant:
  - bit 7-0: peripheral identifier for the hardware handshaking interface. The
  identifier can be different for tx and rx.
  - bit 11-8: FIFO configuration. 0 for half FIFO, 1 for ALAP, 1 for ASAP.
>>>>>>> d0e0ac97

Example:

i2c0@i2c@f8010000 {
	compatible = "atmel,at91sam9x5-i2c";
	reg = <0xf8010000 0x100>;
	interrupts = <9 4 6>;
	dmas = <&dma0 1 7>,
	       <&dma0 1 8>;
	dma-names = "tx", "rx";
};<|MERGE_RESOLUTION|>--- conflicted
+++ resolved
@@ -24,16 +24,11 @@
 1. A phandle pointing to the DMA controller.
 2. The memory interface (16 most significant bits), the peripheral interface
 (16 less significant bits).
-<<<<<<< HEAD
-3. The peripheral identifier for the hardware handshaking interface. The
-identifier can be different for tx and rx.
-=======
 3. Parameters for the at91 DMA configuration register which are device
 dependant:
   - bit 7-0: peripheral identifier for the hardware handshaking interface. The
   identifier can be different for tx and rx.
   - bit 11-8: FIFO configuration. 0 for half FIFO, 1 for ALAP, 1 for ASAP.
->>>>>>> d0e0ac97
 
 Example:
 
