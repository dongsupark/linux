ST SPEAr Platforms Device Tree Bindings
---------------------------------------

Boards with the ST SPEAr600 SoC shall have the following properties:
Required root node property:
compatible = "st,spear600";

Boards with the ST SPEAr300 SoC shall have the following properties:
Required root node property:
compatible = "st,spear300";

Boards with the ST SPEAr310 SoC shall have the following properties:
Required root node property:
compatible = "st,spear310";

Boards with the ST SPEAr320 SoC shall have the following properties:
Required root node property:
compatible = "st,spear320";

Boards with the ST SPEAr1310 SoC shall have the following properties:
Required root node property:
compatible = "st,spear1310";

<<<<<<< HEAD
compatible = "st,spear600";

Boards with the ST SPEAr300 SoC shall have the following properties:

Required root node property:

compatible = "st,spear300";

Boards with the ST SPEAr310 SoC shall have the following properties:

Required root node property:

compatible = "st,spear310";

Boards with the ST SPEAr320 SoC shall have the following properties:

Required root node property:

compatible = "st,spear320";
=======
Boards with the ST SPEAr1340 SoC shall have the following properties:
Required root node property:
compatible = "st,spear1340";
>>>>>>> 8870c4ac
<|MERGE_RESOLUTION|>--- conflicted
+++ resolved
@@ -21,28 +21,6 @@
 Required root node property:
 compatible = "st,spear1310";
 
-<<<<<<< HEAD
-compatible = "st,spear600";
-
-Boards with the ST SPEAr300 SoC shall have the following properties:
-
-Required root node property:
-
-compatible = "st,spear300";
-
-Boards with the ST SPEAr310 SoC shall have the following properties:
-
-Required root node property:
-
-compatible = "st,spear310";
-
-Boards with the ST SPEAr320 SoC shall have the following properties:
-
-Required root node property:
-
-compatible = "st,spear320";
-=======
 Boards with the ST SPEAr1340 SoC shall have the following properties:
 Required root node property:
-compatible = "st,spear1340";
->>>>>>> 8870c4ac
+compatible = "st,spear1340";