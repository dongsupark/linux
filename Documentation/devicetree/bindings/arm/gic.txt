* ARM Generic Interrupt Controller

ARM SMP cores are often associated with a GIC, providing per processor
interrupts (PPI), shared processor interrupts (SPI) and software
generated interrupts (SGI).

Primary GIC is attached directly to the CPU and typically has PPIs and SGIs.
Secondary GICs are cascaded into the upward interrupt controller and do not
have PPIs or SGIs.

Main node required properties:

- compatible : should be one of:
	"arm,gic-400"
	"arm,gic-400-v2m"
	"arm,cortex-a15-gic"
	"arm,cortex-a9-gic"
	"arm,cortex-a7-gic"
	"arm,arm11mp-gic"
<<<<<<< HEAD
	"brcm,brahma-b15-gic"
=======

>>>>>>> c115d155
- interrupt-controller : Identifies the node as an interrupt controller

- #interrupt-cells : Specifies the number of cells needed to encode an
  interrupt source.  The type shall be a <u32> and the value shall be 3.

  The 1st cell is the interrupt type; 0 for SPI interrupts, 1 for PPI
  interrupts.

  The 2nd cell contains the interrupt number for the interrupt type.
  SPI interrupts are in the range [0-987].  PPI interrupts are in the
  range [0-15].

  The 3rd cell is the flags, encoded as follows:
	bits[3:0] trigger type and level flags.
		1 = low-to-high edge triggered
		2 = high-to-low edge triggered
		4 = active high level-sensitive
		8 = active low level-sensitive
	bits[15:8] PPI interrupt cpu mask.  Each bit corresponds to each of
	the 8 possible cpus attached to the GIC.  A bit set to '1' indicated
	the interrupt is wired to that CPU.  Only valid for PPI interrupts.

- reg : Specifies base physical address(s) and size of the GIC register frames.

  Region | Description
  Index  |
  -------------------------------------------------------------------
     0   | GIC distributor register base and size
     1   | GIC cpu interface register base and size
     2   | VGIC interface control register base and size (Optional)
     3   | VGIC CPU interface register base and size (Optional)
     4   | GICv2m MSI interface register base and size (Optional)

Optional
- interrupts	: Interrupt source of the parent interrupt controller on
  secondary GICs, or VGIC maintenance interrupt on primary GIC (see
  below).

- cpu-offset	: per-cpu offset within the distributor and cpu interface
  regions, used when the GIC doesn't have banked registers. The offset is
  cpu-offset * cpu-nr.

- arm,routable-irqs : Total number of gic irq inputs which are not directly
		  connected from the peripherals, but are routed dynamically
		  by a crossbar/multiplexer preceding the GIC. The GIC irq
		  input line is assigned dynamically when the corresponding
		  peripheral's crossbar line is mapped.

- msi-controller : Identifies the node as an MSI controller.
                   (Required for GICv2m)

Example:

	intc: interrupt-controller@fff11000 {
		compatible = "arm,cortex-a9-gic";
		#interrupt-cells = <3>;
		#address-cells = <1>;
		interrupt-controller;
		arm,routable-irqs = <160>;
		reg = <0xfff11000 0x1000>,
		      <0xfff10100 0x100>;
	};


* GIC virtualization extensions (VGIC)

For ARM cores that support the virtualization extensions, additional
properties must be described (they only exist if the GIC is the
primary interrupt controller).

Required properties:

- reg : Additional regions specifying the base physical address and
  size of the VGIC registers. The first additional region is the GIC
  virtual interface control register base and size. The 2nd additional
  region is the GIC virtual cpu interface register base and size.

- interrupts : VGIC maintenance interrupt.

Example:

	interrupt-controller@2c001000 {
		compatible = "arm,cortex-a15-gic";
		#interrupt-cells = <3>;
		interrupt-controller;
		reg = <0x2c001000 0x1000>,
		      <0x2c002000 0x1000>,
		      <0x2c004000 0x2000>,
		      <0x2c006000 0x2000>;
		interrupts = <1 9 0xf04>;
	};<|MERGE_RESOLUTION|>--- conflicted
+++ resolved
@@ -17,11 +17,8 @@
 	"arm,cortex-a9-gic"
 	"arm,cortex-a7-gic"
 	"arm,arm11mp-gic"
-<<<<<<< HEAD
 	"brcm,brahma-b15-gic"
-=======
 
->>>>>>> c115d155
 - interrupt-controller : Identifies the node as an interrupt controller
 
 - #interrupt-cells : Specifies the number of cells needed to encode an
