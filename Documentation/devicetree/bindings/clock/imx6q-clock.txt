--- conflicted
+++ resolved
@@ -208,10 +208,7 @@
 	pll4_post_div		193
 	pll5_post_div		194
 	pll5_video_div		195
-<<<<<<< HEAD
-=======
 	eim_slow      		196
->>>>>>> d0e0ac97
 
 Examples:
 
