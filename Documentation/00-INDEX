--- conflicted
+++ resolved
@@ -187,11 +187,8 @@
 	- request_firmware() hotplug interface info.
 flexible-arrays.txt
 	- how to make use of flexible sized arrays in linux
-<<<<<<< HEAD
-=======
 fmc/
 	- information about the FMC bus abstraction
->>>>>>> d0e0ac97
 frv/
 	- Fujitsu FR-V Linux documentation.
 futex-requeue-pi.txt
