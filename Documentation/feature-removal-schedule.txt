--- conflicted
+++ resolved
@@ -509,33 +509,4 @@
 	correct them later.  Callers of pci_scan_bus_parented() should
 	convert to using pci_scan_root_bus() so they can supply a list of
 	bus resources when the bus is created.
-<<<<<<< HEAD
-Who:	Bjorn Helgaas <bhelgaas@google.com>
-
-----------------------------
-
-What:	The CAP9 SoC family will be removed
-When:	3.4
-Files:	arch/arm/mach-at91/at91cap9.c
-	arch/arm/mach-at91/at91cap9_devices.c
-	arch/arm/mach-at91/include/mach/at91cap9.h
-	arch/arm/mach-at91/include/mach/at91cap9_matrix.h
-	arch/arm/mach-at91/include/mach/at91cap9_ddrsdr.h
-	arch/arm/mach-at91/board-cap9adk.c
-Why:	The code is not actively maintained and platforms are now hard to find.
-Who:	Nicolas Ferre <nicolas.ferre@atmel.com>
-	Jean-Christophe PLAGNIOL-VILLARD <plagnioj@jcrosoft.com>
-
-----------------------------
-
-What:	Low Performance USB Block driver ("CONFIG_BLK_DEV_UB")
-When:	3.6
-Why:	This driver provides support for USB storage devices like "USB
-	sticks". As of now, it is deactivated in Debian, Fedora and
-        Ubuntu. All current users can switch over to usb-storage
-        (CONFIG_USB_STORAGE) which only drawback is the additional SCSI
-        stack.
-Who:	Sebastian Andrzej Siewior <sebastian@breakpoint.cc>
-=======
-Who:	Bjorn Helgaas <bhelgaas@google.com>
->>>>>>> f4e2467b
+Who:	Bjorn Helgaas <bhelgaas@google.com>