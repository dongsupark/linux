--- conflicted
+++ resolved
@@ -77,10 +77,6 @@
  77 -> EM2874 Leadership ISDBT                  (em2874)
  78 -> PCTV nanoStick T2 290e                   (em28174)
  79 -> Terratec Cinergy H5                      (em2884)        [0ccd:10a2,0ccd:10ad]
-<<<<<<< HEAD
- 80 -> PCTV DVB-S2 Stick (460e)                 (em28174)
-=======
  80 -> PCTV DVB-S2 Stick (460e)                 (em28174)
  81 -> Hauppauge WinTV HVR 930C                 (em2884)        [2040:1605]
- 82 -> Terratec Cinergy HTC Stick               (em2884)        [0ccd:00b2]
->>>>>>> 533b673b
+ 82 -> Terratec Cinergy HTC Stick               (em2884)        [0ccd:00b2]