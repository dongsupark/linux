obj-m := DocBook/ accounting/ auxdisplay/ connector/ \
	filesystems/ filesystems/configfs/ ia64/ laptops/ networking/ \
<<<<<<< HEAD
	pcmcia/ spi/ timers/ video4linux/ vm/ watchdog/src/
=======
	pcmcia/ spi/ timers/ vm/ watchdog/src/
>>>>>>> 3cbea436
<|MERGE_RESOLUTION|>--- conflicted
+++ resolved
@@ -1,7 +1,3 @@
 obj-m := DocBook/ accounting/ auxdisplay/ connector/ \
 	filesystems/ filesystems/configfs/ ia64/ laptops/ networking/ \
-<<<<<<< HEAD
-	pcmcia/ spi/ timers/ video4linux/ vm/ watchdog/src/
-=======
-	pcmcia/ spi/ timers/ vm/ watchdog/src/
->>>>>>> 3cbea436
+	pcmcia/ spi/ timers/ vm/ watchdog/src/