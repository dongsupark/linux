Copyright 2010 Nicolas Palix <npalix@diku.dk>
Copyright 2010 Julia Lawall <julia@diku.dk>
Copyright 2010 Gilles Muller <Gilles.Muller@lip6.fr>


 Getting Coccinelle
~~~~~~~~~~~~~~~~~~~~

The semantic patches included in the kernel use features and options
which are provided by Coccinelle version 1.0.0-rc11 and above.
Using earlier versions will fail as the option names used by
the Coccinelle files and coccicheck have been updated.

Coccinelle is available through the package manager
of many distributions, e.g. :

 - Debian
 - Fedora
 - Ubuntu
 - OpenSUSE
 - Arch Linux
 - NetBSD
 - FreeBSD


You can get the latest version released from the Coccinelle homepage at
http://coccinelle.lip6.fr/

Information and tips about Coccinelle are also provided on the wiki
pages at http://cocci.ekstranet.diku.dk/wiki/doku.php

Once you have it, run the following command:

     	./configure
        make

as a regular user, and install it with

        sudo make install

 Using Coccinelle on the Linux kernel
~~~~~~~~~~~~~~~~~~~~~~~~~~~~~~~~~~~~~~

A Coccinelle-specific target is defined in the top level
Makefile. This target is named 'coccicheck' and calls the 'coccicheck'
front-end in the 'scripts' directory.

Four basic modes are defined: patch, report, context, and org. The mode to
use is specified by setting the MODE variable with 'MODE=<mode>'.

'patch' proposes a fix, when possible.

'report' generates a list in the following format:
  file:line:column-column: message

'context' highlights lines of interest and their context in a
diff-like style.Lines of interest are indicated with '-'.

'org' generates a report in the Org mode format of Emacs.

Note that not all semantic patches implement all modes. For easy use
of Coccinelle, the default mode is "report".

Two other modes provide some common combinations of these modes.

'chain' tries the previous modes in the order above until one succeeds.

'rep+ctxt' runs successively the report mode and the context mode.
	   It should be used with the C option (described later)
	   which checks the code on a file basis.

Examples:
	To make a report for every semantic patch, run the following command:

		make coccicheck MODE=report

	To produce patches, run:

		make coccicheck MODE=patch


The coccicheck target applies every semantic patch available in the
sub-directories of 'scripts/coccinelle' to the entire Linux kernel.

For each semantic patch, a commit message is proposed.  It gives a
description of the problem being checked by the semantic patch, and
includes a reference to Coccinelle.

As any static code analyzer, Coccinelle produces false
positives. Thus, reports must be carefully checked, and patches
reviewed.

To enable verbose messages set the V= variable, for example:

   make coccicheck MODE=report V=1

<<<<<<< HEAD
=======
By default, coccicheck tries to run as parallel as possible. To change
the parallelism, set the J= variable. For example, to run across 4 CPUs:

   make coccicheck MODE=report J=4

>>>>>>> d0e0ac97

 Using Coccinelle with a single semantic patch
~~~~~~~~~~~~~~~~~~~~~~~~~~~~~~~~~~~~~~~~~~~~~~~

The optional make variable COCCI can be used to check a single
semantic patch. In that case, the variable must be initialized with
the name of the semantic patch to apply.

For instance:

	make coccicheck COCCI=<my_SP.cocci> MODE=patch
or
	make coccicheck COCCI=<my_SP.cocci> MODE=report


 Controlling Which Files are Processed by Coccinelle
~~~~~~~~~~~~~~~~~~~~~~~~~~~~~~~~~~~~~~~~~~~~~~~~~~~~~~
By default the entire kernel source tree is checked.

To apply Coccinelle to a specific directory, M= can be used.
For example, to check drivers/net/wireless/ one may write:

    make coccicheck M=drivers/net/wireless/

To apply Coccinelle on a file basis, instead of a directory basis, the
following command may be used:

    make C=1 CHECK="scripts/coccicheck"

To check only newly edited code, use the value 2 for the C flag, i.e.

    make C=2 CHECK="scripts/coccicheck"

In these modes, which works on a file basis, there is no information
about semantic patches displayed, and no commit message proposed.

This runs every semantic patch in scripts/coccinelle by default. The
COCCI variable may additionally be used to only apply a single
semantic patch as shown in the previous section.

The "report" mode is the default. You can select another one with the
MODE variable explained above.

 Additional flags
~~~~~~~~~~~~~~~~~~

Additional flags can be passed to spatch through the SPFLAGS
variable.

    make SPFLAGS=--use-glimpse coccicheck
    make SPFLAGS=--use-idutils coccicheck

See spatch --help to learn more about spatch options.

<<<<<<< HEAD
 Additional flags
~~~~~~~~~~~~~~~~~~

Additional flags can be passed to spatch through the SPFLAGS
variable.

    make SPFLAGS=--use_glimpse coccicheck

See spatch --help to learn more about spatch options.
=======
Note that the '--use-glimpse' and '--use-idutils' options
require external tools for indexing the code. None of them is
thus active by default. However, by indexing the code with
one of these tools, and according to the cocci file used,
spatch could proceed the entire code base more quickly.
>>>>>>> d0e0ac97

 Proposing new semantic patches
~~~~~~~~~~~~~~~~~~~~~~~~~~~~~~~~

New semantic patches can be proposed and submitted by kernel
developers. For sake of clarity, they should be organized in the
sub-directories of 'scripts/coccinelle/'.


 Detailed description of the 'report' mode
~~~~~~~~~~~~~~~~~~~~~~~~~~~~~~~~~~~~~~~~~~~

'report' generates a list in the following format:
  file:line:column-column: message

Example:

Running

	make coccicheck MODE=report COCCI=scripts/coccinelle/api/err_cast.cocci

will execute the following part of the SmPL script.

<smpl>
@r depends on !context && !patch && (org || report)@
expression x;
position p;
@@

 ERR_PTR@p(PTR_ERR(x))

@script:python depends on report@
p << r.p;
x << r.x;
@@

msg="ERR_CAST can be used with %s" % (x)
coccilib.report.print_report(p[0], msg)
</smpl>

This SmPL excerpt generates entries on the standard output, as
illustrated below:

/home/user/linux/crypto/ctr.c:188:9-16: ERR_CAST can be used with alg
/home/user/linux/crypto/authenc.c:619:9-16: ERR_CAST can be used with auth
/home/user/linux/crypto/xts.c:227:9-16: ERR_CAST can be used with alg


 Detailed description of the 'patch' mode
~~~~~~~~~~~~~~~~~~~~~~~~~~~~~~~~~~~~~~~~~~~

When the 'patch' mode is available, it proposes a fix for each problem
identified.

Example:

Running
	make coccicheck MODE=patch COCCI=scripts/coccinelle/api/err_cast.cocci

will execute the following part of the SmPL script.

<smpl>
@ depends on !context && patch && !org && !report @
expression x;
@@

- ERR_PTR(PTR_ERR(x))
+ ERR_CAST(x)
</smpl>

This SmPL excerpt generates patch hunks on the standard output, as
illustrated below:

diff -u -p a/crypto/ctr.c b/crypto/ctr.c
--- a/crypto/ctr.c 2010-05-26 10:49:38.000000000 +0200
+++ b/crypto/ctr.c 2010-06-03 23:44:49.000000000 +0200
@@ -185,7 +185,7 @@ static struct crypto_instance *crypto_ct
 	alg = crypto_attr_alg(tb[1], CRYPTO_ALG_TYPE_CIPHER,
 				  CRYPTO_ALG_TYPE_MASK);
 	if (IS_ERR(alg))
-		return ERR_PTR(PTR_ERR(alg));
+		return ERR_CAST(alg);
 
 	/* Block size must be >= 4 bytes. */
 	err = -EINVAL;

 Detailed description of the 'context' mode
~~~~~~~~~~~~~~~~~~~~~~~~~~~~~~~~~~~~~~~~~~~

'context' highlights lines of interest and their context
in a diff-like style.

NOTE: The diff-like output generated is NOT an applicable patch. The
      intent of the 'context' mode is to highlight the important lines
      (annotated with minus, '-') and gives some surrounding context
      lines around. This output can be used with the diff mode of
      Emacs to review the code.

Example:

Running
	make coccicheck MODE=context COCCI=scripts/coccinelle/api/err_cast.cocci

will execute the following part of the SmPL script.

<smpl>
@ depends on context && !patch && !org && !report@
expression x;
@@

* ERR_PTR(PTR_ERR(x))
</smpl>

This SmPL excerpt generates diff hunks on the standard output, as
illustrated below:

diff -u -p /home/user/linux/crypto/ctr.c /tmp/nothing
--- /home/user/linux/crypto/ctr.c	2010-05-26 10:49:38.000000000 +0200
+++ /tmp/nothing
@@ -185,7 +185,6 @@ static struct crypto_instance *crypto_ct
 	alg = crypto_attr_alg(tb[1], CRYPTO_ALG_TYPE_CIPHER,
 				  CRYPTO_ALG_TYPE_MASK);
 	if (IS_ERR(alg))
-		return ERR_PTR(PTR_ERR(alg));
 
 	/* Block size must be >= 4 bytes. */
 	err = -EINVAL;

 Detailed description of the 'org' mode
~~~~~~~~~~~~~~~~~~~~~~~~~~~~~~~~~~~~~~~~~~~

'org' generates a report in the Org mode format of Emacs.

Example:

Running
	make coccicheck MODE=org COCCI=scripts/coccinelle/api/err_cast.cocci

will execute the following part of the SmPL script.

<smpl>
@r depends on !context && !patch && (org || report)@
expression x;
position p;
@@

 ERR_PTR@p(PTR_ERR(x))

@script:python depends on org@
p << r.p;
x << r.x;
@@

msg="ERR_CAST can be used with %s" % (x)
msg_safe=msg.replace("[","@(").replace("]",")")
coccilib.org.print_todo(p[0], msg_safe)
</smpl>

This SmPL excerpt generates Org entries on the standard output, as
illustrated below:

* TODO [[view:/home/user/linux/crypto/ctr.c::face=ovl-face1::linb=188::colb=9::cole=16][ERR_CAST can be used with alg]]
* TODO [[view:/home/user/linux/crypto/authenc.c::face=ovl-face1::linb=619::colb=9::cole=16][ERR_CAST can be used with auth]]
* TODO [[view:/home/user/linux/crypto/xts.c::face=ovl-face1::linb=227::colb=9::cole=16][ERR_CAST can be used with alg]]<|MERGE_RESOLUTION|>--- conflicted
+++ resolved
@@ -94,14 +94,11 @@
 
    make coccicheck MODE=report V=1
 
-<<<<<<< HEAD
-=======
 By default, coccicheck tries to run as parallel as possible. To change
 the parallelism, set the J= variable. For example, to run across 4 CPUs:
 
    make coccicheck MODE=report J=4
 
->>>>>>> d0e0ac97
 
  Using Coccinelle with a single semantic patch
 ~~~~~~~~~~~~~~~~~~~~~~~~~~~~~~~~~~~~~~~~~~~~~~~
@@ -156,23 +153,11 @@
 
 See spatch --help to learn more about spatch options.
 
-<<<<<<< HEAD
- Additional flags
-~~~~~~~~~~~~~~~~~~
-
-Additional flags can be passed to spatch through the SPFLAGS
-variable.
-
-    make SPFLAGS=--use_glimpse coccicheck
-
-See spatch --help to learn more about spatch options.
-=======
 Note that the '--use-glimpse' and '--use-idutils' options
 require external tools for indexing the code. None of them is
 thus active by default. However, by indexing the code with
 one of these tools, and according to the cocci file used,
 spatch could proceed the entire code base more quickly.
->>>>>>> d0e0ac97
 
  Proposing new semantic patches
 ~~~~~~~~~~~~~~~~~~~~~~~~~~~~~~~~
