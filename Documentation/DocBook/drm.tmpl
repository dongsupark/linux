--- conflicted
+++ resolved
@@ -2545,11 +2545,7 @@
 	<td valign="top" >Description/Restrictions</td>
 	</tr>
 	<tr>
-<<<<<<< HEAD
 	<td rowspan="23" valign="top" >DRM</td>
-=======
-	<td rowspan="21" valign="top" >DRM</td>
->>>>>>> 372ee596
 	<td rowspan="3" valign="top" >Generic</td>
 	<td valign="top" >“EDID”</td>
 	<td valign="top" >BLOB | IMMUTABLE</td>
@@ -3924,14 +3920,11 @@
 !Idrivers/gpu/drm/i915/intel_audio.c
       </sect2>
       <sect2>
-<<<<<<< HEAD
-=======
 	<title>Panel Self Refresh PSR (PSR/SRD)</title>
 !Pdrivers/gpu/drm/i915/intel_psr.c Panel Self Refresh (PSR/SRD)
 !Idrivers/gpu/drm/i915/intel_psr.c
       </sect2>
       <sect2>
->>>>>>> 372ee596
         <title>DPIO</title>
 !Pdrivers/gpu/drm/i915/i915_reg.h DPIO
 	<table id="dpiox2">
