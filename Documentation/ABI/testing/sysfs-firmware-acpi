--- conflicted
+++ resolved
@@ -44,8 +44,6 @@
 		or 0 (unset).  Attempts to write any other values to it will
 		cause -EINVAL to be returned.
 
-<<<<<<< HEAD
-=======
 What:		/sys/firmware/acpi/hotplug/force_remove
 Date:		May 2013
 Contact:	Rafael J. Wysocki <rafael.j.wysocki@intel.com>
@@ -56,7 +54,6 @@
 		viewpoint).  That number can be changed by writing a boolean
 		value to this file.
 
->>>>>>> d0e0ac97
 What:		/sys/firmware/acpi/interrupts/
 Date:		February 2008
 Contact:	Len Brown <lenb@kernel.org>
