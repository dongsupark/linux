# Kernel configuration file selection.
# (See series.conf for a list of symbols defined.)

#
# IMPORTANT: the subdirectory names map to cpuarch
#            kernel-binary and kernel-source rely on this
#

<<<<<<< HEAD
+i386		i386/default
+i386		i386/pae
+i386		i386/debug
+i386		i386/xen
+i386		i386/vanilla
+i386		i386/trace
=======
+IA32		i386/default
+IA32		i386/pae
+IA32		i386/debug
+IA32 -		i386/xen
+IA32		i386/vanilla
+IA32 -		i386/trace
>>>>>>> 8c27060e

+ia64		ia64/default
+ia64		ia64/debug
+ia64		ia64/vanilla
+ia64		ia64/trace

+x86_64		x86_64/default
+x86_64 -		x86_64/xen
+x86_64		x86_64/debug
+x86_64		x86_64/vanilla
+x86_64 -		x86_64/trace

# openSuSE:
# G3 G4 bPlan
+ppc		ppc/default
# pSeries
+ppc		ppc/kdump
# G5 PS3 pSeries
+ppc		ppc/ppc64
# PS3 bootloader
+ppc		ppc/ps3
# maybe the kernels above were patched to death?
+ppc		ppc/vanilla

# SLES
# identical to ppc64 flavor, all KMP packages need a kernel-default
# Up to now, the openSuSE 11.1 ppc media can not have a 
# kernel-default.ppc.rpm and a kernel-default.ppc64.rpm to continue
# supporting 32bit and 64bit systems.
+ppc64		ppc64/default
# pSeries
+ppc64		ppc64/kdump
# G5 pSeries
+ppc64		ppc64/ppc64
+ppc64		ppc64/debug
# maybe the kernels above were patched to death?
+ppc64		ppc64/vanilla

+s390		s390/s390
+s390x		s390/default
+s390		s390/vanilla
+s390x		s390/vanilla<|MERGE_RESOLUTION|>--- conflicted
+++ resolved
@@ -6,21 +6,12 @@
 #            kernel-binary and kernel-source rely on this
 #
 
-<<<<<<< HEAD
 +i386		i386/default
 +i386		i386/pae
 +i386		i386/debug
-+i386		i386/xen
-+i386		i386/vanilla
-+i386		i386/trace
-=======
-+IA32		i386/default
-+IA32		i386/pae
-+IA32		i386/debug
-+IA32 -		i386/xen
-+IA32		i386/vanilla
-+IA32 -		i386/trace
->>>>>>> 8c27060e
++i386 -		i386/xen
++i386 		i386/vanilla
++i386 -		i386/trace
 
 +ia64		ia64/default
 +ia64		ia64/debug
