From: Richard Weinberger <richard@nod.at>
Date: Thu, 12 May 2011 15:11:12 +0200
Subject: x86: Remove warning and warning_symbol from struct stacktrace_ops
Patch-mainline: v3.0-rc1
Git-commit: 449a66fd1fa75d36dca917704827c40c8f416bca

Both warning and warning_symbol are nowhere used.
Let's get rid of them.

Signed-off-by: Richard Weinberger <richard@nod.at>
Cc: Oleg Nesterov <oleg@redhat.com>
Cc: Andrew Morton <akpm@linux-foundation.org>
Cc: Huang Ying <ying.huang@intel.com>
Cc: Soeren Sandmann Pedersen <ssp@redhat.com>
Cc: Namhyung Kim <namhyung@gmail.com>
Cc: x86 <x86@kernel.org>
Cc: H. Peter Anvin <hpa@zytor.com>
Cc: Thomas Gleixner <tglx@linutronix.de>
Cc: Robert Richter <robert.richter@amd.com>
Cc: Paul Mundt <lethal@linux-sh.org>
Link: http://lkml.kernel.org/r/1305205872-10321-2-git-send-email-richard@nod.at
Signed-off-by: Frederic Weisbecker <fweisbec@gmail.com>
Acked-by: Jeff Mahoney <jeffm@suse.com>
---
 arch/x86/include/asm/stacktrace.h |    3 +++
 arch/x86/kernel/cpu/perf_event.c  |   13 +++++++++++++
 arch/x86/kernel/dumpstack.c       |   16 ++++++++++++++++
 arch/x86/kernel/stacktrace.c      |   13 +++++++++++++
 arch/x86/oprofile/backtrace.c     |   13 +++++++++++++
 5 files changed, 58 insertions(+)

--- a/arch/x86/include/asm/stacktrace.h
+++ b/arch/x86/include/asm/stacktrace.h
@@ -37,6 +37,9 @@ print_context_stack_bp(struct thread_inf
 /* Generic stack tracer with callbacks */
 
 struct stacktrace_ops {
+	void (*warning)(void *data, char *msg);
+	/* msg must contain %s for the symbol */
+	void (*warning_symbol)(void *data, char *msg, unsigned long symbol);
 	void (*address)(void *data, unsigned long address, int reliable);
 	/* On negative return stop dumping */
 	int (*stack)(void *data, char *name);
--- a/arch/x86/kernel/cpu/perf_event.c
+++ b/arch/x86/kernel/cpu/perf_event.c
@@ -1773,6 +1773,17 @@ static struct pmu pmu = {
  * callchain support
  */
 
+static void
+backtrace_warning_symbol(void *data, char *msg, unsigned long symbol)
+{
+	/* Ignore warnings */
+}
+
+static void backtrace_warning(void *data, char *msg)
+{
+	/* Ignore warnings */
+}
+
 static int backtrace_stack(void *data, char *name)
 {
 	return 0;
@@ -1786,6 +1797,8 @@ static void backtrace_address(void *data
 }
 
 static const struct stacktrace_ops backtrace_ops = {
+	.warning		= backtrace_warning,
+	.warning_symbol		= backtrace_warning_symbol,
 	.stack			= backtrace_stack,
 	.address		= backtrace_address,
 	.walk_stack		= print_context_stack_bp,
--- a/arch/x86/kernel/dumpstack.c
+++ b/arch/x86/kernel/dumpstack.c
@@ -206,6 +206,20 @@ print_context_stack_bp(struct thread_inf
 }
 EXPORT_SYMBOL_GPL(print_context_stack_bp);
 
+
+static void
+print_trace_warning_symbol(void *data, char *msg, unsigned long symbol)
+{
+	printk(data);
+	print_symbol(msg, symbol);
+	printk("\n");
+}
+
+static void print_trace_warning(void *data, char *msg)
+{
+	printk("%s%s\n", (char *)data, msg);
+}
+
 static int print_trace_stack(void *data, char *name)
 {
 	printk("%s <%s> ", (char *)data, name);
@@ -223,6 +237,8 @@ static void print_trace_address(void *da
 }
 
 static const struct stacktrace_ops print_trace_ops = {
+	.warning		= print_trace_warning,
+	.warning_symbol		= print_trace_warning_symbol,
 	.stack			= print_trace_stack,
 	.address		= print_trace_address,
 	.walk_stack		= print_context_stack,
--- a/arch/x86/kernel/stacktrace.c
+++ b/arch/x86/kernel/stacktrace.c
@@ -9,6 +9,15 @@
 #include <linux/uaccess.h>
 #include <asm/stacktrace.h>
 
+static void save_stack_warning(void *data, char *msg)
+{
+}
+
+static void
+save_stack_warning_symbol(void *data, char *msg, unsigned long symbol)
+{
+}
+
 static int save_stack_stack(void *data, char *name)
 {
 	return 0;
@@ -44,12 +53,16 @@ save_stack_address_nosched(void *data, u
 }
 
 static const struct stacktrace_ops save_stack_ops = {
+	.warning	= save_stack_warning,
+	.warning_symbol	= save_stack_warning_symbol,
 	.stack		= save_stack_stack,
 	.address	= save_stack_address,
 	.walk_stack	= print_context_stack,
 };
 
 static const struct stacktrace_ops save_stack_ops_nosched = {
+	.warning	= save_stack_warning,
+	.warning_symbol	= save_stack_warning_symbol,
 	.stack		= save_stack_stack,
 	.address	= save_stack_address_nosched,
 	.walk_stack	= print_context_stack,
--- a/arch/x86/oprofile/backtrace.c
+++ b/arch/x86/oprofile/backtrace.c
<<<<<<< HEAD
@@ -18,6 +18,17 @@
 #include <asm/uaccess.h>
=======
@@ -16,6 +16,17 @@
 #include <asm/ptrace.h>
>>>>>>> ec0449cb
 #include <asm/stacktrace.h>
 
+static void backtrace_warning_symbol(void *data, char *msg,
+				     unsigned long symbol)
+{
+	/* Ignore warnings */
+}
+
+static void backtrace_warning(void *data, char *msg)
+{
+	/* Ignore warnings */
+}
+
 static int backtrace_stack(void *data, char *name)
 {
 	/* Yes, we want all stacks */
@@ -33,6 +44,8 @@ static void backtrace_address(void *data
 }
 
 static struct stacktrace_ops backtrace_ops = {
+	.warning	= backtrace_warning,
+	.warning_symbol	= backtrace_warning_symbol,
 	.stack		= backtrace_stack,
 	.address	= backtrace_address,
 	.walk_stack	= print_context_stack,<|MERGE_RESOLUTION|>--- conflicted
+++ resolved
@@ -22,16 +22,18 @@
 Signed-off-by: Frederic Weisbecker <fweisbec@gmail.com>
 Acked-by: Jeff Mahoney <jeffm@suse.com>
 ---
- arch/x86/include/asm/stacktrace.h |    3 +++
- arch/x86/kernel/cpu/perf_event.c  |   13 +++++++++++++
- arch/x86/kernel/dumpstack.c       |   16 ++++++++++++++++
- arch/x86/kernel/stacktrace.c      |   13 +++++++++++++
- arch/x86/oprofile/backtrace.c     |   13 +++++++++++++
- 5 files changed, 58 insertions(+)
+ arch/x86/include/asm/stacktrace.h |    3 ---
+ arch/x86/kernel/cpu/perf_event.c  |   13 -------------
+ arch/x86/kernel/dumpstack.c       |   16 ----------------
+ arch/x86/kernel/stacktrace.c      |   13 -------------
+ arch/x86/oprofile/backtrace.c     |   13 -------------
+ 5 files changed, 0 insertions(+), 58 deletions(-)
 
+diff --git a/arch/x86/include/asm/stacktrace.h b/arch/x86/include/asm/stacktrace.h
+index d7e89c8..70bbe39 100644
 --- a/arch/x86/include/asm/stacktrace.h
 +++ b/arch/x86/include/asm/stacktrace.h
-@@ -37,6 +37,9 @@ print_context_stack_bp(struct thread_inf
+@@ -37,6 +37,9 @@
  /* Generic stack tracer with callbacks */
  
  struct stacktrace_ops {
@@ -41,9 +43,11 @@
  	void (*address)(void *data, unsigned long address, int reliable);
  	/* On negative return stop dumping */
  	int (*stack)(void *data, char *name);
+diff --git a/arch/x86/kernel/cpu/perf_event.c b/arch/x86/kernel/cpu/perf_event.c
+index 0de6b2b..3a0338b 100644
 --- a/arch/x86/kernel/cpu/perf_event.c
 +++ b/arch/x86/kernel/cpu/perf_event.c
-@@ -1773,6 +1773,17 @@ static struct pmu pmu = {
+@@ -1773,6 +1773,17 @@
   * callchain support
   */
  
@@ -61,7 +65,7 @@
  static int backtrace_stack(void *data, char *name)
  {
  	return 0;
-@@ -1786,6 +1797,8 @@ static void backtrace_address(void *data
+@@ -1786,6 +1797,8 @@
  }
  
  static const struct stacktrace_ops backtrace_ops = {
@@ -70,9 +74,11 @@
  	.stack			= backtrace_stack,
  	.address		= backtrace_address,
  	.walk_stack		= print_context_stack_bp,
+diff --git a/arch/x86/kernel/dumpstack.c b/arch/x86/kernel/dumpstack.c
+index e2a3f06..f478ff6 100644
 --- a/arch/x86/kernel/dumpstack.c
 +++ b/arch/x86/kernel/dumpstack.c
-@@ -206,6 +206,20 @@ print_context_stack_bp(struct thread_inf
+@@ -135,6 +135,20 @@
  }
  EXPORT_SYMBOL_GPL(print_context_stack_bp);
  
@@ -93,7 +99,7 @@
  static int print_trace_stack(void *data, char *name)
  {
  	printk("%s <%s> ", (char *)data, name);
-@@ -223,6 +237,8 @@ static void print_trace_address(void *da
+@@ -152,6 +166,8 @@
  }
  
  static const struct stacktrace_ops print_trace_ops = {
@@ -102,6 +108,8 @@
  	.stack			= print_trace_stack,
  	.address		= print_trace_address,
  	.walk_stack		= print_context_stack,
+diff --git a/arch/x86/kernel/stacktrace.c b/arch/x86/kernel/stacktrace.c
+index 6515733..55d9bc0 100644
 --- a/arch/x86/kernel/stacktrace.c
 +++ b/arch/x86/kernel/stacktrace.c
 @@ -9,6 +9,15 @@
@@ -120,7 +128,7 @@
  static int save_stack_stack(void *data, char *name)
  {
  	return 0;
-@@ -44,12 +53,16 @@ save_stack_address_nosched(void *data, u
+@@ -44,12 +53,16 @@
  }
  
  static const struct stacktrace_ops save_stack_ops = {
@@ -137,15 +145,12 @@
  	.stack		= save_stack_stack,
  	.address	= save_stack_address_nosched,
  	.walk_stack	= print_context_stack,
+diff --git a/arch/x86/oprofile/backtrace.c b/arch/x86/oprofile/backtrace.c
+index 2d49d4e..a5b64ab 100644
 --- a/arch/x86/oprofile/backtrace.c
 +++ b/arch/x86/oprofile/backtrace.c
-<<<<<<< HEAD
-@@ -18,6 +18,17 @@
- #include <asm/uaccess.h>
-=======
 @@ -16,6 +16,17 @@
  #include <asm/ptrace.h>
->>>>>>> ec0449cb
  #include <asm/stacktrace.h>
  
 +static void backtrace_warning_symbol(void *data, char *msg,
@@ -162,7 +167,7 @@
  static int backtrace_stack(void *data, char *name)
  {
  	/* Yes, we want all stacks */
-@@ -33,6 +44,8 @@ static void backtrace_address(void *data
+@@ -31,6 +42,8 @@
  }
  
  static struct stacktrace_ops backtrace_ops = {
@@ -170,4 +175,4 @@
 +	.warning_symbol	= backtrace_warning_symbol,
  	.stack		= backtrace_stack,
  	.address	= backtrace_address,
- 	.walk_stack	= print_context_stack,+ 	.walk_stack	= print_context_stack,
