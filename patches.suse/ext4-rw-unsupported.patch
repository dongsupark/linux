From: Jeff Mahoney <jeffm@suse.com>
Subject: ext4: force read-only unless rw=1 module option is used
<<<<<<< HEAD
References: fate#314864
=======
References: fate#311111 fate#314864
>>>>>>> 5e1819ca
Patch-mainline: never

SLE11 only supports ext4 in read-only mode for migration purposes.
This patch forces mounts read-only and issues a message explaining why.

However, since some users still need to use ext4 in read-write mode,
we'll allow read-write mounts when the rw=1 module parameter is passed
during module load. This will taint the kernel and module as unsupported
and also issues a message explaining why.

<<<<<<< HEAD
This can eliminate the ext4-writable KMP implementation by just
requiring the 'options ext4 rw=1' line in a file in /etc/modprobe.d.

However, if there are both SLE 11 SP2 and SP3 kernels installed, there
may arise a conflict so we can't just convert ext4-writeable to add that
line and replace the KMP. Thus, if ext4 is built using as the
ext4-writeable KMP, it will set allow_rw to true by default.
=======
This supersedes the ext4-writable KMP implementation.
>>>>>>> 5e1819ca

Signed-off-by: Jeff Mahoney <jeffm@suse.com>
---
 fs/ext4/super.c |   59 ++++++++++++++++++++++++++++++++++++++++++++++++++++++++
 1 file changed, 59 insertions(+)

--- a/fs/ext4/super.c
+++ b/fs/ext4/super.c
@@ -53,6 +53,12 @@
 #define CREATE_TRACE_POINTS
 #include <trace/events/ext4.h>
 
+#ifdef CONFIG_EXT4_FS_RW
+static bool allow_rw = true;
+#else
+static bool allow_rw = false;
+#endif
+
 static struct proc_dir_entry *ext4_proc_root;
 static struct kset *ext4_kset;
 static struct ext4_lazy_init *ext4_li_info;
@@ -82,6 +88,8 @@ static int ext4_feature_set_ok(struct su
 static void ext4_destroy_lazyinit_thread(void);
 static void ext4_unregister_li_request(struct super_block *sb);
 static void ext4_clear_request_list(void);
+static int ext4_handle_unsupported_rw(struct super_block *sb,
+				      unsigned long flags);
 
 #if !defined(CONFIG_EXT2_FS) && !defined(CONFIG_EXT2_FS_MODULE) && defined(CONFIG_EXT4_USE_FOR_EXT23)
 static struct file_system_type ext2_fs_type = {
@@ -3124,6 +3132,8 @@ static int ext4_fill_super(struct super_
 		goto cantfind_ext4;
 	sbi->s_kbytes_written = le64_to_cpu(es->s_kbytes_written);
 
+	sb->s_flags |= ext4_handle_unsupported_rw(sb, sb->s_flags);
+
 	/* Set defaults before we parse the mount options */
 	def_mount_opts = le32_to_cpu(es->s_default_mount_opts);
 	set_opt(sb, INIT_INODE_TABLE);
@@ -4317,6 +4327,8 @@ static int ext4_remount(struct super_blo
 	if (sbi->s_journal && sbi->s_journal->j_task->io_context)
 		journal_ioprio = sbi->s_journal->j_task->io_context->ioprio;
 
+	*flags |= ext4_handle_unsupported_rw(sb, *flags);
+
 	/*
 	 * Allow the "check" option to be passed as a remount option.
 	 */
@@ -5031,3 +5043,50 @@ MODULE_DESCRIPTION("Fourth Extended File
 MODULE_LICENSE("GPL");
 module_init(ext4_init_fs)
 module_exit(ext4_exit_fs)
+
+/* Taint only if a read-write mount is actually used. */
+static int ext4_handle_unsupported_rw(struct super_block *sb,
+				      unsigned long flags)
+{
+	if (flags & MS_RDONLY)
+		return 0;
+
+	if (allow_rw) {
+		ext4_msg(sb, KERN_INFO,
+			 "allowing unsupported read-write mount.");
+		taint_unsupported();
+		return 0;
+	}
+
+	ext4_msg(sb, KERN_INFO,
+		 "ext4 is supported in read-only mode only");
+	return MS_RDONLY;
+}
+
+static int ext4_set_rw(const char *buffer, const struct kernel_param *kp)
+{
+	int ret;
+	struct kernel_param dummy_kp = *kp;
+	bool newval;
+
+	dummy_kp.arg = &newval;
+
+	ret = param_set_bool(buffer, &dummy_kp);
+	if (ret)
+		return ret;
+
+	if (allow_rw && !newval) {
+		pr_warn("ext4: can't set read-write ext4 module read-only\n");
+	} else if (!allow_rw && newval) {
+		pr_warn("ext4: setting module read-write (unsupported)\n");
+		allow_rw = true;
+	}
+	return 0;
+}
+
+static struct kernel_param_ops ext4_rw_param_ops = {
+	.set = ext4_set_rw,
+	.get = param_get_bool,
+};
+module_param_cb(rw, &ext4_rw_param_ops, &allow_rw, 0644);
+MODULE_PARM_DESC(rw, "Allow read-write file systems (marks kernel as unsupported when mounted read-write)");<|MERGE_RESOLUTION|>--- conflicted
+++ resolved
@@ -1,10 +1,6 @@
 From: Jeff Mahoney <jeffm@suse.com>
 Subject: ext4: force read-only unless rw=1 module option is used
-<<<<<<< HEAD
-References: fate#314864
-=======
 References: fate#311111 fate#314864
->>>>>>> 5e1819ca
 Patch-mainline: never
 
 SLE11 only supports ext4 in read-only mode for migration purposes.
@@ -15,7 +11,6 @@
 during module load. This will taint the kernel and module as unsupported
 and also issues a message explaining why.
 
-<<<<<<< HEAD
 This can eliminate the ext4-writable KMP implementation by just
 requiring the 'options ext4 rw=1' line in a file in /etc/modprobe.d.
 
@@ -23,9 +18,6 @@
 may arise a conflict so we can't just convert ext4-writeable to add that
 line and replace the KMP. Thus, if ext4 is built using as the
 ext4-writeable KMP, it will set allow_rw to true by default.
-=======
-This supersedes the ext4-writable KMP implementation.
->>>>>>> 5e1819ca
 
 Signed-off-by: Jeff Mahoney <jeffm@suse.com>
 ---
