--- conflicted
+++ resolved
@@ -88,11 +88,7 @@
  	__count_zone_vm_events(PGALLOC, zone, 1 << order);
  	zone_statistics(preferred_zone, zone, gfp_flags);
 @@ -1915,6 +1918,18 @@ static bool zone_allows_reclaim(struct zone *local_zone, struct zone *zone)
-<<<<<<< HEAD
- }
-=======
- 
->>>>>>> f876e4e6
+ 
  #endif	/* CONFIG_NUMA */
  
 +static void reset_alloc_batches(struct zone *preferred_zone)
