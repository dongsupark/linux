--- conflicted
+++ resolved
@@ -17,12 +17,9 @@
     These framebuffers are rare these days, the legendary and still
     popular server chipset Radeon ES1000 supports it, though.
 
-<<<<<<< HEAD
-=======
   * Fix crash when updating boxes:
     Don't reallocate picture.
 
->>>>>>> ec0449cb
 Signed-off-by: Egbert Eich <eich@suse.de>
 ---
  drivers/tty/n_tty.c                   |   11 
@@ -51,10 +48,8 @@
  create mode 100644 drivers/video/bootsplash/render.c
  create mode 100644 include/linux/bootsplash.h
 
-Index: linux-3.0-master/drivers/tty/n_tty.c
-===================================================================
---- linux-3.0-master.orig/drivers/tty/n_tty.c
-+++ linux-3.0-master/drivers/tty/n_tty.c
+--- a/drivers/tty/n_tty.c
++++ b/drivers/tty/n_tty.c
 @@ -50,6 +50,8 @@
  #include <linux/uaccess.h>
  #include <linux/module.h>
@@ -80,10 +75,8 @@
  			if (test_bit(TTY_OTHER_CLOSED, &tty->flags)) {
  				retval = -EIO;
  				break;
-Index: linux-3.0-master/drivers/tty/vt/keyboard.c
-===================================================================
---- linux-3.0-master.orig/drivers/tty/vt/keyboard.c
-+++ linux-3.0-master/drivers/tty/vt/keyboard.c
+--- a/drivers/tty/vt/keyboard.c
++++ b/drivers/tty/vt/keyboard.c
 @@ -43,6 +43,8 @@
  #include <linux/notifier.h>
  #include <linux/jiffies.h>
@@ -107,15 +100,8 @@
  #ifdef CONFIG_SPARC
  	if (keycode == KEY_A && sparc_l1_a_state) {
  		sparc_l1_a_state = false;
-<<<<<<< HEAD
-Index: linux-3.0-master/drivers/tty/vt/vt.c
-===================================================================
---- linux-3.0-master.orig/drivers/tty/vt/vt.c
-+++ linux-3.0-master/drivers/tty/vt/vt.c
-=======
 --- a/drivers/tty/vt/vt.c
 +++ b/drivers/tty/vt/vt.c
->>>>>>> ec0449cb
 @@ -4204,6 +4204,35 @@ void vcs_scr_updated(struct vc_data *vc)
  	notify_update(vc);
  }
@@ -152,15 +138,8 @@
  /*
   *	Visible symbols for modules
   */
-<<<<<<< HEAD
-Index: linux-3.0-master/drivers/video/Kconfig
-===================================================================
---- linux-3.0-master.orig/drivers/video/Kconfig
-+++ linux-3.0-master/drivers/video/Kconfig
-=======
 --- a/drivers/video/Kconfig
 +++ b/drivers/video/Kconfig
->>>>>>> ec0449cb
 @@ -2397,4 +2397,8 @@ if FB || SGI_NEWPORT_CONSOLE
  	source "drivers/video/logo/Kconfig"
  endif
@@ -170,15 +149,8 @@
 +endif
 +
  endmenu
-<<<<<<< HEAD
-Index: linux-3.0-master/drivers/video/Makefile
-===================================================================
---- linux-3.0-master.orig/drivers/video/Makefile
-+++ linux-3.0-master/drivers/video/Makefile
-=======
 --- a/drivers/video/Makefile
 +++ b/drivers/video/Makefile
->>>>>>> ec0449cb
 @@ -14,6 +14,7 @@ fb-objs                           := $(f
  obj-$(CONFIG_VT)		  += console/
  obj-$(CONFIG_LOGO)		  += logo/
@@ -187,10 +159,8 @@
  
  obj-$(CONFIG_FB_CFB_FILLRECT)  += cfbfillrect.o
  obj-$(CONFIG_FB_CFB_COPYAREA)  += cfbcopyarea.o
-Index: linux-3.0-master/drivers/video/bootsplash/Kconfig
-===================================================================
 --- /dev/null
-+++ linux-3.0-master/drivers/video/bootsplash/Kconfig
++++ b/drivers/video/bootsplash/Kconfig
 @@ -0,0 +1,17 @@
 +#
 +# Bootsplash configuration
@@ -209,26 +179,17 @@
 +          If you are unsure, say N
 +endmenu
 +
-Index: linux-3.0-master/drivers/video/bootsplash/Makefile
-===================================================================
 --- /dev/null
-+++ linux-3.0-master/drivers/video/bootsplash/Makefile
++++ b/drivers/video/bootsplash/Makefile
 @@ -0,0 +1,5 @@
 +# Makefile for the Linux bootsplash
 +
 +obj-$(CONFIG_BOOTSPLASH)		+= bootsplash.o
 +obj-$(CONFIG_BOOTSPLASH)		+= decode-jpg.o
 +obj-$(CONFIG_BOOTSPLASH)		+= render.o
-Index: linux-3.0-master/drivers/video/bootsplash/bootsplash.c
-===================================================================
 --- /dev/null
-<<<<<<< HEAD
-+++ linux-3.0-master/drivers/video/bootsplash/bootsplash.c
-@@ -0,0 +1,2486 @@
-=======
 +++ b/drivers/video/bootsplash/bootsplash.c
 @@ -0,0 +1,2473 @@
->>>>>>> ec0449cb
 +/*
 + *           linux/drivers/video/bootsplash/bootsplash.c -
 + *                 splash screen handling functions.
@@ -2702,14 +2663,8 @@
 +	}
 +	return 0;
 +}
-Index: linux-3.0-master/drivers/video/bootsplash/decode-jpg.c
-===================================================================
 --- /dev/null
-<<<<<<< HEAD
-+++ linux-3.0-master/drivers/video/bootsplash/decode-jpg.c
-=======
 +++ b/drivers/video/bootsplash/decode-jpg.c
->>>>>>> ec0449cb
 @@ -0,0 +1,1045 @@
 +/*
 + *    linux/drivers/video/bootsplash/decode-jpg.c - a tiny jpeg decoder.
@@ -3756,14 +3711,8 @@
 +		outy += 64 * 2 - 16 * 4;
 +	}
 +}
-Index: linux-3.0-master/drivers/video/bootsplash/decode-jpg.h
-===================================================================
 --- /dev/null
-<<<<<<< HEAD
-+++ linux-3.0-master/drivers/video/bootsplash/decode-jpg.h
-=======
 +++ b/drivers/video/bootsplash/decode-jpg.h
->>>>>>> ec0449cb
 @@ -0,0 +1,37 @@
 +/*
 + *    linux/drivers/video/bootsplash/decode-jpg.h - a tiny jpeg decoder.
@@ -3796,20 +3745,14 @@
 +	int dquant[3][64];
 +};
 +
-<<<<<<< HEAD
-+extern int jpeg_decode(unsigned char *buf, unsigned char *pic, 
-=======
 +extern int jpeg_decode(unsigned char *buf, unsigned char *pic,
->>>>>>> ec0449cb
 +		       int width, int height, enum splash_color_format cf,
 +		       struct jpeg_decdata *);
 +extern void jpeg_get_size(unsigned char *, int *, int *);
 +
 +#endif
-Index: linux-3.0-master/drivers/video/bootsplash/render.c
-===================================================================
 --- /dev/null
-+++ linux-3.0-master/drivers/video/bootsplash/render.c
++++ b/drivers/video/bootsplash/render.c
 @@ -0,0 +1,491 @@
 +/*
 + *    linux/drivers/video/bootsplash/render.c - splash screen render functions.
@@ -4302,10 +4245,8 @@
 +		/* update_screen(vc->vc_num); */
 +	}
 +}
-Index: linux-3.0-master/drivers/video/console/bitblit.c
-===================================================================
---- linux-3.0-master.orig/drivers/video/console/bitblit.c
-+++ linux-3.0-master/drivers/video/console/bitblit.c
+--- a/drivers/video/console/bitblit.c
++++ b/drivers/video/console/bitblit.c
 @@ -19,6 +19,9 @@
  #include <asm/types.h>
  #include "fbcon.h"
@@ -4379,10 +4320,8 @@
  	if (info->fbops->fb_cursor)
  		err = info->fbops->fb_cursor(info, &cursor);
  
-Index: linux-3.0-master/drivers/video/console/fbcon.c
-===================================================================
---- linux-3.0-master.orig/drivers/video/console/fbcon.c
-+++ linux-3.0-master/drivers/video/console/fbcon.c
+--- a/drivers/video/console/fbcon.c
++++ b/drivers/video/console/fbcon.c
 @@ -80,6 +80,7 @@
  #include <asm/system.h>
  
@@ -4512,10 +4451,8 @@
  		cols /= w;
  		rows /= h;
  		vc_resize(vc, cols, rows);
-Index: linux-3.0-master/drivers/video/console/fbcon.h
-===================================================================
---- linux-3.0-master.orig/drivers/video/console/fbcon.h
-+++ linux-3.0-master/drivers/video/console/fbcon.h
+--- a/drivers/video/console/fbcon.h
++++ b/drivers/video/console/fbcon.h
 @@ -25,6 +25,53 @@
      *    low-level frame buffer device
      */
@@ -4570,16 +4507,9 @@
  struct display {
      /* Filled in by the low-level console driver */
      const u_char *fontdata;
-Index: linux-3.0-master/include/linux/bootsplash.h
-===================================================================
 --- /dev/null
-<<<<<<< HEAD
-+++ linux-3.0-master/include/linux/bootsplash.h
-@@ -0,0 +1,86 @@
-=======
 +++ b/include/linux/bootsplash.h
 @@ -0,0 +1,85 @@
->>>>>>> ec0449cb
 +/*
 + *    linux/drivers/video/bootsplash/bootsplash.h - splash screen definition.
 + *
@@ -4665,15 +4595,8 @@
 +# endif
 +
 +#endif
-<<<<<<< HEAD
-Index: linux-3.0-master/include/linux/console_struct.h
-===================================================================
---- linux-3.0-master.orig/include/linux/console_struct.h
-+++ linux-3.0-master/include/linux/console_struct.h
-=======
 --- a/include/linux/console_struct.h
 +++ b/include/linux/console_struct.h
->>>>>>> ec0449cb
 @@ -107,6 +107,9 @@ struct vc_data {
  	unsigned long	vc_uni_pagedir;
  	unsigned long	*vc_uni_pagedir_loc;  /* [!] Location of uni_pagedir variable for this console */
@@ -4684,15 +4607,8 @@
  	/* additional information is in vt_kern.h */
  };
  
-<<<<<<< HEAD
-Index: linux-3.0-master/include/linux/fb.h
-===================================================================
---- linux-3.0-master.orig/include/linux/fb.h
-+++ linux-3.0-master/include/linux/fb.h
-=======
 --- a/include/linux/fb.h
 +++ b/include/linux/fb.h
->>>>>>> ec0449cb
 @@ -878,6 +878,10 @@ struct fb_info {
  	void *fbcon_par;                /* fbcon use-only private area */
  	/* From here on everything is device dependent */
