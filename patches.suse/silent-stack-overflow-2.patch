From: Nick Piggin <npiggin@suse.de>
Subject: avoid silent stack overflow over the heap
Patch-mainline: no
References: bnc#44807 bnc#211997

This is a rewrite of Andrea Arcangeli's patch, which implements a stack
guard feature. That is, it prevents the stack from growing right next
to another vma, and prevents other vmas being allocated right next to the
stack. This will cause a segfault rather than the stack silently overwriting
other memory areas (eg. the heap) in the case that the app has a stack
overflow.

I have rewritten it so as not to require changes to expand_stack prototype,
support for growsup stacks, and support for powerpc and ia64.


Signed-off-by: Nick Piggin <npiggin@suse.de>
---
 arch/ia64/kernel/sys_ia64.c  |   11 +++++
 arch/powerpc/mm/slice.c      |   82 +++++++++++++++++++++++++-----------------
 arch/x86/kernel/sys_x86_64.c |   52 ++++++++++++++++++++------
 include/linux/mm.h           |    1 
 kernel/sysctl.c              |    8 ++++
 mm/mmap.c                    |   83 ++++++++++++++++++++++++++++++++++++-------
 6 files changed, 178 insertions(+), 59 deletions(-)

--- a/arch/ia64/kernel/sys_ia64.c
+++ b/arch/ia64/kernel/sys_ia64.c
@@ -59,6 +59,8 @@ arch_get_unmapped_area (struct file *fil
 	start_addr = addr = (addr + align_mask) & ~align_mask;
 
 	for (vma = find_vma(mm, addr); ; vma = vma->vm_next) {
+		unsigned long guard;
+
 		/* At this point:  (!vma || addr < vma->vm_end). */
 		if (TASK_SIZE - len < addr || RGN_MAP_LIMIT - len < REGION_OFFSET(addr)) {
 			if (start_addr != TASK_UNMAPPED_BASE) {
@@ -68,7 +70,14 @@ arch_get_unmapped_area (struct file *fil
 			}
 			return -ENOMEM;
 		}
-		if (!vma || addr + len <= vma->vm_start) {
+		if (!vma)
+			goto got_it;
+		guard = 0;
+		if (vma->vm_flags & VM_GROWSDOWN)
+			guard = min(TASK_SIZE - (addr + len),
+				(unsigned long)guard << PAGE_SHIFT);
+		if (addr + len + guard <= vma->vm_start) {
+got_it:
 			/* Remember the address where we stopped this search:  */
 			mm->free_area_cache = addr + len;
 			return addr;
--- a/arch/powerpc/mm/slice.c
+++ b/arch/powerpc/mm/slice.c
@@ -94,11 +94,21 @@ static int slice_area_is_free(struct mm_
 			      unsigned long len)
 {
 	struct vm_area_struct *vma;
+	unsigned long guard;
 
 	if ((mm->task_size - len) < addr)
 		return 0;
 	vma = find_vma(mm, addr);
-	return (!vma || (addr + len) <= vma->vm_start);
+	if (!vma)
+		return 1;
+
+	guard = 0;
+	if (vma->vm_flags & VM_GROWSDOWN)
+		guard = min(mm->task_size - (addr + len),
+			(unsigned long)heap_stack_gap << PAGE_SHIFT);
+	if (addr + len + guard <= vma->vm_start)
+		return 1;
+	return 0;
 }
 
 static int slice_low_has_vma(struct mm_struct *mm, unsigned long slice)
@@ -242,8 +252,10 @@ static unsigned long slice_find_area_bot
 
 full_search:
 	for (;;) {
+		unsigned long guard;
+
 		addr = _ALIGN_UP(addr, 1ul << pshift);
-		if ((TASK_SIZE - len) < addr)
+		if ((mm->task_size - len) < addr)
 			break;
 		vma = find_vma(mm, addr);
 		BUG_ON(vma && (addr >= vma->vm_end));
@@ -256,7 +268,14 @@ full_search:
 				addr = _ALIGN_UP(addr + 1,  1ul << SLICE_HIGH_SHIFT);
 			continue;
 		}
-		if (!vma || addr + len <= vma->vm_start) {
+		if (!vma)
+			goto got_it;
+		guard = 0;
+		if (vma->vm_flags & VM_GROWSDOWN)
+			guard = min(mm->task_size - (addr + len),
+				(unsigned long)heap_stack_gap << PAGE_SHIFT);
+		if (addr + len + guard <= vma->vm_start) {
+got_it:
 			/*
 			 * Remember the place where we stopped the search:
 			 */
@@ -264,8 +283,8 @@ full_search:
 				mm->free_area_cache = addr + len;
 			return addr;
 		}
-		if (use_cache && (addr + mm->cached_hole_size) < vma->vm_start)
-		        mm->cached_hole_size = vma->vm_start - addr;
+		if (use_cache && (addr + guard + mm->cached_hole_size) < vma->vm_start)
+		        mm->cached_hole_size = vma->vm_start - (addr + guard);
 		addr = vma->vm_end;
 	}
 
@@ -284,37 +303,23 @@ static unsigned long slice_find_area_top
 					     int psize, int use_cache)
 {
 	struct vm_area_struct *vma;
-	unsigned long addr;
+	unsigned long start_addr, addr;
 	struct slice_mask mask;
 	int pshift = max_t(int, mmu_psize_defs[psize].shift, PAGE_SHIFT);
 
-	/* check if free_area_cache is useful for us */
 	if (use_cache) {
 		if (len <= mm->cached_hole_size) {
+			start_addr = addr = mm->mmap_base;
 			mm->cached_hole_size = 0;
-			mm->free_area_cache = mm->mmap_base;
-		}
-
-		/* either no address requested or can't fit in requested
-		 * address hole
-		 */
-		addr = mm->free_area_cache;
-
-		/* make sure it can fit in the remaining address space */
-		if (addr > len) {
-			addr = _ALIGN_DOWN(addr - len, 1ul << pshift);
-			mask = slice_range_to_mask(addr, len);
-			if (slice_check_fit(mask, available) &&
-			    slice_area_is_free(mm, addr, len))
-					/* remember the address as a hint for
-					 * next time
-					 */
-					return (mm->free_area_cache = addr);
-		}
-	}
+		} else
+			start_addr = addr = mm->free_area_cache;
+	} else
+		start_addr = addr = mm->mmap_base;
 
-	addr = mm->mmap_base;
+full_search:
 	while (addr > len) {
+		unsigned long guard;
+
 		/* Go down by chunk size */
 		addr = _ALIGN_DOWN(addr - len, 1ul << pshift);
 
@@ -336,7 +341,15 @@ static unsigned long slice_find_area_top
 		 * return with success:
 		 */
 		vma = find_vma(mm, addr);
-		if (!vma || (addr + len) <= vma->vm_start) {
+
+		if (!vma)
+			goto got_it;
+		guard = 0;
+		if (vma->vm_flags & VM_GROWSDOWN)
+			guard = min(mm->task_size - (addr + len),
+				(unsigned long)heap_stack_gap << PAGE_SHIFT);
+		if (addr + len + guard <= vma->vm_start) {
+got_it:
 			/* remember the address as a hint for next time */
 			if (use_cache)
 				mm->free_area_cache = addr;
@@ -344,11 +357,16 @@ static unsigned long slice_find_area_top
 		}
 
 		/* remember the largest hole we saw so far */
-		if (use_cache && (addr + mm->cached_hole_size) < vma->vm_start)
-		        mm->cached_hole_size = vma->vm_start - addr;
+		if (use_cache && (addr + guard + mm->cached_hole_size) < vma->vm_start)
+		        mm->cached_hole_size = vma->vm_start - (addr + guard);
 
 		/* try just below the current vma->vm_start */
-		addr = vma->vm_start;
+		addr = vma->vm_start - guard;
+	}
+	if (start_addr != mm->mmap_base) {
+		start_addr = addr = mm->mmap_base;
+		mm->cached_hole_size = 0;
+		goto full_search;
 	}
 
 	/*
--- a/arch/x86/kernel/sys_x86_64.c
+++ b/arch/x86/kernel/sys_x86_64.c
@@ -108,6 +108,8 @@ arch_get_unmapped_area(struct file *filp
 
 full_search:
 	for (vma = find_vma(mm, addr); ; vma = vma->vm_next) {
+		unsigned long guard;
+
 		/* At this point:  (!vma || addr < vma->vm_end). */
 		if (end - len < addr) {
 			/*
@@ -121,15 +123,22 @@ full_search:
 			}
 			return -ENOMEM;
 		}
-		if (!vma || addr + len <= vma->vm_start) {
+		if (!vma)
+			goto got_it;
+		guard = 0;
+		if (vma->vm_flags & VM_GROWSDOWN)
+			guard = min(end - (addr + len),
+				(unsigned long)heap_stack_gap << PAGE_SHIFT);
+		if (addr + len + guard <= vma->vm_start) {
+got_it:
 			/*
 			 * Remember the place where we stopped the search:
 			 */
 			mm->free_area_cache = addr + len;
 			return addr;
 		}
-		if (addr + mm->cached_hole_size < vma->vm_start)
-			mm->cached_hole_size = vma->vm_start - addr;
+		if (addr + guard + mm->cached_hole_size < vma->vm_start)
+			mm->cached_hole_size = vma->vm_start - (addr + guard);
 
 		addr = vma->vm_end;
 	}
@@ -176,34 +185,51 @@ arch_get_unmapped_area_topdown(struct fi
 
 	/* make sure it can fit in the remaining address space */
 	if (addr > len) {
-		vma = find_vma(mm, addr-len);
-		if (!vma || addr <= vma->vm_start)
-			/* remember the address as a hint for next time */
-			return mm->free_area_cache = addr-len;
+		unsigned long guard;
+
+		addr -= len;
+		vma = find_vma(mm, addr);
+		if (!vma)
+			goto got_it;
+		guard = 0;
+		if (vma->vm_flags & VM_GROWSDOWN)
+			guard = min(TASK_SIZE - (addr + len),
+				(unsigned long)heap_stack_gap << PAGE_SHIFT);
+		if (addr + len + guard <= vma->vm_start)
+			goto got_it;
 	}
 
 	if (mm->mmap_base < len)
 		goto bottomup;
 
 	addr = mm->mmap_base-len;
-
 	do {
+		unsigned long guard;
 		/*
 		 * Lookup failure means no vma is above this address,
 		 * else if new region fits below vma->vm_start,
 		 * return with success:
 		 */
 		vma = find_vma(mm, addr);
-		if (!vma || addr+len <= vma->vm_start)
+		if (!vma)
+			goto got_it;
+		guard = 0;
+		if (vma->vm_flags & VM_GROWSDOWN)
+			guard = min(TASK_SIZE - (addr + len),
+				(unsigned long)heap_stack_gap << PAGE_SHIFT);
+		if (addr + len + guard <= vma->vm_start) {
+got_it:
 			/* remember the address as a hint for next time */
-			return mm->free_area_cache = addr;
+			mm->free_area_cache = addr;
+			return addr;
+		}
 
 		/* remember the largest hole we saw so far */
-		if (addr + mm->cached_hole_size < vma->vm_start)
-			mm->cached_hole_size = vma->vm_start - addr;
+		if (addr + guard + mm->cached_hole_size < vma->vm_start)
+			mm->cached_hole_size = vma->vm_start - (addr + guard);
 
 		/* try just below the current vma->vm_start */
-		addr = vma->vm_start-len;
+		addr = vma->vm_start - (len + guard);
 	} while (len < vma->vm_start);
 
 bottomup:
--- a/include/linux/mm.h
+++ b/include/linux/mm.h
@@ -1198,6 +1198,7 @@ unsigned long ra_submit(struct file_ra_s
 			struct file *filp);
 
 /* Do stack extension */
+extern int heap_stack_gap;
 extern int expand_stack(struct vm_area_struct *vma, unsigned long address);
 #ifdef CONFIG_IA64
 extern int expand_upwards(struct vm_area_struct *vma, unsigned long address);
--- a/kernel/sysctl.c
+++ b/kernel/sysctl.c
@@ -1386,6 +1386,14 @@ static struct ctl_table vm_table[] = {
 		.mode		= 0644,
 		.proc_handler	= &scan_unevictable_handler,
 	},
+	{
+		.ctl_name	= CTL_UNNUMBERED,
+		.procname	= "heap-stack-gap",
+		.data		= &heap_stack_gap,
+		.maxlen		= sizeof(int),
+		.mode		= 0644,
+		.proc_handler	= &proc_dointvec,
+	},
 /*
  * NOTE: do not add new entries to this table unless you have read
  * Documentation/sysctl/ctl_unnumbered.txt
--- a/mm/mmap.c
+++ b/mm/mmap.c
@@ -87,6 +87,7 @@ int sysctl_overcommit_memory = OVERCOMMI
 int sysctl_overcommit_ratio = 50;	/* default is 50% */
 int sysctl_max_map_count __read_mostly = DEFAULT_MAX_MAP_COUNT;
 struct percpu_counter vm_committed_as;
+int heap_stack_gap __read_mostly = 1;
 
 /* amount of vm to protect from userspace access */
 unsigned long mmap_min_addr = CONFIG_DEFAULT_MMAP_MIN_ADDR;
<<<<<<< HEAD
@@ -1292,6 +1293,8 @@ arch_get_unmapped_area(struct file *filp
=======
@@ -1298,6 +1299,8 @@ arch_get_unmapped_area(struct file *filp
>>>>>>> d95a7cc3
 
 full_search:
 	for (vma = find_vma(mm, addr); ; vma = vma->vm_next) {
+		unsigned long guard;
+
 		/* At this point:  (!vma || addr < vma->vm_end). */
 		if (TASK_SIZE - len < addr) {
 			/*
@@ -1312,15 +1315,23 @@ full_search:
 			}
 			return -ENOMEM;
 		}
-		if (!vma || addr + len <= vma->vm_start) {
+		if (!vma)
+			goto got_it;
+		guard = 0;
+		if (vma->vm_flags & VM_GROWSDOWN)
+			guard = min(TASK_SIZE - (addr + len),
+				(unsigned long)heap_stack_gap << PAGE_SHIFT);
+		if (addr + len + guard <= vma->vm_start) {
+got_it:
 			/*
 			 * Remember the place where we stopped the search:
 			 */
 			mm->free_area_cache = addr + len;
 			return addr;
 		}
-		if (addr + mm->cached_hole_size < vma->vm_start)
-		        mm->cached_hole_size = vma->vm_start - addr;
+		if (addr + guard + mm->cached_hole_size < vma->vm_start)
+		        mm->cached_hole_size = vma->vm_start - (addr + guard);
+
 		addr = vma->vm_end;
 	}
 }
@@ -1378,34 +1389,51 @@ arch_get_unmapped_area_topdown(struct fi
 
 	/* make sure it can fit in the remaining address space */
 	if (addr > len) {
-		vma = find_vma(mm, addr-len);
-		if (!vma || addr <= vma->vm_start)
-			/* remember the address as a hint for next time */
-			return (mm->free_area_cache = addr-len);
+		unsigned long guard;
+
+		addr -= len;
+		vma = find_vma(mm, addr);
+		if (!vma)
+			goto got_it;
+		guard = 0;
+		if (vma->vm_flags & VM_GROWSDOWN)
+			guard = min(TASK_SIZE - (addr + len),
+				(unsigned long)heap_stack_gap << PAGE_SHIFT);
+		if (addr + len + guard <= vma->vm_start)
+			goto got_it;
 	}
 
 	if (mm->mmap_base < len)
 		goto bottomup;
 
 	addr = mm->mmap_base-len;
-
 	do {
+		unsigned long guard;
 		/*
 		 * Lookup failure means no vma is above this address,
 		 * else if new region fits below vma->vm_start,
 		 * return with success:
 		 */
 		vma = find_vma(mm, addr);
-		if (!vma || addr+len <= vma->vm_start)
+		if (!vma)
+			goto got_it;
+		guard = 0;
+		if (vma->vm_flags & VM_GROWSDOWN)
+			guard = min(TASK_SIZE - (addr + len),
+				(unsigned long)heap_stack_gap << PAGE_SHIFT);
+		if (addr + len + guard <= vma->vm_start) {
+got_it:
 			/* remember the address as a hint for next time */
-			return (mm->free_area_cache = addr);
+			mm->free_area_cache = addr;
+			return addr;
+		}
 
  		/* remember the largest hole we saw so far */
- 		if (addr + mm->cached_hole_size < vma->vm_start)
- 		        mm->cached_hole_size = vma->vm_start - addr;
+ 		if (addr + guard + mm->cached_hole_size < vma->vm_start)
+ 		        mm->cached_hole_size = vma->vm_start - (addr + guard);
 
 		/* try just below the current vma->vm_start */
-		addr = vma->vm_start-len;
+		addr = vma->vm_start - (len + guard);
 	} while (len < vma->vm_start);
 
 bottomup:
@@ -1628,6 +1656,19 @@ int expand_upwards(struct vm_area_struct
 	/* Somebody else might have raced and expanded it already */
 	if (address > vma->vm_end) {
 		unsigned long size, grow;
+#ifdef CONFIG_STACK_GROWSUP
+		unsigned long guard;
+		struct vm_area_struct *vm_next;
+
+		error = -ENOMEM;
+		guard = min(TASK_SIZE - address,
+				(unsigned long)heap_stack_gap << PAGE_SHIFT);
+		vm_next = find_vma(vma->vm_mm, address + guard);
+		if (unlikely(vm_next && vm_next != vma)) {
+			/* stack collision with another vma */
+			goto out_unlock;
+		}
+#endif
 
 		size = address - vma->vm_start;
 		grow = (address - vma->vm_end) >> PAGE_SHIFT;
@@ -1636,6 +1677,7 @@ int expand_upwards(struct vm_area_struct
 		if (!error)
 			vma->vm_end = address;
 	}
+out_unlock: __maybe_unused
 	anon_vma_unlock(vma);
 	return error;
 }
@@ -1672,7 +1714,21 @@ static int expand_downwards(struct vm_ar
 	/* Somebody else might have raced and expanded it already */
 	if (address < vma->vm_start) {
 		unsigned long size, grow;
+		struct vm_area_struct *prev_vma;
+
+		find_vma_prev(vma->vm_mm, address, &prev_vma);
 
+		error = -ENOMEM;
+		if (prev_vma) {
+			unsigned long guard;
+
+			guard = min(TASK_SIZE - prev_vma->vm_end,
+				(unsigned long)heap_stack_gap << PAGE_SHIFT);
+			if (unlikely(prev_vma->vm_end + guard > address)) {
+				/* stack collision with another vma */
+				goto out_unlock;
+			}
+		}
 		size = vma->vm_end - address;
 		grow = (vma->vm_start - address) >> PAGE_SHIFT;
 
@@ -1682,6 +1738,7 @@ static int expand_downwards(struct vm_ar
 			vma->vm_pgoff -= grow;
 		}
 	}
+ out_unlock:
 	anon_vma_unlock(vma);
 	return error;
 }<|MERGE_RESOLUTION|>--- conflicted
+++ resolved
@@ -335,11 +335,7 @@
  
  /* amount of vm to protect from userspace access */
  unsigned long mmap_min_addr = CONFIG_DEFAULT_MMAP_MIN_ADDR;
-<<<<<<< HEAD
-@@ -1292,6 +1293,8 @@ arch_get_unmapped_area(struct file *filp
-=======
 @@ -1298,6 +1299,8 @@ arch_get_unmapped_area(struct file *filp
->>>>>>> d95a7cc3
  
  full_search:
  	for (vma = find_vma(mm, addr); ; vma = vma->vm_next) {
