--- conflicted
+++ resolved
@@ -21,11 +21,7 @@
  fs/btrfs/disk-io.c          |  166 +++++++++++++++----
  fs/btrfs/disk-io.h          |    4 
  fs/btrfs/export.c           |    2 
-<<<<<<< HEAD
  fs/btrfs/extent-tree.c      |  316 ++++++++++++++++++++++++++-----------
-=======
- fs/btrfs/extent-tree.c      |  314 +++++++++++++++++++++++++-----------
->>>>>>> d6783730
  fs/btrfs/extent_io.c        |   40 ++--
  fs/btrfs/file-item.c        |   13 -
  fs/btrfs/file.c             |   45 +++--
@@ -42,13 +38,8 @@
  fs/btrfs/transaction.c      |  201 +++++++++++++++++++----
  fs/btrfs/transaction.h      |    3 
  fs/btrfs/tree-log.c         |   79 +++++++--
-<<<<<<< HEAD
  fs/btrfs/volumes.c          |  103 ++++++++----
  26 files changed, 1329 insertions(+), 437 deletions(-)
-=======
- fs/btrfs/volumes.c          |  103 ++++++++---
- 26 files changed, 1336 insertions(+), 437 deletions(-)
->>>>>>> d6783730
 
 --- a/fs/btrfs/compression.c
 +++ b/fs/btrfs/compression.c
