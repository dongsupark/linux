--- conflicted
+++ resolved
@@ -24,11 +24,7 @@
 
 --- a/fs/Kconfig
 +++ b/fs/Kconfig
-<<<<<<< HEAD
-@@ -47,6 +47,10 @@ config FILE_LOCKING
-=======
 @@ -39,6 +39,10 @@ config FS_POSIX_ACL
->>>>>>> d95a7cc3
  	bool
  	default n
  
