From: Cliff Wickman <cpw@sgi.com>
Subject: perfmon2
References: FATE#303968
Patch-mainline: never, see description below

This patch implements the perfmon2.X performance monitoring interface for ia64.
http://perfmon2.sourceforge.net. Required userspace is libpfm and pfmon

For SLE11GA this patch implemented Perfmon 2.X for x86 and ia64 (ia64/mainline 
already used earlier Perfmon 2.0).  Perfmon was rejected upstream for x86 in 
favor of perf.  x86 support was dropped from patch for SLE11SP1 since perf was 
now upstream but 2.X support for ia64 needs to be maintained for service packs.

Signed-off-by: Tony Jones <tonyj@suse.de>

---
 Documentation/ABI/testing/sysfs-perfmon      |   87 +
 Documentation/ABI/testing/sysfs-perfmon-fmt  |   18 
 Documentation/ABI/testing/sysfs-perfmon-pmu  |   48 +
 Documentation/kernel-parameters.txt          |    3 
 Documentation/perfmon2-debugfs.txt           |  126 ++
 Documentation/perfmon2.txt                   |  221 ++++
 MAINTAINERS                                  |    8 
 Makefile                                     |    2 
 arch/ia64/Kconfig                            |   10 
 arch/ia64/Makefile                           |    1 
 arch/ia64/configs/generic_defconfig          |    8 
 arch/ia64/include/asm/Kbuild                 |    1 
 arch/ia64/include/asm/hw_irq.h               |    2 
 arch/ia64/include/asm/perfmon.h              |  302 ------
 arch/ia64/include/asm/perfmon_compat.h       |  167 +++
 arch/ia64/include/asm/perfmon_default_smpl.h |  121 +-
 arch/ia64/include/asm/perfmon_kern.h         |  354 +++++++
 arch/ia64/include/asm/processor.h            |   11 
 arch/ia64/include/asm/system.h               |   15 
 arch/ia64/include/asm/thread_info.h          |    4 
 arch/ia64/include/asm/unistd.h               |   14 
 arch/ia64/kernel/Makefile                    |    3 
 arch/ia64/kernel/entry.S                     |   12 
 arch/ia64/kernel/irq_ia64.c                  |    7 
 arch/ia64/kernel/perfmon_generic.h           |   45 
 arch/ia64/kernel/perfmon_itanium.h           |  115 --
 arch/ia64/kernel/perfmon_mckinley.h          |  187 ----
 arch/ia64/kernel/perfmon_montecito.h         |  269 -----
 arch/ia64/kernel/process.c                   |   97 --
 arch/ia64/kernel/ptrace.c                    |    8 
 arch/ia64/kernel/setup.c                     |    3 
 arch/ia64/kernel/smpboot.c                   |   10 
 arch/ia64/kernel/sys_ia64.c                  |    8 
 arch/ia64/lib/Makefile                       |    1 
 arch/ia64/oprofile/perfmon.c                 |   36 
 arch/ia64/perfmon/Kconfig                    |   67 +
 arch/ia64/perfmon/Makefile                   |   11 
 arch/ia64/perfmon/perfmon.c                  |  937 ++++++++++++++++++++
 arch/ia64/perfmon/perfmon_compat.c           | 1221 +++++++++++++++++++++++++++
 arch/ia64/perfmon/perfmon_default_smpl.c     |  273 ++++++
 arch/ia64/perfmon/perfmon_generic.c          |  148 +++
 arch/ia64/perfmon/perfmon_itanium.c          |  232 +++++
 arch/ia64/perfmon/perfmon_mckinley.c         |  290 ++++++
 arch/ia64/perfmon/perfmon_montecito.c        |  412 +++++++++
 include/linux/Kbuild                         |    4 
 include/linux/perfmon.h                      |  213 ++++
 include/linux/perfmon_dfl_smpl.h             |   78 +
 include/linux/perfmon_fmt.h                  |   83 +
 include/linux/perfmon_kern.h                 |  543 ++++++++++++
 include/linux/perfmon_pmu.h                  |  195 ++++
 include/linux/sched.h                        |    4 
 include/linux/syscalls.h                     |   29 
 kernel/sched.c                               |    1 
 kernel/sys_ni.c                              |   13 
 perfmon/Makefile                             |   12 
 perfmon/perfmon_activate.c                   |  276 ++++++
 perfmon/perfmon_attach.c                     |  487 ++++++++++
 perfmon/perfmon_ctx.c                        |  302 ++++++
 perfmon/perfmon_ctxsw.c                      |  337 +++++++
 perfmon/perfmon_debugfs.c                    |  168 +++
 perfmon/perfmon_dfl_smpl.c                   |  298 ++++++
 perfmon/perfmon_file.c                       |  646 ++++++++++++++
 perfmon/perfmon_fmt.c                        |  219 ++++
 perfmon/perfmon_hotplug.c                    |  158 +++
 perfmon/perfmon_init.c                       |  130 ++
 perfmon/perfmon_intr.c                       |  626 +++++++++++++
 perfmon/perfmon_msg.c                        |  229 +++++
 perfmon/perfmon_pmu.c                        |  640 ++++++++++++++
 perfmon/perfmon_priv.h                       |  178 +++
 perfmon/perfmon_res.c                        |  425 +++++++++
 perfmon/perfmon_rw.c                         |  643 ++++++++++++++
 perfmon/perfmon_sets.c                       |  874 +++++++++++++++++++
 perfmon/perfmon_smpl.c                       |  889 +++++++++++++++++++
 perfmon/perfmon_syscalls.c                   | 1068 +++++++++++++++++++++++
 perfmon/perfmon_sysfs.c                      |  525 +++++++++++
 75 files changed, 15151 insertions(+), 1057 deletions(-)

--- /dev/null
+++ b/Documentation/ABI/testing/sysfs-perfmon
@@ -0,0 +1,87 @@
+What:		/sys/kernel/perfmon
+Date:		Oct 2008
+KernelVersion:	2.6.27
+Contact:	eranian@gmail.com
+
+Description:	provide the configuration interface for the perfmon subsystems.
+		The tree contains information about the detected hardware,
+		current state of the subsystem as well as some configuration
+		parameters.
+
+		The tree consists of the following entries:
+
+	/sys/kernel/perfmon/debug (read-write):
+
+		This entry is now obsolete. Perfmon uses pr_XXX() functions
+		for debugging. To enable/disable debugging output, refer to
+		the documentation about CONFIG_DYNAMIC_PRINTK_DEBUG.
+
+	/sys/kernel/perfmon/pmc_max_fast_arg (read-only):
+
+		Number of perfmon syscall arguments copied directly onto the
+		stack (copy_from_user) for pfm_write_pmcs(). Copying to the
+		stack avoids having to allocate a buffer. The unit is the
+		number of pfarg_pmc_t structures.
+
+	/sys/kernel/perfmon/pmd_max_fast_arg (read-only):
+
+		Number of perfmon syscall arguments copied directly onto the
+		stack (copy_from_user) for pfm_write_pmds()/pfm_read_pmds().
+		Copying to the stack avoids having to allocate a buffer. The
+		unit is the number of pfarg_pmd_t structures.
+
+	/sys/kernel/perfmon/reset_stats (write-only):
+
+		Reset the statistics collected by perfmon. Stats are available
+		per-cpu via debugfs.
+
+	/sys/kernel/perfmon/smpl_buffer_mem_cur (read-only):
+
+		Reports the amount of memory currently dedicated to sampling
+		buffers by the kernel. The unit is byte.
+
+	/sys/kernel/perfmon/smpl_buffer_mem_max (read-write):
+
+		Maximum amount of kernel memory usable for sampling buffers.
+		-1 means everything that is available. Unit is byte.
+
+	/sys/kernel/perfmon/smpl_buffer_mem_cur (read-only):
+
+		Current utilization of kernel memory in bytes.
+
+	/sys/kernel/perfmon/sys_group (read-write):
+
+		Users group allowed to create a system-wide perfmon context
+		(session).  -1 means any group.
+
+	/sys/kernel/perfmon/task_group (read-write):
+
+		Users group allowed to create a per-thread context (session).
+		-1 means any group.
+
+	/sys/kernel/perfmon/sys_sessions_count (read-only):
+
+		Number of system-wide contexts (sessions) currently attached
+		to CPUs.
+
+	/sys/kernel/perfmon/task_sessions_count (read-only):
+
+		Number of per-thread contexts (sessions) currently attached
+		to threads.
+
+	/sys/kernel/perfmon/version (read-only):
+
+		Perfmon interface revision number.
+
+	/sys/kernel/perfmon/arg_mem_max(read-write):
+
+		Maximum size of vector arguments expressed in bytes.
+		It can be modified but must be at least a page.
+		Default: PAGE_SIZE
+
+	/sys/kernel/perfmon/mode(read-write):
+
+		Bitmask to enable/disable certain perfmon features.
+		Currently defined:
+		- bit 0: if set, then reserved bitfield are ignored on PMC writes
+
--- /dev/null
+++ b/Documentation/ABI/testing/sysfs-perfmon-fmt
@@ -0,0 +1,18 @@
+What:		/sys/kernel/perfmon/formats
+Date:		2007
+KernelVersion:	2.6.24
+Contact:	eranian@gmail.com
+
+Description:	provide description of available perfmon2 custom sampling buffer formats
+		which are implemented as independent kernel modules. Each formats gets
+		a subdir which a few entries.
+
+		The name of the subdir is the name of the sampling format. The same name
+		must be passed to pfm_create_context() to use the format.
+
+		Each subdir XX contains the following entries:
+
+	/sys/kernel/perfmon/formats/XX/version (read-only):
+
+		Version number of the format in clear text and null terminated.
+
--- /dev/null
+++ b/Documentation/ABI/testing/sysfs-perfmon-pmu
@@ -0,0 +1,48 @@
+What:		/sys/kernel/perfmon/pmu
+Date:		Nov 2007
+KernelVersion:	2.6.24
+Contact:	eranian@gmail.com
+
+Description:	Provides information about the active PMU description
+		module.  The module contains the mapping of the actual
+		performance counter registers onto the logical PMU exposed by
+		perfmon.  There is at most one PMU description module loaded
+		at any time.
+
+		The sysfs PMU tree provides a description of the mapping for
+		each register. There is one subdir per config and data register
+		along an entry for the name of the PMU model.
+
+		The entries are as follows:
+
+	/sys/kernel/perfmon/pmu_desc/model (read-only):
+
+		Name of the PMU model is clear text and zero terminated.
+
+	Then, for each logical PMU register, XX, gets a subtree with the
+	following entries:
+
+	/sys/kernel/perfmon/pmu_desc/pm*XX/addr (read-only):
+
+		The physical address or index of the actual underlying hardware
+		register.  On Itanium, it corresponds to the index. But on X86
+		processor, this is the actual MSR address.
+
+	/sys/kernel/perfmon/pmu_desc/pm*XX/dfl_val (read-only):
+
+		The default value of the register in hexadecimal.
+
+	/sys/kernel/perfmon/pmu_desc/pm*XX/name (read-only):
+
+		The name of the hardware register.
+
+	/sys/kernel/perfmon/pmu_desc/pm*XX/rsvd_msk (read-only):
+
+		Bitmask of reserved bits, i.e., bits which cannot be changed
+		by applications. When a bit is set, it means the corresponding
+		bit in the actual register is reserved.
+
+	/sys/kernel/perfmon/pmu_desc/pm*XX/width (read-only):
+
+		The width in bits of the registers. This field is only
+		relevant for counter registers.
--- a/Documentation/kernel-parameters.txt
+++ b/Documentation/kernel-parameters.txt
@@ -2092,6 +2092,9 @@ bytes respectively. Such letter suffixes
 			allocator.  This parameter is primarily	for debugging
 			and performance comparison.
 
+	perfmon_debug	[PERFMON] Enables Perfmon debug messages. Needed
+			to see traces of the early startup startup phase.
+
 	pf.		[PARIDE]
 			See Documentation/blockdev/paride.txt.
 
--- /dev/null
+++ b/Documentation/perfmon2-debugfs.txt
@@ -0,0 +1,126 @@
+		The perfmon2 debug and statistics interface
+                ------------------------------------------
+		           Stephane Eranian
+			  <eranian@gmail.com>
+
+The perfmon2 interfaces exports a set of statistics which are used to tune and
+debug the implementation. The data is composed of a set of very simple metrics
+mostly aggregated counts and durations. They instruments key points in the
+perfmon2 code, such as context switch and interrupt handling.
+
+The data is accessible via the debug filesystem (debugfs). Thus you need to
+have the filesystem support enabled in your kernel. Furthermore since, 2.6.25,
+the perfmon2 statistics interface is an optional component. It needs to be
+explicitely enabled in the kernel config file (CONFIG_PERFMON_DEBUG_FS).
+
+To access the data, the debugs filesystem must be mounted. Supposing the mount
+point is /debugfs, you would need to do:
+	$ mount -t debugs none /debugfs
+
+The data is located under the perfmon subdirectory and is organized per CPU.
+For each CPU, the same set of metrics is available, one metric per file in
+clear ASCII text.
+
+The metrics are as follows:
+
+	ctxswin_count (read-only):
+
+		Number of PMU context switch in.
+
+	ctxswin_ns (read-only):
+
+		Number of nanoseconds spent in the PMU context switch in
+		routine.  Dividing this number by the value of ctxswin_count,
+		yields average cost of the PMU context switch in.
+
+	ctxswout_count (read-only):
+
+		Number of PMU context switch out.
+
+	ctxswout_ns (read-only):
+
+		Number of nanoseconds spent in the PMU context switch in
+		routine. Dividing this number by the value of ctxswout_count,
+		yields average cost of the PMU context switch out.
+
+	fmt_handler_calls (read-only):
+
+		Number of calls to the sampling format routine that handles
+		PMU interrupts, i.e., typically the routine that records a
+		sample.
+
+	fmt_handler_ns (read-only):
+
+		Number of nanoseconds spent in the routine that handle PMU
+		interrupt in the sampling format. Dividing this number by
+		the number of calls provided by fmt_handler_calls, yields
+		average time spent in this routine.
+
+	ovfl_intr_all_count (read-only):
+
+		Number of PMU interrupts received by the kernel.
+
+
+	ovfl_intr_nmi_count (read-only):
+
+		Number of Non Maskeable Interrupts (NMI) received by the kernel
+		for perfmon. This is relevant only on X86 hardware.
+
+	ovfl_intr_ns (read-only):
+
+		Number of nanoseconds spent in the perfmon2 PMU interrupt
+		handler routine. Dividing this number of ovfl_intr_all_count
+		yields the average time to handle one PMU interrupt.
+
+	ovfl_intr_regular_count (read-only):
+
+		Number of PMU interrupts which are actually processed by
+		the perfmon interrupt handler. There may be spurious or replay
+		interrupts.
+
+	ovfl_intr_replay_count (read-only):
+
+		Number of PMU interrupts which were replayed on context switch
+		in or on event set switching. Interrupts get replayed when they
+		were in flight at the time monitoring had to be stopped.
+
+	perfmon/ovfl_intr_spurious_count (read-only):
+
+		Number of PMU interrupts which were dropped because there was
+		no active context (session).
+
+	ovfl_notify_count (read-only):
+
+		Number of user level notifications sent. Notifications are
+		appended as messages to the context queue. Notifications may
+		be sent on PMU interrupts.
+
+	pfm_restart_count (read-only):
+
+		Number of times pfm_restart() is called.
+
+	reset_pmds_count (read-only):
+
+		Number of times pfm_reset_pmds() is called.
+
+	set_switch_count (read-only):
+
+		Number of event set switches.
+
+	set_switch_ns (read-only):
+
+		Number of nanoseconds spent in the set switching routine.
+		Dividing this number by set_switch_count yields the average
+		cost of switching sets.
+
+	handle_timeout_count (read-only):
+
+		Number of times the pfm_handle_timeout() routine is called.
+		It is used for timeout-based set switching.
+
+	handle_work_count (read-only):
+
+		Number of times pfm_handle_work() is called. The routine
+		handles asynchronous perfmon2 work for per-thread contexts
+		(sessions).
+
--- /dev/null
+++ b/Documentation/perfmon2.txt
@@ -0,0 +1,221 @@
+              The perfmon hardware monitoring interface
+              ------------------------------------------
+		           Stephane Eranian
+			  <eranian@gmail.com>
+
+I/ Introduction
+
+   The perfmon interface provides access to the hardware performance counters
+   of major processors. Nowadays, all processors implement some flavor of
+   performance counters which capture micro-architectural level information
+   such as the number of elapsed cycles, number of cache misses, and so on.
+
+   The interface is implemented as a set of new system calls and a set of
+   config files in /sys.
+
+   It is possible to monitor a single thread or a CPU. In either mode,
+   applications can count or sample. System-wide monitoring is supported by
+   running a monitoring session on each CPU. The interface supports event-based
+   sampling where the sampling period is expressed as the number of occurrences
+   of event, instead of just a timeout. This approach provides a better
+   granularity and flexibility.
+
+   For performance reason, it is possible to use a kernel-level sampling buffer
+   to minimize the overhead incurred by sampling. The format of the buffer,
+   what is recorded, how it is recorded, and how it is exported to user is
+   controlled by a kernel module called a sampling format. The current
+   implementation comes with a default format but it is possible to create
+   additional formats. There is an kernel registration interface for formats.
+   Each format is identified by a simple string which a tool can pass when a
+   monitoring session is created.
+
+   The interface also provides support for event set and multiplexing to work
+   around hardware limitations in the number of available counters or in how
+   events can be combined. Each set defines as many counters as the hardware
+   can support. The kernel then multiplexes the sets. The interface supports
+   time-based switching but also overflow-based switching, i.e., after n
+   overflows of designated counters.
+
+   Applications never manipulates the actual performance counter registers.
+   Instead they see a logical Performance Monitoring Unit (PMU) composed of a
+   set of config registers (PMC) and a set of data registers (PMD). Note that
+   PMD are not necessarily counters, they can be buffers. The logical PMU is
+   then mapped onto the actual PMU using a mapping table which is implemented
+   as a kernel module. The mapping is chosen once for each new processor. It is
+   visible in /sys/kernel/perfmon/pmu_desc. The kernel module is automatically
+   loaded on first use.
+
+   A monitoring session is uniquely identified by a file descriptor obtained
+   when the session is created. File sharing semantics apply to access the
+   session inside a process. A session is never inherited across fork. The file
+   descriptor can be used to receive counter overflow notifications or when the
+   sampling buffer is full. It is possible to use poll/select on the descriptor
+   to wait for notifications from multiple sessions. Similarly, the descriptor
+   supports asynchronous notifications via SIGIO.
+
+   Counters are always exported as being 64-bit wide regardless of what the
+   underlying hardware implements.
+
+II/ Kernel compilation
+
+    To enable perfmon, you need to enable CONFIG_PERFMON and also some of the
+    model-specific PMU modules.
+
+III/ OProfile interactions
+
+    The set of features offered by perfmon is rich enough to support migrating
+    Oprofile on top of it. That means that PMU programming and low-level
+    interrupt handling could be done by perfmon. The Oprofile sampling buffer
+    management code in the kernel as well as how samples are exported to users
+    could remain through the use of a sampling format. This is how Oprofile
+    works on Itanium.
+
+    The current interactions with Oprofile are:
+	- on X86: Both subsystems can be compiled into the same kernel. There
+		  is enforced mutual exclusion between the two subsystems. When
+		  there is an Oprofile session, no perfmon session can exist
+		  and vice-versa.
+
+	- On IA-64: Oprofile works on top of perfmon. Oprofile being a
+		    system-wide monitoring tool, the regular per-thread vs.
+		    system-wide session restrictions apply.
+
+	- on PPC: no integration yet. Only one subsystem can be enabled.
+	- on MIPS: no integration yet.  Only one subsystem can be enabled.
+
+IV/ User tools
+
+    We have released a simple monitoring tool to demonstrate the features of
+    the interface. The tool is called pfmon and it comes with a simple helper
+    library called libpfm. The library comes with a set of examples to show
+    how to use the kernel interface. Visit http://perfmon2.sf.net for details.
+
+    There maybe other tools available for perfmon.
+
+V/ How to program?
+
+   The best way to learn how to program perfmon, is to take a look at the
+   source code for the examples in libpfm. The source code is available from:
+
+		http://perfmon2.sf.net
+
+VI/ System calls overview
+
+   The interface is implemented by the following system calls:
+
+   * int pfm_create_context(pfarg_ctx_t *ctx, char *fmt, void *arg, size_t arg_size)
+
+      This function create a perfmon2 context. The type of context is per-thread by
+      default unless PFM_FL_SYSTEM_WIDE is passed in ctx. The sampling format name
+      is passed in fmt. Arguments to the format are passed in arg which is of size
+      arg_size. Upon successful return, the file descriptor identifying the context
+      is returned.
+
+   * int pfm_write_pmds(int fd, pfarg_pmd_t *pmds, int n)
+
+      This function is used to program the PMD registers. It is possible to pass
+      vectors of PMDs.
+
+   * int pfm_write_pmcs(int fd, pfarg_pmc_t *pmds, int n)
+
+      This function is used to program the PMC registers. It is possible to pass
+      vectors of PMDs.
+
+   * int pfm_read_pmds(int fd, pfarg_pmd_t *pmds, int n)
+
+      This function is used to read the PMD registers. It is possible to pass
+      vectors of PMDs.
+
+   * int pfm_load_context(int fd, pfarg_load_t *load)
+
+      This function is used to attach the context to a thread or CPU.
+      Thread means kernel-visible thread (NPTL). The thread identification
+      as obtained by gettid must be passed to load->load_target.
+
+      To operate on another thread (not self), it is mandatory that the thread
+      be stopped via ptrace().
+
+      To attach to a CPU, the CPU number must be specified in load->load_target
+      AND the call must be issued on that CPU. To monitor a CPU, a thread MUST
+      be pinned on that CPU.
+
+      Until the context is attached, the actual counters are not accessed.
+
+   * int pfm_unload_context(int fd)
+
+     The context is detached for the thread or CPU is was attached to.
+     As a consequence monitoring is stopped.
+
+     When monitoring another thread, the thread MUST be stopped via ptrace()
+     for this function to succeed.
+
+   * int pfm_start(int fd, pfarg_start_t *st)
+
+     Start monitoring. The context must be attached for this function to succeed.
+     Optionally, it is possible to specify the event set on which to start using the
+     st argument, otherwise just pass NULL.
+
+     When monitoring another thread, the thread MUST be stopped via ptrace()
+     for this function to succeed.
+
+   * int pfm_stop(int fd)
+
+     Stop monitoring. The context must be attached for this function to succeed.
+
+     When monitoring another thread, the thread MUST be stopped via ptrace()
+     for this function to succeed.
+
+
+   * int pfm_create_evtsets(int fd, pfarg_setdesc_t *sets, int n)
+
+     This function is used to create or change event sets. By default set 0 exists.
+     It is possible to create/change multiple sets in one call.
+
+     The context must be detached for this call to succeed.
+
+     Sets are identified by a 16-bit integer. They are sorted based on this
+     set and switching occurs in a round-robin fashion.
+
+   * int pfm_delete_evtsets(int fd, pfarg_setdesc_t *sets, int n)
+
+     Delete event sets. The context must be detached for this call to succeed.
+
+
+   * int pfm_getinfo_evtsets(int fd, pfarg_setinfo_t *sets, int n)
+
+     Retrieve information about event sets. In particular it is possible
+     to get the number of activation of a set. It is possible to retrieve
+     information about multiple sets in one call.
+
+
+   * int pfm_restart(int fd)
+
+     Indicate to the kernel that the application is done processing an overflow
+     notification. A consequence of this call could be that monitoring resumes.
+
+   * int read(fd, pfm_msg_t *msg, sizeof(pfm_msg_t))
+
+   the regular read() system call can be used with the context file descriptor to
+   receive overflow notification messages. Non-blocking read() is supported.
+
+   Each message carry information about the overflow such as which counter overflowed
+   and where the program was (interrupted instruction pointer).
+
+   * int close(int fd)
+
+   To destroy a context, the regular close() system call is used.
+
+
+VII/ /sys interface overview
+
+   Refer to Documentation/ABI/testing/sysfs-perfmon-* for a detailed description
+   of the sysfs interface of perfmon2.
+
+VIII/ debugfs interface overview
+
+  Refer to Documentation/perfmon2-debugfs.txt for a detailed description of the
+  debug and statistics interface of perfmon2.
+
+IX/ Documentation
+
+   Visit http://perfmon2.sf.net
--- a/MAINTAINERS
+++ b/MAINTAINERS
@@ -4925,6 +4925,14 @@ F:	arch/*/lib/perf_event*.c
 F:	arch/*/kernel/perf_callchain.c
 F:	tools/perf/
 
+PERFMON SUBSYSTEM
+P:	Stephane Eranian
+M:	eranian@gmail.com
+L:	perfmon2-devel@lists.sf.net
+W:	http://perfmon2.sf.net
+T:	git kernel.org:/pub/scm/linux/kernel/git/eranian/linux-2.6
+S:	Maintained
+
 PERSONALITY HANDLING
 M:	Christoph Hellwig <hch@infradead.org>
 L:	linux-abi-devel@lists.sourceforge.net
--- a/Makefile
+++ b/Makefile
@@ -737,6 +737,8 @@ ifeq ($(KBUILD_EXTMOD),)
 core-y		+= kernel/ mm/ fs/ ipc/ security/ crypto/ block/
 core-$(CONFIG_KDB) += kdb/
 
+core-$(CONFIG_PERFMON) += perfmon/
+
 vmlinux-dirs	:= $(patsubst %/,%,$(filter %/, $(init-y) $(init-m) \
 		     $(core-y) $(core-m) $(drivers-y) $(drivers-m) \
 		     $(net-y) $(net-m) $(libs-y) $(libs-m)))
--- a/arch/ia64/Kconfig
+++ b/arch/ia64/Kconfig
@@ -517,14 +517,6 @@ config IA64_CPE_MIGRATE
 	  build this functionality as a kernel loadable module.  Installing
 	  the module will turn on the functionality.
 
-config PERFMON
-	bool "Performance monitor support"
-	help
-	  Selects whether support for the IA-64 performance monitor hardware
-	  is included in the kernel.  This makes some kernel data-structures a
-	  little bigger and slows down execution a bit, but it is generally
-	  a good idea to turn this on.  If you're unsure, say Y.
-
 config IA64_PALINFO
 	tristate "/proc/pal support"
 	help
@@ -596,6 +588,8 @@ source "drivers/firmware/Kconfig"
 
 source "fs/Kconfig.binfmt"
 
+source "arch/ia64/perfmon/Kconfig"
+
 endmenu
 
 menu "Power management and ACPI options"
--- a/arch/ia64/Makefile
+++ b/arch/ia64/Makefile
@@ -53,6 +53,7 @@ core-$(CONFIG_IA64_HP_ZX1)	+= arch/ia64/
 core-$(CONFIG_IA64_HP_ZX1_SWIOTLB) += arch/ia64/dig/
 core-$(CONFIG_IA64_XEN_GUEST)	+= arch/ia64/dig/
 core-$(CONFIG_IA64_SGI_SN2)	+= arch/ia64/sn/
+core-$(CONFIG_PERFMON)		+= arch/ia64/perfmon/
 core-$(CONFIG_IA64_SGI_UV)	+= arch/ia64/uv/
 core-$(CONFIG_KVM) 		+= arch/ia64/kvm/
 core-$(CONFIG_XEN)		+= arch/ia64/xen/
--- a/arch/ia64/configs/generic_defconfig
+++ b/arch/ia64/configs/generic_defconfig
@@ -19,7 +19,6 @@ CONFIG_IA64_CYCLONE=y
 CONFIG_SMP=y
 CONFIG_HOTPLUG_CPU=y
 CONFIG_IA64_MCA_RECOVERY=y
-CONFIG_PERFMON=y
 CONFIG_IA64_PALINFO=y
 CONFIG_KEXEC=y
 CONFIG_CRASH_DUMP=y
@@ -234,3 +233,10 @@ CONFIG_CRYPTO_MD5=y
 # CONFIG_CRYPTO_ANSI_CPRNG is not set
 CONFIG_CRC_T10DIF=y
 CONFIG_MISC_DEVICES=y
+CONFIG_PERFMON=y
+CONFIG_PERFMON_DEBUG=y
+CONFIG_IA64_PERFMON_COMPAT=y
+CONFIG_IA64_PERFMON_GENERIC=m
+CONFIG_IA64_PERFMON_ITANIUM=m
+CONFIG_IA64_PERFMON_MCKINLEY=m
+CONFIG_IA64_PERFMON_MONTECITO=m
--- a/arch/ia64/include/asm/Kbuild
+++ b/arch/ia64/include/asm/Kbuild
@@ -7,6 +7,7 @@ header-y += ia64regs.h
 header-y += intel_intrin.h
 header-y += intrinsics.h
 header-y += perfmon.h
+header-y += perfmon_compat.h
 header-y += perfmon_default_smpl.h
 header-y += ptrace_offsets.h
 header-y += rse.h
--- a/arch/ia64/include/asm/hw_irq.h
+++ b/arch/ia64/include/asm/hw_irq.h
@@ -73,9 +73,9 @@ extern int ia64_last_device_vector;
 #define IA64_NUM_DEVICE_VECTORS		(IA64_LAST_DEVICE_VECTOR - IA64_FIRST_DEVICE_VECTOR + 1)
 
 #define IA64_MCA_RENDEZ_VECTOR		0xe8	/* MCA rendez interrupt */
-#define IA64_PERFMON_VECTOR		0xee	/* performance monitor interrupt vector */
 #define IA64_TIMER_VECTOR		0xef	/* use highest-prio group 15 interrupt for timer */
 #define	IA64_MCA_WAKEUP_VECTOR		0xf0	/* MCA wakeup (must be >MCA_RENDEZ_VECTOR) */
+#define IA64_PERFMON_VECTOR		0xf1	/* performance monitor interrupt vector */
 #define IA64_IPI_LOCAL_TLB_FLUSH	0xfc	/* SMP flush local TLB */
 #define IA64_IPI_RESCHEDULE		0xfd	/* SMP reschedule */
 #define IA64_IPI_VECTOR			0xfe	/* inter-processor interrupt vector */
--- a/arch/ia64/include/asm/perfmon.h
+++ b/arch/ia64/include/asm/perfmon.h
@@ -1,279 +1,59 @@
 /*
- * Copyright (C) 2001-2003 Hewlett-Packard Co
- *               Stephane Eranian <eranian@hpl.hp.com>
- */
-
-#ifndef _ASM_IA64_PERFMON_H
-#define _ASM_IA64_PERFMON_H
-
-/*
- * perfmon commands supported on all CPU models
- */
-#define PFM_WRITE_PMCS		0x01
-#define PFM_WRITE_PMDS		0x02
-#define PFM_READ_PMDS		0x03
-#define PFM_STOP		0x04
-#define PFM_START		0x05
-#define PFM_ENABLE		0x06 /* obsolete */
-#define PFM_DISABLE		0x07 /* obsolete */
-#define PFM_CREATE_CONTEXT	0x08
-#define PFM_DESTROY_CONTEXT	0x09 /* obsolete use close() */
-#define PFM_RESTART		0x0a
-#define PFM_PROTECT_CONTEXT	0x0b /* obsolete */
-#define PFM_GET_FEATURES	0x0c
-#define PFM_DEBUG		0x0d
-#define PFM_UNPROTECT_CONTEXT	0x0e /* obsolete */
-#define PFM_GET_PMC_RESET_VAL	0x0f
-#define PFM_LOAD_CONTEXT	0x10
-#define PFM_UNLOAD_CONTEXT	0x11
-
-/*
- * PMU model specific commands (may not be supported on all PMU models)
- */
-#define PFM_WRITE_IBRS		0x20
-#define PFM_WRITE_DBRS		0x21
-
-/*
- * context flags
- */
-#define PFM_FL_NOTIFY_BLOCK    	 0x01	/* block task on user level notifications */
-#define PFM_FL_SYSTEM_WIDE	 0x02	/* create a system wide context */
-#define PFM_FL_OVFL_NO_MSG	 0x80   /* do not post overflow/end messages for notification */
-
-/*
- * event set flags
- */
-#define PFM_SETFL_EXCL_IDLE      0x01   /* exclude idle task (syswide only) XXX: DO NOT USE YET */
-
-/*
- * PMC flags
- */
-#define PFM_REGFL_OVFL_NOTIFY	0x1	/* send notification on overflow */
-#define PFM_REGFL_RANDOM	0x2	/* randomize sampling interval   */
-
-/*
- * PMD/PMC/IBR/DBR return flags (ignored on input)
+ * Copyright (c) 2001-2007 Hewlett-Packard Development Company, L.P.
+ * Contributed by Stephane Eranian <eranian@hpl.hp.com>
  *
- * Those flags are used on output and must be checked in case EAGAIN is returned
- * by any of the calls using a pfarg_reg_t or pfarg_dbreg_t structure.
- */
-#define PFM_REG_RETFL_NOTAVAIL	(1UL<<31) /* set if register is implemented but not available */
-#define PFM_REG_RETFL_EINVAL	(1UL<<30) /* set if register entry is invalid */
-#define PFM_REG_RETFL_MASK	(PFM_REG_RETFL_NOTAVAIL|PFM_REG_RETFL_EINVAL)
-
-#define PFM_REG_HAS_ERROR(flag)	(((flag) & PFM_REG_RETFL_MASK) != 0)
-
-typedef unsigned char pfm_uuid_t[16];	/* custom sampling buffer identifier type */
-
-/*
- * Request structure used to define a context
- */
-typedef struct {
-	pfm_uuid_t     ctx_smpl_buf_id;	 /* which buffer format to use (if needed) */
-	unsigned long  ctx_flags;	 /* noblock/block */
-	unsigned short ctx_nextra_sets;	 /* number of extra event sets (you always get 1) */
-	unsigned short ctx_reserved1;	 /* for future use */
-	int	       ctx_fd;		 /* return arg: unique identification for context */
-	void	       *ctx_smpl_vaddr;	 /* return arg: virtual address of sampling buffer, is used */
-	unsigned long  ctx_reserved2[11];/* for future use */
-} pfarg_context_t;
-
-/*
- * Request structure used to write/read a PMC or PMD
- */
-typedef struct {
-	unsigned int	reg_num;	   /* which register */
-	unsigned short	reg_set;	   /* event set for this register */
-	unsigned short	reg_reserved1;	   /* for future use */
-
-	unsigned long	reg_value;	   /* initial pmc/pmd value */
-	unsigned long	reg_flags;	   /* input: pmc/pmd flags, return: reg error */
-
-	unsigned long	reg_long_reset;	   /* reset after buffer overflow notification */
-	unsigned long	reg_short_reset;   /* reset after counter overflow */
-
-	unsigned long	reg_reset_pmds[4]; /* which other counters to reset on overflow */
-	unsigned long	reg_random_seed;   /* seed value when randomization is used */
-	unsigned long	reg_random_mask;   /* bitmask used to limit random value */
-	unsigned long   reg_last_reset_val;/* return: PMD last reset value */
-
-	unsigned long	reg_smpl_pmds[4];  /* which pmds are accessed when PMC overflows */
-	unsigned long	reg_smpl_eventid;  /* opaque sampling event identifier */
-
-	unsigned long   reg_reserved2[3];   /* for future use */
-} pfarg_reg_t;
-
-typedef struct {
-	unsigned int	dbreg_num;		/* which debug register */
-	unsigned short	dbreg_set;		/* event set for this register */
-	unsigned short	dbreg_reserved1;	/* for future use */
-	unsigned long	dbreg_value;		/* value for debug register */
-	unsigned long	dbreg_flags;		/* return: dbreg error */
-	unsigned long	dbreg_reserved2[1];	/* for future use */
-} pfarg_dbreg_t;
-
-typedef struct {
-	unsigned int	ft_version;	/* perfmon: major [16-31], minor [0-15] */
-	unsigned int	ft_reserved;	/* reserved for future use */
-	unsigned long	reserved[4];	/* for future use */
-} pfarg_features_t;
-
-typedef struct {
-	pid_t		load_pid;	   /* process to load the context into */
-	unsigned short	load_set;	   /* first event set to load */
-	unsigned short	load_reserved1;	   /* for future use */
-	unsigned long	load_reserved2[3]; /* for future use */
-} pfarg_load_t;
-
-typedef struct {
-	int		msg_type;		/* generic message header */
-	int		msg_ctx_fd;		/* generic message header */
-	unsigned long	msg_ovfl_pmds[4];	/* which PMDs overflowed */
-	unsigned short  msg_active_set;		/* active set at the time of overflow */
-	unsigned short  msg_reserved1;		/* for future use */
-	unsigned int    msg_reserved2;		/* for future use */
-	unsigned long	msg_tstamp;		/* for perf tuning/debug */
-} pfm_ovfl_msg_t;
-
-typedef struct {
-	int		msg_type;		/* generic message header */
-	int		msg_ctx_fd;		/* generic message header */
-	unsigned long	msg_tstamp;		/* for perf tuning */
-} pfm_end_msg_t;
-
-typedef struct {
-	int		msg_type;		/* type of the message */
-	int		msg_ctx_fd;		/* unique identifier for the context */
-	unsigned long	msg_tstamp;		/* for perf tuning */
-} pfm_gen_msg_t;
-
-#define PFM_MSG_OVFL	1	/* an overflow happened */
-#define PFM_MSG_END	2	/* task to which context was attached ended */
-
-typedef union {
-	pfm_ovfl_msg_t	pfm_ovfl_msg;
-	pfm_end_msg_t	pfm_end_msg;
-	pfm_gen_msg_t	pfm_gen_msg;
-} pfm_msg_t;
-
-/*
- * Define the version numbers for both perfmon as a whole and the sampling buffer format.
+ * This file contains Itanium Processor Family specific definitions
+ * for the perfmon interface.
+ *
+ * This program is free software; you can redistribute it and/or
+ * modify it under the terms of version 2 of the GNU General Public
+ * License as published by the Free Software Foundation.
+ *
+ * This program is distributed in the hope that it will be useful,
+ * but WITHOUT ANY WARRANTY; without even the implied warranty of
+ * MERCHANTABILITY or FITNESS FOR A PARTICULAR PURPOSE.  See the GNU
+ * General Public License for more details.
+ *
+ * You should have received a copy of the GNU General Public License
+ * along with this program; if not, write to the Free Software
+ * Foundation, Inc., 59 Temple Place, Suite 330, Boston, MA
+ * 02111-1307 USA
  */
-#define PFM_VERSION_MAJ		 2U
-#define PFM_VERSION_MIN		 0U
-#define PFM_VERSION		 (((PFM_VERSION_MAJ&0xffff)<<16)|(PFM_VERSION_MIN & 0xffff))
-#define PFM_VERSION_MAJOR(x)	 (((x)>>16) & 0xffff)
-#define PFM_VERSION_MINOR(x)	 ((x) & 0xffff)
-
+#ifndef _ASM_IA64_PERFMON_H_
+#define _ASM_IA64_PERFMON_H_
 
 /*
- * miscellaneous architected definitions
+ * arch-specific user visible interface definitions
  */
-#define PMU_FIRST_COUNTER	4	/* first counting monitor (PMC/PMD) */
-#define PMU_MAX_PMCS		256	/* maximum architected number of PMC registers */
-#define PMU_MAX_PMDS		256	/* maximum architected number of PMD registers */
-
-#ifdef __KERNEL__
-
-extern long perfmonctl(int fd, int cmd, void *arg, int narg);
-
-typedef struct {
-	void (*handler)(int irq, void *arg, struct pt_regs *regs);
-} pfm_intr_handler_desc_t;
-
-extern void pfm_save_regs (struct task_struct *);
-extern void pfm_load_regs (struct task_struct *);
 
-extern void pfm_exit_thread(struct task_struct *);
-extern int  pfm_use_debug_registers(struct task_struct *);
-extern int  pfm_release_debug_registers(struct task_struct *);
-extern void pfm_syst_wide_update_task(struct task_struct *, unsigned long info, int is_ctxswin);
-extern void pfm_inherit(struct task_struct *task, struct pt_regs *regs);
-extern void pfm_init_percpu(void);
-extern void pfm_handle_work(void);
-extern int  pfm_install_alt_pmu_interrupt(pfm_intr_handler_desc_t *h);
-extern int  pfm_remove_alt_pmu_interrupt(pfm_intr_handler_desc_t *h);
+#define PFM_ARCH_MAX_PMCS	(256+64)
+#define PFM_ARCH_MAX_PMDS	(256+64)
 
-
-
-/*
- * Reset PMD register flags
- */
-#define PFM_PMD_SHORT_RESET	0
-#define PFM_PMD_LONG_RESET	1
-
-typedef union {
-	unsigned int val;
-	struct {
-		unsigned int notify_user:1;	/* notify user program of overflow */
-		unsigned int reset_ovfl_pmds:1;	/* reset overflowed PMDs */
-		unsigned int block_task:1;	/* block monitored task on kernel exit */
-		unsigned int mask_monitoring:1; /* mask monitors via PMCx.plm */
-		unsigned int reserved:28;	/* for future use */
-	} bits;
-} pfm_ovfl_ctrl_t;
-
-typedef struct {
-	unsigned char	ovfl_pmd;			/* index of overflowed PMD  */
-	unsigned char   ovfl_notify;			/* =1 if monitor requested overflow notification */
-	unsigned short  active_set;			/* event set active at the time of the overflow */
-	pfm_ovfl_ctrl_t ovfl_ctrl;			/* return: perfmon controls to set by handler */
-
-	unsigned long   pmd_last_reset;			/* last reset value of of the PMD */
-	unsigned long	smpl_pmds[4];			/* bitmask of other PMD of interest on overflow */
-	unsigned long   smpl_pmds_values[PMU_MAX_PMDS]; /* values for the other PMDs of interest */
-	unsigned long   pmd_value;			/* current 64-bit value of the PMD */
-	unsigned long	pmd_eventid;			/* eventid associated with PMD */
-} pfm_ovfl_arg_t;
-
-
-typedef struct {
-	char		*fmt_name;
-	pfm_uuid_t	fmt_uuid;
-	size_t		fmt_arg_size;
-	unsigned long	fmt_flags;
-
-	int		(*fmt_validate)(struct task_struct *task, unsigned int flags, int cpu, void *arg);
-	int		(*fmt_getsize)(struct task_struct *task, unsigned int flags, int cpu, void *arg, unsigned long *size);
-	int 		(*fmt_init)(struct task_struct *task, void *buf, unsigned int flags, int cpu, void *arg);
-	int		(*fmt_handler)(struct task_struct *task, void *buf, pfm_ovfl_arg_t *arg, struct pt_regs *regs, unsigned long stamp);
-	int		(*fmt_restart)(struct task_struct *task, pfm_ovfl_ctrl_t *ctrl, void *buf, struct pt_regs *regs);
-	int		(*fmt_restart_active)(struct task_struct *task, pfm_ovfl_ctrl_t *ctrl, void *buf, struct pt_regs *regs);
-	int		(*fmt_exit)(struct task_struct *task, void *buf, struct pt_regs *regs);
-
-	struct list_head fmt_list;
-} pfm_buffer_fmt_t;
-
-extern int pfm_register_buffer_fmt(pfm_buffer_fmt_t *fmt);
-extern int pfm_unregister_buffer_fmt(pfm_uuid_t uuid);
+#define PFM_ARCH_PMD_STK_ARG	8
+#define PFM_ARCH_PMC_STK_ARG	8
 
 /*
- * perfmon interface exported to modules
+ * Itanium specific context flags
+ *
+ * bits[00-15]: generic flags (see asm/perfmon.h)
+ * bits[16-31]: arch-specific flags
  */
-extern int pfm_mod_read_pmds(struct task_struct *, void *req, unsigned int nreq, struct pt_regs *regs);
-extern int pfm_mod_write_pmcs(struct task_struct *, void *req, unsigned int nreq, struct pt_regs *regs);
-extern int pfm_mod_write_ibrs(struct task_struct *task, void *req, unsigned int nreq, struct pt_regs *regs);
-extern int pfm_mod_write_dbrs(struct task_struct *task, void *req, unsigned int nreq, struct pt_regs *regs);
+#define PFM_ITA_FL_INSECURE 0x10000 /* clear psr.sp on non system, non self */
 
 /*
- * describe the content of the local_cpu_date->pfm_syst_info field
+ * Itanium specific public event set flags (set_flags)
+ *
+ * event set flags layout:
+ * bits[00-15] : generic flags
+ * bits[16-31] : arch-specific flags
  */
-#define PFM_CPUINFO_SYST_WIDE	0x1	/* if set a system wide session exists */
-#define PFM_CPUINFO_DCR_PP	0x2	/* if set the system wide session has started */
-#define PFM_CPUINFO_EXCL_IDLE	0x4	/* the system wide session excludes the idle task */
+#define PFM_ITA_SETFL_EXCL_INTR	0x10000	 /* exclude interrupt execution */
+#define PFM_ITA_SETFL_INTR_ONLY	0x20000	 /* include only interrupt execution */
+#define PFM_ITA_SETFL_IDLE_EXCL 0x40000  /* stop monitoring in idle loop */
 
 /*
- * sysctl control structure. visible to sampling formats
+ * compatibility for version v2.0 of the interface
  */
-typedef struct {
-	int	debug;		/* turn on/off debugging via syslog */
-	int	debug_ovfl;	/* turn on/off debug printk in overflow handler */
-	int	fastctxsw;	/* turn on/off fast (unsecure) ctxsw */
-	int	expert_mode;	/* turn on/off value checking */
-} pfm_sysctl_t;
-extern pfm_sysctl_t pfm_sysctl;
-
-
-#endif /* __KERNEL__ */
+#include <asm/perfmon_compat.h>
 
-#endif /* _ASM_IA64_PERFMON_H */
+#endif /* _ASM_IA64_PERFMON_H_ */
--- /dev/null
+++ b/arch/ia64/include/asm/perfmon_compat.h
@@ -0,0 +1,167 @@
+/*
+ * Copyright (c) 2001-2006 Hewlett-Packard Development Company, L.P.
+ * Contributed by Stephane Eranian <eranian@hpl.hp.com>
+ *
+ * This header file contains perfmon interface definition
+ * that are now obsolete and should be dropped in favor
+ * of their equivalent functions as explained below.
+ *
+ * This program is free software; you can redistribute it and/or
+ * modify it under the terms of version 2 of the GNU General Public
+ * License as published by the Free Software Foundation.
+ *
+ * This program is distributed in the hope that it will be useful,
+ * but WITHOUT ANY WARRANTY; without even the implied warranty of
+ * MERCHANTABILITY or FITNESS FOR A PARTICULAR PURPOSE.  See the GNU
+ * General Public License for more details.
+ *
+ * You should have received a copy of the GNU General Public License
+ * along with this program; if not, write to the Free Software
+ * Foundation, Inc., 59 Temple Place, Suite 330, Boston, MA
+ * 02111-1307 USA
+  */
+
+#ifndef _ASM_IA64_PERFMON_COMPAT_H_
+#define _ASM_IA64_PERFMON_COMPAT_H_
+
+/*
+ * custom sampling buffer identifier type
+ */
+typedef __u8 pfm_uuid_t[16];
+
+/*
+ * obsolete perfmon commands. Supported only on IA-64 for
+ * backward compatiblity reasons with perfmon v2.0.
+ */
+#define PFM_WRITE_PMCS		0x01 /* use pfm_write_pmcs */
+#define PFM_WRITE_PMDS		0x02 /* use pfm_write_pmds */
+#define PFM_READ_PMDS		0x03 /* use pfm_read_pmds */
+#define PFM_STOP		0x04 /* use pfm_stop */
+#define PFM_START		0x05 /* use pfm_start */
+#define PFM_ENABLE		0x06 /* obsolete */
+#define PFM_DISABLE		0x07 /* obsolete */
+#define PFM_CREATE_CONTEXT	0x08 /* use pfm_create_context */
+#define PFM_DESTROY_CONTEXT	0x09 /* use close() */
+#define PFM_RESTART		0x0a /* use pfm_restart */
+#define PFM_PROTECT_CONTEXT	0x0b /* obsolete */
+#define PFM_GET_FEATURES	0x0c /* use /proc/sys/perfmon */
+#define PFM_DEBUG		0x0d /* /proc/sys/kernel/perfmon/debug */
+#define PFM_UNPROTECT_CONTEXT	0x0e /* obsolete */
+#define PFM_GET_PMC_RESET_VAL	0x0f /* use /proc/perfmon_map */
+#define PFM_LOAD_CONTEXT	0x10 /* use pfm_load_context */
+#define PFM_UNLOAD_CONTEXT	0x11 /* use pfm_unload_context */
+
+/*
+ * PMU model specific commands (may not be supported on all PMU models)
+ */
+#define PFM_WRITE_IBRS		0x20 /* obsolete: use PFM_WRITE_PMCS[256-263]*/
+#define PFM_WRITE_DBRS		0x21 /* obsolete: use PFM_WRITE_PMCS[264-271]*/
+
+/*
+ * argument to PFM_CREATE_CONTEXT
+ */
+struct pfarg_context {
+	pfm_uuid_t     ctx_smpl_buf_id;	 /* buffer format to use */
+	unsigned long  ctx_flags;	 /* noblock/block */
+	unsigned int   ctx_reserved1;	 /* for future use */
+	int	       ctx_fd;		 /* return: fildesc */
+	void	       *ctx_smpl_vaddr;	 /* return: vaddr of buffer */
+	unsigned long  ctx_reserved3[11];/* for future use */
+};
+
+/*
+ * argument structure for PFM_WRITE_PMCS/PFM_WRITE_PMDS/PFM_WRITE_PMDS
+ */
+struct pfarg_reg {
+	unsigned int	reg_num;	   /* which register */
+	unsigned short	reg_set;	   /* event set for this register */
+	unsigned short	reg_reserved1;	   /* for future use */
+
+	unsigned long	reg_value;	   /* initial pmc/pmd value */
+	unsigned long	reg_flags;	   /* input: flags, ret: error */
+
+	unsigned long	reg_long_reset;	   /* reset value after notification */
+	unsigned long	reg_short_reset;   /* reset after counter overflow */
+
+	unsigned long	reg_reset_pmds[4]; /* registers to reset on overflow */
+	unsigned long	reg_random_seed;   /* seed for randomization */
+	unsigned long	reg_random_mask;   /* random range limit */
+	unsigned long   reg_last_reset_val;/* return: PMD last reset value */
+
+	unsigned long	reg_smpl_pmds[4];  /* pmds to be saved on overflow */
+	unsigned long	reg_smpl_eventid;  /* opaque sampling event id */
+	unsigned long   reg_ovfl_switch_cnt;/* #overflows to switch */
+
+	unsigned long   reg_reserved2[2];   /* for future use */
+};
+
+/*
+ * argument to PFM_WRITE_IBRS/PFM_WRITE_DBRS
+ */
+struct pfarg_dbreg {
+	unsigned int	dbreg_num;		/* which debug register */
+	unsigned short	dbreg_set;		/* event set */
+	unsigned short	dbreg_reserved1;	/* for future use */
+	unsigned long	dbreg_value;		/* value for debug register */
+	unsigned long	dbreg_flags;		/* return: dbreg error */
+	unsigned long	dbreg_reserved2[1];	/* for future use */
+};
+
+/*
+ * argument to PFM_GET_FEATURES
+ */
+struct pfarg_features {
+	unsigned int	ft_version;	/* major [16-31], minor [0-15] */
+	unsigned int	ft_reserved;	/* reserved for future use */
+	unsigned long	reserved[4];	/* for future use */
+};
+
+typedef struct {
+	int		msg_type;		/* generic message header */
+	int		msg_ctx_fd;		/* generic message header */
+	unsigned long	msg_ovfl_pmds[4];	/* which PMDs overflowed */
+	unsigned short  msg_active_set;		/* active set on overflow */
+	unsigned short  msg_reserved1;		/* for future use */
+	unsigned int    msg_reserved2;		/* for future use */
+	unsigned long	msg_tstamp;		/* for perf tuning/debug */
+} pfm_ovfl_msg_t;
+
+typedef struct {
+	int		msg_type;		/* generic message header */
+	int		msg_ctx_fd;		/* generic message header */
+	unsigned long	msg_tstamp;		/* for perf tuning */
+} pfm_end_msg_t;
+
+typedef struct {
+	int		msg_type;		/* type of the message */
+	int		msg_ctx_fd;		/* context file descriptor */
+	unsigned long	msg_tstamp;		/* for perf tuning */
+} pfm_gen_msg_t;
+
+typedef union {
+	int type;
+	pfm_ovfl_msg_t	pfm_ovfl_msg;
+	pfm_end_msg_t	pfm_end_msg;
+	pfm_gen_msg_t	pfm_gen_msg;
+} pfm_msg_t;
+
+/*
+ * PMD/PMC return flags in case of error (ignored on input)
+ *
+ * reg_flags layout:
+ * bit 00-15 : generic flags
+ * bits[16-23] : arch-specific flags (see asm/perfmon.h)
+ * bit 24-31 : error codes
+ *
+ * Those flags are used on output and must be checked in case EINVAL is
+ * returned by a command accepting a vector of values and each has a flag
+ * field, such as pfarg_reg or pfarg_reg
+ */
+#define PFM_REG_RETFL_NOTAVAIL	(1<<31) /* not implemented or unaccessible */
+#define PFM_REG_RETFL_EINVAL	(1<<30) /* entry is invalid */
+#define PFM_REG_RETFL_MASK	(PFM_REG_RETFL_NOTAVAIL|\
+				 PFM_REG_RETFL_EINVAL)
+
+#define PFM_REG_HAS_ERROR(flag)	(((flag) & PFM_REG_RETFL_MASK) != 0)
+
+#endif /* _ASM_IA64_PERFMON_COMPAT_H_ */
--- a/arch/ia64/include/asm/perfmon_default_smpl.h
+++ b/arch/ia64/include/asm/perfmon_default_smpl.h
@@ -1,83 +1,106 @@
 /*
- * Copyright (C) 2002-2003 Hewlett-Packard Co
- *               Stephane Eranian <eranian@hpl.hp.com>
+ * Copyright (c) 2002-2006 Hewlett-Packard Development Company, L.P.
+ * Contributed by Stephane Eranian <eranian@hpl.hp.com>
  *
- * This file implements the default sampling buffer format
- * for Linux/ia64 perfmon subsystem.
+ * This file implements the old default sampling buffer format
+ * for the perfmon2 subsystem. For IA-64 only.
+ *
+ * It requires the use of the perfmon_compat.h header. It is recommended
+ * that applications be ported to the new format instead.
+ *
+ * This program is free software; you can redistribute it and/or
+ * modify it under the terms of version 2 of the GNU General Public
+ * License as published by the Free Software Foundation.
+ *
+ * This program is distributed in the hope that it will be useful,
+ * but WITHOUT ANY WARRANTY; without even the implied warranty of
+ * MERCHANTABILITY or FITNESS FOR A PARTICULAR PURPOSE.  See the GNU
+ * General Public License for more details.
+ *
+ * You should have received a copy of the GNU General Public License
+ * along with this program; if not, write to the Free Software
+ * Foundation, Inc., 59 Temple Place, Suite 330, Boston, MA
+ * 02111-1307 USA
  */
-#ifndef __PERFMON_DEFAULT_SMPL_H__
-#define __PERFMON_DEFAULT_SMPL_H__ 1
+#ifndef __ASM_IA64_PERFMON_DEFAULT_SMPL_H__
+#define __ASM_IA64_PERFMON_DEFAULT_SMPL_H__ 1
+
+#ifndef __ia64__
+#error "this file must be used for compatibility reasons only on IA-64"
+#endif
 
 #define PFM_DEFAULT_SMPL_UUID { \
-		0x4d, 0x72, 0xbe, 0xc0, 0x06, 0x64, 0x41, 0x43, 0x82, 0xb4, 0xd3, 0xfd, 0x27, 0x24, 0x3c, 0x97}
+		0x4d, 0x72, 0xbe, 0xc0, 0x06, 0x64, 0x41, 0x43, 0x82,\
+		0xb4, 0xd3, 0xfd, 0x27, 0x24, 0x3c, 0x97}
 
 /*
  * format specific parameters (passed at context creation)
  */
-typedef struct {
+struct pfm_default_smpl_arg {
 	unsigned long buf_size;		/* size of the buffer in bytes */
 	unsigned int  flags;		/* buffer specific flags */
 	unsigned int  res1;		/* for future use */
 	unsigned long reserved[2];	/* for future use */
-} pfm_default_smpl_arg_t;
+};
 
 /*
  * combined context+format specific structure. Can be passed
- * to PFM_CONTEXT_CREATE
+ * to PFM_CONTEXT_CREATE (not PFM_CONTEXT_CREATE2)
  */
-typedef struct {
-	pfarg_context_t		ctx_arg;
-	pfm_default_smpl_arg_t	buf_arg;
-} pfm_default_smpl_ctx_arg_t;
+struct pfm_default_smpl_ctx_arg {
+	struct pfarg_context		ctx_arg;
+	struct pfm_default_smpl_arg	buf_arg;
+};
 
 /*
  * This header is at the beginning of the sampling buffer returned to the user.
  * It is directly followed by the first record.
  */
-typedef struct {
-	unsigned long	hdr_count;		/* how many valid entries */
-	unsigned long	hdr_cur_offs;		/* current offset from top of buffer */
-	unsigned long	hdr_reserved2;		/* reserved for future use */
-
-	unsigned long	hdr_overflows;		/* how many times the buffer overflowed */
-	unsigned long   hdr_buf_size;		/* how many bytes in the buffer */
-
-	unsigned int	hdr_version;		/* contains perfmon version (smpl format diffs) */
-	unsigned int	hdr_reserved1;		/* for future use */
-	unsigned long	hdr_reserved[10];	/* for future use */
-} pfm_default_smpl_hdr_t;
+struct pfm_default_smpl_hdr {
+	u64	hdr_count;	/* how many valid entries */
+	u64	hdr_cur_offs;	/* current offset from top of buffer */
+	u64	dr_reserved2;	/* reserved for future use */
+
+	u64	hdr_overflows;	/* how many times the buffer overflowed */
+	u64	hdr_buf_size;	/* how many bytes in the buffer */
+
+	u32	hdr_version;	/* smpl format version*/
+	u32	hdr_reserved1;		/* for future use */
+	u64	hdr_reserved[10];	/* for future use */
+};
 
 /*
  * Entry header in the sampling buffer.  The header is directly followed
- * with the values of the PMD registers of interest saved in increasing 
- * index order: PMD4, PMD5, and so on. How many PMDs are present depends 
+ * with the values of the PMD registers of interest saved in increasing
+ * index order: PMD4, PMD5, and so on. How many PMDs are present depends
  * on how the session was programmed.
  *
  * In the case where multiple counters overflow at the same time, multiple
  * entries are written consecutively.
  *
- * last_reset_value member indicates the initial value of the overflowed PMD. 
+ * last_reset_value member indicates the initial value of the overflowed PMD.
  */
-typedef struct {
-        int             pid;                    /* thread id (for NPTL, this is gettid()) */
-        unsigned char   reserved1[3];           /* reserved for future use */
-        unsigned char   ovfl_pmd;               /* index of overflowed PMD */
-
-        unsigned long   last_reset_val;         /* initial value of overflowed PMD */
-        unsigned long   ip;                     /* where did the overflow interrupt happened  */
-        unsigned long   tstamp;                 /* ar.itc when entering perfmon intr. handler */
-
-        unsigned short  cpu;                    /* cpu on which the overflow occurred */
-        unsigned short  set;                    /* event set active when overflow occurred   */
-        int    		tgid;              	/* thread group id (for NPTL, this is getpid()) */
-} pfm_default_smpl_entry_t;
-
-#define PFM_DEFAULT_MAX_PMDS		64 /* how many pmds supported by data structures (sizeof(unsigned long) */
-#define PFM_DEFAULT_MAX_ENTRY_SIZE	(sizeof(pfm_default_smpl_entry_t)+(sizeof(unsigned long)*PFM_DEFAULT_MAX_PMDS))
-#define PFM_DEFAULT_SMPL_MIN_BUF_SIZE	(sizeof(pfm_default_smpl_hdr_t)+PFM_DEFAULT_MAX_ENTRY_SIZE)
+struct pfm_default_smpl_entry {
+	pid_t	pid;		/* thread id (for NPTL, this is gettid()) */
+	uint8_t	reserved1[3];	/* for future use */
+	uint8_t	ovfl_pmd;	/* overflow pmd for this sample */
+	u64	last_reset_val;	/* initial value of overflowed PMD */
+	unsigned long ip;	/* where did the overflow interrupt happened */
+	u64	tstamp; 	/* overflow timetamp */
+	u16	cpu;  		/* cpu on which the overfow occured */
+	u16	set;  		/* event set active when overflow ocurred   */
+	pid_t	tgid;		/* thread group id (for NPTL, this is getpid()) */
+};
+
+#define PFM_DEFAULT_MAX_PMDS		64 /* #pmds supported  */
+#define PFM_DEFAULT_MAX_ENTRY_SIZE	(sizeof(struct pfm_default_smpl_entry)+\
+					 (sizeof(u64)*PFM_DEFAULT_MAX_PMDS))
+#define PFM_DEFAULT_SMPL_MIN_BUF_SIZE	(sizeof(struct pfm_default_smpl_hdr)+\
+					 PFM_DEFAULT_MAX_ENTRY_SIZE)
 
 #define PFM_DEFAULT_SMPL_VERSION_MAJ	2U
-#define PFM_DEFAULT_SMPL_VERSION_MIN	0U
-#define PFM_DEFAULT_SMPL_VERSION	(((PFM_DEFAULT_SMPL_VERSION_MAJ&0xffff)<<16)|(PFM_DEFAULT_SMPL_VERSION_MIN & 0xffff))
+#define PFM_DEFAULT_SMPL_VERSION_MIN 1U
+#define PFM_DEFAULT_SMPL_VERSION (((PFM_DEFAULT_SMPL_VERSION_MAJ&0xffff)<<16)|\
+				    (PFM_DEFAULT_SMPL_VERSION_MIN & 0xffff))
 
-#endif /* __PERFMON_DEFAULT_SMPL_H__ */
+#endif /* __ASM_IA64_PERFMON_DEFAULT_SMPL_H__ */
--- /dev/null
+++ b/arch/ia64/include/asm/perfmon_kern.h
@@ -0,0 +1,354 @@
+/*
+ * Copyright (c) 2001-2007 Hewlett-Packard Development Company, L.P.
+ * Contributed by Stephane Eranian <eranian@hpl.hp.com>
+ *
+ * This file contains Itanium Processor Family specific definitions
+ * for the perfmon interface.
+ *
+ * This program is free software; you can redistribute it and/or
+ * modify it under the terms of version 2 of the GNU General Public
+ * License as published by the Free Software Foundation.
+ *
+ * This program is distributed in the hope that it will be useful,
+ * but WITHOUT ANY WARRANTY; without even the implied warranty of
+ * MERCHANTABILITY or FITNESS FOR A PARTICULAR PURPOSE.  See the GNU
+ * General Public License for more details.
+ *
+ * You should have received a copy of the GNU General Public License
+ * along with this program; if not, write to the Free Software
+ * Foundation, Inc., 59 Temple Place, Suite 330, Boston, MA
+ * 02111-1307 USA
+  */
+#ifndef _ASM_IA64_PERFMON_KERN_H_
+#define _ASM_IA64_PERFMON_KERN_H_
+
+#ifdef __KERNEL__
+
+#ifdef CONFIG_PERFMON
+#include <asm/unistd.h>
+#include <asm/hw_irq.h>
+
+/*
+ * describe the content of the pfm_syst_info field
+ * layout:
+ * bits[00-15] : generic flags
+ * bits[16-31] : arch-specific flags
+ */
+#define PFM_ITA_CPUINFO_IDLE_EXCL 0x10000 /* stop monitoring in idle loop */
+
+/*
+ * For some CPUs, the upper bits of a counter must be set in order for the
+ * overflow interrupt to happen. On overflow, the counter has wrapped around,
+ * and the upper bits are cleared. This function may be used to set them back.
+ */
+static inline void pfm_arch_ovfl_reset_pmd(struct pfm_context *ctx,
+					   unsigned int cnum)
+{}
+
+/*
+ * called from __pfm_interrupt_handler(). ctx is not NULL.
+ * ctx is locked. PMU interrupt is masked.
+ *
+ * must stop all monitoring to ensure handler has consistent view.
+ * must collect overflowed PMDs bitmask  into povfls_pmds and
+ * npend_ovfls. If no interrupt detected then npend_ovfls
+ * must be set to zero.
+ */
+static inline void pfm_arch_intr_freeze_pmu(struct pfm_context *ctx,
+					    struct pfm_event_set *set)
+{
+	u64 tmp;
+
+	/*
+	 * do not overwrite existing value, must
+	 * process those first (coming from context switch replay)
+	 */
+	if (set->npend_ovfls)
+		return;
+
+	ia64_srlz_d();
+
+	tmp =  ia64_get_pmc(0) & ~0xf;
+
+	set->povfl_pmds[0] = tmp;
+
+	set->npend_ovfls = ia64_popcnt(tmp);
+}
+
+static inline int pfm_arch_init_pmu_config(void)
+{
+	return 0;
+}
+
+static inline void pfm_arch_resend_irq(struct pfm_context *ctx)
+{
+	ia64_resend_irq(IA64_PERFMON_VECTOR);
+}
+
+static inline void pfm_arch_clear_pmd_ovfl_cond(struct pfm_context *ctx,
+					        struct pfm_event_set *set)
+{}
+
+static inline void pfm_arch_serialize(void)
+{
+	ia64_srlz_d();
+}
+
+static inline void pfm_arch_intr_unfreeze_pmu(struct pfm_context *ctx)
+{
+	PFM_DBG_ovfl("state=%d", ctx->state);
+	ia64_set_pmc(0, 0);
+	/* no serialization */
+}
+
+static inline void pfm_arch_write_pmc(struct pfm_context *ctx,
+				      unsigned int cnum, u64 value)
+{
+	if (cnum < 256) {
+		ia64_set_pmc(pfm_pmu_conf->pmc_desc[cnum].hw_addr, value);
+	} else if (cnum < 264) {
+		ia64_set_ibr(cnum-256, value);
+		ia64_dv_serialize_instruction();
+	} else {
+		ia64_set_dbr(cnum-264, value);
+		ia64_dv_serialize_instruction();
+	}
+}
+
+/*
+ * On IA-64, for per-thread context which have the ITA_FL_INSECURE
+ * flag, it is possible to start/stop monitoring directly from user evel
+ * without calling pfm_start()/pfm_stop. This allows very lightweight
+ * control yet the kernel sometimes needs to know if monitoring is actually
+ * on or off.
+ *
+ * Tracking of this information is normally done by pfm_start/pfm_stop
+ * in flags.started. Here we need to compensate by checking actual
+ * psr bit.
+ */
+static inline int pfm_arch_is_active(struct pfm_context *ctx)
+{
+	return ctx->flags.started
+	       || ia64_getreg(_IA64_REG_PSR) & (IA64_PSR_UP|IA64_PSR_PP);
+}
+
+static inline void pfm_arch_write_pmd(struct pfm_context *ctx,
+				      unsigned int cnum, u64 value)
+{
+	/*
+	 * for a counting PMD, overflow bit must be cleared
+	 */
+	if (pfm_pmu_conf->pmd_desc[cnum].type & PFM_REG_C64)
+		value &= pfm_pmu_conf->ovfl_mask;
+
+	/*
+	 * for counters, write to upper bits are ignored, no need to mask
+	 */
+	ia64_set_pmd(pfm_pmu_conf->pmd_desc[cnum].hw_addr, value);
+}
+
+static inline u64 pfm_arch_read_pmd(struct pfm_context *ctx, unsigned int cnum)
+{
+	return ia64_get_pmd(pfm_pmu_conf->pmd_desc[cnum].hw_addr);
+}
+
+static inline u64 pfm_arch_read_pmc(struct pfm_context *ctx, unsigned int cnum)
+{
+	return ia64_get_pmc(pfm_pmu_conf->pmc_desc[cnum].hw_addr);
+}
+
+static inline void pfm_arch_ctxswout_sys(struct task_struct *task,
+					 struct pfm_context *ctx)
+{
+	struct pt_regs *regs;
+
+	regs = task_pt_regs(task);
+	ia64_psr(regs)->pp = 0;
+}
+
+static inline void pfm_arch_ctxswin_sys(struct task_struct *task,
+					struct pfm_context *ctx)
+{
+	struct pt_regs *regs;
+
+	if (!(ctx->active_set->flags & PFM_ITA_SETFL_INTR_ONLY)) {
+		regs = task_pt_regs(task);
+		ia64_psr(regs)->pp = 1;
+	}
+}
+
+/*
+ * On IA-64, the PMDs are NOT saved by pfm_arch_freeze_pmu()
+ * when entering the PMU interrupt handler, thus, we need
+ * to save them in pfm_switch_sets_from_intr()
+ */
+static inline void pfm_arch_save_pmds_from_intr(struct pfm_context *ctx,
+					   struct pfm_event_set *set)
+{
+	pfm_save_pmds(ctx, set);
+}
+
+int pfm_arch_context_create(struct pfm_context *ctx, u32 ctx_flags);
+
+static inline void pfm_arch_context_free(struct pfm_context *ctx)
+{}
+
+int pfm_arch_ctxswout_thread(struct task_struct *task, struct pfm_context *ctx);
+void pfm_arch_ctxswin_thread(struct task_struct *task,
+			     struct pfm_context *ctx);
+
+void pfm_arch_unload_context(struct pfm_context *ctx);
+int pfm_arch_load_context(struct pfm_context *ctx);
+int pfm_arch_setfl_sane(struct pfm_context *ctx, u32 flags);
+
+void pfm_arch_mask_monitoring(struct pfm_context *ctx,
+			      struct pfm_event_set *set);
+void pfm_arch_unmask_monitoring(struct pfm_context *ctx,
+				struct pfm_event_set *set);
+
+void pfm_arch_restore_pmds(struct pfm_context *ctx, struct pfm_event_set *set);
+void pfm_arch_restore_pmcs(struct pfm_context *ctx, struct pfm_event_set *set);
+
+void pfm_arch_stop(struct task_struct *task, struct pfm_context *ctx);
+void pfm_arch_start(struct task_struct *task, struct pfm_context *ctx);
+
+int  pfm_arch_init(void);
+void pfm_arch_init_percpu(void);
+char *pfm_arch_get_pmu_module_name(void);
+
+int __pfm_use_dbregs(struct task_struct *task);
+int  __pfm_release_dbregs(struct task_struct *task);
+int pfm_ia64_mark_dbregs_used(struct pfm_context *ctx,
+			      struct pfm_event_set *set);
+
+void pfm_arch_show_session(struct seq_file *m);
+
+static inline int pfm_arch_reserve_regs(u64 *unavail_pmcs, u64 *unavail_pmds)
+{
+	return 0;
+}
+
+static inline void pfm_arch_release_regs(void)
+{}
+
+static inline int pfm_arch_acquire_pmu(void)
+{
+	return 0;
+}
+
+static inline void pfm_arch_release_pmu(void)
+{}
+
+/* not necessary on IA-64 */
+static inline void pfm_cacheflush(void *addr, unsigned int len)
+{}
+
+/*
+ * miscellaneous architected definitions
+ */
+#define PFM_ITA_FCNTR	4 /* first counting monitor (PMC/PMD) */
+
+/*
+ * private event set flags  (set_priv_flags)
+ */
+#define PFM_ITA_SETFL_USE_DBR	0x1000000 /* set uses debug registers */
+
+
+/*
+ * Itanium-specific data structures
+ */
+struct pfm_ia64_context_flags {
+	unsigned int use_dbr:1;	 /* use range restrictions (debug registers) */
+	unsigned int insecure:1; /* insecure monitoring for non-self session */
+	unsigned int reserved:30;/* for future use */
+};
+
+struct pfm_arch_context {
+	struct pfm_ia64_context_flags flags;	/* arch specific ctx flags */
+	u64			 ctx_saved_psr_up;/* storage for psr_up */
+#ifdef CONFIG_IA64_PERFMON_COMPAT
+	void			*ctx_smpl_vaddr; /* vaddr of user mapping */
+#endif
+};
+
+#ifdef CONFIG_IA64_PERFMON_COMPAT
+ssize_t pfm_arch_compat_read(struct pfm_context *ctx,
+			     char __user *buf,
+			     int non_block,
+			     size_t size);
+int pfm_ia64_compat_init(void);
+int pfm_smpl_buf_alloc_compat(struct pfm_context *ctx, size_t rsize, int fd);
+#else
+static inline ssize_t pfm_arch_compat_read(struct pfm_context *ctx,
+			     char __user *buf,
+			     int non_block,
+			     size_t size)
+{
+	return -EINVAL;
+}
+
+static inline int pfm_smpl_buf_alloc_compat(struct pfm_context *ctx,
+					    size_t rsize, struct file *filp)
+{
+	return -EINVAL;
+}
+#endif
+
+static inline void pfm_arch_arm_handle_work(struct task_struct *task)
+{
+	set_tsk_thread_flag(task, TIF_NOTIFY_RESUME);
+}
+
+static inline void pfm_arch_disarm_handle_work(struct task_struct *task)
+{
+	/*
+	 * since 2.6.28, we do not need this function anymore because
+	 * TIF_NOTIFY_RESUME, it automatically cleared by do_notify_resume_user()
+	 * so worst case we have a spurious call to this function
+	 */
+}
+
+static inline int pfm_arch_pmu_config_init(struct pfm_pmu_config *cfg)
+{
+	return 0;
+}
+
+extern struct pfm_ia64_pmu_info *pfm_ia64_pmu_info;
+
+#define PFM_ARCH_CTX_SIZE	(sizeof(struct pfm_arch_context))
+
+/*
+ * IA-64 does not need extra alignment requirements for the sampling buffer
+ */
+#define PFM_ARCH_SMPL_ALIGN_SIZE	0
+
+
+static inline void pfm_release_dbregs(struct task_struct *task)
+{
+	if (task->thread.flags & IA64_THREAD_DBG_VALID)
+		__pfm_release_dbregs(task);
+}
+
+#define pfm_use_dbregs(_t)     __pfm_use_dbregs(_t)
+
+static inline int pfm_arch_get_base_syscall(void)
+{
+	return __NR_pfm_create_context;
+}
+
+struct pfm_arch_pmu_info {
+	unsigned long mask_pmcs[PFM_PMC_BV]; /* modify on when masking */
+};
+
+DECLARE_PER_CPU(u32, pfm_syst_info);
+#else /* !CONFIG_PERFMON */
+/*
+ * perfmon ia64-specific hooks
+ */
+#define pfm_release_dbregs(_t) 		do { } while (0)
+#define pfm_use_dbregs(_t)     		(0)
+
+#endif /* CONFIG_PERFMON */
+
+#endif /* __KERNEL__ */
+#endif /* _ASM_IA64_PERFMON_KERN_H_ */
--- a/arch/ia64/include/asm/processor.h
+++ b/arch/ia64/include/asm/processor.h
@@ -42,7 +42,6 @@
 
 #define IA64_THREAD_FPH_VALID	(__IA64_UL(1) << 0)	/* floating-point high state valid? */
 #define IA64_THREAD_DBG_VALID	(__IA64_UL(1) << 1)	/* debug registers valid? */
-#define IA64_THREAD_PM_VALID	(__IA64_UL(1) << 2)	/* performance registers valid? */
 #define IA64_THREAD_UAC_NOPRINT	(__IA64_UL(1) << 3)	/* don't log unaligned accesses */
 #define IA64_THREAD_UAC_SIGBUS	(__IA64_UL(1) << 4)	/* generate SIGBUS on unaligned acc. */
 #define IA64_THREAD_MIGRATION	(__IA64_UL(1) << 5)	/* require migration
@@ -280,15 +279,6 @@ struct thread_struct {
 	__u64 task_size;		/* limit for task size */
 	__u64 rbs_bot;			/* the base address for the RBS */
 	int last_fph_cpu;		/* CPU that may hold the contents of f32-f127 */
-
-#ifdef CONFIG_PERFMON
-	void *pfm_context;		     /* pointer to detailed PMU context */
-	unsigned long pfm_needs_checking;    /* when >0, pending perfmon work on kernel exit */
-# define INIT_THREAD_PM		.pfm_context =		NULL,     \
-				.pfm_needs_checking =	0UL,
-#else
-# define INIT_THREAD_PM
-#endif
 	unsigned long dbr[IA64_NUM_DBG_REGS];
 	unsigned long ibr[IA64_NUM_DBG_REGS];
 	struct ia64_fpreg fph[96];	/* saved/loaded on demand */
@@ -302,7 +292,6 @@ struct thread_struct {
 	.rbs_bot =	STACK_TOP - DEFAULT_USER_STACK_SIZE,	\
 	.task_size =	DEFAULT_TASK_SIZE,			\
 	.last_fph_cpu =  -1,					\
-	INIT_THREAD_PM						\
 	.dbr =		{0, },					\
 	.ibr =		{0, },					\
 	.fph =		{{{{0}}}, }				\
--- a/arch/ia64/include/asm/system.h
+++ b/arch/ia64/include/asm/system.h
@@ -132,6 +132,7 @@ struct task_struct;
 extern void ia64_save_extra (struct task_struct *task);
 extern void ia64_load_extra (struct task_struct *task);
 
+
 #ifdef CONFIG_VIRT_CPU_ACCOUNTING
 extern void ia64_account_on_switch (struct task_struct *prev, struct task_struct *next);
 # define IA64_ACCOUNT_ON_SWITCH(p,n) ia64_account_on_switch(p,n)
@@ -139,16 +140,8 @@ extern void ia64_account_on_switch (stru
 # define IA64_ACCOUNT_ON_SWITCH(p,n)
 #endif
 
-#ifdef CONFIG_PERFMON
-  DECLARE_PER_CPU(unsigned long, pfm_syst_info);
-# define PERFMON_IS_SYSWIDE() (__get_cpu_var(pfm_syst_info) & 0x1)
-#else
-# define PERFMON_IS_SYSWIDE() (0)
-#endif
-
 #define IA64_HAS_EXTRA_STATE(t)							\
-	((t)->thread.flags & (IA64_THREAD_DBG_VALID|IA64_THREAD_PM_VALID)	\
-	 || PERFMON_IS_SYSWIDE())
+	(((t)->thread.flags & IA64_THREAD_DBG_VALID))
 
 #define __switch_to(prev,next,last) do {							 \
 	IA64_ACCOUNT_ON_SWITCH(prev, next);							 \
@@ -156,6 +149,10 @@ extern void ia64_account_on_switch (stru
 		ia64_save_extra(prev);								 \
 	if (IA64_HAS_EXTRA_STATE(next))								 \
 		ia64_load_extra(next);								 \
+	if (test_tsk_thread_flag(prev, TIF_PERFMON_CTXSW))					 \
+		pfm_ctxsw_out(prev, next);						 	 \
+	if (test_tsk_thread_flag(next, TIF_PERFMON_CTXSW))					 \
+		pfm_ctxsw_in(prev, next);						 	 \
 	ia64_psr(task_pt_regs(next))->dfh = !ia64_is_local_fpu_owner(next);			 \
 	(last) = ia64_switch_to((next));							 \
 } while (0)
--- a/arch/ia64/include/asm/thread_info.h
+++ b/arch/ia64/include/asm/thread_info.h
@@ -115,6 +115,8 @@ struct thread_info {
 #define TIF_DB_DISABLED		19	/* debug trap disabled for fsyscall */
 #define TIF_FREEZE		20	/* is freezing for suspend */
 #define TIF_RESTORE_RSE		21	/* user RBS is newer than kernel RBS */
+#define TIF_PERFMON_CTXSW	22	/* perfmon needs ctxsw calls */
+#define TIF_PERFMON_WORK	23	/* work for pfm_handle_work() */
 
 #define _TIF_SYSCALL_TRACE	(1 << TIF_SYSCALL_TRACE)
 #define _TIF_SYSCALL_AUDIT	(1 << TIF_SYSCALL_AUDIT)
@@ -128,6 +130,8 @@ struct thread_info {
 #define _TIF_DB_DISABLED	(1 << TIF_DB_DISABLED)
 #define _TIF_FREEZE		(1 << TIF_FREEZE)
 #define _TIF_RESTORE_RSE	(1 << TIF_RESTORE_RSE)
+#define _TIF_PERFMON_CTXSW	(1 << TIF_PERFMON_CTXSW)
+#define _TIF_PERFMON_WORK	(1 << TIF_PERFMON_WORK)
 
 /* "work to do on user-return" bits */
 #define TIF_ALLWORK_MASK	(_TIF_SIGPENDING|_TIF_NOTIFY_RESUME|_TIF_SYSCALL_AUDIT|\
--- a/arch/ia64/include/asm/unistd.h
+++ b/arch/ia64/include/asm/unistd.h
@@ -322,11 +322,23 @@
 #define __NR_process_vm_readv		1332
 #define __NR_process_vm_writev		1333
 #define __NR_accept4			1334
+#define	__NR_pfm_create_context		1335
+#define	__NR_pfm_write_pmcs		(__NR_pfm_create_context+1)
+#define	__NR_pfm_write_pmds		(__NR_pfm_create_context+2)
+#define	__NR_pfm_read_pmds		(__NR_pfm_create_context+3)
+#define	__NR_pfm_load_context		(__NR_pfm_create_context+4)
+#define	__NR_pfm_start			(__NR_pfm_create_context+5)
+#define	__NR_pfm_stop			(__NR_pfm_create_context+6)
+#define	__NR_pfm_restart		(__NR_pfm_create_context+7)
+#define	__NR_pfm_create_evtsets		(__NR_pfm_create_context+8)
+#define	__NR_pfm_getinfo_evtsets	(__NR_pfm_create_context+9)
+#define	__NR_pfm_delete_evtsets		(__NR_pfm_create_context+10)
+#define	__NR_pfm_unload_context		(__NR_pfm_create_context+11)
 
 #ifdef __KERNEL__
 
 
-#define NR_syscalls			313 /* length of syscall table */
+#define NR_syscalls			325 /* length of syscall table */
 
 /*
  * The following defines stop scripts/checksyscalls.sh from complaining about
--- a/arch/ia64/kernel/Makefile
+++ b/arch/ia64/kernel/Makefile
@@ -9,7 +9,7 @@ endif
 extra-y	:= head.o init_task.o vmlinux.lds
 
 obj-y := entry.o efi.o efi_stub.o gate-data.o fsys.o ia64_ksyms.o irq.o irq_ia64.o	\
-	 irq_lsapic.o ivt.o machvec.o pal.o paravirt_patchlist.o patch.o process.o perfmon.o ptrace.o sal.o		\
+	 irq_lsapic.o ivt.o machvec.o pal.o paravirt_patchlist.o patch.o process.o ptrace.o sal.o		\
 	 salinfo.o setup.o signal.o sys_ia64.o time.o traps.o unaligned.o \
 	 unwind.o mca.o mca_asm.o topology.o dma-mapping.o
 
@@ -21,7 +21,6 @@ obj-$(CONFIG_IOSAPIC)		+= iosapic.o
 obj-$(CONFIG_MODULES)		+= module.o
 obj-$(CONFIG_SMP)		+= smp.o smpboot.o
 obj-$(CONFIG_NUMA)		+= numa.o
-obj-$(CONFIG_PERFMON)		+= perfmon_default_smpl.o
 obj-$(CONFIG_IA64_CYCLONE)	+= cyclone.o
 obj-$(CONFIG_CPU_FREQ)		+= cpufreq/
 obj-$(CONFIG_IA64_MCA_RECOVERY)	+= mca_recovery.o
--- a/arch/ia64/kernel/entry.S
+++ b/arch/ia64/kernel/entry.S
<<<<<<< HEAD
@@ -1780,6 +1780,18 @@ sys_call_table:
 	data8 sys_process_vm_readv
 	data8 sys_process_vm_writev
=======
@@ -1780,6 +1780,18 @@ END(ftrace_stub)
 	data8 sys_ni_syscall	/* process_vm_readv */
 	data8 sys_ni_syscall	/* process_vm_writev */
>>>>>>> 3958b06c
 	data8 sys_accept4
+	data8 sys_pfm_create_context		// 1335
+	data8 sys_pfm_write_pmcs
+	data8 sys_pfm_write_pmds
+	data8 sys_pfm_read_pmds
+	data8 sys_pfm_load_context
+	data8 sys_pfm_start			// 1340
+	data8 sys_pfm_stop
+	data8 sys_pfm_restart
+	data8 sys_pfm_create_evtsets
+	data8 sys_pfm_getinfo_evtsets
+	data8 sys_pfm_delete_evtsets		// 1345
+	data8 sys_pfm_unload_context
 
 	.org sys_call_table + 8*NR_syscalls	// guard against failures to increase NR_syscalls
 #endif /* __IA64_ASM_PARAVIRTUALIZED_NATIVE */
--- a/arch/ia64/kernel/irq_ia64.c
+++ b/arch/ia64/kernel/irq_ia64.c
@@ -41,10 +41,6 @@
 #include <asm/system.h>
 #include <asm/tlbflush.h>
 
-#ifdef CONFIG_PERFMON
-# include <asm/perfmon.h>
-#endif
-
 #define IRQ_DEBUG	0
 
 #define IRQ_VECTOR_UNASSIGNED	(0)
@@ -662,9 +658,6 @@ init_IRQ (void)
 		register_percpu_irq(IA64_IRQ_MOVE_VECTOR, &irq_move_irqaction);
 #endif
 #endif
-#ifdef CONFIG_PERFMON
-	pfm_init_percpu();
-#endif
 	platform_irq_init();
 }
 
--- a/arch/ia64/kernel/perfmon_generic.h
+++ /dev/null
@@ -1,45 +0,0 @@
-/*
- * This file contains the generic PMU register description tables
- * and pmc checker used by perfmon.c.
- *
- * Copyright (C) 2002-2003  Hewlett Packard Co
- *               Stephane Eranian <eranian@hpl.hp.com>
- */
-
-static pfm_reg_desc_t pfm_gen_pmc_desc[PMU_MAX_PMCS]={
-/* pmc0  */ { PFM_REG_CONTROL , 0, 0x1UL, -1UL, NULL, NULL, {0UL,0UL, 0UL, 0UL}, {0UL,0UL, 0UL, 0UL}},
-/* pmc1  */ { PFM_REG_CONTROL , 0, 0x0UL, -1UL, NULL, NULL, {0UL,0UL, 0UL, 0UL}, {0UL,0UL, 0UL, 0UL}},
-/* pmc2  */ { PFM_REG_CONTROL , 0, 0x0UL, -1UL, NULL, NULL, {0UL,0UL, 0UL, 0UL}, {0UL,0UL, 0UL, 0UL}},
-/* pmc3  */ { PFM_REG_CONTROL , 0, 0x0UL, -1UL, NULL, NULL, {0UL,0UL, 0UL, 0UL}, {0UL,0UL, 0UL, 0UL}},
-/* pmc4  */ { PFM_REG_COUNTING, 0, 0x0UL, -1UL, NULL, NULL, {RDEP(4),0UL, 0UL, 0UL}, {0UL,0UL, 0UL, 0UL}},
-/* pmc5  */ { PFM_REG_COUNTING, 0, 0x0UL, -1UL, NULL, NULL, {RDEP(5),0UL, 0UL, 0UL}, {0UL,0UL, 0UL, 0UL}},
-/* pmc6  */ { PFM_REG_COUNTING, 0, 0x0UL, -1UL, NULL, NULL, {RDEP(6),0UL, 0UL, 0UL}, {0UL,0UL, 0UL, 0UL}},
-/* pmc7  */ { PFM_REG_COUNTING, 0, 0x0UL, -1UL, NULL, NULL, {RDEP(7),0UL, 0UL, 0UL}, {0UL,0UL, 0UL, 0UL}},
-	    { PFM_REG_END     , 0, 0x0UL, -1UL, NULL, NULL, {0,}, {0,}}, /* end marker */
-};
-
-static pfm_reg_desc_t pfm_gen_pmd_desc[PMU_MAX_PMDS]={
-/* pmd0  */ { PFM_REG_NOTIMPL , 0, 0x0UL, -1UL, NULL, NULL, {0,}, {0,}},
-/* pmd1  */ { PFM_REG_NOTIMPL , 0, 0x0UL, -1UL, NULL, NULL, {0,}, {0,}},
-/* pmd2  */ { PFM_REG_NOTIMPL , 0, 0x0UL, -1UL, NULL, NULL, {0,}, {0,}},
-/* pmd3  */ { PFM_REG_NOTIMPL , 0, 0x0UL, -1UL, NULL, NULL, {0,}, {0,}},
-/* pmd4  */ { PFM_REG_COUNTING, 0, 0x0UL, -1UL, NULL, NULL, {0UL,0UL, 0UL, 0UL}, {RDEP(4),0UL, 0UL, 0UL}},
-/* pmd5  */ { PFM_REG_COUNTING, 0, 0x0UL, -1UL, NULL, NULL, {0UL,0UL, 0UL, 0UL}, {RDEP(5),0UL, 0UL, 0UL}},
-/* pmd6  */ { PFM_REG_COUNTING, 0, 0x0UL, -1UL, NULL, NULL, {0UL,0UL, 0UL, 0UL}, {RDEP(6),0UL, 0UL, 0UL}},
-/* pmd7  */ { PFM_REG_COUNTING, 0, 0x0UL, -1UL, NULL, NULL, {0UL,0UL, 0UL, 0UL}, {RDEP(7),0UL, 0UL, 0UL}},
-	    { PFM_REG_END     , 0, 0x0UL, -1UL, NULL, NULL, {0,}, {0,}}, /* end marker */
-};
-
-/*
- * impl_pmcs, impl_pmds are computed at runtime to minimize errors!
- */
-static pmu_config_t pmu_conf_gen={
-	.pmu_name   = "Generic",
-	.pmu_family = 0xff, /* any */
-	.ovfl_val   = (1UL << 32) - 1,
-	.num_ibrs   = 0, /* does not use */
-	.num_dbrs   = 0, /* does not use */
-	.pmd_desc   = pfm_gen_pmd_desc,
-	.pmc_desc   = pfm_gen_pmc_desc
-};
-
--- a/arch/ia64/kernel/perfmon_itanium.h
+++ /dev/null
@@ -1,115 +0,0 @@
-/*
- * This file contains the Itanium PMU register description tables
- * and pmc checker used by perfmon.c.
- *
- * Copyright (C) 2002-2003  Hewlett Packard Co
- *               Stephane Eranian <eranian@hpl.hp.com>
- */
-static int pfm_ita_pmc_check(struct task_struct *task, pfm_context_t *ctx, unsigned int cnum, unsigned long *val, struct pt_regs *regs);
-
-static pfm_reg_desc_t pfm_ita_pmc_desc[PMU_MAX_PMCS]={
-/* pmc0  */ { PFM_REG_CONTROL , 0, 0x1UL, -1UL, NULL, NULL, {0UL,0UL, 0UL, 0UL}, {0UL,0UL, 0UL, 0UL}},
-/* pmc1  */ { PFM_REG_CONTROL , 0, 0x0UL, -1UL, NULL, NULL, {0UL,0UL, 0UL, 0UL}, {0UL,0UL, 0UL, 0UL}},
-/* pmc2  */ { PFM_REG_CONTROL , 0, 0x0UL, -1UL, NULL, NULL, {0UL,0UL, 0UL, 0UL}, {0UL,0UL, 0UL, 0UL}},
-/* pmc3  */ { PFM_REG_CONTROL , 0, 0x0UL, -1UL, NULL, NULL, {0UL,0UL, 0UL, 0UL}, {0UL,0UL, 0UL, 0UL}},
-/* pmc4  */ { PFM_REG_COUNTING, 6, 0x0UL, -1UL, NULL, NULL, {RDEP(4),0UL, 0UL, 0UL}, {0UL,0UL, 0UL, 0UL}},
-/* pmc5  */ { PFM_REG_COUNTING, 6, 0x0UL, -1UL, NULL, NULL, {RDEP(5),0UL, 0UL, 0UL}, {0UL,0UL, 0UL, 0UL}},
-/* pmc6  */ { PFM_REG_COUNTING, 6, 0x0UL, -1UL, NULL, NULL, {RDEP(6),0UL, 0UL, 0UL}, {0UL,0UL, 0UL, 0UL}},
-/* pmc7  */ { PFM_REG_COUNTING, 6, 0x0UL, -1UL, NULL, NULL, {RDEP(7),0UL, 0UL, 0UL}, {0UL,0UL, 0UL, 0UL}},
-/* pmc8  */ { PFM_REG_CONFIG  , 0, 0xf00000003ffffff8UL, -1UL, NULL, NULL, {0UL,0UL, 0UL, 0UL}, {0UL,0UL, 0UL, 0UL}},
-/* pmc9  */ { PFM_REG_CONFIG  , 0, 0xf00000003ffffff8UL, -1UL, NULL, NULL, {0UL,0UL, 0UL, 0UL}, {0UL,0UL, 0UL, 0UL}},
-/* pmc10 */ { PFM_REG_MONITOR , 6, 0x0UL, -1UL, NULL, NULL, {RDEP(0)|RDEP(1),0UL, 0UL, 0UL}, {0UL,0UL, 0UL, 0UL}},
-/* pmc11 */ { PFM_REG_MONITOR , 6, 0x0000000010000000UL, -1UL, NULL, pfm_ita_pmc_check, {RDEP(2)|RDEP(3)|RDEP(17),0UL, 0UL, 0UL}, {0UL,0UL, 0UL, 0UL}},
-/* pmc12 */ { PFM_REG_MONITOR , 6, 0x0UL, -1UL, NULL, NULL, {RDEP(8)|RDEP(9)|RDEP(10)|RDEP(11)|RDEP(12)|RDEP(13)|RDEP(14)|RDEP(15)|RDEP(16),0UL, 0UL, 0UL}, {0UL,0UL, 0UL, 0UL}},
-/* pmc13 */ { PFM_REG_CONFIG  , 0, 0x0003ffff00000001UL, -1UL, NULL, pfm_ita_pmc_check, {0UL,0UL, 0UL, 0UL}, {0UL,0UL, 0UL, 0UL}},
-	    { PFM_REG_END     , 0, 0x0UL, -1UL, NULL, NULL, {0,}, {0,}}, /* end marker */
-};
-
-static pfm_reg_desc_t pfm_ita_pmd_desc[PMU_MAX_PMDS]={
-/* pmd0  */ { PFM_REG_BUFFER  , 0, 0UL, -1UL, NULL, NULL, {RDEP(1),0UL, 0UL, 0UL}, {RDEP(10),0UL, 0UL, 0UL}},
-/* pmd1  */ { PFM_REG_BUFFER  , 0, 0UL, -1UL, NULL, NULL, {RDEP(0),0UL, 0UL, 0UL}, {RDEP(10),0UL, 0UL, 0UL}},
-/* pmd2  */ { PFM_REG_BUFFER  , 0, 0UL, -1UL, NULL, NULL, {RDEP(3)|RDEP(17),0UL, 0UL, 0UL}, {RDEP(11),0UL, 0UL, 0UL}},
-/* pmd3  */ { PFM_REG_BUFFER  , 0, 0UL, -1UL, NULL, NULL, {RDEP(2)|RDEP(17),0UL, 0UL, 0UL}, {RDEP(11),0UL, 0UL, 0UL}},
-/* pmd4  */ { PFM_REG_COUNTING, 0, 0UL, -1UL, NULL, NULL, {0UL,0UL, 0UL, 0UL}, {RDEP(4),0UL, 0UL, 0UL}},
-/* pmd5  */ { PFM_REG_COUNTING, 0, 0UL, -1UL, NULL, NULL, {0UL,0UL, 0UL, 0UL}, {RDEP(5),0UL, 0UL, 0UL}},
-/* pmd6  */ { PFM_REG_COUNTING, 0, 0UL, -1UL, NULL, NULL, {0UL,0UL, 0UL, 0UL}, {RDEP(6),0UL, 0UL, 0UL}},
-/* pmd7  */ { PFM_REG_COUNTING, 0, 0UL, -1UL, NULL, NULL, {0UL,0UL, 0UL, 0UL}, {RDEP(7),0UL, 0UL, 0UL}},
-/* pmd8  */ { PFM_REG_BUFFER  , 0, 0UL, -1UL, NULL, NULL, {RDEP(9)|RDEP(10)|RDEP(11)|RDEP(12)|RDEP(13)|RDEP(14)|RDEP(15)|RDEP(16),0UL, 0UL, 0UL}, {RDEP(12),0UL, 0UL, 0UL}},
-/* pmd9  */ { PFM_REG_BUFFER  , 0, 0UL, -1UL, NULL, NULL, {RDEP(8)|RDEP(10)|RDEP(11)|RDEP(12)|RDEP(13)|RDEP(14)|RDEP(15)|RDEP(16),0UL, 0UL, 0UL}, {RDEP(12),0UL, 0UL, 0UL}},
-/* pmd10 */ { PFM_REG_BUFFER  , 0, 0UL, -1UL, NULL, NULL, {RDEP(8)|RDEP(9)|RDEP(11)|RDEP(12)|RDEP(13)|RDEP(14)|RDEP(15)|RDEP(16),0UL, 0UL, 0UL}, {RDEP(12),0UL, 0UL, 0UL}},
-/* pmd11 */ { PFM_REG_BUFFER  , 0, 0UL, -1UL, NULL, NULL, {RDEP(8)|RDEP(9)|RDEP(10)|RDEP(12)|RDEP(13)|RDEP(14)|RDEP(15)|RDEP(16),0UL, 0UL, 0UL}, {RDEP(12),0UL, 0UL, 0UL}},
-/* pmd12 */ { PFM_REG_BUFFER  , 0, 0UL, -1UL, NULL, NULL, {RDEP(8)|RDEP(9)|RDEP(10)|RDEP(11)|RDEP(13)|RDEP(14)|RDEP(15)|RDEP(16),0UL, 0UL, 0UL}, {RDEP(12),0UL, 0UL, 0UL}},
-/* pmd13 */ { PFM_REG_BUFFER  , 0, 0UL, -1UL, NULL, NULL, {RDEP(8)|RDEP(9)|RDEP(10)|RDEP(11)|RDEP(12)|RDEP(14)|RDEP(15)|RDEP(16),0UL, 0UL, 0UL}, {RDEP(12),0UL, 0UL, 0UL}},
-/* pmd14 */ { PFM_REG_BUFFER  , 0, 0UL, -1UL, NULL, NULL, {RDEP(8)|RDEP(9)|RDEP(10)|RDEP(11)|RDEP(12)|RDEP(13)|RDEP(15)|RDEP(16),0UL, 0UL, 0UL}, {RDEP(12),0UL, 0UL, 0UL}},
-/* pmd15 */ { PFM_REG_BUFFER  , 0, 0UL, -1UL, NULL, NULL, {RDEP(8)|RDEP(9)|RDEP(10)|RDEP(11)|RDEP(12)|RDEP(13)|RDEP(14)|RDEP(16),0UL, 0UL, 0UL}, {RDEP(12),0UL, 0UL, 0UL}},
-/* pmd16 */ { PFM_REG_BUFFER  , 0, 0UL, -1UL, NULL, NULL, {RDEP(8)|RDEP(9)|RDEP(10)|RDEP(11)|RDEP(12)|RDEP(13)|RDEP(14)|RDEP(15),0UL, 0UL, 0UL}, {RDEP(12),0UL, 0UL, 0UL}},
-/* pmd17 */ { PFM_REG_BUFFER  , 0, 0UL, -1UL, NULL, NULL, {RDEP(2)|RDEP(3),0UL, 0UL, 0UL}, {RDEP(11),0UL, 0UL, 0UL}},
-	    { PFM_REG_END     , 0, 0UL, -1UL, NULL, NULL, {0,}, {0,}}, /* end marker */
-};
-
-static int
-pfm_ita_pmc_check(struct task_struct *task, pfm_context_t *ctx, unsigned int cnum, unsigned long *val, struct pt_regs *regs)
-{
-	int ret;
-	int is_loaded;
-
-	/* sanitfy check */
-	if (ctx == NULL) return -EINVAL;
-
-	is_loaded = ctx->ctx_state == PFM_CTX_LOADED || ctx->ctx_state == PFM_CTX_MASKED;
-
-	/*
-	 * we must clear the (instruction) debug registers if pmc13.ta bit is cleared
-	 * before they are written (fl_using_dbreg==0) to avoid picking up stale information.
-	 */
-	if (cnum == 13 && is_loaded && ((*val & 0x1) == 0UL) && ctx->ctx_fl_using_dbreg == 0) {
-
-		DPRINT(("pmc[%d]=0x%lx has active pmc13.ta cleared, clearing ibr\n", cnum, *val));
-
-		/* don't mix debug with perfmon */
-		if (task && (task->thread.flags & IA64_THREAD_DBG_VALID) != 0) return -EINVAL;
-
-		/*
-		 * a count of 0 will mark the debug registers as in use and also
-		 * ensure that they are properly cleared.
-		 */
-		ret = pfm_write_ibr_dbr(1, ctx, NULL, 0, regs);
-		if (ret) return ret;
-	}
-
-	/*
-	 * we must clear the (data) debug registers if pmc11.pt bit is cleared
-	 * before they are written (fl_using_dbreg==0) to avoid picking up stale information.
-	 */
-	if (cnum == 11 && is_loaded && ((*val >> 28)& 0x1) == 0 && ctx->ctx_fl_using_dbreg == 0) {
-
-		DPRINT(("pmc[%d]=0x%lx has active pmc11.pt cleared, clearing dbr\n", cnum, *val));
-
-		/* don't mix debug with perfmon */
-		if (task && (task->thread.flags & IA64_THREAD_DBG_VALID) != 0) return -EINVAL;
-
-		/*
-		 * a count of 0 will mark the debug registers as in use and also
-		 * ensure that they are properly cleared.
-		 */
-		ret = pfm_write_ibr_dbr(0, ctx, NULL, 0, regs);
-		if (ret) return ret;
-	}
-	return 0;
-}
-
-/*
- * impl_pmcs, impl_pmds are computed at runtime to minimize errors!
- */
-static pmu_config_t pmu_conf_ita={
-	.pmu_name      = "Itanium",
-	.pmu_family    = 0x7,
-	.ovfl_val      = (1UL << 32) - 1,
-	.pmd_desc      = pfm_ita_pmd_desc,
-	.pmc_desc      = pfm_ita_pmc_desc,
-	.num_ibrs      = 8,
-	.num_dbrs      = 8,
-	.use_rr_dbregs = 1, /* debug register are use for range retrictions */
-};
-
-
--- a/arch/ia64/kernel/perfmon_mckinley.h
+++ /dev/null
@@ -1,187 +0,0 @@
-/*
- * This file contains the McKinley PMU register description tables
- * and pmc checker used by perfmon.c.
- *
- * Copyright (C) 2002-2003  Hewlett Packard Co
- *               Stephane Eranian <eranian@hpl.hp.com>
- */
-static int pfm_mck_pmc_check(struct task_struct *task, pfm_context_t *ctx, unsigned int cnum, unsigned long *val, struct pt_regs *regs);
-
-static pfm_reg_desc_t pfm_mck_pmc_desc[PMU_MAX_PMCS]={
-/* pmc0  */ { PFM_REG_CONTROL , 0, 0x1UL, -1UL, NULL, NULL, {0UL,0UL, 0UL, 0UL}, {0UL,0UL, 0UL, 0UL}},
-/* pmc1  */ { PFM_REG_CONTROL , 0, 0x0UL, -1UL, NULL, NULL, {0UL,0UL, 0UL, 0UL}, {0UL,0UL, 0UL, 0UL}},
-/* pmc2  */ { PFM_REG_CONTROL , 0, 0x0UL, -1UL, NULL, NULL, {0UL,0UL, 0UL, 0UL}, {0UL,0UL, 0UL, 0UL}},
-/* pmc3  */ { PFM_REG_CONTROL , 0, 0x0UL, -1UL, NULL, NULL, {0UL,0UL, 0UL, 0UL}, {0UL,0UL, 0UL, 0UL}},
-/* pmc4  */ { PFM_REG_COUNTING, 6, 0x0000000000800000UL, 0xfffff7fUL, NULL, pfm_mck_pmc_check, {RDEP(4),0UL, 0UL, 0UL}, {0UL,0UL, 0UL, 0UL}},
-/* pmc5  */ { PFM_REG_COUNTING, 6, 0x0UL, 0xfffff7fUL, NULL,  pfm_mck_pmc_check, {RDEP(5),0UL, 0UL, 0UL}, {0UL,0UL, 0UL, 0UL}},
-/* pmc6  */ { PFM_REG_COUNTING, 6, 0x0UL, 0xfffff7fUL, NULL,  pfm_mck_pmc_check, {RDEP(6),0UL, 0UL, 0UL}, {0UL,0UL, 0UL, 0UL}},
-/* pmc7  */ { PFM_REG_COUNTING, 6, 0x0UL, 0xfffff7fUL, NULL,  pfm_mck_pmc_check, {RDEP(7),0UL, 0UL, 0UL}, {0UL,0UL, 0UL, 0UL}},
-/* pmc8  */ { PFM_REG_CONFIG  , 0, 0xffffffff3fffffffUL, 0xffffffff3ffffffbUL, NULL, pfm_mck_pmc_check, {0UL,0UL, 0UL, 0UL}, {0UL,0UL, 0UL, 0UL}},
-/* pmc9  */ { PFM_REG_CONFIG  , 0, 0xffffffff3ffffffcUL, 0xffffffff3ffffffbUL, NULL, pfm_mck_pmc_check, {0UL,0UL, 0UL, 0UL}, {0UL,0UL, 0UL, 0UL}},
-/* pmc10 */ { PFM_REG_MONITOR , 4, 0x0UL, 0xffffUL, NULL, pfm_mck_pmc_check, {RDEP(0)|RDEP(1),0UL, 0UL, 0UL}, {0UL,0UL, 0UL, 0UL}},
-/* pmc11 */ { PFM_REG_MONITOR , 6, 0x0UL, 0x30f01cf, NULL,  pfm_mck_pmc_check, {RDEP(2)|RDEP(3)|RDEP(17),0UL, 0UL, 0UL}, {0UL,0UL, 0UL, 0UL}},
-/* pmc12 */ { PFM_REG_MONITOR , 6, 0x0UL, 0xffffUL, NULL,  pfm_mck_pmc_check, {RDEP(8)|RDEP(9)|RDEP(10)|RDEP(11)|RDEP(12)|RDEP(13)|RDEP(14)|RDEP(15)|RDEP(16),0UL, 0UL, 0UL}, {0UL,0UL, 0UL, 0UL}},
-/* pmc13 */ { PFM_REG_CONFIG  , 0, 0x00002078fefefefeUL, 0x1e00018181818UL, NULL, pfm_mck_pmc_check, {0UL,0UL, 0UL, 0UL}, {0UL,0UL, 0UL, 0UL}},
-/* pmc14 */ { PFM_REG_CONFIG  , 0, 0x0db60db60db60db6UL, 0x2492UL, NULL, pfm_mck_pmc_check, {0UL,0UL, 0UL, 0UL}, {0UL,0UL, 0UL, 0UL}},
-/* pmc15 */ { PFM_REG_CONFIG  , 0, 0x00000000fffffff0UL, 0xfUL, NULL, pfm_mck_pmc_check, {0UL,0UL, 0UL, 0UL}, {0UL,0UL, 0UL, 0UL}},
-	    { PFM_REG_END     , 0, 0x0UL, -1UL, NULL, NULL, {0,}, {0,}}, /* end marker */
-};
-
-static pfm_reg_desc_t pfm_mck_pmd_desc[PMU_MAX_PMDS]={
-/* pmd0  */ { PFM_REG_BUFFER  , 0, 0x0UL, -1UL, NULL, NULL, {RDEP(1),0UL, 0UL, 0UL}, {RDEP(10),0UL, 0UL, 0UL}},
-/* pmd1  */ { PFM_REG_BUFFER  , 0, 0x0UL, -1UL, NULL, NULL, {RDEP(0),0UL, 0UL, 0UL}, {RDEP(10),0UL, 0UL, 0UL}},
-/* pmd2  */ { PFM_REG_BUFFER  , 0, 0x0UL, -1UL, NULL, NULL, {RDEP(3)|RDEP(17),0UL, 0UL, 0UL}, {RDEP(11),0UL, 0UL, 0UL}},
-/* pmd3  */ { PFM_REG_BUFFER  , 0, 0x0UL, -1UL, NULL, NULL, {RDEP(2)|RDEP(17),0UL, 0UL, 0UL}, {RDEP(11),0UL, 0UL, 0UL}},
-/* pmd4  */ { PFM_REG_COUNTING, 0, 0x0UL, -1UL, NULL, NULL, {0UL,0UL, 0UL, 0UL}, {RDEP(4),0UL, 0UL, 0UL}},
-/* pmd5  */ { PFM_REG_COUNTING, 0, 0x0UL, -1UL, NULL, NULL, {0UL,0UL, 0UL, 0UL}, {RDEP(5),0UL, 0UL, 0UL}},
-/* pmd6  */ { PFM_REG_COUNTING, 0, 0x0UL, -1UL, NULL, NULL, {0UL,0UL, 0UL, 0UL}, {RDEP(6),0UL, 0UL, 0UL}},
-/* pmd7  */ { PFM_REG_COUNTING, 0, 0x0UL, -1UL, NULL, NULL, {0UL,0UL, 0UL, 0UL}, {RDEP(7),0UL, 0UL, 0UL}},
-/* pmd8  */ { PFM_REG_BUFFER  , 0, 0x0UL, -1UL, NULL, NULL, {RDEP(9)|RDEP(10)|RDEP(11)|RDEP(12)|RDEP(13)|RDEP(14)|RDEP(15)|RDEP(16),0UL, 0UL, 0UL}, {RDEP(12),0UL, 0UL, 0UL}},
-/* pmd9  */ { PFM_REG_BUFFER  , 0, 0x0UL, -1UL, NULL, NULL, {RDEP(8)|RDEP(10)|RDEP(11)|RDEP(12)|RDEP(13)|RDEP(14)|RDEP(15)|RDEP(16),0UL, 0UL, 0UL}, {RDEP(12),0UL, 0UL, 0UL}},
-/* pmd10 */ { PFM_REG_BUFFER  , 0, 0x0UL, -1UL, NULL, NULL, {RDEP(8)|RDEP(9)|RDEP(11)|RDEP(12)|RDEP(13)|RDEP(14)|RDEP(15)|RDEP(16),0UL, 0UL, 0UL}, {RDEP(12),0UL, 0UL, 0UL}},
-/* pmd11 */ { PFM_REG_BUFFER  , 0, 0x0UL, -1UL, NULL, NULL, {RDEP(8)|RDEP(9)|RDEP(10)|RDEP(12)|RDEP(13)|RDEP(14)|RDEP(15)|RDEP(16),0UL, 0UL, 0UL}, {RDEP(12),0UL, 0UL, 0UL}},
-/* pmd12 */ { PFM_REG_BUFFER  , 0, 0x0UL, -1UL, NULL, NULL, {RDEP(8)|RDEP(9)|RDEP(10)|RDEP(11)|RDEP(13)|RDEP(14)|RDEP(15)|RDEP(16),0UL, 0UL, 0UL}, {RDEP(12),0UL, 0UL, 0UL}},
-/* pmd13 */ { PFM_REG_BUFFER  , 0, 0x0UL, -1UL, NULL, NULL, {RDEP(8)|RDEP(9)|RDEP(10)|RDEP(11)|RDEP(12)|RDEP(14)|RDEP(15)|RDEP(16),0UL, 0UL, 0UL}, {RDEP(12),0UL, 0UL, 0UL}},
-/* pmd14 */ { PFM_REG_BUFFER  , 0, 0x0UL, -1UL, NULL, NULL, {RDEP(8)|RDEP(9)|RDEP(10)|RDEP(11)|RDEP(12)|RDEP(13)|RDEP(15)|RDEP(16),0UL, 0UL, 0UL}, {RDEP(12),0UL, 0UL, 0UL}},
-/* pmd15 */ { PFM_REG_BUFFER  , 0, 0x0UL, -1UL, NULL, NULL, {RDEP(8)|RDEP(9)|RDEP(10)|RDEP(11)|RDEP(12)|RDEP(13)|RDEP(14)|RDEP(16),0UL, 0UL, 0UL}, {RDEP(12),0UL, 0UL, 0UL}},
-/* pmd16 */ { PFM_REG_BUFFER  , 0, 0x0UL, -1UL, NULL, NULL, {RDEP(8)|RDEP(9)|RDEP(10)|RDEP(11)|RDEP(12)|RDEP(13)|RDEP(14)|RDEP(15),0UL, 0UL, 0UL}, {RDEP(12),0UL, 0UL, 0UL}},
-/* pmd17 */ { PFM_REG_BUFFER  , 0, 0x0UL, -1UL, NULL, NULL, {RDEP(2)|RDEP(3),0UL, 0UL, 0UL}, {RDEP(11),0UL, 0UL, 0UL}},
-	    { PFM_REG_END     , 0, 0x0UL, -1UL, NULL, NULL, {0,}, {0,}}, /* end marker */
-};
-
-/*
- * PMC reserved fields must have their power-up values preserved
- */
-static int
-pfm_mck_reserved(unsigned int cnum, unsigned long *val, struct pt_regs *regs)
-{
-	unsigned long tmp1, tmp2, ival = *val;
-
-	/* remove reserved areas from user value */
-	tmp1 = ival & PMC_RSVD_MASK(cnum);
-
-	/* get reserved fields values */
-	tmp2 = PMC_DFL_VAL(cnum) & ~PMC_RSVD_MASK(cnum);
-
-	*val = tmp1 | tmp2;
-
-	DPRINT(("pmc[%d]=0x%lx, mask=0x%lx, reset=0x%lx, val=0x%lx\n",
-		  cnum, ival, PMC_RSVD_MASK(cnum), PMC_DFL_VAL(cnum), *val));
-	return 0;
-}
-
-/*
- * task can be NULL if the context is unloaded
- */
-static int
-pfm_mck_pmc_check(struct task_struct *task, pfm_context_t *ctx, unsigned int cnum, unsigned long *val, struct pt_regs *regs)
-{
-	int ret = 0, check_case1 = 0;
-	unsigned long val8 = 0, val14 = 0, val13 = 0;
-	int is_loaded;
-
-	/* first preserve the reserved fields */
-	pfm_mck_reserved(cnum, val, regs);
-
-	/* sanitfy check */
-	if (ctx == NULL) return -EINVAL;
-
-	is_loaded = ctx->ctx_state == PFM_CTX_LOADED || ctx->ctx_state == PFM_CTX_MASKED;
-
-	/*
-	 * we must clear the debug registers if pmc13 has a value which enable
-	 * memory pipeline event constraints. In this case we need to clear the
-	 * the debug registers if they have not yet been accessed. This is required
-	 * to avoid picking stale state.
-	 * PMC13 is "active" if:
-	 * 	one of the pmc13.cfg_dbrpXX field is different from 0x3
-	 * AND
-	 * 	at the corresponding pmc13.ena_dbrpXX is set.
-	 */
-	DPRINT(("cnum=%u val=0x%lx, using_dbreg=%d loaded=%d\n", cnum, *val, ctx->ctx_fl_using_dbreg, is_loaded));
-
-	if (cnum == 13 && is_loaded
-	    && (*val & 0x1e00000000000UL) && (*val & 0x18181818UL) != 0x18181818UL && ctx->ctx_fl_using_dbreg == 0) {
-
-		DPRINT(("pmc[%d]=0x%lx has active pmc13 settings, clearing dbr\n", cnum, *val));
-
-		/* don't mix debug with perfmon */
-		if (task && (task->thread.flags & IA64_THREAD_DBG_VALID) != 0) return -EINVAL;
-
-		/*
-		 * a count of 0 will mark the debug registers as in use and also
-		 * ensure that they are properly cleared.
-		 */
-		ret = pfm_write_ibr_dbr(PFM_DATA_RR, ctx, NULL, 0, regs);
-		if (ret) return ret;
-	}
-	/*
-	 * we must clear the (instruction) debug registers if any pmc14.ibrpX bit is enabled
-	 * before they are (fl_using_dbreg==0) to avoid picking up stale information.
-	 */
-	if (cnum == 14 && is_loaded && ((*val & 0x2222UL) != 0x2222UL) && ctx->ctx_fl_using_dbreg == 0) {
-
-		DPRINT(("pmc[%d]=0x%lx has active pmc14 settings, clearing ibr\n", cnum, *val));
-
-		/* don't mix debug with perfmon */
-		if (task && (task->thread.flags & IA64_THREAD_DBG_VALID) != 0) return -EINVAL;
-
-		/*
-		 * a count of 0 will mark the debug registers as in use and also
-		 * ensure that they are properly cleared.
-		 */
-		ret = pfm_write_ibr_dbr(PFM_CODE_RR, ctx, NULL, 0, regs);
-		if (ret) return ret;
-
-	}
-
-	switch(cnum) {
-		case  4: *val |= 1UL << 23; /* force power enable bit */
-			 break;
-		case  8: val8 = *val;
-			 val13 = ctx->ctx_pmcs[13];
-			 val14 = ctx->ctx_pmcs[14];
-			 check_case1 = 1;
-			 break;
-		case 13: val8  = ctx->ctx_pmcs[8];
-			 val13 = *val;
-			 val14 = ctx->ctx_pmcs[14];
-			 check_case1 = 1;
-			 break;
-		case 14: val8  = ctx->ctx_pmcs[8];
-			 val13 = ctx->ctx_pmcs[13];
-			 val14 = *val;
-			 check_case1 = 1;
-			 break;
-	}
-	/* check illegal configuration which can produce inconsistencies in tagging
-	 * i-side events in L1D and L2 caches
-	 */
-	if (check_case1) {
-		ret =   ((val13 >> 45) & 0xf) == 0
-		   && ((val8 & 0x1) == 0)
-		   && ((((val14>>1) & 0x3) == 0x2 || ((val14>>1) & 0x3) == 0x0)
-		       ||(((val14>>4) & 0x3) == 0x2 || ((val14>>4) & 0x3) == 0x0));
-
-		if (ret) DPRINT((KERN_DEBUG "perfmon: failure check_case1\n"));
-	}
-
-	return ret ? -EINVAL : 0;
-}
-
-/*
- * impl_pmcs, impl_pmds are computed at runtime to minimize errors!
- */
-static pmu_config_t pmu_conf_mck={
-	.pmu_name      = "Itanium 2",
-	.pmu_family    = 0x1f,
-	.flags	       = PFM_PMU_IRQ_RESEND,
-	.ovfl_val      = (1UL << 47) - 1,
-	.pmd_desc      = pfm_mck_pmd_desc,
-	.pmc_desc      = pfm_mck_pmc_desc,
-	.num_ibrs       = 8,
-	.num_dbrs       = 8,
-	.use_rr_dbregs = 1 /* debug register are use for range restrictions */
-};
-
-
--- a/arch/ia64/kernel/perfmon_montecito.h
+++ /dev/null
@@ -1,269 +0,0 @@
-/*
- * This file contains the Montecito PMU register description tables
- * and pmc checker used by perfmon.c.
- *
- * Copyright (c) 2005-2006 Hewlett-Packard Development Company, L.P.
- *               Contributed by Stephane Eranian <eranian@hpl.hp.com>
- */
-static int pfm_mont_pmc_check(struct task_struct *task, pfm_context_t *ctx, unsigned int cnum, unsigned long *val, struct pt_regs *regs);
-
-#define RDEP_MONT_ETB	(RDEP(38)|RDEP(39)|RDEP(48)|RDEP(49)|RDEP(50)|RDEP(51)|RDEP(52)|RDEP(53)|RDEP(54)|\
-			 RDEP(55)|RDEP(56)|RDEP(57)|RDEP(58)|RDEP(59)|RDEP(60)|RDEP(61)|RDEP(62)|RDEP(63))
-#define RDEP_MONT_DEAR  (RDEP(32)|RDEP(33)|RDEP(36))
-#define RDEP_MONT_IEAR  (RDEP(34)|RDEP(35))
-
-static pfm_reg_desc_t pfm_mont_pmc_desc[PMU_MAX_PMCS]={
-/* pmc0  */ { PFM_REG_CONTROL , 0, 0x0, -1, NULL, NULL, {0,0, 0, 0}, {0,0, 0, 0}},
-/* pmc1  */ { PFM_REG_CONTROL , 0, 0x0, -1, NULL, NULL, {0,0, 0, 0}, {0,0, 0, 0}},
-/* pmc2  */ { PFM_REG_CONTROL , 0, 0x0, -1, NULL, NULL, {0,0, 0, 0}, {0,0, 0, 0}},
-/* pmc3  */ { PFM_REG_CONTROL , 0, 0x0, -1, NULL, NULL, {0,0, 0, 0}, {0,0, 0, 0}},
-/* pmc4  */ { PFM_REG_COUNTING, 6, 0x2000000, 0x7c7fff7f, NULL, pfm_mont_pmc_check, {RDEP(4),0, 0, 0}, {0,0, 0, 0}},
-/* pmc5  */ { PFM_REG_COUNTING, 6, 0x2000000, 0x7c7fff7f, NULL, pfm_mont_pmc_check, {RDEP(5),0, 0, 0}, {0,0, 0, 0}},
-/* pmc6  */ { PFM_REG_COUNTING, 6, 0x2000000, 0x7c7fff7f, NULL, pfm_mont_pmc_check, {RDEP(6),0, 0, 0}, {0,0, 0, 0}},
-/* pmc7  */ { PFM_REG_COUNTING, 6, 0x2000000, 0x7c7fff7f, NULL, pfm_mont_pmc_check, {RDEP(7),0, 0, 0}, {0,0, 0, 0}},
-/* pmc8  */ { PFM_REG_COUNTING, 6, 0x2000000, 0x7c7fff7f, NULL, pfm_mont_pmc_check, {RDEP(8),0, 0, 0}, {0,0, 0, 0}},
-/* pmc9  */ { PFM_REG_COUNTING, 6, 0x2000000, 0x7c7fff7f, NULL, pfm_mont_pmc_check, {RDEP(9),0, 0, 0}, {0,0, 0, 0}},
-/* pmc10 */ { PFM_REG_COUNTING, 6, 0x2000000, 0x7c7fff7f, NULL, pfm_mont_pmc_check, {RDEP(10),0, 0, 0}, {0,0, 0, 0}},
-/* pmc11 */ { PFM_REG_COUNTING, 6, 0x2000000, 0x7c7fff7f, NULL, pfm_mont_pmc_check, {RDEP(11),0, 0, 0}, {0,0, 0, 0}},
-/* pmc12 */ { PFM_REG_COUNTING, 6, 0x2000000, 0x7c7fff7f, NULL, pfm_mont_pmc_check, {RDEP(12),0, 0, 0}, {0,0, 0, 0}},
-/* pmc13 */ { PFM_REG_COUNTING, 6, 0x2000000, 0x7c7fff7f, NULL, pfm_mont_pmc_check, {RDEP(13),0, 0, 0}, {0,0, 0, 0}},
-/* pmc14 */ { PFM_REG_COUNTING, 6, 0x2000000, 0x7c7fff7f, NULL, pfm_mont_pmc_check, {RDEP(14),0, 0, 0}, {0,0, 0, 0}},
-/* pmc15 */ { PFM_REG_COUNTING, 6, 0x2000000, 0x7c7fff7f, NULL, pfm_mont_pmc_check, {RDEP(15),0, 0, 0}, {0,0, 0, 0}},
-/* pmc16 */ { PFM_REG_NOTIMPL, },
-/* pmc17 */ { PFM_REG_NOTIMPL, },
-/* pmc18 */ { PFM_REG_NOTIMPL, },
-/* pmc19 */ { PFM_REG_NOTIMPL, },
-/* pmc20 */ { PFM_REG_NOTIMPL, },
-/* pmc21 */ { PFM_REG_NOTIMPL, },
-/* pmc22 */ { PFM_REG_NOTIMPL, },
-/* pmc23 */ { PFM_REG_NOTIMPL, },
-/* pmc24 */ { PFM_REG_NOTIMPL, },
-/* pmc25 */ { PFM_REG_NOTIMPL, },
-/* pmc26 */ { PFM_REG_NOTIMPL, },
-/* pmc27 */ { PFM_REG_NOTIMPL, },
-/* pmc28 */ { PFM_REG_NOTIMPL, },
-/* pmc29 */ { PFM_REG_NOTIMPL, },
-/* pmc30 */ { PFM_REG_NOTIMPL, },
-/* pmc31 */ { PFM_REG_NOTIMPL, },
-/* pmc32 */ { PFM_REG_CONFIG,  0, 0x30f01ffffffffffUL, 0x30f01ffffffffffUL, NULL, pfm_mont_pmc_check, {0,0, 0, 0}, {0,0, 0, 0}},
-/* pmc33 */ { PFM_REG_CONFIG,  0, 0x0,  0x1ffffffffffUL, NULL, pfm_mont_pmc_check, {0,0, 0, 0}, {0,0, 0, 0}},
-/* pmc34 */ { PFM_REG_CONFIG,  0, 0xf01ffffffffffUL, 0xf01ffffffffffUL, NULL, pfm_mont_pmc_check, {0,0, 0, 0}, {0,0, 0, 0}},
-/* pmc35 */ { PFM_REG_CONFIG,  0, 0x0,  0x1ffffffffffUL, NULL, pfm_mont_pmc_check, {0,0, 0, 0}, {0,0, 0, 0}},
-/* pmc36 */ { PFM_REG_CONFIG,  0, 0xfffffff0, 0xf, NULL, pfm_mont_pmc_check, {0,0, 0, 0}, {0,0, 0, 0}},
-/* pmc37 */ { PFM_REG_MONITOR, 4, 0x0, 0x3fff, NULL, pfm_mont_pmc_check, {RDEP_MONT_IEAR, 0, 0, 0}, {0, 0, 0, 0}},
-/* pmc38 */ { PFM_REG_CONFIG,  0, 0xdb6, 0x2492, NULL, pfm_mont_pmc_check, {0,0, 0, 0}, {0,0, 0, 0}},
-/* pmc39 */ { PFM_REG_MONITOR, 6, 0x0, 0xffcf, NULL, pfm_mont_pmc_check, {RDEP_MONT_ETB,0, 0, 0}, {0,0, 0, 0}},
-/* pmc40 */ { PFM_REG_MONITOR, 6, 0x2000000, 0xf01cf, NULL, pfm_mont_pmc_check, {RDEP_MONT_DEAR,0, 0, 0}, {0,0, 0, 0}},
-/* pmc41 */ { PFM_REG_CONFIG,  0, 0x00002078fefefefeUL, 0x1e00018181818UL, NULL, pfm_mont_pmc_check, {0,0, 0, 0}, {0,0, 0, 0}},
-/* pmc42 */ { PFM_REG_MONITOR, 6, 0x0, 0x7ff4f, NULL, pfm_mont_pmc_check, {RDEP_MONT_ETB,0, 0, 0}, {0,0, 0, 0}},
-	    { PFM_REG_END    , 0, 0x0, -1, NULL, NULL, {0,}, {0,}}, /* end marker */
-};
-
-static pfm_reg_desc_t pfm_mont_pmd_desc[PMU_MAX_PMDS]={
-/* pmd0  */ { PFM_REG_NOTIMPL, }, 
-/* pmd1  */ { PFM_REG_NOTIMPL, },
-/* pmd2  */ { PFM_REG_NOTIMPL, },
-/* pmd3  */ { PFM_REG_NOTIMPL, },
-/* pmd4  */ { PFM_REG_COUNTING, 0, 0x0, -1, NULL, NULL, {0,0, 0, 0}, {RDEP(4),0, 0, 0}},
-/* pmd5  */ { PFM_REG_COUNTING, 0, 0x0, -1, NULL, NULL, {0,0, 0, 0}, {RDEP(5),0, 0, 0}},
-/* pmd6  */ { PFM_REG_COUNTING, 0, 0x0, -1, NULL, NULL, {0,0, 0, 0}, {RDEP(6),0, 0, 0}},
-/* pmd7  */ { PFM_REG_COUNTING, 0, 0x0, -1, NULL, NULL, {0,0, 0, 0}, {RDEP(7),0, 0, 0}},
-/* pmd8  */ { PFM_REG_COUNTING, 0, 0x0, -1, NULL, NULL, {0,0, 0, 0}, {RDEP(8),0, 0, 0}}, 
-/* pmd9  */ { PFM_REG_COUNTING, 0, 0x0, -1, NULL, NULL, {0,0, 0, 0}, {RDEP(9),0, 0, 0}},
-/* pmd10 */ { PFM_REG_COUNTING, 0, 0x0, -1, NULL, NULL, {0,0, 0, 0}, {RDEP(10),0, 0, 0}},
-/* pmd11 */ { PFM_REG_COUNTING, 0, 0x0, -1, NULL, NULL, {0,0, 0, 0}, {RDEP(11),0, 0, 0}},
-/* pmd12 */ { PFM_REG_COUNTING, 0, 0x0, -1, NULL, NULL, {0,0, 0, 0}, {RDEP(12),0, 0, 0}},
-/* pmd13 */ { PFM_REG_COUNTING, 0, 0x0, -1, NULL, NULL, {0,0, 0, 0}, {RDEP(13),0, 0, 0}},
-/* pmd14 */ { PFM_REG_COUNTING, 0, 0x0, -1, NULL, NULL, {0,0, 0, 0}, {RDEP(14),0, 0, 0}},
-/* pmd15 */ { PFM_REG_COUNTING, 0, 0x0, -1, NULL, NULL, {0,0, 0, 0}, {RDEP(15),0, 0, 0}},
-/* pmd16 */ { PFM_REG_NOTIMPL, },
-/* pmd17 */ { PFM_REG_NOTIMPL, },
-/* pmd18 */ { PFM_REG_NOTIMPL, },
-/* pmd19 */ { PFM_REG_NOTIMPL, },
-/* pmd20 */ { PFM_REG_NOTIMPL, },
-/* pmd21 */ { PFM_REG_NOTIMPL, },
-/* pmd22 */ { PFM_REG_NOTIMPL, },
-/* pmd23 */ { PFM_REG_NOTIMPL, },
-/* pmd24 */ { PFM_REG_NOTIMPL, },
-/* pmd25 */ { PFM_REG_NOTIMPL, },
-/* pmd26 */ { PFM_REG_NOTIMPL, },
-/* pmd27 */ { PFM_REG_NOTIMPL, },
-/* pmd28 */ { PFM_REG_NOTIMPL, },
-/* pmd29 */ { PFM_REG_NOTIMPL, },
-/* pmd30 */ { PFM_REG_NOTIMPL, },
-/* pmd31 */ { PFM_REG_NOTIMPL, },
-/* pmd32 */ { PFM_REG_BUFFER, 0, 0x0, -1, NULL, NULL, {RDEP(33)|RDEP(36),0, 0, 0}, {RDEP(40),0, 0, 0}},
-/* pmd33 */ { PFM_REG_BUFFER, 0, 0x0, -1, NULL, NULL, {RDEP(32)|RDEP(36),0, 0, 0}, {RDEP(40),0, 0, 0}},
-/* pmd34 */ { PFM_REG_BUFFER, 0, 0x0, -1, NULL, NULL, {RDEP(35),0, 0, 0}, {RDEP(37),0, 0, 0}},
-/* pmd35 */ { PFM_REG_BUFFER, 0, 0x0, -1, NULL, NULL, {RDEP(34),0, 0, 0}, {RDEP(37),0, 0, 0}},
-/* pmd36 */ { PFM_REG_BUFFER, 0, 0x0, -1, NULL, NULL, {RDEP(32)|RDEP(33),0, 0, 0}, {RDEP(40),0, 0, 0}},
-/* pmd37 */ { PFM_REG_NOTIMPL, },
-/* pmd38 */ { PFM_REG_BUFFER, 0, 0x0, -1, NULL, NULL, {RDEP_MONT_ETB,0, 0, 0}, {RDEP(39),0, 0, 0}},
-/* pmd39 */ { PFM_REG_BUFFER, 0, 0x0, -1, NULL, NULL, {RDEP_MONT_ETB,0, 0, 0}, {RDEP(39),0, 0, 0}},
-/* pmd40 */ { PFM_REG_NOTIMPL, },
-/* pmd41 */ { PFM_REG_NOTIMPL, },
-/* pmd42 */ { PFM_REG_NOTIMPL, },
-/* pmd43 */ { PFM_REG_NOTIMPL, },
-/* pmd44 */ { PFM_REG_NOTIMPL, },
-/* pmd45 */ { PFM_REG_NOTIMPL, },
-/* pmd46 */ { PFM_REG_NOTIMPL, },
-/* pmd47 */ { PFM_REG_NOTIMPL, },
-/* pmd48 */ { PFM_REG_BUFFER, 0, 0x0, -1, NULL, NULL, {RDEP_MONT_ETB,0, 0, 0}, {RDEP(39),0, 0, 0}},
-/* pmd49 */ { PFM_REG_BUFFER, 0, 0x0, -1, NULL, NULL, {RDEP_MONT_ETB,0, 0, 0}, {RDEP(39),0, 0, 0}},
-/* pmd50 */ { PFM_REG_BUFFER, 0, 0x0, -1, NULL, NULL, {RDEP_MONT_ETB,0, 0, 0}, {RDEP(39),0, 0, 0}},
-/* pmd51 */ { PFM_REG_BUFFER, 0, 0x0, -1, NULL, NULL, {RDEP_MONT_ETB,0, 0, 0}, {RDEP(39),0, 0, 0}},
-/* pmd52 */ { PFM_REG_BUFFER, 0, 0x0, -1, NULL, NULL, {RDEP_MONT_ETB,0, 0, 0}, {RDEP(39),0, 0, 0}},
-/* pmd53 */ { PFM_REG_BUFFER, 0, 0x0, -1, NULL, NULL, {RDEP_MONT_ETB,0, 0, 0}, {RDEP(39),0, 0, 0}},
-/* pmd54 */ { PFM_REG_BUFFER, 0, 0x0, -1, NULL, NULL, {RDEP_MONT_ETB,0, 0, 0}, {RDEP(39),0, 0, 0}},
-/* pmd55 */ { PFM_REG_BUFFER, 0, 0x0, -1, NULL, NULL, {RDEP_MONT_ETB,0, 0, 0}, {RDEP(39),0, 0, 0}},
-/* pmd56 */ { PFM_REG_BUFFER, 0, 0x0, -1, NULL, NULL, {RDEP_MONT_ETB,0, 0, 0}, {RDEP(39),0, 0, 0}},
-/* pmd57 */ { PFM_REG_BUFFER, 0, 0x0, -1, NULL, NULL, {RDEP_MONT_ETB,0, 0, 0}, {RDEP(39),0, 0, 0}},
-/* pmd58 */ { PFM_REG_BUFFER, 0, 0x0, -1, NULL, NULL, {RDEP_MONT_ETB,0, 0, 0}, {RDEP(39),0, 0, 0}},
-/* pmd59 */ { PFM_REG_BUFFER, 0, 0x0, -1, NULL, NULL, {RDEP_MONT_ETB,0, 0, 0}, {RDEP(39),0, 0, 0}},
-/* pmd60 */ { PFM_REG_BUFFER, 0, 0x0, -1, NULL, NULL, {RDEP_MONT_ETB,0, 0, 0}, {RDEP(39),0, 0, 0}},
-/* pmd61 */ { PFM_REG_BUFFER, 0, 0x0, -1, NULL, NULL, {RDEP_MONT_ETB,0, 0, 0}, {RDEP(39),0, 0, 0}},
-/* pmd62 */ { PFM_REG_BUFFER, 0, 0x0, -1, NULL, NULL, {RDEP_MONT_ETB,0, 0, 0}, {RDEP(39),0, 0, 0}},
-/* pmd63 */ { PFM_REG_BUFFER, 0, 0x0, -1, NULL, NULL, {RDEP_MONT_ETB,0, 0, 0}, {RDEP(39),0, 0, 0}},
-	    { PFM_REG_END   , 0, 0x0, -1, NULL, NULL, {0,}, {0,}}, /* end marker */
-};
-
-/*
- * PMC reserved fields must have their power-up values preserved
- */
-static int
-pfm_mont_reserved(unsigned int cnum, unsigned long *val, struct pt_regs *regs)
-{
-	unsigned long tmp1, tmp2, ival = *val;
-
-	/* remove reserved areas from user value */
-	tmp1 = ival & PMC_RSVD_MASK(cnum);
-
-	/* get reserved fields values */
-	tmp2 = PMC_DFL_VAL(cnum) & ~PMC_RSVD_MASK(cnum);
-
-	*val = tmp1 | tmp2;
-
-	DPRINT(("pmc[%d]=0x%lx, mask=0x%lx, reset=0x%lx, val=0x%lx\n",
-		  cnum, ival, PMC_RSVD_MASK(cnum), PMC_DFL_VAL(cnum), *val));
-	return 0;
-}
-
-/*
- * task can be NULL if the context is unloaded
- */
-static int
-pfm_mont_pmc_check(struct task_struct *task, pfm_context_t *ctx, unsigned int cnum, unsigned long *val, struct pt_regs *regs)
-{
-	int ret = 0;
-	unsigned long val32 = 0, val38 = 0, val41 = 0;
-	unsigned long tmpval;
-	int check_case1 = 0;
-	int is_loaded;
-
-	/* first preserve the reserved fields */
-	pfm_mont_reserved(cnum, val, regs);
-
-	tmpval = *val;
-
-	/* sanity check */
-	if (ctx == NULL) return -EINVAL;
-
-	is_loaded = ctx->ctx_state == PFM_CTX_LOADED || ctx->ctx_state == PFM_CTX_MASKED;
-
-	/*
-	 * we must clear the debug registers if pmc41 has a value which enable
-	 * memory pipeline event constraints. In this case we need to clear the
-	 * the debug registers if they have not yet been accessed. This is required
-	 * to avoid picking stale state.
-	 * PMC41 is "active" if:
-	 * 	one of the pmc41.cfg_dtagXX field is different from 0x3
-	 * AND
-	 * 	at the corresponding pmc41.en_dbrpXX is set.
-	 * AND
-	 *	ctx_fl_using_dbreg == 0  (i.e., dbr not yet used)
-	 */
-	DPRINT(("cnum=%u val=0x%lx, using_dbreg=%d loaded=%d\n", cnum, tmpval, ctx->ctx_fl_using_dbreg, is_loaded));
-
-	if (cnum == 41 && is_loaded 
-	    && (tmpval & 0x1e00000000000UL) && (tmpval & 0x18181818UL) != 0x18181818UL && ctx->ctx_fl_using_dbreg == 0) {
-
-		DPRINT(("pmc[%d]=0x%lx has active pmc41 settings, clearing dbr\n", cnum, tmpval));
-
-		/* don't mix debug with perfmon */
-		if (task && (task->thread.flags & IA64_THREAD_DBG_VALID) != 0) return -EINVAL;
-
-		/*
-		 * a count of 0 will mark the debug registers if:
-		 * AND
-		 */
-		ret = pfm_write_ibr_dbr(PFM_DATA_RR, ctx, NULL, 0, regs);
-		if (ret) return ret;
-	}
-	/*
-	 * we must clear the (instruction) debug registers if:
-	 * 	pmc38.ig_ibrpX is 0 (enabled)
-	 * AND
-	 *	ctx_fl_using_dbreg == 0  (i.e., dbr not yet used)
-	 */
-	if (cnum == 38 && is_loaded && ((tmpval & 0x492UL) != 0x492UL) && ctx->ctx_fl_using_dbreg == 0) {
-
-		DPRINT(("pmc38=0x%lx has active pmc38 settings, clearing ibr\n", tmpval));
-
-		/* don't mix debug with perfmon */
-		if (task && (task->thread.flags & IA64_THREAD_DBG_VALID) != 0) return -EINVAL;
-
-		/*
-		 * a count of 0 will mark the debug registers as in use and also
-		 * ensure that they are properly cleared.
-		 */
-		ret = pfm_write_ibr_dbr(PFM_CODE_RR, ctx, NULL, 0, regs);
-		if (ret) return ret;
-
-	}
-	switch(cnum) {
-		case  32: val32 = *val;
-			  val38 = ctx->ctx_pmcs[38];
-			  val41 = ctx->ctx_pmcs[41];
-			  check_case1 = 1;
-			  break;
-		case  38: val38 = *val;
-			  val32 = ctx->ctx_pmcs[32];
-			  val41 = ctx->ctx_pmcs[41];
-			  check_case1 = 1;
-			  break;
-		case  41: val41 = *val;
-			  val32 = ctx->ctx_pmcs[32];
-			  val38 = ctx->ctx_pmcs[38];
-			  check_case1 = 1;
-			  break;
-	}
-	/* check illegal configuration which can produce inconsistencies in tagging
-	 * i-side events in L1D and L2 caches
-	 */
-	if (check_case1) {
-		ret =   (((val41 >> 45) & 0xf) == 0 && ((val32>>57) & 0x1) == 0)
-		     && ((((val38>>1) & 0x3) == 0x2 || ((val38>>1) & 0x3) == 0)
-		     ||  (((val38>>4) & 0x3) == 0x2 || ((val38>>4) & 0x3) == 0));
-		if (ret) {
-			DPRINT(("invalid config pmc38=0x%lx pmc41=0x%lx pmc32=0x%lx\n", val38, val41, val32));
-			return -EINVAL;
-		}
-	}
-	*val = tmpval;
-	return 0;
-}
-
-/*
- * impl_pmcs, impl_pmds are computed at runtime to minimize errors!
- */
-static pmu_config_t pmu_conf_mont={
-	.pmu_name        = "Montecito",
-	.pmu_family      = 0x20,
-	.flags           = PFM_PMU_IRQ_RESEND,
-	.ovfl_val        = (1UL << 47) - 1,
-	.pmd_desc        = pfm_mont_pmd_desc,
-	.pmc_desc        = pfm_mont_pmc_desc,
-	.num_ibrs        = 8,
-	.num_dbrs        = 8,
-	.use_rr_dbregs   = 1 /* debug register are use for range retrictions */
-};
--- a/arch/ia64/kernel/process.c
+++ b/arch/ia64/kernel/process.c
@@ -29,6 +29,7 @@
 #include <linux/kdebug.h>
 #include <linux/utsname.h>
 #include <linux/tracehook.h>
+#include <linux/perfmon_kern.h>
 
 #include <asm/cpu.h>
 #include <asm/delay.h>
@@ -45,10 +46,6 @@
 
 #include "entry.h"
 
-#ifdef CONFIG_PERFMON
-# include <asm/perfmon.h>
-#endif
-
 #include "sigframe.h"
 
 void (*ia64_mark_idle)(int);
@@ -167,6 +164,10 @@ console_print(const char *s)
 	printk(KERN_EMERG "%s", s);
 }
 
+/*
+ * do_notify_resume_user():
+ *	Called from notify_resume_user at entry.S, with interrupts disabled.
+ */
 void
 do_notify_resume_user(sigset_t *unused, struct sigscratch *scr, long in_syscall)
 {
@@ -180,14 +181,9 @@ do_notify_resume_user(sigset_t *unused,
 		return;
 	}
 
-#ifdef CONFIG_PERFMON
-	if (current->thread.pfm_needs_checking)
-		/*
-		 * Note: pfm_handle_work() allow us to call it with interrupts
-		 * disabled, and may enable interrupts within the function.
-		 */
-		pfm_handle_work();
-#endif
+	/* process perfmon asynchronous work (e.g. block thread or reset) */
+	if (test_thread_flag(TIF_PERFMON_WORK))
+		pfm_handle_work(task_pt_regs(current));
 
 	/* deal with pending signal delivery */
 	if (test_thread_flag(TIF_SIGPENDING)) {
@@ -211,22 +207,15 @@ do_notify_resume_user(sigset_t *unused,
 	local_irq_disable();	/* force interrupt disable */
 }
 
-static int pal_halt        = 1;
 static int can_do_pal_halt = 1;
 
 static int __init nohalt_setup(char * str)
 {
-	pal_halt = can_do_pal_halt = 0;
+	can_do_pal_halt = 0;
 	return 1;
 }
 __setup("nohalt", nohalt_setup);
 
-void
-update_pal_halt_status(int status)
-{
-	can_do_pal_halt = pal_halt && status;
-}
-
 /*
  * We use this if we don't have any better idle routine..
  */
@@ -235,6 +224,22 @@ default_idle (void)
 {
 	local_irq_enable();
 	while (!need_resched()) {
+#ifdef CONFIG_PERFMON
+		u64 psr = 0;
+		/*
+		 * If requested, we stop the PMU to avoid
+		 * measuring across the core idle loop.
+		 *
+		 * dcr.pp is not modified on purpose
+		 * it is used when coming out of
+		 * safe_halt() via interrupt
+		 */
+		if ((__get_cpu_var(pfm_syst_info) & PFM_ITA_CPUINFO_IDLE_EXCL)) {
+			psr = ia64_getreg(_IA64_REG_PSR);
+			if (psr & IA64_PSR_PP)
+				ia64_rsm(IA64_PSR_PP);
+		}
+#endif
 		if (can_do_pal_halt) {
 			local_irq_disable();
 			if (!need_resched()) {
@@ -243,6 +248,12 @@ default_idle (void)
 			local_irq_enable();
 		} else
 			cpu_relax();
+#ifdef CONFIG_PERFMON
+		if ((__get_cpu_var(pfm_syst_info) & PFM_ITA_CPUINFO_IDLE_EXCL)) {
+			if (psr & IA64_PSR_PP)
+				ia64_ssm(IA64_PSR_PP);
+		}
+#endif
 	}
 }
 
@@ -342,41 +353,15 @@ cpu_idle (void)
 void
 ia64_save_extra (struct task_struct *task)
 {
-#ifdef CONFIG_PERFMON
-	unsigned long info;
-#endif
-
 	if ((task->thread.flags & IA64_THREAD_DBG_VALID) != 0)
 		ia64_save_debug_regs(&task->thread.dbr[0]);
-
-#ifdef CONFIG_PERFMON
-	if ((task->thread.flags & IA64_THREAD_PM_VALID) != 0)
-		pfm_save_regs(task);
-
-	info = __get_cpu_var(pfm_syst_info);
-	if (info & PFM_CPUINFO_SYST_WIDE)
-		pfm_syst_wide_update_task(task, info, 0);
-#endif
 }
 
 void
 ia64_load_extra (struct task_struct *task)
 {
-#ifdef CONFIG_PERFMON
-	unsigned long info;
-#endif
-
 	if ((task->thread.flags & IA64_THREAD_DBG_VALID) != 0)
 		ia64_load_debug_regs(&task->thread.dbr[0]);
-
-#ifdef CONFIG_PERFMON
-	if ((task->thread.flags & IA64_THREAD_PM_VALID) != 0)
-		pfm_load_regs(task);
-
-	info = __get_cpu_var(pfm_syst_info);
-	if (info & PFM_CPUINFO_SYST_WIDE) 
-		pfm_syst_wide_update_task(task, info, 1);
-#endif
 }
 
 /*
@@ -495,17 +480,14 @@ copy_thread(unsigned long clone_flags,
 	 * call behavior where scratch registers are preserved across
 	 * system calls (unless used by the system call itself).
 	 */
-#	define THREAD_FLAGS_TO_CLEAR	(IA64_THREAD_FPH_VALID | IA64_THREAD_DBG_VALID \
-					 | IA64_THREAD_PM_VALID)
+#	define THREAD_FLAGS_TO_CLEAR	(IA64_THREAD_FPH_VALID | IA64_THREAD_DBG_VALID)
 #	define THREAD_FLAGS_TO_SET	0
 	p->thread.flags = ((current->thread.flags & ~THREAD_FLAGS_TO_CLEAR)
 			   | THREAD_FLAGS_TO_SET);
 	ia64_drop_fpu(p);	/* don't pick up stale state from a CPU's fph */
 
-#ifdef CONFIG_PERFMON
-	if (current->thread.pfm_context)
-		pfm_inherit(p, child_ptregs);
-#endif
+	pfm_copy_thread(p);
+
 	return retval;
 }
 
@@ -699,15 +681,12 @@ exit_thread (void)
 {
 
 	ia64_drop_fpu(current);
-#ifdef CONFIG_PERFMON
-       /* if needed, stop monitoring and flush state to perfmon context */
-	if (current->thread.pfm_context)
-		pfm_exit_thread(current);
+
+	/* if needed, stop monitoring and flush state to perfmon context */
+	pfm_exit_thread();
 
 	/* free debug register resources */
-	if (current->thread.flags & IA64_THREAD_DBG_VALID)
-		pfm_release_debug_registers(current);
-#endif
+	pfm_release_dbregs(current);
 }
 
 unsigned long
--- a/arch/ia64/kernel/ptrace.c
+++ b/arch/ia64/kernel/ptrace.c
@@ -18,6 +18,7 @@
 #include <linux/security.h>
 #include <linux/audit.h>
 #include <linux/signal.h>
+#include <linux/perfmon_kern.h>
 #include <linux/regset.h>
 #include <linux/elf.h>
 #include <linux/tracehook.h>
@@ -29,9 +30,6 @@
 #include <asm/system.h>
 #include <asm/uaccess.h>
 #include <asm/unwind.h>
-#ifdef CONFIG_PERFMON
-#include <asm/perfmon.h>
-#endif
 
 #include "entry.h"
 
@@ -2099,7 +2097,6 @@ access_uarea(struct task_struct *child,
 				"address 0x%lx\n", addr);
 		return -1;
 	}
-#ifdef CONFIG_PERFMON
 	/*
 	 * Check if debug registers are used by perfmon. This
 	 * test must be done once we know that we can do the
@@ -2117,9 +2114,8 @@ access_uarea(struct task_struct *child,
 	 * IA64_THREAD_DBG_VALID. The registers are restored
 	 * by the PMU context switch code.
 	 */
-	if (pfm_use_debug_registers(child))
+	if (pfm_use_dbregs(child))
 		return -1;
-#endif
 
 	if (!(child->thread.flags & IA64_THREAD_DBG_VALID)) {
 		child->thread.flags |= IA64_THREAD_DBG_VALID;
--- a/arch/ia64/kernel/setup.c
+++ b/arch/ia64/kernel/setup.c
@@ -45,6 +45,7 @@
 #include <linux/cpufreq.h>
 #include <linux/kexec.h>
 #include <linux/crash_dump.h>
+#include <linux/perfmon_kern.h>
 
 #include <asm/machvec.h>
 #include <asm/mca.h>
@@ -1053,6 +1054,8 @@ cpu_init (void)
 	}
 	platform_cpu_init();
 	pm_idle = default_idle;
+
+	pfm_init_percpu();
 }
 
 void __init
--- a/arch/ia64/kernel/smpboot.c
+++ b/arch/ia64/kernel/smpboot.c
@@ -39,6 +39,7 @@
 #include <linux/efi.h>
 #include <linux/percpu.h>
 #include <linux/bitops.h>
+#include <linux/perfmon_kern.h>
 
 #include <asm/atomic.h>
 #include <asm/cache.h>
@@ -374,10 +375,6 @@ smp_callin (void)
 	extern void ia64_init_itm(void);
 	extern volatile int time_keeper_id;
 
-#ifdef CONFIG_PERFMON
-	extern void pfm_init_percpu(void);
-#endif
-
 	cpuid = smp_processor_id();
 	phys_id = hard_smp_processor_id();
 	itc_master = time_keeper_id;
@@ -410,10 +407,6 @@ smp_callin (void)
 
 	ia64_mca_cmc_vector_setup();	/* Setup vector on AP */
 
-#ifdef CONFIG_PERFMON
-	pfm_init_percpu();
-#endif
-
 	local_irq_enable();
 
 	if (!(sal_platform_features & IA64_SAL_PLATFORM_FEATURE_ITC_DRIFT)) {
@@ -743,6 +736,7 @@ int __cpu_disable(void)
 	fixup_irqs();
 	local_flush_tlb_all();
 	cpu_clear(cpu, cpu_callin_map);
+	pfm_cpu_disable();
 	return 0;
 }
 
--- a/arch/ia64/kernel/sys_ia64.c
+++ b/arch/ia64/kernel/sys_ia64.c
@@ -207,3 +207,11 @@ sys_pciconfig_write (unsigned long bus,
 }
 
 #endif /* CONFIG_PCI */
+
+#ifndef CONFIG_IA64_PERFMON_COMPAT
+asmlinkage long
+sys_perfmonctl (int fd, int cmd, void __user *arg, int count)
+{
+	return -ENOSYS;
+}
+#endif
--- a/arch/ia64/lib/Makefile
+++ b/arch/ia64/lib/Makefile
@@ -13,7 +13,6 @@ lib-y := __divsi3.o __udivsi3.o __modsi3
 
 obj-$(CONFIG_ITANIUM)	+= copy_page.o copy_user.o memcpy.o
 obj-$(CONFIG_MCKINLEY)	+= copy_page_mck.o memcpy_mck.o
-lib-$(CONFIG_PERFMON)	+= carta_random.o
 
 AFLAGS___divdi3.o	=
 AFLAGS___udivdi3.o	= -DUNSIGNED
--- a/arch/ia64/oprofile/perfmon.c
+++ b/arch/ia64/oprofile/perfmon.c
@@ -10,25 +10,30 @@
 #include <linux/kernel.h>
 #include <linux/oprofile.h>
 #include <linux/sched.h>
-#include <asm/perfmon.h>
+#include <linux/module.h>
+#include <linux/perfmon_kern.h>
 #include <asm/ptrace.h>
 #include <asm/errno.h>
 
 static int allow_ints;
 
 static int
-perfmon_handler(struct task_struct *task, void *buf, pfm_ovfl_arg_t *arg,
-                struct pt_regs *regs, unsigned long stamp)
+perfmon_handler(struct pfm_context *ctx,
+		unsigned long ip, u64 stamp, void *data)
 {
-	int event = arg->pmd_eventid;
+	struct pt_regs *regs;
+	struct pfm_ovfl_arg *arg;
+
+	regs = data;
+	arg = &ctx->ovfl_arg;
  
-	arg->ovfl_ctrl.bits.reset_ovfl_pmds = 1;
+	arg->ovfl_ctrl = PFM_OVFL_CTRL_RESET;
 
 	/* the owner of the oprofile event buffer may have exited
 	 * without perfmon being shutdown (e.g. SIGSEGV)
 	 */
 	if (allow_ints)
-		oprofile_add_sample(regs, event);
+		oprofile_add_sample(regs, arg->pmd_eventid);
 	return 0;
 }
 
@@ -45,14 +50,11 @@ static void perfmon_stop(void)
 	allow_ints = 0;
 }
 
-
-#define OPROFILE_FMT_UUID { \
-	0x77, 0x7a, 0x6e, 0x61, 0x20, 0x65, 0x73, 0x69, 0x74, 0x6e, 0x72, 0x20, 0x61, 0x65, 0x0a, 0x6c }
-
-static pfm_buffer_fmt_t oprofile_fmt = {
- 	.fmt_name 	    = "oprofile_format",
- 	.fmt_uuid	    = OPROFILE_FMT_UUID,
- 	.fmt_handler	    = perfmon_handler,
+static struct pfm_smpl_fmt oprofile_fmt = {
+	.fmt_name = "OProfile",
+	.fmt_handler = perfmon_handler,
+	.fmt_flags = PFM_FMT_BUILTIN_FLAG,
+	.owner = THIS_MODULE
 };
 
 
@@ -77,7 +79,7 @@ static int using_perfmon;
 
 int perfmon_init(struct oprofile_operations *ops)
 {
-	int ret = pfm_register_buffer_fmt(&oprofile_fmt);
+	int ret = pfm_fmt_register(&oprofile_fmt);
 	if (ret)
 		return -ENODEV;
 
@@ -90,10 +92,10 @@ int perfmon_init(struct oprofile_operati
 }
 
 
-void perfmon_exit(void)
+void __exit perfmon_exit(void)
 {
 	if (!using_perfmon)
 		return;
 
-	pfm_unregister_buffer_fmt(oprofile_fmt.fmt_uuid);
+	pfm_fmt_unregister(&oprofile_fmt);
 }
--- /dev/null
+++ b/arch/ia64/perfmon/Kconfig
@@ -0,0 +1,67 @@
+menu "Hardware Performance Monitoring support"
+config PERFMON
+	bool "Perfmon2 performance monitoring interface"
+	default n
+	help
+	Enables the perfmon2 interface to access the hardware
+	performance counters. See <http://perfmon2.sf.net/> for
+	more details.
+
+config PERFMON_DEBUG
+	bool "Perfmon debugging"
+	default n
+	depends on PERFMON
+	help
+	Enables perfmon debugging support
+
+config PERFMON_DEBUG_FS
+	bool "Enable perfmon statistics reporting via debugfs"
+	default y
+	depends on PERFMON && DEBUG_FS
+	help
+	Enable collection and reporting of perfmon timing statistics under
+	debugfs. This is used for debugging and performance analysis of the
+	subsystem. The debugfs filesystem must be mounted.
+
+config IA64_PERFMON_COMPAT
+	bool "Enable old perfmon-2 compatbility mode"
+	default n
+	depends on PERFMON
+	help
+	Enable this option to allow performance tools which used the old
+	perfmon-2 interface to continue to work. Old tools are those using
+	the obsolete commands and arguments. Check your programs and look
+	in include/asm-ia64/perfmon_compat.h for more information.
+
+config IA64_PERFMON_GENERIC
+	tristate "Generic IA-64 PMU support"
+	depends on PERFMON
+	default n
+	help
+	Enables generic IA-64 PMU support.
+	The generic PMU is defined by the IA-64 architecture document.
+	This option should only be necessary when running with a PMU that
+	is not yet explicitely supported. Even then, there is no guarantee
+	that this support will work.
+
+config IA64_PERFMON_ITANIUM
+	tristate "Itanium (Merced) Performance Monitoring support"
+	depends on PERFMON
+	default n
+	help
+	Enables Itanium (Merced) PMU support.
+
+config IA64_PERFMON_MCKINLEY
+	tristate "Itanium 2 (McKinley) Performance Monitoring  support"
+	depends on PERFMON
+	default n
+	help
+	Enables Itanium 2 (McKinley, Madison, Deerfield) PMU support.
+
+config IA64_PERFMON_MONTECITO
+	tristate "Itanium 2 9000 (Montecito) Performance Monitoring  support"
+	depends on PERFMON
+	default n
+	help
+	Enables support for Itanium 2 9000 (Montecito) PMU.
+endmenu
--- /dev/null
+++ b/arch/ia64/perfmon/Makefile
@@ -0,0 +1,11 @@
+#
+# Copyright (c) 2005-2006 Hewlett-Packard Development Company, L.P.
+# Contributed by Stephane Eranian <eranian@hpl.hp.com>
+#
+obj-$(CONFIG_PERFMON)			+= perfmon.o
+obj-$(CONFIG_IA64_PERFMON_COMPAT)	+= perfmon_default_smpl.o \
+					   perfmon_compat.o
+obj-$(CONFIG_IA64_PERFMON_GENERIC)	+= perfmon_generic.o
+obj-$(CONFIG_IA64_PERFMON_ITANIUM)	+= perfmon_itanium.o
+obj-$(CONFIG_IA64_PERFMON_MCKINLEY)	+= perfmon_mckinley.o
+obj-$(CONFIG_IA64_PERFMON_MONTECITO)	+= perfmon_montecito.o
--- /dev/null
+++ b/arch/ia64/perfmon/perfmon.c
@@ -0,0 +1,937 @@
+/*
+ * This file implements the IA-64 specific
+ * support for the perfmon2 interface
+ *
+ * Copyright (c) 1999-2006 Hewlett-Packard Development Company, L.P.
+ * Contributed by Stephane Eranian <eranian@hpl.hp.com>
+ *
+ * This program is free software; you can redistribute it and/or
+ * modify it under the terms of version 2 of the GNU General Public
+ * License as published by the Free Software Foundation.
+ *
+ * This program is distributed in the hope that it will be useful,
+ * but WITHOUT ANY WARRANTY; without even the implied warranty of
+ * MERCHANTABILITY or FITNESS FOR A PARTICULAR PURPOSE.  See the GNU
+ * General Public License for more details.
+ *
+ * You should have received a copy of the GNU General Public License
+ * along with this program; if not, write to the Free Software
+ * Foundation, Inc., 59 Temple Place, Suite 330, Boston, MA
+ * 02111-1307 USA
+  */
+#include <linux/module.h>
+#include <linux/perfmon_kern.h>
+
+struct pfm_arch_session {
+	u32	pfs_sys_use_dbr;    /* syswide session uses dbr */
+	u32	pfs_ptrace_use_dbr; /* a thread uses dbr via ptrace()*/
+};
+
+DEFINE_PER_CPU(u32, pfm_syst_info);
+
+static struct pfm_arch_session pfm_arch_sessions;
+static __cacheline_aligned_in_smp DEFINE_SPINLOCK(pfm_arch_sessions_lock);
+
+static inline void pfm_clear_psr_pp(void)
+{
+	ia64_rsm(IA64_PSR_PP);
+}
+
+static inline void pfm_set_psr_pp(void)
+{
+	ia64_ssm(IA64_PSR_PP);
+}
+
+static inline void pfm_clear_psr_up(void)
+{
+	ia64_rsm(IA64_PSR_UP);
+}
+
+static inline void pfm_set_psr_up(void)
+{
+	ia64_ssm(IA64_PSR_UP);
+}
+
+static inline void pfm_set_psr_l(u64 val)
+{
+	ia64_setreg(_IA64_REG_PSR_L, val);
+}
+
+static inline void pfm_restore_ibrs(u64 *ibrs, unsigned int nibrs)
+{
+	unsigned int i;
+
+	for (i = 0; i < nibrs; i++) {
+		ia64_set_ibr(i, ibrs[i]);
+		ia64_dv_serialize_instruction();
+	}
+	ia64_srlz_i();
+}
+
+static inline void pfm_restore_dbrs(u64 *dbrs, unsigned int ndbrs)
+{
+	unsigned int i;
+
+	for (i = 0; i < ndbrs; i++) {
+		ia64_set_dbr(i, dbrs[i]);
+		ia64_dv_serialize_data();
+	}
+	ia64_srlz_d();
+}
+
+irqreturn_t pmu_interrupt_handler(int irq, void *arg)
+{
+	struct pt_regs *regs;
+	regs = get_irq_regs();
+	irq_enter();
+	pfm_interrupt_handler(instruction_pointer(regs), regs);
+	irq_exit();
+	return IRQ_HANDLED;
+}
+static struct irqaction perfmon_irqaction = {
+	.handler = pmu_interrupt_handler,
+	.flags = IRQF_DISABLED, /* means keep interrupts masked */
+	.name = "perfmon"
+};
+
+void pfm_arch_quiesce_pmu_percpu(void)
+{
+	u64 dcr;
+	/*
+	 * make sure no measurement is active
+	 * (may inherit programmed PMCs from EFI).
+	 */
+	pfm_clear_psr_pp();
+	pfm_clear_psr_up();
+
+	/*
+	 * ensure dcr.pp is cleared
+	 */
+	dcr = ia64_getreg(_IA64_REG_CR_DCR);
+	ia64_setreg(_IA64_REG_CR_DCR, dcr & ~IA64_DCR_PP);
+
+	/*
+	 * we run with the PMU not frozen at all times
+	 */
+	ia64_set_pmc(0, 0);
+	ia64_srlz_d();
+}
+
+void pfm_arch_init_percpu(void)
+{
+	pfm_arch_quiesce_pmu_percpu();
+	/*
+	 * program PMU interrupt vector
+	 */
+	ia64_setreg(_IA64_REG_CR_PMV, IA64_PERFMON_VECTOR);
+	ia64_srlz_d();
+}
+
+int pfm_arch_context_create(struct pfm_context *ctx, u32 ctx_flags)
+{
+	struct pfm_arch_context *ctx_arch;
+
+	ctx_arch = pfm_ctx_arch(ctx);
+
+	ctx_arch->flags.use_dbr = 0;
+	ctx_arch->flags.insecure = (ctx_flags & PFM_ITA_FL_INSECURE) ? 1: 0;
+
+	PFM_DBG("insecure=%d", ctx_arch->flags.insecure);
+
+	return 0;
+}
+
+/*
+ * Called from pfm_ctxsw(). Task is guaranteed to be current.
+ * Context is locked. Interrupts are masked. Monitoring may be active.
+ * PMU access is guaranteed. PMC and PMD registers are live in PMU.
+ *
+ * Return:
+ * 	non-zero : did not save PMDs (as part of stopping the PMU)
+ * 	       0 : saved PMDs (no need to save them in caller)
+ */
+int pfm_arch_ctxswout_thread(struct task_struct *task, struct pfm_context *ctx)
+{
+	struct pfm_arch_context *ctx_arch;
+	struct pfm_event_set *set;
+	u64 psr, tmp;
+
+	ctx_arch = pfm_ctx_arch(ctx);
+	set = ctx->active_set;
+
+	/*
+	 * save current PSR: needed because we modify it
+	 */
+	ia64_srlz_d();
+	psr = ia64_getreg(_IA64_REG_PSR);
+
+	/*
+	 * stop monitoring:
+	 * This is the last instruction which may generate an overflow
+	 *
+	 * we do not clear ipsr.up
+	 */
+	pfm_clear_psr_up();
+	ia64_srlz_d();
+
+	/*
+	 * extract overflow status bits
+	 */
+	tmp =  ia64_get_pmc(0) & ~0xf;
+
+	/*
+	 * keep a copy of psr.up (for reload)
+	 */
+	ctx_arch->ctx_saved_psr_up = psr & IA64_PSR_UP;
+
+	/*
+	 * save overflow status bits
+	 */
+	set->povfl_pmds[0] = tmp;
+
+	/*
+	 * record how many pending overflows
+	 * XXX: assume identity mapping for counters
+	 */
+	set->npend_ovfls = ia64_popcnt(tmp);
+
+	/*
+	 * make sure the PMU is unfrozen for the next task
+	 */
+	if (set->npend_ovfls) {
+		ia64_set_pmc(0, 0);
+		ia64_srlz_d();
+	}
+	return 1;
+}
+
+/*
+ * Called from pfm_ctxsw(). Task is guaranteed to be current.
+ * set cannot be NULL. Context is locked. Interrupts are masked.
+ * Caller has already restored all PMD and PMC registers.
+ *
+ * must reactivate monitoring
+ */
+void pfm_arch_ctxswin_thread(struct task_struct *task, struct pfm_context *ctx)
+{
+	struct pfm_arch_context *ctx_arch;
+
+	ctx_arch = pfm_ctx_arch(ctx);
+
+	/*
+	 * when monitoring is not explicitly started
+	 * then psr_up = 0, in which case we do not
+	 * need to restore
+	 */
+	if (likely(ctx_arch->ctx_saved_psr_up)) {
+		pfm_set_psr_up();
+		ia64_srlz_d();
+	}
+}
+
+int pfm_arch_reserve_session(struct pfm_context *ctx, u32 cpu)
+{
+	struct pfm_arch_context *ctx_arch;
+	int is_system;
+	int ret = 0;
+
+	ctx_arch = pfm_ctx_arch(ctx);
+	is_system = ctx->flags.system;
+
+	spin_lock(&pfm_arch_sessions_lock);
+
+	if (is_system && ctx_arch->flags.use_dbr) {
+		PFM_DBG("syswide context uses dbregs");
+
+		if (pfm_arch_sessions.pfs_ptrace_use_dbr) {
+			PFM_DBG("cannot reserve syswide context: "
+				  "dbregs in use by ptrace");
+			ret = -EBUSY;
+		} else {
+			pfm_arch_sessions.pfs_sys_use_dbr++;
+		}
+	}
+	spin_unlock(&pfm_arch_sessions_lock);
+
+	return ret;
+}
+
+void pfm_arch_release_session(struct pfm_context *ctx, u32 cpu)
+{
+	struct pfm_arch_context *ctx_arch;
+	int is_system;
+
+	ctx_arch = pfm_ctx_arch(ctx);
+	is_system = ctx->flags.system;
+
+	spin_lock(&pfm_arch_sessions_lock);
+
+	if (is_system && ctx_arch->flags.use_dbr)
+		pfm_arch_sessions.pfs_sys_use_dbr--;
+	spin_unlock(&pfm_arch_sessions_lock);
+}
+
+/*
+ * function called from pfm_load_context_*(). Task is not guaranteed to be
+ * current task. If not then other task is guaranteed stopped and off any CPU.
+ * context is locked and interrupts are masked.
+ *
+ * On PFM_LOAD_CONTEXT, the interface guarantees monitoring is stopped.
+ *
+ * For system-wide task is NULL
+ */
+int pfm_arch_load_context(struct pfm_context *ctx)
+{
+	struct pfm_arch_context *ctx_arch;
+	struct pt_regs *regs;
+	int ret = 0;
+
+	ctx_arch = pfm_ctx_arch(ctx);
+
+	/*
+	 * cannot load a context which is using range restrictions,
+	 * into a thread that is being debugged.
+	 *
+	 * if one set out of several is using the debug registers, then
+	 * we assume the context as whole is using them.
+	 */
+	if (ctx_arch->flags.use_dbr) {
+		if (ctx->flags.system) {
+			spin_lock(&pfm_arch_sessions_lock);
+
+			if (pfm_arch_sessions.pfs_ptrace_use_dbr) {
+				PFM_DBG("cannot reserve syswide context: "
+					"dbregs in use by ptrace");
+				ret = -EBUSY;
+			} else {
+				pfm_arch_sessions.pfs_sys_use_dbr++;
+				PFM_DBG("pfs_sys_use_dbr=%u",
+					pfm_arch_sessions.pfs_sys_use_dbr);
+			}
+			spin_unlock(&pfm_arch_sessions_lock);
+
+		} else if (ctx->task->thread.flags & IA64_THREAD_DBG_VALID) {
+			PFM_DBG("load_pid [%d] thread is debugged, cannot "
+				  "use range restrictions", ctx->task->pid);
+			ret = -EBUSY;
+		}
+		if (ret)
+			return ret;
+	}
+
+	/*
+	 * We need to intervene on context switch to toggle the
+	 * psr.pp bit in system-wide. As such, we set the TIF
+	 * flag so that pfm_arch_ctxswout_sys() and the
+	 * pfm_arch_ctxswin_sys() functions get called
+	 * from pfm_ctxsw_sys();
+	 */
+	if (ctx->flags.system) {
+		set_thread_flag(TIF_PERFMON_CTXSW);
+		PFM_DBG("[%d] set TIF", current->pid);
+		return 0;
+	}
+
+	regs = task_pt_regs(ctx->task);
+
+	/*
+	 * self-monitoring systematically allows user level control
+	 */
+	if (ctx->task != current) {
+		/*
+		 * when not current, task is stopped, so this is safe
+		 */
+		ctx_arch->ctx_saved_psr_up = 0;
+		ia64_psr(regs)->up = ia64_psr(regs)->pp = 0;
+	} else
+		ctx_arch->flags.insecure = 1;
+
+	/*
+	 * allow user level control (start/stop/read pmd) if:
+	 * 	- self-monitoring
+	 * 	- requested at context creation (PFM_IA64_FL_INSECURE)
+	 *
+	 * There is not security hole with PFM_IA64_FL_INSECURE because
+	 * when not self-monitored, the caller must have permissions to
+	 * attached to the task.
+	 */
+	if (ctx_arch->flags.insecure) {
+		ia64_psr(regs)->sp = 0;
+		PFM_DBG("clearing psr.sp for [%d]", ctx->task->pid);
+	}
+	return 0;
+}
+
+int pfm_arch_setfl_sane(struct pfm_context *ctx, u32 flags)
+{
+#define PFM_SETFL_BOTH_SWITCH	(PFM_SETFL_OVFL_SWITCH|PFM_SETFL_TIME_SWITCH)
+#define PFM_ITA_SETFL_BOTH_INTR	(PFM_ITA_SETFL_INTR_ONLY|\
+				 PFM_ITA_SETFL_EXCL_INTR)
+
+/* exclude return value field */
+#define PFM_SETFL_ALL_MASK	(PFM_ITA_SETFL_BOTH_INTR \
+				 | PFM_SETFL_BOTH_SWITCH	\
+				 | PFM_ITA_SETFL_IDLE_EXCL)
+
+	if ((flags & ~PFM_SETFL_ALL_MASK)) {
+		PFM_DBG("invalid flags=0x%x", flags);
+		return -EINVAL;
+	}
+
+	if ((flags & PFM_ITA_SETFL_BOTH_INTR) == PFM_ITA_SETFL_BOTH_INTR) {
+		PFM_DBG("both excl intr and ontr only are set");
+		return -EINVAL;
+	}
+
+	if ((flags & PFM_ITA_SETFL_IDLE_EXCL) && !ctx->flags.system) {
+		PFM_DBG("idle exclude flag only for system-wide context");
+		return -EINVAL;
+	}
+	return 0;
+}
+
+/*
+ * function called from pfm_unload_context_*(). Context is locked.
+ * interrupts are masked. task is not guaranteed to be current task.
+ * Access to PMU is not guaranteed.
+ *
+ * function must do whatever arch-specific action is required on unload
+ * of a context.
+ *
+ * called for both system-wide and per-thread. task is NULL for ssytem-wide
+ */
+void pfm_arch_unload_context(struct pfm_context *ctx)
+{
+	struct pfm_arch_context *ctx_arch;
+	struct pt_regs *regs;
+
+	ctx_arch = pfm_ctx_arch(ctx);
+
+	if (ctx->flags.system) {
+		/*
+		 * disable context switch hook
+		 */
+		clear_thread_flag(TIF_PERFMON_CTXSW);
+
+		if (ctx_arch->flags.use_dbr) {
+			spin_lock(&pfm_arch_sessions_lock);
+			pfm_arch_sessions.pfs_sys_use_dbr--;
+			PFM_DBG("sys_use_dbr=%u", pfm_arch_sessions.pfs_sys_use_dbr);
+			spin_unlock(&pfm_arch_sessions_lock);
+		}
+	} else {
+		regs = task_pt_regs(ctx->task);
+
+		/*
+		 * cancel user level control for per-task context
+		 */
+		ia64_psr(regs)->sp = 1;
+		PFM_DBG("setting psr.sp for [%d]", ctx->task->pid);
+	}
+}
+
+/*
+ * mask monitoring by setting the privilege level to 0
+ * we cannot use psr.pp/psr.up for this, it is controlled by
+ * the user
+ */
+void pfm_arch_mask_monitoring(struct pfm_context *ctx, struct pfm_event_set *set)
+{
+	struct pfm_arch_pmu_info *arch_info;
+	unsigned long mask;
+	unsigned int i;
+
+	arch_info = pfm_pmu_info();
+	/*
+	 * as an optimization we look at the first 64 PMC
+	 * registers only starting at PMC4.
+	 */
+	mask = arch_info->mask_pmcs[0] >> PFM_ITA_FCNTR;
+	for (i = PFM_ITA_FCNTR; mask; i++, mask >>= 1) {
+		if (likely(mask & 0x1))
+			ia64_set_pmc(i, set->pmcs[i] & ~0xfUL);
+	}
+	/*
+	 * make changes visisble
+	 */
+	ia64_srlz_d();
+}
+
+/*
+ * function called from pfm_switch_sets(), pfm_context_load_thread(),
+ * pfm_context_load_sys(), pfm_ctxsw(), pfm_switch_sets()
+ * context is locked. Interrupts are masked. set cannot be NULL.
+ * Access to the PMU is guaranteed.
+ *
+ * function must restore all PMD registers from set.
+ */
+void pfm_arch_restore_pmds(struct pfm_context *ctx, struct pfm_event_set *set)
+{
+	struct pfm_arch_context *ctx_arch;
+	u64 *mask;
+	int i;
+
+	ctx_arch = pfm_ctx_arch(ctx);
+
+	mask = ctx_arch->flags.insecure ? ctx->regs.rw_pmds : set->used_pmds;
+	/*
+	 * must restore all implemented read-write PMDS to avoid leaking
+	 * information especially when PFM_IA64_FL_INSECURE is set.
+	 *
+	 * XXX: should check PFM_IA64_FL_INSECURE==0 and use used_pmd instead
+	 */
+	for_each_set_bit(i, cast_ulp(mask), ctx->regs.max_pmd)
+		pfm_arch_write_pmd(ctx, i, set->pmds[i].value);
+
+	ia64_srlz_d();
+}
+
+/*
+ * function called from pfm_switch_sets(), pfm_context_load_thread(),
+ * pfm_context_load_sys(), pfm_ctxsw(), pfm_switch_sets()
+ * context is locked. Interrupts are masked. set cannot be NULL.
+ * Access to the PMU is guaranteed.
+ *
+ * function must restore all PMC registers from set if needed
+ */
+void pfm_arch_restore_pmcs(struct pfm_context *ctx, struct pfm_event_set *set)
+{
+	struct pfm_arch_pmu_info *arch_info;
+	u64 mask2 = 0, val, plm;
+	unsigned long impl_mask, mask_pmcs;
+	unsigned int i;
+
+	arch_info = pfm_pmu_info();
+	/*
+	 * as an optimization we only look at the first 64
+	 * PMC registers. In fact, we should never scan the
+	 * entire impl_pmcs because ibr/dbr are implemented
+	 * separately.
+	 *
+	 * always skip PMC0-PMC3. PMC0 taken care of when saving
+	 * state. PMC1-PMC3 not used until we get counters in
+	 * the 60 and above index range.
+	 */
+	impl_mask = ctx->regs.pmcs[0] >> PFM_ITA_FCNTR;
+	mask_pmcs = arch_info->mask_pmcs[0] >> PFM_ITA_FCNTR;
+	plm = ctx->state == PFM_CTX_MASKED ? ~0xf : ~0x0;
+
+	for (i = PFM_ITA_FCNTR;
+	     impl_mask;
+	     i++, impl_mask >>= 1, mask_pmcs >>= 1) {
+		if (likely(impl_mask & 0x1)) {
+			mask2 = mask_pmcs & 0x1 ? plm : ~0;
+			val = set->pmcs[i] & mask2;
+			ia64_set_pmc(i, val);
+			PFM_DBG_ovfl("pmc%u=0x%llux", i, val);
+		}
+	}
+	/*
+	 * restore DBR/IBR
+	 */
+	if (set->priv_flags & PFM_ITA_SETFL_USE_DBR) {
+		pfm_restore_ibrs(set->pmcs+256, 8);
+		pfm_restore_dbrs(set->pmcs+264, 8);
+	}
+	ia64_srlz_d();
+}
+
+void pfm_arch_unmask_monitoring(struct pfm_context *ctx, struct pfm_event_set *set)
+{
+	u64 psr;
+	int is_system;
+
+	is_system = ctx->flags.system;
+
+	psr = ia64_getreg(_IA64_REG_PSR);
+
+	/*
+	 * monitoring is masked via the PMC.plm
+	 *
+	 * As we restore their value, we do not want each counter to
+	 * restart right away. We stop monitoring using the PSR,
+	 * restore the PMC (and PMD) and then re-establish the psr
+	 * as it was. Note that there can be no pending overflow at
+	 * this point, because monitoring is still MASKED.
+	 *
+	 * Because interrupts are masked we can avoid changing
+	 * DCR.pp.
+	 */
+	if (is_system)
+		pfm_clear_psr_pp();
+	else
+		pfm_clear_psr_up();
+
+	ia64_srlz_d();
+
+	pfm_arch_restore_pmcs(ctx, set);
+
+	/*
+	 * restore psr
+	 *
+	 * monitoring may start right now but interrupts
+	 * are still masked
+	 */
+	pfm_set_psr_l(psr);
+	ia64_srlz_d();
+}
+
+/*
+ * Called from pfm_stop()
+ *
+ * For per-thread:
+ *   task is not necessarily current. If not current task, then
+ *   task is guaranteed stopped and off any cpu. Access to PMU
+ *   is not guaranteed. Interrupts are masked. Context is locked.
+ *   Set is the active set.
+ *
+ * must disable active monitoring. ctx cannot be NULL
+ */
+void pfm_arch_stop(struct task_struct *task, struct pfm_context *ctx)
+{
+	struct pfm_arch_context *ctx_arch;
+	struct pt_regs *regs;
+	u64 dcr, psr;
+
+	ctx_arch = pfm_ctx_arch(ctx);
+	regs = task_pt_regs(task);
+
+	if (!ctx->flags.system) {
+		/*
+		 * in ZOMBIE state we always have task == current due to
+		 * pfm_exit_thread()
+		 */
+		ia64_psr(regs)->up = 0;
+		ctx_arch->ctx_saved_psr_up = 0;
+
+		/*
+		 * in case of ZOMBIE state, there is no unload to clear
+		 * insecure monitoring, so we do it in stop instead.
+		 */
+		if (ctx->state == PFM_CTX_ZOMBIE)
+			ia64_psr(regs)->sp = 1;
+
+		if (task == current) {
+			pfm_clear_psr_up();
+			ia64_srlz_d();
+		}
+	} else if (ctx->flags.started) { /* do not stop twice */
+		dcr = ia64_getreg(_IA64_REG_CR_DCR);
+		psr = ia64_getreg(_IA64_REG_PSR);
+
+		ia64_psr(regs)->pp = 0;
+		ia64_setreg(_IA64_REG_CR_DCR, dcr & ~IA64_DCR_PP);
+		pfm_clear_psr_pp();
+		ia64_srlz_d();
+
+		if (ctx->active_set->flags & PFM_ITA_SETFL_IDLE_EXCL) {
+			PFM_DBG("disabling idle exclude");
+			__get_cpu_var(pfm_syst_info) &= ~PFM_ITA_CPUINFO_IDLE_EXCL;
+		}
+	}
+}
+
+/*
+ * called from pfm_start()
+ *
+ * Interrupts are masked. Context is locked. Set is the active set.
+ *
+ * For per-thread:
+ * 	Task is not necessarily current. If not current task, then task
+ * 	is guaranteed stopped and off any cpu. No access to PMU is task
+ *	is not current.
+ *
+ * For system-wide:
+ * 	task is always current
+ *
+ * must enable active monitoring.
+ */
+void pfm_arch_start(struct task_struct *task, struct pfm_context *ctx)
+{
+	struct pfm_arch_context *ctx_arch;
+	struct pt_regs *regs;
+	u64 dcr, dcr_pp, psr_pp;
+	u32 flags;
+
+	ctx_arch = pfm_ctx_arch(ctx);
+	regs = task_pt_regs(task);
+	flags = ctx->active_set->flags;
+
+	/*
+	 * per-thread mode
+	 */
+	if (!ctx->flags.system) {
+
+		ia64_psr(regs)->up = 1;
+
+		if (task == current) {
+			pfm_set_psr_up();
+			ia64_srlz_d();
+		} else {
+			/*
+			 * activate monitoring at next ctxswin
+			 */
+			ctx_arch->ctx_saved_psr_up = IA64_PSR_UP;
+		}
+		return;
+	}
+
+	/*
+	 * system-wide mode
+	 */
+	dcr = ia64_getreg(_IA64_REG_CR_DCR);
+	if (flags & PFM_ITA_SETFL_INTR_ONLY) {
+		dcr_pp = 1;
+		psr_pp = 0;
+	} else if (flags & PFM_ITA_SETFL_EXCL_INTR) {
+		dcr_pp = 0;
+		psr_pp = 1;
+	} else {
+		dcr_pp = psr_pp = 1;
+	}
+	PFM_DBG("dcr_pp=%llu psr_pp=%llu", dcr_pp, psr_pp);
+
+	/*
+	 * update dcr_pp and psr_pp
+	 */
+	if (dcr_pp)
+		ia64_setreg(_IA64_REG_CR_DCR, dcr | IA64_DCR_PP);
+	else
+		ia64_setreg(_IA64_REG_CR_DCR, dcr & ~IA64_DCR_PP);
+
+	if (psr_pp) {
+		pfm_set_psr_pp();
+		ia64_psr(regs)->pp = 1;
+	} else {
+		pfm_clear_psr_pp();
+		ia64_psr(regs)->pp = 0;
+	}
+	ia64_srlz_d();
+
+	if (ctx->active_set->flags & PFM_ITA_SETFL_IDLE_EXCL) {
+		PFM_DBG("enable idle exclude");
+		__get_cpu_var(pfm_syst_info) |= PFM_ITA_CPUINFO_IDLE_EXCL;
+	}
+}
+
+/*
+ * Only call this function when a process is trying to
+ * write the debug registers (reading is always allowed)
+ * called from arch/ia64/kernel/ptrace.c:access_uarea()
+ */
+int __pfm_use_dbregs(struct task_struct *task)
+{
+	struct pfm_arch_context *ctx_arch;
+	struct pfm_context *ctx;
+	unsigned long flags;
+	int ret = 0;
+
+	PFM_DBG("called for [%d]", task->pid);
+
+	ctx = task->pfm_context;
+
+	/*
+	 * do it only once
+	 */
+	if (task->thread.flags & IA64_THREAD_DBG_VALID) {
+		PFM_DBG("IA64_THREAD_DBG_VALID already set");
+		return 0;
+	}
+	if (ctx) {
+		spin_lock_irqsave(&ctx->lock, flags);
+		ctx_arch = pfm_ctx_arch(ctx);
+
+		if (ctx_arch->flags.use_dbr == 1) {
+			PFM_DBG("PMU using dbregs already, no ptrace access");
+			ret = -1;
+		}
+		spin_unlock_irqrestore(&ctx->lock, flags);
+		if (ret)
+			return ret;
+	}
+
+	spin_lock(&pfm_arch_sessions_lock);
+
+	/*
+	 * We cannot allow setting breakpoints when system wide monitoring
+	 * sessions are using the debug registers.
+	 */
+	if (!pfm_arch_sessions.pfs_sys_use_dbr)
+		pfm_arch_sessions.pfs_ptrace_use_dbr++;
+	else
+		ret = -1;
+
+	PFM_DBG("ptrace_use_dbr=%u  sys_use_dbr=%u by [%d] ret = %d",
+		  pfm_arch_sessions.pfs_ptrace_use_dbr,
+		  pfm_arch_sessions.pfs_sys_use_dbr,
+		  task->pid, ret);
+
+	spin_unlock(&pfm_arch_sessions_lock);
+	if (ret)
+		return ret;
+#ifndef CONFIG_SMP
+	/*
+	 * in UP, we need to check whether the current
+	 * owner of the PMU is not using the debug registers
+	 * for monitoring. Because we are using a lazy
+	 * save on ctxswout, we must force a save in this
+	 * case because the debug registers are being
+	 * modified by another task. We save the current
+	 * PMD registers, and clear ownership. In ctxswin,
+	 * full state will be reloaded.
+	 *
+	 * Note: we overwrite task.
+	 */
+	task = __get_cpu_var(pmu_owner);
+	ctx = __get_cpu_var(pmu_ctx);
+
+	if (task == NULL)
+		return 0;
+
+	ctx_arch = pfm_ctx_arch(ctx);
+
+	if (ctx_arch->flags.use_dbr)
+		pfm_save_pmds_release(ctx);
+#endif
+	return 0;
+}
+
+/*
+ * This function is called for every task that exits with the
+ * IA64_THREAD_DBG_VALID set. This indicates a task which was
+ * able to use the debug registers for debugging purposes via
+ * ptrace(). Therefore we know it was not using them for
+ * perfmormance monitoring, so we only decrement the number
+ * of "ptraced" debug register users to keep the count up to date
+ */
+int __pfm_release_dbregs(struct task_struct *task)
+{
+	int ret;
+
+	spin_lock(&pfm_arch_sessions_lock);
+
+	if (pfm_arch_sessions.pfs_ptrace_use_dbr == 0) {
+		PFM_ERR("invalid release for [%d] ptrace_use_dbr=0", task->pid);
+		ret = -1;
+	}  else {
+		pfm_arch_sessions.pfs_ptrace_use_dbr--;
+		ret = 0;
+	}
+	spin_unlock(&pfm_arch_sessions_lock);
+
+	return ret;
+}
+
+int pfm_ia64_mark_dbregs_used(struct pfm_context *ctx,
+			      struct pfm_event_set *set)
+{
+	struct pfm_arch_context *ctx_arch;
+	struct task_struct *task;
+	struct thread_struct *thread;
+	int ret = 0, state;
+	int i, can_access_pmu = 0;
+	int is_loaded, is_system;
+
+	ctx_arch = pfm_ctx_arch(ctx);
+	state = ctx->state;
+	task = ctx->task;
+	is_loaded = state == PFM_CTX_LOADED || state == PFM_CTX_MASKED;
+	is_system = ctx->flags.system;
+	can_access_pmu = __get_cpu_var(pmu_owner) == task || is_system;
+
+	if (is_loaded == 0)
+		goto done;
+
+	if (is_system == 0) {
+		thread = &(task->thread);
+
+		/*
+		 * cannot use debug registers for montioring if they are
+		 * already used for debugging
+		 */
+		if (thread->flags & IA64_THREAD_DBG_VALID) {
+			PFM_DBG("debug registers already in use for [%d]",
+				  task->pid);
+			return -EBUSY;
+		}
+	}
+
+	/*
+	 * check for debug registers in system wide mode
+	 */
+	spin_lock(&pfm_arch_sessions_lock);
+
+	if (is_system) {
+		if (pfm_arch_sessions.pfs_ptrace_use_dbr)
+			ret = -EBUSY;
+		else
+			pfm_arch_sessions.pfs_sys_use_dbr++;
+	}
+
+	spin_unlock(&pfm_arch_sessions_lock);
+
+	if (ret != 0)
+		return ret;
+
+	/*
+	 * clear hardware registers to make sure we don't
+	 * pick up stale state.
+	 */
+	if (can_access_pmu) {
+		PFM_DBG("clearing ibrs, dbrs");
+		for (i = 0; i < 8; i++) {
+			ia64_set_ibr(i, 0);
+			ia64_dv_serialize_instruction();
+		}
+		ia64_srlz_i();
+		for (i = 0; i < 8; i++) {
+			ia64_set_dbr(i, 0);
+			ia64_dv_serialize_data();
+		}
+		ia64_srlz_d();
+	}
+done:
+	/*
+	 * debug registers are now in use
+	 */
+	ctx_arch->flags.use_dbr = 1;
+	set->priv_flags |= PFM_ITA_SETFL_USE_DBR;
+	PFM_DBG("set%u use_dbr=1", set->id);
+	return 0;
+}
+EXPORT_SYMBOL(pfm_ia64_mark_dbregs_used);
+
+char *pfm_arch_get_pmu_module_name(void)
+{
+	switch (local_cpu_data->family) {
+	case 0x07:
+		return "perfmon_itanium";
+	case 0x1f:
+		return "perfmon_mckinley";
+	case 0x20:
+		return "perfmon_montecito";
+	default:
+		return "perfmon_generic";
+	}
+	return NULL;
+}
+
+/*
+ * global arch-specific intialization, called only once
+ */
+int __init pfm_arch_init(void)
+{
+	int ret;
+
+	spin_lock_init(&pfm_arch_sessions_lock);
+
+#ifdef CONFIG_IA64_PERFMON_COMPAT
+	ret = pfm_ia64_compat_init();
+	if (ret)
+		return ret;
+#endif
+	register_percpu_irq(IA64_PERFMON_VECTOR, &perfmon_irqaction);
+
+
+	return 0;
+}
--- /dev/null
+++ b/arch/ia64/perfmon/perfmon_compat.c
@@ -0,0 +1,1221 @@
+/*
+ * This file implements the IA-64 specific
+ * support for the perfmon2 interface
+ *
+ * Copyright (c) 1999-2006 Hewlett-Packard Development Company, L.P.
+ * Contributed by Stephane Eranian <eranian@hpl.hp.com>
+ *
+ * This program is free software; you can redistribute it and/or
+ * modify it under the terms of version 2 of the GNU General Public
+ * License as published by the Free Software Foundation.
+ *
+ * This program is distributed in the hope that it will be useful,
+ * but WITHOUT ANY WARRANTY; without even the implied warranty of
+ * MERCHANTABILITY or FITNESS FOR A PARTICULAR PURPOSE.  See the GNU
+ * General Public License for more details.
+ *
+ * You should have received a copy of the GNU General Public License
+ * along with this program; if not, write to the Free Software
+ * Foundation, Inc., 59 Temple Place, Suite 330, Boston, MA
+ * 02111-1307 USA
+  */
+#include <linux/interrupt.h>
+#include <linux/module.h>
+#include <linux/file.h>
+#include <linux/fdtable.h>
+#include <linux/seq_file.h>
+#include <linux/vmalloc.h>
+#include <linux/proc_fs.h>
+#include <linux/perfmon_kern.h>
+#include <linux/uaccess.h>
+
+asmlinkage long sys_pfm_stop(int fd);
+asmlinkage long sys_pfm_start(int fd, struct pfarg_start __user *st);
+asmlinkage long sys_pfm_unload_context(int fd);
+asmlinkage long sys_pfm_restart(int fd);
+asmlinkage long sys_pfm_load_context(int fd, struct pfarg_load __user *ld);
+
+ssize_t pfm_sysfs_res_show(char *buf, size_t sz, int what);
+
+extern ssize_t __pfm_read(struct pfm_context *ctx,
+			  union pfarg_msg *msg_buf,
+			  int non_block);
+/*
+ * function providing some help for backward compatiblity with old IA-64
+ * applications. In the old model, certain attributes of a counter were
+ * passed via the PMC, now they are passed via the PMD.
+ */
+static int pfm_compat_update_pmd(struct pfm_context *ctx, u16 set_id, u16 cnum,
+				 u32 rflags,
+				 unsigned long *smpl_pmds,
+				 unsigned long *reset_pmds,
+				 u64 eventid)
+{
+	struct pfm_event_set *set;
+	int is_counting;
+	u64 *impl_pmds;
+	u32 flags = 0;
+	u16 max_pmd;
+
+	impl_pmds = ctx->regs.pmds;
+	max_pmd	= ctx->regs.max_pmd;
+
+	/*
+	 * given that we do not maintain PMC ->PMD dependencies
+	 * we cannot figure out what to do in case PMCxx != PMDxx
+	 */
+	if (cnum > max_pmd)
+		return 0;
+
+	/*
+	 * assumes PMCxx controls PMDxx which is always true for counters
+	 * on Itanium PMUs.
+	 */
+	is_counting = pfm_pmu_conf->pmd_desc[cnum].type & PFM_REG_C64;
+	set = pfm_find_set(ctx, set_id, 0);
+
+	/*
+	 * for v2.0, we only allowed counting PMD to generate
+	 * user-level notifications. Same thing with randomization.
+	 */
+	if (is_counting) {
+		if (rflags & PFM_REGFL_OVFL_NOTIFY)
+			flags |= PFM_REGFL_OVFL_NOTIFY;
+		if (rflags & PFM_REGFL_RANDOM)
+			flags |= PFM_REGFL_RANDOM;
+		/*
+		 * verify validity of smpl_pmds
+		 */
+		if (unlikely(bitmap_subset((unsigned long *)smpl_pmds,
+					   (unsigned long *)impl_pmds, max_pmd) == 0)) {
+			PFM_DBG("invalid smpl_pmds=0x%llx for pmd%u",
+				  (unsigned long long)smpl_pmds[0], cnum);
+			return -EINVAL;
+		}
+		/*
+		 * verify validity of reset_pmds
+		 */
+		if (unlikely(bitmap_subset((unsigned long *)reset_pmds,
+					   (unsigned long *)impl_pmds, max_pmd) == 0)) {
+			PFM_DBG("invalid reset_pmds=0x%lx for pmd%u",
+				  reset_pmds[0], cnum);
+			return -EINVAL;
+		}
+		/*
+		 * ensures that a PFM_READ_PMDS succeeds with a
+		 * corresponding PFM_WRITE_PMDS
+		 */
+		__set_bit(cnum, set->used_pmds);
+
+	} else if (rflags & (PFM_REGFL_OVFL_NOTIFY|PFM_REGFL_RANDOM)) {
+		PFM_DBG("cannot set ovfl_notify or random on pmd%u", cnum);
+		return -EINVAL;
+	}
+
+	set->pmds[cnum].flags = flags;
+
+	if (is_counting) {
+		bitmap_copy((unsigned long *)set->pmds[cnum].reset_pmds,
+			    reset_pmds,
+			    max_pmd);
+
+		bitmap_copy((unsigned long *)set->pmds[cnum].smpl_pmds,
+			    smpl_pmds,
+			    max_pmd);
+
+		set->pmds[cnum].eventid = eventid;
+
+		/*
+		 * update ovfl_notify
+		 */
+		if (rflags & PFM_REGFL_OVFL_NOTIFY)
+			__set_bit(cnum, set->ovfl_notify);
+		else
+			__clear_bit(cnum, set->ovfl_notify);
+
+	}
+	PFM_DBG("pmd%u flags=0x%x eventid=0x%llx r_pmds=0x%lx s_pmds=0x%lx",
+		  cnum, flags,
+		  eventid,
+		  reset_pmds[0],
+		  smpl_pmds[0]);
+
+	return 0;
+}
+
+
+int __pfm_write_ibrs_old(struct pfm_context *ctx, void *arg, int count)
+{
+	struct pfarg_dbreg *req = arg;
+	struct pfarg_pmc pmc;
+	int i, ret = 0;
+
+	memset(&pmc, 0, sizeof(pmc));
+
+	for (i = 0; i < count; i++, req++) {
+		pmc.reg_num   = 256+req->dbreg_num;
+		pmc.reg_value = req->dbreg_value;
+		pmc.reg_flags = 0;
+		pmc.reg_set   = req->dbreg_set;
+
+		ret = __pfm_write_pmcs(ctx, &pmc, 1);
+
+		req->dbreg_flags &= ~PFM_REG_RETFL_MASK;
+		req->dbreg_flags |= pmc.reg_flags;
+
+		if (ret)
+			return ret;
+	}
+	return 0;
+}
+
+static long pfm_write_ibrs_old(int fd, void __user *ureq, int count)
+{
+	struct pfm_context *ctx;
+	struct task_struct *task;
+	struct file *filp;
+	struct pfarg_dbreg *req = NULL;
+	void *fptr, *resume;
+	unsigned long flags;
+	size_t sz;
+	int ret, fput_needed;
+
+	if (count < 1 || count >= PFM_MAX_ARG_COUNT(req))
+		return -EINVAL;
+
+	sz = count*sizeof(*req);
+
+	filp = fget_light(fd, &fput_needed);
+	if (unlikely(filp == NULL)) {
+		PFM_DBG("invalid fd %d", fd);
+		return -EBADF;
+	}
+
+	ctx = filp->private_data;
+	ret = -EBADF;
+
+	if (unlikely(!ctx || filp->f_op != &pfm_file_ops)) {
+		PFM_DBG("fd %d not related to perfmon", fd);
+		goto error;
+	}
+
+	ret = pfm_get_args(ureq, sz, 0, NULL, (void **)&req, &fptr);
+	if (ret)
+		goto error;
+
+	spin_lock_irqsave(&ctx->lock, flags);
+
+	task = ctx->task;
+
+	ret = pfm_check_task_state(ctx, PFM_CMD_STOPPED, &flags, &resume);
+	if (ret == 0)
+		ret = __pfm_write_ibrs_old(ctx, req, count);
+
+	spin_unlock_irqrestore(&ctx->lock, flags);
+
+	if (resume)
+		pfm_resume_task(task, resume);
+
+	if (copy_to_user(ureq, req, sz))
+		ret = -EFAULT;
+
+	kfree(fptr);
+error:
+	fput_light(filp, fput_needed);
+	return ret;
+}
+
+int __pfm_write_dbrs_old(struct pfm_context *ctx, void *arg, int count)
+{
+	struct pfarg_dbreg *req = arg;
+	struct pfarg_pmc pmc;
+	int i, ret = 0;
+
+	memset(&pmc, 0, sizeof(pmc));
+
+	for (i = 0; i < count; i++, req++) {
+		pmc.reg_num   = 264+req->dbreg_num;
+		pmc.reg_value = req->dbreg_value;
+		pmc.reg_flags = 0;
+		pmc.reg_set   = req->dbreg_set;
+
+		ret = __pfm_write_pmcs(ctx, &pmc, 1);
+
+		req->dbreg_flags &= ~PFM_REG_RETFL_MASK;
+		req->dbreg_flags |= pmc.reg_flags;
+		if (ret)
+			return ret;
+	}
+	return 0;
+}
+
+static long pfm_write_dbrs_old(int fd, void __user *ureq, int count)
+{
+	struct pfm_context *ctx;
+	struct task_struct *task;
+	struct file *filp;
+	struct pfarg_dbreg *req = NULL;
+	void *fptr, *resume;
+	unsigned long flags;
+	size_t sz;
+	int ret, fput_needed;
+
+	if (count < 1 || count >= PFM_MAX_ARG_COUNT(req))
+		return -EINVAL;
+
+	sz = count*sizeof(*req);
+
+	filp = fget_light(fd, &fput_needed);
+	if (unlikely(filp == NULL)) {
+		PFM_DBG("invalid fd %d", fd);
+		return -EBADF;
+	}
+
+	ctx = filp->private_data;
+	ret = -EBADF;
+
+	if (unlikely(!ctx || filp->f_op != &pfm_file_ops)) {
+		PFM_DBG("fd %d not related to perfmon", fd);
+		goto error;
+	}
+
+	ret = pfm_get_args(ureq, sz, 0, NULL, (void **)&req, &fptr);
+	if (ret)
+		goto error;
+
+	spin_lock_irqsave(&ctx->lock, flags);
+
+	task = ctx->task;
+
+	ret = pfm_check_task_state(ctx, PFM_CMD_STOPPED, &flags, &resume);
+	if (ret == 0)
+		ret = __pfm_write_dbrs_old(ctx, req, count);
+
+	spin_unlock_irqrestore(&ctx->lock, flags);
+
+	if (resume)
+		pfm_resume_task(task, resume);
+
+	if (copy_to_user(ureq, req, sz))
+		ret = -EFAULT;
+
+	kfree(fptr);
+error:
+	fput_light(filp, fput_needed);
+	return ret;
+}
+
+int __pfm_write_pmcs_old(struct pfm_context *ctx, struct pfarg_reg *req_old,
+			 int count)
+{
+	struct pfarg_pmc req;
+	unsigned int i;
+	int ret, error_code;
+
+	memset(&req, 0, sizeof(req));
+
+	for (i = 0; i < count; i++, req_old++) {
+		req.reg_num   = req_old->reg_num;
+		req.reg_set   = req_old->reg_set;
+		req.reg_flags = 0;
+		req.reg_value = req_old->reg_value;
+
+		ret = __pfm_write_pmcs(ctx, (void *)&req, 1);
+		req_old->reg_flags &= ~PFM_REG_RETFL_MASK;
+		req_old->reg_flags |= req.reg_flags;
+
+		if (ret)
+			return ret;
+
+		ret = pfm_compat_update_pmd(ctx, req_old->reg_set,
+				      req_old->reg_num,
+				      (u32)req_old->reg_flags,
+				      req_old->reg_smpl_pmds,
+				      req_old->reg_reset_pmds,
+				      req_old->reg_smpl_eventid);
+
+		error_code = ret ? PFM_REG_RETFL_EINVAL : 0;
+		req_old->reg_flags &= ~PFM_REG_RETFL_MASK;
+		req_old->reg_flags |= error_code;
+
+		if (ret)
+			return ret;
+	}
+	return 0;
+}
+
+static long pfm_write_pmcs_old(int fd, void __user *ureq, int count)
+{
+	struct pfm_context *ctx;
+	struct task_struct *task;
+	struct file *filp;
+	struct pfarg_reg *req = NULL;
+	void *fptr, *resume;
+	unsigned long flags;
+	size_t sz;
+	int ret, fput_needed;
+
+	if (count < 1 || count >= PFM_MAX_ARG_COUNT(req))
+		return -EINVAL;
+
+	sz = count*sizeof(*req);
+
+	filp = fget_light(fd, &fput_needed);
+	if (unlikely(filp == NULL)) {
+		PFM_DBG("invalid fd %d", fd);
+		return -EBADF;
+	}
+
+	ctx = filp->private_data;
+	ret = -EBADF;
+
+	if (unlikely(!ctx || filp->f_op != &pfm_file_ops)) {
+		PFM_DBG("fd %d not related to perfmon", fd);
+		goto error;
+	}
+
+	ret = pfm_get_args(ureq, sz, 0, NULL, (void **)&req, &fptr);
+	if (ret)
+		goto error;
+
+	spin_lock_irqsave(&ctx->lock, flags);
+
+	task = ctx->task;
+
+	ret = pfm_check_task_state(ctx, PFM_CMD_STOPPED, &flags, &resume);
+	if (ret == 0)
+		ret = __pfm_write_pmcs_old(ctx, req, count);
+
+	spin_unlock_irqrestore(&ctx->lock, flags);
+
+	if (resume)
+		pfm_resume_task(task, resume);
+
+	if (copy_to_user(ureq, req, sz))
+		ret = -EFAULT;
+
+	kfree(fptr);
+
+error:
+	fput_light(filp, fput_needed);
+	return ret;
+}
+
+int __pfm_write_pmds_old(struct pfm_context *ctx, struct pfarg_reg *req_old,
+			 int count)
+{
+	struct pfarg_pmd req;
+	int i, ret;
+
+	memset(&req, 0, sizeof(req));
+
+	for (i = 0; i < count; i++, req_old++) {
+		req.reg_num   = req_old->reg_num;
+		req.reg_set   = req_old->reg_set;
+		req.reg_value = req_old->reg_value;
+		/* flags passed with pmcs in v2.0 */
+
+		req.reg_long_reset  = req_old->reg_long_reset;
+		req.reg_short_reset = req_old->reg_short_reset;
+		req.reg_random_mask = req_old->reg_random_mask;
+		/*
+		 * reg_random_seed is ignored since v2.3
+		 */
+
+		/*
+		 * skip last_reset_val not used for writing
+		 * skip smpl_pmds, reset_pmds, eventid, ovfl_swtch_cnt
+		 * as set in pfm_write_pmcs_old.
+		 *
+		 * ovfl_switch_cnt ignored, not implemented in v2.0
+		 */
+		ret = __pfm_write_pmds(ctx, (void *)&req, 1, 1);
+
+		req_old->reg_flags &= ~PFM_REG_RETFL_MASK;
+		req_old->reg_flags |= req.reg_flags;
+
+		if (ret)
+			return ret;
+	}
+	return 0;
+}
+
+static long pfm_write_pmds_old(int fd, void __user *ureq, int count)
+{
+	struct pfm_context *ctx;
+	struct task_struct *task;
+	struct file *filp;
+	struct pfarg_reg *req = NULL;
+	void *fptr, *resume;
+	unsigned long flags;
+	size_t sz;
+	int ret, fput_needed;
+
+	if (count < 1 || count >= PFM_MAX_ARG_COUNT(req))
+		return -EINVAL;
+
+	sz = count*sizeof(*req);
+
+	filp = fget_light(fd, &fput_needed);
+	if (unlikely(filp == NULL)) {
+		PFM_DBG("invalid fd %d", fd);
+		return -EBADF;
+	}
+
+	ctx = filp->private_data;
+	ret = -EBADF;
+
+	if (unlikely(!ctx || filp->f_op != &pfm_file_ops)) {
+		PFM_DBG("fd %d not related to perfmon", fd);
+		goto error;
+	}
+
+	ret = pfm_get_args(ureq, sz, 0, NULL, (void **)&req, &fptr);
+	if (ret)
+		goto error;
+
+	spin_lock_irqsave(&ctx->lock, flags);
+
+	task = ctx->task;
+
+	ret = pfm_check_task_state(ctx, PFM_CMD_STOPPED, &flags, &resume);
+	if (ret == 0)
+		ret = __pfm_write_pmds_old(ctx, req, count);
+
+	spin_unlock_irqrestore(&ctx->lock, flags);
+
+	if (copy_to_user(ureq, req, sz))
+		ret = -EFAULT;
+
+	if (resume)
+		pfm_resume_task(task, resume);
+
+	kfree(fptr);
+error:
+	fput_light(filp, fput_needed);
+	return ret;
+}
+
+int __pfm_read_pmds_old(struct pfm_context *ctx, struct pfarg_reg *req_old,
+			int count)
+{
+	struct pfarg_pmd req;
+	int i, ret;
+
+	memset(&req, 0, sizeof(req));
+
+	for (i = 0; i < count; i++, req_old++) {
+		req.reg_num   = req_old->reg_num;
+		req.reg_set   = req_old->reg_set;
+
+		/* skip value not used for reading */
+		req.reg_flags = req_old->reg_flags;
+
+		/* skip short/long_reset not used for reading */
+		/* skip last_reset_val not used for reading */
+		/* skip ovfl_switch_cnt not used for reading */
+
+		ret = __pfm_read_pmds(ctx, (void *)&req, 1);
+
+		req_old->reg_flags &= ~PFM_REG_RETFL_MASK;
+		req_old->reg_flags |= req.reg_flags;
+		if (ret)
+			return ret;
+
+		/* update fields */
+		req_old->reg_value = req.reg_value;
+
+		req_old->reg_last_reset_val  = req.reg_last_reset_val;
+		req_old->reg_ovfl_switch_cnt = req.reg_ovfl_switch_cnt;
+	}
+	return 0;
+}
+
+static long pfm_read_pmds_old(int fd, void __user *ureq, int count)
+{
+	struct pfm_context *ctx;
+	struct task_struct *task;
+	struct file *filp;
+	struct pfarg_reg *req = NULL;
+	void *fptr, *resume;
+	unsigned long flags;
+	size_t sz;
+	int ret, fput_needed;
+
+	if (count < 1 || count >= PFM_MAX_ARG_COUNT(req))
+		return -EINVAL;
+
+	sz = count*sizeof(*req);
+
+	filp = fget_light(fd, &fput_needed);
+	if (unlikely(filp == NULL)) {
+		PFM_DBG("invalid fd %d", fd);
+		return -EBADF;
+	}
+
+	ctx = filp->private_data;
+	ret = -EBADF;
+
+	if (unlikely(!ctx || filp->f_op != &pfm_file_ops)) {
+		PFM_DBG("fd %d not related to perfmon", fd);
+		goto error;
+	}
+
+	ret = pfm_get_args(ureq, sz, 0, NULL, (void **)&req, &fptr);
+	if (ret)
+		goto error;
+
+	spin_lock_irqsave(&ctx->lock, flags);
+
+	task = ctx->task;
+
+	ret = pfm_check_task_state(ctx, PFM_CMD_STOPPED, &flags, &resume);
+	if (ret == 0)
+		ret = __pfm_read_pmds_old(ctx, req, count);
+
+	spin_unlock_irqrestore(&ctx->lock, flags);
+
+	if (resume)
+		pfm_resume_task(task, resume);
+
+	if (copy_to_user(ureq, req, sz))
+		ret = -EFAULT;
+
+	kfree(fptr);
+error:
+	fput_light(filp, fput_needed);
+	return ret;
+}
+
+/*
+ * OBSOLETE: use /proc/perfmon_map instead
+ */
+static long pfm_get_default_pmcs_old(int fd, void __user *ureq, int count)
+{
+	struct pfarg_reg *req = NULL;
+	void *fptr;
+	size_t sz;
+	int ret, i;
+	unsigned int cnum;
+
+	if (count < 1)
+		return -EINVAL;
+
+	/*
+	 * ensure the pfm_pmu_conf does not disappear while
+	 * we use it
+	 */
+	ret = pfm_pmu_conf_get(1);
+	if (ret)
+		return ret;
+
+	sz = count*sizeof(*ureq);
+
+	ret = pfm_get_args(ureq, sz, 0, NULL, (void **)&req, &fptr);
+	if (ret)
+		goto error;
+
+
+	for (i = 0; i < count; i++, req++) {
+		cnum   = req->reg_num;
+
+		if (i >= PFM_MAX_PMCS ||
+		    (pfm_pmu_conf->pmc_desc[cnum].type & PFM_REG_I) == 0) {
+			req->reg_flags = PFM_REG_RETFL_EINVAL;
+			break;
+		}
+		req->reg_value = pfm_pmu_conf->pmc_desc[cnum].dfl_val;
+		req->reg_flags = 0;
+
+		PFM_DBG("pmc[%u]=0x%lx", cnum, req->reg_value);
+	}
+
+	if (copy_to_user(ureq, req, sz))
+		ret = -EFAULT;
+
+	kfree(fptr);
+error:
+	pfm_pmu_conf_put();
+
+	return ret;
+}
+
+/*
+ * allocate a sampling buffer and remaps it into the user address space of
+ * the task. This is only in compatibility mode
+ *
+ * function called ONLY on current task
+ */
+int pfm_smpl_buf_alloc_compat(struct pfm_context *ctx, size_t rsize, int fd)
+{
+	struct mm_struct *mm = current->mm;
+	struct vm_area_struct *vma = NULL;
+	struct pfm_arch_context *ctx_arch;
+	struct file *filp;
+	size_t size;
+	int ret;
+	extern struct vm_operations_struct pfm_buf_map_vm_ops;
+
+	ctx_arch = pfm_ctx_arch(ctx);
+
+	/*
+	 * allocate buffer + map desc
+	 */
+	ret = pfm_smpl_buf_alloc(ctx, rsize);
+	if (ret)
+		return ret;
+
+	size = ctx->smpl_size;
+
+
+	/* allocate vma */
+	vma = kmem_cache_alloc(vm_area_cachep, GFP_KERNEL);
+	if (!vma) {
+		PFM_DBG("Cannot allocate vma");
+		goto error_kmem;
+	}
+	memset(vma, 0, sizeof(*vma));
+
+	/*
+	 * simulate effect of mmap()
+	 */
+	filp = fget(fd);
+
+	/*
+	 * partially initialize the vma for the sampling buffer
+	 */
+	vma->vm_mm	     = mm;
+	vma->vm_flags	     = VM_READ | VM_MAYREAD | VM_RESERVED;
+	vma->vm_page_prot    = PAGE_READONLY;
+	vma->vm_ops	     = &pfm_buf_map_vm_ops;
+	vma->vm_file	     = filp;
+	vma->vm_private_data = ctx;
+	vma->vm_pgoff        = 0;
+
+	/*
+	 * Let's do the difficult operations next.
+	 *
+	 * now we atomically find some area in the address space and
+	 * remap the buffer into it.
+	 */
+	down_write(&current->mm->mmap_sem);
+
+	/* find some free area in address space, must have mmap sem held */
+	vma->vm_start = get_unmapped_area(NULL, 0, size, 0,
+					  MAP_PRIVATE|MAP_ANONYMOUS);
+	if (vma->vm_start == 0) {
+		PFM_DBG("cannot find unmapped area of size %zu", size);
+		up_write(&current->mm->mmap_sem);
+		goto error;
+	}
+	vma->vm_end = vma->vm_start + size;
+
+	PFM_DBG("aligned_size=%zu mapped @0x%lx", size, vma->vm_start);
+	/*
+	 * now insert the vma in the vm list for the process, must be
+	 * done with mmap lock held
+	 */
+	insert_vm_struct(mm, vma);
+
+	mm->total_vm  += size >> PAGE_SHIFT;
+
+	up_write(&current->mm->mmap_sem);
+
+	/*
+	 * IMPORTANT: we do not issue the fput()
+	 * because we want to increase the ref count
+	 * on the descriptor to simulate what mmap()
+	 * would do
+	 */
+
+	/*
+	 * used to propagate vaddr to syscall stub
+	 */
+	ctx_arch->ctx_smpl_vaddr = (void *)vma->vm_start;
+
+	return 0;
+error:
+	fput(filp);
+	kmem_cache_free(vm_area_cachep, vma);
+error_kmem:
+	pfm_smpl_buf_space_release(ctx, ctx->smpl_size);
+	vfree(ctx->smpl_addr);
+	return -ENOMEM;
+}
+
+#define PFM_DEFAULT_SMPL_UUID { \
+		0x4d, 0x72, 0xbe, 0xc0, 0x06, 0x64, 0x41, 0x43, 0x82,\
+		0xb4, 0xd3, 0xfd, 0x27, 0x24, 0x3c, 0x97}
+
+#define OPROFILE_FMT_UUID { \
+	0x77, 0x7a, 0x6e, 0x61, 0x20, 0x65, 0x73, 0x69, 0x74, 0x6e, 0x72, 0x20, 0x61, 0x65, 0x0a, 0x6c }
+
+static pfm_uuid_t old_default_uuid = PFM_DEFAULT_SMPL_UUID;
+static pfm_uuid_t oprofile_uuid = OPROFILE_FMT_UUID;
+static pfm_uuid_t null_uuid;
+
+/*
+ * function invoked in case, pfm_context_create fails
+ * at the last operation, copy_to_user. It needs to
+ * undo memory allocations and free the file descriptor
+ */
+static void pfm_undo_create_context_fd(int fd, struct pfm_context *ctx)
+{
+	struct files_struct *files = current->files;
+	struct file *file;
+	int fput_needed;
+
+	file = fget_light(fd, &fput_needed);
+	/*
+	 * there is no fd_uninstall(), so we do it
+	 * here. put_unused_fd() does not remove the
+	 * effect of fd_install().
+	 */
+
+	spin_lock(&files->file_lock);
+	files->fd_array[fd] = NULL;
+	spin_unlock(&files->file_lock);
+
+	fput_light(file, fput_needed);
+
+	/*
+	 * decrement ref count and kill file
+	 */
+	put_filp(file);
+
+	put_unused_fd(fd);
+
+	pfm_free_context(ctx);
+}
+
+static int pfm_get_smpl_arg_old(pfm_uuid_t uuid, void __user *fmt_uarg,
+				size_t usize, void **arg,
+				struct pfm_smpl_fmt **fmt)
+{
+	struct pfm_smpl_fmt *f;
+	void *addr = NULL;
+	char *fmt_name;
+	size_t sz;
+	int ret;
+
+	if (!memcmp(uuid, null_uuid, sizeof(pfm_uuid_t)))
+		return 0;
+
+	if (!memcmp(uuid, old_default_uuid, sizeof(pfm_uuid_t))) {
+		fmt_name = "default-old";
+	} else if (!memcmp(uuid, oprofile_uuid, sizeof(pfm_uuid_t))) {
+		fmt_name = "OProfile";
+	} else {
+		PFM_DBG("compatibility mode supports only default and oprofile sampling formats");
+		return -EINVAL;
+	}
+
+	/*
+	 * find fmt and increase refcount
+	 */
+	f = pfm_smpl_fmt_get(fmt_name);
+	if (f == NULL) {
+		PFM_DBG("%s buffer format not found", fmt_name);
+		return -EINVAL;
+	}
+
+	/*
+	 * expected format argument size
+	 */
+	sz = f->fmt_arg_size;
+
+	/*
+	 * check user size matches expected size
+	 * usize = -1 is for IA-64 backward compatibility
+	 */
+	ret = -EINVAL;
+	if (sz != usize && usize != -1) {
+		PFM_DBG("invalid arg size %zu, format expects %zu",
+			usize, sz);
+		goto error;
+	}
+
+	ret = -ENOMEM;
+	addr = kmalloc(sz, GFP_KERNEL);
+	if (addr == NULL)
+		goto error;
+
+	ret = -EFAULT;
+	if (copy_from_user(addr, fmt_uarg, sz))
+		goto error;
+
+	*arg = addr;
+	*fmt = f;
+	return 0;
+
+error:
+	kfree(addr);
+	pfm_smpl_fmt_put(f);
+	return ret;
+}
+
+static long pfm_create_context_old(int fd, void __user *ureq, int count)
+{
+	struct pfm_context *new_ctx;
+	struct pfm_arch_context *ctx_arch;
+	struct pfm_smpl_fmt *fmt = NULL;
+	struct pfarg_context req_old;
+	void __user *usmpl_arg;
+	void *smpl_arg = NULL;
+	struct pfarg_ctx req;
+	int ret;
+
+	if (count != 1)
+		return -EINVAL;
+
+	if (copy_from_user(&req_old, ureq, sizeof(req_old)))
+		return -EFAULT;
+
+	memset(&req, 0, sizeof(req));
+
+	/*
+	 * sampling format args are following pfarg_context
+	 */
+	usmpl_arg = ureq+sizeof(req_old);
+
+	ret = pfm_get_smpl_arg_old(req_old.ctx_smpl_buf_id, usmpl_arg, -1,
+				   &smpl_arg, &fmt);
+	if (ret)
+		return ret;
+
+	req.ctx_flags = req_old.ctx_flags;
+
+	/*
+	 * returns file descriptor if >=0, or error code */
+	ret = __pfm_create_context(&req, fmt, smpl_arg, PFM_COMPAT, &new_ctx);
+	if (ret >= 0) {
+		ctx_arch = pfm_ctx_arch(new_ctx);
+		req_old.ctx_fd = ret;
+		req_old.ctx_smpl_vaddr = ctx_arch->ctx_smpl_vaddr;
+	}
+
+	if (copy_to_user(ureq, &req_old, sizeof(req_old))) {
+		pfm_undo_create_context_fd(req_old.ctx_fd, new_ctx);
+		ret = -EFAULT;
+	}
+
+	kfree(smpl_arg);
+
+	return ret;
+}
+
+/*
+ * obsolete call: use /proc/perfmon
+ */
+static long pfm_get_features_old(int fd, void __user *arg, int count)
+{
+	struct pfarg_features req;
+	int ret = 0;
+
+	if (count != 1)
+		return -EINVAL;
+
+	memset(&req, 0, sizeof(req));
+
+	req.ft_version = PFM_VERSION;
+
+	if (copy_to_user(arg, &req, sizeof(req)))
+		ret = -EFAULT;
+
+	return ret;
+}
+
+static long pfm_debug_old(int fd, void __user *arg, int count)
+{
+	int m;
+
+	if (count != 1)
+		return -EINVAL;
+
+	if (get_user(m, (int __user *)arg))
+		return -EFAULT;
+
+
+	pfm_controls.debug = m == 0 ? 0 : 1;
+
+	PFM_INFO("debugging %s (timing reset)",
+		 pfm_controls.debug ? "on" : "off");
+
+	if (m == 0)
+		for_each_online_cpu(m) {
+			memset(&per_cpu(pfm_stats, m), 0,
+			       sizeof(struct pfm_stats));
+		}
+	return 0;
+}
+
+static long pfm_unload_context_old(int fd, void __user *arg, int count)
+{
+	if (count)
+		return -EINVAL;
+
+	return sys_pfm_unload_context(fd);
+}
+
+static long pfm_restart_old(int fd, void __user *arg, int count)
+{
+	if (count)
+		return -EINVAL;
+
+	return sys_pfm_restart(fd);
+}
+
+static long pfm_stop_old(int fd, void __user *arg, int count)
+{
+	if (count)
+		return -EINVAL;
+
+	return sys_pfm_stop(fd);
+}
+
+static long pfm_start_old(int fd, void __user *arg, int count)
+{
+	if (count > 1)
+		return -EINVAL;
+
+	return sys_pfm_start(fd, arg);
+}
+
+static long pfm_load_context_old(int fd, void __user *ureq, int count)
+{
+	if (count != 1)
+		return -EINVAL;
+
+	return sys_pfm_load_context(fd, ureq);
+}
+
+/*
+ * perfmon command descriptions
+ */
+struct pfm_cmd_desc {
+	long (*cmd_func)(int fd, void __user *arg, int count);
+};
+
+/*
+ * functions MUST be listed in the increasing order of
+ * their index (see permfon.h)
+ */
+#define PFM_CMD(name)  \
+	{ .cmd_func = name,  \
+	}
+#define PFM_CMD_NONE		\
+	{ .cmd_func = NULL   \
+	}
+
+static struct pfm_cmd_desc pfm_cmd_tab[] = {
+/* 0  */PFM_CMD_NONE,
+/* 1  */PFM_CMD(pfm_write_pmcs_old),
+/* 2  */PFM_CMD(pfm_write_pmds_old),
+/* 3  */PFM_CMD(pfm_read_pmds_old),
+/* 4  */PFM_CMD(pfm_stop_old),
+/* 5  */PFM_CMD(pfm_start_old),
+/* 6  */PFM_CMD_NONE,
+/* 7  */PFM_CMD_NONE,
+/* 8  */PFM_CMD(pfm_create_context_old),
+/* 9  */PFM_CMD_NONE,
+/* 10 */PFM_CMD(pfm_restart_old),
+/* 11 */PFM_CMD_NONE,
+/* 12 */PFM_CMD(pfm_get_features_old),
+/* 13 */PFM_CMD(pfm_debug_old),
+/* 14 */PFM_CMD_NONE,
+/* 15 */PFM_CMD(pfm_get_default_pmcs_old),
+/* 16 */PFM_CMD(pfm_load_context_old),
+/* 17 */PFM_CMD(pfm_unload_context_old),
+/* 18 */PFM_CMD_NONE,
+/* 19 */PFM_CMD_NONE,
+/* 20 */PFM_CMD_NONE,
+/* 21 */PFM_CMD_NONE,
+/* 22 */PFM_CMD_NONE,
+/* 23 */PFM_CMD_NONE,
+/* 24 */PFM_CMD_NONE,
+/* 25 */PFM_CMD_NONE,
+/* 26 */PFM_CMD_NONE,
+/* 27 */PFM_CMD_NONE,
+/* 28 */PFM_CMD_NONE,
+/* 29 */PFM_CMD_NONE,
+/* 30 */PFM_CMD_NONE,
+/* 31 */PFM_CMD_NONE,
+/* 32 */PFM_CMD(pfm_write_ibrs_old),
+/* 33 */PFM_CMD(pfm_write_dbrs_old),
+};
+#define PFM_CMD_COUNT ARRAY_SIZE(pfm_cmd_tab)
+
+/*
+ * system-call entry point (must return long)
+ */
+asmlinkage long sys_perfmonctl(int fd, int cmd, void __user *arg, int count)
+{
+	if (perfmon_disabled)
+		return -ENOSYS;
+
+	if (unlikely(cmd < 0 || cmd >= PFM_CMD_COUNT
+		     || pfm_cmd_tab[cmd].cmd_func == NULL)) {
+		PFM_DBG("invalid cmd=%d", cmd);
+		return -EINVAL;
+	}
+	return (long)pfm_cmd_tab[cmd].cmd_func(fd, arg, count);
+}
+
+/*
+ * Called from pfm_read() for a perfmon v2.0 context.
+ *
+ * compatibility mode pfm_read() routine. We need a separate
+ * routine because the definition of the message has changed.
+ * The pfm_msg and pfarg_msg structures are different.
+ *
+ * return: sizeof(pfm_msg_t) on success, -errno otherwise
+ */
+ssize_t pfm_arch_compat_read(struct pfm_context *ctx,
+			     char __user *buf,
+			     int non_block,
+			     size_t size)
+{
+	union pfarg_msg msg_buf;
+	pfm_msg_t old_msg_buf;
+	pfm_ovfl_msg_t *o_msg;
+	struct pfarg_ovfl_msg *n_msg;
+	int ret;
+
+	PFM_DBG("msg=%p size=%zu", buf, size);
+
+	/*
+	 * cannot extract partial messages.
+	 * check even when there is no message
+	 *
+	 * cannot extract more than one message per call. Bytes
+	 * above sizeof(msg) are ignored.
+	 */
+	if (size < sizeof(old_msg_buf)) {
+		PFM_DBG("message is too small size=%zu must be >=%zu)",
+			size,
+			sizeof(old_msg_buf));
+		return -EINVAL;
+	}
+
+	ret =  __pfm_read(ctx, &msg_buf, non_block);
+	if (ret < 1)
+		return ret;
+
+	/*
+	 * force return value to old message size
+	 */
+	ret = sizeof(old_msg_buf);
+
+	o_msg = &old_msg_buf.pfm_ovfl_msg;
+	n_msg = &msg_buf.pfm_ovfl_msg;
+
+	switch (msg_buf.type) {
+	case PFM_MSG_OVFL:
+		o_msg->msg_type   = PFM_MSG_OVFL;
+		o_msg->msg_ctx_fd = 0;
+		o_msg->msg_active_set = n_msg->msg_active_set;
+		o_msg->msg_tstamp = 0;
+
+		o_msg->msg_ovfl_pmds[0] = n_msg->msg_ovfl_pmds[0];
+		o_msg->msg_ovfl_pmds[1] = n_msg->msg_ovfl_pmds[1];
+		o_msg->msg_ovfl_pmds[2] = n_msg->msg_ovfl_pmds[2];
+		o_msg->msg_ovfl_pmds[3] = n_msg->msg_ovfl_pmds[3];
+		break;
+	case PFM_MSG_END:
+		o_msg->msg_type = PFM_MSG_END;
+		o_msg->msg_ctx_fd = 0;
+		o_msg->msg_tstamp = 0;
+		break;
+	default:
+		PFM_DBG("unknown msg type=%d", msg_buf.type);
+	}
+	if (copy_to_user(buf, &old_msg_buf, sizeof(old_msg_buf)))
+		ret = -EFAULT;
+	PFM_DBG_ovfl("ret=%d", ret);
+	return ret;
+}
+
+/*
+ * legacy /proc/perfmon simplified interface (we only maintain the
+ * global information (no more per-cpu stats, use
+ * /sys/devices/system/cpu/cpuXX/perfmon
+ */
+static struct proc_dir_entry 	*perfmon_proc;
+
+static void *pfm_proc_start(struct seq_file *m, loff_t *pos)
+{
+	if (*pos == 0)
+		return (void *)1;
+
+	return NULL;
+}
+
+static void *pfm_proc_next(struct seq_file *m, void *v, loff_t *pos)
+{
+	++*pos;
+	return pfm_proc_start(m, pos);
+}
+
+static void pfm_proc_stop(struct seq_file *m, void *v)
+{
+}
+
+/*
+ * this is a simplified version of the legacy /proc/perfmon.
+ * We have retained ONLY the key information that tools are actually
+ * using
+ */
+static void pfm_proc_show_header(struct seq_file *m)
+{
+	char buf[128];
+
+	pfm_sysfs_res_show(buf, sizeof(buf), 3);
+
+	seq_printf(m, "perfmon version            : %u.%u\n",
+		PFM_VERSION_MAJ, PFM_VERSION_MIN);
+
+	seq_printf(m, "model                      : %s", buf);
+}
+
+static int pfm_proc_show(struct seq_file *m, void *v)
+{
+	pfm_proc_show_header(m);
+	return 0;
+}
+
+struct seq_operations pfm_proc_seq_ops = {
+	.start = pfm_proc_start,
+	.next =	pfm_proc_next,
+	.stop =	pfm_proc_stop,
+	.show =	pfm_proc_show
+};
+
+static int pfm_proc_open(struct inode *inode, struct file *file)
+{
+	return seq_open(file, &pfm_proc_seq_ops);
+}
+
+
+static struct file_operations pfm_proc_fops = {
+	.open = pfm_proc_open,
+	.read = seq_read,
+	.llseek	= seq_lseek,
+	.release = seq_release,
+};
+
+/*
+ * called from pfm_arch_init(), global initialization, called once
+ */
+int __init pfm_ia64_compat_init(void)
+{
+	/*
+	 * create /proc/perfmon
+	 */
+	perfmon_proc = create_proc_entry("perfmon", S_IRUGO, NULL);
+	if (perfmon_proc == NULL) {
+		PFM_ERR("cannot create /proc entry, perfmon disabled");
+		return -1;
+	}
+	perfmon_proc->proc_fops = &pfm_proc_fops;
+	return 0;
+}
--- /dev/null
+++ b/arch/ia64/perfmon/perfmon_default_smpl.c
@@ -0,0 +1,273 @@
+/*
+ * Copyright (c) 2002-2006 Hewlett-Packard Development Company, L.P.
+ * Contributed by Stephane Eranian <eranian@hpl.hp.com>
+ *
+ * This file implements the old default sampling buffer format
+ * for the Linux/ia64 perfmon-2 subsystem. This is for backward
+ * compatibility only. use the new default format in perfmon/
+ *
+ * This program is free software; you can redistribute it and/or
+ * modify it under the terms of version 2 of the GNU General Public
+ * License as published by the Free Software Foundation.
+ *
+ * This program is distributed in the hope that it will be useful,
+ * but WITHOUT ANY WARRANTY; without even the implied warranty of
+ * MERCHANTABILITY or FITNESS FOR A PARTICULAR PURPOSE.  See the GNU
+ * General Public License for more details.
+ *
+ * You should have received a copy of the GNU General Public License
+ * along with this program; if not, write to the Free Software
+ * Foundation, Inc., 59 Temple Place, Suite 330, Boston, MA
+ * 02111-1307 USA
+  */
+#include <linux/kernel.h>
+#include <linux/types.h>
+#include <linux/module.h>
+#include <linux/init.h>
+#include <linux/delay.h>
+#include <linux/smp.h>
+#include <linux/sysctl.h>
+
+#ifdef MODULE
+#define FMT_FLAGS	0
+#else
+#define FMT_FLAGS	PFM_FMTFL_IS_BUILTIN
+#endif
+
+#include <linux/perfmon_kern.h>
+#include <asm/perfmon_default_smpl.h>
+
+MODULE_AUTHOR("Stephane Eranian <eranian@hpl.hp.com>");
+MODULE_DESCRIPTION("perfmon old default sampling format");
+MODULE_LICENSE("GPL");
+
+static int pfm_default_fmt_validate(u32 flags, u16 npmds, void *data)
+{
+	struct pfm_default_smpl_arg *arg = data;
+	size_t min_buf_size;
+
+	if (data == NULL) {
+		PFM_DBG("no argument passed");
+		return -EINVAL;
+	}
+
+	/*
+	 * compute min buf size. All PMD are manipulated as 64bit entities
+	 */
+	min_buf_size = sizeof(struct pfm_default_smpl_hdr)
+	     + (sizeof(struct pfm_default_smpl_entry) + (npmds*sizeof(u64)));
+
+	PFM_DBG("validate flags=0x%x npmds=%u min_buf_size=%lu "
+		  "buf_size=%lu CPU%d", flags, npmds, min_buf_size,
+		  arg->buf_size, smp_processor_id());
+
+	/*
+	 * must hold at least the buffer header + one minimally sized entry
+	 */
+	if (arg->buf_size < min_buf_size)
+		return -EINVAL;
+
+	return 0;
+}
+
+static int pfm_default_fmt_get_size(unsigned int flags, void *data,
+				    size_t *size)
+{
+	struct pfm_default_smpl_arg *arg = data;
+
+	/*
+	 * size has been validated in default_validate
+	 */
+	*size = arg->buf_size;
+
+	return 0;
+}
+
+static int pfm_default_fmt_init(struct pfm_context *ctx, void *buf,
+				u32 flags, u16 npmds, void *data)
+{
+	struct pfm_default_smpl_hdr *hdr;
+	struct pfm_default_smpl_arg *arg = data;
+
+	hdr = buf;
+
+	hdr->hdr_version      = PFM_DEFAULT_SMPL_VERSION;
+	hdr->hdr_buf_size     = arg->buf_size;
+	hdr->hdr_cur_offs     = sizeof(*hdr);
+	hdr->hdr_overflows    = 0;
+	hdr->hdr_count        = 0;
+
+	PFM_DBG("buffer=%p buf_size=%llu hdr_size=%lu "
+		  "hdr_version=%u cur_offs=%llu",
+		  buf,
+		  hdr->hdr_buf_size,
+		  sizeof(*hdr),
+		  hdr->hdr_version,
+		  hdr->hdr_cur_offs);
+
+	return 0;
+}
+
+static int pfm_default_fmt_handler(struct pfm_context *ctx,
+				   unsigned long ip, u64 tstamp, void *data)
+{
+	struct pfm_default_smpl_hdr *hdr;
+	struct pfm_default_smpl_entry *ent;
+	void *cur, *last, *buf;
+	u64 *e;
+	size_t entry_size;
+	u16 npmds, i, ovfl_pmd;
+	struct pfm_ovfl_arg *arg;
+
+	hdr = ctx->smpl_addr;
+	arg = &ctx->ovfl_arg;
+
+	buf = hdr;
+	cur = buf+hdr->hdr_cur_offs;
+	last = buf+hdr->hdr_buf_size;
+	ovfl_pmd = arg->ovfl_pmd;
+
+	/*
+	 * precheck for sanity
+	 */
+	if ((last - cur) < PFM_DEFAULT_MAX_ENTRY_SIZE)
+		goto full;
+
+	npmds = arg->num_smpl_pmds;
+
+	ent = cur;
+
+	prefetch(arg->smpl_pmds_values);
+
+	entry_size = sizeof(*ent) + (npmds << 3);
+
+	/* position for first pmd */
+	e = (u64 *)(ent+1);
+
+	hdr->hdr_count++;
+
+	PFM_DBG_ovfl("count=%llu cur=%p last=%p free_bytes=%lu "
+		       "ovfl_pmd=%d npmds=%u",
+		       hdr->hdr_count,
+		       cur, last,
+		       last-cur,
+		       ovfl_pmd,
+		       npmds);
+
+	/*
+	 * current = task running at the time of the overflow.
+	 *
+	 * per-task mode:
+	 * 	- this is ususally the task being monitored.
+	 * 	  Under certain conditions, it might be a different task
+	 *
+	 * system-wide:
+	 * 	- this is not necessarily the task controlling the session
+	 */
+	ent->pid            = current->pid;
+	ent->ovfl_pmd  	    = ovfl_pmd;
+	ent->last_reset_val = arg->pmd_last_reset;
+
+	/*
+	 * where did the fault happen (includes slot number)
+	 */
+	ent->ip = ip;
+
+	ent->tstamp    = tstamp;
+	ent->cpu       = smp_processor_id();
+	ent->set       = arg->active_set;
+	ent->tgid      = current->tgid;
+
+	/*
+	 * selectively store PMDs in increasing index number
+	 */
+	if (npmds) {
+		u64 *val = arg->smpl_pmds_values;
+		for (i = 0; i < npmds; i++)
+			*e++ = *val++;
+	}
+
+	/*
+	 * update position for next entry
+	 */
+	hdr->hdr_cur_offs += entry_size;
+	cur               += entry_size;
+
+	/*
+	 * post check to avoid losing the last sample
+	 */
+	if ((last - cur) < PFM_DEFAULT_MAX_ENTRY_SIZE)
+		goto full;
+
+	/*
+	 * reset before returning from interrupt handler
+	 */
+	arg->ovfl_ctrl = PFM_OVFL_CTRL_RESET;
+	return 0;
+full:
+	PFM_DBG_ovfl("smpl buffer full free=%lu, count=%llu",
+		       last-cur, hdr->hdr_count);
+
+	/*
+	 * increment number of buffer overflow.
+	 * important to detect duplicate set of samples.
+	 */
+	hdr->hdr_overflows++;
+
+	/*
+	 * request notification and masking of monitoring.
+	 * Notification is still subject to the overflowed
+	 */
+	arg->ovfl_ctrl = PFM_OVFL_CTRL_NOTIFY | PFM_OVFL_CTRL_MASK;
+
+	return -ENOBUFS; /* we are full, sorry */
+}
+
+static int pfm_default_fmt_restart(struct pfm_context *ctx, u32 *ovfl_ctrl)
+{
+	struct pfm_default_smpl_hdr *hdr;
+
+	hdr = ctx->smpl_addr;
+
+	hdr->hdr_count    = 0;
+	hdr->hdr_cur_offs = sizeof(*hdr);
+
+	*ovfl_ctrl = PFM_OVFL_CTRL_RESET;
+
+	return 0;
+}
+
+static int pfm_default_fmt_exit(void *buf)
+{
+	return 0;
+}
+
+static struct pfm_smpl_fmt default_fmt = {
+	.fmt_name = "default-old",
+	.fmt_version = 0x10000,
+	.fmt_arg_size = sizeof(struct pfm_default_smpl_arg),
+	.fmt_validate = pfm_default_fmt_validate,
+	.fmt_getsize = pfm_default_fmt_get_size,
+	.fmt_init = pfm_default_fmt_init,
+	.fmt_handler = pfm_default_fmt_handler,
+	.fmt_restart = pfm_default_fmt_restart,
+	.fmt_exit = pfm_default_fmt_exit,
+	.fmt_flags = FMT_FLAGS,
+	.owner = THIS_MODULE
+};
+
+static int pfm_default_fmt_init_module(void)
+{
+	int ret;
+
+	return pfm_fmt_register(&default_fmt);
+	return ret;
+}
+
+static void pfm_default_fmt_cleanup_module(void)
+{
+	pfm_fmt_unregister(&default_fmt);
+}
+
+module_init(pfm_default_fmt_init_module);
+module_exit(pfm_default_fmt_cleanup_module);
--- /dev/null
+++ b/arch/ia64/perfmon/perfmon_generic.c
@@ -0,0 +1,148 @@
+/*
+ * This file contains the generic PMU register description tables
+ * and pmc checker used by perfmon.c.
+ *
+ * Copyright (c) 2002-2006 Hewlett-Packard Development Company, L.P.
+ * contributed by Stephane Eranian <eranian@hpl.hp.com>
+ *
+ * This program is free software; you can redistribute it and/or
+ * modify it under the terms of version 2 of the GNU General Public
+ * License as published by the Free Software Foundation.
+ *
+ * This program is distributed in the hope that it will be useful,
+ * but WITHOUT ANY WARRANTY; without even the implied warranty of
+ * MERCHANTABILITY or FITNESS FOR A PARTICULAR PURPOSE.  See the GNU
+ * General Public License for more details.
+ *
+ * You should have received a copy of the GNU General Public License
+ * along with this program; if not, write to the Free Software
+ * Foundation, Inc., 59 Temple Place, Suite 330, Boston, MA
+ * 02111-1307 USA
+  */
+#include <linux/module.h>
+#include <linux/perfmon_kern.h>
+#include <asm/pal.h>
+
+MODULE_AUTHOR("Stephane Eranian <eranian@hpl.hp.com>");
+MODULE_DESCRIPTION("Generic IA-64 PMU description tables");
+MODULE_LICENSE("GPL");
+
+#define RDEP(x)	(1UL << (x))
+
+#define PFM_IA64GEN_MASK_PMCS	(RDEP(4)|RDEP(5)|RDEP(6)|RDEP(7))
+#define PFM_IA64GEN_RSVD	(0xffffffffffff0080UL)
+#define PFM_IA64GEN_NO64	(1UL<<5)
+
+/* forward declaration */
+static struct pfm_pmu_config pfm_ia64gen_pmu_conf;
+
+static struct pfm_arch_pmu_info pfm_ia64gen_pmu_info = {
+	.mask_pmcs = {PFM_IA64GEN_MASK_PMCS,},
+};
+
+static struct pfm_regmap_desc pfm_ia64gen_pmc_desc[] = {
+/* pmc0  */ PMX_NA,
+/* pmc1  */ PMX_NA,
+/* pmc2  */ PMX_NA,
+/* pmc3  */ PMX_NA,
+/* pmc4  */ PMC_D(PFM_REG_W64, "PMC4", 0x0, PFM_IA64GEN_RSVD, PFM_IA64GEN_NO64, 4),
+/* pmc5  */ PMC_D(PFM_REG_W64, "PMC5", 0x0, PFM_IA64GEN_RSVD, PFM_IA64GEN_NO64, 5),
+/* pmc6  */ PMC_D(PFM_REG_W64, "PMC6", 0x0, PFM_IA64GEN_RSVD, PFM_IA64GEN_NO64, 6),
+/* pmc7  */ PMC_D(PFM_REG_W64, "PMC7", 0x0, PFM_IA64GEN_RSVD, PFM_IA64GEN_NO64, 7)
+};
+#define PFM_IA64GEN_NUM_PMCS ARRAY_SIZE(pfm_ia64gen_pmc_desc)
+
+static struct pfm_regmap_desc pfm_ia64gen_pmd_desc[] = {
+/* pmd0  */ PMX_NA,
+/* pmd1  */ PMX_NA,
+/* pmd2  */ PMX_NA,
+/* pmd3  */ PMX_NA,
+/* pmd4  */ PMD_DP(PFM_REG_C, "PMD4", 4, 1ull << 4),
+/* pmd5  */ PMD_DP(PFM_REG_C, "PMD5", 5, 1ull << 5),
+/* pmd6  */ PMD_DP(PFM_REG_C, "PMD6", 6, 1ull << 6),
+/* pmd7  */ PMD_DP(PFM_REG_C, "PMD7", 7, 1ull << 7)
+};
+#define PFM_IA64GEN_NUM_PMDS ARRAY_SIZE(pfm_ia64gen_pmd_desc)
+
+static int pfm_ia64gen_pmc_check(struct pfm_context *ctx,
+				 struct pfm_event_set *set,
+				 struct pfarg_pmc *req)
+{
+#define PFM_IA64GEN_PMC_PM_POS6	(1UL<<6)
+	u64 tmpval;
+	int is_system;
+
+	is_system = ctx->flags.system;
+	tmpval = req->reg_value;
+
+	switch (req->reg_num) {
+	case  4:
+	case  5:
+	case  6:
+	case  7:
+		/* set pmc.oi for 64-bit emulation */
+		tmpval |= 1UL << 5;
+
+		if (is_system)
+			tmpval |= PFM_IA64GEN_PMC_PM_POS6;
+		else
+			tmpval &= ~PFM_IA64GEN_PMC_PM_POS6;
+		break;
+
+	}
+	req->reg_value = tmpval;
+
+	return 0;
+}
+
+/*
+ * matches anything
+ */
+static int pfm_ia64gen_probe_pmu(void)
+{
+	u64 pm_buffer[16];
+	pal_perf_mon_info_u_t pm_info;
+
+	/*
+	 * call PAL_PERFMON_INFO to retrieve counter width which
+	 * is implementation specific
+	 */
+	if (ia64_pal_perf_mon_info(pm_buffer, &pm_info))
+		return -1;
+
+	pfm_ia64gen_pmu_conf.counter_width = pm_info.pal_perf_mon_info_s.width;
+
+	return 0;
+}
+
+/*
+ * impl_pmcs, impl_pmds are computed at runtime to minimize errors!
+ */
+static struct pfm_pmu_config pfm_ia64gen_pmu_conf = {
+	.pmu_name = "Generic IA-64",
+	.counter_width = 0, /* computed from PAL_PERFMON_INFO */
+	.pmd_desc = pfm_ia64gen_pmd_desc,
+	.pmc_desc = pfm_ia64gen_pmc_desc,
+	.probe_pmu = pfm_ia64gen_probe_pmu,
+	.num_pmc_entries = PFM_IA64GEN_NUM_PMCS,
+	.num_pmd_entries = PFM_IA64GEN_NUM_PMDS,
+	.pmc_write_check = pfm_ia64gen_pmc_check,
+	.version = "1.0",
+	.flags = PFM_PMU_BUILTIN_FLAG,
+	.owner = THIS_MODULE,
+	.pmu_info = &pfm_ia64gen_pmu_info
+	/* no read/write checkers */
+};
+
+static int __init pfm_gen_pmu_init_module(void)
+{
+	return pfm_pmu_register(&pfm_ia64gen_pmu_conf);
+}
+
+static void __exit pfm_gen_pmu_cleanup_module(void)
+{
+	pfm_pmu_unregister(&pfm_ia64gen_pmu_conf);
+}
+
+module_init(pfm_gen_pmu_init_module);
+module_exit(pfm_gen_pmu_cleanup_module);
--- /dev/null
+++ b/arch/ia64/perfmon/perfmon_itanium.c
@@ -0,0 +1,232 @@
+/*
+ * This file contains the Itanium PMU register description tables
+ * and pmc checker used by perfmon.c.
+ *
+ * Copyright (c) 2002-2006 Hewlett-Packard Development Company, L.P.
+ * Contributed by Stephane Eranian <eranian@hpl.hp.com>
+ *
+ * This program is free software; you can redistribute it and/or
+ * modify it under the terms of version 2 of the GNU General Public
+ * License as published by the Free Software Foundation.
+ *
+ * This program is distributed in the hope that it will be useful,
+ * but WITHOUT ANY WARRANTY; without even the implied warranty of
+ * MERCHANTABILITY or FITNESS FOR A PARTICULAR PURPOSE.  See the GNU
+ * General Public License for more details.
+ *
+ * You should have received a copy of the GNU General Public License
+ * along with this program; if not, write to the Free Software
+ * Foundation, Inc., 59 Temple Place, Suite 330, Boston, MA
+ * 02111-1307 USA
+  */
+#include <linux/module.h>
+#include <linux/perfmon_kern.h>
+
+MODULE_AUTHOR("Stephane Eranian <eranian@hpl.hp.com>");
+MODULE_DESCRIPTION("Itanium (Merced) PMU description tables");
+MODULE_LICENSE("GPL");
+
+#define RDEP(x)	(1ULL << (x))
+
+#define PFM_ITA_MASK_PMCS (RDEP(4)|RDEP(5)|RDEP(6)|RDEP(7)|RDEP(10)|RDEP(11)|\
+			   RDEP(12))
+
+#define PFM_ITA_NO64	(1ULL<<5)
+
+static struct pfm_arch_pmu_info pfm_ita_pmu_info = {
+	.mask_pmcs = {PFM_ITA_MASK_PMCS,},
+};
+/* reserved bits are 1 in the mask */
+#define PFM_ITA_RSVD 0xfffffffffc8000a0UL
+/*
+ * For debug registers, writing xBR(y) means we use also xBR(y+1). Hence using
+ * PMC256+y means we use PMC256+y+1.  Yet, we do not have dependency information
+ * but this is fine because they are handled separately in the IA-64 specific
+ * code.
+ */
+static struct pfm_regmap_desc pfm_ita_pmc_desc[] = {
+/* pmc0  */ PMX_NA,
+/* pmc1  */ PMX_NA,
+/* pmc2  */ PMX_NA,
+/* pmc3  */ PMX_NA,
+/* pmc4  */ PMC_D(PFM_REG_W64, "PMC4" , 0x20, PFM_ITA_RSVD, PFM_ITA_NO64, 4),
+/* pmc5  */ PMC_D(PFM_REG_W64, "PMC5" , 0x20, PFM_ITA_RSVD, PFM_ITA_NO64, 5),
+/* pmc6  */ PMC_D(PFM_REG_W64, "PMC6" , 0x20, PFM_ITA_RSVD, PFM_ITA_NO64, 6),
+/* pmc7  */ PMC_D(PFM_REG_W64, "PMC7" , 0x20, PFM_ITA_RSVD, PFM_ITA_NO64, 7),
+/* pmc8  */ PMC_D(PFM_REG_W  , "PMC8" , 0xfffffffe3ffffff8UL, 0xfff00000001c0000UL, 0, 8),
+/* pmc9  */ PMC_D(PFM_REG_W  , "PMC9" , 0xfffffffe3ffffff8UL, 0xfff00000001c0000UL, 0, 9),
+/* pmc10 */ PMC_D(PFM_REG_W  , "PMC10", 0x0, 0xfffffffff3f0ff30UL, 0, 10),
+/* pmc11 */ PMC_D(PFM_REG_W  , "PMC11", 0x10000000UL, 0xffffffffecf0ff30UL, 0, 11),
+/* pmc12 */ PMC_D(PFM_REG_W  , "PMC12", 0x0, 0xffffffffffff0030UL, 0, 12),
+/* pmc13 */ PMC_D(PFM_REG_W  , "PMC13", 0x3ffff00000001UL, 0xfffffffffffffffeUL, 0, 13),
+/* pmc14 */ PMX_NA,
+/* pmc15 */ PMX_NA,
+/* pmc16 */  PMX_NA, PMX_NA, PMX_NA, PMX_NA, PMX_NA, PMX_NA, PMX_NA, PMX_NA,
+/* pmc24 */  PMX_NA, PMX_NA, PMX_NA, PMX_NA, PMX_NA, PMX_NA, PMX_NA, PMX_NA,
+/* pmc32 */  PMX_NA, PMX_NA, PMX_NA, PMX_NA, PMX_NA, PMX_NA, PMX_NA, PMX_NA,
+/* pmc40 */  PMX_NA, PMX_NA, PMX_NA, PMX_NA, PMX_NA, PMX_NA, PMX_NA, PMX_NA,
+/* pmc48 */  PMX_NA, PMX_NA, PMX_NA, PMX_NA, PMX_NA, PMX_NA, PMX_NA, PMX_NA,
+/* pmc56 */  PMX_NA, PMX_NA, PMX_NA, PMX_NA, PMX_NA, PMX_NA, PMX_NA, PMX_NA,
+/* pmc64 */  PMX_NA, PMX_NA, PMX_NA, PMX_NA, PMX_NA, PMX_NA, PMX_NA, PMX_NA,
+/* pmc72 */  PMX_NA, PMX_NA, PMX_NA, PMX_NA, PMX_NA, PMX_NA, PMX_NA, PMX_NA,
+/* pmc80 */  PMX_NA, PMX_NA, PMX_NA, PMX_NA, PMX_NA, PMX_NA, PMX_NA, PMX_NA,
+/* pmc88 */  PMX_NA, PMX_NA, PMX_NA, PMX_NA, PMX_NA, PMX_NA, PMX_NA, PMX_NA,
+/* pmc96 */  PMX_NA, PMX_NA, PMX_NA, PMX_NA, PMX_NA, PMX_NA, PMX_NA, PMX_NA,
+/* pmc104 */ PMX_NA, PMX_NA, PMX_NA, PMX_NA, PMX_NA, PMX_NA, PMX_NA, PMX_NA,
+/* pmc112 */ PMX_NA, PMX_NA, PMX_NA, PMX_NA, PMX_NA, PMX_NA, PMX_NA, PMX_NA,
+/* pmc120 */ PMX_NA, PMX_NA, PMX_NA, PMX_NA, PMX_NA, PMX_NA, PMX_NA, PMX_NA,
+/* pmc128 */ PMX_NA, PMX_NA, PMX_NA, PMX_NA, PMX_NA, PMX_NA, PMX_NA, PMX_NA,
+/* pmc136 */ PMX_NA, PMX_NA, PMX_NA, PMX_NA, PMX_NA, PMX_NA, PMX_NA, PMX_NA,
+/* pmc144 */ PMX_NA, PMX_NA, PMX_NA, PMX_NA, PMX_NA, PMX_NA, PMX_NA, PMX_NA,
+/* pmc152 */ PMX_NA, PMX_NA, PMX_NA, PMX_NA, PMX_NA, PMX_NA, PMX_NA, PMX_NA,
+/* pmc160 */ PMX_NA, PMX_NA, PMX_NA, PMX_NA, PMX_NA, PMX_NA, PMX_NA, PMX_NA,
+/* pmc168 */ PMX_NA, PMX_NA, PMX_NA, PMX_NA, PMX_NA, PMX_NA, PMX_NA, PMX_NA,
+/* pmc176 */ PMX_NA, PMX_NA, PMX_NA, PMX_NA, PMX_NA, PMX_NA, PMX_NA, PMX_NA,
+/* pmc184 */ PMX_NA, PMX_NA, PMX_NA, PMX_NA, PMX_NA, PMX_NA, PMX_NA, PMX_NA,
+/* pmc192 */ PMX_NA, PMX_NA, PMX_NA, PMX_NA, PMX_NA, PMX_NA, PMX_NA, PMX_NA,
+/* pmc200 */ PMX_NA, PMX_NA, PMX_NA, PMX_NA, PMX_NA, PMX_NA, PMX_NA, PMX_NA,
+/* pmc208 */ PMX_NA, PMX_NA, PMX_NA, PMX_NA, PMX_NA, PMX_NA, PMX_NA, PMX_NA,
+/* pmc216 */ PMX_NA, PMX_NA, PMX_NA, PMX_NA, PMX_NA, PMX_NA, PMX_NA, PMX_NA,
+/* pmc224 */ PMX_NA, PMX_NA, PMX_NA, PMX_NA, PMX_NA, PMX_NA, PMX_NA, PMX_NA,
+/* pmc232 */ PMX_NA, PMX_NA, PMX_NA, PMX_NA, PMX_NA, PMX_NA, PMX_NA, PMX_NA,
+/* pmc240 */ PMX_NA, PMX_NA, PMX_NA, PMX_NA, PMX_NA, PMX_NA, PMX_NA, PMX_NA,
+/* pmc248 */ PMX_NA, PMX_NA, PMX_NA, PMX_NA, PMX_NA, PMX_NA, PMX_NA, PMX_NA,
+/* pmc256 */ PMC_D(PFM_REG_W  , "IBR0", 0x0, 0, 0, 0),
+/* pmc257 */ PMC_D(PFM_REG_W  , "IBR1", 0x0, 0x8000000000000000UL, 0, 1),
+/* pmc258 */ PMC_D(PFM_REG_W  , "IBR2", 0x0, 0, 0, 2),
+/* pmc259 */ PMC_D(PFM_REG_W  , "IBR3", 0x0, 0x8000000000000000UL, 0, 3),
+/* pmc260 */ PMC_D(PFM_REG_W  , "IBR4", 0x0, 0, 0, 4),
+/* pmc261 */ PMC_D(PFM_REG_W  , "IBR5", 0x0, 0x8000000000000000UL, 0, 5),
+/* pmc262 */ PMC_D(PFM_REG_W  , "IBR6", 0x0, 0, 0, 6),
+/* pmc263 */ PMC_D(PFM_REG_W  , "IBR7", 0x0, 0x8000000000000000UL, 0, 7),
+/* pmc264 */ PMC_D(PFM_REG_W  , "DBR0", 0x0, 0, 0, 0),
+/* pmc265 */ PMC_D(PFM_REG_W  , "DBR1", 0x0, 0xc000000000000000UL, 0, 1),
+/* pmc266 */ PMC_D(PFM_REG_W  , "DBR2", 0x0, 0, 0, 2),
+/* pmc267 */ PMC_D(PFM_REG_W  , "DBR3", 0x0, 0xc000000000000000UL, 0, 3),
+/* pmc268 */ PMC_D(PFM_REG_W  , "DBR4", 0x0, 0, 0, 4),
+/* pmc269 */ PMC_D(PFM_REG_W  , "DBR5", 0x0, 0xc000000000000000UL, 0, 5),
+/* pmc270 */ PMC_D(PFM_REG_W  , "DBR6", 0x0, 0, 0, 6),
+/* pmc271 */ PMC_D(PFM_REG_W  , "DBR7", 0x0, 0xc000000000000000UL, 0, 7)
+};
+#define PFM_ITA_NUM_PMCS ARRAY_SIZE(pfm_ita_pmc_desc)
+
+static struct pfm_regmap_desc pfm_ita_pmd_desc[] = {
+/* pmd0  */ PMD_DP(PFM_REG_I , "PMD0", 0, 1ull << 10),
+/* pmd1  */ PMD_DP(PFM_REG_I , "PMD1", 1, 1ull << 10),
+/* pmd2  */ PMD_DP(PFM_REG_I , "PMD2", 2, 1ull << 11),
+/* pmd3  */ PMD_DP(PFM_REG_I , "PMD3", 3, 1ull << 11),
+/* pmd4  */ PMD_DP(PFM_REG_C , "PMD4", 4, 1ull << 4),
+/* pmd5  */ PMD_DP(PFM_REG_C , "PMD5", 5, 1ull << 5),
+/* pmd6  */ PMD_DP(PFM_REG_C , "PMD6", 6, 1ull << 6),
+/* pmd7  */ PMD_DP(PFM_REG_C , "PMD7", 7, 1ull << 7),
+/* pmd8  */ PMD_DP(PFM_REG_I , "PMD8", 8, 1ull << 12),
+/* pmd9  */ PMD_DP(PFM_REG_I , "PMD9", 9, 1ull << 12),
+/* pmd10 */ PMD_DP(PFM_REG_I , "PMD10", 10, 1ull << 12),
+/* pmd11 */ PMD_DP(PFM_REG_I , "PMD11", 11, 1ull << 12),
+/* pmd12 */ PMD_DP(PFM_REG_I , "PMD12", 12, 1ull << 12),
+/* pmd13 */ PMD_DP(PFM_REG_I , "PMD13", 13, 1ull << 12),
+/* pmd14 */ PMD_DP(PFM_REG_I , "PMD14", 14, 1ull << 12),
+/* pmd15 */ PMD_DP(PFM_REG_I , "PMD15", 15, 1ull << 12),
+/* pmd16 */ PMD_DP(PFM_REG_I , "PMD16", 16, 1ull << 12),
+/* pmd17 */ PMD_DP(PFM_REG_I , "PMD17", 17, 1ull << 11)
+};
+#define PFM_ITA_NUM_PMDS ARRAY_SIZE(pfm_ita_pmd_desc)
+
+static int pfm_ita_pmc_check(struct pfm_context *ctx,
+			     struct pfm_event_set *set,
+			     struct pfarg_pmc *req)
+{
+#define PFM_ITA_PMC_PM_POS6	(1UL<<6)
+	struct pfm_arch_context *ctx_arch;
+	u64 tmpval;
+	u16 cnum;
+	int ret = 0, is_system;
+
+	tmpval = req->reg_value;
+	cnum   = req->reg_num;
+	ctx_arch = pfm_ctx_arch(ctx);
+	is_system = ctx->flags.system;
+
+	switch (cnum) {
+	case  4:
+	case  5:
+	case  6:
+	case  7:
+	case 10:
+	case 11:
+	case 12:
+		if (is_system)
+			tmpval |= PFM_ITA_PMC_PM_POS6;
+		else
+			tmpval &= ~PFM_ITA_PMC_PM_POS6;
+		break;
+	}
+
+	/*
+	 * we must clear the (instruction) debug registers if pmc13.ta bit is
+	 * cleared before they are written (fl_using_dbreg==0) to avoid
+	 * picking up stale information.
+	 */
+	if (cnum == 13 && ((tmpval & 0x1) == 0)
+		&& ctx_arch->flags.use_dbr == 0) {
+		PFM_DBG("pmc13 has pmc13.ta cleared, clearing ibr");
+		ret = pfm_ia64_mark_dbregs_used(ctx, set);
+		if (ret)
+			return ret;
+	}
+
+	/*
+	 * we must clear the (data) debug registers if pmc11.pt bit is cleared
+	 * before they are written (fl_using_dbreg==0) to avoid picking up
+	 * stale information.
+	 */
+	if (cnum == 11 && ((tmpval >> 28) & 0x1) == 0
+		&& ctx_arch->flags.use_dbr == 0) {
+		PFM_DBG("pmc11 has pmc11.pt cleared, clearing dbr");
+		ret = pfm_ia64_mark_dbregs_used(ctx, set);
+		if (ret)
+			return ret;
+	}
+
+	req->reg_value = tmpval;
+
+	return 0;
+}
+
+static int pfm_ita_probe_pmu(void)
+{
+	return local_cpu_data->family == 0x7 && !ia64_platform_is("hpsim")
+		? 0 : -1;
+}
+
+/*
+ * impl_pmcs, impl_pmds are computed at runtime to minimize errors!
+ */
+static struct pfm_pmu_config pfm_ita_pmu_conf = {
+	.pmu_name = "Itanium",
+	.counter_width = 32,
+	.pmd_desc = pfm_ita_pmd_desc,
+	.pmc_desc = pfm_ita_pmc_desc,
+	.pmc_write_check = pfm_ita_pmc_check,
+	.num_pmc_entries = PFM_ITA_NUM_PMCS,
+	.num_pmd_entries = PFM_ITA_NUM_PMDS,
+	.probe_pmu = pfm_ita_probe_pmu,
+	.version = "1.0",
+	.flags = PFM_PMU_BUILTIN_FLAG,
+	.owner = THIS_MODULE,
+	.pmu_info = &pfm_ita_pmu_info
+};
+
+static int __init pfm_ita_pmu_init_module(void)
+{
+	return pfm_pmu_register(&pfm_ita_pmu_conf);
+}
+
+static void __exit pfm_ita_pmu_cleanup_module(void)
+{
+	pfm_pmu_unregister(&pfm_ita_pmu_conf);
+}
+
+module_init(pfm_ita_pmu_init_module);
+module_exit(pfm_ita_pmu_cleanup_module);
+
--- /dev/null
+++ b/arch/ia64/perfmon/perfmon_mckinley.c
@@ -0,0 +1,290 @@
+/*
+ * This file contains the McKinley PMU register description tables
+ * and pmc checker used by perfmon.c.
+ *
+ * Copyright (c) 2002-2006 Hewlett-Packard Development Company, L.P.
+ * Contributed by Stephane Eranian <eranian@hpl.hp.com>
+ *
+ * This program is free software; you can redistribute it and/or
+ * modify it under the terms of version 2 of the GNU General Public
+ * License as published by the Free Software Foundation.
+ *
+ * This program is distributed in the hope that it will be useful,
+ * but WITHOUT ANY WARRANTY; without even the implied warranty of
+ * MERCHANTABILITY or FITNESS FOR A PARTICULAR PURPOSE.  See the GNU
+ * General Public License for more details.
+ *
+ * You should have received a copy of the GNU General Public License
+ * along with this program; if not, write to the Free Software
+ * Foundation, Inc., 59 Temple Place, Suite 330, Boston, MA
+ * 02111-1307 USA
+  */
+#include <linux/module.h>
+#include <linux/perfmon_kern.h>
+
+MODULE_AUTHOR("Stephane Eranian <eranian@hpl.hp.com>");
+MODULE_DESCRIPTION("Itanium 2 (McKinley) PMU description tables");
+MODULE_LICENSE("GPL");
+
+#define RDEP(x)	(1UL << (x))
+
+#define PFM_MCK_MASK_PMCS (RDEP(4)|RDEP(5)|RDEP(6)|RDEP(7)|RDEP(10)|RDEP(11)|\
+			   RDEP(12))
+
+#define PFM_MCK_NO64	(1UL<<5)
+
+static struct pfm_arch_pmu_info pfm_mck_pmu_info = {
+	.mask_pmcs = {PFM_MCK_MASK_PMCS,},
+};
+
+/* reserved bits are 1 in the mask */
+#define PFM_ITA2_RSVD 0xfffffffffc8000a0UL
+
+/*
+ * For debug registers, writing xBR(y) means we use also xBR(y+1). Hence using
+ * PMC256+y means we use PMC256+y+1.  Yet, we do not have dependency information
+ * but this is fine because they are handled separately in the IA-64 specific
+ * code.
+ */
+static struct pfm_regmap_desc pfm_mck_pmc_desc[] = {
+/* pmc0  */ PMX_NA,
+/* pmc1  */ PMX_NA,
+/* pmc2  */ PMX_NA,
+/* pmc3  */ PMX_NA,
+/* pmc4  */ PMC_D(PFM_REG_W64, "PMC4" , 0x800020UL, 0xfffffffffc8000a0, PFM_MCK_NO64, 4),
+/* pmc5  */ PMC_D(PFM_REG_W64, "PMC5" , 0x20UL, PFM_ITA2_RSVD, PFM_MCK_NO64, 5),
+/* pmc6  */ PMC_D(PFM_REG_W64, "PMC6" , 0x20UL, PFM_ITA2_RSVD, PFM_MCK_NO64, 6),
+/* pmc7  */ PMC_D(PFM_REG_W64, "PMC7" , 0x20UL, PFM_ITA2_RSVD, PFM_MCK_NO64, 7),
+/* pmc8  */ PMC_D(PFM_REG_W  , "PMC8" , 0xffffffff3fffffffUL, 0xc0000004UL, 0, 8),
+/* pmc9  */ PMC_D(PFM_REG_W  , "PMC9" , 0xffffffff3ffffffcUL, 0xc0000004UL, 0, 9),
+/* pmc10 */ PMC_D(PFM_REG_W  , "PMC10", 0x0, 0xffffffffffff0000UL, 0, 10),
+/* pmc11 */ PMC_D(PFM_REG_W  , "PMC11", 0x0, 0xfffffffffcf0fe30UL, 0, 11),
+/* pmc12 */ PMC_D(PFM_REG_W  , "PMC12", 0x0, 0xffffffffffff0000UL, 0, 12),
+/* pmc13 */ PMC_D(PFM_REG_W  , "PMC13", 0x2078fefefefeUL, 0xfffe1fffe7e7e7e7UL, 0, 13),
+/* pmc14 */ PMC_D(PFM_REG_W  , "PMC14", 0x0db60db60db60db6UL, 0xffffffffffffdb6dUL, 0, 14),
+/* pmc15 */ PMC_D(PFM_REG_W  , "PMC15", 0xfffffff0UL, 0xfffffffffffffff0UL, 0, 15),
+/* pmc16 */  PMX_NA, PMX_NA, PMX_NA, PMX_NA, PMX_NA, PMX_NA, PMX_NA, PMX_NA,
+/* pmc24 */  PMX_NA, PMX_NA, PMX_NA, PMX_NA, PMX_NA, PMX_NA, PMX_NA, PMX_NA,
+/* pmc32 */  PMX_NA, PMX_NA, PMX_NA, PMX_NA, PMX_NA, PMX_NA, PMX_NA, PMX_NA,
+/* pmc40 */  PMX_NA, PMX_NA, PMX_NA, PMX_NA, PMX_NA, PMX_NA, PMX_NA, PMX_NA,
+/* pmc48 */  PMX_NA, PMX_NA, PMX_NA, PMX_NA, PMX_NA, PMX_NA, PMX_NA, PMX_NA,
+/* pmc56 */  PMX_NA, PMX_NA, PMX_NA, PMX_NA, PMX_NA, PMX_NA, PMX_NA, PMX_NA,
+/* pmc64 */  PMX_NA, PMX_NA, PMX_NA, PMX_NA, PMX_NA, PMX_NA, PMX_NA, PMX_NA,
+/* pmc72 */  PMX_NA, PMX_NA, PMX_NA, PMX_NA, PMX_NA, PMX_NA, PMX_NA, PMX_NA,
+/* pmc80 */  PMX_NA, PMX_NA, PMX_NA, PMX_NA, PMX_NA, PMX_NA, PMX_NA, PMX_NA,
+/* pmc88 */  PMX_NA, PMX_NA, PMX_NA, PMX_NA, PMX_NA, PMX_NA, PMX_NA, PMX_NA,
+/* pmc96 */  PMX_NA, PMX_NA, PMX_NA, PMX_NA, PMX_NA, PMX_NA, PMX_NA, PMX_NA,
+/* pmc104 */ PMX_NA, PMX_NA, PMX_NA, PMX_NA, PMX_NA, PMX_NA, PMX_NA, PMX_NA,
+/* pmc112 */ PMX_NA, PMX_NA, PMX_NA, PMX_NA, PMX_NA, PMX_NA, PMX_NA, PMX_NA,
+/* pmc120 */ PMX_NA, PMX_NA, PMX_NA, PMX_NA, PMX_NA, PMX_NA, PMX_NA, PMX_NA,
+/* pmc128 */ PMX_NA, PMX_NA, PMX_NA, PMX_NA, PMX_NA, PMX_NA, PMX_NA, PMX_NA,
+/* pmc136 */ PMX_NA, PMX_NA, PMX_NA, PMX_NA, PMX_NA, PMX_NA, PMX_NA, PMX_NA,
+/* pmc144 */ PMX_NA, PMX_NA, PMX_NA, PMX_NA, PMX_NA, PMX_NA, PMX_NA, PMX_NA,
+/* pmc152 */ PMX_NA, PMX_NA, PMX_NA, PMX_NA, PMX_NA, PMX_NA, PMX_NA, PMX_NA,
+/* pmc160 */ PMX_NA, PMX_NA, PMX_NA, PMX_NA, PMX_NA, PMX_NA, PMX_NA, PMX_NA,
+/* pmc168 */ PMX_NA, PMX_NA, PMX_NA, PMX_NA, PMX_NA, PMX_NA, PMX_NA, PMX_NA,
+/* pmc176 */ PMX_NA, PMX_NA, PMX_NA, PMX_NA, PMX_NA, PMX_NA, PMX_NA, PMX_NA,
+/* pmc184 */ PMX_NA, PMX_NA, PMX_NA, PMX_NA, PMX_NA, PMX_NA, PMX_NA, PMX_NA,
+/* pmc192 */ PMX_NA, PMX_NA, PMX_NA, PMX_NA, PMX_NA, PMX_NA, PMX_NA, PMX_NA,
+/* pmc200 */ PMX_NA, PMX_NA, PMX_NA, PMX_NA, PMX_NA, PMX_NA, PMX_NA, PMX_NA,
+/* pmc208 */ PMX_NA, PMX_NA, PMX_NA, PMX_NA, PMX_NA, PMX_NA, PMX_NA, PMX_NA,
+/* pmc216 */ PMX_NA, PMX_NA, PMX_NA, PMX_NA, PMX_NA, PMX_NA, PMX_NA, PMX_NA,
+/* pmc224 */ PMX_NA, PMX_NA, PMX_NA, PMX_NA, PMX_NA, PMX_NA, PMX_NA, PMX_NA,
+/* pmc232 */ PMX_NA, PMX_NA, PMX_NA, PMX_NA, PMX_NA, PMX_NA, PMX_NA, PMX_NA,
+/* pmc240 */ PMX_NA, PMX_NA, PMX_NA, PMX_NA, PMX_NA, PMX_NA, PMX_NA, PMX_NA,
+/* pmc248 */ PMX_NA, PMX_NA, PMX_NA, PMX_NA, PMX_NA, PMX_NA, PMX_NA, PMX_NA,
+/* pmc256 */ PMC_D(PFM_REG_W  , "IBR0", 0x0, 0, 0, 0),
+/* pmc257 */ PMC_D(PFM_REG_W  , "IBR1", 0x0, 0x8000000000000000UL, 0, 1),
+/* pmc258 */ PMC_D(PFM_REG_W  , "IBR2", 0x0, 0, 0, 2),
+/* pmc259 */ PMC_D(PFM_REG_W  , "IBR3", 0x0, 0x8000000000000000UL, 0, 3),
+/* pmc260 */ PMC_D(PFM_REG_W  , "IBR4", 0x0, 0, 0, 4),
+/* pmc261 */ PMC_D(PFM_REG_W  , "IBR5", 0x0, 0x8000000000000000UL, 0, 5),
+/* pmc262 */ PMC_D(PFM_REG_W  , "IBR6", 0x0, 0, 0, 6),
+/* pmc263 */ PMC_D(PFM_REG_W  , "IBR7", 0x0, 0x8000000000000000UL, 0, 7),
+/* pmc264 */ PMC_D(PFM_REG_W  , "DBR0", 0x0, 0, 0, 0),
+/* pmc265 */ PMC_D(PFM_REG_W  , "DBR1", 0x0, 0xc000000000000000UL, 0, 1),
+/* pmc266 */ PMC_D(PFM_REG_W  , "DBR2", 0x0, 0, 0, 2),
+/* pmc267 */ PMC_D(PFM_REG_W  , "DBR3", 0x0, 0xc000000000000000UL, 0, 3),
+/* pmc268 */ PMC_D(PFM_REG_W  , "DBR4", 0x0, 0, 0, 4),
+/* pmc269 */ PMC_D(PFM_REG_W  , "DBR5", 0x0, 0xc000000000000000UL, 0, 5),
+/* pmc270 */ PMC_D(PFM_REG_W  , "DBR6", 0x0, 0, 0, 6),
+/* pmc271 */ PMC_D(PFM_REG_W  , "DBR7", 0x0, 0xc000000000000000UL, 0, 7)
+};
+#define PFM_MCK_NUM_PMCS ARRAY_SIZE(pfm_mck_pmc_desc)
+
+static struct pfm_regmap_desc pfm_mck_pmd_desc[] = {
+/* pmd0  */ PMD_DP(PFM_REG_I, "PMD0", 0, 1ull << 10),
+/* pmd1  */ PMD_DP(PFM_REG_I, "PMD1", 1, 1ull << 10),
+/* pmd2  */ PMD_DP(PFM_REG_I, "PMD2", 2, 1ull << 11),
+/* pmd3  */ PMD_DP(PFM_REG_I, "PMD3", 3, 1ull << 11),
+/* pmd4  */ PMD_DP(PFM_REG_C, "PMD4", 4, 1ull << 4),
+/* pmd5  */ PMD_DP(PFM_REG_C, "PMD5", 5, 1ull << 5),
+/* pmd6  */ PMD_DP(PFM_REG_C, "PMD6", 6, 1ull << 6),
+/* pmd7  */ PMD_DP(PFM_REG_C, "PMD7", 7, 1ull << 7),
+/* pmd8  */ PMD_DP(PFM_REG_I, "PMD8", 8, 1ull << 12),
+/* pmd9  */ PMD_DP(PFM_REG_I, "PMD9", 9, 1ull << 12),
+/* pmd10 */ PMD_DP(PFM_REG_I, "PMD10", 10, 1ull << 12),
+/* pmd11 */ PMD_DP(PFM_REG_I, "PMD11", 11, 1ull << 12),
+/* pmd12 */ PMD_DP(PFM_REG_I, "PMD12", 12, 1ull << 12),
+/* pmd13 */ PMD_DP(PFM_REG_I, "PMD13", 13, 1ull << 12),
+/* pmd14 */ PMD_DP(PFM_REG_I, "PMD14", 14, 1ull << 12),
+/* pmd15 */ PMD_DP(PFM_REG_I, "PMD15", 15, 1ull << 12),
+/* pmd16 */ PMD_DP(PFM_REG_I, "PMD16", 16, 1ull << 12),
+/* pmd17 */ PMD_DP(PFM_REG_I, "PMD17", 17, 1ull << 11)
+};
+#define PFM_MCK_NUM_PMDS ARRAY_SIZE(pfm_mck_pmd_desc)
+
+static int pfm_mck_pmc_check(struct pfm_context *ctx,
+			     struct pfm_event_set *set,
+			     struct pfarg_pmc *req)
+{
+	struct pfm_arch_context *ctx_arch;
+	u64 val8 = 0, val14 = 0, val13 = 0;
+	u64 tmpval;
+	u16 cnum;
+	int ret = 0, check_case1 = 0;
+	int is_system;
+
+	tmpval = req->reg_value;
+	cnum = req->reg_num;
+	ctx_arch = pfm_ctx_arch(ctx);
+	is_system = ctx->flags.system;
+
+#define PFM_MCK_PMC_PM_POS6	(1UL<<6)
+#define PFM_MCK_PMC_PM_POS4	(1UL<<4)
+
+	switch (cnum) {
+	case  4:
+	case  5:
+	case  6:
+	case  7:
+	case 11:
+	case 12:
+		if (is_system)
+			tmpval |= PFM_MCK_PMC_PM_POS6;
+		else
+			tmpval &= ~PFM_MCK_PMC_PM_POS6;
+		break;
+
+	case  8:
+		val8 = tmpval;
+		val13 = set->pmcs[13];
+		val14 = set->pmcs[14];
+		check_case1 = 1;
+		break;
+
+	case 10:
+		if (is_system)
+			tmpval |= PFM_MCK_PMC_PM_POS4;
+		else
+			tmpval &= ~PFM_MCK_PMC_PM_POS4;
+		break;
+
+	case 13:
+		val8 = set->pmcs[8];
+		val13 = tmpval;
+		val14 = set->pmcs[14];
+		check_case1 = 1;
+		break;
+
+	case 14:
+		val8 = set->pmcs[8];
+		val13 = set->pmcs[13];
+		val14 = tmpval;
+		check_case1 = 1;
+		break;
+	}
+
+	/*
+	 * check illegal configuration which can produce inconsistencies
+	 * in tagging i-side events in L1D and L2 caches
+	 */
+	if (check_case1) {
+		ret = (((val13 >> 45) & 0xf) == 0 && ((val8 & 0x1) == 0))
+			&& ((((val14>>1) & 0x3) == 0x2 || ((val14>>1) & 0x3) == 0x0)
+			|| (((val14>>4) & 0x3) == 0x2 || ((val14>>4) & 0x3) == 0x0));
+
+		if (ret) {
+			PFM_DBG("perfmon: invalid config pmc8=0x%llx "
+				"pmc13=0x%llx pmc14=0x%llx",
+				val8, val13, val14);
+			return -EINVAL;
+		}
+	}
+
+	/*
+	 * check if configuration implicitely activates the use of
+	 * the debug registers. If true, then we ensure that this is
+	 * possible and that we do not pick up stale value in the HW
+	 * registers.
+	 *
+	 * We postpone the checks of pmc13 and pmc14 to avoid side effects
+	 * in case of errors
+	 */
+
+	/*
+	 * pmc13 is "active" if:
+	 * 	one of the pmc13.cfg_dbrpXX field is different from 0x3
+	 * AND
+	 * 	at the corresponding pmc13.ena_dbrpXX is set.
+	 */
+	if (cnum == 13 && (tmpval & 0x1e00000000000UL)
+	    && (tmpval & 0x18181818UL) != 0x18181818UL
+		&& ctx_arch->flags.use_dbr == 0) {
+		PFM_DBG("pmc13=0x%llx active", tmpval);
+		ret = pfm_ia64_mark_dbregs_used(ctx, set);
+		if (ret)
+			return ret;
+	}
+
+	/*
+	 *  if any pmc14.ibrpX bit is enabled we must clear the ibrs
+	 */
+	if (cnum == 14 && ((tmpval & 0x2222UL) != 0x2222UL)
+		&& ctx_arch->flags.use_dbr == 0) {
+		PFM_DBG("pmc14=0x%llx active", tmpval);
+		ret = pfm_ia64_mark_dbregs_used(ctx, set);
+		if (ret)
+			return ret;
+	}
+
+	req->reg_value = tmpval;
+
+	return 0;
+}
+
+static int pfm_mck_probe_pmu(void)
+{
+	return local_cpu_data->family == 0x1f ? 0 : -1;
+}
+
+/*
+ * impl_pmcs, impl_pmds are computed at runtime to minimize errors!
+ */
+static struct pfm_pmu_config pfm_mck_pmu_conf = {
+	.pmu_name = "Itanium 2",
+	.counter_width = 47,
+	.pmd_desc = pfm_mck_pmd_desc,
+	.pmc_desc = pfm_mck_pmc_desc,
+	.pmc_write_check = pfm_mck_pmc_check,
+	.num_pmc_entries = PFM_MCK_NUM_PMCS,
+	.num_pmd_entries = PFM_MCK_NUM_PMDS,
+	.probe_pmu = pfm_mck_probe_pmu,
+	.version = "1.0",
+	.flags = PFM_PMU_BUILTIN_FLAG,
+	.owner = THIS_MODULE,
+	.pmu_info = &pfm_mck_pmu_info,
+};
+
+static int __init pfm_mck_pmu_init_module(void)
+{
+	return pfm_pmu_register(&pfm_mck_pmu_conf);
+}
+
+static void __exit pfm_mck_pmu_cleanup_module(void)
+{
+	pfm_pmu_unregister(&pfm_mck_pmu_conf);
+}
+
+module_init(pfm_mck_pmu_init_module);
+module_exit(pfm_mck_pmu_cleanup_module);
--- /dev/null
+++ b/arch/ia64/perfmon/perfmon_montecito.c
@@ -0,0 +1,412 @@
+/*
+ * This file contains the McKinley PMU register description tables
+ * and pmc checker used by perfmon.c.
+ *
+ * Copyright (c) 2005-2006 Hewlett-Packard Development Company, L.P.
+ * Contributed Stephane Eranian <eranian@hpl.hp.com>
+ *
+ * This program is free software; you can redistribute it and/or
+ * modify it under the terms of version 2 of the GNU General Public
+ * License as published by the Free Software Foundation.
+ *
+ * This program is distributed in the hope that it will be useful,
+ * but WITHOUT ANY WARRANTY; without even the implied warranty of
+ * MERCHANTABILITY or FITNESS FOR A PARTICULAR PURPOSE.  See the GNU
+ * General Public License for more details.
+ *
+ * You should have received a copy of the GNU General Public License
+ * along with this program; if not, write to the Free Software
+ * Foundation, Inc., 59 Temple Place, Suite 330, Boston, MA
+ * 02111-1307 USA
+  */
+#include <linux/module.h>
+#include <linux/smp.h>
+#include <linux/perfmon_kern.h>
+
+MODULE_AUTHOR("Stephane Eranian <eranian@hpl.hp.com>");
+MODULE_DESCRIPTION("Dual-Core Itanium 2 (Montecito) PMU description table");
+MODULE_LICENSE("GPL");
+
+#define RDEP(x)	(1UL << (x))
+
+#define PFM_MONT_MASK_PMCS (RDEP(4)|RDEP(5)|RDEP(6)|RDEP(7)|\
+			    RDEP(8)|RDEP(9)|RDEP(10)|RDEP(11)|\
+			    RDEP(12)|RDEP(13)|RDEP(14)|RDEP(15)|\
+			    RDEP(37)|RDEP(39)|RDEP(40)|RDEP(42))
+
+#define PFM_MONT_NO64	(1UL<<5)
+
+static struct pfm_arch_pmu_info pfm_mont_pmu_info = {
+	.mask_pmcs = {PFM_MONT_MASK_PMCS,},
+};
+
+#define PFM_MONT_RSVD 0xffffffff838000a0UL
+/*
+ *
+ * For debug registers, writing xBR(y) means we use also xBR(y+1). Hence using
+ * PMC256+y means we use PMC256+y+1.  Yet, we do not have dependency information
+ * but this is fine because they are handled separately in the IA-64 specific
+ * code.
+ *
+ * For PMC4-PMC15, PMC40: we force pmc.ism=2 (IA-64 mode only)
+ */
+static struct pfm_regmap_desc pfm_mont_pmc_desc[] = {
+/* pmc0  */ PMX_NA,
+/* pmc1  */ PMX_NA,
+/* pmc2  */ PMX_NA,
+/* pmc3  */ PMX_NA,
+/* pmc4  */ PMC_D(PFM_REG_W64, "PMC4" , 0x2000020UL, PFM_MONT_RSVD, PFM_MONT_NO64, 4),
+/* pmc5  */ PMC_D(PFM_REG_W64, "PMC5" , 0x2000020UL, PFM_MONT_RSVD, PFM_MONT_NO64, 5),
+/* pmc6  */ PMC_D(PFM_REG_W64, "PMC6" , 0x2000020UL, PFM_MONT_RSVD, PFM_MONT_NO64, 6),
+/* pmc7  */ PMC_D(PFM_REG_W64, "PMC7" , 0x2000020UL, PFM_MONT_RSVD, PFM_MONT_NO64, 7),
+/* pmc8  */ PMC_D(PFM_REG_W64, "PMC8" , 0x2000020UL, PFM_MONT_RSVD, PFM_MONT_NO64, 8),
+/* pmc9  */ PMC_D(PFM_REG_W64, "PMC9" , 0x2000020UL, PFM_MONT_RSVD, PFM_MONT_NO64, 9),
+/* pmc10 */ PMC_D(PFM_REG_W64, "PMC10", 0x2000020UL, PFM_MONT_RSVD, PFM_MONT_NO64, 10),
+/* pmc11 */ PMC_D(PFM_REG_W64, "PMC11", 0x2000020UL, PFM_MONT_RSVD, PFM_MONT_NO64, 11),
+/* pmc12 */ PMC_D(PFM_REG_W64, "PMC12", 0x2000020UL, PFM_MONT_RSVD, PFM_MONT_NO64, 12),
+/* pmc13 */ PMC_D(PFM_REG_W64, "PMC13", 0x2000020UL, PFM_MONT_RSVD, PFM_MONT_NO64, 13),
+/* pmc14 */ PMC_D(PFM_REG_W64, "PMC14", 0x2000020UL, PFM_MONT_RSVD, PFM_MONT_NO64, 14),
+/* pmc15 */ PMC_D(PFM_REG_W64, "PMC15", 0x2000020UL, PFM_MONT_RSVD, PFM_MONT_NO64, 15),
+/* pmc16 */ PMX_NA,
+/* pmc17 */ PMX_NA,
+/* pmc18 */ PMX_NA,
+/* pmc19 */ PMX_NA,
+/* pmc20 */ PMX_NA,
+/* pmc21 */ PMX_NA,
+/* pmc22 */ PMX_NA,
+/* pmc23 */ PMX_NA,
+/* pmc24 */ PMX_NA,
+/* pmc25 */ PMX_NA,
+/* pmc26 */ PMX_NA,
+/* pmc27 */ PMX_NA,
+/* pmc28 */ PMX_NA,
+/* pmc29 */ PMX_NA,
+/* pmc30 */ PMX_NA,
+/* pmc31 */ PMX_NA,
+/* pmc32 */ PMC_D(PFM_REG_W , "PMC32", 0x30f01ffffffffffUL, 0xfcf0fe0000000000UL, 0, 32),
+/* pmc33 */ PMC_D(PFM_REG_W , "PMC33", 0x0, 0xfffffe0000000000UL, 0, 33),
+/* pmc34 */ PMC_D(PFM_REG_W , "PMC34", 0xf01ffffffffffUL, 0xfff0fe0000000000UL, 0, 34),
+/* pmc35 */ PMC_D(PFM_REG_W , "PMC35", 0x0,  0x1ffffffffffUL, 0, 35),
+/* pmc36 */ PMC_D(PFM_REG_W , "PMC36", 0xfffffff0UL, 0xfffffffffffffff0UL, 0, 36),
+/* pmc37 */ PMC_D(PFM_REG_W , "PMC37", 0x0, 0xffffffffffffc000UL, 0, 37),
+/* pmc38 */ PMC_D(PFM_REG_W , "PMC38", 0xdb6UL, 0xffffffffffffdb6dUL, 0, 38),
+/* pmc39 */ PMC_D(PFM_REG_W , "PMC39", 0x0, 0xffffffffffff0030UL, 0, 39),
+/* pmc40 */ PMC_D(PFM_REG_W , "PMC40", 0x2000000UL, 0xfffffffffff0fe30UL, 0, 40),
+/* pmc41 */ PMC_D(PFM_REG_W , "PMC41", 0x00002078fefefefeUL, 0xfffe1fffe7e7e7e7UL, 0, 41),
+/* pmc42 */ PMC_D(PFM_REG_W , "PMC42", 0x0, 0xfff800b0UL, 0, 42),
+/* pmc43 */  PMX_NA, PMX_NA, PMX_NA, PMX_NA, PMX_NA,
+/* pmc48 */  PMX_NA, PMX_NA, PMX_NA, PMX_NA, PMX_NA, PMX_NA, PMX_NA, PMX_NA,
+/* pmc56 */  PMX_NA, PMX_NA, PMX_NA, PMX_NA, PMX_NA, PMX_NA, PMX_NA, PMX_NA,
+/* pmc64 */  PMX_NA, PMX_NA, PMX_NA, PMX_NA, PMX_NA, PMX_NA, PMX_NA, PMX_NA,
+/* pmc72 */  PMX_NA, PMX_NA, PMX_NA, PMX_NA, PMX_NA, PMX_NA, PMX_NA, PMX_NA,
+/* pmc80 */  PMX_NA, PMX_NA, PMX_NA, PMX_NA, PMX_NA, PMX_NA, PMX_NA, PMX_NA,
+/* pmc88 */  PMX_NA, PMX_NA, PMX_NA, PMX_NA, PMX_NA, PMX_NA, PMX_NA, PMX_NA,
+/* pmc96 */  PMX_NA, PMX_NA, PMX_NA, PMX_NA, PMX_NA, PMX_NA, PMX_NA, PMX_NA,
+/* pmc104 */ PMX_NA, PMX_NA, PMX_NA, PMX_NA, PMX_NA, PMX_NA, PMX_NA, PMX_NA,
+/* pmc112 */ PMX_NA, PMX_NA, PMX_NA, PMX_NA, PMX_NA, PMX_NA, PMX_NA, PMX_NA,
+/* pmc120 */ PMX_NA, PMX_NA, PMX_NA, PMX_NA, PMX_NA, PMX_NA, PMX_NA, PMX_NA,
+/* pmc128 */ PMX_NA, PMX_NA, PMX_NA, PMX_NA, PMX_NA, PMX_NA, PMX_NA, PMX_NA,
+/* pmc136 */ PMX_NA, PMX_NA, PMX_NA, PMX_NA, PMX_NA, PMX_NA, PMX_NA, PMX_NA,
+/* pmc144 */ PMX_NA, PMX_NA, PMX_NA, PMX_NA, PMX_NA, PMX_NA, PMX_NA, PMX_NA,
+/* pmc152 */ PMX_NA, PMX_NA, PMX_NA, PMX_NA, PMX_NA, PMX_NA, PMX_NA, PMX_NA,
+/* pmc160 */ PMX_NA, PMX_NA, PMX_NA, PMX_NA, PMX_NA, PMX_NA, PMX_NA, PMX_NA,
+/* pmc168 */ PMX_NA, PMX_NA, PMX_NA, PMX_NA, PMX_NA, PMX_NA, PMX_NA, PMX_NA,
+/* pmc176 */ PMX_NA, PMX_NA, PMX_NA, PMX_NA, PMX_NA, PMX_NA, PMX_NA, PMX_NA,
+/* pmc184 */ PMX_NA, PMX_NA, PMX_NA, PMX_NA, PMX_NA, PMX_NA, PMX_NA, PMX_NA,
+/* pmc192 */ PMX_NA, PMX_NA, PMX_NA, PMX_NA, PMX_NA, PMX_NA, PMX_NA, PMX_NA,
+/* pmc200 */ PMX_NA, PMX_NA, PMX_NA, PMX_NA, PMX_NA, PMX_NA, PMX_NA, PMX_NA,
+/* pmc208 */ PMX_NA, PMX_NA, PMX_NA, PMX_NA, PMX_NA, PMX_NA, PMX_NA, PMX_NA,
+/* pmc216 */ PMX_NA, PMX_NA, PMX_NA, PMX_NA, PMX_NA, PMX_NA, PMX_NA, PMX_NA,
+/* pmc224 */ PMX_NA, PMX_NA, PMX_NA, PMX_NA, PMX_NA, PMX_NA, PMX_NA, PMX_NA,
+/* pmc232 */ PMX_NA, PMX_NA, PMX_NA, PMX_NA, PMX_NA, PMX_NA, PMX_NA, PMX_NA,
+/* pmc240 */ PMX_NA, PMX_NA, PMX_NA, PMX_NA, PMX_NA, PMX_NA, PMX_NA, PMX_NA,
+/* pmc248 */ PMX_NA, PMX_NA, PMX_NA, PMX_NA, PMX_NA, PMX_NA, PMX_NA, PMX_NA,
+/* pmc256 */ PMC_D(PFM_REG_W, "IBR0", 0x0, 0, 0, 0),
+/* pmc257 */ PMC_D(PFM_REG_W, "IBR1", 0x0, 0x8000000000000000UL, 0, 1),
+/* pmc258 */ PMC_D(PFM_REG_W, "IBR2", 0x0, 0, 0, 2),
+/* pmc259 */ PMC_D(PFM_REG_W, "IBR3", 0x0, 0x8000000000000000UL, 0, 3),
+/* pmc260 */ PMC_D(PFM_REG_W, "IBR4", 0x0, 0, 0, 4),
+/* pmc261 */ PMC_D(PFM_REG_W, "IBR5", 0x0, 0x8000000000000000UL, 0, 5),
+/* pmc262 */ PMC_D(PFM_REG_W, "IBR6", 0x0, 0, 0, 6),
+/* pmc263 */ PMC_D(PFM_REG_W, "IBR7", 0x0, 0x8000000000000000UL, 0, 7),
+/* pmc264 */ PMC_D(PFM_REG_W, "DBR0", 0x0, 0, 0, 0),
+/* pmc265 */ PMC_D(PFM_REG_W, "DBR1", 0x0, 0xc000000000000000UL, 0, 1),
+/* pmc266 */ PMC_D(PFM_REG_W, "DBR2", 0x0, 0, 0, 2),
+/* pmc267 */ PMC_D(PFM_REG_W, "DBR3", 0x0, 0xc000000000000000UL, 0, 3),
+/* pmc268 */ PMC_D(PFM_REG_W, "DBR4", 0x0, 0, 0, 4),
+/* pmc269 */ PMC_D(PFM_REG_W, "DBR5", 0x0, 0xc000000000000000UL, 0, 5),
+/* pmc270 */ PMC_D(PFM_REG_W, "DBR6", 0x0, 0, 0, 6),
+/* pmc271 */ PMC_D(PFM_REG_W, "DBR7", 0x0, 0xc000000000000000UL, 0, 7)
+};
+#define PFM_MONT_NUM_PMCS ARRAY_SIZE(pfm_mont_pmc_desc)
+
+static struct pfm_regmap_desc pfm_mont_pmd_desc[] = {
+/* pmd0  */ PMX_NA,
+/* pmd1  */ PMX_NA,
+/* pmd2  */ PMX_NA,
+/* pmd3  */ PMX_NA,
+/* pmd4  */ PMD_DP(PFM_REG_C, "PMD4", 4, 1ull << 4),
+/* pmd5  */ PMD_DP(PFM_REG_C, "PMD5", 5, 1ull << 5),
+/* pmd6  */ PMD_DP(PFM_REG_C, "PMD6", 6, 1ull << 6),
+/* pmd7  */ PMD_DP(PFM_REG_C, "PMD7", 7, 1ull << 7),
+/* pmd8  */ PMD_DP(PFM_REG_C, "PMD8", 8, 1ull << 8),
+/* pmd9  */ PMD_DP(PFM_REG_C, "PMD9", 9, 1ull << 9),
+/* pmd10 */ PMD_DP(PFM_REG_C, "PMD10", 10, 1ull << 10),
+/* pmd11 */ PMD_DP(PFM_REG_C, "PMD11", 11, 1ull << 11),
+/* pmd12 */ PMD_DP(PFM_REG_C, "PMD12", 12, 1ull << 12),
+/* pmd13 */ PMD_DP(PFM_REG_C, "PMD13", 13, 1ull << 13),
+/* pmd14 */ PMD_DP(PFM_REG_C, "PMD14", 14, 1ull << 14),
+/* pmd15 */ PMD_DP(PFM_REG_C, "PMD15", 15, 1ull << 15),
+/* pmd16 */ PMX_NA,
+/* pmd17 */ PMX_NA,
+/* pmd18 */ PMX_NA,
+/* pmd19 */ PMX_NA,
+/* pmd20 */ PMX_NA,
+/* pmd21 */ PMX_NA,
+/* pmd22 */ PMX_NA,
+/* pmd23 */ PMX_NA,
+/* pmd24 */ PMX_NA,
+/* pmd25 */ PMX_NA,
+/* pmd26 */ PMX_NA,
+/* pmd27 */ PMX_NA,
+/* pmd28 */ PMX_NA,
+/* pmd29 */ PMX_NA,
+/* pmd30 */ PMX_NA,
+/* pmd31 */ PMX_NA,
+/* pmd32 */ PMD_DP(PFM_REG_I, "PMD32", 32, 1ull << 40),
+/* pmd33 */ PMD_DP(PFM_REG_I, "PMD33", 33, 1ull << 40),
+/* pmd34 */ PMD_DP(PFM_REG_I, "PMD34", 34, 1ull << 37),
+/* pmd35 */ PMD_DP(PFM_REG_I, "PMD35", 35, 1ull << 37),
+/* pmd36 */ PMD_DP(PFM_REG_I, "PMD36", 36, 1ull << 40),
+/* pmd37 */ PMX_NA,
+/* pmd38 */ PMD_DP(PFM_REG_I, "PMD38", 38, (1ull<<39)|(1ull<<42)),
+/* pmd39 */ PMD_DP(PFM_REG_I, "PMD39", 39, (1ull<<39)|(1ull<<42)),
+/* pmd40 */ PMX_NA,
+/* pmd41 */ PMX_NA,
+/* pmd42 */ PMX_NA,
+/* pmd43 */ PMX_NA,
+/* pmd44 */ PMX_NA,
+/* pmd45 */ PMX_NA,
+/* pmd46 */ PMX_NA,
+/* pmd47 */ PMX_NA,
+/* pmd48 */ PMD_DP(PFM_REG_I, "PMD48", 48, (1ull<<39)|(1ull<<42)),
+/* pmd49 */ PMD_DP(PFM_REG_I, "PMD49", 49, (1ull<<39)|(1ull<<42)),
+/* pmd50 */ PMD_DP(PFM_REG_I, "PMD50", 50, (1ull<<39)|(1ull<<42)),
+/* pmd51 */ PMD_DP(PFM_REG_I, "PMD51", 51, (1ull<<39)|(1ull<<42)),
+/* pmd52 */ PMD_DP(PFM_REG_I, "PMD52", 52, (1ull<<39)|(1ull<<42)),
+/* pmd53 */ PMD_DP(PFM_REG_I, "PMD53", 53, (1ull<<39)|(1ull<<42)),
+/* pmd54 */ PMD_DP(PFM_REG_I, "PMD54", 54, (1ull<<39)|(1ull<<42)),
+/* pmd55 */ PMD_DP(PFM_REG_I, "PMD55", 55, (1ull<<39)|(1ull<<42)),
+/* pmd56 */ PMD_DP(PFM_REG_I, "PMD56", 56, (1ull<<39)|(1ull<<42)),
+/* pmd57 */ PMD_DP(PFM_REG_I, "PMD57", 57, (1ull<<39)|(1ull<<42)),
+/* pmd58 */ PMD_DP(PFM_REG_I, "PMD58", 58, (1ull<<39)|(1ull<<42)),
+/* pmd59 */ PMD_DP(PFM_REG_I, "PMD59", 59, (1ull<<39)|(1ull<<42)),
+/* pmd60 */ PMD_DP(PFM_REG_I, "PMD60", 60, (1ull<<39)|(1ull<<42)),
+/* pmd61 */ PMD_DP(PFM_REG_I, "PMD61", 61, (1ull<<39)|(1ull<<42)),
+/* pmd62 */ PMD_DP(PFM_REG_I, "PMD62", 62, (1ull<<39)|(1ull<<42)),
+/* pmd63 */ PMD_DP(PFM_REG_I, "PMD63", 63, (1ull<<39)|(1ull<<42))
+};
+#define PFM_MONT_NUM_PMDS ARRAY_SIZE(pfm_mont_pmd_desc)
+
+static int pfm_mont_has_ht;
+
+static int pfm_mont_pmc_check(struct pfm_context *ctx,
+			      struct pfm_event_set *set,
+			      struct pfarg_pmc *req)
+{
+	struct pfm_arch_context *ctx_arch;
+	u64 val32 = 0, val38 = 0, val41 = 0;
+	u64 tmpval;
+	u16 cnum;
+	int ret = 0, check_case1 = 0;
+	int is_system;
+
+	tmpval = req->reg_value;
+	cnum = req->reg_num;
+	ctx_arch = pfm_ctx_arch(ctx);
+	is_system = ctx->flags.system;
+
+#define PFM_MONT_PMC_PM_POS6	(1UL<<6)
+#define PFM_MONT_PMC_PM_POS4	(1UL<<4)
+
+	switch (cnum) {
+	case  4:
+	case  5:
+	case  6:
+	case  7:
+	case  8:
+	case  9:
+		if (is_system)
+			tmpval |= PFM_MONT_PMC_PM_POS6;
+		else
+			tmpval &= ~PFM_MONT_PMC_PM_POS6;
+		break;
+	case 10:
+	case 11:
+	case 12:
+	case 13:
+	case 14:
+	case 15:
+		if ((req->reg_flags & PFM_REGFL_NO_EMUL64) == 0) {
+			if (pfm_mont_has_ht) {
+				PFM_INFO("perfmon: Errata 121 PMD10/PMD15 cannot be used to overflow"
+					 "when threads on on");
+				return -EINVAL;
+			}
+		}
+		if (is_system)
+			tmpval |= PFM_MONT_PMC_PM_POS6;
+		else
+			tmpval &= ~PFM_MONT_PMC_PM_POS6;
+		break;
+	case 39:
+	case 40:
+	case 42:
+		if (pfm_mont_has_ht && ((req->reg_value >> 8) & 0x7) == 4) {
+			PFM_INFO("perfmon: Errata 120: IP-EAR not available when threads are on");
+			return -EINVAL;
+		}
+		if (is_system)
+			tmpval |= PFM_MONT_PMC_PM_POS6;
+		else
+			tmpval &= ~PFM_MONT_PMC_PM_POS6;
+		break;
+
+	case  32:
+		val32 = tmpval;
+		val38 = set->pmcs[38];
+		val41 = set->pmcs[41];
+		check_case1 = 1;
+		break;
+
+	case  37:
+		if (is_system)
+			tmpval |= PFM_MONT_PMC_PM_POS4;
+		else
+			tmpval &= ~PFM_MONT_PMC_PM_POS4;
+		break;
+
+	case  38:
+		val38 = tmpval;
+		val32 = set->pmcs[32];
+		val41 = set->pmcs[41];
+		check_case1 = 1;
+		break;
+	case  41:
+		val41 = tmpval;
+		val32 = set->pmcs[32];
+		val38 = set->pmcs[38];
+		check_case1 = 1;
+		break;
+	}
+
+	if (check_case1) {
+		ret = (((val41 >> 45) & 0xf) == 0 && ((val32>>57) & 0x1) == 0)
+		     && ((((val38>>1) & 0x3) == 0x2 || ((val38>>1) & 0x3) == 0)
+		     || (((val38>>4) & 0x3) == 0x2 || ((val38>>4) & 0x3) == 0));
+		if (ret) {
+			PFM_DBG("perfmon: invalid config pmc38=0x%llx "
+				"pmc41=0x%llx pmc32=0x%llx",
+				val38, val41, val32);
+			return -EINVAL;
+		}
+	}
+
+	/*
+	 * check if configuration implicitely activates the use of the
+	 * debug registers. If true, then we ensure that this is possible
+	 * and that we do not pick up stale value in the HW registers.
+	 */
+
+	/*
+	 *
+	 * pmc41 is "active" if:
+	 * 	one of the pmc41.cfgdtagXX field is different from 0x3
+	 * AND
+	 * 	the corsesponding pmc41.en_dbrpXX is set.
+	 * AND
+	 *	ctx_fl_use_dbr (dbr not yet used)
+	 */
+	if (cnum == 41
+	    && (tmpval & 0x1e00000000000)
+		&& (tmpval & 0x18181818) != 0x18181818
+		&& ctx_arch->flags.use_dbr == 0) {
+		PFM_DBG("pmc41=0x%llx active, clearing dbr", tmpval);
+		ret = pfm_ia64_mark_dbregs_used(ctx, set);
+		if (ret)
+			return ret;
+	}
+	/*
+	 * we must clear the (instruction) debug registers if:
+	 * 	pmc38.ig_ibrpX is 0 (enabled)
+	 * and
+	 * 	fl_use_dbr == 0 (dbr not yet used)
+	 */
+	if (cnum == 38 && ((tmpval & 0x492) != 0x492)
+		&& ctx_arch->flags.use_dbr == 0) {
+		PFM_DBG("pmc38=0x%llx active pmc38, clearing ibr", tmpval);
+		ret = pfm_ia64_mark_dbregs_used(ctx, set);
+		if (ret)
+			return ret;
+
+	}
+	req->reg_value = tmpval;
+	return 0;
+}
+
+static void pfm_handle_errata(void)
+{
+	pfm_mont_has_ht = 1;
+
+	PFM_INFO("activating workaround for errata 120 "
+		 "(Disable IP-EAR when threads are on)");
+
+	PFM_INFO("activating workaround for Errata 121 "
+		 "(PMC10-PMC15 cannot be used to overflow"
+		 " when threads are on");
+}
+static int pfm_mont_probe_pmu(void)
+{
+	if (local_cpu_data->family != 0x20)
+		return -1;
+
+	/*
+	 * the 2 errata must be activated when
+	 * threads are/can be enabled
+	 */
+	if (is_multithreading_enabled())
+		pfm_handle_errata();
+
+	return 0;
+}
+
+/*
+ * impl_pmcs, impl_pmds are computed at runtime to minimize errors!
+ */
+static struct pfm_pmu_config pfm_mont_pmu_conf = {
+	.pmu_name = "Montecito",
+	.counter_width = 47,
+	.pmd_desc = pfm_mont_pmd_desc,
+	.pmc_desc = pfm_mont_pmc_desc,
+	.num_pmc_entries = PFM_MONT_NUM_PMCS,
+	.num_pmd_entries = PFM_MONT_NUM_PMDS,
+	.pmc_write_check = pfm_mont_pmc_check,
+	.probe_pmu = pfm_mont_probe_pmu,
+	.version = "1.0",
+	.pmu_info = &pfm_mont_pmu_info,
+	.flags = PFM_PMU_BUILTIN_FLAG,
+	.owner = THIS_MODULE
+};
+
+static int __init pfm_mont_pmu_init_module(void)
+{
+	return pfm_pmu_register(&pfm_mont_pmu_conf);
+}
+
+static void __exit pfm_mont_pmu_cleanup_module(void)
+{
+	pfm_pmu_unregister(&pfm_mont_pmu_conf);
+}
+
+module_init(pfm_mont_pmu_init_module);
+module_exit(pfm_mont_pmu_cleanup_module);
--- a/include/linux/Kbuild
+++ b/include/linux/Kbuild
@@ -287,6 +287,10 @@ header-y += patchkey.h
 header-y += pci.h
 header-y += pci_regs.h
 header-y += perf_event.h
+ifeq ($(ARCH), "ia64")
+header-y += perfmon.h
+header-y += perfmon_dfl_smpl.h
+endif
 header-y += personality.h
 header-y += pfkeyv2.h
 header-y += pg.h
--- /dev/null
+++ b/include/linux/perfmon.h
@@ -0,0 +1,213 @@
+/*
+ * Copyright (c) 2001-2006 Hewlett-Packard Development Company, L.P.
+ * Contributed by Stephane Eranian <eranian@hpl.hp.com>
+ *
+ * This program is free software; you can redistribute it and/or
+ * modify it under the terms of version 2 of the GNU General Public
+ * License as published by the Free Software Foundation.
+ *
+ * This program is distributed in the hope that it will be useful,
+ * but WITHOUT ANY WARRANTY; without even the implied warranty of
+ * MERCHANTABILITY or FITNESS FOR A PARTICULAR PURPOSE.  See the GNU
+ * General Public License for more details.
+ *
+ * You should have received a copy of the GNU General Public License
+ * along with this program; if not, write to the Free Software
+ * Foundation, Inc., 59 Temple Place, Suite 330, Boston, MA
+ * 02111-1307 USA
+ */
+
+#ifndef __LINUX_PERFMON_H__
+#define __LINUX_PERFMON_H__
+
+/*
+ * This file contains all the user visible generic definitions for the
+ * interface. Model-specific user-visible definitions are located in
+ * the asm/perfmon.h file.
+ */
+
+/*
+ * include arch-specific user interface definitions
+ */
+#include <asm/perfmon.h>
+
+/*
+ * defined by each arch
+ */
+#define PFM_MAX_PMCS	PFM_ARCH_MAX_PMCS
+#define PFM_MAX_PMDS	PFM_ARCH_MAX_PMDS
+
+/*
+ * number of elements for each type of bitvector
+ * all bitvectors use u64 fixed size type on all architectures.
+ */
+#define PFM_BVSIZE(x)	(((x)+(sizeof(__u64)<<3)-1) / (sizeof(__u64)<<3))
+#define PFM_PMD_BV	PFM_BVSIZE(PFM_MAX_PMDS)
+#define PFM_PMC_BV	PFM_BVSIZE(PFM_MAX_PMCS)
+
+/*
+ * register flags layout:
+ * bit[00-15] : generic flags
+ * bit[16-31] : arch-specific flags
+ *
+ * PFM_REGFL_NO_EMUL64: must be set on the PMC controlling the PMD
+ */
+#define PFM_REGFL_OVFL_NOTIFY	0x1	/* PMD: send notification on event */
+#define PFM_REGFL_RANDOM	0x2	/* PMD: randomize value after event */
+#define PFM_REGFL_NO_EMUL64	0x4	/* PMC: no 64-bit emulation */
+
+/*
+ * event set flags layout:
+ * bits[00-15] : generic flags
+ * bits[16-31] : arch-specific flags (see asm/perfmon.h)
+ */
+#define PFM_SETFL_OVFL_SWITCH	0x01 /* enable switch on overflow */
+#define PFM_SETFL_TIME_SWITCH	0x02 /* enable switch on timeout */
+
+/*
+ * argument to pfm_create_context() system call
+ * structure shared with user level
+ */
+struct pfarg_ctx {
+	__u32		ctx_flags;	  /* noblock/block/syswide */
+	__u32		ctx_reserved1;	  /* for future use */
+	__u64		ctx_reserved2[7]; /* for future use */
+};
+
+/*
+ * context flags layout:
+ * bits[00-15]: generic flags
+ * bits[16-31]: arch-specific flags (see perfmon_const.h)
+ */
+#define PFM_FL_NOTIFY_BLOCK    	 0x01	/* block task on user notifications */
+#define PFM_FL_SYSTEM_WIDE	 0x02	/* create a system wide context */
+#define PFM_FL_OVFL_NO_MSG	 0x80   /* no overflow msgs */
+
+/*
+ * argument to pfm_write_pmcs() system call.
+ * structure shared with user level
+ */
+struct pfarg_pmc {
+	__u16 reg_num;		/* which register */
+	__u16 reg_set;		/* event set for this register */
+	__u32 reg_flags;	/* REGFL flags */
+	__u64 reg_value;	/* pmc value */
+	__u64 reg_reserved2[4];	/* for future use */
+};
+
+/*
+ * argument to pfm_write_pmds() and pfm_read_pmds() system calls.
+ * structure shared with user level
+ */
+struct pfarg_pmd {
+	__u16 reg_num;	   	/* which register */
+	__u16 reg_set;	   	/* event set for this register */
+	__u32 reg_flags; 	/* REGFL flags */
+	__u64 reg_value;	/* initial pmc/pmd value */
+	__u64 reg_long_reset;	/* value to reload after notification */
+	__u64 reg_short_reset;  /* reset after counter overflow */
+	__u64 reg_last_reset_val;	/* return: PMD last reset value */
+	__u64 reg_ovfl_switch_cnt;	/* #overflows before switch */
+	__u64 reg_reset_pmds[PFM_PMD_BV]; /* reset on overflow */
+	__u64 reg_smpl_pmds[PFM_PMD_BV];  /* record in sample */
+	__u64 reg_smpl_eventid; /* opaque event identifier */
+	__u64 reg_random_mask; 	/* bitmask used to limit random value */
+	__u32 reg_random_seed;  /* seed for randomization (OBSOLETE) */
+	__u32 reg_reserved2[7];	/* for future use */
+};
+
+/*
+ * optional argument to pfm_start() system call. Pass NULL if not needed.
+ * structure shared with user level
+ */
+struct pfarg_start {
+	__u16 start_set;	/* event set to start with */
+	__u16 start_reserved1;	/* for future use */
+	__u32 start_reserved2;	/* for future use */
+	__u64 reserved3[3];	/* for future use */
+};
+
+/*
+ * argument to pfm_load_context() system call.
+ * structure shared with user level
+ */
+struct pfarg_load {
+	__u32	load_pid;	   /* thread or CPU to attach to */
+	__u16	load_set;	   /* set to load first */
+	__u16	load_reserved1;	   /* for future use */
+	__u64	load_reserved2[3]; /* for future use */
+};
+
+/*
+ * argument to pfm_create_evtsets() and pfm_delete_evtsets() system calls.
+ * structure shared with user level.
+ */
+struct pfarg_setdesc {
+	__u16	set_id;		  /* which set */
+	__u16	set_reserved1;	  /* for future use */
+	__u32	set_flags; 	  /* SETFL flags  */
+	__u64	set_timeout;	  /* switch timeout in nsecs */
+	__u64	reserved[6];	  /* for future use */
+};
+
+/*
+ * argument to pfm_getinfo_evtsets() system call.
+ * structure shared with user level
+ */
+struct pfarg_setinfo {
+	__u16	set_id;			/* which set */
+	__u16	set_reserved1;		/* for future use */
+	__u32	set_flags;		/* out: SETFL flags */
+	__u64 	set_ovfl_pmds[PFM_PMD_BV]; /* out: last ovfl PMDs */
+	__u64	set_runs;		/* out: #times the set was active */
+	__u64	set_timeout;		/* out: eff/leftover timeout (nsecs) */
+	__u64	set_act_duration;	/* out: time set was active in nsecs */
+	__u64	set_avail_pmcs[PFM_PMC_BV];/* out: available PMCs */
+	__u64	set_avail_pmds[PFM_PMD_BV];/* out: available PMDs */
+	__u64	set_reserved3[6];	/* for future use */
+};
+
+/*
+ * default value for the user and group security parameters in
+ * /proc/sys/kernel/perfmon/sys_group
+ * /proc/sys/kernel/perfmon/task_group
+ */
+#define PFM_GROUP_PERM_ANY	-1	/* any user/group */
+
+/*
+ * overflow notification message.
+ * structure shared with user level
+ */
+struct pfarg_ovfl_msg {
+	__u32 		msg_type;	/* message type: PFM_MSG_OVFL */
+	__u32		msg_ovfl_pid;	/* process id */
+	__u16 		msg_active_set;	/* active set at overflow */
+	__u16 		msg_ovfl_cpu;	/* cpu of PMU interrupt */
+	__u32		msg_ovfl_tid;	/* thread id */
+	__u64		msg_ovfl_ip;    /* IP on PMU intr */
+	__u64		msg_ovfl_pmds[PFM_PMD_BV];/* overflowed PMDs */
+};
+
+#define PFM_MSG_OVFL	1	/* an overflow happened */
+#define PFM_MSG_END	2	/* task to which context was attached ended */
+
+/*
+ * generic notification message (union).
+ * union shared with user level
+ */
+union pfarg_msg {
+	__u32	type;
+	struct pfarg_ovfl_msg pfm_ovfl_msg;
+};
+
+/*
+ * perfmon version number
+ */
+#define PFM_VERSION_MAJ		 2U
+#define PFM_VERSION_MIN		 82U
+#define PFM_VERSION		 (((PFM_VERSION_MAJ&0xffff)<<16)|\
+				  (PFM_VERSION_MIN & 0xffff))
+#define PFM_VERSION_MAJOR(x)	 (((x)>>16) & 0xffff)
+#define PFM_VERSION_MINOR(x)	 ((x) & 0xffff)
+
+#endif /* __LINUX_PERFMON_H__ */
--- /dev/null
+++ b/include/linux/perfmon_dfl_smpl.h
@@ -0,0 +1,78 @@
+/*
+ * Copyright (c) 2005-2006 Hewlett-Packard Development Company, L.P.
+ *               Contributed by Stephane Eranian <eranian@hpl.hp.com>
+ *
+ * This file implements the new dfl sampling buffer format
+ * for perfmon2 subsystem.
+ *
+ * This program is free software; you can redistribute it and/or
+ * modify it under the terms of version 2 of the GNU General Public
+ * License as published by the Free Software Foundation.
+ *
+ * This program is distributed in the hope that it will be useful,
+ * but WITHOUT ANY WARRANTY; without even the implied warranty of
+ * MERCHANTABILITY or FITNESS FOR A PARTICULAR PURPOSE.  See the GNU
+ * General Public License for more details.
+ *
+ * You should have received a copy of the GNU General Public License
+ * along with this program; if not, write to the Free Software
+ * Foundation, Inc., 59 Temple Place, Suite 330, Boston, MA
+ * 02111-1307 USA
+ */
+#ifndef __PERFMON_DFL_SMPL_H__
+#define __PERFMON_DFL_SMPL_H__ 1
+
+/*
+ * format specific parameters (passed at context creation)
+ */
+struct pfm_dfl_smpl_arg {
+	__u64 buf_size;		/* size of the buffer in bytes */
+	__u32 buf_flags;	/* buffer specific flags */
+	__u32 reserved1;	/* for future use */
+	__u64 reserved[6];	/* for future use */
+};
+
+/*
+ * This header is at the beginning of the sampling buffer returned to the user.
+ * It is directly followed by the first record.
+ */
+struct pfm_dfl_smpl_hdr {
+	__u64 hdr_count;	/* how many valid entries */
+	__u64 hdr_cur_offs;	/* current offset from top of buffer */
+	__u64 hdr_overflows;	/* #overflows for buffer */
+	__u64 hdr_buf_size;	/* bytes in the buffer */
+	__u64 hdr_min_buf_space;/* minimal buffer size (internal use) */
+	__u32 hdr_version;	/* smpl format version */
+	__u32 hdr_buf_flags;	/* copy of buf_flags */
+	__u64 hdr_reserved[10];	/* for future use */
+};
+
+/*
+ * Entry header in the sampling buffer.  The header is directly followed
+ * with the values of the PMD registers of interest saved in increasing
+ * index order: PMD4, PMD5, and so on. How many PMDs are present depends
+ * on how the session was programmed.
+ *
+ * In the case where multiple counters overflow at the same time, multiple
+ * entries are written consecutively.
+ *
+ * last_reset_value member indicates the initial value of the overflowed PMD.
+ */
+struct pfm_dfl_smpl_entry {
+	__u32	pid;		/* thread id (for NPTL, this is gettid()) */
+	__u16	ovfl_pmd;	/* index of overflowed PMD for this sample */
+	__u16	reserved;	/* for future use */
+	__u64	last_reset_val;	/* initial value of overflowed PMD */
+	__u64	ip;		/* where did the overflow intr happened */
+	__u64	tstamp;		/* overflow timetamp */
+	__u16	cpu;		/* cpu on which the overfow occurred */
+	__u16	set;		/* event set active when overflow ocurred */
+	__u32	tgid;		/* thread group id (getpid() for NPTL) */
+};
+
+#define PFM_DFL_SMPL_VERSION_MAJ 1U
+#define PFM_DFL_SMPL_VERSION_MIN 0U
+#define PFM_DFL_SMPL_VERSION (((PFM_DFL_SMPL_VERSION_MAJ&0xffff)<<16)|\
+				(PFM_DFL_SMPL_VERSION_MIN & 0xffff))
+
+#endif /* __PERFMON_DFL_SMPL_H__ */
--- /dev/null
+++ b/include/linux/perfmon_fmt.h
@@ -0,0 +1,83 @@
+/*
+ * Copyright (c) 2001-2006 Hewlett-Packard Development Company, L.P.
+ * Contributed by Stephane Eranian <eranian@hpl.hp.com>
+ *
+ * Interface for custom sampling buffer format modules
+ *
+ * This program is free software; you can redistribute it and/or
+ * modify it under the terms of version 2 of the GNU General Public
+ * License as published by the Free Software Foundation.
+ *
+ * This program is distributed in the hope that it will be useful,
+ * but WITHOUT ANY WARRANTY; without even the implied warranty of
+ * MERCHANTABILITY or FITNESS FOR A PARTICULAR PURPOSE.  See the GNU
+ * General Public License for more details.
+ *
+ * You should have received a copy of the GNU General Public License
+ * along with this program; if not, write to the Free Software
+ * Foundation, Inc., 59 Temple Place, Suite 330, Boston, MA
+ * 02111-1307 USA
+ */
+#ifndef __PERFMON_FMT_H__
+#define __PERFMON_FMT_H__ 1
+
+#include <linux/kobject.h>
+
+typedef int (*fmt_validate_t)(u32 flags, u16 npmds, void *arg);
+typedef	int (*fmt_getsize_t)(u32 flags, void *arg, size_t *size);
+typedef int (*fmt_init_t)(struct pfm_context *ctx, void *buf, u32 flags,
+			  u16 nmpds, void *arg);
+typedef int (*fmt_restart_t)(struct pfm_context *ctx, u32 *ovfl_ctrl);
+typedef int (*fmt_exit_t)(void *buf);
+typedef int (*fmt_handler_t)(struct pfm_context *ctx,
+			     unsigned long ip, u64 stamp, void *data);
+typedef int (*fmt_load_t)(struct pfm_context *ctx);
+typedef int (*fmt_unload_t)(struct pfm_context *ctx);
+
+typedef int (*fmt_stop_t)(struct pfm_context *ctx);
+typedef int (*fmt_start_t)(struct pfm_context *ctx);
+
+struct pfm_smpl_fmt {
+	char		*fmt_name;	/* name of the format (required) */
+	size_t		fmt_arg_size;	/* size of fmt args for ctx create */
+	u32		fmt_flags;	/* format specific flags */
+	u32		fmt_version;	/* format version number */
+
+	fmt_validate_t	fmt_validate;	/* validate context flags */
+	fmt_getsize_t	fmt_getsize;	/* get size for sampling buffer */
+	fmt_init_t	fmt_init;	/* initialize buffer area */
+	fmt_handler_t	fmt_handler;	/* overflow handler (required) */
+	fmt_restart_t	fmt_restart;	/* restart after notification  */
+	fmt_exit_t	fmt_exit;	/* context termination */
+	fmt_load_t	fmt_load;	/* load context */
+	fmt_unload_t	fmt_unload;	/* unload context */
+	fmt_start_t	fmt_start;	/* start monitoring */
+	fmt_stop_t	fmt_stop;	/* stop monitoring */
+
+	struct list_head fmt_list;	/* internal use only */
+
+	struct kobject	kobj;		/* sysfs internal use only */
+	struct module	*owner;		/* pointer to module owner */
+	u32		fmt_qdepth;	/* Max notify queue depth (required) */
+};
+#define to_smpl_fmt(n) container_of(n, struct pfm_smpl_fmt, kobj)
+
+#define PFM_FMTFL_IS_BUILTIN	0x1	/* fmt is compiled in */
+/*
+ * we need to know whether the format is builtin or compiled
+ * as a module
+ */
+#ifdef MODULE
+#define PFM_FMT_BUILTIN_FLAG	0	/* not built as a module */
+#else
+#define PFM_FMT_BUILTIN_FLAG	PFM_PMUFL_IS_BUILTIN /* built as a module */
+#endif
+
+int pfm_fmt_register(struct pfm_smpl_fmt *fmt);
+int pfm_fmt_unregister(struct pfm_smpl_fmt *fmt);
+void pfm_sysfs_builtin_fmt_add(void);
+
+int  pfm_sysfs_add_fmt(struct pfm_smpl_fmt *fmt);
+void pfm_sysfs_remove_fmt(struct pfm_smpl_fmt *fmt);
+
+#endif /* __PERFMON_FMT_H__ */
--- /dev/null
+++ b/include/linux/perfmon_kern.h
@@ -0,0 +1,543 @@
+/*
+ * Copyright (c) 2001-2006 Hewlett-Packard Development Company, L.P.
+ * Contributed by Stephane Eranian <eranian@hpl.hp.com>
+ *
+ * This program is free software; you can redistribute it and/or
+ * modify it under the terms of version 2 of the GNU General Public
+ * License as published by the Free Software Foundation.
+ *
+ * This program is distributed in the hope that it will be useful,
+ * but WITHOUT ANY WARRANTY; without even the implied warranty of
+ * MERCHANTABILITY or FITNESS FOR A PARTICULAR PURPOSE.  See the GNU
+ * General Public License for more details.
+ *
+ * You should have received a copy of the GNU General Public License
+ * along with this program; if not, write to the Free Software
+ * Foundation, Inc., 59 Temple Place, Suite 330, Boston, MA
+ * 02111-1307 USA
+ */
+
+#ifndef __LINUX_PERFMON_KERN_H__
+#define __LINUX_PERFMON_KERN_H__
+/*
+ * This file contains all the definitions of data structures, variables, macros
+ * that are to be shared between generic code and arch-specific code
+ *
+ * For generic only definitions, use perfmon/perfmon_priv.h
+ */
+#ifdef CONFIG_PERFMON
+
+#include <linux/file.h>
+#include <linux/sched.h>
+#include <linux/perfmon.h>
+
+/*
+ * system adminstrator configuration controls available via
+ * the /sys/kernel/perfmon interface
+ */
+struct pfm_controls {
+	u32	debug;		/* debugging control bitmask */
+	gid_t	sys_group;	/* gid to create a syswide context */
+	gid_t	task_group;	/* gid to create a per-task context */
+	u32	flags;		/* control flags (see below) */
+	size_t	arg_mem_max;	/* maximum vector argument size */
+	size_t	smpl_buffer_mem_max; /* max buf mem, -1 for infinity */
+};
+extern struct pfm_controls pfm_controls;
+
+/*
+ * control flags
+ */
+#define PFM_CTRL_FL_RW_EXPERT	0x1 /* bypass reserved fields on read/write */
+
+/*
+ * software PMD
+ */
+struct pfm_pmd {
+	u64 value;			/* 64-bit value */
+	u64 lval;			/* last reset value */
+	u64 ovflsw_thres;		/* #ovfls left before switch */
+	u64 long_reset;			/* long reset value on overflow */
+	u64 short_reset;		/* short reset value on overflow */
+	u64 reset_pmds[PFM_PMD_BV];	/* pmds to reset on overflow */
+	u64 smpl_pmds[PFM_PMD_BV];	/* pmds to record on overflow */
+	u64 mask;			/* range mask for random value */
+	u64 ovflsw_ref_thres;		/* #ovfls before next set */
+	u64 eventid;			/* opaque event identifier */
+	u32 flags;			/* notify/do not notify */
+};
+
+/*
+ * event_set: encapsulates the full PMU state
+ */
+struct pfm_event_set {
+	struct list_head list;		/* ordered chain of sets */
+	u16 id;				/* set identification */
+	u16 pad0;			/* paddding */
+	u32 flags;			/* public flags */
+	u32 priv_flags;			/* private flags (see below) */
+	u64 runs;			/* # of activations */
+	u32 npend_ovfls;		/* number of pending PMD overflow */
+	u32 pad2;			/* padding */
+	u64 used_pmds[PFM_PMD_BV];	/* used PMDs */
+	u64 povfl_pmds[PFM_PMD_BV];	/* pending overflowed PMDs */
+	u64 ovfl_pmds[PFM_PMD_BV];	/* last overflowed PMDs */
+	u64 reset_pmds[PFM_PMD_BV];	/* PMDs to reset after overflow */
+	u64 ovfl_notify[PFM_PMD_BV];	/* notify on overflow */
+	u64 used_pmcs[PFM_PMC_BV];	/* used PMCs */
+	u64 pmcs[PFM_MAX_PMCS];		/* PMC values */
+
+	struct pfm_pmd pmds[PFM_MAX_PMDS];
+
+	ktime_t hrtimer_exp;		/* switch timeout reference */
+	ktime_t hrtimer_rem;		/* per-thread remainder timeout */
+
+	u64 duration_start;		/* start time in ns */
+	u64 duration;			/* total active ns */
+};
+
+/*
+ * common private event set flags (priv_flags)
+ *
+ * upper 16 bits: for arch-specific use
+ * lower 16 bits: for common use
+ */
+#define PFM_SETFL_PRIV_MOD_PMDS 0x1 /* PMD register(s) modified */
+#define PFM_SETFL_PRIV_MOD_PMCS 0x2 /* PMC register(s) modified */
+#define PFM_SETFL_PRIV_SWITCH	0x4 /* must switch set on restart */
+#define PFM_SETFL_PRIV_MOD_BOTH	(PFM_SETFL_PRIV_MOD_PMDS \
+				| PFM_SETFL_PRIV_MOD_PMCS)
+
+/*
+ * context flags
+ */
+struct pfm_context_flags {
+	unsigned int block:1;		/* task blocks on user notifications */
+	unsigned int system:1;		/* do system wide monitoring */
+	unsigned int no_msg:1;		/* no message sent on overflow */
+	unsigned int switch_ovfl:1;	/* switch set on counter ovfl */
+	unsigned int switch_time:1;	/* switch set on timeout */
+	unsigned int started:1;		/* pfm_start() issued */
+	unsigned int work_type:2;	/* type of work for pfm_handle_work */
+	unsigned int mmap_nlock:1;	/* no lock in pfm_release_buf_space */
+	unsigned int ia64_v20_compat:1;	/* context is IA-64 v2.0 mode */
+	unsigned int can_restart:8;	/* allowed to issue a PFM_RESTART */
+	unsigned int reset_count:8;	/* number of pending resets */
+	unsigned int is_self:1;		/* per-thread and self-montoring */
+	unsigned int reserved:5;	/* for future use */
+};
+
+/*
+ * values for work_type (TIF_PERFMON_WORK must be set)
+ */
+#define PFM_WORK_NONE	0	/* nothing to do */
+#define PFM_WORK_RESET	1	/* reset overflowed counters */
+#define PFM_WORK_BLOCK	2	/* block current thread */
+#define PFM_WORK_ZOMBIE	3	/* cleanup zombie context */
+
+/*
+ * overflow description argument passed to sampling format
+ */
+struct pfm_ovfl_arg {
+	u16 ovfl_pmd;		/* index of overflowed PMD  */
+	u16 active_set;		/* set active at the time of the overflow */
+	u32 ovfl_ctrl;		/* control flags */
+	u64 pmd_last_reset;	/* last reset value of overflowed PMD */
+	u64 smpl_pmds_values[PFM_MAX_PMDS]; /* values of other PMDs */
+	u64 pmd_eventid;	/* eventid associated with PMD */
+	u16 num_smpl_pmds;	/* number of PMDS in smpl_pmd_values */
+};
+/*
+ * depth of message queue
+ *
+ * Depth cannot be bigger than 255 (see reset_count)
+ */
+#define PFM_MSGS_ORDER		3 /* log2(number of messages) */
+#define PFM_MSGS_COUNT		(1<<PFM_MSGS_ORDER) /* number of messages */
+#define PFM_MSGQ_MASK		(PFM_MSGS_COUNT-1)
+
+/*
+ * perfmon context state
+ */
+#define PFM_CTX_UNLOADED	1 /* context is not loaded onto any task */
+#define PFM_CTX_LOADED		2 /* context is loaded onto a task */
+#define PFM_CTX_MASKED		3 /* context is loaded, monitoring is masked */
+#define PFM_CTX_ZOMBIE		4 /* context lost owner but still attached */
+
+/*
+ * registers description
+ */
+struct pfm_regdesc {
+	u64 pmcs[PFM_PMC_BV];		/* available PMC */
+	u64 pmds[PFM_PMD_BV];		/* available PMD */
+	u64 rw_pmds[PFM_PMD_BV];	/* available RW PMD */
+	u64 intr_pmds[PFM_PMD_BV];	/* PMD generating intr */
+	u64 cnt_pmds[PFM_PMD_BV];	/* PMD counters */
+	u16 max_pmc;			/* highest+1 avail PMC */
+	u16 max_pmd;			/* highest+1 avail PMD */
+	u16 max_rw_pmd;			/* highest+1 avail RW PMD */
+	u16 first_intr_pmd;		/* first intr PMD */
+	u16 max_intr_pmd;		/* highest+1 intr PMD */
+	u16 num_rw_pmd;			/* number of avail RW PMD */
+	u16 num_pmcs;			/* number of logical PMCS */
+	u16 num_pmds;			/* number of logical PMDS */
+	u16 num_counters;		/* number of counting PMD */
+};
+
+/*
+ * context: contains all the state of a session
+ */
+struct pfm_context {
+	spinlock_t		lock;		/* context protection */
+
+	struct pfm_context_flags flags;
+	u32			state;		/* current state */
+	struct task_struct 	*task;		/* attached task */
+
+	struct completion       restart_complete;/* block on notification */
+	u64 			last_act;	/* last activation */
+	u32			last_cpu;   	/* last CPU used (SMP only) */
+	u32			cpu;		/* cpu bound to context */
+
+	struct pfm_smpl_fmt	*smpl_fmt;	/* sampling format callbacks */
+	void			*smpl_addr;	/* user smpl buffer base */
+	size_t			smpl_size;	/* user smpl buffer size */
+	void			*smpl_real_addr;/* actual smpl buffer base */
+	size_t			smpl_real_size; /* actual smpl buffer size */
+
+	wait_queue_head_t 	msgq_wait;	/* pfm_read() wait queue */
+
+	union pfarg_msg		msgq[PFM_MSGS_COUNT];
+	int			msgq_head;
+	int			msgq_tail;
+
+	struct fasync_struct	*async_queue;	/* async notification */
+
+	struct pfm_event_set	*active_set;	/* active set */
+	struct list_head	set_list;	/* ordered list of sets */
+
+	struct pfm_regdesc	regs;		/* registers available to context */
+
+	/*
+	 * save stack space by allocating temporary variables for
+	 * pfm_overflow_handler() in pfm_context
+	 */
+	struct pfm_ovfl_arg 	ovfl_arg;
+	u64			tmp_ovfl_notify[PFM_PMD_BV];
+};
+
+/*
+ * ovfl_ctrl bitmask (used by interrupt handler)
+ */
+#define PFM_OVFL_CTRL_NOTIFY	0x1	/* notify user */
+#define PFM_OVFL_CTRL_RESET	0x2	/* reset overflowed pmds */
+#define PFM_OVFL_CTRL_MASK	0x4	/* mask monitoring */
+#define PFM_OVFL_CTRL_SWITCH	0x8	/* switch sets */
+
+/*
+ * logging
+ */
+#define PFM_ERR(f, x...)  pr_err(f "\n", ## x)
+#define PFM_WARN(f, x...) pr_warning(f "\n", ## x)
+#define PFM_LOG(f, x...)  pr_notice(f "\n", ## x)
+#define PFM_INFO(f, x...) pr_info(f "\n", ## x)
+
+/*
+ * debugging
+ *
+ * Printk rate limiting is enforced to avoid getting flooded with too many
+ * error messages on the console (which could render the machine unresponsive).
+ * To get full debug output (turn off ratelimit):
+ * 	$ echo 0 >/proc/sys/kernel/printk_ratelimit
+ *
+ * debug is a bitmask where bits are defined as follows:
+ * bit  0: enable non-interrupt code degbug messages
+ * bit  1: enable interrupt code debug messages
+ */
+#ifdef CONFIG_PERFMON_DEBUG
+#define _PFM_DBG(lm, f, x...) \
+			pr_debug("%s.%d: CPU%d [%d]: " f "\n", \
+			       __func__, __LINE__, \
+			       smp_processor_id(), current->pid , ## x)
+
+#define PFM_DBG(f, x...) _PFM_DBG(0x1, f, ##x)
+#define PFM_DBG_ovfl(f, x...) _PFM_DBG(0x2, f, ## x)
+#else
+#define PFM_DBG(f, x...)	do {} while (0)
+#define PFM_DBG_ovfl(f, x...)	do {} while (0)
+#endif
+
+extern struct pfm_pmu_config  *pfm_pmu_conf;
+extern int perfmon_disabled;
+
+static inline struct pfm_arch_context *pfm_ctx_arch(struct pfm_context *c)
+{
+	return (struct pfm_arch_context *)(c+1);
+}
+
+int  pfm_get_args(void __user *ureq, size_t sz, size_t lsz, void *laddr,
+		  void **req, void **to_free);
+
+int pfm_get_smpl_arg(char __user *fmt_uname, void __user *uaddr, size_t usize,
+		     void **arg, struct pfm_smpl_fmt **fmt);
+
+int __pfm_write_pmcs(struct pfm_context *ctx, struct pfarg_pmc *req,
+		     int count);
+int __pfm_write_pmds(struct pfm_context *ctx, struct pfarg_pmd *req, int count,
+		     int compat);
+int __pfm_read_pmds(struct pfm_context *ctx, struct pfarg_pmd *req, int count);
+
+int __pfm_load_context(struct pfm_context *ctx, struct pfarg_load *req,
+		       struct task_struct *task);
+int __pfm_unload_context(struct pfm_context *ctx, int *can_release);
+
+int __pfm_stop(struct pfm_context *ctx, int *release_info);
+int  __pfm_restart(struct pfm_context *ctx, int *unblock);
+int __pfm_start(struct pfm_context *ctx, struct pfarg_start *start);
+
+void pfm_free_context(struct pfm_context *ctx);
+
+void pfm_smpl_buf_space_release(struct pfm_context *ctx, size_t size);
+
+int pfm_check_task_state(struct pfm_context *ctx, int check_mask,
+			 unsigned long *flags, void **resume);
+/*
+ * check_mask bitmask values for pfm_check_task_state()
+ */
+#define PFM_CMD_STOPPED		0x01	/* command needs thread stopped */
+#define PFM_CMD_UNLOADED	0x02	/* command needs ctx unloaded */
+#define PFM_CMD_UNLOAD		0x04	/* command is unload */
+
+int __pfm_create_context(struct pfarg_ctx *req,
+			 struct pfm_smpl_fmt *fmt,
+			 void *fmt_arg,
+			 int mode,
+			 struct pfm_context **new_ctx);
+
+struct pfm_event_set *pfm_find_set(struct pfm_context *ctx, u16 set_id,
+				   int alloc);
+
+int pfm_pmu_conf_get(int autoload);
+void pfm_pmu_conf_put(void);
+
+int pfm_session_allcpus_acquire(void);
+void pfm_session_allcpus_release(void);
+
+int pfm_smpl_buf_alloc(struct pfm_context *ctx, size_t rsize);
+void pfm_smpl_buf_free(struct pfm_context *ctx);
+
+struct pfm_smpl_fmt *pfm_smpl_fmt_get(char *name);
+void pfm_smpl_fmt_put(struct pfm_smpl_fmt *fmt);
+
+void pfm_interrupt_handler(unsigned long iip, struct pt_regs *regs);
+
+void pfm_resume_task(struct task_struct *t, void *data);
+
+#include <linux/perfmon_pmu.h>
+#include <linux/perfmon_fmt.h>
+
+extern const struct file_operations pfm_file_ops;
+/*
+ * upper limit for count in calls that take vector arguments. This is used
+ * to prevent for multiplication overflow when we compute actual storage size
+ */
+#define PFM_MAX_ARG_COUNT(m) (INT_MAX/sizeof(*(m)))
+
+#define cast_ulp(_x) ((unsigned long *)_x)
+
+#define PFM_NORMAL      0
+#define PFM_COMPAT      1
+
+void __pfm_exit_thread(void);
+void pfm_ctxsw_in(struct task_struct *prev, struct task_struct *next);
+void pfm_ctxsw_out(struct task_struct *prev, struct task_struct *next);
+void pfm_handle_work(struct pt_regs *regs);
+void __pfm_init_percpu(void *dummy);
+void pfm_save_pmds(struct pfm_context *ctx, struct pfm_event_set *set);
+
+static inline void pfm_exit_thread(void)
+{
+	if (current->pfm_context)
+		__pfm_exit_thread();
+}
+
+/*
+ * include arch-specific kernel level definitions
+ */
+#include <asm/perfmon_kern.h>
+
+static inline void pfm_copy_thread(struct task_struct *task)
+{
+	/*
+	 * context or perfmon TIF state  is NEVER inherited
+	 * in child task. Holds for per-thread and system-wide
+	 */
+	task->pfm_context = NULL;
+	clear_tsk_thread_flag(task, TIF_PERFMON_CTXSW);
+	clear_tsk_thread_flag(task, TIF_PERFMON_WORK);
+	pfm_arch_disarm_handle_work(task);
+}
+
+
+/*
+ * read a single PMD register.
+ *
+ * virtual PMD registers have special handler.
+ * Depends on definitions in asm/perfmon_kern.h
+ */
+static inline u64 pfm_read_pmd(struct pfm_context *ctx, unsigned int cnum)
+{
+	if (unlikely(pfm_pmu_conf->pmd_desc[cnum].type & PFM_REG_V))
+		return pfm_pmu_conf->pmd_sread(ctx, cnum);
+
+	return pfm_arch_read_pmd(ctx, cnum);
+}
+/*
+ * write a single PMD register.
+ *
+ * virtual PMD registers have special handler.
+ * Depends on definitions in asm/perfmon_kern.h
+ */
+static inline void pfm_write_pmd(struct pfm_context *ctx, unsigned int cnum,
+				 u64 value)
+{
+	/*
+	 * PMD writes are ignored for read-only registers
+	 */
+	if (pfm_pmu_conf->pmd_desc[cnum].type & PFM_REG_RO)
+		return;
+
+	if (pfm_pmu_conf->pmd_desc[cnum].type & PFM_REG_V) {
+		pfm_pmu_conf->pmd_swrite(ctx, cnum, value);
+		return;
+	}
+	/*
+	 * clear unimplemented bits
+	 */
+	value &= ~pfm_pmu_conf->pmd_desc[cnum].rsvd_msk;
+
+	pfm_arch_write_pmd(ctx, cnum, value);
+}
+
+void __pfm_init_percpu(void *dummy);
+
+static inline void pfm_init_percpu(void)
+{
+	__pfm_init_percpu(NULL);
+}
+
+/*
+ * pfm statistics are available via debugfs
+ * and perfmon subdir.
+ *
+ * When adding/removing new stats, make sure you also
+ * update the name table in perfmon_debugfs.c
+ */
+enum pfm_stats_names {
+	PFM_ST_ovfl_intr_all_count = 0,
+	PFM_ST_ovfl_intr_ns,
+	PFM_ST_ovfl_intr_spurious_count,
+	PFM_ST_ovfl_intr_replay_count,
+	PFM_ST_ovfl_intr_regular_count,
+	PFM_ST_handle_work_count,
+	PFM_ST_ovfl_notify_count,
+	PFM_ST_reset_pmds_count,
+	PFM_ST_pfm_restart_count,
+	PFM_ST_fmt_handler_calls,
+	PFM_ST_fmt_handler_ns,
+	PFM_ST_set_switch_count,
+	PFM_ST_set_switch_ns,
+	PFM_ST_set_switch_exp,
+	PFM_ST_ctxswin_count,
+	PFM_ST_ctxswin_ns,
+	PFM_ST_handle_timeout_count,
+	PFM_ST_ovfl_intr_nmi_count,
+	PFM_ST_ctxswout_count,
+	PFM_ST_ctxswout_ns,
+	PFM_ST_LAST	/* last entry marked */
+};
+#define PFM_NUM_STATS PFM_ST_LAST
+
+struct pfm_stats {
+	u64 v[PFM_NUM_STATS];
+	struct dentry *dirs[PFM_NUM_STATS];
+	struct dentry *cpu_dir;
+	char cpu_name[8];
+};
+
+#ifdef CONFIG_PERFMON_DEBUG_FS
+#define pfm_stats_get(x)  __get_cpu_var(pfm_stats).v[PFM_ST_##x]
+#define pfm_stats_inc(x)  __get_cpu_var(pfm_stats).v[PFM_ST_##x]++
+#define pfm_stats_add(x, y)  __get_cpu_var(pfm_stats).v[PFM_ST_##x] += (y)
+void pfm_reset_stats(int cpu);
+#else
+#define pfm_stats_get(x)
+#define pfm_stats_inc(x)
+#define pfm_stats_add(x, y)
+static inline void pfm_reset_stats(int cpu)
+{}
+#endif
+
+
+
+DECLARE_PER_CPU(struct pfm_context *, pmu_ctx);
+DECLARE_PER_CPU(struct pfm_stats, pfm_stats);
+DECLARE_PER_CPU(struct task_struct *, pmu_owner);
+
+void pfm_cpu_disable(void);
+
+
+/*
+ * max vector argument elements for local storage (no kmalloc/kfree)
+ * The PFM_ARCH_PM*_ARG should be defined in perfmon_kern.h.
+ * If not, default (conservative) values are used
+ */
+#ifndef PFM_ARCH_PMC_STK_ARG
+#define PFM_ARCH_PMC_STK_ARG	1
+#endif
+
+#ifndef PFM_ARCH_PMD_STK_ARG
+#define PFM_ARCH_PMD_STK_ARG	1
+#endif
+
+#define PFM_PMC_STK_ARG	PFM_ARCH_PMC_STK_ARG
+#define PFM_PMD_STK_ARG	PFM_ARCH_PMD_STK_ARG
+
+#else /* !CONFIG_PERFMON */
+
+
+/*
+ * perfmon hooks are nops when CONFIG_PERFMON is undefined
+ */
+static inline void pfm_cpu_disable(void)
+{}
+
+static inline void pfm_exit_thread(void)
+{}
+
+static inline void pfm_handle_work(struct pt_regs *regs)
+{}
+
+static inline void pfm_copy_thread(struct task_struct *t)
+{}
+
+static inline void pfm_ctxsw_in(struct task_struct *p, struct task_struct *n)
+{}
+
+static inline void pfm_ctxsw_out(struct task_struct *p, struct task_struct *n)
+{}
+
+static inline void pfm_session_allcpus_release(void)
+{}
+
+static inline int pfm_session_allcpus_acquire(void)
+{
+	return 0;
+}
+
+static inline void pfm_init_percpu(void)
+{}
+
+#endif /* CONFIG_PERFMON */
+
+#endif /* __LINUX_PERFMON_KERN_H__ */
--- /dev/null
+++ b/include/linux/perfmon_pmu.h
@@ -0,0 +1,195 @@
+/*
+ * Copyright (c) 2006 Hewlett-Packard Development Company, L.P.
+ * Contributed by Stephane Eranian <eranian@hpl.hp.com>
+ *
+ * Interface for PMU description modules
+ *
+ * This program is free software; you can redistribute it and/or
+ * modify it under the terms of version 2 of the GNU General Public
+ * License as published by the Free Software Foundation.
+ *
+ * This program is distributed in the hope that it will be useful,
+ * but WITHOUT ANY WARRANTY; without even the implied warranty of
+ * MERCHANTABILITY or FITNESS FOR A PARTICULAR PURPOSE.  See the GNU
+ * General Public License for more details.
+ *
+ * You should have received a copy of the GNU General Public License
+ * along with this program; if not, write to the Free Software
+ * Foundation, Inc., 59 Temple Place, Suite 330, Boston, MA
+ * 02111-1307 USA
+ */
+#ifndef __PERFMON_PMU_H__
+#define __PERFMON_PMU_H__ 1
+
+#include <linux/kobject.h>
+
+/*
+ * generic information about a PMC or PMD register
+ *
+ * Dependency bitmasks:
+ *  They are used to allow lazy save/restore in the context switch
+ *  code. To avoid picking up stale configuration from a previous
+ *  thread. Usng the bitmask, the generic read/write routines can
+ *  ensure that all registers needed to support the measurement are
+ *  restored properly on context switch in.
+ */
+struct pfm_regmap_desc {
+	u16  type;		/* role of the register */
+	u16  reserved1;		/* for future use */
+	u32  reserved2;		/* for future use */
+	u64  dfl_val;		/* power-on default value (quiescent) */
+	u64  rsvd_msk;		/* reserved bits: 1 means reserved */
+	u64  no_emul64_msk;	/* bits to clear for PFM_REGFL_NO_EMUL64 */
+	unsigned long hw_addr;	/* HW register address or index */
+	struct kobject	kobj;	/* for internal use only */
+	char *desc;		/* HW register description string */
+	u64 dep_pmcs[PFM_PMC_BV];/* depending PMC registers */
+};
+#define to_reg(n) container_of(n, struct pfm_regmap_desc, kobj)
+
+/*
+ * pfm_reg_desc helper macros
+ */
+#define PMC_D(t, d, v, r, n, h) \
+	{ .type = t,          \
+	  .desc = d,          \
+	  .dfl_val = v,       \
+	  .rsvd_msk = r,      \
+	  .no_emul64_msk = n, \
+	  .hw_addr = h	      \
+	}
+
+#define PMD_D(t, d, h)        \
+	{ .type = t,          \
+	  .desc = d,          \
+	  .rsvd_msk = 0,      \
+	  .no_emul64_msk = 0, \
+	  .hw_addr = h	      \
+	}
+
+#define PMD_DR(t, d, h, r)    \
+	{ .type = t,          \
+	  .desc = d,          \
+	  .rsvd_msk = r,      \
+	  .no_emul64_msk = 0, \
+	  .hw_addr = h	      \
+	}
+
+#define PMX_NA \
+	{ .type = PFM_REG_NA }
+
+#define PMD_DP(t, d, h, p)    \
+	{ .type = t,          \
+	  .desc = d,          \
+	  .rsvd_msk = 0,      \
+	  .no_emul64_msk = 0, \
+	  .dep_pmcs[0] = p,   \
+	  .hw_addr = h	      \
+	}
+
+/*
+ * type of a PMU register (16-bit bitmask) for use with pfm_reg_desc.type
+ */
+#define PFM_REG_NA	0x00  /* not avail. (not impl.,no access) must be 0 */
+#define PFM_REG_I	0x01  /* PMC/PMD: implemented */
+#define PFM_REG_WC	0x02  /* PMC: has write_checker */
+#define PFM_REG_C64	0x04  /* PMD: 64-bit virtualization */
+#define PFM_REG_RO	0x08  /* PMD: read-only (writes ignored) */
+#define PFM_REG_V	0x10  /* PMD: virtual reg */
+#define PFM_REG_INTR	0x20  /* PMD: register can generate interrupt */
+#define PFM_REG_SYS	0x40  /* PMC/PMD: register is for system-wide only */
+#define PFM_REG_THR	0x80  /* PMC/PMD: register is for per-thread only */
+#define PFM_REG_NO64	0x100 /* PMC: supports PFM_REGFL_NO_EMUL64 */
+
+/*
+ * define some shortcuts for common types
+ */
+#define PFM_REG_W	(PFM_REG_WC|PFM_REG_I)
+#define PFM_REG_W64	(PFM_REG_WC|PFM_REG_NO64|PFM_REG_I)
+#define PFM_REG_C	(PFM_REG_C64|PFM_REG_INTR|PFM_REG_I)
+#define PFM_REG_I64	(PFM_REG_NO64|PFM_REG_I)
+#define PFM_REG_IRO	(PFM_REG_I|PFM_REG_RO)
+
+typedef int (*pfm_pmc_check_t)(struct pfm_context *ctx,
+			       struct pfm_event_set *set,
+			       struct pfarg_pmc *req);
+
+typedef int (*pfm_pmd_check_t)(struct pfm_context *ctx,
+			       struct pfm_event_set *set,
+			       struct pfarg_pmd *req);
+
+
+typedef u64 (*pfm_sread_t)(struct pfm_context *ctx, unsigned int cnum);
+typedef void (*pfm_swrite_t)(struct pfm_context *ctx, unsigned int cnum, u64 val);
+typedef void (*pfm_hotplug_t)(unsigned long action, unsigned int cpu);
+/*
+ * structure used by pmu description modules
+ *
+ * probe_pmu() routine return value:
+ * 	- 1 means recognized PMU
+ * 	- 0 means not recognized PMU
+ */
+struct pfm_pmu_config {
+	char *pmu_name;				/* PMU family name */
+	char *version;				/* config module version */
+
+	int counter_width;			/* width of hardware counter */
+
+	struct pfm_regmap_desc	*pmc_desc;	/* PMC register descriptions */
+	struct pfm_regmap_desc	*pmd_desc;	/* PMD register descriptions */
+
+	pfm_pmc_check_t		pmc_write_check;/* write checker (optional) */
+	pfm_pmd_check_t		pmd_write_check;/* write checker (optional) */
+	pfm_pmd_check_t		pmd_read_check;	/* read checker (optional) */
+
+	pfm_sread_t		pmd_sread;	/* virtual pmd read */
+	pfm_swrite_t		pmd_swrite;	/* virtual pmd write */
+	pfm_hotplug_t		hotplug_handler;/* handle CPU hotplug event */
+
+	int             	(*probe_pmu)(void);/* probe PMU routine */
+
+	u16			num_pmc_entries;/* #entries in pmc_desc */
+	u16			num_pmd_entries;/* #entries in pmd_desc */
+
+	void			*pmu_info;	/* model-specific infos */
+	u32			flags;		/* set of flags */
+
+	struct module		*owner;		/* pointer to module struct */
+
+	/*
+	 * fields computed internally, do not set in module
+	 */
+	struct pfm_regdesc	regs_all;	/* regs available to all */
+	struct pfm_regdesc	regs_thr;	/* regs avail per-thread */
+	struct pfm_regdesc	regs_sys;	/* regs avail system-wide */
+
+	u64			ovfl_mask;	/* overflow mask */
+};
+
+static inline void *pfm_pmu_info(void)
+{
+	return pfm_pmu_conf->pmu_info;
+}
+
+/*
+ * pfm_pmu_config flags
+ */
+#define PFM_PMUFL_IS_BUILTIN	0x1	/* pmu config is compiled in */
+
+/*
+ * we need to know whether the PMU description is builtin or compiled
+ * as a module
+ */
+#ifdef MODULE
+#define PFM_PMU_BUILTIN_FLAG	0	/* not built as a module */
+#else
+#define PFM_PMU_BUILTIN_FLAG	PFM_PMUFL_IS_BUILTIN /* built as a module */
+#endif
+
+int pfm_pmu_register(struct pfm_pmu_config *cfg);
+void pfm_pmu_unregister(struct pfm_pmu_config *cfg);
+
+int pfm_sysfs_remove_pmu(struct pfm_pmu_config *pmu);
+int pfm_sysfs_add_pmu(struct pfm_pmu_config *pmu);
+
+#endif /* __PERFMON_PMU_H__ */
--- a/include/linux/sched.h
+++ b/include/linux/sched.h
@@ -100,6 +100,7 @@ struct bio_list;
 struct fs_struct;
 struct perf_event_context;
 struct blk_plug;
+struct pfm_context;
 
 /*
  * List of flags we want to share for kernel threads,
@@ -1588,6 +1589,9 @@ struct task_struct {
 #ifdef CONFIG_HAVE_HW_BREAKPOINT
 	atomic_t ptrace_bp_refcnt;
 #endif
+#ifdef CONFIG_PERFMON
+	struct pfm_context *pfm_context;
+#endif
 	void *suse_kabi_padding;
 };
 
--- a/include/linux/syscalls.h
+++ b/include/linux/syscalls.h
@@ -34,6 +34,13 @@ struct __old_kernel_stat;
 struct oldold_utsname;
 struct old_utsname;
 struct pollfd;
+struct pfarg_ctx;
+struct pfarg_pmc;
+struct pfarg_pmd;
+struct pfarg_start;
+struct pfarg_load;
+struct pfarg_setinfo;
+struct pfarg_setdesc;
 struct rlimit;
 struct rlimit64;
 struct rusage;
@@ -831,6 +838,28 @@ asmlinkage long sys_syncfs(int fd);
 
 int kernel_execve(const char *filename, const char *const argv[], const char *const envp[]);
 
+asmlinkage long sys_pfm_create_context(struct pfarg_ctx __user *ureq,
+				       void __user *uarg, size_t smpl_size);
+asmlinkage long sys_pfm_write_pmcs(int fd, struct pfarg_pmc __user *ureq,
+				   int count);
+asmlinkage long sys_pfm_write_pmds(int fd, struct pfarg_pmd __user *ureq,
+				   int count);
+asmlinkage long sys_pfm_read_pmds(int fd, struct pfarg_pmd __user *ureq,
+				  int count);
+asmlinkage long sys_pfm_restart(int fd);
+asmlinkage long sys_pfm_stop(int fd);
+asmlinkage long sys_pfm_start(int fd, struct pfarg_start __user *ureq);
+asmlinkage long sys_pfm_load_context(int fd, struct pfarg_load __user *ureq);
+asmlinkage long sys_pfm_unload_context(int fd);
+asmlinkage long sys_pfm_delete_evtsets(int fd,
+				       struct pfarg_setinfo __user *ureq,
+				       int count);
+asmlinkage long sys_pfm_create_evtsets(int fd,
+				       struct pfarg_setdesc __user *ureq,
+				       int count);
+asmlinkage long sys_pfm_getinfo_evtsets(int fd,
+					struct pfarg_setinfo __user *ureq,
+					int count);
 
 asmlinkage long sys_perf_event_open(
 		struct perf_event_attr __user *attr_uptr,
--- a/kernel/sched.c
+++ b/kernel/sched.c
@@ -72,6 +72,7 @@
 #include <linux/ftrace.h>
 #include <linux/slab.h>
 #include <linux/jump_label.h>
+#include <linux/perfmon_kern.h>
 
 #include <asm/tlb.h>
 #include <asm/irq_regs.h>
--- a/kernel/sys_ni.c
+++ b/kernel/sys_ni.c
@@ -147,6 +147,19 @@ cond_syscall(sys_io_cancel);
 cond_syscall(compat_sys_process_vm_readv);
 cond_syscall(compat_sys_process_vm_writev);
 
+cond_syscall(sys_pfm_create_context);
+cond_syscall(sys_pfm_write_pmcs);
+cond_syscall(sys_pfm_write_pmds);
+cond_syscall(sys_pfm_read_pmds);
+cond_syscall(sys_pfm_restart);
+cond_syscall(sys_pfm_start);
+cond_syscall(sys_pfm_stop);
+cond_syscall(sys_pfm_load_context);
+cond_syscall(sys_pfm_unload_context);
+cond_syscall(sys_pfm_create_evtsets);
+cond_syscall(sys_pfm_delete_evtsets);
+cond_syscall(sys_pfm_getinfo_evtsets);
+
 /* arch-specific weak syscall entries */
 cond_syscall(sys_pciconfig_read);
 cond_syscall(sys_pciconfig_write);
--- /dev/null
+++ b/perfmon/Makefile
@@ -0,0 +1,12 @@
+#
+# Copyright (c) 2005-2006 Hewlett-Packard Development Company, L.P.
+# Contributed by Stephane Eranian <eranian@hpl.hp.com>
+#
+obj-y = perfmon_init.o perfmon_rw.o perfmon_res.o           \
+	perfmon_pmu.o perfmon_sysfs.o perfmon_syscalls.o    \
+	perfmon_file.o perfmon_ctxsw.o perfmon_intr.o	    \
+	perfmon_dfl_smpl.o perfmon_sets.o perfmon_hotplug.o \
+	perfmon_msg.o perfmon_smpl.o perfmon_attach.o       \
+	perfmon_activate.o perfmon_ctx.o perfmon_fmt.o
+
+obj-$(CONFIG_PERFMON_DEBUG_FS) +=  perfmon_debugfs.o
--- /dev/null
+++ b/perfmon/perfmon_activate.c
@@ -0,0 +1,276 @@
+/*
+ * perfmon_activate.c: perfmon2 start/stop functions
+ *
+ * This file implements the perfmon2 interface which
+ * provides access to the hardware performance counters
+ * of the host processor.
+ *
+ *
+ * The initial version of perfmon.c was written by
+ * Ganesh Venkitachalam, IBM Corp.
+ *
+ * Then it was modified for perfmon-1.x by Stephane Eranian and
+ * David Mosberger, Hewlett Packard Co.
+ *
+ * Version Perfmon-2.x is a complete rewrite of perfmon-1.x
+ * by Stephane Eranian, Hewlett Packard Co.
+ *
+ * Copyright (c) 1999-2006 Hewlett-Packard Development Company, L.P.
+ * Contributed by Stephane Eranian <eranian@hpl.hp.com>
+ *                David Mosberger-Tang <davidm@hpl.hp.com>
+ *
+ * More information about perfmon available at:
+ * 	http://perfmon2.sf.net
+ *
+ * This program is free software; you can redistribute it and/or
+ * modify it under the terms of version 2 of the GNU General Public
+ * License as published by the Free Software Foundation.
+ *
+ * This program is distributed in the hope that it will be useful,
+ * but WITHOUT ANY WARRANTY; without even the implied warranty of
+ * MERCHANTABILITY or FITNESS FOR A PARTICULAR PURPOSE.  See the GNU
+ * General Public License for more details.
+ *
+ * You should have received a copy of the GNU General Public License
+ * along with this program; if not, write to the Free Software
+ * Foundation, Inc., 59 Temple Place, Suite 330, Boston, MA
+ * 02111-1307 USA
+ */
+#include <linux/kernel.h>
+#include <linux/perfmon_kern.h>
+#include "perfmon_priv.h"
+
+/**
+ * __pfm_start - activate monitoring
+ * @ctx: context to operate on
+ * @start: pfarg_start as passed by user
+ *
+ * When operating in per-thread mode and not self-monitoring, the monitored
+ * thread must be stopped. Activation will be effective next time the thread
+ * is context switched in.
+ *
+ * The pfarg_start argument is optional and may be used to designate
+ * the initial event set to activate. When not provided, the last active
+ * set is used. For the first activation, set0 is used when start is NULL.
+ *
+ * On some architectures, e.g., IA-64, it may be possible to start monitoring
+ * without calling this function under certain conditions (per-thread and self
+ * monitoring). In this case, either set0 or the last active set is used.
+ *
+ * the context is locked and interrupts are disabled.
+ */
+int __pfm_start(struct pfm_context *ctx, struct pfarg_start *start)
+{
+	struct task_struct *task, *owner_task;
+	struct pfm_smpl_fmt *fmt;
+	struct pfm_event_set *new_set, *old_set;
+	int is_self;
+
+	task = ctx->task;
+
+	/*
+	 * UNLOADED: error
+	 * LOADED  : normal start, nop if started unless set is different
+	 * MASKED  : nop or change set when unmasking
+	 * ZOMBIE  : cannot happen
+	 */
+	if (ctx->state == PFM_CTX_UNLOADED)
+		return -EINVAL;
+
+	old_set = new_set = ctx->active_set;
+	fmt = ctx->smpl_fmt;
+
+	/*
+	 * always the case for system-wide
+	 */
+	if (task == NULL)
+		task = current;
+
+	is_self = task == current;
+
+	/*
+	 * argument is provided?
+	 */
+	if (start) {
+		/*
+		 * find the set to load first
+		 */
+		new_set = pfm_find_set(ctx, start->start_set, 0);
+		if (new_set == NULL) {
+			PFM_DBG("event set%u does not exist",
+				start->start_set);
+			return -EINVAL;
+		}
+	}
+
+	PFM_DBG("cur_set=%u req_set=%u", old_set->id, new_set->id);
+
+	/*
+	 * if we need to change the active set we need
+	 * to check if we can access the PMU
+	 */
+	if (new_set != old_set) {
+
+		owner_task = __get_cpu_var(pmu_owner);
+		/*
+		 * system-wide: must run on the right CPU
+		 * per-thread : must be the owner of the PMU context
+		 *
+		 * pfm_switch_sets() returns with monitoring stopped
+		 */
+		if (is_self) {
+			pfm_switch_sets(ctx, new_set, PFM_PMD_RESET_LONG, 1);
+		} else {
+			/*
+			 * In a UP kernel, the PMU may contain the state
+			 * of the task we want to operate on, yet the task
+			 * may be switched out (lazy save). We need to save
+			 * current state (old_set), switch active_set and
+			 * mark it for reload.
+			 */
+			if (owner_task == task)
+				pfm_save_pmds(ctx, old_set);
+			ctx->active_set = new_set;
+			new_set->priv_flags |= PFM_SETFL_PRIV_MOD_BOTH;
+		}
+	}
+
+	/*
+	 * mark as started
+	 * must be done before calling pfm_arch_start()
+	 */
+	ctx->flags.started = 1;
+
+	pfm_arch_start(task, ctx);
+
+	if (fmt && fmt->fmt_start)
+		(*fmt->fmt_start)(ctx);
+
+	/*
+	 * we check whether we had a pending ovfl before restarting.
+	 * If so we need to regenerate the interrupt to make sure we
+	 * keep recorded samples. For non-self monitoring this check
+	 * is done in the pfm_ctxswin_thread() routine.
+	 *
+	 * we check new_set/old_set because pfm_switch_sets() already
+	 * takes care of replaying the pending interrupts
+	 */
+	if (is_self && new_set != old_set && new_set->npend_ovfls) {
+		pfm_arch_resend_irq(ctx);
+		pfm_stats_inc(ovfl_intr_replay_count);
+	}
+
+	/*
+	 * always start with full timeout
+	 */
+	new_set->hrtimer_rem = new_set->hrtimer_exp;
+
+	/*
+	 * activate timeout for system-wide, self-montoring
+	 * Always start with full timeout
+	 * Timeout is at least one tick away, so no risk of
+	 * having hrtimer_start() trying to wakeup softirqd
+	 * and thus causing troubles. This cannot happen anmyway
+	 * because cb_mode = HRTIMER_CB_IRQSAFE_NO_SOFTIRQ
+	 */
+	if (is_self && new_set->flags & PFM_SETFL_TIME_SWITCH) {
+		hrtimer_start(&__get_cpu_var(pfm_hrtimer),
+			      new_set->hrtimer_rem,
+			      HRTIMER_MODE_REL);
+
+		PFM_DBG("set%u started timeout=%lld",
+			new_set->id,
+			(unsigned long long)new_set->hrtimer_rem.tv64);
+	}
+
+	/*
+	 * we restart total duration even if context was
+	 * already started. In that case, counts are simply
+	 * reset.
+	 *
+	 * For per-thread, if not self-monitoring, the statement
+	 * below will have no effect because thread is stopped.
+	 * The field is reset of ctxsw in.
+	 */
+	new_set->duration_start = sched_clock();
+
+	return 0;
+}
+
+/**
+ * __pfm_stop - stop monitoring
+ * @ctx: context to operate on
+ * @release_info: infos for caller (see below)
+ *
+ * When operating in per-thread* mode and when not self-monitoring,
+ * the monitored thread must be stopped.
+ *
+ * the context is locked and interrupts are disabled.
+ *
+ * release_info value upon return:
+ * 	- bit 0 : unused
+ * 	- bit 1 : when set, must cancel hrtimer
+ */
+int __pfm_stop(struct pfm_context *ctx, int *release_info)
+{
+	struct pfm_event_set *set;
+	struct task_struct *task;
+	struct pfm_smpl_fmt *fmt;
+	u64 now;
+	int state;
+
+	*release_info = 0;
+
+	now = sched_clock();
+	state = ctx->state;
+	set = ctx->active_set;
+
+	/*
+	 * context must be attached (zombie cannot happen)
+	 */
+	if (state == PFM_CTX_UNLOADED)
+		return -EINVAL;
+
+	task = ctx->task;
+	fmt = ctx->smpl_fmt;
+
+	PFM_DBG("ctx_task=[%d] ctx_state=%d is_system=%d",
+		task ? task->pid : -1,
+		state,
+		!task);
+
+	/*
+	 * this happens for system-wide context
+	 */
+	if (task == NULL)
+		task = current;
+
+	/*
+	 * compute elapsed time
+	 *
+	 * unless masked, compute elapsed duration, stop timeout
+	 */
+	if (task == current && state == PFM_CTX_LOADED) {
+		/*
+		 * timeout cancel must be deferred until context is
+		 * unlocked to avoid race with pfm_handle_switch_timeout()
+		 */
+		if (set->flags & PFM_SETFL_TIME_SWITCH)
+			*release_info |= 0x2;
+
+		set->duration += now - set->duration_start;
+	}
+
+	pfm_arch_stop(task, ctx);
+
+	ctx->flags.started = 0;
+
+	if (fmt && fmt->fmt_stop)
+		(*fmt->fmt_stop)(ctx);
+
+	/*
+	 * starting now, in-flight PMU interrupt for this context
+	 * are treated as spurious
+	 */
+	return 0;
+}
--- /dev/null
+++ b/perfmon/perfmon_attach.c
@@ -0,0 +1,487 @@
+/*
+ * perfmon_attach.c: perfmon2 load/unload functions
+ *
+ * This file implements the perfmon2 interface which
+ * provides access to the hardware performance counters
+ * of the host processor.
+ *
+ *
+ * The initial version of perfmon.c was written by
+ * Ganesh Venkitachalam, IBM Corp.
+ *
+ * Then it was modified for perfmon-1.x by Stephane Eranian and
+ * David Mosberger, Hewlett Packard Co.
+ *
+ * Version Perfmon-2.x is a complete rewrite of perfmon-1.x
+ * by Stephane Eranian, Hewlett Packard Co.
+ *
+ * Copyright (c) 1999-2006 Hewlett-Packard Development Company, L.P.
+ * Contributed by Stephane Eranian <eranian@hpl.hp.com>
+ *                David Mosberger-Tang <davidm@hpl.hp.com>
+ *
+ * More information about perfmon available at:
+ * 	http://perfmon2.sf.net
+ *
+ * This program is free software; you can redistribute it and/or
+ * modify it under the terms of version 2 of the GNU General Public
+ * License as published by the Free Software Foundation.
+ *
+ * This program is distributed in the hope that it will be useful,
+ * but WITHOUT ANY WARRANTY; without even the implied warranty of
+ * MERCHANTABILITY or FITNESS FOR A PARTICULAR PURPOSE.  See the GNU
+ * General Public License for more details.
+ *
+ * You should have received a copy of the GNU General Public License
+ * along with this program; if not, write to the Free Software
+ * Foundation, Inc., 59 Temple Place, Suite 330, Boston, MA
+ * 02111-1307 USA
+ */
+#include <linux/kernel.h>
+#include <linux/fs.h>
+#include <linux/perfmon_kern.h>
+#include "perfmon_priv.h"
+
+/**
+ * __pfm_load_context_sys - attach context to a CPU in system-wide mode
+ * @ctx: context to operate on
+ * @set_id: set to activate first
+ * @cpu: CPU to monitor
+ *
+ * The cpu specified in the pfarg_load.load_pid  argument must be the current
+ * CPU.
+ *
+ * The function must be called with the context locked and interrupts disabled.
+ */
+static int pfm_load_ctx_sys(struct pfm_context *ctx, u16 set_id, u32 cpu)
+{
+	struct pfm_event_set *set;
+	int mycpu;
+	int ret;
+
+	mycpu = smp_processor_id();
+
+	/*
+	 * system-wide: check we are running on the desired CPU
+	 */
+	if (cpu != mycpu) {
+		PFM_DBG("wrong CPU: asking %u but on %u", cpu, mycpu);
+		return -EINVAL;
+	}
+
+	/*
+	 * initialize sets
+	 */
+	set = pfm_prepare_sets(ctx, set_id);
+	if (!set) {
+		PFM_DBG("event set%u does not exist", set_id);
+		return -EINVAL;
+	}
+
+	PFM_DBG("set=%u set_flags=0x%x", set->id, set->flags);
+
+	ctx->cpu = mycpu;
+	ctx->task = NULL;
+	ctx->active_set = set;
+
+	/*
+	 * perform any architecture specific actions
+	 */
+	ret = pfm_arch_load_context(ctx);
+	if (ret)
+		goto error_noload;
+
+	ret = pfm_smpl_buf_load_context(ctx);
+	if (ret)
+		goto error;
+
+	/*
+	 * now reserve the session, before we can proceed with
+	 * actually accessing the PMU hardware
+	 */
+	ret = pfm_session_acquire(1, mycpu);
+	if (ret)
+		goto error_smpl;
+
+
+	/*
+	 * caller must be on monitored CPU to access PMU, thus this is
+	 * a form of self-monitoring
+	 */
+	ctx->flags.is_self = 1;
+
+	set->runs++;
+
+	/*
+	 * load PMD from set
+	 * load PMC from set
+	 */
+	pfm_arch_restore_pmds(ctx, set);
+	pfm_arch_restore_pmcs(ctx, set);
+
+	/*
+	 * set new ownership
+	 */
+	pfm_set_pmu_owner(NULL, ctx);
+
+	/*
+	 * reset pending work
+	 */
+	ctx->flags.work_type = PFM_WORK_NONE;
+	ctx->flags.reset_count = 0;
+
+	/*
+	 * reset message queue
+	 */
+	ctx->msgq_head = ctx->msgq_tail = 0;
+
+	ctx->state = PFM_CTX_LOADED;
+
+	return 0;
+error_smpl:
+	pfm_smpl_buf_unload_context(ctx);
+error:
+	pfm_arch_unload_context(ctx);
+error_noload:
+	return ret;
+}
+
+/**
+ * __pfm_load_context_thread - attach context to a thread
+ * @ctx: context to operate on
+ * @set_id: first set
+ * @task: threadf to attach to
+ *
+ * The function must be called with the context locked and interrupts disabled.
+ */
+static int pfm_load_ctx_thread(struct pfm_context *ctx, u16 set_id,
+			       struct task_struct *task)
+{
+	struct pfm_event_set *set;
+	struct pfm_context *old;
+	int ret;
+
+	PFM_DBG("load_pid=%d set=%u", task->pid, set_id);
+	/*
+	 * per-thread:
+	 *   - task to attach to is checked in sys_pfm_load_context() to avoid
+	 *     locking issues. if found, and not self,  task refcount was
+	 *     incremented.
+	 */
+	old = cmpxchg(&task->pfm_context, NULL, ctx);
+	if (old) {
+		PFM_DBG("load_pid=%d has a context "
+			"old=%p new=%p cur=%p",
+			task->pid,
+			old,
+			ctx,
+			task->pfm_context);
+		return -EEXIST;
+	}
+
+	/*
+	 * initialize sets
+	 */
+	set = pfm_prepare_sets(ctx, set_id);
+	if (!set) {
+		PFM_DBG("event set%u does not exist", set_id);
+		return -EINVAL;
+	}
+
+
+	ctx->task = task;
+	ctx->cpu = -1;
+	ctx->active_set = set;
+
+	/*
+	 * perform any architecture specific actions
+	 */
+	ret = pfm_arch_load_context(ctx);
+	if (ret)
+		goto error_noload;
+
+	ret = pfm_smpl_buf_load_context(ctx);
+	if (ret)
+		goto error;
+	/*
+	 * now reserve the session, before we can proceed with
+	 * actually accessing the PMU hardware
+	 */
+	ret = pfm_session_acquire(0, -1);
+	if (ret)
+		goto error_smpl;
+
+
+	set->runs++;
+	if (ctx->task != current) {
+
+		ctx->flags.is_self = 0;
+
+		/* force a full reload */
+		ctx->last_act = PFM_INVALID_ACTIVATION;
+		ctx->last_cpu = -1;
+		set->priv_flags |= PFM_SETFL_PRIV_MOD_BOTH;
+
+	} else {
+		pfm_check_save_prev_ctx();
+
+		ctx->last_cpu = smp_processor_id();
+		__get_cpu_var(pmu_activation_number)++;
+		ctx->last_act = __get_cpu_var(pmu_activation_number);
+
+		ctx->flags.is_self = 1;
+
+		/*
+		 * load PMD from set
+		 * load PMC from set
+		 */
+		pfm_arch_restore_pmds(ctx, set);
+		pfm_arch_restore_pmcs(ctx, set);
+
+		/*
+		 * set new ownership
+		 */
+		pfm_set_pmu_owner(ctx->task, ctx);
+	}
+	set_tsk_thread_flag(task, TIF_PERFMON_CTXSW);
+
+	/*
+	 * reset pending work
+	 */
+	ctx->flags.work_type = PFM_WORK_NONE;
+	ctx->flags.reset_count = 0;
+
+	/*
+	 * reset message queue
+	 */
+	ctx->msgq_head = ctx->msgq_tail = 0;
+
+	ctx->state = PFM_CTX_LOADED;
+
+	return 0;
+
+error_smpl:
+	pfm_smpl_buf_unload_context(ctx);
+error:
+	pfm_arch_unload_context(ctx);
+	ctx->task = NULL;
+error_noload:
+	/*
+	 * detach context
+	 */
+	task->pfm_context = NULL;
+	return ret;
+}
+
+/**
+ * __pfm_load_context - attach context to a CPU or thread
+ * @ctx: context to operate on
+ * @load: pfarg_load as passed by user
+ * @task: thread to attach to, NULL for system-wide
+ */
+int __pfm_load_context(struct pfm_context *ctx, struct pfarg_load *load,
+		       struct task_struct *task)
+{
+	if (ctx->flags.system)
+		return pfm_load_ctx_sys(ctx, load->load_set, load->load_pid);
+	return pfm_load_ctx_thread(ctx, load->load_set, task);
+}
+
+/**
+ * pfm_update_ovfl_pmds - account for pending ovfls on PMDs
+ * @ctx: context to operate on
+ *
+ * This function is always called after pfm_stop has been issued
+ */
+static void pfm_update_ovfl_pmds(struct pfm_context *ctx)
+{
+	struct pfm_event_set *set;
+	u64 *cnt_pmds;
+	u64 ovfl_mask;
+	u16 num_ovfls, i, first;
+
+	ovfl_mask = pfm_pmu_conf->ovfl_mask;
+	first = ctx->regs.first_intr_pmd;
+	cnt_pmds = ctx->regs.cnt_pmds;
+
+	/*
+	 * look for pending interrupts and adjust PMD values accordingly
+	 */
+	list_for_each_entry(set, &ctx->set_list, list) {
+
+		if (!set->npend_ovfls)
+			continue;
+
+		num_ovfls = set->npend_ovfls;
+		PFM_DBG("set%u nintrs=%u", set->id, num_ovfls);
+
+		for (i = first; num_ovfls; i++) {
+			if (test_bit(i, cast_ulp(set->povfl_pmds))) {
+				/* only correct value for counters */
+				if (test_bit(i, cast_ulp(cnt_pmds)))
+					set->pmds[i].value += 1 + ovfl_mask;
+				num_ovfls--;
+			}
+			PFM_DBG("pmd%u set=%u val=0x%llx",
+				i,
+				set->id,
+				(unsigned long long)set->pmds[i].value);
+		}
+		/*
+		 * we need to clear to prevent a pfm_getinfo_evtsets() from
+		 * returning stale data even after the context is unloaded
+		 */
+		set->npend_ovfls = 0;
+		bitmap_zero(cast_ulp(set->povfl_pmds), ctx->regs.max_intr_pmd);
+	}
+}
+
+
+/**
+ * __pfm_unload_context - detach context from CPU or thread
+ * @ctx: context to operate on
+ * @release_info: pointer to return info (see below)
+ *
+ * The function must be called with the context locked and interrupts disabled.
+ *
+ * release_info value upon return:
+ * 	- bit 0: when set, must free context
+ * 	- bit 1: when set, must cancel hrtimer
+ */
+int __pfm_unload_context(struct pfm_context *ctx, int *release_info)
+{
+	struct task_struct *task;
+	int ret;
+
+	PFM_DBG("ctx_state=%d task [%d]",
+		ctx->state,
+		ctx->task ? ctx->task->pid : -1);
+
+	*release_info = 0;
+
+	/*
+	 * unload only when necessary
+	 */
+	if (ctx->state == PFM_CTX_UNLOADED)
+		return 0;
+
+	task = ctx->task;
+
+	/*
+	 * stop monitoring
+	 */
+	ret = __pfm_stop(ctx, release_info);
+	if (ret)
+		return ret;
+
+	ctx->state = PFM_CTX_UNLOADED;
+	ctx->flags.can_restart = 0;
+
+	/*
+	 * save active set
+	 * UP:
+	 * 	if not current task and due to lazy, state may
+	 * 	still be live
+	 * for system-wide, guaranteed to run on correct CPU
+	 */
+	if (__get_cpu_var(pmu_ctx) == ctx) {
+		/*
+		 * pending overflows have been saved by pfm_stop()
+		 */
+		pfm_save_pmds(ctx, ctx->active_set);
+		pfm_set_pmu_owner(NULL, NULL);
+		PFM_DBG("released ownership");
+	}
+
+	/*
+	 * account for pending overflows
+	 */
+	pfm_update_ovfl_pmds(ctx);
+
+	pfm_smpl_buf_unload_context(ctx);
+
+	/*
+	 * arch-specific unload operations
+	 */
+	pfm_arch_unload_context(ctx);
+
+	/*
+	 * per-thread: disconnect from monitored task
+	 */
+	if (task) {
+		task->pfm_context = NULL;
+		ctx->task = NULL;
+		clear_tsk_thread_flag(task, TIF_PERFMON_CTXSW);
+		clear_tsk_thread_flag(task, TIF_PERFMON_WORK);
+		pfm_arch_disarm_handle_work(task);
+	}
+	/*
+	 * session can be freed, must have interrupts enabled
+	 * thus we release in the caller. Bit 0 signals to the
+	 * caller that the session can be released.
+	 */
+	*release_info |= 0x1;
+
+	return 0;
+}
+
+/**
+ * __pfm_exit_thread - detach and free context on thread exit
+ */
+void __pfm_exit_thread(void)
+{
+	struct pfm_context *ctx;
+	unsigned long flags;
+	int free_ok = 0, release_info = 0;
+	int ret;
+
+	ctx  = current->pfm_context;
+
+	BUG_ON(ctx->flags.system);
+
+	spin_lock_irqsave(&ctx->lock, flags);
+
+	PFM_DBG("state=%d is_self=%d", ctx->state, ctx->flags.is_self);
+
+	/*
+	 * __pfm_unload_context() cannot fail
+	 * in the context states we are interested in
+	 */
+	switch (ctx->state) {
+	case PFM_CTX_LOADED:
+	case PFM_CTX_MASKED:
+		__pfm_unload_context(ctx, &release_info);
+		/*
+		 * end notification only sent for non
+		 * self-monitoring context
+		 */
+		if (!ctx->flags.is_self)
+			pfm_end_notify(ctx);
+		break;
+	case PFM_CTX_ZOMBIE:
+		__pfm_unload_context(ctx, &release_info);
+		free_ok = 1;
+		break;
+	default:
+		BUG_ON(ctx->state != PFM_CTX_LOADED);
+		break;
+	}
+	spin_unlock_irqrestore(&ctx->lock, flags);
+
+	/*
+	 * cancel timer now that context is unlocked
+	 */
+	if (release_info & 0x2) {
+		ret = hrtimer_cancel(&__get_cpu_var(pfm_hrtimer));
+		PFM_DBG("timeout cancel=%d", ret);
+	}
+
+	if (release_info & 0x1)
+		pfm_session_release(0, 0);
+
+	/*
+	 * All memory free operations (especially for vmalloc'ed memory)
+	 * MUST be done with interrupts ENABLED.
+	 */
+	if (free_ok)
+		pfm_free_context(ctx);
+}
--- /dev/null
+++ b/perfmon/perfmon_ctx.c
@@ -0,0 +1,302 @@
+/*
+ * perfmon_ctx.c: perfmon2 context functions
+ *
+ * This file implements the perfmon2 interface which
+ * provides access to the hardware performance counters
+ * of the host processor.
+ *
+ *
+ * The initial version of perfmon.c was written by
+ * Ganesh Venkitachalam, IBM Corp.
+ *
+ * Then it was modified for perfmon-1.x by Stephane Eranian and
+ * David Mosberger, Hewlett Packard Co.
+ *
+ * Version Perfmon-2.x is a complete rewrite of perfmon-1.x
+ * by Stephane Eranian, Hewlett Packard Co.
+ *
+ * Copyright (c) 1999-2006 Hewlett-Packard Development Company, L.P.
+ * Contributed by Stephane Eranian <eranian@hpl.hp.com>
+ *                David Mosberger-Tang <davidm@hpl.hp.com>
+ *
+ * More information about perfmon available at:
+ * 	http://perfmon2.sf.net
+ *
+ * This program is free software; you can redistribute it and/or
+ * modify it under the terms of version 2 of the GNU General Public
+ * License as published by the Free Software Foundation.
+ *
+ * This program is distributed in the hope that it will be useful,
+ * but WITHOUT ANY WARRANTY; without even the implied warranty of
+ * MERCHANTABILITY or FITNESS FOR A PARTICULAR PURPOSE.  See the GNU
+ * General Public License for more details.
+ *
+ * You should have received a copy of the GNU General Public License
+ * along with this program; if not, write to the Free Software
+ * Foundation, Inc., 59 Temple Place, Suite 330, Boston, MA
+ * 02111-1307 USA
+ */
+#include <linux/kernel.h>
+#include <linux/slab.h>
+#include <linux/fs.h>
+#include <linux/perfmon_kern.h>
+#include "perfmon_priv.h"
+
+extern asmlinkage long sys_close(int fd);
+/*
+ * context memory pool pointer
+ */
+static struct kmem_cache *pfm_ctx_cachep;
+
+/**
+ * pfm_free_context - de-allocate context and associated resources
+ * @ctx: context to free
+ */
+void pfm_free_context(struct pfm_context *ctx)
+{
+	pfm_arch_context_free(ctx);
+
+	pfm_free_sets(ctx);
+
+	pfm_smpl_buf_free(ctx);
+
+	PFM_DBG("free ctx @0x%p", ctx);
+	kmem_cache_free(pfm_ctx_cachep, ctx);
+	/*
+	 * decrease refcount on:
+	 * 	- PMU description table
+	 * 	- sampling format
+	 */
+	pfm_pmu_conf_put();
+	pfm_pmu_release();
+}
+
+/**
+ * pfm_ctx_flags_sane - check if context flags passed by user are okay
+ * @ctx_flags: flags passed user on pfm_create_context
+ *
+ * return:
+ * 	 0 if successful
+ * 	<0 and error code otherwise
+ */
+static inline int pfm_ctx_flags_sane(u32 ctx_flags)
+{
+	if (ctx_flags & PFM_FL_SYSTEM_WIDE) {
+		if (ctx_flags & PFM_FL_NOTIFY_BLOCK) {
+			PFM_DBG("cannot use blocking mode in syswide mode");
+			return -EINVAL;
+		}
+	}
+	return 0;
+}
+
+/**
+ * pfm_ctx_permissions - check authorization to create new context
+ * @ctx_flags: context flags passed by user
+ *
+ * check for permissions to create a context.
+ *
+ * A sysadmin may decide to restrict creation of per-thread
+ * and/or system-wide context to a group of users using the
+ * group id via /sys/kernel/perfmon/task_group  and
+ * /sys/kernel/perfmon/sys_group.
+ *
+ * Once we identify a user level package which can be used
+ * to grant/revoke Linux capabilites at login via PAM, we will
+ * be able to use capabilities. We would also need to increase
+ * the size of cap_t to support more than 32 capabilities (it
+ * is currently defined as u32 and 32 capabilities are alrady
+ * defined).
+ */
+static inline int pfm_ctx_permissions(u32 ctx_flags)
+{
+	if ((ctx_flags & PFM_FL_SYSTEM_WIDE)
+	    && pfm_controls.sys_group != PFM_GROUP_PERM_ANY
+	    && !in_group_p(pfm_controls.sys_group)) {
+		PFM_DBG("user group not allowed to create a syswide ctx");
+		return -EPERM;
+	} else if (pfm_controls.task_group != PFM_GROUP_PERM_ANY
+		   && !in_group_p(pfm_controls.task_group)) {
+		PFM_DBG("user group not allowed to create a task context");
+		return -EPERM;
+	}
+	return 0;
+}
+
+/**
+ * __pfm_create_context - allocate and initialize a perfmon context
+ * @req : pfarg_ctx from user
+ * @fmt : pointer sampling format, NULL if not used
+ * @fmt_arg: pointer to argument to sampling format, NULL if not used
+ * @mode: PFM_NORMAL or PFM_COMPAT(IA-64 v2.0 compatibility)
+ * @ctx : address of new context upon succesful return, undefined otherwise
+ *
+ * function used to allocate a new context. A context is allocated along
+ * with the default event set. If a sampling format is used, the buffer
+ * may be allocated and initialized.
+ *
+ * The file descriptor identifying the context is allocated and returned
+ * to caller.
+ *
+ * This function operates with no locks and interrupts are enabled.
+ * return:
+ * 	>=0: the file descriptor to identify the context
+ * 	<0 : the error code
+ */
+int __pfm_create_context(struct pfarg_ctx *req,
+			 struct pfm_smpl_fmt *fmt,
+			 void *fmt_arg,
+			 int mode,
+			 struct pfm_context **new_ctx)
+{
+	struct pfm_context *ctx;
+	u32 ctx_flags;
+	int fd, ret;
+
+	ctx_flags = req->ctx_flags;
+
+	/* Increase refcount on PMU description */
+	ret = pfm_pmu_conf_get(1);
+	if (ret < 0)
+		goto error_conf;
+
+	ret = pfm_ctx_flags_sane(ctx_flags);
+	if (ret < 0)
+		goto error_smpl;
+
+	ret = pfm_ctx_permissions(ctx_flags);
+	if (ret < 0)
+		goto error_smpl;
+
+	/*
+	 * we can use GFP_KERNEL and potentially sleep because we do
+	 * not hold any lock at this point.
+	 */
+	might_sleep();
+	ret = -ENOMEM;
+	ctx = kmem_cache_zalloc(pfm_ctx_cachep, GFP_KERNEL);
+	if (!ctx)
+		goto error_smpl;
+
+	PFM_DBG("alloc ctx @0x%p", ctx);
+
+	INIT_LIST_HEAD(&ctx->set_list);
+	spin_lock_init(&ctx->lock);
+	init_completion(&ctx->restart_complete);
+	init_waitqueue_head(&ctx->msgq_wait);
+
+	/*
+	 * context is unloaded
+	 */
+	ctx->state = PFM_CTX_UNLOADED;
+
+	/*
+	 * initialization of context's flags
+	 * must be done before pfm_find_set()
+	 */
+	ctx->flags.block = (ctx_flags & PFM_FL_NOTIFY_BLOCK) ? 1 : 0;
+	ctx->flags.system = (ctx_flags & PFM_FL_SYSTEM_WIDE) ? 1: 0;
+	ctx->flags.no_msg = (ctx_flags & PFM_FL_OVFL_NO_MSG) ? 1: 0;
+	ctx->flags.ia64_v20_compat = mode == PFM_COMPAT ? 1 : 0;
+
+	/*
+	 * link to format, must be done first for correct
+	 * error handling in pfm_free_context()
+	 */
+	ctx->smpl_fmt = fmt;
+
+	ret = pfm_pmu_acquire(ctx);
+	if (ret)
+		goto error_alloc;
+	/*
+	 * check if PMU is usable
+	 */
+	if (!(ctx->regs.num_pmcs && ctx->regs.num_pmds)) {
+		PFM_DBG("no usable PMU registers");
+		ret = -EBUSY;
+		goto error_alloc;
+	}
+
+	/*
+	 * initialize arch-specific section
+	 * must be done before fmt_init()
+	 */
+	ret = pfm_arch_context_create(ctx, ctx_flags);
+	if (ret)
+		goto error_alloc;
+
+	/*
+	 * add initial set
+	 */
+	ret = -ENOMEM;
+	if (pfm_create_initial_set(ctx))
+		goto error_alloc;
+
+	ret = fd = pfm_alloc_fd(ctx);
+	if (ret < 0)
+		goto error_alloc;
+
+	/*
+	 * does the user want to sample?
+	 * must be done after pfm_pmu_acquire() because
+	 * needs ctx->regs
+	 */
+	if (fmt) {
+		ret = pfm_setup_smpl_fmt(ctx, ctx_flags, fmt_arg, fd);
+		if (ret)
+			goto error_fd;
+	}
+
+	ctx->last_act = PFM_INVALID_ACTIVATION;
+	ctx->last_cpu = -1;
+
+	/*
+	 * initialize notification message queue
+	 */
+	ctx->msgq_head = ctx->msgq_tail = 0;
+
+	PFM_DBG("flags=0x%x sys=%d block=%d no_msg=%d"
+		" use_fmt=%d fd=%d mode=%d",
+		ctx_flags,
+		ctx->flags.system,
+		ctx->flags.block,
+		ctx->flags.no_msg,
+		!!fmt,
+		ret, mode);
+
+	if (new_ctx)
+		*new_ctx = ctx;
+
+	return fd;
+error_fd:
+	sys_close(fd);
+error_alloc:
+	/*
+	 * free arch, sets, smpl_buffer
+	 * conf, pmu
+	 */
+	pfm_free_context(ctx);
+	return ret;
+error_smpl:
+	pfm_pmu_conf_put();
+error_conf:
+	pfm_smpl_fmt_put(fmt);
+	return ret;
+}
+
+/**
+ * pfm_init_ctx -- initialize context SLAB
+ *
+ * called from pfm_init
+ */
+int __init pfm_init_ctx(void)
+{
+	pfm_ctx_cachep = kmem_cache_create("pfm_context",
+				   sizeof(struct pfm_context)+PFM_ARCH_CTX_SIZE,
+				   SLAB_HWCACHE_ALIGN, 0, NULL);
+	if (!pfm_ctx_cachep) {
+		PFM_ERR("cannot initialize context slab");
+		return -ENOMEM;
+	}
+	return 0;
+}
--- /dev/null
+++ b/perfmon/perfmon_ctxsw.c
@@ -0,0 +1,337 @@
+/*
+ * perfmon_cxtsw.c: perfmon2 context switch code
+ *
+ * This file implements the perfmon2 interface which
+ * provides access to the hardware performance counters
+ * of the host processor.
+ *
+ * The initial version of perfmon.c was written by
+ * Ganesh Venkitachalam, IBM Corp.
+ *
+ * Then it was modified for perfmon-1.x by Stephane Eranian and
+ * David Mosberger, Hewlett Packard Co.
+ *
+ * Version Perfmon-2.x is a complete rewrite of perfmon-1.x
+ * by Stephane Eranian, Hewlett Packard Co.
+ *
+ * Copyright (c) 1999-2006 Hewlett-Packard Development Company, L.P.
+ * Contributed by Stephane Eranian <eranian@hpl.hp.com>
+ *                David Mosberger-Tang <davidm@hpl.hp.com>
+ *
+ * More information about perfmon available at:
+ * 	http://perfmon2.sf.net
+ *
+ * This program is free software; you can redistribute it and/or
+ * modify it under the terms of version 2 of the GNU General Public
+ * License as published by the Free Software Foundation.
+ *
+ * This program is distributed in the hope that it will be useful,
+ * but WITHOUT ANY WARRANTY; without even the implied warranty of
+ * MERCHANTABILITY or FITNESS FOR A PARTICULAR PURPOSE.  See the GNU
+ * General Public License for more details.
+ *
+ * You should have received a copy of the GNU General Public License
+ * along with this program; if not, write to the Free Software
+ * Foundation, Inc., 59 Temple Place, Suite 330, Boston, MA
+ * 02111-1307 USA
+ */
+#include <linux/kernel.h>
+#include <linux/perfmon_kern.h>
+#include "perfmon_priv.h"
+
+void pfm_save_pmds(struct pfm_context *ctx, struct pfm_event_set *set)
+{
+	u64 val, ovfl_mask;
+	u64 *cnt_pmds;
+	int i;
+
+        cnt_pmds = ctx->regs.cnt_pmds;
+	ovfl_mask = pfm_pmu_conf->ovfl_mask;
+
+	/*
+	 * save HW PMD, for counters, reconstruct 64-bit value
+	 */
+	for_each_set_bit(i, cast_ulp(set->used_pmds), ctx->regs.max_pmd) {
+		val = pfm_read_pmd(ctx, i);
+		if (likely(test_bit(i, cast_ulp(cnt_pmds))))
+			val = (set->pmds[i].value & ~ovfl_mask) |
+				(val & ovfl_mask);
+		set->pmds[i].value = val;
+	}
+	pfm_arch_clear_pmd_ovfl_cond(ctx, set);
+}
+
+/*
+ * interrupts are  disabled (no preemption)
+ */
+void __pfm_ctxswin_thread(struct task_struct *task,
+				 struct pfm_context *ctx, u64 now)
+{
+	u64 cur_act;
+	struct pfm_event_set *set;
+	int reload_pmcs, reload_pmds;
+	int mycpu, is_active;
+
+	mycpu = smp_processor_id();
+
+	cur_act = __get_cpu_var(pmu_activation_number);
+	/*
+	 * we need to lock context because it could be accessed
+	 * from another CPU. Normally the schedule() functions
+	 * has masked interrupts which should be enough to
+	 * protect against PMU interrupts.
+	 */
+	spin_lock(&ctx->lock);
+
+	is_active = pfm_arch_is_active(ctx);
+
+	set = ctx->active_set;
+
+	/*
+	 * in case fo zombie, we do not complete ctswin of the
+	 * PMU, and we force a call to pfm_handle_work() to finish
+	 * cleanup, i.e., free context + smpl_buff. The reason for
+	 * deferring to pfm_handle_work() is that it is not possible
+	 * to vfree() with interrupts disabled.
+	 */
+	if (unlikely(ctx->state == PFM_CTX_ZOMBIE)) {
+		pfm_post_work(task, ctx, PFM_WORK_ZOMBIE);
+		goto done;
+	}
+
+	/*
+	 * if we were the last user of the PMU on that CPU,
+	 * then nothing to do except restore psr
+	 */
+	if (ctx->last_cpu == mycpu && ctx->last_act == cur_act) {
+		/*
+		 * check for forced reload conditions
+		 */
+		reload_pmcs = set->priv_flags & PFM_SETFL_PRIV_MOD_PMCS;
+		reload_pmds = set->priv_flags & PFM_SETFL_PRIV_MOD_PMDS;
+	} else {
+#ifndef CONFIG_SMP
+		pfm_check_save_prev_ctx();
+#endif
+		reload_pmcs = 1;
+		reload_pmds = 1;
+	}
+	/* consumed */
+	set->priv_flags &= ~PFM_SETFL_PRIV_MOD_BOTH;
+
+	/*
+	 * record current activation for this context
+	 */
+	__get_cpu_var(pmu_activation_number)++;
+	ctx->last_cpu = mycpu;
+	ctx->last_act = __get_cpu_var(pmu_activation_number);
+
+	/*
+	 * establish new ownership.
+	 */
+	pfm_set_pmu_owner(task, ctx);
+
+	if (reload_pmds)
+		pfm_arch_restore_pmds(ctx, set);
+
+	/*
+	 * need to check if had in-flight interrupt in
+	 * pfm_ctxswout_thread(). If at least one bit set, then we must replay
+	 * the interrupt to avoid losing some important performance data.
+	 *
+	 * npend_ovfls is cleared in interrupt handler
+	 */
+	if (set->npend_ovfls) {
+		pfm_arch_resend_irq(ctx);
+		pfm_stats_inc(ovfl_intr_replay_count);
+	}
+
+	if (reload_pmcs)
+		pfm_arch_restore_pmcs(ctx, set);
+
+	pfm_arch_ctxswin_thread(task, ctx);
+	/*
+	 * set->duration does not count when context in MASKED state.
+	 * set->duration_start is reset in unmask_monitoring()
+	 */
+	set->duration_start = now;
+
+	/*
+	 * re-arm switch timeout, if necessary
+	 * Timeout is active only if monitoring is active,
+	 * i.e., LOADED + started
+	 *
+	 * We reload the remainder timeout or the full timeout.
+	 * Remainder is recorded on context switch out or in
+	 * pfm_load_context()
+	 */
+	if (ctx->state == PFM_CTX_LOADED
+	    && (set->flags & PFM_SETFL_TIME_SWITCH) && is_active) {
+		pfm_restart_timer(ctx, set);
+		/* careful here as pfm_restart_timer may switch sets */
+	}
+done:
+	spin_unlock(&ctx->lock);
+}
+
+/*
+ * interrupts are masked, runqueue lock is held.
+ *
+ * In UP. we simply stop monitoring and leave the state
+ * in place, i.e., lazy save
+ */
+void __pfm_ctxswout_thread(struct task_struct *task,
+				  struct pfm_context *ctx, u64 now)
+{
+	struct pfm_event_set *set;
+	int need_save_pmds, is_active;
+
+	/*
+	 * we need to lock context because it could be accessed
+	 * from another CPU. Normally the schedule() functions
+	 * has masked interrupts which should be enough to
+	 * protect against PMU interrupts.
+	 */
+
+	spin_lock(&ctx->lock);
+
+	is_active = pfm_arch_is_active(ctx);
+	set = ctx->active_set;
+
+	/*
+	 * stop monitoring and
+	 * collect pending overflow information
+	 * needed on ctxswin. We cannot afford to lose
+	 * a PMU interrupt.
+	 */
+	need_save_pmds = pfm_arch_ctxswout_thread(task, ctx);
+
+	if (ctx->state == PFM_CTX_LOADED) {
+		/*
+		 * accumulate only when set is actively monitoring,
+		 */
+		set->duration += now - set->duration_start;
+
+		/*
+		 * record remaining timeout
+		 * reload in pfm_ctxsw_in()
+		 */
+		if (is_active && (set->flags & PFM_SETFL_TIME_SWITCH)) {
+			struct hrtimer *h = NULL;
+			h = &__get_cpu_var(pfm_hrtimer);
+			hrtimer_cancel(h);
+			set->hrtimer_rem = hrtimer_get_remaining(h);
+			PFM_DBG_ovfl("hrtimer=%lld",
+				     (long long)set->hrtimer_rem.tv64);
+		}
+	}
+
+#ifdef CONFIG_SMP
+		/*
+	 * On some architectures, it is necessary to read the
+	 * PMD registers to check for pending overflow in
+	 * pfm_arch_ctxswout_thread(). In that case, saving of
+	 * the PMDs  may be  done there and not here.
+	 */
+	if (need_save_pmds)
+		pfm_save_pmds(ctx, set);
+
+	/*
+	 * in SMP, release ownership of this PMU.
+	 * PMU interrupts are masked, so nothing
+	 * can happen.
+	 */
+	pfm_set_pmu_owner(NULL, NULL);
+#endif
+	spin_unlock(&ctx->lock);
+}
+
+/*
+ *
+ */
+static void __pfm_ctxswout_sys(struct task_struct *prev,
+			       struct task_struct *next)
+{
+	struct pfm_context *ctx;
+
+	ctx = __get_cpu_var(pmu_ctx);
+	BUG_ON(!ctx);
+
+	/*
+	 * propagate TIF_PERFMON_CTXSW to ensure that:
+	 * - previous task has TIF_PERFMON_CTXSW cleared, in case it is
+	 *   scheduled onto another CPU where there is syswide monitoring
+	 * - next task has TIF_PERFMON_CTXSW set to ensure it will come back
+	 *   here when context switched out
+	 */
+	clear_tsk_thread_flag(prev, TIF_PERFMON_CTXSW);
+	set_tsk_thread_flag(next, TIF_PERFMON_CTXSW);
+
+	/*
+	 * nothing to do until actually started
+	 * XXX: assumes no mean to start from user level
+	 */
+	if (!ctx->flags.started)
+		return;
+
+	pfm_arch_ctxswout_sys(prev, ctx);
+}
+
+/*
+ *
+ */
+static void __pfm_ctxswin_sys(struct task_struct *prev,
+			      struct task_struct *next)
+{
+	struct pfm_context *ctx;
+
+	ctx = __get_cpu_var(pmu_ctx);
+	BUG_ON(!ctx);
+
+	/*
+	 * nothing to do until actually started
+	 * XXX: assumes no mean to start from user level
+	 */
+	if (!ctx->flags.started)
+		return;
+
+	pfm_arch_ctxswin_sys(next, ctx);
+}
+
+void pfm_ctxsw_out(struct task_struct *prev,
+		   struct task_struct *next)
+{
+	struct pfm_context *ctxp;
+	u64 now;
+
+	now = sched_clock();
+
+	ctxp = prev->pfm_context;
+
+	if (ctxp)
+		__pfm_ctxswout_thread(prev, ctxp, now);
+	else
+		__pfm_ctxswout_sys(prev, next);
+
+	pfm_stats_inc(ctxswout_count);
+	pfm_stats_add(ctxswout_ns, sched_clock() - now);
+}
+
+void pfm_ctxsw_in(struct task_struct *prev,
+		  struct task_struct *next)
+{
+	struct pfm_context *ctxn;
+	u64 now;
+
+	now = sched_clock();
+
+	ctxn = next->pfm_context;
+
+	if (ctxn)
+		__pfm_ctxswin_thread(next, ctxn, now);
+	else
+		__pfm_ctxswin_sys(prev, next);
+
+	pfm_stats_inc(ctxswin_count);
+	pfm_stats_add(ctxswin_ns, sched_clock() - now);
+}
--- /dev/null
+++ b/perfmon/perfmon_debugfs.c
@@ -0,0 +1,168 @@
+/*
+ * perfmon_debugfs.c: perfmon2 statistics interface to debugfs
+ *
+ * This file implements the perfmon2 interface which
+ * provides access to the hardware performance counters
+ * of the host processor.
+ *
+ * The initial version of perfmon.c was written by
+ * Ganesh Venkitachalam, IBM Corp.
+ *
+ * Then it was modified for perfmon-1.x by Stephane Eranian and
+ * David Mosberger, Hewlett Packard Co.
+ *
+ * Version Perfmon-2.x is a complete rewrite of perfmon-1.x
+ * by Stephane Eranian, Hewlett Packard Co.
+ *
+ * Copyright (c) 2007 Hewlett-Packard Development Company, L.P.
+ * Contributed by Stephane Eranian <eranian@hpl.hp.com>
+ *
+ * More information about perfmon available at:
+ * 	http://perfmon2.sf.net
+ *
+ * This program is free software; you can redistribute it and/or
+ * modify it under the terms of version 2 of the GNU General Public
+ * License as published by the Free Software Foundation.
+ *
+ * This program is distributed in the hope that it will be useful,
+ * but WITHOUT ANY WARRANTY; without even the implied warranty of
+ * MERCHANTABILITY or FITNESS FOR A PARTICULAR PURPOSE.  See the GNU
+ * General Public License for more details.
+ *
+ * You should have received a copy of the GNU General Public License
+ * along with this program; if not, write to the Free Software
+ * Foundation, Inc., 59 Temple Place, Suite 330, Boston, MA
+ * 02111-1307 USA
+ */
+#include <linux/kernel.h>
+#include <linux/debugfs.h>
+#include <linux/perfmon_kern.h>
+
+/*
+ * to make the statistics visible to user space:
+ * $ mount -t debugfs none /mnt
+ * $ cd /mnt/perfmon
+ * then choose a CPU subdir
+ */
+DECLARE_PER_CPU(struct pfm_stats, pfm_stats);
+
+static struct dentry *pfm_debugfs_dir;
+
+void pfm_reset_stats(int cpu)
+{
+	struct pfm_stats *st;
+	unsigned long flags;
+
+	st = &per_cpu(pfm_stats, cpu);
+
+	local_irq_save(flags);
+	memset(st->v, 0, sizeof(st->v));
+	local_irq_restore(flags);
+}
+
+static const char *pfm_stats_strs[] = {
+	"ovfl_intr_all_count",
+	"ovfl_intr_ns",
+	"ovfl_intr_spurious_count",
+	"ovfl_intr_replay_count",
+	"ovfl_intr_regular_count",
+	"handle_work_count",
+	"ovfl_notify_count",
+	"reset_pmds_count",
+	"pfm_restart_count",
+	"fmt_handler_calls",
+	"fmt_handler_ns",
+	"set_switch_count",
+	"set_switch_ns",
+	"set_switch_exp",
+	"ctxswin_count",
+	"ctxswin_ns",
+	"handle_timeout_count",
+	"ovfl_intr_nmi_count",
+	"ctxswout_count",
+	"ctxswout_ns",
+};
+#define PFM_NUM_STRS ARRAY_SIZE(pfm_stats_strs)
+
+void pfm_debugfs_del_cpu(int cpu)
+{
+	struct pfm_stats *st;
+	int i;
+
+	st = &per_cpu(pfm_stats, cpu);
+
+	for (i = 0; i < PFM_NUM_STATS; i++) {
+		if (st->dirs[i])
+			debugfs_remove(st->dirs[i]);
+		st->dirs[i] = NULL;
+	}
+	if (st->cpu_dir)
+		debugfs_remove(st->cpu_dir);
+	st->cpu_dir = NULL;
+}
+
+int pfm_debugfs_add_cpu(int cpu)
+{
+	struct pfm_stats *st;
+	int i;
+
+	/*
+	 * sanity check between stats names and the number
+	 * of entries in the pfm_stats value array.
+	 */
+	if (PFM_NUM_STRS != PFM_NUM_STATS) {
+		PFM_ERR("PFM_NUM_STRS != PFM_NUM_STATS error");
+		return -1;
+	}
+
+	st = &per_cpu(pfm_stats, cpu);
+	sprintf(st->cpu_name, "cpu%d", cpu);
+
+	st->cpu_dir = debugfs_create_dir(st->cpu_name, pfm_debugfs_dir);
+	if (!st->cpu_dir)
+		return -1;
+
+	for (i = 0; i < PFM_NUM_STATS; i++) {
+		st->dirs[i] = debugfs_create_u64(pfm_stats_strs[i],
+						 S_IRUGO,
+						 st->cpu_dir,
+						 &st->v[i]);
+		if (!st->dirs[i])
+			goto error;
+	}
+	pfm_reset_stats(cpu);
+	return 0;
+error:
+	while (i >= 0) {
+		debugfs_remove(st->dirs[i]);
+		i--;
+	}
+	debugfs_remove(st->cpu_dir);
+	return -1;
+}
+
+/*
+ * called once from pfm_init()
+ */
+int __init pfm_init_debugfs(void)
+{
+	int cpu1, cpu2, ret;
+
+	pfm_debugfs_dir = debugfs_create_dir("perfmon", NULL);
+	if (!pfm_debugfs_dir)
+		return -1;
+
+	for_each_online_cpu(cpu1) {
+		ret = pfm_debugfs_add_cpu(cpu1);
+		if (ret)
+			goto error;
+	}
+	return 0;
+error:
+	for_each_online_cpu(cpu2) {
+		if (cpu2 == cpu1)
+			break;
+		pfm_debugfs_del_cpu(cpu2);
+	}
+	return -1;
+}
--- /dev/null
+++ b/perfmon/perfmon_dfl_smpl.c
@@ -0,0 +1,298 @@
+/*
+ * Copyright (c) 1999-2006 Hewlett-Packard Development Company, L.P.
+ *               Contributed by Stephane Eranian <eranian@hpl.hp.com>
+ *
+ * This file implements the new default sampling buffer format
+ * for the perfmon2 subsystem.
+ *
+ * This program is free software; you can redistribute it and/or
+ * modify it under the terms of version 2 of the GNU General Public
+ * License as published by the Free Software Foundation.
+ *
+ * This program is distributed in the hope that it will be useful,
+ * but WITHOUT ANY WARRANTY; without even the implied warranty of
+ * MERCHANTABILITY or FITNESS FOR A PARTICULAR PURPOSE.  See the GNU
+ * General Public License for more details.
+ *
+ * You should have received a copy of the GNU General Public License
+ * along with this program; if not, write to the Free Software
+ * Foundation, Inc., 59 Temple Place, Suite 330, Boston, MA
+ * 02111-1307 USA
+ */
+#include <linux/kernel.h>
+#include <linux/types.h>
+#include <linux/module.h>
+#include <linux/init.h>
+#include <linux/smp.h>
+
+#include <linux/perfmon_kern.h>
+#include <linux/perfmon_dfl_smpl.h>
+
+MODULE_AUTHOR("Stephane Eranian <eranian@hpl.hp.com>");
+MODULE_DESCRIPTION("new perfmon default sampling format");
+MODULE_LICENSE("GPL");
+
+static int pfm_dfl_fmt_validate(u32 ctx_flags, u16 npmds, void *data)
+{
+	struct pfm_dfl_smpl_arg *arg = data;
+	u64 min_buf_size;
+
+	if (data == NULL) {
+		PFM_DBG("no argument passed");
+		return -EINVAL;
+	}
+
+	/*
+	 * sanity check in case size_t is smaller then u64
+	 */
+#if BITS_PER_LONG == 4
+#define MAX_SIZE_T	(1ULL<<(sizeof(size_t)<<3))
+	if (sizeof(size_t) < sizeof(arg->buf_size)) {
+		if (arg->buf_size >= MAX_SIZE_T)
+			return -ETOOBIG;
+	}
+#endif
+
+	/*
+	 * compute min buf size. npmds is the maximum number
+	 * of implemented PMD registers.
+	 */
+	min_buf_size = sizeof(struct pfm_dfl_smpl_hdr)
+		+ (sizeof(struct pfm_dfl_smpl_entry) + (npmds*sizeof(u64)));
+
+	PFM_DBG("validate ctx_flags=0x%x flags=0x%x npmds=%u "
+		"min_buf_size=%llu buf_size=%llu\n",
+		ctx_flags,
+		arg->buf_flags,
+		npmds,
+		(unsigned long long)min_buf_size,
+		(unsigned long long)arg->buf_size);
+
+	/*
+	 * must hold at least the buffer header + one minimally sized entry
+	 */
+	if (arg->buf_size < min_buf_size)
+		return -EINVAL;
+
+	return 0;
+}
+
+static int pfm_dfl_fmt_get_size(u32 flags, void *data, size_t *size)
+{
+	struct pfm_dfl_smpl_arg *arg = data;
+
+	/*
+	 * size has been validated in default_validate
+	 * we can never loose bits from buf_size.
+	 */
+	*size = (size_t)arg->buf_size;
+
+	return 0;
+}
+
+static int pfm_dfl_fmt_init(struct pfm_context *ctx, void *buf, u32 ctx_flags,
+			    u16 npmds, void *data)
+{
+	struct pfm_dfl_smpl_hdr *hdr;
+	struct pfm_dfl_smpl_arg *arg = data;
+
+	hdr = buf;
+
+	hdr->hdr_version = PFM_DFL_SMPL_VERSION;
+	hdr->hdr_buf_size = arg->buf_size;
+	hdr->hdr_buf_flags = arg->buf_flags;
+	hdr->hdr_cur_offs = sizeof(*hdr);
+	hdr->hdr_overflows = 0;
+	hdr->hdr_count = 0;
+	hdr->hdr_min_buf_space = sizeof(struct pfm_dfl_smpl_entry) + (npmds*sizeof(u64));
+	/*
+	 * due to cache aliasing, it may be necessary to flush the cache
+	 * on certain architectures (e.g., MIPS)
+	 */
+	pfm_cacheflush(hdr, sizeof(*hdr));
+
+	PFM_DBG("buffer=%p buf_size=%llu hdr_size=%zu hdr_version=%u.%u "
+		  "min_space=%llu npmds=%u",
+		  buf,
+		  (unsigned long long)hdr->hdr_buf_size,
+		  sizeof(*hdr),
+		  PFM_VERSION_MAJOR(hdr->hdr_version),
+		  PFM_VERSION_MINOR(hdr->hdr_version),
+		  (unsigned long long)hdr->hdr_min_buf_space,
+		  npmds);
+
+	return 0;
+}
+
+/*
+ * called from pfm_overflow_handler() to record a new sample
+ *
+ * context is locked, interrupts are disabled (no preemption)
+ */
+static int pfm_dfl_fmt_handler(struct pfm_context *ctx,
+			       unsigned long ip, u64 tstamp, void *data)
+{
+	struct pfm_dfl_smpl_hdr *hdr;
+	struct pfm_dfl_smpl_entry *ent;
+	struct pfm_ovfl_arg *arg;
+	void *cur, *last;
+	u64 *e;
+	size_t entry_size, min_size;
+	u16 npmds, i;
+	u16 ovfl_pmd;
+	void *buf;
+
+	hdr = ctx->smpl_addr;
+	arg = &ctx->ovfl_arg;
+
+        buf = hdr;
+	cur = buf+hdr->hdr_cur_offs;
+	last = buf+hdr->hdr_buf_size;
+	ovfl_pmd = arg->ovfl_pmd;
+	min_size = hdr->hdr_min_buf_space;
+
+	/*
+	 * precheck for sanity
+	 */
+	if ((last - cur) < min_size)
+		goto full;
+
+	npmds = arg->num_smpl_pmds;
+
+	ent = (struct pfm_dfl_smpl_entry *)cur;
+
+	entry_size = sizeof(*ent) + (npmds << 3);
+
+	/* position for first pmd */
+	e = (u64 *)(ent+1);
+
+	hdr->hdr_count++;
+
+	PFM_DBG_ovfl("count=%llu cur=%p last=%p free_bytes=%zu ovfl_pmd=%d "
+		     "npmds=%u",
+		     (unsigned long long)hdr->hdr_count,
+		     cur, last,
+		     (last-cur),
+		     ovfl_pmd,
+		     npmds);
+
+	/*
+	 * current = task running at the time of the overflow.
+	 *
+	 * per-task mode:
+	 * 	- this is usually the task being monitored.
+	 * 	  Under certain conditions, it might be a different task
+	 *
+	 * system-wide:
+	 * 	- this is not necessarily the task controlling the session
+	 */
+	ent->pid = current->pid;
+	ent->ovfl_pmd = ovfl_pmd;
+	ent->last_reset_val = arg->pmd_last_reset;
+
+	/*
+	 * where did the fault happen (includes slot number)
+	 */
+	ent->ip = ip;
+
+	ent->tstamp = tstamp;
+	ent->cpu = smp_processor_id();
+	ent->set = arg->active_set;
+	ent->tgid = current->tgid;
+
+	/*
+	 * selectively store PMDs in increasing index number
+	 */
+	if (npmds) {
+		u64 *val = arg->smpl_pmds_values;
+		for (i = 0; i < npmds; i++)
+			*e++ = *val++;
+	}
+
+	/*
+	 * update position for next entry
+	 */
+	hdr->hdr_cur_offs += entry_size;
+	cur += entry_size;
+
+	pfm_cacheflush(hdr, sizeof(*hdr));
+	pfm_cacheflush(ent, entry_size);
+
+	/*
+	 * post check to avoid losing the last sample
+	 */
+	if ((last - cur) < min_size)
+		goto full;
+
+	/* reset before returning from interrupt handler */
+	arg->ovfl_ctrl = PFM_OVFL_CTRL_RESET;
+
+	return 0;
+full:
+	PFM_DBG_ovfl("sampling buffer full free=%zu, count=%llu",
+		     last-cur,
+		     (unsigned long long)hdr->hdr_count);
+
+	/*
+	 * increment number of buffer overflows.
+	 * important to detect duplicate set of samples.
+	 */
+	hdr->hdr_overflows++;
+
+	/*
+	 * request notification and masking of monitoring.
+	 * Notification is still subject to the overflowed
+	 * register having the FL_NOTIFY flag set.
+	 */
+	arg->ovfl_ctrl = PFM_OVFL_CTRL_NOTIFY | PFM_OVFL_CTRL_MASK;
+
+	return -ENOBUFS; /* we are full, sorry */
+}
+
+static int pfm_dfl_fmt_restart(struct pfm_context *ctx, u32 *ovfl_ctrl)
+{
+	struct pfm_dfl_smpl_hdr *hdr;
+
+	hdr = ctx->smpl_addr;
+
+	hdr->hdr_count = 0;
+	hdr->hdr_cur_offs = sizeof(*hdr);
+
+	pfm_cacheflush(hdr, sizeof(*hdr));
+
+	*ovfl_ctrl = PFM_OVFL_CTRL_RESET;
+
+	return 0;
+}
+
+static int pfm_dfl_fmt_exit(void *buf)
+{
+	return 0;
+}
+
+static struct pfm_smpl_fmt dfl_fmt = {
+	.fmt_name = "default",
+	.fmt_version = 0x10000,
+	.fmt_arg_size = sizeof(struct pfm_dfl_smpl_arg),
+	.fmt_validate = pfm_dfl_fmt_validate,
+	.fmt_getsize = pfm_dfl_fmt_get_size,
+	.fmt_init = pfm_dfl_fmt_init,
+	.fmt_handler = pfm_dfl_fmt_handler,
+	.fmt_restart = pfm_dfl_fmt_restart,
+	.fmt_exit = pfm_dfl_fmt_exit,
+	.fmt_flags = PFM_FMT_BUILTIN_FLAG,
+	.owner = THIS_MODULE
+};
+
+static int pfm_dfl_fmt_init_module(void)
+{
+	return pfm_fmt_register(&dfl_fmt);
+}
+
+static void pfm_dfl_fmt_cleanup_module(void)
+{
+	pfm_fmt_unregister(&dfl_fmt);
+}
+
+module_init(pfm_dfl_fmt_init_module);
+module_exit(pfm_dfl_fmt_cleanup_module);
--- /dev/null
+++ b/perfmon/perfmon_file.c
@@ -0,0 +1,646 @@
+/*
+ * perfmon_file.c: perfmon2 file input/output functions
+ *
+ * This file implements the perfmon2 interface which
+ * provides access to the hardware performance counters
+ * of the host processor.
+ *
+ * The initial version of perfmon.c was written by
+ * Ganesh Venkitachalam, IBM Corp.
+ *
+ * Then it was modified for perfmon-1.x by Stephane Eranian and
+ * David Mosberger, Hewlett Packard Co.
+ *
+ * Version Perfmon-2.x is a complete rewrite of perfmon-1.x
+ * by Stephane Eranian, Hewlett Packard Co.
+ *
+ * Copyright (c) 1999-2006 Hewlett-Packard Development Company, L.P.
+ * Contributed by Stephane Eranian <eranian@hpl.hp.com>
+ *                David Mosberger-Tang <davidm@hpl.hp.com>
+ *
+ * More information about perfmon available at:
+ * 	http://perfmon2.sf.net
+ *
+ * This program is free software; you can redistribute it and/or
+ * modify it under the terms of version 2 of the GNU General Public
+ * License as published by the Free Software Foundation.
+ *
+ * This program is distributed in the hope that it will be useful,
+ * but WITHOUT ANY WARRANTY; without even the implied warranty of
+ * MERCHANTABILITY or FITNESS FOR A PARTICULAR PURPOSE.  See the GNU
+ * General Public License for more details.
+ *
+ * You should have received a copy of the GNU General Public License
+ * along with this program; if not, write to the Free Software
+ * Foundation, Inc., 59 Temple Place, Suite 330, Boston, MA
+ * 02111-1307 USA
+ */
+#include <linux/kernel.h>
+#include <linux/module.h>
+#include <linux/file.h>
+#include <linux/poll.h>
+#include <linux/vfs.h>
+#include <linux/pagemap.h>
+#include <linux/mount.h>
+#include <linux/anon_inodes.h>
+#include <linux/perfmon_kern.h>
+#include "perfmon_priv.h"
+
+#define PFMFS_MAGIC 0xa0b4d889	/* perfmon filesystem magic number */
+
+struct pfm_controls pfm_controls = {
+	.sys_group = PFM_GROUP_PERM_ANY,
+	.task_group = PFM_GROUP_PERM_ANY,
+	.arg_mem_max = PAGE_SIZE,
+	.smpl_buffer_mem_max = ~0,
+};
+EXPORT_SYMBOL(pfm_controls);
+
+static int __init enable_debug(char *str)
+{
+	pfm_controls.debug = 1;
+	PFM_INFO("debug output enabled\n");
+	return 1;
+}
+__setup("perfmon_debug", enable_debug);
+
+int pfm_buf_map_pagefault(struct vm_area_struct *vma, struct vm_fault *vmf)
+{
+	void *kaddr;
+	unsigned long address;
+	struct pfm_context *ctx;
+	size_t size;
+
+	address = (unsigned long)vmf->virtual_address;
+
+	ctx = vma->vm_private_data;
+	if (ctx == NULL) {
+		PFM_DBG("no ctx");
+		return VM_FAULT_SIGBUS;
+	}
+	/*
+	 * size available to user (maybe different from real_smpl_size
+	 */
+	size = ctx->smpl_size;
+
+	if ((address < vma->vm_start) ||
+	    (address >= (vma->vm_start + size)))
+		return VM_FAULT_SIGBUS;
+
+	kaddr = ctx->smpl_addr + (address - vma->vm_start);
+
+	vmf->page = vmalloc_to_page(kaddr);
+	get_page(vmf->page);
+
+	PFM_DBG("[%d] start=%p ref_count=%d",
+		current->pid,
+		kaddr, page_count(vmf->page));
+
+	return 0;
+}
+
+/*
+ * we need to determine whther or not we are closing the last reference
+ * to the file and thus are going to end up in pfm_close() which eventually
+ * calls pfm_release_buf_space(). In that function, we update the accouting
+ * for locked_vm given that we are actually freeing the sampling buffer. The
+ * issue is that there are multiple paths leading to pfm_release_buf_space(),
+ * from exit(), munmap(), close(). The path coming from munmap() is problematic
+ * becuse do_munmap() grabs mmap_sem in write-mode which is also what
+ * pfm_release_buf_space does. To avoid deadlock, we need to determine where
+ * we are calling from and skip the locking. The vm_ops->close() callback
+ * is invoked for each remove_vma() independently of the number of references
+ * left on the file descriptor, therefore simple reference counter does not
+ * work. We need to determine if this is the last call, and then set a flag
+ * to skip the locking.
+ */
+static void pfm_buf_map_close(struct vm_area_struct *vma)
+{
+	struct file *file;
+	struct pfm_context *ctx;
+
+	file = vma->vm_file;
+	ctx = vma->vm_private_data;
+
+	/*
+	 * if file is going to close, then pfm_close() will
+	 * be called, do not lock in pfm_release_buf
+	 */
+	if (atomic_long_read(&file->f_count) == 1)
+		ctx->flags.mmap_nlock = 1;
+}
+
+/*
+ * we do not have a close callback because, the locked
+ * memory accounting must be done when the actual buffer
+ * is freed. Munmap does not free the page backing the vma
+ * because they may still be in use by the PMU interrupt handler.
+ */
+struct vm_operations_struct pfm_buf_map_vm_ops = {
+	.fault = pfm_buf_map_pagefault,
+	.close = pfm_buf_map_close
+};
+
+static int pfm_mmap_buffer(struct pfm_context *ctx, struct vm_area_struct *vma,
+			   size_t size)
+{
+	if (ctx->smpl_addr == NULL) {
+		PFM_DBG("no sampling buffer to map");
+		return -EINVAL;
+	}
+
+	if (size > ctx->smpl_size) {
+		PFM_DBG("mmap size=%zu >= actual buf size=%zu",
+			size,
+			ctx->smpl_size);
+		return -EINVAL;
+	}
+
+	vma->vm_ops = &pfm_buf_map_vm_ops;
+	vma->vm_private_data = ctx;
+
+	return 0;
+}
+
+static int pfm_mmap(struct file *file, struct vm_area_struct *vma)
+{
+	size_t size;
+	struct pfm_context *ctx;
+	unsigned long flags;
+	int ret;
+
+	PFM_DBG("pfm_file_ops");
+
+	ctx  = file->private_data;
+	size = (vma->vm_end - vma->vm_start);
+
+	if (ctx == NULL)
+		return -EINVAL;
+
+	ret = -EINVAL;
+
+	spin_lock_irqsave(&ctx->lock, flags);
+
+	if (vma->vm_flags & VM_WRITE) {
+		PFM_DBG("cannot map buffer for writing");
+		goto done;
+	}
+
+	PFM_DBG("vm_pgoff=%lu size=%zu vm_start=0x%lx",
+		vma->vm_pgoff,
+		size,
+		vma->vm_start);
+
+	ret = pfm_mmap_buffer(ctx, vma, size);
+	if (ret == 0)
+		vma->vm_flags |= VM_RESERVED;
+
+	PFM_DBG("ret=%d vma_flags=0x%lx vma_start=0x%lx vma_size=%lu",
+		ret,
+		vma->vm_flags,
+		vma->vm_start,
+		vma->vm_end-vma->vm_start);
+done:
+	spin_unlock_irqrestore(&ctx->lock, flags);
+
+	return ret;
+}
+
+/*
+ * Extract one message from queue.
+ *
+ * return:
+ * 	-EAGAIN:  when non-blocking and nothing is* in the queue.
+ * 	-ERESTARTSYS: when blocking and signal is pending
+ * 	Otherwise returns size of message (sizeof(pfarg_msg))
+ */
+ssize_t __pfm_read(struct pfm_context *ctx, union pfarg_msg *msg_buf, int non_block)
+{
+	ssize_t ret = 0;
+	unsigned long flags;
+	DECLARE_WAITQUEUE(wait, current);
+
+	/*
+	 * we must masks interrupts to avoid a race condition
+	 * with the PMU interrupt handler.
+	 */
+	spin_lock_irqsave(&ctx->lock, flags);
+
+	while (pfm_msgq_is_empty(ctx)) {
+
+		/*
+		 * handle non-blocking reads
+		 * return -EAGAIN
+		 */
+		ret = -EAGAIN;
+		if (non_block)
+			break;
+
+		add_wait_queue(&ctx->msgq_wait, &wait);
+		set_current_state(TASK_INTERRUPTIBLE);
+
+		spin_unlock_irqrestore(&ctx->lock, flags);
+
+		schedule();
+
+		/*
+		 * during this window, another thread may call
+		 * pfm_read() and steal our message
+		 */
+
+		spin_lock_irqsave(&ctx->lock, flags);
+
+		remove_wait_queue(&ctx->msgq_wait, &wait);
+		set_current_state(TASK_RUNNING);
+
+		/*
+		 * check for pending signals
+		 * return -ERESTARTSYS
+		 */
+		ret = -ERESTARTSYS;
+		if (signal_pending(current))
+			break;
+
+		/*
+		 * we may have a message
+		 */
+		ret = 0;
+	}
+
+	/*
+	 * extract message
+	 */
+	if (ret == 0) {
+		/*
+		 * copy the oldest message into msg_buf.
+		 * We cannot directly call copy_to_user()
+		 * because interrupts masked. This is done
+		 * in the caller
+		 */
+		pfm_get_next_msg(ctx, msg_buf);
+
+		ret = sizeof(*msg_buf);
+
+		PFM_DBG("extracted type=%d", msg_buf->type);
+	}
+
+	spin_unlock_irqrestore(&ctx->lock, flags);
+
+	PFM_DBG("blocking=%d ret=%zd", non_block, ret);
+
+	return ret;
+}
+
+static ssize_t pfm_read(struct file *filp, char __user *buf, size_t size,
+			loff_t *ppos)
+{
+	struct pfm_context *ctx;
+	union pfarg_msg msg_buf;
+	int non_block, ret;
+
+	PFM_DBG_ovfl("buf=%p size=%zu", buf, size);
+
+	ctx = filp->private_data;
+	if (ctx == NULL) {
+		PFM_ERR("no ctx for pfm_read");
+		return -EINVAL;
+	}
+
+	non_block = filp->f_flags & O_NONBLOCK;
+
+#ifdef CONFIG_IA64_PERFMON_COMPAT
+	/*
+	 * detect IA-64 v2.0 context read (message size is different)
+	 * nops on all other architectures
+	 */
+	if (unlikely(ctx->flags.ia64_v20_compat))
+		return pfm_arch_compat_read(ctx,  buf, non_block, size);
+#endif
+	/*
+	 * cannot extract partial messages.
+	 * check even when there is no message
+	 *
+	 * cannot extract more than one message per call. Bytes
+	 * above sizeof(msg) are ignored.
+	 */
+	if (size < sizeof(msg_buf)) {
+		PFM_DBG("message is too small size=%zu must be >=%zu)",
+			size,
+			sizeof(msg_buf));
+		return -EINVAL;
+	}
+
+	ret =  __pfm_read(ctx, &msg_buf, non_block);
+	if (ret > 0) {
+		if (copy_to_user(buf, &msg_buf, sizeof(msg_buf)))
+			ret = -EFAULT;
+	}
+	PFM_DBG_ovfl("ret=%d", ret);
+	return ret;
+}
+
+static ssize_t pfm_write(struct file *file, const char __user *ubuf,
+			  size_t size, loff_t *ppos)
+{
+	PFM_DBG("pfm_write called");
+	return -EINVAL;
+}
+
+static unsigned int pfm_poll(struct file *filp, poll_table *wait)
+{
+	struct pfm_context *ctx;
+	unsigned long flags;
+	unsigned int mask = 0;
+
+	PFM_DBG("pfm_file_ops");
+
+	if (filp->f_op != &pfm_file_ops) {
+		PFM_ERR("pfm_poll bad magic");
+		return 0;
+	}
+
+	ctx = filp->private_data;
+	if (ctx == NULL) {
+		PFM_ERR("pfm_poll no ctx");
+		return 0;
+	}
+
+	PFM_DBG("before poll_wait");
+
+	poll_wait(filp, &ctx->msgq_wait, wait);
+
+	/*
+	 * pfm_msgq_is_empty() is non-atomic
+	 *
+	 * filp is protected by fget() at upper level
+	 * context cannot be closed by another thread.
+	 *
+	 * There may be a race with a PMU interrupt adding
+	 * messages to the queue. But we are interested in
+	 * queue not empty, so adding more messages should
+	 * not really be a problem.
+	 *
+	 * There may be a race with another thread issuing
+	 * a read() and stealing messages from the queue thus
+	 * may return the wrong answer. This could potentially
+	 * lead to a blocking read, because nothing is
+	 * available in the queue
+	 */
+	spin_lock_irqsave(&ctx->lock, flags);
+
+	if (!pfm_msgq_is_empty(ctx))
+		mask =  POLLIN | POLLRDNORM;
+
+	spin_unlock_irqrestore(&ctx->lock, flags);
+
+	PFM_DBG("after poll_wait mask=0x%x", mask);
+
+	return mask;
+}
+
+static long pfm_ioctl(struct file *file, unsigned int cmd,
+		     unsigned long arg)
+{
+	PFM_DBG("pfm_ioctl called");
+	return -EINVAL;
+}
+
+/*
+ * interrupt cannot be masked when entering this function
+ */
+static inline int __pfm_fasync(int fd, struct file *filp,
+			       struct pfm_context *ctx, int on)
+{
+	int ret;
+
+	PFM_DBG("in  fd=%d on=%d async_q=%p",
+		fd,
+		on,
+		ctx->async_queue);
+
+	ret = fasync_helper(fd, filp, on, &ctx->async_queue);
+
+	PFM_DBG("out fd=%d on=%d async_q=%p ret=%d",
+		fd,
+		on,
+		ctx->async_queue, ret);
+
+	return ret;
+}
+
+static int pfm_fasync(int fd, struct file *filp, int on)
+{
+	struct pfm_context *ctx;
+	int ret;
+
+	PFM_DBG("pfm_file_ops");
+
+	ctx = filp->private_data;
+	if (ctx == NULL) {
+		PFM_ERR("pfm_fasync no ctx");
+		return -EBADF;
+	}
+
+	/*
+	 * we cannot mask interrupts during this call because this may
+	 * may go to sleep if memory is not readily avalaible.
+	 *
+	 * We are protected from the context disappearing by the
+	 * get_fd()/put_fd() done in caller. Serialization of this function
+	 * is ensured by caller.
+	 */
+	ret = __pfm_fasync(fd, filp, ctx, on);
+
+	PFM_DBG("pfm_fasync called on fd=%d on=%d async_queue=%p ret=%d",
+		fd,
+		on,
+		ctx->async_queue, ret);
+
+	return ret;
+}
+
+#ifdef CONFIG_SMP
+static void __pfm_close_remote_cpu(void *info)
+{
+	struct pfm_context *ctx = info;
+	int can_release;
+
+	BUG_ON(ctx != __get_cpu_var(pmu_ctx));
+
+	/*
+	 * we are in IPI interrupt handler which has always higher
+	 * priority than PMU interrupt, therefore we do not need to
+	 * mask interrupts. context locking is not needed because we
+	 * are in close(), no more user references.
+	 *
+	 * can_release is ignored, release done on calling CPU
+	 */
+	__pfm_unload_context(ctx, &can_release);
+
+	/*
+	 * we cannot free context here because we are in_interrupt().
+	 * we free on the calling CPU
+	 */
+}
+
+static int pfm_close_remote_cpu(u32 cpu, struct pfm_context *ctx)
+{
+	BUG_ON(irqs_disabled());
+	return smp_call_function_single(cpu, __pfm_close_remote_cpu, ctx, 1);
+}
+#endif /* CONFIG_SMP */
+
+/*
+ * called either on explicit close() or from exit_files().
+ * Only the LAST user of the file gets to this point, i.e., it is
+ * called only ONCE.
+ *
+ * IMPORTANT: we get called ONLY when the refcnt on the file gets to zero
+ * (fput()),i.e, last task to access the file. Nobody else can access the
+ * file at this point.
+ *
+ * When called from exit_files(), the VMA has been freed because exit_mm()
+ * is executed before exit_files().
+ *
+ * When called from exit_files(), the current task is not yet ZOMBIE but we
+ * flush the PMU state to the context.
+ */
+int __pfm_close(struct pfm_context *ctx, struct file *filp)
+{
+	unsigned long flags;
+	int state;
+	int can_free = 1, can_unload = 1;
+	int is_system, can_release = 0;
+	u32 cpu;
+
+	/*
+	 * no risk of ctx of filp disappearing so we can operate outside
+	 * of spin_lock(). fasync_helper() runs with interrupts masked,
+	 * thus there is no risk with the PMU interrupt handler
+	 *
+	 * In case of zombie, we will not have the async struct anymore
+	 * thus kill_fasync() will not do anything
+	 *
+	 * fd is not used when removing the entry so we pass -1
+	 */
+	if (filp->f_flags & FASYNC)
+		__pfm_fasync (-1, filp, ctx, 0);
+
+	spin_lock_irqsave(&ctx->lock, flags);
+
+	state = ctx->state;
+	is_system = ctx->flags.system;
+	cpu = ctx->cpu;
+
+	PFM_DBG("state=%d", state);
+
+	/*
+	 * check if unload is needed
+	 */
+	if (state == PFM_CTX_UNLOADED)
+		goto doit;
+
+#ifdef CONFIG_SMP
+	/*
+	 * we need to release the resource on the ORIGINAL cpu.
+	 * we need to release the context lock to avoid deadlocks
+	 * on the original CPU, especially in the context switch
+	 * routines. It is safe to unlock because we are in close(),
+	 * in other words, there is no more access from user level.
+	 * we can also unmask interrupts on this CPU because the
+	 * context is running on the original CPU. Context will be
+	 * unloaded and the session will be released on the original
+	 * CPU. Upon return, the caller is guaranteed that the context
+	 * is gone from original CPU.
+	 */
+	if (is_system && cpu != smp_processor_id()) {
+		spin_unlock_irqrestore(&ctx->lock, flags);
+		pfm_close_remote_cpu(cpu, ctx);
+		can_release = 1;
+		goto free_it;
+	}
+
+	if (!is_system && ctx->task != current) {
+		/*
+		 * switch context to zombie state
+		 */
+		ctx->state = PFM_CTX_ZOMBIE;
+
+		PFM_DBG("zombie ctx for [%d]", ctx->task->pid);
+		/*
+		 * must check if other thread is using block overflow
+		 * notification mode. If so make sure it will not block
+		 * because there will not be any pfm_restart() issued.
+		 * When the thread notices the ZOMBIE state, it will clean
+		 * up what is left of the context
+		 */
+		if (state == PFM_CTX_MASKED && ctx->flags.block) {
+			/*
+			 * force task to wake up from MASKED state
+			 */
+			PFM_DBG("waking up [%d]", ctx->task->pid);
+
+			complete(&ctx->restart_complete);
+		}
+		/*
+		 * PMU session will be release by monitored task when it notices
+		 * ZOMBIE state as part of pfm_unload_context()
+		 */
+		can_unload = can_free = 0;
+	}
+#endif
+	if (can_unload)
+		__pfm_unload_context(ctx, &can_release);
+doit:
+	spin_unlock_irqrestore(&ctx->lock, flags);
+
+#ifdef CONFIG_SMP
+free_it:
+#endif
+	if (can_release)
+		pfm_session_release(is_system, cpu);
+
+	if (can_free)
+		pfm_free_context(ctx);
+
+	return 0;
+}
+
+static int pfm_close(struct inode *inode, struct file *filp)
+{
+	struct pfm_context *ctx;
+
+	PFM_DBG("called filp=%p", filp);
+
+	ctx = filp->private_data;
+	if (ctx == NULL) {
+		PFM_ERR("no ctx");
+		return -EBADF;
+	}
+	return __pfm_close(ctx, filp);
+}
+
+static int pfm_no_open(struct inode *irrelevant, struct file *dontcare)
+{
+	PFM_DBG("pfm_file_ops");
+
+	return -ENXIO;
+}
+
+
+const struct file_operations pfm_file_ops = {
+	.llseek = no_llseek,
+	.read = pfm_read,
+	.write = pfm_write,
+	.poll = pfm_poll,
+	.unlocked_ioctl = pfm_ioctl,
+	.open = pfm_no_open, /* special open to disallow open via /proc */
+	.fasync = pfm_fasync,
+	.release = pfm_close,
+	.mmap = pfm_mmap
+};
+
+int pfm_alloc_fd(struct pfm_context *ctx)
+{
+	return anon_inode_getfd("[pfmfd]", &pfm_file_ops, ctx, O_RDONLY);
+}
--- /dev/null
+++ b/perfmon/perfmon_fmt.c
@@ -0,0 +1,219 @@
+/*
+ * perfmon_fmt.c: perfmon2 sampling buffer format management
+ *
+ * This file implements the perfmon2 interface which
+ * provides access to the hardware performance counters
+ * of the host processor.
+ *
+ * The initial version of perfmon.c was written by
+ * Ganesh Venkitachalam, IBM Corp.
+ *
+ * Then it was modified for perfmon-1.x by Stephane Eranian and
+ * David Mosberger, Hewlett Packard Co.
+ *
+ * Version Perfmon-2.x is a complete rewrite of perfmon-1.x
+ * by Stephane Eranian, Hewlett Packard Co.
+ *
+ * Copyright (c) 1999-2006 Hewlett-Packard Development Company, L.P.
+ * Contributed by Stephane Eranian <eranian@hpl.hp.com>
+ *                David Mosberger-Tang <davidm@hpl.hp.com>
+ *
+ * More information about perfmon available at:
+ * 	http://perfmon2.sf.net
+ *
+ * This program is free software; you can redistribute it and/or
+ * modify it under the terms of version 2 of the GNU General Public
+ * License as published by the Free Software Foundation.
+ *
+ * This program is distributed in the hope that it will be useful,
+ * but WITHOUT ANY WARRANTY; without even the implied warranty of
+ * MERCHANTABILITY or FITNESS FOR A PARTICULAR PURPOSE.  See the GNU
+ * General Public License for more details.
+ *
+ * You should have received a copy of the GNU General Public License
+ * along with this program; if not, write to the Free Software
+ * Foundation, Inc., 59 Temple Place, Suite 330, Boston, MA
+ * 02111-1307 USA
+ */
+#include <linux/module.h>
+#include <linux/perfmon_kern.h>
+#include "perfmon_priv.h"
+
+static __cacheline_aligned_in_smp DEFINE_SPINLOCK(pfm_smpl_fmt_lock);
+static LIST_HEAD(pfm_smpl_fmt_list);
+
+static inline int fmt_is_mod(struct pfm_smpl_fmt *f)
+{
+	return !(f->fmt_flags & PFM_FMTFL_IS_BUILTIN);
+}
+
+static struct pfm_smpl_fmt *pfm_find_fmt(char *name)
+{
+	struct pfm_smpl_fmt *entry;
+
+	list_for_each_entry(entry, &pfm_smpl_fmt_list, fmt_list) {
+		if (!strcmp(entry->fmt_name, name))
+			return entry;
+	}
+	return NULL;
+}
+/*
+ * find a buffer format based on its name
+ */
+struct pfm_smpl_fmt *pfm_smpl_fmt_get(char *name)
+{
+	struct pfm_smpl_fmt *fmt;
+
+	spin_lock(&pfm_smpl_fmt_lock);
+
+	fmt = pfm_find_fmt(name);
+
+	/*
+	 * increase module refcount
+	 */
+	if (fmt && fmt_is_mod(fmt) && !try_module_get(fmt->owner))
+		fmt = NULL;
+
+	spin_unlock(&pfm_smpl_fmt_lock);
+
+	return fmt;
+}
+
+void pfm_smpl_fmt_put(struct pfm_smpl_fmt *fmt)
+{
+	if (fmt == NULL || !fmt_is_mod(fmt))
+		return;
+	BUG_ON(fmt->owner == NULL);
+
+	spin_lock(&pfm_smpl_fmt_lock);
+	module_put(fmt->owner);
+	spin_unlock(&pfm_smpl_fmt_lock);
+}
+
+int pfm_fmt_register(struct pfm_smpl_fmt *fmt)
+{
+	int ret = 0;
+
+	if (perfmon_disabled) {
+		PFM_INFO("perfmon disabled, cannot add sampling format");
+		return -ENOSYS;
+	}
+
+	/* some sanity checks */
+	if (fmt == NULL) {
+		PFM_INFO("perfmon: NULL format for register");
+		return -EINVAL;
+	}
+
+	if (fmt->fmt_name == NULL) {
+		PFM_INFO("perfmon: format has no name");
+		return -EINVAL;
+	}
+
+	if (fmt->fmt_qdepth > PFM_MSGS_COUNT) {
+		PFM_INFO("perfmon: format %s requires %u msg queue depth (max %d)",
+		       fmt->fmt_name,
+		       fmt->fmt_qdepth,
+		       PFM_MSGS_COUNT);
+		return -EINVAL;
+	}
+
+	/*
+	 * fmt is missing the initialization of .owner = THIS_MODULE
+	 * this is only valid when format is compiled as a module
+	 */
+	if (fmt->owner == NULL && fmt_is_mod(fmt)) {
+		PFM_INFO("format %s has no module owner", fmt->fmt_name);
+		return -EINVAL;
+	}
+	/*
+	 * we need at least a handler
+	 */
+	if (fmt->fmt_handler == NULL) {
+		PFM_INFO("format %s has no handler", fmt->fmt_name);
+		return -EINVAL;
+	}
+
+	/*
+	 * format argument size cannot be bigger than PAGE_SIZE
+	 */
+	if (fmt->fmt_arg_size > PAGE_SIZE) {
+		PFM_INFO("format %s arguments too big", fmt->fmt_name);
+		return -EINVAL;
+	}
+
+	spin_lock(&pfm_smpl_fmt_lock);
+
+	/*
+	 * because of sysfs, we cannot have two formats with the same name
+	 */
+	if (pfm_find_fmt(fmt->fmt_name)) {
+		PFM_INFO("format %s already registered", fmt->fmt_name);
+		ret = -EBUSY;
+		goto out;
+	}
+
+	ret = pfm_sysfs_add_fmt(fmt);
+	if (ret) {
+		PFM_INFO("sysfs cannot add format entry for %s", fmt->fmt_name);
+		goto out;
+	}
+
+	list_add(&fmt->fmt_list, &pfm_smpl_fmt_list);
+
+	PFM_INFO("added sampling format %s", fmt->fmt_name);
+out:
+	spin_unlock(&pfm_smpl_fmt_lock);
+
+	return ret;
+}
+EXPORT_SYMBOL(pfm_fmt_register);
+
+int pfm_fmt_unregister(struct pfm_smpl_fmt *fmt)
+{
+	struct pfm_smpl_fmt *fmt2;
+	int ret = 0;
+
+	if (!fmt || !fmt->fmt_name) {
+		PFM_DBG("invalid fmt");
+		return -EINVAL;
+	}
+
+	spin_lock(&pfm_smpl_fmt_lock);
+
+	fmt2 = pfm_find_fmt(fmt->fmt_name);
+	if (!fmt) {
+		PFM_INFO("unregister failed, format not registered");
+		ret = -EINVAL;
+		goto out;
+	}
+	list_del_init(&fmt->fmt_list);
+
+	pfm_sysfs_remove_fmt(fmt);
+
+	PFM_INFO("removed sampling format: %s", fmt->fmt_name);
+
+out:
+	spin_unlock(&pfm_smpl_fmt_lock);
+	return ret;
+
+}
+EXPORT_SYMBOL(pfm_fmt_unregister);
+
+/*
+ * we defer adding the builtin formats to /sys/kernel/perfmon/formats
+ * until after the pfm sysfs subsystem is initialized. This function
+ * is called from pfm_init_sysfs()
+ */
+void __init pfm_sysfs_builtin_fmt_add(void)
+{
+	struct pfm_smpl_fmt *entry;
+
+	/*
+	 * locking not needed, kernel not fully booted
+	 * when called
+	 */
+	list_for_each_entry(entry, &pfm_smpl_fmt_list, fmt_list) {
+		pfm_sysfs_add_fmt(entry);
+	}
+}
--- /dev/null
+++ b/perfmon/perfmon_hotplug.c
@@ -0,0 +1,158 @@
+/*
+ * perfmon_hotplug.c: handling of CPU hotplug
+ *
+ * The initial version of perfmon.c was written by
+ * Ganesh Venkitachalam, IBM Corp.
+ *
+ * Then it was modified for perfmon-1.x by Stephane Eranian and
+ * David Mosberger, Hewlett Packard Co.
+ *
+ * Version Perfmon-2.x is a complete rewrite of perfmon-1.x
+ * by Stephane Eranian, Hewlett Packard Co.
+ *
+ * Copyright (c) 1999-2006 Hewlett-Packard Development Company, L.P.
+ * Contributed by Stephane Eranian <eranian@hpl.hp.com>
+ *                David Mosberger-Tang <davidm@hpl.hp.com>
+ *
+ * More information about perfmon available at:
+ * 	http://perfmon2.sf.net
+ *
+ * This program is free software; you can redistribute it and/or
+ * modify it under the terms of version 2 of the GNU General Public
+ * License as published by the Free Software Foundation.
+ *
+ * This program is distributed in the hope that it will be useful,
+ * but WITHOUT ANY WARRANTY; without even the implied warranty of
+ * MERCHANTABILITY or FITNESS FOR A PARTICULAR PURPOSE.  See the GNU
+ * General Public License for more details.
+ *
+ * You should have received a copy of the GNU General Public License
+ * along with this program; if not, write to the Free Software
+ * Foundation, Inc., 59 Temple Place, Suite 330, Boston, MA
+ * 02111-1307 USA
+ */
+#include <linux/kernel.h>
+#include <linux/perfmon_kern.h>
+#include <linux/cpu.h>
+#include "perfmon_priv.h"
+
+#ifndef CONFIG_HOTPLUG_CPU
+void pfm_cpu_disable(void)
+{}
+
+int __init pfm_init_hotplug(void)
+{
+	return 0;
+}
+#else /* CONFIG_HOTPLUG_CPU */
+/*
+ * CPU hotplug event nofication callback
+ *
+ * We use the callback to do manage the sysfs interface.
+ * Note that the actual shutdown of monitoring on the CPU
+ * is done in pfm_cpu_disable(), see comments there for more
+ * information.
+ */
+static int pfm_cpu_notify(struct notifier_block *nfb,
+			  unsigned long action, void *hcpu)
+{
+	unsigned int cpu = (unsigned long)hcpu;
+
+	/* no PMU description loaded */
+	if (pfm_pmu_conf_get(0))
+		return NOTIFY_OK;
+
+	switch (action) {
+	case CPU_ONLINE:
+		pfm_debugfs_add_cpu(cpu);
+		PFM_INFO("CPU%d is online", cpu);
+		break;
+	case CPU_UP_PREPARE:
+		PFM_INFO("CPU%d prepare online", cpu);
+		break;
+	case CPU_UP_CANCELED:
+		pfm_debugfs_del_cpu(cpu);
+		PFM_INFO("CPU%d is up canceled", cpu);
+		break;
+	case CPU_DOWN_PREPARE:
+		PFM_INFO("CPU%d prepare offline", cpu);
+		break;
+	case CPU_DOWN_FAILED:
+		PFM_INFO("CPU%d is down failed", cpu);
+		break;
+	case CPU_DEAD:
+		pfm_debugfs_del_cpu(cpu);
+		PFM_INFO("CPU%d is offline", cpu);
+		break;
+	}
+	/*
+	 * call PMU module handler if any
+	 */
+	if (pfm_pmu_conf->hotplug_handler)
+		pfm_pmu_conf->hotplug_handler(action, cpu);
+
+	pfm_pmu_conf_put();
+	return NOTIFY_OK;
+}
+
+/*
+ * called from cpu_disable() to detach the perfmon context
+ * from the CPU going down.
+ *
+ * We cannot use the cpu hotplug notifier because we MUST run
+ * on the CPU that is going down to save the PMU state
+ */
+void pfm_cpu_disable(void)
+{
+	struct pfm_context *ctx;
+	unsigned long flags;
+	int is_system, release_info = 0;
+	u32 cpu;
+	int r;
+
+	ctx = __get_cpu_var(pmu_ctx);
+	if (ctx == NULL)
+		return;
+
+	is_system = ctx->flags.system;
+	cpu = ctx->cpu;
+
+	/*
+	 * context is LOADED or MASKED
+	 *
+	 * we unload from CPU. That stops monitoring and does
+	 * all the bookeeping of saving values and updating duration
+	 */
+	spin_lock_irqsave(&ctx->lock, flags);
+	if (is_system)
+		__pfm_unload_context(ctx, &release_info);
+	spin_unlock_irqrestore(&ctx->lock, flags);
+
+	/*
+	 * cancel timer
+	 */
+	if (release_info & 0x2) {
+		r = hrtimer_cancel(&__get_cpu_var(pfm_hrtimer));
+		PFM_DBG("timeout cancel=%d", r);
+	}
+
+	if (release_info & 0x1)
+		pfm_session_release(is_system, cpu);
+}
+
+static struct notifier_block pfm_cpu_notifier = {
+	.notifier_call = pfm_cpu_notify
+};
+
+int __init pfm_init_hotplug(void)
+{
+	int ret = 0;
+	/*
+	 * register CPU hotplug event notifier
+	 */
+	ret = register_cpu_notifier(&pfm_cpu_notifier);
+	if (!ret)
+		PFM_LOG("CPU hotplug support enabled");
+	return ret;
+}
+#endif /* CONFIG_HOTPLUG_CPU */
--- /dev/null
+++ b/perfmon/perfmon_init.c
@@ -0,0 +1,130 @@
+/*
+ * perfmon.c: perfmon2 global initialization functions
+ *
+ * This file implements the perfmon2 interface which
+ * provides access to the hardware performance counters
+ * of the host processor.
+ *
+ *
+ * The initial version of perfmon.c was written by
+ * Ganesh Venkitachalam, IBM Corp.
+ *
+ * Then it was modified for perfmon-1.x by Stephane Eranian and
+ * David Mosberger, Hewlett Packard Co.
+ *
+ * Version Perfmon-2.x is a complete rewrite of perfmon-1.x
+ * by Stephane Eranian, Hewlett Packard Co.
+ *
+ * Copyright (c) 1999-2006 Hewlett-Packard Development Company, L.P.
+ * Contributed by Stephane Eranian <eranian@hpl.hp.com>
+ *                David Mosberger-Tang <davidm@hpl.hp.com>
+ *
+ * More information about perfmon available at:
+ * 	http://perfmon2.sf.net
+ *
+ * This program is free software; you can redistribute it and/or
+ * modify it under the terms of version 2 of the GNU General Public
+ * License as published by the Free Software Foundation.
+ *
+ * This program is distributed in the hope that it will be useful,
+ * but WITHOUT ANY WARRANTY; without even the implied warranty of
+ * MERCHANTABILITY or FITNESS FOR A PARTICULAR PURPOSE.  See the GNU
+ * General Public License for more details.
+ *
+ * You should have received a copy of the GNU General Public License
+ * along with this program; if not, write to the Free Software
+ * Foundation, Inc., 59 Temple Place, Suite 330, Boston, MA
+ * 02111-1307 USA
+ */
+#include <linux/kernel.h>
+#include <linux/module.h>
+#include <linux/perfmon_kern.h>
+#include "perfmon_priv.h"
+
+/*
+ * external variables
+ */
+DEFINE_PER_CPU(struct task_struct *, pmu_owner);
+DEFINE_PER_CPU(struct pfm_context  *, pmu_ctx);
+DEFINE_PER_CPU(u64, pmu_activation_number);
+DEFINE_PER_CPU(struct pfm_stats, pfm_stats);
+DEFINE_PER_CPU(struct hrtimer, pfm_hrtimer);
+
+EXPORT_PER_CPU_SYMBOL(pmu_ctx);
+
+int perfmon_disabled;	/* >0 if perfmon is disabled */
+
+/*
+ * called from cpu_init() and pfm_pmu_register()
+ */
+void __pfm_init_percpu(void *dummy)
+{
+	struct hrtimer *h;
+
+	h = &__get_cpu_var(pfm_hrtimer);
+
+	pfm_arch_init_percpu();
+
+	/*
+	 * initialize per-cpu high res timer
+	 */
+	hrtimer_init(h, CLOCK_MONOTONIC, HRTIMER_MODE_REL);
+#ifdef CONFIG_HIGH_RES_TIMERS
+	/*
+	 * avoid potential deadlock on the runqueue lock
+	 * during context switch when multiplexing. Situation
+	 * arises on architectures which run switch_to() with
+	 * the runqueue lock held, e.g., x86. On others, e.g.,
+	 * IA-64, the problem does not exist.
+	 * Setting the callback mode to HRTIMER_CB_IRQSAFE_UNOCKED
+	 * such that the callback routine is only called on hardirq
+	 * context not on softirq, thus the context switch will not
+	 * end up trying to wakeup the softirqd
+	 */
+	//h->cb_mode = HRTIMER_CB_IRQSAFE_UNLOCKED;
+#endif
+	h->function = pfm_handle_switch_timeout;
+}
+
+/*
+ * global initialization routine, executed only once
+ */
+int __init pfm_init(void)
+{
+	PFM_LOG("version %u.%u", PFM_VERSION_MAJ, PFM_VERSION_MIN);
+
+	if (pfm_init_ctx())
+		goto error_disable;
+
+
+	if (pfm_init_sets())
+		goto error_disable;
+
+	if (pfm_init_sysfs())
+		goto error_disable;
+
+	/* not critical, so no error checking */
+	pfm_init_debugfs();
+
+	/*
+	 * one time, arch-specific global initialization
+	 */
+	if (pfm_arch_init())
+		goto error_disable;
+
+	if (pfm_init_hotplug())
+		goto error_disable;
+	return 0;
+
+error_disable:
+	PFM_ERR("perfmon is disabled due to initialization error");
+	perfmon_disabled = 1;
+	return -1;
+}
+
+/*
+ * must use subsys_initcall() to ensure that the perfmon2 core
+ * is initialized before any PMU description module when they are
+ * compiled in.
+ */
+subsys_initcall(pfm_init);
--- /dev/null
+++ b/perfmon/perfmon_intr.c
@@ -0,0 +1,626 @@
+/*
+ * perfmon_intr.c: perfmon2 interrupt handling
+ *
+ * This file implements the perfmon2 interface which
+ * provides access to the hardware performance counters
+ * of the host processor.
+ *
+ * The initial version of perfmon.c was written by
+ * Ganesh Venkitachalam, IBM Corp.
+ *
+ * Then it was modified for perfmon-1.x by Stephane Eranian and
+ * David Mosberger, Hewlett Packard Co.
+ *
+ * Version Perfmon-2.x is a complete rewrite of perfmon-1.x
+ * by Stephane Eranian, Hewlett Packard Co.
+ *
+ * Copyright (c) 1999-2006 Hewlett-Packard Development Company, L.P.
+ * Contributed by Stephane Eranian <eranian@hpl.hp.com>
+ *                David Mosberger-Tang <davidm@hpl.hp.com>
+ *
+ * More information about perfmon available at:
+ * 	http://perfmon2.sf.net
+ *
+ * This program is free software; you can redistribute it and/or
+ * modify it under the terms of version 2 of the GNU General Public
+ * License as published by the Free Software Foundation.
+ *
+ * This program is distributed in the hope that it will be useful,
+ * but WITHOUT ANY WARRANTY; without even the implied warranty of
+ * MERCHANTABILITY or FITNESS FOR A PARTICULAR PURPOSE.  See the GNU
+ * General Public License for more details.
+ *
+ * You should have received a copy of the GNU General Public License
+ * along with this program; if not, write to the Free Software
+ * Foundation, Inc., 59 Temple Place, Suite 330, Boston, MA
+ * 02111-1307 USA
+ */
+#include <linux/kernel.h>
+#include <linux/module.h>
+#include <linux/perfmon_kern.h>
+#include "perfmon_priv.h"
+
+/**
+ * pfm_intr_process_64bit_ovfls - handle 64-bit counter emulation
+ * @ctx: context to operate on
+ * @set: set to operate on
+ *
+ * The function returns the number of 64-bit overflows detected.
+ *
+ * 64-bit software pmds are updated for overflowed pmd registers
+ * the set->reset_pmds is updated to the list of pmds to reset
+ *
+ * In any case, set->npend_ovfls is cleared
+ */
+static u16 pfm_intr_process_64bit_ovfls(struct pfm_context *ctx,
+					struct pfm_event_set *set,
+					u32 *ovfl_ctrl)
+{
+	u64 ovfl_thres, old_val, new_val, ovfl_mask;
+	u16 num_64b_ovfls, has_ovfl_sw, must_switch;
+	u16 max_pmd;
+	int i;
+
+	num_64b_ovfls = must_switch = 0;
+	max_pmd = ctx->regs.max_pmd;
+	ovfl_mask = pfm_pmu_conf->ovfl_mask;
+
+	has_ovfl_sw = set->flags & PFM_SETFL_OVFL_SWITCH;
+
+	bitmap_zero(cast_ulp(set->reset_pmds), max_pmd);
+
+	for_each_set_bit(i, cast_ulp(set->povfl_pmds), max_pmd) {
+		/*
+		 * Update software value for counters ONLY
+		 *
+		 * Note that the pmd is not necessarily 0 at this point as
+		 * qualified events may have happened before the PMU was
+		 * frozen. The residual count is not taken into consideration
+		 * here but will be with any read of the pmd
+		 */
+		ovfl_thres = set->pmds[i].ovflsw_thres;
+
+		if (likely(test_bit(i, cast_ulp(ctx->regs.cnt_pmds)))) {
+			old_val = new_val = set->pmds[i].value;
+			new_val += 1 + ovfl_mask;
+			set->pmds[i].value = new_val;
+		}  else {
+			/*
+			 * for non counters which interrupt, e.g., AMD IBS,
+			 * we consider this equivalent to a 64-bit counter
+			 * overflow.
+			 */
+			old_val = 1; new_val = 0;
+		}
+
+		/*
+		 * check for 64-bit overflow condition
+		 */
+		if (likely(old_val > new_val)) {
+			num_64b_ovfls++;
+			if (has_ovfl_sw && ovfl_thres > 0) {
+				if (ovfl_thres == 1)
+					must_switch = 1;
+				set->pmds[i].ovflsw_thres = ovfl_thres - 1;
+			}
+
+			/*
+			 * what to reset because of this overflow
+			 * - the overflowed register
+			 * - its reset_smpls
+			 */
+			__set_bit(i, cast_ulp(set->reset_pmds));
+
+			bitmap_or(cast_ulp(set->reset_pmds),
+				  cast_ulp(set->reset_pmds),
+				  cast_ulp(set->pmds[i].reset_pmds),
+				  max_pmd);
+		} else {
+			/*
+			 * only keep track of 64-bit overflows or
+			 * assimilated
+			 */
+			__clear_bit(i, cast_ulp(set->povfl_pmds));
+
+			/*
+			 * on some PMU, it may be necessary to re-arm the PMD
+			 */
+			pfm_arch_ovfl_reset_pmd(ctx, i);
+		}
+
+		PFM_DBG_ovfl("ovfl=%s pmd%u new=0x%llx old=0x%llx "
+			     "hw_pmd=0x%llx o_pmds=0x%llx must_switch=%u "
+			     "o_thres=%llu o_thres_ref=%llu",
+			     old_val > new_val ? "64-bit" : "HW",
+			     i,
+			     (unsigned long long)new_val,
+			     (unsigned long long)old_val,
+			     (unsigned long long)pfm_read_pmd(ctx, i),
+			     (unsigned long long)set->povfl_pmds[0],
+			     must_switch,
+			     (unsigned long long)set->pmds[i].ovflsw_thres,
+			     (unsigned long long)set->pmds[i].ovflsw_ref_thres);
+	}
+	/*
+	 * update public bitmask of 64-bit overflowed pmds
+	 */
+	if (num_64b_ovfls)
+		bitmap_copy(cast_ulp(set->ovfl_pmds),
+			    cast_ulp(set->povfl_pmds),
+			    max_pmd);
+
+	if (must_switch)
+		*ovfl_ctrl |= PFM_OVFL_CTRL_SWITCH;
+
+	/*
+	 * mark the overflows as consumed
+	 */
+	set->npend_ovfls = 0;
+	bitmap_zero(cast_ulp(set->povfl_pmds), max_pmd);
+
+	return num_64b_ovfls;
+}
+
+/**
+ * pfm_intr_get_smpl_pmds_values - copy 64-bit pmd values for sampling format
+ * @ctx: context to work on
+ * @set: current event set
+ * @arg: overflow arg to be passed to format
+ * @smpl_pmds: list of PMDs of interest for the overflowed register
+ *
+ * build an array of 46-bit PMD values based on smpl_pmds. Values are
+ * stored in increasing order of the PMD indexes
+ */
+static void pfm_intr_get_smpl_pmds_values(struct pfm_context *ctx,
+					  struct pfm_event_set *set,
+					  struct pfm_ovfl_arg *arg,
+					  u64 *smpl_pmds)
+{
+	u16 j, k;
+	u64 new_val, ovfl_mask;
+	u64 *cnt_pmds;
+
+	cnt_pmds = ctx->regs.cnt_pmds;
+	ovfl_mask = pfm_pmu_conf->ovfl_mask;
+
+	k = 0;
+	for_each_set_bit(j, cast_ulp(smpl_pmds), ctx->regs.max_pmd) {
+		new_val = pfm_read_pmd(ctx, j);
+
+		/* for counters, build 64-bit value */
+		if (test_bit(j, cast_ulp(cnt_pmds)))
+			new_val = (set->pmds[j].value & ~ovfl_mask)
+				| (new_val & ovfl_mask);
+
+		arg->smpl_pmds_values[k++] = new_val;
+
+		PFM_DBG_ovfl("s_pmd_val[%u]=pmd%u=0x%llx", k, j,
+			     (unsigned long long)new_val);
+	}
+	arg->num_smpl_pmds = k;
+}
+
+/**
+ * pfm_intr_process_smpl_fmt -- handle sampling format callback
+ * @ctx: context to work on
+ * @set: current event set
+ * @ip: interrupted instruction pointer
+ * @now: timestamp
+ * @num_ovfls: number of 64-bit overflows
+ * @ovfl_ctrl: set of controls for interrupt handler tail processing
+ * @regs: register state
+ *
+ * Prepare argument (ovfl_arg) to be passed to sampling format callback, then
+ * invoke the callback (fmt_handler)
+ */
+static int pfm_intr_process_smpl_fmt(struct pfm_context *ctx,
+				    struct pfm_event_set *set,
+				    unsigned long ip,
+				    u64 now,
+				    u64 num_ovfls,
+				    u32 *ovfl_ctrl,
+				    struct pt_regs *regs)
+{
+	struct pfm_ovfl_arg *ovfl_arg;
+	u64 start_cycles, end_cycles;
+	u16 max_pmd;
+	int i, ret = 0;
+
+	ovfl_arg = &ctx->ovfl_arg;
+	ovfl_arg->active_set = set->id;
+	max_pmd = ctx->regs.max_pmd;
+
+	/*
+	 * go over all 64-bit overflow
+	 */
+	for_each_set_bit(i, cast_ulp(set->ovfl_pmds), max_pmd) {
+		/*
+		 * prepare argument to fmt_handler
+		 */
+		ovfl_arg->ovfl_pmd = i;
+		ovfl_arg->ovfl_ctrl = 0;
+
+		ovfl_arg->pmd_last_reset = set->pmds[i].lval;
+		ovfl_arg->pmd_eventid = set->pmds[i].eventid;
+		ovfl_arg->num_smpl_pmds = 0;
+
+		/*
+		 * copy values of pmds of interest, if any
+		 * Sampling format may use them
+		 * We do not initialize the unused smpl_pmds_values
+		 */
+		if (!bitmap_empty(cast_ulp(set->pmds[i].smpl_pmds), max_pmd))
+			pfm_intr_get_smpl_pmds_values(ctx, set, ovfl_arg,
+						      set->pmds[i].smpl_pmds);
+
+		pfm_stats_inc(fmt_handler_calls);
+
+		/*
+		 * call format record (handler) routine
+		 */
+		start_cycles = sched_clock();
+		ret = (*ctx->smpl_fmt->fmt_handler)(ctx, ip, now, regs);
+		end_cycles = sched_clock();
+
+		/*
+		 * The reset_pmds mask is constructed automatically
+		 * on overflow. When the actual reset takes place
+		 * depends on the masking, switch and notification
+		 * status. It may be deferred until pfm_restart().
+		 */
+		*ovfl_ctrl |= ovfl_arg->ovfl_ctrl;
+
+		pfm_stats_add(fmt_handler_ns, end_cycles - start_cycles);
+	}
+	/*
+	 * when the format cannot handle the rest of the overflow, we abort
+	 */
+	if (ret)
+		PFM_DBG_ovfl("handler aborted at PMD%u ret=%d", i, ret);
+	return ret;
+}
+/**
+ * pfm_overflow_handler - main overflow processing routine.
+ * @ctx: context to work on (always current context)
+ * @set: current event set
+ * @ip: interrupt instruction pointer
+ * @regs: machine state
+ *
+ * set->num_ovfl_pmds is 0 when returning from this function even though
+ * set->ovfl_pmds[] may have bits set. When leaving set->num_ovfl_pmds
+ * must never be used to determine if there was a pending overflow.
+ */
+static void pfm_overflow_handler(struct pfm_context *ctx,
+				 struct pfm_event_set *set,
+				 unsigned long ip,
+				 struct pt_regs *regs)
+{
+	struct pfm_event_set *set_orig;
+	u64 now;
+	u32 ovfl_ctrl;
+	u16 max_intr, max_pmd;
+	u16 num_ovfls;
+	int ret, has_notify;
+
+	/*
+	 * take timestamp
+	 */
+	now = sched_clock();
+
+	max_pmd = ctx->regs.max_pmd;
+	max_intr = ctx->regs.max_intr_pmd;
+
+	set_orig = set;
+	ovfl_ctrl = 0;
+
+	/*
+	 * skip ZOMBIE case
+	 */
+	if (unlikely(ctx->state == PFM_CTX_ZOMBIE))
+		goto stop_monitoring;
+
+	PFM_DBG_ovfl("intr_pmds=0x%llx npend=%u ip=%p, blocking=%d "
+		     "u_pmds=0x%llx use_fmt=%u",
+		     (unsigned long long)set->povfl_pmds[0],
+		     set->npend_ovfls,
+		     (void *)ip,
+		     ctx->flags.block,
+		     (unsigned long long)set->used_pmds[0],
+		     !!ctx->smpl_fmt);
+
+	/*
+	 * return number of 64-bit overflows
+	 */
+	num_ovfls = pfm_intr_process_64bit_ovfls(ctx, set, &ovfl_ctrl);
+
+	/*
+	 * there were no 64-bit overflows
+	 * nothing else to do
+	 */
+	if (!num_ovfls)
+		return;
+
+	/*
+	 * tmp_ovfl_notify = ovfl_pmds & ovfl_notify
+	 * with:
+	 *   - ovfl_pmds: last 64-bit overflowed pmds
+	 *   - ovfl_notify: notify on overflow registers
+	 */
+	bitmap_and(cast_ulp(ctx->tmp_ovfl_notify),
+		   cast_ulp(set->ovfl_pmds),
+		   cast_ulp(set->ovfl_notify),
+		   max_intr);
+
+	has_notify = !bitmap_empty(cast_ulp(ctx->tmp_ovfl_notify), max_intr);
+
+	/*
+	 * check for sampling format and invoke fmt_handler
+	 */
+	if (likely(ctx->smpl_fmt)) {
+		pfm_intr_process_smpl_fmt(ctx, set, ip, now, num_ovfls,
+					  &ovfl_ctrl, regs);
+	} else {
+		/*
+		 * When no sampling format is used, the default
+		 * is:
+		 * 	- mask monitoring if not switching
+		 * 	- notify user if requested
+		 *
+		 * If notification is not requested, monitoring is masked
+		 * and overflowed registers are not reset (saturation).
+		 * This mimics the behavior of the default sampling format.
+		 */
+		ovfl_ctrl |= PFM_OVFL_CTRL_NOTIFY;
+		if (has_notify || !(ovfl_ctrl & PFM_OVFL_CTRL_SWITCH))
+			ovfl_ctrl |= PFM_OVFL_CTRL_MASK;
+	}
+
+	PFM_DBG_ovfl("set%u o_notify=0x%llx o_pmds=0x%llx "
+		     "r_pmds=0x%llx ovfl_ctrl=0x%x",
+		     set->id,
+		     (unsigned long long)ctx->tmp_ovfl_notify[0],
+		     (unsigned long long)set->ovfl_pmds[0],
+		     (unsigned long long)set->reset_pmds[0],
+		     ovfl_ctrl);
+
+	/*
+	 * execute the various controls
+	 *        ORDER MATTERS
+	 */
+
+
+	/*
+	 * mask monitoring
+	 */
+	if (ovfl_ctrl & PFM_OVFL_CTRL_MASK) {
+		pfm_mask_monitoring(ctx, set);
+		/*
+		 * when masking, reset is deferred until
+		 * pfm_restart()
+		 */
+		ovfl_ctrl &= ~PFM_OVFL_CTRL_RESET;
+
+		/*
+		 * when masking, switching is deferred until
+		 * pfm_restart and we need to remember it
+		 */
+		if (ovfl_ctrl & PFM_OVFL_CTRL_SWITCH) {
+			set->priv_flags |= PFM_SETFL_PRIV_SWITCH;
+			ovfl_ctrl &= ~PFM_OVFL_CTRL_SWITCH;
+		}
+	}
+
+	/*
+	 * switch event set
+	 */
+	if (ovfl_ctrl & PFM_OVFL_CTRL_SWITCH) {
+		pfm_switch_sets_from_intr(ctx);
+		/* update view of active set */
+		set = ctx->active_set;
+	}
+	/*
+	 * send overflow notification
+	 *
+	 * only necessary if at least one overflowed
+	 * register had the notify flag set
+	 */
+	if (has_notify && (ovfl_ctrl & PFM_OVFL_CTRL_NOTIFY)) {
+		/*
+		 * block on notify, not on masking
+		 */
+		if (ctx->flags.block)
+			pfm_post_work(current, ctx, PFM_WORK_BLOCK);
+
+		/*
+		 * send notification and passed original set id
+		 * if error, queue full, for instance, then default
+		 * to masking monitoring, i.e., saturate
+		 */
+		ret = pfm_ovfl_notify(ctx, set_orig, ip);
+		if (unlikely(ret)) {
+			if (ctx->state == PFM_CTX_LOADED) {
+				pfm_mask_monitoring(ctx, set);
+				ovfl_ctrl &= ~PFM_OVFL_CTRL_RESET;
+			}
+		} else {
+			ctx->flags.can_restart++;
+			PFM_DBG_ovfl("can_restart=%u", ctx->flags.can_restart);
+		}
+	}
+
+	/*
+	 * reset overflowed registers
+	 */
+	if (ovfl_ctrl & PFM_OVFL_CTRL_RESET) {
+		u16 nn;
+		nn = bitmap_weight(cast_ulp(set->reset_pmds), max_pmd);
+		if (nn)
+			pfm_reset_pmds(ctx, set, nn, PFM_PMD_RESET_SHORT);
+	}
+	return;
+
+stop_monitoring:
+	/*
+	 * Does not happen for a system-wide context nor for a
+	 * self-monitored context. We cannot attach to kernel-only
+	 * thread, thus it is safe to set TIF bits, i.e., the thread
+	 * will eventually leave the kernel or die and either we will
+	 * catch the context and clean it up in pfm_handler_work() or
+	 * pfm_exit_thread().
+	 *
+	 * Mask until we get to pfm_handle_work()
+	 */
+	pfm_mask_monitoring(ctx, set);
+
+	PFM_DBG_ovfl("ctx is zombie, converted to spurious");
+	pfm_post_work(current, ctx, PFM_WORK_ZOMBIE);
+}
+
+/**
+ * __pfm_interrupt_handler - 1st level interrupt handler
+ * @ip: interrupted instruction pointer
+ * @regs: machine state
+ *
+ * Function is static because we use a wrapper to easily capture timing infos.
+ *
+ *
+ * Context locking necessary to avoid concurrent accesses from other CPUs
+ * 	- For per-thread, we must prevent pfm_restart() which works when
+ * 	  context is LOADED or MASKED
+ */
+static void __pfm_interrupt_handler(unsigned long ip, struct pt_regs *regs)
+{
+	struct task_struct *task;
+	struct pfm_context *ctx;
+	struct pfm_event_set *set;
+
+
+	task = __get_cpu_var(pmu_owner);
+	ctx = __get_cpu_var(pmu_ctx);
+
+	/*
+	 * verify if there is a context on this CPU
+	 */
+	if (unlikely(ctx == NULL)) {
+		PFM_DBG_ovfl("no ctx");
+		goto spurious;
+	}
+
+	/*
+	 * we need to lock context because it could be accessed
+	 * from another CPU. Depending on the priority level of
+	 * the PMU interrupt or the arch, it may be necessary to
+	 * mask interrupts alltogether to avoid race condition with
+	 * the timer interrupt in case of time-based set switching,
+	 * for instance.
+	 */
+	spin_lock(&ctx->lock);
+
+	set = ctx->active_set;
+
+	/*
+	 * For SMP per-thread, it is not possible to have
+	 * owner != NULL && task != current.
+	 *
+	 * For UP per-thread, because of lazy save, it
+	 * is possible to receive an interrupt in another task
+	 * which is not using the PMU. This means
+	 * that the interrupt was in-flight at the
+	 * time of pfm_ctxswout_thread(). In that
+	 * case, it will be replayed when the task
+	 * is scheduled again. Hence we convert to spurious.
+	 *
+	 * The basic rule is that an overflow is always
+	 * processed in the context of the task that
+	 * generated it for all per-thread contexts.
+	 *
+	 * for system-wide, task is always NULL
+	 */
+#ifndef CONFIG_SMP
+	if (unlikely((task && current->pfm_context != ctx))) {
+		PFM_DBG_ovfl("spurious: not owned by current task");
+		goto spurious;
+	}
+#endif
+	if (unlikely(ctx->state == PFM_CTX_MASKED)) {
+		PFM_DBG_ovfl("spurious: monitoring masked");
+		goto spurious;
+	}
+
+	/*
+	 * check that monitoring is active, otherwise convert
+	 * to spurious
+	 */
+	if (unlikely(!pfm_arch_is_active(ctx))) {
+		PFM_DBG_ovfl("spurious: monitoring non active");
+		goto spurious;
+	}
+
+	/*
+	 * freeze PMU and collect overflowed PMD registers
+	 * into set->povfl_pmds. Number of overflowed PMDs
+	 * reported in set->npend_ovfls
+	 */
+	pfm_arch_intr_freeze_pmu(ctx, set);
+
+	/*
+	 * no overflow detected, interrupt may have come
+	 * from the previous thread running on this CPU
+	 */
+	if (unlikely(!set->npend_ovfls)) {
+		PFM_DBG_ovfl("no npend_ovfls");
+		goto spurious;
+	}
+
+	pfm_stats_inc(ovfl_intr_regular_count);
+
+	/*
+	 * invoke actual handler
+	 */
+	pfm_overflow_handler(ctx, set, ip, regs);
+
+	/*
+	 * unfreeze PMU, monitoring may not actual be restarted
+	 * if context is MASKED
+	 */
+	pfm_arch_intr_unfreeze_pmu(ctx);
+
+	spin_unlock(&ctx->lock);
+
+	return;
+
+spurious:
+	/* ctx may be NULL */
+	pfm_arch_intr_unfreeze_pmu(ctx);
+	if (ctx)
+		spin_unlock(&ctx->lock);
+
+	pfm_stats_inc(ovfl_intr_spurious_count);
+}
+
+
+/**
+ * pfm_interrupt_handler - 1st level interrupt handler
+ * @ip: interrupt instruction pointer
+ * @regs: machine state
+ *
+ * Function called from the low-level assembly code or arch-specific perfmon
+ * code. Simple wrapper used for timing purpose. Actual work done in
+ * __pfm_overflow_handler()
+ */
+void pfm_interrupt_handler(unsigned long ip, struct pt_regs *regs)
+{
+	u64 start;
+
+	pfm_stats_inc(ovfl_intr_all_count);
+
+	BUG_ON(!irqs_disabled());
+
+	start = sched_clock();
+
+	__pfm_interrupt_handler(ip, regs);
+
+	pfm_stats_add(ovfl_intr_ns, sched_clock() - start);
+}
+EXPORT_SYMBOL(pfm_interrupt_handler);
+
--- /dev/null
+++ b/perfmon/perfmon_msg.c
@@ -0,0 +1,229 @@
+/*
+ * perfmon_msg.c: perfmon2 notification message queue management
+ *
+ * This file implements the perfmon2 interface which
+ * provides access to the hardware performance counters
+ * of the host processor.
+ *
+ * The initial version of perfmon.c was written by
+ * Ganesh Venkitachalam, IBM Corp.
+ *
+ * Then it was modified for perfmon-1.x by Stephane Eranian and
+ * David Mosberger, Hewlett Packard Co.
+ *
+ * Version Perfmon-2.x is a complete rewrite of perfmon-1.x
+ * by Stephane Eranian, Hewlett Packard Co.
+ *
+ * Copyright (c) 1999-2006 Hewlett-Packard Development Company, L.P.
+ * Contributed by Stephane Eranian <eranian@hpl.hp.com>
+ *                David Mosberger-Tang <davidm@hpl.hp.com>
+ *
+ * More information about perfmon available at:
+ * 	http://perfmon2.sf.net
+ *
+ * This program is free software; you can redistribute it and/or
+ * modify it under the terms of version 2 of the GNU General Public
+ * License as published by the Free Software Foundation.
+ *
+ * This program is distributed in the hope that it will be useful,
+ * but WITHOUT ANY WARRANTY; without even the implied warranty of
+ * MERCHANTABILITY or FITNESS FOR A PARTICULAR PURPOSE.  See the GNU
+ * General Public License for more details.
+ *
+ * You should have received a copy of the GNU General Public License
+ * along with this program; if not, write to the Free Software
+ * Foundation, Inc., 59 Temple Place, Suite 330, Boston, MA
+ * 02111-1307 USA
+ */
+#include <linux/kernel.h>
+#include <linux/poll.h>
+#include <linux/perfmon_kern.h>
+
+/**
+ * pfm_get_new_msg - get a new message slot from the queue
+ * @ctx: context to operate on
+ *
+ * if queue if full NULL is returned
+ */
+static union pfarg_msg *pfm_get_new_msg(struct pfm_context *ctx)
+{
+	int next;
+
+	next = ctx->msgq_head & PFM_MSGQ_MASK;
+
+	if ((ctx->msgq_head - ctx->msgq_tail) == PFM_MSGS_COUNT)
+		return NULL;
+
+	/*
+	 * move to next possible slot
+	 */
+	ctx->msgq_head++;
+
+	PFM_DBG_ovfl("head=%d tail=%d msg=%d",
+		ctx->msgq_head & PFM_MSGQ_MASK,
+		ctx->msgq_tail & PFM_MSGQ_MASK,
+		next);
+
+	return ctx->msgq+next;
+}
+
+/**
+ * pfm_notify_user - wakeup any thread wiating on msg queue,  post SIGIO
+ * @ctx: context to operate on
+ *
+ * message is already enqueued
+ */
+static void pfm_notify_user(struct pfm_context *ctx)
+{
+	if (ctx->state == PFM_CTX_ZOMBIE) {
+		PFM_DBG("no notification, context is zombie");
+		return;
+	}
+
+	PFM_DBG_ovfl("waking up");
+
+	wake_up_interruptible(&ctx->msgq_wait);
+
+	/*
+	 * it is safe to call kill_fasync() from an interrupt
+	 * handler. kill_fasync()  grabs two RW locks (fasync_lock,
+	 * tasklist_lock) in read mode. There is conflict only in
+	 * case the PMU interrupt occurs during a write mode critical
+	 * section. This cannot happen because for both locks, the
+	 * write mode is always using interrupt masking (write_lock_irq).
+	 */
+	kill_fasync(&ctx->async_queue, SIGIO, POLL_IN);
+}
+
+/**
+ * pfm_ovfl_notify - send overflow notification
+ * @ctx: context to operate on
+ * @set: which set the overflow comes from
+ * @ip: overflow interrupt instruction address (IIP)
+ *
+ * Appends an overflow notification message to context queue.
+ * call pfm_notify() to wakeup any threads and/or send a signal
+ *
+ * Context is locked and interrupts are disabled (no preemption).
+ */
+int pfm_ovfl_notify(struct pfm_context *ctx,
+			struct pfm_event_set *set,
+			unsigned long ip)
+{
+	union pfarg_msg *msg = NULL;
+	u64 *ovfl_pmds;
+
+	if (!ctx->flags.no_msg) {
+		msg = pfm_get_new_msg(ctx);
+		if (msg == NULL) {
+			/*
+			 * when message queue fills up it is because the user
+			 * did not extract the message, yet issued
+			 * pfm_restart(). At this point, we stop sending
+			 * notification, thus the user will not be able to get
+			 * new samples when using the default format.
+			 */
+			PFM_DBG_ovfl("no more notification msgs");
+			return -1;
+		}
+
+		msg->pfm_ovfl_msg.msg_type = PFM_MSG_OVFL;
+		msg->pfm_ovfl_msg.msg_ovfl_pid = current->tgid;
+		msg->pfm_ovfl_msg.msg_active_set = set->id;
+
+		ovfl_pmds = msg->pfm_ovfl_msg.msg_ovfl_pmds;
+
+		/*
+		 * copy bitmask of all pmd that interrupted last
+		 */
+		bitmap_copy(cast_ulp(ovfl_pmds), cast_ulp(set->ovfl_pmds),
+			    ctx->regs.max_intr_pmd);
+
+		msg->pfm_ovfl_msg.msg_ovfl_cpu = smp_processor_id();
+		msg->pfm_ovfl_msg.msg_ovfl_tid = current->pid;
+		msg->pfm_ovfl_msg.msg_ovfl_ip = ip;
+
+		pfm_stats_inc(ovfl_notify_count);
+	}
+
+	PFM_DBG_ovfl("ip=0x%lx o_pmds=0x%llx",
+		     ip,
+		     (unsigned long long)set->ovfl_pmds[0]);
+
+	pfm_notify_user(ctx);
+	return 0;
+}
+
+/**
+ * pfm_end_notify_user - notify of thread termination
+ * @ctx: context to operate on
+ *
+ * In per-thread mode, when not self-monitoring, perfmon
+ * sends a 'end' notification message when the monitored
+ * thread where the context is attached is exiting.
+ *
+ * This helper message alleviates the need to track the activity
+ * of the thread/process when it is not directly related, i.e.,
+ * was attached. In other words, no needto keep the thread
+ * ptraced.
+ *
+ * The context must be locked and interrupts disabled.
+ */
+int pfm_end_notify(struct pfm_context *ctx)
+{
+	union pfarg_msg *msg;
+
+	msg = pfm_get_new_msg(ctx);
+	if (msg == NULL) {
+		PFM_ERR("%s no more msgs", __func__);
+		return -1;
+	}
+	/* no leak */
+	memset(msg, 0, sizeof(*msg));
+
+	msg->type = PFM_MSG_END;
+
+	PFM_DBG("end msg: msg=%p no_msg=%d",
+		msg,
+		ctx->flags.no_msg);
+
+	pfm_notify_user(ctx);
+	return 0;
+}
+
+/**
+ * pfm_get_next_msg - copy the oldest message from the queue and move tail
+ * @ctx: context to use
+ * @m: where to copy the message into
+ *
+ * The tail of the queue is moved as a consequence of this call
+ */
+void pfm_get_next_msg(struct pfm_context *ctx, union pfarg_msg *m)
+{
+	union pfarg_msg *next;
+
+	PFM_DBG_ovfl("in head=%d tail=%d",
+		ctx->msgq_head & PFM_MSGQ_MASK,
+		ctx->msgq_tail & PFM_MSGQ_MASK);
+
+	/*
+	 * get oldest message
+	 */
+	next = ctx->msgq + (ctx->msgq_tail & PFM_MSGQ_MASK);
+
+	/*
+	 * move tail forward
+	 */
+	ctx->msgq_tail++;
+
+	/*
+	 * copy message, we cannot simply point to it
+	 * as it may be re-used before we copy it out
+	 */
+	*m = *next;
+
+	PFM_DBG_ovfl("out head=%d tail=%d type=%d",
+		ctx->msgq_head & PFM_MSGQ_MASK,
+		ctx->msgq_tail & PFM_MSGQ_MASK,
+		m->type);
+}
--- /dev/null
+++ b/perfmon/perfmon_pmu.c
@@ -0,0 +1,640 @@
+/*
+ * perfmon_pmu.c: perfmon2 PMU configuration management
+ *
+ * This file implements the perfmon2 interface which
+ * provides access to the hardware performance counters
+ * of the host processor.
+ *
+ * The initial version of perfmon.c was written by
+ * Ganesh Venkitachalam, IBM Corp.
+ *
+ * Then it was modified for perfmon-1.x by Stephane Eranian and
+ * David Mosberger, Hewlett Packard Co.
+ *
+ * Version Perfmon-2.x is a complete rewrite of perfmon-1.x
+ * by Stephane Eranian, Hewlett Packard Co.
+ *
+ * Copyright (c) 1999-2006 Hewlett-Packard Development Company, L.P.
+ * Contributed by Stephane Eranian <eranian@hpl.hp.com>
+ *                David Mosberger-Tang <davidm@hpl.hp.com>
+ *
+ * More information about perfmon available at:
+ * 	http://perfmon2.sf.net
+ *
+ * This program is free software; you can redistribute it and/or
+ * modify it under the terms of version 2 of the GNU General Public
+ * License as published by the Free Software Foundation.
+ *
+ * This program is distributed in the hope that it will be useful,
+ * but WITHOUT ANY WARRANTY; without even the implied warranty of
+ * MERCHANTABILITY or FITNESS FOR A PARTICULAR PURPOSE.  See the GNU
+ * General Public License for more details.
+ *
+ * You should have received a copy of the GNU General Public License
+ * along with this program; if not, write to the Free Software
+ * Foundation, Inc., 59 Temple Place, Suite 330, Boston, MA
+ * 02111-1307 USA
+ */
+#include <linux/module.h>
+#include <linux/perfmon_kern.h>
+#include "perfmon_priv.h"
+
+#ifndef CONFIG_MODULE_UNLOAD
+#define module_refcount(n)	1
+#endif
+
+static __cacheline_aligned_in_smp int request_mod_in_progress;
+static __cacheline_aligned_in_smp DEFINE_SPINLOCK(pfm_pmu_conf_lock);
+
+static __cacheline_aligned_in_smp DEFINE_SPINLOCK(pfm_pmu_acq_lock);
+static u32 pfm_pmu_acquired;
+
+/*
+ * perfmon core must acces PMU information ONLY through pfm_pmu_conf
+ * if pfm_pmu_conf is NULL, then no description is registered
+ */
+struct pfm_pmu_config	*pfm_pmu_conf;
+EXPORT_SYMBOL(pfm_pmu_conf);
+
+static inline int pmu_is_module(struct pfm_pmu_config *c)
+{
+	return !(c->flags & PFM_PMUFL_IS_BUILTIN);
+}
+/**
+ * pfm_pmu_regdesc_init -- initialize regdesc structure from PMU table
+ * @regs: the regdesc structure to initialize
+ * @excl_type: the register type(s) to exclude from this regdesc
+ * @unvail_pmcs: unavailable PMC registers
+ * @unavail_pmds: unavailable PMD registers
+ *
+ * Return:
+ * 	0 success
+ * 	errno in case of error
+ */
+static int pfm_pmu_regdesc_init(struct pfm_regdesc *regs, int excl_type,
+				u64 *unavail_pmcs, u64 *unavail_pmds)
+{
+	struct pfm_regmap_desc *d;
+	u16 n, n2, n_counters, i;
+	int first_intr_pmd = -1, max1, max2, max3;
+
+	/*
+	 * compute the number of implemented PMC from the
+	 * description table
+	 */
+	n = 0;
+	max1 = max2 = -1;
+	d = pfm_pmu_conf->pmc_desc;
+	for (i = 0; i < pfm_pmu_conf->num_pmc_entries;  i++, d++) {
+		if (!(d->type & PFM_REG_I))
+			continue;
+
+		if (test_bit(i, cast_ulp(unavail_pmcs)))
+			continue;
+
+		if (d->type & excl_type)
+			continue;
+
+		__set_bit(i, cast_ulp(regs->pmcs));
+
+		max1 = i;
+		n++;
+	}
+
+	if (!n) {
+		PFM_INFO("%s PMU description has no PMC registers",
+			 pfm_pmu_conf->pmu_name);
+		return -EINVAL;
+	}
+
+	regs->max_pmc = max1 + 1;
+	regs->num_pmcs = n;
+
+	n = n_counters = n2 = 0;
+	max1 = max2 = max3 = -1;
+	d = pfm_pmu_conf->pmd_desc;
+	for (i = 0; i < pfm_pmu_conf->num_pmd_entries;  i++, d++) {
+		if (!(d->type & PFM_REG_I))
+			continue;
+
+		if (test_bit(i, cast_ulp(unavail_pmds)))
+			continue;
+
+		if (d->type & excl_type)
+			continue;
+
+		__set_bit(i, cast_ulp(regs->pmds));
+		max1 = i;
+		n++;
+
+		/*
+		 * read-write registers
+		 */
+		if (!(d->type & PFM_REG_RO)) {
+			__set_bit(i, cast_ulp(regs->rw_pmds));
+			max3 = i;
+			n2++;
+		}
+
+		/*
+		 * counter registers
+		 */
+		if (d->type & PFM_REG_C64) {
+			__set_bit(i, cast_ulp(regs->cnt_pmds));
+			n_counters++;
+		}
+
+		/*
+		 * PMD with intr capabilities
+		 */
+		if (d->type & PFM_REG_INTR) {
+			__set_bit(i, cast_ulp(regs->intr_pmds));
+			if (first_intr_pmd == -1)
+				first_intr_pmd = i;
+			max2 = i;
+		}
+	}
+
+	if (!n) {
+		PFM_INFO("%s PMU description has no PMD registers",
+			 pfm_pmu_conf->pmu_name);
+		return -EINVAL;
+	}
+
+	regs->max_pmd = max1 + 1;
+	regs->first_intr_pmd = first_intr_pmd;
+	regs->max_intr_pmd  = max2 + 1;
+
+	regs->num_counters = n_counters;
+	regs->num_pmds = n;
+	regs->max_rw_pmd = max3 + 1;
+	regs->num_rw_pmd = n2;
+
+	PFM_DBG("intr_pmds=0x%llx cnt_pmds=0x%llx rw_pmds=0x%llx",
+		(unsigned long long)regs->intr_pmds[0],
+		(unsigned long long)regs->cnt_pmds[0],
+		(unsigned long long)regs->rw_pmds[0]);
+
+	return 0;
+}
+
+/**
+ * pfm_pmu_regdesc_init_all -- initialize all regdesc structures
+ * @una_pmcs : unavailable PMC registers
+ * @una_pmds : unavailable PMD registers
+ *
+ * Return:
+ * 	0 sucess
+ * 	errno if error
+ *
+ * We maintain 3 regdesc:
+ * 	regs_all: all available registers
+ * 	regs_sys: registers available to system-wide contexts only
+ * 	regs_thr: registers available to per-thread contexts only
+ */
+static int pfm_pmu_regdesc_init_all(u64 *una_pmcs, u64 *una_pmds)
+{
+	int ret;
+
+	memset(&pfm_pmu_conf->regs_all, 0, sizeof(struct pfm_regdesc));
+	memset(&pfm_pmu_conf->regs_thr, 0, sizeof(struct pfm_regdesc));
+	memset(&pfm_pmu_conf->regs_sys, 0, sizeof(struct pfm_regdesc));
+
+	ret = pfm_pmu_regdesc_init(&pfm_pmu_conf->regs_all,
+				   0,
+				   una_pmcs, una_pmds);
+	if (ret)
+		return ret;
+
+	PFM_DBG("regs_all.pmcs=0x%llx",
+		(unsigned long long)pfm_pmu_conf->regs_all.pmcs[0]);
+
+	ret = pfm_pmu_regdesc_init(&pfm_pmu_conf->regs_thr,
+				   PFM_REG_SYS,
+				   una_pmcs, una_pmds);
+	if (ret)
+		return ret;
+	PFM_DBG("regs.thr.pmcs=0x%llx",
+		(unsigned long long)pfm_pmu_conf->regs_thr.pmcs[0]);
+
+	ret = pfm_pmu_regdesc_init(&pfm_pmu_conf->regs_sys,
+				    PFM_REG_THR,
+				    una_pmcs, una_pmds);
+
+	PFM_DBG("regs_sys.pmcs=0x%llx",
+		(unsigned long long)pfm_pmu_conf->regs_sys.pmcs[0]);
+
+	return ret;
+}
+
+int pfm_pmu_register(struct pfm_pmu_config *cfg)
+{
+	u16 i, nspec, nspec_ro, num_pmcs, num_pmds, num_wc = 0;
+	int type, ret = -EBUSY;
+
+	if (perfmon_disabled) {
+		PFM_INFO("perfmon disabled, cannot add PMU description");
+		return -ENOSYS;
+	}
+
+	nspec = nspec_ro = num_pmds = num_pmcs = 0;
+
+	/* some sanity checks */
+	if (cfg == NULL || cfg->pmu_name == NULL) {
+		PFM_INFO("PMU config descriptor is invalid");
+		return -EINVAL;
+	}
+
+	/* must have a probe */
+	if (cfg->probe_pmu == NULL) {
+		PFM_INFO("PMU config has no probe routine");
+		return -EINVAL;
+	}
+
+	/*
+	 * execute probe routine before anything else as it
+	 * may update configuration tables
+	 */
+	if ((*cfg->probe_pmu)() == -1) {
+		PFM_INFO("%s PMU detection failed", cfg->pmu_name);
+		return -EINVAL;
+	}
+
+	if (!(cfg->flags & PFM_PMUFL_IS_BUILTIN) && cfg->owner == NULL) {
+		PFM_INFO("PMU config %s is missing owner", cfg->pmu_name);
+		return -EINVAL;
+	}
+
+	if (!cfg->num_pmd_entries) {
+		PFM_INFO("%s needs to define num_pmd_entries", cfg->pmu_name);
+		return -EINVAL;
+	}
+
+	if (!cfg->num_pmc_entries) {
+		PFM_INFO("%s needs to define num_pmc_entries", cfg->pmu_name);
+		return -EINVAL;
+	}
+
+	if (!cfg->counter_width) {
+		PFM_INFO("PMU config %s, zero width counters", cfg->pmu_name);
+		return -EINVAL;
+	}
+
+	/*
+	 * REG_RO, REG_V not supported on PMC registers
+	 */
+	for (i = 0; i < cfg->num_pmc_entries;  i++) {
+
+		type = cfg->pmc_desc[i].type;
+
+		if (type & PFM_REG_I)
+			num_pmcs++;
+
+		if (type & PFM_REG_WC)
+			num_wc++;
+
+		if (type & PFM_REG_V) {
+			PFM_INFO("PFM_REG_V is not supported on "
+				 "PMCs (PMC%d)", i);
+			return -EINVAL;
+		}
+		if (type & PFM_REG_RO) {
+			PFM_INFO("PFM_REG_RO meaningless on "
+				 "PMCs (PMC%u)", i);
+			return -EINVAL;
+		}
+	}
+
+	if (num_wc && cfg->pmc_write_check == NULL) {
+		PFM_INFO("some PMCs have write-checker but no callback provided\n");
+		return -EINVAL;
+	}
+
+	/*
+	 * check virtual PMD registers
+	 */
+	num_wc = 0;
+	for (i = 0; i < cfg->num_pmd_entries;  i++) {
+
+		type = cfg->pmd_desc[i].type;
+
+		if (type & PFM_REG_I)
+			num_pmds++;
+
+		if (type & PFM_REG_V) {
+			nspec++;
+			if (type & PFM_REG_RO)
+				nspec_ro++;
+		}
+
+		if (type & PFM_REG_WC)
+			num_wc++;
+	}
+
+	if (num_wc && cfg->pmd_write_check == NULL) {
+		PFM_INFO("PMD have write-checker but no callback provided\n");
+		return -EINVAL;
+	}
+
+	if (nspec && cfg->pmd_sread == NULL) {
+		PFM_INFO("PMU config is missing pmd_sread()");
+		return -EINVAL;
+	}
+
+	nspec = nspec - nspec_ro;
+	if (nspec && cfg->pmd_swrite == NULL) {
+		PFM_INFO("PMU config is missing pmd_swrite()");
+		return -EINVAL;
+	}
+
+	if (num_pmcs >= PFM_MAX_PMCS) {
+		PFM_INFO("%s PMCS registers exceed name space [0-%u]",
+			 cfg->pmu_name,
+			 PFM_MAX_PMCS);
+		return -EINVAL;
+	}
+	if (num_pmds >= PFM_MAX_PMDS) {
+		PFM_INFO("%s PMDS registers exceed name space [0-%u]",
+			 cfg->pmu_name,
+			 PFM_MAX_PMDS);
+		return -EINVAL;
+	}
+	spin_lock(&pfm_pmu_conf_lock);
+
+	if (pfm_pmu_conf)
+		goto unlock;
+
+	if (!cfg->version)
+		cfg->version = "0.0";
+
+	pfm_pmu_conf = cfg;
+	pfm_pmu_conf->ovfl_mask = (1ULL << cfg->counter_width) - 1;
+
+	ret = pfm_arch_pmu_config_init(cfg);
+	if (ret)
+		goto unlock;
+
+	ret = pfm_sysfs_add_pmu(pfm_pmu_conf);
+	if (ret)
+		pfm_pmu_conf = NULL;
+
+unlock:
+	spin_unlock(&pfm_pmu_conf_lock);
+
+	if (ret) {
+		PFM_INFO("register %s PMU error %d", cfg->pmu_name, ret);
+	} else {
+		PFM_INFO("%s PMU installed", cfg->pmu_name);
+		/*
+		 * (re)initialize PMU on each PMU now that we have a description
+		 */
+		on_each_cpu(__pfm_init_percpu, cfg, 1);
+	}
+	return ret;
+}
+EXPORT_SYMBOL(pfm_pmu_register);
+
+/*
+ * remove PMU description. Caller must pass address of current
+ * configuration. This is mostly for sanity checking as only
+ * one config can exist at any time.
+ *
+ * We are using the module refcount mechanism to protect against
+ * removal while the configuration is being used. As long as there is
+ * one context, a PMU configuration cannot be removed. The protection is
+ * managed in module logic.
+ */
+void pfm_pmu_unregister(struct pfm_pmu_config *cfg)
+{
+	if (!(cfg || pfm_pmu_conf))
+		return;
+
+	spin_lock(&pfm_pmu_conf_lock);
+
+	BUG_ON(module_refcount(pfm_pmu_conf->owner));
+
+	if (cfg->owner == pfm_pmu_conf->owner) {
+		pfm_sysfs_remove_pmu(pfm_pmu_conf);
+		pfm_pmu_conf = NULL;
+	}
+
+	spin_unlock(&pfm_pmu_conf_lock);
+}
+EXPORT_SYMBOL(pfm_pmu_unregister);
+
+static int pfm_pmu_request_module(void)
+{
+	char *mod_name;
+	int ret;
+
+	mod_name = pfm_arch_get_pmu_module_name();
+	if (!mod_name)
+		return -ENOSYS;
+
+	ret = request_module("%s", mod_name);
+
+	PFM_DBG("mod=%s ret=%d", mod_name, ret);
+	return ret;
+}
+
+/*
+ * autoload:
+ * 	0     : do not try to autoload the PMU description module
+ * 	not 0 : try to autoload the PMU description module
+ */
+int pfm_pmu_conf_get(int autoload)
+{
+	int ret;
+
+	spin_lock(&pfm_pmu_conf_lock);
+
+	if (request_mod_in_progress) {
+		ret = -ENOSYS;
+		goto skip;
+	}
+
+	if (autoload && pfm_pmu_conf == NULL) {
+
+		request_mod_in_progress = 1;
+
+		spin_unlock(&pfm_pmu_conf_lock);
+
+		pfm_pmu_request_module();
+
+		spin_lock(&pfm_pmu_conf_lock);
+
+		request_mod_in_progress = 0;
+
+		/*
+		 * request_module() may succeed but the module
+		 * may not have registered properly so we need
+		 * to check
+		 */
+	}
+
+	ret = pfm_pmu_conf == NULL ? -ENOSYS : 0;
+	if (!ret && pmu_is_module(pfm_pmu_conf)
+	    && !try_module_get(pfm_pmu_conf->owner))
+		ret = -ENOSYS;
+
+skip:
+	spin_unlock(&pfm_pmu_conf_lock);
+
+	return ret;
+}
+
+void pfm_pmu_conf_put(void)
+{
+	if (pfm_pmu_conf == NULL || !pmu_is_module(pfm_pmu_conf))
+		return;
+
+	spin_lock(&pfm_pmu_conf_lock);
+	module_put(pfm_pmu_conf->owner);
+	spin_unlock(&pfm_pmu_conf_lock);
+}
+
+/*
+ * quiesce the PMU on one CPU
+ */
+static void __pfm_pmu_quiesce_percpu(void *dummy)
+{
+	u64 *mask, val;
+	u16 num, i;
+
+	mask = pfm_pmu_conf->regs_all.pmcs;
+	num = pfm_pmu_conf->regs_all.num_pmcs;
+
+	for (i = 0; num; i++) {
+		if (test_bit(i, cast_ulp(mask))) {
+			val = pfm_pmu_conf->pmc_desc[i].dfl_val;
+			pfm_arch_write_pmc(NULL, i, val);
+			num--;
+		}
+	}
+}
+
+/*
+ * Quiesce the PMU on all CPUs
+ * This is necessary as we have no guarantee the PMU
+ * is actually stopped when perfmon gets control
+ */
+static void pfm_pmu_quiesce(void)
+{
+	on_each_cpu(__pfm_pmu_quiesce_percpu, NULL, 1);
+}
+
+/*
+ * acquire PMU resource from lower-level PMU register allocator
+ * (currently perfctr-watchdog.c)
+ *
+ * acquisition is done when the first context is created (and not
+ * when it is loaded). We grab all that is defined in the description
+ * module and then we make adjustments at the arch-specific level.
+ *
+ * The PMU resource is released when the last perfmon context is
+ * destroyed.
+ *
+ * interrupts are not masked
+ */
+int pfm_pmu_acquire(struct pfm_context *ctx)
+{
+	u64 unavail_pmcs[PFM_PMC_BV];
+	u64 unavail_pmds[PFM_PMD_BV];
+	int ret = 0;
+
+	spin_lock(&pfm_pmu_acq_lock);
+
+	PFM_DBG("pmu_acquired=%u", pfm_pmu_acquired);
+
+	pfm_pmu_acquired++;
+
+	/*
+	 * we need to initialize regdesc each  time we re-acquire
+	 * the PMU for the first time as there may have been changes
+	 * in the list of available registers, e.g., NMI may have
+	 * been disabled. Checking on PMU module insert is not
+	 * enough
+	 */
+	if (pfm_pmu_acquired == 1) {
+
+		memset(unavail_pmcs, 0, sizeof(unavail_pmcs));
+		memset(unavail_pmds, 0, sizeof(unavail_pmds));
+
+		/*
+		 * gather unavailable registers
+		 *
+		 * cannot use pfm_pmu_conf->regs_all as it
+		 * is not yet initialized
+		 */
+		ret = pfm_arch_reserve_regs(unavail_pmcs, unavail_pmds);
+		if (ret) {
+			pfm_pmu_acquired = 0;
+		} else {
+			pfm_pmu_regdesc_init_all(unavail_pmcs, unavail_pmds);
+
+			/* available PMU ressources */
+			PFM_DBG("PMU acquired: %u PMCs, %u PMDs, %u counters",
+				pfm_pmu_conf->regs_all.num_pmcs,
+				pfm_pmu_conf->regs_all.num_pmds,
+				pfm_pmu_conf->regs_all.num_counters);
+
+			ret = pfm_arch_acquire_pmu();
+			if (ret) {
+				pfm_arch_release_regs();
+				pfm_pmu_acquired = 0;
+			} else
+				pfm_pmu_quiesce();
+		}
+	}
+	spin_unlock(&pfm_pmu_acq_lock);
+
+	/*
+	 * copy the regdesc that corresponds to the context
+	 * we copy and not just point because it helps with
+	 * memory locality. the regdesc structure is accessed
+	 * very frequently in performance critical code such
+	 * as context switch and interrupt handling. By using
+	 * a local copy, we increase memory footprint, but
+	 * increase chance to have local memory access,
+	 * especially for system-wide contexts.
+	 */
+	if (!ret) {
+		if (ctx->flags.system)
+			ctx->regs = pfm_pmu_conf->regs_sys;
+		else
+			ctx->regs = pfm_pmu_conf->regs_thr;
+	}
+	return ret;
+}
+
+/*
+ * release the PMU resource
+ *
+ * actual release happens when last context is destroyed
+ *
+ * interrupts are not masked
+ */
+void pfm_pmu_release(void)
+{
+	BUG_ON(irqs_disabled());
+
+	/*
+	 * we need to use a spinlock because release takes some time
+	 * and we may have a race with pfm_pmu_acquire()
+	 */
+	spin_lock(&pfm_pmu_acq_lock);
+
+	PFM_DBG("pmu_acquired=%d", pfm_pmu_acquired);
+
+	/*
+	 * we decouple test and decrement because if we had errors
+	 * in pfm_pmu_acquire(), we still come here on pfm_context_free()
+	 * but with pfm_pmu_acquire=0
+	 */
+	if (pfm_pmu_acquired > 0 && --pfm_pmu_acquired == 0) {
+		pfm_arch_release_regs();
+		pfm_arch_release_pmu();
+		PFM_DBG("PMU released");
+	}
+	spin_unlock(&pfm_pmu_acq_lock);
+}
--- /dev/null
+++ b/perfmon/perfmon_priv.h
@@ -0,0 +1,178 @@
+/*
+ * Copyright (c) 2001-2006 Hewlett-Packard Development Company, L.P.
+ * Contributed by Stephane Eranian <eranian@hpl.hp.com>
+ *
+ * This program is free software; you can redistribute it and/or
+ * modify it under the terms of version 2 of the GNU General Public
+ * License as published by the Free Software Foundation.
+ *
+ * This program is distributed in the hope that it will be useful,
+ * but WITHOUT ANY WARRANTY; without even the implied warranty of
+ * MERCHANTABILITY or FITNESS FOR A PARTICULAR PURPOSE.  See the GNU
+ * General Public License for more details.
+ *
+ * You should have received a copy of the GNU General Public License
+ * along with this program; if not, write to the Free Software
+ * Foundation, Inc., 59 Temple Place, Suite 330, Boston, MA
+ * 02111-1307 USA
+ */
+
+#ifndef __PERFMON_PRIV_H__
+#define __PERFMON_PRIV_H__
+/*
+ * This file contains all the definitions of data structures, variables, macros
+ * that are to private to the generic code, i.e., not shared with any code that
+ * lives under arch/ or include/asm-XX
+ *
+ * For shared definitions, use include/linux/perfmon_kern.h
+ */
+
+#ifdef CONFIG_PERFMON
+
+/*
+ * type of PMD reset for pfm_reset_pmds() or pfm_switch_sets*()
+ */
+#define PFM_PMD_RESET_SHORT	1	/* use short reset value */
+#define PFM_PMD_RESET_LONG	2	/* use long reset value  */
+
+/*
+ * context lazy save/restore activation count
+ */
+#define PFM_INVALID_ACTIVATION	((u64)~0)
+
+DECLARE_PER_CPU(u64, pmu_activation_number);
+DECLARE_PER_CPU(struct hrtimer, pfm_hrtimer);
+
+static inline void pfm_set_pmu_owner(struct task_struct *task,
+				     struct pfm_context *ctx)
+{
+	__get_cpu_var(pmu_owner) = task;
+	__get_cpu_var(pmu_ctx) = ctx;
+}
+
+static inline int pfm_msgq_is_empty(struct pfm_context *ctx)
+{
+	return ctx->msgq_head == ctx->msgq_tail;
+}
+
+void pfm_get_next_msg(struct pfm_context *ctx, union pfarg_msg *m);
+int pfm_end_notify(struct pfm_context *ctx);
+int pfm_ovfl_notify(struct pfm_context *ctx, struct pfm_event_set *set,
+		    unsigned long ip);
+
+int pfm_alloc_fd(struct pfm_context *ctx);
+
+int __pfm_delete_evtsets(struct pfm_context *ctx, void *arg, int count);
+int __pfm_getinfo_evtsets(struct pfm_context *ctx, struct pfarg_setinfo *req,
+			  int count);
+int __pfm_create_evtsets(struct pfm_context *ctx, struct pfarg_setdesc *req,
+			int count);
+
+
+int pfm_init_ctx(void);
+
+int pfm_pmu_acquire(struct pfm_context *ctx);
+void pfm_pmu_release(void);
+
+int pfm_session_acquire(int is_system, u32 cpu);
+void pfm_session_release(int is_system, u32 cpu);
+
+int pfm_smpl_buf_space_acquire(struct pfm_context *ctx, size_t size);
+int pfm_smpl_buf_load_context(struct pfm_context *ctx);
+void pfm_smpl_buf_unload_context(struct pfm_context *ctx);
+
+int  pfm_init_sysfs(void);
+
+#ifdef CONFIG_PERFMON_DEBUG_FS
+int  pfm_init_debugfs(void);
+int pfm_debugfs_add_cpu(int mycpu);
+void pfm_debugfs_del_cpu(int mycpu);
+#else
+static inline int pfm_init_debugfs(void)
+{
+	return 0;
+}
+static inline int pfm_debugfs_add_cpu(int mycpu)
+{
+	return 0;
+}
+
+static inline void pfm_debugfs_del_cpu(int mycpu)
+{}
+#endif
+
+
+void pfm_reset_pmds(struct pfm_context *ctx, struct pfm_event_set *set,
+		    int num_pmds,
+		    int reset_mode);
+
+struct pfm_event_set *pfm_prepare_sets(struct pfm_context *ctx, u16 load_set);
+int pfm_init_sets(void);
+
+ssize_t pfm_sysfs_res_show(char *buf, size_t sz, int what);
+
+void pfm_free_sets(struct pfm_context *ctx);
+int pfm_create_initial_set(struct pfm_context *ctx);
+void pfm_switch_sets_from_intr(struct pfm_context *ctx);
+void pfm_restart_timer(struct pfm_context *ctx, struct pfm_event_set *set);
+enum hrtimer_restart pfm_handle_switch_timeout(struct hrtimer *t);
+
+enum hrtimer_restart pfm_switch_sets(struct pfm_context *ctx,
+		    struct pfm_event_set *new_set,
+		    int reset_mode,
+		    int no_restart);
+
+/**
+ * pfm_save_prev_ctx - check if previous context exists and save state
+ *
+ * called from pfm_load_ctx_thread() and __pfm_ctxsin_thread() to
+ * check if previous context exists. If so saved its PMU state. This is used
+ * only for UP kernels.
+ *
+ * PMU ownership is not cleared because the function is always called while
+ * trying to install a new owner.
+ */
+static inline void pfm_check_save_prev_ctx(void)
+{
+#ifndef CONFIG_SMP
+	struct pfm_event_set *set;
+	struct pfm_context *ctxp;
+
+	ctxp = __get_cpu_var(pmu_ctx);
+	if (!ctxp)
+		return;
+	/*
+	 * in UP per-thread, due to lazy save
+	 * there could be a context from another
+	 * task. We need to push it first before
+	 * installing our new state
+	 */
+	set = ctxp->active_set;
+	pfm_save_pmds(ctxp, set);
+	/*
+	 * do not clear ownership because we rewrite
+	 * right away
+	 */
+#endif
+}
+
+int pfm_init_hotplug(void);
+
+void pfm_mask_monitoring(struct pfm_context *ctx, struct pfm_event_set *set);
+void pfm_resume_after_ovfl(struct pfm_context *ctx);
+int pfm_setup_smpl_fmt(struct pfm_context *ctx, u32 ctx_flags, void *fmt_arg, int fd);
+
+static inline void pfm_post_work(struct task_struct *task,
+				 struct pfm_context *ctx, int type)
+{
+	ctx->flags.work_type = type;
+	set_tsk_thread_flag(task, TIF_PERFMON_WORK);
+	pfm_arch_arm_handle_work(task);
+}
+
+#define PFM_PMC_STK_ARG	PFM_ARCH_PMC_STK_ARG
+#define PFM_PMD_STK_ARG	PFM_ARCH_PMD_STK_ARG
+
+#endif /* CONFIG_PERFMON */
+
+#endif /* __PERFMON_PRIV_H__ */
--- /dev/null
+++ b/perfmon/perfmon_res.c
@@ -0,0 +1,425 @@
+/*
+ * perfmon_res.c:  perfmon2 resource allocations
+ *
+ * This file implements the perfmon2 interface which
+ * provides access to the hardware performance counters
+ * of the host processor.
+ *
+ * The initial version of perfmon.c was written by
+ * Ganesh Venkitachalam, IBM Corp.
+ *
+ * Then it was modified for perfmon-1.x by Stephane Eranian and
+ * David Mosberger, Hewlett Packard Co.
+ *
+ * Version Perfmon-2.x is a complete rewrite of perfmon-1.x
+ * by Stephane Eranian, Hewlett Packard Co.
+ *
+ * Copyright (c) 1999-2006 Hewlett-Packard Development Company, L.P.
+ * Contributed by Stephane Eranian <eranian@hpl.hp.com>
+ *                David Mosberger-Tang <davidm@hpl.hp.com>
+ *
+ * More information about perfmon available at:
+ * 	http://perfmon2.sf.net
+ *
+ * This program is free software; you can redistribute it and/or
+ * modify it under the terms of version 2 of the GNU General Public
+ * License as published by the Free Software Foundation.
+ *
+ * This program is distributed in the hope that it will be useful,
+ * but WITHOUT ANY WARRANTY; without even the implied warranty of
+ * MERCHANTABILITY or FITNESS FOR A PARTICULAR PURPOSE.  See the GNU
+ * General Public License for more details.
+ *
+ * You should have received a copy of the GNU General Public License
+ * along with this program; if not, write to the Free Software
+ * Foundation, Inc., 59 Temple Place, Suite 330, Boston, MA
+ * 02111-1307 USA
+ */
+#include <linux/kernel.h>
+#include <linux/module.h>
+#include <linux/perfmon_kern.h>
+#include "perfmon_priv.h"
+
+/*
+ * global information about all sessions
+ * mostly used to synchronize between system wide and per-process
+ */
+struct pfm_resources {
+	size_t		smpl_buf_mem_cur;/* current smpl buf mem usage */
+	cpumask_t	sys_cpumask;     /* bitmask of used cpus */
+	u32		thread_sessions; /* #num loaded per-thread sessions */
+};
+
+static struct pfm_resources pfm_res;
+
+static __cacheline_aligned_in_smp DEFINE_SPINLOCK(pfm_res_lock);
+
+/**
+ * pfm_smpl_buf_space_acquire - check memory resource usage for sampling buffer
+ * @ctx: context of interest
+ * @size: size fo requested buffer
+ *
+ * sampling buffer allocated by perfmon must be
+ * checked against max locked memory usage thresholds
+ * for security reasons.
+ *
+ * The first level check is against the system wide limit
+ * as indicated by the system administrator in /sys/kernel/perfmon
+ *
+ * The second level check is on a per-process basis using
+ * RLIMIT_MEMLOCK limit.
+ *
+ * Operating on the current task only.
+ */
+int pfm_smpl_buf_space_acquire(struct pfm_context *ctx, size_t size)
+{
+	struct mm_struct *mm;
+	unsigned long locked;
+	unsigned long buf_mem, buf_mem_max;
+	unsigned long flags;
+
+	spin_lock_irqsave(&pfm_res_lock, flags);
+
+	/*
+	 * check against global buffer limit
+	 */
+	buf_mem_max = pfm_controls.smpl_buffer_mem_max;
+	buf_mem = pfm_res.smpl_buf_mem_cur + size;
+
+	if (buf_mem <= buf_mem_max) {
+		pfm_res.smpl_buf_mem_cur = buf_mem;
+
+		PFM_DBG("buf_mem_max=%lu current_buf_mem=%lu",
+			buf_mem_max,
+			buf_mem);
+	}
+
+	spin_unlock_irqrestore(&pfm_res_lock, flags);
+
+	if (buf_mem > buf_mem_max) {
+		PFM_DBG("smpl buffer memory threshold reached");
+		return -ENOMEM;
+	}
+
+	/*
+	 * check against per-process RLIMIT_MEMLOCK
+	 */
+	mm = get_task_mm(current);
+
+	down_write(&mm->mmap_sem);
+
+	locked  = mm->locked_vm << PAGE_SHIFT;
+	locked += size;
+
+	if (locked > rlimit(RLIMIT_MEMLOCK)) {
+
+		PFM_DBG("RLIMIT_MEMLOCK reached ask_locked=%lu rlim_cur=%lu",
+			locked,
+			rlimit(RLIMIT_MEMLOCK));
+
+		up_write(&mm->mmap_sem);
+		mmput(mm);
+		goto unres;
+	}
+
+	mm->locked_vm = locked >> PAGE_SHIFT;
+
+	up_write(&mm->mmap_sem);
+
+	mmput(mm);
+
+	return 0;
+
+unres:
+	/*
+	 * remove global buffer memory allocation
+	 */
+	spin_lock_irqsave(&pfm_res_lock, flags);
+
+	pfm_res.smpl_buf_mem_cur -= size;
+
+	spin_unlock_irqrestore(&pfm_res_lock, flags);
+
+	return -ENOMEM;
+}
+/**
+ * pfm_smpl_buf_space_release - release resource usage for sampling buffer
+ * @ctx: perfmon context of interest
+ *
+ * There exist multiple paths leading to this function. We need to
+ * be very careful withlokcing on the mmap_sem as it may already be
+ * held by the time we come here.
+ * The following paths exist:
+ *
+ * exit path:
+ * sys_exit_group
+ *    do_group_exit
+ *     do_exit
+ *      exit_mm
+ *       mmput
+ *        exit_mmap
+ *         remove_vma
+ *          fput
+ *           __fput
+ *            pfm_close
+ *             __pfm_close
+ *              pfm_context_free
+ * 	         pfm_release_buf_space
+ * munmap path:
+ * sys_munmap
+ *  do_munmap
+ *   remove_vma
+ *    fput
+ *     __fput
+ *      pfm_close
+ *       __pfm_close
+ *        pfm_context_free
+ *         pfm_release_buf_space
+ *
+ * close path:
+ * sys_close
+ *  filp_close
+ *   fput
+ *    __fput
+ *     pfm_close
+ *      __pfm_close
+ *       pfm_context_free
+ *        pfm_release_buf_space
+ *
+ * The issue is that on the munmap() path, the mmap_sem is already held
+ * in write-mode by the time we come here. To avoid the deadlock, we need
+ * to know where we are coming from and skip down_write(). If is fairly
+ * difficult to know this because of the lack of good hooks and
+ * the fact that, there may not have been any mmap() of the sampling buffer
+ * (i.e. create_context() followed by close() or exit()).
+ *
+ * We use a set flag ctx->flags.mmap_nlock which is toggled in the vm_ops
+ * callback in remove_vma() which is called systematically for the call, so
+ * on all but the pure close() path. The exit path does not already hold
+ * the lock but this is exit so there is no task->mm by the time we come here.
+ *
+ * The mmap_nlock is set only when unmapping and this is the LAST reference
+ * to the file (i.e., close() followed by munmap()).
+ */
+void pfm_smpl_buf_space_release(struct pfm_context *ctx, size_t size)
+{
+	unsigned long flags;
+	struct mm_struct *mm;
+
+	mm = get_task_mm(current);
+	if (mm) {
+		if (ctx->flags.mmap_nlock == 0) {
+			PFM_DBG("doing down_write");
+			down_write(&mm->mmap_sem);
+		}
+
+		mm->locked_vm -= size >> PAGE_SHIFT;
+
+		PFM_DBG("size=%zu locked_vm=%lu", size, mm->locked_vm);
+
+		if (ctx->flags.mmap_nlock == 0)
+			up_write(&mm->mmap_sem);
+
+		mmput(mm);
+	}
+
+	spin_lock_irqsave(&pfm_res_lock, flags);
+
+	pfm_res.smpl_buf_mem_cur -= size;
+
+	spin_unlock_irqrestore(&pfm_res_lock, flags);
+}
+
+/**
+ * pfm_session_acquire - reserve a per-thread or per-cpu session
+ * @is_system: true if per-cpu session
+ * @cpu: cpu number for per-cpu session
+ *
+ * return:
+ * 	 0    : success
+ * 	-EBUSY: if conflicting session exist
+ */
+int pfm_session_acquire(int is_system, u32 cpu)
+{
+	unsigned long flags;
+	u32 nsys_cpus;
+	int ret = 0;
+
+	/*
+	 * validy checks on cpu_mask have been done upstream
+	 */
+	spin_lock_irqsave(&pfm_res_lock, flags);
+
+	nsys_cpus = cpus_weight(pfm_res.sys_cpumask);
+
+	PFM_DBG("in  sys=%u task=%u is_sys=%d cpu=%u",
+		nsys_cpus,
+		pfm_res.thread_sessions,
+		is_system,
+		cpu);
+
+	if (is_system) {
+		/*
+		 * cannot mix system wide and per-task sessions
+		 */
+		if (pfm_res.thread_sessions > 0) {
+			PFM_DBG("%u conflicting thread_sessions",
+				pfm_res.thread_sessions);
+			ret = -EBUSY;
+			goto abort;
+		}
+
+		if (cpu_isset(cpu, pfm_res.sys_cpumask)) {
+			PFM_DBG("conflicting session on CPU%u", cpu);
+			ret = -EBUSY;
+			goto abort;
+		}
+
+		PFM_DBG("reserved session on CPU%u", cpu);
+
+		cpu_set(cpu, pfm_res.sys_cpumask);
+		nsys_cpus++;
+	} else {
+		if (nsys_cpus) {
+			ret = -EBUSY;
+			goto abort;
+		}
+		pfm_res.thread_sessions++;
+	}
+
+	PFM_DBG("out sys=%u task=%u is_sys=%d cpu=%u",
+		nsys_cpus,
+		pfm_res.thread_sessions,
+		is_system,
+		cpu);
+
+abort:
+	spin_unlock_irqrestore(&pfm_res_lock, flags);
+
+	return ret;
+}
+
+/**
+ * pfm_session_release - release a per-cpu or per-thread session
+ * @is_system: true if per-cpu session
+ * @cpu: cpu number for per-cpu session
+ *
+ * called from __pfm_unload_context()
+ */
+void pfm_session_release(int is_system, u32 cpu)
+{
+	unsigned long flags;
+
+	spin_lock_irqsave(&pfm_res_lock, flags);
+
+	PFM_DBG("in sys_sessions=%u thread_sessions=%u syswide=%d cpu=%u",
+		cpus_weight(pfm_res.sys_cpumask),
+		pfm_res.thread_sessions,
+		is_system, cpu);
+
+	if (is_system)
+		cpu_clear(cpu, pfm_res.sys_cpumask);
+	else
+		pfm_res.thread_sessions--;
+
+	PFM_DBG("out sys_sessions=%u thread_sessions=%u syswide=%d cpu=%u",
+		cpus_weight(pfm_res.sys_cpumask),
+		pfm_res.thread_sessions,
+		is_system, cpu);
+
+	spin_unlock_irqrestore(&pfm_res_lock, flags);
+}
+
+/**
+ * pfm_session_allcpus_acquire - acquire per-cpu sessions on all available cpus
+ *
+ * currently used by Oprofile on X86
+ */
+int pfm_session_allcpus_acquire(void)
+{
+	unsigned long flags;
+	int ret = -EBUSY;
+
+	spin_lock_irqsave(&pfm_res_lock, flags);
+
+	if (!cpus_empty(pfm_res.sys_cpumask)) {
+		PFM_DBG("already some system-wide sessions");
+		goto abort;
+	}
+	/*
+	 * cannot mix system wide and per-task sessions
+	 */
+	if (pfm_res.thread_sessions) {
+		PFM_DBG("%u conflicting thread_sessions",
+			pfm_res.thread_sessions);
+		goto abort;
+	}
+	/*
+	 * we need to set all bits to avoid issues
+	 * with HOTPLUG, and cpus showing up while
+	 * there is already an allcpu session
+	 */
+	cpus_setall(pfm_res.sys_cpumask);
+
+	ret = 0;
+abort:
+	spin_unlock_irqrestore(&pfm_res_lock, flags);
+
+	return ret;
+}
+EXPORT_SYMBOL(pfm_session_allcpus_acquire);
+
+/**
+ * pfm_session_allcpus_release - relase per-cpu sessions on all cpus
+ *
+ * currently used by Oprofile code
+ */
+void pfm_session_allcpus_release(void)
+{
+	unsigned long flags;
+
+	spin_lock_irqsave(&pfm_res_lock, flags);
+
+	cpus_clear(pfm_res.sys_cpumask);
+
+	spin_unlock_irqrestore(&pfm_res_lock, flags);
+}
+EXPORT_SYMBOL(pfm_session_allcpus_release);
+
+/**
+ * pfm_sysfs_res_show - return currnt resourcde usage for sysfs
+ * @buf: buffer to hold string in return
+ * @sz: size of buf
+ * @what: what to produce
+ *        what=0 : thread_sessions
+ *        what=1 : cpus_weight(sys_cpumask)
+ *        what=2 : smpl_buf_mem_cur
+ *        what=3 : pmu model name
+ *
+ * called from perfmon_sysfs.c
+ * return number of bytes written into buf (up to sz)
+ */
+ssize_t pfm_sysfs_res_show(char *buf, size_t sz, int what)
+{
+	unsigned long flags;
+	cpumask_t mask;
+
+	spin_lock_irqsave(&pfm_res_lock, flags);
+
+	switch (what) {
+	case 0: snprintf(buf, sz, "%u\n", pfm_res.thread_sessions);
+		break;
+	case 1:
+		cpus_and(mask, pfm_res.sys_cpumask, cpu_online_map);
+		snprintf(buf, sz, "%d\n", cpus_weight(mask));
+		break;
+	case 2: snprintf(buf, sz, "%zu\n", pfm_res.smpl_buf_mem_cur);
+		break;
+	case 3:
+		snprintf(buf, sz, "%s\n",
+			pfm_pmu_conf ?	pfm_pmu_conf->pmu_name
+				     :	"unknown\n");
+	}
+	spin_unlock_irqrestore(&pfm_res_lock, flags);
+	return strlen(buf);
+}
--- /dev/null
+++ b/perfmon/perfmon_rw.c
@@ -0,0 +1,643 @@
+/*
+ * perfmon.c: perfmon2 PMC/PMD read/write system calls
+ *
+ * This file implements the perfmon2 interface which
+ * provides access to the hardware performance counters
+ * of the host processor.
+ *
+ * The initial version of perfmon.c was written by
+ * Ganesh Venkitachalam, IBM Corp.
+ *
+ * Then it was modified for perfmon-1.x by Stephane Eranian and
+ * David Mosberger, Hewlett Packard Co.
+ *
+ * Version Perfmon-2.x is a complete rewrite of perfmon-1.x
+ * by Stephane Eranian, Hewlett Packard Co.
+ *
+ * Copyright (c) 1999-2006 Hewlett-Packard Development Company, L.P.
+ * Contributed by Stephane Eranian <eranian@hpl.hp.com>
+ *                David Mosberger-Tang <davidm@hpl.hp.com>
+ *
+ * More information about perfmon available at:
+ * 	http://perfmon2.sf.net/
+ *
+ * This program is free software; you can redistribute it and/or
+ * modify it under the terms of version 2 of the GNU General Public
+ * License as published by the Free Software Foundation.
+ *
+ * This program is distributed in the hope that it will be useful,
+ * but WITHOUT ANY WARRANTY; without even the implied warranty of
+ * MERCHANTABILITY or FITNESS FOR A PARTICULAR PURPOSE.  See the GNU
+ * General Public License for more details.
+ *
+ * You should have received a copy of the GNU General Public License
+ * along with this program; if not, write to the Free Software
+ * Foundation, Inc., 59 Temple Place, Suite 330, Boston, MA
+ * 02111-1307 USA
+ */
+#include <linux/module.h>
+#include <linux/kernel.h>
+#include <linux/perfmon_kern.h>
+#include "perfmon_priv.h"
+
+#define PFM_REGFL_PMC_ALL	(PFM_REGFL_NO_EMUL64)
+#define PFM_REGFL_PMD_ALL	(PFM_REGFL_RANDOM|PFM_REGFL_OVFL_NOTIFY)
+
+/**
+ * handle_dep_pmcs - update used_pmds based on dep_pmcs for the pmd
+ * @ctx: context to use
+ * @set: set to use
+ * @cnum: PMD to use
+ *
+ * return:
+ * 	0 : success
+ * 	<0: on error (errno)
+ */
+static int handle_dep_pmcs(struct pfm_context *ctx, struct pfm_event_set *set,
+			   u16 cnum)
+{
+	struct pfarg_pmc req;
+	u64 *dep_pmcs;
+	int n, p, q, ret = 0;
+
+	dep_pmcs = pfm_pmu_conf->pmd_desc[cnum].dep_pmcs;
+	n = bitmap_weight(cast_ulp(dep_pmcs), ctx->regs.max_pmc);
+
+	memset(&req, 0, sizeof(req));
+
+	for(p = 0; n; n--, p = q+1) {
+		q = find_next_bit(cast_ulp(dep_pmcs), ctx->regs.max_pmc, p);
+
+		if (test_bit(q, cast_ulp(set->used_pmcs)))
+			continue;
+
+		req.reg_num = q;
+		req.reg_value = set->pmcs[q]; /* default value */
+
+		ret = __pfm_write_pmcs(ctx, &req, 1);
+		if (ret)
+			break;
+	}
+	return ret;
+}
+
+/**
+ * handle_smpl_bv - checks sampling bitmasks for new PMDs
+ * @ctx: context to use
+ * @set: set to use
+ * @bv: sampling bitmask
+ *
+ * scans the smpl bitmask looking for new PMDs (not yet used), if found
+ * invoke pfm_write_pmds() on them to get them initialized and marked used
+ *
+ * return:
+ * 	0 : success
+ * 	<0: error (errno)
+ */
+static int handle_smpl_bv(struct pfm_context *ctx, struct pfm_event_set *set,
+			  unsigned long *bv)
+{
+	struct pfarg_pmd req;
+	int p, q, n, ret = 0;
+	u16 max_pmd;
+
+	memset(&req, 0, sizeof(req));
+
+	max_pmd = ctx->regs.max_pmd;
+
+	n = bitmap_weight(cast_ulp(bv), max_pmd);
+
+	for(p = 0; n; n--, p = q+1) {
+		q = find_next_bit(cast_ulp(bv), max_pmd, p);
+
+		if (test_bit(q, cast_ulp(set->used_pmds)))
+			continue;
+
+		req.reg_num = q;
+		req.reg_value = 0;
+
+		ret = __pfm_write_pmds(ctx, &req, 1, 0);
+		if (ret)
+			break;
+	}
+	return ret;
+}
+
+/**
+ * is_invalid -- check if register index is within limits
+ * @cnum: register index
+ * @impl: bitmask of implemented registers
+ * @max: highest implemented registers + 1
+ *
+ * return:
+ *    0 is register index is valid
+ *    1 if invalid
+ */
+static inline int is_invalid(u16 cnum, unsigned long *impl, u16 max)
+{
+	return cnum >= max || !test_bit(cnum, impl);
+}
+
+/**
+ * __pfm_write_pmds - modified data registers
+ * @ctx: context to operate on
+ * @req: pfarg_pmd_t request from user
+ * @count: number of element in the pfarg_pmd_t vector
+ * @compat: used only on IA-64 to maintain backward compatibility with v2.0
+ *
+ * The function succeeds whether the context is attached or not.
+ * When attached to another thread, that thread must be stopped.
+ *
+ * The context is locked and interrupts are disabled.
+ */
+int __pfm_write_pmds(struct pfm_context *ctx, struct pfarg_pmd *req, int count,
+		     int compat)
+{
+	struct pfm_event_set *set, *active_set;
+	unsigned long *smpl_pmds, *reset_pmds, *impl_pmds, *impl_rw_pmds;
+	u32 req_flags;
+	u16 cnum, pmd_type, max_pmd;
+	u16 set_id;
+	int i, can_access_pmu;
+	int ret;
+	pfm_pmd_check_t	wr_func;
+
+	active_set = ctx->active_set;
+	max_pmd	= ctx->regs.max_pmd;
+	impl_pmds = cast_ulp(ctx->regs.pmds);
+	impl_rw_pmds = cast_ulp(ctx->regs.rw_pmds);
+	wr_func = pfm_pmu_conf->pmd_write_check;
+	set = list_first_entry(&ctx->set_list, struct pfm_event_set, list);
+
+	can_access_pmu = 0;
+
+	/*
+	 * we cannot access the actual PMD registers when monitoring is masked
+	 */
+	if (unlikely(ctx->state == PFM_CTX_LOADED))
+		can_access_pmu = __get_cpu_var(pmu_owner) == ctx->task
+			|| ctx->flags.system;
+
+	ret = -EINVAL;
+	for (i = 0; i < count; i++, req++) {
+
+		cnum = req->reg_num;
+		set_id = req->reg_set;
+		req_flags = req->reg_flags;
+		smpl_pmds = cast_ulp(req->reg_smpl_pmds);
+		reset_pmds = cast_ulp(req->reg_reset_pmds);
+
+		/*
+		 * cannot write to unexisting
+		 * writes to read-only register are ignored
+		 */
+		if (unlikely(is_invalid(cnum, impl_pmds, max_pmd))) {
+			PFM_DBG("pmd%u is not available", cnum);
+			goto error;
+		}
+
+		pmd_type = pfm_pmu_conf->pmd_desc[cnum].type;
+
+		/*
+		 * ensure only valid flags are set
+		 */
+		if (req_flags & ~PFM_REGFL_PMD_ALL) {
+			PFM_DBG("pmd%u: invalid flags=0x%x",
+				cnum, req_flags);
+			goto error;
+		}
+
+		/*
+		 * verify validity of smpl_pmds
+		 */
+		if (unlikely(!bitmap_subset(smpl_pmds, impl_pmds, PFM_MAX_PMDS))) {
+			PFM_DBG("invalid smpl_pmds=0x%llx for pmd%u",
+				(unsigned long long)req->reg_smpl_pmds[0],
+				cnum);
+			goto error;
+		}
+
+		/*
+		 * verify validity of reset_pmds
+		 * check against impl_rw_pmds because it is not
+		 * possible to reset read-only PMDs
+		 */
+		if (unlikely(!bitmap_subset(reset_pmds, impl_rw_pmds, PFM_MAX_PMDS))) {
+			PFM_DBG("invalid reset_pmds=0x%llx for pmd%u",
+				(unsigned long long)req->reg_reset_pmds[0],
+				cnum);
+			goto error;
+		}
+
+		/*
+		 * locate event set
+		 */
+		if (set_id != set->id) {
+			set = pfm_find_set(ctx, set_id, 0);
+			if (set == NULL) {
+				PFM_DBG("event set%u does not exist",
+						set_id);
+				goto error;
+			}
+		}
+
+		/*
+		 * execute write checker, if any
+		 */
+		if (unlikely(wr_func && (pmd_type & PFM_REG_WC))) {
+			ret = (*wr_func)(ctx, set, req);
+			if (ret)
+				goto error;
+
+		}
+
+		ret = handle_dep_pmcs(ctx, set, cnum);
+		if (ret)
+			goto error;
+
+		if (unlikely(compat))
+			goto skip_set;
+
+		if (bitmap_weight(smpl_pmds, max_pmd)) {
+			ret = handle_smpl_bv(ctx, set, smpl_pmds);
+			if (ret)
+				goto error;
+		}
+
+		if (bitmap_weight(reset_pmds, max_pmd)) {
+			ret = handle_smpl_bv(ctx, set, reset_pmds);
+			if (ret)
+				goto error;
+		}
+
+		/*
+		 * now commit changes to software state
+		 */
+		bitmap_copy(cast_ulp(set->pmds[cnum].smpl_pmds),
+			    smpl_pmds,
+			    max_pmd);
+
+		bitmap_copy(cast_ulp(set->pmds[cnum].reset_pmds),
+			   reset_pmds,
+			   max_pmd);
+
+		set->pmds[cnum].flags = req_flags;
+
+		__set_bit(cnum, cast_ulp(set->used_pmds));
+
+		/*
+		 * we reprogram the PMD hence, we clear any pending
+		 * ovfl. Does affect ovfl switch on restart but new
+		 * value has already been established here
+		 */
+		if (test_bit(cnum, cast_ulp(set->povfl_pmds))) {
+			set->npend_ovfls--;
+			__clear_bit(cnum, cast_ulp(set->povfl_pmds));
+		}
+		__clear_bit(cnum, cast_ulp(set->ovfl_pmds));
+
+		/*
+		 * update ovfl_notify
+		 */
+		if (req_flags & PFM_REGFL_OVFL_NOTIFY)
+			__set_bit(cnum, cast_ulp(set->ovfl_notify));
+		else
+			__clear_bit(cnum, cast_ulp(set->ovfl_notify));
+
+		/*
+		 * establish new switch count
+		 */
+		set->pmds[cnum].ovflsw_thres = req->reg_ovfl_switch_cnt;
+		set->pmds[cnum].ovflsw_ref_thres = req->reg_ovfl_switch_cnt;
+skip_set:
+
+		/*
+		 * set last value to new value for all types of PMD
+		 */
+		set->pmds[cnum].lval = req->reg_value;
+		set->pmds[cnum].value = req->reg_value;
+
+		/*
+		 * update reset values (not just for counters)
+		 */
+		set->pmds[cnum].long_reset = req->reg_long_reset;
+		set->pmds[cnum].short_reset = req->reg_short_reset;
+
+		/*
+		 * update randomization mask
+		 */
+		set->pmds[cnum].mask = req->reg_random_mask;
+
+		set->pmds[cnum].eventid = req->reg_smpl_eventid;
+
+		if (set == active_set) {
+			set->priv_flags |= PFM_SETFL_PRIV_MOD_PMDS;
+			if (can_access_pmu)
+				pfm_write_pmd(ctx, cnum, req->reg_value);
+		}
+
+
+		PFM_DBG("set%u pmd%u=0x%llx flags=0x%x a_pmu=%d "
+			"ctx_pmd=0x%llx s_reset=0x%llx "
+			"l_reset=0x%llx s_pmds=0x%llx "
+			"r_pmds=0x%llx o_pmds=0x%llx "
+			"o_thres=%llu compat=%d eventid=%llx",
+			set->id,
+			cnum,
+			(unsigned long long)req->reg_value,
+			set->pmds[cnum].flags,
+			can_access_pmu,
+			(unsigned long long)set->pmds[cnum].value,
+			(unsigned long long)set->pmds[cnum].short_reset,
+			(unsigned long long)set->pmds[cnum].long_reset,
+			(unsigned long long)set->pmds[cnum].smpl_pmds[0],
+			(unsigned long long)set->pmds[cnum].reset_pmds[0],
+			(unsigned long long)set->ovfl_pmds[0],
+			(unsigned long long)set->pmds[cnum].ovflsw_thres,
+			compat,
+			(unsigned long long)set->pmds[cnum].eventid);
+	}
+	ret = 0;
+error:
+	/*
+	 * make changes visible
+	 */
+	if (can_access_pmu)
+		pfm_arch_serialize();
+
+	return ret;
+}
+
+/**
+ * __pfm_write_pmcs - modified config registers
+ * @ctx: context to operate on
+ * @req: pfarg_pmc_t request from user
+ * @count: number of element in the pfarg_pmc_t vector
+ *
+ *
+ * The function succeeds whether the context is * attached or not.
+ * When attached to another thread, that thread must be stopped.
+ *
+ * The context is locked and interrupts are disabled.
+ */
+int __pfm_write_pmcs(struct pfm_context *ctx, struct pfarg_pmc *req, int count)
+{
+	struct pfm_event_set *set, *active_set;
+	u64 value, dfl_val, rsvd_msk;
+	unsigned long *impl_pmcs;
+	int i, can_access_pmu;
+	int ret;
+	u16 set_id;
+	u16 cnum, pmc_type, max_pmc;
+	u32 flags, expert;
+	pfm_pmc_check_t	wr_func;
+
+	active_set = ctx->active_set;
+
+	wr_func = pfm_pmu_conf->pmc_write_check;
+	max_pmc = ctx->regs.max_pmc;
+	impl_pmcs = cast_ulp(ctx->regs.pmcs);
+	set = list_first_entry(&ctx->set_list, struct pfm_event_set, list);
+
+	expert = pfm_controls.flags & PFM_CTRL_FL_RW_EXPERT;
+
+	can_access_pmu = 0;
+
+	/*
+	 * we cannot access the actual PMC registers when monitoring is masked
+	 */
+	if (unlikely(ctx->state == PFM_CTX_LOADED))
+		can_access_pmu = __get_cpu_var(pmu_owner) == ctx->task
+			|| ctx->flags.system;
+
+	ret = -EINVAL;
+
+	for (i = 0; i < count; i++, req++) {
+
+		cnum = req->reg_num;
+		set_id = req->reg_set;
+		value = req->reg_value;
+		flags = req->reg_flags;
+
+		/*
+		 * no access to unavailable PMC register
+		 */
+		if (unlikely(is_invalid(cnum, impl_pmcs, max_pmc))) {
+			PFM_DBG("pmc%u is not available", cnum);
+			goto error;
+		}
+
+		pmc_type = pfm_pmu_conf->pmc_desc[cnum].type;
+		dfl_val = pfm_pmu_conf->pmc_desc[cnum].dfl_val;
+		rsvd_msk = pfm_pmu_conf->pmc_desc[cnum].rsvd_msk;
+
+		/*
+		 * ensure only valid flags are set
+		 */
+		if (flags & ~PFM_REGFL_PMC_ALL) {
+			PFM_DBG("pmc%u: invalid flags=0x%x", cnum, flags);
+			goto error;
+		}
+
+		/*
+		 * locate event set
+		 */
+		if (set_id != set->id) {
+			set = pfm_find_set(ctx, set_id, 0);
+			if (set == NULL) {
+				PFM_DBG("event set%u does not exist",
+					set_id);
+				goto error;
+			}
+		}
+
+		/*
+		 * set reserved bits to default values
+		 * (reserved bits must be 1 in rsvd_msk)
+		 *
+		 * bypass via /sys/kernel/perfmon/mode = 1
+		 */
+		if (likely(!expert))
+			value = (value & ~rsvd_msk) | (dfl_val & rsvd_msk);
+
+		if (flags & PFM_REGFL_NO_EMUL64) {
+			if (!(pmc_type & PFM_REG_NO64)) {
+				PFM_DBG("pmc%u no support for "
+					"PFM_REGFL_NO_EMUL64", cnum);
+				goto error;
+			}
+			value &= ~pfm_pmu_conf->pmc_desc[cnum].no_emul64_msk;
+		}
+
+		/*
+		 * execute write checker, if any
+		 */
+		if (likely(wr_func && (pmc_type & PFM_REG_WC))) {
+			req->reg_value = value;
+			ret = (*wr_func)(ctx, set, req);
+			if (ret)
+				goto error;
+			value = req->reg_value;
+		}
+
+		/*
+		 * Now we commit the changes
+		 */
+
+		/*
+		 * mark PMC register as used
+		 * We do not track associated PMC register based on
+		 * the fact that they will likely need to be written
+		 * in order to become useful at which point the statement
+		 * below will catch that.
+		 *
+		 * The used_pmcs bitmask is only useful on architectures where
+		 * the PMC needs to be modified for particular bits, especially
+		 * on overflow or to stop/start.
+		 */
+		if (!test_bit(cnum, cast_ulp(set->used_pmcs)))
+			__set_bit(cnum, cast_ulp(set->used_pmcs));
+
+		set->pmcs[cnum] = value;
+
+		if (set == active_set) {
+			set->priv_flags |= PFM_SETFL_PRIV_MOD_PMCS;
+			if (can_access_pmu)
+				pfm_arch_write_pmc(ctx, cnum, value);
+		}
+
+		PFM_DBG("set%u pmc%u=0x%llx a_pmu=%d "
+			"u_pmcs=0x%llx",
+			set->id,
+			cnum,
+			(unsigned long long)value,
+			can_access_pmu,
+			(unsigned long long)set->used_pmcs[0]);
+	}
+	ret = 0;
+error:
+	/*
+	 * make sure the changes are visible
+	 */
+	if (can_access_pmu)
+		pfm_arch_serialize();
+
+	return ret;
+}
+
+/**
+ * __pfm_read_pmds - read data registers
+ * @ctx: context to operate on
+ * @req: pfarg_pmd_t request from user
+ * @count: number of element in the pfarg_pmd_t vector
+ *
+ *
+ * The function succeeds whether the context is attached or not.
+ * When attached to another thread, that thread must be stopped.
+ *
+ * The context is locked and interrupts are disabled.
+ */
+int __pfm_read_pmds(struct pfm_context *ctx, struct pfarg_pmd *req, int count)
+{
+	u64 val = 0, lval, ovfl_mask, hw_val;
+	u64 sw_cnt;
+	unsigned long *impl_pmds;
+	struct pfm_event_set *set, *active_set;
+	int i, ret, can_access_pmu = 0;
+	u16 cnum, pmd_type, set_id, max_pmd;
+
+	ovfl_mask = pfm_pmu_conf->ovfl_mask;
+	impl_pmds = cast_ulp(ctx->regs.pmds);
+	max_pmd   = ctx->regs.max_pmd;
+	active_set = ctx->active_set;
+	set = list_first_entry(&ctx->set_list, struct pfm_event_set, list);
+
+	if (likely(ctx->state == PFM_CTX_LOADED)) {
+		can_access_pmu = __get_cpu_var(pmu_owner) == ctx->task
+			|| ctx->flags.system;
+
+		if (can_access_pmu)
+			pfm_arch_serialize();
+	}
+
+	/*
+	 * on both UP and SMP, we can only read the PMD from the hardware
+	 * register when the task is the owner of the local PMU.
+	 */
+	ret = -EINVAL;
+	for (i = 0; i < count; i++, req++) {
+
+		cnum = req->reg_num;
+		set_id = req->reg_set;
+
+		if (unlikely(is_invalid(cnum, impl_pmds, max_pmd))) {
+			PFM_DBG("pmd%u is not implemented/unaccessible", cnum);
+			goto error;
+		}
+
+		pmd_type = pfm_pmu_conf->pmd_desc[cnum].type;
+
+		/*
+		 * locate event set
+		 */
+		if (set_id != set->id) {
+			set = pfm_find_set(ctx, set_id, 0);
+			if (set == NULL) {
+				PFM_DBG("event set%u does not exist",
+					set_id);
+				goto error;
+			}
+		}
+		/*
+		 * it is not possible to read a PMD which was not requested:
+		 * 	- explicitly written via pfm_write_pmds()
+		 * 	- provided as a reg_smpl_pmds[] to another PMD during
+		 * 	  pfm_write_pmds()
+		 *
+		 * This is motivated by security and for optimization purposes:
+		 * 	- on context switch restore, we can restore only what
+		 * 	  we use (except when regs directly readable at user
+		 * 	  level, e.g., IA-64 self-monitoring, I386 RDPMC).
+		 * 	- do not need to maintain PMC -> PMD dependencies
+		 */
+		if (unlikely(!test_bit(cnum, cast_ulp(set->used_pmds)))) {
+			PFM_DBG("pmd%u cannot read, because not used", cnum);
+			goto error;
+		}
+
+		val = set->pmds[cnum].value;
+		lval = set->pmds[cnum].lval;
+
+		/*
+		 * extract remaining ovfl to switch
+		 */
+		sw_cnt = set->pmds[cnum].ovflsw_thres;
+
+		/*
+		 * If the task is not the current one, then we check if the
+		 * PMU state is still in the local live register due to lazy
+		 * ctxsw. If true, then we read directly from the registers.
+		 */
+		if (set == active_set && can_access_pmu) {
+			hw_val = pfm_read_pmd(ctx, cnum);
+			if (pmd_type & PFM_REG_C64)
+				val = (val & ~ovfl_mask) | (hw_val & ovfl_mask);
+			else
+				val = hw_val;
+		}
+
+		PFM_DBG("set%u pmd%u=0x%llx sw_thr=%llu lval=0x%llx",
+			set->id,
+			cnum,
+			(unsigned long long)val,
+			(unsigned long long)sw_cnt,
+			(unsigned long long)lval);
+
+		req->reg_value = val;
+		req->reg_last_reset_val = lval;
+		req->reg_ovfl_switch_cnt = sw_cnt;
+	}
+	ret = 0;
+error:
+	return ret;
+}
--- /dev/null
+++ b/perfmon/perfmon_sets.c
@@ -0,0 +1,874 @@
+/*
+ * perfmon_sets.c: perfmon2 event sets and multiplexing functions
+ *
+ * This file implements the perfmon2 interface which
+ * provides access to the hardware performance counters
+ * of the host processor.
+ *
+ * The initial version of perfmon.c was written by
+ * Ganesh Venkitachalam, IBM Corp.
+ *
+ * Then it was modified for perfmon-1.x by Stephane Eranian and
+ * David Mosberger, Hewlett Packard Co.
+ *
+ * Version Perfmon-2.x is a complete rewrite of perfmon-1.x
+ * by Stephane Eranian, Hewlett Packard Co.
+ *
+ * Copyright (c) 1999-2006 Hewlett-Packard Development Company, L.P.
+ * Contributed by Stephane Eranian <eranian@hpl.hp.com>
+ *                David Mosberger-Tang <davidm@hpl.hp.com>
+ *
+ * More information about perfmon available at:
+ * 	http://perfmon2.sf.net
+ *
+ * This program is free software; you can redistribute it and/or
+ * modify it under the terms of version 2 of the GNU General Public
+ * License as published by the Free Software Foundation.
+ *
+ * This program is distributed in the hope that it will be useful,
+ * but WITHOUT ANY WARRANTY; without even the implied warranty of
+ * MERCHANTABILITY or FITNESS FOR A PARTICULAR PURPOSE.  See the GNU
+ * General Public License for more details.
+ *
+ * You should have received a copy of the GNU General Public License
+ * along with this program; if not, write to the Free Software
+ * Foundation, Inc., 59 Temple Place, Suite 330, Boston, MA
+ * 02111-1307 USA
+ */
+#include <linux/kernel.h>
+#include <linux/slab.h>
+#include <linux/perfmon_kern.h>
+#include "perfmon_priv.h"
+
+static struct kmem_cache	*pfm_set_cachep;
+
+/**
+ * pfm_reload_switch_thresholds - reload overflow-based switch thresholds per set
+ * @set: the set for which to reload thresholds
+ *
+ */
+static void pfm_reload_switch_thresholds(struct pfm_context *ctx,
+					 struct pfm_event_set *set)
+{
+	u64 *used_pmds;
+	u16 i, max, first;
+
+	used_pmds = set->used_pmds;
+	first = ctx->regs.first_intr_pmd;
+	max = ctx->regs.max_intr_pmd;
+
+	for (i = first; i < max; i++) {
+		if (test_bit(i, cast_ulp(used_pmds))) {
+			set->pmds[i].ovflsw_thres = set->pmds[i].ovflsw_ref_thres;
+
+			PFM_DBG("set%u pmd%u ovflsw_thres=%llu",
+				set->id,
+				i,
+				(unsigned long long)set->pmds[i].ovflsw_thres);
+		}
+	}
+}
+
+/**
+ * pfm_prepare_sets - initialize sets on pfm_load_context
+ * @ctx : context to operate on
+ * @load_set: set to activate first
+ *
+ * connect all sets, reset internal fields
+ */
+struct pfm_event_set *pfm_prepare_sets(struct pfm_context *ctx, u16 load_set)
+{
+	struct pfm_event_set *set, *p;
+	u16 max;
+
+	/*
+	 * locate first set to activate
+	 */
+	set = pfm_find_set(ctx, load_set, 0);
+	if (!set)
+		return NULL;
+
+	if (set->flags & PFM_SETFL_OVFL_SWITCH)
+		pfm_reload_switch_thresholds(ctx, set);
+
+	max = ctx->regs.max_intr_pmd;
+
+	list_for_each_entry(p, &ctx->set_list, list) {
+		/*
+		 * cleanup bitvectors
+		 */
+		bitmap_zero(cast_ulp(p->ovfl_pmds), max);
+		bitmap_zero(cast_ulp(p->povfl_pmds), max);
+
+		p->npend_ovfls = 0;
+
+		/*
+		 * we cannot just use plain clear because of arch-specific flags
+		 */
+		p->priv_flags &= ~(PFM_SETFL_PRIV_MOD_BOTH|PFM_SETFL_PRIV_SWITCH);
+		/*
+		 * neither duration nor runs are reset because typically loading/unloading
+		 * does not mean counts are reset. To reset, the set must be modified
+		 */
+	}
+	return set;
+}
+
+/*
+ * called by hrtimer_interrupt()
+ *
+ * This is the only function where we come with
+ * cpu_base->lock held before ctx->lock
+ *
+ * interrupts are disabled
+ */
+enum hrtimer_restart pfm_handle_switch_timeout(struct hrtimer *t)
+{
+	struct pfm_event_set *set;
+	struct pfm_context *ctx;
+	unsigned long flags;
+	enum hrtimer_restart ret = HRTIMER_NORESTART;
+
+	/*
+	 * prevent against race with unload
+	 */
+	ctx  = __get_cpu_var(pmu_ctx);
+	if (!ctx)
+		return HRTIMER_NORESTART;
+
+	spin_lock_irqsave(&ctx->lock, flags);
+
+	set = ctx->active_set;
+
+	/*
+	 * switching occurs only when context is attached
+	 */
+	if (ctx->state != PFM_CTX_LOADED)
+		goto done;
+	/*
+	 * timer does not run while monitoring is inactive (not started)
+	 */
+	if (!pfm_arch_is_active(ctx))
+		goto done;
+
+	pfm_stats_inc(handle_timeout_count);
+
+	ret  = pfm_switch_sets(ctx, NULL, PFM_PMD_RESET_SHORT, 0);
+done:
+	spin_unlock_irqrestore(&ctx->lock, flags);
+	return ret;
+}
+
+/*
+ *
+ * always operating on the current task
+ * interrupts are masked
+ *
+ * input:
+ * 	- new_set: new set to switch to, if NULL follow normal chain
+ */
+enum hrtimer_restart pfm_switch_sets(struct pfm_context *ctx,
+				     struct pfm_event_set *new_set,
+				     int reset_mode,
+				     int no_restart)
+{
+	struct pfm_event_set *set;
+	u64 now, end;
+	u32 new_flags;
+	int is_system, is_active, nn;
+	enum hrtimer_restart ret = HRTIMER_NORESTART;
+
+	now = sched_clock();
+	set = ctx->active_set;
+	is_active = pfm_arch_is_active(ctx);
+
+	/*
+	 * if no set is explicitly requested,
+	 * use the set_switch_next field
+	 */
+	if (!new_set) {
+		/*
+		 * we use round-robin unless the user specified
+		 * a particular set to go to.
+		 */
+		new_set = list_first_entry(&set->list, struct pfm_event_set, list);
+		if (&new_set->list == &ctx->set_list)
+			new_set = list_first_entry(&ctx->set_list, struct pfm_event_set, list);
+	}
+
+	PFM_DBG_ovfl("state=%d act=%d cur_set=%u cur_runs=%llu cur_npend=%d next_set=%u "
+		  "next_runs=%llu new_npend=%d reset_mode=%d reset_pmds=%llx",
+		  ctx->state,
+		  is_active,
+		  set->id,
+		  (unsigned long long)set->runs,
+		  set->npend_ovfls,
+		  new_set->id,
+		  (unsigned long long)new_set->runs,
+		  new_set->npend_ovfls,
+		  reset_mode,
+		  (unsigned long long)new_set->reset_pmds[0]);
+
+	is_system = ctx->flags.system;
+	new_flags = new_set->flags;
+
+	/*
+	 * nothing more to do
+	 */
+	if (new_set == set)
+		goto skip_same_set;
+
+	if (is_active) {
+		pfm_arch_stop(current, ctx);
+		pfm_save_pmds(ctx, set);
+		/*
+		 * compute elapsed ns for active set
+		 */
+		set->duration += now - set->duration_start;
+	}
+
+	pfm_arch_restore_pmds(ctx, new_set);
+	/*
+	 * if masked, we must restore the pmcs such that they
+	 * do not capture anything.
+	 */
+	pfm_arch_restore_pmcs(ctx, new_set);
+
+	if (new_set->npend_ovfls) {
+		pfm_arch_resend_irq(ctx);
+		pfm_stats_inc(ovfl_intr_replay_count);
+	}
+
+	new_set->priv_flags &= ~PFM_SETFL_PRIV_MOD_BOTH;
+
+skip_same_set:
+	new_set->runs++;
+	/*
+	 * reset switch threshold
+	 */
+	if (new_flags & PFM_SETFL_OVFL_SWITCH)
+		pfm_reload_switch_thresholds(ctx, new_set);
+
+	/*
+	 * reset overflowed PMD registers in new set
+	 */
+	nn = bitmap_weight(cast_ulp(new_set->reset_pmds), ctx->regs.max_pmd);
+	if (nn)
+		pfm_reset_pmds(ctx, new_set, nn, reset_mode);
+
+
+	/*
+	 * This is needed when coming from pfm_start()
+	 *
+	 * When switching to the same set, there is no
+	 * need to restart
+	 */
+	if (no_restart)
+		goto skip_restart;
+
+	if (is_active) {
+		/*
+		 * do not need to restart when same set
+		 */
+		if (new_set != set) {
+			ctx->active_set = new_set;
+			new_set->duration_start = now;
+			pfm_arch_start(current, ctx);
+		}
+		/*
+		 * install new timeout if necessary
+		 */
+		if (new_flags & PFM_SETFL_TIME_SWITCH) {
+			struct hrtimer *h;
+			h = &__get_cpu_var(pfm_hrtimer);
+			hrtimer_forward(h, h->base->get_time(), new_set->hrtimer_exp);
+			new_set->hrtimer_rem = new_set->hrtimer_exp;
+			ret = HRTIMER_RESTART;
+		}
+	}
+
+skip_restart:
+	ctx->active_set = new_set;
+
+	end = sched_clock();
+
+	pfm_stats_inc(set_switch_count);
+	pfm_stats_add(set_switch_ns, end - now);
+
+	return ret;
+}
+
+/*
+ * called from __pfm_overflow_handler() to switch event sets.
+ * monitoring is stopped, task is current, interrupts are masked.
+ * compared to pfm_switch_sets(), this version is simplified because
+ * it knows about the call path. There is no need to stop monitoring
+ * because it is already frozen by PMU handler.
+ */
+void pfm_switch_sets_from_intr(struct pfm_context *ctx)
+{
+	struct pfm_event_set *set, *new_set;
+	u64 now, end;
+	u32 new_flags;
+	int is_system, n;
+
+	now = sched_clock();
+	set = ctx->active_set;
+	new_set = list_first_entry(&set->list, struct pfm_event_set, list);
+	if (&new_set->list == &ctx->set_list)
+		new_set = list_first_entry(&ctx->set_list, struct pfm_event_set, list);
+
+	PFM_DBG_ovfl("state=%d cur_set=%u cur_runs=%llu cur_npend=%d next_set=%u "
+		  "next_runs=%llu new_npend=%d new_r_pmds=%llx",
+		  ctx->state,
+		  set->id,
+		  (unsigned long long)set->runs,
+		  set->npend_ovfls,
+		  new_set->id,
+		  (unsigned long long)new_set->runs,
+		  new_set->npend_ovfls,
+		  (unsigned long long)new_set->reset_pmds[0]);
+
+	is_system = ctx->flags.system;
+	new_flags = new_set->flags;
+
+	/*
+	 * nothing more to do
+	 */
+	if (new_set == set)
+		goto skip_same_set;
+
+	/*
+	 * switch on intr only when set has OVFL_SWITCH
+	 */
+	BUG_ON(set->flags & PFM_SETFL_TIME_SWITCH);
+
+	/*
+	 * when called from PMU intr handler, monitoring
+	 * is already stopped
+	 *
+	 * save current PMD registers, we use a special
+	 * form for performance reason. On some architectures,
+	 * such as x86, the pmds are already saved when entering
+	 * the PMU interrupt handler via pfm-arch_intr_freeze()
+	 * so we don't need to save them again. On the contrary,
+	 * on IA-64, they are not saved by freeze, thus we have to
+	 * to it here.
+	 */
+	pfm_arch_save_pmds_from_intr(ctx, set);
+
+	/*
+	 * compute elapsed ns for active set
+	 */
+	set->duration += now - set->duration_start;
+
+	pfm_arch_restore_pmds(ctx, new_set);
+
+	/*
+	 * must not be restored active as we are still executing in the
+	 * PMU interrupt handler. activation is deferred to unfreeze PMU
+	 */
+	pfm_arch_restore_pmcs(ctx, new_set);
+
+	/*
+	 * check for pending interrupt on incoming set.
+	 * interrupts are masked so handler call deferred
+	 */
+	if (new_set->npend_ovfls) {
+		pfm_arch_resend_irq(ctx);
+		pfm_stats_inc(ovfl_intr_replay_count);
+	}
+	/*
+	 * no need to restore anything, that is already done
+	 */
+	new_set->priv_flags &= ~PFM_SETFL_PRIV_MOD_BOTH;
+	/*
+	 * reset duration counter
+	 */
+	new_set->duration_start = now;
+
+skip_same_set:
+	new_set->runs++;
+
+	/*
+	 * reset switch threshold
+	 */
+	if (new_flags & PFM_SETFL_OVFL_SWITCH)
+		pfm_reload_switch_thresholds(ctx, new_set);
+
+	/*
+	 * reset overflowed PMD registers
+	 */
+	n = bitmap_weight(cast_ulp(new_set->reset_pmds), ctx->regs.max_pmd);
+	if (n)
+		pfm_reset_pmds(ctx, new_set, n, PFM_PMD_RESET_SHORT);
+
+	/*
+	 * XXX: isactive?
+	 *
+	 * Came here following a interrupt which triggered a switch, i.e.,
+	 * previous set was using OVFL_SWITCH, thus we just need to arm
+	 * check if the next set is using timeout, and if so arm the timer.
+	 *
+	 * Timeout is always at least one tick away. No risk of having to
+	 * invoke the timeout handler right now. In any case, cb_mode is
+	 * set to HRTIMER_CB_IRQSAFE_NO_SOFTIRQ such that hrtimer_start
+	 * will not try to wakeup the softirqd which could cause a locking
+	 * problem.
+	 */
+	if (new_flags & PFM_SETFL_TIME_SWITCH) {
+		hrtimer_start(&__get_cpu_var(pfm_hrtimer), set->hrtimer_exp, HRTIMER_MODE_REL);
+		PFM_DBG("armed new timeout for set%u", new_set->id);
+	}
+
+	ctx->active_set = new_set;
+
+	end = sched_clock();
+
+	pfm_stats_inc(set_switch_count);
+	pfm_stats_add(set_switch_ns, end - now);
+}
+
+
+static int pfm_setfl_sane(struct pfm_context *ctx, u32 flags)
+{
+#define PFM_SETFL_BOTH_SWITCH	(PFM_SETFL_OVFL_SWITCH|PFM_SETFL_TIME_SWITCH)
+	int ret;
+
+	ret = pfm_arch_setfl_sane(ctx, flags);
+	if (ret)
+		return ret;
+
+	if ((flags & PFM_SETFL_BOTH_SWITCH) == PFM_SETFL_BOTH_SWITCH) {
+		PFM_DBG("both switch ovfl and switch time are set");
+		return -EINVAL;
+	}
+	return 0;
+}
+
+/*
+ * it is never possible to change the identification of an existing set
+ */
+static int pfm_change_evtset(struct pfm_context *ctx,
+			       struct pfm_event_set *set,
+			       struct pfarg_setdesc *req)
+{
+	struct timeval tv;
+	struct timespec ts;
+	ktime_t kt;
+	long d, res_ns;
+	s32 rem;
+	u32 flags;
+	int ret;
+	u16 set_id;
+
+	BUG_ON(ctx->state == PFM_CTX_LOADED);
+
+	set_id = req->set_id;
+	flags = req->set_flags;
+
+	ret = pfm_setfl_sane(ctx, flags);
+	if (ret) {
+		PFM_DBG("invalid flags 0x%x set %u", flags, set_id);
+		return -EINVAL;
+	}
+
+	/*
+	 * compute timeout value
+	 */
+	if (flags & PFM_SETFL_TIME_SWITCH) {
+		/*
+		 * timeout value of zero is illegal
+		 */
+		if (req->set_timeout == 0) {
+			PFM_DBG("invalid timeout 0");
+			return -EINVAL;
+		}
+
+		hrtimer_get_res(CLOCK_MONOTONIC, &ts);
+		res_ns = (long)ktime_to_ns(timespec_to_ktime(ts));
+
+		/*
+		 * round-up to multiple of clock resolution
+		 * timeout = ((req->set_timeout+res_ns-1)/res_ns)*res_ns;
+		 *
+		 * u64 division missing on 32-bit arch, so use div_s64_rem
+		 */
+		d = div_s64_rem(req->set_timeout, res_ns, &rem);
+
+		PFM_DBG("set%u flags=0x%x req_timeout=%lluns "
+				"HZ=%u TICK_NSEC=%lu clock_res=%ldns rem=%dns",
+				set_id,
+				flags,
+				(unsigned long long)req->set_timeout,
+				HZ, TICK_NSEC,
+				res_ns,
+				rem);
+
+		/*
+		 * Only accept timeout, we can actually achieve.
+		 * users can invoke clock_getres(CLOCK_MONOTONIC)
+		 * to figure out resolution and adjust timeout
+		 */
+		if (rem) {
+			PFM_DBG("set%u invalid timeout=%llu",
+				set_id,
+				(unsigned long long)req->set_timeout);
+			return -EINVAL;
+		}
+
+		tv = ns_to_timeval(req->set_timeout);
+		kt = timeval_to_ktime(tv);
+		set->hrtimer_exp = kt;
+	} else {
+		set->hrtimer_exp = ktime_set(0, 0);
+	}
+
+	/*
+	 * commit changes
+	 */
+	set->id = set_id;
+	set->flags = flags;
+	set->priv_flags = 0;
+
+	/*
+	 * activation and duration counters are reset as
+	 * most likely major things will change in the set
+	 */
+	set->runs = 0;
+	set->duration = 0;
+
+	return 0;
+}
+
+/*
+ * this function does not modify the next field
+ */
+static void pfm_initialize_set(struct pfm_context *ctx,
+			       struct pfm_event_set *set)
+{
+	u64 *impl_pmcs;
+	u16 i, max_pmc;
+
+	max_pmc = ctx->regs.max_pmc;
+	impl_pmcs =  ctx->regs.pmcs;
+
+	/*
+	 * install default values for all PMC  registers
+	 */
+	for (i = 0; i < max_pmc; i++) {
+		if (test_bit(i, cast_ulp(impl_pmcs))) {
+			set->pmcs[i] = pfm_pmu_conf->pmc_desc[i].dfl_val;
+			PFM_DBG("set%u pmc%u=0x%llx",
+				set->id,
+				i,
+				(unsigned long long)set->pmcs[i]);
+		}
+	}
+
+	/*
+	 * PMD registers are set to 0 when the event set is allocated,
+	 * hence we do not need to explicitly initialize them.
+	 *
+	 * For virtual PMD registers (i.e., those tied to a SW resource)
+	 * their value becomes meaningful once the context is attached.
+	 */
+}
+
+/*
+ * look for an event set using its identification. If the set does not
+ * exist:
+ * 	- if alloc == 0 then return error
+ * 	- if alloc == 1  then allocate set
+ *
+ * alloc is one ONLY when coming from pfm_create_evtsets() which can only
+ * be called when the context is detached, i.e. monitoring is stopped.
+ */
+struct pfm_event_set *pfm_find_set(struct pfm_context *ctx, u16 set_id, int alloc)
+{
+	struct pfm_event_set *set = NULL, *prev, *new_set;
+
+	PFM_DBG("looking for set=%u", set_id);
+
+	prev = NULL;
+	list_for_each_entry(set, &ctx->set_list, list) {
+		if (set->id == set_id)
+			return set;
+		if (set->id > set_id)
+			break;
+		prev = set;
+	}
+
+	if (!alloc)
+		return NULL;
+
+	/*
+	 * we are holding the context spinlock and interrupts
+	 * are unmasked. We must use GFP_ATOMIC as we cannot
+	 * sleep while holding a spin lock.
+	 */
+	new_set = kmem_cache_zalloc(pfm_set_cachep, GFP_ATOMIC);
+	if (!new_set)
+		return NULL;
+
+	new_set->id = set_id;
+
+	INIT_LIST_HEAD(&new_set->list);
+
+	if (prev == NULL) {
+		list_add(&(new_set->list), &ctx->set_list);
+	} else {
+		PFM_DBG("add after set=%u", prev->id);
+		list_add(&(new_set->list), &prev->list);
+	}
+	return new_set;
+}
+
+/**
+ * pfm_create_initial_set - create initial set from __pfm_c reate_context
+ * @ctx: context to atatched the set to
+ */
+int pfm_create_initial_set(struct pfm_context *ctx)
+{
+	struct pfm_event_set *set;
+
+	/*
+	 * create initial set0
+	 */
+	if (!pfm_find_set(ctx, 0, 1))
+		return -ENOMEM;
+
+	set = list_first_entry(&ctx->set_list, struct pfm_event_set, list);
+
+	pfm_initialize_set(ctx, set);
+
+	return 0;
+}
+
+/*
+ * context is unloaded for this command. Interrupts are enabled
+ */
+int __pfm_create_evtsets(struct pfm_context *ctx, struct pfarg_setdesc *req,
+			int count)
+{
+	struct pfm_event_set *set;
+	u16 set_id;
+	int i, ret;
+
+	for (i = 0; i < count; i++, req++) {
+		set_id = req->set_id;
+
+		PFM_DBG("set_id=%u", set_id);
+
+		set = pfm_find_set(ctx, set_id, 1);
+		if (set == NULL)
+			goto error_mem;
+
+		ret = pfm_change_evtset(ctx, set, req);
+		if (ret)
+			goto error_params;
+
+		pfm_initialize_set(ctx, set);
+	}
+	return 0;
+error_mem:
+	PFM_DBG("cannot allocate set %u", set_id);
+	return -ENOMEM;
+error_params:
+	return ret;
+}
+
+int __pfm_getinfo_evtsets(struct pfm_context *ctx, struct pfarg_setinfo *req,
+				 int count)
+{
+	struct pfm_event_set *set;
+	int i, is_system, is_loaded, is_self, ret;
+	u16 set_id;
+	u64 end;
+
+	end = sched_clock();
+
+	is_system = ctx->flags.system;
+	is_loaded = ctx->state == PFM_CTX_LOADED;
+	is_self   = ctx->task == current || is_system;
+
+	ret = -EINVAL;
+	for (i = 0; i < count; i++, req++) {
+
+		set_id = req->set_id;
+
+		list_for_each_entry(set, &ctx->set_list, list) {
+			if (set->id == set_id)
+				goto found;
+			if (set->id > set_id)
+				goto error;
+		}
+found:
+		req->set_flags = set->flags;
+
+		/*
+		 * compute leftover timeout
+		 *
+		 * lockdep may complain about lock inversion
+		 * because of get_remaining() however, this
+		 * applies to self-montoring only, thus the
+		 * thread cannot be in the timeout handler
+		 * and here at the same time given that we
+		 * run with interrupts disabled
+		 */
+		if (is_loaded && is_self) {
+			struct hrtimer *h;
+			h = &__get_cpu_var(pfm_hrtimer);
+			req->set_timeout = ktime_to_ns(hrtimer_get_remaining(h));
+		} else {
+			/*
+			 * hrtimer_rem zero when not using
+			 * timeout-based switching
+			 */
+			req->set_timeout = ktime_to_ns(set->hrtimer_rem);
+		}
+
+		req->set_runs = set->runs;
+		req->set_act_duration = set->duration;
+
+		/*
+		 * adjust for active set if needed
+		 */
+		if (is_system && is_loaded && ctx->flags.started
+		    && set == ctx->active_set)
+			req->set_act_duration  += end - set->duration_start;
+
+		/*
+		 * copy the list of pmds which last overflowed
+		 */
+		bitmap_copy(cast_ulp(req->set_ovfl_pmds),
+			    cast_ulp(set->ovfl_pmds),
+			    PFM_MAX_PMDS);
+
+		/*
+		 * copy bitmask of available PMU registers
+		 *
+		 * must copy over the entire vector to avoid
+		 * returning bogus upper bits pass by user
+		 */
+		bitmap_copy(cast_ulp(req->set_avail_pmcs),
+			    cast_ulp(ctx->regs.pmcs),
+			    PFM_MAX_PMCS);
+
+		bitmap_copy(cast_ulp(req->set_avail_pmds),
+			    cast_ulp(ctx->regs.pmds),
+			    PFM_MAX_PMDS);
+
+		PFM_DBG("set%u flags=0x%x eff_usec=%llu runs=%llu "
+			"a_pmcs=0x%llx a_pmds=0x%llx",
+			set_id,
+			set->flags,
+			(unsigned long long)req->set_timeout,
+			(unsigned long long)set->runs,
+			(unsigned long long)ctx->regs.pmcs[0],
+			(unsigned long long)ctx->regs.pmds[0]);
+	}
+	ret = 0;
+error:
+	return ret;
+}
+
+/*
+ * context is unloaded for this command. Interrupts are enabled
+ */
+int __pfm_delete_evtsets(struct pfm_context *ctx, void *arg, int count)
+{
+	struct pfarg_setdesc *req = arg;
+	struct pfm_event_set *set;
+	u16 set_id;
+	int i, ret;
+
+	ret = -EINVAL;
+	for (i = 0; i < count; i++, req++) {
+		set_id = req->set_id;
+
+		list_for_each_entry(set, &ctx->set_list, list) {
+			if (set->id == set_id)
+				goto found;
+			if (set->id > set_id)
+				goto error;
+		}
+		goto error;
+found:
+		/*
+		 * clear active set if necessary.
+		 * will be updated when context is loaded
+		 */
+		if (set == ctx->active_set)
+			ctx->active_set = NULL;
+
+		list_del(&set->list);
+
+		kmem_cache_free(pfm_set_cachep, set);
+
+		PFM_DBG("set%u deleted", set_id);
+	}
+	ret = 0;
+error:
+	return ret;
+}
+
+/*
+ * called from pfm_context_free() to free all sets
+ */
+void pfm_free_sets(struct pfm_context *ctx)
+{
+	struct pfm_event_set *set, *tmp;
+
+	list_for_each_entry_safe(set, tmp, &ctx->set_list, list) {
+		list_del(&set->list);
+		kmem_cache_free(pfm_set_cachep, set);
+	}
+}
+
+/**
+ * pfm_restart_timer - restart hrtimer taking care of expired timeout
+ * @ctx : context to work with
+ * @set : current active set
+ *
+ * Must be called on the processor on which the timer is to be armed.
+ * Assumes context is locked and interrupts are masked
+ *
+ * Upon return the active set for the context may have changed
+ */
+void pfm_restart_timer(struct pfm_context *ctx, struct pfm_event_set *set)
+{
+	struct hrtimer *h;
+	enum hrtimer_restart ret;
+
+	h = &__get_cpu_var(pfm_hrtimer);
+
+	PFM_DBG_ovfl("hrtimer=%lld", (long long)ktime_to_ns(set->hrtimer_rem));
+
+	if (ktime_to_ns(set->hrtimer_rem) > 0) {
+		hrtimer_start(h, set->hrtimer_rem, HRTIMER_MODE_REL);
+	} else {
+		/*
+		 * timer was not re-armed because it has already expired
+		 * timer was not enqueued, we need to switch set now
+		 */
+		pfm_stats_inc(set_switch_exp);
+
+		ret = pfm_switch_sets(ctx, NULL, 1, 0);
+		set = ctx->active_set;
+		if (ret == HRTIMER_RESTART)
+			hrtimer_start(h, set->hrtimer_rem, HRTIMER_MODE_REL);
+	}
+}
+
+int __init pfm_init_sets(void)
+{
+	pfm_set_cachep = kmem_cache_create("pfm_event_set",
+					   sizeof(struct pfm_event_set),
+					   SLAB_HWCACHE_ALIGN, 0, NULL);
+	if (!pfm_set_cachep) {
+		PFM_ERR("cannot initialize event set slab");
+		return -ENOMEM;
+	}
+	return 0;
+}
--- /dev/null
+++ b/perfmon/perfmon_smpl.c
@@ -0,0 +1,889 @@
+/*
+ * perfmon_smpl.c: perfmon2 sampling management
+ *
+ * This file implements the perfmon2 interface which
+ * provides access to the hardware performance counters
+ * of the host processor.
+ *
+ *
+ * The initial version of perfmon.c was written by
+ * Ganesh Venkitachalam, IBM Corp.
+ *
+ * Then it was modified for perfmon-1.x by Stephane Eranian and
+ * David Mosberger, Hewlett Packard Co.
+ *
+ * Version Perfmon-2.x is a complete rewrite of perfmon-1.x
+ * by Stephane Eranian, Hewlett Packard Co.
+ *
+ * Copyright (c) 1999-2006 Hewlett-Packard Development Company, L.P.
+ * Contributed by Stephane Eranian <eranian@hpl.hp.com>
+ *                David Mosberger-Tang <davidm@hpl.hp.com>
+ *
+ * More information about perfmon available at:
+ * 	http://perfmon2.sf.net
+ *
+ * This program is free software; you can redistribute it and/or
+ * modify it under the terms of version 2 of the GNU General Public
+ * License as published by the Free Software Foundation.
+ *
+ * This program is distributed in the hope that it will be useful,
+ * but WITHOUT ANY WARRANTY; without even the implied warranty of
+ * MERCHANTABILITY or FITNESS FOR A PARTICULAR PURPOSE.  See the GNU
+ * General Public License for more details.
+ *
+ * You should have received a copy of the GNU General Public License
+ * along with this program; if not, write to the Free Software
+ * Foundation, Inc., 59 Temple Place, Suite 330, Boston, MA
+ * 02111-1307 USA
+ */
+#include <linux/module.h>
+#include <linux/kernel.h>
+#include <linux/slab.h>
+#include <linux/vmalloc.h>
+#include <linux/fs.h>
+#include <linux/mm.h>
+#include <linux/random.h>
+#include <linux/uaccess.h>
+#include <linux/perfmon_kern.h>
+
+#include "perfmon_priv.h"
+
+/**
+ * pfm_smpl_buf_alloc - allocate memory for sampling buffer
+ * @ctx: context to operate on
+ * @rsize: requested size
+ *
+ * called from pfm_smpl_buffer_alloc_old() (IA64-COMPAT)
+ * and pfm_setup_smpl_fmt()
+ *
+ * interrupts are enabled, context is not locked.
+ *
+ * function is not static because it is called from the IA-64
+ * compatibility module (perfmon_compat.c)
+ */
+int pfm_smpl_buf_alloc(struct pfm_context *ctx, size_t rsize)
+{
+#if PFM_ARCH_SMPL_ALIGN_SIZE > 0
+#define PFM_ALIGN_SMPL(a, f) (void *)((((unsigned long)(a))+(f-1)) & ~(f-1))
+#else
+#define PFM_ALIGN_SMPL(a, f) (a)
+#endif
+	void *addr, *real_addr;
+	size_t size, real_size;
+	int ret;
+
+	might_sleep();
+
+	/*
+	 * align page boundary
+	 */
+	size = PAGE_ALIGN(rsize);
+
+	/*
+	 * On some arch, it may be necessary to get an alignment greater
+	 * than page size to avoid certain cache effects (e.g., MIPS).
+	 * This is the reason for PFM_ARCH_SMPL_ALIGN_SIZE.
+	 */
+	real_size = size + PFM_ARCH_SMPL_ALIGN_SIZE;
+
+	PFM_DBG("req_size=%zu size=%zu real_size=%zu",
+		rsize,
+		size,
+		real_size);
+
+	ret = pfm_smpl_buf_space_acquire(ctx, real_size);
+	if (ret)
+		return ret;
+
+	/*
+	 * vmalloc can sleep. we do not hold
+	 * any spinlock and interrupts are enabled
+	 */
+	real_addr = addr = vmalloc(real_size);
+	if (!real_addr) {
+		PFM_DBG("cannot allocate sampling buffer");
+		goto unres;
+	}
+
+	/*
+	 * align the useable sampling buffer address to the arch requirement
+	 * This is a nop on most architectures
+	 */
+	addr = PFM_ALIGN_SMPL(real_addr, PFM_ARCH_SMPL_ALIGN_SIZE);
+
+	memset(addr, 0, real_size);
+
+	/*
+	 * due to cache aliasing, it may be necessary to flush the pages
+	 * on certain architectures (e.g., MIPS)
+	 */
+	pfm_cacheflush(addr, real_size);
+
+	/*
+	 * what needs to be freed
+	 */
+	ctx->smpl_real_addr = real_addr;
+	ctx->smpl_real_size = real_size;
+
+	/*
+	 * what is actually available to user
+	 */
+	ctx->smpl_addr = addr;
+	ctx->smpl_size = size;
+
+	PFM_DBG("addr=%p real_addr=%p", addr, real_addr);
+
+	return 0;
+unres:
+	/*
+	 * smpl_addr is NULL, no double freeing possible in pfm_context_free()
+	 */
+	pfm_smpl_buf_space_release(ctx, real_size);
+
+	return -ENOMEM;
+}
+
+/**
+ * pfm_smpl_buf_free - free resources associated with sampling
+ * @ctx: context to operate on
+ */
+void pfm_smpl_buf_free(struct pfm_context *ctx)
+{
+	struct pfm_smpl_fmt *fmt;
+
+	fmt = ctx->smpl_fmt;
+
+	/*
+	 * some formats may not use a buffer, yet they may
+	 * need to be called on exit
+	 */
+	if (fmt) {
+		if (fmt->fmt_exit)
+			(*fmt->fmt_exit)(ctx->smpl_addr);
+		/*
+		 * decrease refcount of sampling format
+		 */
+		pfm_smpl_fmt_put(fmt);
+	}
+
+	if (ctx->smpl_addr) {
+		pfm_smpl_buf_space_release(ctx, ctx->smpl_real_size);
+
+		PFM_DBG("free buffer real_addr=0x%p real_size=%zu",
+			ctx->smpl_real_addr,
+			ctx->smpl_real_size);
+
+		vfree(ctx->smpl_real_addr);
+	}
+}
+
+/**
+ * pfm_setup_smpl_fmt - initialization of sampling format and buffer
+ * @ctx: context to operate on
+ * @fmt_arg: smapling format arguments
+ * @ctx_flags: context flags as passed by user
+ * @filp: file descriptor associated with context
+ *
+ * called from __pfm_create_context()
+ */
+int pfm_setup_smpl_fmt(struct pfm_context *ctx, u32 ctx_flags, void *fmt_arg, int fd)
+{
+	struct pfm_smpl_fmt *fmt;
+	size_t size = 0;
+	int ret = 0;
+
+	fmt = ctx->smpl_fmt;
+
+	/*
+	 * validate parameters
+	 */
+	if (fmt->fmt_validate) {
+		ret = (*fmt->fmt_validate)(ctx_flags,
+					   ctx->regs.num_pmds,
+					   fmt_arg);
+		PFM_DBG("validate(0x%x,%p)=%d", ctx_flags, fmt_arg, ret);
+		if (ret)
+			goto error;
+	}
+
+	/*
+	 * check if buffer format needs buffer allocation
+	 */
+	size = 0;
+	if (fmt->fmt_getsize) {
+		ret = (*fmt->fmt_getsize)(ctx_flags, fmt_arg, &size);
+		if (ret) {
+			PFM_DBG("cannot get size ret=%d", ret);
+			goto error;
+		}
+	}
+
+	/*
+	 * allocate buffer
+	 * v20_compat is for IA-64 backward compatibility with perfmon v2.0
+	 */
+	if (size) {
+#ifdef CONFIG_IA64_PERFMON_COMPAT
+		/*
+		 * backward compatibility with perfmon v2.0 on Ia-64
+		 */
+		if (ctx->flags.ia64_v20_compat)
+			ret = pfm_smpl_buf_alloc_compat(ctx, size, fd);
+		else
+#endif
+			ret = pfm_smpl_buf_alloc(ctx, size);
+
+		if (ret)
+			goto error;
+
+	}
+
+	if (fmt->fmt_init) {
+		ret = (*fmt->fmt_init)(ctx, ctx->smpl_addr, ctx_flags,
+				       ctx->regs.num_pmds,
+				       fmt_arg);
+	}
+	/*
+	 * if there was an error, the buffer/resource will be freed by
+	 * via pfm_context_free()
+	 */
+error:
+	return ret;
+}
+
+void pfm_mask_monitoring(struct pfm_context *ctx, struct pfm_event_set *set)
+{
+	u64 now;
+
+	now = sched_clock();
+
+	/*
+	 * we save the PMD values such that we can read them while
+	 * MASKED without having the thread stopped
+	 * because monitoring is stopped
+	 *
+	 * pfm_save_pmds() could be avoided if we knew
+	 * that pfm_arch_intr_freeze() had saved them already
+	 */
+	pfm_save_pmds(ctx, set);
+	pfm_arch_mask_monitoring(ctx, set);
+	/*
+	 * accumulate the set duration up to this point
+	 */
+	set->duration += now - set->duration_start;
+
+	ctx->state = PFM_CTX_MASKED;
+
+	/*
+	 * need to stop timer and remember remaining time
+	 * will be reloaded in pfm_unmask_monitoring
+	 * hrtimer is cancelled in the tail of the interrupt
+	 * handler once the context is unlocked
+	 */
+	if (set->flags & PFM_SETFL_TIME_SWITCH) {
+		struct hrtimer *h = &__get_cpu_var(pfm_hrtimer);
+		hrtimer_cancel(h);
+		set->hrtimer_rem = hrtimer_get_remaining(h);
+	}
+	PFM_DBG_ovfl("can_restart=%u", ctx->flags.can_restart);
+}
+
+/**
+ * pfm_unmask_monitoring - unmask monitoring
+ * @ctx: context to work with
+ * @set: current active set
+ *
+ * interrupts are masked when entering this function.
+ * context must be in MASKED state when calling.
+ *
+ * Upon return, the active set may have changed when using timeout
+ * based switching.
+ */
+static void pfm_unmask_monitoring(struct pfm_context *ctx, struct pfm_event_set *set)
+{
+	if (ctx->state != PFM_CTX_MASKED)
+		return;
+
+	PFM_DBG_ovfl("unmasking monitoring");
+
+	/*
+	 * must be done before calling
+	 * pfm_arch_unmask_monitoring()
+	 */
+	ctx->state = PFM_CTX_LOADED;
+
+	/*
+	 * we need to restore the PMDs because they
+	 * may have been modified by user while MASKED in
+	 * which case the actual registers have no yet
+	 * been updated
+	 */
+	pfm_arch_restore_pmds(ctx, set);
+
+	/*
+	 * call arch specific handler
+	 */
+	pfm_arch_unmask_monitoring(ctx, set);
+
+	/*
+	 * clear force reload flag. May have been set
+	 * in pfm_write_pmcs or pfm_write_pmds
+	 */
+	set->priv_flags &= ~PFM_SETFL_PRIV_MOD_BOTH;
+
+	/*
+	 * reset set duration timer
+	 */
+	set->duration_start = sched_clock();
+
+	/*
+	 * restart hrtimer if needed
+	 */
+	if (set->flags & PFM_SETFL_TIME_SWITCH) {
+		pfm_restart_timer(ctx, set);
+		/* careful here as pfm_restart_timer may switch sets */
+	}
+}
+
+void pfm_reset_pmds(struct pfm_context *ctx,
+		    struct pfm_event_set *set,
+		    int num_pmds,
+		    int reset_mode)
+{
+	u64 val, mask, new_seed;
+	struct pfm_pmd *reg;
+	unsigned int i, not_masked;
+
+	not_masked = ctx->state != PFM_CTX_MASKED;
+
+	PFM_DBG_ovfl("%s r_pmds=0x%llx not_masked=%d",
+		reset_mode == PFM_PMD_RESET_LONG ? "long" : "short",
+		(unsigned long long)set->reset_pmds[0],
+		not_masked);
+
+	pfm_stats_inc(reset_pmds_count);
+
+	for (i = 0; num_pmds; i++) {
+		if (test_bit(i, cast_ulp(set->reset_pmds))) {
+			num_pmds--;
+
+			reg = set->pmds + i;
+
+			val = reset_mode == PFM_PMD_RESET_LONG ?
+			       reg->long_reset : reg->short_reset;
+
+			if (reg->flags & PFM_REGFL_RANDOM) {
+				mask = reg->mask;
+				new_seed = random32();
+
+				/* construct a full 64-bit random value: */
+				if ((unlikely(mask >> 32) != 0))
+					new_seed |= (u64)random32() << 32;
+
+				/* counter values are negative numbers! */
+				val -= (new_seed & mask);
+			}
+
+			set->pmds[i].value = val;
+			reg->lval = val;
+
+			/*
+			 * not all PMD to reset are necessarily
+			 * counters
+			 */
+			if (not_masked)
+				pfm_write_pmd(ctx, i, val);
+
+			PFM_DBG_ovfl("set%u pmd%u sval=0x%llx",
+					set->id,
+					i,
+					(unsigned long long)val);
+		}
+	}
+
+	/*
+	 * done with reset
+	 */
+	bitmap_zero(cast_ulp(set->reset_pmds), i);
+
+	/*
+	 * make changes visible
+	 */
+	if (not_masked)
+		pfm_arch_serialize();
+}
+
+/*
+ * called from pfm_handle_work() and __pfm_restart()
+ * for system-wide and per-thread context to resume
+ * monitoring after a user level notification.
+ *
+ * In both cases, the context is locked and interrupts
+ * are disabled.
+ */
+void pfm_resume_after_ovfl(struct pfm_context *ctx)
+{
+	struct pfm_smpl_fmt *fmt;
+	u32 rst_ctrl;
+	struct pfm_event_set *set;
+	u64 *reset_pmds;
+	void *hdr;
+	int state, ret;
+
+	hdr = ctx->smpl_addr;
+	fmt = ctx->smpl_fmt;
+	state = ctx->state;
+	set = ctx->active_set;
+	ret = 0;
+
+	if (hdr) {
+		rst_ctrl = 0;
+		prefetch(hdr);
+	} else {
+		rst_ctrl = PFM_OVFL_CTRL_RESET;
+	}
+
+	/*
+	 * if using a sampling buffer format and it has a restart callback,
+	 * then invoke it. hdr may be NULL, if the format does not use a
+	 * perfmon buffer
+	 */
+	if (fmt && fmt->fmt_restart)
+		ret = (*fmt->fmt_restart)(ctx, &rst_ctrl);
+
+	reset_pmds = set->reset_pmds;
+
+	PFM_DBG("fmt_restart=%d reset_count=%d set=%u r_pmds=0x%llx switch=%d "
+		"ctx_state=%d",
+		ret,
+		ctx->flags.reset_count,
+		set->id,
+		(unsigned long long)reset_pmds[0],
+		(set->priv_flags & PFM_SETFL_PRIV_SWITCH),
+		state);
+
+	if (!ret) {
+		/*
+		 * switch set if needed
+		 */
+		if (set->priv_flags & PFM_SETFL_PRIV_SWITCH) {
+			set->priv_flags &= ~PFM_SETFL_PRIV_SWITCH;
+			pfm_switch_sets(ctx, NULL, PFM_PMD_RESET_LONG, 0);
+			set = ctx->active_set;
+		} else if (rst_ctrl & PFM_OVFL_CTRL_RESET) {
+			int nn;
+			nn = bitmap_weight(cast_ulp(set->reset_pmds),
+					   ctx->regs.max_pmd);
+			if (nn)
+				pfm_reset_pmds(ctx, set, nn, PFM_PMD_RESET_LONG);
+		}
+
+		if (!(rst_ctrl & PFM_OVFL_CTRL_MASK))
+			pfm_unmask_monitoring(ctx, set);
+		else
+			PFM_DBG("stopping monitoring?");
+		ctx->state = PFM_CTX_LOADED;
+	}
+}
+
+/*
+ * This function is called when we need to perform asynchronous
+ * work on a context. This function is called ONLY when about to
+ * return to user mode (very much like with signal handling).
+ *
+ * There are several reasons why we come here:
+ *
+ *  - per-thread mode, not self-monitoring, to reset the counters
+ *    after a pfm_restart()
+ *
+ *  - we are zombie and we need to cleanup our state
+ *
+ *  - we need to block after an overflow notification
+ *    on a context with the PFM_OVFL_NOTIFY_BLOCK flag
+ *
+ * This function is never called for a system-wide context.
+ *
+ * pfm_handle_work() can be called with interrupts enabled
+ * (TIF_NEED_RESCHED) or disabled. The down_interruptible
+ * call may sleep, therefore we must re-enable interrupts
+ * to avoid deadlocks. It is safe to do so because this function
+ * is called ONLY when returning to user level, in which case
+ * there is no risk of kernel stack overflow due to deep
+ * interrupt nesting.
+ */
+void pfm_handle_work(struct pt_regs *regs)
+{
+	struct pfm_context *ctx;
+	unsigned long flags, dummy_flags;
+	int type, ret, info;
+
+#ifdef CONFIG_PPC
+	/*
+	 * This is just a temporary fix. Obviously we'd like to fix the powerpc
+	 * code to make that check before calling __pfm_handle_work() to
+	 * prevent the function call overhead, but the call is made from
+	 * assembly code, so it will take a little while to figure out how to
+	 * perform the check correctly.
+	 */
+	if (!test_thread_flag(TIF_PERFMON_WORK))
+		return;
+#endif
+
+	if (!user_mode(regs))
+		return;
+
+	clear_thread_flag(TIF_PERFMON_WORK);
+
+	pfm_stats_inc(handle_work_count);
+
+	ctx = current->pfm_context;
+	if (ctx == NULL) {
+		PFM_DBG("[%d] has no ctx", current->pid);
+		return;
+	}
+
+	BUG_ON(ctx->flags.system);
+
+	spin_lock_irqsave(&ctx->lock, flags);
+
+	type = ctx->flags.work_type;
+	ctx->flags.work_type = PFM_WORK_NONE;
+
+	PFM_DBG("work_type=%d reset_count=%d",
+		type,
+		ctx->flags.reset_count);
+
+	switch (type) {
+	case PFM_WORK_ZOMBIE:
+		goto do_zombie;
+	case PFM_WORK_RESET:
+		/* simply reset, no blocking */
+		goto skip_blocking;
+	case PFM_WORK_NONE:
+		PFM_DBG("unexpected PFM_WORK_NONE");
+		goto nothing_todo;
+	case PFM_WORK_BLOCK:
+		break;
+	default:
+		PFM_DBG("unkown type=%d", type);
+		goto nothing_todo;
+	}
+
+	/*
+	 * restore interrupt mask to what it was on entry.
+	 * Could be enabled/disabled.
+	 */
+	spin_unlock_irqrestore(&ctx->lock, flags);
+
+	/*
+	 * force interrupt enable because of down_interruptible()
+	 */
+	local_irq_enable();
+
+	PFM_DBG("before block sleeping");
+
+	/*
+	 * may go through without blocking on SMP systems
+	 * if restart has been received already by the time we call down()
+	 */
+	ret = wait_for_completion_interruptible(&ctx->restart_complete);
+
+	PFM_DBG("after block sleeping ret=%d", ret);
+
+	/*
+	 * lock context and mask interrupts again
+	 * We save flags into a dummy because we may have
+	 * altered interrupts mask compared to entry in this
+	 * function.
+	 */
+	spin_lock_irqsave(&ctx->lock, dummy_flags);
+
+	if (ctx->state == PFM_CTX_ZOMBIE)
+		goto do_zombie;
+
+	/*
+	 * in case of interruption of down() we don't restart anything
+	 */
+	if (ret < 0)
+		goto nothing_todo;
+
+skip_blocking:
+	/*
+	 * iterate over the number of pending resets
+	 * There are certain situations where there may be
+	 * multiple notifications sent before a pfm_restart().
+	 * As such, it may be that multiple pfm_restart() are
+	 * issued before the monitored thread gets to
+	 * pfm_handle_work(). To avoid losing restarts, pfm_restart()
+	 * increments a counter (reset_counts). Here, we take this
+	 * into account by potentially calling pfm_resume_after_ovfl()
+	 * multiple times. It is up to the sampling format to take the
+	 * appropriate actions.
+	 */
+	while (ctx->flags.reset_count) {
+		pfm_resume_after_ovfl(ctx);
+		/* careful as active set may have changed */
+		ctx->flags.reset_count--;
+	}
+
+nothing_todo:
+	/*
+	 * restore flags as they were upon entry
+	 */
+	spin_unlock_irqrestore(&ctx->lock, flags);
+	return;
+
+do_zombie:
+	PFM_DBG("context is zombie, bailing out");
+
+	__pfm_unload_context(ctx, &info);
+
+	/*
+	 * keep the spinlock check happy
+	 */
+	spin_unlock(&ctx->lock);
+
+	/*
+	 * enable interrupt for vfree()
+	 */
+	local_irq_enable();
+
+	/*
+	 * cancel timer now that context is unlocked
+	 */
+	if (info & 0x2) {
+		ret = hrtimer_cancel(&__get_cpu_var(pfm_hrtimer));
+		PFM_DBG("timeout cancel=%d", ret);
+	}
+
+	/*
+	 * actual context free
+	 */
+	pfm_free_context(ctx);
+
+	/*
+	 * restore interrupts as they were upon entry
+	 */
+	local_irq_restore(flags);
+
+	/* always true */
+	if (info & 0x1)
+		pfm_session_release(0, 0);
+}
+
+/**
+ * __pfm_restart - resume monitoring after user-level notification
+ * @ctx: context to operate on
+ * @info: return information used to free resource once unlocked
+ *
+ * function called from sys_pfm_restart(). It is used when overflow
+ * notification is requested. For each notification received, the user
+ * must call pfm_restart() to indicate to the kernel that it is done
+ * processing the notification.
+ *
+ * When the caller is doing user level sampling, this function resets
+ * the overflowed counters and resumes monitoring which is normally stopped
+ * during notification (always the consequence of a counter overflow).
+ *
+ * When using a sampling format, the format restart() callback is invoked,
+ * overflowed PMDS may be reset based upon decision from sampling format.
+ *
+ * When operating in per-thread mode, and when not self-monitoring, the
+ * monitored thread DOES NOT need to be stopped, unlike for many other calls.
+ *
+ * This means that the effect of the restart may not necessarily be observed
+ * right when returning from the call. For instance, counters may not already
+ * be reset in the other thread.
+ *
+ * When operating in system-wide, the caller must be running on the monitored
+ * CPU.
+ *
+ * The context is locked and interrupts are disabled.
+ *
+ * info value upon return:
+ * 	- bit 0: when set, mudt issue complete() on restart semaphore
+ */
+int __pfm_restart(struct pfm_context *ctx, int *info)
+{
+	int state;
+
+	state = ctx->state;
+
+	PFM_DBG("state=%d can_restart=%d reset_count=%d",
+		state,
+		ctx->flags.can_restart,
+		ctx->flags.reset_count);
+
+	*info = 0;
+
+	switch (state) {
+	case PFM_CTX_MASKED:
+		break;
+	case PFM_CTX_LOADED:
+		if (ctx->smpl_addr && ctx->smpl_fmt->fmt_restart)
+			break;
+	default:
+		PFM_DBG("invalid state=%d", state);
+		return -EBUSY;
+	}
+
+	/*
+	 * first check if allowed to restart, i.e., notifications received
+	 */
+	if (!ctx->flags.can_restart) {
+		PFM_DBG("no restart can_restart=0");
+		return -EBUSY;
+	}
+
+	pfm_stats_inc(pfm_restart_count);
+
+	/*
+	 * at this point, the context is either LOADED or MASKED
+	 */
+	ctx->flags.can_restart--;
+
+	/*
+	 * handle self-monitoring case and system-wide
+	 */
+	if (ctx->task == current || ctx->flags.system) {
+		pfm_resume_after_ovfl(ctx);
+		return 0;
+	}
+
+	/*
+	 * restart another task
+	 */
+
+	/*
+	 * if blocking, then post the semaphore if PFM_CTX_MASKED, i.e.
+	 * the task is blocked or on its way to block. That's the normal
+	 * restart path. If the monitoring is not masked, then the task
+	 * can be actively monitoring and we cannot directly intervene.
+	 * Therefore we use the trap mechanism to catch the task and
+	 * force it to reset the buffer/reset PMDs.
+	 *
+	 * if non-blocking, then we ensure that the task will go into
+	 * pfm_handle_work() before returning to user mode.
+	 *
+	 * We cannot explicitly reset another task, it MUST always
+	 * be done by the task itself. This works for system wide because
+	 * the tool that is controlling the session is logically doing
+	 * "self-monitoring".
+	 */
+	if (ctx->flags.block && state == PFM_CTX_MASKED) {
+		PFM_DBG("unblocking [%d]", ctx->task->pid);
+		/*
+		 * It is not possible to call complete() with the context locked
+		 * otherwise we have a potential deadlock with the PMU context
+		 * switch code due to a lock inversion between task_rq_lock()
+		 * and the context lock.
+		 * Instead we mark whether or not we need to issue the complete
+		 * and we invoke the function once the context lock is released
+		 * in sys_pfm_restart()
+		 */
+		*info = 1;
+	} else {
+		PFM_DBG("[%d] armed exit trap", ctx->task->pid);
+		pfm_post_work(ctx->task, ctx, PFM_WORK_RESET);
+	}
+	ctx->flags.reset_count++;
+	return 0;
+}
+
+/**
+ * pfm_get_smpl_arg -- copy user arguments to pfm_create_context() related to sampling format
+ * @name: format name as passed by user
+ * @fmt_arg: format optional argument as passed by user
+ * @uszie: size of structure pass in fmt_arg
+ * @arg: kernel copy of fmt_arg
+ * @fmt: pointer to sampling format upon success
+ *
+ * arg is kmalloc'ed, thus it needs a kfree by caller
+ */
+int pfm_get_smpl_arg(char __user *fmt_uname, void __user *fmt_uarg, size_t usize, void **arg,
+		     struct pfm_smpl_fmt **fmt)
+{
+	struct pfm_smpl_fmt *f;
+	char *fmt_name;
+	void *addr = NULL;
+	size_t sz;
+	int ret;
+
+	fmt_name = getname(fmt_uname);
+	ret = PTR_ERR(fmt_name);
+	if (IS_ERR(fmt_name)) {
+		PFM_DBG("getname failed: %d", ret);
+		return ret;
+	}
+
+	/*
+	 * find fmt and increase refcount
+	 */
+	f = pfm_smpl_fmt_get(fmt_name);
+
+	putname(fmt_name);
+
+	if (f == NULL) {
+		PFM_DBG("buffer format not found");
+		return -EINVAL;
+	}
+
+	/*
+	 * expected format argument size
+	 */
+	sz = f->fmt_arg_size;
+
+	/*
+	 * check user size matches expected size
+	 * usize = -1 is for IA-64 backward compatibility
+	 */
+	ret = -EINVAL;
+	if (sz != usize && usize != -1) {
+		PFM_DBG("invalid arg size %zu, format expects %zu",
+				usize, sz);
+		goto error;
+	}
+
+	if (sz) {
+		ret = -ENOMEM;
+		addr = kmalloc(sz, GFP_KERNEL);
+		if (addr == NULL)
+			goto error;
+
+		ret = -EFAULT;
+		if (copy_from_user(addr, fmt_uarg, sz))
+			goto error;
+	}
+	*arg = addr;
+	*fmt = f;
+	return 0;
+
+error:
+	kfree(addr);
+	pfm_smpl_fmt_put(f);
+	return ret;
+}
+
+int pfm_smpl_buf_load_context(struct pfm_context *ctx)
+{
+	struct pfm_smpl_fmt *f;
+
+	f = ctx->smpl_fmt;
+
+	if (!(f && f->fmt_load))
+		return 0;
+
+	return f->fmt_load(ctx);
+}
+
+void pfm_smpl_buf_unload_context(struct pfm_context *ctx)
+{
+	struct pfm_smpl_fmt *f;
+
+	f = ctx->smpl_fmt;
+
+	if (!(f && f->fmt_unload))
+		return;
+
+	f->fmt_unload(ctx);
+}
--- /dev/null
+++ b/perfmon/perfmon_syscalls.c
@@ -0,0 +1,1068 @@
+/*
+ * perfmon_syscalls.c: perfmon2 system call interface
+ *
+ * This file implements the perfmon2 interface which
+ * provides access to the hardware performance counters
+ * of the host processor.
+ *
+ * The initial version of perfmon.c was written by
+ * Ganesh Venkitachalam, IBM Corp.
+ *
+ * Then it was modified for perfmon-1.x by Stephane Eranian and
+ * David Mosberger, Hewlett Packard Co.
+ *
+ * Version Perfmon-2.x is a complete rewrite of perfmon-1.x
+ * by Stephane Eranian, Hewlett Packard Co.
+ *
+ * Copyright (c) 1999-2006 Hewlett-Packard Development Company, L.P.
+ * Contributed by Stephane Eranian <eranian@hpl.hp.com>
+ *                David Mosberger-Tang <davidm@hpl.hp.com>
+ *
+ * More information about perfmon available at:
+ * 	http://perfmon2.sf.net
+ *
+ * This program is free software; you can redistribute it and/or
+ * modify it under the terms of version 2 of the GNU General Public
+ * License as published by the Free Software Foundation.
+ *
+ * This program is distributed in the hope that it will be useful,
+ * but WITHOUT ANY WARRANTY; without even the implied warranty of
+ * MERCHANTABILITY or FITNESS FOR A PARTICULAR PURPOSE.  See the GNU
+ * General Public License for more details.
+ *
+ * You should have received a copy of the GNU General Public License
+ * along with this program; if not, write to the Free Software
+ * Foundation, Inc., 59 Temple Place, Suite 330, Boston, MA
+ * 02111-1307 USA
+ */
+#include <linux/kernel.h>
+#include <linux/fs.h>
+#include <linux/slab.h>
+#include <linux/ptrace.h>
+#include <linux/perfmon_kern.h>
+#include <linux/uaccess.h>
+#include "perfmon_priv.h"
+
+/*
+ * Context locking rules:
+ * ---------------------
+ * 	- any thread with access to the file descriptor of a context can
+ * 	  potentially issue perfmon calls
+ *
+ * 	- calls must be serialized to guarantee correctness
+ *
+ * 	- as soon as a context is attached to a thread or CPU, it may be
+ * 	  actively monitoring. On some architectures, such as IA-64, this
+ * 	  is true even though the pfm_start() call has not been made. This
+ * 	  comes from the fact that on some architectures, it is possible to
+ * 	  start/stop monitoring from userland.
+ *
+ *	- If monitoring is active, then there can PMU interrupts. Because
+ *	  context accesses must be serialized, the perfmon system calls
+ *	  must mask interrupts as soon as the context is attached.
+ *
+ *	- perfmon system calls that operate with the context unloaded cannot
+ *	  assume it is actually unloaded when they are called. They first need
+ *	  to check and for that they need interrupts masked. Then, if the
+ *	  context is actually unloaded, they can unmask interrupts.
+ *
+ *	- interrupt masking holds true for other internal perfmon functions as
+ *	  well. Except for PMU interrupt handler because those interrupts
+ *	  cannot be nested.
+ *
+ * 	- we mask ALL interrupts instead of just the PMU interrupt because we
+ * 	  also need to protect against timer interrupts which could trigger
+ * 	  a set switch.
+ */
+#ifdef CONFIG_UTRACE
+#include <linux/utrace.h>
+
+static u32
+stopper_quiesce(struct utrace_attached_engine *engine, struct task_struct *tsk)
+{
+	PFM_DBG("quiesced [%d]", tsk->pid);
+	complete(engine->data);
+	return UTRACE_ACTION_RESUME;
+}
+
+void
+pfm_resume_task(struct task_struct *t, void *data)
+{
+	PFM_DBG("utrace detach [%d]", t->pid);
+	(void) utrace_detach(t, data);
+}
+
+static const struct utrace_engine_ops utrace_ops =
+{
+	.report_quiesce = stopper_quiesce,
+};
+
+static int pfm_wait_task_stopped(struct task_struct *task, void **data)
+{
+	DECLARE_COMPLETION_ONSTACK(done);
+	struct utrace_attached_engine *eng;
+	int ret;
+
+	eng = utrace_attach(task, UTRACE_ATTACH_CREATE, &utrace_ops, &done);
+	if (IS_ERR(eng))
+		return PTR_ERR(eng);
+
+	ret = utrace_set_flags(task, eng,
+			       UTRACE_ACTION_QUIESCE | UTRACE_EVENT(QUIESCE));
+	PFM_DBG("wait quiesce [%d]", task->pid);
+	if (!ret)
+		ret = wait_for_completion_interruptible(&done);
+
+	if (ret)
+		(void) utrace_detach(task, eng);
+	else
+		*data = eng;
+	return 0;
+}
+#else /* !CONFIG_UTRACE */
+static int pfm_wait_task_stopped(struct task_struct *task, void **data)
+{
+	int ret;
+
+	*data = NULL;
+
+	/*
+	 * returns 0 if cannot attach
+	 */
+	ret = ptrace_may_access(task, PTRACE_MODE_ATTACH);
+	PFM_DBG("may_attach=%d", ret);
+	if (!ret)
+		return -EPERM;
+
+	ret = ptrace_check_attach(task, 0);
+	PFM_DBG("check_attach=%d", ret);
+	return ret;
+}
+void pfm_resume_task(struct task_struct *t, void *data)
+{}
+#endif
+
+struct pfm_syscall_cookie {
+	struct file *filp;
+	int fput_needed;
+};
+
+/*
+ * cannot attach if :
+ * 	- kernel task
+ * 	- task not owned by caller (checked by ptrace_may_attach())
+ * 	- task is dead or zombie
+ * 	- cannot use blocking notification when self-monitoring
+ */
+static int pfm_task_incompatible(struct pfm_context *ctx,
+				 struct task_struct *task)
+{
+	/*
+	 * cannot attach to a kernel thread
+	 */
+	if (!task->mm) {
+		PFM_DBG("cannot attach to kernel thread [%d]", task->pid);
+		return -EPERM;
+	}
+
+	/*
+	 * cannot use block on notification when
+	 * self-monitoring.
+	 */
+	if (ctx->flags.block && task == current) {
+		PFM_DBG("cannot use block on notification when self-monitoring"
+			"[%d]", task->pid);
+		return -EINVAL;
+	}
+	/*
+	 * cannot attach to a zombie task
+	 */
+	if (task->exit_state == EXIT_ZOMBIE || task->exit_state == EXIT_DEAD) {
+		PFM_DBG("cannot attach to zombie/dead task [%d]", task->pid);
+		return -EBUSY;
+	}
+	return 0;
+}
+
+/**
+ * pfm_get_task -- check permission and acquire task to monitor
+ * @ctx: perfmon context
+ * @pid: identification of the task to check
+ * @task: upon return, a pointer to the task to monitor
+ *
+ * This function  is used in per-thread mode only AND when not
+ * self-monitoring. It finds the task to monitor and checks
+ * that the caller has permissions to attach. It also checks
+ * that the task is stopped via ptrace so that we can safely
+ * modify its state.
+ *
+ * task refcount is incremented when succesful.
+ */
+static int pfm_get_task(struct pfm_context *ctx, pid_t pid,
+			struct task_struct **task, void **data)
+{
+	struct task_struct *p;
+	int ret = 0, ret1 = 0;
+
+	*data = NULL;
+
+	/*
+	 * When attaching to another thread we must ensure
+	 * that the thread is actually stopped.
+	 *
+	 * As a consequence, only the ptracing parent can actually
+	 * attach a context to a thread. Obviously, this constraint
+	 * does not exist for self-monitoring threads.
+	 *
+	 * We use ptrace_may_attach() to check for permission.
+	 */
+	read_lock(&tasklist_lock);
+
+	p = find_task_by_vpid(pid);
+	if (p)
+		get_task_struct(p);
+
+	read_unlock(&tasklist_lock);
+
+	if (!p) {
+		PFM_DBG("task not found %d", pid);
+		return -ESRCH;
+	}
+
+	ret = pfm_task_incompatible(ctx, p);
+	if (ret)
+		goto error;
+
+	ret = pfm_wait_task_stopped(p, data);
+	if (ret)
+		goto error;
+
+	*task = p;
+
+	return 0;
+error:
+	if (!(ret1 || ret))
+		ret = -EPERM;
+
+	put_task_struct(p);
+
+	return ret;
+}
+
+/*
+ * context must be locked when calling this function
+ */
+int pfm_check_task_state(struct pfm_context *ctx, int check_mask,
+			 unsigned long *flags, void **resume)
+{
+	struct task_struct *task;
+	unsigned long local_flags, new_flags;
+	int state, ret;
+
+	*resume = NULL;
+
+recheck:
+	/*
+	 * task is NULL for system-wide context
+	 */
+	task = ctx->task;
+	state = ctx->state;
+	local_flags = *flags;
+
+	PFM_DBG("state=%d check_mask=0x%x", state, check_mask);
+	/*
+	 * if the context is detached, then we do not touch
+	 * hardware, therefore there is not restriction on when we can
+	 * access it.
+	 */
+	if (state == PFM_CTX_UNLOADED)
+		return 0;
+	/*
+	 * no command can operate on a zombie context.
+	 * A context becomes zombie when the file that identifies
+	 * it is closed while the context is still attached to the
+	 * thread it monitors.
+	 */
+	if (state == PFM_CTX_ZOMBIE)
+		return -EINVAL;
+
+	/*
+	 * at this point, state is PFM_CTX_LOADED or PFM_CTX_MASKED
+	 */
+
+	/*
+	 * some commands require the context to be unloaded to operate
+	 */
+	if (check_mask & PFM_CMD_UNLOADED)  {
+		PFM_DBG("state=%d, cmd needs context unloaded", state);
+		return -EBUSY;
+	}
+
+	/*
+	 * self-monitoring always ok.
+	 */
+	if (task == current)
+		return 0;
+
+	/*
+	 * for syswide, the calling thread must be running on the cpu
+	 * the context is bound to.
+	 */
+	if (ctx->flags.system) {
+		if (ctx->cpu != smp_processor_id())
+			return -EBUSY;
+		return 0;
+	}
+
+	/*
+	 * at this point, monitoring another thread
+	 */
+
+	/*
+	 * the pfm_unload_context() command is allowed on masked context
+	 */
+	if (state == PFM_CTX_MASKED && !(check_mask & PFM_CMD_UNLOAD))
+		return 0;
+
+	/*
+	 * When we operate on another thread, we must wait for it to be
+	 * stopped and completely off any CPU as we need to access the
+	 * PMU state (or machine state).
+	 *
+	 * A thread can be put in the STOPPED state in various ways
+	 * including PTRACE_ATTACH, or when it receives a SIGSTOP signal.
+	 * We enforce that the thread must be ptraced, so it is stopped
+	 * AND it CANNOT wake up while we operate on it because this
+	 * would require an action from the ptracing parent which is the
+	 * thread that is calling this function.
+	 *
+	 * The dependency on ptrace, imposes that only the ptracing
+	 * parent can issue command on a thread. This is unfortunate
+	 * but we do not know of a better way of doing this.
+	 */
+	if (check_mask & PFM_CMD_STOPPED) {
+
+		spin_unlock_irqrestore(&ctx->lock, local_flags);
+
+		/*
+		 * check that the thread is ptraced AND STOPPED
+		 */
+		ret = pfm_wait_task_stopped(task, resume);
+
+		spin_lock_irqsave(&ctx->lock, new_flags);
+
+		/*
+		 * flags may be different than when we released the lock
+		 */
+		*flags = new_flags;
+
+		if (ret)
+			return ret;
+		/*
+		 * we must recheck to verify if state has changed
+		 */
+		if (unlikely(ctx->state != state)) {
+			PFM_DBG("old_state=%d new_state=%d",
+				state,
+				ctx->state);
+			goto recheck;
+		}
+	}
+	return 0;
+}
+
+/*
+ * pfm_get_args - Function used to copy the syscall argument into kernel memory.
+ * @ureq: user argument
+ * @sz: user argument size
+ * @lsz: size of stack buffer
+ * @laddr: stack buffer address
+ * @req: point to start of kernel copy of the argument
+ * @ptr_free: address of kernel copy to free
+ *
+ * There are two options:
+ * 	- use a stack buffer described by laddr (addresses) and lsz (size)
+ * 	- allocate memory
+ *
+ * return:
+ * 	< 0 : in case of error (ptr_free may not be updated)
+ * 	  0 : success
+ *      - req: points to base of kernel copy of arguments
+ *	- ptr_free: address of buffer to free by caller on exit.
+ *		    NULL if using the stack buffer
+ *
+ * when ptr_free is not NULL upon return, the caller must kfree()
+ */
+int pfm_get_args(void __user *ureq, size_t sz, size_t lsz, void *laddr,
+		 void **req, void **ptr_free)
+{
+	void *addr;
+
+	/*
+	 * check syadmin argument limit
+	 */
+	if (unlikely(sz > pfm_controls.arg_mem_max)) {
+		PFM_DBG("argument too big %zu max=%zu",
+			sz,
+			pfm_controls.arg_mem_max);
+		return -E2BIG;
+	}
+
+	/*
+	 * check if vector fits on stack buffer
+	 */
+	if (sz > lsz) {
+		addr = kmalloc(sz, GFP_KERNEL);
+		if (unlikely(addr == NULL))
+			return -ENOMEM;
+		*ptr_free = addr;
+	} else {
+		addr = laddr;
+		*req = laddr;
+		*ptr_free = NULL;
+	}
+
+	/*
+	 * bring the data in
+	 */
+	if (unlikely(copy_from_user(addr, ureq, sz))) {
+		if (addr != laddr)
+			kfree(addr);
+		return -EFAULT;
+	}
+
+	/*
+	 * base address of kernel buffer
+	 */
+	*req = addr;
+
+	return 0;
+}
+
+/**
+ * pfm_acquire_ctx_from_fd -- get ctx from file descriptor
+ * @fd: file descriptor
+ * @ctx: pointer to pointer of context updated on return
+ * @cookie: opaque structure to use for release
+ *
+ * This helper function extracts the ctx from the file descriptor.
+ * It also increments the refcount of the file structure. Thus
+ * it updates the cookie so the refcount can be decreased when
+ * leaving the perfmon syscall via pfm_release_ctx_from_fd
+ */
+static int pfm_acquire_ctx_from_fd(int fd, struct pfm_context **ctx,
+				   struct pfm_syscall_cookie *cookie)
+{
+	struct file *filp;
+	int fput_needed;
+
+	filp = fget_light(fd, &fput_needed);
+	if (unlikely(filp == NULL)) {
+		PFM_DBG("invalid fd %d", fd);
+		return -EBADF;
+	}
+
+	*ctx = filp->private_data;
+
+	if (unlikely(!*ctx || filp->f_op != &pfm_file_ops)) {
+		PFM_DBG("fd %d not related to perfmon", fd);
+		return -EBADF;
+	}
+	cookie->filp = filp;
+	cookie->fput_needed = fput_needed;
+
+	return 0;
+}
+
+/**
+ * pfm_release_ctx_from_fd -- decrease refcount of file associated with context
+ * @cookie: the cookie structure initialized by pfm_acquire_ctx_from_fd
+ */
+static inline void pfm_release_ctx_from_fd(struct pfm_syscall_cookie *cookie)
+{
+	fput_light(cookie->filp, cookie->fput_needed);
+}
+
+/*
+ * unlike the other perfmon system calls, this one returns a file descriptor
+ * or a value < 0 in case of error, very much like open() or socket()
+ */
+asmlinkage long sys_pfm_create_context(struct pfarg_ctx __user *ureq,
+				       char __user *fmt_name,
+				       void __user *fmt_uarg, size_t fmt_size)
+{
+	struct pfarg_ctx req;
+	struct pfm_smpl_fmt *fmt = NULL;
+	void *fmt_arg = NULL;
+	int ret;
+
+	PFM_DBG("req=%p fmt=%p fmt_arg=%p size=%zu",
+		ureq, fmt_name, fmt_uarg, fmt_size);
+
+	if (perfmon_disabled)
+		return -ENOSYS;
+
+	if (copy_from_user(&req, ureq, sizeof(req)))
+		return -EFAULT;
+
+	if (fmt_name) {
+		ret = pfm_get_smpl_arg(fmt_name, fmt_uarg, fmt_size, &fmt_arg, &fmt);
+		if (ret)
+			goto abort;
+	}
+
+	ret = __pfm_create_context(&req, fmt, fmt_arg, PFM_NORMAL, NULL);
+
+	kfree(fmt_arg);
+abort:
+	return ret;
+}
+
+asmlinkage long sys_pfm_write_pmcs(int fd, struct pfarg_pmc __user *ureq, int count)
+{
+	struct pfm_context *ctx;
+	struct task_struct *task;
+	struct pfm_syscall_cookie cookie;
+	struct pfarg_pmc pmcs[PFM_PMC_STK_ARG];
+	struct pfarg_pmc *req;
+	void *fptr, *resume;
+	unsigned long flags;
+	size_t sz;
+	int ret;
+
+	PFM_DBG("fd=%d req=%p count=%d", fd, ureq, count);
+
+	if (count < 0 || count >= PFM_MAX_ARG_COUNT(ureq)) {
+		PFM_DBG("invalid arg count %d", count);
+		return -EINVAL;
+	}
+
+	sz = count*sizeof(*ureq);
+
+	ret = pfm_acquire_ctx_from_fd(fd, &ctx, &cookie);
+	if (ret)
+		return ret;
+
+	ret = pfm_get_args(ureq, sz, sizeof(pmcs), pmcs, (void **)&req, &fptr);
+	if (ret)
+		goto error;
+
+	spin_lock_irqsave(&ctx->lock, flags);
+
+	task = ctx->task;
+
+	ret = pfm_check_task_state(ctx, PFM_CMD_STOPPED, &flags, &resume);
+	if (!ret)
+		ret = __pfm_write_pmcs(ctx, req, count);
+
+	spin_unlock_irqrestore(&ctx->lock, flags);
+
+	if (resume)
+		pfm_resume_task(task, resume);
+
+	/*
+	 * This function may be on the critical path.
+	 * We want to avoid the branch if unecessary.
+	 */
+	if (fptr)
+		kfree(fptr);
+error:
+	pfm_release_ctx_from_fd(&cookie);
+	return ret;
+}
+
+asmlinkage long sys_pfm_write_pmds(int fd, struct pfarg_pmd __user *ureq, int count)
+{
+	struct pfm_context *ctx;
+	struct task_struct *task;
+	struct pfm_syscall_cookie cookie;
+	struct pfarg_pmd pmds[PFM_PMD_STK_ARG];
+	struct pfarg_pmd *req;
+	void *fptr, *resume;
+	unsigned long flags;
+	size_t sz;
+	int ret;
+
+	PFM_DBG("fd=%d req=%p count=%d", fd, ureq, count);
+
+	if (count < 0 || count >= PFM_MAX_ARG_COUNT(ureq)) {
+		PFM_DBG("invalid arg count %d", count);
+		return -EINVAL;
+	}
+
+	sz = count*sizeof(*ureq);
+
+	ret = pfm_acquire_ctx_from_fd(fd, &ctx, &cookie);
+	if (ret)
+		return ret;
+
+	ret = pfm_get_args(ureq, sz, sizeof(pmds), pmds, (void **)&req, &fptr);
+	if (ret)
+		goto error;
+
+	spin_lock_irqsave(&ctx->lock, flags);
+
+	task = ctx->task;
+
+	ret = pfm_check_task_state(ctx, PFM_CMD_STOPPED, &flags, &resume);
+	if (!ret)
+		ret = __pfm_write_pmds(ctx, req, count, 0);
+
+	spin_unlock_irqrestore(&ctx->lock, flags);
+
+	if (resume)
+		pfm_resume_task(task, resume);
+
+	if (fptr)
+		kfree(fptr);
+error:
+	pfm_release_ctx_from_fd(&cookie);
+	return ret;
+}
+
+asmlinkage long sys_pfm_read_pmds(int fd, struct pfarg_pmd __user *ureq, int count)
+{
+	struct pfm_context *ctx;
+	struct task_struct *task;
+	struct pfm_syscall_cookie cookie;
+	struct pfarg_pmd pmds[PFM_PMD_STK_ARG];
+	struct pfarg_pmd *req;
+	void *fptr, *resume;
+	unsigned long flags;
+	size_t sz;
+	int ret;
+
+	PFM_DBG("fd=%d req=%p count=%d", fd, ureq, count);
+
+	if (count < 0 || count >= PFM_MAX_ARG_COUNT(ureq))
+		return -EINVAL;
+
+	sz = count*sizeof(*ureq);
+
+	ret = pfm_acquire_ctx_from_fd(fd, &ctx, &cookie);
+	if (ret)
+		return ret;
+
+	ret = pfm_get_args(ureq, sz, sizeof(pmds), pmds, (void **)&req, &fptr);
+	if (ret)
+		goto error;
+
+	spin_lock_irqsave(&ctx->lock, flags);
+
+	task = ctx->task;
+
+	ret = pfm_check_task_state(ctx, PFM_CMD_STOPPED, &flags, &resume);
+	if (!ret)
+		ret = __pfm_read_pmds(ctx, req, count);
+
+	spin_unlock_irqrestore(&ctx->lock, flags);
+
+	if (copy_to_user(ureq, req, sz))
+		ret = -EFAULT;
+
+	if (resume)
+		pfm_resume_task(task, resume);
+
+	if (fptr)
+		kfree(fptr);
+error:
+	pfm_release_ctx_from_fd(&cookie);
+	return ret;
+}
+
+asmlinkage long sys_pfm_restart(int fd)
+{
+	struct pfm_context *ctx;
+	struct task_struct *task;
+	struct pfm_syscall_cookie cookie;
+	void *resume;
+	unsigned long flags;
+	int ret, info;
+
+	PFM_DBG("fd=%d", fd);
+
+	ret = pfm_acquire_ctx_from_fd(fd, &ctx, &cookie);
+	if (ret)
+		return ret;
+
+	spin_lock_irqsave(&ctx->lock, flags);
+
+	task = ctx->task;
+
+	ret = pfm_check_task_state(ctx, 0, &flags, &resume);
+	if (!ret)
+		ret = __pfm_restart(ctx, &info);
+
+	spin_unlock_irqrestore(&ctx->lock, flags);
+
+	if (resume)
+		pfm_resume_task(task, resume);
+	/*
+	 * In per-thread mode with blocking notification, i.e.
+	 * ctx->flags.blocking=1, we need to defer issuing the
+	 * complete to unblock the blocked monitored thread.
+	 * Otherwise we have a potential deadlock due to a lock
+	 * inversion between the context lock and the task_rq_lock()
+	 * which can happen if one thread is in this call and the other
+	 * (the monitored thread) is in the context switch code.
+	 *
+	 * It is safe to access the context outside the critical section
+	 * because:
+	 * 	- we are protected by the fget_light(), thus the context
+	 * 	  cannot disappear
+	 */
+	if (ret == 0 && info == 1)
+		complete(&ctx->restart_complete);
+
+	pfm_release_ctx_from_fd(&cookie);
+	return ret;
+}
+
+asmlinkage long sys_pfm_stop(int fd)
+{
+	struct pfm_context *ctx;
+	struct task_struct *task;
+	struct pfm_syscall_cookie cookie;
+	void *resume;
+	unsigned long flags;
+	int ret;
+	int release_info;
+
+	PFM_DBG("fd=%d", fd);
+
+	ret = pfm_acquire_ctx_from_fd(fd, &ctx, &cookie);
+	if (ret)
+		return ret;
+
+	spin_lock_irqsave(&ctx->lock, flags);
+
+	task = ctx->task;
+
+	ret = pfm_check_task_state(ctx, PFM_CMD_STOPPED, &flags, &resume);
+	if (!ret)
+		ret = __pfm_stop(ctx, &release_info);
+
+	spin_unlock_irqrestore(&ctx->lock, flags);
+
+	if (resume)
+		pfm_resume_task(task, resume);
+
+	/*
+	 * defer cancellation of timer to avoid race
+	 * with pfm_handle_switch_timeout()
+	 *
+	 * applies only when self-monitoring
+	 */
+	if (release_info & 0x2)
+		hrtimer_cancel(&__get_cpu_var(pfm_hrtimer));
+
+	pfm_release_ctx_from_fd(&cookie);
+	return ret;
+}
+
+asmlinkage long sys_pfm_start(int fd, struct pfarg_start __user *ureq)
+{
+	struct pfm_context *ctx;
+	struct task_struct *task;
+	struct pfm_syscall_cookie cookie;
+	void *resume;
+	struct pfarg_start req;
+	unsigned long flags;
+	int ret;
+
+	PFM_DBG("fd=%d req=%p", fd, ureq);
+
+	ret = pfm_acquire_ctx_from_fd(fd, &ctx, &cookie);
+	if (ret)
+		return ret;
+
+	/*
+	 * the one argument is actually optional
+	 */
+	if (ureq && copy_from_user(&req, ureq, sizeof(req)))
+		return -EFAULT;
+
+	spin_lock_irqsave(&ctx->lock, flags);
+
+	task = ctx->task;
+
+	ret = pfm_check_task_state(ctx, PFM_CMD_STOPPED, &flags, &resume);
+	if (!ret)
+		ret = __pfm_start(ctx, ureq ? &req : NULL);
+
+	spin_unlock_irqrestore(&ctx->lock, flags);
+
+	if (resume)
+		pfm_resume_task(task, resume);
+
+	pfm_release_ctx_from_fd(&cookie);
+	return ret;
+}
+
+asmlinkage long sys_pfm_load_context(int fd, struct pfarg_load __user *ureq)
+{
+	struct pfm_context *ctx;
+	struct task_struct *task;
+	struct pfm_syscall_cookie cookie;
+	void *resume, *dummy_resume;
+	unsigned long flags;
+	struct pfarg_load req;
+	int ret;
+
+	PFM_DBG("fd=%d req=%p", fd, ureq);
+
+	if (copy_from_user(&req, ureq, sizeof(req)))
+		return -EFAULT;
+
+	ret = pfm_acquire_ctx_from_fd(fd, &ctx, &cookie);
+	if (ret)
+		return ret;
+
+	task = current;
+
+	/*
+	 * in per-thread mode (not self-monitoring), get a reference
+	 * on task to monitor. This must be done with interrupts enabled
+	 * Upon succesful return, refcount on task is increased.
+	 *
+	 * fget_light() is protecting the context.
+	 */
+	if (!ctx->flags.system && req.load_pid != current->pid) {
+		ret = pfm_get_task(ctx, req.load_pid, &task, &resume);
+		if (ret)
+			goto error;
+	}
+
+	/*
+	 * irqsave is required to avoid race in case context is already
+	 * loaded or with switch timeout in the case of self-monitoring
+	 */
+	spin_lock_irqsave(&ctx->lock, flags);
+
+	ret = pfm_check_task_state(ctx, PFM_CMD_UNLOADED, &flags, &dummy_resume);
+	if (!ret) {
+		/*
+		 * we can safely unmask interrupts because we know monitoring
+		 * is stopped
+		 */
+		local_irq_restore(flags);
+		ret = __pfm_load_context(ctx, &req, task);
+		spin_unlock(&ctx->lock);
+	} else {
+		spin_unlock_irqrestore(&ctx->lock, flags);
+	}
+
+	if (resume)
+		pfm_resume_task(task, resume);
+
+	/*
+	 * in per-thread mode (not self-monitoring), we need
+	 * to decrease refcount on task to monitor:
+	 *   - load successful: we have a reference to the task in ctx->task
+	 *   - load failed    : undo the effect of pfm_get_task()
+	 */
+	if (task != current)
+		put_task_struct(task);
+error:
+	pfm_release_ctx_from_fd(&cookie);
+	return ret;
+}
+
+asmlinkage long sys_pfm_unload_context(int fd)
+{
+	struct pfm_context *ctx;
+	struct task_struct *task;
+	struct pfm_syscall_cookie cookie;
+	void *resume;
+	unsigned long flags;
+	int ret;
+	int is_system, release_info = 0;
+	u32 cpu;
+
+	PFM_DBG("fd=%d", fd);
+
+	ret = pfm_acquire_ctx_from_fd(fd, &ctx, &cookie);
+	if (ret)
+		return ret;
+
+	is_system = ctx->flags.system;
+
+	spin_lock_irqsave(&ctx->lock, flags);
+
+	cpu = ctx->cpu;
+	task = ctx->task;
+
+	ret = pfm_check_task_state(ctx, PFM_CMD_STOPPED|PFM_CMD_UNLOAD,
+				   &flags, &resume);
+	if (!ret)
+		ret = __pfm_unload_context(ctx, &release_info);
+
+	spin_unlock_irqrestore(&ctx->lock, flags);
+
+	if (resume)
+		pfm_resume_task(task, resume);
+
+	/*
+	 * cancel time now that context is unlocked
+	 * avoid race with pfm_handle_switch_timeout()
+	 */
+	if (release_info & 0x2) {
+		int r;
+		r = hrtimer_cancel(&__get_cpu_var(pfm_hrtimer));
+		PFM_DBG("timeout cancel=%d", r);
+	}
+
+	if (release_info & 0x1)
+		pfm_session_release(is_system, cpu);
+
+	pfm_release_ctx_from_fd(&cookie);
+	return ret;
+}
+
+asmlinkage long sys_pfm_create_evtsets(int fd, struct pfarg_setdesc __user *ureq, int count)
+{
+	struct pfm_context *ctx;
+	struct pfm_syscall_cookie cookie;
+	struct pfarg_setdesc *req;
+	void *fptr, *resume;
+	unsigned long flags;
+	size_t sz;
+	int ret;
+
+	PFM_DBG("fd=%d req=%p count=%d", fd, ureq, count);
+
+	if (count < 0 || count >= PFM_MAX_ARG_COUNT(ureq))
+		return -EINVAL;
+
+	sz = count*sizeof(*ureq);
+
+	ret = pfm_acquire_ctx_from_fd(fd, &ctx, &cookie);
+	if (ret)
+		return ret;
+
+	ret = pfm_get_args(ureq, sz, 0, NULL, (void **)&req, &fptr);
+	if (ret)
+		goto error;
+
+	/*
+	 * must mask interrupts because we do not know the state of context,
+	 * could be attached and we could be getting PMU interrupts. So
+	 * we mask and lock context and we check and possibly relax masking
+	 */
+	spin_lock_irqsave(&ctx->lock, flags);
+
+	ret = pfm_check_task_state(ctx, PFM_CMD_UNLOADED, &flags, &resume);
+	if (!ret)
+		ret = __pfm_create_evtsets(ctx, req, count);
+
+	spin_unlock_irqrestore(&ctx->lock, flags);
+	/*
+	 * context must be unloaded for this command. The resume pointer
+	 * is necessarily NULL, thus no need to call pfm_resume_task()
+	 */
+	kfree(fptr);
+
+error:
+	pfm_release_ctx_from_fd(&cookie);
+	return ret;
+}
+
+asmlinkage long  sys_pfm_getinfo_evtsets(int fd, struct pfarg_setinfo __user *ureq, int count)
+{
+	struct pfm_context *ctx;
+	struct task_struct *task;
+	struct pfm_syscall_cookie cookie;
+	struct pfarg_setinfo *req;
+	void *fptr, *resume;
+	unsigned long flags;
+	size_t sz;
+	int ret;
+
+	PFM_DBG("fd=%d req=%p count=%d", fd, ureq, count);
+
+	if (count < 0 || count >= PFM_MAX_ARG_COUNT(ureq))
+		return -EINVAL;
+
+	sz = count*sizeof(*ureq);
+
+	ret = pfm_acquire_ctx_from_fd(fd, &ctx, &cookie);
+	if (ret)
+		return ret;
+
+	ret = pfm_get_args(ureq, sz, 0, NULL, (void **)&req, &fptr);
+	if (ret)
+		goto error;
+
+	/*
+	 * this command operates even when context is loaded, so we need
+	 * to keep interrupts masked to avoid a race with PMU interrupt
+	 * which may switch the active set
+	 */
+	spin_lock_irqsave(&ctx->lock, flags);
+
+	task = ctx->task;
+
+	ret = pfm_check_task_state(ctx, 0, &flags, &resume);
+	if (!ret)
+		ret = __pfm_getinfo_evtsets(ctx, req, count);
+
+	spin_unlock_irqrestore(&ctx->lock, flags);
+
+	if (resume)
+		pfm_resume_task(task, resume);
+
+	if (copy_to_user(ureq, req, sz))
+		ret = -EFAULT;
+
+	kfree(fptr);
+error:
+	pfm_release_ctx_from_fd(&cookie);
+	return ret;
+}
+
+asmlinkage long sys_pfm_delete_evtsets(int fd, struct pfarg_setinfo __user *ureq, int count)
+{
+	struct pfm_context *ctx;
+	struct pfm_syscall_cookie cookie;
+	struct pfarg_setinfo *req;
+	void *fptr, *resume;
+	unsigned long flags;
+	size_t sz;
+	int ret;
+
+	PFM_DBG("fd=%d req=%p count=%d", fd, ureq, count);
+
+	if (count < 0 || count >= PFM_MAX_ARG_COUNT(ureq))
+		return -EINVAL;
+
+	sz = count*sizeof(*ureq);
+
+	ret = pfm_acquire_ctx_from_fd(fd, &ctx, &cookie);
+	if (ret)
+		return ret;
+
+	ret = pfm_get_args(ureq, sz, 0, NULL, (void **)&req, &fptr);
+	if (ret)
+		goto error;
+
+	/*
+	 * must mask interrupts because we do not know the state of context,
+	 * could be attached and we could be getting PMU interrupts
+	 */
+	spin_lock_irqsave(&ctx->lock, flags);
+
+	ret = pfm_check_task_state(ctx, PFM_CMD_UNLOADED, &flags, &resume);
+	if (!ret)
+		ret = __pfm_delete_evtsets(ctx, req, count);
+
+	spin_unlock_irqrestore(&ctx->lock, flags);
+	/*
+	 * context must be unloaded for this command. The resume pointer
+	 * is necessarily NULL, thus no need to call pfm_resume_task()
+	 */
+	kfree(fptr);
+
+error:
+	pfm_release_ctx_from_fd(&cookie);
+	return ret;
+}
--- /dev/null
+++ b/perfmon/perfmon_sysfs.c
@@ -0,0 +1,525 @@
+/*
+ * perfmon_sysfs.c: perfmon2 sysfs interface
+ *
+ * This file implements the perfmon2 interface which
+ * provides access to the hardware performance counters
+ * of the host processor.
+ *
+ * The initial version of perfmon.c was written by
+ * Ganesh Venkitachalam, IBM Corp.
+ *
+ * Then it was modified for perfmon-1.x by Stephane Eranian and
+ * David Mosberger, Hewlett Packard Co.
+ *
+ * Version Perfmon-2.x is a complete rewrite of perfmon-1.x
+ * by Stephane Eranian, Hewlett Packard Co.
+ *
+ * Copyright (c) 1999-2006 Hewlett-Packard Development Company, L.P.
+ * Contributed by Stephane Eranian <eranian@hpl.hp.com>
+ *                David Mosberger-Tang <davidm@hpl.hp.com>
+ *
+ * More information about perfmon available at:
+ * 	http://perfmon2.sf.net
+ *
+ * This program is free software; you can redistribute it and/or
+ * modify it under the terms of version 2 of the GNU General Public
+ * License as published by the Free Software Foundation.
+ *
+ * This program is distributed in the hope that it will be useful,
+ * but WITHOUT ANY WARRANTY; without even the implied warranty of
+ * MERCHANTABILITY or FITNESS FOR A PARTICULAR PURPOSE.  See the GNU
+ * General Public License for more details.
+ *
+ * You should have received a copy of the GNU General Public License
+ * along with this program; if not, write to the Free Software
+ * Foundation, Inc., 59 Temple Place, Suite 330, Boston, MA
+ * 02111-1307 USA
+ */
+#include <linux/kernel.h>
+#include <linux/module.h> /* for EXPORT_SYMBOL */
+#include <linux/perfmon_kern.h>
+#include "perfmon_priv.h"
+
+struct pfm_attribute {
+	struct attribute attr;
+	ssize_t (*show)(void *, struct pfm_attribute *attr, char *);
+	ssize_t (*store)(void *, const char *, size_t);
+};
+#define to_attr(n) container_of(n, struct pfm_attribute, attr);
+
+#define PFM_RO_ATTR(_name, _show) \
+	struct kobj_attribute attr_##_name = __ATTR(_name, 0444, _show, NULL)
+
+#define PFM_RW_ATTR(_name, _show, _store) 			\
+	struct kobj_attribute attr_##_name = __ATTR(_name, 0644, _show, _store)
+
+#define PFM_ROS_ATTR(_name, _show) \
+	struct pfm_attribute attr_##_name = __ATTR(_name, 0444, _show, NULL)
+
+#define is_attr_name(a, n) (!strcmp((a)->attr.name, n))
+int pfm_sysfs_add_pmu(struct pfm_pmu_config *pmu);
+
+static struct kobject *pfm_kernel_kobj, *pfm_fmt_kobj;
+static struct kobject *pfm_pmu_kobj;
+
+static ssize_t pfm_regs_attr_show(struct kobject *kobj,
+		struct attribute *attr, char *buf)
+{
+	struct pfm_regmap_desc *reg = to_reg(kobj);
+	struct pfm_attribute *attribute = to_attr(attr);
+	return attribute->show ? attribute->show(reg, attribute, buf) : -EIO;
+}
+
+static ssize_t pfm_fmt_attr_show(struct kobject *kobj,
+		struct attribute *attr, char *buf)
+{
+	struct pfm_smpl_fmt *fmt = to_smpl_fmt(kobj);
+	struct pfm_attribute *attribute = to_attr(attr);
+	return attribute->show ? attribute->show(fmt, attribute, buf) : -EIO;
+}
+
+static struct sysfs_ops pfm_regs_sysfs_ops = {
+	.show  = pfm_regs_attr_show
+};
+
+static struct sysfs_ops pfm_fmt_sysfs_ops = {
+	.show = pfm_fmt_attr_show
+};
+
+static struct kobj_type pfm_regs_ktype = {
+	.sysfs_ops = &pfm_regs_sysfs_ops,
+};
+
+static struct kobj_type pfm_fmt_ktype = {
+	.sysfs_ops = &pfm_fmt_sysfs_ops,
+};
+
+static ssize_t pfm_controls_show(struct kobject *kobj, struct kobj_attribute *attr, char *buf)
+{
+	int base;
+
+	if (is_attr_name(attr, "version"))
+		return snprintf(buf, PAGE_SIZE, "%u.%u\n",  PFM_VERSION_MAJ, PFM_VERSION_MIN);
+
+	if (is_attr_name(attr, "task_sessions_count"))
+		return pfm_sysfs_res_show(buf, PAGE_SIZE, 0);
+
+	if (is_attr_name(attr, "debug"))
+		return snprintf(buf, PAGE_SIZE, "%d\n", pfm_controls.debug);
+
+	if (is_attr_name(attr, "task_group"))
+		return snprintf(buf, PAGE_SIZE, "%d\n", pfm_controls.task_group);
+
+	if (is_attr_name(attr, "mode"))
+		return snprintf(buf, PAGE_SIZE, "%d\n", pfm_controls.flags);
+
+	if (is_attr_name(attr, "arg_mem_max"))
+		return snprintf(buf, PAGE_SIZE, "%zu\n", pfm_controls.arg_mem_max);
+
+	if (is_attr_name(attr, "syscall")) {
+		base = pfm_arch_get_base_syscall();
+		return snprintf(buf, PAGE_SIZE, "%d\n",  base);
+	}
+
+	if (is_attr_name(attr, "sys_sessions_count"))
+		return pfm_sysfs_res_show(buf, PAGE_SIZE, 1);
+
+	if (is_attr_name(attr, "smpl_buffer_mem_max"))
+		return snprintf(buf, PAGE_SIZE, "%zu\n", pfm_controls.smpl_buffer_mem_max);
+
+	if (is_attr_name(attr, "smpl_buffer_mem_cur"))
+		return pfm_sysfs_res_show(buf, PAGE_SIZE, 2);
+
+	if (is_attr_name(attr, "sys_group"))
+		return snprintf(buf, PAGE_SIZE, "%d\n", pfm_controls.sys_group);
+
+	/* XXX: could be set to write-only */
+	if (is_attr_name(attr, "reset_stats")) {
+		buf[0] = '0';
+		buf[1] = '\0';
+		return strnlen(buf, PAGE_SIZE);
+	}
+	return 0;
+}
+
+static ssize_t pfm_controls_store(struct kobject *kobj, struct kobj_attribute *attr,
+				  const char *buf, size_t count)
+{
+	int i;
+	size_t d;
+
+	if (sscanf(buf, "%zu", &d) != 1)
+		goto skip;
+
+	if (is_attr_name(attr, "debug"))
+		pfm_controls.debug = d;
+
+	if (is_attr_name(attr, "task_group"))
+		pfm_controls.task_group = d;
+
+	if (is_attr_name(attr, "sys_group"))
+		pfm_controls.sys_group = d;
+
+	if (is_attr_name(attr, "mode"))
+                pfm_controls.flags = d;
+
+	if (is_attr_name(attr, "arg_mem_max")) {
+		/*
+		 * we impose a page as the minimum.
+		 *
+		 * This limit may be smaller than the stack buffer
+		 * available and that is fine.
+		 */
+		if (d >= PAGE_SIZE)
+			pfm_controls.arg_mem_max = d;
+	}
+	if (is_attr_name(attr, "reset_stats")) {
+		for_each_online_cpu(i) {
+			pfm_reset_stats(i);
+		}
+	}
+
+	if (is_attr_name(attr, "smpl_buffer_mem_max")) {
+		if (d >= PAGE_SIZE)
+			pfm_controls.smpl_buffer_mem_max = d;
+	}
+skip:
+	return count;
+}
+
+/*
+ * /sys/kernel/perfmon attributes
+ */
+static PFM_RO_ATTR(version, pfm_controls_show);
+static PFM_RO_ATTR(task_sessions_count, pfm_controls_show);
+static PFM_RO_ATTR(syscall, pfm_controls_show);
+static PFM_RO_ATTR(sys_sessions_count, pfm_controls_show);
+static PFM_RO_ATTR(smpl_buffer_mem_cur, pfm_controls_show);
+
+static PFM_RW_ATTR(debug, pfm_controls_show, pfm_controls_store);
+static PFM_RW_ATTR(task_group, pfm_controls_show, pfm_controls_store);
+static PFM_RW_ATTR(mode, pfm_controls_show, pfm_controls_store);
+static PFM_RW_ATTR(sys_group, pfm_controls_show, pfm_controls_store);
+static PFM_RW_ATTR(arg_mem_max, pfm_controls_show, pfm_controls_store);
+static PFM_RW_ATTR(smpl_buffer_mem_max, pfm_controls_show, pfm_controls_store);
+static PFM_RW_ATTR(reset_stats, pfm_controls_show, pfm_controls_store);
+
+static struct attribute *pfm_kernel_attrs[] = {
+	&attr_version.attr,
+	&attr_syscall.attr,
+	&attr_task_sessions_count.attr,
+	&attr_sys_sessions_count.attr,
+	&attr_smpl_buffer_mem_cur.attr,
+	&attr_debug.attr,
+	&attr_reset_stats.attr,
+	&attr_sys_group.attr,
+	&attr_task_group.attr,
+        &attr_mode.attr,
+	&attr_smpl_buffer_mem_max.attr,
+	&attr_arg_mem_max.attr,
+	NULL
+};
+
+static struct attribute_group pfm_kernel_attr_group = {
+	.attrs = pfm_kernel_attrs,
+};
+
+/*
+ * per-reg attributes
+ */
+static ssize_t pfm_reg_show(void *data, struct pfm_attribute *attr, char *buf)
+{
+	struct pfm_regmap_desc *reg;
+	int w;
+
+	reg = data;
+
+	if (is_attr_name(attr, "name"))
+		return snprintf(buf, PAGE_SIZE, "%s\n", reg->desc);
+
+	if (is_attr_name(attr, "dfl_val"))
+		return snprintf(buf, PAGE_SIZE, "0x%llx\n",
+				(unsigned long long)reg->dfl_val);
+
+	if (is_attr_name(attr, "width")) {
+		w = (reg->type & PFM_REG_C64) ?
+		    pfm_pmu_conf->counter_width : 64;
+		return snprintf(buf, PAGE_SIZE, "%d\n", w);
+	}
+
+	if (is_attr_name(attr, "rsvd_msk"))
+		return snprintf(buf, PAGE_SIZE, "0x%llx\n",
+				(unsigned long long)reg->rsvd_msk);
+
+	if (is_attr_name(attr, "addr"))
+		return snprintf(buf, PAGE_SIZE, "0x%lx\n", reg->hw_addr);
+
+	return 0;
+}
+
+static PFM_ROS_ATTR(name, pfm_reg_show);
+static PFM_ROS_ATTR(dfl_val, pfm_reg_show);
+static PFM_ROS_ATTR(rsvd_msk, pfm_reg_show);
+static PFM_ROS_ATTR(width, pfm_reg_show);
+static PFM_ROS_ATTR(addr, pfm_reg_show);
+
+static struct attribute *pfm_reg_attrs[] = {
+	&attr_name.attr,
+	&attr_dfl_val.attr,
+	&attr_rsvd_msk.attr,
+	&attr_width.attr,
+	&attr_addr.attr,
+	NULL
+};
+
+static struct attribute_group pfm_reg_attr_group = {
+	.attrs = pfm_reg_attrs,
+};
+
+static ssize_t pfm_pmu_show(struct kobject *kobj, struct kobj_attribute *attr, char *buf)
+{
+	if (is_attr_name(attr, "model"))
+		return snprintf(buf, PAGE_SIZE, "%s\n", pfm_pmu_conf->pmu_name);
+	return 0;
+}
+static PFM_RO_ATTR(model, pfm_pmu_show);
+
+static struct attribute *pfm_pmu_desc_attrs[] = {
+	&attr_model.attr,
+	NULL
+};
+
+static struct attribute_group pfm_pmu_desc_attr_group = {
+	.attrs = pfm_pmu_desc_attrs,
+};
+
+static int pfm_sysfs_add_pmu_regs(struct pfm_pmu_config *pmu)
+{
+	struct pfm_regmap_desc *reg;
+	unsigned int i, k;
+	int ret;
+
+	reg = pmu->pmc_desc;
+	for (i = 0; i < pmu->num_pmc_entries; i++, reg++) {
+
+		if (!(reg->type & PFM_REG_I))
+			continue;
+
+		ret = kobject_init_and_add(&reg->kobj, &pfm_regs_ktype,
+					   pfm_pmu_kobj, "pmc%u", i);
+		if (ret)
+			goto undo_pmcs;
+
+		ret = sysfs_create_group(&reg->kobj, &pfm_reg_attr_group);
+		if (ret) {
+			kobject_del(&reg->kobj);
+			goto undo_pmcs;
+		}
+	}
+
+	reg = pmu->pmd_desc;
+	for (i = 0; i < pmu->num_pmd_entries; i++, reg++) {
+
+		if (!(reg->type & PFM_REG_I))
+			continue;
+
+		ret = kobject_init_and_add(&reg->kobj, &pfm_regs_ktype,
+					   pfm_pmu_kobj, "pmd%u", i);
+		if (ret)
+			goto undo_pmds;
+
+		ret = sysfs_create_group(&reg->kobj, &pfm_reg_attr_group);
+		if (ret) {
+			kobject_del(&reg->kobj);
+			goto undo_pmds;
+		}
+	}
+	return 0;
+undo_pmds:
+	reg = pmu->pmd_desc;
+	for (k = 0; k < i; k++, reg++) {
+		if (!(reg->type & PFM_REG_I))
+			continue;
+		sysfs_remove_group(&reg->kobj, &pfm_reg_attr_group);
+		kobject_del(&reg->kobj);
+	}
+	i = pmu->num_pmc_entries;
+	/* fall through */
+undo_pmcs:
+	reg = pmu->pmc_desc;
+	for (k = 0; k < i; k++, reg++) {
+		if (!(reg->type & PFM_REG_I))
+			continue;
+		sysfs_remove_group(&reg->kobj, &pfm_reg_attr_group);
+		kobject_del(&reg->kobj);
+	}
+	return ret;
+}
+
+static int pfm_sysfs_del_pmu_regs(struct pfm_pmu_config *pmu)
+{
+	struct pfm_regmap_desc *reg;
+	unsigned int i;
+
+	reg = pmu->pmc_desc;
+	for (i = 0; i < pmu->num_pmc_entries; i++, reg++) {
+
+		if (!(reg->type & PFM_REG_I))
+			continue;
+
+		sysfs_remove_group(&reg->kobj, &pfm_reg_attr_group);
+		kobject_del(&reg->kobj);
+	}
+
+	reg = pmu->pmd_desc;
+	for (i = 0; i < pmu->num_pmd_entries; i++, reg++) {
+
+		if (!(reg->type & PFM_REG_I))
+			continue;
+
+		sysfs_remove_group(&reg->kobj, &pfm_reg_attr_group);
+		kobject_del(&reg->kobj);
+	}
+	return 0;
+}
+
+/*
+ * when a PMU description module is inserted, we create
+ * a pmu_desc subdir in sysfs and we populate it with
+ * PMU specific information, such as register mappings
+ */
+int pfm_sysfs_add_pmu(struct pfm_pmu_config *pmu)
+{
+	int ret;
+
+	pfm_pmu_kobj = kobject_create_and_add("pmu_desc", pfm_kernel_kobj);
+	if (!pfm_pmu_kobj)
+		return -ENOMEM;
+
+	ret = sysfs_create_group(pfm_pmu_kobj, &pfm_pmu_desc_attr_group);
+	if (ret) {
+		/* will release pfm_pmu_kobj */
+		kobject_put(pfm_pmu_kobj);
+		return ret;
+	}
+
+	ret = pfm_sysfs_add_pmu_regs(pmu);
+	if (ret) {
+		sysfs_remove_group(pfm_pmu_kobj, &pfm_pmu_desc_attr_group);
+		/* will release pfm_pmu_kobj */
+		kobject_put(pfm_pmu_kobj);
+	} else
+		kobject_uevent(pfm_pmu_kobj, KOBJ_ADD);
+
+	return ret;
+}
+
+/*
+ * when a PMU description module is removed, we also remove
+ * all its information from sysfs, i.e., the pmu_desc subdir
+ * disappears
+ */
+int pfm_sysfs_remove_pmu(struct pfm_pmu_config *pmu)
+{
+	pfm_sysfs_del_pmu_regs(pmu);
+	sysfs_remove_group(pfm_pmu_kobj, &pfm_pmu_desc_attr_group);
+	kobject_uevent(pfm_pmu_kobj, KOBJ_REMOVE);
+	kobject_put(pfm_pmu_kobj);
+	pfm_pmu_kobj = NULL;
+	return 0;
+}
+
+static ssize_t pfm_fmt_show(void *data, struct pfm_attribute *attr, char *buf)
+{
+	struct pfm_smpl_fmt *fmt = data;
+
+	if (is_attr_name(attr, "version"))
+		return snprintf(buf, PAGE_SIZE, "%u.%u\n",
+			fmt->fmt_version >> 16 & 0xffff,
+			fmt->fmt_version & 0xffff);
+	return 0;
+}
+
+/*
+ * do not use predefined macros because of name conflict
+ * with /sys/kernel/perfmon/version
+ */
+struct pfm_attribute attr_fmt_version = {
+	.attr	= { .name = "version", .mode = 0444 },
+	.show	= pfm_fmt_show,
+};
+
+static struct attribute *pfm_fmt_attrs[] = {
+	&attr_fmt_version.attr,
+	NULL
+};
+
+static struct attribute_group pfm_fmt_attr_group = {
+	.attrs = pfm_fmt_attrs,
+};
+
+/*
+ * when a sampling format module is inserted, we populate
+ * sysfs with some information
+ */
+int pfm_sysfs_add_fmt(struct pfm_smpl_fmt *fmt)
+{
+	int ret;
+
+	ret = kobject_init_and_add(&fmt->kobj, &pfm_fmt_ktype,
+				   pfm_fmt_kobj, fmt->fmt_name);
+	if (ret)
+		return ret;
+
+	ret = sysfs_create_group(&fmt->kobj, &pfm_fmt_attr_group);
+	if (ret)
+		kobject_del(&fmt->kobj);
+	else
+		kobject_uevent(&fmt->kobj, KOBJ_ADD);
+
+	return ret;
+}
+
+/*
+ * when a sampling format module is removed, its information
+ * must also be removed from sysfs
+ */
+void pfm_sysfs_remove_fmt(struct pfm_smpl_fmt *fmt)
+{
+	sysfs_remove_group(&fmt->kobj, &pfm_fmt_attr_group);
+	kobject_uevent(&fmt->kobj, KOBJ_REMOVE);
+	kobject_del(&fmt->kobj);
+}
+
+int __init pfm_init_sysfs(void)
+{
+	int ret;
+
+	pfm_kernel_kobj = kobject_create_and_add("perfmon", kernel_kobj);
+	if (!pfm_kernel_kobj) {
+		PFM_ERR("cannot add kernel object: /sys/kernel/perfmon");
+		return -ENOMEM;
+	}
+
+	ret = sysfs_create_group(pfm_kernel_kobj, &pfm_kernel_attr_group);
+	if (ret) {
+		kobject_put(pfm_kernel_kobj);
+		return ret;
+	}
+
+	pfm_fmt_kobj = kobject_create_and_add("formats", pfm_kernel_kobj);
+	if (ret) {
+		PFM_ERR("cannot add fmt object: %d", ret);
+		goto error_fmt;
+	}
+	if (pfm_pmu_conf)
+		pfm_sysfs_add_pmu(pfm_pmu_conf);
+
+	pfm_sysfs_builtin_fmt_add();
+
+	return 0;
+
+error_fmt:
+	kobject_del(pfm_kernel_kobj);
+	return ret;
+}<|MERGE_RESOLUTION|>--- conflicted
+++ resolved
@@ -1875,15 +1875,9 @@
  obj-$(CONFIG_IA64_MCA_RECOVERY)	+= mca_recovery.o
 --- a/arch/ia64/kernel/entry.S
 +++ b/arch/ia64/kernel/entry.S
-<<<<<<< HEAD
 @@ -1780,6 +1780,18 @@ sys_call_table:
  	data8 sys_process_vm_readv
  	data8 sys_process_vm_writev
-=======
-@@ -1780,6 +1780,18 @@ END(ftrace_stub)
- 	data8 sys_ni_syscall	/* process_vm_readv */
- 	data8 sys_ni_syscall	/* process_vm_writev */
->>>>>>> 3958b06c
  	data8 sys_accept4
 +	data8 sys_pfm_create_context		// 1335
 +	data8 sys_pfm_write_pmcs
