/*
 * 2002-10-18  written by Jim Houston jim.houston@ccur.com
 *	Copyright (C) 2002 by Concurrent Computer Corporation
 *	Distributed under the GNU GPL license version 2.
 *
 * Modified by George Anzinger to reuse immediately and to use
 * find bit instructions.  Also removed _irq on spinlocks.
 *
 * Modified by Nadia Derbey to make it RCU safe.
 *
 * Small id to pointer translation service.
 *
 * It uses a radix tree like structure as a sparse array indexed
 * by the id to obtain the pointer.  The bitmap makes allocating
 * a new id quick.
 *
 * You call it to allocate an id (an int) an associate with that id a
 * pointer or what ever, we treat it as a (void *).  You can pass this
 * id to a user for him to pass back at a later time.  You then pass
 * that id to this code and it returns your pointer.

 * You can release ids at any time. When all ids are released, most of
 * the memory is returned (we keep MAX_IDR_FREE) in a local pool so we
 * don't need to go to the memory "store" during an id allocate, just
 * so you don't need to be too concerned about locking and conflicts
 * with the slab allocator.
 */

#ifndef TEST                        // to test in user space...
#include <linux/slab.h>
#include <linux/init.h>
#include <linux/export.h>
#endif
#include <linux/err.h>
#include <linux/string.h>
#include <linux/idr.h>
#include <linux/spinlock.h>
#include <linux/percpu.h>
#include <linux/hardirq.h>

#define MAX_IDR_SHIFT		(sizeof(int) * 8 - 1)
#define MAX_IDR_BIT		(1U << MAX_IDR_SHIFT)

/* Leave the possibility of an incomplete final layer */
#define MAX_IDR_LEVEL ((MAX_IDR_SHIFT + IDR_BITS - 1) / IDR_BITS)

/* Number of id_layer structs to leave in free list */
#define MAX_IDR_FREE (MAX_IDR_LEVEL * 2)

static struct kmem_cache *idr_layer_cache;
static DEFINE_PER_CPU(struct idr_layer *, idr_preload_head);
static DEFINE_PER_CPU(int, idr_preload_cnt);
static DEFINE_SPINLOCK(simple_ida_lock);

/* the maximum ID which can be allocated given idr->layers */
static int idr_max(int layers)
{
	int bits = min_t(int, layers * IDR_BITS, MAX_IDR_SHIFT);

	return (1 << bits) - 1;
}

/*
 * Prefix mask for an idr_layer at @layer.  For layer 0, the prefix mask is
 * all bits except for the lower IDR_BITS.  For layer 1, 2 * IDR_BITS, and
 * so on.
 */
static int idr_layer_prefix_mask(int layer)
{
	return ~idr_max(layer + 1);
}

static struct idr_layer *get_from_free_list(struct idr *idp)
{
	struct idr_layer *p;
	unsigned long flags;

	spin_lock_irqsave(&idp->lock, flags);
	if ((p = idp->id_free)) {
		idp->id_free = p->ary[0];
		idp->id_free_cnt--;
		p->ary[0] = NULL;
	}
	spin_unlock_irqrestore(&idp->lock, flags);
	return(p);
}

/**
 * idr_layer_alloc - allocate a new idr_layer
 * @gfp_mask: allocation mask
 * @layer_idr: optional idr to allocate from
 *
 * If @layer_idr is %NULL, directly allocate one using @gfp_mask or fetch
 * one from the per-cpu preload buffer.  If @layer_idr is not %NULL, fetch
 * an idr_layer from @idr->id_free.
 *
 * @layer_idr is to maintain backward compatibility with the old alloc
 * interface - idr_pre_get() and idr_get_new*() - and will be removed
 * together with per-pool preload buffer.
 */
static struct idr_layer *idr_layer_alloc(gfp_t gfp_mask, struct idr *layer_idr)
{
	struct idr_layer *new;

	/* this is the old path, bypass to get_from_free_list() */
	if (layer_idr)
		return get_from_free_list(layer_idr);

<<<<<<< HEAD
	/* try to allocate directly from kmem_cache */
	new = kmem_cache_zalloc(idr_layer_cache, gfp_mask);
=======
	/*
	 * Try to allocate directly from kmem_cache.  We want to try this
	 * before preload buffer; otherwise, non-preloading idr_alloc()
	 * users will end up taking advantage of preloading ones.  As the
	 * following is allowed to fail for preloaded cases, suppress
	 * warning this time.
	 */
	new = kmem_cache_zalloc(idr_layer_cache, gfp_mask | __GFP_NOWARN);
>>>>>>> a937536b
	if (new)
		return new;

	/*
	 * Try to fetch one from the per-cpu preload buffer if in process
	 * context.  See idr_preload() for details.
	 */
<<<<<<< HEAD
	if (in_interrupt())
		return NULL;

	preempt_disable();
	new = __this_cpu_read(idr_preload_head);
	if (new) {
		__this_cpu_write(idr_preload_head, new->ary[0]);
		__this_cpu_dec(idr_preload_cnt);
		new->ary[0] = NULL;
	}
	preempt_enable();
	return new;
=======
	if (!in_interrupt()) {
		preempt_disable();
		new = __this_cpu_read(idr_preload_head);
		if (new) {
			__this_cpu_write(idr_preload_head, new->ary[0]);
			__this_cpu_dec(idr_preload_cnt);
			new->ary[0] = NULL;
		}
		preempt_enable();
		if (new)
			return new;
	}

	/*
	 * Both failed.  Try kmem_cache again w/o adding __GFP_NOWARN so
	 * that memory allocation failure warning is printed as intended.
	 */
	return kmem_cache_zalloc(idr_layer_cache, gfp_mask);
>>>>>>> a937536b
}

static void idr_layer_rcu_free(struct rcu_head *head)
{
	struct idr_layer *layer;

	layer = container_of(head, struct idr_layer, rcu_head);
	kmem_cache_free(idr_layer_cache, layer);
}

static inline void free_layer(struct idr *idr, struct idr_layer *p)
{
	if (idr->hint && idr->hint == p)
		RCU_INIT_POINTER(idr->hint, NULL);
	call_rcu(&p->rcu_head, idr_layer_rcu_free);
}

/* only called when idp->lock is held */
static void __move_to_free_list(struct idr *idp, struct idr_layer *p)
{
	p->ary[0] = idp->id_free;
	idp->id_free = p;
	idp->id_free_cnt++;
}

static void move_to_free_list(struct idr *idp, struct idr_layer *p)
{
	unsigned long flags;

	/*
	 * Depends on the return element being zeroed.
	 */
	spin_lock_irqsave(&idp->lock, flags);
	__move_to_free_list(idp, p);
	spin_unlock_irqrestore(&idp->lock, flags);
}

static void idr_mark_full(struct idr_layer **pa, int id)
{
	struct idr_layer *p = pa[0];
	int l = 0;

	__set_bit(id & IDR_MASK, p->bitmap);
	/*
	 * If this layer is full mark the bit in the layer above to
	 * show that this part of the radix tree is full.  This may
	 * complete the layer above and require walking up the radix
	 * tree.
	 */
	while (bitmap_full(p->bitmap, IDR_SIZE)) {
		if (!(p = pa[++l]))
			break;
		id = id >> IDR_BITS;
		__set_bit((id & IDR_MASK), p->bitmap);
	}
}

int __idr_pre_get(struct idr *idp, gfp_t gfp_mask)
{
	while (idp->id_free_cnt < MAX_IDR_FREE) {
		struct idr_layer *new;
		new = kmem_cache_zalloc(idr_layer_cache, gfp_mask);
		if (new == NULL)
			return (0);
		move_to_free_list(idp, new);
	}
	return 1;
}
EXPORT_SYMBOL(__idr_pre_get);

/**
 * sub_alloc - try to allocate an id without growing the tree depth
 * @idp: idr handle
 * @starting_id: id to start search at
<<<<<<< HEAD
 * @id: pointer to the allocated handle
=======
>>>>>>> a937536b
 * @pa: idr_layer[MAX_IDR_LEVEL] used as backtrack buffer
 * @gfp_mask: allocation mask for idr_layer_alloc()
 * @layer_idr: optional idr passed to idr_layer_alloc()
 *
 * Allocate an id in range [@starting_id, INT_MAX] from @idp without
 * growing its depth.  Returns
 *
 *  the allocated id >= 0 if successful,
 *  -EAGAIN if the tree needs to grow for allocation to succeed,
 *  -ENOSPC if the id space is exhausted,
 *  -ENOMEM if more idr_layers need to be allocated.
 */
static int sub_alloc(struct idr *idp, int *starting_id, struct idr_layer **pa,
		     gfp_t gfp_mask, struct idr *layer_idr)
{
	int n, m, sh;
	struct idr_layer *p, *new;
	int l, id, oid;

	id = *starting_id;
 restart:
	p = idp->top;
	l = idp->layers;
	pa[l--] = NULL;
	while (1) {
		/*
		 * We run around this while until we reach the leaf node...
		 */
		n = (id >> (IDR_BITS*l)) & IDR_MASK;
		m = find_next_zero_bit(p->bitmap, IDR_SIZE, n);
		if (m == IDR_SIZE) {
			/* no space available go back to previous layer. */
			l++;
			oid = id;
			id = (id | ((1 << (IDR_BITS * l)) - 1)) + 1;

			/* if already at the top layer, we need to grow */
			if (id >= 1 << (idp->layers * IDR_BITS)) {
				*starting_id = id;
				return -EAGAIN;
			}
			p = pa[l];
			BUG_ON(!p);

			/* If we need to go up one layer, continue the
			 * loop; otherwise, restart from the top.
			 */
			sh = IDR_BITS * (l + 1);
			if (oid >> sh == id >> sh)
				continue;
			else
				goto restart;
		}
		if (m != n) {
			sh = IDR_BITS*l;
			id = ((id >> sh) ^ n ^ m) << sh;
		}
		if ((id >= MAX_IDR_BIT) || (id < 0))
			return -ENOSPC;
		if (l == 0)
			break;
		/*
		 * Create the layer below if it is missing.
		 */
		if (!p->ary[m]) {
			new = idr_layer_alloc(gfp_mask, layer_idr);
			if (!new)
				return -ENOMEM;
			new->layer = l-1;
			new->prefix = id & idr_layer_prefix_mask(new->layer);
			rcu_assign_pointer(p->ary[m], new);
			p->count++;
		}
		pa[l--] = p;
		p = p->ary[m];
	}

	pa[l] = p;
	return id;
}

static int idr_get_empty_slot(struct idr *idp, int starting_id,
			      struct idr_layer **pa, gfp_t gfp_mask,
			      struct idr *layer_idr)
{
	struct idr_layer *p, *new;
	int layers, v, id;
	unsigned long flags;

	id = starting_id;
build_up:
	p = idp->top;
	layers = idp->layers;
	if (unlikely(!p)) {
		if (!(p = idr_layer_alloc(gfp_mask, layer_idr)))
			return -ENOMEM;
		p->layer = 0;
		layers = 1;
	}
	/*
	 * Add a new layer to the top of the tree if the requested
	 * id is larger than the currently allocated space.
	 */
	while (id > idr_max(layers)) {
		layers++;
		if (!p->count) {
			/* special case: if the tree is currently empty,
			 * then we grow the tree by moving the top node
			 * upwards.
			 */
			p->layer++;
			WARN_ON_ONCE(p->prefix);
			continue;
		}
		if (!(new = idr_layer_alloc(gfp_mask, layer_idr))) {
			/*
			 * The allocation failed.  If we built part of
			 * the structure tear it down.
			 */
			spin_lock_irqsave(&idp->lock, flags);
			for (new = p; p && p != idp->top; new = p) {
				p = p->ary[0];
				new->ary[0] = NULL;
				new->count = 0;
				bitmap_clear(new->bitmap, 0, IDR_SIZE);
				__move_to_free_list(idp, new);
			}
			spin_unlock_irqrestore(&idp->lock, flags);
			return -ENOMEM;
		}
		new->ary[0] = p;
		new->count = 1;
		new->layer = layers-1;
		new->prefix = id & idr_layer_prefix_mask(new->layer);
		if (bitmap_full(p->bitmap, IDR_SIZE))
			__set_bit(0, new->bitmap);
		p = new;
	}
	rcu_assign_pointer(idp->top, p);
	idp->layers = layers;
	v = sub_alloc(idp, &id, pa, gfp_mask, layer_idr);
	if (v == -EAGAIN)
		goto build_up;
	return(v);
}

/*
 * @id and @pa are from a successful allocation from idr_get_empty_slot().
 * Install the user pointer @ptr and mark the slot full.
 */
static void idr_fill_slot(struct idr *idr, void *ptr, int id,
			  struct idr_layer **pa)
{
	/* update hint used for lookup, cleared from free_layer() */
	rcu_assign_pointer(idr->hint, pa[0]);
<<<<<<< HEAD

	rcu_assign_pointer(pa[0]->ary[id & IDR_MASK], (struct idr_layer *)ptr);
	pa[0]->count++;
	idr_mark_full(pa, id);
=======

	rcu_assign_pointer(pa[0]->ary[id & IDR_MASK], (struct idr_layer *)ptr);
	pa[0]->count++;
	idr_mark_full(pa, id);
}

int __idr_get_new_above(struct idr *idp, void *ptr, int starting_id, int *id)
{
	struct idr_layer *pa[MAX_IDR_LEVEL + 1];
	int rv;

	rv = idr_get_empty_slot(idp, starting_id, pa, 0, idp);
	if (rv < 0)
		return rv == -ENOMEM ? -EAGAIN : rv;

	idr_fill_slot(idp, ptr, rv, pa);
	*id = rv;
	return 0;
>>>>>>> a937536b
}
EXPORT_SYMBOL(__idr_get_new_above);

/**
 * idr_preload - preload for idr_alloc()
 * @gfp_mask: allocation mask to use for preloading
 *
 * Preload per-cpu layer buffer for idr_alloc().  Can only be used from
 * process context and each idr_preload() invocation should be matched with
 * idr_preload_end().  Note that preemption is disabled while preloaded.
 *
 * The first idr_alloc() in the preloaded section can be treated as if it
 * were invoked with @gfp_mask used for preloading.  This allows using more
 * permissive allocation masks for idrs protected by spinlocks.
 *
 * For example, if idr_alloc() below fails, the failure can be treated as
 * if idr_alloc() were called with GFP_KERNEL rather than GFP_NOWAIT.
 *
 *	idr_preload(GFP_KERNEL);
 *	spin_lock(lock);
 *
 *	id = idr_alloc(idr, ptr, start, end, GFP_NOWAIT);
 *
 *	spin_unlock(lock);
 *	idr_preload_end();
 *	if (id < 0)
 *		error;
 */
void idr_preload(gfp_t gfp_mask)
{
<<<<<<< HEAD
	struct idr_layer *pa[MAX_IDR_LEVEL + 1];
	int rv;

	rv = idr_get_empty_slot(idp, starting_id, pa, 0, idp);
	if (rv < 0)
		return rv == -ENOMEM ? -EAGAIN : rv;

	idr_fill_slot(idp, ptr, rv, pa);
	*id = rv;
	return 0;
=======
	/*
	 * Consuming preload buffer from non-process context breaks preload
	 * allocation guarantee.  Disallow usage from those contexts.
	 */
	WARN_ON_ONCE(in_interrupt());
	might_sleep_if(gfp_mask & __GFP_WAIT);

	preempt_disable();

	/*
	 * idr_alloc() is likely to succeed w/o full idr_layer buffer and
	 * return value from idr_alloc() needs to be checked for failure
	 * anyway.  Silently give up if allocation fails.  The caller can
	 * treat failures from idr_alloc() as if idr_alloc() were called
	 * with @gfp_mask which should be enough.
	 */
	while (__this_cpu_read(idr_preload_cnt) < MAX_IDR_FREE) {
		struct idr_layer *new;

		preempt_enable();
		new = kmem_cache_zalloc(idr_layer_cache, gfp_mask);
		preempt_disable();
		if (!new)
			break;

		/* link the new one to per-cpu preload list */
		new->ary[0] = __this_cpu_read(idr_preload_head);
		__this_cpu_write(idr_preload_head, new);
		__this_cpu_inc(idr_preload_cnt);
	}
>>>>>>> a937536b
}
EXPORT_SYMBOL(idr_preload);

/**
<<<<<<< HEAD
 * idr_preload - preload for idr_alloc()
 * @gfp_mask: allocation mask to use for preloading
 *
 * Preload per-cpu layer buffer for idr_alloc().  Can only be used from
 * process context and each idr_preload() invocation should be matched with
 * idr_preload_end().  Note that preemption is disabled while preloaded.
 *
 * The first idr_alloc() in the preloaded section can be treated as if it
 * were invoked with @gfp_mask used for preloading.  This allows using more
 * permissive allocation masks for idrs protected by spinlocks.
 *
 * For example, if idr_alloc() below fails, the failure can be treated as
 * if idr_alloc() were called with GFP_KERNEL rather than GFP_NOWAIT.
 *
 *	idr_preload(GFP_KERNEL);
 *	spin_lock(lock);
 *
 *	id = idr_alloc(idr, ptr, start, end, GFP_NOWAIT);
 *
 *	spin_unlock(lock);
 *	idr_preload_end();
 *	if (id < 0)
 *		error;
 */
void idr_preload(gfp_t gfp_mask)
{
	/*
	 * Consuming preload buffer from non-process context breaks preload
	 * allocation guarantee.  Disallow usage from those contexts.
	 */
	WARN_ON_ONCE(in_interrupt());
	might_sleep_if(gfp_mask & __GFP_WAIT);

	preempt_disable();

	/*
	 * idr_alloc() is likely to succeed w/o full idr_layer buffer and
	 * return value from idr_alloc() needs to be checked for failure
	 * anyway.  Silently give up if allocation fails.  The caller can
	 * treat failures from idr_alloc() as if idr_alloc() were called
	 * with @gfp_mask which should be enough.
	 */
	while (__this_cpu_read(idr_preload_cnt) < MAX_IDR_FREE) {
		struct idr_layer *new;

		preempt_enable();
		new = kmem_cache_zalloc(idr_layer_cache, gfp_mask);
		preempt_disable();
		if (!new)
			break;

		/* link the new one to per-cpu preload list */
		new->ary[0] = __this_cpu_read(idr_preload_head);
		__this_cpu_write(idr_preload_head, new);
		__this_cpu_inc(idr_preload_cnt);
	}
}
EXPORT_SYMBOL(idr_preload);

/**
 * idr_alloc - allocate new idr entry
 * @idr: the (initialized) idr
 * @ptr: pointer to be associated with the new id
 * @start: the minimum id (inclusive)
 * @end: the maximum id (exclusive, <= 0 for max)
 * @gfp_mask: memory allocation flags
 *
 * Allocate an id in [start, end) and associate it with @ptr.  If no ID is
 * available in the specified range, returns -ENOSPC.  On memory allocation
 * failure, returns -ENOMEM.
 *
 * Note that @end is treated as max when <= 0.  This is to always allow
 * using @start + N as @end as long as N is inside integer range.
 *
 * The user is responsible for exclusively synchronizing all operations
 * which may modify @idr.  However, read-only accesses such as idr_find()
 * or iteration can be performed under RCU read lock provided the user
 * destroys @ptr in RCU-safe way after removal from idr.
 */
int idr_alloc(struct idr *idr, void *ptr, int start, int end, gfp_t gfp_mask)
{
	int max = end > 0 ? end - 1 : INT_MAX;	/* inclusive upper limit */
	struct idr_layer *pa[MAX_IDR_LEVEL + 1];
	int id;

	might_sleep_if(gfp_mask & __GFP_WAIT);

	/* sanity checks */
	if (WARN_ON_ONCE(start < 0))
		return -EINVAL;
	if (unlikely(max < start))
		return -ENOSPC;

	/* allocate id */
	id = idr_get_empty_slot(idr, start, pa, gfp_mask, NULL);
	if (unlikely(id < 0))
		return id;
	if (unlikely(id > max))
		return -ENOSPC;

	idr_fill_slot(idr, ptr, id, pa);
	return id;
}
=======
 * idr_alloc - allocate new idr entry
 * @idr: the (initialized) idr
 * @ptr: pointer to be associated with the new id
 * @start: the minimum id (inclusive)
 * @end: the maximum id (exclusive, <= 0 for max)
 * @gfp_mask: memory allocation flags
 *
 * Allocate an id in [start, end) and associate it with @ptr.  If no ID is
 * available in the specified range, returns -ENOSPC.  On memory allocation
 * failure, returns -ENOMEM.
 *
 * Note that @end is treated as max when <= 0.  This is to always allow
 * using @start + N as @end as long as N is inside integer range.
 *
 * The user is responsible for exclusively synchronizing all operations
 * which may modify @idr.  However, read-only accesses such as idr_find()
 * or iteration can be performed under RCU read lock provided the user
 * destroys @ptr in RCU-safe way after removal from idr.
 */
int idr_alloc(struct idr *idr, void *ptr, int start, int end, gfp_t gfp_mask)
{
	int max = end > 0 ? end - 1 : INT_MAX;	/* inclusive upper limit */
	struct idr_layer *pa[MAX_IDR_LEVEL + 1];
	int id;

	might_sleep_if(gfp_mask & __GFP_WAIT);

	/* sanity checks */
	if (WARN_ON_ONCE(start < 0))
		return -EINVAL;
	if (unlikely(max < start))
		return -ENOSPC;

	/* allocate id */
	id = idr_get_empty_slot(idr, start, pa, gfp_mask, NULL);
	if (unlikely(id < 0))
		return id;
	if (unlikely(id > max))
		return -ENOSPC;

	idr_fill_slot(idr, ptr, id, pa);
	return id;
}
>>>>>>> a937536b
EXPORT_SYMBOL_GPL(idr_alloc);

static void idr_remove_warning(int id)
{
	printk(KERN_WARNING
		"idr_remove called for id=%d which is not allocated.\n", id);
	dump_stack();
}

static void sub_remove(struct idr *idp, int shift, int id)
{
	struct idr_layer *p = idp->top;
	struct idr_layer **pa[MAX_IDR_LEVEL + 1];
	struct idr_layer ***paa = &pa[0];
	struct idr_layer *to_free;
	int n;

	*paa = NULL;
	*++paa = &idp->top;

	while ((shift > 0) && p) {
		n = (id >> shift) & IDR_MASK;
		__clear_bit(n, p->bitmap);
		*++paa = &p->ary[n];
		p = p->ary[n];
		shift -= IDR_BITS;
	}
	n = id & IDR_MASK;
	if (likely(p != NULL && test_bit(n, p->bitmap))) {
		__clear_bit(n, p->bitmap);
		rcu_assign_pointer(p->ary[n], NULL);
		to_free = NULL;
		while(*paa && ! --((**paa)->count)){
			if (to_free)
				free_layer(idp, to_free);
			to_free = **paa;
			**paa-- = NULL;
		}
		if (!*paa)
			idp->layers = 0;
		if (to_free)
			free_layer(idp, to_free);
	} else
		idr_remove_warning(id);
}

/**
 * idr_remove - remove the given id and free its slot
 * @idp: idr handle
 * @id: unique key
 */
void idr_remove(struct idr *idp, int id)
{
	struct idr_layer *p;
	struct idr_layer *to_free;

<<<<<<< HEAD
	/* see comment in idr_find_slowpath() */
	if (WARN_ON_ONCE(id < 0))
=======
	if (id < 0)
>>>>>>> a937536b
		return;

	sub_remove(idp, (idp->layers - 1) * IDR_BITS, id);
	if (idp->top && idp->top->count == 1 && (idp->layers > 1) &&
	    idp->top->ary[0]) {
		/*
		 * Single child at leftmost slot: we can shrink the tree.
		 * This level is not needed anymore since when layers are
		 * inserted, they are inserted at the top of the existing
		 * tree.
		 */
		to_free = idp->top;
		p = idp->top->ary[0];
		rcu_assign_pointer(idp->top, p);
		--idp->layers;
		to_free->count = 0;
		bitmap_clear(to_free->bitmap, 0, IDR_SIZE);
		free_layer(idp, to_free);
	}
	while (idp->id_free_cnt >= MAX_IDR_FREE) {
		p = get_from_free_list(idp);
		/*
		 * Note: we don't call the rcu callback here, since the only
		 * layers that fall into the freelist are those that have been
		 * preallocated.
		 */
		kmem_cache_free(idr_layer_cache, p);
	}
	return;
}
EXPORT_SYMBOL(idr_remove);

void __idr_remove_all(struct idr *idp)
{
	int n, id, max;
	int bt_mask;
	struct idr_layer *p;
	struct idr_layer *pa[MAX_IDR_LEVEL + 1];
	struct idr_layer **paa = &pa[0];

	n = idp->layers * IDR_BITS;
	p = idp->top;
	rcu_assign_pointer(idp->top, NULL);
	max = idr_max(idp->layers);

	id = 0;
	while (id >= 0 && id <= max) {
		while (n > IDR_BITS && p) {
			n -= IDR_BITS;
			*paa++ = p;
			p = p->ary[(id >> n) & IDR_MASK];
		}

		bt_mask = id;
		id += 1 << n;
		/* Get the highest bit that the above add changed from 0->1. */
		while (n < fls(id ^ bt_mask)) {
			if (p)
				free_layer(idp, p);
			n += IDR_BITS;
			p = *--paa;
		}
	}
	idp->layers = 0;
}
EXPORT_SYMBOL(__idr_remove_all);

/**
 * idr_destroy - release all cached layers within an idr tree
 * @idp: idr handle
 *
 * Free all id mappings and all idp_layers.  After this function, @idp is
 * completely unused and can be freed / recycled.  The caller is
 * responsible for ensuring that no one else accesses @idp during or after
 * idr_destroy().
 *
 * A typical clean-up sequence for objects stored in an idr tree will use
 * idr_for_each() to free all objects, if necessay, then idr_destroy() to
 * free up the id mappings and cached idr_layers.
 */
void idr_destroy(struct idr *idp)
{
	__idr_remove_all(idp);

	while (idp->id_free_cnt) {
		struct idr_layer *p = get_from_free_list(idp);
		kmem_cache_free(idr_layer_cache, p);
	}
}
EXPORT_SYMBOL(idr_destroy);

void *idr_find_slowpath(struct idr *idp, int id)
{
	int n;
	struct idr_layer *p;

<<<<<<< HEAD
	/*
	 * If @id is negative, idr_find() used to ignore the sign bit and
	 * performed lookup with the rest of bits, which is weird and can
	 * lead to very obscure bugs.  We're now returning NULL for all
	 * negative IDs but just in case somebody was depending on the sign
	 * bit being ignored, let's trigger WARN_ON_ONCE() so that they can
	 * be detected and fixed.  WARN_ON_ONCE() can later be removed.
	 */
	if (WARN_ON_ONCE(id < 0))
=======
	if (id < 0)
>>>>>>> a937536b
		return NULL;

	p = rcu_dereference_raw(idp->top);
	if (!p)
		return NULL;
	n = (p->layer+1) * IDR_BITS;

	if (id > idr_max(p->layer + 1))
		return NULL;
	BUG_ON(n == 0);

	while (n > 0 && p) {
		n -= IDR_BITS;
		BUG_ON(n != p->layer*IDR_BITS);
		p = rcu_dereference_raw(p->ary[(id >> n) & IDR_MASK]);
	}
	return((void *)p);
}
EXPORT_SYMBOL(idr_find_slowpath);

/**
 * idr_for_each - iterate through all stored pointers
 * @idp: idr handle
 * @fn: function to be called for each pointer
 * @data: data passed back to callback function
 *
 * Iterate over the pointers registered with the given idr.  The
 * callback function will be called for each pointer currently
 * registered, passing the id, the pointer and the data pointer passed
 * to this function.  It is not safe to modify the idr tree while in
 * the callback, so functions such as idr_get_new and idr_remove are
 * not allowed.
 *
 * We check the return of @fn each time. If it returns anything other
 * than %0, we break out and return that value.
 *
 * The caller must serialize idr_for_each() vs idr_get_new() and idr_remove().
 */
int idr_for_each(struct idr *idp,
		 int (*fn)(int id, void *p, void *data), void *data)
{
	int n, id, max, error = 0;
	struct idr_layer *p;
	struct idr_layer *pa[MAX_IDR_LEVEL + 1];
	struct idr_layer **paa = &pa[0];

	n = idp->layers * IDR_BITS;
	p = rcu_dereference_raw(idp->top);
	max = idr_max(idp->layers);

	id = 0;
	while (id >= 0 && id <= max) {
		while (n > 0 && p) {
			n -= IDR_BITS;
			*paa++ = p;
			p = rcu_dereference_raw(p->ary[(id >> n) & IDR_MASK]);
		}

		if (p) {
			error = fn(id, (void *)p, data);
			if (error)
				break;
		}

		id += 1 << n;
		while (n < fls(id)) {
			n += IDR_BITS;
			p = *--paa;
		}
	}

	return error;
}
EXPORT_SYMBOL(idr_for_each);

/**
 * idr_get_next - lookup next object of id to given id.
 * @idp: idr handle
 * @nextidp:  pointer to lookup key
 *
 * Returns pointer to registered object with id, which is next number to
 * given id. After being looked up, *@nextidp will be updated for the next
 * iteration.
 *
 * This function can be called under rcu_read_lock(), given that the leaf
 * pointers lifetimes are correctly managed.
 */
void *idr_get_next(struct idr *idp, int *nextidp)
{
	struct idr_layer *p, *pa[MAX_IDR_LEVEL + 1];
	struct idr_layer **paa = &pa[0];
	int id = *nextidp;
	int n, max;

	/* find first ent */
	p = rcu_dereference_raw(idp->top);
	if (!p)
		return NULL;
	n = (p->layer + 1) * IDR_BITS;
	max = idr_max(p->layer + 1);

	while (id >= 0 && id <= max) {
		while (n > 0 && p) {
			n -= IDR_BITS;
			*paa++ = p;
			p = rcu_dereference_raw(p->ary[(id >> n) & IDR_MASK]);
		}

		if (p) {
			*nextidp = id;
			return p;
		}

		/*
		 * Proceed to the next layer at the current level.  Unlike
		 * idr_for_each(), @id isn't guaranteed to be aligned to
		 * layer boundary at this point and adding 1 << n may
		 * incorrectly skip IDs.  Make sure we jump to the
		 * beginning of the next layer using round_up().
		 */
		id = round_up(id + 1, 1 << n);
		while (n < fls(id)) {
			n += IDR_BITS;
			p = *--paa;
		}
	}
	return NULL;
}
EXPORT_SYMBOL(idr_get_next);


/**
 * idr_replace - replace pointer for given id
 * @idp: idr handle
 * @ptr: pointer you want associated with the id
 * @id: lookup key
 *
 * Replace the pointer registered with an id and return the old value.
 * A %-ENOENT return indicates that @id was not found.
 * A %-EINVAL return indicates that @id was not within valid constraints.
 *
 * The caller must serialize with writers.
 */
void *idr_replace(struct idr *idp, void *ptr, int id)
{
	int n;
	struct idr_layer *p, *old_p;

<<<<<<< HEAD
	/* see comment in idr_find_slowpath() */
	if (WARN_ON_ONCE(id < 0))
=======
	if (id < 0)
>>>>>>> a937536b
		return ERR_PTR(-EINVAL);

	p = idp->top;
	if (!p)
		return ERR_PTR(-EINVAL);

	n = (p->layer+1) * IDR_BITS;

	if (id >= (1 << n))
		return ERR_PTR(-EINVAL);

	n -= IDR_BITS;
	while ((n > 0) && p) {
		p = p->ary[(id >> n) & IDR_MASK];
		n -= IDR_BITS;
	}

	n = id & IDR_MASK;
	if (unlikely(p == NULL || !test_bit(n, p->bitmap)))
		return ERR_PTR(-ENOENT);

	old_p = p->ary[n];
	rcu_assign_pointer(p->ary[n], ptr);

	return old_p;
}
EXPORT_SYMBOL(idr_replace);

void __init idr_init_cache(void)
{
	idr_layer_cache = kmem_cache_create("idr_layer_cache",
				sizeof(struct idr_layer), 0, SLAB_PANIC, NULL);
}

/**
 * idr_init - initialize idr handle
 * @idp:	idr handle
 *
 * This function is use to set up the handle (@idp) that you will pass
 * to the rest of the functions.
 */
void idr_init(struct idr *idp)
{
	memset(idp, 0, sizeof(struct idr));
	spin_lock_init(&idp->lock);
}
EXPORT_SYMBOL(idr_init);


/**
 * DOC: IDA description
 * IDA - IDR based ID allocator
 *
 * This is id allocator without id -> pointer translation.  Memory
 * usage is much lower than full blown idr because each id only
 * occupies a bit.  ida uses a custom leaf node which contains
 * IDA_BITMAP_BITS slots.
 *
 * 2007-04-25  written by Tejun Heo <htejun@gmail.com>
 */

static void free_bitmap(struct ida *ida, struct ida_bitmap *bitmap)
{
	unsigned long flags;

	if (!ida->free_bitmap) {
		spin_lock_irqsave(&ida->idr.lock, flags);
		if (!ida->free_bitmap) {
			ida->free_bitmap = bitmap;
			bitmap = NULL;
		}
		spin_unlock_irqrestore(&ida->idr.lock, flags);
	}

	kfree(bitmap);
}

/**
 * ida_pre_get - reserve resources for ida allocation
 * @ida:	ida handle
 * @gfp_mask:	memory allocation flag
 *
 * This function should be called prior to locking and calling the
 * following function.  It preallocates enough memory to satisfy the
 * worst possible allocation.
 *
 * If the system is REALLY out of memory this function returns %0,
 * otherwise %1.
 */
int ida_pre_get(struct ida *ida, gfp_t gfp_mask)
{
	/* allocate idr_layers */
	if (!__idr_pre_get(&ida->idr, gfp_mask))
		return 0;

	/* allocate free_bitmap */
	if (!ida->free_bitmap) {
		struct ida_bitmap *bitmap;

		bitmap = kmalloc(sizeof(struct ida_bitmap), gfp_mask);
		if (!bitmap)
			return 0;

		free_bitmap(ida, bitmap);
	}

	return 1;
}
EXPORT_SYMBOL(ida_pre_get);

/**
 * ida_get_new_above - allocate new ID above or equal to a start id
 * @ida:	ida handle
 * @starting_id: id to start search at
 * @p_id:	pointer to the allocated handle
 *
 * Allocate new ID above or equal to @starting_id.  It should be called
 * with any required locks.
 *
 * If memory is required, it will return %-EAGAIN, you should unlock
 * and go back to the ida_pre_get() call.  If the ida is full, it will
 * return %-ENOSPC.
 *
 * @p_id returns a value in the range @starting_id ... %0x7fffffff.
 */
int ida_get_new_above(struct ida *ida, int starting_id, int *p_id)
{
	struct idr_layer *pa[MAX_IDR_LEVEL + 1];
	struct ida_bitmap *bitmap;
	unsigned long flags;
	int idr_id = starting_id / IDA_BITMAP_BITS;
	int offset = starting_id % IDA_BITMAP_BITS;
	int t, id;

 restart:
	/* get vacant slot */
	t = idr_get_empty_slot(&ida->idr, idr_id, pa, 0, &ida->idr);
	if (t < 0)
		return t == -ENOMEM ? -EAGAIN : t;

	if (t * IDA_BITMAP_BITS >= MAX_IDR_BIT)
		return -ENOSPC;

	if (t != idr_id)
		offset = 0;
	idr_id = t;

	/* if bitmap isn't there, create a new one */
	bitmap = (void *)pa[0]->ary[idr_id & IDR_MASK];
	if (!bitmap) {
		spin_lock_irqsave(&ida->idr.lock, flags);
		bitmap = ida->free_bitmap;
		ida->free_bitmap = NULL;
		spin_unlock_irqrestore(&ida->idr.lock, flags);

		if (!bitmap)
			return -EAGAIN;

		memset(bitmap, 0, sizeof(struct ida_bitmap));
		rcu_assign_pointer(pa[0]->ary[idr_id & IDR_MASK],
				(void *)bitmap);
		pa[0]->count++;
	}

	/* lookup for empty slot */
	t = find_next_zero_bit(bitmap->bitmap, IDA_BITMAP_BITS, offset);
	if (t == IDA_BITMAP_BITS) {
		/* no empty slot after offset, continue to the next chunk */
		idr_id++;
		offset = 0;
		goto restart;
	}

	id = idr_id * IDA_BITMAP_BITS + t;
	if (id >= MAX_IDR_BIT)
		return -ENOSPC;

	__set_bit(t, bitmap->bitmap);
	if (++bitmap->nr_busy == IDA_BITMAP_BITS)
		idr_mark_full(pa, idr_id);

	*p_id = id;

	/* Each leaf node can handle nearly a thousand slots and the
	 * whole idea of ida is to have small memory foot print.
	 * Throw away extra resources one by one after each successful
	 * allocation.
	 */
	if (ida->idr.id_free_cnt || ida->free_bitmap) {
		struct idr_layer *p = get_from_free_list(&ida->idr);
		if (p)
			kmem_cache_free(idr_layer_cache, p);
	}

	return 0;
}
EXPORT_SYMBOL(ida_get_new_above);

/**
 * ida_remove - remove the given ID
 * @ida:	ida handle
 * @id:		ID to free
 */
void ida_remove(struct ida *ida, int id)
{
	struct idr_layer *p = ida->idr.top;
	int shift = (ida->idr.layers - 1) * IDR_BITS;
	int idr_id = id / IDA_BITMAP_BITS;
	int offset = id % IDA_BITMAP_BITS;
	int n;
	struct ida_bitmap *bitmap;

	/* clear full bits while looking up the leaf idr_layer */
	while ((shift > 0) && p) {
		n = (idr_id >> shift) & IDR_MASK;
		__clear_bit(n, p->bitmap);
		p = p->ary[n];
		shift -= IDR_BITS;
	}

	if (p == NULL)
		goto err;

	n = idr_id & IDR_MASK;
	__clear_bit(n, p->bitmap);

	bitmap = (void *)p->ary[n];
	if (!test_bit(offset, bitmap->bitmap))
		goto err;

	/* update bitmap and remove it if empty */
	__clear_bit(offset, bitmap->bitmap);
	if (--bitmap->nr_busy == 0) {
		__set_bit(n, p->bitmap);	/* to please idr_remove() */
		idr_remove(&ida->idr, idr_id);
		free_bitmap(ida, bitmap);
	}

	return;

 err:
	printk(KERN_WARNING
	       "ida_remove called for id=%d which is not allocated.\n", id);
}
EXPORT_SYMBOL(ida_remove);

/**
 * ida_destroy - release all cached layers within an ida tree
 * @ida:		ida handle
 */
void ida_destroy(struct ida *ida)
{
	idr_destroy(&ida->idr);
	kfree(ida->free_bitmap);
}
EXPORT_SYMBOL(ida_destroy);

/**
 * ida_simple_get - get a new id.
 * @ida: the (initialized) ida.
 * @start: the minimum id (inclusive, < 0x8000000)
 * @end: the maximum id (exclusive, < 0x8000000 or 0)
 * @gfp_mask: memory allocation flags
 *
 * Allocates an id in the range start <= id < end, or returns -ENOSPC.
 * On memory allocation failure, returns -ENOMEM.
 *
 * Use ida_simple_remove() to get rid of an id.
 */
int ida_simple_get(struct ida *ida, unsigned int start, unsigned int end,
		   gfp_t gfp_mask)
{
	int ret, id;
	unsigned int max;
	unsigned long flags;

	BUG_ON((int)start < 0);
	BUG_ON((int)end < 0);

	if (end == 0)
		max = 0x80000000;
	else {
		BUG_ON(end < start);
		max = end - 1;
	}

again:
	if (!ida_pre_get(ida, gfp_mask))
		return -ENOMEM;

	spin_lock_irqsave(&simple_ida_lock, flags);
	ret = ida_get_new_above(ida, start, &id);
	if (!ret) {
		if (id > max) {
			ida_remove(ida, id);
			ret = -ENOSPC;
		} else {
			ret = id;
		}
	}
	spin_unlock_irqrestore(&simple_ida_lock, flags);

	if (unlikely(ret == -EAGAIN))
		goto again;

	return ret;
}
EXPORT_SYMBOL(ida_simple_get);

/**
 * ida_simple_remove - remove an allocated id.
 * @ida: the (initialized) ida.
 * @id: the id returned by ida_simple_get.
 */
void ida_simple_remove(struct ida *ida, unsigned int id)
{
	unsigned long flags;

	BUG_ON((int)id < 0);
	spin_lock_irqsave(&simple_ida_lock, flags);
	ida_remove(ida, id);
	spin_unlock_irqrestore(&simple_ida_lock, flags);
}
EXPORT_SYMBOL(ida_simple_remove);

/**
 * ida_init - initialize ida handle
 * @ida:	ida handle
 *
 * This function is use to set up the handle (@ida) that you will pass
 * to the rest of the functions.
 */
void ida_init(struct ida *ida)
{
	memset(ida, 0, sizeof(struct ida));
	idr_init(&ida->idr);

}
EXPORT_SYMBOL(ida_init);<|MERGE_RESOLUTION|>--- conflicted
+++ resolved
@@ -106,10 +106,6 @@
 	if (layer_idr)
 		return get_from_free_list(layer_idr);
 
-<<<<<<< HEAD
-	/* try to allocate directly from kmem_cache */
-	new = kmem_cache_zalloc(idr_layer_cache, gfp_mask);
-=======
 	/*
 	 * Try to allocate directly from kmem_cache.  We want to try this
 	 * before preload buffer; otherwise, non-preloading idr_alloc()
@@ -118,7 +114,6 @@
 	 * warning this time.
 	 */
 	new = kmem_cache_zalloc(idr_layer_cache, gfp_mask | __GFP_NOWARN);
->>>>>>> a937536b
 	if (new)
 		return new;
 
@@ -126,20 +121,6 @@
 	 * Try to fetch one from the per-cpu preload buffer if in process
 	 * context.  See idr_preload() for details.
 	 */
-<<<<<<< HEAD
-	if (in_interrupt())
-		return NULL;
-
-	preempt_disable();
-	new = __this_cpu_read(idr_preload_head);
-	if (new) {
-		__this_cpu_write(idr_preload_head, new->ary[0]);
-		__this_cpu_dec(idr_preload_cnt);
-		new->ary[0] = NULL;
-	}
-	preempt_enable();
-	return new;
-=======
 	if (!in_interrupt()) {
 		preempt_disable();
 		new = __this_cpu_read(idr_preload_head);
@@ -158,7 +139,6 @@
 	 * that memory allocation failure warning is printed as intended.
 	 */
 	return kmem_cache_zalloc(idr_layer_cache, gfp_mask);
->>>>>>> a937536b
 }
 
 static void idr_layer_rcu_free(struct rcu_head *head)
@@ -233,10 +213,6 @@
  * sub_alloc - try to allocate an id without growing the tree depth
  * @idp: idr handle
  * @starting_id: id to start search at
-<<<<<<< HEAD
- * @id: pointer to the allocated handle
-=======
->>>>>>> a937536b
  * @pa: idr_layer[MAX_IDR_LEVEL] used as backtrack buffer
  * @gfp_mask: allocation mask for idr_layer_alloc()
  * @layer_idr: optional idr passed to idr_layer_alloc()
@@ -392,16 +368,10 @@
 {
 	/* update hint used for lookup, cleared from free_layer() */
 	rcu_assign_pointer(idr->hint, pa[0]);
-<<<<<<< HEAD
 
 	rcu_assign_pointer(pa[0]->ary[id & IDR_MASK], (struct idr_layer *)ptr);
 	pa[0]->count++;
 	idr_mark_full(pa, id);
-=======
-
-	rcu_assign_pointer(pa[0]->ary[id & IDR_MASK], (struct idr_layer *)ptr);
-	pa[0]->count++;
-	idr_mark_full(pa, id);
 }
 
 int __idr_get_new_above(struct idr *idp, void *ptr, int starting_id, int *id)
@@ -416,7 +386,6 @@
 	idr_fill_slot(idp, ptr, rv, pa);
 	*id = rv;
 	return 0;
->>>>>>> a937536b
 }
 EXPORT_SYMBOL(__idr_get_new_above);
 
@@ -447,18 +416,6 @@
  */
 void idr_preload(gfp_t gfp_mask)
 {
-<<<<<<< HEAD
-	struct idr_layer *pa[MAX_IDR_LEVEL + 1];
-	int rv;
-
-	rv = idr_get_empty_slot(idp, starting_id, pa, 0, idp);
-	if (rv < 0)
-		return rv == -ENOMEM ? -EAGAIN : rv;
-
-	idr_fill_slot(idp, ptr, rv, pa);
-	*id = rv;
-	return 0;
-=======
 	/*
 	 * Consuming preload buffer from non-process context breaks preload
 	 * allocation guarantee.  Disallow usage from those contexts.
@@ -489,68 +446,6 @@
 		__this_cpu_write(idr_preload_head, new);
 		__this_cpu_inc(idr_preload_cnt);
 	}
->>>>>>> a937536b
-}
-EXPORT_SYMBOL(idr_preload);
-
-/**
-<<<<<<< HEAD
- * idr_preload - preload for idr_alloc()
- * @gfp_mask: allocation mask to use for preloading
- *
- * Preload per-cpu layer buffer for idr_alloc().  Can only be used from
- * process context and each idr_preload() invocation should be matched with
- * idr_preload_end().  Note that preemption is disabled while preloaded.
- *
- * The first idr_alloc() in the preloaded section can be treated as if it
- * were invoked with @gfp_mask used for preloading.  This allows using more
- * permissive allocation masks for idrs protected by spinlocks.
- *
- * For example, if idr_alloc() below fails, the failure can be treated as
- * if idr_alloc() were called with GFP_KERNEL rather than GFP_NOWAIT.
- *
- *	idr_preload(GFP_KERNEL);
- *	spin_lock(lock);
- *
- *	id = idr_alloc(idr, ptr, start, end, GFP_NOWAIT);
- *
- *	spin_unlock(lock);
- *	idr_preload_end();
- *	if (id < 0)
- *		error;
- */
-void idr_preload(gfp_t gfp_mask)
-{
-	/*
-	 * Consuming preload buffer from non-process context breaks preload
-	 * allocation guarantee.  Disallow usage from those contexts.
-	 */
-	WARN_ON_ONCE(in_interrupt());
-	might_sleep_if(gfp_mask & __GFP_WAIT);
-
-	preempt_disable();
-
-	/*
-	 * idr_alloc() is likely to succeed w/o full idr_layer buffer and
-	 * return value from idr_alloc() needs to be checked for failure
-	 * anyway.  Silently give up if allocation fails.  The caller can
-	 * treat failures from idr_alloc() as if idr_alloc() were called
-	 * with @gfp_mask which should be enough.
-	 */
-	while (__this_cpu_read(idr_preload_cnt) < MAX_IDR_FREE) {
-		struct idr_layer *new;
-
-		preempt_enable();
-		new = kmem_cache_zalloc(idr_layer_cache, gfp_mask);
-		preempt_disable();
-		if (!new)
-			break;
-
-		/* link the new one to per-cpu preload list */
-		new->ary[0] = __this_cpu_read(idr_preload_head);
-		__this_cpu_write(idr_preload_head, new);
-		__this_cpu_inc(idr_preload_cnt);
-	}
 }
 EXPORT_SYMBOL(idr_preload);
 
@@ -598,51 +493,6 @@
 	idr_fill_slot(idr, ptr, id, pa);
 	return id;
 }
-=======
- * idr_alloc - allocate new idr entry
- * @idr: the (initialized) idr
- * @ptr: pointer to be associated with the new id
- * @start: the minimum id (inclusive)
- * @end: the maximum id (exclusive, <= 0 for max)
- * @gfp_mask: memory allocation flags
- *
- * Allocate an id in [start, end) and associate it with @ptr.  If no ID is
- * available in the specified range, returns -ENOSPC.  On memory allocation
- * failure, returns -ENOMEM.
- *
- * Note that @end is treated as max when <= 0.  This is to always allow
- * using @start + N as @end as long as N is inside integer range.
- *
- * The user is responsible for exclusively synchronizing all operations
- * which may modify @idr.  However, read-only accesses such as idr_find()
- * or iteration can be performed under RCU read lock provided the user
- * destroys @ptr in RCU-safe way after removal from idr.
- */
-int idr_alloc(struct idr *idr, void *ptr, int start, int end, gfp_t gfp_mask)
-{
-	int max = end > 0 ? end - 1 : INT_MAX;	/* inclusive upper limit */
-	struct idr_layer *pa[MAX_IDR_LEVEL + 1];
-	int id;
-
-	might_sleep_if(gfp_mask & __GFP_WAIT);
-
-	/* sanity checks */
-	if (WARN_ON_ONCE(start < 0))
-		return -EINVAL;
-	if (unlikely(max < start))
-		return -ENOSPC;
-
-	/* allocate id */
-	id = idr_get_empty_slot(idr, start, pa, gfp_mask, NULL);
-	if (unlikely(id < 0))
-		return id;
-	if (unlikely(id > max))
-		return -ENOSPC;
-
-	idr_fill_slot(idr, ptr, id, pa);
-	return id;
-}
->>>>>>> a937536b
 EXPORT_SYMBOL_GPL(idr_alloc);
 
 static void idr_remove_warning(int id)
@@ -699,12 +549,7 @@
 	struct idr_layer *p;
 	struct idr_layer *to_free;
 
-<<<<<<< HEAD
-	/* see comment in idr_find_slowpath() */
-	if (WARN_ON_ONCE(id < 0))
-=======
 	if (id < 0)
->>>>>>> a937536b
 		return;
 
 	sub_remove(idp, (idp->layers - 1) * IDR_BITS, id);
@@ -801,19 +646,7 @@
 	int n;
 	struct idr_layer *p;
 
-<<<<<<< HEAD
-	/*
-	 * If @id is negative, idr_find() used to ignore the sign bit and
-	 * performed lookup with the rest of bits, which is weird and can
-	 * lead to very obscure bugs.  We're now returning NULL for all
-	 * negative IDs but just in case somebody was depending on the sign
-	 * bit being ignored, let's trigger WARN_ON_ONCE() so that they can
-	 * be detected and fixed.  WARN_ON_ONCE() can later be removed.
-	 */
-	if (WARN_ON_ONCE(id < 0))
-=======
 	if (id < 0)
->>>>>>> a937536b
 		return NULL;
 
 	p = rcu_dereference_raw(idp->top);
@@ -962,12 +795,7 @@
 	int n;
 	struct idr_layer *p, *old_p;
 
-<<<<<<< HEAD
-	/* see comment in idr_find_slowpath() */
-	if (WARN_ON_ONCE(id < 0))
-=======
 	if (id < 0)
->>>>>>> a937536b
 		return ERR_PTR(-EINVAL);
 
 	p = idp->top;
