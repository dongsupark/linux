config XZ_DEC
	tristate "XZ decompression support"
	select CRC32
	help
	  LZMA2 compression algorithm and BCJ filters are supported using
	  the .xz file format as the container. For integrity checking,
	  CRC32 is supported. See Documentation/xz.txt for more information.

if XZ_DEC

config XZ_DEC_X86
	bool "x86 BCJ filter decoder"
	default y if X86
	select XZ_DEC_BCJ

config XZ_DEC_POWERPC
	bool "PowerPC BCJ filter decoder"
<<<<<<< HEAD
	default y if POWERPC
=======
	default y if PPC
>>>>>>> a937536b
	select XZ_DEC_BCJ

config XZ_DEC_IA64
	bool "IA-64 BCJ filter decoder"
	default y if IA64
	select XZ_DEC_BCJ

config XZ_DEC_ARM
	bool "ARM BCJ filter decoder"
	default y if ARM
	select XZ_DEC_BCJ

config XZ_DEC_ARMTHUMB
	bool "ARM-Thumb BCJ filter decoder"
	default y if (ARM && ARM_THUMB)
	select XZ_DEC_BCJ

config XZ_DEC_SPARC
	bool "SPARC BCJ filter decoder"
	default y if SPARC
	select XZ_DEC_BCJ

endif

config XZ_DEC_BCJ
	bool
	default n

config XZ_DEC_TEST
	tristate "XZ decompressor tester"
	default n
	depends on XZ_DEC
	help
	  This allows passing .xz files to the in-kernel XZ decoder via
	  a character special file. It calculates CRC32 of the decompressed
	  data and writes diagnostics to the system log.

	  Unless you are developing the XZ decoder, you don't need this
	  and should say N.<|MERGE_RESOLUTION|>--- conflicted
+++ resolved
@@ -15,11 +15,7 @@
 
 config XZ_DEC_POWERPC
 	bool "PowerPC BCJ filter decoder"
-<<<<<<< HEAD
-	default y if POWERPC
-=======
 	default y if PPC
->>>>>>> a937536b
 	select XZ_DEC_BCJ
 
 config XZ_DEC_IA64
