#
# Makefile for some libs needed in the kernel.
#

ifdef CONFIG_FUNCTION_TRACER
ORIG_CFLAGS := $(KBUILD_CFLAGS)
KBUILD_CFLAGS = $(subst -pg,,$(ORIG_CFLAGS))
endif

lib-y := ctype.o string.o vsprintf.o cmdline.o \
	 rbtree.o radix-tree.o dump_stack.o timerqueue.o\
	 idr.o int_sqrt.o extable.o \
	 sha1.o md5.o irq_regs.o reciprocal_div.o argv_split.o \
	 proportions.o flex_proportions.o ratelimit.o show_mem.o \
	 is_single_threaded.o plist.o decompress.o kobject_uevent.o \
	 earlycpio.o

obj-$(CONFIG_ARCH_HAS_DEBUG_STRICT_USER_COPY_CHECKS) += usercopy.o
lib-$(CONFIG_MMU) += ioremap.o
lib-$(CONFIG_SMP) += cpumask.o

lib-y	+= kobject.o klist.o
obj-y	+= lockref.o

obj-y += bcd.o div64.o sort.o parser.o debug_locks.o random32.o \
	 bust_spinlocks.o hexdump.o kasprintf.o bitmap.o scatterlist.o \
	 gcd.o lcm.o list_sort.o uuid.o flex_array.o iovec.o clz_ctz.o \
	 bsearch.o find_last_bit.o find_next_bit.o llist.o memweight.o kfifo.o \
<<<<<<< HEAD
	 percpu-refcount.o percpu_ida.o hash.o rhashtable.o
obj-$(CONFIG_HALFMD4) += halfmd4.o
=======
	 percpu-refcount.o percpu_ida.o hash.o
obj-$(CONFIG_RHASHTABLE) += rhashtable.o
>>>>>>> 4ecea0db
obj-y += string_helpers.o
obj-$(CONFIG_TEST_STRING_HELPERS) += test-string_helpers.o
obj-y += kstrtox.o
obj-$(CONFIG_TEST_KSTRTOX) += test-kstrtox.o
obj-$(CONFIG_TEST_LKM) += test_module.o
obj-$(CONFIG_TEST_USER_COPY) += test_user_copy.o
obj-$(CONFIG_TEST_BPF) += test_bpf.o
obj-$(CONFIG_TEST_FIRMWARE) += test_firmware.o

ifeq ($(CONFIG_DEBUG_KOBJECT),y)
CFLAGS_kobject.o += -DDEBUG
CFLAGS_kobject_uevent.o += -DDEBUG
endif

obj-$(CONFIG_GENERIC_IOMAP) += iomap.o
obj-$(CONFIG_GENERIC_PCI_IOMAP) += pci_iomap.o
obj-$(CONFIG_HAS_IOMEM) += iomap_copy.o devres.o
obj-$(CONFIG_CHECK_SIGNATURE) += check_signature.o
obj-$(CONFIG_DEBUG_LOCKING_API_SELFTESTS) += locking-selftest.o

GCOV_PROFILE_hweight.o := n
CFLAGS_hweight.o = $(subst $(quote),,$(CONFIG_ARCH_HWEIGHT_CFLAGS))
obj-$(CONFIG_GENERIC_HWEIGHT) += hweight.o

obj-$(CONFIG_BTREE) += btree.o
obj-$(CONFIG_INTERVAL_TREE) += interval_tree.o
obj-$(CONFIG_ASSOCIATIVE_ARRAY) += assoc_array.o
obj-$(CONFIG_DEBUG_PREEMPT) += smp_processor_id.o
obj-$(CONFIG_DEBUG_LIST) += list_debug.o
obj-$(CONFIG_DEBUG_OBJECTS) += debugobjects.o

ifneq ($(CONFIG_HAVE_DEC_LOCK),y)
  lib-y += dec_and_lock.o
endif

obj-$(CONFIG_BITREVERSE) += bitrev.o
obj-$(CONFIG_RATIONAL)	+= rational.o
obj-$(CONFIG_CRC_CCITT)	+= crc-ccitt.o
obj-$(CONFIG_CRC16)	+= crc16.o
obj-$(CONFIG_CRC_T10DIF)+= crc-t10dif.o
obj-$(CONFIG_CRC_ITU_T)	+= crc-itu-t.o
obj-$(CONFIG_CRC32)	+= crc32.o
obj-$(CONFIG_CRC7)	+= crc7.o
obj-$(CONFIG_LIBCRC32C)	+= libcrc32c.o
obj-$(CONFIG_CRC8)	+= crc8.o
obj-$(CONFIG_GENERIC_ALLOCATOR) += genalloc.o

obj-$(CONFIG_ZLIB_INFLATE) += zlib_inflate/
obj-$(CONFIG_ZLIB_DEFLATE) += zlib_deflate/
obj-$(CONFIG_REED_SOLOMON) += reed_solomon/
obj-$(CONFIG_BCH) += bch.o
obj-$(CONFIG_LZO_COMPRESS) += lzo/
obj-$(CONFIG_LZO_DECOMPRESS) += lzo/
obj-$(CONFIG_LZ4_COMPRESS) += lz4/
obj-$(CONFIG_LZ4HC_COMPRESS) += lz4/
obj-$(CONFIG_LZ4_DECOMPRESS) += lz4/
obj-$(CONFIG_XZ_DEC) += xz/
obj-$(CONFIG_RAID6_PQ) += raid6/

lib-$(CONFIG_DECOMPRESS_GZIP) += decompress_inflate.o
lib-$(CONFIG_DECOMPRESS_BZIP2) += decompress_bunzip2.o
lib-$(CONFIG_DECOMPRESS_LZMA) += decompress_unlzma.o
lib-$(CONFIG_DECOMPRESS_XZ) += decompress_unxz.o
lib-$(CONFIG_DECOMPRESS_LZO) += decompress_unlzo.o
lib-$(CONFIG_DECOMPRESS_LZ4) += decompress_unlz4.o

obj-$(CONFIG_TEXTSEARCH) += textsearch.o
obj-$(CONFIG_TEXTSEARCH_KMP) += ts_kmp.o
obj-$(CONFIG_TEXTSEARCH_BM) += ts_bm.o
obj-$(CONFIG_TEXTSEARCH_FSM) += ts_fsm.o
obj-$(CONFIG_SMP) += percpu_counter.o
obj-$(CONFIG_AUDIT_GENERIC) += audit.o
obj-$(CONFIG_AUDIT_COMPAT_GENERIC) += compat_audit.o

obj-$(CONFIG_SWIOTLB) += swiotlb.o
obj-$(CONFIG_IOMMU_HELPER) += iommu-helper.o
obj-$(CONFIG_FAULT_INJECTION) += fault-inject.o
obj-$(CONFIG_NOTIFIER_ERROR_INJECTION) += notifier-error-inject.o
obj-$(CONFIG_CPU_NOTIFIER_ERROR_INJECT) += cpu-notifier-error-inject.o
obj-$(CONFIG_PM_NOTIFIER_ERROR_INJECT) += pm-notifier-error-inject.o
obj-$(CONFIG_MEMORY_NOTIFIER_ERROR_INJECT) += memory-notifier-error-inject.o
obj-$(CONFIG_OF_RECONFIG_NOTIFIER_ERROR_INJECT) += \
	of-reconfig-notifier-error-inject.o

lib-$(CONFIG_GENERIC_BUG) += bug.o

obj-$(CONFIG_HAVE_ARCH_TRACEHOOK) += syscall.o

obj-$(CONFIG_DYNAMIC_DEBUG) += dynamic_debug.o

obj-$(CONFIG_NLATTR) += nlattr.o

obj-$(CONFIG_LRU_CACHE) += lru_cache.o

obj-$(CONFIG_DMA_API_DEBUG) += dma-debug.o

obj-$(CONFIG_GENERIC_CSUM) += checksum.o

obj-$(CONFIG_GENERIC_ATOMIC64) += atomic64.o

obj-$(CONFIG_ATOMIC64_SELFTEST) += atomic64_test.o

obj-$(CONFIG_AVERAGE) += average.o

obj-$(CONFIG_CPU_RMAP) += cpu_rmap.o

obj-$(CONFIG_CORDIC) += cordic.o

obj-$(CONFIG_DQL) += dynamic_queue_limits.o

obj-$(CONFIG_GLOB) += glob.o

obj-$(CONFIG_MPILIB) += mpi/
obj-$(CONFIG_SIGNATURE) += digsig.o

obj-$(CONFIG_CLZ_TAB) += clz_tab.o

obj-$(CONFIG_DDR) += jedec_ddr_data.o

obj-$(CONFIG_GENERIC_STRNCPY_FROM_USER) += strncpy_from_user.o
obj-$(CONFIG_GENERIC_STRNLEN_USER) += strnlen_user.o

obj-$(CONFIG_GENERIC_NET_UTILS) += net_utils.o

obj-$(CONFIG_STMP_DEVICE) += stmp_device.o

libfdt_files = fdt.o fdt_ro.o fdt_wip.o fdt_rw.o fdt_sw.o fdt_strerror.o \
	       fdt_empty_tree.o
$(foreach file, $(libfdt_files), \
	$(eval CFLAGS_$(file) = -I$(src)/../scripts/dtc/libfdt))
lib-$(CONFIG_LIBFDT) += $(libfdt_files)

obj-$(CONFIG_RBTREE_TEST) += rbtree_test.o
obj-$(CONFIG_INTERVAL_TREE_TEST) += interval_tree_test.o

obj-$(CONFIG_PERCPU_TEST) += percpu_test.o

obj-$(CONFIG_ASN1) += asn1_decoder.o

obj-$(CONFIG_FONT_SUPPORT) += fonts/

hostprogs-y	:= gen_crc32table
clean-files	:= crc32table.h

$(obj)/crc32.o: $(obj)/crc32table.h

quiet_cmd_crc32 = GEN     $@
      cmd_crc32 = $< > $@

$(obj)/crc32table.h: $(obj)/gen_crc32table
	$(call cmd,crc32)

#
# Build a fast OID lookip registry from include/linux/oid_registry.h
#
obj-$(CONFIG_OID_REGISTRY) += oid_registry.o

$(obj)/oid_registry.o: $(obj)/oid_registry_data.c

$(obj)/oid_registry_data.c: $(srctree)/include/linux/oid_registry.h \
			    $(src)/build_OID_registry
	$(call cmd,build_OID_registry)

quiet_cmd_build_OID_registry = GEN     $@
      cmd_build_OID_registry = perl $(srctree)/$(src)/build_OID_registry $< $@

clean-files	+= oid_registry_data.c

obj-$(CONFIG_UCS2_STRING) += ucs2_string.o<|MERGE_RESOLUTION|>--- conflicted
+++ resolved
@@ -26,13 +26,9 @@
 	 bust_spinlocks.o hexdump.o kasprintf.o bitmap.o scatterlist.o \
 	 gcd.o lcm.o list_sort.o uuid.o flex_array.o iovec.o clz_ctz.o \
 	 bsearch.o find_last_bit.o find_next_bit.o llist.o memweight.o kfifo.o \
-<<<<<<< HEAD
-	 percpu-refcount.o percpu_ida.o hash.o rhashtable.o
+	 percpu-refcount.o percpu_ida.o hash.o
 obj-$(CONFIG_HALFMD4) += halfmd4.o
-=======
-	 percpu-refcount.o percpu_ida.o hash.o
 obj-$(CONFIG_RHASHTABLE) += rhashtable.o
->>>>>>> 4ecea0db
 obj-y += string_helpers.o
 obj-$(CONFIG_TEST_STRING_HELPERS) += test-string_helpers.o
 obj-y += kstrtox.o
