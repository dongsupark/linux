--- conflicted
+++ resolved
@@ -186,17 +186,15 @@
 	  when they need to do cyclic redundancy check according CRC8
 	  algorithm. Module will be called crc8.
 
-<<<<<<< HEAD
-config HALFMD4
-	bool
-=======
 config CRC64_ECMA
 	tristate "CRC64 ECMA function"
 	help
 	  This option provides CRC64 ECMA function. Drivers may select this
 	  when they need to do cyclic redundancy check according to the CRC64
 	  ECMA algorithm.
->>>>>>> eb5d93a4
+
+config HALFMD4
+	bool
 
 config AUDIT_GENERIC
 	bool
