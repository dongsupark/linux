/*
 * Simple NUMA memory policy for the Linux kernel.
 *
 * Copyright 2003,2004 Andi Kleen, SuSE Labs.
 * (C) Copyright 2005 Christoph Lameter, Silicon Graphics, Inc.
 * Subject to the GNU Public License, version 2.
 *
 * NUMA policy allows the user to give hints in which node(s) memory should
 * be allocated.
 *
 * Support four policies per VMA and per process:
 *
 * The VMA policy has priority over the process policy for a page fault.
 *
 * interleave     Allocate memory interleaved over a set of nodes,
 *                with normal fallback if it fails.
 *                For VMA based allocations this interleaves based on the
 *                offset into the backing object or offset into the mapping
 *                for anonymous memory. For process policy an process counter
 *                is used.
 *
 * bind           Only allocate memory on a specific set of nodes,
 *                no fallback.
 *                FIXME: memory is allocated starting with the first node
 *                to the last. It would be better if bind would truly restrict
 *                the allocation to memory nodes instead
 *
 * preferred       Try a specific node first before normal fallback.
 *                As a special case NUMA_NO_NODE here means do the allocation
 *                on the local CPU. This is normally identical to default,
 *                but useful to set in a VMA when you have a non default
 *                process policy.
 *
 * default        Allocate on the local node first, or when on a VMA
 *                use the process policy. This is what Linux always did
 *		  in a NUMA aware kernel and still does by, ahem, default.
 *
 * The process policy is applied for most non interrupt memory allocations
 * in that process' context. Interrupts ignore the policies and always
 * try to allocate on the local CPU. The VMA policy is only applied for memory
 * allocations for a VMA in the VM.
 *
 * Currently there are a few corner cases in swapping where the policy
 * is not applied, but the majority should be handled. When process policy
 * is used it is not remembered over swap outs/swap ins.
 *
 * Only the highest zone in the zone hierarchy gets policied. Allocations
 * requesting a lower zone just use default policy. This implies that
 * on systems with highmem kernel lowmem allocation don't get policied.
 * Same with GFP_DMA allocations.
 *
 * For shmfs/tmpfs/hugetlbfs shared memory the policy is shared between
 * all users and remembered even when nobody has memory mapped.
 */

/* Notebook:
   fix mmap readahead to honour policy and enable policy for any page cache
   object
   statistics for bigpages
   global policy for page cache? currently it uses process policy. Requires
   first item above.
   handle mremap for shared memory (currently ignored for the policy)
   grows down?
   make bind policy root only? It can trigger oom much faster and the
   kernel is not always grateful with that.
*/

#include <linux/mempolicy.h>
#include <linux/mm.h>
#include <linux/highmem.h>
#include <linux/hugetlb.h>
#include <linux/kernel.h>
#include <linux/sched.h>
#include <linux/nodemask.h>
#include <linux/cpuset.h>
#include <linux/slab.h>
#include <linux/string.h>
#include <linux/export.h>
#include <linux/nsproxy.h>
#include <linux/interrupt.h>
#include <linux/init.h>
#include <linux/compat.h>
#include <linux/swap.h>
#include <linux/seq_file.h>
#include <linux/proc_fs.h>
#include <linux/migrate.h>
#include <linux/ksm.h>
#include <linux/rmap.h>
#include <linux/security.h>
#include <linux/syscalls.h>
#include <linux/ctype.h>
#include <linux/mm_inline.h>
#include <linux/mmu_notifier.h>

#include <asm/tlbflush.h>
#include <asm/uaccess.h>
#include <linux/random.h>

#include "internal.h"

/* Internal flags */
#define MPOL_MF_DISCONTIG_OK (MPOL_MF_INTERNAL << 0)	/* Skip checks for continuous vmas */
#define MPOL_MF_INVERT (MPOL_MF_INTERNAL << 1)		/* Invert check for nodemask */

static struct kmem_cache *policy_cache;
static struct kmem_cache *sn_cache;

/* Highest zone. An specific allocation for a zone below that is not
   policied. */
enum zone_type policy_zone = 0;

/*
 * run-time system-wide default policy => local allocation
 */
static struct mempolicy default_policy = {
	.refcnt = ATOMIC_INIT(1), /* never free it */
	.mode = MPOL_PREFERRED,
	.flags = MPOL_F_LOCAL,
};

static struct mempolicy preferred_node_policy[MAX_NUMNODES];

static struct mempolicy *get_task_policy(struct task_struct *p)
{
	struct mempolicy *pol = p->mempolicy;
	int node;

	if (!pol) {
		node = numa_node_id();
		if (node != NUMA_NO_NODE)
			pol = &preferred_node_policy[node];

		/* preferred_node_policy is not initialised early in boot */
		if (!pol->mode)
			pol = NULL;
	}

	return pol;
}

static const struct mempolicy_operations {
	int (*create)(struct mempolicy *pol, const nodemask_t *nodes);
	/*
	 * If read-side task has no lock to protect task->mempolicy, write-side
	 * task will rebind the task->mempolicy by two step. The first step is
	 * setting all the newly nodes, and the second step is cleaning all the
	 * disallowed nodes. In this way, we can avoid finding no node to alloc
	 * page.
	 * If we have a lock to protect task->mempolicy in read-side, we do
	 * rebind directly.
	 *
	 * step:
	 * 	MPOL_REBIND_ONCE - do rebind work at once
	 * 	MPOL_REBIND_STEP1 - set all the newly nodes
	 * 	MPOL_REBIND_STEP2 - clean all the disallowed nodes
	 */
	void (*rebind)(struct mempolicy *pol, const nodemask_t *nodes,
			enum mpol_rebind_step step);
} mpol_ops[MPOL_MAX];

/* Check that the nodemask contains at least one populated zone */
static int is_valid_nodemask(const nodemask_t *nodemask)
{
	return nodes_intersects(*nodemask, node_states[N_MEMORY]);
}

static inline int mpol_store_user_nodemask(const struct mempolicy *pol)
{
	return pol->flags & MPOL_MODE_FLAGS;
}

static void mpol_relative_nodemask(nodemask_t *ret, const nodemask_t *orig,
				   const nodemask_t *rel)
{
	nodemask_t tmp;
	nodes_fold(tmp, *orig, nodes_weight(*rel));
	nodes_onto(*ret, tmp, *rel);
}

static int mpol_new_interleave(struct mempolicy *pol, const nodemask_t *nodes)
{
	if (nodes_empty(*nodes))
		return -EINVAL;
	pol->v.nodes = *nodes;
	return 0;
}

static int mpol_new_preferred(struct mempolicy *pol, const nodemask_t *nodes)
{
	if (!nodes)
		pol->flags |= MPOL_F_LOCAL;	/* local allocation */
	else if (nodes_empty(*nodes))
		return -EINVAL;			/*  no allowed nodes */
	else
		pol->v.preferred_node = first_node(*nodes);
	return 0;
}

static int mpol_new_bind(struct mempolicy *pol, const nodemask_t *nodes)
{
	if (!is_valid_nodemask(nodes))
		return -EINVAL;
	pol->v.nodes = *nodes;
	return 0;
}

/*
 * mpol_set_nodemask is called after mpol_new() to set up the nodemask, if
 * any, for the new policy.  mpol_new() has already validated the nodes
 * parameter with respect to the policy mode and flags.  But, we need to
 * handle an empty nodemask with MPOL_PREFERRED here.
 *
 * Must be called holding task's alloc_lock to protect task's mems_allowed
 * and mempolicy.  May also be called holding the mmap_semaphore for write.
 */
static int mpol_set_nodemask(struct mempolicy *pol,
		     const nodemask_t *nodes, struct nodemask_scratch *nsc)
{
	int ret;

	/* if mode is MPOL_DEFAULT, pol is NULL. This is right. */
	if (pol == NULL)
		return 0;
	/* Check N_MEMORY */
	nodes_and(nsc->mask1,
		  cpuset_current_mems_allowed, node_states[N_MEMORY]);

	VM_BUG_ON(!nodes);
	if (pol->mode == MPOL_PREFERRED && nodes_empty(*nodes))
		nodes = NULL;	/* explicit local allocation */
	else {
		if (pol->flags & MPOL_F_RELATIVE_NODES)
			mpol_relative_nodemask(&nsc->mask2, nodes,&nsc->mask1);
		else
			nodes_and(nsc->mask2, *nodes, nsc->mask1);

		if (mpol_store_user_nodemask(pol))
			pol->w.user_nodemask = *nodes;
		else
			pol->w.cpuset_mems_allowed =
						cpuset_current_mems_allowed;
	}

	if (nodes)
		ret = mpol_ops[pol->mode].create(pol, &nsc->mask2);
	else
		ret = mpol_ops[pol->mode].create(pol, NULL);
	return ret;
}

/*
 * This function just creates a new policy, does some check and simple
 * initialization. You must invoke mpol_set_nodemask() to set nodes.
 */
static struct mempolicy *mpol_new(unsigned short mode, unsigned short flags,
				  nodemask_t *nodes)
{
	struct mempolicy *policy;

	pr_debug("setting mode %d flags %d nodes[0] %lx\n",
		 mode, flags, nodes ? nodes_addr(*nodes)[0] : NUMA_NO_NODE);

	if (mode == MPOL_DEFAULT) {
		if (nodes && !nodes_empty(*nodes))
			return ERR_PTR(-EINVAL);
		return NULL;
	}
	VM_BUG_ON(!nodes);

	/*
	 * MPOL_PREFERRED cannot be used with MPOL_F_STATIC_NODES or
	 * MPOL_F_RELATIVE_NODES if the nodemask is empty (local allocation).
	 * All other modes require a valid pointer to a non-empty nodemask.
	 */
	if (mode == MPOL_PREFERRED) {
		if (nodes_empty(*nodes)) {
			if (((flags & MPOL_F_STATIC_NODES) ||
			     (flags & MPOL_F_RELATIVE_NODES)))
				return ERR_PTR(-EINVAL);
		}
	} else if (mode == MPOL_LOCAL) {
		if (!nodes_empty(*nodes))
			return ERR_PTR(-EINVAL);
		mode = MPOL_PREFERRED;
	} else if (nodes_empty(*nodes))
		return ERR_PTR(-EINVAL);
	policy = kmem_cache_alloc(policy_cache, GFP_KERNEL);
	if (!policy)
		return ERR_PTR(-ENOMEM);
	atomic_set(&policy->refcnt, 1);
	policy->mode = mode;
	policy->flags = flags;

	return policy;
}

/* Slow path of a mpol destructor. */
void __mpol_put(struct mempolicy *p)
{
	if (!atomic_dec_and_test(&p->refcnt))
		return;
	kmem_cache_free(policy_cache, p);
}

static void mpol_rebind_default(struct mempolicy *pol, const nodemask_t *nodes,
				enum mpol_rebind_step step)
{
}

/*
 * step:
 * 	MPOL_REBIND_ONCE  - do rebind work at once
 * 	MPOL_REBIND_STEP1 - set all the newly nodes
 * 	MPOL_REBIND_STEP2 - clean all the disallowed nodes
 */
static void mpol_rebind_nodemask(struct mempolicy *pol, const nodemask_t *nodes,
				 enum mpol_rebind_step step)
{
	nodemask_t tmp;

	if (pol->flags & MPOL_F_STATIC_NODES)
		nodes_and(tmp, pol->w.user_nodemask, *nodes);
	else if (pol->flags & MPOL_F_RELATIVE_NODES)
		mpol_relative_nodemask(&tmp, &pol->w.user_nodemask, nodes);
	else {
		/*
		 * if step == 1, we use ->w.cpuset_mems_allowed to cache the
		 * result
		 */
		if (step == MPOL_REBIND_ONCE || step == MPOL_REBIND_STEP1) {
			nodes_remap(tmp, pol->v.nodes,
					pol->w.cpuset_mems_allowed, *nodes);
			pol->w.cpuset_mems_allowed = step ? tmp : *nodes;
		} else if (step == MPOL_REBIND_STEP2) {
			tmp = pol->w.cpuset_mems_allowed;
			pol->w.cpuset_mems_allowed = *nodes;
		} else
			BUG();
	}

	if (nodes_empty(tmp))
		tmp = *nodes;

	if (step == MPOL_REBIND_STEP1)
		nodes_or(pol->v.nodes, pol->v.nodes, tmp);
	else if (step == MPOL_REBIND_ONCE || step == MPOL_REBIND_STEP2)
		pol->v.nodes = tmp;
	else
		BUG();

	if (!node_isset(current->il_next, tmp)) {
		current->il_next = next_node(current->il_next, tmp);
		if (current->il_next >= MAX_NUMNODES)
			current->il_next = first_node(tmp);
		if (current->il_next >= MAX_NUMNODES)
			current->il_next = numa_node_id();
	}
}

static void mpol_rebind_preferred(struct mempolicy *pol,
				  const nodemask_t *nodes,
				  enum mpol_rebind_step step)
{
	nodemask_t tmp;

	if (pol->flags & MPOL_F_STATIC_NODES) {
		int node = first_node(pol->w.user_nodemask);

		if (node_isset(node, *nodes)) {
			pol->v.preferred_node = node;
			pol->flags &= ~MPOL_F_LOCAL;
		} else
			pol->flags |= MPOL_F_LOCAL;
	} else if (pol->flags & MPOL_F_RELATIVE_NODES) {
		mpol_relative_nodemask(&tmp, &pol->w.user_nodemask, nodes);
		pol->v.preferred_node = first_node(tmp);
	} else if (!(pol->flags & MPOL_F_LOCAL)) {
		pol->v.preferred_node = node_remap(pol->v.preferred_node,
						   pol->w.cpuset_mems_allowed,
						   *nodes);
		pol->w.cpuset_mems_allowed = *nodes;
	}
}

/*
 * mpol_rebind_policy - Migrate a policy to a different set of nodes
 *
 * If read-side task has no lock to protect task->mempolicy, write-side
 * task will rebind the task->mempolicy by two step. The first step is
 * setting all the newly nodes, and the second step is cleaning all the
 * disallowed nodes. In this way, we can avoid finding no node to alloc
 * page.
 * If we have a lock to protect task->mempolicy in read-side, we do
 * rebind directly.
 *
 * step:
 * 	MPOL_REBIND_ONCE  - do rebind work at once
 * 	MPOL_REBIND_STEP1 - set all the newly nodes
 * 	MPOL_REBIND_STEP2 - clean all the disallowed nodes
 */
static void mpol_rebind_policy(struct mempolicy *pol, const nodemask_t *newmask,
				enum mpol_rebind_step step)
{
	if (!pol)
		return;
	if (!mpol_store_user_nodemask(pol) && step == MPOL_REBIND_ONCE &&
	    nodes_equal(pol->w.cpuset_mems_allowed, *newmask))
		return;

	if (step == MPOL_REBIND_STEP1 && (pol->flags & MPOL_F_REBINDING))
		return;

	if (step == MPOL_REBIND_STEP2 && !(pol->flags & MPOL_F_REBINDING))
		BUG();

	if (step == MPOL_REBIND_STEP1)
		pol->flags |= MPOL_F_REBINDING;
	else if (step == MPOL_REBIND_STEP2)
		pol->flags &= ~MPOL_F_REBINDING;
	else if (step >= MPOL_REBIND_NSTEP)
		BUG();

	mpol_ops[pol->mode].rebind(pol, newmask, step);
}

/*
 * Wrapper for mpol_rebind_policy() that just requires task
 * pointer, and updates task mempolicy.
 *
 * Called with task's alloc_lock held.
 */

void mpol_rebind_task(struct task_struct *tsk, const nodemask_t *new,
			enum mpol_rebind_step step)
{
	mpol_rebind_policy(tsk->mempolicy, new, step);
}

/*
 * Rebind each vma in mm to new nodemask.
 *
 * Call holding a reference to mm.  Takes mm->mmap_sem during call.
 */

void mpol_rebind_mm(struct mm_struct *mm, nodemask_t *new)
{
	struct vm_area_struct *vma;

	down_write(&mm->mmap_sem);
	for (vma = mm->mmap; vma; vma = vma->vm_next)
		mpol_rebind_policy(vma->vm_policy, new, MPOL_REBIND_ONCE);
	up_write(&mm->mmap_sem);
}

static const struct mempolicy_operations mpol_ops[MPOL_MAX] = {
	[MPOL_DEFAULT] = {
		.rebind = mpol_rebind_default,
	},
	[MPOL_INTERLEAVE] = {
		.create = mpol_new_interleave,
		.rebind = mpol_rebind_nodemask,
	},
	[MPOL_PREFERRED] = {
		.create = mpol_new_preferred,
		.rebind = mpol_rebind_preferred,
	},
	[MPOL_BIND] = {
		.create = mpol_new_bind,
		.rebind = mpol_rebind_nodemask,
	},
};

static void migrate_page_add(struct page *page, struct list_head *pagelist,
				unsigned long flags);

/* Scan through pages checking if pages follow certain conditions. */
static int check_pte_range(struct vm_area_struct *vma, pmd_t *pmd,
		unsigned long addr, unsigned long end,
		const nodemask_t *nodes, unsigned long flags,
		void *private)
{
	pte_t *orig_pte;
	pte_t *pte;
	spinlock_t *ptl;

	orig_pte = pte = pte_offset_map_lock(vma->vm_mm, pmd, addr, &ptl);
	do {
		struct page *page;
		int nid;

		if (!pte_present(*pte))
			continue;
		page = vm_normal_page(vma, addr, *pte);
		if (!page)
			continue;
		/*
		 * vm_normal_page() filters out zero pages, but there might
		 * still be PageReserved pages to skip, perhaps in a VDSO.
		 */
		if (PageReserved(page))
			continue;
		nid = page_to_nid(page);
		if (node_isset(nid, *nodes) == !!(flags & MPOL_MF_INVERT))
			continue;

		if (flags & (MPOL_MF_MOVE | MPOL_MF_MOVE_ALL))
			migrate_page_add(page, private, flags);
		else
			break;
	} while (pte++, addr += PAGE_SIZE, addr != end);
	pte_unmap_unlock(orig_pte, ptl);
	return addr != end;
}

static inline int check_pmd_range(struct vm_area_struct *vma, pud_t *pud,
		unsigned long addr, unsigned long end,
		const nodemask_t *nodes, unsigned long flags,
		void *private)
{
	pmd_t *pmd;
	unsigned long next;

	pmd = pmd_offset(pud, addr);
	do {
		next = pmd_addr_end(addr, end);
		split_huge_page_pmd(vma, addr, pmd);
		if (pmd_none_or_trans_huge_or_clear_bad(pmd))
			continue;
		if (check_pte_range(vma, pmd, addr, next, nodes,
				    flags, private))
			return -EIO;
	} while (pmd++, addr = next, addr != end);
	return 0;
}

static inline int check_pud_range(struct vm_area_struct *vma, pgd_t *pgd,
		unsigned long addr, unsigned long end,
		const nodemask_t *nodes, unsigned long flags,
		void *private)
{
	pud_t *pud;
	unsigned long next;

	pud = pud_offset(pgd, addr);
	do {
		next = pud_addr_end(addr, end);
		if (pud_none_or_clear_bad(pud))
			continue;
		if (check_pmd_range(vma, pud, addr, next, nodes,
				    flags, private))
			return -EIO;
	} while (pud++, addr = next, addr != end);
	return 0;
}

static inline int check_pgd_range(struct vm_area_struct *vma,
		unsigned long addr, unsigned long end,
		const nodemask_t *nodes, unsigned long flags,
		void *private)
{
	pgd_t *pgd;
	unsigned long next;

	pgd = pgd_offset(vma->vm_mm, addr);
	do {
		next = pgd_addr_end(addr, end);
		if (pgd_none_or_clear_bad(pgd))
			continue;
		if (check_pud_range(vma, pgd, addr, next, nodes,
				    flags, private))
			return -EIO;
	} while (pgd++, addr = next, addr != end);
	return 0;
}

#ifdef CONFIG_ARCH_USES_NUMA_PROT_NONE
/*
 * This is used to mark a range of virtual addresses to be inaccessible.
 * These are later cleared by a NUMA hinting fault. Depending on these
 * faults, pages may be migrated for better NUMA placement.
 *
 * This is assuming that NUMA faults are handled using PROT_NONE. If
 * an architecture makes a different choice, it will need further
 * changes to the core.
 */
unsigned long change_prot_numa(struct vm_area_struct *vma,
			unsigned long addr, unsigned long end)
{
	int nr_updated;
	BUILD_BUG_ON(_PAGE_NUMA != _PAGE_PROTNONE);

	nr_updated = change_protection(vma, addr, end, vma->vm_page_prot, 0, 1);
	if (nr_updated)
		count_vm_numa_events(NUMA_PTE_UPDATES, nr_updated);

	return nr_updated;
}
#else
static unsigned long change_prot_numa(struct vm_area_struct *vma,
			unsigned long addr, unsigned long end)
{
	return 0;
}
#endif /* CONFIG_ARCH_USES_NUMA_PROT_NONE */

/*
 * Check if all pages in a range are on a set of nodes.
 * If pagelist != NULL then isolate pages from the LRU and
 * put them on the pagelist.
 */
static struct vm_area_struct *
check_range(struct mm_struct *mm, unsigned long start, unsigned long end,
		const nodemask_t *nodes, unsigned long flags, void *private)
{
	int err;
	struct vm_area_struct *first, *vma, *prev;


	first = find_vma(mm, start);
	if (!first)
		return ERR_PTR(-EFAULT);
	prev = NULL;
	for (vma = first; vma && vma->vm_start < end; vma = vma->vm_next) {
		unsigned long endvma = vma->vm_end;

		if (endvma > end)
			endvma = end;
		if (vma->vm_start > start)
			start = vma->vm_start;

		if (!(flags & MPOL_MF_DISCONTIG_OK)) {
			if (!vma->vm_next && vma->vm_end < end)
				return ERR_PTR(-EFAULT);
			if (prev && prev->vm_end < vma->vm_start)
				return ERR_PTR(-EFAULT);
		}

		if (is_vm_hugetlb_page(vma))
			goto next;

		if (flags & MPOL_MF_LAZY) {
			change_prot_numa(vma, start, endvma);
			goto next;
		}

		if ((flags & MPOL_MF_STRICT) ||
		     ((flags & (MPOL_MF_MOVE | MPOL_MF_MOVE_ALL)) &&
		      vma_migratable(vma))) {

			err = check_pgd_range(vma, start, endvma, nodes,
						flags, private);
			if (err) {
				first = ERR_PTR(err);
				break;
			}
		}
next:
		prev = vma;
	}
	return first;
}

/*
 * Apply policy to a single VMA
 * This must be called with the mmap_sem held for writing.
 */
static int vma_replace_policy(struct vm_area_struct *vma,
						struct mempolicy *pol)
{
	int err;
	struct mempolicy *old;
	struct mempolicy *new;

	pr_debug("vma %lx-%lx/%lx vm_ops %p vm_file %p set_policy %p\n",
		 vma->vm_start, vma->vm_end, vma->vm_pgoff,
		 vma->vm_ops, vma->vm_file,
		 vma->vm_ops ? vma->vm_ops->set_policy : NULL);

	new = mpol_dup(pol);
	if (IS_ERR(new))
		return PTR_ERR(new);

	if (vma->vm_ops && vma->vm_ops->set_policy) {
		err = vma->vm_ops->set_policy(vma, new);
		if (err)
			goto err_out;
	}

	old = vma->vm_policy;
	vma->vm_policy = new; /* protected by mmap_sem */
	mpol_put(old);

	return 0;
 err_out:
	mpol_put(new);
	return err;
}

/* Step 2: apply policy to a range and do splits. */
static int mbind_range(struct mm_struct *mm, unsigned long start,
		       unsigned long end, struct mempolicy *new_pol)
{
	struct vm_area_struct *next;
	struct vm_area_struct *prev;
	struct vm_area_struct *vma;
	int err = 0;
	pgoff_t pgoff;
	unsigned long vmstart;
	unsigned long vmend;

	vma = find_vma(mm, start);
	if (!vma || vma->vm_start > start)
		return -EFAULT;

	prev = vma->vm_prev;
	if (start > vma->vm_start)
		prev = vma;

	for (; vma && vma->vm_start < end; prev = vma, vma = next) {
		next = vma->vm_next;
		vmstart = max(start, vma->vm_start);
		vmend   = min(end, vma->vm_end);

		if (mpol_equal(vma_policy(vma), new_pol))
			continue;

		pgoff = vma->vm_pgoff +
			((vmstart - vma->vm_start) >> PAGE_SHIFT);
		prev = vma_merge(mm, prev, vmstart, vmend, vma->vm_flags,
				  vma->anon_vma, vma->vm_file, pgoff,
				  new_pol);
		if (prev) {
			vma = prev;
			next = vma->vm_next;
			continue;
		}
		if (vma->vm_start != vmstart) {
			err = split_vma(vma->vm_mm, vma, vmstart, 1);
			if (err)
				goto out;
		}
		if (vma->vm_end != vmend) {
			err = split_vma(vma->vm_mm, vma, vmend, 0);
			if (err)
				goto out;
		}
		err = vma_replace_policy(vma, new_pol);
		if (err)
			goto out;
	}

 out:
	return err;
}

/*
 * Update task->flags PF_MEMPOLICY bit: set iff non-default
 * mempolicy.  Allows more rapid checking of this (combined perhaps
 * with other PF_* flag bits) on memory allocation hot code paths.
 *
 * If called from outside this file, the task 'p' should -only- be
 * a newly forked child not yet visible on the task list, because
 * manipulating the task flags of a visible task is not safe.
 *
 * The above limitation is why this routine has the funny name
 * mpol_fix_fork_child_flag().
 *
 * It is also safe to call this with a task pointer of current,
 * which the static wrapper mpol_set_task_struct_flag() does,
 * for use within this file.
 */

void mpol_fix_fork_child_flag(struct task_struct *p)
{
	if (p->mempolicy)
		p->flags |= PF_MEMPOLICY;
	else
		p->flags &= ~PF_MEMPOLICY;
}

static void mpol_set_task_struct_flag(void)
{
	mpol_fix_fork_child_flag(current);
}

/* Set the process memory policy */
static long do_set_mempolicy(unsigned short mode, unsigned short flags,
			     nodemask_t *nodes)
{
	struct mempolicy *new, *old;
	struct mm_struct *mm = current->mm;
	NODEMASK_SCRATCH(scratch);
	int ret;

	if (!scratch)
		return -ENOMEM;

	new = mpol_new(mode, flags, nodes);
	if (IS_ERR(new)) {
		ret = PTR_ERR(new);
		goto out;
	}
	/*
	 * prevent changing our mempolicy while show_numa_maps()
	 * is using it.
	 * Note:  do_set_mempolicy() can be called at init time
	 * with no 'mm'.
	 */
	if (mm)
		down_write(&mm->mmap_sem);
	task_lock(current);
	ret = mpol_set_nodemask(new, nodes, scratch);
	if (ret) {
		task_unlock(current);
		if (mm)
			up_write(&mm->mmap_sem);
		mpol_put(new);
		goto out;
	}
	old = current->mempolicy;
	current->mempolicy = new;
	mpol_set_task_struct_flag();
	if (new && new->mode == MPOL_INTERLEAVE &&
	    nodes_weight(new->v.nodes))
		current->il_next = first_node(new->v.nodes);
	task_unlock(current);
	if (mm)
		up_write(&mm->mmap_sem);

	mpol_put(old);
	ret = 0;
out:
	NODEMASK_SCRATCH_FREE(scratch);
	return ret;
}

/*
 * Return nodemask for policy for get_mempolicy() query
 *
 * Called with task's alloc_lock held
 */
static void get_policy_nodemask(struct mempolicy *p, nodemask_t *nodes)
{
	nodes_clear(*nodes);
	if (p == &default_policy)
		return;

	switch (p->mode) {
	case MPOL_BIND:
		/* Fall through */
	case MPOL_INTERLEAVE:
		*nodes = p->v.nodes;
		break;
	case MPOL_PREFERRED:
		if (!(p->flags & MPOL_F_LOCAL))
			node_set(p->v.preferred_node, *nodes);
		/* else return empty node mask for local allocation */
		break;
	default:
		BUG();
	}
}

static int lookup_node(struct mm_struct *mm, unsigned long addr)
{
	struct page *p;
	int err;

	err = get_user_pages(current, mm, addr & PAGE_MASK, 1, 0, 0, &p, NULL);
	if (err >= 0) {
		err = page_to_nid(p);
		put_page(p);
	}
	return err;
}

/* Retrieve NUMA policy */
static long do_get_mempolicy(int *policy, nodemask_t *nmask,
			     unsigned long addr, unsigned long flags)
{
	int err;
	struct mm_struct *mm = current->mm;
	struct vm_area_struct *vma = NULL;
	struct mempolicy *pol = current->mempolicy;

	if (flags &
		~(unsigned long)(MPOL_F_NODE|MPOL_F_ADDR|MPOL_F_MEMS_ALLOWED))
		return -EINVAL;

	if (flags & MPOL_F_MEMS_ALLOWED) {
		if (flags & (MPOL_F_NODE|MPOL_F_ADDR))
			return -EINVAL;
		*policy = 0;	/* just so it's initialized */
		task_lock(current);
		*nmask  = cpuset_current_mems_allowed;
		task_unlock(current);
		return 0;
	}

	if (flags & MPOL_F_ADDR) {
		/*
		 * Do NOT fall back to task policy if the
		 * vma/shared policy at addr is NULL.  We
		 * want to return MPOL_DEFAULT in this case.
		 */
		down_read(&mm->mmap_sem);
		vma = find_vma_intersection(mm, addr, addr+1);
		if (!vma) {
			up_read(&mm->mmap_sem);
			return -EFAULT;
		}
		if (vma->vm_ops && vma->vm_ops->get_policy)
			pol = vma->vm_ops->get_policy(vma, addr);
		else
			pol = vma->vm_policy;
	} else if (addr)
		return -EINVAL;

	if (!pol)
		pol = &default_policy;	/* indicates default behavior */

	if (flags & MPOL_F_NODE) {
		if (flags & MPOL_F_ADDR) {
			err = lookup_node(mm, addr);
			if (err < 0)
				goto out;
			*policy = err;
		} else if (pol == current->mempolicy &&
				pol->mode == MPOL_INTERLEAVE) {
			*policy = current->il_next;
		} else {
			err = -EINVAL;
			goto out;
		}
	} else {
		*policy = pol == &default_policy ? MPOL_DEFAULT :
						pol->mode;
		/*
		 * Internal mempolicy flags must be masked off before exposing
		 * the policy to userspace.
		 */
		*policy |= (pol->flags & MPOL_MODE_FLAGS);
	}

	if (vma) {
		up_read(&current->mm->mmap_sem);
		vma = NULL;
	}

	err = 0;
	if (nmask) {
		if (mpol_store_user_nodemask(pol)) {
			*nmask = pol->w.user_nodemask;
		} else {
			task_lock(current);
			get_policy_nodemask(pol, nmask);
			task_unlock(current);
		}
	}

 out:
	mpol_cond_put(pol);
	if (vma)
		up_read(&current->mm->mmap_sem);
	return err;
}

#ifdef CONFIG_MIGRATION
/*
 * page migration
 */
static void migrate_page_add(struct page *page, struct list_head *pagelist,
				unsigned long flags)
{
	/*
	 * Avoid migrating a page that is shared with others.
	 */
	if ((flags & MPOL_MF_MOVE_ALL) || page_mapcount(page) == 1) {
		if (!isolate_lru_page(page)) {
			list_add_tail(&page->lru, pagelist);
			inc_zone_page_state(page, NR_ISOLATED_ANON +
					    page_is_file_cache(page));
		}
	}
}

static struct page *new_node_page(struct page *page, unsigned long node, int **x)
{
	return alloc_pages_exact_node(node, GFP_HIGHUSER_MOVABLE, 0);
}

/*
 * Migrate pages from one node to a target node.
 * Returns error or the number of pages not migrated.
 */
static int migrate_to_node(struct mm_struct *mm, int source, int dest,
			   int flags)
{
	nodemask_t nmask;
	LIST_HEAD(pagelist);
	int err = 0;

	nodes_clear(nmask);
	node_set(source, nmask);

	/*
	 * This does not "check" the range but isolates all pages that
	 * need migration.  Between passing in the full user address
	 * space range and MPOL_MF_DISCONTIG_OK, this call can not fail.
	 */
	VM_BUG_ON(!(flags & (MPOL_MF_MOVE | MPOL_MF_MOVE_ALL)));
	check_range(mm, mm->mmap->vm_start, mm->task_size, &nmask,
			flags | MPOL_MF_DISCONTIG_OK, &pagelist);

	if (!list_empty(&pagelist)) {
		err = migrate_pages(&pagelist, new_node_page, dest,
					MIGRATE_SYNC, MR_SYSCALL);
		if (err)
			putback_lru_pages(&pagelist);
	}

	return err;
}

/*
 * Move pages between the two nodesets so as to preserve the physical
 * layout as much as possible.
 *
 * Returns the number of page that could not be moved.
 */
int do_migrate_pages(struct mm_struct *mm, const nodemask_t *from,
		     const nodemask_t *to, int flags)
{
	int busy = 0;
	int err;
	nodemask_t tmp;

	err = migrate_prep();
	if (err)
		return err;

	down_read(&mm->mmap_sem);

	err = migrate_vmas(mm, from, to, flags);
	if (err)
		goto out;

	/*
	 * Find a 'source' bit set in 'tmp' whose corresponding 'dest'
	 * bit in 'to' is not also set in 'tmp'.  Clear the found 'source'
	 * bit in 'tmp', and return that <source, dest> pair for migration.
	 * The pair of nodemasks 'to' and 'from' define the map.
	 *
	 * If no pair of bits is found that way, fallback to picking some
	 * pair of 'source' and 'dest' bits that are not the same.  If the
	 * 'source' and 'dest' bits are the same, this represents a node
	 * that will be migrating to itself, so no pages need move.
	 *
	 * If no bits are left in 'tmp', or if all remaining bits left
	 * in 'tmp' correspond to the same bit in 'to', return false
	 * (nothing left to migrate).
	 *
	 * This lets us pick a pair of nodes to migrate between, such that
	 * if possible the dest node is not already occupied by some other
	 * source node, minimizing the risk of overloading the memory on a
	 * node that would happen if we migrated incoming memory to a node
	 * before migrating outgoing memory source that same node.
	 *
	 * A single scan of tmp is sufficient.  As we go, we remember the
	 * most recent <s, d> pair that moved (s != d).  If we find a pair
	 * that not only moved, but what's better, moved to an empty slot
	 * (d is not set in tmp), then we break out then, with that pair.
	 * Otherwise when we finish scanning from_tmp, we at least have the
	 * most recent <s, d> pair that moved.  If we get all the way through
	 * the scan of tmp without finding any node that moved, much less
	 * moved to an empty node, then there is nothing left worth migrating.
	 */

	tmp = *from;
	while (!nodes_empty(tmp)) {
		int s,d;
		int source = -1;
		int dest = 0;

		for_each_node_mask(s, tmp) {

			/*
			 * do_migrate_pages() tries to maintain the relative
			 * node relationship of the pages established between
			 * threads and memory areas.
                         *
			 * However if the number of source nodes is not equal to
			 * the number of destination nodes we can not preserve
			 * this node relative relationship.  In that case, skip
			 * copying memory from a node that is in the destination
			 * mask.
			 *
			 * Example: [2,3,4] -> [3,4,5] moves everything.
			 *          [0-7] - > [3,4,5] moves only 0,1,2,6,7.
			 */

			if ((nodes_weight(*from) != nodes_weight(*to)) &&
						(node_isset(s, *to)))
				continue;

			d = node_remap(s, *from, *to);
			if (s == d)
				continue;

			source = s;	/* Node moved. Memorize */
			dest = d;

			/* dest not in remaining from nodes? */
			if (!node_isset(dest, tmp))
				break;
		}
		if (source == -1)
			break;

		node_clear(source, tmp);
		err = migrate_to_node(mm, source, dest, flags);
		if (err > 0)
			busy += err;
		if (err < 0)
			break;
	}
out:
	up_read(&mm->mmap_sem);
	if (err < 0)
		return err;
	return busy;

}

/*
 * Allocate a new page for page migration based on vma policy.
 * Start assuming that page is mapped by vma pointed to by @private.
 * Search forward from there, if not.  N.B., this assumes that the
 * list of pages handed to migrate_pages()--which is how we get here--
 * is in virtual address order.
 */
static struct page *new_vma_page(struct page *page, unsigned long private, int **x)
{
	struct vm_area_struct *vma = (struct vm_area_struct *)private;
	unsigned long uninitialized_var(address);

	while (vma) {
		address = page_address_in_vma(page, vma);
		if (address != -EFAULT)
			break;
		vma = vma->vm_next;
	}

	/*
	 * if !vma, alloc_page_vma() will use task or system default policy
	 */
	return alloc_page_vma(GFP_HIGHUSER_MOVABLE, vma, address);
}
#else

static void migrate_page_add(struct page *page, struct list_head *pagelist,
				unsigned long flags)
{
}

int do_migrate_pages(struct mm_struct *mm, const nodemask_t *from,
		     const nodemask_t *to, int flags)
{
	return -ENOSYS;
}

static struct page *new_vma_page(struct page *page, unsigned long private, int **x)
{
	return NULL;
}
#endif

static long do_mbind(unsigned long start, unsigned long len,
		     unsigned short mode, unsigned short mode_flags,
		     nodemask_t *nmask, unsigned long flags)
{
	struct vm_area_struct *vma;
	struct mm_struct *mm = current->mm;
	struct mempolicy *new;
	unsigned long end;
	int err;
	LIST_HEAD(pagelist);

	if (flags & ~(unsigned long)MPOL_MF_VALID)
		return -EINVAL;
	if ((flags & MPOL_MF_MOVE_ALL) && !capable(CAP_SYS_NICE))
		return -EPERM;

	if (start & ~PAGE_MASK)
		return -EINVAL;

	if (mode == MPOL_DEFAULT)
		flags &= ~MPOL_MF_STRICT;

	len = (len + PAGE_SIZE - 1) & PAGE_MASK;
	end = start + len;

	if (end < start)
		return -EINVAL;
	if (end == start)
		return 0;

	new = mpol_new(mode, mode_flags, nmask);
	if (IS_ERR(new))
		return PTR_ERR(new);

	if (flags & MPOL_MF_LAZY)
		new->flags |= MPOL_F_MOF;

	/*
	 * If we are using the default policy then operation
	 * on discontinuous address spaces is okay after all
	 */
	if (!new)
		flags |= MPOL_MF_DISCONTIG_OK;

	pr_debug("mbind %lx-%lx mode:%d flags:%d nodes:%lx\n",
		 start, start + len, mode, mode_flags,
		 nmask ? nodes_addr(*nmask)[0] : NUMA_NO_NODE);

	if (flags & (MPOL_MF_MOVE | MPOL_MF_MOVE_ALL)) {

		err = migrate_prep();
		if (err)
			goto mpol_out;
	}
	{
		NODEMASK_SCRATCH(scratch);
		if (scratch) {
			down_write(&mm->mmap_sem);
			task_lock(current);
			err = mpol_set_nodemask(new, nmask, scratch);
			task_unlock(current);
			if (err)
				up_write(&mm->mmap_sem);
		} else
			err = -ENOMEM;
		NODEMASK_SCRATCH_FREE(scratch);
	}
	if (err)
		goto mpol_out;

	vma = check_range(mm, start, end, nmask,
			  flags | MPOL_MF_INVERT, &pagelist);

	err = PTR_ERR(vma);	/* maybe ... */
	if (!IS_ERR(vma))
		err = mbind_range(mm, start, end, new);

	if (!err) {
		int nr_failed = 0;

		if (!list_empty(&pagelist)) {
			WARN_ON_ONCE(flags & MPOL_MF_LAZY);
			nr_failed = migrate_pages(&pagelist, new_vma_page,
					(unsigned long)vma,
					MIGRATE_SYNC, MR_MEMPOLICY_MBIND);
			if (nr_failed)
				putback_lru_pages(&pagelist);
		}

		if (nr_failed && (flags & MPOL_MF_STRICT))
			err = -EIO;
	} else
		putback_lru_pages(&pagelist);

	up_write(&mm->mmap_sem);
 mpol_out:
	mpol_put(new);
	return err;
}

/*
 * User space interface with variable sized bitmaps for nodelists.
 */

/* Copy a node mask from user space. */
static int get_nodes(nodemask_t *nodes, const unsigned long __user *nmask,
		     unsigned long maxnode)
{
	unsigned long k;
	unsigned long nlongs;
	unsigned long endmask;

	--maxnode;
	nodes_clear(*nodes);
	if (maxnode == 0 || !nmask)
		return 0;
	if (maxnode > PAGE_SIZE*BITS_PER_BYTE)
		return -EINVAL;

	nlongs = BITS_TO_LONGS(maxnode);
	if ((maxnode % BITS_PER_LONG) == 0)
		endmask = ~0UL;
	else
		endmask = (1UL << (maxnode % BITS_PER_LONG)) - 1;

	/* When the user specified more nodes than supported just check
	   if the non supported part is all zero. */
	if (nlongs > BITS_TO_LONGS(MAX_NUMNODES)) {
		if (nlongs > PAGE_SIZE/sizeof(long))
			return -EINVAL;
		for (k = BITS_TO_LONGS(MAX_NUMNODES); k < nlongs; k++) {
			unsigned long t;
			if (get_user(t, nmask + k))
				return -EFAULT;
			if (k == nlongs - 1) {
				if (t & endmask)
					return -EINVAL;
			} else if (t)
				return -EINVAL;
		}
		nlongs = BITS_TO_LONGS(MAX_NUMNODES);
		endmask = ~0UL;
	}

	if (copy_from_user(nodes_addr(*nodes), nmask, nlongs*sizeof(unsigned long)))
		return -EFAULT;
	nodes_addr(*nodes)[nlongs-1] &= endmask;
	return 0;
}

/* Copy a kernel node mask to user space */
static int copy_nodes_to_user(unsigned long __user *mask, unsigned long maxnode,
			      nodemask_t *nodes)
{
	unsigned long copy = ALIGN(maxnode-1, 64) / 8;
	const int nbytes = BITS_TO_LONGS(MAX_NUMNODES) * sizeof(long);

	if (copy > nbytes) {
		if (copy > PAGE_SIZE)
			return -EINVAL;
		if (clear_user((char __user *)mask + nbytes, copy - nbytes))
			return -EFAULT;
		copy = nbytes;
	}
	return copy_to_user(mask, nodes_addr(*nodes), copy) ? -EFAULT : 0;
}

SYSCALL_DEFINE6(mbind, unsigned long, start, unsigned long, len,
		unsigned long, mode, unsigned long __user *, nmask,
		unsigned long, maxnode, unsigned, flags)
{
	nodemask_t nodes;
	int err;
	unsigned short mode_flags;

	mode_flags = mode & MPOL_MODE_FLAGS;
	mode &= ~MPOL_MODE_FLAGS;
	if (mode >= MPOL_MAX)
		return -EINVAL;
	if ((mode_flags & MPOL_F_STATIC_NODES) &&
	    (mode_flags & MPOL_F_RELATIVE_NODES))
		return -EINVAL;
	err = get_nodes(&nodes, nmask, maxnode);
	if (err)
		return err;
	return do_mbind(start, len, mode, mode_flags, &nodes, flags);
}

/* Set the process memory policy */
SYSCALL_DEFINE3(set_mempolicy, int, mode, unsigned long __user *, nmask,
		unsigned long, maxnode)
{
	int err;
	nodemask_t nodes;
	unsigned short flags;

	flags = mode & MPOL_MODE_FLAGS;
	mode &= ~MPOL_MODE_FLAGS;
	if ((unsigned int)mode >= MPOL_MAX)
		return -EINVAL;
	if ((flags & MPOL_F_STATIC_NODES) && (flags & MPOL_F_RELATIVE_NODES))
		return -EINVAL;
	err = get_nodes(&nodes, nmask, maxnode);
	if (err)
		return err;
	return do_set_mempolicy(mode, flags, &nodes);
}

SYSCALL_DEFINE4(migrate_pages, pid_t, pid, unsigned long, maxnode,
		const unsigned long __user *, old_nodes,
		const unsigned long __user *, new_nodes)
{
	const struct cred *cred = current_cred(), *tcred;
	struct mm_struct *mm = NULL;
	struct task_struct *task;
	nodemask_t task_nodes;
	int err;
	nodemask_t *old;
	nodemask_t *new;
	NODEMASK_SCRATCH(scratch);

	if (!scratch)
		return -ENOMEM;

	old = &scratch->mask1;
	new = &scratch->mask2;

	err = get_nodes(old, old_nodes, maxnode);
	if (err)
		goto out;

	err = get_nodes(new, new_nodes, maxnode);
	if (err)
		goto out;

	/* Find the mm_struct */
	rcu_read_lock();
	task = pid ? find_task_by_vpid(pid) : current;
	if (!task) {
		rcu_read_unlock();
		err = -ESRCH;
		goto out;
	}
	get_task_struct(task);

	err = -EINVAL;

	/*
	 * Check if this process has the right to modify the specified
	 * process. The right exists if the process has administrative
	 * capabilities, superuser privileges or the same
	 * userid as the target process.
	 */
	tcred = __task_cred(task);
	if (!uid_eq(cred->euid, tcred->suid) && !uid_eq(cred->euid, tcred->uid) &&
	    !uid_eq(cred->uid,  tcred->suid) && !uid_eq(cred->uid,  tcred->uid) &&
	    !capable(CAP_SYS_NICE)) {
		rcu_read_unlock();
		err = -EPERM;
		goto out_put;
	}
	rcu_read_unlock();

	task_nodes = cpuset_mems_allowed(task);
	/* Is the user allowed to access the target nodes? */
	if (!nodes_subset(*new, task_nodes) && !capable(CAP_SYS_NICE)) {
		err = -EPERM;
		goto out_put;
	}

	if (!nodes_subset(*new, node_states[N_MEMORY])) {
		err = -EINVAL;
		goto out_put;
	}

	err = security_task_movememory(task);
	if (err)
		goto out_put;

	mm = get_task_mm(task);
	put_task_struct(task);

	if (!mm) {
		err = -EINVAL;
		goto out;
	}

	err = do_migrate_pages(mm, old, new,
		capable(CAP_SYS_NICE) ? MPOL_MF_MOVE_ALL : MPOL_MF_MOVE);

	mmput(mm);
out:
	NODEMASK_SCRATCH_FREE(scratch);

	return err;

out_put:
	put_task_struct(task);
	goto out;

}


/* Retrieve NUMA policy */
SYSCALL_DEFINE5(get_mempolicy, int __user *, policy,
		unsigned long __user *, nmask, unsigned long, maxnode,
		unsigned long, addr, unsigned long, flags)
{
	int err;
	int uninitialized_var(pval);
	nodemask_t nodes;

	if (nmask != NULL && maxnode < MAX_NUMNODES)
		return -EINVAL;

	err = do_get_mempolicy(&pval, &nodes, addr, flags);

	if (err)
		return err;

	if (policy && put_user(pval, policy))
		return -EFAULT;

	if (nmask)
		err = copy_nodes_to_user(nmask, maxnode, &nodes);

	return err;
}

#ifdef CONFIG_COMPAT

asmlinkage long compat_sys_get_mempolicy(int __user *policy,
				     compat_ulong_t __user *nmask,
				     compat_ulong_t maxnode,
				     compat_ulong_t addr, compat_ulong_t flags)
{
	long err;
	unsigned long __user *nm = NULL;
	unsigned long nr_bits, alloc_size;
	DECLARE_BITMAP(bm, MAX_NUMNODES);

	nr_bits = min_t(unsigned long, maxnode-1, MAX_NUMNODES);
	alloc_size = ALIGN(nr_bits, BITS_PER_LONG) / 8;

	if (nmask)
		nm = compat_alloc_user_space(alloc_size);

	err = sys_get_mempolicy(policy, nm, nr_bits+1, addr, flags);

	if (!err && nmask) {
		unsigned long copy_size;
		copy_size = min_t(unsigned long, sizeof(bm), alloc_size);
		err = copy_from_user(bm, nm, copy_size);
		/* ensure entire bitmap is zeroed */
		err |= clear_user(nmask, ALIGN(maxnode-1, 8) / 8);
		err |= compat_put_bitmap(nmask, bm, nr_bits);
	}

	return err;
}

asmlinkage long compat_sys_set_mempolicy(int mode, compat_ulong_t __user *nmask,
				     compat_ulong_t maxnode)
{
	long err = 0;
	unsigned long __user *nm = NULL;
	unsigned long nr_bits, alloc_size;
	DECLARE_BITMAP(bm, MAX_NUMNODES);

	nr_bits = min_t(unsigned long, maxnode-1, MAX_NUMNODES);
	alloc_size = ALIGN(nr_bits, BITS_PER_LONG) / 8;

	if (nmask) {
		err = compat_get_bitmap(bm, nmask, nr_bits);
		nm = compat_alloc_user_space(alloc_size);
		err |= copy_to_user(nm, bm, alloc_size);
	}

	if (err)
		return -EFAULT;

	return sys_set_mempolicy(mode, nm, nr_bits+1);
}

asmlinkage long compat_sys_mbind(compat_ulong_t start, compat_ulong_t len,
			     compat_ulong_t mode, compat_ulong_t __user *nmask,
			     compat_ulong_t maxnode, compat_ulong_t flags)
{
	long err = 0;
	unsigned long __user *nm = NULL;
	unsigned long nr_bits, alloc_size;
	nodemask_t bm;

	nr_bits = min_t(unsigned long, maxnode-1, MAX_NUMNODES);
	alloc_size = ALIGN(nr_bits, BITS_PER_LONG) / 8;

	if (nmask) {
		err = compat_get_bitmap(nodes_addr(bm), nmask, nr_bits);
		nm = compat_alloc_user_space(alloc_size);
		err |= copy_to_user(nm, nodes_addr(bm), alloc_size);
	}

	if (err)
		return -EFAULT;

	return sys_mbind(start, len, mode, nm, nr_bits+1, flags);
}

#endif

/*
 * get_vma_policy(@task, @vma, @addr)
 * @task - task for fallback if vma policy == default
 * @vma   - virtual memory area whose policy is sought
 * @addr  - address in @vma for shared policy lookup
 *
 * Returns effective policy for a VMA at specified address.
 * Falls back to @task or system default policy, as necessary.
 * Current or other task's task mempolicy and non-shared vma policies must be
 * protected by task_lock(task) by the caller.
 * Shared policies [those marked as MPOL_F_SHARED] require an extra reference
 * count--added by the get_policy() vm_op, as appropriate--to protect against
 * freeing by another task.  It is the caller's responsibility to free the
 * extra reference for shared policies.
 */
struct mempolicy *get_vma_policy(struct task_struct *task,
		struct vm_area_struct *vma, unsigned long addr)
{
	struct mempolicy *pol = get_task_policy(task);

	if (vma) {
		if (vma->vm_ops && vma->vm_ops->get_policy) {
			struct mempolicy *vpol = vma->vm_ops->get_policy(vma,
									addr);
			if (vpol)
				pol = vpol;
		} else if (vma->vm_policy) {
			pol = vma->vm_policy;

			/*
			 * shmem_alloc_page() passes MPOL_F_SHARED policy with
			 * a pseudo vma whose vma->vm_ops=NULL. Take a reference
			 * count on these policies which will be dropped by
			 * mpol_cond_put() later
			 */
			if (mpol_needs_cond_ref(pol))
				mpol_get(pol);
		}
	}
	if (!pol)
		pol = &default_policy;
	return pol;
}

static int apply_policy_zone(struct mempolicy *policy, enum zone_type zone)
{
	enum zone_type dynamic_policy_zone = policy_zone;

	BUG_ON(dynamic_policy_zone == ZONE_MOVABLE);

	/*
	 * if policy->v.nodes has movable memory only,
	 * we apply policy when gfp_zone(gfp) = ZONE_MOVABLE only.
	 *
	 * policy->v.nodes is intersect with node_states[N_MEMORY].
	 * so if the following test faile, it implies
	 * policy->v.nodes has movable memory only.
	 */
	if (!nodes_intersects(policy->v.nodes, node_states[N_HIGH_MEMORY]))
		dynamic_policy_zone = ZONE_MOVABLE;

	return zone >= dynamic_policy_zone;
}

/*
 * Return a nodemask representing a mempolicy for filtering nodes for
 * page allocation
 */
static nodemask_t *policy_nodemask(gfp_t gfp, struct mempolicy *policy)
{
	/* Lower zones don't get a nodemask applied for MPOL_BIND */
	if (unlikely(policy->mode == MPOL_BIND) &&
			apply_policy_zone(policy, gfp_zone(gfp)) &&
			cpuset_nodemask_valid_mems_allowed(&policy->v.nodes))
		return &policy->v.nodes;

	return NULL;
}

/* Return a zonelist indicated by gfp for node representing a mempolicy */
static struct zonelist *policy_zonelist(gfp_t gfp, struct mempolicy *policy,
	int nd)
{
	switch (policy->mode) {
	case MPOL_PREFERRED:
		if (!(policy->flags & MPOL_F_LOCAL))
			nd = policy->v.preferred_node;
		break;
	case MPOL_BIND:
		/*
		 * Normally, MPOL_BIND allocations are node-local within the
		 * allowed nodemask.  However, if __GFP_THISNODE is set and the
		 * current node isn't part of the mask, we use the zonelist for
		 * the first node in the mask instead.
		 */
		if (unlikely(gfp & __GFP_THISNODE) &&
				unlikely(!node_isset(nd, policy->v.nodes)))
			nd = first_node(policy->v.nodes);
		break;
	default:
		BUG();
	}
	return node_zonelist(nd, gfp);
}

/* Do dynamic interleaving for a process */
static unsigned interleave_nodes(struct mempolicy *policy)
{
	unsigned nid, next;
	struct task_struct *me = current;

	nid = me->il_next;
	next = next_node(nid, policy->v.nodes);
	if (next >= MAX_NUMNODES)
		next = first_node(policy->v.nodes);
	if (next < MAX_NUMNODES)
		me->il_next = next;
	return nid;
}

/*
 * Depending on the memory policy provide a node from which to allocate the
 * next slab entry.
 * @policy must be protected by freeing by the caller.  If @policy is
 * the current task's mempolicy, this protection is implicit, as only the
 * task can change it's policy.  The system default policy requires no
 * such protection.
 */
unsigned slab_node(void)
{
	struct mempolicy *policy;

	if (in_interrupt())
		return numa_node_id();

	policy = current->mempolicy;
	if (!policy || policy->flags & MPOL_F_LOCAL)
		return numa_node_id();

	switch (policy->mode) {
	case MPOL_PREFERRED:
		/*
		 * handled MPOL_F_LOCAL above
		 */
		return policy->v.preferred_node;

	case MPOL_INTERLEAVE:
		return interleave_nodes(policy);

	case MPOL_BIND: {
		/*
		 * Follow bind policy behavior and start allocation at the
		 * first node.
		 */
		struct zonelist *zonelist;
		struct zone *zone;
		enum zone_type highest_zoneidx = gfp_zone(GFP_KERNEL);
		zonelist = &NODE_DATA(numa_node_id())->node_zonelists[0];
		(void)first_zones_zonelist(zonelist, highest_zoneidx,
							&policy->v.nodes,
							&zone);
		return zone ? zone->node : numa_node_id();
	}

	default:
		BUG();
	}
}

/* Do static interleaving for a VMA with known offset. */
static unsigned offset_il_node(struct mempolicy *pol,
		struct vm_area_struct *vma, unsigned long off)
{
	unsigned nnodes = nodes_weight(pol->v.nodes);
	unsigned target;
	int c;
	int nid = -1;

	if (!nnodes)
		return numa_node_id();
	target = (unsigned int)off % nnodes;
	c = 0;
	do {
		nid = next_node(nid, pol->v.nodes);
		c++;
	} while (c <= target);
	return nid;
}

/* Determine a node number for interleave */
static inline unsigned interleave_nid(struct mempolicy *pol,
		 struct vm_area_struct *vma, unsigned long addr, int shift)
{
	if (vma) {
		unsigned long off;

		/*
		 * for small pages, there is no difference between
		 * shift and PAGE_SHIFT, so the bit-shift is safe.
		 * for huge pages, since vm_pgoff is in units of small
		 * pages, we need to shift off the always 0 bits to get
		 * a useful offset.
		 */
		BUG_ON(shift < PAGE_SHIFT);
		off = vma->vm_pgoff >> (shift - PAGE_SHIFT);
		off += (addr - vma->vm_start) >> shift;
		return offset_il_node(pol, vma, off);
	} else
		return interleave_nodes(pol);
}

/*
 * Return the bit number of a random bit set in the nodemask.
 * (returns -1 if nodemask is empty)
 */
int node_random(const nodemask_t *maskp)
{
	int w, bit = -1;

	w = nodes_weight(*maskp);
	if (w)
		bit = bitmap_ord_to_pos(maskp->bits,
			get_random_int() % w, MAX_NUMNODES);
	return bit;
}

#ifdef CONFIG_HUGETLBFS
/*
 * huge_zonelist(@vma, @addr, @gfp_flags, @mpol)
 * @vma = virtual memory area whose policy is sought
 * @addr = address in @vma for shared policy lookup and interleave policy
 * @gfp_flags = for requested zone
 * @mpol = pointer to mempolicy pointer for reference counted mempolicy
 * @nodemask = pointer to nodemask pointer for MPOL_BIND nodemask
 *
 * Returns a zonelist suitable for a huge page allocation and a pointer
 * to the struct mempolicy for conditional unref after allocation.
 * If the effective policy is 'BIND, returns a pointer to the mempolicy's
 * @nodemask for filtering the zonelist.
 *
 * Must be protected by get_mems_allowed()
 */
struct zonelist *huge_zonelist(struct vm_area_struct *vma, unsigned long addr,
				gfp_t gfp_flags, struct mempolicy **mpol,
				nodemask_t **nodemask)
{
	struct zonelist *zl;

	*mpol = get_vma_policy(current, vma, addr);
	*nodemask = NULL;	/* assume !MPOL_BIND */

	if (unlikely((*mpol)->mode == MPOL_INTERLEAVE)) {
		zl = node_zonelist(interleave_nid(*mpol, vma, addr,
				huge_page_shift(hstate_vma(vma))), gfp_flags);
	} else {
		zl = policy_zonelist(gfp_flags, *mpol, numa_node_id());
		if ((*mpol)->mode == MPOL_BIND)
			*nodemask = &(*mpol)->v.nodes;
	}
	return zl;
}

/*
 * init_nodemask_of_mempolicy
 *
 * If the current task's mempolicy is "default" [NULL], return 'false'
 * to indicate default policy.  Otherwise, extract the policy nodemask
 * for 'bind' or 'interleave' policy into the argument nodemask, or
 * initialize the argument nodemask to contain the single node for
 * 'preferred' or 'local' policy and return 'true' to indicate presence
 * of non-default mempolicy.
 *
 * We don't bother with reference counting the mempolicy [mpol_get/put]
 * because the current task is examining it's own mempolicy and a task's
 * mempolicy is only ever changed by the task itself.
 *
 * N.B., it is the caller's responsibility to free a returned nodemask.
 */
bool init_nodemask_of_mempolicy(nodemask_t *mask)
{
	struct mempolicy *mempolicy;
	int nid;

	if (!(mask && current->mempolicy))
		return false;

	task_lock(current);
	mempolicy = current->mempolicy;
	switch (mempolicy->mode) {
	case MPOL_PREFERRED:
		if (mempolicy->flags & MPOL_F_LOCAL)
			nid = numa_node_id();
		else
			nid = mempolicy->v.preferred_node;
		init_nodemask_of_node(mask, nid);
		break;

	case MPOL_BIND:
		/* Fall through */
	case MPOL_INTERLEAVE:
		*mask =  mempolicy->v.nodes;
		break;

	default:
		BUG();
	}
	task_unlock(current);

	return true;
}
#endif

/*
 * mempolicy_nodemask_intersects
 *
 * If tsk's mempolicy is "default" [NULL], return 'true' to indicate default
 * policy.  Otherwise, check for intersection between mask and the policy
 * nodemask for 'bind' or 'interleave' policy.  For 'perferred' or 'local'
 * policy, always return true since it may allocate elsewhere on fallback.
 *
 * Takes task_lock(tsk) to prevent freeing of its mempolicy.
 */
bool mempolicy_nodemask_intersects(struct task_struct *tsk,
					const nodemask_t *mask)
{
	struct mempolicy *mempolicy;
	bool ret = true;

	if (!mask)
		return ret;
	task_lock(tsk);
	mempolicy = tsk->mempolicy;
	if (!mempolicy)
		goto out;

	switch (mempolicy->mode) {
	case MPOL_PREFERRED:
		/*
		 * MPOL_PREFERRED and MPOL_F_LOCAL are only preferred nodes to
		 * allocate from, they may fallback to other nodes when oom.
		 * Thus, it's possible for tsk to have allocated memory from
		 * nodes in mask.
		 */
		break;
	case MPOL_BIND:
	case MPOL_INTERLEAVE:
		ret = nodes_intersects(mempolicy->v.nodes, *mask);
		break;
	default:
		BUG();
	}
out:
	task_unlock(tsk);
	return ret;
}

/* Allocate a page in interleaved policy.
   Own path because it needs to do special accounting. */
static struct page *alloc_page_interleave(gfp_t gfp, unsigned order,
					unsigned nid)
{
	struct zonelist *zl;
	struct page *page;

	zl = node_zonelist(nid, gfp);
	page = __alloc_pages(gfp, order, zl);
	if (page && page_zone(page) == zonelist_zone(&zl->_zonerefs[0]))
		inc_zone_page_state(page, NUMA_INTERLEAVE_HIT);
	return page;
}

/**
 * 	alloc_pages_vma	- Allocate a page for a VMA.
 *
 * 	@gfp:
 *      %GFP_USER    user allocation.
 *      %GFP_KERNEL  kernel allocations,
 *      %GFP_HIGHMEM highmem/user allocations,
 *      %GFP_FS      allocation should not call back into a file system.
 *      %GFP_ATOMIC  don't sleep.
 *
 *	@order:Order of the GFP allocation.
 * 	@vma:  Pointer to VMA or NULL if not available.
 *	@addr: Virtual Address of the allocation. Must be inside the VMA.
 *
 * 	This function allocates a page from the kernel page pool and applies
 *	a NUMA policy associated with the VMA or the current process.
 *	When VMA is not NULL caller must hold down_read on the mmap_sem of the
 *	mm_struct of the VMA to prevent it from going away. Should be used for
 *	all allocations for pages that will be mapped into
 * 	user space. Returns NULL when no page can be allocated.
 *
 *	Should be called with the mm_sem of the vma hold.
 */
struct page *
alloc_pages_vma(gfp_t gfp, int order, struct vm_area_struct *vma,
		unsigned long addr, int node)
{
	struct mempolicy *pol;
	struct page *page;
	unsigned int cpuset_mems_cookie;

retry_cpuset:
	pol = get_vma_policy(current, vma, addr);
	cpuset_mems_cookie = get_mems_allowed();

	if (unlikely(pol->mode == MPOL_INTERLEAVE)) {
		unsigned nid;

		nid = interleave_nid(pol, vma, addr, PAGE_SHIFT + order);
		mpol_cond_put(pol);
		page = alloc_page_interleave(gfp, order, nid);
		if (unlikely(!put_mems_allowed(cpuset_mems_cookie) && !page))
			goto retry_cpuset;

		return page;
	}
	page = __alloc_pages_nodemask(gfp, order,
				      policy_zonelist(gfp, pol, node),
				      policy_nodemask(gfp, pol));
	if (unlikely(mpol_needs_cond_ref(pol)))
		__mpol_put(pol);
	if (unlikely(!put_mems_allowed(cpuset_mems_cookie) && !page))
		goto retry_cpuset;
	return page;
}

/**
 * 	alloc_pages_current - Allocate pages.
 *
 *	@gfp:
 *		%GFP_USER   user allocation,
 *      	%GFP_KERNEL kernel allocation,
 *      	%GFP_HIGHMEM highmem allocation,
 *      	%GFP_FS     don't call back into a file system.
 *      	%GFP_ATOMIC don't sleep.
 *	@order: Power of two of allocation size in pages. 0 is a single page.
 *
 *	Allocate a page from the kernel page pool.  When not in
 *	interrupt context and apply the current process NUMA policy.
 *	Returns NULL when no page can be allocated.
 *
 *	Don't call cpuset_update_task_memory_state() unless
 *	1) it's ok to take cpuset_sem (can WAIT), and
 *	2) allocating for current task (not interrupt).
 */
struct page *alloc_pages_current(gfp_t gfp, unsigned order)
{
	struct mempolicy *pol = get_task_policy(current);
	struct page *page;
	unsigned int cpuset_mems_cookie;

	if (!pol || in_interrupt() || (gfp & __GFP_THISNODE))
		pol = &default_policy;

retry_cpuset:
	cpuset_mems_cookie = get_mems_allowed();

	/*
	 * No reference counting needed for current->mempolicy
	 * nor system default_policy
	 */
	if (pol->mode == MPOL_INTERLEAVE)
		page = alloc_page_interleave(gfp, order, interleave_nodes(pol));
	else
		page = __alloc_pages_nodemask(gfp, order,
				policy_zonelist(gfp, pol, numa_node_id()),
				policy_nodemask(gfp, pol));

	if (unlikely(!put_mems_allowed(cpuset_mems_cookie) && !page))
		goto retry_cpuset;

	return page;
}
EXPORT_SYMBOL(alloc_pages_current);

/*
 * If mpol_dup() sees current->cpuset == cpuset_being_rebound, then it
 * rebinds the mempolicy its copying by calling mpol_rebind_policy()
 * with the mems_allowed returned by cpuset_mems_allowed().  This
 * keeps mempolicies cpuset relative after its cpuset moves.  See
 * further kernel/cpuset.c update_nodemask().
 *
 * current's mempolicy may be rebinded by the other task(the task that changes
 * cpuset's mems), so we needn't do rebind work for current task.
 */

/* Slow path of a mempolicy duplicate */
struct mempolicy *__mpol_dup(struct mempolicy *old)
{
	struct mempolicy *new = kmem_cache_alloc(policy_cache, GFP_KERNEL);

	if (!new)
		return ERR_PTR(-ENOMEM);

	/* task's mempolicy is protected by alloc_lock */
	if (old == current->mempolicy) {
		task_lock(current);
		*new = *old;
		task_unlock(current);
	} else
		*new = *old;

	rcu_read_lock();
	if (current_cpuset_is_being_rebound()) {
		nodemask_t mems = cpuset_mems_allowed(current);
		if (new->flags & MPOL_F_REBINDING)
			mpol_rebind_policy(new, &mems, MPOL_REBIND_STEP2);
		else
			mpol_rebind_policy(new, &mems, MPOL_REBIND_ONCE);
	}
	rcu_read_unlock();
	atomic_set(&new->refcnt, 1);
	return new;
}

/* Slow path of a mempolicy comparison */
bool __mpol_equal(struct mempolicy *a, struct mempolicy *b)
{
	if (!a || !b)
		return false;
	if (a->mode != b->mode)
		return false;
	if (a->flags != b->flags)
		return false;
	if (mpol_store_user_nodemask(a))
		if (!nodes_equal(a->w.user_nodemask, b->w.user_nodemask))
			return false;

	switch (a->mode) {
	case MPOL_BIND:
		/* Fall through */
	case MPOL_INTERLEAVE:
		return !!nodes_equal(a->v.nodes, b->v.nodes);
	case MPOL_PREFERRED:
		return a->v.preferred_node == b->v.preferred_node;
	default:
		BUG();
		return false;
	}
}

/*
 * Shared memory backing store policy support.
 *
 * Remember policies even when nobody has shared memory mapped.
 * The policies are kept in Red-Black tree linked from the inode.
 * They are protected by the sp->lock spinlock, which should be held
 * for any accesses to the tree.
 */

/* lookup first element intersecting start-end */
/* Caller holds sp->lock */
static struct sp_node *
sp_lookup(struct shared_policy *sp, unsigned long start, unsigned long end)
{
	struct rb_node *n = sp->root.rb_node;

	while (n) {
		struct sp_node *p = rb_entry(n, struct sp_node, nd);

		if (start >= p->end)
			n = n->rb_right;
		else if (end <= p->start)
			n = n->rb_left;
		else
			break;
	}
	if (!n)
		return NULL;
	for (;;) {
		struct sp_node *w = NULL;
		struct rb_node *prev = rb_prev(n);
		if (!prev)
			break;
		w = rb_entry(prev, struct sp_node, nd);
		if (w->end <= start)
			break;
		n = prev;
	}
	return rb_entry(n, struct sp_node, nd);
}

/* Insert a new shared policy into the list. */
/* Caller holds sp->lock */
static void sp_insert(struct shared_policy *sp, struct sp_node *new)
{
	struct rb_node **p = &sp->root.rb_node;
	struct rb_node *parent = NULL;
	struct sp_node *nd;

	while (*p) {
		parent = *p;
		nd = rb_entry(parent, struct sp_node, nd);
		if (new->start < nd->start)
			p = &(*p)->rb_left;
		else if (new->end > nd->end)
			p = &(*p)->rb_right;
		else
			BUG();
	}
	rb_link_node(&new->nd, parent, p);
	rb_insert_color(&new->nd, &sp->root);
	pr_debug("inserting %lx-%lx: %d\n", new->start, new->end,
		 new->policy ? new->policy->mode : 0);
}

/* Find shared policy intersecting idx */
struct mempolicy *
mpol_shared_policy_lookup(struct shared_policy *sp, unsigned long idx)
{
	struct mempolicy *pol = NULL;
	struct sp_node *sn;

	if (!sp->root.rb_node)
		return NULL;
	spin_lock(&sp->lock);
	sn = sp_lookup(sp, idx, idx+1);
	if (sn) {
		mpol_get(sn->policy);
		pol = sn->policy;
	}
	spin_unlock(&sp->lock);
	return pol;
}

static void sp_free(struct sp_node *n)
{
	mpol_put(n->policy);
	kmem_cache_free(sn_cache, n);
}

/**
 * mpol_misplaced - check whether current page node is valid in policy
 *
 * @page   - page to be checked
 * @vma    - vm area where page mapped
 * @addr   - virtual address where page mapped
 *
 * Lookup current policy node id for vma,addr and "compare to" page's
 * node id.
 *
 * Returns:
 *	-1	- not misplaced, page is in the right node
 *	node	- node id where the page should be
 *
 * Policy determination "mimics" alloc_page_vma().
 * Called from fault path where we know the vma and faulting address.
 */
int mpol_misplaced(struct page *page, struct vm_area_struct *vma, unsigned long addr)
{
	struct mempolicy *pol;
	struct zone *zone;
	int curnid = page_to_nid(page);
	unsigned long pgoff;
	int polnid = -1;
	int ret = -1;

	BUG_ON(!vma);

	pol = get_vma_policy(current, vma, addr);
	if (!(pol->flags & MPOL_F_MOF))
		goto out;

	switch (pol->mode) {
	case MPOL_INTERLEAVE:
		BUG_ON(addr >= vma->vm_end);
		BUG_ON(addr < vma->vm_start);

		pgoff = vma->vm_pgoff;
		pgoff += (addr - vma->vm_start) >> PAGE_SHIFT;
		polnid = offset_il_node(pol, vma, pgoff);
		break;

	case MPOL_PREFERRED:
		if (pol->flags & MPOL_F_LOCAL)
			polnid = numa_node_id();
		else
			polnid = pol->v.preferred_node;
		break;

	case MPOL_BIND:
		/*
		 * allows binding to multiple nodes.
		 * use current page if in policy nodemask,
		 * else select nearest allowed node, if any.
		 * If no allowed nodes, use current [!misplaced].
		 */
		if (node_isset(curnid, pol->v.nodes))
			goto out;
		(void)first_zones_zonelist(
				node_zonelist(numa_node_id(), GFP_HIGHUSER),
				gfp_zone(GFP_HIGHUSER),
				&pol->v.nodes, &zone);
		polnid = zone->node;
		break;

	default:
		BUG();
	}

	/* Migrate the page towards the node whose CPU is referencing it */
	if (pol->flags & MPOL_F_MORON) {
		int last_nid;

		polnid = numa_node_id();

		/*
		 * Multi-stage node selection is used in conjunction
		 * with a periodic migration fault to build a temporal
		 * task<->page relation. By using a two-stage filter we
		 * remove short/unlikely relations.
		 *
		 * Using P(p) ~ n_p / n_t as per frequentist
		 * probability, we can equate a task's usage of a
		 * particular page (n_p) per total usage of this
		 * page (n_t) (in a given time-span) to a probability.
		 *
		 * Our periodic faults will sample this probability and
		 * getting the same result twice in a row, given these
		 * samples are fully independent, is then given by
		 * P(n)^2, provided our sample period is sufficiently
		 * short compared to the usage pattern.
		 *
		 * This quadric squishes small probabilities, making
		 * it less likely we act on an unlikely task<->page
		 * relation.
		 */
		last_nid = page_nid_xchg_last(page, polnid);
		if (last_nid != polnid)
			goto out;
	}

	if (curnid != polnid)
		ret = polnid;
out:
	mpol_cond_put(pol);

	return ret;
}

static void sp_delete(struct shared_policy *sp, struct sp_node *n)
{
	pr_debug("deleting %lx-l%lx\n", n->start, n->end);
	rb_erase(&n->nd, &sp->root);
	sp_free(n);
}

static void sp_node_init(struct sp_node *node, unsigned long start,
			unsigned long end, struct mempolicy *pol)
{
	node->start = start;
	node->end = end;
	node->policy = pol;
}

static struct sp_node *sp_alloc(unsigned long start, unsigned long end,
				struct mempolicy *pol)
{
	struct sp_node *n;
	struct mempolicy *newpol;

	n = kmem_cache_alloc(sn_cache, GFP_KERNEL);
	if (!n)
		return NULL;

	newpol = mpol_dup(pol);
	if (IS_ERR(newpol)) {
		kmem_cache_free(sn_cache, n);
		return NULL;
	}
	newpol->flags |= MPOL_F_SHARED;
	sp_node_init(n, start, end, newpol);

	return n;
}

/* Replace a policy range. */
static int shared_policy_replace(struct shared_policy *sp, unsigned long start,
				 unsigned long end, struct sp_node *new)
{
	struct sp_node *n;
	struct sp_node *n_new = NULL;
	struct mempolicy *mpol_new = NULL;
	int ret = 0;

restart:
	spin_lock(&sp->lock);
	n = sp_lookup(sp, start, end);
	/* Take care of old policies in the same range. */
	while (n && n->start < end) {
		struct rb_node *next = rb_next(&n->nd);
		if (n->start >= start) {
			if (n->end <= end)
				sp_delete(sp, n);
			else
				n->start = end;
		} else {
			/* Old policy spanning whole new range. */
			if (n->end > end) {
				if (!n_new)
					goto alloc_new;

				*mpol_new = *n->policy;
				atomic_set(&mpol_new->refcnt, 1);
<<<<<<< HEAD
				sp_node_init(n_new, n->end, end, mpol_new);
				sp_insert(sp, n_new);
				n->end = start;
=======
				sp_node_init(n_new, end, n->end, mpol_new);
				n->end = start;
				sp_insert(sp, n_new);
>>>>>>> a937536b
				n_new = NULL;
				mpol_new = NULL;
				break;
			} else
				n->end = start;
		}
		if (!next)
			break;
		n = rb_entry(next, struct sp_node, nd);
	}
	if (new)
		sp_insert(sp, new);
	spin_unlock(&sp->lock);
	ret = 0;

err_out:
	if (mpol_new)
		mpol_put(mpol_new);
	if (n_new)
		kmem_cache_free(sn_cache, n_new);

	return ret;

alloc_new:
	spin_unlock(&sp->lock);
	ret = -ENOMEM;
	n_new = kmem_cache_alloc(sn_cache, GFP_KERNEL);
	if (!n_new)
		goto err_out;
	mpol_new = kmem_cache_alloc(policy_cache, GFP_KERNEL);
	if (!mpol_new)
		goto err_out;
	goto restart;
}

/**
 * mpol_shared_policy_init - initialize shared policy for inode
 * @sp: pointer to inode shared policy
 * @mpol:  struct mempolicy to install
 *
 * Install non-NULL @mpol in inode's shared policy rb-tree.
 * On entry, the current task has a reference on a non-NULL @mpol.
 * This must be released on exit.
 * This is called at get_inode() calls and we can use GFP_KERNEL.
 */
void mpol_shared_policy_init(struct shared_policy *sp, struct mempolicy *mpol)
{
	int ret;

	sp->root = RB_ROOT;		/* empty tree == default mempolicy */
	spin_lock_init(&sp->lock);

	if (mpol) {
		struct vm_area_struct pvma;
		struct mempolicy *new;
		NODEMASK_SCRATCH(scratch);

		if (!scratch)
			goto put_mpol;
		/* contextualize the tmpfs mount point mempolicy */
		new = mpol_new(mpol->mode, mpol->flags, &mpol->w.user_nodemask);
		if (IS_ERR(new))
			goto free_scratch; /* no valid nodemask intersection */

		task_lock(current);
		ret = mpol_set_nodemask(new, &mpol->w.user_nodemask, scratch);
		task_unlock(current);
		if (ret)
			goto put_new;

		/* Create pseudo-vma that contains just the policy */
		memset(&pvma, 0, sizeof(struct vm_area_struct));
		pvma.vm_end = TASK_SIZE;	/* policy covers entire file */
		mpol_set_shared_policy(sp, &pvma, new); /* adds ref */

put_new:
		mpol_put(new);			/* drop initial ref */
free_scratch:
		NODEMASK_SCRATCH_FREE(scratch);
put_mpol:
		mpol_put(mpol);	/* drop our incoming ref on sb mpol */
	}
}

int mpol_set_shared_policy(struct shared_policy *info,
			struct vm_area_struct *vma, struct mempolicy *npol)
{
	int err;
	struct sp_node *new = NULL;
	unsigned long sz = vma_pages(vma);

	pr_debug("set_shared_policy %lx sz %lu %d %d %lx\n",
		 vma->vm_pgoff,
		 sz, npol ? npol->mode : -1,
		 npol ? npol->flags : -1,
		 npol ? nodes_addr(npol->v.nodes)[0] : NUMA_NO_NODE);

	if (npol) {
		new = sp_alloc(vma->vm_pgoff, vma->vm_pgoff + sz, npol);
		if (!new)
			return -ENOMEM;
	}
	err = shared_policy_replace(info, vma->vm_pgoff, vma->vm_pgoff+sz, new);
	if (err && new)
		sp_free(new);
	return err;
}

/* Free a backing policy store on inode delete. */
void mpol_free_shared_policy(struct shared_policy *p)
{
	struct sp_node *n;
	struct rb_node *next;

	if (!p->root.rb_node)
		return;
	spin_lock(&p->lock);
	next = rb_first(&p->root);
	while (next) {
		n = rb_entry(next, struct sp_node, nd);
		next = rb_next(&n->nd);
		sp_delete(p, n);
	}
	spin_unlock(&p->lock);
}

#ifdef CONFIG_NUMA_BALANCING
static bool __initdata numabalancing_override;

static void __init check_numabalancing_enable(void)
{
	bool numabalancing_default = false;

	if (IS_ENABLED(CONFIG_NUMA_BALANCING_DEFAULT_ENABLED))
		numabalancing_default = true;

	if (nr_node_ids > 1 && !numabalancing_override) {
		printk(KERN_INFO "Enabling automatic NUMA balancing. "
			"Configure with numa_balancing= or sysctl");
		set_numabalancing_state(numabalancing_default);
	}
}

static int __init setup_numabalancing(char *str)
{
	int ret = 0;
	if (!str)
		goto out;
	numabalancing_override = true;

	if (!strcmp(str, "enable")) {
		set_numabalancing_state(true);
		ret = 1;
	} else if (!strcmp(str, "disable")) {
		set_numabalancing_state(false);
		ret = 1;
	}
out:
	if (!ret)
		printk(KERN_WARNING "Unable to parse numa_balancing=\n");

	return ret;
}
__setup("numa_balancing=", setup_numabalancing);
#else
static inline void __init check_numabalancing_enable(void)
{
}
#endif /* CONFIG_NUMA_BALANCING */

/* assumes fs == KERNEL_DS */
void __init numa_policy_init(void)
{
	nodemask_t interleave_nodes;
	unsigned long largest = 0;
	int nid, prefer = 0;

	policy_cache = kmem_cache_create("numa_policy",
					 sizeof(struct mempolicy),
					 0, SLAB_PANIC, NULL);

	sn_cache = kmem_cache_create("shared_policy_node",
				     sizeof(struct sp_node),
				     0, SLAB_PANIC, NULL);

	for_each_node(nid) {
		preferred_node_policy[nid] = (struct mempolicy) {
			.refcnt = ATOMIC_INIT(1),
			.mode = MPOL_PREFERRED,
			.flags = MPOL_F_MOF | MPOL_F_MORON,
			.v = { .preferred_node = nid, },
		};
	}

	/*
	 * Set interleaving policy for system init. Interleaving is only
	 * enabled across suitably sized nodes (default is >= 16MB), or
	 * fall back to the largest node if they're all smaller.
	 */
	nodes_clear(interleave_nodes);
	for_each_node_state(nid, N_MEMORY) {
		unsigned long total_pages = node_present_pages(nid);

		/* Preserve the largest node */
		if (largest < total_pages) {
			largest = total_pages;
			prefer = nid;
		}

		/* Interleave this node? */
		if ((total_pages << PAGE_SHIFT) >= (16 << 20))
			node_set(nid, interleave_nodes);
	}

	/* All too small, use the largest */
	if (unlikely(nodes_empty(interleave_nodes)))
		node_set(prefer, interleave_nodes);

	if (do_set_mempolicy(MPOL_INTERLEAVE, 0, &interleave_nodes))
		printk("numa_policy_init: interleaving failed\n");

	check_numabalancing_enable();
}

/* Reset policy of current process to default */
void numa_default_policy(void)
{
	do_set_mempolicy(MPOL_DEFAULT, 0, NULL);
}

/*
 * Parse and format mempolicy from/to strings
 */

/*
 * "local" is implemented internally by MPOL_PREFERRED with MPOL_F_LOCAL flag.
 */
static const char * const policy_modes[] =
{
	[MPOL_DEFAULT]    = "default",
	[MPOL_PREFERRED]  = "prefer",
	[MPOL_BIND]       = "bind",
	[MPOL_INTERLEAVE] = "interleave",
	[MPOL_LOCAL]      = "local",
};


#ifdef CONFIG_TMPFS
/**
 * mpol_parse_str - parse string to mempolicy, for tmpfs mpol mount option.
 * @str:  string containing mempolicy to parse
 * @mpol:  pointer to struct mempolicy pointer, returned on success.
 *
 * Format of input:
 *	<mode>[=<flags>][:<nodelist>]
 *
 * On success, returns 0, else 1
 */
int mpol_parse_str(char *str, struct mempolicy **mpol)
{
	struct mempolicy *new = NULL;
	unsigned short mode;
	unsigned short mode_flags;
	nodemask_t nodes;
	char *nodelist = strchr(str, ':');
	char *flags = strchr(str, '=');
	int err = 1;

	if (nodelist) {
		/* NUL-terminate mode or flags string */
		*nodelist++ = '\0';
		if (nodelist_parse(nodelist, nodes))
			goto out;
		if (!nodes_subset(nodes, node_states[N_MEMORY]))
			goto out;
	} else
		nodes_clear(nodes);

	if (flags)
		*flags++ = '\0';	/* terminate mode string */

	for (mode = 0; mode < MPOL_MAX; mode++) {
		if (!strcmp(str, policy_modes[mode])) {
			break;
		}
	}
	if (mode >= MPOL_MAX)
		goto out;

	switch (mode) {
	case MPOL_PREFERRED:
		/*
		 * Insist on a nodelist of one node only
		 */
		if (nodelist) {
			char *rest = nodelist;
			while (isdigit(*rest))
				rest++;
			if (*rest)
				goto out;
		}
		break;
	case MPOL_INTERLEAVE:
		/*
		 * Default to online nodes with memory if no nodelist
		 */
		if (!nodelist)
			nodes = node_states[N_MEMORY];
		break;
	case MPOL_LOCAL:
		/*
		 * Don't allow a nodelist;  mpol_new() checks flags
		 */
		if (nodelist)
			goto out;
		mode = MPOL_PREFERRED;
		break;
	case MPOL_DEFAULT:
		/*
		 * Insist on a empty nodelist
		 */
		if (!nodelist)
			err = 0;
		goto out;
	case MPOL_BIND:
		/*
		 * Insist on a nodelist
		 */
		if (!nodelist)
			goto out;
	}

	mode_flags = 0;
	if (flags) {
		/*
		 * Currently, we only support two mutually exclusive
		 * mode flags.
		 */
		if (!strcmp(flags, "static"))
			mode_flags |= MPOL_F_STATIC_NODES;
		else if (!strcmp(flags, "relative"))
			mode_flags |= MPOL_F_RELATIVE_NODES;
		else
			goto out;
	}

	new = mpol_new(mode, mode_flags, &nodes);
	if (IS_ERR(new))
		goto out;

	/*
	 * Save nodes for mpol_to_str() to show the tmpfs mount options
	 * for /proc/mounts, /proc/pid/mounts and /proc/pid/mountinfo.
	 */
	if (mode != MPOL_PREFERRED)
		new->v.nodes = nodes;
	else if (nodelist)
		new->v.preferred_node = first_node(nodes);
	else
		new->flags |= MPOL_F_LOCAL;

	/*
	 * Save nodes for contextualization: this will be used to "clone"
	 * the mempolicy in a specific context [cpuset] at a later time.
	 */
	new->w.user_nodemask = nodes;

	err = 0;

out:
	/* Restore string for error message */
	if (nodelist)
		*--nodelist = ':';
	if (flags)
		*--flags = '=';
	if (!err)
		*mpol = new;
	return err;
}
#endif /* CONFIG_TMPFS */

/**
 * mpol_to_str - format a mempolicy structure for printing
 * @buffer:  to contain formatted mempolicy string
 * @maxlen:  length of @buffer
 * @pol:  pointer to mempolicy to be formatted
 *
 * Convert a mempolicy into a string.
 * Returns the number of characters in buffer (if positive)
 * or an error (negative)
 */
int mpol_to_str(char *buffer, int maxlen, struct mempolicy *pol)
{
	char *p = buffer;
	int l;
	nodemask_t nodes;
	unsigned short mode;
	unsigned short flags = pol ? pol->flags : 0;

	/*
	 * Sanity check:  room for longest mode, flag and some nodes
	 */
	VM_BUG_ON(maxlen < strlen("interleave") + strlen("relative") + 16);

	if (!pol || pol == &default_policy)
		mode = MPOL_DEFAULT;
	else
		mode = pol->mode;

	switch (mode) {
	case MPOL_DEFAULT:
		nodes_clear(nodes);
		break;

	case MPOL_PREFERRED:
		nodes_clear(nodes);
		if (flags & MPOL_F_LOCAL)
			mode = MPOL_LOCAL;
		else
			node_set(pol->v.preferred_node, nodes);
		break;

	case MPOL_BIND:
		/* Fall through */
	case MPOL_INTERLEAVE:
		nodes = pol->v.nodes;
		break;

	default:
		return -EINVAL;
	}

	l = strlen(policy_modes[mode]);
	if (buffer + maxlen < p + l + 1)
		return -ENOSPC;

	strcpy(p, policy_modes[mode]);
	p += l;

	if (flags & MPOL_MODE_FLAGS) {
		if (buffer + maxlen < p + 2)
			return -ENOSPC;
		*p++ = '=';

		/*
		 * Currently, the only defined flags are mutually exclusive
		 */
		if (flags & MPOL_F_STATIC_NODES)
			p += snprintf(p, buffer + maxlen - p, "static");
		else if (flags & MPOL_F_RELATIVE_NODES)
			p += snprintf(p, buffer + maxlen - p, "relative");
	}

	if (!nodes_empty(nodes)) {
		if (buffer + maxlen < p + 2)
			return -ENOSPC;
		*p++ = ':';
	 	p += nodelist_scnprintf(p, buffer + maxlen - p, nodes);
	}
	return p - buffer;
}<|MERGE_RESOLUTION|>--- conflicted
+++ resolved
@@ -2390,15 +2390,9 @@
 
 				*mpol_new = *n->policy;
 				atomic_set(&mpol_new->refcnt, 1);
-<<<<<<< HEAD
-				sp_node_init(n_new, n->end, end, mpol_new);
-				sp_insert(sp, n_new);
-				n->end = start;
-=======
 				sp_node_init(n_new, end, n->end, mpol_new);
 				n->end = start;
 				sp_insert(sp, n_new);
->>>>>>> a937536b
 				n_new = NULL;
 				mpol_new = NULL;
 				break;
