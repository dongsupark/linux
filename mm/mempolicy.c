/*
 * Simple NUMA memory policy for the Linux kernel.
 *
 * Copyright 2003,2004 Andi Kleen, SuSE Labs.
 * (C) Copyright 2005 Christoph Lameter, Silicon Graphics, Inc.
 * Subject to the GNU Public License, version 2.
 *
 * NUMA policy allows the user to give hints in which node(s) memory should
 * be allocated.
 *
 * Support four policies per VMA and per process:
 *
 * The VMA policy has priority over the process policy for a page fault.
 *
 * interleave     Allocate memory interleaved over a set of nodes,
 *                with normal fallback if it fails.
 *                For VMA based allocations this interleaves based on the
 *                offset into the backing object or offset into the mapping
 *                for anonymous memory. For process policy an process counter
 *                is used.
 *
 * bind           Only allocate memory on a specific set of nodes,
 *                no fallback.
 *                FIXME: memory is allocated starting with the first node
 *                to the last. It would be better if bind would truly restrict
 *                the allocation to memory nodes instead
 *
 * preferred       Try a specific node first before normal fallback.
 *                As a special case node -1 here means do the allocation
 *                on the local CPU. This is normally identical to default,
 *                but useful to set in a VMA when you have a non default
 *                process policy.
 *
 * default        Allocate on the local node first, or when on a VMA
 *                use the process policy. This is what Linux always did
 *		  in a NUMA aware kernel and still does by, ahem, default.
 *
 * The process policy is applied for most non interrupt memory allocations
 * in that process' context. Interrupts ignore the policies and always
 * try to allocate on the local CPU. The VMA policy is only applied for memory
 * allocations for a VMA in the VM.
 *
 * Currently there are a few corner cases in swapping where the policy
 * is not applied, but the majority should be handled. When process policy
 * is used it is not remembered over swap outs/swap ins.
 *
 * Only the highest zone in the zone hierarchy gets policied. Allocations
 * requesting a lower zone just use default policy. This implies that
 * on systems with highmem kernel lowmem allocation don't get policied.
 * Same with GFP_DMA allocations.
 *
 * For shmfs/tmpfs/hugetlbfs shared memory the policy is shared between
 * all users and remembered even when nobody has memory mapped.
 */

/* Notebook:
   fix mmap readahead to honour policy and enable policy for any page cache
   object
   statistics for bigpages
   global policy for page cache? currently it uses process policy. Requires
   first item above.
   handle mremap for shared memory (currently ignored for the policy)
   grows down?
   make bind policy root only? It can trigger oom much faster and the
   kernel is not always grateful with that.
*/

#include <linux/mempolicy.h>
#include <linux/mm.h>
#include <linux/highmem.h>
#include <linux/hugetlb.h>
#include <linux/kernel.h>
#include <linux/sched.h>
#include <linux/nodemask.h>
#include <linux/cpuset.h>
#include <linux/slab.h>
#include <linux/string.h>
#include <linux/export.h>
#include <linux/nsproxy.h>
#include <linux/interrupt.h>
#include <linux/init.h>
#include <linux/compat.h>
#include <linux/swap.h>
#include <linux/seq_file.h>
#include <linux/proc_fs.h>
#include <linux/migrate.h>
#include <linux/ksm.h>
#include <linux/rmap.h>
#include <linux/security.h>
#include <linux/syscalls.h>
#include <linux/ctype.h>
#include <linux/mm_inline.h>

#include <asm/tlbflush.h>
#include <asm/uaccess.h>
#include <linux/random.h>

#include "internal.h"

/* Internal flags */
#define MPOL_MF_DISCONTIG_OK (MPOL_MF_INTERNAL << 0)	/* Skip checks for continuous vmas */
#define MPOL_MF_INVERT (MPOL_MF_INTERNAL << 1)		/* Invert check for nodemask */

static struct kmem_cache *policy_cache;
static struct kmem_cache *sn_cache;

/* Highest zone. An specific allocation for a zone below that is not
   policied. */
enum zone_type policy_zone = 0;

/*
 * run-time system-wide default policy => local allocation
 */
static struct mempolicy default_policy = {
	.refcnt = ATOMIC_INIT(1), /* never free it */
	.mode = MPOL_PREFERRED,
	.flags = MPOL_F_LOCAL,
};

static struct mempolicy preferred_node_policy[MAX_NUMNODES];

static struct mempolicy *get_task_policy(struct task_struct *p)
{
	struct mempolicy *pol = p->mempolicy;
	int node;

	if (!pol) {
		node = tsk_home_node(p);
		if (node != -1)
			pol = &preferred_node_policy[node];
	}

	return pol;
}

static const struct mempolicy_operations {
	int (*create)(struct mempolicy *pol, const nodemask_t *nodes);
	/*
	 * If read-side task has no lock to protect task->mempolicy, write-side
	 * task will rebind the task->mempolicy by two step. The first step is
	 * setting all the newly nodes, and the second step is cleaning all the
	 * disallowed nodes. In this way, we can avoid finding no node to alloc
	 * page.
	 * If we have a lock to protect task->mempolicy in read-side, we do
	 * rebind directly.
	 *
	 * step:
	 * 	MPOL_REBIND_ONCE - do rebind work at once
	 * 	MPOL_REBIND_STEP1 - set all the newly nodes
	 * 	MPOL_REBIND_STEP2 - clean all the disallowed nodes
	 */
	void (*rebind)(struct mempolicy *pol, const nodemask_t *nodes,
			enum mpol_rebind_step step);
} mpol_ops[MPOL_MAX];

/* Check that the nodemask contains at least one populated zone */
static int is_valid_nodemask(const nodemask_t *nodemask)
{
	int nd, k;

	for_each_node_mask(nd, *nodemask) {
		struct zone *z;

		for (k = 0; k <= policy_zone; k++) {
			z = &NODE_DATA(nd)->node_zones[k];
			if (z->present_pages > 0)
				return 1;
		}
	}

	return 0;
}

static inline int mpol_store_user_nodemask(const struct mempolicy *pol)
{
	return pol->flags & MPOL_MODE_FLAGS;
}

static void mpol_relative_nodemask(nodemask_t *ret, const nodemask_t *orig,
				   const nodemask_t *rel)
{
	nodemask_t tmp;
	nodes_fold(tmp, *orig, nodes_weight(*rel));
	nodes_onto(*ret, tmp, *rel);
}

static int mpol_new_interleave(struct mempolicy *pol, const nodemask_t *nodes)
{
	if (nodes_empty(*nodes))
		return -EINVAL;
	pol->v.nodes = *nodes;
	return 0;
}

static int mpol_new_preferred(struct mempolicy *pol, const nodemask_t *nodes)
{
	if (!nodes)
		pol->flags |= MPOL_F_LOCAL;	/* local allocation */
	else if (nodes_empty(*nodes))
		return -EINVAL;			/*  no allowed nodes */
	else
		pol->v.preferred_node = first_node(*nodes);
	return 0;
}

static int mpol_new_bind(struct mempolicy *pol, const nodemask_t *nodes)
{
	if (!is_valid_nodemask(nodes))
		return -EINVAL;
	pol->v.nodes = *nodes;
	return 0;
}

/*
 * mpol_set_nodemask is called after mpol_new() to set up the nodemask, if
 * any, for the new policy.  mpol_new() has already validated the nodes
 * parameter with respect to the policy mode and flags.  But, we need to
 * handle an empty nodemask with MPOL_PREFERRED here.
 *
 * Must be called holding task's alloc_lock to protect task's mems_allowed
 * and mempolicy.  May also be called holding the mmap_semaphore for write.
 */
static int mpol_set_nodemask(struct mempolicy *pol,
		     const nodemask_t *nodes, struct nodemask_scratch *nsc)
{
	int ret;

	/* if mode is MPOL_DEFAULT, pol is NULL. This is right. */
	if (pol == NULL)
		return 0;
	/* Check N_HIGH_MEMORY */
	nodes_and(nsc->mask1,
		  cpuset_current_mems_allowed, node_states[N_HIGH_MEMORY]);

	VM_BUG_ON(!nodes);
	if (pol->mode == MPOL_PREFERRED && nodes_empty(*nodes))
		nodes = NULL;	/* explicit local allocation */
	else {
		if (pol->flags & MPOL_F_RELATIVE_NODES)
			mpol_relative_nodemask(&nsc->mask2, nodes,&nsc->mask1);
		else
			nodes_and(nsc->mask2, *nodes, nsc->mask1);

		if (mpol_store_user_nodemask(pol))
			pol->w.user_nodemask = *nodes;
		else
			pol->w.cpuset_mems_allowed =
						cpuset_current_mems_allowed;
	}

	if (nodes)
		ret = mpol_ops[pol->mode].create(pol, &nsc->mask2);
	else
		ret = mpol_ops[pol->mode].create(pol, NULL);
	return ret;
}

/*
 * This function just creates a new policy, does some check and simple
 * initialization. You must invoke mpol_set_nodemask() to set nodes.
 */
static struct mempolicy *mpol_new(unsigned short mode, unsigned short flags,
				  nodemask_t *nodes)
{
	struct mempolicy *policy;

	pr_debug("setting mode %d flags %d nodes[0] %lx\n",
		 mode, flags, nodes ? nodes_addr(*nodes)[0] : -1);

	if (mode == MPOL_DEFAULT || mode == MPOL_NOOP) {
		if (nodes && !nodes_empty(*nodes))
			return ERR_PTR(-EINVAL);
		return NULL;
	}
	VM_BUG_ON(!nodes);

	/*
	 * MPOL_PREFERRED cannot be used with MPOL_F_STATIC_NODES or
	 * MPOL_F_RELATIVE_NODES if the nodemask is empty (local allocation).
	 * All other modes require a valid pointer to a non-empty nodemask.
	 */
	if (mode == MPOL_PREFERRED) {
		if (nodes_empty(*nodes)) {
			if (((flags & MPOL_F_STATIC_NODES) ||
			     (flags & MPOL_F_RELATIVE_NODES)))
				return ERR_PTR(-EINVAL);
		}
	} else if (mode == MPOL_LOCAL) {
		if (!nodes_empty(*nodes))
			return ERR_PTR(-EINVAL);
		mode = MPOL_PREFERRED;
	} else if (nodes_empty(*nodes))
		return ERR_PTR(-EINVAL);
	policy = kmem_cache_alloc(policy_cache, GFP_KERNEL);
	if (!policy)
		return ERR_PTR(-ENOMEM);
	atomic_set(&policy->refcnt, 1);
	policy->mode = mode;
	policy->flags = flags;

	return policy;
}

/* Slow path of a mpol destructor. */
void __mpol_put(struct mempolicy *p)
{
	if (!atomic_dec_and_test(&p->refcnt))
		return;
	kmem_cache_free(policy_cache, p);
}

static void mpol_rebind_default(struct mempolicy *pol, const nodemask_t *nodes,
				enum mpol_rebind_step step)
{
}

/*
 * step:
 * 	MPOL_REBIND_ONCE  - do rebind work at once
 * 	MPOL_REBIND_STEP1 - set all the newly nodes
 * 	MPOL_REBIND_STEP2 - clean all the disallowed nodes
 */
static void mpol_rebind_nodemask(struct mempolicy *pol, const nodemask_t *nodes,
				 enum mpol_rebind_step step)
{
	nodemask_t tmp;

	if (pol->flags & MPOL_F_STATIC_NODES)
		nodes_and(tmp, pol->w.user_nodemask, *nodes);
	else if (pol->flags & MPOL_F_RELATIVE_NODES)
		mpol_relative_nodemask(&tmp, &pol->w.user_nodemask, nodes);
	else {
		/*
		 * if step == 1, we use ->w.cpuset_mems_allowed to cache the
		 * result
		 */
		if (step == MPOL_REBIND_ONCE || step == MPOL_REBIND_STEP1) {
			nodes_remap(tmp, pol->v.nodes,
					pol->w.cpuset_mems_allowed, *nodes);
			pol->w.cpuset_mems_allowed = step ? tmp : *nodes;
		} else if (step == MPOL_REBIND_STEP2) {
			tmp = pol->w.cpuset_mems_allowed;
			pol->w.cpuset_mems_allowed = *nodes;
		} else
			BUG();
	}

	if (nodes_empty(tmp))
		tmp = *nodes;

	if (step == MPOL_REBIND_STEP1)
		nodes_or(pol->v.nodes, pol->v.nodes, tmp);
	else if (step == MPOL_REBIND_ONCE || step == MPOL_REBIND_STEP2)
		pol->v.nodes = tmp;
	else
		BUG();

	if (!node_isset(current->il_next, tmp)) {
		current->il_next = next_node(current->il_next, tmp);
		if (current->il_next >= MAX_NUMNODES)
			current->il_next = first_node(tmp);
		if (current->il_next >= MAX_NUMNODES)
			current->il_next = numa_node_id();
	}
}

static void mpol_rebind_preferred(struct mempolicy *pol,
				  const nodemask_t *nodes,
				  enum mpol_rebind_step step)
{
	nodemask_t tmp;

	if (pol->flags & MPOL_F_STATIC_NODES) {
		int node = first_node(pol->w.user_nodemask);

		if (node_isset(node, *nodes)) {
			pol->v.preferred_node = node;
			pol->flags &= ~MPOL_F_LOCAL;
		} else
			pol->flags |= MPOL_F_LOCAL;
	} else if (pol->flags & MPOL_F_RELATIVE_NODES) {
		mpol_relative_nodemask(&tmp, &pol->w.user_nodemask, nodes);
		pol->v.preferred_node = first_node(tmp);
	} else if (!(pol->flags & MPOL_F_LOCAL)) {
		pol->v.preferred_node = node_remap(pol->v.preferred_node,
						   pol->w.cpuset_mems_allowed,
						   *nodes);
		pol->w.cpuset_mems_allowed = *nodes;
	}
}

/*
 * mpol_rebind_policy - Migrate a policy to a different set of nodes
 *
 * If read-side task has no lock to protect task->mempolicy, write-side
 * task will rebind the task->mempolicy by two step. The first step is
 * setting all the newly nodes, and the second step is cleaning all the
 * disallowed nodes. In this way, we can avoid finding no node to alloc
 * page.
 * If we have a lock to protect task->mempolicy in read-side, we do
 * rebind directly.
 *
 * step:
 * 	MPOL_REBIND_ONCE  - do rebind work at once
 * 	MPOL_REBIND_STEP1 - set all the newly nodes
 * 	MPOL_REBIND_STEP2 - clean all the disallowed nodes
 */
static void mpol_rebind_policy(struct mempolicy *pol, const nodemask_t *newmask,
				enum mpol_rebind_step step)
{
	if (!pol)
		return;
	if (!mpol_store_user_nodemask(pol) && step == MPOL_REBIND_ONCE &&
	    nodes_equal(pol->w.cpuset_mems_allowed, *newmask))
		return;

	if (step == MPOL_REBIND_STEP1 && (pol->flags & MPOL_F_REBINDING))
		return;

	if (step == MPOL_REBIND_STEP2 && !(pol->flags & MPOL_F_REBINDING))
		BUG();

	if (step == MPOL_REBIND_STEP1)
		pol->flags |= MPOL_F_REBINDING;
	else if (step == MPOL_REBIND_STEP2)
		pol->flags &= ~MPOL_F_REBINDING;
	else if (step >= MPOL_REBIND_NSTEP)
		BUG();

	mpol_ops[pol->mode].rebind(pol, newmask, step);
}

/*
 * Wrapper for mpol_rebind_policy() that just requires task
 * pointer, and updates task mempolicy.
 *
 * Called with task's alloc_lock held.
 */

void mpol_rebind_task(struct task_struct *tsk, const nodemask_t *new,
			enum mpol_rebind_step step)
{
	mpol_rebind_policy(tsk->mempolicy, new, step);
}

/*
 * Rebind each vma in mm to new nodemask.
 *
 * Call holding a reference to mm.  Takes mm->mmap_sem during call.
 */

void mpol_rebind_mm(struct mm_struct *mm, nodemask_t *new)
{
	struct vm_area_struct *vma;

	down_write(&mm->mmap_sem);
	for (vma = mm->mmap; vma; vma = vma->vm_next)
		mpol_rebind_policy(vma->vm_policy, new, MPOL_REBIND_ONCE);
	up_write(&mm->mmap_sem);
}

static const struct mempolicy_operations mpol_ops[MPOL_MAX] = {
	[MPOL_DEFAULT] = {
		.rebind = mpol_rebind_default,
	},
	[MPOL_INTERLEAVE] = {
		.create = mpol_new_interleave,
		.rebind = mpol_rebind_nodemask,
	},
	[MPOL_PREFERRED] = {
		.create = mpol_new_preferred,
		.rebind = mpol_rebind_preferred,
	},
	[MPOL_BIND] = {
		.create = mpol_new_bind,
		.rebind = mpol_rebind_nodemask,
	},
};

static void migrate_page_add(struct page *page, struct list_head *pagelist,
				unsigned long flags);

/* Scan through pages checking if pages follow certain conditions. */
static int check_pte_range(struct vm_area_struct *vma, pmd_t *pmd,
		unsigned long addr, unsigned long end,
		const nodemask_t *nodes, unsigned long flags,
		void *private)
{
	pte_t *orig_pte;
	pte_t *pte;
	spinlock_t *ptl;

	orig_pte = pte = pte_offset_map_lock(vma->vm_mm, pmd, addr, &ptl);
	do {
		struct page *page;
		int nid;

		if (!pte_present(*pte))
			continue;
		page = vm_normal_page(vma, addr, *pte);
		if (!page)
			continue;
		/*
		 * vm_normal_page() filters out zero pages, but there might
		 * still be PageReserved pages to skip, perhaps in a VDSO.
		 * And we cannot move PageKsm pages sensibly or safely yet.
		 */
		if (PageReserved(page) || PageKsm(page))
			continue;
		nid = page_to_nid(page);
		if (node_isset(nid, *nodes) == !!(flags & MPOL_MF_INVERT))
			continue;

		if (flags & (MPOL_MF_MOVE | MPOL_MF_MOVE_ALL))
			migrate_page_add(page, private, flags);
		else
			break;
	} while (pte++, addr += PAGE_SIZE, addr != end);
	pte_unmap_unlock(orig_pte, ptl);
	return addr != end;
}

static inline int check_pmd_range(struct vm_area_struct *vma, pud_t *pud,
		unsigned long addr, unsigned long end,
		const nodemask_t *nodes, unsigned long flags,
		void *private)
{
	pmd_t *pmd;
	unsigned long next;

	pmd = pmd_offset(pud, addr);
	do {
		next = pmd_addr_end(addr, end);
		split_huge_page_pmd(vma->vm_mm, pmd);
		if (pmd_none_or_trans_huge_or_clear_bad(pmd))
			continue;
		if (check_pte_range(vma, pmd, addr, next, nodes,
				    flags, private))
			return -EIO;
	} while (pmd++, addr = next, addr != end);
	return 0;
}

static inline int check_pud_range(struct vm_area_struct *vma, pgd_t *pgd,
		unsigned long addr, unsigned long end,
		const nodemask_t *nodes, unsigned long flags,
		void *private)
{
	pud_t *pud;
	unsigned long next;

	pud = pud_offset(pgd, addr);
	do {
		next = pud_addr_end(addr, end);
		if (pud_none_or_clear_bad(pud))
			continue;
		if (check_pmd_range(vma, pud, addr, next, nodes,
				    flags, private))
			return -EIO;
	} while (pud++, addr = next, addr != end);
	return 0;
}

static inline int check_pgd_range(struct vm_area_struct *vma,
		unsigned long addr, unsigned long end,
		const nodemask_t *nodes, unsigned long flags,
		void *private)
{
	pgd_t *pgd;
	unsigned long next;

	pgd = pgd_offset(vma->vm_mm, addr);
	do {
		next = pgd_addr_end(addr, end);
		if (pgd_none_or_clear_bad(pgd))
			continue;
		if (check_pud_range(vma, pgd, addr, next, nodes,
				    flags, private))
			return -EIO;
	} while (pgd++, addr = next, addr != end);
	return 0;
}

static void
change_prot_none(struct vm_area_struct *vma, unsigned long start, unsigned long end)
{
	change_protection(vma, start, end, vma_prot_none(vma), 0);
}

/*
 * Check if all pages in a range are on a set of nodes.
 * If pagelist != NULL then isolate pages from the LRU and
 * put them on the pagelist.
 */
static struct vm_area_struct *
check_range(struct mm_struct *mm, unsigned long start, unsigned long end,
		const nodemask_t *nodes, unsigned long flags, void *private)
{
	int err;
	struct vm_area_struct *first, *vma, *prev;


	first = find_vma(mm, start);
	if (!first)
		return ERR_PTR(-EFAULT);
	prev = NULL;
	for (vma = first; vma && vma->vm_start < end; vma = vma->vm_next) {
		unsigned long endvma = vma->vm_end;

		if (endvma > end)
			endvma = end;
		if (vma->vm_start > start)
			start = vma->vm_start;

		if (!(flags & MPOL_MF_DISCONTIG_OK)) {
			if (!vma->vm_next && vma->vm_end < end)
				return ERR_PTR(-EFAULT);
			if (prev && prev->vm_end < vma->vm_start)
				return ERR_PTR(-EFAULT);
		}

		if (is_vm_hugetlb_page(vma))
			goto next;

		if (flags & MPOL_MF_LAZY) {
			change_prot_none(vma, start, endvma);
			goto next;
		}

		if ((flags & MPOL_MF_STRICT) ||
		     ((flags & (MPOL_MF_MOVE | MPOL_MF_MOVE_ALL)) &&
		      vma_migratable(vma))) {

			err = check_pgd_range(vma, start, endvma, nodes,
						flags, private);
			if (err) {
				first = ERR_PTR(err);
				break;
			}
		}
next:
		prev = vma;
	}
	return first;
}

/*
 * Apply policy to a single VMA
 * This must be called with the mmap_sem held for writing.
 */
static int vma_replace_policy(struct vm_area_struct *vma,
						struct mempolicy *pol)
{
	int err;
	struct mempolicy *old;
	struct mempolicy *new;

	pr_debug("vma %lx-%lx/%lx vm_ops %p vm_file %p set_policy %p\n",
		 vma->vm_start, vma->vm_end, vma->vm_pgoff,
		 vma->vm_ops, vma->vm_file,
		 vma->vm_ops ? vma->vm_ops->set_policy : NULL);

	new = mpol_dup(pol);
	if (IS_ERR(new))
		return PTR_ERR(new);

	if (vma->vm_ops && vma->vm_ops->set_policy) {
		err = vma->vm_ops->set_policy(vma, new);
		if (err)
			goto err_out;
	}

	old = vma->vm_policy;
	vma->vm_policy = new; /* protected by mmap_sem */
	mpol_put(old);

	return 0;
 err_out:
	mpol_put(new);
	return err;
}

/* Step 2: apply policy to a range and do splits. */
static int mbind_range(struct mm_struct *mm, unsigned long start,
		       unsigned long end, struct mempolicy *new_pol)
{
	struct vm_area_struct *next;
	struct vm_area_struct *prev;
	struct vm_area_struct *vma;
	int err = 0;
	pgoff_t pgoff;
	unsigned long vmstart;
	unsigned long vmend;

	vma = find_vma(mm, start);
	if (!vma || vma->vm_start > start)
		return -EFAULT;

	prev = vma->vm_prev;
	if (start > vma->vm_start)
		prev = vma;

	for (; vma && vma->vm_start < end; prev = vma, vma = next) {
		next = vma->vm_next;
		vmstart = max(start, vma->vm_start);
		vmend   = min(end, vma->vm_end);

		if (mpol_equal(vma_policy(vma), new_pol))
			continue;

		pgoff = vma->vm_pgoff +
			((vmstart - vma->vm_start) >> PAGE_SHIFT);
		prev = vma_merge(mm, prev, vmstart, vmend, vma->vm_flags,
				  vma->anon_vma, vma->vm_file, pgoff,
				  new_pol);
		if (prev) {
			vma = prev;
			next = vma->vm_next;
			continue;
		}
		if (vma->vm_start != vmstart) {
			err = split_vma(vma->vm_mm, vma, vmstart, 1);
			if (err)
				goto out;
		}
		if (vma->vm_end != vmend) {
			err = split_vma(vma->vm_mm, vma, vmend, 0);
			if (err)
				goto out;
		}
		err = vma_replace_policy(vma, new_pol);
		if (err)
			goto out;
	}

 out:
	return err;
}

/*
 * Update task->flags PF_MEMPOLICY bit: set iff non-default
 * mempolicy.  Allows more rapid checking of this (combined perhaps
 * with other PF_* flag bits) on memory allocation hot code paths.
 *
 * If called from outside this file, the task 'p' should -only- be
 * a newly forked child not yet visible on the task list, because
 * manipulating the task flags of a visible task is not safe.
 *
 * The above limitation is why this routine has the funny name
 * mpol_fix_fork_child_flag().
 *
 * It is also safe to call this with a task pointer of current,
 * which the static wrapper mpol_set_task_struct_flag() does,
 * for use within this file.
 */

void mpol_fix_fork_child_flag(struct task_struct *p)
{
	if (p->mempolicy)
		p->flags |= PF_MEMPOLICY;
	else
		p->flags &= ~PF_MEMPOLICY;
}

static void mpol_set_task_struct_flag(void)
{
	mpol_fix_fork_child_flag(current);
}

/* Set the process memory policy */
static long do_set_mempolicy(unsigned short mode, unsigned short flags,
			     nodemask_t *nodes)
{
	struct mempolicy *new, *old;
	struct mm_struct *mm = current->mm;
	NODEMASK_SCRATCH(scratch);
	int ret;

	if (!scratch)
		return -ENOMEM;

	new = mpol_new(mode, flags, nodes);
	if (IS_ERR(new)) {
		ret = PTR_ERR(new);
		goto out;
	}
	/*
	 * prevent changing our mempolicy while show_numa_maps()
	 * is using it.
	 * Note:  do_set_mempolicy() can be called at init time
	 * with no 'mm'.
	 */
	if (mm)
		down_write(&mm->mmap_sem);
	task_lock(current);
	ret = mpol_set_nodemask(new, nodes, scratch);
	if (ret) {
		task_unlock(current);
		if (mm)
			up_write(&mm->mmap_sem);
		mpol_put(new);
		goto out;
	}
	old = current->mempolicy;
	current->mempolicy = new;
	mpol_set_task_struct_flag();
	if (new && new->mode == MPOL_INTERLEAVE &&
	    nodes_weight(new->v.nodes))
		current->il_next = first_node(new->v.nodes);
	task_unlock(current);
	if (mm)
		up_write(&mm->mmap_sem);

	mpol_put(old);
	ret = 0;
out:
	NODEMASK_SCRATCH_FREE(scratch);
	return ret;
}

/*
 * Return nodemask for policy for get_mempolicy() query
 *
 * Called with task's alloc_lock held
 */
static void get_policy_nodemask(struct mempolicy *p, nodemask_t *nodes)
{
	nodes_clear(*nodes);
	if (p == &default_policy)
		return;

	switch (p->mode) {
	case MPOL_BIND:
		/* Fall through */
	case MPOL_INTERLEAVE:
		*nodes = p->v.nodes;
		break;
	case MPOL_PREFERRED:
		if (!(p->flags & MPOL_F_LOCAL))
			node_set(p->v.preferred_node, *nodes);
		/* else return empty node mask for local allocation */
		break;
	default:
		BUG();
	}
}

static int lookup_node(struct mm_struct *mm, unsigned long addr)
{
	struct page *p;
	int err;

	err = get_user_pages(current, mm, addr & PAGE_MASK, 1, 0, 0, &p, NULL);
	if (err >= 0) {
		err = page_to_nid(p);
		put_page(p);
	}
	return err;
}

/* Retrieve NUMA policy */
static long do_get_mempolicy(int *policy, nodemask_t *nmask,
			     unsigned long addr, unsigned long flags)
{
	int err;
	struct mm_struct *mm = current->mm;
	struct vm_area_struct *vma = NULL;
	struct mempolicy *pol = current->mempolicy;

	if (flags &
		~(unsigned long)(MPOL_F_NODE|MPOL_F_ADDR|MPOL_F_MEMS_ALLOWED))
		return -EINVAL;

	if (flags & MPOL_F_MEMS_ALLOWED) {
		if (flags & (MPOL_F_NODE|MPOL_F_ADDR))
			return -EINVAL;
		*policy = 0;	/* just so it's initialized */
		task_lock(current);
		*nmask  = cpuset_current_mems_allowed;
		task_unlock(current);
		return 0;
	}

	if (flags & MPOL_F_ADDR) {
		/*
		 * Do NOT fall back to task policy if the
		 * vma/shared policy at addr is NULL.  We
		 * want to return MPOL_DEFAULT in this case.
		 */
		down_read(&mm->mmap_sem);
		vma = find_vma_intersection(mm, addr, addr+1);
		if (!vma) {
			up_read(&mm->mmap_sem);
			return -EFAULT;
		}
		if (vma->vm_ops && vma->vm_ops->get_policy)
			pol = vma->vm_ops->get_policy(vma, addr);
		else
			pol = vma->vm_policy;
	} else if (addr)
		return -EINVAL;

	if (!pol)
		pol = &default_policy;	/* indicates default behavior */

	if (flags & MPOL_F_NODE) {
		if (flags & MPOL_F_ADDR) {
			err = lookup_node(mm, addr);
			if (err < 0)
				goto out;
			*policy = err;
		} else if (pol == current->mempolicy &&
				pol->mode == MPOL_INTERLEAVE) {
			*policy = current->il_next;
		} else {
			err = -EINVAL;
			goto out;
		}
	} else {
		*policy = pol == &default_policy ? MPOL_DEFAULT :
						pol->mode;
		/*
		 * Internal mempolicy flags must be masked off before exposing
		 * the policy to userspace.
		 */
		*policy |= (pol->flags & MPOL_MODE_FLAGS);
	}

	if (vma) {
		up_read(&current->mm->mmap_sem);
		vma = NULL;
	}

	err = 0;
	if (nmask) {
		if (mpol_store_user_nodemask(pol)) {
			*nmask = pol->w.user_nodemask;
		} else {
			task_lock(current);
			get_policy_nodemask(pol, nmask);
			task_unlock(current);
		}
	}

 out:
	mpol_cond_put(pol);
	if (vma)
		up_read(&current->mm->mmap_sem);
	return err;
}

#ifdef CONFIG_MIGRATION
/*
 * page migration
 */
static void migrate_page_add(struct page *page, struct list_head *pagelist,
				unsigned long flags)
{
	/*
	 * Avoid migrating a page that is shared with others.
	 */
	if ((flags & MPOL_MF_MOVE_ALL) || page_mapcount(page) == 1) {
		if (!isolate_lru_page(page)) {
			list_add_tail(&page->lru, pagelist);
			inc_zone_page_state(page, NR_ISOLATED_ANON +
					    page_is_file_cache(page));
		}
	}
}

static struct page *new_node_page(struct page *page, unsigned long node, int **x)
{
	return alloc_pages_exact_node(node, GFP_HIGHUSER_MOVABLE, 0);
}

/*
 * Migrate pages from one node to a target node.
 * Returns error or the number of pages not migrated.
 */
static int migrate_to_node(struct mm_struct *mm, int source, int dest,
			   int flags)
{
	nodemask_t nmask;
	LIST_HEAD(pagelist);
	int err = 0;

	nodes_clear(nmask);
	node_set(source, nmask);

	/*
	 * This does not "check" the range but isolates all pages that
	 * need migration.  Between passing in the full user address
	 * space range and MPOL_MF_DISCONTIG_OK, this call can not fail.
	 */
	VM_BUG_ON(!(flags & (MPOL_MF_MOVE | MPOL_MF_MOVE_ALL)));
	check_range(mm, mm->mmap->vm_start, mm->task_size, &nmask,
			flags | MPOL_MF_DISCONTIG_OK, &pagelist);

	if (!list_empty(&pagelist)) {
		err = migrate_pages(&pagelist, new_node_page, dest,
							false, MIGRATE_SYNC);
		if (err)
			putback_lru_pages(&pagelist);
	}

	return err;
}

/*
 * Move pages between the two nodesets so as to preserve the physical
 * layout as much as possible.
 *
 * Returns the number of page that could not be moved.
 */
int do_migrate_pages(struct mm_struct *mm, const nodemask_t *from,
		     const nodemask_t *to, int flags)
{
	int busy = 0;
	int err;
	nodemask_t tmp;

	err = migrate_prep();
	if (err)
		return err;

	down_read(&mm->mmap_sem);

	err = migrate_vmas(mm, from, to, flags);
	if (err)
		goto out;

	/*
	 * Find a 'source' bit set in 'tmp' whose corresponding 'dest'
	 * bit in 'to' is not also set in 'tmp'.  Clear the found 'source'
	 * bit in 'tmp', and return that <source, dest> pair for migration.
	 * The pair of nodemasks 'to' and 'from' define the map.
	 *
	 * If no pair of bits is found that way, fallback to picking some
	 * pair of 'source' and 'dest' bits that are not the same.  If the
	 * 'source' and 'dest' bits are the same, this represents a node
	 * that will be migrating to itself, so no pages need move.
	 *
	 * If no bits are left in 'tmp', or if all remaining bits left
	 * in 'tmp' correspond to the same bit in 'to', return false
	 * (nothing left to migrate).
	 *
	 * This lets us pick a pair of nodes to migrate between, such that
	 * if possible the dest node is not already occupied by some other
	 * source node, minimizing the risk of overloading the memory on a
	 * node that would happen if we migrated incoming memory to a node
	 * before migrating outgoing memory source that same node.
	 *
	 * A single scan of tmp is sufficient.  As we go, we remember the
	 * most recent <s, d> pair that moved (s != d).  If we find a pair
	 * that not only moved, but what's better, moved to an empty slot
	 * (d is not set in tmp), then we break out then, with that pair.
	 * Otherwise when we finish scanning from_tmp, we at least have the
	 * most recent <s, d> pair that moved.  If we get all the way through
	 * the scan of tmp without finding any node that moved, much less
	 * moved to an empty node, then there is nothing left worth migrating.
	 */

	tmp = *from;
	while (!nodes_empty(tmp)) {
		int s,d;
		int source = -1;
		int dest = 0;

		for_each_node_mask(s, tmp) {

			/*
			 * do_migrate_pages() tries to maintain the relative
			 * node relationship of the pages established between
			 * threads and memory areas.
                         *
			 * However if the number of source nodes is not equal to
			 * the number of destination nodes we can not preserve
			 * this node relative relationship.  In that case, skip
			 * copying memory from a node that is in the destination
			 * mask.
			 *
			 * Example: [2,3,4] -> [3,4,5] moves everything.
			 *          [0-7] - > [3,4,5] moves only 0,1,2,6,7.
			 */

			if ((nodes_weight(*from) != nodes_weight(*to)) &&
						(node_isset(s, *to)))
				continue;

			d = node_remap(s, *from, *to);
			if (s == d)
				continue;

			source = s;	/* Node moved. Memorize */
			dest = d;

			/* dest not in remaining from nodes? */
			if (!node_isset(dest, tmp))
				break;
		}
		if (source == -1)
			break;

		node_clear(source, tmp);
		err = migrate_to_node(mm, source, dest, flags);
		if (err > 0)
			busy += err;
		if (err < 0)
			break;
	}
out:
	up_read(&mm->mmap_sem);
	if (err < 0)
		return err;
	return busy;

}

/*
 * Allocate a new page for page migration based on vma policy.
 * Start assuming that page is mapped by vma pointed to by @private.
 * Search forward from there, if not.  N.B., this assumes that the
 * list of pages handed to migrate_pages()--which is how we get here--
 * is in virtual address order.
 */
static struct page *new_vma_page(struct page *page, unsigned long private, int **x)
{
	struct vm_area_struct *vma = (struct vm_area_struct *)private;
	unsigned long uninitialized_var(address);

	while (vma) {
		address = page_address_in_vma(page, vma);
		if (address != -EFAULT)
			break;
		vma = vma->vm_next;
	}

	/*
	 * if !vma, alloc_page_vma() will use task or system default policy
	 */
	return alloc_page_vma(GFP_HIGHUSER_MOVABLE, vma, address);
}
#else

static void migrate_page_add(struct page *page, struct list_head *pagelist,
				unsigned long flags)
{
}

int do_migrate_pages(struct mm_struct *mm, const nodemask_t *from,
		     const nodemask_t *to, int flags)
{
	return -ENOSYS;
}

static struct page *new_vma_page(struct page *page, unsigned long private, int **x)
{
	return NULL;
}
#endif

static long do_mbind(unsigned long start, unsigned long len,
		     unsigned short mode, unsigned short mode_flags,
		     nodemask_t *nmask, unsigned long flags)
{
	struct vm_area_struct *vma;
	struct mm_struct *mm = current->mm;
	struct mempolicy *new;
	unsigned long end;
	int err;
	LIST_HEAD(pagelist);

  	if (flags & ~(unsigned long)MPOL_MF_VALID)
		return -EINVAL;
	if ((flags & MPOL_MF_MOVE_ALL) && !capable(CAP_SYS_NICE))
		return -EPERM;

	if (start & ~PAGE_MASK)
		return -EINVAL;

	if (mode == MPOL_DEFAULT || mode == MPOL_NOOP)
		flags &= ~MPOL_MF_STRICT;

	len = (len + PAGE_SIZE - 1) & PAGE_MASK;
	end = start + len;

	if (end < start)
		return -EINVAL;
	if (end == start)
		return 0;

	new = mpol_new(mode, mode_flags, nmask);
	if (IS_ERR(new))
		return PTR_ERR(new);

	if (flags & MPOL_MF_LAZY)
		new->flags |= MPOL_F_MOF;

	/*
	 * If we are using the default policy then operation
	 * on discontinuous address spaces is okay after all
	 */
	if (!new)
		flags |= MPOL_MF_DISCONTIG_OK;

	pr_debug("mbind %lx-%lx mode:%d flags:%d nodes:%lx\n",
		 start, start + len, mode, mode_flags,
		 nmask ? nodes_addr(*nmask)[0] : -1);

	if (flags & (MPOL_MF_MOVE | MPOL_MF_MOVE_ALL)) {

		err = migrate_prep();
		if (err)
			goto mpol_out;
	}
	{
		NODEMASK_SCRATCH(scratch);
		if (scratch) {
			down_write(&mm->mmap_sem);
			task_lock(current);
			err = mpol_set_nodemask(new, nmask, scratch);
			task_unlock(current);
			if (err)
				up_write(&mm->mmap_sem);
		} else
			err = -ENOMEM;
		NODEMASK_SCRATCH_FREE(scratch);
	}
	if (err)
		goto mpol_out;

	vma = check_range(mm, start, end, nmask,
			  flags | MPOL_MF_INVERT, &pagelist);

	err = PTR_ERR(vma);	/* maybe ... */
	if (!IS_ERR(vma) && mode != MPOL_NOOP)
		err = mbind_range(mm, start, end, new);

	if (!err) {
		int nr_failed = 0;

		if (!list_empty(&pagelist)) {
			WARN_ON_ONCE(flags & MPOL_MF_LAZY);
			nr_failed = migrate_pages(&pagelist, new_vma_page,
						  (unsigned long)vma,
						  false, MIGRATE_SYNC);
			if (nr_failed)
				putback_lru_pages(&pagelist);
		}

		if (nr_failed && (flags & MPOL_MF_STRICT))
			err = -EIO;
	} else
		putback_lru_pages(&pagelist);

	up_write(&mm->mmap_sem);
 mpol_out:
	mpol_put(new);
	return err;
}

static void lazy_migrate_vma(struct vm_area_struct *vma)
{
	if (!vma_migratable(vma))
		return;

	change_prot_none(vma, vma->vm_start, vma->vm_end);
}

void lazy_migrate_process(struct mm_struct *mm)
{
	struct vm_area_struct *vma;

	down_read(&mm->mmap_sem);
	for (vma = mm->mmap; vma; vma = vma->vm_next)
		lazy_migrate_vma(vma);
	up_read(&mm->mmap_sem);
}

/*
 * User space interface with variable sized bitmaps for nodelists.
 */

/* Copy a node mask from user space. */
static int get_nodes(nodemask_t *nodes, const unsigned long __user *nmask,
		     unsigned long maxnode)
{
	unsigned long k;
	unsigned long nlongs;
	unsigned long endmask;

	--maxnode;
	nodes_clear(*nodes);
	if (maxnode == 0 || !nmask)
		return 0;
	if (maxnode > PAGE_SIZE*BITS_PER_BYTE)
		return -EINVAL;

	nlongs = BITS_TO_LONGS(maxnode);
	if ((maxnode % BITS_PER_LONG) == 0)
		endmask = ~0UL;
	else
		endmask = (1UL << (maxnode % BITS_PER_LONG)) - 1;

	/* When the user specified more nodes than supported just check
	   if the non supported part is all zero. */
	if (nlongs > BITS_TO_LONGS(MAX_NUMNODES)) {
		if (nlongs > PAGE_SIZE/sizeof(long))
			return -EINVAL;
		for (k = BITS_TO_LONGS(MAX_NUMNODES); k < nlongs; k++) {
			unsigned long t;
			if (get_user(t, nmask + k))
				return -EFAULT;
			if (k == nlongs - 1) {
				if (t & endmask)
					return -EINVAL;
			} else if (t)
				return -EINVAL;
		}
		nlongs = BITS_TO_LONGS(MAX_NUMNODES);
		endmask = ~0UL;
	}

	if (copy_from_user(nodes_addr(*nodes), nmask, nlongs*sizeof(unsigned long)))
		return -EFAULT;
	nodes_addr(*nodes)[nlongs-1] &= endmask;
	return 0;
}

/* Copy a kernel node mask to user space */
static int copy_nodes_to_user(unsigned long __user *mask, unsigned long maxnode,
			      nodemask_t *nodes)
{
	unsigned long copy = ALIGN(maxnode-1, 64) / 8;
	const int nbytes = BITS_TO_LONGS(MAX_NUMNODES) * sizeof(long);

	if (copy > nbytes) {
		if (copy > PAGE_SIZE)
			return -EINVAL;
		if (clear_user((char __user *)mask + nbytes, copy - nbytes))
			return -EFAULT;
		copy = nbytes;
	}
	return copy_to_user(mask, nodes_addr(*nodes), copy) ? -EFAULT : 0;
}

SYSCALL_DEFINE6(mbind, unsigned long, start, unsigned long, len,
		unsigned long, mode, unsigned long __user *, nmask,
		unsigned long, maxnode, unsigned, flags)
{
	nodemask_t nodes;
	int err;
	unsigned short mode_flags;

	mode_flags = mode & MPOL_MODE_FLAGS;
	mode &= ~MPOL_MODE_FLAGS;
	if (mode >= MPOL_MAX)
		return -EINVAL;
	if ((mode_flags & MPOL_F_STATIC_NODES) &&
	    (mode_flags & MPOL_F_RELATIVE_NODES))
		return -EINVAL;
	err = get_nodes(&nodes, nmask, maxnode);
	if (err)
		return err;
	return do_mbind(start, len, mode, mode_flags, &nodes, flags);
}

/* Set the process memory policy */
SYSCALL_DEFINE3(set_mempolicy, int, mode, unsigned long __user *, nmask,
		unsigned long, maxnode)
{
	int err;
	nodemask_t nodes;
	unsigned short flags;

	flags = mode & MPOL_MODE_FLAGS;
	mode &= ~MPOL_MODE_FLAGS;
	if ((unsigned int)mode >= MPOL_MAX)
		return -EINVAL;
	if ((flags & MPOL_F_STATIC_NODES) && (flags & MPOL_F_RELATIVE_NODES))
		return -EINVAL;
	err = get_nodes(&nodes, nmask, maxnode);
	if (err)
		return err;
	return do_set_mempolicy(mode, flags, &nodes);
}

SYSCALL_DEFINE4(migrate_pages, pid_t, pid, unsigned long, maxnode,
		const unsigned long __user *, old_nodes,
		const unsigned long __user *, new_nodes)
{
	const struct cred *cred = current_cred(), *tcred;
	struct mm_struct *mm = NULL;
	struct task_struct *task;
	nodemask_t task_nodes;
	int err;
	nodemask_t *old;
	nodemask_t *new;
	NODEMASK_SCRATCH(scratch);

	if (!scratch)
		return -ENOMEM;

	old = &scratch->mask1;
	new = &scratch->mask2;

	err = get_nodes(old, old_nodes, maxnode);
	if (err)
		goto out;

	err = get_nodes(new, new_nodes, maxnode);
	if (err)
		goto out;

	/* Find the mm_struct */
	rcu_read_lock();
	task = pid ? find_task_by_vpid(pid) : current;
	if (!task) {
		rcu_read_unlock();
		err = -ESRCH;
		goto out;
	}
	get_task_struct(task);

	err = -EINVAL;

	/*
	 * Check if this process has the right to modify the specified
	 * process. The right exists if the process has administrative
	 * capabilities, superuser privileges or the same
	 * userid as the target process.
	 */
	tcred = __task_cred(task);
	if (!uid_eq(cred->euid, tcred->suid) && !uid_eq(cred->euid, tcred->uid) &&
	    !uid_eq(cred->uid,  tcred->suid) && !uid_eq(cred->uid,  tcred->uid) &&
	    !capable(CAP_SYS_NICE)) {
		rcu_read_unlock();
		err = -EPERM;
		goto out_put;
	}
	rcu_read_unlock();

	task_nodes = cpuset_mems_allowed(task);
	/* Is the user allowed to access the target nodes? */
	if (!nodes_subset(*new, task_nodes) && !capable(CAP_SYS_NICE)) {
		err = -EPERM;
		goto out_put;
	}

	if (!nodes_subset(*new, node_states[N_HIGH_MEMORY])) {
		err = -EINVAL;
		goto out_put;
	}

	err = security_task_movememory(task);
	if (err)
		goto out_put;

	mm = get_task_mm(task);
	put_task_struct(task);

	if (!mm) {
		err = -EINVAL;
		goto out;
	}

	err = do_migrate_pages(mm, old, new,
		capable(CAP_SYS_NICE) ? MPOL_MF_MOVE_ALL : MPOL_MF_MOVE);

	mmput(mm);
out:
	NODEMASK_SCRATCH_FREE(scratch);

	return err;

out_put:
	put_task_struct(task);
	goto out;

}


/* Retrieve NUMA policy */
SYSCALL_DEFINE5(get_mempolicy, int __user *, policy,
		unsigned long __user *, nmask, unsigned long, maxnode,
		unsigned long, addr, unsigned long, flags)
{
	int err;
	int uninitialized_var(pval);
	nodemask_t nodes;

	if (nmask != NULL && maxnode < MAX_NUMNODES)
		return -EINVAL;

	err = do_get_mempolicy(&pval, &nodes, addr, flags);

	if (err)
		return err;

	if (policy && put_user(pval, policy))
		return -EFAULT;

	if (nmask)
		err = copy_nodes_to_user(nmask, maxnode, &nodes);

	return err;
}

#ifdef CONFIG_COMPAT

asmlinkage long compat_sys_get_mempolicy(int __user *policy,
				     compat_ulong_t __user *nmask,
				     compat_ulong_t maxnode,
				     compat_ulong_t addr, compat_ulong_t flags)
{
	long err;
	unsigned long __user *nm = NULL;
	unsigned long nr_bits, alloc_size;
	DECLARE_BITMAP(bm, MAX_NUMNODES);

	nr_bits = min_t(unsigned long, maxnode-1, MAX_NUMNODES);
	alloc_size = ALIGN(nr_bits, BITS_PER_LONG) / 8;

	if (nmask)
		nm = compat_alloc_user_space(alloc_size);

	err = sys_get_mempolicy(policy, nm, nr_bits+1, addr, flags);

	if (!err && nmask) {
		unsigned long copy_size;
		copy_size = min_t(unsigned long, sizeof(bm), alloc_size);
		err = copy_from_user(bm, nm, copy_size);
		/* ensure entire bitmap is zeroed */
		err |= clear_user(nmask, ALIGN(maxnode-1, 8) / 8);
		err |= compat_put_bitmap(nmask, bm, nr_bits);
	}

	return err;
}

asmlinkage long compat_sys_set_mempolicy(int mode, compat_ulong_t __user *nmask,
				     compat_ulong_t maxnode)
{
	long err = 0;
	unsigned long __user *nm = NULL;
	unsigned long nr_bits, alloc_size;
	DECLARE_BITMAP(bm, MAX_NUMNODES);

	nr_bits = min_t(unsigned long, maxnode-1, MAX_NUMNODES);
	alloc_size = ALIGN(nr_bits, BITS_PER_LONG) / 8;

	if (nmask) {
		err = compat_get_bitmap(bm, nmask, nr_bits);
		nm = compat_alloc_user_space(alloc_size);
		err |= copy_to_user(nm, bm, alloc_size);
	}

	if (err)
		return -EFAULT;

	return sys_set_mempolicy(mode, nm, nr_bits+1);
}

asmlinkage long compat_sys_mbind(compat_ulong_t start, compat_ulong_t len,
			     compat_ulong_t mode, compat_ulong_t __user *nmask,
			     compat_ulong_t maxnode, compat_ulong_t flags)
{
	long err = 0;
	unsigned long __user *nm = NULL;
	unsigned long nr_bits, alloc_size;
	nodemask_t bm;

	nr_bits = min_t(unsigned long, maxnode-1, MAX_NUMNODES);
	alloc_size = ALIGN(nr_bits, BITS_PER_LONG) / 8;

	if (nmask) {
		err = compat_get_bitmap(nodes_addr(bm), nmask, nr_bits);
		nm = compat_alloc_user_space(alloc_size);
		err |= copy_to_user(nm, nodes_addr(bm), alloc_size);
	}

	if (err)
		return -EFAULT;

	return sys_mbind(start, len, mode, nm, nr_bits+1, flags);
}

#endif

/*
 * get_vma_policy(@task, @vma, @addr)
 * @task - task for fallback if vma policy == default
 * @vma   - virtual memory area whose policy is sought
 * @addr  - address in @vma for shared policy lookup
 *
 * Returns effective policy for a VMA at specified address.
 * Falls back to @task or system default policy, as necessary.
 * Current or other task's task mempolicy and non-shared vma policies
 * are protected by the task's mmap_sem, which must be held for read by
 * the caller.
 * Shared policies [those marked as MPOL_F_SHARED] require an extra reference
 * count--added by the get_policy() vm_op, as appropriate--to protect against
 * freeing by another task.  It is the caller's responsibility to free the
 * extra reference for shared policies.
 */
struct mempolicy *get_vma_policy(struct task_struct *task,
		struct vm_area_struct *vma, unsigned long addr)
{
	struct mempolicy *pol = get_task_policy(task);

	if (vma) {
		if (vma->vm_ops && vma->vm_ops->get_policy) {
			struct mempolicy *vpol = vma->vm_ops->get_policy(vma,
									addr);
			if (vpol)
				pol = vpol;
		} else if (vma->vm_policy) {
			pol = vma->vm_policy;

			/*
			 * shmem_alloc_page() passes MPOL_F_SHARED policy with
			 * a pseudo vma whose vma->vm_ops=NULL. Take a reference
			 * count on these policies which will be dropped by
			 * mpol_cond_put() later
			 */
			if (mpol_needs_cond_ref(pol))
				mpol_get(pol);
		}
	}
	if (!pol)
		pol = &default_policy;
	return pol;
}

/*
 * Return a nodemask representing a mempolicy for filtering nodes for
 * page allocation
 */
static nodemask_t *policy_nodemask(gfp_t gfp, struct mempolicy *policy)
{
	/* Lower zones don't get a nodemask applied for MPOL_BIND */
	if (unlikely(policy->mode == MPOL_BIND) &&
			gfp_zone(gfp) >= policy_zone &&
			cpuset_nodemask_valid_mems_allowed(&policy->v.nodes))
		return &policy->v.nodes;

	return NULL;
}

/* Do dynamic interleaving for a process */
static unsigned interleave_nodes(struct mempolicy *policy)
{
	unsigned nid, next;
	struct task_struct *me = current;

	nid = me->il_next;
	next = next_node(nid, policy->v.nodes);
	if (next >= MAX_NUMNODES)
		next = first_node(policy->v.nodes);
	if (next < MAX_NUMNODES)
		me->il_next = next;
	return nid;
}

/* Return a zonelist indicated by gfp for node representing a mempolicy */
static struct zonelist *policy_zonelist(gfp_t gfp, struct mempolicy *policy,
	int nd)
{
	switch (policy->mode) {
	case MPOL_INTERLEAVE:
		nd = interleave_nodes(policy);
		break;
	case MPOL_PREFERRED:
		if (!(policy->flags & MPOL_F_LOCAL))
			nd = policy->v.preferred_node;
		break;
	case MPOL_BIND:
		/*
		 * Normally, MPOL_BIND allocations are node-local within the
		 * allowed nodemask.  However, if __GFP_THISNODE is set and the
		 * current node isn't part of the mask, we use the zonelist for
		 * the first node in the mask instead.
		 */
		if (unlikely(gfp & __GFP_THISNODE) &&
				unlikely(!node_isset(nd, policy->v.nodes)))
			nd = first_node(policy->v.nodes);
		break;
	default:
		BUG();
	}
	return node_zonelist(nd, gfp);
}

/*
 * Depending on the memory policy provide a node from which to allocate the
 * next slab entry.
 * @policy must be protected by freeing by the caller.  If @policy is
 * the current task's mempolicy, this protection is implicit, as only the
 * task can change it's policy.  The system default policy requires no
 * such protection.
 */
unsigned slab_node(void)
{
	struct mempolicy *policy;

	if (in_interrupt())
		return numa_node_id();

	policy = current->mempolicy;
	if (!policy || policy->flags & MPOL_F_LOCAL)
		return numa_node_id();

	switch (policy->mode) {
	case MPOL_PREFERRED:
		/*
		 * handled MPOL_F_LOCAL above
		 */
		return policy->v.preferred_node;

	case MPOL_INTERLEAVE:
		return interleave_nodes(policy);

	case MPOL_BIND: {
		/*
		 * Follow bind policy behavior and start allocation at the
		 * first node.
		 */
		struct zonelist *zonelist;
		struct zone *zone;
		enum zone_type highest_zoneidx = gfp_zone(GFP_KERNEL);
		zonelist = &NODE_DATA(numa_node_id())->node_zonelists[0];
		(void)first_zones_zonelist(zonelist, highest_zoneidx,
							&policy->v.nodes,
							&zone);
		return zone ? zone->node : numa_node_id();
	}

	default:
		BUG();
	}
}

/* Do static interleaving for a VMA with known offset. */
static unsigned offset_il_node(struct mempolicy *pol,
		struct vm_area_struct *vma, unsigned long off)
{
	unsigned nnodes = nodes_weight(pol->v.nodes);
	unsigned target;
	int c;
	int nid = -1;

	if (!nnodes)
		return numa_node_id();
	target = (unsigned int)off % nnodes;
	c = 0;
	do {
		nid = next_node(nid, pol->v.nodes);
		c++;
	} while (c <= target);
	return nid;
}

/* Determine a node number for interleave */
static inline unsigned interleave_nid(struct mempolicy *pol,
		 struct vm_area_struct *vma, unsigned long addr, int shift)
{
	if (vma) {
		unsigned long off;

		/*
		 * for small pages, there is no difference between
		 * shift and PAGE_SHIFT, so the bit-shift is safe.
		 * for huge pages, since vm_pgoff is in units of small
		 * pages, we need to shift off the always 0 bits to get
		 * a useful offset.
		 */
		BUG_ON(shift < PAGE_SHIFT);
		off = vma->vm_pgoff >> (shift - PAGE_SHIFT);
		off += (addr - vma->vm_start) >> shift;
		return offset_il_node(pol, vma, off);
	} else
		return interleave_nodes(pol);
}

/*
 * Return the bit number of a random bit set in the nodemask.
 * (returns -1 if nodemask is empty)
 */
int node_random(const nodemask_t *maskp)
{
	int w, bit = -1;

	w = nodes_weight(*maskp);
	if (w)
		bit = bitmap_ord_to_pos(maskp->bits,
			get_random_int() % w, MAX_NUMNODES);
	return bit;
}

#ifdef CONFIG_HUGETLBFS
/*
 * huge_zonelist(@vma, @addr, @gfp_flags, @mpol)
 * @vma = virtual memory area whose policy is sought
 * @addr = address in @vma for shared policy lookup and interleave policy
 * @gfp_flags = for requested zone
 * @mpol = pointer to mempolicy pointer for reference counted mempolicy
 * @nodemask = pointer to nodemask pointer for MPOL_BIND nodemask
 *
 * Returns a zonelist suitable for a huge page allocation and a pointer
 * to the struct mempolicy for conditional unref after allocation.
 * If the effective policy is 'BIND, returns a pointer to the mempolicy's
 * @nodemask for filtering the zonelist.
 *
 * Must be protected by get_mems_allowed()
 */
struct zonelist *huge_zonelist(struct vm_area_struct *vma, unsigned long addr,
				gfp_t gfp_flags, struct mempolicy **mpol,
				nodemask_t **nodemask)
{
	struct zonelist *zl;

	*mpol = get_vma_policy(current, vma, addr);
	*nodemask = NULL;	/* assume !MPOL_BIND */

	if (unlikely((*mpol)->mode == MPOL_INTERLEAVE)) {
		zl = node_zonelist(interleave_nid(*mpol, vma, addr,
				huge_page_shift(hstate_vma(vma))), gfp_flags);
	} else {
		zl = policy_zonelist(gfp_flags, *mpol, numa_node_id());
		if ((*mpol)->mode == MPOL_BIND)
			*nodemask = &(*mpol)->v.nodes;
	}
	return zl;
}

/*
 * init_nodemask_of_mempolicy
 *
 * If the current task's mempolicy is "default" [NULL], return 'false'
 * to indicate default policy.  Otherwise, extract the policy nodemask
 * for 'bind' or 'interleave' policy into the argument nodemask, or
 * initialize the argument nodemask to contain the single node for
 * 'preferred' or 'local' policy and return 'true' to indicate presence
 * of non-default mempolicy.
 *
 * We don't bother with reference counting the mempolicy [mpol_get/put]
 * because the current task is examining it's own mempolicy and a task's
 * mempolicy is only ever changed by the task itself.
 *
 * N.B., it is the caller's responsibility to free a returned nodemask.
 */
bool init_nodemask_of_mempolicy(nodemask_t *mask)
{
	struct mempolicy *mempolicy;
	int nid;

	if (!(mask && current->mempolicy))
		return false;

	task_lock(current);
	mempolicy = current->mempolicy;
	switch (mempolicy->mode) {
	case MPOL_PREFERRED:
		if (mempolicy->flags & MPOL_F_LOCAL)
			nid = numa_node_id();
		else
			nid = mempolicy->v.preferred_node;
		init_nodemask_of_node(mask, nid);
		break;

	case MPOL_BIND:
		/* Fall through */
	case MPOL_INTERLEAVE:
		*mask =  mempolicy->v.nodes;
		break;

	default:
		BUG();
	}
	task_unlock(current);

	return true;
}
#endif

/*
 * mempolicy_nodemask_intersects
 *
 * If tsk's mempolicy is "default" [NULL], return 'true' to indicate default
 * policy.  Otherwise, check for intersection between mask and the policy
 * nodemask for 'bind' or 'interleave' policy.  For 'perferred' or 'local'
 * policy, always return true since it may allocate elsewhere on fallback.
 *
 * Takes task_lock(tsk) to prevent freeing of its mempolicy.
 */
bool mempolicy_nodemask_intersects(struct task_struct *tsk,
					const nodemask_t *mask)
{
	struct mempolicy *mempolicy;
	bool ret = true;

	if (!mask)
		return ret;
	task_lock(tsk);
	mempolicy = tsk->mempolicy;
	if (!mempolicy)
		goto out;

	switch (mempolicy->mode) {
	case MPOL_PREFERRED:
		/*
		 * MPOL_PREFERRED and MPOL_F_LOCAL are only preferred nodes to
		 * allocate from, they may fallback to other nodes when oom.
		 * Thus, it's possible for tsk to have allocated memory from
		 * nodes in mask.
		 */
		break;
	case MPOL_BIND:
	case MPOL_INTERLEAVE:
		ret = nodes_intersects(mempolicy->v.nodes, *mask);
		break;
	default:
		BUG();
	}
out:
	task_unlock(tsk);
	return ret;
}

/**
 * 	alloc_pages_vma	- Allocate a page for a VMA.
 *
 * 	@gfp:
 *      %GFP_USER    user allocation.
 *      %GFP_KERNEL  kernel allocations,
 *      %GFP_HIGHMEM highmem/user allocations,
 *      %GFP_FS      allocation should not call back into a file system.
 *      %GFP_ATOMIC  don't sleep.
 *
 *	@order:Order of the GFP allocation.
 * 	@vma:  Pointer to VMA or NULL if not available.
 *	@addr: Virtual Address of the allocation. Must be inside the VMA.
 *
 * 	This function allocates a page from the kernel page pool and applies
 *	a NUMA policy associated with the VMA or the current process.
 *	When VMA is not NULL caller must hold down_read on the mmap_sem of the
 *	mm_struct of the VMA to prevent it from going away. Should be used for
 *	all allocations for pages that will be mapped into
 * 	user space. Returns NULL when no page can be allocated.
 *
 *	Should be called with the mm_sem of the vma hold.
 */
struct page *
alloc_pages_vma(gfp_t gfp, int order, struct vm_area_struct *vma,
		unsigned long addr, int node)
{
	struct mempolicy *pol;
	struct zonelist *zl;
	struct page *page;
	unsigned int cpuset_mems_cookie;

retry_cpuset:
	pol = get_vma_policy(current, vma, addr);
	cpuset_mems_cookie = get_mems_allowed();

	zl = policy_zonelist(gfp, pol, node);
	if (unlikely(mpol_needs_cond_ref(pol))) {
		/*
		 * slow path: ref counted shared policy
		 */
		struct page *page =  __alloc_pages_nodemask(gfp, order,
						zl, policy_nodemask(gfp, pol));
		__mpol_put(pol);
		if (unlikely(!put_mems_allowed(cpuset_mems_cookie) && !page))
			goto retry_cpuset;
		return page;
	}
	/*
	 * fast path:  default or task policy
	 */
	page = __alloc_pages_nodemask(gfp, order, zl,
				      policy_nodemask(gfp, pol));
	if (unlikely(!put_mems_allowed(cpuset_mems_cookie) && !page))
		goto retry_cpuset;
	return page;
}

/**
 * 	alloc_pages_current - Allocate pages.
 *
 *	@gfp:
 *		%GFP_USER   user allocation,
 *      	%GFP_KERNEL kernel allocation,
 *      	%GFP_HIGHMEM highmem allocation,
 *      	%GFP_FS     don't call back into a file system.
 *      	%GFP_ATOMIC don't sleep.
 *	@order: Power of two of allocation size in pages. 0 is a single page.
 *
 *	Allocate a page from the kernel page pool.  When not in
 *	interrupt context and apply the current process NUMA policy.
 *	Returns NULL when no page can be allocated.
 *
 *	Don't call cpuset_update_task_memory_state() unless
 *	1) it's ok to take cpuset_sem (can WAIT), and
 *	2) allocating for current task (not interrupt).
 */
struct page *alloc_pages_current(gfp_t gfp, unsigned order)
{
	struct mempolicy *pol = get_task_policy(current);
	struct page *page;
	unsigned int cpuset_mems_cookie;

	if (!pol || in_interrupt() || (gfp & __GFP_THISNODE))
		pol = &default_policy;

retry_cpuset:
	cpuset_mems_cookie = get_mems_allowed();

	/*
	 * No reference counting needed for current->mempolicy
	 * nor system default_policy
	 */
	page = __alloc_pages_nodemask(gfp, order,
			policy_zonelist(gfp, pol, numa_node_id()),
			policy_nodemask(gfp, pol));

	if (unlikely(!put_mems_allowed(cpuset_mems_cookie) && !page))
		goto retry_cpuset;

	return page;
}
EXPORT_SYMBOL(alloc_pages_current);

/*
 * If mpol_dup() sees current->cpuset == cpuset_being_rebound, then it
 * rebinds the mempolicy its copying by calling mpol_rebind_policy()
 * with the mems_allowed returned by cpuset_mems_allowed().  This
 * keeps mempolicies cpuset relative after its cpuset moves.  See
 * further kernel/cpuset.c update_nodemask().
 *
 * current's mempolicy may be rebinded by the other task(the task that changes
 * cpuset's mems), so we needn't do rebind work for current task.
 */

/* Slow path of a mempolicy duplicate */
struct mempolicy *__mpol_dup(struct mempolicy *old)
{
	struct mempolicy *new = kmem_cache_alloc(policy_cache, GFP_KERNEL);

	if (!new)
		return ERR_PTR(-ENOMEM);

	/* task's mempolicy is protected by alloc_lock */
	if (old == current->mempolicy) {
		task_lock(current);
		*new = *old;
		task_unlock(current);
	} else
		*new = *old;

	rcu_read_lock();
	if (current_cpuset_is_being_rebound()) {
		nodemask_t mems = cpuset_mems_allowed(current);
		if (new->flags & MPOL_F_REBINDING)
			mpol_rebind_policy(new, &mems, MPOL_REBIND_STEP2);
		else
			mpol_rebind_policy(new, &mems, MPOL_REBIND_ONCE);
	}
	rcu_read_unlock();
	atomic_set(&new->refcnt, 1);
	return new;
}

/*
 * If *frompol needs [has] an extra ref, copy *frompol to *tompol ,
 * eliminate the * MPOL_F_* flags that require conditional ref and
 * [NOTE!!!] drop the extra ref.  Not safe to reference *frompol directly
 * after return.  Use the returned value.
 *
 * Allows use of a mempolicy for, e.g., multiple allocations with a single
 * policy lookup, even if the policy needs/has extra ref on lookup.
 * shmem_readahead needs this.
 */
struct mempolicy *__mpol_cond_copy(struct mempolicy *tompol,
						struct mempolicy *frompol)
{
	if (!mpol_needs_cond_ref(frompol))
		return frompol;

	*tompol = *frompol;
	tompol->flags &= ~MPOL_F_SHARED;	/* copy doesn't need unref */
	__mpol_put(frompol);
	return tompol;
}

/* Slow path of a mempolicy comparison */
bool __mpol_equal(struct mempolicy *a, struct mempolicy *b)
{
	if (!a || !b)
		return false;
	if (a->mode != b->mode)
		return false;
	if (a->flags != b->flags)
		return false;
	if (mpol_store_user_nodemask(a))
		if (!nodes_equal(a->w.user_nodemask, b->w.user_nodemask))
			return false;

	switch (a->mode) {
	case MPOL_BIND:
		/* Fall through */
	case MPOL_INTERLEAVE:
		return !!nodes_equal(a->v.nodes, b->v.nodes);
	case MPOL_PREFERRED:
		return a->v.preferred_node == b->v.preferred_node;
	default:
		BUG();
		return false;
	}
}

/*
 * Shared memory backing store policy support.
 *
 * Remember policies even when nobody has shared memory mapped.
 * The policies are kept in Red-Black tree linked from the inode.
 * They are protected by the sp->lock spinlock, which should be held
 * for any accesses to the tree.
 */

/* lookup first element intersecting start-end */
/* Caller holds sp->mutex */
static struct sp_node *
sp_lookup(struct shared_policy *sp, unsigned long start, unsigned long end)
{
	struct rb_node *n = sp->root.rb_node;

	while (n) {
		struct sp_node *p = rb_entry(n, struct sp_node, nd);

		if (start >= p->end)
			n = n->rb_right;
		else if (end <= p->start)
			n = n->rb_left;
		else
			break;
	}
	if (!n)
		return NULL;
	for (;;) {
		struct sp_node *w = NULL;
		struct rb_node *prev = rb_prev(n);
		if (!prev)
			break;
		w = rb_entry(prev, struct sp_node, nd);
		if (w->end <= start)
			break;
		n = prev;
	}
	return rb_entry(n, struct sp_node, nd);
}

/* Insert a new shared policy into the list. */
/* Caller holds sp->lock */
static void sp_insert(struct shared_policy *sp, struct sp_node *new)
{
	struct rb_node **p = &sp->root.rb_node;
	struct rb_node *parent = NULL;
	struct sp_node *nd;

	while (*p) {
		parent = *p;
		nd = rb_entry(parent, struct sp_node, nd);
		if (new->start < nd->start)
			p = &(*p)->rb_left;
		else if (new->end > nd->end)
			p = &(*p)->rb_right;
		else
			BUG();
	}
	rb_link_node(&new->nd, parent, p);
	rb_insert_color(&new->nd, &sp->root);
	pr_debug("inserting %lx-%lx: %d\n", new->start, new->end,
		 new->policy ? new->policy->mode : 0);
}

/* Find shared policy intersecting idx */
struct mempolicy *
mpol_shared_policy_lookup(struct shared_policy *sp, unsigned long idx)
{
	struct mempolicy *pol = NULL;
	struct sp_node *sn;

	if (!sp->root.rb_node)
		return NULL;
	mutex_lock(&sp->mutex);
	sn = sp_lookup(sp, idx, idx+1);
	if (sn) {
		mpol_get(sn->policy);
		pol = sn->policy;
	}
	mutex_unlock(&sp->mutex);
	return pol;
}

<<<<<<< HEAD
static void sp_free(struct sp_node *n)
{
	mpol_put(n->policy);
	kmem_cache_free(sn_cache, n);
=======
/**
 * mpol_misplaced - check whether current page node is valid in policy
 *
 * @page   - page to be checked
 * @vma    - vm area where page mapped
 * @addr   - virtual address where page mapped
 * @multi  - use multi-stage node binding
 *
 * Lookup current policy node id for vma,addr and "compare to" page's
 * node id.
 *
 * Returns:
 *	-1	- not misplaced, page is in the right node
 *	node	- node id where the page should be
 *
 * Policy determination "mimics" alloc_page_vma().
 * Called from fault path where we know the vma and faulting address.
 */
int mpol_misplaced(struct page *page, struct vm_area_struct *vma,
		   unsigned long addr)
{
	struct mempolicy *pol;
	struct zone *zone;
	int curnid = page_to_nid(page);
	unsigned long pgoff;
	int polnid = -1;
	int ret = -1;

	BUG_ON(!vma);

	pol = get_vma_policy(current, vma, addr);
	if (!(pol->flags & MPOL_F_MOF))
		goto out;

	switch (pol->mode) {
	case MPOL_INTERLEAVE:
		BUG_ON(addr >= vma->vm_end);
		BUG_ON(addr < vma->vm_start);

		pgoff = vma->vm_pgoff;
		pgoff += (addr - vma->vm_start) >> PAGE_SHIFT;
		polnid = offset_il_node(pol, vma, pgoff);
		break;

	case MPOL_PREFERRED:
		if (pol->flags & MPOL_F_LOCAL)
			polnid = numa_node_id();
		else
			polnid = pol->v.preferred_node;
		break;

	case MPOL_BIND:
		/*
		 * allows binding to multiple nodes.
		 * use current page if in policy nodemask,
		 * else select nearest allowed node, if any.
		 * If no allowed nodes, use current [!misplaced].
		 */
		if (node_isset(curnid, pol->v.nodes))
			goto out;
		(void)first_zones_zonelist(
				node_zonelist(numa_node_id(), GFP_HIGHUSER),
				gfp_zone(GFP_HIGHUSER),
				&pol->v.nodes, &zone);
		polnid = zone->node;
		break;

	default:
		BUG();
	}

	/*
	 * Multi-stage node selection is used in conjunction with a periodic
	 * migration fault to build a temporal task<->page relation. By
	 * using a two-stage filter we remove short/unlikely relations.
	 *
	 * Using P(p) ~ n_p / n_t as per frequentist probability, we can
	 * equate a task's usage of a particular page (n_p) per total usage
	 * of this page (n_t) (in a given time-span) to a probability.
	 *
	 * Our periodic faults will then sample this probability and getting
	 * the same result twice in a row, given these samples are fully
	 * independent, is then given by P(n)^2, provided our sample period
	 * is sufficiently short compared to the usage pattern.
	 *
	 * This quadric squishes small probabilities, making it less likely
	 * we act on an unlikely task<->page relation.
	 */
	if (pol->flags & MPOL_F_HOME) {
		int last_nid;

		/*
		 * Migrate towards the current node, depends on
		 * task_numa_placement() details.
		 */
		polnid = numa_node_id();
		last_nid = page_xchg_last_nid(page, polnid);
		if (last_nid != polnid)
			goto out;
	}

	if (curnid != polnid)
		ret = polnid;
out:
	mpol_cond_put(pol);

	return ret;
>>>>>>> 4b84058f
}

static void sp_delete(struct shared_policy *sp, struct sp_node *n)
{
	pr_debug("deleting %lx-l%lx\n", n->start, n->end);
	rb_erase(&n->nd, &sp->root);
	sp_free(n);
}

static struct sp_node *sp_alloc(unsigned long start, unsigned long end,
				struct mempolicy *pol)
{
	struct sp_node *n;
	struct mempolicy *newpol;

	n = kmem_cache_alloc(sn_cache, GFP_KERNEL);
	if (!n)
		return NULL;

	newpol = mpol_dup(pol);
	if (IS_ERR(newpol)) {
		kmem_cache_free(sn_cache, n);
		return NULL;
	}
	newpol->flags |= MPOL_F_SHARED;

	n->start = start;
	n->end = end;
	n->policy = newpol;

	return n;
}

/* Replace a policy range. */
static int shared_policy_replace(struct shared_policy *sp, unsigned long start,
				 unsigned long end, struct sp_node *new)
{
	struct sp_node *n;
	int ret = 0;

	mutex_lock(&sp->mutex);
	n = sp_lookup(sp, start, end);
	/* Take care of old policies in the same range. */
	while (n && n->start < end) {
		struct rb_node *next = rb_next(&n->nd);
		if (n->start >= start) {
			if (n->end <= end)
				sp_delete(sp, n);
			else
				n->start = end;
		} else {
			/* Old policy spanning whole new range. */
			if (n->end > end) {
				struct sp_node *new2;
				new2 = sp_alloc(end, n->end, n->policy);
				if (!new2) {
					ret = -ENOMEM;
					goto out;
				}
				n->end = start;
				sp_insert(sp, new2);
				break;
			} else
				n->end = start;
		}
		if (!next)
			break;
		n = rb_entry(next, struct sp_node, nd);
	}
	if (new)
		sp_insert(sp, new);
out:
	mutex_unlock(&sp->mutex);
	return ret;
}

/**
 * mpol_shared_policy_init - initialize shared policy for inode
 * @sp: pointer to inode shared policy
 * @mpol:  struct mempolicy to install
 *
 * Install non-NULL @mpol in inode's shared policy rb-tree.
 * On entry, the current task has a reference on a non-NULL @mpol.
 * This must be released on exit.
 * This is called at get_inode() calls and we can use GFP_KERNEL.
 */
void mpol_shared_policy_init(struct shared_policy *sp, struct mempolicy *mpol)
{
	int ret;

	sp->root = RB_ROOT;		/* empty tree == default mempolicy */
	mutex_init(&sp->mutex);

	if (mpol) {
		struct vm_area_struct pvma;
		struct mempolicy *new;
		NODEMASK_SCRATCH(scratch);

		if (!scratch)
			goto put_mpol;
		/* contextualize the tmpfs mount point mempolicy */
		new = mpol_new(mpol->mode, mpol->flags, &mpol->w.user_nodemask);
		if (IS_ERR(new))
			goto free_scratch; /* no valid nodemask intersection */

		task_lock(current);
		ret = mpol_set_nodemask(new, &mpol->w.user_nodemask, scratch);
		task_unlock(current);
		if (ret)
			goto put_new;

		/* Create pseudo-vma that contains just the policy */
		memset(&pvma, 0, sizeof(struct vm_area_struct));
		pvma.vm_end = TASK_SIZE;	/* policy covers entire file */
		mpol_set_shared_policy(sp, &pvma, new); /* adds ref */

put_new:
		mpol_put(new);			/* drop initial ref */
free_scratch:
		NODEMASK_SCRATCH_FREE(scratch);
put_mpol:
		mpol_put(mpol);	/* drop our incoming ref on sb mpol */
	}
}

int mpol_set_shared_policy(struct shared_policy *info,
			struct vm_area_struct *vma, struct mempolicy *npol)
{
	int err;
	struct sp_node *new = NULL;
	unsigned long sz = vma_pages(vma);

	pr_debug("set_shared_policy %lx sz %lu %d %d %lx\n",
		 vma->vm_pgoff,
		 sz, npol ? npol->mode : -1,
		 npol ? npol->flags : -1,
		 npol ? nodes_addr(npol->v.nodes)[0] : -1);

	if (npol) {
		new = sp_alloc(vma->vm_pgoff, vma->vm_pgoff + sz, npol);
		if (!new)
			return -ENOMEM;
	}
	err = shared_policy_replace(info, vma->vm_pgoff, vma->vm_pgoff+sz, new);
	if (err && new)
		sp_free(new);
	return err;
}

/* Free a backing policy store on inode delete. */
void mpol_free_shared_policy(struct shared_policy *p)
{
	struct sp_node *n;
	struct rb_node *next;

	if (!p->root.rb_node)
		return;
	mutex_lock(&p->mutex);
	next = rb_first(&p->root);
	while (next) {
		n = rb_entry(next, struct sp_node, nd);
		next = rb_next(&n->nd);
		sp_delete(p, n);
	}
	mutex_unlock(&p->mutex);
}

/* assumes fs == KERNEL_DS */
void __init numa_policy_init(void)
{
	nodemask_t interleave_nodes;
	unsigned long largest = 0;
	int nid, prefer = 0;

	policy_cache = kmem_cache_create("numa_policy",
					 sizeof(struct mempolicy),
					 0, SLAB_PANIC, NULL);

	sn_cache = kmem_cache_create("shared_policy_node",
				     sizeof(struct sp_node),
				     0, SLAB_PANIC, NULL);

	for_each_node(nid) {
		preferred_node_policy[nid] = (struct mempolicy) {
			.refcnt = ATOMIC_INIT(1),
			.mode = MPOL_PREFERRED,
			.flags = MPOL_F_MOF | MPOL_F_HOME,
			.v = { .preferred_node = nid, },
		};
	}

	/*
	 * Set interleaving policy for system init. Interleaving is only
	 * enabled across suitably sized nodes (default is >= 16MB), or
	 * fall back to the largest node if they're all smaller.
	 */
	nodes_clear(interleave_nodes);
	for_each_node_state(nid, N_HIGH_MEMORY) {
		unsigned long total_pages = node_present_pages(nid);

		/* Preserve the largest node */
		if (largest < total_pages) {
			largest = total_pages;
			prefer = nid;
		}

		/* Interleave this node? */
		if ((total_pages << PAGE_SHIFT) >= (16 << 20))
			node_set(nid, interleave_nodes);
	}

	/* All too small, use the largest */
	if (unlikely(nodes_empty(interleave_nodes)))
		node_set(prefer, interleave_nodes);

	if (do_set_mempolicy(MPOL_INTERLEAVE, 0, &interleave_nodes))
		printk("numa_policy_init: interleaving failed\n");
}

/* Reset policy of current process to default */
void numa_default_policy(void)
{
	do_set_mempolicy(MPOL_DEFAULT, 0, NULL);
}

/*
 * Parse and format mempolicy from/to strings
 */

/*
 * "local" is pseudo-policy:  MPOL_PREFERRED with MPOL_F_LOCAL flag
 * Used only for mpol_parse_str() and mpol_to_str()
 */
static const char * const policy_modes[] =
{
	[MPOL_DEFAULT]    = "default",
	[MPOL_PREFERRED]  = "prefer",
	[MPOL_BIND]       = "bind",
	[MPOL_INTERLEAVE] = "interleave",
	[MPOL_LOCAL]      = "local",
	[MPOL_NOOP]	  = "noop",	/* should not actually be used */
};


#ifdef CONFIG_TMPFS
/**
 * mpol_parse_str - parse string to mempolicy
 * @str:  string containing mempolicy to parse
 * @mpol:  pointer to struct mempolicy pointer, returned on success.
 * @no_context:  flag whether to "contextualize" the mempolicy
 *
 * Format of input:
 *	<mode>[=<flags>][:<nodelist>]
 *
 * if @no_context is true, save the input nodemask in w.user_nodemask in
 * the returned mempolicy.  This will be used to "clone" the mempolicy in
 * a specific context [cpuset] at a later time.  Used to parse tmpfs mpol
 * mount option.  Note that if 'static' or 'relative' mode flags were
 * specified, the input nodemask will already have been saved.  Saving
 * it again is redundant, but safe.
 *
 * On success, returns 0, else 1
 */
int mpol_parse_str(char *str, struct mempolicy **mpol, int no_context)
{
	struct mempolicy *new = NULL;
	unsigned short mode;
	unsigned short uninitialized_var(mode_flags);
	nodemask_t nodes;
	char *nodelist = strchr(str, ':');
	char *flags = strchr(str, '=');
	int err = 1;

	if (nodelist) {
		/* NUL-terminate mode or flags string */
		*nodelist++ = '\0';
		if (nodelist_parse(nodelist, nodes))
			goto out;
		if (!nodes_subset(nodes, node_states[N_HIGH_MEMORY]))
			goto out;
	} else
		nodes_clear(nodes);

	if (flags)
		*flags++ = '\0';	/* terminate mode string */

	for (mode = 0; mode < MPOL_MAX; mode++) {
		if (!strcmp(str, policy_modes[mode])) {
			break;
		}
	}
	if (mode >= MPOL_MAX || mode == MPOL_NOOP)
		goto out;

	switch (mode) {
	case MPOL_PREFERRED:
		/*
		 * Insist on a nodelist of one node only
		 */
		if (nodelist) {
			char *rest = nodelist;
			while (isdigit(*rest))
				rest++;
			if (*rest)
				goto out;
		}
		break;
	case MPOL_INTERLEAVE:
		/*
		 * Default to online nodes with memory if no nodelist
		 */
		if (!nodelist)
			nodes = node_states[N_HIGH_MEMORY];
		break;
	case MPOL_LOCAL:
		/*
		 * Don't allow a nodelist;  mpol_new() checks flags
		 */
		if (nodelist)
			goto out;
		mode = MPOL_PREFERRED;
		break;
	case MPOL_DEFAULT:
		/*
		 * Insist on a empty nodelist
		 */
		if (!nodelist)
			err = 0;
		goto out;
	case MPOL_BIND:
		/*
		 * Insist on a nodelist
		 */
		if (!nodelist)
			goto out;
	}

	mode_flags = 0;
	if (flags) {
		/*
		 * Currently, we only support two mutually exclusive
		 * mode flags.
		 */
		if (!strcmp(flags, "static"))
			mode_flags |= MPOL_F_STATIC_NODES;
		else if (!strcmp(flags, "relative"))
			mode_flags |= MPOL_F_RELATIVE_NODES;
		else
			goto out;
	}

	new = mpol_new(mode, mode_flags, &nodes);
	if (IS_ERR(new))
		goto out;

	if (no_context) {
		/* save for contextualization */
		new->w.user_nodemask = nodes;
	} else {
		int ret;
		NODEMASK_SCRATCH(scratch);
		if (scratch) {
			task_lock(current);
			ret = mpol_set_nodemask(new, &nodes, scratch);
			task_unlock(current);
		} else
			ret = -ENOMEM;
		NODEMASK_SCRATCH_FREE(scratch);
		if (ret) {
			mpol_put(new);
			goto out;
		}
	}
	err = 0;

out:
	/* Restore string for error message */
	if (nodelist)
		*--nodelist = ':';
	if (flags)
		*--flags = '=';
	if (!err)
		*mpol = new;
	return err;
}
#endif /* CONFIG_TMPFS */

/**
 * mpol_to_str - format a mempolicy structure for printing
 * @buffer:  to contain formatted mempolicy string
 * @maxlen:  length of @buffer
 * @pol:  pointer to mempolicy to be formatted
 * @no_context:  "context free" mempolicy - use nodemask in w.user_nodemask
 *
 * Convert a mempolicy into a string.
 * Returns the number of characters in buffer (if positive)
 * or an error (negative)
 */
int mpol_to_str(char *buffer, int maxlen, struct mempolicy *pol, int no_context)
{
	char *p = buffer;
	int l;
	nodemask_t nodes;
	unsigned short mode;
	unsigned short flags = pol ? pol->flags : 0;

	/*
	 * Sanity check:  room for longest mode, flag and some nodes
	 */
	VM_BUG_ON(maxlen < strlen("interleave") + strlen("relative") + 16);

	if (!pol || pol == &default_policy)
		mode = MPOL_DEFAULT;
	else
		mode = pol->mode;

	switch (mode) {
	case MPOL_DEFAULT:
		nodes_clear(nodes);
		break;

	case MPOL_PREFERRED:
		nodes_clear(nodes);
		if (flags & MPOL_F_LOCAL)
			mode = MPOL_LOCAL;	/* pseudo-policy */
		else
			node_set(pol->v.preferred_node, nodes);
		break;

	case MPOL_BIND:
		/* Fall through */
	case MPOL_INTERLEAVE:
		if (no_context)
			nodes = pol->w.user_nodemask;
		else
			nodes = pol->v.nodes;
		break;

	default:
		return -EINVAL;
	}

	l = strlen(policy_modes[mode]);
	if (buffer + maxlen < p + l + 1)
		return -ENOSPC;

	strcpy(p, policy_modes[mode]);
	p += l;

	if (flags & MPOL_MODE_FLAGS) {
		if (buffer + maxlen < p + 2)
			return -ENOSPC;
		*p++ = '=';

		/*
		 * Currently, the only defined flags are mutually exclusive
		 */
		if (flags & MPOL_F_STATIC_NODES)
			p += snprintf(p, buffer + maxlen - p, "static");
		else if (flags & MPOL_F_RELATIVE_NODES)
			p += snprintf(p, buffer + maxlen - p, "relative");
	}

	if (!nodes_empty(nodes)) {
		if (buffer + maxlen < p + 2)
			return -ENOSPC;
		*p++ = ':';
	 	p += nodelist_scnprintf(p, buffer + maxlen - p, nodes);
	}
	return p - buffer;
}<|MERGE_RESOLUTION|>--- conflicted
+++ resolved
@@ -2203,12 +2203,12 @@
 	return pol;
 }
 
-<<<<<<< HEAD
 static void sp_free(struct sp_node *n)
 {
 	mpol_put(n->policy);
 	kmem_cache_free(sn_cache, n);
-=======
+}
+
 /**
  * mpol_misplaced - check whether current page node is valid in policy
  *
@@ -2316,7 +2316,6 @@
 	mpol_cond_put(pol);
 
 	return ret;
->>>>>>> 4b84058f
 }
 
 static void sp_delete(struct shared_policy *sp, struct sp_node *n)
