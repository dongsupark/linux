/*
 * Simple NUMA memory policy for the Linux kernel.
 *
 * Copyright 2003,2004 Andi Kleen, SuSE Labs.
 * (C) Copyright 2005 Christoph Lameter, Silicon Graphics, Inc.
 * Subject to the GNU Public License, version 2.
 *
 * NUMA policy allows the user to give hints in which node(s) memory should
 * be allocated.
 *
 * Support four policies per VMA and per process:
 *
 * The VMA policy has priority over the process policy for a page fault.
 *
 * interleave     Allocate memory interleaved over a set of nodes,
 *                with normal fallback if it fails.
 *                For VMA based allocations this interleaves based on the
 *                offset into the backing object or offset into the mapping
 *                for anonymous memory. For process policy an process counter
 *                is used.
 *
 * bind           Only allocate memory on a specific set of nodes,
 *                no fallback.
 *                FIXME: memory is allocated starting with the first node
 *                to the last. It would be better if bind would truly restrict
 *                the allocation to memory nodes instead
 *
 * preferred       Try a specific node first before normal fallback.
 *                As a special case node -1 here means do the allocation
 *                on the local CPU. This is normally identical to default,
 *                but useful to set in a VMA when you have a non default
 *                process policy.
 *
 * default        Allocate on the local node first, or when on a VMA
 *                use the process policy. This is what Linux always did
 *		  in a NUMA aware kernel and still does by, ahem, default.
 *
 * The process policy is applied for most non interrupt memory allocations
 * in that process' context. Interrupts ignore the policies and always
 * try to allocate on the local CPU. The VMA policy is only applied for memory
 * allocations for a VMA in the VM.
 *
 * Currently there are a few corner cases in swapping where the policy
 * is not applied, but the majority should be handled. When process policy
 * is used it is not remembered over swap outs/swap ins.
 *
 * Only the highest zone in the zone hierarchy gets policied. Allocations
 * requesting a lower zone just use default policy. This implies that
 * on systems with highmem kernel lowmem allocation don't get policied.
 * Same with GFP_DMA allocations.
 *
 * For shmfs/tmpfs/hugetlbfs shared memory the policy is shared between
 * all users and remembered even when nobody has memory mapped.
 */

/* Notebook:
   fix mmap readahead to honour policy and enable policy for any page cache
   object
   statistics for bigpages
   global policy for page cache? currently it uses process policy. Requires
   first item above.
   handle mremap for shared memory (currently ignored for the policy)
   grows down?
   make bind policy root only? It can trigger oom much faster and the
   kernel is not always grateful with that.
*/

#include <linux/mempolicy.h>
#include <linux/mm.h>
#include <linux/highmem.h>
#include <linux/hugetlb.h>
#include <linux/kernel.h>
#include <linux/sched.h>
#include <linux/nodemask.h>
#include <linux/cpuset.h>
#include <linux/slab.h>
#include <linux/string.h>
#include <linux/export.h>
#include <linux/nsproxy.h>
#include <linux/interrupt.h>
#include <linux/init.h>
#include <linux/compat.h>
#include <linux/swap.h>
#include <linux/seq_file.h>
#include <linux/proc_fs.h>
#include <linux/migrate.h>
#include <linux/ksm.h>
#include <linux/rmap.h>
#include <linux/security.h>
#include <linux/syscalls.h>
#include <linux/ctype.h>
#include <linux/mm_inline.h>

#include <asm/tlbflush.h>
#include <asm/uaccess.h>
#include <linux/random.h>

#include "internal.h"

/* Internal flags */
#define MPOL_MF_DISCONTIG_OK (MPOL_MF_INTERNAL << 0)	/* Skip checks for continuous vmas */
#define MPOL_MF_INVERT (MPOL_MF_INTERNAL << 1)		/* Invert check for nodemask */

static struct kmem_cache *policy_cache;
static struct kmem_cache *sn_cache;

/* Highest zone. An specific allocation for a zone below that is not
   policied. */
enum zone_type policy_zone = 0;

/*
 * run-time system-wide default policy => local allocation
 */
static struct mempolicy default_policy = {
	.refcnt = ATOMIC_INIT(1), /* never free it */
	.mode = MPOL_PREFERRED,
	.flags = MPOL_F_LOCAL,
};

static struct mempolicy preferred_node_policy[MAX_NUMNODES];

static struct mempolicy *get_task_policy(struct task_struct *p)
{
	struct mempolicy *pol = p->mempolicy;
	int node;

	if (!pol) {
		node = tsk_home_node(p);
		if (node != -1)
			pol = &preferred_node_policy[node];
	}

	return pol;
}

static const struct mempolicy_operations {
	int (*create)(struct mempolicy *pol, const nodemask_t *nodes);
	/*
	 * If read-side task has no lock to protect task->mempolicy, write-side
	 * task will rebind the task->mempolicy by two step. The first step is
	 * setting all the newly nodes, and the second step is cleaning all the
	 * disallowed nodes. In this way, we can avoid finding no node to alloc
	 * page.
	 * If we have a lock to protect task->mempolicy in read-side, we do
	 * rebind directly.
	 *
	 * step:
	 * 	MPOL_REBIND_ONCE - do rebind work at once
	 * 	MPOL_REBIND_STEP1 - set all the newly nodes
	 * 	MPOL_REBIND_STEP2 - clean all the disallowed nodes
	 */
	void (*rebind)(struct mempolicy *pol, const nodemask_t *nodes,
			enum mpol_rebind_step step);
} mpol_ops[MPOL_MAX];

/* Check that the nodemask contains at least one populated zone */
static int is_valid_nodemask(const nodemask_t *nodemask)
{
	int nd, k;

	for_each_node_mask(nd, *nodemask) {
		struct zone *z;

		for (k = 0; k <= policy_zone; k++) {
			z = &NODE_DATA(nd)->node_zones[k];
			if (z->present_pages > 0)
				return 1;
		}
	}

	return 0;
}

static inline int mpol_store_user_nodemask(const struct mempolicy *pol)
{
	return pol->flags & MPOL_MODE_FLAGS;
}

static void mpol_relative_nodemask(nodemask_t *ret, const nodemask_t *orig,
				   const nodemask_t *rel)
{
	nodemask_t tmp;
	nodes_fold(tmp, *orig, nodes_weight(*rel));
	nodes_onto(*ret, tmp, *rel);
}

static int mpol_new_interleave(struct mempolicy *pol, const nodemask_t *nodes)
{
	if (nodes_empty(*nodes))
		return -EINVAL;
	pol->v.nodes = *nodes;
	return 0;
}

static int mpol_new_preferred(struct mempolicy *pol, const nodemask_t *nodes)
{
	if (!nodes)
		pol->flags |= MPOL_F_LOCAL;	/* local allocation */
	else if (nodes_empty(*nodes))
		return -EINVAL;			/*  no allowed nodes */
	else
		pol->v.preferred_node = first_node(*nodes);
	return 0;
}

static int mpol_new_bind(struct mempolicy *pol, const nodemask_t *nodes)
{
	if (!is_valid_nodemask(nodes))
		return -EINVAL;
	pol->v.nodes = *nodes;
	return 0;
}

/*
 * mpol_set_nodemask is called after mpol_new() to set up the nodemask, if
 * any, for the new policy.  mpol_new() has already validated the nodes
 * parameter with respect to the policy mode and flags.  But, we need to
 * handle an empty nodemask with MPOL_PREFERRED here.
 *
 * Must be called holding task's alloc_lock to protect task's mems_allowed
 * and mempolicy.  May also be called holding the mmap_semaphore for write.
 */
static int mpol_set_nodemask(struct mempolicy *pol,
		     const nodemask_t *nodes, struct nodemask_scratch *nsc)
{
	int ret;

	/* if mode is MPOL_DEFAULT, pol is NULL. This is right. */
	if (pol == NULL)
		return 0;
	/* Check N_HIGH_MEMORY */
	nodes_and(nsc->mask1,
		  cpuset_current_mems_allowed, node_states[N_HIGH_MEMORY]);

	VM_BUG_ON(!nodes);
	if (pol->mode == MPOL_PREFERRED && nodes_empty(*nodes))
		nodes = NULL;	/* explicit local allocation */
	else {
		if (pol->flags & MPOL_F_RELATIVE_NODES)
			mpol_relative_nodemask(&nsc->mask2, nodes,&nsc->mask1);
		else
			nodes_and(nsc->mask2, *nodes, nsc->mask1);

		if (mpol_store_user_nodemask(pol))
			pol->w.user_nodemask = *nodes;
		else
			pol->w.cpuset_mems_allowed =
						cpuset_current_mems_allowed;
	}

	if (nodes)
		ret = mpol_ops[pol->mode].create(pol, &nsc->mask2);
	else
		ret = mpol_ops[pol->mode].create(pol, NULL);
	return ret;
}

/*
 * This function just creates a new policy, does some check and simple
 * initialization. You must invoke mpol_set_nodemask() to set nodes.
 */
static struct mempolicy *mpol_new(unsigned short mode, unsigned short flags,
				  nodemask_t *nodes)
{
	struct mempolicy *policy;

	pr_debug("setting mode %d flags %d nodes[0] %lx\n",
		 mode, flags, nodes ? nodes_addr(*nodes)[0] : -1);

	if (mode == MPOL_DEFAULT || mode == MPOL_NOOP) {
		if (nodes && !nodes_empty(*nodes))
			return ERR_PTR(-EINVAL);
		return NULL;
	}
	VM_BUG_ON(!nodes);

	/*
	 * MPOL_PREFERRED cannot be used with MPOL_F_STATIC_NODES or
	 * MPOL_F_RELATIVE_NODES if the nodemask is empty (local allocation).
	 * All other modes require a valid pointer to a non-empty nodemask.
	 */
	if (mode == MPOL_PREFERRED) {
		if (nodes_empty(*nodes)) {
			if (((flags & MPOL_F_STATIC_NODES) ||
			     (flags & MPOL_F_RELATIVE_NODES)))
				return ERR_PTR(-EINVAL);
		}
	} else if (mode == MPOL_LOCAL) {
		if (!nodes_empty(*nodes))
			return ERR_PTR(-EINVAL);
		mode = MPOL_PREFERRED;
	} else if (nodes_empty(*nodes))
		return ERR_PTR(-EINVAL);
	policy = kmem_cache_alloc(policy_cache, GFP_KERNEL);
	if (!policy)
		return ERR_PTR(-ENOMEM);
	atomic_set(&policy->refcnt, 1);
	policy->mode = mode;
	policy->flags = flags;

	return policy;
}

/* Slow path of a mpol destructor. */
void __mpol_put(struct mempolicy *p)
{
	if (!atomic_dec_and_test(&p->refcnt))
		return;
	kmem_cache_free(policy_cache, p);
}

static void mpol_rebind_default(struct mempolicy *pol, const nodemask_t *nodes,
				enum mpol_rebind_step step)
{
}

/*
 * step:
 * 	MPOL_REBIND_ONCE  - do rebind work at once
 * 	MPOL_REBIND_STEP1 - set all the newly nodes
 * 	MPOL_REBIND_STEP2 - clean all the disallowed nodes
 */
static void mpol_rebind_nodemask(struct mempolicy *pol, const nodemask_t *nodes,
				 enum mpol_rebind_step step)
{
	nodemask_t tmp;

	if (pol->flags & MPOL_F_STATIC_NODES)
		nodes_and(tmp, pol->w.user_nodemask, *nodes);
	else if (pol->flags & MPOL_F_RELATIVE_NODES)
		mpol_relative_nodemask(&tmp, &pol->w.user_nodemask, nodes);
	else {
		/*
		 * if step == 1, we use ->w.cpuset_mems_allowed to cache the
		 * result
		 */
		if (step == MPOL_REBIND_ONCE || step == MPOL_REBIND_STEP1) {
			nodes_remap(tmp, pol->v.nodes,
					pol->w.cpuset_mems_allowed, *nodes);
			pol->w.cpuset_mems_allowed = step ? tmp : *nodes;
		} else if (step == MPOL_REBIND_STEP2) {
			tmp = pol->w.cpuset_mems_allowed;
			pol->w.cpuset_mems_allowed = *nodes;
		} else
			BUG();
	}

	if (nodes_empty(tmp))
		tmp = *nodes;

	if (step == MPOL_REBIND_STEP1)
		nodes_or(pol->v.nodes, pol->v.nodes, tmp);
	else if (step == MPOL_REBIND_ONCE || step == MPOL_REBIND_STEP2)
		pol->v.nodes = tmp;
	else
		BUG();

	if (!node_isset(current->il_next, tmp)) {
		current->il_next = next_node(current->il_next, tmp);
		if (current->il_next >= MAX_NUMNODES)
			current->il_next = first_node(tmp);
		if (current->il_next >= MAX_NUMNODES)
			current->il_next = numa_node_id();
	}
}

static void mpol_rebind_preferred(struct mempolicy *pol,
				  const nodemask_t *nodes,
				  enum mpol_rebind_step step)
{
	nodemask_t tmp;

	if (pol->flags & MPOL_F_STATIC_NODES) {
		int node = first_node(pol->w.user_nodemask);

		if (node_isset(node, *nodes)) {
			pol->v.preferred_node = node;
			pol->flags &= ~MPOL_F_LOCAL;
		} else
			pol->flags |= MPOL_F_LOCAL;
	} else if (pol->flags & MPOL_F_RELATIVE_NODES) {
		mpol_relative_nodemask(&tmp, &pol->w.user_nodemask, nodes);
		pol->v.preferred_node = first_node(tmp);
	} else if (!(pol->flags & MPOL_F_LOCAL)) {
		pol->v.preferred_node = node_remap(pol->v.preferred_node,
						   pol->w.cpuset_mems_allowed,
						   *nodes);
		pol->w.cpuset_mems_allowed = *nodes;
	}
}

/*
 * mpol_rebind_policy - Migrate a policy to a different set of nodes
 *
 * If read-side task has no lock to protect task->mempolicy, write-side
 * task will rebind the task->mempolicy by two step. The first step is
 * setting all the newly nodes, and the second step is cleaning all the
 * disallowed nodes. In this way, we can avoid finding no node to alloc
 * page.
 * If we have a lock to protect task->mempolicy in read-side, we do
 * rebind directly.
 *
 * step:
 * 	MPOL_REBIND_ONCE  - do rebind work at once
 * 	MPOL_REBIND_STEP1 - set all the newly nodes
 * 	MPOL_REBIND_STEP2 - clean all the disallowed nodes
 */
static void mpol_rebind_policy(struct mempolicy *pol, const nodemask_t *newmask,
				enum mpol_rebind_step step)
{
	if (!pol)
		return;
	if (!mpol_store_user_nodemask(pol) && step == MPOL_REBIND_ONCE &&
	    nodes_equal(pol->w.cpuset_mems_allowed, *newmask))
		return;

	if (step == MPOL_REBIND_STEP1 && (pol->flags & MPOL_F_REBINDING))
		return;

	if (step == MPOL_REBIND_STEP2 && !(pol->flags & MPOL_F_REBINDING))
		BUG();

	if (step == MPOL_REBIND_STEP1)
		pol->flags |= MPOL_F_REBINDING;
	else if (step == MPOL_REBIND_STEP2)
		pol->flags &= ~MPOL_F_REBINDING;
	else if (step >= MPOL_REBIND_NSTEP)
		BUG();

	mpol_ops[pol->mode].rebind(pol, newmask, step);
}

/*
 * Wrapper for mpol_rebind_policy() that just requires task
 * pointer, and updates task mempolicy.
 *
 * Called with task's alloc_lock held.
 */

void mpol_rebind_task(struct task_struct *tsk, const nodemask_t *new,
			enum mpol_rebind_step step)
{
	mpol_rebind_policy(tsk->mempolicy, new, step);
}

/*
 * Rebind each vma in mm to new nodemask.
 *
 * Call holding a reference to mm.  Takes mm->mmap_sem during call.
 */

void mpol_rebind_mm(struct mm_struct *mm, nodemask_t *new)
{
	struct vm_area_struct *vma;

	down_write(&mm->mmap_sem);
	for (vma = mm->mmap; vma; vma = vma->vm_next)
		mpol_rebind_policy(vma->vm_policy, new, MPOL_REBIND_ONCE);
	up_write(&mm->mmap_sem);
}

static const struct mempolicy_operations mpol_ops[MPOL_MAX] = {
	[MPOL_DEFAULT] = {
		.rebind = mpol_rebind_default,
	},
	[MPOL_INTERLEAVE] = {
		.create = mpol_new_interleave,
		.rebind = mpol_rebind_nodemask,
	},
	[MPOL_PREFERRED] = {
		.create = mpol_new_preferred,
		.rebind = mpol_rebind_preferred,
	},
	[MPOL_BIND] = {
		.create = mpol_new_bind,
		.rebind = mpol_rebind_nodemask,
	},
};

static void migrate_page_add(struct page *page, struct list_head *pagelist,
				unsigned long flags);

/* Scan through pages checking if pages follow certain conditions. */
static int check_pte_range(struct vm_area_struct *vma, pmd_t *pmd,
		unsigned long addr, unsigned long end,
		const nodemask_t *nodes, unsigned long flags,
		void *private)
{
	pte_t *orig_pte;
	pte_t *pte;
	spinlock_t *ptl;

	orig_pte = pte = pte_offset_map_lock(vma->vm_mm, pmd, addr, &ptl);
	do {
		struct page *page;
		int nid;

		if (!pte_present(*pte))
			continue;
		page = vm_normal_page(vma, addr, *pte);
		if (!page)
			continue;
		/*
		 * vm_normal_page() filters out zero pages, but there might
		 * still be PageReserved pages to skip, perhaps in a VDSO.
		 * And we cannot move PageKsm pages sensibly or safely yet.
		 */
		if (PageReserved(page) || PageKsm(page))
			continue;
		nid = page_to_nid(page);
		if (node_isset(nid, *nodes) == !!(flags & MPOL_MF_INVERT))
			continue;

		if (flags & (MPOL_MF_MOVE | MPOL_MF_MOVE_ALL))
			migrate_page_add(page, private, flags);
		else
			break;
	} while (pte++, addr += PAGE_SIZE, addr != end);
	pte_unmap_unlock(orig_pte, ptl);
	return addr != end;
}

static inline int check_pmd_range(struct vm_area_struct *vma, pud_t *pud,
		unsigned long addr, unsigned long end,
		const nodemask_t *nodes, unsigned long flags,
		void *private)
{
	pmd_t *pmd;
	unsigned long next;

	pmd = pmd_offset(pud, addr);
	do {
		next = pmd_addr_end(addr, end);
		split_huge_page_pmd(vma->vm_mm, pmd);
		if (pmd_none_or_trans_huge_or_clear_bad(pmd))
			continue;
		if (check_pte_range(vma, pmd, addr, next, nodes,
				    flags, private))
			return -EIO;
	} while (pmd++, addr = next, addr != end);
	return 0;
}

static inline int check_pud_range(struct vm_area_struct *vma, pgd_t *pgd,
		unsigned long addr, unsigned long end,
		const nodemask_t *nodes, unsigned long flags,
		void *private)
{
	pud_t *pud;
	unsigned long next;

	pud = pud_offset(pgd, addr);
	do {
		next = pud_addr_end(addr, end);
		if (pud_none_or_clear_bad(pud))
			continue;
		if (check_pmd_range(vma, pud, addr, next, nodes,
				    flags, private))
			return -EIO;
	} while (pud++, addr = next, addr != end);
	return 0;
}

static inline int check_pgd_range(struct vm_area_struct *vma,
		unsigned long addr, unsigned long end,
		const nodemask_t *nodes, unsigned long flags,
		void *private)
{
	pgd_t *pgd;
	unsigned long next;

	pgd = pgd_offset(vma->vm_mm, addr);
	do {
		next = pgd_addr_end(addr, end);
		if (pgd_none_or_clear_bad(pgd))
			continue;
		if (check_pud_range(vma, pgd, addr, next, nodes,
				    flags, private))
			return -EIO;
	} while (pgd++, addr = next, addr != end);
	return 0;
}

static void
change_prot_none(struct vm_area_struct *vma, unsigned long start, unsigned long end)
{
	change_protection(vma, start, end, vma_prot_none(vma), 0);
}

/*
 * Check if all pages in a range are on a set of nodes.
 * If pagelist != NULL then isolate pages from the LRU and
 * put them on the pagelist.
 */
static struct vm_area_struct *
check_range(struct mm_struct *mm, unsigned long start, unsigned long end,
		const nodemask_t *nodes, unsigned long flags, void *private)
{
	int err;
	struct vm_area_struct *first, *vma, *prev;


	first = find_vma(mm, start);
	if (!first)
		return ERR_PTR(-EFAULT);
	prev = NULL;
	for (vma = first; vma && vma->vm_start < end; vma = vma->vm_next) {
		unsigned long endvma = vma->vm_end;

		if (endvma > end)
			endvma = end;
		if (vma->vm_start > start)
			start = vma->vm_start;

		if (!(flags & MPOL_MF_DISCONTIG_OK)) {
			if (!vma->vm_next && vma->vm_end < end)
				return ERR_PTR(-EFAULT);
			if (prev && prev->vm_end < vma->vm_start)
				return ERR_PTR(-EFAULT);
		}

		if (is_vm_hugetlb_page(vma))
			goto next;

		if (flags & MPOL_MF_LAZY) {
			change_prot_none(vma, start, endvma);
			goto next;
		}

		if ((flags & MPOL_MF_STRICT) ||
		     ((flags & (MPOL_MF_MOVE | MPOL_MF_MOVE_ALL)) &&
		      vma_migratable(vma))) {

			err = check_pgd_range(vma, start, endvma, nodes,
						flags, private);
			if (err) {
				first = ERR_PTR(err);
				break;
			}
		}
next:
		prev = vma;
	}
	return first;
}

/*
 * Apply policy to a single VMA
 * This must be called with the mmap_sem held for writing.
 */
static int vma_replace_policy(struct vm_area_struct *vma,
						struct mempolicy *pol)
{
	int err;
	struct mempolicy *old;
	struct mempolicy *new;

	pr_debug("vma %lx-%lx/%lx vm_ops %p vm_file %p set_policy %p\n",
		 vma->vm_start, vma->vm_end, vma->vm_pgoff,
		 vma->vm_ops, vma->vm_file,
		 vma->vm_ops ? vma->vm_ops->set_policy : NULL);

	new = mpol_dup(pol);
	if (IS_ERR(new))
		return PTR_ERR(new);

	if (vma->vm_ops && vma->vm_ops->set_policy) {
		err = vma->vm_ops->set_policy(vma, new);
		if (err)
			goto err_out;
	}

	old = vma->vm_policy;
	vma->vm_policy = new; /* protected by mmap_sem */
	mpol_put(old);

	return 0;
 err_out:
	mpol_put(new);
	return err;
}

/* Step 2: apply policy to a range and do splits. */
static int mbind_range(struct mm_struct *mm, unsigned long start,
		       unsigned long end, struct mempolicy *new_pol)
{
	struct vm_area_struct *next;
	struct vm_area_struct *prev;
	struct vm_area_struct *vma;
	int err = 0;
	pgoff_t pgoff;
	unsigned long vmstart;
	unsigned long vmend;

	vma = find_vma(mm, start);
	if (!vma || vma->vm_start > start)
		return -EFAULT;

	prev = vma->vm_prev;
	if (start > vma->vm_start)
		prev = vma;

	for (; vma && vma->vm_start < end; prev = vma, vma = next) {
		next = vma->vm_next;
		vmstart = max(start, vma->vm_start);
		vmend   = min(end, vma->vm_end);

		if (mpol_equal(vma_policy(vma), new_pol))
			continue;

		pgoff = vma->vm_pgoff +
			((vmstart - vma->vm_start) >> PAGE_SHIFT);
		prev = vma_merge(mm, prev, vmstart, vmend, vma->vm_flags,
				  vma->anon_vma, vma->vm_file, pgoff,
				  new_pol);
		if (prev) {
			vma = prev;
			next = vma->vm_next;
			continue;
		}
		if (vma->vm_start != vmstart) {
			err = split_vma(vma->vm_mm, vma, vmstart, 1);
			if (err)
				goto out;
		}
		if (vma->vm_end != vmend) {
			err = split_vma(vma->vm_mm, vma, vmend, 0);
			if (err)
				goto out;
		}
		err = vma_replace_policy(vma, new_pol);
		if (err)
			goto out;
	}

 out:
	return err;
}

/*
 * Update task->flags PF_MEMPOLICY bit: set iff non-default
 * mempolicy.  Allows more rapid checking of this (combined perhaps
 * with other PF_* flag bits) on memory allocation hot code paths.
 *
 * If called from outside this file, the task 'p' should -only- be
 * a newly forked child not yet visible on the task list, because
 * manipulating the task flags of a visible task is not safe.
 *
 * The above limitation is why this routine has the funny name
 * mpol_fix_fork_child_flag().
 *
 * It is also safe to call this with a task pointer of current,
 * which the static wrapper mpol_set_task_struct_flag() does,
 * for use within this file.
 */

void mpol_fix_fork_child_flag(struct task_struct *p)
{
	if (p->mempolicy)
		p->flags |= PF_MEMPOLICY;
	else
		p->flags &= ~PF_MEMPOLICY;
}

static void mpol_set_task_struct_flag(void)
{
	mpol_fix_fork_child_flag(current);
}

/* Set the process memory policy */
static long do_set_mempolicy(unsigned short mode, unsigned short flags,
			     nodemask_t *nodes)
{
	struct mempolicy *new, *old;
	struct mm_struct *mm = current->mm;
	NODEMASK_SCRATCH(scratch);
	int ret;

	if (!scratch)
		return -ENOMEM;

	new = mpol_new(mode, flags, nodes);
	if (IS_ERR(new)) {
		ret = PTR_ERR(new);
		goto out;
	}
	/*
	 * prevent changing our mempolicy while show_numa_maps()
	 * is using it.
	 * Note:  do_set_mempolicy() can be called at init time
	 * with no 'mm'.
	 */
	if (mm)
		down_write(&mm->mmap_sem);
	task_lock(current);
	ret = mpol_set_nodemask(new, nodes, scratch);
	if (ret) {
		task_unlock(current);
		if (mm)
			up_write(&mm->mmap_sem);
		mpol_put(new);
		goto out;
	}
	old = current->mempolicy;
	current->mempolicy = new;
	mpol_set_task_struct_flag();
	if (new && new->mode == MPOL_INTERLEAVE &&
	    nodes_weight(new->v.nodes))
		current->il_next = first_node(new->v.nodes);
	task_unlock(current);
	if (mm)
		up_write(&mm->mmap_sem);

	mpol_put(old);
	ret = 0;
out:
	NODEMASK_SCRATCH_FREE(scratch);
	return ret;
}

/*
 * Return nodemask for policy for get_mempolicy() query
 *
 * Called with task's alloc_lock held
 */
static void get_policy_nodemask(struct mempolicy *p, nodemask_t *nodes)
{
	nodes_clear(*nodes);
	if (p == &default_policy)
		return;

	switch (p->mode) {
	case MPOL_BIND:
		/* Fall through */
	case MPOL_INTERLEAVE:
		*nodes = p->v.nodes;
		break;
	case MPOL_PREFERRED:
		if (!(p->flags & MPOL_F_LOCAL))
			node_set(p->v.preferred_node, *nodes);
		/* else return empty node mask for local allocation */
		break;
	default:
		BUG();
	}
}

static int lookup_node(struct mm_struct *mm, unsigned long addr)
{
	struct page *p;
	int err;

	err = get_user_pages(current, mm, addr & PAGE_MASK, 1, 0, 0, &p, NULL);
	if (err >= 0) {
		err = page_to_nid(p);
		put_page(p);
	}
	return err;
}

/* Retrieve NUMA policy */
static long do_get_mempolicy(int *policy, nodemask_t *nmask,
			     unsigned long addr, unsigned long flags)
{
	int err;
	struct mm_struct *mm = current->mm;
	struct vm_area_struct *vma = NULL;
	struct mempolicy *pol = current->mempolicy;

	if (flags &
		~(unsigned long)(MPOL_F_NODE|MPOL_F_ADDR|MPOL_F_MEMS_ALLOWED))
		return -EINVAL;

	if (flags & MPOL_F_MEMS_ALLOWED) {
		if (flags & (MPOL_F_NODE|MPOL_F_ADDR))
			return -EINVAL;
		*policy = 0;	/* just so it's initialized */
		task_lock(current);
		*nmask  = cpuset_current_mems_allowed;
		task_unlock(current);
		return 0;
	}

	if (flags & MPOL_F_ADDR) {
		/*
		 * Do NOT fall back to task policy if the
		 * vma/shared policy at addr is NULL.  We
		 * want to return MPOL_DEFAULT in this case.
		 */
		down_read(&mm->mmap_sem);
		vma = find_vma_intersection(mm, addr, addr+1);
		if (!vma) {
			up_read(&mm->mmap_sem);
			return -EFAULT;
		}
		if (vma->vm_ops && vma->vm_ops->get_policy)
			pol = vma->vm_ops->get_policy(vma, addr);
		else
			pol = vma->vm_policy;
	} else if (addr)
		return -EINVAL;

	if (!pol)
		pol = &default_policy;	/* indicates default behavior */

	if (flags & MPOL_F_NODE) {
		if (flags & MPOL_F_ADDR) {
			err = lookup_node(mm, addr);
			if (err < 0)
				goto out;
			*policy = err;
		} else if (pol == current->mempolicy &&
				pol->mode == MPOL_INTERLEAVE) {
			*policy = current->il_next;
		} else {
			err = -EINVAL;
			goto out;
		}
	} else {
		*policy = pol == &default_policy ? MPOL_DEFAULT :
						pol->mode;
		/*
		 * Internal mempolicy flags must be masked off before exposing
		 * the policy to userspace.
		 */
		*policy |= (pol->flags & MPOL_MODE_FLAGS);
	}

	if (vma) {
		up_read(&current->mm->mmap_sem);
		vma = NULL;
	}

	err = 0;
	if (nmask) {
		if (mpol_store_user_nodemask(pol)) {
			*nmask = pol->w.user_nodemask;
		} else {
			task_lock(current);
			get_policy_nodemask(pol, nmask);
			task_unlock(current);
		}
	}

 out:
	mpol_cond_put(pol);
	if (vma)
		up_read(&current->mm->mmap_sem);
	return err;
}

#ifdef CONFIG_MIGRATION
/*
 * page migration
 */
static void migrate_page_add(struct page *page, struct list_head *pagelist,
				unsigned long flags)
{
	/*
	 * Avoid migrating a page that is shared with others.
	 */
	if ((flags & MPOL_MF_MOVE_ALL) || page_mapcount(page) == 1) {
		if (!isolate_lru_page(page)) {
			list_add_tail(&page->lru, pagelist);
			inc_zone_page_state(page, NR_ISOLATED_ANON +
					    page_is_file_cache(page));
		}
	}
}

static struct page *new_node_page(struct page *page, unsigned long node, int **x)
{
	return alloc_pages_exact_node(node, GFP_HIGHUSER_MOVABLE, 0);
}

/*
 * Migrate pages from one node to a target node.
 * Returns error or the number of pages not migrated.
 */
static int migrate_to_node(struct mm_struct *mm, int source, int dest,
			   int flags)
{
	nodemask_t nmask;
	LIST_HEAD(pagelist);
	int err = 0;

	nodes_clear(nmask);
	node_set(source, nmask);

	/*
	 * This does not "check" the range but isolates all pages that
	 * need migration.  Between passing in the full user address
	 * space range and MPOL_MF_DISCONTIG_OK, this call can not fail.
	 */
	VM_BUG_ON(!(flags & (MPOL_MF_MOVE | MPOL_MF_MOVE_ALL)));
	check_range(mm, mm->mmap->vm_start, mm->task_size, &nmask,
			flags | MPOL_MF_DISCONTIG_OK, &pagelist);

	if (!list_empty(&pagelist)) {
		err = migrate_pages(&pagelist, new_node_page, dest,
							false, MIGRATE_SYNC);
		if (err)
			putback_lru_pages(&pagelist);
	}

	return err;
}

/*
 * Move pages between the two nodesets so as to preserve the physical
 * layout as much as possible.
 *
 * Returns the number of page that could not be moved.
 */
int do_migrate_pages(struct mm_struct *mm, const nodemask_t *from,
		     const nodemask_t *to, int flags)
{
	int busy = 0;
	int err;
	nodemask_t tmp;

	err = migrate_prep();
	if (err)
		return err;

	down_read(&mm->mmap_sem);

	err = migrate_vmas(mm, from, to, flags);
	if (err)
		goto out;

	/*
	 * Find a 'source' bit set in 'tmp' whose corresponding 'dest'
	 * bit in 'to' is not also set in 'tmp'.  Clear the found 'source'
	 * bit in 'tmp', and return that <source, dest> pair for migration.
	 * The pair of nodemasks 'to' and 'from' define the map.
	 *
	 * If no pair of bits is found that way, fallback to picking some
	 * pair of 'source' and 'dest' bits that are not the same.  If the
	 * 'source' and 'dest' bits are the same, this represents a node
	 * that will be migrating to itself, so no pages need move.
	 *
	 * If no bits are left in 'tmp', or if all remaining bits left
	 * in 'tmp' correspond to the same bit in 'to', return false
	 * (nothing left to migrate).
	 *
	 * This lets us pick a pair of nodes to migrate between, such that
	 * if possible the dest node is not already occupied by some other
	 * source node, minimizing the risk of overloading the memory on a
	 * node that would happen if we migrated incoming memory to a node
	 * before migrating outgoing memory source that same node.
	 *
	 * A single scan of tmp is sufficient.  As we go, we remember the
	 * most recent <s, d> pair that moved (s != d).  If we find a pair
	 * that not only moved, but what's better, moved to an empty slot
	 * (d is not set in tmp), then we break out then, with that pair.
	 * Otherwise when we finish scanning from_tmp, we at least have the
	 * most recent <s, d> pair that moved.  If we get all the way through
	 * the scan of tmp without finding any node that moved, much less
	 * moved to an empty node, then there is nothing left worth migrating.
	 */

	tmp = *from;
	while (!nodes_empty(tmp)) {
		int s,d;
		int source = -1;
		int dest = 0;

		for_each_node_mask(s, tmp) {

			/*
			 * do_migrate_pages() tries to maintain the relative
			 * node relationship of the pages established between
			 * threads and memory areas.
                         *
			 * However if the number of source nodes is not equal to
			 * the number of destination nodes we can not preserve
			 * this node relative relationship.  In that case, skip
			 * copying memory from a node that is in the destination
			 * mask.
			 *
			 * Example: [2,3,4] -> [3,4,5] moves everything.
			 *          [0-7] - > [3,4,5] moves only 0,1,2,6,7.
			 */

			if ((nodes_weight(*from) != nodes_weight(*to)) &&
						(node_isset(s, *to)))
				continue;

			d = node_remap(s, *from, *to);
			if (s == d)
				continue;

			source = s;	/* Node moved. Memorize */
			dest = d;

			/* dest not in remaining from nodes? */
			if (!node_isset(dest, tmp))
				break;
		}
		if (source == -1)
			break;

		node_clear(source, tmp);
		err = migrate_to_node(mm, source, dest, flags);
		if (err > 0)
			busy += err;
		if (err < 0)
			break;
	}
out:
	up_read(&mm->mmap_sem);
	if (err < 0)
		return err;
	return busy;

}

/*
 * Allocate a new page for page migration based on vma policy.
 * Start assuming that page is mapped by vma pointed to by @private.
 * Search forward from there, if not.  N.B., this assumes that the
 * list of pages handed to migrate_pages()--which is how we get here--
 * is in virtual address order.
 */
static struct page *new_vma_page(struct page *page, unsigned long private, int **x)
{
	struct vm_area_struct *vma = (struct vm_area_struct *)private;
	unsigned long uninitialized_var(address);

	while (vma) {
		address = page_address_in_vma(page, vma);
		if (address != -EFAULT)
			break;
		vma = vma->vm_next;
	}

	/*
	 * if !vma, alloc_page_vma() will use task or system default policy
	 */
	return alloc_page_vma(GFP_HIGHUSER_MOVABLE, vma, address);
}
#else

static void migrate_page_add(struct page *page, struct list_head *pagelist,
				unsigned long flags)
{
}

int do_migrate_pages(struct mm_struct *mm, const nodemask_t *from,
		     const nodemask_t *to, int flags)
{
	return -ENOSYS;
}

static struct page *new_vma_page(struct page *page, unsigned long private, int **x)
{
	return NULL;
}
#endif

static long do_mbind(unsigned long start, unsigned long len,
		     unsigned short mode, unsigned short mode_flags,
		     nodemask_t *nmask, unsigned long flags)
{
	struct vm_area_struct *vma;
	struct mm_struct *mm = current->mm;
	struct mempolicy *new;
	unsigned long end;
	int err;
	LIST_HEAD(pagelist);

  	if (flags & ~(unsigned long)MPOL_MF_VALID)
		return -EINVAL;
	if ((flags & MPOL_MF_MOVE_ALL) && !capable(CAP_SYS_NICE))
		return -EPERM;

	if (start & ~PAGE_MASK)
		return -EINVAL;

	if (mode == MPOL_DEFAULT || mode == MPOL_NOOP)
		flags &= ~MPOL_MF_STRICT;

	len = (len + PAGE_SIZE - 1) & PAGE_MASK;
	end = start + len;

	if (end < start)
		return -EINVAL;
	if (end == start)
		return 0;

	new = mpol_new(mode, mode_flags, nmask);
	if (IS_ERR(new))
		return PTR_ERR(new);

	if (flags & MPOL_MF_LAZY)
		new->flags |= MPOL_F_MOF;

	/*
	 * If we are using the default policy then operation
	 * on discontinuous address spaces is okay after all
	 */
	if (!new)
		flags |= MPOL_MF_DISCONTIG_OK;

	pr_debug("mbind %lx-%lx mode:%d flags:%d nodes:%lx\n",
		 start, start + len, mode, mode_flags,
		 nmask ? nodes_addr(*nmask)[0] : -1);

	if (flags & (MPOL_MF_MOVE | MPOL_MF_MOVE_ALL)) {

		err = migrate_prep();
		if (err)
			goto mpol_out;
	}
	{
		NODEMASK_SCRATCH(scratch);
		if (scratch) {
			down_write(&mm->mmap_sem);
			task_lock(current);
			err = mpol_set_nodemask(new, nmask, scratch);
			task_unlock(current);
			if (err)
				up_write(&mm->mmap_sem);
		} else
			err = -ENOMEM;
		NODEMASK_SCRATCH_FREE(scratch);
	}
	if (err)
		goto mpol_out;

	vma = check_range(mm, start, end, nmask,
			  flags | MPOL_MF_INVERT, &pagelist);

	err = PTR_ERR(vma);	/* maybe ... */
	if (!IS_ERR(vma) && mode != MPOL_NOOP)
		err = mbind_range(mm, start, end, new);

	if (!err) {
		int nr_failed = 0;

		if (!list_empty(&pagelist)) {
			WARN_ON_ONCE(flags & MPOL_MF_LAZY);
			nr_failed = migrate_pages(&pagelist, new_vma_page,
						  (unsigned long)vma,
						  false, MIGRATE_SYNC);
			if (nr_failed)
				putback_lru_pages(&pagelist);
		}

		if (nr_failed && (flags & MPOL_MF_STRICT))
			err = -EIO;
	} else
		putback_lru_pages(&pagelist);

	up_write(&mm->mmap_sem);
 mpol_out:
	mpol_put(new);
	return err;
}

static void lazy_migrate_vma(struct vm_area_struct *vma)
{
	if (!vma_migratable(vma))
		return;

	change_prot_none(vma, vma->vm_start, vma->vm_end);
}

void lazy_migrate_process(struct mm_struct *mm)
{
	struct vm_area_struct *vma;

	down_read(&mm->mmap_sem);
	for (vma = mm->mmap; vma; vma = vma->vm_next)
		lazy_migrate_vma(vma);
	up_read(&mm->mmap_sem);
}

/*
 * User space interface with variable sized bitmaps for nodelists.
 */

/* Copy a node mask from user space. */
static int get_nodes(nodemask_t *nodes, const unsigned long __user *nmask,
		     unsigned long maxnode)
{
	unsigned long k;
	unsigned long nlongs;
	unsigned long endmask;

	--maxnode;
	nodes_clear(*nodes);
	if (maxnode == 0 || !nmask)
		return 0;
	if (maxnode > PAGE_SIZE*BITS_PER_BYTE)
		return -EINVAL;

	nlongs = BITS_TO_LONGS(maxnode);
	if ((maxnode % BITS_PER_LONG) == 0)
		endmask = ~0UL;
	else
		endmask = (1UL << (maxnode % BITS_PER_LONG)) - 1;

	/* When the user specified more nodes than supported just check
	   if the non supported part is all zero. */
	if (nlongs > BITS_TO_LONGS(MAX_NUMNODES)) {
		if (nlongs > PAGE_SIZE/sizeof(long))
			return -EINVAL;
		for (k = BITS_TO_LONGS(MAX_NUMNODES); k < nlongs; k++) {
			unsigned long t;
			if (get_user(t, nmask + k))
				return -EFAULT;
			if (k == nlongs - 1) {
				if (t & endmask)
					return -EINVAL;
			} else if (t)
				return -EINVAL;
		}
		nlongs = BITS_TO_LONGS(MAX_NUMNODES);
		endmask = ~0UL;
	}

	if (copy_from_user(nodes_addr(*nodes), nmask, nlongs*sizeof(unsigned long)))
		return -EFAULT;
	nodes_addr(*nodes)[nlongs-1] &= endmask;
	return 0;
}

/* Copy a kernel node mask to user space */
static int copy_nodes_to_user(unsigned long __user *mask, unsigned long maxnode,
			      nodemask_t *nodes)
{
	unsigned long copy = ALIGN(maxnode-1, 64) / 8;
	const int nbytes = BITS_TO_LONGS(MAX_NUMNODES) * sizeof(long);

	if (copy > nbytes) {
		if (copy > PAGE_SIZE)
			return -EINVAL;
		if (clear_user((char __user *)mask + nbytes, copy - nbytes))
			return -EFAULT;
		copy = nbytes;
	}
	return copy_to_user(mask, nodes_addr(*nodes), copy) ? -EFAULT : 0;
}

SYSCALL_DEFINE6(mbind, unsigned long, start, unsigned long, len,
		unsigned long, mode, unsigned long __user *, nmask,
		unsigned long, maxnode, unsigned, flags)
{
	nodemask_t nodes;
	int err;
	unsigned short mode_flags;

	mode_flags = mode & MPOL_MODE_FLAGS;
	mode &= ~MPOL_MODE_FLAGS;
	if (mode >= MPOL_MAX)
		return -EINVAL;
	if ((mode_flags & MPOL_F_STATIC_NODES) &&
	    (mode_flags & MPOL_F_RELATIVE_NODES))
		return -EINVAL;
	err = get_nodes(&nodes, nmask, maxnode);
	if (err)
		return err;
	return do_mbind(start, len, mode, mode_flags, &nodes, flags);
}

/* Set the process memory policy */
SYSCALL_DEFINE3(set_mempolicy, int, mode, unsigned long __user *, nmask,
		unsigned long, maxnode)
{
	int err;
	nodemask_t nodes;
	unsigned short flags;

	flags = mode & MPOL_MODE_FLAGS;
	mode &= ~MPOL_MODE_FLAGS;
	if ((unsigned int)mode >= MPOL_MAX)
		return -EINVAL;
	if ((flags & MPOL_F_STATIC_NODES) && (flags & MPOL_F_RELATIVE_NODES))
		return -EINVAL;
	err = get_nodes(&nodes, nmask, maxnode);
	if (err)
		return err;
	return do_set_mempolicy(mode, flags, &nodes);
}

SYSCALL_DEFINE4(migrate_pages, pid_t, pid, unsigned long, maxnode,
		const unsigned long __user *, old_nodes,
		const unsigned long __user *, new_nodes)
{
	const struct cred *cred = current_cred(), *tcred;
	struct mm_struct *mm = NULL;
	struct task_struct *task;
	nodemask_t task_nodes;
	int err;
	nodemask_t *old;
	nodemask_t *new;
	NODEMASK_SCRATCH(scratch);

	if (!scratch)
		return -ENOMEM;

	old = &scratch->mask1;
	new = &scratch->mask2;

	err = get_nodes(old, old_nodes, maxnode);
	if (err)
		goto out;

	err = get_nodes(new, new_nodes, maxnode);
	if (err)
		goto out;

	/* Find the mm_struct */
	rcu_read_lock();
	task = pid ? find_task_by_vpid(pid) : current;
	if (!task) {
		rcu_read_unlock();
		err = -ESRCH;
		goto out;
	}
	get_task_struct(task);

	err = -EINVAL;

	/*
	 * Check if this process has the right to modify the specified
	 * process. The right exists if the process has administrative
	 * capabilities, superuser privileges or the same
	 * userid as the target process.
	 */
	tcred = __task_cred(task);
	if (!uid_eq(cred->euid, tcred->suid) && !uid_eq(cred->euid, tcred->uid) &&
	    !uid_eq(cred->uid,  tcred->suid) && !uid_eq(cred->uid,  tcred->uid) &&
	    !capable(CAP_SYS_NICE)) {
		rcu_read_unlock();
		err = -EPERM;
		goto out_put;
	}
	rcu_read_unlock();

	task_nodes = cpuset_mems_allowed(task);
	/* Is the user allowed to access the target nodes? */
	if (!nodes_subset(*new, task_nodes) && !capable(CAP_SYS_NICE)) {
		err = -EPERM;
		goto out_put;
	}

	if (!nodes_subset(*new, node_states[N_HIGH_MEMORY])) {
		err = -EINVAL;
		goto out_put;
	}

	err = security_task_movememory(task);
	if (err)
		goto out_put;

	mm = get_task_mm(task);
	put_task_struct(task);

	if (!mm) {
		err = -EINVAL;
		goto out;
	}

	err = do_migrate_pages(mm, old, new,
		capable(CAP_SYS_NICE) ? MPOL_MF_MOVE_ALL : MPOL_MF_MOVE);

	mmput(mm);
out:
	NODEMASK_SCRATCH_FREE(scratch);

	return err;

out_put:
	put_task_struct(task);
	goto out;

}


/* Retrieve NUMA policy */
SYSCALL_DEFINE5(get_mempolicy, int __user *, policy,
		unsigned long __user *, nmask, unsigned long, maxnode,
		unsigned long, addr, unsigned long, flags)
{
	int err;
	int uninitialized_var(pval);
	nodemask_t nodes;

	if (nmask != NULL && maxnode < MAX_NUMNODES)
		return -EINVAL;

	err = do_get_mempolicy(&pval, &nodes, addr, flags);

	if (err)
		return err;

	if (policy && put_user(pval, policy))
		return -EFAULT;

	if (nmask)
		err = copy_nodes_to_user(nmask, maxnode, &nodes);

	return err;
}

#ifdef CONFIG_COMPAT

asmlinkage long compat_sys_get_mempolicy(int __user *policy,
				     compat_ulong_t __user *nmask,
				     compat_ulong_t maxnode,
				     compat_ulong_t addr, compat_ulong_t flags)
{
	long err;
	unsigned long __user *nm = NULL;
	unsigned long nr_bits, alloc_size;
	DECLARE_BITMAP(bm, MAX_NUMNODES);

	nr_bits = min_t(unsigned long, maxnode-1, MAX_NUMNODES);
	alloc_size = ALIGN(nr_bits, BITS_PER_LONG) / 8;

	if (nmask)
		nm = compat_alloc_user_space(alloc_size);

	err = sys_get_mempolicy(policy, nm, nr_bits+1, addr, flags);

	if (!err && nmask) {
		unsigned long copy_size;
		copy_size = min_t(unsigned long, sizeof(bm), alloc_size);
		err = copy_from_user(bm, nm, copy_size);
		/* ensure entire bitmap is zeroed */
		err |= clear_user(nmask, ALIGN(maxnode-1, 8) / 8);
		err |= compat_put_bitmap(nmask, bm, nr_bits);
	}

	return err;
}

asmlinkage long compat_sys_set_mempolicy(int mode, compat_ulong_t __user *nmask,
				     compat_ulong_t maxnode)
{
	long err = 0;
	unsigned long __user *nm = NULL;
	unsigned long nr_bits, alloc_size;
	DECLARE_BITMAP(bm, MAX_NUMNODES);

	nr_bits = min_t(unsigned long, maxnode-1, MAX_NUMNODES);
	alloc_size = ALIGN(nr_bits, BITS_PER_LONG) / 8;

	if (nmask) {
		err = compat_get_bitmap(bm, nmask, nr_bits);
		nm = compat_alloc_user_space(alloc_size);
		err |= copy_to_user(nm, bm, alloc_size);
	}

	if (err)
		return -EFAULT;

	return sys_set_mempolicy(mode, nm, nr_bits+1);
}

asmlinkage long compat_sys_mbind(compat_ulong_t start, compat_ulong_t len,
			     compat_ulong_t mode, compat_ulong_t __user *nmask,
			     compat_ulong_t maxnode, compat_ulong_t flags)
{
	long err = 0;
	unsigned long __user *nm = NULL;
	unsigned long nr_bits, alloc_size;
	nodemask_t bm;

	nr_bits = min_t(unsigned long, maxnode-1, MAX_NUMNODES);
	alloc_size = ALIGN(nr_bits, BITS_PER_LONG) / 8;

	if (nmask) {
		err = compat_get_bitmap(nodes_addr(bm), nmask, nr_bits);
		nm = compat_alloc_user_space(alloc_size);
		err |= copy_to_user(nm, nodes_addr(bm), alloc_size);
	}

	if (err)
		return -EFAULT;

	return sys_mbind(start, len, mode, nm, nr_bits+1, flags);
}

#endif

/*
 * get_vma_policy(@task, @vma, @addr)
 * @task - task for fallback if vma policy == default
 * @vma   - virtual memory area whose policy is sought
 * @addr  - address in @vma for shared policy lookup
 *
 * Returns effective policy for a VMA at specified address.
 * Falls back to @task or system default policy, as necessary.
 * Current or other task's task mempolicy and non-shared vma policies must be
 * protected by task_lock(task) by the caller.
 * Shared policies [those marked as MPOL_F_SHARED] require an extra reference
 * count--added by the get_policy() vm_op, as appropriate--to protect against
 * freeing by another task.  It is the caller's responsibility to free the
 * extra reference for shared policies.
 */
struct mempolicy *get_vma_policy(struct task_struct *task,
		struct vm_area_struct *vma, unsigned long addr)
{
	struct mempolicy *pol = get_task_policy(task);

	if (vma) {
		if (vma->vm_ops && vma->vm_ops->get_policy) {
			struct mempolicy *vpol = vma->vm_ops->get_policy(vma,
									addr);
			if (vpol)
				pol = vpol;
		} else if (vma->vm_policy) {
			pol = vma->vm_policy;

			/*
			 * shmem_alloc_page() passes MPOL_F_SHARED policy with
			 * a pseudo vma whose vma->vm_ops=NULL. Take a reference
			 * count on these policies which will be dropped by
			 * mpol_cond_put() later
			 */
			if (mpol_needs_cond_ref(pol))
				mpol_get(pol);
		}
	}
	if (!pol)
		pol = &default_policy;
	return pol;
}

/*
 * Return a nodemask representing a mempolicy for filtering nodes for
 * page allocation
 */
static nodemask_t *policy_nodemask(gfp_t gfp, struct mempolicy *policy)
{
	/* Lower zones don't get a nodemask applied for MPOL_BIND */
	if (unlikely(policy->mode == MPOL_BIND) &&
			gfp_zone(gfp) >= policy_zone &&
			cpuset_nodemask_valid_mems_allowed(&policy->v.nodes))
		return &policy->v.nodes;

	return NULL;
}

/* Do dynamic interleaving for a process */
static unsigned interleave_nodes(struct mempolicy *policy)
{
	unsigned nid, next;
	struct task_struct *me = current;

	nid = me->il_next;
	next = next_node(nid, policy->v.nodes);
	if (next >= MAX_NUMNODES)
		next = first_node(policy->v.nodes);
	if (next < MAX_NUMNODES)
		me->il_next = next;
	return nid;
}

/* Return a zonelist indicated by gfp for node representing a mempolicy */
static struct zonelist *policy_zonelist(gfp_t gfp, struct mempolicy *policy,
	int nd)
{
	switch (policy->mode) {
	case MPOL_INTERLEAVE:
		nd = interleave_nodes(policy);
		break;
	case MPOL_PREFERRED:
		if (!(policy->flags & MPOL_F_LOCAL))
			nd = policy->v.preferred_node;
		break;
	case MPOL_BIND:
		/*
		 * Normally, MPOL_BIND allocations are node-local within the
		 * allowed nodemask.  However, if __GFP_THISNODE is set and the
		 * current node isn't part of the mask, we use the zonelist for
		 * the first node in the mask instead.
		 */
		if (unlikely(gfp & __GFP_THISNODE) &&
				unlikely(!node_isset(nd, policy->v.nodes)))
			nd = first_node(policy->v.nodes);
		break;
	default:
		BUG();
	}
	return node_zonelist(nd, gfp);
}

/*
 * Depending on the memory policy provide a node from which to allocate the
 * next slab entry.
 * @policy must be protected by freeing by the caller.  If @policy is
 * the current task's mempolicy, this protection is implicit, as only the
 * task can change it's policy.  The system default policy requires no
 * such protection.
 */
unsigned slab_node(void)
{
	struct mempolicy *policy;

	if (in_interrupt())
		return numa_node_id();

	policy = current->mempolicy;
	if (!policy || policy->flags & MPOL_F_LOCAL)
		return numa_node_id();

	switch (policy->mode) {
	case MPOL_PREFERRED:
		/*
		 * handled MPOL_F_LOCAL above
		 */
		return policy->v.preferred_node;

	case MPOL_INTERLEAVE:
		return interleave_nodes(policy);

	case MPOL_BIND: {
		/*
		 * Follow bind policy behavior and start allocation at the
		 * first node.
		 */
		struct zonelist *zonelist;
		struct zone *zone;
		enum zone_type highest_zoneidx = gfp_zone(GFP_KERNEL);
		zonelist = &NODE_DATA(numa_node_id())->node_zonelists[0];
		(void)first_zones_zonelist(zonelist, highest_zoneidx,
							&policy->v.nodes,
							&zone);
		return zone ? zone->node : numa_node_id();
	}

	default:
		BUG();
	}
}

/* Do static interleaving for a VMA with known offset. */
static unsigned offset_il_node(struct mempolicy *pol,
		struct vm_area_struct *vma, unsigned long off)
{
	unsigned nnodes = nodes_weight(pol->v.nodes);
	unsigned target;
	int c;
	int nid = -1;

	if (!nnodes)
		return numa_node_id();
	target = (unsigned int)off % nnodes;
	c = 0;
	do {
		nid = next_node(nid, pol->v.nodes);
		c++;
	} while (c <= target);
	return nid;
}

/* Determine a node number for interleave */
static inline unsigned interleave_nid(struct mempolicy *pol,
		 struct vm_area_struct *vma, unsigned long addr, int shift)
{
	if (vma) {
		unsigned long off;

		/*
		 * for small pages, there is no difference between
		 * shift and PAGE_SHIFT, so the bit-shift is safe.
		 * for huge pages, since vm_pgoff is in units of small
		 * pages, we need to shift off the always 0 bits to get
		 * a useful offset.
		 */
		BUG_ON(shift < PAGE_SHIFT);
		off = vma->vm_pgoff >> (shift - PAGE_SHIFT);
		off += (addr - vma->vm_start) >> shift;
		return offset_il_node(pol, vma, off);
	} else
		return interleave_nodes(pol);
}

/*
 * Return the bit number of a random bit set in the nodemask.
 * (returns -1 if nodemask is empty)
 */
int node_random(const nodemask_t *maskp)
{
	int w, bit = -1;

	w = nodes_weight(*maskp);
	if (w)
		bit = bitmap_ord_to_pos(maskp->bits,
			get_random_int() % w, MAX_NUMNODES);
	return bit;
}

#ifdef CONFIG_HUGETLBFS
/*
 * huge_zonelist(@vma, @addr, @gfp_flags, @mpol)
 * @vma = virtual memory area whose policy is sought
 * @addr = address in @vma for shared policy lookup and interleave policy
 * @gfp_flags = for requested zone
 * @mpol = pointer to mempolicy pointer for reference counted mempolicy
 * @nodemask = pointer to nodemask pointer for MPOL_BIND nodemask
 *
 * Returns a zonelist suitable for a huge page allocation and a pointer
 * to the struct mempolicy for conditional unref after allocation.
 * If the effective policy is 'BIND, returns a pointer to the mempolicy's
 * @nodemask for filtering the zonelist.
 *
 * Must be protected by get_mems_allowed()
 */
struct zonelist *huge_zonelist(struct vm_area_struct *vma, unsigned long addr,
				gfp_t gfp_flags, struct mempolicy **mpol,
				nodemask_t **nodemask)
{
	struct zonelist *zl;

	*mpol = get_vma_policy(current, vma, addr);
	*nodemask = NULL;	/* assume !MPOL_BIND */

	if (unlikely((*mpol)->mode == MPOL_INTERLEAVE)) {
		zl = node_zonelist(interleave_nid(*mpol, vma, addr,
				huge_page_shift(hstate_vma(vma))), gfp_flags);
	} else {
		zl = policy_zonelist(gfp_flags, *mpol, numa_node_id());
		if ((*mpol)->mode == MPOL_BIND)
			*nodemask = &(*mpol)->v.nodes;
	}
	return zl;
}

/*
 * init_nodemask_of_mempolicy
 *
 * If the current task's mempolicy is "default" [NULL], return 'false'
 * to indicate default policy.  Otherwise, extract the policy nodemask
 * for 'bind' or 'interleave' policy into the argument nodemask, or
 * initialize the argument nodemask to contain the single node for
 * 'preferred' or 'local' policy and return 'true' to indicate presence
 * of non-default mempolicy.
 *
 * We don't bother with reference counting the mempolicy [mpol_get/put]
 * because the current task is examining it's own mempolicy and a task's
 * mempolicy is only ever changed by the task itself.
 *
 * N.B., it is the caller's responsibility to free a returned nodemask.
 */
bool init_nodemask_of_mempolicy(nodemask_t *mask)
{
	struct mempolicy *mempolicy;
	int nid;

	if (!(mask && current->mempolicy))
		return false;

	task_lock(current);
	mempolicy = current->mempolicy;
	switch (mempolicy->mode) {
	case MPOL_PREFERRED:
		if (mempolicy->flags & MPOL_F_LOCAL)
			nid = numa_node_id();
		else
			nid = mempolicy->v.preferred_node;
		init_nodemask_of_node(mask, nid);
		break;

	case MPOL_BIND:
		/* Fall through */
	case MPOL_INTERLEAVE:
		*mask =  mempolicy->v.nodes;
		break;

	default:
		BUG();
	}
	task_unlock(current);

	return true;
}
#endif

/*
 * mempolicy_nodemask_intersects
 *
 * If tsk's mempolicy is "default" [NULL], return 'true' to indicate default
 * policy.  Otherwise, check for intersection between mask and the policy
 * nodemask for 'bind' or 'interleave' policy.  For 'perferred' or 'local'
 * policy, always return true since it may allocate elsewhere on fallback.
 *
 * Takes task_lock(tsk) to prevent freeing of its mempolicy.
 */
bool mempolicy_nodemask_intersects(struct task_struct *tsk,
					const nodemask_t *mask)
{
	struct mempolicy *mempolicy;
	bool ret = true;

	if (!mask)
		return ret;
	task_lock(tsk);
	mempolicy = tsk->mempolicy;
	if (!mempolicy)
		goto out;

	switch (mempolicy->mode) {
	case MPOL_PREFERRED:
		/*
		 * MPOL_PREFERRED and MPOL_F_LOCAL are only preferred nodes to
		 * allocate from, they may fallback to other nodes when oom.
		 * Thus, it's possible for tsk to have allocated memory from
		 * nodes in mask.
		 */
		break;
	case MPOL_BIND:
	case MPOL_INTERLEAVE:
		ret = nodes_intersects(mempolicy->v.nodes, *mask);
		break;
	default:
		BUG();
	}
out:
	task_unlock(tsk);
	return ret;
}

/**
 * 	alloc_pages_vma	- Allocate a page for a VMA.
 *
 * 	@gfp:
 *      %GFP_USER    user allocation.
 *      %GFP_KERNEL  kernel allocations,
 *      %GFP_HIGHMEM highmem/user allocations,
 *      %GFP_FS      allocation should not call back into a file system.
 *      %GFP_ATOMIC  don't sleep.
 *
 *	@order:Order of the GFP allocation.
 * 	@vma:  Pointer to VMA or NULL if not available.
 *	@addr: Virtual Address of the allocation. Must be inside the VMA.
 *
 * 	This function allocates a page from the kernel page pool and applies
 *	a NUMA policy associated with the VMA or the current process.
 *	When VMA is not NULL caller must hold down_read on the mmap_sem of the
 *	mm_struct of the VMA to prevent it from going away. Should be used for
 *	all allocations for pages that will be mapped into
 * 	user space. Returns NULL when no page can be allocated.
 *
 *	Should be called with the mm_sem of the vma hold.
 */
struct page *
alloc_pages_vma(gfp_t gfp, int order, struct vm_area_struct *vma,
		unsigned long addr, int node)
{
	struct mempolicy *pol;
	struct zonelist *zl;
	struct page *page;
	unsigned int cpuset_mems_cookie;

retry_cpuset:
	pol = get_vma_policy(current, vma, addr);
	cpuset_mems_cookie = get_mems_allowed();

	zl = policy_zonelist(gfp, pol, node);
	if (unlikely(mpol_needs_cond_ref(pol))) {
		/*
		 * slow path: ref counted shared policy
		 */
		struct page *page =  __alloc_pages_nodemask(gfp, order,
						zl, policy_nodemask(gfp, pol));
		__mpol_put(pol);
		if (unlikely(!put_mems_allowed(cpuset_mems_cookie) && !page))
			goto retry_cpuset;
		return page;
	}
	/*
	 * fast path:  default or task policy
	 */
	page = __alloc_pages_nodemask(gfp, order, zl,
				      policy_nodemask(gfp, pol));
	if (unlikely(!put_mems_allowed(cpuset_mems_cookie) && !page))
		goto retry_cpuset;
	return page;
}

/**
 * 	alloc_pages_current - Allocate pages.
 *
 *	@gfp:
 *		%GFP_USER   user allocation,
 *      	%GFP_KERNEL kernel allocation,
 *      	%GFP_HIGHMEM highmem allocation,
 *      	%GFP_FS     don't call back into a file system.
 *      	%GFP_ATOMIC don't sleep.
 *	@order: Power of two of allocation size in pages. 0 is a single page.
 *
 *	Allocate a page from the kernel page pool.  When not in
 *	interrupt context and apply the current process NUMA policy.
 *	Returns NULL when no page can be allocated.
 *
 *	Don't call cpuset_update_task_memory_state() unless
 *	1) it's ok to take cpuset_sem (can WAIT), and
 *	2) allocating for current task (not interrupt).
 */
struct page *alloc_pages_current(gfp_t gfp, unsigned order)
{
	struct mempolicy *pol = get_task_policy(current);
	struct page *page;
	unsigned int cpuset_mems_cookie;

	if (!pol || in_interrupt() || (gfp & __GFP_THISNODE))
		pol = &default_policy;

retry_cpuset:
	cpuset_mems_cookie = get_mems_allowed();

	/*
	 * No reference counting needed for current->mempolicy
	 * nor system default_policy
	 */
	page = __alloc_pages_nodemask(gfp, order,
			policy_zonelist(gfp, pol, numa_node_id()),
			policy_nodemask(gfp, pol));

	if (unlikely(!put_mems_allowed(cpuset_mems_cookie) && !page))
		goto retry_cpuset;

	return page;
}
EXPORT_SYMBOL(alloc_pages_current);

/*
 * If mpol_dup() sees current->cpuset == cpuset_being_rebound, then it
 * rebinds the mempolicy its copying by calling mpol_rebind_policy()
 * with the mems_allowed returned by cpuset_mems_allowed().  This
 * keeps mempolicies cpuset relative after its cpuset moves.  See
 * further kernel/cpuset.c update_nodemask().
 *
 * current's mempolicy may be rebinded by the other task(the task that changes
 * cpuset's mems), so we needn't do rebind work for current task.
 */

/* Slow path of a mempolicy duplicate */
struct mempolicy *__mpol_dup(struct mempolicy *old)
{
	struct mempolicy *new = kmem_cache_alloc(policy_cache, GFP_KERNEL);

	if (!new)
		return ERR_PTR(-ENOMEM);

	/* task's mempolicy is protected by alloc_lock */
	if (old == current->mempolicy) {
		task_lock(current);
		*new = *old;
		task_unlock(current);
	} else
		*new = *old;

	rcu_read_lock();
	if (current_cpuset_is_being_rebound()) {
		nodemask_t mems = cpuset_mems_allowed(current);
		if (new->flags & MPOL_F_REBINDING)
			mpol_rebind_policy(new, &mems, MPOL_REBIND_STEP2);
		else
			mpol_rebind_policy(new, &mems, MPOL_REBIND_ONCE);
	}
	rcu_read_unlock();
	atomic_set(&new->refcnt, 1);
	return new;
}

/*
 * If *frompol needs [has] an extra ref, copy *frompol to *tompol ,
 * eliminate the * MPOL_F_* flags that require conditional ref and
 * [NOTE!!!] drop the extra ref.  Not safe to reference *frompol directly
 * after return.  Use the returned value.
 *
 * Allows use of a mempolicy for, e.g., multiple allocations with a single
 * policy lookup, even if the policy needs/has extra ref on lookup.
 * shmem_readahead needs this.
 */
struct mempolicy *__mpol_cond_copy(struct mempolicy *tompol,
						struct mempolicy *frompol)
{
	if (!mpol_needs_cond_ref(frompol))
		return frompol;

	*tompol = *frompol;
	tompol->flags &= ~MPOL_F_SHARED;	/* copy doesn't need unref */
	__mpol_put(frompol);
	return tompol;
}

/* Slow path of a mempolicy comparison */
bool __mpol_equal(struct mempolicy *a, struct mempolicy *b)
{
	if (!a || !b)
		return false;
	if (a->mode != b->mode)
		return false;
	if (a->flags != b->flags)
		return false;
	if (mpol_store_user_nodemask(a))
		if (!nodes_equal(a->w.user_nodemask, b->w.user_nodemask))
			return false;

	switch (a->mode) {
	case MPOL_BIND:
		/* Fall through */
	case MPOL_INTERLEAVE:
		return !!nodes_equal(a->v.nodes, b->v.nodes);
	case MPOL_PREFERRED:
		return a->v.preferred_node == b->v.preferred_node;
	default:
		BUG();
		return false;
	}
}

/*
 * Shared memory backing store policy support.
 *
 * Remember policies even when nobody has shared memory mapped.
 * The policies are kept in Red-Black tree linked from the inode.
 * They are protected by the sp->lock spinlock, which should be held
 * for any accesses to the tree.
 */

/* lookup first element intersecting start-end */
/* Caller holds sp->mutex */
static struct sp_node *
sp_lookup(struct shared_policy *sp, unsigned long start, unsigned long end)
{
	struct rb_node *n = sp->root.rb_node;

	while (n) {
		struct sp_node *p = rb_entry(n, struct sp_node, nd);

		if (start >= p->end)
			n = n->rb_right;
		else if (end <= p->start)
			n = n->rb_left;
		else
			break;
	}
	if (!n)
		return NULL;
	for (;;) {
		struct sp_node *w = NULL;
		struct rb_node *prev = rb_prev(n);
		if (!prev)
			break;
		w = rb_entry(prev, struct sp_node, nd);
		if (w->end <= start)
			break;
		n = prev;
	}
	return rb_entry(n, struct sp_node, nd);
}

/* Insert a new shared policy into the list. */
/* Caller holds sp->lock */
static void sp_insert(struct shared_policy *sp, struct sp_node *new)
{
	struct rb_node **p = &sp->root.rb_node;
	struct rb_node *parent = NULL;
	struct sp_node *nd;

	while (*p) {
		parent = *p;
		nd = rb_entry(parent, struct sp_node, nd);
		if (new->start < nd->start)
			p = &(*p)->rb_left;
		else if (new->end > nd->end)
			p = &(*p)->rb_right;
		else
			BUG();
	}
	rb_link_node(&new->nd, parent, p);
	rb_insert_color(&new->nd, &sp->root);
	pr_debug("inserting %lx-%lx: %d\n", new->start, new->end,
		 new->policy ? new->policy->mode : 0);
}

/* Find shared policy intersecting idx */
struct mempolicy *
mpol_shared_policy_lookup(struct shared_policy *sp, unsigned long idx)
{
	struct mempolicy *pol = NULL;
	struct sp_node *sn;

	if (!sp->root.rb_node)
		return NULL;
	mutex_lock(&sp->mutex);
	sn = sp_lookup(sp, idx, idx+1);
	if (sn) {
		mpol_get(sn->policy);
		pol = sn->policy;
	}
	mutex_unlock(&sp->mutex);
	return pol;
}

<<<<<<< HEAD
/**
 * mpol_misplaced - check whether current page node is valid in policy
 *
 * @page   - page to be checked
 * @vma    - vm area where page mapped
 * @addr   - virtual address where page mapped
 * @multi  - use multi-stage node binding
 *
 * Lookup current policy node id for vma,addr and "compare to" page's
 * node id.
 *
 * Returns:
 *	-1	- not misplaced, page is in the right node
 *	node	- node id where the page should be
 *
 * Policy determination "mimics" alloc_page_vma().
 * Called from fault path where we know the vma and faulting address.
 */
int mpol_misplaced(struct page *page, struct vm_area_struct *vma,
		   unsigned long addr)
{
	struct mempolicy *pol;
	struct zone *zone;
	int curnid = page_to_nid(page);
	unsigned long pgoff;
	int polnid = -1;
	int ret = -1;

	BUG_ON(!vma);

	pol = get_vma_policy(current, vma, addr);
	if (!(pol->flags & MPOL_F_MOF))
		goto out;

	switch (pol->mode) {
	case MPOL_INTERLEAVE:
		BUG_ON(addr >= vma->vm_end);
		BUG_ON(addr < vma->vm_start);

		pgoff = vma->vm_pgoff;
		pgoff += (addr - vma->vm_start) >> PAGE_SHIFT;
		polnid = offset_il_node(pol, vma, pgoff);
		break;

	case MPOL_PREFERRED:
		if (pol->flags & MPOL_F_LOCAL)
			polnid = numa_node_id();
		else
			polnid = pol->v.preferred_node;
		break;

	case MPOL_BIND:
		/*
		 * allows binding to multiple nodes.
		 * use current page if in policy nodemask,
		 * else select nearest allowed node, if any.
		 * If no allowed nodes, use current [!misplaced].
		 */
		if (node_isset(curnid, pol->v.nodes))
			goto out;
		(void)first_zones_zonelist(
				node_zonelist(numa_node_id(), GFP_HIGHUSER),
				gfp_zone(GFP_HIGHUSER),
				&pol->v.nodes, &zone);
		polnid = zone->node;
		break;

	default:
		BUG();
	}

	/*
	 * Multi-stage node selection is used in conjunction with a periodic
	 * migration fault to build a temporal task<->page relation. By
	 * using a two-stage filter we remove short/unlikely relations.
	 *
	 * Using P(p) ~ n_p / n_t as per frequentist probability, we can
	 * equate a task's usage of a particular page (n_p) per total usage
	 * of this page (n_t) (in a given time-span) to a probability.
	 *
	 * Our periodic faults will then sample this probability and getting
	 * the same result twice in a row, given these samples are fully
	 * independent, is then given by P(n)^2, provided our sample period
	 * is sufficiently short compared to the usage pattern.
	 *
	 * This quadric squishes small probabilities, making it less likely
	 * we act on an unlikely task<->page relation.
	 */
	if (pol->flags & MPOL_F_HOME) {
		int last_nid;

		/*
		 * Migrate towards the current node, depends on
		 * task_numa_placement() details.
		 */
		polnid = numa_node_id();
		last_nid = page_xchg_last_nid(page, polnid);
		if (last_nid != polnid)
			goto out;
	}

	if (curnid != polnid)
		ret = polnid;
out:
	mpol_cond_put(pol);

	return ret;
=======
static void sp_free(struct sp_node *n)
{
	mpol_put(n->policy);
	kmem_cache_free(sn_cache, n);
>>>>>>> c9623de4
}

static void sp_delete(struct shared_policy *sp, struct sp_node *n)
{
	pr_debug("deleting %lx-l%lx\n", n->start, n->end);
	rb_erase(&n->nd, &sp->root);
	sp_free(n);
}

static struct sp_node *sp_alloc(unsigned long start, unsigned long end,
				struct mempolicy *pol)
{
	struct sp_node *n;
	struct mempolicy *newpol;

	n = kmem_cache_alloc(sn_cache, GFP_KERNEL);
	if (!n)
		return NULL;

	newpol = mpol_dup(pol);
	if (IS_ERR(newpol)) {
		kmem_cache_free(sn_cache, n);
		return NULL;
	}
	newpol->flags |= MPOL_F_SHARED;

	n->start = start;
	n->end = end;
	n->policy = newpol;

	return n;
}

/* Replace a policy range. */
static int shared_policy_replace(struct shared_policy *sp, unsigned long start,
				 unsigned long end, struct sp_node *new)
{
	struct sp_node *n;
	int ret = 0;

	mutex_lock(&sp->mutex);
	n = sp_lookup(sp, start, end);
	/* Take care of old policies in the same range. */
	while (n && n->start < end) {
		struct rb_node *next = rb_next(&n->nd);
		if (n->start >= start) {
			if (n->end <= end)
				sp_delete(sp, n);
			else
				n->start = end;
		} else {
			/* Old policy spanning whole new range. */
			if (n->end > end) {
				struct sp_node *new2;
				new2 = sp_alloc(end, n->end, n->policy);
				if (!new2) {
					ret = -ENOMEM;
					goto out;
				}
				n->end = start;
				sp_insert(sp, new2);
				break;
			} else
				n->end = start;
		}
		if (!next)
			break;
		n = rb_entry(next, struct sp_node, nd);
	}
	if (new)
		sp_insert(sp, new);
out:
	mutex_unlock(&sp->mutex);
	return ret;
}

/**
 * mpol_shared_policy_init - initialize shared policy for inode
 * @sp: pointer to inode shared policy
 * @mpol:  struct mempolicy to install
 *
 * Install non-NULL @mpol in inode's shared policy rb-tree.
 * On entry, the current task has a reference on a non-NULL @mpol.
 * This must be released on exit.
 * This is called at get_inode() calls and we can use GFP_KERNEL.
 */
void mpol_shared_policy_init(struct shared_policy *sp, struct mempolicy *mpol)
{
	int ret;

	sp->root = RB_ROOT;		/* empty tree == default mempolicy */
	mutex_init(&sp->mutex);

	if (mpol) {
		struct vm_area_struct pvma;
		struct mempolicy *new;
		NODEMASK_SCRATCH(scratch);

		if (!scratch)
			goto put_mpol;
		/* contextualize the tmpfs mount point mempolicy */
		new = mpol_new(mpol->mode, mpol->flags, &mpol->w.user_nodemask);
		if (IS_ERR(new))
			goto free_scratch; /* no valid nodemask intersection */

		task_lock(current);
		ret = mpol_set_nodemask(new, &mpol->w.user_nodemask, scratch);
		task_unlock(current);
		if (ret)
			goto put_new;

		/* Create pseudo-vma that contains just the policy */
		memset(&pvma, 0, sizeof(struct vm_area_struct));
		pvma.vm_end = TASK_SIZE;	/* policy covers entire file */
		mpol_set_shared_policy(sp, &pvma, new); /* adds ref */

put_new:
		mpol_put(new);			/* drop initial ref */
free_scratch:
		NODEMASK_SCRATCH_FREE(scratch);
put_mpol:
		mpol_put(mpol);	/* drop our incoming ref on sb mpol */
	}
}

int mpol_set_shared_policy(struct shared_policy *info,
			struct vm_area_struct *vma, struct mempolicy *npol)
{
	int err;
	struct sp_node *new = NULL;
	unsigned long sz = vma_pages(vma);

	pr_debug("set_shared_policy %lx sz %lu %d %d %lx\n",
		 vma->vm_pgoff,
		 sz, npol ? npol->mode : -1,
		 npol ? npol->flags : -1,
		 npol ? nodes_addr(npol->v.nodes)[0] : -1);

	if (npol) {
		new = sp_alloc(vma->vm_pgoff, vma->vm_pgoff + sz, npol);
		if (!new)
			return -ENOMEM;
	}
	err = shared_policy_replace(info, vma->vm_pgoff, vma->vm_pgoff+sz, new);
	if (err && new)
		sp_free(new);
	return err;
}

/* Free a backing policy store on inode delete. */
void mpol_free_shared_policy(struct shared_policy *p)
{
	struct sp_node *n;
	struct rb_node *next;

	if (!p->root.rb_node)
		return;
	mutex_lock(&p->mutex);
	next = rb_first(&p->root);
	while (next) {
		n = rb_entry(next, struct sp_node, nd);
		next = rb_next(&n->nd);
		sp_delete(p, n);
	}
	mutex_unlock(&p->mutex);
}

/* assumes fs == KERNEL_DS */
void __init numa_policy_init(void)
{
	nodemask_t interleave_nodes;
	unsigned long largest = 0;
	int nid, prefer = 0;

	policy_cache = kmem_cache_create("numa_policy",
					 sizeof(struct mempolicy),
					 0, SLAB_PANIC, NULL);

	sn_cache = kmem_cache_create("shared_policy_node",
				     sizeof(struct sp_node),
				     0, SLAB_PANIC, NULL);

	for_each_node(nid) {
		preferred_node_policy[nid] = (struct mempolicy) {
			.refcnt = ATOMIC_INIT(1),
			.mode = MPOL_PREFERRED,
			.flags = MPOL_F_MOF | MPOL_F_HOME,
			.v = { .preferred_node = nid, },
		};
	}

	/*
	 * Set interleaving policy for system init. Interleaving is only
	 * enabled across suitably sized nodes (default is >= 16MB), or
	 * fall back to the largest node if they're all smaller.
	 */
	nodes_clear(interleave_nodes);
	for_each_node_state(nid, N_HIGH_MEMORY) {
		unsigned long total_pages = node_present_pages(nid);

		/* Preserve the largest node */
		if (largest < total_pages) {
			largest = total_pages;
			prefer = nid;
		}

		/* Interleave this node? */
		if ((total_pages << PAGE_SHIFT) >= (16 << 20))
			node_set(nid, interleave_nodes);
	}

	/* All too small, use the largest */
	if (unlikely(nodes_empty(interleave_nodes)))
		node_set(prefer, interleave_nodes);

	if (do_set_mempolicy(MPOL_INTERLEAVE, 0, &interleave_nodes))
		printk("numa_policy_init: interleaving failed\n");
}

/* Reset policy of current process to default */
void numa_default_policy(void)
{
	do_set_mempolicy(MPOL_DEFAULT, 0, NULL);
}

/*
 * Parse and format mempolicy from/to strings
 */

/*
 * "local" is pseudo-policy:  MPOL_PREFERRED with MPOL_F_LOCAL flag
 * Used only for mpol_parse_str() and mpol_to_str()
 */
static const char * const policy_modes[] =
{
	[MPOL_DEFAULT]    = "default",
	[MPOL_PREFERRED]  = "prefer",
	[MPOL_BIND]       = "bind",
	[MPOL_INTERLEAVE] = "interleave",
	[MPOL_LOCAL]      = "local",
	[MPOL_NOOP]	  = "noop",	/* should not actually be used */
};


#ifdef CONFIG_TMPFS
/**
 * mpol_parse_str - parse string to mempolicy
 * @str:  string containing mempolicy to parse
 * @mpol:  pointer to struct mempolicy pointer, returned on success.
 * @no_context:  flag whether to "contextualize" the mempolicy
 *
 * Format of input:
 *	<mode>[=<flags>][:<nodelist>]
 *
 * if @no_context is true, save the input nodemask in w.user_nodemask in
 * the returned mempolicy.  This will be used to "clone" the mempolicy in
 * a specific context [cpuset] at a later time.  Used to parse tmpfs mpol
 * mount option.  Note that if 'static' or 'relative' mode flags were
 * specified, the input nodemask will already have been saved.  Saving
 * it again is redundant, but safe.
 *
 * On success, returns 0, else 1
 */
int mpol_parse_str(char *str, struct mempolicy **mpol, int no_context)
{
	struct mempolicy *new = NULL;
	unsigned short mode;
	unsigned short uninitialized_var(mode_flags);
	nodemask_t nodes;
	char *nodelist = strchr(str, ':');
	char *flags = strchr(str, '=');
	int err = 1;

	if (nodelist) {
		/* NUL-terminate mode or flags string */
		*nodelist++ = '\0';
		if (nodelist_parse(nodelist, nodes))
			goto out;
		if (!nodes_subset(nodes, node_states[N_HIGH_MEMORY]))
			goto out;
	} else
		nodes_clear(nodes);

	if (flags)
		*flags++ = '\0';	/* terminate mode string */

	for (mode = 0; mode < MPOL_MAX; mode++) {
		if (!strcmp(str, policy_modes[mode])) {
			break;
		}
	}
	if (mode >= MPOL_MAX || mode == MPOL_NOOP)
		goto out;

	switch (mode) {
	case MPOL_PREFERRED:
		/*
		 * Insist on a nodelist of one node only
		 */
		if (nodelist) {
			char *rest = nodelist;
			while (isdigit(*rest))
				rest++;
			if (*rest)
				goto out;
		}
		break;
	case MPOL_INTERLEAVE:
		/*
		 * Default to online nodes with memory if no nodelist
		 */
		if (!nodelist)
			nodes = node_states[N_HIGH_MEMORY];
		break;
	case MPOL_LOCAL:
		/*
		 * Don't allow a nodelist;  mpol_new() checks flags
		 */
		if (nodelist)
			goto out;
		mode = MPOL_PREFERRED;
		break;
	case MPOL_DEFAULT:
		/*
		 * Insist on a empty nodelist
		 */
		if (!nodelist)
			err = 0;
		goto out;
	case MPOL_BIND:
		/*
		 * Insist on a nodelist
		 */
		if (!nodelist)
			goto out;
	}

	mode_flags = 0;
	if (flags) {
		/*
		 * Currently, we only support two mutually exclusive
		 * mode flags.
		 */
		if (!strcmp(flags, "static"))
			mode_flags |= MPOL_F_STATIC_NODES;
		else if (!strcmp(flags, "relative"))
			mode_flags |= MPOL_F_RELATIVE_NODES;
		else
			goto out;
	}

	new = mpol_new(mode, mode_flags, &nodes);
	if (IS_ERR(new))
		goto out;

	if (no_context) {
		/* save for contextualization */
		new->w.user_nodemask = nodes;
	} else {
		int ret;
		NODEMASK_SCRATCH(scratch);
		if (scratch) {
			task_lock(current);
			ret = mpol_set_nodemask(new, &nodes, scratch);
			task_unlock(current);
		} else
			ret = -ENOMEM;
		NODEMASK_SCRATCH_FREE(scratch);
		if (ret) {
			mpol_put(new);
			goto out;
		}
	}
	err = 0;

out:
	/* Restore string for error message */
	if (nodelist)
		*--nodelist = ':';
	if (flags)
		*--flags = '=';
	if (!err)
		*mpol = new;
	return err;
}
#endif /* CONFIG_TMPFS */

/**
 * mpol_to_str - format a mempolicy structure for printing
 * @buffer:  to contain formatted mempolicy string
 * @maxlen:  length of @buffer
 * @pol:  pointer to mempolicy to be formatted
 * @no_context:  "context free" mempolicy - use nodemask in w.user_nodemask
 *
 * Convert a mempolicy into a string.
 * Returns the number of characters in buffer (if positive)
 * or an error (negative)
 */
int mpol_to_str(char *buffer, int maxlen, struct mempolicy *pol, int no_context)
{
	char *p = buffer;
	int l;
	nodemask_t nodes;
	unsigned short mode;
	unsigned short flags = pol ? pol->flags : 0;

	/*
	 * Sanity check:  room for longest mode, flag and some nodes
	 */
	VM_BUG_ON(maxlen < strlen("interleave") + strlen("relative") + 16);

	if (!pol || pol == &default_policy)
		mode = MPOL_DEFAULT;
	else
		mode = pol->mode;

	switch (mode) {
	case MPOL_DEFAULT:
		nodes_clear(nodes);
		break;

	case MPOL_PREFERRED:
		nodes_clear(nodes);
		if (flags & MPOL_F_LOCAL)
			mode = MPOL_LOCAL;	/* pseudo-policy */
		else
			node_set(pol->v.preferred_node, nodes);
		break;

	case MPOL_BIND:
		/* Fall through */
	case MPOL_INTERLEAVE:
		if (no_context)
			nodes = pol->w.user_nodemask;
		else
			nodes = pol->v.nodes;
		break;

	default:
		return -EINVAL;
	}

	l = strlen(policy_modes[mode]);
	if (buffer + maxlen < p + l + 1)
		return -ENOSPC;

	strcpy(p, policy_modes[mode]);
	p += l;

	if (flags & MPOL_MODE_FLAGS) {
		if (buffer + maxlen < p + 2)
			return -ENOSPC;
		*p++ = '=';

		/*
		 * Currently, the only defined flags are mutually exclusive
		 */
		if (flags & MPOL_F_STATIC_NODES)
			p += snprintf(p, buffer + maxlen - p, "static");
		else if (flags & MPOL_F_RELATIVE_NODES)
			p += snprintf(p, buffer + maxlen - p, "relative");
	}

	if (!nodes_empty(nodes)) {
		if (buffer + maxlen < p + 2)
			return -ENOSPC;
		*p++ = ':';
	 	p += nodelist_scnprintf(p, buffer + maxlen - p, nodes);
	}
	return p - buffer;
}<|MERGE_RESOLUTION|>--- conflicted
+++ resolved
@@ -2202,7 +2202,12 @@
 	return pol;
 }
 
-<<<<<<< HEAD
+static void sp_free(struct sp_node *n)
+{
+	mpol_put(n->policy);
+	kmem_cache_free(sn_cache, n);
+}
+
 /**
  * mpol_misplaced - check whether current page node is valid in policy
  *
@@ -2310,12 +2315,6 @@
 	mpol_cond_put(pol);
 
 	return ret;
-=======
-static void sp_free(struct sp_node *n)
-{
-	mpol_put(n->policy);
-	kmem_cache_free(sn_cache, n);
->>>>>>> c9623de4
 }
 
 static void sp_delete(struct shared_policy *sp, struct sp_node *n)
