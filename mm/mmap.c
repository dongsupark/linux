/*
 * mm/mmap.c
 *
 * Written by obz.
 *
 * Address space accounting code	<alan@lxorguk.ukuu.org.uk>
 */

#define pr_fmt(fmt) KBUILD_MODNAME ": " fmt

#include <linux/kernel.h>
#include <linux/slab.h>
#include <linux/backing-dev.h>
#include <linux/mm.h>
#include <linux/vmacache.h>
#include <linux/shm.h>
#include <linux/mman.h>
#include <linux/pagemap.h>
#include <linux/swap.h>
#include <linux/syscalls.h>
#include <linux/capability.h>
#include <linux/init.h>
#include <linux/file.h>
#include <linux/fs.h>
#include <linux/personality.h>
#include <linux/security.h>
#include <linux/hugetlb.h>
#include <linux/profile.h>
#include <linux/export.h>
#include <linux/mount.h>
#include <linux/mempolicy.h>
#include <linux/rmap.h>
#include <linux/mmu_notifier.h>
#include <linux/mmdebug.h>
#include <linux/perf_event.h>
#include <linux/audit.h>
#include <linux/khugepaged.h>
#include <linux/uprobes.h>
#include <linux/rbtree_augmented.h>
#include <linux/sched/sysctl.h>
#include <linux/notifier.h>
#include <linux/memory.h>
#include <linux/printk.h>

#include <asm/uaccess.h>
#include <asm/cacheflush.h>
#include <asm/tlb.h>
#include <asm/mmu_context.h>

#include "internal.h"

#ifndef arch_mmap_check
#define arch_mmap_check(addr, len, flags)	(0)
#endif

#ifndef arch_rebalance_pgtables
#define arch_rebalance_pgtables(addr, len)		(addr)
#endif

static void unmap_region(struct mm_struct *mm,
		struct vm_area_struct *vma, struct vm_area_struct *prev,
		unsigned long start, unsigned long end);

/* description of effects of mapping type and prot in current implementation.
 * this is due to the limited x86 page protection hardware.  The expected
 * behavior is in parens:
 *
 * map_type	prot
 *		PROT_NONE	PROT_READ	PROT_WRITE	PROT_EXEC
 * MAP_SHARED	r: (no) no	r: (yes) yes	r: (no) yes	r: (no) yes
 *		w: (no) no	w: (no) no	w: (yes) yes	w: (no) no
 *		x: (no) no	x: (no) yes	x: (no) yes	x: (yes) yes
 *
 * MAP_PRIVATE	r: (no) no	r: (yes) yes	r: (no) yes	r: (no) yes
 *		w: (no) no	w: (no) no	w: (copy) copy	w: (no) no
 *		x: (no) no	x: (no) yes	x: (no) yes	x: (yes) yes
 *
 */
pgprot_t protection_map[16] = {
	__P000, __P001, __P010, __P011, __P100, __P101, __P110, __P111,
	__S000, __S001, __S010, __S011, __S100, __S101, __S110, __S111
};

pgprot_t vm_get_page_prot(unsigned long vm_flags)
{
	return __pgprot(pgprot_val(protection_map[vm_flags &
				(VM_READ|VM_WRITE|VM_EXEC|VM_SHARED)]) |
			pgprot_val(arch_vm_get_page_prot(vm_flags)));
}
EXPORT_SYMBOL(vm_get_page_prot);

int sysctl_overcommit_memory __read_mostly = OVERCOMMIT_GUESS;  /* heuristic overcommit */
int sysctl_overcommit_ratio __read_mostly = 50;	/* default is 50% */
unsigned long sysctl_overcommit_kbytes __read_mostly;
int sysctl_max_map_count __read_mostly = DEFAULT_MAX_MAP_COUNT;
unsigned long sysctl_user_reserve_kbytes __read_mostly = 1UL << 17; /* 128MB */
unsigned long sysctl_admin_reserve_kbytes __read_mostly = 1UL << 13; /* 8MB */
/*
 * Make sure vm_committed_as in one cacheline and not cacheline shared with
 * other variables. It can be updated by several CPUs frequently.
 */
struct percpu_counter vm_committed_as ____cacheline_aligned_in_smp;

/*
 * The global memory commitment made in the system can be a metric
 * that can be used to drive ballooning decisions when Linux is hosted
 * as a guest. On Hyper-V, the host implements a policy engine for dynamically
 * balancing memory across competing virtual machines that are hosted.
 * Several metrics drive this policy engine including the guest reported
 * memory commitment.
 */
unsigned long vm_memory_committed(void)
{
	return percpu_counter_read_positive(&vm_committed_as);
}
EXPORT_SYMBOL_GPL(vm_memory_committed);

/*
 * Check that a process has enough memory to allocate a new virtual
 * mapping. 0 means there is enough memory for the allocation to
 * succeed and -ENOMEM implies there is not.
 *
 * We currently support three overcommit policies, which are set via the
 * vm.overcommit_memory sysctl.  See Documentation/vm/overcommit-accounting
 *
 * Strict overcommit modes added 2002 Feb 26 by Alan Cox.
 * Additional code 2002 Jul 20 by Robert Love.
 *
 * cap_sys_admin is 1 if the process has admin privileges, 0 otherwise.
 *
 * Note this is a helper function intended to be used by LSMs which
 * wish to use this logic.
 */
int __vm_enough_memory(struct mm_struct *mm, long pages, int cap_sys_admin)
{
	unsigned long free, allowed, reserve;

	VM_WARN_ONCE(percpu_counter_read(&vm_committed_as) <
			-(s64)vm_committed_as_batch * num_online_cpus(),
			"memory commitment underflow");

	vm_acct_memory(pages);

	/*
	 * Sometimes we want to use more memory than we have
	 */
	if (sysctl_overcommit_memory == OVERCOMMIT_ALWAYS)
		return 0;

	if (sysctl_overcommit_memory == OVERCOMMIT_GUESS) {
		free = global_page_state(NR_FREE_PAGES);
		free += global_page_state(NR_FILE_PAGES);

		/*
		 * shmem pages shouldn't be counted as free in this
		 * case, they can't be purged, only swapped out, and
		 * that won't affect the overall amount of available
		 * memory in the system.
		 */
		free -= global_page_state(NR_SHMEM);

		free += get_nr_swap_pages();

		/*
		 * Any slabs which are created with the
		 * SLAB_RECLAIM_ACCOUNT flag claim to have contents
		 * which are reclaimable, under pressure.  The dentry
		 * cache and most inode caches should fall into this
		 */
		free += global_page_state(NR_SLAB_RECLAIMABLE);

		/*
		 * Leave reserved pages. The pages are not for anonymous pages.
		 */
		if (free <= totalreserve_pages)
			goto error;
		else
			free -= totalreserve_pages;

		/*
		 * Reserve some for root
		 */
		if (!cap_sys_admin)
			free -= sysctl_admin_reserve_kbytes >> (PAGE_SHIFT - 10);

		if (free > pages)
			return 0;

		goto error;
	}

	allowed = vm_commit_limit();
	/*
	 * Reserve some for root
	 */
	if (!cap_sys_admin)
		allowed -= sysctl_admin_reserve_kbytes >> (PAGE_SHIFT - 10);

	/*
	 * Don't let a single process grow so big a user can't recover
	 */
	if (mm) {
		reserve = sysctl_user_reserve_kbytes >> (PAGE_SHIFT - 10);
		allowed -= min(mm->total_vm / 32, reserve);
	}

	if (percpu_counter_read_positive(&vm_committed_as) < allowed)
		return 0;
error:
	vm_unacct_memory(pages);

	return -ENOMEM;
}

/*
 * Requires inode->i_mapping->i_mmap_mutex
 */
static void __remove_shared_vm_struct(struct vm_area_struct *vma,
		struct file *file, struct address_space *mapping)
{
	if (vma->vm_flags & VM_DENYWRITE)
		atomic_inc(&file_inode(file)->i_writecount);
	if (vma->vm_flags & VM_SHARED)
		mapping_unmap_writable(mapping);

	flush_dcache_mmap_lock(mapping);
	if (unlikely(vma->vm_flags & VM_NONLINEAR))
		list_del_init(&vma->shared.nonlinear);
	else
		vma_interval_tree_remove(vma, &mapping->i_mmap);
	flush_dcache_mmap_unlock(mapping);
}

/*
 * Unlink a file-based vm structure from its interval tree, to hide
 * vma from rmap and vmtruncate before freeing its page tables.
 */
void unlink_file_vma(struct vm_area_struct *vma)
{
	struct file *file = vma->vm_file;

	if (file) {
		struct address_space *mapping = file->f_mapping;
		mutex_lock(&mapping->i_mmap_mutex);
		__remove_shared_vm_struct(vma, file, mapping);
		mutex_unlock(&mapping->i_mmap_mutex);
	}
}

/*
 * Close a vm structure and free it, returning the next.
 */
static struct vm_area_struct *remove_vma(struct vm_area_struct *vma)
{
	struct vm_area_struct *next = vma->vm_next;

	might_sleep();
	if (vma->vm_ops && vma->vm_ops->close)
		vma->vm_ops->close(vma);
	if (vma->vm_file)
		fput(vma->vm_file);
	mpol_put(vma_policy(vma));
	kmem_cache_free(vm_area_cachep, vma);
	return next;
}

static unsigned long do_brk(unsigned long addr, unsigned long len);

SYSCALL_DEFINE1(brk, unsigned long, brk)
{
	unsigned long retval;
	unsigned long newbrk, oldbrk;
	struct mm_struct *mm = current->mm;
	unsigned long min_brk;
	bool populate;

	down_write(&mm->mmap_sem);

#ifdef CONFIG_COMPAT_BRK
	/*
	 * CONFIG_COMPAT_BRK can still be overridden by setting
	 * randomize_va_space to 2, which will still cause mm->start_brk
	 * to be arbitrarily shifted
	 */
	if (current->brk_randomized)
		min_brk = mm->start_brk;
	else
		min_brk = mm->end_data;
#else
	min_brk = mm->start_brk;
#endif
	if (brk < min_brk)
		goto out;

	/*
	 * Check against rlimit here. If this check is done later after the test
	 * of oldbrk with newbrk then it can escape the test and let the data
	 * segment grow beyond its set limit the in case where the limit is
	 * not page aligned -Ram Gupta
	 */
	if (check_data_rlimit(rlimit(RLIMIT_DATA), brk, mm->start_brk,
			      mm->end_data, mm->start_data))
		goto out;

	newbrk = PAGE_ALIGN(brk);
	oldbrk = PAGE_ALIGN(mm->brk);
	if (oldbrk == newbrk)
		goto set_brk;

	/* Always allow shrinking brk. */
	if (brk <= mm->brk) {
		if (!do_munmap(mm, newbrk, oldbrk-newbrk))
			goto set_brk;
		goto out;
	}

	/* Check against existing mmap mappings. */
	if (find_vma_intersection(mm, oldbrk, newbrk+PAGE_SIZE))
		goto out;

	/* Ok, looks good - let it rip. */
	if (do_brk(oldbrk, newbrk-oldbrk) != oldbrk)
		goto out;

set_brk:
	mm->brk = brk;
	populate = newbrk > oldbrk && (mm->def_flags & VM_LOCKED) != 0;
	up_write(&mm->mmap_sem);
	if (populate)
		mm_populate(oldbrk, newbrk - oldbrk);
	return brk;

out:
	retval = mm->brk;
	up_write(&mm->mmap_sem);
	return retval;
}

static long vma_compute_subtree_gap(struct vm_area_struct *vma)
{
	unsigned long max, subtree_gap;
	max = vma->vm_start;
	if (vma->vm_prev)
		max -= vma->vm_prev->vm_end;
	if (vma->vm_rb.rb_left) {
		subtree_gap = rb_entry(vma->vm_rb.rb_left,
				struct vm_area_struct, vm_rb)->rb_subtree_gap;
		if (subtree_gap > max)
			max = subtree_gap;
	}
	if (vma->vm_rb.rb_right) {
		subtree_gap = rb_entry(vma->vm_rb.rb_right,
				struct vm_area_struct, vm_rb)->rb_subtree_gap;
		if (subtree_gap > max)
			max = subtree_gap;
	}
	return max;
}

#ifdef CONFIG_DEBUG_VM_RB
static int browse_rb(struct rb_root *root)
{
	int i = 0, j, bug = 0;
	struct rb_node *nd, *pn = NULL;
	unsigned long prev = 0, pend = 0;

	for (nd = rb_first(root); nd; nd = rb_next(nd)) {
		struct vm_area_struct *vma;
		vma = rb_entry(nd, struct vm_area_struct, vm_rb);
		if (vma->vm_start < prev) {
<<<<<<< HEAD
			pr_emerg("vm_start %lx prev %lx\n", vma->vm_start, prev);
			bug = 1;
		}
		if (vma->vm_start < pend) {
			pr_emerg("vm_start %lx pend %lx\n", vma->vm_start, pend);
			bug = 1;
		}
		if (vma->vm_start > vma->vm_end) {
			pr_emerg("vm_end %lx < vm_start %lx\n",
				vma->vm_end, vma->vm_start);
=======
			pr_emerg("vm_start %lx < prev %lx\n",
				  vma->vm_start, prev);
			bug = 1;
		}
		if (vma->vm_start < pend) {
			pr_emerg("vm_start %lx < pend %lx\n",
				  vma->vm_start, pend);
			bug = 1;
		}
		if (vma->vm_start > vma->vm_end) {
			pr_emerg("vm_start %lx > vm_end %lx\n",
				  vma->vm_start, vma->vm_end);
>>>>>>> 3c07507e
			bug = 1;
		}
		if (vma->rb_subtree_gap != vma_compute_subtree_gap(vma)) {
			pr_emerg("free gap %lx, correct %lx\n",
			       vma->rb_subtree_gap,
			       vma_compute_subtree_gap(vma));
			bug = 1;
		}
		i++;
		pn = nd;
		prev = vma->vm_start;
		pend = vma->vm_end;
	}
	j = 0;
	for (nd = pn; nd; nd = rb_prev(nd))
		j++;
	if (i != j) {
		pr_emerg("backwards %d, forwards %d\n", j, i);
		bug = 1;
	}
	return bug ? -1 : i;
}

static void validate_mm_rb(struct rb_root *root, struct vm_area_struct *ignore)
{
	struct rb_node *nd;

	for (nd = rb_first(root); nd; nd = rb_next(nd)) {
		struct vm_area_struct *vma;
		vma = rb_entry(nd, struct vm_area_struct, vm_rb);
		BUG_ON(vma != ignore &&
		       vma->rb_subtree_gap != vma_compute_subtree_gap(vma));
	}
}

static void validate_mm(struct mm_struct *mm)
{
	int bug = 0;
	int i = 0;
	unsigned long highest_address = 0;
	struct vm_area_struct *vma = mm->mmap;

	while (vma) {
		struct anon_vma_chain *avc;

		vma_lock_anon_vma(vma);
		list_for_each_entry(avc, &vma->anon_vma_chain, same_vma)
			anon_vma_interval_tree_verify(avc);
		vma_unlock_anon_vma(vma);
		highest_address = vma->vm_end;
		vma = vma->vm_next;
		i++;
	}
	if (i != mm->map_count) {
		pr_emerg("map_count %d vm_next %d\n", mm->map_count, i);
		bug = 1;
	}
	if (highest_address != mm->highest_vm_end) {
		pr_emerg("mm->highest_vm_end %lx, found %lx\n",
<<<<<<< HEAD
		       mm->highest_vm_end, highest_address);
=======
			  mm->highest_vm_end, highest_address);
>>>>>>> 3c07507e
		bug = 1;
	}
	i = browse_rb(&mm->mm_rb);
	if (i != mm->map_count) {
<<<<<<< HEAD
		pr_emerg("map_count %d rb %d\n", mm->map_count, i);
=======
		if (i != -1)
			pr_emerg("map_count %d rb %d\n", mm->map_count, i);
>>>>>>> 3c07507e
		bug = 1;
	}
	BUG_ON(bug);
}
#else
#define validate_mm_rb(root, ignore) do { } while (0)
#define validate_mm(mm) do { } while (0)
#endif

RB_DECLARE_CALLBACKS(static, vma_gap_callbacks, struct vm_area_struct, vm_rb,
		     unsigned long, rb_subtree_gap, vma_compute_subtree_gap)

/*
 * Update augmented rbtree rb_subtree_gap values after vma->vm_start or
 * vma->vm_prev->vm_end values changed, without modifying the vma's position
 * in the rbtree.
 */
static void vma_gap_update(struct vm_area_struct *vma)
{
	/*
	 * As it turns out, RB_DECLARE_CALLBACKS() already created a callback
	 * function that does exacltly what we want.
	 */
	vma_gap_callbacks_propagate(&vma->vm_rb, NULL);
}

static inline void vma_rb_insert(struct vm_area_struct *vma,
				 struct rb_root *root)
{
	/* All rb_subtree_gap values must be consistent prior to insertion */
	validate_mm_rb(root, NULL);

	rb_insert_augmented(&vma->vm_rb, root, &vma_gap_callbacks);
}

static void vma_rb_erase(struct vm_area_struct *vma, struct rb_root *root)
{
	/*
	 * All rb_subtree_gap values must be consistent prior to erase,
	 * with the possible exception of the vma being erased.
	 */
	validate_mm_rb(root, vma);

	/*
	 * Note rb_erase_augmented is a fairly large inline function,
	 * so make sure we instantiate it only once with our desired
	 * augmented rbtree callbacks.
	 */
	rb_erase_augmented(&vma->vm_rb, root, &vma_gap_callbacks);
}

/*
 * vma has some anon_vma assigned, and is already inserted on that
 * anon_vma's interval trees.
 *
 * Before updating the vma's vm_start / vm_end / vm_pgoff fields, the
 * vma must be removed from the anon_vma's interval trees using
 * anon_vma_interval_tree_pre_update_vma().
 *
 * After the update, the vma will be reinserted using
 * anon_vma_interval_tree_post_update_vma().
 *
 * The entire update must be protected by exclusive mmap_sem and by
 * the root anon_vma's mutex.
 */
static inline void
anon_vma_interval_tree_pre_update_vma(struct vm_area_struct *vma)
{
	struct anon_vma_chain *avc;

	list_for_each_entry(avc, &vma->anon_vma_chain, same_vma)
		anon_vma_interval_tree_remove(avc, &avc->anon_vma->rb_root);
}

static inline void
anon_vma_interval_tree_post_update_vma(struct vm_area_struct *vma)
{
	struct anon_vma_chain *avc;

	list_for_each_entry(avc, &vma->anon_vma_chain, same_vma)
		anon_vma_interval_tree_insert(avc, &avc->anon_vma->rb_root);
}

static int find_vma_links(struct mm_struct *mm, unsigned long addr,
		unsigned long end, struct vm_area_struct **pprev,
		struct rb_node ***rb_link, struct rb_node **rb_parent)
{
	struct rb_node **__rb_link, *__rb_parent, *rb_prev;

	__rb_link = &mm->mm_rb.rb_node;
	rb_prev = __rb_parent = NULL;

	while (*__rb_link) {
		struct vm_area_struct *vma_tmp;

		__rb_parent = *__rb_link;
		vma_tmp = rb_entry(__rb_parent, struct vm_area_struct, vm_rb);

		if (vma_tmp->vm_end > addr) {
			/* Fail if an existing vma overlaps the area */
			if (vma_tmp->vm_start < end)
				return -ENOMEM;
			__rb_link = &__rb_parent->rb_left;
		} else {
			rb_prev = __rb_parent;
			__rb_link = &__rb_parent->rb_right;
		}
	}

	*pprev = NULL;
	if (rb_prev)
		*pprev = rb_entry(rb_prev, struct vm_area_struct, vm_rb);
	*rb_link = __rb_link;
	*rb_parent = __rb_parent;
	return 0;
}

static unsigned long count_vma_pages_range(struct mm_struct *mm,
		unsigned long addr, unsigned long end)
{
	unsigned long nr_pages = 0;
	struct vm_area_struct *vma;

	/* Find first overlaping mapping */
	vma = find_vma_intersection(mm, addr, end);
	if (!vma)
		return 0;

	nr_pages = (min(end, vma->vm_end) -
		max(addr, vma->vm_start)) >> PAGE_SHIFT;

	/* Iterate over the rest of the overlaps */
	for (vma = vma->vm_next; vma; vma = vma->vm_next) {
		unsigned long overlap_len;

		if (vma->vm_start > end)
			break;

		overlap_len = min(end, vma->vm_end) - vma->vm_start;
		nr_pages += overlap_len >> PAGE_SHIFT;
	}

	return nr_pages;
}

void __vma_link_rb(struct mm_struct *mm, struct vm_area_struct *vma,
		struct rb_node **rb_link, struct rb_node *rb_parent)
{
	/* Update tracking information for the gap following the new vma. */
	if (vma->vm_next)
		vma_gap_update(vma->vm_next);
	else
		mm->highest_vm_end = vma->vm_end;

	/*
	 * vma->vm_prev wasn't known when we followed the rbtree to find the
	 * correct insertion point for that vma. As a result, we could not
	 * update the vma vm_rb parents rb_subtree_gap values on the way down.
	 * So, we first insert the vma with a zero rb_subtree_gap value
	 * (to be consistent with what we did on the way down), and then
	 * immediately update the gap to the correct value. Finally we
	 * rebalance the rbtree after all augmented values have been set.
	 */
	rb_link_node(&vma->vm_rb, rb_parent, rb_link);
	vma->rb_subtree_gap = 0;
	vma_gap_update(vma);
	vma_rb_insert(vma, &mm->mm_rb);
}

static void __vma_link_file(struct vm_area_struct *vma)
{
	struct file *file;

	file = vma->vm_file;
	if (file) {
		struct address_space *mapping = file->f_mapping;

		if (vma->vm_flags & VM_DENYWRITE)
			atomic_dec(&file_inode(file)->i_writecount);
		if (vma->vm_flags & VM_SHARED)
			atomic_inc(&mapping->i_mmap_writable);

		flush_dcache_mmap_lock(mapping);
		if (unlikely(vma->vm_flags & VM_NONLINEAR))
			vma_nonlinear_insert(vma, &mapping->i_mmap_nonlinear);
		else
			vma_interval_tree_insert(vma, &mapping->i_mmap);
		flush_dcache_mmap_unlock(mapping);
	}
}

static void
__vma_link(struct mm_struct *mm, struct vm_area_struct *vma,
	struct vm_area_struct *prev, struct rb_node **rb_link,
	struct rb_node *rb_parent)
{
	__vma_link_list(mm, vma, prev, rb_parent);
	__vma_link_rb(mm, vma, rb_link, rb_parent);
}

static void vma_link(struct mm_struct *mm, struct vm_area_struct *vma,
			struct vm_area_struct *prev, struct rb_node **rb_link,
			struct rb_node *rb_parent)
{
	struct address_space *mapping = NULL;

	if (vma->vm_file) {
		mapping = vma->vm_file->f_mapping;
		mutex_lock(&mapping->i_mmap_mutex);
	}

	__vma_link(mm, vma, prev, rb_link, rb_parent);
	__vma_link_file(vma);

	if (mapping)
		mutex_unlock(&mapping->i_mmap_mutex);

	mm->map_count++;
	validate_mm(mm);
}

/*
 * Helper for vma_adjust() in the split_vma insert case: insert a vma into the
 * mm's list and rbtree.  It has already been inserted into the interval tree.
 */
static void __insert_vm_struct(struct mm_struct *mm, struct vm_area_struct *vma)
{
	struct vm_area_struct *prev;
	struct rb_node **rb_link, *rb_parent;

	if (find_vma_links(mm, vma->vm_start, vma->vm_end,
			   &prev, &rb_link, &rb_parent))
		BUG();
	__vma_link(mm, vma, prev, rb_link, rb_parent);
	mm->map_count++;
}

static inline void
__vma_unlink(struct mm_struct *mm, struct vm_area_struct *vma,
		struct vm_area_struct *prev)
{
	struct vm_area_struct *next;

	vma_rb_erase(vma, &mm->mm_rb);
	prev->vm_next = next = vma->vm_next;
	if (next)
		next->vm_prev = prev;

	/* Kill the cache */
	vmacache_invalidate(mm);
}

/*
 * We cannot adjust vm_start, vm_end, vm_pgoff fields of a vma that
 * is already present in an i_mmap tree without adjusting the tree.
 * The following helper function should be used when such adjustments
 * are necessary.  The "insert" vma (if any) is to be inserted
 * before we drop the necessary locks.
 */
int vma_adjust(struct vm_area_struct *vma, unsigned long start,
	unsigned long end, pgoff_t pgoff, struct vm_area_struct *insert)
{
	struct mm_struct *mm = vma->vm_mm;
	struct vm_area_struct *next = vma->vm_next;
	struct vm_area_struct *importer = NULL;
	struct address_space *mapping = NULL;
	struct rb_root *root = NULL;
	struct anon_vma *anon_vma = NULL;
	struct file *file = vma->vm_file;
	bool start_changed = false, end_changed = false;
	long adjust_next = 0;
	int remove_next = 0;

	if (next && !insert) {
		struct vm_area_struct *exporter = NULL;

		if (end >= next->vm_end) {
			/*
			 * vma expands, overlapping all the next, and
			 * perhaps the one after too (mprotect case 6).
			 */
again:			remove_next = 1 + (end > next->vm_end);
			end = next->vm_end;
			exporter = next;
			importer = vma;
		} else if (end > next->vm_start) {
			/*
			 * vma expands, overlapping part of the next:
			 * mprotect case 5 shifting the boundary up.
			 */
			adjust_next = (end - next->vm_start) >> PAGE_SHIFT;
			exporter = next;
			importer = vma;
		} else if (end < vma->vm_end) {
			/*
			 * vma shrinks, and !insert tells it's not
			 * split_vma inserting another: so it must be
			 * mprotect case 4 shifting the boundary down.
			 */
			adjust_next = -((vma->vm_end - end) >> PAGE_SHIFT);
			exporter = vma;
			importer = next;
		}

		/*
		 * Easily overlooked: when mprotect shifts the boundary,
		 * make sure the expanding vma has anon_vma set if the
		 * shrinking vma had, to cover any anon pages imported.
		 */
		if (exporter && exporter->anon_vma && !importer->anon_vma) {
			if (anon_vma_clone(importer, exporter))
				return -ENOMEM;
			importer->anon_vma = exporter->anon_vma;
		}
	}

	if (file) {
		mapping = file->f_mapping;
		if (!(vma->vm_flags & VM_NONLINEAR)) {
			root = &mapping->i_mmap;
			uprobe_munmap(vma, vma->vm_start, vma->vm_end);

			if (adjust_next)
				uprobe_munmap(next, next->vm_start,
							next->vm_end);
		}

		mutex_lock(&mapping->i_mmap_mutex);
		if (insert) {
			/*
			 * Put into interval tree now, so instantiated pages
			 * are visible to arm/parisc __flush_dcache_page
			 * throughout; but we cannot insert into address
			 * space until vma start or end is updated.
			 */
			__vma_link_file(insert);
		}
	}

	vma_adjust_trans_huge(vma, start, end, adjust_next);

	anon_vma = vma->anon_vma;
	if (!anon_vma && adjust_next)
		anon_vma = next->anon_vma;
	if (anon_vma) {
		VM_BUG_ON_VMA(adjust_next && next->anon_vma &&
			  anon_vma != next->anon_vma, next);
		anon_vma_lock_write(anon_vma);
		anon_vma_interval_tree_pre_update_vma(vma);
		if (adjust_next)
			anon_vma_interval_tree_pre_update_vma(next);
	}

	if (root) {
		flush_dcache_mmap_lock(mapping);
		vma_interval_tree_remove(vma, root);
		if (adjust_next)
			vma_interval_tree_remove(next, root);
	}

	if (start != vma->vm_start) {
		vma->vm_start = start;
		start_changed = true;
	}
	if (end != vma->vm_end) {
		vma->vm_end = end;
		end_changed = true;
	}
	vma->vm_pgoff = pgoff;
	if (adjust_next) {
		next->vm_start += adjust_next << PAGE_SHIFT;
		next->vm_pgoff += adjust_next;
	}

	if (root) {
		if (adjust_next)
			vma_interval_tree_insert(next, root);
		vma_interval_tree_insert(vma, root);
		flush_dcache_mmap_unlock(mapping);
	}

	if (remove_next) {
		/*
		 * vma_merge has merged next into vma, and needs
		 * us to remove next before dropping the locks.
		 */
		__vma_unlink(mm, next, vma);
		if (file)
			__remove_shared_vm_struct(next, file, mapping);
	} else if (insert) {
		/*
		 * split_vma has split insert from vma, and needs
		 * us to insert it before dropping the locks
		 * (it may either follow vma or precede it).
		 */
		__insert_vm_struct(mm, insert);
	} else {
		if (start_changed)
			vma_gap_update(vma);
		if (end_changed) {
			if (!next)
				mm->highest_vm_end = end;
			else if (!adjust_next)
				vma_gap_update(next);
		}
	}

	if (anon_vma) {
		anon_vma_interval_tree_post_update_vma(vma);
		if (adjust_next)
			anon_vma_interval_tree_post_update_vma(next);
		anon_vma_unlock_write(anon_vma);
	}
	if (mapping)
		mutex_unlock(&mapping->i_mmap_mutex);

	if (root) {
		uprobe_mmap(vma);

		if (adjust_next)
			uprobe_mmap(next);
	}

	if (remove_next) {
		if (file) {
			uprobe_munmap(next, next->vm_start, next->vm_end);
			fput(file);
		}
		if (next->anon_vma)
			anon_vma_merge(vma, next);
		mm->map_count--;
		mpol_put(vma_policy(next));
		kmem_cache_free(vm_area_cachep, next);
		/*
		 * In mprotect's case 6 (see comments on vma_merge),
		 * we must remove another next too. It would clutter
		 * up the code too much to do both in one go.
		 */
		next = vma->vm_next;
		if (remove_next == 2)
			goto again;
		else if (next)
			vma_gap_update(next);
		else
			mm->highest_vm_end = end;
	}
	if (insert && file)
		uprobe_mmap(insert);

	validate_mm(mm);

	return 0;
}

/*
 * If the vma has a ->close operation then the driver probably needs to release
 * per-vma resources, so we don't attempt to merge those.
 */
static inline int is_mergeable_vma(struct vm_area_struct *vma,
			struct file *file, unsigned long vm_flags)
{
	/*
	 * VM_SOFTDIRTY should not prevent from VMA merging, if we
	 * match the flags but dirty bit -- the caller should mark
	 * merged VMA as dirty. If dirty bit won't be excluded from
	 * comparison, we increase pressue on the memory system forcing
	 * the kernel to generate new VMAs when old one could be
	 * extended instead.
	 */
	if ((vma->vm_flags ^ vm_flags) & ~VM_SOFTDIRTY)
		return 0;
	if (vma->vm_file != file)
		return 0;
	if (vma->vm_ops && vma->vm_ops->close)
		return 0;
	return 1;
}

static inline int is_mergeable_anon_vma(struct anon_vma *anon_vma1,
					struct anon_vma *anon_vma2,
					struct vm_area_struct *vma)
{
	/*
	 * The list_is_singular() test is to avoid merging VMA cloned from
	 * parents. This can improve scalability caused by anon_vma lock.
	 */
	if ((!anon_vma1 || !anon_vma2) && (!vma ||
		list_is_singular(&vma->anon_vma_chain)))
		return 1;
	return anon_vma1 == anon_vma2;
}

/*
 * Return true if we can merge this (vm_flags,anon_vma,file,vm_pgoff)
 * in front of (at a lower virtual address and file offset than) the vma.
 *
 * We cannot merge two vmas if they have differently assigned (non-NULL)
 * anon_vmas, nor if same anon_vma is assigned but offsets incompatible.
 *
 * We don't check here for the merged mmap wrapping around the end of pagecache
 * indices (16TB on ia32) because do_mmap_pgoff() does not permit mmap's which
 * wrap, nor mmaps which cover the final page at index -1UL.
 */
static int
can_vma_merge_before(struct vm_area_struct *vma, unsigned long vm_flags,
	struct anon_vma *anon_vma, struct file *file, pgoff_t vm_pgoff)
{
	if (is_mergeable_vma(vma, file, vm_flags) &&
	    is_mergeable_anon_vma(anon_vma, vma->anon_vma, vma)) {
		if (vma->vm_pgoff == vm_pgoff)
			return 1;
	}
	return 0;
}

/*
 * Return true if we can merge this (vm_flags,anon_vma,file,vm_pgoff)
 * beyond (at a higher virtual address and file offset than) the vma.
 *
 * We cannot merge two vmas if they have differently assigned (non-NULL)
 * anon_vmas, nor if same anon_vma is assigned but offsets incompatible.
 */
static int
can_vma_merge_after(struct vm_area_struct *vma, unsigned long vm_flags,
	struct anon_vma *anon_vma, struct file *file, pgoff_t vm_pgoff)
{
	if (is_mergeable_vma(vma, file, vm_flags) &&
	    is_mergeable_anon_vma(anon_vma, vma->anon_vma, vma)) {
		pgoff_t vm_pglen;
		vm_pglen = vma_pages(vma);
		if (vma->vm_pgoff + vm_pglen == vm_pgoff)
			return 1;
	}
	return 0;
}

/*
 * Given a mapping request (addr,end,vm_flags,file,pgoff), figure out
 * whether that can be merged with its predecessor or its successor.
 * Or both (it neatly fills a hole).
 *
 * In most cases - when called for mmap, brk or mremap - [addr,end) is
 * certain not to be mapped by the time vma_merge is called; but when
 * called for mprotect, it is certain to be already mapped (either at
 * an offset within prev, or at the start of next), and the flags of
 * this area are about to be changed to vm_flags - and the no-change
 * case has already been eliminated.
 *
 * The following mprotect cases have to be considered, where AAAA is
 * the area passed down from mprotect_fixup, never extending beyond one
 * vma, PPPPPP is the prev vma specified, and NNNNNN the next vma after:
 *
 *     AAAA             AAAA                AAAA          AAAA
 *    PPPPPPNNNNNN    PPPPPPNNNNNN    PPPPPPNNNNNN    PPPPNNNNXXXX
 *    cannot merge    might become    might become    might become
 *                    PPNNNNNNNNNN    PPPPPPPPPPNN    PPPPPPPPPPPP 6 or
 *    mmap, brk or    case 4 below    case 5 below    PPPPPPPPXXXX 7 or
 *    mremap move:                                    PPPPNNNNNNNN 8
 *        AAAA
 *    PPPP    NNNN    PPPPPPPPPPPP    PPPPPPPPNNNN    PPPPNNNNNNNN
 *    might become    case 1 below    case 2 below    case 3 below
 *
 * Odd one out? Case 8, because it extends NNNN but needs flags of XXXX:
 * mprotect_fixup updates vm_flags & vm_page_prot on successful return.
 */
struct vm_area_struct *vma_merge(struct mm_struct *mm,
			struct vm_area_struct *prev, unsigned long addr,
			unsigned long end, unsigned long vm_flags,
			struct anon_vma *anon_vma, struct file *file,
			pgoff_t pgoff, struct mempolicy *policy)
{
	pgoff_t pglen = (end - addr) >> PAGE_SHIFT;
	struct vm_area_struct *area, *next;
	int err;

	/*
	 * We later require that vma->vm_flags == vm_flags,
	 * so this tests vma->vm_flags & VM_SPECIAL, too.
	 */
	if (vm_flags & VM_SPECIAL)
		return NULL;

	if (prev)
		next = prev->vm_next;
	else
		next = mm->mmap;
	area = next;
	if (next && next->vm_end == end)		/* cases 6, 7, 8 */
		next = next->vm_next;

	/*
	 * Can it merge with the predecessor?
	 */
	if (prev && prev->vm_end == addr &&
			mpol_equal(vma_policy(prev), policy) &&
			can_vma_merge_after(prev, vm_flags,
						anon_vma, file, pgoff)) {
		/*
		 * OK, it can.  Can we now merge in the successor as well?
		 */
		if (next && end == next->vm_start &&
				mpol_equal(policy, vma_policy(next)) &&
				can_vma_merge_before(next, vm_flags,
					anon_vma, file, pgoff+pglen) &&
				is_mergeable_anon_vma(prev->anon_vma,
						      next->anon_vma, NULL)) {
							/* cases 1, 6 */
			err = vma_adjust(prev, prev->vm_start,
				next->vm_end, prev->vm_pgoff, NULL);
		} else					/* cases 2, 5, 7 */
			err = vma_adjust(prev, prev->vm_start,
				end, prev->vm_pgoff, NULL);
		if (err)
			return NULL;
		khugepaged_enter_vma_merge(prev);
		return prev;
	}

	/*
	 * Can this new request be merged in front of next?
	 */
	if (next && end == next->vm_start &&
			mpol_equal(policy, vma_policy(next)) &&
			can_vma_merge_before(next, vm_flags,
					anon_vma, file, pgoff+pglen)) {
		if (prev && addr < prev->vm_end)	/* case 4 */
			err = vma_adjust(prev, prev->vm_start,
				addr, prev->vm_pgoff, NULL);
		else					/* cases 3, 8 */
			err = vma_adjust(area, addr, next->vm_end,
				next->vm_pgoff - pglen, NULL);
		if (err)
			return NULL;
		khugepaged_enter_vma_merge(area);
		return area;
	}

	return NULL;
}

/*
 * Rough compatbility check to quickly see if it's even worth looking
 * at sharing an anon_vma.
 *
 * They need to have the same vm_file, and the flags can only differ
 * in things that mprotect may change.
 *
 * NOTE! The fact that we share an anon_vma doesn't _have_ to mean that
 * we can merge the two vma's. For example, we refuse to merge a vma if
 * there is a vm_ops->close() function, because that indicates that the
 * driver is doing some kind of reference counting. But that doesn't
 * really matter for the anon_vma sharing case.
 */
static int anon_vma_compatible(struct vm_area_struct *a, struct vm_area_struct *b)
{
	return a->vm_end == b->vm_start &&
		mpol_equal(vma_policy(a), vma_policy(b)) &&
		a->vm_file == b->vm_file &&
		!((a->vm_flags ^ b->vm_flags) & ~(VM_READ|VM_WRITE|VM_EXEC|VM_SOFTDIRTY)) &&
		b->vm_pgoff == a->vm_pgoff + ((b->vm_start - a->vm_start) >> PAGE_SHIFT);
}

/*
 * Do some basic sanity checking to see if we can re-use the anon_vma
 * from 'old'. The 'a'/'b' vma's are in VM order - one of them will be
 * the same as 'old', the other will be the new one that is trying
 * to share the anon_vma.
 *
 * NOTE! This runs with mm_sem held for reading, so it is possible that
 * the anon_vma of 'old' is concurrently in the process of being set up
 * by another page fault trying to merge _that_. But that's ok: if it
 * is being set up, that automatically means that it will be a singleton
 * acceptable for merging, so we can do all of this optimistically. But
 * we do that ACCESS_ONCE() to make sure that we never re-load the pointer.
 *
 * IOW: that the "list_is_singular()" test on the anon_vma_chain only
 * matters for the 'stable anon_vma' case (ie the thing we want to avoid
 * is to return an anon_vma that is "complex" due to having gone through
 * a fork).
 *
 * We also make sure that the two vma's are compatible (adjacent,
 * and with the same memory policies). That's all stable, even with just
 * a read lock on the mm_sem.
 */
static struct anon_vma *reusable_anon_vma(struct vm_area_struct *old, struct vm_area_struct *a, struct vm_area_struct *b)
{
	if (anon_vma_compatible(a, b)) {
		struct anon_vma *anon_vma = ACCESS_ONCE(old->anon_vma);

		if (anon_vma && list_is_singular(&old->anon_vma_chain))
			return anon_vma;
	}
	return NULL;
}

/*
 * find_mergeable_anon_vma is used by anon_vma_prepare, to check
 * neighbouring vmas for a suitable anon_vma, before it goes off
 * to allocate a new anon_vma.  It checks because a repetitive
 * sequence of mprotects and faults may otherwise lead to distinct
 * anon_vmas being allocated, preventing vma merge in subsequent
 * mprotect.
 */
struct anon_vma *find_mergeable_anon_vma(struct vm_area_struct *vma)
{
	struct anon_vma *anon_vma;
	struct vm_area_struct *near;

	near = vma->vm_next;
	if (!near)
		goto try_prev;

	anon_vma = reusable_anon_vma(near, vma, near);
	if (anon_vma)
		return anon_vma;
try_prev:
	near = vma->vm_prev;
	if (!near)
		goto none;

	anon_vma = reusable_anon_vma(near, near, vma);
	if (anon_vma)
		return anon_vma;
none:
	/*
	 * There's no absolute need to look only at touching neighbours:
	 * we could search further afield for "compatible" anon_vmas.
	 * But it would probably just be a waste of time searching,
	 * or lead to too many vmas hanging off the same anon_vma.
	 * We're trying to allow mprotect remerging later on,
	 * not trying to minimize memory used for anon_vmas.
	 */
	return NULL;
}

#ifdef CONFIG_PROC_FS
void vm_stat_account(struct mm_struct *mm, unsigned long flags,
						struct file *file, long pages)
{
	const unsigned long stack_flags
		= VM_STACK_FLAGS & (VM_GROWSUP|VM_GROWSDOWN);

	mm->total_vm += pages;

	if (file) {
		mm->shared_vm += pages;
		if ((flags & (VM_EXEC|VM_WRITE)) == VM_EXEC)
			mm->exec_vm += pages;
	} else if (flags & stack_flags)
		mm->stack_vm += pages;
}
#endif /* CONFIG_PROC_FS */

/*
 * If a hint addr is less than mmap_min_addr change hint to be as
 * low as possible but still greater than mmap_min_addr
 */
static inline unsigned long round_hint_to_min(unsigned long hint)
{
	hint &= PAGE_MASK;
	if (((void *)hint != NULL) &&
	    (hint < mmap_min_addr))
		return PAGE_ALIGN(mmap_min_addr);
	return hint;
}

static inline int mlock_future_check(struct mm_struct *mm,
				     unsigned long flags,
				     unsigned long len)
{
	unsigned long locked, lock_limit;

	/*  mlock MCL_FUTURE? */
	if (flags & VM_LOCKED) {
		locked = len >> PAGE_SHIFT;
		locked += mm->locked_vm;
		lock_limit = rlimit(RLIMIT_MEMLOCK);
		lock_limit >>= PAGE_SHIFT;
		if (locked > lock_limit && !capable(CAP_IPC_LOCK))
			return -EAGAIN;
	}
	return 0;
}

/*
 * The caller must hold down_write(&current->mm->mmap_sem).
 */

unsigned long do_mmap_pgoff(struct file *file, unsigned long addr,
			unsigned long len, unsigned long prot,
			unsigned long flags, unsigned long pgoff,
			unsigned long *populate)
{
	struct mm_struct *mm = current->mm;
	vm_flags_t vm_flags;

	*populate = 0;

	/*
	 * Does the application expect PROT_READ to imply PROT_EXEC?
	 *
	 * (the exception is when the underlying filesystem is noexec
	 *  mounted, in which case we dont add PROT_EXEC.)
	 */
	if ((prot & PROT_READ) && (current->personality & READ_IMPLIES_EXEC))
		if (!(file && (file->f_path.mnt->mnt_flags & MNT_NOEXEC)))
			prot |= PROT_EXEC;

	if (!len)
		return -EINVAL;

	if (!(flags & MAP_FIXED))
		addr = round_hint_to_min(addr);

	/* Careful about overflows.. */
	len = PAGE_ALIGN(len);
	if (!len)
		return -ENOMEM;

	/* offset overflow? */
	if ((pgoff + (len >> PAGE_SHIFT)) < pgoff)
		return -EOVERFLOW;

	/* Too many mappings? */
	if (mm->map_count > sysctl_max_map_count)
		return -ENOMEM;

	/* Obtain the address to map to. we verify (or select) it and ensure
	 * that it represents a valid section of the address space.
	 */
	addr = get_unmapped_area(file, addr, len, pgoff, flags);
	if (addr & ~PAGE_MASK)
		return addr;

	/* Do simple checking here so the lower-level routines won't have
	 * to. we assume access permissions have been handled by the open
	 * of the memory object, so we don't do any here.
	 */
	vm_flags = calc_vm_prot_bits(prot) | calc_vm_flag_bits(flags) |
			mm->def_flags | VM_MAYREAD | VM_MAYWRITE | VM_MAYEXEC;

	if (flags & MAP_LOCKED)
		if (!can_do_mlock())
			return -EPERM;

	if (mlock_future_check(mm, vm_flags, len))
		return -EAGAIN;

	if (file) {
		struct inode *inode = file_inode(file);

		switch (flags & MAP_TYPE) {
		case MAP_SHARED:
			if ((prot&PROT_WRITE) && !(file->f_mode&FMODE_WRITE))
				return -EACCES;

			/*
			 * Make sure we don't allow writing to an append-only
			 * file..
			 */
			if (IS_APPEND(inode) && (file->f_mode & FMODE_WRITE))
				return -EACCES;

			/*
			 * Make sure there are no mandatory locks on the file.
			 */
			if (locks_verify_locked(file))
				return -EAGAIN;

			vm_flags |= VM_SHARED | VM_MAYSHARE;
			if (!(file->f_mode & FMODE_WRITE))
				vm_flags &= ~(VM_MAYWRITE | VM_SHARED);

			/* fall through */
		case MAP_PRIVATE:
			if (!(file->f_mode & FMODE_READ))
				return -EACCES;
			if (file->f_path.mnt->mnt_flags & MNT_NOEXEC) {
				if (vm_flags & VM_EXEC)
					return -EPERM;
				vm_flags &= ~VM_MAYEXEC;
			}

			if (!file->f_op->mmap)
				return -ENODEV;
			if (vm_flags & (VM_GROWSDOWN|VM_GROWSUP))
				return -EINVAL;
			break;

		default:
			return -EINVAL;
		}
	} else {
		switch (flags & MAP_TYPE) {
		case MAP_SHARED:
			if (vm_flags & (VM_GROWSDOWN|VM_GROWSUP))
				return -EINVAL;
			/*
			 * Ignore pgoff.
			 */
			pgoff = 0;
			vm_flags |= VM_SHARED | VM_MAYSHARE;
			break;
		case MAP_PRIVATE:
			/*
			 * Set pgoff according to addr for anon_vma.
			 */
			pgoff = addr >> PAGE_SHIFT;
			break;
		default:
			return -EINVAL;
		}
	}

	/*
	 * Set 'VM_NORESERVE' if we should not account for the
	 * memory use of this mapping.
	 */
	if (flags & MAP_NORESERVE) {
		/* We honor MAP_NORESERVE if allowed to overcommit */
		if (sysctl_overcommit_memory != OVERCOMMIT_NEVER)
			vm_flags |= VM_NORESERVE;

		/* hugetlb applies strict overcommit unless MAP_NORESERVE */
		if (file && is_file_hugepages(file))
			vm_flags |= VM_NORESERVE;
	}

	addr = mmap_region(file, addr, len, vm_flags, pgoff);
	if (!IS_ERR_VALUE(addr) &&
	    ((vm_flags & VM_LOCKED) ||
	     (flags & (MAP_POPULATE | MAP_NONBLOCK)) == MAP_POPULATE))
		*populate = len;
	return addr;
}

SYSCALL_DEFINE6(mmap_pgoff, unsigned long, addr, unsigned long, len,
		unsigned long, prot, unsigned long, flags,
		unsigned long, fd, unsigned long, pgoff)
{
	struct file *file = NULL;
	unsigned long retval = -EBADF;

	if (!(flags & MAP_ANONYMOUS)) {
		audit_mmap_fd(fd, flags);
		file = fget(fd);
		if (!file)
			goto out;
		if (is_file_hugepages(file))
			len = ALIGN(len, huge_page_size(hstate_file(file)));
		retval = -EINVAL;
		if (unlikely(flags & MAP_HUGETLB && !is_file_hugepages(file)))
			goto out_fput;
	} else if (flags & MAP_HUGETLB) {
		struct user_struct *user = NULL;
		struct hstate *hs;

		hs = hstate_sizelog((flags >> MAP_HUGE_SHIFT) & SHM_HUGE_MASK);
		if (!hs)
			return -EINVAL;

		len = ALIGN(len, huge_page_size(hs));
		/*
		 * VM_NORESERVE is used because the reservations will be
		 * taken when vm_ops->mmap() is called
		 * A dummy user value is used because we are not locking
		 * memory so no accounting is necessary
		 */
		file = hugetlb_file_setup(HUGETLB_ANON_FILE, len,
				VM_NORESERVE,
				&user, HUGETLB_ANONHUGE_INODE,
				(flags >> MAP_HUGE_SHIFT) & MAP_HUGE_MASK);
		if (IS_ERR(file))
			return PTR_ERR(file);
	}

	flags &= ~(MAP_EXECUTABLE | MAP_DENYWRITE);

	retval = vm_mmap_pgoff(file, addr, len, prot, flags, pgoff);
out_fput:
	if (file)
		fput(file);
out:
	return retval;
}

#ifdef __ARCH_WANT_SYS_OLD_MMAP
struct mmap_arg_struct {
	unsigned long addr;
	unsigned long len;
	unsigned long prot;
	unsigned long flags;
	unsigned long fd;
	unsigned long offset;
};

SYSCALL_DEFINE1(old_mmap, struct mmap_arg_struct __user *, arg)
{
	struct mmap_arg_struct a;

	if (copy_from_user(&a, arg, sizeof(a)))
		return -EFAULT;
	if (a.offset & ~PAGE_MASK)
		return -EINVAL;

	return sys_mmap_pgoff(a.addr, a.len, a.prot, a.flags, a.fd,
			      a.offset >> PAGE_SHIFT);
}
#endif /* __ARCH_WANT_SYS_OLD_MMAP */

/*
 * Some shared mappigns will want the pages marked read-only
 * to track write events. If so, we'll downgrade vm_page_prot
 * to the private version (using protection_map[] without the
 * VM_SHARED bit).
 */
int vma_wants_writenotify(struct vm_area_struct *vma)
{
	vm_flags_t vm_flags = vma->vm_flags;

	/* If it was private or non-writable, the write bit is already clear */
	if ((vm_flags & (VM_WRITE|VM_SHARED)) != ((VM_WRITE|VM_SHARED)))
		return 0;

	/* The backer wishes to know when pages are first written to? */
	if (vma->vm_ops && vma->vm_ops->page_mkwrite)
		return 1;

	/* The open routine did something to the protections already? */
	if (pgprot_val(vma->vm_page_prot) !=
	    pgprot_val(vm_get_page_prot(vm_flags)))
		return 0;

	/* Specialty mapping? */
	if (vm_flags & VM_PFNMAP)
		return 0;

	/* Can the mapping track the dirty pages? */
	return vma->vm_file && vma->vm_file->f_mapping &&
		mapping_cap_account_dirty(vma->vm_file->f_mapping);
}

/*
 * We account for memory if it's a private writeable mapping,
 * not hugepages and VM_NORESERVE wasn't set.
 */
static inline int accountable_mapping(struct file *file, vm_flags_t vm_flags)
{
	/*
	 * hugetlb has its own accounting separate from the core VM
	 * VM_HUGETLB may not be set yet so we cannot check for that flag.
	 */
	if (file && is_file_hugepages(file))
		return 0;

	return (vm_flags & (VM_NORESERVE | VM_SHARED | VM_WRITE)) == VM_WRITE;
}

unsigned long mmap_region(struct file *file, unsigned long addr,
		unsigned long len, vm_flags_t vm_flags, unsigned long pgoff)
{
	struct mm_struct *mm = current->mm;
	struct vm_area_struct *vma, *prev;
	int error;
	struct rb_node **rb_link, *rb_parent;
	unsigned long charged = 0;

	/* Check against address space limit. */
	if (!may_expand_vm(mm, len >> PAGE_SHIFT)) {
		unsigned long nr_pages;

		/*
		 * MAP_FIXED may remove pages of mappings that intersects with
		 * requested mapping. Account for the pages it would unmap.
		 */
		if (!(vm_flags & MAP_FIXED))
			return -ENOMEM;

		nr_pages = count_vma_pages_range(mm, addr, addr + len);

		if (!may_expand_vm(mm, (len >> PAGE_SHIFT) - nr_pages))
			return -ENOMEM;
	}

	/* Clear old maps */
	error = -ENOMEM;
munmap_back:
	if (find_vma_links(mm, addr, addr + len, &prev, &rb_link, &rb_parent)) {
		if (do_munmap(mm, addr, len))
			return -ENOMEM;
		goto munmap_back;
	}

	/*
	 * Private writable mapping: check memory availability
	 */
	if (accountable_mapping(file, vm_flags)) {
		charged = len >> PAGE_SHIFT;
		if (security_vm_enough_memory_mm(mm, charged))
			return -ENOMEM;
		vm_flags |= VM_ACCOUNT;
	}

	/*
	 * Can we just expand an old mapping?
	 */
	vma = vma_merge(mm, prev, addr, addr + len, vm_flags, NULL, file, pgoff, NULL);
	if (vma)
		goto out;

	/*
	 * Determine the object being mapped and call the appropriate
	 * specific mapper. the address has already been validated, but
	 * not unmapped, but the maps are removed from the list.
	 */
	vma = kmem_cache_zalloc(vm_area_cachep, GFP_KERNEL);
	if (!vma) {
		error = -ENOMEM;
		goto unacct_error;
	}

	vma->vm_mm = mm;
	vma->vm_start = addr;
	vma->vm_end = addr + len;
	vma->vm_flags = vm_flags;
	vma->vm_page_prot = vm_get_page_prot(vm_flags);
	vma->vm_pgoff = pgoff;
	INIT_LIST_HEAD(&vma->anon_vma_chain);

	if (file) {
		if (vm_flags & VM_DENYWRITE) {
			error = deny_write_access(file);
			if (error)
				goto free_vma;
		}
		if (vm_flags & VM_SHARED) {
			error = mapping_map_writable(file->f_mapping);
			if (error)
				goto allow_write_and_free_vma;
		}

		/* ->mmap() can change vma->vm_file, but must guarantee that
		 * vma_link() below can deny write-access if VM_DENYWRITE is set
		 * and map writably if VM_SHARED is set. This usually means the
		 * new file must not have been exposed to user-space, yet.
		 */
		vma->vm_file = get_file(file);
		error = file->f_op->mmap(file, vma);
		if (error)
			goto unmap_and_free_vma;

		/* Can addr have changed??
		 *
		 * Answer: Yes, several device drivers can do it in their
		 *         f_op->mmap method. -DaveM
		 * Bug: If addr is changed, prev, rb_link, rb_parent should
		 *      be updated for vma_link()
		 */
		WARN_ON_ONCE(addr != vma->vm_start);

		addr = vma->vm_start;
		vm_flags = vma->vm_flags;
	} else if (vm_flags & VM_SHARED) {
		error = shmem_zero_setup(vma);
		if (error)
			goto free_vma;
	}

	if (vma_wants_writenotify(vma)) {
		pgprot_t pprot = vma->vm_page_prot;

		/* Can vma->vm_page_prot have changed??
		 *
		 * Answer: Yes, drivers may have changed it in their
		 *         f_op->mmap method.
		 *
		 * Ensures that vmas marked as uncached stay that way.
		 */
		vma->vm_page_prot = vm_get_page_prot(vm_flags & ~VM_SHARED);
		if (pgprot_val(pprot) == pgprot_val(pgprot_noncached(pprot)))
			vma->vm_page_prot = pgprot_noncached(vma->vm_page_prot);
	}

	vma_link(mm, vma, prev, rb_link, rb_parent);
	/* Once vma denies write, undo our temporary denial count */
	if (file) {
		if (vm_flags & VM_SHARED)
			mapping_unmap_writable(file->f_mapping);
		if (vm_flags & VM_DENYWRITE)
			allow_write_access(file);
	}
	file = vma->vm_file;
out:
	perf_event_mmap(vma);

	vm_stat_account(mm, vm_flags, file, len >> PAGE_SHIFT);
	if (vm_flags & VM_LOCKED) {
		if (!((vm_flags & VM_SPECIAL) || is_vm_hugetlb_page(vma) ||
					vma == get_gate_vma(current->mm)))
			mm->locked_vm += (len >> PAGE_SHIFT);
		else
			vma->vm_flags &= ~VM_LOCKED;
	}

	if (file)
		uprobe_mmap(vma);

	/*
	 * New (or expanded) vma always get soft dirty status.
	 * Otherwise user-space soft-dirty page tracker won't
	 * be able to distinguish situation when vma area unmapped,
	 * then new mapped in-place (which must be aimed as
	 * a completely new data area).
	 */
	vma->vm_flags |= VM_SOFTDIRTY;

	return addr;

unmap_and_free_vma:
	vma->vm_file = NULL;
	fput(file);

	/* Undo any partial mapping done by a device driver. */
	unmap_region(mm, vma, prev, vma->vm_start, vma->vm_end);
	charged = 0;
	if (vm_flags & VM_SHARED)
		mapping_unmap_writable(file->f_mapping);
allow_write_and_free_vma:
	if (vm_flags & VM_DENYWRITE)
		allow_write_access(file);
free_vma:
	kmem_cache_free(vm_area_cachep, vma);
unacct_error:
	if (charged)
		vm_unacct_memory(charged);
	return error;
}

unsigned long unmapped_area(struct vm_unmapped_area_info *info)
{
	/*
	 * We implement the search by looking for an rbtree node that
	 * immediately follows a suitable gap. That is,
	 * - gap_start = vma->vm_prev->vm_end <= info->high_limit - length;
	 * - gap_end   = vma->vm_start        >= info->low_limit  + length;
	 * - gap_end - gap_start >= length
	 */

	struct mm_struct *mm = current->mm;
	struct vm_area_struct *vma;
	unsigned long length, low_limit, high_limit, gap_start, gap_end;

	/* Adjust search length to account for worst case alignment overhead */
	length = info->length + info->align_mask;
	if (length < info->length)
		return -ENOMEM;

	/* Adjust search limits by the desired length */
	if (info->high_limit < length)
		return -ENOMEM;
	high_limit = info->high_limit - length;

	if (info->low_limit > high_limit)
		return -ENOMEM;
	low_limit = info->low_limit + length;

	/* Check if rbtree root looks promising */
	if (RB_EMPTY_ROOT(&mm->mm_rb))
		goto check_highest;
	vma = rb_entry(mm->mm_rb.rb_node, struct vm_area_struct, vm_rb);
	if (vma->rb_subtree_gap < length)
		goto check_highest;

	while (true) {
		/* Visit left subtree if it looks promising */
		gap_end = vma->vm_start;
		if (gap_end >= low_limit && vma->vm_rb.rb_left) {
			struct vm_area_struct *left =
				rb_entry(vma->vm_rb.rb_left,
					 struct vm_area_struct, vm_rb);
			if (left->rb_subtree_gap >= length) {
				vma = left;
				continue;
			}
		}

		gap_start = vma->vm_prev ? vma->vm_prev->vm_end : 0;
check_current:
		/* Check if current node has a suitable gap */
		if (gap_start > high_limit)
			return -ENOMEM;
		if (gap_end >= low_limit && gap_end - gap_start >= length)
			goto found;

		/* Visit right subtree if it looks promising */
		if (vma->vm_rb.rb_right) {
			struct vm_area_struct *right =
				rb_entry(vma->vm_rb.rb_right,
					 struct vm_area_struct, vm_rb);
			if (right->rb_subtree_gap >= length) {
				vma = right;
				continue;
			}
		}

		/* Go back up the rbtree to find next candidate node */
		while (true) {
			struct rb_node *prev = &vma->vm_rb;
			if (!rb_parent(prev))
				goto check_highest;
			vma = rb_entry(rb_parent(prev),
				       struct vm_area_struct, vm_rb);
			if (prev == vma->vm_rb.rb_left) {
				gap_start = vma->vm_prev->vm_end;
				gap_end = vma->vm_start;
				goto check_current;
			}
		}
	}

check_highest:
	/* Check highest gap, which does not precede any rbtree node */
	gap_start = mm->highest_vm_end;
	gap_end = ULONG_MAX;  /* Only for VM_BUG_ON below */
	if (gap_start > high_limit)
		return -ENOMEM;

found:
	/* We found a suitable gap. Clip it with the original low_limit. */
	if (gap_start < info->low_limit)
		gap_start = info->low_limit;

	/* Adjust gap address to the desired alignment */
	gap_start += (info->align_offset - gap_start) & info->align_mask;

	VM_BUG_ON(gap_start + info->length > info->high_limit);
	VM_BUG_ON(gap_start + info->length > gap_end);
	return gap_start;
}

unsigned long unmapped_area_topdown(struct vm_unmapped_area_info *info)
{
	struct mm_struct *mm = current->mm;
	struct vm_area_struct *vma;
	unsigned long length, low_limit, high_limit, gap_start, gap_end;

	/* Adjust search length to account for worst case alignment overhead */
	length = info->length + info->align_mask;
	if (length < info->length)
		return -ENOMEM;

	/*
	 * Adjust search limits by the desired length.
	 * See implementation comment at top of unmapped_area().
	 */
	gap_end = info->high_limit;
	if (gap_end < length)
		return -ENOMEM;
	high_limit = gap_end - length;

	if (info->low_limit > high_limit)
		return -ENOMEM;
	low_limit = info->low_limit + length;

	/* Check highest gap, which does not precede any rbtree node */
	gap_start = mm->highest_vm_end;
	if (gap_start <= high_limit)
		goto found_highest;

	/* Check if rbtree root looks promising */
	if (RB_EMPTY_ROOT(&mm->mm_rb))
		return -ENOMEM;
	vma = rb_entry(mm->mm_rb.rb_node, struct vm_area_struct, vm_rb);
	if (vma->rb_subtree_gap < length)
		return -ENOMEM;

	while (true) {
		/* Visit right subtree if it looks promising */
		gap_start = vma->vm_prev ? vma->vm_prev->vm_end : 0;
		if (gap_start <= high_limit && vma->vm_rb.rb_right) {
			struct vm_area_struct *right =
				rb_entry(vma->vm_rb.rb_right,
					 struct vm_area_struct, vm_rb);
			if (right->rb_subtree_gap >= length) {
				vma = right;
				continue;
			}
		}

check_current:
		/* Check if current node has a suitable gap */
		gap_end = vma->vm_start;
		if (gap_end < low_limit)
			return -ENOMEM;
		if (gap_start <= high_limit && gap_end - gap_start >= length)
			goto found;

		/* Visit left subtree if it looks promising */
		if (vma->vm_rb.rb_left) {
			struct vm_area_struct *left =
				rb_entry(vma->vm_rb.rb_left,
					 struct vm_area_struct, vm_rb);
			if (left->rb_subtree_gap >= length) {
				vma = left;
				continue;
			}
		}

		/* Go back up the rbtree to find next candidate node */
		while (true) {
			struct rb_node *prev = &vma->vm_rb;
			if (!rb_parent(prev))
				return -ENOMEM;
			vma = rb_entry(rb_parent(prev),
				       struct vm_area_struct, vm_rb);
			if (prev == vma->vm_rb.rb_right) {
				gap_start = vma->vm_prev ?
					vma->vm_prev->vm_end : 0;
				goto check_current;
			}
		}
	}

found:
	/* We found a suitable gap. Clip it with the original high_limit. */
	if (gap_end > info->high_limit)
		gap_end = info->high_limit;

found_highest:
	/* Compute highest gap address at the desired alignment */
	gap_end -= info->length;
	gap_end -= (gap_end - info->align_offset) & info->align_mask;

	VM_BUG_ON(gap_end < info->low_limit);
	VM_BUG_ON(gap_end < gap_start);
	return gap_end;
}

/* Get an address range which is currently unmapped.
 * For shmat() with addr=0.
 *
 * Ugly calling convention alert:
 * Return value with the low bits set means error value,
 * ie
 *	if (ret & ~PAGE_MASK)
 *		error = ret;
 *
 * This function "knows" that -ENOMEM has the bits set.
 */
#ifndef HAVE_ARCH_UNMAPPED_AREA
unsigned long
arch_get_unmapped_area(struct file *filp, unsigned long addr,
		unsigned long len, unsigned long pgoff, unsigned long flags)
{
	struct mm_struct *mm = current->mm;
	struct vm_area_struct *vma;
	struct vm_unmapped_area_info info;

	if (len > TASK_SIZE - mmap_min_addr)
		return -ENOMEM;

	if (flags & MAP_FIXED)
		return addr;

	if (addr) {
		addr = PAGE_ALIGN(addr);
		vma = find_vma(mm, addr);
		if (TASK_SIZE - len >= addr && addr >= mmap_min_addr &&
		    (!vma || addr + len <= vma->vm_start))
			return addr;
	}

	info.flags = 0;
	info.length = len;
	info.low_limit = mm->mmap_base;
	info.high_limit = TASK_SIZE;
	info.align_mask = 0;
	return vm_unmapped_area(&info);
}
#endif

/*
 * This mmap-allocator allocates new areas top-down from below the
 * stack's low limit (the base):
 */
#ifndef HAVE_ARCH_UNMAPPED_AREA_TOPDOWN
unsigned long
arch_get_unmapped_area_topdown(struct file *filp, const unsigned long addr0,
			  const unsigned long len, const unsigned long pgoff,
			  const unsigned long flags)
{
	struct vm_area_struct *vma;
	struct mm_struct *mm = current->mm;
	unsigned long addr = addr0;
	struct vm_unmapped_area_info info;

	/* requested length too big for entire address space */
	if (len > TASK_SIZE - mmap_min_addr)
		return -ENOMEM;

	if (flags & MAP_FIXED)
		return addr;

	/* requesting a specific address */
	if (addr) {
		addr = PAGE_ALIGN(addr);
		vma = find_vma(mm, addr);
		if (TASK_SIZE - len >= addr && addr >= mmap_min_addr &&
				(!vma || addr + len <= vma->vm_start))
			return addr;
	}

	info.flags = VM_UNMAPPED_AREA_TOPDOWN;
	info.length = len;
	info.low_limit = max(PAGE_SIZE, mmap_min_addr);
	info.high_limit = mm->mmap_base;
	info.align_mask = 0;
	addr = vm_unmapped_area(&info);

	/*
	 * A failed mmap() very likely causes application failure,
	 * so fall back to the bottom-up function here. This scenario
	 * can happen with large stack limits and large mmap()
	 * allocations.
	 */
	if (addr & ~PAGE_MASK) {
		VM_BUG_ON(addr != -ENOMEM);
		info.flags = 0;
		info.low_limit = TASK_UNMAPPED_BASE;
		info.high_limit = TASK_SIZE;
		addr = vm_unmapped_area(&info);
	}

	return addr;
}
#endif

unsigned long
get_unmapped_area(struct file *file, unsigned long addr, unsigned long len,
		unsigned long pgoff, unsigned long flags)
{
	unsigned long (*get_area)(struct file *, unsigned long,
				  unsigned long, unsigned long, unsigned long);

	unsigned long error = arch_mmap_check(addr, len, flags);
	if (error)
		return error;

	/* Careful about overflows.. */
	if (len > TASK_SIZE)
		return -ENOMEM;

	get_area = current->mm->get_unmapped_area;
	if (file && file->f_op->get_unmapped_area)
		get_area = file->f_op->get_unmapped_area;
	addr = get_area(file, addr, len, pgoff, flags);
	if (IS_ERR_VALUE(addr))
		return addr;

	if (addr > TASK_SIZE - len)
		return -ENOMEM;
	if (addr & ~PAGE_MASK)
		return -EINVAL;

	addr = arch_rebalance_pgtables(addr, len);
	error = security_mmap_addr(addr);
	return error ? error : addr;
}

EXPORT_SYMBOL(get_unmapped_area);

/* Look up the first VMA which satisfies  addr < vm_end,  NULL if none. */
struct vm_area_struct *find_vma(struct mm_struct *mm, unsigned long addr)
{
	struct rb_node *rb_node;
	struct vm_area_struct *vma;

	/* Check the cache first. */
	vma = vmacache_find(mm, addr);
	if (likely(vma))
		return vma;

	rb_node = mm->mm_rb.rb_node;
	vma = NULL;

	while (rb_node) {
		struct vm_area_struct *tmp;

		tmp = rb_entry(rb_node, struct vm_area_struct, vm_rb);

		if (tmp->vm_end > addr) {
			vma = tmp;
			if (tmp->vm_start <= addr)
				break;
			rb_node = rb_node->rb_left;
		} else
			rb_node = rb_node->rb_right;
	}

	if (vma)
		vmacache_update(addr, vma);
	return vma;
}

EXPORT_SYMBOL(find_vma);

/*
 * Same as find_vma, but also return a pointer to the previous VMA in *pprev.
 */
struct vm_area_struct *
find_vma_prev(struct mm_struct *mm, unsigned long addr,
			struct vm_area_struct **pprev)
{
	struct vm_area_struct *vma;

	vma = find_vma(mm, addr);
	if (vma) {
		*pprev = vma->vm_prev;
	} else {
		struct rb_node *rb_node = mm->mm_rb.rb_node;
		*pprev = NULL;
		while (rb_node) {
			*pprev = rb_entry(rb_node, struct vm_area_struct, vm_rb);
			rb_node = rb_node->rb_right;
		}
	}
	return vma;
}

/*
 * Verify that the stack growth is acceptable and
 * update accounting. This is shared with both the
 * grow-up and grow-down cases.
 */
static int acct_stack_growth(struct vm_area_struct *vma, unsigned long size, unsigned long grow)
{
	struct mm_struct *mm = vma->vm_mm;
	struct rlimit *rlim = current->signal->rlim;
	unsigned long new_start;

	/* address space limit tests */
	if (!may_expand_vm(mm, grow))
		return -ENOMEM;

	/* Stack limit test */
	if (size > ACCESS_ONCE(rlim[RLIMIT_STACK].rlim_cur))
		return -ENOMEM;

	/* mlock limit tests */
	if (vma->vm_flags & VM_LOCKED) {
		unsigned long locked;
		unsigned long limit;
		locked = mm->locked_vm + grow;
		limit = ACCESS_ONCE(rlim[RLIMIT_MEMLOCK].rlim_cur);
		limit >>= PAGE_SHIFT;
		if (locked > limit && !capable(CAP_IPC_LOCK))
			return -ENOMEM;
	}

	/* Check to ensure the stack will not grow into a hugetlb-only region */
	new_start = (vma->vm_flags & VM_GROWSUP) ? vma->vm_start :
			vma->vm_end - size;
	if (is_hugepage_only_range(vma->vm_mm, new_start, size))
		return -EFAULT;

	/*
	 * Overcommit..  This must be the final test, as it will
	 * update security statistics.
	 */
	if (security_vm_enough_memory_mm(mm, grow))
		return -ENOMEM;

	/* Ok, everything looks good - let it rip */
	if (vma->vm_flags & VM_LOCKED)
		mm->locked_vm += grow;
	vm_stat_account(mm, vma->vm_flags, vma->vm_file, grow);
	return 0;
}

#if defined(CONFIG_STACK_GROWSUP) || defined(CONFIG_IA64)
/*
 * PA-RISC uses this for its stack; IA64 for its Register Backing Store.
 * vma is the last one with address > vma->vm_end.  Have to extend vma.
 */
int expand_upwards(struct vm_area_struct *vma, unsigned long address)
{
	int error;

	if (!(vma->vm_flags & VM_GROWSUP))
		return -EFAULT;

	/*
	 * We must make sure the anon_vma is allocated
	 * so that the anon_vma locking is not a noop.
	 */
	if (unlikely(anon_vma_prepare(vma)))
		return -ENOMEM;
	vma_lock_anon_vma(vma);

	/*
	 * vma->vm_start/vm_end cannot change under us because the caller
	 * is required to hold the mmap_sem in read mode.  We need the
	 * anon_vma lock to serialize against concurrent expand_stacks.
	 * Also guard against wrapping around to address 0.
	 */
	if (address < PAGE_ALIGN(address+4))
		address = PAGE_ALIGN(address+4);
	else {
		vma_unlock_anon_vma(vma);
		return -ENOMEM;
	}
	error = 0;

	/* Somebody else might have raced and expanded it already */
	if (address > vma->vm_end) {
		unsigned long size, grow;

		size = address - vma->vm_start;
		grow = (address - vma->vm_end) >> PAGE_SHIFT;

		error = -ENOMEM;
		if (vma->vm_pgoff + (size >> PAGE_SHIFT) >= vma->vm_pgoff) {
			error = acct_stack_growth(vma, size, grow);
			if (!error) {
				/*
				 * vma_gap_update() doesn't support concurrent
				 * updates, but we only hold a shared mmap_sem
				 * lock here, so we need to protect against
				 * concurrent vma expansions.
				 * vma_lock_anon_vma() doesn't help here, as
				 * we don't guarantee that all growable vmas
				 * in a mm share the same root anon vma.
				 * So, we reuse mm->page_table_lock to guard
				 * against concurrent vma expansions.
				 */
				spin_lock(&vma->vm_mm->page_table_lock);
				anon_vma_interval_tree_pre_update_vma(vma);
				vma->vm_end = address;
				anon_vma_interval_tree_post_update_vma(vma);
				if (vma->vm_next)
					vma_gap_update(vma->vm_next);
				else
					vma->vm_mm->highest_vm_end = address;
				spin_unlock(&vma->vm_mm->page_table_lock);

				perf_event_mmap(vma);
			}
		}
	}
	vma_unlock_anon_vma(vma);
	khugepaged_enter_vma_merge(vma);
	validate_mm(vma->vm_mm);
	return error;
}
#endif /* CONFIG_STACK_GROWSUP || CONFIG_IA64 */

/*
 * vma is the first one with address < vma->vm_start.  Have to extend vma.
 */
int expand_downwards(struct vm_area_struct *vma,
				   unsigned long address)
{
	int error;

	/*
	 * We must make sure the anon_vma is allocated
	 * so that the anon_vma locking is not a noop.
	 */
	if (unlikely(anon_vma_prepare(vma)))
		return -ENOMEM;

	address &= PAGE_MASK;
	error = security_mmap_addr(address);
	if (error)
		return error;

	vma_lock_anon_vma(vma);

	/*
	 * vma->vm_start/vm_end cannot change under us because the caller
	 * is required to hold the mmap_sem in read mode.  We need the
	 * anon_vma lock to serialize against concurrent expand_stacks.
	 */

	/* Somebody else might have raced and expanded it already */
	if (address < vma->vm_start) {
		unsigned long size, grow;

		size = vma->vm_end - address;
		grow = (vma->vm_start - address) >> PAGE_SHIFT;

		error = -ENOMEM;
		if (grow <= vma->vm_pgoff) {
			error = acct_stack_growth(vma, size, grow);
			if (!error) {
				/*
				 * vma_gap_update() doesn't support concurrent
				 * updates, but we only hold a shared mmap_sem
				 * lock here, so we need to protect against
				 * concurrent vma expansions.
				 * vma_lock_anon_vma() doesn't help here, as
				 * we don't guarantee that all growable vmas
				 * in a mm share the same root anon vma.
				 * So, we reuse mm->page_table_lock to guard
				 * against concurrent vma expansions.
				 */
				spin_lock(&vma->vm_mm->page_table_lock);
				anon_vma_interval_tree_pre_update_vma(vma);
				vma->vm_start = address;
				vma->vm_pgoff -= grow;
				anon_vma_interval_tree_post_update_vma(vma);
				vma_gap_update(vma);
				spin_unlock(&vma->vm_mm->page_table_lock);

				perf_event_mmap(vma);
			}
		}
	}
	vma_unlock_anon_vma(vma);
	khugepaged_enter_vma_merge(vma);
	validate_mm(vma->vm_mm);
	return error;
}

/*
 * Note how expand_stack() refuses to expand the stack all the way to
 * abut the next virtual mapping, *unless* that mapping itself is also
 * a stack mapping. We want to leave room for a guard page, after all
 * (the guard page itself is not added here, that is done by the
 * actual page faulting logic)
 *
 * This matches the behavior of the guard page logic (see mm/memory.c:
 * check_stack_guard_page()), which only allows the guard page to be
 * removed under these circumstances.
 */
#ifdef CONFIG_STACK_GROWSUP
int expand_stack(struct vm_area_struct *vma, unsigned long address)
{
	struct vm_area_struct *next;

	address &= PAGE_MASK;
	next = vma->vm_next;
	if (next && next->vm_start == address + PAGE_SIZE) {
		if (!(next->vm_flags & VM_GROWSUP))
			return -ENOMEM;
	}
	return expand_upwards(vma, address);
}

struct vm_area_struct *
find_extend_vma(struct mm_struct *mm, unsigned long addr)
{
	struct vm_area_struct *vma, *prev;

	addr &= PAGE_MASK;
	vma = find_vma_prev(mm, addr, &prev);
	if (vma && (vma->vm_start <= addr))
		return vma;
	if (!prev || expand_stack(prev, addr))
		return NULL;
	if (prev->vm_flags & VM_LOCKED)
		__mlock_vma_pages_range(prev, addr, prev->vm_end, NULL);
	return prev;
}
#else
int expand_stack(struct vm_area_struct *vma, unsigned long address)
{
	struct vm_area_struct *prev;

	address &= PAGE_MASK;
	prev = vma->vm_prev;
	if (prev && prev->vm_end == address) {
		if (!(prev->vm_flags & VM_GROWSDOWN))
			return -ENOMEM;
	}
	return expand_downwards(vma, address);
}

struct vm_area_struct *
find_extend_vma(struct mm_struct *mm, unsigned long addr)
{
	struct vm_area_struct *vma;
	unsigned long start;

	addr &= PAGE_MASK;
	vma = find_vma(mm, addr);
	if (!vma)
		return NULL;
	if (vma->vm_start <= addr)
		return vma;
	if (!(vma->vm_flags & VM_GROWSDOWN))
		return NULL;
	start = vma->vm_start;
	if (expand_stack(vma, addr))
		return NULL;
	if (vma->vm_flags & VM_LOCKED)
		__mlock_vma_pages_range(vma, addr, start, NULL);
	return vma;
}
#endif

/*
 * Ok - we have the memory areas we should free on the vma list,
 * so release them, and do the vma updates.
 *
 * Called with the mm semaphore held.
 */
static void remove_vma_list(struct mm_struct *mm, struct vm_area_struct *vma)
{
	unsigned long nr_accounted = 0;

	/* Update high watermark before we lower total_vm */
	update_hiwater_vm(mm);
	do {
		long nrpages = vma_pages(vma);

		if (vma->vm_flags & VM_ACCOUNT)
			nr_accounted += nrpages;
		vm_stat_account(mm, vma->vm_flags, vma->vm_file, -nrpages);
		vma = remove_vma(vma);
	} while (vma);
	vm_unacct_memory(nr_accounted);
	validate_mm(mm);
}

/*
 * Get rid of page table information in the indicated region.
 *
 * Called with the mm semaphore held.
 */
static void unmap_region(struct mm_struct *mm,
		struct vm_area_struct *vma, struct vm_area_struct *prev,
		unsigned long start, unsigned long end)
{
	struct vm_area_struct *next = prev ? prev->vm_next : mm->mmap;
	struct mmu_gather tlb;

	lru_add_drain();
	tlb_gather_mmu(&tlb, mm, start, end);
	update_hiwater_rss(mm);
	unmap_vmas(&tlb, vma, start, end);
	free_pgtables(&tlb, vma, prev ? prev->vm_end : FIRST_USER_ADDRESS,
				 next ? next->vm_start : USER_PGTABLES_CEILING);
	tlb_finish_mmu(&tlb, start, end);
}

/*
 * Create a list of vma's touched by the unmap, removing them from the mm's
 * vma list as we go..
 */
static void
detach_vmas_to_be_unmapped(struct mm_struct *mm, struct vm_area_struct *vma,
	struct vm_area_struct *prev, unsigned long end)
{
	struct vm_area_struct **insertion_point;
	struct vm_area_struct *tail_vma = NULL;

	insertion_point = (prev ? &prev->vm_next : &mm->mmap);
	vma->vm_prev = NULL;
	do {
		vma_rb_erase(vma, &mm->mm_rb);
		mm->map_count--;
		tail_vma = vma;
		vma = vma->vm_next;
	} while (vma && vma->vm_start < end);
	*insertion_point = vma;
	if (vma) {
		vma->vm_prev = prev;
		vma_gap_update(vma);
	} else
		mm->highest_vm_end = prev ? prev->vm_end : 0;
	tail_vma->vm_next = NULL;

	/* Kill the cache */
	vmacache_invalidate(mm);
}

/*
 * __split_vma() bypasses sysctl_max_map_count checking.  We use this on the
 * munmap path where it doesn't make sense to fail.
 */
static int __split_vma(struct mm_struct *mm, struct vm_area_struct *vma,
	      unsigned long addr, int new_below)
{
	struct vm_area_struct *new;
	int err = -ENOMEM;

	if (is_vm_hugetlb_page(vma) && (addr &
					~(huge_page_mask(hstate_vma(vma)))))
		return -EINVAL;

	new = kmem_cache_alloc(vm_area_cachep, GFP_KERNEL);
	if (!new)
		goto out_err;

	/* most fields are the same, copy all, and then fixup */
	*new = *vma;

	INIT_LIST_HEAD(&new->anon_vma_chain);

	if (new_below)
		new->vm_end = addr;
	else {
		new->vm_start = addr;
		new->vm_pgoff += ((addr - vma->vm_start) >> PAGE_SHIFT);
	}

	err = vma_dup_policy(vma, new);
	if (err)
		goto out_free_vma;

	if (anon_vma_clone(new, vma))
		goto out_free_mpol;

	if (new->vm_file)
		get_file(new->vm_file);

	if (new->vm_ops && new->vm_ops->open)
		new->vm_ops->open(new);

	if (new_below)
		err = vma_adjust(vma, addr, vma->vm_end, vma->vm_pgoff +
			((addr - new->vm_start) >> PAGE_SHIFT), new);
	else
		err = vma_adjust(vma, vma->vm_start, addr, vma->vm_pgoff, new);

	/* Success. */
	if (!err)
		return 0;

	/* Clean everything up if vma_adjust failed. */
	if (new->vm_ops && new->vm_ops->close)
		new->vm_ops->close(new);
	if (new->vm_file)
		fput(new->vm_file);
	unlink_anon_vmas(new);
 out_free_mpol:
	mpol_put(vma_policy(new));
 out_free_vma:
	kmem_cache_free(vm_area_cachep, new);
 out_err:
	return err;
}

/*
 * Split a vma into two pieces at address 'addr', a new vma is allocated
 * either for the first part or the tail.
 */
int split_vma(struct mm_struct *mm, struct vm_area_struct *vma,
	      unsigned long addr, int new_below)
{
	if (mm->map_count >= sysctl_max_map_count)
		return -ENOMEM;

	return __split_vma(mm, vma, addr, new_below);
}

/* Munmap is split into 2 main parts -- this part which finds
 * what needs doing, and the areas themselves, which do the
 * work.  This now handles partial unmappings.
 * Jeremy Fitzhardinge <jeremy@goop.org>
 */
int do_munmap(struct mm_struct *mm, unsigned long start, size_t len)
{
	unsigned long end;
	struct vm_area_struct *vma, *prev, *last;

	if ((start & ~PAGE_MASK) || start > TASK_SIZE || len > TASK_SIZE-start)
		return -EINVAL;

	len = PAGE_ALIGN(len);
	if (len == 0)
		return -EINVAL;

	/* Find the first overlapping VMA */
	vma = find_vma(mm, start);
	if (!vma)
		return 0;
	prev = vma->vm_prev;
	/* we have  start < vma->vm_end  */

	/* if it doesn't overlap, we have nothing.. */
	end = start + len;
	if (vma->vm_start >= end)
		return 0;

	/*
	 * If we need to split any vma, do it now to save pain later.
	 *
	 * Note: mremap's move_vma VM_ACCOUNT handling assumes a partially
	 * unmapped vm_area_struct will remain in use: so lower split_vma
	 * places tmp vma above, and higher split_vma places tmp vma below.
	 */
	if (start > vma->vm_start) {
		int error;

		/*
		 * Make sure that map_count on return from munmap() will
		 * not exceed its limit; but let map_count go just above
		 * its limit temporarily, to help free resources as expected.
		 */
		if (end < vma->vm_end && mm->map_count >= sysctl_max_map_count)
			return -ENOMEM;

		error = __split_vma(mm, vma, start, 0);
		if (error)
			return error;
		prev = vma;
	}

	/* Does it split the last one? */
	last = find_vma(mm, end);
	if (last && end > last->vm_start) {
		int error = __split_vma(mm, last, end, 1);
		if (error)
			return error;
	}
	vma = prev ? prev->vm_next : mm->mmap;

	/*
	 * unlock any mlock()ed ranges before detaching vmas
	 */
	if (mm->locked_vm) {
		struct vm_area_struct *tmp = vma;
		while (tmp && tmp->vm_start < end) {
			if (tmp->vm_flags & VM_LOCKED) {
				mm->locked_vm -= vma_pages(tmp);
				munlock_vma_pages_all(tmp);
			}
			tmp = tmp->vm_next;
		}
	}

	/*
	 * Remove the vma's, and unmap the actual pages
	 */
	detach_vmas_to_be_unmapped(mm, vma, prev, end);
	unmap_region(mm, vma, prev, start, end);

	/* Fix up all other VM information */
	remove_vma_list(mm, vma);

	return 0;
}

int vm_munmap(unsigned long start, size_t len)
{
	int ret;
	struct mm_struct *mm = current->mm;

	down_write(&mm->mmap_sem);
	ret = do_munmap(mm, start, len);
	up_write(&mm->mmap_sem);
	return ret;
}
EXPORT_SYMBOL(vm_munmap);

SYSCALL_DEFINE2(munmap, unsigned long, addr, size_t, len)
{
	profile_munmap(addr);
	return vm_munmap(addr, len);
}

static inline void verify_mm_writelocked(struct mm_struct *mm)
{
#ifdef CONFIG_DEBUG_VM
	if (unlikely(down_read_trylock(&mm->mmap_sem))) {
		WARN_ON(1);
		up_read(&mm->mmap_sem);
	}
#endif
}

/*
 *  this is really a simplified "do_mmap".  it only handles
 *  anonymous maps.  eventually we may be able to do some
 *  brk-specific accounting here.
 */
static unsigned long do_brk(unsigned long addr, unsigned long len)
{
	struct mm_struct *mm = current->mm;
	struct vm_area_struct *vma, *prev;
	unsigned long flags;
	struct rb_node **rb_link, *rb_parent;
	pgoff_t pgoff = addr >> PAGE_SHIFT;
	int error;

	len = PAGE_ALIGN(len);
	if (!len)
		return addr;

	flags = VM_DATA_DEFAULT_FLAGS | VM_ACCOUNT | mm->def_flags;

	error = get_unmapped_area(NULL, addr, len, 0, MAP_FIXED);
	if (error & ~PAGE_MASK)
		return error;

	error = mlock_future_check(mm, mm->def_flags, len);
	if (error)
		return error;

	/*
	 * mm->mmap_sem is required to protect against another thread
	 * changing the mappings in case we sleep.
	 */
	verify_mm_writelocked(mm);

	/*
	 * Clear old maps.  this also does some error checking for us
	 */
 munmap_back:
	if (find_vma_links(mm, addr, addr + len, &prev, &rb_link, &rb_parent)) {
		if (do_munmap(mm, addr, len))
			return -ENOMEM;
		goto munmap_back;
	}

	/* Check against address space limits *after* clearing old maps... */
	if (!may_expand_vm(mm, len >> PAGE_SHIFT))
		return -ENOMEM;

	if (mm->map_count > sysctl_max_map_count)
		return -ENOMEM;

	if (security_vm_enough_memory_mm(mm, len >> PAGE_SHIFT))
		return -ENOMEM;

	/* Can we just expand an old private anonymous mapping? */
	vma = vma_merge(mm, prev, addr, addr + len, flags,
					NULL, NULL, pgoff, NULL);
	if (vma)
		goto out;

	/*
	 * create a vma struct for an anonymous mapping
	 */
	vma = kmem_cache_zalloc(vm_area_cachep, GFP_KERNEL);
	if (!vma) {
		vm_unacct_memory(len >> PAGE_SHIFT);
		return -ENOMEM;
	}

	INIT_LIST_HEAD(&vma->anon_vma_chain);
	vma->vm_mm = mm;
	vma->vm_start = addr;
	vma->vm_end = addr + len;
	vma->vm_pgoff = pgoff;
	vma->vm_flags = flags;
	vma->vm_page_prot = vm_get_page_prot(flags);
	vma_link(mm, vma, prev, rb_link, rb_parent);
out:
	perf_event_mmap(vma);
	mm->total_vm += len >> PAGE_SHIFT;
	if (flags & VM_LOCKED)
		mm->locked_vm += (len >> PAGE_SHIFT);
	vma->vm_flags |= VM_SOFTDIRTY;
	return addr;
}

unsigned long vm_brk(unsigned long addr, unsigned long len)
{
	struct mm_struct *mm = current->mm;
	unsigned long ret;
	bool populate;

	down_write(&mm->mmap_sem);
	ret = do_brk(addr, len);
	populate = ((mm->def_flags & VM_LOCKED) != 0);
	up_write(&mm->mmap_sem);
	if (populate)
		mm_populate(addr, len);
	return ret;
}
EXPORT_SYMBOL(vm_brk);

/* Release all mmaps. */
void exit_mmap(struct mm_struct *mm)
{
	struct mmu_gather tlb;
	struct vm_area_struct *vma;
	unsigned long nr_accounted = 0;

	/* mm's last user has gone, and its about to be pulled down */
	mmu_notifier_release(mm);

	if (mm->locked_vm) {
		vma = mm->mmap;
		while (vma) {
			if (vma->vm_flags & VM_LOCKED)
				munlock_vma_pages_all(vma);
			vma = vma->vm_next;
		}
	}

	arch_exit_mmap(mm);

	vma = mm->mmap;
	if (!vma)	/* Can happen if dup_mmap() received an OOM */
		return;

	lru_add_drain();
	flush_cache_mm(mm);
	tlb_gather_mmu(&tlb, mm, 0, -1);
	/* update_hiwater_rss(mm) here? but nobody should be looking */
	/* Use -1 here to ensure all VMAs in the mm are unmapped */
	unmap_vmas(&tlb, vma, 0, -1);

	free_pgtables(&tlb, vma, FIRST_USER_ADDRESS, USER_PGTABLES_CEILING);
	tlb_finish_mmu(&tlb, 0, -1);

	/*
	 * Walk the list again, actually closing and freeing it,
	 * with preemption enabled, without holding any MM locks.
	 */
	while (vma) {
		if (vma->vm_flags & VM_ACCOUNT)
			nr_accounted += vma_pages(vma);
		vma = remove_vma(vma);
	}
	vm_unacct_memory(nr_accounted);

	WARN_ON(atomic_long_read(&mm->nr_ptes) >
			(FIRST_USER_ADDRESS+PMD_SIZE-1)>>PMD_SHIFT);
}

/* Insert vm structure into process list sorted by address
 * and into the inode's i_mmap tree.  If vm_file is non-NULL
 * then i_mmap_mutex is taken here.
 */
int insert_vm_struct(struct mm_struct *mm, struct vm_area_struct *vma)
{
	struct vm_area_struct *prev;
	struct rb_node **rb_link, *rb_parent;

	/*
	 * The vm_pgoff of a purely anonymous vma should be irrelevant
	 * until its first write fault, when page's anon_vma and index
	 * are set.  But now set the vm_pgoff it will almost certainly
	 * end up with (unless mremap moves it elsewhere before that
	 * first wfault), so /proc/pid/maps tells a consistent story.
	 *
	 * By setting it to reflect the virtual start address of the
	 * vma, merges and splits can happen in a seamless way, just
	 * using the existing file pgoff checks and manipulations.
	 * Similarly in do_mmap_pgoff and in do_brk.
	 */
	if (!vma->vm_file) {
		BUG_ON(vma->anon_vma);
		vma->vm_pgoff = vma->vm_start >> PAGE_SHIFT;
	}
	if (find_vma_links(mm, vma->vm_start, vma->vm_end,
			   &prev, &rb_link, &rb_parent))
		return -ENOMEM;
	if ((vma->vm_flags & VM_ACCOUNT) &&
	     security_vm_enough_memory_mm(mm, vma_pages(vma)))
		return -ENOMEM;

	vma_link(mm, vma, prev, rb_link, rb_parent);
	return 0;
}

/*
 * Copy the vma structure to a new location in the same mm,
 * prior to moving page table entries, to effect an mremap move.
 */
struct vm_area_struct *copy_vma(struct vm_area_struct **vmap,
	unsigned long addr, unsigned long len, pgoff_t pgoff,
	bool *need_rmap_locks)
{
	struct vm_area_struct *vma = *vmap;
	unsigned long vma_start = vma->vm_start;
	struct mm_struct *mm = vma->vm_mm;
	struct vm_area_struct *new_vma, *prev;
	struct rb_node **rb_link, *rb_parent;
	bool faulted_in_anon_vma = true;

	/*
	 * If anonymous vma has not yet been faulted, update new pgoff
	 * to match new location, to increase its chance of merging.
	 */
	if (unlikely(!vma->vm_file && !vma->anon_vma)) {
		pgoff = addr >> PAGE_SHIFT;
		faulted_in_anon_vma = false;
	}

	if (find_vma_links(mm, addr, addr + len, &prev, &rb_link, &rb_parent))
		return NULL;	/* should never get here */
	new_vma = vma_merge(mm, prev, addr, addr + len, vma->vm_flags,
			vma->anon_vma, vma->vm_file, pgoff, vma_policy(vma));
	if (new_vma) {
		/*
		 * Source vma may have been merged into new_vma
		 */
		if (unlikely(vma_start >= new_vma->vm_start &&
			     vma_start < new_vma->vm_end)) {
			/*
			 * The only way we can get a vma_merge with
			 * self during an mremap is if the vma hasn't
			 * been faulted in yet and we were allowed to
			 * reset the dst vma->vm_pgoff to the
			 * destination address of the mremap to allow
			 * the merge to happen. mremap must change the
			 * vm_pgoff linearity between src and dst vmas
			 * (in turn preventing a vma_merge) to be
			 * safe. It is only safe to keep the vm_pgoff
			 * linear if there are no pages mapped yet.
			 */
			VM_BUG_ON_VMA(faulted_in_anon_vma, new_vma);
			*vmap = vma = new_vma;
		}
		*need_rmap_locks = (new_vma->vm_pgoff <= vma->vm_pgoff);
	} else {
		new_vma = kmem_cache_alloc(vm_area_cachep, GFP_KERNEL);
		if (new_vma) {
			*new_vma = *vma;
			new_vma->vm_start = addr;
			new_vma->vm_end = addr + len;
			new_vma->vm_pgoff = pgoff;
			if (vma_dup_policy(vma, new_vma))
				goto out_free_vma;
			INIT_LIST_HEAD(&new_vma->anon_vma_chain);
			if (anon_vma_clone(new_vma, vma))
				goto out_free_mempol;
			if (new_vma->vm_file)
				get_file(new_vma->vm_file);
			if (new_vma->vm_ops && new_vma->vm_ops->open)
				new_vma->vm_ops->open(new_vma);
			vma_link(mm, new_vma, prev, rb_link, rb_parent);
			*need_rmap_locks = false;
		}
	}
	return new_vma;

 out_free_mempol:
	mpol_put(vma_policy(new_vma));
 out_free_vma:
	kmem_cache_free(vm_area_cachep, new_vma);
	return NULL;
}

/*
 * Return true if the calling process may expand its vm space by the passed
 * number of pages
 */
int may_expand_vm(struct mm_struct *mm, unsigned long npages)
{
	unsigned long cur = mm->total_vm;	/* pages */
	unsigned long lim;

	lim = rlimit(RLIMIT_AS) >> PAGE_SHIFT;

	if (cur + npages > lim)
		return 0;
	return 1;
}

static int special_mapping_fault(struct vm_area_struct *vma,
				 struct vm_fault *vmf);

/*
 * Having a close hook prevents vma merging regardless of flags.
 */
static void special_mapping_close(struct vm_area_struct *vma)
{
}

static const char *special_mapping_name(struct vm_area_struct *vma)
{
	return ((struct vm_special_mapping *)vma->vm_private_data)->name;
}

static const struct vm_operations_struct special_mapping_vmops = {
	.close = special_mapping_close,
	.fault = special_mapping_fault,
	.name = special_mapping_name,
};

static const struct vm_operations_struct legacy_special_mapping_vmops = {
	.close = special_mapping_close,
	.fault = special_mapping_fault,
};

static int special_mapping_fault(struct vm_area_struct *vma,
				struct vm_fault *vmf)
{
	pgoff_t pgoff;
	struct page **pages;

	/*
	 * special mappings have no vm_file, and in that case, the mm
	 * uses vm_pgoff internally. So we have to subtract it from here.
	 * We are allowed to do this because we are the mm; do not copy
	 * this code into drivers!
	 */
	pgoff = vmf->pgoff - vma->vm_pgoff;

	if (vma->vm_ops == &legacy_special_mapping_vmops)
		pages = vma->vm_private_data;
	else
		pages = ((struct vm_special_mapping *)vma->vm_private_data)->
			pages;

	for (; pgoff && *pages; ++pages)
		pgoff--;

	if (*pages) {
		struct page *page = *pages;
		get_page(page);
		vmf->page = page;
		return 0;
	}

	return VM_FAULT_SIGBUS;
}

static struct vm_area_struct *__install_special_mapping(
	struct mm_struct *mm,
	unsigned long addr, unsigned long len,
	unsigned long vm_flags, const struct vm_operations_struct *ops,
	void *priv)
{
	int ret;
	struct vm_area_struct *vma;

	vma = kmem_cache_zalloc(vm_area_cachep, GFP_KERNEL);
	if (unlikely(vma == NULL))
		return ERR_PTR(-ENOMEM);

	INIT_LIST_HEAD(&vma->anon_vma_chain);
	vma->vm_mm = mm;
	vma->vm_start = addr;
	vma->vm_end = addr + len;

	vma->vm_flags = vm_flags | mm->def_flags | VM_DONTEXPAND | VM_SOFTDIRTY;
	vma->vm_page_prot = vm_get_page_prot(vma->vm_flags);

	vma->vm_ops = ops;
	vma->vm_private_data = priv;

	ret = insert_vm_struct(mm, vma);
	if (ret)
		goto out;

	mm->total_vm += len >> PAGE_SHIFT;

	perf_event_mmap(vma);

	return vma;

out:
	kmem_cache_free(vm_area_cachep, vma);
	return ERR_PTR(ret);
}

/*
 * Called with mm->mmap_sem held for writing.
 * Insert a new vma covering the given region, with the given flags.
 * Its pages are supplied by the given array of struct page *.
 * The array can be shorter than len >> PAGE_SHIFT if it's null-terminated.
 * The region past the last page supplied will always produce SIGBUS.
 * The array pointer and the pages it points to are assumed to stay alive
 * for as long as this mapping might exist.
 */
struct vm_area_struct *_install_special_mapping(
	struct mm_struct *mm,
	unsigned long addr, unsigned long len,
	unsigned long vm_flags, const struct vm_special_mapping *spec)
{
	return __install_special_mapping(mm, addr, len, vm_flags,
					 &special_mapping_vmops, (void *)spec);
}

int install_special_mapping(struct mm_struct *mm,
			    unsigned long addr, unsigned long len,
			    unsigned long vm_flags, struct page **pages)
{
	struct vm_area_struct *vma = __install_special_mapping(
		mm, addr, len, vm_flags, &legacy_special_mapping_vmops,
		(void *)pages);

	return PTR_ERR_OR_ZERO(vma);
}

static DEFINE_MUTEX(mm_all_locks_mutex);

static void vm_lock_anon_vma(struct mm_struct *mm, struct anon_vma *anon_vma)
{
	if (!test_bit(0, (unsigned long *) &anon_vma->root->rb_root.rb_node)) {
		/*
		 * The LSB of head.next can't change from under us
		 * because we hold the mm_all_locks_mutex.
		 */
		down_write_nest_lock(&anon_vma->root->rwsem, &mm->mmap_sem);
		/*
		 * We can safely modify head.next after taking the
		 * anon_vma->root->rwsem. If some other vma in this mm shares
		 * the same anon_vma we won't take it again.
		 *
		 * No need of atomic instructions here, head.next
		 * can't change from under us thanks to the
		 * anon_vma->root->rwsem.
		 */
		if (__test_and_set_bit(0, (unsigned long *)
				       &anon_vma->root->rb_root.rb_node))
			BUG();
	}
}

static void vm_lock_mapping(struct mm_struct *mm, struct address_space *mapping)
{
	if (!test_bit(AS_MM_ALL_LOCKS, &mapping->flags)) {
		/*
		 * AS_MM_ALL_LOCKS can't change from under us because
		 * we hold the mm_all_locks_mutex.
		 *
		 * Operations on ->flags have to be atomic because
		 * even if AS_MM_ALL_LOCKS is stable thanks to the
		 * mm_all_locks_mutex, there may be other cpus
		 * changing other bitflags in parallel to us.
		 */
		if (test_and_set_bit(AS_MM_ALL_LOCKS, &mapping->flags))
			BUG();
		mutex_lock_nest_lock(&mapping->i_mmap_mutex, &mm->mmap_sem);
	}
}

/*
 * This operation locks against the VM for all pte/vma/mm related
 * operations that could ever happen on a certain mm. This includes
 * vmtruncate, try_to_unmap, and all page faults.
 *
 * The caller must take the mmap_sem in write mode before calling
 * mm_take_all_locks(). The caller isn't allowed to release the
 * mmap_sem until mm_drop_all_locks() returns.
 *
 * mmap_sem in write mode is required in order to block all operations
 * that could modify pagetables and free pages without need of
 * altering the vma layout (for example populate_range() with
 * nonlinear vmas). It's also needed in write mode to avoid new
 * anon_vmas to be associated with existing vmas.
 *
 * A single task can't take more than one mm_take_all_locks() in a row
 * or it would deadlock.
 *
 * The LSB in anon_vma->rb_root.rb_node and the AS_MM_ALL_LOCKS bitflag in
 * mapping->flags avoid to take the same lock twice, if more than one
 * vma in this mm is backed by the same anon_vma or address_space.
 *
 * We can take all the locks in random order because the VM code
 * taking i_mmap_mutex or anon_vma->rwsem outside the mmap_sem never
 * takes more than one of them in a row. Secondly we're protected
 * against a concurrent mm_take_all_locks() by the mm_all_locks_mutex.
 *
 * mm_take_all_locks() and mm_drop_all_locks are expensive operations
 * that may have to take thousand of locks.
 *
 * mm_take_all_locks() can fail if it's interrupted by signals.
 */
int mm_take_all_locks(struct mm_struct *mm)
{
	struct vm_area_struct *vma;
	struct anon_vma_chain *avc;

	BUG_ON(down_read_trylock(&mm->mmap_sem));

	mutex_lock(&mm_all_locks_mutex);

	for (vma = mm->mmap; vma; vma = vma->vm_next) {
		if (signal_pending(current))
			goto out_unlock;
		if (vma->vm_file && vma->vm_file->f_mapping)
			vm_lock_mapping(mm, vma->vm_file->f_mapping);
	}

	for (vma = mm->mmap; vma; vma = vma->vm_next) {
		if (signal_pending(current))
			goto out_unlock;
		if (vma->anon_vma)
			list_for_each_entry(avc, &vma->anon_vma_chain, same_vma)
				vm_lock_anon_vma(mm, avc->anon_vma);
	}

	return 0;

out_unlock:
	mm_drop_all_locks(mm);
	return -EINTR;
}

static void vm_unlock_anon_vma(struct anon_vma *anon_vma)
{
	if (test_bit(0, (unsigned long *) &anon_vma->root->rb_root.rb_node)) {
		/*
		 * The LSB of head.next can't change to 0 from under
		 * us because we hold the mm_all_locks_mutex.
		 *
		 * We must however clear the bitflag before unlocking
		 * the vma so the users using the anon_vma->rb_root will
		 * never see our bitflag.
		 *
		 * No need of atomic instructions here, head.next
		 * can't change from under us until we release the
		 * anon_vma->root->rwsem.
		 */
		if (!__test_and_clear_bit(0, (unsigned long *)
					  &anon_vma->root->rb_root.rb_node))
			BUG();
		anon_vma_unlock_write(anon_vma);
	}
}

static void vm_unlock_mapping(struct address_space *mapping)
{
	if (test_bit(AS_MM_ALL_LOCKS, &mapping->flags)) {
		/*
		 * AS_MM_ALL_LOCKS can't change to 0 from under us
		 * because we hold the mm_all_locks_mutex.
		 */
		mutex_unlock(&mapping->i_mmap_mutex);
		if (!test_and_clear_bit(AS_MM_ALL_LOCKS,
					&mapping->flags))
			BUG();
	}
}

/*
 * The mmap_sem cannot be released by the caller until
 * mm_drop_all_locks() returns.
 */
void mm_drop_all_locks(struct mm_struct *mm)
{
	struct vm_area_struct *vma;
	struct anon_vma_chain *avc;

	BUG_ON(down_read_trylock(&mm->mmap_sem));
	BUG_ON(!mutex_is_locked(&mm_all_locks_mutex));

	for (vma = mm->mmap; vma; vma = vma->vm_next) {
		if (vma->anon_vma)
			list_for_each_entry(avc, &vma->anon_vma_chain, same_vma)
				vm_unlock_anon_vma(avc->anon_vma);
		if (vma->vm_file && vma->vm_file->f_mapping)
			vm_unlock_mapping(vma->vm_file->f_mapping);
	}

	mutex_unlock(&mm_all_locks_mutex);
}

/*
 * initialise the VMA slab
 */
void __init mmap_init(void)
{
	int ret;

	ret = percpu_counter_init(&vm_committed_as, 0, GFP_KERNEL);
	VM_BUG_ON(ret);
}

/*
 * Initialise sysctl_user_reserve_kbytes.
 *
 * This is intended to prevent a user from starting a single memory hogging
 * process, such that they cannot recover (kill the hog) in OVERCOMMIT_NEVER
 * mode.
 *
 * The default value is min(3% of free memory, 128MB)
 * 128MB is enough to recover with sshd/login, bash, and top/kill.
 */
static int init_user_reserve(void)
{
	unsigned long free_kbytes;

	free_kbytes = global_page_state(NR_FREE_PAGES) << (PAGE_SHIFT - 10);

	sysctl_user_reserve_kbytes = min(free_kbytes / 32, 1UL << 17);
	return 0;
}
subsys_initcall(init_user_reserve);

/*
 * Initialise sysctl_admin_reserve_kbytes.
 *
 * The purpose of sysctl_admin_reserve_kbytes is to allow the sys admin
 * to log in and kill a memory hogging process.
 *
 * Systems with more than 256MB will reserve 8MB, enough to recover
 * with sshd, bash, and top in OVERCOMMIT_GUESS. Smaller systems will
 * only reserve 3% of free pages by default.
 */
static int init_admin_reserve(void)
{
	unsigned long free_kbytes;

	free_kbytes = global_page_state(NR_FREE_PAGES) << (PAGE_SHIFT - 10);

	sysctl_admin_reserve_kbytes = min(free_kbytes / 32, 1UL << 13);
	return 0;
}
subsys_initcall(init_admin_reserve);

/*
 * Reinititalise user and admin reserves if memory is added or removed.
 *
 * The default user reserve max is 128MB, and the default max for the
 * admin reserve is 8MB. These are usually, but not always, enough to
 * enable recovery from a memory hogging process using login/sshd, a shell,
 * and tools like top. It may make sense to increase or even disable the
 * reserve depending on the existence of swap or variations in the recovery
 * tools. So, the admin may have changed them.
 *
 * If memory is added and the reserves have been eliminated or increased above
 * the default max, then we'll trust the admin.
 *
 * If memory is removed and there isn't enough free memory, then we
 * need to reset the reserves.
 *
 * Otherwise keep the reserve set by the admin.
 */
static int reserve_mem_notifier(struct notifier_block *nb,
			     unsigned long action, void *data)
{
	unsigned long tmp, free_kbytes;

	switch (action) {
	case MEM_ONLINE:
		/* Default max is 128MB. Leave alone if modified by operator. */
		tmp = sysctl_user_reserve_kbytes;
		if (0 < tmp && tmp < (1UL << 17))
			init_user_reserve();

		/* Default max is 8MB.  Leave alone if modified by operator. */
		tmp = sysctl_admin_reserve_kbytes;
		if (0 < tmp && tmp < (1UL << 13))
			init_admin_reserve();

		break;
	case MEM_OFFLINE:
		free_kbytes = global_page_state(NR_FREE_PAGES) << (PAGE_SHIFT - 10);

		if (sysctl_user_reserve_kbytes > free_kbytes) {
			init_user_reserve();
			pr_info("vm.user_reserve_kbytes reset to %lu\n",
				sysctl_user_reserve_kbytes);
		}

		if (sysctl_admin_reserve_kbytes > free_kbytes) {
			init_admin_reserve();
			pr_info("vm.admin_reserve_kbytes reset to %lu\n",
				sysctl_admin_reserve_kbytes);
		}
		break;
	default:
		break;
	}
	return NOTIFY_OK;
}

static struct notifier_block reserve_mem_nb = {
	.notifier_call = reserve_mem_notifier,
};

static int __meminit init_reserve_notifier(void)
{
	if (register_hotmemory_notifier(&reserve_mem_nb))
		pr_err("Failed registering memory add/remove notifier for admin reserve\n");

	return 0;
}
subsys_initcall(init_reserve_notifier);<|MERGE_RESOLUTION|>--- conflicted
+++ resolved
@@ -368,18 +368,6 @@
 		struct vm_area_struct *vma;
 		vma = rb_entry(nd, struct vm_area_struct, vm_rb);
 		if (vma->vm_start < prev) {
-<<<<<<< HEAD
-			pr_emerg("vm_start %lx prev %lx\n", vma->vm_start, prev);
-			bug = 1;
-		}
-		if (vma->vm_start < pend) {
-			pr_emerg("vm_start %lx pend %lx\n", vma->vm_start, pend);
-			bug = 1;
-		}
-		if (vma->vm_start > vma->vm_end) {
-			pr_emerg("vm_end %lx < vm_start %lx\n",
-				vma->vm_end, vma->vm_start);
-=======
 			pr_emerg("vm_start %lx < prev %lx\n",
 				  vma->vm_start, prev);
 			bug = 1;
@@ -392,7 +380,6 @@
 		if (vma->vm_start > vma->vm_end) {
 			pr_emerg("vm_start %lx > vm_end %lx\n",
 				  vma->vm_start, vma->vm_end);
->>>>>>> 3c07507e
 			bug = 1;
 		}
 		if (vma->rb_subtree_gap != vma_compute_subtree_gap(vma)) {
@@ -452,21 +439,13 @@
 	}
 	if (highest_address != mm->highest_vm_end) {
 		pr_emerg("mm->highest_vm_end %lx, found %lx\n",
-<<<<<<< HEAD
-		       mm->highest_vm_end, highest_address);
-=======
 			  mm->highest_vm_end, highest_address);
->>>>>>> 3c07507e
 		bug = 1;
 	}
 	i = browse_rb(&mm->mm_rb);
 	if (i != mm->map_count) {
-<<<<<<< HEAD
-		pr_emerg("map_count %d rb %d\n", mm->map_count, i);
-=======
 		if (i != -1)
 			pr_emerg("map_count %d rb %d\n", mm->map_count, i);
->>>>>>> 3c07507e
 		bug = 1;
 	}
 	BUG_ON(bug);
