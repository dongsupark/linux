/*
 * SLUB: A slab allocator that limits cache line use instead of queuing
 * objects in per cpu and per node lists.
 *
 * The allocator synchronizes using per slab locks and only
 * uses a centralized lock to manage a pool of partial slabs.
 *
 * (C) 2007 SGI, Christoph Lameter
 */

#include <linux/mm.h>
#include <linux/swap.h> /* struct reclaim_state */
#include <linux/module.h>
#include <linux/bit_spinlock.h>
#include <linux/interrupt.h>
#include <linux/bitops.h>
#include <linux/slab.h>
#include <linux/proc_fs.h>
#include <linux/seq_file.h>
#include <linux/kmemcheck.h>
#include <linux/cpu.h>
#include <linux/cpuset.h>
#include <linux/mempolicy.h>
#include <linux/ctype.h>
#include <linux/debugobjects.h>
#include <linux/kallsyms.h>
#include <linux/memory.h>
#include <linux/math64.h>
#include <linux/fault-inject.h>

#include <trace/events/kmem.h>

/*
 * Lock order:
 *   1. slab_lock(page)
 *   2. slab->list_lock
 *
 *   The slab_lock protects operations on the object of a particular
 *   slab and its metadata in the page struct. If the slab lock
 *   has been taken then no allocations nor frees can be performed
 *   on the objects in the slab nor can the slab be added or removed
 *   from the partial or full lists since this would mean modifying
 *   the page_struct of the slab.
 *
 *   The list_lock protects the partial and full list on each node and
 *   the partial slab counter. If taken then no new slabs may be added or
 *   removed from the lists nor make the number of partial slabs be modified.
 *   (Note that the total number of slabs is an atomic value that may be
 *   modified without taking the list lock).
 *
 *   The list_lock is a centralized lock and thus we avoid taking it as
 *   much as possible. As long as SLUB does not have to handle partial
 *   slabs, operations can continue without any centralized lock. F.e.
 *   allocating a long series of objects that fill up slabs does not require
 *   the list lock.
 *
 *   The lock order is sometimes inverted when we are trying to get a slab
 *   off a list. We take the list_lock and then look for a page on the list
 *   to use. While we do that objects in the slabs may be freed. We can
 *   only operate on the slab if we have also taken the slab_lock. So we use
 *   a slab_trylock() on the slab. If trylock was successful then no frees
 *   can occur anymore and we can use the slab for allocations etc. If the
 *   slab_trylock() does not succeed then frees are in progress in the slab and
 *   we must stay away from it for a while since we may cause a bouncing
 *   cacheline if we try to acquire the lock. So go onto the next slab.
 *   If all pages are busy then we may allocate a new slab instead of reusing
 *   a partial slab. A new slab has noone operating on it and thus there is
 *   no danger of cacheline contention.
 *
 *   Interrupts are disabled during allocation and deallocation in order to
 *   make the slab allocator safe to use in the context of an irq. In addition
 *   interrupts are disabled to ensure that the processor does not change
 *   while handling per_cpu slabs, due to kernel preemption.
 *
 * SLUB assigns one slab for allocation to each processor.
 * Allocations only occur from these slabs called cpu slabs.
 *
 * Slabs with free elements are kept on a partial list and during regular
 * operations no list for full slabs is used. If an object in a full slab is
 * freed then the slab will show up again on the partial lists.
 * We track full slabs for debugging purposes though because otherwise we
 * cannot scan all objects.
 *
 * Slabs are freed when they become empty. Teardown and setup is
 * minimal so we rely on the page allocators per cpu caches for
 * fast frees and allocs.
 *
 * Overloading of page flags that are otherwise used for LRU management.
 *
 * PageActive 		The slab is frozen and exempt from list processing.
 * 			This means that the slab is dedicated to a purpose
 * 			such as satisfying allocations for a specific
 * 			processor. Objects may be freed in the slab while
 * 			it is frozen but slab_free will then skip the usual
 * 			list operations. It is up to the processor holding
 * 			the slab to integrate the slab into the slab lists
 * 			when the slab is no longer needed.
 *
 * 			One use of this flag is to mark slabs that are
 * 			used for allocations. Then such a slab becomes a cpu
 * 			slab. The cpu slab may be equipped with an additional
 * 			freelist that allows lockless access to
 * 			free objects in addition to the regular freelist
 * 			that requires the slab lock.
 *
 * PageError		Slab requires special handling due to debug
 * 			options set. This moves	slab handling out of
 * 			the fast path and disables lockless freelists.
 */

#define SLAB_DEBUG_FLAGS (SLAB_RED_ZONE | SLAB_POISON | SLAB_STORE_USER | \
		SLAB_TRACE | SLAB_DEBUG_FREE)

static inline int kmem_cache_debug(struct kmem_cache *s)
{
#ifdef CONFIG_SLUB_DEBUG
	return unlikely(s->flags & SLAB_DEBUG_FLAGS);
#else
	return 0;
#endif
}

/*
 * Issues still to be resolved:
 *
 * - Support PAGE_ALLOC_DEBUG. Should be easy to do.
 *
 * - Variable sizing of the per node arrays
 */

/* Enable to test recovery from slab corruption on boot */
#undef SLUB_RESILIENCY_TEST

/*
 * Mininum number of partial slabs. These will be left on the partial
 * lists even if they are empty. kmem_cache_shrink may reclaim them.
 */
#define MIN_PARTIAL 5

/*
 * Maximum number of desirable partial slabs.
 * The existence of more partial slabs makes kmem_cache_shrink
 * sort the partial list by the number of objects in the.
 */
#define MAX_PARTIAL 10

#define DEBUG_DEFAULT_FLAGS (SLAB_DEBUG_FREE | SLAB_RED_ZONE | \
				SLAB_POISON | SLAB_STORE_USER)

/*
 * Debugging flags that require metadata to be stored in the slab.  These get
 * disabled when slub_debug=O is used and a cache's min order increases with
 * metadata.
 */
#define DEBUG_METADATA_FLAGS (SLAB_RED_ZONE | SLAB_POISON | SLAB_STORE_USER)

/*
 * Set of flags that will prevent slab merging
 */
#define SLUB_NEVER_MERGE (SLAB_RED_ZONE | SLAB_POISON | SLAB_STORE_USER | \
		SLAB_TRACE | SLAB_DESTROY_BY_RCU | SLAB_NOLEAKTRACE | \
		SLAB_FAILSLAB)

#define SLUB_MERGE_SAME (SLAB_DEBUG_FREE | SLAB_RECLAIM_ACCOUNT | \
		SLAB_CACHE_DMA | SLAB_NOTRACK)

#define OO_SHIFT	16
#define OO_MASK		((1 << OO_SHIFT) - 1)
#define MAX_OBJS_PER_PAGE	65535 /* since page.objects is u16 */

/* Internal SLUB flags */
#define __OBJECT_POISON		0x80000000UL /* Poison object */

static int kmem_size = sizeof(struct kmem_cache);

#ifdef CONFIG_SMP
static struct notifier_block slab_notifier;
#endif

static enum {
	DOWN,		/* No slab functionality available */
	PARTIAL,	/* Kmem_cache_node works */
	UP,		/* Everything works but does not show up in sysfs */
	SYSFS		/* Sysfs up */
} slab_state = DOWN;

/* A list of all slab caches on the system */
static DECLARE_RWSEM(slub_lock);
static LIST_HEAD(slab_caches);

/*
 * Tracking user of a slab.
 */
struct track {
	unsigned long addr;	/* Called from address */
	int cpu;		/* Was running on cpu */
	int pid;		/* Pid context */
	unsigned long when;	/* When did the operation occur */
};

enum track_item { TRACK_ALLOC, TRACK_FREE };

#ifdef CONFIG_SYSFS
static int sysfs_slab_add(struct kmem_cache *);
static int sysfs_slab_alias(struct kmem_cache *, const char *);
static void sysfs_slab_remove(struct kmem_cache *);

#else
static inline int sysfs_slab_add(struct kmem_cache *s) { return 0; }
static inline int sysfs_slab_alias(struct kmem_cache *s, const char *p)
							{ return 0; }
static inline void sysfs_slab_remove(struct kmem_cache *s)
{
	kfree(s->name);
	kfree(s);
}

#endif

static inline void stat(struct kmem_cache *s, enum stat_item si)
{
#ifdef CONFIG_SLUB_STATS
	__this_cpu_inc(s->cpu_slab->stat[si]);
#endif
}

/********************************************************************
 * 			Core slab cache functions
 *******************************************************************/

int slab_is_available(void)
{
	return slab_state >= UP;
}

static inline struct kmem_cache_node *get_node(struct kmem_cache *s, int node)
{
	return s->node[node];
}

/* Verify that a pointer has an address that is valid within a slab page */
static inline int check_valid_pointer(struct kmem_cache *s,
				struct page *page, const void *object)
{
	void *base;

	if (!object)
		return 1;

	base = page_address(page);
	if (object < base || object >= base + page->objects * s->size ||
		(object - base) % s->size) {
		return 0;
	}

	return 1;
}

static inline void *get_freepointer(struct kmem_cache *s, void *object)
{
	return *(void **)(object + s->offset);
}

static inline void set_freepointer(struct kmem_cache *s, void *object, void *fp)
{
	*(void **)(object + s->offset) = fp;
}

/* Loop over all objects in a slab */
#define for_each_object(__p, __s, __addr, __objects) \
	for (__p = (__addr); __p < (__addr) + (__objects) * (__s)->size;\
			__p += (__s)->size)

/* Scan freelist */
#define for_each_free_object(__p, __s, __free) \
	for (__p = (__free); __p; __p = get_freepointer((__s), __p))

/* Determine object index from a given position */
static inline int slab_index(void *p, struct kmem_cache *s, void *addr)
{
	return (p - addr) / s->size;
}

static inline struct kmem_cache_order_objects oo_make(int order,
						unsigned long size)
{
	struct kmem_cache_order_objects x = {
		(order << OO_SHIFT) + (PAGE_SIZE << order) / size
	};

	return x;
}

static inline int oo_order(struct kmem_cache_order_objects x)
{
	return x.x >> OO_SHIFT;
}

static inline int oo_objects(struct kmem_cache_order_objects x)
{
	return x.x & OO_MASK;
}

#ifdef CONFIG_SLUB_DEBUG
/*
 * Debug settings:
 */
#ifdef CONFIG_SLUB_DEBUG_ON
static int slub_debug = DEBUG_DEFAULT_FLAGS;
#else
static int slub_debug;
#endif

static char *slub_debug_slabs;
static int disable_higher_order_debug;

/*
 * Object debugging
 */
static void print_section(char *text, u8 *addr, unsigned int length)
{
	int i, offset;
	int newline = 1;
	char ascii[17];

	ascii[16] = 0;

	for (i = 0; i < length; i++) {
		if (newline) {
			printk(KERN_ERR "%8s 0x%p: ", text, addr + i);
			newline = 0;
		}
		printk(KERN_CONT " %02x", addr[i]);
		offset = i % 16;
		ascii[offset] = isgraph(addr[i]) ? addr[i] : '.';
		if (offset == 15) {
			printk(KERN_CONT " %s\n", ascii);
			newline = 1;
		}
	}
	if (!newline) {
		i %= 16;
		while (i < 16) {
			printk(KERN_CONT "   ");
			ascii[i] = ' ';
			i++;
		}
		printk(KERN_CONT " %s\n", ascii);
	}
}

static struct track *get_track(struct kmem_cache *s, void *object,
	enum track_item alloc)
{
	struct track *p;

	if (s->offset)
		p = object + s->offset + sizeof(void *);
	else
		p = object + s->inuse;

	return p + alloc;
}

static void set_track(struct kmem_cache *s, void *object,
			enum track_item alloc, unsigned long addr)
{
	struct track *p = get_track(s, object, alloc);

	if (addr) {
		p->addr = addr;
		p->cpu = smp_processor_id();
		p->pid = current->pid;
		p->when = jiffies;
	} else
		memset(p, 0, sizeof(struct track));
}

static void init_tracking(struct kmem_cache *s, void *object)
{
	if (!(s->flags & SLAB_STORE_USER))
		return;

	set_track(s, object, TRACK_FREE, 0UL);
	set_track(s, object, TRACK_ALLOC, 0UL);
}

static void print_track(const char *s, struct track *t)
{
	if (!t->addr)
		return;

	printk(KERN_ERR "INFO: %s in %pS age=%lu cpu=%u pid=%d\n",
		s, (void *)t->addr, jiffies - t->when, t->cpu, t->pid);
}

static void print_tracking(struct kmem_cache *s, void *object)
{
	if (!(s->flags & SLAB_STORE_USER))
		return;

	print_track("Allocated", get_track(s, object, TRACK_ALLOC));
	print_track("Freed", get_track(s, object, TRACK_FREE));
}

static void print_page_info(struct page *page)
{
	printk(KERN_ERR "INFO: Slab 0x%p objects=%u used=%u fp=0x%p flags=0x%04lx\n",
		page, page->objects, page->inuse, page->freelist, page->flags);

}

static void slab_bug(struct kmem_cache *s, char *fmt, ...)
{
	va_list args;
	char buf[100];

	va_start(args, fmt);
	vsnprintf(buf, sizeof(buf), fmt, args);
	va_end(args);
	printk(KERN_ERR "========================================"
			"=====================================\n");
	printk(KERN_ERR "BUG %s: %s\n", s->name, buf);
	printk(KERN_ERR "----------------------------------------"
			"-------------------------------------\n\n");
}

static void slab_fix(struct kmem_cache *s, char *fmt, ...)
{
	va_list args;
	char buf[100];

	va_start(args, fmt);
	vsnprintf(buf, sizeof(buf), fmt, args);
	va_end(args);
	printk(KERN_ERR "FIX %s: %s\n", s->name, buf);
}

static void print_trailer(struct kmem_cache *s, struct page *page, u8 *p)
{
	unsigned int off;	/* Offset of last byte */
	u8 *addr = page_address(page);

	print_tracking(s, p);

	print_page_info(page);

	printk(KERN_ERR "INFO: Object 0x%p @offset=%tu fp=0x%p\n\n",
			p, p - addr, get_freepointer(s, p));

	if (p > addr + 16)
		print_section("Bytes b4", p - 16, 16);

	print_section("Object", p, min_t(unsigned long, s->objsize, PAGE_SIZE));

	if (s->flags & SLAB_RED_ZONE)
		print_section("Redzone", p + s->objsize,
			s->inuse - s->objsize);

	if (s->offset)
		off = s->offset + sizeof(void *);
	else
		off = s->inuse;

	if (s->flags & SLAB_STORE_USER)
		off += 2 * sizeof(struct track);

	if (off != s->size)
		/* Beginning of the filler is the free pointer */
		print_section("Padding", p + off, s->size - off);

	dump_stack();
}

static void object_err(struct kmem_cache *s, struct page *page,
			u8 *object, char *reason)
{
	slab_bug(s, "%s", reason);
	print_trailer(s, page, object);
}

static void slab_err(struct kmem_cache *s, struct page *page, char *fmt, ...)
{
	va_list args;
	char buf[100];

	va_start(args, fmt);
	vsnprintf(buf, sizeof(buf), fmt, args);
	va_end(args);
	slab_bug(s, "%s", buf);
	print_page_info(page);
	dump_stack();
}

static void init_object(struct kmem_cache *s, void *object, u8 val)
{
	u8 *p = object;

	if (s->flags & __OBJECT_POISON) {
		memset(p, POISON_FREE, s->objsize - 1);
		p[s->objsize - 1] = POISON_END;
	}

	if (s->flags & SLAB_RED_ZONE)
		memset(p + s->objsize, val, s->inuse - s->objsize);
}

static u8 *check_bytes(u8 *start, unsigned int value, unsigned int bytes)
{
	while (bytes) {
		if (*start != (u8)value)
			return start;
		start++;
		bytes--;
	}
	return NULL;
}

static void restore_bytes(struct kmem_cache *s, char *message, u8 data,
						void *from, void *to)
{
	slab_fix(s, "Restoring 0x%p-0x%p=0x%x\n", from, to - 1, data);
	memset(from, data, to - from);
}

static int check_bytes_and_report(struct kmem_cache *s, struct page *page,
			u8 *object, char *what,
			u8 *start, unsigned int value, unsigned int bytes)
{
	u8 *fault;
	u8 *end;

	fault = check_bytes(start, value, bytes);
	if (!fault)
		return 1;

	end = start + bytes;
	while (end > fault && end[-1] == value)
		end--;

	slab_bug(s, "%s overwritten", what);
	printk(KERN_ERR "INFO: 0x%p-0x%p. First byte 0x%x instead of 0x%x\n",
					fault, end - 1, fault[0], value);
	print_trailer(s, page, object);

	restore_bytes(s, what, value, fault, end);
	return 0;
}

/*
 * Object layout:
 *
 * object address
 * 	Bytes of the object to be managed.
 * 	If the freepointer may overlay the object then the free
 * 	pointer is the first word of the object.
 *
 * 	Poisoning uses 0x6b (POISON_FREE) and the last byte is
 * 	0xa5 (POISON_END)
 *
 * object + s->objsize
 * 	Padding to reach word boundary. This is also used for Redzoning.
 * 	Padding is extended by another word if Redzoning is enabled and
 * 	objsize == inuse.
 *
 * 	We fill with 0xbb (RED_INACTIVE) for inactive objects and with
 * 	0xcc (RED_ACTIVE) for objects in use.
 *
 * object + s->inuse
 * 	Meta data starts here.
 *
 * 	A. Free pointer (if we cannot overwrite object on free)
 * 	B. Tracking data for SLAB_STORE_USER
 * 	C. Padding to reach required alignment boundary or at mininum
 * 		one word if debugging is on to be able to detect writes
 * 		before the word boundary.
 *
 *	Padding is done using 0x5a (POISON_INUSE)
 *
 * object + s->size
 * 	Nothing is used beyond s->size.
 *
 * If slabcaches are merged then the objsize and inuse boundaries are mostly
 * ignored. And therefore no slab options that rely on these boundaries
 * may be used with merged slabcaches.
 */

static int check_pad_bytes(struct kmem_cache *s, struct page *page, u8 *p)
{
	unsigned long off = s->inuse;	/* The end of info */

	if (s->offset)
		/* Freepointer is placed after the object. */
		off += sizeof(void *);

	if (s->flags & SLAB_STORE_USER)
		/* We also have user information there */
		off += 2 * sizeof(struct track);

	if (s->size == off)
		return 1;

	return check_bytes_and_report(s, page, p, "Object padding",
				p + off, POISON_INUSE, s->size - off);
}

/* Check the pad bytes at the end of a slab page */
static int slab_pad_check(struct kmem_cache *s, struct page *page)
{
	u8 *start;
	u8 *fault;
	u8 *end;
	int length;
	int remainder;

	if (!(s->flags & SLAB_POISON))
		return 1;

	start = page_address(page);
	length = (PAGE_SIZE << compound_order(page));
	end = start + length;
	remainder = length % s->size;
	if (!remainder)
		return 1;

	fault = check_bytes(end - remainder, POISON_INUSE, remainder);
	if (!fault)
		return 1;
	while (end > fault && end[-1] == POISON_INUSE)
		end--;

	slab_err(s, page, "Padding overwritten. 0x%p-0x%p", fault, end - 1);
	print_section("Padding", end - remainder, remainder);

	restore_bytes(s, "slab padding", POISON_INUSE, end - remainder, end);
	return 0;
}

static int check_object(struct kmem_cache *s, struct page *page,
					void *object, u8 val)
{
	u8 *p = object;
	u8 *endobject = object + s->objsize;

	if (s->flags & SLAB_RED_ZONE) {
		if (!check_bytes_and_report(s, page, object, "Redzone",
			endobject, val, s->inuse - s->objsize))
			return 0;
	} else {
		if ((s->flags & SLAB_POISON) && s->objsize < s->inuse) {
			check_bytes_and_report(s, page, p, "Alignment padding",
				endobject, POISON_INUSE, s->inuse - s->objsize);
		}
	}

	if (s->flags & SLAB_POISON) {
		if (val != SLUB_RED_ACTIVE && (s->flags & __OBJECT_POISON) &&
			(!check_bytes_and_report(s, page, p, "Poison", p,
					POISON_FREE, s->objsize - 1) ||
			 !check_bytes_and_report(s, page, p, "Poison",
				p + s->objsize - 1, POISON_END, 1)))
			return 0;
		/*
		 * check_pad_bytes cleans up on its own.
		 */
		check_pad_bytes(s, page, p);
	}

	if (!s->offset && val == SLUB_RED_ACTIVE)
		/*
		 * Object and freepointer overlap. Cannot check
		 * freepointer while object is allocated.
		 */
		return 1;

	/* Check free pointer validity */
	if (!check_valid_pointer(s, page, get_freepointer(s, p))) {
		object_err(s, page, p, "Freepointer corrupt");
		/*
		 * No choice but to zap it and thus lose the remainder
		 * of the free objects in this slab. May cause
		 * another error because the object count is now wrong.
		 */
		set_freepointer(s, p, NULL);
		return 0;
	}
	return 1;
}

static int check_slab(struct kmem_cache *s, struct page *page)
{
	int maxobj;

	VM_BUG_ON(!irqs_disabled());

	if (!PageSlab(page)) {
		slab_err(s, page, "Not a valid slab page");
		return 0;
	}

	maxobj = (PAGE_SIZE << compound_order(page)) / s->size;
	if (page->objects > maxobj) {
		slab_err(s, page, "objects %u > max %u",
			s->name, page->objects, maxobj);
		return 0;
	}
	if (page->inuse > page->objects) {
		slab_err(s, page, "inuse %u > max %u",
			s->name, page->inuse, page->objects);
		return 0;
	}
	/* Slab_pad_check fixes things up after itself */
	slab_pad_check(s, page);
	return 1;
}

/*
 * Determine if a certain object on a page is on the freelist. Must hold the
 * slab lock to guarantee that the chains are in a consistent state.
 */
static int on_freelist(struct kmem_cache *s, struct page *page, void *search)
{
	int nr = 0;
	void *fp = page->freelist;
	void *object = NULL;
	unsigned long max_objects;

	while (fp && nr <= page->objects) {
		if (fp == search)
			return 1;
		if (!check_valid_pointer(s, page, fp)) {
			if (object) {
				object_err(s, page, object,
					"Freechain corrupt");
				set_freepointer(s, object, NULL);
				break;
			} else {
				slab_err(s, page, "Freepointer corrupt");
				page->freelist = NULL;
				page->inuse = page->objects;
				slab_fix(s, "Freelist cleared");
				return 0;
			}
			break;
		}
		object = fp;
		fp = get_freepointer(s, object);
		nr++;
	}

	max_objects = (PAGE_SIZE << compound_order(page)) / s->size;
	if (max_objects > MAX_OBJS_PER_PAGE)
		max_objects = MAX_OBJS_PER_PAGE;

	if (page->objects != max_objects) {
		slab_err(s, page, "Wrong number of objects. Found %d but "
			"should be %d", page->objects, max_objects);
		page->objects = max_objects;
		slab_fix(s, "Number of objects adjusted.");
	}
	if (page->inuse != page->objects - nr) {
		slab_err(s, page, "Wrong object count. Counter is %d but "
			"counted were %d", page->inuse, page->objects - nr);
		page->inuse = page->objects - nr;
		slab_fix(s, "Object count adjusted.");
	}
	return search == NULL;
}

static void trace(struct kmem_cache *s, struct page *page, void *object,
								int alloc)
{
	if (s->flags & SLAB_TRACE) {
		printk(KERN_INFO "TRACE %s %s 0x%p inuse=%d fp=0x%p\n",
			s->name,
			alloc ? "alloc" : "free",
			object, page->inuse,
			page->freelist);

		if (!alloc)
			print_section("Object", (void *)object, s->objsize);

		dump_stack();
	}
}

/*
 * Hooks for other subsystems that check memory allocations. In a typical
 * production configuration these hooks all should produce no code at all.
 */
static inline int slab_pre_alloc_hook(struct kmem_cache *s, gfp_t flags)
{
	flags &= gfp_allowed_mask;
	lockdep_trace_alloc(flags);
	might_sleep_if(flags & __GFP_WAIT);

	return should_failslab(s->objsize, flags, s->flags);
}

static inline void slab_post_alloc_hook(struct kmem_cache *s, gfp_t flags, void *object)
{
	flags &= gfp_allowed_mask;
	kmemcheck_slab_alloc(s, flags, object, s->objsize);
	kmemleak_alloc_recursive(object, s->objsize, 1, s->flags, flags);
}

static inline void slab_free_hook(struct kmem_cache *s, void *x)
{
	kmemleak_free_recursive(x, s->flags);
}

static inline void slab_free_hook_irq(struct kmem_cache *s, void *object)
{
	kmemcheck_slab_free(s, object, s->objsize);
	debug_check_no_locks_freed(object, s->objsize);
	if (!(s->flags & SLAB_DEBUG_OBJECTS))
		debug_check_no_obj_freed(object, s->objsize);
}

/*
 * Tracking of fully allocated slabs for debugging purposes.
 */
static void add_full(struct kmem_cache_node *n, struct page *page)
{
	spin_lock(&n->list_lock);
	list_add(&page->lru, &n->full);
	spin_unlock(&n->list_lock);
}

static void remove_full(struct kmem_cache *s, struct page *page)
{
	struct kmem_cache_node *n;

	if (!(s->flags & SLAB_STORE_USER))
		return;

	n = get_node(s, page_to_nid(page));

	spin_lock(&n->list_lock);
	list_del(&page->lru);
	spin_unlock(&n->list_lock);
}

/* Tracking of the number of slabs for debugging purposes */
static inline unsigned long slabs_node(struct kmem_cache *s, int node)
{
	struct kmem_cache_node *n = get_node(s, node);

	return atomic_long_read(&n->nr_slabs);
}

static inline unsigned long node_nr_slabs(struct kmem_cache_node *n)
{
	return atomic_long_read(&n->nr_slabs);
}

static inline void inc_slabs_node(struct kmem_cache *s, int node, int objects)
{
	struct kmem_cache_node *n = get_node(s, node);

	/*
	 * May be called early in order to allocate a slab for the
	 * kmem_cache_node structure. Solve the chicken-egg
	 * dilemma by deferring the increment of the count during
	 * bootstrap (see early_kmem_cache_node_alloc).
	 */
	if (n) {
		atomic_long_inc(&n->nr_slabs);
		atomic_long_add(objects, &n->total_objects);
	}
}
static inline void dec_slabs_node(struct kmem_cache *s, int node, int objects)
{
	struct kmem_cache_node *n = get_node(s, node);

	atomic_long_dec(&n->nr_slabs);
	atomic_long_sub(objects, &n->total_objects);
}

/* Object debug checks for alloc/free paths */
static void setup_object_debug(struct kmem_cache *s, struct page *page,
								void *object)
{
	if (!(s->flags & (SLAB_STORE_USER|SLAB_RED_ZONE|__OBJECT_POISON)))
		return;

	init_object(s, object, SLUB_RED_INACTIVE);
	init_tracking(s, object);
}

static noinline int alloc_debug_processing(struct kmem_cache *s, struct page *page,
					void *object, unsigned long addr)
{
	if (!check_slab(s, page))
		goto bad;

	if (!on_freelist(s, page, object)) {
		object_err(s, page, object, "Object already allocated");
		goto bad;
	}

	if (!check_valid_pointer(s, page, object)) {
		object_err(s, page, object, "Freelist Pointer check fails");
		goto bad;
	}

	if (!check_object(s, page, object, SLUB_RED_INACTIVE))
		goto bad;

	/* Success perform special debug activities for allocs */
	if (s->flags & SLAB_STORE_USER)
		set_track(s, object, TRACK_ALLOC, addr);
	trace(s, page, object, 1);
	init_object(s, object, SLUB_RED_ACTIVE);
	return 1;

bad:
	if (PageSlab(page)) {
		/*
		 * If this is a slab page then lets do the best we can
		 * to avoid issues in the future. Marking all objects
		 * as used avoids touching the remaining objects.
		 */
		slab_fix(s, "Marking all objects used");
		page->inuse = page->objects;
		page->freelist = NULL;
	}
	return 0;
}

static noinline int free_debug_processing(struct kmem_cache *s,
		 struct page *page, void *object, unsigned long addr)
{
	if (!check_slab(s, page))
		goto fail;

	if (!check_valid_pointer(s, page, object)) {
		slab_err(s, page, "Invalid object pointer 0x%p", object);
		goto fail;
	}

	if (on_freelist(s, page, object)) {
		object_err(s, page, object, "Object already free");
		goto fail;
	}

	if (!check_object(s, page, object, SLUB_RED_ACTIVE))
		return 0;

	if (unlikely(s != page->slab)) {
		if (!PageSlab(page)) {
			slab_err(s, page, "Attempt to free object(0x%p) "
				"outside of slab", object);
		} else if (!page->slab) {
			printk(KERN_ERR
				"SLUB <none>: no slab for object 0x%p.\n",
						object);
			dump_stack();
		} else
			object_err(s, page, object,
					"page slab pointer corrupt.");
		goto fail;
	}

	/* Special debug activities for freeing objects */
	if (!PageSlubFrozen(page) && !page->freelist)
		remove_full(s, page);
	if (s->flags & SLAB_STORE_USER)
		set_track(s, object, TRACK_FREE, addr);
	trace(s, page, object, 0);
	init_object(s, object, SLUB_RED_INACTIVE);
	return 1;

fail:
	slab_fix(s, "Object at 0x%p not freed", object);
	return 0;
}

static int __init setup_slub_debug(char *str)
{
	slub_debug = DEBUG_DEFAULT_FLAGS;
	if (*str++ != '=' || !*str)
		/*
		 * No options specified. Switch on full debugging.
		 */
		goto out;

	if (*str == ',')
		/*
		 * No options but restriction on slabs. This means full
		 * debugging for slabs matching a pattern.
		 */
		goto check_slabs;

	if (tolower(*str) == 'o') {
		/*
		 * Avoid enabling debugging on caches if its minimum order
		 * would increase as a result.
		 */
		disable_higher_order_debug = 1;
		goto out;
	}

	slub_debug = 0;
	if (*str == '-')
		/*
		 * Switch off all debugging measures.
		 */
		goto out;

	/*
	 * Determine which debug features should be switched on
	 */
	for (; *str && *str != ','; str++) {
		switch (tolower(*str)) {
		case 'f':
			slub_debug |= SLAB_DEBUG_FREE;
			break;
		case 'z':
			slub_debug |= SLAB_RED_ZONE;
			break;
		case 'p':
			slub_debug |= SLAB_POISON;
			break;
		case 'u':
			slub_debug |= SLAB_STORE_USER;
			break;
		case 't':
			slub_debug |= SLAB_TRACE;
			break;
		case 'a':
			slub_debug |= SLAB_FAILSLAB;
			break;
		default:
			printk(KERN_ERR "slub_debug option '%c' "
				"unknown. skipped\n", *str);
		}
	}

check_slabs:
	if (*str == ',')
		slub_debug_slabs = str + 1;
out:
	return 1;
}

__setup("slub_debug", setup_slub_debug);

static unsigned long kmem_cache_flags(unsigned long objsize,
	unsigned long flags, const char *name,
	void (*ctor)(void *))
{
	/*
	 * Enable debugging if selected on the kernel commandline.
	 */
	if (slub_debug && (!slub_debug_slabs ||
		!strncmp(slub_debug_slabs, name, strlen(slub_debug_slabs))))
		flags |= slub_debug;

	return flags;
}
#else
static inline void setup_object_debug(struct kmem_cache *s,
			struct page *page, void *object) {}

static inline int alloc_debug_processing(struct kmem_cache *s,
	struct page *page, void *object, unsigned long addr) { return 0; }

static inline int free_debug_processing(struct kmem_cache *s,
	struct page *page, void *object, unsigned long addr) { return 0; }

static inline int slab_pad_check(struct kmem_cache *s, struct page *page)
			{ return 1; }
static inline int check_object(struct kmem_cache *s, struct page *page,
			void *object, u8 val) { return 1; }
static inline void add_full(struct kmem_cache_node *n, struct page *page) {}
static inline unsigned long kmem_cache_flags(unsigned long objsize,
	unsigned long flags, const char *name,
	void (*ctor)(void *))
{
	return flags;
}
#define slub_debug 0

#define disable_higher_order_debug 0

static inline unsigned long slabs_node(struct kmem_cache *s, int node)
							{ return 0; }
static inline unsigned long node_nr_slabs(struct kmem_cache_node *n)
							{ return 0; }
static inline void inc_slabs_node(struct kmem_cache *s, int node,
							int objects) {}
static inline void dec_slabs_node(struct kmem_cache *s, int node,
							int objects) {}

static inline int slab_pre_alloc_hook(struct kmem_cache *s, gfp_t flags)
							{ return 0; }

static inline void slab_post_alloc_hook(struct kmem_cache *s, gfp_t flags,
		void *object) {}

static inline void slab_free_hook(struct kmem_cache *s, void *x) {}

static inline void slab_free_hook_irq(struct kmem_cache *s,
		void *object) {}

#endif /* CONFIG_SLUB_DEBUG */

/*
 * Slab allocation and freeing
 */
static inline struct page *alloc_slab_page(gfp_t flags, int node,
					struct kmem_cache_order_objects oo)
{
	int order = oo_order(oo);

	flags |= __GFP_NOTRACK;

	if (node == NUMA_NO_NODE)
		return alloc_pages(flags, order);
	else
		return alloc_pages_exact_node(node, flags, order);
}

static struct page *allocate_slab(struct kmem_cache *s, gfp_t flags, int node)
{
	struct page *page;
	struct kmem_cache_order_objects oo = s->oo;
	gfp_t alloc_gfp;

	flags |= s->allocflags;

	/*
	 * Let the initial higher-order allocation fail under memory pressure
	 * so we fall-back to the minimum order allocation.
	 */
	alloc_gfp = (flags | __GFP_NOWARN | __GFP_NORETRY) & ~__GFP_NOFAIL;

	page = alloc_slab_page(alloc_gfp, node, oo);
	if (unlikely(!page)) {
		oo = s->min;
		/*
		 * Allocation may have failed due to fragmentation.
		 * Try a lower order alloc if possible
		 */
		page = alloc_slab_page(flags, node, oo);
		if (!page)
			return NULL;

		stat(s, ORDER_FALLBACK);
	}

	if (kmemcheck_enabled
		&& !(s->flags & (SLAB_NOTRACK | DEBUG_DEFAULT_FLAGS))) {
		int pages = 1 << oo_order(oo);

		kmemcheck_alloc_shadow(page, oo_order(oo), flags, node);

		/*
		 * Objects from caches that have a constructor don't get
		 * cleared when they're allocated, so we need to do it here.
		 */
		if (s->ctor)
			kmemcheck_mark_uninitialized_pages(page, pages);
		else
			kmemcheck_mark_unallocated_pages(page, pages);
	}

	page->objects = oo_objects(oo);
	mod_zone_page_state(page_zone(page),
		(s->flags & SLAB_RECLAIM_ACCOUNT) ?
		NR_SLAB_RECLAIMABLE : NR_SLAB_UNRECLAIMABLE,
		1 << oo_order(oo));

	return page;
}

static void setup_object(struct kmem_cache *s, struct page *page,
				void *object)
{
	setup_object_debug(s, page, object);
	if (unlikely(s->ctor))
		s->ctor(object);
}

static struct page *new_slab(struct kmem_cache *s, gfp_t flags, int node)
{
	struct page *page;
	void *start;
	void *last;
	void *p;

	BUG_ON(flags & GFP_SLAB_BUG_MASK);

	page = allocate_slab(s,
		flags & (GFP_RECLAIM_MASK | GFP_CONSTRAINT_MASK), node);
	if (!page)
		goto out;

	inc_slabs_node(s, page_to_nid(page), page->objects);
	page->slab = s;
	page->flags |= 1 << PG_slab;

	start = page_address(page);

	if (unlikely(s->flags & SLAB_POISON))
		memset(start, POISON_INUSE, PAGE_SIZE << compound_order(page));

	last = start;
	for_each_object(p, s, start, page->objects) {
		setup_object(s, page, last);
		set_freepointer(s, last, p);
		last = p;
	}
	setup_object(s, page, last);
	set_freepointer(s, last, NULL);

	page->freelist = start;
	page->inuse = 0;
out:
	return page;
}

static void __free_slab(struct kmem_cache *s, struct page *page)
{
	int order = compound_order(page);
	int pages = 1 << order;

	if (kmem_cache_debug(s)) {
		void *p;

		slab_pad_check(s, page);
		for_each_object(p, s, page_address(page),
						page->objects)
			check_object(s, page, p, SLUB_RED_INACTIVE);
	}

	kmemcheck_free_shadow(page, compound_order(page));

	mod_zone_page_state(page_zone(page),
		(s->flags & SLAB_RECLAIM_ACCOUNT) ?
		NR_SLAB_RECLAIMABLE : NR_SLAB_UNRECLAIMABLE,
		-pages);

	__ClearPageSlab(page);
	reset_page_mapcount(page);
	if (current->reclaim_state)
		current->reclaim_state->reclaimed_slab += pages;
	__free_pages(page, order);
}

static void rcu_free_slab(struct rcu_head *h)
{
	struct page *page;

	page = container_of((struct list_head *)h, struct page, lru);
	__free_slab(page->slab, page);
}

static void free_slab(struct kmem_cache *s, struct page *page)
{
	if (unlikely(s->flags & SLAB_DESTROY_BY_RCU)) {
		/*
		 * RCU free overloads the RCU head over the LRU
		 */
		struct rcu_head *head = (void *)&page->lru;

		call_rcu(head, rcu_free_slab);
	} else
		__free_slab(s, page);
}

static void discard_slab(struct kmem_cache *s, struct page *page)
{
	dec_slabs_node(s, page_to_nid(page), page->objects);
	free_slab(s, page);
}

/*
 * Per slab locking using the pagelock
 */
static __always_inline void slab_lock(struct page *page)
{
	bit_spin_lock(PG_locked, &page->flags);
}

static __always_inline void slab_unlock(struct page *page)
{
	__bit_spin_unlock(PG_locked, &page->flags);
}

static __always_inline int slab_trylock(struct page *page)
{
	int rc = 1;

	rc = bit_spin_trylock(PG_locked, &page->flags);
	return rc;
}

/*
 * Management of partially allocated slabs
 */
static void add_partial(struct kmem_cache_node *n,
				struct page *page, int tail)
{
	spin_lock(&n->list_lock);
	n->nr_partial++;
	if (tail)
		list_add_tail(&page->lru, &n->partial);
	else
		list_add(&page->lru, &n->partial);
	spin_unlock(&n->list_lock);
}

static inline void __remove_partial(struct kmem_cache_node *n,
					struct page *page)
{
	list_del(&page->lru);
	n->nr_partial--;
}

static void remove_partial(struct kmem_cache *s, struct page *page)
{
	struct kmem_cache_node *n = get_node(s, page_to_nid(page));

	spin_lock(&n->list_lock);
	__remove_partial(n, page);
	spin_unlock(&n->list_lock);
}

/*
 * Lock slab and remove from the partial list.
 *
 * Must hold list_lock.
 */
static inline int lock_and_freeze_slab(struct kmem_cache_node *n,
							struct page *page)
{
	if (slab_trylock(page)) {
		__remove_partial(n, page);
		__SetPageSlubFrozen(page);
		return 1;
	}
	return 0;
}

/*
 * Try to allocate a partial slab from a specific node.
 */
static struct page *get_partial_node(struct kmem_cache_node *n)
{
	struct page *page;

	/*
	 * Racy check. If we mistakenly see no partial slabs then we
	 * just allocate an empty slab. If we mistakenly try to get a
	 * partial slab and there is none available then get_partials()
	 * will return NULL.
	 */
	if (!n || !n->nr_partial)
		return NULL;

	spin_lock(&n->list_lock);
	list_for_each_entry(page, &n->partial, lru)
		if (lock_and_freeze_slab(n, page))
			goto out;
	page = NULL;
out:
	spin_unlock(&n->list_lock);
	return page;
}

/*
 * Get a page from somewhere. Search in increasing NUMA distances.
 */
static struct page *get_any_partial(struct kmem_cache *s, gfp_t flags)
{
#ifdef CONFIG_NUMA
	struct zonelist *zonelist;
	struct zoneref *z;
	struct zone *zone;
	enum zone_type high_zoneidx = gfp_zone(flags);
	struct page *page;

	/*
	 * The defrag ratio allows a configuration of the tradeoffs between
	 * inter node defragmentation and node local allocations. A lower
	 * defrag_ratio increases the tendency to do local allocations
	 * instead of attempting to obtain partial slabs from other nodes.
	 *
	 * If the defrag_ratio is set to 0 then kmalloc() always
	 * returns node local objects. If the ratio is higher then kmalloc()
	 * may return off node objects because partial slabs are obtained
	 * from other nodes and filled up.
	 *
	 * If /sys/kernel/slab/xx/defrag_ratio is set to 100 (which makes
	 * defrag_ratio = 1000) then every (well almost) allocation will
	 * first attempt to defrag slab caches on other nodes. This means
	 * scanning over all nodes to look for partial slabs which may be
	 * expensive if we do it every time we are trying to find a slab
	 * with available objects.
	 */
	if (!s->remote_node_defrag_ratio ||
			get_cycles() % 1024 > s->remote_node_defrag_ratio)
		return NULL;

	get_mems_allowed();
	zonelist = node_zonelist(slab_node(current->mempolicy), flags);
	for_each_zone_zonelist(zone, z, zonelist, high_zoneidx) {
		struct kmem_cache_node *n;

		n = get_node(s, zone_to_nid(zone));

		if (n && cpuset_zone_allowed_hardwall(zone, flags) &&
				n->nr_partial > s->min_partial) {
			page = get_partial_node(n);
			if (page) {
				put_mems_allowed();
				return page;
			}
		}
	}
	put_mems_allowed();
#endif
	return NULL;
}

/*
 * Get a partial page, lock it and return it.
 */
static struct page *get_partial(struct kmem_cache *s, gfp_t flags, int node)
{
	struct page *page;
	int searchnode = (node == NUMA_NO_NODE) ? numa_node_id() : node;

	page = get_partial_node(get_node(s, searchnode));
	if (page || node != -1)
		return page;

	return get_any_partial(s, flags);
}

/*
 * Move a page back to the lists.
 *
 * Must be called with the slab lock held.
 *
 * On exit the slab lock will have been dropped.
 */
static void unfreeze_slab(struct kmem_cache *s, struct page *page, int tail)
	__releases(bitlock)
{
	struct kmem_cache_node *n = get_node(s, page_to_nid(page));

	__ClearPageSlubFrozen(page);
	if (page->inuse) {

		if (page->freelist) {
			add_partial(n, page, tail);
			stat(s, tail ? DEACTIVATE_TO_TAIL : DEACTIVATE_TO_HEAD);
		} else {
			stat(s, DEACTIVATE_FULL);
			if (kmem_cache_debug(s) && (s->flags & SLAB_STORE_USER))
				add_full(n, page);
		}
		slab_unlock(page);
	} else {
		stat(s, DEACTIVATE_EMPTY);
		if (n->nr_partial < s->min_partial) {
			/*
			 * Adding an empty slab to the partial slabs in order
			 * to avoid page allocator overhead. This slab needs
			 * to come after the other slabs with objects in
			 * so that the others get filled first. That way the
			 * size of the partial list stays small.
			 *
			 * kmem_cache_shrink can reclaim any empty slabs from
			 * the partial list.
			 */
			add_partial(n, page, 1);
			slab_unlock(page);
		} else {
			slab_unlock(page);
			stat(s, FREE_SLAB);
			discard_slab(s, page);
		}
	}
}

/*
 * Remove the cpu slab
 */
static void deactivate_slab(struct kmem_cache *s, struct kmem_cache_cpu *c)
	__releases(bitlock)
{
	struct page *page = c->page;
	int tail = 1;

	if (page->freelist)
		stat(s, DEACTIVATE_REMOTE_FREES);
	/*
	 * Merge cpu freelist into slab freelist. Typically we get here
	 * because both freelists are empty. So this is unlikely
	 * to occur.
	 */
	while (unlikely(c->freelist)) {
		void **object;

		tail = 0;	/* Hot objects. Put the slab first */

		/* Retrieve object from cpu_freelist */
		object = c->freelist;
		c->freelist = get_freepointer(s, c->freelist);

		/* And put onto the regular freelist */
		set_freepointer(s, object, page->freelist);
		page->freelist = object;
		page->inuse--;
	}
	c->page = NULL;
	unfreeze_slab(s, page, tail);
}

static inline void flush_slab(struct kmem_cache *s, struct kmem_cache_cpu *c)
{
	stat(s, CPUSLAB_FLUSH);
	slab_lock(c->page);
	deactivate_slab(s, c);
}

/*
 * Flush cpu slab.
 *
 * Called from IPI handler with interrupts disabled.
 */
static inline void __flush_cpu_slab(struct kmem_cache *s, int cpu)
{
	struct kmem_cache_cpu *c = per_cpu_ptr(s->cpu_slab, cpu);

	if (likely(c && c->page))
		flush_slab(s, c);
}

static void flush_cpu_slab(void *d)
{
	struct kmem_cache *s = d;

	__flush_cpu_slab(s, smp_processor_id());
}

static void flush_all(struct kmem_cache *s)
{
	on_each_cpu(flush_cpu_slab, s, 1);
}

/*
 * Check if the objects in a per cpu structure fit numa
 * locality expectations.
 */
static inline int node_match(struct kmem_cache_cpu *c, int node)
{
#ifdef CONFIG_NUMA
	if (node != NUMA_NO_NODE && c->node != node)
		return 0;
#endif
	return 1;
}

static int count_free(struct page *page)
{
	return page->objects - page->inuse;
}

static unsigned long count_partial(struct kmem_cache_node *n,
					int (*get_count)(struct page *))
{
	unsigned long flags;
	unsigned long x = 0;
	struct page *page;

	spin_lock_irqsave(&n->list_lock, flags);
	list_for_each_entry(page, &n->partial, lru)
		x += get_count(page);
	spin_unlock_irqrestore(&n->list_lock, flags);
	return x;
}

static inline unsigned long node_nr_objs(struct kmem_cache_node *n)
{
#ifdef CONFIG_SLUB_DEBUG
	return atomic_long_read(&n->total_objects);
#else
	return 0;
#endif
}

static noinline void
slab_out_of_memory(struct kmem_cache *s, gfp_t gfpflags, int nid)
{
	int node;

	printk(KERN_WARNING
		"SLUB: Unable to allocate memory on node %d (gfp=0x%x)\n",
		nid, gfpflags);
	printk(KERN_WARNING "  cache: %s, object size: %d, buffer size: %d, "
		"default order: %d, min order: %d\n", s->name, s->objsize,
		s->size, oo_order(s->oo), oo_order(s->min));

	if (oo_order(s->min) > get_order(s->objsize))
		printk(KERN_WARNING "  %s debugging increased min order, use "
		       "slub_debug=O to disable.\n", s->name);

	for_each_online_node(node) {
		struct kmem_cache_node *n = get_node(s, node);
		unsigned long nr_slabs;
		unsigned long nr_objs;
		unsigned long nr_free;

		if (!n)
			continue;

		nr_free  = count_partial(n, count_free);
		nr_slabs = node_nr_slabs(n);
		nr_objs  = node_nr_objs(n);

		printk(KERN_WARNING
			"  node %d: slabs: %ld, objs: %ld, free: %ld\n",
			node, nr_slabs, nr_objs, nr_free);
	}
}

/*
 * Slow path. The lockless freelist is empty or we need to perform
 * debugging duties.
 *
 * Interrupts are disabled.
 *
 * Processing is still very fast if new objects have been freed to the
 * regular freelist. In that case we simply take over the regular freelist
 * as the lockless freelist and zap the regular freelist.
 *
 * If that is not working then we fall back to the partial lists. We take the
 * first element of the freelist as the object to allocate now and move the
 * rest of the freelist to the lockless freelist.
 *
 * And if we were unable to get a new slab from the partial slab lists then
 * we need to allocate a new slab. This is the slowest path since it involves
 * a call to the page allocator and the setup of a new slab.
 */
static void *__slab_alloc(struct kmem_cache *s, gfp_t gfpflags, int node,
			  unsigned long addr, struct kmem_cache_cpu *c)
{
	void **object;
	struct page *new;

	/* We handle __GFP_ZERO in the caller */
	gfpflags &= ~__GFP_ZERO;

	if (!c->page)
		goto new_slab;

	slab_lock(c->page);
	if (unlikely(!node_match(c, node)))
		goto another_slab;

	stat(s, ALLOC_REFILL);

load_freelist:
	object = c->page->freelist;
	if (unlikely(!object))
		goto another_slab;
	if (kmem_cache_debug(s))
		goto debug;

	c->freelist = get_freepointer(s, object);
	c->page->inuse = c->page->objects;
	c->page->freelist = NULL;
	c->node = page_to_nid(c->page);
unlock_out:
	slab_unlock(c->page);
	stat(s, ALLOC_SLOWPATH);
	return object;

another_slab:
	deactivate_slab(s, c);

new_slab:
	new = get_partial(s, gfpflags, node);
	if (new) {
		c->page = new;
		stat(s, ALLOC_FROM_PARTIAL);
		goto load_freelist;
	}

	gfpflags &= gfp_allowed_mask;
	if (gfpflags & __GFP_WAIT)
		local_irq_enable();

	new = new_slab(s, gfpflags, node);

	if (gfpflags & __GFP_WAIT)
		local_irq_disable();

	if (new) {
		c = __this_cpu_ptr(s->cpu_slab);
		stat(s, ALLOC_SLAB);
		if (c->page)
			flush_slab(s, c);
		slab_lock(new);
		__SetPageSlubFrozen(new);
		c->page = new;
		goto load_freelist;
	}
	if (!(gfpflags & __GFP_NOWARN) && printk_ratelimit())
		slab_out_of_memory(s, gfpflags, node);
	return NULL;
debug:
	if (!alloc_debug_processing(s, c->page, object, addr))
		goto another_slab;

	c->page->inuse++;
	c->page->freelist = get_freepointer(s, object);
	c->node = NUMA_NO_NODE;
	goto unlock_out;
}

/*
 * Inlined fastpath so that allocation functions (kmalloc, kmem_cache_alloc)
 * have the fastpath folded into their functions. So no function call
 * overhead for requests that can be satisfied on the fastpath.
 *
 * The fastpath works by first checking if the lockless freelist can be used.
 * If not then __slab_alloc is called for slow processing.
 *
 * Otherwise we can simply pick the next object from the lockless free list.
 */
static __always_inline void *slab_alloc(struct kmem_cache *s,
		gfp_t gfpflags, int node, unsigned long addr)
{
	void **object;
	struct kmem_cache_cpu *c;
	unsigned long flags;

	if (slab_pre_alloc_hook(s, gfpflags))
		return NULL;

	local_irq_save(flags);
	c = __this_cpu_ptr(s->cpu_slab);
	object = c->freelist;
	if (unlikely(!object || !node_match(c, node)))

		object = __slab_alloc(s, gfpflags, node, addr, c);

	else {
		c->freelist = get_freepointer(s, object);
		stat(s, ALLOC_FASTPATH);
	}
	local_irq_restore(flags);

	if (unlikely(gfpflags & __GFP_ZERO) && object)
		memset(object, 0, s->objsize);

	slab_post_alloc_hook(s, gfpflags, object);

	return object;
}

void *kmem_cache_alloc(struct kmem_cache *s, gfp_t gfpflags)
{
	void *ret = slab_alloc(s, gfpflags, NUMA_NO_NODE, _RET_IP_);

	trace_kmem_cache_alloc(_RET_IP_, ret, s->objsize, s->size, gfpflags);

	return ret;
}
EXPORT_SYMBOL(kmem_cache_alloc);

#ifdef CONFIG_TRACING
void *kmem_cache_alloc_trace(struct kmem_cache *s, gfp_t gfpflags, size_t size)
{
	void *ret = slab_alloc(s, gfpflags, NUMA_NO_NODE, _RET_IP_);
	trace_kmalloc(_RET_IP_, ret, size, s->size, gfpflags);
	return ret;
}
EXPORT_SYMBOL(kmem_cache_alloc_trace);

void *kmalloc_order_trace(size_t size, gfp_t flags, unsigned int order)
{
<<<<<<< HEAD
	return slab_alloc(s, gfpflags, NUMA_NO_NODE, _RET_IP_);
=======
	void *ret = kmalloc_order(size, flags, order);
	trace_kmalloc(_RET_IP_, ret, size, PAGE_SIZE << order, flags);
	return ret;
>>>>>>> 3cbea436
}
EXPORT_SYMBOL(kmalloc_order_trace);
#endif

#ifdef CONFIG_NUMA
void *kmem_cache_alloc_node(struct kmem_cache *s, gfp_t gfpflags, int node)
{
	void *ret = slab_alloc(s, gfpflags, node, _RET_IP_);

	trace_kmem_cache_alloc_node(_RET_IP_, ret,
				    s->objsize, s->size, gfpflags, node);

	return ret;
}
EXPORT_SYMBOL(kmem_cache_alloc_node);

#ifdef CONFIG_TRACING
void *kmem_cache_alloc_node_trace(struct kmem_cache *s,
				    gfp_t gfpflags,
				    int node, size_t size)
{
	void *ret = slab_alloc(s, gfpflags, node, _RET_IP_);

	trace_kmalloc_node(_RET_IP_, ret,
			   size, s->size, gfpflags, node);
	return ret;
}
EXPORT_SYMBOL(kmem_cache_alloc_node_trace);
#endif
#endif
#endif

/*
 * Slow patch handling. This may still be called frequently since objects
 * have a longer lifetime than the cpu slabs in most processing loads.
 *
 * So we still attempt to reduce cache line usage. Just take the slab
 * lock and free the item. If there is no additional partial page
 * handling required then we can return immediately.
 */
static void __slab_free(struct kmem_cache *s, struct page *page,
			void *x, unsigned long addr)
{
	void *prior;
	void **object = (void *)x;

	stat(s, FREE_SLOWPATH);
	slab_lock(page);

	if (kmem_cache_debug(s))
		goto debug;

checks_ok:
	prior = page->freelist;
	set_freepointer(s, object, prior);
	page->freelist = object;
	page->inuse--;

	if (unlikely(PageSlubFrozen(page))) {
		stat(s, FREE_FROZEN);
		goto out_unlock;
	}

	if (unlikely(!page->inuse))
		goto slab_empty;

	/*
	 * Objects left in the slab. If it was not on the partial list before
	 * then add it.
	 */
	if (unlikely(!prior)) {
		add_partial(get_node(s, page_to_nid(page)), page, 1);
		stat(s, FREE_ADD_PARTIAL);
	}

out_unlock:
	slab_unlock(page);
	return;

slab_empty:
	if (prior) {
		/*
		 * Slab still on the partial list.
		 */
		remove_partial(s, page);
		stat(s, FREE_REMOVE_PARTIAL);
	}
	slab_unlock(page);
	stat(s, FREE_SLAB);
	discard_slab(s, page);
	return;

debug:
	if (!free_debug_processing(s, page, x, addr))
		goto out_unlock;
	goto checks_ok;
}

/*
 * Fastpath with forced inlining to produce a kfree and kmem_cache_free that
 * can perform fastpath freeing without additional function calls.
 *
 * The fastpath is only possible if we are freeing to the current cpu slab
 * of this processor. This typically the case if we have just allocated
 * the item before.
 *
 * If fastpath is not possible then fall back to __slab_free where we deal
 * with all sorts of special processing.
 */
static __always_inline void slab_free(struct kmem_cache *s,
			struct page *page, void *x, unsigned long addr)
{
	void **object = (void *)x;
	struct kmem_cache_cpu *c;
	unsigned long flags;

	slab_free_hook(s, x);

	local_irq_save(flags);
	c = __this_cpu_ptr(s->cpu_slab);

	slab_free_hook_irq(s, x);

	if (likely(page == c->page && c->node != NUMA_NO_NODE)) {
		set_freepointer(s, object, c->freelist);
		c->freelist = object;
		stat(s, FREE_FASTPATH);
	} else
		__slab_free(s, page, x, addr);

	local_irq_restore(flags);
}

void kmem_cache_free(struct kmem_cache *s, void *x)
{
	struct page *page;

	page = virt_to_head_page(x);

	slab_free(s, page, x, _RET_IP_);

	trace_kmem_cache_free(_RET_IP_, x);
}
EXPORT_SYMBOL(kmem_cache_free);

/*
 * Object placement in a slab is made very easy because we always start at
 * offset 0. If we tune the size of the object to the alignment then we can
 * get the required alignment by putting one properly sized object after
 * another.
 *
 * Notice that the allocation order determines the sizes of the per cpu
 * caches. Each processor has always one slab available for allocations.
 * Increasing the allocation order reduces the number of times that slabs
 * must be moved on and off the partial lists and is therefore a factor in
 * locking overhead.
 */

/*
 * Mininum / Maximum order of slab pages. This influences locking overhead
 * and slab fragmentation. A higher order reduces the number of partial slabs
 * and increases the number of allocations possible without having to
 * take the list_lock.
 */
static int slub_min_order;
static int slub_max_order = PAGE_ALLOC_COSTLY_ORDER;
static int slub_min_objects;

/*
 * Merge control. If this is set then no merging of slab caches will occur.
 * (Could be removed. This was introduced to pacify the merge skeptics.)
 */
static int slub_nomerge;

/*
 * Calculate the order of allocation given an slab object size.
 *
 * The order of allocation has significant impact on performance and other
 * system components. Generally order 0 allocations should be preferred since
 * order 0 does not cause fragmentation in the page allocator. Larger objects
 * be problematic to put into order 0 slabs because there may be too much
 * unused space left. We go to a higher order if more than 1/16th of the slab
 * would be wasted.
 *
 * In order to reach satisfactory performance we must ensure that a minimum
 * number of objects is in one slab. Otherwise we may generate too much
 * activity on the partial lists which requires taking the list_lock. This is
 * less a concern for large slabs though which are rarely used.
 *
 * slub_max_order specifies the order where we begin to stop considering the
 * number of objects in a slab as critical. If we reach slub_max_order then
 * we try to keep the page order as low as possible. So we accept more waste
 * of space in favor of a small page order.
 *
 * Higher order allocations also allow the placement of more objects in a
 * slab and thereby reduce object handling overhead. If the user has
 * requested a higher mininum order then we start with that one instead of
 * the smallest order which will fit the object.
 */
static inline int slab_order(int size, int min_objects,
				int max_order, int fract_leftover)
{
	int order;
	int rem;
	int min_order = slub_min_order;

	if ((PAGE_SIZE << min_order) / size > MAX_OBJS_PER_PAGE)
		return get_order(size * MAX_OBJS_PER_PAGE) - 1;

	for (order = max(min_order,
				fls(min_objects * size - 1) - PAGE_SHIFT);
			order <= max_order; order++) {

		unsigned long slab_size = PAGE_SIZE << order;

		if (slab_size < min_objects * size)
			continue;

		rem = slab_size % size;

		if (rem <= slab_size / fract_leftover)
			break;

	}

	return order;
}

static inline int calculate_order(int size)
{
	int order;
	int min_objects;
	int fraction;
	int max_objects;

	/*
	 * Attempt to find best configuration for a slab. This
	 * works by first attempting to generate a layout with
	 * the best configuration and backing off gradually.
	 *
	 * First we reduce the acceptable waste in a slab. Then
	 * we reduce the minimum objects required in a slab.
	 */
	min_objects = slub_min_objects;
	if (!min_objects)
		min_objects = 4 * (fls(nr_cpu_ids) + 1);
	max_objects = (PAGE_SIZE << slub_max_order)/size;
	min_objects = min(min_objects, max_objects);

	while (min_objects > 1) {
		fraction = 16;
		while (fraction >= 4) {
			order = slab_order(size, min_objects,
						slub_max_order, fraction);
			if (order <= slub_max_order)
				return order;
			fraction /= 2;
		}
		min_objects--;
	}

	/*
	 * We were unable to place multiple objects in a slab. Now
	 * lets see if we can place a single object there.
	 */
	order = slab_order(size, 1, slub_max_order, 1);
	if (order <= slub_max_order)
		return order;

	/*
	 * Doh this slab cannot be placed using slub_max_order.
	 */
	order = slab_order(size, 1, MAX_ORDER, 1);
	if (order < MAX_ORDER)
		return order;
	return -ENOSYS;
}

/*
 * Figure out what the alignment of the objects will be.
 */
static unsigned long calculate_alignment(unsigned long flags,
		unsigned long align, unsigned long size)
{
	/*
	 * If the user wants hardware cache aligned objects then follow that
	 * suggestion if the object is sufficiently large.
	 *
	 * The hardware cache alignment cannot override the specified
	 * alignment though. If that is greater then use it.
	 */
	if (flags & SLAB_HWCACHE_ALIGN) {
		unsigned long ralign = cache_line_size();
		while (size <= ralign / 2)
			ralign /= 2;
		align = max(align, ralign);
	}

	if (align < ARCH_SLAB_MINALIGN)
		align = ARCH_SLAB_MINALIGN;

	return ALIGN(align, sizeof(void *));
}

static void
init_kmem_cache_node(struct kmem_cache_node *n, struct kmem_cache *s)
{
	n->nr_partial = 0;
	spin_lock_init(&n->list_lock);
	INIT_LIST_HEAD(&n->partial);
#ifdef CONFIG_SLUB_DEBUG
	atomic_long_set(&n->nr_slabs, 0);
	atomic_long_set(&n->total_objects, 0);
	INIT_LIST_HEAD(&n->full);
#endif
}

static inline int alloc_kmem_cache_cpus(struct kmem_cache *s)
{
	BUILD_BUG_ON(PERCPU_DYNAMIC_EARLY_SIZE <
			SLUB_PAGE_SHIFT * sizeof(struct kmem_cache_cpu));

	s->cpu_slab = alloc_percpu(struct kmem_cache_cpu);

	return s->cpu_slab != NULL;
}

static struct kmem_cache *kmem_cache_node;

/*
 * No kmalloc_node yet so do it by hand. We know that this is the first
 * slab on the node for this slabcache. There are no concurrent accesses
 * possible.
 *
 * Note that this function only works on the kmalloc_node_cache
 * when allocating for the kmalloc_node_cache. This is used for bootstrapping
 * memory on a fresh node that has no slab structures yet.
 */
static void early_kmem_cache_node_alloc(int node)
{
	struct page *page;
	struct kmem_cache_node *n;
	unsigned long flags;

	BUG_ON(kmem_cache_node->size < sizeof(struct kmem_cache_node));

	page = new_slab(kmem_cache_node, GFP_NOWAIT, node);

	BUG_ON(!page);
	if (page_to_nid(page) != node) {
		printk(KERN_ERR "SLUB: Unable to allocate memory from "
				"node %d\n", node);
		printk(KERN_ERR "SLUB: Allocating a useless per node structure "
				"in order to be able to continue\n");
	}

	n = page->freelist;
	BUG_ON(!n);
	page->freelist = get_freepointer(kmem_cache_node, n);
	page->inuse++;
	kmem_cache_node->node[node] = n;
#ifdef CONFIG_SLUB_DEBUG
	init_object(kmem_cache_node, n, SLUB_RED_ACTIVE);
	init_tracking(kmem_cache_node, n);
#endif
	init_kmem_cache_node(n, kmem_cache_node);
	inc_slabs_node(kmem_cache_node, node, page->objects);

	/*
	 * lockdep requires consistent irq usage for each lock
	 * so even though there cannot be a race this early in
	 * the boot sequence, we still disable irqs.
	 */
	local_irq_save(flags);
	add_partial(n, page, 0);
	local_irq_restore(flags);
}

static void free_kmem_cache_nodes(struct kmem_cache *s)
{
	int node;

	for_each_node_state(node, N_NORMAL_MEMORY) {
		struct kmem_cache_node *n = s->node[node];

		if (n)
			kmem_cache_free(kmem_cache_node, n);

		s->node[node] = NULL;
	}
}

static int init_kmem_cache_nodes(struct kmem_cache *s)
{
	int node;

	for_each_node_state(node, N_NORMAL_MEMORY) {
		struct kmem_cache_node *n;

		if (slab_state == DOWN) {
			early_kmem_cache_node_alloc(node);
			continue;
		}
		n = kmem_cache_alloc_node(kmem_cache_node,
						GFP_KERNEL, node);

		if (!n) {
			free_kmem_cache_nodes(s);
			return 0;
		}

		s->node[node] = n;
		init_kmem_cache_node(n, s);
	}
	return 1;
}

static void set_min_partial(struct kmem_cache *s, unsigned long min)
{
	if (min < MIN_PARTIAL)
		min = MIN_PARTIAL;
	else if (min > MAX_PARTIAL)
		min = MAX_PARTIAL;
	s->min_partial = min;
}

/*
 * calculate_sizes() determines the order and the distribution of data within
 * a slab object.
 */
static int calculate_sizes(struct kmem_cache *s, int forced_order)
{
	unsigned long flags = s->flags;
	unsigned long size = s->objsize;
	unsigned long align = s->align;
	int order;

	/*
	 * Round up object size to the next word boundary. We can only
	 * place the free pointer at word boundaries and this determines
	 * the possible location of the free pointer.
	 */
	size = ALIGN(size, sizeof(void *));

#ifdef CONFIG_SLUB_DEBUG
	/*
	 * Determine if we can poison the object itself. If the user of
	 * the slab may touch the object after free or before allocation
	 * then we should never poison the object itself.
	 */
	if ((flags & SLAB_POISON) && !(flags & SLAB_DESTROY_BY_RCU) &&
			!s->ctor)
		s->flags |= __OBJECT_POISON;
	else
		s->flags &= ~__OBJECT_POISON;


	/*
	 * If we are Redzoning then check if there is some space between the
	 * end of the object and the free pointer. If not then add an
	 * additional word to have some bytes to store Redzone information.
	 */
	if ((flags & SLAB_RED_ZONE) && size == s->objsize)
		size += sizeof(void *);
#endif

	/*
	 * With that we have determined the number of bytes in actual use
	 * by the object. This is the potential offset to the free pointer.
	 */
	s->inuse = size;

	if (((flags & (SLAB_DESTROY_BY_RCU | SLAB_POISON)) ||
		s->ctor)) {
		/*
		 * Relocate free pointer after the object if it is not
		 * permitted to overwrite the first word of the object on
		 * kmem_cache_free.
		 *
		 * This is the case if we do RCU, have a constructor or
		 * destructor or are poisoning the objects.
		 */
		s->offset = size;
		size += sizeof(void *);
	}

#ifdef CONFIG_SLUB_DEBUG
	if (flags & SLAB_STORE_USER)
		/*
		 * Need to store information about allocs and frees after
		 * the object.
		 */
		size += 2 * sizeof(struct track);

	if (flags & SLAB_RED_ZONE)
		/*
		 * Add some empty padding so that we can catch
		 * overwrites from earlier objects rather than let
		 * tracking information or the free pointer be
		 * corrupted if a user writes before the start
		 * of the object.
		 */
		size += sizeof(void *);
#endif

	/*
	 * Determine the alignment based on various parameters that the
	 * user specified and the dynamic determination of cache line size
	 * on bootup.
	 */
	align = calculate_alignment(flags, align, s->objsize);
	s->align = align;

	/*
	 * SLUB stores one object immediately after another beginning from
	 * offset 0. In order to align the objects we have to simply size
	 * each object to conform to the alignment.
	 */
	size = ALIGN(size, align);
	s->size = size;
	if (forced_order >= 0)
		order = forced_order;
	else
		order = calculate_order(size);

	if (order < 0)
		return 0;

	s->allocflags = 0;
	if (order)
		s->allocflags |= __GFP_COMP;

	if (s->flags & SLAB_CACHE_DMA)
		s->allocflags |= SLUB_DMA;

	if (s->flags & SLAB_RECLAIM_ACCOUNT)
		s->allocflags |= __GFP_RECLAIMABLE;

	/*
	 * Determine the number of objects per slab
	 */
	s->oo = oo_make(order, size);
	s->min = oo_make(get_order(size), size);
	if (oo_objects(s->oo) > oo_objects(s->max))
		s->max = s->oo;

	return !!oo_objects(s->oo);

}

static int kmem_cache_open(struct kmem_cache *s,
		const char *name, size_t size,
		size_t align, unsigned long flags,
		void (*ctor)(void *))
{
	memset(s, 0, kmem_size);
	s->name = name;
	s->ctor = ctor;
	s->objsize = size;
	s->align = align;
	s->flags = kmem_cache_flags(size, flags, name, ctor);

	if (!calculate_sizes(s, -1))
		goto error;
	if (disable_higher_order_debug) {
		/*
		 * Disable debugging flags that store metadata if the min slab
		 * order increased.
		 */
		if (get_order(s->size) > get_order(s->objsize)) {
			s->flags &= ~DEBUG_METADATA_FLAGS;
			s->offset = 0;
			if (!calculate_sizes(s, -1))
				goto error;
		}
	}

	/*
	 * The larger the object size is, the more pages we want on the partial
	 * list to avoid pounding the page allocator excessively.
	 */
	set_min_partial(s, ilog2(s->size));
	s->refcount = 1;
#ifdef CONFIG_NUMA
	s->remote_node_defrag_ratio = 1000;
#endif
	if (!init_kmem_cache_nodes(s))
		goto error;

	if (alloc_kmem_cache_cpus(s))
		return 1;

	free_kmem_cache_nodes(s);
error:
	if (flags & SLAB_PANIC)
		panic("Cannot create slab %s size=%lu realsize=%u "
			"order=%u offset=%u flags=%lx\n",
			s->name, (unsigned long)size, s->size, oo_order(s->oo),
			s->offset, flags);
	return 0;
}

/*
<<<<<<< HEAD
 * Check if a given pointer is valid
 */
int kmem_ptr_validate(struct kmem_cache *s, const void *object)
{
	struct page *page;

	if (!kern_ptr_validate(object, s->size))
		return 0;

	page = get_object_page(object);

	if (!page || s != page->slab)
		/* No slab or wrong slab */
		return 0;

	if (!check_valid_pointer(s, page, object))
		return 0;

	/*
	 * We could also check if the object is on the slabs freelist.
	 * But this would be too expensive and it seems that the main
	 * purpose of kmem_ptr_valid() is to check if the object belongs
	 * to a certain slab.
	 */
	return 1;
}
EXPORT_SYMBOL(kmem_ptr_validate);

/*
=======
>>>>>>> 3cbea436
 * Determine the size of a slab object
 */
unsigned int kmem_cache_size(struct kmem_cache *s)
{
	return s->objsize;
}
EXPORT_SYMBOL(kmem_cache_size);

const char *kmem_cache_name(struct kmem_cache *s)
{
	return s->name;
}
EXPORT_SYMBOL(kmem_cache_name);

static void list_slab_objects(struct kmem_cache *s, struct page *page,
							const char *text)
{
#ifdef CONFIG_SLUB_DEBUG
	void *addr = page_address(page);
	void *p;
	unsigned long *map = kzalloc(BITS_TO_LONGS(page->objects) *
				     sizeof(long), GFP_ATOMIC);
	if (!map)
		return;
	slab_err(s, page, "%s", text);
	slab_lock(page);
	for_each_free_object(p, s, page->freelist)
		set_bit(slab_index(p, s, addr), map);

	for_each_object(p, s, addr, page->objects) {

		if (!test_bit(slab_index(p, s, addr), map)) {
			printk(KERN_ERR "INFO: Object 0x%p @offset=%tu\n",
							p, p - addr);
			print_tracking(s, p);
		}
	}
	slab_unlock(page);
	kfree(map);
#endif
}

/*
 * Attempt to free all partial slabs on a node.
 */
static void free_partial(struct kmem_cache *s, struct kmem_cache_node *n)
{
	unsigned long flags;
	struct page *page, *h;

	spin_lock_irqsave(&n->list_lock, flags);
	list_for_each_entry_safe(page, h, &n->partial, lru) {
		if (!page->inuse) {
			__remove_partial(n, page);
			discard_slab(s, page);
		} else {
			list_slab_objects(s, page,
				"Objects remaining on kmem_cache_close()");
		}
	}
	spin_unlock_irqrestore(&n->list_lock, flags);
}

/*
 * Release all resources used by a slab cache.
 */
static inline int kmem_cache_close(struct kmem_cache *s)
{
	int node;

	flush_all(s);
	free_percpu(s->cpu_slab);
	/* Attempt to free all objects */
	for_each_node_state(node, N_NORMAL_MEMORY) {
		struct kmem_cache_node *n = get_node(s, node);

		free_partial(s, n);
		if (n->nr_partial || slabs_node(s, node))
			return 1;
	}
	free_kmem_cache_nodes(s);
	return 0;
}

/*
 * Close a cache and release the kmem_cache structure
 * (must be used for caches created using kmem_cache_create)
 */
void kmem_cache_destroy(struct kmem_cache *s)
{
	down_write(&slub_lock);
	s->refcount--;
	if (!s->refcount) {
		list_del(&s->list);
		if (kmem_cache_close(s)) {
			printk(KERN_ERR "SLUB %s: %s called for cache that "
				"still has objects.\n", s->name, __func__);
			dump_stack();
		}
		if (s->flags & SLAB_DESTROY_BY_RCU)
			rcu_barrier();
		sysfs_slab_remove(s);
	}
	up_write(&slub_lock);
}
EXPORT_SYMBOL(kmem_cache_destroy);

/********************************************************************
 *		Kmalloc subsystem
 *******************************************************************/

struct kmem_cache *kmalloc_caches[SLUB_PAGE_SHIFT];
EXPORT_SYMBOL(kmalloc_caches);

static struct kmem_cache *kmem_cache;

#ifdef CONFIG_ZONE_DMA
static struct kmem_cache *kmalloc_dma_caches[SLUB_PAGE_SHIFT];
#endif

static int __init setup_slub_min_order(char *str)
{
	get_option(&str, &slub_min_order);

	return 1;
}

__setup("slub_min_order=", setup_slub_min_order);

static int __init setup_slub_max_order(char *str)
{
	get_option(&str, &slub_max_order);
	slub_max_order = min(slub_max_order, MAX_ORDER - 1);

	return 1;
}

__setup("slub_max_order=", setup_slub_max_order);

static int __init setup_slub_min_objects(char *str)
{
	get_option(&str, &slub_min_objects);

	return 1;
}

__setup("slub_min_objects=", setup_slub_min_objects);

static int __init setup_slub_nomerge(char *str)
{
	slub_nomerge = 1;
	return 1;
}

__setup("slub_nomerge", setup_slub_nomerge);

static struct kmem_cache *__init create_kmalloc_cache(const char *name,
						int size, unsigned int flags)
{
	struct kmem_cache *s;

	s = kmem_cache_alloc(kmem_cache, GFP_NOWAIT);

	/*
	 * This function is called with IRQs disabled during early-boot on
	 * single CPU so there's no need to take slub_lock here.
	 */
	if (!kmem_cache_open(s, name, size, ARCH_KMALLOC_MINALIGN,
								flags, NULL))
		goto panic;

	list_add(&s->list, &slab_caches);
	return s;

panic:
	panic("Creation of kmalloc slab %s size=%d failed.\n", name, size);
	return NULL;
}

/*
 * Conversion table for small slabs sizes / 8 to the index in the
 * kmalloc array. This is necessary for slabs < 192 since we have non power
 * of two cache sizes there. The size of larger slabs can be determined using
 * fls.
 */
static s8 size_index[24] = {
	3,	/* 8 */
	4,	/* 16 */
	5,	/* 24 */
	5,	/* 32 */
	6,	/* 40 */
	6,	/* 48 */
	6,	/* 56 */
	6,	/* 64 */
	1,	/* 72 */
	1,	/* 80 */
	1,	/* 88 */
	1,	/* 96 */
	7,	/* 104 */
	7,	/* 112 */
	7,	/* 120 */
	7,	/* 128 */
	2,	/* 136 */
	2,	/* 144 */
	2,	/* 152 */
	2,	/* 160 */
	2,	/* 168 */
	2,	/* 176 */
	2,	/* 184 */
	2	/* 192 */
};

static inline int size_index_elem(size_t bytes)
{
	return (bytes - 1) / 8;
}

static struct kmem_cache *get_slab(size_t size, gfp_t flags)
{
	int index;

	if (size <= 192) {
		if (!size)
			return ZERO_SIZE_PTR;

		index = size_index[size_index_elem(size)];
	} else
		index = fls(size - 1);

#ifdef CONFIG_ZONE_DMA
	if (unlikely((flags & SLUB_DMA)))
		return kmalloc_dma_caches[index];

#endif
	return kmalloc_caches[index];
}

void *__kmalloc(size_t size, gfp_t flags)
{
	struct kmem_cache *s;
	void *ret;

	if (unlikely(size > SLUB_MAX_SIZE))
		return kmalloc_large(size, flags);

	s = get_slab(size, flags);

	if (unlikely(ZERO_OR_NULL_PTR(s)))
		return s;

	ret = slab_alloc(s, flags, NUMA_NO_NODE, _RET_IP_);

	trace_kmalloc(_RET_IP_, ret, size, s->size, flags);

	return ret;
}
EXPORT_SYMBOL(__kmalloc);

#ifdef CONFIG_NUMA
static void *kmalloc_large_node(size_t size, gfp_t flags, int node)
{
	struct page *page;
	void *ptr = NULL;

	flags |= __GFP_COMP | __GFP_NOTRACK;
	page = alloc_pages_node(node, flags, get_order(size));
	if (page)
		ptr = page_address(page);

	kmemleak_alloc(ptr, size, 1, flags);
	return ptr;
}

void *__kmalloc_node(size_t size, gfp_t flags, int node)
{
	struct kmem_cache *s;
	void *ret;

	if (unlikely(size > SLUB_MAX_SIZE)) {
		ret = kmalloc_large_node(size, flags, node);

		trace_kmalloc_node(_RET_IP_, ret,
				   size, PAGE_SIZE << get_order(size),
				   flags, node);

		return ret;
	}

	s = get_slab(size, flags);

	if (unlikely(ZERO_OR_NULL_PTR(s)))
		return s;

	ret = slab_alloc(s, flags, node, _RET_IP_);

	trace_kmalloc_node(_RET_IP_, ret, size, s->size, flags, node);

	return ret;
}
EXPORT_SYMBOL(__kmalloc_node);
#endif

size_t ksize(const void *object)
{
	struct page *page;
	struct kmem_cache *s;

	if (unlikely(object == ZERO_SIZE_PTR))
		return 0;

	page = virt_to_head_page(object);

	if (unlikely(!PageSlab(page))) {
		WARN_ON(!PageCompound(page));
		return PAGE_SIZE << compound_order(page);
	}
	s = page->slab;

#ifdef CONFIG_SLUB_DEBUG
	/*
	 * Debugging requires use of the padding between object
	 * and whatever may come after it.
	 */
	if (s->flags & (SLAB_RED_ZONE | SLAB_POISON))
		return s->objsize;

#endif
	/*
	 * If we have the need to store the freelist pointer
	 * back there or track user information then we can
	 * only use the space before that information.
	 */
	if (s->flags & (SLAB_DESTROY_BY_RCU | SLAB_STORE_USER))
		return s->inuse;
	/*
	 * Else we can use all the padding etc for the allocation
	 */
	return s->size;
}
EXPORT_SYMBOL(ksize);

void kfree(const void *x)
{
	struct page *page;
	void *object = (void *)x;

	trace_kfree(_RET_IP_, x);

	if (unlikely(ZERO_OR_NULL_PTR(x)))
		return;

	page = virt_to_head_page(x);
	if (unlikely(!PageSlab(page))) {
		BUG_ON(!PageCompound(page));
		kmemleak_free(x);
		put_page(page);
		return;
	}
	slab_free(page->slab, page, object, _RET_IP_);
}
EXPORT_SYMBOL(kfree);

/*
 * kmem_cache_shrink removes empty slabs from the partial lists and sorts
 * the remaining slabs by the number of items in use. The slabs with the
 * most items in use come first. New allocations will then fill those up
 * and thus they can be removed from the partial lists.
 *
 * The slabs with the least items are placed last. This results in them
 * being allocated from last increasing the chance that the last objects
 * are freed in them.
 */
int kmem_cache_shrink(struct kmem_cache *s)
{
	int node;
	int i;
	struct kmem_cache_node *n;
	struct page *page;
	struct page *t;
	int objects = oo_objects(s->max);
	struct list_head *slabs_by_inuse =
		kmalloc(sizeof(struct list_head) * objects, GFP_KERNEL);
	unsigned long flags;

	if (!slabs_by_inuse)
		return -ENOMEM;

	flush_all(s);
	for_each_node_state(node, N_NORMAL_MEMORY) {
		n = get_node(s, node);

		if (!n->nr_partial)
			continue;

		for (i = 0; i < objects; i++)
			INIT_LIST_HEAD(slabs_by_inuse + i);

		spin_lock_irqsave(&n->list_lock, flags);

		/*
		 * Build lists indexed by the items in use in each slab.
		 *
		 * Note that concurrent frees may occur while we hold the
		 * list_lock. page->inuse here is the upper limit.
		 */
		list_for_each_entry_safe(page, t, &n->partial, lru) {
			if (!page->inuse && slab_trylock(page)) {
				/*
				 * Must hold slab lock here because slab_free
				 * may have freed the last object and be
				 * waiting to release the slab.
				 */
				__remove_partial(n, page);
				slab_unlock(page);
				discard_slab(s, page);
			} else {
				list_move(&page->lru,
				slabs_by_inuse + page->inuse);
			}
		}

		/*
		 * Rebuild the partial list with the slabs filled up most
		 * first and the least used slabs at the end.
		 */
		for (i = objects - 1; i >= 0; i--)
			list_splice(slabs_by_inuse + i, n->partial.prev);

		spin_unlock_irqrestore(&n->list_lock, flags);
	}

	kfree(slabs_by_inuse);
	return 0;
}
EXPORT_SYMBOL(kmem_cache_shrink);

#if defined(CONFIG_MEMORY_HOTPLUG)
static int slab_mem_going_offline_callback(void *arg)
{
	struct kmem_cache *s;

	down_read(&slub_lock);
	list_for_each_entry(s, &slab_caches, list)
		kmem_cache_shrink(s);
	up_read(&slub_lock);

	return 0;
}

static void slab_mem_offline_callback(void *arg)
{
	struct kmem_cache_node *n;
	struct kmem_cache *s;
	struct memory_notify *marg = arg;
	int offline_node;

	offline_node = marg->status_change_nid;

	/*
	 * If the node still has available memory. we need kmem_cache_node
	 * for it yet.
	 */
	if (offline_node < 0)
		return;

	down_read(&slub_lock);
	list_for_each_entry(s, &slab_caches, list) {
		n = get_node(s, offline_node);
		if (n) {
			/*
			 * if n->nr_slabs > 0, slabs still exist on the node
			 * that is going down. We were unable to free them,
			 * and offline_pages() function shouldn't call this
			 * callback. So, we must fail.
			 */
			BUG_ON(slabs_node(s, offline_node));

			s->node[offline_node] = NULL;
			kmem_cache_free(kmem_cache_node, n);
		}
	}
	up_read(&slub_lock);
}

static int slab_mem_going_online_callback(void *arg)
{
	struct kmem_cache_node *n;
	struct kmem_cache *s;
	struct memory_notify *marg = arg;
	int nid = marg->status_change_nid;
	int ret = 0;

	/*
	 * If the node's memory is already available, then kmem_cache_node is
	 * already created. Nothing to do.
	 */
	if (nid < 0)
		return 0;

	/*
	 * We are bringing a node online. No memory is available yet. We must
	 * allocate a kmem_cache_node structure in order to bring the node
	 * online.
	 */
	down_read(&slub_lock);
	list_for_each_entry(s, &slab_caches, list) {
		/*
		 * XXX: kmem_cache_alloc_node will fallback to other nodes
		 *      since memory is not yet available from the node that
		 *      is brought up.
		 */
		n = kmem_cache_alloc(kmem_cache_node, GFP_KERNEL);
		if (!n) {
			ret = -ENOMEM;
			goto out;
		}
		init_kmem_cache_node(n, s);
		s->node[nid] = n;
	}
out:
	up_read(&slub_lock);
	return ret;
}

static int slab_memory_callback(struct notifier_block *self,
				unsigned long action, void *arg)
{
	int ret = 0;

	switch (action) {
	case MEM_GOING_ONLINE:
		ret = slab_mem_going_online_callback(arg);
		break;
	case MEM_GOING_OFFLINE:
		ret = slab_mem_going_offline_callback(arg);
		break;
	case MEM_OFFLINE:
	case MEM_CANCEL_ONLINE:
		slab_mem_offline_callback(arg);
		break;
	case MEM_ONLINE:
	case MEM_CANCEL_OFFLINE:
		break;
	}
	if (ret)
		ret = notifier_from_errno(ret);
	else
		ret = NOTIFY_OK;
	return ret;
}

#endif /* CONFIG_MEMORY_HOTPLUG */

/********************************************************************
 *			Basic setup of slabs
 *******************************************************************/

/*
 * Used for early kmem_cache structures that were allocated using
 * the page allocator
 */

static void __init kmem_cache_bootstrap_fixup(struct kmem_cache *s)
{
	int node;

	list_add(&s->list, &slab_caches);
	s->refcount = -1;

	for_each_node_state(node, N_NORMAL_MEMORY) {
		struct kmem_cache_node *n = get_node(s, node);
		struct page *p;

		if (n) {
			list_for_each_entry(p, &n->partial, lru)
				p->slab = s;

#ifdef CONFIG_SLAB_DEBUG
			list_for_each_entry(p, &n->full, lru)
				p->slab = s;
#endif
		}
	}
}

void __init kmem_cache_init(void)
{
	int i;
	int caches = 0;
	struct kmem_cache *temp_kmem_cache;
	int order;
	struct kmem_cache *temp_kmem_cache_node;
	unsigned long kmalloc_size;

	kmem_size = offsetof(struct kmem_cache, node) +
				nr_node_ids * sizeof(struct kmem_cache_node *);

	/* Allocate two kmem_caches from the page allocator */
	kmalloc_size = ALIGN(kmem_size, cache_line_size());
	order = get_order(2 * kmalloc_size);
	kmem_cache = (void *)__get_free_pages(GFP_NOWAIT, order);

	/*
	 * Must first have the slab cache available for the allocations of the
	 * struct kmem_cache_node's. There is special bootstrap code in
	 * kmem_cache_open for slab_state == DOWN.
	 */
	kmem_cache_node = (void *)kmem_cache + kmalloc_size;

	kmem_cache_open(kmem_cache_node, "kmem_cache_node",
		sizeof(struct kmem_cache_node),
		0, SLAB_HWCACHE_ALIGN | SLAB_PANIC, NULL);

	hotplug_memory_notifier(slab_memory_callback, SLAB_CALLBACK_PRI);

	/* Able to allocate the per node structures */
	slab_state = PARTIAL;

	temp_kmem_cache = kmem_cache;
	kmem_cache_open(kmem_cache, "kmem_cache", kmem_size,
		0, SLAB_HWCACHE_ALIGN | SLAB_PANIC, NULL);
	kmem_cache = kmem_cache_alloc(kmem_cache, GFP_NOWAIT);
	memcpy(kmem_cache, temp_kmem_cache, kmem_size);

	/*
	 * Allocate kmem_cache_node properly from the kmem_cache slab.
	 * kmem_cache_node is separately allocated so no need to
	 * update any list pointers.
	 */
	temp_kmem_cache_node = kmem_cache_node;
<<<<<<< HEAD

	kmem_cache_node = kmem_cache_alloc(kmem_cache, GFP_NOWAIT);
	memcpy(kmem_cache_node, temp_kmem_cache_node, kmem_size);

=======

	kmem_cache_node = kmem_cache_alloc(kmem_cache, GFP_NOWAIT);
	memcpy(kmem_cache_node, temp_kmem_cache_node, kmem_size);

>>>>>>> 3cbea436
	kmem_cache_bootstrap_fixup(kmem_cache_node);

	caches++;
	kmem_cache_bootstrap_fixup(kmem_cache);
	caches++;
	/* Free temporary boot structure */
	free_pages((unsigned long)temp_kmem_cache, order);

	/* Now we can use the kmem_cache to allocate kmalloc slabs */

	/*
	 * Patch up the size_index table if we have strange large alignment
	 * requirements for the kmalloc array. This is only the case for
	 * MIPS it seems. The standard arches will not generate any code here.
	 *
	 * Largest permitted alignment is 256 bytes due to the way we
	 * handle the index determination for the smaller caches.
	 *
	 * Make sure that nothing crazy happens if someone starts tinkering
	 * around with ARCH_KMALLOC_MINALIGN
	 */
	BUILD_BUG_ON(KMALLOC_MIN_SIZE > 256 ||
		(KMALLOC_MIN_SIZE & (KMALLOC_MIN_SIZE - 1)));

	for (i = 8; i < KMALLOC_MIN_SIZE; i += 8) {
		int elem = size_index_elem(i);
		if (elem >= ARRAY_SIZE(size_index))
			break;
		size_index[elem] = KMALLOC_SHIFT_LOW;
	}

	if (KMALLOC_MIN_SIZE == 64) {
		/*
		 * The 96 byte size cache is not used if the alignment
		 * is 64 byte.
		 */
		for (i = 64 + 8; i <= 96; i += 8)
			size_index[size_index_elem(i)] = 7;
	} else if (KMALLOC_MIN_SIZE == 128) {
		/*
		 * The 192 byte sized cache is not used if the alignment
		 * is 128 byte. Redirect kmalloc to use the 256 byte cache
		 * instead.
		 */
		for (i = 128 + 8; i <= 192; i += 8)
			size_index[size_index_elem(i)] = 8;
	}

	/* Caches that are not of the two-to-the-power-of size */
	if (KMALLOC_MIN_SIZE <= 32) {
		kmalloc_caches[1] = create_kmalloc_cache("kmalloc-96", 96, 0);
		caches++;
	}

	if (KMALLOC_MIN_SIZE <= 64) {
		kmalloc_caches[2] = create_kmalloc_cache("kmalloc-192", 192, 0);
		caches++;
	}

	for (i = KMALLOC_SHIFT_LOW; i < SLUB_PAGE_SHIFT; i++) {
		kmalloc_caches[i] = create_kmalloc_cache("kmalloc", 1 << i, 0);
		caches++;
	}

	slab_state = UP;

	/* Provide the correct kmalloc names now that the caches are up */
	if (KMALLOC_MIN_SIZE <= 32) {
		kmalloc_caches[1]->name = kstrdup(kmalloc_caches[1]->name, GFP_NOWAIT);
		BUG_ON(!kmalloc_caches[1]->name);
	}

	if (KMALLOC_MIN_SIZE <= 64) {
		kmalloc_caches[2]->name = kstrdup(kmalloc_caches[2]->name, GFP_NOWAIT);
		BUG_ON(!kmalloc_caches[2]->name);
	}

	for (i = KMALLOC_SHIFT_LOW; i < SLUB_PAGE_SHIFT; i++) {
		char *s = kasprintf(GFP_NOWAIT, "kmalloc-%d", 1 << i);

		BUG_ON(!s);
		kmalloc_caches[i]->name = s;
	}

#ifdef CONFIG_SMP
	register_cpu_notifier(&slab_notifier);
#endif

#ifdef CONFIG_ZONE_DMA
	for (i = 0; i < SLUB_PAGE_SHIFT; i++) {
		struct kmem_cache *s = kmalloc_caches[i];

		if (s && s->size) {
			char *name = kasprintf(GFP_NOWAIT,
				 "dma-kmalloc-%d", s->objsize);

			BUG_ON(!name);
			kmalloc_dma_caches[i] = create_kmalloc_cache(name,
				s->objsize, SLAB_CACHE_DMA);
		}
	}
#endif
	printk(KERN_INFO
		"SLUB: Genslabs=%d, HWalign=%d, Order=%d-%d, MinObjects=%d,"
		" CPUs=%d, Nodes=%d\n",
		caches, cache_line_size(),
		slub_min_order, slub_max_order, slub_min_objects,
		nr_cpu_ids, nr_node_ids);
}

void __init kmem_cache_init_late(void)
{
}

/*
 * Find a mergeable slab cache
 */
static int slab_unmergeable(struct kmem_cache *s)
{
	if (slub_nomerge || (s->flags & SLUB_NEVER_MERGE))
		return 1;

	if (s->ctor)
		return 1;

	/*
	 * We may have set a slab to be unmergeable during bootstrap.
	 */
	if (s->refcount < 0)
		return 1;

	return 0;
}

static struct kmem_cache *find_mergeable(size_t size,
		size_t align, unsigned long flags, const char *name,
		void (*ctor)(void *))
{
	struct kmem_cache *s;

	if (slub_nomerge || (flags & SLUB_NEVER_MERGE))
		return NULL;

	if (ctor)
		return NULL;

	size = ALIGN(size, sizeof(void *));
	align = calculate_alignment(flags, align, size);
	size = ALIGN(size, align);
	flags = kmem_cache_flags(size, flags, name, NULL);

	list_for_each_entry(s, &slab_caches, list) {
		if (slab_unmergeable(s))
			continue;

		if (size > s->size)
			continue;

		if ((flags & SLUB_MERGE_SAME) != (s->flags & SLUB_MERGE_SAME))
				continue;
		/*
		 * Check if alignment is compatible.
		 * Courtesy of Adrian Drzewiecki
		 */
		if ((s->size & ~(align - 1)) != s->size)
			continue;

		if (s->size - size >= sizeof(void *))
			continue;

		return s;
	}
	return NULL;
}

struct kmem_cache *kmem_cache_create(const char *name, size_t size,
		size_t align, unsigned long flags, void (*ctor)(void *))
{
	struct kmem_cache *s;
	char *n;

	if (WARN_ON(!name))
		return NULL;

	down_write(&slub_lock);
	s = find_mergeable(size, align, flags, name, ctor);
	if (s) {
		s->refcount++;
		/*
		 * Adjust the object sizes so that we clear
		 * the complete object on kzalloc.
		 */
		s->objsize = max(s->objsize, (int)size);
		s->inuse = max_t(int, s->inuse, ALIGN(size, sizeof(void *)));

		if (sysfs_slab_alias(s, name)) {
			s->refcount--;
			goto err;
		}
		up_write(&slub_lock);
		return s;
	}

	n = kstrdup(name, GFP_KERNEL);
	if (!n)
		goto err;

	s = kmalloc(kmem_size, GFP_KERNEL);
	if (s) {
		if (kmem_cache_open(s, n,
				size, align, flags, ctor)) {
			list_add(&s->list, &slab_caches);
			if (sysfs_slab_add(s)) {
				list_del(&s->list);
				kfree(n);
				kfree(s);
				goto err;
			}
			up_write(&slub_lock);
			return s;
		}
		kfree(n);
		kfree(s);
	}
err:
	up_write(&slub_lock);

	if (flags & SLAB_PANIC)
		panic("Cannot create slabcache %s\n", name);
	else
		s = NULL;
	return s;
}
EXPORT_SYMBOL(kmem_cache_create);

#ifdef CONFIG_SMP
/*
 * Use the cpu notifier to insure that the cpu slabs are flushed when
 * necessary.
 */
static int __cpuinit slab_cpuup_callback(struct notifier_block *nfb,
		unsigned long action, void *hcpu)
{
	long cpu = (long)hcpu;
	struct kmem_cache *s;
	unsigned long flags;

	switch (action) {
	case CPU_UP_CANCELED:
	case CPU_UP_CANCELED_FROZEN:
	case CPU_DEAD:
	case CPU_DEAD_FROZEN:
		down_read(&slub_lock);
		list_for_each_entry(s, &slab_caches, list) {
			local_irq_save(flags);
			__flush_cpu_slab(s, cpu);
			local_irq_restore(flags);
		}
		up_read(&slub_lock);
		break;
	default:
		break;
	}
	return NOTIFY_OK;
}

static struct notifier_block __cpuinitdata slab_notifier = {
	.notifier_call = slab_cpuup_callback
};

#endif

void *__kmalloc_track_caller(size_t size, gfp_t gfpflags, unsigned long caller)
{
	struct kmem_cache *s;
	void *ret;

	if (unlikely(size > SLUB_MAX_SIZE))
		return kmalloc_large(size, gfpflags);

	s = get_slab(size, gfpflags);

	if (unlikely(ZERO_OR_NULL_PTR(s)))
		return s;

	ret = slab_alloc(s, gfpflags, NUMA_NO_NODE, caller);

	/* Honor the call site pointer we recieved. */
	trace_kmalloc(caller, ret, size, s->size, gfpflags);

	return ret;
}

#ifdef CONFIG_NUMA
void *__kmalloc_node_track_caller(size_t size, gfp_t gfpflags,
					int node, unsigned long caller)
{
	struct kmem_cache *s;
	void *ret;

	if (unlikely(size > SLUB_MAX_SIZE)) {
		ret = kmalloc_large_node(size, gfpflags, node);

		trace_kmalloc_node(caller, ret,
				   size, PAGE_SIZE << get_order(size),
				   gfpflags, node);

		return ret;
	}

	s = get_slab(size, gfpflags);

	if (unlikely(ZERO_OR_NULL_PTR(s)))
		return s;

	ret = slab_alloc(s, gfpflags, node, caller);

	/* Honor the call site pointer we recieved. */
	trace_kmalloc_node(caller, ret, size, s->size, gfpflags, node);

	return ret;
}
#endif

#ifdef CONFIG_SYSFS
static int count_inuse(struct page *page)
{
	return page->inuse;
}

static int count_total(struct page *page)
{
	return page->objects;
}
#endif

#ifdef CONFIG_SLUB_DEBUG
static int validate_slab(struct kmem_cache *s, struct page *page,
						unsigned long *map)
{
	void *p;
	void *addr = page_address(page);

	if (!check_slab(s, page) ||
			!on_freelist(s, page, NULL))
		return 0;

	/* Now we know that a valid freelist exists */
	bitmap_zero(map, page->objects);

	for_each_free_object(p, s, page->freelist) {
		set_bit(slab_index(p, s, addr), map);
		if (!check_object(s, page, p, SLUB_RED_INACTIVE))
			return 0;
	}

	for_each_object(p, s, addr, page->objects)
		if (!test_bit(slab_index(p, s, addr), map))
			if (!check_object(s, page, p, SLUB_RED_ACTIVE))
				return 0;
	return 1;
}

static void validate_slab_slab(struct kmem_cache *s, struct page *page,
						unsigned long *map)
{
	if (slab_trylock(page)) {
		validate_slab(s, page, map);
		slab_unlock(page);
	} else
		printk(KERN_INFO "SLUB %s: Skipped busy slab 0x%p\n",
			s->name, page);
}

static int validate_slab_node(struct kmem_cache *s,
		struct kmem_cache_node *n, unsigned long *map)
{
	unsigned long count = 0;
	struct page *page;
	unsigned long flags;

	spin_lock_irqsave(&n->list_lock, flags);

	list_for_each_entry(page, &n->partial, lru) {
		validate_slab_slab(s, page, map);
		count++;
	}
	if (count != n->nr_partial)
		printk(KERN_ERR "SLUB %s: %ld partial slabs counted but "
			"counter=%ld\n", s->name, count, n->nr_partial);

	if (!(s->flags & SLAB_STORE_USER))
		goto out;

	list_for_each_entry(page, &n->full, lru) {
		validate_slab_slab(s, page, map);
		count++;
	}
	if (count != atomic_long_read(&n->nr_slabs))
		printk(KERN_ERR "SLUB: %s %ld slabs counted but "
			"counter=%ld\n", s->name, count,
			atomic_long_read(&n->nr_slabs));

out:
	spin_unlock_irqrestore(&n->list_lock, flags);
	return count;
}

static long validate_slab_cache(struct kmem_cache *s)
{
	int node;
	unsigned long count = 0;
	unsigned long *map = kmalloc(BITS_TO_LONGS(oo_objects(s->max)) *
				sizeof(unsigned long), GFP_KERNEL);

	if (!map)
		return -ENOMEM;

	flush_all(s);
	for_each_node_state(node, N_NORMAL_MEMORY) {
		struct kmem_cache_node *n = get_node(s, node);

		count += validate_slab_node(s, n, map);
	}
	kfree(map);
	return count;
}
/*
 * Generate lists of code addresses where slabcache objects are allocated
 * and freed.
 */

struct location {
	unsigned long count;
	unsigned long addr;
	long long sum_time;
	long min_time;
	long max_time;
	long min_pid;
	long max_pid;
	DECLARE_BITMAP(cpus, NR_CPUS);
	nodemask_t nodes;
};

struct loc_track {
	unsigned long max;
	unsigned long count;
	struct location *loc;
};

static void free_loc_track(struct loc_track *t)
{
	if (t->max)
		free_pages((unsigned long)t->loc,
			get_order(sizeof(struct location) * t->max));
}

static int alloc_loc_track(struct loc_track *t, unsigned long max, gfp_t flags)
{
	struct location *l;
	int order;

	order = get_order(sizeof(struct location) * max);

	l = (void *)__get_free_pages(flags, order);
	if (!l)
		return 0;

	if (t->count) {
		memcpy(l, t->loc, sizeof(struct location) * t->count);
		free_loc_track(t);
	}
	t->max = max;
	t->loc = l;
	return 1;
}

static int add_location(struct loc_track *t, struct kmem_cache *s,
				const struct track *track)
{
	long start, end, pos;
	struct location *l;
	unsigned long caddr;
	unsigned long age = jiffies - track->when;

	start = -1;
	end = t->count;

	for ( ; ; ) {
		pos = start + (end - start + 1) / 2;

		/*
		 * There is nothing at "end". If we end up there
		 * we need to add something to before end.
		 */
		if (pos == end)
			break;

		caddr = t->loc[pos].addr;
		if (track->addr == caddr) {

			l = &t->loc[pos];
			l->count++;
			if (track->when) {
				l->sum_time += age;
				if (age < l->min_time)
					l->min_time = age;
				if (age > l->max_time)
					l->max_time = age;

				if (track->pid < l->min_pid)
					l->min_pid = track->pid;
				if (track->pid > l->max_pid)
					l->max_pid = track->pid;

				cpumask_set_cpu(track->cpu,
						to_cpumask(l->cpus));
			}
			node_set(page_to_nid(virt_to_page(track)), l->nodes);
			return 1;
		}

		if (track->addr < caddr)
			end = pos;
		else
			start = pos;
	}

	/*
	 * Not found. Insert new tracking element.
	 */
	if (t->count >= t->max && !alloc_loc_track(t, 2 * t->max, GFP_ATOMIC))
		return 0;

	l = t->loc + pos;
	if (pos < t->count)
		memmove(l + 1, l,
			(t->count - pos) * sizeof(struct location));
	t->count++;
	l->count = 1;
	l->addr = track->addr;
	l->sum_time = age;
	l->min_time = age;
	l->max_time = age;
	l->min_pid = track->pid;
	l->max_pid = track->pid;
	cpumask_clear(to_cpumask(l->cpus));
	cpumask_set_cpu(track->cpu, to_cpumask(l->cpus));
	nodes_clear(l->nodes);
	node_set(page_to_nid(virt_to_page(track)), l->nodes);
	return 1;
}

static void process_slab(struct loc_track *t, struct kmem_cache *s,
		struct page *page, enum track_item alloc,
		unsigned long *map)
{
	void *addr = page_address(page);
	void *p;

	bitmap_zero(map, page->objects);
	for_each_free_object(p, s, page->freelist)
		set_bit(slab_index(p, s, addr), map);

	for_each_object(p, s, addr, page->objects)
		if (!test_bit(slab_index(p, s, addr), map))
			add_location(t, s, get_track(s, p, alloc));
}

static int list_locations(struct kmem_cache *s, char *buf,
					enum track_item alloc)
{
	int len = 0;
	unsigned long i;
	struct loc_track t = { 0, 0, NULL };
	int node;
	unsigned long *map = kmalloc(BITS_TO_LONGS(oo_objects(s->max)) *
				     sizeof(unsigned long), GFP_KERNEL);

	if (!map || !alloc_loc_track(&t, PAGE_SIZE / sizeof(struct location),
				     GFP_TEMPORARY)) {
		kfree(map);
		return sprintf(buf, "Out of memory\n");
	}
	/* Push back cpu slabs */
	flush_all(s);

	for_each_node_state(node, N_NORMAL_MEMORY) {
		struct kmem_cache_node *n = get_node(s, node);
		unsigned long flags;
		struct page *page;

		if (!atomic_long_read(&n->nr_slabs))
			continue;

		spin_lock_irqsave(&n->list_lock, flags);
		list_for_each_entry(page, &n->partial, lru)
			process_slab(&t, s, page, alloc, map);
		list_for_each_entry(page, &n->full, lru)
			process_slab(&t, s, page, alloc, map);
		spin_unlock_irqrestore(&n->list_lock, flags);
	}

	for (i = 0; i < t.count; i++) {
		struct location *l = &t.loc[i];

		if (len > PAGE_SIZE - KSYM_SYMBOL_LEN - 100)
			break;
		len += sprintf(buf + len, "%7ld ", l->count);

		if (l->addr)
			len += sprintf(buf + len, "%pS", (void *)l->addr);
		else
			len += sprintf(buf + len, "<not-available>");

		if (l->sum_time != l->min_time) {
			len += sprintf(buf + len, " age=%ld/%ld/%ld",
				l->min_time,
				(long)div_u64(l->sum_time, l->count),
				l->max_time);
		} else
			len += sprintf(buf + len, " age=%ld",
				l->min_time);

		if (l->min_pid != l->max_pid)
			len += sprintf(buf + len, " pid=%ld-%ld",
				l->min_pid, l->max_pid);
		else
			len += sprintf(buf + len, " pid=%ld",
				l->min_pid);

		if (num_online_cpus() > 1 &&
				!cpumask_empty(to_cpumask(l->cpus)) &&
				len < PAGE_SIZE - 60) {
			len += sprintf(buf + len, " cpus=");
			len += cpulist_scnprintf(buf + len, PAGE_SIZE - len - 50,
						 to_cpumask(l->cpus));
		}

		if (nr_online_nodes > 1 && !nodes_empty(l->nodes) &&
				len < PAGE_SIZE - 60) {
			len += sprintf(buf + len, " nodes=");
			len += nodelist_scnprintf(buf + len, PAGE_SIZE - len - 50,
					l->nodes);
		}

		len += sprintf(buf + len, "\n");
	}

	free_loc_track(&t);
	kfree(map);
	if (!t.count)
		len += sprintf(buf, "No data\n");
	return len;
}
#endif

#ifdef SLUB_RESILIENCY_TEST
static void resiliency_test(void)
{
	u8 *p;

	BUILD_BUG_ON(KMALLOC_MIN_SIZE > 16 || SLUB_PAGE_SHIFT < 10);

	printk(KERN_ERR "SLUB resiliency testing\n");
	printk(KERN_ERR "-----------------------\n");
	printk(KERN_ERR "A. Corruption after allocation\n");

	p = kzalloc(16, GFP_KERNEL);
	p[16] = 0x12;
	printk(KERN_ERR "\n1. kmalloc-16: Clobber Redzone/next pointer"
			" 0x12->0x%p\n\n", p + 16);
<<<<<<< HEAD

	validate_slab_cache(kmalloc_caches[4]);

	/* Hmmm... The next two are dangerous */
	p = kzalloc(32, GFP_KERNEL);
	p[32 + sizeof(void *)] = 0x34;
	printk(KERN_ERR "\n2. kmalloc-32: Clobber next pointer/next slab"
			" 0x34 -> -0x%p\n", p);
	printk(KERN_ERR
		"If allocated object is overwritten then not detectable\n\n");

	validate_slab_cache(kmalloc_caches[5]);
	p = kzalloc(64, GFP_KERNEL);
	p += 64 + (get_cycles() & 0xff) * sizeof(void *);
	*p = 0x56;
	printk(KERN_ERR "\n3. kmalloc-64: corrupting random byte 0x56->0x%p\n",
									p);
	printk(KERN_ERR
		"If allocated object is overwritten then not detectable\n\n");
	validate_slab_cache(kmalloc_caches[6]);

	printk(KERN_ERR "\nB. Corruption after free\n");
	p = kzalloc(128, GFP_KERNEL);
	kfree(p);
	*p = 0x78;
	printk(KERN_ERR "1. kmalloc-128: Clobber first word 0x78->0x%p\n\n", p);
	validate_slab_cache(kmalloc_caches[7]);

	p = kzalloc(256, GFP_KERNEL);
	kfree(p);
	p[50] = 0x9a;
	printk(KERN_ERR "\n2. kmalloc-256: Clobber 50th byte 0x9a->0x%p\n\n",
			p);
	validate_slab_cache(kmalloc_caches[8]);

	p = kzalloc(512, GFP_KERNEL);
	kfree(p);
	p[512] = 0xab;
	printk(KERN_ERR "\n3. kmalloc-512: Clobber redzone 0xab->0x%p\n\n", p);
	validate_slab_cache(kmalloc_caches[9]);
}
#else
#ifdef CONFIG_SYSFS
static void resiliency_test(void) {};
#endif
#endif

=======

	validate_slab_cache(kmalloc_caches[4]);

	/* Hmmm... The next two are dangerous */
	p = kzalloc(32, GFP_KERNEL);
	p[32 + sizeof(void *)] = 0x34;
	printk(KERN_ERR "\n2. kmalloc-32: Clobber next pointer/next slab"
			" 0x34 -> -0x%p\n", p);
	printk(KERN_ERR
		"If allocated object is overwritten then not detectable\n\n");

	validate_slab_cache(kmalloc_caches[5]);
	p = kzalloc(64, GFP_KERNEL);
	p += 64 + (get_cycles() & 0xff) * sizeof(void *);
	*p = 0x56;
	printk(KERN_ERR "\n3. kmalloc-64: corrupting random byte 0x56->0x%p\n",
									p);
	printk(KERN_ERR
		"If allocated object is overwritten then not detectable\n\n");
	validate_slab_cache(kmalloc_caches[6]);

	printk(KERN_ERR "\nB. Corruption after free\n");
	p = kzalloc(128, GFP_KERNEL);
	kfree(p);
	*p = 0x78;
	printk(KERN_ERR "1. kmalloc-128: Clobber first word 0x78->0x%p\n\n", p);
	validate_slab_cache(kmalloc_caches[7]);

	p = kzalloc(256, GFP_KERNEL);
	kfree(p);
	p[50] = 0x9a;
	printk(KERN_ERR "\n2. kmalloc-256: Clobber 50th byte 0x9a->0x%p\n\n",
			p);
	validate_slab_cache(kmalloc_caches[8]);

	p = kzalloc(512, GFP_KERNEL);
	kfree(p);
	p[512] = 0xab;
	printk(KERN_ERR "\n3. kmalloc-512: Clobber redzone 0xab->0x%p\n\n", p);
	validate_slab_cache(kmalloc_caches[9]);
}
#else
#ifdef CONFIG_SYSFS
static void resiliency_test(void) {};
#endif
#endif

>>>>>>> 3cbea436
#ifdef CONFIG_SYSFS
enum slab_stat_type {
	SL_ALL,			/* All slabs */
	SL_PARTIAL,		/* Only partially allocated slabs */
	SL_CPU,			/* Only slabs used for cpu caches */
	SL_OBJECTS,		/* Determine allocated objects not slabs */
	SL_TOTAL		/* Determine object capacity not slabs */
};

#define SO_ALL		(1 << SL_ALL)
#define SO_PARTIAL	(1 << SL_PARTIAL)
#define SO_CPU		(1 << SL_CPU)
#define SO_OBJECTS	(1 << SL_OBJECTS)
#define SO_TOTAL	(1 << SL_TOTAL)

static ssize_t show_slab_objects(struct kmem_cache *s,
			    char *buf, unsigned long flags)
{
	unsigned long total = 0;
	int node;
	int x;
	unsigned long *nodes;
	unsigned long *per_cpu;

	nodes = kzalloc(2 * sizeof(unsigned long) * nr_node_ids, GFP_KERNEL);
	if (!nodes)
		return -ENOMEM;
	per_cpu = nodes + nr_node_ids;

	if (flags & SO_CPU) {
		int cpu;

		for_each_possible_cpu(cpu) {
			struct kmem_cache_cpu *c = per_cpu_ptr(s->cpu_slab, cpu);

			if (!c || c->node < 0)
				continue;

			if (c->page) {
					if (flags & SO_TOTAL)
						x = c->page->objects;
				else if (flags & SO_OBJECTS)
					x = c->page->inuse;
				else
					x = 1;

				total += x;
				nodes[c->node] += x;
			}
			per_cpu[c->node]++;
		}
	}

<<<<<<< HEAD
	down_read(&slub_lock);
=======
	lock_memory_hotplug();
>>>>>>> 3cbea436
#ifdef CONFIG_SLUB_DEBUG
	if (flags & SO_ALL) {
		for_each_node_state(node, N_NORMAL_MEMORY) {
			struct kmem_cache_node *n = get_node(s, node);

		if (flags & SO_TOTAL)
			x = atomic_long_read(&n->total_objects);
		else if (flags & SO_OBJECTS)
			x = atomic_long_read(&n->total_objects) -
				count_partial(n, count_free);

			else
				x = atomic_long_read(&n->nr_slabs);
			total += x;
			nodes[node] += x;
		}

	} else
#endif
	if (flags & SO_PARTIAL) {
		for_each_node_state(node, N_NORMAL_MEMORY) {
			struct kmem_cache_node *n = get_node(s, node);

			if (flags & SO_TOTAL)
				x = count_partial(n, count_total);
			else if (flags & SO_OBJECTS)
				x = count_partial(n, count_inuse);
			else
				x = n->nr_partial;
			total += x;
			nodes[node] += x;
		}
	}
	x = sprintf(buf, "%lu", total);
#ifdef CONFIG_NUMA
	for_each_node_state(node, N_NORMAL_MEMORY)
		if (nodes[node])
			x += sprintf(buf + x, " N%d=%lu",
					node, nodes[node]);
#endif
<<<<<<< HEAD
	up_read(&slub_lock);
=======
	unlock_memory_hotplug();
>>>>>>> 3cbea436
	kfree(nodes);
	return x + sprintf(buf + x, "\n");
}

#ifdef CONFIG_SLUB_DEBUG
static int any_slab_objects(struct kmem_cache *s)
{
	int node;

	for_each_online_node(node) {
		struct kmem_cache_node *n = get_node(s, node);

		if (!n)
			continue;

		if (atomic_long_read(&n->total_objects))
			return 1;
	}
	return 0;
}
#endif

#define to_slab_attr(n) container_of(n, struct slab_attribute, attr)
#define to_slab(n) container_of(n, struct kmem_cache, kobj);

struct slab_attribute {
	struct attribute attr;
	ssize_t (*show)(struct kmem_cache *s, char *buf);
	ssize_t (*store)(struct kmem_cache *s, const char *x, size_t count);
};

#define SLAB_ATTR_RO(_name) \
	static struct slab_attribute _name##_attr = __ATTR_RO(_name)

#define SLAB_ATTR(_name) \
	static struct slab_attribute _name##_attr =  \
	__ATTR(_name, 0644, _name##_show, _name##_store)

static ssize_t slab_size_show(struct kmem_cache *s, char *buf)
{
	return sprintf(buf, "%d\n", s->size);
}
SLAB_ATTR_RO(slab_size);

static ssize_t align_show(struct kmem_cache *s, char *buf)
{
	return sprintf(buf, "%d\n", s->align);
}
SLAB_ATTR_RO(align);

static ssize_t object_size_show(struct kmem_cache *s, char *buf)
{
	return sprintf(buf, "%d\n", s->objsize);
}
SLAB_ATTR_RO(object_size);

static ssize_t objs_per_slab_show(struct kmem_cache *s, char *buf)
{
	return sprintf(buf, "%d\n", oo_objects(s->oo));
}
SLAB_ATTR_RO(objs_per_slab);

static ssize_t order_store(struct kmem_cache *s,
				const char *buf, size_t length)
{
	unsigned long order;
	int err;

	err = strict_strtoul(buf, 10, &order);
	if (err)
		return err;

	if (order > slub_max_order || order < slub_min_order)
		return -EINVAL;

	calculate_sizes(s, order);
	return length;
}

static ssize_t order_show(struct kmem_cache *s, char *buf)
{
	return sprintf(buf, "%d\n", oo_order(s->oo));
}
SLAB_ATTR(order);

static ssize_t min_partial_show(struct kmem_cache *s, char *buf)
{
	return sprintf(buf, "%lu\n", s->min_partial);
}

static ssize_t min_partial_store(struct kmem_cache *s, const char *buf,
				 size_t length)
{
	unsigned long min;
	int err;

	err = strict_strtoul(buf, 10, &min);
	if (err)
		return err;

	set_min_partial(s, min);
	return length;
}
SLAB_ATTR(min_partial);

static ssize_t ctor_show(struct kmem_cache *s, char *buf)
{
	if (!s->ctor)
		return 0;
	return sprintf(buf, "%pS\n", s->ctor);
}
SLAB_ATTR_RO(ctor);

static ssize_t aliases_show(struct kmem_cache *s, char *buf)
{
	return sprintf(buf, "%d\n", s->refcount - 1);
}
SLAB_ATTR_RO(aliases);

static ssize_t partial_show(struct kmem_cache *s, char *buf)
{
	return show_slab_objects(s, buf, SO_PARTIAL);
}
SLAB_ATTR_RO(partial);

static ssize_t cpu_slabs_show(struct kmem_cache *s, char *buf)
{
	return show_slab_objects(s, buf, SO_CPU);
}
SLAB_ATTR_RO(cpu_slabs);

static ssize_t objects_show(struct kmem_cache *s, char *buf)
{
	return show_slab_objects(s, buf, SO_ALL|SO_OBJECTS);
}
SLAB_ATTR_RO(objects);

static ssize_t objects_partial_show(struct kmem_cache *s, char *buf)
{
	return show_slab_objects(s, buf, SO_PARTIAL|SO_OBJECTS);
}
SLAB_ATTR_RO(objects_partial);

static ssize_t reclaim_account_show(struct kmem_cache *s, char *buf)
{
	return sprintf(buf, "%d\n", !!(s->flags & SLAB_RECLAIM_ACCOUNT));
}

static ssize_t reclaim_account_store(struct kmem_cache *s,
				const char *buf, size_t length)
{
	s->flags &= ~SLAB_RECLAIM_ACCOUNT;
	if (buf[0] == '1')
		s->flags |= SLAB_RECLAIM_ACCOUNT;
	return length;
}
SLAB_ATTR(reclaim_account);

static ssize_t hwcache_align_show(struct kmem_cache *s, char *buf)
{
	return sprintf(buf, "%d\n", !!(s->flags & SLAB_HWCACHE_ALIGN));
}
SLAB_ATTR_RO(hwcache_align);

#ifdef CONFIG_ZONE_DMA
static ssize_t cache_dma_show(struct kmem_cache *s, char *buf)
{
	return sprintf(buf, "%d\n", !!(s->flags & SLAB_CACHE_DMA));
}
SLAB_ATTR_RO(cache_dma);
#endif

static ssize_t destroy_by_rcu_show(struct kmem_cache *s, char *buf)
{
	return sprintf(buf, "%d\n", !!(s->flags & SLAB_DESTROY_BY_RCU));
}
SLAB_ATTR_RO(destroy_by_rcu);

#ifdef CONFIG_SLUB_DEBUG
static ssize_t slabs_show(struct kmem_cache *s, char *buf)
{
	return show_slab_objects(s, buf, SO_ALL);
}
SLAB_ATTR_RO(slabs);

static ssize_t total_objects_show(struct kmem_cache *s, char *buf)
{
	return show_slab_objects(s, buf, SO_ALL|SO_TOTAL);
}
SLAB_ATTR_RO(total_objects);

static ssize_t sanity_checks_show(struct kmem_cache *s, char *buf)
{
	return sprintf(buf, "%d\n", !!(s->flags & SLAB_DEBUG_FREE));
}

static ssize_t sanity_checks_store(struct kmem_cache *s,
				const char *buf, size_t length)
{
	s->flags &= ~SLAB_DEBUG_FREE;
	if (buf[0] == '1')
		s->flags |= SLAB_DEBUG_FREE;
	return length;
}
SLAB_ATTR(sanity_checks);

static ssize_t trace_show(struct kmem_cache *s, char *buf)
{
	return sprintf(buf, "%d\n", !!(s->flags & SLAB_TRACE));
}

static ssize_t trace_store(struct kmem_cache *s, const char *buf,
							size_t length)
{
	s->flags &= ~SLAB_TRACE;
	if (buf[0] == '1')
		s->flags |= SLAB_TRACE;
	return length;
}
SLAB_ATTR(trace);

static ssize_t red_zone_show(struct kmem_cache *s, char *buf)
{
	return sprintf(buf, "%d\n", !!(s->flags & SLAB_RED_ZONE));
}

static ssize_t red_zone_store(struct kmem_cache *s,
				const char *buf, size_t length)
{
	if (any_slab_objects(s))
		return -EBUSY;

	s->flags &= ~SLAB_RED_ZONE;
	if (buf[0] == '1')
		s->flags |= SLAB_RED_ZONE;
	calculate_sizes(s, -1);
	return length;
}
SLAB_ATTR(red_zone);

static ssize_t poison_show(struct kmem_cache *s, char *buf)
{
	return sprintf(buf, "%d\n", !!(s->flags & SLAB_POISON));
}

static ssize_t poison_store(struct kmem_cache *s,
				const char *buf, size_t length)
{
	if (any_slab_objects(s))
		return -EBUSY;

	s->flags &= ~SLAB_POISON;
	if (buf[0] == '1')
		s->flags |= SLAB_POISON;
	calculate_sizes(s, -1);
	return length;
}
SLAB_ATTR(poison);

static ssize_t store_user_show(struct kmem_cache *s, char *buf)
{
	return sprintf(buf, "%d\n", !!(s->flags & SLAB_STORE_USER));
}

static ssize_t store_user_store(struct kmem_cache *s,
				const char *buf, size_t length)
{
	if (any_slab_objects(s))
		return -EBUSY;

	s->flags &= ~SLAB_STORE_USER;
	if (buf[0] == '1')
		s->flags |= SLAB_STORE_USER;
	calculate_sizes(s, -1);
	return length;
}
SLAB_ATTR(store_user);

static ssize_t validate_show(struct kmem_cache *s, char *buf)
{
	return 0;
}

static ssize_t validate_store(struct kmem_cache *s,
			const char *buf, size_t length)
{
	int ret = -EINVAL;

	if (buf[0] == '1') {
		ret = validate_slab_cache(s);
		if (ret >= 0)
			ret = length;
	}
	return ret;
}
SLAB_ATTR(validate);

static ssize_t alloc_calls_show(struct kmem_cache *s, char *buf)
{
	if (!(s->flags & SLAB_STORE_USER))
		return -ENOSYS;
	return list_locations(s, buf, TRACK_ALLOC);
}
SLAB_ATTR_RO(alloc_calls);

static ssize_t free_calls_show(struct kmem_cache *s, char *buf)
{
	if (!(s->flags & SLAB_STORE_USER))
		return -ENOSYS;
	return list_locations(s, buf, TRACK_FREE);
}
SLAB_ATTR_RO(free_calls);
#endif /* CONFIG_SLUB_DEBUG */

#ifdef CONFIG_FAILSLAB
static ssize_t failslab_show(struct kmem_cache *s, char *buf)
{
	return sprintf(buf, "%d\n", !!(s->flags & SLAB_FAILSLAB));
}

static ssize_t failslab_store(struct kmem_cache *s, const char *buf,
							size_t length)
{
	s->flags &= ~SLAB_FAILSLAB;
	if (buf[0] == '1')
		s->flags |= SLAB_FAILSLAB;
	return length;
}
SLAB_ATTR(failslab);
#endif

static ssize_t shrink_show(struct kmem_cache *s, char *buf)
{
	return 0;
}

static ssize_t shrink_store(struct kmem_cache *s,
			const char *buf, size_t length)
{
	if (buf[0] == '1') {
		int rc = kmem_cache_shrink(s);

		if (rc)
			return rc;
	} else
		return -EINVAL;
	return length;
}
SLAB_ATTR(shrink);

#ifdef CONFIG_NUMA
static ssize_t remote_node_defrag_ratio_show(struct kmem_cache *s, char *buf)
{
	return sprintf(buf, "%d\n", s->remote_node_defrag_ratio / 10);
}

static ssize_t remote_node_defrag_ratio_store(struct kmem_cache *s,
				const char *buf, size_t length)
{
	unsigned long ratio;
	int err;

	err = strict_strtoul(buf, 10, &ratio);
	if (err)
		return err;

	if (ratio <= 100)
		s->remote_node_defrag_ratio = ratio * 10;

	return length;
}
SLAB_ATTR(remote_node_defrag_ratio);
#endif

#ifdef CONFIG_SLUB_STATS
static int show_stat(struct kmem_cache *s, char *buf, enum stat_item si)
{
	unsigned long sum  = 0;
	int cpu;
	int len;
	int *data = kmalloc(nr_cpu_ids * sizeof(int), GFP_KERNEL);

	if (!data)
		return -ENOMEM;

	for_each_online_cpu(cpu) {
		unsigned x = per_cpu_ptr(s->cpu_slab, cpu)->stat[si];

		data[cpu] = x;
		sum += x;
	}

	len = sprintf(buf, "%lu", sum);

#ifdef CONFIG_SMP
	for_each_online_cpu(cpu) {
		if (data[cpu] && len < PAGE_SIZE - 20)
			len += sprintf(buf + len, " C%d=%u", cpu, data[cpu]);
	}
#endif
	kfree(data);
	return len + sprintf(buf + len, "\n");
}

static void clear_stat(struct kmem_cache *s, enum stat_item si)
{
	int cpu;

	for_each_online_cpu(cpu)
		per_cpu_ptr(s->cpu_slab, cpu)->stat[si] = 0;
}

#define STAT_ATTR(si, text) 					\
static ssize_t text##_show(struct kmem_cache *s, char *buf)	\
{								\
	return show_stat(s, buf, si);				\
}								\
static ssize_t text##_store(struct kmem_cache *s,		\
				const char *buf, size_t length)	\
{								\
	if (buf[0] != '0')					\
		return -EINVAL;					\
	clear_stat(s, si);					\
	return length;						\
}								\
SLAB_ATTR(text);						\

STAT_ATTR(ALLOC_FASTPATH, alloc_fastpath);
STAT_ATTR(ALLOC_SLOWPATH, alloc_slowpath);
STAT_ATTR(FREE_FASTPATH, free_fastpath);
STAT_ATTR(FREE_SLOWPATH, free_slowpath);
STAT_ATTR(FREE_FROZEN, free_frozen);
STAT_ATTR(FREE_ADD_PARTIAL, free_add_partial);
STAT_ATTR(FREE_REMOVE_PARTIAL, free_remove_partial);
STAT_ATTR(ALLOC_FROM_PARTIAL, alloc_from_partial);
STAT_ATTR(ALLOC_SLAB, alloc_slab);
STAT_ATTR(ALLOC_REFILL, alloc_refill);
STAT_ATTR(FREE_SLAB, free_slab);
STAT_ATTR(CPUSLAB_FLUSH, cpuslab_flush);
STAT_ATTR(DEACTIVATE_FULL, deactivate_full);
STAT_ATTR(DEACTIVATE_EMPTY, deactivate_empty);
STAT_ATTR(DEACTIVATE_TO_HEAD, deactivate_to_head);
STAT_ATTR(DEACTIVATE_TO_TAIL, deactivate_to_tail);
STAT_ATTR(DEACTIVATE_REMOTE_FREES, deactivate_remote_frees);
STAT_ATTR(ORDER_FALLBACK, order_fallback);
#endif

static struct attribute *slab_attrs[] = {
	&slab_size_attr.attr,
	&object_size_attr.attr,
	&objs_per_slab_attr.attr,
	&order_attr.attr,
	&min_partial_attr.attr,
	&objects_attr.attr,
	&objects_partial_attr.attr,
	&partial_attr.attr,
	&cpu_slabs_attr.attr,
	&ctor_attr.attr,
	&aliases_attr.attr,
	&align_attr.attr,
	&hwcache_align_attr.attr,
	&reclaim_account_attr.attr,
	&destroy_by_rcu_attr.attr,
	&shrink_attr.attr,
#ifdef CONFIG_SLUB_DEBUG
	&total_objects_attr.attr,
	&slabs_attr.attr,
	&sanity_checks_attr.attr,
	&trace_attr.attr,
	&red_zone_attr.attr,
	&poison_attr.attr,
	&store_user_attr.attr,
	&validate_attr.attr,
	&alloc_calls_attr.attr,
	&free_calls_attr.attr,
#endif
#ifdef CONFIG_ZONE_DMA
	&cache_dma_attr.attr,
#endif
#ifdef CONFIG_NUMA
	&remote_node_defrag_ratio_attr.attr,
#endif
#ifdef CONFIG_SLUB_STATS
	&alloc_fastpath_attr.attr,
	&alloc_slowpath_attr.attr,
	&free_fastpath_attr.attr,
	&free_slowpath_attr.attr,
	&free_frozen_attr.attr,
	&free_add_partial_attr.attr,
	&free_remove_partial_attr.attr,
	&alloc_from_partial_attr.attr,
	&alloc_slab_attr.attr,
	&alloc_refill_attr.attr,
	&free_slab_attr.attr,
	&cpuslab_flush_attr.attr,
	&deactivate_full_attr.attr,
	&deactivate_empty_attr.attr,
	&deactivate_to_head_attr.attr,
	&deactivate_to_tail_attr.attr,
	&deactivate_remote_frees_attr.attr,
	&order_fallback_attr.attr,
#endif
#ifdef CONFIG_FAILSLAB
	&failslab_attr.attr,
#endif

	NULL
};

static struct attribute_group slab_attr_group = {
	.attrs = slab_attrs,
};

static ssize_t slab_attr_show(struct kobject *kobj,
				struct attribute *attr,
				char *buf)
{
	struct slab_attribute *attribute;
	struct kmem_cache *s;
	int err;

	attribute = to_slab_attr(attr);
	s = to_slab(kobj);

	if (!attribute->show)
		return -EIO;

	err = attribute->show(s, buf);

	return err;
}

static ssize_t slab_attr_store(struct kobject *kobj,
				struct attribute *attr,
				const char *buf, size_t len)
{
	struct slab_attribute *attribute;
	struct kmem_cache *s;
	int err;

	attribute = to_slab_attr(attr);
	s = to_slab(kobj);

	if (!attribute->store)
		return -EIO;

	err = attribute->store(s, buf, len);

	return err;
}

static void kmem_cache_release(struct kobject *kobj)
{
	struct kmem_cache *s = to_slab(kobj);

	kfree(s->name);
	kfree(s);
}

static const struct sysfs_ops slab_sysfs_ops = {
	.show = slab_attr_show,
	.store = slab_attr_store,
};

static struct kobj_type slab_ktype = {
	.sysfs_ops = &slab_sysfs_ops,
	.release = kmem_cache_release
};

static int uevent_filter(struct kset *kset, struct kobject *kobj)
{
	struct kobj_type *ktype = get_ktype(kobj);

	if (ktype == &slab_ktype)
		return 1;
	return 0;
}

static const struct kset_uevent_ops slab_uevent_ops = {
	.filter = uevent_filter,
};

static struct kset *slab_kset;

#define ID_STR_LENGTH 64

/* Create a unique string id for a slab cache:
 *
 * Format	:[flags-]size
 */
static char *create_unique_id(struct kmem_cache *s)
{
	char *name = kmalloc(ID_STR_LENGTH, GFP_KERNEL);
	char *p = name;

	BUG_ON(!name);

	*p++ = ':';
	/*
	 * First flags affecting slabcache operations. We will only
	 * get here for aliasable slabs so we do not need to support
	 * too many flags. The flags here must cover all flags that
	 * are matched during merging to guarantee that the id is
	 * unique.
	 */
	if (s->flags & SLAB_CACHE_DMA)
		*p++ = 'd';
	if (s->flags & SLAB_RECLAIM_ACCOUNT)
		*p++ = 'a';
	if (s->flags & SLAB_DEBUG_FREE)
		*p++ = 'F';
	if (!(s->flags & SLAB_NOTRACK))
		*p++ = 't';
	if (p != name + 1)
		*p++ = '-';
	p += sprintf(p, "%07d", s->size);
	BUG_ON(p > name + ID_STR_LENGTH - 1);
	return name;
}

static int sysfs_slab_add(struct kmem_cache *s)
{
	int err;
	const char *name;
	int unmergeable;

	if (slab_state < SYSFS)
		/* Defer until later */
		return 0;

	unmergeable = slab_unmergeable(s);
	if (unmergeable) {
		/*
		 * Slabcache can never be merged so we can use the name proper.
		 * This is typically the case for debug situations. In that
		 * case we can catch duplicate names easily.
		 */
		sysfs_remove_link(&slab_kset->kobj, s->name);
		name = s->name;
	} else {
		/*
		 * Create a unique name for the slab as a target
		 * for the symlinks.
		 */
		name = create_unique_id(s);
	}

	s->kobj.kset = slab_kset;
	err = kobject_init_and_add(&s->kobj, &slab_ktype, NULL, name);
	if (err) {
		kobject_put(&s->kobj);
		return err;
	}

	err = sysfs_create_group(&s->kobj, &slab_attr_group);
	if (err) {
		kobject_del(&s->kobj);
		kobject_put(&s->kobj);
		return err;
	}
	kobject_uevent(&s->kobj, KOBJ_ADD);
	if (!unmergeable) {
		/* Setup first alias */
		sysfs_slab_alias(s, s->name);
		kfree(name);
	}
	return 0;
}

static void sysfs_slab_remove(struct kmem_cache *s)
{
	if (slab_state < SYSFS)
		/*
		 * Sysfs has not been setup yet so no need to remove the
		 * cache from sysfs.
		 */
		return;

	kobject_uevent(&s->kobj, KOBJ_REMOVE);
	kobject_del(&s->kobj);
	kobject_put(&s->kobj);
}

/*
 * Need to buffer aliases during bootup until sysfs becomes
 * available lest we lose that information.
 */
struct saved_alias {
	struct kmem_cache *s;
	const char *name;
	struct saved_alias *next;
};

static struct saved_alias *alias_list;

static int sysfs_slab_alias(struct kmem_cache *s, const char *name)
{
	struct saved_alias *al;

	if (slab_state == SYSFS) {
		/*
		 * If we have a leftover link then remove it.
		 */
		sysfs_remove_link(&slab_kset->kobj, name);
		return sysfs_create_link(&slab_kset->kobj, &s->kobj, name);
	}

	al = kmalloc(sizeof(struct saved_alias), GFP_KERNEL);
	if (!al)
		return -ENOMEM;

	al->s = s;
	al->name = name;
	al->next = alias_list;
	alias_list = al;
	return 0;
}

static int __init slab_sysfs_init(void)
{
	struct kmem_cache *s;
	int err;

	down_write(&slub_lock);

	slab_kset = kset_create_and_add("slab", &slab_uevent_ops, kernel_kobj);
	if (!slab_kset) {
		up_write(&slub_lock);
		printk(KERN_ERR "Cannot register slab subsystem.\n");
		return -ENOSYS;
	}

	slab_state = SYSFS;

	list_for_each_entry(s, &slab_caches, list) {
		err = sysfs_slab_add(s);
		if (err)
			printk(KERN_ERR "SLUB: Unable to add boot slab %s"
						" to sysfs\n", s->name);
	}

	while (alias_list) {
		struct saved_alias *al = alias_list;

		alias_list = alias_list->next;
		err = sysfs_slab_alias(al->s, al->name);
		if (err)
			printk(KERN_ERR "SLUB: Unable to add boot slab alias"
					" %s to sysfs\n", s->name);
		kfree(al);
	}

	up_write(&slub_lock);
	resiliency_test();
	return 0;
}

__initcall(slab_sysfs_init);
#endif /* CONFIG_SYSFS */

/*
 * The /proc/slabinfo ABI
 */
#ifdef CONFIG_SLABINFO
static void print_slabinfo_header(struct seq_file *m)
{
	seq_puts(m, "slabinfo - version: 2.1\n");
	seq_puts(m, "# name            <active_objs> <num_objs> <objsize> "
		 "<objperslab> <pagesperslab>");
	seq_puts(m, " : tunables <limit> <batchcount> <sharedfactor>");
	seq_puts(m, " : slabdata <active_slabs> <num_slabs> <sharedavail>");
	seq_putc(m, '\n');
}

static void *s_start(struct seq_file *m, loff_t *pos)
{
	loff_t n = *pos;

	down_read(&slub_lock);
	if (!n)
		print_slabinfo_header(m);

	return seq_list_start(&slab_caches, *pos);
}

static void *s_next(struct seq_file *m, void *p, loff_t *pos)
{
	return seq_list_next(p, &slab_caches, pos);
}

static void s_stop(struct seq_file *m, void *p)
{
	up_read(&slub_lock);
}

static int s_show(struct seq_file *m, void *p)
{
	unsigned long nr_partials = 0;
	unsigned long nr_slabs = 0;
	unsigned long nr_inuse = 0;
	unsigned long nr_objs = 0;
	unsigned long nr_free = 0;
	struct kmem_cache *s;
	int node;

	s = list_entry(p, struct kmem_cache, list);

	for_each_online_node(node) {
		struct kmem_cache_node *n = get_node(s, node);

		if (!n)
			continue;

		nr_partials += n->nr_partial;
		nr_slabs += atomic_long_read(&n->nr_slabs);
		nr_objs += atomic_long_read(&n->total_objects);
		nr_free += count_partial(n, count_free);
	}

	nr_inuse = nr_objs - nr_free;

	seq_printf(m, "%-17s %6lu %6lu %6u %4u %4d", s->name, nr_inuse,
		   nr_objs, s->size, oo_objects(s->oo),
		   (1 << oo_order(s->oo)));
	seq_printf(m, " : tunables %4u %4u %4u", 0, 0, 0);
	seq_printf(m, " : slabdata %6lu %6lu %6lu", nr_slabs, nr_slabs,
		   0UL);
	seq_putc(m, '\n');
	return 0;
}

static const struct seq_operations slabinfo_op = {
	.start = s_start,
	.next = s_next,
	.stop = s_stop,
	.show = s_show,
};

static int slabinfo_open(struct inode *inode, struct file *file)
{
	return seq_open(file, &slabinfo_op);
}

static const struct file_operations proc_slabinfo_operations = {
	.open		= slabinfo_open,
	.read		= seq_read,
	.llseek		= seq_lseek,
	.release	= seq_release,
};

static int __init slab_proc_init(void)
{
	proc_create("slabinfo", S_IRUGO, NULL, &proc_slabinfo_operations);
	return 0;
}
module_init(slab_proc_init);
#endif /* CONFIG_SLABINFO */<|MERGE_RESOLUTION|>--- conflicted
+++ resolved
@@ -1786,13 +1786,9 @@
 
 void *kmalloc_order_trace(size_t size, gfp_t flags, unsigned int order)
 {
-<<<<<<< HEAD
-	return slab_alloc(s, gfpflags, NUMA_NO_NODE, _RET_IP_);
-=======
 	void *ret = kmalloc_order(size, flags, order);
 	trace_kmalloc(_RET_IP_, ret, size, PAGE_SIZE << order, flags);
 	return ret;
->>>>>>> 3cbea436
 }
 EXPORT_SYMBOL(kmalloc_order_trace);
 #endif
@@ -1821,7 +1817,6 @@
 	return ret;
 }
 EXPORT_SYMBOL(kmem_cache_alloc_node_trace);
-#endif
 #endif
 #endif
 
@@ -2396,38 +2391,6 @@
 }
 
 /*
-<<<<<<< HEAD
- * Check if a given pointer is valid
- */
-int kmem_ptr_validate(struct kmem_cache *s, const void *object)
-{
-	struct page *page;
-
-	if (!kern_ptr_validate(object, s->size))
-		return 0;
-
-	page = get_object_page(object);
-
-	if (!page || s != page->slab)
-		/* No slab or wrong slab */
-		return 0;
-
-	if (!check_valid_pointer(s, page, object))
-		return 0;
-
-	/*
-	 * We could also check if the object is on the slabs freelist.
-	 * But this would be too expensive and it seems that the main
-	 * purpose of kmem_ptr_valid() is to check if the object belongs
-	 * to a certain slab.
-	 */
-	return 1;
-}
-EXPORT_SYMBOL(kmem_ptr_validate);
-
-/*
-=======
->>>>>>> 3cbea436
  * Determine the size of a slab object
  */
 unsigned int kmem_cache_size(struct kmem_cache *s)
@@ -3058,17 +3021,10 @@
 	 * update any list pointers.
 	 */
 	temp_kmem_cache_node = kmem_cache_node;
-<<<<<<< HEAD
 
 	kmem_cache_node = kmem_cache_alloc(kmem_cache, GFP_NOWAIT);
 	memcpy(kmem_cache_node, temp_kmem_cache_node, kmem_size);
 
-=======
-
-	kmem_cache_node = kmem_cache_alloc(kmem_cache, GFP_NOWAIT);
-	memcpy(kmem_cache_node, temp_kmem_cache_node, kmem_size);
-
->>>>>>> 3cbea436
 	kmem_cache_bootstrap_fixup(kmem_cache_node);
 
 	caches++;
@@ -3741,7 +3697,6 @@
 	p[16] = 0x12;
 	printk(KERN_ERR "\n1. kmalloc-16: Clobber Redzone/next pointer"
 			" 0x12->0x%p\n\n", p + 16);
-<<<<<<< HEAD
 
 	validate_slab_cache(kmalloc_caches[4]);
 
@@ -3789,55 +3744,6 @@
 #endif
 #endif
 
-=======
-
-	validate_slab_cache(kmalloc_caches[4]);
-
-	/* Hmmm... The next two are dangerous */
-	p = kzalloc(32, GFP_KERNEL);
-	p[32 + sizeof(void *)] = 0x34;
-	printk(KERN_ERR "\n2. kmalloc-32: Clobber next pointer/next slab"
-			" 0x34 -> -0x%p\n", p);
-	printk(KERN_ERR
-		"If allocated object is overwritten then not detectable\n\n");
-
-	validate_slab_cache(kmalloc_caches[5]);
-	p = kzalloc(64, GFP_KERNEL);
-	p += 64 + (get_cycles() & 0xff) * sizeof(void *);
-	*p = 0x56;
-	printk(KERN_ERR "\n3. kmalloc-64: corrupting random byte 0x56->0x%p\n",
-									p);
-	printk(KERN_ERR
-		"If allocated object is overwritten then not detectable\n\n");
-	validate_slab_cache(kmalloc_caches[6]);
-
-	printk(KERN_ERR "\nB. Corruption after free\n");
-	p = kzalloc(128, GFP_KERNEL);
-	kfree(p);
-	*p = 0x78;
-	printk(KERN_ERR "1. kmalloc-128: Clobber first word 0x78->0x%p\n\n", p);
-	validate_slab_cache(kmalloc_caches[7]);
-
-	p = kzalloc(256, GFP_KERNEL);
-	kfree(p);
-	p[50] = 0x9a;
-	printk(KERN_ERR "\n2. kmalloc-256: Clobber 50th byte 0x9a->0x%p\n\n",
-			p);
-	validate_slab_cache(kmalloc_caches[8]);
-
-	p = kzalloc(512, GFP_KERNEL);
-	kfree(p);
-	p[512] = 0xab;
-	printk(KERN_ERR "\n3. kmalloc-512: Clobber redzone 0xab->0x%p\n\n", p);
-	validate_slab_cache(kmalloc_caches[9]);
-}
-#else
-#ifdef CONFIG_SYSFS
-static void resiliency_test(void) {};
-#endif
-#endif
-
->>>>>>> 3cbea436
 #ifdef CONFIG_SYSFS
 enum slab_stat_type {
 	SL_ALL,			/* All slabs */
@@ -3891,11 +3797,7 @@
 		}
 	}
 
-<<<<<<< HEAD
-	down_read(&slub_lock);
-=======
 	lock_memory_hotplug();
->>>>>>> 3cbea436
 #ifdef CONFIG_SLUB_DEBUG
 	if (flags & SO_ALL) {
 		for_each_node_state(node, N_NORMAL_MEMORY) {
@@ -3936,11 +3838,7 @@
 			x += sprintf(buf + x, " N%d=%lu",
 					node, nodes[node]);
 #endif
-<<<<<<< HEAD
-	up_read(&slub_lock);
-=======
 	unlock_memory_hotplug();
->>>>>>> 3cbea436
 	kfree(nodes);
 	return x + sprintf(buf + x, "\n");
 }
