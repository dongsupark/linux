--- conflicted
+++ resolved
@@ -2117,10 +2117,6 @@
 	if (likely(page == c->page)) {
 		set_freepointer(s, object, c->freelist);
 
-<<<<<<< HEAD
-#ifdef CONFIG_CMPXCHG_LOCAL
-=======
->>>>>>> bf0be0e9
 		if (unlikely(!irqsafe_cpu_cmpxchg_double(
 				s->cpu_slab->freelist, s->cpu_slab->tid,
 				c->freelist, tid,
