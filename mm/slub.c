--- conflicted
+++ resolved
@@ -1904,12 +1904,8 @@
 				if (l == M_PARTIAL)
 					remove_partial(n, page);
 				else
-<<<<<<< HEAD
-					add_partial(n, page, 1);
-=======
 					add_partial(n, page,
 						DEACTIVATE_TO_TAIL);
->>>>>>> 0dacb764
 
 				l = m;
 			}
