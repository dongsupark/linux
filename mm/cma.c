--- conflicted
+++ resolved
@@ -211,10 +211,6 @@
 			phys_addr_t alignment, unsigned int order_per_bit,
 			bool fixed, struct cma **res_cma)
 {
-<<<<<<< HEAD
-	struct cma *cma;
-=======
->>>>>>> 83362877
 	phys_addr_t memblock_end = memblock_end_of_DRAM();
 	phys_addr_t highmem_start = __pa(high_memory);
 	int ret = 0;
