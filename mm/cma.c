/*
 * Contiguous Memory Allocator
 *
 * Copyright (c) 2010-2011 by Samsung Electronics.
 * Copyright IBM Corporation, 2013
 * Copyright LG Electronics Inc., 2014
 * Written by:
 *	Marek Szyprowski <m.szyprowski@samsung.com>
 *	Michal Nazarewicz <mina86@mina86.com>
 *	Aneesh Kumar K.V <aneesh.kumar@linux.vnet.ibm.com>
 *	Joonsoo Kim <iamjoonsoo.kim@lge.com>
 *
 * This program is free software; you can redistribute it and/or
 * modify it under the terms of the GNU General Public License as
 * published by the Free Software Foundation; either version 2 of the
 * License or (at your optional) any later version of the license.
 */

#define pr_fmt(fmt) "cma: " fmt

#ifdef CONFIG_CMA_DEBUG
#ifndef DEBUG
#  define DEBUG
#endif
#endif

#include <linux/memblock.h>
#include <linux/err.h>
#include <linux/mm.h>
#include <linux/mutex.h>
#include <linux/sizes.h>
#include <linux/slab.h>
#include <linux/log2.h>
#include <linux/cma.h>
#include <linux/highmem.h>

struct cma {
	unsigned long	base_pfn;
	unsigned long	count;
	unsigned long	*bitmap;
	unsigned int order_per_bit; /* Order of pages represented by one bit */
	struct mutex	lock;
};

static struct cma cma_areas[MAX_CMA_AREAS];
static unsigned cma_area_count;
static DEFINE_MUTEX(cma_mutex);

phys_addr_t cma_get_base(struct cma *cma)
{
	return PFN_PHYS(cma->base_pfn);
}

unsigned long cma_get_size(struct cma *cma)
{
	return cma->count << PAGE_SHIFT;
}

static unsigned long cma_bitmap_aligned_mask(struct cma *cma, int align_order)
{
	if (align_order <= cma->order_per_bit)
		return 0;
	return (1UL << (align_order - cma->order_per_bit)) - 1;
}

static unsigned long cma_bitmap_maxno(struct cma *cma)
{
	return cma->count >> cma->order_per_bit;
}

static unsigned long cma_bitmap_pages_to_bits(struct cma *cma,
						unsigned long pages)
{
	return ALIGN(pages, 1UL << cma->order_per_bit) >> cma->order_per_bit;
}

static void cma_clear_bitmap(struct cma *cma, unsigned long pfn, int count)
{
	unsigned long bitmap_no, bitmap_count;

	bitmap_no = (pfn - cma->base_pfn) >> cma->order_per_bit;
	bitmap_count = cma_bitmap_pages_to_bits(cma, count);

	mutex_lock(&cma->lock);
	bitmap_clear(cma->bitmap, bitmap_no, bitmap_count);
	mutex_unlock(&cma->lock);
}

static int __init cma_activate_area(struct cma *cma)
{
	int bitmap_size = BITS_TO_LONGS(cma_bitmap_maxno(cma)) * sizeof(long);
	unsigned long base_pfn = cma->base_pfn, pfn = base_pfn;
	unsigned i = cma->count >> pageblock_order;
	struct zone *zone;

	cma->bitmap = kzalloc(bitmap_size, GFP_KERNEL);

	if (!cma->bitmap)
		return -ENOMEM;

	WARN_ON_ONCE(!pfn_valid(pfn));
	zone = page_zone(pfn_to_page(pfn));

	do {
		unsigned j;

		base_pfn = pfn;
		for (j = pageblock_nr_pages; j; --j, pfn++) {
			WARN_ON_ONCE(!pfn_valid(pfn));
			/*
			 * alloc_contig_range requires the pfn range
			 * specified to be in the same zone. Make this
			 * simple by forcing the entire CMA resv range
			 * to be in the same zone.
			 */
			if (page_zone(pfn_to_page(pfn)) != zone)
				goto err;
		}
		init_cma_reserved_pageblock(pfn_to_page(base_pfn));
	} while (--i);

	mutex_init(&cma->lock);
	return 0;

err:
	kfree(cma->bitmap);
	cma->count = 0;
	return -EINVAL;
}

static int __init cma_init_reserved_areas(void)
{
	int i;

	for (i = 0; i < cma_area_count; i++) {
		int ret = cma_activate_area(&cma_areas[i]);

		if (ret)
			return ret;
	}

	return 0;
}
core_initcall(cma_init_reserved_areas);

/**
 * cma_init_reserved_mem() - create custom contiguous area from reserved memory
 * @base: Base address of the reserved area
 * @size: Size of the reserved area (in bytes),
 * @order_per_bit: Order of pages represented by one bit on bitmap.
 * @res_cma: Pointer to store the created cma region.
 *
 * This function creates custom contiguous area from already reserved memory.
 */
int __init cma_init_reserved_mem(phys_addr_t base, phys_addr_t size,
				 int order_per_bit, struct cma **res_cma)
{
	struct cma *cma;
	phys_addr_t alignment;

	/* Sanity checks */
	if (cma_area_count == ARRAY_SIZE(cma_areas)) {
		pr_err("Not enough slots for CMA reserved regions!\n");
		return -ENOSPC;
	}

	if (!size || !memblock_is_region_reserved(base, size))
		return -EINVAL;

	/* ensure minimal alignment requied by mm core */
	alignment = PAGE_SIZE << max(MAX_ORDER - 1, pageblock_order);

	/* alignment should be aligned with order_per_bit */
	if (!IS_ALIGNED(alignment >> PAGE_SHIFT, 1 << order_per_bit))
		return -EINVAL;

	if (ALIGN(base, alignment) != base || ALIGN(size, alignment) != size)
		return -EINVAL;

	/*
	 * Each reserved area must be initialised later, when more kernel
	 * subsystems (like slab allocator) are available.
	 */
	cma = &cma_areas[cma_area_count];
	cma->base_pfn = PFN_DOWN(base);
	cma->count = size >> PAGE_SHIFT;
	cma->order_per_bit = order_per_bit;
	*res_cma = cma;
	cma_area_count++;

	return 0;
}

/**
 * cma_declare_contiguous() - reserve custom contiguous area
 * @base: Base address of the reserved area optional, use 0 for any
 * @size: Size of the reserved area (in bytes),
 * @limit: End address of the reserved memory (optional, 0 for any).
 * @alignment: Alignment for the CMA area, should be power of 2 or zero
 * @order_per_bit: Order of pages represented by one bit on bitmap.
 * @fixed: hint about where to place the reserved area
 * @res_cma: Pointer to store the created cma region.
 *
 * This function reserves memory from early allocator. It should be
 * called by arch specific code once the early allocator (memblock or bootmem)
 * has been activated and all other subsystems have already allocated/reserved
 * memory. This function allows to create custom reserved areas.
 *
 * If @fixed is true, reserve contiguous area at exactly @base.  If false,
 * reserve in range from @base to @limit.
 */
int __init cma_declare_contiguous(phys_addr_t base,
			phys_addr_t size, phys_addr_t limit,
			phys_addr_t alignment, unsigned int order_per_bit,
			bool fixed, struct cma **res_cma)
{
	phys_addr_t memblock_end = memblock_end_of_DRAM();
	phys_addr_t highmem_start = __pa(high_memory);
	int ret = 0;

	pr_debug("%s(size %pa, base %pa, limit %pa alignment %pa)\n",
		__func__, &size, &base, &limit, &alignment);

	if (cma_area_count == ARRAY_SIZE(cma_areas)) {
		pr_err("Not enough slots for CMA reserved regions!\n");
		return -ENOSPC;
	}

	if (!size)
		return -EINVAL;

	if (alignment && !is_power_of_2(alignment))
		return -EINVAL;

	/*
	 * Sanitise input arguments.
	 * Pages both ends in CMA area could be merged into adjacent unmovable
	 * migratetype page by page allocator's buddy algorithm. In the case,
	 * you couldn't get a contiguous memory, which is not what we want.
	 */
	alignment = max(alignment,
		(phys_addr_t)PAGE_SIZE << max(MAX_ORDER - 1, pageblock_order));
	base = ALIGN(base, alignment);
	size = ALIGN(size, alignment);
	limit &= ~(alignment - 1);

	if (!base)
		fixed = false;

	/* size should be aligned with order_per_bit */
	if (!IS_ALIGNED(size >> PAGE_SHIFT, 1 << order_per_bit))
		return -EINVAL;

	/*
	 * If allocating at a fixed base the request region must not cross the
	 * low/high memory boundary.
	 */
	if (fixed && base < highmem_start && base + size > highmem_start) {
		ret = -EINVAL;
		pr_err("Region at %pa defined on low/high memory boundary (%pa)\n",
			&base, &highmem_start);
		goto err;
	}

	/*
	 * If the limit is unspecified or above the memblock end, its effective
	 * value will be the memblock end. Set it explicitly to simplify further
	 * checks.
	 */
	if (limit == 0 || limit > memblock_end)
		limit = memblock_end;

	/* Reserve memory */
	if (fixed) {
		if (memblock_is_region_reserved(base, size) ||
		    memblock_reserve(base, size) < 0) {
			ret = -EBUSY;
			goto err;
		}
	} else {
		phys_addr_t addr = 0;

		/*
		 * All pages in the reserved area must come from the same zone.
		 * If the requested region crosses the low/high memory boundary,
		 * try allocating from high memory first and fall back to low
		 * memory in case of failure.
		 */
		if (base < highmem_start && limit > highmem_start) {
			addr = memblock_alloc_range(size, alignment,
						    highmem_start, limit);
			limit = highmem_start;
		}

		if (!addr) {
<<<<<<< HEAD
			addr = memblock_alloc_range(size, alignment, base,
						    limit);
			if (!addr) {
				ret = -ENOMEM;
				goto err;
			}
=======
			ret = -ENOMEM;
			goto err;
		} else {
			/*
			 * kmemleak scans/reads tracked objects for pointers to
			 * other objects but this address isn't mapped and
			 * accessible
			 */
			kmemleak_ignore(phys_to_virt(addr));
			base = addr;
>>>>>>> 5203c520
		}

		base = addr;
	}

	ret = cma_init_reserved_mem(base, size, order_per_bit, res_cma);
	if (ret)
		goto err;

<<<<<<< HEAD
=======
	totalcma_pages += (size / PAGE_SIZE);
>>>>>>> 5203c520
	pr_info("Reserved %ld MiB at %pa\n", (unsigned long)size / SZ_1M,
		&base);
	return 0;

err:
	pr_err("Failed to reserve %ld MiB\n", (unsigned long)size / SZ_1M);
	return ret;
}

/**
 * cma_alloc() - allocate pages from contiguous area
 * @cma:   Contiguous memory region for which the allocation is performed.
 * @count: Requested number of pages.
 * @align: Requested alignment of pages (in PAGE_SIZE order).
 *
 * This function allocates part of contiguous memory on specific
 * contiguous memory area.
 */
struct page *cma_alloc(struct cma *cma, int count, unsigned int align)
{
	unsigned long mask, pfn, start = 0;
	unsigned long bitmap_maxno, bitmap_no, bitmap_count;
	struct page *page = NULL;
	int ret;

	if (!cma || !cma->count)
		return NULL;

	pr_debug("%s(cma %p, count %d, align %d)\n", __func__, (void *)cma,
		 count, align);

	if (!count)
		return NULL;

	mask = cma_bitmap_aligned_mask(cma, align);
	bitmap_maxno = cma_bitmap_maxno(cma);
	bitmap_count = cma_bitmap_pages_to_bits(cma, count);

	for (;;) {
		mutex_lock(&cma->lock);
		bitmap_no = bitmap_find_next_zero_area(cma->bitmap,
				bitmap_maxno, start, bitmap_count, mask);
		if (bitmap_no >= bitmap_maxno) {
			mutex_unlock(&cma->lock);
			break;
		}
		bitmap_set(cma->bitmap, bitmap_no, bitmap_count);
		/*
		 * It's safe to drop the lock here. We've marked this region for
		 * our exclusive use. If the migration fails we will take the
		 * lock again and unmark it.
		 */
		mutex_unlock(&cma->lock);

		pfn = cma->base_pfn + (bitmap_no << cma->order_per_bit);
		mutex_lock(&cma_mutex);
		ret = alloc_contig_range(pfn, pfn + count, MIGRATE_CMA);
		mutex_unlock(&cma_mutex);
		if (ret == 0) {
			page = pfn_to_page(pfn);
			break;
		}

		cma_clear_bitmap(cma, pfn, count);
		if (ret != -EBUSY)
			break;

		pr_debug("%s(): memory range at %p is busy, retrying\n",
			 __func__, pfn_to_page(pfn));
		/* try again with a bit different memory target */
		start = bitmap_no + mask + 1;
	}

	pr_debug("%s(): returned %p\n", __func__, page);
	return page;
}

/**
 * cma_release() - release allocated pages
 * @cma:   Contiguous memory region for which the allocation is performed.
 * @pages: Allocated pages.
 * @count: Number of allocated pages.
 *
 * This function releases memory allocated by alloc_cma().
 * It returns false when provided pages do not belong to contiguous area and
 * true otherwise.
 */
bool cma_release(struct cma *cma, struct page *pages, int count)
{
	unsigned long pfn;

	if (!cma || !pages)
		return false;

	pr_debug("%s(page %p)\n", __func__, (void *)pages);

	pfn = page_to_pfn(pages);

	if (pfn < cma->base_pfn || pfn >= cma->base_pfn + cma->count)
		return false;

	VM_BUG_ON(pfn + count > cma->base_pfn + cma->count);

	free_contig_range(pfn, count);
	cma_clear_bitmap(cma, pfn, count);

	return true;
}<|MERGE_RESOLUTION|>--- conflicted
+++ resolved
@@ -33,6 +33,7 @@
 #include <linux/log2.h>
 #include <linux/cma.h>
 #include <linux/highmem.h>
+#include <linux/io.h>
 
 struct cma {
 	unsigned long	base_pfn;
@@ -293,27 +294,19 @@
 		}
 
 		if (!addr) {
-<<<<<<< HEAD
 			addr = memblock_alloc_range(size, alignment, base,
 						    limit);
 			if (!addr) {
 				ret = -ENOMEM;
 				goto err;
 			}
-=======
-			ret = -ENOMEM;
-			goto err;
-		} else {
-			/*
-			 * kmemleak scans/reads tracked objects for pointers to
-			 * other objects but this address isn't mapped and
-			 * accessible
-			 */
-			kmemleak_ignore(phys_to_virt(addr));
-			base = addr;
->>>>>>> 5203c520
-		}
-
+		}
+		/*
+		 * kmemleak scans/reads tracked objects for pointers to
+		 * other objects but this address isn't mapped and
+		 * accessible
+		 */
+		kmemleak_ignore(phys_to_virt(addr));
 		base = addr;
 	}
 
@@ -321,10 +314,7 @@
 	if (ret)
 		goto err;
 
-<<<<<<< HEAD
-=======
 	totalcma_pages += (size / PAGE_SIZE);
->>>>>>> 5203c520
 	pr_info("Reserved %ld MiB at %pa\n", (unsigned long)size / SZ_1M,
 		&base);
 	return 0;
