--- conflicted
+++ resolved
@@ -959,8 +959,6 @@
 	spin_unlock(&mm->page_table_lock);
 }
 
-<<<<<<< HEAD
-=======
 static int do_huge_pmd_wp_zero_page_fallback(struct mm_struct *mm,
 		struct vm_area_struct *vma, unsigned long address,
 		pmd_t *pmd, pmd_t orig_pmd, unsigned long haddr)
@@ -1035,7 +1033,6 @@
 	goto out;
 }
 
->>>>>>> 9931faca
 static int do_huge_pmd_wp_page_fallback(struct mm_struct *mm,
 					struct vm_area_struct *vma,
 					unsigned long address,
@@ -1222,10 +1219,6 @@
 		goto out_mn;
 	} else {
 		pmd_t entry;
-<<<<<<< HEAD
-		VM_BUG_ON(!PageHead(page));
-=======
->>>>>>> 9931faca
 		entry = mk_huge_pmd(new_page, vma);
 		pmdp_clear_flush(vma, haddr, pmd);
 		page_add_new_anon_rmap(new_page, vma, haddr);
@@ -2324,17 +2317,10 @@
 	if (address < hstart || address + HPAGE_PMD_SIZE > hend)
 		goto out;
 	if (!hugepage_vma_check(vma))
-<<<<<<< HEAD
 		goto out;
 	pmd = mm_find_pmd(mm, address);
 	if (!pmd)
 		goto out;
-=======
-		goto out;
-	pmd = mm_find_pmd(mm, address);
-	if (!pmd)
-		goto out;
->>>>>>> 9931faca
 	if (pmd_trans_huge(*pmd))
 		goto out;
 
