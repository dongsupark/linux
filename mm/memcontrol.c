/* memcontrol.c - Memory Controller
 *
 * Copyright IBM Corporation, 2007
 * Author Balbir Singh <balbir@linux.vnet.ibm.com>
 *
 * Copyright 2007 OpenVZ SWsoft Inc
 * Author: Pavel Emelianov <xemul@openvz.org>
 *
 * Memory thresholds
 * Copyright (C) 2009 Nokia Corporation
 * Author: Kirill A. Shutemov
 *
 * This program is free software; you can redistribute it and/or modify
 * it under the terms of the GNU General Public License as published by
 * the Free Software Foundation; either version 2 of the License, or
 * (at your option) any later version.
 *
 * This program is distributed in the hope that it will be useful,
 * but WITHOUT ANY WARRANTY; without even the implied warranty of
 * MERCHANTABILITY or FITNESS FOR A PARTICULAR PURPOSE.  See the
 * GNU General Public License for more details.
 */

#include <linux/res_counter.h>
#include <linux/memcontrol.h>
#include <linux/cgroup.h>
#include <linux/mm.h>
#include <linux/hugetlb.h>
#include <linux/pagemap.h>
#include <linux/smp.h>
#include <linux/page-flags.h>
#include <linux/backing-dev.h>
#include <linux/bit_spinlock.h>
#include <linux/rcupdate.h>
#include <linux/limits.h>
#include <linux/mutex.h>
#include <linux/rbtree.h>
#include <linux/shmem_fs.h>
#include <linux/slab.h>
#include <linux/swap.h>
#include <linux/swapops.h>
#include <linux/spinlock.h>
#include <linux/eventfd.h>
#include <linux/sort.h>
#include <linux/fs.h>
#include <linux/seq_file.h>
#include <linux/vmalloc.h>
#include <linux/mm_inline.h>
#include <linux/page_cgroup.h>
#include <linux/cpu.h>
#include <linux/oom.h>
#include "internal.h"

#include <asm/uaccess.h>

#include <trace/events/vmscan.h>

struct cgroup_subsys mem_cgroup_subsys __read_mostly;
#define MEM_CGROUP_RECLAIM_RETRIES	5
struct mem_cgroup *root_mem_cgroup __read_mostly;

#ifdef CONFIG_CGROUP_MEM_RES_CTLR_SWAP
/* Turned on only when memory cgroup is enabled && really_do_swap_account = 1 */
int do_swap_account __read_mostly;

/* for remember boot option*/
#ifdef CONFIG_CGROUP_MEM_RES_CTLR_SWAP_ENABLED
static int really_do_swap_account __initdata = 1;
#else
static int really_do_swap_account __initdata = 0;
#endif

#else
#define do_swap_account		(0)
#endif


/*
 * Statistics for memory cgroup.
 */
enum mem_cgroup_stat_index {
	/*
	 * For MEM_CONTAINER_TYPE_ALL, usage = pagecache + rss.
	 */
	MEM_CGROUP_STAT_CACHE, 	   /* # of pages charged as cache */
	MEM_CGROUP_STAT_RSS,	   /* # of pages charged as anon rss */
	MEM_CGROUP_STAT_FILE_MAPPED,  /* # of pages charged as file rss */
	MEM_CGROUP_STAT_SWAPOUT, /* # of pages, swapped out */
	MEM_CGROUP_STAT_DATA, /* end of data requires synchronization */
	MEM_CGROUP_ON_MOVE,	/* someone is moving account between groups */
	MEM_CGROUP_STAT_NSTATS,
};

enum mem_cgroup_events_index {
	MEM_CGROUP_EVENTS_PGPGIN,	/* # of pages paged in */
	MEM_CGROUP_EVENTS_PGPGOUT,	/* # of pages paged out */
	MEM_CGROUP_EVENTS_COUNT,	/* # of pages paged in/out */
	MEM_CGROUP_EVENTS_PGFAULT,	/* # of page-faults */
	MEM_CGROUP_EVENTS_PGMAJFAULT,	/* # of major page-faults */
	MEM_CGROUP_EVENTS_NSTATS,
};
/*
 * Per memcg event counter is incremented at every pagein/pageout. With THP,
 * it will be incremated by the number of pages. This counter is used for
 * for trigger some periodic events. This is straightforward and better
 * than using jiffies etc. to handle periodic memcg event.
 */
enum mem_cgroup_events_target {
	MEM_CGROUP_TARGET_THRESH,
	MEM_CGROUP_TARGET_SOFTLIMIT,
	MEM_CGROUP_TARGET_NUMAINFO,
	MEM_CGROUP_NTARGETS,
};
#define THRESHOLDS_EVENTS_TARGET (128)
#define SOFTLIMIT_EVENTS_TARGET (1024)
#define NUMAINFO_EVENTS_TARGET	(1024)

struct mem_cgroup_stat_cpu {
	long count[MEM_CGROUP_STAT_NSTATS];
	unsigned long events[MEM_CGROUP_EVENTS_NSTATS];
	unsigned long targets[MEM_CGROUP_NTARGETS];
};

/*
 * per-zone information in memory controller.
 */
struct mem_cgroup_per_zone {
	/*
	 * spin_lock to protect the per cgroup LRU
	 */
	struct list_head	lists[NR_LRU_LISTS];
	unsigned long		count[NR_LRU_LISTS];

	struct zone_reclaim_stat reclaim_stat;
	struct rb_node		tree_node;	/* RB tree node */
	unsigned long long	usage_in_excess;/* Set to the value by which */
						/* the soft limit is exceeded*/
	bool			on_tree;
	struct mem_cgroup	*mem;		/* Back pointer, we cannot */
						/* use container_of	   */
};
/* Macro for accessing counter */
#define MEM_CGROUP_ZSTAT(mz, idx)	((mz)->count[(idx)])

struct mem_cgroup_per_node {
	struct mem_cgroup_per_zone zoneinfo[MAX_NR_ZONES];
};

struct mem_cgroup_lru_info {
	struct mem_cgroup_per_node *nodeinfo[MAX_NUMNODES];
};

/*
 * Cgroups above their limits are maintained in a RB-Tree, independent of
 * their hierarchy representation
 */

struct mem_cgroup_tree_per_zone {
	struct rb_root rb_root;
	spinlock_t lock;
};

struct mem_cgroup_tree_per_node {
	struct mem_cgroup_tree_per_zone rb_tree_per_zone[MAX_NR_ZONES];
};

struct mem_cgroup_tree {
	struct mem_cgroup_tree_per_node *rb_tree_per_node[MAX_NUMNODES];
};

static struct mem_cgroup_tree soft_limit_tree __read_mostly;

struct mem_cgroup_threshold {
	struct eventfd_ctx *eventfd;
	u64 threshold;
};

/* For threshold */
struct mem_cgroup_threshold_ary {
	/* An array index points to threshold just below usage. */
	int current_threshold;
	/* Size of entries[] */
	unsigned int size;
	/* Array of thresholds */
	struct mem_cgroup_threshold entries[0];
};

struct mem_cgroup_thresholds {
	/* Primary thresholds array */
	struct mem_cgroup_threshold_ary *primary;
	/*
	 * Spare threshold array.
	 * This is needed to make mem_cgroup_unregister_event() "never fail".
	 * It must be able to store at least primary->size - 1 entries.
	 */
	struct mem_cgroup_threshold_ary *spare;
};

/* for OOM */
struct mem_cgroup_eventfd_list {
	struct list_head list;
	struct eventfd_ctx *eventfd;
};

static void mem_cgroup_threshold(struct mem_cgroup *mem);
static void mem_cgroup_oom_notify(struct mem_cgroup *mem);

enum {
	SCAN_BY_LIMIT,
	SCAN_BY_SYSTEM,
	NR_SCAN_CONTEXT,
	SCAN_BY_SHRINK,	/* not recorded now */
};

enum {
	SCAN,
	SCAN_ANON,
	SCAN_FILE,
	ROTATE,
	ROTATE_ANON,
	ROTATE_FILE,
	FREED,
	FREED_ANON,
	FREED_FILE,
	ELAPSED,
	NR_SCANSTATS,
};

struct scanstat {
	spinlock_t	lock;
	unsigned long	stats[NR_SCAN_CONTEXT][NR_SCANSTATS];
	unsigned long	rootstats[NR_SCAN_CONTEXT][NR_SCANSTATS];
};

const char *scanstat_string[NR_SCANSTATS] = {
	"scanned_pages",
	"scanned_anon_pages",
	"scanned_file_pages",
	"rotated_pages",
	"rotated_anon_pages",
	"rotated_file_pages",
	"freed_pages",
	"freed_anon_pages",
	"freed_file_pages",
	"elapsed_ns",
};
#define SCANSTAT_WORD_LIMIT	"_by_limit"
#define SCANSTAT_WORD_SYSTEM	"_by_system"
#define SCANSTAT_WORD_HIERARCHY	"_under_hierarchy"


/*
 * The memory controller data structure. The memory controller controls both
 * page cache and RSS per cgroup. We would eventually like to provide
 * statistics based on the statistics developed by Rik Van Riel for clock-pro,
 * to help the administrator determine what knobs to tune.
 *
 * TODO: Add a water mark for the memory controller. Reclaim will begin when
 * we hit the water mark. May be even add a low water mark, such that
 * no reclaim occurs from a cgroup at it's low water mark, this is
 * a feature that will be implemented much later in the future.
 */
struct mem_cgroup {
	struct cgroup_subsys_state css;
	/*
	 * the counter to account for memory usage
	 */
	struct res_counter res;
	/*
	 * the counter to account for mem+swap usage.
	 */
	struct res_counter memsw;
	/*
	 * Per cgroup active and inactive list, similar to the
	 * per zone LRU lists.
	 */
	struct mem_cgroup_lru_info info;
	/*
	 * While reclaiming in a hierarchy, we cache the last child we
	 * reclaimed from.
	 */
	int last_scanned_child;
	int last_scanned_node;
#if MAX_NUMNODES > 1
	nodemask_t	scan_nodes;
	atomic_t	numainfo_events;
	atomic_t	numainfo_updating;
#endif
	/*
	 * Should the accounting and control be hierarchical, per subtree?
	 */
	bool use_hierarchy;

	bool		oom_lock;
	atomic_t	under_oom;

	atomic_t	refcnt;

	int	swappiness;
	/* OOM-Killer disable */
	int		oom_kill_disable;

	/* set when res.limit == memsw.limit */
	bool		memsw_is_minimum;

	/* protect arrays of thresholds */
	struct mutex thresholds_lock;

	/* thresholds for memory usage. RCU-protected */
	struct mem_cgroup_thresholds thresholds;

	/* thresholds for mem+swap usage. RCU-protected */
	struct mem_cgroup_thresholds memsw_thresholds;

	/* For oom notifier event fd */
	struct list_head oom_notify;
	/* For recording LRU-scan statistics */
	struct scanstat scanstat;
	/*
	 * Should we move charges of a task when a task is moved into this
	 * mem_cgroup ? And what type of charges should we move ?
	 */
	unsigned long 	move_charge_at_immigrate;
	/*
	 * percpu counter.
	 */
	struct mem_cgroup_stat_cpu *stat;
	/*
	 * used when a cpu is offlined or other synchronizations
	 * See mem_cgroup_read_stat().
	 */
	struct mem_cgroup_stat_cpu nocpu_base;
	spinlock_t pcp_counter_lock;
};

/* Stuffs for move charges at task migration. */
/*
 * Types of charges to be moved. "move_charge_at_immitgrate" is treated as a
 * left-shifted bitmap of these types.
 */
enum move_type {
	MOVE_CHARGE_TYPE_ANON,	/* private anonymous page and swap of it */
	MOVE_CHARGE_TYPE_FILE,	/* file page(including tmpfs) and swap of it */
	NR_MOVE_TYPE,
};

/* "mc" and its members are protected by cgroup_mutex */
static struct move_charge_struct {
	spinlock_t	  lock; /* for from, to */
	struct mem_cgroup *from;
	struct mem_cgroup *to;
	unsigned long precharge;
	unsigned long moved_charge;
	unsigned long moved_swap;
	struct task_struct *moving_task;	/* a task moving charges */
	wait_queue_head_t waitq;		/* a waitq for other context */
} mc = {
	.lock = __SPIN_LOCK_UNLOCKED(mc.lock),
	.waitq = __WAIT_QUEUE_HEAD_INITIALIZER(mc.waitq),
};

static bool move_anon(void)
{
	return test_bit(MOVE_CHARGE_TYPE_ANON,
					&mc.to->move_charge_at_immigrate);
}

static bool move_file(void)
{
	return test_bit(MOVE_CHARGE_TYPE_FILE,
					&mc.to->move_charge_at_immigrate);
}

/*
 * Maximum loops in mem_cgroup_hierarchical_reclaim(), used for soft
 * limit reclaim to prevent infinite loops, if they ever occur.
 */
#define	MEM_CGROUP_MAX_RECLAIM_LOOPS		(100)
#define	MEM_CGROUP_MAX_SOFT_LIMIT_RECLAIM_LOOPS	(2)

enum charge_type {
	MEM_CGROUP_CHARGE_TYPE_CACHE = 0,
	MEM_CGROUP_CHARGE_TYPE_MAPPED,
	MEM_CGROUP_CHARGE_TYPE_SHMEM,	/* used by page migration of shmem */
	MEM_CGROUP_CHARGE_TYPE_FORCE,	/* used by force_empty */
	MEM_CGROUP_CHARGE_TYPE_SWAPOUT,	/* for accounting swapcache */
	MEM_CGROUP_CHARGE_TYPE_DROP,	/* a page was unused swap cache */
	NR_CHARGE_TYPE,
};

/* for encoding cft->private value on file */
#define _MEM			(0)
#define _MEMSWAP		(1)
#define _OOM_TYPE		(2)
#define MEMFILE_PRIVATE(x, val)	(((x) << 16) | (val))
#define MEMFILE_TYPE(val)	(((val) >> 16) & 0xffff)
#define MEMFILE_ATTR(val)	((val) & 0xffff)
/* Used for OOM nofiier */
#define OOM_CONTROL		(0)

/*
 * Reclaim flags for mem_cgroup_hierarchical_reclaim
 */
#define MEM_CGROUP_RECLAIM_NOSWAP_BIT	0x0
#define MEM_CGROUP_RECLAIM_NOSWAP	(1 << MEM_CGROUP_RECLAIM_NOSWAP_BIT)
#define MEM_CGROUP_RECLAIM_SHRINK_BIT	0x1
#define MEM_CGROUP_RECLAIM_SHRINK	(1 << MEM_CGROUP_RECLAIM_SHRINK_BIT)
#define MEM_CGROUP_RECLAIM_SOFT_BIT	0x2
#define MEM_CGROUP_RECLAIM_SOFT		(1 << MEM_CGROUP_RECLAIM_SOFT_BIT)

static void mem_cgroup_get(struct mem_cgroup *mem);
static void mem_cgroup_put(struct mem_cgroup *mem);
static struct mem_cgroup *parent_mem_cgroup(struct mem_cgroup *mem);
static void drain_all_stock_async(struct mem_cgroup *mem);

static struct mem_cgroup_per_zone *
mem_cgroup_zoneinfo(struct mem_cgroup *mem, int nid, int zid)
{
	return &mem->info.nodeinfo[nid]->zoneinfo[zid];
}

struct cgroup_subsys_state *mem_cgroup_css(struct mem_cgroup *mem)
{
	return &mem->css;
}

static struct mem_cgroup_per_zone *
page_cgroup_zoneinfo(struct mem_cgroup *mem, struct page *page)
{
	int nid = page_to_nid(page);
	int zid = page_zonenum(page);

	return mem_cgroup_zoneinfo(mem, nid, zid);
}

static struct mem_cgroup_tree_per_zone *
soft_limit_tree_node_zone(int nid, int zid)
{
	return &soft_limit_tree.rb_tree_per_node[nid]->rb_tree_per_zone[zid];
}

static struct mem_cgroup_tree_per_zone *
soft_limit_tree_from_page(struct page *page)
{
	int nid = page_to_nid(page);
	int zid = page_zonenum(page);

	return &soft_limit_tree.rb_tree_per_node[nid]->rb_tree_per_zone[zid];
}

static void
__mem_cgroup_insert_exceeded(struct mem_cgroup *mem,
				struct mem_cgroup_per_zone *mz,
				struct mem_cgroup_tree_per_zone *mctz,
				unsigned long long new_usage_in_excess)
{
	struct rb_node **p = &mctz->rb_root.rb_node;
	struct rb_node *parent = NULL;
	struct mem_cgroup_per_zone *mz_node;

	if (mz->on_tree)
		return;

	mz->usage_in_excess = new_usage_in_excess;
	if (!mz->usage_in_excess)
		return;
	while (*p) {
		parent = *p;
		mz_node = rb_entry(parent, struct mem_cgroup_per_zone,
					tree_node);
		if (mz->usage_in_excess < mz_node->usage_in_excess)
			p = &(*p)->rb_left;
		/*
		 * We can't avoid mem cgroups that are over their soft
		 * limit by the same amount
		 */
		else if (mz->usage_in_excess >= mz_node->usage_in_excess)
			p = &(*p)->rb_right;
	}
	rb_link_node(&mz->tree_node, parent, p);
	rb_insert_color(&mz->tree_node, &mctz->rb_root);
	mz->on_tree = true;
}

static void
__mem_cgroup_remove_exceeded(struct mem_cgroup *mem,
				struct mem_cgroup_per_zone *mz,
				struct mem_cgroup_tree_per_zone *mctz)
{
	if (!mz->on_tree)
		return;
	rb_erase(&mz->tree_node, &mctz->rb_root);
	mz->on_tree = false;
}

static void
mem_cgroup_remove_exceeded(struct mem_cgroup *mem,
				struct mem_cgroup_per_zone *mz,
				struct mem_cgroup_tree_per_zone *mctz)
{
	spin_lock(&mctz->lock);
	__mem_cgroup_remove_exceeded(mem, mz, mctz);
	spin_unlock(&mctz->lock);
}


static void mem_cgroup_update_tree(struct mem_cgroup *mem, struct page *page)
{
	unsigned long long excess;
	struct mem_cgroup_per_zone *mz;
	struct mem_cgroup_tree_per_zone *mctz;
	int nid = page_to_nid(page);
	int zid = page_zonenum(page);
	mctz = soft_limit_tree_from_page(page);

	/*
	 * Necessary to update all ancestors when hierarchy is used.
	 * because their event counter is not touched.
	 */
	for (; mem; mem = parent_mem_cgroup(mem)) {
		mz = mem_cgroup_zoneinfo(mem, nid, zid);
		excess = res_counter_soft_limit_excess(&mem->res);
		/*
		 * We have to update the tree if mz is on RB-tree or
		 * mem is over its softlimit.
		 */
		if (excess || mz->on_tree) {
			spin_lock(&mctz->lock);
			/* if on-tree, remove it */
			if (mz->on_tree)
				__mem_cgroup_remove_exceeded(mem, mz, mctz);
			/*
			 * Insert again. mz->usage_in_excess will be updated.
			 * If excess is 0, no tree ops.
			 */
			__mem_cgroup_insert_exceeded(mem, mz, mctz, excess);
			spin_unlock(&mctz->lock);
		}
	}
}

static void mem_cgroup_remove_from_trees(struct mem_cgroup *mem)
{
	int node, zone;
	struct mem_cgroup_per_zone *mz;
	struct mem_cgroup_tree_per_zone *mctz;

	for_each_node_state(node, N_POSSIBLE) {
		for (zone = 0; zone < MAX_NR_ZONES; zone++) {
			mz = mem_cgroup_zoneinfo(mem, node, zone);
			mctz = soft_limit_tree_node_zone(node, zone);
			mem_cgroup_remove_exceeded(mem, mz, mctz);
		}
	}
}

static struct mem_cgroup_per_zone *
__mem_cgroup_largest_soft_limit_node(struct mem_cgroup_tree_per_zone *mctz)
{
	struct rb_node *rightmost = NULL;
	struct mem_cgroup_per_zone *mz;

retry:
	mz = NULL;
	rightmost = rb_last(&mctz->rb_root);
	if (!rightmost)
		goto done;		/* Nothing to reclaim from */

	mz = rb_entry(rightmost, struct mem_cgroup_per_zone, tree_node);
	/*
	 * Remove the node now but someone else can add it back,
	 * we will to add it back at the end of reclaim to its correct
	 * position in the tree.
	 */
	__mem_cgroup_remove_exceeded(mz->mem, mz, mctz);
	if (!res_counter_soft_limit_excess(&mz->mem->res) ||
		!css_tryget(&mz->mem->css))
		goto retry;
done:
	return mz;
}

static struct mem_cgroup_per_zone *
mem_cgroup_largest_soft_limit_node(struct mem_cgroup_tree_per_zone *mctz)
{
	struct mem_cgroup_per_zone *mz;

	spin_lock(&mctz->lock);
	mz = __mem_cgroup_largest_soft_limit_node(mctz);
	spin_unlock(&mctz->lock);
	return mz;
}

/*
 * Implementation Note: reading percpu statistics for memcg.
 *
 * Both of vmstat[] and percpu_counter has threshold and do periodic
 * synchronization to implement "quick" read. There are trade-off between
 * reading cost and precision of value. Then, we may have a chance to implement
 * a periodic synchronizion of counter in memcg's counter.
 *
 * But this _read() function is used for user interface now. The user accounts
 * memory usage by memory cgroup and he _always_ requires exact value because
 * he accounts memory. Even if we provide quick-and-fuzzy read, we always
 * have to visit all online cpus and make sum. So, for now, unnecessary
 * synchronization is not implemented. (just implemented for cpu hotplug)
 *
 * If there are kernel internal actions which can make use of some not-exact
 * value, and reading all cpu value can be performance bottleneck in some
 * common workload, threashold and synchonization as vmstat[] should be
 * implemented.
 */
static long mem_cgroup_read_stat(struct mem_cgroup *mem,
				 enum mem_cgroup_stat_index idx)
{
	long val = 0;
	int cpu;

	get_online_cpus();
	for_each_online_cpu(cpu)
		val += per_cpu(mem->stat->count[idx], cpu);
#ifdef CONFIG_HOTPLUG_CPU
	spin_lock(&mem->pcp_counter_lock);
	val += mem->nocpu_base.count[idx];
	spin_unlock(&mem->pcp_counter_lock);
#endif
	put_online_cpus();
	return val;
}

static void mem_cgroup_swap_statistics(struct mem_cgroup *mem,
					 bool charge)
{
	int val = (charge) ? 1 : -1;
	this_cpu_add(mem->stat->count[MEM_CGROUP_STAT_SWAPOUT], val);
}

void mem_cgroup_pgfault(struct mem_cgroup *mem, int val)
{
	this_cpu_add(mem->stat->events[MEM_CGROUP_EVENTS_PGFAULT], val);
}

void mem_cgroup_pgmajfault(struct mem_cgroup *mem, int val)
{
	this_cpu_add(mem->stat->events[MEM_CGROUP_EVENTS_PGMAJFAULT], val);
}

static unsigned long mem_cgroup_read_events(struct mem_cgroup *mem,
					    enum mem_cgroup_events_index idx)
{
	unsigned long val = 0;
	int cpu;

	for_each_online_cpu(cpu)
		val += per_cpu(mem->stat->events[idx], cpu);
#ifdef CONFIG_HOTPLUG_CPU
	spin_lock(&mem->pcp_counter_lock);
	val += mem->nocpu_base.events[idx];
	spin_unlock(&mem->pcp_counter_lock);
#endif
	return val;
}

static void mem_cgroup_charge_statistics(struct mem_cgroup *mem,
					 bool file, int nr_pages)
{
	preempt_disable();

	if (file)
		__this_cpu_add(mem->stat->count[MEM_CGROUP_STAT_CACHE], nr_pages);
	else
		__this_cpu_add(mem->stat->count[MEM_CGROUP_STAT_RSS], nr_pages);

	/* pagein of a big page is an event. So, ignore page size */
	if (nr_pages > 0)
		__this_cpu_inc(mem->stat->events[MEM_CGROUP_EVENTS_PGPGIN]);
	else {
		__this_cpu_inc(mem->stat->events[MEM_CGROUP_EVENTS_PGPGOUT]);
		nr_pages = -nr_pages; /* for event */
	}

	__this_cpu_add(mem->stat->events[MEM_CGROUP_EVENTS_COUNT], nr_pages);

	preempt_enable();
}

unsigned long
mem_cgroup_zone_nr_lru_pages(struct mem_cgroup *mem, int nid, int zid,
			unsigned int lru_mask)
{
	struct mem_cgroup_per_zone *mz;
	enum lru_list l;
	unsigned long ret = 0;

	mz = mem_cgroup_zoneinfo(mem, nid, zid);

	for_each_lru(l) {
		if (BIT(l) & lru_mask)
			ret += MEM_CGROUP_ZSTAT(mz, l);
	}
	return ret;
}

static unsigned long
mem_cgroup_node_nr_lru_pages(struct mem_cgroup *mem,
			int nid, unsigned int lru_mask)
{
	u64 total = 0;
	int zid;

	for (zid = 0; zid < MAX_NR_ZONES; zid++)
		total += mem_cgroup_zone_nr_lru_pages(mem, nid, zid, lru_mask);

	return total;
}

static unsigned long mem_cgroup_nr_lru_pages(struct mem_cgroup *mem,
			unsigned int lru_mask)
{
	int nid;
	u64 total = 0;

	for_each_node_state(nid, N_HIGH_MEMORY)
		total += mem_cgroup_node_nr_lru_pages(mem, nid, lru_mask);
	return total;
}

static bool __memcg_event_check(struct mem_cgroup *mem, int target)
{
	unsigned long val, next;

	val = this_cpu_read(mem->stat->events[MEM_CGROUP_EVENTS_COUNT]);
	next = this_cpu_read(mem->stat->targets[target]);
	/* from time_after() in jiffies.h */
	return ((long)next - (long)val < 0);
}

static void __mem_cgroup_target_update(struct mem_cgroup *mem, int target)
{
	unsigned long val, next;

	val = this_cpu_read(mem->stat->events[MEM_CGROUP_EVENTS_COUNT]);

	switch (target) {
	case MEM_CGROUP_TARGET_THRESH:
		next = val + THRESHOLDS_EVENTS_TARGET;
		break;
	case MEM_CGROUP_TARGET_SOFTLIMIT:
		next = val + SOFTLIMIT_EVENTS_TARGET;
		break;
	case MEM_CGROUP_TARGET_NUMAINFO:
		next = val + NUMAINFO_EVENTS_TARGET;
		break;
	default:
		return;
	}

	this_cpu_write(mem->stat->targets[target], next);
}

/*
 * Check events in order.
 *
 */
static void memcg_check_events(struct mem_cgroup *mem, struct page *page)
{
	/* threshold event is triggered in finer grain than soft limit */
	if (unlikely(__memcg_event_check(mem, MEM_CGROUP_TARGET_THRESH))) {
		mem_cgroup_threshold(mem);
		__mem_cgroup_target_update(mem, MEM_CGROUP_TARGET_THRESH);
		if (unlikely(__memcg_event_check(mem,
			     MEM_CGROUP_TARGET_SOFTLIMIT))) {
			mem_cgroup_update_tree(mem, page);
			__mem_cgroup_target_update(mem,
						   MEM_CGROUP_TARGET_SOFTLIMIT);
		}
#if MAX_NUMNODES > 1
		if (unlikely(__memcg_event_check(mem,
			MEM_CGROUP_TARGET_NUMAINFO))) {
			atomic_inc(&mem->numainfo_events);
			__mem_cgroup_target_update(mem,
				MEM_CGROUP_TARGET_NUMAINFO);
		}
#endif
	}
}

static struct mem_cgroup *mem_cgroup_from_cont(struct cgroup *cont)
{
	return container_of(cgroup_subsys_state(cont,
				mem_cgroup_subsys_id), struct mem_cgroup,
				css);
}

struct mem_cgroup *mem_cgroup_from_task(struct task_struct *p)
{
	/*
	 * mm_update_next_owner() may clear mm->owner to NULL
	 * if it races with swapoff, page migration, etc.
	 * So this can be called with p == NULL.
	 */
	if (unlikely(!p))
		return NULL;

	return container_of(task_subsys_state(p, mem_cgroup_subsys_id),
				struct mem_cgroup, css);
}

struct mem_cgroup *try_get_mem_cgroup_from_mm(struct mm_struct *mm)
{
	struct mem_cgroup *mem = NULL;

	if (!mm)
		return NULL;
	/*
	 * Because we have no locks, mm->owner's may be being moved to other
	 * cgroup. We use css_tryget() here even if this looks
	 * pessimistic (rather than adding locks here).
	 */
	rcu_read_lock();
	do {
		mem = mem_cgroup_from_task(rcu_dereference(mm->owner));
		if (unlikely(!mem))
			break;
	} while (!css_tryget(&mem->css));
	rcu_read_unlock();
	return mem;
}

/* The caller has to guarantee "mem" exists before calling this */
static struct mem_cgroup *mem_cgroup_start_loop(struct mem_cgroup *mem)
{
	struct cgroup_subsys_state *css;
	int found;

	if (!mem) /* ROOT cgroup has the smallest ID */
		return root_mem_cgroup; /*css_put/get against root is ignored*/
	if (!mem->use_hierarchy) {
		if (css_tryget(&mem->css))
			return mem;
		return NULL;
	}
	rcu_read_lock();
	/*
	 * searching a memory cgroup which has the smallest ID under given
	 * ROOT cgroup. (ID >= 1)
	 */
	css = css_get_next(&mem_cgroup_subsys, 1, &mem->css, &found);
	if (css && css_tryget(css))
		mem = container_of(css, struct mem_cgroup, css);
	else
		mem = NULL;
	rcu_read_unlock();
	return mem;
}

static struct mem_cgroup *mem_cgroup_get_next(struct mem_cgroup *iter,
					struct mem_cgroup *root,
					bool cond)
{
	int nextid = css_id(&iter->css) + 1;
	int found;
	int hierarchy_used;
	struct cgroup_subsys_state *css;

	hierarchy_used = iter->use_hierarchy;

	css_put(&iter->css);
	/* If no ROOT, walk all, ignore hierarchy */
	if (!cond || (root && !hierarchy_used))
		return NULL;

	if (!root)
		root = root_mem_cgroup;

	do {
		iter = NULL;
		rcu_read_lock();

		css = css_get_next(&mem_cgroup_subsys, nextid,
				&root->css, &found);
		if (css && css_tryget(css))
			iter = container_of(css, struct mem_cgroup, css);
		rcu_read_unlock();
		/* If css is NULL, no more cgroups will be found */
		nextid = found + 1;
	} while (css && !iter);

	return iter;
}
/*
 * for_eacn_mem_cgroup_tree() for visiting all cgroup under tree. Please
 * be careful that "break" loop is not allowed. We have reference count.
 * Instead of that modify "cond" to be false and "continue" to exit the loop.
 */
#define for_each_mem_cgroup_tree_cond(iter, root, cond)	\
	for (iter = mem_cgroup_start_loop(root);\
	     iter != NULL;\
	     iter = mem_cgroup_get_next(iter, root, cond))

#define for_each_mem_cgroup_tree(iter, root) \
	for_each_mem_cgroup_tree_cond(iter, root, true)

#define for_each_mem_cgroup_all(iter) \
	for_each_mem_cgroup_tree_cond(iter, NULL, true)


static inline bool mem_cgroup_is_root(struct mem_cgroup *mem)
{
	return (mem == root_mem_cgroup);
}

void mem_cgroup_count_vm_event(struct mm_struct *mm, enum vm_event_item idx)
{
	struct mem_cgroup *mem;

	if (!mm)
		return;

	rcu_read_lock();
	mem = mem_cgroup_from_task(rcu_dereference(mm->owner));
	if (unlikely(!mem))
		goto out;

	switch (idx) {
	case PGMAJFAULT:
		mem_cgroup_pgmajfault(mem, 1);
		break;
	case PGFAULT:
		mem_cgroup_pgfault(mem, 1);
		break;
	default:
		BUG();
	}
out:
	rcu_read_unlock();
}
EXPORT_SYMBOL(mem_cgroup_count_vm_event);

/*
 * Following LRU functions are allowed to be used without PCG_LOCK.
 * Operations are called by routine of global LRU independently from memcg.
 * What we have to take care of here is validness of pc->mem_cgroup.
 *
 * Changes to pc->mem_cgroup happens when
 * 1. charge
 * 2. moving account
 * In typical case, "charge" is done before add-to-lru. Exception is SwapCache.
 * It is added to LRU before charge.
 * If PCG_USED bit is not set, page_cgroup is not added to this private LRU.
 * When moving account, the page is not on LRU. It's isolated.
 */

void mem_cgroup_del_lru_list(struct page *page, enum lru_list lru)
{
	struct page_cgroup *pc;
	struct mem_cgroup_per_zone *mz;

	if (mem_cgroup_disabled())
		return;
	pc = lookup_page_cgroup(page);
	/* can happen while we handle swapcache. */
	if (!TestClearPageCgroupAcctLRU(pc))
		return;
	VM_BUG_ON(!pc->mem_cgroup);
	/*
	 * We don't check PCG_USED bit. It's cleared when the "page" is finally
	 * removed from global LRU.
	 */
	mz = page_cgroup_zoneinfo(pc->mem_cgroup, page);
	/* huge page split is done under lru_lock. so, we have no races. */
	MEM_CGROUP_ZSTAT(mz, lru) -= 1 << compound_order(page);
	if (mem_cgroup_is_root(pc->mem_cgroup))
		return;
	VM_BUG_ON(list_empty(&pc->lru));
	list_del_init(&pc->lru);
}

void mem_cgroup_del_lru(struct page *page)
{
	mem_cgroup_del_lru_list(page, page_lru(page));
}

/*
 * Writeback is about to end against a page which has been marked for immediate
 * reclaim.  If it still appears to be reclaimable, move it to the tail of the
 * inactive list.
 */
void mem_cgroup_rotate_reclaimable_page(struct page *page)
{
	struct mem_cgroup_per_zone *mz;
	struct page_cgroup *pc;
	enum lru_list lru = page_lru(page);

	if (mem_cgroup_disabled())
		return;

	pc = lookup_page_cgroup(page);
	/* unused or root page is not rotated. */
	if (!PageCgroupUsed(pc))
		return;
	/* Ensure pc->mem_cgroup is visible after reading PCG_USED. */
	smp_rmb();
	if (mem_cgroup_is_root(pc->mem_cgroup))
		return;
	mz = page_cgroup_zoneinfo(pc->mem_cgroup, page);
	list_move_tail(&pc->lru, &mz->lists[lru]);
}

void mem_cgroup_rotate_lru_list(struct page *page, enum lru_list lru)
{
	struct mem_cgroup_per_zone *mz;
	struct page_cgroup *pc;

	if (mem_cgroup_disabled())
		return;

	pc = lookup_page_cgroup(page);
	/* unused or root page is not rotated. */
	if (!PageCgroupUsed(pc))
		return;
	/* Ensure pc->mem_cgroup is visible after reading PCG_USED. */
	smp_rmb();
	if (mem_cgroup_is_root(pc->mem_cgroup))
		return;
	mz = page_cgroup_zoneinfo(pc->mem_cgroup, page);
	list_move(&pc->lru, &mz->lists[lru]);
}

void mem_cgroup_add_lru_list(struct page *page, enum lru_list lru)
{
	struct page_cgroup *pc;
	struct mem_cgroup_per_zone *mz;

	if (mem_cgroup_disabled())
		return;
	pc = lookup_page_cgroup(page);
	VM_BUG_ON(PageCgroupAcctLRU(pc));
	if (!PageCgroupUsed(pc))
		return;
	/* Ensure pc->mem_cgroup is visible after reading PCG_USED. */
	smp_rmb();
	mz = page_cgroup_zoneinfo(pc->mem_cgroup, page);
	/* huge page split is done under lru_lock. so, we have no races. */
	MEM_CGROUP_ZSTAT(mz, lru) += 1 << compound_order(page);
	SetPageCgroupAcctLRU(pc);
	if (mem_cgroup_is_root(pc->mem_cgroup))
		return;
	list_add(&pc->lru, &mz->lists[lru]);
}

/*
 * At handling SwapCache and other FUSE stuff, pc->mem_cgroup may be changed
 * while it's linked to lru because the page may be reused after it's fully
 * uncharged. To handle that, unlink page_cgroup from LRU when charge it again.
 * It's done under lock_page and expected that zone->lru_lock isnever held.
 */
static void mem_cgroup_lru_del_before_commit(struct page *page)
{
	unsigned long flags;
	struct zone *zone = page_zone(page);
	struct page_cgroup *pc = lookup_page_cgroup(page);

	/*
	 * Doing this check without taking ->lru_lock seems wrong but this
	 * is safe. Because if page_cgroup's USED bit is unset, the page
	 * will not be added to any memcg's LRU. If page_cgroup's USED bit is
	 * set, the commit after this will fail, anyway.
	 * This all charge/uncharge is done under some mutual execustion.
	 * So, we don't need to taking care of changes in USED bit.
	 */
	if (likely(!PageLRU(page)))
		return;

	spin_lock_irqsave(&zone->lru_lock, flags);
	/*
	 * Forget old LRU when this page_cgroup is *not* used. This Used bit
	 * is guarded by lock_page() because the page is SwapCache.
	 */
	if (!PageCgroupUsed(pc))
		mem_cgroup_del_lru_list(page, page_lru(page));
	spin_unlock_irqrestore(&zone->lru_lock, flags);
}

static void mem_cgroup_lru_add_after_commit(struct page *page)
{
	unsigned long flags;
	struct zone *zone = page_zone(page);
	struct page_cgroup *pc = lookup_page_cgroup(page);

	/* taking care of that the page is added to LRU while we commit it */
	if (likely(!PageLRU(page)))
		return;
	spin_lock_irqsave(&zone->lru_lock, flags);
	/* link when the page is linked to LRU but page_cgroup isn't */
	if (PageLRU(page) && !PageCgroupAcctLRU(pc))
		mem_cgroup_add_lru_list(page, page_lru(page));
	spin_unlock_irqrestore(&zone->lru_lock, flags);
}


void mem_cgroup_move_lists(struct page *page,
			   enum lru_list from, enum lru_list to)
{
	if (mem_cgroup_disabled())
		return;
	mem_cgroup_del_lru_list(page, from);
	mem_cgroup_add_lru_list(page, to);
}

/*
 * Checks whether given mem is same or in the root_mem's
 * hierarchy subtree
 */
static bool mem_cgroup_same_or_subtree(const struct mem_cgroup *root_mem,
		struct mem_cgroup *mem)
{
	if (root_mem != mem) {
		return (root_mem->use_hierarchy &&
			css_is_ancestor(&mem->css, &root_mem->css));
	}

	return true;
}

int task_in_mem_cgroup(struct task_struct *task, const struct mem_cgroup *mem)
{
	int ret;
	struct mem_cgroup *curr = NULL;
	struct task_struct *p;

	p = find_lock_task_mm(task);
	if (!p)
		return 0;
	curr = try_get_mem_cgroup_from_mm(p->mm);
	task_unlock(p);
	if (!curr)
		return 0;
	/*
	 * We should check use_hierarchy of "mem" not "curr". Because checking
	 * use_hierarchy of "curr" here make this function true if hierarchy is
	 * enabled in "curr" and "curr" is a child of "mem" in *cgroup*
	 * hierarchy(even if use_hierarchy is disabled in "mem").
	 */
	ret = mem_cgroup_same_or_subtree(mem, curr);
	css_put(&curr->css);
	return ret;
}

static int calc_inactive_ratio(struct mem_cgroup *memcg, unsigned long *present_pages)
{
	unsigned long active;
	unsigned long inactive;
	unsigned long gb;
	unsigned long inactive_ratio;

	inactive = mem_cgroup_nr_lru_pages(memcg, BIT(LRU_INACTIVE_ANON));
	active = mem_cgroup_nr_lru_pages(memcg, BIT(LRU_ACTIVE_ANON));

	gb = (inactive + active) >> (30 - PAGE_SHIFT);
	if (gb)
		inactive_ratio = int_sqrt(10 * gb);
	else
		inactive_ratio = 1;

	if (present_pages) {
		present_pages[0] = inactive;
		present_pages[1] = active;
	}

	return inactive_ratio;
}

int mem_cgroup_inactive_anon_is_low(struct mem_cgroup *memcg)
{
	unsigned long active;
	unsigned long inactive;
	unsigned long present_pages[2];
	unsigned long inactive_ratio;

	inactive_ratio = calc_inactive_ratio(memcg, present_pages);

	inactive = present_pages[0];
	active = present_pages[1];

	if (inactive * inactive_ratio < active)
		return 1;

	return 0;
}

int mem_cgroup_inactive_file_is_low(struct mem_cgroup *memcg)
{
	unsigned long active;
	unsigned long inactive;

	inactive = mem_cgroup_nr_lru_pages(memcg, BIT(LRU_INACTIVE_FILE));
	active = mem_cgroup_nr_lru_pages(memcg, BIT(LRU_ACTIVE_FILE));

	return (active > inactive);
}

struct zone_reclaim_stat *mem_cgroup_get_reclaim_stat(struct mem_cgroup *memcg,
						      struct zone *zone)
{
	int nid = zone_to_nid(zone);
	int zid = zone_idx(zone);
	struct mem_cgroup_per_zone *mz = mem_cgroup_zoneinfo(memcg, nid, zid);

	return &mz->reclaim_stat;
}

struct zone_reclaim_stat *
mem_cgroup_get_reclaim_stat_from_page(struct page *page)
{
	struct page_cgroup *pc;
	struct mem_cgroup_per_zone *mz;

	if (mem_cgroup_disabled())
		return NULL;

	pc = lookup_page_cgroup(page);
	if (!PageCgroupUsed(pc))
		return NULL;
	/* Ensure pc->mem_cgroup is visible after reading PCG_USED. */
	smp_rmb();
	mz = page_cgroup_zoneinfo(pc->mem_cgroup, page);
	return &mz->reclaim_stat;
}

unsigned long mem_cgroup_isolate_pages(unsigned long nr_to_scan,
					struct list_head *dst,
					unsigned long *scanned, int order,
					int mode, struct zone *z,
					struct mem_cgroup *mem_cont,
					int active, int file)
{
	unsigned long nr_taken = 0;
	struct page *page;
	unsigned long scan;
	LIST_HEAD(pc_list);
	struct list_head *src;
	struct page_cgroup *pc, *tmp;
	int nid = zone_to_nid(z);
	int zid = zone_idx(z);
	struct mem_cgroup_per_zone *mz;
	int lru = LRU_FILE * file + active;
	int ret;

	BUG_ON(!mem_cont);
	mz = mem_cgroup_zoneinfo(mem_cont, nid, zid);
	src = &mz->lists[lru];

	scan = 0;
	list_for_each_entry_safe_reverse(pc, tmp, src, lru) {
		if (scan >= nr_to_scan)
			break;

		if (unlikely(!PageCgroupUsed(pc)))
			continue;

		page = lookup_cgroup_page(pc);

		if (unlikely(!PageLRU(page)))
			continue;

		scan++;
		ret = __isolate_lru_page(page, mode, file);
		switch (ret) {
		case 0:
			list_move(&page->lru, dst);
			mem_cgroup_del_lru(page);
			nr_taken += hpage_nr_pages(page);
			break;
		case -EBUSY:
			/* we don't affect global LRU but rotate in our LRU */
			mem_cgroup_rotate_lru_list(page, page_lru(page));
			break;
		default:
			break;
		}
	}

	*scanned = scan;

	trace_mm_vmscan_memcg_isolate(0, nr_to_scan, scan, nr_taken,
				      0, 0, 0, mode);

	return nr_taken;
}

#define mem_cgroup_from_res_counter(counter, member)	\
	container_of(counter, struct mem_cgroup, member)

/**
 * mem_cgroup_margin - calculate chargeable space of a memory cgroup
 * @mem: the memory cgroup
 *
 * Returns the maximum amount of memory @mem can be charged with, in
 * pages.
 */
static unsigned long mem_cgroup_margin(struct mem_cgroup *mem)
{
	unsigned long long margin;

	margin = res_counter_margin(&mem->res);
	if (do_swap_account)
		margin = min(margin, res_counter_margin(&mem->memsw));
	return margin >> PAGE_SHIFT;
}

int mem_cgroup_swappiness(struct mem_cgroup *memcg)
{
	struct cgroup *cgrp = memcg->css.cgroup;

	/* root ? */
	if (cgrp->parent == NULL)
		return vm_swappiness;

	return memcg->swappiness;
}

static void mem_cgroup_start_move(struct mem_cgroup *mem)
{
	int cpu;

	get_online_cpus();
	spin_lock(&mem->pcp_counter_lock);
	for_each_online_cpu(cpu)
		per_cpu(mem->stat->count[MEM_CGROUP_ON_MOVE], cpu) += 1;
	mem->nocpu_base.count[MEM_CGROUP_ON_MOVE] += 1;
	spin_unlock(&mem->pcp_counter_lock);
	put_online_cpus();

	synchronize_rcu();
}

static void mem_cgroup_end_move(struct mem_cgroup *mem)
{
	int cpu;

	if (!mem)
		return;
	get_online_cpus();
	spin_lock(&mem->pcp_counter_lock);
	for_each_online_cpu(cpu)
		per_cpu(mem->stat->count[MEM_CGROUP_ON_MOVE], cpu) -= 1;
	mem->nocpu_base.count[MEM_CGROUP_ON_MOVE] -= 1;
	spin_unlock(&mem->pcp_counter_lock);
	put_online_cpus();
}
/*
 * 2 routines for checking "mem" is under move_account() or not.
 *
 * mem_cgroup_stealed() - checking a cgroup is mc.from or not. This is used
 *			  for avoiding race in accounting. If true,
 *			  pc->mem_cgroup may be overwritten.
 *
 * mem_cgroup_under_move() - checking a cgroup is mc.from or mc.to or
 *			  under hierarchy of moving cgroups. This is for
 *			  waiting at hith-memory prressure caused by "move".
 */

static bool mem_cgroup_stealed(struct mem_cgroup *mem)
{
	VM_BUG_ON(!rcu_read_lock_held());
	return this_cpu_read(mem->stat->count[MEM_CGROUP_ON_MOVE]) > 0;
}

static bool mem_cgroup_under_move(struct mem_cgroup *mem)
{
	struct mem_cgroup *from;
	struct mem_cgroup *to;
	bool ret = false;
	/*
	 * Unlike task_move routines, we access mc.to, mc.from not under
	 * mutual exclusion by cgroup_mutex. Here, we take spinlock instead.
	 */
	spin_lock(&mc.lock);
	from = mc.from;
	to = mc.to;
	if (!from)
		goto unlock;

	ret = mem_cgroup_same_or_subtree(mem, from)
		|| mem_cgroup_same_or_subtree(mem, to);
unlock:
	spin_unlock(&mc.lock);
	return ret;
}

static bool mem_cgroup_wait_acct_move(struct mem_cgroup *mem)
{
	if (mc.moving_task && current != mc.moving_task) {
		if (mem_cgroup_under_move(mem)) {
			DEFINE_WAIT(wait);
			prepare_to_wait(&mc.waitq, &wait, TASK_INTERRUPTIBLE);
			/* moving charge context might have finished. */
			if (mc.moving_task)
				schedule();
			finish_wait(&mc.waitq, &wait);
			return true;
		}
	}
	return false;
}

/**
 * mem_cgroup_print_oom_info: Called from OOM with tasklist_lock held in read mode.
 * @memcg: The memory cgroup that went over limit
 * @p: Task that is going to be killed
 *
 * NOTE: @memcg and @p's mem_cgroup can be different when hierarchy is
 * enabled
 */
void mem_cgroup_print_oom_info(struct mem_cgroup *memcg, struct task_struct *p)
{
	struct cgroup *task_cgrp;
	struct cgroup *mem_cgrp;
	/*
	 * Need a buffer in BSS, can't rely on allocations. The code relies
	 * on the assumption that OOM is serialized for memory controller.
	 * If this assumption is broken, revisit this code.
	 */
	static char memcg_name[PATH_MAX];
	int ret;

	if (!memcg || !p)
		return;


	rcu_read_lock();

	mem_cgrp = memcg->css.cgroup;
	task_cgrp = task_cgroup(p, mem_cgroup_subsys_id);

	ret = cgroup_path(task_cgrp, memcg_name, PATH_MAX);
	if (ret < 0) {
		/*
		 * Unfortunately, we are unable to convert to a useful name
		 * But we'll still print out the usage information
		 */
		rcu_read_unlock();
		goto done;
	}
	rcu_read_unlock();

	printk(KERN_INFO "Task in %s killed", memcg_name);

	rcu_read_lock();
	ret = cgroup_path(mem_cgrp, memcg_name, PATH_MAX);
	if (ret < 0) {
		rcu_read_unlock();
		goto done;
	}
	rcu_read_unlock();

	/*
	 * Continues from above, so we don't need an KERN_ level
	 */
	printk(KERN_CONT " as a result of limit of %s\n", memcg_name);
done:

	printk(KERN_INFO "memory: usage %llukB, limit %llukB, failcnt %llu\n",
		res_counter_read_u64(&memcg->res, RES_USAGE) >> 10,
		res_counter_read_u64(&memcg->res, RES_LIMIT) >> 10,
		res_counter_read_u64(&memcg->res, RES_FAILCNT));
	printk(KERN_INFO "memory+swap: usage %llukB, limit %llukB, "
		"failcnt %llu\n",
		res_counter_read_u64(&memcg->memsw, RES_USAGE) >> 10,
		res_counter_read_u64(&memcg->memsw, RES_LIMIT) >> 10,
		res_counter_read_u64(&memcg->memsw, RES_FAILCNT));
}

/*
 * This function returns the number of memcg under hierarchy tree. Returns
 * 1(self count) if no children.
 */
static int mem_cgroup_count_children(struct mem_cgroup *mem)
{
	int num = 0;
	struct mem_cgroup *iter;

	for_each_mem_cgroup_tree(iter, mem)
		num++;
	return num;
}

/*
 * Return the memory (and swap, if configured) limit for a memcg.
 */
u64 mem_cgroup_get_limit(struct mem_cgroup *memcg)
{
	u64 limit;
	u64 memsw;

	limit = res_counter_read_u64(&memcg->res, RES_LIMIT);
	limit += total_swap_pages << PAGE_SHIFT;

	memsw = res_counter_read_u64(&memcg->memsw, RES_LIMIT);
	/*
	 * If memsw is finite and limits the amount of swap space available
	 * to this memcg, return that limit.
	 */
	return min(limit, memsw);
}

/*
 * Visit the first child (need not be the first child as per the ordering
 * of the cgroup list, since we track last_scanned_child) of @mem and use
 * that to reclaim free pages from.
 */
static struct mem_cgroup *
mem_cgroup_select_victim(struct mem_cgroup *root_mem)
{
	struct mem_cgroup *ret = NULL;
	struct cgroup_subsys_state *css;
	int nextid, found;

	if (!root_mem->use_hierarchy) {
		css_get(&root_mem->css);
		ret = root_mem;
	}

	while (!ret) {
		rcu_read_lock();
		nextid = root_mem->last_scanned_child + 1;
		css = css_get_next(&mem_cgroup_subsys, nextid, &root_mem->css,
				   &found);
		if (css && css_tryget(css))
			ret = container_of(css, struct mem_cgroup, css);

		rcu_read_unlock();
		/* Updates scanning parameter */
		if (!css) {
			/* this means start scan from ID:1 */
			root_mem->last_scanned_child = 0;
		} else
			root_mem->last_scanned_child = found;
	}

	return ret;
}

/**
 * test_mem_cgroup_node_reclaimable
 * @mem: the target memcg
 * @nid: the node ID to be checked.
 * @noswap : specify true here if the user wants flle only information.
 *
 * This function returns whether the specified memcg contains any
 * reclaimable pages on a node. Returns true if there are any reclaimable
 * pages in the node.
 */
static bool test_mem_cgroup_node_reclaimable(struct mem_cgroup *mem,
		int nid, bool noswap)
{
	if (mem_cgroup_node_nr_lru_pages(mem, nid, LRU_ALL_FILE))
		return true;
	if (noswap || !total_swap_pages)
		return false;
	if (mem_cgroup_node_nr_lru_pages(mem, nid, LRU_ALL_ANON))
		return true;
	return false;

}
#if MAX_NUMNODES > 1

/*
 * Always updating the nodemask is not very good - even if we have an empty
 * list or the wrong list here, we can start from some node and traverse all
 * nodes based on the zonelist. So update the list loosely once per 10 secs.
 *
 */
static void mem_cgroup_may_update_nodemask(struct mem_cgroup *mem)
{
	int nid;
	/*
	 * numainfo_events > 0 means there was at least NUMAINFO_EVENTS_TARGET
	 * pagein/pageout changes since the last update.
	 */
	if (!atomic_read(&mem->numainfo_events))
		return;
	if (atomic_inc_return(&mem->numainfo_updating) > 1)
		return;

	/* make a nodemask where this memcg uses memory from */
	mem->scan_nodes = node_states[N_HIGH_MEMORY];

	for_each_node_mask(nid, node_states[N_HIGH_MEMORY]) {

		if (!test_mem_cgroup_node_reclaimable(mem, nid, false))
			node_clear(nid, mem->scan_nodes);
	}

	atomic_set(&mem->numainfo_events, 0);
	atomic_set(&mem->numainfo_updating, 0);
}

/*
 * Selecting a node where we start reclaim from. Because what we need is just
 * reducing usage counter, start from anywhere is O,K. Considering
 * memory reclaim from current node, there are pros. and cons.
 *
 * Freeing memory from current node means freeing memory from a node which
 * we'll use or we've used. So, it may make LRU bad. And if several threads
 * hit limits, it will see a contention on a node. But freeing from remote
 * node means more costs for memory reclaim because of memory latency.
 *
 * Now, we use round-robin. Better algorithm is welcomed.
 */
int mem_cgroup_select_victim_node(struct mem_cgroup *mem)
{
	int node;

	mem_cgroup_may_update_nodemask(mem);
	node = mem->last_scanned_node;

	node = next_node(node, mem->scan_nodes);
	if (node == MAX_NUMNODES)
		node = first_node(mem->scan_nodes);
	/*
	 * We call this when we hit limit, not when pages are added to LRU.
	 * No LRU may hold pages because all pages are UNEVICTABLE or
	 * memcg is too small and all pages are not on LRU. In that case,
	 * we use curret node.
	 */
	if (unlikely(node == MAX_NUMNODES))
		node = numa_node_id();

	mem->last_scanned_node = node;
	return node;
}

/*
 * Check all nodes whether it contains reclaimable pages or not.
 * For quick scan, we make use of scan_nodes. This will allow us to skip
 * unused nodes. But scan_nodes is lazily updated and may not cotain
 * enough new information. We need to do double check.
 */
bool mem_cgroup_reclaimable(struct mem_cgroup *mem, bool noswap)
{
	int nid;

	/*
	 * quick check...making use of scan_node.
	 * We can skip unused nodes.
	 */
	if (!nodes_empty(mem->scan_nodes)) {
		for (nid = first_node(mem->scan_nodes);
		     nid < MAX_NUMNODES;
		     nid = next_node(nid, mem->scan_nodes)) {

			if (test_mem_cgroup_node_reclaimable(mem, nid, noswap))
				return true;
		}
	}
	/*
	 * Check rest of nodes.
	 */
	for_each_node_state(nid, N_HIGH_MEMORY) {
		if (node_isset(nid, mem->scan_nodes))
			continue;
		if (test_mem_cgroup_node_reclaimable(mem, nid, noswap))
			return true;
	}
	return false;
}

#else
int mem_cgroup_select_victim_node(struct mem_cgroup *mem)
{
	return 0;
}

bool mem_cgroup_reclaimable(struct mem_cgroup *mem, bool noswap)
{
	return test_mem_cgroup_node_reclaimable(mem, 0, noswap);
}
#endif

static void __mem_cgroup_record_scanstat(unsigned long *stats,
			   struct memcg_scanrecord *rec)
{

	stats[SCAN] += rec->nr_scanned[0] + rec->nr_scanned[1];
	stats[SCAN_ANON] += rec->nr_scanned[0];
	stats[SCAN_FILE] += rec->nr_scanned[1];

	stats[ROTATE] += rec->nr_rotated[0] + rec->nr_rotated[1];
	stats[ROTATE_ANON] += rec->nr_rotated[0];
	stats[ROTATE_FILE] += rec->nr_rotated[1];

	stats[FREED] += rec->nr_freed[0] + rec->nr_freed[1];
	stats[FREED_ANON] += rec->nr_freed[0];
	stats[FREED_FILE] += rec->nr_freed[1];

	stats[ELAPSED] += rec->elapsed;
}

static void mem_cgroup_record_scanstat(struct memcg_scanrecord *rec)
{
	struct mem_cgroup *mem;
	int context = rec->context;

	if (context >= NR_SCAN_CONTEXT)
		return;

	mem = rec->mem;
	spin_lock(&mem->scanstat.lock);
	__mem_cgroup_record_scanstat(mem->scanstat.stats[context], rec);
	spin_unlock(&mem->scanstat.lock);

	mem = rec->root;
	spin_lock(&mem->scanstat.lock);
	__mem_cgroup_record_scanstat(mem->scanstat.rootstats[context], rec);
	spin_unlock(&mem->scanstat.lock);
}

/*
 * Scan the hierarchy if needed to reclaim memory. We remember the last child
 * we reclaimed from, so that we don't end up penalizing one child extensively
 * based on its position in the children list.
 *
 * root_mem is the original ancestor that we've been reclaim from.
 *
 * We give up and return to the caller when we visit root_mem twice.
 * (other groups can be removed while we're walking....)
 *
 * If shrink==true, for avoiding to free too much, this returns immedieately.
 */
static int mem_cgroup_hierarchical_reclaim(struct mem_cgroup *root_mem,
						struct zone *zone,
						gfp_t gfp_mask,
						unsigned long reclaim_options,
						unsigned long *total_scanned)
{
	struct mem_cgroup *victim;
	int ret, total = 0;
	int loop = 0;
	bool noswap = reclaim_options & MEM_CGROUP_RECLAIM_NOSWAP;
	bool shrink = reclaim_options & MEM_CGROUP_RECLAIM_SHRINK;
	bool check_soft = reclaim_options & MEM_CGROUP_RECLAIM_SOFT;
	struct memcg_scanrecord rec;
	unsigned long excess;
	unsigned long scanned;

	excess = res_counter_soft_limit_excess(&root_mem->res) >> PAGE_SHIFT;

	/* If memsw_is_minimum==1, swap-out is of-no-use. */
<<<<<<< HEAD
	if (!check_soft && root_mem->memsw_is_minimum)
=======
	if (!check_soft && !shrink && root_mem->memsw_is_minimum)
>>>>>>> acfe7d74
		noswap = true;

	if (shrink)
		rec.context = SCAN_BY_SHRINK;
	else if (check_soft)
		rec.context = SCAN_BY_SYSTEM;
	else
		rec.context = SCAN_BY_LIMIT;

	rec.root = root_mem;

	while (1) {
		victim = mem_cgroup_select_victim(root_mem);
		if (victim == root_mem) {
			loop++;
			/*
			 * We are not draining per cpu cached charges during
			 * soft limit reclaim  because global reclaim doesn't
			 * care about charges. It tries to free some memory and
			 * charges will not give any.
			 */
			if (!check_soft && loop >= 1)
				drain_all_stock_async(root_mem);
			if (loop >= 2) {
				/*
				 * If we have not been able to reclaim
				 * anything, it might because there are
				 * no reclaimable pages under this hierarchy
				 */
				if (!check_soft || !total) {
					css_put(&victim->css);
					break;
				}
				/*
				 * We want to do more targeted reclaim.
				 * excess >> 2 is not to excessive so as to
				 * reclaim too much, nor too less that we keep
				 * coming back to reclaim from this cgroup
				 */
				if (total >= (excess >> 2) ||
					(loop > MEM_CGROUP_MAX_RECLAIM_LOOPS)) {
					css_put(&victim->css);
					break;
				}
			}
		}
		if (!mem_cgroup_reclaimable(victim, noswap)) {
			/* this cgroup's local usage == 0 */
			css_put(&victim->css);
			continue;
		}
		rec.mem = victim;
		rec.nr_scanned[0] = 0;
		rec.nr_scanned[1] = 0;
		rec.nr_rotated[0] = 0;
		rec.nr_rotated[1] = 0;
		rec.nr_freed[0] = 0;
		rec.nr_freed[1] = 0;
		rec.elapsed = 0;
		/* we use swappiness of local cgroup */
		if (check_soft) {
			ret = mem_cgroup_shrink_node_zone(victim, gfp_mask,
				noswap, zone, &rec, &scanned);
			*total_scanned += scanned;
		} else
			ret = try_to_free_mem_cgroup_pages(victim, gfp_mask,
						noswap, &rec);
		mem_cgroup_record_scanstat(&rec);
		css_put(&victim->css);
		/*
		 * At shrinking usage, we can't check we should stop here or
		 * reclaim more. It's depends on callers. last_scanned_child
		 * will work enough for keeping fairness under tree.
		 */
		if (shrink)
			return ret;
		total += ret;
		if (check_soft) {
			if (!res_counter_soft_limit_excess(&root_mem->res))
				return total;
		} else if (mem_cgroup_margin(root_mem))
			return total;
	}
	return total;
}

/*
 * Check OOM-Killer is already running under our hierarchy.
 * If someone is running, return false.
 * Has to be called with memcg_oom_lock
 */
static bool mem_cgroup_oom_lock(struct mem_cgroup *mem)
{
	int lock_count = -1;
	struct mem_cgroup *iter, *failed = NULL;
	bool cond = true;

	for_each_mem_cgroup_tree_cond(iter, mem, cond) {
		bool locked = iter->oom_lock;

		iter->oom_lock = true;
		if (lock_count == -1)
			lock_count = iter->oom_lock;
		else if (lock_count != locked) {
			/*
			 * this subtree of our hierarchy is already locked
			 * so we cannot give a lock.
			 */
			lock_count = 0;
			failed = iter;
			cond = false;
		}
	}

	if (!failed)
		goto done;

	/*
	 * OK, we failed to lock the whole subtree so we have to clean up
	 * what we set up to the failing subtree
	 */
	cond = true;
	for_each_mem_cgroup_tree_cond(iter, mem, cond) {
		if (iter == failed) {
			cond = false;
			continue;
		}
		iter->oom_lock = false;
	}
done:
	return lock_count;
}

/*
 * Has to be called with memcg_oom_lock
 */
static int mem_cgroup_oom_unlock(struct mem_cgroup *mem)
{
	struct mem_cgroup *iter;

	for_each_mem_cgroup_tree(iter, mem)
		iter->oom_lock = false;
	return 0;
}

static void mem_cgroup_mark_under_oom(struct mem_cgroup *mem)
{
	struct mem_cgroup *iter;

	for_each_mem_cgroup_tree(iter, mem)
		atomic_inc(&iter->under_oom);
}

static void mem_cgroup_unmark_under_oom(struct mem_cgroup *mem)
{
	struct mem_cgroup *iter;

	/*
	 * When a new child is created while the hierarchy is under oom,
	 * mem_cgroup_oom_lock() may not be called. We have to use
	 * atomic_add_unless() here.
	 */
	for_each_mem_cgroup_tree(iter, mem)
		atomic_add_unless(&iter->under_oom, -1, 0);
}

static DEFINE_SPINLOCK(memcg_oom_lock);
static DECLARE_WAIT_QUEUE_HEAD(memcg_oom_waitq);

struct oom_wait_info {
	struct mem_cgroup *mem;
	wait_queue_t	wait;
};

static int memcg_oom_wake_function(wait_queue_t *wait,
	unsigned mode, int sync, void *arg)
{
	struct mem_cgroup *wake_mem = (struct mem_cgroup *)arg,
			  *oom_wait_mem;
	struct oom_wait_info *oom_wait_info;

	oom_wait_info = container_of(wait, struct oom_wait_info, wait);
	oom_wait_mem = oom_wait_info->mem;

	/*
	 * Both of oom_wait_info->mem and wake_mem are stable under us.
	 * Then we can use css_is_ancestor without taking care of RCU.
	 */
	if (!mem_cgroup_same_or_subtree(oom_wait_mem, wake_mem)
			&& !mem_cgroup_same_or_subtree(wake_mem, oom_wait_mem))
		return 0;
	return autoremove_wake_function(wait, mode, sync, arg);
}

static void memcg_wakeup_oom(struct mem_cgroup *mem)
{
	/* for filtering, pass "mem" as argument. */
	__wake_up(&memcg_oom_waitq, TASK_NORMAL, 0, mem);
}

static void memcg_oom_recover(struct mem_cgroup *mem)
{
	if (mem && atomic_read(&mem->under_oom))
		memcg_wakeup_oom(mem);
}

/*
 * try to call OOM killer. returns false if we should exit memory-reclaim loop.
 */
bool mem_cgroup_handle_oom(struct mem_cgroup *mem, gfp_t mask)
{
	struct oom_wait_info owait;
	bool locked, need_to_kill;

	owait.mem = mem;
	owait.wait.flags = 0;
	owait.wait.func = memcg_oom_wake_function;
	owait.wait.private = current;
	INIT_LIST_HEAD(&owait.wait.task_list);
	need_to_kill = true;
	mem_cgroup_mark_under_oom(mem);

	/* At first, try to OOM lock hierarchy under mem.*/
	spin_lock(&memcg_oom_lock);
	locked = mem_cgroup_oom_lock(mem);
	/*
	 * Even if signal_pending(), we can't quit charge() loop without
	 * accounting. So, UNINTERRUPTIBLE is appropriate. But SIGKILL
	 * under OOM is always welcomed, use TASK_KILLABLE here.
	 */
	prepare_to_wait(&memcg_oom_waitq, &owait.wait, TASK_KILLABLE);
	if (!locked || mem->oom_kill_disable)
		need_to_kill = false;
	if (locked)
		mem_cgroup_oom_notify(mem);
	spin_unlock(&memcg_oom_lock);

	if (need_to_kill) {
		finish_wait(&memcg_oom_waitq, &owait.wait);
		mem_cgroup_out_of_memory(mem, mask);
	} else {
		schedule();
		finish_wait(&memcg_oom_waitq, &owait.wait);
	}
	spin_lock(&memcg_oom_lock);
	if (locked)
		mem_cgroup_oom_unlock(mem);
	memcg_wakeup_oom(mem);
	spin_unlock(&memcg_oom_lock);

	mem_cgroup_unmark_under_oom(mem);

	if (test_thread_flag(TIF_MEMDIE) || fatal_signal_pending(current))
		return false;
	/* Give chance to dying process */
	schedule_timeout(1);
	return true;
}

/*
 * Currently used to update mapped file statistics, but the routine can be
 * generalized to update other statistics as well.
 *
 * Notes: Race condition
 *
 * We usually use page_cgroup_lock() for accessing page_cgroup member but
 * it tends to be costly. But considering some conditions, we doesn't need
 * to do so _always_.
 *
 * Considering "charge", lock_page_cgroup() is not required because all
 * file-stat operations happen after a page is attached to radix-tree. There
 * are no race with "charge".
 *
 * Considering "uncharge", we know that memcg doesn't clear pc->mem_cgroup
 * at "uncharge" intentionally. So, we always see valid pc->mem_cgroup even
 * if there are race with "uncharge". Statistics itself is properly handled
 * by flags.
 *
 * Considering "move", this is an only case we see a race. To make the race
 * small, we check MEM_CGROUP_ON_MOVE percpu value and detect there are
 * possibility of race condition. If there is, we take a lock.
 */

void mem_cgroup_update_page_stat(struct page *page,
				 enum mem_cgroup_page_stat_item idx, int val)
{
	struct mem_cgroup *mem;
	struct page_cgroup *pc = lookup_page_cgroup(page);
	bool need_unlock = false;
	unsigned long uninitialized_var(flags);

	if (unlikely(!pc))
		return;

	rcu_read_lock();
	mem = pc->mem_cgroup;
	if (unlikely(!mem || !PageCgroupUsed(pc)))
		goto out;
	/* pc->mem_cgroup is unstable ? */
	if (unlikely(mem_cgroup_stealed(mem)) || PageTransHuge(page)) {
		/* take a lock against to access pc->mem_cgroup */
		move_lock_page_cgroup(pc, &flags);
		need_unlock = true;
		mem = pc->mem_cgroup;
		if (!mem || !PageCgroupUsed(pc))
			goto out;
	}

	switch (idx) {
	case MEMCG_NR_FILE_MAPPED:
		if (val > 0)
			SetPageCgroupFileMapped(pc);
		else if (!page_mapped(page))
			ClearPageCgroupFileMapped(pc);
		idx = MEM_CGROUP_STAT_FILE_MAPPED;
		break;
	default:
		BUG();
	}

	this_cpu_add(mem->stat->count[idx], val);

out:
	if (unlikely(need_unlock))
		move_unlock_page_cgroup(pc, &flags);
	rcu_read_unlock();
	return;
}
EXPORT_SYMBOL(mem_cgroup_update_page_stat);

/*
 * size of first charge trial. "32" comes from vmscan.c's magic value.
 * TODO: maybe necessary to use big numbers in big irons.
 */
#define CHARGE_BATCH	32U
struct memcg_stock_pcp {
	struct mem_cgroup *cached; /* this never be root cgroup */
	unsigned int nr_pages;
	struct work_struct work;
	unsigned long flags;
#define FLUSHING_CACHED_CHARGE	(0)
};
static DEFINE_PER_CPU(struct memcg_stock_pcp, memcg_stock);
<<<<<<< HEAD
static DEFINE_MUTEX(percpu_charge_mutex);
=======
>>>>>>> acfe7d74

/*
 * Try to consume stocked charge on this cpu. If success, one page is consumed
 * from local stock and true is returned. If the stock is 0 or charges from a
 * cgroup which is not current target, returns false. This stock will be
 * refilled.
 */
static bool consume_stock(struct mem_cgroup *mem)
{
	struct memcg_stock_pcp *stock;
	bool ret = true;

	stock = &get_cpu_var(memcg_stock);
	if (mem == stock->cached && stock->nr_pages)
		stock->nr_pages--;
	else /* need to call res_counter_charge */
		ret = false;
	put_cpu_var(memcg_stock);
	return ret;
}

/*
 * Returns stocks cached in percpu to res_counter and reset cached information.
 */
static void drain_stock(struct memcg_stock_pcp *stock)
{
	struct mem_cgroup *old = stock->cached;

	if (stock->nr_pages) {
		unsigned long bytes = stock->nr_pages * PAGE_SIZE;

		res_counter_uncharge(&old->res, bytes);
		if (do_swap_account)
			res_counter_uncharge(&old->memsw, bytes);
		stock->nr_pages = 0;
	}
	stock->cached = NULL;
}

/*
 * This must be called under preempt disabled or must be called by
 * a thread which is pinned to local cpu.
 */
static void drain_local_stock(struct work_struct *dummy)
{
	struct memcg_stock_pcp *stock = &__get_cpu_var(memcg_stock);
	drain_stock(stock);
	clear_bit(FLUSHING_CACHED_CHARGE, &stock->flags);
}

/*
 * Cache charges(val) which is from res_counter, to local per_cpu area.
 * This will be consumed by consume_stock() function, later.
 */
static void refill_stock(struct mem_cgroup *mem, unsigned int nr_pages)
{
	struct memcg_stock_pcp *stock = &get_cpu_var(memcg_stock);

	if (stock->cached != mem) { /* reset if necessary */
		drain_stock(stock);
		stock->cached = mem;
	}
	stock->nr_pages += nr_pages;
	put_cpu_var(memcg_stock);
}

/*
 * Drains all per-CPU charge caches for given root_mem resp. subtree
 * of the hierarchy under it. sync flag says whether we should block
 * until the work is done.
 */
<<<<<<< HEAD
static void drain_all_stock_async(struct mem_cgroup *root_mem)
{
	int cpu, curcpu;
	/*
	 * If someone calls draining, avoid adding more kworker runs.
	 */
	if (!mutex_trylock(&percpu_charge_mutex))
		return;
=======
static void drain_all_stock(struct mem_cgroup *root_mem, bool sync)
{
	int cpu, curcpu;

>>>>>>> acfe7d74
	/* Notify other cpus that system-wide "drain" is running */
	get_online_cpus();
	/*
	 * Get a hint for avoiding draining charges on the current cpu,
	 * which must be exhausted by our charging.  It is not required that
	 * this be a precise check, so we use raw_smp_processor_id() instead of
	 * getcpu()/putcpu().
	 */
	curcpu = raw_smp_processor_id();
	for_each_online_cpu(cpu) {
		struct memcg_stock_pcp *stock = &per_cpu(memcg_stock, cpu);
		struct mem_cgroup *mem;

<<<<<<< HEAD
		if (cpu == curcpu)
			continue;

		mem = stock->cached;
		if (!mem)
			continue;
		if (mem != root_mem) {
			if (!root_mem->use_hierarchy)
				continue;
			/* check whether "mem" is under tree of "root_mem" */
			if (!css_is_ancestor(&mem->css, &root_mem->css))
				continue;
		}
		if (!test_and_set_bit(FLUSHING_CACHED_CHARGE, &stock->flags))
			schedule_work_on(cpu, &stock->work);
=======
		mem = stock->cached;
		if (!mem || !stock->nr_pages)
			continue;
		if (!mem_cgroup_same_or_subtree(root_mem, mem))
			continue;
		if (!test_and_set_bit(FLUSHING_CACHED_CHARGE, &stock->flags)) {
			if (cpu == curcpu)
				drain_local_stock(&stock->work);
			else
				schedule_work_on(cpu, &stock->work);
		}
	}

	if (!sync)
		goto out;

	for_each_online_cpu(cpu) {
		struct memcg_stock_pcp *stock = &per_cpu(memcg_stock, cpu);
		if (mem_cgroup_same_or_subtree(root_mem, stock->cached) &&
				test_bit(FLUSHING_CACHED_CHARGE, &stock->flags))
			flush_work(&stock->work);
>>>>>>> acfe7d74
	}
out:
 	put_online_cpus();
<<<<<<< HEAD
	mutex_unlock(&percpu_charge_mutex);
	/* We don't wait for flush_work */
=======
}

/*
 * Tries to drain stocked charges in other cpus. This function is asynchronous
 * and just put a work per cpu for draining localy on each cpu. Caller can
 * expects some charges will be back to res_counter later but cannot wait for
 * it.
 */
static void drain_all_stock_async(struct mem_cgroup *root_mem)
{
	drain_all_stock(root_mem, false);
>>>>>>> acfe7d74
}

/* This is a synchronous drain interface. */
static void drain_all_stock_sync(struct mem_cgroup *root_mem)
{
	/* called when force_empty is called */
<<<<<<< HEAD
	mutex_lock(&percpu_charge_mutex);
	schedule_on_each_cpu(drain_local_stock);
	mutex_unlock(&percpu_charge_mutex);
=======
	drain_all_stock(root_mem, true);
>>>>>>> acfe7d74
}

/*
 * This function drains percpu counter value from DEAD cpu and
 * move it to local cpu. Note that this function can be preempted.
 */
static void mem_cgroup_drain_pcp_counter(struct mem_cgroup *mem, int cpu)
{
	int i;

	spin_lock(&mem->pcp_counter_lock);
	for (i = 0; i < MEM_CGROUP_STAT_DATA; i++) {
		long x = per_cpu(mem->stat->count[i], cpu);

		per_cpu(mem->stat->count[i], cpu) = 0;
		mem->nocpu_base.count[i] += x;
	}
	for (i = 0; i < MEM_CGROUP_EVENTS_NSTATS; i++) {
		unsigned long x = per_cpu(mem->stat->events[i], cpu);

		per_cpu(mem->stat->events[i], cpu) = 0;
		mem->nocpu_base.events[i] += x;
	}
	/* need to clear ON_MOVE value, works as a kind of lock. */
	per_cpu(mem->stat->count[MEM_CGROUP_ON_MOVE], cpu) = 0;
	spin_unlock(&mem->pcp_counter_lock);
}

static void synchronize_mem_cgroup_on_move(struct mem_cgroup *mem, int cpu)
{
	int idx = MEM_CGROUP_ON_MOVE;

	spin_lock(&mem->pcp_counter_lock);
	per_cpu(mem->stat->count[idx], cpu) = mem->nocpu_base.count[idx];
	spin_unlock(&mem->pcp_counter_lock);
}

static int __cpuinit memcg_cpu_hotplug_callback(struct notifier_block *nb,
					unsigned long action,
					void *hcpu)
{
	int cpu = (unsigned long)hcpu;
	struct memcg_stock_pcp *stock;
	struct mem_cgroup *iter;

	if ((action == CPU_ONLINE)) {
		for_each_mem_cgroup_all(iter)
			synchronize_mem_cgroup_on_move(iter, cpu);
		return NOTIFY_OK;
	}

	if ((action != CPU_DEAD) || action != CPU_DEAD_FROZEN)
		return NOTIFY_OK;

	for_each_mem_cgroup_all(iter)
		mem_cgroup_drain_pcp_counter(iter, cpu);

	stock = &per_cpu(memcg_stock, cpu);
	drain_stock(stock);
	return NOTIFY_OK;
}


/* See __mem_cgroup_try_charge() for details */
enum {
	CHARGE_OK,		/* success */
	CHARGE_RETRY,		/* need to retry but retry is not bad */
	CHARGE_NOMEM,		/* we can't do more. return -ENOMEM */
	CHARGE_WOULDBLOCK,	/* GFP_WAIT wasn't set and no enough res. */
	CHARGE_OOM_DIE,		/* the current is killed because of OOM */
};

static int mem_cgroup_do_charge(struct mem_cgroup *mem, gfp_t gfp_mask,
				unsigned int nr_pages, bool oom_check)
{
	unsigned long csize = nr_pages * PAGE_SIZE;
	struct mem_cgroup *mem_over_limit;
	struct res_counter *fail_res;
	unsigned long flags = 0;
	int ret;

	ret = res_counter_charge(&mem->res, csize, &fail_res);

	if (likely(!ret)) {
		if (!do_swap_account)
			return CHARGE_OK;
		ret = res_counter_charge(&mem->memsw, csize, &fail_res);
		if (likely(!ret))
			return CHARGE_OK;

		res_counter_uncharge(&mem->res, csize);
		mem_over_limit = mem_cgroup_from_res_counter(fail_res, memsw);
		flags |= MEM_CGROUP_RECLAIM_NOSWAP;
	} else
		mem_over_limit = mem_cgroup_from_res_counter(fail_res, res);
	/*
	 * nr_pages can be either a huge page (HPAGE_PMD_NR), a batch
	 * of regular pages (CHARGE_BATCH), or a single regular page (1).
	 *
	 * Never reclaim on behalf of optional batching, retry with a
	 * single page instead.
	 */
	if (nr_pages == CHARGE_BATCH)
		return CHARGE_RETRY;

	if (!(gfp_mask & __GFP_WAIT))
		return CHARGE_WOULDBLOCK;

	ret = mem_cgroup_hierarchical_reclaim(mem_over_limit, NULL,
					      gfp_mask, flags, NULL);
	if (mem_cgroup_margin(mem_over_limit) >= nr_pages)
		return CHARGE_RETRY;
	/*
	 * Even though the limit is exceeded at this point, reclaim
	 * may have been able to free some pages.  Retry the charge
	 * before killing the task.
	 *
	 * Only for regular pages, though: huge pages are rather
	 * unlikely to succeed so close to the limit, and we fall back
	 * to regular pages anyway in case of failure.
	 */
	if (nr_pages == 1 && ret)
		return CHARGE_RETRY;

	/*
	 * At task move, charge accounts can be doubly counted. So, it's
	 * better to wait until the end of task_move if something is going on.
	 */
	if (mem_cgroup_wait_acct_move(mem_over_limit))
		return CHARGE_RETRY;

	/* If we don't need to call oom-killer at el, return immediately */
	if (!oom_check)
		return CHARGE_NOMEM;
	/* check OOM */
	if (!mem_cgroup_handle_oom(mem_over_limit, gfp_mask))
		return CHARGE_OOM_DIE;

	return CHARGE_RETRY;
}

/*
 * Unlike exported interface, "oom" parameter is added. if oom==true,
 * oom-killer can be invoked.
 */
static int __mem_cgroup_try_charge(struct mm_struct *mm,
				   gfp_t gfp_mask,
				   unsigned int nr_pages,
				   struct mem_cgroup **memcg,
				   bool oom)
{
	unsigned int batch = max(CHARGE_BATCH, nr_pages);
	int nr_oom_retries = MEM_CGROUP_RECLAIM_RETRIES;
	struct mem_cgroup *mem = NULL;
	int ret;

	/*
	 * Unlike gloval-vm's OOM-kill, we're not in memory shortage
	 * in system level. So, allow to go ahead dying process in addition to
	 * MEMDIE process.
	 */
	if (unlikely(test_thread_flag(TIF_MEMDIE)
		     || fatal_signal_pending(current)))
		goto bypass;

	/*
	 * We always charge the cgroup the mm_struct belongs to.
	 * The mm_struct's mem_cgroup changes on task migration if the
	 * thread group leader migrates. It's possible that mm is not
	 * set, if so charge the init_mm (happens for pagecache usage).
	 */
	if (!*memcg && !mm)
		goto bypass;
again:
	if (*memcg) { /* css should be a valid one */
		mem = *memcg;
		VM_BUG_ON(css_is_removed(&mem->css));
		if (mem_cgroup_is_root(mem))
			goto done;
		if (nr_pages == 1 && consume_stock(mem))
			goto done;
		css_get(&mem->css);
	} else {
		struct task_struct *p;

		rcu_read_lock();
		p = rcu_dereference(mm->owner);
		/*
		 * Because we don't have task_lock(), "p" can exit.
		 * In that case, "mem" can point to root or p can be NULL with
		 * race with swapoff. Then, we have small risk of mis-accouning.
		 * But such kind of mis-account by race always happens because
		 * we don't have cgroup_mutex(). It's overkill and we allo that
		 * small race, here.
		 * (*) swapoff at el will charge against mm-struct not against
		 * task-struct. So, mm->owner can be NULL.
		 */
		mem = mem_cgroup_from_task(p);
		if (!mem || mem_cgroup_is_root(mem)) {
			rcu_read_unlock();
			goto done;
		}
		if (nr_pages == 1 && consume_stock(mem)) {
			/*
			 * It seems dagerous to access memcg without css_get().
			 * But considering how consume_stok works, it's not
			 * necessary. If consume_stock success, some charges
			 * from this memcg are cached on this cpu. So, we
			 * don't need to call css_get()/css_tryget() before
			 * calling consume_stock().
			 */
			rcu_read_unlock();
			goto done;
		}
		/* after here, we may be blocked. we need to get refcnt */
		if (!css_tryget(&mem->css)) {
			rcu_read_unlock();
			goto again;
		}
		rcu_read_unlock();
	}

	do {
		bool oom_check;

		/* If killed, bypass charge */
		if (fatal_signal_pending(current)) {
			css_put(&mem->css);
			goto bypass;
		}

		oom_check = false;
		if (oom && !nr_oom_retries) {
			oom_check = true;
			nr_oom_retries = MEM_CGROUP_RECLAIM_RETRIES;
		}

		ret = mem_cgroup_do_charge(mem, gfp_mask, batch, oom_check);
		switch (ret) {
		case CHARGE_OK:
			break;
		case CHARGE_RETRY: /* not in OOM situation but retry */
			batch = nr_pages;
			css_put(&mem->css);
			mem = NULL;
			goto again;
		case CHARGE_WOULDBLOCK: /* !__GFP_WAIT */
			css_put(&mem->css);
			goto nomem;
		case CHARGE_NOMEM: /* OOM routine works */
			if (!oom) {
				css_put(&mem->css);
				goto nomem;
			}
			/* If oom, we never return -ENOMEM */
			nr_oom_retries--;
			break;
		case CHARGE_OOM_DIE: /* Killed by OOM Killer */
			css_put(&mem->css);
			goto bypass;
		}
	} while (ret != CHARGE_OK);

	if (batch > nr_pages)
		refill_stock(mem, batch - nr_pages);
	css_put(&mem->css);
done:
	*memcg = mem;
	return 0;
nomem:
	*memcg = NULL;
	return -ENOMEM;
bypass:
	*memcg = NULL;
	return 0;
}

/*
 * Somemtimes we have to undo a charge we got by try_charge().
 * This function is for that and do uncharge, put css's refcnt.
 * gotten by try_charge().
 */
static void __mem_cgroup_cancel_charge(struct mem_cgroup *mem,
				       unsigned int nr_pages)
{
	if (!mem_cgroup_is_root(mem)) {
		unsigned long bytes = nr_pages * PAGE_SIZE;

		res_counter_uncharge(&mem->res, bytes);
		if (do_swap_account)
			res_counter_uncharge(&mem->memsw, bytes);
	}
}

/*
 * A helper function to get mem_cgroup from ID. must be called under
 * rcu_read_lock(). The caller must check css_is_removed() or some if
 * it's concern. (dropping refcnt from swap can be called against removed
 * memcg.)
 */
static struct mem_cgroup *mem_cgroup_lookup(unsigned short id)
{
	struct cgroup_subsys_state *css;

	/* ID 0 is unused ID */
	if (!id)
		return NULL;
	css = css_lookup(&mem_cgroup_subsys, id);
	if (!css)
		return NULL;
	return container_of(css, struct mem_cgroup, css);
}

struct mem_cgroup *try_get_mem_cgroup_from_page(struct page *page)
{
	struct mem_cgroup *mem = NULL;
	struct page_cgroup *pc;
	unsigned short id;
	swp_entry_t ent;

	VM_BUG_ON(!PageLocked(page));

	pc = lookup_page_cgroup(page);
	lock_page_cgroup(pc);
	if (PageCgroupUsed(pc)) {
		mem = pc->mem_cgroup;
		if (mem && !css_tryget(&mem->css))
			mem = NULL;
	} else if (PageSwapCache(page)) {
		ent.val = page_private(page);
		id = lookup_swap_cgroup(ent);
		rcu_read_lock();
		mem = mem_cgroup_lookup(id);
		if (mem && !css_tryget(&mem->css))
			mem = NULL;
		rcu_read_unlock();
	}
	unlock_page_cgroup(pc);
	return mem;
}

static void __mem_cgroup_commit_charge(struct mem_cgroup *mem,
				       struct page *page,
				       unsigned int nr_pages,
				       struct page_cgroup *pc,
				       enum charge_type ctype)
{
	lock_page_cgroup(pc);
	if (unlikely(PageCgroupUsed(pc))) {
		unlock_page_cgroup(pc);
		__mem_cgroup_cancel_charge(mem, nr_pages);
		return;
	}
	/*
	 * we don't need page_cgroup_lock about tail pages, becase they are not
	 * accessed by any other context at this point.
	 */
	pc->mem_cgroup = mem;
	/*
	 * We access a page_cgroup asynchronously without lock_page_cgroup().
	 * Especially when a page_cgroup is taken from a page, pc->mem_cgroup
	 * is accessed after testing USED bit. To make pc->mem_cgroup visible
	 * before USED bit, we need memory barrier here.
	 * See mem_cgroup_add_lru_list(), etc.
 	 */
	smp_wmb();
	switch (ctype) {
	case MEM_CGROUP_CHARGE_TYPE_CACHE:
	case MEM_CGROUP_CHARGE_TYPE_SHMEM:
		SetPageCgroupCache(pc);
		SetPageCgroupUsed(pc);
		break;
	case MEM_CGROUP_CHARGE_TYPE_MAPPED:
		ClearPageCgroupCache(pc);
		SetPageCgroupUsed(pc);
		break;
	default:
		break;
	}

	mem_cgroup_charge_statistics(mem, PageCgroupCache(pc), nr_pages);
	unlock_page_cgroup(pc);
	/*
	 * "charge_statistics" updated event counter. Then, check it.
	 * Insert ancestor (and ancestor's ancestors), to softlimit RB-tree.
	 * if they exceeds softlimit.
	 */
	memcg_check_events(mem, page);
}

#ifdef CONFIG_TRANSPARENT_HUGEPAGE

#define PCGF_NOCOPY_AT_SPLIT ((1 << PCG_LOCK) | (1 << PCG_MOVE_LOCK) |\
			(1 << PCG_ACCT_LRU) | (1 << PCG_MIGRATION))
/*
 * Because tail pages are not marked as "used", set it. We're under
 * zone->lru_lock, 'splitting on pmd' and compund_lock.
 */
void mem_cgroup_split_huge_fixup(struct page *head, struct page *tail)
{
	struct page_cgroup *head_pc = lookup_page_cgroup(head);
	struct page_cgroup *tail_pc = lookup_page_cgroup(tail);
	unsigned long flags;

	if (mem_cgroup_disabled())
		return;
	/*
	 * We have no races with charge/uncharge but will have races with
	 * page state accounting.
	 */
	move_lock_page_cgroup(head_pc, &flags);

	tail_pc->mem_cgroup = head_pc->mem_cgroup;
	smp_wmb(); /* see __commit_charge() */
	if (PageCgroupAcctLRU(head_pc)) {
		enum lru_list lru;
		struct mem_cgroup_per_zone *mz;

		/*
		 * LRU flags cannot be copied because we need to add tail
		 *.page to LRU by generic call and our hook will be called.
		 * We hold lru_lock, then, reduce counter directly.
		 */
		lru = page_lru(head);
		mz = page_cgroup_zoneinfo(head_pc->mem_cgroup, head);
		MEM_CGROUP_ZSTAT(mz, lru) -= 1;
	}
	tail_pc->flags = head_pc->flags & ~PCGF_NOCOPY_AT_SPLIT;
	move_unlock_page_cgroup(head_pc, &flags);
}
#endif

/**
 * mem_cgroup_move_account - move account of the page
 * @page: the page
 * @nr_pages: number of regular pages (>1 for huge pages)
 * @pc:	page_cgroup of the page.
 * @from: mem_cgroup which the page is moved from.
 * @to:	mem_cgroup which the page is moved to. @from != @to.
 * @uncharge: whether we should call uncharge and css_put against @from.
 *
 * The caller must confirm following.
 * - page is not on LRU (isolate_page() is useful.)
 * - compound_lock is held when nr_pages > 1
 *
 * This function doesn't do "charge" nor css_get to new cgroup. It should be
 * done by a caller(__mem_cgroup_try_charge would be useful). If @uncharge is
 * true, this function does "uncharge" from old cgroup, but it doesn't if
 * @uncharge is false, so a caller should do "uncharge".
 */
static int mem_cgroup_move_account(struct page *page,
				   unsigned int nr_pages,
				   struct page_cgroup *pc,
				   struct mem_cgroup *from,
				   struct mem_cgroup *to,
				   bool uncharge)
{
	unsigned long flags;
	int ret;

	VM_BUG_ON(from == to);
	VM_BUG_ON(PageLRU(page));
	/*
	 * The page is isolated from LRU. So, collapse function
	 * will not handle this page. But page splitting can happen.
	 * Do this check under compound_page_lock(). The caller should
	 * hold it.
	 */
	ret = -EBUSY;
	if (nr_pages > 1 && !PageTransHuge(page))
		goto out;

	lock_page_cgroup(pc);

	ret = -EINVAL;
	if (!PageCgroupUsed(pc) || pc->mem_cgroup != from)
		goto unlock;

	move_lock_page_cgroup(pc, &flags);

	if (PageCgroupFileMapped(pc)) {
		/* Update mapped_file data for mem_cgroup */
		preempt_disable();
		__this_cpu_dec(from->stat->count[MEM_CGROUP_STAT_FILE_MAPPED]);
		__this_cpu_inc(to->stat->count[MEM_CGROUP_STAT_FILE_MAPPED]);
		preempt_enable();
	}
	mem_cgroup_charge_statistics(from, PageCgroupCache(pc), -nr_pages);
	if (uncharge)
		/* This is not "cancel", but cancel_charge does all we need. */
		__mem_cgroup_cancel_charge(from, nr_pages);

	/* caller should have done css_get */
	pc->mem_cgroup = to;
	mem_cgroup_charge_statistics(to, PageCgroupCache(pc), nr_pages);
	/*
	 * We charges against "to" which may not have any tasks. Then, "to"
	 * can be under rmdir(). But in current implementation, caller of
	 * this function is just force_empty() and move charge, so it's
	 * guaranteed that "to" is never removed. So, we don't check rmdir
	 * status here.
	 */
	move_unlock_page_cgroup(pc, &flags);
	ret = 0;
unlock:
	unlock_page_cgroup(pc);
	/*
	 * check events
	 */
	memcg_check_events(to, page);
	memcg_check_events(from, page);
out:
	return ret;
}

/*
 * move charges to its parent.
 */

static int mem_cgroup_move_parent(struct page *page,
				  struct page_cgroup *pc,
				  struct mem_cgroup *child,
				  gfp_t gfp_mask)
{
	struct cgroup *cg = child->css.cgroup;
	struct cgroup *pcg = cg->parent;
	struct mem_cgroup *parent;
	unsigned int nr_pages;
	unsigned long uninitialized_var(flags);
	int ret;

	/* Is ROOT ? */
	if (!pcg)
		return -EINVAL;

	ret = -EBUSY;
	if (!get_page_unless_zero(page))
		goto out;
	if (isolate_lru_page(page))
		goto put;

	nr_pages = hpage_nr_pages(page);

	parent = mem_cgroup_from_cont(pcg);
	ret = __mem_cgroup_try_charge(NULL, gfp_mask, nr_pages, &parent, false);
	if (ret || !parent)
		goto put_back;

	if (nr_pages > 1)
		flags = compound_lock_irqsave(page);

	ret = mem_cgroup_move_account(page, nr_pages, pc, child, parent, true);
	if (ret)
		__mem_cgroup_cancel_charge(parent, nr_pages);

	if (nr_pages > 1)
		compound_unlock_irqrestore(page, flags);
put_back:
	putback_lru_page(page);
put:
	put_page(page);
out:
	return ret;
}

/*
 * Charge the memory controller for page usage.
 * Return
 * 0 if the charge was successful
 * < 0 if the cgroup is over its limit
 */
static int mem_cgroup_charge_common(struct page *page, struct mm_struct *mm,
				gfp_t gfp_mask, enum charge_type ctype)
{
	struct mem_cgroup *mem = NULL;
	unsigned int nr_pages = 1;
	struct page_cgroup *pc;
	bool oom = true;
	int ret;

	if (PageTransHuge(page)) {
		nr_pages <<= compound_order(page);
		VM_BUG_ON(!PageTransHuge(page));
		/*
		 * Never OOM-kill a process for a huge page.  The
		 * fault handler will fall back to regular pages.
		 */
		oom = false;
	}

	pc = lookup_page_cgroup(page);
	BUG_ON(!pc); /* XXX: remove this and move pc lookup into commit */

	ret = __mem_cgroup_try_charge(mm, gfp_mask, nr_pages, &mem, oom);
	if (ret || !mem)
		return ret;

	__mem_cgroup_commit_charge(mem, page, nr_pages, pc, ctype);
	return 0;
}

int mem_cgroup_newpage_charge(struct page *page,
			      struct mm_struct *mm, gfp_t gfp_mask)
{
	if (mem_cgroup_disabled())
		return 0;
	/*
	 * If already mapped, we don't have to account.
	 * If page cache, page->mapping has address_space.
	 * But page->mapping may have out-of-use anon_vma pointer,
	 * detecit it by PageAnon() check. newly-mapped-anon's page->mapping
	 * is NULL.
  	 */
	if (page_mapped(page) || (page->mapping && !PageAnon(page)))
		return 0;
	if (unlikely(!mm))
		mm = &init_mm;
	return mem_cgroup_charge_common(page, mm, gfp_mask,
				MEM_CGROUP_CHARGE_TYPE_MAPPED);
}

static void
__mem_cgroup_commit_charge_swapin(struct page *page, struct mem_cgroup *ptr,
					enum charge_type ctype);

static void
__mem_cgroup_commit_charge_lrucare(struct page *page, struct mem_cgroup *mem,
					enum charge_type ctype)
{
	struct page_cgroup *pc = lookup_page_cgroup(page);
	/*
	 * In some case, SwapCache, FUSE(splice_buf->radixtree), the page
	 * is already on LRU. It means the page may on some other page_cgroup's
	 * LRU. Take care of it.
	 */
	mem_cgroup_lru_del_before_commit(page);
	__mem_cgroup_commit_charge(mem, page, 1, pc, ctype);
	mem_cgroup_lru_add_after_commit(page);
	return;
}

int mem_cgroup_cache_charge(struct page *page, struct mm_struct *mm,
				gfp_t gfp_mask)
{
	struct mem_cgroup *mem = NULL;
	int ret;

	if (mem_cgroup_disabled())
		return 0;
	if (PageCompound(page))
		return 0;
	/*
	 * Corner case handling. This is called from add_to_page_cache()
	 * in usual. But some FS (shmem) precharges this page before calling it
	 * and call add_to_page_cache() with GFP_NOWAIT.
	 *
	 * For GFP_NOWAIT case, the page may be pre-charged before calling
	 * add_to_page_cache(). (See shmem.c) check it here and avoid to call
	 * charge twice. (It works but has to pay a bit larger cost.)
	 * And when the page is SwapCache, it should take swap information
	 * into account. This is under lock_page() now.
	 */
	if (!(gfp_mask & __GFP_WAIT)) {
		struct page_cgroup *pc;

		pc = lookup_page_cgroup(page);
		if (!pc)
			return 0;
		lock_page_cgroup(pc);
		if (PageCgroupUsed(pc)) {
			unlock_page_cgroup(pc);
			return 0;
		}
		unlock_page_cgroup(pc);
	}

	if (unlikely(!mm))
		mm = &init_mm;

	if (page_is_file_cache(page)) {
		ret = __mem_cgroup_try_charge(mm, gfp_mask, 1, &mem, true);
		if (ret || !mem)
			return ret;

		/*
		 * FUSE reuses pages without going through the final
		 * put that would remove them from the LRU list, make
		 * sure that they get relinked properly.
		 */
		__mem_cgroup_commit_charge_lrucare(page, mem,
					MEM_CGROUP_CHARGE_TYPE_CACHE);
		return ret;
	}
	/* shmem */
	if (PageSwapCache(page)) {
		ret = mem_cgroup_try_charge_swapin(mm, page, gfp_mask, &mem);
		if (!ret)
			__mem_cgroup_commit_charge_swapin(page, mem,
					MEM_CGROUP_CHARGE_TYPE_SHMEM);
	} else
		ret = mem_cgroup_charge_common(page, mm, gfp_mask,
					MEM_CGROUP_CHARGE_TYPE_SHMEM);

	return ret;
}

/*
 * While swap-in, try_charge -> commit or cancel, the page is locked.
 * And when try_charge() successfully returns, one refcnt to memcg without
 * struct page_cgroup is acquired. This refcnt will be consumed by
 * "commit()" or removed by "cancel()"
 */
int mem_cgroup_try_charge_swapin(struct mm_struct *mm,
				 struct page *page,
				 gfp_t mask, struct mem_cgroup **ptr)
{
	struct mem_cgroup *mem;
	int ret;

	*ptr = NULL;

	if (mem_cgroup_disabled())
		return 0;

	if (!do_swap_account)
		goto charge_cur_mm;
	/*
	 * A racing thread's fault, or swapoff, may have already updated
	 * the pte, and even removed page from swap cache: in those cases
	 * do_swap_page()'s pte_same() test will fail; but there's also a
	 * KSM case which does need to charge the page.
	 */
	if (!PageSwapCache(page))
		goto charge_cur_mm;
	mem = try_get_mem_cgroup_from_page(page);
	if (!mem)
		goto charge_cur_mm;
	*ptr = mem;
	ret = __mem_cgroup_try_charge(NULL, mask, 1, ptr, true);
	css_put(&mem->css);
	return ret;
charge_cur_mm:
	if (unlikely(!mm))
		mm = &init_mm;
	return __mem_cgroup_try_charge(mm, mask, 1, ptr, true);
}

static void
__mem_cgroup_commit_charge_swapin(struct page *page, struct mem_cgroup *ptr,
					enum charge_type ctype)
{
	if (mem_cgroup_disabled())
		return;
	if (!ptr)
		return;
	cgroup_exclude_rmdir(&ptr->css);

	__mem_cgroup_commit_charge_lrucare(page, ptr, ctype);
	/*
	 * Now swap is on-memory. This means this page may be
	 * counted both as mem and swap....double count.
	 * Fix it by uncharging from memsw. Basically, this SwapCache is stable
	 * under lock_page(). But in do_swap_page()::memory.c, reuse_swap_page()
	 * may call delete_from_swap_cache() before reach here.
	 */
	if (do_swap_account && PageSwapCache(page)) {
		swp_entry_t ent = {.val = page_private(page)};
		unsigned short id;
		struct mem_cgroup *memcg;

		id = swap_cgroup_record(ent, 0);
		rcu_read_lock();
		memcg = mem_cgroup_lookup(id);
		if (memcg) {
			/*
			 * This recorded memcg can be obsolete one. So, avoid
			 * calling css_tryget
			 */
			if (!mem_cgroup_is_root(memcg))
				res_counter_uncharge(&memcg->memsw, PAGE_SIZE);
			mem_cgroup_swap_statistics(memcg, false);
			mem_cgroup_put(memcg);
		}
		rcu_read_unlock();
	}
	/*
	 * At swapin, we may charge account against cgroup which has no tasks.
	 * So, rmdir()->pre_destroy() can be called while we do this charge.
	 * In that case, we need to call pre_destroy() again. check it here.
	 */
	cgroup_release_and_wakeup_rmdir(&ptr->css);
}

void mem_cgroup_commit_charge_swapin(struct page *page, struct mem_cgroup *ptr)
{
	__mem_cgroup_commit_charge_swapin(page, ptr,
					MEM_CGROUP_CHARGE_TYPE_MAPPED);
}

void mem_cgroup_cancel_charge_swapin(struct mem_cgroup *mem)
{
	if (mem_cgroup_disabled())
		return;
	if (!mem)
		return;
	__mem_cgroup_cancel_charge(mem, 1);
}

static void mem_cgroup_do_uncharge(struct mem_cgroup *mem,
				   unsigned int nr_pages,
				   const enum charge_type ctype)
{
	struct memcg_batch_info *batch = NULL;
	bool uncharge_memsw = true;

	/* If swapout, usage of swap doesn't decrease */
	if (!do_swap_account || ctype == MEM_CGROUP_CHARGE_TYPE_SWAPOUT)
		uncharge_memsw = false;

	batch = &current->memcg_batch;
	/*
	 * In usual, we do css_get() when we remember memcg pointer.
	 * But in this case, we keep res->usage until end of a series of
	 * uncharges. Then, it's ok to ignore memcg's refcnt.
	 */
	if (!batch->memcg)
		batch->memcg = mem;
	/*
	 * do_batch > 0 when unmapping pages or inode invalidate/truncate.
	 * In those cases, all pages freed continuously can be expected to be in
	 * the same cgroup and we have chance to coalesce uncharges.
	 * But we do uncharge one by one if this is killed by OOM(TIF_MEMDIE)
	 * because we want to do uncharge as soon as possible.
	 */

	if (!batch->do_batch || test_thread_flag(TIF_MEMDIE))
		goto direct_uncharge;

	if (nr_pages > 1)
		goto direct_uncharge;

	/*
	 * In typical case, batch->memcg == mem. This means we can
	 * merge a series of uncharges to an uncharge of res_counter.
	 * If not, we uncharge res_counter ony by one.
	 */
	if (batch->memcg != mem)
		goto direct_uncharge;
	/* remember freed charge and uncharge it later */
	batch->nr_pages++;
	if (uncharge_memsw)
		batch->memsw_nr_pages++;
	return;
direct_uncharge:
	res_counter_uncharge(&mem->res, nr_pages * PAGE_SIZE);
	if (uncharge_memsw)
		res_counter_uncharge(&mem->memsw, nr_pages * PAGE_SIZE);
	if (unlikely(batch->memcg != mem))
		memcg_oom_recover(mem);
	return;
}

/*
 * uncharge if !page_mapped(page)
 */
static struct mem_cgroup *
__mem_cgroup_uncharge_common(struct page *page, enum charge_type ctype)
{
	struct mem_cgroup *mem = NULL;
	unsigned int nr_pages = 1;
	struct page_cgroup *pc;

	if (mem_cgroup_disabled())
		return NULL;

	if (PageSwapCache(page))
		return NULL;

	if (PageTransHuge(page)) {
		nr_pages <<= compound_order(page);
		VM_BUG_ON(!PageTransHuge(page));
	}
	/*
	 * Check if our page_cgroup is valid
	 */
	pc = lookup_page_cgroup(page);
	if (unlikely(!pc || !PageCgroupUsed(pc)))
		return NULL;

	lock_page_cgroup(pc);

	mem = pc->mem_cgroup;

	if (!PageCgroupUsed(pc))
		goto unlock_out;

	switch (ctype) {
	case MEM_CGROUP_CHARGE_TYPE_MAPPED:
	case MEM_CGROUP_CHARGE_TYPE_DROP:
		/* See mem_cgroup_prepare_migration() */
		if (page_mapped(page) || PageCgroupMigration(pc))
			goto unlock_out;
		break;
	case MEM_CGROUP_CHARGE_TYPE_SWAPOUT:
		if (!PageAnon(page)) {	/* Shared memory */
			if (page->mapping && !page_is_file_cache(page))
				goto unlock_out;
		} else if (page_mapped(page)) /* Anon */
				goto unlock_out;
		break;
	default:
		break;
	}

	mem_cgroup_charge_statistics(mem, PageCgroupCache(pc), -nr_pages);

	ClearPageCgroupUsed(pc);
	/*
	 * pc->mem_cgroup is not cleared here. It will be accessed when it's
	 * freed from LRU. This is safe because uncharged page is expected not
	 * to be reused (freed soon). Exception is SwapCache, it's handled by
	 * special functions.
	 */

	unlock_page_cgroup(pc);
	/*
	 * even after unlock, we have mem->res.usage here and this memcg
	 * will never be freed.
	 */
	memcg_check_events(mem, page);
	if (do_swap_account && ctype == MEM_CGROUP_CHARGE_TYPE_SWAPOUT) {
		mem_cgroup_swap_statistics(mem, true);
		mem_cgroup_get(mem);
	}
	if (!mem_cgroup_is_root(mem))
		mem_cgroup_do_uncharge(mem, nr_pages, ctype);

	return mem;

unlock_out:
	unlock_page_cgroup(pc);
	return NULL;
}

void mem_cgroup_uncharge_page(struct page *page)
{
	/* early check. */
	if (page_mapped(page))
		return;
	if (page->mapping && !PageAnon(page))
		return;
	__mem_cgroup_uncharge_common(page, MEM_CGROUP_CHARGE_TYPE_MAPPED);
}

void mem_cgroup_uncharge_cache_page(struct page *page)
{
	VM_BUG_ON(page_mapped(page));
	VM_BUG_ON(page->mapping);
	__mem_cgroup_uncharge_common(page, MEM_CGROUP_CHARGE_TYPE_CACHE);
}

/*
 * Batch_start/batch_end is called in unmap_page_range/invlidate/trucate.
 * In that cases, pages are freed continuously and we can expect pages
 * are in the same memcg. All these calls itself limits the number of
 * pages freed at once, then uncharge_start/end() is called properly.
 * This may be called prural(2) times in a context,
 */

void mem_cgroup_uncharge_start(void)
{
	current->memcg_batch.do_batch++;
	/* We can do nest. */
	if (current->memcg_batch.do_batch == 1) {
		current->memcg_batch.memcg = NULL;
		current->memcg_batch.nr_pages = 0;
		current->memcg_batch.memsw_nr_pages = 0;
	}
}

void mem_cgroup_uncharge_end(void)
{
	struct memcg_batch_info *batch = &current->memcg_batch;

	if (!batch->do_batch)
		return;

	batch->do_batch--;
	if (batch->do_batch) /* If stacked, do nothing. */
		return;

	if (!batch->memcg)
		return;
	/*
	 * This "batch->memcg" is valid without any css_get/put etc...
	 * bacause we hide charges behind us.
	 */
	if (batch->nr_pages)
		res_counter_uncharge(&batch->memcg->res,
				     batch->nr_pages * PAGE_SIZE);
	if (batch->memsw_nr_pages)
		res_counter_uncharge(&batch->memcg->memsw,
				     batch->memsw_nr_pages * PAGE_SIZE);
	memcg_oom_recover(batch->memcg);
	/* forget this pointer (for sanity check) */
	batch->memcg = NULL;
}

#ifdef CONFIG_SWAP
/*
 * called after __delete_from_swap_cache() and drop "page" account.
 * memcg information is recorded to swap_cgroup of "ent"
 */
void
mem_cgroup_uncharge_swapcache(struct page *page, swp_entry_t ent, bool swapout)
{
	struct mem_cgroup *memcg;
	int ctype = MEM_CGROUP_CHARGE_TYPE_SWAPOUT;

	if (!swapout) /* this was a swap cache but the swap is unused ! */
		ctype = MEM_CGROUP_CHARGE_TYPE_DROP;

	memcg = __mem_cgroup_uncharge_common(page, ctype);

	/*
	 * record memcg information,  if swapout && memcg != NULL,
	 * mem_cgroup_get() was called in uncharge().
	 */
	if (do_swap_account && swapout && memcg)
		swap_cgroup_record(ent, css_id(&memcg->css));
}
#endif

#ifdef CONFIG_CGROUP_MEM_RES_CTLR_SWAP
/*
 * called from swap_entry_free(). remove record in swap_cgroup and
 * uncharge "memsw" account.
 */
void mem_cgroup_uncharge_swap(swp_entry_t ent)
{
	struct mem_cgroup *memcg;
	unsigned short id;

	if (!do_swap_account)
		return;

	id = swap_cgroup_record(ent, 0);
	rcu_read_lock();
	memcg = mem_cgroup_lookup(id);
	if (memcg) {
		/*
		 * We uncharge this because swap is freed.
		 * This memcg can be obsolete one. We avoid calling css_tryget
		 */
		if (!mem_cgroup_is_root(memcg))
			res_counter_uncharge(&memcg->memsw, PAGE_SIZE);
		mem_cgroup_swap_statistics(memcg, false);
		mem_cgroup_put(memcg);
	}
	rcu_read_unlock();
}

/**
 * mem_cgroup_move_swap_account - move swap charge and swap_cgroup's record.
 * @entry: swap entry to be moved
 * @from:  mem_cgroup which the entry is moved from
 * @to:  mem_cgroup which the entry is moved to
 * @need_fixup: whether we should fixup res_counters and refcounts.
 *
 * It succeeds only when the swap_cgroup's record for this entry is the same
 * as the mem_cgroup's id of @from.
 *
 * Returns 0 on success, -EINVAL on failure.
 *
 * The caller must have charged to @to, IOW, called res_counter_charge() about
 * both res and memsw, and called css_get().
 */
static int mem_cgroup_move_swap_account(swp_entry_t entry,
		struct mem_cgroup *from, struct mem_cgroup *to, bool need_fixup)
{
	unsigned short old_id, new_id;

	old_id = css_id(&from->css);
	new_id = css_id(&to->css);

	if (swap_cgroup_cmpxchg(entry, old_id, new_id) == old_id) {
		mem_cgroup_swap_statistics(from, false);
		mem_cgroup_swap_statistics(to, true);
		/*
		 * This function is only called from task migration context now.
		 * It postpones res_counter and refcount handling till the end
		 * of task migration(mem_cgroup_clear_mc()) for performance
		 * improvement. But we cannot postpone mem_cgroup_get(to)
		 * because if the process that has been moved to @to does
		 * swap-in, the refcount of @to might be decreased to 0.
		 */
		mem_cgroup_get(to);
		if (need_fixup) {
			if (!mem_cgroup_is_root(from))
				res_counter_uncharge(&from->memsw, PAGE_SIZE);
			mem_cgroup_put(from);
			/*
			 * we charged both to->res and to->memsw, so we should
			 * uncharge to->res.
			 */
			if (!mem_cgroup_is_root(to))
				res_counter_uncharge(&to->res, PAGE_SIZE);
		}
		return 0;
	}
	return -EINVAL;
}
#else
static inline int mem_cgroup_move_swap_account(swp_entry_t entry,
		struct mem_cgroup *from, struct mem_cgroup *to, bool need_fixup)
{
	return -EINVAL;
}
#endif

/*
 * Before starting migration, account PAGE_SIZE to mem_cgroup that the old
 * page belongs to.
 */
int mem_cgroup_prepare_migration(struct page *page,
	struct page *newpage, struct mem_cgroup **ptr, gfp_t gfp_mask)
{
	struct mem_cgroup *mem = NULL;
	struct page_cgroup *pc;
	enum charge_type ctype;
	int ret = 0;

	*ptr = NULL;

	VM_BUG_ON(PageTransHuge(page));
	if (mem_cgroup_disabled())
		return 0;

	pc = lookup_page_cgroup(page);
	lock_page_cgroup(pc);
	if (PageCgroupUsed(pc)) {
		mem = pc->mem_cgroup;
		css_get(&mem->css);
		/*
		 * At migrating an anonymous page, its mapcount goes down
		 * to 0 and uncharge() will be called. But, even if it's fully
		 * unmapped, migration may fail and this page has to be
		 * charged again. We set MIGRATION flag here and delay uncharge
		 * until end_migration() is called
		 *
		 * Corner Case Thinking
		 * A)
		 * When the old page was mapped as Anon and it's unmap-and-freed
		 * while migration was ongoing.
		 * If unmap finds the old page, uncharge() of it will be delayed
		 * until end_migration(). If unmap finds a new page, it's
		 * uncharged when it make mapcount to be 1->0. If unmap code
		 * finds swap_migration_entry, the new page will not be mapped
		 * and end_migration() will find it(mapcount==0).
		 *
		 * B)
		 * When the old page was mapped but migraion fails, the kernel
		 * remaps it. A charge for it is kept by MIGRATION flag even
		 * if mapcount goes down to 0. We can do remap successfully
		 * without charging it again.
		 *
		 * C)
		 * The "old" page is under lock_page() until the end of
		 * migration, so, the old page itself will not be swapped-out.
		 * If the new page is swapped out before end_migraton, our
		 * hook to usual swap-out path will catch the event.
		 */
		if (PageAnon(page))
			SetPageCgroupMigration(pc);
	}
	unlock_page_cgroup(pc);
	/*
	 * If the page is not charged at this point,
	 * we return here.
	 */
	if (!mem)
		return 0;

	*ptr = mem;
	ret = __mem_cgroup_try_charge(NULL, gfp_mask, 1, ptr, false);
	css_put(&mem->css);/* drop extra refcnt */
	if (ret || *ptr == NULL) {
		if (PageAnon(page)) {
			lock_page_cgroup(pc);
			ClearPageCgroupMigration(pc);
			unlock_page_cgroup(pc);
			/*
			 * The old page may be fully unmapped while we kept it.
			 */
			mem_cgroup_uncharge_page(page);
		}
		return -ENOMEM;
	}
	/*
	 * We charge new page before it's used/mapped. So, even if unlock_page()
	 * is called before end_migration, we can catch all events on this new
	 * page. In the case new page is migrated but not remapped, new page's
	 * mapcount will be finally 0 and we call uncharge in end_migration().
	 */
	pc = lookup_page_cgroup(newpage);
	if (PageAnon(page))
		ctype = MEM_CGROUP_CHARGE_TYPE_MAPPED;
	else if (page_is_file_cache(page))
		ctype = MEM_CGROUP_CHARGE_TYPE_CACHE;
	else
		ctype = MEM_CGROUP_CHARGE_TYPE_SHMEM;
	__mem_cgroup_commit_charge(mem, page, 1, pc, ctype);
	return ret;
}

/* remove redundant charge if migration failed*/
void mem_cgroup_end_migration(struct mem_cgroup *mem,
	struct page *oldpage, struct page *newpage, bool migration_ok)
{
	struct page *used, *unused;
	struct page_cgroup *pc;

	if (!mem)
		return;
	/* blocks rmdir() */
	cgroup_exclude_rmdir(&mem->css);
	if (!migration_ok) {
		used = oldpage;
		unused = newpage;
	} else {
		used = newpage;
		unused = oldpage;
	}
	/*
	 * We disallowed uncharge of pages under migration because mapcount
	 * of the page goes down to zero, temporarly.
	 * Clear the flag and check the page should be charged.
	 */
	pc = lookup_page_cgroup(oldpage);
	lock_page_cgroup(pc);
	ClearPageCgroupMigration(pc);
	unlock_page_cgroup(pc);

	__mem_cgroup_uncharge_common(unused, MEM_CGROUP_CHARGE_TYPE_FORCE);

	/*
	 * If a page is a file cache, radix-tree replacement is very atomic
	 * and we can skip this check. When it was an Anon page, its mapcount
	 * goes down to 0. But because we added MIGRATION flage, it's not
	 * uncharged yet. There are several case but page->mapcount check
	 * and USED bit check in mem_cgroup_uncharge_page() will do enough
	 * check. (see prepare_charge() also)
	 */
	if (PageAnon(used))
		mem_cgroup_uncharge_page(used);
	/*
	 * At migration, we may charge account against cgroup which has no
	 * tasks.
	 * So, rmdir()->pre_destroy() can be called while we do this charge.
	 * In that case, we need to call pre_destroy() again. check it here.
	 */
	cgroup_release_and_wakeup_rmdir(&mem->css);
}

/*
 * A call to try to shrink memory usage on charge failure at shmem's swapin.
 * Calling hierarchical_reclaim is not enough because we should update
 * last_oom_jiffies to prevent pagefault_out_of_memory from invoking global OOM.
 * Moreover considering hierarchy, we should reclaim from the mem_over_limit,
 * not from the memcg which this page would be charged to.
 * try_charge_swapin does all of these works properly.
 */
int mem_cgroup_shmem_charge_fallback(struct page *page,
			    struct mm_struct *mm,
			    gfp_t gfp_mask)
{
	struct mem_cgroup *mem;
	int ret;

	if (mem_cgroup_disabled())
		return 0;

	ret = mem_cgroup_try_charge_swapin(mm, page, gfp_mask, &mem);
	if (!ret)
		mem_cgroup_cancel_charge_swapin(mem); /* it does !mem check */

	return ret;
}

#ifdef CONFIG_DEBUG_VM
static struct page_cgroup *lookup_page_cgroup_used(struct page *page)
{
	struct page_cgroup *pc;

	pc = lookup_page_cgroup(page);
	if (likely(pc) && PageCgroupUsed(pc))
		return pc;
	return NULL;
}

bool mem_cgroup_bad_page_check(struct page *page)
{
	if (mem_cgroup_disabled())
		return false;

	return lookup_page_cgroup_used(page) != NULL;
}

void mem_cgroup_print_bad_page(struct page *page)
{
	struct page_cgroup *pc;

	pc = lookup_page_cgroup_used(page);
	if (pc) {
		int ret = -1;
		char *path;

		printk(KERN_ALERT "pc:%p pc->flags:%lx pc->mem_cgroup:%p",
		       pc, pc->flags, pc->mem_cgroup);

		path = kmalloc(PATH_MAX, GFP_KERNEL);
		if (path) {
			rcu_read_lock();
			ret = cgroup_path(pc->mem_cgroup->css.cgroup,
							path, PATH_MAX);
			rcu_read_unlock();
		}

		printk(KERN_CONT "(%s)\n",
				(ret < 0) ? "cannot get the path" : path);
		kfree(path);
	}
}
#endif

static DEFINE_MUTEX(set_limit_mutex);

static int mem_cgroup_resize_limit(struct mem_cgroup *memcg,
				unsigned long long val)
{
	int retry_count;
	u64 memswlimit, memlimit;
	int ret = 0;
	int children = mem_cgroup_count_children(memcg);
	u64 curusage, oldusage;
	int enlarge;

	/*
	 * For keeping hierarchical_reclaim simple, how long we should retry
	 * is depends on callers. We set our retry-count to be function
	 * of # of children which we should visit in this loop.
	 */
	retry_count = MEM_CGROUP_RECLAIM_RETRIES * children;

	oldusage = res_counter_read_u64(&memcg->res, RES_USAGE);

	enlarge = 0;
	while (retry_count) {
		if (signal_pending(current)) {
			ret = -EINTR;
			break;
		}
		/*
		 * Rather than hide all in some function, I do this in
		 * open coded manner. You see what this really does.
		 * We have to guarantee mem->res.limit < mem->memsw.limit.
		 */
		mutex_lock(&set_limit_mutex);
		memswlimit = res_counter_read_u64(&memcg->memsw, RES_LIMIT);
		if (memswlimit < val) {
			ret = -EINVAL;
			mutex_unlock(&set_limit_mutex);
			break;
		}

		memlimit = res_counter_read_u64(&memcg->res, RES_LIMIT);
		if (memlimit < val)
			enlarge = 1;

		ret = res_counter_set_limit(&memcg->res, val);
		if (!ret) {
			if (memswlimit == val)
				memcg->memsw_is_minimum = true;
			else
				memcg->memsw_is_minimum = false;
		}
		mutex_unlock(&set_limit_mutex);

		if (!ret)
			break;

		mem_cgroup_hierarchical_reclaim(memcg, NULL, GFP_KERNEL,
						MEM_CGROUP_RECLAIM_SHRINK,
						NULL);
		curusage = res_counter_read_u64(&memcg->res, RES_USAGE);
		/* Usage is reduced ? */
  		if (curusage >= oldusage)
			retry_count--;
		else
			oldusage = curusage;
	}
	if (!ret && enlarge)
		memcg_oom_recover(memcg);

	return ret;
}

static int mem_cgroup_resize_memsw_limit(struct mem_cgroup *memcg,
					unsigned long long val)
{
	int retry_count;
	u64 memlimit, memswlimit, oldusage, curusage;
	int children = mem_cgroup_count_children(memcg);
	int ret = -EBUSY;
	int enlarge = 0;

	/* see mem_cgroup_resize_res_limit */
 	retry_count = children * MEM_CGROUP_RECLAIM_RETRIES;
	oldusage = res_counter_read_u64(&memcg->memsw, RES_USAGE);
	while (retry_count) {
		if (signal_pending(current)) {
			ret = -EINTR;
			break;
		}
		/*
		 * Rather than hide all in some function, I do this in
		 * open coded manner. You see what this really does.
		 * We have to guarantee mem->res.limit < mem->memsw.limit.
		 */
		mutex_lock(&set_limit_mutex);
		memlimit = res_counter_read_u64(&memcg->res, RES_LIMIT);
		if (memlimit > val) {
			ret = -EINVAL;
			mutex_unlock(&set_limit_mutex);
			break;
		}
		memswlimit = res_counter_read_u64(&memcg->memsw, RES_LIMIT);
		if (memswlimit < val)
			enlarge = 1;
		ret = res_counter_set_limit(&memcg->memsw, val);
		if (!ret) {
			if (memlimit == val)
				memcg->memsw_is_minimum = true;
			else
				memcg->memsw_is_minimum = false;
		}
		mutex_unlock(&set_limit_mutex);

		if (!ret)
			break;

		mem_cgroup_hierarchical_reclaim(memcg, NULL, GFP_KERNEL,
						MEM_CGROUP_RECLAIM_NOSWAP |
						MEM_CGROUP_RECLAIM_SHRINK,
						NULL);
		curusage = res_counter_read_u64(&memcg->memsw, RES_USAGE);
		/* Usage is reduced ? */
		if (curusage >= oldusage)
			retry_count--;
		else
			oldusage = curusage;
	}
	if (!ret && enlarge)
		memcg_oom_recover(memcg);
	return ret;
}

unsigned long mem_cgroup_soft_limit_reclaim(struct zone *zone, int order,
					    gfp_t gfp_mask,
					    unsigned long *total_scanned)
{
	unsigned long nr_reclaimed = 0;
	struct mem_cgroup_per_zone *mz, *next_mz = NULL;
	unsigned long reclaimed;
	int loop = 0;
	struct mem_cgroup_tree_per_zone *mctz;
	unsigned long long excess;
	unsigned long nr_scanned;

	if (order > 0)
		return 0;

	mctz = soft_limit_tree_node_zone(zone_to_nid(zone), zone_idx(zone));
	/*
	 * This loop can run a while, specially if mem_cgroup's continuously
	 * keep exceeding their soft limit and putting the system under
	 * pressure
	 */
	do {
		if (next_mz)
			mz = next_mz;
		else
			mz = mem_cgroup_largest_soft_limit_node(mctz);
		if (!mz)
			break;

		nr_scanned = 0;
		reclaimed = mem_cgroup_hierarchical_reclaim(mz->mem, zone,
						gfp_mask,
						MEM_CGROUP_RECLAIM_SOFT,
						&nr_scanned);
		nr_reclaimed += reclaimed;
		*total_scanned += nr_scanned;
		spin_lock(&mctz->lock);

		/*
		 * If we failed to reclaim anything from this memory cgroup
		 * it is time to move on to the next cgroup
		 */
		next_mz = NULL;
		if (!reclaimed) {
			do {
				/*
				 * Loop until we find yet another one.
				 *
				 * By the time we get the soft_limit lock
				 * again, someone might have aded the
				 * group back on the RB tree. Iterate to
				 * make sure we get a different mem.
				 * mem_cgroup_largest_soft_limit_node returns
				 * NULL if no other cgroup is present on
				 * the tree
				 */
				next_mz =
				__mem_cgroup_largest_soft_limit_node(mctz);
				if (next_mz == mz)
					css_put(&next_mz->mem->css);
				else /* next_mz == NULL or other memcg */
					break;
			} while (1);
		}
		__mem_cgroup_remove_exceeded(mz->mem, mz, mctz);
		excess = res_counter_soft_limit_excess(&mz->mem->res);
		/*
		 * One school of thought says that we should not add
		 * back the node to the tree if reclaim returns 0.
		 * But our reclaim could return 0, simply because due
		 * to priority we are exposing a smaller subset of
		 * memory to reclaim from. Consider this as a longer
		 * term TODO.
		 */
		/* If excess == 0, no tree ops */
		__mem_cgroup_insert_exceeded(mz->mem, mz, mctz, excess);
		spin_unlock(&mctz->lock);
		css_put(&mz->mem->css);
		loop++;
		/*
		 * Could not reclaim anything and there are no more
		 * mem cgroups to try or we seem to be looping without
		 * reclaiming anything.
		 */
		if (!nr_reclaimed &&
			(next_mz == NULL ||
			loop > MEM_CGROUP_MAX_SOFT_LIMIT_RECLAIM_LOOPS))
			break;
	} while (!nr_reclaimed);
	if (next_mz)
		css_put(&next_mz->mem->css);
	return nr_reclaimed;
}

/*
 * This routine traverse page_cgroup in given list and drop them all.
 * *And* this routine doesn't reclaim page itself, just removes page_cgroup.
 */
static int mem_cgroup_force_empty_list(struct mem_cgroup *mem,
				int node, int zid, enum lru_list lru)
{
	struct zone *zone;
	struct mem_cgroup_per_zone *mz;
	struct page_cgroup *pc, *busy;
	unsigned long flags, loop;
	struct list_head *list;
	int ret = 0;

	zone = &NODE_DATA(node)->node_zones[zid];
	mz = mem_cgroup_zoneinfo(mem, node, zid);
	list = &mz->lists[lru];

	loop = MEM_CGROUP_ZSTAT(mz, lru);
	/* give some margin against EBUSY etc...*/
	loop += 256;
	busy = NULL;
	while (loop--) {
		struct page *page;

		ret = 0;
		spin_lock_irqsave(&zone->lru_lock, flags);
		if (list_empty(list)) {
			spin_unlock_irqrestore(&zone->lru_lock, flags);
			break;
		}
		pc = list_entry(list->prev, struct page_cgroup, lru);
		if (busy == pc) {
			list_move(&pc->lru, list);
			busy = NULL;
			spin_unlock_irqrestore(&zone->lru_lock, flags);
			continue;
		}
		spin_unlock_irqrestore(&zone->lru_lock, flags);

		page = lookup_cgroup_page(pc);

		ret = mem_cgroup_move_parent(page, pc, mem, GFP_KERNEL);
		if (ret == -ENOMEM)
			break;

		if (ret == -EBUSY || ret == -EINVAL) {
			/* found lock contention or "pc" is obsolete. */
			busy = pc;
			cond_resched();
		} else
			busy = NULL;
	}

	if (!ret && !list_empty(list))
		return -EBUSY;
	return ret;
}

/*
 * make mem_cgroup's charge to be 0 if there is no task.
 * This enables deleting this mem_cgroup.
 */
static int mem_cgroup_force_empty(struct mem_cgroup *mem, bool free_all)
{
	int ret;
	int node, zid, shrink;
	int nr_retries = MEM_CGROUP_RECLAIM_RETRIES;
	struct cgroup *cgrp = mem->css.cgroup;

	css_get(&mem->css);

	shrink = 0;
	/* should free all ? */
	if (free_all)
		goto try_to_free;
move_account:
	do {
		ret = -EBUSY;
		if (cgroup_task_count(cgrp) || !list_empty(&cgrp->children))
			goto out;
		ret = -EINTR;
		if (signal_pending(current))
			goto out;
		/* This is for making all *used* pages to be on LRU. */
		lru_add_drain_all();
		drain_all_stock_sync(mem);
		ret = 0;
		mem_cgroup_start_move(mem);
		for_each_node_state(node, N_HIGH_MEMORY) {
			for (zid = 0; !ret && zid < MAX_NR_ZONES; zid++) {
				enum lru_list l;
				for_each_lru(l) {
					ret = mem_cgroup_force_empty_list(mem,
							node, zid, l);
					if (ret)
						break;
				}
			}
			if (ret)
				break;
		}
		mem_cgroup_end_move(mem);
		memcg_oom_recover(mem);
		/* it seems parent cgroup doesn't have enough mem */
		if (ret == -ENOMEM)
			goto try_to_free;
		cond_resched();
	/* "ret" should also be checked to ensure all lists are empty. */
	} while (mem->res.usage > 0 || ret);
out:
	css_put(&mem->css);
	return ret;

try_to_free:
	/* returns EBUSY if there is a task or if we come here twice. */
	if (cgroup_task_count(cgrp) || !list_empty(&cgrp->children) || shrink) {
		ret = -EBUSY;
		goto out;
	}
	/* we call try-to-free pages for make this cgroup empty */
	lru_add_drain_all();
	/* try to free all pages in this cgroup */
	shrink = 1;
	while (nr_retries && mem->res.usage > 0) {
		struct memcg_scanrecord rec;
		int progress;

		if (signal_pending(current)) {
			ret = -EINTR;
			goto out;
		}
		rec.context = SCAN_BY_SHRINK;
		rec.mem = mem;
		rec.root = mem;
		progress = try_to_free_mem_cgroup_pages(mem, GFP_KERNEL,
						false, &rec);
		if (!progress) {
			nr_retries--;
			/* maybe some writeback is necessary */
			congestion_wait(BLK_RW_ASYNC, HZ/10);
		}

	}
	lru_add_drain();
	/* try move_account...there may be some *locked* pages. */
	goto move_account;
}

int mem_cgroup_force_empty_write(struct cgroup *cont, unsigned int event)
{
	return mem_cgroup_force_empty(mem_cgroup_from_cont(cont), true);
}


static u64 mem_cgroup_hierarchy_read(struct cgroup *cont, struct cftype *cft)
{
	return mem_cgroup_from_cont(cont)->use_hierarchy;
}

static int mem_cgroup_hierarchy_write(struct cgroup *cont, struct cftype *cft,
					u64 val)
{
	int retval = 0;
	struct mem_cgroup *mem = mem_cgroup_from_cont(cont);
	struct cgroup *parent = cont->parent;
	struct mem_cgroup *parent_mem = NULL;

	if (parent)
		parent_mem = mem_cgroup_from_cont(parent);

	cgroup_lock();
	/*
	 * If parent's use_hierarchy is set, we can't make any modifications
	 * in the child subtrees. If it is unset, then the change can
	 * occur, provided the current cgroup has no children.
	 *
	 * For the root cgroup, parent_mem is NULL, we allow value to be
	 * set if there are no children.
	 */
	if ((!parent_mem || !parent_mem->use_hierarchy) &&
				(val == 1 || val == 0)) {
		if (list_empty(&cont->children))
			mem->use_hierarchy = val;
		else
			retval = -EBUSY;
	} else
		retval = -EINVAL;
	cgroup_unlock();

	return retval;
}


static unsigned long mem_cgroup_recursive_stat(struct mem_cgroup *mem,
					       enum mem_cgroup_stat_index idx)
{
	struct mem_cgroup *iter;
	long val = 0;

	/* Per-cpu values can be negative, use a signed accumulator */
	for_each_mem_cgroup_tree(iter, mem)
		val += mem_cgroup_read_stat(iter, idx);

	if (val < 0) /* race ? */
		val = 0;
	return val;
}

static inline u64 mem_cgroup_usage(struct mem_cgroup *mem, bool swap)
{
	u64 val;

	if (!mem_cgroup_is_root(mem)) {
		if (!swap)
			return res_counter_read_u64(&mem->res, RES_USAGE);
		else
			return res_counter_read_u64(&mem->memsw, RES_USAGE);
	}

	val = mem_cgroup_recursive_stat(mem, MEM_CGROUP_STAT_CACHE);
	val += mem_cgroup_recursive_stat(mem, MEM_CGROUP_STAT_RSS);

	if (swap)
		val += mem_cgroup_recursive_stat(mem, MEM_CGROUP_STAT_SWAPOUT);

	return val << PAGE_SHIFT;
}

static u64 mem_cgroup_read(struct cgroup *cont, struct cftype *cft)
{
	struct mem_cgroup *mem = mem_cgroup_from_cont(cont);
	u64 val;
	int type, name;

	type = MEMFILE_TYPE(cft->private);
	name = MEMFILE_ATTR(cft->private);
	switch (type) {
	case _MEM:
		if (name == RES_USAGE)
			val = mem_cgroup_usage(mem, false);
		else
			val = res_counter_read_u64(&mem->res, name);
		break;
	case _MEMSWAP:
		if (name == RES_USAGE)
			val = mem_cgroup_usage(mem, true);
		else
			val = res_counter_read_u64(&mem->memsw, name);
		break;
	default:
		BUG();
		break;
	}
	return val;
}
/*
 * The user of this function is...
 * RES_LIMIT.
 */
static int mem_cgroup_write(struct cgroup *cont, struct cftype *cft,
			    const char *buffer)
{
	struct mem_cgroup *memcg = mem_cgroup_from_cont(cont);
	int type, name;
	unsigned long long val;
	int ret;

	type = MEMFILE_TYPE(cft->private);
	name = MEMFILE_ATTR(cft->private);
	switch (name) {
	case RES_LIMIT:
		if (mem_cgroup_is_root(memcg)) { /* Can't set limit on root */
			ret = -EINVAL;
			break;
		}
		/* This function does all necessary parse...reuse it */
		ret = res_counter_memparse_write_strategy(buffer, &val);
		if (ret)
			break;
		if (type == _MEM)
			ret = mem_cgroup_resize_limit(memcg, val);
		else
			ret = mem_cgroup_resize_memsw_limit(memcg, val);
		break;
	case RES_SOFT_LIMIT:
		ret = res_counter_memparse_write_strategy(buffer, &val);
		if (ret)
			break;
		/*
		 * For memsw, soft limits are hard to implement in terms
		 * of semantics, for now, we support soft limits for
		 * control without swap
		 */
		if (type == _MEM)
			ret = res_counter_set_soft_limit(&memcg->res, val);
		else
			ret = -EINVAL;
		break;
	default:
		ret = -EINVAL; /* should be BUG() ? */
		break;
	}
	return ret;
}

static void memcg_get_hierarchical_limit(struct mem_cgroup *memcg,
		unsigned long long *mem_limit, unsigned long long *memsw_limit)
{
	struct cgroup *cgroup;
	unsigned long long min_limit, min_memsw_limit, tmp;

	min_limit = res_counter_read_u64(&memcg->res, RES_LIMIT);
	min_memsw_limit = res_counter_read_u64(&memcg->memsw, RES_LIMIT);
	cgroup = memcg->css.cgroup;
	if (!memcg->use_hierarchy)
		goto out;

	while (cgroup->parent) {
		cgroup = cgroup->parent;
		memcg = mem_cgroup_from_cont(cgroup);
		if (!memcg->use_hierarchy)
			break;
		tmp = res_counter_read_u64(&memcg->res, RES_LIMIT);
		min_limit = min(min_limit, tmp);
		tmp = res_counter_read_u64(&memcg->memsw, RES_LIMIT);
		min_memsw_limit = min(min_memsw_limit, tmp);
	}
out:
	*mem_limit = min_limit;
	*memsw_limit = min_memsw_limit;
	return;
}

static int mem_cgroup_reset(struct cgroup *cont, unsigned int event)
{
	struct mem_cgroup *mem;
	int type, name;

	mem = mem_cgroup_from_cont(cont);
	type = MEMFILE_TYPE(event);
	name = MEMFILE_ATTR(event);
	switch (name) {
	case RES_MAX_USAGE:
		if (type == _MEM)
			res_counter_reset_max(&mem->res);
		else
			res_counter_reset_max(&mem->memsw);
		break;
	case RES_FAILCNT:
		if (type == _MEM)
			res_counter_reset_failcnt(&mem->res);
		else
			res_counter_reset_failcnt(&mem->memsw);
		break;
	}

	return 0;
}

static u64 mem_cgroup_move_charge_read(struct cgroup *cgrp,
					struct cftype *cft)
{
	return mem_cgroup_from_cont(cgrp)->move_charge_at_immigrate;
}

#ifdef CONFIG_MMU
static int mem_cgroup_move_charge_write(struct cgroup *cgrp,
					struct cftype *cft, u64 val)
{
	struct mem_cgroup *mem = mem_cgroup_from_cont(cgrp);

	if (val >= (1 << NR_MOVE_TYPE))
		return -EINVAL;
	/*
	 * We check this value several times in both in can_attach() and
	 * attach(), so we need cgroup lock to prevent this value from being
	 * inconsistent.
	 */
	cgroup_lock();
	mem->move_charge_at_immigrate = val;
	cgroup_unlock();

	return 0;
}
#else
static int mem_cgroup_move_charge_write(struct cgroup *cgrp,
					struct cftype *cft, u64 val)
{
	return -ENOSYS;
}
#endif


/* For read statistics */
enum {
	MCS_CACHE,
	MCS_RSS,
	MCS_FILE_MAPPED,
	MCS_PGPGIN,
	MCS_PGPGOUT,
	MCS_SWAP,
	MCS_PGFAULT,
	MCS_PGMAJFAULT,
	MCS_INACTIVE_ANON,
	MCS_ACTIVE_ANON,
	MCS_INACTIVE_FILE,
	MCS_ACTIVE_FILE,
	MCS_UNEVICTABLE,
	NR_MCS_STAT,
};

struct mcs_total_stat {
	s64 stat[NR_MCS_STAT];
};

struct {
	char *local_name;
	char *total_name;
} memcg_stat_strings[NR_MCS_STAT] = {
	{"cache", "total_cache"},
	{"rss", "total_rss"},
	{"mapped_file", "total_mapped_file"},
	{"pgpgin", "total_pgpgin"},
	{"pgpgout", "total_pgpgout"},
	{"swap", "total_swap"},
	{"pgfault", "total_pgfault"},
	{"pgmajfault", "total_pgmajfault"},
	{"inactive_anon", "total_inactive_anon"},
	{"active_anon", "total_active_anon"},
	{"inactive_file", "total_inactive_file"},
	{"active_file", "total_active_file"},
	{"unevictable", "total_unevictable"}
};


static void
mem_cgroup_get_local_stat(struct mem_cgroup *mem, struct mcs_total_stat *s)
{
	s64 val;

	/* per cpu stat */
	val = mem_cgroup_read_stat(mem, MEM_CGROUP_STAT_CACHE);
	s->stat[MCS_CACHE] += val * PAGE_SIZE;
	val = mem_cgroup_read_stat(mem, MEM_CGROUP_STAT_RSS);
	s->stat[MCS_RSS] += val * PAGE_SIZE;
	val = mem_cgroup_read_stat(mem, MEM_CGROUP_STAT_FILE_MAPPED);
	s->stat[MCS_FILE_MAPPED] += val * PAGE_SIZE;
	val = mem_cgroup_read_events(mem, MEM_CGROUP_EVENTS_PGPGIN);
	s->stat[MCS_PGPGIN] += val;
	val = mem_cgroup_read_events(mem, MEM_CGROUP_EVENTS_PGPGOUT);
	s->stat[MCS_PGPGOUT] += val;
	if (do_swap_account) {
		val = mem_cgroup_read_stat(mem, MEM_CGROUP_STAT_SWAPOUT);
		s->stat[MCS_SWAP] += val * PAGE_SIZE;
	}
	val = mem_cgroup_read_events(mem, MEM_CGROUP_EVENTS_PGFAULT);
	s->stat[MCS_PGFAULT] += val;
	val = mem_cgroup_read_events(mem, MEM_CGROUP_EVENTS_PGMAJFAULT);
	s->stat[MCS_PGMAJFAULT] += val;

	/* per zone stat */
	val = mem_cgroup_nr_lru_pages(mem, BIT(LRU_INACTIVE_ANON));
	s->stat[MCS_INACTIVE_ANON] += val * PAGE_SIZE;
	val = mem_cgroup_nr_lru_pages(mem, BIT(LRU_ACTIVE_ANON));
	s->stat[MCS_ACTIVE_ANON] += val * PAGE_SIZE;
	val = mem_cgroup_nr_lru_pages(mem, BIT(LRU_INACTIVE_FILE));
	s->stat[MCS_INACTIVE_FILE] += val * PAGE_SIZE;
	val = mem_cgroup_nr_lru_pages(mem, BIT(LRU_ACTIVE_FILE));
	s->stat[MCS_ACTIVE_FILE] += val * PAGE_SIZE;
	val = mem_cgroup_nr_lru_pages(mem, BIT(LRU_UNEVICTABLE));
	s->stat[MCS_UNEVICTABLE] += val * PAGE_SIZE;
}

static void
mem_cgroup_get_total_stat(struct mem_cgroup *mem, struct mcs_total_stat *s)
{
	struct mem_cgroup *iter;

	for_each_mem_cgroup_tree(iter, mem)
		mem_cgroup_get_local_stat(iter, s);
}

#ifdef CONFIG_NUMA
static int mem_control_numa_stat_show(struct seq_file *m, void *arg)
{
	int nid;
	unsigned long total_nr, file_nr, anon_nr, unevictable_nr;
	unsigned long node_nr;
	struct cgroup *cont = m->private;
	struct mem_cgroup *mem_cont = mem_cgroup_from_cont(cont);

	total_nr = mem_cgroup_nr_lru_pages(mem_cont, LRU_ALL);
	seq_printf(m, "total=%lu", total_nr);
	for_each_node_state(nid, N_HIGH_MEMORY) {
		node_nr = mem_cgroup_node_nr_lru_pages(mem_cont, nid, LRU_ALL);
		seq_printf(m, " N%d=%lu", nid, node_nr);
	}
	seq_putc(m, '\n');

	file_nr = mem_cgroup_nr_lru_pages(mem_cont, LRU_ALL_FILE);
	seq_printf(m, "file=%lu", file_nr);
	for_each_node_state(nid, N_HIGH_MEMORY) {
		node_nr = mem_cgroup_node_nr_lru_pages(mem_cont, nid,
				LRU_ALL_FILE);
		seq_printf(m, " N%d=%lu", nid, node_nr);
	}
	seq_putc(m, '\n');

	anon_nr = mem_cgroup_nr_lru_pages(mem_cont, LRU_ALL_ANON);
	seq_printf(m, "anon=%lu", anon_nr);
	for_each_node_state(nid, N_HIGH_MEMORY) {
		node_nr = mem_cgroup_node_nr_lru_pages(mem_cont, nid,
				LRU_ALL_ANON);
		seq_printf(m, " N%d=%lu", nid, node_nr);
	}
	seq_putc(m, '\n');

	unevictable_nr = mem_cgroup_nr_lru_pages(mem_cont, BIT(LRU_UNEVICTABLE));
	seq_printf(m, "unevictable=%lu", unevictable_nr);
	for_each_node_state(nid, N_HIGH_MEMORY) {
		node_nr = mem_cgroup_node_nr_lru_pages(mem_cont, nid,
				BIT(LRU_UNEVICTABLE));
		seq_printf(m, " N%d=%lu", nid, node_nr);
	}
	seq_putc(m, '\n');
	return 0;
}
#endif /* CONFIG_NUMA */

static int mem_control_stat_show(struct cgroup *cont, struct cftype *cft,
				 struct cgroup_map_cb *cb)
{
	struct mem_cgroup *mem_cont = mem_cgroup_from_cont(cont);
	struct mcs_total_stat mystat;
	int i;

	memset(&mystat, 0, sizeof(mystat));
	mem_cgroup_get_local_stat(mem_cont, &mystat);


	for (i = 0; i < NR_MCS_STAT; i++) {
		if (i == MCS_SWAP && !do_swap_account)
			continue;
		cb->fill(cb, memcg_stat_strings[i].local_name, mystat.stat[i]);
	}

	/* Hierarchical information */
	{
		unsigned long long limit, memsw_limit;
		memcg_get_hierarchical_limit(mem_cont, &limit, &memsw_limit);
		cb->fill(cb, "hierarchical_memory_limit", limit);
		if (do_swap_account)
			cb->fill(cb, "hierarchical_memsw_limit", memsw_limit);
	}

	memset(&mystat, 0, sizeof(mystat));
	mem_cgroup_get_total_stat(mem_cont, &mystat);
	for (i = 0; i < NR_MCS_STAT; i++) {
		if (i == MCS_SWAP && !do_swap_account)
			continue;
		cb->fill(cb, memcg_stat_strings[i].total_name, mystat.stat[i]);
	}

#ifdef CONFIG_DEBUG_VM
	cb->fill(cb, "inactive_ratio", calc_inactive_ratio(mem_cont, NULL));

	{
		int nid, zid;
		struct mem_cgroup_per_zone *mz;
		unsigned long recent_rotated[2] = {0, 0};
		unsigned long recent_scanned[2] = {0, 0};

		for_each_online_node(nid)
			for (zid = 0; zid < MAX_NR_ZONES; zid++) {
				mz = mem_cgroup_zoneinfo(mem_cont, nid, zid);

				recent_rotated[0] +=
					mz->reclaim_stat.recent_rotated[0];
				recent_rotated[1] +=
					mz->reclaim_stat.recent_rotated[1];
				recent_scanned[0] +=
					mz->reclaim_stat.recent_scanned[0];
				recent_scanned[1] +=
					mz->reclaim_stat.recent_scanned[1];
			}
		cb->fill(cb, "recent_rotated_anon", recent_rotated[0]);
		cb->fill(cb, "recent_rotated_file", recent_rotated[1]);
		cb->fill(cb, "recent_scanned_anon", recent_scanned[0]);
		cb->fill(cb, "recent_scanned_file", recent_scanned[1]);
	}
#endif

	return 0;
}

static u64 mem_cgroup_swappiness_read(struct cgroup *cgrp, struct cftype *cft)
{
	struct mem_cgroup *memcg = mem_cgroup_from_cont(cgrp);

	return mem_cgroup_swappiness(memcg);
}

static int mem_cgroup_swappiness_write(struct cgroup *cgrp, struct cftype *cft,
				       u64 val)
{
	struct mem_cgroup *memcg = mem_cgroup_from_cont(cgrp);
	struct mem_cgroup *parent;

	if (val > 100)
		return -EINVAL;

	if (cgrp->parent == NULL)
		return -EINVAL;

	parent = mem_cgroup_from_cont(cgrp->parent);

	cgroup_lock();

	/* If under hierarchy, only empty-root can set this value */
	if ((parent->use_hierarchy) ||
	    (memcg->use_hierarchy && !list_empty(&cgrp->children))) {
		cgroup_unlock();
		return -EINVAL;
	}

	memcg->swappiness = val;

	cgroup_unlock();

	return 0;
}

static void __mem_cgroup_threshold(struct mem_cgroup *memcg, bool swap)
{
	struct mem_cgroup_threshold_ary *t;
	u64 usage;
	int i;

	rcu_read_lock();
	if (!swap)
		t = rcu_dereference(memcg->thresholds.primary);
	else
		t = rcu_dereference(memcg->memsw_thresholds.primary);

	if (!t)
		goto unlock;

	usage = mem_cgroup_usage(memcg, swap);

	/*
	 * current_threshold points to threshold just below usage.
	 * If it's not true, a threshold was crossed after last
	 * call of __mem_cgroup_threshold().
	 */
	i = t->current_threshold;

	/*
	 * Iterate backward over array of thresholds starting from
	 * current_threshold and check if a threshold is crossed.
	 * If none of thresholds below usage is crossed, we read
	 * only one element of the array here.
	 */
	for (; i >= 0 && unlikely(t->entries[i].threshold > usage); i--)
		eventfd_signal(t->entries[i].eventfd, 1);

	/* i = current_threshold + 1 */
	i++;

	/*
	 * Iterate forward over array of thresholds starting from
	 * current_threshold+1 and check if a threshold is crossed.
	 * If none of thresholds above usage is crossed, we read
	 * only one element of the array here.
	 */
	for (; i < t->size && unlikely(t->entries[i].threshold <= usage); i++)
		eventfd_signal(t->entries[i].eventfd, 1);

	/* Update current_threshold */
	t->current_threshold = i - 1;
unlock:
	rcu_read_unlock();
}

static void mem_cgroup_threshold(struct mem_cgroup *memcg)
{
	while (memcg) {
		__mem_cgroup_threshold(memcg, false);
		if (do_swap_account)
			__mem_cgroup_threshold(memcg, true);

		memcg = parent_mem_cgroup(memcg);
	}
}

static int compare_thresholds(const void *a, const void *b)
{
	const struct mem_cgroup_threshold *_a = a;
	const struct mem_cgroup_threshold *_b = b;

	return _a->threshold - _b->threshold;
}

static int mem_cgroup_oom_notify_cb(struct mem_cgroup *mem)
{
	struct mem_cgroup_eventfd_list *ev;

	list_for_each_entry(ev, &mem->oom_notify, list)
		eventfd_signal(ev->eventfd, 1);
	return 0;
}

static void mem_cgroup_oom_notify(struct mem_cgroup *mem)
{
	struct mem_cgroup *iter;

	for_each_mem_cgroup_tree(iter, mem)
		mem_cgroup_oom_notify_cb(iter);
}

static int mem_cgroup_usage_register_event(struct cgroup *cgrp,
	struct cftype *cft, struct eventfd_ctx *eventfd, const char *args)
{
	struct mem_cgroup *memcg = mem_cgroup_from_cont(cgrp);
	struct mem_cgroup_thresholds *thresholds;
	struct mem_cgroup_threshold_ary *new;
	int type = MEMFILE_TYPE(cft->private);
	u64 threshold, usage;
	int i, size, ret;

	ret = res_counter_memparse_write_strategy(args, &threshold);
	if (ret)
		return ret;

	mutex_lock(&memcg->thresholds_lock);

	if (type == _MEM)
		thresholds = &memcg->thresholds;
	else if (type == _MEMSWAP)
		thresholds = &memcg->memsw_thresholds;
	else
		BUG();

	usage = mem_cgroup_usage(memcg, type == _MEMSWAP);

	/* Check if a threshold crossed before adding a new one */
	if (thresholds->primary)
		__mem_cgroup_threshold(memcg, type == _MEMSWAP);

	size = thresholds->primary ? thresholds->primary->size + 1 : 1;

	/* Allocate memory for new array of thresholds */
	new = kmalloc(sizeof(*new) + size * sizeof(struct mem_cgroup_threshold),
			GFP_KERNEL);
	if (!new) {
		ret = -ENOMEM;
		goto unlock;
	}
	new->size = size;

	/* Copy thresholds (if any) to new array */
	if (thresholds->primary) {
		memcpy(new->entries, thresholds->primary->entries, (size - 1) *
				sizeof(struct mem_cgroup_threshold));
	}

	/* Add new threshold */
	new->entries[size - 1].eventfd = eventfd;
	new->entries[size - 1].threshold = threshold;

	/* Sort thresholds. Registering of new threshold isn't time-critical */
	sort(new->entries, size, sizeof(struct mem_cgroup_threshold),
			compare_thresholds, NULL);

	/* Find current threshold */
	new->current_threshold = -1;
	for (i = 0; i < size; i++) {
		if (new->entries[i].threshold < usage) {
			/*
			 * new->current_threshold will not be used until
			 * rcu_assign_pointer(), so it's safe to increment
			 * it here.
			 */
			++new->current_threshold;
		}
	}

	/* Free old spare buffer and save old primary buffer as spare */
	kfree(thresholds->spare);
	thresholds->spare = thresholds->primary;

	rcu_assign_pointer(thresholds->primary, new);

	/* To be sure that nobody uses thresholds */
	synchronize_rcu();

unlock:
	mutex_unlock(&memcg->thresholds_lock);

	return ret;
}

static void mem_cgroup_usage_unregister_event(struct cgroup *cgrp,
	struct cftype *cft, struct eventfd_ctx *eventfd)
{
	struct mem_cgroup *memcg = mem_cgroup_from_cont(cgrp);
	struct mem_cgroup_thresholds *thresholds;
	struct mem_cgroup_threshold_ary *new;
	int type = MEMFILE_TYPE(cft->private);
	u64 usage;
	int i, j, size;

	mutex_lock(&memcg->thresholds_lock);
	if (type == _MEM)
		thresholds = &memcg->thresholds;
	else if (type == _MEMSWAP)
		thresholds = &memcg->memsw_thresholds;
	else
		BUG();

	/*
	 * Something went wrong if we trying to unregister a threshold
	 * if we don't have thresholds
	 */
	BUG_ON(!thresholds);

	usage = mem_cgroup_usage(memcg, type == _MEMSWAP);

	/* Check if a threshold crossed before removing */
	__mem_cgroup_threshold(memcg, type == _MEMSWAP);

	/* Calculate new number of threshold */
	size = 0;
	for (i = 0; i < thresholds->primary->size; i++) {
		if (thresholds->primary->entries[i].eventfd != eventfd)
			size++;
	}

	new = thresholds->spare;

	/* Set thresholds array to NULL if we don't have thresholds */
	if (!size) {
		kfree(new);
		new = NULL;
		goto swap_buffers;
	}

	new->size = size;

	/* Copy thresholds and find current threshold */
	new->current_threshold = -1;
	for (i = 0, j = 0; i < thresholds->primary->size; i++) {
		if (thresholds->primary->entries[i].eventfd == eventfd)
			continue;

		new->entries[j] = thresholds->primary->entries[i];
		if (new->entries[j].threshold < usage) {
			/*
			 * new->current_threshold will not be used
			 * until rcu_assign_pointer(), so it's safe to increment
			 * it here.
			 */
			++new->current_threshold;
		}
		j++;
	}

swap_buffers:
	/* Swap primary and spare array */
	thresholds->spare = thresholds->primary;
	rcu_assign_pointer(thresholds->primary, new);

	/* To be sure that nobody uses thresholds */
	synchronize_rcu();

	mutex_unlock(&memcg->thresholds_lock);
}

static int mem_cgroup_oom_register_event(struct cgroup *cgrp,
	struct cftype *cft, struct eventfd_ctx *eventfd, const char *args)
{
	struct mem_cgroup *memcg = mem_cgroup_from_cont(cgrp);
	struct mem_cgroup_eventfd_list *event;
	int type = MEMFILE_TYPE(cft->private);

	BUG_ON(type != _OOM_TYPE);
	event = kmalloc(sizeof(*event),	GFP_KERNEL);
	if (!event)
		return -ENOMEM;

	spin_lock(&memcg_oom_lock);

	event->eventfd = eventfd;
	list_add(&event->list, &memcg->oom_notify);

	/* already in OOM ? */
	if (atomic_read(&memcg->under_oom))
		eventfd_signal(eventfd, 1);
	spin_unlock(&memcg_oom_lock);

	return 0;
}

static void mem_cgroup_oom_unregister_event(struct cgroup *cgrp,
	struct cftype *cft, struct eventfd_ctx *eventfd)
{
	struct mem_cgroup *mem = mem_cgroup_from_cont(cgrp);
	struct mem_cgroup_eventfd_list *ev, *tmp;
	int type = MEMFILE_TYPE(cft->private);

	BUG_ON(type != _OOM_TYPE);

	spin_lock(&memcg_oom_lock);

	list_for_each_entry_safe(ev, tmp, &mem->oom_notify, list) {
		if (ev->eventfd == eventfd) {
			list_del(&ev->list);
			kfree(ev);
		}
	}

	spin_unlock(&memcg_oom_lock);
}

static int mem_cgroup_oom_control_read(struct cgroup *cgrp,
	struct cftype *cft,  struct cgroup_map_cb *cb)
{
	struct mem_cgroup *mem = mem_cgroup_from_cont(cgrp);

	cb->fill(cb, "oom_kill_disable", mem->oom_kill_disable);

	if (atomic_read(&mem->under_oom))
		cb->fill(cb, "under_oom", 1);
	else
		cb->fill(cb, "under_oom", 0);
	return 0;
}

static int mem_cgroup_oom_control_write(struct cgroup *cgrp,
	struct cftype *cft, u64 val)
{
	struct mem_cgroup *mem = mem_cgroup_from_cont(cgrp);
	struct mem_cgroup *parent;

	/* cannot set to root cgroup and only 0 and 1 are allowed */
	if (!cgrp->parent || !((val == 0) || (val == 1)))
		return -EINVAL;

	parent = mem_cgroup_from_cont(cgrp->parent);

	cgroup_lock();
	/* oom-kill-disable is a flag for subhierarchy. */
	if ((parent->use_hierarchy) ||
	    (mem->use_hierarchy && !list_empty(&cgrp->children))) {
		cgroup_unlock();
		return -EINVAL;
	}
	mem->oom_kill_disable = val;
	if (!val)
		memcg_oom_recover(mem);
	cgroup_unlock();
	return 0;
}

#ifdef CONFIG_NUMA
static const struct file_operations mem_control_numa_stat_file_operations = {
	.read = seq_read,
	.llseek = seq_lseek,
	.release = single_release,
};

static int mem_control_numa_stat_open(struct inode *unused, struct file *file)
{
	struct cgroup *cont = file->f_dentry->d_parent->d_fsdata;

	file->f_op = &mem_control_numa_stat_file_operations;
	return single_open(file, mem_control_numa_stat_show, cont);
}
#endif /* CONFIG_NUMA */

static int mem_cgroup_vmscan_stat_read(struct cgroup *cgrp,
				struct cftype *cft,
				struct cgroup_map_cb *cb)
{
	struct mem_cgroup *mem = mem_cgroup_from_cont(cgrp);
	char string[64];
	int i;

	for (i = 0; i < NR_SCANSTATS; i++) {
		strcpy(string, scanstat_string[i]);
		strcat(string, SCANSTAT_WORD_LIMIT);
		cb->fill(cb, string,  mem->scanstat.stats[SCAN_BY_LIMIT][i]);
	}

	for (i = 0; i < NR_SCANSTATS; i++) {
		strcpy(string, scanstat_string[i]);
		strcat(string, SCANSTAT_WORD_SYSTEM);
		cb->fill(cb, string,  mem->scanstat.stats[SCAN_BY_SYSTEM][i]);
	}

	for (i = 0; i < NR_SCANSTATS; i++) {
		strcpy(string, scanstat_string[i]);
		strcat(string, SCANSTAT_WORD_LIMIT);
		strcat(string, SCANSTAT_WORD_HIERARCHY);
		cb->fill(cb, string,  mem->scanstat.rootstats[SCAN_BY_LIMIT][i]);
	}
	for (i = 0; i < NR_SCANSTATS; i++) {
		strcpy(string, scanstat_string[i]);
		strcat(string, SCANSTAT_WORD_SYSTEM);
		strcat(string, SCANSTAT_WORD_HIERARCHY);
		cb->fill(cb, string,  mem->scanstat.rootstats[SCAN_BY_SYSTEM][i]);
	}
	return 0;
}

static int mem_cgroup_reset_vmscan_stat(struct cgroup *cgrp,
				unsigned int event)
{
	struct mem_cgroup *mem = mem_cgroup_from_cont(cgrp);

	spin_lock(&mem->scanstat.lock);
	memset(&mem->scanstat.stats, 0, sizeof(mem->scanstat.stats));
	memset(&mem->scanstat.rootstats, 0, sizeof(mem->scanstat.rootstats));
	spin_unlock(&mem->scanstat.lock);
	return 0;
}


static struct cftype mem_cgroup_files[] = {
	{
		.name = "usage_in_bytes",
		.private = MEMFILE_PRIVATE(_MEM, RES_USAGE),
		.read_u64 = mem_cgroup_read,
		.register_event = mem_cgroup_usage_register_event,
		.unregister_event = mem_cgroup_usage_unregister_event,
	},
	{
		.name = "max_usage_in_bytes",
		.private = MEMFILE_PRIVATE(_MEM, RES_MAX_USAGE),
		.trigger = mem_cgroup_reset,
		.read_u64 = mem_cgroup_read,
	},
	{
		.name = "limit_in_bytes",
		.private = MEMFILE_PRIVATE(_MEM, RES_LIMIT),
		.write_string = mem_cgroup_write,
		.read_u64 = mem_cgroup_read,
	},
	{
		.name = "soft_limit_in_bytes",
		.private = MEMFILE_PRIVATE(_MEM, RES_SOFT_LIMIT),
		.write_string = mem_cgroup_write,
		.read_u64 = mem_cgroup_read,
	},
	{
		.name = "failcnt",
		.private = MEMFILE_PRIVATE(_MEM, RES_FAILCNT),
		.trigger = mem_cgroup_reset,
		.read_u64 = mem_cgroup_read,
	},
	{
		.name = "stat",
		.read_map = mem_control_stat_show,
	},
	{
		.name = "force_empty",
		.trigger = mem_cgroup_force_empty_write,
	},
	{
		.name = "use_hierarchy",
		.write_u64 = mem_cgroup_hierarchy_write,
		.read_u64 = mem_cgroup_hierarchy_read,
	},
	{
		.name = "swappiness",
		.read_u64 = mem_cgroup_swappiness_read,
		.write_u64 = mem_cgroup_swappiness_write,
	},
	{
		.name = "move_charge_at_immigrate",
		.read_u64 = mem_cgroup_move_charge_read,
		.write_u64 = mem_cgroup_move_charge_write,
	},
	{
		.name = "oom_control",
		.read_map = mem_cgroup_oom_control_read,
		.write_u64 = mem_cgroup_oom_control_write,
		.register_event = mem_cgroup_oom_register_event,
		.unregister_event = mem_cgroup_oom_unregister_event,
		.private = MEMFILE_PRIVATE(_OOM_TYPE, OOM_CONTROL),
	},
#ifdef CONFIG_NUMA
	{
		.name = "numa_stat",
		.open = mem_control_numa_stat_open,
		.mode = S_IRUGO,
	},
#endif
	{
		.name = "vmscan_stat",
		.read_map = mem_cgroup_vmscan_stat_read,
		.trigger = mem_cgroup_reset_vmscan_stat,
	},
};

#ifdef CONFIG_CGROUP_MEM_RES_CTLR_SWAP
static struct cftype memsw_cgroup_files[] = {
	{
		.name = "memsw.usage_in_bytes",
		.private = MEMFILE_PRIVATE(_MEMSWAP, RES_USAGE),
		.read_u64 = mem_cgroup_read,
		.register_event = mem_cgroup_usage_register_event,
		.unregister_event = mem_cgroup_usage_unregister_event,
	},
	{
		.name = "memsw.max_usage_in_bytes",
		.private = MEMFILE_PRIVATE(_MEMSWAP, RES_MAX_USAGE),
		.trigger = mem_cgroup_reset,
		.read_u64 = mem_cgroup_read,
	},
	{
		.name = "memsw.limit_in_bytes",
		.private = MEMFILE_PRIVATE(_MEMSWAP, RES_LIMIT),
		.write_string = mem_cgroup_write,
		.read_u64 = mem_cgroup_read,
	},
	{
		.name = "memsw.failcnt",
		.private = MEMFILE_PRIVATE(_MEMSWAP, RES_FAILCNT),
		.trigger = mem_cgroup_reset,
		.read_u64 = mem_cgroup_read,
	},
};

static int register_memsw_files(struct cgroup *cont, struct cgroup_subsys *ss)
{
	if (!do_swap_account)
		return 0;
	return cgroup_add_files(cont, ss, memsw_cgroup_files,
				ARRAY_SIZE(memsw_cgroup_files));
};
#else
static int register_memsw_files(struct cgroup *cont, struct cgroup_subsys *ss)
{
	return 0;
}
#endif

static int alloc_mem_cgroup_per_zone_info(struct mem_cgroup *mem, int node)
{
	struct mem_cgroup_per_node *pn;
	struct mem_cgroup_per_zone *mz;
	enum lru_list l;
	int zone, tmp = node;
	/*
	 * This routine is called against possible nodes.
	 * But it's BUG to call kmalloc() against offline node.
	 *
	 * TODO: this routine can waste much memory for nodes which will
	 *       never be onlined. It's better to use memory hotplug callback
	 *       function.
	 */
	if (!node_state(node, N_NORMAL_MEMORY))
		tmp = -1;
	pn = kzalloc_node(sizeof(*pn), GFP_KERNEL, tmp);
	if (!pn)
		return 1;

	mem->info.nodeinfo[node] = pn;
	for (zone = 0; zone < MAX_NR_ZONES; zone++) {
		mz = &pn->zoneinfo[zone];
		for_each_lru(l)
			INIT_LIST_HEAD(&mz->lists[l]);
		mz->usage_in_excess = 0;
		mz->on_tree = false;
		mz->mem = mem;
	}
	return 0;
}

static void free_mem_cgroup_per_zone_info(struct mem_cgroup *mem, int node)
{
	kfree(mem->info.nodeinfo[node]);
}

static struct mem_cgroup *mem_cgroup_alloc(void)
{
	struct mem_cgroup *mem;
	int size = sizeof(struct mem_cgroup);

	/* Can be very big if MAX_NUMNODES is very big */
	if (size < PAGE_SIZE)
		mem = kzalloc(size, GFP_KERNEL);
	else
		mem = vzalloc(size);

	if (!mem)
		return NULL;

	mem->stat = alloc_percpu(struct mem_cgroup_stat_cpu);
	if (!mem->stat)
		goto out_free;
	spin_lock_init(&mem->pcp_counter_lock);
	return mem;

out_free:
	if (size < PAGE_SIZE)
		kfree(mem);
	else
		vfree(mem);
	return NULL;
}

/*
 * At destroying mem_cgroup, references from swap_cgroup can remain.
 * (scanning all at force_empty is too costly...)
 *
 * Instead of clearing all references at force_empty, we remember
 * the number of reference from swap_cgroup and free mem_cgroup when
 * it goes down to 0.
 *
 * Removal of cgroup itself succeeds regardless of refs from swap.
 */

static void __mem_cgroup_free(struct mem_cgroup *mem)
{
	int node;

	mem_cgroup_remove_from_trees(mem);
	free_css_id(&mem_cgroup_subsys, &mem->css);

	for_each_node_state(node, N_POSSIBLE)
		free_mem_cgroup_per_zone_info(mem, node);

	free_percpu(mem->stat);
	if (sizeof(struct mem_cgroup) < PAGE_SIZE)
		kfree(mem);
	else
		vfree(mem);
}

static void mem_cgroup_get(struct mem_cgroup *mem)
{
	atomic_inc(&mem->refcnt);
}

static void __mem_cgroup_put(struct mem_cgroup *mem, int count)
{
	if (atomic_sub_and_test(count, &mem->refcnt)) {
		struct mem_cgroup *parent = parent_mem_cgroup(mem);
		__mem_cgroup_free(mem);
		if (parent)
			mem_cgroup_put(parent);
	}
}

static void mem_cgroup_put(struct mem_cgroup *mem)
{
	__mem_cgroup_put(mem, 1);
}

/*
 * Returns the parent mem_cgroup in memcgroup hierarchy with hierarchy enabled.
 */
static struct mem_cgroup *parent_mem_cgroup(struct mem_cgroup *mem)
{
	if (!mem->res.parent)
		return NULL;
	return mem_cgroup_from_res_counter(mem->res.parent, res);
}

#ifdef CONFIG_CGROUP_MEM_RES_CTLR_SWAP
static void __init enable_swap_cgroup(void)
{
	if (!mem_cgroup_disabled() && really_do_swap_account)
		do_swap_account = 1;
}
#else
static void __init enable_swap_cgroup(void)
{
}
#endif

static int mem_cgroup_soft_limit_tree_init(void)
{
	struct mem_cgroup_tree_per_node *rtpn;
	struct mem_cgroup_tree_per_zone *rtpz;
	int tmp, node, zone;

	for_each_node_state(node, N_POSSIBLE) {
		tmp = node;
		if (!node_state(node, N_NORMAL_MEMORY))
			tmp = -1;
		rtpn = kzalloc_node(sizeof(*rtpn), GFP_KERNEL, tmp);
		if (!rtpn)
			return 1;

		soft_limit_tree.rb_tree_per_node[node] = rtpn;

		for (zone = 0; zone < MAX_NR_ZONES; zone++) {
			rtpz = &rtpn->rb_tree_per_zone[zone];
			rtpz->rb_root = RB_ROOT;
			spin_lock_init(&rtpz->lock);
		}
	}
	return 0;
}

static struct cgroup_subsys_state * __ref
mem_cgroup_create(struct cgroup_subsys *ss, struct cgroup *cont)
{
	struct mem_cgroup *mem, *parent;
	long error = -ENOMEM;
	int node;

	mem = mem_cgroup_alloc();
	if (!mem)
		return ERR_PTR(error);

	for_each_node_state(node, N_POSSIBLE)
		if (alloc_mem_cgroup_per_zone_info(mem, node))
			goto free_out;

	/* root ? */
	if (cont->parent == NULL) {
		int cpu;
		enable_swap_cgroup();
		parent = NULL;
		root_mem_cgroup = mem;
		if (mem_cgroup_soft_limit_tree_init())
			goto free_out;
		for_each_possible_cpu(cpu) {
			struct memcg_stock_pcp *stock =
						&per_cpu(memcg_stock, cpu);
			INIT_WORK(&stock->work, drain_local_stock);
		}
		hotcpu_notifier(memcg_cpu_hotplug_callback, 0);
	} else {
		parent = mem_cgroup_from_cont(cont->parent);
		mem->use_hierarchy = parent->use_hierarchy;
		mem->oom_kill_disable = parent->oom_kill_disable;
	}

	if (parent && parent->use_hierarchy) {
		res_counter_init(&mem->res, &parent->res);
		res_counter_init(&mem->memsw, &parent->memsw);
		/*
		 * We increment refcnt of the parent to ensure that we can
		 * safely access it on res_counter_charge/uncharge.
		 * This refcnt will be decremented when freeing this
		 * mem_cgroup(see mem_cgroup_put).
		 */
		mem_cgroup_get(parent);
	} else {
		res_counter_init(&mem->res, NULL);
		res_counter_init(&mem->memsw, NULL);
	}
	mem->last_scanned_child = 0;
	mem->last_scanned_node = MAX_NUMNODES;
	INIT_LIST_HEAD(&mem->oom_notify);

	if (parent)
		mem->swappiness = mem_cgroup_swappiness(parent);
	atomic_set(&mem->refcnt, 1);
	mem->move_charge_at_immigrate = 0;
	mutex_init(&mem->thresholds_lock);
	spin_lock_init(&mem->scanstat.lock);
	return &mem->css;
free_out:
	__mem_cgroup_free(mem);
	root_mem_cgroup = NULL;
	return ERR_PTR(error);
}

static int mem_cgroup_pre_destroy(struct cgroup_subsys *ss,
					struct cgroup *cont)
{
	struct mem_cgroup *mem = mem_cgroup_from_cont(cont);

	return mem_cgroup_force_empty(mem, false);
}

static void mem_cgroup_destroy(struct cgroup_subsys *ss,
				struct cgroup *cont)
{
	struct mem_cgroup *mem = mem_cgroup_from_cont(cont);

	mem_cgroup_put(mem);
}

static int mem_cgroup_populate(struct cgroup_subsys *ss,
				struct cgroup *cont)
{
	int ret;

	ret = cgroup_add_files(cont, ss, mem_cgroup_files,
				ARRAY_SIZE(mem_cgroup_files));

	if (!ret)
		ret = register_memsw_files(cont, ss);
	return ret;
}

#ifdef CONFIG_MMU
/* Handlers for move charge at task migration. */
#define PRECHARGE_COUNT_AT_ONCE	256
static int mem_cgroup_do_precharge(unsigned long count)
{
	int ret = 0;
	int batch_count = PRECHARGE_COUNT_AT_ONCE;
	struct mem_cgroup *mem = mc.to;

	if (mem_cgroup_is_root(mem)) {
		mc.precharge += count;
		/* we don't need css_get for root */
		return ret;
	}
	/* try to charge at once */
	if (count > 1) {
		struct res_counter *dummy;
		/*
		 * "mem" cannot be under rmdir() because we've already checked
		 * by cgroup_lock_live_cgroup() that it is not removed and we
		 * are still under the same cgroup_mutex. So we can postpone
		 * css_get().
		 */
		if (res_counter_charge(&mem->res, PAGE_SIZE * count, &dummy))
			goto one_by_one;
		if (do_swap_account && res_counter_charge(&mem->memsw,
						PAGE_SIZE * count, &dummy)) {
			res_counter_uncharge(&mem->res, PAGE_SIZE * count);
			goto one_by_one;
		}
		mc.precharge += count;
		return ret;
	}
one_by_one:
	/* fall back to one by one charge */
	while (count--) {
		if (signal_pending(current)) {
			ret = -EINTR;
			break;
		}
		if (!batch_count--) {
			batch_count = PRECHARGE_COUNT_AT_ONCE;
			cond_resched();
		}
		ret = __mem_cgroup_try_charge(NULL, GFP_KERNEL, 1, &mem, false);
		if (ret || !mem)
			/* mem_cgroup_clear_mc() will do uncharge later */
			return -ENOMEM;
		mc.precharge++;
	}
	return ret;
}

/**
 * is_target_pte_for_mc - check a pte whether it is valid for move charge
 * @vma: the vma the pte to be checked belongs
 * @addr: the address corresponding to the pte to be checked
 * @ptent: the pte to be checked
 * @target: the pointer the target page or swap ent will be stored(can be NULL)
 *
 * Returns
 *   0(MC_TARGET_NONE): if the pte is not a target for move charge.
 *   1(MC_TARGET_PAGE): if the page corresponding to this pte is a target for
 *     move charge. if @target is not NULL, the page is stored in target->page
 *     with extra refcnt got(Callers should handle it).
 *   2(MC_TARGET_SWAP): if the swap entry corresponding to this pte is a
 *     target for charge migration. if @target is not NULL, the entry is stored
 *     in target->ent.
 *
 * Called with pte lock held.
 */
union mc_target {
	struct page	*page;
	swp_entry_t	ent;
};

enum mc_target_type {
	MC_TARGET_NONE,	/* not used */
	MC_TARGET_PAGE,
	MC_TARGET_SWAP,
};

static struct page *mc_handle_present_pte(struct vm_area_struct *vma,
						unsigned long addr, pte_t ptent)
{
	struct page *page = vm_normal_page(vma, addr, ptent);

	if (!page || !page_mapped(page))
		return NULL;
	if (PageAnon(page)) {
		/* we don't move shared anon */
		if (!move_anon() || page_mapcount(page) > 2)
			return NULL;
	} else if (!move_file())
		/* we ignore mapcount for file pages */
		return NULL;
	if (!get_page_unless_zero(page))
		return NULL;

	return page;
}

static struct page *mc_handle_swap_pte(struct vm_area_struct *vma,
			unsigned long addr, pte_t ptent, swp_entry_t *entry)
{
	int usage_count;
	struct page *page = NULL;
	swp_entry_t ent = pte_to_swp_entry(ptent);

	if (!move_anon() || non_swap_entry(ent))
		return NULL;
	usage_count = mem_cgroup_count_swap_user(ent, &page);
	if (usage_count > 1) { /* we don't move shared anon */
		if (page)
			put_page(page);
		return NULL;
	}
	if (do_swap_account)
		entry->val = ent.val;

	return page;
}

static struct page *mc_handle_file_pte(struct vm_area_struct *vma,
			unsigned long addr, pte_t ptent, swp_entry_t *entry)
{
	struct page *page = NULL;
	struct inode *inode;
	struct address_space *mapping;
	pgoff_t pgoff;

	if (!vma->vm_file) /* anonymous vma */
		return NULL;
	if (!move_file())
		return NULL;

	inode = vma->vm_file->f_path.dentry->d_inode;
	mapping = vma->vm_file->f_mapping;
	if (pte_none(ptent))
		pgoff = linear_page_index(vma, addr);
	else /* pte_file(ptent) is true */
		pgoff = pte_to_pgoff(ptent);

	/* page is moved even if it's not RSS of this task(page-faulted). */
	if (!mapping_cap_swap_backed(mapping)) { /* normal file */
		page = find_get_page(mapping, pgoff);
	} else { /* shmem/tmpfs file. we should take account of swap too. */
		swp_entry_t ent;
		mem_cgroup_get_shmem_target(inode, pgoff, &page, &ent);
		if (do_swap_account)
			entry->val = ent.val;
	}

	return page;
}

static int is_target_pte_for_mc(struct vm_area_struct *vma,
		unsigned long addr, pte_t ptent, union mc_target *target)
{
	struct page *page = NULL;
	struct page_cgroup *pc;
	int ret = 0;
	swp_entry_t ent = { .val = 0 };

	if (pte_present(ptent))
		page = mc_handle_present_pte(vma, addr, ptent);
	else if (is_swap_pte(ptent))
		page = mc_handle_swap_pte(vma, addr, ptent, &ent);
	else if (pte_none(ptent) || pte_file(ptent))
		page = mc_handle_file_pte(vma, addr, ptent, &ent);

	if (!page && !ent.val)
		return 0;
	if (page) {
		pc = lookup_page_cgroup(page);
		/*
		 * Do only loose check w/o page_cgroup lock.
		 * mem_cgroup_move_account() checks the pc is valid or not under
		 * the lock.
		 */
		if (PageCgroupUsed(pc) && pc->mem_cgroup == mc.from) {
			ret = MC_TARGET_PAGE;
			if (target)
				target->page = page;
		}
		if (!ret || !target)
			put_page(page);
	}
	/* There is a swap entry and a page doesn't exist or isn't charged */
	if (ent.val && !ret &&
			css_id(&mc.from->css) == lookup_swap_cgroup(ent)) {
		ret = MC_TARGET_SWAP;
		if (target)
			target->ent = ent;
	}
	return ret;
}

static int mem_cgroup_count_precharge_pte_range(pmd_t *pmd,
					unsigned long addr, unsigned long end,
					struct mm_walk *walk)
{
	struct vm_area_struct *vma = walk->private;
	pte_t *pte;
	spinlock_t *ptl;

	split_huge_page_pmd(walk->mm, pmd);

	pte = pte_offset_map_lock(vma->vm_mm, pmd, addr, &ptl);
	for (; addr != end; pte++, addr += PAGE_SIZE)
		if (is_target_pte_for_mc(vma, addr, *pte, NULL))
			mc.precharge++;	/* increment precharge temporarily */
	pte_unmap_unlock(pte - 1, ptl);
	cond_resched();

	return 0;
}

static unsigned long mem_cgroup_count_precharge(struct mm_struct *mm)
{
	unsigned long precharge;
	struct vm_area_struct *vma;

	down_read(&mm->mmap_sem);
	for (vma = mm->mmap; vma; vma = vma->vm_next) {
		struct mm_walk mem_cgroup_count_precharge_walk = {
			.pmd_entry = mem_cgroup_count_precharge_pte_range,
			.mm = mm,
			.private = vma,
		};
		if (is_vm_hugetlb_page(vma))
			continue;
		walk_page_range(vma->vm_start, vma->vm_end,
					&mem_cgroup_count_precharge_walk);
	}
	up_read(&mm->mmap_sem);

	precharge = mc.precharge;
	mc.precharge = 0;

	return precharge;
}

static int mem_cgroup_precharge_mc(struct mm_struct *mm)
{
	unsigned long precharge = mem_cgroup_count_precharge(mm);

	VM_BUG_ON(mc.moving_task);
	mc.moving_task = current;
	return mem_cgroup_do_precharge(precharge);
}

/* cancels all extra charges on mc.from and mc.to, and wakes up all waiters. */
static void __mem_cgroup_clear_mc(void)
{
	struct mem_cgroup *from = mc.from;
	struct mem_cgroup *to = mc.to;

	/* we must uncharge all the leftover precharges from mc.to */
	if (mc.precharge) {
		__mem_cgroup_cancel_charge(mc.to, mc.precharge);
		mc.precharge = 0;
	}
	/*
	 * we didn't uncharge from mc.from at mem_cgroup_move_account(), so
	 * we must uncharge here.
	 */
	if (mc.moved_charge) {
		__mem_cgroup_cancel_charge(mc.from, mc.moved_charge);
		mc.moved_charge = 0;
	}
	/* we must fixup refcnts and charges */
	if (mc.moved_swap) {
		/* uncharge swap account from the old cgroup */
		if (!mem_cgroup_is_root(mc.from))
			res_counter_uncharge(&mc.from->memsw,
						PAGE_SIZE * mc.moved_swap);
		__mem_cgroup_put(mc.from, mc.moved_swap);

		if (!mem_cgroup_is_root(mc.to)) {
			/*
			 * we charged both to->res and to->memsw, so we should
			 * uncharge to->res.
			 */
			res_counter_uncharge(&mc.to->res,
						PAGE_SIZE * mc.moved_swap);
		}
		/* we've already done mem_cgroup_get(mc.to) */
		mc.moved_swap = 0;
	}
	memcg_oom_recover(from);
	memcg_oom_recover(to);
	wake_up_all(&mc.waitq);
}

static void mem_cgroup_clear_mc(void)
{
	struct mem_cgroup *from = mc.from;

	/*
	 * we must clear moving_task before waking up waiters at the end of
	 * task migration.
	 */
	mc.moving_task = NULL;
	__mem_cgroup_clear_mc();
	spin_lock(&mc.lock);
	mc.from = NULL;
	mc.to = NULL;
	spin_unlock(&mc.lock);
	mem_cgroup_end_move(from);
}

static int mem_cgroup_can_attach(struct cgroup_subsys *ss,
				struct cgroup *cgroup,
				struct task_struct *p)
{
	int ret = 0;
	struct mem_cgroup *mem = mem_cgroup_from_cont(cgroup);

	if (mem->move_charge_at_immigrate) {
		struct mm_struct *mm;
		struct mem_cgroup *from = mem_cgroup_from_task(p);

		VM_BUG_ON(from == mem);

		mm = get_task_mm(p);
		if (!mm)
			return 0;
		/* We move charges only when we move a owner of the mm */
		if (mm->owner == p) {
			VM_BUG_ON(mc.from);
			VM_BUG_ON(mc.to);
			VM_BUG_ON(mc.precharge);
			VM_BUG_ON(mc.moved_charge);
			VM_BUG_ON(mc.moved_swap);
			mem_cgroup_start_move(from);
			spin_lock(&mc.lock);
			mc.from = from;
			mc.to = mem;
			spin_unlock(&mc.lock);
			/* We set mc.moving_task later */

			ret = mem_cgroup_precharge_mc(mm);
			if (ret)
				mem_cgroup_clear_mc();
		}
		mmput(mm);
	}
	return ret;
}

static void mem_cgroup_cancel_attach(struct cgroup_subsys *ss,
				struct cgroup *cgroup,
				struct task_struct *p)
{
	mem_cgroup_clear_mc();
}

static int mem_cgroup_move_charge_pte_range(pmd_t *pmd,
				unsigned long addr, unsigned long end,
				struct mm_walk *walk)
{
	int ret = 0;
	struct vm_area_struct *vma = walk->private;
	pte_t *pte;
	spinlock_t *ptl;

	split_huge_page_pmd(walk->mm, pmd);
retry:
	pte = pte_offset_map_lock(vma->vm_mm, pmd, addr, &ptl);
	for (; addr != end; addr += PAGE_SIZE) {
		pte_t ptent = *(pte++);
		union mc_target target;
		int type;
		struct page *page;
		struct page_cgroup *pc;
		swp_entry_t ent;

		if (!mc.precharge)
			break;

		type = is_target_pte_for_mc(vma, addr, ptent, &target);
		switch (type) {
		case MC_TARGET_PAGE:
			page = target.page;
			if (isolate_lru_page(page))
				goto put;
			pc = lookup_page_cgroup(page);
			if (!mem_cgroup_move_account(page, 1, pc,
						     mc.from, mc.to, false)) {
				mc.precharge--;
				/* we uncharge from mc.from later. */
				mc.moved_charge++;
			}
			putback_lru_page(page);
put:			/* is_target_pte_for_mc() gets the page */
			put_page(page);
			break;
		case MC_TARGET_SWAP:
			ent = target.ent;
			if (!mem_cgroup_move_swap_account(ent,
						mc.from, mc.to, false)) {
				mc.precharge--;
				/* we fixup refcnts and charges later. */
				mc.moved_swap++;
			}
			break;
		default:
			break;
		}
	}
	pte_unmap_unlock(pte - 1, ptl);
	cond_resched();

	if (addr != end) {
		/*
		 * We have consumed all precharges we got in can_attach().
		 * We try charge one by one, but don't do any additional
		 * charges to mc.to if we have failed in charge once in attach()
		 * phase.
		 */
		ret = mem_cgroup_do_precharge(1);
		if (!ret)
			goto retry;
	}

	return ret;
}

static void mem_cgroup_move_charge(struct mm_struct *mm)
{
	struct vm_area_struct *vma;

	lru_add_drain_all();
retry:
	if (unlikely(!down_read_trylock(&mm->mmap_sem))) {
		/*
		 * Someone who are holding the mmap_sem might be waiting in
		 * waitq. So we cancel all extra charges, wake up all waiters,
		 * and retry. Because we cancel precharges, we might not be able
		 * to move enough charges, but moving charge is a best-effort
		 * feature anyway, so it wouldn't be a big problem.
		 */
		__mem_cgroup_clear_mc();
		cond_resched();
		goto retry;
	}
	for (vma = mm->mmap; vma; vma = vma->vm_next) {
		int ret;
		struct mm_walk mem_cgroup_move_charge_walk = {
			.pmd_entry = mem_cgroup_move_charge_pte_range,
			.mm = mm,
			.private = vma,
		};
		if (is_vm_hugetlb_page(vma))
			continue;
		ret = walk_page_range(vma->vm_start, vma->vm_end,
						&mem_cgroup_move_charge_walk);
		if (ret)
			/*
			 * means we have consumed all precharges and failed in
			 * doing additional charge. Just abandon here.
			 */
			break;
	}
	up_read(&mm->mmap_sem);
}

static void mem_cgroup_move_task(struct cgroup_subsys *ss,
				struct cgroup *cont,
				struct cgroup *old_cont,
				struct task_struct *p)
{
	struct mm_struct *mm = get_task_mm(p);

	if (mm) {
		if (mc.to)
			mem_cgroup_move_charge(mm);
		put_swap_token(mm);
		mmput(mm);
	}
	if (mc.to)
		mem_cgroup_clear_mc();
}
#else	/* !CONFIG_MMU */
static int mem_cgroup_can_attach(struct cgroup_subsys *ss,
				struct cgroup *cgroup,
				struct task_struct *p)
{
	return 0;
}
static void mem_cgroup_cancel_attach(struct cgroup_subsys *ss,
				struct cgroup *cgroup,
				struct task_struct *p)
{
}
static void mem_cgroup_move_task(struct cgroup_subsys *ss,
				struct cgroup *cont,
				struct cgroup *old_cont,
				struct task_struct *p)
{
}
#endif

struct cgroup_subsys mem_cgroup_subsys = {
	.name = "memory",
	.subsys_id = mem_cgroup_subsys_id,
	.create = mem_cgroup_create,
	.pre_destroy = mem_cgroup_pre_destroy,
	.destroy = mem_cgroup_destroy,
	.populate = mem_cgroup_populate,
	.can_attach = mem_cgroup_can_attach,
	.cancel_attach = mem_cgroup_cancel_attach,
	.attach = mem_cgroup_move_task,
	.early_init = 0,
	.use_id = 1,
};

#ifdef CONFIG_CGROUP_MEM_RES_CTLR_SWAP
static int __init enable_swap_account(char *s)
{
	/* consider enabled if no parameter or 1 is given */
	if (!strcmp(s, "1"))
		really_do_swap_account = 1;
	else if (!strcmp(s, "0"))
		really_do_swap_account = 0;
	return 1;
}
__setup("swapaccount=", enable_swap_account);

#endif<|MERGE_RESOLUTION|>--- conflicted
+++ resolved
@@ -1748,11 +1748,7 @@
 	excess = res_counter_soft_limit_excess(&root_mem->res) >> PAGE_SHIFT;
 
 	/* If memsw_is_minimum==1, swap-out is of-no-use. */
-<<<<<<< HEAD
-	if (!check_soft && root_mem->memsw_is_minimum)
-=======
 	if (!check_soft && !shrink && root_mem->memsw_is_minimum)
->>>>>>> acfe7d74
 		noswap = true;
 
 	if (shrink)
@@ -2096,10 +2092,6 @@
 #define FLUSHING_CACHED_CHARGE	(0)
 };
 static DEFINE_PER_CPU(struct memcg_stock_pcp, memcg_stock);
-<<<<<<< HEAD
-static DEFINE_MUTEX(percpu_charge_mutex);
-=======
->>>>>>> acfe7d74
 
 /*
  * Try to consume stocked charge on this cpu. If success, one page is consumed
@@ -2171,21 +2163,10 @@
  * of the hierarchy under it. sync flag says whether we should block
  * until the work is done.
  */
-<<<<<<< HEAD
-static void drain_all_stock_async(struct mem_cgroup *root_mem)
+static void drain_all_stock(struct mem_cgroup *root_mem, bool sync)
 {
 	int cpu, curcpu;
-	/*
-	 * If someone calls draining, avoid adding more kworker runs.
-	 */
-	if (!mutex_trylock(&percpu_charge_mutex))
-		return;
-=======
-static void drain_all_stock(struct mem_cgroup *root_mem, bool sync)
-{
-	int cpu, curcpu;
-
->>>>>>> acfe7d74
+
 	/* Notify other cpus that system-wide "drain" is running */
 	get_online_cpus();
 	/*
@@ -2199,23 +2180,6 @@
 		struct memcg_stock_pcp *stock = &per_cpu(memcg_stock, cpu);
 		struct mem_cgroup *mem;
 
-<<<<<<< HEAD
-		if (cpu == curcpu)
-			continue;
-
-		mem = stock->cached;
-		if (!mem)
-			continue;
-		if (mem != root_mem) {
-			if (!root_mem->use_hierarchy)
-				continue;
-			/* check whether "mem" is under tree of "root_mem" */
-			if (!css_is_ancestor(&mem->css, &root_mem->css))
-				continue;
-		}
-		if (!test_and_set_bit(FLUSHING_CACHED_CHARGE, &stock->flags))
-			schedule_work_on(cpu, &stock->work);
-=======
 		mem = stock->cached;
 		if (!mem || !stock->nr_pages)
 			continue;
@@ -2237,14 +2201,9 @@
 		if (mem_cgroup_same_or_subtree(root_mem, stock->cached) &&
 				test_bit(FLUSHING_CACHED_CHARGE, &stock->flags))
 			flush_work(&stock->work);
->>>>>>> acfe7d74
 	}
 out:
  	put_online_cpus();
-<<<<<<< HEAD
-	mutex_unlock(&percpu_charge_mutex);
-	/* We don't wait for flush_work */
-=======
 }
 
 /*
@@ -2256,20 +2215,13 @@
 static void drain_all_stock_async(struct mem_cgroup *root_mem)
 {
 	drain_all_stock(root_mem, false);
->>>>>>> acfe7d74
 }
 
 /* This is a synchronous drain interface. */
 static void drain_all_stock_sync(struct mem_cgroup *root_mem)
 {
 	/* called when force_empty is called */
-<<<<<<< HEAD
-	mutex_lock(&percpu_charge_mutex);
-	schedule_on_each_cpu(drain_local_stock);
-	mutex_unlock(&percpu_charge_mutex);
-=======
 	drain_all_stock(root_mem, true);
->>>>>>> acfe7d74
 }
 
 /*
