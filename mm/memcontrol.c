/* memcontrol.c - Memory Controller
 *
 * Copyright IBM Corporation, 2007
 * Author Balbir Singh <balbir@linux.vnet.ibm.com>
 *
 * Copyright 2007 OpenVZ SWsoft Inc
 * Author: Pavel Emelianov <xemul@openvz.org>
 *
 * Memory thresholds
 * Copyright (C) 2009 Nokia Corporation
 * Author: Kirill A. Shutemov
 *
 * Kernel Memory Controller
 * Copyright (C) 2012 Parallels Inc. and Google Inc.
 * Authors: Glauber Costa and Suleiman Souhlal
 *
 * This program is free software; you can redistribute it and/or modify
 * it under the terms of the GNU General Public License as published by
 * the Free Software Foundation; either version 2 of the License, or
 * (at your option) any later version.
 *
 * This program is distributed in the hope that it will be useful,
 * but WITHOUT ANY WARRANTY; without even the implied warranty of
 * MERCHANTABILITY or FITNESS FOR A PARTICULAR PURPOSE.  See the
 * GNU General Public License for more details.
 */

#include <linux/res_counter.h>
#include <linux/memcontrol.h>
#include <linux/cgroup.h>
#include <linux/mm.h>
#include <linux/hugetlb.h>
#include <linux/pagemap.h>
#include <linux/smp.h>
#include <linux/page-flags.h>
#include <linux/backing-dev.h>
#include <linux/bit_spinlock.h>
#include <linux/rcupdate.h>
#include <linux/limits.h>
#include <linux/export.h>
#include <linux/mutex.h>
#include <linux/rbtree.h>
#include <linux/slab.h>
#include <linux/swap.h>
#include <linux/swapops.h>
#include <linux/spinlock.h>
#include <linux/eventfd.h>
#include <linux/poll.h>
#include <linux/sort.h>
#include <linux/fs.h>
#include <linux/seq_file.h>
#include <linux/vmpressure.h>
#include <linux/mm_inline.h>
#include <linux/page_cgroup.h>
#include <linux/cpu.h>
#include <linux/oom.h>
#include <linux/lockdep.h>
#include <linux/file.h>
#include "internal.h"
#include <net/sock.h>
#include <net/ip.h>
#include <net/tcp_memcontrol.h>
#include "slab.h"

#include <asm/uaccess.h>

#include <trace/events/vmscan.h>

struct cgroup_subsys memory_cgrp_subsys __read_mostly;
EXPORT_SYMBOL(memory_cgrp_subsys);

#define MEM_CGROUP_RECLAIM_RETRIES	5
static struct mem_cgroup *root_mem_cgroup __read_mostly;

#ifdef CONFIG_MEMCG_SWAP
/* Turned on only when memory cgroup is enabled && really_do_swap_account = 1 */
int do_swap_account __read_mostly;

/* for remember boot option*/
#ifdef CONFIG_MEMCG_SWAP_ENABLED
static int really_do_swap_account __initdata = 1;
#else
static int really_do_swap_account __initdata;
#endif

#else
#define do_swap_account		0
#endif


static const char * const mem_cgroup_stat_names[] = {
	"cache",
	"rss",
	"rss_huge",
	"mapped_file",
	"writeback",
	"swap",
};

enum mem_cgroup_events_index {
	MEM_CGROUP_EVENTS_PGPGIN,	/* # of pages paged in */
	MEM_CGROUP_EVENTS_PGPGOUT,	/* # of pages paged out */
	MEM_CGROUP_EVENTS_PGFAULT,	/* # of page-faults */
	MEM_CGROUP_EVENTS_PGMAJFAULT,	/* # of major page-faults */
	MEM_CGROUP_EVENTS_NSTATS,
};

static const char * const mem_cgroup_events_names[] = {
	"pgpgin",
	"pgpgout",
	"pgfault",
	"pgmajfault",
};

static const char * const mem_cgroup_lru_names[] = {
	"inactive_anon",
	"active_anon",
	"inactive_file",
	"active_file",
	"unevictable",
};

/*
 * Per memcg event counter is incremented at every pagein/pageout. With THP,
 * it will be incremated by the number of pages. This counter is used for
 * for trigger some periodic events. This is straightforward and better
 * than using jiffies etc. to handle periodic memcg event.
 */
enum mem_cgroup_events_target {
	MEM_CGROUP_TARGET_THRESH,
	MEM_CGROUP_TARGET_SOFTLIMIT,
	MEM_CGROUP_TARGET_NUMAINFO,
	MEM_CGROUP_NTARGETS,
};
#define THRESHOLDS_EVENTS_TARGET 128
#define SOFTLIMIT_EVENTS_TARGET 1024
#define NUMAINFO_EVENTS_TARGET	1024

struct mem_cgroup_stat_cpu {
	long count[MEM_CGROUP_STAT_NSTATS];
	unsigned long events[MEM_CGROUP_EVENTS_NSTATS];
	unsigned long nr_page_events;
	unsigned long targets[MEM_CGROUP_NTARGETS];
};

struct mem_cgroup_reclaim_iter {
	/*
	 * last scanned hierarchy member. Valid only if last_dead_count
	 * matches memcg->dead_count of the hierarchy root group.
	 */
	struct mem_cgroup *last_visited;
	int last_dead_count;

	/* scan generation, increased every round-trip */
	unsigned int generation;
};

/*
 * per-zone information in memory controller.
 */
struct mem_cgroup_per_zone {
	struct lruvec		lruvec;
	unsigned long		lru_size[NR_LRU_LISTS];

	struct mem_cgroup_reclaim_iter reclaim_iter[DEF_PRIORITY + 1];

	struct rb_node		tree_node;	/* RB tree node */
	unsigned long long	usage_in_excess;/* Set to the value by which */
						/* the soft limit is exceeded*/
	bool			on_tree;
	struct mem_cgroup	*memcg;		/* Back pointer, we cannot */
						/* use container_of	   */
};

struct mem_cgroup_per_node {
	struct mem_cgroup_per_zone zoneinfo[MAX_NR_ZONES];
};

/*
 * Cgroups above their limits are maintained in a RB-Tree, independent of
 * their hierarchy representation
 */

struct mem_cgroup_tree_per_zone {
	struct rb_root rb_root;
	spinlock_t lock;
};

struct mem_cgroup_tree_per_node {
	struct mem_cgroup_tree_per_zone rb_tree_per_zone[MAX_NR_ZONES];
};

struct mem_cgroup_tree {
	struct mem_cgroup_tree_per_node *rb_tree_per_node[MAX_NUMNODES];
};

static struct mem_cgroup_tree soft_limit_tree __read_mostly;

struct mem_cgroup_threshold {
	struct eventfd_ctx *eventfd;
	u64 threshold;
};

/* For threshold */
struct mem_cgroup_threshold_ary {
	/* An array index points to threshold just below or equal to usage. */
	int current_threshold;
	/* Size of entries[] */
	unsigned int size;
	/* Array of thresholds */
	struct mem_cgroup_threshold entries[0];
};

struct mem_cgroup_thresholds {
	/* Primary thresholds array */
	struct mem_cgroup_threshold_ary *primary;
	/*
	 * Spare threshold array.
	 * This is needed to make mem_cgroup_unregister_event() "never fail".
	 * It must be able to store at least primary->size - 1 entries.
	 */
	struct mem_cgroup_threshold_ary *spare;
};

/* for OOM */
struct mem_cgroup_eventfd_list {
	struct list_head list;
	struct eventfd_ctx *eventfd;
};

/*
 * cgroup_event represents events which userspace want to receive.
 */
struct mem_cgroup_event {
	/*
	 * memcg which the event belongs to.
	 */
	struct mem_cgroup *memcg;
	/*
	 * eventfd to signal userspace about the event.
	 */
	struct eventfd_ctx *eventfd;
	/*
	 * Each of these stored in a list by the cgroup.
	 */
	struct list_head list;
	/*
	 * register_event() callback will be used to add new userspace
	 * waiter for changes related to this event.  Use eventfd_signal()
	 * on eventfd to send notification to userspace.
	 */
	int (*register_event)(struct mem_cgroup *memcg,
			      struct eventfd_ctx *eventfd, const char *args);
	/*
	 * unregister_event() callback will be called when userspace closes
	 * the eventfd or on cgroup removing.  This callback must be set,
	 * if you want provide notification functionality.
	 */
	void (*unregister_event)(struct mem_cgroup *memcg,
				 struct eventfd_ctx *eventfd);
	/*
	 * All fields below needed to unregister event when
	 * userspace closes eventfd.
	 */
	poll_table pt;
	wait_queue_head_t *wqh;
	wait_queue_t wait;
	struct work_struct remove;
};

static void mem_cgroup_threshold(struct mem_cgroup *memcg);
static void mem_cgroup_oom_notify(struct mem_cgroup *memcg);

/*
 * The memory controller data structure. The memory controller controls both
 * page cache and RSS per cgroup. We would eventually like to provide
 * statistics based on the statistics developed by Rik Van Riel for clock-pro,
 * to help the administrator determine what knobs to tune.
 *
 * TODO: Add a water mark for the memory controller. Reclaim will begin when
 * we hit the water mark. May be even add a low water mark, such that
 * no reclaim occurs from a cgroup at it's low water mark, this is
 * a feature that will be implemented much later in the future.
 */
struct mem_cgroup {
	struct cgroup_subsys_state css;
	/*
	 * the counter to account for memory usage
	 */
	struct res_counter res;

	/* vmpressure notifications */
	struct vmpressure vmpressure;

	/*
	 * the counter to account for mem+swap usage.
	 */
	struct res_counter memsw;

	/*
	 * the counter to account for kernel memory usage.
	 */
	struct res_counter kmem;
	/*
	 * Should the accounting and control be hierarchical, per subtree?
	 */
	bool use_hierarchy;
	unsigned long kmem_account_flags; /* See KMEM_ACCOUNTED_*, below */

	bool		oom_lock;
	atomic_t	under_oom;
	atomic_t	oom_wakeups;

	int	swappiness;
	/* OOM-Killer disable */
	int		oom_kill_disable;

	/* set when res.limit == memsw.limit */
	bool		memsw_is_minimum;

	/* protect arrays of thresholds */
	struct mutex thresholds_lock;

	/* thresholds for memory usage. RCU-protected */
	struct mem_cgroup_thresholds thresholds;

	/* thresholds for mem+swap usage. RCU-protected */
	struct mem_cgroup_thresholds memsw_thresholds;

	/* For oom notifier event fd */
	struct list_head oom_notify;

	/*
	 * Should we move charges of a task when a task is moved into this
	 * mem_cgroup ? And what type of charges should we move ?
	 */
	unsigned long move_charge_at_immigrate;
	/*
	 * set > 0 if pages under this cgroup are moving to other cgroup.
	 */
	atomic_t	moving_account;
	/* taken only while moving_account > 0 */
	spinlock_t	move_lock;
	/*
	 * percpu counter.
	 */
	struct mem_cgroup_stat_cpu __percpu *stat;
	/*
	 * used when a cpu is offlined or other synchronizations
	 * See mem_cgroup_read_stat().
	 */
	struct mem_cgroup_stat_cpu nocpu_base;
	spinlock_t pcp_counter_lock;

	atomic_t	dead_count;
#if defined(CONFIG_MEMCG_KMEM) && defined(CONFIG_INET)
	struct cg_proto tcp_mem;
#endif
#if defined(CONFIG_MEMCG_KMEM)
	/* analogous to slab_common's slab_caches list, but per-memcg;
	 * protected by memcg_slab_mutex */
	struct list_head memcg_slab_caches;
        /* Index in the kmem_cache->memcg_params->memcg_caches array */
	int kmemcg_id;
#endif

	int last_scanned_node;
#if MAX_NUMNODES > 1
	nodemask_t	scan_nodes;
	atomic_t	numainfo_events;
	atomic_t	numainfo_updating;
#endif

	/* List of events which userspace want to receive */
	struct list_head event_list;
	spinlock_t event_list_lock;

	struct mem_cgroup_per_node *nodeinfo[0];
	/* WARNING: nodeinfo must be the last member here */
};

/* internal only representation about the status of kmem accounting. */
enum {
	KMEM_ACCOUNTED_ACTIVE, /* accounted by this cgroup itself */
	KMEM_ACCOUNTED_DEAD, /* dead memcg with pending kmem charges */
};

#ifdef CONFIG_MEMCG_KMEM
static inline void memcg_kmem_set_active(struct mem_cgroup *memcg)
{
	set_bit(KMEM_ACCOUNTED_ACTIVE, &memcg->kmem_account_flags);
}

static bool memcg_kmem_is_active(struct mem_cgroup *memcg)
{
	return test_bit(KMEM_ACCOUNTED_ACTIVE, &memcg->kmem_account_flags);
}

static void memcg_kmem_mark_dead(struct mem_cgroup *memcg)
{
	/*
	 * Our caller must use css_get() first, because memcg_uncharge_kmem()
	 * will call css_put() if it sees the memcg is dead.
	 */
	smp_wmb();
	if (test_bit(KMEM_ACCOUNTED_ACTIVE, &memcg->kmem_account_flags))
		set_bit(KMEM_ACCOUNTED_DEAD, &memcg->kmem_account_flags);
}

static bool memcg_kmem_test_and_clear_dead(struct mem_cgroup *memcg)
{
	return test_and_clear_bit(KMEM_ACCOUNTED_DEAD,
				  &memcg->kmem_account_flags);
}
#endif

/* Stuffs for move charges at task migration. */
/*
 * Types of charges to be moved. "move_charge_at_immitgrate" and
 * "immigrate_flags" are treated as a left-shifted bitmap of these types.
 */
enum move_type {
	MOVE_CHARGE_TYPE_ANON,	/* private anonymous page and swap of it */
	MOVE_CHARGE_TYPE_FILE,	/* file page(including tmpfs) and swap of it */
	NR_MOVE_TYPE,
};

/* "mc" and its members are protected by cgroup_mutex */
static struct move_charge_struct {
	spinlock_t	  lock; /* for from, to */
	struct mem_cgroup *from;
	struct mem_cgroup *to;
	unsigned long immigrate_flags;
	unsigned long precharge;
	unsigned long moved_charge;
	unsigned long moved_swap;
	struct task_struct *moving_task;	/* a task moving charges */
	wait_queue_head_t waitq;		/* a waitq for other context */
} mc = {
	.lock = __SPIN_LOCK_UNLOCKED(mc.lock),
	.waitq = __WAIT_QUEUE_HEAD_INITIALIZER(mc.waitq),
};

static bool move_anon(void)
{
	return test_bit(MOVE_CHARGE_TYPE_ANON, &mc.immigrate_flags);
}

static bool move_file(void)
{
	return test_bit(MOVE_CHARGE_TYPE_FILE, &mc.immigrate_flags);
}

/*
 * Maximum loops in mem_cgroup_hierarchical_reclaim(), used for soft
 * limit reclaim to prevent infinite loops, if they ever occur.
 */
#define	MEM_CGROUP_MAX_RECLAIM_LOOPS		100
#define	MEM_CGROUP_MAX_SOFT_LIMIT_RECLAIM_LOOPS	2

enum charge_type {
	MEM_CGROUP_CHARGE_TYPE_CACHE = 0,
	MEM_CGROUP_CHARGE_TYPE_ANON,
	MEM_CGROUP_CHARGE_TYPE_SWAPOUT,	/* for accounting swapcache */
	MEM_CGROUP_CHARGE_TYPE_DROP,	/* a page was unused swap cache */
	NR_CHARGE_TYPE,
};

/* for encoding cft->private value on file */
enum res_type {
	_MEM,
	_MEMSWAP,
	_OOM_TYPE,
	_KMEM,
};

#define MEMFILE_PRIVATE(x, val)	((x) << 16 | (val))
#define MEMFILE_TYPE(val)	((val) >> 16 & 0xffff)
#define MEMFILE_ATTR(val)	((val) & 0xffff)
/* Used for OOM nofiier */
#define OOM_CONTROL		(0)

/*
 * Reclaim flags for mem_cgroup_hierarchical_reclaim
 */
#define MEM_CGROUP_RECLAIM_NOSWAP_BIT	0x0
#define MEM_CGROUP_RECLAIM_NOSWAP	(1 << MEM_CGROUP_RECLAIM_NOSWAP_BIT)
#define MEM_CGROUP_RECLAIM_SHRINK_BIT	0x1
#define MEM_CGROUP_RECLAIM_SHRINK	(1 << MEM_CGROUP_RECLAIM_SHRINK_BIT)

/*
 * The memcg_create_mutex will be held whenever a new cgroup is created.
 * As a consequence, any change that needs to protect against new child cgroups
 * appearing has to hold it as well.
 */
static DEFINE_MUTEX(memcg_create_mutex);

struct mem_cgroup *mem_cgroup_from_css(struct cgroup_subsys_state *s)
{
	return s ? container_of(s, struct mem_cgroup, css) : NULL;
}

/* Some nice accessors for the vmpressure. */
struct vmpressure *memcg_to_vmpressure(struct mem_cgroup *memcg)
{
	if (!memcg)
		memcg = root_mem_cgroup;
	return &memcg->vmpressure;
}

struct cgroup_subsys_state *vmpressure_to_css(struct vmpressure *vmpr)
{
	return &container_of(vmpr, struct mem_cgroup, vmpressure)->css;
}

static inline bool mem_cgroup_is_root(struct mem_cgroup *memcg)
{
	return (memcg == root_mem_cgroup);
}

/*
 * We restrict the id in the range of [1, 65535], so it can fit into
 * an unsigned short.
 */
#define MEM_CGROUP_ID_MAX	USHRT_MAX

static inline unsigned short mem_cgroup_id(struct mem_cgroup *memcg)
{
	return memcg->css.id;
}

static inline struct mem_cgroup *mem_cgroup_from_id(unsigned short id)
{
	struct cgroup_subsys_state *css;

	css = css_from_id(id, &memory_cgrp_subsys);
	return mem_cgroup_from_css(css);
}

/* Writing them here to avoid exposing memcg's inner layout */
#if defined(CONFIG_INET) && defined(CONFIG_MEMCG_KMEM)

void sock_update_memcg(struct sock *sk)
{
	if (mem_cgroup_sockets_enabled) {
		struct mem_cgroup *memcg;
		struct cg_proto *cg_proto;

		BUG_ON(!sk->sk_prot->proto_cgroup);

		/* Socket cloning can throw us here with sk_cgrp already
		 * filled. It won't however, necessarily happen from
		 * process context. So the test for root memcg given
		 * the current task's memcg won't help us in this case.
		 *
		 * Respecting the original socket's memcg is a better
		 * decision in this case.
		 */
		if (sk->sk_cgrp) {
			BUG_ON(mem_cgroup_is_root(sk->sk_cgrp->memcg));
			css_get(&sk->sk_cgrp->memcg->css);
			return;
		}

		rcu_read_lock();
		memcg = mem_cgroup_from_task(current);
		cg_proto = sk->sk_prot->proto_cgroup(memcg);
		if (!mem_cgroup_is_root(memcg) &&
		    memcg_proto_active(cg_proto) &&
		    css_tryget_online(&memcg->css)) {
			sk->sk_cgrp = cg_proto;
		}
		rcu_read_unlock();
	}
}
EXPORT_SYMBOL(sock_update_memcg);

void sock_release_memcg(struct sock *sk)
{
	if (mem_cgroup_sockets_enabled && sk->sk_cgrp) {
		struct mem_cgroup *memcg;
		WARN_ON(!sk->sk_cgrp->memcg);
		memcg = sk->sk_cgrp->memcg;
		css_put(&sk->sk_cgrp->memcg->css);
	}
}

struct cg_proto *tcp_proto_cgroup(struct mem_cgroup *memcg)
{
	if (!memcg || mem_cgroup_is_root(memcg))
		return NULL;

	return &memcg->tcp_mem;
}
EXPORT_SYMBOL(tcp_proto_cgroup);

static void disarm_sock_keys(struct mem_cgroup *memcg)
{
	if (!memcg_proto_activated(&memcg->tcp_mem))
		return;
	static_key_slow_dec(&memcg_socket_limit_enabled);
}
#else
static void disarm_sock_keys(struct mem_cgroup *memcg)
{
}
#endif

#ifdef CONFIG_MEMCG_KMEM
/*
 * This will be the memcg's index in each cache's ->memcg_params->memcg_caches.
 * The main reason for not using cgroup id for this:
 *  this works better in sparse environments, where we have a lot of memcgs,
 *  but only a few kmem-limited. Or also, if we have, for instance, 200
 *  memcgs, and none but the 200th is kmem-limited, we'd have to have a
 *  200 entry array for that.
 *
 * The current size of the caches array is stored in
 * memcg_limited_groups_array_size.  It will double each time we have to
 * increase it.
 */
static DEFINE_IDA(kmem_limited_groups);
int memcg_limited_groups_array_size;

/*
 * MIN_SIZE is different than 1, because we would like to avoid going through
 * the alloc/free process all the time. In a small machine, 4 kmem-limited
 * cgroups is a reasonable guess. In the future, it could be a parameter or
 * tunable, but that is strictly not necessary.
 *
 * MAX_SIZE should be as large as the number of cgrp_ids. Ideally, we could get
 * this constant directly from cgroup, but it is understandable that this is
 * better kept as an internal representation in cgroup.c. In any case, the
 * cgrp_id space is not getting any smaller, and we don't have to necessarily
 * increase ours as well if it increases.
 */
#define MEMCG_CACHES_MIN_SIZE 4
#define MEMCG_CACHES_MAX_SIZE MEM_CGROUP_ID_MAX

/*
 * A lot of the calls to the cache allocation functions are expected to be
 * inlined by the compiler. Since the calls to memcg_kmem_get_cache are
 * conditional to this static branch, we'll have to allow modules that does
 * kmem_cache_alloc and the such to see this symbol as well
 */
struct static_key memcg_kmem_enabled_key;
EXPORT_SYMBOL(memcg_kmem_enabled_key);

static void disarm_kmem_keys(struct mem_cgroup *memcg)
{
	if (memcg_kmem_is_active(memcg)) {
		static_key_slow_dec(&memcg_kmem_enabled_key);
		ida_simple_remove(&kmem_limited_groups, memcg->kmemcg_id);
	}
	/*
	 * This check can't live in kmem destruction function,
	 * since the charges will outlive the cgroup
	 */
	WARN_ON(res_counter_read_u64(&memcg->kmem, RES_USAGE) != 0);
}
#else
static void disarm_kmem_keys(struct mem_cgroup *memcg)
{
}
#endif /* CONFIG_MEMCG_KMEM */

static void disarm_static_keys(struct mem_cgroup *memcg)
{
	disarm_sock_keys(memcg);
	disarm_kmem_keys(memcg);
}

static void drain_all_stock_async(struct mem_cgroup *memcg);

static struct mem_cgroup_per_zone *
mem_cgroup_zoneinfo(struct mem_cgroup *memcg, int nid, int zid)
{
	VM_BUG_ON((unsigned)nid >= nr_node_ids);
	return &memcg->nodeinfo[nid]->zoneinfo[zid];
}

struct cgroup_subsys_state *mem_cgroup_css(struct mem_cgroup *memcg)
{
	return &memcg->css;
}

static struct mem_cgroup_per_zone *
page_cgroup_zoneinfo(struct mem_cgroup *memcg, struct page *page)
{
	int nid = page_to_nid(page);
	int zid = page_zonenum(page);

	return mem_cgroup_zoneinfo(memcg, nid, zid);
}

static struct mem_cgroup_tree_per_zone *
soft_limit_tree_node_zone(int nid, int zid)
{
	return &soft_limit_tree.rb_tree_per_node[nid]->rb_tree_per_zone[zid];
}

static struct mem_cgroup_tree_per_zone *
soft_limit_tree_from_page(struct page *page)
{
	int nid = page_to_nid(page);
	int zid = page_zonenum(page);

	return &soft_limit_tree.rb_tree_per_node[nid]->rb_tree_per_zone[zid];
}

static void
__mem_cgroup_insert_exceeded(struct mem_cgroup *memcg,
				struct mem_cgroup_per_zone *mz,
				struct mem_cgroup_tree_per_zone *mctz,
				unsigned long long new_usage_in_excess)
{
	struct rb_node **p = &mctz->rb_root.rb_node;
	struct rb_node *parent = NULL;
	struct mem_cgroup_per_zone *mz_node;

	if (mz->on_tree)
		return;

	mz->usage_in_excess = new_usage_in_excess;
	if (!mz->usage_in_excess)
		return;
	while (*p) {
		parent = *p;
		mz_node = rb_entry(parent, struct mem_cgroup_per_zone,
					tree_node);
		if (mz->usage_in_excess < mz_node->usage_in_excess)
			p = &(*p)->rb_left;
		/*
		 * We can't avoid mem cgroups that are over their soft
		 * limit by the same amount
		 */
		else if (mz->usage_in_excess >= mz_node->usage_in_excess)
			p = &(*p)->rb_right;
	}
	rb_link_node(&mz->tree_node, parent, p);
	rb_insert_color(&mz->tree_node, &mctz->rb_root);
	mz->on_tree = true;
}

static void
__mem_cgroup_remove_exceeded(struct mem_cgroup *memcg,
				struct mem_cgroup_per_zone *mz,
				struct mem_cgroup_tree_per_zone *mctz)
{
	if (!mz->on_tree)
		return;
	rb_erase(&mz->tree_node, &mctz->rb_root);
	mz->on_tree = false;
}

static void
mem_cgroup_remove_exceeded(struct mem_cgroup *memcg,
				struct mem_cgroup_per_zone *mz,
				struct mem_cgroup_tree_per_zone *mctz)
{
	spin_lock(&mctz->lock);
	__mem_cgroup_remove_exceeded(memcg, mz, mctz);
	spin_unlock(&mctz->lock);
}


static void mem_cgroup_update_tree(struct mem_cgroup *memcg, struct page *page)
{
	unsigned long long excess;
	struct mem_cgroup_per_zone *mz;
	struct mem_cgroup_tree_per_zone *mctz;
	int nid = page_to_nid(page);
	int zid = page_zonenum(page);
	mctz = soft_limit_tree_from_page(page);

	/*
	 * Necessary to update all ancestors when hierarchy is used.
	 * because their event counter is not touched.
	 */
	for (; memcg; memcg = parent_mem_cgroup(memcg)) {
		mz = mem_cgroup_zoneinfo(memcg, nid, zid);
		excess = res_counter_soft_limit_excess(&memcg->res);
		/*
		 * We have to update the tree if mz is on RB-tree or
		 * mem is over its softlimit.
		 */
		if (excess || mz->on_tree) {
			spin_lock(&mctz->lock);
			/* if on-tree, remove it */
			if (mz->on_tree)
				__mem_cgroup_remove_exceeded(memcg, mz, mctz);
			/*
			 * Insert again. mz->usage_in_excess will be updated.
			 * If excess is 0, no tree ops.
			 */
			__mem_cgroup_insert_exceeded(memcg, mz, mctz, excess);
			spin_unlock(&mctz->lock);
		}
	}
}

static void mem_cgroup_remove_from_trees(struct mem_cgroup *memcg)
{
	int node, zone;
	struct mem_cgroup_per_zone *mz;
	struct mem_cgroup_tree_per_zone *mctz;

	for_each_node(node) {
		for (zone = 0; zone < MAX_NR_ZONES; zone++) {
			mz = mem_cgroup_zoneinfo(memcg, node, zone);
			mctz = soft_limit_tree_node_zone(node, zone);
			mem_cgroup_remove_exceeded(memcg, mz, mctz);
		}
	}
}

static struct mem_cgroup_per_zone *
__mem_cgroup_largest_soft_limit_node(struct mem_cgroup_tree_per_zone *mctz)
{
	struct rb_node *rightmost = NULL;
	struct mem_cgroup_per_zone *mz;

retry:
	mz = NULL;
	rightmost = rb_last(&mctz->rb_root);
	if (!rightmost)
		goto done;		/* Nothing to reclaim from */

	mz = rb_entry(rightmost, struct mem_cgroup_per_zone, tree_node);
	/*
	 * Remove the node now but someone else can add it back,
	 * we will to add it back at the end of reclaim to its correct
	 * position in the tree.
	 */
	__mem_cgroup_remove_exceeded(mz->memcg, mz, mctz);
	if (!res_counter_soft_limit_excess(&mz->memcg->res) ||
	    !css_tryget_online(&mz->memcg->css))
		goto retry;
done:
	return mz;
}

static struct mem_cgroup_per_zone *
mem_cgroup_largest_soft_limit_node(struct mem_cgroup_tree_per_zone *mctz)
{
	struct mem_cgroup_per_zone *mz;

	spin_lock(&mctz->lock);
	mz = __mem_cgroup_largest_soft_limit_node(mctz);
	spin_unlock(&mctz->lock);
	return mz;
}

/*
 * Implementation Note: reading percpu statistics for memcg.
 *
 * Both of vmstat[] and percpu_counter has threshold and do periodic
 * synchronization to implement "quick" read. There are trade-off between
 * reading cost and precision of value. Then, we may have a chance to implement
 * a periodic synchronizion of counter in memcg's counter.
 *
 * But this _read() function is used for user interface now. The user accounts
 * memory usage by memory cgroup and he _always_ requires exact value because
 * he accounts memory. Even if we provide quick-and-fuzzy read, we always
 * have to visit all online cpus and make sum. So, for now, unnecessary
 * synchronization is not implemented. (just implemented for cpu hotplug)
 *
 * If there are kernel internal actions which can make use of some not-exact
 * value, and reading all cpu value can be performance bottleneck in some
 * common workload, threashold and synchonization as vmstat[] should be
 * implemented.
 */
static long mem_cgroup_read_stat(struct mem_cgroup *memcg,
				 enum mem_cgroup_stat_index idx)
{
	long val = 0;
	int cpu;

	get_online_cpus();
	for_each_online_cpu(cpu)
		val += per_cpu(memcg->stat->count[idx], cpu);
#ifdef CONFIG_HOTPLUG_CPU
	spin_lock(&memcg->pcp_counter_lock);
	val += memcg->nocpu_base.count[idx];
	spin_unlock(&memcg->pcp_counter_lock);
#endif
	put_online_cpus();
	return val;
}

static void mem_cgroup_swap_statistics(struct mem_cgroup *memcg,
					 bool charge)
{
	int val = (charge) ? 1 : -1;
	this_cpu_add(memcg->stat->count[MEM_CGROUP_STAT_SWAP], val);
}

static unsigned long mem_cgroup_read_events(struct mem_cgroup *memcg,
					    enum mem_cgroup_events_index idx)
{
	unsigned long val = 0;
	int cpu;

	get_online_cpus();
	for_each_online_cpu(cpu)
		val += per_cpu(memcg->stat->events[idx], cpu);
#ifdef CONFIG_HOTPLUG_CPU
	spin_lock(&memcg->pcp_counter_lock);
	val += memcg->nocpu_base.events[idx];
	spin_unlock(&memcg->pcp_counter_lock);
#endif
	put_online_cpus();
	return val;
}

static void mem_cgroup_charge_statistics(struct mem_cgroup *memcg,
					 struct page *page,
					 bool anon, int nr_pages)
{
	/*
	 * Here, RSS means 'mapped anon' and anon's SwapCache. Shmem/tmpfs is
	 * counted as CACHE even if it's on ANON LRU.
	 */
	if (anon)
		__this_cpu_add(memcg->stat->count[MEM_CGROUP_STAT_RSS],
				nr_pages);
	else
		__this_cpu_add(memcg->stat->count[MEM_CGROUP_STAT_CACHE],
				nr_pages);

	if (PageTransHuge(page))
		__this_cpu_add(memcg->stat->count[MEM_CGROUP_STAT_RSS_HUGE],
				nr_pages);

	/* pagein of a big page is an event. So, ignore page size */
	if (nr_pages > 0)
		__this_cpu_inc(memcg->stat->events[MEM_CGROUP_EVENTS_PGPGIN]);
	else {
		__this_cpu_inc(memcg->stat->events[MEM_CGROUP_EVENTS_PGPGOUT]);
		nr_pages = -nr_pages; /* for event */
	}

	__this_cpu_add(memcg->stat->nr_page_events, nr_pages);
}

unsigned long
mem_cgroup_get_lru_size(struct lruvec *lruvec, enum lru_list lru)
{
	struct mem_cgroup_per_zone *mz;

	mz = container_of(lruvec, struct mem_cgroup_per_zone, lruvec);
	return mz->lru_size[lru];
}

static unsigned long
mem_cgroup_zone_nr_lru_pages(struct mem_cgroup *memcg, int nid, int zid,
			unsigned int lru_mask)
{
	struct mem_cgroup_per_zone *mz;
	enum lru_list lru;
	unsigned long ret = 0;

	mz = mem_cgroup_zoneinfo(memcg, nid, zid);

	for_each_lru(lru) {
		if (BIT(lru) & lru_mask)
			ret += mz->lru_size[lru];
	}
	return ret;
}

static unsigned long
mem_cgroup_node_nr_lru_pages(struct mem_cgroup *memcg,
			int nid, unsigned int lru_mask)
{
	u64 total = 0;
	int zid;

	for (zid = 0; zid < MAX_NR_ZONES; zid++)
		total += mem_cgroup_zone_nr_lru_pages(memcg,
						nid, zid, lru_mask);

	return total;
}

static unsigned long mem_cgroup_nr_lru_pages(struct mem_cgroup *memcg,
			unsigned int lru_mask)
{
	int nid;
	u64 total = 0;

	for_each_node_state(nid, N_MEMORY)
		total += mem_cgroup_node_nr_lru_pages(memcg, nid, lru_mask);
	return total;
}

static bool mem_cgroup_event_ratelimit(struct mem_cgroup *memcg,
				       enum mem_cgroup_events_target target)
{
	unsigned long val, next;

	val = __this_cpu_read(memcg->stat->nr_page_events);
	next = __this_cpu_read(memcg->stat->targets[target]);
	/* from time_after() in jiffies.h */
	if ((long)next - (long)val < 0) {
		switch (target) {
		case MEM_CGROUP_TARGET_THRESH:
			next = val + THRESHOLDS_EVENTS_TARGET;
			break;
		case MEM_CGROUP_TARGET_SOFTLIMIT:
			next = val + SOFTLIMIT_EVENTS_TARGET;
			break;
		case MEM_CGROUP_TARGET_NUMAINFO:
			next = val + NUMAINFO_EVENTS_TARGET;
			break;
		default:
			break;
		}
		__this_cpu_write(memcg->stat->targets[target], next);
		return true;
	}
	return false;
}

/*
 * Check events in order.
 *
 */
static void memcg_check_events(struct mem_cgroup *memcg, struct page *page)
{
	preempt_disable();
	/* threshold event is triggered in finer grain than soft limit */
	if (unlikely(mem_cgroup_event_ratelimit(memcg,
						MEM_CGROUP_TARGET_THRESH))) {
		bool do_softlimit;
		bool do_numainfo __maybe_unused;

		do_softlimit = mem_cgroup_event_ratelimit(memcg,
						MEM_CGROUP_TARGET_SOFTLIMIT);
#if MAX_NUMNODES > 1
		do_numainfo = mem_cgroup_event_ratelimit(memcg,
						MEM_CGROUP_TARGET_NUMAINFO);
#endif
		preempt_enable();

		mem_cgroup_threshold(memcg);
		if (unlikely(do_softlimit))
			mem_cgroup_update_tree(memcg, page);
#if MAX_NUMNODES > 1
		if (unlikely(do_numainfo))
			atomic_inc(&memcg->numainfo_events);
#endif
	} else
		preempt_enable();
}

struct mem_cgroup *mem_cgroup_from_task(struct task_struct *p)
{
	/*
	 * mm_update_next_owner() may clear mm->owner to NULL
	 * if it races with swapoff, page migration, etc.
	 * So this can be called with p == NULL.
	 */
	if (unlikely(!p))
		return NULL;

	return mem_cgroup_from_css(task_css(p, memory_cgrp_id));
}

static struct mem_cgroup *get_mem_cgroup_from_mm(struct mm_struct *mm)
{
	struct mem_cgroup *memcg = NULL;

	rcu_read_lock();
	do {
		memcg = mem_cgroup_from_task(rcu_dereference(mm->owner));
		if (unlikely(!memcg))
			memcg = root_mem_cgroup;
	} while (!css_tryget_online(&memcg->css));
	rcu_read_unlock();
	return memcg;
}

/*
 * Returns a next (in a pre-order walk) alive memcg (with elevated css
 * ref. count) or NULL if the whole root's subtree has been visited.
 *
 * helper function to be used by mem_cgroup_iter
 */
static struct mem_cgroup *__mem_cgroup_iter_next(struct mem_cgroup *root,
		struct mem_cgroup *last_visited)
{
	struct cgroup_subsys_state *prev_css, *next_css;

	prev_css = last_visited ? &last_visited->css : NULL;
skip_node:
	next_css = css_next_descendant_pre(prev_css, &root->css);

	/*
	 * Even if we found a group we have to make sure it is
	 * alive. css && !memcg means that the groups should be
	 * skipped and we should continue the tree walk.
	 * last_visited css is safe to use because it is
	 * protected by css_get and the tree walk is rcu safe.
	 *
	 * We do not take a reference on the root of the tree walk
	 * because we might race with the root removal when it would
	 * be the only node in the iterated hierarchy and mem_cgroup_iter
	 * would end up in an endless loop because it expects that at
	 * least one valid node will be returned. Root cannot disappear
	 * because caller of the iterator should hold it already so
	 * skipping css reference should be safe.
	 */
	if (next_css) {
		if ((next_css == &root->css) ||
		    ((next_css->flags & CSS_ONLINE) &&
		     css_tryget_online(next_css)))
			return mem_cgroup_from_css(next_css);

		prev_css = next_css;
		goto skip_node;
	}

	return NULL;
}

static void mem_cgroup_iter_invalidate(struct mem_cgroup *root)
{
	/*
	 * When a group in the hierarchy below root is destroyed, the
	 * hierarchy iterator can no longer be trusted since it might
	 * have pointed to the destroyed group.  Invalidate it.
	 */
	atomic_inc(&root->dead_count);
}

static struct mem_cgroup *
mem_cgroup_iter_load(struct mem_cgroup_reclaim_iter *iter,
		     struct mem_cgroup *root,
		     int *sequence)
{
	struct mem_cgroup *position = NULL;
	/*
	 * A cgroup destruction happens in two stages: offlining and
	 * release.  They are separated by a RCU grace period.
	 *
	 * If the iterator is valid, we may still race with an
	 * offlining.  The RCU lock ensures the object won't be
	 * released, tryget will fail if we lost the race.
	 */
	*sequence = atomic_read(&root->dead_count);
	if (iter->last_dead_count == *sequence) {
		smp_rmb();
		position = iter->last_visited;

		/*
		 * We cannot take a reference to root because we might race
		 * with root removal and returning NULL would end up in
		 * an endless loop on the iterator user level when root
		 * would be returned all the time.
		 */
		if (position && position != root &&
		    !css_tryget_online(&position->css))
			position = NULL;
	}
	return position;
}

static void mem_cgroup_iter_update(struct mem_cgroup_reclaim_iter *iter,
				   struct mem_cgroup *last_visited,
				   struct mem_cgroup *new_position,
				   struct mem_cgroup *root,
				   int sequence)
{
	/* root reference counting symmetric to mem_cgroup_iter_load */
	if (last_visited && last_visited != root)
		css_put(&last_visited->css);
	/*
	 * We store the sequence count from the time @last_visited was
	 * loaded successfully instead of rereading it here so that we
	 * don't lose destruction events in between.  We could have
	 * raced with the destruction of @new_position after all.
	 */
	iter->last_visited = new_position;
	smp_wmb();
	iter->last_dead_count = sequence;
}

/**
 * mem_cgroup_iter - iterate over memory cgroup hierarchy
 * @root: hierarchy root
 * @prev: previously returned memcg, NULL on first invocation
 * @reclaim: cookie for shared reclaim walks, NULL for full walks
 *
 * Returns references to children of the hierarchy below @root, or
 * @root itself, or %NULL after a full round-trip.
 *
 * Caller must pass the return value in @prev on subsequent
 * invocations for reference counting, or use mem_cgroup_iter_break()
 * to cancel a hierarchy walk before the round-trip is complete.
 *
 * Reclaimers can specify a zone and a priority level in @reclaim to
 * divide up the memcgs in the hierarchy among all concurrent
 * reclaimers operating on the same zone and priority.
 */
struct mem_cgroup *mem_cgroup_iter(struct mem_cgroup *root,
				   struct mem_cgroup *prev,
				   struct mem_cgroup_reclaim_cookie *reclaim)
{
	struct mem_cgroup *memcg = NULL;
	struct mem_cgroup *last_visited = NULL;

	if (mem_cgroup_disabled())
		return NULL;

	if (!root)
		root = root_mem_cgroup;

	if (prev && !reclaim)
		last_visited = prev;

	if (!root->use_hierarchy && root != root_mem_cgroup) {
		if (prev)
			goto out_css_put;
		return root;
	}

	rcu_read_lock();
	while (!memcg) {
		struct mem_cgroup_reclaim_iter *uninitialized_var(iter);
		int uninitialized_var(seq);

		if (reclaim) {
			int nid = zone_to_nid(reclaim->zone);
			int zid = zone_idx(reclaim->zone);
			struct mem_cgroup_per_zone *mz;

			mz = mem_cgroup_zoneinfo(root, nid, zid);
			iter = &mz->reclaim_iter[reclaim->priority];
			if (prev && reclaim->generation != iter->generation) {
				iter->last_visited = NULL;
				goto out_unlock;
			}

			last_visited = mem_cgroup_iter_load(iter, root, &seq);
		}

		memcg = __mem_cgroup_iter_next(root, last_visited);

		if (reclaim) {
			mem_cgroup_iter_update(iter, last_visited, memcg, root,
					seq);

			if (!memcg)
				iter->generation++;
			else if (!prev && memcg)
				reclaim->generation = iter->generation;
		}

		if (prev && !memcg)
			goto out_unlock;
	}
out_unlock:
	rcu_read_unlock();
out_css_put:
	if (prev && prev != root)
		css_put(&prev->css);

	return memcg;
}

/**
 * mem_cgroup_iter_break - abort a hierarchy walk prematurely
 * @root: hierarchy root
 * @prev: last visited hierarchy member as returned by mem_cgroup_iter()
 */
void mem_cgroup_iter_break(struct mem_cgroup *root,
			   struct mem_cgroup *prev)
{
	if (!root)
		root = root_mem_cgroup;
	if (prev && prev != root)
		css_put(&prev->css);
}

/*
 * Iteration constructs for visiting all cgroups (under a tree).  If
 * loops are exited prematurely (break), mem_cgroup_iter_break() must
 * be used for reference counting.
 */
#define for_each_mem_cgroup_tree(iter, root)		\
	for (iter = mem_cgroup_iter(root, NULL, NULL);	\
	     iter != NULL;				\
	     iter = mem_cgroup_iter(root, iter, NULL))

#define for_each_mem_cgroup(iter)			\
	for (iter = mem_cgroup_iter(NULL, NULL, NULL);	\
	     iter != NULL;				\
	     iter = mem_cgroup_iter(NULL, iter, NULL))

void __mem_cgroup_count_vm_event(struct mm_struct *mm, enum vm_event_item idx)
{
	struct mem_cgroup *memcg;

	rcu_read_lock();
	memcg = mem_cgroup_from_task(rcu_dereference(mm->owner));
	if (unlikely(!memcg))
		goto out;

	switch (idx) {
	case PGFAULT:
		this_cpu_inc(memcg->stat->events[MEM_CGROUP_EVENTS_PGFAULT]);
		break;
	case PGMAJFAULT:
		this_cpu_inc(memcg->stat->events[MEM_CGROUP_EVENTS_PGMAJFAULT]);
		break;
	default:
		BUG();
	}
out:
	rcu_read_unlock();
}
EXPORT_SYMBOL(__mem_cgroup_count_vm_event);

/**
 * mem_cgroup_zone_lruvec - get the lru list vector for a zone and memcg
 * @zone: zone of the wanted lruvec
 * @memcg: memcg of the wanted lruvec
 *
 * Returns the lru list vector holding pages for the given @zone and
 * @mem.  This can be the global zone lruvec, if the memory controller
 * is disabled.
 */
struct lruvec *mem_cgroup_zone_lruvec(struct zone *zone,
				      struct mem_cgroup *memcg)
{
	struct mem_cgroup_per_zone *mz;
	struct lruvec *lruvec;

	if (mem_cgroup_disabled()) {
		lruvec = &zone->lruvec;
		goto out;
	}

	mz = mem_cgroup_zoneinfo(memcg, zone_to_nid(zone), zone_idx(zone));
	lruvec = &mz->lruvec;
out:
	/*
	 * Since a node can be onlined after the mem_cgroup was created,
	 * we have to be prepared to initialize lruvec->zone here;
	 * and if offlined then reonlined, we need to reinitialize it.
	 */
	if (unlikely(lruvec->zone != zone))
		lruvec->zone = zone;
	return lruvec;
}

/*
 * Following LRU functions are allowed to be used without PCG_LOCK.
 * Operations are called by routine of global LRU independently from memcg.
 * What we have to take care of here is validness of pc->mem_cgroup.
 *
 * Changes to pc->mem_cgroup happens when
 * 1. charge
 * 2. moving account
 * In typical case, "charge" is done before add-to-lru. Exception is SwapCache.
 * It is added to LRU before charge.
 * If PCG_USED bit is not set, page_cgroup is not added to this private LRU.
 * When moving account, the page is not on LRU. It's isolated.
 */

/**
 * mem_cgroup_page_lruvec - return lruvec for adding an lru page
 * @page: the page
 * @zone: zone of the page
 */
struct lruvec *mem_cgroup_page_lruvec(struct page *page, struct zone *zone)
{
	struct mem_cgroup_per_zone *mz;
	struct mem_cgroup *memcg;
	struct page_cgroup *pc;
	struct lruvec *lruvec;

	if (mem_cgroup_disabled()) {
		lruvec = &zone->lruvec;
		goto out;
	}

	pc = lookup_page_cgroup(page);
	memcg = pc->mem_cgroup;

	/*
	 * Surreptitiously switch any uncharged offlist page to root:
	 * an uncharged page off lru does nothing to secure
	 * its former mem_cgroup from sudden removal.
	 *
	 * Our caller holds lru_lock, and PageCgroupUsed is updated
	 * under page_cgroup lock: between them, they make all uses
	 * of pc->mem_cgroup safe.
	 */
	if (!PageLRU(page) && !PageCgroupUsed(pc) && memcg != root_mem_cgroup)
		pc->mem_cgroup = memcg = root_mem_cgroup;

	mz = page_cgroup_zoneinfo(memcg, page);
	lruvec = &mz->lruvec;
out:
	/*
	 * Since a node can be onlined after the mem_cgroup was created,
	 * we have to be prepared to initialize lruvec->zone here;
	 * and if offlined then reonlined, we need to reinitialize it.
	 */
	if (unlikely(lruvec->zone != zone))
		lruvec->zone = zone;
	return lruvec;
}

/**
 * mem_cgroup_update_lru_size - account for adding or removing an lru page
 * @lruvec: mem_cgroup per zone lru vector
 * @lru: index of lru list the page is sitting on
 * @nr_pages: positive when adding or negative when removing
 *
 * This function must be called when a page is added to or removed from an
 * lru list.
 */
void mem_cgroup_update_lru_size(struct lruvec *lruvec, enum lru_list lru,
				int nr_pages)
{
	struct mem_cgroup_per_zone *mz;
	unsigned long *lru_size;

	if (mem_cgroup_disabled())
		return;

	mz = container_of(lruvec, struct mem_cgroup_per_zone, lruvec);
	lru_size = mz->lru_size + lru;
	*lru_size += nr_pages;
	VM_BUG_ON((long)(*lru_size) < 0);
}

/*
 * Checks whether given mem is same or in the root_mem_cgroup's
 * hierarchy subtree
 */
bool __mem_cgroup_same_or_subtree(const struct mem_cgroup *root_memcg,
				  struct mem_cgroup *memcg)
{
	if (root_memcg == memcg)
		return true;
	if (!root_memcg->use_hierarchy || !memcg)
		return false;
	return cgroup_is_descendant(memcg->css.cgroup, root_memcg->css.cgroup);
}

static bool mem_cgroup_same_or_subtree(const struct mem_cgroup *root_memcg,
				       struct mem_cgroup *memcg)
{
	bool ret;

	rcu_read_lock();
	ret = __mem_cgroup_same_or_subtree(root_memcg, memcg);
	rcu_read_unlock();
	return ret;
}

bool task_in_mem_cgroup(struct task_struct *task,
			const struct mem_cgroup *memcg)
{
	struct mem_cgroup *curr = NULL;
	struct task_struct *p;
	bool ret;

	p = find_lock_task_mm(task);
	if (p) {
		curr = get_mem_cgroup_from_mm(p->mm);
		task_unlock(p);
	} else {
		/*
		 * All threads may have already detached their mm's, but the oom
		 * killer still needs to detect if they have already been oom
		 * killed to prevent needlessly killing additional tasks.
		 */
		rcu_read_lock();
		curr = mem_cgroup_from_task(task);
		if (curr)
			css_get(&curr->css);
		rcu_read_unlock();
	}
	/*
	 * We should check use_hierarchy of "memcg" not "curr". Because checking
	 * use_hierarchy of "curr" here make this function true if hierarchy is
	 * enabled in "curr" and "curr" is a child of "memcg" in *cgroup*
	 * hierarchy(even if use_hierarchy is disabled in "memcg").
	 */
	ret = mem_cgroup_same_or_subtree(memcg, curr);
	css_put(&curr->css);
	return ret;
}

int mem_cgroup_inactive_anon_is_low(struct lruvec *lruvec)
{
	unsigned long inactive_ratio;
	unsigned long inactive;
	unsigned long active;
	unsigned long gb;

	inactive = mem_cgroup_get_lru_size(lruvec, LRU_INACTIVE_ANON);
	active = mem_cgroup_get_lru_size(lruvec, LRU_ACTIVE_ANON);

	gb = (inactive + active) >> (30 - PAGE_SHIFT);
	if (gb)
		inactive_ratio = int_sqrt(10 * gb);
	else
		inactive_ratio = 1;

	return inactive * inactive_ratio < active;
}

#define mem_cgroup_from_res_counter(counter, member)	\
	container_of(counter, struct mem_cgroup, member)

/**
 * mem_cgroup_margin - calculate chargeable space of a memory cgroup
 * @memcg: the memory cgroup
 *
 * Returns the maximum amount of memory @mem can be charged with, in
 * pages.
 */
static unsigned long mem_cgroup_margin(struct mem_cgroup *memcg)
{
	unsigned long long margin;

	margin = res_counter_margin(&memcg->res);
	if (do_swap_account)
		margin = min(margin, res_counter_margin(&memcg->memsw));
	return margin >> PAGE_SHIFT;
}

int mem_cgroup_swappiness(struct mem_cgroup *memcg)
{
	/* root ? */
	if (!memcg->css.parent)
		return vm_swappiness;

	return memcg->swappiness;
}

/*
 * memcg->moving_account is used for checking possibility that some thread is
 * calling move_account(). When a thread on CPU-A starts moving pages under
 * a memcg, other threads should check memcg->moving_account under
 * rcu_read_lock(), like this:
 *
 *         CPU-A                                    CPU-B
 *                                              rcu_read_lock()
 *         memcg->moving_account+1              if (memcg->mocing_account)
 *                                                   take heavy locks.
 *         synchronize_rcu()                    update something.
 *                                              rcu_read_unlock()
 *         start move here.
 */

/* for quick checking without looking up memcg */
atomic_t memcg_moving __read_mostly;

static void mem_cgroup_start_move(struct mem_cgroup *memcg)
{
	atomic_inc(&memcg_moving);
	atomic_inc(&memcg->moving_account);
	synchronize_rcu();
}

static void mem_cgroup_end_move(struct mem_cgroup *memcg)
{
	/*
	 * Now, mem_cgroup_clear_mc() may call this function with NULL.
	 * We check NULL in callee rather than caller.
	 */
	if (memcg) {
		atomic_dec(&memcg_moving);
		atomic_dec(&memcg->moving_account);
	}
}

/*
 * A routine for checking "mem" is under move_account() or not.
 *
 * Checking a cgroup is mc.from or mc.to or under hierarchy of
 * moving cgroups. This is for waiting at high-memory pressure
 * caused by "move".
 */
static bool mem_cgroup_under_move(struct mem_cgroup *memcg)
{
	struct mem_cgroup *from;
	struct mem_cgroup *to;
	bool ret = false;
	/*
	 * Unlike task_move routines, we access mc.to, mc.from not under
	 * mutual exclusion by cgroup_mutex. Here, we take spinlock instead.
	 */
	spin_lock(&mc.lock);
	from = mc.from;
	to = mc.to;
	if (!from)
		goto unlock;

	ret = mem_cgroup_same_or_subtree(memcg, from)
		|| mem_cgroup_same_or_subtree(memcg, to);
unlock:
	spin_unlock(&mc.lock);
	return ret;
}

static bool mem_cgroup_wait_acct_move(struct mem_cgroup *memcg)
{
	if (mc.moving_task && current != mc.moving_task) {
		if (mem_cgroup_under_move(memcg)) {
			DEFINE_WAIT(wait);
			prepare_to_wait(&mc.waitq, &wait, TASK_INTERRUPTIBLE);
			/* moving charge context might have finished. */
			if (mc.moving_task)
				schedule();
			finish_wait(&mc.waitq, &wait);
			return true;
		}
	}
	return false;
}

/*
 * Take this lock when
 * - a code tries to modify page's memcg while it's USED.
 * - a code tries to modify page state accounting in a memcg.
 */
static void move_lock_mem_cgroup(struct mem_cgroup *memcg,
				  unsigned long *flags)
{
	spin_lock_irqsave(&memcg->move_lock, *flags);
}

static void move_unlock_mem_cgroup(struct mem_cgroup *memcg,
				unsigned long *flags)
{
	spin_unlock_irqrestore(&memcg->move_lock, *flags);
}

#define K(x) ((x) << (PAGE_SHIFT-10))
/**
 * mem_cgroup_print_oom_info: Print OOM information relevant to memory controller.
 * @memcg: The memory cgroup that went over limit
 * @p: Task that is going to be killed
 *
 * NOTE: @memcg and @p's mem_cgroup can be different when hierarchy is
 * enabled
 */
void mem_cgroup_print_oom_info(struct mem_cgroup *memcg, struct task_struct *p)
{
	/* oom_info_lock ensures that parallel ooms do not interleave */
	static DEFINE_MUTEX(oom_info_lock);
	struct mem_cgroup *iter;
	unsigned int i;

	if (!p)
		return;

	mutex_lock(&oom_info_lock);
	rcu_read_lock();

	pr_info("Task in ");
	pr_cont_cgroup_path(task_cgroup(p, memory_cgrp_id));
	pr_info(" killed as a result of limit of ");
	pr_cont_cgroup_path(memcg->css.cgroup);
	pr_info("\n");

	rcu_read_unlock();

	pr_info("memory: usage %llukB, limit %llukB, failcnt %llu\n",
		res_counter_read_u64(&memcg->res, RES_USAGE) >> 10,
		res_counter_read_u64(&memcg->res, RES_LIMIT) >> 10,
		res_counter_read_u64(&memcg->res, RES_FAILCNT));
	pr_info("memory+swap: usage %llukB, limit %llukB, failcnt %llu\n",
		res_counter_read_u64(&memcg->memsw, RES_USAGE) >> 10,
		res_counter_read_u64(&memcg->memsw, RES_LIMIT) >> 10,
		res_counter_read_u64(&memcg->memsw, RES_FAILCNT));
	pr_info("kmem: usage %llukB, limit %llukB, failcnt %llu\n",
		res_counter_read_u64(&memcg->kmem, RES_USAGE) >> 10,
		res_counter_read_u64(&memcg->kmem, RES_LIMIT) >> 10,
		res_counter_read_u64(&memcg->kmem, RES_FAILCNT));

	for_each_mem_cgroup_tree(iter, memcg) {
		pr_info("Memory cgroup stats for ");
		pr_cont_cgroup_path(iter->css.cgroup);
		pr_cont(":");

		for (i = 0; i < MEM_CGROUP_STAT_NSTATS; i++) {
			if (i == MEM_CGROUP_STAT_SWAP && !do_swap_account)
				continue;
			pr_cont(" %s:%ldKB", mem_cgroup_stat_names[i],
				K(mem_cgroup_read_stat(iter, i)));
		}

		for (i = 0; i < NR_LRU_LISTS; i++)
			pr_cont(" %s:%luKB", mem_cgroup_lru_names[i],
				K(mem_cgroup_nr_lru_pages(iter, BIT(i))));

		pr_cont("\n");
	}
	mutex_unlock(&oom_info_lock);
}

/*
 * This function returns the number of memcg under hierarchy tree. Returns
 * 1(self count) if no children.
 */
static int mem_cgroup_count_children(struct mem_cgroup *memcg)
{
	int num = 0;
	struct mem_cgroup *iter;

	for_each_mem_cgroup_tree(iter, memcg)
		num++;
	return num;
}

/*
 * Return the memory (and swap, if configured) limit for a memcg.
 */
static u64 mem_cgroup_get_limit(struct mem_cgroup *memcg)
{
	u64 limit;

	limit = res_counter_read_u64(&memcg->res, RES_LIMIT);

	/*
	 * Do not consider swap space if we cannot swap due to swappiness
	 */
	if (mem_cgroup_swappiness(memcg)) {
		u64 memsw;

		limit += total_swap_pages << PAGE_SHIFT;
		memsw = res_counter_read_u64(&memcg->memsw, RES_LIMIT);

		/*
		 * If memsw is finite and limits the amount of swap space
		 * available to this memcg, return that limit.
		 */
		limit = min(limit, memsw);
	}

	return limit;
}

static void mem_cgroup_out_of_memory(struct mem_cgroup *memcg, gfp_t gfp_mask,
				     int order)
{
	struct mem_cgroup *iter;
	unsigned long chosen_points = 0;
	unsigned long totalpages;
	unsigned int points = 0;
	struct task_struct *chosen = NULL;

	/*
	 * If current has a pending SIGKILL or is exiting, then automatically
	 * select it.  The goal is to allow it to allocate so that it may
	 * quickly exit and free its memory.
	 */
	if (fatal_signal_pending(current) || current->flags & PF_EXITING) {
		set_thread_flag(TIF_MEMDIE);
		return;
	}

	check_panic_on_oom(CONSTRAINT_MEMCG, gfp_mask, order, NULL);
	totalpages = mem_cgroup_get_limit(memcg) >> PAGE_SHIFT ? : 1;
	for_each_mem_cgroup_tree(iter, memcg) {
		struct css_task_iter it;
		struct task_struct *task;

		css_task_iter_start(&iter->css, &it);
		while ((task = css_task_iter_next(&it))) {
			switch (oom_scan_process_thread(task, totalpages, NULL,
							false)) {
			case OOM_SCAN_SELECT:
				if (chosen)
					put_task_struct(chosen);
				chosen = task;
				chosen_points = ULONG_MAX;
				get_task_struct(chosen);
				/* fall through */
			case OOM_SCAN_CONTINUE:
				continue;
			case OOM_SCAN_ABORT:
				css_task_iter_end(&it);
				mem_cgroup_iter_break(memcg, iter);
				if (chosen)
					put_task_struct(chosen);
				return;
			case OOM_SCAN_OK:
				break;
			};
			points = oom_badness(task, memcg, NULL, totalpages);
			if (!points || points < chosen_points)
				continue;
			/* Prefer thread group leaders for display purposes */
			if (points == chosen_points &&
			    thread_group_leader(chosen))
				continue;

			if (chosen)
				put_task_struct(chosen);
			chosen = task;
			chosen_points = points;
			get_task_struct(chosen);
		}
		css_task_iter_end(&it);
	}

	if (!chosen)
		return;
	points = chosen_points * 1000 / totalpages;
	oom_kill_process(chosen, gfp_mask, order, points, totalpages, memcg,
			 NULL, "Memory cgroup out of memory");
}

static unsigned long mem_cgroup_reclaim(struct mem_cgroup *memcg,
					gfp_t gfp_mask,
					unsigned long flags)
{
	unsigned long total = 0;
	bool noswap = false;
	int loop;

	if (flags & MEM_CGROUP_RECLAIM_NOSWAP)
		noswap = true;
	if (!(flags & MEM_CGROUP_RECLAIM_SHRINK) && memcg->memsw_is_minimum)
		noswap = true;

	for (loop = 0; loop < MEM_CGROUP_MAX_RECLAIM_LOOPS; loop++) {
		if (loop)
			drain_all_stock_async(memcg);
		total += try_to_free_mem_cgroup_pages(memcg, gfp_mask, noswap);
		/*
		 * Allow limit shrinkers, which are triggered directly
		 * by userspace, to catch signals and stop reclaim
		 * after minimal progress, regardless of the margin.
		 */
		if (total && (flags & MEM_CGROUP_RECLAIM_SHRINK))
			break;
		if (mem_cgroup_margin(memcg))
			break;
		/*
		 * If nothing was reclaimed after two attempts, there
		 * may be no reclaimable pages in this hierarchy.
		 */
		if (loop && !total)
			break;
	}
	return total;
}

/**
 * test_mem_cgroup_node_reclaimable
 * @memcg: the target memcg
 * @nid: the node ID to be checked.
 * @noswap : specify true here if the user wants flle only information.
 *
 * This function returns whether the specified memcg contains any
 * reclaimable pages on a node. Returns true if there are any reclaimable
 * pages in the node.
 */
static bool test_mem_cgroup_node_reclaimable(struct mem_cgroup *memcg,
		int nid, bool noswap)
{
	if (mem_cgroup_node_nr_lru_pages(memcg, nid, LRU_ALL_FILE))
		return true;
	if (noswap || !total_swap_pages)
		return false;
	if (mem_cgroup_node_nr_lru_pages(memcg, nid, LRU_ALL_ANON))
		return true;
	return false;

}
#if MAX_NUMNODES > 1

/*
 * Always updating the nodemask is not very good - even if we have an empty
 * list or the wrong list here, we can start from some node and traverse all
 * nodes based on the zonelist. So update the list loosely once per 10 secs.
 *
 */
static void mem_cgroup_may_update_nodemask(struct mem_cgroup *memcg)
{
	int nid;
	/*
	 * numainfo_events > 0 means there was at least NUMAINFO_EVENTS_TARGET
	 * pagein/pageout changes since the last update.
	 */
	if (!atomic_read(&memcg->numainfo_events))
		return;
	if (atomic_inc_return(&memcg->numainfo_updating) > 1)
		return;

	/* make a nodemask where this memcg uses memory from */
	memcg->scan_nodes = node_states[N_MEMORY];

	for_each_node_mask(nid, node_states[N_MEMORY]) {

		if (!test_mem_cgroup_node_reclaimable(memcg, nid, false))
			node_clear(nid, memcg->scan_nodes);
	}

	atomic_set(&memcg->numainfo_events, 0);
	atomic_set(&memcg->numainfo_updating, 0);
}

/*
 * Selecting a node where we start reclaim from. Because what we need is just
 * reducing usage counter, start from anywhere is O,K. Considering
 * memory reclaim from current node, there are pros. and cons.
 *
 * Freeing memory from current node means freeing memory from a node which
 * we'll use or we've used. So, it may make LRU bad. And if several threads
 * hit limits, it will see a contention on a node. But freeing from remote
 * node means more costs for memory reclaim because of memory latency.
 *
 * Now, we use round-robin. Better algorithm is welcomed.
 */
int mem_cgroup_select_victim_node(struct mem_cgroup *memcg)
{
	int node;

	mem_cgroup_may_update_nodemask(memcg);
	node = memcg->last_scanned_node;

	node = next_node(node, memcg->scan_nodes);
	if (node == MAX_NUMNODES)
		node = first_node(memcg->scan_nodes);
	/*
	 * We call this when we hit limit, not when pages are added to LRU.
	 * No LRU may hold pages because all pages are UNEVICTABLE or
	 * memcg is too small and all pages are not on LRU. In that case,
	 * we use curret node.
	 */
	if (unlikely(node == MAX_NUMNODES))
		node = numa_node_id();

	memcg->last_scanned_node = node;
	return node;
}

/*
 * Check all nodes whether it contains reclaimable pages or not.
 * For quick scan, we make use of scan_nodes. This will allow us to skip
 * unused nodes. But scan_nodes is lazily updated and may not cotain
 * enough new information. We need to do double check.
 */
static bool mem_cgroup_reclaimable(struct mem_cgroup *memcg, bool noswap)
{
	int nid;

	/*
	 * quick check...making use of scan_node.
	 * We can skip unused nodes.
	 */
	if (!nodes_empty(memcg->scan_nodes)) {
		for (nid = first_node(memcg->scan_nodes);
		     nid < MAX_NUMNODES;
		     nid = next_node(nid, memcg->scan_nodes)) {

			if (test_mem_cgroup_node_reclaimable(memcg, nid, noswap))
				return true;
		}
	}
	/*
	 * Check rest of nodes.
	 */
	for_each_node_state(nid, N_MEMORY) {
		if (node_isset(nid, memcg->scan_nodes))
			continue;
		if (test_mem_cgroup_node_reclaimable(memcg, nid, noswap))
			return true;
	}
	return false;
}

#else
int mem_cgroup_select_victim_node(struct mem_cgroup *memcg)
{
	return 0;
}

static bool mem_cgroup_reclaimable(struct mem_cgroup *memcg, bool noswap)
{
	return test_mem_cgroup_node_reclaimable(memcg, 0, noswap);
}
#endif

static int mem_cgroup_soft_reclaim(struct mem_cgroup *root_memcg,
				   struct zone *zone,
				   gfp_t gfp_mask,
				   unsigned long *total_scanned)
{
	struct mem_cgroup *victim = NULL;
	int total = 0;
	int loop = 0;
	unsigned long excess;
	unsigned long nr_scanned;
	struct mem_cgroup_reclaim_cookie reclaim = {
		.zone = zone,
		.priority = 0,
	};

	excess = res_counter_soft_limit_excess(&root_memcg->res) >> PAGE_SHIFT;

	while (1) {
		victim = mem_cgroup_iter(root_memcg, victim, &reclaim);
		if (!victim) {
			loop++;
			if (loop >= 2) {
				/*
				 * If we have not been able to reclaim
				 * anything, it might because there are
				 * no reclaimable pages under this hierarchy
				 */
				if (!total)
					break;
				/*
				 * We want to do more targeted reclaim.
				 * excess >> 2 is not to excessive so as to
				 * reclaim too much, nor too less that we keep
				 * coming back to reclaim from this cgroup
				 */
				if (total >= (excess >> 2) ||
					(loop > MEM_CGROUP_MAX_RECLAIM_LOOPS))
					break;
			}
			continue;
		}
		if (!mem_cgroup_reclaimable(victim, false))
			continue;
		total += mem_cgroup_shrink_node_zone(victim, gfp_mask, false,
						     zone, &nr_scanned);
		*total_scanned += nr_scanned;
		if (!res_counter_soft_limit_excess(&root_memcg->res))
			break;
	}
	mem_cgroup_iter_break(root_memcg, victim);
	return total;
}

#ifdef CONFIG_LOCKDEP
static struct lockdep_map memcg_oom_lock_dep_map = {
	.name = "memcg_oom_lock",
};
#endif

static DEFINE_SPINLOCK(memcg_oom_lock);

/*
 * Check OOM-Killer is already running under our hierarchy.
 * If someone is running, return false.
 */
static bool mem_cgroup_oom_trylock(struct mem_cgroup *memcg)
{
	struct mem_cgroup *iter, *failed = NULL;

	spin_lock(&memcg_oom_lock);

	for_each_mem_cgroup_tree(iter, memcg) {
		if (iter->oom_lock) {
			/*
			 * this subtree of our hierarchy is already locked
			 * so we cannot give a lock.
			 */
			failed = iter;
			mem_cgroup_iter_break(memcg, iter);
			break;
		} else
			iter->oom_lock = true;
	}

	if (failed) {
		/*
		 * OK, we failed to lock the whole subtree so we have
		 * to clean up what we set up to the failing subtree
		 */
		for_each_mem_cgroup_tree(iter, memcg) {
			if (iter == failed) {
				mem_cgroup_iter_break(memcg, iter);
				break;
			}
			iter->oom_lock = false;
		}
	} else
		mutex_acquire(&memcg_oom_lock_dep_map, 0, 1, _RET_IP_);

	spin_unlock(&memcg_oom_lock);

	return !failed;
}

static void mem_cgroup_oom_unlock(struct mem_cgroup *memcg)
{
	struct mem_cgroup *iter;

	spin_lock(&memcg_oom_lock);
	mutex_release(&memcg_oom_lock_dep_map, 1, _RET_IP_);
	for_each_mem_cgroup_tree(iter, memcg)
		iter->oom_lock = false;
	spin_unlock(&memcg_oom_lock);
}

static void mem_cgroup_mark_under_oom(struct mem_cgroup *memcg)
{
	struct mem_cgroup *iter;

	for_each_mem_cgroup_tree(iter, memcg)
		atomic_inc(&iter->under_oom);
}

static void mem_cgroup_unmark_under_oom(struct mem_cgroup *memcg)
{
	struct mem_cgroup *iter;

	/*
	 * When a new child is created while the hierarchy is under oom,
	 * mem_cgroup_oom_lock() may not be called. We have to use
	 * atomic_add_unless() here.
	 */
	for_each_mem_cgroup_tree(iter, memcg)
		atomic_add_unless(&iter->under_oom, -1, 0);
}

static DECLARE_WAIT_QUEUE_HEAD(memcg_oom_waitq);

struct oom_wait_info {
	struct mem_cgroup *memcg;
	wait_queue_t	wait;
};

static int memcg_oom_wake_function(wait_queue_t *wait,
	unsigned mode, int sync, void *arg)
{
	struct mem_cgroup *wake_memcg = (struct mem_cgroup *)arg;
	struct mem_cgroup *oom_wait_memcg;
	struct oom_wait_info *oom_wait_info;

	oom_wait_info = container_of(wait, struct oom_wait_info, wait);
	oom_wait_memcg = oom_wait_info->memcg;

	/*
	 * Both of oom_wait_info->memcg and wake_memcg are stable under us.
	 * Then we can use css_is_ancestor without taking care of RCU.
	 */
	if (!mem_cgroup_same_or_subtree(oom_wait_memcg, wake_memcg)
		&& !mem_cgroup_same_or_subtree(wake_memcg, oom_wait_memcg))
		return 0;
	return autoremove_wake_function(wait, mode, sync, arg);
}

static void memcg_wakeup_oom(struct mem_cgroup *memcg)
{
	atomic_inc(&memcg->oom_wakeups);
	/* for filtering, pass "memcg" as argument. */
	__wake_up(&memcg_oom_waitq, TASK_NORMAL, 0, memcg);
}

static void memcg_oom_recover(struct mem_cgroup *memcg)
{
	if (memcg && atomic_read(&memcg->under_oom))
		memcg_wakeup_oom(memcg);
}

static void mem_cgroup_oom(struct mem_cgroup *memcg, gfp_t mask, int order)
{
	if (!current->memcg_oom.may_oom)
		return;
	/*
	 * We are in the middle of the charge context here, so we
	 * don't want to block when potentially sitting on a callstack
	 * that holds all kinds of filesystem and mm locks.
	 *
	 * Also, the caller may handle a failed allocation gracefully
	 * (like optional page cache readahead) and so an OOM killer
	 * invocation might not even be necessary.
	 *
	 * That's why we don't do anything here except remember the
	 * OOM context and then deal with it at the end of the page
	 * fault when the stack is unwound, the locks are released,
	 * and when we know whether the fault was overall successful.
	 */
	css_get(&memcg->css);
	current->memcg_oom.memcg = memcg;
	current->memcg_oom.gfp_mask = mask;
	current->memcg_oom.order = order;
}

/**
 * mem_cgroup_oom_synchronize - complete memcg OOM handling
 * @handle: actually kill/wait or just clean up the OOM state
 *
 * This has to be called at the end of a page fault if the memcg OOM
 * handler was enabled.
 *
 * Memcg supports userspace OOM handling where failed allocations must
 * sleep on a waitqueue until the userspace task resolves the
 * situation.  Sleeping directly in the charge context with all kinds
 * of locks held is not a good idea, instead we remember an OOM state
 * in the task and mem_cgroup_oom_synchronize() has to be called at
 * the end of the page fault to complete the OOM handling.
 *
 * Returns %true if an ongoing memcg OOM situation was detected and
 * completed, %false otherwise.
 */
bool mem_cgroup_oom_synchronize(bool handle)
{
	struct mem_cgroup *memcg = current->memcg_oom.memcg;
	struct oom_wait_info owait;
	bool locked;

	/* OOM is global, do not handle */
	if (!memcg)
		return false;

	if (!handle)
		goto cleanup;

	owait.memcg = memcg;
	owait.wait.flags = 0;
	owait.wait.func = memcg_oom_wake_function;
	owait.wait.private = current;
	INIT_LIST_HEAD(&owait.wait.task_list);

	prepare_to_wait(&memcg_oom_waitq, &owait.wait, TASK_KILLABLE);
	mem_cgroup_mark_under_oom(memcg);

	locked = mem_cgroup_oom_trylock(memcg);

	if (locked)
		mem_cgroup_oom_notify(memcg);

	if (locked && !memcg->oom_kill_disable) {
		mem_cgroup_unmark_under_oom(memcg);
		finish_wait(&memcg_oom_waitq, &owait.wait);
		mem_cgroup_out_of_memory(memcg, current->memcg_oom.gfp_mask,
					 current->memcg_oom.order);
	} else {
		schedule();
		mem_cgroup_unmark_under_oom(memcg);
		finish_wait(&memcg_oom_waitq, &owait.wait);
	}

	if (locked) {
		mem_cgroup_oom_unlock(memcg);
		/*
		 * There is no guarantee that an OOM-lock contender
		 * sees the wakeups triggered by the OOM kill
		 * uncharges.  Wake any sleepers explicitely.
		 */
		memcg_oom_recover(memcg);
	}
cleanup:
	current->memcg_oom.memcg = NULL;
	css_put(&memcg->css);
	return true;
}

/*
 * Used to update mapped file or writeback or other statistics.
 *
 * Notes: Race condition
 *
 * We usually use lock_page_cgroup() for accessing page_cgroup member but
 * it tends to be costly. But considering some conditions, we doesn't need
 * to do so _always_.
 *
 * Considering "charge", lock_page_cgroup() is not required because all
 * file-stat operations happen after a page is attached to radix-tree. There
 * are no race with "charge".
 *
 * Considering "uncharge", we know that memcg doesn't clear pc->mem_cgroup
 * at "uncharge" intentionally. So, we always see valid pc->mem_cgroup even
 * if there are race with "uncharge". Statistics itself is properly handled
 * by flags.
 *
 * Considering "move", this is an only case we see a race. To make the race
 * small, we check memcg->moving_account and detect there are possibility
 * of race or not. If there is, we take a lock.
 */

void __mem_cgroup_begin_update_page_stat(struct page *page,
				bool *locked, unsigned long *flags)
{
	struct mem_cgroup *memcg;
	struct page_cgroup *pc;

	pc = lookup_page_cgroup(page);
again:
	memcg = pc->mem_cgroup;
	if (unlikely(!memcg || !PageCgroupUsed(pc)))
		return;
	/*
	 * If this memory cgroup is not under account moving, we don't
	 * need to take move_lock_mem_cgroup(). Because we already hold
	 * rcu_read_lock(), any calls to move_account will be delayed until
	 * rcu_read_unlock().
	 */
	VM_BUG_ON(!rcu_read_lock_held());
	if (atomic_read(&memcg->moving_account) <= 0)
		return;

	move_lock_mem_cgroup(memcg, flags);
	if (memcg != pc->mem_cgroup || !PageCgroupUsed(pc)) {
		move_unlock_mem_cgroup(memcg, flags);
		goto again;
	}
	*locked = true;
}

void __mem_cgroup_end_update_page_stat(struct page *page, unsigned long *flags)
{
	struct page_cgroup *pc = lookup_page_cgroup(page);

	/*
	 * It's guaranteed that pc->mem_cgroup never changes while
	 * lock is held because a routine modifies pc->mem_cgroup
	 * should take move_lock_mem_cgroup().
	 */
	move_unlock_mem_cgroup(pc->mem_cgroup, flags);
}

void mem_cgroup_update_page_stat(struct page *page,
				 enum mem_cgroup_stat_index idx, int val)
{
	struct mem_cgroup *memcg;
	struct page_cgroup *pc = lookup_page_cgroup(page);
	unsigned long uninitialized_var(flags);

	if (mem_cgroup_disabled())
		return;

	VM_BUG_ON(!rcu_read_lock_held());
	memcg = pc->mem_cgroup;
	if (unlikely(!memcg || !PageCgroupUsed(pc)))
		return;

	this_cpu_add(memcg->stat->count[idx], val);
}

/*
 * size of first charge trial. "32" comes from vmscan.c's magic value.
 * TODO: maybe necessary to use big numbers in big irons.
 */
#define CHARGE_BATCH	32U
struct memcg_stock_pcp {
	struct mem_cgroup *cached; /* this never be root cgroup */
	unsigned int nr_pages;
	struct work_struct work;
	unsigned long flags;
#define FLUSHING_CACHED_CHARGE	0
};
static DEFINE_PER_CPU(struct memcg_stock_pcp, memcg_stock);
static DEFINE_MUTEX(percpu_charge_mutex);

/**
 * consume_stock: Try to consume stocked charge on this cpu.
 * @memcg: memcg to consume from.
 * @nr_pages: how many pages to charge.
 *
 * The charges will only happen if @memcg matches the current cpu's memcg
 * stock, and at least @nr_pages are available in that stock.  Failure to
 * service an allocation will refill the stock.
 *
 * returns true if successful, false otherwise.
 */
static bool consume_stock(struct mem_cgroup *memcg, unsigned int nr_pages)
{
	struct memcg_stock_pcp *stock;
	bool ret = true;

	if (nr_pages > CHARGE_BATCH)
		return false;

	stock = &get_cpu_var(memcg_stock);
	if (memcg == stock->cached && stock->nr_pages >= nr_pages)
		stock->nr_pages -= nr_pages;
	else /* need to call res_counter_charge */
		ret = false;
	put_cpu_var(memcg_stock);
	return ret;
}

/*
 * Returns stocks cached in percpu to res_counter and reset cached information.
 */
static void drain_stock(struct memcg_stock_pcp *stock)
{
	struct mem_cgroup *old = stock->cached;

	if (stock->nr_pages) {
		unsigned long bytes = stock->nr_pages * PAGE_SIZE;

		res_counter_uncharge(&old->res, bytes);
		if (do_swap_account)
			res_counter_uncharge(&old->memsw, bytes);
		stock->nr_pages = 0;
	}
	stock->cached = NULL;
}

/*
 * This must be called under preempt disabled or must be called by
 * a thread which is pinned to local cpu.
 */
static void drain_local_stock(struct work_struct *dummy)
{
	struct memcg_stock_pcp *stock = this_cpu_ptr(&memcg_stock);
	drain_stock(stock);
	clear_bit(FLUSHING_CACHED_CHARGE, &stock->flags);
}

static void __init memcg_stock_init(void)
{
	int cpu;

	for_each_possible_cpu(cpu) {
		struct memcg_stock_pcp *stock =
					&per_cpu(memcg_stock, cpu);
		INIT_WORK(&stock->work, drain_local_stock);
	}
}

/*
 * Cache charges(val) which is from res_counter, to local per_cpu area.
 * This will be consumed by consume_stock() function, later.
 */
static void refill_stock(struct mem_cgroup *memcg, unsigned int nr_pages)
{
	struct memcg_stock_pcp *stock = &get_cpu_var(memcg_stock);

	if (stock->cached != memcg) { /* reset if necessary */
		drain_stock(stock);
		stock->cached = memcg;
	}
	stock->nr_pages += nr_pages;
	put_cpu_var(memcg_stock);
}

/*
 * Drains all per-CPU charge caches for given root_memcg resp. subtree
 * of the hierarchy under it. sync flag says whether we should block
 * until the work is done.
 */
static void drain_all_stock(struct mem_cgroup *root_memcg, bool sync)
{
	int cpu, curcpu;

	/* Notify other cpus that system-wide "drain" is running */
	get_online_cpus();
	curcpu = get_cpu();
	for_each_online_cpu(cpu) {
		struct memcg_stock_pcp *stock = &per_cpu(memcg_stock, cpu);
		struct mem_cgroup *memcg;

		memcg = stock->cached;
		if (!memcg || !stock->nr_pages)
			continue;
		if (!mem_cgroup_same_or_subtree(root_memcg, memcg))
			continue;
		if (!test_and_set_bit(FLUSHING_CACHED_CHARGE, &stock->flags)) {
			if (cpu == curcpu)
				drain_local_stock(&stock->work);
			else
				schedule_work_on(cpu, &stock->work);
		}
	}
	put_cpu();

	if (!sync)
		goto out;

	for_each_online_cpu(cpu) {
		struct memcg_stock_pcp *stock = &per_cpu(memcg_stock, cpu);
		if (test_bit(FLUSHING_CACHED_CHARGE, &stock->flags))
			flush_work(&stock->work);
	}
out:
	put_online_cpus();
}

/*
 * Tries to drain stocked charges in other cpus. This function is asynchronous
 * and just put a work per cpu for draining localy on each cpu. Caller can
 * expects some charges will be back to res_counter later but cannot wait for
 * it.
 */
static void drain_all_stock_async(struct mem_cgroup *root_memcg)
{
	/*
	 * If someone calls draining, avoid adding more kworker runs.
	 */
	if (!mutex_trylock(&percpu_charge_mutex))
		return;
	drain_all_stock(root_memcg, false);
	mutex_unlock(&percpu_charge_mutex);
}

/* This is a synchronous drain interface. */
static void drain_all_stock_sync(struct mem_cgroup *root_memcg)
{
	/* called when force_empty is called */
	mutex_lock(&percpu_charge_mutex);
	drain_all_stock(root_memcg, true);
	mutex_unlock(&percpu_charge_mutex);
}

/*
 * This function drains percpu counter value from DEAD cpu and
 * move it to local cpu. Note that this function can be preempted.
 */
static void mem_cgroup_drain_pcp_counter(struct mem_cgroup *memcg, int cpu)
{
	int i;

	spin_lock(&memcg->pcp_counter_lock);
	for (i = 0; i < MEM_CGROUP_STAT_NSTATS; i++) {
		long x = per_cpu(memcg->stat->count[i], cpu);

		per_cpu(memcg->stat->count[i], cpu) = 0;
		memcg->nocpu_base.count[i] += x;
	}
	for (i = 0; i < MEM_CGROUP_EVENTS_NSTATS; i++) {
		unsigned long x = per_cpu(memcg->stat->events[i], cpu);

		per_cpu(memcg->stat->events[i], cpu) = 0;
		memcg->nocpu_base.events[i] += x;
	}
	spin_unlock(&memcg->pcp_counter_lock);
}

static int memcg_cpu_hotplug_callback(struct notifier_block *nb,
					unsigned long action,
					void *hcpu)
{
	int cpu = (unsigned long)hcpu;
	struct memcg_stock_pcp *stock;
	struct mem_cgroup *iter;

	if (action == CPU_ONLINE)
		return NOTIFY_OK;

	if (action != CPU_DEAD && action != CPU_DEAD_FROZEN)
		return NOTIFY_OK;

	for_each_mem_cgroup(iter)
		mem_cgroup_drain_pcp_counter(iter, cpu);

	stock = &per_cpu(memcg_stock, cpu);
	drain_stock(stock);
	return NOTIFY_OK;
}


/* See mem_cgroup_try_charge() for details */
enum {
	CHARGE_OK,		/* success */
	CHARGE_RETRY,		/* need to retry but retry is not bad */
	CHARGE_NOMEM,		/* we can't do more. return -ENOMEM */
	CHARGE_WOULDBLOCK,	/* GFP_WAIT wasn't set and no enough res. */
};

static int mem_cgroup_do_charge(struct mem_cgroup *memcg, gfp_t gfp_mask,
				unsigned int nr_pages, unsigned int min_pages,
				bool invoke_oom)
{
	unsigned long csize = nr_pages * PAGE_SIZE;
	struct mem_cgroup *mem_over_limit;
	struct res_counter *fail_res;
	unsigned long flags = 0;
	int ret;

	ret = res_counter_charge(&memcg->res, csize, &fail_res);

	if (likely(!ret)) {
		if (!do_swap_account)
			return CHARGE_OK;
		ret = res_counter_charge(&memcg->memsw, csize, &fail_res);
		if (likely(!ret))
			return CHARGE_OK;

		res_counter_uncharge(&memcg->res, csize);
		mem_over_limit = mem_cgroup_from_res_counter(fail_res, memsw);
		flags |= MEM_CGROUP_RECLAIM_NOSWAP;
	} else
		mem_over_limit = mem_cgroup_from_res_counter(fail_res, res);
	/*
	 * Never reclaim on behalf of optional batching, retry with a
	 * single page instead.
	 */
	if (nr_pages > min_pages)
		return CHARGE_RETRY;

	if (!(gfp_mask & __GFP_WAIT))
		return CHARGE_WOULDBLOCK;

	if (gfp_mask & __GFP_NORETRY)
		return CHARGE_NOMEM;

	ret = mem_cgroup_reclaim(mem_over_limit, gfp_mask, flags);
	if (mem_cgroup_margin(mem_over_limit) >= nr_pages)
		return CHARGE_RETRY;
	/*
	 * Even though the limit is exceeded at this point, reclaim
	 * may have been able to free some pages.  Retry the charge
	 * before killing the task.
	 *
	 * Only for regular pages, though: huge pages are rather
	 * unlikely to succeed so close to the limit, and we fall back
	 * to regular pages anyway in case of failure.
	 */
	if (nr_pages <= (1 << PAGE_ALLOC_COSTLY_ORDER) && ret)
		return CHARGE_RETRY;

	/*
	 * At task move, charge accounts can be doubly counted. So, it's
	 * better to wait until the end of task_move if something is going on.
	 */
	if (mem_cgroup_wait_acct_move(mem_over_limit))
		return CHARGE_RETRY;

	if (invoke_oom)
		mem_cgroup_oom(mem_over_limit, gfp_mask, get_order(csize));

	return CHARGE_NOMEM;
}

/**
 * mem_cgroup_try_charge - try charging a memcg
 * @memcg: memcg to charge
 * @nr_pages: number of pages to charge
 * @oom: trigger OOM if reclaim fails
 *
 * Returns 0 if @memcg was charged successfully, -EINTR if the charge
 * was bypassed to root_mem_cgroup, and -ENOMEM if the charge failed.
 */
static int mem_cgroup_try_charge(struct mem_cgroup *memcg,
				 gfp_t gfp_mask,
				 unsigned int nr_pages,
				 bool oom)
{
	unsigned int batch = max(CHARGE_BATCH, nr_pages);
	int nr_oom_retries = MEM_CGROUP_RECLAIM_RETRIES;
	int ret;

	if (mem_cgroup_is_root(memcg))
		goto done;
	/*
	 * Unlike in global OOM situations, memcg is not in a physical
	 * memory shortage.  Allow dying and OOM-killed tasks to
	 * bypass the last charges so that they can exit quickly and
	 * free their memory.
	 */
	if (unlikely(test_thread_flag(TIF_MEMDIE) ||
		     fatal_signal_pending(current) ||
		     current->flags & PF_EXITING))
		goto bypass;

	if (unlikely(task_in_memcg_oom(current)))
		goto nomem;

	if (gfp_mask & __GFP_NOFAIL)
		oom = false;
again:
	if (consume_stock(memcg, nr_pages))
		goto done;

	do {
		bool invoke_oom = oom && !nr_oom_retries;

		/* If killed, bypass charge */
		if (fatal_signal_pending(current))
			goto bypass;

		ret = mem_cgroup_do_charge(memcg, gfp_mask, batch,
					   nr_pages, invoke_oom);
		switch (ret) {
		case CHARGE_OK:
			break;
		case CHARGE_RETRY: /* not in OOM situation but retry */
			batch = nr_pages;
			goto again;
		case CHARGE_WOULDBLOCK: /* !__GFP_WAIT */
			goto nomem;
		case CHARGE_NOMEM: /* OOM routine works */
			if (!oom || invoke_oom)
				goto nomem;
			nr_oom_retries--;
			break;
		}
	} while (ret != CHARGE_OK);

	if (batch > nr_pages)
		refill_stock(memcg, batch - nr_pages);
done:
	return 0;
nomem:
	if (!(gfp_mask & __GFP_NOFAIL))
		return -ENOMEM;
bypass:
	return -EINTR;
}

/**
 * mem_cgroup_try_charge_mm - try charging a mm
 * @mm: mm_struct to charge
 * @nr_pages: number of pages to charge
 * @oom: trigger OOM if reclaim fails
 *
 * Returns the charged mem_cgroup associated with the given mm_struct or
 * NULL the charge failed.
 */
static struct mem_cgroup *mem_cgroup_try_charge_mm(struct mm_struct *mm,
				 gfp_t gfp_mask,
				 unsigned int nr_pages,
				 bool oom)

{
	struct mem_cgroup *memcg;
	int ret;

	memcg = get_mem_cgroup_from_mm(mm);
	ret = mem_cgroup_try_charge(memcg, gfp_mask, nr_pages, oom);
	css_put(&memcg->css);
	if (ret == -EINTR)
		memcg = root_mem_cgroup;
	else if (ret)
		memcg = NULL;

	return memcg;
}

/*
 * Somemtimes we have to undo a charge we got by try_charge().
 * This function is for that and do uncharge, put css's refcnt.
 * gotten by try_charge().
 */
static void __mem_cgroup_cancel_charge(struct mem_cgroup *memcg,
				       unsigned int nr_pages)
{
	if (!mem_cgroup_is_root(memcg)) {
		unsigned long bytes = nr_pages * PAGE_SIZE;

		res_counter_uncharge(&memcg->res, bytes);
		if (do_swap_account)
			res_counter_uncharge(&memcg->memsw, bytes);
	}
}

/*
 * Cancel chrages in this cgroup....doesn't propagate to parent cgroup.
 * This is useful when moving usage to parent cgroup.
 */
static void __mem_cgroup_cancel_local_charge(struct mem_cgroup *memcg,
					unsigned int nr_pages)
{
	unsigned long bytes = nr_pages * PAGE_SIZE;

	if (mem_cgroup_is_root(memcg))
		return;

	res_counter_uncharge_until(&memcg->res, memcg->res.parent, bytes);
	if (do_swap_account)
		res_counter_uncharge_until(&memcg->memsw,
						memcg->memsw.parent, bytes);
}

/*
 * A helper function to get mem_cgroup from ID. must be called under
 * rcu_read_lock().  The caller is responsible for calling
 * css_tryget_online() if the mem_cgroup is used for charging. (dropping
 * refcnt from swap can be called against removed memcg.)
 */
static struct mem_cgroup *mem_cgroup_lookup(unsigned short id)
{
	/* ID 0 is unused ID */
	if (!id)
		return NULL;
	return mem_cgroup_from_id(id);
}

struct mem_cgroup *try_get_mem_cgroup_from_page(struct page *page)
{
	struct mem_cgroup *memcg = NULL;
	struct page_cgroup *pc;
	unsigned short id;
	swp_entry_t ent;

	VM_BUG_ON_PAGE(!PageLocked(page), page);

	pc = lookup_page_cgroup(page);
	lock_page_cgroup(pc);
	if (PageCgroupUsed(pc)) {
		memcg = pc->mem_cgroup;
		if (memcg && !css_tryget_online(&memcg->css))
			memcg = NULL;
	} else if (PageSwapCache(page)) {
		ent.val = page_private(page);
		id = lookup_swap_cgroup_id(ent);
		rcu_read_lock();
		memcg = mem_cgroup_lookup(id);
		if (memcg && !css_tryget_online(&memcg->css))
			memcg = NULL;
		rcu_read_unlock();
	}
	unlock_page_cgroup(pc);
	return memcg;
}

static void __mem_cgroup_commit_charge(struct mem_cgroup *memcg,
				       struct page *page,
				       unsigned int nr_pages,
				       enum charge_type ctype,
				       bool lrucare)
{
	struct page_cgroup *pc = lookup_page_cgroup(page);
	struct zone *uninitialized_var(zone);
	struct lruvec *lruvec;
	bool was_on_lru = false;
	bool anon;

	lock_page_cgroup(pc);
	VM_BUG_ON_PAGE(PageCgroupUsed(pc), page);
	/*
	 * we don't need page_cgroup_lock about tail pages, becase they are not
	 * accessed by any other context at this point.
	 */

	/*
	 * In some cases, SwapCache and FUSE(splice_buf->radixtree), the page
	 * may already be on some other mem_cgroup's LRU.  Take care of it.
	 */
	if (lrucare) {
		zone = page_zone(page);
		spin_lock_irq(&zone->lru_lock);
		if (PageLRU(page)) {
			lruvec = mem_cgroup_zone_lruvec(zone, pc->mem_cgroup);
			ClearPageLRU(page);
			del_page_from_lru_list(page, lruvec, page_lru(page));
			was_on_lru = true;
		}
	}

	pc->mem_cgroup = memcg;
	/*
	 * We access a page_cgroup asynchronously without lock_page_cgroup().
	 * Especially when a page_cgroup is taken from a page, pc->mem_cgroup
	 * is accessed after testing USED bit. To make pc->mem_cgroup visible
	 * before USED bit, we need memory barrier here.
	 * See mem_cgroup_add_lru_list(), etc.
	 */
	smp_wmb();
	SetPageCgroupUsed(pc);

	if (lrucare) {
		if (was_on_lru) {
			lruvec = mem_cgroup_zone_lruvec(zone, pc->mem_cgroup);
			VM_BUG_ON_PAGE(PageLRU(page), page);
			SetPageLRU(page);
			add_page_to_lru_list(page, lruvec, page_lru(page));
		}
		spin_unlock_irq(&zone->lru_lock);
	}

	if (ctype == MEM_CGROUP_CHARGE_TYPE_ANON)
		anon = true;
	else
		anon = false;

	mem_cgroup_charge_statistics(memcg, page, anon, nr_pages);
	unlock_page_cgroup(pc);

	/*
	 * "charge_statistics" updated event counter. Then, check it.
	 * Insert ancestor (and ancestor's ancestors), to softlimit RB-tree.
	 * if they exceeds softlimit.
	 */
	memcg_check_events(memcg, page);
}

static DEFINE_MUTEX(set_limit_mutex);

#ifdef CONFIG_MEMCG_KMEM
/*
 * The memcg_slab_mutex is held whenever a per memcg kmem cache is created or
 * destroyed. It protects memcg_caches arrays and memcg_slab_caches lists.
 */
static DEFINE_MUTEX(memcg_slab_mutex);

static DEFINE_MUTEX(activate_kmem_mutex);

static inline bool memcg_can_account_kmem(struct mem_cgroup *memcg)
{
	return !mem_cgroup_disabled() && !mem_cgroup_is_root(memcg) &&
		memcg_kmem_is_active(memcg);
}

/*
 * This is a bit cumbersome, but it is rarely used and avoids a backpointer
 * in the memcg_cache_params struct.
 */
static struct kmem_cache *memcg_params_to_cache(struct memcg_cache_params *p)
{
	struct kmem_cache *cachep;

	VM_BUG_ON(p->is_root_cache);
	cachep = p->root_cache;
	return cache_from_memcg_idx(cachep, memcg_cache_id(p->memcg));
}

#ifdef CONFIG_SLABINFO
static int mem_cgroup_slabinfo_read(struct seq_file *m, void *v)
{
	struct mem_cgroup *memcg = mem_cgroup_from_css(seq_css(m));
	struct memcg_cache_params *params;

	if (!memcg_can_account_kmem(memcg))
		return -EIO;

	print_slabinfo_header(m);

	mutex_lock(&memcg_slab_mutex);
	list_for_each_entry(params, &memcg->memcg_slab_caches, list)
		cache_show(memcg_params_to_cache(params), m);
	mutex_unlock(&memcg_slab_mutex);

	return 0;
}
#endif

static int memcg_charge_kmem(struct mem_cgroup *memcg, gfp_t gfp, u64 size)
{
	struct res_counter *fail_res;
	int ret = 0;

	ret = res_counter_charge(&memcg->kmem, size, &fail_res);
	if (ret)
		return ret;

	ret = mem_cgroup_try_charge(memcg, gfp, size >> PAGE_SHIFT,
				    oom_gfp_allowed(gfp));
	if (ret == -EINTR)  {
		/*
		 * mem_cgroup_try_charge() chosed to bypass to root due to
		 * OOM kill or fatal signal.  Since our only options are to
		 * either fail the allocation or charge it to this cgroup, do
		 * it as a temporary condition. But we can't fail. From a
		 * kmem/slab perspective, the cache has already been selected,
		 * by mem_cgroup_kmem_get_cache(), so it is too late to change
		 * our minds.
		 *
		 * This condition will only trigger if the task entered
		 * memcg_charge_kmem in a sane state, but was OOM-killed during
		 * mem_cgroup_try_charge() above. Tasks that were already
		 * dying when the allocation triggers should have been already
		 * directed to the root cgroup in memcontrol.h
		 */
		res_counter_charge_nofail(&memcg->res, size, &fail_res);
		if (do_swap_account)
			res_counter_charge_nofail(&memcg->memsw, size,
						  &fail_res);
		ret = 0;
	} else if (ret)
		res_counter_uncharge(&memcg->kmem, size);

	return ret;
}

static void memcg_uncharge_kmem(struct mem_cgroup *memcg, u64 size)
{
	res_counter_uncharge(&memcg->res, size);
	if (do_swap_account)
		res_counter_uncharge(&memcg->memsw, size);

	/* Not down to 0 */
	if (res_counter_uncharge(&memcg->kmem, size))
		return;

	/*
	 * Releases a reference taken in kmem_cgroup_css_offline in case
	 * this last uncharge is racing with the offlining code or it is
	 * outliving the memcg existence.
	 *
	 * The memory barrier imposed by test&clear is paired with the
	 * explicit one in memcg_kmem_mark_dead().
	 */
	if (memcg_kmem_test_and_clear_dead(memcg))
		css_put(&memcg->css);
}

/*
 * helper for acessing a memcg's index. It will be used as an index in the
 * child cache array in kmem_cache, and also to derive its name. This function
 * will return -1 when this is not a kmem-limited memcg.
 */
int memcg_cache_id(struct mem_cgroup *memcg)
{
	return memcg ? memcg->kmemcg_id : -1;
}

static size_t memcg_caches_array_size(int num_groups)
{
	ssize_t size;
	if (num_groups <= 0)
		return 0;

	size = 2 * num_groups;
	if (size < MEMCG_CACHES_MIN_SIZE)
		size = MEMCG_CACHES_MIN_SIZE;
	else if (size > MEMCG_CACHES_MAX_SIZE)
		size = MEMCG_CACHES_MAX_SIZE;

	return size;
}

/*
 * We should update the current array size iff all caches updates succeed. This
 * can only be done from the slab side. The slab mutex needs to be held when
 * calling this.
 */
void memcg_update_array_size(int num)
{
	if (num > memcg_limited_groups_array_size)
		memcg_limited_groups_array_size = memcg_caches_array_size(num);
}

int memcg_update_cache_size(struct kmem_cache *s, int num_groups)
{
	struct memcg_cache_params *cur_params = s->memcg_params;

	VM_BUG_ON(!is_root_cache(s));

	if (num_groups > memcg_limited_groups_array_size) {
		int i;
		struct memcg_cache_params *new_params;
		ssize_t size = memcg_caches_array_size(num_groups);

		size *= sizeof(void *);
		size += offsetof(struct memcg_cache_params, memcg_caches);

		new_params = kzalloc(size, GFP_KERNEL);
		if (!new_params)
			return -ENOMEM;

		new_params->is_root_cache = true;

		/*
		 * There is the chance it will be bigger than
		 * memcg_limited_groups_array_size, if we failed an allocation
		 * in a cache, in which case all caches updated before it, will
		 * have a bigger array.
		 *
		 * But if that is the case, the data after
		 * memcg_limited_groups_array_size is certainly unused
		 */
		for (i = 0; i < memcg_limited_groups_array_size; i++) {
			if (!cur_params->memcg_caches[i])
				continue;
			new_params->memcg_caches[i] =
						cur_params->memcg_caches[i];
		}

		/*
		 * Ideally, we would wait until all caches succeed, and only
		 * then free the old one. But this is not worth the extra
		 * pointer per-cache we'd have to have for this.
		 *
		 * It is not a big deal if some caches are left with a size
		 * bigger than the others. And all updates will reset this
		 * anyway.
		 */
		rcu_assign_pointer(s->memcg_params, new_params);
		if (cur_params)
			kfree_rcu(cur_params, rcu_head);
	}
	return 0;
}

int memcg_alloc_cache_params(struct mem_cgroup *memcg, struct kmem_cache *s,
			     struct kmem_cache *root_cache)
{
	size_t size;

	if (!memcg_kmem_enabled())
		return 0;

	if (!memcg) {
		size = offsetof(struct memcg_cache_params, memcg_caches);
		size += memcg_limited_groups_array_size * sizeof(void *);
	} else
		size = sizeof(struct memcg_cache_params);

	s->memcg_params = kzalloc(size, GFP_KERNEL);
	if (!s->memcg_params)
		return -ENOMEM;

	if (memcg) {
		s->memcg_params->memcg = memcg;
		s->memcg_params->root_cache = root_cache;
		css_get(&memcg->css);
	} else
		s->memcg_params->is_root_cache = true;

	return 0;
}

void memcg_free_cache_params(struct kmem_cache *s)
{
	if (!s->memcg_params)
		return;
	if (!s->memcg_params->is_root_cache)
		css_put(&s->memcg_params->memcg->css);
	kfree(s->memcg_params);
}

static void memcg_register_cache(struct mem_cgroup *memcg,
				 struct kmem_cache *root_cache)
{
	static char memcg_name_buf[NAME_MAX + 1]; /* protected by
						     memcg_slab_mutex */
	struct kmem_cache *cachep;
	int id;

	lockdep_assert_held(&memcg_slab_mutex);

	id = memcg_cache_id(memcg);

	/*
	 * Since per-memcg caches are created asynchronously on first
	 * allocation (see memcg_kmem_get_cache()), several threads can try to
	 * create the same cache, but only one of them may succeed.
	 */
	if (cache_from_memcg_idx(root_cache, id))
		return;

	cgroup_name(memcg->css.cgroup, memcg_name_buf, NAME_MAX + 1);
	cachep = memcg_create_kmem_cache(memcg, root_cache, memcg_name_buf);
	/*
	 * If we could not create a memcg cache, do not complain, because
	 * that's not critical at all as we can always proceed with the root
	 * cache.
	 */
	if (!cachep)
		return;

	list_add(&cachep->memcg_params->list, &memcg->memcg_slab_caches);

	/*
	 * Since readers won't lock (see cache_from_memcg_idx()), we need a
	 * barrier here to ensure nobody will see the kmem_cache partially
	 * initialized.
	 */
	smp_wmb();

	BUG_ON(root_cache->memcg_params->memcg_caches[id]);
	root_cache->memcg_params->memcg_caches[id] = cachep;
}

static void memcg_unregister_cache(struct kmem_cache *cachep)
{
	struct kmem_cache *root_cache;
	struct mem_cgroup *memcg;
	int id;

	lockdep_assert_held(&memcg_slab_mutex);

	BUG_ON(is_root_cache(cachep));

	root_cache = cachep->memcg_params->root_cache;
	memcg = cachep->memcg_params->memcg;
	id = memcg_cache_id(memcg);

	BUG_ON(root_cache->memcg_params->memcg_caches[id] != cachep);
	root_cache->memcg_params->memcg_caches[id] = NULL;

	list_del(&cachep->memcg_params->list);

	kmem_cache_destroy(cachep);
}

/*
 * During the creation a new cache, we need to disable our accounting mechanism
 * altogether. This is true even if we are not creating, but rather just
 * enqueing new caches to be created.
 *
 * This is because that process will trigger allocations; some visible, like
 * explicit kmallocs to auxiliary data structures, name strings and internal
 * cache structures; some well concealed, like INIT_WORK() that can allocate
 * objects during debug.
 *
 * If any allocation happens during memcg_kmem_get_cache, we will recurse back
 * to it. This may not be a bounded recursion: since the first cache creation
 * failed to complete (waiting on the allocation), we'll just try to create the
 * cache again, failing at the same point.
 *
 * memcg_kmem_get_cache is prepared to abort after seeing a positive count of
 * memcg_kmem_skip_account. So we enclose anything that might allocate memory
 * inside the following two functions.
 */
static inline void memcg_stop_kmem_account(void)
{
	VM_BUG_ON(!current->mm);
	current->memcg_kmem_skip_account++;
}

static inline void memcg_resume_kmem_account(void)
{
	VM_BUG_ON(!current->mm);
	current->memcg_kmem_skip_account--;
}

int __memcg_cleanup_cache_params(struct kmem_cache *s)
{
	struct kmem_cache *c;
	int i, failed = 0;

	mutex_lock(&memcg_slab_mutex);
	for_each_memcg_cache_index(i) {
		c = cache_from_memcg_idx(s, i);
		if (!c)
			continue;

		memcg_unregister_cache(c);

		if (cache_from_memcg_idx(s, i))
			failed++;
	}
	mutex_unlock(&memcg_slab_mutex);
	return failed;
}

static void memcg_unregister_all_caches(struct mem_cgroup *memcg)
{
	struct kmem_cache *cachep;
	struct memcg_cache_params *params, *tmp;

	if (!memcg_kmem_is_active(memcg))
		return;

	mutex_lock(&memcg_slab_mutex);
	list_for_each_entry_safe(params, tmp, &memcg->memcg_slab_caches, list) {
		cachep = memcg_params_to_cache(params);
		kmem_cache_shrink(cachep);
		if (atomic_read(&cachep->memcg_params->nr_pages) == 0)
			memcg_unregister_cache(cachep);
	}
	mutex_unlock(&memcg_slab_mutex);
}

struct memcg_register_cache_work {
	struct mem_cgroup *memcg;
	struct kmem_cache *cachep;
	struct work_struct work;
};

static void memcg_register_cache_func(struct work_struct *w)
{
	struct memcg_register_cache_work *cw =
		container_of(w, struct memcg_register_cache_work, work);
	struct mem_cgroup *memcg = cw->memcg;
	struct kmem_cache *cachep = cw->cachep;

	mutex_lock(&memcg_slab_mutex);
	memcg_register_cache(memcg, cachep);
	mutex_unlock(&memcg_slab_mutex);

	css_put(&memcg->css);
	kfree(cw);
}

/*
 * Enqueue the creation of a per-memcg kmem_cache.
 */
static void __memcg_schedule_register_cache(struct mem_cgroup *memcg,
					    struct kmem_cache *cachep)
{
	struct memcg_register_cache_work *cw;

	cw = kmalloc(sizeof(*cw), GFP_NOWAIT);
	if (cw == NULL) {
		css_put(&memcg->css);
		return;
	}

	cw->memcg = memcg;
	cw->cachep = cachep;

	INIT_WORK(&cw->work, memcg_register_cache_func);
	schedule_work(&cw->work);
}

static void memcg_schedule_register_cache(struct mem_cgroup *memcg,
					  struct kmem_cache *cachep)
{
	/*
	 * We need to stop accounting when we kmalloc, because if the
	 * corresponding kmalloc cache is not yet created, the first allocation
	 * in __memcg_schedule_register_cache will recurse.
	 *
	 * However, it is better to enclose the whole function. Depending on
	 * the debugging options enabled, INIT_WORK(), for instance, can
	 * trigger an allocation. This too, will make us recurse. Because at
	 * this point we can't allow ourselves back into memcg_kmem_get_cache,
	 * the safest choice is to do it like this, wrapping the whole function.
	 */
	memcg_stop_kmem_account();
	__memcg_schedule_register_cache(memcg, cachep);
	memcg_resume_kmem_account();
}

int __memcg_charge_slab(struct kmem_cache *cachep, gfp_t gfp, int order)
{
	int res;

	res = memcg_charge_kmem(cachep->memcg_params->memcg, gfp,
				PAGE_SIZE << order);
	if (!res)
		atomic_add(1 << order, &cachep->memcg_params->nr_pages);
	return res;
}

void __memcg_uncharge_slab(struct kmem_cache *cachep, int order)
{
	memcg_uncharge_kmem(cachep->memcg_params->memcg, PAGE_SIZE << order);
	atomic_sub(1 << order, &cachep->memcg_params->nr_pages);
}

/*
 * Return the kmem_cache we're supposed to use for a slab allocation.
 * We try to use the current memcg's version of the cache.
 *
 * If the cache does not exist yet, if we are the first user of it,
 * we either create it immediately, if possible, or create it asynchronously
 * in a workqueue.
 * In the latter case, we will let the current allocation go through with
 * the original cache.
 *
 * Can't be called in interrupt context or from kernel threads.
 * This function needs to be called with rcu_read_lock() held.
 */
struct kmem_cache *__memcg_kmem_get_cache(struct kmem_cache *cachep,
					  gfp_t gfp)
{
	struct mem_cgroup *memcg;
	struct kmem_cache *memcg_cachep;

	VM_BUG_ON(!cachep->memcg_params);
	VM_BUG_ON(!cachep->memcg_params->is_root_cache);

	if (!current->mm || current->memcg_kmem_skip_account)
		return cachep;

	rcu_read_lock();
	memcg = mem_cgroup_from_task(rcu_dereference(current->mm->owner));

	if (!memcg_can_account_kmem(memcg))
		goto out;

	memcg_cachep = cache_from_memcg_idx(cachep, memcg_cache_id(memcg));
	if (likely(memcg_cachep)) {
		cachep = memcg_cachep;
		goto out;
	}

	/* The corresponding put will be done in the workqueue. */
	if (!css_tryget_online(&memcg->css))
		goto out;
	rcu_read_unlock();

	/*
	 * If we are in a safe context (can wait, and not in interrupt
	 * context), we could be be predictable and return right away.
	 * This would guarantee that the allocation being performed
	 * already belongs in the new cache.
	 *
	 * However, there are some clashes that can arrive from locking.
	 * For instance, because we acquire the slab_mutex while doing
	 * memcg_create_kmem_cache, this means no further allocation
	 * could happen with the slab_mutex held. So it's better to
	 * defer everything.
	 */
	memcg_schedule_register_cache(memcg, cachep);
	return cachep;
out:
	rcu_read_unlock();
	return cachep;
}

/*
 * We need to verify if the allocation against current->mm->owner's memcg is
 * possible for the given order. But the page is not allocated yet, so we'll
 * need a further commit step to do the final arrangements.
 *
 * It is possible for the task to switch cgroups in this mean time, so at
 * commit time, we can't rely on task conversion any longer.  We'll then use
 * the handle argument to return to the caller which cgroup we should commit
 * against. We could also return the memcg directly and avoid the pointer
 * passing, but a boolean return value gives better semantics considering
 * the compiled-out case as well.
 *
 * Returning true means the allocation is possible.
 */
bool
__memcg_kmem_newpage_charge(gfp_t gfp, struct mem_cgroup **_memcg, int order)
{
	struct mem_cgroup *memcg;
	int ret;

	*_memcg = NULL;

	/*
	 * Disabling accounting is only relevant for some specific memcg
	 * internal allocations. Therefore we would initially not have such
	 * check here, since direct calls to the page allocator that are
	 * accounted to kmemcg (alloc_kmem_pages and friends) only happen
	 * outside memcg core. We are mostly concerned with cache allocations,
	 * and by having this test at memcg_kmem_get_cache, we are already able
	 * to relay the allocation to the root cache and bypass the memcg cache
	 * altogether.
	 *
	 * There is one exception, though: the SLUB allocator does not create
	 * large order caches, but rather service large kmallocs directly from
	 * the page allocator. Therefore, the following sequence when backed by
	 * the SLUB allocator:
	 *
	 *	memcg_stop_kmem_account();
	 *	kmalloc(<large_number>)
	 *	memcg_resume_kmem_account();
	 *
	 * would effectively ignore the fact that we should skip accounting,
	 * since it will drive us directly to this function without passing
	 * through the cache selector memcg_kmem_get_cache. Such large
	 * allocations are extremely rare but can happen, for instance, for the
	 * cache arrays. We bring this test here.
	 */
	if (!current->mm || current->memcg_kmem_skip_account)
		return true;

	memcg = get_mem_cgroup_from_mm(current->mm);

	if (!memcg_can_account_kmem(memcg)) {
		css_put(&memcg->css);
		return true;
	}

	ret = memcg_charge_kmem(memcg, gfp, PAGE_SIZE << order);
	if (!ret)
		*_memcg = memcg;

	css_put(&memcg->css);
	return (ret == 0);
}

void __memcg_kmem_commit_charge(struct page *page, struct mem_cgroup *memcg,
			      int order)
{
	struct page_cgroup *pc;

	VM_BUG_ON(mem_cgroup_is_root(memcg));

	/* The page allocation failed. Revert */
	if (!page) {
		memcg_uncharge_kmem(memcg, PAGE_SIZE << order);
		return;
	}

	pc = lookup_page_cgroup(page);
	lock_page_cgroup(pc);
	pc->mem_cgroup = memcg;
	SetPageCgroupUsed(pc);
	unlock_page_cgroup(pc);
}

void __memcg_kmem_uncharge_pages(struct page *page, int order)
{
	struct mem_cgroup *memcg = NULL;
	struct page_cgroup *pc;


	pc = lookup_page_cgroup(page);
	/*
	 * Fast unlocked return. Theoretically might have changed, have to
	 * check again after locking.
	 */
	if (!PageCgroupUsed(pc))
		return;

	lock_page_cgroup(pc);
	if (PageCgroupUsed(pc)) {
		memcg = pc->mem_cgroup;
		ClearPageCgroupUsed(pc);
	}
	unlock_page_cgroup(pc);

	/*
	 * We trust that only if there is a memcg associated with the page, it
	 * is a valid allocation
	 */
	if (!memcg)
		return;

	VM_BUG_ON_PAGE(mem_cgroup_is_root(memcg), page);
	memcg_uncharge_kmem(memcg, PAGE_SIZE << order);
}
#else
static inline void memcg_unregister_all_caches(struct mem_cgroup *memcg)
{
}
#endif /* CONFIG_MEMCG_KMEM */

#ifdef CONFIG_TRANSPARENT_HUGEPAGE

#define PCGF_NOCOPY_AT_SPLIT (1 << PCG_LOCK | 1 << PCG_MIGRATION)
/*
 * Because tail pages are not marked as "used", set it. We're under
 * zone->lru_lock, 'splitting on pmd' and compound_lock.
 * charge/uncharge will be never happen and move_account() is done under
 * compound_lock(), so we don't have to take care of races.
 */
void mem_cgroup_split_huge_fixup(struct page *head)
{
	struct page_cgroup *head_pc = lookup_page_cgroup(head);
	struct page_cgroup *pc;
	struct mem_cgroup *memcg;
	int i;

	if (mem_cgroup_disabled())
		return;

	memcg = head_pc->mem_cgroup;
	for (i = 1; i < HPAGE_PMD_NR; i++) {
		pc = head_pc + i;
		pc->mem_cgroup = memcg;
		smp_wmb();/* see __commit_charge() */
		pc->flags = head_pc->flags & ~PCGF_NOCOPY_AT_SPLIT;
	}
	__this_cpu_sub(memcg->stat->count[MEM_CGROUP_STAT_RSS_HUGE],
		       HPAGE_PMD_NR);
}
#endif /* CONFIG_TRANSPARENT_HUGEPAGE */

/**
 * mem_cgroup_move_account - move account of the page
 * @page: the page
 * @nr_pages: number of regular pages (>1 for huge pages)
 * @pc:	page_cgroup of the page.
 * @from: mem_cgroup which the page is moved from.
 * @to:	mem_cgroup which the page is moved to. @from != @to.
 *
 * The caller must confirm following.
 * - page is not on LRU (isolate_page() is useful.)
 * - compound_lock is held when nr_pages > 1
 *
 * This function doesn't do "charge" to new cgroup and doesn't do "uncharge"
 * from old cgroup.
 */
static int mem_cgroup_move_account(struct page *page,
				   unsigned int nr_pages,
				   struct page_cgroup *pc,
				   struct mem_cgroup *from,
				   struct mem_cgroup *to)
{
	unsigned long flags;
	int ret;
	bool anon = PageAnon(page);

	VM_BUG_ON(from == to);
	VM_BUG_ON_PAGE(PageLRU(page), page);
	/*
	 * The page is isolated from LRU. So, collapse function
	 * will not handle this page. But page splitting can happen.
	 * Do this check under compound_page_lock(). The caller should
	 * hold it.
	 */
	ret = -EBUSY;
	if (nr_pages > 1 && !PageTransHuge(page))
		goto out;

	lock_page_cgroup(pc);

	ret = -EINVAL;
	if (!PageCgroupUsed(pc) || pc->mem_cgroup != from)
		goto unlock;

	move_lock_mem_cgroup(from, &flags);

	if (!anon && page_mapped(page)) {
		__this_cpu_sub(from->stat->count[MEM_CGROUP_STAT_FILE_MAPPED],
			       nr_pages);
		__this_cpu_add(to->stat->count[MEM_CGROUP_STAT_FILE_MAPPED],
			       nr_pages);
	}

	if (PageWriteback(page)) {
		__this_cpu_sub(from->stat->count[MEM_CGROUP_STAT_WRITEBACK],
			       nr_pages);
		__this_cpu_add(to->stat->count[MEM_CGROUP_STAT_WRITEBACK],
			       nr_pages);
	}

	mem_cgroup_charge_statistics(from, page, anon, -nr_pages);

	/* caller should have done css_get */
	pc->mem_cgroup = to;
	mem_cgroup_charge_statistics(to, page, anon, nr_pages);
	move_unlock_mem_cgroup(from, &flags);
	ret = 0;
unlock:
	unlock_page_cgroup(pc);
	/*
	 * check events
	 */
	memcg_check_events(to, page);
	memcg_check_events(from, page);
out:
	return ret;
}

/**
 * mem_cgroup_move_parent - moves page to the parent group
 * @page: the page to move
 * @pc: page_cgroup of the page
 * @child: page's cgroup
 *
 * move charges to its parent or the root cgroup if the group has no
 * parent (aka use_hierarchy==0).
 * Although this might fail (get_page_unless_zero, isolate_lru_page or
 * mem_cgroup_move_account fails) the failure is always temporary and
 * it signals a race with a page removal/uncharge or migration. In the
 * first case the page is on the way out and it will vanish from the LRU
 * on the next attempt and the call should be retried later.
 * Isolation from the LRU fails only if page has been isolated from
 * the LRU since we looked at it and that usually means either global
 * reclaim or migration going on. The page will either get back to the
 * LRU or vanish.
 * Finaly mem_cgroup_move_account fails only if the page got uncharged
 * (!PageCgroupUsed) or moved to a different group. The page will
 * disappear in the next attempt.
 */
static int mem_cgroup_move_parent(struct page *page,
				  struct page_cgroup *pc,
				  struct mem_cgroup *child)
{
	struct mem_cgroup *parent;
	unsigned int nr_pages;
	unsigned long uninitialized_var(flags);
	int ret;

	VM_BUG_ON(mem_cgroup_is_root(child));

	ret = -EBUSY;
	if (!get_page_unless_zero(page))
		goto out;
	if (isolate_lru_page(page))
		goto put;

	nr_pages = hpage_nr_pages(page);

	parent = parent_mem_cgroup(child);
	/*
	 * If no parent, move charges to root cgroup.
	 */
	if (!parent)
		parent = root_mem_cgroup;

	if (nr_pages > 1) {
		VM_BUG_ON_PAGE(!PageTransHuge(page), page);
		flags = compound_lock_irqsave(page);
	}

	ret = mem_cgroup_move_account(page, nr_pages,
				pc, child, parent);
	if (!ret)
		__mem_cgroup_cancel_local_charge(child, nr_pages);

	if (nr_pages > 1)
		compound_unlock_irqrestore(page, flags);
	putback_lru_page(page);
put:
	put_page(page);
out:
	return ret;
}

int mem_cgroup_charge_anon(struct page *page,
			      struct mm_struct *mm, gfp_t gfp_mask)
{
	unsigned int nr_pages = 1;
	struct mem_cgroup *memcg;
	bool oom = true;

	if (mem_cgroup_disabled())
		return 0;

	VM_BUG_ON_PAGE(page_mapped(page), page);
	VM_BUG_ON_PAGE(page->mapping && !PageAnon(page), page);
	VM_BUG_ON(!mm);

	if (PageTransHuge(page)) {
		nr_pages <<= compound_order(page);
		VM_BUG_ON_PAGE(!PageTransHuge(page), page);
		/*
		 * Never OOM-kill a process for a huge page.  The
		 * fault handler will fall back to regular pages.
		 */
		oom = false;
	}

	memcg = mem_cgroup_try_charge_mm(mm, gfp_mask, nr_pages, oom);
	if (!memcg)
		return -ENOMEM;
	__mem_cgroup_commit_charge(memcg, page, nr_pages,
				   MEM_CGROUP_CHARGE_TYPE_ANON, false);
	return 0;
}

/*
 * While swap-in, try_charge -> commit or cancel, the page is locked.
 * And when try_charge() successfully returns, one refcnt to memcg without
 * struct page_cgroup is acquired. This refcnt will be consumed by
 * "commit()" or removed by "cancel()"
 */
static int __mem_cgroup_try_charge_swapin(struct mm_struct *mm,
					  struct page *page,
					  gfp_t mask,
					  struct mem_cgroup **memcgp)
{
	struct mem_cgroup *memcg = NULL;
	struct page_cgroup *pc;
	int ret;

	pc = lookup_page_cgroup(page);
	/*
	 * Every swap fault against a single page tries to charge the
	 * page, bail as early as possible.  shmem_unuse() encounters
	 * already charged pages, too.  The USED bit is protected by
	 * the page lock, which serializes swap cache removal, which
	 * in turn serializes uncharging.
	 */
	if (PageCgroupUsed(pc))
		goto out;
	if (do_swap_account)
		memcg = try_get_mem_cgroup_from_page(page);
	if (!memcg)
		memcg = get_mem_cgroup_from_mm(mm);
	ret = mem_cgroup_try_charge(memcg, mask, 1, true);
	css_put(&memcg->css);
	if (ret == -EINTR)
		memcg = root_mem_cgroup;
	else if (ret)
		return ret;
out:
	*memcgp = memcg;
	return 0;
}

int mem_cgroup_try_charge_swapin(struct mm_struct *mm, struct page *page,
				 gfp_t gfp_mask, struct mem_cgroup **memcgp)
{
	if (mem_cgroup_disabled()) {
		*memcgp = NULL;
		return 0;
	}
	/*
	 * A racing thread's fault, or swapoff, may have already
	 * updated the pte, and even removed page from swap cache: in
	 * those cases unuse_pte()'s pte_same() test will fail; but
	 * there's also a KSM case which does need to charge the page.
	 */
	if (!PageSwapCache(page)) {
		struct mem_cgroup *memcg;

		memcg = mem_cgroup_try_charge_mm(mm, gfp_mask, 1, true);
		if (!memcg)
			return -ENOMEM;
		*memcgp = memcg;
		return 0;
	}
	return __mem_cgroup_try_charge_swapin(mm, page, gfp_mask, memcgp);
}

void mem_cgroup_cancel_charge_swapin(struct mem_cgroup *memcg)
{
	if (mem_cgroup_disabled())
		return;
	if (!memcg)
		return;
	__mem_cgroup_cancel_charge(memcg, 1);
}

static void
__mem_cgroup_commit_charge_swapin(struct page *page, struct mem_cgroup *memcg,
					enum charge_type ctype)
{
	if (mem_cgroup_disabled())
		return;
	if (!memcg)
		return;

	__mem_cgroup_commit_charge(memcg, page, 1, ctype, true);
	/*
	 * Now swap is on-memory. This means this page may be
	 * counted both as mem and swap....double count.
	 * Fix it by uncharging from memsw. Basically, this SwapCache is stable
	 * under lock_page(). But in do_swap_page()::memory.c, reuse_swap_page()
	 * may call delete_from_swap_cache() before reach here.
	 */
	if (do_swap_account && PageSwapCache(page)) {
		swp_entry_t ent = {.val = page_private(page)};
		mem_cgroup_uncharge_swap(ent);
	}
}

void mem_cgroup_commit_charge_swapin(struct page *page,
				     struct mem_cgroup *memcg)
{
	__mem_cgroup_commit_charge_swapin(page, memcg,
					  MEM_CGROUP_CHARGE_TYPE_ANON);
}

int mem_cgroup_charge_file(struct page *page, struct mm_struct *mm,
				gfp_t gfp_mask)
{
	enum charge_type type = MEM_CGROUP_CHARGE_TYPE_CACHE;
	struct mem_cgroup *memcg;
	int ret;

	if (mem_cgroup_disabled())
		return 0;
	if (PageCompound(page))
		return 0;

	if (PageSwapCache(page)) { /* shmem */
		ret = __mem_cgroup_try_charge_swapin(mm, page,
						     gfp_mask, &memcg);
		if (ret)
			return ret;
		__mem_cgroup_commit_charge_swapin(page, memcg, type);
		return 0;
	}

	/*
	 * Page cache insertions can happen without an actual mm
	 * context, e.g. during disk probing on boot.
	 */
	if (unlikely(!mm))
		memcg = root_mem_cgroup;
	else {
		memcg = mem_cgroup_try_charge_mm(mm, gfp_mask, 1, true);
		if (!memcg)
			return -ENOMEM;
	}
	__mem_cgroup_commit_charge(memcg, page, 1, type, false);
	return 0;
}

static void mem_cgroup_do_uncharge(struct mem_cgroup *memcg,
				   unsigned int nr_pages,
				   const enum charge_type ctype)
{
	struct memcg_batch_info *batch = NULL;
	bool uncharge_memsw = true;

	/* If swapout, usage of swap doesn't decrease */
	if (!do_swap_account || ctype == MEM_CGROUP_CHARGE_TYPE_SWAPOUT)
		uncharge_memsw = false;

	batch = &current->memcg_batch;
	/*
	 * In usual, we do css_get() when we remember memcg pointer.
	 * But in this case, we keep res->usage until end of a series of
	 * uncharges. Then, it's ok to ignore memcg's refcnt.
	 */
	if (!batch->memcg)
		batch->memcg = memcg;
	/*
	 * do_batch > 0 when unmapping pages or inode invalidate/truncate.
	 * In those cases, all pages freed continuously can be expected to be in
	 * the same cgroup and we have chance to coalesce uncharges.
	 * But we do uncharge one by one if this is killed by OOM(TIF_MEMDIE)
	 * because we want to do uncharge as soon as possible.
	 */

	if (!batch->do_batch || test_thread_flag(TIF_MEMDIE))
		goto direct_uncharge;

	if (nr_pages > 1)
		goto direct_uncharge;

	/*
	 * In typical case, batch->memcg == mem. This means we can
	 * merge a series of uncharges to an uncharge of res_counter.
	 * If not, we uncharge res_counter ony by one.
	 */
	if (batch->memcg != memcg)
		goto direct_uncharge;
	/* remember freed charge and uncharge it later */
	batch->nr_pages++;
	if (uncharge_memsw)
		batch->memsw_nr_pages++;
	return;
direct_uncharge:
	res_counter_uncharge(&memcg->res, nr_pages * PAGE_SIZE);
	if (uncharge_memsw)
		res_counter_uncharge(&memcg->memsw, nr_pages * PAGE_SIZE);
	if (unlikely(batch->memcg != memcg))
		memcg_oom_recover(memcg);
}

/*
 * uncharge if !page_mapped(page)
 */
static struct mem_cgroup *
__mem_cgroup_uncharge_common(struct page *page, enum charge_type ctype,
			     bool end_migration)
{
	struct mem_cgroup *memcg = NULL;
	unsigned int nr_pages = 1;
	struct page_cgroup *pc;
	bool anon;

	if (mem_cgroup_disabled())
		return NULL;

	if (PageTransHuge(page)) {
		nr_pages <<= compound_order(page);
		VM_BUG_ON_PAGE(!PageTransHuge(page), page);
	}
	/*
	 * Check if our page_cgroup is valid
	 */
	pc = lookup_page_cgroup(page);
	if (unlikely(!PageCgroupUsed(pc)))
		return NULL;

	lock_page_cgroup(pc);

	memcg = pc->mem_cgroup;

	if (!PageCgroupUsed(pc))
		goto unlock_out;

	anon = PageAnon(page);

	switch (ctype) {
	case MEM_CGROUP_CHARGE_TYPE_ANON:
		/*
		 * Generally PageAnon tells if it's the anon statistics to be
		 * updated; but sometimes e.g. mem_cgroup_uncharge_page() is
		 * used before page reached the stage of being marked PageAnon.
		 */
		anon = true;
		/* fallthrough */
	case MEM_CGROUP_CHARGE_TYPE_DROP:
		/* See mem_cgroup_prepare_migration() */
		if (page_mapped(page))
			goto unlock_out;
		/*
		 * Pages under migration may not be uncharged.  But
		 * end_migration() /must/ be the one uncharging the
		 * unused post-migration page and so it has to call
		 * here with the migration bit still set.  See the
		 * res_counter handling below.
		 */
		if (!end_migration && PageCgroupMigration(pc))
			goto unlock_out;
		break;
	case MEM_CGROUP_CHARGE_TYPE_SWAPOUT:
		if (!PageAnon(page)) {	/* Shared memory */
			if (page->mapping && !page_is_file_cache(page))
				goto unlock_out;
		} else if (page_mapped(page)) /* Anon */
				goto unlock_out;
		break;
	default:
		break;
	}

	mem_cgroup_charge_statistics(memcg, page, anon, -nr_pages);

	ClearPageCgroupUsed(pc);
	/*
	 * pc->mem_cgroup is not cleared here. It will be accessed when it's
	 * freed from LRU. This is safe because uncharged page is expected not
	 * to be reused (freed soon). Exception is SwapCache, it's handled by
	 * special functions.
	 */

	unlock_page_cgroup(pc);
	/*
	 * even after unlock, we have memcg->res.usage here and this memcg
	 * will never be freed, so it's safe to call css_get().
	 */
	memcg_check_events(memcg, page);
	if (do_swap_account && ctype == MEM_CGROUP_CHARGE_TYPE_SWAPOUT) {
		mem_cgroup_swap_statistics(memcg, true);
		css_get(&memcg->css);
	}
	/*
	 * Migration does not charge the res_counter for the
	 * replacement page, so leave it alone when phasing out the
	 * page that is unused after the migration.
	 */
	if (!end_migration && !mem_cgroup_is_root(memcg))
		mem_cgroup_do_uncharge(memcg, nr_pages, ctype);

	return memcg;

unlock_out:
	unlock_page_cgroup(pc);
	return NULL;
}

void mem_cgroup_uncharge_page(struct page *page)
{
	/* early check. */
	if (page_mapped(page))
		return;
	VM_BUG_ON_PAGE(page->mapping && !PageAnon(page), page);
	/*
	 * If the page is in swap cache, uncharge should be deferred
	 * to the swap path, which also properly accounts swap usage
	 * and handles memcg lifetime.
	 *
	 * Note that this check is not stable and reclaim may add the
	 * page to swap cache at any time after this.  However, if the
	 * page is not in swap cache by the time page->mapcount hits
	 * 0, there won't be any page table references to the swap
	 * slot, and reclaim will free it and not actually write the
	 * page to disk.
	 */
	if (PageSwapCache(page))
		return;
	__mem_cgroup_uncharge_common(page, MEM_CGROUP_CHARGE_TYPE_ANON, false);
}

void mem_cgroup_uncharge_cache_page(struct page *page)
{
	VM_BUG_ON_PAGE(page_mapped(page), page);
	VM_BUG_ON_PAGE(page->mapping, page);
	__mem_cgroup_uncharge_common(page, MEM_CGROUP_CHARGE_TYPE_CACHE, false);
}

/*
 * Batch_start/batch_end is called in unmap_page_range/invlidate/trucate.
 * In that cases, pages are freed continuously and we can expect pages
 * are in the same memcg. All these calls itself limits the number of
 * pages freed at once, then uncharge_start/end() is called properly.
 * This may be called prural(2) times in a context,
 */

void mem_cgroup_uncharge_start(void)
{
	current->memcg_batch.do_batch++;
	/* We can do nest. */
	if (current->memcg_batch.do_batch == 1) {
		current->memcg_batch.memcg = NULL;
		current->memcg_batch.nr_pages = 0;
		current->memcg_batch.memsw_nr_pages = 0;
	}
}

void mem_cgroup_uncharge_end(void)
{
	struct memcg_batch_info *batch = &current->memcg_batch;

	if (!batch->do_batch)
		return;

	batch->do_batch--;
	if (batch->do_batch) /* If stacked, do nothing. */
		return;

	if (!batch->memcg)
		return;
	/*
	 * This "batch->memcg" is valid without any css_get/put etc...
	 * bacause we hide charges behind us.
	 */
	if (batch->nr_pages)
		res_counter_uncharge(&batch->memcg->res,
				     batch->nr_pages * PAGE_SIZE);
	if (batch->memsw_nr_pages)
		res_counter_uncharge(&batch->memcg->memsw,
				     batch->memsw_nr_pages * PAGE_SIZE);
	memcg_oom_recover(batch->memcg);
	/* forget this pointer (for sanity check) */
	batch->memcg = NULL;
}

#ifdef CONFIG_SWAP
/*
 * called after __delete_from_swap_cache() and drop "page" account.
 * memcg information is recorded to swap_cgroup of "ent"
 */
void
mem_cgroup_uncharge_swapcache(struct page *page, swp_entry_t ent, bool swapout)
{
	struct mem_cgroup *memcg;
	int ctype = MEM_CGROUP_CHARGE_TYPE_SWAPOUT;

	if (!swapout) /* this was a swap cache but the swap is unused ! */
		ctype = MEM_CGROUP_CHARGE_TYPE_DROP;

	memcg = __mem_cgroup_uncharge_common(page, ctype, false);

	/*
	 * record memcg information,  if swapout && memcg != NULL,
	 * css_get() was called in uncharge().
	 */
	if (do_swap_account && swapout && memcg)
		swap_cgroup_record(ent, mem_cgroup_id(memcg));
}
#endif

#ifdef CONFIG_MEMCG_SWAP
/*
 * called from swap_entry_free(). remove record in swap_cgroup and
 * uncharge "memsw" account.
 */
void mem_cgroup_uncharge_swap(swp_entry_t ent)
{
	struct mem_cgroup *memcg;
	unsigned short id;

	if (!do_swap_account)
		return;

	id = swap_cgroup_record(ent, 0);
	rcu_read_lock();
	memcg = mem_cgroup_lookup(id);
	if (memcg) {
		/*
		 * We uncharge this because swap is freed.  This memcg can
		 * be obsolete one. We avoid calling css_tryget_online().
		 */
		if (!mem_cgroup_is_root(memcg))
			res_counter_uncharge(&memcg->memsw, PAGE_SIZE);
		mem_cgroup_swap_statistics(memcg, false);
		css_put(&memcg->css);
	}
	rcu_read_unlock();
}

/**
 * mem_cgroup_move_swap_account - move swap charge and swap_cgroup's record.
 * @entry: swap entry to be moved
 * @from:  mem_cgroup which the entry is moved from
 * @to:  mem_cgroup which the entry is moved to
 *
 * It succeeds only when the swap_cgroup's record for this entry is the same
 * as the mem_cgroup's id of @from.
 *
 * Returns 0 on success, -EINVAL on failure.
 *
 * The caller must have charged to @to, IOW, called res_counter_charge() about
 * both res and memsw, and called css_get().
 */
static int mem_cgroup_move_swap_account(swp_entry_t entry,
				struct mem_cgroup *from, struct mem_cgroup *to)
{
	unsigned short old_id, new_id;

	old_id = mem_cgroup_id(from);
	new_id = mem_cgroup_id(to);

	if (swap_cgroup_cmpxchg(entry, old_id, new_id) == old_id) {
		mem_cgroup_swap_statistics(from, false);
		mem_cgroup_swap_statistics(to, true);
		/*
		 * This function is only called from task migration context now.
		 * It postpones res_counter and refcount handling till the end
		 * of task migration(mem_cgroup_clear_mc()) for performance
		 * improvement. But we cannot postpone css_get(to)  because if
		 * the process that has been moved to @to does swap-in, the
		 * refcount of @to might be decreased to 0.
		 *
		 * We are in attach() phase, so the cgroup is guaranteed to be
		 * alive, so we can just call css_get().
		 */
		css_get(&to->css);
		return 0;
	}
	return -EINVAL;
}
#else
static inline int mem_cgroup_move_swap_account(swp_entry_t entry,
				struct mem_cgroup *from, struct mem_cgroup *to)
{
	return -EINVAL;
}
#endif

/*
 * Before starting migration, account PAGE_SIZE to mem_cgroup that the old
 * page belongs to.
 */
void mem_cgroup_prepare_migration(struct page *page, struct page *newpage,
				  struct mem_cgroup **memcgp)
{
	struct mem_cgroup *memcg = NULL;
	unsigned int nr_pages = 1;
	struct page_cgroup *pc;
	enum charge_type ctype;

	*memcgp = NULL;

	if (mem_cgroup_disabled())
		return;

	if (PageTransHuge(page))
		nr_pages <<= compound_order(page);

	pc = lookup_page_cgroup(page);
	lock_page_cgroup(pc);
	if (PageCgroupUsed(pc)) {
		memcg = pc->mem_cgroup;
		css_get(&memcg->css);
		/*
		 * At migrating an anonymous page, its mapcount goes down
		 * to 0 and uncharge() will be called. But, even if it's fully
		 * unmapped, migration may fail and this page has to be
		 * charged again. We set MIGRATION flag here and delay uncharge
		 * until end_migration() is called
		 *
		 * Corner Case Thinking
		 * A)
		 * When the old page was mapped as Anon and it's unmap-and-freed
		 * while migration was ongoing.
		 * If unmap finds the old page, uncharge() of it will be delayed
		 * until end_migration(). If unmap finds a new page, it's
		 * uncharged when it make mapcount to be 1->0. If unmap code
		 * finds swap_migration_entry, the new page will not be mapped
		 * and end_migration() will find it(mapcount==0).
		 *
		 * B)
		 * When the old page was mapped but migraion fails, the kernel
		 * remaps it. A charge for it is kept by MIGRATION flag even
		 * if mapcount goes down to 0. We can do remap successfully
		 * without charging it again.
		 *
		 * C)
		 * The "old" page is under lock_page() until the end of
		 * migration, so, the old page itself will not be swapped-out.
		 * If the new page is swapped out before end_migraton, our
		 * hook to usual swap-out path will catch the event.
		 */
		if (PageAnon(page))
			SetPageCgroupMigration(pc);
	}
	unlock_page_cgroup(pc);
	/*
	 * If the page is not charged at this point,
	 * we return here.
	 */
	if (!memcg)
		return;

	*memcgp = memcg;
	/*
	 * We charge new page before it's used/mapped. So, even if unlock_page()
	 * is called before end_migration, we can catch all events on this new
	 * page. In the case new page is migrated but not remapped, new page's
	 * mapcount will be finally 0 and we call uncharge in end_migration().
	 */
	if (PageAnon(page))
		ctype = MEM_CGROUP_CHARGE_TYPE_ANON;
	else
		ctype = MEM_CGROUP_CHARGE_TYPE_CACHE;
	/*
	 * The page is committed to the memcg, but it's not actually
	 * charged to the res_counter since we plan on replacing the
	 * old one and only one page is going to be left afterwards.
	 */
	__mem_cgroup_commit_charge(memcg, newpage, nr_pages, ctype, false);
}

/* remove redundant charge if migration failed*/
void mem_cgroup_end_migration(struct mem_cgroup *memcg,
	struct page *oldpage, struct page *newpage, bool migration_ok)
{
	struct page *used, *unused;
	struct page_cgroup *pc;
	bool anon;

	if (!memcg)
		return;

	if (!migration_ok) {
		used = oldpage;
		unused = newpage;
	} else {
		used = newpage;
		unused = oldpage;
	}
	anon = PageAnon(used);
	__mem_cgroup_uncharge_common(unused,
				     anon ? MEM_CGROUP_CHARGE_TYPE_ANON
				     : MEM_CGROUP_CHARGE_TYPE_CACHE,
				     true);
	css_put(&memcg->css);
	/*
	 * We disallowed uncharge of pages under migration because mapcount
	 * of the page goes down to zero, temporarly.
	 * Clear the flag and check the page should be charged.
	 */
	pc = lookup_page_cgroup(oldpage);
	lock_page_cgroup(pc);
	ClearPageCgroupMigration(pc);
	unlock_page_cgroup(pc);

	/*
	 * If a page is a file cache, radix-tree replacement is very atomic
	 * and we can skip this check. When it was an Anon page, its mapcount
	 * goes down to 0. But because we added MIGRATION flage, it's not
	 * uncharged yet. There are several case but page->mapcount check
	 * and USED bit check in mem_cgroup_uncharge_page() will do enough
	 * check. (see prepare_charge() also)
	 */
	if (anon)
		mem_cgroup_uncharge_page(used);
}

/*
 * At replace page cache, newpage is not under any memcg but it's on
 * LRU. So, this function doesn't touch res_counter but handles LRU
 * in correct way. Both pages are locked so we cannot race with uncharge.
 */
void mem_cgroup_replace_page_cache(struct page *oldpage,
				  struct page *newpage)
{
	struct mem_cgroup *memcg = NULL;
	struct page_cgroup *pc;
	enum charge_type type = MEM_CGROUP_CHARGE_TYPE_CACHE;

	if (mem_cgroup_disabled())
		return;

	pc = lookup_page_cgroup(oldpage);
	/* fix accounting on old pages */
	lock_page_cgroup(pc);
	if (PageCgroupUsed(pc)) {
		memcg = pc->mem_cgroup;
		mem_cgroup_charge_statistics(memcg, oldpage, false, -1);
		ClearPageCgroupUsed(pc);
	}
	unlock_page_cgroup(pc);

	/*
	 * When called from shmem_replace_page(), in some cases the
	 * oldpage has already been charged, and in some cases not.
	 */
	if (!memcg)
		return;
	/*
	 * Even if newpage->mapping was NULL before starting replacement,
	 * the newpage may be on LRU(or pagevec for LRU) already. We lock
	 * LRU while we overwrite pc->mem_cgroup.
	 */
	__mem_cgroup_commit_charge(memcg, newpage, 1, type, true);
}

#ifdef CONFIG_DEBUG_VM
static struct page_cgroup *lookup_page_cgroup_used(struct page *page)
{
	struct page_cgroup *pc;

	pc = lookup_page_cgroup(page);
	/*
	 * Can be NULL while feeding pages into the page allocator for
	 * the first time, i.e. during boot or memory hotplug;
	 * or when mem_cgroup_disabled().
	 */
	if (likely(pc) && PageCgroupUsed(pc))
		return pc;
	return NULL;
}

bool mem_cgroup_bad_page_check(struct page *page)
{
	if (mem_cgroup_disabled())
		return false;

	return lookup_page_cgroup_used(page) != NULL;
}

void mem_cgroup_print_bad_page(struct page *page)
{
	struct page_cgroup *pc;

	pc = lookup_page_cgroup_used(page);
	if (pc) {
		pr_alert("pc:%p pc->flags:%lx pc->mem_cgroup:%p\n",
			 pc, pc->flags, pc->mem_cgroup);
	}
}
#endif

static int mem_cgroup_resize_limit(struct mem_cgroup *memcg,
				unsigned long long val)
{
	int retry_count;
	u64 memswlimit, memlimit;
	int ret = 0;
	int children = mem_cgroup_count_children(memcg);
	u64 curusage, oldusage;
	int enlarge;

	/*
	 * For keeping hierarchical_reclaim simple, how long we should retry
	 * is depends on callers. We set our retry-count to be function
	 * of # of children which we should visit in this loop.
	 */
	retry_count = MEM_CGROUP_RECLAIM_RETRIES * children;

	oldusage = res_counter_read_u64(&memcg->res, RES_USAGE);

	enlarge = 0;
	while (retry_count) {
		if (signal_pending(current)) {
			ret = -EINTR;
			break;
		}
		/*
		 * Rather than hide all in some function, I do this in
		 * open coded manner. You see what this really does.
		 * We have to guarantee memcg->res.limit <= memcg->memsw.limit.
		 */
		mutex_lock(&set_limit_mutex);
		memswlimit = res_counter_read_u64(&memcg->memsw, RES_LIMIT);
		if (memswlimit < val) {
			ret = -EINVAL;
			mutex_unlock(&set_limit_mutex);
			break;
		}

		memlimit = res_counter_read_u64(&memcg->res, RES_LIMIT);
		if (memlimit < val)
			enlarge = 1;

		ret = res_counter_set_limit(&memcg->res, val);
		if (!ret) {
			if (memswlimit == val)
				memcg->memsw_is_minimum = true;
			else
				memcg->memsw_is_minimum = false;
		}
		mutex_unlock(&set_limit_mutex);

		if (!ret)
			break;

		mem_cgroup_reclaim(memcg, GFP_KERNEL,
				   MEM_CGROUP_RECLAIM_SHRINK);
		curusage = res_counter_read_u64(&memcg->res, RES_USAGE);
		/* Usage is reduced ? */
		if (curusage >= oldusage)
			retry_count--;
		else
			oldusage = curusage;
	}
	if (!ret && enlarge)
		memcg_oom_recover(memcg);

	return ret;
}

static int mem_cgroup_resize_memsw_limit(struct mem_cgroup *memcg,
					unsigned long long val)
{
	int retry_count;
	u64 memlimit, memswlimit, oldusage, curusage;
	int children = mem_cgroup_count_children(memcg);
	int ret = -EBUSY;
	int enlarge = 0;

	/* see mem_cgroup_resize_res_limit */
	retry_count = children * MEM_CGROUP_RECLAIM_RETRIES;
	oldusage = res_counter_read_u64(&memcg->memsw, RES_USAGE);
	while (retry_count) {
		if (signal_pending(current)) {
			ret = -EINTR;
			break;
		}
		/*
		 * Rather than hide all in some function, I do this in
		 * open coded manner. You see what this really does.
		 * We have to guarantee memcg->res.limit <= memcg->memsw.limit.
		 */
		mutex_lock(&set_limit_mutex);
		memlimit = res_counter_read_u64(&memcg->res, RES_LIMIT);
		if (memlimit > val) {
			ret = -EINVAL;
			mutex_unlock(&set_limit_mutex);
			break;
		}
		memswlimit = res_counter_read_u64(&memcg->memsw, RES_LIMIT);
		if (memswlimit < val)
			enlarge = 1;
		ret = res_counter_set_limit(&memcg->memsw, val);
		if (!ret) {
			if (memlimit == val)
				memcg->memsw_is_minimum = true;
			else
				memcg->memsw_is_minimum = false;
		}
		mutex_unlock(&set_limit_mutex);

		if (!ret)
			break;

		mem_cgroup_reclaim(memcg, GFP_KERNEL,
				   MEM_CGROUP_RECLAIM_NOSWAP |
				   MEM_CGROUP_RECLAIM_SHRINK);
		curusage = res_counter_read_u64(&memcg->memsw, RES_USAGE);
		/* Usage is reduced ? */
		if (curusage >= oldusage)
			retry_count--;
		else
			oldusage = curusage;
	}
	if (!ret && enlarge)
		memcg_oom_recover(memcg);
	return ret;
}

unsigned long mem_cgroup_soft_limit_reclaim(struct zone *zone, int order,
					    gfp_t gfp_mask,
					    unsigned long *total_scanned)
{
	unsigned long nr_reclaimed = 0;
	struct mem_cgroup_per_zone *mz, *next_mz = NULL;
	unsigned long reclaimed;
	int loop = 0;
	struct mem_cgroup_tree_per_zone *mctz;
	unsigned long long excess;
	unsigned long nr_scanned;

	if (order > 0)
		return 0;

	mctz = soft_limit_tree_node_zone(zone_to_nid(zone), zone_idx(zone));
	/*
	 * This loop can run a while, specially if mem_cgroup's continuously
	 * keep exceeding their soft limit and putting the system under
	 * pressure
	 */
	do {
		if (next_mz)
			mz = next_mz;
		else
			mz = mem_cgroup_largest_soft_limit_node(mctz);
		if (!mz)
			break;

		nr_scanned = 0;
		reclaimed = mem_cgroup_soft_reclaim(mz->memcg, zone,
						    gfp_mask, &nr_scanned);
		nr_reclaimed += reclaimed;
		*total_scanned += nr_scanned;
		spin_lock(&mctz->lock);

		/*
		 * If we failed to reclaim anything from this memory cgroup
		 * it is time to move on to the next cgroup
		 */
		next_mz = NULL;
		if (!reclaimed) {
			do {
				/*
				 * Loop until we find yet another one.
				 *
				 * By the time we get the soft_limit lock
				 * again, someone might have aded the
				 * group back on the RB tree. Iterate to
				 * make sure we get a different mem.
				 * mem_cgroup_largest_soft_limit_node returns
				 * NULL if no other cgroup is present on
				 * the tree
				 */
				next_mz =
				__mem_cgroup_largest_soft_limit_node(mctz);
				if (next_mz == mz)
					css_put(&next_mz->memcg->css);
				else /* next_mz == NULL or other memcg */
					break;
			} while (1);
		}
		__mem_cgroup_remove_exceeded(mz->memcg, mz, mctz);
		excess = res_counter_soft_limit_excess(&mz->memcg->res);
		/*
		 * One school of thought says that we should not add
		 * back the node to the tree if reclaim returns 0.
		 * But our reclaim could return 0, simply because due
		 * to priority we are exposing a smaller subset of
		 * memory to reclaim from. Consider this as a longer
		 * term TODO.
		 */
		/* If excess == 0, no tree ops */
		__mem_cgroup_insert_exceeded(mz->memcg, mz, mctz, excess);
		spin_unlock(&mctz->lock);
		css_put(&mz->memcg->css);
		loop++;
		/*
		 * Could not reclaim anything and there are no more
		 * mem cgroups to try or we seem to be looping without
		 * reclaiming anything.
		 */
		if (!nr_reclaimed &&
			(next_mz == NULL ||
			loop > MEM_CGROUP_MAX_SOFT_LIMIT_RECLAIM_LOOPS))
			break;
	} while (!nr_reclaimed);
	if (next_mz)
		css_put(&next_mz->memcg->css);
	return nr_reclaimed;
}

/**
 * mem_cgroup_force_empty_list - clears LRU of a group
 * @memcg: group to clear
 * @node: NUMA node
 * @zid: zone id
 * @lru: lru to to clear
 *
 * Traverse a specified page_cgroup list and try to drop them all.  This doesn't
 * reclaim the pages page themselves - pages are moved to the parent (or root)
 * group.
 */
static void mem_cgroup_force_empty_list(struct mem_cgroup *memcg,
				int node, int zid, enum lru_list lru)
{
	struct lruvec *lruvec;
	unsigned long flags;
	struct list_head *list;
	struct page *busy;
	struct zone *zone;

	zone = &NODE_DATA(node)->node_zones[zid];
	lruvec = mem_cgroup_zone_lruvec(zone, memcg);
	list = &lruvec->lists[lru];

	busy = NULL;
	do {
		struct page_cgroup *pc;
		struct page *page;

		spin_lock_irqsave(&zone->lru_lock, flags);
		if (list_empty(list)) {
			spin_unlock_irqrestore(&zone->lru_lock, flags);
			break;
		}
		page = list_entry(list->prev, struct page, lru);
		if (busy == page) {
			list_move(&page->lru, list);
			busy = NULL;
			spin_unlock_irqrestore(&zone->lru_lock, flags);
			continue;
		}
		spin_unlock_irqrestore(&zone->lru_lock, flags);

		pc = lookup_page_cgroup(page);

		if (mem_cgroup_move_parent(page, pc, memcg)) {
			/* found lock contention or "pc" is obsolete. */
			busy = page;
			cond_resched();
		} else
			busy = NULL;
	} while (!list_empty(list));
}

/*
 * make mem_cgroup's charge to be 0 if there is no task by moving
 * all the charges and pages to the parent.
 * This enables deleting this mem_cgroup.
 *
 * Caller is responsible for holding css reference on the memcg.
 */
static void mem_cgroup_reparent_charges(struct mem_cgroup *memcg)
{
	int node, zid;
	u64 usage;

	do {
		/* This is for making all *used* pages to be on LRU. */
		lru_add_drain_all();
		drain_all_stock_sync(memcg);
		mem_cgroup_start_move(memcg);
		for_each_node_state(node, N_MEMORY) {
			for (zid = 0; zid < MAX_NR_ZONES; zid++) {
				enum lru_list lru;
				for_each_lru(lru) {
					mem_cgroup_force_empty_list(memcg,
							node, zid, lru);
				}
			}
		}
		mem_cgroup_end_move(memcg);
		memcg_oom_recover(memcg);
		cond_resched();

		/*
		 * Kernel memory may not necessarily be trackable to a specific
		 * process. So they are not migrated, and therefore we can't
		 * expect their value to drop to 0 here.
		 * Having res filled up with kmem only is enough.
		 *
		 * This is a safety check because mem_cgroup_force_empty_list
		 * could have raced with mem_cgroup_replace_page_cache callers
		 * so the lru seemed empty but the page could have been added
		 * right after the check. RES_USAGE should be safe as we always
		 * charge before adding to the LRU.
		 */
		usage = res_counter_read_u64(&memcg->res, RES_USAGE) -
			res_counter_read_u64(&memcg->kmem, RES_USAGE);
	} while (usage > 0);
}

/*
 * Test whether @memcg has children, dead or alive.  Note that this
 * function doesn't care whether @memcg has use_hierarchy enabled and
 * returns %true if there are child csses according to the cgroup
 * hierarchy.  Testing use_hierarchy is the caller's responsiblity.
 */
static inline bool memcg_has_children(struct mem_cgroup *memcg)
{
	bool ret;

	/*
	 * The lock does not prevent addition or deletion of children, but
	 * it prevents a new child from being initialized based on this
	 * parent in css_online(), so it's enough to decide whether
	 * hierarchically inherited attributes can still be changed or not.
	 */
	lockdep_assert_held(&memcg_create_mutex);

	rcu_read_lock();
	ret = css_next_child(NULL, &memcg->css);
	rcu_read_unlock();
	return ret;
}

/*
 * Reclaims as many pages from the given memcg as possible and moves
 * the rest to the parent.
 *
 * Caller is responsible for holding css reference for memcg.
 */
static int mem_cgroup_force_empty(struct mem_cgroup *memcg)
{
	int nr_retries = MEM_CGROUP_RECLAIM_RETRIES;

	/* we call try-to-free pages for make this cgroup empty */
	lru_add_drain_all();
	/* try to free all pages in this cgroup */
	while (nr_retries && res_counter_read_u64(&memcg->res, RES_USAGE) > 0) {
		int progress;

		if (signal_pending(current))
			return -EINTR;

		progress = try_to_free_mem_cgroup_pages(memcg, GFP_KERNEL,
						false);
		if (!progress) {
			nr_retries--;
			/* maybe some writeback is necessary */
			congestion_wait(BLK_RW_ASYNC, HZ/10);
		}

	}

	return 0;
}

static ssize_t mem_cgroup_force_empty_write(struct kernfs_open_file *of,
					    char *buf, size_t nbytes,
					    loff_t off)
{
	struct mem_cgroup *memcg = mem_cgroup_from_css(of_css(of));

	if (mem_cgroup_is_root(memcg))
		return -EINVAL;
	return mem_cgroup_force_empty(memcg) ?: nbytes;
}

static u64 mem_cgroup_hierarchy_read(struct cgroup_subsys_state *css,
				     struct cftype *cft)
{
	return mem_cgroup_from_css(css)->use_hierarchy;
}

static int mem_cgroup_hierarchy_write(struct cgroup_subsys_state *css,
				      struct cftype *cft, u64 val)
{
	int retval = 0;
	struct mem_cgroup *memcg = mem_cgroup_from_css(css);
	struct mem_cgroup *parent_memcg = mem_cgroup_from_css(memcg->css.parent);

	mutex_lock(&memcg_create_mutex);

	if (memcg->use_hierarchy == val)
		goto out;

	/*
	 * If parent's use_hierarchy is set, we can't make any modifications
	 * in the child subtrees. If it is unset, then the change can
	 * occur, provided the current cgroup has no children.
	 *
	 * For the root cgroup, parent_mem is NULL, we allow value to be
	 * set if there are no children.
	 */
	if ((!parent_memcg || !parent_memcg->use_hierarchy) &&
				(val == 1 || val == 0)) {
		if (!memcg_has_children(memcg))
			memcg->use_hierarchy = val;
		else
			retval = -EBUSY;
	} else
		retval = -EINVAL;

out:
	mutex_unlock(&memcg_create_mutex);

	return retval;
}


static unsigned long mem_cgroup_recursive_stat(struct mem_cgroup *memcg,
					       enum mem_cgroup_stat_index idx)
{
	struct mem_cgroup *iter;
	long val = 0;

	/* Per-cpu values can be negative, use a signed accumulator */
	for_each_mem_cgroup_tree(iter, memcg)
		val += mem_cgroup_read_stat(iter, idx);

	if (val < 0) /* race ? */
		val = 0;
	return val;
}

static inline u64 mem_cgroup_usage(struct mem_cgroup *memcg, bool swap)
{
	u64 val;

	if (!mem_cgroup_is_root(memcg)) {
		if (!swap)
			return res_counter_read_u64(&memcg->res, RES_USAGE);
		else
			return res_counter_read_u64(&memcg->memsw, RES_USAGE);
	}

	/*
	 * Transparent hugepages are still accounted for in MEM_CGROUP_STAT_RSS
	 * as well as in MEM_CGROUP_STAT_RSS_HUGE.
	 */
	val = mem_cgroup_recursive_stat(memcg, MEM_CGROUP_STAT_CACHE);
	val += mem_cgroup_recursive_stat(memcg, MEM_CGROUP_STAT_RSS);

	if (swap)
		val += mem_cgroup_recursive_stat(memcg, MEM_CGROUP_STAT_SWAP);

	return val << PAGE_SHIFT;
}

static u64 mem_cgroup_read_u64(struct cgroup_subsys_state *css,
				   struct cftype *cft)
{
	struct mem_cgroup *memcg = mem_cgroup_from_css(css);
	u64 val;
	int name;
	enum res_type type;

	type = MEMFILE_TYPE(cft->private);
	name = MEMFILE_ATTR(cft->private);

	switch (type) {
	case _MEM:
		if (name == RES_USAGE)
			val = mem_cgroup_usage(memcg, false);
		else
			val = res_counter_read_u64(&memcg->res, name);
		break;
	case _MEMSWAP:
		if (name == RES_USAGE)
			val = mem_cgroup_usage(memcg, true);
		else
			val = res_counter_read_u64(&memcg->memsw, name);
		break;
	case _KMEM:
		val = res_counter_read_u64(&memcg->kmem, name);
		break;
	default:
		BUG();
	}

	return val;
}

#ifdef CONFIG_MEMCG_KMEM
/* should be called with activate_kmem_mutex held */
static int __memcg_activate_kmem(struct mem_cgroup *memcg,
				 unsigned long long limit)
{
	int err = 0;
	int memcg_id;

	if (memcg_kmem_is_active(memcg))
		return 0;

	/*
	 * We are going to allocate memory for data shared by all memory
	 * cgroups so let's stop accounting here.
	 */
	memcg_stop_kmem_account();

	/*
	 * For simplicity, we won't allow this to be disabled.  It also can't
	 * be changed if the cgroup has children already, or if tasks had
	 * already joined.
	 *
	 * If tasks join before we set the limit, a person looking at
	 * kmem.usage_in_bytes will have no way to determine when it took
	 * place, which makes the value quite meaningless.
	 *
	 * After it first became limited, changes in the value of the limit are
	 * of course permitted.
	 */
	mutex_lock(&memcg_create_mutex);
	if (cgroup_has_tasks(memcg->css.cgroup) ||
	    (memcg->use_hierarchy && memcg_has_children(memcg)))
		err = -EBUSY;
	mutex_unlock(&memcg_create_mutex);
	if (err)
		goto out;

	memcg_id = ida_simple_get(&kmem_limited_groups,
				  0, MEMCG_CACHES_MAX_SIZE, GFP_KERNEL);
	if (memcg_id < 0) {
		err = memcg_id;
		goto out;
	}

	/*
	 * Make sure we have enough space for this cgroup in each root cache's
	 * memcg_params.
	 */
	mutex_lock(&memcg_slab_mutex);
	err = memcg_update_all_caches(memcg_id + 1);
	mutex_unlock(&memcg_slab_mutex);
	if (err)
		goto out_rmid;

	memcg->kmemcg_id = memcg_id;
	INIT_LIST_HEAD(&memcg->memcg_slab_caches);

	/*
	 * We couldn't have accounted to this cgroup, because it hasn't got the
	 * active bit set yet, so this should succeed.
	 */
	err = res_counter_set_limit(&memcg->kmem, limit);
	VM_BUG_ON(err);

	static_key_slow_inc(&memcg_kmem_enabled_key);
	/*
	 * Setting the active bit after enabling static branching will
	 * guarantee no one starts accounting before all call sites are
	 * patched.
	 */
	memcg_kmem_set_active(memcg);
out:
	memcg_resume_kmem_account();
	return err;

out_rmid:
	ida_simple_remove(&kmem_limited_groups, memcg_id);
	goto out;
}

static int memcg_activate_kmem(struct mem_cgroup *memcg,
			       unsigned long long limit)
{
	int ret;

	mutex_lock(&activate_kmem_mutex);
	ret = __memcg_activate_kmem(memcg, limit);
	mutex_unlock(&activate_kmem_mutex);
	return ret;
}

static int memcg_update_kmem_limit(struct mem_cgroup *memcg,
				   unsigned long long val)
{
	int ret;

	if (!memcg_kmem_is_active(memcg))
		ret = memcg_activate_kmem(memcg, val);
	else
		ret = res_counter_set_limit(&memcg->kmem, val);
	return ret;
}

static int memcg_propagate_kmem(struct mem_cgroup *memcg)
{
	int ret = 0;
	struct mem_cgroup *parent = parent_mem_cgroup(memcg);

	if (!parent)
		return 0;

	mutex_lock(&activate_kmem_mutex);
	/*
	 * If the parent cgroup is not kmem-active now, it cannot be activated
	 * after this point, because it has at least one child already.
	 */
	if (memcg_kmem_is_active(parent))
		ret = __memcg_activate_kmem(memcg, RES_COUNTER_MAX);
	mutex_unlock(&activate_kmem_mutex);
	return ret;
}
#else
static int memcg_update_kmem_limit(struct mem_cgroup *memcg,
				   unsigned long long val)
{
	return -EINVAL;
}
#endif /* CONFIG_MEMCG_KMEM */

/*
 * The user of this function is...
 * RES_LIMIT.
 */
static ssize_t mem_cgroup_write(struct kernfs_open_file *of,
				char *buf, size_t nbytes, loff_t off)
{
	struct mem_cgroup *memcg = mem_cgroup_from_css(of_css(of));
	enum res_type type;
	int name;
	unsigned long long val;
	int ret;

	buf = strstrip(buf);
	type = MEMFILE_TYPE(of_cft(of)->private);
	name = MEMFILE_ATTR(of_cft(of)->private);

	switch (name) {
	case RES_LIMIT:
		if (mem_cgroup_is_root(memcg)) { /* Can't set limit on root */
			ret = -EINVAL;
			break;
		}
		/* This function does all necessary parse...reuse it */
		ret = res_counter_memparse_write_strategy(buf, &val);
		if (ret)
			break;
		if (type == _MEM)
			ret = mem_cgroup_resize_limit(memcg, val);
		else if (type == _MEMSWAP)
			ret = mem_cgroup_resize_memsw_limit(memcg, val);
		else if (type == _KMEM)
			ret = memcg_update_kmem_limit(memcg, val);
		else
			return -EINVAL;
		break;
	case RES_SOFT_LIMIT:
		ret = res_counter_memparse_write_strategy(buf, &val);
		if (ret)
			break;
		/*
		 * For memsw, soft limits are hard to implement in terms
		 * of semantics, for now, we support soft limits for
		 * control without swap
		 */
		if (type == _MEM)
			ret = res_counter_set_soft_limit(&memcg->res, val);
		else
			ret = -EINVAL;
		break;
	default:
		ret = -EINVAL; /* should be BUG() ? */
		break;
	}
	return ret ?: nbytes;
}

static void memcg_get_hierarchical_limit(struct mem_cgroup *memcg,
		unsigned long long *mem_limit, unsigned long long *memsw_limit)
{
	unsigned long long min_limit, min_memsw_limit, tmp;

	min_limit = res_counter_read_u64(&memcg->res, RES_LIMIT);
	min_memsw_limit = res_counter_read_u64(&memcg->memsw, RES_LIMIT);
	if (!memcg->use_hierarchy)
		goto out;

	while (memcg->css.parent) {
		memcg = mem_cgroup_from_css(memcg->css.parent);
		if (!memcg->use_hierarchy)
			break;
		tmp = res_counter_read_u64(&memcg->res, RES_LIMIT);
		min_limit = min(min_limit, tmp);
		tmp = res_counter_read_u64(&memcg->memsw, RES_LIMIT);
		min_memsw_limit = min(min_memsw_limit, tmp);
	}
out:
	*mem_limit = min_limit;
	*memsw_limit = min_memsw_limit;
}

static ssize_t mem_cgroup_reset(struct kernfs_open_file *of, char *buf,
				size_t nbytes, loff_t off)
{
	struct mem_cgroup *memcg = mem_cgroup_from_css(of_css(of));
	int name;
	enum res_type type;

	type = MEMFILE_TYPE(of_cft(of)->private);
	name = MEMFILE_ATTR(of_cft(of)->private);

	switch (name) {
	case RES_MAX_USAGE:
		if (type == _MEM)
			res_counter_reset_max(&memcg->res);
		else if (type == _MEMSWAP)
			res_counter_reset_max(&memcg->memsw);
		else if (type == _KMEM)
			res_counter_reset_max(&memcg->kmem);
		else
			return -EINVAL;
		break;
	case RES_FAILCNT:
		if (type == _MEM)
			res_counter_reset_failcnt(&memcg->res);
		else if (type == _MEMSWAP)
			res_counter_reset_failcnt(&memcg->memsw);
		else if (type == _KMEM)
			res_counter_reset_failcnt(&memcg->kmem);
		else
			return -EINVAL;
		break;
	}

	return nbytes;
}

static u64 mem_cgroup_move_charge_read(struct cgroup_subsys_state *css,
					struct cftype *cft)
{
	return mem_cgroup_from_css(css)->move_charge_at_immigrate;
}

#ifdef CONFIG_MMU
static int mem_cgroup_move_charge_write(struct cgroup_subsys_state *css,
					struct cftype *cft, u64 val)
{
	struct mem_cgroup *memcg = mem_cgroup_from_css(css);

	if (val >= (1 << NR_MOVE_TYPE))
		return -EINVAL;

	/*
	 * No kind of locking is needed in here, because ->can_attach() will
	 * check this value once in the beginning of the process, and then carry
	 * on with stale data. This means that changes to this value will only
	 * affect task migrations starting after the change.
	 */
	memcg->move_charge_at_immigrate = val;
	return 0;
}
#else
static int mem_cgroup_move_charge_write(struct cgroup_subsys_state *css,
					struct cftype *cft, u64 val)
{
	return -ENOSYS;
}
#endif

#ifdef CONFIG_NUMA
static int memcg_numa_stat_show(struct seq_file *m, void *v)
{
	struct numa_stat {
		const char *name;
		unsigned int lru_mask;
	};

	static const struct numa_stat stats[] = {
		{ "total", LRU_ALL },
		{ "file", LRU_ALL_FILE },
		{ "anon", LRU_ALL_ANON },
		{ "unevictable", BIT(LRU_UNEVICTABLE) },
	};
	const struct numa_stat *stat;
	int nid;
	unsigned long nr;
	struct mem_cgroup *memcg = mem_cgroup_from_css(seq_css(m));

	for (stat = stats; stat < stats + ARRAY_SIZE(stats); stat++) {
		nr = mem_cgroup_nr_lru_pages(memcg, stat->lru_mask);
		seq_printf(m, "%s=%lu", stat->name, nr);
		for_each_node_state(nid, N_MEMORY) {
			nr = mem_cgroup_node_nr_lru_pages(memcg, nid,
							  stat->lru_mask);
			seq_printf(m, " N%d=%lu", nid, nr);
		}
		seq_putc(m, '\n');
	}

	for (stat = stats; stat < stats + ARRAY_SIZE(stats); stat++) {
		struct mem_cgroup *iter;

		nr = 0;
		for_each_mem_cgroup_tree(iter, memcg)
			nr += mem_cgroup_nr_lru_pages(iter, stat->lru_mask);
		seq_printf(m, "hierarchical_%s=%lu", stat->name, nr);
		for_each_node_state(nid, N_MEMORY) {
			nr = 0;
			for_each_mem_cgroup_tree(iter, memcg)
				nr += mem_cgroup_node_nr_lru_pages(
					iter, nid, stat->lru_mask);
			seq_printf(m, " N%d=%lu", nid, nr);
		}
		seq_putc(m, '\n');
	}

	return 0;
}
#endif /* CONFIG_NUMA */

static inline void mem_cgroup_lru_names_not_uptodate(void)
{
	BUILD_BUG_ON(ARRAY_SIZE(mem_cgroup_lru_names) != NR_LRU_LISTS);
}

static int memcg_stat_show(struct seq_file *m, void *v)
{
	struct mem_cgroup *memcg = mem_cgroup_from_css(seq_css(m));
	struct mem_cgroup *mi;
	unsigned int i;

	for (i = 0; i < MEM_CGROUP_STAT_NSTATS; i++) {
		if (i == MEM_CGROUP_STAT_SWAP && !do_swap_account)
			continue;
		seq_printf(m, "%s %ld\n", mem_cgroup_stat_names[i],
			   mem_cgroup_read_stat(memcg, i) * PAGE_SIZE);
	}

	for (i = 0; i < MEM_CGROUP_EVENTS_NSTATS; i++)
		seq_printf(m, "%s %lu\n", mem_cgroup_events_names[i],
			   mem_cgroup_read_events(memcg, i));

	for (i = 0; i < NR_LRU_LISTS; i++)
		seq_printf(m, "%s %lu\n", mem_cgroup_lru_names[i],
			   mem_cgroup_nr_lru_pages(memcg, BIT(i)) * PAGE_SIZE);

	/* Hierarchical information */
	{
		unsigned long long limit, memsw_limit;
		memcg_get_hierarchical_limit(memcg, &limit, &memsw_limit);
		seq_printf(m, "hierarchical_memory_limit %llu\n", limit);
		if (do_swap_account)
			seq_printf(m, "hierarchical_memsw_limit %llu\n",
				   memsw_limit);
	}

	for (i = 0; i < MEM_CGROUP_STAT_NSTATS; i++) {
		long long val = 0;

		if (i == MEM_CGROUP_STAT_SWAP && !do_swap_account)
			continue;
		for_each_mem_cgroup_tree(mi, memcg)
			val += mem_cgroup_read_stat(mi, i) * PAGE_SIZE;
		seq_printf(m, "total_%s %lld\n", mem_cgroup_stat_names[i], val);
	}

	for (i = 0; i < MEM_CGROUP_EVENTS_NSTATS; i++) {
		unsigned long long val = 0;

		for_each_mem_cgroup_tree(mi, memcg)
			val += mem_cgroup_read_events(mi, i);
		seq_printf(m, "total_%s %llu\n",
			   mem_cgroup_events_names[i], val);
	}

	for (i = 0; i < NR_LRU_LISTS; i++) {
		unsigned long long val = 0;

		for_each_mem_cgroup_tree(mi, memcg)
			val += mem_cgroup_nr_lru_pages(mi, BIT(i)) * PAGE_SIZE;
		seq_printf(m, "total_%s %llu\n", mem_cgroup_lru_names[i], val);
	}

#ifdef CONFIG_DEBUG_VM
	{
		int nid, zid;
		struct mem_cgroup_per_zone *mz;
		struct zone_reclaim_stat *rstat;
		unsigned long recent_rotated[2] = {0, 0};
		unsigned long recent_scanned[2] = {0, 0};

		for_each_online_node(nid)
			for (zid = 0; zid < MAX_NR_ZONES; zid++) {
				mz = mem_cgroup_zoneinfo(memcg, nid, zid);
				rstat = &mz->lruvec.reclaim_stat;

				recent_rotated[0] += rstat->recent_rotated[0];
				recent_rotated[1] += rstat->recent_rotated[1];
				recent_scanned[0] += rstat->recent_scanned[0];
				recent_scanned[1] += rstat->recent_scanned[1];
			}
		seq_printf(m, "recent_rotated_anon %lu\n", recent_rotated[0]);
		seq_printf(m, "recent_rotated_file %lu\n", recent_rotated[1]);
		seq_printf(m, "recent_scanned_anon %lu\n", recent_scanned[0]);
		seq_printf(m, "recent_scanned_file %lu\n", recent_scanned[1]);
	}
#endif

	return 0;
}

static u64 mem_cgroup_swappiness_read(struct cgroup_subsys_state *css,
				      struct cftype *cft)
{
	struct mem_cgroup *memcg = mem_cgroup_from_css(css);

	return mem_cgroup_swappiness(memcg);
}

static int mem_cgroup_swappiness_write(struct cgroup_subsys_state *css,
				       struct cftype *cft, u64 val)
{
	struct mem_cgroup *memcg = mem_cgroup_from_css(css);
<<<<<<< HEAD
	struct mem_cgroup *parent = mem_cgroup_from_css(memcg->css.parent);
=======
>>>>>>> e58827ac

	if (val > 100)
		return -EINVAL;

	if (css_parent(css))
		memcg->swappiness = val;
	else
		vm_swappiness = val;

	return 0;
}

static void __mem_cgroup_threshold(struct mem_cgroup *memcg, bool swap)
{
	struct mem_cgroup_threshold_ary *t;
	u64 usage;
	int i;

	rcu_read_lock();
	if (!swap)
		t = rcu_dereference(memcg->thresholds.primary);
	else
		t = rcu_dereference(memcg->memsw_thresholds.primary);

	if (!t)
		goto unlock;

	usage = mem_cgroup_usage(memcg, swap);

	/*
	 * current_threshold points to threshold just below or equal to usage.
	 * If it's not true, a threshold was crossed after last
	 * call of __mem_cgroup_threshold().
	 */
	i = t->current_threshold;

	/*
	 * Iterate backward over array of thresholds starting from
	 * current_threshold and check if a threshold is crossed.
	 * If none of thresholds below usage is crossed, we read
	 * only one element of the array here.
	 */
	for (; i >= 0 && unlikely(t->entries[i].threshold > usage); i--)
		eventfd_signal(t->entries[i].eventfd, 1);

	/* i = current_threshold + 1 */
	i++;

	/*
	 * Iterate forward over array of thresholds starting from
	 * current_threshold+1 and check if a threshold is crossed.
	 * If none of thresholds above usage is crossed, we read
	 * only one element of the array here.
	 */
	for (; i < t->size && unlikely(t->entries[i].threshold <= usage); i++)
		eventfd_signal(t->entries[i].eventfd, 1);

	/* Update current_threshold */
	t->current_threshold = i - 1;
unlock:
	rcu_read_unlock();
}

static void mem_cgroup_threshold(struct mem_cgroup *memcg)
{
	while (memcg) {
		__mem_cgroup_threshold(memcg, false);
		if (do_swap_account)
			__mem_cgroup_threshold(memcg, true);

		memcg = parent_mem_cgroup(memcg);
	}
}

static int compare_thresholds(const void *a, const void *b)
{
	const struct mem_cgroup_threshold *_a = a;
	const struct mem_cgroup_threshold *_b = b;

	if (_a->threshold > _b->threshold)
		return 1;

	if (_a->threshold < _b->threshold)
		return -1;

	return 0;
}

static int mem_cgroup_oom_notify_cb(struct mem_cgroup *memcg)
{
	struct mem_cgroup_eventfd_list *ev;

	list_for_each_entry(ev, &memcg->oom_notify, list)
		eventfd_signal(ev->eventfd, 1);
	return 0;
}

static void mem_cgroup_oom_notify(struct mem_cgroup *memcg)
{
	struct mem_cgroup *iter;

	for_each_mem_cgroup_tree(iter, memcg)
		mem_cgroup_oom_notify_cb(iter);
}

static int __mem_cgroup_usage_register_event(struct mem_cgroup *memcg,
	struct eventfd_ctx *eventfd, const char *args, enum res_type type)
{
	struct mem_cgroup_thresholds *thresholds;
	struct mem_cgroup_threshold_ary *new;
	u64 threshold, usage;
	int i, size, ret;

	ret = res_counter_memparse_write_strategy(args, &threshold);
	if (ret)
		return ret;

	mutex_lock(&memcg->thresholds_lock);

	if (type == _MEM)
		thresholds = &memcg->thresholds;
	else if (type == _MEMSWAP)
		thresholds = &memcg->memsw_thresholds;
	else
		BUG();

	usage = mem_cgroup_usage(memcg, type == _MEMSWAP);

	/* Check if a threshold crossed before adding a new one */
	if (thresholds->primary)
		__mem_cgroup_threshold(memcg, type == _MEMSWAP);

	size = thresholds->primary ? thresholds->primary->size + 1 : 1;

	/* Allocate memory for new array of thresholds */
	new = kmalloc(sizeof(*new) + size * sizeof(struct mem_cgroup_threshold),
			GFP_KERNEL);
	if (!new) {
		ret = -ENOMEM;
		goto unlock;
	}
	new->size = size;

	/* Copy thresholds (if any) to new array */
	if (thresholds->primary) {
		memcpy(new->entries, thresholds->primary->entries, (size - 1) *
				sizeof(struct mem_cgroup_threshold));
	}

	/* Add new threshold */
	new->entries[size - 1].eventfd = eventfd;
	new->entries[size - 1].threshold = threshold;

	/* Sort thresholds. Registering of new threshold isn't time-critical */
	sort(new->entries, size, sizeof(struct mem_cgroup_threshold),
			compare_thresholds, NULL);

	/* Find current threshold */
	new->current_threshold = -1;
	for (i = 0; i < size; i++) {
		if (new->entries[i].threshold <= usage) {
			/*
			 * new->current_threshold will not be used until
			 * rcu_assign_pointer(), so it's safe to increment
			 * it here.
			 */
			++new->current_threshold;
		} else
			break;
	}

	/* Free old spare buffer and save old primary buffer as spare */
	kfree(thresholds->spare);
	thresholds->spare = thresholds->primary;

	rcu_assign_pointer(thresholds->primary, new);

	/* To be sure that nobody uses thresholds */
	synchronize_rcu();

unlock:
	mutex_unlock(&memcg->thresholds_lock);

	return ret;
}

static int mem_cgroup_usage_register_event(struct mem_cgroup *memcg,
	struct eventfd_ctx *eventfd, const char *args)
{
	return __mem_cgroup_usage_register_event(memcg, eventfd, args, _MEM);
}

static int memsw_cgroup_usage_register_event(struct mem_cgroup *memcg,
	struct eventfd_ctx *eventfd, const char *args)
{
	return __mem_cgroup_usage_register_event(memcg, eventfd, args, _MEMSWAP);
}

static void __mem_cgroup_usage_unregister_event(struct mem_cgroup *memcg,
	struct eventfd_ctx *eventfd, enum res_type type)
{
	struct mem_cgroup_thresholds *thresholds;
	struct mem_cgroup_threshold_ary *new;
	u64 usage;
	int i, j, size;

	mutex_lock(&memcg->thresholds_lock);
	if (type == _MEM)
		thresholds = &memcg->thresholds;
	else if (type == _MEMSWAP)
		thresholds = &memcg->memsw_thresholds;
	else
		BUG();

	if (!thresholds->primary)
		goto unlock;

	usage = mem_cgroup_usage(memcg, type == _MEMSWAP);

	/* Check if a threshold crossed before removing */
	__mem_cgroup_threshold(memcg, type == _MEMSWAP);

	/* Calculate new number of threshold */
	size = 0;
	for (i = 0; i < thresholds->primary->size; i++) {
		if (thresholds->primary->entries[i].eventfd != eventfd)
			size++;
	}

	new = thresholds->spare;

	/* Set thresholds array to NULL if we don't have thresholds */
	if (!size) {
		kfree(new);
		new = NULL;
		goto swap_buffers;
	}

	new->size = size;

	/* Copy thresholds and find current threshold */
	new->current_threshold = -1;
	for (i = 0, j = 0; i < thresholds->primary->size; i++) {
		if (thresholds->primary->entries[i].eventfd == eventfd)
			continue;

		new->entries[j] = thresholds->primary->entries[i];
		if (new->entries[j].threshold <= usage) {
			/*
			 * new->current_threshold will not be used
			 * until rcu_assign_pointer(), so it's safe to increment
			 * it here.
			 */
			++new->current_threshold;
		}
		j++;
	}

swap_buffers:
	/* Swap primary and spare array */
	thresholds->spare = thresholds->primary;
	/* If all events are unregistered, free the spare array */
	if (!new) {
		kfree(thresholds->spare);
		thresholds->spare = NULL;
	}

	rcu_assign_pointer(thresholds->primary, new);

	/* To be sure that nobody uses thresholds */
	synchronize_rcu();
unlock:
	mutex_unlock(&memcg->thresholds_lock);
}

static void mem_cgroup_usage_unregister_event(struct mem_cgroup *memcg,
	struct eventfd_ctx *eventfd)
{
	return __mem_cgroup_usage_unregister_event(memcg, eventfd, _MEM);
}

static void memsw_cgroup_usage_unregister_event(struct mem_cgroup *memcg,
	struct eventfd_ctx *eventfd)
{
	return __mem_cgroup_usage_unregister_event(memcg, eventfd, _MEMSWAP);
}

static int mem_cgroup_oom_register_event(struct mem_cgroup *memcg,
	struct eventfd_ctx *eventfd, const char *args)
{
	struct mem_cgroup_eventfd_list *event;

	event = kmalloc(sizeof(*event),	GFP_KERNEL);
	if (!event)
		return -ENOMEM;

	spin_lock(&memcg_oom_lock);

	event->eventfd = eventfd;
	list_add(&event->list, &memcg->oom_notify);

	/* already in OOM ? */
	if (atomic_read(&memcg->under_oom))
		eventfd_signal(eventfd, 1);
	spin_unlock(&memcg_oom_lock);

	return 0;
}

static void mem_cgroup_oom_unregister_event(struct mem_cgroup *memcg,
	struct eventfd_ctx *eventfd)
{
	struct mem_cgroup_eventfd_list *ev, *tmp;

	spin_lock(&memcg_oom_lock);

	list_for_each_entry_safe(ev, tmp, &memcg->oom_notify, list) {
		if (ev->eventfd == eventfd) {
			list_del(&ev->list);
			kfree(ev);
		}
	}

	spin_unlock(&memcg_oom_lock);
}

static int mem_cgroup_oom_control_read(struct seq_file *sf, void *v)
{
	struct mem_cgroup *memcg = mem_cgroup_from_css(seq_css(sf));

	seq_printf(sf, "oom_kill_disable %d\n", memcg->oom_kill_disable);
	seq_printf(sf, "under_oom %d\n", (bool)atomic_read(&memcg->under_oom));
	return 0;
}

static int mem_cgroup_oom_control_write(struct cgroup_subsys_state *css,
	struct cftype *cft, u64 val)
{
	struct mem_cgroup *memcg = mem_cgroup_from_css(css);
<<<<<<< HEAD
	struct mem_cgroup *parent = mem_cgroup_from_css(memcg->css.parent);
=======
>>>>>>> e58827ac

	/* cannot set to root cgroup and only 0 and 1 are allowed */
	if (!css_parent(css) || !((val == 0) || (val == 1)))
		return -EINVAL;

	memcg->oom_kill_disable = val;
	if (!val)
		memcg_oom_recover(memcg);

	return 0;
}

#ifdef CONFIG_MEMCG_KMEM
static int memcg_init_kmem(struct mem_cgroup *memcg, struct cgroup_subsys *ss)
{
	int ret;

	memcg->kmemcg_id = -1;
	ret = memcg_propagate_kmem(memcg);
	if (ret)
		return ret;

	return mem_cgroup_sockets_init(memcg, ss);
}

static void memcg_destroy_kmem(struct mem_cgroup *memcg)
{
	mem_cgroup_sockets_destroy(memcg);
}

static void kmem_cgroup_css_offline(struct mem_cgroup *memcg)
{
	if (!memcg_kmem_is_active(memcg))
		return;

	/*
	 * kmem charges can outlive the cgroup. In the case of slab
	 * pages, for instance, a page contain objects from various
	 * processes. As we prevent from taking a reference for every
	 * such allocation we have to be careful when doing uncharge
	 * (see memcg_uncharge_kmem) and here during offlining.
	 *
	 * The idea is that that only the _last_ uncharge which sees
	 * the dead memcg will drop the last reference. An additional
	 * reference is taken here before the group is marked dead
	 * which is then paired with css_put during uncharge resp. here.
	 *
	 * Although this might sound strange as this path is called from
	 * css_offline() when the referencemight have dropped down to 0 and
	 * shouldn't be incremented anymore (css_tryget_online() would
	 * fail) we do not have other options because of the kmem
	 * allocations lifetime.
	 */
	css_get(&memcg->css);

	memcg_kmem_mark_dead(memcg);

	if (res_counter_read_u64(&memcg->kmem, RES_USAGE) != 0)
		return;

	if (memcg_kmem_test_and_clear_dead(memcg))
		css_put(&memcg->css);
}
#else
static int memcg_init_kmem(struct mem_cgroup *memcg, struct cgroup_subsys *ss)
{
	return 0;
}

static void memcg_destroy_kmem(struct mem_cgroup *memcg)
{
}

static void kmem_cgroup_css_offline(struct mem_cgroup *memcg)
{
}
#endif

/*
 * DO NOT USE IN NEW FILES.
 *
 * "cgroup.event_control" implementation.
 *
 * This is way over-engineered.  It tries to support fully configurable
 * events for each user.  Such level of flexibility is completely
 * unnecessary especially in the light of the planned unified hierarchy.
 *
 * Please deprecate this and replace with something simpler if at all
 * possible.
 */

/*
 * Unregister event and free resources.
 *
 * Gets called from workqueue.
 */
static void memcg_event_remove(struct work_struct *work)
{
	struct mem_cgroup_event *event =
		container_of(work, struct mem_cgroup_event, remove);
	struct mem_cgroup *memcg = event->memcg;

	remove_wait_queue(event->wqh, &event->wait);

	event->unregister_event(memcg, event->eventfd);

	/* Notify userspace the event is going away. */
	eventfd_signal(event->eventfd, 1);

	eventfd_ctx_put(event->eventfd);
	kfree(event);
	css_put(&memcg->css);
}

/*
 * Gets called on POLLHUP on eventfd when user closes it.
 *
 * Called with wqh->lock held and interrupts disabled.
 */
static int memcg_event_wake(wait_queue_t *wait, unsigned mode,
			    int sync, void *key)
{
	struct mem_cgroup_event *event =
		container_of(wait, struct mem_cgroup_event, wait);
	struct mem_cgroup *memcg = event->memcg;
	unsigned long flags = (unsigned long)key;

	if (flags & POLLHUP) {
		/*
		 * If the event has been detached at cgroup removal, we
		 * can simply return knowing the other side will cleanup
		 * for us.
		 *
		 * We can't race against event freeing since the other
		 * side will require wqh->lock via remove_wait_queue(),
		 * which we hold.
		 */
		spin_lock(&memcg->event_list_lock);
		if (!list_empty(&event->list)) {
			list_del_init(&event->list);
			/*
			 * We are in atomic context, but cgroup_event_remove()
			 * may sleep, so we have to call it in workqueue.
			 */
			schedule_work(&event->remove);
		}
		spin_unlock(&memcg->event_list_lock);
	}

	return 0;
}

static void memcg_event_ptable_queue_proc(struct file *file,
		wait_queue_head_t *wqh, poll_table *pt)
{
	struct mem_cgroup_event *event =
		container_of(pt, struct mem_cgroup_event, pt);

	event->wqh = wqh;
	add_wait_queue(wqh, &event->wait);
}

/*
 * DO NOT USE IN NEW FILES.
 *
 * Parse input and register new cgroup event handler.
 *
 * Input must be in format '<event_fd> <control_fd> <args>'.
 * Interpretation of args is defined by control file implementation.
 */
static ssize_t memcg_write_event_control(struct kernfs_open_file *of,
					 char *buf, size_t nbytes, loff_t off)
{
	struct cgroup_subsys_state *css = of_css(of);
	struct mem_cgroup *memcg = mem_cgroup_from_css(css);
	struct mem_cgroup_event *event;
	struct cgroup_subsys_state *cfile_css;
	unsigned int efd, cfd;
	struct fd efile;
	struct fd cfile;
	const char *name;
	char *endp;
	int ret;

	buf = strstrip(buf);

	efd = simple_strtoul(buf, &endp, 10);
	if (*endp != ' ')
		return -EINVAL;
	buf = endp + 1;

	cfd = simple_strtoul(buf, &endp, 10);
	if ((*endp != ' ') && (*endp != '\0'))
		return -EINVAL;
	buf = endp + 1;

	event = kzalloc(sizeof(*event), GFP_KERNEL);
	if (!event)
		return -ENOMEM;

	event->memcg = memcg;
	INIT_LIST_HEAD(&event->list);
	init_poll_funcptr(&event->pt, memcg_event_ptable_queue_proc);
	init_waitqueue_func_entry(&event->wait, memcg_event_wake);
	INIT_WORK(&event->remove, memcg_event_remove);

	efile = fdget(efd);
	if (!efile.file) {
		ret = -EBADF;
		goto out_kfree;
	}

	event->eventfd = eventfd_ctx_fileget(efile.file);
	if (IS_ERR(event->eventfd)) {
		ret = PTR_ERR(event->eventfd);
		goto out_put_efile;
	}

	cfile = fdget(cfd);
	if (!cfile.file) {
		ret = -EBADF;
		goto out_put_eventfd;
	}

	/* the process need read permission on control file */
	/* AV: shouldn't we check that it's been opened for read instead? */
	ret = inode_permission(file_inode(cfile.file), MAY_READ);
	if (ret < 0)
		goto out_put_cfile;

	/*
	 * Determine the event callbacks and set them in @event.  This used
	 * to be done via struct cftype but cgroup core no longer knows
	 * about these events.  The following is crude but the whole thing
	 * is for compatibility anyway.
	 *
	 * DO NOT ADD NEW FILES.
	 */
	name = cfile.file->f_dentry->d_name.name;

	if (!strcmp(name, "memory.usage_in_bytes")) {
		event->register_event = mem_cgroup_usage_register_event;
		event->unregister_event = mem_cgroup_usage_unregister_event;
	} else if (!strcmp(name, "memory.oom_control")) {
		event->register_event = mem_cgroup_oom_register_event;
		event->unregister_event = mem_cgroup_oom_unregister_event;
	} else if (!strcmp(name, "memory.pressure_level")) {
		event->register_event = vmpressure_register_event;
		event->unregister_event = vmpressure_unregister_event;
	} else if (!strcmp(name, "memory.memsw.usage_in_bytes")) {
		event->register_event = memsw_cgroup_usage_register_event;
		event->unregister_event = memsw_cgroup_usage_unregister_event;
	} else {
		ret = -EINVAL;
		goto out_put_cfile;
	}

	/*
	 * Verify @cfile should belong to @css.  Also, remaining events are
	 * automatically removed on cgroup destruction but the removal is
	 * asynchronous, so take an extra ref on @css.
	 */
	cfile_css = css_tryget_online_from_dir(cfile.file->f_dentry->d_parent,
					       &memory_cgrp_subsys);
	ret = -EINVAL;
	if (IS_ERR(cfile_css))
		goto out_put_cfile;
	if (cfile_css != css) {
		css_put(cfile_css);
		goto out_put_cfile;
	}

	ret = event->register_event(memcg, event->eventfd, buf);
	if (ret)
		goto out_put_css;

	efile.file->f_op->poll(efile.file, &event->pt);

	spin_lock(&memcg->event_list_lock);
	list_add(&event->list, &memcg->event_list);
	spin_unlock(&memcg->event_list_lock);

	fdput(cfile);
	fdput(efile);

	return nbytes;

out_put_css:
	css_put(css);
out_put_cfile:
	fdput(cfile);
out_put_eventfd:
	eventfd_ctx_put(event->eventfd);
out_put_efile:
	fdput(efile);
out_kfree:
	kfree(event);

	return ret;
}

static struct cftype mem_cgroup_files[] = {
	{
		.name = "usage_in_bytes",
		.private = MEMFILE_PRIVATE(_MEM, RES_USAGE),
		.read_u64 = mem_cgroup_read_u64,
	},
	{
		.name = "max_usage_in_bytes",
		.private = MEMFILE_PRIVATE(_MEM, RES_MAX_USAGE),
		.write = mem_cgroup_reset,
		.read_u64 = mem_cgroup_read_u64,
	},
	{
		.name = "limit_in_bytes",
		.private = MEMFILE_PRIVATE(_MEM, RES_LIMIT),
		.write = mem_cgroup_write,
		.read_u64 = mem_cgroup_read_u64,
	},
	{
		.name = "soft_limit_in_bytes",
		.private = MEMFILE_PRIVATE(_MEM, RES_SOFT_LIMIT),
		.write = mem_cgroup_write,
		.read_u64 = mem_cgroup_read_u64,
	},
	{
		.name = "failcnt",
		.private = MEMFILE_PRIVATE(_MEM, RES_FAILCNT),
		.write = mem_cgroup_reset,
		.read_u64 = mem_cgroup_read_u64,
	},
	{
		.name = "stat",
		.seq_show = memcg_stat_show,
	},
	{
		.name = "force_empty",
		.write = mem_cgroup_force_empty_write,
	},
	{
		.name = "use_hierarchy",
		.flags = CFTYPE_INSANE,
		.write_u64 = mem_cgroup_hierarchy_write,
		.read_u64 = mem_cgroup_hierarchy_read,
	},
	{
		.name = "cgroup.event_control",		/* XXX: for compat */
		.write = memcg_write_event_control,
		.flags = CFTYPE_NO_PREFIX,
		.mode = S_IWUGO,
	},
	{
		.name = "swappiness",
		.read_u64 = mem_cgroup_swappiness_read,
		.write_u64 = mem_cgroup_swappiness_write,
	},
	{
		.name = "move_charge_at_immigrate",
		.read_u64 = mem_cgroup_move_charge_read,
		.write_u64 = mem_cgroup_move_charge_write,
	},
	{
		.name = "oom_control",
		.seq_show = mem_cgroup_oom_control_read,
		.write_u64 = mem_cgroup_oom_control_write,
		.private = MEMFILE_PRIVATE(_OOM_TYPE, OOM_CONTROL),
	},
	{
		.name = "pressure_level",
	},
#ifdef CONFIG_NUMA
	{
		.name = "numa_stat",
		.seq_show = memcg_numa_stat_show,
	},
#endif
#ifdef CONFIG_MEMCG_KMEM
	{
		.name = "kmem.limit_in_bytes",
		.private = MEMFILE_PRIVATE(_KMEM, RES_LIMIT),
		.write = mem_cgroup_write,
		.read_u64 = mem_cgroup_read_u64,
	},
	{
		.name = "kmem.usage_in_bytes",
		.private = MEMFILE_PRIVATE(_KMEM, RES_USAGE),
		.read_u64 = mem_cgroup_read_u64,
	},
	{
		.name = "kmem.failcnt",
		.private = MEMFILE_PRIVATE(_KMEM, RES_FAILCNT),
		.write = mem_cgroup_reset,
		.read_u64 = mem_cgroup_read_u64,
	},
	{
		.name = "kmem.max_usage_in_bytes",
		.private = MEMFILE_PRIVATE(_KMEM, RES_MAX_USAGE),
		.write = mem_cgroup_reset,
		.read_u64 = mem_cgroup_read_u64,
	},
#ifdef CONFIG_SLABINFO
	{
		.name = "kmem.slabinfo",
		.seq_show = mem_cgroup_slabinfo_read,
	},
#endif
#endif
	{ },	/* terminate */
};

#ifdef CONFIG_MEMCG_SWAP
static struct cftype memsw_cgroup_files[] = {
	{
		.name = "memsw.usage_in_bytes",
		.private = MEMFILE_PRIVATE(_MEMSWAP, RES_USAGE),
		.read_u64 = mem_cgroup_read_u64,
	},
	{
		.name = "memsw.max_usage_in_bytes",
		.private = MEMFILE_PRIVATE(_MEMSWAP, RES_MAX_USAGE),
		.write = mem_cgroup_reset,
		.read_u64 = mem_cgroup_read_u64,
	},
	{
		.name = "memsw.limit_in_bytes",
		.private = MEMFILE_PRIVATE(_MEMSWAP, RES_LIMIT),
		.write = mem_cgroup_write,
		.read_u64 = mem_cgroup_read_u64,
	},
	{
		.name = "memsw.failcnt",
		.private = MEMFILE_PRIVATE(_MEMSWAP, RES_FAILCNT),
		.write = mem_cgroup_reset,
		.read_u64 = mem_cgroup_read_u64,
	},
	{ },	/* terminate */
};
#endif
static int alloc_mem_cgroup_per_zone_info(struct mem_cgroup *memcg, int node)
{
	struct mem_cgroup_per_node *pn;
	struct mem_cgroup_per_zone *mz;
	int zone, tmp = node;
	/*
	 * This routine is called against possible nodes.
	 * But it's BUG to call kmalloc() against offline node.
	 *
	 * TODO: this routine can waste much memory for nodes which will
	 *       never be onlined. It's better to use memory hotplug callback
	 *       function.
	 */
	if (!node_state(node, N_NORMAL_MEMORY))
		tmp = -1;
	pn = kzalloc_node(sizeof(*pn), GFP_KERNEL, tmp);
	if (!pn)
		return 1;

	for (zone = 0; zone < MAX_NR_ZONES; zone++) {
		mz = &pn->zoneinfo[zone];
		lruvec_init(&mz->lruvec);
		mz->usage_in_excess = 0;
		mz->on_tree = false;
		mz->memcg = memcg;
	}
	memcg->nodeinfo[node] = pn;
	return 0;
}

static void free_mem_cgroup_per_zone_info(struct mem_cgroup *memcg, int node)
{
	kfree(memcg->nodeinfo[node]);
}

static struct mem_cgroup *mem_cgroup_alloc(void)
{
	struct mem_cgroup *memcg;
	size_t size;

	size = sizeof(struct mem_cgroup);
	size += nr_node_ids * sizeof(struct mem_cgroup_per_node *);

	memcg = kzalloc(size, GFP_KERNEL);
	if (!memcg)
		return NULL;

	memcg->stat = alloc_percpu(struct mem_cgroup_stat_cpu);
	if (!memcg->stat)
		goto out_free;
	spin_lock_init(&memcg->pcp_counter_lock);
	return memcg;

out_free:
	kfree(memcg);
	return NULL;
}

/*
 * At destroying mem_cgroup, references from swap_cgroup can remain.
 * (scanning all at force_empty is too costly...)
 *
 * Instead of clearing all references at force_empty, we remember
 * the number of reference from swap_cgroup and free mem_cgroup when
 * it goes down to 0.
 *
 * Removal of cgroup itself succeeds regardless of refs from swap.
 */

static void __mem_cgroup_free(struct mem_cgroup *memcg)
{
	int node;

	mem_cgroup_remove_from_trees(memcg);

	for_each_node(node)
		free_mem_cgroup_per_zone_info(memcg, node);

	free_percpu(memcg->stat);

	/*
	 * We need to make sure that (at least for now), the jump label
	 * destruction code runs outside of the cgroup lock. This is because
	 * get_online_cpus(), which is called from the static_branch update,
	 * can't be called inside the cgroup_lock. cpusets are the ones
	 * enforcing this dependency, so if they ever change, we might as well.
	 *
	 * schedule_work() will guarantee this happens. Be careful if you need
	 * to move this code around, and make sure it is outside
	 * the cgroup_lock.
	 */
	disarm_static_keys(memcg);
	kfree(memcg);
}

/*
 * Returns the parent mem_cgroup in memcgroup hierarchy with hierarchy enabled.
 */
struct mem_cgroup *parent_mem_cgroup(struct mem_cgroup *memcg)
{
	if (!memcg->res.parent)
		return NULL;
	return mem_cgroup_from_res_counter(memcg->res.parent, res);
}
EXPORT_SYMBOL(parent_mem_cgroup);

static void __init mem_cgroup_soft_limit_tree_init(void)
{
	struct mem_cgroup_tree_per_node *rtpn;
	struct mem_cgroup_tree_per_zone *rtpz;
	int tmp, node, zone;

	for_each_node(node) {
		tmp = node;
		if (!node_state(node, N_NORMAL_MEMORY))
			tmp = -1;
		rtpn = kzalloc_node(sizeof(*rtpn), GFP_KERNEL, tmp);
		BUG_ON(!rtpn);

		soft_limit_tree.rb_tree_per_node[node] = rtpn;

		for (zone = 0; zone < MAX_NR_ZONES; zone++) {
			rtpz = &rtpn->rb_tree_per_zone[zone];
			rtpz->rb_root = RB_ROOT;
			spin_lock_init(&rtpz->lock);
		}
	}
}

static struct cgroup_subsys_state * __ref
mem_cgroup_css_alloc(struct cgroup_subsys_state *parent_css)
{
	struct mem_cgroup *memcg;
	long error = -ENOMEM;
	int node;

	memcg = mem_cgroup_alloc();
	if (!memcg)
		return ERR_PTR(error);

	for_each_node(node)
		if (alloc_mem_cgroup_per_zone_info(memcg, node))
			goto free_out;

	/* root ? */
	if (parent_css == NULL) {
		root_mem_cgroup = memcg;
		res_counter_init(&memcg->res, NULL);
		res_counter_init(&memcg->memsw, NULL);
		res_counter_init(&memcg->kmem, NULL);
	}

	memcg->last_scanned_node = MAX_NUMNODES;
	INIT_LIST_HEAD(&memcg->oom_notify);
	memcg->move_charge_at_immigrate = 0;
	mutex_init(&memcg->thresholds_lock);
	spin_lock_init(&memcg->move_lock);
	vmpressure_init(&memcg->vmpressure);
	INIT_LIST_HEAD(&memcg->event_list);
	spin_lock_init(&memcg->event_list_lock);

	return &memcg->css;

free_out:
	__mem_cgroup_free(memcg);
	return ERR_PTR(error);
}

static int
mem_cgroup_css_online(struct cgroup_subsys_state *css)
{
	struct mem_cgroup *memcg = mem_cgroup_from_css(css);
	struct mem_cgroup *parent = mem_cgroup_from_css(css->parent);

	if (css->id > MEM_CGROUP_ID_MAX)
		return -ENOSPC;

	if (!parent)
		return 0;

	mutex_lock(&memcg_create_mutex);

	memcg->use_hierarchy = parent->use_hierarchy;
	memcg->oom_kill_disable = parent->oom_kill_disable;
	memcg->swappiness = mem_cgroup_swappiness(parent);

	if (parent->use_hierarchy) {
		res_counter_init(&memcg->res, &parent->res);
		res_counter_init(&memcg->memsw, &parent->memsw);
		res_counter_init(&memcg->kmem, &parent->kmem);

		/*
		 * No need to take a reference to the parent because cgroup
		 * core guarantees its existence.
		 */
	} else {
		res_counter_init(&memcg->res, NULL);
		res_counter_init(&memcg->memsw, NULL);
		res_counter_init(&memcg->kmem, NULL);
		/*
		 * Deeper hierachy with use_hierarchy == false doesn't make
		 * much sense so let cgroup subsystem know about this
		 * unfortunate state in our controller.
		 */
		if (parent != root_mem_cgroup)
			memory_cgrp_subsys.broken_hierarchy = true;
	}
	mutex_unlock(&memcg_create_mutex);

	return memcg_init_kmem(memcg, &memory_cgrp_subsys);
}

/*
 * Announce all parents that a group from their hierarchy is gone.
 */
static void mem_cgroup_invalidate_reclaim_iterators(struct mem_cgroup *memcg)
{
	struct mem_cgroup *parent = memcg;

	while ((parent = parent_mem_cgroup(parent)))
		mem_cgroup_iter_invalidate(parent);

	/*
	 * if the root memcg is not hierarchical we have to check it
	 * explicitely.
	 */
	if (!root_mem_cgroup->use_hierarchy)
		mem_cgroup_iter_invalidate(root_mem_cgroup);
}

static void mem_cgroup_css_offline(struct cgroup_subsys_state *css)
{
	struct mem_cgroup *memcg = mem_cgroup_from_css(css);
	struct mem_cgroup_event *event, *tmp;
	struct cgroup_subsys_state *iter;

	/*
	 * Unregister events and notify userspace.
	 * Notify userspace about cgroup removing only after rmdir of cgroup
	 * directory to avoid race between userspace and kernelspace.
	 */
	spin_lock(&memcg->event_list_lock);
	list_for_each_entry_safe(event, tmp, &memcg->event_list, list) {
		list_del_init(&event->list);
		schedule_work(&event->remove);
	}
	spin_unlock(&memcg->event_list_lock);

	kmem_cgroup_css_offline(memcg);

	mem_cgroup_invalidate_reclaim_iterators(memcg);

	/*
	 * This requires that offlining is serialized.  Right now that is
	 * guaranteed because css_killed_work_fn() holds the cgroup_mutex.
	 */
	css_for_each_descendant_post(iter, css)
		mem_cgroup_reparent_charges(mem_cgroup_from_css(iter));

	memcg_unregister_all_caches(memcg);
	vmpressure_cleanup(&memcg->vmpressure);
}

static void mem_cgroup_css_free(struct cgroup_subsys_state *css)
{
	struct mem_cgroup *memcg = mem_cgroup_from_css(css);
	/*
	 * XXX: css_offline() would be where we should reparent all
	 * memory to prepare the cgroup for destruction.  However,
	 * memcg does not do css_tryget_online() and res_counter charging
	 * under the same RCU lock region, which means that charging
	 * could race with offlining.  Offlining only happens to
	 * cgroups with no tasks in them but charges can show up
	 * without any tasks from the swapin path when the target
	 * memcg is looked up from the swapout record and not from the
	 * current task as it usually is.  A race like this can leak
	 * charges and put pages with stale cgroup pointers into
	 * circulation:
	 *
	 * #0                        #1
	 *                           lookup_swap_cgroup_id()
	 *                           rcu_read_lock()
	 *                           mem_cgroup_lookup()
	 *                           css_tryget_online()
	 *                           rcu_read_unlock()
	 * disable css_tryget_online()
	 * call_rcu()
	 *   offline_css()
	 *     reparent_charges()
	 *                           res_counter_charge()
	 *                           css_put()
	 *                             css_free()
	 *                           pc->mem_cgroup = dead memcg
	 *                           add page to lru
	 *
	 * The bulk of the charges are still moved in offline_css() to
	 * avoid pinning a lot of pages in case a long-term reference
	 * like a swapout record is deferring the css_free() to long
	 * after offlining.  But this makes sure we catch any charges
	 * made after offlining:
	 */
	mem_cgroup_reparent_charges(memcg);

	memcg_destroy_kmem(memcg);
	__mem_cgroup_free(memcg);
}

#ifdef CONFIG_MMU
/* Handlers for move charge at task migration. */
#define PRECHARGE_COUNT_AT_ONCE	256
static int mem_cgroup_do_precharge(unsigned long count)
{
	int ret = 0;
	int batch_count = PRECHARGE_COUNT_AT_ONCE;
	struct mem_cgroup *memcg = mc.to;

	if (mem_cgroup_is_root(memcg)) {
		mc.precharge += count;
		/* we don't need css_get for root */
		return ret;
	}
	/* try to charge at once */
	if (count > 1) {
		struct res_counter *dummy;
		/*
		 * "memcg" cannot be under rmdir() because we've already checked
		 * by cgroup_lock_live_cgroup() that it is not removed and we
		 * are still under the same cgroup_mutex. So we can postpone
		 * css_get().
		 */
		if (res_counter_charge(&memcg->res, PAGE_SIZE * count, &dummy))
			goto one_by_one;
		if (do_swap_account && res_counter_charge(&memcg->memsw,
						PAGE_SIZE * count, &dummy)) {
			res_counter_uncharge(&memcg->res, PAGE_SIZE * count);
			goto one_by_one;
		}
		mc.precharge += count;
		return ret;
	}
one_by_one:
	/* fall back to one by one charge */
	while (count--) {
		if (signal_pending(current)) {
			ret = -EINTR;
			break;
		}
		if (!batch_count--) {
			batch_count = PRECHARGE_COUNT_AT_ONCE;
			cond_resched();
		}
		ret = mem_cgroup_try_charge(memcg, GFP_KERNEL, 1, false);
		if (ret)
			/* mem_cgroup_clear_mc() will do uncharge later */
			return ret;
		mc.precharge++;
	}
	return ret;
}

/**
 * get_mctgt_type - get target type of moving charge
 * @vma: the vma the pte to be checked belongs
 * @addr: the address corresponding to the pte to be checked
 * @ptent: the pte to be checked
 * @target: the pointer the target page or swap ent will be stored(can be NULL)
 *
 * Returns
 *   0(MC_TARGET_NONE): if the pte is not a target for move charge.
 *   1(MC_TARGET_PAGE): if the page corresponding to this pte is a target for
 *     move charge. if @target is not NULL, the page is stored in target->page
 *     with extra refcnt got(Callers should handle it).
 *   2(MC_TARGET_SWAP): if the swap entry corresponding to this pte is a
 *     target for charge migration. if @target is not NULL, the entry is stored
 *     in target->ent.
 *
 * Called with pte lock held.
 */
union mc_target {
	struct page	*page;
	swp_entry_t	ent;
};

enum mc_target_type {
	MC_TARGET_NONE = 0,
	MC_TARGET_PAGE,
	MC_TARGET_SWAP,
};

static struct page *mc_handle_present_pte(struct vm_area_struct *vma,
						unsigned long addr, pte_t ptent)
{
	struct page *page = vm_normal_page(vma, addr, ptent);

	if (!page || !page_mapped(page))
		return NULL;
	if (PageAnon(page)) {
		/* we don't move shared anon */
		if (!move_anon())
			return NULL;
	} else if (!move_file())
		/* we ignore mapcount for file pages */
		return NULL;
	if (!get_page_unless_zero(page))
		return NULL;

	return page;
}

#ifdef CONFIG_SWAP
static struct page *mc_handle_swap_pte(struct vm_area_struct *vma,
			unsigned long addr, pte_t ptent, swp_entry_t *entry)
{
	struct page *page = NULL;
	swp_entry_t ent = pte_to_swp_entry(ptent);

	if (!move_anon() || non_swap_entry(ent))
		return NULL;
	/*
	 * Because lookup_swap_cache() updates some statistics counter,
	 * we call find_get_page() with swapper_space directly.
	 */
	page = find_get_page(swap_address_space(ent), ent.val);
	if (do_swap_account)
		entry->val = ent.val;

	return page;
}
#else
static struct page *mc_handle_swap_pte(struct vm_area_struct *vma,
			unsigned long addr, pte_t ptent, swp_entry_t *entry)
{
	return NULL;
}
#endif

static struct page *mc_handle_file_pte(struct vm_area_struct *vma,
			unsigned long addr, pte_t ptent, swp_entry_t *entry)
{
	struct page *page = NULL;
	struct address_space *mapping;
	pgoff_t pgoff;

	if (!vma->vm_file) /* anonymous vma */
		return NULL;
	if (!move_file())
		return NULL;

	mapping = vma->vm_file->f_mapping;
	if (pte_none(ptent))
		pgoff = linear_page_index(vma, addr);
	else /* pte_file(ptent) is true */
		pgoff = pte_to_pgoff(ptent);

	/* page is moved even if it's not RSS of this task(page-faulted). */
#ifdef CONFIG_SWAP
	/* shmem/tmpfs may report page out on swap: account for that too. */
	if (shmem_mapping(mapping)) {
		page = find_get_entry(mapping, pgoff);
		if (radix_tree_exceptional_entry(page)) {
			swp_entry_t swp = radix_to_swp_entry(page);
			if (do_swap_account)
				*entry = swp;
			page = find_get_page(swap_address_space(swp), swp.val);
		}
	} else
		page = find_get_page(mapping, pgoff);
#else
	page = find_get_page(mapping, pgoff);
#endif
	return page;
}

static enum mc_target_type get_mctgt_type(struct vm_area_struct *vma,
		unsigned long addr, pte_t ptent, union mc_target *target)
{
	struct page *page = NULL;
	struct page_cgroup *pc;
	enum mc_target_type ret = MC_TARGET_NONE;
	swp_entry_t ent = { .val = 0 };

	if (pte_present(ptent))
		page = mc_handle_present_pte(vma, addr, ptent);
	else if (is_swap_pte(ptent))
		page = mc_handle_swap_pte(vma, addr, ptent, &ent);
	else if (pte_none(ptent) || pte_file(ptent))
		page = mc_handle_file_pte(vma, addr, ptent, &ent);

	if (!page && !ent.val)
		return ret;
	if (page) {
		pc = lookup_page_cgroup(page);
		/*
		 * Do only loose check w/o page_cgroup lock.
		 * mem_cgroup_move_account() checks the pc is valid or not under
		 * the lock.
		 */
		if (PageCgroupUsed(pc) && pc->mem_cgroup == mc.from) {
			ret = MC_TARGET_PAGE;
			if (target)
				target->page = page;
		}
		if (!ret || !target)
			put_page(page);
	}
	/* There is a swap entry and a page doesn't exist or isn't charged */
	if (ent.val && !ret &&
	    mem_cgroup_id(mc.from) == lookup_swap_cgroup_id(ent)) {
		ret = MC_TARGET_SWAP;
		if (target)
			target->ent = ent;
	}
	return ret;
}

#ifdef CONFIG_TRANSPARENT_HUGEPAGE
/*
 * We don't consider swapping or file mapped pages because THP does not
 * support them for now.
 * Caller should make sure that pmd_trans_huge(pmd) is true.
 */
static enum mc_target_type get_mctgt_type_thp(struct vm_area_struct *vma,
		unsigned long addr, pmd_t pmd, union mc_target *target)
{
	struct page *page = NULL;
	struct page_cgroup *pc;
	enum mc_target_type ret = MC_TARGET_NONE;

	page = pmd_page(pmd);
	VM_BUG_ON_PAGE(!page || !PageHead(page), page);
	if (!move_anon())
		return ret;
	pc = lookup_page_cgroup(page);
	if (PageCgroupUsed(pc) && pc->mem_cgroup == mc.from) {
		ret = MC_TARGET_PAGE;
		if (target) {
			get_page(page);
			target->page = page;
		}
	}
	return ret;
}
#else
static inline enum mc_target_type get_mctgt_type_thp(struct vm_area_struct *vma,
		unsigned long addr, pmd_t pmd, union mc_target *target)
{
	return MC_TARGET_NONE;
}
#endif

static int mem_cgroup_count_precharge_pte(pte_t *pte,
					unsigned long addr, unsigned long end,
					struct mm_walk *walk)
{
	if (get_mctgt_type(walk->vma, addr, *pte, NULL))
		mc.precharge++;	/* increment precharge temporarily */
	return 0;
}

static int mem_cgroup_count_precharge_pmd(pmd_t *pmd,
					unsigned long addr, unsigned long end,
					struct mm_walk *walk)
{
	struct vm_area_struct *vma = walk->vma;
	spinlock_t *ptl;

	if (pmd_trans_huge_lock(pmd, vma, &ptl) == 1) {
		if (get_mctgt_type_thp(vma, addr, *pmd, NULL) == MC_TARGET_PAGE)
			mc.precharge += HPAGE_PMD_NR;
		spin_unlock(ptl);
		/* don't call mem_cgroup_count_precharge_pte() */
		walk->skip = 1;
	}
	return 0;
}

static unsigned long mem_cgroup_count_precharge(struct mm_struct *mm)
{
	unsigned long precharge;
	struct vm_area_struct *vma;

	struct mm_walk mem_cgroup_count_precharge_walk = {
		.pmd_entry = mem_cgroup_count_precharge_pmd,
		.pte_entry = mem_cgroup_count_precharge_pte,
		.mm = mm,
	};
	down_read(&mm->mmap_sem);
	for (vma = mm->mmap; vma; vma = vma->vm_next)
		walk_page_vma(vma, &mem_cgroup_count_precharge_walk);
	up_read(&mm->mmap_sem);

	precharge = mc.precharge;
	mc.precharge = 0;

	return precharge;
}

static int mem_cgroup_precharge_mc(struct mm_struct *mm)
{
	unsigned long precharge = mem_cgroup_count_precharge(mm);

	VM_BUG_ON(mc.moving_task);
	mc.moving_task = current;
	return mem_cgroup_do_precharge(precharge);
}

/* cancels all extra charges on mc.from and mc.to, and wakes up all waiters. */
static void __mem_cgroup_clear_mc(void)
{
	struct mem_cgroup *from = mc.from;
	struct mem_cgroup *to = mc.to;
	int i;

	/* we must uncharge all the leftover precharges from mc.to */
	if (mc.precharge) {
		__mem_cgroup_cancel_charge(mc.to, mc.precharge);
		mc.precharge = 0;
	}
	/*
	 * we didn't uncharge from mc.from at mem_cgroup_move_account(), so
	 * we must uncharge here.
	 */
	if (mc.moved_charge) {
		__mem_cgroup_cancel_charge(mc.from, mc.moved_charge);
		mc.moved_charge = 0;
	}
	/* we must fixup refcnts and charges */
	if (mc.moved_swap) {
		/* uncharge swap account from the old cgroup */
		if (!mem_cgroup_is_root(mc.from))
			res_counter_uncharge(&mc.from->memsw,
						PAGE_SIZE * mc.moved_swap);

		for (i = 0; i < mc.moved_swap; i++)
			css_put(&mc.from->css);

		if (!mem_cgroup_is_root(mc.to)) {
			/*
			 * we charged both to->res and to->memsw, so we should
			 * uncharge to->res.
			 */
			res_counter_uncharge(&mc.to->res,
						PAGE_SIZE * mc.moved_swap);
		}
		/* we've already done css_get(mc.to) */
		mc.moved_swap = 0;
	}
	memcg_oom_recover(from);
	memcg_oom_recover(to);
	wake_up_all(&mc.waitq);
}

static void mem_cgroup_clear_mc(void)
{
	struct mem_cgroup *from = mc.from;

	/*
	 * we must clear moving_task before waking up waiters at the end of
	 * task migration.
	 */
	mc.moving_task = NULL;
	__mem_cgroup_clear_mc();
	spin_lock(&mc.lock);
	mc.from = NULL;
	mc.to = NULL;
	spin_unlock(&mc.lock);
	mem_cgroup_end_move(from);
}

static int mem_cgroup_can_attach(struct cgroup_subsys_state *css,
				 struct cgroup_taskset *tset)
{
	struct task_struct *p = cgroup_taskset_first(tset);
	int ret = 0;
	struct mem_cgroup *memcg = mem_cgroup_from_css(css);
	unsigned long move_charge_at_immigrate;

	/*
	 * We are now commited to this value whatever it is. Changes in this
	 * tunable will only affect upcoming migrations, not the current one.
	 * So we need to save it, and keep it going.
	 */
	move_charge_at_immigrate  = memcg->move_charge_at_immigrate;
	if (move_charge_at_immigrate) {
		struct mm_struct *mm;
		struct mem_cgroup *from = mem_cgroup_from_task(p);

		VM_BUG_ON(from == memcg);

		mm = get_task_mm(p);
		if (!mm)
			return 0;
		/* We move charges only when we move a owner of the mm */
		if (mm->owner == p) {
			VM_BUG_ON(mc.from);
			VM_BUG_ON(mc.to);
			VM_BUG_ON(mc.precharge);
			VM_BUG_ON(mc.moved_charge);
			VM_BUG_ON(mc.moved_swap);
			mem_cgroup_start_move(from);
			spin_lock(&mc.lock);
			mc.from = from;
			mc.to = memcg;
			mc.immigrate_flags = move_charge_at_immigrate;
			spin_unlock(&mc.lock);
			/* We set mc.moving_task later */

			ret = mem_cgroup_precharge_mc(mm);
			if (ret)
				mem_cgroup_clear_mc();
		}
		mmput(mm);
	}
	return ret;
}

static void mem_cgroup_cancel_attach(struct cgroup_subsys_state *css,
				     struct cgroup_taskset *tset)
{
	mem_cgroup_clear_mc();
}

static int mem_cgroup_move_charge_pte_range(pmd_t *pmd,
				unsigned long addr, unsigned long end,
				struct mm_walk *walk)
{
	int ret = 0;
	struct vm_area_struct *vma = walk->vma;
	pte_t *pte;
	spinlock_t *ptl;
	enum mc_target_type target_type;
	union mc_target target;
	struct page *page;
	struct page_cgroup *pc;

	/*
	 * We don't take compound_lock() here but no race with splitting thp
	 * happens because:
	 *  - if pmd_trans_huge_lock() returns 1, the relevant thp is not
	 *    under splitting, which means there's no concurrent thp split,
	 *  - if another thread runs into split_huge_page() just after we
	 *    entered this if-block, the thread must wait for page table lock
	 *    to be unlocked in __split_huge_page_splitting(), where the main
	 *    part of thp split is not executed yet.
	 */
	if (pmd_trans_huge_lock(pmd, vma, &ptl) == 1) {
		if (mc.precharge < HPAGE_PMD_NR) {
			spin_unlock(ptl);
			return 0;
		}
		target_type = get_mctgt_type_thp(vma, addr, *pmd, &target);
		if (target_type == MC_TARGET_PAGE) {
			page = target.page;
			if (!isolate_lru_page(page)) {
				pc = lookup_page_cgroup(page);
				if (!mem_cgroup_move_account(page, HPAGE_PMD_NR,
							pc, mc.from, mc.to)) {
					mc.precharge -= HPAGE_PMD_NR;
					mc.moved_charge += HPAGE_PMD_NR;
				}
				putback_lru_page(page);
			}
			put_page(page);
		}
		spin_unlock(ptl);
		return 0;
	}

	if (pmd_trans_unstable(pmd))
		return 0;
retry:
	pte = pte_offset_map_lock(vma->vm_mm, pmd, addr, &ptl);
	for (; addr != end; addr += PAGE_SIZE) {
		pte_t ptent = *(pte++);
		swp_entry_t ent;

		if (!mc.precharge)
			break;

		switch (get_mctgt_type(vma, addr, ptent, &target)) {
		case MC_TARGET_PAGE:
			page = target.page;
			if (isolate_lru_page(page))
				goto put;
			pc = lookup_page_cgroup(page);
			if (!mem_cgroup_move_account(page, 1, pc,
						     mc.from, mc.to)) {
				mc.precharge--;
				/* we uncharge from mc.from later. */
				mc.moved_charge++;
			}
			putback_lru_page(page);
put:			/* get_mctgt_type() gets the page */
			put_page(page);
			break;
		case MC_TARGET_SWAP:
			ent = target.ent;
			if (!mem_cgroup_move_swap_account(ent, mc.from, mc.to)) {
				mc.precharge--;
				/* we fixup refcnts and charges later. */
				mc.moved_swap++;
			}
			break;
		default:
			break;
		}
	}
	pte_unmap_unlock(pte - 1, ptl);
	cond_resched();

	if (addr != end) {
		/*
		 * We have consumed all precharges we got in can_attach().
		 * We try charge one by one, but don't do any additional
		 * charges to mc.to if we have failed in charge once in attach()
		 * phase.
		 */
		ret = mem_cgroup_do_precharge(1);
		if (!ret)
			goto retry;
	}

	return ret;
}

static void mem_cgroup_move_charge(struct mm_struct *mm)
{
	struct vm_area_struct *vma;
	struct mm_walk mem_cgroup_move_charge_walk = {
		.pmd_entry = mem_cgroup_move_charge_pte_range,
		.mm = mm,
	};

	lru_add_drain_all();
retry:
	if (unlikely(!down_read_trylock(&mm->mmap_sem))) {
		/*
		 * Someone who are holding the mmap_sem might be waiting in
		 * waitq. So we cancel all extra charges, wake up all waiters,
		 * and retry. Because we cancel precharges, we might not be able
		 * to move enough charges, but moving charge is a best-effort
		 * feature anyway, so it wouldn't be a big problem.
		 */
		__mem_cgroup_clear_mc();
		cond_resched();
		goto retry;
	}
	for (vma = mm->mmap; vma; vma = vma->vm_next)
		walk_page_vma(vma, &mem_cgroup_move_charge_walk);
	up_read(&mm->mmap_sem);
}

static void mem_cgroup_move_task(struct cgroup_subsys_state *css,
				 struct cgroup_taskset *tset)
{
	struct task_struct *p = cgroup_taskset_first(tset);
	struct mm_struct *mm = get_task_mm(p);

	if (mm) {
		if (mc.to)
			mem_cgroup_move_charge(mm);
		mmput(mm);
	}
	if (mc.to)
		mem_cgroup_clear_mc();
}
#else	/* !CONFIG_MMU */
static int mem_cgroup_can_attach(struct cgroup_subsys_state *css,
				 struct cgroup_taskset *tset)
{
	return 0;
}
static void mem_cgroup_cancel_attach(struct cgroup_subsys_state *css,
				     struct cgroup_taskset *tset)
{
}
static void mem_cgroup_move_task(struct cgroup_subsys_state *css,
				 struct cgroup_taskset *tset)
{
}
#endif

/*
 * Cgroup retains root cgroups across [un]mount cycles making it necessary
 * to verify sane_behavior flag on each mount attempt.
 */
static void mem_cgroup_bind(struct cgroup_subsys_state *root_css)
{
	/*
	 * use_hierarchy is forced with sane_behavior.  cgroup core
	 * guarantees that @root doesn't have any children, so turning it
	 * on for the root memcg is enough.
	 */
	if (cgroup_sane_behavior(root_css->cgroup))
		mem_cgroup_from_css(root_css)->use_hierarchy = true;
}

struct cgroup_subsys memory_cgrp_subsys = {
	.css_alloc = mem_cgroup_css_alloc,
	.css_online = mem_cgroup_css_online,
	.css_offline = mem_cgroup_css_offline,
	.css_free = mem_cgroup_css_free,
	.can_attach = mem_cgroup_can_attach,
	.cancel_attach = mem_cgroup_cancel_attach,
	.attach = mem_cgroup_move_task,
	.bind = mem_cgroup_bind,
	.base_cftypes = mem_cgroup_files,
	.early_init = 0,
};

#ifdef CONFIG_MEMCG_SWAP
static int __init enable_swap_account(char *s)
{
	if (!strcmp(s, "1"))
		really_do_swap_account = 1;
	else if (!strcmp(s, "0"))
		really_do_swap_account = 0;
	return 1;
}
__setup("swapaccount=", enable_swap_account);

static void __init memsw_file_init(void)
{
	WARN_ON(cgroup_add_cftypes(&memory_cgrp_subsys, memsw_cgroup_files));
}

static void __init enable_swap_cgroup(void)
{
	if (!mem_cgroup_disabled() && really_do_swap_account) {
		do_swap_account = 1;
		memsw_file_init();
	}
}

#else
static void __init enable_swap_cgroup(void)
{
}
#endif

/*
 * subsys_initcall() for memory controller.
 *
 * Some parts like hotcpu_notifier() have to be initialized from this context
 * because of lock dependencies (cgroup_lock -> cpu hotplug) but basically
 * everything that doesn't depend on a specific mem_cgroup structure should
 * be initialized from here.
 */
static int __init mem_cgroup_init(void)
{
	hotcpu_notifier(memcg_cpu_hotplug_callback, 0);
	enable_swap_cgroup();
	mem_cgroup_soft_limit_tree_init();
	memcg_stock_init();
	return 0;
}
subsys_initcall(mem_cgroup_init);<|MERGE_RESOLUTION|>--- conflicted
+++ resolved
@@ -5339,15 +5339,11 @@
 				       struct cftype *cft, u64 val)
 {
 	struct mem_cgroup *memcg = mem_cgroup_from_css(css);
-<<<<<<< HEAD
-	struct mem_cgroup *parent = mem_cgroup_from_css(memcg->css.parent);
-=======
->>>>>>> e58827ac
 
 	if (val > 100)
 		return -EINVAL;
 
-	if (css_parent(css))
+	if (css->parent)
 		memcg->swappiness = val;
 	else
 		vm_swappiness = val;
@@ -5682,13 +5678,9 @@
 	struct cftype *cft, u64 val)
 {
 	struct mem_cgroup *memcg = mem_cgroup_from_css(css);
-<<<<<<< HEAD
-	struct mem_cgroup *parent = mem_cgroup_from_css(memcg->css.parent);
-=======
->>>>>>> e58827ac
 
 	/* cannot set to root cgroup and only 0 and 1 are allowed */
-	if (!css_parent(css) || !((val == 0) || (val == 1)))
+	if (!css->parent || !((val == 0) || (val == 1)))
 		return -EINVAL;
 
 	memcg->oom_kill_disable = val;
