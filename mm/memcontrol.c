--- conflicted
+++ resolved
@@ -1129,52 +1129,7 @@
 	return swappiness;
 }
 
-<<<<<<< HEAD
-/* A routine for testing mem is not under move_account */
-
-static bool mem_cgroup_under_move(struct mem_cgroup *mem)
-{
-	struct mem_cgroup *from;
-	struct mem_cgroup *to;
-	bool ret = false;
-	/*
-	 * Unlike task_move routines, we access mc.to, mc.from not under
-	 * mutual exclusion by cgroup_mutex. Here, we take spinlock instead.
-	 */
-	spin_lock(&mc.lock);
-	from = mc.from;
-	to = mc.to;
-	if (!from)
-		goto unlock;
-	if (from == mem || to == mem
-	    || (mem->use_hierarchy && css_is_ancestor(&from->css, &mem->css))
-	    || (mem->use_hierarchy && css_is_ancestor(&to->css,	&mem->css)))
-		ret = true;
-unlock:
-	spin_unlock(&mc.lock);
-	return ret;
-}
-
-static bool mem_cgroup_wait_acct_move(struct mem_cgroup *mem)
-{
-	if (mc.moving_task && current != mc.moving_task) {
-		if (mem_cgroup_under_move(mem)) {
-			DEFINE_WAIT(wait);
-			prepare_to_wait(&mc.waitq, &wait, TASK_INTERRUPTIBLE);
-			/* moving charge context might have finished. */
-			if (mc.moving_task)
-				schedule();
-			finish_wait(&mc.waitq, &wait);
-			return true;
-		}
-	}
-	return false;
-}
-
-static int mem_cgroup_count_children_cb(struct mem_cgroup *mem, void *data)
-=======
 static void mem_cgroup_start_move(struct mem_cgroup *mem)
->>>>>>> 45f53cc9
 {
 	int cpu;
 
@@ -1994,20 +1949,6 @@
 		if (!css_tryget(&mem->css)) {
 			rcu_read_unlock();
 			goto again;
-<<<<<<< HEAD
-		}
-		rcu_read_unlock();
-	}
-
-	do {
-		bool oom_check;
-
-		/* If killed, bypass charge */
-		if (fatal_signal_pending(current)) {
-			css_put(&mem->css);
-			goto bypass;
-=======
->>>>>>> 45f53cc9
 		}
 		rcu_read_unlock();
 	}
@@ -2029,17 +1970,6 @@
 
 		ret = __mem_cgroup_do_charge(mem, gfp_mask, csize, oom_check);
 
-<<<<<<< HEAD
-		oom_check = false;
-		if (oom && !nr_oom_retries) {
-			oom_check = true;
-			nr_oom_retries = MEM_CGROUP_RECLAIM_RETRIES;
-		}
-
-		ret = __mem_cgroup_do_charge(mem, gfp_mask, csize, oom_check);
-
-=======
->>>>>>> 45f53cc9
 		switch (ret) {
 		case CHARGE_OK:
 			break;
@@ -4767,10 +4697,7 @@
 	mc.to = NULL;
 	mc.moving_task = NULL;
 	spin_unlock(&mc.lock);
-<<<<<<< HEAD
-=======
 	mem_cgroup_end_move(from);
->>>>>>> 45f53cc9
 	memcg_oom_recover(from);
 	memcg_oom_recover(to);
 	wake_up_all(&mc.waitq);
@@ -4801,10 +4728,7 @@
 			VM_BUG_ON(mc.moved_charge);
 			VM_BUG_ON(mc.moved_swap);
 			VM_BUG_ON(mc.moving_task);
-<<<<<<< HEAD
-=======
 			mem_cgroup_start_move(from);
->>>>>>> 45f53cc9
 			spin_lock(&mc.lock);
 			mc.from = from;
 			mc.to = mem;
