--- conflicted
+++ resolved
@@ -1127,21 +1127,12 @@
 	 * skipping css reference should be safe.
 	 */
 	if (next_css) {
-<<<<<<< HEAD
 		if ((next_css->flags & CSS_ONLINE) &&
 				(next_css == &root->css || css_tryget(next_css)))
 			return mem_cgroup_from_css(next_css);
 
 		prev_css = next_css;
 		goto skip_node;
-=======
-		if ((next_css->flags & CSS_ONLINE) && css_tryget(next_css))
-			return mem_cgroup_from_css(next_css);
-		else {
-			prev_css = next_css;
-			goto skip_node;
-		}
->>>>>>> 0fc6f4e2
 	}
 
 	return NULL;
