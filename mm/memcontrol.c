/* memcontrol.c - Memory Controller
 *
 * Copyright IBM Corporation, 2007
 * Author Balbir Singh <balbir@linux.vnet.ibm.com>
 *
 * Copyright 2007 OpenVZ SWsoft Inc
 * Author: Pavel Emelianov <xemul@openvz.org>
 *
 * Memory thresholds
 * Copyright (C) 2009 Nokia Corporation
 * Author: Kirill A. Shutemov
 *
 * Kernel Memory Controller
 * Copyright (C) 2012 Parallels Inc. and Google Inc.
 * Authors: Glauber Costa and Suleiman Souhlal
 *
 * This program is free software; you can redistribute it and/or modify
 * it under the terms of the GNU General Public License as published by
 * the Free Software Foundation; either version 2 of the License, or
 * (at your option) any later version.
 *
 * This program is distributed in the hope that it will be useful,
 * but WITHOUT ANY WARRANTY; without even the implied warranty of
 * MERCHANTABILITY or FITNESS FOR A PARTICULAR PURPOSE.  See the
 * GNU General Public License for more details.
 */

#include <linux/res_counter.h>
#include <linux/memcontrol.h>
#include <linux/cgroup.h>
#include <linux/mm.h>
#include <linux/hugetlb.h>
#include <linux/pagemap.h>
#include <linux/smp.h>
#include <linux/page-flags.h>
#include <linux/backing-dev.h>
#include <linux/bit_spinlock.h>
#include <linux/rcupdate.h>
#include <linux/limits.h>
#include <linux/export.h>
#include <linux/mutex.h>
#include <linux/rbtree.h>
#include <linux/slab.h>
#include <linux/swap.h>
#include <linux/swapops.h>
#include <linux/spinlock.h>
#include <linux/eventfd.h>
#include <linux/sort.h>
#include <linux/fs.h>
#include <linux/seq_file.h>
#include <linux/vmalloc.h>
#include <linux/vmpressure.h>
#include <linux/mm_inline.h>
#include <linux/page_cgroup.h>
#include <linux/cpu.h>
#include <linux/oom.h>
#include "internal.h"
#include <net/sock.h>
#include <net/ip.h>
#include <net/tcp_memcontrol.h>

#include <asm/uaccess.h>

#include <trace/events/vmscan.h>

struct cgroup_subsys mem_cgroup_subsys __read_mostly;
EXPORT_SYMBOL(mem_cgroup_subsys);

#define MEM_CGROUP_RECLAIM_RETRIES	5
static struct mem_cgroup *root_mem_cgroup __read_mostly;

#ifdef CONFIG_MEMCG_SWAP
/* Turned on only when memory cgroup is enabled && really_do_swap_account = 1 */
int do_swap_account __read_mostly;

/* for remember boot option*/
#ifdef CONFIG_MEMCG_SWAP_ENABLED
static int really_do_swap_account __initdata = 1;
#else
static int really_do_swap_account __initdata = 0;
#endif

#else
#define do_swap_account		0
#endif


static const char * const mem_cgroup_stat_names[] = {
	"cache",
	"rss",
	"rss_huge",
	"mapped_file",
	"writeback",
	"swap",
};

enum mem_cgroup_events_index {
	MEM_CGROUP_EVENTS_PGPGIN,	/* # of pages paged in */
	MEM_CGROUP_EVENTS_PGPGOUT,	/* # of pages paged out */
	MEM_CGROUP_EVENTS_PGFAULT,	/* # of page-faults */
	MEM_CGROUP_EVENTS_PGMAJFAULT,	/* # of major page-faults */
	MEM_CGROUP_EVENTS_NSTATS,
};

static const char * const mem_cgroup_events_names[] = {
	"pgpgin",
	"pgpgout",
	"pgfault",
	"pgmajfault",
};

static const char * const mem_cgroup_lru_names[] = {
	"inactive_anon",
	"active_anon",
	"inactive_file",
	"active_file",
	"unevictable",
};

/*
 * Per memcg event counter is incremented at every pagein/pageout. With THP,
 * it will be incremated by the number of pages. This counter is used for
 * for trigger some periodic events. This is straightforward and better
 * than using jiffies etc. to handle periodic memcg event.
 */
enum mem_cgroup_events_target {
	MEM_CGROUP_TARGET_THRESH,
	MEM_CGROUP_TARGET_SOFTLIMIT,
	MEM_CGROUP_TARGET_NUMAINFO,
	MEM_CGROUP_NTARGETS,
};
#define THRESHOLDS_EVENTS_TARGET 128
#define SOFTLIMIT_EVENTS_TARGET 1024
#define NUMAINFO_EVENTS_TARGET	1024

struct mem_cgroup_stat_cpu {
	long count[MEM_CGROUP_STAT_NSTATS];
	unsigned long events[MEM_CGROUP_EVENTS_NSTATS];
	unsigned long nr_page_events;
	unsigned long targets[MEM_CGROUP_NTARGETS];
};

struct mem_cgroup_reclaim_iter {
	/*
	 * last scanned hierarchy member. Valid only if last_dead_count
	 * matches memcg->dead_count of the hierarchy root group.
	 */
	struct mem_cgroup *last_visited;
	unsigned long last_dead_count;

	/* scan generation, increased every round-trip */
	unsigned int generation;
};

/*
 * per-zone information in memory controller.
 */
struct mem_cgroup_per_zone {
	struct lruvec		lruvec;
	unsigned long		lru_size[NR_LRU_LISTS];

	struct mem_cgroup_reclaim_iter reclaim_iter[DEF_PRIORITY + 1];

	struct rb_node		tree_node;	/* RB tree node */
	unsigned long long	usage_in_excess;/* Set to the value by which */
						/* the soft limit is exceeded*/
	bool			on_tree;
	struct mem_cgroup	*memcg;		/* Back pointer, we cannot */
						/* use container_of	   */
};

struct mem_cgroup_per_node {
	struct mem_cgroup_per_zone zoneinfo[MAX_NR_ZONES];
};

/*
 * Cgroups above their limits are maintained in a RB-Tree, independent of
 * their hierarchy representation
 */

struct mem_cgroup_tree_per_zone {
	struct rb_root rb_root;
	spinlock_t lock;
};

struct mem_cgroup_tree_per_node {
	struct mem_cgroup_tree_per_zone rb_tree_per_zone[MAX_NR_ZONES];
};

struct mem_cgroup_tree {
	struct mem_cgroup_tree_per_node *rb_tree_per_node[MAX_NUMNODES];
};

static struct mem_cgroup_tree soft_limit_tree __read_mostly;

struct mem_cgroup_threshold {
	struct eventfd_ctx *eventfd;
	u64 threshold;
};

/* For threshold */
struct mem_cgroup_threshold_ary {
	/* An array index points to threshold just below or equal to usage. */
	int current_threshold;
	/* Size of entries[] */
	unsigned int size;
	/* Array of thresholds */
	struct mem_cgroup_threshold entries[0];
};

struct mem_cgroup_thresholds {
	/* Primary thresholds array */
	struct mem_cgroup_threshold_ary *primary;
	/*
	 * Spare threshold array.
	 * This is needed to make mem_cgroup_unregister_event() "never fail".
	 * It must be able to store at least primary->size - 1 entries.
	 */
	struct mem_cgroup_threshold_ary *spare;
};

/* for OOM */
struct mem_cgroup_eventfd_list {
	struct list_head list;
	struct eventfd_ctx *eventfd;
};

static void mem_cgroup_threshold(struct mem_cgroup *memcg);
static void mem_cgroup_oom_notify(struct mem_cgroup *memcg);

/*
 * The memory controller data structure. The memory controller controls both
 * page cache and RSS per cgroup. We would eventually like to provide
 * statistics based on the statistics developed by Rik Van Riel for clock-pro,
 * to help the administrator determine what knobs to tune.
 *
 * TODO: Add a water mark for the memory controller. Reclaim will begin when
 * we hit the water mark. May be even add a low water mark, such that
 * no reclaim occurs from a cgroup at it's low water mark, this is
 * a feature that will be implemented much later in the future.
 */
struct mem_cgroup {
	struct cgroup_subsys_state css;
	/*
	 * the counter to account for memory usage
	 */
	struct res_counter res;

	/* vmpressure notifications */
	struct vmpressure vmpressure;

	/*
	 * the counter to account for mem+swap usage.
	 */
	struct res_counter memsw;

	/*
	 * the counter to account for kernel memory usage.
	 */
	struct res_counter kmem;
	/*
	 * Should the accounting and control be hierarchical, per subtree?
	 */
	bool use_hierarchy;
	unsigned long kmem_account_flags; /* See KMEM_ACCOUNTED_*, below */

	bool		oom_lock;
	atomic_t	under_oom;
	atomic_t	oom_wakeups;

	int	swappiness;
	/* OOM-Killer disable */
	int		oom_kill_disable;

	/* set when res.limit == memsw.limit */
	bool		memsw_is_minimum;

	/* protect arrays of thresholds */
	struct mutex thresholds_lock;

	/* thresholds for memory usage. RCU-protected */
	struct mem_cgroup_thresholds thresholds;

	/* thresholds for mem+swap usage. RCU-protected */
	struct mem_cgroup_thresholds memsw_thresholds;

	/* For oom notifier event fd */
	struct list_head oom_notify;

	/*
	 * Should we move charges of a task when a task is moved into this
	 * mem_cgroup ? And what type of charges should we move ?
	 */
	unsigned long move_charge_at_immigrate;
	/*
	 * set > 0 if pages under this cgroup are moving to other cgroup.
	 */
	atomic_t	moving_account;
	/* taken only while moving_account > 0 */
	spinlock_t	move_lock;
	/*
	 * percpu counter.
	 */
	struct mem_cgroup_stat_cpu __percpu *stat;
	/*
	 * used when a cpu is offlined or other synchronizations
	 * See mem_cgroup_read_stat().
	 */
	struct mem_cgroup_stat_cpu nocpu_base;
	spinlock_t pcp_counter_lock;

	atomic_t	dead_count;
#if defined(CONFIG_MEMCG_KMEM) && defined(CONFIG_INET)
	struct tcp_memcontrol tcp_mem;
#endif
#if defined(CONFIG_MEMCG_KMEM)
	/* analogous to slab_common's slab_caches list. per-memcg */
	struct list_head memcg_slab_caches;
	/* Not a spinlock, we can take a lot of time walking the list */
	struct mutex slab_caches_mutex;
        /* Index in the kmem_cache->memcg_params->memcg_caches array */
	int kmemcg_id;
#endif

	int last_scanned_node;
#if MAX_NUMNODES > 1
	nodemask_t	scan_nodes;
	atomic_t	numainfo_events;
	atomic_t	numainfo_updating;
#endif

	struct mem_cgroup_per_node *nodeinfo[0];
	/* WARNING: nodeinfo must be the last member here */
};

static size_t memcg_size(void)
{
	return sizeof(struct mem_cgroup) +
		nr_node_ids * sizeof(struct mem_cgroup_per_node);
}

/* internal only representation about the status of kmem accounting. */
enum {
	KMEM_ACCOUNTED_ACTIVE = 0, /* accounted by this cgroup itself */
	KMEM_ACCOUNTED_ACTIVATED, /* static key enabled. */
	KMEM_ACCOUNTED_DEAD, /* dead memcg with pending kmem charges */
};

/* We account when limit is on, but only after call sites are patched */
#define KMEM_ACCOUNTED_MASK \
		((1 << KMEM_ACCOUNTED_ACTIVE) | (1 << KMEM_ACCOUNTED_ACTIVATED))

#ifdef CONFIG_MEMCG_KMEM
static inline void memcg_kmem_set_active(struct mem_cgroup *memcg)
{
	set_bit(KMEM_ACCOUNTED_ACTIVE, &memcg->kmem_account_flags);
}

static bool memcg_kmem_is_active(struct mem_cgroup *memcg)
{
	return test_bit(KMEM_ACCOUNTED_ACTIVE, &memcg->kmem_account_flags);
}

static void memcg_kmem_set_activated(struct mem_cgroup *memcg)
{
	set_bit(KMEM_ACCOUNTED_ACTIVATED, &memcg->kmem_account_flags);
}

static void memcg_kmem_clear_activated(struct mem_cgroup *memcg)
{
	clear_bit(KMEM_ACCOUNTED_ACTIVATED, &memcg->kmem_account_flags);
}

static void memcg_kmem_mark_dead(struct mem_cgroup *memcg)
{
	/*
	 * Our caller must use css_get() first, because memcg_uncharge_kmem()
	 * will call css_put() if it sees the memcg is dead.
	 */
	smp_wmb();
	if (test_bit(KMEM_ACCOUNTED_ACTIVE, &memcg->kmem_account_flags))
		set_bit(KMEM_ACCOUNTED_DEAD, &memcg->kmem_account_flags);
}

static bool memcg_kmem_test_and_clear_dead(struct mem_cgroup *memcg)
{
	return test_and_clear_bit(KMEM_ACCOUNTED_DEAD,
				  &memcg->kmem_account_flags);
}
#endif

/* Stuffs for move charges at task migration. */
/*
 * Types of charges to be moved. "move_charge_at_immitgrate" and
 * "immigrate_flags" are treated as a left-shifted bitmap of these types.
 */
enum move_type {
	MOVE_CHARGE_TYPE_ANON,	/* private anonymous page and swap of it */
	MOVE_CHARGE_TYPE_FILE,	/* file page(including tmpfs) and swap of it */
	NR_MOVE_TYPE,
};

/* "mc" and its members are protected by cgroup_mutex */
static struct move_charge_struct {
	spinlock_t	  lock; /* for from, to */
	struct mem_cgroup *from;
	struct mem_cgroup *to;
	unsigned long immigrate_flags;
	unsigned long precharge;
	unsigned long moved_charge;
	unsigned long moved_swap;
	struct task_struct *moving_task;	/* a task moving charges */
	wait_queue_head_t waitq;		/* a waitq for other context */
} mc = {
	.lock = __SPIN_LOCK_UNLOCKED(mc.lock),
	.waitq = __WAIT_QUEUE_HEAD_INITIALIZER(mc.waitq),
};

static bool move_anon(void)
{
	return test_bit(MOVE_CHARGE_TYPE_ANON, &mc.immigrate_flags);
}

static bool move_file(void)
{
	return test_bit(MOVE_CHARGE_TYPE_FILE, &mc.immigrate_flags);
}

/*
 * Maximum loops in mem_cgroup_hierarchical_reclaim(), used for soft
 * limit reclaim to prevent infinite loops, if they ever occur.
 */
#define	MEM_CGROUP_MAX_RECLAIM_LOOPS		100
#define	MEM_CGROUP_MAX_SOFT_LIMIT_RECLAIM_LOOPS	2

enum charge_type {
	MEM_CGROUP_CHARGE_TYPE_CACHE = 0,
	MEM_CGROUP_CHARGE_TYPE_ANON,
	MEM_CGROUP_CHARGE_TYPE_SWAPOUT,	/* for accounting swapcache */
	MEM_CGROUP_CHARGE_TYPE_DROP,	/* a page was unused swap cache */
	NR_CHARGE_TYPE,
};

/* for encoding cft->private value on file */
enum res_type {
	_MEM,
	_MEMSWAP,
	_OOM_TYPE,
	_KMEM,
};

#define MEMFILE_PRIVATE(x, val)	((x) << 16 | (val))
#define MEMFILE_TYPE(val)	((val) >> 16 & 0xffff)
#define MEMFILE_ATTR(val)	((val) & 0xffff)
/* Used for OOM nofiier */
#define OOM_CONTROL		(0)

/*
 * Reclaim flags for mem_cgroup_hierarchical_reclaim
 */
#define MEM_CGROUP_RECLAIM_NOSWAP_BIT	0x0
#define MEM_CGROUP_RECLAIM_NOSWAP	(1 << MEM_CGROUP_RECLAIM_NOSWAP_BIT)
#define MEM_CGROUP_RECLAIM_SHRINK_BIT	0x1
#define MEM_CGROUP_RECLAIM_SHRINK	(1 << MEM_CGROUP_RECLAIM_SHRINK_BIT)

/*
 * The memcg_create_mutex will be held whenever a new cgroup is created.
 * As a consequence, any change that needs to protect against new child cgroups
 * appearing has to hold it as well.
 */
static DEFINE_MUTEX(memcg_create_mutex);

struct mem_cgroup *mem_cgroup_from_css(struct cgroup_subsys_state *s)
{
	return s ? container_of(s, struct mem_cgroup, css) : NULL;
}

/* Some nice accessors for the vmpressure. */
struct vmpressure *memcg_to_vmpressure(struct mem_cgroup *memcg)
{
	if (!memcg)
		memcg = root_mem_cgroup;
	return &memcg->vmpressure;
}

struct cgroup_subsys_state *vmpressure_to_css(struct vmpressure *vmpr)
{
	return &container_of(vmpr, struct mem_cgroup, vmpressure)->css;
}

struct vmpressure *css_to_vmpressure(struct cgroup_subsys_state *css)
{
	return &mem_cgroup_from_css(css)->vmpressure;
}

static inline bool mem_cgroup_is_root(struct mem_cgroup *memcg)
{
	return (memcg == root_mem_cgroup);
}

/*
 * We restrict the id in the range of [1, 65535], so it can fit into
 * an unsigned short.
 */
#define MEM_CGROUP_ID_MAX	USHRT_MAX

static inline unsigned short mem_cgroup_id(struct mem_cgroup *memcg)
{
	/*
	 * The ID of the root cgroup is 0, but memcg treat 0 as an
	 * invalid ID, so we return (cgroup_id + 1).
	 */
	return memcg->css.cgroup->id + 1;
}

static inline struct mem_cgroup *mem_cgroup_from_id(unsigned short id)
{
	struct cgroup_subsys_state *css;

	css = css_from_id(id - 1, &mem_cgroup_subsys);
	return mem_cgroup_from_css(css);
}

/* Writing them here to avoid exposing memcg's inner layout */
#if defined(CONFIG_INET) && defined(CONFIG_MEMCG_KMEM)

void sock_update_memcg(struct sock *sk)
{
	if (mem_cgroup_sockets_enabled) {
		struct mem_cgroup *memcg;
		struct cg_proto *cg_proto;

		BUG_ON(!sk->sk_prot->proto_cgroup);

		/* Socket cloning can throw us here with sk_cgrp already
		 * filled. It won't however, necessarily happen from
		 * process context. So the test for root memcg given
		 * the current task's memcg won't help us in this case.
		 *
		 * Respecting the original socket's memcg is a better
		 * decision in this case.
		 */
		if (sk->sk_cgrp) {
			BUG_ON(mem_cgroup_is_root(sk->sk_cgrp->memcg));
			css_get(&sk->sk_cgrp->memcg->css);
			return;
		}

		rcu_read_lock();
		memcg = mem_cgroup_from_task(current);
		cg_proto = sk->sk_prot->proto_cgroup(memcg);
		if (!mem_cgroup_is_root(memcg) &&
		    memcg_proto_active(cg_proto) && css_tryget(&memcg->css)) {
			sk->sk_cgrp = cg_proto;
		}
		rcu_read_unlock();
	}
}
EXPORT_SYMBOL(sock_update_memcg);

void sock_release_memcg(struct sock *sk)
{
	if (mem_cgroup_sockets_enabled && sk->sk_cgrp) {
		struct mem_cgroup *memcg;
		WARN_ON(!sk->sk_cgrp->memcg);
		memcg = sk->sk_cgrp->memcg;
		css_put(&sk->sk_cgrp->memcg->css);
	}
}

struct cg_proto *tcp_proto_cgroup(struct mem_cgroup *memcg)
{
	if (!memcg || mem_cgroup_is_root(memcg))
		return NULL;

	return &memcg->tcp_mem.cg_proto;
}
EXPORT_SYMBOL(tcp_proto_cgroup);

static void disarm_sock_keys(struct mem_cgroup *memcg)
{
	if (!memcg_proto_activated(&memcg->tcp_mem.cg_proto))
		return;
	static_key_slow_dec(&memcg_socket_limit_enabled);
}
#else
static void disarm_sock_keys(struct mem_cgroup *memcg)
{
}
#endif

#ifdef CONFIG_MEMCG_KMEM
/*
 * This will be the memcg's index in each cache's ->memcg_params->memcg_caches.
 * The main reason for not using cgroup id for this:
 *  this works better in sparse environments, where we have a lot of memcgs,
 *  but only a few kmem-limited. Or also, if we have, for instance, 200
 *  memcgs, and none but the 200th is kmem-limited, we'd have to have a
 *  200 entry array for that.
 *
 * The current size of the caches array is stored in
 * memcg_limited_groups_array_size.  It will double each time we have to
 * increase it.
 */
static DEFINE_IDA(kmem_limited_groups);
int memcg_limited_groups_array_size;

/*
 * MIN_SIZE is different than 1, because we would like to avoid going through
 * the alloc/free process all the time. In a small machine, 4 kmem-limited
 * cgroups is a reasonable guess. In the future, it could be a parameter or
 * tunable, but that is strictly not necessary.
 *
 * MAX_SIZE should be as large as the number of cgrp_ids. Ideally, we could get
 * this constant directly from cgroup, but it is understandable that this is
 * better kept as an internal representation in cgroup.c. In any case, the
 * cgrp_id space is not getting any smaller, and we don't have to necessarily
 * increase ours as well if it increases.
 */
#define MEMCG_CACHES_MIN_SIZE 4
#define MEMCG_CACHES_MAX_SIZE MEM_CGROUP_ID_MAX

/*
 * A lot of the calls to the cache allocation functions are expected to be
 * inlined by the compiler. Since the calls to memcg_kmem_get_cache are
 * conditional to this static branch, we'll have to allow modules that does
 * kmem_cache_alloc and the such to see this symbol as well
 */
struct static_key memcg_kmem_enabled_key;
EXPORT_SYMBOL(memcg_kmem_enabled_key);

static void disarm_kmem_keys(struct mem_cgroup *memcg)
{
	if (memcg_kmem_is_active(memcg)) {
		static_key_slow_dec(&memcg_kmem_enabled_key);
		ida_simple_remove(&kmem_limited_groups, memcg->kmemcg_id);
	}
	/*
	 * This check can't live in kmem destruction function,
	 * since the charges will outlive the cgroup
	 */
	WARN_ON(res_counter_read_u64(&memcg->kmem, RES_USAGE) != 0);
}
#else
static void disarm_kmem_keys(struct mem_cgroup *memcg)
{
}
#endif /* CONFIG_MEMCG_KMEM */

static void disarm_static_keys(struct mem_cgroup *memcg)
{
	disarm_sock_keys(memcg);
	disarm_kmem_keys(memcg);
}

static void drain_all_stock_async(struct mem_cgroup *memcg);

static struct mem_cgroup_per_zone *
mem_cgroup_zoneinfo(struct mem_cgroup *memcg, int nid, int zid)
{
	VM_BUG_ON((unsigned)nid >= nr_node_ids);
	return &memcg->nodeinfo[nid]->zoneinfo[zid];
}

struct cgroup_subsys_state *mem_cgroup_css(struct mem_cgroup *memcg)
{
	return &memcg->css;
}

static struct mem_cgroup_per_zone *
page_cgroup_zoneinfo(struct mem_cgroup *memcg, struct page *page)
{
	int nid = page_to_nid(page);
	int zid = page_zonenum(page);

	return mem_cgroup_zoneinfo(memcg, nid, zid);
}

static struct mem_cgroup_tree_per_zone *
soft_limit_tree_node_zone(int nid, int zid)
{
	return &soft_limit_tree.rb_tree_per_node[nid]->rb_tree_per_zone[zid];
}

static struct mem_cgroup_tree_per_zone *
soft_limit_tree_from_page(struct page *page)
{
	int nid = page_to_nid(page);
	int zid = page_zonenum(page);

	return &soft_limit_tree.rb_tree_per_node[nid]->rb_tree_per_zone[zid];
}

static void
__mem_cgroup_insert_exceeded(struct mem_cgroup *memcg,
				struct mem_cgroup_per_zone *mz,
				struct mem_cgroup_tree_per_zone *mctz,
				unsigned long long new_usage_in_excess)
{
	struct rb_node **p = &mctz->rb_root.rb_node;
	struct rb_node *parent = NULL;
	struct mem_cgroup_per_zone *mz_node;

	if (mz->on_tree)
		return;

	mz->usage_in_excess = new_usage_in_excess;
	if (!mz->usage_in_excess)
		return;
	while (*p) {
		parent = *p;
		mz_node = rb_entry(parent, struct mem_cgroup_per_zone,
					tree_node);
		if (mz->usage_in_excess < mz_node->usage_in_excess)
			p = &(*p)->rb_left;
		/*
		 * We can't avoid mem cgroups that are over their soft
		 * limit by the same amount
		 */
		else if (mz->usage_in_excess >= mz_node->usage_in_excess)
			p = &(*p)->rb_right;
	}
	rb_link_node(&mz->tree_node, parent, p);
	rb_insert_color(&mz->tree_node, &mctz->rb_root);
	mz->on_tree = true;
}

static void
__mem_cgroup_remove_exceeded(struct mem_cgroup *memcg,
				struct mem_cgroup_per_zone *mz,
				struct mem_cgroup_tree_per_zone *mctz)
{
	if (!mz->on_tree)
		return;
	rb_erase(&mz->tree_node, &mctz->rb_root);
	mz->on_tree = false;
}

static void
mem_cgroup_remove_exceeded(struct mem_cgroup *memcg,
				struct mem_cgroup_per_zone *mz,
				struct mem_cgroup_tree_per_zone *mctz)
{
	spin_lock(&mctz->lock);
	__mem_cgroup_remove_exceeded(memcg, mz, mctz);
	spin_unlock(&mctz->lock);
}


static void mem_cgroup_update_tree(struct mem_cgroup *memcg, struct page *page)
{
	unsigned long long excess;
	struct mem_cgroup_per_zone *mz;
	struct mem_cgroup_tree_per_zone *mctz;
	int nid = page_to_nid(page);
	int zid = page_zonenum(page);
	mctz = soft_limit_tree_from_page(page);

	/*
	 * Necessary to update all ancestors when hierarchy is used.
	 * because their event counter is not touched.
	 */
	for (; memcg; memcg = parent_mem_cgroup(memcg)) {
		mz = mem_cgroup_zoneinfo(memcg, nid, zid);
		excess = res_counter_soft_limit_excess(&memcg->res);
		/*
		 * We have to update the tree if mz is on RB-tree or
		 * mem is over its softlimit.
		 */
		if (excess || mz->on_tree) {
			spin_lock(&mctz->lock);
			/* if on-tree, remove it */
			if (mz->on_tree)
				__mem_cgroup_remove_exceeded(memcg, mz, mctz);
			/*
			 * Insert again. mz->usage_in_excess will be updated.
			 * If excess is 0, no tree ops.
			 */
			__mem_cgroup_insert_exceeded(memcg, mz, mctz, excess);
			spin_unlock(&mctz->lock);
		}
	}
}

static void mem_cgroup_remove_from_trees(struct mem_cgroup *memcg)
{
	int node, zone;
	struct mem_cgroup_per_zone *mz;
	struct mem_cgroup_tree_per_zone *mctz;

	for_each_node(node) {
		for (zone = 0; zone < MAX_NR_ZONES; zone++) {
			mz = mem_cgroup_zoneinfo(memcg, node, zone);
			mctz = soft_limit_tree_node_zone(node, zone);
			mem_cgroup_remove_exceeded(memcg, mz, mctz);
		}
	}
}

static struct mem_cgroup_per_zone *
__mem_cgroup_largest_soft_limit_node(struct mem_cgroup_tree_per_zone *mctz)
{
	struct rb_node *rightmost = NULL;
	struct mem_cgroup_per_zone *mz;

retry:
	mz = NULL;
	rightmost = rb_last(&mctz->rb_root);
	if (!rightmost)
		goto done;		/* Nothing to reclaim from */

	mz = rb_entry(rightmost, struct mem_cgroup_per_zone, tree_node);
	/*
	 * Remove the node now but someone else can add it back,
	 * we will to add it back at the end of reclaim to its correct
	 * position in the tree.
	 */
	__mem_cgroup_remove_exceeded(mz->memcg, mz, mctz);
	if (!res_counter_soft_limit_excess(&mz->memcg->res) ||
		!css_tryget(&mz->memcg->css))
		goto retry;
done:
	return mz;
}

static struct mem_cgroup_per_zone *
mem_cgroup_largest_soft_limit_node(struct mem_cgroup_tree_per_zone *mctz)
{
	struct mem_cgroup_per_zone *mz;

	spin_lock(&mctz->lock);
	mz = __mem_cgroup_largest_soft_limit_node(mctz);
	spin_unlock(&mctz->lock);
	return mz;
}

/*
 * Implementation Note: reading percpu statistics for memcg.
 *
 * Both of vmstat[] and percpu_counter has threshold and do periodic
 * synchronization to implement "quick" read. There are trade-off between
 * reading cost and precision of value. Then, we may have a chance to implement
 * a periodic synchronizion of counter in memcg's counter.
 *
 * But this _read() function is used for user interface now. The user accounts
 * memory usage by memory cgroup and he _always_ requires exact value because
 * he accounts memory. Even if we provide quick-and-fuzzy read, we always
 * have to visit all online cpus and make sum. So, for now, unnecessary
 * synchronization is not implemented. (just implemented for cpu hotplug)
 *
 * If there are kernel internal actions which can make use of some not-exact
 * value, and reading all cpu value can be performance bottleneck in some
 * common workload, threashold and synchonization as vmstat[] should be
 * implemented.
 */
static long mem_cgroup_read_stat(struct mem_cgroup *memcg,
				 enum mem_cgroup_stat_index idx)
{
	long val = 0;
	int cpu;

	get_online_cpus();
	for_each_online_cpu(cpu)
		val += per_cpu(memcg->stat->count[idx], cpu);
#ifdef CONFIG_HOTPLUG_CPU
	spin_lock(&memcg->pcp_counter_lock);
	val += memcg->nocpu_base.count[idx];
	spin_unlock(&memcg->pcp_counter_lock);
#endif
	put_online_cpus();
	return val;
}

static void mem_cgroup_swap_statistics(struct mem_cgroup *memcg,
					 bool charge)
{
	int val = (charge) ? 1 : -1;
	this_cpu_add(memcg->stat->count[MEM_CGROUP_STAT_SWAP], val);
}

static unsigned long mem_cgroup_read_events(struct mem_cgroup *memcg,
					    enum mem_cgroup_events_index idx)
{
	unsigned long val = 0;
	int cpu;

	for_each_online_cpu(cpu)
		val += per_cpu(memcg->stat->events[idx], cpu);
#ifdef CONFIG_HOTPLUG_CPU
	spin_lock(&memcg->pcp_counter_lock);
	val += memcg->nocpu_base.events[idx];
	spin_unlock(&memcg->pcp_counter_lock);
#endif
	return val;
}

static void mem_cgroup_charge_statistics(struct mem_cgroup *memcg,
					 struct page *page,
					 bool anon, int nr_pages)
{
	preempt_disable();

	/*
	 * Here, RSS means 'mapped anon' and anon's SwapCache. Shmem/tmpfs is
	 * counted as CACHE even if it's on ANON LRU.
	 */
	if (anon)
		__this_cpu_add(memcg->stat->count[MEM_CGROUP_STAT_RSS],
				nr_pages);
	else
		__this_cpu_add(memcg->stat->count[MEM_CGROUP_STAT_CACHE],
				nr_pages);

	if (PageTransHuge(page))
		__this_cpu_add(memcg->stat->count[MEM_CGROUP_STAT_RSS_HUGE],
				nr_pages);

	/* pagein of a big page is an event. So, ignore page size */
	if (nr_pages > 0)
		__this_cpu_inc(memcg->stat->events[MEM_CGROUP_EVENTS_PGPGIN]);
	else {
		__this_cpu_inc(memcg->stat->events[MEM_CGROUP_EVENTS_PGPGOUT]);
		nr_pages = -nr_pages; /* for event */
	}

	__this_cpu_add(memcg->stat->nr_page_events, nr_pages);

	preempt_enable();
}

unsigned long
mem_cgroup_get_lru_size(struct lruvec *lruvec, enum lru_list lru)
{
	struct mem_cgroup_per_zone *mz;

	mz = container_of(lruvec, struct mem_cgroup_per_zone, lruvec);
	return mz->lru_size[lru];
}

static unsigned long
mem_cgroup_zone_nr_lru_pages(struct mem_cgroup *memcg, int nid, int zid,
			unsigned int lru_mask)
{
	struct mem_cgroup_per_zone *mz;
	enum lru_list lru;
	unsigned long ret = 0;

	mz = mem_cgroup_zoneinfo(memcg, nid, zid);

	for_each_lru(lru) {
		if (BIT(lru) & lru_mask)
			ret += mz->lru_size[lru];
	}
	return ret;
}

static unsigned long
mem_cgroup_node_nr_lru_pages(struct mem_cgroup *memcg,
			int nid, unsigned int lru_mask)
{
	u64 total = 0;
	int zid;

	for (zid = 0; zid < MAX_NR_ZONES; zid++)
		total += mem_cgroup_zone_nr_lru_pages(memcg,
						nid, zid, lru_mask);

	return total;
}

static unsigned long mem_cgroup_nr_lru_pages(struct mem_cgroup *memcg,
			unsigned int lru_mask)
{
	int nid;
	u64 total = 0;

	for_each_node_state(nid, N_MEMORY)
		total += mem_cgroup_node_nr_lru_pages(memcg, nid, lru_mask);
	return total;
}

static bool mem_cgroup_event_ratelimit(struct mem_cgroup *memcg,
				       enum mem_cgroup_events_target target)
{
	unsigned long val, next;

	val = __this_cpu_read(memcg->stat->nr_page_events);
	next = __this_cpu_read(memcg->stat->targets[target]);
	/* from time_after() in jiffies.h */
	if ((long)next - (long)val < 0) {
		switch (target) {
		case MEM_CGROUP_TARGET_THRESH:
			next = val + THRESHOLDS_EVENTS_TARGET;
			break;
		case MEM_CGROUP_TARGET_SOFTLIMIT:
			next = val + SOFTLIMIT_EVENTS_TARGET;
			break;
		case MEM_CGROUP_TARGET_NUMAINFO:
			next = val + NUMAINFO_EVENTS_TARGET;
			break;
		default:
			break;
		}
		__this_cpu_write(memcg->stat->targets[target], next);
		return true;
	}
	return false;
}

/*
 * Check events in order.
 *
 */
static void memcg_check_events(struct mem_cgroup *memcg, struct page *page)
{
	preempt_disable();
	/* threshold event is triggered in finer grain than soft limit */
	if (unlikely(mem_cgroup_event_ratelimit(memcg,
						MEM_CGROUP_TARGET_THRESH))) {
		bool do_softlimit;
		bool do_numainfo __maybe_unused;

		do_softlimit = mem_cgroup_event_ratelimit(memcg,
						MEM_CGROUP_TARGET_SOFTLIMIT);
#if MAX_NUMNODES > 1
		do_numainfo = mem_cgroup_event_ratelimit(memcg,
						MEM_CGROUP_TARGET_NUMAINFO);
#endif
		preempt_enable();

		mem_cgroup_threshold(memcg);
		if (unlikely(do_softlimit))
			mem_cgroup_update_tree(memcg, page);
#if MAX_NUMNODES > 1
		if (unlikely(do_numainfo))
			atomic_inc(&memcg->numainfo_events);
#endif
	} else
		preempt_enable();
}

struct mem_cgroup *mem_cgroup_from_task(struct task_struct *p)
{
	/*
	 * mm_update_next_owner() may clear mm->owner to NULL
	 * if it races with swapoff, page migration, etc.
	 * So this can be called with p == NULL.
	 */
	if (unlikely(!p))
		return NULL;

	return mem_cgroup_from_css(task_css(p, mem_cgroup_subsys_id));
}

struct mem_cgroup *try_get_mem_cgroup_from_mm(struct mm_struct *mm)
{
	struct mem_cgroup *memcg = NULL;

	if (!mm)
		return NULL;
	/*
	 * Because we have no locks, mm->owner's may be being moved to other
	 * cgroup. We use css_tryget() here even if this looks
	 * pessimistic (rather than adding locks here).
	 */
	rcu_read_lock();
	do {
		memcg = mem_cgroup_from_task(rcu_dereference(mm->owner));
		if (unlikely(!memcg))
			break;
	} while (!css_tryget(&memcg->css));
	rcu_read_unlock();
	return memcg;
}

/*
 * Returns a next (in a pre-order walk) alive memcg (with elevated css
 * ref. count) or NULL if the whole root's subtree has been visited.
 *
 * helper function to be used by mem_cgroup_iter
 */
static struct mem_cgroup *__mem_cgroup_iter_next(struct mem_cgroup *root,
		struct mem_cgroup *last_visited)
{
	struct cgroup_subsys_state *prev_css, *next_css;

	prev_css = last_visited ? &last_visited->css : NULL;
skip_node:
	next_css = css_next_descendant_pre(prev_css, &root->css);

	/*
	 * Even if we found a group we have to make sure it is
	 * alive. css && !memcg means that the groups should be
	 * skipped and we should continue the tree walk.
	 * last_visited css is safe to use because it is
	 * protected by css_get and the tree walk is rcu safe.
	 */
	if (next_css) {
		struct mem_cgroup *mem = mem_cgroup_from_css(next_css);

		if (css_tryget(&mem->css))
			return mem;
		else {
			prev_css = next_css;
			goto skip_node;
		}
	}

	return NULL;
}

static void mem_cgroup_iter_invalidate(struct mem_cgroup *root)
{
	/*
	 * When a group in the hierarchy below root is destroyed, the
	 * hierarchy iterator can no longer be trusted since it might
	 * have pointed to the destroyed group.  Invalidate it.
	 */
	atomic_inc(&root->dead_count);
}

static struct mem_cgroup *
mem_cgroup_iter_load(struct mem_cgroup_reclaim_iter *iter,
		     struct mem_cgroup *root,
		     int *sequence)
{
	struct mem_cgroup *position = NULL;
	/*
	 * A cgroup destruction happens in two stages: offlining and
	 * release.  They are separated by a RCU grace period.
	 *
	 * If the iterator is valid, we may still race with an
	 * offlining.  The RCU lock ensures the object won't be
	 * released, tryget will fail if we lost the race.
	 */
	*sequence = atomic_read(&root->dead_count);
	if (iter->last_dead_count == *sequence) {
		smp_rmb();
		position = iter->last_visited;
		if (position && !css_tryget(&position->css))
			position = NULL;
	}
	return position;
}

static void mem_cgroup_iter_update(struct mem_cgroup_reclaim_iter *iter,
				   struct mem_cgroup *last_visited,
				   struct mem_cgroup *new_position,
				   int sequence)
{
	if (last_visited)
		css_put(&last_visited->css);
	/*
	 * We store the sequence count from the time @last_visited was
	 * loaded successfully instead of rereading it here so that we
	 * don't lose destruction events in between.  We could have
	 * raced with the destruction of @new_position after all.
	 */
	iter->last_visited = new_position;
	smp_wmb();
	iter->last_dead_count = sequence;
}

/**
 * mem_cgroup_iter - iterate over memory cgroup hierarchy
 * @root: hierarchy root
 * @prev: previously returned memcg, NULL on first invocation
 * @reclaim: cookie for shared reclaim walks, NULL for full walks
 *
 * Returns references to children of the hierarchy below @root, or
 * @root itself, or %NULL after a full round-trip.
 *
 * Caller must pass the return value in @prev on subsequent
 * invocations for reference counting, or use mem_cgroup_iter_break()
 * to cancel a hierarchy walk before the round-trip is complete.
 *
 * Reclaimers can specify a zone and a priority level in @reclaim to
 * divide up the memcgs in the hierarchy among all concurrent
 * reclaimers operating on the same zone and priority.
 */
struct mem_cgroup *mem_cgroup_iter(struct mem_cgroup *root,
				   struct mem_cgroup *prev,
				   struct mem_cgroup_reclaim_cookie *reclaim)
{
	struct mem_cgroup *memcg = NULL;
	struct mem_cgroup *last_visited = NULL;

	if (mem_cgroup_disabled())
		return NULL;

	if (!root)
		root = root_mem_cgroup;

	if (prev && !reclaim)
		last_visited = prev;

	if (!root->use_hierarchy && root != root_mem_cgroup) {
		if (prev)
			goto out_css_put;
		return root;
	}

	rcu_read_lock();
	while (!memcg) {
		struct mem_cgroup_reclaim_iter *uninitialized_var(iter);
		int uninitialized_var(seq);

		if (reclaim) {
			int nid = zone_to_nid(reclaim->zone);
			int zid = zone_idx(reclaim->zone);
			struct mem_cgroup_per_zone *mz;

			mz = mem_cgroup_zoneinfo(root, nid, zid);
			iter = &mz->reclaim_iter[reclaim->priority];
			if (prev && reclaim->generation != iter->generation) {
				iter->last_visited = NULL;
				goto out_unlock;
			}

			last_visited = mem_cgroup_iter_load(iter, root, &seq);
		}

		memcg = __mem_cgroup_iter_next(root, last_visited);

		if (reclaim) {
			mem_cgroup_iter_update(iter, last_visited, memcg, seq);

			if (!memcg)
				iter->generation++;
			else if (!prev && memcg)
				reclaim->generation = iter->generation;
		}

		if (prev && !memcg)
			goto out_unlock;
	}
out_unlock:
	rcu_read_unlock();
out_css_put:
	if (prev && prev != root)
		css_put(&prev->css);

	return memcg;
}

/**
 * mem_cgroup_iter_break - abort a hierarchy walk prematurely
 * @root: hierarchy root
 * @prev: last visited hierarchy member as returned by mem_cgroup_iter()
 */
void mem_cgroup_iter_break(struct mem_cgroup *root,
			   struct mem_cgroup *prev)
{
	if (!root)
		root = root_mem_cgroup;
	if (prev && prev != root)
		css_put(&prev->css);
}

/*
 * Iteration constructs for visiting all cgroups (under a tree).  If
 * loops are exited prematurely (break), mem_cgroup_iter_break() must
 * be used for reference counting.
 */
#define for_each_mem_cgroup_tree(iter, root)		\
	for (iter = mem_cgroup_iter(root, NULL, NULL);	\
	     iter != NULL;				\
	     iter = mem_cgroup_iter(root, iter, NULL))

#define for_each_mem_cgroup(iter)			\
	for (iter = mem_cgroup_iter(NULL, NULL, NULL);	\
	     iter != NULL;				\
	     iter = mem_cgroup_iter(NULL, iter, NULL))

void __mem_cgroup_count_vm_event(struct mm_struct *mm, enum vm_event_item idx)
{
	struct mem_cgroup *memcg;

	rcu_read_lock();
	memcg = mem_cgroup_from_task(rcu_dereference(mm->owner));
	if (unlikely(!memcg))
		goto out;

	switch (idx) {
	case PGFAULT:
		this_cpu_inc(memcg->stat->events[MEM_CGROUP_EVENTS_PGFAULT]);
		break;
	case PGMAJFAULT:
		this_cpu_inc(memcg->stat->events[MEM_CGROUP_EVENTS_PGMAJFAULT]);
		break;
	default:
		BUG();
	}
out:
	rcu_read_unlock();
}
EXPORT_SYMBOL(__mem_cgroup_count_vm_event);

/**
 * mem_cgroup_zone_lruvec - get the lru list vector for a zone and memcg
 * @zone: zone of the wanted lruvec
 * @memcg: memcg of the wanted lruvec
 *
 * Returns the lru list vector holding pages for the given @zone and
 * @mem.  This can be the global zone lruvec, if the memory controller
 * is disabled.
 */
struct lruvec *mem_cgroup_zone_lruvec(struct zone *zone,
				      struct mem_cgroup *memcg)
{
	struct mem_cgroup_per_zone *mz;
	struct lruvec *lruvec;

	if (mem_cgroup_disabled()) {
		lruvec = &zone->lruvec;
		goto out;
	}

	mz = mem_cgroup_zoneinfo(memcg, zone_to_nid(zone), zone_idx(zone));
	lruvec = &mz->lruvec;
out:
	/*
	 * Since a node can be onlined after the mem_cgroup was created,
	 * we have to be prepared to initialize lruvec->zone here;
	 * and if offlined then reonlined, we need to reinitialize it.
	 */
	if (unlikely(lruvec->zone != zone))
		lruvec->zone = zone;
	return lruvec;
}

/*
 * Following LRU functions are allowed to be used without PCG_LOCK.
 * Operations are called by routine of global LRU independently from memcg.
 * What we have to take care of here is validness of pc->mem_cgroup.
 *
 * Changes to pc->mem_cgroup happens when
 * 1. charge
 * 2. moving account
 * In typical case, "charge" is done before add-to-lru. Exception is SwapCache.
 * It is added to LRU before charge.
 * If PCG_USED bit is not set, page_cgroup is not added to this private LRU.
 * When moving account, the page is not on LRU. It's isolated.
 */

/**
 * mem_cgroup_page_lruvec - return lruvec for adding an lru page
 * @page: the page
 * @zone: zone of the page
 */
struct lruvec *mem_cgroup_page_lruvec(struct page *page, struct zone *zone)
{
	struct mem_cgroup_per_zone *mz;
	struct mem_cgroup *memcg;
	struct page_cgroup *pc;
	struct lruvec *lruvec;

	if (mem_cgroup_disabled()) {
		lruvec = &zone->lruvec;
		goto out;
	}

	pc = lookup_page_cgroup(page);
	memcg = pc->mem_cgroup;

	/*
	 * Surreptitiously switch any uncharged offlist page to root:
	 * an uncharged page off lru does nothing to secure
	 * its former mem_cgroup from sudden removal.
	 *
	 * Our caller holds lru_lock, and PageCgroupUsed is updated
	 * under page_cgroup lock: between them, they make all uses
	 * of pc->mem_cgroup safe.
	 */
	if (!PageLRU(page) && !PageCgroupUsed(pc) && memcg != root_mem_cgroup)
		pc->mem_cgroup = memcg = root_mem_cgroup;

	mz = page_cgroup_zoneinfo(memcg, page);
	lruvec = &mz->lruvec;
out:
	/*
	 * Since a node can be onlined after the mem_cgroup was created,
	 * we have to be prepared to initialize lruvec->zone here;
	 * and if offlined then reonlined, we need to reinitialize it.
	 */
	if (unlikely(lruvec->zone != zone))
		lruvec->zone = zone;
	return lruvec;
}

/**
 * mem_cgroup_update_lru_size - account for adding or removing an lru page
 * @lruvec: mem_cgroup per zone lru vector
 * @lru: index of lru list the page is sitting on
 * @nr_pages: positive when adding or negative when removing
 *
 * This function must be called when a page is added to or removed from an
 * lru list.
 */
void mem_cgroup_update_lru_size(struct lruvec *lruvec, enum lru_list lru,
				int nr_pages)
{
	struct mem_cgroup_per_zone *mz;
	unsigned long *lru_size;

	if (mem_cgroup_disabled())
		return;

	mz = container_of(lruvec, struct mem_cgroup_per_zone, lruvec);
	lru_size = mz->lru_size + lru;
	*lru_size += nr_pages;
	VM_BUG_ON((long)(*lru_size) < 0);
}

/*
 * Checks whether given mem is same or in the root_mem_cgroup's
 * hierarchy subtree
 */
bool __mem_cgroup_same_or_subtree(const struct mem_cgroup *root_memcg,
				  struct mem_cgroup *memcg)
{
	if (root_memcg == memcg)
		return true;
	if (!root_memcg->use_hierarchy || !memcg)
		return false;
	return cgroup_is_descendant(memcg->css.cgroup, root_memcg->css.cgroup);
}

static bool mem_cgroup_same_or_subtree(const struct mem_cgroup *root_memcg,
				       struct mem_cgroup *memcg)
{
	bool ret;

	rcu_read_lock();
	ret = __mem_cgroup_same_or_subtree(root_memcg, memcg);
	rcu_read_unlock();
	return ret;
}

bool task_in_mem_cgroup(struct task_struct *task,
			const struct mem_cgroup *memcg)
{
	struct mem_cgroup *curr = NULL;
	struct task_struct *p;
	bool ret;

	p = find_lock_task_mm(task);
	if (p) {
		curr = try_get_mem_cgroup_from_mm(p->mm);
		task_unlock(p);
	} else {
		/*
		 * All threads may have already detached their mm's, but the oom
		 * killer still needs to detect if they have already been oom
		 * killed to prevent needlessly killing additional tasks.
		 */
		rcu_read_lock();
		curr = mem_cgroup_from_task(task);
		if (curr)
			css_get(&curr->css);
		rcu_read_unlock();
	}
	if (!curr)
		return false;
	/*
	 * We should check use_hierarchy of "memcg" not "curr". Because checking
	 * use_hierarchy of "curr" here make this function true if hierarchy is
	 * enabled in "curr" and "curr" is a child of "memcg" in *cgroup*
	 * hierarchy(even if use_hierarchy is disabled in "memcg").
	 */
	ret = mem_cgroup_same_or_subtree(memcg, curr);
	css_put(&curr->css);
	return ret;
}

int mem_cgroup_inactive_anon_is_low(struct lruvec *lruvec)
{
	unsigned long inactive_ratio;
	unsigned long inactive;
	unsigned long active;
	unsigned long gb;

	inactive = mem_cgroup_get_lru_size(lruvec, LRU_INACTIVE_ANON);
	active = mem_cgroup_get_lru_size(lruvec, LRU_ACTIVE_ANON);

	gb = (inactive + active) >> (30 - PAGE_SHIFT);
	if (gb)
		inactive_ratio = int_sqrt(10 * gb);
	else
		inactive_ratio = 1;

	return inactive * inactive_ratio < active;
}

#define mem_cgroup_from_res_counter(counter, member)	\
	container_of(counter, struct mem_cgroup, member)

/**
 * mem_cgroup_margin - calculate chargeable space of a memory cgroup
 * @memcg: the memory cgroup
 *
 * Returns the maximum amount of memory @mem can be charged with, in
 * pages.
 */
static unsigned long mem_cgroup_margin(struct mem_cgroup *memcg)
{
	unsigned long long margin;

	margin = res_counter_margin(&memcg->res);
	if (do_swap_account)
		margin = min(margin, res_counter_margin(&memcg->memsw));
	return margin >> PAGE_SHIFT;
}

int mem_cgroup_swappiness(struct mem_cgroup *memcg)
{
	/* root ? */
	if (!css_parent(&memcg->css))
		return vm_swappiness;

	return memcg->swappiness;
}

/*
 * memcg->moving_account is used for checking possibility that some thread is
 * calling move_account(). When a thread on CPU-A starts moving pages under
 * a memcg, other threads should check memcg->moving_account under
 * rcu_read_lock(), like this:
 *
 *         CPU-A                                    CPU-B
 *                                              rcu_read_lock()
 *         memcg->moving_account+1              if (memcg->mocing_account)
 *                                                   take heavy locks.
 *         synchronize_rcu()                    update something.
 *                                              rcu_read_unlock()
 *         start move here.
 */

/* for quick checking without looking up memcg */
atomic_t memcg_moving __read_mostly;

static void mem_cgroup_start_move(struct mem_cgroup *memcg)
{
	atomic_inc(&memcg_moving);
	atomic_inc(&memcg->moving_account);
	synchronize_rcu();
}

static void mem_cgroup_end_move(struct mem_cgroup *memcg)
{
	/*
	 * Now, mem_cgroup_clear_mc() may call this function with NULL.
	 * We check NULL in callee rather than caller.
	 */
	if (memcg) {
		atomic_dec(&memcg_moving);
		atomic_dec(&memcg->moving_account);
	}
}

/*
 * 2 routines for checking "mem" is under move_account() or not.
 *
 * mem_cgroup_stolen() -  checking whether a cgroup is mc.from or not. This
 *			  is used for avoiding races in accounting.  If true,
 *			  pc->mem_cgroup may be overwritten.
 *
 * mem_cgroup_under_move() - checking a cgroup is mc.from or mc.to or
 *			  under hierarchy of moving cgroups. This is for
 *			  waiting at hith-memory prressure caused by "move".
 */

static bool mem_cgroup_stolen(struct mem_cgroup *memcg)
{
	VM_BUG_ON(!rcu_read_lock_held());
	return atomic_read(&memcg->moving_account) > 0;
}

static bool mem_cgroup_under_move(struct mem_cgroup *memcg)
{
	struct mem_cgroup *from;
	struct mem_cgroup *to;
	bool ret = false;
	/*
	 * Unlike task_move routines, we access mc.to, mc.from not under
	 * mutual exclusion by cgroup_mutex. Here, we take spinlock instead.
	 */
	spin_lock(&mc.lock);
	from = mc.from;
	to = mc.to;
	if (!from)
		goto unlock;

	ret = mem_cgroup_same_or_subtree(memcg, from)
		|| mem_cgroup_same_or_subtree(memcg, to);
unlock:
	spin_unlock(&mc.lock);
	return ret;
}

static bool mem_cgroup_wait_acct_move(struct mem_cgroup *memcg)
{
	if (mc.moving_task && current != mc.moving_task) {
		if (mem_cgroup_under_move(memcg)) {
			DEFINE_WAIT(wait);
			prepare_to_wait(&mc.waitq, &wait, TASK_INTERRUPTIBLE);
			/* moving charge context might have finished. */
			if (mc.moving_task)
				schedule();
			finish_wait(&mc.waitq, &wait);
			return true;
		}
	}
	return false;
}

/*
 * Take this lock when
 * - a code tries to modify page's memcg while it's USED.
 * - a code tries to modify page state accounting in a memcg.
 * see mem_cgroup_stolen(), too.
 */
static void move_lock_mem_cgroup(struct mem_cgroup *memcg,
				  unsigned long *flags)
{
	spin_lock_irqsave(&memcg->move_lock, *flags);
}

static void move_unlock_mem_cgroup(struct mem_cgroup *memcg,
				unsigned long *flags)
{
	spin_unlock_irqrestore(&memcg->move_lock, *flags);
}

#define K(x) ((x) << (PAGE_SHIFT-10))
/**
 * mem_cgroup_print_oom_info: Print OOM information relevant to memory controller.
 * @memcg: The memory cgroup that went over limit
 * @p: Task that is going to be killed
 *
 * NOTE: @memcg and @p's mem_cgroup can be different when hierarchy is
 * enabled
 */
void mem_cgroup_print_oom_info(struct mem_cgroup *memcg, struct task_struct *p)
{
	struct cgroup *task_cgrp;
	struct cgroup *mem_cgrp;
	/*
	 * Need a buffer in BSS, can't rely on allocations. The code relies
	 * on the assumption that OOM is serialized for memory controller.
	 * If this assumption is broken, revisit this code.
	 */
	static char memcg_name[PATH_MAX];
	int ret;
	struct mem_cgroup *iter;
	unsigned int i;

	if (!p)
		return;

	rcu_read_lock();

	mem_cgrp = memcg->css.cgroup;
	task_cgrp = task_cgroup(p, mem_cgroup_subsys_id);

	ret = cgroup_path(task_cgrp, memcg_name, PATH_MAX);
	if (ret < 0) {
		/*
		 * Unfortunately, we are unable to convert to a useful name
		 * But we'll still print out the usage information
		 */
		rcu_read_unlock();
		goto done;
	}
	rcu_read_unlock();

	pr_info("Task in %s killed", memcg_name);

	rcu_read_lock();
	ret = cgroup_path(mem_cgrp, memcg_name, PATH_MAX);
	if (ret < 0) {
		rcu_read_unlock();
		goto done;
	}
	rcu_read_unlock();

	/*
	 * Continues from above, so we don't need an KERN_ level
	 */
	pr_cont(" as a result of limit of %s\n", memcg_name);
done:

	pr_info("memory: usage %llukB, limit %llukB, failcnt %llu\n",
		res_counter_read_u64(&memcg->res, RES_USAGE) >> 10,
		res_counter_read_u64(&memcg->res, RES_LIMIT) >> 10,
		res_counter_read_u64(&memcg->res, RES_FAILCNT));
	pr_info("memory+swap: usage %llukB, limit %llukB, failcnt %llu\n",
		res_counter_read_u64(&memcg->memsw, RES_USAGE) >> 10,
		res_counter_read_u64(&memcg->memsw, RES_LIMIT) >> 10,
		res_counter_read_u64(&memcg->memsw, RES_FAILCNT));
	pr_info("kmem: usage %llukB, limit %llukB, failcnt %llu\n",
		res_counter_read_u64(&memcg->kmem, RES_USAGE) >> 10,
		res_counter_read_u64(&memcg->kmem, RES_LIMIT) >> 10,
		res_counter_read_u64(&memcg->kmem, RES_FAILCNT));

	for_each_mem_cgroup_tree(iter, memcg) {
		pr_info("Memory cgroup stats");

		rcu_read_lock();
		ret = cgroup_path(iter->css.cgroup, memcg_name, PATH_MAX);
		if (!ret)
			pr_cont(" for %s", memcg_name);
		rcu_read_unlock();
		pr_cont(":");

		for (i = 0; i < MEM_CGROUP_STAT_NSTATS; i++) {
			if (i == MEM_CGROUP_STAT_SWAP && !do_swap_account)
				continue;
			pr_cont(" %s:%ldKB", mem_cgroup_stat_names[i],
				K(mem_cgroup_read_stat(iter, i)));
		}

		for (i = 0; i < NR_LRU_LISTS; i++)
			pr_cont(" %s:%luKB", mem_cgroup_lru_names[i],
				K(mem_cgroup_nr_lru_pages(iter, BIT(i))));

		pr_cont("\n");
	}
}

/*
 * This function returns the number of memcg under hierarchy tree. Returns
 * 1(self count) if no children.
 */
static int mem_cgroup_count_children(struct mem_cgroup *memcg)
{
	int num = 0;
	struct mem_cgroup *iter;

	for_each_mem_cgroup_tree(iter, memcg)
		num++;
	return num;
}

/*
 * Return the memory (and swap, if configured) limit for a memcg.
 */
static u64 mem_cgroup_get_limit(struct mem_cgroup *memcg)
{
	u64 limit;

	limit = res_counter_read_u64(&memcg->res, RES_LIMIT);

	/*
	 * Do not consider swap space if we cannot swap due to swappiness
	 */
	if (mem_cgroup_swappiness(memcg)) {
		u64 memsw;

		limit += total_swap_pages << PAGE_SHIFT;
		memsw = res_counter_read_u64(&memcg->memsw, RES_LIMIT);

		/*
		 * If memsw is finite and limits the amount of swap space
		 * available to this memcg, return that limit.
		 */
		limit = min(limit, memsw);
	}

	return limit;
}

static void mem_cgroup_out_of_memory(struct mem_cgroup *memcg, gfp_t gfp_mask,
				     int order)
{
	struct mem_cgroup *iter;
	unsigned long chosen_points = 0;
	unsigned long totalpages;
	unsigned int points = 0;
	struct task_struct *chosen = NULL;

	/*
	 * If current has a pending SIGKILL or is exiting, then automatically
	 * select it.  The goal is to allow it to allocate so that it may
	 * quickly exit and free its memory.
	 */
	if (fatal_signal_pending(current) || current->flags & PF_EXITING) {
		set_thread_flag(TIF_MEMDIE);
		return;
	}

	check_panic_on_oom(CONSTRAINT_MEMCG, gfp_mask, order, NULL);
	totalpages = mem_cgroup_get_limit(memcg) >> PAGE_SHIFT ? : 1;
	for_each_mem_cgroup_tree(iter, memcg) {
		struct css_task_iter it;
		struct task_struct *task;

		css_task_iter_start(&iter->css, &it);
		while ((task = css_task_iter_next(&it))) {
			switch (oom_scan_process_thread(task, totalpages, NULL,
							false)) {
			case OOM_SCAN_SELECT:
				if (chosen)
					put_task_struct(chosen);
				chosen = task;
				chosen_points = ULONG_MAX;
				get_task_struct(chosen);
				/* fall through */
			case OOM_SCAN_CONTINUE:
				continue;
			case OOM_SCAN_ABORT:
				css_task_iter_end(&it);
				mem_cgroup_iter_break(memcg, iter);
				if (chosen)
					put_task_struct(chosen);
				return;
			case OOM_SCAN_OK:
				break;
			};
			points = oom_badness(task, memcg, NULL, totalpages);
			if (points > chosen_points) {
				if (chosen)
					put_task_struct(chosen);
				chosen = task;
				chosen_points = points;
				get_task_struct(chosen);
			}
		}
		css_task_iter_end(&it);
	}

	if (!chosen)
		return;
	points = chosen_points * 1000 / totalpages;
	oom_kill_process(chosen, gfp_mask, order, points, totalpages, memcg,
			 NULL, "Memory cgroup out of memory");
}

static unsigned long mem_cgroup_reclaim(struct mem_cgroup *memcg,
					gfp_t gfp_mask,
					unsigned long flags)
{
	unsigned long total = 0;
	bool noswap = false;
	int loop;

	if (flags & MEM_CGROUP_RECLAIM_NOSWAP)
		noswap = true;
	if (!(flags & MEM_CGROUP_RECLAIM_SHRINK) && memcg->memsw_is_minimum)
		noswap = true;

	for (loop = 0; loop < MEM_CGROUP_MAX_RECLAIM_LOOPS; loop++) {
		if (loop)
			drain_all_stock_async(memcg);
		total += try_to_free_mem_cgroup_pages(memcg, gfp_mask, noswap);
		/*
		 * Allow limit shrinkers, which are triggered directly
		 * by userspace, to catch signals and stop reclaim
		 * after minimal progress, regardless of the margin.
		 */
		if (total && (flags & MEM_CGROUP_RECLAIM_SHRINK))
			break;
		if (mem_cgroup_margin(memcg))
			break;
		/*
		 * If nothing was reclaimed after two attempts, there
		 * may be no reclaimable pages in this hierarchy.
		 */
		if (loop && !total)
			break;
	}
	return total;
}

/**
 * test_mem_cgroup_node_reclaimable
 * @memcg: the target memcg
 * @nid: the node ID to be checked.
 * @noswap : specify true here if the user wants flle only information.
 *
 * This function returns whether the specified memcg contains any
 * reclaimable pages on a node. Returns true if there are any reclaimable
 * pages in the node.
 */
static bool test_mem_cgroup_node_reclaimable(struct mem_cgroup *memcg,
		int nid, bool noswap)
{
	if (mem_cgroup_node_nr_lru_pages(memcg, nid, LRU_ALL_FILE))
		return true;
	if (noswap || !total_swap_pages)
		return false;
	if (mem_cgroup_node_nr_lru_pages(memcg, nid, LRU_ALL_ANON))
		return true;
	return false;

}
#if MAX_NUMNODES > 1

/*
 * Always updating the nodemask is not very good - even if we have an empty
 * list or the wrong list here, we can start from some node and traverse all
 * nodes based on the zonelist. So update the list loosely once per 10 secs.
 *
 */
static void mem_cgroup_may_update_nodemask(struct mem_cgroup *memcg)
{
	int nid;
	/*
	 * numainfo_events > 0 means there was at least NUMAINFO_EVENTS_TARGET
	 * pagein/pageout changes since the last update.
	 */
	if (!atomic_read(&memcg->numainfo_events))
		return;
	if (atomic_inc_return(&memcg->numainfo_updating) > 1)
		return;

	/* make a nodemask where this memcg uses memory from */
	memcg->scan_nodes = node_states[N_MEMORY];

	for_each_node_mask(nid, node_states[N_MEMORY]) {

		if (!test_mem_cgroup_node_reclaimable(memcg, nid, false))
			node_clear(nid, memcg->scan_nodes);
	}

	atomic_set(&memcg->numainfo_events, 0);
	atomic_set(&memcg->numainfo_updating, 0);
}

/*
 * Selecting a node where we start reclaim from. Because what we need is just
 * reducing usage counter, start from anywhere is O,K. Considering
 * memory reclaim from current node, there are pros. and cons.
 *
 * Freeing memory from current node means freeing memory from a node which
 * we'll use or we've used. So, it may make LRU bad. And if several threads
 * hit limits, it will see a contention on a node. But freeing from remote
 * node means more costs for memory reclaim because of memory latency.
 *
 * Now, we use round-robin. Better algorithm is welcomed.
 */
int mem_cgroup_select_victim_node(struct mem_cgroup *memcg)
{
	int node;

	mem_cgroup_may_update_nodemask(memcg);
	node = memcg->last_scanned_node;

	node = next_node(node, memcg->scan_nodes);
	if (node == MAX_NUMNODES)
		node = first_node(memcg->scan_nodes);
	/*
	 * We call this when we hit limit, not when pages are added to LRU.
	 * No LRU may hold pages because all pages are UNEVICTABLE or
	 * memcg is too small and all pages are not on LRU. In that case,
	 * we use curret node.
	 */
	if (unlikely(node == MAX_NUMNODES))
		node = numa_node_id();

	memcg->last_scanned_node = node;
	return node;
}

/*
 * Check all nodes whether it contains reclaimable pages or not.
 * For quick scan, we make use of scan_nodes. This will allow us to skip
 * unused nodes. But scan_nodes is lazily updated and may not cotain
 * enough new information. We need to do double check.
 */
static bool mem_cgroup_reclaimable(struct mem_cgroup *memcg, bool noswap)
{
	int nid;

	/*
	 * quick check...making use of scan_node.
	 * We can skip unused nodes.
	 */
	if (!nodes_empty(memcg->scan_nodes)) {
		for (nid = first_node(memcg->scan_nodes);
		     nid < MAX_NUMNODES;
		     nid = next_node(nid, memcg->scan_nodes)) {

			if (test_mem_cgroup_node_reclaimable(memcg, nid, noswap))
				return true;
		}
	}
	/*
	 * Check rest of nodes.
	 */
	for_each_node_state(nid, N_MEMORY) {
		if (node_isset(nid, memcg->scan_nodes))
			continue;
		if (test_mem_cgroup_node_reclaimable(memcg, nid, noswap))
			return true;
	}
	return false;
}

#else
int mem_cgroup_select_victim_node(struct mem_cgroup *memcg)
{
	return 0;
}

static bool mem_cgroup_reclaimable(struct mem_cgroup *memcg, bool noswap)
{
	return test_mem_cgroup_node_reclaimable(memcg, 0, noswap);
}
#endif

static int mem_cgroup_soft_reclaim(struct mem_cgroup *root_memcg,
				   struct zone *zone,
				   gfp_t gfp_mask,
				   unsigned long *total_scanned)
{
	struct mem_cgroup *victim = NULL;
	int total = 0;
	int loop = 0;
	unsigned long excess;
	unsigned long nr_scanned;
	struct mem_cgroup_reclaim_cookie reclaim = {
		.zone = zone,
		.priority = 0,
	};

	excess = res_counter_soft_limit_excess(&root_memcg->res) >> PAGE_SHIFT;

	while (1) {
		victim = mem_cgroup_iter(root_memcg, victim, &reclaim);
		if (!victim) {
			loop++;
			if (loop >= 2) {
				/*
				 * If we have not been able to reclaim
				 * anything, it might because there are
				 * no reclaimable pages under this hierarchy
				 */
				if (!total)
					break;
				/*
				 * We want to do more targeted reclaim.
				 * excess >> 2 is not to excessive so as to
				 * reclaim too much, nor too less that we keep
				 * coming back to reclaim from this cgroup
				 */
				if (total >= (excess >> 2) ||
					(loop > MEM_CGROUP_MAX_RECLAIM_LOOPS))
					break;
			}
			continue;
		}
		if (!mem_cgroup_reclaimable(victim, false))
			continue;
		total += mem_cgroup_shrink_node_zone(victim, gfp_mask, false,
						     zone, &nr_scanned);
		*total_scanned += nr_scanned;
		if (!res_counter_soft_limit_excess(&root_memcg->res))
			break;
	}
	mem_cgroup_iter_break(root_memcg, victim);
	return total;
}

static DEFINE_SPINLOCK(memcg_oom_lock);

/*
 * Check OOM-Killer is already running under our hierarchy.
 * If someone is running, return false.
 */
static bool mem_cgroup_oom_trylock(struct mem_cgroup *memcg)
{
	struct mem_cgroup *iter, *failed = NULL;

	spin_lock(&memcg_oom_lock);

	for_each_mem_cgroup_tree(iter, memcg) {
		if (iter->oom_lock) {
			/*
			 * this subtree of our hierarchy is already locked
			 * so we cannot give a lock.
			 */
			failed = iter;
			mem_cgroup_iter_break(memcg, iter);
			break;
		} else
			iter->oom_lock = true;
	}

	if (failed) {
		/*
		 * OK, we failed to lock the whole subtree so we have
		 * to clean up what we set up to the failing subtree
		 */
		for_each_mem_cgroup_tree(iter, memcg) {
			if (iter == failed) {
				mem_cgroup_iter_break(memcg, iter);
				break;
			}
			iter->oom_lock = false;
		}
	}

	spin_unlock(&memcg_oom_lock);

	return !failed;
}

static void mem_cgroup_oom_unlock(struct mem_cgroup *memcg)
{
	struct mem_cgroup *iter;

	spin_lock(&memcg_oom_lock);
	for_each_mem_cgroup_tree(iter, memcg)
		iter->oom_lock = false;
	spin_unlock(&memcg_oom_lock);
}

static void mem_cgroup_mark_under_oom(struct mem_cgroup *memcg)
{
	struct mem_cgroup *iter;

	for_each_mem_cgroup_tree(iter, memcg)
		atomic_inc(&iter->under_oom);
}

static void mem_cgroup_unmark_under_oom(struct mem_cgroup *memcg)
{
	struct mem_cgroup *iter;

	/*
	 * When a new child is created while the hierarchy is under oom,
	 * mem_cgroup_oom_lock() may not be called. We have to use
	 * atomic_add_unless() here.
	 */
	for_each_mem_cgroup_tree(iter, memcg)
		atomic_add_unless(&iter->under_oom, -1, 0);
}

static DECLARE_WAIT_QUEUE_HEAD(memcg_oom_waitq);

struct oom_wait_info {
	struct mem_cgroup *memcg;
	wait_queue_t	wait;
};

static int memcg_oom_wake_function(wait_queue_t *wait,
	unsigned mode, int sync, void *arg)
{
	struct mem_cgroup *wake_memcg = (struct mem_cgroup *)arg;
	struct mem_cgroup *oom_wait_memcg;
	struct oom_wait_info *oom_wait_info;

	oom_wait_info = container_of(wait, struct oom_wait_info, wait);
	oom_wait_memcg = oom_wait_info->memcg;

	/*
	 * Both of oom_wait_info->memcg and wake_memcg are stable under us.
	 * Then we can use css_is_ancestor without taking care of RCU.
	 */
	if (!mem_cgroup_same_or_subtree(oom_wait_memcg, wake_memcg)
		&& !mem_cgroup_same_or_subtree(wake_memcg, oom_wait_memcg))
		return 0;
	return autoremove_wake_function(wait, mode, sync, arg);
}

static void memcg_wakeup_oom(struct mem_cgroup *memcg)
{
	atomic_inc(&memcg->oom_wakeups);
	/* for filtering, pass "memcg" as argument. */
	__wake_up(&memcg_oom_waitq, TASK_NORMAL, 0, memcg);
}

static void memcg_oom_recover(struct mem_cgroup *memcg)
{
	if (memcg && atomic_read(&memcg->under_oom))
		memcg_wakeup_oom(memcg);
}

/*
 * try to call OOM killer
 */
static void mem_cgroup_oom(struct mem_cgroup *memcg, gfp_t mask, int order)
{
	bool locked;
	int wakeups;

	if (!current->memcg_oom.may_oom)
		return;

	current->memcg_oom.in_memcg_oom = 1;

	/*
	 * As with any blocking lock, a contender needs to start
	 * listening for wakeups before attempting the trylock,
	 * otherwise it can miss the wakeup from the unlock and sleep
	 * indefinitely.  This is just open-coded because our locking
	 * is so particular to memcg hierarchies.
	 */
	wakeups = atomic_read(&memcg->oom_wakeups);
	mem_cgroup_mark_under_oom(memcg);

	locked = mem_cgroup_oom_trylock(memcg);

	if (locked)
		mem_cgroup_oom_notify(memcg);

	if (locked && !memcg->oom_kill_disable) {
		mem_cgroup_unmark_under_oom(memcg);
		mem_cgroup_out_of_memory(memcg, mask, order);
		mem_cgroup_oom_unlock(memcg);
		/*
		 * There is no guarantee that an OOM-lock contender
		 * sees the wakeups triggered by the OOM kill
		 * uncharges.  Wake any sleepers explicitely.
		 */
		memcg_oom_recover(memcg);
	} else {
		/*
		 * A system call can just return -ENOMEM, but if this
		 * is a page fault and somebody else is handling the
		 * OOM already, we need to sleep on the OOM waitqueue
		 * for this memcg until the situation is resolved.
		 * Which can take some time because it might be
		 * handled by a userspace task.
		 *
		 * However, this is the charge context, which means
		 * that we may sit on a large call stack and hold
		 * various filesystem locks, the mmap_sem etc. and we
		 * don't want the OOM handler to deadlock on them
		 * while we sit here and wait.  Store the current OOM
		 * context in the task_struct, then return -ENOMEM.
		 * At the end of the page fault handler, with the
		 * stack unwound, pagefault_out_of_memory() will check
		 * back with us by calling
		 * mem_cgroup_oom_synchronize(), possibly putting the
		 * task to sleep.
		 */
		current->memcg_oom.oom_locked = locked;
		current->memcg_oom.wakeups = wakeups;
		css_get(&memcg->css);
		current->memcg_oom.wait_on_memcg = memcg;
	}
}

/**
 * mem_cgroup_oom_synchronize - complete memcg OOM handling
 *
 * This has to be called at the end of a page fault if the the memcg
 * OOM handler was enabled and the fault is returning %VM_FAULT_OOM.
 *
 * Memcg supports userspace OOM handling, so failed allocations must
 * sleep on a waitqueue until the userspace task resolves the
 * situation.  Sleeping directly in the charge context with all kinds
 * of locks held is not a good idea, instead we remember an OOM state
 * in the task and mem_cgroup_oom_synchronize() has to be called at
 * the end of the page fault to put the task to sleep and clean up the
 * OOM state.
 *
 * Returns %true if an ongoing memcg OOM situation was detected and
 * finalized, %false otherwise.
 */
bool mem_cgroup_oom_synchronize(void)
{
	struct oom_wait_info owait;
	struct mem_cgroup *memcg;

	/* OOM is global, do not handle */
	if (!current->memcg_oom.in_memcg_oom)
		return false;

	/*
	 * We invoked the OOM killer but there is a chance that a kill
	 * did not free up any charges.  Everybody else might already
	 * be sleeping, so restart the fault and keep the rampage
	 * going until some charges are released.
	 */
	memcg = current->memcg_oom.wait_on_memcg;
	if (!memcg)
		goto out;

	if (test_thread_flag(TIF_MEMDIE) || fatal_signal_pending(current))
		goto out_memcg;

	owait.memcg = memcg;
	owait.wait.flags = 0;
	owait.wait.func = memcg_oom_wake_function;
	owait.wait.private = current;
	INIT_LIST_HEAD(&owait.wait.task_list);

	prepare_to_wait(&memcg_oom_waitq, &owait.wait, TASK_KILLABLE);
	/* Only sleep if we didn't miss any wakeups since OOM */
	if (atomic_read(&memcg->oom_wakeups) == current->memcg_oom.wakeups)
		schedule();
	finish_wait(&memcg_oom_waitq, &owait.wait);
out_memcg:
	mem_cgroup_unmark_under_oom(memcg);
	if (current->memcg_oom.oom_locked) {
		mem_cgroup_oom_unlock(memcg);
		/*
		 * There is no guarantee that an OOM-lock contender
		 * sees the wakeups triggered by the OOM kill
		 * uncharges.  Wake any sleepers explicitely.
		 */
		memcg_oom_recover(memcg);
	}
	css_put(&memcg->css);
	current->memcg_oom.wait_on_memcg = NULL;
out:
	current->memcg_oom.in_memcg_oom = 0;
	return true;
}

/*
 * Currently used to update mapped file statistics, but the routine can be
 * generalized to update other statistics as well.
 *
 * Notes: Race condition
 *
 * We usually use page_cgroup_lock() for accessing page_cgroup member but
 * it tends to be costly. But considering some conditions, we doesn't need
 * to do so _always_.
 *
 * Considering "charge", lock_page_cgroup() is not required because all
 * file-stat operations happen after a page is attached to radix-tree. There
 * are no race with "charge".
 *
 * Considering "uncharge", we know that memcg doesn't clear pc->mem_cgroup
 * at "uncharge" intentionally. So, we always see valid pc->mem_cgroup even
 * if there are race with "uncharge". Statistics itself is properly handled
 * by flags.
 *
 * Considering "move", this is an only case we see a race. To make the race
 * small, we check mm->moving_account and detect there are possibility of race
 * If there is, we take a lock.
 */

void __mem_cgroup_begin_update_page_stat(struct page *page,
				bool *locked, unsigned long *flags)
{
	struct mem_cgroup *memcg;
	struct page_cgroup *pc;

	pc = lookup_page_cgroup(page);
again:
	memcg = pc->mem_cgroup;
	if (unlikely(!memcg || !PageCgroupUsed(pc)))
		return;
	/*
	 * If this memory cgroup is not under account moving, we don't
	 * need to take move_lock_mem_cgroup(). Because we already hold
	 * rcu_read_lock(), any calls to move_account will be delayed until
	 * rcu_read_unlock() if mem_cgroup_stolen() == true.
	 */
	if (!mem_cgroup_stolen(memcg))
		return;

	move_lock_mem_cgroup(memcg, flags);
	if (memcg != pc->mem_cgroup || !PageCgroupUsed(pc)) {
		move_unlock_mem_cgroup(memcg, flags);
		goto again;
	}
	*locked = true;
}

void __mem_cgroup_end_update_page_stat(struct page *page, unsigned long *flags)
{
	struct page_cgroup *pc = lookup_page_cgroup(page);

	/*
	 * It's guaranteed that pc->mem_cgroup never changes while
	 * lock is held because a routine modifies pc->mem_cgroup
	 * should take move_lock_mem_cgroup().
	 */
	move_unlock_mem_cgroup(pc->mem_cgroup, flags);
}

void mem_cgroup_update_page_stat(struct page *page,
				 enum mem_cgroup_stat_index idx, int val)
{
	struct mem_cgroup *memcg;
	struct page_cgroup *pc = lookup_page_cgroup(page);
	unsigned long uninitialized_var(flags);

	if (mem_cgroup_disabled())
		return;

	VM_BUG_ON(!rcu_read_lock_held());
	memcg = pc->mem_cgroup;
	if (unlikely(!memcg || !PageCgroupUsed(pc)))
		return;

	this_cpu_add(memcg->stat->count[idx], val);
}

/*
 * size of first charge trial. "32" comes from vmscan.c's magic value.
 * TODO: maybe necessary to use big numbers in big irons.
 */
#define CHARGE_BATCH	32U
struct memcg_stock_pcp {
	struct mem_cgroup *cached; /* this never be root cgroup */
	unsigned int nr_pages;
	struct work_struct work;
	unsigned long flags;
#define FLUSHING_CACHED_CHARGE	0
};
static DEFINE_PER_CPU(struct memcg_stock_pcp, memcg_stock);
static DEFINE_MUTEX(percpu_charge_mutex);

/**
 * consume_stock: Try to consume stocked charge on this cpu.
 * @memcg: memcg to consume from.
 * @nr_pages: how many pages to charge.
 *
 * The charges will only happen if @memcg matches the current cpu's memcg
 * stock, and at least @nr_pages are available in that stock.  Failure to
 * service an allocation will refill the stock.
 *
 * returns true if successful, false otherwise.
 */
static bool consume_stock(struct mem_cgroup *memcg, unsigned int nr_pages)
{
	struct memcg_stock_pcp *stock;
	bool ret = true;

	if (nr_pages > CHARGE_BATCH)
		return false;

	stock = &get_cpu_var(memcg_stock);
	if (memcg == stock->cached && stock->nr_pages >= nr_pages)
		stock->nr_pages -= nr_pages;
	else /* need to call res_counter_charge */
		ret = false;
	put_cpu_var(memcg_stock);
	return ret;
}

/*
 * Returns stocks cached in percpu to res_counter and reset cached information.
 */
static void drain_stock(struct memcg_stock_pcp *stock)
{
	struct mem_cgroup *old = stock->cached;

	if (stock->nr_pages) {
		unsigned long bytes = stock->nr_pages * PAGE_SIZE;

		res_counter_uncharge(&old->res, bytes);
		if (do_swap_account)
			res_counter_uncharge(&old->memsw, bytes);
		stock->nr_pages = 0;
	}
	stock->cached = NULL;
}

/*
 * This must be called under preempt disabled or must be called by
 * a thread which is pinned to local cpu.
 */
static void drain_local_stock(struct work_struct *dummy)
{
	struct memcg_stock_pcp *stock = &__get_cpu_var(memcg_stock);
	drain_stock(stock);
	clear_bit(FLUSHING_CACHED_CHARGE, &stock->flags);
}

static void __init memcg_stock_init(void)
{
	int cpu;

	for_each_possible_cpu(cpu) {
		struct memcg_stock_pcp *stock =
					&per_cpu(memcg_stock, cpu);
		INIT_WORK(&stock->work, drain_local_stock);
	}
}

/*
 * Cache charges(val) which is from res_counter, to local per_cpu area.
 * This will be consumed by consume_stock() function, later.
 */
static void refill_stock(struct mem_cgroup *memcg, unsigned int nr_pages)
{
	struct memcg_stock_pcp *stock = &get_cpu_var(memcg_stock);

	if (stock->cached != memcg) { /* reset if necessary */
		drain_stock(stock);
		stock->cached = memcg;
	}
	stock->nr_pages += nr_pages;
	put_cpu_var(memcg_stock);
}

/*
 * Drains all per-CPU charge caches for given root_memcg resp. subtree
 * of the hierarchy under it. sync flag says whether we should block
 * until the work is done.
 */
static void drain_all_stock(struct mem_cgroup *root_memcg, bool sync)
{
	int cpu, curcpu;

	/* Notify other cpus that system-wide "drain" is running */
	get_online_cpus();
	curcpu = get_cpu();
	for_each_online_cpu(cpu) {
		struct memcg_stock_pcp *stock = &per_cpu(memcg_stock, cpu);
		struct mem_cgroup *memcg;

		memcg = stock->cached;
		if (!memcg || !stock->nr_pages)
			continue;
		if (!mem_cgroup_same_or_subtree(root_memcg, memcg))
			continue;
		if (!test_and_set_bit(FLUSHING_CACHED_CHARGE, &stock->flags)) {
			if (cpu == curcpu)
				drain_local_stock(&stock->work);
			else
				schedule_work_on(cpu, &stock->work);
		}
	}
	put_cpu();

	if (!sync)
		goto out;

	for_each_online_cpu(cpu) {
		struct memcg_stock_pcp *stock = &per_cpu(memcg_stock, cpu);
		if (test_bit(FLUSHING_CACHED_CHARGE, &stock->flags))
			flush_work(&stock->work);
	}
out:
	put_online_cpus();
}

/*
 * Tries to drain stocked charges in other cpus. This function is asynchronous
 * and just put a work per cpu for draining localy on each cpu. Caller can
 * expects some charges will be back to res_counter later but cannot wait for
 * it.
 */
static void drain_all_stock_async(struct mem_cgroup *root_memcg)
{
	/*
	 * If someone calls draining, avoid adding more kworker runs.
	 */
	if (!mutex_trylock(&percpu_charge_mutex))
		return;
	drain_all_stock(root_memcg, false);
	mutex_unlock(&percpu_charge_mutex);
}

/* This is a synchronous drain interface. */
static void drain_all_stock_sync(struct mem_cgroup *root_memcg)
{
	/* called when force_empty is called */
	mutex_lock(&percpu_charge_mutex);
	drain_all_stock(root_memcg, true);
	mutex_unlock(&percpu_charge_mutex);
}

/*
 * This function drains percpu counter value from DEAD cpu and
 * move it to local cpu. Note that this function can be preempted.
 */
static void mem_cgroup_drain_pcp_counter(struct mem_cgroup *memcg, int cpu)
{
	int i;

	spin_lock(&memcg->pcp_counter_lock);
	for (i = 0; i < MEM_CGROUP_STAT_NSTATS; i++) {
		long x = per_cpu(memcg->stat->count[i], cpu);

		per_cpu(memcg->stat->count[i], cpu) = 0;
		memcg->nocpu_base.count[i] += x;
	}
	for (i = 0; i < MEM_CGROUP_EVENTS_NSTATS; i++) {
		unsigned long x = per_cpu(memcg->stat->events[i], cpu);

		per_cpu(memcg->stat->events[i], cpu) = 0;
		memcg->nocpu_base.events[i] += x;
	}
	spin_unlock(&memcg->pcp_counter_lock);
}

static int memcg_cpu_hotplug_callback(struct notifier_block *nb,
					unsigned long action,
					void *hcpu)
{
	int cpu = (unsigned long)hcpu;
	struct memcg_stock_pcp *stock;
	struct mem_cgroup *iter;

	if (action == CPU_ONLINE)
		return NOTIFY_OK;

	if (action != CPU_DEAD && action != CPU_DEAD_FROZEN)
		return NOTIFY_OK;

	for_each_mem_cgroup(iter)
		mem_cgroup_drain_pcp_counter(iter, cpu);

	stock = &per_cpu(memcg_stock, cpu);
	drain_stock(stock);
	return NOTIFY_OK;
}


/* See __mem_cgroup_try_charge() for details */
enum {
	CHARGE_OK,		/* success */
	CHARGE_RETRY,		/* need to retry but retry is not bad */
	CHARGE_NOMEM,		/* we can't do more. return -ENOMEM */
	CHARGE_WOULDBLOCK,	/* GFP_WAIT wasn't set and no enough res. */
};

static int mem_cgroup_do_charge(struct mem_cgroup *memcg, gfp_t gfp_mask,
				unsigned int nr_pages, unsigned int min_pages,
				bool invoke_oom)
{
	unsigned long csize = nr_pages * PAGE_SIZE;
	struct mem_cgroup *mem_over_limit;
	struct res_counter *fail_res;
	unsigned long flags = 0;
	int ret;

	ret = res_counter_charge(&memcg->res, csize, &fail_res);

	if (likely(!ret)) {
		if (!do_swap_account)
			return CHARGE_OK;
		ret = res_counter_charge(&memcg->memsw, csize, &fail_res);
		if (likely(!ret))
			return CHARGE_OK;

		res_counter_uncharge(&memcg->res, csize);
		mem_over_limit = mem_cgroup_from_res_counter(fail_res, memsw);
		flags |= MEM_CGROUP_RECLAIM_NOSWAP;
	} else
		mem_over_limit = mem_cgroup_from_res_counter(fail_res, res);
	/*
	 * Never reclaim on behalf of optional batching, retry with a
	 * single page instead.
	 */
	if (nr_pages > min_pages)
		return CHARGE_RETRY;

	if (!(gfp_mask & __GFP_WAIT))
		return CHARGE_WOULDBLOCK;

	if (gfp_mask & __GFP_NORETRY)
		return CHARGE_NOMEM;

	ret = mem_cgroup_reclaim(mem_over_limit, gfp_mask, flags);
	if (mem_cgroup_margin(mem_over_limit) >= nr_pages)
		return CHARGE_RETRY;
	/*
	 * Even though the limit is exceeded at this point, reclaim
	 * may have been able to free some pages.  Retry the charge
	 * before killing the task.
	 *
	 * Only for regular pages, though: huge pages are rather
	 * unlikely to succeed so close to the limit, and we fall back
	 * to regular pages anyway in case of failure.
	 */
	if (nr_pages <= (1 << PAGE_ALLOC_COSTLY_ORDER) && ret)
		return CHARGE_RETRY;

	/*
	 * At task move, charge accounts can be doubly counted. So, it's
	 * better to wait until the end of task_move if something is going on.
	 */
	if (mem_cgroup_wait_acct_move(mem_over_limit))
		return CHARGE_RETRY;

	if (invoke_oom)
		mem_cgroup_oom(mem_over_limit, gfp_mask, get_order(csize));

	return CHARGE_NOMEM;
}

/*
 * __mem_cgroup_try_charge() does
 * 1. detect memcg to be charged against from passed *mm and *ptr,
 * 2. update res_counter
 * 3. call memory reclaim if necessary.
 *
 * In some special case, if the task is fatal, fatal_signal_pending() or
 * has TIF_MEMDIE, this function returns -EINTR while writing root_mem_cgroup
 * to *ptr. There are two reasons for this. 1: fatal threads should quit as soon
 * as possible without any hazards. 2: all pages should have a valid
 * pc->mem_cgroup. If mm is NULL and the caller doesn't pass a valid memcg
 * pointer, that is treated as a charge to root_mem_cgroup.
 *
 * So __mem_cgroup_try_charge() will return
 *  0       ...  on success, filling *ptr with a valid memcg pointer.
 *  -ENOMEM ...  charge failure because of resource limits.
 *  -EINTR  ...  if thread is fatal. *ptr is filled with root_mem_cgroup.
 *
 * Unlike the exported interface, an "oom" parameter is added. if oom==true,
 * the oom-killer can be invoked.
 */
static int __mem_cgroup_try_charge(struct mm_struct *mm,
				   gfp_t gfp_mask,
				   unsigned int nr_pages,
				   struct mem_cgroup **ptr,
				   bool oom)
{
	unsigned int batch = max(CHARGE_BATCH, nr_pages);
	int nr_oom_retries = MEM_CGROUP_RECLAIM_RETRIES;
	struct mem_cgroup *memcg = NULL;
	int ret;

	/*
	 * Unlike gloval-vm's OOM-kill, we're not in memory shortage
	 * in system level. So, allow to go ahead dying process in addition to
	 * MEMDIE process.
	 */
	if (unlikely(test_thread_flag(TIF_MEMDIE)
		     || fatal_signal_pending(current)))
		goto bypass;

	/*
	 * We always charge the cgroup the mm_struct belongs to.
	 * The mm_struct's mem_cgroup changes on task migration if the
	 * thread group leader migrates. It's possible that mm is not
	 * set, if so charge the root memcg (happens for pagecache usage).
	 */
	if (!*ptr && !mm)
		*ptr = root_mem_cgroup;
again:
	if (*ptr) { /* css should be a valid one */
		memcg = *ptr;
		if (mem_cgroup_is_root(memcg))
			goto done;
		if (consume_stock(memcg, nr_pages))
			goto done;
		css_get(&memcg->css);
	} else {
		struct task_struct *p;

		rcu_read_lock();
		p = rcu_dereference(mm->owner);
		/*
		 * Because we don't have task_lock(), "p" can exit.
		 * In that case, "memcg" can point to root or p can be NULL with
		 * race with swapoff. Then, we have small risk of mis-accouning.
		 * But such kind of mis-account by race always happens because
		 * we don't have cgroup_mutex(). It's overkill and we allo that
		 * small race, here.
		 * (*) swapoff at el will charge against mm-struct not against
		 * task-struct. So, mm->owner can be NULL.
		 */
		memcg = mem_cgroup_from_task(p);
		if (!memcg)
			memcg = root_mem_cgroup;
		if (mem_cgroup_is_root(memcg)) {
			rcu_read_unlock();
			goto done;
		}
		if (consume_stock(memcg, nr_pages)) {
			/*
			 * It seems dagerous to access memcg without css_get().
			 * But considering how consume_stok works, it's not
			 * necessary. If consume_stock success, some charges
			 * from this memcg are cached on this cpu. So, we
			 * don't need to call css_get()/css_tryget() before
			 * calling consume_stock().
			 */
			rcu_read_unlock();
			goto done;
		}
		/* after here, we may be blocked. we need to get refcnt */
		if (!css_tryget(&memcg->css)) {
			rcu_read_unlock();
			goto again;
		}
		rcu_read_unlock();
	}

	do {
		bool invoke_oom = oom && !nr_oom_retries;

		/* If killed, bypass charge */
		if (fatal_signal_pending(current)) {
			css_put(&memcg->css);
			goto bypass;
		}

		ret = mem_cgroup_do_charge(memcg, gfp_mask, batch,
					   nr_pages, invoke_oom);
		switch (ret) {
		case CHARGE_OK:
			break;
		case CHARGE_RETRY: /* not in OOM situation but retry */
			batch = nr_pages;
			css_put(&memcg->css);
			memcg = NULL;
			goto again;
		case CHARGE_WOULDBLOCK: /* !__GFP_WAIT */
			css_put(&memcg->css);
			goto nomem;
		case CHARGE_NOMEM: /* OOM routine works */
			if (!oom || invoke_oom) {
				css_put(&memcg->css);
				goto nomem;
			}
			nr_oom_retries--;
			break;
		}
	} while (ret != CHARGE_OK);

	if (batch > nr_pages)
		refill_stock(memcg, batch - nr_pages);
	css_put(&memcg->css);
done:
	*ptr = memcg;
	return 0;
nomem:
	*ptr = NULL;
	return -ENOMEM;
bypass:
	*ptr = root_mem_cgroup;
	return -EINTR;
}

/*
 * Somemtimes we have to undo a charge we got by try_charge().
 * This function is for that and do uncharge, put css's refcnt.
 * gotten by try_charge().
 */
static void __mem_cgroup_cancel_charge(struct mem_cgroup *memcg,
				       unsigned int nr_pages)
{
	if (!mem_cgroup_is_root(memcg)) {
		unsigned long bytes = nr_pages * PAGE_SIZE;

		res_counter_uncharge(&memcg->res, bytes);
		if (do_swap_account)
			res_counter_uncharge(&memcg->memsw, bytes);
	}
}

/*
 * Cancel chrages in this cgroup....doesn't propagate to parent cgroup.
 * This is useful when moving usage to parent cgroup.
 */
static void __mem_cgroup_cancel_local_charge(struct mem_cgroup *memcg,
					unsigned int nr_pages)
{
	unsigned long bytes = nr_pages * PAGE_SIZE;

	if (mem_cgroup_is_root(memcg))
		return;

	res_counter_uncharge_until(&memcg->res, memcg->res.parent, bytes);
	if (do_swap_account)
		res_counter_uncharge_until(&memcg->memsw,
						memcg->memsw.parent, bytes);
}

/*
 * A helper function to get mem_cgroup from ID. must be called under
 * rcu_read_lock().  The caller is responsible for calling css_tryget if
 * the mem_cgroup is used for charging. (dropping refcnt from swap can be
 * called against removed memcg.)
 */
static struct mem_cgroup *mem_cgroup_lookup(unsigned short id)
{
	/* ID 0 is unused ID */
	if (!id)
		return NULL;
	return mem_cgroup_from_id(id);
}

struct mem_cgroup *try_get_mem_cgroup_from_page(struct page *page)
{
	struct mem_cgroup *memcg = NULL;
	struct page_cgroup *pc;
	unsigned short id;
	swp_entry_t ent;

	VM_BUG_ON(!PageLocked(page));

	pc = lookup_page_cgroup(page);
	lock_page_cgroup(pc);
	if (PageCgroupUsed(pc)) {
		memcg = pc->mem_cgroup;
		if (memcg && !css_tryget(&memcg->css))
			memcg = NULL;
	} else if (PageSwapCache(page)) {
		ent.val = page_private(page);
		id = lookup_swap_cgroup_id(ent);
		rcu_read_lock();
		memcg = mem_cgroup_lookup(id);
		if (memcg && !css_tryget(&memcg->css))
			memcg = NULL;
		rcu_read_unlock();
	}
	unlock_page_cgroup(pc);
	return memcg;
}

static void __mem_cgroup_commit_charge(struct mem_cgroup *memcg,
				       struct page *page,
				       unsigned int nr_pages,
				       enum charge_type ctype,
				       bool lrucare)
{
	struct page_cgroup *pc = lookup_page_cgroup(page);
	struct zone *uninitialized_var(zone);
	struct lruvec *lruvec;
	bool was_on_lru = false;
	bool anon;

	lock_page_cgroup(pc);
	VM_BUG_ON(PageCgroupUsed(pc));
	/*
	 * we don't need page_cgroup_lock about tail pages, becase they are not
	 * accessed by any other context at this point.
	 */

	/*
	 * In some cases, SwapCache and FUSE(splice_buf->radixtree), the page
	 * may already be on some other mem_cgroup's LRU.  Take care of it.
	 */
	if (lrucare) {
		zone = page_zone(page);
		spin_lock_irq(&zone->lru_lock);
		if (PageLRU(page)) {
			lruvec = mem_cgroup_zone_lruvec(zone, pc->mem_cgroup);
			ClearPageLRU(page);
			del_page_from_lru_list(page, lruvec, page_lru(page));
			was_on_lru = true;
		}
	}

	pc->mem_cgroup = memcg;
	/*
	 * We access a page_cgroup asynchronously without lock_page_cgroup().
	 * Especially when a page_cgroup is taken from a page, pc->mem_cgroup
	 * is accessed after testing USED bit. To make pc->mem_cgroup visible
	 * before USED bit, we need memory barrier here.
	 * See mem_cgroup_add_lru_list(), etc.
	 */
	smp_wmb();
	SetPageCgroupUsed(pc);

	if (lrucare) {
		if (was_on_lru) {
			lruvec = mem_cgroup_zone_lruvec(zone, pc->mem_cgroup);
			VM_BUG_ON(PageLRU(page));
			SetPageLRU(page);
			add_page_to_lru_list(page, lruvec, page_lru(page));
		}
		spin_unlock_irq(&zone->lru_lock);
	}

	if (ctype == MEM_CGROUP_CHARGE_TYPE_ANON)
		anon = true;
	else
		anon = false;

	mem_cgroup_charge_statistics(memcg, page, anon, nr_pages);
	unlock_page_cgroup(pc);

	/*
	 * "charge_statistics" updated event counter. Then, check it.
	 * Insert ancestor (and ancestor's ancestors), to softlimit RB-tree.
	 * if they exceeds softlimit.
	 */
	memcg_check_events(memcg, page);
}

static DEFINE_MUTEX(set_limit_mutex);

#ifdef CONFIG_MEMCG_KMEM
static inline bool memcg_can_account_kmem(struct mem_cgroup *memcg)
{
	return !mem_cgroup_disabled() && !mem_cgroup_is_root(memcg) &&
		(memcg->kmem_account_flags & KMEM_ACCOUNTED_MASK);
}

/*
 * This is a bit cumbersome, but it is rarely used and avoids a backpointer
 * in the memcg_cache_params struct.
 */
static struct kmem_cache *memcg_params_to_cache(struct memcg_cache_params *p)
{
	struct kmem_cache *cachep;

	VM_BUG_ON(p->is_root_cache);
	cachep = p->root_cache;
	return cachep->memcg_params->memcg_caches[memcg_cache_id(p->memcg)];
}

#ifdef CONFIG_SLABINFO
static int mem_cgroup_slabinfo_read(struct cgroup_subsys_state *css,
				    struct cftype *cft, struct seq_file *m)
{
	struct mem_cgroup *memcg = mem_cgroup_from_css(css);
	struct memcg_cache_params *params;

	if (!memcg_can_account_kmem(memcg))
		return -EIO;

	print_slabinfo_header(m);

	mutex_lock(&memcg->slab_caches_mutex);
	list_for_each_entry(params, &memcg->memcg_slab_caches, list)
		cache_show(memcg_params_to_cache(params), m);
	mutex_unlock(&memcg->slab_caches_mutex);

	return 0;
}
#endif

static int memcg_charge_kmem(struct mem_cgroup *memcg, gfp_t gfp, u64 size)
{
	struct res_counter *fail_res;
	struct mem_cgroup *_memcg;
	int ret = 0;

	ret = res_counter_charge(&memcg->kmem, size, &fail_res);
	if (ret)
		return ret;

	_memcg = memcg;
	ret = __mem_cgroup_try_charge(NULL, gfp, size >> PAGE_SHIFT,
				      &_memcg, oom_gfp_allowed(gfp));

	if (ret == -EINTR)  {
		/*
		 * __mem_cgroup_try_charge() chosed to bypass to root due to
		 * OOM kill or fatal signal.  Since our only options are to
		 * either fail the allocation or charge it to this cgroup, do
		 * it as a temporary condition. But we can't fail. From a
		 * kmem/slab perspective, the cache has already been selected,
		 * by mem_cgroup_kmem_get_cache(), so it is too late to change
		 * our minds.
		 *
		 * This condition will only trigger if the task entered
		 * memcg_charge_kmem in a sane state, but was OOM-killed during
		 * __mem_cgroup_try_charge() above. Tasks that were already
		 * dying when the allocation triggers should have been already
		 * directed to the root cgroup in memcontrol.h
		 */
		res_counter_charge_nofail(&memcg->res, size, &fail_res);
		if (do_swap_account)
			res_counter_charge_nofail(&memcg->memsw, size,
						  &fail_res);
		ret = 0;
	} else if (ret)
		res_counter_uncharge(&memcg->kmem, size);

	return ret;
}

static void memcg_uncharge_kmem(struct mem_cgroup *memcg, u64 size)
{
	res_counter_uncharge(&memcg->res, size);
	if (do_swap_account)
		res_counter_uncharge(&memcg->memsw, size);

	/* Not down to 0 */
	if (res_counter_uncharge(&memcg->kmem, size))
		return;

	/*
	 * Releases a reference taken in kmem_cgroup_css_offline in case
	 * this last uncharge is racing with the offlining code or it is
	 * outliving the memcg existence.
	 *
	 * The memory barrier imposed by test&clear is paired with the
	 * explicit one in memcg_kmem_mark_dead().
	 */
	if (memcg_kmem_test_and_clear_dead(memcg))
		css_put(&memcg->css);
}

void memcg_cache_list_add(struct mem_cgroup *memcg, struct kmem_cache *cachep)
{
	if (!memcg)
		return;

	mutex_lock(&memcg->slab_caches_mutex);
	list_add(&cachep->memcg_params->list, &memcg->memcg_slab_caches);
	mutex_unlock(&memcg->slab_caches_mutex);
}

/*
 * helper for acessing a memcg's index. It will be used as an index in the
 * child cache array in kmem_cache, and also to derive its name. This function
 * will return -1 when this is not a kmem-limited memcg.
 */
int memcg_cache_id(struct mem_cgroup *memcg)
{
	return memcg ? memcg->kmemcg_id : -1;
}

/*
 * This ends up being protected by the set_limit mutex, during normal
 * operation, because that is its main call site.
 *
 * But when we create a new cache, we can call this as well if its parent
 * is kmem-limited. That will have to hold set_limit_mutex as well.
 */
int memcg_update_cache_sizes(struct mem_cgroup *memcg)
{
	int num, ret;

	num = ida_simple_get(&kmem_limited_groups,
				0, MEMCG_CACHES_MAX_SIZE, GFP_KERNEL);
	if (num < 0)
		return num;
	/*
	 * After this point, kmem_accounted (that we test atomically in
	 * the beginning of this conditional), is no longer 0. This
	 * guarantees only one process will set the following boolean
	 * to true. We don't need test_and_set because we're protected
	 * by the set_limit_mutex anyway.
	 */
	memcg_kmem_set_activated(memcg);

	ret = memcg_update_all_caches(num+1);
	if (ret) {
		ida_simple_remove(&kmem_limited_groups, num);
		memcg_kmem_clear_activated(memcg);
		return ret;
	}

	memcg->kmemcg_id = num;
	INIT_LIST_HEAD(&memcg->memcg_slab_caches);
	mutex_init(&memcg->slab_caches_mutex);
	return 0;
}

static size_t memcg_caches_array_size(int num_groups)
{
	ssize_t size;
	if (num_groups <= 0)
		return 0;

	size = 2 * num_groups;
	if (size < MEMCG_CACHES_MIN_SIZE)
		size = MEMCG_CACHES_MIN_SIZE;
	else if (size > MEMCG_CACHES_MAX_SIZE)
		size = MEMCG_CACHES_MAX_SIZE;

	return size;
}

/*
 * We should update the current array size iff all caches updates succeed. This
 * can only be done from the slab side. The slab mutex needs to be held when
 * calling this.
 */
void memcg_update_array_size(int num)
{
	if (num > memcg_limited_groups_array_size)
		memcg_limited_groups_array_size = memcg_caches_array_size(num);
}

static void kmem_cache_destroy_work_func(struct work_struct *w);

int memcg_update_cache_size(struct kmem_cache *s, int num_groups)
{
	struct memcg_cache_params *cur_params = s->memcg_params;

	VM_BUG_ON(s->memcg_params && !s->memcg_params->is_root_cache);

	if (num_groups > memcg_limited_groups_array_size) {
		int i;
		ssize_t size = memcg_caches_array_size(num_groups);

		size *= sizeof(void *);
		size += offsetof(struct memcg_cache_params, memcg_caches);

		s->memcg_params = kzalloc(size, GFP_KERNEL);
		if (!s->memcg_params) {
			s->memcg_params = cur_params;
			return -ENOMEM;
		}

		s->memcg_params->is_root_cache = true;

		/*
		 * There is the chance it will be bigger than
		 * memcg_limited_groups_array_size, if we failed an allocation
		 * in a cache, in which case all caches updated before it, will
		 * have a bigger array.
		 *
		 * But if that is the case, the data after
		 * memcg_limited_groups_array_size is certainly unused
		 */
		for (i = 0; i < memcg_limited_groups_array_size; i++) {
			if (!cur_params->memcg_caches[i])
				continue;
			s->memcg_params->memcg_caches[i] =
						cur_params->memcg_caches[i];
		}

		/*
		 * Ideally, we would wait until all caches succeed, and only
		 * then free the old one. But this is not worth the extra
		 * pointer per-cache we'd have to have for this.
		 *
		 * It is not a big deal if some caches are left with a size
		 * bigger than the others. And all updates will reset this
		 * anyway.
		 */
		kfree(cur_params);
	}
	return 0;
}

int memcg_register_cache(struct mem_cgroup *memcg, struct kmem_cache *s,
			 struct kmem_cache *root_cache)
{
	size_t size;

	if (!memcg_kmem_enabled())
		return 0;

	if (!memcg) {
		size = offsetof(struct memcg_cache_params, memcg_caches);
		size += memcg_limited_groups_array_size * sizeof(void *);
	} else
		size = sizeof(struct memcg_cache_params);

	s->memcg_params = kzalloc(size, GFP_KERNEL);
	if (!s->memcg_params)
		return -ENOMEM;

	if (memcg) {
		s->memcg_params->memcg = memcg;
		s->memcg_params->root_cache = root_cache;
		INIT_WORK(&s->memcg_params->destroy,
				kmem_cache_destroy_work_func);
	} else
		s->memcg_params->is_root_cache = true;

	return 0;
}

void memcg_release_cache(struct kmem_cache *s)
{
	struct kmem_cache *root;
	struct mem_cgroup *memcg;
	int id;

	/*
	 * This happens, for instance, when a root cache goes away before we
	 * add any memcg.
	 */
	if (!s->memcg_params)
		return;

	if (s->memcg_params->is_root_cache)
		goto out;

	memcg = s->memcg_params->memcg;
	id  = memcg_cache_id(memcg);

	root = s->memcg_params->root_cache;
	root->memcg_params->memcg_caches[id] = NULL;

	mutex_lock(&memcg->slab_caches_mutex);
	list_del(&s->memcg_params->list);
	mutex_unlock(&memcg->slab_caches_mutex);

	css_put(&memcg->css);
out:
	kfree(s->memcg_params);
}

/*
 * During the creation a new cache, we need to disable our accounting mechanism
 * altogether. This is true even if we are not creating, but rather just
 * enqueing new caches to be created.
 *
 * This is because that process will trigger allocations; some visible, like
 * explicit kmallocs to auxiliary data structures, name strings and internal
 * cache structures; some well concealed, like INIT_WORK() that can allocate
 * objects during debug.
 *
 * If any allocation happens during memcg_kmem_get_cache, we will recurse back
 * to it. This may not be a bounded recursion: since the first cache creation
 * failed to complete (waiting on the allocation), we'll just try to create the
 * cache again, failing at the same point.
 *
 * memcg_kmem_get_cache is prepared to abort after seeing a positive count of
 * memcg_kmem_skip_account. So we enclose anything that might allocate memory
 * inside the following two functions.
 */
static inline void memcg_stop_kmem_account(void)
{
	VM_BUG_ON(!current->mm);
	current->memcg_kmem_skip_account++;
}

static inline void memcg_resume_kmem_account(void)
{
	VM_BUG_ON(!current->mm);
	current->memcg_kmem_skip_account--;
}

static void kmem_cache_destroy_work_func(struct work_struct *w)
{
	struct kmem_cache *cachep;
	struct memcg_cache_params *p;

	p = container_of(w, struct memcg_cache_params, destroy);

	cachep = memcg_params_to_cache(p);

	/*
	 * If we get down to 0 after shrink, we could delete right away.
	 * However, memcg_release_pages() already puts us back in the workqueue
	 * in that case. If we proceed deleting, we'll get a dangling
	 * reference, and removing the object from the workqueue in that case
	 * is unnecessary complication. We are not a fast path.
	 *
	 * Note that this case is fundamentally different from racing with
	 * shrink_slab(): if memcg_cgroup_destroy_cache() is called in
	 * kmem_cache_shrink, not only we would be reinserting a dead cache
	 * into the queue, but doing so from inside the worker racing to
	 * destroy it.
	 *
	 * So if we aren't down to zero, we'll just schedule a worker and try
	 * again
	 */
	if (atomic_read(&cachep->memcg_params->nr_pages) != 0) {
		kmem_cache_shrink(cachep);
		if (atomic_read(&cachep->memcg_params->nr_pages) == 0)
			return;
	} else
		kmem_cache_destroy(cachep);
}

void mem_cgroup_destroy_cache(struct kmem_cache *cachep)
{
	if (!cachep->memcg_params->dead)
		return;

	/*
	 * There are many ways in which we can get here.
	 *
	 * We can get to a memory-pressure situation while the delayed work is
	 * still pending to run. The vmscan shrinkers can then release all
	 * cache memory and get us to destruction. If this is the case, we'll
	 * be executed twice, which is a bug (the second time will execute over
	 * bogus data). In this case, cancelling the work should be fine.
	 *
	 * But we can also get here from the worker itself, if
	 * kmem_cache_shrink is enough to shake all the remaining objects and
	 * get the page count to 0. In this case, we'll deadlock if we try to
	 * cancel the work (the worker runs with an internal lock held, which
	 * is the same lock we would hold for cancel_work_sync().)
	 *
	 * Since we can't possibly know who got us here, just refrain from
	 * running if there is already work pending
	 */
	if (work_pending(&cachep->memcg_params->destroy))
		return;
	/*
	 * We have to defer the actual destroying to a workqueue, because
	 * we might currently be in a context that cannot sleep.
	 */
	schedule_work(&cachep->memcg_params->destroy);
}

/*
 * This lock protects updaters, not readers. We want readers to be as fast as
 * they can, and they will either see NULL or a valid cache value. Our model
 * allow them to see NULL, in which case the root memcg will be selected.
 *
 * We need this lock because multiple allocations to the same cache from a non
 * will span more than one worker. Only one of them can create the cache.
 */
static DEFINE_MUTEX(memcg_cache_mutex);

/*
 * Called with memcg_cache_mutex held
 */
static struct kmem_cache *kmem_cache_dup(struct mem_cgroup *memcg,
					 struct kmem_cache *s)
{
	struct kmem_cache *new;
	static char *tmp_name = NULL;

	lockdep_assert_held(&memcg_cache_mutex);

	/*
	 * kmem_cache_create_memcg duplicates the given name and
	 * cgroup_name for this name requires RCU context.
	 * This static temporary buffer is used to prevent from
	 * pointless shortliving allocation.
	 */
	if (!tmp_name) {
		tmp_name = kmalloc(PATH_MAX, GFP_KERNEL);
		if (!tmp_name)
			return NULL;
	}

	rcu_read_lock();
	snprintf(tmp_name, PATH_MAX, "%s(%d:%s)", s->name,
			 memcg_cache_id(memcg), cgroup_name(memcg->css.cgroup));
	rcu_read_unlock();

	new = kmem_cache_create_memcg(memcg, tmp_name, s->object_size, s->align,
				      (s->flags & ~SLAB_PANIC), s->ctor, s);

	if (new)
		new->allocflags |= __GFP_KMEMCG;

	return new;
}

static struct kmem_cache *memcg_create_kmem_cache(struct mem_cgroup *memcg,
						  struct kmem_cache *cachep)
{
	struct kmem_cache *new_cachep;
	int idx;

	BUG_ON(!memcg_can_account_kmem(memcg));

	idx = memcg_cache_id(memcg);

	mutex_lock(&memcg_cache_mutex);
	new_cachep = cachep->memcg_params->memcg_caches[idx];
	if (new_cachep) {
		css_put(&memcg->css);
		goto out;
	}

	new_cachep = kmem_cache_dup(memcg, cachep);
	if (new_cachep == NULL) {
		new_cachep = cachep;
		css_put(&memcg->css);
		goto out;
	}

	atomic_set(&new_cachep->memcg_params->nr_pages , 0);

	cachep->memcg_params->memcg_caches[idx] = new_cachep;
	/*
	 * the readers won't lock, make sure everybody sees the updated value,
	 * so they won't put stuff in the queue again for no reason
	 */
	wmb();
out:
	mutex_unlock(&memcg_cache_mutex);
	return new_cachep;
}

void kmem_cache_destroy_memcg_children(struct kmem_cache *s)
{
	struct kmem_cache *c;
	int i;

	if (!s->memcg_params)
		return;
	if (!s->memcg_params->is_root_cache)
		return;

	/*
	 * If the cache is being destroyed, we trust that there is no one else
	 * requesting objects from it. Even if there are, the sanity checks in
	 * kmem_cache_destroy should caught this ill-case.
	 *
	 * Still, we don't want anyone else freeing memcg_caches under our
	 * noses, which can happen if a new memcg comes to life. As usual,
	 * we'll take the set_limit_mutex to protect ourselves against this.
	 */
	mutex_lock(&set_limit_mutex);
	for (i = 0; i < memcg_limited_groups_array_size; i++) {
		c = s->memcg_params->memcg_caches[i];
		if (!c)
			continue;

		/*
		 * We will now manually delete the caches, so to avoid races
		 * we need to cancel all pending destruction workers and
		 * proceed with destruction ourselves.
		 *
		 * kmem_cache_destroy() will call kmem_cache_shrink internally,
		 * and that could spawn the workers again: it is likely that
		 * the cache still have active pages until this very moment.
		 * This would lead us back to mem_cgroup_destroy_cache.
		 *
		 * But that will not execute at all if the "dead" flag is not
		 * set, so flip it down to guarantee we are in control.
		 */
		c->memcg_params->dead = false;
		cancel_work_sync(&c->memcg_params->destroy);
		kmem_cache_destroy(c);
	}
	mutex_unlock(&set_limit_mutex);
}

struct create_work {
	struct mem_cgroup *memcg;
	struct kmem_cache *cachep;
	struct work_struct work;
};

static void mem_cgroup_destroy_all_caches(struct mem_cgroup *memcg)
{
	struct kmem_cache *cachep;
	struct memcg_cache_params *params;

	if (!memcg_kmem_is_active(memcg))
		return;

	mutex_lock(&memcg->slab_caches_mutex);
	list_for_each_entry(params, &memcg->memcg_slab_caches, list) {
		cachep = memcg_params_to_cache(params);
		cachep->memcg_params->dead = true;
		schedule_work(&cachep->memcg_params->destroy);
	}
	mutex_unlock(&memcg->slab_caches_mutex);
}

static void memcg_create_cache_work_func(struct work_struct *w)
{
	struct create_work *cw;

	cw = container_of(w, struct create_work, work);
	memcg_create_kmem_cache(cw->memcg, cw->cachep);
	kfree(cw);
}

/*
 * Enqueue the creation of a per-memcg kmem_cache.
 */
static void __memcg_create_cache_enqueue(struct mem_cgroup *memcg,
					 struct kmem_cache *cachep)
{
	struct create_work *cw;

	cw = kmalloc(sizeof(struct create_work), GFP_NOWAIT);
	if (cw == NULL) {
		css_put(&memcg->css);
		return;
	}

	cw->memcg = memcg;
	cw->cachep = cachep;

	INIT_WORK(&cw->work, memcg_create_cache_work_func);
	schedule_work(&cw->work);
}

static void memcg_create_cache_enqueue(struct mem_cgroup *memcg,
				       struct kmem_cache *cachep)
{
	/*
	 * We need to stop accounting when we kmalloc, because if the
	 * corresponding kmalloc cache is not yet created, the first allocation
	 * in __memcg_create_cache_enqueue will recurse.
	 *
	 * However, it is better to enclose the whole function. Depending on
	 * the debugging options enabled, INIT_WORK(), for instance, can
	 * trigger an allocation. This too, will make us recurse. Because at
	 * this point we can't allow ourselves back into memcg_kmem_get_cache,
	 * the safest choice is to do it like this, wrapping the whole function.
	 */
	memcg_stop_kmem_account();
	__memcg_create_cache_enqueue(memcg, cachep);
	memcg_resume_kmem_account();
}
/*
 * Return the kmem_cache we're supposed to use for a slab allocation.
 * We try to use the current memcg's version of the cache.
 *
 * If the cache does not exist yet, if we are the first user of it,
 * we either create it immediately, if possible, or create it asynchronously
 * in a workqueue.
 * In the latter case, we will let the current allocation go through with
 * the original cache.
 *
 * Can't be called in interrupt context or from kernel threads.
 * This function needs to be called with rcu_read_lock() held.
 */
struct kmem_cache *__memcg_kmem_get_cache(struct kmem_cache *cachep,
					  gfp_t gfp)
{
	struct mem_cgroup *memcg;
	int idx;

	VM_BUG_ON(!cachep->memcg_params);
	VM_BUG_ON(!cachep->memcg_params->is_root_cache);

	if (!current->mm || current->memcg_kmem_skip_account)
		return cachep;

	rcu_read_lock();
	memcg = mem_cgroup_from_task(rcu_dereference(current->mm->owner));

	if (!memcg_can_account_kmem(memcg))
		goto out;

	idx = memcg_cache_id(memcg);

	/*
	 * barrier to mare sure we're always seeing the up to date value.  The
	 * code updating memcg_caches will issue a write barrier to match this.
	 */
	read_barrier_depends();
	if (likely(cachep->memcg_params->memcg_caches[idx])) {
		cachep = cachep->memcg_params->memcg_caches[idx];
		goto out;
	}

	/* The corresponding put will be done in the workqueue. */
	if (!css_tryget(&memcg->css))
		goto out;
	rcu_read_unlock();

	/*
	 * If we are in a safe context (can wait, and not in interrupt
	 * context), we could be be predictable and return right away.
	 * This would guarantee that the allocation being performed
	 * already belongs in the new cache.
	 *
	 * However, there are some clashes that can arrive from locking.
	 * For instance, because we acquire the slab_mutex while doing
	 * kmem_cache_dup, this means no further allocation could happen
	 * with the slab_mutex held.
	 *
	 * Also, because cache creation issue get_online_cpus(), this
	 * creates a lock chain: memcg_slab_mutex -> cpu_hotplug_mutex,
	 * that ends up reversed during cpu hotplug. (cpuset allocates
	 * a bunch of GFP_KERNEL memory during cpuup). Due to all that,
	 * better to defer everything.
	 */
	memcg_create_cache_enqueue(memcg, cachep);
	return cachep;
out:
	rcu_read_unlock();
	return cachep;
}
EXPORT_SYMBOL(__memcg_kmem_get_cache);

/*
 * We need to verify if the allocation against current->mm->owner's memcg is
 * possible for the given order. But the page is not allocated yet, so we'll
 * need a further commit step to do the final arrangements.
 *
 * It is possible for the task to switch cgroups in this mean time, so at
 * commit time, we can't rely on task conversion any longer.  We'll then use
 * the handle argument to return to the caller which cgroup we should commit
 * against. We could also return the memcg directly and avoid the pointer
 * passing, but a boolean return value gives better semantics considering
 * the compiled-out case as well.
 *
 * Returning true means the allocation is possible.
 */
bool
__memcg_kmem_newpage_charge(gfp_t gfp, struct mem_cgroup **_memcg, int order)
{
	struct mem_cgroup *memcg;
	int ret;

	*_memcg = NULL;

	/*
	 * Disabling accounting is only relevant for some specific memcg
	 * internal allocations. Therefore we would initially not have such
	 * check here, since direct calls to the page allocator that are marked
	 * with GFP_KMEMCG only happen outside memcg core. We are mostly
	 * concerned with cache allocations, and by having this test at
	 * memcg_kmem_get_cache, we are already able to relay the allocation to
	 * the root cache and bypass the memcg cache altogether.
	 *
	 * There is one exception, though: the SLUB allocator does not create
	 * large order caches, but rather service large kmallocs directly from
	 * the page allocator. Therefore, the following sequence when backed by
	 * the SLUB allocator:
	 *
	 *	memcg_stop_kmem_account();
	 *	kmalloc(<large_number>)
	 *	memcg_resume_kmem_account();
	 *
	 * would effectively ignore the fact that we should skip accounting,
	 * since it will drive us directly to this function without passing
	 * through the cache selector memcg_kmem_get_cache. Such large
	 * allocations are extremely rare but can happen, for instance, for the
	 * cache arrays. We bring this test here.
	 */
	if (!current->mm || current->memcg_kmem_skip_account)
		return true;

	memcg = try_get_mem_cgroup_from_mm(current->mm);

	/*
	 * very rare case described in mem_cgroup_from_task. Unfortunately there
	 * isn't much we can do without complicating this too much, and it would
	 * be gfp-dependent anyway. Just let it go
	 */
	if (unlikely(!memcg))
		return true;

	if (!memcg_can_account_kmem(memcg)) {
		css_put(&memcg->css);
		return true;
	}

	ret = memcg_charge_kmem(memcg, gfp, PAGE_SIZE << order);
	if (!ret)
		*_memcg = memcg;

	css_put(&memcg->css);
	return (ret == 0);
}

void __memcg_kmem_commit_charge(struct page *page, struct mem_cgroup *memcg,
			      int order)
{
	struct page_cgroup *pc;

	VM_BUG_ON(mem_cgroup_is_root(memcg));

	/* The page allocation failed. Revert */
	if (!page) {
		memcg_uncharge_kmem(memcg, PAGE_SIZE << order);
		return;
	}

	pc = lookup_page_cgroup(page);
	lock_page_cgroup(pc);
	pc->mem_cgroup = memcg;
	SetPageCgroupUsed(pc);
	unlock_page_cgroup(pc);
}

void __memcg_kmem_uncharge_pages(struct page *page, int order)
{
	struct mem_cgroup *memcg = NULL;
	struct page_cgroup *pc;


	pc = lookup_page_cgroup(page);
	/*
	 * Fast unlocked return. Theoretically might have changed, have to
	 * check again after locking.
	 */
	if (!PageCgroupUsed(pc))
		return;

	lock_page_cgroup(pc);
	if (PageCgroupUsed(pc)) {
		memcg = pc->mem_cgroup;
		ClearPageCgroupUsed(pc);
	}
	unlock_page_cgroup(pc);

	/*
	 * We trust that only if there is a memcg associated with the page, it
	 * is a valid allocation
	 */
	if (!memcg)
		return;

	VM_BUG_ON(mem_cgroup_is_root(memcg));
	memcg_uncharge_kmem(memcg, PAGE_SIZE << order);
}
#else
static inline void mem_cgroup_destroy_all_caches(struct mem_cgroup *memcg)
{
}
#endif /* CONFIG_MEMCG_KMEM */

#ifdef CONFIG_TRANSPARENT_HUGEPAGE

#define PCGF_NOCOPY_AT_SPLIT (1 << PCG_LOCK | 1 << PCG_MIGRATION)
/*
 * Because tail pages are not marked as "used", set it. We're under
 * zone->lru_lock, 'splitting on pmd' and compound_lock.
 * charge/uncharge will be never happen and move_account() is done under
 * compound_lock(), so we don't have to take care of races.
 */
void mem_cgroup_split_huge_fixup(struct page *head)
{
	struct page_cgroup *head_pc = lookup_page_cgroup(head);
	struct page_cgroup *pc;
	struct mem_cgroup *memcg;
	int i;

	if (mem_cgroup_disabled())
		return;

	memcg = head_pc->mem_cgroup;
	for (i = 1; i < HPAGE_PMD_NR; i++) {
		pc = head_pc + i;
		pc->mem_cgroup = memcg;
		smp_wmb();/* see __commit_charge() */
		pc->flags = head_pc->flags & ~PCGF_NOCOPY_AT_SPLIT;
	}
	__this_cpu_sub(memcg->stat->count[MEM_CGROUP_STAT_RSS_HUGE],
		       HPAGE_PMD_NR);
}
#endif /* CONFIG_TRANSPARENT_HUGEPAGE */

static inline
void mem_cgroup_move_account_page_stat(struct mem_cgroup *from,
					struct mem_cgroup *to,
					unsigned int nr_pages,
					enum mem_cgroup_stat_index idx)
{
	/* Update stat data for mem_cgroup */
	preempt_disable();
	WARN_ON_ONCE(from->stat->count[idx] < nr_pages);
	__this_cpu_add(from->stat->count[idx], -nr_pages);
	__this_cpu_add(to->stat->count[idx], nr_pages);
	preempt_enable();
}

/**
 * mem_cgroup_move_account - move account of the page
 * @page: the page
 * @nr_pages: number of regular pages (>1 for huge pages)
 * @pc:	page_cgroup of the page.
 * @from: mem_cgroup which the page is moved from.
 * @to:	mem_cgroup which the page is moved to. @from != @to.
 *
 * The caller must confirm following.
 * - page is not on LRU (isolate_page() is useful.)
 * - compound_lock is held when nr_pages > 1
 *
 * This function doesn't do "charge" to new cgroup and doesn't do "uncharge"
 * from old cgroup.
 */
static int mem_cgroup_move_account(struct page *page,
				   unsigned int nr_pages,
				   struct page_cgroup *pc,
				   struct mem_cgroup *from,
				   struct mem_cgroup *to)
{
	unsigned long flags;
	int ret;
	bool anon = PageAnon(page);

	VM_BUG_ON(from == to);
	VM_BUG_ON(PageLRU(page));
	/*
	 * The page is isolated from LRU. So, collapse function
	 * will not handle this page. But page splitting can happen.
	 * Do this check under compound_page_lock(). The caller should
	 * hold it.
	 */
	ret = -EBUSY;
	if (nr_pages > 1 && !PageTransHuge(page))
		goto out;

	lock_page_cgroup(pc);

	ret = -EINVAL;
	if (!PageCgroupUsed(pc) || pc->mem_cgroup != from)
		goto unlock;

	move_lock_mem_cgroup(from, &flags);

	if (!anon && page_mapped(page))
		mem_cgroup_move_account_page_stat(from, to, nr_pages,
			MEM_CGROUP_STAT_FILE_MAPPED);

	if (PageWriteback(page))
		mem_cgroup_move_account_page_stat(from, to, nr_pages,
			MEM_CGROUP_STAT_WRITEBACK);

	mem_cgroup_charge_statistics(from, page, anon, -nr_pages);

	/* caller should have done css_get */
	pc->mem_cgroup = to;
	mem_cgroup_charge_statistics(to, page, anon, nr_pages);
	move_unlock_mem_cgroup(from, &flags);
	ret = 0;
unlock:
	unlock_page_cgroup(pc);
	/*
	 * check events
	 */
	memcg_check_events(to, page);
	memcg_check_events(from, page);
out:
	return ret;
}

/**
 * mem_cgroup_move_parent - moves page to the parent group
 * @page: the page to move
 * @pc: page_cgroup of the page
 * @child: page's cgroup
 *
 * move charges to its parent or the root cgroup if the group has no
 * parent (aka use_hierarchy==0).
 * Although this might fail (get_page_unless_zero, isolate_lru_page or
 * mem_cgroup_move_account fails) the failure is always temporary and
 * it signals a race with a page removal/uncharge or migration. In the
 * first case the page is on the way out and it will vanish from the LRU
 * on the next attempt and the call should be retried later.
 * Isolation from the LRU fails only if page has been isolated from
 * the LRU since we looked at it and that usually means either global
 * reclaim or migration going on. The page will either get back to the
 * LRU or vanish.
 * Finaly mem_cgroup_move_account fails only if the page got uncharged
 * (!PageCgroupUsed) or moved to a different group. The page will
 * disappear in the next attempt.
 */
static int mem_cgroup_move_parent(struct page *page,
				  struct page_cgroup *pc,
				  struct mem_cgroup *child)
{
	struct mem_cgroup *parent;
	unsigned int nr_pages;
	unsigned long uninitialized_var(flags);
	int ret;

	VM_BUG_ON(mem_cgroup_is_root(child));

	ret = -EBUSY;
	if (!get_page_unless_zero(page))
		goto out;
	if (isolate_lru_page(page))
		goto put;

	nr_pages = hpage_nr_pages(page);

	parent = parent_mem_cgroup(child);
	/*
	 * If no parent, move charges to root cgroup.
	 */
	if (!parent)
		parent = root_mem_cgroup;

	if (nr_pages > 1) {
		VM_BUG_ON(!PageTransHuge(page));
		flags = compound_lock_irqsave(page);
	}

	ret = mem_cgroup_move_account(page, nr_pages,
				pc, child, parent);
	if (!ret)
		__mem_cgroup_cancel_local_charge(child, nr_pages);

	if (nr_pages > 1)
		compound_unlock_irqrestore(page, flags);
	putback_lru_page(page);
put:
	put_page(page);
out:
	return ret;
}

/*
 * Charge the memory controller for page usage.
 * Return
 * 0 if the charge was successful
 * < 0 if the cgroup is over its limit
 */
static int mem_cgroup_charge_common(struct page *page, struct mm_struct *mm,
				gfp_t gfp_mask, enum charge_type ctype)
{
	struct mem_cgroup *memcg = NULL;
	unsigned int nr_pages = 1;
	bool oom = true;
	int ret;

	if (PageTransHuge(page)) {
		nr_pages <<= compound_order(page);
		VM_BUG_ON(!PageTransHuge(page));
		/*
		 * Never OOM-kill a process for a huge page.  The
		 * fault handler will fall back to regular pages.
		 */
		oom = false;
	}

	ret = __mem_cgroup_try_charge(mm, gfp_mask, nr_pages, &memcg, oom);
	if (ret == -ENOMEM)
		return ret;
	__mem_cgroup_commit_charge(memcg, page, nr_pages, ctype, false);
	return 0;
}

int mem_cgroup_newpage_charge(struct page *page,
			      struct mm_struct *mm, gfp_t gfp_mask)
{
	if (mem_cgroup_disabled())
		return 0;
	VM_BUG_ON(page_mapped(page));
	VM_BUG_ON(page->mapping && !PageAnon(page));
	VM_BUG_ON(!mm);
	return mem_cgroup_charge_common(page, mm, gfp_mask,
					MEM_CGROUP_CHARGE_TYPE_ANON);
}

/*
 * While swap-in, try_charge -> commit or cancel, the page is locked.
 * And when try_charge() successfully returns, one refcnt to memcg without
 * struct page_cgroup is acquired. This refcnt will be consumed by
 * "commit()" or removed by "cancel()"
 */
static int __mem_cgroup_try_charge_swapin(struct mm_struct *mm,
					  struct page *page,
					  gfp_t mask,
					  struct mem_cgroup **memcgp)
{
	struct mem_cgroup *memcg;
	struct page_cgroup *pc;
	int ret;

	pc = lookup_page_cgroup(page);
	/*
	 * Every swap fault against a single page tries to charge the
	 * page, bail as early as possible.  shmem_unuse() encounters
	 * already charged pages, too.  The USED bit is protected by
	 * the page lock, which serializes swap cache removal, which
	 * in turn serializes uncharging.
	 */
	if (PageCgroupUsed(pc))
		return 0;
	if (!do_swap_account)
		goto charge_cur_mm;
	memcg = try_get_mem_cgroup_from_page(page);
	if (!memcg)
		goto charge_cur_mm;
	*memcgp = memcg;
	ret = __mem_cgroup_try_charge(NULL, mask, 1, memcgp, true);
	css_put(&memcg->css);
	if (ret == -EINTR)
		ret = 0;
	return ret;
charge_cur_mm:
	ret = __mem_cgroup_try_charge(mm, mask, 1, memcgp, true);
	if (ret == -EINTR)
		ret = 0;
	return ret;
}

int mem_cgroup_try_charge_swapin(struct mm_struct *mm, struct page *page,
				 gfp_t gfp_mask, struct mem_cgroup **memcgp)
{
	*memcgp = NULL;
	if (mem_cgroup_disabled())
		return 0;
	/*
	 * A racing thread's fault, or swapoff, may have already
	 * updated the pte, and even removed page from swap cache: in
	 * those cases unuse_pte()'s pte_same() test will fail; but
	 * there's also a KSM case which does need to charge the page.
	 */
	if (!PageSwapCache(page)) {
		int ret;

		ret = __mem_cgroup_try_charge(mm, gfp_mask, 1, memcgp, true);
		if (ret == -EINTR)
			ret = 0;
		return ret;
	}
	return __mem_cgroup_try_charge_swapin(mm, page, gfp_mask, memcgp);
}

void mem_cgroup_cancel_charge_swapin(struct mem_cgroup *memcg)
{
	if (mem_cgroup_disabled())
		return;
	if (!memcg)
		return;
	__mem_cgroup_cancel_charge(memcg, 1);
}

static void
__mem_cgroup_commit_charge_swapin(struct page *page, struct mem_cgroup *memcg,
					enum charge_type ctype)
{
	if (mem_cgroup_disabled())
		return;
	if (!memcg)
		return;

	__mem_cgroup_commit_charge(memcg, page, 1, ctype, true);
	/*
	 * Now swap is on-memory. This means this page may be
	 * counted both as mem and swap....double count.
	 * Fix it by uncharging from memsw. Basically, this SwapCache is stable
	 * under lock_page(). But in do_swap_page()::memory.c, reuse_swap_page()
	 * may call delete_from_swap_cache() before reach here.
	 */
	if (do_swap_account && PageSwapCache(page)) {
		swp_entry_t ent = {.val = page_private(page)};
		mem_cgroup_uncharge_swap(ent);
	}
}

void mem_cgroup_commit_charge_swapin(struct page *page,
				     struct mem_cgroup *memcg)
{
	__mem_cgroup_commit_charge_swapin(page, memcg,
					  MEM_CGROUP_CHARGE_TYPE_ANON);
}

int mem_cgroup_cache_charge(struct page *page, struct mm_struct *mm,
				gfp_t gfp_mask)
{
	struct mem_cgroup *memcg = NULL;
	enum charge_type type = MEM_CGROUP_CHARGE_TYPE_CACHE;
	int ret;

	if (mem_cgroup_disabled())
		return 0;
	if (PageCompound(page))
		return 0;

	if (!PageSwapCache(page))
		ret = mem_cgroup_charge_common(page, mm, gfp_mask, type);
	else { /* page is swapcache/shmem */
		ret = __mem_cgroup_try_charge_swapin(mm, page,
						     gfp_mask, &memcg);
		if (!ret)
			__mem_cgroup_commit_charge_swapin(page, memcg, type);
	}
	return ret;
}

static void mem_cgroup_do_uncharge(struct mem_cgroup *memcg,
				   unsigned int nr_pages,
				   const enum charge_type ctype)
{
	struct memcg_batch_info *batch = NULL;
	bool uncharge_memsw = true;

	/* If swapout, usage of swap doesn't decrease */
	if (!do_swap_account || ctype == MEM_CGROUP_CHARGE_TYPE_SWAPOUT)
		uncharge_memsw = false;

	batch = &current->memcg_batch;
	/*
	 * In usual, we do css_get() when we remember memcg pointer.
	 * But in this case, we keep res->usage until end of a series of
	 * uncharges. Then, it's ok to ignore memcg's refcnt.
	 */
	if (!batch->memcg)
		batch->memcg = memcg;
	/*
	 * do_batch > 0 when unmapping pages or inode invalidate/truncate.
	 * In those cases, all pages freed continuously can be expected to be in
	 * the same cgroup and we have chance to coalesce uncharges.
	 * But we do uncharge one by one if this is killed by OOM(TIF_MEMDIE)
	 * because we want to do uncharge as soon as possible.
	 */

	if (!batch->do_batch || test_thread_flag(TIF_MEMDIE))
		goto direct_uncharge;

	if (nr_pages > 1)
		goto direct_uncharge;

	/*
	 * In typical case, batch->memcg == mem. This means we can
	 * merge a series of uncharges to an uncharge of res_counter.
	 * If not, we uncharge res_counter ony by one.
	 */
	if (batch->memcg != memcg)
		goto direct_uncharge;
	/* remember freed charge and uncharge it later */
	batch->nr_pages++;
	if (uncharge_memsw)
		batch->memsw_nr_pages++;
	return;
direct_uncharge:
	res_counter_uncharge(&memcg->res, nr_pages * PAGE_SIZE);
	if (uncharge_memsw)
		res_counter_uncharge(&memcg->memsw, nr_pages * PAGE_SIZE);
	if (unlikely(batch->memcg != memcg))
		memcg_oom_recover(memcg);
}

/*
 * uncharge if !page_mapped(page)
 */
static struct mem_cgroup *
__mem_cgroup_uncharge_common(struct page *page, enum charge_type ctype,
			     bool end_migration)
{
	struct mem_cgroup *memcg = NULL;
	unsigned int nr_pages = 1;
	struct page_cgroup *pc;
	bool anon;

	if (mem_cgroup_disabled())
		return NULL;

	if (PageTransHuge(page)) {
		nr_pages <<= compound_order(page);
		VM_BUG_ON(!PageTransHuge(page));
	}
	/*
	 * Check if our page_cgroup is valid
	 */
	pc = lookup_page_cgroup(page);
	if (unlikely(!PageCgroupUsed(pc)))
		return NULL;

	lock_page_cgroup(pc);

	memcg = pc->mem_cgroup;

	if (!PageCgroupUsed(pc))
		goto unlock_out;

	anon = PageAnon(page);

	switch (ctype) {
	case MEM_CGROUP_CHARGE_TYPE_ANON:
		/*
		 * Generally PageAnon tells if it's the anon statistics to be
		 * updated; but sometimes e.g. mem_cgroup_uncharge_page() is
		 * used before page reached the stage of being marked PageAnon.
		 */
		anon = true;
		/* fallthrough */
	case MEM_CGROUP_CHARGE_TYPE_DROP:
		/* See mem_cgroup_prepare_migration() */
		if (page_mapped(page))
			goto unlock_out;
		/*
		 * Pages under migration may not be uncharged.  But
		 * end_migration() /must/ be the one uncharging the
		 * unused post-migration page and so it has to call
		 * here with the migration bit still set.  See the
		 * res_counter handling below.
		 */
		if (!end_migration && PageCgroupMigration(pc))
			goto unlock_out;
		break;
	case MEM_CGROUP_CHARGE_TYPE_SWAPOUT:
		if (!PageAnon(page)) {	/* Shared memory */
			if (page->mapping && !page_is_file_cache(page))
				goto unlock_out;
		} else if (page_mapped(page)) /* Anon */
				goto unlock_out;
		break;
	default:
		break;
	}

	mem_cgroup_charge_statistics(memcg, page, anon, -nr_pages);

	ClearPageCgroupUsed(pc);
	/*
	 * pc->mem_cgroup is not cleared here. It will be accessed when it's
	 * freed from LRU. This is safe because uncharged page is expected not
	 * to be reused (freed soon). Exception is SwapCache, it's handled by
	 * special functions.
	 */

	unlock_page_cgroup(pc);
	/*
	 * even after unlock, we have memcg->res.usage here and this memcg
	 * will never be freed, so it's safe to call css_get().
	 */
	memcg_check_events(memcg, page);
	if (do_swap_account && ctype == MEM_CGROUP_CHARGE_TYPE_SWAPOUT) {
		mem_cgroup_swap_statistics(memcg, true);
		css_get(&memcg->css);
	}
	/*
	 * Migration does not charge the res_counter for the
	 * replacement page, so leave it alone when phasing out the
	 * page that is unused after the migration.
	 */
	if (!end_migration && !mem_cgroup_is_root(memcg))
		mem_cgroup_do_uncharge(memcg, nr_pages, ctype);

	return memcg;

unlock_out:
	unlock_page_cgroup(pc);
	return NULL;
}

void mem_cgroup_uncharge_page(struct page *page)
{
	/* early check. */
	if (page_mapped(page))
		return;
	VM_BUG_ON(page->mapping && !PageAnon(page));
	/*
	 * If the page is in swap cache, uncharge should be deferred
	 * to the swap path, which also properly accounts swap usage
	 * and handles memcg lifetime.
	 *
	 * Note that this check is not stable and reclaim may add the
	 * page to swap cache at any time after this.  However, if the
	 * page is not in swap cache by the time page->mapcount hits
	 * 0, there won't be any page table references to the swap
	 * slot, and reclaim will free it and not actually write the
	 * page to disk.
	 */
	if (PageSwapCache(page))
		return;
	__mem_cgroup_uncharge_common(page, MEM_CGROUP_CHARGE_TYPE_ANON, false);
}

void mem_cgroup_uncharge_cache_page(struct page *page)
{
	VM_BUG_ON(page_mapped(page));
	VM_BUG_ON(page->mapping);
	__mem_cgroup_uncharge_common(page, MEM_CGROUP_CHARGE_TYPE_CACHE, false);
}

/*
 * Batch_start/batch_end is called in unmap_page_range/invlidate/trucate.
 * In that cases, pages are freed continuously and we can expect pages
 * are in the same memcg. All these calls itself limits the number of
 * pages freed at once, then uncharge_start/end() is called properly.
 * This may be called prural(2) times in a context,
 */

void mem_cgroup_uncharge_start(void)
{
	current->memcg_batch.do_batch++;
	/* We can do nest. */
	if (current->memcg_batch.do_batch == 1) {
		current->memcg_batch.memcg = NULL;
		current->memcg_batch.nr_pages = 0;
		current->memcg_batch.memsw_nr_pages = 0;
	}
}

void mem_cgroup_uncharge_end(void)
{
	struct memcg_batch_info *batch = &current->memcg_batch;

	if (!batch->do_batch)
		return;

	batch->do_batch--;
	if (batch->do_batch) /* If stacked, do nothing. */
		return;

	if (!batch->memcg)
		return;
	/*
	 * This "batch->memcg" is valid without any css_get/put etc...
	 * bacause we hide charges behind us.
	 */
	if (batch->nr_pages)
		res_counter_uncharge(&batch->memcg->res,
				     batch->nr_pages * PAGE_SIZE);
	if (batch->memsw_nr_pages)
		res_counter_uncharge(&batch->memcg->memsw,
				     batch->memsw_nr_pages * PAGE_SIZE);
	memcg_oom_recover(batch->memcg);
	/* forget this pointer (for sanity check) */
	batch->memcg = NULL;
}

#ifdef CONFIG_SWAP
/*
 * called after __delete_from_swap_cache() and drop "page" account.
 * memcg information is recorded to swap_cgroup of "ent"
 */
void
mem_cgroup_uncharge_swapcache(struct page *page, swp_entry_t ent, bool swapout)
{
	struct mem_cgroup *memcg;
	int ctype = MEM_CGROUP_CHARGE_TYPE_SWAPOUT;

	if (!swapout) /* this was a swap cache but the swap is unused ! */
		ctype = MEM_CGROUP_CHARGE_TYPE_DROP;

	memcg = __mem_cgroup_uncharge_common(page, ctype, false);

	/*
	 * record memcg information,  if swapout && memcg != NULL,
	 * css_get() was called in uncharge().
	 */
	if (do_swap_account && swapout && memcg)
		swap_cgroup_record(ent, mem_cgroup_id(memcg));
}
#endif

#ifdef CONFIG_MEMCG_SWAP
/*
 * called from swap_entry_free(). remove record in swap_cgroup and
 * uncharge "memsw" account.
 */
void mem_cgroup_uncharge_swap(swp_entry_t ent)
{
	struct mem_cgroup *memcg;
	unsigned short id;

	if (!do_swap_account)
		return;

	id = swap_cgroup_record(ent, 0);
	rcu_read_lock();
	memcg = mem_cgroup_lookup(id);
	if (memcg) {
		/*
		 * We uncharge this because swap is freed.
		 * This memcg can be obsolete one. We avoid calling css_tryget
		 */
		if (!mem_cgroup_is_root(memcg))
			res_counter_uncharge(&memcg->memsw, PAGE_SIZE);
		mem_cgroup_swap_statistics(memcg, false);
		css_put(&memcg->css);
	}
	rcu_read_unlock();
}

/**
 * mem_cgroup_move_swap_account - move swap charge and swap_cgroup's record.
 * @entry: swap entry to be moved
 * @from:  mem_cgroup which the entry is moved from
 * @to:  mem_cgroup which the entry is moved to
 *
 * It succeeds only when the swap_cgroup's record for this entry is the same
 * as the mem_cgroup's id of @from.
 *
 * Returns 0 on success, -EINVAL on failure.
 *
 * The caller must have charged to @to, IOW, called res_counter_charge() about
 * both res and memsw, and called css_get().
 */
static int mem_cgroup_move_swap_account(swp_entry_t entry,
				struct mem_cgroup *from, struct mem_cgroup *to)
{
	unsigned short old_id, new_id;

	old_id = mem_cgroup_id(from);
	new_id = mem_cgroup_id(to);

	if (swap_cgroup_cmpxchg(entry, old_id, new_id) == old_id) {
		mem_cgroup_swap_statistics(from, false);
		mem_cgroup_swap_statistics(to, true);
		/*
		 * This function is only called from task migration context now.
		 * It postpones res_counter and refcount handling till the end
		 * of task migration(mem_cgroup_clear_mc()) for performance
		 * improvement. But we cannot postpone css_get(to)  because if
		 * the process that has been moved to @to does swap-in, the
		 * refcount of @to might be decreased to 0.
		 *
		 * We are in attach() phase, so the cgroup is guaranteed to be
		 * alive, so we can just call css_get().
		 */
		css_get(&to->css);
		return 0;
	}
	return -EINVAL;
}
#else
static inline int mem_cgroup_move_swap_account(swp_entry_t entry,
				struct mem_cgroup *from, struct mem_cgroup *to)
{
	return -EINVAL;
}
#endif

/*
 * Before starting migration, account PAGE_SIZE to mem_cgroup that the old
 * page belongs to.
 */
void mem_cgroup_prepare_migration(struct page *page, struct page *newpage,
				  struct mem_cgroup **memcgp)
{
	struct mem_cgroup *memcg = NULL;
	unsigned int nr_pages = 1;
	struct page_cgroup *pc;
	enum charge_type ctype;

	*memcgp = NULL;

	if (mem_cgroup_disabled())
		return;

	if (PageTransHuge(page))
		nr_pages <<= compound_order(page);

	pc = lookup_page_cgroup(page);
	lock_page_cgroup(pc);
	if (PageCgroupUsed(pc)) {
		memcg = pc->mem_cgroup;
		css_get(&memcg->css);
		/*
		 * At migrating an anonymous page, its mapcount goes down
		 * to 0 and uncharge() will be called. But, even if it's fully
		 * unmapped, migration may fail and this page has to be
		 * charged again. We set MIGRATION flag here and delay uncharge
		 * until end_migration() is called
		 *
		 * Corner Case Thinking
		 * A)
		 * When the old page was mapped as Anon and it's unmap-and-freed
		 * while migration was ongoing.
		 * If unmap finds the old page, uncharge() of it will be delayed
		 * until end_migration(). If unmap finds a new page, it's
		 * uncharged when it make mapcount to be 1->0. If unmap code
		 * finds swap_migration_entry, the new page will not be mapped
		 * and end_migration() will find it(mapcount==0).
		 *
		 * B)
		 * When the old page was mapped but migraion fails, the kernel
		 * remaps it. A charge for it is kept by MIGRATION flag even
		 * if mapcount goes down to 0. We can do remap successfully
		 * without charging it again.
		 *
		 * C)
		 * The "old" page is under lock_page() until the end of
		 * migration, so, the old page itself will not be swapped-out.
		 * If the new page is swapped out before end_migraton, our
		 * hook to usual swap-out path will catch the event.
		 */
		if (PageAnon(page))
			SetPageCgroupMigration(pc);
	}
	unlock_page_cgroup(pc);
	/*
	 * If the page is not charged at this point,
	 * we return here.
	 */
	if (!memcg)
		return;

	*memcgp = memcg;
	/*
	 * We charge new page before it's used/mapped. So, even if unlock_page()
	 * is called before end_migration, we can catch all events on this new
	 * page. In the case new page is migrated but not remapped, new page's
	 * mapcount will be finally 0 and we call uncharge in end_migration().
	 */
	if (PageAnon(page))
		ctype = MEM_CGROUP_CHARGE_TYPE_ANON;
	else
		ctype = MEM_CGROUP_CHARGE_TYPE_CACHE;
	/*
	 * The page is committed to the memcg, but it's not actually
	 * charged to the res_counter since we plan on replacing the
	 * old one and only one page is going to be left afterwards.
	 */
	__mem_cgroup_commit_charge(memcg, newpage, nr_pages, ctype, false);
}

/* remove redundant charge if migration failed*/
void mem_cgroup_end_migration(struct mem_cgroup *memcg,
	struct page *oldpage, struct page *newpage, bool migration_ok)
{
	struct page *used, *unused;
	struct page_cgroup *pc;
	bool anon;

	if (!memcg)
		return;

	if (!migration_ok) {
		used = oldpage;
		unused = newpage;
	} else {
		used = newpage;
		unused = oldpage;
	}
	anon = PageAnon(used);
	__mem_cgroup_uncharge_common(unused,
				     anon ? MEM_CGROUP_CHARGE_TYPE_ANON
				     : MEM_CGROUP_CHARGE_TYPE_CACHE,
				     true);
	css_put(&memcg->css);
	/*
	 * We disallowed uncharge of pages under migration because mapcount
	 * of the page goes down to zero, temporarly.
	 * Clear the flag and check the page should be charged.
	 */
	pc = lookup_page_cgroup(oldpage);
	lock_page_cgroup(pc);
	ClearPageCgroupMigration(pc);
	unlock_page_cgroup(pc);

	/*
	 * If a page is a file cache, radix-tree replacement is very atomic
	 * and we can skip this check. When it was an Anon page, its mapcount
	 * goes down to 0. But because we added MIGRATION flage, it's not
	 * uncharged yet. There are several case but page->mapcount check
	 * and USED bit check in mem_cgroup_uncharge_page() will do enough
	 * check. (see prepare_charge() also)
	 */
	if (anon)
		mem_cgroup_uncharge_page(used);
}

/*
 * At replace page cache, newpage is not under any memcg but it's on
 * LRU. So, this function doesn't touch res_counter but handles LRU
 * in correct way. Both pages are locked so we cannot race with uncharge.
 */
void mem_cgroup_replace_page_cache(struct page *oldpage,
				  struct page *newpage)
{
	struct mem_cgroup *memcg = NULL;
	struct page_cgroup *pc;
	enum charge_type type = MEM_CGROUP_CHARGE_TYPE_CACHE;

	if (mem_cgroup_disabled())
		return;

	pc = lookup_page_cgroup(oldpage);
	/* fix accounting on old pages */
	lock_page_cgroup(pc);
	if (PageCgroupUsed(pc)) {
		memcg = pc->mem_cgroup;
		mem_cgroup_charge_statistics(memcg, oldpage, false, -1);
		ClearPageCgroupUsed(pc);
	}
	unlock_page_cgroup(pc);

	/*
	 * When called from shmem_replace_page(), in some cases the
	 * oldpage has already been charged, and in some cases not.
	 */
	if (!memcg)
		return;
	/*
	 * Even if newpage->mapping was NULL before starting replacement,
	 * the newpage may be on LRU(or pagevec for LRU) already. We lock
	 * LRU while we overwrite pc->mem_cgroup.
	 */
	__mem_cgroup_commit_charge(memcg, newpage, 1, type, true);
}

#ifdef CONFIG_DEBUG_VM
static struct page_cgroup *lookup_page_cgroup_used(struct page *page)
{
	struct page_cgroup *pc;

	pc = lookup_page_cgroup(page);
	/*
	 * Can be NULL while feeding pages into the page allocator for
	 * the first time, i.e. during boot or memory hotplug;
	 * or when mem_cgroup_disabled().
	 */
	if (likely(pc) && PageCgroupUsed(pc))
		return pc;
	return NULL;
}

bool mem_cgroup_bad_page_check(struct page *page)
{
	if (mem_cgroup_disabled())
		return false;

	return lookup_page_cgroup_used(page) != NULL;
}

void mem_cgroup_print_bad_page(struct page *page)
{
	struct page_cgroup *pc;

	pc = lookup_page_cgroup_used(page);
	if (pc) {
		pr_alert("pc:%p pc->flags:%lx pc->mem_cgroup:%p\n",
			 pc, pc->flags, pc->mem_cgroup);
	}
}
#endif

static int mem_cgroup_resize_limit(struct mem_cgroup *memcg,
				unsigned long long val)
{
	int retry_count;
	u64 memswlimit, memlimit;
	int ret = 0;
	int children = mem_cgroup_count_children(memcg);
	u64 curusage, oldusage;
	int enlarge;

	/*
	 * For keeping hierarchical_reclaim simple, how long we should retry
	 * is depends on callers. We set our retry-count to be function
	 * of # of children which we should visit in this loop.
	 */
	retry_count = MEM_CGROUP_RECLAIM_RETRIES * children;

	oldusage = res_counter_read_u64(&memcg->res, RES_USAGE);

	enlarge = 0;
	while (retry_count) {
		if (signal_pending(current)) {
			ret = -EINTR;
			break;
		}
		/*
		 * Rather than hide all in some function, I do this in
		 * open coded manner. You see what this really does.
		 * We have to guarantee memcg->res.limit <= memcg->memsw.limit.
		 */
		mutex_lock(&set_limit_mutex);
		memswlimit = res_counter_read_u64(&memcg->memsw, RES_LIMIT);
		if (memswlimit < val) {
			ret = -EINVAL;
			mutex_unlock(&set_limit_mutex);
			break;
		}

		memlimit = res_counter_read_u64(&memcg->res, RES_LIMIT);
		if (memlimit < val)
			enlarge = 1;

		ret = res_counter_set_limit(&memcg->res, val);
		if (!ret) {
			if (memswlimit == val)
				memcg->memsw_is_minimum = true;
			else
				memcg->memsw_is_minimum = false;
		}
		mutex_unlock(&set_limit_mutex);

		if (!ret)
			break;

		mem_cgroup_reclaim(memcg, GFP_KERNEL,
				   MEM_CGROUP_RECLAIM_SHRINK);
		curusage = res_counter_read_u64(&memcg->res, RES_USAGE);
		/* Usage is reduced ? */
		if (curusage >= oldusage)
			retry_count--;
		else
			oldusage = curusage;
	}
	if (!ret && enlarge)
		memcg_oom_recover(memcg);

	return ret;
}

static int mem_cgroup_resize_memsw_limit(struct mem_cgroup *memcg,
					unsigned long long val)
{
	int retry_count;
	u64 memlimit, memswlimit, oldusage, curusage;
	int children = mem_cgroup_count_children(memcg);
	int ret = -EBUSY;
	int enlarge = 0;

	/* see mem_cgroup_resize_res_limit */
	retry_count = children * MEM_CGROUP_RECLAIM_RETRIES;
	oldusage = res_counter_read_u64(&memcg->memsw, RES_USAGE);
	while (retry_count) {
		if (signal_pending(current)) {
			ret = -EINTR;
			break;
		}
		/*
		 * Rather than hide all in some function, I do this in
		 * open coded manner. You see what this really does.
		 * We have to guarantee memcg->res.limit <= memcg->memsw.limit.
		 */
		mutex_lock(&set_limit_mutex);
		memlimit = res_counter_read_u64(&memcg->res, RES_LIMIT);
		if (memlimit > val) {
			ret = -EINVAL;
			mutex_unlock(&set_limit_mutex);
			break;
		}
		memswlimit = res_counter_read_u64(&memcg->memsw, RES_LIMIT);
		if (memswlimit < val)
			enlarge = 1;
		ret = res_counter_set_limit(&memcg->memsw, val);
		if (!ret) {
			if (memlimit == val)
				memcg->memsw_is_minimum = true;
			else
				memcg->memsw_is_minimum = false;
		}
		mutex_unlock(&set_limit_mutex);

		if (!ret)
			break;

		mem_cgroup_reclaim(memcg, GFP_KERNEL,
				   MEM_CGROUP_RECLAIM_NOSWAP |
				   MEM_CGROUP_RECLAIM_SHRINK);
		curusage = res_counter_read_u64(&memcg->memsw, RES_USAGE);
		/* Usage is reduced ? */
		if (curusage >= oldusage)
			retry_count--;
		else
			oldusage = curusage;
	}
	if (!ret && enlarge)
		memcg_oom_recover(memcg);
	return ret;
}

unsigned long mem_cgroup_soft_limit_reclaim(struct zone *zone, int order,
					    gfp_t gfp_mask,
					    unsigned long *total_scanned)
{
	unsigned long nr_reclaimed = 0;
	struct mem_cgroup_per_zone *mz, *next_mz = NULL;
	unsigned long reclaimed;
	int loop = 0;
	struct mem_cgroup_tree_per_zone *mctz;
	unsigned long long excess;
	unsigned long nr_scanned;

	if (order > 0)
		return 0;

	mctz = soft_limit_tree_node_zone(zone_to_nid(zone), zone_idx(zone));
	/*
	 * This loop can run a while, specially if mem_cgroup's continuously
	 * keep exceeding their soft limit and putting the system under
	 * pressure
	 */
	do {
		if (next_mz)
			mz = next_mz;
		else
			mz = mem_cgroup_largest_soft_limit_node(mctz);
		if (!mz)
			break;

		nr_scanned = 0;
		reclaimed = mem_cgroup_soft_reclaim(mz->memcg, zone,
						    gfp_mask, &nr_scanned);
		nr_reclaimed += reclaimed;
		*total_scanned += nr_scanned;
		spin_lock(&mctz->lock);

		/*
		 * If we failed to reclaim anything from this memory cgroup
		 * it is time to move on to the next cgroup
		 */
		next_mz = NULL;
		if (!reclaimed) {
			do {
				/*
				 * Loop until we find yet another one.
				 *
				 * By the time we get the soft_limit lock
				 * again, someone might have aded the
				 * group back on the RB tree. Iterate to
				 * make sure we get a different mem.
				 * mem_cgroup_largest_soft_limit_node returns
				 * NULL if no other cgroup is present on
				 * the tree
				 */
				next_mz =
				__mem_cgroup_largest_soft_limit_node(mctz);
				if (next_mz == mz)
					css_put(&next_mz->memcg->css);
				else /* next_mz == NULL or other memcg */
					break;
			} while (1);
		}
		__mem_cgroup_remove_exceeded(mz->memcg, mz, mctz);
		excess = res_counter_soft_limit_excess(&mz->memcg->res);
		/*
		 * One school of thought says that we should not add
		 * back the node to the tree if reclaim returns 0.
		 * But our reclaim could return 0, simply because due
		 * to priority we are exposing a smaller subset of
		 * memory to reclaim from. Consider this as a longer
		 * term TODO.
		 */
		/* If excess == 0, no tree ops */
		__mem_cgroup_insert_exceeded(mz->memcg, mz, mctz, excess);
		spin_unlock(&mctz->lock);
		css_put(&mz->memcg->css);
		loop++;
		/*
		 * Could not reclaim anything and there are no more
		 * mem cgroups to try or we seem to be looping without
		 * reclaiming anything.
		 */
		if (!nr_reclaimed &&
			(next_mz == NULL ||
			loop > MEM_CGROUP_MAX_SOFT_LIMIT_RECLAIM_LOOPS))
			break;
	} while (!nr_reclaimed);
	if (next_mz)
		css_put(&next_mz->memcg->css);
	return nr_reclaimed;
}

/**
 * mem_cgroup_force_empty_list - clears LRU of a group
 * @memcg: group to clear
 * @node: NUMA node
 * @zid: zone id
 * @lru: lru to to clear
 *
 * Traverse a specified page_cgroup list and try to drop them all.  This doesn't
 * reclaim the pages page themselves - pages are moved to the parent (or root)
 * group.
 */
static void mem_cgroup_force_empty_list(struct mem_cgroup *memcg,
				int node, int zid, enum lru_list lru)
{
	struct lruvec *lruvec;
	unsigned long flags;
	struct list_head *list;
	struct page *busy;
	struct zone *zone;

	zone = &NODE_DATA(node)->node_zones[zid];
	lruvec = mem_cgroup_zone_lruvec(zone, memcg);
	list = &lruvec->lists[lru];

	busy = NULL;
	do {
		struct page_cgroup *pc;
		struct page *page;

		spin_lock_irqsave(&zone->lru_lock, flags);
		if (list_empty(list)) {
			spin_unlock_irqrestore(&zone->lru_lock, flags);
			break;
		}
		page = list_entry(list->prev, struct page, lru);
		if (busy == page) {
			list_move(&page->lru, list);
			busy = NULL;
			spin_unlock_irqrestore(&zone->lru_lock, flags);
			continue;
		}
		spin_unlock_irqrestore(&zone->lru_lock, flags);

		pc = lookup_page_cgroup(page);

		if (mem_cgroup_move_parent(page, pc, memcg)) {
			/* found lock contention or "pc" is obsolete. */
			busy = page;
			cond_resched();
		} else
			busy = NULL;
	} while (!list_empty(list));
}

/*
 * make mem_cgroup's charge to be 0 if there is no task by moving
 * all the charges and pages to the parent.
 * This enables deleting this mem_cgroup.
 *
 * Caller is responsible for holding css reference on the memcg.
 */
static void mem_cgroup_reparent_charges(struct mem_cgroup *memcg)
{
	int node, zid;
	u64 usage;

	do {
		/* This is for making all *used* pages to be on LRU. */
		lru_add_drain_all();
		drain_all_stock_sync(memcg);
		mem_cgroup_start_move(memcg);
		for_each_node_state(node, N_MEMORY) {
			for (zid = 0; zid < MAX_NR_ZONES; zid++) {
				enum lru_list lru;
				for_each_lru(lru) {
					mem_cgroup_force_empty_list(memcg,
							node, zid, lru);
				}
			}
		}
		mem_cgroup_end_move(memcg);
		memcg_oom_recover(memcg);
		cond_resched();

		/*
		 * Kernel memory may not necessarily be trackable to a specific
		 * process. So they are not migrated, and therefore we can't
		 * expect their value to drop to 0 here.
		 * Having res filled up with kmem only is enough.
		 *
		 * This is a safety check because mem_cgroup_force_empty_list
		 * could have raced with mem_cgroup_replace_page_cache callers
		 * so the lru seemed empty but the page could have been added
		 * right after the check. RES_USAGE should be safe as we always
		 * charge before adding to the LRU.
		 */
		usage = res_counter_read_u64(&memcg->res, RES_USAGE) -
			res_counter_read_u64(&memcg->kmem, RES_USAGE);
	} while (usage > 0);
}

/*
 * This mainly exists for tests during the setting of set of use_hierarchy.
 * Since this is the very setting we are changing, the current hierarchy value
 * is meaningless
 */
static inline bool __memcg_has_children(struct mem_cgroup *memcg)
{
	struct cgroup_subsys_state *pos;

	/* bounce at first found */
	css_for_each_child(pos, &memcg->css)
		return true;
	return false;
}

/*
 * Must be called with memcg_create_mutex held, unless the cgroup is guaranteed
 * to be already dead (as in mem_cgroup_force_empty, for instance).  This is
 * from mem_cgroup_count_children(), in the sense that we don't really care how
 * many children we have; we only need to know if we have any.  It also counts
 * any memcg without hierarchy as infertile.
 */
static inline bool memcg_has_children(struct mem_cgroup *memcg)
{
	return memcg->use_hierarchy && __memcg_has_children(memcg);
}

/*
 * Reclaims as many pages from the given memcg as possible and moves
 * the rest to the parent.
 *
 * Caller is responsible for holding css reference for memcg.
 */
static int mem_cgroup_force_empty(struct mem_cgroup *memcg)
{
	int nr_retries = MEM_CGROUP_RECLAIM_RETRIES;
	struct cgroup *cgrp = memcg->css.cgroup;

	/* returns EBUSY if there is a task or if we come here twice. */
	if (cgroup_task_count(cgrp) || !list_empty(&cgrp->children))
		return -EBUSY;

	/* we call try-to-free pages for make this cgroup empty */
	lru_add_drain_all();
	/* try to free all pages in this cgroup */
	while (nr_retries && res_counter_read_u64(&memcg->res, RES_USAGE) > 0) {
		int progress;

		if (signal_pending(current))
			return -EINTR;

		progress = try_to_free_mem_cgroup_pages(memcg, GFP_KERNEL,
						false);
		if (!progress) {
			nr_retries--;
			/* maybe some writeback is necessary */
			congestion_wait(BLK_RW_ASYNC, HZ/10);
		}

	}
	lru_add_drain();
	mem_cgroup_reparent_charges(memcg);

	return 0;
}

static int mem_cgroup_force_empty_write(struct cgroup_subsys_state *css,
					unsigned int event)
{
	struct mem_cgroup *memcg = mem_cgroup_from_css(css);

	if (mem_cgroup_is_root(memcg))
		return -EINVAL;
	return mem_cgroup_force_empty(memcg);
}

static u64 mem_cgroup_hierarchy_read(struct cgroup_subsys_state *css,
				     struct cftype *cft)
{
	return mem_cgroup_from_css(css)->use_hierarchy;
}

static int mem_cgroup_hierarchy_write(struct cgroup_subsys_state *css,
				      struct cftype *cft, u64 val)
{
	int retval = 0;
	struct mem_cgroup *memcg = mem_cgroup_from_css(css);
	struct mem_cgroup *parent_memcg = mem_cgroup_from_css(css_parent(&memcg->css));

	mutex_lock(&memcg_create_mutex);

	if (memcg->use_hierarchy == val)
		goto out;

	/*
	 * If parent's use_hierarchy is set, we can't make any modifications
	 * in the child subtrees. If it is unset, then the change can
	 * occur, provided the current cgroup has no children.
	 *
	 * For the root cgroup, parent_mem is NULL, we allow value to be
	 * set if there are no children.
	 */
	if ((!parent_memcg || !parent_memcg->use_hierarchy) &&
				(val == 1 || val == 0)) {
		if (!__memcg_has_children(memcg))
			memcg->use_hierarchy = val;
		else
			retval = -EBUSY;
	} else
		retval = -EINVAL;

out:
	mutex_unlock(&memcg_create_mutex);

	return retval;
}


static unsigned long mem_cgroup_recursive_stat(struct mem_cgroup *memcg,
					       enum mem_cgroup_stat_index idx)
{
	struct mem_cgroup *iter;
	long val = 0;

	/* Per-cpu values can be negative, use a signed accumulator */
	for_each_mem_cgroup_tree(iter, memcg)
		val += mem_cgroup_read_stat(iter, idx);

	if (val < 0) /* race ? */
		val = 0;
	return val;
}

static inline u64 mem_cgroup_usage(struct mem_cgroup *memcg, bool swap)
{
	u64 val;

	if (!mem_cgroup_is_root(memcg)) {
		if (!swap)
			return res_counter_read_u64(&memcg->res, RES_USAGE);
		else
			return res_counter_read_u64(&memcg->memsw, RES_USAGE);
	}

	/*
	 * Transparent hugepages are still accounted for in MEM_CGROUP_STAT_RSS
	 * as well as in MEM_CGROUP_STAT_RSS_HUGE.
	 */
	val = mem_cgroup_recursive_stat(memcg, MEM_CGROUP_STAT_CACHE);
	val += mem_cgroup_recursive_stat(memcg, MEM_CGROUP_STAT_RSS);

	if (swap)
		val += mem_cgroup_recursive_stat(memcg, MEM_CGROUP_STAT_SWAP);

	return val << PAGE_SHIFT;
}

static ssize_t mem_cgroup_read(struct cgroup_subsys_state *css,
			       struct cftype *cft, struct file *file,
			       char __user *buf, size_t nbytes, loff_t *ppos)
{
	struct mem_cgroup *memcg = mem_cgroup_from_css(css);
	char str[64];
	u64 val;
	int name, len;
	enum res_type type;

	type = MEMFILE_TYPE(cft->private);
	name = MEMFILE_ATTR(cft->private);

	switch (type) {
	case _MEM:
		if (name == RES_USAGE)
			val = mem_cgroup_usage(memcg, false);
		else
			val = res_counter_read_u64(&memcg->res, name);
		break;
	case _MEMSWAP:
		if (name == RES_USAGE)
			val = mem_cgroup_usage(memcg, true);
		else
			val = res_counter_read_u64(&memcg->memsw, name);
		break;
	case _KMEM:
		val = res_counter_read_u64(&memcg->kmem, name);
		break;
	default:
		BUG();
	}

	len = scnprintf(str, sizeof(str), "%llu\n", (unsigned long long)val);
	return simple_read_from_buffer(buf, nbytes, ppos, str, len);
}

static int memcg_update_kmem_limit(struct cgroup_subsys_state *css, u64 val)
{
	int ret = -EINVAL;
#ifdef CONFIG_MEMCG_KMEM
	struct mem_cgroup *memcg = mem_cgroup_from_css(css);
	/*
	 * For simplicity, we won't allow this to be disabled.  It also can't
	 * be changed if the cgroup has children already, or if tasks had
	 * already joined.
	 *
	 * If tasks join before we set the limit, a person looking at
	 * kmem.usage_in_bytes will have no way to determine when it took
	 * place, which makes the value quite meaningless.
	 *
	 * After it first became limited, changes in the value of the limit are
	 * of course permitted.
	 */
	mutex_lock(&memcg_create_mutex);
	mutex_lock(&set_limit_mutex);
	if (!memcg->kmem_account_flags && val != RES_COUNTER_MAX) {
		if (cgroup_task_count(css->cgroup) || memcg_has_children(memcg)) {
			ret = -EBUSY;
			goto out;
		}
		ret = res_counter_set_limit(&memcg->kmem, val);
		VM_BUG_ON(ret);

		ret = memcg_update_cache_sizes(memcg);
		if (ret) {
			res_counter_set_limit(&memcg->kmem, RES_COUNTER_MAX);
			goto out;
		}
		static_key_slow_inc(&memcg_kmem_enabled_key);
		/*
		 * setting the active bit after the inc will guarantee no one
		 * starts accounting before all call sites are patched
		 */
		memcg_kmem_set_active(memcg);
	} else
		ret = res_counter_set_limit(&memcg->kmem, val);
out:
	mutex_unlock(&set_limit_mutex);
	mutex_unlock(&memcg_create_mutex);
#endif
	return ret;
}

#ifdef CONFIG_MEMCG_KMEM
static int memcg_propagate_kmem(struct mem_cgroup *memcg)
{
	int ret = 0;
	struct mem_cgroup *parent = parent_mem_cgroup(memcg);
	if (!parent)
		goto out;

	memcg->kmem_account_flags = parent->kmem_account_flags;
	/*
	 * When that happen, we need to disable the static branch only on those
	 * memcgs that enabled it. To achieve this, we would be forced to
	 * complicate the code by keeping track of which memcgs were the ones
	 * that actually enabled limits, and which ones got it from its
	 * parents.
	 *
	 * It is a lot simpler just to do static_key_slow_inc() on every child
	 * that is accounted.
	 */
	if (!memcg_kmem_is_active(memcg))
		goto out;

	/*
	 * __mem_cgroup_free() will issue static_key_slow_dec() because this
	 * memcg is active already. If the later initialization fails then the
	 * cgroup core triggers the cleanup so we do not have to do it here.
	 */
	static_key_slow_inc(&memcg_kmem_enabled_key);

	mutex_lock(&set_limit_mutex);
	memcg_stop_kmem_account();
	ret = memcg_update_cache_sizes(memcg);
	memcg_resume_kmem_account();
	mutex_unlock(&set_limit_mutex);
out:
	return ret;
}
#endif /* CONFIG_MEMCG_KMEM */

/*
 * The user of this function is...
 * RES_LIMIT.
 */
static int mem_cgroup_write(struct cgroup_subsys_state *css, struct cftype *cft,
			    const char *buffer)
{
	struct mem_cgroup *memcg = mem_cgroup_from_css(css);
	enum res_type type;
	int name;
	unsigned long long val;
	int ret;

	type = MEMFILE_TYPE(cft->private);
	name = MEMFILE_ATTR(cft->private);

	switch (name) {
	case RES_LIMIT:
		if (mem_cgroup_is_root(memcg)) { /* Can't set limit on root */
			ret = -EINVAL;
			break;
		}
		/* This function does all necessary parse...reuse it */
		ret = res_counter_memparse_write_strategy(buffer, &val);
		if (ret)
			break;
		if (type == _MEM)
			ret = mem_cgroup_resize_limit(memcg, val);
		else if (type == _MEMSWAP)
			ret = mem_cgroup_resize_memsw_limit(memcg, val);
		else if (type == _KMEM)
			ret = memcg_update_kmem_limit(css, val);
		else
			return -EINVAL;
		break;
	case RES_SOFT_LIMIT:
		ret = res_counter_memparse_write_strategy(buffer, &val);
		if (ret)
			break;
		/*
		 * For memsw, soft limits are hard to implement in terms
		 * of semantics, for now, we support soft limits for
		 * control without swap
		 */
		if (type == _MEM)
			ret = res_counter_set_soft_limit(&memcg->res, val);
		else
			ret = -EINVAL;
		break;
	default:
		ret = -EINVAL; /* should be BUG() ? */
		break;
	}
	return ret;
}

static void memcg_get_hierarchical_limit(struct mem_cgroup *memcg,
		unsigned long long *mem_limit, unsigned long long *memsw_limit)
{
	unsigned long long min_limit, min_memsw_limit, tmp;

	min_limit = res_counter_read_u64(&memcg->res, RES_LIMIT);
	min_memsw_limit = res_counter_read_u64(&memcg->memsw, RES_LIMIT);
	if (!memcg->use_hierarchy)
		goto out;

	while (css_parent(&memcg->css)) {
		memcg = mem_cgroup_from_css(css_parent(&memcg->css));
		if (!memcg->use_hierarchy)
			break;
		tmp = res_counter_read_u64(&memcg->res, RES_LIMIT);
		min_limit = min(min_limit, tmp);
		tmp = res_counter_read_u64(&memcg->memsw, RES_LIMIT);
		min_memsw_limit = min(min_memsw_limit, tmp);
	}
out:
	*mem_limit = min_limit;
	*memsw_limit = min_memsw_limit;
}

static int mem_cgroup_reset(struct cgroup_subsys_state *css, unsigned int event)
{
	struct mem_cgroup *memcg = mem_cgroup_from_css(css);
	int name;
	enum res_type type;

	type = MEMFILE_TYPE(event);
	name = MEMFILE_ATTR(event);

	switch (name) {
	case RES_MAX_USAGE:
		if (type == _MEM)
			res_counter_reset_max(&memcg->res);
		else if (type == _MEMSWAP)
			res_counter_reset_max(&memcg->memsw);
		else if (type == _KMEM)
			res_counter_reset_max(&memcg->kmem);
		else
			return -EINVAL;
		break;
	case RES_FAILCNT:
		if (type == _MEM)
			res_counter_reset_failcnt(&memcg->res);
		else if (type == _MEMSWAP)
			res_counter_reset_failcnt(&memcg->memsw);
		else if (type == _KMEM)
			res_counter_reset_failcnt(&memcg->kmem);
		else
			return -EINVAL;
		break;
	}

	return 0;
}

static u64 mem_cgroup_move_charge_read(struct cgroup_subsys_state *css,
					struct cftype *cft)
{
	return mem_cgroup_from_css(css)->move_charge_at_immigrate;
}

#ifdef CONFIG_MMU
static int mem_cgroup_move_charge_write(struct cgroup_subsys_state *css,
					struct cftype *cft, u64 val)
{
	struct mem_cgroup *memcg = mem_cgroup_from_css(css);

	if (val >= (1 << NR_MOVE_TYPE))
		return -EINVAL;

	/*
	 * No kind of locking is needed in here, because ->can_attach() will
	 * check this value once in the beginning of the process, and then carry
	 * on with stale data. This means that changes to this value will only
	 * affect task migrations starting after the change.
	 */
	memcg->move_charge_at_immigrate = val;
	return 0;
}
#else
static int mem_cgroup_move_charge_write(struct cgroup_subsys_state *css,
					struct cftype *cft, u64 val)
{
	return -ENOSYS;
}
#endif

#ifdef CONFIG_NUMA
static int memcg_numa_stat_show(struct cgroup_subsys_state *css,
				struct cftype *cft, struct seq_file *m)
{
	int nid;
	unsigned long total_nr, file_nr, anon_nr, unevictable_nr;
	unsigned long node_nr;
	struct mem_cgroup *memcg = mem_cgroup_from_css(css);

	total_nr = mem_cgroup_nr_lru_pages(memcg, LRU_ALL);
	seq_printf(m, "total=%lu", total_nr);
	for_each_node_state(nid, N_MEMORY) {
		node_nr = mem_cgroup_node_nr_lru_pages(memcg, nid, LRU_ALL);
		seq_printf(m, " N%d=%lu", nid, node_nr);
	}
	seq_putc(m, '\n');

	file_nr = mem_cgroup_nr_lru_pages(memcg, LRU_ALL_FILE);
	seq_printf(m, "file=%lu", file_nr);
	for_each_node_state(nid, N_MEMORY) {
		node_nr = mem_cgroup_node_nr_lru_pages(memcg, nid,
				LRU_ALL_FILE);
		seq_printf(m, " N%d=%lu", nid, node_nr);
	}
	seq_putc(m, '\n');

	anon_nr = mem_cgroup_nr_lru_pages(memcg, LRU_ALL_ANON);
	seq_printf(m, "anon=%lu", anon_nr);
	for_each_node_state(nid, N_MEMORY) {
		node_nr = mem_cgroup_node_nr_lru_pages(memcg, nid,
				LRU_ALL_ANON);
		seq_printf(m, " N%d=%lu", nid, node_nr);
	}
	seq_putc(m, '\n');

	unevictable_nr = mem_cgroup_nr_lru_pages(memcg, BIT(LRU_UNEVICTABLE));
	seq_printf(m, "unevictable=%lu", unevictable_nr);
	for_each_node_state(nid, N_MEMORY) {
		node_nr = mem_cgroup_node_nr_lru_pages(memcg, nid,
				BIT(LRU_UNEVICTABLE));
		seq_printf(m, " N%d=%lu", nid, node_nr);
	}
	seq_putc(m, '\n');
	return 0;
}
#endif /* CONFIG_NUMA */

static inline void mem_cgroup_lru_names_not_uptodate(void)
{
	BUILD_BUG_ON(ARRAY_SIZE(mem_cgroup_lru_names) != NR_LRU_LISTS);
}

static int memcg_stat_show(struct cgroup_subsys_state *css, struct cftype *cft,
				 struct seq_file *m)
{
	struct mem_cgroup *memcg = mem_cgroup_from_css(css);
	struct mem_cgroup *mi;
	unsigned int i;

	for (i = 0; i < MEM_CGROUP_STAT_NSTATS; i++) {
		if (i == MEM_CGROUP_STAT_SWAP && !do_swap_account)
			continue;
		seq_printf(m, "%s %ld\n", mem_cgroup_stat_names[i],
			   mem_cgroup_read_stat(memcg, i) * PAGE_SIZE);
	}

	for (i = 0; i < MEM_CGROUP_EVENTS_NSTATS; i++)
		seq_printf(m, "%s %lu\n", mem_cgroup_events_names[i],
			   mem_cgroup_read_events(memcg, i));

	for (i = 0; i < NR_LRU_LISTS; i++)
		seq_printf(m, "%s %lu\n", mem_cgroup_lru_names[i],
			   mem_cgroup_nr_lru_pages(memcg, BIT(i)) * PAGE_SIZE);

	/* Hierarchical information */
	{
		unsigned long long limit, memsw_limit;
		memcg_get_hierarchical_limit(memcg, &limit, &memsw_limit);
		seq_printf(m, "hierarchical_memory_limit %llu\n", limit);
		if (do_swap_account)
			seq_printf(m, "hierarchical_memsw_limit %llu\n",
				   memsw_limit);
	}

	for (i = 0; i < MEM_CGROUP_STAT_NSTATS; i++) {
		long long val = 0;

		if (i == MEM_CGROUP_STAT_SWAP && !do_swap_account)
			continue;
		for_each_mem_cgroup_tree(mi, memcg)
			val += mem_cgroup_read_stat(mi, i) * PAGE_SIZE;
		seq_printf(m, "total_%s %lld\n", mem_cgroup_stat_names[i], val);
	}

	for (i = 0; i < MEM_CGROUP_EVENTS_NSTATS; i++) {
		unsigned long long val = 0;

		for_each_mem_cgroup_tree(mi, memcg)
			val += mem_cgroup_read_events(mi, i);
		seq_printf(m, "total_%s %llu\n",
			   mem_cgroup_events_names[i], val);
	}

	for (i = 0; i < NR_LRU_LISTS; i++) {
		unsigned long long val = 0;

		for_each_mem_cgroup_tree(mi, memcg)
			val += mem_cgroup_nr_lru_pages(mi, BIT(i)) * PAGE_SIZE;
		seq_printf(m, "total_%s %llu\n", mem_cgroup_lru_names[i], val);
	}

#ifdef CONFIG_DEBUG_VM
	{
		int nid, zid;
		struct mem_cgroup_per_zone *mz;
		struct zone_reclaim_stat *rstat;
		unsigned long recent_rotated[2] = {0, 0};
		unsigned long recent_scanned[2] = {0, 0};

		for_each_online_node(nid)
			for (zid = 0; zid < MAX_NR_ZONES; zid++) {
				mz = mem_cgroup_zoneinfo(memcg, nid, zid);
				rstat = &mz->lruvec.reclaim_stat;

				recent_rotated[0] += rstat->recent_rotated[0];
				recent_rotated[1] += rstat->recent_rotated[1];
				recent_scanned[0] += rstat->recent_scanned[0];
				recent_scanned[1] += rstat->recent_scanned[1];
			}
		seq_printf(m, "recent_rotated_anon %lu\n", recent_rotated[0]);
		seq_printf(m, "recent_rotated_file %lu\n", recent_rotated[1]);
		seq_printf(m, "recent_scanned_anon %lu\n", recent_scanned[0]);
		seq_printf(m, "recent_scanned_file %lu\n", recent_scanned[1]);
	}
#endif

	return 0;
}

static u64 mem_cgroup_swappiness_read(struct cgroup_subsys_state *css,
				      struct cftype *cft)
{
	struct mem_cgroup *memcg = mem_cgroup_from_css(css);

	return mem_cgroup_swappiness(memcg);
}

static int mem_cgroup_swappiness_write(struct cgroup_subsys_state *css,
				       struct cftype *cft, u64 val)
{
	struct mem_cgroup *memcg = mem_cgroup_from_css(css);
	struct mem_cgroup *parent = mem_cgroup_from_css(css_parent(&memcg->css));

	if (val > 100 || !parent)
		return -EINVAL;

	mutex_lock(&memcg_create_mutex);

	/* If under hierarchy, only empty-root can set this value */
	if ((parent->use_hierarchy) || memcg_has_children(memcg)) {
		mutex_unlock(&memcg_create_mutex);
		return -EINVAL;
	}

	memcg->swappiness = val;

	mutex_unlock(&memcg_create_mutex);

	return 0;
}

static void __mem_cgroup_threshold(struct mem_cgroup *memcg, bool swap)
{
	struct mem_cgroup_threshold_ary *t;
	u64 usage;
	int i;

	rcu_read_lock();
	if (!swap)
		t = rcu_dereference(memcg->thresholds.primary);
	else
		t = rcu_dereference(memcg->memsw_thresholds.primary);

	if (!t)
		goto unlock;

	usage = mem_cgroup_usage(memcg, swap);

	/*
	 * current_threshold points to threshold just below or equal to usage.
	 * If it's not true, a threshold was crossed after last
	 * call of __mem_cgroup_threshold().
	 */
	i = t->current_threshold;

	/*
	 * Iterate backward over array of thresholds starting from
	 * current_threshold and check if a threshold is crossed.
	 * If none of thresholds below usage is crossed, we read
	 * only one element of the array here.
	 */
	for (; i >= 0 && unlikely(t->entries[i].threshold > usage); i--)
		eventfd_signal(t->entries[i].eventfd, 1);

	/* i = current_threshold + 1 */
	i++;

	/*
	 * Iterate forward over array of thresholds starting from
	 * current_threshold+1 and check if a threshold is crossed.
	 * If none of thresholds above usage is crossed, we read
	 * only one element of the array here.
	 */
	for (; i < t->size && unlikely(t->entries[i].threshold <= usage); i++)
		eventfd_signal(t->entries[i].eventfd, 1);

	/* Update current_threshold */
	t->current_threshold = i - 1;
unlock:
	rcu_read_unlock();
}

static void mem_cgroup_threshold(struct mem_cgroup *memcg)
{
	while (memcg) {
		__mem_cgroup_threshold(memcg, false);
		if (do_swap_account)
			__mem_cgroup_threshold(memcg, true);

		memcg = parent_mem_cgroup(memcg);
	}
}

static int compare_thresholds(const void *a, const void *b)
{
	const struct mem_cgroup_threshold *_a = a;
	const struct mem_cgroup_threshold *_b = b;

	if (_a->threshold > _b->threshold)
		return 1;

	if (_a->threshold < _b->threshold)
		return -1;

	return 0;
}

static int mem_cgroup_oom_notify_cb(struct mem_cgroup *memcg)
{
	struct mem_cgroup_eventfd_list *ev;

	list_for_each_entry(ev, &memcg->oom_notify, list)
		eventfd_signal(ev->eventfd, 1);
	return 0;
}

static void mem_cgroup_oom_notify(struct mem_cgroup *memcg)
{
	struct mem_cgroup *iter;

	for_each_mem_cgroup_tree(iter, memcg)
		mem_cgroup_oom_notify_cb(iter);
}

static int mem_cgroup_usage_register_event(struct cgroup_subsys_state *css,
	struct cftype *cft, struct eventfd_ctx *eventfd, const char *args)
{
	struct mem_cgroup *memcg = mem_cgroup_from_css(css);
	struct mem_cgroup_thresholds *thresholds;
	struct mem_cgroup_threshold_ary *new;
	enum res_type type = MEMFILE_TYPE(cft->private);
	u64 threshold, usage;
	int i, size, ret;

	ret = res_counter_memparse_write_strategy(args, &threshold);
	if (ret)
		return ret;

	mutex_lock(&memcg->thresholds_lock);

	if (type == _MEM)
		thresholds = &memcg->thresholds;
	else if (type == _MEMSWAP)
		thresholds = &memcg->memsw_thresholds;
	else
		BUG();

	usage = mem_cgroup_usage(memcg, type == _MEMSWAP);

	/* Check if a threshold crossed before adding a new one */
	if (thresholds->primary)
		__mem_cgroup_threshold(memcg, type == _MEMSWAP);

	size = thresholds->primary ? thresholds->primary->size + 1 : 1;

	/* Allocate memory for new array of thresholds */
	new = kmalloc(sizeof(*new) + size * sizeof(struct mem_cgroup_threshold),
			GFP_KERNEL);
	if (!new) {
		ret = -ENOMEM;
		goto unlock;
	}
	new->size = size;

	/* Copy thresholds (if any) to new array */
	if (thresholds->primary) {
		memcpy(new->entries, thresholds->primary->entries, (size - 1) *
				sizeof(struct mem_cgroup_threshold));
	}

	/* Add new threshold */
	new->entries[size - 1].eventfd = eventfd;
	new->entries[size - 1].threshold = threshold;

	/* Sort thresholds. Registering of new threshold isn't time-critical */
	sort(new->entries, size, sizeof(struct mem_cgroup_threshold),
			compare_thresholds, NULL);

	/* Find current threshold */
	new->current_threshold = -1;
	for (i = 0; i < size; i++) {
		if (new->entries[i].threshold <= usage) {
			/*
			 * new->current_threshold will not be used until
			 * rcu_assign_pointer(), so it's safe to increment
			 * it here.
			 */
			++new->current_threshold;
		} else
			break;
	}

	/* Free old spare buffer and save old primary buffer as spare */
	kfree(thresholds->spare);
	thresholds->spare = thresholds->primary;

	rcu_assign_pointer(thresholds->primary, new);

	/* To be sure that nobody uses thresholds */
	synchronize_rcu();

unlock:
	mutex_unlock(&memcg->thresholds_lock);

	return ret;
}

static void mem_cgroup_usage_unregister_event(struct cgroup_subsys_state *css,
	struct cftype *cft, struct eventfd_ctx *eventfd)
{
	struct mem_cgroup *memcg = mem_cgroup_from_css(css);
	struct mem_cgroup_thresholds *thresholds;
	struct mem_cgroup_threshold_ary *new;
	enum res_type type = MEMFILE_TYPE(cft->private);
	u64 usage;
	int i, j, size;

	mutex_lock(&memcg->thresholds_lock);
	if (type == _MEM)
		thresholds = &memcg->thresholds;
	else if (type == _MEMSWAP)
		thresholds = &memcg->memsw_thresholds;
	else
		BUG();

	if (!thresholds->primary)
		goto unlock;

	usage = mem_cgroup_usage(memcg, type == _MEMSWAP);

	/* Check if a threshold crossed before removing */
	__mem_cgroup_threshold(memcg, type == _MEMSWAP);

	/* Calculate new number of threshold */
	size = 0;
	for (i = 0; i < thresholds->primary->size; i++) {
		if (thresholds->primary->entries[i].eventfd != eventfd)
			size++;
	}

	new = thresholds->spare;

	/* Set thresholds array to NULL if we don't have thresholds */
	if (!size) {
		kfree(new);
		new = NULL;
		goto swap_buffers;
	}

	new->size = size;

	/* Copy thresholds and find current threshold */
	new->current_threshold = -1;
	for (i = 0, j = 0; i < thresholds->primary->size; i++) {
		if (thresholds->primary->entries[i].eventfd == eventfd)
			continue;

		new->entries[j] = thresholds->primary->entries[i];
		if (new->entries[j].threshold <= usage) {
			/*
			 * new->current_threshold will not be used
			 * until rcu_assign_pointer(), so it's safe to increment
			 * it here.
			 */
			++new->current_threshold;
		}
		j++;
	}

swap_buffers:
	/* Swap primary and spare array */
	thresholds->spare = thresholds->primary;
	/* If all events are unregistered, free the spare array */
	if (!new) {
		kfree(thresholds->spare);
		thresholds->spare = NULL;
	}

	rcu_assign_pointer(thresholds->primary, new);

	/* To be sure that nobody uses thresholds */
	synchronize_rcu();
unlock:
	mutex_unlock(&memcg->thresholds_lock);
}

static int mem_cgroup_oom_register_event(struct cgroup_subsys_state *css,
	struct cftype *cft, struct eventfd_ctx *eventfd, const char *args)
{
	struct mem_cgroup *memcg = mem_cgroup_from_css(css);
	struct mem_cgroup_eventfd_list *event;
	enum res_type type = MEMFILE_TYPE(cft->private);

	BUG_ON(type != _OOM_TYPE);
	event = kmalloc(sizeof(*event),	GFP_KERNEL);
	if (!event)
		return -ENOMEM;

	spin_lock(&memcg_oom_lock);

	event->eventfd = eventfd;
	list_add(&event->list, &memcg->oom_notify);

	/* already in OOM ? */
	if (atomic_read(&memcg->under_oom))
		eventfd_signal(eventfd, 1);
	spin_unlock(&memcg_oom_lock);

	return 0;
}

static void mem_cgroup_oom_unregister_event(struct cgroup_subsys_state *css,
	struct cftype *cft, struct eventfd_ctx *eventfd)
{
	struct mem_cgroup *memcg = mem_cgroup_from_css(css);
	struct mem_cgroup_eventfd_list *ev, *tmp;
	enum res_type type = MEMFILE_TYPE(cft->private);

	BUG_ON(type != _OOM_TYPE);

	spin_lock(&memcg_oom_lock);

	list_for_each_entry_safe(ev, tmp, &memcg->oom_notify, list) {
		if (ev->eventfd == eventfd) {
			list_del(&ev->list);
			kfree(ev);
		}
	}

	spin_unlock(&memcg_oom_lock);
}

static int mem_cgroup_oom_control_read(struct cgroup_subsys_state *css,
	struct cftype *cft,  struct cgroup_map_cb *cb)
{
	struct mem_cgroup *memcg = mem_cgroup_from_css(css);

	cb->fill(cb, "oom_kill_disable", memcg->oom_kill_disable);

	if (atomic_read(&memcg->under_oom))
		cb->fill(cb, "under_oom", 1);
	else
		cb->fill(cb, "under_oom", 0);
	return 0;
}

static int mem_cgroup_oom_control_write(struct cgroup_subsys_state *css,
	struct cftype *cft, u64 val)
{
	struct mem_cgroup *memcg = mem_cgroup_from_css(css);
	struct mem_cgroup *parent = mem_cgroup_from_css(css_parent(&memcg->css));

	/* cannot set to root cgroup and only 0 and 1 are allowed */
	if (!parent || !((val == 0) || (val == 1)))
		return -EINVAL;

	mutex_lock(&memcg_create_mutex);
	/* oom-kill-disable is a flag for subhierarchy. */
	if ((parent->use_hierarchy) || memcg_has_children(memcg)) {
		mutex_unlock(&memcg_create_mutex);
		return -EINVAL;
	}
	memcg->oom_kill_disable = val;
	if (!val)
		memcg_oom_recover(memcg);
	mutex_unlock(&memcg_create_mutex);
	return 0;
}

#ifdef CONFIG_MEMCG_KMEM
static int memcg_init_kmem(struct mem_cgroup *memcg, struct cgroup_subsys *ss)
{
	int ret;

	memcg->kmemcg_id = -1;
	ret = memcg_propagate_kmem(memcg);
	if (ret)
		return ret;

	return mem_cgroup_sockets_init(memcg, ss);
}

static void memcg_destroy_kmem(struct mem_cgroup *memcg)
{
	mem_cgroup_sockets_destroy(memcg);
}

static void kmem_cgroup_css_offline(struct mem_cgroup *memcg)
{
	if (!memcg_kmem_is_active(memcg))
		return;

	/*
	 * kmem charges can outlive the cgroup. In the case of slab
	 * pages, for instance, a page contain objects from various
	 * processes. As we prevent from taking a reference for every
	 * such allocation we have to be careful when doing uncharge
	 * (see memcg_uncharge_kmem) and here during offlining.
	 *
	 * The idea is that that only the _last_ uncharge which sees
	 * the dead memcg will drop the last reference. An additional
	 * reference is taken here before the group is marked dead
	 * which is then paired with css_put during uncharge resp. here.
	 *
	 * Although this might sound strange as this path is called from
	 * css_offline() when the referencemight have dropped down to 0
	 * and shouldn't be incremented anymore (css_tryget would fail)
	 * we do not have other options because of the kmem allocations
	 * lifetime.
	 */
	css_get(&memcg->css);

	memcg_kmem_mark_dead(memcg);

	if (res_counter_read_u64(&memcg->kmem, RES_USAGE) != 0)
		return;

	if (memcg_kmem_test_and_clear_dead(memcg))
		css_put(&memcg->css);
}
#else
static int memcg_init_kmem(struct mem_cgroup *memcg, struct cgroup_subsys *ss)
{
	return 0;
}

static void memcg_destroy_kmem(struct mem_cgroup *memcg)
{
}

static void kmem_cgroup_css_offline(struct mem_cgroup *memcg)
{
}
#endif

static struct cftype mem_cgroup_files[] = {
	{
		.name = "usage_in_bytes",
		.private = MEMFILE_PRIVATE(_MEM, RES_USAGE),
		.read = mem_cgroup_read,
		.register_event = mem_cgroup_usage_register_event,
		.unregister_event = mem_cgroup_usage_unregister_event,
	},
	{
		.name = "max_usage_in_bytes",
		.private = MEMFILE_PRIVATE(_MEM, RES_MAX_USAGE),
		.trigger = mem_cgroup_reset,
		.read = mem_cgroup_read,
	},
	{
		.name = "limit_in_bytes",
		.private = MEMFILE_PRIVATE(_MEM, RES_LIMIT),
		.write_string = mem_cgroup_write,
		.read = mem_cgroup_read,
	},
	{
		.name = "soft_limit_in_bytes",
		.private = MEMFILE_PRIVATE(_MEM, RES_SOFT_LIMIT),
		.write_string = mem_cgroup_write,
		.read = mem_cgroup_read,
	},
	{
		.name = "failcnt",
		.private = MEMFILE_PRIVATE(_MEM, RES_FAILCNT),
		.trigger = mem_cgroup_reset,
		.read = mem_cgroup_read,
	},
	{
		.name = "stat",
		.read_seq_string = memcg_stat_show,
	},
	{
		.name = "force_empty",
		.trigger = mem_cgroup_force_empty_write,
	},
	{
		.name = "use_hierarchy",
		.flags = CFTYPE_INSANE,
		.write_u64 = mem_cgroup_hierarchy_write,
		.read_u64 = mem_cgroup_hierarchy_read,
	},
	{
		.name = "swappiness",
		.read_u64 = mem_cgroup_swappiness_read,
		.write_u64 = mem_cgroup_swappiness_write,
	},
	{
		.name = "move_charge_at_immigrate",
		.read_u64 = mem_cgroup_move_charge_read,
		.write_u64 = mem_cgroup_move_charge_write,
	},
	{
		.name = "oom_control",
		.read_map = mem_cgroup_oom_control_read,
		.write_u64 = mem_cgroup_oom_control_write,
		.register_event = mem_cgroup_oom_register_event,
		.unregister_event = mem_cgroup_oom_unregister_event,
		.private = MEMFILE_PRIVATE(_OOM_TYPE, OOM_CONTROL),
	},
	{
		.name = "pressure_level",
		.register_event = vmpressure_register_event,
		.unregister_event = vmpressure_unregister_event,
	},
#ifdef CONFIG_NUMA
	{
		.name = "numa_stat",
		.read_seq_string = memcg_numa_stat_show,
	},
#endif
#ifdef CONFIG_MEMCG_KMEM
	{
		.name = "kmem.limit_in_bytes",
		.private = MEMFILE_PRIVATE(_KMEM, RES_LIMIT),
		.write_string = mem_cgroup_write,
		.read = mem_cgroup_read,
	},
	{
		.name = "kmem.usage_in_bytes",
		.private = MEMFILE_PRIVATE(_KMEM, RES_USAGE),
		.read = mem_cgroup_read,
	},
	{
		.name = "kmem.failcnt",
		.private = MEMFILE_PRIVATE(_KMEM, RES_FAILCNT),
		.trigger = mem_cgroup_reset,
		.read = mem_cgroup_read,
	},
	{
		.name = "kmem.max_usage_in_bytes",
		.private = MEMFILE_PRIVATE(_KMEM, RES_MAX_USAGE),
		.trigger = mem_cgroup_reset,
		.read = mem_cgroup_read,
	},
#ifdef CONFIG_SLABINFO
	{
		.name = "kmem.slabinfo",
		.read_seq_string = mem_cgroup_slabinfo_read,
	},
#endif
#endif
	{ },	/* terminate */
};

#ifdef CONFIG_MEMCG_SWAP
static struct cftype memsw_cgroup_files[] = {
	{
		.name = "memsw.usage_in_bytes",
		.private = MEMFILE_PRIVATE(_MEMSWAP, RES_USAGE),
		.read = mem_cgroup_read,
		.register_event = mem_cgroup_usage_register_event,
		.unregister_event = mem_cgroup_usage_unregister_event,
	},
	{
		.name = "memsw.max_usage_in_bytes",
		.private = MEMFILE_PRIVATE(_MEMSWAP, RES_MAX_USAGE),
		.trigger = mem_cgroup_reset,
		.read = mem_cgroup_read,
	},
	{
		.name = "memsw.limit_in_bytes",
		.private = MEMFILE_PRIVATE(_MEMSWAP, RES_LIMIT),
		.write_string = mem_cgroup_write,
		.read = mem_cgroup_read,
	},
	{
		.name = "memsw.failcnt",
		.private = MEMFILE_PRIVATE(_MEMSWAP, RES_FAILCNT),
		.trigger = mem_cgroup_reset,
		.read = mem_cgroup_read,
	},
	{ },	/* terminate */
};
#endif
static int alloc_mem_cgroup_per_zone_info(struct mem_cgroup *memcg, int node)
{
	struct mem_cgroup_per_node *pn;
	struct mem_cgroup_per_zone *mz;
	int zone, tmp = node;
	/*
	 * This routine is called against possible nodes.
	 * But it's BUG to call kmalloc() against offline node.
	 *
	 * TODO: this routine can waste much memory for nodes which will
	 *       never be onlined. It's better to use memory hotplug callback
	 *       function.
	 */
	if (!node_state(node, N_NORMAL_MEMORY))
		tmp = -1;
	pn = kzalloc_node(sizeof(*pn), GFP_KERNEL, tmp);
	if (!pn)
		return 1;

	for (zone = 0; zone < MAX_NR_ZONES; zone++) {
		mz = &pn->zoneinfo[zone];
		lruvec_init(&mz->lruvec);
		mz->usage_in_excess = 0;
		mz->on_tree = false;
		mz->memcg = memcg;
	}
	memcg->nodeinfo[node] = pn;
	return 0;
}

static void free_mem_cgroup_per_zone_info(struct mem_cgroup *memcg, int node)
{
	kfree(memcg->nodeinfo[node]);
}

static struct mem_cgroup *mem_cgroup_alloc(void)
{
	struct mem_cgroup *memcg;
	size_t size = memcg_size();

	/* Can be very big if nr_node_ids is very big */
	if (size < PAGE_SIZE)
		memcg = kzalloc(size, GFP_KERNEL);
	else
		memcg = vzalloc(size);

	if (!memcg)
		return NULL;

	memcg->stat = alloc_percpu(struct mem_cgroup_stat_cpu);
	if (!memcg->stat)
		goto out_free;
	spin_lock_init(&memcg->pcp_counter_lock);
	return memcg;

out_free:
	if (size < PAGE_SIZE)
		kfree(memcg);
	else
		vfree(memcg);
	return NULL;
}

/*
 * At destroying mem_cgroup, references from swap_cgroup can remain.
 * (scanning all at force_empty is too costly...)
 *
 * Instead of clearing all references at force_empty, we remember
 * the number of reference from swap_cgroup and free mem_cgroup when
 * it goes down to 0.
 *
 * Removal of cgroup itself succeeds regardless of refs from swap.
 */

static void __mem_cgroup_free(struct mem_cgroup *memcg)
{
	int node;
	size_t size = memcg_size();

<<<<<<< HEAD
=======
	mem_cgroup_remove_from_trees(memcg);
	free_css_id(&mem_cgroup_subsys, &memcg->css);

>>>>>>> 736b0d34
	for_each_node(node)
		free_mem_cgroup_per_zone_info(memcg, node);

	free_percpu(memcg->stat);

	/*
	 * We need to make sure that (at least for now), the jump label
	 * destruction code runs outside of the cgroup lock. This is because
	 * get_online_cpus(), which is called from the static_branch update,
	 * can't be called inside the cgroup_lock. cpusets are the ones
	 * enforcing this dependency, so if they ever change, we might as well.
	 *
	 * schedule_work() will guarantee this happens. Be careful if you need
	 * to move this code around, and make sure it is outside
	 * the cgroup_lock.
	 */
	disarm_static_keys(memcg);
	if (size < PAGE_SIZE)
		kfree(memcg);
	else
		vfree(memcg);
}

/*
 * Returns the parent mem_cgroup in memcgroup hierarchy with hierarchy enabled.
 */
struct mem_cgroup *parent_mem_cgroup(struct mem_cgroup *memcg)
{
	if (!memcg->res.parent)
		return NULL;
	return mem_cgroup_from_res_counter(memcg->res.parent, res);
}
EXPORT_SYMBOL(parent_mem_cgroup);

static void __init mem_cgroup_soft_limit_tree_init(void)
{
	struct mem_cgroup_tree_per_node *rtpn;
	struct mem_cgroup_tree_per_zone *rtpz;
	int tmp, node, zone;

	for_each_node(node) {
		tmp = node;
		if (!node_state(node, N_NORMAL_MEMORY))
			tmp = -1;
		rtpn = kzalloc_node(sizeof(*rtpn), GFP_KERNEL, tmp);
		BUG_ON(!rtpn);

		soft_limit_tree.rb_tree_per_node[node] = rtpn;

		for (zone = 0; zone < MAX_NR_ZONES; zone++) {
			rtpz = &rtpn->rb_tree_per_zone[zone];
			rtpz->rb_root = RB_ROOT;
			spin_lock_init(&rtpz->lock);
		}
	}
}

static struct cgroup_subsys_state * __ref
mem_cgroup_css_alloc(struct cgroup_subsys_state *parent_css)
{
	struct mem_cgroup *memcg;
	long error = -ENOMEM;
	int node;

	memcg = mem_cgroup_alloc();
	if (!memcg)
		return ERR_PTR(error);

	for_each_node(node)
		if (alloc_mem_cgroup_per_zone_info(memcg, node))
			goto free_out;

	/* root ? */
	if (parent_css == NULL) {
		root_mem_cgroup = memcg;
		res_counter_init(&memcg->res, NULL);
		res_counter_init(&memcg->memsw, NULL);
		res_counter_init(&memcg->kmem, NULL);
	}

	memcg->last_scanned_node = MAX_NUMNODES;
	INIT_LIST_HEAD(&memcg->oom_notify);
	memcg->move_charge_at_immigrate = 0;
	mutex_init(&memcg->thresholds_lock);
	spin_lock_init(&memcg->move_lock);
	vmpressure_init(&memcg->vmpressure);

	return &memcg->css;

free_out:
	__mem_cgroup_free(memcg);
	return ERR_PTR(error);
}

static int
mem_cgroup_css_online(struct cgroup_subsys_state *css)
{
	struct mem_cgroup *memcg = mem_cgroup_from_css(css);
	struct mem_cgroup *parent = mem_cgroup_from_css(css_parent(css));
	int error = 0;

	if (css->cgroup->id > MEM_CGROUP_ID_MAX)
		return -ENOSPC;

	if (!parent)
		return 0;

	mutex_lock(&memcg_create_mutex);

	memcg->use_hierarchy = parent->use_hierarchy;
	memcg->oom_kill_disable = parent->oom_kill_disable;
	memcg->swappiness = mem_cgroup_swappiness(parent);

	if (parent->use_hierarchy) {
		res_counter_init(&memcg->res, &parent->res);
		res_counter_init(&memcg->memsw, &parent->memsw);
		res_counter_init(&memcg->kmem, &parent->kmem);

		/*
		 * No need to take a reference to the parent because cgroup
		 * core guarantees its existence.
		 */
	} else {
		res_counter_init(&memcg->res, NULL);
		res_counter_init(&memcg->memsw, NULL);
		res_counter_init(&memcg->kmem, NULL);
		/*
		 * Deeper hierachy with use_hierarchy == false doesn't make
		 * much sense so let cgroup subsystem know about this
		 * unfortunate state in our controller.
		 */
		if (parent != root_mem_cgroup)
			mem_cgroup_subsys.broken_hierarchy = true;
	}

	error = memcg_init_kmem(memcg, &mem_cgroup_subsys);
	mutex_unlock(&memcg_create_mutex);
	return error;
}

/*
 * Announce all parents that a group from their hierarchy is gone.
 */
static void mem_cgroup_invalidate_reclaim_iterators(struct mem_cgroup *memcg)
{
	struct mem_cgroup *parent = memcg;

	while ((parent = parent_mem_cgroup(parent)))
		mem_cgroup_iter_invalidate(parent);

	/*
	 * if the root memcg is not hierarchical we have to check it
	 * explicitely.
	 */
	if (!root_mem_cgroup->use_hierarchy)
		mem_cgroup_iter_invalidate(root_mem_cgroup);
}

static void mem_cgroup_css_offline(struct cgroup_subsys_state *css)
{
	struct mem_cgroup *memcg = mem_cgroup_from_css(css);

	kmem_cgroup_css_offline(memcg);

	mem_cgroup_invalidate_reclaim_iterators(memcg);
	mem_cgroup_reparent_charges(memcg);
	mem_cgroup_destroy_all_caches(memcg);
	vmpressure_cleanup(&memcg->vmpressure);
}

static void mem_cgroup_css_free(struct cgroup_subsys_state *css)
{
	struct mem_cgroup *memcg = mem_cgroup_from_css(css);

	memcg_destroy_kmem(memcg);
	__mem_cgroup_free(memcg);
}

#ifdef CONFIG_MMU
/* Handlers for move charge at task migration. */
#define PRECHARGE_COUNT_AT_ONCE	256
static int mem_cgroup_do_precharge(unsigned long count)
{
	int ret = 0;
	int batch_count = PRECHARGE_COUNT_AT_ONCE;
	struct mem_cgroup *memcg = mc.to;

	if (mem_cgroup_is_root(memcg)) {
		mc.precharge += count;
		/* we don't need css_get for root */
		return ret;
	}
	/* try to charge at once */
	if (count > 1) {
		struct res_counter *dummy;
		/*
		 * "memcg" cannot be under rmdir() because we've already checked
		 * by cgroup_lock_live_cgroup() that it is not removed and we
		 * are still under the same cgroup_mutex. So we can postpone
		 * css_get().
		 */
		if (res_counter_charge(&memcg->res, PAGE_SIZE * count, &dummy))
			goto one_by_one;
		if (do_swap_account && res_counter_charge(&memcg->memsw,
						PAGE_SIZE * count, &dummy)) {
			res_counter_uncharge(&memcg->res, PAGE_SIZE * count);
			goto one_by_one;
		}
		mc.precharge += count;
		return ret;
	}
one_by_one:
	/* fall back to one by one charge */
	while (count--) {
		if (signal_pending(current)) {
			ret = -EINTR;
			break;
		}
		if (!batch_count--) {
			batch_count = PRECHARGE_COUNT_AT_ONCE;
			cond_resched();
		}
		ret = __mem_cgroup_try_charge(NULL,
					GFP_KERNEL, 1, &memcg, false);
		if (ret)
			/* mem_cgroup_clear_mc() will do uncharge later */
			return ret;
		mc.precharge++;
	}
	return ret;
}

/**
 * get_mctgt_type - get target type of moving charge
 * @vma: the vma the pte to be checked belongs
 * @addr: the address corresponding to the pte to be checked
 * @ptent: the pte to be checked
 * @target: the pointer the target page or swap ent will be stored(can be NULL)
 *
 * Returns
 *   0(MC_TARGET_NONE): if the pte is not a target for move charge.
 *   1(MC_TARGET_PAGE): if the page corresponding to this pte is a target for
 *     move charge. if @target is not NULL, the page is stored in target->page
 *     with extra refcnt got(Callers should handle it).
 *   2(MC_TARGET_SWAP): if the swap entry corresponding to this pte is a
 *     target for charge migration. if @target is not NULL, the entry is stored
 *     in target->ent.
 *
 * Called with pte lock held.
 */
union mc_target {
	struct page	*page;
	swp_entry_t	ent;
};

enum mc_target_type {
	MC_TARGET_NONE = 0,
	MC_TARGET_PAGE,
	MC_TARGET_SWAP,
};

static struct page *mc_handle_present_pte(struct vm_area_struct *vma,
						unsigned long addr, pte_t ptent)
{
	struct page *page = vm_normal_page(vma, addr, ptent);

	if (!page || !page_mapped(page))
		return NULL;
	if (PageAnon(page)) {
		/* we don't move shared anon */
		if (!move_anon())
			return NULL;
	} else if (!move_file())
		/* we ignore mapcount for file pages */
		return NULL;
	if (!get_page_unless_zero(page))
		return NULL;

	return page;
}

#ifdef CONFIG_SWAP
static struct page *mc_handle_swap_pte(struct vm_area_struct *vma,
			unsigned long addr, pte_t ptent, swp_entry_t *entry)
{
	struct page *page = NULL;
	swp_entry_t ent = pte_to_swp_entry(ptent);

	if (!move_anon() || non_swap_entry(ent))
		return NULL;
	/*
	 * Because lookup_swap_cache() updates some statistics counter,
	 * we call find_get_page() with swapper_space directly.
	 */
	page = find_get_page(swap_address_space(ent), ent.val);
	if (do_swap_account)
		entry->val = ent.val;

	return page;
}
#else
static struct page *mc_handle_swap_pte(struct vm_area_struct *vma,
			unsigned long addr, pte_t ptent, swp_entry_t *entry)
{
	return NULL;
}
#endif

static struct page *mc_handle_file_pte(struct vm_area_struct *vma,
			unsigned long addr, pte_t ptent, swp_entry_t *entry)
{
	struct page *page = NULL;
	struct address_space *mapping;
	pgoff_t pgoff;

	if (!vma->vm_file) /* anonymous vma */
		return NULL;
	if (!move_file())
		return NULL;

	mapping = vma->vm_file->f_mapping;
	if (pte_none(ptent))
		pgoff = linear_page_index(vma, addr);
	else /* pte_file(ptent) is true */
		pgoff = pte_to_pgoff(ptent);

	/* page is moved even if it's not RSS of this task(page-faulted). */
	page = find_get_page(mapping, pgoff);

#ifdef CONFIG_SWAP
	/* shmem/tmpfs may report page out on swap: account for that too. */
	if (radix_tree_exceptional_entry(page)) {
		swp_entry_t swap = radix_to_swp_entry(page);
		if (do_swap_account)
			*entry = swap;
		page = find_get_page(swap_address_space(swap), swap.val);
	}
#endif
	return page;
}

static enum mc_target_type get_mctgt_type(struct vm_area_struct *vma,
		unsigned long addr, pte_t ptent, union mc_target *target)
{
	struct page *page = NULL;
	struct page_cgroup *pc;
	enum mc_target_type ret = MC_TARGET_NONE;
	swp_entry_t ent = { .val = 0 };

	if (pte_present(ptent))
		page = mc_handle_present_pte(vma, addr, ptent);
	else if (is_swap_pte(ptent))
		page = mc_handle_swap_pte(vma, addr, ptent, &ent);
	else if (pte_none(ptent) || pte_file(ptent))
		page = mc_handle_file_pte(vma, addr, ptent, &ent);

	if (!page && !ent.val)
		return ret;
	if (page) {
		pc = lookup_page_cgroup(page);
		/*
		 * Do only loose check w/o page_cgroup lock.
		 * mem_cgroup_move_account() checks the pc is valid or not under
		 * the lock.
		 */
		if (PageCgroupUsed(pc) && pc->mem_cgroup == mc.from) {
			ret = MC_TARGET_PAGE;
			if (target)
				target->page = page;
		}
		if (!ret || !target)
			put_page(page);
	}
	/* There is a swap entry and a page doesn't exist or isn't charged */
	if (ent.val && !ret &&
	    mem_cgroup_id(mc.from) == lookup_swap_cgroup_id(ent)) {
		ret = MC_TARGET_SWAP;
		if (target)
			target->ent = ent;
	}
	return ret;
}

#ifdef CONFIG_TRANSPARENT_HUGEPAGE
/*
 * We don't consider swapping or file mapped pages because THP does not
 * support them for now.
 * Caller should make sure that pmd_trans_huge(pmd) is true.
 */
static enum mc_target_type get_mctgt_type_thp(struct vm_area_struct *vma,
		unsigned long addr, pmd_t pmd, union mc_target *target)
{
	struct page *page = NULL;
	struct page_cgroup *pc;
	enum mc_target_type ret = MC_TARGET_NONE;

	page = pmd_page(pmd);
	VM_BUG_ON(!page || !PageHead(page));
	if (!move_anon())
		return ret;
	pc = lookup_page_cgroup(page);
	if (PageCgroupUsed(pc) && pc->mem_cgroup == mc.from) {
		ret = MC_TARGET_PAGE;
		if (target) {
			get_page(page);
			target->page = page;
		}
	}
	return ret;
}
#else
static inline enum mc_target_type get_mctgt_type_thp(struct vm_area_struct *vma,
		unsigned long addr, pmd_t pmd, union mc_target *target)
{
	return MC_TARGET_NONE;
}
#endif

static int mem_cgroup_count_precharge_pte_range(pmd_t *pmd,
					unsigned long addr, unsigned long end,
					struct mm_walk *walk)
{
	struct vm_area_struct *vma = walk->private;
	pte_t *pte;
	spinlock_t *ptl;

	if (pmd_trans_huge_lock(pmd, vma) == 1) {
		if (get_mctgt_type_thp(vma, addr, *pmd, NULL) == MC_TARGET_PAGE)
			mc.precharge += HPAGE_PMD_NR;
		spin_unlock(&vma->vm_mm->page_table_lock);
		return 0;
	}

	if (pmd_trans_unstable(pmd))
		return 0;
	pte = pte_offset_map_lock(vma->vm_mm, pmd, addr, &ptl);
	for (; addr != end; pte++, addr += PAGE_SIZE)
		if (get_mctgt_type(vma, addr, *pte, NULL))
			mc.precharge++;	/* increment precharge temporarily */
	pte_unmap_unlock(pte - 1, ptl);
	cond_resched();

	return 0;
}

static unsigned long mem_cgroup_count_precharge(struct mm_struct *mm)
{
	unsigned long precharge;
	struct vm_area_struct *vma;

	down_read(&mm->mmap_sem);
	for (vma = mm->mmap; vma; vma = vma->vm_next) {
		struct mm_walk mem_cgroup_count_precharge_walk = {
			.pmd_entry = mem_cgroup_count_precharge_pte_range,
			.mm = mm,
			.private = vma,
		};
		if (is_vm_hugetlb_page(vma))
			continue;
		walk_page_range(vma->vm_start, vma->vm_end,
					&mem_cgroup_count_precharge_walk);
	}
	up_read(&mm->mmap_sem);

	precharge = mc.precharge;
	mc.precharge = 0;

	return precharge;
}

static int mem_cgroup_precharge_mc(struct mm_struct *mm)
{
	unsigned long precharge = mem_cgroup_count_precharge(mm);

	VM_BUG_ON(mc.moving_task);
	mc.moving_task = current;
	return mem_cgroup_do_precharge(precharge);
}

/* cancels all extra charges on mc.from and mc.to, and wakes up all waiters. */
static void __mem_cgroup_clear_mc(void)
{
	struct mem_cgroup *from = mc.from;
	struct mem_cgroup *to = mc.to;
	int i;

	/* we must uncharge all the leftover precharges from mc.to */
	if (mc.precharge) {
		__mem_cgroup_cancel_charge(mc.to, mc.precharge);
		mc.precharge = 0;
	}
	/*
	 * we didn't uncharge from mc.from at mem_cgroup_move_account(), so
	 * we must uncharge here.
	 */
	if (mc.moved_charge) {
		__mem_cgroup_cancel_charge(mc.from, mc.moved_charge);
		mc.moved_charge = 0;
	}
	/* we must fixup refcnts and charges */
	if (mc.moved_swap) {
		/* uncharge swap account from the old cgroup */
		if (!mem_cgroup_is_root(mc.from))
			res_counter_uncharge(&mc.from->memsw,
						PAGE_SIZE * mc.moved_swap);

		for (i = 0; i < mc.moved_swap; i++)
			css_put(&mc.from->css);

		if (!mem_cgroup_is_root(mc.to)) {
			/*
			 * we charged both to->res and to->memsw, so we should
			 * uncharge to->res.
			 */
			res_counter_uncharge(&mc.to->res,
						PAGE_SIZE * mc.moved_swap);
		}
		/* we've already done css_get(mc.to) */
		mc.moved_swap = 0;
	}
	memcg_oom_recover(from);
	memcg_oom_recover(to);
	wake_up_all(&mc.waitq);
}

static void mem_cgroup_clear_mc(void)
{
	struct mem_cgroup *from = mc.from;

	/*
	 * we must clear moving_task before waking up waiters at the end of
	 * task migration.
	 */
	mc.moving_task = NULL;
	__mem_cgroup_clear_mc();
	spin_lock(&mc.lock);
	mc.from = NULL;
	mc.to = NULL;
	spin_unlock(&mc.lock);
	mem_cgroup_end_move(from);
}

static int mem_cgroup_can_attach(struct cgroup_subsys_state *css,
				 struct cgroup_taskset *tset)
{
	struct task_struct *p = cgroup_taskset_first(tset);
	int ret = 0;
	struct mem_cgroup *memcg = mem_cgroup_from_css(css);
	unsigned long move_charge_at_immigrate;

	/*
	 * We are now commited to this value whatever it is. Changes in this
	 * tunable will only affect upcoming migrations, not the current one.
	 * So we need to save it, and keep it going.
	 */
	move_charge_at_immigrate  = memcg->move_charge_at_immigrate;
	if (move_charge_at_immigrate) {
		struct mm_struct *mm;
		struct mem_cgroup *from = mem_cgroup_from_task(p);

		VM_BUG_ON(from == memcg);

		mm = get_task_mm(p);
		if (!mm)
			return 0;
		/* We move charges only when we move a owner of the mm */
		if (mm->owner == p) {
			VM_BUG_ON(mc.from);
			VM_BUG_ON(mc.to);
			VM_BUG_ON(mc.precharge);
			VM_BUG_ON(mc.moved_charge);
			VM_BUG_ON(mc.moved_swap);
			mem_cgroup_start_move(from);
			spin_lock(&mc.lock);
			mc.from = from;
			mc.to = memcg;
			mc.immigrate_flags = move_charge_at_immigrate;
			spin_unlock(&mc.lock);
			/* We set mc.moving_task later */

			ret = mem_cgroup_precharge_mc(mm);
			if (ret)
				mem_cgroup_clear_mc();
		}
		mmput(mm);
	}
	return ret;
}

static void mem_cgroup_cancel_attach(struct cgroup_subsys_state *css,
				     struct cgroup_taskset *tset)
{
	mem_cgroup_clear_mc();
}

static int mem_cgroup_move_charge_pte_range(pmd_t *pmd,
				unsigned long addr, unsigned long end,
				struct mm_walk *walk)
{
	int ret = 0;
	struct vm_area_struct *vma = walk->private;
	pte_t *pte;
	spinlock_t *ptl;
	enum mc_target_type target_type;
	union mc_target target;
	struct page *page;
	struct page_cgroup *pc;

	/*
	 * We don't take compound_lock() here but no race with splitting thp
	 * happens because:
	 *  - if pmd_trans_huge_lock() returns 1, the relevant thp is not
	 *    under splitting, which means there's no concurrent thp split,
	 *  - if another thread runs into split_huge_page() just after we
	 *    entered this if-block, the thread must wait for page table lock
	 *    to be unlocked in __split_huge_page_splitting(), where the main
	 *    part of thp split is not executed yet.
	 */
	if (pmd_trans_huge_lock(pmd, vma) == 1) {
		if (mc.precharge < HPAGE_PMD_NR) {
			spin_unlock(&vma->vm_mm->page_table_lock);
			return 0;
		}
		target_type = get_mctgt_type_thp(vma, addr, *pmd, &target);
		if (target_type == MC_TARGET_PAGE) {
			page = target.page;
			if (!isolate_lru_page(page)) {
				pc = lookup_page_cgroup(page);
				if (!mem_cgroup_move_account(page, HPAGE_PMD_NR,
							pc, mc.from, mc.to)) {
					mc.precharge -= HPAGE_PMD_NR;
					mc.moved_charge += HPAGE_PMD_NR;
				}
				putback_lru_page(page);
			}
			put_page(page);
		}
		spin_unlock(&vma->vm_mm->page_table_lock);
		return 0;
	}

	if (pmd_trans_unstable(pmd))
		return 0;
retry:
	pte = pte_offset_map_lock(vma->vm_mm, pmd, addr, &ptl);
	for (; addr != end; addr += PAGE_SIZE) {
		pte_t ptent = *(pte++);
		swp_entry_t ent;

		if (!mc.precharge)
			break;

		switch (get_mctgt_type(vma, addr, ptent, &target)) {
		case MC_TARGET_PAGE:
			page = target.page;
			if (isolate_lru_page(page))
				goto put;
			pc = lookup_page_cgroup(page);
			if (!mem_cgroup_move_account(page, 1, pc,
						     mc.from, mc.to)) {
				mc.precharge--;
				/* we uncharge from mc.from later. */
				mc.moved_charge++;
			}
			putback_lru_page(page);
put:			/* get_mctgt_type() gets the page */
			put_page(page);
			break;
		case MC_TARGET_SWAP:
			ent = target.ent;
			if (!mem_cgroup_move_swap_account(ent, mc.from, mc.to)) {
				mc.precharge--;
				/* we fixup refcnts and charges later. */
				mc.moved_swap++;
			}
			break;
		default:
			break;
		}
	}
	pte_unmap_unlock(pte - 1, ptl);
	cond_resched();

	if (addr != end) {
		/*
		 * We have consumed all precharges we got in can_attach().
		 * We try charge one by one, but don't do any additional
		 * charges to mc.to if we have failed in charge once in attach()
		 * phase.
		 */
		ret = mem_cgroup_do_precharge(1);
		if (!ret)
			goto retry;
	}

	return ret;
}

static void mem_cgroup_move_charge(struct mm_struct *mm)
{
	struct vm_area_struct *vma;

	lru_add_drain_all();
retry:
	if (unlikely(!down_read_trylock(&mm->mmap_sem))) {
		/*
		 * Someone who are holding the mmap_sem might be waiting in
		 * waitq. So we cancel all extra charges, wake up all waiters,
		 * and retry. Because we cancel precharges, we might not be able
		 * to move enough charges, but moving charge is a best-effort
		 * feature anyway, so it wouldn't be a big problem.
		 */
		__mem_cgroup_clear_mc();
		cond_resched();
		goto retry;
	}
	for (vma = mm->mmap; vma; vma = vma->vm_next) {
		int ret;
		struct mm_walk mem_cgroup_move_charge_walk = {
			.pmd_entry = mem_cgroup_move_charge_pte_range,
			.mm = mm,
			.private = vma,
		};
		if (is_vm_hugetlb_page(vma))
			continue;
		ret = walk_page_range(vma->vm_start, vma->vm_end,
						&mem_cgroup_move_charge_walk);
		if (ret)
			/*
			 * means we have consumed all precharges and failed in
			 * doing additional charge. Just abandon here.
			 */
			break;
	}
	up_read(&mm->mmap_sem);
}

static void mem_cgroup_move_task(struct cgroup_subsys_state *css,
				 struct cgroup_taskset *tset)
{
	struct task_struct *p = cgroup_taskset_first(tset);
	struct mm_struct *mm = get_task_mm(p);

	if (mm) {
		if (mc.to)
			mem_cgroup_move_charge(mm);
		mmput(mm);
	}
	if (mc.to)
		mem_cgroup_clear_mc();
}
#else	/* !CONFIG_MMU */
static int mem_cgroup_can_attach(struct cgroup_subsys_state *css,
				 struct cgroup_taskset *tset)
{
	return 0;
}
static void mem_cgroup_cancel_attach(struct cgroup_subsys_state *css,
				     struct cgroup_taskset *tset)
{
}
static void mem_cgroup_move_task(struct cgroup_subsys_state *css,
				 struct cgroup_taskset *tset)
{
}
#endif

/*
 * Cgroup retains root cgroups across [un]mount cycles making it necessary
 * to verify sane_behavior flag on each mount attempt.
 */
static void mem_cgroup_bind(struct cgroup_subsys_state *root_css)
{
	/*
	 * use_hierarchy is forced with sane_behavior.  cgroup core
	 * guarantees that @root doesn't have any children, so turning it
	 * on for the root memcg is enough.
	 */
	if (cgroup_sane_behavior(root_css->cgroup))
		mem_cgroup_from_css(root_css)->use_hierarchy = true;
}

struct cgroup_subsys mem_cgroup_subsys = {
	.name = "memory",
	.subsys_id = mem_cgroup_subsys_id,
	.css_alloc = mem_cgroup_css_alloc,
	.css_online = mem_cgroup_css_online,
	.css_offline = mem_cgroup_css_offline,
	.css_free = mem_cgroup_css_free,
	.can_attach = mem_cgroup_can_attach,
	.cancel_attach = mem_cgroup_cancel_attach,
	.attach = mem_cgroup_move_task,
	.bind = mem_cgroup_bind,
	.base_cftypes = mem_cgroup_files,
	.early_init = 0,
};

#ifdef CONFIG_MEMCG_SWAP
static int __init enable_swap_account(char *s)
{
	if (!strcmp(s, "1"))
		really_do_swap_account = 1;
	else if (!strcmp(s, "0"))
		really_do_swap_account = 0;
	return 1;
}
__setup("swapaccount=", enable_swap_account);

static void __init memsw_file_init(void)
{
	WARN_ON(cgroup_add_cftypes(&mem_cgroup_subsys, memsw_cgroup_files));
}

static void __init enable_swap_cgroup(void)
{
	if (!mem_cgroup_disabled() && really_do_swap_account) {
		do_swap_account = 1;
		memsw_file_init();
	}
}

#else
static void __init enable_swap_cgroup(void)
{
}
#endif

/*
 * subsys_initcall() for memory controller.
 *
 * Some parts like hotcpu_notifier() have to be initialized from this context
 * because of lock dependencies (cgroup_lock -> cpu hotplug) but basically
 * everything that doesn't depend on a specific mem_cgroup structure should
 * be initialized from here.
 */
static int __init mem_cgroup_init(void)
{
	hotcpu_notifier(memcg_cpu_hotplug_callback, 0);
	enable_swap_cgroup();
	mem_cgroup_soft_limit_tree_init();
	memcg_stock_init();
	return 0;
}
subsys_initcall(mem_cgroup_init);<|MERGE_RESOLUTION|>--- conflicted
+++ resolved
@@ -6209,12 +6209,8 @@
 	int node;
 	size_t size = memcg_size();
 
-<<<<<<< HEAD
-=======
 	mem_cgroup_remove_from_trees(memcg);
-	free_css_id(&mem_cgroup_subsys, &memcg->css);
-
->>>>>>> 736b0d34
+
 	for_each_node(node)
 		free_mem_cgroup_per_zone_info(memcg, node);
 
