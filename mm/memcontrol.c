--- conflicted
+++ resolved
@@ -2793,17 +2793,10 @@
 	*ptr = memcg;
 	return 0;
 nomem:
-<<<<<<< HEAD
-	*ptr = NULL;
-	if (gfp_mask & __GFP_NOFAIL)
-		return 0;
-	return -ENOMEM;
-=======
 	if (!(gfp_mask & __GFP_NOFAIL)) {
 		*ptr = NULL;
 		return -ENOMEM;
 	}
->>>>>>> 9fee8240
 bypass:
 	*ptr = root_mem_cgroup;
 	return -EINTR;
@@ -6185,10 +6178,6 @@
 	size_t size = memcg_size();
 
 	mem_cgroup_remove_from_trees(memcg);
-<<<<<<< HEAD
-	free_css_id(&mem_cgroup_subsys, &memcg->css);
-=======
->>>>>>> 9fee8240
 
 	for_each_node(node)
 		free_mem_cgroup_per_zone_info(memcg, node);
