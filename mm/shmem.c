--- conflicted
+++ resolved
@@ -2761,10 +2761,6 @@
 #endif
 #ifdef CONFIG_TMPFS_POSIX_ACL
 	.setattr	= shmem_setattr,
-<<<<<<< HEAD
-	.check_acl	= generic_check_acl,
-=======
->>>>>>> acfe7d74
 #endif
 };
 
@@ -2777,10 +2773,6 @@
 #endif
 #ifdef CONFIG_TMPFS_POSIX_ACL
 	.setattr	= shmem_setattr,
-<<<<<<< HEAD
-	.check_acl	= generic_check_acl,
-=======
->>>>>>> acfe7d74
 #endif
 };
 
@@ -3074,21 +3066,12 @@
  * suit tmpfs, since it may have pages in swapcache, and needs to find those
  * for itself; although drivers/gpu/drm i915 and ttm rely upon this support.
  *
-<<<<<<< HEAD
- * Provide a stub for those callers to start using now, then later
- * flesh it out to call shmem_getpage() with additional gfp mask, when
- * shmem_file_splice_read() is added and shmem_readpage() is removed.
-=======
  * i915_gem_object_get_pages_gtt() mixes __GFP_NORETRY | __GFP_NOWARN in
  * with the mapping_gfp_mask(), to avoid OOMing the machine unnecessarily.
->>>>>>> acfe7d74
  */
 struct page *shmem_read_mapping_page_gfp(struct address_space *mapping,
 					 pgoff_t index, gfp_t gfp)
 {
-<<<<<<< HEAD
-	return read_cache_page_gfp(mapping, index, gfp);
-=======
 #ifdef CONFIG_SHMEM
 	struct inode *inode = mapping->host;
 	struct page *page;
@@ -3107,6 +3090,5 @@
 	 */
 	return read_cache_page_gfp(mapping, index, gfp);
 #endif
->>>>>>> acfe7d74
 }
 EXPORT_SYMBOL_GPL(shmem_read_mapping_page_gfp);