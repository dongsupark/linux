/*
 * Resizable virtual memory filesystem for Linux.
 *
 * Copyright (C) 2000 Linus Torvalds.
 *		 2000 Transmeta Corp.
 *		 2000-2001 Christoph Rohland
 *		 2000-2001 SAP AG
 *		 2002 Red Hat Inc.
 * Copyright (C) 2002-2011 Hugh Dickins.
 * Copyright (C) 2011 Google Inc.
 * Copyright (C) 2002-2005 VERITAS Software Corporation.
 * Copyright (C) 2004 Andi Kleen, SuSE Labs
 *
 * Extended attribute support for tmpfs:
 * Copyright (c) 2004, Luke Kenneth Casson Leighton <lkcl@lkcl.net>
 * Copyright (c) 2004 Red Hat, Inc., James Morris <jmorris@redhat.com>
 *
 * tiny-shmem:
 * Copyright (c) 2004, 2008 Matt Mackall <mpm@selenic.com>
 *
 * This file is released under the GPL.
 */

#include <linux/fs.h>
#include <linux/init.h>
#include <linux/vfs.h>
#include <linux/mount.h>
#include <linux/ramfs.h>
#include <linux/pagemap.h>
#include <linux/file.h>
#include <linux/mm.h>
#include <linux/export.h>
#include <linux/swap.h>
#include <linux/aio.h>

static struct vfsmount *shm_mnt;

#ifdef CONFIG_SHMEM
/*
 * This virtual memory filesystem is heavily based on the ramfs. It
 * extends ramfs by the ability to use swap and honor resource limits
 * which makes it a completely usable filesystem.
 */

#include <linux/xattr.h>
#include <linux/exportfs.h>
#include <linux/posix_acl.h>
#include <linux/posix_acl_xattr.h>
#include <linux/mman.h>
#include <linux/string.h>
#include <linux/slab.h>
#include <linux/backing-dev.h>
#include <linux/shmem_fs.h>
#include <linux/writeback.h>
#include <linux/blkdev.h>
#include <linux/pagevec.h>
#include <linux/percpu_counter.h>
#include <linux/falloc.h>
#include <linux/splice.h>
#include <linux/security.h>
#include <linux/swapops.h>
#include <linux/mempolicy.h>
#include <linux/namei.h>
#include <linux/ctype.h>
#include <linux/migrate.h>
#include <linux/highmem.h>
#include <linux/seq_file.h>
#include <linux/magic.h>

#include <asm/uaccess.h>
#include <asm/pgtable.h>

#define BLOCKS_PER_PAGE  (PAGE_CACHE_SIZE/512)
#define VM_ACCT(size)    (PAGE_CACHE_ALIGN(size) >> PAGE_SHIFT)

/* Pretend that each entry is of this size in directory's i_size */
#define BOGO_DIRENT_SIZE 20

/* Symlink up to this size is kmalloc'ed instead of using a swappable page */
#define SHORT_SYMLINK_LEN 128

/*
 * shmem_fallocate communicates with shmem_fault or shmem_writepage via
 * inode->i_private (with i_mutex making sure that it has only one user at
 * a time): we would prefer not to enlarge the shmem inode just for that.
 */
struct shmem_falloc {
	wait_queue_head_t *waitq; /* faults into hole wait for punch to end */
	pgoff_t start;		/* start of range currently being fallocated */
	pgoff_t next;		/* the next page offset to be fallocated */
	pgoff_t nr_falloced;	/* how many new pages have been fallocated */
	pgoff_t nr_unswapped;	/* how often writepage refused to swap out */
};

/* Flag allocation requirements to shmem_getpage */
enum sgp_type {
	SGP_READ,	/* don't exceed i_size, don't allocate page */
	SGP_CACHE,	/* don't exceed i_size, may allocate page */
	SGP_DIRTY,	/* like SGP_CACHE, but set new page dirty */
	SGP_WRITE,	/* may exceed i_size, may allocate !Uptodate page */
	SGP_FALLOC,	/* like SGP_WRITE, but make existing page Uptodate */
};

#ifdef CONFIG_TMPFS
static unsigned long shmem_default_max_blocks(void)
{
	return totalram_pages / 2;
}

static unsigned long shmem_default_max_inodes(void)
{
	return min(totalram_pages - totalhigh_pages, totalram_pages / 2);
}
#endif

static bool shmem_should_replace_page(struct page *page, gfp_t gfp);
static int shmem_replace_page(struct page **pagep, gfp_t gfp,
				struct shmem_inode_info *info, pgoff_t index);
static int shmem_getpage_gfp(struct inode *inode, pgoff_t index,
	struct page **pagep, enum sgp_type sgp, gfp_t gfp, int *fault_type);

static inline int shmem_getpage(struct inode *inode, pgoff_t index,
	struct page **pagep, enum sgp_type sgp, int *fault_type)
{
	return shmem_getpage_gfp(inode, index, pagep, sgp,
			mapping_gfp_mask(inode->i_mapping), fault_type);
}

static inline struct shmem_sb_info *SHMEM_SB(struct super_block *sb)
{
	return sb->s_fs_info;
}

/*
 * shmem_file_setup pre-accounts the whole fixed size of a VM object,
 * for shared memory and for shared anonymous (/dev/zero) mappings
 * (unless MAP_NORESERVE and sysctl_overcommit_memory <= 1),
 * consistent with the pre-accounting of private mappings ...
 */
static inline int shmem_acct_size(unsigned long flags, loff_t size)
{
	return (flags & VM_NORESERVE) ?
		0 : security_vm_enough_memory_mm(current->mm, VM_ACCT(size));
}

static inline void shmem_unacct_size(unsigned long flags, loff_t size)
{
	if (!(flags & VM_NORESERVE))
		vm_unacct_memory(VM_ACCT(size));
}

static inline int shmem_reacct_size(unsigned long flags,
		loff_t oldsize, loff_t newsize)
{
	if (!(flags & VM_NORESERVE)) {
		if (VM_ACCT(newsize) > VM_ACCT(oldsize))
			return security_vm_enough_memory_mm(current->mm,
					VM_ACCT(newsize) - VM_ACCT(oldsize));
		else if (VM_ACCT(newsize) < VM_ACCT(oldsize))
			vm_unacct_memory(VM_ACCT(oldsize) - VM_ACCT(newsize));
	}
	return 0;
}

/*
 * ... whereas tmpfs objects are accounted incrementally as
 * pages are allocated, in order to allow huge sparse files.
 * shmem_getpage reports shmem_acct_block failure as -ENOSPC not -ENOMEM,
 * so that a failure on a sparse tmpfs mapping will give SIGBUS not OOM.
 */
static inline int shmem_acct_block(unsigned long flags)
{
	return (flags & VM_NORESERVE) ?
		security_vm_enough_memory_mm(current->mm, VM_ACCT(PAGE_CACHE_SIZE)) : 0;
}

static inline void shmem_unacct_blocks(unsigned long flags, long pages)
{
	if (flags & VM_NORESERVE)
		vm_unacct_memory(pages * VM_ACCT(PAGE_CACHE_SIZE));
}

static const struct super_operations shmem_ops;
static const struct address_space_operations shmem_aops;
static const struct file_operations shmem_file_operations;
static const struct inode_operations shmem_inode_operations;
static const struct inode_operations shmem_dir_inode_operations;
static const struct inode_operations shmem_special_inode_operations;
static const struct vm_operations_struct shmem_vm_ops;

static struct backing_dev_info shmem_backing_dev_info  __read_mostly = {
	.ra_pages	= 0,	/* No readahead */
	.capabilities	= BDI_CAP_NO_ACCT_AND_WRITEBACK | BDI_CAP_SWAP_BACKED,
};

static LIST_HEAD(shmem_swaplist);
static DEFINE_MUTEX(shmem_swaplist_mutex);

static int shmem_reserve_inode(struct super_block *sb)
{
	struct shmem_sb_info *sbinfo = SHMEM_SB(sb);
	if (sbinfo->max_inodes) {
		spin_lock(&sbinfo->stat_lock);
		if (!sbinfo->free_inodes) {
			spin_unlock(&sbinfo->stat_lock);
			return -ENOSPC;
		}
		sbinfo->free_inodes--;
		spin_unlock(&sbinfo->stat_lock);
	}
	return 0;
}

static void shmem_free_inode(struct super_block *sb)
{
	struct shmem_sb_info *sbinfo = SHMEM_SB(sb);
	if (sbinfo->max_inodes) {
		spin_lock(&sbinfo->stat_lock);
		sbinfo->free_inodes++;
		spin_unlock(&sbinfo->stat_lock);
	}
}

/**
 * shmem_recalc_inode - recalculate the block usage of an inode
 * @inode: inode to recalc
 *
 * We have to calculate the free blocks since the mm can drop
 * undirtied hole pages behind our back.
 *
 * But normally   info->alloced == inode->i_mapping->nrpages + info->swapped
 * So mm freed is info->alloced - (inode->i_mapping->nrpages + info->swapped)
 *
 * It has to be called with the spinlock held.
 */
static void shmem_recalc_inode(struct inode *inode)
{
	struct shmem_inode_info *info = SHMEM_I(inode);
	long freed;

	freed = info->alloced - info->swapped - inode->i_mapping->nrpages;
	if (freed > 0) {
		struct shmem_sb_info *sbinfo = SHMEM_SB(inode->i_sb);
		if (sbinfo->max_blocks)
			percpu_counter_add(&sbinfo->used_blocks, -freed);
		info->alloced -= freed;
		inode->i_blocks -= freed * BLOCKS_PER_PAGE;
		shmem_unacct_blocks(info->flags, freed);
	}
}

/*
 * Replace item expected in radix tree by a new item, while holding tree lock.
 */
static int shmem_radix_tree_replace(struct address_space *mapping,
			pgoff_t index, void *expected, void *replacement)
{
	void **pslot;
	void *item;

	VM_BUG_ON(!expected);
	VM_BUG_ON(!replacement);
	pslot = radix_tree_lookup_slot(&mapping->page_tree, index);
	if (!pslot)
		return -ENOENT;
	item = radix_tree_deref_slot_protected(pslot, &mapping->tree_lock);
	if (item != expected)
		return -ENOENT;
	radix_tree_replace_slot(pslot, replacement);
	return 0;
}

/*
 * Sometimes, before we decide whether to proceed or to fail, we must check
 * that an entry was not already brought back from swap by a racing thread.
 *
 * Checking page is not enough: by the time a SwapCache page is locked, it
 * might be reused, and again be SwapCache, using the same swap as before.
 */
static bool shmem_confirm_swap(struct address_space *mapping,
			       pgoff_t index, swp_entry_t swap)
{
	void *item;

	rcu_read_lock();
	item = radix_tree_lookup(&mapping->page_tree, index);
	rcu_read_unlock();
	return item == swp_to_radix_entry(swap);
}

/*
 * Like add_to_page_cache_locked, but error if expected item has gone.
 */
static int shmem_add_to_page_cache(struct page *page,
				   struct address_space *mapping,
				   pgoff_t index, void *expected)
{
	int error;

	VM_BUG_ON_PAGE(!PageLocked(page), page);
	VM_BUG_ON_PAGE(!PageSwapBacked(page), page);

	page_cache_get(page);
	page->mapping = mapping;
	page->index = index;

	spin_lock_irq(&mapping->tree_lock);
	if (!expected)
		error = radix_tree_insert(&mapping->page_tree, index, page);
	else
		error = shmem_radix_tree_replace(mapping, index, expected,
								 page);
	if (!error) {
		mapping->nrpages++;
		__inc_zone_page_state(page, NR_FILE_PAGES);
		__inc_zone_page_state(page, NR_SHMEM);
		spin_unlock_irq(&mapping->tree_lock);
	} else {
		page->mapping = NULL;
		spin_unlock_irq(&mapping->tree_lock);
		page_cache_release(page);
	}
	return error;
}

/*
 * Like delete_from_page_cache, but substitutes swap for page.
 */
static void shmem_delete_from_page_cache(struct page *page, void *radswap)
{
	struct address_space *mapping = page->mapping;
	int error;

	spin_lock_irq(&mapping->tree_lock);
	error = shmem_radix_tree_replace(mapping, page->index, page, radswap);
	page->mapping = NULL;
	mapping->nrpages--;
	__dec_zone_page_state(page, NR_FILE_PAGES);
	__dec_zone_page_state(page, NR_SHMEM);
	spin_unlock_irq(&mapping->tree_lock);
	page_cache_release(page);
	BUG_ON(error);
}

/*
 * Remove swap entry from radix tree, free the swap and its page cache.
 */
static int shmem_free_swap(struct address_space *mapping,
			   pgoff_t index, void *radswap)
{
	void *old;

	spin_lock_irq(&mapping->tree_lock);
	old = radix_tree_delete_item(&mapping->page_tree, index, radswap);
	spin_unlock_irq(&mapping->tree_lock);
	if (old != radswap)
		return -ENOENT;
	free_swap_and_cache(radix_to_swp_entry(radswap));
	return 0;
}

/*
 * SysV IPC SHM_UNLOCK restore Unevictable pages to their evictable lists.
 */
void shmem_unlock_mapping(struct address_space *mapping)
{
	struct pagevec pvec;
	pgoff_t indices[PAGEVEC_SIZE];
	pgoff_t index = 0;

	pagevec_init(&pvec, 0);
	/*
	 * Minor point, but we might as well stop if someone else SHM_LOCKs it.
	 */
	while (!mapping_unevictable(mapping)) {
		/*
		 * Avoid pagevec_lookup(): find_get_pages() returns 0 as if it
		 * has finished, if it hits a row of PAGEVEC_SIZE swap entries.
		 */
		pvec.nr = find_get_entries(mapping, index,
					   PAGEVEC_SIZE, pvec.pages, indices);
		if (!pvec.nr)
			break;
		index = indices[pvec.nr - 1] + 1;
		pagevec_remove_exceptionals(&pvec);
		check_move_unevictable_pages(pvec.pages, pvec.nr);
		pagevec_release(&pvec);
		cond_resched();
	}
}

/*
 * Remove range of pages and swap entries from radix tree, and free them.
 * If !unfalloc, truncate or punch hole; if unfalloc, undo failed fallocate.
 */
static void shmem_undo_range(struct inode *inode, loff_t lstart, loff_t lend,
								 bool unfalloc)
{
	struct address_space *mapping = inode->i_mapping;
	struct shmem_inode_info *info = SHMEM_I(inode);
	pgoff_t start = (lstart + PAGE_CACHE_SIZE - 1) >> PAGE_CACHE_SHIFT;
	pgoff_t end = (lend + 1) >> PAGE_CACHE_SHIFT;
	unsigned int partial_start = lstart & (PAGE_CACHE_SIZE - 1);
	unsigned int partial_end = (lend + 1) & (PAGE_CACHE_SIZE - 1);
	struct pagevec pvec;
	pgoff_t indices[PAGEVEC_SIZE];
	long nr_swaps_freed = 0;
	pgoff_t index;
	int i;

	if (lend == -1)
		end = -1;	/* unsigned, so actually very big */

	pagevec_init(&pvec, 0);
	index = start;
	while (index < end) {
		pvec.nr = find_get_entries(mapping, index,
			min(end - index, (pgoff_t)PAGEVEC_SIZE),
			pvec.pages, indices);
		if (!pvec.nr)
			break;
		for (i = 0; i < pagevec_count(&pvec); i++) {
			struct page *page = pvec.pages[i];

			index = indices[i];
			if (index >= end)
				break;

			if (radix_tree_exceptional_entry(page)) {
				if (unfalloc)
					continue;
				nr_swaps_freed += !shmem_free_swap(mapping,
								index, page);
				continue;
			}

			if (!trylock_page(page))
				continue;
			if (!unfalloc || !PageUptodate(page)) {
				if (page->mapping == mapping) {
					VM_BUG_ON_PAGE(PageWriteback(page), page);
					truncate_inode_page(mapping, page);
				}
			}
			unlock_page(page);
		}
		pagevec_remove_exceptionals(&pvec);
		pagevec_release(&pvec);
		cond_resched();
		index++;
	}

	if (partial_start) {
		struct page *page = NULL;
		shmem_getpage(inode, start - 1, &page, SGP_READ, NULL);
		if (page) {
			unsigned int top = PAGE_CACHE_SIZE;
			if (start > end) {
				top = partial_end;
				partial_end = 0;
			}
			zero_user_segment(page, partial_start, top);
			set_page_dirty(page);
			unlock_page(page);
			page_cache_release(page);
		}
	}
	if (partial_end) {
		struct page *page = NULL;
		shmem_getpage(inode, end, &page, SGP_READ, NULL);
		if (page) {
			zero_user_segment(page, 0, partial_end);
			set_page_dirty(page);
			unlock_page(page);
			page_cache_release(page);
		}
	}
	if (start >= end)
		return;

	index = start;
	while (index < end) {
		cond_resched();

		pvec.nr = find_get_entries(mapping, index,
				min(end - index, (pgoff_t)PAGEVEC_SIZE),
				pvec.pages, indices);
		if (!pvec.nr) {
			/* If all gone or hole-punch or unfalloc, we're done */
			if (index == start || end != -1)
				break;
			/* But if truncating, restart to make sure all gone */
			index = start;
			continue;
		}
<<<<<<< HEAD
		mem_cgroup_uncharge_start();
=======
>>>>>>> 76e14884
		for (i = 0; i < pagevec_count(&pvec); i++) {
			struct page *page = pvec.pages[i];

			index = indices[i];
			if (index >= end)
				break;

			if (radix_tree_exceptional_entry(page)) {
				if (unfalloc)
					continue;
				if (shmem_free_swap(mapping, index, page)) {
					/* Swap was replaced by page: retry */
					index--;
					break;
				}
				nr_swaps_freed++;
				continue;
			}

			lock_page(page);
			if (!unfalloc || !PageUptodate(page)) {
				if (page->mapping == mapping) {
					VM_BUG_ON_PAGE(PageWriteback(page), page);
					truncate_inode_page(mapping, page);
				} else {
					/* Page was replaced by swap: retry */
					unlock_page(page);
					index--;
					break;
				}
			}
			unlock_page(page);
		}
		pagevec_remove_exceptionals(&pvec);
		pagevec_release(&pvec);
		index++;
	}

	spin_lock(&info->lock);
	info->swapped -= nr_swaps_freed;
	shmem_recalc_inode(inode);
	spin_unlock(&info->lock);
}

void shmem_truncate_range(struct inode *inode, loff_t lstart, loff_t lend)
{
	shmem_undo_range(inode, lstart, lend, false);
	inode->i_ctime = inode->i_mtime = CURRENT_TIME;
}
EXPORT_SYMBOL_GPL(shmem_truncate_range);

static int shmem_setattr(struct dentry *dentry, struct iattr *attr)
{
	struct inode *inode = dentry->d_inode;
	int error;

	error = inode_change_ok(inode, attr);
	if (error)
		return error;

	if (S_ISREG(inode->i_mode) && (attr->ia_valid & ATTR_SIZE)) {
		loff_t oldsize = inode->i_size;
		loff_t newsize = attr->ia_size;

		if (newsize != oldsize) {
			error = shmem_reacct_size(SHMEM_I(inode)->flags,
					oldsize, newsize);
			if (error)
				return error;
			i_size_write(inode, newsize);
			inode->i_ctime = inode->i_mtime = CURRENT_TIME;
		}
		if (newsize < oldsize) {
			loff_t holebegin = round_up(newsize, PAGE_SIZE);
			unmap_mapping_range(inode->i_mapping, holebegin, 0, 1);
			shmem_truncate_range(inode, newsize, (loff_t)-1);
			/* unmap again to remove racily COWed private pages */
			unmap_mapping_range(inode->i_mapping, holebegin, 0, 1);
		}
	}

	setattr_copy(inode, attr);
	if (attr->ia_valid & ATTR_MODE)
		error = posix_acl_chmod(inode, inode->i_mode);
	return error;
}

static void shmem_evict_inode(struct inode *inode)
{
	struct shmem_inode_info *info = SHMEM_I(inode);

	if (inode->i_mapping->a_ops == &shmem_aops) {
		shmem_unacct_size(info->flags, inode->i_size);
		inode->i_size = 0;
		shmem_truncate_range(inode, 0, (loff_t)-1);
		if (!list_empty(&info->swaplist)) {
			mutex_lock(&shmem_swaplist_mutex);
			list_del_init(&info->swaplist);
			mutex_unlock(&shmem_swaplist_mutex);
		}
	} else
		kfree(info->symlink);

	simple_xattrs_free(&info->xattrs);
	WARN_ON(inode->i_blocks);
	shmem_free_inode(inode->i_sb);
	clear_inode(inode);
}

/*
 * If swap found in inode, free it and move page from swapcache to filecache.
 */
static int shmem_unuse_inode(struct shmem_inode_info *info,
			     swp_entry_t swap, struct page **pagep)
{
	struct address_space *mapping = info->vfs_inode.i_mapping;
	void *radswap;
	pgoff_t index;
	gfp_t gfp;
	int error = 0;

	radswap = swp_to_radix_entry(swap);
	index = radix_tree_locate_item(&mapping->page_tree, radswap);
	if (index == -1)
		return -EAGAIN;	/* tell shmem_unuse we found nothing */

	/*
	 * Move _head_ to start search for next from here.
	 * But be careful: shmem_evict_inode checks list_empty without taking
	 * mutex, and there's an instant in list_move_tail when info->swaplist
	 * would appear empty, if it were the only one on shmem_swaplist.
	 */
	if (shmem_swaplist.next != &info->swaplist)
		list_move_tail(&shmem_swaplist, &info->swaplist);

	gfp = mapping_gfp_mask(mapping);
	if (shmem_should_replace_page(*pagep, gfp)) {
		mutex_unlock(&shmem_swaplist_mutex);
		error = shmem_replace_page(pagep, gfp, info, index);
		mutex_lock(&shmem_swaplist_mutex);
		/*
		 * We needed to drop mutex to make that restrictive page
		 * allocation, but the inode might have been freed while we
		 * dropped it: although a racing shmem_evict_inode() cannot
		 * complete without emptying the radix_tree, our page lock
		 * on this swapcache page is not enough to prevent that -
		 * free_swap_and_cache() of our swap entry will only
		 * trylock_page(), removing swap from radix_tree whatever.
		 *
		 * We must not proceed to shmem_add_to_page_cache() if the
		 * inode has been freed, but of course we cannot rely on
		 * inode or mapping or info to check that.  However, we can
		 * safely check if our swap entry is still in use (and here
		 * it can't have got reused for another page): if it's still
		 * in use, then the inode cannot have been freed yet, and we
		 * can safely proceed (if it's no longer in use, that tells
		 * nothing about the inode, but we don't need to unuse swap).
		 */
		if (!page_swapcount(*pagep))
			error = -ENOENT;
	}

	/*
	 * We rely on shmem_swaplist_mutex, not only to protect the swaplist,
	 * but also to hold up shmem_evict_inode(): so inode cannot be freed
	 * beneath us (pagelock doesn't help until the page is in pagecache).
	 */
	if (!error)
		error = shmem_add_to_page_cache(*pagep, mapping, index,
						radswap);
	if (error != -ENOMEM) {
		/*
		 * Truncation and eviction use free_swap_and_cache(), which
		 * only does trylock page: if we raced, best clean up here.
		 */
		delete_from_swap_cache(*pagep);
		set_page_dirty(*pagep);
		if (!error) {
			spin_lock(&info->lock);
			info->swapped--;
			spin_unlock(&info->lock);
			swap_free(swap);
		}
	}
	return error;
}

/*
 * Search through swapped inodes to find and replace swap by page.
 */
int shmem_unuse(swp_entry_t swap, struct page *page)
{
	struct list_head *this, *next;
	struct shmem_inode_info *info;
	struct mem_cgroup *memcg;
	int error = 0;

	/*
	 * There's a faint possibility that swap page was replaced before
	 * caller locked it: caller will come back later with the right page.
	 */
	if (unlikely(!PageSwapCache(page) || page_private(page) != swap.val))
		goto out;

	/*
	 * Charge page using GFP_KERNEL while we can wait, before taking
	 * the shmem_swaplist_mutex which might hold up shmem_writepage().
	 * Charged back to the user (not to caller) when swap account is used.
	 */
	error = mem_cgroup_try_charge(page, current->mm, GFP_KERNEL, &memcg);
	if (error)
		goto out;
	/* No radix_tree_preload: swap entry keeps a place for page in tree */
	error = -EAGAIN;

	mutex_lock(&shmem_swaplist_mutex);
	list_for_each_safe(this, next, &shmem_swaplist) {
		info = list_entry(this, struct shmem_inode_info, swaplist);
		if (info->swapped)
			error = shmem_unuse_inode(info, swap, &page);
		else
			list_del_init(&info->swaplist);
		cond_resched();
		if (error != -EAGAIN)
			break;
		/* found nothing in this: move on to search the next */
	}
	mutex_unlock(&shmem_swaplist_mutex);

	if (error) {
		if (error != -ENOMEM)
			error = 0;
		mem_cgroup_cancel_charge(page, memcg);
	} else
		mem_cgroup_commit_charge(page, memcg, true);
out:
	unlock_page(page);
	page_cache_release(page);
	return error;
}

/*
 * Move the page from the page cache to the swap cache.
 */
static int shmem_writepage(struct page *page, struct writeback_control *wbc)
{
	struct shmem_inode_info *info;
	struct address_space *mapping;
	struct inode *inode;
	swp_entry_t swap;
	pgoff_t index;

	BUG_ON(!PageLocked(page));
	mapping = page->mapping;
	index = page->index;
	inode = mapping->host;
	info = SHMEM_I(inode);
	if (info->flags & VM_LOCKED)
		goto redirty;
	if (!total_swap_pages)
		goto redirty;

	/*
	 * shmem_backing_dev_info's capabilities prevent regular writeback or
	 * sync from ever calling shmem_writepage; but a stacking filesystem
	 * might use ->writepage of its underlying filesystem, in which case
	 * tmpfs should write out to swap only in response to memory pressure,
	 * and not for the writeback threads or sync.
	 */
	if (!wbc->for_reclaim) {
		WARN_ON_ONCE(1);	/* Still happens? Tell us about it! */
		goto redirty;
	}

	/*
	 * This is somewhat ridiculous, but without plumbing a SWAP_MAP_FALLOC
	 * value into swapfile.c, the only way we can correctly account for a
	 * fallocated page arriving here is now to initialize it and write it.
	 *
	 * That's okay for a page already fallocated earlier, but if we have
	 * not yet completed the fallocation, then (a) we want to keep track
	 * of this page in case we have to undo it, and (b) it may not be a
	 * good idea to continue anyway, once we're pushing into swap.  So
	 * reactivate the page, and let shmem_fallocate() quit when too many.
	 */
	if (!PageUptodate(page)) {
		if (inode->i_private) {
			struct shmem_falloc *shmem_falloc;
			spin_lock(&inode->i_lock);
			shmem_falloc = inode->i_private;
			if (shmem_falloc &&
			    !shmem_falloc->waitq &&
			    index >= shmem_falloc->start &&
			    index < shmem_falloc->next)
				shmem_falloc->nr_unswapped++;
			else
				shmem_falloc = NULL;
			spin_unlock(&inode->i_lock);
			if (shmem_falloc)
				goto redirty;
		}
		clear_highpage(page);
		flush_dcache_page(page);
		SetPageUptodate(page);
	}

	swap = get_swap_page();
	if (!swap.val)
		goto redirty;

	/*
	 * Add inode to shmem_unuse()'s list of swapped-out inodes,
	 * if it's not already there.  Do it now before the page is
	 * moved to swap cache, when its pagelock no longer protects
	 * the inode from eviction.  But don't unlock the mutex until
	 * we've incremented swapped, because shmem_unuse_inode() will
	 * prune a !swapped inode from the swaplist under this mutex.
	 */
	mutex_lock(&shmem_swaplist_mutex);
	if (list_empty(&info->swaplist))
		list_add_tail(&info->swaplist, &shmem_swaplist);

	if (add_to_swap_cache(page, swap, GFP_ATOMIC) == 0) {
		swap_shmem_alloc(swap);
		shmem_delete_from_page_cache(page, swp_to_radix_entry(swap));

		spin_lock(&info->lock);
		info->swapped++;
		shmem_recalc_inode(inode);
		spin_unlock(&info->lock);

		mutex_unlock(&shmem_swaplist_mutex);
		BUG_ON(page_mapped(page));
		swap_writepage(page, wbc);
		return 0;
	}

	mutex_unlock(&shmem_swaplist_mutex);
	swapcache_free(swap);
redirty:
	set_page_dirty(page);
	if (wbc->for_reclaim)
		return AOP_WRITEPAGE_ACTIVATE;	/* Return with page locked */
	unlock_page(page);
	return 0;
}

#ifdef CONFIG_NUMA
#ifdef CONFIG_TMPFS
static void shmem_show_mpol(struct seq_file *seq, struct mempolicy *mpol)
{
	char buffer[64];

	if (!mpol || mpol->mode == MPOL_DEFAULT)
		return;		/* show nothing */

	mpol_to_str(buffer, sizeof(buffer), mpol);

	seq_printf(seq, ",mpol=%s", buffer);
}

static struct mempolicy *shmem_get_sbmpol(struct shmem_sb_info *sbinfo)
{
	struct mempolicy *mpol = NULL;
	if (sbinfo->mpol) {
		spin_lock(&sbinfo->stat_lock);	/* prevent replace/use races */
		mpol = sbinfo->mpol;
		mpol_get(mpol);
		spin_unlock(&sbinfo->stat_lock);
	}
	return mpol;
}
#endif /* CONFIG_TMPFS */

static struct page *shmem_swapin(swp_entry_t swap, gfp_t gfp,
			struct shmem_inode_info *info, pgoff_t index)
{
	struct vm_area_struct pvma;
	struct page *page;

	/* Create a pseudo vma that just contains the policy */
	pvma.vm_start = 0;
	/* Bias interleave by inode number to distribute better across nodes */
	pvma.vm_pgoff = index + info->vfs_inode.i_ino;
	pvma.vm_ops = NULL;
	pvma.vm_policy = mpol_shared_policy_lookup(&info->policy, index);

	page = swapin_readahead(swap, gfp, &pvma, 0);

	/* Drop reference taken by mpol_shared_policy_lookup() */
	mpol_cond_put(pvma.vm_policy);

	return page;
}

static struct page *shmem_alloc_page(gfp_t gfp,
			struct shmem_inode_info *info, pgoff_t index)
{
	struct vm_area_struct pvma;
	struct page *page;

	/* Create a pseudo vma that just contains the policy */
	pvma.vm_start = 0;
	/* Bias interleave by inode number to distribute better across nodes */
	pvma.vm_pgoff = index + info->vfs_inode.i_ino;
	pvma.vm_ops = NULL;
	pvma.vm_policy = mpol_shared_policy_lookup(&info->policy, index);

	page = alloc_page_vma(gfp, &pvma, 0);

	/* Drop reference taken by mpol_shared_policy_lookup() */
	mpol_cond_put(pvma.vm_policy);

	return page;
}
#else /* !CONFIG_NUMA */
#ifdef CONFIG_TMPFS
static inline void shmem_show_mpol(struct seq_file *seq, struct mempolicy *mpol)
{
}
#endif /* CONFIG_TMPFS */

static inline struct page *shmem_swapin(swp_entry_t swap, gfp_t gfp,
			struct shmem_inode_info *info, pgoff_t index)
{
	return swapin_readahead(swap, gfp, NULL, 0);
}

static inline struct page *shmem_alloc_page(gfp_t gfp,
			struct shmem_inode_info *info, pgoff_t index)
{
	return alloc_page(gfp);
}
#endif /* CONFIG_NUMA */

#if !defined(CONFIG_NUMA) || !defined(CONFIG_TMPFS)
static inline struct mempolicy *shmem_get_sbmpol(struct shmem_sb_info *sbinfo)
{
	return NULL;
}
#endif

/*
 * When a page is moved from swapcache to shmem filecache (either by the
 * usual swapin of shmem_getpage_gfp(), or by the less common swapoff of
 * shmem_unuse_inode()), it may have been read in earlier from swap, in
 * ignorance of the mapping it belongs to.  If that mapping has special
 * constraints (like the gma500 GEM driver, which requires RAM below 4GB),
 * we may need to copy to a suitable page before moving to filecache.
 *
 * In a future release, this may well be extended to respect cpuset and
 * NUMA mempolicy, and applied also to anonymous pages in do_swap_page();
 * but for now it is a simple matter of zone.
 */
static bool shmem_should_replace_page(struct page *page, gfp_t gfp)
{
	return page_zonenum(page) > gfp_zone(gfp);
}

static int shmem_replace_page(struct page **pagep, gfp_t gfp,
				struct shmem_inode_info *info, pgoff_t index)
{
	struct page *oldpage, *newpage;
	struct address_space *swap_mapping;
	pgoff_t swap_index;
	int error;

	oldpage = *pagep;
	swap_index = page_private(oldpage);
	swap_mapping = page_mapping(oldpage);

	/*
	 * We have arrived here because our zones are constrained, so don't
	 * limit chance of success by further cpuset and node constraints.
	 */
	gfp &= ~GFP_CONSTRAINT_MASK;
	newpage = shmem_alloc_page(gfp, info, index);
	if (!newpage)
		return -ENOMEM;

	page_cache_get(newpage);
	copy_highpage(newpage, oldpage);
	flush_dcache_page(newpage);

	__set_page_locked(newpage);
	SetPageUptodate(newpage);
	SetPageSwapBacked(newpage);
	set_page_private(newpage, swap_index);
	SetPageSwapCache(newpage);

	/*
	 * Our caller will very soon move newpage out of swapcache, but it's
	 * a nice clean interface for us to replace oldpage by newpage there.
	 */
	spin_lock_irq(&swap_mapping->tree_lock);
	error = shmem_radix_tree_replace(swap_mapping, swap_index, oldpage,
								   newpage);
	if (!error) {
		__inc_zone_page_state(newpage, NR_FILE_PAGES);
		__dec_zone_page_state(oldpage, NR_FILE_PAGES);
	}
	spin_unlock_irq(&swap_mapping->tree_lock);

	if (unlikely(error)) {
		/*
		 * Is this possible?  I think not, now that our callers check
		 * both PageSwapCache and page_private after getting page lock;
		 * but be defensive.  Reverse old to newpage for clear and free.
		 */
		oldpage = newpage;
	} else {
		mem_cgroup_migrate(oldpage, newpage, false);
		lru_cache_add_anon(newpage);
		*pagep = newpage;
	}

	ClearPageSwapCache(oldpage);
	set_page_private(oldpage, 0);

	unlock_page(oldpage);
	page_cache_release(oldpage);
	page_cache_release(oldpage);
	return error;
}

/*
 * shmem_getpage_gfp - find page in cache, or get from swap, or allocate
 *
 * If we allocate a new one we do not mark it dirty. That's up to the
 * vm. If we swap it in we mark it dirty since we also free the swap
 * entry since a page cannot live in both the swap and page cache
 */
static int shmem_getpage_gfp(struct inode *inode, pgoff_t index,
	struct page **pagep, enum sgp_type sgp, gfp_t gfp, int *fault_type)
{
	struct address_space *mapping = inode->i_mapping;
	struct shmem_inode_info *info;
	struct shmem_sb_info *sbinfo;
	struct mem_cgroup *memcg;
	struct page *page;
	swp_entry_t swap;
	int error;
	int once = 0;
	int alloced = 0;

	if (index > (MAX_LFS_FILESIZE >> PAGE_CACHE_SHIFT))
		return -EFBIG;
repeat:
	swap.val = 0;
	page = find_lock_entry(mapping, index);
	if (radix_tree_exceptional_entry(page)) {
		swap = radix_to_swp_entry(page);
		page = NULL;
	}

	if (sgp != SGP_WRITE && sgp != SGP_FALLOC &&
	    ((loff_t)index << PAGE_CACHE_SHIFT) >= i_size_read(inode)) {
		error = -EINVAL;
		goto failed;
	}

	if (page && sgp == SGP_WRITE)
		mark_page_accessed(page);

	/* fallocated page? */
	if (page && !PageUptodate(page)) {
		if (sgp != SGP_READ)
			goto clear;
		unlock_page(page);
		page_cache_release(page);
		page = NULL;
	}
	if (page || (sgp == SGP_READ && !swap.val)) {
		*pagep = page;
		return 0;
	}

	/*
	 * Fast cache lookup did not find it:
	 * bring it back from swap or allocate.
	 */
	info = SHMEM_I(inode);
	sbinfo = SHMEM_SB(inode->i_sb);

	if (swap.val) {
		/* Look it up and read it in.. */
		page = lookup_swap_cache(swap);
		if (!page) {
			/* here we actually do the io */
			if (fault_type)
				*fault_type |= VM_FAULT_MAJOR;
			page = shmem_swapin(swap, gfp, info, index);
			if (!page) {
				error = -ENOMEM;
				goto failed;
			}
		}

		/* We have to do this with page locked to prevent races */
		lock_page(page);
		if (!PageSwapCache(page) || page_private(page) != swap.val ||
		    !shmem_confirm_swap(mapping, index, swap)) {
			error = -EEXIST;	/* try again */
			goto unlock;
		}
		if (!PageUptodate(page)) {
			error = -EIO;
			goto failed;
		}
		wait_on_page_writeback(page);

		if (shmem_should_replace_page(page, gfp)) {
			error = shmem_replace_page(&page, gfp, info, index);
			if (error)
				goto failed;
		}

		error = mem_cgroup_try_charge(page, current->mm, gfp, &memcg);
		if (!error) {
			error = shmem_add_to_page_cache(page, mapping, index,
						swp_to_radix_entry(swap));
			/*
			 * We already confirmed swap under page lock, and make
			 * no memory allocation here, so usually no possibility
			 * of error; but free_swap_and_cache() only trylocks a
			 * page, so it is just possible that the entry has been
			 * truncated or holepunched since swap was confirmed.
			 * shmem_undo_range() will have done some of the
			 * unaccounting, now delete_from_swap_cache() will do
			 * the rest (including mem_cgroup_uncharge_swapcache).
			 * Reset swap.val? No, leave it so "failed" goes back to
			 * "repeat": reading a hole and writing should succeed.
			 */
			if (error) {
				mem_cgroup_cancel_charge(page, memcg);
				delete_from_swap_cache(page);
			}
		}
		if (error)
			goto failed;

		mem_cgroup_commit_charge(page, memcg, true);

		spin_lock(&info->lock);
		info->swapped--;
		shmem_recalc_inode(inode);
		spin_unlock(&info->lock);

		if (sgp == SGP_WRITE)
			mark_page_accessed(page);

		delete_from_swap_cache(page);
		set_page_dirty(page);
		swap_free(swap);

	} else {
		if (shmem_acct_block(info->flags)) {
			error = -ENOSPC;
			goto failed;
		}
		if (sbinfo->max_blocks) {
			if (percpu_counter_compare(&sbinfo->used_blocks,
						sbinfo->max_blocks) >= 0) {
				error = -ENOSPC;
				goto unacct;
			}
			percpu_counter_inc(&sbinfo->used_blocks);
		}

		page = shmem_alloc_page(gfp, info, index);
		if (!page) {
			error = -ENOMEM;
			goto decused;
		}

		__SetPageSwapBacked(page);
		__set_page_locked(page);
		if (sgp == SGP_WRITE)
			__SetPageReferenced(page);

		error = mem_cgroup_try_charge(page, current->mm, gfp, &memcg);
		if (error)
			goto decused;
		error = radix_tree_maybe_preload(gfp & GFP_RECLAIM_MASK);
		if (!error) {
			error = shmem_add_to_page_cache(page, mapping, index,
							NULL);
			radix_tree_preload_end();
		}
		if (error) {
			mem_cgroup_cancel_charge(page, memcg);
			goto decused;
		}
		mem_cgroup_commit_charge(page, memcg, false);
		lru_cache_add_anon(page);

		spin_lock(&info->lock);
		info->alloced++;
		inode->i_blocks += BLOCKS_PER_PAGE;
		shmem_recalc_inode(inode);
		spin_unlock(&info->lock);
		alloced = true;

		/*
		 * Let SGP_FALLOC use the SGP_WRITE optimization on a new page.
		 */
		if (sgp == SGP_FALLOC)
			sgp = SGP_WRITE;
clear:
		/*
		 * Let SGP_WRITE caller clear ends if write does not fill page;
		 * but SGP_FALLOC on a page fallocated earlier must initialize
		 * it now, lest undo on failure cancel our earlier guarantee.
		 */
		if (sgp != SGP_WRITE) {
			clear_highpage(page);
			flush_dcache_page(page);
			SetPageUptodate(page);
		}
		if (sgp == SGP_DIRTY)
			set_page_dirty(page);
	}

	/* Perhaps the file has been truncated since we checked */
	if (sgp != SGP_WRITE && sgp != SGP_FALLOC &&
	    ((loff_t)index << PAGE_CACHE_SHIFT) >= i_size_read(inode)) {
		error = -EINVAL;
		if (alloced)
			goto trunc;
		else
			goto failed;
	}
	*pagep = page;
	return 0;

	/*
	 * Error recovery.
	 */
trunc:
	info = SHMEM_I(inode);
	ClearPageDirty(page);
	delete_from_page_cache(page);
	spin_lock(&info->lock);
	info->alloced--;
	inode->i_blocks -= BLOCKS_PER_PAGE;
	spin_unlock(&info->lock);
decused:
	sbinfo = SHMEM_SB(inode->i_sb);
	if (sbinfo->max_blocks)
		percpu_counter_add(&sbinfo->used_blocks, -1);
unacct:
	shmem_unacct_blocks(info->flags, 1);
failed:
	if (swap.val && error != -EINVAL &&
	    !shmem_confirm_swap(mapping, index, swap))
		error = -EEXIST;
unlock:
	if (page) {
		unlock_page(page);
		page_cache_release(page);
	}
	if (error == -ENOSPC && !once++) {
		info = SHMEM_I(inode);
		spin_lock(&info->lock);
		shmem_recalc_inode(inode);
		spin_unlock(&info->lock);
		goto repeat;
	}
	if (error == -EEXIST)	/* from above or from radix_tree_insert */
		goto repeat;
	return error;
}

static int shmem_fault(struct vm_area_struct *vma, struct vm_fault *vmf)
{
	struct inode *inode = file_inode(vma->vm_file);
	int error;
	int ret = VM_FAULT_LOCKED;

	/*
	 * Trinity finds that probing a hole which tmpfs is punching can
	 * prevent the hole-punch from ever completing: which in turn
	 * locks writers out with its hold on i_mutex.  So refrain from
	 * faulting pages into the hole while it's being punched.  Although
	 * shmem_undo_range() does remove the additions, it may be unable to
	 * keep up, as each new page needs its own unmap_mapping_range() call,
	 * and the i_mmap tree grows ever slower to scan if new vmas are added.
	 *
	 * It does not matter if we sometimes reach this check just before the
	 * hole-punch begins, so that one fault then races with the punch:
	 * we just need to make racing faults a rare case.
	 *
	 * The implementation below would be much simpler if we just used a
	 * standard mutex or completion: but we cannot take i_mutex in fault,
	 * and bloating every shmem inode for this unlikely case would be sad.
	 */
	if (unlikely(inode->i_private)) {
		struct shmem_falloc *shmem_falloc;

		spin_lock(&inode->i_lock);
		shmem_falloc = inode->i_private;
		if (shmem_falloc &&
		    shmem_falloc->waitq &&
		    vmf->pgoff >= shmem_falloc->start &&
		    vmf->pgoff < shmem_falloc->next) {
			wait_queue_head_t *shmem_falloc_waitq;
			DEFINE_WAIT(shmem_fault_wait);

			ret = VM_FAULT_NOPAGE;
			if ((vmf->flags & FAULT_FLAG_ALLOW_RETRY) &&
			   !(vmf->flags & FAULT_FLAG_RETRY_NOWAIT)) {
				/* It's polite to up mmap_sem if we can */
				up_read(&vma->vm_mm->mmap_sem);
				ret = VM_FAULT_RETRY;
			}

			shmem_falloc_waitq = shmem_falloc->waitq;
			prepare_to_wait(shmem_falloc_waitq, &shmem_fault_wait,
<<<<<<< HEAD
					TASK_UNINTERRUPTIBLE);
=======
					TASK_KILLABLE);
>>>>>>> 76e14884
			spin_unlock(&inode->i_lock);
			schedule();

			/*
			 * shmem_falloc_waitq points into the shmem_fallocate()
			 * stack of the hole-punching task: shmem_falloc_waitq
			 * is usually invalid by the time we reach here, but
			 * finish_wait() does not dereference it in that case;
			 * though i_lock needed lest racing with wake_up_all().
			 */
			spin_lock(&inode->i_lock);
			finish_wait(shmem_falloc_waitq, &shmem_fault_wait);
			spin_unlock(&inode->i_lock);
			return ret;
		}
		spin_unlock(&inode->i_lock);
	}

	error = shmem_getpage(inode, vmf->pgoff, &vmf->page, SGP_CACHE, &ret);
	if (error)
		return ((error == -ENOMEM) ? VM_FAULT_OOM : VM_FAULT_SIGBUS);

	if (ret & VM_FAULT_MAJOR) {
		count_vm_event(PGMAJFAULT);
		mem_cgroup_count_vm_event(vma->vm_mm, PGMAJFAULT);
	}
	return ret;
}

#ifdef CONFIG_NUMA
static int shmem_set_policy(struct vm_area_struct *vma, struct mempolicy *mpol)
{
	struct inode *inode = file_inode(vma->vm_file);
	return mpol_set_shared_policy(&SHMEM_I(inode)->policy, vma, mpol);
}

static struct mempolicy *shmem_get_policy(struct vm_area_struct *vma,
					  unsigned long addr)
{
	struct inode *inode = file_inode(vma->vm_file);
	pgoff_t index;

	index = ((addr - vma->vm_start) >> PAGE_SHIFT) + vma->vm_pgoff;
	return mpol_shared_policy_lookup(&SHMEM_I(inode)->policy, index);
}
#endif

int shmem_lock(struct file *file, int lock, struct user_struct *user)
{
	struct inode *inode = file_inode(file);
	struct shmem_inode_info *info = SHMEM_I(inode);
	int retval = -ENOMEM;

	spin_lock(&info->lock);
	if (lock && !(info->flags & VM_LOCKED)) {
		if (!user_shm_lock(inode->i_size, user))
			goto out_nomem;
		info->flags |= VM_LOCKED;
		mapping_set_unevictable(file->f_mapping);
	}
	if (!lock && (info->flags & VM_LOCKED) && user) {
		user_shm_unlock(inode->i_size, user);
		info->flags &= ~VM_LOCKED;
		mapping_clear_unevictable(file->f_mapping);
	}
	retval = 0;

out_nomem:
	spin_unlock(&info->lock);
	return retval;
}

static int shmem_mmap(struct file *file, struct vm_area_struct *vma)
{
	file_accessed(file);
	vma->vm_ops = &shmem_vm_ops;
	return 0;
}

static struct inode *shmem_get_inode(struct super_block *sb, const struct inode *dir,
				     umode_t mode, dev_t dev, unsigned long flags)
{
	struct inode *inode;
	struct shmem_inode_info *info;
	struct shmem_sb_info *sbinfo = SHMEM_SB(sb);

	if (shmem_reserve_inode(sb))
		return NULL;

	inode = new_inode(sb);
	if (inode) {
		inode->i_ino = get_next_ino();
		inode_init_owner(inode, dir, mode);
		inode->i_blocks = 0;
		inode->i_mapping->backing_dev_info = &shmem_backing_dev_info;
		inode->i_atime = inode->i_mtime = inode->i_ctime = CURRENT_TIME;
		inode->i_generation = get_seconds();
		info = SHMEM_I(inode);
		memset(info, 0, (char *)inode - (char *)info);
		spin_lock_init(&info->lock);
		info->flags = flags & VM_NORESERVE;
		INIT_LIST_HEAD(&info->swaplist);
		simple_xattrs_init(&info->xattrs);
		cache_no_acl(inode);

		switch (mode & S_IFMT) {
		default:
			inode->i_op = &shmem_special_inode_operations;
			init_special_inode(inode, mode, dev);
			break;
		case S_IFREG:
			inode->i_mapping->a_ops = &shmem_aops;
			inode->i_op = &shmem_inode_operations;
			inode->i_fop = &shmem_file_operations;
			mpol_shared_policy_init(&info->policy,
						 shmem_get_sbmpol(sbinfo));
			break;
		case S_IFDIR:
			inc_nlink(inode);
			/* Some things misbehave if size == 0 on a directory */
			inode->i_size = 2 * BOGO_DIRENT_SIZE;
			inode->i_op = &shmem_dir_inode_operations;
			inode->i_fop = &simple_dir_operations;
			break;
		case S_IFLNK:
			/*
			 * Must not load anything in the rbtree,
			 * mpol_free_shared_policy will not be called.
			 */
			mpol_shared_policy_init(&info->policy, NULL);
			break;
		}
	} else
		shmem_free_inode(sb);
	return inode;
}

bool shmem_mapping(struct address_space *mapping)
{
	return mapping->backing_dev_info == &shmem_backing_dev_info;
}

#ifdef CONFIG_TMPFS
static const struct inode_operations shmem_symlink_inode_operations;
static const struct inode_operations shmem_short_symlink_operations;

#ifdef CONFIG_TMPFS_XATTR
static int shmem_initxattrs(struct inode *, const struct xattr *, void *);
#else
#define shmem_initxattrs NULL
#endif

static int
shmem_write_begin(struct file *file, struct address_space *mapping,
			loff_t pos, unsigned len, unsigned flags,
			struct page **pagep, void **fsdata)
{
	struct inode *inode = mapping->host;
	pgoff_t index = pos >> PAGE_CACHE_SHIFT;
	return shmem_getpage(inode, index, pagep, SGP_WRITE, NULL);
}

static int
shmem_write_end(struct file *file, struct address_space *mapping,
			loff_t pos, unsigned len, unsigned copied,
			struct page *page, void *fsdata)
{
	struct inode *inode = mapping->host;

	if (pos + copied > inode->i_size)
		i_size_write(inode, pos + copied);

	if (!PageUptodate(page)) {
		if (copied < PAGE_CACHE_SIZE) {
			unsigned from = pos & (PAGE_CACHE_SIZE - 1);
			zero_user_segments(page, 0, from,
					from + copied, PAGE_CACHE_SIZE);
		}
		SetPageUptodate(page);
	}
	set_page_dirty(page);
	unlock_page(page);
	page_cache_release(page);

	return copied;
}

static ssize_t shmem_file_read_iter(struct kiocb *iocb, struct iov_iter *to)
{
	struct file *file = iocb->ki_filp;
	struct inode *inode = file_inode(file);
	struct address_space *mapping = inode->i_mapping;
	pgoff_t index;
	unsigned long offset;
	enum sgp_type sgp = SGP_READ;
	int error = 0;
	ssize_t retval = 0;
	loff_t *ppos = &iocb->ki_pos;

	/*
	 * Might this read be for a stacking filesystem?  Then when reading
	 * holes of a sparse file, we actually need to allocate those pages,
	 * and even mark them dirty, so it cannot exceed the max_blocks limit.
	 */
	if (segment_eq(get_fs(), KERNEL_DS))
		sgp = SGP_DIRTY;

	index = *ppos >> PAGE_CACHE_SHIFT;
	offset = *ppos & ~PAGE_CACHE_MASK;

	for (;;) {
		struct page *page = NULL;
		pgoff_t end_index;
		unsigned long nr, ret;
		loff_t i_size = i_size_read(inode);

		end_index = i_size >> PAGE_CACHE_SHIFT;
		if (index > end_index)
			break;
		if (index == end_index) {
			nr = i_size & ~PAGE_CACHE_MASK;
			if (nr <= offset)
				break;
		}

		error = shmem_getpage(inode, index, &page, sgp, NULL);
		if (error) {
			if (error == -EINVAL)
				error = 0;
			break;
		}
		if (page)
			unlock_page(page);

		/*
		 * We must evaluate after, since reads (unlike writes)
		 * are called without i_mutex protection against truncate
		 */
		nr = PAGE_CACHE_SIZE;
		i_size = i_size_read(inode);
		end_index = i_size >> PAGE_CACHE_SHIFT;
		if (index == end_index) {
			nr = i_size & ~PAGE_CACHE_MASK;
			if (nr <= offset) {
				if (page)
					page_cache_release(page);
				break;
			}
		}
		nr -= offset;

		if (page) {
			/*
			 * If users can be writing to this page using arbitrary
			 * virtual addresses, take care about potential aliasing
			 * before reading the page on the kernel side.
			 */
			if (mapping_writably_mapped(mapping))
				flush_dcache_page(page);
			/*
			 * Mark the page accessed if we read the beginning.
			 */
			if (!offset)
				mark_page_accessed(page);
		} else {
			page = ZERO_PAGE(0);
			page_cache_get(page);
		}

		/*
		 * Ok, we have the page, and it's up-to-date, so
		 * now we can copy it to user space...
		 */
		ret = copy_page_to_iter(page, offset, nr, to);
		retval += ret;
		offset += ret;
		index += offset >> PAGE_CACHE_SHIFT;
		offset &= ~PAGE_CACHE_MASK;

		page_cache_release(page);
		if (!iov_iter_count(to))
			break;
		if (ret < nr) {
			error = -EFAULT;
			break;
		}
		cond_resched();
	}

	*ppos = ((loff_t) index << PAGE_CACHE_SHIFT) + offset;
	file_accessed(file);
	return retval ? retval : error;
}

static ssize_t shmem_file_splice_read(struct file *in, loff_t *ppos,
				struct pipe_inode_info *pipe, size_t len,
				unsigned int flags)
{
	struct address_space *mapping = in->f_mapping;
	struct inode *inode = mapping->host;
	unsigned int loff, nr_pages, req_pages;
	struct page *pages[PIPE_DEF_BUFFERS];
	struct partial_page partial[PIPE_DEF_BUFFERS];
	struct page *page;
	pgoff_t index, end_index;
	loff_t isize, left;
	int error, page_nr;
	struct splice_pipe_desc spd = {
		.pages = pages,
		.partial = partial,
		.nr_pages_max = PIPE_DEF_BUFFERS,
		.flags = flags,
		.ops = &page_cache_pipe_buf_ops,
		.spd_release = spd_release_page,
	};

	isize = i_size_read(inode);
	if (unlikely(*ppos >= isize))
		return 0;

	left = isize - *ppos;
	if (unlikely(left < len))
		len = left;

	if (splice_grow_spd(pipe, &spd))
		return -ENOMEM;

	index = *ppos >> PAGE_CACHE_SHIFT;
	loff = *ppos & ~PAGE_CACHE_MASK;
	req_pages = (len + loff + PAGE_CACHE_SIZE - 1) >> PAGE_CACHE_SHIFT;
	nr_pages = min(req_pages, spd.nr_pages_max);

	spd.nr_pages = find_get_pages_contig(mapping, index,
						nr_pages, spd.pages);
	index += spd.nr_pages;
	error = 0;

	while (spd.nr_pages < nr_pages) {
		error = shmem_getpage(inode, index, &page, SGP_CACHE, NULL);
		if (error)
			break;
		unlock_page(page);
		spd.pages[spd.nr_pages++] = page;
		index++;
	}

	index = *ppos >> PAGE_CACHE_SHIFT;
	nr_pages = spd.nr_pages;
	spd.nr_pages = 0;

	for (page_nr = 0; page_nr < nr_pages; page_nr++) {
		unsigned int this_len;

		if (!len)
			break;

		this_len = min_t(unsigned long, len, PAGE_CACHE_SIZE - loff);
		page = spd.pages[page_nr];

		if (!PageUptodate(page) || page->mapping != mapping) {
			error = shmem_getpage(inode, index, &page,
							SGP_CACHE, NULL);
			if (error)
				break;
			unlock_page(page);
			page_cache_release(spd.pages[page_nr]);
			spd.pages[page_nr] = page;
		}

		isize = i_size_read(inode);
		end_index = (isize - 1) >> PAGE_CACHE_SHIFT;
		if (unlikely(!isize || index > end_index))
			break;

		if (end_index == index) {
			unsigned int plen;

			plen = ((isize - 1) & ~PAGE_CACHE_MASK) + 1;
			if (plen <= loff)
				break;

			this_len = min(this_len, plen - loff);
			len = this_len;
		}

		spd.partial[page_nr].offset = loff;
		spd.partial[page_nr].len = this_len;
		len -= this_len;
		loff = 0;
		spd.nr_pages++;
		index++;
	}

	while (page_nr < nr_pages)
		page_cache_release(spd.pages[page_nr++]);

	if (spd.nr_pages)
		error = splice_to_pipe(pipe, &spd);

	splice_shrink_spd(&spd);

	if (error > 0) {
		*ppos += error;
		file_accessed(in);
	}
	return error;
}

/*
 * llseek SEEK_DATA or SEEK_HOLE through the radix_tree.
 */
static pgoff_t shmem_seek_hole_data(struct address_space *mapping,
				    pgoff_t index, pgoff_t end, int whence)
{
	struct page *page;
	struct pagevec pvec;
	pgoff_t indices[PAGEVEC_SIZE];
	bool done = false;
	int i;

	pagevec_init(&pvec, 0);
	pvec.nr = 1;		/* start small: we may be there already */
	while (!done) {
		pvec.nr = find_get_entries(mapping, index,
					pvec.nr, pvec.pages, indices);
		if (!pvec.nr) {
			if (whence == SEEK_DATA)
				index = end;
			break;
		}
		for (i = 0; i < pvec.nr; i++, index++) {
			if (index < indices[i]) {
				if (whence == SEEK_HOLE) {
					done = true;
					break;
				}
				index = indices[i];
			}
			page = pvec.pages[i];
			if (page && !radix_tree_exceptional_entry(page)) {
				if (!PageUptodate(page))
					page = NULL;
			}
			if (index >= end ||
			    (page && whence == SEEK_DATA) ||
			    (!page && whence == SEEK_HOLE)) {
				done = true;
				break;
			}
		}
		pagevec_remove_exceptionals(&pvec);
		pagevec_release(&pvec);
		pvec.nr = PAGEVEC_SIZE;
		cond_resched();
	}
	return index;
}

static loff_t shmem_file_llseek(struct file *file, loff_t offset, int whence)
{
	struct address_space *mapping = file->f_mapping;
	struct inode *inode = mapping->host;
	pgoff_t start, end;
	loff_t new_offset;

	if (whence != SEEK_DATA && whence != SEEK_HOLE)
		return generic_file_llseek_size(file, offset, whence,
					MAX_LFS_FILESIZE, i_size_read(inode));
	mutex_lock(&inode->i_mutex);
	/* We're holding i_mutex so we can access i_size directly */

	if (offset < 0)
		offset = -EINVAL;
	else if (offset >= inode->i_size)
		offset = -ENXIO;
	else {
		start = offset >> PAGE_CACHE_SHIFT;
		end = (inode->i_size + PAGE_CACHE_SIZE - 1) >> PAGE_CACHE_SHIFT;
		new_offset = shmem_seek_hole_data(mapping, start, end, whence);
		new_offset <<= PAGE_CACHE_SHIFT;
		if (new_offset > offset) {
			if (new_offset < inode->i_size)
				offset = new_offset;
			else if (whence == SEEK_DATA)
				offset = -ENXIO;
			else
				offset = inode->i_size;
		}
	}

	if (offset >= 0)
		offset = vfs_setpos(file, offset, MAX_LFS_FILESIZE);
	mutex_unlock(&inode->i_mutex);
	return offset;
}

static long shmem_fallocate(struct file *file, int mode, loff_t offset,
							 loff_t len)
{
	struct inode *inode = file_inode(file);
	struct shmem_sb_info *sbinfo = SHMEM_SB(inode->i_sb);
	struct shmem_falloc shmem_falloc;
	pgoff_t start, index, end;
	int error;

	if (mode & ~(FALLOC_FL_KEEP_SIZE | FALLOC_FL_PUNCH_HOLE))
		return -EOPNOTSUPP;

	mutex_lock(&inode->i_mutex);

	if (mode & FALLOC_FL_PUNCH_HOLE) {
		struct address_space *mapping = file->f_mapping;
		loff_t unmap_start = round_up(offset, PAGE_SIZE);
		loff_t unmap_end = round_down(offset + len, PAGE_SIZE) - 1;
		DECLARE_WAIT_QUEUE_HEAD_ONSTACK(shmem_falloc_waitq);

		shmem_falloc.waitq = &shmem_falloc_waitq;
		shmem_falloc.start = unmap_start >> PAGE_SHIFT;
		shmem_falloc.next = (unmap_end + 1) >> PAGE_SHIFT;
		spin_lock(&inode->i_lock);
		inode->i_private = &shmem_falloc;
		spin_unlock(&inode->i_lock);

		if ((u64)unmap_end > (u64)unmap_start)
			unmap_mapping_range(mapping, unmap_start,
					    1 + unmap_end - unmap_start, 0);
		shmem_truncate_range(inode, offset, offset + len - 1);
		/* No need to unmap again: hole-punching leaves COWed pages */

		spin_lock(&inode->i_lock);
		inode->i_private = NULL;
		wake_up_all(&shmem_falloc_waitq);
		spin_unlock(&inode->i_lock);
		error = 0;
		goto out;
	}

	/* We need to check rlimit even when FALLOC_FL_KEEP_SIZE */
	error = inode_newsize_ok(inode, offset + len);
	if (error)
		goto out;

	start = offset >> PAGE_CACHE_SHIFT;
	end = (offset + len + PAGE_CACHE_SIZE - 1) >> PAGE_CACHE_SHIFT;
	/* Try to avoid a swapstorm if len is impossible to satisfy */
	if (sbinfo->max_blocks && end - start > sbinfo->max_blocks) {
		error = -ENOSPC;
		goto out;
	}

	shmem_falloc.waitq = NULL;
	shmem_falloc.start = start;
	shmem_falloc.next  = start;
	shmem_falloc.nr_falloced = 0;
	shmem_falloc.nr_unswapped = 0;
	spin_lock(&inode->i_lock);
	inode->i_private = &shmem_falloc;
	spin_unlock(&inode->i_lock);

	for (index = start; index < end; index++) {
		struct page *page;

		/*
		 * Good, the fallocate(2) manpage permits EINTR: we may have
		 * been interrupted because we are using up too much memory.
		 */
		if (signal_pending(current))
			error = -EINTR;
		else if (shmem_falloc.nr_unswapped > shmem_falloc.nr_falloced)
			error = -ENOMEM;
		else
			error = shmem_getpage(inode, index, &page, SGP_FALLOC,
									NULL);
		if (error) {
			/* Remove the !PageUptodate pages we added */
			shmem_undo_range(inode,
				(loff_t)start << PAGE_CACHE_SHIFT,
				(loff_t)index << PAGE_CACHE_SHIFT, true);
			goto undone;
		}

		/*
		 * Inform shmem_writepage() how far we have reached.
		 * No need for lock or barrier: we have the page lock.
		 */
		shmem_falloc.next++;
		if (!PageUptodate(page))
			shmem_falloc.nr_falloced++;

		/*
		 * If !PageUptodate, leave it that way so that freeable pages
		 * can be recognized if we need to rollback on error later.
		 * But set_page_dirty so that memory pressure will swap rather
		 * than free the pages we are allocating (and SGP_CACHE pages
		 * might still be clean: we now need to mark those dirty too).
		 */
		set_page_dirty(page);
		unlock_page(page);
		page_cache_release(page);
		cond_resched();
	}

	if (!(mode & FALLOC_FL_KEEP_SIZE) && offset + len > inode->i_size)
		i_size_write(inode, offset + len);
	inode->i_ctime = CURRENT_TIME;
undone:
	spin_lock(&inode->i_lock);
	inode->i_private = NULL;
	spin_unlock(&inode->i_lock);
out:
	mutex_unlock(&inode->i_mutex);
	return error;
}

static int shmem_statfs(struct dentry *dentry, struct kstatfs *buf)
{
	struct shmem_sb_info *sbinfo = SHMEM_SB(dentry->d_sb);

	buf->f_type = TMPFS_MAGIC;
	buf->f_bsize = PAGE_CACHE_SIZE;
	buf->f_namelen = NAME_MAX;
	if (sbinfo->max_blocks) {
		buf->f_blocks = sbinfo->max_blocks;
		buf->f_bavail =
		buf->f_bfree  = sbinfo->max_blocks -
				percpu_counter_sum(&sbinfo->used_blocks);
	}
	if (sbinfo->max_inodes) {
		buf->f_files = sbinfo->max_inodes;
		buf->f_ffree = sbinfo->free_inodes;
	}
	/* else leave those fields 0 like simple_statfs */
	return 0;
}

/*
 * File creation. Allocate an inode, and we're done..
 */
static int
shmem_mknod(struct inode *dir, struct dentry *dentry, umode_t mode, dev_t dev)
{
	struct inode *inode;
	int error = -ENOSPC;

	inode = shmem_get_inode(dir->i_sb, dir, mode, dev, VM_NORESERVE);
	if (inode) {
		error = simple_acl_create(dir, inode);
		if (error)
			goto out_iput;
		error = security_inode_init_security(inode, dir,
						     &dentry->d_name,
						     shmem_initxattrs, NULL);
		if (error && error != -EOPNOTSUPP)
			goto out_iput;

		error = 0;
		dir->i_size += BOGO_DIRENT_SIZE;
		dir->i_ctime = dir->i_mtime = CURRENT_TIME;
		d_instantiate(dentry, inode);
		dget(dentry); /* Extra count - pin the dentry in core */
	}
	return error;
out_iput:
	iput(inode);
	return error;
}

static int
shmem_tmpfile(struct inode *dir, struct dentry *dentry, umode_t mode)
{
	struct inode *inode;
	int error = -ENOSPC;

	inode = shmem_get_inode(dir->i_sb, dir, mode, 0, VM_NORESERVE);
	if (inode) {
		error = security_inode_init_security(inode, dir,
						     NULL,
						     shmem_initxattrs, NULL);
		if (error && error != -EOPNOTSUPP)
			goto out_iput;
		error = simple_acl_create(dir, inode);
		if (error)
			goto out_iput;
		d_tmpfile(dentry, inode);
	}
	return error;
out_iput:
	iput(inode);
	return error;
}

static int shmem_mkdir(struct inode *dir, struct dentry *dentry, umode_t mode)
{
	int error;

	if ((error = shmem_mknod(dir, dentry, mode | S_IFDIR, 0)))
		return error;
	inc_nlink(dir);
	return 0;
}

static int shmem_create(struct inode *dir, struct dentry *dentry, umode_t mode,
		bool excl)
{
	return shmem_mknod(dir, dentry, mode | S_IFREG, 0);
}

/*
 * Link a file..
 */
static int shmem_link(struct dentry *old_dentry, struct inode *dir, struct dentry *dentry)
{
	struct inode *inode = old_dentry->d_inode;
	int ret;

	/*
	 * No ordinary (disk based) filesystem counts links as inodes;
	 * but each new link needs a new dentry, pinning lowmem, and
	 * tmpfs dentries cannot be pruned until they are unlinked.
	 */
	ret = shmem_reserve_inode(inode->i_sb);
	if (ret)
		goto out;

	dir->i_size += BOGO_DIRENT_SIZE;
	inode->i_ctime = dir->i_ctime = dir->i_mtime = CURRENT_TIME;
	inc_nlink(inode);
	ihold(inode);	/* New dentry reference */
	dget(dentry);		/* Extra pinning count for the created dentry */
	d_instantiate(dentry, inode);
out:
	return ret;
}

static int shmem_unlink(struct inode *dir, struct dentry *dentry)
{
	struct inode *inode = dentry->d_inode;

	if (inode->i_nlink > 1 && !S_ISDIR(inode->i_mode))
		shmem_free_inode(inode->i_sb);

	dir->i_size -= BOGO_DIRENT_SIZE;
	inode->i_ctime = dir->i_ctime = dir->i_mtime = CURRENT_TIME;
	drop_nlink(inode);
	dput(dentry);	/* Undo the count from "create" - this does all the work */
	return 0;
}

static int shmem_rmdir(struct inode *dir, struct dentry *dentry)
{
	if (!simple_empty(dentry))
		return -ENOTEMPTY;

	drop_nlink(dentry->d_inode);
	drop_nlink(dir);
	return shmem_unlink(dir, dentry);
}

static int shmem_exchange(struct inode *old_dir, struct dentry *old_dentry, struct inode *new_dir, struct dentry *new_dentry)
{
	bool old_is_dir = S_ISDIR(old_dentry->d_inode->i_mode);
	bool new_is_dir = S_ISDIR(new_dentry->d_inode->i_mode);

	if (old_dir != new_dir && old_is_dir != new_is_dir) {
		if (old_is_dir) {
			drop_nlink(old_dir);
			inc_nlink(new_dir);
		} else {
			drop_nlink(new_dir);
			inc_nlink(old_dir);
		}
	}
	old_dir->i_ctime = old_dir->i_mtime =
	new_dir->i_ctime = new_dir->i_mtime =
	old_dentry->d_inode->i_ctime =
	new_dentry->d_inode->i_ctime = CURRENT_TIME;

	return 0;
}

/*
 * The VFS layer already does all the dentry stuff for rename,
 * we just have to decrement the usage count for the target if
 * it exists so that the VFS layer correctly free's it when it
 * gets overwritten.
 */
static int shmem_rename2(struct inode *old_dir, struct dentry *old_dentry, struct inode *new_dir, struct dentry *new_dentry, unsigned int flags)
{
	struct inode *inode = old_dentry->d_inode;
	int they_are_dirs = S_ISDIR(inode->i_mode);

	if (flags & ~(RENAME_NOREPLACE | RENAME_EXCHANGE))
		return -EINVAL;

	if (flags & RENAME_EXCHANGE)
		return shmem_exchange(old_dir, old_dentry, new_dir, new_dentry);

	if (!simple_empty(new_dentry))
		return -ENOTEMPTY;

	if (new_dentry->d_inode) {
		(void) shmem_unlink(new_dir, new_dentry);
		if (they_are_dirs)
			drop_nlink(old_dir);
	} else if (they_are_dirs) {
		drop_nlink(old_dir);
		inc_nlink(new_dir);
	}

	old_dir->i_size -= BOGO_DIRENT_SIZE;
	new_dir->i_size += BOGO_DIRENT_SIZE;
	old_dir->i_ctime = old_dir->i_mtime =
	new_dir->i_ctime = new_dir->i_mtime =
	inode->i_ctime = CURRENT_TIME;
	return 0;
}

static int shmem_symlink(struct inode *dir, struct dentry *dentry, const char *symname)
{
	int error;
	int len;
	struct inode *inode;
	struct page *page;
	char *kaddr;
	struct shmem_inode_info *info;

	len = strlen(symname) + 1;
	if (len > PAGE_CACHE_SIZE)
		return -ENAMETOOLONG;

	inode = shmem_get_inode(dir->i_sb, dir, S_IFLNK|S_IRWXUGO, 0, VM_NORESERVE);
	if (!inode)
		return -ENOSPC;

	error = security_inode_init_security(inode, dir, &dentry->d_name,
					     shmem_initxattrs, NULL);
	if (error) {
		if (error != -EOPNOTSUPP) {
			iput(inode);
			return error;
		}
		error = 0;
	}

	info = SHMEM_I(inode);
	inode->i_size = len-1;
	if (len <= SHORT_SYMLINK_LEN) {
		info->symlink = kmemdup(symname, len, GFP_KERNEL);
		if (!info->symlink) {
			iput(inode);
			return -ENOMEM;
		}
		inode->i_op = &shmem_short_symlink_operations;
	} else {
		error = shmem_getpage(inode, 0, &page, SGP_WRITE, NULL);
		if (error) {
			iput(inode);
			return error;
		}
		inode->i_mapping->a_ops = &shmem_aops;
		inode->i_op = &shmem_symlink_inode_operations;
		kaddr = kmap_atomic(page);
		memcpy(kaddr, symname, len);
		kunmap_atomic(kaddr);
		SetPageUptodate(page);
		set_page_dirty(page);
		unlock_page(page);
		page_cache_release(page);
	}
	dir->i_size += BOGO_DIRENT_SIZE;
	dir->i_ctime = dir->i_mtime = CURRENT_TIME;
	d_instantiate(dentry, inode);
	dget(dentry);
	return 0;
}

static void *shmem_follow_short_symlink(struct dentry *dentry, struct nameidata *nd)
{
	nd_set_link(nd, SHMEM_I(dentry->d_inode)->symlink);
	return NULL;
}

static void *shmem_follow_link(struct dentry *dentry, struct nameidata *nd)
{
	struct page *page = NULL;
	int error = shmem_getpage(dentry->d_inode, 0, &page, SGP_READ, NULL);
	nd_set_link(nd, error ? ERR_PTR(error) : kmap(page));
	if (page)
		unlock_page(page);
	return page;
}

static void shmem_put_link(struct dentry *dentry, struct nameidata *nd, void *cookie)
{
	if (!IS_ERR(nd_get_link(nd))) {
		struct page *page = cookie;
		kunmap(page);
		mark_page_accessed(page);
		page_cache_release(page);
	}
}

#ifdef CONFIG_TMPFS_XATTR
/*
 * Superblocks without xattr inode operations may get some security.* xattr
 * support from the LSM "for free". As soon as we have any other xattrs
 * like ACLs, we also need to implement the security.* handlers at
 * filesystem level, though.
 */

/*
 * Callback for security_inode_init_security() for acquiring xattrs.
 */
static int shmem_initxattrs(struct inode *inode,
			    const struct xattr *xattr_array,
			    void *fs_info)
{
	struct shmem_inode_info *info = SHMEM_I(inode);
	const struct xattr *xattr;
	struct simple_xattr *new_xattr;
	size_t len;

	for (xattr = xattr_array; xattr->name != NULL; xattr++) {
		new_xattr = simple_xattr_alloc(xattr->value, xattr->value_len);
		if (!new_xattr)
			return -ENOMEM;

		len = strlen(xattr->name) + 1;
		new_xattr->name = kmalloc(XATTR_SECURITY_PREFIX_LEN + len,
					  GFP_KERNEL);
		if (!new_xattr->name) {
			kfree(new_xattr);
			return -ENOMEM;
		}

		memcpy(new_xattr->name, XATTR_SECURITY_PREFIX,
		       XATTR_SECURITY_PREFIX_LEN);
		memcpy(new_xattr->name + XATTR_SECURITY_PREFIX_LEN,
		       xattr->name, len);

		simple_xattr_list_add(&info->xattrs, new_xattr);
	}

	return 0;
}

static const struct xattr_handler *shmem_xattr_handlers[] = {
#ifdef CONFIG_TMPFS_POSIX_ACL
	&posix_acl_access_xattr_handler,
	&posix_acl_default_xattr_handler,
#endif
	NULL
};

static int shmem_xattr_validate(const char *name)
{
	struct { const char *prefix; size_t len; } arr[] = {
		{ XATTR_SECURITY_PREFIX, XATTR_SECURITY_PREFIX_LEN },
		{ XATTR_TRUSTED_PREFIX, XATTR_TRUSTED_PREFIX_LEN }
	};
	int i;

	for (i = 0; i < ARRAY_SIZE(arr); i++) {
		size_t preflen = arr[i].len;
		if (strncmp(name, arr[i].prefix, preflen) == 0) {
			if (!name[preflen])
				return -EINVAL;
			return 0;
		}
	}
	return -EOPNOTSUPP;
}

static ssize_t shmem_getxattr(struct dentry *dentry, const char *name,
			      void *buffer, size_t size)
{
	struct shmem_inode_info *info = SHMEM_I(dentry->d_inode);
	int err;

	/*
	 * If this is a request for a synthetic attribute in the system.*
	 * namespace use the generic infrastructure to resolve a handler
	 * for it via sb->s_xattr.
	 */
	if (!strncmp(name, XATTR_SYSTEM_PREFIX, XATTR_SYSTEM_PREFIX_LEN))
		return generic_getxattr(dentry, name, buffer, size);

	err = shmem_xattr_validate(name);
	if (err)
		return err;

	return simple_xattr_get(&info->xattrs, name, buffer, size);
}

static int shmem_setxattr(struct dentry *dentry, const char *name,
			  const void *value, size_t size, int flags)
{
	struct shmem_inode_info *info = SHMEM_I(dentry->d_inode);
	int err;

	/*
	 * If this is a request for a synthetic attribute in the system.*
	 * namespace use the generic infrastructure to resolve a handler
	 * for it via sb->s_xattr.
	 */
	if (!strncmp(name, XATTR_SYSTEM_PREFIX, XATTR_SYSTEM_PREFIX_LEN))
		return generic_setxattr(dentry, name, value, size, flags);

	err = shmem_xattr_validate(name);
	if (err)
		return err;

	return simple_xattr_set(&info->xattrs, name, value, size, flags);
}

static int shmem_removexattr(struct dentry *dentry, const char *name)
{
	struct shmem_inode_info *info = SHMEM_I(dentry->d_inode);
	int err;

	/*
	 * If this is a request for a synthetic attribute in the system.*
	 * namespace use the generic infrastructure to resolve a handler
	 * for it via sb->s_xattr.
	 */
	if (!strncmp(name, XATTR_SYSTEM_PREFIX, XATTR_SYSTEM_PREFIX_LEN))
		return generic_removexattr(dentry, name);

	err = shmem_xattr_validate(name);
	if (err)
		return err;

	return simple_xattr_remove(&info->xattrs, name);
}

static ssize_t shmem_listxattr(struct dentry *dentry, char *buffer, size_t size)
{
	struct shmem_inode_info *info = SHMEM_I(dentry->d_inode);
	return simple_xattr_list(&info->xattrs, buffer, size);
}
#endif /* CONFIG_TMPFS_XATTR */

static const struct inode_operations shmem_short_symlink_operations = {
	.readlink	= generic_readlink,
	.follow_link	= shmem_follow_short_symlink,
#ifdef CONFIG_TMPFS_XATTR
	.setxattr	= shmem_setxattr,
	.getxattr	= shmem_getxattr,
	.listxattr	= shmem_listxattr,
	.removexattr	= shmem_removexattr,
#endif
};

static const struct inode_operations shmem_symlink_inode_operations = {
	.readlink	= generic_readlink,
	.follow_link	= shmem_follow_link,
	.put_link	= shmem_put_link,
#ifdef CONFIG_TMPFS_XATTR
	.setxattr	= shmem_setxattr,
	.getxattr	= shmem_getxattr,
	.listxattr	= shmem_listxattr,
	.removexattr	= shmem_removexattr,
#endif
};

static struct dentry *shmem_get_parent(struct dentry *child)
{
	return ERR_PTR(-ESTALE);
}

static int shmem_match(struct inode *ino, void *vfh)
{
	__u32 *fh = vfh;
	__u64 inum = fh[2];
	inum = (inum << 32) | fh[1];
	return ino->i_ino == inum && fh[0] == ino->i_generation;
}

static struct dentry *shmem_fh_to_dentry(struct super_block *sb,
		struct fid *fid, int fh_len, int fh_type)
{
	struct inode *inode;
	struct dentry *dentry = NULL;
	u64 inum;

	if (fh_len < 3)
		return NULL;

	inum = fid->raw[2];
	inum = (inum << 32) | fid->raw[1];

	inode = ilookup5(sb, (unsigned long)(inum + fid->raw[0]),
			shmem_match, fid->raw);
	if (inode) {
		dentry = d_find_alias(inode);
		iput(inode);
	}

	return dentry;
}

static int shmem_encode_fh(struct inode *inode, __u32 *fh, int *len,
				struct inode *parent)
{
	if (*len < 3) {
		*len = 3;
		return FILEID_INVALID;
	}

	if (inode_unhashed(inode)) {
		/* Unfortunately insert_inode_hash is not idempotent,
		 * so as we hash inodes here rather than at creation
		 * time, we need a lock to ensure we only try
		 * to do it once
		 */
		static DEFINE_SPINLOCK(lock);
		spin_lock(&lock);
		if (inode_unhashed(inode))
			__insert_inode_hash(inode,
					    inode->i_ino + inode->i_generation);
		spin_unlock(&lock);
	}

	fh[0] = inode->i_generation;
	fh[1] = inode->i_ino;
	fh[2] = ((__u64)inode->i_ino) >> 32;

	*len = 3;
	return 1;
}

static const struct export_operations shmem_export_ops = {
	.get_parent     = shmem_get_parent,
	.encode_fh      = shmem_encode_fh,
	.fh_to_dentry	= shmem_fh_to_dentry,
};

static int shmem_parse_options(char *options, struct shmem_sb_info *sbinfo,
			       bool remount)
{
	char *this_char, *value, *rest;
	struct mempolicy *mpol = NULL;
	uid_t uid;
	gid_t gid;

	while (options != NULL) {
		this_char = options;
		for (;;) {
			/*
			 * NUL-terminate this option: unfortunately,
			 * mount options form a comma-separated list,
			 * but mpol's nodelist may also contain commas.
			 */
			options = strchr(options, ',');
			if (options == NULL)
				break;
			options++;
			if (!isdigit(*options)) {
				options[-1] = '\0';
				break;
			}
		}
		if (!*this_char)
			continue;
		if ((value = strchr(this_char,'=')) != NULL) {
			*value++ = 0;
		} else {
			printk(KERN_ERR
			    "tmpfs: No value for mount option '%s'\n",
			    this_char);
			goto error;
		}

		if (!strcmp(this_char,"size")) {
			unsigned long long size;
			size = memparse(value,&rest);
			if (*rest == '%') {
				size <<= PAGE_SHIFT;
				size *= totalram_pages;
				do_div(size, 100);
				rest++;
			}
			if (*rest)
				goto bad_val;
			sbinfo->max_blocks =
				DIV_ROUND_UP(size, PAGE_CACHE_SIZE);
		} else if (!strcmp(this_char,"nr_blocks")) {
			sbinfo->max_blocks = memparse(value, &rest);
			if (*rest)
				goto bad_val;
		} else if (!strcmp(this_char,"nr_inodes")) {
			sbinfo->max_inodes = memparse(value, &rest);
			if (*rest)
				goto bad_val;
		} else if (!strcmp(this_char,"mode")) {
			if (remount)
				continue;
			sbinfo->mode = simple_strtoul(value, &rest, 8) & 07777;
			if (*rest)
				goto bad_val;
		} else if (!strcmp(this_char,"uid")) {
			if (remount)
				continue;
			uid = simple_strtoul(value, &rest, 0);
			if (*rest)
				goto bad_val;
			sbinfo->uid = make_kuid(current_user_ns(), uid);
			if (!uid_valid(sbinfo->uid))
				goto bad_val;
		} else if (!strcmp(this_char,"gid")) {
			if (remount)
				continue;
			gid = simple_strtoul(value, &rest, 0);
			if (*rest)
				goto bad_val;
			sbinfo->gid = make_kgid(current_user_ns(), gid);
			if (!gid_valid(sbinfo->gid))
				goto bad_val;
		} else if (!strcmp(this_char,"mpol")) {
			mpol_put(mpol);
			mpol = NULL;
			if (mpol_parse_str(value, &mpol))
				goto bad_val;
		} else {
			printk(KERN_ERR "tmpfs: Bad mount option %s\n",
			       this_char);
			goto error;
		}
	}
	sbinfo->mpol = mpol;
	return 0;

bad_val:
	printk(KERN_ERR "tmpfs: Bad value '%s' for mount option '%s'\n",
	       value, this_char);
error:
	mpol_put(mpol);
	return 1;

}

static int shmem_remount_fs(struct super_block *sb, int *flags, char *data)
{
	struct shmem_sb_info *sbinfo = SHMEM_SB(sb);
	struct shmem_sb_info config = *sbinfo;
	unsigned long inodes;
	int error = -EINVAL;

	config.mpol = NULL;
	if (shmem_parse_options(data, &config, true))
		return error;

	spin_lock(&sbinfo->stat_lock);
	inodes = sbinfo->max_inodes - sbinfo->free_inodes;
	if (percpu_counter_compare(&sbinfo->used_blocks, config.max_blocks) > 0)
		goto out;
	if (config.max_inodes < inodes)
		goto out;
	/*
	 * Those tests disallow limited->unlimited while any are in use;
	 * but we must separately disallow unlimited->limited, because
	 * in that case we have no record of how much is already in use.
	 */
	if (config.max_blocks && !sbinfo->max_blocks)
		goto out;
	if (config.max_inodes && !sbinfo->max_inodes)
		goto out;

	error = 0;
	sbinfo->max_blocks  = config.max_blocks;
	sbinfo->max_inodes  = config.max_inodes;
	sbinfo->free_inodes = config.max_inodes - inodes;

	/*
	 * Preserve previous mempolicy unless mpol remount option was specified.
	 */
	if (config.mpol) {
		mpol_put(sbinfo->mpol);
		sbinfo->mpol = config.mpol;	/* transfers initial ref */
	}
out:
	spin_unlock(&sbinfo->stat_lock);
	return error;
}

static int shmem_show_options(struct seq_file *seq, struct dentry *root)
{
	struct shmem_sb_info *sbinfo = SHMEM_SB(root->d_sb);

	if (sbinfo->max_blocks != shmem_default_max_blocks())
		seq_printf(seq, ",size=%luk",
			sbinfo->max_blocks << (PAGE_CACHE_SHIFT - 10));
	if (sbinfo->max_inodes != shmem_default_max_inodes())
		seq_printf(seq, ",nr_inodes=%lu", sbinfo->max_inodes);
	if (sbinfo->mode != (S_IRWXUGO | S_ISVTX))
		seq_printf(seq, ",mode=%03ho", sbinfo->mode);
	if (!uid_eq(sbinfo->uid, GLOBAL_ROOT_UID))
		seq_printf(seq, ",uid=%u",
				from_kuid_munged(&init_user_ns, sbinfo->uid));
	if (!gid_eq(sbinfo->gid, GLOBAL_ROOT_GID))
		seq_printf(seq, ",gid=%u",
				from_kgid_munged(&init_user_ns, sbinfo->gid));
	shmem_show_mpol(seq, sbinfo->mpol);
	return 0;
}
#endif /* CONFIG_TMPFS */

static void shmem_put_super(struct super_block *sb)
{
	struct shmem_sb_info *sbinfo = SHMEM_SB(sb);

	percpu_counter_destroy(&sbinfo->used_blocks);
	mpol_put(sbinfo->mpol);
	kfree(sbinfo);
	sb->s_fs_info = NULL;
}

int shmem_fill_super(struct super_block *sb, void *data, int silent)
{
	struct inode *inode;
	struct shmem_sb_info *sbinfo;
	int err = -ENOMEM;

	/* Round up to L1_CACHE_BYTES to resist false sharing */
	sbinfo = kzalloc(max((int)sizeof(struct shmem_sb_info),
				L1_CACHE_BYTES), GFP_KERNEL);
	if (!sbinfo)
		return -ENOMEM;

	sbinfo->mode = S_IRWXUGO | S_ISVTX;
	sbinfo->uid = current_fsuid();
	sbinfo->gid = current_fsgid();
	sb->s_fs_info = sbinfo;

#ifdef CONFIG_TMPFS
	/*
	 * Per default we only allow half of the physical ram per
	 * tmpfs instance, limiting inodes to one per page of lowmem;
	 * but the internal instance is left unlimited.
	 */
	if (!(sb->s_flags & MS_KERNMOUNT)) {
		sbinfo->max_blocks = shmem_default_max_blocks();
		sbinfo->max_inodes = shmem_default_max_inodes();
		if (shmem_parse_options(data, sbinfo, false)) {
			err = -EINVAL;
			goto failed;
		}
	} else {
		sb->s_flags |= MS_NOUSER;
	}
	sb->s_export_op = &shmem_export_ops;
	sb->s_flags |= MS_NOSEC;
#else
	sb->s_flags |= MS_NOUSER;
#endif

	spin_lock_init(&sbinfo->stat_lock);
	if (percpu_counter_init(&sbinfo->used_blocks, 0))
		goto failed;
	sbinfo->free_inodes = sbinfo->max_inodes;

	sb->s_maxbytes = MAX_LFS_FILESIZE;
	sb->s_blocksize = PAGE_CACHE_SIZE;
	sb->s_blocksize_bits = PAGE_CACHE_SHIFT;
	sb->s_magic = TMPFS_MAGIC;
	sb->s_op = &shmem_ops;
	sb->s_time_gran = 1;
#ifdef CONFIG_TMPFS_XATTR
	sb->s_xattr = shmem_xattr_handlers;
#endif
#ifdef CONFIG_TMPFS_POSIX_ACL
	sb->s_flags |= MS_POSIXACL;
#endif

	inode = shmem_get_inode(sb, NULL, S_IFDIR | sbinfo->mode, 0, VM_NORESERVE);
	if (!inode)
		goto failed;
	inode->i_uid = sbinfo->uid;
	inode->i_gid = sbinfo->gid;
	sb->s_root = d_make_root(inode);
	if (!sb->s_root)
		goto failed;
	return 0;

failed:
	shmem_put_super(sb);
	return err;
}

static struct kmem_cache *shmem_inode_cachep;

static struct inode *shmem_alloc_inode(struct super_block *sb)
{
	struct shmem_inode_info *info;
	info = kmem_cache_alloc(shmem_inode_cachep, GFP_KERNEL);
	if (!info)
		return NULL;
	return &info->vfs_inode;
}

static void shmem_destroy_callback(struct rcu_head *head)
{
	struct inode *inode = container_of(head, struct inode, i_rcu);
	kmem_cache_free(shmem_inode_cachep, SHMEM_I(inode));
}

static void shmem_destroy_inode(struct inode *inode)
{
	if (S_ISREG(inode->i_mode))
		mpol_free_shared_policy(&SHMEM_I(inode)->policy);
	call_rcu(&inode->i_rcu, shmem_destroy_callback);
}

static void shmem_init_inode(void *foo)
{
	struct shmem_inode_info *info = foo;
	inode_init_once(&info->vfs_inode);
}

static int shmem_init_inodecache(void)
{
	shmem_inode_cachep = kmem_cache_create("shmem_inode_cache",
				sizeof(struct shmem_inode_info),
				0, SLAB_PANIC, shmem_init_inode);
	return 0;
}

static void shmem_destroy_inodecache(void)
{
	kmem_cache_destroy(shmem_inode_cachep);
}

static const struct address_space_operations shmem_aops = {
	.writepage	= shmem_writepage,
	.set_page_dirty	= __set_page_dirty_no_writeback,
#ifdef CONFIG_TMPFS
	.write_begin	= shmem_write_begin,
	.write_end	= shmem_write_end,
#endif
	.migratepage	= migrate_page,
	.error_remove_page = generic_error_remove_page,
};

static const struct file_operations shmem_file_operations = {
	.mmap		= shmem_mmap,
#ifdef CONFIG_TMPFS
	.llseek		= shmem_file_llseek,
	.read		= new_sync_read,
	.write		= new_sync_write,
	.read_iter	= shmem_file_read_iter,
	.write_iter	= generic_file_write_iter,
	.fsync		= noop_fsync,
	.splice_read	= shmem_file_splice_read,
	.splice_write	= iter_file_splice_write,
	.fallocate	= shmem_fallocate,
#endif
};

static const struct inode_operations shmem_inode_operations = {
	.setattr	= shmem_setattr,
#ifdef CONFIG_TMPFS_XATTR
	.setxattr	= shmem_setxattr,
	.getxattr	= shmem_getxattr,
	.listxattr	= shmem_listxattr,
	.removexattr	= shmem_removexattr,
	.set_acl	= simple_set_acl,
#endif
};

static const struct inode_operations shmem_dir_inode_operations = {
#ifdef CONFIG_TMPFS
	.create		= shmem_create,
	.lookup		= simple_lookup,
	.link		= shmem_link,
	.unlink		= shmem_unlink,
	.symlink	= shmem_symlink,
	.mkdir		= shmem_mkdir,
	.rmdir		= shmem_rmdir,
	.mknod		= shmem_mknod,
	.rename2	= shmem_rename2,
	.tmpfile	= shmem_tmpfile,
#endif
#ifdef CONFIG_TMPFS_XATTR
	.setxattr	= shmem_setxattr,
	.getxattr	= shmem_getxattr,
	.listxattr	= shmem_listxattr,
	.removexattr	= shmem_removexattr,
#endif
#ifdef CONFIG_TMPFS_POSIX_ACL
	.setattr	= shmem_setattr,
	.set_acl	= simple_set_acl,
#endif
};

static const struct inode_operations shmem_special_inode_operations = {
#ifdef CONFIG_TMPFS_XATTR
	.setxattr	= shmem_setxattr,
	.getxattr	= shmem_getxattr,
	.listxattr	= shmem_listxattr,
	.removexattr	= shmem_removexattr,
#endif
#ifdef CONFIG_TMPFS_POSIX_ACL
	.setattr	= shmem_setattr,
	.set_acl	= simple_set_acl,
#endif
};

static const struct super_operations shmem_ops = {
	.alloc_inode	= shmem_alloc_inode,
	.destroy_inode	= shmem_destroy_inode,
#ifdef CONFIG_TMPFS
	.statfs		= shmem_statfs,
	.remount_fs	= shmem_remount_fs,
	.show_options	= shmem_show_options,
#endif
	.evict_inode	= shmem_evict_inode,
	.drop_inode	= generic_delete_inode,
	.put_super	= shmem_put_super,
};

static const struct vm_operations_struct shmem_vm_ops = {
	.fault		= shmem_fault,
	.map_pages	= filemap_map_pages,
#ifdef CONFIG_NUMA
	.set_policy     = shmem_set_policy,
	.get_policy     = shmem_get_policy,
#endif
	.remap_pages	= generic_file_remap_pages,
};

static struct dentry *shmem_mount(struct file_system_type *fs_type,
	int flags, const char *dev_name, void *data)
{
	return mount_nodev(fs_type, flags, data, shmem_fill_super);
}

static struct file_system_type shmem_fs_type = {
	.owner		= THIS_MODULE,
	.name		= "tmpfs",
	.mount		= shmem_mount,
	.kill_sb	= kill_litter_super,
	.fs_flags	= FS_USERNS_MOUNT,
};

int __init shmem_init(void)
{
	int error;

	/* If rootfs called this, don't re-init */
	if (shmem_inode_cachep)
		return 0;

	error = bdi_init(&shmem_backing_dev_info);
	if (error)
		goto out4;

	error = shmem_init_inodecache();
	if (error)
		goto out3;

	error = register_filesystem(&shmem_fs_type);
	if (error) {
		printk(KERN_ERR "Could not register tmpfs\n");
		goto out2;
	}

	shm_mnt = kern_mount(&shmem_fs_type);
	if (IS_ERR(shm_mnt)) {
		error = PTR_ERR(shm_mnt);
		printk(KERN_ERR "Could not kern_mount tmpfs\n");
		goto out1;
	}
	return 0;

out1:
	unregister_filesystem(&shmem_fs_type);
out2:
	shmem_destroy_inodecache();
out3:
	bdi_destroy(&shmem_backing_dev_info);
out4:
	shm_mnt = ERR_PTR(error);
	return error;
}

#else /* !CONFIG_SHMEM */

/*
 * tiny-shmem: simple shmemfs and tmpfs using ramfs code
 *
 * This is intended for small system where the benefits of the full
 * shmem code (swap-backed and resource-limited) are outweighed by
 * their complexity. On systems without swap this code should be
 * effectively equivalent, but much lighter weight.
 */

static struct file_system_type shmem_fs_type = {
	.name		= "tmpfs",
	.mount		= ramfs_mount,
	.kill_sb	= kill_litter_super,
	.fs_flags	= FS_USERNS_MOUNT,
};

int __init shmem_init(void)
{
	BUG_ON(register_filesystem(&shmem_fs_type) != 0);

	shm_mnt = kern_mount(&shmem_fs_type);
	BUG_ON(IS_ERR(shm_mnt));

	return 0;
}

int shmem_unuse(swp_entry_t swap, struct page *page)
{
	return 0;
}

int shmem_lock(struct file *file, int lock, struct user_struct *user)
{
	return 0;
}

void shmem_unlock_mapping(struct address_space *mapping)
{
}

void shmem_truncate_range(struct inode *inode, loff_t lstart, loff_t lend)
{
	truncate_inode_pages_range(inode->i_mapping, lstart, lend);
}
EXPORT_SYMBOL_GPL(shmem_truncate_range);

#define shmem_vm_ops				generic_file_vm_ops
#define shmem_file_operations			ramfs_file_operations
#define shmem_get_inode(sb, dir, mode, dev, flags)	ramfs_get_inode(sb, dir, mode, dev)
#define shmem_acct_size(flags, size)		0
#define shmem_unacct_size(flags, size)		do {} while (0)

#endif /* CONFIG_SHMEM */

/* common code */

static struct dentry_operations anon_ops = {
	.d_dname = simple_dname
};

static struct file *__shmem_file_setup(const char *name, loff_t size,
				       unsigned long flags, unsigned int i_flags)
{
	struct file *res;
	struct inode *inode;
	struct path path;
	struct super_block *sb;
	struct qstr this;

	if (IS_ERR(shm_mnt))
		return ERR_CAST(shm_mnt);

	if (size < 0 || size > MAX_LFS_FILESIZE)
		return ERR_PTR(-EINVAL);

	if (shmem_acct_size(flags, size))
		return ERR_PTR(-ENOMEM);

	res = ERR_PTR(-ENOMEM);
	this.name = name;
	this.len = strlen(name);
	this.hash = 0; /* will go */
	sb = shm_mnt->mnt_sb;
	path.mnt = mntget(shm_mnt);
	path.dentry = d_alloc_pseudo(sb, &this);
	if (!path.dentry)
		goto put_memory;
	d_set_d_op(path.dentry, &anon_ops);

	res = ERR_PTR(-ENOSPC);
	inode = shmem_get_inode(sb, NULL, S_IFREG | S_IRWXUGO, 0, flags);
	if (!inode)
		goto put_memory;

	inode->i_flags |= i_flags;
	d_instantiate(path.dentry, inode);
	inode->i_size = size;
	clear_nlink(inode);	/* It is unlinked */
	res = ERR_PTR(ramfs_nommu_expand_for_mapping(inode, size));
	if (IS_ERR(res))
		goto put_path;

	res = alloc_file(&path, FMODE_WRITE | FMODE_READ,
		  &shmem_file_operations);
	if (IS_ERR(res))
		goto put_path;

	return res;

put_memory:
	shmem_unacct_size(flags, size);
put_path:
	path_put(&path);
	return res;
}

/**
 * shmem_kernel_file_setup - get an unlinked file living in tmpfs which must be
 * 	kernel internal.  There will be NO LSM permission checks against the
 * 	underlying inode.  So users of this interface must do LSM checks at a
 * 	higher layer.  The one user is the big_key implementation.  LSM checks
 * 	are provided at the key level rather than the inode level.
 * @name: name for dentry (to be seen in /proc/<pid>/maps
 * @size: size to be set for the file
 * @flags: VM_NORESERVE suppresses pre-accounting of the entire object size
 */
struct file *shmem_kernel_file_setup(const char *name, loff_t size, unsigned long flags)
{
	return __shmem_file_setup(name, size, flags, S_PRIVATE);
}

/**
 * shmem_file_setup - get an unlinked file living in tmpfs
 * @name: name for dentry (to be seen in /proc/<pid>/maps
 * @size: size to be set for the file
 * @flags: VM_NORESERVE suppresses pre-accounting of the entire object size
 */
struct file *shmem_file_setup(const char *name, loff_t size, unsigned long flags)
{
	return __shmem_file_setup(name, size, flags, 0);
}
EXPORT_SYMBOL_GPL(shmem_file_setup);

/**
 * shmem_zero_setup - setup a shared anonymous mapping
 * @vma: the vma to be mmapped is prepared by do_mmap_pgoff
 */
int shmem_zero_setup(struct vm_area_struct *vma)
{
	struct file *file;
	loff_t size = vma->vm_end - vma->vm_start;

	file = shmem_file_setup("dev/zero", size, vma->vm_flags);
	if (IS_ERR(file))
		return PTR_ERR(file);

	if (vma->vm_file)
		fput(vma->vm_file);
	vma->vm_file = file;
	vma->vm_ops = &shmem_vm_ops;
	return 0;
}

/**
 * shmem_read_mapping_page_gfp - read into page cache, using specified page allocation flags.
 * @mapping:	the page's address_space
 * @index:	the page index
 * @gfp:	the page allocator flags to use if allocating
 *
 * This behaves as a tmpfs "read_cache_page_gfp(mapping, index, gfp)",
 * with any new page allocations done using the specified allocation flags.
 * But read_cache_page_gfp() uses the ->readpage() method: which does not
 * suit tmpfs, since it may have pages in swapcache, and needs to find those
 * for itself; although drivers/gpu/drm i915 and ttm rely upon this support.
 *
 * i915_gem_object_get_pages_gtt() mixes __GFP_NORETRY | __GFP_NOWARN in
 * with the mapping_gfp_mask(), to avoid OOMing the machine unnecessarily.
 */
struct page *shmem_read_mapping_page_gfp(struct address_space *mapping,
					 pgoff_t index, gfp_t gfp)
{
#ifdef CONFIG_SHMEM
	struct inode *inode = mapping->host;
	struct page *page;
	int error;

	BUG_ON(mapping->a_ops != &shmem_aops);
	error = shmem_getpage_gfp(inode, index, &page, SGP_CACHE, gfp, NULL);
	if (error)
		page = ERR_PTR(error);
	else
		unlock_page(page);
	return page;
#else
	/*
	 * The tiny !SHMEM case uses ramfs without swap
	 */
	return read_cache_page_gfp(mapping, index, gfp);
#endif
}
EXPORT_SYMBOL_GPL(shmem_read_mapping_page_gfp);<|MERGE_RESOLUTION|>--- conflicted
+++ resolved
@@ -493,10 +493,6 @@
 			index = start;
 			continue;
 		}
-<<<<<<< HEAD
-		mem_cgroup_uncharge_start();
-=======
->>>>>>> 76e14884
 		for (i = 0; i < pagevec_count(&pvec); i++) {
 			struct page *page = pvec.pages[i];
 
@@ -1315,11 +1311,7 @@
 
 			shmem_falloc_waitq = shmem_falloc->waitq;
 			prepare_to_wait(shmem_falloc_waitq, &shmem_fault_wait,
-<<<<<<< HEAD
 					TASK_UNINTERRUPTIBLE);
-=======
-					TASK_KILLABLE);
->>>>>>> 76e14884
 			spin_unlock(&inode->i_lock);
 			schedule();
 
