/*
 *  linux/mm/page_alloc.c
 *
 *  Manages the free list, the system allocates free pages here.
 *  Note that kmalloc() lives in slab.c
 *
 *  Copyright (C) 1991, 1992, 1993, 1994  Linus Torvalds
 *  Swap reorganised 29.12.95, Stephen Tweedie
 *  Support of BIGMEM added by Gerhard Wichert, Siemens AG, July 1999
 *  Reshaped it to be a zoned allocator, Ingo Molnar, Red Hat, 1999
 *  Discontiguous memory support, Kanoj Sarcar, SGI, Nov 1999
 *  Zone balancing, Kanoj Sarcar, SGI, Jan 2000
 *  Per cpu hot/cold page lists, bulk allocation, Martin J. Bligh, Sept 2002
 *          (lots of bits borrowed from Ingo Molnar & Andrew Morton)
 */

#include <linux/stddef.h>
#include <linux/mm.h>
#include <linux/swap.h>
#include <linux/interrupt.h>
#include <linux/pagemap.h>
#include <linux/jiffies.h>
#include <linux/bootmem.h>
#include <linux/memblock.h>
#include <linux/compiler.h>
#include <linux/kernel.h>
#include <linux/kmemcheck.h>
#include <linux/module.h>
#include <linux/suspend.h>
#include <linux/pagevec.h>
#include <linux/blkdev.h>
#include <linux/slab.h>
#include <linux/ratelimit.h>
#include <linux/oom.h>
#include <linux/notifier.h>
#include <linux/topology.h>
#include <linux/sysctl.h>
#include <linux/cpu.h>
#include <linux/cpuset.h>
#include <linux/memory_hotplug.h>
#include <linux/nodemask.h>
#include <linux/vmalloc.h>
#include <linux/vmstat.h>
#include <linux/mempolicy.h>
#include <linux/stop_machine.h>
#include <linux/sort.h>
#include <linux/pfn.h>
#include <linux/backing-dev.h>
#include <linux/fault-inject.h>
#include <linux/page-isolation.h>
#include <linux/page_cgroup.h>
#include <linux/debugobjects.h>
#include <linux/kmemleak.h>
#include <linux/compaction.h>
#include <trace/events/kmem.h>
#include <linux/prefetch.h>
#include <linux/mm_inline.h>
#include <linux/migrate.h>
#include <linux/page-debug-flags.h>
#include <linux/hugetlb.h>
#include <linux/sched/rt.h>

#include <asm/sections.h>
#include <asm/tlbflush.h>
#include <asm/div64.h>
#include "internal.h"

/* prevent >1 _updater_ of zone percpu pageset ->high and ->batch fields */
static DEFINE_MUTEX(pcp_batch_high_lock);
#define MIN_PERCPU_PAGELIST_FRACTION	(8)

#ifdef CONFIG_USE_PERCPU_NUMA_NODE_ID
DEFINE_PER_CPU(int, numa_node);
EXPORT_PER_CPU_SYMBOL(numa_node);
#endif

#ifdef CONFIG_HAVE_MEMORYLESS_NODES
/*
 * N.B., Do NOT reference the '_numa_mem_' per cpu variable directly.
 * It will not be defined when CONFIG_HAVE_MEMORYLESS_NODES is not defined.
 * Use the accessor functions set_numa_mem(), numa_mem_id() and cpu_to_mem()
 * defined in <linux/topology.h>.
 */
DEFINE_PER_CPU(int, _numa_mem_);		/* Kernel "local memory" node */
EXPORT_PER_CPU_SYMBOL(_numa_mem_);
int _node_numa_mem_[MAX_NUMNODES];
#endif

/*
 * Array of node states.
 */
nodemask_t node_states[NR_NODE_STATES] __read_mostly = {
	[N_POSSIBLE] = NODE_MASK_ALL,
	[N_ONLINE] = { { [0] = 1UL } },
#ifndef CONFIG_NUMA
	[N_NORMAL_MEMORY] = { { [0] = 1UL } },
#ifdef CONFIG_HIGHMEM
	[N_HIGH_MEMORY] = { { [0] = 1UL } },
#endif
#ifdef CONFIG_MOVABLE_NODE
	[N_MEMORY] = { { [0] = 1UL } },
#endif
	[N_CPU] = { { [0] = 1UL } },
#endif	/* NUMA */
};
EXPORT_SYMBOL(node_states);

/* Protect totalram_pages and zone->managed_pages */
static DEFINE_SPINLOCK(managed_page_count_lock);

unsigned long totalram_pages __read_mostly;
unsigned long totalreserve_pages __read_mostly;
/*
 * When calculating the number of globally allowed dirty pages, there
 * is a certain number of per-zone reserves that should not be
 * considered dirtyable memory.  This is the sum of those reserves
 * over all existing zones that contribute dirtyable memory.
 */
unsigned long dirty_balance_reserve __read_mostly;

int percpu_pagelist_fraction;
gfp_t gfp_allowed_mask __read_mostly = GFP_BOOT_MASK;

#ifdef CONFIG_PM_SLEEP
/*
 * The following functions are used by the suspend/hibernate code to temporarily
 * change gfp_allowed_mask in order to avoid using I/O during memory allocations
 * while devices are suspended.  To avoid races with the suspend/hibernate code,
 * they should always be called with pm_mutex held (gfp_allowed_mask also should
 * only be modified with pm_mutex held, unless the suspend/hibernate code is
 * guaranteed not to run in parallel with that modification).
 */

static gfp_t saved_gfp_mask;

void pm_restore_gfp_mask(void)
{
	WARN_ON(!mutex_is_locked(&pm_mutex));
	if (saved_gfp_mask) {
		gfp_allowed_mask = saved_gfp_mask;
		saved_gfp_mask = 0;
	}
}

void pm_restrict_gfp_mask(void)
{
	WARN_ON(!mutex_is_locked(&pm_mutex));
	WARN_ON(saved_gfp_mask);
	saved_gfp_mask = gfp_allowed_mask;
	gfp_allowed_mask &= ~GFP_IOFS;
}

bool pm_suspended_storage(void)
{
	if ((gfp_allowed_mask & GFP_IOFS) == GFP_IOFS)
		return false;
	return true;
}
#endif /* CONFIG_PM_SLEEP */

#ifdef CONFIG_HUGETLB_PAGE_SIZE_VARIABLE
int pageblock_order __read_mostly;
#endif

static void __free_pages_ok(struct page *page, unsigned int order);

/*
 * results with 256, 32 in the lowmem_reserve sysctl:
 *	1G machine -> (16M dma, 800M-16M normal, 1G-800M high)
 *	1G machine -> (16M dma, 784M normal, 224M high)
 *	NORMAL allocation will leave 784M/256 of ram reserved in the ZONE_DMA
 *	HIGHMEM allocation will leave 224M/32 of ram reserved in ZONE_NORMAL
 *	HIGHMEM allocation will (224M+784M)/256 of ram reserved in ZONE_DMA
 *
 * TBD: should special case ZONE_DMA32 machines here - in those we normally
 * don't need any ZONE_NORMAL reservation
 */
int sysctl_lowmem_reserve_ratio[MAX_NR_ZONES-1] = {
#ifdef CONFIG_ZONE_DMA
	 256,
#endif
#ifdef CONFIG_ZONE_DMA32
	 256,
#endif
#ifdef CONFIG_HIGHMEM
	 32,
#endif
	 32,
};

EXPORT_SYMBOL(totalram_pages);

static char * const zone_names[MAX_NR_ZONES] = {
#ifdef CONFIG_ZONE_DMA
	 "DMA",
#endif
#ifdef CONFIG_ZONE_DMA32
	 "DMA32",
#endif
	 "Normal",
#ifdef CONFIG_HIGHMEM
	 "HighMem",
#endif
	 "Movable",
};

int min_free_kbytes = 1024;
int user_min_free_kbytes = -1;

static unsigned long __meminitdata nr_kernel_pages;
static unsigned long __meminitdata nr_all_pages;
static unsigned long __meminitdata dma_reserve;

#ifdef CONFIG_HAVE_MEMBLOCK_NODE_MAP
static unsigned long __meminitdata arch_zone_lowest_possible_pfn[MAX_NR_ZONES];
static unsigned long __meminitdata arch_zone_highest_possible_pfn[MAX_NR_ZONES];
static unsigned long __initdata required_kernelcore;
static unsigned long __initdata required_movablecore;
static unsigned long __meminitdata zone_movable_pfn[MAX_NUMNODES];

/* movable_zone is the "real" zone pages in ZONE_MOVABLE are taken from */
int movable_zone;
EXPORT_SYMBOL(movable_zone);
#endif /* CONFIG_HAVE_MEMBLOCK_NODE_MAP */

#if MAX_NUMNODES > 1
int nr_node_ids __read_mostly = MAX_NUMNODES;
int nr_online_nodes __read_mostly = 1;
EXPORT_SYMBOL(nr_node_ids);
EXPORT_SYMBOL(nr_online_nodes);
#endif

int page_group_by_mobility_disabled __read_mostly;

void set_pageblock_migratetype(struct page *page, int migratetype)
{
	if (unlikely(page_group_by_mobility_disabled &&
		     migratetype < MIGRATE_PCPTYPES))
		migratetype = MIGRATE_UNMOVABLE;

	set_pageblock_flags_group(page, (unsigned long)migratetype,
					PB_migrate, PB_migrate_end);
}

bool oom_killer_disabled __read_mostly;

#ifdef CONFIG_DEBUG_VM
static int page_outside_zone_boundaries(struct zone *zone, struct page *page)
{
	int ret = 0;
	unsigned seq;
	unsigned long pfn = page_to_pfn(page);
	unsigned long sp, start_pfn;

	do {
		seq = zone_span_seqbegin(zone);
		start_pfn = zone->zone_start_pfn;
		sp = zone->spanned_pages;
		if (!zone_spans_pfn(zone, pfn))
			ret = 1;
	} while (zone_span_seqretry(zone, seq));

	if (ret)
		pr_err("page 0x%lx outside node %d zone %s [ 0x%lx - 0x%lx ]\n",
			pfn, zone_to_nid(zone), zone->name,
			start_pfn, start_pfn + sp);

	return ret;
}

static int page_is_consistent(struct zone *zone, struct page *page)
{
	if (!pfn_valid_within(page_to_pfn(page)))
		return 0;
	if (zone != page_zone(page))
		return 0;

	return 1;
}
/*
 * Temporary debugging check for pages not lying within a given zone.
 */
static int bad_range(struct zone *zone, struct page *page)
{
	if (page_outside_zone_boundaries(zone, page))
		return 1;
	if (!page_is_consistent(zone, page))
		return 1;

	return 0;
}
#else
static inline int bad_range(struct zone *zone, struct page *page)
{
	return 0;
}
#endif

static void bad_page(struct page *page, const char *reason,
		unsigned long bad_flags)
{
	static unsigned long resume;
	static unsigned long nr_shown;
	static unsigned long nr_unshown;

	/* Don't complain about poisoned pages */
	if (PageHWPoison(page)) {
		page_mapcount_reset(page); /* remove PageBuddy */
		return;
	}

	/*
	 * Allow a burst of 60 reports, then keep quiet for that minute;
	 * or allow a steady drip of one report per second.
	 */
	if (nr_shown == 60) {
		if (time_before(jiffies, resume)) {
			nr_unshown++;
			goto out;
		}
		if (nr_unshown) {
			printk(KERN_ALERT
			      "BUG: Bad page state: %lu messages suppressed\n",
				nr_unshown);
			nr_unshown = 0;
		}
		nr_shown = 0;
	}
	if (nr_shown++ == 0)
		resume = jiffies + 60 * HZ;

	printk(KERN_ALERT "BUG: Bad page state in process %s  pfn:%05lx\n",
		current->comm, page_to_pfn(page));
	dump_page_badflags(page, reason, bad_flags);

	print_modules();
	dump_stack();
out:
	/* Leave bad fields for debug, except PageBuddy could make trouble */
	page_mapcount_reset(page); /* remove PageBuddy */
	add_taint(TAINT_BAD_PAGE, LOCKDEP_NOW_UNRELIABLE);
}

/*
 * Higher-order pages are called "compound pages".  They are structured thusly:
 *
 * The first PAGE_SIZE page is called the "head page".
 *
 * The remaining PAGE_SIZE pages are called "tail pages".
 *
 * All pages have PG_compound set.  All tail pages have their ->first_page
 * pointing at the head page.
 *
 * The first tail page's ->lru.next holds the address of the compound page's
 * put_page() function.  Its ->lru.prev holds the order of allocation.
 * This usage means that zero-order pages may not be compound.
 */

static void free_compound_page(struct page *page)
{
	__free_pages_ok(page, compound_order(page));
}

void prep_compound_page(struct page *page, unsigned long order)
{
	int i;
	int nr_pages = 1 << order;

	set_compound_page_dtor(page, free_compound_page);
	set_compound_order(page, order);
	__SetPageHead(page);
	for (i = 1; i < nr_pages; i++) {
		struct page *p = page + i;
		set_page_count(p, 0);
		p->first_page = page;
		/* Make sure p->first_page is always valid for PageTail() */
		smp_wmb();
		__SetPageTail(p);
	}
}

/* update __split_huge_page_refcount if you change this function */
static int destroy_compound_page(struct page *page, unsigned long order)
{
	int i;
	int nr_pages = 1 << order;
	int bad = 0;

	if (unlikely(compound_order(page) != order)) {
		bad_page(page, "wrong compound order", 0);
		bad++;
	}

	__ClearPageHead(page);

	for (i = 1; i < nr_pages; i++) {
		struct page *p = page + i;

		if (unlikely(!PageTail(p))) {
			bad_page(page, "PageTail not set", 0);
			bad++;
		} else if (unlikely(p->first_page != page)) {
			bad_page(page, "first_page not consistent", 0);
			bad++;
		}
		__ClearPageTail(p);
	}

	return bad;
}

static inline void prep_zero_page(struct page *page, unsigned int order,
							gfp_t gfp_flags)
{
	int i;

	/*
	 * clear_highpage() will use KM_USER0, so it's a bug to use __GFP_ZERO
	 * and __GFP_HIGHMEM from hard or soft interrupt context.
	 */
	VM_BUG_ON((gfp_flags & __GFP_HIGHMEM) && in_interrupt());
	for (i = 0; i < (1 << order); i++)
		clear_highpage(page + i);
}

#ifdef CONFIG_DEBUG_PAGEALLOC
unsigned int _debug_guardpage_minorder;

static int __init debug_guardpage_minorder_setup(char *buf)
{
	unsigned long res;

	if (kstrtoul(buf, 10, &res) < 0 ||  res > MAX_ORDER / 2) {
		printk(KERN_ERR "Bad debug_guardpage_minorder value\n");
		return 0;
	}
	_debug_guardpage_minorder = res;
	printk(KERN_INFO "Setting debug_guardpage_minorder to %lu\n", res);
	return 0;
}
__setup("debug_guardpage_minorder=", debug_guardpage_minorder_setup);

static inline void set_page_guard_flag(struct page *page)
{
	__set_bit(PAGE_DEBUG_FLAG_GUARD, &page->debug_flags);
}

static inline void clear_page_guard_flag(struct page *page)
{
	__clear_bit(PAGE_DEBUG_FLAG_GUARD, &page->debug_flags);
}
#else
static inline void set_page_guard_flag(struct page *page) { }
static inline void clear_page_guard_flag(struct page *page) { }
#endif

static inline void set_page_order(struct page *page, unsigned int order)
{
	set_page_private(page, order);
	__SetPageBuddy(page);
}

static inline void rmv_page_order(struct page *page)
{
	__ClearPageBuddy(page);
	set_page_private(page, 0);
}

/*
 * Locate the struct page for both the matching buddy in our
 * pair (buddy1) and the combined O(n+1) page they form (page).
 *
 * 1) Any buddy B1 will have an order O twin B2 which satisfies
 * the following equation:
 *     B2 = B1 ^ (1 << O)
 * For example, if the starting buddy (buddy2) is #8 its order
 * 1 buddy is #10:
 *     B2 = 8 ^ (1 << 1) = 8 ^ 2 = 10
 *
 * 2) Any buddy B will have an order O+1 parent P which
 * satisfies the following equation:
 *     P = B & ~(1 << O)
 *
 * Assumption: *_mem_map is contiguous at least up to MAX_ORDER
 */
static inline unsigned long
__find_buddy_index(unsigned long page_idx, unsigned int order)
{
	return page_idx ^ (1 << order);
}

/*
 * This function checks whether a page is free && is the buddy
 * we can do coalesce a page and its buddy if
 * (a) the buddy is not in a hole &&
 * (b) the buddy is in the buddy system &&
 * (c) a page and its buddy have the same order &&
 * (d) a page and its buddy are in the same zone.
 *
 * For recording whether a page is in the buddy system, we set ->_mapcount
 * PAGE_BUDDY_MAPCOUNT_VALUE.
 * Setting, clearing, and testing _mapcount PAGE_BUDDY_MAPCOUNT_VALUE is
 * serialized by zone->lock.
 *
 * For recording page's order, we use page_private(page).
 */
static inline int page_is_buddy(struct page *page, struct page *buddy,
							unsigned int order)
{
	if (!pfn_valid_within(page_to_pfn(buddy)))
		return 0;

	if (page_is_guard(buddy) && page_order(buddy) == order) {
		VM_BUG_ON_PAGE(page_count(buddy) != 0, buddy);

		if (page_zone_id(page) != page_zone_id(buddy))
			return 0;

		return 1;
	}

	if (PageBuddy(buddy) && page_order(buddy) == order) {
		VM_BUG_ON_PAGE(page_count(buddy) != 0, buddy);

		/*
		 * zone check is done late to avoid uselessly
		 * calculating zone/node ids for pages that could
		 * never merge.
		 */
		if (page_zone_id(page) != page_zone_id(buddy))
			return 0;

		return 1;
	}
	return 0;
}

/*
 * Freeing function for a buddy system allocator.
 *
 * The concept of a buddy system is to maintain direct-mapped table
 * (containing bit values) for memory blocks of various "orders".
 * The bottom level table contains the map for the smallest allocatable
 * units of memory (here, pages), and each level above it describes
 * pairs of units from the levels below, hence, "buddies".
 * At a high level, all that happens here is marking the table entry
 * at the bottom level available, and propagating the changes upward
 * as necessary, plus some accounting needed to play nicely with other
 * parts of the VM system.
 * At each level, we keep a list of pages, which are heads of continuous
 * free pages of length of (1 << order) and marked with _mapcount
 * PAGE_BUDDY_MAPCOUNT_VALUE. Page's order is recorded in page_private(page)
 * field.
 * So when we are allocating or freeing one, we can derive the state of the
 * other.  That is, if we allocate a small block, and both were
 * free, the remainder of the region must be split into blocks.
 * If a block is freed, and its buddy is also free, then this
 * triggers coalescing into a block of larger size.
 *
 * -- nyc
 */

static inline void __free_one_page(struct page *page,
		unsigned long pfn,
		struct zone *zone, unsigned int order,
		int migratetype)
{
	unsigned long page_idx;
	unsigned long combined_idx;
	unsigned long uninitialized_var(buddy_idx);
	struct page *buddy;

	VM_BUG_ON(!zone_is_initialized(zone));

	if (unlikely(PageCompound(page)))
		if (unlikely(destroy_compound_page(page, order)))
			return;

	VM_BUG_ON(migratetype == -1);

	page_idx = pfn & ((1 << MAX_ORDER) - 1);

	VM_BUG_ON_PAGE(page_idx & ((1 << order) - 1), page);
	VM_BUG_ON_PAGE(bad_range(zone, page), page);

	while (order < MAX_ORDER-1) {
		buddy_idx = __find_buddy_index(page_idx, order);
		buddy = page + (buddy_idx - page_idx);
		if (!page_is_buddy(page, buddy, order))
			break;
		/*
		 * Our buddy is free or it is CONFIG_DEBUG_PAGEALLOC guard page,
		 * merge with it and move up one order.
		 */
		if (page_is_guard(buddy)) {
			clear_page_guard_flag(buddy);
			set_page_private(page, 0);
			__mod_zone_freepage_state(zone, 1 << order,
						  migratetype);
		} else {
			list_del(&buddy->lru);
			zone->free_area[order].nr_free--;
			rmv_page_order(buddy);
		}
		combined_idx = buddy_idx & page_idx;
		page = page + (combined_idx - page_idx);
		page_idx = combined_idx;
		order++;
	}
	set_page_order(page, order);

	/*
	 * If this is not the largest possible page, check if the buddy
	 * of the next-highest order is free. If it is, it's possible
	 * that pages are being freed that will coalesce soon. In case,
	 * that is happening, add the free page to the tail of the list
	 * so it's less likely to be used soon and more likely to be merged
	 * as a higher order page
	 */
	if ((order < MAX_ORDER-2) && pfn_valid_within(page_to_pfn(buddy))) {
		struct page *higher_page, *higher_buddy;
		combined_idx = buddy_idx & page_idx;
		higher_page = page + (combined_idx - page_idx);
		buddy_idx = __find_buddy_index(combined_idx, order + 1);
		higher_buddy = higher_page + (buddy_idx - combined_idx);
		if (page_is_buddy(higher_page, higher_buddy, order + 1)) {
			list_add_tail(&page->lru,
				&zone->free_area[order].free_list[migratetype]);
			goto out;
		}
	}

	list_add(&page->lru, &zone->free_area[order].free_list[migratetype]);
out:
	zone->free_area[order].nr_free++;
}

static inline int free_pages_check(struct page *page)
{
	const char *bad_reason = NULL;
	unsigned long bad_flags = 0;

	if (unlikely(page_mapcount(page)))
		bad_reason = "nonzero mapcount";
	if (unlikely(page->mapping != NULL))
		bad_reason = "non-NULL mapping";
	if (unlikely(atomic_read(&page->_count) != 0))
		bad_reason = "nonzero _count";
	if (unlikely(page->flags & PAGE_FLAGS_CHECK_AT_FREE)) {
		bad_reason = "PAGE_FLAGS_CHECK_AT_FREE flag(s) set";
		bad_flags = PAGE_FLAGS_CHECK_AT_FREE;
	}
	if (unlikely(mem_cgroup_bad_page_check(page)))
		bad_reason = "cgroup check failed";
	if (unlikely(bad_reason)) {
		bad_page(page, bad_reason, bad_flags);
		return 1;
	}
	page_cpupid_reset_last(page);
	if (page->flags & PAGE_FLAGS_CHECK_AT_PREP)
		page->flags &= ~PAGE_FLAGS_CHECK_AT_PREP;
	return 0;
}

/*
 * Frees a number of pages from the PCP lists
 * Assumes all pages on list are in same zone, and of same order.
 * count is the number of pages to free.
 *
 * If the zone was previously in an "all pages pinned" state then look to
 * see if this freeing clears that state.
 *
 * And clear the zone's pages_scanned counter, to hold off the "all pages are
 * pinned" detection logic.
 */
static void free_pcppages_bulk(struct zone *zone, int count,
					struct per_cpu_pages *pcp)
{
	int migratetype = 0;
	int batch_free = 0;
	int to_free = count;
	unsigned long nr_scanned;

	spin_lock(&zone->lock);
	nr_scanned = zone_page_state(zone, NR_PAGES_SCANNED);
	if (nr_scanned)
		__mod_zone_page_state(zone, NR_PAGES_SCANNED, -nr_scanned);

	while (to_free) {
		struct page *page;
		struct list_head *list;

		/*
		 * Remove pages from lists in a round-robin fashion. A
		 * batch_free count is maintained that is incremented when an
		 * empty list is encountered.  This is so more pages are freed
		 * off fuller lists instead of spinning excessively around empty
		 * lists
		 */
		do {
			batch_free++;
			if (++migratetype == MIGRATE_PCPTYPES)
				migratetype = 0;
			list = &pcp->lists[migratetype];
		} while (list_empty(list));

		/* This is the only non-empty list. Free them all. */
		if (batch_free == MIGRATE_PCPTYPES)
			batch_free = to_free;

		do {
			int mt;	/* migratetype of the to-be-freed page */

			page = list_entry(list->prev, struct page, lru);
			/* must delete as __free_one_page list manipulates */
			list_del(&page->lru);
			mt = get_freepage_migratetype(page);
			/* MIGRATE_MOVABLE list may include MIGRATE_RESERVEs */
			__free_one_page(page, page_to_pfn(page), zone, 0, mt);
			trace_mm_page_pcpu_drain(page, 0, mt);
			if (likely(!is_migrate_isolate_page(page))) {
				__mod_zone_page_state(zone, NR_FREE_PAGES, 1);
				if (is_migrate_cma(mt))
					__mod_zone_page_state(zone, NR_FREE_CMA_PAGES, 1);
			}
		} while (--to_free && --batch_free && !list_empty(list));
	}
	spin_unlock(&zone->lock);
}

static void free_one_page(struct zone *zone,
				struct page *page, unsigned long pfn,
				unsigned int order,
				int migratetype)
{
	unsigned long nr_scanned;
	spin_lock(&zone->lock);
	nr_scanned = zone_page_state(zone, NR_PAGES_SCANNED);
	if (nr_scanned)
		__mod_zone_page_state(zone, NR_PAGES_SCANNED, -nr_scanned);

	__free_one_page(page, pfn, zone, order, migratetype);
	if (unlikely(!is_migrate_isolate(migratetype)))
		__mod_zone_freepage_state(zone, 1 << order, migratetype);
	spin_unlock(&zone->lock);
}

static bool free_pages_prepare(struct page *page, unsigned int order)
{
	int i;
	int bad = 0;

	trace_mm_page_free(page, order);
	kmemcheck_free_shadow(page, order);

	if (PageAnon(page))
		page->mapping = NULL;
	for (i = 0; i < (1 << order); i++)
		bad += free_pages_check(page + i);
	if (bad)
		return false;

	if (!PageHighMem(page)) {
		debug_check_no_locks_freed(page_address(page),
					   PAGE_SIZE << order);
		debug_check_no_obj_freed(page_address(page),
					   PAGE_SIZE << order);
	}
	arch_free_page(page, order);
	kernel_map_pages(page, 1 << order, 0);

	return true;
}

static void __free_pages_ok(struct page *page, unsigned int order)
{
	unsigned long flags;
	int migratetype;
	unsigned long pfn = page_to_pfn(page);

	if (!free_pages_prepare(page, order))
		return;

	migratetype = get_pfnblock_migratetype(page, pfn);
	local_irq_save(flags);
	__count_vm_events(PGFREE, 1 << order);
	set_freepage_migratetype(page, migratetype);
	free_one_page(page_zone(page), page, pfn, order, migratetype);
	local_irq_restore(flags);
}

void __init __free_pages_bootmem(struct page *page, unsigned int order)
{
	unsigned int nr_pages = 1 << order;
	struct page *p = page;
	unsigned int loop;

	prefetchw(p);
	for (loop = 0; loop < (nr_pages - 1); loop++, p++) {
		prefetchw(p + 1);
		__ClearPageReserved(p);
		set_page_count(p, 0);
	}
	__ClearPageReserved(p);
	set_page_count(p, 0);

	page_zone(page)->managed_pages += nr_pages;
	set_page_refcounted(page);
	__free_pages(page, order);
}

#ifdef CONFIG_CMA
/* Free whole pageblock and set its migration type to MIGRATE_CMA. */
void __init init_cma_reserved_pageblock(struct page *page)
{
	unsigned i = pageblock_nr_pages;
	struct page *p = page;

	do {
		__ClearPageReserved(p);
		set_page_count(p, 0);
	} while (++p, --i);

	set_pageblock_migratetype(page, MIGRATE_CMA);

	if (pageblock_order >= MAX_ORDER) {
		i = pageblock_nr_pages;
		p = page;
		do {
			set_page_refcounted(p);
			__free_pages(p, MAX_ORDER - 1);
			p += MAX_ORDER_NR_PAGES;
		} while (i -= MAX_ORDER_NR_PAGES);
	} else {
		set_page_refcounted(page);
		__free_pages(page, pageblock_order);
	}

	adjust_managed_page_count(page, pageblock_nr_pages);
}
#endif

/*
 * The order of subdivision here is critical for the IO subsystem.
 * Please do not alter this order without good reasons and regression
 * testing. Specifically, as large blocks of memory are subdivided,
 * the order in which smaller blocks are delivered depends on the order
 * they're subdivided in this function. This is the primary factor
 * influencing the order in which pages are delivered to the IO
 * subsystem according to empirical testing, and this is also justified
 * by considering the behavior of a buddy system containing a single
 * large block of memory acted on by a series of small allocations.
 * This behavior is a critical factor in sglist merging's success.
 *
 * -- nyc
 */
static inline void expand(struct zone *zone, struct page *page,
	int low, int high, struct free_area *area,
	int migratetype)
{
	unsigned long size = 1 << high;

	while (high > low) {
		area--;
		high--;
		size >>= 1;
		VM_BUG_ON_PAGE(bad_range(zone, &page[size]), &page[size]);

#ifdef CONFIG_DEBUG_PAGEALLOC
		if (high < debug_guardpage_minorder()) {
			/*
			 * Mark as guard pages (or page), that will allow to
			 * merge back to allocator when buddy will be freed.
			 * Corresponding page table entries will not be touched,
			 * pages will stay not present in virtual address space
			 */
			INIT_LIST_HEAD(&page[size].lru);
			set_page_guard_flag(&page[size]);
			set_page_private(&page[size], high);
			/* Guard pages are not available for any usage */
			__mod_zone_freepage_state(zone, -(1 << high),
						  migratetype);
			continue;
		}
#endif
		list_add(&page[size].lru, &area->free_list[migratetype]);
		area->nr_free++;
		set_page_order(&page[size], high);
	}
}

/*
 * This page is about to be returned from the page allocator
 */
static inline int check_new_page(struct page *page)
{
	const char *bad_reason = NULL;
	unsigned long bad_flags = 0;

	if (unlikely(page_mapcount(page)))
		bad_reason = "nonzero mapcount";
	if (unlikely(page->mapping != NULL))
		bad_reason = "non-NULL mapping";
	if (unlikely(atomic_read(&page->_count) != 0))
		bad_reason = "nonzero _count";
	if (unlikely(page->flags & PAGE_FLAGS_CHECK_AT_PREP)) {
		bad_reason = "PAGE_FLAGS_CHECK_AT_PREP flag set";
		bad_flags = PAGE_FLAGS_CHECK_AT_PREP;
	}
	if (unlikely(mem_cgroup_bad_page_check(page)))
		bad_reason = "cgroup check failed";
	if (unlikely(bad_reason)) {
		bad_page(page, bad_reason, bad_flags);
		return 1;
	}
	return 0;
}

static int prep_new_page(struct page *page, unsigned int order, gfp_t gfp_flags)
{
	int i;

	for (i = 0; i < (1 << order); i++) {
		struct page *p = page + i;
		if (unlikely(check_new_page(p)))
			return 1;
	}

	set_page_private(page, 0);
	set_page_refcounted(page);

	arch_alloc_page(page, order);
	kernel_map_pages(page, 1 << order, 1);

	if (gfp_flags & __GFP_ZERO)
		prep_zero_page(page, order, gfp_flags);

	if (order && (gfp_flags & __GFP_COMP))
		prep_compound_page(page, order);

	return 0;
}

/*
 * Go through the free lists for the given migratetype and remove
 * the smallest available page from the freelists
 */
static inline
struct page *__rmqueue_smallest(struct zone *zone, unsigned int order,
						int migratetype)
{
	unsigned int current_order;
	struct free_area *area;
	struct page *page;

	/* Find a page of the appropriate size in the preferred list */
	for (current_order = order; current_order < MAX_ORDER; ++current_order) {
		area = &(zone->free_area[current_order]);
		if (list_empty(&area->free_list[migratetype]))
			continue;

		page = list_entry(area->free_list[migratetype].next,
							struct page, lru);
		list_del(&page->lru);
		rmv_page_order(page);
		area->nr_free--;
		expand(zone, page, order, current_order, area, migratetype);
		set_freepage_migratetype(page, migratetype);
		return page;
	}

	return NULL;
}


/*
 * This array describes the order lists are fallen back to when
 * the free lists for the desirable migrate type are depleted
 */
static int fallbacks[MIGRATE_TYPES][4] = {
	[MIGRATE_UNMOVABLE]   = { MIGRATE_RECLAIMABLE, MIGRATE_MOVABLE,     MIGRATE_RESERVE },
	[MIGRATE_RECLAIMABLE] = { MIGRATE_UNMOVABLE,   MIGRATE_MOVABLE,     MIGRATE_RESERVE },
#ifdef CONFIG_CMA
	[MIGRATE_MOVABLE]     = { MIGRATE_CMA,         MIGRATE_RECLAIMABLE, MIGRATE_UNMOVABLE, MIGRATE_RESERVE },
	[MIGRATE_CMA]         = { MIGRATE_RESERVE }, /* Never used */
#else
	[MIGRATE_MOVABLE]     = { MIGRATE_RECLAIMABLE, MIGRATE_UNMOVABLE,   MIGRATE_RESERVE },
#endif
	[MIGRATE_RESERVE]     = { MIGRATE_RESERVE }, /* Never used */
#ifdef CONFIG_MEMORY_ISOLATION
	[MIGRATE_ISOLATE]     = { MIGRATE_RESERVE }, /* Never used */
#endif
};

/*
 * Move the free pages in a range to the free lists of the requested type.
 * Note that start_page and end_pages are not aligned on a pageblock
 * boundary. If alignment is required, use move_freepages_block()
 */
int move_freepages(struct zone *zone,
			  struct page *start_page, struct page *end_page,
			  int migratetype)
{
	struct page *page;
	unsigned long order;
	int pages_moved = 0;

#ifndef CONFIG_HOLES_IN_ZONE
	/*
	 * page_zone is not safe to call in this context when
	 * CONFIG_HOLES_IN_ZONE is set. This bug check is probably redundant
	 * anyway as we check zone boundaries in move_freepages_block().
	 * Remove at a later date when no bug reports exist related to
	 * grouping pages by mobility
	 */
	VM_BUG_ON(page_zone(start_page) != page_zone(end_page));
#endif

	for (page = start_page; page <= end_page;) {
		/* Make sure we are not inadvertently changing nodes */
		VM_BUG_ON_PAGE(page_to_nid(page) != zone_to_nid(zone), page);

		if (!pfn_valid_within(page_to_pfn(page))) {
			page++;
			continue;
		}

		if (!PageBuddy(page)) {
			page++;
			continue;
		}

		order = page_order(page);
		list_move(&page->lru,
			  &zone->free_area[order].free_list[migratetype]);
		set_freepage_migratetype(page, migratetype);
		page += 1 << order;
		pages_moved += 1 << order;
	}

	return pages_moved;
}

int move_freepages_block(struct zone *zone, struct page *page,
				int migratetype)
{
	unsigned long start_pfn, end_pfn;
	struct page *start_page, *end_page;

	start_pfn = page_to_pfn(page);
	start_pfn = start_pfn & ~(pageblock_nr_pages-1);
	start_page = pfn_to_page(start_pfn);
	end_page = start_page + pageblock_nr_pages - 1;
	end_pfn = start_pfn + pageblock_nr_pages - 1;

	/* Do not cross zone boundaries */
	if (!zone_spans_pfn(zone, start_pfn))
		start_page = page;
	if (!zone_spans_pfn(zone, end_pfn))
		return 0;

	return move_freepages(zone, start_page, end_page, migratetype);
}

static void change_pageblock_range(struct page *pageblock_page,
					int start_order, int migratetype)
{
	int nr_pageblocks = 1 << (start_order - pageblock_order);

	while (nr_pageblocks--) {
		set_pageblock_migratetype(pageblock_page, migratetype);
		pageblock_page += pageblock_nr_pages;
	}
}

/*
 * If breaking a large block of pages, move all free pages to the preferred
 * allocation list. If falling back for a reclaimable kernel allocation, be
 * more aggressive about taking ownership of free pages.
 *
 * On the other hand, never change migration type of MIGRATE_CMA pageblocks
 * nor move CMA pages to different free lists. We don't want unmovable pages
 * to be allocated from MIGRATE_CMA areas.
 *
 * Returns the new migratetype of the pageblock (or the same old migratetype
 * if it was unchanged).
 */
static int try_to_steal_freepages(struct zone *zone, struct page *page,
				  int start_type, int fallback_type)
{
	int current_order = page_order(page);

	/*
	 * When borrowing from MIGRATE_CMA, we need to release the excess
	 * buddy pages to CMA itself. We also ensure the freepage_migratetype
	 * is set to CMA so it is returned to the correct freelist in case
	 * the page ends up being not actually allocated from the pcp lists.
	 */
	if (is_migrate_cma(fallback_type))
		return fallback_type;

	/* Take ownership for orders >= pageblock_order */
	if (current_order >= pageblock_order) {
		change_pageblock_range(page, current_order, start_type);
		return start_type;
	}

	if (current_order >= pageblock_order / 2 ||
	    start_type == MIGRATE_RECLAIMABLE ||
	    page_group_by_mobility_disabled) {
		int pages;

		pages = move_freepages_block(zone, page, start_type);

		/* Claim the whole block if over half of it is free */
		if (pages >= (1 << (pageblock_order-1)) ||
				page_group_by_mobility_disabled) {

			set_pageblock_migratetype(page, start_type);
			return start_type;
		}

	}

	return fallback_type;
}

/* Remove an element from the buddy allocator from the fallback list */
static inline struct page *
__rmqueue_fallback(struct zone *zone, unsigned int order, int start_migratetype)
{
	struct free_area *area;
	unsigned int current_order;
	struct page *page;
	int migratetype, new_type, i;

	/* Find the largest possible block of pages in the other list */
	for (current_order = MAX_ORDER-1;
				current_order >= order && current_order <= MAX_ORDER-1;
				--current_order) {
		for (i = 0;; i++) {
			migratetype = fallbacks[start_migratetype][i];

			/* MIGRATE_RESERVE handled later if necessary */
			if (migratetype == MIGRATE_RESERVE)
				break;

			area = &(zone->free_area[current_order]);
			if (list_empty(&area->free_list[migratetype]))
				continue;

			page = list_entry(area->free_list[migratetype].next,
					struct page, lru);
			area->nr_free--;

			new_type = try_to_steal_freepages(zone, page,
							  start_migratetype,
							  migratetype);

			/* Remove the page from the freelists */
			list_del(&page->lru);
			rmv_page_order(page);

			expand(zone, page, order, current_order, area,
			       new_type);
			/* The freepage_migratetype may differ from pageblock's
			 * migratetype depending on the decisions in
			 * try_to_steal_freepages. This is OK as long as it does
			 * not differ for MIGRATE_CMA type.
			 */
			set_freepage_migratetype(page, new_type);

			trace_mm_page_alloc_extfrag(page, order, current_order,
				start_migratetype, migratetype, new_type);

			return page;
		}
	}

	return NULL;
}

/*
 * Do the hard work of removing an element from the buddy allocator.
 * Call me with the zone->lock already held.
 */
static struct page *__rmqueue(struct zone *zone, unsigned int order,
						int migratetype)
{
	struct page *page;

retry_reserve:
	page = __rmqueue_smallest(zone, order, migratetype);

	if (unlikely(!page) && migratetype != MIGRATE_RESERVE) {
		page = __rmqueue_fallback(zone, order, migratetype);

		/*
		 * Use MIGRATE_RESERVE rather than fail an allocation. goto
		 * is used because __rmqueue_smallest is an inline function
		 * and we want just one call site
		 */
		if (!page) {
			migratetype = MIGRATE_RESERVE;
			goto retry_reserve;
		}
	}

	trace_mm_page_alloc_zone_locked(page, order, migratetype);
	return page;
}

/*
 * Obtain a specified number of elements from the buddy allocator, all under
 * a single hold of the lock, for efficiency.  Add them to the supplied list.
 * Returns the number of new pages which were placed at *list.
 */
static int rmqueue_bulk(struct zone *zone, unsigned int order,
			unsigned long count, struct list_head *list,
			int migratetype, bool cold)
{
	int i;

	spin_lock(&zone->lock);
	for (i = 0; i < count; ++i) {
		struct page *page = __rmqueue(zone, order, migratetype);
		if (unlikely(page == NULL))
			break;

		/*
		 * Split buddy pages returned by expand() are received here
		 * in physical page order. The page is added to the callers and
		 * list and the list head then moves forward. From the callers
		 * perspective, the linked list is ordered by page number in
		 * some conditions. This is useful for IO devices that can
		 * merge IO requests if the physical pages are ordered
		 * properly.
		 */
		if (likely(!cold))
			list_add(&page->lru, list);
		else
			list_add_tail(&page->lru, list);
		list = &page->lru;
		if (is_migrate_cma(get_freepage_migratetype(page)))
			__mod_zone_page_state(zone, NR_FREE_CMA_PAGES,
					      -(1 << order));
	}
	__mod_zone_page_state(zone, NR_FREE_PAGES, -(i << order));
	spin_unlock(&zone->lock);
	return i;
}

#ifdef CONFIG_NUMA
/*
 * Called from the vmstat counter updater to drain pagesets of this
 * currently executing processor on remote nodes after they have
 * expired.
 *
 * Note that this function must be called with the thread pinned to
 * a single processor.
 */
void drain_zone_pages(struct zone *zone, struct per_cpu_pages *pcp)
{
	unsigned long flags;
	int to_drain, batch;

	local_irq_save(flags);
	batch = ACCESS_ONCE(pcp->batch);
	to_drain = min(pcp->count, batch);
	if (to_drain > 0) {
		free_pcppages_bulk(zone, to_drain, pcp);
		pcp->count -= to_drain;
	}
	local_irq_restore(flags);
}
#endif

/*
 * Drain pages of the indicated processor.
 *
 * The processor must either be the current processor and the
 * thread pinned to the current processor or a processor that
 * is not online.
 */
static void drain_pages(unsigned int cpu)
{
	unsigned long flags;
	struct zone *zone;

	for_each_populated_zone(zone) {
		struct per_cpu_pageset *pset;
		struct per_cpu_pages *pcp;

		local_irq_save(flags);
		pset = per_cpu_ptr(zone->pageset, cpu);

		pcp = &pset->pcp;
		if (pcp->count) {
			free_pcppages_bulk(zone, pcp->count, pcp);
			pcp->count = 0;
		}
		local_irq_restore(flags);
	}
}

/*
 * Spill all of this CPU's per-cpu pages back into the buddy allocator.
 */
void drain_local_pages(void *arg)
{
	drain_pages(smp_processor_id());
}

/*
 * Spill all the per-cpu pages from all CPUs back into the buddy allocator.
 *
 * Note that this code is protected against sending an IPI to an offline
 * CPU but does not guarantee sending an IPI to newly hotplugged CPUs:
 * on_each_cpu_mask() blocks hotplug and won't talk to offlined CPUs but
 * nothing keeps CPUs from showing up after we populated the cpumask and
 * before the call to on_each_cpu_mask().
 */
void drain_all_pages(void)
{
	int cpu;
	struct per_cpu_pageset *pcp;
	struct zone *zone;

	/*
	 * Allocate in the BSS so we wont require allocation in
	 * direct reclaim path for CONFIG_CPUMASK_OFFSTACK=y
	 */
	static cpumask_t cpus_with_pcps;

	/*
	 * We don't care about racing with CPU hotplug event
	 * as offline notification will cause the notified
	 * cpu to drain that CPU pcps and on_each_cpu_mask
	 * disables preemption as part of its processing
	 */
	for_each_online_cpu(cpu) {
		bool has_pcps = false;
		for_each_populated_zone(zone) {
			pcp = per_cpu_ptr(zone->pageset, cpu);
			if (pcp->pcp.count) {
				has_pcps = true;
				break;
			}
		}
		if (has_pcps)
			cpumask_set_cpu(cpu, &cpus_with_pcps);
		else
			cpumask_clear_cpu(cpu, &cpus_with_pcps);
	}
	on_each_cpu_mask(&cpus_with_pcps, drain_local_pages, NULL, 1);
}

#ifdef CONFIG_HIBERNATION

void mark_free_pages(struct zone *zone)
{
	unsigned long pfn, max_zone_pfn;
	unsigned long flags;
	unsigned int order, t;
	struct list_head *curr;

	if (zone_is_empty(zone))
		return;

	spin_lock_irqsave(&zone->lock, flags);

	max_zone_pfn = zone_end_pfn(zone);
	for (pfn = zone->zone_start_pfn; pfn < max_zone_pfn; pfn++)
		if (pfn_valid(pfn)) {
			struct page *page = pfn_to_page(pfn);

			if (!swsusp_page_is_forbidden(page))
				swsusp_unset_page_free(page);
		}

	for_each_migratetype_order(order, t) {
		list_for_each(curr, &zone->free_area[order].free_list[t]) {
			unsigned long i;

			pfn = page_to_pfn(list_entry(curr, struct page, lru));
			for (i = 0; i < (1UL << order); i++)
				swsusp_set_page_free(pfn_to_page(pfn + i));
		}
	}
	spin_unlock_irqrestore(&zone->lock, flags);
}
#endif /* CONFIG_PM */

/*
 * Free a 0-order page
 * cold == true ? free a cold page : free a hot page
 */
void free_hot_cold_page(struct page *page, bool cold)
{
	struct zone *zone = page_zone(page);
	struct per_cpu_pages *pcp;
	unsigned long flags;
	unsigned long pfn = page_to_pfn(page);
	int migratetype;

	if (!free_pages_prepare(page, 0))
		return;

	migratetype = get_pfnblock_migratetype(page, pfn);
	set_freepage_migratetype(page, migratetype);
	local_irq_save(flags);
	__count_vm_event(PGFREE);

	/*
	 * We only track unmovable, reclaimable and movable on pcp lists.
	 * Free ISOLATE pages back to the allocator because they are being
	 * offlined but treat RESERVE as movable pages so we can get those
	 * areas back if necessary. Otherwise, we may have to free
	 * excessively into the page allocator
	 */
	if (migratetype >= MIGRATE_PCPTYPES) {
		if (unlikely(is_migrate_isolate(migratetype))) {
			free_one_page(zone, page, pfn, 0, migratetype);
			goto out;
		}
		migratetype = MIGRATE_MOVABLE;
	}

	pcp = &this_cpu_ptr(zone->pageset)->pcp;
	if (!cold)
		list_add(&page->lru, &pcp->lists[migratetype]);
	else
		list_add_tail(&page->lru, &pcp->lists[migratetype]);
	pcp->count++;
	if (pcp->count >= pcp->high) {
		unsigned long batch = ACCESS_ONCE(pcp->batch);
		free_pcppages_bulk(zone, batch, pcp);
		pcp->count -= batch;
	}

out:
	local_irq_restore(flags);
}

/*
 * Free a list of 0-order pages
 */
void free_hot_cold_page_list(struct list_head *list, bool cold)
{
	struct page *page, *next;

	list_for_each_entry_safe(page, next, list, lru) {
		trace_mm_page_free_batched(page, cold);
		free_hot_cold_page(page, cold);
	}
}

/*
 * split_page takes a non-compound higher-order page, and splits it into
 * n (1<<order) sub-pages: page[0..n]
 * Each sub-page must be freed individually.
 *
 * Note: this is probably too low level an operation for use in drivers.
 * Please consult with lkml before using this in your driver.
 */
void split_page(struct page *page, unsigned int order)
{
	int i;

	VM_BUG_ON_PAGE(PageCompound(page), page);
	VM_BUG_ON_PAGE(!page_count(page), page);

#ifdef CONFIG_KMEMCHECK
	/*
	 * Split shadow pages too, because free(page[0]) would
	 * otherwise free the whole shadow.
	 */
	if (kmemcheck_page_is_tracked(page))
		split_page(virt_to_page(page[0].shadow), order);
#endif

	for (i = 1; i < (1 << order); i++)
		set_page_refcounted(page + i);
}
EXPORT_SYMBOL_GPL(split_page);

static int __isolate_free_page(struct page *page, unsigned int order)
{
	unsigned long watermark;
	struct zone *zone;
	int mt;

	BUG_ON(!PageBuddy(page));

	zone = page_zone(page);
	mt = get_pageblock_migratetype(page);

	if (!is_migrate_isolate(mt)) {
		/* Obey watermarks as if the page was being allocated */
		watermark = low_wmark_pages(zone) + (1 << order);
		if (!zone_watermark_ok(zone, 0, watermark, 0, 0))
			return 0;

		__mod_zone_freepage_state(zone, -(1UL << order), mt);
	}

	/* Remove page from free list */
	list_del(&page->lru);
	zone->free_area[order].nr_free--;
	rmv_page_order(page);

	/* Set the pageblock if the isolated page is at least a pageblock */
	if (order >= pageblock_order - 1) {
		struct page *endpage = page + (1 << order) - 1;
		for (; page < endpage; page += pageblock_nr_pages) {
			int mt = get_pageblock_migratetype(page);
			if (!is_migrate_isolate(mt) && !is_migrate_cma(mt))
				set_pageblock_migratetype(page,
							  MIGRATE_MOVABLE);
		}
	}

	return 1UL << order;
}

/*
 * Similar to split_page except the page is already free. As this is only
 * being used for migration, the migratetype of the block also changes.
 * As this is called with interrupts disabled, the caller is responsible
 * for calling arch_alloc_page() and kernel_map_page() after interrupts
 * are enabled.
 *
 * Note: this is probably too low level an operation for use in drivers.
 * Please consult with lkml before using this in your driver.
 */
int split_free_page(struct page *page)
{
	unsigned int order;
	int nr_pages;

	order = page_order(page);

	nr_pages = __isolate_free_page(page, order);
	if (!nr_pages)
		return 0;

	/* Split into individual pages */
	set_page_refcounted(page);
	split_page(page, order);
	return nr_pages;
}

/*
 * Really, prep_compound_page() should be called from __rmqueue_bulk().  But
 * we cheat by calling it from here, in the order > 0 path.  Saves a branch
 * or two.
 */
static inline
struct page *buffered_rmqueue(struct zone *preferred_zone,
			struct zone *zone, unsigned int order,
			gfp_t gfp_flags, int migratetype)
{
	unsigned long flags;
	struct page *page;
	bool cold = ((gfp_flags & __GFP_COLD) != 0);

again:
	if (likely(order == 0)) {
		struct per_cpu_pages *pcp;
		struct list_head *list;

		local_irq_save(flags);
		pcp = &this_cpu_ptr(zone->pageset)->pcp;
		list = &pcp->lists[migratetype];
		if (list_empty(list)) {
			pcp->count += rmqueue_bulk(zone, 0,
					pcp->batch, list,
					migratetype, cold);
			if (unlikely(list_empty(list)))
				goto failed;
		}

		if (cold)
			page = list_entry(list->prev, struct page, lru);
		else
			page = list_entry(list->next, struct page, lru);

		list_del(&page->lru);
		pcp->count--;
	} else {
		if (unlikely(gfp_flags & __GFP_NOFAIL)) {
			/*
			 * __GFP_NOFAIL is not to be used in new code.
			 *
			 * All __GFP_NOFAIL callers should be fixed so that they
			 * properly detect and handle allocation failures.
			 *
			 * We most definitely don't want callers attempting to
			 * allocate greater than order-1 page units with
			 * __GFP_NOFAIL.
			 */
			WARN_ON_ONCE(order > 1);
		}
		spin_lock_irqsave(&zone->lock, flags);
		page = __rmqueue(zone, order, migratetype);
		spin_unlock(&zone->lock);
		if (!page)
			goto failed;
		__mod_zone_freepage_state(zone, -(1 << order),
					  get_freepage_migratetype(page));
	}

	__mod_zone_page_state(zone, NR_ALLOC_BATCH, -(1 << order));
	if (atomic_long_read(&zone->vm_stat[NR_ALLOC_BATCH]) <= 0 &&
<<<<<<< HEAD
	    !test_bit(ZONE_FAIR_DEPLETED, &zone->flags))
		set_bit(ZONE_FAIR_DEPLETED, &zone->flags);
=======
	    !zone_is_fair_depleted(zone))
		zone_set_flag(zone, ZONE_FAIR_DEPLETED);
>>>>>>> 45134544

	__count_zone_vm_events(PGALLOC, zone, 1 << order);
	zone_statistics(preferred_zone, zone, gfp_flags);
	local_irq_restore(flags);

	VM_BUG_ON_PAGE(bad_range(zone, page), page);
	if (prep_new_page(page, order, gfp_flags))
		goto again;
	return page;

failed:
	local_irq_restore(flags);
	return NULL;
}

#ifdef CONFIG_FAIL_PAGE_ALLOC

static struct {
	struct fault_attr attr;

	u32 ignore_gfp_highmem;
	u32 ignore_gfp_wait;
	u32 min_order;
} fail_page_alloc = {
	.attr = FAULT_ATTR_INITIALIZER,
	.ignore_gfp_wait = 1,
	.ignore_gfp_highmem = 1,
	.min_order = 1,
};

static int __init setup_fail_page_alloc(char *str)
{
	return setup_fault_attr(&fail_page_alloc.attr, str);
}
__setup("fail_page_alloc=", setup_fail_page_alloc);

static bool should_fail_alloc_page(gfp_t gfp_mask, unsigned int order)
{
	if (order < fail_page_alloc.min_order)
		return false;
	if (gfp_mask & __GFP_NOFAIL)
		return false;
	if (fail_page_alloc.ignore_gfp_highmem && (gfp_mask & __GFP_HIGHMEM))
		return false;
	if (fail_page_alloc.ignore_gfp_wait && (gfp_mask & __GFP_WAIT))
		return false;

	return should_fail(&fail_page_alloc.attr, 1 << order);
}

#ifdef CONFIG_FAULT_INJECTION_DEBUG_FS

static int __init fail_page_alloc_debugfs(void)
{
	umode_t mode = S_IFREG | S_IRUSR | S_IWUSR;
	struct dentry *dir;

	dir = fault_create_debugfs_attr("fail_page_alloc", NULL,
					&fail_page_alloc.attr);
	if (IS_ERR(dir))
		return PTR_ERR(dir);

	if (!debugfs_create_bool("ignore-gfp-wait", mode, dir,
				&fail_page_alloc.ignore_gfp_wait))
		goto fail;
	if (!debugfs_create_bool("ignore-gfp-highmem", mode, dir,
				&fail_page_alloc.ignore_gfp_highmem))
		goto fail;
	if (!debugfs_create_u32("min-order", mode, dir,
				&fail_page_alloc.min_order))
		goto fail;

	return 0;
fail:
	debugfs_remove_recursive(dir);

	return -ENOMEM;
}

late_initcall(fail_page_alloc_debugfs);

#endif /* CONFIG_FAULT_INJECTION_DEBUG_FS */

#else /* CONFIG_FAIL_PAGE_ALLOC */

static inline bool should_fail_alloc_page(gfp_t gfp_mask, unsigned int order)
{
	return false;
}

#endif /* CONFIG_FAIL_PAGE_ALLOC */

/*
 * Return true if free pages are above 'mark'. This takes into account the order
 * of the allocation.
 */
static bool __zone_watermark_ok(struct zone *z, unsigned int order,
			unsigned long mark, int classzone_idx, int alloc_flags,
			long free_pages)
{
	/* free_pages my go negative - that's OK */
	long min = mark;
	int o;
	long free_cma = 0;

	free_pages -= (1 << order) - 1;
	if (alloc_flags & ALLOC_HIGH)
		min -= min / 2;
	if (alloc_flags & ALLOC_HARDER)
		min -= min / 4;
#ifdef CONFIG_CMA
	/* If allocation can't use CMA areas don't use free CMA pages */
	if (!(alloc_flags & ALLOC_CMA))
		free_cma = zone_page_state(z, NR_FREE_CMA_PAGES);
#endif

	if (free_pages - free_cma <= min + z->lowmem_reserve[classzone_idx])
		return false;
	for (o = 0; o < order; o++) {
		/* At the next order, this order's pages become unavailable */
		free_pages -= z->free_area[o].nr_free << o;

		/* Require fewer higher order pages to be free */
		min >>= 1;

		if (free_pages <= min)
			return false;
	}
	return true;
}

bool zone_watermark_ok(struct zone *z, unsigned int order, unsigned long mark,
		      int classzone_idx, int alloc_flags)
{
	return __zone_watermark_ok(z, order, mark, classzone_idx, alloc_flags,
					zone_page_state(z, NR_FREE_PAGES));
}

bool zone_watermark_ok_safe(struct zone *z, unsigned int order,
			unsigned long mark, int classzone_idx, int alloc_flags)
{
	long free_pages = zone_page_state(z, NR_FREE_PAGES);

	if (z->percpu_drift_mark && free_pages < z->percpu_drift_mark)
		free_pages = zone_page_state_snapshot(z, NR_FREE_PAGES);

	return __zone_watermark_ok(z, order, mark, classzone_idx, alloc_flags,
								free_pages);
}

#ifdef CONFIG_NUMA
/*
 * zlc_setup - Setup for "zonelist cache".  Uses cached zone data to
 * skip over zones that are not allowed by the cpuset, or that have
 * been recently (in last second) found to be nearly full.  See further
 * comments in mmzone.h.  Reduces cache footprint of zonelist scans
 * that have to skip over a lot of full or unallowed zones.
 *
 * If the zonelist cache is present in the passed zonelist, then
 * returns a pointer to the allowed node mask (either the current
 * tasks mems_allowed, or node_states[N_MEMORY].)
 *
 * If the zonelist cache is not available for this zonelist, does
 * nothing and returns NULL.
 *
 * If the fullzones BITMAP in the zonelist cache is stale (more than
 * a second since last zap'd) then we zap it out (clear its bits.)
 *
 * We hold off even calling zlc_setup, until after we've checked the
 * first zone in the zonelist, on the theory that most allocations will
 * be satisfied from that first zone, so best to examine that zone as
 * quickly as we can.
 */
static nodemask_t *zlc_setup(struct zonelist *zonelist, int alloc_flags)
{
	struct zonelist_cache *zlc;	/* cached zonelist speedup info */
	nodemask_t *allowednodes;	/* zonelist_cache approximation */

	zlc = zonelist->zlcache_ptr;
	if (!zlc)
		return NULL;

	if (time_after(jiffies, zlc->last_full_zap + HZ)) {
		bitmap_zero(zlc->fullzones, MAX_ZONES_PER_ZONELIST);
		zlc->last_full_zap = jiffies;
	}

	allowednodes = !in_interrupt() && (alloc_flags & ALLOC_CPUSET) ?
					&cpuset_current_mems_allowed :
					&node_states[N_MEMORY];
	return allowednodes;
}

/*
 * Given 'z' scanning a zonelist, run a couple of quick checks to see
 * if it is worth looking at further for free memory:
 *  1) Check that the zone isn't thought to be full (doesn't have its
 *     bit set in the zonelist_cache fullzones BITMAP).
 *  2) Check that the zones node (obtained from the zonelist_cache
 *     z_to_n[] mapping) is allowed in the passed in allowednodes mask.
 * Return true (non-zero) if zone is worth looking at further, or
 * else return false (zero) if it is not.
 *
 * This check -ignores- the distinction between various watermarks,
 * such as GFP_HIGH, GFP_ATOMIC, PF_MEMALLOC, ...  If a zone is
 * found to be full for any variation of these watermarks, it will
 * be considered full for up to one second by all requests, unless
 * we are so low on memory on all allowed nodes that we are forced
 * into the second scan of the zonelist.
 *
 * In the second scan we ignore this zonelist cache and exactly
 * apply the watermarks to all zones, even it is slower to do so.
 * We are low on memory in the second scan, and should leave no stone
 * unturned looking for a free page.
 */
static int zlc_zone_worth_trying(struct zonelist *zonelist, struct zoneref *z,
						nodemask_t *allowednodes)
{
	struct zonelist_cache *zlc;	/* cached zonelist speedup info */
	int i;				/* index of *z in zonelist zones */
	int n;				/* node that zone *z is on */

	zlc = zonelist->zlcache_ptr;
	if (!zlc)
		return 1;

	i = z - zonelist->_zonerefs;
	n = zlc->z_to_n[i];

	/* This zone is worth trying if it is allowed but not full */
	return node_isset(n, *allowednodes) && !test_bit(i, zlc->fullzones);
}

/*
 * Given 'z' scanning a zonelist, set the corresponding bit in
 * zlc->fullzones, so that subsequent attempts to allocate a page
 * from that zone don't waste time re-examining it.
 */
static void zlc_mark_zone_full(struct zonelist *zonelist, struct zoneref *z)
{
	struct zonelist_cache *zlc;	/* cached zonelist speedup info */
	int i;				/* index of *z in zonelist zones */

	zlc = zonelist->zlcache_ptr;
	if (!zlc)
		return;

	i = z - zonelist->_zonerefs;

	set_bit(i, zlc->fullzones);
}

/*
 * clear all zones full, called after direct reclaim makes progress so that
 * a zone that was recently full is not skipped over for up to a second
 */
static void zlc_clear_zones_full(struct zonelist *zonelist)
{
	struct zonelist_cache *zlc;	/* cached zonelist speedup info */

	zlc = zonelist->zlcache_ptr;
	if (!zlc)
		return;

	bitmap_zero(zlc->fullzones, MAX_ZONES_PER_ZONELIST);
}

static bool zone_local(struct zone *local_zone, struct zone *zone)
{
	return local_zone->node == zone->node;
}

static bool zone_allows_reclaim(struct zone *local_zone, struct zone *zone)
{
	return node_distance(zone_to_nid(local_zone), zone_to_nid(zone)) <
				RECLAIM_DISTANCE;
}

#else	/* CONFIG_NUMA */

static nodemask_t *zlc_setup(struct zonelist *zonelist, int alloc_flags)
{
	return NULL;
}

static int zlc_zone_worth_trying(struct zonelist *zonelist, struct zoneref *z,
				nodemask_t *allowednodes)
{
	return 1;
}

static void zlc_mark_zone_full(struct zonelist *zonelist, struct zoneref *z)
{
}

static void zlc_clear_zones_full(struct zonelist *zonelist)
{
}

static bool zone_local(struct zone *local_zone, struct zone *zone)
{
	return true;
}

static bool zone_allows_reclaim(struct zone *local_zone, struct zone *zone)
{
	return true;
}

#endif	/* CONFIG_NUMA */

static void reset_alloc_batches(struct zone *preferred_zone)
{
	struct zone *zone = preferred_zone->zone_pgdat->node_zones;

	do {
		mod_zone_page_state(zone, NR_ALLOC_BATCH,
			high_wmark_pages(zone) - low_wmark_pages(zone) -
			atomic_long_read(&zone->vm_stat[NR_ALLOC_BATCH]));
		clear_bit(ZONE_FAIR_DEPLETED, &zone->flags);
	} while (zone++ != preferred_zone);
}

/*
 * get_page_from_freelist goes through the zonelist trying to allocate
 * a page.
 */
static struct page *
get_page_from_freelist(gfp_t gfp_mask, nodemask_t *nodemask, unsigned int order,
		struct zonelist *zonelist, int high_zoneidx, int alloc_flags,
		struct zone *preferred_zone, int classzone_idx, int migratetype)
{
	struct zoneref *z;
	struct page *page = NULL;
	struct zone *zone;
	nodemask_t *allowednodes = NULL;/* zonelist_cache approximation */
	int zlc_active = 0;		/* set if using zonelist_cache */
	int did_zlc_setup = 0;		/* just call zlc_setup() one time */
	bool consider_zone_dirty = (alloc_flags & ALLOC_WMARK_LOW) &&
				(gfp_mask & __GFP_WRITE);
	int nr_fair_skipped = 0;
	bool zonelist_rescan;

zonelist_scan:
	zonelist_rescan = false;

	/*
	 * Scan zonelist, looking for a zone with enough free.
	 * See also __cpuset_node_allowed_softwall() comment in kernel/cpuset.c.
	 */
	for_each_zone_zonelist_nodemask(zone, z, zonelist,
						high_zoneidx, nodemask) {
		unsigned long mark;

		if (IS_ENABLED(CONFIG_NUMA) && zlc_active &&
			!zlc_zone_worth_trying(zonelist, z, allowednodes))
				continue;
		if (cpusets_enabled() &&
			(alloc_flags & ALLOC_CPUSET) &&
			!cpuset_zone_allowed_softwall(zone, gfp_mask))
				continue;
		/*
		 * Distribute pages in proportion to the individual
		 * zone size to ensure fair page aging.  The zone a
		 * page was allocated in should have no effect on the
		 * time the page has in memory before being reclaimed.
		 */
		if (alloc_flags & ALLOC_FAIR) {
			if (!zone_local(preferred_zone, zone))
				break;
			if (test_bit(ZONE_FAIR_DEPLETED, &zone->flags)) {
				nr_fair_skipped++;
				continue;
			}
		}
		/*
		 * When allocating a page cache page for writing, we
		 * want to get it from a zone that is within its dirty
		 * limit, such that no single zone holds more than its
		 * proportional share of globally allowed dirty pages.
		 * The dirty limits take into account the zone's
		 * lowmem reserves and high watermark so that kswapd
		 * should be able to balance it without having to
		 * write pages from its LRU list.
		 *
		 * This may look like it could increase pressure on
		 * lower zones by failing allocations in higher zones
		 * before they are full.  But the pages that do spill
		 * over are limited as the lower zones are protected
		 * by this very same mechanism.  It should not become
		 * a practical burden to them.
		 *
		 * XXX: For now, allow allocations to potentially
		 * exceed the per-zone dirty limit in the slowpath
		 * (ALLOC_WMARK_LOW unset) before going into reclaim,
		 * which is important when on a NUMA setup the allowed
		 * zones are together not big enough to reach the
		 * global limit.  The proper fix for these situations
		 * will require awareness of zones in the
		 * dirty-throttling and the flusher threads.
		 */
		if (consider_zone_dirty && !zone_dirty_ok(zone))
			continue;

		mark = zone->watermark[alloc_flags & ALLOC_WMARK_MASK];
		if (!zone_watermark_ok(zone, order, mark,
				       classzone_idx, alloc_flags)) {
			int ret;

			/* Checked here to keep the fast path fast */
			BUILD_BUG_ON(ALLOC_NO_WATERMARKS < NR_WMARK);
			if (alloc_flags & ALLOC_NO_WATERMARKS)
				goto try_this_zone;

			if (IS_ENABLED(CONFIG_NUMA) &&
					!did_zlc_setup && nr_online_nodes > 1) {
				/*
				 * we do zlc_setup if there are multiple nodes
				 * and before considering the first zone allowed
				 * by the cpuset.
				 */
				allowednodes = zlc_setup(zonelist, alloc_flags);
				zlc_active = 1;
				did_zlc_setup = 1;
			}

			if (zone_reclaim_mode == 0 ||
			    !zone_allows_reclaim(preferred_zone, zone))
				goto this_zone_full;

			/*
			 * As we may have just activated ZLC, check if the first
			 * eligible zone has failed zone_reclaim recently.
			 */
			if (IS_ENABLED(CONFIG_NUMA) && zlc_active &&
				!zlc_zone_worth_trying(zonelist, z, allowednodes))
				continue;

			ret = zone_reclaim(zone, gfp_mask, order);
			switch (ret) {
			case ZONE_RECLAIM_NOSCAN:
				/* did not scan */
				continue;
			case ZONE_RECLAIM_FULL:
				/* scanned but unreclaimable */
				continue;
			default:
				/* did we reclaim enough */
				if (zone_watermark_ok(zone, order, mark,
						classzone_idx, alloc_flags))
					goto try_this_zone;

				/*
				 * Failed to reclaim enough to meet watermark.
				 * Only mark the zone full if checking the min
				 * watermark or if we failed to reclaim just
				 * 1<<order pages or else the page allocator
				 * fastpath will prematurely mark zones full
				 * when the watermark is between the low and
				 * min watermarks.
				 */
				if (((alloc_flags & ALLOC_WMARK_MASK) == ALLOC_WMARK_MIN) ||
				    ret == ZONE_RECLAIM_SOME)
					goto this_zone_full;

				continue;
			}
		}

try_this_zone:
		page = buffered_rmqueue(preferred_zone, zone, order,
						gfp_mask, migratetype);
		if (page)
			break;
this_zone_full:
		if (IS_ENABLED(CONFIG_NUMA) && zlc_active)
			zlc_mark_zone_full(zonelist, z);
	}

	if (page) {
		/*
		 * page->pfmemalloc is set when ALLOC_NO_WATERMARKS was
		 * necessary to allocate the page. The expectation is
		 * that the caller is taking steps that will free more
		 * memory. The caller should avoid the page being used
		 * for !PFMEMALLOC purposes.
		 */
		page->pfmemalloc = !!(alloc_flags & ALLOC_NO_WATERMARKS);
		return page;
	}

	/*
	 * The first pass makes sure allocations are spread fairly within the
	 * local node.  However, the local node might have free pages left
	 * after the fairness batches are exhausted, and remote zones haven't
	 * even been considered yet.  Try once more without fairness, and
	 * include remote zones now, before entering the slowpath and waking
	 * kswapd: prefer spilling to a remote zone over swapping locally.
	 */
	if (alloc_flags & ALLOC_FAIR) {
		alloc_flags &= ~ALLOC_FAIR;
		if (nr_fair_skipped) {
			zonelist_rescan = true;
			reset_alloc_batches(preferred_zone);
		}
		if (nr_online_nodes > 1)
			zonelist_rescan = true;
	}

	if (unlikely(IS_ENABLED(CONFIG_NUMA) && zlc_active)) {
		/* Disable zlc cache for second zonelist scan */
		zlc_active = 0;
		zonelist_rescan = true;
	}

	if (zonelist_rescan)
		goto zonelist_scan;

	return NULL;
}

/*
 * Large machines with many possible nodes should not always dump per-node
 * meminfo in irq context.
 */
static inline bool should_suppress_show_mem(void)
{
	bool ret = false;

#if NODES_SHIFT > 8
	ret = in_interrupt();
#endif
	return ret;
}

static DEFINE_RATELIMIT_STATE(nopage_rs,
		DEFAULT_RATELIMIT_INTERVAL,
		DEFAULT_RATELIMIT_BURST);

void warn_alloc_failed(gfp_t gfp_mask, int order, const char *fmt, ...)
{
	unsigned int filter = SHOW_MEM_FILTER_NODES;

	if ((gfp_mask & __GFP_NOWARN) || !__ratelimit(&nopage_rs) ||
	    debug_guardpage_minorder() > 0)
		return;

	/*
	 * This documents exceptions given to allocations in certain
	 * contexts that are allowed to allocate outside current's set
	 * of allowed nodes.
	 */
	if (!(gfp_mask & __GFP_NOMEMALLOC))
		if (test_thread_flag(TIF_MEMDIE) ||
		    (current->flags & (PF_MEMALLOC | PF_EXITING)))
			filter &= ~SHOW_MEM_FILTER_NODES;
	if (in_interrupt() || !(gfp_mask & __GFP_WAIT))
		filter &= ~SHOW_MEM_FILTER_NODES;

	if (fmt) {
		struct va_format vaf;
		va_list args;

		va_start(args, fmt);

		vaf.fmt = fmt;
		vaf.va = &args;

		pr_warn("%pV", &vaf);

		va_end(args);
	}

	pr_warn("%s: page allocation failure: order:%d, mode:0x%x\n",
		current->comm, order, gfp_mask);

	dump_stack();
	if (!should_suppress_show_mem())
		show_mem(filter);
}

static inline int
should_alloc_retry(gfp_t gfp_mask, unsigned int order,
				unsigned long did_some_progress,
				unsigned long pages_reclaimed)
{
	/* Do not loop if specifically requested */
	if (gfp_mask & __GFP_NORETRY)
		return 0;

	/* Always retry if specifically requested */
	if (gfp_mask & __GFP_NOFAIL)
		return 1;

	/*
	 * Suspend converts GFP_KERNEL to __GFP_WAIT which can prevent reclaim
	 * making forward progress without invoking OOM. Suspend also disables
	 * storage devices so kswapd will not help. Bail if we are suspending.
	 */
	if (!did_some_progress && pm_suspended_storage())
		return 0;

	/*
	 * In this implementation, order <= PAGE_ALLOC_COSTLY_ORDER
	 * means __GFP_NOFAIL, but that may not be true in other
	 * implementations.
	 */
	if (order <= PAGE_ALLOC_COSTLY_ORDER)
		return 1;

	/*
	 * For order > PAGE_ALLOC_COSTLY_ORDER, if __GFP_REPEAT is
	 * specified, then we retry until we no longer reclaim any pages
	 * (above), or we've reclaimed an order of pages at least as
	 * large as the allocation's order. In both cases, if the
	 * allocation still fails, we stop retrying.
	 */
	if (gfp_mask & __GFP_REPEAT && pages_reclaimed < (1 << order))
		return 1;

	return 0;
}

static inline struct page *
__alloc_pages_may_oom(gfp_t gfp_mask, unsigned int order,
	struct zonelist *zonelist, enum zone_type high_zoneidx,
	nodemask_t *nodemask, struct zone *preferred_zone,
	int classzone_idx, int migratetype)
{
	struct page *page;

	/* Acquire the per-zone oom lock for each zone */
	if (!oom_zonelist_trylock(zonelist, gfp_mask)) {
		schedule_timeout_uninterruptible(1);
		return NULL;
	}

	/*
	 * Go through the zonelist yet one more time, keep very high watermark
	 * here, this is only to catch a parallel oom killing, we must fail if
	 * we're still under heavy pressure.
	 */
	page = get_page_from_freelist(gfp_mask|__GFP_HARDWALL, nodemask,
		order, zonelist, high_zoneidx,
		ALLOC_WMARK_HIGH|ALLOC_CPUSET,
		preferred_zone, classzone_idx, migratetype);
	if (page)
		goto out;

	if (!(gfp_mask & __GFP_NOFAIL)) {
		/* The OOM killer will not help higher order allocs */
		if (order > PAGE_ALLOC_COSTLY_ORDER)
			goto out;
		/* The OOM killer does not needlessly kill tasks for lowmem */
		if (high_zoneidx < ZONE_NORMAL)
			goto out;
		/*
		 * GFP_THISNODE contains __GFP_NORETRY and we never hit this.
		 * Sanity check for bare calls of __GFP_THISNODE, not real OOM.
		 * The caller should handle page allocation failure by itself if
		 * it specifies __GFP_THISNODE.
		 * Note: Hugepage uses it but will hit PAGE_ALLOC_COSTLY_ORDER.
		 */
		if (gfp_mask & __GFP_THISNODE)
			goto out;
	}
	/* Exhausted what can be done so it's blamo time */
	out_of_memory(zonelist, gfp_mask, order, nodemask, false);

out:
	oom_zonelist_unlock(zonelist, gfp_mask);
	return page;
}

#ifdef CONFIG_COMPACTION
/* Try memory compaction for high-order allocations before reclaim */
static struct page *
__alloc_pages_direct_compact(gfp_t gfp_mask, unsigned int order,
	struct zonelist *zonelist, enum zone_type high_zoneidx,
	nodemask_t *nodemask, int alloc_flags, struct zone *preferred_zone,
	int classzone_idx, int migratetype, enum migrate_mode mode,
	int *contended_compaction, bool *deferred_compaction)
{
	struct zone *last_compact_zone = NULL;
	unsigned long compact_result;
	struct page *page;

	if (!order)
		return NULL;

	current->flags |= PF_MEMALLOC;
	compact_result = try_to_compact_pages(zonelist, order, gfp_mask,
						nodemask, mode,
						contended_compaction,
						&last_compact_zone);
	current->flags &= ~PF_MEMALLOC;

	switch (compact_result) {
	case COMPACT_DEFERRED:
		*deferred_compaction = true;
		/* fall-through */
	case COMPACT_SKIPPED:
		return NULL;
	default:
		break;
	}

	/*
	 * At least in one zone compaction wasn't deferred or skipped, so let's
	 * count a compaction stall
	 */
	count_vm_event(COMPACTSTALL);

	/* Page migration frees to the PCP lists but we want merging */
	drain_pages(get_cpu());
	put_cpu();

	page = get_page_from_freelist(gfp_mask, nodemask,
			order, zonelist, high_zoneidx,
			alloc_flags & ~ALLOC_NO_WATERMARKS,
			preferred_zone, classzone_idx, migratetype);

	if (page) {
		struct zone *zone = page_zone(page);

		zone->compact_blockskip_flush = false;
		compaction_defer_reset(zone, order, true);
		count_vm_event(COMPACTSUCCESS);
		return page;
	}

	/*
	 * last_compact_zone is where try_to_compact_pages thought allocation
	 * should succeed, so it did not defer compaction. But here we know
	 * that it didn't succeed, so we do the defer.
	 */
	if (last_compact_zone && mode != MIGRATE_ASYNC)
		defer_compaction(last_compact_zone, order);

	/*
	 * It's bad if compaction run occurs and fails. The most likely reason
	 * is that pages exist, but not enough to satisfy watermarks.
	 */
	count_vm_event(COMPACTFAIL);

	cond_resched();

	return NULL;
}
#else
static inline struct page *
__alloc_pages_direct_compact(gfp_t gfp_mask, unsigned int order,
	struct zonelist *zonelist, enum zone_type high_zoneidx,
	nodemask_t *nodemask, int alloc_flags, struct zone *preferred_zone,
	int classzone_idx, int migratetype, enum migrate_mode mode,
	int *contended_compaction, bool *deferred_compaction)
{
	return NULL;
}
#endif /* CONFIG_COMPACTION */

/* Perform direct synchronous page reclaim */
static int
__perform_reclaim(gfp_t gfp_mask, unsigned int order, struct zonelist *zonelist,
		  nodemask_t *nodemask)
{
	struct reclaim_state reclaim_state;
	int progress;

	cond_resched();

	/* We now go into synchronous reclaim */
	cpuset_memory_pressure_bump();
	current->flags |= PF_MEMALLOC;
	lockdep_set_current_reclaim_state(gfp_mask);
	reclaim_state.reclaimed_slab = 0;
	current->reclaim_state = &reclaim_state;

	progress = try_to_free_pages(zonelist, order, gfp_mask, nodemask);

	current->reclaim_state = NULL;
	lockdep_clear_current_reclaim_state();
	current->flags &= ~PF_MEMALLOC;

	cond_resched();

	return progress;
}

/* The really slow allocator path where we enter direct reclaim */
static inline struct page *
__alloc_pages_direct_reclaim(gfp_t gfp_mask, unsigned int order,
	struct zonelist *zonelist, enum zone_type high_zoneidx,
	nodemask_t *nodemask, int alloc_flags, struct zone *preferred_zone,
	int classzone_idx, int migratetype, unsigned long *did_some_progress)
{
	struct page *page = NULL;
	bool drained = false;

	*did_some_progress = __perform_reclaim(gfp_mask, order, zonelist,
					       nodemask);
	if (unlikely(!(*did_some_progress)))
		return NULL;

	/* After successful reclaim, reconsider all zones for allocation */
	if (IS_ENABLED(CONFIG_NUMA))
		zlc_clear_zones_full(zonelist);

retry:
	page = get_page_from_freelist(gfp_mask, nodemask, order,
					zonelist, high_zoneidx,
					alloc_flags & ~ALLOC_NO_WATERMARKS,
					preferred_zone, classzone_idx,
					migratetype);

	/*
	 * If an allocation failed after direct reclaim, it could be because
	 * pages are pinned on the per-cpu lists. Drain them and try again
	 */
	if (!page && !drained) {
		drain_all_pages();
		drained = true;
		goto retry;
	}

	return page;
}

/*
 * This is called in the allocator slow-path if the allocation request is of
 * sufficient urgency to ignore watermarks and take other desperate measures
 */
static inline struct page *
__alloc_pages_high_priority(gfp_t gfp_mask, unsigned int order,
	struct zonelist *zonelist, enum zone_type high_zoneidx,
	nodemask_t *nodemask, struct zone *preferred_zone,
	int classzone_idx, int migratetype)
{
	struct page *page;

	do {
		page = get_page_from_freelist(gfp_mask, nodemask, order,
			zonelist, high_zoneidx, ALLOC_NO_WATERMARKS,
			preferred_zone, classzone_idx, migratetype);

		if (!page && gfp_mask & __GFP_NOFAIL)
			wait_iff_congested(preferred_zone, BLK_RW_ASYNC, HZ/50);
	} while (!page && (gfp_mask & __GFP_NOFAIL));

	return page;
}

static void wake_all_kswapds(unsigned int order,
			     struct zonelist *zonelist,
			     enum zone_type high_zoneidx,
			     struct zone *preferred_zone,
			     nodemask_t *nodemask)
{
	struct zoneref *z;
	struct zone *zone;

	for_each_zone_zonelist_nodemask(zone, z, zonelist,
						high_zoneidx, nodemask)
		wakeup_kswapd(zone, order, zone_idx(preferred_zone));
}

static inline int
gfp_to_alloc_flags(gfp_t gfp_mask)
{
	int alloc_flags = ALLOC_WMARK_MIN | ALLOC_CPUSET;
	const bool atomic = !(gfp_mask & (__GFP_WAIT | __GFP_NO_KSWAPD));

	/* __GFP_HIGH is assumed to be the same as ALLOC_HIGH to save a branch. */
	BUILD_BUG_ON(__GFP_HIGH != (__force gfp_t) ALLOC_HIGH);

	/*
	 * The caller may dip into page reserves a bit more if the caller
	 * cannot run direct reclaim, or if the caller has realtime scheduling
	 * policy or is asking for __GFP_HIGH memory.  GFP_ATOMIC requests will
	 * set both ALLOC_HARDER (atomic == true) and ALLOC_HIGH (__GFP_HIGH).
	 */
	alloc_flags |= (__force int) (gfp_mask & __GFP_HIGH);

	if (atomic) {
		/*
		 * Not worth trying to allocate harder for __GFP_NOMEMALLOC even
		 * if it can't schedule.
		 */
		if (!(gfp_mask & __GFP_NOMEMALLOC))
			alloc_flags |= ALLOC_HARDER;
		/*
		 * Ignore cpuset mems for GFP_ATOMIC rather than fail, see the
		 * comment for __cpuset_node_allowed_softwall().
		 */
		alloc_flags &= ~ALLOC_CPUSET;
	} else if (unlikely(rt_task(current)) && !in_interrupt())
		alloc_flags |= ALLOC_HARDER;

	if (likely(!(gfp_mask & __GFP_NOMEMALLOC))) {
		if (gfp_mask & __GFP_MEMALLOC)
			alloc_flags |= ALLOC_NO_WATERMARKS;
		else if (in_serving_softirq() && (current->flags & PF_MEMALLOC))
			alloc_flags |= ALLOC_NO_WATERMARKS;
		else if (!in_interrupt() &&
				((current->flags & PF_MEMALLOC) ||
				 unlikely(test_thread_flag(TIF_MEMDIE))))
			alloc_flags |= ALLOC_NO_WATERMARKS;
	}
#ifdef CONFIG_CMA
	if (gfpflags_to_migratetype(gfp_mask) == MIGRATE_MOVABLE)
		alloc_flags |= ALLOC_CMA;
#endif
	return alloc_flags;
}

bool gfp_pfmemalloc_allowed(gfp_t gfp_mask)
{
	return !!(gfp_to_alloc_flags(gfp_mask) & ALLOC_NO_WATERMARKS);
}

static inline struct page *
__alloc_pages_slowpath(gfp_t gfp_mask, unsigned int order,
	struct zonelist *zonelist, enum zone_type high_zoneidx,
	nodemask_t *nodemask, struct zone *preferred_zone,
	int classzone_idx, int migratetype)
{
	const gfp_t wait = gfp_mask & __GFP_WAIT;
	struct page *page = NULL;
	int alloc_flags;
	unsigned long pages_reclaimed = 0;
	unsigned long did_some_progress;
	enum migrate_mode migration_mode = MIGRATE_ASYNC;
	bool deferred_compaction = false;
	int contended_compaction = COMPACT_CONTENDED_NONE;

	/*
	 * In the slowpath, we sanity check order to avoid ever trying to
	 * reclaim >= MAX_ORDER areas which will never succeed. Callers may
	 * be using allocators in order of preference for an area that is
	 * too large.
	 */
	if (order >= MAX_ORDER) {
		WARN_ON_ONCE(!(gfp_mask & __GFP_NOWARN));
		return NULL;
	}

	/*
	 * GFP_THISNODE (meaning __GFP_THISNODE, __GFP_NORETRY and
	 * __GFP_NOWARN set) should not cause reclaim since the subsystem
	 * (f.e. slab) using GFP_THISNODE may choose to trigger reclaim
	 * using a larger set of nodes after it has established that the
	 * allowed per node queues are empty and that nodes are
	 * over allocated.
	 */
	if (IS_ENABLED(CONFIG_NUMA) &&
	    (gfp_mask & GFP_THISNODE) == GFP_THISNODE)
		goto nopage;

restart:
	if (!(gfp_mask & __GFP_NO_KSWAPD))
		wake_all_kswapds(order, zonelist, high_zoneidx,
				preferred_zone, nodemask);

	/*
	 * OK, we're below the kswapd watermark and have kicked background
	 * reclaim. Now things get more complex, so set up alloc_flags according
	 * to how we want to proceed.
	 */
	alloc_flags = gfp_to_alloc_flags(gfp_mask);

	/*
	 * Find the true preferred zone if the allocation is unconstrained by
	 * cpusets.
	 */
	if (!(alloc_flags & ALLOC_CPUSET) && !nodemask) {
		struct zoneref *preferred_zoneref;
		preferred_zoneref = first_zones_zonelist(zonelist, high_zoneidx,
				NULL, &preferred_zone);
		classzone_idx = zonelist_zone_idx(preferred_zoneref);
	}

rebalance:
	/* This is the last chance, in general, before the goto nopage. */
	page = get_page_from_freelist(gfp_mask, nodemask, order, zonelist,
			high_zoneidx, alloc_flags & ~ALLOC_NO_WATERMARKS,
			preferred_zone, classzone_idx, migratetype);
	if (page)
		goto got_pg;

	/* Allocate without watermarks if the context allows */
	if (alloc_flags & ALLOC_NO_WATERMARKS) {
		/*
		 * Ignore mempolicies if ALLOC_NO_WATERMARKS on the grounds
		 * the allocation is high priority and these type of
		 * allocations are system rather than user orientated
		 */
		zonelist = node_zonelist(numa_node_id(), gfp_mask);

		page = __alloc_pages_high_priority(gfp_mask, order,
				zonelist, high_zoneidx, nodemask,
				preferred_zone, classzone_idx, migratetype);
		if (page) {
			goto got_pg;
		}
	}

	/* Atomic allocations - we can't balance anything */
	if (!wait) {
		/*
		 * All existing users of the deprecated __GFP_NOFAIL are
		 * blockable, so warn of any new users that actually allow this
		 * type of allocation to fail.
		 */
		WARN_ON_ONCE(gfp_mask & __GFP_NOFAIL);
		goto nopage;
	}

	/* Avoid recursion of direct reclaim */
	if (current->flags & PF_MEMALLOC)
		goto nopage;

	/* Avoid allocations with no watermarks from looping endlessly */
	if (test_thread_flag(TIF_MEMDIE) && !(gfp_mask & __GFP_NOFAIL))
		goto nopage;

	/*
	 * Try direct compaction. The first pass is asynchronous. Subsequent
	 * attempts after direct reclaim are synchronous
	 */
	page = __alloc_pages_direct_compact(gfp_mask, order, zonelist,
					high_zoneidx, nodemask, alloc_flags,
					preferred_zone,
					classzone_idx, migratetype,
					migration_mode, &contended_compaction,
					&deferred_compaction);
	if (page)
		goto got_pg;

	/* Checks for THP-specific high-order allocations */
	if ((gfp_mask & GFP_TRANSHUGE) == GFP_TRANSHUGE) {
		/*
		 * If compaction is deferred for high-order allocations, it is
		 * because sync compaction recently failed. If this is the case
		 * and the caller requested a THP allocation, we do not want
		 * to heavily disrupt the system, so we fail the allocation
		 * instead of entering direct reclaim.
		 */
		if (deferred_compaction)
			goto nopage;

		/*
		 * In all zones where compaction was attempted (and not
		 * deferred or skipped), lock contention has been detected.
		 * For THP allocation we do not want to disrupt the others
		 * so we fallback to base pages instead.
		 */
		if (contended_compaction == COMPACT_CONTENDED_LOCK)
			goto nopage;

		/*
		 * If compaction was aborted due to need_resched(), we do not
		 * want to further increase allocation latency, unless it is
		 * khugepaged trying to collapse.
		 */
		if (contended_compaction == COMPACT_CONTENDED_SCHED
			&& !(current->flags & PF_KTHREAD))
			goto nopage;
	}

	/*
	 * It can become very expensive to allocate transparent hugepages at
	 * fault, so use asynchronous memory compaction for THP unless it is
	 * khugepaged trying to collapse.
	 */
	if ((gfp_mask & GFP_TRANSHUGE) != GFP_TRANSHUGE ||
						(current->flags & PF_KTHREAD))
		migration_mode = MIGRATE_SYNC_LIGHT;

	/* Try direct reclaim and then allocating */
	page = __alloc_pages_direct_reclaim(gfp_mask, order,
					zonelist, high_zoneidx,
					nodemask,
					alloc_flags, preferred_zone,
					classzone_idx, migratetype,
					&did_some_progress);
	if (page)
		goto got_pg;

	/*
	 * If we failed to make any progress reclaiming, then we are
	 * running out of options and have to consider going OOM
	 */
	if (!did_some_progress) {
		if (oom_gfp_allowed(gfp_mask)) {
			if (oom_killer_disabled)
				goto nopage;
			/* Coredumps can quickly deplete all memory reserves */
			if ((current->flags & PF_DUMPCORE) &&
			    !(gfp_mask & __GFP_NOFAIL))
				goto nopage;
			page = __alloc_pages_may_oom(gfp_mask, order,
					zonelist, high_zoneidx,
					nodemask, preferred_zone,
					classzone_idx, migratetype);
			if (page)
				goto got_pg;

			if (!(gfp_mask & __GFP_NOFAIL)) {
				/*
				 * The oom killer is not called for high-order
				 * allocations that may fail, so if no progress
				 * is being made, there are no other options and
				 * retrying is unlikely to help.
				 */
				if (order > PAGE_ALLOC_COSTLY_ORDER)
					goto nopage;
				/*
				 * The oom killer is not called for lowmem
				 * allocations to prevent needlessly killing
				 * innocent tasks.
				 */
				if (high_zoneidx < ZONE_NORMAL)
					goto nopage;
			}

			goto restart;
		}
	}

	/* Check if we should retry the allocation */
	pages_reclaimed += did_some_progress;
	if (should_alloc_retry(gfp_mask, order, did_some_progress,
						pages_reclaimed)) {
		/* Wait for some write requests to complete then retry */
		wait_iff_congested(preferred_zone, BLK_RW_ASYNC, HZ/50);
		goto rebalance;
	} else {
		/*
		 * High-order allocations do not necessarily loop after
		 * direct reclaim and reclaim/compaction depends on compaction
		 * being called after reclaim so call directly if necessary
		 */
		page = __alloc_pages_direct_compact(gfp_mask, order, zonelist,
					high_zoneidx, nodemask, alloc_flags,
					preferred_zone,
					classzone_idx, migratetype,
					migration_mode, &contended_compaction,
					&deferred_compaction);
		if (page)
			goto got_pg;
	}

nopage:
	warn_alloc_failed(gfp_mask, order, NULL);
	return page;
got_pg:
	if (kmemcheck_enabled)
		kmemcheck_pagealloc_alloc(page, order, gfp_mask);

	return page;
}

/*
 * This is the 'heart' of the zoned buddy allocator.
 */
struct page *
__alloc_pages_nodemask(gfp_t gfp_mask, unsigned int order,
			struct zonelist *zonelist, nodemask_t *nodemask)
{
	enum zone_type high_zoneidx = gfp_zone(gfp_mask);
	struct zone *preferred_zone;
	struct zoneref *preferred_zoneref;
	struct page *page = NULL;
	int migratetype = gfpflags_to_migratetype(gfp_mask);
	unsigned int cpuset_mems_cookie;
	int alloc_flags = ALLOC_WMARK_LOW|ALLOC_CPUSET|ALLOC_FAIR;
	int classzone_idx;

	gfp_mask &= gfp_allowed_mask;

	lockdep_trace_alloc(gfp_mask);

	might_sleep_if(gfp_mask & __GFP_WAIT);

	if (should_fail_alloc_page(gfp_mask, order))
		return NULL;

	/*
	 * Check the zones suitable for the gfp_mask contain at least one
	 * valid zone. It's possible to have an empty zonelist as a result
	 * of GFP_THISNODE and a memoryless node
	 */
	if (unlikely(!zonelist->_zonerefs->zone))
		return NULL;

	if (IS_ENABLED(CONFIG_CMA) && migratetype == MIGRATE_MOVABLE)
		alloc_flags |= ALLOC_CMA;

retry_cpuset:
	cpuset_mems_cookie = read_mems_allowed_begin();

	/* The preferred zone is used for statistics later */
	preferred_zoneref = first_zones_zonelist(zonelist, high_zoneidx,
				nodemask ? : &cpuset_current_mems_allowed,
				&preferred_zone);
	if (!preferred_zone)
		goto out;
	classzone_idx = zonelist_zone_idx(preferred_zoneref);

	/* First allocation attempt */
	page = get_page_from_freelist(gfp_mask|__GFP_HARDWALL, nodemask, order,
			zonelist, high_zoneidx, alloc_flags,
			preferred_zone, classzone_idx, migratetype);
	if (unlikely(!page)) {
		/*
		 * Runtime PM, block IO and its error handling path
		 * can deadlock because I/O on the device might not
		 * complete.
		 */
		gfp_mask = memalloc_noio_flags(gfp_mask);
		page = __alloc_pages_slowpath(gfp_mask, order,
				zonelist, high_zoneidx, nodemask,
				preferred_zone, classzone_idx, migratetype);
	}

	trace_mm_page_alloc(page, order, gfp_mask, migratetype);

out:
	/*
	 * When updating a task's mems_allowed, it is possible to race with
	 * parallel threads in such a way that an allocation can fail while
	 * the mask is being updated. If a page allocation is about to fail,
	 * check if the cpuset changed during allocation and if so, retry.
	 */
	if (unlikely(!page && read_mems_allowed_retry(cpuset_mems_cookie)))
		goto retry_cpuset;

	return page;
}
EXPORT_SYMBOL(__alloc_pages_nodemask);

/*
 * Common helper functions.
 */
unsigned long __get_free_pages(gfp_t gfp_mask, unsigned int order)
{
	struct page *page;

	/*
	 * __get_free_pages() returns a 32-bit address, which cannot represent
	 * a highmem page
	 */
	VM_BUG_ON((gfp_mask & __GFP_HIGHMEM) != 0);

	page = alloc_pages(gfp_mask, order);
	if (!page)
		return 0;
	return (unsigned long) page_address(page);
}
EXPORT_SYMBOL(__get_free_pages);

unsigned long get_zeroed_page(gfp_t gfp_mask)
{
	return __get_free_pages(gfp_mask | __GFP_ZERO, 0);
}
EXPORT_SYMBOL(get_zeroed_page);

void __free_pages(struct page *page, unsigned int order)
{
	if (put_page_testzero(page)) {
		if (order == 0)
			free_hot_cold_page(page, false);
		else
			__free_pages_ok(page, order);
	}
}

EXPORT_SYMBOL(__free_pages);

void free_pages(unsigned long addr, unsigned int order)
{
	if (addr != 0) {
		VM_BUG_ON(!virt_addr_valid((void *)addr));
		__free_pages(virt_to_page((void *)addr), order);
	}
}

EXPORT_SYMBOL(free_pages);

/*
 * alloc_kmem_pages charges newly allocated pages to the kmem resource counter
 * of the current memory cgroup.
 *
 * It should be used when the caller would like to use kmalloc, but since the
 * allocation is large, it has to fall back to the page allocator.
 */
struct page *alloc_kmem_pages(gfp_t gfp_mask, unsigned int order)
{
	struct page *page;
	struct mem_cgroup *memcg = NULL;

	if (!memcg_kmem_newpage_charge(gfp_mask, &memcg, order))
		return NULL;
	page = alloc_pages(gfp_mask, order);
	memcg_kmem_commit_charge(page, memcg, order);
	return page;
}

struct page *alloc_kmem_pages_node(int nid, gfp_t gfp_mask, unsigned int order)
{
	struct page *page;
	struct mem_cgroup *memcg = NULL;

	if (!memcg_kmem_newpage_charge(gfp_mask, &memcg, order))
		return NULL;
	page = alloc_pages_node(nid, gfp_mask, order);
	memcg_kmem_commit_charge(page, memcg, order);
	return page;
}

/*
 * __free_kmem_pages and free_kmem_pages will free pages allocated with
 * alloc_kmem_pages.
 */
void __free_kmem_pages(struct page *page, unsigned int order)
{
	memcg_kmem_uncharge_pages(page, order);
	__free_pages(page, order);
}

void free_kmem_pages(unsigned long addr, unsigned int order)
{
	if (addr != 0) {
		VM_BUG_ON(!virt_addr_valid((void *)addr));
		__free_kmem_pages(virt_to_page((void *)addr), order);
	}
}

static void *make_alloc_exact(unsigned long addr, unsigned order, size_t size)
{
	if (addr) {
		unsigned long alloc_end = addr + (PAGE_SIZE << order);
		unsigned long used = addr + PAGE_ALIGN(size);

		split_page(virt_to_page((void *)addr), order);
		while (used < alloc_end) {
			free_page(used);
			used += PAGE_SIZE;
		}
	}
	return (void *)addr;
}

/**
 * alloc_pages_exact - allocate an exact number physically-contiguous pages.
 * @size: the number of bytes to allocate
 * @gfp_mask: GFP flags for the allocation
 *
 * This function is similar to alloc_pages(), except that it allocates the
 * minimum number of pages to satisfy the request.  alloc_pages() can only
 * allocate memory in power-of-two pages.
 *
 * This function is also limited by MAX_ORDER.
 *
 * Memory allocated by this function must be released by free_pages_exact().
 */
void *alloc_pages_exact(size_t size, gfp_t gfp_mask)
{
	unsigned int order = get_order(size);
	unsigned long addr;

	addr = __get_free_pages(gfp_mask, order);
	return make_alloc_exact(addr, order, size);
}
EXPORT_SYMBOL(alloc_pages_exact);

/**
 * alloc_pages_exact_nid - allocate an exact number of physically-contiguous
 *			   pages on a node.
 * @nid: the preferred node ID where memory should be allocated
 * @size: the number of bytes to allocate
 * @gfp_mask: GFP flags for the allocation
 *
 * Like alloc_pages_exact(), but try to allocate on node nid first before falling
 * back.
 * Note this is not alloc_pages_exact_node() which allocates on a specific node,
 * but is not exact.
 */
void * __meminit alloc_pages_exact_nid(int nid, size_t size, gfp_t gfp_mask)
{
	unsigned order = get_order(size);
	struct page *p = alloc_pages_node(nid, gfp_mask, order);
	if (!p)
		return NULL;
	return make_alloc_exact((unsigned long)page_address(p), order, size);
}

/**
 * free_pages_exact - release memory allocated via alloc_pages_exact()
 * @virt: the value returned by alloc_pages_exact.
 * @size: size of allocation, same value as passed to alloc_pages_exact().
 *
 * Release the memory allocated by a previous call to alloc_pages_exact.
 */
void free_pages_exact(void *virt, size_t size)
{
	unsigned long addr = (unsigned long)virt;
	unsigned long end = addr + PAGE_ALIGN(size);

	while (addr < end) {
		free_page(addr);
		addr += PAGE_SIZE;
	}
}
EXPORT_SYMBOL(free_pages_exact);

/**
 * nr_free_zone_pages - count number of pages beyond high watermark
 * @offset: The zone index of the highest zone
 *
 * nr_free_zone_pages() counts the number of counts pages which are beyond the
 * high watermark within all zones at or below a given zone index.  For each
 * zone, the number of pages is calculated as:
 *     managed_pages - high_pages
 */
static unsigned long nr_free_zone_pages(int offset)
{
	struct zoneref *z;
	struct zone *zone;

	/* Just pick one node, since fallback list is circular */
	unsigned long sum = 0;

	struct zonelist *zonelist = node_zonelist(numa_node_id(), GFP_KERNEL);

	for_each_zone_zonelist(zone, z, zonelist, offset) {
		unsigned long size = zone->managed_pages;
		unsigned long high = high_wmark_pages(zone);
		if (size > high)
			sum += size - high;
	}

	return sum;
}

/**
 * nr_free_buffer_pages - count number of pages beyond high watermark
 *
 * nr_free_buffer_pages() counts the number of pages which are beyond the high
 * watermark within ZONE_DMA and ZONE_NORMAL.
 */
unsigned long nr_free_buffer_pages(void)
{
	return nr_free_zone_pages(gfp_zone(GFP_USER));
}
EXPORT_SYMBOL_GPL(nr_free_buffer_pages);

/**
 * nr_free_pagecache_pages - count number of pages beyond high watermark
 *
 * nr_free_pagecache_pages() counts the number of pages which are beyond the
 * high watermark within all zones.
 */
unsigned long nr_free_pagecache_pages(void)
{
	return nr_free_zone_pages(gfp_zone(GFP_HIGHUSER_MOVABLE));
}

static inline void show_node(struct zone *zone)
{
	if (IS_ENABLED(CONFIG_NUMA))
		printk("Node %d ", zone_to_nid(zone));
}

void si_meminfo(struct sysinfo *val)
{
	val->totalram = totalram_pages;
	val->sharedram = global_page_state(NR_SHMEM);
	val->freeram = global_page_state(NR_FREE_PAGES);
	val->bufferram = nr_blockdev_pages();
	val->totalhigh = totalhigh_pages;
	val->freehigh = nr_free_highpages();
	val->mem_unit = PAGE_SIZE;
}

EXPORT_SYMBOL(si_meminfo);

#ifdef CONFIG_NUMA
void si_meminfo_node(struct sysinfo *val, int nid)
{
	int zone_type;		/* needs to be signed */
	unsigned long managed_pages = 0;
	pg_data_t *pgdat = NODE_DATA(nid);

	for (zone_type = 0; zone_type < MAX_NR_ZONES; zone_type++)
		managed_pages += pgdat->node_zones[zone_type].managed_pages;
	val->totalram = managed_pages;
	val->sharedram = node_page_state(nid, NR_SHMEM);
	val->freeram = node_page_state(nid, NR_FREE_PAGES);
#ifdef CONFIG_HIGHMEM
	val->totalhigh = pgdat->node_zones[ZONE_HIGHMEM].managed_pages;
	val->freehigh = zone_page_state(&pgdat->node_zones[ZONE_HIGHMEM],
			NR_FREE_PAGES);
#else
	val->totalhigh = 0;
	val->freehigh = 0;
#endif
	val->mem_unit = PAGE_SIZE;
}
#endif

/*
 * Determine whether the node should be displayed or not, depending on whether
 * SHOW_MEM_FILTER_NODES was passed to show_free_areas().
 */
bool skip_free_areas_node(unsigned int flags, int nid)
{
	bool ret = false;
	unsigned int cpuset_mems_cookie;

	if (!(flags & SHOW_MEM_FILTER_NODES))
		goto out;

	do {
		cpuset_mems_cookie = read_mems_allowed_begin();
		ret = !node_isset(nid, cpuset_current_mems_allowed);
	} while (read_mems_allowed_retry(cpuset_mems_cookie));
out:
	return ret;
}

#define K(x) ((x) << (PAGE_SHIFT-10))

static void show_migration_types(unsigned char type)
{
	static const char types[MIGRATE_TYPES] = {
		[MIGRATE_UNMOVABLE]	= 'U',
		[MIGRATE_RECLAIMABLE]	= 'E',
		[MIGRATE_MOVABLE]	= 'M',
		[MIGRATE_RESERVE]	= 'R',
#ifdef CONFIG_CMA
		[MIGRATE_CMA]		= 'C',
#endif
#ifdef CONFIG_MEMORY_ISOLATION
		[MIGRATE_ISOLATE]	= 'I',
#endif
	};
	char tmp[MIGRATE_TYPES + 1];
	char *p = tmp;
	int i;

	for (i = 0; i < MIGRATE_TYPES; i++) {
		if (type & (1 << i))
			*p++ = types[i];
	}

	*p = '\0';
	printk("(%s) ", tmp);
}

/*
 * Show free area list (used inside shift_scroll-lock stuff)
 * We also calculate the percentage fragmentation. We do this by counting the
 * memory on each free list with the exception of the first item on the list.
 * Suppresses nodes that are not allowed by current's cpuset if
 * SHOW_MEM_FILTER_NODES is passed.
 */
void show_free_areas(unsigned int filter)
{
	int cpu;
	struct zone *zone;

	for_each_populated_zone(zone) {
		if (skip_free_areas_node(filter, zone_to_nid(zone)))
			continue;
		show_node(zone);
		printk("%s per-cpu:\n", zone->name);

		for_each_online_cpu(cpu) {
			struct per_cpu_pageset *pageset;

			pageset = per_cpu_ptr(zone->pageset, cpu);

			printk("CPU %4d: hi:%5d, btch:%4d usd:%4d\n",
			       cpu, pageset->pcp.high,
			       pageset->pcp.batch, pageset->pcp.count);
		}
	}

	printk("active_anon:%lu inactive_anon:%lu isolated_anon:%lu\n"
		" active_file:%lu inactive_file:%lu isolated_file:%lu\n"
		" unevictable:%lu"
		" dirty:%lu writeback:%lu unstable:%lu\n"
		" free:%lu slab_reclaimable:%lu slab_unreclaimable:%lu\n"
		" mapped:%lu shmem:%lu pagetables:%lu bounce:%lu\n"
		" free_cma:%lu\n",
		global_page_state(NR_ACTIVE_ANON),
		global_page_state(NR_INACTIVE_ANON),
		global_page_state(NR_ISOLATED_ANON),
		global_page_state(NR_ACTIVE_FILE),
		global_page_state(NR_INACTIVE_FILE),
		global_page_state(NR_ISOLATED_FILE),
		global_page_state(NR_UNEVICTABLE),
		global_page_state(NR_FILE_DIRTY),
		global_page_state(NR_WRITEBACK),
		global_page_state(NR_UNSTABLE_NFS),
		global_page_state(NR_FREE_PAGES),
		global_page_state(NR_SLAB_RECLAIMABLE),
		global_page_state(NR_SLAB_UNRECLAIMABLE),
		global_page_state(NR_FILE_MAPPED),
		global_page_state(NR_SHMEM),
		global_page_state(NR_PAGETABLE),
		global_page_state(NR_BOUNCE),
		global_page_state(NR_FREE_CMA_PAGES));

	for_each_populated_zone(zone) {
		int i;

		if (skip_free_areas_node(filter, zone_to_nid(zone)))
			continue;
		show_node(zone);
		printk("%s"
			" free:%lukB"
			" min:%lukB"
			" low:%lukB"
			" high:%lukB"
			" active_anon:%lukB"
			" inactive_anon:%lukB"
			" active_file:%lukB"
			" inactive_file:%lukB"
			" unevictable:%lukB"
			" isolated(anon):%lukB"
			" isolated(file):%lukB"
			" present:%lukB"
			" managed:%lukB"
			" mlocked:%lukB"
			" dirty:%lukB"
			" writeback:%lukB"
			" mapped:%lukB"
			" shmem:%lukB"
			" slab_reclaimable:%lukB"
			" slab_unreclaimable:%lukB"
			" kernel_stack:%lukB"
			" pagetables:%lukB"
			" unstable:%lukB"
			" bounce:%lukB"
			" free_cma:%lukB"
			" writeback_tmp:%lukB"
			" pages_scanned:%lu"
			" all_unreclaimable? %s"
			"\n",
			zone->name,
			K(zone_page_state(zone, NR_FREE_PAGES)),
			K(min_wmark_pages(zone)),
			K(low_wmark_pages(zone)),
			K(high_wmark_pages(zone)),
			K(zone_page_state(zone, NR_ACTIVE_ANON)),
			K(zone_page_state(zone, NR_INACTIVE_ANON)),
			K(zone_page_state(zone, NR_ACTIVE_FILE)),
			K(zone_page_state(zone, NR_INACTIVE_FILE)),
			K(zone_page_state(zone, NR_UNEVICTABLE)),
			K(zone_page_state(zone, NR_ISOLATED_ANON)),
			K(zone_page_state(zone, NR_ISOLATED_FILE)),
			K(zone->present_pages),
			K(zone->managed_pages),
			K(zone_page_state(zone, NR_MLOCK)),
			K(zone_page_state(zone, NR_FILE_DIRTY)),
			K(zone_page_state(zone, NR_WRITEBACK)),
			K(zone_page_state(zone, NR_FILE_MAPPED)),
			K(zone_page_state(zone, NR_SHMEM)),
			K(zone_page_state(zone, NR_SLAB_RECLAIMABLE)),
			K(zone_page_state(zone, NR_SLAB_UNRECLAIMABLE)),
			zone_page_state(zone, NR_KERNEL_STACK) *
				THREAD_SIZE / 1024,
			K(zone_page_state(zone, NR_PAGETABLE)),
			K(zone_page_state(zone, NR_UNSTABLE_NFS)),
			K(zone_page_state(zone, NR_BOUNCE)),
			K(zone_page_state(zone, NR_FREE_CMA_PAGES)),
			K(zone_page_state(zone, NR_WRITEBACK_TEMP)),
			K(zone_page_state(zone, NR_PAGES_SCANNED)),
			(!zone_reclaimable(zone) ? "yes" : "no")
			);
		printk("lowmem_reserve[]:");
		for (i = 0; i < MAX_NR_ZONES; i++)
			printk(" %ld", zone->lowmem_reserve[i]);
		printk("\n");
	}

	for_each_populated_zone(zone) {
		unsigned long nr[MAX_ORDER], flags, order, total = 0;
		unsigned char types[MAX_ORDER];

		if (skip_free_areas_node(filter, zone_to_nid(zone)))
			continue;
		show_node(zone);
		printk("%s: ", zone->name);

		spin_lock_irqsave(&zone->lock, flags);
		for (order = 0; order < MAX_ORDER; order++) {
			struct free_area *area = &zone->free_area[order];
			int type;

			nr[order] = area->nr_free;
			total += nr[order] << order;

			types[order] = 0;
			for (type = 0; type < MIGRATE_TYPES; type++) {
				if (!list_empty(&area->free_list[type]))
					types[order] |= 1 << type;
			}
		}
		spin_unlock_irqrestore(&zone->lock, flags);
		for (order = 0; order < MAX_ORDER; order++) {
			printk("%lu*%lukB ", nr[order], K(1UL) << order);
			if (nr[order])
				show_migration_types(types[order]);
		}
		printk("= %lukB\n", K(total));
	}

	hugetlb_show_meminfo();

	printk("%ld total pagecache pages\n", global_page_state(NR_FILE_PAGES));

	show_swap_cache_info();
}

static void zoneref_set_zone(struct zone *zone, struct zoneref *zoneref)
{
	zoneref->zone = zone;
	zoneref->zone_idx = zone_idx(zone);
}

/*
 * Builds allocation fallback zone lists.
 *
 * Add all populated zones of a node to the zonelist.
 */
static int build_zonelists_node(pg_data_t *pgdat, struct zonelist *zonelist,
				int nr_zones)
{
	struct zone *zone;
	enum zone_type zone_type = MAX_NR_ZONES;

	do {
		zone_type--;
		zone = pgdat->node_zones + zone_type;
		if (populated_zone(zone)) {
			zoneref_set_zone(zone,
				&zonelist->_zonerefs[nr_zones++]);
			check_highest_zone(zone_type);
		}
	} while (zone_type);

	return nr_zones;
}


/*
 *  zonelist_order:
 *  0 = automatic detection of better ordering.
 *  1 = order by ([node] distance, -zonetype)
 *  2 = order by (-zonetype, [node] distance)
 *
 *  If not NUMA, ZONELIST_ORDER_ZONE and ZONELIST_ORDER_NODE will create
 *  the same zonelist. So only NUMA can configure this param.
 */
#define ZONELIST_ORDER_DEFAULT  0
#define ZONELIST_ORDER_NODE     1
#define ZONELIST_ORDER_ZONE     2

/* zonelist order in the kernel.
 * set_zonelist_order() will set this to NODE or ZONE.
 */
static int current_zonelist_order = ZONELIST_ORDER_DEFAULT;
static char zonelist_order_name[3][8] = {"Default", "Node", "Zone"};


#ifdef CONFIG_NUMA
/* The value user specified ....changed by config */
static int user_zonelist_order = ZONELIST_ORDER_DEFAULT;
/* string for sysctl */
#define NUMA_ZONELIST_ORDER_LEN	16
char numa_zonelist_order[16] = "default";

/*
 * interface for configure zonelist ordering.
 * command line option "numa_zonelist_order"
 *	= "[dD]efault	- default, automatic configuration.
 *	= "[nN]ode 	- order by node locality, then by zone within node
 *	= "[zZ]one      - order by zone, then by locality within zone
 */

static int __parse_numa_zonelist_order(char *s)
{
	if (*s == 'd' || *s == 'D') {
		user_zonelist_order = ZONELIST_ORDER_DEFAULT;
	} else if (*s == 'n' || *s == 'N') {
		user_zonelist_order = ZONELIST_ORDER_NODE;
	} else if (*s == 'z' || *s == 'Z') {
		user_zonelist_order = ZONELIST_ORDER_ZONE;
	} else {
		printk(KERN_WARNING
			"Ignoring invalid numa_zonelist_order value:  "
			"%s\n", s);
		return -EINVAL;
	}
	return 0;
}

static __init int setup_numa_zonelist_order(char *s)
{
	int ret;

	if (!s)
		return 0;

	ret = __parse_numa_zonelist_order(s);
	if (ret == 0)
		strlcpy(numa_zonelist_order, s, NUMA_ZONELIST_ORDER_LEN);

	return ret;
}
early_param("numa_zonelist_order", setup_numa_zonelist_order);

/*
 * sysctl handler for numa_zonelist_order
 */
int numa_zonelist_order_handler(struct ctl_table *table, int write,
		void __user *buffer, size_t *length,
		loff_t *ppos)
{
	char saved_string[NUMA_ZONELIST_ORDER_LEN];
	int ret;
	static DEFINE_MUTEX(zl_order_mutex);

	mutex_lock(&zl_order_mutex);
	if (write) {
		if (strlen((char *)table->data) >= NUMA_ZONELIST_ORDER_LEN) {
			ret = -EINVAL;
			goto out;
		}
		strcpy(saved_string, (char *)table->data);
	}
	ret = proc_dostring(table, write, buffer, length, ppos);
	if (ret)
		goto out;
	if (write) {
		int oldval = user_zonelist_order;

		ret = __parse_numa_zonelist_order((char *)table->data);
		if (ret) {
			/*
			 * bogus value.  restore saved string
			 */
			strncpy((char *)table->data, saved_string,
				NUMA_ZONELIST_ORDER_LEN);
			user_zonelist_order = oldval;
		} else if (oldval != user_zonelist_order) {
			mutex_lock(&zonelists_mutex);
			build_all_zonelists(NULL, NULL);
			mutex_unlock(&zonelists_mutex);
		}
	}
out:
	mutex_unlock(&zl_order_mutex);
	return ret;
}


#define MAX_NODE_LOAD (nr_online_nodes)
static int node_load[MAX_NUMNODES];

/**
 * find_next_best_node - find the next node that should appear in a given node's fallback list
 * @node: node whose fallback list we're appending
 * @used_node_mask: nodemask_t of already used nodes
 *
 * We use a number of factors to determine which is the next node that should
 * appear on a given node's fallback list.  The node should not have appeared
 * already in @node's fallback list, and it should be the next closest node
 * according to the distance array (which contains arbitrary distance values
 * from each node to each node in the system), and should also prefer nodes
 * with no CPUs, since presumably they'll have very little allocation pressure
 * on them otherwise.
 * It returns -1 if no node is found.
 */
static int find_next_best_node(int node, nodemask_t *used_node_mask)
{
	int n, val;
	int min_val = INT_MAX;
	int best_node = NUMA_NO_NODE;
	const struct cpumask *tmp = cpumask_of_node(0);

	/* Use the local node if we haven't already */
	if (!node_isset(node, *used_node_mask)) {
		node_set(node, *used_node_mask);
		return node;
	}

	for_each_node_state(n, N_MEMORY) {

		/* Don't want a node to appear more than once */
		if (node_isset(n, *used_node_mask))
			continue;

		/* Use the distance array to find the distance */
		val = node_distance(node, n);

		/* Penalize nodes under us ("prefer the next node") */
		val += (n < node);

		/* Give preference to headless and unused nodes */
		tmp = cpumask_of_node(n);
		if (!cpumask_empty(tmp))
			val += PENALTY_FOR_NODE_WITH_CPUS;

		/* Slight preference for less loaded node */
		val *= (MAX_NODE_LOAD*MAX_NUMNODES);
		val += node_load[n];

		if (val < min_val) {
			min_val = val;
			best_node = n;
		}
	}

	if (best_node >= 0)
		node_set(best_node, *used_node_mask);

	return best_node;
}


/*
 * Build zonelists ordered by node and zones within node.
 * This results in maximum locality--normal zone overflows into local
 * DMA zone, if any--but risks exhausting DMA zone.
 */
static void build_zonelists_in_node_order(pg_data_t *pgdat, int node)
{
	int j;
	struct zonelist *zonelist;

	zonelist = &pgdat->node_zonelists[0];
	for (j = 0; zonelist->_zonerefs[j].zone != NULL; j++)
		;
	j = build_zonelists_node(NODE_DATA(node), zonelist, j);
	zonelist->_zonerefs[j].zone = NULL;
	zonelist->_zonerefs[j].zone_idx = 0;
}

/*
 * Build gfp_thisnode zonelists
 */
static void build_thisnode_zonelists(pg_data_t *pgdat)
{
	int j;
	struct zonelist *zonelist;

	zonelist = &pgdat->node_zonelists[1];
	j = build_zonelists_node(pgdat, zonelist, 0);
	zonelist->_zonerefs[j].zone = NULL;
	zonelist->_zonerefs[j].zone_idx = 0;
}

/*
 * Build zonelists ordered by zone and nodes within zones.
 * This results in conserving DMA zone[s] until all Normal memory is
 * exhausted, but results in overflowing to remote node while memory
 * may still exist in local DMA zone.
 */
static int node_order[MAX_NUMNODES];

static void build_zonelists_in_zone_order(pg_data_t *pgdat, int nr_nodes)
{
	int pos, j, node;
	int zone_type;		/* needs to be signed */
	struct zone *z;
	struct zonelist *zonelist;

	zonelist = &pgdat->node_zonelists[0];
	pos = 0;
	for (zone_type = MAX_NR_ZONES - 1; zone_type >= 0; zone_type--) {
		for (j = 0; j < nr_nodes; j++) {
			node = node_order[j];
			z = &NODE_DATA(node)->node_zones[zone_type];
			if (populated_zone(z)) {
				zoneref_set_zone(z,
					&zonelist->_zonerefs[pos++]);
				check_highest_zone(zone_type);
			}
		}
	}
	zonelist->_zonerefs[pos].zone = NULL;
	zonelist->_zonerefs[pos].zone_idx = 0;
}

#if defined(CONFIG_64BIT)
/*
 * Devices that require DMA32/DMA are relatively rare and do not justify a
 * penalty to every machine in case the specialised case applies. Default
 * to Node-ordering on 64-bit NUMA machines
 */
static int default_zonelist_order(void)
{
	return ZONELIST_ORDER_NODE;
}
#else
/*
 * On 32-bit, the Normal zone needs to be preserved for allocations accessible
 * by the kernel. If processes running on node 0 deplete the low memory zone
 * then reclaim will occur more frequency increasing stalls and potentially
 * be easier to OOM if a large percentage of the zone is under writeback or
 * dirty. The problem is significantly worse if CONFIG_HIGHPTE is not set.
 * Hence, default to zone ordering on 32-bit.
 */
static int default_zonelist_order(void)
{
	return ZONELIST_ORDER_ZONE;
}
#endif /* CONFIG_64BIT */

static void set_zonelist_order(void)
{
	if (user_zonelist_order == ZONELIST_ORDER_DEFAULT)
		current_zonelist_order = default_zonelist_order();
	else
		current_zonelist_order = user_zonelist_order;
}

static void build_zonelists(pg_data_t *pgdat)
{
	int j, node, load;
	enum zone_type i;
	nodemask_t used_mask;
	int local_node, prev_node;
	struct zonelist *zonelist;
	int order = current_zonelist_order;

	/* initialize zonelists */
	for (i = 0; i < MAX_ZONELISTS; i++) {
		zonelist = pgdat->node_zonelists + i;
		zonelist->_zonerefs[0].zone = NULL;
		zonelist->_zonerefs[0].zone_idx = 0;
	}

	/* NUMA-aware ordering of nodes */
	local_node = pgdat->node_id;
	load = nr_online_nodes;
	prev_node = local_node;
	nodes_clear(used_mask);

	memset(node_order, 0, sizeof(node_order));
	j = 0;

	while ((node = find_next_best_node(local_node, &used_mask)) >= 0) {
		/*
		 * We don't want to pressure a particular node.
		 * So adding penalty to the first node in same
		 * distance group to make it round-robin.
		 */
		if (node_distance(local_node, node) !=
		    node_distance(local_node, prev_node))
			node_load[node] = load;

		prev_node = node;
		load--;
		if (order == ZONELIST_ORDER_NODE)
			build_zonelists_in_node_order(pgdat, node);
		else
			node_order[j++] = node;	/* remember order */
	}

	if (order == ZONELIST_ORDER_ZONE) {
		/* calculate node order -- i.e., DMA last! */
		build_zonelists_in_zone_order(pgdat, j);
	}

	build_thisnode_zonelists(pgdat);
}

/* Construct the zonelist performance cache - see further mmzone.h */
static void build_zonelist_cache(pg_data_t *pgdat)
{
	struct zonelist *zonelist;
	struct zonelist_cache *zlc;
	struct zoneref *z;

	zonelist = &pgdat->node_zonelists[0];
	zonelist->zlcache_ptr = zlc = &zonelist->zlcache;
	bitmap_zero(zlc->fullzones, MAX_ZONES_PER_ZONELIST);
	for (z = zonelist->_zonerefs; z->zone; z++)
		zlc->z_to_n[z - zonelist->_zonerefs] = zonelist_node_idx(z);
}

#ifdef CONFIG_HAVE_MEMORYLESS_NODES
/*
 * Return node id of node used for "local" allocations.
 * I.e., first node id of first zone in arg node's generic zonelist.
 * Used for initializing percpu 'numa_mem', which is used primarily
 * for kernel allocations, so use GFP_KERNEL flags to locate zonelist.
 */
int local_memory_node(int node)
{
	struct zone *zone;

	(void)first_zones_zonelist(node_zonelist(node, GFP_KERNEL),
				   gfp_zone(GFP_KERNEL),
				   NULL,
				   &zone);
	return zone->node;
}
#endif

#else	/* CONFIG_NUMA */

static void set_zonelist_order(void)
{
	current_zonelist_order = ZONELIST_ORDER_ZONE;
}

static void build_zonelists(pg_data_t *pgdat)
{
	int node, local_node;
	enum zone_type j;
	struct zonelist *zonelist;

	local_node = pgdat->node_id;

	zonelist = &pgdat->node_zonelists[0];
	j = build_zonelists_node(pgdat, zonelist, 0);

	/*
	 * Now we build the zonelist so that it contains the zones
	 * of all the other nodes.
	 * We don't want to pressure a particular node, so when
	 * building the zones for node N, we make sure that the
	 * zones coming right after the local ones are those from
	 * node N+1 (modulo N)
	 */
	for (node = local_node + 1; node < MAX_NUMNODES; node++) {
		if (!node_online(node))
			continue;
		j = build_zonelists_node(NODE_DATA(node), zonelist, j);
	}
	for (node = 0; node < local_node; node++) {
		if (!node_online(node))
			continue;
		j = build_zonelists_node(NODE_DATA(node), zonelist, j);
	}

	zonelist->_zonerefs[j].zone = NULL;
	zonelist->_zonerefs[j].zone_idx = 0;
}

/* non-NUMA variant of zonelist performance cache - just NULL zlcache_ptr */
static void build_zonelist_cache(pg_data_t *pgdat)
{
	pgdat->node_zonelists[0].zlcache_ptr = NULL;
}

#endif	/* CONFIG_NUMA */

/*
 * Boot pageset table. One per cpu which is going to be used for all
 * zones and all nodes. The parameters will be set in such a way
 * that an item put on a list will immediately be handed over to
 * the buddy list. This is safe since pageset manipulation is done
 * with interrupts disabled.
 *
 * The boot_pagesets must be kept even after bootup is complete for
 * unused processors and/or zones. They do play a role for bootstrapping
 * hotplugged processors.
 *
 * zoneinfo_show() and maybe other functions do
 * not check if the processor is online before following the pageset pointer.
 * Other parts of the kernel may not check if the zone is available.
 */
static void setup_pageset(struct per_cpu_pageset *p, unsigned long batch);
static DEFINE_PER_CPU(struct per_cpu_pageset, boot_pageset);
static void setup_zone_pageset(struct zone *zone);

/*
 * Global mutex to protect against size modification of zonelists
 * as well as to serialize pageset setup for the new populated zone.
 */
DEFINE_MUTEX(zonelists_mutex);

/* return values int ....just for stop_machine() */
static int __build_all_zonelists(void *data)
{
	int nid;
	int cpu;
	pg_data_t *self = data;

#ifdef CONFIG_NUMA
	memset(node_load, 0, sizeof(node_load));
#endif

	if (self && !node_online(self->node_id)) {
		build_zonelists(self);
		build_zonelist_cache(self);
	}

	for_each_online_node(nid) {
		pg_data_t *pgdat = NODE_DATA(nid);

		build_zonelists(pgdat);
		build_zonelist_cache(pgdat);
	}

	/*
	 * Initialize the boot_pagesets that are going to be used
	 * for bootstrapping processors. The real pagesets for
	 * each zone will be allocated later when the per cpu
	 * allocator is available.
	 *
	 * boot_pagesets are used also for bootstrapping offline
	 * cpus if the system is already booted because the pagesets
	 * are needed to initialize allocators on a specific cpu too.
	 * F.e. the percpu allocator needs the page allocator which
	 * needs the percpu allocator in order to allocate its pagesets
	 * (a chicken-egg dilemma).
	 */
	for_each_possible_cpu(cpu) {
		setup_pageset(&per_cpu(boot_pageset, cpu), 0);

#ifdef CONFIG_HAVE_MEMORYLESS_NODES
		/*
		 * We now know the "local memory node" for each node--
		 * i.e., the node of the first zone in the generic zonelist.
		 * Set up numa_mem percpu variable for on-line cpus.  During
		 * boot, only the boot cpu should be on-line;  we'll init the
		 * secondary cpus' numa_mem as they come on-line.  During
		 * node/memory hotplug, we'll fixup all on-line cpus.
		 */
		if (cpu_online(cpu))
			set_cpu_numa_mem(cpu, local_memory_node(cpu_to_node(cpu)));
#endif
	}

	return 0;
}

/*
 * Called with zonelists_mutex held always
 * unless system_state == SYSTEM_BOOTING.
 */
void __ref build_all_zonelists(pg_data_t *pgdat, struct zone *zone)
{
	set_zonelist_order();

	if (system_state == SYSTEM_BOOTING) {
		__build_all_zonelists(NULL);
		mminit_verify_zonelist();
		cpuset_init_current_mems_allowed();
	} else {
#ifdef CONFIG_MEMORY_HOTPLUG
		if (zone)
			setup_zone_pageset(zone);
#endif
		/* we have to stop all cpus to guarantee there is no user
		   of zonelist */
		stop_machine(__build_all_zonelists, pgdat, NULL);
		/* cpuset refresh routine should be here */
	}
	vm_total_pages = nr_free_pagecache_pages();
	/*
	 * Disable grouping by mobility if the number of pages in the
	 * system is too low to allow the mechanism to work. It would be
	 * more accurate, but expensive to check per-zone. This check is
	 * made on memory-hotadd so a system can start with mobility
	 * disabled and enable it later
	 */
	if (vm_total_pages < (pageblock_nr_pages * MIGRATE_TYPES))
		page_group_by_mobility_disabled = 1;
	else
		page_group_by_mobility_disabled = 0;

	printk("Built %i zonelists in %s order, mobility grouping %s.  "
		"Total pages: %ld\n",
			nr_online_nodes,
			zonelist_order_name[current_zonelist_order],
			page_group_by_mobility_disabled ? "off" : "on",
			vm_total_pages);
#ifdef CONFIG_NUMA
	printk("Policy zone: %s\n", zone_names[policy_zone]);
#endif
}

/*
 * Helper functions to size the waitqueue hash table.
 * Essentially these want to choose hash table sizes sufficiently
 * large so that collisions trying to wait on pages are rare.
 * But in fact, the number of active page waitqueues on typical
 * systems is ridiculously low, less than 200. So this is even
 * conservative, even though it seems large.
 *
 * The constant PAGES_PER_WAITQUEUE specifies the ratio of pages to
 * waitqueues, i.e. the size of the waitq table given the number of pages.
 */
#define PAGES_PER_WAITQUEUE	256

#ifndef CONFIG_MEMORY_HOTPLUG
static inline unsigned long wait_table_hash_nr_entries(unsigned long pages)
{
	unsigned long size = 1;

	pages /= PAGES_PER_WAITQUEUE;

	while (size < pages)
		size <<= 1;

	/*
	 * Once we have dozens or even hundreds of threads sleeping
	 * on IO we've got bigger problems than wait queue collision.
	 * Limit the size of the wait table to a reasonable size.
	 */
	size = min(size, 4096UL);

	return max(size, 4UL);
}
#else
/*
 * A zone's size might be changed by hot-add, so it is not possible to determine
 * a suitable size for its wait_table.  So we use the maximum size now.
 *
 * The max wait table size = 4096 x sizeof(wait_queue_head_t).   ie:
 *
 *    i386 (preemption config)    : 4096 x 16 = 64Kbyte.
 *    ia64, x86-64 (no preemption): 4096 x 20 = 80Kbyte.
 *    ia64, x86-64 (preemption)   : 4096 x 24 = 96Kbyte.
 *
 * The maximum entries are prepared when a zone's memory is (512K + 256) pages
 * or more by the traditional way. (See above).  It equals:
 *
 *    i386, x86-64, powerpc(4K page size) : =  ( 2G + 1M)byte.
 *    ia64(16K page size)                 : =  ( 8G + 4M)byte.
 *    powerpc (64K page size)             : =  (32G +16M)byte.
 */
static inline unsigned long wait_table_hash_nr_entries(unsigned long pages)
{
	return 4096UL;
}
#endif

/*
 * This is an integer logarithm so that shifts can be used later
 * to extract the more random high bits from the multiplicative
 * hash function before the remainder is taken.
 */
static inline unsigned long wait_table_bits(unsigned long size)
{
	return ffz(~size);
}

/*
 * Check if a pageblock contains reserved pages
 */
static int pageblock_is_reserved(unsigned long start_pfn, unsigned long end_pfn)
{
	unsigned long pfn;

	for (pfn = start_pfn; pfn < end_pfn; pfn++) {
		if (!pfn_valid_within(pfn) || PageReserved(pfn_to_page(pfn)))
			return 1;
	}
	return 0;
}

/*
 * Mark a number of pageblocks as MIGRATE_RESERVE. The number
 * of blocks reserved is based on min_wmark_pages(zone). The memory within
 * the reserve will tend to store contiguous free pages. Setting min_free_kbytes
 * higher will lead to a bigger reserve which will get freed as contiguous
 * blocks as reclaim kicks in
 */
static void setup_zone_migrate_reserve(struct zone *zone)
{
	unsigned long start_pfn, pfn, end_pfn, block_end_pfn;
	struct page *page;
	unsigned long block_migratetype;
	int reserve;
	int old_reserve;

	/*
	 * Get the start pfn, end pfn and the number of blocks to reserve
	 * We have to be careful to be aligned to pageblock_nr_pages to
	 * make sure that we always check pfn_valid for the first page in
	 * the block.
	 */
	start_pfn = zone->zone_start_pfn;
	end_pfn = zone_end_pfn(zone);
	start_pfn = roundup(start_pfn, pageblock_nr_pages);
	reserve = roundup(min_wmark_pages(zone), pageblock_nr_pages) >>
							pageblock_order;

	/*
	 * Reserve blocks are generally in place to help high-order atomic
	 * allocations that are short-lived. A min_free_kbytes value that
	 * would result in more than 2 reserve blocks for atomic allocations
	 * is assumed to be in place to help anti-fragmentation for the
	 * future allocation of hugepages at runtime.
	 */
	reserve = min(2, reserve);
	old_reserve = zone->nr_migrate_reserve_block;

	/* When memory hot-add, we almost always need to do nothing */
	if (reserve == old_reserve)
		return;
	zone->nr_migrate_reserve_block = reserve;

	for (pfn = start_pfn; pfn < end_pfn; pfn += pageblock_nr_pages) {
		if (!pfn_valid(pfn))
			continue;
		page = pfn_to_page(pfn);

		/* Watch out for overlapping nodes */
		if (page_to_nid(page) != zone_to_nid(zone))
			continue;

		block_migratetype = get_pageblock_migratetype(page);

		/* Only test what is necessary when the reserves are not met */
		if (reserve > 0) {
			/*
			 * Blocks with reserved pages will never free, skip
			 * them.
			 */
			block_end_pfn = min(pfn + pageblock_nr_pages, end_pfn);
			if (pageblock_is_reserved(pfn, block_end_pfn))
				continue;

			/* If this block is reserved, account for it */
			if (block_migratetype == MIGRATE_RESERVE) {
				reserve--;
				continue;
			}

			/* Suitable for reserving if this block is movable */
			if (block_migratetype == MIGRATE_MOVABLE) {
				set_pageblock_migratetype(page,
							MIGRATE_RESERVE);
				move_freepages_block(zone, page,
							MIGRATE_RESERVE);
				reserve--;
				continue;
			}
		} else if (!old_reserve) {
			/*
			 * At boot time we don't need to scan the whole zone
			 * for turning off MIGRATE_RESERVE.
			 */
			break;
		}

		/*
		 * If the reserve is met and this is a previous reserved block,
		 * take it back
		 */
		if (block_migratetype == MIGRATE_RESERVE) {
			set_pageblock_migratetype(page, MIGRATE_MOVABLE);
			move_freepages_block(zone, page, MIGRATE_MOVABLE);
		}
	}
}

/*
 * Initially all pages are reserved - free ones are freed
 * up by free_all_bootmem() once the early boot process is
 * done. Non-atomic initialization, single-pass.
 */
void __meminit memmap_init_zone(unsigned long size, int nid, unsigned long zone,
		unsigned long start_pfn, enum memmap_context context)
{
	struct page *page;
	unsigned long end_pfn = start_pfn + size;
	unsigned long pfn;
	struct zone *z;

	if (highest_memmap_pfn < end_pfn - 1)
		highest_memmap_pfn = end_pfn - 1;

	z = &NODE_DATA(nid)->node_zones[zone];
	for (pfn = start_pfn; pfn < end_pfn; pfn++) {
		/*
		 * There can be holes in boot-time mem_map[]s
		 * handed to this function.  They do not
		 * exist on hotplugged memory.
		 */
		if (context == MEMMAP_EARLY) {
			if (!early_pfn_valid(pfn))
				continue;
			if (!early_pfn_in_nid(pfn, nid))
				continue;
		}
		page = pfn_to_page(pfn);
		set_page_links(page, zone, nid, pfn);
		mminit_verify_page_links(page, zone, nid, pfn);
		init_page_count(page);
		page_mapcount_reset(page);
		page_cpupid_reset_last(page);
		SetPageReserved(page);
		/*
		 * Mark the block movable so that blocks are reserved for
		 * movable at startup. This will force kernel allocations
		 * to reserve their blocks rather than leaking throughout
		 * the address space during boot when many long-lived
		 * kernel allocations are made. Later some blocks near
		 * the start are marked MIGRATE_RESERVE by
		 * setup_zone_migrate_reserve()
		 *
		 * bitmap is created for zone's valid pfn range. but memmap
		 * can be created for invalid pages (for alignment)
		 * check here not to call set_pageblock_migratetype() against
		 * pfn out of zone.
		 */
		if ((z->zone_start_pfn <= pfn)
		    && (pfn < zone_end_pfn(z))
		    && !(pfn & (pageblock_nr_pages - 1)))
			set_pageblock_migratetype(page, MIGRATE_MOVABLE);

		INIT_LIST_HEAD(&page->lru);
#ifdef WANT_PAGE_VIRTUAL
		/* The shift won't overflow because ZONE_NORMAL is below 4G. */
		if (!is_highmem_idx(zone))
			set_page_address(page, __va(pfn << PAGE_SHIFT));
#endif
	}
}

static void __meminit zone_init_free_lists(struct zone *zone)
{
	unsigned int order, t;
	for_each_migratetype_order(order, t) {
		INIT_LIST_HEAD(&zone->free_area[order].free_list[t]);
		zone->free_area[order].nr_free = 0;
	}
}

#ifndef __HAVE_ARCH_MEMMAP_INIT
#define memmap_init(size, nid, zone, start_pfn) \
	memmap_init_zone((size), (nid), (zone), (start_pfn), MEMMAP_EARLY)
#endif

static int zone_batchsize(struct zone *zone)
{
#ifdef CONFIG_MMU
	int batch;

	/*
	 * The per-cpu-pages pools are set to around 1000th of the
	 * size of the zone.  But no more than 1/2 of a meg.
	 *
	 * OK, so we don't know how big the cache is.  So guess.
	 */
	batch = zone->managed_pages / 1024;
	if (batch * PAGE_SIZE > 512 * 1024)
		batch = (512 * 1024) / PAGE_SIZE;
	batch /= 4;		/* We effectively *= 4 below */
	if (batch < 1)
		batch = 1;

	/*
	 * Clamp the batch to a 2^n - 1 value. Having a power
	 * of 2 value was found to be more likely to have
	 * suboptimal cache aliasing properties in some cases.
	 *
	 * For example if 2 tasks are alternately allocating
	 * batches of pages, one task can end up with a lot
	 * of pages of one half of the possible page colors
	 * and the other with pages of the other colors.
	 */
	batch = rounddown_pow_of_two(batch + batch/2) - 1;

	return batch;

#else
	/* The deferral and batching of frees should be suppressed under NOMMU
	 * conditions.
	 *
	 * The problem is that NOMMU needs to be able to allocate large chunks
	 * of contiguous memory as there's no hardware page translation to
	 * assemble apparent contiguous memory from discontiguous pages.
	 *
	 * Queueing large contiguous runs of pages for batching, however,
	 * causes the pages to actually be freed in smaller chunks.  As there
	 * can be a significant delay between the individual batches being
	 * recycled, this leads to the once large chunks of space being
	 * fragmented and becoming unavailable for high-order allocations.
	 */
	return 0;
#endif
}

/*
 * pcp->high and pcp->batch values are related and dependent on one another:
 * ->batch must never be higher then ->high.
 * The following function updates them in a safe manner without read side
 * locking.
 *
 * Any new users of pcp->batch and pcp->high should ensure they can cope with
 * those fields changing asynchronously (acording the the above rule).
 *
 * mutex_is_locked(&pcp_batch_high_lock) required when calling this function
 * outside of boot time (or some other assurance that no concurrent updaters
 * exist).
 */
static void pageset_update(struct per_cpu_pages *pcp, unsigned long high,
		unsigned long batch)
{
       /* start with a fail safe value for batch */
	pcp->batch = 1;
	smp_wmb();

       /* Update high, then batch, in order */
	pcp->high = high;
	smp_wmb();

	pcp->batch = batch;
}

/* a companion to pageset_set_high() */
static void pageset_set_batch(struct per_cpu_pageset *p, unsigned long batch)
{
	pageset_update(&p->pcp, 6 * batch, max(1UL, 1 * batch));
}

static void pageset_init(struct per_cpu_pageset *p)
{
	struct per_cpu_pages *pcp;
	int migratetype;

	memset(p, 0, sizeof(*p));

	pcp = &p->pcp;
	pcp->count = 0;
	for (migratetype = 0; migratetype < MIGRATE_PCPTYPES; migratetype++)
		INIT_LIST_HEAD(&pcp->lists[migratetype]);
}

static void setup_pageset(struct per_cpu_pageset *p, unsigned long batch)
{
	pageset_init(p);
	pageset_set_batch(p, batch);
}

/*
 * pageset_set_high() sets the high water mark for hot per_cpu_pagelist
 * to the value high for the pageset p.
 */
static void pageset_set_high(struct per_cpu_pageset *p,
				unsigned long high)
{
	unsigned long batch = max(1UL, high / 4);
	if ((high / 4) > (PAGE_SHIFT * 8))
		batch = PAGE_SHIFT * 8;

	pageset_update(&p->pcp, high, batch);
}

static void pageset_set_high_and_batch(struct zone *zone,
				       struct per_cpu_pageset *pcp)
{
	if (percpu_pagelist_fraction)
		pageset_set_high(pcp,
			(zone->managed_pages /
				percpu_pagelist_fraction));
	else
		pageset_set_batch(pcp, zone_batchsize(zone));
}

static void __meminit zone_pageset_init(struct zone *zone, int cpu)
{
	struct per_cpu_pageset *pcp = per_cpu_ptr(zone->pageset, cpu);

	pageset_init(pcp);
	pageset_set_high_and_batch(zone, pcp);
}

static void __meminit setup_zone_pageset(struct zone *zone)
{
	int cpu;
	zone->pageset = alloc_percpu(struct per_cpu_pageset);
	for_each_possible_cpu(cpu)
		zone_pageset_init(zone, cpu);
}

/*
 * Allocate per cpu pagesets and initialize them.
 * Before this call only boot pagesets were available.
 */
void __init setup_per_cpu_pageset(void)
{
	struct zone *zone;

	for_each_populated_zone(zone)
		setup_zone_pageset(zone);
}

static noinline __init_refok
int zone_wait_table_init(struct zone *zone, unsigned long zone_size_pages)
{
	int i;
	size_t alloc_size;

	/*
	 * The per-page waitqueue mechanism uses hashed waitqueues
	 * per zone.
	 */
	zone->wait_table_hash_nr_entries =
		 wait_table_hash_nr_entries(zone_size_pages);
	zone->wait_table_bits =
		wait_table_bits(zone->wait_table_hash_nr_entries);
	alloc_size = zone->wait_table_hash_nr_entries
					* sizeof(wait_queue_head_t);

	if (!slab_is_available()) {
		zone->wait_table = (wait_queue_head_t *)
			memblock_virt_alloc_node_nopanic(
				alloc_size, zone->zone_pgdat->node_id);
	} else {
		/*
		 * This case means that a zone whose size was 0 gets new memory
		 * via memory hot-add.
		 * But it may be the case that a new node was hot-added.  In
		 * this case vmalloc() will not be able to use this new node's
		 * memory - this wait_table must be initialized to use this new
		 * node itself as well.
		 * To use this new node's memory, further consideration will be
		 * necessary.
		 */
		zone->wait_table = vmalloc(alloc_size);
	}
	if (!zone->wait_table)
		return -ENOMEM;

	for (i = 0; i < zone->wait_table_hash_nr_entries; ++i)
		init_waitqueue_head(zone->wait_table + i);

	return 0;
}

static __meminit void zone_pcp_init(struct zone *zone)
{
	/*
	 * per cpu subsystem is not up at this point. The following code
	 * relies on the ability of the linker to provide the
	 * offset of a (static) per cpu variable into the per cpu area.
	 */
	zone->pageset = &boot_pageset;

	if (populated_zone(zone))
		printk(KERN_DEBUG "  %s zone: %lu pages, LIFO batch:%u\n",
			zone->name, zone->present_pages,
					 zone_batchsize(zone));
}

int __meminit init_currently_empty_zone(struct zone *zone,
					unsigned long zone_start_pfn,
					unsigned long size,
					enum memmap_context context)
{
	struct pglist_data *pgdat = zone->zone_pgdat;
	int ret;
	ret = zone_wait_table_init(zone, size);
	if (ret)
		return ret;
	pgdat->nr_zones = zone_idx(zone) + 1;

	zone->zone_start_pfn = zone_start_pfn;

	mminit_dprintk(MMINIT_TRACE, "memmap_init",
			"Initialising map node %d zone %lu pfns %lu -> %lu\n",
			pgdat->node_id,
			(unsigned long)zone_idx(zone),
			zone_start_pfn, (zone_start_pfn + size));

	zone_init_free_lists(zone);

	return 0;
}

#ifdef CONFIG_HAVE_MEMBLOCK_NODE_MAP
#ifndef CONFIG_HAVE_ARCH_EARLY_PFN_TO_NID
/*
 * Required by SPARSEMEM. Given a PFN, return what node the PFN is on.
 */
int __meminit __early_pfn_to_nid(unsigned long pfn)
{
	unsigned long start_pfn, end_pfn;
	int nid;
	/*
	 * NOTE: The following SMP-unsafe globals are only used early in boot
	 * when the kernel is running single-threaded.
	 */
	static unsigned long __meminitdata last_start_pfn, last_end_pfn;
	static int __meminitdata last_nid;

	if (last_start_pfn <= pfn && pfn < last_end_pfn)
		return last_nid;

	nid = memblock_search_pfn_nid(pfn, &start_pfn, &end_pfn);
	if (nid != -1) {
		last_start_pfn = start_pfn;
		last_end_pfn = end_pfn;
		last_nid = nid;
	}

	return nid;
}
#endif /* CONFIG_HAVE_ARCH_EARLY_PFN_TO_NID */

int __meminit early_pfn_to_nid(unsigned long pfn)
{
	int nid;

	nid = __early_pfn_to_nid(pfn);
	if (nid >= 0)
		return nid;
	/* just returns 0 */
	return 0;
}

#ifdef CONFIG_NODES_SPAN_OTHER_NODES
bool __meminit early_pfn_in_nid(unsigned long pfn, int node)
{
	int nid;

	nid = __early_pfn_to_nid(pfn);
	if (nid >= 0 && nid != node)
		return false;
	return true;
}
#endif

/**
 * free_bootmem_with_active_regions - Call memblock_free_early_nid for each active range
 * @nid: The node to free memory on. If MAX_NUMNODES, all nodes are freed.
 * @max_low_pfn: The highest PFN that will be passed to memblock_free_early_nid
 *
 * If an architecture guarantees that all ranges registered contain no holes
 * and may be freed, this this function may be used instead of calling
 * memblock_free_early_nid() manually.
 */
void __init free_bootmem_with_active_regions(int nid, unsigned long max_low_pfn)
{
	unsigned long start_pfn, end_pfn;
	int i, this_nid;

	for_each_mem_pfn_range(i, nid, &start_pfn, &end_pfn, &this_nid) {
		start_pfn = min(start_pfn, max_low_pfn);
		end_pfn = min(end_pfn, max_low_pfn);

		if (start_pfn < end_pfn)
			memblock_free_early_nid(PFN_PHYS(start_pfn),
					(end_pfn - start_pfn) << PAGE_SHIFT,
					this_nid);
	}
}

/**
 * sparse_memory_present_with_active_regions - Call memory_present for each active range
 * @nid: The node to call memory_present for. If MAX_NUMNODES, all nodes will be used.
 *
 * If an architecture guarantees that all ranges registered contain no holes and may
 * be freed, this function may be used instead of calling memory_present() manually.
 */
void __init sparse_memory_present_with_active_regions(int nid)
{
	unsigned long start_pfn, end_pfn;
	int i, this_nid;

	for_each_mem_pfn_range(i, nid, &start_pfn, &end_pfn, &this_nid)
		memory_present(this_nid, start_pfn, end_pfn);
}

/**
 * get_pfn_range_for_nid - Return the start and end page frames for a node
 * @nid: The nid to return the range for. If MAX_NUMNODES, the min and max PFN are returned.
 * @start_pfn: Passed by reference. On return, it will have the node start_pfn.
 * @end_pfn: Passed by reference. On return, it will have the node end_pfn.
 *
 * It returns the start and end page frame of a node based on information
 * provided by memblock_set_node(). If called for a node
 * with no available memory, a warning is printed and the start and end
 * PFNs will be 0.
 */
void __meminit get_pfn_range_for_nid(unsigned int nid,
			unsigned long *start_pfn, unsigned long *end_pfn)
{
	unsigned long this_start_pfn, this_end_pfn;
	int i;

	*start_pfn = -1UL;
	*end_pfn = 0;

	for_each_mem_pfn_range(i, nid, &this_start_pfn, &this_end_pfn, NULL) {
		*start_pfn = min(*start_pfn, this_start_pfn);
		*end_pfn = max(*end_pfn, this_end_pfn);
	}

	if (*start_pfn == -1UL)
		*start_pfn = 0;
}

/*
 * This finds a zone that can be used for ZONE_MOVABLE pages. The
 * assumption is made that zones within a node are ordered in monotonic
 * increasing memory addresses so that the "highest" populated zone is used
 */
static void __init find_usable_zone_for_movable(void)
{
	int zone_index;
	for (zone_index = MAX_NR_ZONES - 1; zone_index >= 0; zone_index--) {
		if (zone_index == ZONE_MOVABLE)
			continue;

		if (arch_zone_highest_possible_pfn[zone_index] >
				arch_zone_lowest_possible_pfn[zone_index])
			break;
	}

	VM_BUG_ON(zone_index == -1);
	movable_zone = zone_index;
}

/*
 * The zone ranges provided by the architecture do not include ZONE_MOVABLE
 * because it is sized independent of architecture. Unlike the other zones,
 * the starting point for ZONE_MOVABLE is not fixed. It may be different
 * in each node depending on the size of each node and how evenly kernelcore
 * is distributed. This helper function adjusts the zone ranges
 * provided by the architecture for a given node by using the end of the
 * highest usable zone for ZONE_MOVABLE. This preserves the assumption that
 * zones within a node are in order of monotonic increases memory addresses
 */
static void __meminit adjust_zone_range_for_zone_movable(int nid,
					unsigned long zone_type,
					unsigned long node_start_pfn,
					unsigned long node_end_pfn,
					unsigned long *zone_start_pfn,
					unsigned long *zone_end_pfn)
{
	/* Only adjust if ZONE_MOVABLE is on this node */
	if (zone_movable_pfn[nid]) {
		/* Size ZONE_MOVABLE */
		if (zone_type == ZONE_MOVABLE) {
			*zone_start_pfn = zone_movable_pfn[nid];
			*zone_end_pfn = min(node_end_pfn,
				arch_zone_highest_possible_pfn[movable_zone]);

		/* Adjust for ZONE_MOVABLE starting within this range */
		} else if (*zone_start_pfn < zone_movable_pfn[nid] &&
				*zone_end_pfn > zone_movable_pfn[nid]) {
			*zone_end_pfn = zone_movable_pfn[nid];

		/* Check if this whole range is within ZONE_MOVABLE */
		} else if (*zone_start_pfn >= zone_movable_pfn[nid])
			*zone_start_pfn = *zone_end_pfn;
	}
}

/*
 * Return the number of pages a zone spans in a node, including holes
 * present_pages = zone_spanned_pages_in_node() - zone_absent_pages_in_node()
 */
static unsigned long __meminit zone_spanned_pages_in_node(int nid,
					unsigned long zone_type,
					unsigned long node_start_pfn,
					unsigned long node_end_pfn,
					unsigned long *ignored)
{
	unsigned long zone_start_pfn, zone_end_pfn;

	/* Get the start and end of the zone */
	zone_start_pfn = arch_zone_lowest_possible_pfn[zone_type];
	zone_end_pfn = arch_zone_highest_possible_pfn[zone_type];
	adjust_zone_range_for_zone_movable(nid, zone_type,
				node_start_pfn, node_end_pfn,
				&zone_start_pfn, &zone_end_pfn);

	/* Check that this node has pages within the zone's required range */
	if (zone_end_pfn < node_start_pfn || zone_start_pfn > node_end_pfn)
		return 0;

	/* Move the zone boundaries inside the node if necessary */
	zone_end_pfn = min(zone_end_pfn, node_end_pfn);
	zone_start_pfn = max(zone_start_pfn, node_start_pfn);

	/* Return the spanned pages */
	return zone_end_pfn - zone_start_pfn;
}

/*
 * Return the number of holes in a range on a node. If nid is MAX_NUMNODES,
 * then all holes in the requested range will be accounted for.
 */
unsigned long __meminit __absent_pages_in_range(int nid,
				unsigned long range_start_pfn,
				unsigned long range_end_pfn)
{
	unsigned long nr_absent = range_end_pfn - range_start_pfn;
	unsigned long start_pfn, end_pfn;
	int i;

	for_each_mem_pfn_range(i, nid, &start_pfn, &end_pfn, NULL) {
		start_pfn = clamp(start_pfn, range_start_pfn, range_end_pfn);
		end_pfn = clamp(end_pfn, range_start_pfn, range_end_pfn);
		nr_absent -= end_pfn - start_pfn;
	}
	return nr_absent;
}

/**
 * absent_pages_in_range - Return number of page frames in holes within a range
 * @start_pfn: The start PFN to start searching for holes
 * @end_pfn: The end PFN to stop searching for holes
 *
 * It returns the number of pages frames in memory holes within a range.
 */
unsigned long __init absent_pages_in_range(unsigned long start_pfn,
							unsigned long end_pfn)
{
	return __absent_pages_in_range(MAX_NUMNODES, start_pfn, end_pfn);
}

/* Return the number of page frames in holes in a zone on a node */
static unsigned long __meminit zone_absent_pages_in_node(int nid,
					unsigned long zone_type,
					unsigned long node_start_pfn,
					unsigned long node_end_pfn,
					unsigned long *ignored)
{
	unsigned long zone_low = arch_zone_lowest_possible_pfn[zone_type];
	unsigned long zone_high = arch_zone_highest_possible_pfn[zone_type];
	unsigned long zone_start_pfn, zone_end_pfn;

	zone_start_pfn = clamp(node_start_pfn, zone_low, zone_high);
	zone_end_pfn = clamp(node_end_pfn, zone_low, zone_high);

	adjust_zone_range_for_zone_movable(nid, zone_type,
			node_start_pfn, node_end_pfn,
			&zone_start_pfn, &zone_end_pfn);
	return __absent_pages_in_range(nid, zone_start_pfn, zone_end_pfn);
}

#else /* CONFIG_HAVE_MEMBLOCK_NODE_MAP */
static inline unsigned long __meminit zone_spanned_pages_in_node(int nid,
					unsigned long zone_type,
					unsigned long node_start_pfn,
					unsigned long node_end_pfn,
					unsigned long *zones_size)
{
	return zones_size[zone_type];
}

static inline unsigned long __meminit zone_absent_pages_in_node(int nid,
						unsigned long zone_type,
						unsigned long node_start_pfn,
						unsigned long node_end_pfn,
						unsigned long *zholes_size)
{
	if (!zholes_size)
		return 0;

	return zholes_size[zone_type];
}

#endif /* CONFIG_HAVE_MEMBLOCK_NODE_MAP */

static void __meminit calculate_node_totalpages(struct pglist_data *pgdat,
						unsigned long node_start_pfn,
						unsigned long node_end_pfn,
						unsigned long *zones_size,
						unsigned long *zholes_size)
{
	unsigned long realtotalpages, totalpages = 0;
	enum zone_type i;

	for (i = 0; i < MAX_NR_ZONES; i++)
		totalpages += zone_spanned_pages_in_node(pgdat->node_id, i,
							 node_start_pfn,
							 node_end_pfn,
							 zones_size);
	pgdat->node_spanned_pages = totalpages;

	realtotalpages = totalpages;
	for (i = 0; i < MAX_NR_ZONES; i++)
		realtotalpages -=
			zone_absent_pages_in_node(pgdat->node_id, i,
						  node_start_pfn, node_end_pfn,
						  zholes_size);
	pgdat->node_present_pages = realtotalpages;
	printk(KERN_DEBUG "On node %d totalpages: %lu\n", pgdat->node_id,
							realtotalpages);
}

#ifndef CONFIG_SPARSEMEM
/*
 * Calculate the size of the zone->blockflags rounded to an unsigned long
 * Start by making sure zonesize is a multiple of pageblock_order by rounding
 * up. Then use 1 NR_PAGEBLOCK_BITS worth of bits per pageblock, finally
 * round what is now in bits to nearest long in bits, then return it in
 * bytes.
 */
static unsigned long __init usemap_size(unsigned long zone_start_pfn, unsigned long zonesize)
{
	unsigned long usemapsize;

	zonesize += zone_start_pfn & (pageblock_nr_pages-1);
	usemapsize = roundup(zonesize, pageblock_nr_pages);
	usemapsize = usemapsize >> pageblock_order;
	usemapsize *= NR_PAGEBLOCK_BITS;
	usemapsize = roundup(usemapsize, 8 * sizeof(unsigned long));

	return usemapsize / 8;
}

static void __init setup_usemap(struct pglist_data *pgdat,
				struct zone *zone,
				unsigned long zone_start_pfn,
				unsigned long zonesize)
{
	unsigned long usemapsize = usemap_size(zone_start_pfn, zonesize);
	zone->pageblock_flags = NULL;
	if (usemapsize)
		zone->pageblock_flags =
			memblock_virt_alloc_node_nopanic(usemapsize,
							 pgdat->node_id);
}
#else
static inline void setup_usemap(struct pglist_data *pgdat, struct zone *zone,
				unsigned long zone_start_pfn, unsigned long zonesize) {}
#endif /* CONFIG_SPARSEMEM */

#ifdef CONFIG_HUGETLB_PAGE_SIZE_VARIABLE

/* Initialise the number of pages represented by NR_PAGEBLOCK_BITS */
void __paginginit set_pageblock_order(void)
{
	unsigned int order;

	/* Check that pageblock_nr_pages has not already been setup */
	if (pageblock_order)
		return;

	if (HPAGE_SHIFT > PAGE_SHIFT)
		order = HUGETLB_PAGE_ORDER;
	else
		order = MAX_ORDER - 1;

	/*
	 * Assume the largest contiguous order of interest is a huge page.
	 * This value may be variable depending on boot parameters on IA64 and
	 * powerpc.
	 */
	pageblock_order = order;
}
#else /* CONFIG_HUGETLB_PAGE_SIZE_VARIABLE */

/*
 * When CONFIG_HUGETLB_PAGE_SIZE_VARIABLE is not set, set_pageblock_order()
 * is unused as pageblock_order is set at compile-time. See
 * include/linux/pageblock-flags.h for the values of pageblock_order based on
 * the kernel config
 */
void __paginginit set_pageblock_order(void)
{
}

#endif /* CONFIG_HUGETLB_PAGE_SIZE_VARIABLE */

static unsigned long __paginginit calc_memmap_size(unsigned long spanned_pages,
						   unsigned long present_pages)
{
	unsigned long pages = spanned_pages;

	/*
	 * Provide a more accurate estimation if there are holes within
	 * the zone and SPARSEMEM is in use. If there are holes within the
	 * zone, each populated memory region may cost us one or two extra
	 * memmap pages due to alignment because memmap pages for each
	 * populated regions may not naturally algined on page boundary.
	 * So the (present_pages >> 4) heuristic is a tradeoff for that.
	 */
	if (spanned_pages > present_pages + (present_pages >> 4) &&
	    IS_ENABLED(CONFIG_SPARSEMEM))
		pages = present_pages;

	return PAGE_ALIGN(pages * sizeof(struct page)) >> PAGE_SHIFT;
}

/*
 * Set up the zone data structures:
 *   - mark all pages reserved
 *   - mark all memory queues empty
 *   - clear the memory bitmaps
 *
 * NOTE: pgdat should get zeroed by caller.
 */
static void __paginginit free_area_init_core(struct pglist_data *pgdat,
		unsigned long node_start_pfn, unsigned long node_end_pfn,
		unsigned long *zones_size, unsigned long *zholes_size)
{
	enum zone_type j;
	int nid = pgdat->node_id;
	unsigned long zone_start_pfn = pgdat->node_start_pfn;
	int ret;

	pgdat_resize_init(pgdat);
#ifdef CONFIG_NUMA_BALANCING
	spin_lock_init(&pgdat->numabalancing_migrate_lock);
	pgdat->numabalancing_migrate_nr_pages = 0;
	pgdat->numabalancing_migrate_next_window = jiffies;
#endif
	init_waitqueue_head(&pgdat->kswapd_wait);
	init_waitqueue_head(&pgdat->pfmemalloc_wait);
	pgdat_page_cgroup_init(pgdat);

	for (j = 0; j < MAX_NR_ZONES; j++) {
		struct zone *zone = pgdat->node_zones + j;
		unsigned long size, realsize, freesize, memmap_pages;

		size = zone_spanned_pages_in_node(nid, j, node_start_pfn,
						  node_end_pfn, zones_size);
		realsize = freesize = size - zone_absent_pages_in_node(nid, j,
								node_start_pfn,
								node_end_pfn,
								zholes_size);

		/*
		 * Adjust freesize so that it accounts for how much memory
		 * is used by this zone for memmap. This affects the watermark
		 * and per-cpu initialisations
		 */
		memmap_pages = calc_memmap_size(size, realsize);
		if (freesize >= memmap_pages) {
			freesize -= memmap_pages;
			if (memmap_pages)
				printk(KERN_DEBUG
				       "  %s zone: %lu pages used for memmap\n",
				       zone_names[j], memmap_pages);
		} else
			printk(KERN_WARNING
				"  %s zone: %lu pages exceeds freesize %lu\n",
				zone_names[j], memmap_pages, freesize);

		/* Account for reserved pages */
		if (j == 0 && freesize > dma_reserve) {
			freesize -= dma_reserve;
			printk(KERN_DEBUG "  %s zone: %lu pages reserved\n",
					zone_names[0], dma_reserve);
		}

		if (!is_highmem_idx(j))
			nr_kernel_pages += freesize;
		/* Charge for highmem memmap if there are enough kernel pages */
		else if (nr_kernel_pages > memmap_pages * 2)
			nr_kernel_pages -= memmap_pages;
		nr_all_pages += freesize;

		zone->spanned_pages = size;
		zone->present_pages = realsize;
		/*
		 * Set an approximate value for lowmem here, it will be adjusted
		 * when the bootmem allocator frees pages into the buddy system.
		 * And all highmem pages will be managed by the buddy system.
		 */
		zone->managed_pages = is_highmem_idx(j) ? realsize : freesize;
#ifdef CONFIG_NUMA
		zone->node = nid;
		zone->min_unmapped_pages = (freesize*sysctl_min_unmapped_ratio)
						/ 100;
		zone->min_slab_pages = (freesize * sysctl_min_slab_ratio) / 100;
#endif
		zone->name = zone_names[j];
		spin_lock_init(&zone->lock);
		spin_lock_init(&zone->lru_lock);
		zone_seqlock_init(zone);
		zone->zone_pgdat = pgdat;
		zone_pcp_init(zone);

		/* For bootup, initialized properly in watermark setup */
		mod_zone_page_state(zone, NR_ALLOC_BATCH, zone->managed_pages);

		lruvec_init(&zone->lruvec);
		if (!size)
			continue;

		set_pageblock_order();
		setup_usemap(pgdat, zone, zone_start_pfn, size);
		ret = init_currently_empty_zone(zone, zone_start_pfn,
						size, MEMMAP_EARLY);
		BUG_ON(ret);
		memmap_init(size, nid, j, zone_start_pfn);
		zone_start_pfn += size;
	}
}

static void __init_refok alloc_node_mem_map(struct pglist_data *pgdat)
{
	/* Skip empty nodes */
	if (!pgdat->node_spanned_pages)
		return;

#ifdef CONFIG_FLAT_NODE_MEM_MAP
	/* ia64 gets its own node_mem_map, before this, without bootmem */
	if (!pgdat->node_mem_map) {
		unsigned long size, start, end;
		struct page *map;

		/*
		 * The zone's endpoints aren't required to be MAX_ORDER
		 * aligned but the node_mem_map endpoints must be in order
		 * for the buddy allocator to function correctly.
		 */
		start = pgdat->node_start_pfn & ~(MAX_ORDER_NR_PAGES - 1);
		end = pgdat_end_pfn(pgdat);
		end = ALIGN(end, MAX_ORDER_NR_PAGES);
		size =  (end - start) * sizeof(struct page);
		map = alloc_remap(pgdat->node_id, size);
		if (!map)
			map = memblock_virt_alloc_node_nopanic(size,
							       pgdat->node_id);
		pgdat->node_mem_map = map + (pgdat->node_start_pfn - start);
	}
#ifndef CONFIG_NEED_MULTIPLE_NODES
	/*
	 * With no DISCONTIG, the global mem_map is just set as node 0's
	 */
	if (pgdat == NODE_DATA(0)) {
		mem_map = NODE_DATA(0)->node_mem_map;
#ifdef CONFIG_HAVE_MEMBLOCK_NODE_MAP
		if (page_to_pfn(mem_map) != pgdat->node_start_pfn)
			mem_map -= (pgdat->node_start_pfn - ARCH_PFN_OFFSET);
#endif /* CONFIG_HAVE_MEMBLOCK_NODE_MAP */
	}
#endif
#endif /* CONFIG_FLAT_NODE_MEM_MAP */
}

void __paginginit free_area_init_node(int nid, unsigned long *zones_size,
		unsigned long node_start_pfn, unsigned long *zholes_size)
{
	pg_data_t *pgdat = NODE_DATA(nid);
	unsigned long start_pfn = 0;
	unsigned long end_pfn = 0;

	/* pg_data_t should be reset to zero when it's allocated */
	WARN_ON(pgdat->nr_zones || pgdat->classzone_idx);

	pgdat->node_id = nid;
	pgdat->node_start_pfn = node_start_pfn;
#ifdef CONFIG_HAVE_MEMBLOCK_NODE_MAP
	get_pfn_range_for_nid(nid, &start_pfn, &end_pfn);
	printk(KERN_INFO "Initmem setup node %d [mem %#010Lx-%#010Lx]\n", nid,
			(u64) start_pfn << PAGE_SHIFT, (u64) (end_pfn << PAGE_SHIFT) - 1);
#endif
	calculate_node_totalpages(pgdat, start_pfn, end_pfn,
				  zones_size, zholes_size);

	alloc_node_mem_map(pgdat);
#ifdef CONFIG_FLAT_NODE_MEM_MAP
	printk(KERN_DEBUG "free_area_init_node: node %d, pgdat %08lx, node_mem_map %08lx\n",
		nid, (unsigned long)pgdat,
		(unsigned long)pgdat->node_mem_map);
#endif

	free_area_init_core(pgdat, start_pfn, end_pfn,
			    zones_size, zholes_size);
}

#ifdef CONFIG_HAVE_MEMBLOCK_NODE_MAP

#if MAX_NUMNODES > 1
/*
 * Figure out the number of possible node ids.
 */
void __init setup_nr_node_ids(void)
{
	unsigned int node;
	unsigned int highest = 0;

	for_each_node_mask(node, node_possible_map)
		highest = node;
	nr_node_ids = highest + 1;
}
#endif

/**
 * node_map_pfn_alignment - determine the maximum internode alignment
 *
 * This function should be called after node map is populated and sorted.
 * It calculates the maximum power of two alignment which can distinguish
 * all the nodes.
 *
 * For example, if all nodes are 1GiB and aligned to 1GiB, the return value
 * would indicate 1GiB alignment with (1 << (30 - PAGE_SHIFT)).  If the
 * nodes are shifted by 256MiB, 256MiB.  Note that if only the last node is
 * shifted, 1GiB is enough and this function will indicate so.
 *
 * This is used to test whether pfn -> nid mapping of the chosen memory
 * model has fine enough granularity to avoid incorrect mapping for the
 * populated node map.
 *
 * Returns the determined alignment in pfn's.  0 if there is no alignment
 * requirement (single node).
 */
unsigned long __init node_map_pfn_alignment(void)
{
	unsigned long accl_mask = 0, last_end = 0;
	unsigned long start, end, mask;
	int last_nid = -1;
	int i, nid;

	for_each_mem_pfn_range(i, MAX_NUMNODES, &start, &end, &nid) {
		if (!start || last_nid < 0 || last_nid == nid) {
			last_nid = nid;
			last_end = end;
			continue;
		}

		/*
		 * Start with a mask granular enough to pin-point to the
		 * start pfn and tick off bits one-by-one until it becomes
		 * too coarse to separate the current node from the last.
		 */
		mask = ~((1 << __ffs(start)) - 1);
		while (mask && last_end <= (start & (mask << 1)))
			mask <<= 1;

		/* accumulate all internode masks */
		accl_mask |= mask;
	}

	/* convert mask to number of pages */
	return ~accl_mask + 1;
}

/* Find the lowest pfn for a node */
static unsigned long __init find_min_pfn_for_node(int nid)
{
	unsigned long min_pfn = ULONG_MAX;
	unsigned long start_pfn;
	int i;

	for_each_mem_pfn_range(i, nid, &start_pfn, NULL, NULL)
		min_pfn = min(min_pfn, start_pfn);

	if (min_pfn == ULONG_MAX) {
		printk(KERN_WARNING
			"Could not find start_pfn for node %d\n", nid);
		return 0;
	}

	return min_pfn;
}

/**
 * find_min_pfn_with_active_regions - Find the minimum PFN registered
 *
 * It returns the minimum PFN based on information provided via
 * memblock_set_node().
 */
unsigned long __init find_min_pfn_with_active_regions(void)
{
	return find_min_pfn_for_node(MAX_NUMNODES);
}

/*
 * early_calculate_totalpages()
 * Sum pages in active regions for movable zone.
 * Populate N_MEMORY for calculating usable_nodes.
 */
static unsigned long __init early_calculate_totalpages(void)
{
	unsigned long totalpages = 0;
	unsigned long start_pfn, end_pfn;
	int i, nid;

	for_each_mem_pfn_range(i, MAX_NUMNODES, &start_pfn, &end_pfn, &nid) {
		unsigned long pages = end_pfn - start_pfn;

		totalpages += pages;
		if (pages)
			node_set_state(nid, N_MEMORY);
	}
	return totalpages;
}

/*
 * Find the PFN the Movable zone begins in each node. Kernel memory
 * is spread evenly between nodes as long as the nodes have enough
 * memory. When they don't, some nodes will have more kernelcore than
 * others
 */
static void __init find_zone_movable_pfns_for_nodes(void)
{
	int i, nid;
	unsigned long usable_startpfn;
	unsigned long kernelcore_node, kernelcore_remaining;
	/* save the state before borrow the nodemask */
	nodemask_t saved_node_state = node_states[N_MEMORY];
	unsigned long totalpages = early_calculate_totalpages();
	int usable_nodes = nodes_weight(node_states[N_MEMORY]);
	struct memblock_region *r;

	/* Need to find movable_zone earlier when movable_node is specified. */
	find_usable_zone_for_movable();

	/*
	 * If movable_node is specified, ignore kernelcore and movablecore
	 * options.
	 */
	if (movable_node_is_enabled()) {
		for_each_memblock(memory, r) {
			if (!memblock_is_hotpluggable(r))
				continue;

			nid = r->nid;

			usable_startpfn = PFN_DOWN(r->base);
			zone_movable_pfn[nid] = zone_movable_pfn[nid] ?
				min(usable_startpfn, zone_movable_pfn[nid]) :
				usable_startpfn;
		}

		goto out2;
	}

	/*
	 * If movablecore=nn[KMG] was specified, calculate what size of
	 * kernelcore that corresponds so that memory usable for
	 * any allocation type is evenly spread. If both kernelcore
	 * and movablecore are specified, then the value of kernelcore
	 * will be used for required_kernelcore if it's greater than
	 * what movablecore would have allowed.
	 */
	if (required_movablecore) {
		unsigned long corepages;

		/*
		 * Round-up so that ZONE_MOVABLE is at least as large as what
		 * was requested by the user
		 */
		required_movablecore =
			roundup(required_movablecore, MAX_ORDER_NR_PAGES);
		corepages = totalpages - required_movablecore;

		required_kernelcore = max(required_kernelcore, corepages);
	}

	/* If kernelcore was not specified, there is no ZONE_MOVABLE */
	if (!required_kernelcore)
		goto out;

	/* usable_startpfn is the lowest possible pfn ZONE_MOVABLE can be at */
	usable_startpfn = arch_zone_lowest_possible_pfn[movable_zone];

restart:
	/* Spread kernelcore memory as evenly as possible throughout nodes */
	kernelcore_node = required_kernelcore / usable_nodes;
	for_each_node_state(nid, N_MEMORY) {
		unsigned long start_pfn, end_pfn;

		/*
		 * Recalculate kernelcore_node if the division per node
		 * now exceeds what is necessary to satisfy the requested
		 * amount of memory for the kernel
		 */
		if (required_kernelcore < kernelcore_node)
			kernelcore_node = required_kernelcore / usable_nodes;

		/*
		 * As the map is walked, we track how much memory is usable
		 * by the kernel using kernelcore_remaining. When it is
		 * 0, the rest of the node is usable by ZONE_MOVABLE
		 */
		kernelcore_remaining = kernelcore_node;

		/* Go through each range of PFNs within this node */
		for_each_mem_pfn_range(i, nid, &start_pfn, &end_pfn, NULL) {
			unsigned long size_pages;

			start_pfn = max(start_pfn, zone_movable_pfn[nid]);
			if (start_pfn >= end_pfn)
				continue;

			/* Account for what is only usable for kernelcore */
			if (start_pfn < usable_startpfn) {
				unsigned long kernel_pages;
				kernel_pages = min(end_pfn, usable_startpfn)
								- start_pfn;

				kernelcore_remaining -= min(kernel_pages,
							kernelcore_remaining);
				required_kernelcore -= min(kernel_pages,
							required_kernelcore);

				/* Continue if range is now fully accounted */
				if (end_pfn <= usable_startpfn) {

					/*
					 * Push zone_movable_pfn to the end so
					 * that if we have to rebalance
					 * kernelcore across nodes, we will
					 * not double account here
					 */
					zone_movable_pfn[nid] = end_pfn;
					continue;
				}
				start_pfn = usable_startpfn;
			}

			/*
			 * The usable PFN range for ZONE_MOVABLE is from
			 * start_pfn->end_pfn. Calculate size_pages as the
			 * number of pages used as kernelcore
			 */
			size_pages = end_pfn - start_pfn;
			if (size_pages > kernelcore_remaining)
				size_pages = kernelcore_remaining;
			zone_movable_pfn[nid] = start_pfn + size_pages;

			/*
			 * Some kernelcore has been met, update counts and
			 * break if the kernelcore for this node has been
			 * satisfied
			 */
			required_kernelcore -= min(required_kernelcore,
								size_pages);
			kernelcore_remaining -= size_pages;
			if (!kernelcore_remaining)
				break;
		}
	}

	/*
	 * If there is still required_kernelcore, we do another pass with one
	 * less node in the count. This will push zone_movable_pfn[nid] further
	 * along on the nodes that still have memory until kernelcore is
	 * satisfied
	 */
	usable_nodes--;
	if (usable_nodes && required_kernelcore > usable_nodes)
		goto restart;

out2:
	/* Align start of ZONE_MOVABLE on all nids to MAX_ORDER_NR_PAGES */
	for (nid = 0; nid < MAX_NUMNODES; nid++)
		zone_movable_pfn[nid] =
			roundup(zone_movable_pfn[nid], MAX_ORDER_NR_PAGES);

out:
	/* restore the node_state */
	node_states[N_MEMORY] = saved_node_state;
}

/* Any regular or high memory on that node ? */
static void check_for_memory(pg_data_t *pgdat, int nid)
{
	enum zone_type zone_type;

	if (N_MEMORY == N_NORMAL_MEMORY)
		return;

	for (zone_type = 0; zone_type <= ZONE_MOVABLE - 1; zone_type++) {
		struct zone *zone = &pgdat->node_zones[zone_type];
		if (populated_zone(zone)) {
			node_set_state(nid, N_HIGH_MEMORY);
			if (N_NORMAL_MEMORY != N_HIGH_MEMORY &&
			    zone_type <= ZONE_NORMAL)
				node_set_state(nid, N_NORMAL_MEMORY);
			break;
		}
	}
}

/**
 * free_area_init_nodes - Initialise all pg_data_t and zone data
 * @max_zone_pfn: an array of max PFNs for each zone
 *
 * This will call free_area_init_node() for each active node in the system.
 * Using the page ranges provided by memblock_set_node(), the size of each
 * zone in each node and their holes is calculated. If the maximum PFN
 * between two adjacent zones match, it is assumed that the zone is empty.
 * For example, if arch_max_dma_pfn == arch_max_dma32_pfn, it is assumed
 * that arch_max_dma32_pfn has no pages. It is also assumed that a zone
 * starts where the previous one ended. For example, ZONE_DMA32 starts
 * at arch_max_dma_pfn.
 */
void __init free_area_init_nodes(unsigned long *max_zone_pfn)
{
	unsigned long start_pfn, end_pfn;
	int i, nid;

	/* Record where the zone boundaries are */
	memset(arch_zone_lowest_possible_pfn, 0,
				sizeof(arch_zone_lowest_possible_pfn));
	memset(arch_zone_highest_possible_pfn, 0,
				sizeof(arch_zone_highest_possible_pfn));
	arch_zone_lowest_possible_pfn[0] = find_min_pfn_with_active_regions();
	arch_zone_highest_possible_pfn[0] = max_zone_pfn[0];
	for (i = 1; i < MAX_NR_ZONES; i++) {
		if (i == ZONE_MOVABLE)
			continue;
		arch_zone_lowest_possible_pfn[i] =
			arch_zone_highest_possible_pfn[i-1];
		arch_zone_highest_possible_pfn[i] =
			max(max_zone_pfn[i], arch_zone_lowest_possible_pfn[i]);
	}
	arch_zone_lowest_possible_pfn[ZONE_MOVABLE] = 0;
	arch_zone_highest_possible_pfn[ZONE_MOVABLE] = 0;

	/* Find the PFNs that ZONE_MOVABLE begins at in each node */
	memset(zone_movable_pfn, 0, sizeof(zone_movable_pfn));
	find_zone_movable_pfns_for_nodes();

	/* Print out the zone ranges */
	printk("Zone ranges:\n");
	for (i = 0; i < MAX_NR_ZONES; i++) {
		if (i == ZONE_MOVABLE)
			continue;
		printk(KERN_CONT "  %-8s ", zone_names[i]);
		if (arch_zone_lowest_possible_pfn[i] ==
				arch_zone_highest_possible_pfn[i])
			printk(KERN_CONT "empty\n");
		else
			printk(KERN_CONT "[mem %0#10lx-%0#10lx]\n",
				arch_zone_lowest_possible_pfn[i] << PAGE_SHIFT,
				(arch_zone_highest_possible_pfn[i]
					<< PAGE_SHIFT) - 1);
	}

	/* Print out the PFNs ZONE_MOVABLE begins at in each node */
	printk("Movable zone start for each node\n");
	for (i = 0; i < MAX_NUMNODES; i++) {
		if (zone_movable_pfn[i])
			printk("  Node %d: %#010lx\n", i,
			       zone_movable_pfn[i] << PAGE_SHIFT);
	}

	/* Print out the early node map */
	printk("Early memory node ranges\n");
	for_each_mem_pfn_range(i, MAX_NUMNODES, &start_pfn, &end_pfn, &nid)
		printk("  node %3d: [mem %#010lx-%#010lx]\n", nid,
		       start_pfn << PAGE_SHIFT, (end_pfn << PAGE_SHIFT) - 1);

	/* Initialise every node */
	mminit_verify_pageflags_layout();
	setup_nr_node_ids();
	for_each_online_node(nid) {
		pg_data_t *pgdat = NODE_DATA(nid);
		free_area_init_node(nid, NULL,
				find_min_pfn_for_node(nid), NULL);

		/* Any memory on that node */
		if (pgdat->node_present_pages)
			node_set_state(nid, N_MEMORY);
		check_for_memory(pgdat, nid);
	}
}

static int __init cmdline_parse_core(char *p, unsigned long *core)
{
	unsigned long long coremem;
	if (!p)
		return -EINVAL;

	coremem = memparse(p, &p);
	*core = coremem >> PAGE_SHIFT;

	/* Paranoid check that UL is enough for the coremem value */
	WARN_ON((coremem >> PAGE_SHIFT) > ULONG_MAX);

	return 0;
}

/*
 * kernelcore=size sets the amount of memory for use for allocations that
 * cannot be reclaimed or migrated.
 */
static int __init cmdline_parse_kernelcore(char *p)
{
	return cmdline_parse_core(p, &required_kernelcore);
}

/*
 * movablecore=size sets the amount of memory for use for allocations that
 * can be reclaimed or migrated.
 */
static int __init cmdline_parse_movablecore(char *p)
{
	return cmdline_parse_core(p, &required_movablecore);
}

early_param("kernelcore", cmdline_parse_kernelcore);
early_param("movablecore", cmdline_parse_movablecore);

#endif /* CONFIG_HAVE_MEMBLOCK_NODE_MAP */

void adjust_managed_page_count(struct page *page, long count)
{
	spin_lock(&managed_page_count_lock);
	page_zone(page)->managed_pages += count;
	totalram_pages += count;
#ifdef CONFIG_HIGHMEM
	if (PageHighMem(page))
		totalhigh_pages += count;
#endif
	spin_unlock(&managed_page_count_lock);
}
EXPORT_SYMBOL(adjust_managed_page_count);

unsigned long free_reserved_area(void *start, void *end, int poison, char *s)
{
	void *pos;
	unsigned long pages = 0;

	start = (void *)PAGE_ALIGN((unsigned long)start);
	end = (void *)((unsigned long)end & PAGE_MASK);
	for (pos = start; pos < end; pos += PAGE_SIZE, pages++) {
		if ((unsigned int)poison <= 0xFF)
			memset(pos, poison, PAGE_SIZE);
		free_reserved_page(virt_to_page(pos));
	}

	if (pages && s)
		pr_info("Freeing %s memory: %ldK (%p - %p)\n",
			s, pages << (PAGE_SHIFT - 10), start, end);

	return pages;
}
EXPORT_SYMBOL(free_reserved_area);

#ifdef	CONFIG_HIGHMEM
void free_highmem_page(struct page *page)
{
	__free_reserved_page(page);
	totalram_pages++;
	page_zone(page)->managed_pages++;
	totalhigh_pages++;
}
#endif


void __init mem_init_print_info(const char *str)
{
	unsigned long physpages, codesize, datasize, rosize, bss_size;
	unsigned long init_code_size, init_data_size;

	physpages = get_num_physpages();
	codesize = _etext - _stext;
	datasize = _edata - _sdata;
	rosize = __end_rodata - __start_rodata;
	bss_size = __bss_stop - __bss_start;
	init_data_size = __init_end - __init_begin;
	init_code_size = _einittext - _sinittext;

	/*
	 * Detect special cases and adjust section sizes accordingly:
	 * 1) .init.* may be embedded into .data sections
	 * 2) .init.text.* may be out of [__init_begin, __init_end],
	 *    please refer to arch/tile/kernel/vmlinux.lds.S.
	 * 3) .rodata.* may be embedded into .text or .data sections.
	 */
#define adj_init_size(start, end, size, pos, adj) \
	do { \
		if (start <= pos && pos < end && size > adj) \
			size -= adj; \
	} while (0)

	adj_init_size(__init_begin, __init_end, init_data_size,
		     _sinittext, init_code_size);
	adj_init_size(_stext, _etext, codesize, _sinittext, init_code_size);
	adj_init_size(_sdata, _edata, datasize, __init_begin, init_data_size);
	adj_init_size(_stext, _etext, codesize, __start_rodata, rosize);
	adj_init_size(_sdata, _edata, datasize, __start_rodata, rosize);

#undef	adj_init_size

	printk("Memory: %luK/%luK available "
	       "(%luK kernel code, %luK rwdata, %luK rodata, "
	       "%luK init, %luK bss, %luK reserved"
#ifdef	CONFIG_HIGHMEM
	       ", %luK highmem"
#endif
	       "%s%s)\n",
	       nr_free_pages() << (PAGE_SHIFT-10), physpages << (PAGE_SHIFT-10),
	       codesize >> 10, datasize >> 10, rosize >> 10,
	       (init_data_size + init_code_size) >> 10, bss_size >> 10,
	       (physpages - totalram_pages) << (PAGE_SHIFT-10),
#ifdef	CONFIG_HIGHMEM
	       totalhigh_pages << (PAGE_SHIFT-10),
#endif
	       str ? ", " : "", str ? str : "");
}

/**
 * set_dma_reserve - set the specified number of pages reserved in the first zone
 * @new_dma_reserve: The number of pages to mark reserved
 *
 * The per-cpu batchsize and zone watermarks are determined by present_pages.
 * In the DMA zone, a significant percentage may be consumed by kernel image
 * and other unfreeable allocations which can skew the watermarks badly. This
 * function may optionally be used to account for unfreeable pages in the
 * first zone (e.g., ZONE_DMA). The effect will be lower watermarks and
 * smaller per-cpu batchsize.
 */
void __init set_dma_reserve(unsigned long new_dma_reserve)
{
	dma_reserve = new_dma_reserve;
}

void __init free_area_init(unsigned long *zones_size)
{
	free_area_init_node(0, zones_size,
			__pa(PAGE_OFFSET) >> PAGE_SHIFT, NULL);
}

static int page_alloc_cpu_notify(struct notifier_block *self,
				 unsigned long action, void *hcpu)
{
	int cpu = (unsigned long)hcpu;

	if (action == CPU_DEAD || action == CPU_DEAD_FROZEN) {
		lru_add_drain_cpu(cpu);
		drain_pages(cpu);

		/*
		 * Spill the event counters of the dead processor
		 * into the current processors event counters.
		 * This artificially elevates the count of the current
		 * processor.
		 */
		vm_events_fold_cpu(cpu);

		/*
		 * Zero the differential counters of the dead processor
		 * so that the vm statistics are consistent.
		 *
		 * This is only okay since the processor is dead and cannot
		 * race with what we are doing.
		 */
		cpu_vm_stats_fold(cpu);
	}
	return NOTIFY_OK;
}

void __init page_alloc_init(void)
{
	hotcpu_notifier(page_alloc_cpu_notify, 0);
}

/*
 * calculate_totalreserve_pages - called when sysctl_lower_zone_reserve_ratio
 *	or min_free_kbytes changes.
 */
static void calculate_totalreserve_pages(void)
{
	struct pglist_data *pgdat;
	unsigned long reserve_pages = 0;
	enum zone_type i, j;

	for_each_online_pgdat(pgdat) {
		for (i = 0; i < MAX_NR_ZONES; i++) {
			struct zone *zone = pgdat->node_zones + i;
			long max = 0;

			/* Find valid and maximum lowmem_reserve in the zone */
			for (j = i; j < MAX_NR_ZONES; j++) {
				if (zone->lowmem_reserve[j] > max)
					max = zone->lowmem_reserve[j];
			}

			/* we treat the high watermark as reserved pages. */
			max += high_wmark_pages(zone);

			if (max > zone->managed_pages)
				max = zone->managed_pages;
			reserve_pages += max;
			/*
			 * Lowmem reserves are not available to
			 * GFP_HIGHUSER page cache allocations and
			 * kswapd tries to balance zones to their high
			 * watermark.  As a result, neither should be
			 * regarded as dirtyable memory, to prevent a
			 * situation where reclaim has to clean pages
			 * in order to balance the zones.
			 */
			zone->dirty_balance_reserve = max;
		}
	}
	dirty_balance_reserve = reserve_pages;
	totalreserve_pages = reserve_pages;
}

/*
 * setup_per_zone_lowmem_reserve - called whenever
 *	sysctl_lower_zone_reserve_ratio changes.  Ensures that each zone
 *	has a correct pages reserved value, so an adequate number of
 *	pages are left in the zone after a successful __alloc_pages().
 */
static void setup_per_zone_lowmem_reserve(void)
{
	struct pglist_data *pgdat;
	enum zone_type j, idx;

	for_each_online_pgdat(pgdat) {
		for (j = 0; j < MAX_NR_ZONES; j++) {
			struct zone *zone = pgdat->node_zones + j;
			unsigned long managed_pages = zone->managed_pages;

			zone->lowmem_reserve[j] = 0;

			idx = j;
			while (idx) {
				struct zone *lower_zone;

				idx--;

				if (sysctl_lowmem_reserve_ratio[idx] < 1)
					sysctl_lowmem_reserve_ratio[idx] = 1;

				lower_zone = pgdat->node_zones + idx;
				lower_zone->lowmem_reserve[j] = managed_pages /
					sysctl_lowmem_reserve_ratio[idx];
				managed_pages += lower_zone->managed_pages;
			}
		}
	}

	/* update totalreserve_pages */
	calculate_totalreserve_pages();
}

static void __setup_per_zone_wmarks(void)
{
	unsigned long pages_min = min_free_kbytes >> (PAGE_SHIFT - 10);
	unsigned long lowmem_pages = 0;
	struct zone *zone;
	unsigned long flags;

	/* Calculate total number of !ZONE_HIGHMEM pages */
	for_each_zone(zone) {
		if (!is_highmem(zone))
			lowmem_pages += zone->managed_pages;
	}

	for_each_zone(zone) {
		u64 tmp;

		spin_lock_irqsave(&zone->lock, flags);
		tmp = (u64)pages_min * zone->managed_pages;
		do_div(tmp, lowmem_pages);
		if (is_highmem(zone)) {
			/*
			 * __GFP_HIGH and PF_MEMALLOC allocations usually don't
			 * need highmem pages, so cap pages_min to a small
			 * value here.
			 *
			 * The WMARK_HIGH-WMARK_LOW and (WMARK_LOW-WMARK_MIN)
			 * deltas controls asynch page reclaim, and so should
			 * not be capped for highmem.
			 */
			unsigned long min_pages;

			min_pages = zone->managed_pages / 1024;
			min_pages = clamp(min_pages, SWAP_CLUSTER_MAX, 128UL);
			zone->watermark[WMARK_MIN] = min_pages;
		} else {
			/*
			 * If it's a lowmem zone, reserve a number of pages
			 * proportionate to the zone's size.
			 */
			zone->watermark[WMARK_MIN] = tmp;
		}

		zone->watermark[WMARK_LOW]  = min_wmark_pages(zone) + (tmp >> 2);
		zone->watermark[WMARK_HIGH] = min_wmark_pages(zone) + (tmp >> 1);

		__mod_zone_page_state(zone, NR_ALLOC_BATCH,
			high_wmark_pages(zone) - low_wmark_pages(zone) -
			atomic_long_read(&zone->vm_stat[NR_ALLOC_BATCH]));

		setup_zone_migrate_reserve(zone);
		spin_unlock_irqrestore(&zone->lock, flags);
	}

	/* update totalreserve_pages */
	calculate_totalreserve_pages();
}

/**
 * setup_per_zone_wmarks - called when min_free_kbytes changes
 * or when memory is hot-{added|removed}
 *
 * Ensures that the watermark[min,low,high] values for each zone are set
 * correctly with respect to min_free_kbytes.
 */
void setup_per_zone_wmarks(void)
{
	mutex_lock(&zonelists_mutex);
	__setup_per_zone_wmarks();
	mutex_unlock(&zonelists_mutex);
}

/*
 * The inactive anon list should be small enough that the VM never has to
 * do too much work, but large enough that each inactive page has a chance
 * to be referenced again before it is swapped out.
 *
 * The inactive_anon ratio is the target ratio of ACTIVE_ANON to
 * INACTIVE_ANON pages on this zone's LRU, maintained by the
 * pageout code. A zone->inactive_ratio of 3 means 3:1 or 25% of
 * the anonymous pages are kept on the inactive list.
 *
 * total     target    max
 * memory    ratio     inactive anon
 * -------------------------------------
 *   10MB       1         5MB
 *  100MB       1        50MB
 *    1GB       3       250MB
 *   10GB      10       0.9GB
 *  100GB      31         3GB
 *    1TB     101        10GB
 *   10TB     320        32GB
 */
static void __meminit calculate_zone_inactive_ratio(struct zone *zone)
{
	unsigned int gb, ratio;

	/* Zone size in gigabytes */
	gb = zone->managed_pages >> (30 - PAGE_SHIFT);
	if (gb)
		ratio = int_sqrt(10 * gb);
	else
		ratio = 1;

	zone->inactive_ratio = ratio;
}

static void __meminit setup_per_zone_inactive_ratio(void)
{
	struct zone *zone;

	for_each_zone(zone)
		calculate_zone_inactive_ratio(zone);
}

/*
 * Initialise min_free_kbytes.
 *
 * For small machines we want it small (128k min).  For large machines
 * we want it large (64MB max).  But it is not linear, because network
 * bandwidth does not increase linearly with machine size.  We use
 *
 *	min_free_kbytes = 4 * sqrt(lowmem_kbytes), for better accuracy:
 *	min_free_kbytes = sqrt(lowmem_kbytes * 16)
 *
 * which yields
 *
 * 16MB:	512k
 * 32MB:	724k
 * 64MB:	1024k
 * 128MB:	1448k
 * 256MB:	2048k
 * 512MB:	2896k
 * 1024MB:	4096k
 * 2048MB:	5792k
 * 4096MB:	8192k
 * 8192MB:	11584k
 * 16384MB:	16384k
 */
int __meminit init_per_zone_wmark_min(void)
{
	unsigned long lowmem_kbytes;
	int new_min_free_kbytes;

	lowmem_kbytes = nr_free_buffer_pages() * (PAGE_SIZE >> 10);
	new_min_free_kbytes = int_sqrt(lowmem_kbytes * 16);

	if (new_min_free_kbytes > user_min_free_kbytes) {
		min_free_kbytes = new_min_free_kbytes;
		if (min_free_kbytes < 128)
			min_free_kbytes = 128;
		if (min_free_kbytes > 65536)
			min_free_kbytes = 65536;
	} else {
		pr_warn("min_free_kbytes is not updated to %d because user defined value %d is preferred\n",
				new_min_free_kbytes, user_min_free_kbytes);
	}
	setup_per_zone_wmarks();
	refresh_zone_stat_thresholds();
	setup_per_zone_lowmem_reserve();
	setup_per_zone_inactive_ratio();
	return 0;
}
module_init(init_per_zone_wmark_min)

/*
 * min_free_kbytes_sysctl_handler - just a wrapper around proc_dointvec() so
 *	that we can call two helper functions whenever min_free_kbytes
 *	changes.
 */
int min_free_kbytes_sysctl_handler(struct ctl_table *table, int write,
	void __user *buffer, size_t *length, loff_t *ppos)
{
	int rc;

	rc = proc_dointvec_minmax(table, write, buffer, length, ppos);
	if (rc)
		return rc;

	if (write) {
		user_min_free_kbytes = min_free_kbytes;
		setup_per_zone_wmarks();
	}
	return 0;
}

#ifdef CONFIG_NUMA
int sysctl_min_unmapped_ratio_sysctl_handler(struct ctl_table *table, int write,
	void __user *buffer, size_t *length, loff_t *ppos)
{
	struct zone *zone;
	int rc;

	rc = proc_dointvec_minmax(table, write, buffer, length, ppos);
	if (rc)
		return rc;

	for_each_zone(zone)
		zone->min_unmapped_pages = (zone->managed_pages *
				sysctl_min_unmapped_ratio) / 100;
	return 0;
}

int sysctl_min_slab_ratio_sysctl_handler(struct ctl_table *table, int write,
	void __user *buffer, size_t *length, loff_t *ppos)
{
	struct zone *zone;
	int rc;

	rc = proc_dointvec_minmax(table, write, buffer, length, ppos);
	if (rc)
		return rc;

	for_each_zone(zone)
		zone->min_slab_pages = (zone->managed_pages *
				sysctl_min_slab_ratio) / 100;
	return 0;
}
#endif

/*
 * lowmem_reserve_ratio_sysctl_handler - just a wrapper around
 *	proc_dointvec() so that we can call setup_per_zone_lowmem_reserve()
 *	whenever sysctl_lowmem_reserve_ratio changes.
 *
 * The reserve ratio obviously has absolutely no relation with the
 * minimum watermarks. The lowmem reserve ratio can only make sense
 * if in function of the boot time zone sizes.
 */
int lowmem_reserve_ratio_sysctl_handler(struct ctl_table *table, int write,
	void __user *buffer, size_t *length, loff_t *ppos)
{
	proc_dointvec_minmax(table, write, buffer, length, ppos);
	setup_per_zone_lowmem_reserve();
	return 0;
}

/*
 * percpu_pagelist_fraction - changes the pcp->high for each zone on each
 * cpu.  It is the fraction of total pages in each zone that a hot per cpu
 * pagelist can have before it gets flushed back to buddy allocator.
 */
int percpu_pagelist_fraction_sysctl_handler(struct ctl_table *table, int write,
	void __user *buffer, size_t *length, loff_t *ppos)
{
	struct zone *zone;
	int old_percpu_pagelist_fraction;
	int ret;

	mutex_lock(&pcp_batch_high_lock);
	old_percpu_pagelist_fraction = percpu_pagelist_fraction;

	ret = proc_dointvec_minmax(table, write, buffer, length, ppos);
	if (!write || ret < 0)
		goto out;

	/* Sanity checking to avoid pcp imbalance */
	if (percpu_pagelist_fraction &&
	    percpu_pagelist_fraction < MIN_PERCPU_PAGELIST_FRACTION) {
		percpu_pagelist_fraction = old_percpu_pagelist_fraction;
		ret = -EINVAL;
		goto out;
	}

	/* No change? */
	if (percpu_pagelist_fraction == old_percpu_pagelist_fraction)
		goto out;

	for_each_populated_zone(zone) {
		unsigned int cpu;

		for_each_possible_cpu(cpu)
			pageset_set_high_and_batch(zone,
					per_cpu_ptr(zone->pageset, cpu));
	}
out:
	mutex_unlock(&pcp_batch_high_lock);
	return ret;
}

int hashdist = HASHDIST_DEFAULT;

#ifdef CONFIG_NUMA
static int __init set_hashdist(char *str)
{
	if (!str)
		return 0;
	hashdist = simple_strtoul(str, &str, 0);
	return 1;
}
__setup("hashdist=", set_hashdist);
#endif

/*
 * allocate a large system hash table from bootmem
 * - it is assumed that the hash table must contain an exact power-of-2
 *   quantity of entries
 * - limit is the number of hash buckets, not the total allocation size
 */
void *__init alloc_large_system_hash(const char *tablename,
				     unsigned long bucketsize,
				     unsigned long numentries,
				     int scale,
				     int flags,
				     unsigned int *_hash_shift,
				     unsigned int *_hash_mask,
				     unsigned long low_limit,
				     unsigned long high_limit)
{
	unsigned long long max = high_limit;
	unsigned long log2qty, size;
	void *table = NULL;

	/* allow the kernel cmdline to have a say */
	if (!numentries) {
		/* round applicable memory size up to nearest megabyte */
		numentries = nr_kernel_pages;

		/* It isn't necessary when PAGE_SIZE >= 1MB */
		if (PAGE_SHIFT < 20)
			numentries = round_up(numentries, (1<<20)/PAGE_SIZE);

		/* limit to 1 bucket per 2^scale bytes of low memory */
		if (scale > PAGE_SHIFT)
			numentries >>= (scale - PAGE_SHIFT);
		else
			numentries <<= (PAGE_SHIFT - scale);

		/* Make sure we've got at least a 0-order allocation.. */
		if (unlikely(flags & HASH_SMALL)) {
			/* Makes no sense without HASH_EARLY */
			WARN_ON(!(flags & HASH_EARLY));
			if (!(numentries >> *_hash_shift)) {
				numentries = 1UL << *_hash_shift;
				BUG_ON(!numentries);
			}
		} else if (unlikely((numentries * bucketsize) < PAGE_SIZE))
			numentries = PAGE_SIZE / bucketsize;
	}
	numentries = roundup_pow_of_two(numentries);

	/* limit allocation size to 1/16 total memory by default */
	if (max == 0) {
		max = ((unsigned long long)nr_all_pages << PAGE_SHIFT) >> 4;
		do_div(max, bucketsize);
	}
	max = min(max, 0x80000000ULL);

	if (numentries < low_limit)
		numentries = low_limit;
	if (numentries > max)
		numentries = max;

	log2qty = ilog2(numentries);

	do {
		size = bucketsize << log2qty;
		if (flags & HASH_EARLY)
			table = memblock_virt_alloc_nopanic(size, 0);
		else if (hashdist)
			table = __vmalloc(size, GFP_ATOMIC, PAGE_KERNEL);
		else {
			/*
			 * If bucketsize is not a power-of-two, we may free
			 * some pages at the end of hash table which
			 * alloc_pages_exact() automatically does
			 */
			if (get_order(size) < MAX_ORDER) {
				table = alloc_pages_exact(size, GFP_ATOMIC);
				kmemleak_alloc(table, size, 1, GFP_ATOMIC);
			}
		}
	} while (!table && size > PAGE_SIZE && --log2qty);

	if (!table)
		panic("Failed to allocate %s hash table\n", tablename);

	printk(KERN_INFO "%s hash table entries: %ld (order: %d, %lu bytes)\n",
	       tablename,
	       (1UL << log2qty),
	       ilog2(size) - PAGE_SHIFT,
	       size);

	if (_hash_shift)
		*_hash_shift = log2qty;
	if (_hash_mask)
		*_hash_mask = (1 << log2qty) - 1;

	return table;
}

/* Return a pointer to the bitmap storing bits affecting a block of pages */
static inline unsigned long *get_pageblock_bitmap(struct zone *zone,
							unsigned long pfn)
{
#ifdef CONFIG_SPARSEMEM
	return __pfn_to_section(pfn)->pageblock_flags;
#else
	return zone->pageblock_flags;
#endif /* CONFIG_SPARSEMEM */
}

static inline int pfn_to_bitidx(struct zone *zone, unsigned long pfn)
{
#ifdef CONFIG_SPARSEMEM
	pfn &= (PAGES_PER_SECTION-1);
	return (pfn >> pageblock_order) * NR_PAGEBLOCK_BITS;
#else
	pfn = pfn - round_down(zone->zone_start_pfn, pageblock_nr_pages);
	return (pfn >> pageblock_order) * NR_PAGEBLOCK_BITS;
#endif /* CONFIG_SPARSEMEM */
}

/**
 * get_pfnblock_flags_mask - Return the requested group of flags for the pageblock_nr_pages block of pages
 * @page: The page within the block of interest
 * @pfn: The target page frame number
 * @end_bitidx: The last bit of interest to retrieve
 * @mask: mask of bits that the caller is interested in
 *
 * Return: pageblock_bits flags
 */
unsigned long get_pfnblock_flags_mask(struct page *page, unsigned long pfn,
					unsigned long end_bitidx,
					unsigned long mask)
{
	struct zone *zone;
	unsigned long *bitmap;
	unsigned long bitidx, word_bitidx;
	unsigned long word;

	zone = page_zone(page);
	bitmap = get_pageblock_bitmap(zone, pfn);
	bitidx = pfn_to_bitidx(zone, pfn);
	word_bitidx = bitidx / BITS_PER_LONG;
	bitidx &= (BITS_PER_LONG-1);

	word = bitmap[word_bitidx];
	bitidx += end_bitidx;
	return (word >> (BITS_PER_LONG - bitidx - 1)) & mask;
}

/**
 * set_pfnblock_flags_mask - Set the requested group of flags for a pageblock_nr_pages block of pages
 * @page: The page within the block of interest
 * @flags: The flags to set
 * @pfn: The target page frame number
 * @end_bitidx: The last bit of interest
 * @mask: mask of bits that the caller is interested in
 */
void set_pfnblock_flags_mask(struct page *page, unsigned long flags,
					unsigned long pfn,
					unsigned long end_bitidx,
					unsigned long mask)
{
	struct zone *zone;
	unsigned long *bitmap;
	unsigned long bitidx, word_bitidx;
	unsigned long old_word, word;

	BUILD_BUG_ON(NR_PAGEBLOCK_BITS != 4);

	zone = page_zone(page);
	bitmap = get_pageblock_bitmap(zone, pfn);
	bitidx = pfn_to_bitidx(zone, pfn);
	word_bitidx = bitidx / BITS_PER_LONG;
	bitidx &= (BITS_PER_LONG-1);

	VM_BUG_ON_PAGE(!zone_spans_pfn(zone, pfn), page);

	bitidx += end_bitidx;
	mask <<= (BITS_PER_LONG - bitidx - 1);
	flags <<= (BITS_PER_LONG - bitidx - 1);

	word = ACCESS_ONCE(bitmap[word_bitidx]);
	for (;;) {
		old_word = cmpxchg(&bitmap[word_bitidx], word, (word & ~mask) | flags);
		if (word == old_word)
			break;
		word = old_word;
	}
}

/*
 * This function checks whether pageblock includes unmovable pages or not.
 * If @count is not zero, it is okay to include less @count unmovable pages
 *
 * PageLRU check without isolation or lru_lock could race so that
 * MIGRATE_MOVABLE block might include unmovable pages. It means you can't
 * expect this function should be exact.
 */
bool has_unmovable_pages(struct zone *zone, struct page *page, int count,
			 bool skip_hwpoisoned_pages)
{
	unsigned long pfn, iter, found;
	int mt;

	/*
	 * For avoiding noise data, lru_add_drain_all() should be called
	 * If ZONE_MOVABLE, the zone never contains unmovable pages
	 */
	if (zone_idx(zone) == ZONE_MOVABLE)
		return false;
	mt = get_pageblock_migratetype(page);
	if (mt == MIGRATE_MOVABLE || is_migrate_cma(mt))
		return false;

	pfn = page_to_pfn(page);
	for (found = 0, iter = 0; iter < pageblock_nr_pages; iter++) {
		unsigned long check = pfn + iter;

		if (!pfn_valid_within(check))
			continue;

		page = pfn_to_page(check);

		/*
		 * Hugepages are not in LRU lists, but they're movable.
		 * We need not scan over tail pages bacause we don't
		 * handle each tail page individually in migration.
		 */
		if (PageHuge(page)) {
			iter = round_up(iter + 1, 1<<compound_order(page)) - 1;
			continue;
		}

		/*
		 * We can't use page_count without pin a page
		 * because another CPU can free compound page.
		 * This check already skips compound tails of THP
		 * because their page->_count is zero at all time.
		 */
		if (!atomic_read(&page->_count)) {
			if (PageBuddy(page))
				iter += (1 << page_order(page)) - 1;
			continue;
		}

		/*
		 * The HWPoisoned page may be not in buddy system, and
		 * page_count() is not 0.
		 */
		if (skip_hwpoisoned_pages && PageHWPoison(page))
			continue;

		if (!PageLRU(page))
			found++;
		/*
		 * If there are RECLAIMABLE pages, we need to check it.
		 * But now, memory offline itself doesn't call shrink_slab()
		 * and it still to be fixed.
		 */
		/*
		 * If the page is not RAM, page_count()should be 0.
		 * we don't need more check. This is an _used_ not-movable page.
		 *
		 * The problematic thing here is PG_reserved pages. PG_reserved
		 * is set to both of a memory hole page and a _used_ kernel
		 * page at boot.
		 */
		if (found > count)
			return true;
	}
	return false;
}

bool is_pageblock_removable_nolock(struct page *page)
{
	struct zone *zone;
	unsigned long pfn;

	/*
	 * We have to be careful here because we are iterating over memory
	 * sections which are not zone aware so we might end up outside of
	 * the zone but still within the section.
	 * We have to take care about the node as well. If the node is offline
	 * its NODE_DATA will be NULL - see page_zone.
	 */
	if (!node_online(page_to_nid(page)))
		return false;

	zone = page_zone(page);
	pfn = page_to_pfn(page);
	if (!zone_spans_pfn(zone, pfn))
		return false;

	return !has_unmovable_pages(zone, page, 0, true);
}

#ifdef CONFIG_CMA

static unsigned long pfn_max_align_down(unsigned long pfn)
{
	return pfn & ~(max_t(unsigned long, MAX_ORDER_NR_PAGES,
			     pageblock_nr_pages) - 1);
}

static unsigned long pfn_max_align_up(unsigned long pfn)
{
	return ALIGN(pfn, max_t(unsigned long, MAX_ORDER_NR_PAGES,
				pageblock_nr_pages));
}

/* [start, end) must belong to a single zone. */
static int __alloc_contig_migrate_range(struct compact_control *cc,
					unsigned long start, unsigned long end)
{
	/* This function is based on compact_zone() from compaction.c. */
	unsigned long nr_reclaimed;
	unsigned long pfn = start;
	unsigned int tries = 0;
	int ret = 0;

	migrate_prep();

	while (pfn < end || !list_empty(&cc->migratepages)) {
		if (fatal_signal_pending(current)) {
			ret = -EINTR;
			break;
		}

		if (list_empty(&cc->migratepages)) {
			cc->nr_migratepages = 0;
			pfn = isolate_migratepages_range(cc, pfn, end);
			if (!pfn) {
				ret = -EINTR;
				break;
			}
			tries = 0;
		} else if (++tries == 5) {
			ret = ret < 0 ? ret : -EBUSY;
			break;
		}

		nr_reclaimed = reclaim_clean_pages_from_list(cc->zone,
							&cc->migratepages);
		cc->nr_migratepages -= nr_reclaimed;

		ret = migrate_pages(&cc->migratepages, alloc_migrate_target,
				    NULL, 0, cc->mode, MR_CMA);
	}
	if (ret < 0) {
		putback_movable_pages(&cc->migratepages);
		return ret;
	}
	return 0;
}

/**
 * alloc_contig_range() -- tries to allocate given range of pages
 * @start:	start PFN to allocate
 * @end:	one-past-the-last PFN to allocate
 * @migratetype:	migratetype of the underlaying pageblocks (either
 *			#MIGRATE_MOVABLE or #MIGRATE_CMA).  All pageblocks
 *			in range must have the same migratetype and it must
 *			be either of the two.
 *
 * The PFN range does not have to be pageblock or MAX_ORDER_NR_PAGES
 * aligned, however it's the caller's responsibility to guarantee that
 * we are the only thread that changes migrate type of pageblocks the
 * pages fall in.
 *
 * The PFN range must belong to a single zone.
 *
 * Returns zero on success or negative error code.  On success all
 * pages which PFN is in [start, end) are allocated for the caller and
 * need to be freed with free_contig_range().
 */
int alloc_contig_range(unsigned long start, unsigned long end,
		       unsigned migratetype)
{
	unsigned long outer_start, outer_end;
	int ret = 0, order;

	struct compact_control cc = {
		.nr_migratepages = 0,
		.order = -1,
		.zone = page_zone(pfn_to_page(start)),
		.mode = MIGRATE_SYNC,
		.ignore_skip_hint = true,
	};
	INIT_LIST_HEAD(&cc.migratepages);

	/*
	 * What we do here is we mark all pageblocks in range as
	 * MIGRATE_ISOLATE.  Because pageblock and max order pages may
	 * have different sizes, and due to the way page allocator
	 * work, we align the range to biggest of the two pages so
	 * that page allocator won't try to merge buddies from
	 * different pageblocks and change MIGRATE_ISOLATE to some
	 * other migration type.
	 *
	 * Once the pageblocks are marked as MIGRATE_ISOLATE, we
	 * migrate the pages from an unaligned range (ie. pages that
	 * we are interested in).  This will put all the pages in
	 * range back to page allocator as MIGRATE_ISOLATE.
	 *
	 * When this is done, we take the pages in range from page
	 * allocator removing them from the buddy system.  This way
	 * page allocator will never consider using them.
	 *
	 * This lets us mark the pageblocks back as
	 * MIGRATE_CMA/MIGRATE_MOVABLE so that free pages in the
	 * aligned range but not in the unaligned, original range are
	 * put back to page allocator so that buddy can use them.
	 */

	ret = start_isolate_page_range(pfn_max_align_down(start),
				       pfn_max_align_up(end), migratetype,
				       false);
	if (ret)
		return ret;

	ret = __alloc_contig_migrate_range(&cc, start, end);
	if (ret)
		goto done;

	/*
	 * Pages from [start, end) are within a MAX_ORDER_NR_PAGES
	 * aligned blocks that are marked as MIGRATE_ISOLATE.  What's
	 * more, all pages in [start, end) are free in page allocator.
	 * What we are going to do is to allocate all pages from
	 * [start, end) (that is remove them from page allocator).
	 *
	 * The only problem is that pages at the beginning and at the
	 * end of interesting range may be not aligned with pages that
	 * page allocator holds, ie. they can be part of higher order
	 * pages.  Because of this, we reserve the bigger range and
	 * once this is done free the pages we are not interested in.
	 *
	 * We don't have to hold zone->lock here because the pages are
	 * isolated thus they won't get removed from buddy.
	 */

	lru_add_drain_all();
	drain_all_pages();

	order = 0;
	outer_start = start;
	while (!PageBuddy(pfn_to_page(outer_start))) {
		if (++order >= MAX_ORDER) {
			ret = -EBUSY;
			goto done;
		}
		outer_start &= ~0UL << order;
	}

	/* Make sure the range is really isolated. */
	if (test_pages_isolated(outer_start, end, false)) {
		pr_warn("alloc_contig_range test_pages_isolated(%lx, %lx) failed\n",
		       outer_start, end);
		ret = -EBUSY;
		goto done;
	}


	/* Grab isolated pages from freelists. */
	outer_end = isolate_freepages_range(&cc, outer_start, end);
	if (!outer_end) {
		ret = -EBUSY;
		goto done;
	}

	/* Free head and tail (if any) */
	if (start != outer_start)
		free_contig_range(outer_start, start - outer_start);
	if (end != outer_end)
		free_contig_range(end, outer_end - end);

done:
	undo_isolate_page_range(pfn_max_align_down(start),
				pfn_max_align_up(end), migratetype);
	return ret;
}

void free_contig_range(unsigned long pfn, unsigned nr_pages)
{
	unsigned int count = 0;

	for (; nr_pages--; pfn++) {
		struct page *page = pfn_to_page(pfn);

		count += page_count(page) != 1;
		__free_page(page);
	}
	WARN(count != 0, "%d pages are still in use!\n", count);
}
#endif

#ifdef CONFIG_MEMORY_HOTPLUG
/*
 * The zone indicated has a new number of managed_pages; batch sizes and percpu
 * page high values need to be recalulated.
 */
void __meminit zone_pcp_update(struct zone *zone)
{
	unsigned cpu;
	mutex_lock(&pcp_batch_high_lock);
	for_each_possible_cpu(cpu)
		pageset_set_high_and_batch(zone,
				per_cpu_ptr(zone->pageset, cpu));
	mutex_unlock(&pcp_batch_high_lock);
}
#endif

void zone_pcp_reset(struct zone *zone)
{
	unsigned long flags;
	int cpu;
	struct per_cpu_pageset *pset;

	/* avoid races with drain_pages()  */
	local_irq_save(flags);
	if (zone->pageset != &boot_pageset) {
		for_each_online_cpu(cpu) {
			pset = per_cpu_ptr(zone->pageset, cpu);
			drain_zonestat(zone, pset);
		}
		free_percpu(zone->pageset);
		zone->pageset = &boot_pageset;
	}
	local_irq_restore(flags);
}

#ifdef CONFIG_MEMORY_HOTREMOVE
/*
 * All pages in the range must be isolated before calling this.
 */
void
__offline_isolated_pages(unsigned long start_pfn, unsigned long end_pfn)
{
	struct page *page;
	struct zone *zone;
	unsigned int order, i;
	unsigned long pfn;
	unsigned long flags;
	/* find the first valid pfn */
	for (pfn = start_pfn; pfn < end_pfn; pfn++)
		if (pfn_valid(pfn))
			break;
	if (pfn == end_pfn)
		return;
	zone = page_zone(pfn_to_page(pfn));
	spin_lock_irqsave(&zone->lock, flags);
	pfn = start_pfn;
	while (pfn < end_pfn) {
		if (!pfn_valid(pfn)) {
			pfn++;
			continue;
		}
		page = pfn_to_page(pfn);
		/*
		 * The HWPoisoned page may be not in buddy system, and
		 * page_count() is not 0.
		 */
		if (unlikely(!PageBuddy(page) && PageHWPoison(page))) {
			pfn++;
			SetPageReserved(page);
			continue;
		}

		BUG_ON(page_count(page));
		BUG_ON(!PageBuddy(page));
		order = page_order(page);
#ifdef CONFIG_DEBUG_VM
		printk(KERN_INFO "remove from free list %lx %d %lx\n",
		       pfn, 1 << order, end_pfn);
#endif
		list_del(&page->lru);
		rmv_page_order(page);
		zone->free_area[order].nr_free--;
		for (i = 0; i < (1 << order); i++)
			SetPageReserved((page+i));
		pfn += (1 << order);
	}
	spin_unlock_irqrestore(&zone->lock, flags);
}
#endif

#ifdef CONFIG_MEMORY_FAILURE
bool is_free_buddy_page(struct page *page)
{
	struct zone *zone = page_zone(page);
	unsigned long pfn = page_to_pfn(page);
	unsigned long flags;
	unsigned int order;

	spin_lock_irqsave(&zone->lock, flags);
	for (order = 0; order < MAX_ORDER; order++) {
		struct page *page_head = page - (pfn & ((1 << order) - 1));

		if (PageBuddy(page_head) && page_order(page_head) >= order)
			break;
	}
	spin_unlock_irqrestore(&zone->lock, flags);

	return order < MAX_ORDER;
}
#endif<|MERGE_RESOLUTION|>--- conflicted
+++ resolved
@@ -1612,13 +1612,8 @@
 
 	__mod_zone_page_state(zone, NR_ALLOC_BATCH, -(1 << order));
 	if (atomic_long_read(&zone->vm_stat[NR_ALLOC_BATCH]) <= 0 &&
-<<<<<<< HEAD
 	    !test_bit(ZONE_FAIR_DEPLETED, &zone->flags))
 		set_bit(ZONE_FAIR_DEPLETED, &zone->flags);
-=======
-	    !zone_is_fair_depleted(zone))
-		zone_set_flag(zone, ZONE_FAIR_DEPLETED);
->>>>>>> 45134544
 
 	__count_zone_vm_events(PGALLOC, zone, 1 << order);
 	zone_statistics(preferred_zone, zone, gfp_flags);
