--- conflicted
+++ resolved
@@ -90,17 +90,12 @@
 				 * just be safe and disable write
 				 */
 				make_migration_entry_read(&entry);
-<<<<<<< HEAD
 				newpte = swp_entry_to_pte(entry);
 				if (pte_swp_soft_dirty(oldpte))
 					newpte = pte_swp_mksoft_dirty(newpte);
 				set_pte_at(mm, addr, pte, newpte);
-=======
-				set_pte_at(mm, addr, pte,
-					swp_entry_to_pte(entry));
 
 				pages++;
->>>>>>> f9f9ffc2
 			}
 		}
 	} while (pte++, addr += PAGE_SIZE, addr != end);
