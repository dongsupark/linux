/*
 *	linux/mm/filemap.c
 *
 * Copyright (C) 1994-1999  Linus Torvalds
 */

/*
 * This file handles the generic file mmap semantics used by
 * most "normal" filesystems (but you don't /have/ to use this:
 * the NFS filesystem used to do this differently, for example)
 */
#include <linux/export.h>
#include <linux/compiler.h>
#include <linux/fs.h>
#include <linux/uaccess.h>
#include <linux/aio.h>
#include <linux/capability.h>
#include <linux/kernel_stat.h>
#include <linux/gfp.h>
#include <linux/mm.h>
#include <linux/swap.h>
#include <linux/mman.h>
#include <linux/pagemap.h>
#include <linux/file.h>
#include <linux/uio.h>
#include <linux/hash.h>
#include <linux/writeback.h>
#include <linux/backing-dev.h>
#include <linux/pagevec.h>
#include <linux/blkdev.h>
#include <linux/security.h>
#include <linux/cpuset.h>
#include <linux/hardirq.h> /* for BUG_ON(!in_atomic()) only */
#include <linux/memcontrol.h>
#include <linux/cleancache.h>
#include "internal.h"

#define CREATE_TRACE_POINTS
#include <trace/events/filemap.h>

/*
 * FIXME: remove all knowledge of the buffer layer from the core VM
 */
#include <linux/buffer_head.h> /* for try_to_free_buffers */

#include <asm/mman.h>

/*
 * Shared mappings implemented 30.11.1994. It's not fully working yet,
 * though.
 *
 * Shared mappings now work. 15.8.1995  Bruno.
 *
 * finished 'unifying' the page and buffer cache and SMP-threaded the
 * page-cache, 21.05.1999, Ingo Molnar <mingo@redhat.com>
 *
 * SMP-threaded pagemap-LRU 1999, Andrea Arcangeli <andrea@suse.de>
 */

/*
 * Lock ordering:
 *
 *  ->i_mmap_mutex		(truncate_pagecache)
 *    ->private_lock		(__free_pte->__set_page_dirty_buffers)
 *      ->swap_lock		(exclusive_swap_page, others)
 *        ->mapping->tree_lock
 *
 *  ->i_mutex
 *    ->i_mmap_mutex		(truncate->unmap_mapping_range)
 *
 *  ->mmap_sem
 *    ->i_mmap_mutex
 *      ->page_table_lock or pte_lock	(various, mainly in memory.c)
 *        ->mapping->tree_lock	(arch-dependent flush_dcache_mmap_lock)
 *
 *  ->mmap_sem
 *    ->lock_page		(access_process_vm)
 *
 *  ->i_mutex			(generic_file_buffered_write)
 *    ->mmap_sem		(fault_in_pages_readable->do_page_fault)
 *
 *  bdi->wb.list_lock
 *    sb_lock			(fs/fs-writeback.c)
 *    ->mapping->tree_lock	(__sync_single_inode)
 *
 *  ->i_mmap_mutex
 *    ->anon_vma.lock		(vma_adjust)
 *
 *  ->anon_vma.lock
 *    ->page_table_lock or pte_lock	(anon_vma_prepare and various)
 *
 *  ->page_table_lock or pte_lock
 *    ->swap_lock		(try_to_unmap_one)
 *    ->private_lock		(try_to_unmap_one)
 *    ->tree_lock		(try_to_unmap_one)
 *    ->zone.lru_lock		(follow_page->mark_page_accessed)
 *    ->zone.lru_lock		(check_pte_range->isolate_lru_page)
 *    ->private_lock		(page_remove_rmap->set_page_dirty)
 *    ->tree_lock		(page_remove_rmap->set_page_dirty)
 *    bdi.wb->list_lock		(page_remove_rmap->set_page_dirty)
 *    ->inode->i_lock		(page_remove_rmap->set_page_dirty)
 *    bdi.wb->list_lock		(zap_pte_range->set_page_dirty)
 *    ->inode->i_lock		(zap_pte_range->set_page_dirty)
 *    ->private_lock		(zap_pte_range->__set_page_dirty_buffers)
 *
 * ->i_mmap_mutex
 *   ->tasklist_lock            (memory_failure, collect_procs_ao)
 */

/*
 * Delete a page from the page cache and free it. Caller has to make
 * sure the page is locked and that nobody else uses it - or that usage
 * is safe.  The caller must hold the mapping's tree_lock.
 */
void __delete_from_page_cache(struct page *page)
{
	struct address_space *mapping = page->mapping;

	trace_mm_filemap_delete_from_page_cache(page);
	/*
	 * if we're uptodate, flush out into the cleancache, otherwise
	 * invalidate any existing cleancache entries.  We can't leave
	 * stale data around in the cleancache once our page is gone
	 */
	if (PageUptodate(page) && PageMappedToDisk(page))
		cleancache_put_page(page);
	else
		cleancache_invalidate_page(mapping, page);

	radix_tree_delete(&mapping->page_tree, page->index);
	page->mapping = NULL;
	/* Leave page->index set: truncation lookup relies upon it */
	mapping->nrpages--;
	__dec_zone_page_state(page, NR_FILE_PAGES);
	if (PageSwapBacked(page))
		__dec_zone_page_state(page, NR_SHMEM);
	BUG_ON(page_mapped(page));

	/*
	 * Some filesystems seem to re-dirty the page even after
	 * the VM has canceled the dirty bit (eg ext3 journaling).
	 *
	 * Fix it up by doing a final dirty accounting check after
	 * having removed the page entirely.
	 */
	if (PageDirty(page) && mapping_cap_account_dirty(mapping)) {
		dec_zone_page_state(page, NR_FILE_DIRTY);
		dec_bdi_stat(mapping->backing_dev_info, BDI_RECLAIMABLE);
	}
}

/**
 * delete_from_page_cache - delete page from page cache
 * @page: the page which the kernel is trying to remove from page cache
 *
 * This must be called only on pages that have been verified to be in the page
 * cache and locked.  It will never put the page into the free list, the caller
 * has a reference on the page.
 */
void delete_from_page_cache(struct page *page)
{
	struct address_space *mapping = page->mapping;
	void (*freepage)(struct page *);

	BUG_ON(!PageLocked(page));

	freepage = mapping->a_ops->freepage;
	spin_lock_irq(&mapping->tree_lock);
	__delete_from_page_cache(page);
	spin_unlock_irq(&mapping->tree_lock);
	mem_cgroup_uncharge_cache_page(page);

	if (freepage)
		freepage(page);
	page_cache_release(page);
}
EXPORT_SYMBOL(delete_from_page_cache);

static int sleep_on_page(void *word)
{
	io_schedule();
	return 0;
}

static int sleep_on_page_killable(void *word)
{
	sleep_on_page(word);
	return fatal_signal_pending(current) ? -EINTR : 0;
}

static int filemap_check_errors(struct address_space *mapping)
{
	int ret = 0;
	/* Check for outstanding write errors */
	if (test_and_clear_bit(AS_ENOSPC, &mapping->flags))
		ret = -ENOSPC;
	if (test_and_clear_bit(AS_EIO, &mapping->flags))
		ret = -EIO;
	return ret;
}

/**
 * __filemap_fdatawrite_range - start writeback on mapping dirty pages in range
 * @mapping:	address space structure to write
 * @start:	offset in bytes where the range starts
 * @end:	offset in bytes where the range ends (inclusive)
 * @sync_mode:	enable synchronous operation
 *
 * Start writeback against all of a mapping's dirty pages that lie
 * within the byte offsets <start, end> inclusive.
 *
 * If sync_mode is WB_SYNC_ALL then this is a "data integrity" operation, as
 * opposed to a regular memory cleansing writeback.  The difference between
 * these two operations is that if a dirty page/buffer is encountered, it must
 * be waited upon, and not just skipped over.
 */
int __filemap_fdatawrite_range(struct address_space *mapping, loff_t start,
				loff_t end, int sync_mode)
{
	int ret;
	struct writeback_control wbc = {
		.sync_mode = sync_mode,
		.nr_to_write = LONG_MAX,
		.range_start = start,
		.range_end = end,
	};

	if (!mapping_cap_writeback_dirty(mapping))
		return 0;

	ret = do_writepages(mapping, &wbc);
	return ret;
}

static inline int __filemap_fdatawrite(struct address_space *mapping,
	int sync_mode)
{
	return __filemap_fdatawrite_range(mapping, 0, LLONG_MAX, sync_mode);
}

int filemap_fdatawrite(struct address_space *mapping)
{
	return __filemap_fdatawrite(mapping, WB_SYNC_ALL);
}
EXPORT_SYMBOL(filemap_fdatawrite);

int filemap_fdatawrite_range(struct address_space *mapping, loff_t start,
				loff_t end)
{
	return __filemap_fdatawrite_range(mapping, start, end, WB_SYNC_ALL);
}
EXPORT_SYMBOL(filemap_fdatawrite_range);

/**
 * filemap_flush - mostly a non-blocking flush
 * @mapping:	target address_space
 *
 * This is a mostly non-blocking flush.  Not suitable for data-integrity
 * purposes - I/O may not be started against all dirty pages.
 */
int filemap_flush(struct address_space *mapping)
{
	return __filemap_fdatawrite(mapping, WB_SYNC_NONE);
}
EXPORT_SYMBOL(filemap_flush);

/**
 * filemap_fdatawait_range - wait for writeback to complete
 * @mapping:		address space structure to wait for
 * @start_byte:		offset in bytes where the range starts
 * @end_byte:		offset in bytes where the range ends (inclusive)
 *
 * Walk the list of under-writeback pages of the given address space
 * in the given range and wait for all of them.
 */
int filemap_fdatawait_range(struct address_space *mapping, loff_t start_byte,
			    loff_t end_byte)
{
	pgoff_t index = start_byte >> PAGE_CACHE_SHIFT;
	pgoff_t end = end_byte >> PAGE_CACHE_SHIFT;
	struct pagevec pvec;
	int nr_pages;
	int ret2, ret = 0;

	if (end_byte < start_byte)
		goto out;

	pagevec_init(&pvec, 0);
	while ((index <= end) &&
			(nr_pages = pagevec_lookup_tag(&pvec, mapping, &index,
			PAGECACHE_TAG_WRITEBACK,
			min(end - index, (pgoff_t)PAGEVEC_SIZE-1) + 1)) != 0) {
		unsigned i;

		for (i = 0; i < nr_pages; i++) {
			struct page *page = pvec.pages[i];

			/* until radix tree lookup accepts end_index */
			if (page->index > end)
				continue;

			wait_on_page_writeback(page);
			if (TestClearPageError(page))
				ret = -EIO;
		}
		pagevec_release(&pvec);
		cond_resched();
	}
out:
	ret2 = filemap_check_errors(mapping);
	if (!ret)
		ret = ret2;

	return ret;
}
EXPORT_SYMBOL(filemap_fdatawait_range);

/**
 * filemap_fdatawait - wait for all under-writeback pages to complete
 * @mapping: address space structure to wait for
 *
 * Walk the list of under-writeback pages of the given address space
 * and wait for all of them.
 */
int filemap_fdatawait(struct address_space *mapping)
{
	loff_t i_size = i_size_read(mapping->host);

	if (i_size == 0)
		return 0;

	return filemap_fdatawait_range(mapping, 0, i_size - 1);
}
EXPORT_SYMBOL(filemap_fdatawait);

int filemap_write_and_wait(struct address_space *mapping)
{
	int err = 0;

	if (mapping->nrpages) {
		err = filemap_fdatawrite(mapping);
		/*
		 * Even if the above returned error, the pages may be
		 * written partially (e.g. -ENOSPC), so we wait for it.
		 * But the -EIO is special case, it may indicate the worst
		 * thing (e.g. bug) happened, so we avoid waiting for it.
		 */
		if (err != -EIO) {
			int err2 = filemap_fdatawait(mapping);
			if (!err)
				err = err2;
		}
	} else {
		err = filemap_check_errors(mapping);
	}
	return err;
}
EXPORT_SYMBOL(filemap_write_and_wait);

/**
 * filemap_write_and_wait_range - write out & wait on a file range
 * @mapping:	the address_space for the pages
 * @lstart:	offset in bytes where the range starts
 * @lend:	offset in bytes where the range ends (inclusive)
 *
 * Write out and wait upon file offsets lstart->lend, inclusive.
 *
 * Note that `lend' is inclusive (describes the last byte to be written) so
 * that this function can be used to write to the very end-of-file (end = -1).
 */
int filemap_write_and_wait_range(struct address_space *mapping,
				 loff_t lstart, loff_t lend)
{
	int err = 0;

	if (mapping->nrpages) {
		err = __filemap_fdatawrite_range(mapping, lstart, lend,
						 WB_SYNC_ALL);
		/* See comment of filemap_write_and_wait() */
		if (err != -EIO) {
			int err2 = filemap_fdatawait_range(mapping,
						lstart, lend);
			if (!err)
				err = err2;
		}
	} else {
		err = filemap_check_errors(mapping);
	}
	return err;
}
EXPORT_SYMBOL(filemap_write_and_wait_range);

/**
 * replace_page_cache_page - replace a pagecache page with a new one
 * @old:	page to be replaced
 * @new:	page to replace with
 * @gfp_mask:	allocation mode
 *
 * This function replaces a page in the pagecache with a new one.  On
 * success it acquires the pagecache reference for the new page and
 * drops it for the old page.  Both the old and new pages must be
 * locked.  This function does not add the new page to the LRU, the
 * caller must do that.
 *
 * The remove + add is atomic.  The only way this function can fail is
 * memory allocation failure.
 */
int replace_page_cache_page(struct page *old, struct page *new, gfp_t gfp_mask)
{
	int error;

	VM_BUG_ON(!PageLocked(old));
	VM_BUG_ON(!PageLocked(new));
	VM_BUG_ON(new->mapping);

	error = radix_tree_preload(gfp_mask & ~__GFP_HIGHMEM);
	if (!error) {
		struct address_space *mapping = old->mapping;
		void (*freepage)(struct page *);

		pgoff_t offset = old->index;
		freepage = mapping->a_ops->freepage;

		page_cache_get(new);
		new->mapping = mapping;
		new->index = offset;

		spin_lock_irq(&mapping->tree_lock);
		__delete_from_page_cache(old);
		error = radix_tree_insert(&mapping->page_tree, offset, new);
		BUG_ON(error);
		mapping->nrpages++;
		__inc_zone_page_state(new, NR_FILE_PAGES);
		if (PageSwapBacked(new))
			__inc_zone_page_state(new, NR_SHMEM);
		spin_unlock_irq(&mapping->tree_lock);
		/* mem_cgroup codes must not be called under tree_lock */
		mem_cgroup_replace_page_cache(old, new);
		radix_tree_preload_end();
		if (freepage)
			freepage(old);
		page_cache_release(old);
	}

	return error;
}
EXPORT_SYMBOL_GPL(replace_page_cache_page);

/**
 * add_to_page_cache_locked - add a locked page to the pagecache
 * @page:	page to add
 * @mapping:	the page's address_space
 * @offset:	page index
 * @gfp_mask:	page allocation mode
 *
 * This function is used to add a page to the pagecache. It must be locked.
 * This function does not add the page to the LRU.  The caller must do that.
 */
int add_to_page_cache_locked(struct page *page, struct address_space *mapping,
		pgoff_t offset, gfp_t gfp_mask)
{
	int error;

	VM_BUG_ON(!PageLocked(page));
	VM_BUG_ON(PageSwapBacked(page));

	error = mem_cgroup_cache_charge(page, current->mm,
					gfp_mask & GFP_RECLAIM_MASK);
	if (error)
<<<<<<< HEAD
		return error;
=======
		goto out;

	error = radix_tree_maybe_preload(gfp_mask & ~__GFP_HIGHMEM);
	if (error == 0) {
		page_cache_get(page);
		page->mapping = mapping;
		page->index = offset;
>>>>>>> ea8adcaa

	error = radix_tree_maybe_preload(gfp_mask & ~__GFP_HIGHMEM);
	if (error) {
		mem_cgroup_uncharge_cache_page(page);
		return error;
	}

	page_cache_get(page);
	page->mapping = mapping;
	page->index = offset;

	spin_lock_irq(&mapping->tree_lock);
	error = radix_tree_insert(&mapping->page_tree, offset, page);
	radix_tree_preload_end();
	if (unlikely(error))
		goto err_insert;
	mapping->nrpages++;
	__inc_zone_page_state(page, NR_FILE_PAGES);
	spin_unlock_irq(&mapping->tree_lock);
	trace_mm_filemap_add_to_page_cache(page);
	return 0;
err_insert:
	page->mapping = NULL;
	/* Leave page->index set: truncation relies upon it */
	spin_unlock_irq(&mapping->tree_lock);
	mem_cgroup_uncharge_cache_page(page);
	page_cache_release(page);
	return error;
}
EXPORT_SYMBOL(add_to_page_cache_locked);

int add_to_page_cache_lru(struct page *page, struct address_space *mapping,
				pgoff_t offset, gfp_t gfp_mask)
{
	int ret;

	ret = add_to_page_cache(page, mapping, offset, gfp_mask);
	if (ret == 0)
		lru_cache_add_file(page);
	return ret;
}
EXPORT_SYMBOL_GPL(add_to_page_cache_lru);

#ifdef CONFIG_NUMA
struct page *__page_cache_alloc(gfp_t gfp)
{
	int n;
	struct page *page;

	if (cpuset_do_page_mem_spread()) {
		unsigned int cpuset_mems_cookie;
		do {
			cpuset_mems_cookie = get_mems_allowed();
			n = cpuset_mem_spread_node();
			page = alloc_pages_exact_node(n, gfp, 0);
		} while (!put_mems_allowed(cpuset_mems_cookie) && !page);

		return page;
	}
	return alloc_pages(gfp, 0);
}
EXPORT_SYMBOL(__page_cache_alloc);
#endif

/*
 * In order to wait for pages to become available there must be
 * waitqueues associated with pages. By using a hash table of
 * waitqueues where the bucket discipline is to maintain all
 * waiters on the same queue and wake all when any of the pages
 * become available, and for the woken contexts to check to be
 * sure the appropriate page became available, this saves space
 * at a cost of "thundering herd" phenomena during rare hash
 * collisions.
 */
static wait_queue_head_t *page_waitqueue(struct page *page)
{
	const struct zone *zone = page_zone(page);

	return &zone->wait_table[hash_ptr(page, zone->wait_table_bits)];
}

static inline void wake_up_page(struct page *page, int bit)
{
	__wake_up_bit(page_waitqueue(page), &page->flags, bit);
}

void wait_on_page_bit(struct page *page, int bit_nr)
{
	DEFINE_WAIT_BIT(wait, &page->flags, bit_nr);

	if (test_bit(bit_nr, &page->flags))
		__wait_on_bit(page_waitqueue(page), &wait, sleep_on_page,
							TASK_UNINTERRUPTIBLE);
}
EXPORT_SYMBOL(wait_on_page_bit);

int wait_on_page_bit_killable(struct page *page, int bit_nr)
{
	DEFINE_WAIT_BIT(wait, &page->flags, bit_nr);

	if (!test_bit(bit_nr, &page->flags))
		return 0;

	return __wait_on_bit(page_waitqueue(page), &wait,
			     sleep_on_page_killable, TASK_KILLABLE);
}

/**
 * add_page_wait_queue - Add an arbitrary waiter to a page's wait queue
 * @page: Page defining the wait queue of interest
 * @waiter: Waiter to add to the queue
 *
 * Add an arbitrary @waiter to the wait queue for the nominated @page.
 */
void add_page_wait_queue(struct page *page, wait_queue_t *waiter)
{
	wait_queue_head_t *q = page_waitqueue(page);
	unsigned long flags;

	spin_lock_irqsave(&q->lock, flags);
	__add_wait_queue(q, waiter);
	spin_unlock_irqrestore(&q->lock, flags);
}
EXPORT_SYMBOL_GPL(add_page_wait_queue);

/**
 * unlock_page - unlock a locked page
 * @page: the page
 *
 * Unlocks the page and wakes up sleepers in ___wait_on_page_locked().
 * Also wakes sleepers in wait_on_page_writeback() because the wakeup
 * mechananism between PageLocked pages and PageWriteback pages is shared.
 * But that's OK - sleepers in wait_on_page_writeback() just go back to sleep.
 *
 * The mb is necessary to enforce ordering between the clear_bit and the read
 * of the waitqueue (to avoid SMP races with a parallel wait_on_page_locked()).
 */
void unlock_page(struct page *page)
{
	VM_BUG_ON(!PageLocked(page));
	clear_bit_unlock(PG_locked, &page->flags);
	smp_mb__after_clear_bit();
	wake_up_page(page, PG_locked);
}
EXPORT_SYMBOL(unlock_page);

/**
 * end_page_writeback - end writeback against a page
 * @page: the page
 */
void end_page_writeback(struct page *page)
{
	if (TestClearPageReclaim(page))
		rotate_reclaimable_page(page);

	if (!test_clear_page_writeback(page))
		BUG();

	smp_mb__after_clear_bit();
	wake_up_page(page, PG_writeback);
}
EXPORT_SYMBOL(end_page_writeback);

/**
 * __lock_page - get a lock on the page, assuming we need to sleep to get it
 * @page: the page to lock
 */
void __lock_page(struct page *page)
{
	DEFINE_WAIT_BIT(wait, &page->flags, PG_locked);

	VM_BUG_ON(PageTail(page));
	__wait_on_bit_lock(page_waitqueue(page), &wait, sleep_on_page,
							TASK_UNINTERRUPTIBLE);
}
EXPORT_SYMBOL(__lock_page);

int __lock_page_killable(struct page *page)
{
	DEFINE_WAIT_BIT(wait, &page->flags, PG_locked);

	VM_BUG_ON(PageTail(page));
	return __wait_on_bit_lock(page_waitqueue(page), &wait,
					sleep_on_page_killable, TASK_KILLABLE);
}
EXPORT_SYMBOL_GPL(__lock_page_killable);

int __lock_page_or_retry(struct page *page, struct mm_struct *mm,
			 unsigned int flags)
{
	if (flags & FAULT_FLAG_ALLOW_RETRY) {
		/*
		 * CAUTION! In this case, mmap_sem is not released
		 * even though return 0.
		 */
		if (flags & FAULT_FLAG_RETRY_NOWAIT)
			return 0;

		up_read(&mm->mmap_sem);
		if (flags & FAULT_FLAG_KILLABLE)
			wait_on_page_locked_killable(page);
		else
			wait_on_page_locked(page);
		return 0;
	} else {
		if (flags & FAULT_FLAG_KILLABLE) {
			int ret;

			ret = __lock_page_killable(page);
			if (ret) {
				up_read(&mm->mmap_sem);
				return 0;
			}
		} else
			__lock_page(page);
		return 1;
	}
}

/**
 * find_get_page - find and get a page reference
 * @mapping: the address_space to search
 * @offset: the page index
 *
 * Is there a pagecache struct page at the given (mapping, offset) tuple?
 * If yes, increment its refcount and return it; if no, return NULL.
 */
struct page *find_get_page(struct address_space *mapping, pgoff_t offset)
{
	void **pagep;
	struct page *page;

	rcu_read_lock();
repeat:
	page = NULL;
	pagep = radix_tree_lookup_slot(&mapping->page_tree, offset);
	if (pagep) {
		page = radix_tree_deref_slot(pagep);
		if (unlikely(!page))
			goto out;
		if (radix_tree_exception(page)) {
			if (radix_tree_deref_retry(page))
				goto repeat;
			/*
			 * Otherwise, shmem/tmpfs must be storing a swap entry
			 * here as an exceptional entry: so return it without
			 * attempting to raise page count.
			 */
			goto out;
		}
		if (!page_cache_get_speculative(page))
			goto repeat;

		/*
		 * Has the page moved?
		 * This is part of the lockless pagecache protocol. See
		 * include/linux/pagemap.h for details.
		 */
		if (unlikely(page != *pagep)) {
			page_cache_release(page);
			goto repeat;
		}
	}
out:
	rcu_read_unlock();

	return page;
}
EXPORT_SYMBOL(find_get_page);

/**
 * find_lock_page - locate, pin and lock a pagecache page
 * @mapping: the address_space to search
 * @offset: the page index
 *
 * Locates the desired pagecache page, locks it, increments its reference
 * count and returns its address.
 *
 * Returns zero if the page was not present. find_lock_page() may sleep.
 */
struct page *find_lock_page(struct address_space *mapping, pgoff_t offset)
{
	struct page *page;

repeat:
	page = find_get_page(mapping, offset);
	if (page && !radix_tree_exception(page)) {
		lock_page(page);
		/* Has the page been truncated? */
		if (unlikely(page->mapping != mapping)) {
			unlock_page(page);
			page_cache_release(page);
			goto repeat;
		}
		VM_BUG_ON(page->index != offset);
	}
	return page;
}
EXPORT_SYMBOL(find_lock_page);

/**
 * find_or_create_page - locate or add a pagecache page
 * @mapping: the page's address_space
 * @index: the page's index into the mapping
 * @gfp_mask: page allocation mode
 *
 * Locates a page in the pagecache.  If the page is not present, a new page
 * is allocated using @gfp_mask and is added to the pagecache and to the VM's
 * LRU list.  The returned page is locked and has its reference count
 * incremented.
 *
 * find_or_create_page() may sleep, even if @gfp_flags specifies an atomic
 * allocation!
 *
 * find_or_create_page() returns the desired page's address, or zero on
 * memory exhaustion.
 */
struct page *find_or_create_page(struct address_space *mapping,
		pgoff_t index, gfp_t gfp_mask)
{
	struct page *page;
	int err;
repeat:
	page = find_lock_page(mapping, index);
	if (!page) {
		page = __page_cache_alloc(gfp_mask);
		if (!page)
			return NULL;
		/*
		 * We want a regular kernel memory (not highmem or DMA etc)
		 * allocation for the radix tree nodes, but we need to honour
		 * the context-specific requirements the caller has asked for.
		 * GFP_RECLAIM_MASK collects those requirements.
		 */
		err = add_to_page_cache_lru(page, mapping, index,
			(gfp_mask & GFP_RECLAIM_MASK));
		if (unlikely(err)) {
			page_cache_release(page);
			page = NULL;
			if (err == -EEXIST)
				goto repeat;
		}
	}
	return page;
}
EXPORT_SYMBOL(find_or_create_page);

/**
 * find_get_pages - gang pagecache lookup
 * @mapping:	The address_space to search
 * @start:	The starting page index
 * @nr_pages:	The maximum number of pages
 * @pages:	Where the resulting pages are placed
 *
 * find_get_pages() will search for and return a group of up to
 * @nr_pages pages in the mapping.  The pages are placed at @pages.
 * find_get_pages() takes a reference against the returned pages.
 *
 * The search returns a group of mapping-contiguous pages with ascending
 * indexes.  There may be holes in the indices due to not-present pages.
 *
 * find_get_pages() returns the number of pages which were found.
 */
unsigned find_get_pages(struct address_space *mapping, pgoff_t start,
			    unsigned int nr_pages, struct page **pages)
{
	struct radix_tree_iter iter;
	void **slot;
	unsigned ret = 0;

	if (unlikely(!nr_pages))
		return 0;

	rcu_read_lock();
restart:
	radix_tree_for_each_slot(slot, &mapping->page_tree, &iter, start) {
		struct page *page;
repeat:
		page = radix_tree_deref_slot(slot);
		if (unlikely(!page))
			continue;

		if (radix_tree_exception(page)) {
			if (radix_tree_deref_retry(page)) {
				/*
				 * Transient condition which can only trigger
				 * when entry at index 0 moves out of or back
				 * to root: none yet gotten, safe to restart.
				 */
				WARN_ON(iter.index);
				goto restart;
			}
			/*
			 * Otherwise, shmem/tmpfs must be storing a swap entry
			 * here as an exceptional entry: so skip over it -
			 * we only reach this from invalidate_mapping_pages().
			 */
			continue;
		}

		if (!page_cache_get_speculative(page))
			goto repeat;

		/* Has the page moved? */
		if (unlikely(page != *slot)) {
			page_cache_release(page);
			goto repeat;
		}

		pages[ret] = page;
		if (++ret == nr_pages)
			break;
	}

	rcu_read_unlock();
	return ret;
}

/**
 * find_get_pages_contig - gang contiguous pagecache lookup
 * @mapping:	The address_space to search
 * @index:	The starting page index
 * @nr_pages:	The maximum number of pages
 * @pages:	Where the resulting pages are placed
 *
 * find_get_pages_contig() works exactly like find_get_pages(), except
 * that the returned number of pages are guaranteed to be contiguous.
 *
 * find_get_pages_contig() returns the number of pages which were found.
 */
unsigned find_get_pages_contig(struct address_space *mapping, pgoff_t index,
			       unsigned int nr_pages, struct page **pages)
{
	struct radix_tree_iter iter;
	void **slot;
	unsigned int ret = 0;

	if (unlikely(!nr_pages))
		return 0;

	rcu_read_lock();
restart:
	radix_tree_for_each_contig(slot, &mapping->page_tree, &iter, index) {
		struct page *page;
repeat:
		page = radix_tree_deref_slot(slot);
		/* The hole, there no reason to continue */
		if (unlikely(!page))
			break;

		if (radix_tree_exception(page)) {
			if (radix_tree_deref_retry(page)) {
				/*
				 * Transient condition which can only trigger
				 * when entry at index 0 moves out of or back
				 * to root: none yet gotten, safe to restart.
				 */
				goto restart;
			}
			/*
			 * Otherwise, shmem/tmpfs must be storing a swap entry
			 * here as an exceptional entry: so stop looking for
			 * contiguous pages.
			 */
			break;
		}

		if (!page_cache_get_speculative(page))
			goto repeat;

		/* Has the page moved? */
		if (unlikely(page != *slot)) {
			page_cache_release(page);
			goto repeat;
		}

		/*
		 * must check mapping and index after taking the ref.
		 * otherwise we can get both false positives and false
		 * negatives, which is just confusing to the caller.
		 */
		if (page->mapping == NULL || page->index != iter.index) {
			page_cache_release(page);
			break;
		}

		pages[ret] = page;
		if (++ret == nr_pages)
			break;
	}
	rcu_read_unlock();
	return ret;
}
EXPORT_SYMBOL(find_get_pages_contig);

/**
 * find_get_pages_tag - find and return pages that match @tag
 * @mapping:	the address_space to search
 * @index:	the starting page index
 * @tag:	the tag index
 * @nr_pages:	the maximum number of pages
 * @pages:	where the resulting pages are placed
 *
 * Like find_get_pages, except we only return pages which are tagged with
 * @tag.   We update @index to index the next page for the traversal.
 */
unsigned find_get_pages_tag(struct address_space *mapping, pgoff_t *index,
			int tag, unsigned int nr_pages, struct page **pages)
{
	struct radix_tree_iter iter;
	void **slot;
	unsigned ret = 0;

	if (unlikely(!nr_pages))
		return 0;

	rcu_read_lock();
restart:
	radix_tree_for_each_tagged(slot, &mapping->page_tree,
				   &iter, *index, tag) {
		struct page *page;
repeat:
		page = radix_tree_deref_slot(slot);
		if (unlikely(!page))
			continue;

		if (radix_tree_exception(page)) {
			if (radix_tree_deref_retry(page)) {
				/*
				 * Transient condition which can only trigger
				 * when entry at index 0 moves out of or back
				 * to root: none yet gotten, safe to restart.
				 */
				goto restart;
			}
			/*
			 * This function is never used on a shmem/tmpfs
			 * mapping, so a swap entry won't be found here.
			 */
			BUG();
		}

		if (!page_cache_get_speculative(page))
			goto repeat;

		/* Has the page moved? */
		if (unlikely(page != *slot)) {
			page_cache_release(page);
			goto repeat;
		}

		pages[ret] = page;
		if (++ret == nr_pages)
			break;
	}

	rcu_read_unlock();

	if (ret)
		*index = pages[ret - 1]->index + 1;

	return ret;
}
EXPORT_SYMBOL(find_get_pages_tag);

/**
 * grab_cache_page_nowait - returns locked page at given index in given cache
 * @mapping: target address_space
 * @index: the page index
 *
 * Same as grab_cache_page(), but do not wait if the page is unavailable.
 * This is intended for speculative data generators, where the data can
 * be regenerated if the page couldn't be grabbed.  This routine should
 * be safe to call while holding the lock for another page.
 *
 * Clear __GFP_FS when allocating the page to avoid recursion into the fs
 * and deadlock against the caller's locked page.
 */
struct page *
grab_cache_page_nowait(struct address_space *mapping, pgoff_t index)
{
	struct page *page = find_get_page(mapping, index);

	if (page) {
		if (trylock_page(page))
			return page;
		page_cache_release(page);
		return NULL;
	}
	page = __page_cache_alloc(mapping_gfp_mask(mapping) & ~__GFP_FS);
	if (page && add_to_page_cache_lru(page, mapping, index, GFP_NOFS)) {
		page_cache_release(page);
		page = NULL;
	}
	return page;
}
EXPORT_SYMBOL(grab_cache_page_nowait);

/*
 * CD/DVDs are error prone. When a medium error occurs, the driver may fail
 * a _large_ part of the i/o request. Imagine the worst scenario:
 *
 *      ---R__________________________________________B__________
 *         ^ reading here                             ^ bad block(assume 4k)
 *
 * read(R) => miss => readahead(R...B) => media error => frustrating retries
 * => failing the whole request => read(R) => read(R+1) =>
 * readahead(R+1...B+1) => bang => read(R+2) => read(R+3) =>
 * readahead(R+3...B+2) => bang => read(R+3) => read(R+4) =>
 * readahead(R+4...B+3) => bang => read(R+4) => read(R+5) => ......
 *
 * It is going insane. Fix it by quickly scaling down the readahead size.
 */
static void shrink_readahead_size_eio(struct file *filp,
					struct file_ra_state *ra)
{
	ra->ra_pages /= 4;
}

/**
 * do_generic_file_read - generic file read routine
 * @filp:	the file to read
 * @ppos:	current file position
 * @desc:	read_descriptor
 * @actor:	read method
 *
 * This is a generic file read routine, and uses the
 * mapping->a_ops->readpage() function for the actual low-level stuff.
 *
 * This is really ugly. But the goto's actually try to clarify some
 * of the logic when it comes to error handling etc.
 */
static void do_generic_file_read(struct file *filp, loff_t *ppos,
		read_descriptor_t *desc, read_actor_t actor)
{
	struct address_space *mapping = filp->f_mapping;
	struct inode *inode = mapping->host;
	struct file_ra_state *ra = &filp->f_ra;
	pgoff_t index;
	pgoff_t last_index;
	pgoff_t prev_index;
	unsigned long offset;      /* offset into pagecache page */
	unsigned int prev_offset;
	int error;

	index = *ppos >> PAGE_CACHE_SHIFT;
	prev_index = ra->prev_pos >> PAGE_CACHE_SHIFT;
	prev_offset = ra->prev_pos & (PAGE_CACHE_SIZE-1);
	last_index = (*ppos + desc->count + PAGE_CACHE_SIZE-1) >> PAGE_CACHE_SHIFT;
	offset = *ppos & ~PAGE_CACHE_MASK;

	for (;;) {
		struct page *page;
		pgoff_t end_index;
		loff_t isize;
		unsigned long nr, ret;

		cond_resched();
find_page:
		page = find_get_page(mapping, index);
		if (!page) {
			page_cache_sync_readahead(mapping,
					ra, filp,
					index, last_index - index);
			page = find_get_page(mapping, index);
			if (unlikely(page == NULL))
				goto no_cached_page;
		}
		if (PageReadahead(page)) {
			page_cache_async_readahead(mapping,
					ra, filp, page,
					index, last_index - index);
		}
		if (!PageUptodate(page)) {
			if (inode->i_blkbits == PAGE_CACHE_SHIFT ||
					!mapping->a_ops->is_partially_uptodate)
				goto page_not_up_to_date;
			if (!trylock_page(page))
				goto page_not_up_to_date;
			/* Did it get truncated before we got the lock? */
			if (!page->mapping)
				goto page_not_up_to_date_locked;
			if (!mapping->a_ops->is_partially_uptodate(page,
								desc, offset))
				goto page_not_up_to_date_locked;
			unlock_page(page);
		}
page_ok:
		/*
		 * i_size must be checked after we know the page is Uptodate.
		 *
		 * Checking i_size after the check allows us to calculate
		 * the correct value for "nr", which means the zero-filled
		 * part of the page is not copied back to userspace (unless
		 * another truncate extends the file - this is desired though).
		 */

		isize = i_size_read(inode);
		end_index = (isize - 1) >> PAGE_CACHE_SHIFT;
		if (unlikely(!isize || index > end_index)) {
			page_cache_release(page);
			goto out;
		}

		/* nr is the maximum number of bytes to copy from this page */
		nr = PAGE_CACHE_SIZE;
		if (index == end_index) {
			nr = ((isize - 1) & ~PAGE_CACHE_MASK) + 1;
			if (nr <= offset) {
				page_cache_release(page);
				goto out;
			}
		}
		nr = nr - offset;

		/* If users can be writing to this page using arbitrary
		 * virtual addresses, take care about potential aliasing
		 * before reading the page on the kernel side.
		 */
		if (mapping_writably_mapped(mapping))
			flush_dcache_page(page);

		/*
		 * When a sequential read accesses a page several times,
		 * only mark it as accessed the first time.
		 */
		if (prev_index != index || offset != prev_offset)
			mark_page_accessed(page);
		prev_index = index;

		/*
		 * Ok, we have the page, and it's up-to-date, so
		 * now we can copy it to user space...
		 *
		 * The actor routine returns how many bytes were actually used..
		 * NOTE! This may not be the same as how much of a user buffer
		 * we filled up (we may be padding etc), so we can only update
		 * "pos" here (the actor routine has to update the user buffer
		 * pointers and the remaining count).
		 */
		ret = actor(desc, page, offset, nr);
		offset += ret;
		index += offset >> PAGE_CACHE_SHIFT;
		offset &= ~PAGE_CACHE_MASK;
		prev_offset = offset;

		page_cache_release(page);
		if (ret == nr && desc->count)
			continue;
		goto out;

page_not_up_to_date:
		/* Get exclusive access to the page ... */
		error = lock_page_killable(page);
		if (unlikely(error))
			goto readpage_error;

page_not_up_to_date_locked:
		/* Did it get truncated before we got the lock? */
		if (!page->mapping) {
			unlock_page(page);
			page_cache_release(page);
			continue;
		}

		/* Did somebody else fill it already? */
		if (PageUptodate(page)) {
			unlock_page(page);
			goto page_ok;
		}

readpage:
		/*
		 * A previous I/O error may have been due to temporary
		 * failures, eg. multipath errors.
		 * PG_error will be set again if readpage fails.
		 */
		ClearPageError(page);
		/* Start the actual read. The read will unlock the page. */
		error = mapping->a_ops->readpage(filp, page);

		if (unlikely(error)) {
			if (error == AOP_TRUNCATED_PAGE) {
				page_cache_release(page);
				goto find_page;
			}
			goto readpage_error;
		}

		if (!PageUptodate(page)) {
			error = lock_page_killable(page);
			if (unlikely(error))
				goto readpage_error;
			if (!PageUptodate(page)) {
				if (page->mapping == NULL) {
					/*
					 * invalidate_mapping_pages got it
					 */
					unlock_page(page);
					page_cache_release(page);
					goto find_page;
				}
				unlock_page(page);
				shrink_readahead_size_eio(filp, ra);
				error = -EIO;
				goto readpage_error;
			}
			unlock_page(page);
		}

		goto page_ok;

readpage_error:
		/* UHHUH! A synchronous read error occurred. Report it */
		desc->error = error;
		page_cache_release(page);
		goto out;

no_cached_page:
		/*
		 * Ok, it wasn't cached, so we need to create a new
		 * page..
		 */
		page = page_cache_alloc_cold(mapping);
		if (!page) {
			desc->error = -ENOMEM;
			goto out;
		}
		error = add_to_page_cache_lru(page, mapping,
						index, GFP_KERNEL);
		if (error) {
			page_cache_release(page);
			if (error == -EEXIST)
				goto find_page;
			desc->error = error;
			goto out;
		}
		goto readpage;
	}

out:
	ra->prev_pos = prev_index;
	ra->prev_pos <<= PAGE_CACHE_SHIFT;
	ra->prev_pos |= prev_offset;

	*ppos = ((loff_t)index << PAGE_CACHE_SHIFT) + offset;
	file_accessed(filp);
}

/*
 * Performs necessary checks before doing a write
 * @iov:	io vector request
 * @nr_segs:	number of segments in the iovec
 * @count:	number of bytes to write
 * @access_flags: type of access: %VERIFY_READ or %VERIFY_WRITE
 *
 * Adjust number of segments and amount of bytes to write (nr_segs should be
 * properly initialized first). Returns appropriate error code that caller
 * should return or zero in case that write should be allowed.
 */
int generic_segment_checks(const struct iovec *iov,
			unsigned long *nr_segs, size_t *count, int access_flags)
{
	unsigned long   seg;
	size_t cnt = 0;
	for (seg = 0; seg < *nr_segs; seg++) {
		const struct iovec *iv = &iov[seg];

		/*
		 * If any segment has a negative length, or the cumulative
		 * length ever wraps negative then return -EINVAL.
		 */
		cnt += iv->iov_len;
		if (unlikely((ssize_t)(cnt|iv->iov_len) < 0))
			return -EINVAL;
		if (access_ok(access_flags, iv->iov_base, iv->iov_len))
			continue;
		if (seg == 0)
			return -EFAULT;
		*nr_segs = seg;
		cnt -= iv->iov_len;	/* This segment is no good */
		break;
	}
	*count = cnt;
	return 0;
}
EXPORT_SYMBOL(generic_segment_checks);

int file_read_iter_actor(read_descriptor_t *desc, struct page *page,
			 unsigned long offset, unsigned long size)
{
	struct iov_iter *iter = desc->arg.data;
	unsigned long copied = 0;

	if (size > desc->count)
		size = desc->count;

	copied = __iov_iter_copy_to_user(page, iter, offset, size);
	if (copied < size)
		desc->error = -EFAULT;

	iov_iter_advance(iter, copied);
	desc->count -= copied;
	desc->written += copied;

	return copied;
}

/**
 * generic_file_read_iter - generic filesystem read routine
 * @iocb:	kernel I/O control block
 * @iter:	memory vector
 * @pos:	current file position
 */
ssize_t
generic_file_read_iter(struct kiocb *iocb, struct iov_iter *iter, loff_t pos)
{
	struct file *filp = iocb->ki_filp;
	read_descriptor_t desc;
	ssize_t retval = 0;
	size_t count = iov_iter_count(iter);
	loff_t *ppos = &iocb->ki_pos;

	/* coalesce the iovecs and go direct-to-BIO for O_DIRECT */
	if (filp->f_flags & O_DIRECT) {
		loff_t size;
		struct address_space *mapping;
		struct inode *inode;

		mapping = filp->f_mapping;
		inode = mapping->host;
		if (!count)
			goto out; /* skip atime */
		size = i_size_read(inode);
		if (pos < size) {
			retval = filemap_write_and_wait_range(mapping, pos,
					pos + count - 1);
			if (!retval)
				retval = mapping->a_ops->direct_IO(READ, iocb,
								   iter, pos);
			if (retval > 0) {
				*ppos = pos + retval;
				count -= retval;
			}

			/*
			 * Btrfs can have a short DIO read if we encounter
			 * compressed extents, so if there was an error, or if
			 * we've already read everything we wanted to, or if
			 * there was a short read because we hit EOF, go ahead
			 * and return.  Otherwise fallthrough to buffered io for
			 * the rest of the read.
			 */
			if (retval < 0 || !count || *ppos >= size) {
				file_accessed(filp);
				goto out;
			}
		}
	}

	desc.written = 0;
	desc.arg.data = iter;
	desc.count = count;
	desc.error = 0;
	do_generic_file_read(filp, ppos, &desc, file_read_iter_actor);
	if (desc.written)
		retval = desc.written;
	else
		retval = desc.error;
out:
	return retval;
}
EXPORT_SYMBOL(generic_file_read_iter);

/**
 * generic_file_aio_read - generic filesystem read routine
 * @iocb:      kernel I/O control block
 * @iov:       io vector request
 * @nr_segs:   number of segments in the iovec
 * @pos:       current file position
 *
 * This is the "read()" routine for all filesystems
 * that can use the page cache directly.
 */
ssize_t
generic_file_aio_read(struct kiocb *iocb, const struct iovec *iov,
		unsigned long nr_segs, loff_t pos)
{
	struct iov_iter iter;
	int ret;
	size_t count;

	count = 0;
	ret = generic_segment_checks(iov, &nr_segs, &count, VERIFY_WRITE);
	if (ret)
		return ret;

	iov_iter_init(&iter, iov, nr_segs, count, 0);

	return generic_file_read_iter(iocb, &iter, pos);
}
EXPORT_SYMBOL(generic_file_aio_read);

#ifdef CONFIG_MMU
/**
 * page_cache_read - adds requested page to the page cache if not already there
 * @file:	file to read
 * @offset:	page index
 *
 * This adds the requested page to the page cache if it isn't already there,
 * and schedules an I/O to read in its contents from disk.
 */
static int page_cache_read(struct file *file, pgoff_t offset)
{
	struct address_space *mapping = file->f_mapping;
	struct page *page; 
	int ret;

	do {
		page = page_cache_alloc_cold(mapping);
		if (!page)
			return -ENOMEM;

		ret = add_to_page_cache_lru(page, mapping, offset, GFP_KERNEL);
		if (ret == 0)
			ret = mapping->a_ops->readpage(file, page);
		else if (ret == -EEXIST)
			ret = 0; /* losing race to add is OK */

		page_cache_release(page);

	} while (ret == AOP_TRUNCATED_PAGE);
		
	return ret;
}

#define MMAP_LOTSAMISS  (100)

/*
 * Synchronous readahead happens when we don't even find
 * a page in the page cache at all.
 */
static void do_sync_mmap_readahead(struct vm_area_struct *vma,
				   struct file_ra_state *ra,
				   struct file *file,
				   pgoff_t offset)
{
	unsigned long ra_pages;
	struct address_space *mapping = file->f_mapping;

	/* If we don't want any read-ahead, don't bother */
	if (vma->vm_flags & VM_RAND_READ)
		return;
	if (!ra->ra_pages)
		return;

	if (vma->vm_flags & VM_SEQ_READ) {
		page_cache_sync_readahead(mapping, ra, file, offset,
					  ra->ra_pages);
		return;
	}

	/* Avoid banging the cache line if not needed */
	if (ra->mmap_miss < MMAP_LOTSAMISS * 10)
		ra->mmap_miss++;

	/*
	 * Do we miss much more than hit in this file? If so,
	 * stop bothering with read-ahead. It will only hurt.
	 */
	if (ra->mmap_miss > MMAP_LOTSAMISS)
		return;

	/*
	 * mmap read-around
	 */
	ra_pages = max_sane_readahead(ra->ra_pages);
	ra->start = max_t(long, 0, offset - ra_pages / 2);
	ra->size = ra_pages;
	ra->async_size = ra_pages / 4;
	ra_submit(ra, mapping, file);
}

/*
 * Asynchronous readahead happens when we find the page and PG_readahead,
 * so we want to possibly extend the readahead further..
 */
static void do_async_mmap_readahead(struct vm_area_struct *vma,
				    struct file_ra_state *ra,
				    struct file *file,
				    struct page *page,
				    pgoff_t offset)
{
	struct address_space *mapping = file->f_mapping;

	/* If we don't want any read-ahead, don't bother */
	if (vma->vm_flags & VM_RAND_READ)
		return;
	if (ra->mmap_miss > 0)
		ra->mmap_miss--;
	if (PageReadahead(page))
		page_cache_async_readahead(mapping, ra, file,
					   page, offset, ra->ra_pages);
}

/**
 * filemap_fault - read in file data for page fault handling
 * @vma:	vma in which the fault was taken
 * @vmf:	struct vm_fault containing details of the fault
 *
 * filemap_fault() is invoked via the vma operations vector for a
 * mapped memory region to read in file data during a page fault.
 *
 * The goto's are kind of ugly, but this streamlines the normal case of having
 * it in the page cache, and handles the special cases reasonably without
 * having a lot of duplicated code.
 */
int filemap_fault(struct vm_area_struct *vma, struct vm_fault *vmf)
{
	int error;
	struct file *file = vma->vm_file;
	struct address_space *mapping = file->f_mapping;
	struct file_ra_state *ra = &file->f_ra;
	struct inode *inode = mapping->host;
	pgoff_t offset = vmf->pgoff;
	struct page *page;
	bool memcg_oom;
	pgoff_t size;
	int ret = 0;

	size = (i_size_read(inode) + PAGE_CACHE_SIZE - 1) >> PAGE_CACHE_SHIFT;
	if (offset >= size)
		return VM_FAULT_SIGBUS;

	/*
	 * Do we have something in the page cache already?  Either
	 * way, try readahead, but disable the memcg OOM killer for it
	 * as readahead is optional and no errors are propagated up
	 * the fault stack.  The OOM killer is enabled while trying to
	 * instantiate the faulting page individually below.
	 */
	page = find_get_page(mapping, offset);
	if (likely(page) && !(vmf->flags & FAULT_FLAG_TRIED)) {
		/*
		 * We found the page, so try async readahead before
		 * waiting for the lock.
		 */
		memcg_oom = mem_cgroup_toggle_oom(false);
		do_async_mmap_readahead(vma, ra, file, page, offset);
		mem_cgroup_toggle_oom(memcg_oom);
	} else if (!page) {
		/* No page in the page cache at all */
		memcg_oom = mem_cgroup_toggle_oom(false);
		do_sync_mmap_readahead(vma, ra, file, offset);
		mem_cgroup_toggle_oom(memcg_oom);
		count_vm_event(PGMAJFAULT);
		mem_cgroup_count_vm_event(vma->vm_mm, PGMAJFAULT);
		ret = VM_FAULT_MAJOR;
retry_find:
		page = find_get_page(mapping, offset);
		if (!page)
			goto no_cached_page;
	}

	if (!lock_page_or_retry(page, vma->vm_mm, vmf->flags)) {
		page_cache_release(page);
		return ret | VM_FAULT_RETRY;
	}

	/* Did it get truncated? */
	if (unlikely(page->mapping != mapping)) {
		unlock_page(page);
		put_page(page);
		goto retry_find;
	}
	VM_BUG_ON(page->index != offset);

	/*
	 * We have a locked page in the page cache, now we need to check
	 * that it's up-to-date. If not, it is going to be due to an error.
	 */
	if (unlikely(!PageUptodate(page)))
		goto page_not_uptodate;

	/*
	 * Found the page and have a reference on it.
	 * We must recheck i_size under page lock.
	 */
	size = (i_size_read(inode) + PAGE_CACHE_SIZE - 1) >> PAGE_CACHE_SHIFT;
	if (unlikely(offset >= size)) {
		unlock_page(page);
		page_cache_release(page);
		return VM_FAULT_SIGBUS;
	}

	vmf->page = page;
	return ret | VM_FAULT_LOCKED;

no_cached_page:
	/*
	 * We're only likely to ever get here if MADV_RANDOM is in
	 * effect.
	 */
	error = page_cache_read(file, offset);

	/*
	 * The page we want has now been added to the page cache.
	 * In the unlikely event that someone removed it in the
	 * meantime, we'll just come back here and read it again.
	 */
	if (error >= 0)
		goto retry_find;

	/*
	 * An error return from page_cache_read can result if the
	 * system is low on memory, or a problem occurs while trying
	 * to schedule I/O.
	 */
	if (error == -ENOMEM)
		return VM_FAULT_OOM;
	return VM_FAULT_SIGBUS;

page_not_uptodate:
	/*
	 * Umm, take care of errors if the page isn't up-to-date.
	 * Try to re-read it _once_. We do this synchronously,
	 * because there really aren't any performance issues here
	 * and we need to check for errors.
	 */
	ClearPageError(page);
	error = mapping->a_ops->readpage(file, page);
	if (!error) {
		wait_on_page_locked(page);
		if (!PageUptodate(page))
			error = -EIO;
	}
	page_cache_release(page);

	if (!error || error == AOP_TRUNCATED_PAGE)
		goto retry_find;

	/* Things didn't work out. Return zero to tell the mm layer so. */
	shrink_readahead_size_eio(file, ra);
	return VM_FAULT_SIGBUS;
}
EXPORT_SYMBOL(filemap_fault);

int filemap_page_mkwrite(struct vm_area_struct *vma, struct vm_fault *vmf)
{
	struct page *page = vmf->page;
	struct inode *inode = file_inode(vma->vm_file);
	int ret = VM_FAULT_LOCKED;

	sb_start_pagefault(inode->i_sb);
	file_update_time(vma->vm_file);
	lock_page(page);
	if (page->mapping != inode->i_mapping) {
		unlock_page(page);
		ret = VM_FAULT_NOPAGE;
		goto out;
	}
	/*
	 * We mark the page dirty already here so that when freeze is in
	 * progress, we are guaranteed that writeback during freezing will
	 * see the dirty page and writeprotect it again.
	 */
	set_page_dirty(page);
	wait_for_stable_page(page);
out:
	sb_end_pagefault(inode->i_sb);
	return ret;
}
EXPORT_SYMBOL(filemap_page_mkwrite);

const struct vm_operations_struct generic_file_vm_ops = {
	.fault		= filemap_fault,
	.page_mkwrite	= filemap_page_mkwrite,
	.remap_pages	= generic_file_remap_pages,
};

/* This is used for a general mmap of a disk file */

int generic_file_mmap(struct file * file, struct vm_area_struct * vma)
{
	struct address_space *mapping = file->f_mapping;

	if (!mapping->a_ops->readpage)
		return -ENOEXEC;
	file_accessed(file);
	vma->vm_ops = &generic_file_vm_ops;
	return 0;
}

/*
 * This is for filesystems which do not implement ->writepage.
 */
int generic_file_readonly_mmap(struct file *file, struct vm_area_struct *vma)
{
	if ((vma->vm_flags & VM_SHARED) && (vma->vm_flags & VM_MAYWRITE))
		return -EINVAL;
	return generic_file_mmap(file, vma);
}
#else
int generic_file_mmap(struct file * file, struct vm_area_struct * vma)
{
	return -ENOSYS;
}
int generic_file_readonly_mmap(struct file * file, struct vm_area_struct * vma)
{
	return -ENOSYS;
}
#endif /* CONFIG_MMU */

EXPORT_SYMBOL(generic_file_mmap);
EXPORT_SYMBOL(generic_file_readonly_mmap);

static struct page *__read_cache_page(struct address_space *mapping,
				pgoff_t index,
				int (*filler)(void *, struct page *),
				void *data,
				gfp_t gfp)
{
	struct page *page;
	int err;
repeat:
	page = find_get_page(mapping, index);
	if (!page) {
		page = __page_cache_alloc(gfp | __GFP_COLD);
		if (!page)
			return ERR_PTR(-ENOMEM);
		err = add_to_page_cache_lru(page, mapping, index, gfp);
		if (unlikely(err)) {
			page_cache_release(page);
			if (err == -EEXIST)
				goto repeat;
			/* Presumably ENOMEM for radix tree node */
			return ERR_PTR(err);
		}
		err = filler(data, page);
		if (err < 0) {
			page_cache_release(page);
			page = ERR_PTR(err);
		}
	}
	return page;
}

static struct page *do_read_cache_page(struct address_space *mapping,
				pgoff_t index,
				int (*filler)(void *, struct page *),
				void *data,
				gfp_t gfp)

{
	struct page *page;
	int err;

retry:
	page = __read_cache_page(mapping, index, filler, data, gfp);
	if (IS_ERR(page))
		return page;
	if (PageUptodate(page))
		goto out;

	lock_page(page);
	if (!page->mapping) {
		unlock_page(page);
		page_cache_release(page);
		goto retry;
	}
	if (PageUptodate(page)) {
		unlock_page(page);
		goto out;
	}
	err = filler(data, page);
	if (err < 0) {
		page_cache_release(page);
		return ERR_PTR(err);
	}
out:
	mark_page_accessed(page);
	return page;
}

/**
 * read_cache_page_async - read into page cache, fill it if needed
 * @mapping:	the page's address_space
 * @index:	the page index
 * @filler:	function to perform the read
 * @data:	first arg to filler(data, page) function, often left as NULL
 *
 * Same as read_cache_page, but don't wait for page to become unlocked
 * after submitting it to the filler.
 *
 * Read into the page cache. If a page already exists, and PageUptodate() is
 * not set, try to fill the page but don't wait for it to become unlocked.
 *
 * If the page does not get brought uptodate, return -EIO.
 */
struct page *read_cache_page_async(struct address_space *mapping,
				pgoff_t index,
				int (*filler)(void *, struct page *),
				void *data)
{
	return do_read_cache_page(mapping, index, filler, data, mapping_gfp_mask(mapping));
}
EXPORT_SYMBOL(read_cache_page_async);

static struct page *wait_on_page_read(struct page *page)
{
	if (!IS_ERR(page)) {
		wait_on_page_locked(page);
		if (!PageUptodate(page)) {
			page_cache_release(page);
			page = ERR_PTR(-EIO);
		}
	}
	return page;
}

/**
 * read_cache_page_gfp - read into page cache, using specified page allocation flags.
 * @mapping:	the page's address_space
 * @index:	the page index
 * @gfp:	the page allocator flags to use if allocating
 *
 * This is the same as "read_mapping_page(mapping, index, NULL)", but with
 * any new page allocations done using the specified allocation flags.
 *
 * If the page does not get brought uptodate, return -EIO.
 */
struct page *read_cache_page_gfp(struct address_space *mapping,
				pgoff_t index,
				gfp_t gfp)
{
	filler_t *filler = (filler_t *)mapping->a_ops->readpage;

	return wait_on_page_read(do_read_cache_page(mapping, index, filler, NULL, gfp));
}
EXPORT_SYMBOL(read_cache_page_gfp);

/**
 * read_cache_page - read into page cache, fill it if needed
 * @mapping:	the page's address_space
 * @index:	the page index
 * @filler:	function to perform the read
 * @data:	first arg to filler(data, page) function, often left as NULL
 *
 * Read into the page cache. If a page already exists, and PageUptodate() is
 * not set, try to fill the page then wait for it to become unlocked.
 *
 * If the page does not get brought uptodate, return -EIO.
 */
struct page *read_cache_page(struct address_space *mapping,
				pgoff_t index,
				int (*filler)(void *, struct page *),
				void *data)
{
	return wait_on_page_read(read_cache_page_async(mapping, index, filler, data));
}
EXPORT_SYMBOL(read_cache_page);

/*
 * Performs necessary checks before doing a write
 *
 * Can adjust writing position or amount of bytes to write.
 * Returns appropriate error code that caller should return or
 * zero in case that write should be allowed.
 */
inline int generic_write_checks(struct file *file, loff_t *pos, size_t *count, int isblk)
{
	struct inode *inode = file->f_mapping->host;
	unsigned long limit = rlimit(RLIMIT_FSIZE);

        if (unlikely(*pos < 0))
                return -EINVAL;

	if (!isblk) {
		/* FIXME: this is for backwards compatibility with 2.4 */
		if (file->f_flags & O_APPEND)
                        *pos = i_size_read(inode);

		if (limit != RLIM_INFINITY) {
			if (*pos >= limit) {
				send_sig(SIGXFSZ, current, 0);
				return -EFBIG;
			}
			if (*count > limit - (typeof(limit))*pos) {
				*count = limit - (typeof(limit))*pos;
			}
		}
	}

	/*
	 * LFS rule
	 */
	if (unlikely(*pos + *count > MAX_NON_LFS &&
				!(file->f_flags & O_LARGEFILE))) {
		if (*pos >= MAX_NON_LFS) {
			return -EFBIG;
		}
		if (*count > MAX_NON_LFS - (unsigned long)*pos) {
			*count = MAX_NON_LFS - (unsigned long)*pos;
		}
	}

	/*
	 * Are we about to exceed the fs block limit ?
	 *
	 * If we have written data it becomes a short write.  If we have
	 * exceeded without writing data we send a signal and return EFBIG.
	 * Linus frestrict idea will clean these up nicely..
	 */
	if (likely(!isblk)) {
		if (unlikely(*pos >= inode->i_sb->s_maxbytes)) {
			if (*count || *pos > inode->i_sb->s_maxbytes) {
				return -EFBIG;
			}
			/* zero-length writes at ->s_maxbytes are OK */
		}

		if (unlikely(*pos + *count > inode->i_sb->s_maxbytes))
			*count = inode->i_sb->s_maxbytes - *pos;
	} else {
#ifdef CONFIG_BLOCK
		loff_t isize;
		if (bdev_read_only(I_BDEV(inode)))
			return -EPERM;
		isize = i_size_read(inode);
		if (*pos >= isize) {
			if (*count || *pos > isize)
				return -ENOSPC;
		}

		if (*pos + *count > isize)
			*count = isize - *pos;
#else
		return -EPERM;
#endif
	}
	return 0;
}
EXPORT_SYMBOL(generic_write_checks);

int pagecache_write_begin(struct file *file, struct address_space *mapping,
				loff_t pos, unsigned len, unsigned flags,
				struct page **pagep, void **fsdata)
{
	const struct address_space_operations *aops = mapping->a_ops;

	return aops->write_begin(file, mapping, pos, len, flags,
							pagep, fsdata);
}
EXPORT_SYMBOL(pagecache_write_begin);

int pagecache_write_end(struct file *file, struct address_space *mapping,
				loff_t pos, unsigned len, unsigned copied,
				struct page *page, void *fsdata)
{
	const struct address_space_operations *aops = mapping->a_ops;

	mark_page_accessed(page);
	return aops->write_end(file, mapping, pos, len, copied, page, fsdata);
}
EXPORT_SYMBOL(pagecache_write_end);

ssize_t
generic_file_direct_write_iter(struct kiocb *iocb, struct iov_iter *iter,
		loff_t pos, loff_t *ppos, size_t count)
{
	struct file	*file = iocb->ki_filp;
	struct address_space *mapping = file->f_mapping;
	struct inode	*inode = mapping->host;
	ssize_t		written;
	size_t		write_len;
	pgoff_t		end;

	if (count != iov_iter_count(iter)) {
		written = iov_iter_shorten(iter, count);
		if (written)
			goto out;
	}

	write_len = count;
	end = (pos + write_len - 1) >> PAGE_CACHE_SHIFT;

	written = filemap_write_and_wait_range(mapping, pos, pos + write_len - 1);
	if (written)
		goto out;

	/*
	 * After a write we want buffered reads to be sure to go to disk to get
	 * the new data.  We invalidate clean cached page from the region we're
	 * about to write.  We do this *before* the write so that we can return
	 * without clobbering -EIOCBQUEUED from ->direct_IO().
	 */
	if (mapping->nrpages) {
		written = invalidate_inode_pages2_range(mapping,
					pos >> PAGE_CACHE_SHIFT, end);
		/*
		 * If a page can not be invalidated, return 0 to fall back
		 * to buffered write.
		 */
		if (written) {
			if (written == -EBUSY)
				return 0;
			goto out;
		}
	}

	written = mapping->a_ops->direct_IO(WRITE, iocb, iter, pos);

	/*
	 * Finally, try again to invalidate clean pages which might have been
	 * cached by non-direct readahead, or faulted in by get_user_pages()
	 * if the source of the write was an mmap'ed region of the file
	 * we're writing.  Either one is a pretty crazy thing to do,
	 * so we don't support it 100%.  If this invalidation
	 * fails, tough, the write still worked...
	 */
	if (mapping->nrpages) {
		invalidate_inode_pages2_range(mapping,
					      pos >> PAGE_CACHE_SHIFT, end);
	}

	if (written > 0) {
		pos += written;
		if (pos > i_size_read(inode) && !S_ISBLK(inode->i_mode)) {
			i_size_write(inode, pos);
			mark_inode_dirty(inode);
		}
		*ppos = pos;
	}
out:
	return written;
}
EXPORT_SYMBOL(generic_file_direct_write_iter);

ssize_t
generic_file_direct_write(struct kiocb *iocb, const struct iovec *iov,
		unsigned long *nr_segs, loff_t pos, loff_t *ppos,
		size_t count, size_t ocount)
{
	struct iov_iter iter;
	ssize_t ret;

	iov_iter_init(&iter, iov, *nr_segs, ocount, 0);
	ret = generic_file_direct_write_iter(iocb, &iter, pos, ppos, count);
	/* generic_file_direct_write_iter() might have shortened the vec */
	if (*nr_segs != iter.nr_segs)
		*nr_segs = iter.nr_segs;
	return ret;
}
EXPORT_SYMBOL(generic_file_direct_write);

/*
 * Find or create a page at the given pagecache position. Return the locked
 * page. This function is specifically for buffered writes.
 */
struct page *grab_cache_page_write_begin(struct address_space *mapping,
					pgoff_t index, unsigned flags)
{
	int status;
	gfp_t gfp_mask;
	struct page *page;
	gfp_t gfp_notmask = 0;

	gfp_mask = mapping_gfp_mask(mapping);
	if (mapping_cap_account_dirty(mapping))
		gfp_mask |= __GFP_WRITE;
	if (flags & AOP_FLAG_NOFS)
		gfp_notmask = __GFP_FS;
repeat:
	page = find_lock_page(mapping, index);
	if (page)
		goto found;

	page = __page_cache_alloc(gfp_mask & ~gfp_notmask);
	if (!page)
		return NULL;
	status = add_to_page_cache_lru(page, mapping, index,
						GFP_KERNEL & ~gfp_notmask);
	if (unlikely(status)) {
		page_cache_release(page);
		if (status == -EEXIST)
			goto repeat;
		return NULL;
	}
found:
	wait_for_stable_page(page);
	return page;
}
EXPORT_SYMBOL(grab_cache_page_write_begin);

static ssize_t generic_perform_write(struct file *file,
				struct iov_iter *i, loff_t pos)
{
	struct address_space *mapping = file->f_mapping;
	const struct address_space_operations *a_ops = mapping->a_ops;
	long status = 0;
	ssize_t written = 0;
	unsigned int flags = 0;

	/*
	 * Copies from kernel address space cannot fail (NFSD is a big user).
	 */
	if (segment_eq(get_fs(), KERNEL_DS))
		flags |= AOP_FLAG_UNINTERRUPTIBLE;

	do {
		struct page *page;
		unsigned long offset;	/* Offset into pagecache page */
		unsigned long bytes;	/* Bytes to write to page */
		size_t copied;		/* Bytes copied from user */
		void *fsdata;

		offset = (pos & (PAGE_CACHE_SIZE - 1));
		bytes = min_t(unsigned long, PAGE_CACHE_SIZE - offset,
						iov_iter_count(i));

again:
		/*
		 * Bring in the user page that we will copy from _first_.
		 * Otherwise there's a nasty deadlock on copying from the
		 * same page as we're writing to, without it being marked
		 * up-to-date.
		 *
		 * Not only is this an optimisation, but it is also required
		 * to check that the address is actually valid, when atomic
		 * usercopies are used, below.
		 */
		if (unlikely(iov_iter_fault_in_readable(i, bytes))) {
			status = -EFAULT;
			break;
		}

		status = a_ops->write_begin(file, mapping, pos, bytes, flags,
						&page, &fsdata);
		if (unlikely(status))
			break;

		if (mapping_writably_mapped(mapping))
			flush_dcache_page(page);

		pagefault_disable();
		copied = iov_iter_copy_from_user_atomic(page, i, offset, bytes);
		pagefault_enable();
		flush_dcache_page(page);

		mark_page_accessed(page);
		status = a_ops->write_end(file, mapping, pos, bytes, copied,
						page, fsdata);
		if (unlikely(status < 0))
			break;
		copied = status;

		cond_resched();

		iov_iter_advance(i, copied);
		if (unlikely(copied == 0)) {
			/*
			 * If we were unable to copy any data at all, we must
			 * fall back to a single segment length write.
			 *
			 * If we didn't fallback here, we could livelock
			 * because not all segments in the iov can be copied at
			 * once without a pagefault.
			 */
			bytes = min_t(unsigned long, PAGE_CACHE_SIZE - offset,
						iov_iter_single_seg_count(i));
			goto again;
		}
		pos += copied;
		written += copied;

		balance_dirty_pages_ratelimited(mapping);
		if (fatal_signal_pending(current)) {
			status = -EINTR;
			break;
		}
	} while (iov_iter_count(i));

	return written ? written : status;
}

ssize_t
generic_file_buffered_write_iter(struct kiocb *iocb, struct iov_iter *iter,
		loff_t pos, loff_t *ppos, size_t count, ssize_t written)
{
	struct file *file = iocb->ki_filp;
	ssize_t status;

	if ((count + written) != iov_iter_count(iter)) {
		int rc = iov_iter_shorten(iter, count + written);
		if (rc)
			return rc;
	}

	status = generic_perform_write(file, iter, pos);

	if (likely(status >= 0)) {
		written += status;
		*ppos = pos + status;
  	}
	
	return written ? written : status;
}
EXPORT_SYMBOL(generic_file_buffered_write_iter);

ssize_t
generic_file_buffered_write(struct kiocb *iocb, const struct iovec *iov,
		unsigned long nr_segs, loff_t pos, loff_t *ppos,
		size_t count, ssize_t written)
{
	struct iov_iter iter;
	iov_iter_init(&iter, iov, nr_segs, count, written);
	return generic_file_buffered_write_iter(iocb, &iter, pos, ppos,
						count, written);
}
EXPORT_SYMBOL(generic_file_buffered_write);

/**
 * __generic_file_aio_write - write data to a file
 * @iocb:	IO state structure (file, offset, etc.)
 * @iter:	iov_iter specifying memory to write
 * @ppos:	position where to write
 *
 * This function does all the work needed for actually writing data to a
 * file. It does all basic checks, removes SUID from the file, updates
 * modification times and calls proper subroutines depending on whether we
 * do direct IO or a standard buffered write.
 *
 * It expects i_mutex to be grabbed unless we work on a block device or similar
 * object which does not need locking at all.
 *
 * This function does *not* take care of syncing data in case of O_SYNC write.
 * A caller has to handle it. This is mainly due to the fact that we want to
 * avoid syncing under i_mutex.
 */
ssize_t __generic_file_write_iter(struct kiocb *iocb, struct iov_iter *iter,
				  loff_t *ppos)
{
	struct file *file = iocb->ki_filp;
	struct address_space * mapping = file->f_mapping;
	size_t count;		/* after file limit checks */
	struct inode 	*inode = mapping->host;
	loff_t		pos;
	ssize_t		written;
	ssize_t		err;

	count = iov_iter_count(iter);
	pos = *ppos;

	/* We can write back this queue in page reclaim */
	current->backing_dev_info = mapping->backing_dev_info;
	written = 0;

	err = generic_write_checks(file, &pos, &count, S_ISBLK(inode->i_mode));
	if (err)
		goto out;

	if (count == 0)
		goto out;

	err = file_remove_suid(file);
	if (err)
		goto out;

	err = file_update_time(file);
	if (err)
		goto out;

	/* coalesce the iovecs and go direct-to-BIO for O_DIRECT */
	if (unlikely(file->f_flags & O_DIRECT)) {
		loff_t endbyte;
		ssize_t written_buffered;

		written = generic_file_direct_write_iter(iocb, iter, pos,
							 ppos, count);
		if (written < 0 || written == count)
			goto out;
		/*
		 * direct-io write to a hole: fall through to buffered I/O
		 * for completing the rest of the request.
		 */
		pos += written;
		count -= written;
		iov_iter_advance(iter, written);
		written_buffered = generic_file_buffered_write_iter(iocb, iter,
						pos, ppos, count, written);
		/*
		 * If generic_file_buffered_write() retuned a synchronous error
		 * then we want to return the number of bytes which were
		 * direct-written, or the error code if that was zero.  Note
		 * that this differs from normal direct-io semantics, which
		 * will return -EFOO even if some bytes were written.
		 */
		if (written_buffered < 0) {
			err = written_buffered;
			goto out;
		}

		/*
		 * We need to ensure that the page cache pages are written to
		 * disk and invalidated to preserve the expected O_DIRECT
		 * semantics.
		 */
		endbyte = pos + written_buffered - written - 1;
		err = filemap_write_and_wait_range(file->f_mapping, pos, endbyte);
		if (err == 0) {
			written = written_buffered;
			invalidate_mapping_pages(mapping,
						 pos >> PAGE_CACHE_SHIFT,
						 endbyte >> PAGE_CACHE_SHIFT);
		} else {
			/*
			 * We don't know how much we wrote, so just return
			 * the number of bytes which were direct-written
			 */
		}
	} else {
		iter->count = count;
		written = generic_file_buffered_write_iter(iocb, iter,
				pos, ppos, count, written);
	}
out:
	current->backing_dev_info = NULL;
	return written ? written : err;
}
EXPORT_SYMBOL(__generic_file_write_iter);

ssize_t generic_file_write_iter(struct kiocb *iocb, struct iov_iter *iter,
				loff_t pos)
{
	struct file *file = iocb->ki_filp;
	struct inode *inode = file->f_mapping->host;
	ssize_t ret;

	mutex_lock(&inode->i_mutex);
	ret = __generic_file_write_iter(iocb, iter, &iocb->ki_pos);
	mutex_unlock(&inode->i_mutex);

	if (ret > 0 || ret == -EIOCBQUEUED) {
		ssize_t err;

		err = generic_write_sync(file, pos, ret);
		if (err < 0 && ret > 0)
			ret = err;
	}
	return ret;
}
EXPORT_SYMBOL(generic_file_write_iter);

ssize_t
__generic_file_aio_write(struct kiocb *iocb, const struct iovec *iov,
			 unsigned long nr_segs, loff_t *ppos)
{
	struct iov_iter iter;
	size_t count;
	int ret;

	count = 0;
	ret = generic_segment_checks(iov, &nr_segs, &count, VERIFY_READ);
	if (ret)
		goto out;

	iov_iter_init(&iter, iov, nr_segs, count, 0);

	ret = __generic_file_write_iter(iocb, &iter, ppos);
out:
	return ret;
}
EXPORT_SYMBOL(__generic_file_aio_write);

/**
 * generic_file_aio_write - write data to a file
 * @iocb:	IO state structure
 * @iov:	vector with data to write
 * @nr_segs:	number of segments in the vector
 * @pos:	position in file where to write
 *
 * This is a wrapper around __generic_file_aio_write() to be used by most
 * filesystems. It takes care of syncing the file in case of O_SYNC file
 * and acquires i_mutex as needed.
 */
ssize_t generic_file_aio_write(struct kiocb *iocb, const struct iovec *iov,
		unsigned long nr_segs, loff_t pos)
{
	struct file *file = iocb->ki_filp;
	struct inode *inode = file->f_mapping->host;
	ssize_t ret;

	BUG_ON(iocb->ki_pos != pos);

	mutex_lock(&inode->i_mutex);
	ret = __generic_file_aio_write(iocb, iov, nr_segs, &iocb->ki_pos);
	mutex_unlock(&inode->i_mutex);

	if (ret > 0) {
		ssize_t err;

		err = generic_write_sync(file, pos, ret);
		if (err < 0 && ret > 0)
			ret = err;
	}
	return ret;
}
EXPORT_SYMBOL(generic_file_aio_write);

/**
 * try_to_release_page() - release old fs-specific metadata on a page
 *
 * @page: the page which the kernel is trying to free
 * @gfp_mask: memory allocation flags (and I/O mode)
 *
 * The address_space is to try to release any data against the page
 * (presumably at page->private).  If the release was successful, return `1'.
 * Otherwise return zero.
 *
 * This may also be called if PG_fscache is set on a page, indicating that the
 * page is known to the local caching routines.
 *
 * The @gfp_mask argument specifies whether I/O may be performed to release
 * this page (__GFP_IO), and whether the call may block (__GFP_WAIT & __GFP_FS).
 *
 */
int try_to_release_page(struct page *page, gfp_t gfp_mask)
{
	struct address_space * const mapping = page->mapping;

	BUG_ON(!PageLocked(page));
	if (PageWriteback(page))
		return 0;

	if (mapping && mapping->a_ops->releasepage)
		return mapping->a_ops->releasepage(page, gfp_mask);
	return try_to_free_buffers(page);
}

EXPORT_SYMBOL(try_to_release_page);<|MERGE_RESOLUTION|>--- conflicted
+++ resolved
@@ -467,17 +467,7 @@
 	error = mem_cgroup_cache_charge(page, current->mm,
 					gfp_mask & GFP_RECLAIM_MASK);
 	if (error)
-<<<<<<< HEAD
 		return error;
-=======
-		goto out;
-
-	error = radix_tree_maybe_preload(gfp_mask & ~__GFP_HIGHMEM);
-	if (error == 0) {
-		page_cache_get(page);
-		page->mapping = mapping;
-		page->index = offset;
->>>>>>> ea8adcaa
 
 	error = radix_tree_maybe_preload(gfp_mask & ~__GFP_HIGHMEM);
 	if (error) {
