config SELECT_MEMORY_MODEL
	def_bool y
	depends on EXPERIMENTAL || ARCH_SELECT_MEMORY_MODEL

choice
	prompt "Memory model"
	depends on SELECT_MEMORY_MODEL
	default DISCONTIGMEM_MANUAL if ARCH_DISCONTIGMEM_DEFAULT
	default SPARSEMEM_MANUAL if ARCH_SPARSEMEM_DEFAULT
	default FLATMEM_MANUAL

config FLATMEM_MANUAL
	bool "Flat Memory"
	depends on !(ARCH_DISCONTIGMEM_ENABLE || ARCH_SPARSEMEM_ENABLE) || ARCH_FLATMEM_ENABLE
	help
	  This option allows you to change some of the ways that
	  Linux manages its memory internally.  Most users will
	  only have one option here: FLATMEM.  This is normal
	  and a correct option.

	  Some users of more advanced features like NUMA and
	  memory hotplug may have different options here.
	  DISCONTIGMEM is an more mature, better tested system,
	  but is incompatible with memory hotplug and may suffer
	  decreased performance over SPARSEMEM.  If unsure between
	  "Sparse Memory" and "Discontiguous Memory", choose
	  "Discontiguous Memory".

	  If unsure, choose this option (Flat Memory) over any other.

config DISCONTIGMEM_MANUAL
	bool "Discontiguous Memory"
	depends on ARCH_DISCONTIGMEM_ENABLE
	help
	  This option provides enhanced support for discontiguous
	  memory systems, over FLATMEM.  These systems have holes
	  in their physical address spaces, and this option provides
	  more efficient handling of these holes.  However, the vast
	  majority of hardware has quite flat address spaces, and
	  can have degraded performance from the extra overhead that
	  this option imposes.

	  Many NUMA configurations will have this as the only option.

	  If unsure, choose "Flat Memory" over this option.

config SPARSEMEM_MANUAL
	bool "Sparse Memory"
	depends on ARCH_SPARSEMEM_ENABLE
	help
	  This will be the only option for some systems, including
	  memory hotplug systems.  This is normal.

	  For many other systems, this will be an alternative to
	  "Discontiguous Memory".  This option provides some potential
	  performance benefits, along with decreased code complexity,
	  but it is newer, and more experimental.

	  If unsure, choose "Discontiguous Memory" or "Flat Memory"
	  over this option.

endchoice

config DISCONTIGMEM
	def_bool y
	depends on (!SELECT_MEMORY_MODEL && ARCH_DISCONTIGMEM_ENABLE) || DISCONTIGMEM_MANUAL

config SPARSEMEM
	def_bool y
	depends on (!SELECT_MEMORY_MODEL && ARCH_SPARSEMEM_ENABLE) || SPARSEMEM_MANUAL

config FLATMEM
	def_bool y
	depends on (!DISCONTIGMEM && !SPARSEMEM) || FLATMEM_MANUAL

config FLAT_NODE_MEM_MAP
	def_bool y
	depends on !SPARSEMEM

#
# Both the NUMA code and DISCONTIGMEM use arrays of pg_data_t's
# to represent different areas of memory.  This variable allows
# those dependencies to exist individually.
#
config NEED_MULTIPLE_NODES
	def_bool y
	depends on DISCONTIGMEM || NUMA

config HAVE_MEMORY_PRESENT
	def_bool y
	depends on ARCH_HAVE_MEMORY_PRESENT || SPARSEMEM

#
# SPARSEMEM_EXTREME (which is the default) does some bootmem
# allocations when memory_present() is called.  If this cannot
# be done on your architecture, select this option.  However,
# statically allocating the mem_section[] array can potentially
# consume vast quantities of .bss, so be careful.
#
# This option will also potentially produce smaller runtime code
# with gcc 3.4 and later.
#
config SPARSEMEM_STATIC
	bool

#
# Architecture platforms which require a two level mem_section in SPARSEMEM
# must select this option. This is usually for architecture platforms with
# an extremely sparse physical address space.
#
config SPARSEMEM_EXTREME
	def_bool y
	depends on SPARSEMEM && !SPARSEMEM_STATIC

config SPARSEMEM_VMEMMAP_ENABLE
	bool

config SPARSEMEM_ALLOC_MEM_MAP_TOGETHER
	def_bool y
	depends on SPARSEMEM && X86_64

config SPARSEMEM_VMEMMAP
	bool "Sparse Memory virtual memmap"
	depends on SPARSEMEM && SPARSEMEM_VMEMMAP_ENABLE
	default y
	help
	 SPARSEMEM_VMEMMAP uses a virtually mapped memmap to optimise
	 pfn_to_page and page_to_pfn operations.  This is the most
	 efficient option when sufficient kernel resources are available.

config HAVE_MEMBLOCK
	boolean

# eventually, we can have this option just 'select SPARSEMEM'
config MEMORY_HOTPLUG
	bool "Allow for memory hot-add"
	depends on SPARSEMEM || X86_64_ACPI_NUMA
	depends on HOTPLUG && ARCH_ENABLE_MEMORY_HOTPLUG
	depends on (IA64 || X86 || PPC_BOOK3S_64 || SUPERH || S390)

config MEMORY_HOTPLUG_SPARSE
	def_bool y
	depends on SPARSEMEM && MEMORY_HOTPLUG

config MEMORY_HOTREMOVE
	bool "Allow for memory hot remove"
	depends on MEMORY_HOTPLUG && ARCH_ENABLE_MEMORY_HOTREMOVE
	depends on MIGRATION

#
# If we have space for more page flags then we can enable additional
# optimizations and functionality.
#
# Regular Sparsemem takes page flag bits for the sectionid if it does not
# use a virtual memmap. Disable extended page flags for 32 bit platforms
# that require the use of a sectionid in the page flags.
#
config PAGEFLAGS_EXTENDED
	def_bool y
	depends on 64BIT || SPARSEMEM_VMEMMAP || !SPARSEMEM

# Heavily threaded applications may benefit from splitting the mm-wide
# page_table_lock, so that faults on different parts of the user address
# space can be handled with less contention: split it at this NR_CPUS.
# Default to 4 for wider testing, though 8 might be more appropriate.
# ARM's adjust_pte (unused if VIPT) depends on mm-wide page_table_lock.
# PA-RISC 7xxx's spinlock_t would enlarge struct page from 32 to 44 bytes.
# DEBUG_SPINLOCK and DEBUG_LOCK_ALLOC spinlock_t also enlarge struct page.
#
config SPLIT_PTLOCK_CPUS
	int
	default "999999" if ARM && !CPU_CACHE_VIPT
	default "999999" if PARISC && !PA20
	default "999999" if DEBUG_SPINLOCK || DEBUG_LOCK_ALLOC
	default "4"

#
# support for memory compaction
config COMPACTION
	bool "Allow for memory compaction"
	select MIGRATION
	depends on EXPERIMENTAL && HUGETLB_PAGE && MMU
	help
	  Allows the compaction of memory for the allocation of huge pages.

#
# support for page migration
#
config MIGRATION
	bool "Page migration"
	def_bool y
	depends on NUMA || ARCH_ENABLE_MEMORY_HOTREMOVE || COMPACTION
	help
	  Allows the migration of the physical location of pages of processes
	  while the virtual addresses are not changed. This is useful in
	  two situations. The first is on NUMA systems to put pages nearer
	  to the processors accessing. The second is when allocating huge
	  pages as migration can relocate pages to satisfy a huge page
	  allocation instead of reclaiming.

config PHYS_ADDR_T_64BIT
	def_bool 64BIT || ARCH_PHYS_ADDR_T_64BIT

config ZONE_DMA_FLAG
	int
	default "0" if !ZONE_DMA
	default "1"

config BOUNCE
	def_bool y
	depends on BLOCK && MMU && (ZONE_DMA || HIGHMEM)

config NR_QUICK
	int
	depends on QUICKLIST
	default "2" if AVR32
	default "1"

config VIRT_TO_BUS
	def_bool y
	depends on !ARCH_NO_VIRT_TO_BUS

config MMU_NOTIFIER
	bool

config KSM
	bool "Enable KSM for page merging"
	depends on MMU
	help
	  Enable Kernel Samepage Merging: KSM periodically scans those areas
	  of an application's address space that an app has advised may be
	  mergeable.  When it finds pages of identical content, it replaces
	  the many instances by a single page with that content, so
	  saving memory until one or another app needs to modify the content.
	  Recommended for use with KVM, or with other duplicative applications.
	  See Documentation/vm/ksm.txt for more information: KSM is inactive
	  until a program has madvised that an area is MADV_MERGEABLE, and
	  root has set /sys/kernel/mm/ksm/run to 1 (if CONFIG_SYSFS is set).

config DEFAULT_MMAP_MIN_ADDR
        int "Low address space to protect from user allocation"
	depends on MMU
        default 4096
        help
	  This is the portion of low virtual memory which should be protected
	  from userspace allocation.  Keeping a user from writing to low pages
	  can help reduce the impact of kernel NULL pointer bugs.

	  For most ia64, ppc64 and x86 users with lots of address space
	  a value of 65536 is reasonable and should cause no problems.
	  On arm and other archs it should not be higher than 32768.
	  Programs which use vm86 functionality or have some need to map
	  this low address space will need CAP_SYS_RAWIO or disable this
	  protection by setting the value to 0.

	  This value can be changed after boot using the
	  /proc/sys/vm/mmap_min_addr tunable.

config ARCH_SUPPORTS_MEMORY_FAILURE
	bool

config MEMORY_FAILURE
	depends on MMU
	depends on ARCH_SUPPORTS_MEMORY_FAILURE
	bool "Enable recovery from hardware memory errors"
	help
	  Enables code to recover from some memory failures on systems
	  with MCA recovery. This allows a system to continue running
	  even when some of its memory has uncorrected errors. This requires
	  special hardware support and typically ECC memory.

config HWPOISON_INJECT
	tristate "HWPoison pages injector"
	depends on MEMORY_FAILURE && DEBUG_KERNEL && PROC_FS
	select PROC_PAGE_MONITOR

config NOMMU_INITIAL_TRIM_EXCESS
	int "Turn on mmap() excess space trimming before booting"
	depends on !MMU
	default 1
	help
	  The NOMMU mmap() frequently needs to allocate large contiguous chunks
	  of memory on which to store mappings, but it can only ask the system
	  allocator for chunks in 2^N*PAGE_SIZE amounts - which is frequently
	  more than it requires.  To deal with this, mmap() is able to trim off
	  the excess and return it to the allocator.

	  If trimming is enabled, the excess is trimmed off and returned to the
	  system allocator, which can cause extra fragmentation, particularly
	  if there are a lot of transient processes.

	  If trimming is disabled, the excess is kept, but not used, which for
	  long-term mappings means that the space is wasted.

	  Trimming can be dynamically controlled through a sysctl option
	  (/proc/sys/vm/nr_trim_pages) which specifies the minimum number of
	  excess pages there must be before trimming should occur, or zero if
	  no trimming is to occur.

	  This option specifies the initial value of this option.  The default
	  of 1 says that all excess pages should be trimmed.

	  See Documentation/nommu-mmap.txt for more information.

<<<<<<< HEAD
=======
config TRANSPARENT_HUGEPAGE
	bool "Transparent Hugepage Support"
	depends on X86 && MMU
	select COMPACTION
	help
	  Transparent Hugepages allows the kernel to use huge pages and
	  huge tlb transparently to the applications whenever possible.
	  This feature can improve computing performance to certain
	  applications by speeding up page faults during memory
	  allocation, by reducing the number of tlb misses and by speeding
	  up the pagetable walking.

	  If memory constrained on embedded, you may want to say N.

choice
	prompt "Transparent Hugepage Support sysfs defaults"
	depends on TRANSPARENT_HUGEPAGE
	default TRANSPARENT_HUGEPAGE_ALWAYS
	help
	  Selects the sysfs defaults for Transparent Hugepage Support.

	config TRANSPARENT_HUGEPAGE_ALWAYS
		bool "always"
	help
	  Enabling Transparent Hugepage always, can increase the
	  memory footprint of applications without a guaranteed
	  benefit but it will work automatically for all applications.

	config TRANSPARENT_HUGEPAGE_MADVISE
		bool "madvise"
	help
	  Enabling Transparent Hugepage madvise, will only provide a
	  performance improvement benefit to the applications using
	  madvise(MADV_HUGEPAGE) but it won't risk to increase the
	  memory footprint of applications without a guaranteed
	  benefit.
endchoice

>>>>>>> 3cbea436
#
# UP and nommu archs use km based percpu allocator
#
config NEED_PER_CPU_KM
	depends on !SMP
	bool
	default y<|MERGE_RESOLUTION|>--- conflicted
+++ resolved
@@ -302,8 +302,6 @@
 
 	  See Documentation/nommu-mmap.txt for more information.
 
-<<<<<<< HEAD
-=======
 config TRANSPARENT_HUGEPAGE
 	bool "Transparent Hugepage Support"
 	depends on X86 && MMU
@@ -342,7 +340,6 @@
 	  benefit.
 endchoice
 
->>>>>>> 3cbea436
 #
 # UP and nommu archs use km based percpu allocator
 #
