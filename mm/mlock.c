--- conflicted
+++ resolved
@@ -170,20 +170,6 @@
 unsigned int munlock_vma_page(struct page *page)
 {
 	unsigned int nr_pages;
-<<<<<<< HEAD
-
-	BUG_ON(!PageLocked(page));
-
-	if (TestClearPageMlocked(page)) {
-		nr_pages = hpage_nr_pages(page);
-		mod_zone_page_state(page_zone(page), NR_MLOCK, -nr_pages);
-		if (!isolate_lru_page(page))
-			__munlock_isolated_page(page);
-		else
-			__munlock_isolation_failed(page);
-	} else {
-		nr_pages = hpage_nr_pages(page);
-=======
 	struct zone *zone = page_zone(page);
 
 	BUG_ON(!PageLocked(page));
@@ -205,25 +191,13 @@
 		spin_unlock_irq(&zone->lru_lock);
 		__munlock_isolated_page(page);
 		goto out;
->>>>>>> 28d6b6dd
 	}
 	__munlock_isolation_failed(page);
 
-<<<<<<< HEAD
-	/*
-	 * Regardless of the original PageMlocked flag, we determine nr_pages
-	 * after touching the flag. This leaves a possible race with a THP page
-	 * split, such that a whole THP page was munlocked, but nr_pages == 1.
-	 * Returning a smaller mask due to that is OK, the worst that can
-	 * happen is subsequent useless scanning of the former tail pages.
-	 * The NR_MLOCK accounting can however become broken.
-	 */
-=======
 unlock_out:
 	spin_unlock_irq(&zone->lru_lock);
 
 out:
->>>>>>> 28d6b6dd
 	return nr_pages - 1;
 }
 
@@ -361,15 +335,6 @@
 
 		if (TestClearPageMlocked(page)) {
 			/*
-<<<<<<< HEAD
-			 * We won't be munlocking this page in the next phase
-			 * but we still need to release the follow_page_mask()
-			 * pin. We cannot do it under lru_lock however. If it's
-			 * the last pin, __page_cache_release would deadlock.
-			 */
-			pagevec_add(&pvec_putback, pvec->pages[i]);
-			pvec->pages[i] = NULL;
-=======
 			 * We already have pin from follow_page_mask()
 			 * so we can spare the get_page() here.
 			 */
@@ -377,7 +342,6 @@
 				continue;
 			else
 				__munlock_isolation_failed(page);
->>>>>>> 28d6b6dd
 		}
 
 		/*
