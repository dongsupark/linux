/*
 * linux/mm/slab.c
 * Written by Mark Hemment, 1996/97.
 * (markhe@nextd.demon.co.uk)
 *
 * kmem_cache_destroy() + some cleanup - 1999 Andrea Arcangeli
 *
 * Major cleanup, different bufctl logic, per-cpu arrays
 *	(c) 2000 Manfred Spraul
 *
 * Cleanup, make the head arrays unconditional, preparation for NUMA
 * 	(c) 2002 Manfred Spraul
 *
 * An implementation of the Slab Allocator as described in outline in;
 *	UNIX Internals: The New Frontiers by Uresh Vahalia
 *	Pub: Prentice Hall	ISBN 0-13-101908-2
 * or with a little more detail in;
 *	The Slab Allocator: An Object-Caching Kernel Memory Allocator
 *	Jeff Bonwick (Sun Microsystems).
 *	Presented at: USENIX Summer 1994 Technical Conference
 *
 * The memory is organized in caches, one cache for each object type.
 * (e.g. inode_cache, dentry_cache, buffer_head, vm_area_struct)
 * Each cache consists out of many slabs (they are small (usually one
 * page long) and always contiguous), and each slab contains multiple
 * initialized objects.
 *
 * This means, that your constructor is used only for newly allocated
 * slabs and you must pass objects with the same initializations to
 * kmem_cache_free.
 *
 * Each cache can only support one memory type (GFP_DMA, GFP_HIGHMEM,
 * normal). If you need a special memory type, then must create a new
 * cache for that memory type.
 *
 * In order to reduce fragmentation, the slabs are sorted in 3 groups:
 *   full slabs with 0 free objects
 *   partial slabs
 *   empty slabs with no allocated objects
 *
 * If partial slabs exist, then new allocations come from these slabs,
 * otherwise from empty slabs or new slabs are allocated.
 *
 * kmem_cache_destroy() CAN CRASH if you try to allocate from the cache
 * during kmem_cache_destroy(). The caller must prevent concurrent allocs.
 *
 * Each cache has a short per-cpu head array, most allocs
 * and frees go into that array, and if that array overflows, then 1/2
 * of the entries in the array are given back into the global cache.
 * The head array is strictly LIFO and should improve the cache hit rates.
 * On SMP, it additionally reduces the spinlock operations.
 *
 * The c_cpuarray may not be read with enabled local interrupts -
 * it's changed with a smp_call_function().
 *
 * SMP synchronization:
 *  constructors and destructors are called without any locking.
 *  Several members in struct kmem_cache and struct slab never change, they
 *	are accessed without any locking.
 *  The per-cpu arrays are never accessed from the wrong cpu, no locking,
 *  	and local interrupts are disabled so slab code is preempt-safe.
 *  The non-constant members are protected with a per-cache irq spinlock.
 *
 * Many thanks to Mark Hemment, who wrote another per-cpu slab patch
 * in 2000 - many ideas in the current implementation are derived from
 * his patch.
 *
 * Further notes from the original documentation:
 *
 * 11 April '97.  Started multi-threading - markhe
 *	The global cache-chain is protected by the mutex 'slab_mutex'.
 *	The sem is only needed when accessing/extending the cache-chain, which
 *	can never happen inside an interrupt (kmem_cache_create(),
 *	kmem_cache_shrink() and kmem_cache_reap()).
 *
 *	At present, each engine can be growing a cache.  This should be blocked.
 *
 * 15 March 2005. NUMA slab allocator.
 *	Shai Fultheim <shai@scalex86.org>.
 *	Shobhit Dayal <shobhit@calsoftinc.com>
 *	Alok N Kataria <alokk@calsoftinc.com>
 *	Christoph Lameter <christoph@lameter.com>
 *
 *	Modified the slab allocator to be node aware on NUMA systems.
 *	Each node has its own list of partial, free and full slabs.
 *	All object allocations for a node occur from node specific slab lists.
 */

#include	<linux/slab.h>
#include	"slab.h"
#include	<linux/mm.h>
#include	<linux/poison.h>
#include	<linux/swap.h>
#include	<linux/cache.h>
#include	<linux/interrupt.h>
#include	<linux/init.h>
#include	<linux/compiler.h>
#include	<linux/cpuset.h>
#include	<linux/proc_fs.h>
#include	<linux/seq_file.h>
#include	<linux/notifier.h>
#include	<linux/kallsyms.h>
#include	<linux/cpu.h>
#include	<linux/sysctl.h>
#include	<linux/module.h>
#include	<linux/rcupdate.h>
#include	<linux/string.h>
#include	<linux/uaccess.h>
#include	<linux/nodemask.h>
#include	<linux/kmemleak.h>
#include	<linux/mempolicy.h>
#include	<linux/mutex.h>
#include	<linux/fault-inject.h>
#include	<linux/rtmutex.h>
#include	<linux/reciprocal_div.h>
#include	<linux/debugobjects.h>
#include	<linux/kmemcheck.h>
#include	<linux/memory.h>
#include	<linux/prefetch.h>

#include	<net/sock.h>

#include	<asm/cacheflush.h>
#include	<asm/tlbflush.h>
#include	<asm/page.h>

#include <trace/events/kmem.h>

#include	"internal.h"

/*
 * DEBUG	- 1 for kmem_cache_create() to honour; SLAB_RED_ZONE & SLAB_POISON.
 *		  0 for faster, smaller code (especially in the critical paths).
 *
 * STATS	- 1 to collect stats for /proc/slabinfo.
 *		  0 for faster, smaller code (especially in the critical paths).
 *
 * FORCED_DEBUG	- 1 enables SLAB_RED_ZONE and SLAB_POISON (if possible)
 */

#ifdef CONFIG_DEBUG_SLAB
#define	DEBUG		1
#define	STATS		1
#define	FORCED_DEBUG	1
#else
#define	DEBUG		0
#define	STATS		0
#define	FORCED_DEBUG	0
#endif

/* Shouldn't this be in a header file somewhere? */
#define	BYTES_PER_WORD		sizeof(void *)
#define	REDZONE_ALIGN		max(BYTES_PER_WORD, __alignof__(unsigned long long))

#ifndef ARCH_KMALLOC_FLAGS
#define ARCH_KMALLOC_FLAGS SLAB_HWCACHE_ALIGN
#endif

/*
 * true if a page was allocated from pfmemalloc reserves for network-based
 * swap
 */
static bool pfmemalloc_active __read_mostly;

/* Legal flag mask for kmem_cache_create(). */
#if DEBUG
# define CREATE_MASK	(SLAB_RED_ZONE | \
			 SLAB_POISON | SLAB_HWCACHE_ALIGN | \
			 SLAB_CACHE_DMA | \
			 SLAB_STORE_USER | \
			 SLAB_RECLAIM_ACCOUNT | SLAB_PANIC | \
			 SLAB_DESTROY_BY_RCU | SLAB_MEM_SPREAD | \
			 SLAB_DEBUG_OBJECTS | SLAB_NOLEAKTRACE | SLAB_NOTRACK)
#else
# define CREATE_MASK	(SLAB_HWCACHE_ALIGN | \
			 SLAB_CACHE_DMA | \
			 SLAB_RECLAIM_ACCOUNT | SLAB_PANIC | \
			 SLAB_DESTROY_BY_RCU | SLAB_MEM_SPREAD | \
			 SLAB_DEBUG_OBJECTS | SLAB_NOLEAKTRACE | SLAB_NOTRACK)
#endif

/*
 * kmem_bufctl_t:
 *
 * Bufctl's are used for linking objs within a slab
 * linked offsets.
 *
 * This implementation relies on "struct page" for locating the cache &
 * slab an object belongs to.
 * This allows the bufctl structure to be small (one int), but limits
 * the number of objects a slab (not a cache) can contain when off-slab
 * bufctls are used. The limit is the size of the largest general cache
 * that does not use off-slab slabs.
 * For 32bit archs with 4 kB pages, is this 56.
 * This is not serious, as it is only for large objects, when it is unwise
 * to have too many per slab.
 * Note: This limit can be raised by introducing a general cache whose size
 * is less than 512 (PAGE_SIZE<<3), but greater than 256.
 */

typedef unsigned int kmem_bufctl_t;
#define BUFCTL_END	(((kmem_bufctl_t)(~0U))-0)
#define BUFCTL_FREE	(((kmem_bufctl_t)(~0U))-1)
#define	BUFCTL_ACTIVE	(((kmem_bufctl_t)(~0U))-2)
#define	SLAB_LIMIT	(((kmem_bufctl_t)(~0U))-3)

/*
 * struct slab_rcu
 *
 * slab_destroy on a SLAB_DESTROY_BY_RCU cache uses this structure to
 * arrange for kmem_freepages to be called via RCU.  This is useful if
 * we need to approach a kernel structure obliquely, from its address
 * obtained without the usual locking.  We can lock the structure to
 * stabilize it and check it's still at the given address, only if we
 * can be sure that the memory has not been meanwhile reused for some
 * other kind of object (which our subsystem's lock might corrupt).
 *
 * rcu_read_lock before reading the address, then rcu_read_unlock after
 * taking the spinlock within the structure expected at that address.
 */
struct slab_rcu {
	struct rcu_head head;
	struct kmem_cache *cachep;
	void *addr;
};

/*
 * struct slab
 *
 * Manages the objs in a slab. Placed either at the beginning of mem allocated
 * for a slab, or allocated from an general cache.
 * Slabs are chained into three list: fully used, partial, fully free slabs.
 */
struct slab {
	union {
		struct {
			struct list_head list;
			unsigned long colouroff;
			void *s_mem;		/* including colour offset */
			unsigned int inuse;	/* num of objs active in slab */
			kmem_bufctl_t free;
			unsigned short nodeid;
		};
		struct slab_rcu __slab_cover_slab_rcu;
	};
};

/*
 * struct array_cache
 *
 * Purpose:
 * - LIFO ordering, to hand out cache-warm objects from _alloc
 * - reduce the number of linked list operations
 * - reduce spinlock operations
 *
 * The limit is stored in the per-cpu structure to reduce the data cache
 * footprint.
 *
 */
struct array_cache {
	unsigned int avail;
	unsigned int limit;
	unsigned int batchcount;
	unsigned int touched;
	spinlock_t lock;
	void *entry[];	/*
			 * Must have this definition in here for the proper
			 * alignment of array_cache. Also simplifies accessing
			 * the entries.
			 *
			 * Entries should not be directly dereferenced as
			 * entries belonging to slabs marked pfmemalloc will
			 * have the lower bits set SLAB_OBJ_PFMEMALLOC
			 */
};

#define SLAB_OBJ_PFMEMALLOC	1
static inline bool is_obj_pfmemalloc(void *objp)
{
	return (unsigned long)objp & SLAB_OBJ_PFMEMALLOC;
}

static inline void set_obj_pfmemalloc(void **objp)
{
	*objp = (void *)((unsigned long)*objp | SLAB_OBJ_PFMEMALLOC);
	return;
}

static inline void clear_obj_pfmemalloc(void **objp)
{
	*objp = (void *)((unsigned long)*objp & ~SLAB_OBJ_PFMEMALLOC);
}

/*
 * bootstrap: The caches do not work without cpuarrays anymore, but the
 * cpuarrays are allocated from the generic caches...
 */
#define BOOT_CPUCACHE_ENTRIES	1
struct arraycache_init {
	struct array_cache cache;
	void *entries[BOOT_CPUCACHE_ENTRIES];
};

/*
 * The slab lists for all objects.
 */
struct kmem_list3 {
	struct list_head slabs_partial;	/* partial list first, better asm code */
	struct list_head slabs_full;
	struct list_head slabs_free;
	unsigned long free_objects;
	unsigned int free_limit;
	unsigned int colour_next;	/* Per-node cache coloring */
	spinlock_t list_lock;
	struct array_cache *shared;	/* shared per node */
	struct array_cache **alien;	/* on other nodes */
	unsigned long next_reap;	/* updated without locking */
	int free_touched;		/* updated without locking */
};

/*
 * Need this for bootstrapping a per node allocator.
 */
#define NUM_INIT_LISTS (3 * MAX_NUMNODES)
static struct kmem_list3 __initdata initkmem_list3[NUM_INIT_LISTS];
#define	CACHE_CACHE 0
#define	SIZE_AC MAX_NUMNODES
#define	SIZE_L3 (2 * MAX_NUMNODES)

static int drain_freelist(struct kmem_cache *cache,
			struct kmem_list3 *l3, int tofree);
static void free_block(struct kmem_cache *cachep, void **objpp, int len,
			int node);
static int enable_cpucache(struct kmem_cache *cachep, gfp_t gfp);
static void cache_reap(struct work_struct *unused);

/*
 * This function must be completely optimized away if a constant is passed to
 * it.  Mostly the same as what is in linux/slab.h except it returns an index.
 */
static __always_inline int index_of(const size_t size)
{
	extern void __bad_size(void);

	if (__builtin_constant_p(size)) {
		int i = 0;

#define CACHE(x) \
	if (size <=x) \
		return i; \
	else \
		i++;
#include <linux/kmalloc_sizes.h>
#undef CACHE
		__bad_size();
	} else
		__bad_size();
	return 0;
}

static int slab_early_init = 1;

#define INDEX_AC index_of(sizeof(struct arraycache_init))
#define INDEX_L3 index_of(sizeof(struct kmem_list3))

static void kmem_list3_init(struct kmem_list3 *parent)
{
	INIT_LIST_HEAD(&parent->slabs_full);
	INIT_LIST_HEAD(&parent->slabs_partial);
	INIT_LIST_HEAD(&parent->slabs_free);
	parent->shared = NULL;
	parent->alien = NULL;
	parent->colour_next = 0;
	spin_lock_init(&parent->list_lock);
	parent->free_objects = 0;
	parent->free_touched = 0;
}

#define MAKE_LIST(cachep, listp, slab, nodeid)				\
	do {								\
		INIT_LIST_HEAD(listp);					\
		list_splice(&(cachep->nodelists[nodeid]->slab), listp);	\
	} while (0)

#define	MAKE_ALL_LISTS(cachep, ptr, nodeid)				\
	do {								\
	MAKE_LIST((cachep), (&(ptr)->slabs_full), slabs_full, nodeid);	\
	MAKE_LIST((cachep), (&(ptr)->slabs_partial), slabs_partial, nodeid); \
	MAKE_LIST((cachep), (&(ptr)->slabs_free), slabs_free, nodeid);	\
	} while (0)

#define CFLGS_OFF_SLAB		(0x80000000UL)
#define	OFF_SLAB(x)	((x)->flags & CFLGS_OFF_SLAB)

#define BATCHREFILL_LIMIT	16
/*
 * Optimization question: fewer reaps means less probability for unnessary
 * cpucache drain/refill cycles.
 *
 * OTOH the cpuarrays can contain lots of objects,
 * which could lock up otherwise freeable slabs.
 */
#define REAPTIMEOUT_CPUC	(2*HZ)
#define REAPTIMEOUT_LIST3	(4*HZ)

#if STATS
#define	STATS_INC_ACTIVE(x)	((x)->num_active++)
#define	STATS_DEC_ACTIVE(x)	((x)->num_active--)
#define	STATS_INC_ALLOCED(x)	((x)->num_allocations++)
#define	STATS_INC_GROWN(x)	((x)->grown++)
#define	STATS_ADD_REAPED(x,y)	((x)->reaped += (y))
#define	STATS_SET_HIGH(x)						\
	do {								\
		if ((x)->num_active > (x)->high_mark)			\
			(x)->high_mark = (x)->num_active;		\
	} while (0)
#define	STATS_INC_ERR(x)	((x)->errors++)
#define	STATS_INC_NODEALLOCS(x)	((x)->node_allocs++)
#define	STATS_INC_NODEFREES(x)	((x)->node_frees++)
#define STATS_INC_ACOVERFLOW(x)   ((x)->node_overflow++)
#define	STATS_SET_FREEABLE(x, i)					\
	do {								\
		if ((x)->max_freeable < i)				\
			(x)->max_freeable = i;				\
	} while (0)
#define STATS_INC_ALLOCHIT(x)	atomic_inc(&(x)->allochit)
#define STATS_INC_ALLOCMISS(x)	atomic_inc(&(x)->allocmiss)
#define STATS_INC_FREEHIT(x)	atomic_inc(&(x)->freehit)
#define STATS_INC_FREEMISS(x)	atomic_inc(&(x)->freemiss)
#else
#define	STATS_INC_ACTIVE(x)	do { } while (0)
#define	STATS_DEC_ACTIVE(x)	do { } while (0)
#define	STATS_INC_ALLOCED(x)	do { } while (0)
#define	STATS_INC_GROWN(x)	do { } while (0)
#define	STATS_ADD_REAPED(x,y)	do { (void)(y); } while (0)
#define	STATS_SET_HIGH(x)	do { } while (0)
#define	STATS_INC_ERR(x)	do { } while (0)
#define	STATS_INC_NODEALLOCS(x)	do { } while (0)
#define	STATS_INC_NODEFREES(x)	do { } while (0)
#define STATS_INC_ACOVERFLOW(x)   do { } while (0)
#define	STATS_SET_FREEABLE(x, i) do { } while (0)
#define STATS_INC_ALLOCHIT(x)	do { } while (0)
#define STATS_INC_ALLOCMISS(x)	do { } while (0)
#define STATS_INC_FREEHIT(x)	do { } while (0)
#define STATS_INC_FREEMISS(x)	do { } while (0)
#endif

#if DEBUG

/*
 * memory layout of objects:
 * 0		: objp
 * 0 .. cachep->obj_offset - BYTES_PER_WORD - 1: padding. This ensures that
 * 		the end of an object is aligned with the end of the real
 * 		allocation. Catches writes behind the end of the allocation.
 * cachep->obj_offset - BYTES_PER_WORD .. cachep->obj_offset - 1:
 * 		redzone word.
 * cachep->obj_offset: The real object.
 * cachep->size - 2* BYTES_PER_WORD: redzone word [BYTES_PER_WORD long]
 * cachep->size - 1* BYTES_PER_WORD: last caller address
 *					[BYTES_PER_WORD long]
 */
static int obj_offset(struct kmem_cache *cachep)
{
	return cachep->obj_offset;
}

static unsigned long long *dbg_redzone1(struct kmem_cache *cachep, void *objp)
{
	BUG_ON(!(cachep->flags & SLAB_RED_ZONE));
	return (unsigned long long*) (objp + obj_offset(cachep) -
				      sizeof(unsigned long long));
}

static unsigned long long *dbg_redzone2(struct kmem_cache *cachep, void *objp)
{
	BUG_ON(!(cachep->flags & SLAB_RED_ZONE));
	if (cachep->flags & SLAB_STORE_USER)
		return (unsigned long long *)(objp + cachep->size -
					      sizeof(unsigned long long) -
					      REDZONE_ALIGN);
	return (unsigned long long *) (objp + cachep->size -
				       sizeof(unsigned long long));
}

static void **dbg_userword(struct kmem_cache *cachep, void *objp)
{
	BUG_ON(!(cachep->flags & SLAB_STORE_USER));
	return (void **)(objp + cachep->size - BYTES_PER_WORD);
}

#else

#define obj_offset(x)			0
#define dbg_redzone1(cachep, objp)	({BUG(); (unsigned long long *)NULL;})
#define dbg_redzone2(cachep, objp)	({BUG(); (unsigned long long *)NULL;})
#define dbg_userword(cachep, objp)	({BUG(); (void **)NULL;})

#endif

#ifdef CONFIG_TRACING
size_t slab_buffer_size(struct kmem_cache *cachep)
{
	return cachep->size;
}
EXPORT_SYMBOL(slab_buffer_size);
#endif

/*
 * Do not go above this order unless 0 objects fit into the slab or
 * overridden on the command line.
 */
#define	SLAB_MAX_ORDER_HI	1
#define	SLAB_MAX_ORDER_LO	0
static int slab_max_order = SLAB_MAX_ORDER_LO;
static bool slab_max_order_set __initdata;

static inline struct kmem_cache *page_get_cache(struct page *page)
{
<<<<<<< HEAD
=======
	page = compound_head(page);
>>>>>>> 136b5721
	BUG_ON(!PageSlab(page));
	return page->slab_cache;
}

static inline struct kmem_cache *virt_to_cache(const void *obj)
{
	struct page *page = virt_to_head_page(obj);
	return page->slab_cache;
}

static inline struct slab *virt_to_slab(const void *obj)
{
	struct page *page = virt_to_head_page(obj);

	VM_BUG_ON(!PageSlab(page));
	return page->slab_page;
}

static inline void *index_to_obj(struct kmem_cache *cache, struct slab *slab,
				 unsigned int idx)
{
	return slab->s_mem + cache->size * idx;
}

/*
 * We want to avoid an expensive divide : (offset / cache->size)
 *   Using the fact that size is a constant for a particular cache,
 *   we can replace (offset / cache->size) by
 *   reciprocal_divide(offset, cache->reciprocal_buffer_size)
 */
static inline unsigned int obj_to_index(const struct kmem_cache *cache,
					const struct slab *slab, void *obj)
{
	u32 offset = (obj - slab->s_mem);
	return reciprocal_divide(offset, cache->reciprocal_buffer_size);
}

/*
 * These are the default caches for kmalloc. Custom caches can have other sizes.
 */
struct cache_sizes malloc_sizes[] = {
#define CACHE(x) { .cs_size = (x) },
#include <linux/kmalloc_sizes.h>
	CACHE(ULONG_MAX)
#undef CACHE
};
EXPORT_SYMBOL(malloc_sizes);

/* Must match cache_sizes above. Out of line to keep cache footprint low. */
struct cache_names {
	char *name;
	char *name_dma;
};

static struct cache_names __initdata cache_names[] = {
#define CACHE(x) { .name = "size-" #x, .name_dma = "size-" #x "(DMA)" },
#include <linux/kmalloc_sizes.h>
	{NULL,}
#undef CACHE
};

static struct arraycache_init initarray_cache __initdata =
    { {0, BOOT_CPUCACHE_ENTRIES, 1, 0} };
static struct arraycache_init initarray_generic =
    { {0, BOOT_CPUCACHE_ENTRIES, 1, 0} };

/* internal cache of cache description objs */
static struct kmem_list3 *cache_cache_nodelists[MAX_NUMNODES];
static struct kmem_cache cache_cache = {
	.nodelists = cache_cache_nodelists,
	.batchcount = 1,
	.limit = BOOT_CPUCACHE_ENTRIES,
	.shared = 1,
	.size = sizeof(struct kmem_cache),
	.name = "kmem_cache",
};

#define BAD_ALIEN_MAGIC 0x01020304ul

#ifdef CONFIG_LOCKDEP

/*
 * Slab sometimes uses the kmalloc slabs to store the slab headers
 * for other slabs "off slab".
 * The locking for this is tricky in that it nests within the locks
 * of all other slabs in a few places; to deal with this special
 * locking we put on-slab caches into a separate lock-class.
 *
 * We set lock class for alien array caches which are up during init.
 * The lock annotation will be lost if all cpus of a node goes down and
 * then comes back up during hotplug
 */
static struct lock_class_key on_slab_l3_key;
static struct lock_class_key on_slab_alc_key;

static struct lock_class_key debugobj_l3_key;
static struct lock_class_key debugobj_alc_key;

static void slab_set_lock_classes(struct kmem_cache *cachep,
		struct lock_class_key *l3_key, struct lock_class_key *alc_key,
		int q)
{
	struct array_cache **alc;
	struct kmem_list3 *l3;
	int r;

	l3 = cachep->nodelists[q];
	if (!l3)
		return;

	lockdep_set_class(&l3->list_lock, l3_key);
	alc = l3->alien;
	/*
	 * FIXME: This check for BAD_ALIEN_MAGIC
	 * should go away when common slab code is taught to
	 * work even without alien caches.
	 * Currently, non NUMA code returns BAD_ALIEN_MAGIC
	 * for alloc_alien_cache,
	 */
	if (!alc || (unsigned long)alc == BAD_ALIEN_MAGIC)
		return;
	for_each_node(r) {
		if (alc[r])
			lockdep_set_class(&alc[r]->lock, alc_key);
	}
}

static void slab_set_debugobj_lock_classes_node(struct kmem_cache *cachep, int node)
{
	slab_set_lock_classes(cachep, &debugobj_l3_key, &debugobj_alc_key, node);
}

static void slab_set_debugobj_lock_classes(struct kmem_cache *cachep)
{
	int node;

	for_each_online_node(node)
		slab_set_debugobj_lock_classes_node(cachep, node);
}

static void init_node_lock_keys(int q)
{
	struct cache_sizes *s = malloc_sizes;

	if (slab_state < UP)
		return;

	for (s = malloc_sizes; s->cs_size != ULONG_MAX; s++) {
		struct kmem_list3 *l3;

		l3 = s->cs_cachep->nodelists[q];
		if (!l3 || OFF_SLAB(s->cs_cachep))
			continue;

		slab_set_lock_classes(s->cs_cachep, &on_slab_l3_key,
				&on_slab_alc_key, q);
	}
}

static inline void init_lock_keys(void)
{
	int node;

	for_each_node(node)
		init_node_lock_keys(node);
}
#else
static void init_node_lock_keys(int q)
{
}

static inline void init_lock_keys(void)
{
}

static void slab_set_debugobj_lock_classes_node(struct kmem_cache *cachep, int node)
{
}

static void slab_set_debugobj_lock_classes(struct kmem_cache *cachep)
{
}
#endif

static DEFINE_PER_CPU(struct delayed_work, slab_reap_work);

static inline struct array_cache *cpu_cache_get(struct kmem_cache *cachep)
{
	return cachep->array[smp_processor_id()];
}

static inline struct kmem_cache *__find_general_cachep(size_t size,
							gfp_t gfpflags)
{
	struct cache_sizes *csizep = malloc_sizes;

#if DEBUG
	/* This happens if someone tries to call
	 * kmem_cache_create(), or __kmalloc(), before
	 * the generic caches are initialized.
	 */
	BUG_ON(malloc_sizes[INDEX_AC].cs_cachep == NULL);
#endif
	if (!size)
		return ZERO_SIZE_PTR;

	while (size > csizep->cs_size)
		csizep++;

	/*
	 * Really subtle: The last entry with cs->cs_size==ULONG_MAX
	 * has cs_{dma,}cachep==NULL. Thus no special case
	 * for large kmalloc calls required.
	 */
#ifdef CONFIG_ZONE_DMA
	if (unlikely(gfpflags & GFP_DMA))
		return csizep->cs_dmacachep;
#endif
	return csizep->cs_cachep;
}

static struct kmem_cache *kmem_find_general_cachep(size_t size, gfp_t gfpflags)
{
	return __find_general_cachep(size, gfpflags);
}

static size_t slab_mgmt_size(size_t nr_objs, size_t align)
{
	return ALIGN(sizeof(struct slab)+nr_objs*sizeof(kmem_bufctl_t), align);
}

/*
 * Calculate the number of objects and left-over bytes for a given buffer size.
 */
static void cache_estimate(unsigned long gfporder, size_t buffer_size,
			   size_t align, int flags, size_t *left_over,
			   unsigned int *num)
{
	int nr_objs;
	size_t mgmt_size;
	size_t slab_size = PAGE_SIZE << gfporder;

	/*
	 * The slab management structure can be either off the slab or
	 * on it. For the latter case, the memory allocated for a
	 * slab is used for:
	 *
	 * - The struct slab
	 * - One kmem_bufctl_t for each object
	 * - Padding to respect alignment of @align
	 * - @buffer_size bytes for each object
	 *
	 * If the slab management structure is off the slab, then the
	 * alignment will already be calculated into the size. Because
	 * the slabs are all pages aligned, the objects will be at the
	 * correct alignment when allocated.
	 */
	if (flags & CFLGS_OFF_SLAB) {
		mgmt_size = 0;
		nr_objs = slab_size / buffer_size;

		if (nr_objs > SLAB_LIMIT)
			nr_objs = SLAB_LIMIT;
	} else {
		/*
		 * Ignore padding for the initial guess. The padding
		 * is at most @align-1 bytes, and @buffer_size is at
		 * least @align. In the worst case, this result will
		 * be one greater than the number of objects that fit
		 * into the memory allocation when taking the padding
		 * into account.
		 */
		nr_objs = (slab_size - sizeof(struct slab)) /
			  (buffer_size + sizeof(kmem_bufctl_t));

		/*
		 * This calculated number will be either the right
		 * amount, or one greater than what we want.
		 */
		if (slab_mgmt_size(nr_objs, align) + nr_objs*buffer_size
		       > slab_size)
			nr_objs--;

		if (nr_objs > SLAB_LIMIT)
			nr_objs = SLAB_LIMIT;

		mgmt_size = slab_mgmt_size(nr_objs, align);
	}
	*num = nr_objs;
	*left_over = slab_size - nr_objs*buffer_size - mgmt_size;
}

#define slab_error(cachep, msg) __slab_error(__func__, cachep, msg)

static void __slab_error(const char *function, struct kmem_cache *cachep,
			char *msg)
{
	printk(KERN_ERR "slab error in %s(): cache `%s': %s\n",
	       function, cachep->name, msg);
	dump_stack();
}

/*
 * By default on NUMA we use alien caches to stage the freeing of
 * objects allocated from other nodes. This causes massive memory
 * inefficiencies when using fake NUMA setup to split memory into a
 * large number of small nodes, so it can be disabled on the command
 * line
  */

static int use_alien_caches __read_mostly = 1;
static int __init noaliencache_setup(char *s)
{
	use_alien_caches = 0;
	return 1;
}
__setup("noaliencache", noaliencache_setup);

static int __init slab_max_order_setup(char *str)
{
	get_option(&str, &slab_max_order);
	slab_max_order = slab_max_order < 0 ? 0 :
				min(slab_max_order, MAX_ORDER - 1);
	slab_max_order_set = true;

	return 1;
}
__setup("slab_max_order=", slab_max_order_setup);

#ifdef CONFIG_NUMA
/*
 * Special reaping functions for NUMA systems called from cache_reap().
 * These take care of doing round robin flushing of alien caches (containing
 * objects freed on different nodes from which they were allocated) and the
 * flushing of remote pcps by calling drain_node_pages.
 */
static DEFINE_PER_CPU(unsigned long, slab_reap_node);

static void init_reap_node(int cpu)
{
	int node;

	node = next_node(cpu_to_mem(cpu), node_online_map);
	if (node == MAX_NUMNODES)
		node = first_node(node_online_map);

	per_cpu(slab_reap_node, cpu) = node;
}

static void next_reap_node(void)
{
	int node = __this_cpu_read(slab_reap_node);

	node = next_node(node, node_online_map);
	if (unlikely(node >= MAX_NUMNODES))
		node = first_node(node_online_map);
	__this_cpu_write(slab_reap_node, node);
}

#else
#define init_reap_node(cpu) do { } while (0)
#define next_reap_node(void) do { } while (0)
#endif

/*
 * Initiate the reap timer running on the target CPU.  We run at around 1 to 2Hz
 * via the workqueue/eventd.
 * Add the CPU number into the expiration time to minimize the possibility of
 * the CPUs getting into lockstep and contending for the global cache chain
 * lock.
 */
static void __cpuinit start_cpu_timer(int cpu)
{
	struct delayed_work *reap_work = &per_cpu(slab_reap_work, cpu);

	/*
	 * When this gets called from do_initcalls via cpucache_init(),
	 * init_workqueues() has already run, so keventd will be setup
	 * at that time.
	 */
	if (keventd_up() && reap_work->work.func == NULL) {
		init_reap_node(cpu);
		INIT_DEFERRABLE_WORK(reap_work, cache_reap);
		schedule_delayed_work_on(cpu, reap_work,
					__round_jiffies_relative(HZ, cpu));
	}
}

static struct array_cache *alloc_arraycache(int node, int entries,
					    int batchcount, gfp_t gfp)
{
	int memsize = sizeof(void *) * entries + sizeof(struct array_cache);
	struct array_cache *nc = NULL;

	nc = kmalloc_node(memsize, gfp, node);
	/*
	 * The array_cache structures contain pointers to free object.
	 * However, when such objects are allocated or transferred to another
	 * cache the pointers are not cleared and they could be counted as
	 * valid references during a kmemleak scan. Therefore, kmemleak must
	 * not scan such objects.
	 */
	kmemleak_no_scan(nc);
	if (nc) {
		nc->avail = 0;
		nc->limit = entries;
		nc->batchcount = batchcount;
		nc->touched = 0;
		spin_lock_init(&nc->lock);
	}
	return nc;
}

static inline bool is_slab_pfmemalloc(struct slab *slabp)
{
	struct page *page = virt_to_page(slabp->s_mem);

	return PageSlabPfmemalloc(page);
}

/* Clears pfmemalloc_active if no slabs have pfmalloc set */
static void recheck_pfmemalloc_active(struct kmem_cache *cachep,
						struct array_cache *ac)
{
	struct kmem_list3 *l3 = cachep->nodelists[numa_mem_id()];
	struct slab *slabp;
	unsigned long flags;

	if (!pfmemalloc_active)
		return;

	spin_lock_irqsave(&l3->list_lock, flags);
	list_for_each_entry(slabp, &l3->slabs_full, list)
		if (is_slab_pfmemalloc(slabp))
			goto out;

	list_for_each_entry(slabp, &l3->slabs_partial, list)
		if (is_slab_pfmemalloc(slabp))
			goto out;

	list_for_each_entry(slabp, &l3->slabs_free, list)
		if (is_slab_pfmemalloc(slabp))
			goto out;

	pfmemalloc_active = false;
out:
	spin_unlock_irqrestore(&l3->list_lock, flags);
}

static void *__ac_get_obj(struct kmem_cache *cachep, struct array_cache *ac,
						gfp_t flags, bool force_refill)
{
	int i;
	void *objp = ac->entry[--ac->avail];

	/* Ensure the caller is allowed to use objects from PFMEMALLOC slab */
	if (unlikely(is_obj_pfmemalloc(objp))) {
		struct kmem_list3 *l3;

		if (gfp_pfmemalloc_allowed(flags)) {
			clear_obj_pfmemalloc(&objp);
			return objp;
		}

		/* The caller cannot use PFMEMALLOC objects, find another one */
		for (i = 1; i < ac->avail; i++) {
			/* If a !PFMEMALLOC object is found, swap them */
			if (!is_obj_pfmemalloc(ac->entry[i])) {
				objp = ac->entry[i];
				ac->entry[i] = ac->entry[ac->avail];
				ac->entry[ac->avail] = objp;
				return objp;
			}
		}

		/*
		 * If there are empty slabs on the slabs_free list and we are
		 * being forced to refill the cache, mark this one !pfmemalloc.
		 */
		l3 = cachep->nodelists[numa_mem_id()];
		if (!list_empty(&l3->slabs_free) && force_refill) {
			struct slab *slabp = virt_to_slab(objp);
			ClearPageSlabPfmemalloc(virt_to_page(slabp->s_mem));
			clear_obj_pfmemalloc(&objp);
			recheck_pfmemalloc_active(cachep, ac);
			return objp;
		}

		/* No !PFMEMALLOC objects available */
		ac->avail++;
		objp = NULL;
	}

	return objp;
}

static inline void *ac_get_obj(struct kmem_cache *cachep,
			struct array_cache *ac, gfp_t flags, bool force_refill)
{
	void *objp;

	if (unlikely(sk_memalloc_socks()))
		objp = __ac_get_obj(cachep, ac, flags, force_refill);
	else
		objp = ac->entry[--ac->avail];

	return objp;
}

static void *__ac_put_obj(struct kmem_cache *cachep, struct array_cache *ac,
								void *objp)
{
	if (unlikely(pfmemalloc_active)) {
		/* Some pfmemalloc slabs exist, check if this is one */
		struct page *page = virt_to_page(objp);
		if (PageSlabPfmemalloc(page))
			set_obj_pfmemalloc(&objp);
	}

	return objp;
}

static inline void ac_put_obj(struct kmem_cache *cachep, struct array_cache *ac,
								void *objp)
{
	if (unlikely(sk_memalloc_socks()))
		objp = __ac_put_obj(cachep, ac, objp);

	ac->entry[ac->avail++] = objp;
}

/*
 * Transfer objects in one arraycache to another.
 * Locking must be handled by the caller.
 *
 * Return the number of entries transferred.
 */
static int transfer_objects(struct array_cache *to,
		struct array_cache *from, unsigned int max)
{
	/* Figure out how many entries to transfer */
	int nr = min3(from->avail, max, to->limit - to->avail);

	if (!nr)
		return 0;

	memcpy(to->entry + to->avail, from->entry + from->avail -nr,
			sizeof(void *) *nr);

	from->avail -= nr;
	to->avail += nr;
	return nr;
}

#ifndef CONFIG_NUMA

#define drain_alien_cache(cachep, alien) do { } while (0)
#define reap_alien(cachep, l3) do { } while (0)

static inline struct array_cache **alloc_alien_cache(int node, int limit, gfp_t gfp)
{
	return (struct array_cache **)BAD_ALIEN_MAGIC;
}

static inline void free_alien_cache(struct array_cache **ac_ptr)
{
}

static inline int cache_free_alien(struct kmem_cache *cachep, void *objp)
{
	return 0;
}

static inline void *alternate_node_alloc(struct kmem_cache *cachep,
		gfp_t flags)
{
	return NULL;
}

static inline void *____cache_alloc_node(struct kmem_cache *cachep,
		 gfp_t flags, int nodeid)
{
	return NULL;
}

#else	/* CONFIG_NUMA */

static void *____cache_alloc_node(struct kmem_cache *, gfp_t, int);
static void *alternate_node_alloc(struct kmem_cache *, gfp_t);

static struct array_cache **alloc_alien_cache(int node, int limit, gfp_t gfp)
{
	struct array_cache **ac_ptr;
	int memsize = sizeof(void *) * nr_node_ids;
	int i;

	if (limit > 1)
		limit = 12;
	ac_ptr = kzalloc_node(memsize, gfp, node);
	if (ac_ptr) {
		for_each_node(i) {
			if (i == node || !node_online(i))
				continue;
			ac_ptr[i] = alloc_arraycache(node, limit, 0xbaadf00d, gfp);
			if (!ac_ptr[i]) {
				for (i--; i >= 0; i--)
					kfree(ac_ptr[i]);
				kfree(ac_ptr);
				return NULL;
			}
		}
	}
	return ac_ptr;
}

static void free_alien_cache(struct array_cache **ac_ptr)
{
	int i;

	if (!ac_ptr)
		return;
	for_each_node(i)
	    kfree(ac_ptr[i]);
	kfree(ac_ptr);
}

static void __drain_alien_cache(struct kmem_cache *cachep,
				struct array_cache *ac, int node)
{
	struct kmem_list3 *rl3 = cachep->nodelists[node];

	if (ac->avail) {
		spin_lock(&rl3->list_lock);
		/*
		 * Stuff objects into the remote nodes shared array first.
		 * That way we could avoid the overhead of putting the objects
		 * into the free lists and getting them back later.
		 */
		if (rl3->shared)
			transfer_objects(rl3->shared, ac, ac->limit);

		free_block(cachep, ac->entry, ac->avail, node);
		ac->avail = 0;
		spin_unlock(&rl3->list_lock);
	}
}

/*
 * Called from cache_reap() to regularly drain alien caches round robin.
 */
static void reap_alien(struct kmem_cache *cachep, struct kmem_list3 *l3)
{
	int node = __this_cpu_read(slab_reap_node);

	if (l3->alien) {
		struct array_cache *ac = l3->alien[node];

		if (ac && ac->avail && spin_trylock_irq(&ac->lock)) {
			__drain_alien_cache(cachep, ac, node);
			spin_unlock_irq(&ac->lock);
		}
	}
}

static void drain_alien_cache(struct kmem_cache *cachep,
				struct array_cache **alien)
{
	int i = 0;
	struct array_cache *ac;
	unsigned long flags;

	for_each_online_node(i) {
		ac = alien[i];
		if (ac) {
			spin_lock_irqsave(&ac->lock, flags);
			__drain_alien_cache(cachep, ac, i);
			spin_unlock_irqrestore(&ac->lock, flags);
		}
	}
}

static inline int cache_free_alien(struct kmem_cache *cachep, void *objp)
{
	struct slab *slabp = virt_to_slab(objp);
	int nodeid = slabp->nodeid;
	struct kmem_list3 *l3;
	struct array_cache *alien = NULL;
	int node;

	node = numa_mem_id();

	/*
	 * Make sure we are not freeing a object from another node to the array
	 * cache on this cpu.
	 */
	if (likely(slabp->nodeid == node))
		return 0;

	l3 = cachep->nodelists[node];
	STATS_INC_NODEFREES(cachep);
	if (l3->alien && l3->alien[nodeid]) {
		alien = l3->alien[nodeid];
		spin_lock(&alien->lock);
		if (unlikely(alien->avail == alien->limit)) {
			STATS_INC_ACOVERFLOW(cachep);
			__drain_alien_cache(cachep, alien, nodeid);
		}
		ac_put_obj(cachep, alien, objp);
		spin_unlock(&alien->lock);
	} else {
		spin_lock(&(cachep->nodelists[nodeid])->list_lock);
		free_block(cachep, &objp, 1, nodeid);
		spin_unlock(&(cachep->nodelists[nodeid])->list_lock);
	}
	return 1;
}
#endif

/*
 * Allocates and initializes nodelists for a node on each slab cache, used for
 * either memory or cpu hotplug.  If memory is being hot-added, the kmem_list3
 * will be allocated off-node since memory is not yet online for the new node.
 * When hotplugging memory or a cpu, existing nodelists are not replaced if
 * already in use.
 *
 * Must hold slab_mutex.
 */
static int init_cache_nodelists_node(int node)
{
	struct kmem_cache *cachep;
	struct kmem_list3 *l3;
	const int memsize = sizeof(struct kmem_list3);

	list_for_each_entry(cachep, &slab_caches, list) {
		/*
		 * Set up the size64 kmemlist for cpu before we can
		 * begin anything. Make sure some other cpu on this
		 * node has not already allocated this
		 */
		if (!cachep->nodelists[node]) {
			l3 = kmalloc_node(memsize, GFP_KERNEL, node);
			if (!l3)
				return -ENOMEM;
			kmem_list3_init(l3);
			l3->next_reap = jiffies + REAPTIMEOUT_LIST3 +
			    ((unsigned long)cachep) % REAPTIMEOUT_LIST3;

			/*
			 * The l3s don't come and go as CPUs come and
			 * go.  slab_mutex is sufficient
			 * protection here.
			 */
			cachep->nodelists[node] = l3;
		}

		spin_lock_irq(&cachep->nodelists[node]->list_lock);
		cachep->nodelists[node]->free_limit =
			(1 + nr_cpus_node(node)) *
			cachep->batchcount + cachep->num;
		spin_unlock_irq(&cachep->nodelists[node]->list_lock);
	}
	return 0;
}

static void __cpuinit cpuup_canceled(long cpu)
{
	struct kmem_cache *cachep;
	struct kmem_list3 *l3 = NULL;
	int node = cpu_to_mem(cpu);
	const struct cpumask *mask = cpumask_of_node(node);

	list_for_each_entry(cachep, &slab_caches, list) {
		struct array_cache *nc;
		struct array_cache *shared;
		struct array_cache **alien;

		/* cpu is dead; no one can alloc from it. */
		nc = cachep->array[cpu];
		cachep->array[cpu] = NULL;
		l3 = cachep->nodelists[node];

		if (!l3)
			goto free_array_cache;

		spin_lock_irq(&l3->list_lock);

		/* Free limit for this kmem_list3 */
		l3->free_limit -= cachep->batchcount;
		if (nc)
			free_block(cachep, nc->entry, nc->avail, node);

		if (!cpumask_empty(mask)) {
			spin_unlock_irq(&l3->list_lock);
			goto free_array_cache;
		}

		shared = l3->shared;
		if (shared) {
			free_block(cachep, shared->entry,
				   shared->avail, node);
			l3->shared = NULL;
		}

		alien = l3->alien;
		l3->alien = NULL;

		spin_unlock_irq(&l3->list_lock);

		kfree(shared);
		if (alien) {
			drain_alien_cache(cachep, alien);
			free_alien_cache(alien);
		}
free_array_cache:
		kfree(nc);
	}
	/*
	 * In the previous loop, all the objects were freed to
	 * the respective cache's slabs,  now we can go ahead and
	 * shrink each nodelist to its limit.
	 */
	list_for_each_entry(cachep, &slab_caches, list) {
		l3 = cachep->nodelists[node];
		if (!l3)
			continue;
		drain_freelist(cachep, l3, l3->free_objects);
	}
}

static int __cpuinit cpuup_prepare(long cpu)
{
	struct kmem_cache *cachep;
	struct kmem_list3 *l3 = NULL;
	int node = cpu_to_mem(cpu);
	int err;

	/*
	 * We need to do this right in the beginning since
	 * alloc_arraycache's are going to use this list.
	 * kmalloc_node allows us to add the slab to the right
	 * kmem_list3 and not this cpu's kmem_list3
	 */
	err = init_cache_nodelists_node(node);
	if (err < 0)
		goto bad;

	/*
	 * Now we can go ahead with allocating the shared arrays and
	 * array caches
	 */
	list_for_each_entry(cachep, &slab_caches, list) {
		struct array_cache *nc;
		struct array_cache *shared = NULL;
		struct array_cache **alien = NULL;

		nc = alloc_arraycache(node, cachep->limit,
					cachep->batchcount, GFP_KERNEL);
		if (!nc)
			goto bad;
		if (cachep->shared) {
			shared = alloc_arraycache(node,
				cachep->shared * cachep->batchcount,
				0xbaadf00d, GFP_KERNEL);
			if (!shared) {
				kfree(nc);
				goto bad;
			}
		}
		if (use_alien_caches) {
			alien = alloc_alien_cache(node, cachep->limit, GFP_KERNEL);
			if (!alien) {
				kfree(shared);
				kfree(nc);
				goto bad;
			}
		}
		cachep->array[cpu] = nc;
		l3 = cachep->nodelists[node];
		BUG_ON(!l3);

		spin_lock_irq(&l3->list_lock);
		if (!l3->shared) {
			/*
			 * We are serialised from CPU_DEAD or
			 * CPU_UP_CANCELLED by the cpucontrol lock
			 */
			l3->shared = shared;
			shared = NULL;
		}
#ifdef CONFIG_NUMA
		if (!l3->alien) {
			l3->alien = alien;
			alien = NULL;
		}
#endif
		spin_unlock_irq(&l3->list_lock);
		kfree(shared);
		free_alien_cache(alien);
		if (cachep->flags & SLAB_DEBUG_OBJECTS)
			slab_set_debugobj_lock_classes_node(cachep, node);
	}
	init_node_lock_keys(node);

	return 0;
bad:
	cpuup_canceled(cpu);
	return -ENOMEM;
}

static int __cpuinit cpuup_callback(struct notifier_block *nfb,
				    unsigned long action, void *hcpu)
{
	long cpu = (long)hcpu;
	int err = 0;

	switch (action) {
	case CPU_UP_PREPARE:
	case CPU_UP_PREPARE_FROZEN:
		mutex_lock(&slab_mutex);
		err = cpuup_prepare(cpu);
		mutex_unlock(&slab_mutex);
		break;
	case CPU_ONLINE:
	case CPU_ONLINE_FROZEN:
		start_cpu_timer(cpu);
		break;
#ifdef CONFIG_HOTPLUG_CPU
  	case CPU_DOWN_PREPARE:
  	case CPU_DOWN_PREPARE_FROZEN:
		/*
		 * Shutdown cache reaper. Note that the slab_mutex is
		 * held so that if cache_reap() is invoked it cannot do
		 * anything expensive but will only modify reap_work
		 * and reschedule the timer.
		*/
		cancel_delayed_work_sync(&per_cpu(slab_reap_work, cpu));
		/* Now the cache_reaper is guaranteed to be not running. */
		per_cpu(slab_reap_work, cpu).work.func = NULL;
  		break;
  	case CPU_DOWN_FAILED:
  	case CPU_DOWN_FAILED_FROZEN:
		start_cpu_timer(cpu);
  		break;
	case CPU_DEAD:
	case CPU_DEAD_FROZEN:
		/*
		 * Even if all the cpus of a node are down, we don't free the
		 * kmem_list3 of any cache. This to avoid a race between
		 * cpu_down, and a kmalloc allocation from another cpu for
		 * memory from the node of the cpu going down.  The list3
		 * structure is usually allocated from kmem_cache_create() and
		 * gets destroyed at kmem_cache_destroy().
		 */
		/* fall through */
#endif
	case CPU_UP_CANCELED:
	case CPU_UP_CANCELED_FROZEN:
		mutex_lock(&slab_mutex);
		cpuup_canceled(cpu);
		mutex_unlock(&slab_mutex);
		break;
	}
	return notifier_from_errno(err);
}

static struct notifier_block __cpuinitdata cpucache_notifier = {
	&cpuup_callback, NULL, 0
};

#if defined(CONFIG_NUMA) && defined(CONFIG_MEMORY_HOTPLUG)
/*
 * Drains freelist for a node on each slab cache, used for memory hot-remove.
 * Returns -EBUSY if all objects cannot be drained so that the node is not
 * removed.
 *
 * Must hold slab_mutex.
 */
static int __meminit drain_cache_nodelists_node(int node)
{
	struct kmem_cache *cachep;
	int ret = 0;

	list_for_each_entry(cachep, &slab_caches, list) {
		struct kmem_list3 *l3;

		l3 = cachep->nodelists[node];
		if (!l3)
			continue;

		drain_freelist(cachep, l3, l3->free_objects);

		if (!list_empty(&l3->slabs_full) ||
		    !list_empty(&l3->slabs_partial)) {
			ret = -EBUSY;
			break;
		}
	}
	return ret;
}

static int __meminit slab_memory_callback(struct notifier_block *self,
					unsigned long action, void *arg)
{
	struct memory_notify *mnb = arg;
	int ret = 0;
	int nid;

	nid = mnb->status_change_nid;
	if (nid < 0)
		goto out;

	switch (action) {
	case MEM_GOING_ONLINE:
		mutex_lock(&slab_mutex);
		ret = init_cache_nodelists_node(nid);
		mutex_unlock(&slab_mutex);
		break;
	case MEM_GOING_OFFLINE:
		mutex_lock(&slab_mutex);
		ret = drain_cache_nodelists_node(nid);
		mutex_unlock(&slab_mutex);
		break;
	case MEM_ONLINE:
	case MEM_OFFLINE:
	case MEM_CANCEL_ONLINE:
	case MEM_CANCEL_OFFLINE:
		break;
	}
out:
	return notifier_from_errno(ret);
}
#endif /* CONFIG_NUMA && CONFIG_MEMORY_HOTPLUG */

/*
 * swap the static kmem_list3 with kmalloced memory
 */
static void __init init_list(struct kmem_cache *cachep, struct kmem_list3 *list,
				int nodeid)
{
	struct kmem_list3 *ptr;

	ptr = kmalloc_node(sizeof(struct kmem_list3), GFP_NOWAIT, nodeid);
	BUG_ON(!ptr);

	memcpy(ptr, list, sizeof(struct kmem_list3));
	/*
	 * Do not assume that spinlocks can be initialized via memcpy:
	 */
	spin_lock_init(&ptr->list_lock);

	MAKE_ALL_LISTS(cachep, ptr, nodeid);
	cachep->nodelists[nodeid] = ptr;
}

/*
 * For setting up all the kmem_list3s for cache whose buffer_size is same as
 * size of kmem_list3.
 */
static void __init set_up_list3s(struct kmem_cache *cachep, int index)
{
	int node;

	for_each_online_node(node) {
		cachep->nodelists[node] = &initkmem_list3[index + node];
		cachep->nodelists[node]->next_reap = jiffies +
		    REAPTIMEOUT_LIST3 +
		    ((unsigned long)cachep) % REAPTIMEOUT_LIST3;
	}
}

/*
 * Initialisation.  Called after the page allocator have been initialised and
 * before smp_init().
 */
void __init kmem_cache_init(void)
{
	size_t left_over;
	struct cache_sizes *sizes;
	struct cache_names *names;
	int i;
	int order;
	int node;

	if (num_possible_nodes() == 1)
		use_alien_caches = 0;

	for (i = 0; i < NUM_INIT_LISTS; i++) {
		kmem_list3_init(&initkmem_list3[i]);
		if (i < MAX_NUMNODES)
			cache_cache.nodelists[i] = NULL;
	}
	set_up_list3s(&cache_cache, CACHE_CACHE);

	/*
	 * Fragmentation resistance on low memory - only use bigger
	 * page orders on machines with more than 32MB of memory if
	 * not overridden on the command line.
	 */
	if (!slab_max_order_set && totalram_pages > (32 << 20) >> PAGE_SHIFT)
		slab_max_order = SLAB_MAX_ORDER_HI;

	/* Bootstrap is tricky, because several objects are allocated
	 * from caches that do not exist yet:
	 * 1) initialize the cache_cache cache: it contains the struct
	 *    kmem_cache structures of all caches, except cache_cache itself:
	 *    cache_cache is statically allocated.
	 *    Initially an __init data area is used for the head array and the
	 *    kmem_list3 structures, it's replaced with a kmalloc allocated
	 *    array at the end of the bootstrap.
	 * 2) Create the first kmalloc cache.
	 *    The struct kmem_cache for the new cache is allocated normally.
	 *    An __init data area is used for the head array.
	 * 3) Create the remaining kmalloc caches, with minimally sized
	 *    head arrays.
	 * 4) Replace the __init data head arrays for cache_cache and the first
	 *    kmalloc cache with kmalloc allocated arrays.
	 * 5) Replace the __init data for kmem_list3 for cache_cache and
	 *    the other cache's with kmalloc allocated memory.
	 * 6) Resize the head arrays of the kmalloc caches to their final sizes.
	 */

	node = numa_mem_id();

	/* 1) create the cache_cache */
	INIT_LIST_HEAD(&slab_caches);
	list_add(&cache_cache.list, &slab_caches);
	cache_cache.colour_off = cache_line_size();
	cache_cache.array[smp_processor_id()] = &initarray_cache.cache;
	cache_cache.nodelists[node] = &initkmem_list3[CACHE_CACHE + node];

	/*
	 * struct kmem_cache size depends on nr_node_ids & nr_cpu_ids
	 */
	cache_cache.size = offsetof(struct kmem_cache, array[nr_cpu_ids]) +
				  nr_node_ids * sizeof(struct kmem_list3 *);
	cache_cache.object_size = cache_cache.size;
	cache_cache.size = ALIGN(cache_cache.size,
					cache_line_size());
	cache_cache.reciprocal_buffer_size =
		reciprocal_value(cache_cache.size);

	for (order = 0; order < MAX_ORDER; order++) {
		cache_estimate(order, cache_cache.size,
			cache_line_size(), 0, &left_over, &cache_cache.num);
		if (cache_cache.num)
			break;
	}
	BUG_ON(!cache_cache.num);
	cache_cache.gfporder = order;
	cache_cache.colour = left_over / cache_cache.colour_off;
	cache_cache.slab_size = ALIGN(cache_cache.num * sizeof(kmem_bufctl_t) +
				      sizeof(struct slab), cache_line_size());

	/* 2+3) create the kmalloc caches */
	sizes = malloc_sizes;
	names = cache_names;

	/*
	 * Initialize the caches that provide memory for the array cache and the
	 * kmem_list3 structures first.  Without this, further allocations will
	 * bug.
	 */

	sizes[INDEX_AC].cs_cachep = __kmem_cache_create(names[INDEX_AC].name,
					sizes[INDEX_AC].cs_size,
					ARCH_KMALLOC_MINALIGN,
					ARCH_KMALLOC_FLAGS|SLAB_PANIC,
					NULL);

	if (INDEX_AC != INDEX_L3) {
		sizes[INDEX_L3].cs_cachep =
			__kmem_cache_create(names[INDEX_L3].name,
				sizes[INDEX_L3].cs_size,
				ARCH_KMALLOC_MINALIGN,
				ARCH_KMALLOC_FLAGS|SLAB_PANIC,
				NULL);
	}

	slab_early_init = 0;

	while (sizes->cs_size != ULONG_MAX) {
		/*
		 * For performance, all the general caches are L1 aligned.
		 * This should be particularly beneficial on SMP boxes, as it
		 * eliminates "false sharing".
		 * Note for systems short on memory removing the alignment will
		 * allow tighter packing of the smaller caches.
		 */
		if (!sizes->cs_cachep) {
			sizes->cs_cachep = __kmem_cache_create(names->name,
					sizes->cs_size,
					ARCH_KMALLOC_MINALIGN,
					ARCH_KMALLOC_FLAGS|SLAB_PANIC,
					NULL);
		}
#ifdef CONFIG_ZONE_DMA
		sizes->cs_dmacachep = __kmem_cache_create(
					names->name_dma,
					sizes->cs_size,
					ARCH_KMALLOC_MINALIGN,
					ARCH_KMALLOC_FLAGS|SLAB_CACHE_DMA|
						SLAB_PANIC,
					NULL);
#endif
		sizes++;
		names++;
	}
	/* 4) Replace the bootstrap head arrays */
	{
		struct array_cache *ptr;

		ptr = kmalloc(sizeof(struct arraycache_init), GFP_NOWAIT);

		BUG_ON(cpu_cache_get(&cache_cache) != &initarray_cache.cache);
		memcpy(ptr, cpu_cache_get(&cache_cache),
		       sizeof(struct arraycache_init));
		/*
		 * Do not assume that spinlocks can be initialized via memcpy:
		 */
		spin_lock_init(&ptr->lock);

		cache_cache.array[smp_processor_id()] = ptr;

		ptr = kmalloc(sizeof(struct arraycache_init), GFP_NOWAIT);

		BUG_ON(cpu_cache_get(malloc_sizes[INDEX_AC].cs_cachep)
		       != &initarray_generic.cache);
		memcpy(ptr, cpu_cache_get(malloc_sizes[INDEX_AC].cs_cachep),
		       sizeof(struct arraycache_init));
		/*
		 * Do not assume that spinlocks can be initialized via memcpy:
		 */
		spin_lock_init(&ptr->lock);

		malloc_sizes[INDEX_AC].cs_cachep->array[smp_processor_id()] =
		    ptr;
	}
	/* 5) Replace the bootstrap kmem_list3's */
	{
		int nid;

		for_each_online_node(nid) {
			init_list(&cache_cache, &initkmem_list3[CACHE_CACHE + nid], nid);

			init_list(malloc_sizes[INDEX_AC].cs_cachep,
				  &initkmem_list3[SIZE_AC + nid], nid);

			if (INDEX_AC != INDEX_L3) {
				init_list(malloc_sizes[INDEX_L3].cs_cachep,
					  &initkmem_list3[SIZE_L3 + nid], nid);
			}
		}
	}

	slab_state = UP;
}

void __init kmem_cache_init_late(void)
{
	struct kmem_cache *cachep;

	slab_state = UP;

	/* Annotate slab for lockdep -- annotate the malloc caches */
	init_lock_keys();

	/* 6) resize the head arrays to their final sizes */
	mutex_lock(&slab_mutex);
	list_for_each_entry(cachep, &slab_caches, list)
		if (enable_cpucache(cachep, GFP_NOWAIT))
			BUG();
	mutex_unlock(&slab_mutex);

	/* Done! */
	slab_state = FULL;

	/*
	 * Register a cpu startup notifier callback that initializes
	 * cpu_cache_get for all new cpus
	 */
	register_cpu_notifier(&cpucache_notifier);

#ifdef CONFIG_NUMA
	/*
	 * Register a memory hotplug callback that initializes and frees
	 * nodelists.
	 */
	hotplug_memory_notifier(slab_memory_callback, SLAB_CALLBACK_PRI);
#endif

	/*
	 * The reap timers are started later, with a module init call: That part
	 * of the kernel is not yet operational.
	 */
}

static int __init cpucache_init(void)
{
	int cpu;

	/*
	 * Register the timers that return unneeded pages to the page allocator
	 */
	for_each_online_cpu(cpu)
		start_cpu_timer(cpu);

	/* Done! */
	slab_state = FULL;
	return 0;
}
__initcall(cpucache_init);

static noinline void
slab_out_of_memory(struct kmem_cache *cachep, gfp_t gfpflags, int nodeid)
{
	struct kmem_list3 *l3;
	struct slab *slabp;
	unsigned long flags;
	int node;

	printk(KERN_WARNING
		"SLAB: Unable to allocate memory on node %d (gfp=0x%x)\n",
		nodeid, gfpflags);
	printk(KERN_WARNING "  cache: %s, object size: %d, order: %d\n",
		cachep->name, cachep->size, cachep->gfporder);

	for_each_online_node(node) {
		unsigned long active_objs = 0, num_objs = 0, free_objects = 0;
		unsigned long active_slabs = 0, num_slabs = 0;

		l3 = cachep->nodelists[node];
		if (!l3)
			continue;

		spin_lock_irqsave(&l3->list_lock, flags);
		list_for_each_entry(slabp, &l3->slabs_full, list) {
			active_objs += cachep->num;
			active_slabs++;
		}
		list_for_each_entry(slabp, &l3->slabs_partial, list) {
			active_objs += slabp->inuse;
			active_slabs++;
		}
		list_for_each_entry(slabp, &l3->slabs_free, list)
			num_slabs++;

		free_objects += l3->free_objects;
		spin_unlock_irqrestore(&l3->list_lock, flags);

		num_slabs += active_slabs;
		num_objs = num_slabs * cachep->num;
		printk(KERN_WARNING
			"  node %d: slabs: %ld/%ld, objs: %ld/%ld, free: %ld\n",
			node, active_slabs, num_slabs, active_objs, num_objs,
			free_objects);
	}
}

/*
 * Interface to system's page allocator. No need to hold the cache-lock.
 *
 * If we requested dmaable memory, we will get it. Even if we
 * did not request dmaable memory, we might get it, but that
 * would be relatively rare and ignorable.
 */
static void *kmem_getpages(struct kmem_cache *cachep, gfp_t flags, int nodeid)
{
	struct page *page;
	int nr_pages;
	int i;

#ifndef CONFIG_MMU
	/*
	 * Nommu uses slab's for process anonymous memory allocations, and thus
	 * requires __GFP_COMP to properly refcount higher order allocations
	 */
	flags |= __GFP_COMP;
#endif

	flags |= cachep->allocflags;
	if (cachep->flags & SLAB_RECLAIM_ACCOUNT)
		flags |= __GFP_RECLAIMABLE;

	page = alloc_pages_exact_node(nodeid, flags | __GFP_NOTRACK, cachep->gfporder);
	if (!page) {
		if (!(flags & __GFP_NOWARN) && printk_ratelimit())
			slab_out_of_memory(cachep, flags, nodeid);
		return NULL;
	}

	/* Record if ALLOC_NO_WATERMARKS was set when allocating the slab */
	if (unlikely(page->pfmemalloc))
		pfmemalloc_active = true;

	nr_pages = (1 << cachep->gfporder);
	if (cachep->flags & SLAB_RECLAIM_ACCOUNT)
		add_zone_page_state(page_zone(page),
			NR_SLAB_RECLAIMABLE, nr_pages);
	else
		add_zone_page_state(page_zone(page),
			NR_SLAB_UNRECLAIMABLE, nr_pages);
	for (i = 0; i < nr_pages; i++) {
		__SetPageSlab(page + i);

		if (page->pfmemalloc)
			SetPageSlabPfmemalloc(page + i);
	}

	if (kmemcheck_enabled && !(cachep->flags & SLAB_NOTRACK)) {
		kmemcheck_alloc_shadow(page, cachep->gfporder, flags, nodeid);

		if (cachep->ctor)
			kmemcheck_mark_uninitialized_pages(page, nr_pages);
		else
			kmemcheck_mark_unallocated_pages(page, nr_pages);
	}

	return page_address(page);
}

/*
 * Interface to system's page release.
 */
static void kmem_freepages(struct kmem_cache *cachep, void *addr)
{
	unsigned long i = (1 << cachep->gfporder);
	struct page *page = virt_to_page(addr);
	const unsigned long nr_freed = i;

	kmemcheck_free_shadow(page, cachep->gfporder);

	if (cachep->flags & SLAB_RECLAIM_ACCOUNT)
		sub_zone_page_state(page_zone(page),
				NR_SLAB_RECLAIMABLE, nr_freed);
	else
		sub_zone_page_state(page_zone(page),
				NR_SLAB_UNRECLAIMABLE, nr_freed);
	while (i--) {
		BUG_ON(!PageSlab(page));
		__ClearPageSlabPfmemalloc(page);
		__ClearPageSlab(page);
		page++;
	}
	if (current->reclaim_state)
		current->reclaim_state->reclaimed_slab += nr_freed;
	free_pages((unsigned long)addr, cachep->gfporder);
}

static void kmem_rcu_free(struct rcu_head *head)
{
	struct slab_rcu *slab_rcu = (struct slab_rcu *)head;
	struct kmem_cache *cachep = slab_rcu->cachep;

	kmem_freepages(cachep, slab_rcu->addr);
	if (OFF_SLAB(cachep))
		kmem_cache_free(cachep->slabp_cache, slab_rcu);
}

#if DEBUG

#ifdef CONFIG_DEBUG_PAGEALLOC
static void store_stackinfo(struct kmem_cache *cachep, unsigned long *addr,
			    unsigned long caller)
{
	int size = cachep->object_size;

	addr = (unsigned long *)&((char *)addr)[obj_offset(cachep)];

	if (size < 5 * sizeof(unsigned long))
		return;

	*addr++ = 0x12345678;
	*addr++ = caller;
	*addr++ = smp_processor_id();
	size -= 3 * sizeof(unsigned long);
	{
		unsigned long *sptr = &caller;
		unsigned long svalue;

		while (!kstack_end(sptr)) {
			svalue = *sptr++;
			if (kernel_text_address(svalue)) {
				*addr++ = svalue;
				size -= sizeof(unsigned long);
				if (size <= sizeof(unsigned long))
					break;
			}
		}

	}
	*addr++ = 0x87654321;
}
#endif

static void poison_obj(struct kmem_cache *cachep, void *addr, unsigned char val)
{
	int size = cachep->object_size;
	addr = &((char *)addr)[obj_offset(cachep)];

	memset(addr, val, size);
	*(unsigned char *)(addr + size - 1) = POISON_END;
}

static void dump_line(char *data, int offset, int limit)
{
	int i;
	unsigned char error = 0;
	int bad_count = 0;

	printk(KERN_ERR "%03x: ", offset);
	for (i = 0; i < limit; i++) {
		if (data[offset + i] != POISON_FREE) {
			error = data[offset + i];
			bad_count++;
		}
	}
	print_hex_dump(KERN_CONT, "", 0, 16, 1,
			&data[offset], limit, 1);

	if (bad_count == 1) {
		error ^= POISON_FREE;
		if (!(error & (error - 1))) {
			printk(KERN_ERR "Single bit error detected. Probably "
					"bad RAM.\n");
#ifdef CONFIG_X86
			printk(KERN_ERR "Run memtest86+ or a similar memory "
					"test tool.\n");
#else
			printk(KERN_ERR "Run a memory test tool.\n");
#endif
		}
	}
}
#endif

#if DEBUG

static void print_objinfo(struct kmem_cache *cachep, void *objp, int lines)
{
	int i, size;
	char *realobj;

	if (cachep->flags & SLAB_RED_ZONE) {
		printk(KERN_ERR "Redzone: 0x%llx/0x%llx.\n",
			*dbg_redzone1(cachep, objp),
			*dbg_redzone2(cachep, objp));
	}

	if (cachep->flags & SLAB_STORE_USER) {
		printk(KERN_ERR "Last user: [<%p>]",
			*dbg_userword(cachep, objp));
		print_symbol("(%s)",
				(unsigned long)*dbg_userword(cachep, objp));
		printk("\n");
	}
	realobj = (char *)objp + obj_offset(cachep);
	size = cachep->object_size;
	for (i = 0; i < size && lines; i += 16, lines--) {
		int limit;
		limit = 16;
		if (i + limit > size)
			limit = size - i;
		dump_line(realobj, i, limit);
	}
}

static void check_poison_obj(struct kmem_cache *cachep, void *objp)
{
	char *realobj;
	int size, i;
	int lines = 0;

	realobj = (char *)objp + obj_offset(cachep);
	size = cachep->object_size;

	for (i = 0; i < size; i++) {
		char exp = POISON_FREE;
		if (i == size - 1)
			exp = POISON_END;
		if (realobj[i] != exp) {
			int limit;
			/* Mismatch ! */
			/* Print header */
			if (lines == 0) {
				printk(KERN_ERR
					"Slab corruption (%s): %s start=%p, len=%d\n",
					print_tainted(), cachep->name, realobj, size);
				print_objinfo(cachep, objp, 0);
			}
			/* Hexdump the affected line */
			i = (i / 16) * 16;
			limit = 16;
			if (i + limit > size)
				limit = size - i;
			dump_line(realobj, i, limit);
			i += 16;
			lines++;
			/* Limit to 5 lines */
			if (lines > 5)
				break;
		}
	}
	if (lines != 0) {
		/* Print some data about the neighboring objects, if they
		 * exist:
		 */
		struct slab *slabp = virt_to_slab(objp);
		unsigned int objnr;

		objnr = obj_to_index(cachep, slabp, objp);
		if (objnr) {
			objp = index_to_obj(cachep, slabp, objnr - 1);
			realobj = (char *)objp + obj_offset(cachep);
			printk(KERN_ERR "Prev obj: start=%p, len=%d\n",
			       realobj, size);
			print_objinfo(cachep, objp, 2);
		}
		if (objnr + 1 < cachep->num) {
			objp = index_to_obj(cachep, slabp, objnr + 1);
			realobj = (char *)objp + obj_offset(cachep);
			printk(KERN_ERR "Next obj: start=%p, len=%d\n",
			       realobj, size);
			print_objinfo(cachep, objp, 2);
		}
	}
}
#endif

#if DEBUG
static void slab_destroy_debugcheck(struct kmem_cache *cachep, struct slab *slabp)
{
	int i;
	for (i = 0; i < cachep->num; i++) {
		void *objp = index_to_obj(cachep, slabp, i);

		if (cachep->flags & SLAB_POISON) {
#ifdef CONFIG_DEBUG_PAGEALLOC
			if (cachep->size % PAGE_SIZE == 0 &&
					OFF_SLAB(cachep))
				kernel_map_pages(virt_to_page(objp),
					cachep->size / PAGE_SIZE, 1);
			else
				check_poison_obj(cachep, objp);
#else
			check_poison_obj(cachep, objp);
#endif
		}
		if (cachep->flags & SLAB_RED_ZONE) {
			if (*dbg_redzone1(cachep, objp) != RED_INACTIVE)
				slab_error(cachep, "start of a freed object "
					   "was overwritten");
			if (*dbg_redzone2(cachep, objp) != RED_INACTIVE)
				slab_error(cachep, "end of a freed object "
					   "was overwritten");
		}
	}
}
#else
static void slab_destroy_debugcheck(struct kmem_cache *cachep, struct slab *slabp)
{
}
#endif

/**
 * slab_destroy - destroy and release all objects in a slab
 * @cachep: cache pointer being destroyed
 * @slabp: slab pointer being destroyed
 *
 * Destroy all the objs in a slab, and release the mem back to the system.
 * Before calling the slab must have been unlinked from the cache.  The
 * cache-lock is not held/needed.
 */
static void slab_destroy(struct kmem_cache *cachep, struct slab *slabp)
{
	void *addr = slabp->s_mem - slabp->colouroff;

	slab_destroy_debugcheck(cachep, slabp);
	if (unlikely(cachep->flags & SLAB_DESTROY_BY_RCU)) {
		struct slab_rcu *slab_rcu;

		slab_rcu = (struct slab_rcu *)slabp;
		slab_rcu->cachep = cachep;
		slab_rcu->addr = addr;
		call_rcu(&slab_rcu->head, kmem_rcu_free);
	} else {
		kmem_freepages(cachep, addr);
		if (OFF_SLAB(cachep))
			kmem_cache_free(cachep->slabp_cache, slabp);
	}
}

static void __kmem_cache_destroy(struct kmem_cache *cachep)
{
	int i;
	struct kmem_list3 *l3;

	for_each_online_cpu(i)
	    kfree(cachep->array[i]);

	/* NUMA: free the list3 structures */
	for_each_online_node(i) {
		l3 = cachep->nodelists[i];
		if (l3) {
			kfree(l3->shared);
			free_alien_cache(l3->alien);
			kfree(l3);
		}
	}
	kmem_cache_free(&cache_cache, cachep);
}


/**
 * calculate_slab_order - calculate size (page order) of slabs
 * @cachep: pointer to the cache that is being created
 * @size: size of objects to be created in this cache.
 * @align: required alignment for the objects.
 * @flags: slab allocation flags
 *
 * Also calculates the number of objects per slab.
 *
 * This could be made much more intelligent.  For now, try to avoid using
 * high order pages for slabs.  When the gfp() functions are more friendly
 * towards high-order requests, this should be changed.
 */
static size_t calculate_slab_order(struct kmem_cache *cachep,
			size_t size, size_t align, unsigned long flags)
{
	unsigned long offslab_limit;
	size_t left_over = 0;
	int gfporder;

	for (gfporder = 0; gfporder <= KMALLOC_MAX_ORDER; gfporder++) {
		unsigned int num;
		size_t remainder;

		cache_estimate(gfporder, size, align, flags, &remainder, &num);
		if (!num)
			continue;

		if (flags & CFLGS_OFF_SLAB) {
			/*
			 * Max number of objs-per-slab for caches which
			 * use off-slab slabs. Needed to avoid a possible
			 * looping condition in cache_grow().
			 */
			offslab_limit = size - sizeof(struct slab);
			offslab_limit /= sizeof(kmem_bufctl_t);

 			if (num > offslab_limit)
				break;
		}

		/* Found something acceptable - save it away */
		cachep->num = num;
		cachep->gfporder = gfporder;
		left_over = remainder;

		/*
		 * A VFS-reclaimable slab tends to have most allocations
		 * as GFP_NOFS and we really don't want to have to be allocating
		 * higher-order pages when we are unable to shrink dcache.
		 */
		if (flags & SLAB_RECLAIM_ACCOUNT)
			break;

		/*
		 * Large number of objects is good, but very large slabs are
		 * currently bad for the gfp()s.
		 */
		if (gfporder >= slab_max_order)
			break;

		/*
		 * Acceptable internal fragmentation?
		 */
		if (left_over * 8 <= (PAGE_SIZE << gfporder))
			break;
	}
	return left_over;
}

static int __init_refok setup_cpu_cache(struct kmem_cache *cachep, gfp_t gfp)
{
	if (slab_state >= FULL)
		return enable_cpucache(cachep, gfp);

	if (slab_state == DOWN) {
		/*
		 * Note: the first kmem_cache_create must create the cache
		 * that's used by kmalloc(24), otherwise the creation of
		 * further caches will BUG().
		 */
		cachep->array[smp_processor_id()] = &initarray_generic.cache;

		/*
		 * If the cache that's used by kmalloc(sizeof(kmem_list3)) is
		 * the first cache, then we need to set up all its list3s,
		 * otherwise the creation of further caches will BUG().
		 */
		set_up_list3s(cachep, SIZE_AC);
		if (INDEX_AC == INDEX_L3)
			slab_state = PARTIAL_L3;
		else
			slab_state = PARTIAL_ARRAYCACHE;
	} else {
		cachep->array[smp_processor_id()] =
			kmalloc(sizeof(struct arraycache_init), gfp);

		if (slab_state == PARTIAL_ARRAYCACHE) {
			set_up_list3s(cachep, SIZE_L3);
			slab_state = PARTIAL_L3;
		} else {
			int node;
			for_each_online_node(node) {
				cachep->nodelists[node] =
				    kmalloc_node(sizeof(struct kmem_list3),
						gfp, node);
				BUG_ON(!cachep->nodelists[node]);
				kmem_list3_init(cachep->nodelists[node]);
			}
		}
	}
	cachep->nodelists[numa_mem_id()]->next_reap =
			jiffies + REAPTIMEOUT_LIST3 +
			((unsigned long)cachep) % REAPTIMEOUT_LIST3;

	cpu_cache_get(cachep)->avail = 0;
	cpu_cache_get(cachep)->limit = BOOT_CPUCACHE_ENTRIES;
	cpu_cache_get(cachep)->batchcount = 1;
	cpu_cache_get(cachep)->touched = 0;
	cachep->batchcount = 1;
	cachep->limit = BOOT_CPUCACHE_ENTRIES;
	return 0;
}

/**
 * __kmem_cache_create - Create a cache.
 * @name: A string which is used in /proc/slabinfo to identify this cache.
 * @size: The size of objects to be created in this cache.
 * @align: The required alignment for the objects.
 * @flags: SLAB flags
 * @ctor: A constructor for the objects.
 *
 * Returns a ptr to the cache on success, NULL on failure.
 * Cannot be called within a int, but can be interrupted.
 * The @ctor is run when new pages are allocated by the cache.
 *
 * @name must be valid until the cache is destroyed. This implies that
 * the module calling this has to destroy the cache before getting unloaded.
 *
 * The flags are
 *
 * %SLAB_POISON - Poison the slab with a known test pattern (a5a5a5a5)
 * to catch references to uninitialised memory.
 *
 * %SLAB_RED_ZONE - Insert `Red' zones around the allocated memory to check
 * for buffer overruns.
 *
 * %SLAB_HWCACHE_ALIGN - Align the objects in this cache to a hardware
 * cacheline.  This can be beneficial if you're counting cycles as closely
 * as davem.
 */
struct kmem_cache *
__kmem_cache_create (const char *name, size_t size, size_t align,
	unsigned long flags, void (*ctor)(void *))
{
	size_t left_over, slab_size, ralign;
	struct kmem_cache *cachep = NULL;
	gfp_t gfp;

#if DEBUG
#if FORCED_DEBUG
	/*
	 * Enable redzoning and last user accounting, except for caches with
	 * large objects, if the increased size would increase the object size
	 * above the next power of two: caches with object sizes just above a
	 * power of two have a significant amount of internal fragmentation.
	 */
	if (size < 4096 || fls(size - 1) == fls(size-1 + REDZONE_ALIGN +
						2 * sizeof(unsigned long long)))
		flags |= SLAB_RED_ZONE | SLAB_STORE_USER;
	if (!(flags & SLAB_DESTROY_BY_RCU))
		flags |= SLAB_POISON;
#endif
	if (flags & SLAB_DESTROY_BY_RCU)
		BUG_ON(flags & SLAB_POISON);
#endif
	/*
	 * Always checks flags, a caller might be expecting debug support which
	 * isn't available.
	 */
	BUG_ON(flags & ~CREATE_MASK);

	/*
	 * Check that size is in terms of words.  This is needed to avoid
	 * unaligned accesses for some archs when redzoning is used, and makes
	 * sure any on-slab bufctl's are also correctly aligned.
	 */
	if (size & (BYTES_PER_WORD - 1)) {
		size += (BYTES_PER_WORD - 1);
		size &= ~(BYTES_PER_WORD - 1);
	}

	/* calculate the final buffer alignment: */

	/* 1) arch recommendation: can be overridden for debug */
	if (flags & SLAB_HWCACHE_ALIGN) {
		/*
		 * Default alignment: as specified by the arch code.  Except if
		 * an object is really small, then squeeze multiple objects into
		 * one cacheline.
		 */
		ralign = cache_line_size();
		while (size <= ralign / 2)
			ralign /= 2;
	} else {
		ralign = BYTES_PER_WORD;
	}

	/*
	 * Redzoning and user store require word alignment or possibly larger.
	 * Note this will be overridden by architecture or caller mandated
	 * alignment if either is greater than BYTES_PER_WORD.
	 */
	if (flags & SLAB_STORE_USER)
		ralign = BYTES_PER_WORD;

	if (flags & SLAB_RED_ZONE) {
		ralign = REDZONE_ALIGN;
		/* If redzoning, ensure that the second redzone is suitably
		 * aligned, by adjusting the object size accordingly. */
		size += REDZONE_ALIGN - 1;
		size &= ~(REDZONE_ALIGN - 1);
	}

	/* 2) arch mandated alignment */
	if (ralign < ARCH_SLAB_MINALIGN) {
		ralign = ARCH_SLAB_MINALIGN;
	}
	/* 3) caller mandated alignment */
	if (ralign < align) {
		ralign = align;
	}
	/* disable debug if necessary */
	if (ralign > __alignof__(unsigned long long))
		flags &= ~(SLAB_RED_ZONE | SLAB_STORE_USER);
	/*
	 * 4) Store it.
	 */
	align = ralign;

	if (slab_is_available())
		gfp = GFP_KERNEL;
	else
		gfp = GFP_NOWAIT;

	/* Get cache's description obj. */
	cachep = kmem_cache_zalloc(&cache_cache, gfp);
	if (!cachep)
		return NULL;

	cachep->nodelists = (struct kmem_list3 **)&cachep->array[nr_cpu_ids];
	cachep->object_size = size;
	cachep->align = align;
#if DEBUG

	/*
	 * Both debugging options require word-alignment which is calculated
	 * into align above.
	 */
	if (flags & SLAB_RED_ZONE) {
		/* add space for red zone words */
		cachep->obj_offset += sizeof(unsigned long long);
		size += 2 * sizeof(unsigned long long);
	}
	if (flags & SLAB_STORE_USER) {
		/* user store requires one word storage behind the end of
		 * the real object. But if the second red zone needs to be
		 * aligned to 64 bits, we must allow that much space.
		 */
		if (flags & SLAB_RED_ZONE)
			size += REDZONE_ALIGN;
		else
			size += BYTES_PER_WORD;
	}
#if FORCED_DEBUG && defined(CONFIG_DEBUG_PAGEALLOC)
	if (size >= malloc_sizes[INDEX_L3 + 1].cs_size
	    && cachep->object_size > cache_line_size() && ALIGN(size, align) < PAGE_SIZE) {
		cachep->obj_offset += PAGE_SIZE - ALIGN(size, align);
		size = PAGE_SIZE;
	}
#endif
#endif

	/*
	 * Determine if the slab management is 'on' or 'off' slab.
	 * (bootstrapping cannot cope with offslab caches so don't do
	 * it too early on. Always use on-slab management when
	 * SLAB_NOLEAKTRACE to avoid recursive calls into kmemleak)
	 */
	if ((size >= (PAGE_SIZE >> 3)) && !slab_early_init &&
	    !(flags & SLAB_NOLEAKTRACE))
		/*
		 * Size is large, assume best to place the slab management obj
		 * off-slab (should allow better packing of objs).
		 */
		flags |= CFLGS_OFF_SLAB;

	size = ALIGN(size, align);

	left_over = calculate_slab_order(cachep, size, align, flags);

	if (!cachep->num) {
		printk(KERN_ERR
		       "kmem_cache_create: couldn't create cache %s.\n", name);
		kmem_cache_free(&cache_cache, cachep);
		return NULL;
	}
	slab_size = ALIGN(cachep->num * sizeof(kmem_bufctl_t)
			  + sizeof(struct slab), align);

	/*
	 * If the slab has been placed off-slab, and we have enough space then
	 * move it on-slab. This is at the expense of any extra colouring.
	 */
	if (flags & CFLGS_OFF_SLAB && left_over >= slab_size) {
		flags &= ~CFLGS_OFF_SLAB;
		left_over -= slab_size;
	}

	if (flags & CFLGS_OFF_SLAB) {
		/* really off slab. No need for manual alignment */
		slab_size =
		    cachep->num * sizeof(kmem_bufctl_t) + sizeof(struct slab);

#ifdef CONFIG_PAGE_POISONING
		/* If we're going to use the generic kernel_map_pages()
		 * poisoning, then it's going to smash the contents of
		 * the redzone and userword anyhow, so switch them off.
		 */
		if (size % PAGE_SIZE == 0 && flags & SLAB_POISON)
			flags &= ~(SLAB_RED_ZONE | SLAB_STORE_USER);
#endif
	}

	cachep->colour_off = cache_line_size();
	/* Offset must be a multiple of the alignment. */
	if (cachep->colour_off < align)
		cachep->colour_off = align;
	cachep->colour = left_over / cachep->colour_off;
	cachep->slab_size = slab_size;
	cachep->flags = flags;
	cachep->allocflags = 0;
	if (CONFIG_ZONE_DMA_FLAG && (flags & SLAB_CACHE_DMA))
		cachep->allocflags |= GFP_DMA;
	cachep->size = size;
	cachep->reciprocal_buffer_size = reciprocal_value(size);

	if (flags & CFLGS_OFF_SLAB) {
		cachep->slabp_cache = kmem_find_general_cachep(slab_size, 0u);
		/*
		 * This is a possibility for one of the malloc_sizes caches.
		 * But since we go off slab only for object size greater than
		 * PAGE_SIZE/8, and malloc_sizes gets created in ascending order,
		 * this should not happen at all.
		 * But leave a BUG_ON for some lucky dude.
		 */
		BUG_ON(ZERO_OR_NULL_PTR(cachep->slabp_cache));
	}
	cachep->ctor = ctor;
	cachep->name = name;

	if (setup_cpu_cache(cachep, gfp)) {
		__kmem_cache_destroy(cachep);
		return NULL;
	}

	if (flags & SLAB_DEBUG_OBJECTS) {
		/*
		 * Would deadlock through slab_destroy()->call_rcu()->
		 * debug_object_activate()->kmem_cache_alloc().
		 */
		WARN_ON_ONCE(flags & SLAB_DESTROY_BY_RCU);

		slab_set_debugobj_lock_classes(cachep);
	}

	/* cache setup completed, link it into the list */
	list_add(&cachep->list, &slab_caches);
	return cachep;
}

#if DEBUG
static void check_irq_off(void)
{
	BUG_ON(!irqs_disabled());
}

static void check_irq_on(void)
{
	BUG_ON(irqs_disabled());
}

static void check_spinlock_acquired(struct kmem_cache *cachep)
{
#ifdef CONFIG_SMP
	check_irq_off();
	assert_spin_locked(&cachep->nodelists[numa_mem_id()]->list_lock);
#endif
}

static void check_spinlock_acquired_node(struct kmem_cache *cachep, int node)
{
#ifdef CONFIG_SMP
	check_irq_off();
	assert_spin_locked(&cachep->nodelists[node]->list_lock);
#endif
}

#else
#define check_irq_off()	do { } while(0)
#define check_irq_on()	do { } while(0)
#define check_spinlock_acquired(x) do { } while(0)
#define check_spinlock_acquired_node(x, y) do { } while(0)
#endif

static void drain_array(struct kmem_cache *cachep, struct kmem_list3 *l3,
			struct array_cache *ac,
			int force, int node);

static void do_drain(void *arg)
{
	struct kmem_cache *cachep = arg;
	struct array_cache *ac;
	int node = numa_mem_id();

	check_irq_off();
	ac = cpu_cache_get(cachep);
	spin_lock(&cachep->nodelists[node]->list_lock);
	free_block(cachep, ac->entry, ac->avail, node);
	spin_unlock(&cachep->nodelists[node]->list_lock);
	ac->avail = 0;
}

static void drain_cpu_caches(struct kmem_cache *cachep)
{
	struct kmem_list3 *l3;
	int node;

	on_each_cpu(do_drain, cachep, 1);
	check_irq_on();
	for_each_online_node(node) {
		l3 = cachep->nodelists[node];
		if (l3 && l3->alien)
			drain_alien_cache(cachep, l3->alien);
	}

	for_each_online_node(node) {
		l3 = cachep->nodelists[node];
		if (l3)
			drain_array(cachep, l3, l3->shared, 1, node);
	}
}

/*
 * Remove slabs from the list of free slabs.
 * Specify the number of slabs to drain in tofree.
 *
 * Returns the actual number of slabs released.
 */
static int drain_freelist(struct kmem_cache *cache,
			struct kmem_list3 *l3, int tofree)
{
	struct list_head *p;
	int nr_freed;
	struct slab *slabp;

	nr_freed = 0;
	while (nr_freed < tofree && !list_empty(&l3->slabs_free)) {

		spin_lock_irq(&l3->list_lock);
		p = l3->slabs_free.prev;
		if (p == &l3->slabs_free) {
			spin_unlock_irq(&l3->list_lock);
			goto out;
		}

		slabp = list_entry(p, struct slab, list);
#if DEBUG
		BUG_ON(slabp->inuse);
#endif
		list_del(&slabp->list);
		/*
		 * Safe to drop the lock. The slab is no longer linked
		 * to the cache.
		 */
		l3->free_objects -= cache->num;
		spin_unlock_irq(&l3->list_lock);
		slab_destroy(cache, slabp);
		nr_freed++;
	}
out:
	return nr_freed;
}

/* Called with slab_mutex held to protect against cpu hotplug */
static int __cache_shrink(struct kmem_cache *cachep)
{
	int ret = 0, i = 0;
	struct kmem_list3 *l3;

	drain_cpu_caches(cachep);

	check_irq_on();
	for_each_online_node(i) {
		l3 = cachep->nodelists[i];
		if (!l3)
			continue;

		drain_freelist(cachep, l3, l3->free_objects);

		ret += !list_empty(&l3->slabs_full) ||
			!list_empty(&l3->slabs_partial);
	}
	return (ret ? 1 : 0);
}

/**
 * kmem_cache_shrink - Shrink a cache.
 * @cachep: The cache to shrink.
 *
 * Releases as many slabs as possible for a cache.
 * To help debugging, a zero exit status indicates all slabs were released.
 */
int kmem_cache_shrink(struct kmem_cache *cachep)
{
	int ret;
	BUG_ON(!cachep || in_interrupt());

	get_online_cpus();
	mutex_lock(&slab_mutex);
	ret = __cache_shrink(cachep);
	mutex_unlock(&slab_mutex);
	put_online_cpus();
	return ret;
}
EXPORT_SYMBOL(kmem_cache_shrink);

/**
 * kmem_cache_destroy - delete a cache
 * @cachep: the cache to destroy
 *
 * Remove a &struct kmem_cache object from the slab cache.
 *
 * It is expected this function will be called by a module when it is
 * unloaded.  This will remove the cache completely, and avoid a duplicate
 * cache being allocated each time a module is loaded and unloaded, if the
 * module doesn't have persistent in-kernel storage across loads and unloads.
 *
 * The cache must be empty before calling this function.
 *
 * The caller must guarantee that no one will allocate memory from the cache
 * during the kmem_cache_destroy().
 */
void kmem_cache_destroy(struct kmem_cache *cachep)
{
	BUG_ON(!cachep || in_interrupt());

	/* Find the cache in the chain of caches. */
	get_online_cpus();
	mutex_lock(&slab_mutex);
	/*
	 * the chain is never empty, cache_cache is never destroyed
	 */
	list_del(&cachep->list);
	if (__cache_shrink(cachep)) {
		slab_error(cachep, "Can't free all objects");
		list_add(&cachep->list, &slab_caches);
		mutex_unlock(&slab_mutex);
		put_online_cpus();
		return;
	}

	if (unlikely(cachep->flags & SLAB_DESTROY_BY_RCU))
		rcu_barrier();

	__kmem_cache_destroy(cachep);
	mutex_unlock(&slab_mutex);
	put_online_cpus();
}
EXPORT_SYMBOL(kmem_cache_destroy);

/*
 * Get the memory for a slab management obj.
 * For a slab cache when the slab descriptor is off-slab, slab descriptors
 * always come from malloc_sizes caches.  The slab descriptor cannot
 * come from the same cache which is getting created because,
 * when we are searching for an appropriate cache for these
 * descriptors in kmem_cache_create, we search through the malloc_sizes array.
 * If we are creating a malloc_sizes cache here it would not be visible to
 * kmem_find_general_cachep till the initialization is complete.
 * Hence we cannot have slabp_cache same as the original cache.
 */
static struct slab *alloc_slabmgmt(struct kmem_cache *cachep, void *objp,
				   int colour_off, gfp_t local_flags,
				   int nodeid)
{
	struct slab *slabp;

	if (OFF_SLAB(cachep)) {
		/* Slab management obj is off-slab. */
		slabp = kmem_cache_alloc_node(cachep->slabp_cache,
					      local_flags, nodeid);
		/*
		 * If the first object in the slab is leaked (it's allocated
		 * but no one has a reference to it), we want to make sure
		 * kmemleak does not treat the ->s_mem pointer as a reference
		 * to the object. Otherwise we will not report the leak.
		 */
		kmemleak_scan_area(&slabp->list, sizeof(struct list_head),
				   local_flags);
		if (!slabp)
			return NULL;
	} else {
		slabp = objp + colour_off;
		colour_off += cachep->slab_size;
	}
	slabp->inuse = 0;
	slabp->colouroff = colour_off;
	slabp->s_mem = objp + colour_off;
	slabp->nodeid = nodeid;
	slabp->free = 0;
	return slabp;
}

static inline kmem_bufctl_t *slab_bufctl(struct slab *slabp)
{
	return (kmem_bufctl_t *) (slabp + 1);
}

static void cache_init_objs(struct kmem_cache *cachep,
			    struct slab *slabp)
{
	int i;

	for (i = 0; i < cachep->num; i++) {
		void *objp = index_to_obj(cachep, slabp, i);
#if DEBUG
		/* need to poison the objs? */
		if (cachep->flags & SLAB_POISON)
			poison_obj(cachep, objp, POISON_FREE);
		if (cachep->flags & SLAB_STORE_USER)
			*dbg_userword(cachep, objp) = NULL;

		if (cachep->flags & SLAB_RED_ZONE) {
			*dbg_redzone1(cachep, objp) = RED_INACTIVE;
			*dbg_redzone2(cachep, objp) = RED_INACTIVE;
		}
		/*
		 * Constructors are not allowed to allocate memory from the same
		 * cache which they are a constructor for.  Otherwise, deadlock.
		 * They must also be threaded.
		 */
		if (cachep->ctor && !(cachep->flags & SLAB_POISON))
			cachep->ctor(objp + obj_offset(cachep));

		if (cachep->flags & SLAB_RED_ZONE) {
			if (*dbg_redzone2(cachep, objp) != RED_INACTIVE)
				slab_error(cachep, "constructor overwrote the"
					   " end of an object");
			if (*dbg_redzone1(cachep, objp) != RED_INACTIVE)
				slab_error(cachep, "constructor overwrote the"
					   " start of an object");
		}
		if ((cachep->size % PAGE_SIZE) == 0 &&
			    OFF_SLAB(cachep) && cachep->flags & SLAB_POISON)
			kernel_map_pages(virt_to_page(objp),
					 cachep->size / PAGE_SIZE, 0);
#else
		if (cachep->ctor)
			cachep->ctor(objp);
#endif
		slab_bufctl(slabp)[i] = i + 1;
	}
	slab_bufctl(slabp)[i - 1] = BUFCTL_END;
}

static void kmem_flagcheck(struct kmem_cache *cachep, gfp_t flags)
{
	if (CONFIG_ZONE_DMA_FLAG) {
		if (flags & GFP_DMA)
			BUG_ON(!(cachep->allocflags & GFP_DMA));
		else
			BUG_ON(cachep->allocflags & GFP_DMA);
	}
}

static void *slab_get_obj(struct kmem_cache *cachep, struct slab *slabp,
				int nodeid)
{
	void *objp = index_to_obj(cachep, slabp, slabp->free);
	kmem_bufctl_t next;

	slabp->inuse++;
	next = slab_bufctl(slabp)[slabp->free];
#if DEBUG
	slab_bufctl(slabp)[slabp->free] = BUFCTL_FREE;
	WARN_ON(slabp->nodeid != nodeid);
#endif
	slabp->free = next;

	return objp;
}

static void slab_put_obj(struct kmem_cache *cachep, struct slab *slabp,
				void *objp, int nodeid)
{
	unsigned int objnr = obj_to_index(cachep, slabp, objp);

#if DEBUG
	/* Verify that the slab belongs to the intended node */
	WARN_ON(slabp->nodeid != nodeid);

	if (slab_bufctl(slabp)[objnr] + 1 <= SLAB_LIMIT + 1) {
		printk(KERN_ERR "slab: double free detected in cache "
				"'%s', objp %p\n", cachep->name, objp);
		BUG();
	}
#endif
	slab_bufctl(slabp)[objnr] = slabp->free;
	slabp->free = objnr;
	slabp->inuse--;
}

/*
 * Map pages beginning at addr to the given cache and slab. This is required
 * for the slab allocator to be able to lookup the cache and slab of a
 * virtual address for kfree, ksize, and slab debugging.
 */
static void slab_map_pages(struct kmem_cache *cache, struct slab *slab,
			   void *addr)
{
	int nr_pages;
	struct page *page;

	page = virt_to_page(addr);

	nr_pages = 1;
	if (likely(!PageCompound(page)))
		nr_pages <<= cache->gfporder;

	do {
		page->slab_cache = cache;
		page->slab_page = slab;
		page++;
	} while (--nr_pages);
}

/*
 * Grow (by 1) the number of slabs within a cache.  This is called by
 * kmem_cache_alloc() when there are no active objs left in a cache.
 */
static int cache_grow(struct kmem_cache *cachep,
		gfp_t flags, int nodeid, void *objp)
{
	struct slab *slabp;
	size_t offset;
	gfp_t local_flags;
	struct kmem_list3 *l3;

	/*
	 * Be lazy and only check for valid flags here,  keeping it out of the
	 * critical path in kmem_cache_alloc().
	 */
	BUG_ON(flags & GFP_SLAB_BUG_MASK);
	local_flags = flags & (GFP_CONSTRAINT_MASK|GFP_RECLAIM_MASK);

	/* Take the l3 list lock to change the colour_next on this node */
	check_irq_off();
	l3 = cachep->nodelists[nodeid];
	spin_lock(&l3->list_lock);

	/* Get colour for the slab, and cal the next value. */
	offset = l3->colour_next;
	l3->colour_next++;
	if (l3->colour_next >= cachep->colour)
		l3->colour_next = 0;
	spin_unlock(&l3->list_lock);

	offset *= cachep->colour_off;

	if (local_flags & __GFP_WAIT)
		local_irq_enable();

	/*
	 * The test for missing atomic flag is performed here, rather than
	 * the more obvious place, simply to reduce the critical path length
	 * in kmem_cache_alloc(). If a caller is seriously mis-behaving they
	 * will eventually be caught here (where it matters).
	 */
	kmem_flagcheck(cachep, flags);

	/*
	 * Get mem for the objs.  Attempt to allocate a physical page from
	 * 'nodeid'.
	 */
	if (!objp)
		objp = kmem_getpages(cachep, local_flags, nodeid);
	if (!objp)
		goto failed;

	/* Get slab management. */
	slabp = alloc_slabmgmt(cachep, objp, offset,
			local_flags & ~GFP_CONSTRAINT_MASK, nodeid);
	if (!slabp)
		goto opps1;

	slab_map_pages(cachep, slabp, objp);

	cache_init_objs(cachep, slabp);

	if (local_flags & __GFP_WAIT)
		local_irq_disable();
	check_irq_off();
	spin_lock(&l3->list_lock);

	/* Make slab active. */
	list_add_tail(&slabp->list, &(l3->slabs_free));
	STATS_INC_GROWN(cachep);
	l3->free_objects += cachep->num;
	spin_unlock(&l3->list_lock);
	return 1;
opps1:
	kmem_freepages(cachep, objp);
failed:
	if (local_flags & __GFP_WAIT)
		local_irq_disable();
	return 0;
}

#if DEBUG

/*
 * Perform extra freeing checks:
 * - detect bad pointers.
 * - POISON/RED_ZONE checking
 */
static void kfree_debugcheck(const void *objp)
{
	if (!virt_addr_valid(objp)) {
		printk(KERN_ERR "kfree_debugcheck: out of range ptr %lxh.\n",
		       (unsigned long)objp);
		BUG();
	}
}

static inline void verify_redzone_free(struct kmem_cache *cache, void *obj)
{
	unsigned long long redzone1, redzone2;

	redzone1 = *dbg_redzone1(cache, obj);
	redzone2 = *dbg_redzone2(cache, obj);

	/*
	 * Redzone is ok.
	 */
	if (redzone1 == RED_ACTIVE && redzone2 == RED_ACTIVE)
		return;

	if (redzone1 == RED_INACTIVE && redzone2 == RED_INACTIVE)
		slab_error(cache, "double free detected");
	else
		slab_error(cache, "memory outside object was overwritten");

	printk(KERN_ERR "%p: redzone 1:0x%llx, redzone 2:0x%llx.\n",
			obj, redzone1, redzone2);
}

static void *cache_free_debugcheck(struct kmem_cache *cachep, void *objp,
				   void *caller)
{
	struct page *page;
	unsigned int objnr;
	struct slab *slabp;

	BUG_ON(virt_to_cache(objp) != cachep);

	objp -= obj_offset(cachep);
	kfree_debugcheck(objp);
	page = virt_to_head_page(objp);

	slabp = page->slab_page;

	if (cachep->flags & SLAB_RED_ZONE) {
		verify_redzone_free(cachep, objp);
		*dbg_redzone1(cachep, objp) = RED_INACTIVE;
		*dbg_redzone2(cachep, objp) = RED_INACTIVE;
	}
	if (cachep->flags & SLAB_STORE_USER)
		*dbg_userword(cachep, objp) = caller;

	objnr = obj_to_index(cachep, slabp, objp);

	BUG_ON(objnr >= cachep->num);
	BUG_ON(objp != index_to_obj(cachep, slabp, objnr));

#ifdef CONFIG_DEBUG_SLAB_LEAK
	slab_bufctl(slabp)[objnr] = BUFCTL_FREE;
#endif
	if (cachep->flags & SLAB_POISON) {
#ifdef CONFIG_DEBUG_PAGEALLOC
		if ((cachep->size % PAGE_SIZE)==0 && OFF_SLAB(cachep)) {
			store_stackinfo(cachep, objp, (unsigned long)caller);
			kernel_map_pages(virt_to_page(objp),
					 cachep->size / PAGE_SIZE, 0);
		} else {
			poison_obj(cachep, objp, POISON_FREE);
		}
#else
		poison_obj(cachep, objp, POISON_FREE);
#endif
	}
	return objp;
}

static void check_slabp(struct kmem_cache *cachep, struct slab *slabp)
{
	kmem_bufctl_t i;
	int entries = 0;

	/* Check slab's freelist to see if this obj is there. */
	for (i = slabp->free; i != BUFCTL_END; i = slab_bufctl(slabp)[i]) {
		entries++;
		if (entries > cachep->num || i >= cachep->num)
			goto bad;
	}
	if (entries != cachep->num - slabp->inuse) {
bad:
		printk(KERN_ERR "slab: Internal list corruption detected in "
			"cache '%s'(%d), slabp %p(%d). Tainted(%s). Hexdump:\n",
			cachep->name, cachep->num, slabp, slabp->inuse,
			print_tainted());
		print_hex_dump(KERN_ERR, "", DUMP_PREFIX_OFFSET, 16, 1, slabp,
			sizeof(*slabp) + cachep->num * sizeof(kmem_bufctl_t),
			1);
		BUG();
	}
}
#else
#define kfree_debugcheck(x) do { } while(0)
#define cache_free_debugcheck(x,objp,z) (objp)
#define check_slabp(x,y) do { } while(0)
#endif

static void *cache_alloc_refill(struct kmem_cache *cachep, gfp_t flags,
							bool force_refill)
{
	int batchcount;
	struct kmem_list3 *l3;
	struct array_cache *ac;
	int node;

	check_irq_off();
	node = numa_mem_id();
	if (unlikely(force_refill))
		goto force_grow;
retry:
	ac = cpu_cache_get(cachep);
	batchcount = ac->batchcount;
	if (!ac->touched && batchcount > BATCHREFILL_LIMIT) {
		/*
		 * If there was little recent activity on this cache, then
		 * perform only a partial refill.  Otherwise we could generate
		 * refill bouncing.
		 */
		batchcount = BATCHREFILL_LIMIT;
	}
	l3 = cachep->nodelists[node];

	BUG_ON(ac->avail > 0 || !l3);
	spin_lock(&l3->list_lock);

	/* See if we can refill from the shared array */
	if (l3->shared && transfer_objects(ac, l3->shared, batchcount)) {
		l3->shared->touched = 1;
		goto alloc_done;
	}

	while (batchcount > 0) {
		struct list_head *entry;
		struct slab *slabp;
		/* Get slab alloc is to come from. */
		entry = l3->slabs_partial.next;
		if (entry == &l3->slabs_partial) {
			l3->free_touched = 1;
			entry = l3->slabs_free.next;
			if (entry == &l3->slabs_free)
				goto must_grow;
		}

		slabp = list_entry(entry, struct slab, list);
		check_slabp(cachep, slabp);
		check_spinlock_acquired(cachep);

		/*
		 * The slab was either on partial or free list so
		 * there must be at least one object available for
		 * allocation.
		 */
		BUG_ON(slabp->inuse >= cachep->num);

		while (slabp->inuse < cachep->num && batchcount--) {
			STATS_INC_ALLOCED(cachep);
			STATS_INC_ACTIVE(cachep);
			STATS_SET_HIGH(cachep);

			ac_put_obj(cachep, ac, slab_get_obj(cachep, slabp,
									node));
		}
		check_slabp(cachep, slabp);

		/* move slabp to correct slabp list: */
		list_del(&slabp->list);
		if (slabp->free == BUFCTL_END)
			list_add(&slabp->list, &l3->slabs_full);
		else
			list_add(&slabp->list, &l3->slabs_partial);
	}

must_grow:
	l3->free_objects -= ac->avail;
alloc_done:
	spin_unlock(&l3->list_lock);

	if (unlikely(!ac->avail)) {
		int x;
force_grow:
		x = cache_grow(cachep, flags | GFP_THISNODE, node, NULL);

		/* cache_grow can reenable interrupts, then ac could change. */
		ac = cpu_cache_get(cachep);

		/* no objects in sight? abort */
		if (!x && (ac->avail == 0 || force_refill))
			return NULL;

		if (!ac->avail)		/* objects refilled by interrupt? */
			goto retry;
	}
	ac->touched = 1;

	return ac_get_obj(cachep, ac, flags, force_refill);
}

static inline void cache_alloc_debugcheck_before(struct kmem_cache *cachep,
						gfp_t flags)
{
	might_sleep_if(flags & __GFP_WAIT);
#if DEBUG
	kmem_flagcheck(cachep, flags);
#endif
}

#if DEBUG
static void *cache_alloc_debugcheck_after(struct kmem_cache *cachep,
				gfp_t flags, void *objp, void *caller)
{
	if (!objp)
		return objp;
	if (cachep->flags & SLAB_POISON) {
#ifdef CONFIG_DEBUG_PAGEALLOC
		if ((cachep->size % PAGE_SIZE) == 0 && OFF_SLAB(cachep))
			kernel_map_pages(virt_to_page(objp),
					 cachep->size / PAGE_SIZE, 1);
		else
			check_poison_obj(cachep, objp);
#else
		check_poison_obj(cachep, objp);
#endif
		poison_obj(cachep, objp, POISON_INUSE);
	}
	if (cachep->flags & SLAB_STORE_USER)
		*dbg_userword(cachep, objp) = caller;

	if (cachep->flags & SLAB_RED_ZONE) {
		if (*dbg_redzone1(cachep, objp) != RED_INACTIVE ||
				*dbg_redzone2(cachep, objp) != RED_INACTIVE) {
			slab_error(cachep, "double free, or memory outside"
						" object was overwritten");
			printk(KERN_ERR
				"%p: redzone 1:0x%llx, redzone 2:0x%llx\n",
				objp, *dbg_redzone1(cachep, objp),
				*dbg_redzone2(cachep, objp));
		}
		*dbg_redzone1(cachep, objp) = RED_ACTIVE;
		*dbg_redzone2(cachep, objp) = RED_ACTIVE;
	}
#ifdef CONFIG_DEBUG_SLAB_LEAK
	{
		struct slab *slabp;
		unsigned objnr;

		slabp = virt_to_head_page(objp)->slab_page;
		objnr = (unsigned)(objp - slabp->s_mem) / cachep->size;
		slab_bufctl(slabp)[objnr] = BUFCTL_ACTIVE;
	}
#endif
	objp += obj_offset(cachep);
	if (cachep->ctor && cachep->flags & SLAB_POISON)
		cachep->ctor(objp);
	if (ARCH_SLAB_MINALIGN &&
	    ((unsigned long)objp & (ARCH_SLAB_MINALIGN-1))) {
		printk(KERN_ERR "0x%p: not aligned to ARCH_SLAB_MINALIGN=%d\n",
		       objp, (int)ARCH_SLAB_MINALIGN);
	}
	return objp;
}
#else
#define cache_alloc_debugcheck_after(a,b,objp,d) (objp)
#endif

static bool slab_should_failslab(struct kmem_cache *cachep, gfp_t flags)
{
	if (cachep == &cache_cache)
		return false;

	return should_failslab(cachep->object_size, flags, cachep->flags);
}

static inline void *____cache_alloc(struct kmem_cache *cachep, gfp_t flags)
{
	void *objp;
	struct array_cache *ac;
	bool force_refill = false;

	check_irq_off();

	ac = cpu_cache_get(cachep);
	if (likely(ac->avail)) {
		ac->touched = 1;
		objp = ac_get_obj(cachep, ac, flags, false);

		/*
		 * Allow for the possibility all avail objects are not allowed
		 * by the current flags
		 */
		if (objp) {
			STATS_INC_ALLOCHIT(cachep);
			goto out;
		}
		force_refill = true;
	}

	STATS_INC_ALLOCMISS(cachep);
	objp = cache_alloc_refill(cachep, flags, force_refill);
	/*
	 * the 'ac' may be updated by cache_alloc_refill(),
	 * and kmemleak_erase() requires its correct value.
	 */
	ac = cpu_cache_get(cachep);

out:
	/*
	 * To avoid a false negative, if an object that is in one of the
	 * per-CPU caches is leaked, we need to make sure kmemleak doesn't
	 * treat the array pointers as a reference to the object.
	 */
	if (objp)
		kmemleak_erase(&ac->entry[ac->avail]);
	return objp;
}

#ifdef CONFIG_NUMA
/*
 * Try allocating on another node if PF_SPREAD_SLAB|PF_MEMPOLICY.
 *
 * If we are in_interrupt, then process context, including cpusets and
 * mempolicy, may not apply and should not be used for allocation policy.
 */
static void *alternate_node_alloc(struct kmem_cache *cachep, gfp_t flags)
{
	int nid_alloc, nid_here;

	if (in_interrupt() || (flags & __GFP_THISNODE))
		return NULL;
	nid_alloc = nid_here = numa_mem_id();
	if (cpuset_do_slab_mem_spread() && (cachep->flags & SLAB_MEM_SPREAD))
		nid_alloc = cpuset_slab_spread_node();
	else if (current->mempolicy)
		nid_alloc = slab_node();
	if (nid_alloc != nid_here)
		return ____cache_alloc_node(cachep, flags, nid_alloc);
	return NULL;
}

/*
 * Fallback function if there was no memory available and no objects on a
 * certain node and fall back is permitted. First we scan all the
 * available nodelists for available objects. If that fails then we
 * perform an allocation without specifying a node. This allows the page
 * allocator to do its reclaim / fallback magic. We then insert the
 * slab into the proper nodelist and then allocate from it.
 */
static void *fallback_alloc(struct kmem_cache *cache, gfp_t flags)
{
	struct zonelist *zonelist;
	gfp_t local_flags;
	struct zoneref *z;
	struct zone *zone;
	enum zone_type high_zoneidx = gfp_zone(flags);
	void *obj = NULL;
	int nid;
	unsigned int cpuset_mems_cookie;

	if (flags & __GFP_THISNODE)
		return NULL;

	local_flags = flags & (GFP_CONSTRAINT_MASK|GFP_RECLAIM_MASK);

retry_cpuset:
	cpuset_mems_cookie = get_mems_allowed();
	zonelist = node_zonelist(slab_node(), flags);

retry:
	/*
	 * Look through allowed nodes for objects available
	 * from existing per node queues.
	 */
	for_each_zone_zonelist(zone, z, zonelist, high_zoneidx) {
		nid = zone_to_nid(zone);

		if (cpuset_zone_allowed_hardwall(zone, flags) &&
			cache->nodelists[nid] &&
			cache->nodelists[nid]->free_objects) {
				obj = ____cache_alloc_node(cache,
					flags | GFP_THISNODE, nid);
				if (obj)
					break;
		}
	}

	if (!obj) {
		/*
		 * This allocation will be performed within the constraints
		 * of the current cpuset / memory policy requirements.
		 * We may trigger various forms of reclaim on the allowed
		 * set and go into memory reserves if necessary.
		 */
		if (local_flags & __GFP_WAIT)
			local_irq_enable();
		kmem_flagcheck(cache, flags);
		obj = kmem_getpages(cache, local_flags, numa_mem_id());
		if (local_flags & __GFP_WAIT)
			local_irq_disable();
		if (obj) {
			/*
			 * Insert into the appropriate per node queues
			 */
			nid = page_to_nid(virt_to_page(obj));
			if (cache_grow(cache, flags, nid, obj)) {
				obj = ____cache_alloc_node(cache,
					flags | GFP_THISNODE, nid);
				if (!obj)
					/*
					 * Another processor may allocate the
					 * objects in the slab since we are
					 * not holding any locks.
					 */
					goto retry;
			} else {
				/* cache_grow already freed obj */
				obj = NULL;
			}
		}
	}

	if (unlikely(!put_mems_allowed(cpuset_mems_cookie) && !obj))
		goto retry_cpuset;
	return obj;
}

/*
 * A interface to enable slab creation on nodeid
 */
static void *____cache_alloc_node(struct kmem_cache *cachep, gfp_t flags,
				int nodeid)
{
	struct list_head *entry;
	struct slab *slabp;
	struct kmem_list3 *l3;
	void *obj;
	int x;

	l3 = cachep->nodelists[nodeid];
	BUG_ON(!l3);

retry:
	check_irq_off();
	spin_lock(&l3->list_lock);
	entry = l3->slabs_partial.next;
	if (entry == &l3->slabs_partial) {
		l3->free_touched = 1;
		entry = l3->slabs_free.next;
		if (entry == &l3->slabs_free)
			goto must_grow;
	}

	slabp = list_entry(entry, struct slab, list);
	check_spinlock_acquired_node(cachep, nodeid);
	check_slabp(cachep, slabp);

	STATS_INC_NODEALLOCS(cachep);
	STATS_INC_ACTIVE(cachep);
	STATS_SET_HIGH(cachep);

	BUG_ON(slabp->inuse == cachep->num);

	obj = slab_get_obj(cachep, slabp, nodeid);
	check_slabp(cachep, slabp);
	l3->free_objects--;
	/* move slabp to correct slabp list: */
	list_del(&slabp->list);

	if (slabp->free == BUFCTL_END)
		list_add(&slabp->list, &l3->slabs_full);
	else
		list_add(&slabp->list, &l3->slabs_partial);

	spin_unlock(&l3->list_lock);
	goto done;

must_grow:
	spin_unlock(&l3->list_lock);
	x = cache_grow(cachep, flags | GFP_THISNODE, nodeid, NULL);
	if (x)
		goto retry;

	return fallback_alloc(cachep, flags);

done:
	return obj;
}

/**
 * kmem_cache_alloc_node - Allocate an object on the specified node
 * @cachep: The cache to allocate from.
 * @flags: See kmalloc().
 * @nodeid: node number of the target node.
 * @caller: return address of caller, used for debug information
 *
 * Identical to kmem_cache_alloc but it will allocate memory on the given
 * node, which can improve the performance for cpu bound structures.
 *
 * Fallback to other node is possible if __GFP_THISNODE is not set.
 */
static __always_inline void *
__cache_alloc_node(struct kmem_cache *cachep, gfp_t flags, int nodeid,
		   void *caller)
{
	unsigned long save_flags;
	void *ptr;
	int slab_node = numa_mem_id();

	flags &= gfp_allowed_mask;

	lockdep_trace_alloc(flags);

	if (slab_should_failslab(cachep, flags))
		return NULL;

	cache_alloc_debugcheck_before(cachep, flags);
	local_irq_save(save_flags);

	if (nodeid == NUMA_NO_NODE)
		nodeid = slab_node;

	if (unlikely(!cachep->nodelists[nodeid])) {
		/* Node not bootstrapped yet */
		ptr = fallback_alloc(cachep, flags);
		goto out;
	}

	if (nodeid == slab_node) {
		/*
		 * Use the locally cached objects if possible.
		 * However ____cache_alloc does not allow fallback
		 * to other nodes. It may fail while we still have
		 * objects on other nodes available.
		 */
		ptr = ____cache_alloc(cachep, flags);
		if (ptr)
			goto out;
	}
	/* ___cache_alloc_node can fall back to other nodes */
	ptr = ____cache_alloc_node(cachep, flags, nodeid);
  out:
	local_irq_restore(save_flags);
	ptr = cache_alloc_debugcheck_after(cachep, flags, ptr, caller);
	kmemleak_alloc_recursive(ptr, cachep->object_size, 1, cachep->flags,
				 flags);

	if (likely(ptr))
		kmemcheck_slab_alloc(cachep, flags, ptr, cachep->object_size);

	if (unlikely((flags & __GFP_ZERO) && ptr))
		memset(ptr, 0, cachep->object_size);

	return ptr;
}

static __always_inline void *
__do_cache_alloc(struct kmem_cache *cache, gfp_t flags)
{
	void *objp;

	if (unlikely(current->flags & (PF_SPREAD_SLAB | PF_MEMPOLICY))) {
		objp = alternate_node_alloc(cache, flags);
		if (objp)
			goto out;
	}
	objp = ____cache_alloc(cache, flags);

	/*
	 * We may just have run out of memory on the local node.
	 * ____cache_alloc_node() knows how to locate memory on other nodes
	 */
	if (!objp)
		objp = ____cache_alloc_node(cache, flags, numa_mem_id());

  out:
	return objp;
}
#else

static __always_inline void *
__do_cache_alloc(struct kmem_cache *cachep, gfp_t flags)
{
	return ____cache_alloc(cachep, flags);
}

#endif /* CONFIG_NUMA */

static __always_inline void *
__cache_alloc(struct kmem_cache *cachep, gfp_t flags, void *caller)
{
	unsigned long save_flags;
	void *objp;

	flags &= gfp_allowed_mask;

	lockdep_trace_alloc(flags);

	if (slab_should_failslab(cachep, flags))
		return NULL;

	cache_alloc_debugcheck_before(cachep, flags);
	local_irq_save(save_flags);
	objp = __do_cache_alloc(cachep, flags);
	local_irq_restore(save_flags);
	objp = cache_alloc_debugcheck_after(cachep, flags, objp, caller);
	kmemleak_alloc_recursive(objp, cachep->object_size, 1, cachep->flags,
				 flags);
	prefetchw(objp);

	if (likely(objp))
		kmemcheck_slab_alloc(cachep, flags, objp, cachep->object_size);

	if (unlikely((flags & __GFP_ZERO) && objp))
		memset(objp, 0, cachep->object_size);

	return objp;
}

/*
 * Caller needs to acquire correct kmem_list's list_lock
 */
static void free_block(struct kmem_cache *cachep, void **objpp, int nr_objects,
		       int node)
{
	int i;
	struct kmem_list3 *l3;

	for (i = 0; i < nr_objects; i++) {
		void *objp;
		struct slab *slabp;

		clear_obj_pfmemalloc(&objpp[i]);
		objp = objpp[i];

		slabp = virt_to_slab(objp);
		l3 = cachep->nodelists[node];
		list_del(&slabp->list);
		check_spinlock_acquired_node(cachep, node);
		check_slabp(cachep, slabp);
		slab_put_obj(cachep, slabp, objp, node);
		STATS_DEC_ACTIVE(cachep);
		l3->free_objects++;
		check_slabp(cachep, slabp);

		/* fixup slab chains */
		if (slabp->inuse == 0) {
			if (l3->free_objects > l3->free_limit) {
				l3->free_objects -= cachep->num;
				/* No need to drop any previously held
				 * lock here, even if we have a off-slab slab
				 * descriptor it is guaranteed to come from
				 * a different cache, refer to comments before
				 * alloc_slabmgmt.
				 */
				slab_destroy(cachep, slabp);
			} else {
				list_add(&slabp->list, &l3->slabs_free);
			}
		} else {
			/* Unconditionally move a slab to the end of the
			 * partial list on free - maximum time for the
			 * other objects to be freed, too.
			 */
			list_add_tail(&slabp->list, &l3->slabs_partial);
		}
	}
}

static void cache_flusharray(struct kmem_cache *cachep, struct array_cache *ac)
{
	int batchcount;
	struct kmem_list3 *l3;
	int node = numa_mem_id();

	batchcount = ac->batchcount;
#if DEBUG
	BUG_ON(!batchcount || batchcount > ac->avail);
#endif
	check_irq_off();
	l3 = cachep->nodelists[node];
	spin_lock(&l3->list_lock);
	if (l3->shared) {
		struct array_cache *shared_array = l3->shared;
		int max = shared_array->limit - shared_array->avail;
		if (max) {
			if (batchcount > max)
				batchcount = max;
			memcpy(&(shared_array->entry[shared_array->avail]),
			       ac->entry, sizeof(void *) * batchcount);
			shared_array->avail += batchcount;
			goto free_done;
		}
	}

	free_block(cachep, ac->entry, batchcount, node);
free_done:
#if STATS
	{
		int i = 0;
		struct list_head *p;

		p = l3->slabs_free.next;
		while (p != &(l3->slabs_free)) {
			struct slab *slabp;

			slabp = list_entry(p, struct slab, list);
			BUG_ON(slabp->inuse);

			i++;
			p = p->next;
		}
		STATS_SET_FREEABLE(cachep, i);
	}
#endif
	spin_unlock(&l3->list_lock);
	ac->avail -= batchcount;
	memmove(ac->entry, &(ac->entry[batchcount]), sizeof(void *)*ac->avail);
}

/*
 * Release an obj back to its cache. If the obj has a constructed state, it must
 * be in this state _before_ it is released.  Called with disabled ints.
 */
static inline void __cache_free(struct kmem_cache *cachep, void *objp,
    void *caller)
{
	struct array_cache *ac = cpu_cache_get(cachep);

	check_irq_off();
	kmemleak_free_recursive(objp, cachep->flags);
	objp = cache_free_debugcheck(cachep, objp, caller);

	kmemcheck_slab_free(cachep, objp, cachep->object_size);

	/*
	 * Skip calling cache_free_alien() when the platform is not numa.
	 * This will avoid cache misses that happen while accessing slabp (which
	 * is per page memory  reference) to get nodeid. Instead use a global
	 * variable to skip the call, which is mostly likely to be present in
	 * the cache.
	 */
	if (nr_online_nodes > 1 && cache_free_alien(cachep, objp))
		return;

	if (likely(ac->avail < ac->limit)) {
		STATS_INC_FREEHIT(cachep);
	} else {
		STATS_INC_FREEMISS(cachep);
		cache_flusharray(cachep, ac);
	}

	ac_put_obj(cachep, ac, objp);
}

/**
 * kmem_cache_alloc - Allocate an object
 * @cachep: The cache to allocate from.
 * @flags: See kmalloc().
 *
 * Allocate an object from this cache.  The flags are only relevant
 * if the cache has no available objects.
 */
void *kmem_cache_alloc(struct kmem_cache *cachep, gfp_t flags)
{
	void *ret = __cache_alloc(cachep, flags, __builtin_return_address(0));

	trace_kmem_cache_alloc(_RET_IP_, ret,
			       cachep->object_size, cachep->size, flags);

	return ret;
}
EXPORT_SYMBOL(kmem_cache_alloc);

#ifdef CONFIG_TRACING
void *
kmem_cache_alloc_trace(size_t size, struct kmem_cache *cachep, gfp_t flags)
{
	void *ret;

	ret = __cache_alloc(cachep, flags, __builtin_return_address(0));

	trace_kmalloc(_RET_IP_, ret,
		      size, slab_buffer_size(cachep), flags);
	return ret;
}
EXPORT_SYMBOL(kmem_cache_alloc_trace);
#endif

#ifdef CONFIG_NUMA
void *kmem_cache_alloc_node(struct kmem_cache *cachep, gfp_t flags, int nodeid)
{
	void *ret = __cache_alloc_node(cachep, flags, nodeid,
				       __builtin_return_address(0));

	trace_kmem_cache_alloc_node(_RET_IP_, ret,
				    cachep->object_size, cachep->size,
				    flags, nodeid);

	return ret;
}
EXPORT_SYMBOL(kmem_cache_alloc_node);

#ifdef CONFIG_TRACING
void *kmem_cache_alloc_node_trace(size_t size,
				  struct kmem_cache *cachep,
				  gfp_t flags,
				  int nodeid)
{
	void *ret;

	ret = __cache_alloc_node(cachep, flags, nodeid,
				  __builtin_return_address(0));
	trace_kmalloc_node(_RET_IP_, ret,
			   size, slab_buffer_size(cachep),
			   flags, nodeid);
	return ret;
}
EXPORT_SYMBOL(kmem_cache_alloc_node_trace);
#endif

static __always_inline void *
__do_kmalloc_node(size_t size, gfp_t flags, int node, void *caller)
{
	struct kmem_cache *cachep;

	cachep = kmem_find_general_cachep(size, flags);
	if (unlikely(ZERO_OR_NULL_PTR(cachep)))
		return cachep;
	return kmem_cache_alloc_node_trace(size, cachep, flags, node);
}

#if defined(CONFIG_DEBUG_SLAB) || defined(CONFIG_TRACING)
void *__kmalloc_node(size_t size, gfp_t flags, int node)
{
	return __do_kmalloc_node(size, flags, node,
			__builtin_return_address(0));
}
EXPORT_SYMBOL(__kmalloc_node);

void *__kmalloc_node_track_caller(size_t size, gfp_t flags,
		int node, unsigned long caller)
{
	return __do_kmalloc_node(size, flags, node, (void *)caller);
}
EXPORT_SYMBOL(__kmalloc_node_track_caller);
#else
void *__kmalloc_node(size_t size, gfp_t flags, int node)
{
	return __do_kmalloc_node(size, flags, node, NULL);
}
EXPORT_SYMBOL(__kmalloc_node);
#endif /* CONFIG_DEBUG_SLAB || CONFIG_TRACING */
#endif /* CONFIG_NUMA */

/**
 * __do_kmalloc - allocate memory
 * @size: how many bytes of memory are required.
 * @flags: the type of memory to allocate (see kmalloc).
 * @caller: function caller for debug tracking of the caller
 */
static __always_inline void *__do_kmalloc(size_t size, gfp_t flags,
					  void *caller)
{
	struct kmem_cache *cachep;
	void *ret;

	/* If you want to save a few bytes .text space: replace
	 * __ with kmem_.
	 * Then kmalloc uses the uninlined functions instead of the inline
	 * functions.
	 */
	cachep = __find_general_cachep(size, flags);
	if (unlikely(ZERO_OR_NULL_PTR(cachep)))
		return cachep;
	ret = __cache_alloc(cachep, flags, caller);

	trace_kmalloc((unsigned long) caller, ret,
		      size, cachep->size, flags);

	return ret;
}


#if defined(CONFIG_DEBUG_SLAB) || defined(CONFIG_TRACING)
void *__kmalloc(size_t size, gfp_t flags)
{
	return __do_kmalloc(size, flags, __builtin_return_address(0));
}
EXPORT_SYMBOL(__kmalloc);

void *__kmalloc_track_caller(size_t size, gfp_t flags, unsigned long caller)
{
	return __do_kmalloc(size, flags, (void *)caller);
}
EXPORT_SYMBOL(__kmalloc_track_caller);

#else
void *__kmalloc(size_t size, gfp_t flags)
{
	return __do_kmalloc(size, flags, NULL);
}
EXPORT_SYMBOL(__kmalloc);
#endif

/**
 * kmem_cache_free - Deallocate an object
 * @cachep: The cache the allocation was from.
 * @objp: The previously allocated object.
 *
 * Free an object which was previously allocated from this
 * cache.
 */
void kmem_cache_free(struct kmem_cache *cachep, void *objp)
{
	unsigned long flags;

	local_irq_save(flags);
	debug_check_no_locks_freed(objp, cachep->object_size);
	if (!(cachep->flags & SLAB_DEBUG_OBJECTS))
		debug_check_no_obj_freed(objp, cachep->object_size);
	__cache_free(cachep, objp, __builtin_return_address(0));
	local_irq_restore(flags);

	trace_kmem_cache_free(_RET_IP_, objp);
}
EXPORT_SYMBOL(kmem_cache_free);

/**
 * kfree - free previously allocated memory
 * @objp: pointer returned by kmalloc.
 *
 * If @objp is NULL, no operation is performed.
 *
 * Don't free memory not originally allocated by kmalloc()
 * or you will run into trouble.
 */
void kfree(const void *objp)
{
	struct kmem_cache *c;
	unsigned long flags;

	trace_kfree(_RET_IP_, objp);

	if (unlikely(ZERO_OR_NULL_PTR(objp)))
		return;
	local_irq_save(flags);
	kfree_debugcheck(objp);
	c = virt_to_cache(objp);
	debug_check_no_locks_freed(objp, c->object_size);

	debug_check_no_obj_freed(objp, c->object_size);
	__cache_free(c, (void *)objp, __builtin_return_address(0));
	local_irq_restore(flags);
}
EXPORT_SYMBOL(kfree);

unsigned int kmem_cache_size(struct kmem_cache *cachep)
{
	return cachep->object_size;
}
EXPORT_SYMBOL(kmem_cache_size);

/*
 * This initializes kmem_list3 or resizes various caches for all nodes.
 */
static int alloc_kmemlist(struct kmem_cache *cachep, gfp_t gfp)
{
	int node;
	struct kmem_list3 *l3;
	struct array_cache *new_shared;
	struct array_cache **new_alien = NULL;

	for_each_online_node(node) {

                if (use_alien_caches) {
                        new_alien = alloc_alien_cache(node, cachep->limit, gfp);
                        if (!new_alien)
                                goto fail;
                }

		new_shared = NULL;
		if (cachep->shared) {
			new_shared = alloc_arraycache(node,
				cachep->shared*cachep->batchcount,
					0xbaadf00d, gfp);
			if (!new_shared) {
				free_alien_cache(new_alien);
				goto fail;
			}
		}

		l3 = cachep->nodelists[node];
		if (l3) {
			struct array_cache *shared = l3->shared;

			spin_lock_irq(&l3->list_lock);

			if (shared)
				free_block(cachep, shared->entry,
						shared->avail, node);

			l3->shared = new_shared;
			if (!l3->alien) {
				l3->alien = new_alien;
				new_alien = NULL;
			}
			l3->free_limit = (1 + nr_cpus_node(node)) *
					cachep->batchcount + cachep->num;
			spin_unlock_irq(&l3->list_lock);
			kfree(shared);
			free_alien_cache(new_alien);
			continue;
		}
		l3 = kmalloc_node(sizeof(struct kmem_list3), gfp, node);
		if (!l3) {
			free_alien_cache(new_alien);
			kfree(new_shared);
			goto fail;
		}

		kmem_list3_init(l3);
		l3->next_reap = jiffies + REAPTIMEOUT_LIST3 +
				((unsigned long)cachep) % REAPTIMEOUT_LIST3;
		l3->shared = new_shared;
		l3->alien = new_alien;
		l3->free_limit = (1 + nr_cpus_node(node)) *
					cachep->batchcount + cachep->num;
		cachep->nodelists[node] = l3;
	}
	return 0;

fail:
	if (!cachep->list.next) {
		/* Cache is not active yet. Roll back what we did */
		node--;
		while (node >= 0) {
			if (cachep->nodelists[node]) {
				l3 = cachep->nodelists[node];

				kfree(l3->shared);
				free_alien_cache(l3->alien);
				kfree(l3);
				cachep->nodelists[node] = NULL;
			}
			node--;
		}
	}
	return -ENOMEM;
}

struct ccupdate_struct {
	struct kmem_cache *cachep;
	struct array_cache *new[0];
};

static void do_ccupdate_local(void *info)
{
	struct ccupdate_struct *new = info;
	struct array_cache *old;

	check_irq_off();
	old = cpu_cache_get(new->cachep);

	new->cachep->array[smp_processor_id()] = new->new[smp_processor_id()];
	new->new[smp_processor_id()] = old;
}

/* Always called with the slab_mutex held */
static int do_tune_cpucache(struct kmem_cache *cachep, int limit,
				int batchcount, int shared, gfp_t gfp)
{
	struct ccupdate_struct *new;
	int i;

	new = kzalloc(sizeof(*new) + nr_cpu_ids * sizeof(struct array_cache *),
		      gfp);
	if (!new)
		return -ENOMEM;

	for_each_online_cpu(i) {
		new->new[i] = alloc_arraycache(cpu_to_mem(i), limit,
						batchcount, gfp);
		if (!new->new[i]) {
			for (i--; i >= 0; i--)
				kfree(new->new[i]);
			kfree(new);
			return -ENOMEM;
		}
	}
	new->cachep = cachep;

	on_each_cpu(do_ccupdate_local, (void *)new, 1);

	check_irq_on();
	cachep->batchcount = batchcount;
	cachep->limit = limit;
	cachep->shared = shared;

	for_each_online_cpu(i) {
		struct array_cache *ccold = new->new[i];
		if (!ccold)
			continue;
		spin_lock_irq(&cachep->nodelists[cpu_to_mem(i)]->list_lock);
		free_block(cachep, ccold->entry, ccold->avail, cpu_to_mem(i));
		spin_unlock_irq(&cachep->nodelists[cpu_to_mem(i)]->list_lock);
		kfree(ccold);
	}
	kfree(new);
	return alloc_kmemlist(cachep, gfp);
}

/* Called with slab_mutex held always */
static int enable_cpucache(struct kmem_cache *cachep, gfp_t gfp)
{
	int err;
	int limit, shared;

	/*
	 * The head array serves three purposes:
	 * - create a LIFO ordering, i.e. return objects that are cache-warm
	 * - reduce the number of spinlock operations.
	 * - reduce the number of linked list operations on the slab and
	 *   bufctl chains: array operations are cheaper.
	 * The numbers are guessed, we should auto-tune as described by
	 * Bonwick.
	 */
	if (cachep->size > 131072)
		limit = 1;
	else if (cachep->size > PAGE_SIZE)
		limit = 8;
	else if (cachep->size > 1024)
		limit = 24;
	else if (cachep->size > 256)
		limit = 54;
	else
		limit = 120;

	/*
	 * CPU bound tasks (e.g. network routing) can exhibit cpu bound
	 * allocation behaviour: Most allocs on one cpu, most free operations
	 * on another cpu. For these cases, an efficient object passing between
	 * cpus is necessary. This is provided by a shared array. The array
	 * replaces Bonwick's magazine layer.
	 * On uniprocessor, it's functionally equivalent (but less efficient)
	 * to a larger limit. Thus disabled by default.
	 */
	shared = 0;
	if (cachep->size <= PAGE_SIZE && num_possible_cpus() > 1)
		shared = 8;

#if DEBUG
	/*
	 * With debugging enabled, large batchcount lead to excessively long
	 * periods with disabled local interrupts. Limit the batchcount
	 */
	if (limit > 32)
		limit = 32;
#endif
	err = do_tune_cpucache(cachep, limit, (limit + 1) / 2, shared, gfp);
	if (err)
		printk(KERN_ERR "enable_cpucache failed for %s, error %d.\n",
		       cachep->name, -err);
	return err;
}

/*
 * Drain an array if it contains any elements taking the l3 lock only if
 * necessary. Note that the l3 listlock also protects the array_cache
 * if drain_array() is used on the shared array.
 */
static void drain_array(struct kmem_cache *cachep, struct kmem_list3 *l3,
			 struct array_cache *ac, int force, int node)
{
	int tofree;

	if (!ac || !ac->avail)
		return;
	if (ac->touched && !force) {
		ac->touched = 0;
	} else {
		spin_lock_irq(&l3->list_lock);
		if (ac->avail) {
			tofree = force ? ac->avail : (ac->limit + 4) / 5;
			if (tofree > ac->avail)
				tofree = (ac->avail + 1) / 2;
			free_block(cachep, ac->entry, tofree, node);
			ac->avail -= tofree;
			memmove(ac->entry, &(ac->entry[tofree]),
				sizeof(void *) * ac->avail);
		}
		spin_unlock_irq(&l3->list_lock);
	}
}

/**
 * cache_reap - Reclaim memory from caches.
 * @w: work descriptor
 *
 * Called from workqueue/eventd every few seconds.
 * Purpose:
 * - clear the per-cpu caches for this CPU.
 * - return freeable pages to the main free memory pool.
 *
 * If we cannot acquire the cache chain mutex then just give up - we'll try
 * again on the next iteration.
 */
static void cache_reap(struct work_struct *w)
{
	struct kmem_cache *searchp;
	struct kmem_list3 *l3;
	int node = numa_mem_id();
	struct delayed_work *work = to_delayed_work(w);

	if (!mutex_trylock(&slab_mutex))
		/* Give up. Setup the next iteration. */
		goto out;

	list_for_each_entry(searchp, &slab_caches, list) {
		check_irq_on();

		/*
		 * We only take the l3 lock if absolutely necessary and we
		 * have established with reasonable certainty that
		 * we can do some work if the lock was obtained.
		 */
		l3 = searchp->nodelists[node];

		reap_alien(searchp, l3);

		drain_array(searchp, l3, cpu_cache_get(searchp), 0, node);

		/*
		 * These are racy checks but it does not matter
		 * if we skip one check or scan twice.
		 */
		if (time_after(l3->next_reap, jiffies))
			goto next;

		l3->next_reap = jiffies + REAPTIMEOUT_LIST3;

		drain_array(searchp, l3, l3->shared, 0, node);

		if (l3->free_touched)
			l3->free_touched = 0;
		else {
			int freed;

			freed = drain_freelist(searchp, l3, (l3->free_limit +
				5 * searchp->num - 1) / (5 * searchp->num));
			STATS_ADD_REAPED(searchp, freed);
		}
next:
		cond_resched();
	}
	check_irq_on();
	mutex_unlock(&slab_mutex);
	next_reap_node();
out:
	/* Set up the next iteration */
	schedule_delayed_work(work, round_jiffies_relative(REAPTIMEOUT_CPUC));
}

#ifdef CONFIG_SLABINFO

static void print_slabinfo_header(struct seq_file *m)
{
	/*
	 * Output format version, so at least we can change it
	 * without _too_ many complaints.
	 */
#if STATS
	seq_puts(m, "slabinfo - version: 2.1 (statistics)\n");
#else
	seq_puts(m, "slabinfo - version: 2.1\n");
#endif
	seq_puts(m, "# name            <active_objs> <num_objs> <objsize> "
		 "<objperslab> <pagesperslab>");
	seq_puts(m, " : tunables <limit> <batchcount> <sharedfactor>");
	seq_puts(m, " : slabdata <active_slabs> <num_slabs> <sharedavail>");
#if STATS
	seq_puts(m, " : globalstat <listallocs> <maxobjs> <grown> <reaped> "
		 "<error> <maxfreeable> <nodeallocs> <remotefrees> <alienoverflow>");
	seq_puts(m, " : cpustat <allochit> <allocmiss> <freehit> <freemiss>");
#endif
	seq_putc(m, '\n');
}

static void *s_start(struct seq_file *m, loff_t *pos)
{
	loff_t n = *pos;

	mutex_lock(&slab_mutex);
	if (!n)
		print_slabinfo_header(m);

	return seq_list_start(&slab_caches, *pos);
}

static void *s_next(struct seq_file *m, void *p, loff_t *pos)
{
	return seq_list_next(p, &slab_caches, pos);
}

static void s_stop(struct seq_file *m, void *p)
{
	mutex_unlock(&slab_mutex);
}

static int s_show(struct seq_file *m, void *p)
{
	struct kmem_cache *cachep = list_entry(p, struct kmem_cache, list);
	struct slab *slabp;
	unsigned long active_objs;
	unsigned long num_objs;
	unsigned long active_slabs = 0;
	unsigned long num_slabs, free_objects = 0, shared_avail = 0;
	const char *name;
	char *error = NULL;
	int node;
	struct kmem_list3 *l3;

	active_objs = 0;
	num_slabs = 0;
	for_each_online_node(node) {
		l3 = cachep->nodelists[node];
		if (!l3)
			continue;

		check_irq_on();
		spin_lock_irq(&l3->list_lock);

		list_for_each_entry(slabp, &l3->slabs_full, list) {
			if (slabp->inuse != cachep->num && !error)
				error = "slabs_full accounting error";
			active_objs += cachep->num;
			active_slabs++;
		}
		list_for_each_entry(slabp, &l3->slabs_partial, list) {
			if (slabp->inuse == cachep->num && !error)
				error = "slabs_partial inuse accounting error";
			if (!slabp->inuse && !error)
				error = "slabs_partial/inuse accounting error";
			active_objs += slabp->inuse;
			active_slabs++;
		}
		list_for_each_entry(slabp, &l3->slabs_free, list) {
			if (slabp->inuse && !error)
				error = "slabs_free/inuse accounting error";
			num_slabs++;
		}
		free_objects += l3->free_objects;
		if (l3->shared)
			shared_avail += l3->shared->avail;

		spin_unlock_irq(&l3->list_lock);
	}
	num_slabs += active_slabs;
	num_objs = num_slabs * cachep->num;
	if (num_objs - active_objs != free_objects && !error)
		error = "free_objects accounting error";

	name = cachep->name;
	if (error)
		printk(KERN_ERR "slab: cache %s error: %s\n", name, error);

	seq_printf(m, "%-17s %6lu %6lu %6u %4u %4d",
		   name, active_objs, num_objs, cachep->size,
		   cachep->num, (1 << cachep->gfporder));
	seq_printf(m, " : tunables %4u %4u %4u",
		   cachep->limit, cachep->batchcount, cachep->shared);
	seq_printf(m, " : slabdata %6lu %6lu %6lu",
		   active_slabs, num_slabs, shared_avail);
#if STATS
	{			/* list3 stats */
		unsigned long high = cachep->high_mark;
		unsigned long allocs = cachep->num_allocations;
		unsigned long grown = cachep->grown;
		unsigned long reaped = cachep->reaped;
		unsigned long errors = cachep->errors;
		unsigned long max_freeable = cachep->max_freeable;
		unsigned long node_allocs = cachep->node_allocs;
		unsigned long node_frees = cachep->node_frees;
		unsigned long overflows = cachep->node_overflow;

		seq_printf(m, " : globalstat %7lu %6lu %5lu %4lu "
			   "%4lu %4lu %4lu %4lu %4lu",
			   allocs, high, grown,
			   reaped, errors, max_freeable, node_allocs,
			   node_frees, overflows);
	}
	/* cpu stats */
	{
		unsigned long allochit = atomic_read(&cachep->allochit);
		unsigned long allocmiss = atomic_read(&cachep->allocmiss);
		unsigned long freehit = atomic_read(&cachep->freehit);
		unsigned long freemiss = atomic_read(&cachep->freemiss);

		seq_printf(m, " : cpustat %6lu %6lu %6lu %6lu",
			   allochit, allocmiss, freehit, freemiss);
	}
#endif
	seq_putc(m, '\n');
	return 0;
}

/*
 * slabinfo_op - iterator that generates /proc/slabinfo
 *
 * Output layout:
 * cache-name
 * num-active-objs
 * total-objs
 * object size
 * num-active-slabs
 * total-slabs
 * num-pages-per-slab
 * + further values on SMP and with statistics enabled
 */

static const struct seq_operations slabinfo_op = {
	.start = s_start,
	.next = s_next,
	.stop = s_stop,
	.show = s_show,
};

#define MAX_SLABINFO_WRITE 128
/**
 * slabinfo_write - Tuning for the slab allocator
 * @file: unused
 * @buffer: user buffer
 * @count: data length
 * @ppos: unused
 */
static ssize_t slabinfo_write(struct file *file, const char __user *buffer,
		       size_t count, loff_t *ppos)
{
	char kbuf[MAX_SLABINFO_WRITE + 1], *tmp;
	int limit, batchcount, shared, res;
	struct kmem_cache *cachep;

	if (count > MAX_SLABINFO_WRITE)
		return -EINVAL;
	if (copy_from_user(&kbuf, buffer, count))
		return -EFAULT;
	kbuf[MAX_SLABINFO_WRITE] = '\0';

	tmp = strchr(kbuf, ' ');
	if (!tmp)
		return -EINVAL;
	*tmp = '\0';
	tmp++;
	if (sscanf(tmp, " %d %d %d", &limit, &batchcount, &shared) != 3)
		return -EINVAL;

	/* Find the cache in the chain of caches. */
	mutex_lock(&slab_mutex);
	res = -EINVAL;
	list_for_each_entry(cachep, &slab_caches, list) {
		if (!strcmp(cachep->name, kbuf)) {
			if (limit < 1 || batchcount < 1 ||
					batchcount > limit || shared < 0) {
				res = 0;
			} else {
				res = do_tune_cpucache(cachep, limit,
						       batchcount, shared,
						       GFP_KERNEL);
			}
			break;
		}
	}
	mutex_unlock(&slab_mutex);
	if (res >= 0)
		res = count;
	return res;
}

static int slabinfo_open(struct inode *inode, struct file *file)
{
	return seq_open(file, &slabinfo_op);
}

static const struct file_operations proc_slabinfo_operations = {
	.open		= slabinfo_open,
	.read		= seq_read,
	.write		= slabinfo_write,
	.llseek		= seq_lseek,
	.release	= seq_release,
};

#ifdef CONFIG_DEBUG_SLAB_LEAK

static void *leaks_start(struct seq_file *m, loff_t *pos)
{
	mutex_lock(&slab_mutex);
	return seq_list_start(&slab_caches, *pos);
}

static inline int add_caller(unsigned long *n, unsigned long v)
{
	unsigned long *p;
	int l;
	if (!v)
		return 1;
	l = n[1];
	p = n + 2;
	while (l) {
		int i = l/2;
		unsigned long *q = p + 2 * i;
		if (*q == v) {
			q[1]++;
			return 1;
		}
		if (*q > v) {
			l = i;
		} else {
			p = q + 2;
			l -= i + 1;
		}
	}
	if (++n[1] == n[0])
		return 0;
	memmove(p + 2, p, n[1] * 2 * sizeof(unsigned long) - ((void *)p - (void *)n));
	p[0] = v;
	p[1] = 1;
	return 1;
}

static void handle_slab(unsigned long *n, struct kmem_cache *c, struct slab *s)
{
	void *p;
	int i;
	if (n[0] == n[1])
		return;
	for (i = 0, p = s->s_mem; i < c->num; i++, p += c->size) {
		if (slab_bufctl(s)[i] != BUFCTL_ACTIVE)
			continue;
		if (!add_caller(n, (unsigned long)*dbg_userword(c, p)))
			return;
	}
}

static void show_symbol(struct seq_file *m, unsigned long address)
{
#ifdef CONFIG_KALLSYMS
	unsigned long offset, size;
	char modname[MODULE_NAME_LEN], name[KSYM_NAME_LEN];

	if (lookup_symbol_attrs(address, &size, &offset, modname, name) == 0) {
		seq_printf(m, "%s+%#lx/%#lx", name, offset, size);
		if (modname[0])
			seq_printf(m, " [%s]", modname);
		return;
	}
#endif
	seq_printf(m, "%p", (void *)address);
}

static int leaks_show(struct seq_file *m, void *p)
{
	struct kmem_cache *cachep = list_entry(p, struct kmem_cache, list);
	struct slab *slabp;
	struct kmem_list3 *l3;
	const char *name;
	unsigned long *n = m->private;
	int node;
	int i;

	if (!(cachep->flags & SLAB_STORE_USER))
		return 0;
	if (!(cachep->flags & SLAB_RED_ZONE))
		return 0;

	/* OK, we can do it */

	n[1] = 0;

	for_each_online_node(node) {
		l3 = cachep->nodelists[node];
		if (!l3)
			continue;

		check_irq_on();
		spin_lock_irq(&l3->list_lock);

		list_for_each_entry(slabp, &l3->slabs_full, list)
			handle_slab(n, cachep, slabp);
		list_for_each_entry(slabp, &l3->slabs_partial, list)
			handle_slab(n, cachep, slabp);
		spin_unlock_irq(&l3->list_lock);
	}
	name = cachep->name;
	if (n[0] == n[1]) {
		/* Increase the buffer size */
		mutex_unlock(&slab_mutex);
		m->private = kzalloc(n[0] * 4 * sizeof(unsigned long), GFP_KERNEL);
		if (!m->private) {
			/* Too bad, we are really out */
			m->private = n;
			mutex_lock(&slab_mutex);
			return -ENOMEM;
		}
		*(unsigned long *)m->private = n[0] * 2;
		kfree(n);
		mutex_lock(&slab_mutex);
		/* Now make sure this entry will be retried */
		m->count = m->size;
		return 0;
	}
	for (i = 0; i < n[1]; i++) {
		seq_printf(m, "%s: %lu ", name, n[2*i+3]);
		show_symbol(m, n[2*i+2]);
		seq_putc(m, '\n');
	}

	return 0;
}

static const struct seq_operations slabstats_op = {
	.start = leaks_start,
	.next = s_next,
	.stop = s_stop,
	.show = leaks_show,
};

static int slabstats_open(struct inode *inode, struct file *file)
{
	unsigned long *n = kzalloc(PAGE_SIZE, GFP_KERNEL);
	int ret = -ENOMEM;
	if (n) {
		ret = seq_open(file, &slabstats_op);
		if (!ret) {
			struct seq_file *m = file->private_data;
			*n = PAGE_SIZE / (2 * sizeof(unsigned long));
			m->private = n;
			n = NULL;
		}
		kfree(n);
	}
	return ret;
}

static const struct file_operations proc_slabstats_operations = {
	.open		= slabstats_open,
	.read		= seq_read,
	.llseek		= seq_lseek,
	.release	= seq_release_private,
};
#endif

static int __init slab_proc_init(void)
{
	proc_create("slabinfo",S_IWUSR|S_IRUSR,NULL,&proc_slabinfo_operations);
#ifdef CONFIG_DEBUG_SLAB_LEAK
	proc_create("slab_allocators", 0, NULL, &proc_slabstats_operations);
#endif
	return 0;
}
module_init(slab_proc_init);
#endif

/**
 * ksize - get the actual amount of memory allocated for a given object
 * @objp: Pointer to the object
 *
 * kmalloc may internally round up allocations and return more memory
 * than requested. ksize() can be used to determine the actual amount of
 * memory allocated. The caller may use this additional memory, even though
 * a smaller amount of memory was initially specified with the kmalloc call.
 * The caller must guarantee that objp points to a valid object previously
 * allocated with either kmalloc() or kmem_cache_alloc(). The object
 * must not be freed during the duration of the call.
 */
size_t ksize(const void *objp)
{
	BUG_ON(!objp);
	if (unlikely(objp == ZERO_SIZE_PTR))
		return 0;

	return virt_to_cache(objp)->object_size;
}
EXPORT_SYMBOL(ksize);<|MERGE_RESOLUTION|>--- conflicted
+++ resolved
@@ -517,10 +517,6 @@
 
 static inline struct kmem_cache *page_get_cache(struct page *page)
 {
-<<<<<<< HEAD
-=======
-	page = compound_head(page);
->>>>>>> 136b5721
 	BUG_ON(!PageSlab(page));
 	return page->slab_cache;
 }
