/*
 * mm/rmap.c - physical to virtual reverse mappings
 *
 * Copyright 2001, Rik van Riel <riel@conectiva.com.br>
 * Released under the General Public License (GPL).
 *
 * Simple, low overhead reverse mapping scheme.
 * Please try to keep this thing as modular as possible.
 *
 * Provides methods for unmapping each kind of mapped page:
 * the anon methods track anonymous pages, and
 * the file methods track pages belonging to an inode.
 *
 * Original design by Rik van Riel <riel@conectiva.com.br> 2001
 * File methods by Dave McCracken <dmccr@us.ibm.com> 2003, 2004
 * Anonymous methods by Andrea Arcangeli <andrea@suse.de> 2004
 * Contributions by Hugh Dickins 2003, 2004
 */

/*
 * Lock ordering in mm:
 *
 * inode->i_mutex	(while writing or truncating, not reading or faulting)
 *   inode->i_alloc_sem (vmtruncate_range)
 *   mm->mmap_sem
 *     page->flags PG_locked (lock_page)
 *       mapping->i_mmap_lock
 *         anon_vma->lock
 *           mm->page_table_lock or pte_lock
 *             zone->lru_lock (in mark_page_accessed, isolate_lru_page)
 *             swap_lock (in swap_duplicate, swap_info_get)
 *               mmlist_lock (in mmput, drain_mmlist and others)
 *               mapping->private_lock (in __set_page_dirty_buffers)
 *               inode_lock (in set_page_dirty's __mark_inode_dirty)
 *                 sb_lock (within inode_lock in fs/fs-writeback.c)
 *                 mapping->tree_lock (widely used, in set_page_dirty,
 *                           in arch-dependent flush_dcache_mmap_lock,
 *                           within inode_lock in __sync_single_inode)
 *
 * (code doesn't rely on that order so it could be switched around)
 * ->tasklist_lock
 *   anon_vma->lock      (memory_failure, collect_procs_anon)
 *     pte map lock
 */

#include <linux/mm.h>
#include <linux/pagemap.h>
#include <linux/swap.h>
#include <linux/swapops.h>
#include <linux/slab.h>
#include <linux/init.h>
#include <linux/ksm.h>
#include <linux/rmap.h>
#include <linux/rcupdate.h>
#include <linux/module.h>
#include <linux/memcontrol.h>
#include <linux/mmu_notifier.h>
#include <linux/migrate.h>
#include <linux/hugetlb.h>

#include <asm/tlbflush.h>

#include "internal.h"

static struct kmem_cache *anon_vma_cachep;
static struct kmem_cache *anon_vma_chain_cachep;

static inline struct anon_vma *anon_vma_alloc(void)
{
	return kmem_cache_alloc(anon_vma_cachep, GFP_KERNEL);
}

void anon_vma_free(struct anon_vma *anon_vma)
{
	kmem_cache_free(anon_vma_cachep, anon_vma);
}

static inline struct anon_vma_chain *anon_vma_chain_alloc(void)
{
	return kmem_cache_alloc(anon_vma_chain_cachep, GFP_KERNEL);
}

static void anon_vma_chain_free(struct anon_vma_chain *anon_vma_chain)
{
	kmem_cache_free(anon_vma_chain_cachep, anon_vma_chain);
}

/**
 * anon_vma_prepare - attach an anon_vma to a memory region
 * @vma: the memory region in question
 *
 * This makes sure the memory mapping described by 'vma' has
 * an 'anon_vma' attached to it, so that we can associate the
 * anonymous pages mapped into it with that anon_vma.
 *
 * The common case will be that we already have one, but if
 * not we either need to find an adjacent mapping that we
 * can re-use the anon_vma from (very common when the only
 * reason for splitting a vma has been mprotect()), or we
 * allocate a new one.
 *
 * Anon-vma allocations are very subtle, because we may have
 * optimistically looked up an anon_vma in page_lock_anon_vma()
 * and that may actually touch the spinlock even in the newly
 * allocated vma (it depends on RCU to make sure that the
 * anon_vma isn't actually destroyed).
 *
 * As a result, we need to do proper anon_vma locking even
 * for the new allocation. At the same time, we do not want
 * to do any locking for the common case of already having
 * an anon_vma.
 *
 * This must be called with the mmap_sem held for reading.
 */
int anon_vma_prepare(struct vm_area_struct *vma)
{
	struct anon_vma *anon_vma = vma->anon_vma;
	struct anon_vma_chain *avc;

	might_sleep();
	if (unlikely(!anon_vma)) {
		struct mm_struct *mm = vma->vm_mm;
		struct anon_vma *allocated;

		avc = anon_vma_chain_alloc();
		if (!avc)
			goto out_enomem;

		anon_vma = find_mergeable_anon_vma(vma);
		allocated = NULL;
		if (!anon_vma) {
			anon_vma = anon_vma_alloc();
			if (unlikely(!anon_vma))
				goto out_enomem_free_avc;
			allocated = anon_vma;
			/*
			 * This VMA had no anon_vma yet.  This anon_vma is
			 * the root of any anon_vma tree that might form.
			 */
			anon_vma->root = anon_vma;
		}

		anon_vma_lock(anon_vma);
		/* page_table_lock to protect against threads */
		spin_lock(&mm->page_table_lock);
		if (likely(!vma->anon_vma)) {
			vma->anon_vma = anon_vma;
			avc->anon_vma = anon_vma;
			avc->vma = vma;
			list_add(&avc->same_vma, &vma->anon_vma_chain);
			list_add_tail(&avc->same_anon_vma, &anon_vma->head);
			allocated = NULL;
			avc = NULL;
		}
		spin_unlock(&mm->page_table_lock);
		anon_vma_unlock(anon_vma);

		if (unlikely(allocated))
			anon_vma_free(allocated);
		if (unlikely(avc))
			anon_vma_chain_free(avc);
	}
	return 0;

 out_enomem_free_avc:
	anon_vma_chain_free(avc);
 out_enomem:
	return -ENOMEM;
}

static void anon_vma_chain_link(struct vm_area_struct *vma,
				struct anon_vma_chain *avc,
				struct anon_vma *anon_vma)
{
	avc->vma = vma;
	avc->anon_vma = anon_vma;
	list_add(&avc->same_vma, &vma->anon_vma_chain);

	anon_vma_lock(anon_vma);
<<<<<<< HEAD
=======
	/*
	 * It's critical to add new vmas to the tail of the anon_vma,
	 * see comment in huge_memory.c:__split_huge_page().
	 */
>>>>>>> 3cbea436
	list_add_tail(&avc->same_anon_vma, &anon_vma->head);
	anon_vma_unlock(anon_vma);
}

/*
 * Attach the anon_vmas from src to dst.
 * Returns 0 on success, -ENOMEM on failure.
 */
int anon_vma_clone(struct vm_area_struct *dst, struct vm_area_struct *src)
{
	struct anon_vma_chain *avc, *pavc;

	list_for_each_entry_reverse(pavc, &src->anon_vma_chain, same_vma) {
		avc = anon_vma_chain_alloc();
		if (!avc)
			goto enomem_failure;
		anon_vma_chain_link(dst, avc, pavc->anon_vma);
	}
	return 0;

 enomem_failure:
	unlink_anon_vmas(dst);
	return -ENOMEM;
}

/*
 * Attach vma to its own anon_vma, as well as to the anon_vmas that
 * the corresponding VMA in the parent process is attached to.
 * Returns 0 on success, non-zero on failure.
 */
int anon_vma_fork(struct vm_area_struct *vma, struct vm_area_struct *pvma)
{
	struct anon_vma_chain *avc;
	struct anon_vma *anon_vma;

	/* Don't bother if the parent process has no anon_vma here. */
	if (!pvma->anon_vma)
		return 0;

	/*
	 * First, attach the new VMA to the parent VMA's anon_vmas,
	 * so rmap can find non-COWed pages in child processes.
	 */
	if (anon_vma_clone(vma, pvma))
		return -ENOMEM;

	/* Then add our own anon_vma. */
	anon_vma = anon_vma_alloc();
	if (!anon_vma)
		goto out_error;
	avc = anon_vma_chain_alloc();
	if (!avc)
		goto out_error_free_anon_vma;

	/*
	 * The root anon_vma's spinlock is the lock actually used when we
	 * lock any of the anon_vmas in this anon_vma tree.
	 */
	anon_vma->root = pvma->anon_vma->root;
	/*
	 * With KSM refcounts, an anon_vma can stay around longer than the
	 * process it belongs to.  The root anon_vma needs to be pinned
	 * until this anon_vma is freed, because the lock lives in the root.
	 */
	get_anon_vma(anon_vma->root);
	/* Mark this anon_vma as the one where our new (COWed) pages go. */
	vma->anon_vma = anon_vma;
	anon_vma_chain_link(vma, avc, anon_vma);

	return 0;

 out_error_free_anon_vma:
	anon_vma_free(anon_vma);
 out_error:
	unlink_anon_vmas(vma);
	return -ENOMEM;
}

static void anon_vma_unlink(struct anon_vma_chain *anon_vma_chain)
{
	struct anon_vma *anon_vma = anon_vma_chain->anon_vma;
	int empty;

	/* If anon_vma_fork fails, we can get an empty anon_vma_chain. */
	if (!anon_vma)
		return;

	anon_vma_lock(anon_vma);
	list_del(&anon_vma_chain->same_anon_vma);

	/* We must garbage collect the anon_vma if it's empty */
	empty = list_empty(&anon_vma->head) && !anonvma_external_refcount(anon_vma);
	anon_vma_unlock(anon_vma);

	if (empty) {
		/* We no longer need the root anon_vma */
		if (anon_vma->root != anon_vma)
			drop_anon_vma(anon_vma->root);
		anon_vma_free(anon_vma);
	}
}

void unlink_anon_vmas(struct vm_area_struct *vma)
{
	struct anon_vma_chain *avc, *next;

	/*
	 * Unlink each anon_vma chained to the VMA.  This list is ordered
	 * from newest to oldest, ensuring the root anon_vma gets freed last.
	 */
	list_for_each_entry_safe(avc, next, &vma->anon_vma_chain, same_vma) {
		anon_vma_unlink(avc);
		list_del(&avc->same_vma);
		anon_vma_chain_free(avc);
	}
}

static void anon_vma_ctor(void *data)
{
	struct anon_vma *anon_vma = data;

	spin_lock_init(&anon_vma->lock);
	anonvma_external_refcount_init(anon_vma);
	INIT_LIST_HEAD(&anon_vma->head);
}

void __init anon_vma_init(void)
{
	anon_vma_cachep = kmem_cache_create("anon_vma", sizeof(struct anon_vma),
			0, SLAB_DESTROY_BY_RCU|SLAB_PANIC, anon_vma_ctor);
	anon_vma_chain_cachep = KMEM_CACHE(anon_vma_chain, SLAB_PANIC);
}

/*
 * Getting a lock on a stable anon_vma from a page off the LRU is
 * tricky: page_lock_anon_vma rely on RCU to guard against the races.
 */
struct anon_vma *__page_lock_anon_vma(struct page *page)
{
	struct anon_vma *anon_vma, *root_anon_vma;
	unsigned long anon_mapping;

	rcu_read_lock();
	anon_mapping = (unsigned long) ACCESS_ONCE(page->mapping);
	if ((anon_mapping & PAGE_MAPPING_FLAGS) != PAGE_MAPPING_ANON)
		goto out;
	if (!page_mapped(page))
		goto out;

	anon_vma = (struct anon_vma *) (anon_mapping - PAGE_MAPPING_ANON);
	root_anon_vma = ACCESS_ONCE(anon_vma->root);
	spin_lock(&root_anon_vma->lock);

	/*
	 * If this page is still mapped, then its anon_vma cannot have been
	 * freed.  But if it has been unmapped, we have no security against
	 * the anon_vma structure being freed and reused (for another anon_vma:
	 * SLAB_DESTROY_BY_RCU guarantees that - so the spin_lock above cannot
	 * corrupt): with anon_vma_prepare() or anon_vma_fork() redirecting
	 * anon_vma->root before page_unlock_anon_vma() is called to unlock.
	 */
	if (page_mapped(page))
		return anon_vma;

	spin_unlock(&root_anon_vma->lock);
out:
	rcu_read_unlock();
	return NULL;
}

void page_unlock_anon_vma(struct anon_vma *anon_vma)
	__releases(&anon_vma->root->lock)
	__releases(RCU)
{
	anon_vma_unlock(anon_vma);
	rcu_read_unlock();
}

/*
 * At what user virtual address is page expected in @vma?
 * Returns virtual address or -EFAULT if page's index/offset is not
 * within the range mapped the @vma.
 */
inline unsigned long
vma_address(struct page *page, struct vm_area_struct *vma)
{
	pgoff_t pgoff = page->index << (PAGE_CACHE_SHIFT - PAGE_SHIFT);
	unsigned long address;

	if (unlikely(is_vm_hugetlb_page(vma)))
		pgoff = page->index << huge_page_order(page_hstate(page));
	address = vma->vm_start + ((pgoff - vma->vm_pgoff) << PAGE_SHIFT);
	if (unlikely(address < vma->vm_start || address >= vma->vm_end)) {
		/* page should be within @vma mapping range */
		return -EFAULT;
	}
	return address;
}

/*
 * At what user virtual address is page expected in vma?
 * Caller should check the page is actually part of the vma.
 */
unsigned long page_address_in_vma(struct page *page, struct vm_area_struct *vma)
{
	if (PageAnon(page)) {
		struct anon_vma *page__anon_vma = page_anon_vma(page);
		/*
		 * Note: swapoff's unuse_vma() is more efficient with this
		 * check, and needs it to match anon_vma when KSM is active.
		 */
		if (!vma->anon_vma || !page__anon_vma ||
		    vma->anon_vma->root != page__anon_vma->root)
			return -EFAULT;
	} else if (page->mapping && !(vma->vm_flags & VM_NONLINEAR)) {
		if (!vma->vm_file ||
		    vma->vm_file->f_mapping != page->mapping)
			return -EFAULT;
	} else
		return -EFAULT;
	return vma_address(page, vma);
}

/*
 * Check that @page is mapped at @address into @mm.
 *
 * If @sync is false, page_check_address may perform a racy check to avoid
 * the page table lock when the pte is not present (helpful when reclaiming
 * highly shared pages).
 *
 * On success returns with pte mapped and locked.
 */
pte_t *__page_check_address(struct page *page, struct mm_struct *mm,
			  unsigned long address, spinlock_t **ptlp, int sync)
{
	pgd_t *pgd;
	pud_t *pud;
	pmd_t *pmd;
	pte_t *pte;
	spinlock_t *ptl;

	if (unlikely(PageHuge(page))) {
		pte = huge_pte_offset(mm, address);
		ptl = &mm->page_table_lock;
		goto check;
	}

	pgd = pgd_offset(mm, address);
	if (!pgd_present(*pgd))
		return NULL;

	pud = pud_offset(pgd, address);
	if (!pud_present(*pud))
		return NULL;

	pmd = pmd_offset(pud, address);
	if (!pmd_present(*pmd))
		return NULL;
	if (pmd_trans_huge(*pmd))
		return NULL;

	pte = pte_offset_map(pmd, address);
	/* Make a quick check before getting the lock */
	if (!sync && !pte_present(*pte)) {
		pte_unmap(pte);
		return NULL;
	}

	ptl = pte_lockptr(mm, pmd);
check:
	spin_lock(ptl);
	if (pte_present(*pte) && page_to_pfn(page) == pte_pfn(*pte)) {
		*ptlp = ptl;
		return pte;
	}
	pte_unmap_unlock(pte, ptl);
	return NULL;
}

/**
 * page_mapped_in_vma - check whether a page is really mapped in a VMA
 * @page: the page to test
 * @vma: the VMA to test
 *
 * Returns 1 if the page is mapped into the page tables of the VMA, 0
 * if the page is not mapped into the page tables of this VMA.  Only
 * valid for normal file or anonymous VMAs.
 */
int page_mapped_in_vma(struct page *page, struct vm_area_struct *vma)
{
	unsigned long address;
	pte_t *pte;
	spinlock_t *ptl;

	address = vma_address(page, vma);
	if (address == -EFAULT)		/* out of vma range */
		return 0;
	pte = page_check_address(page, vma->vm_mm, address, &ptl, 1);
	if (!pte)			/* the page is not in this mm */
		return 0;
	pte_unmap_unlock(pte, ptl);

	return 1;
}

/*
 * Subfunctions of page_referenced: page_referenced_one called
 * repeatedly from either page_referenced_anon or page_referenced_file.
 */
int page_referenced_one(struct page *page, struct vm_area_struct *vma,
			unsigned long address, unsigned int *mapcount,
			unsigned long *vm_flags)
{
	struct mm_struct *mm = vma->vm_mm;
	int referenced = 0;

	/*
	 * Don't want to elevate referenced for mlocked page that gets this far,
	 * in order that it progresses to try_to_unmap and is moved to the
	 * unevictable list.
	 */
	if (vma->vm_flags & VM_LOCKED) {
		*mapcount = 0;	/* break early from loop */
		*vm_flags |= VM_LOCKED;
		goto out;
	}

	/* Pretend the page is referenced if the task has the
	   swap token and is in the middle of a page fault. */
	if (mm != current->mm && has_swap_token(mm) &&
			rwsem_is_locked(&mm->mmap_sem))
		referenced++;

	if (unlikely(PageTransHuge(page))) {
		pmd_t *pmd;

		spin_lock(&mm->page_table_lock);
		pmd = page_check_address_pmd(page, mm, address,
					     PAGE_CHECK_ADDRESS_PMD_FLAG);
		if (pmd && !pmd_trans_splitting(*pmd) &&
		    pmdp_clear_flush_young_notify(vma, address, pmd))
			referenced++;
		spin_unlock(&mm->page_table_lock);
	} else {
		pte_t *pte;
		spinlock_t *ptl;

		pte = page_check_address(page, mm, address, &ptl, 0);
		if (!pte)
			goto out;

		if (ptep_clear_flush_young_notify(vma, address, pte)) {
			/*
			 * Don't treat a reference through a sequentially read
			 * mapping as such.  If the page has been used in
			 * another mapping, we will catch it; if this other
			 * mapping is already gone, the unmap path will have
			 * set PG_referenced or activated the page.
			 */
			if (likely(!VM_SequentialReadHint(vma)))
				referenced++;
		}
		pte_unmap_unlock(pte, ptl);
	}

	(*mapcount)--;

	if (referenced)
		*vm_flags |= vma->vm_flags;
out:
	return referenced;
}

static int page_referenced_anon(struct page *page,
				struct mem_cgroup *mem_cont,
				unsigned long *vm_flags)
{
	unsigned int mapcount;
	struct anon_vma *anon_vma;
	struct anon_vma_chain *avc;
	int referenced = 0;

	anon_vma = page_lock_anon_vma(page);
	if (!anon_vma)
		return referenced;

	mapcount = page_mapcount(page);
	list_for_each_entry(avc, &anon_vma->head, same_anon_vma) {
		struct vm_area_struct *vma = avc->vma;
		unsigned long address = vma_address(page, vma);
		if (address == -EFAULT)
			continue;
		/*
		 * If we are reclaiming on behalf of a cgroup, skip
		 * counting on behalf of references from different
		 * cgroups
		 */
		if (mem_cont && !mm_match_cgroup(vma->vm_mm, mem_cont))
			continue;
		referenced += page_referenced_one(page, vma, address,
						  &mapcount, vm_flags);
		if (!mapcount)
			break;
	}

	page_unlock_anon_vma(anon_vma);
	return referenced;
}

/**
 * page_referenced_file - referenced check for object-based rmap
 * @page: the page we're checking references on.
 * @mem_cont: target memory controller
 * @vm_flags: collect encountered vma->vm_flags who actually referenced the page
 *
 * For an object-based mapped page, find all the places it is mapped and
 * check/clear the referenced flag.  This is done by following the page->mapping
 * pointer, then walking the chain of vmas it holds.  It returns the number
 * of references it found.
 *
 * This function is only called from page_referenced for object-based pages.
 */
static int page_referenced_file(struct page *page,
				struct mem_cgroup *mem_cont,
				unsigned long *vm_flags)
{
	unsigned int mapcount;
	struct address_space *mapping = page->mapping;
	pgoff_t pgoff = page->index << (PAGE_CACHE_SHIFT - PAGE_SHIFT);
	struct vm_area_struct *vma;
	struct prio_tree_iter iter;
	int referenced = 0;

	/*
	 * The caller's checks on page->mapping and !PageAnon have made
	 * sure that this is a file page: the check for page->mapping
	 * excludes the case just before it gets set on an anon page.
	 */
	BUG_ON(PageAnon(page));

	/*
	 * The page lock not only makes sure that page->mapping cannot
	 * suddenly be NULLified by truncation, it makes sure that the
	 * structure at mapping cannot be freed and reused yet,
	 * so we can safely take mapping->i_mmap_lock.
	 */
	BUG_ON(!PageLocked(page));

	spin_lock(&mapping->i_mmap_lock);

	/*
	 * i_mmap_lock does not stabilize mapcount at all, but mapcount
	 * is more likely to be accurate if we note it after spinning.
	 */
	mapcount = page_mapcount(page);

	vma_prio_tree_foreach(vma, &iter, &mapping->i_mmap, pgoff, pgoff) {
		unsigned long address = vma_address(page, vma);
		if (address == -EFAULT)
			continue;
		/*
		 * If we are reclaiming on behalf of a cgroup, skip
		 * counting on behalf of references from different
		 * cgroups
		 */
		if (mem_cont && !mm_match_cgroup(vma->vm_mm, mem_cont))
			continue;
		referenced += page_referenced_one(page, vma, address,
						  &mapcount, vm_flags);
		if (!mapcount)
			break;
	}

	spin_unlock(&mapping->i_mmap_lock);
	return referenced;
}

/**
 * page_referenced - test if the page was referenced
 * @page: the page to test
 * @is_locked: caller holds lock on the page
 * @mem_cont: target memory controller
 * @vm_flags: collect encountered vma->vm_flags who actually referenced the page
 *
 * Quick test_and_clear_referenced for all mappings to a page,
 * returns the number of ptes which referenced the page.
 */
int page_referenced(struct page *page,
		    int is_locked,
		    struct mem_cgroup *mem_cont,
		    unsigned long *vm_flags)
{
	int referenced = 0;
	int we_locked = 0;

	*vm_flags = 0;
	if (page_mapped(page) && page_rmapping(page)) {
		if (!is_locked && (!PageAnon(page) || PageKsm(page))) {
			we_locked = trylock_page(page);
			if (!we_locked) {
				referenced++;
				goto out;
			}
		}
		if (unlikely(PageKsm(page)))
			referenced += page_referenced_ksm(page, mem_cont,
								vm_flags);
		else if (PageAnon(page))
			referenced += page_referenced_anon(page, mem_cont,
								vm_flags);
		else if (page->mapping)
			referenced += page_referenced_file(page, mem_cont,
								vm_flags);
		if (we_locked)
			unlock_page(page);
	}
out:
	if (page_test_and_clear_young(page))
		referenced++;

	return referenced;
}

static int page_mkclean_one(struct page *page, struct vm_area_struct *vma,
			    unsigned long address)
{
	struct mm_struct *mm = vma->vm_mm;
	pte_t *pte;
	spinlock_t *ptl;
	int ret = 0;

	pte = page_check_address(page, mm, address, &ptl, 1);
	if (!pte)
		goto out;

	if (pte_dirty(*pte) || pte_write(*pte)) {
		pte_t entry;

		flush_cache_page(vma, address, pte_pfn(*pte));
		entry = ptep_clear_flush_notify(vma, address, pte);
		entry = pte_wrprotect(entry);
		entry = pte_mkclean(entry);
		set_pte_at(mm, address, pte, entry);
		ret = 1;
	}

	pte_unmap_unlock(pte, ptl);
out:
	return ret;
}

static int page_mkclean_file(struct address_space *mapping, struct page *page)
{
	pgoff_t pgoff = page->index << (PAGE_CACHE_SHIFT - PAGE_SHIFT);
	struct vm_area_struct *vma;
	struct prio_tree_iter iter;
	int ret = 0;

	BUG_ON(PageAnon(page));

	spin_lock(&mapping->i_mmap_lock);
	vma_prio_tree_foreach(vma, &iter, &mapping->i_mmap, pgoff, pgoff) {
		if (vma->vm_flags & VM_SHARED) {
			unsigned long address = vma_address(page, vma);
			if (address == -EFAULT)
				continue;
			ret += page_mkclean_one(page, vma, address);
		}
	}
	spin_unlock(&mapping->i_mmap_lock);
	return ret;
}

int page_mkclean(struct page *page)
{
	int ret = 0;

	BUG_ON(!PageLocked(page));

	if (page_mapped(page)) {
		struct address_space *mapping = page_mapping(page);
		if (mapping) {
			ret = page_mkclean_file(mapping, page);
			if (page_test_dirty(page)) {
				page_clear_dirty(page, 1);
				ret = 1;
			}
		}
	}

	return ret;
}
EXPORT_SYMBOL_GPL(page_mkclean);

/**
 * page_move_anon_rmap - move a page to our anon_vma
 * @page:	the page to move to our anon_vma
 * @vma:	the vma the page belongs to
 * @address:	the user virtual address mapped
 *
 * When a page belongs exclusively to one process after a COW event,
 * that page can be moved into the anon_vma that belongs to just that
 * process, so the rmap code will not search the parent or sibling
 * processes.
 */
void page_move_anon_rmap(struct page *page,
	struct vm_area_struct *vma, unsigned long address)
{
	struct anon_vma *anon_vma = vma->anon_vma;

	VM_BUG_ON(!PageLocked(page));
	VM_BUG_ON(!anon_vma);
	VM_BUG_ON(page->index != linear_page_index(vma, address));

	anon_vma = (void *) anon_vma + PAGE_MAPPING_ANON;
	page->mapping = (struct address_space *) anon_vma;
}

/**
 * __page_set_anon_rmap - set up new anonymous rmap
 * @page:	Page to add to rmap	
 * @vma:	VM area to add page to.
 * @address:	User virtual address of the mapping	
 * @exclusive:	the page is exclusively owned by the current process
 */
static void __page_set_anon_rmap(struct page *page,
	struct vm_area_struct *vma, unsigned long address, int exclusive)
{
	struct anon_vma *anon_vma = vma->anon_vma;

	BUG_ON(!anon_vma);

	if (PageAnon(page))
		return;

	/*
	 * If the page isn't exclusively mapped into this vma,
	 * we must use the _oldest_ possible anon_vma for the
	 * page mapping!
	 */
	if (!exclusive)
		anon_vma = anon_vma->root;

	anon_vma = (void *) anon_vma + PAGE_MAPPING_ANON;
	page->mapping = (struct address_space *) anon_vma;
	page->index = linear_page_index(vma, address);
}

/**
 * __page_check_anon_rmap - sanity check anonymous rmap addition
 * @page:	the page to add the mapping to
 * @vma:	the vm area in which the mapping is added
 * @address:	the user virtual address mapped
 */
static void __page_check_anon_rmap(struct page *page,
	struct vm_area_struct *vma, unsigned long address)
{
#ifdef CONFIG_DEBUG_VM
	/*
	 * The page's anon-rmap details (mapping and index) are guaranteed to
	 * be set up correctly at this point.
	 *
	 * We have exclusion against page_add_anon_rmap because the caller
	 * always holds the page locked, except if called from page_dup_rmap,
	 * in which case the page is already known to be setup.
	 *
	 * We have exclusion against page_add_new_anon_rmap because those pages
	 * are initially only visible via the pagetables, and the pte is locked
	 * over the call to page_add_new_anon_rmap.
	 */
	BUG_ON(page_anon_vma(page)->root != vma->anon_vma->root);
	BUG_ON(page->index != linear_page_index(vma, address));
#endif
}

/**
 * page_add_anon_rmap - add pte mapping to an anonymous page
 * @page:	the page to add the mapping to
 * @vma:	the vm area in which the mapping is added
 * @address:	the user virtual address mapped
 *
 * The caller needs to hold the pte lock, and the page must be locked in
 * the anon_vma case: to serialize mapping,index checking after setting,
 * and to ensure that PageAnon is not being upgraded racily to PageKsm
 * (but PageKsm is never downgraded to PageAnon).
 */
void page_add_anon_rmap(struct page *page,
	struct vm_area_struct *vma, unsigned long address)
{
	do_page_add_anon_rmap(page, vma, address, 0);
}

/*
 * Special version of the above for do_swap_page, which often runs
 * into pages that are exclusively owned by the current process.
 * Everybody else should continue to use page_add_anon_rmap above.
 */
void do_page_add_anon_rmap(struct page *page,
	struct vm_area_struct *vma, unsigned long address, int exclusive)
{
	int first = atomic_inc_and_test(&page->_mapcount);
	if (first) {
		if (!PageTransHuge(page))
			__inc_zone_page_state(page, NR_ANON_PAGES);
		else
			__inc_zone_page_state(page,
					      NR_ANON_TRANSPARENT_HUGEPAGES);
	}
	if (unlikely(PageKsm(page)))
		return;

	VM_BUG_ON(!PageLocked(page));
	VM_BUG_ON(address < vma->vm_start || address >= vma->vm_end);
	if (first)
		__page_set_anon_rmap(page, vma, address, exclusive);
	else
		__page_check_anon_rmap(page, vma, address);
}

/**
 * page_add_new_anon_rmap - add pte mapping to a new anonymous page
 * @page:	the page to add the mapping to
 * @vma:	the vm area in which the mapping is added
 * @address:	the user virtual address mapped
 *
 * Same as page_add_anon_rmap but must only be called on *new* pages.
 * This means the inc-and-test can be bypassed.
 * Page does not have to be locked.
 */
void page_add_new_anon_rmap(struct page *page,
	struct vm_area_struct *vma, unsigned long address)
{
	VM_BUG_ON(address < vma->vm_start || address >= vma->vm_end);
	SetPageSwapBacked(page);
	atomic_set(&page->_mapcount, 0); /* increment count (starts at -1) */
<<<<<<< HEAD
	__inc_zone_page_state(page, NR_ANON_PAGES);
=======
	if (!PageTransHuge(page))
		__inc_zone_page_state(page, NR_ANON_PAGES);
	else
		__inc_zone_page_state(page, NR_ANON_TRANSPARENT_HUGEPAGES);
>>>>>>> 3cbea436
	__page_set_anon_rmap(page, vma, address, 1);
	if (page_evictable(page, vma))
		lru_cache_add_lru(page, LRU_ACTIVE_ANON);
	else
		add_page_to_unevictable_list(page);
}

/**
 * page_add_file_rmap - add pte mapping to a file page
 * @page: the page to add the mapping to
 *
 * The caller needs to hold the pte lock.
 */
void page_add_file_rmap(struct page *page)
{
	if (atomic_inc_and_test(&page->_mapcount)) {
		__inc_zone_page_state(page, NR_FILE_MAPPED);
		mem_cgroup_inc_page_stat(page, MEMCG_NR_FILE_MAPPED);
	}
}

/**
 * page_remove_rmap - take down pte mapping from a page
 * @page: page to remove mapping from
 *
 * The caller needs to hold the pte lock.
 */
void page_remove_rmap(struct page *page)
{
	/* page still mapped by someone else? */
	if (!atomic_add_negative(-1, &page->_mapcount))
		return;

	/*
	 * Now that the last pte has gone, s390 must transfer dirty
	 * flag from storage key to struct page.  We can usually skip
	 * this if the page is anon, so about to be freed; but perhaps
	 * not if it's in swapcache - there might be another pte slot
	 * containing the swap entry, but page not yet written to swap.
	 */
	if ((!PageAnon(page) || PageSwapCache(page)) && page_test_dirty(page)) {
		page_clear_dirty(page, 1);
		set_page_dirty(page);
	}
	/*
	 * Hugepages are not counted in NR_ANON_PAGES nor NR_FILE_MAPPED
	 * and not charged by memcg for now.
	 */
	if (unlikely(PageHuge(page)))
		return;
	if (PageAnon(page)) {
		mem_cgroup_uncharge_page(page);
		if (!PageTransHuge(page))
			__dec_zone_page_state(page, NR_ANON_PAGES);
		else
			__dec_zone_page_state(page,
					      NR_ANON_TRANSPARENT_HUGEPAGES);
	} else {
		__dec_zone_page_state(page, NR_FILE_MAPPED);
		mem_cgroup_dec_page_stat(page, MEMCG_NR_FILE_MAPPED);
	}
	/*
	 * It would be tidy to reset the PageAnon mapping here,
	 * but that might overwrite a racing page_add_anon_rmap
	 * which increments mapcount after us but sets mapping
	 * before us: so leave the reset to free_hot_cold_page,
	 * and remember that it's only reliable while mapped.
	 * Leaving it set also helps swapoff to reinstate ptes
	 * faster for those pages still in swapcache.
	 */
}

/*
 * Subfunctions of try_to_unmap: try_to_unmap_one called
 * repeatedly from either try_to_unmap_anon or try_to_unmap_file.
 */
int try_to_unmap_one(struct page *page, struct vm_area_struct *vma,
		     unsigned long address, enum ttu_flags flags)
{
	struct mm_struct *mm = vma->vm_mm;
	pte_t *pte;
	pte_t pteval;
	spinlock_t *ptl;
	int ret = SWAP_AGAIN;

	pte = page_check_address(page, mm, address, &ptl, 0);
	if (!pte)
		goto out;

	/*
	 * If the page is mlock()d, we cannot swap it out.
	 * If it's recently referenced (perhaps page_referenced
	 * skipped over this mm) then we should reactivate it.
	 */
	if (!(flags & TTU_IGNORE_MLOCK)) {
		if (vma->vm_flags & VM_LOCKED)
			goto out_mlock;

		if (TTU_ACTION(flags) == TTU_MUNLOCK)
			goto out_unmap;
	}
	if (!(flags & TTU_IGNORE_ACCESS)) {
		if (ptep_clear_flush_young_notify(vma, address, pte)) {
			ret = SWAP_FAIL;
			goto out_unmap;
		}
  	}

	/* Nuke the page table entry. */
	flush_cache_page(vma, address, page_to_pfn(page));
	pteval = ptep_clear_flush_notify(vma, address, pte);

	/* Move the dirty bit to the physical page now the pte is gone. */
	if (pte_dirty(pteval))
		set_page_dirty(page);

	/* Update high watermark before we lower rss */
	update_hiwater_rss(mm);

	if (PageHWPoison(page) && !(flags & TTU_IGNORE_HWPOISON)) {
		if (PageAnon(page))
			dec_mm_counter(mm, MM_ANONPAGES);
		else
			dec_mm_counter(mm, MM_FILEPAGES);
		set_pte_at(mm, address, pte,
				swp_entry_to_pte(make_hwpoison_entry(page)));
	} else if (PageAnon(page)) {
		swp_entry_t entry = { .val = page_private(page) };

		if (PageSwapCache(page)) {
			/*
			 * Store the swap location in the pte.
			 * See handle_pte_fault() ...
			 */
			if (swap_duplicate(entry) < 0) {
				set_pte_at(mm, address, pte, pteval);
				ret = SWAP_FAIL;
				goto out_unmap;
			}
			if (list_empty(&mm->mmlist)) {
				spin_lock(&mmlist_lock);
				if (list_empty(&mm->mmlist))
					list_add(&mm->mmlist, &init_mm.mmlist);
				spin_unlock(&mmlist_lock);
			}
			dec_mm_counter(mm, MM_ANONPAGES);
			inc_mm_counter(mm, MM_SWAPENTS);
		} else if (PAGE_MIGRATION) {
			/*
			 * Store the pfn of the page in a special migration
			 * pte. do_swap_page() will wait until the migration
			 * pte is removed and then restart fault handling.
			 */
			BUG_ON(TTU_ACTION(flags) != TTU_MIGRATION);
			entry = make_migration_entry(page, pte_write(pteval));
		}
		set_pte_at(mm, address, pte, swp_entry_to_pte(entry));
		BUG_ON(pte_file(*pte));
	} else if (PAGE_MIGRATION && (TTU_ACTION(flags) == TTU_MIGRATION)) {
		/* Establish migration entry for a file page */
		swp_entry_t entry;
		entry = make_migration_entry(page, pte_write(pteval));
		set_pte_at(mm, address, pte, swp_entry_to_pte(entry));
	} else
		dec_mm_counter(mm, MM_FILEPAGES);

	page_remove_rmap(page);
	page_cache_release(page);

out_unmap:
	pte_unmap_unlock(pte, ptl);
out:
	return ret;

out_mlock:
	pte_unmap_unlock(pte, ptl);


	/*
	 * We need mmap_sem locking, Otherwise VM_LOCKED check makes
	 * unstable result and race. Plus, We can't wait here because
	 * we now hold anon_vma->lock or mapping->i_mmap_lock.
	 * if trylock failed, the page remain in evictable lru and later
	 * vmscan could retry to move the page to unevictable lru if the
	 * page is actually mlocked.
	 */
	if (down_read_trylock(&vma->vm_mm->mmap_sem)) {
		if (vma->vm_flags & VM_LOCKED) {
			mlock_vma_page(page);
			ret = SWAP_MLOCK;
		}
		up_read(&vma->vm_mm->mmap_sem);
	}
	return ret;
}

/*
 * objrmap doesn't work for nonlinear VMAs because the assumption that
 * offset-into-file correlates with offset-into-virtual-addresses does not hold.
 * Consequently, given a particular page and its ->index, we cannot locate the
 * ptes which are mapping that page without an exhaustive linear search.
 *
 * So what this code does is a mini "virtual scan" of each nonlinear VMA which
 * maps the file to which the target page belongs.  The ->vm_private_data field
 * holds the current cursor into that scan.  Successive searches will circulate
 * around the vma's virtual address space.
 *
 * So as more replacement pressure is applied to the pages in a nonlinear VMA,
 * more scanning pressure is placed against them as well.   Eventually pages
 * will become fully unmapped and are eligible for eviction.
 *
 * For very sparsely populated VMAs this is a little inefficient - chances are
 * there there won't be many ptes located within the scan cluster.  In this case
 * maybe we could scan further - to the end of the pte page, perhaps.
 *
 * Mlocked pages:  check VM_LOCKED under mmap_sem held for read, if we can
 * acquire it without blocking.  If vma locked, mlock the pages in the cluster,
 * rather than unmapping them.  If we encounter the "check_page" that vmscan is
 * trying to unmap, return SWAP_MLOCK, else default SWAP_AGAIN.
 */
#define CLUSTER_SIZE	min(32*PAGE_SIZE, PMD_SIZE)
#define CLUSTER_MASK	(~(CLUSTER_SIZE - 1))

static int try_to_unmap_cluster(unsigned long cursor, unsigned int *mapcount,
		struct vm_area_struct *vma, struct page *check_page)
{
	struct mm_struct *mm = vma->vm_mm;
	pgd_t *pgd;
	pud_t *pud;
	pmd_t *pmd;
	pte_t *pte;
	pte_t pteval;
	spinlock_t *ptl;
	struct page *page;
	unsigned long address;
	unsigned long end;
	int ret = SWAP_AGAIN;
	int locked_vma = 0;

	address = (vma->vm_start + cursor) & CLUSTER_MASK;
	end = address + CLUSTER_SIZE;
	if (address < vma->vm_start)
		address = vma->vm_start;
	if (end > vma->vm_end)
		end = vma->vm_end;

	pgd = pgd_offset(mm, address);
	if (!pgd_present(*pgd))
		return ret;

	pud = pud_offset(pgd, address);
	if (!pud_present(*pud))
		return ret;

	pmd = pmd_offset(pud, address);
	if (!pmd_present(*pmd))
		return ret;

	/*
	 * If we can acquire the mmap_sem for read, and vma is VM_LOCKED,
	 * keep the sem while scanning the cluster for mlocking pages.
	 */
	if (down_read_trylock(&vma->vm_mm->mmap_sem)) {
		locked_vma = (vma->vm_flags & VM_LOCKED);
		if (!locked_vma)
			up_read(&vma->vm_mm->mmap_sem); /* don't need it */
	}

	pte = pte_offset_map_lock(mm, pmd, address, &ptl);

	/* Update high watermark before we lower rss */
	update_hiwater_rss(mm);

	for (; address < end; pte++, address += PAGE_SIZE) {
		if (!pte_present(*pte))
			continue;
		page = vm_normal_page(vma, address, *pte);
		BUG_ON(!page || PageAnon(page));

		if (locked_vma) {
			mlock_vma_page(page);   /* no-op if already mlocked */
			if (page == check_page)
				ret = SWAP_MLOCK;
			continue;	/* don't unmap */
		}

		if (ptep_clear_flush_young_notify(vma, address, pte))
			continue;

		/* Nuke the page table entry. */
		flush_cache_page(vma, address, pte_pfn(*pte));
		pteval = ptep_clear_flush_notify(vma, address, pte);

		/* If nonlinear, store the file page offset in the pte. */
		if (page->index != linear_page_index(vma, address))
			set_pte_at(mm, address, pte, pgoff_to_pte(page->index));

		/* Move the dirty bit to the physical page now the pte is gone. */
		if (pte_dirty(pteval))
			set_page_dirty(page);

		page_remove_rmap(page);
		page_cache_release(page);
		dec_mm_counter(mm, MM_FILEPAGES);
		(*mapcount)--;
	}
	pte_unmap_unlock(pte - 1, ptl);
	if (locked_vma)
		up_read(&vma->vm_mm->mmap_sem);
	return ret;
}

<<<<<<< HEAD
static bool is_vma_temporary_stack(struct vm_area_struct *vma)
=======
bool is_vma_temporary_stack(struct vm_area_struct *vma)
>>>>>>> 3cbea436
{
	int maybe_stack = vma->vm_flags & (VM_GROWSDOWN | VM_GROWSUP);

	if (!maybe_stack)
		return false;

	if ((vma->vm_flags & VM_STACK_INCOMPLETE_SETUP) ==
						VM_STACK_INCOMPLETE_SETUP)
		return true;

	return false;
}

/**
 * try_to_unmap_anon - unmap or unlock anonymous page using the object-based
 * rmap method
 * @page: the page to unmap/unlock
 * @flags: action and flags
 *
 * Find all the mappings of a page using the mapping pointer and the vma chains
 * contained in the anon_vma struct it points to.
 *
 * This function is only called from try_to_unmap/try_to_munlock for
 * anonymous pages.
 * When called from try_to_munlock(), the mmap_sem of the mm containing the vma
 * where the page was found will be held for write.  So, we won't recheck
 * vm_flags for that VMA.  That should be OK, because that vma shouldn't be
 * 'LOCKED.
 */
static int try_to_unmap_anon(struct page *page, enum ttu_flags flags)
{
	struct anon_vma *anon_vma;
	struct anon_vma_chain *avc;
	int ret = SWAP_AGAIN;

	anon_vma = page_lock_anon_vma(page);
	if (!anon_vma)
		return ret;

	list_for_each_entry(avc, &anon_vma->head, same_anon_vma) {
		struct vm_area_struct *vma = avc->vma;
		unsigned long address;

		/*
		 * During exec, a temporary VMA is setup and later moved.
		 * The VMA is moved under the anon_vma lock but not the
		 * page tables leading to a race where migration cannot
		 * find the migration ptes. Rather than increasing the
		 * locking requirements of exec(), migration skips
		 * temporary VMAs until after exec() completes.
		 */
		if (PAGE_MIGRATION && (flags & TTU_MIGRATION) &&
				is_vma_temporary_stack(vma))
			continue;

		address = vma_address(page, vma);
		if (address == -EFAULT)
			continue;
		ret = try_to_unmap_one(page, vma, address, flags);
		if (ret != SWAP_AGAIN || !page_mapped(page))
			break;
	}

	page_unlock_anon_vma(anon_vma);
	return ret;
}

/**
 * try_to_unmap_file - unmap/unlock file page using the object-based rmap method
 * @page: the page to unmap/unlock
 * @flags: action and flags
 *
 * Find all the mappings of a page using the mapping pointer and the vma chains
 * contained in the address_space struct it points to.
 *
 * This function is only called from try_to_unmap/try_to_munlock for
 * object-based pages.
 * When called from try_to_munlock(), the mmap_sem of the mm containing the vma
 * where the page was found will be held for write.  So, we won't recheck
 * vm_flags for that VMA.  That should be OK, because that vma shouldn't be
 * 'LOCKED.
 */
static int try_to_unmap_file(struct page *page, enum ttu_flags flags)
{
	struct address_space *mapping = page->mapping;
	pgoff_t pgoff = page->index << (PAGE_CACHE_SHIFT - PAGE_SHIFT);
	struct vm_area_struct *vma;
	struct prio_tree_iter iter;
	int ret = SWAP_AGAIN;
	unsigned long cursor;
	unsigned long max_nl_cursor = 0;
	unsigned long max_nl_size = 0;
	unsigned int mapcount;

	spin_lock(&mapping->i_mmap_lock);
	vma_prio_tree_foreach(vma, &iter, &mapping->i_mmap, pgoff, pgoff) {
		unsigned long address = vma_address(page, vma);
		if (address == -EFAULT)
			continue;
		ret = try_to_unmap_one(page, vma, address, flags);
		if (ret != SWAP_AGAIN || !page_mapped(page))
			goto out;
	}

	if (list_empty(&mapping->i_mmap_nonlinear))
		goto out;

	/*
	 * We don't bother to try to find the munlocked page in nonlinears.
	 * It's costly. Instead, later, page reclaim logic may call
	 * try_to_unmap(TTU_MUNLOCK) and recover PG_mlocked lazily.
	 */
	if (TTU_ACTION(flags) == TTU_MUNLOCK)
		goto out;

	list_for_each_entry(vma, &mapping->i_mmap_nonlinear,
						shared.vm_set.list) {
		cursor = (unsigned long) vma->vm_private_data;
		if (cursor > max_nl_cursor)
			max_nl_cursor = cursor;
		cursor = vma->vm_end - vma->vm_start;
		if (cursor > max_nl_size)
			max_nl_size = cursor;
	}

	if (max_nl_size == 0) {	/* all nonlinears locked or reserved ? */
		ret = SWAP_FAIL;
		goto out;
	}

	/*
	 * We don't try to search for this page in the nonlinear vmas,
	 * and page_referenced wouldn't have found it anyway.  Instead
	 * just walk the nonlinear vmas trying to age and unmap some.
	 * The mapcount of the page we came in with is irrelevant,
	 * but even so use it as a guide to how hard we should try?
	 */
	mapcount = page_mapcount(page);
	if (!mapcount)
		goto out;
	cond_resched_lock(&mapping->i_mmap_lock);

	max_nl_size = (max_nl_size + CLUSTER_SIZE - 1) & CLUSTER_MASK;
	if (max_nl_cursor == 0)
		max_nl_cursor = CLUSTER_SIZE;

	do {
		list_for_each_entry(vma, &mapping->i_mmap_nonlinear,
						shared.vm_set.list) {
			cursor = (unsigned long) vma->vm_private_data;
			while ( cursor < max_nl_cursor &&
				cursor < vma->vm_end - vma->vm_start) {
				if (try_to_unmap_cluster(cursor, &mapcount,
						vma, page) == SWAP_MLOCK)
					ret = SWAP_MLOCK;
				cursor += CLUSTER_SIZE;
				vma->vm_private_data = (void *) cursor;
				if ((int)mapcount <= 0)
					goto out;
			}
			vma->vm_private_data = (void *) max_nl_cursor;
		}
		cond_resched_lock(&mapping->i_mmap_lock);
		max_nl_cursor += CLUSTER_SIZE;
	} while (max_nl_cursor <= max_nl_size);

	/*
	 * Don't loop forever (perhaps all the remaining pages are
	 * in locked vmas).  Reset cursor on all unreserved nonlinear
	 * vmas, now forgetting on which ones it had fallen behind.
	 */
	list_for_each_entry(vma, &mapping->i_mmap_nonlinear, shared.vm_set.list)
		vma->vm_private_data = NULL;
out:
	spin_unlock(&mapping->i_mmap_lock);
	return ret;
}

/**
 * try_to_unmap - try to remove all page table mappings to a page
 * @page: the page to get unmapped
 * @flags: action and flags
 *
 * Tries to remove all the page table entries which are mapping this
 * page, used in the pageout path.  Caller must hold the page lock.
 * Return values are:
 *
 * SWAP_SUCCESS	- we succeeded in removing all mappings
 * SWAP_AGAIN	- we missed a mapping, try again later
 * SWAP_FAIL	- the page is unswappable
 * SWAP_MLOCK	- page is mlocked.
 */
int try_to_unmap(struct page *page, enum ttu_flags flags)
{
	int ret;

	BUG_ON(!PageLocked(page));
	VM_BUG_ON(!PageHuge(page) && PageTransHuge(page));

	if (unlikely(PageKsm(page)))
		ret = try_to_unmap_ksm(page, flags);
	else if (PageAnon(page))
		ret = try_to_unmap_anon(page, flags);
	else
		ret = try_to_unmap_file(page, flags);
	if (ret != SWAP_MLOCK && !page_mapped(page))
		ret = SWAP_SUCCESS;
	return ret;
}

/**
 * try_to_munlock - try to munlock a page
 * @page: the page to be munlocked
 *
 * Called from munlock code.  Checks all of the VMAs mapping the page
 * to make sure nobody else has this page mlocked. The page will be
 * returned with PG_mlocked cleared if no other vmas have it mlocked.
 *
 * Return values are:
 *
 * SWAP_AGAIN	- no vma is holding page mlocked, or,
 * SWAP_AGAIN	- page mapped in mlocked vma -- couldn't acquire mmap sem
 * SWAP_FAIL	- page cannot be located at present
 * SWAP_MLOCK	- page is now mlocked.
 */
int try_to_munlock(struct page *page)
{
	VM_BUG_ON(!PageLocked(page) || PageLRU(page));

	if (unlikely(PageKsm(page)))
		return try_to_unmap_ksm(page, TTU_MUNLOCK);
	else if (PageAnon(page))
		return try_to_unmap_anon(page, TTU_MUNLOCK);
	else
		return try_to_unmap_file(page, TTU_MUNLOCK);
}

#if defined(CONFIG_KSM) || defined(CONFIG_MIGRATION)
/*
 * Drop an anon_vma refcount, freeing the anon_vma and anon_vma->root
 * if necessary.  Be careful to do all the tests under the lock.  Once
 * we know we are the last user, nobody else can get a reference and we
 * can do the freeing without the lock.
 */
void drop_anon_vma(struct anon_vma *anon_vma)
{
	BUG_ON(atomic_read(&anon_vma->external_refcount) <= 0);
	if (atomic_dec_and_lock(&anon_vma->external_refcount, &anon_vma->root->lock)) {
		struct anon_vma *root = anon_vma->root;
		int empty = list_empty(&anon_vma->head);
		int last_root_user = 0;
		int root_empty = 0;

		/*
		 * The refcount on a non-root anon_vma got dropped.  Drop
		 * the refcount on the root and check if we need to free it.
		 */
		if (empty && anon_vma != root) {
			BUG_ON(atomic_read(&root->external_refcount) <= 0);
			last_root_user = atomic_dec_and_test(&root->external_refcount);
			root_empty = list_empty(&root->head);
		}
		anon_vma_unlock(anon_vma);

		if (empty) {
			anon_vma_free(anon_vma);
			if (root_empty && last_root_user)
				anon_vma_free(root);
		}
	}
}
#endif

#ifdef CONFIG_MIGRATION
/*
 * rmap_walk() and its helpers rmap_walk_anon() and rmap_walk_file():
 * Called by migrate.c to remove migration ptes, but might be used more later.
 */
static int rmap_walk_anon(struct page *page, int (*rmap_one)(struct page *,
		struct vm_area_struct *, unsigned long, void *), void *arg)
{
	struct anon_vma *anon_vma;
	struct anon_vma_chain *avc;
	int ret = SWAP_AGAIN;

	/*
	 * Note: remove_migration_ptes() cannot use page_lock_anon_vma()
	 * because that depends on page_mapped(); but not all its usages
	 * are holding mmap_sem. Users without mmap_sem are required to
	 * take a reference count to prevent the anon_vma disappearing
	 */
	anon_vma = page_anon_vma(page);
	if (!anon_vma)
		return ret;
	anon_vma_lock(anon_vma);
	list_for_each_entry(avc, &anon_vma->head, same_anon_vma) {
		struct vm_area_struct *vma = avc->vma;
		unsigned long address = vma_address(page, vma);
		if (address == -EFAULT)
			continue;
		ret = rmap_one(page, vma, address, arg);
		if (ret != SWAP_AGAIN)
			break;
	}
	anon_vma_unlock(anon_vma);
	return ret;
}

static int rmap_walk_file(struct page *page, int (*rmap_one)(struct page *,
		struct vm_area_struct *, unsigned long, void *), void *arg)
{
	struct address_space *mapping = page->mapping;
	pgoff_t pgoff = page->index << (PAGE_CACHE_SHIFT - PAGE_SHIFT);
	struct vm_area_struct *vma;
	struct prio_tree_iter iter;
	int ret = SWAP_AGAIN;

	if (!mapping)
		return ret;
	spin_lock(&mapping->i_mmap_lock);
	vma_prio_tree_foreach(vma, &iter, &mapping->i_mmap, pgoff, pgoff) {
		unsigned long address = vma_address(page, vma);
		if (address == -EFAULT)
			continue;
		ret = rmap_one(page, vma, address, arg);
		if (ret != SWAP_AGAIN)
			break;
	}
	/*
	 * No nonlinear handling: being always shared, nonlinear vmas
	 * never contain migration ptes.  Decide what to do about this
	 * limitation to linear when we need rmap_walk() on nonlinear.
	 */
	spin_unlock(&mapping->i_mmap_lock);
	return ret;
}

int rmap_walk(struct page *page, int (*rmap_one)(struct page *,
		struct vm_area_struct *, unsigned long, void *), void *arg)
{
	VM_BUG_ON(!PageLocked(page));

	if (unlikely(PageKsm(page)))
		return rmap_walk_ksm(page, rmap_one, arg);
	else if (PageAnon(page))
		return rmap_walk_anon(page, rmap_one, arg);
	else
		return rmap_walk_file(page, rmap_one, arg);
}
#endif /* CONFIG_MIGRATION */

#ifdef CONFIG_HUGETLB_PAGE
/*
 * The following three functions are for anonymous (private mapped) hugepages.
 * Unlike common anonymous pages, anonymous hugepages have no accounting code
 * and no lru code, because we handle hugepages differently from common pages.
 */
static void __hugepage_set_anon_rmap(struct page *page,
	struct vm_area_struct *vma, unsigned long address, int exclusive)
{
	struct anon_vma *anon_vma = vma->anon_vma;

	BUG_ON(!anon_vma);

	if (PageAnon(page))
		return;
	if (!exclusive)
		anon_vma = anon_vma->root;

	anon_vma = (void *) anon_vma + PAGE_MAPPING_ANON;
	page->mapping = (struct address_space *) anon_vma;
	page->index = linear_page_index(vma, address);
}

void hugepage_add_anon_rmap(struct page *page,
			    struct vm_area_struct *vma, unsigned long address)
{
	struct anon_vma *anon_vma = vma->anon_vma;
	int first;

	BUG_ON(!PageLocked(page));
	BUG_ON(!anon_vma);
	BUG_ON(address < vma->vm_start || address >= vma->vm_end);
	first = atomic_inc_and_test(&page->_mapcount);
	if (first)
		__hugepage_set_anon_rmap(page, vma, address, 0);
}

void hugepage_add_new_anon_rmap(struct page *page,
			struct vm_area_struct *vma, unsigned long address)
{
	BUG_ON(address < vma->vm_start || address >= vma->vm_end);
	atomic_set(&page->_mapcount, 0);
	__hugepage_set_anon_rmap(page, vma, address, 1);
}
#endif /* CONFIG_HUGETLB_PAGE */<|MERGE_RESOLUTION|>--- conflicted
+++ resolved
@@ -177,13 +177,10 @@
 	list_add(&avc->same_vma, &vma->anon_vma_chain);
 
 	anon_vma_lock(anon_vma);
-<<<<<<< HEAD
-=======
 	/*
 	 * It's critical to add new vmas to the tail of the anon_vma,
 	 * see comment in huge_memory.c:__split_huge_page().
 	 */
->>>>>>> 3cbea436
 	list_add_tail(&avc->same_anon_vma, &anon_vma->head);
 	anon_vma_unlock(anon_vma);
 }
@@ -919,14 +916,10 @@
 	VM_BUG_ON(address < vma->vm_start || address >= vma->vm_end);
 	SetPageSwapBacked(page);
 	atomic_set(&page->_mapcount, 0); /* increment count (starts at -1) */
-<<<<<<< HEAD
-	__inc_zone_page_state(page, NR_ANON_PAGES);
-=======
 	if (!PageTransHuge(page))
 		__inc_zone_page_state(page, NR_ANON_PAGES);
 	else
 		__inc_zone_page_state(page, NR_ANON_TRANSPARENT_HUGEPAGES);
->>>>>>> 3cbea436
 	__page_set_anon_rmap(page, vma, address, 1);
 	if (page_evictable(page, vma))
 		lru_cache_add_lru(page, LRU_ACTIVE_ANON);
@@ -1239,11 +1232,7 @@
 	return ret;
 }
 
-<<<<<<< HEAD
-static bool is_vma_temporary_stack(struct vm_area_struct *vma)
-=======
 bool is_vma_temporary_stack(struct vm_area_struct *vma)
->>>>>>> 3cbea436
 {
 	int maybe_stack = vma->vm_flags & (VM_GROWSDOWN | VM_GROWSUP);
 
