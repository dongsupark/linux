--- conflicted
+++ resolved
@@ -305,10 +305,7 @@
 	if (batch->nr == batch->max) {
 		if (!tlb_next_batch(tlb))
 			return 0;
-<<<<<<< HEAD
-=======
 		batch = tlb->active;
->>>>>>> b55ebc27
 	}
 	VM_BUG_ON(batch->nr > batch->max);
 
