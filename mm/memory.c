--- conflicted
+++ resolved
@@ -3711,10 +3711,6 @@
 		if (pmd_trans_huge(orig_pmd)) {
 			unsigned int dirty = flags & FAULT_FLAG_WRITE;
 
-<<<<<<< HEAD
-			if (dirty && !pmd_write(orig_pmd) &&
-			    !pmd_trans_splitting(orig_pmd)) {
-=======
 			/*
 			 * If the pmd is splitting, return and retry the
 			 * the fault.  Alternative: wait until the split
@@ -3728,7 +3724,6 @@
 							     orig_pmd, pmd);
 
 			if (dirty && !pmd_write(orig_pmd)) {
->>>>>>> 9931faca
 				ret = do_huge_pmd_wp_page(mm, vma, address, pmd,
 							  orig_pmd);
 				/*
