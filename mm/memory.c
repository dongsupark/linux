--- conflicted
+++ resolved
@@ -3711,8 +3711,6 @@
 		if (pmd_trans_huge(orig_pmd)) {
 			unsigned int dirty = flags & FAULT_FLAG_WRITE;
 
-<<<<<<< HEAD
-=======
 			/*
 			 * If the pmd is splitting, return and retry the
 			 * the fault.  Alternative: wait until the split
@@ -3721,7 +3719,6 @@
 			if (pmd_trans_splitting(orig_pmd))
 				return 0;
 
->>>>>>> 68d6f84b
 			if (pmd_numa(orig_pmd))
 				return do_huge_pmd_numa_page(mm, vma, address,
 							     orig_pmd, pmd);
