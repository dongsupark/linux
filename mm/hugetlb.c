/*
 * Generic hugetlb support.
 * (C) William Irwin, April 2004
 */
#include <linux/list.h>
#include <linux/init.h>
#include <linux/module.h>
#include <linux/mm.h>
#include <linux/seq_file.h>
#include <linux/sysctl.h>
#include <linux/highmem.h>
#include <linux/mmu_notifier.h>
#include <linux/nodemask.h>
#include <linux/pagemap.h>
#include <linux/mempolicy.h>
#include <linux/cpuset.h>
#include <linux/mutex.h>
#include <linux/bootmem.h>
#include <linux/sysfs.h>
#include <linux/slab.h>
#include <linux/rmap.h>
#include <linux/swap.h>
#include <linux/swapops.h>

#include <asm/page.h>
#include <asm/pgtable.h>
#include <linux/io.h>

#include <linux/hugetlb.h>
#include <linux/node.h>
#include "internal.h"

const unsigned long hugetlb_zero = 0, hugetlb_infinity = ~0UL;
static gfp_t htlb_alloc_mask = GFP_HIGHUSER;
unsigned long hugepages_treat_as_movable;

static int max_hstate;
unsigned int default_hstate_idx;
struct hstate hstates[HUGE_MAX_HSTATE];

__initdata LIST_HEAD(huge_boot_pages);

/* for command line parsing */
static struct hstate * __initdata parsed_hstate;
static unsigned long __initdata default_hstate_max_huge_pages;
static unsigned long __initdata default_hstate_size;

#define for_each_hstate(h) \
	for ((h) = hstates; (h) < &hstates[max_hstate]; (h)++)

/*
 * Protects updates to hugepage_freelists, nr_huge_pages, and free_huge_pages
 */
static DEFINE_SPINLOCK(hugetlb_lock);

static inline void unlock_or_release_subpool(struct hugepage_subpool *spool)
{
	bool free = (spool->count == 0) && (spool->used_hpages == 0);

	spin_unlock(&spool->lock);

	/* If no pages are used, and no other handles to the subpool
	 * remain, free the subpool the subpool remain */
	if (free)
		kfree(spool);
}

struct hugepage_subpool *hugepage_new_subpool(long nr_blocks)
{
	struct hugepage_subpool *spool;

	spool = kmalloc(sizeof(*spool), GFP_KERNEL);
	if (!spool)
		return NULL;

	spin_lock_init(&spool->lock);
	spool->count = 1;
	spool->max_hpages = nr_blocks;
	spool->used_hpages = 0;

	return spool;
}

void hugepage_put_subpool(struct hugepage_subpool *spool)
{
	spin_lock(&spool->lock);
	BUG_ON(!spool->count);
	spool->count--;
	unlock_or_release_subpool(spool);
}

static int hugepage_subpool_get_pages(struct hugepage_subpool *spool,
				      long delta)
{
	int ret = 0;

	if (!spool)
		return 0;

	spin_lock(&spool->lock);
	if ((spool->used_hpages + delta) <= spool->max_hpages) {
		spool->used_hpages += delta;
	} else {
		ret = -ENOMEM;
	}
	spin_unlock(&spool->lock);

	return ret;
}

static void hugepage_subpool_put_pages(struct hugepage_subpool *spool,
				       long delta)
{
	if (!spool)
		return;

	spin_lock(&spool->lock);
	spool->used_hpages -= delta;
	/* If hugetlbfs_put_super couldn't free spool due to
	* an outstanding quota reference, free it now. */
	unlock_or_release_subpool(spool);
}

static inline struct hugepage_subpool *subpool_inode(struct inode *inode)
{
	return HUGETLBFS_SB(inode->i_sb)->spool;
}

static inline struct hugepage_subpool *subpool_vma(struct vm_area_struct *vma)
{
	return subpool_inode(vma->vm_file->f_dentry->d_inode);
}

/*
 * Region tracking -- allows tracking of reservations and instantiated pages
 *                    across the pages in a mapping.
 *
 * The region data structures are protected by a combination of the mmap_sem
 * and the hugetlb_instantion_mutex.  To access or modify a region the caller
 * must either hold the mmap_sem for write, or the mmap_sem for read and
 * the hugetlb_instantiation mutex:
 *
 *	down_write(&mm->mmap_sem);
 * or
 *	down_read(&mm->mmap_sem);
 *	mutex_lock(&hugetlb_instantiation_mutex);
 */
struct file_region {
	struct list_head link;
	long from;
	long to;
};

static long region_add(struct list_head *head, long f, long t)
{
	struct file_region *rg, *nrg, *trg;

	/* Locate the region we are either in or before. */
	list_for_each_entry(rg, head, link)
		if (f <= rg->to)
			break;

	/* Round our left edge to the current segment if it encloses us. */
	if (f > rg->from)
		f = rg->from;

	/* Check for and consume any regions we now overlap with. */
	nrg = rg;
	list_for_each_entry_safe(rg, trg, rg->link.prev, link) {
		if (&rg->link == head)
			break;
		if (rg->from > t)
			break;

		/* If this area reaches higher then extend our area to
		 * include it completely.  If this is not the first area
		 * which we intend to reuse, free it. */
		if (rg->to > t)
			t = rg->to;
		if (rg != nrg) {
			list_del(&rg->link);
			kfree(rg);
		}
	}
	nrg->from = f;
	nrg->to = t;
	return 0;
}

static long region_chg(struct list_head *head, long f, long t)
{
	struct file_region *rg, *nrg;
	long chg = 0;

	/* Locate the region we are before or in. */
	list_for_each_entry(rg, head, link)
		if (f <= rg->to)
			break;

	/* If we are below the current region then a new region is required.
	 * Subtle, allocate a new region at the position but make it zero
	 * size such that we can guarantee to record the reservation. */
	if (&rg->link == head || t < rg->from) {
		nrg = kmalloc(sizeof(*nrg), GFP_KERNEL);
		if (!nrg)
			return -ENOMEM;
		nrg->from = f;
		nrg->to   = f;
		INIT_LIST_HEAD(&nrg->link);
		list_add(&nrg->link, rg->link.prev);

		return t - f;
	}

	/* Round our left edge to the current segment if it encloses us. */
	if (f > rg->from)
		f = rg->from;
	chg = t - f;

	/* Check for and consume any regions we now overlap with. */
	list_for_each_entry(rg, rg->link.prev, link) {
		if (&rg->link == head)
			break;
		if (rg->from > t)
			return chg;

		/* We overlap with this area, if it extends further than
		 * us then we must extend ourselves.  Account for its
		 * existing reservation. */
		if (rg->to > t) {
			chg += rg->to - t;
			t = rg->to;
		}
		chg -= rg->to - rg->from;
	}
	return chg;
}

static long region_truncate(struct list_head *head, long end)
{
	struct file_region *rg, *trg;
	long chg = 0;

	/* Locate the region we are either in or before. */
	list_for_each_entry(rg, head, link)
		if (end <= rg->to)
			break;
	if (&rg->link == head)
		return 0;

	/* If we are in the middle of a region then adjust it. */
	if (end > rg->from) {
		chg = rg->to - end;
		rg->to = end;
		rg = list_entry(rg->link.next, typeof(*rg), link);
	}

	/* Drop any remaining regions. */
	list_for_each_entry_safe(rg, trg, rg->link.prev, link) {
		if (&rg->link == head)
			break;
		chg += rg->to - rg->from;
		list_del(&rg->link);
		kfree(rg);
	}
	return chg;
}

static long region_count(struct list_head *head, long f, long t)
{
	struct file_region *rg;
	long chg = 0;

	/* Locate each segment we overlap with, and count that overlap. */
	list_for_each_entry(rg, head, link) {
		long seg_from;
		long seg_to;

		if (rg->to <= f)
			continue;
		if (rg->from >= t)
			break;

		seg_from = max(rg->from, f);
		seg_to = min(rg->to, t);

		chg += seg_to - seg_from;
	}

	return chg;
}

/*
 * Convert the address within this vma to the page offset within
 * the mapping, in pagecache page units; huge pages here.
 */
static pgoff_t vma_hugecache_offset(struct hstate *h,
			struct vm_area_struct *vma, unsigned long address)
{
	return ((address - vma->vm_start) >> huge_page_shift(h)) +
			(vma->vm_pgoff >> huge_page_order(h));
}

pgoff_t linear_hugepage_index(struct vm_area_struct *vma,
				     unsigned long address)
{
	return vma_hugecache_offset(hstate_vma(vma), vma, address);
}

/*
 * Return the size of the pages allocated when backing a VMA. In the majority
 * cases this will be same size as used by the page table entries.
 */
unsigned long vma_kernel_pagesize(struct vm_area_struct *vma)
{
	struct hstate *hstate;

	if (!is_vm_hugetlb_page(vma))
		return PAGE_SIZE;

	hstate = hstate_vma(vma);

	return 1UL << (hstate->order + PAGE_SHIFT);
}
EXPORT_SYMBOL_GPL(vma_kernel_pagesize);

/*
 * Return the page size being used by the MMU to back a VMA. In the majority
 * of cases, the page size used by the kernel matches the MMU size. On
 * architectures where it differs, an architecture-specific version of this
 * function is required.
 */
#ifndef vma_mmu_pagesize
unsigned long vma_mmu_pagesize(struct vm_area_struct *vma)
{
	return vma_kernel_pagesize(vma);
}
#endif

/*
 * Flags for MAP_PRIVATE reservations.  These are stored in the bottom
 * bits of the reservation map pointer, which are always clear due to
 * alignment.
 */
#define HPAGE_RESV_OWNER    (1UL << 0)
#define HPAGE_RESV_UNMAPPED (1UL << 1)
#define HPAGE_RESV_MASK (HPAGE_RESV_OWNER | HPAGE_RESV_UNMAPPED)

/*
 * These helpers are used to track how many pages are reserved for
 * faults in a MAP_PRIVATE mapping. Only the process that called mmap()
 * is guaranteed to have their future faults succeed.
 *
 * With the exception of reset_vma_resv_huge_pages() which is called at fork(),
 * the reserve counters are updated with the hugetlb_lock held. It is safe
 * to reset the VMA at fork() time as it is not in use yet and there is no
 * chance of the global counters getting corrupted as a result of the values.
 *
 * The private mapping reservation is represented in a subtly different
 * manner to a shared mapping.  A shared mapping has a region map associated
 * with the underlying file, this region map represents the backing file
 * pages which have ever had a reservation assigned which this persists even
 * after the page is instantiated.  A private mapping has a region map
 * associated with the original mmap which is attached to all VMAs which
 * reference it, this region map represents those offsets which have consumed
 * reservation ie. where pages have been instantiated.
 */
static unsigned long get_vma_private_data(struct vm_area_struct *vma)
{
	return (unsigned long)vma->vm_private_data;
}

static void set_vma_private_data(struct vm_area_struct *vma,
							unsigned long value)
{
	vma->vm_private_data = (void *)value;
}

struct resv_map {
	struct kref refs;
	struct list_head regions;
};

static struct resv_map *resv_map_alloc(void)
{
	struct resv_map *resv_map = kmalloc(sizeof(*resv_map), GFP_KERNEL);
	if (!resv_map)
		return NULL;

	kref_init(&resv_map->refs);
	INIT_LIST_HEAD(&resv_map->regions);

	return resv_map;
}

static void resv_map_release(struct kref *ref)
{
	struct resv_map *resv_map = container_of(ref, struct resv_map, refs);

	/* Clear out any active regions before we release the map. */
	region_truncate(&resv_map->regions, 0);
	kfree(resv_map);
}

static struct resv_map *vma_resv_map(struct vm_area_struct *vma)
{
	VM_BUG_ON(!is_vm_hugetlb_page(vma));
	if (!(vma->vm_flags & VM_MAYSHARE))
		return (struct resv_map *)(get_vma_private_data(vma) &
							~HPAGE_RESV_MASK);
	return NULL;
}

static void set_vma_resv_map(struct vm_area_struct *vma, struct resv_map *map)
{
	VM_BUG_ON(!is_vm_hugetlb_page(vma));
	VM_BUG_ON(vma->vm_flags & VM_MAYSHARE);

	set_vma_private_data(vma, (get_vma_private_data(vma) &
				HPAGE_RESV_MASK) | (unsigned long)map);
}

static void set_vma_resv_flags(struct vm_area_struct *vma, unsigned long flags)
{
	VM_BUG_ON(!is_vm_hugetlb_page(vma));
	VM_BUG_ON(vma->vm_flags & VM_MAYSHARE);

	set_vma_private_data(vma, get_vma_private_data(vma) | flags);
}

static int is_vma_resv_set(struct vm_area_struct *vma, unsigned long flag)
{
	VM_BUG_ON(!is_vm_hugetlb_page(vma));

	return (get_vma_private_data(vma) & flag) != 0;
}

/* Decrement the reserved pages in the hugepage pool by one */
static void decrement_hugepage_resv_vma(struct hstate *h,
			struct vm_area_struct *vma)
{
	if (vma->vm_flags & VM_NORESERVE)
		return;

	if (vma->vm_flags & VM_MAYSHARE) {
		/* Shared mappings always use reserves */
		h->resv_huge_pages--;
	} else if (is_vma_resv_set(vma, HPAGE_RESV_OWNER)) {
		/*
		 * Only the process that called mmap() has reserves for
		 * private mappings.
		 */
		h->resv_huge_pages--;
	}
}

/* Reset counters to 0 and clear all HPAGE_RESV_* flags */
void reset_vma_resv_huge_pages(struct vm_area_struct *vma)
{
	VM_BUG_ON(!is_vm_hugetlb_page(vma));
	if (!(vma->vm_flags & VM_MAYSHARE))
		vma->vm_private_data = (void *)0;
}

/* Returns true if the VMA has associated reserve pages */
static int vma_has_reserves(struct vm_area_struct *vma)
{
	if (vma->vm_flags & VM_MAYSHARE)
		return 1;
	if (is_vma_resv_set(vma, HPAGE_RESV_OWNER))
		return 1;
	return 0;
}

static void copy_gigantic_page(struct page *dst, struct page *src)
{
	int i;
	struct hstate *h = page_hstate(src);
	struct page *dst_base = dst;
	struct page *src_base = src;

	for (i = 0; i < pages_per_huge_page(h); ) {
		cond_resched();
		copy_highpage(dst, src);

		i++;
		dst = mem_map_next(dst, dst_base, i);
		src = mem_map_next(src, src_base, i);
	}
}

void copy_huge_page(struct page *dst, struct page *src)
{
	int i;
	struct hstate *h = page_hstate(src);

	if (unlikely(pages_per_huge_page(h) > MAX_ORDER_NR_PAGES)) {
		copy_gigantic_page(dst, src);
		return;
	}

	might_sleep();
	for (i = 0; i < pages_per_huge_page(h); i++) {
		cond_resched();
		copy_highpage(dst + i, src + i);
	}
}

static void enqueue_huge_page(struct hstate *h, struct page *page)
{
	int nid = page_to_nid(page);
	list_add(&page->lru, &h->hugepage_freelists[nid]);
	h->free_huge_pages++;
	h->free_huge_pages_node[nid]++;
}

static struct page *dequeue_huge_page_node(struct hstate *h, int nid)
{
	struct page *page;

	if (list_empty(&h->hugepage_freelists[nid]))
		return NULL;
	page = list_entry(h->hugepage_freelists[nid].next, struct page, lru);
	list_del(&page->lru);
	set_page_refcounted(page);
	h->free_huge_pages--;
	h->free_huge_pages_node[nid]--;
	return page;
}

static struct page *dequeue_huge_page_vma(struct hstate *h,
				struct vm_area_struct *vma,
				unsigned long address, int avoid_reserve)
{
	struct page *page = NULL;
	struct mempolicy *mpol;
	nodemask_t *nodemask;
	struct zonelist *zonelist;
	struct zone *zone;
	struct zoneref *z;
	unsigned int cpuset_mems_cookie;

retry_cpuset:
	cpuset_mems_cookie = read_mems_allowed_begin();
	zonelist = huge_zonelist(vma, address,
					htlb_alloc_mask, &mpol, &nodemask);
	/*
	 * A child process with MAP_PRIVATE mappings created by their parent
	 * have no page reserves. This check ensures that reservations are
	 * not "stolen". The child may still get SIGKILLed
	 */
	if (!vma_has_reserves(vma) &&
			h->free_huge_pages - h->resv_huge_pages == 0)
		goto err;

	/* If reserves cannot be used, ensure enough pages are in the pool */
	if (avoid_reserve && h->free_huge_pages - h->resv_huge_pages == 0)
		goto err;

	for_each_zone_zonelist_nodemask(zone, z, zonelist,
						MAX_NR_ZONES - 1, nodemask) {
		if (cpuset_zone_allowed_softwall(zone, htlb_alloc_mask)) {
			page = dequeue_huge_page_node(h, zone_to_nid(zone));
			if (page) {
				if (!avoid_reserve)
					decrement_hugepage_resv_vma(h, vma);
				break;
			}
		}
	}

	mpol_cond_put(mpol);
	if (unlikely(!page && read_mems_allowed_retry(cpuset_mems_cookie)))
		goto retry_cpuset;
	return page;

err:
	mpol_cond_put(mpol);
	return NULL;
}

static void update_and_free_page(struct hstate *h, struct page *page)
{
	int i;

	VM_BUG_ON(h->order >= MAX_ORDER);

	h->nr_huge_pages--;
	h->nr_huge_pages_node[page_to_nid(page)]--;
	for (i = 0; i < pages_per_huge_page(h); i++) {
		page[i].flags &= ~(1 << PG_locked | 1 << PG_error |
				1 << PG_referenced | 1 << PG_dirty |
				1 << PG_active | 1 << PG_reserved |
				1 << PG_private | 1 << PG_writeback);
	}
	set_compound_page_dtor(page, NULL);
	set_page_refcounted(page);
	arch_release_hugepage(page);
	__free_pages(page, huge_page_order(h));
}

struct hstate *size_to_hstate(unsigned long size)
{
	struct hstate *h;

	for_each_hstate(h) {
		if (huge_page_size(h) == size)
			return h;
	}
	return NULL;
}

static void free_huge_page(struct page *page)
{
	/*
	 * Can't pass hstate in here because it is called from the
	 * compound page destructor.
	 */
	struct hstate *h = page_hstate(page);
	int nid = page_to_nid(page);
	struct hugepage_subpool *spool =
		(struct hugepage_subpool *)page_private(page);

	set_page_private(page, 0);
	page->mapping = NULL;
	BUG_ON(page_count(page));
	BUG_ON(page_mapcount(page));
	INIT_LIST_HEAD(&page->lru);

	spin_lock(&hugetlb_lock);
	if (h->surplus_huge_pages_node[nid] && huge_page_order(h) < MAX_ORDER) {
		update_and_free_page(h, page);
		h->surplus_huge_pages--;
		h->surplus_huge_pages_node[nid]--;
	} else {
		enqueue_huge_page(h, page);
	}
	spin_unlock(&hugetlb_lock);
	hugepage_subpool_put_pages(spool, 1);
}

static void prep_new_huge_page(struct hstate *h, struct page *page, int nid)
{
	set_compound_page_dtor(page, free_huge_page);
	spin_lock(&hugetlb_lock);
	h->nr_huge_pages++;
	h->nr_huge_pages_node[nid]++;
	spin_unlock(&hugetlb_lock);
	put_page(page); /* free it into the hugepage allocator */
}

static void prep_compound_gigantic_page(struct page *page, unsigned long order)
{
	int i;
	int nr_pages = 1 << order;
	struct page *p = page + 1;

	/* we rely on prep_new_huge_page to set the destructor */
	set_compound_order(page, order);
	__SetPageHead(page);
	for (i = 1; i < nr_pages; i++, p = mem_map_next(p, page, i)) {
		__SetPageTail(p);
		set_page_count(p, 0);
		p->first_page = page;
	}
}

int PageHuge(struct page *page)
{
	compound_page_dtor *dtor;

	if (!PageCompound(page))
		return 0;

	page = compound_head(page);
	dtor = get_compound_page_dtor(page);

	return dtor == free_huge_page;
}
EXPORT_SYMBOL_GPL(PageHuge);

static struct page *alloc_fresh_huge_page_node(struct hstate *h, int nid)
{
	struct page *page;

	if (h->order >= MAX_ORDER)
		return NULL;

	page = alloc_pages_exact_node(nid,
		htlb_alloc_mask|__GFP_COMP|__GFP_THISNODE|
						__GFP_REPEAT|__GFP_NOWARN,
		huge_page_order(h));
	if (page) {
		if (arch_prepare_hugepage(page)) {
			__free_pages(page, huge_page_order(h));
			return NULL;
		}
		prep_new_huge_page(h, page, nid);
	}

	return page;
}

/*
 * common helper functions for hstate_next_node_to_{alloc|free}.
 * We may have allocated or freed a huge page based on a different
 * nodes_allowed previously, so h->next_node_to_{alloc|free} might
 * be outside of *nodes_allowed.  Ensure that we use an allowed
 * node for alloc or free.
 */
static int next_node_allowed(int nid, nodemask_t *nodes_allowed)
{
	nid = next_node(nid, *nodes_allowed);
	if (nid == MAX_NUMNODES)
		nid = first_node(*nodes_allowed);
	VM_BUG_ON(nid >= MAX_NUMNODES);

	return nid;
}

static int get_valid_node_allowed(int nid, nodemask_t *nodes_allowed)
{
	if (!node_isset(nid, *nodes_allowed))
		nid = next_node_allowed(nid, nodes_allowed);
	return nid;
}

/*
 * returns the previously saved node ["this node"] from which to
 * allocate a persistent huge page for the pool and advance the
 * next node from which to allocate, handling wrap at end of node
 * mask.
 */
static int hstate_next_node_to_alloc(struct hstate *h,
					nodemask_t *nodes_allowed)
{
	int nid;

	VM_BUG_ON(!nodes_allowed);

	nid = get_valid_node_allowed(h->next_nid_to_alloc, nodes_allowed);
	h->next_nid_to_alloc = next_node_allowed(nid, nodes_allowed);

	return nid;
}

static int alloc_fresh_huge_page(struct hstate *h, nodemask_t *nodes_allowed)
{
	struct page *page;
	int start_nid;
	int next_nid;
	int ret = 0;

	start_nid = hstate_next_node_to_alloc(h, nodes_allowed);
	next_nid = start_nid;

	do {
		page = alloc_fresh_huge_page_node(h, next_nid);
		if (page) {
			ret = 1;
			break;
		}
		next_nid = hstate_next_node_to_alloc(h, nodes_allowed);
	} while (next_nid != start_nid);

	if (ret)
		count_vm_event(HTLB_BUDDY_PGALLOC);
	else
		count_vm_event(HTLB_BUDDY_PGALLOC_FAIL);

	return ret;
}

/*
 * helper for free_pool_huge_page() - return the previously saved
 * node ["this node"] from which to free a huge page.  Advance the
 * next node id whether or not we find a free huge page to free so
 * that the next attempt to free addresses the next node.
 */
static int hstate_next_node_to_free(struct hstate *h, nodemask_t *nodes_allowed)
{
	int nid;

	VM_BUG_ON(!nodes_allowed);

	nid = get_valid_node_allowed(h->next_nid_to_free, nodes_allowed);
	h->next_nid_to_free = next_node_allowed(nid, nodes_allowed);

	return nid;
}

/*
 * Free huge page from pool from next node to free.
 * Attempt to keep persistent huge pages more or less
 * balanced over allowed nodes.
 * Called with hugetlb_lock locked.
 */
static int free_pool_huge_page(struct hstate *h, nodemask_t *nodes_allowed,
							 bool acct_surplus)
{
	int start_nid;
	int next_nid;
	int ret = 0;

	start_nid = hstate_next_node_to_free(h, nodes_allowed);
	next_nid = start_nid;

	do {
		/*
		 * If we're returning unused surplus pages, only examine
		 * nodes with surplus pages.
		 */
		if ((!acct_surplus || h->surplus_huge_pages_node[next_nid]) &&
		    !list_empty(&h->hugepage_freelists[next_nid])) {
			struct page *page =
				list_entry(h->hugepage_freelists[next_nid].next,
					  struct page, lru);
			list_del(&page->lru);
			h->free_huge_pages--;
			h->free_huge_pages_node[next_nid]--;
			if (acct_surplus) {
				h->surplus_huge_pages--;
				h->surplus_huge_pages_node[next_nid]--;
			}
			update_and_free_page(h, page);
			ret = 1;
			break;
		}
		next_nid = hstate_next_node_to_free(h, nodes_allowed);
	} while (next_nid != start_nid);

	return ret;
}

static struct page *alloc_buddy_huge_page(struct hstate *h, int nid)
{
	struct page *page;
	unsigned int r_nid;

	if (h->order >= MAX_ORDER)
		return NULL;

	/*
	 * Assume we will successfully allocate the surplus page to
	 * prevent racing processes from causing the surplus to exceed
	 * overcommit
	 *
	 * This however introduces a different race, where a process B
	 * tries to grow the static hugepage pool while alloc_pages() is
	 * called by process A. B will only examine the per-node
	 * counters in determining if surplus huge pages can be
	 * converted to normal huge pages in adjust_pool_surplus(). A
	 * won't be able to increment the per-node counter, until the
	 * lock is dropped by B, but B doesn't drop hugetlb_lock until
	 * no more huge pages can be converted from surplus to normal
	 * state (and doesn't try to convert again). Thus, we have a
	 * case where a surplus huge page exists, the pool is grown, and
	 * the surplus huge page still exists after, even though it
	 * should just have been converted to a normal huge page. This
	 * does not leak memory, though, as the hugepage will be freed
	 * once it is out of use. It also does not allow the counters to
	 * go out of whack in adjust_pool_surplus() as we don't modify
	 * the node values until we've gotten the hugepage and only the
	 * per-node value is checked there.
	 */
	spin_lock(&hugetlb_lock);
	if (h->surplus_huge_pages >= h->nr_overcommit_huge_pages) {
		spin_unlock(&hugetlb_lock);
		return NULL;
	} else {
		h->nr_huge_pages++;
		h->surplus_huge_pages++;
	}
	spin_unlock(&hugetlb_lock);

	if (nid == NUMA_NO_NODE)
		page = alloc_pages(htlb_alloc_mask|__GFP_COMP|
				   __GFP_REPEAT|__GFP_NOWARN,
				   huge_page_order(h));
	else
		page = alloc_pages_exact_node(nid,
			htlb_alloc_mask|__GFP_COMP|__GFP_THISNODE|
			__GFP_REPEAT|__GFP_NOWARN, huge_page_order(h));

	if (page && arch_prepare_hugepage(page)) {
		__free_pages(page, huge_page_order(h));
		page = NULL;
	}

	spin_lock(&hugetlb_lock);
	if (page) {
		r_nid = page_to_nid(page);
		set_compound_page_dtor(page, free_huge_page);
		/*
		 * We incremented the global counters already
		 */
		h->nr_huge_pages_node[r_nid]++;
		h->surplus_huge_pages_node[r_nid]++;
		__count_vm_event(HTLB_BUDDY_PGALLOC);
	} else {
		h->nr_huge_pages--;
		h->surplus_huge_pages--;
		__count_vm_event(HTLB_BUDDY_PGALLOC_FAIL);
	}
	spin_unlock(&hugetlb_lock);

	return page;
}

/*
 * This allocation function is useful in the context where vma is irrelevant.
 * E.g. soft-offlining uses this function because it only cares physical
 * address of error page.
 */
struct page *alloc_huge_page_node(struct hstate *h, int nid)
{
	struct page *page;

	spin_lock(&hugetlb_lock);
	page = dequeue_huge_page_node(h, nid);
	spin_unlock(&hugetlb_lock);

	if (!page)
		page = alloc_buddy_huge_page(h, nid);

	return page;
}

/*
 * Increase the hugetlb pool such that it can accommodate a reservation
 * of size 'delta'.
 */
static int gather_surplus_pages(struct hstate *h, int delta)
{
	struct list_head surplus_list;
	struct page *page, *tmp;
	int ret, i;
	int needed, allocated;
	bool alloc_ok = true;

	needed = (h->resv_huge_pages + delta) - h->free_huge_pages;
	if (needed <= 0) {
		h->resv_huge_pages += delta;
		return 0;
	}

	allocated = 0;
	INIT_LIST_HEAD(&surplus_list);

	ret = -ENOMEM;
retry:
	spin_unlock(&hugetlb_lock);
	for (i = 0; i < needed; i++) {
		page = alloc_buddy_huge_page(h, NUMA_NO_NODE);
		if (!page) {
			alloc_ok = false;
			break;
		}
		list_add(&page->lru, &surplus_list);
	}
	allocated += i;

	/*
	 * After retaking hugetlb_lock, we need to recalculate 'needed'
	 * because either resv_huge_pages or free_huge_pages may have changed.
	 */
	spin_lock(&hugetlb_lock);
	needed = (h->resv_huge_pages + delta) -
			(h->free_huge_pages + allocated);
	if (needed > 0) {
		if (alloc_ok)
			goto retry;
		/*
		 * We were not able to allocate enough pages to
		 * satisfy the entire reservation so we free what
		 * we've allocated so far.
		 */
		goto free;
	}
	/*
	 * The surplus_list now contains _at_least_ the number of extra pages
	 * needed to accommodate the reservation.  Add the appropriate number
	 * of pages to the hugetlb pool and free the extras back to the buddy
	 * allocator.  Commit the entire reservation here to prevent another
	 * process from stealing the pages as they are added to the pool but
	 * before they are reserved.
	 */
	needed += allocated;
	h->resv_huge_pages += delta;
	ret = 0;

	/* Free the needed pages to the hugetlb pool */
	list_for_each_entry_safe(page, tmp, &surplus_list, lru) {
		if ((--needed) < 0)
			break;
		list_del(&page->lru);
		/*
		 * This page is now managed by the hugetlb allocator and has
		 * no users -- drop the buddy allocator's reference.
		 */
		put_page_testzero(page);
		VM_BUG_ON(page_count(page));
		enqueue_huge_page(h, page);
	}
free:
	spin_unlock(&hugetlb_lock);

	/* Free unnecessary surplus pages to the buddy allocator */
	if (!list_empty(&surplus_list)) {
		list_for_each_entry_safe(page, tmp, &surplus_list, lru) {
			list_del(&page->lru);
			put_page(page);
		}
	}
	spin_lock(&hugetlb_lock);

	return ret;
}

/*
 * When releasing a hugetlb pool reservation, any surplus pages that were
 * allocated to satisfy the reservation must be explicitly freed if they were
 * never used.
 * Called with hugetlb_lock held.
 */
static void return_unused_surplus_pages(struct hstate *h,
					unsigned long unused_resv_pages)
{
	unsigned long nr_pages;

	/* Uncommit the reservation */
	h->resv_huge_pages -= unused_resv_pages;

	/* Cannot return gigantic pages currently */
	if (h->order >= MAX_ORDER)
		return;

	nr_pages = min(unused_resv_pages, h->surplus_huge_pages);

	/*
	 * We want to release as many surplus pages as possible, spread
	 * evenly across all nodes with memory. Iterate across these nodes
	 * until we can no longer free unreserved surplus pages. This occurs
	 * when the nodes with surplus pages have no free pages.
	 * free_pool_huge_page() will balance the the freed pages across the
	 * on-line nodes with memory and will handle the hstate accounting.
	 */
	while (nr_pages--) {
		if (!free_pool_huge_page(h, &node_states[N_HIGH_MEMORY], 1))
			break;
	}
}

/*
 * Determine if the huge page at addr within the vma has an associated
 * reservation.  Where it does not we will need to logically increase
 * reservation and actually increase subpool usage before an allocation
 * can occur.  Where any new reservation would be required the
 * reservation change is prepared, but not committed.  Once the page
 * has been allocated from the subpool and instantiated the change should
 * be committed via vma_commit_reservation.  No action is required on
 * failure.
 */
static long vma_needs_reservation(struct hstate *h,
			struct vm_area_struct *vma, unsigned long addr)
{
	struct address_space *mapping = vma->vm_file->f_mapping;
	struct inode *inode = mapping->host;

	if (vma->vm_flags & VM_MAYSHARE) {
		pgoff_t idx = vma_hugecache_offset(h, vma, addr);
		return region_chg(&inode->i_mapping->private_list,
							idx, idx + 1);

	} else if (!is_vma_resv_set(vma, HPAGE_RESV_OWNER)) {
		return 1;

	} else  {
		long err;
		pgoff_t idx = vma_hugecache_offset(h, vma, addr);
		struct resv_map *reservations = vma_resv_map(vma);

		err = region_chg(&reservations->regions, idx, idx + 1);
		if (err < 0)
			return err;
		return 0;
	}
}
static void vma_commit_reservation(struct hstate *h,
			struct vm_area_struct *vma, unsigned long addr)
{
	struct address_space *mapping = vma->vm_file->f_mapping;
	struct inode *inode = mapping->host;

	if (vma->vm_flags & VM_MAYSHARE) {
		pgoff_t idx = vma_hugecache_offset(h, vma, addr);
		region_add(&inode->i_mapping->private_list, idx, idx + 1);

	} else if (is_vma_resv_set(vma, HPAGE_RESV_OWNER)) {
		pgoff_t idx = vma_hugecache_offset(h, vma, addr);
		struct resv_map *reservations = vma_resv_map(vma);

		/* Mark this page used in the map. */
		region_add(&reservations->regions, idx, idx + 1);
	}
}

static struct page *alloc_huge_page(struct vm_area_struct *vma,
				    unsigned long addr, int avoid_reserve)
{
	struct hugepage_subpool *spool = subpool_vma(vma);
	struct hstate *h = hstate_vma(vma);
	struct page *page;
	long chg;

	/*
	 * Processes that did not create the mapping will have no
	 * reserves and will not have accounted against subpool
	 * limit. Check that the subpool limit can be made before
	 * satisfying the allocation MAP_NORESERVE mappings may also
	 * need pages and subpool limit allocated allocated if no reserve
	 * mapping overlaps.
	 */
	chg = vma_needs_reservation(h, vma, addr);
	if (chg < 0)
		return ERR_PTR(-VM_FAULT_OOM);
	if (chg)
		if (hugepage_subpool_get_pages(spool, chg))
			return ERR_PTR(-VM_FAULT_SIGBUS);

	spin_lock(&hugetlb_lock);
	page = dequeue_huge_page_vma(h, vma, addr, avoid_reserve);
	spin_unlock(&hugetlb_lock);

	if (!page) {
		page = alloc_buddy_huge_page(h, NUMA_NO_NODE);
		if (!page) {
			hugepage_subpool_put_pages(spool, chg);
			return ERR_PTR(-VM_FAULT_SIGBUS);
		}
	}

	set_page_private(page, (unsigned long)spool);

	vma_commit_reservation(h, vma, addr);

	return page;
}

int __weak alloc_bootmem_huge_page(struct hstate *h)
{
	struct huge_bootmem_page *m;
	int nr_nodes = nodes_weight(node_states[N_HIGH_MEMORY]);

	while (nr_nodes) {
		void *addr;

		addr = __alloc_bootmem_node_nopanic(
				NODE_DATA(hstate_next_node_to_alloc(h,
						&node_states[N_HIGH_MEMORY])),
				huge_page_size(h), huge_page_size(h), 0);

		if (addr) {
			/*
			 * Use the beginning of the huge page to store the
			 * huge_bootmem_page struct (until gather_bootmem
			 * puts them into the mem_map).
			 */
			m = addr;
			goto found;
		}
		nr_nodes--;
	}
	return 0;

found:
	BUG_ON((unsigned long)virt_to_phys(m) & (huge_page_size(h) - 1));
	/* Put them into a private list first because mem_map is not up yet */
	list_add(&m->list, &huge_boot_pages);
	m->hstate = h;
	return 1;
}

static void prep_compound_huge_page(struct page *page, int order)
{
	if (unlikely(order > (MAX_ORDER - 1)))
		prep_compound_gigantic_page(page, order);
	else
		prep_compound_page(page, order);
}

/* Put bootmem huge pages into the standard lists after mem_map is up */
static void __init gather_bootmem_prealloc(void)
{
	struct huge_bootmem_page *m;

	list_for_each_entry(m, &huge_boot_pages, list) {
		struct hstate *h = m->hstate;
		struct page *page;

#ifdef CONFIG_HIGHMEM
		page = pfn_to_page(m->phys >> PAGE_SHIFT);
		free_bootmem_late((unsigned long)m,
				  sizeof(struct huge_bootmem_page));
#else
		page = virt_to_page(m);
#endif
		__ClearPageReserved(page);
		WARN_ON(page_count(page) != 1);
		prep_compound_huge_page(page, h->order);
		prep_new_huge_page(h, page, page_to_nid(page));
		/*
		 * If we had gigantic hugepages allocated at boot time, we need
		 * to restore the 'stolen' pages to totalram_pages in order to
		 * fix confusing memory reports from free(1) and another
		 * side-effects, like CommitLimit going negative.
		 */
		if (h->order > (MAX_ORDER - 1))
			totalram_pages += 1 << h->order;
	}
}

static void __init hugetlb_hstate_alloc_pages(struct hstate *h)
{
	unsigned long i;

	for (i = 0; i < h->max_huge_pages; ++i) {
		if (h->order >= MAX_ORDER) {
			if (!alloc_bootmem_huge_page(h))
				break;
		} else if (!alloc_fresh_huge_page(h,
					 &node_states[N_HIGH_MEMORY]))
			break;
	}
	h->max_huge_pages = i;
}

static void __init hugetlb_init_hstates(void)
{
	struct hstate *h;

	for_each_hstate(h) {
		/* oversize hugepages were init'ed in early boot */
		if (h->order < MAX_ORDER)
			hugetlb_hstate_alloc_pages(h);
	}
}

static char * __init memfmt(char *buf, unsigned long n)
{
	if (n >= (1UL << 30))
		sprintf(buf, "%lu GB", n >> 30);
	else if (n >= (1UL << 20))
		sprintf(buf, "%lu MB", n >> 20);
	else
		sprintf(buf, "%lu KB", n >> 10);
	return buf;
}

static void __init report_hugepages(void)
{
	struct hstate *h;

	for_each_hstate(h) {
		char buf[32];
		printk(KERN_INFO "HugeTLB registered %s page size, "
				 "pre-allocated %ld pages\n",
			memfmt(buf, huge_page_size(h)),
			h->free_huge_pages);
	}
}

#ifdef CONFIG_HIGHMEM
static void try_to_free_low(struct hstate *h, unsigned long count,
						nodemask_t *nodes_allowed)
{
	int i;

	if (h->order >= MAX_ORDER)
		return;

	for_each_node_mask(i, *nodes_allowed) {
		struct page *page, *next;
		struct list_head *freel = &h->hugepage_freelists[i];
		list_for_each_entry_safe(page, next, freel, lru) {
			if (count >= h->nr_huge_pages)
				return;
			if (PageHighMem(page))
				continue;
			list_del(&page->lru);
			update_and_free_page(h, page);
			h->free_huge_pages--;
			h->free_huge_pages_node[page_to_nid(page)]--;
		}
	}
}
#else
static inline void try_to_free_low(struct hstate *h, unsigned long count,
						nodemask_t *nodes_allowed)
{
}
#endif

/*
 * Increment or decrement surplus_huge_pages.  Keep node-specific counters
 * balanced by operating on them in a round-robin fashion.
 * Returns 1 if an adjustment was made.
 */
static int adjust_pool_surplus(struct hstate *h, nodemask_t *nodes_allowed,
				int delta)
{
	int start_nid, next_nid;
	int ret = 0;

	VM_BUG_ON(delta != -1 && delta != 1);

	if (delta < 0)
		start_nid = hstate_next_node_to_alloc(h, nodes_allowed);
	else
		start_nid = hstate_next_node_to_free(h, nodes_allowed);
	next_nid = start_nid;

	do {
		int nid = next_nid;
		if (delta < 0)  {
			/*
			 * To shrink on this node, there must be a surplus page
			 */
			if (!h->surplus_huge_pages_node[nid]) {
				next_nid = hstate_next_node_to_alloc(h,
								nodes_allowed);
				continue;
			}
		}
		if (delta > 0) {
			/*
			 * Surplus cannot exceed the total number of pages
			 */
			if (h->surplus_huge_pages_node[nid] >=
						h->nr_huge_pages_node[nid]) {
				next_nid = hstate_next_node_to_free(h,
								nodes_allowed);
				continue;
			}
		}

		h->surplus_huge_pages += delta;
		h->surplus_huge_pages_node[nid] += delta;
		ret = 1;
		break;
	} while (next_nid != start_nid);

	return ret;
}

#define persistent_huge_pages(h) (h->nr_huge_pages - h->surplus_huge_pages)
static unsigned long set_max_huge_pages(struct hstate *h, unsigned long count,
						nodemask_t *nodes_allowed)
{
	unsigned long min_count, ret;

	if (h->order >= MAX_ORDER)
		return h->max_huge_pages;

	/*
	 * Increase the pool size
	 * First take pages out of surplus state.  Then make up the
	 * remaining difference by allocating fresh huge pages.
	 *
	 * We might race with alloc_buddy_huge_page() here and be unable
	 * to convert a surplus huge page to a normal huge page. That is
	 * not critical, though, it just means the overall size of the
	 * pool might be one hugepage larger than it needs to be, but
	 * within all the constraints specified by the sysctls.
	 */
	spin_lock(&hugetlb_lock);
	while (h->surplus_huge_pages && count > persistent_huge_pages(h)) {
		if (!adjust_pool_surplus(h, nodes_allowed, -1))
			break;
	}

	while (count > persistent_huge_pages(h)) {
		/*
		 * If this allocation races such that we no longer need the
		 * page, free_huge_page will handle it by freeing the page
		 * and reducing the surplus.
		 */
		spin_unlock(&hugetlb_lock);
		ret = alloc_fresh_huge_page(h, nodes_allowed);
		spin_lock(&hugetlb_lock);
		if (!ret)
			goto out;

		/* Bail for signals. Probably ctrl-c from user */
		if (signal_pending(current))
			goto out;
	}

	/*
	 * Decrease the pool size
	 * First return free pages to the buddy allocator (being careful
	 * to keep enough around to satisfy reservations).  Then place
	 * pages into surplus state as needed so the pool will shrink
	 * to the desired size as pages become free.
	 *
	 * By placing pages into the surplus state independent of the
	 * overcommit value, we are allowing the surplus pool size to
	 * exceed overcommit. There are few sane options here. Since
	 * alloc_buddy_huge_page() is checking the global counter,
	 * though, we'll note that we're not allowed to exceed surplus
	 * and won't grow the pool anywhere else. Not until one of the
	 * sysctls are changed, or the surplus pages go out of use.
	 */
	min_count = h->resv_huge_pages + h->nr_huge_pages - h->free_huge_pages;
	min_count = max(count, min_count);
	try_to_free_low(h, min_count, nodes_allowed);
	while (min_count < persistent_huge_pages(h)) {
		if (!free_pool_huge_page(h, nodes_allowed, 0))
			break;
	}
	while (count < persistent_huge_pages(h)) {
		if (!adjust_pool_surplus(h, nodes_allowed, 1))
			break;
	}
out:
	ret = persistent_huge_pages(h);
	spin_unlock(&hugetlb_lock);
	return ret;
}

#define HSTATE_ATTR_RO(_name) \
	static struct kobj_attribute _name##_attr = __ATTR_RO(_name)

#define HSTATE_ATTR(_name) \
	static struct kobj_attribute _name##_attr = \
		__ATTR(_name, 0644, _name##_show, _name##_store)

static struct kobject *hugepages_kobj;
static struct kobject *hstate_kobjs[HUGE_MAX_HSTATE];

static struct hstate *kobj_to_node_hstate(struct kobject *kobj, int *nidp);

static struct hstate *kobj_to_hstate(struct kobject *kobj, int *nidp)
{
	int i;

	for (i = 0; i < HUGE_MAX_HSTATE; i++)
		if (hstate_kobjs[i] == kobj) {
			if (nidp)
				*nidp = NUMA_NO_NODE;
			return &hstates[i];
		}

	return kobj_to_node_hstate(kobj, nidp);
}

static ssize_t nr_hugepages_show_common(struct kobject *kobj,
					struct kobj_attribute *attr, char *buf)
{
	struct hstate *h;
	unsigned long nr_huge_pages;
	int nid;

	h = kobj_to_hstate(kobj, &nid);
	if (nid == NUMA_NO_NODE)
		nr_huge_pages = h->nr_huge_pages;
	else
		nr_huge_pages = h->nr_huge_pages_node[nid];

	return sprintf(buf, "%lu\n", nr_huge_pages);
}

static ssize_t nr_hugepages_store_common(bool obey_mempolicy,
			struct kobject *kobj, struct kobj_attribute *attr,
			const char *buf, size_t len)
{
	int err;
	int nid;
	unsigned long count;
	struct hstate *h;
	NODEMASK_ALLOC(nodemask_t, nodes_allowed, GFP_KERNEL | __GFP_NORETRY);

	err = strict_strtoul(buf, 10, &count);
	if (err)
		goto out;

	h = kobj_to_hstate(kobj, &nid);
	if (h->order >= MAX_ORDER) {
		err = -EINVAL;
		goto out;
	}

	if (nid == NUMA_NO_NODE) {
		/*
		 * global hstate attribute
		 */
		if (!(obey_mempolicy &&
				init_nodemask_of_mempolicy(nodes_allowed))) {
			NODEMASK_FREE(nodes_allowed);
			nodes_allowed = &node_states[N_HIGH_MEMORY];
		}
	} else if (nodes_allowed) {
		/*
		 * per node hstate attribute: adjust count to global,
		 * but restrict alloc/free to the specified node.
		 */
		count += h->nr_huge_pages - h->nr_huge_pages_node[nid];
		init_nodemask_of_node(nodes_allowed, nid);
	} else
		nodes_allowed = &node_states[N_HIGH_MEMORY];

	h->max_huge_pages = set_max_huge_pages(h, count, nodes_allowed);

	if (nodes_allowed != &node_states[N_HIGH_MEMORY])
		NODEMASK_FREE(nodes_allowed);

	return len;
out:
	NODEMASK_FREE(nodes_allowed);
	return err;
}

static ssize_t nr_hugepages_show(struct kobject *kobj,
				       struct kobj_attribute *attr, char *buf)
{
	return nr_hugepages_show_common(kobj, attr, buf);
}

static ssize_t nr_hugepages_store(struct kobject *kobj,
	       struct kobj_attribute *attr, const char *buf, size_t len)
{
	return nr_hugepages_store_common(false, kobj, attr, buf, len);
}
HSTATE_ATTR(nr_hugepages);

#ifdef CONFIG_NUMA

/*
 * hstate attribute for optionally mempolicy-based constraint on persistent
 * huge page alloc/free.
 */
static ssize_t nr_hugepages_mempolicy_show(struct kobject *kobj,
				       struct kobj_attribute *attr, char *buf)
{
	return nr_hugepages_show_common(kobj, attr, buf);
}

static ssize_t nr_hugepages_mempolicy_store(struct kobject *kobj,
	       struct kobj_attribute *attr, const char *buf, size_t len)
{
	return nr_hugepages_store_common(true, kobj, attr, buf, len);
}
HSTATE_ATTR(nr_hugepages_mempolicy);
#endif


static ssize_t nr_overcommit_hugepages_show(struct kobject *kobj,
					struct kobj_attribute *attr, char *buf)
{
	struct hstate *h = kobj_to_hstate(kobj, NULL);
	return sprintf(buf, "%lu\n", h->nr_overcommit_huge_pages);
}

static ssize_t nr_overcommit_hugepages_store(struct kobject *kobj,
		struct kobj_attribute *attr, const char *buf, size_t count)
{
	int err;
	unsigned long input;
	struct hstate *h = kobj_to_hstate(kobj, NULL);

	if (h->order >= MAX_ORDER)
		return -EINVAL;

	err = strict_strtoul(buf, 10, &input);
	if (err)
		return err;

	spin_lock(&hugetlb_lock);
	h->nr_overcommit_huge_pages = input;
	spin_unlock(&hugetlb_lock);

	return count;
}
HSTATE_ATTR(nr_overcommit_hugepages);

static ssize_t free_hugepages_show(struct kobject *kobj,
					struct kobj_attribute *attr, char *buf)
{
	struct hstate *h;
	unsigned long free_huge_pages;
	int nid;

	h = kobj_to_hstate(kobj, &nid);
	if (nid == NUMA_NO_NODE)
		free_huge_pages = h->free_huge_pages;
	else
		free_huge_pages = h->free_huge_pages_node[nid];

	return sprintf(buf, "%lu\n", free_huge_pages);
}
HSTATE_ATTR_RO(free_hugepages);

static ssize_t resv_hugepages_show(struct kobject *kobj,
					struct kobj_attribute *attr, char *buf)
{
	struct hstate *h = kobj_to_hstate(kobj, NULL);
	return sprintf(buf, "%lu\n", h->resv_huge_pages);
}
HSTATE_ATTR_RO(resv_hugepages);

static ssize_t surplus_hugepages_show(struct kobject *kobj,
					struct kobj_attribute *attr, char *buf)
{
	struct hstate *h;
	unsigned long surplus_huge_pages;
	int nid;

	h = kobj_to_hstate(kobj, &nid);
	if (nid == NUMA_NO_NODE)
		surplus_huge_pages = h->surplus_huge_pages;
	else
		surplus_huge_pages = h->surplus_huge_pages_node[nid];

	return sprintf(buf, "%lu\n", surplus_huge_pages);
}
HSTATE_ATTR_RO(surplus_hugepages);

static struct attribute *hstate_attrs[] = {
	&nr_hugepages_attr.attr,
	&nr_overcommit_hugepages_attr.attr,
	&free_hugepages_attr.attr,
	&resv_hugepages_attr.attr,
	&surplus_hugepages_attr.attr,
#ifdef CONFIG_NUMA
	&nr_hugepages_mempolicy_attr.attr,
#endif
	NULL,
};

static struct attribute_group hstate_attr_group = {
	.attrs = hstate_attrs,
};

static int hugetlb_sysfs_add_hstate(struct hstate *h, struct kobject *parent,
				    struct kobject **hstate_kobjs,
				    struct attribute_group *hstate_attr_group)
{
	int retval;
	int hi = h - hstates;

	hstate_kobjs[hi] = kobject_create_and_add(h->name, parent);
	if (!hstate_kobjs[hi])
		return -ENOMEM;

	retval = sysfs_create_group(hstate_kobjs[hi], hstate_attr_group);
	if (retval)
		kobject_put(hstate_kobjs[hi]);

	return retval;
}

static void __init hugetlb_sysfs_init(void)
{
	struct hstate *h;
	int err;

	hugepages_kobj = kobject_create_and_add("hugepages", mm_kobj);
	if (!hugepages_kobj)
		return;

	for_each_hstate(h) {
		err = hugetlb_sysfs_add_hstate(h, hugepages_kobj,
					 hstate_kobjs, &hstate_attr_group);
		if (err)
			printk(KERN_ERR "Hugetlb: Unable to add hstate %s",
								h->name);
	}
}

#ifdef CONFIG_NUMA

/*
 * node_hstate/s - associate per node hstate attributes, via their kobjects,
 * with node devices in node_devices[] using a parallel array.  The array
 * index of a node device or _hstate == node id.
 * This is here to avoid any static dependency of the node device driver, in
 * the base kernel, on the hugetlb module.
 */
struct node_hstate {
	struct kobject		*hugepages_kobj;
	struct kobject		*hstate_kobjs[HUGE_MAX_HSTATE];
};
struct node_hstate node_hstates[MAX_NUMNODES];

/*
 * A subset of global hstate attributes for node devices
 */
static struct attribute *per_node_hstate_attrs[] = {
	&nr_hugepages_attr.attr,
	&free_hugepages_attr.attr,
	&surplus_hugepages_attr.attr,
	NULL,
};

static struct attribute_group per_node_hstate_attr_group = {
	.attrs = per_node_hstate_attrs,
};

/*
 * kobj_to_node_hstate - lookup global hstate for node device hstate attr kobj.
 * Returns node id via non-NULL nidp.
 */
static struct hstate *kobj_to_node_hstate(struct kobject *kobj, int *nidp)
{
	int nid;

	for (nid = 0; nid < nr_node_ids; nid++) {
		struct node_hstate *nhs = &node_hstates[nid];
		int i;
		for (i = 0; i < HUGE_MAX_HSTATE; i++)
			if (nhs->hstate_kobjs[i] == kobj) {
				if (nidp)
					*nidp = nid;
				return &hstates[i];
			}
	}

	BUG();
	return NULL;
}

/*
 * Unregister hstate attributes from a single node device.
 * No-op if no hstate attributes attached.
 */
void hugetlb_unregister_node(struct node *node)
{
	struct hstate *h;
	struct node_hstate *nhs = &node_hstates[node->dev.id];

	if (!nhs->hugepages_kobj)
		return;		/* no hstate attributes */

	for_each_hstate(h)
		if (nhs->hstate_kobjs[h - hstates]) {
			kobject_put(nhs->hstate_kobjs[h - hstates]);
			nhs->hstate_kobjs[h - hstates] = NULL;
		}

	kobject_put(nhs->hugepages_kobj);
	nhs->hugepages_kobj = NULL;
}

/*
 * hugetlb module exit:  unregister hstate attributes from node devices
 * that have them.
 */
static void hugetlb_unregister_all_nodes(void)
{
	int nid;

	/*
	 * disable node device registrations.
	 */
	register_hugetlbfs_with_node(NULL, NULL);

	/*
	 * remove hstate attributes from any nodes that have them.
	 */
	for (nid = 0; nid < nr_node_ids; nid++)
		hugetlb_unregister_node(&node_devices[nid]);
}

/*
 * Register hstate attributes for a single node device.
 * No-op if attributes already registered.
 */
void hugetlb_register_node(struct node *node)
{
	struct hstate *h;
	struct node_hstate *nhs = &node_hstates[node->dev.id];
	int err;

	if (nhs->hugepages_kobj)
		return;		/* already allocated */

	nhs->hugepages_kobj = kobject_create_and_add("hugepages",
							&node->dev.kobj);
	if (!nhs->hugepages_kobj)
		return;

	for_each_hstate(h) {
		err = hugetlb_sysfs_add_hstate(h, nhs->hugepages_kobj,
						nhs->hstate_kobjs,
						&per_node_hstate_attr_group);
		if (err) {
			printk(KERN_ERR "Hugetlb: Unable to add hstate %s"
					" for node %d\n",
						h->name, node->dev.id);
			hugetlb_unregister_node(node);
			break;
		}
	}
}

/*
 * hugetlb init time:  register hstate attributes for all registered node
 * devices of nodes that have memory.  All on-line nodes should have
 * registered their associated device by this time.
 */
static void hugetlb_register_all_nodes(void)
{
	int nid;

	for_each_node_state(nid, N_HIGH_MEMORY) {
		struct node *node = &node_devices[nid];
		if (node->dev.id == nid)
			hugetlb_register_node(node);
	}

	/*
	 * Let the node device driver know we're here so it can
	 * [un]register hstate attributes on node hotplug.
	 */
	register_hugetlbfs_with_node(hugetlb_register_node,
				     hugetlb_unregister_node);
}
#else	/* !CONFIG_NUMA */

static struct hstate *kobj_to_node_hstate(struct kobject *kobj, int *nidp)
{
	BUG();
	if (nidp)
		*nidp = -1;
	return NULL;
}

static void hugetlb_unregister_all_nodes(void) { }

static void hugetlb_register_all_nodes(void) { }

#endif

static void __exit hugetlb_exit(void)
{
	struct hstate *h;

	hugetlb_unregister_all_nodes();

	for_each_hstate(h) {
		kobject_put(hstate_kobjs[h - hstates]);
	}

	kobject_put(hugepages_kobj);
}
module_exit(hugetlb_exit);

static int __init hugetlb_init(void)
{
	/* Some platform decide whether they support huge pages at boot
	 * time. On these, such as powerpc, HPAGE_SHIFT is set to 0 when
	 * there is no such support
	 */
	if (HPAGE_SHIFT == 0)
		return 0;

	if (!size_to_hstate(default_hstate_size)) {
		default_hstate_size = HPAGE_SIZE;
		if (!size_to_hstate(default_hstate_size))
			hugetlb_add_hstate(HUGETLB_PAGE_ORDER);
	}
	default_hstate_idx = size_to_hstate(default_hstate_size) - hstates;
	if (default_hstate_max_huge_pages)
		default_hstate.max_huge_pages = default_hstate_max_huge_pages;

	hugetlb_init_hstates();

	gather_bootmem_prealloc();

	report_hugepages();

	hugetlb_sysfs_init();

	hugetlb_register_all_nodes();

	return 0;
}
module_init(hugetlb_init);

/* Should be called on processing a hugepagesz=... option */
void __init hugetlb_add_hstate(unsigned order)
{
	struct hstate *h;
	unsigned long i;

	if (size_to_hstate(PAGE_SIZE << order)) {
		printk(KERN_WARNING "hugepagesz= specified twice, ignoring\n");
		return;
	}
	BUG_ON(max_hstate >= HUGE_MAX_HSTATE);
	BUG_ON(order == 0);
	h = &hstates[max_hstate++];
	h->order = order;
	h->mask = ~((1ULL << (order + PAGE_SHIFT)) - 1);
	h->nr_huge_pages = 0;
	h->free_huge_pages = 0;
	for (i = 0; i < MAX_NUMNODES; ++i)
		INIT_LIST_HEAD(&h->hugepage_freelists[i]);
	h->next_nid_to_alloc = first_node(node_states[N_HIGH_MEMORY]);
	h->next_nid_to_free = first_node(node_states[N_HIGH_MEMORY]);
	snprintf(h->name, HSTATE_NAME_LEN, "hugepages-%lukB",
					huge_page_size(h)/1024);

	parsed_hstate = h;
}

static int __init hugetlb_nrpages_setup(char *s)
{
	unsigned long *mhp;
	static unsigned long *last_mhp;

	/*
	 * !max_hstate means we haven't parsed a hugepagesz= parameter yet,
	 * so this hugepages= parameter goes to the "default hstate".
	 */
	if (!max_hstate)
		mhp = &default_hstate_max_huge_pages;
	else
		mhp = &parsed_hstate->max_huge_pages;

	if (mhp == last_mhp) {
		printk(KERN_WARNING "hugepages= specified twice without "
			"interleaving hugepagesz=, ignoring\n");
		return 1;
	}

	if (sscanf(s, "%lu", mhp) <= 0)
		*mhp = 0;

	/*
	 * Global state is always initialized later in hugetlb_init.
	 * But we need to allocate >= MAX_ORDER hstates here early to still
	 * use the bootmem allocator.
	 */
	if (max_hstate && parsed_hstate->order >= MAX_ORDER)
		hugetlb_hstate_alloc_pages(parsed_hstate);

	last_mhp = mhp;

	return 1;
}
__setup("hugepages=", hugetlb_nrpages_setup);

static int __init hugetlb_default_setup(char *s)
{
	default_hstate_size = memparse(s, &s);
	return 1;
}
__setup("default_hugepagesz=", hugetlb_default_setup);

static unsigned int cpuset_mems_nr(unsigned int *array)
{
	int node;
	unsigned int nr = 0;

	for_each_node_mask(node, cpuset_current_mems_allowed)
		nr += array[node];

	return nr;
}

#ifdef CONFIG_SYSCTL
static int hugetlb_sysctl_handler_common(bool obey_mempolicy,
			 struct ctl_table *table, int write,
			 void __user *buffer, size_t *length, loff_t *ppos)
{
	struct hstate *h = &default_hstate;
	unsigned long tmp;
	int ret;

	tmp = h->max_huge_pages;

	if (write && h->order >= MAX_ORDER)
		return -EINVAL;

	table->data = &tmp;
	table->maxlen = sizeof(unsigned long);
	ret = proc_doulongvec_minmax(table, write, buffer, length, ppos);
	if (ret)
		goto out;

	if (write) {
		NODEMASK_ALLOC(nodemask_t, nodes_allowed,
						GFP_KERNEL | __GFP_NORETRY);
		if (!(obey_mempolicy &&
			       init_nodemask_of_mempolicy(nodes_allowed))) {
			NODEMASK_FREE(nodes_allowed);
			nodes_allowed = &node_states[N_HIGH_MEMORY];
		}
		h->max_huge_pages = set_max_huge_pages(h, tmp, nodes_allowed);

		if (nodes_allowed != &node_states[N_HIGH_MEMORY])
			NODEMASK_FREE(nodes_allowed);
	}
out:
	return ret;
}

int hugetlb_sysctl_handler(struct ctl_table *table, int write,
			  void __user *buffer, size_t *length, loff_t *ppos)
{

	return hugetlb_sysctl_handler_common(false, table, write,
							buffer, length, ppos);
}

#ifdef CONFIG_NUMA
int hugetlb_mempolicy_sysctl_handler(struct ctl_table *table, int write,
			  void __user *buffer, size_t *length, loff_t *ppos)
{
	return hugetlb_sysctl_handler_common(true, table, write,
							buffer, length, ppos);
}
#endif /* CONFIG_NUMA */

int hugetlb_treat_movable_handler(struct ctl_table *table, int write,
			void __user *buffer,
			size_t *length, loff_t *ppos)
{
	proc_dointvec(table, write, buffer, length, ppos);
	if (hugepages_treat_as_movable)
		htlb_alloc_mask = GFP_HIGHUSER_MOVABLE;
	else
		htlb_alloc_mask = GFP_HIGHUSER;
	return 0;
}

int hugetlb_overcommit_handler(struct ctl_table *table, int write,
			void __user *buffer,
			size_t *length, loff_t *ppos)
{
	struct hstate *h = &default_hstate;
	unsigned long tmp;
	int ret;

	tmp = h->nr_overcommit_huge_pages;

	if (write && h->order >= MAX_ORDER)
		return -EINVAL;

	table->data = &tmp;
	table->maxlen = sizeof(unsigned long);
	ret = proc_doulongvec_minmax(table, write, buffer, length, ppos);
	if (ret)
		goto out;

	if (write) {
		spin_lock(&hugetlb_lock);
		h->nr_overcommit_huge_pages = tmp;
		spin_unlock(&hugetlb_lock);
	}
out:
	return ret;
}

#endif /* CONFIG_SYSCTL */

void hugetlb_report_meminfo(struct seq_file *m)
{
	struct hstate *h = &default_hstate;
	seq_printf(m,
			"HugePages_Total:   %5lu\n"
			"HugePages_Free:    %5lu\n"
			"HugePages_Rsvd:    %5lu\n"
			"HugePages_Surp:    %5lu\n"
			"Hugepagesize:   %8lu kB\n",
			h->nr_huge_pages,
			h->free_huge_pages,
			h->resv_huge_pages,
			h->surplus_huge_pages,
			1UL << (huge_page_order(h) + PAGE_SHIFT - 10));
}

int hugetlb_report_node_meminfo(int nid, char *buf)
{
	struct hstate *h = &default_hstate;
	return sprintf(buf,
		"Node %d HugePages_Total: %5u\n"
		"Node %d HugePages_Free:  %5u\n"
		"Node %d HugePages_Surp:  %5u\n",
		nid, h->nr_huge_pages_node[nid],
		nid, h->free_huge_pages_node[nid],
		nid, h->surplus_huge_pages_node[nid]);
}

/* Return the number pages of memory we physically have, in PAGE_SIZE units. */
unsigned long hugetlb_total_pages(void)
{
	struct hstate *h = &default_hstate;
	return h->nr_huge_pages * pages_per_huge_page(h);
}

static int hugetlb_acct_memory(struct hstate *h, long delta)
{
	int ret = -ENOMEM;

	spin_lock(&hugetlb_lock);
	/*
	 * When cpuset is configured, it breaks the strict hugetlb page
	 * reservation as the accounting is done on a global variable. Such
	 * reservation is completely rubbish in the presence of cpuset because
	 * the reservation is not checked against page availability for the
	 * current cpuset. Application can still potentially OOM'ed by kernel
	 * with lack of free htlb page in cpuset that the task is in.
	 * Attempt to enforce strict accounting with cpuset is almost
	 * impossible (or too ugly) because cpuset is too fluid that
	 * task or memory node can be dynamically moved between cpusets.
	 *
	 * The change of semantics for shared hugetlb mapping with cpuset is
	 * undesirable. However, in order to preserve some of the semantics,
	 * we fall back to check against current free page availability as
	 * a best attempt and hopefully to minimize the impact of changing
	 * semantics that cpuset has.
	 */
	if (delta > 0) {
		if (gather_surplus_pages(h, delta) < 0)
			goto out;

		if (delta > cpuset_mems_nr(h->free_huge_pages_node)) {
			return_unused_surplus_pages(h, delta);
			goto out;
		}
	}

	ret = 0;
	if (delta < 0)
		return_unused_surplus_pages(h, (unsigned long) -delta);

out:
	spin_unlock(&hugetlb_lock);
	return ret;
}

static void hugetlb_vm_op_open(struct vm_area_struct *vma)
{
	struct resv_map *reservations = vma_resv_map(vma);

	/*
	 * This new VMA should share its siblings reservation map if present.
	 * The VMA will only ever have a valid reservation map pointer where
	 * it is being copied for another still existing VMA.  As that VMA
	 * has a reference to the reservation map it cannot disappear until
	 * after this open call completes.  It is therefore safe to take a
	 * new reference here without additional locking.
	 */
	if (reservations)
		kref_get(&reservations->refs);
}

static void resv_map_put(struct vm_area_struct *vma)
{
	struct resv_map *reservations = vma_resv_map(vma);

	if (!reservations)
		return;
	kref_put(&reservations->refs, resv_map_release);
}

static void hugetlb_vm_op_close(struct vm_area_struct *vma)
{
	struct hstate *h = hstate_vma(vma);
	struct resv_map *reservations = vma_resv_map(vma);
	struct hugepage_subpool *spool = subpool_vma(vma);
	unsigned long reserve;
	unsigned long start;
	unsigned long end;

	if (reservations) {
		start = vma_hugecache_offset(h, vma, vma->vm_start);
		end = vma_hugecache_offset(h, vma, vma->vm_end);

		reserve = (end - start) -
			region_count(&reservations->regions, start, end);

		resv_map_put(vma);

		if (reserve) {
			hugetlb_acct_memory(h, -reserve);
			hugepage_subpool_put_pages(spool, reserve);
		}
	}
}

/*
 * We cannot handle pagefaults against hugetlb pages at all.  They cause
 * handle_mm_fault() to try to instantiate regular-sized pages in the
 * hugegpage VMA.  do_page_fault() is supposed to trap this, so BUG is we get
 * this far.
 */
static int hugetlb_vm_op_fault(struct vm_area_struct *vma, struct vm_fault *vmf)
{
	BUG();
	return 0;
}

const struct vm_operations_struct hugetlb_vm_ops = {
	.fault = hugetlb_vm_op_fault,
	.open = hugetlb_vm_op_open,
	.close = hugetlb_vm_op_close,
};

static pte_t make_huge_pte(struct vm_area_struct *vma, struct page *page,
				int writable)
{
	pte_t entry;

	if (writable) {
		entry =
		    pte_mkwrite(pte_mkdirty(mk_pte(page, vma->vm_page_prot)));
	} else {
		entry = huge_pte_wrprotect(mk_pte(page, vma->vm_page_prot));
	}
	entry = pte_mkyoung(entry);
	entry = pte_mkhuge(entry);
	entry = arch_make_huge_pte(entry, vma, page, writable);

	return entry;
}

static void set_huge_ptep_writable(struct vm_area_struct *vma,
				   unsigned long address, pte_t *ptep)
{
	pte_t entry;

	entry = pte_mkwrite(pte_mkdirty(huge_ptep_get(ptep)));
	if (huge_ptep_set_access_flags(vma, address, ptep, entry, 1))
		update_mmu_cache(vma, address, ptep);
}


int copy_hugetlb_page_range(struct mm_struct *dst, struct mm_struct *src,
			    struct vm_area_struct *vma)
{
	pte_t *src_pte, *dst_pte, entry;
	struct page *ptepage;
	unsigned long addr;
	int cow;
	struct hstate *h = hstate_vma(vma);
	unsigned long sz = huge_page_size(h);

	cow = (vma->vm_flags & (VM_SHARED | VM_MAYWRITE)) == VM_MAYWRITE;

	for (addr = vma->vm_start; addr < vma->vm_end; addr += sz) {
		src_pte = huge_pte_offset(src, addr);
		if (!src_pte)
			continue;
		dst_pte = huge_pte_alloc(dst, addr, sz);
		if (!dst_pte)
			goto nomem;

		/* If the pagetables are shared don't copy or take references */
		if (dst_pte == src_pte)
			continue;

		spin_lock(&dst->page_table_lock);
		spin_lock_nested(&src->page_table_lock, SINGLE_DEPTH_NESTING);
		if (!huge_pte_none(huge_ptep_get(src_pte))) {
			if (cow)
				huge_ptep_set_wrprotect(src, addr, src_pte);
			entry = huge_ptep_get(src_pte);
			ptepage = pte_page(entry);
			get_page(ptepage);
			page_dup_rmap(ptepage);
			set_huge_pte_at(dst, addr, dst_pte, entry);
		}
		spin_unlock(&src->page_table_lock);
		spin_unlock(&dst->page_table_lock);
	}
	return 0;

nomem:
	return -ENOMEM;
}

static int is_hugetlb_entry_migration(pte_t pte)
{
	swp_entry_t swp;

	if (huge_pte_none(pte) || pte_present(pte))
		return 0;
	swp = pte_to_swp_entry(pte);
	if (non_swap_entry(swp) && is_migration_entry(swp))
		return 1;
	else
		return 0;
}

static int is_hugetlb_entry_hwpoisoned(pte_t pte)
{
	swp_entry_t swp;

	if (huge_pte_none(pte) || pte_present(pte))
		return 0;
	swp = pte_to_swp_entry(pte);
	if (non_swap_entry(swp) && is_hwpoison_entry(swp))
		return 1;
	else
		return 0;
}

void __unmap_hugepage_range(struct vm_area_struct *vma, unsigned long start,
			    unsigned long end, struct page *ref_page)
{
	struct mm_struct *mm = vma->vm_mm;
	unsigned long address;
	pte_t *ptep;
	pte_t pte;
	struct page *page;
	struct page *tmp;
	struct hstate *h = hstate_vma(vma);
	unsigned long sz = huge_page_size(h);

	/*
	 * A page gathering list, protected by per file i_mmap_mutex. The
	 * lock is used to avoid list corruption from multiple unmapping
	 * of the same page since we are using page->lru.
	 */
	LIST_HEAD(page_list);

	WARN_ON(!is_vm_hugetlb_page(vma));
	BUG_ON(start & ~huge_page_mask(h));
	BUG_ON(end & ~huge_page_mask(h));

	mmu_notifier_invalidate_range_start(mm, start, end);
	spin_lock(&mm->page_table_lock);
	for (address = start; address < end; address += sz) {
		ptep = huge_pte_offset(mm, address);
		if (!ptep)
			continue;

		if (huge_pmd_unshare(mm, &address, ptep))
			continue;

		pte = huge_ptep_get(ptep);
		if (huge_pte_none(pte))
			continue;

		/*
		 * HWPoisoned hugepage is already unmapped and dropped reference
		 */
		if (unlikely(is_hugetlb_entry_hwpoisoned(pte)))
			continue;

		page = pte_page(pte);
		/*
		 * If a reference page is supplied, it is because a specific
		 * page is being unmapped, not a range. Ensure the page we
		 * are about to unmap is the actual page of interest.
		 */
		if (ref_page) {
			if (page != ref_page)
				continue;

			/*
			 * Mark the VMA as having unmapped its page so that
			 * future faults in this VMA will fail rather than
			 * looking like data was lost
			 */
			set_vma_resv_flags(vma, HPAGE_RESV_UNMAPPED);
		}

		pte = huge_ptep_get_and_clear(mm, address, ptep);
		if (pte_dirty(pte))
			set_page_dirty(page);
		list_add(&page->lru, &page_list);

		/* Bail out after unmapping reference page if supplied */
		if (ref_page)
			break;
	}
	flush_tlb_range(vma, start, end);
	spin_unlock(&mm->page_table_lock);
	mmu_notifier_invalidate_range_end(mm, start, end);
	list_for_each_entry_safe(page, tmp, &page_list, lru) {
		page_remove_rmap(page);
		list_del(&page->lru);
		put_page(page);
	}
}

void unmap_hugepage_range(struct vm_area_struct *vma, unsigned long start,
			  unsigned long end, struct page *ref_page)
{
	mutex_lock(&vma->vm_file->f_mapping->i_mmap_mutex);
	__unmap_hugepage_range(vma, start, end, ref_page);
	mutex_unlock(&vma->vm_file->f_mapping->i_mmap_mutex);
}

/*
 * This is called when the original mapper is failing to COW a MAP_PRIVATE
 * mappping it owns the reserve page for. The intention is to unmap the page
 * from other VMAs and let the children be SIGKILLed if they are faulting the
 * same region.
 */
static int unmap_ref_private(struct mm_struct *mm, struct vm_area_struct *vma,
				struct page *page, unsigned long address)
{
	struct hstate *h = hstate_vma(vma);
	struct vm_area_struct *iter_vma;
	struct address_space *mapping;
	struct prio_tree_iter iter;
	pgoff_t pgoff;

	/*
	 * vm_pgoff is in PAGE_SIZE units, hence the different calculation
	 * from page cache lookup which is in HPAGE_SIZE units.
	 */
	address = address & huge_page_mask(h);
	pgoff = vma_hugecache_offset(h, vma, address);
	mapping = vma->vm_file->f_dentry->d_inode->i_mapping;

	/*
	 * Take the mapping lock for the duration of the table walk. As
	 * this mapping should be shared between all the VMAs,
	 * __unmap_hugepage_range() is called as the lock is already held
	 */
	mutex_lock(&mapping->i_mmap_mutex);
	vma_prio_tree_foreach(iter_vma, &iter, &mapping->i_mmap, pgoff, pgoff) {
		/* Do not unmap the current VMA */
		if (iter_vma == vma)
			continue;

		/*
		 * Unmap the page from other VMAs without their own reserves.
		 * They get marked to be SIGKILLed if they fault in these
		 * areas. This is because a future no-page fault on this VMA
		 * could insert a zeroed page instead of the data existing
		 * from the time of fork. This would look like data corruption
		 */
		if (!is_vma_resv_set(iter_vma, HPAGE_RESV_OWNER))
			__unmap_hugepage_range(iter_vma,
				address, address + huge_page_size(h),
				page);
	}
	mutex_unlock(&mapping->i_mmap_mutex);

	return 1;
}

/*
 * Hugetlb_cow() should be called with page lock of the original hugepage held.
 * Called with hugetlb_instantiation_mutex held and pte_page locked so we
 * cannot race with other handlers or page migration.
 * Keep the pte_same checks anyway to make transition from the mutex easier.
 */
static int hugetlb_cow(struct mm_struct *mm, struct vm_area_struct *vma,
			unsigned long address, pte_t *ptep, pte_t pte,
			struct page *pagecache_page)
{
	struct hstate *h = hstate_vma(vma);
	struct page *old_page, *new_page;
	int avoidcopy;
	int outside_reserve = 0;

	old_page = pte_page(pte);

retry_avoidcopy:
	/* If no-one else is actually using this page, avoid the copy
	 * and just make the page writable */
	avoidcopy = (page_mapcount(old_page) == 1);
	if (avoidcopy) {
		if (PageAnon(old_page))
			page_move_anon_rmap(old_page, vma, address);
		set_huge_ptep_writable(vma, address, ptep);
		return 0;
	}

	/*
	 * If the process that created a MAP_PRIVATE mapping is about to
	 * perform a COW due to a shared page count, attempt to satisfy
	 * the allocation without using the existing reserves. The pagecache
	 * page is used to determine if the reserve at this address was
	 * consumed or not. If reserves were used, a partial faulted mapping
	 * at the time of fork() could consume its reserves on COW instead
	 * of the full address range.
	 */
	if (!(vma->vm_flags & VM_MAYSHARE) &&
			is_vma_resv_set(vma, HPAGE_RESV_OWNER) &&
			old_page != pagecache_page)
		outside_reserve = 1;

	page_cache_get(old_page);

	/* Drop page_table_lock as buddy allocator may be called */
	spin_unlock(&mm->page_table_lock);
	new_page = alloc_huge_page(vma, address, outside_reserve);

	if (IS_ERR(new_page)) {
		page_cache_release(old_page);

		/*
		 * If a process owning a MAP_PRIVATE mapping fails to COW,
		 * it is due to references held by a child and an insufficient
		 * huge page pool. To guarantee the original mappers
		 * reliability, unmap the page from child processes. The child
		 * may get SIGKILLed if it later faults.
		 */
		if (outside_reserve) {
			BUG_ON(huge_pte_none(pte));
			if (unmap_ref_private(mm, vma, old_page, address)) {
				BUG_ON(huge_pte_none(pte));
				spin_lock(&mm->page_table_lock);
				ptep = huge_pte_offset(mm, address & huge_page_mask(h));
				if (likely(pte_same(huge_ptep_get(ptep), pte)))
					goto retry_avoidcopy;
				/*
				 * race occurs while re-acquiring page_table_lock, and
				 * our job is done.
				 */
				return 0;
			}
			WARN_ON_ONCE(1);
		}

		/* Caller expects lock to be held */
		spin_lock(&mm->page_table_lock);
		return -PTR_ERR(new_page);
	}

	/*
	 * When the original hugepage is shared one, it does not have
	 * anon_vma prepared.
	 */
	if (unlikely(anon_vma_prepare(vma))) {
		page_cache_release(new_page);
		page_cache_release(old_page);
		/* Caller expects lock to be held */
		spin_lock(&mm->page_table_lock);
		return VM_FAULT_OOM;
	}

	copy_user_huge_page(new_page, old_page, address, vma,
			    pages_per_huge_page(h));
	__SetPageUptodate(new_page);

	/*
	 * Retake the page_table_lock to check for racing updates
	 * before the page tables are altered
	 */
	spin_lock(&mm->page_table_lock);
	ptep = huge_pte_offset(mm, address & huge_page_mask(h));
	if (likely(pte_same(huge_ptep_get(ptep), pte))) {
		/* Break COW */
		mmu_notifier_invalidate_range_start(mm,
			address & huge_page_mask(h),
			(address & huge_page_mask(h)) + huge_page_size(h));
		huge_ptep_clear_flush(vma, address, ptep);
		set_huge_pte_at(mm, address, ptep,
				make_huge_pte(vma, new_page, 1));
		page_remove_rmap(old_page);
		hugepage_add_new_anon_rmap(new_page, vma, address);
		/* Make the old page be freed below */
		new_page = old_page;
		mmu_notifier_invalidate_range_end(mm,
			address & huge_page_mask(h),
			(address & huge_page_mask(h)) + huge_page_size(h));
	}
	page_cache_release(new_page);
	page_cache_release(old_page);
	return 0;
}

/* Return the pagecache page at a given address within a VMA */
static struct page *hugetlbfs_pagecache_page(struct hstate *h,
			struct vm_area_struct *vma, unsigned long address)
{
	struct address_space *mapping;
	pgoff_t idx;

	mapping = vma->vm_file->f_mapping;
	idx = vma_hugecache_offset(h, vma, address);

	return find_lock_page(mapping, idx);
}

/*
 * Return whether there is a pagecache page to back given address within VMA.
 * Caller follow_hugetlb_page() holds page_table_lock so we cannot lock_page.
 */
static bool hugetlbfs_pagecache_present(struct hstate *h,
			struct vm_area_struct *vma, unsigned long address)
{
	struct address_space *mapping;
	pgoff_t idx;
	struct page *page;

	mapping = vma->vm_file->f_mapping;
	idx = vma_hugecache_offset(h, vma, address);

	page = find_get_page(mapping, idx);
	if (page)
		put_page(page);
	return page != NULL;
}

static int hugetlb_no_page(struct mm_struct *mm, struct vm_area_struct *vma,
			unsigned long address, pte_t *ptep, unsigned int flags)
{
	struct hstate *h = hstate_vma(vma);
	int ret = VM_FAULT_SIGBUS;
	int anon_rmap = 0;
	pgoff_t idx;
	unsigned long size;
	struct page *page;
	struct address_space *mapping;
	pte_t new_pte;

	/*
	 * Currently, we are forced to kill the process in the event the
	 * original mapper has unmapped pages from the child due to a failed
	 * COW. Warn that such a situation has occurred as it may not be obvious
	 */
	if (is_vma_resv_set(vma, HPAGE_RESV_UNMAPPED)) {
		printk(KERN_WARNING
			"PID %d killed due to inadequate hugepage pool\n",
			current->pid);
		return ret;
	}

	mapping = vma->vm_file->f_mapping;
	idx = vma_hugecache_offset(h, vma, address);

	/*
	 * Use page lock to guard against racing truncation
	 * before we get page_table_lock.
	 */
retry:
	page = find_lock_page(mapping, idx);
	if (!page) {
		size = i_size_read(mapping->host) >> huge_page_shift(h);
		if (idx >= size)
			goto out;
		page = alloc_huge_page(vma, address, 0);
		if (IS_ERR(page)) {
			ret = -PTR_ERR(page);
			goto out;
		}
		clear_huge_page(page, address, pages_per_huge_page(h));
		__SetPageUptodate(page);

		if (vma->vm_flags & VM_MAYSHARE) {
			int err;
			struct inode *inode = mapping->host;

			err = add_to_page_cache(page, mapping, idx, GFP_KERNEL);
			if (err) {
				put_page(page);
				if (err == -EEXIST)
					goto retry;
				goto out;
			}

			spin_lock(&inode->i_lock);
			inode->i_blocks += blocks_per_huge_page(h);
			spin_unlock(&inode->i_lock);
		} else {
			lock_page(page);
			if (unlikely(anon_vma_prepare(vma))) {
				ret = VM_FAULT_OOM;
				goto backout_unlocked;
			}
			anon_rmap = 1;
		}
	} else {
		/*
		 * If memory error occurs between mmap() and fault, some process
		 * don't have hwpoisoned swap entry for errored virtual address.
		 * So we need to block hugepage fault by PG_hwpoison bit check.
		 */
		if (unlikely(PageHWPoison(page))) {
			ret = VM_FAULT_HWPOISON |
			      VM_FAULT_SET_HINDEX(h - hstates);
			goto backout_unlocked;
		}
	}

	/*
	 * If we are going to COW a private mapping later, we examine the
	 * pending reservations for this page now. This will ensure that
	 * any allocations necessary to record that reservation occur outside
	 * the spinlock.
	 */
	if ((flags & FAULT_FLAG_WRITE) && !(vma->vm_flags & VM_SHARED))
		if (vma_needs_reservation(h, vma, address) < 0) {
			ret = VM_FAULT_OOM;
			goto backout_unlocked;
		}

	spin_lock(&mm->page_table_lock);
	size = i_size_read(mapping->host) >> huge_page_shift(h);
	if (idx >= size)
		goto backout;

	ret = 0;
	if (!huge_pte_none(huge_ptep_get(ptep)))
		goto backout;

	if (anon_rmap)
		hugepage_add_new_anon_rmap(page, vma, address);
	else
		page_dup_rmap(page);
	new_pte = make_huge_pte(vma, page, ((vma->vm_flags & VM_WRITE)
				&& (vma->vm_flags & VM_SHARED)));
	set_huge_pte_at(mm, address, ptep, new_pte);

	if ((flags & FAULT_FLAG_WRITE) && !(vma->vm_flags & VM_SHARED)) {
		/* Optimization, do the COW without a second fault */
		ret = hugetlb_cow(mm, vma, address, ptep, new_pte, page);
	}

	spin_unlock(&mm->page_table_lock);
	unlock_page(page);
out:
	return ret;

backout:
	spin_unlock(&mm->page_table_lock);
backout_unlocked:
	unlock_page(page);
	put_page(page);
	goto out;
}

int hugetlb_fault(struct mm_struct *mm, struct vm_area_struct *vma,
			unsigned long address, unsigned int flags)
{
	pte_t *ptep;
	pte_t entry;
	int ret;
	struct page *page = NULL;
	struct page *pagecache_page = NULL;
	static DEFINE_MUTEX(hugetlb_instantiation_mutex);
	struct hstate *h = hstate_vma(vma);

	address &= huge_page_mask(h);

	ptep = huge_pte_offset(mm, address);
	if (ptep) {
		entry = huge_ptep_get(ptep);
		if (unlikely(is_hugetlb_entry_migration(entry))) {
			migration_entry_wait(mm, (pmd_t *)ptep, address);
			return 0;
		} else if (unlikely(is_hugetlb_entry_hwpoisoned(entry)))
			return VM_FAULT_HWPOISON_LARGE |
			       VM_FAULT_SET_HINDEX(h - hstates);
	}

	ptep = huge_pte_alloc(mm, address, huge_page_size(h));
	if (!ptep)
		return VM_FAULT_OOM;

	/*
	 * Serialize hugepage allocation and instantiation, so that we don't
	 * get spurious allocation failures if two CPUs race to instantiate
	 * the same page in the page cache.
	 */
	mutex_lock(&hugetlb_instantiation_mutex);
	entry = huge_ptep_get(ptep);
	if (huge_pte_none(entry)) {
		ret = hugetlb_no_page(mm, vma, address, ptep, flags);
		goto out_mutex;
	}

	ret = 0;

	/*
	 * If we are going to COW the mapping later, we examine the pending
	 * reservations for this page now. This will ensure that any
	 * allocations necessary to record that reservation occur outside the
	 * spinlock. For private mappings, we also lookup the pagecache
	 * page now as it is used to determine if a reservation has been
	 * consumed.
	 */
	if ((flags & FAULT_FLAG_WRITE) && !pte_write(entry)) {
		if (vma_needs_reservation(h, vma, address) < 0) {
			ret = VM_FAULT_OOM;
			goto out_mutex;
		}

		if (!(vma->vm_flags & VM_MAYSHARE))
			pagecache_page = hugetlbfs_pagecache_page(h,
								vma, address);
	}

	/*
	 * hugetlb_cow() requires page locks of pte_page(entry) and
	 * pagecache_page, so here we need take the former one
	 * when page != pagecache_page or !pagecache_page.
	 * Note that locking order is always pagecache_page -> page,
	 * so no worry about deadlock.
	 */
	page = pte_page(entry);
	get_page(page);
	if (page != pagecache_page)
		lock_page(page);

	spin_lock(&mm->page_table_lock);
	/* Check for a racing update before calling hugetlb_cow */
	if (unlikely(!pte_same(entry, huge_ptep_get(ptep))))
		goto out_page_table_lock;


	if (flags & FAULT_FLAG_WRITE) {
		if (!pte_write(entry)) {
			ret = hugetlb_cow(mm, vma, address, ptep, entry,
							pagecache_page);
			goto out_page_table_lock;
		}
		entry = pte_mkdirty(entry);
	}
	entry = pte_mkyoung(entry);
	if (huge_ptep_set_access_flags(vma, address, ptep, entry,
						flags & FAULT_FLAG_WRITE))
		update_mmu_cache(vma, address, ptep);

out_page_table_lock:
	spin_unlock(&mm->page_table_lock);

	if (pagecache_page) {
		unlock_page(pagecache_page);
		put_page(pagecache_page);
	}
	if (page != pagecache_page)
		unlock_page(page);
	put_page(page);

out_mutex:
	mutex_unlock(&hugetlb_instantiation_mutex);

	return ret;
}

/* Can be overriden by architectures */
__attribute__((weak)) struct page *
follow_huge_pud(struct mm_struct *mm, unsigned long address,
	       pud_t *pud, int write)
{
	BUG();
	return NULL;
}

int follow_hugetlb_page(struct mm_struct *mm, struct vm_area_struct *vma,
			struct page **pages, struct vm_area_struct **vmas,
			unsigned long *position, int *length, int i,
			unsigned int flags)
{
	unsigned long pfn_offset;
	unsigned long vaddr = *position;
	int remainder = *length;
	struct hstate *h = hstate_vma(vma);

	spin_lock(&mm->page_table_lock);
	while (vaddr < vma->vm_end && remainder) {
		pte_t *pte;
		int absent;
		struct page *page;

		/*
		 * Some archs (sparc64, sh*) have multiple pte_ts to
		 * each hugepage.  We have to make sure we get the
		 * first, for the page indexing below to work.
		 */
		pte = huge_pte_offset(mm, vaddr & huge_page_mask(h));
		absent = !pte || huge_pte_none(huge_ptep_get(pte));

		/*
		 * When coredumping, it suits get_dump_page if we just return
		 * an error where there's an empty slot with no huge pagecache
		 * to back it.  This way, we avoid allocating a hugepage, and
		 * the sparse dumpfile avoids allocating disk blocks, but its
		 * huge holes still show up with zeroes where they need to be.
		 */
		if (absent && (flags & FOLL_DUMP) &&
		    !hugetlbfs_pagecache_present(h, vma, vaddr)) {
			remainder = 0;
			break;
		}

		if (absent ||
		    ((flags & FOLL_WRITE) && !pte_write(huge_ptep_get(pte)))) {
			int ret;

			spin_unlock(&mm->page_table_lock);
			ret = hugetlb_fault(mm, vma, vaddr,
				(flags & FOLL_WRITE) ? FAULT_FLAG_WRITE : 0);
			spin_lock(&mm->page_table_lock);
			if (!(ret & VM_FAULT_ERROR))
				continue;

			remainder = 0;
			break;
		}

		pfn_offset = (vaddr & ~huge_page_mask(h)) >> PAGE_SHIFT;
		page = pte_page(huge_ptep_get(pte));
same_page:
		if (pages) {
			pages[i] = mem_map_offset(page, pfn_offset);
			get_page(pages[i]);
		}

		if (vmas)
			vmas[i] = vma;

		vaddr += PAGE_SIZE;
		++pfn_offset;
		--remainder;
		++i;
		if (vaddr < vma->vm_end && remainder &&
				pfn_offset < pages_per_huge_page(h)) {
			/*
			 * We use pfn_offset to avoid touching the pageframes
			 * of this compound page.
			 */
			goto same_page;
		}
	}
	spin_unlock(&mm->page_table_lock);
	*length = remainder;
	*position = vaddr;

	return i ? i : -EFAULT;
}

void hugetlb_change_protection(struct vm_area_struct *vma,
		unsigned long address, unsigned long end, pgprot_t newprot)
{
	struct mm_struct *mm = vma->vm_mm;
	unsigned long start = address;
	pte_t *ptep;
	pte_t pte;
	struct hstate *h = hstate_vma(vma);

	BUG_ON(address >= end);
	flush_cache_range(vma, address, end);

	mutex_lock(&vma->vm_file->f_mapping->i_mmap_mutex);
	spin_lock(&mm->page_table_lock);
	for (; address < end; address += huge_page_size(h)) {
		ptep = huge_pte_offset(mm, address);
		if (!ptep)
			continue;
		if (huge_pmd_unshare(mm, &address, ptep))
			continue;
		if (!huge_pte_none(huge_ptep_get(ptep))) {
			pte = huge_ptep_get_and_clear(mm, address, ptep);
			pte = pte_mkhuge(pte_modify(pte, newprot));
			set_huge_pte_at(mm, address, ptep, pte);
		}
	}
	spin_unlock(&mm->page_table_lock);
	mutex_unlock(&vma->vm_file->f_mapping->i_mmap_mutex);

	flush_tlb_range(vma, start, end);
}

int hugetlb_reserve_pages(struct inode *inode,
					long from, long to,
					struct vm_area_struct *vma,
					vm_flags_t vm_flags)
{
	long ret, chg;
	struct hstate *h = hstate_inode(inode);
	struct hugepage_subpool *spool = subpool_inode(inode);

	/*
	 * Only apply hugepage reservation if asked. At fault time, an
	 * attempt will be made for VM_NORESERVE to allocate a page
	 * without using reserves
	 */
	if (vm_flags & VM_NORESERVE)
		return 0;

	/*
	 * Shared mappings base their reservation on the number of pages that
	 * are already allocated on behalf of the file. Private mappings need
	 * to reserve the full area even if read-only as mprotect() may be
	 * called to make the mapping read-write. Assume !vma is a shm mapping
	 */
	if (!vma || vma->vm_flags & VM_MAYSHARE)
		chg = region_chg(&inode->i_mapping->private_list, from, to);
	else {
		struct resv_map *resv_map = resv_map_alloc();
		if (!resv_map)
			return -ENOMEM;

		chg = to - from;

		set_vma_resv_map(vma, resv_map);
		set_vma_resv_flags(vma, HPAGE_RESV_OWNER);
	}

	if (chg < 0) {
		ret = chg;
		goto out_err;
	}

	/* There must be enough pages in the subpool for the mapping */
	if (hugepage_subpool_get_pages(spool, chg)) {
		ret = -ENOSPC;
		goto out_err;
	}

	/*
	 * Check enough hugepages are available for the reservation.
	 * Hand the pages back to the subpool if there are not
	 */
	ret = hugetlb_acct_memory(h, chg);
	if (ret < 0) {
		hugepage_subpool_put_pages(spool, chg);
		goto out_err;
	}

	/*
	 * Account for the reservations made. Shared mappings record regions
	 * that have reservations as they are shared by multiple VMAs.
	 * When the last VMA disappears, the region map says how much
	 * the reservation was and the page cache tells how much of
	 * the reservation was consumed. Private mappings are per-VMA and
	 * only the consumed reservations are tracked. When the VMA
	 * disappears, the original reservation is the VMA size and the
	 * consumed reservations are stored in the map. Hence, nothing
	 * else has to be done for private mappings here
	 */
	if (!vma || vma->vm_flags & VM_MAYSHARE)
		region_add(&inode->i_mapping->private_list, from, to);
	return 0;
out_err:
<<<<<<< HEAD
	if (vma)
		resv_map_put(vma);
=======
	resv_map_put(vma);
>>>>>>> 4b7a7623
	return ret;
}

void hugetlb_unreserve_pages(struct inode *inode, long offset, long freed)
{
	struct hstate *h = hstate_inode(inode);
	long chg = region_truncate(&inode->i_mapping->private_list, offset);
	struct hugepage_subpool *spool = subpool_inode(inode);

	spin_lock(&inode->i_lock);
	inode->i_blocks -= (blocks_per_huge_page(h) * freed);
	spin_unlock(&inode->i_lock);

	hugepage_subpool_put_pages(spool, (chg - freed));
	hugetlb_acct_memory(h, -(chg - freed));
}

#ifdef CONFIG_MEMORY_FAILURE

/* Should be called in hugetlb_lock */
static int is_hugepage_on_freelist(struct page *hpage)
{
	struct page *page;
	struct page *tmp;
	struct hstate *h = page_hstate(hpage);
	int nid = page_to_nid(hpage);

	list_for_each_entry_safe(page, tmp, &h->hugepage_freelists[nid], lru)
		if (page == hpage)
			return 1;
	return 0;
}

/*
 * This function is called from memory failure code.
 * Assume the caller holds page lock of the head page.
 */
int dequeue_hwpoisoned_huge_page(struct page *hpage)
{
	struct hstate *h = page_hstate(hpage);
	int nid = page_to_nid(hpage);
	int ret = -EBUSY;

	spin_lock(&hugetlb_lock);
	if (is_hugepage_on_freelist(hpage)) {
		list_del(&hpage->lru);
		set_page_refcounted(hpage);
		h->free_huge_pages--;
		h->free_huge_pages_node[nid]--;
		ret = 0;
	}
	spin_unlock(&hugetlb_lock);
	return ret;
}
#endif<|MERGE_RESOLUTION|>--- conflicted
+++ resolved
@@ -3036,12 +3036,8 @@
 		region_add(&inode->i_mapping->private_list, from, to);
 	return 0;
 out_err:
-<<<<<<< HEAD
 	if (vma)
 		resv_map_put(vma);
-=======
-	resv_map_put(vma);
->>>>>>> 4b7a7623
 	return ret;
 }
 
