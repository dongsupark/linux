/*
 * Slab allocator functions that are independent of the allocator strategy
 *
 * (C) 2012 Christoph Lameter <cl@linux.com>
 */
#include <linux/slab.h>

#include <linux/mm.h>
#include <linux/poison.h>
#include <linux/interrupt.h>
#include <linux/memory.h>
#include <linux/compiler.h>
#include <linux/module.h>
#include <linux/cpu.h>
#include <linux/uaccess.h>
#include <linux/seq_file.h>
#include <linux/proc_fs.h>
#include <asm/cacheflush.h>
#include <asm/tlbflush.h>
#include <asm/page.h>
#include <linux/memcontrol.h>

#define CREATE_TRACE_POINTS
#include <trace/events/kmem.h>

#include "slab.h"

enum slab_state slab_state;
LIST_HEAD(slab_caches);
DEFINE_MUTEX(slab_mutex);
struct kmem_cache *kmem_cache;

/*
 * Set of flags that will prevent slab merging
 */
#define SLAB_NEVER_MERGE (SLAB_RED_ZONE | SLAB_POISON | SLAB_STORE_USER | \
		SLAB_TRACE | SLAB_DESTROY_BY_RCU | SLAB_NOLEAKTRACE | \
		SLAB_FAILSLAB)

#define SLAB_MERGE_SAME (SLAB_DEBUG_FREE | SLAB_RECLAIM_ACCOUNT | \
		SLAB_CACHE_DMA | SLAB_NOTRACK)

/*
 * Merge control. If this is set then no merging of slab caches will occur.
 * (Could be removed. This was introduced to pacify the merge skeptics.)
 */
static int slab_nomerge;

static int __init setup_slab_nomerge(char *str)
{
	slab_nomerge = 1;
	return 1;
}

#ifdef CONFIG_SLUB
__setup_param("slub_nomerge", slub_nomerge, setup_slab_nomerge, 0);
#endif

__setup("slab_nomerge", setup_slab_nomerge);

/*
 * Determine the size of a slab object
 */
unsigned int kmem_cache_size(struct kmem_cache *s)
{
	return s->object_size;
}
EXPORT_SYMBOL(kmem_cache_size);

#ifdef CONFIG_DEBUG_VM
static int kmem_cache_sanity_check(const char *name, size_t size)
{
	struct kmem_cache *s = NULL;

	if (!name || in_interrupt() || size < sizeof(void *) ||
		size > KMALLOC_MAX_SIZE) {
		pr_err("kmem_cache_create(%s) integrity check failed\n", name);
		return -EINVAL;
	}

	list_for_each_entry(s, &slab_caches, list) {
		char tmp;
		int res;

		/*
		 * This happens when the module gets unloaded and doesn't
		 * destroy its slab cache and no-one else reuses the vmalloc
		 * area of the module.  Print a warning.
		 */
		res = probe_kernel_address(s->name, tmp);
		if (res) {
			pr_err("Slab cache with size %d has lost its name\n",
			       s->object_size);
			continue;
		}
	}

	WARN_ON(strchr(name, ' '));	/* It confuses parsers */
	return 0;
}
#else
static inline int kmem_cache_sanity_check(const char *name, size_t size)
{
	return 0;
}
#endif

#ifdef CONFIG_MEMCG_KMEM
static int memcg_alloc_cache_params(struct mem_cgroup *memcg,
		struct kmem_cache *s, struct kmem_cache *root_cache)
{
	size_t size;

	if (!memcg_kmem_enabled())
		return 0;

	if (!memcg) {
		size = offsetof(struct memcg_cache_params, memcg_caches);
		size += memcg_limited_groups_array_size * sizeof(void *);
	} else
		size = sizeof(struct memcg_cache_params);

	s->memcg_params = kzalloc(size, GFP_KERNEL);
	if (!s->memcg_params)
		return -ENOMEM;

	if (memcg) {
		s->memcg_params->memcg = memcg;
		s->memcg_params->root_cache = root_cache;
	} else
		s->memcg_params->is_root_cache = true;

	return 0;
}

static void memcg_free_cache_params(struct kmem_cache *s)
{
	kfree(s->memcg_params);
}

static int memcg_update_cache_params(struct kmem_cache *s, int num_memcgs)
{
	int size;
	struct memcg_cache_params *new_params, *cur_params;

	BUG_ON(!is_root_cache(s));

	size = offsetof(struct memcg_cache_params, memcg_caches);
	size += num_memcgs * sizeof(void *);

	new_params = kzalloc(size, GFP_KERNEL);
	if (!new_params)
		return -ENOMEM;

	cur_params = s->memcg_params;
	memcpy(new_params->memcg_caches, cur_params->memcg_caches,
	       memcg_limited_groups_array_size * sizeof(void *));

	new_params->is_root_cache = true;

	rcu_assign_pointer(s->memcg_params, new_params);
	if (cur_params)
		kfree_rcu(cur_params, rcu_head);

	return 0;
}

int memcg_update_all_caches(int num_memcgs)
{
	struct kmem_cache *s;
	int ret = 0;
	mutex_lock(&slab_mutex);

	list_for_each_entry(s, &slab_caches, list) {
		if (!is_root_cache(s))
			continue;

		ret = memcg_update_cache_params(s, num_memcgs);
		/*
		 * Instead of freeing the memory, we'll just leave the caches
		 * up to this point in an updated state.
		 */
		if (ret)
			goto out;
	}

	memcg_update_array_size(num_memcgs);
out:
	mutex_unlock(&slab_mutex);
	return ret;
}
#else
static inline int memcg_alloc_cache_params(struct mem_cgroup *memcg,
		struct kmem_cache *s, struct kmem_cache *root_cache)
{
	return 0;
}

static inline void memcg_free_cache_params(struct kmem_cache *s)
{
}
#endif /* CONFIG_MEMCG_KMEM */

/*
 * Find a mergeable slab cache
 */
int slab_unmergeable(struct kmem_cache *s)
{
	if (slab_nomerge || (s->flags & SLAB_NEVER_MERGE))
		return 1;

	if (!is_root_cache(s))
		return 1;

	if (s->ctor)
		return 1;

	/*
	 * We may have set a slab to be unmergeable during bootstrap.
	 */
	if (s->refcount < 0)
		return 1;

	return 0;
}

struct kmem_cache *find_mergeable(size_t size, size_t align,
		unsigned long flags, const char *name, void (*ctor)(void *))
{
	struct kmem_cache *s;

	if (slab_nomerge || (flags & SLAB_NEVER_MERGE))
		return NULL;

	if (ctor)
		return NULL;

	size = ALIGN(size, sizeof(void *));
	align = calculate_alignment(flags, align, size);
	size = ALIGN(size, align);
	flags = kmem_cache_flags(size, flags, name, NULL);

<<<<<<< HEAD
	list_for_each_entry(s, &slab_caches, list) {
=======
	list_for_each_entry_reverse(s, &slab_caches, list) {
>>>>>>> e529fea9
		if (slab_unmergeable(s))
			continue;

		if (size > s->size)
			continue;

		if ((flags & SLAB_MERGE_SAME) != (s->flags & SLAB_MERGE_SAME))
			continue;
		/*
		 * Check if alignment is compatible.
		 * Courtesy of Adrian Drzewiecki
		 */
		if ((s->size & ~(align - 1)) != s->size)
			continue;

		if (s->size - size >= sizeof(void *))
			continue;

<<<<<<< HEAD
=======
		if (IS_ENABLED(CONFIG_SLAB) && align &&
			(align > s->align || s->align % align))
			continue;

>>>>>>> e529fea9
		return s;
	}
	return NULL;
}

/*
 * Figure out what the alignment of the objects will be given a set of
 * flags, a user specified alignment and the size of the objects.
 */
unsigned long calculate_alignment(unsigned long flags,
		unsigned long align, unsigned long size)
{
	/*
	 * If the user wants hardware cache aligned objects then follow that
	 * suggestion if the object is sufficiently large.
	 *
	 * The hardware cache alignment cannot override the specified
	 * alignment though. If that is greater then use it.
	 */
	if (flags & SLAB_HWCACHE_ALIGN) {
		unsigned long ralign = cache_line_size();
		while (size <= ralign / 2)
			ralign /= 2;
		align = max(align, ralign);
	}

	if (align < ARCH_SLAB_MINALIGN)
		align = ARCH_SLAB_MINALIGN;

	return ALIGN(align, sizeof(void *));
}

static struct kmem_cache *
do_kmem_cache_create(char *name, size_t object_size, size_t size, size_t align,
		     unsigned long flags, void (*ctor)(void *),
		     struct mem_cgroup *memcg, struct kmem_cache *root_cache)
{
	struct kmem_cache *s;
	int err;

	err = -ENOMEM;
	s = kmem_cache_zalloc(kmem_cache, GFP_KERNEL);
	if (!s)
		goto out;

	s->name = name;
	s->object_size = object_size;
	s->size = size;
	s->align = align;
	s->ctor = ctor;

	err = memcg_alloc_cache_params(memcg, s, root_cache);
	if (err)
		goto out_free_cache;

	err = __kmem_cache_create(s, flags);
	if (err)
		goto out_free_cache;

	s->refcount = 1;
	list_add(&s->list, &slab_caches);
out:
	if (err)
		return ERR_PTR(err);
	return s;

out_free_cache:
	memcg_free_cache_params(s);
	kfree(s);
	goto out;
}

/*
 * kmem_cache_create - Create a cache.
 * @name: A string which is used in /proc/slabinfo to identify this cache.
 * @size: The size of objects to be created in this cache.
 * @align: The required alignment for the objects.
 * @flags: SLAB flags
 * @ctor: A constructor for the objects.
 *
 * Returns a ptr to the cache on success, NULL on failure.
 * Cannot be called within a interrupt, but can be interrupted.
 * The @ctor is run when new pages are allocated by the cache.
 *
 * The flags are
 *
 * %SLAB_POISON - Poison the slab with a known test pattern (a5a5a5a5)
 * to catch references to uninitialised memory.
 *
 * %SLAB_RED_ZONE - Insert `Red' zones around the allocated memory to check
 * for buffer overruns.
 *
 * %SLAB_HWCACHE_ALIGN - Align the objects in this cache to a hardware
 * cacheline.  This can be beneficial if you're counting cycles as closely
 * as davem.
 */
struct kmem_cache *
kmem_cache_create(const char *name, size_t size, size_t align,
		  unsigned long flags, void (*ctor)(void *))
{
	struct kmem_cache *s;
	char *cache_name;
	int err;

	get_online_cpus();
	get_online_mems();

	mutex_lock(&slab_mutex);

	err = kmem_cache_sanity_check(name, size);
	if (err) {
		s = NULL;	/* suppress uninit var warning */
		goto out_unlock;
	}

	/*
	 * Some allocators will constraint the set of valid flags to a subset
	 * of all flags. We expect them to define CACHE_CREATE_MASK in this
	 * case, and we'll just provide them with a sanitized version of the
	 * passed flags.
	 */
	flags &= CACHE_CREATE_MASK;

	s = __kmem_cache_alias(name, size, align, flags, ctor);
	if (s)
		goto out_unlock;

	cache_name = kstrdup(name, GFP_KERNEL);
	if (!cache_name) {
		err = -ENOMEM;
		goto out_unlock;
	}

	s = do_kmem_cache_create(cache_name, size, size,
				 calculate_alignment(flags, align, size),
				 flags, ctor, NULL, NULL);
	if (IS_ERR(s)) {
		err = PTR_ERR(s);
		kfree(cache_name);
	}

out_unlock:
	mutex_unlock(&slab_mutex);

	put_online_mems();
	put_online_cpus();

	if (err) {
		if (flags & SLAB_PANIC)
			panic("kmem_cache_create: Failed to create slab '%s'. Error %d\n",
				name, err);
		else {
			printk(KERN_WARNING "kmem_cache_create(%s) failed with error %d",
				name, err);
			dump_stack();
		}
		return NULL;
	}
	return s;
}
EXPORT_SYMBOL(kmem_cache_create);

#ifdef CONFIG_MEMCG_KMEM
/*
 * memcg_create_kmem_cache - Create a cache for a memory cgroup.
 * @memcg: The memory cgroup the new cache is for.
 * @root_cache: The parent of the new cache.
 * @memcg_name: The name of the memory cgroup (used for naming the new cache).
 *
 * This function attempts to create a kmem cache that will serve allocation
 * requests going from @memcg to @root_cache. The new cache inherits properties
 * from its parent.
 */
struct kmem_cache *memcg_create_kmem_cache(struct mem_cgroup *memcg,
					   struct kmem_cache *root_cache,
					   const char *memcg_name)
{
	struct kmem_cache *s = NULL;
	char *cache_name;

	get_online_cpus();
	get_online_mems();

	mutex_lock(&slab_mutex);

	cache_name = kasprintf(GFP_KERNEL, "%s(%d:%s)", root_cache->name,
			       memcg_cache_id(memcg), memcg_name);
	if (!cache_name)
		goto out_unlock;

	s = do_kmem_cache_create(cache_name, root_cache->object_size,
				 root_cache->size, root_cache->align,
				 root_cache->flags, root_cache->ctor,
				 memcg, root_cache);
	if (IS_ERR(s)) {
		kfree(cache_name);
		s = NULL;
	}

out_unlock:
	mutex_unlock(&slab_mutex);

	put_online_mems();
	put_online_cpus();

	return s;
}

static int memcg_cleanup_cache_params(struct kmem_cache *s)
{
	int rc;

	if (!s->memcg_params ||
	    !s->memcg_params->is_root_cache)
		return 0;

	mutex_unlock(&slab_mutex);
	rc = __memcg_cleanup_cache_params(s);
	mutex_lock(&slab_mutex);

	return rc;
}
#else
static int memcg_cleanup_cache_params(struct kmem_cache *s)
{
	return 0;
}
#endif /* CONFIG_MEMCG_KMEM */

void slab_kmem_cache_release(struct kmem_cache *s)
{
	kfree(s->name);
	kmem_cache_free(kmem_cache, s);
}

void kmem_cache_destroy(struct kmem_cache *s)
{
	get_online_cpus();
	get_online_mems();

	mutex_lock(&slab_mutex);

	s->refcount--;
	if (s->refcount)
		goto out_unlock;

	if (memcg_cleanup_cache_params(s) != 0)
		goto out_unlock;

	if (__kmem_cache_shutdown(s) != 0) {
		printk(KERN_ERR "kmem_cache_destroy %s: "
		       "Slab cache still has objects\n", s->name);
		dump_stack();
		goto out_unlock;
	}

	list_del(&s->list);

	mutex_unlock(&slab_mutex);
	if (s->flags & SLAB_DESTROY_BY_RCU)
		rcu_barrier();

	memcg_free_cache_params(s);
#ifdef SLAB_SUPPORTS_SYSFS
	sysfs_slab_remove(s);
#else
	slab_kmem_cache_release(s);
#endif
	goto out;

out_unlock:
	mutex_unlock(&slab_mutex);
out:
	put_online_mems();
	put_online_cpus();
}
EXPORT_SYMBOL(kmem_cache_destroy);

/**
 * kmem_cache_shrink - Shrink a cache.
 * @cachep: The cache to shrink.
 *
 * Releases as many slabs as possible for a cache.
 * To help debugging, a zero exit status indicates all slabs were released.
 */
int kmem_cache_shrink(struct kmem_cache *cachep)
{
	int ret;

	get_online_cpus();
	get_online_mems();
	ret = __kmem_cache_shrink(cachep);
	put_online_mems();
	put_online_cpus();
	return ret;
}
EXPORT_SYMBOL(kmem_cache_shrink);

int slab_is_available(void)
{
	return slab_state >= UP;
}

#ifndef CONFIG_SLOB
/* Create a cache during boot when no slab services are available yet */
void __init create_boot_cache(struct kmem_cache *s, const char *name, size_t size,
		unsigned long flags)
{
	int err;

	s->name = name;
	s->size = s->object_size = size;
	s->align = calculate_alignment(flags, ARCH_KMALLOC_MINALIGN, size);
	err = __kmem_cache_create(s, flags);

	if (err)
		panic("Creation of kmalloc slab %s size=%zu failed. Reason %d\n",
					name, size, err);

	s->refcount = -1;	/* Exempt from merging for now */
}

struct kmem_cache *__init create_kmalloc_cache(const char *name, size_t size,
				unsigned long flags)
{
	struct kmem_cache *s = kmem_cache_zalloc(kmem_cache, GFP_NOWAIT);

	if (!s)
		panic("Out of memory when creating slab %s\n", name);

	create_boot_cache(s, name, size, flags);
	list_add(&s->list, &slab_caches);
	s->refcount = 1;
	return s;
}

struct kmem_cache *kmalloc_caches[KMALLOC_SHIFT_HIGH + 1];
EXPORT_SYMBOL(kmalloc_caches);

#ifdef CONFIG_ZONE_DMA
struct kmem_cache *kmalloc_dma_caches[KMALLOC_SHIFT_HIGH + 1];
EXPORT_SYMBOL(kmalloc_dma_caches);
#endif

/*
 * Conversion table for small slabs sizes / 8 to the index in the
 * kmalloc array. This is necessary for slabs < 192 since we have non power
 * of two cache sizes there. The size of larger slabs can be determined using
 * fls.
 */
static s8 size_index[24] = {
	3,	/* 8 */
	4,	/* 16 */
	5,	/* 24 */
	5,	/* 32 */
	6,	/* 40 */
	6,	/* 48 */
	6,	/* 56 */
	6,	/* 64 */
	1,	/* 72 */
	1,	/* 80 */
	1,	/* 88 */
	1,	/* 96 */
	7,	/* 104 */
	7,	/* 112 */
	7,	/* 120 */
	7,	/* 128 */
	2,	/* 136 */
	2,	/* 144 */
	2,	/* 152 */
	2,	/* 160 */
	2,	/* 168 */
	2,	/* 176 */
	2,	/* 184 */
	2	/* 192 */
};

static inline int size_index_elem(size_t bytes)
{
	return (bytes - 1) / 8;
}

/*
 * Find the kmem_cache structure that serves a given size of
 * allocation
 */
struct kmem_cache *kmalloc_slab(size_t size, gfp_t flags)
{
	int index;

	if (unlikely(size > KMALLOC_MAX_SIZE)) {
		WARN_ON_ONCE(!(flags & __GFP_NOWARN));
		return NULL;
	}

	if (size <= 192) {
		if (!size)
			return ZERO_SIZE_PTR;

		index = size_index[size_index_elem(size)];
	} else
		index = fls(size - 1);

#ifdef CONFIG_ZONE_DMA
	if (unlikely((flags & GFP_DMA)))
		return kmalloc_dma_caches[index];

#endif
	return kmalloc_caches[index];
}

/*
 * Create the kmalloc array. Some of the regular kmalloc arrays
 * may already have been created because they were needed to
 * enable allocations for slab creation.
 */
void __init create_kmalloc_caches(unsigned long flags)
{
	int i;

	/*
	 * Patch up the size_index table if we have strange large alignment
	 * requirements for the kmalloc array. This is only the case for
	 * MIPS it seems. The standard arches will not generate any code here.
	 *
	 * Largest permitted alignment is 256 bytes due to the way we
	 * handle the index determination for the smaller caches.
	 *
	 * Make sure that nothing crazy happens if someone starts tinkering
	 * around with ARCH_KMALLOC_MINALIGN
	 */
	BUILD_BUG_ON(KMALLOC_MIN_SIZE > 256 ||
		(KMALLOC_MIN_SIZE & (KMALLOC_MIN_SIZE - 1)));

	for (i = 8; i < KMALLOC_MIN_SIZE; i += 8) {
		int elem = size_index_elem(i);

		if (elem >= ARRAY_SIZE(size_index))
			break;
		size_index[elem] = KMALLOC_SHIFT_LOW;
	}

	if (KMALLOC_MIN_SIZE >= 64) {
		/*
		 * The 96 byte size cache is not used if the alignment
		 * is 64 byte.
		 */
		for (i = 64 + 8; i <= 96; i += 8)
			size_index[size_index_elem(i)] = 7;

	}

	if (KMALLOC_MIN_SIZE >= 128) {
		/*
		 * The 192 byte sized cache is not used if the alignment
		 * is 128 byte. Redirect kmalloc to use the 256 byte cache
		 * instead.
		 */
		for (i = 128 + 8; i <= 192; i += 8)
			size_index[size_index_elem(i)] = 8;
	}
	for (i = KMALLOC_SHIFT_LOW; i <= KMALLOC_SHIFT_HIGH; i++) {
		if (!kmalloc_caches[i]) {
			kmalloc_caches[i] = create_kmalloc_cache(NULL,
							1 << i, flags);
		}

		/*
		 * Caches that are not of the two-to-the-power-of size.
		 * These have to be created immediately after the
		 * earlier power of two caches
		 */
		if (KMALLOC_MIN_SIZE <= 32 && !kmalloc_caches[1] && i == 6)
			kmalloc_caches[1] = create_kmalloc_cache(NULL, 96, flags);

		if (KMALLOC_MIN_SIZE <= 64 && !kmalloc_caches[2] && i == 7)
			kmalloc_caches[2] = create_kmalloc_cache(NULL, 192, flags);
	}

	/* Kmalloc array is now usable */
	slab_state = UP;

	for (i = 0; i <= KMALLOC_SHIFT_HIGH; i++) {
		struct kmem_cache *s = kmalloc_caches[i];
		char *n;

		if (s) {
			n = kasprintf(GFP_NOWAIT, "kmalloc-%d", kmalloc_size(i));

			BUG_ON(!n);
			s->name = n;
		}
	}

#ifdef CONFIG_ZONE_DMA
	for (i = 0; i <= KMALLOC_SHIFT_HIGH; i++) {
		struct kmem_cache *s = kmalloc_caches[i];

		if (s) {
			int size = kmalloc_size(i);
			char *n = kasprintf(GFP_NOWAIT,
				 "dma-kmalloc-%d", size);

			BUG_ON(!n);
			kmalloc_dma_caches[i] = create_kmalloc_cache(n,
				size, SLAB_CACHE_DMA | flags);
		}
	}
#endif
}
#endif /* !CONFIG_SLOB */

/*
 * To avoid unnecessary overhead, we pass through large allocation requests
 * directly to the page allocator. We use __GFP_COMP, because we will need to
 * know the allocation order to free the pages properly in kfree.
 */
void *kmalloc_order(size_t size, gfp_t flags, unsigned int order)
{
	void *ret;
	struct page *page;

	flags |= __GFP_COMP;
	page = alloc_kmem_pages(flags, order);
	ret = page ? page_address(page) : NULL;
	kmemleak_alloc(ret, size, 1, flags);
	return ret;
}
EXPORT_SYMBOL(kmalloc_order);

#ifdef CONFIG_TRACING
void *kmalloc_order_trace(size_t size, gfp_t flags, unsigned int order)
{
	void *ret = kmalloc_order(size, flags, order);
	trace_kmalloc(_RET_IP_, ret, size, PAGE_SIZE << order, flags);
	return ret;
}
EXPORT_SYMBOL(kmalloc_order_trace);
#endif

#ifdef CONFIG_SLABINFO

#ifdef CONFIG_SLAB
#define SLABINFO_RIGHTS (S_IWUSR | S_IRUSR)
#else
#define SLABINFO_RIGHTS S_IRUSR
#endif

static void print_slabinfo_header(struct seq_file *m)
{
	/*
	 * Output format version, so at least we can change it
	 * without _too_ many complaints.
	 */
#ifdef CONFIG_DEBUG_SLAB
	seq_puts(m, "slabinfo - version: 2.1 (statistics)\n");
#else
	seq_puts(m, "slabinfo - version: 2.1\n");
#endif
	seq_puts(m, "# name            <active_objs> <num_objs> <objsize> "
		 "<objperslab> <pagesperslab>");
	seq_puts(m, " : tunables <limit> <batchcount> <sharedfactor>");
	seq_puts(m, " : slabdata <active_slabs> <num_slabs> <sharedavail>");
#ifdef CONFIG_DEBUG_SLAB
	seq_puts(m, " : globalstat <listallocs> <maxobjs> <grown> <reaped> "
		 "<error> <maxfreeable> <nodeallocs> <remotefrees> <alienoverflow>");
	seq_puts(m, " : cpustat <allochit> <allocmiss> <freehit> <freemiss>");
#endif
	seq_putc(m, '\n');
}

void *slab_start(struct seq_file *m, loff_t *pos)
{
	mutex_lock(&slab_mutex);
	return seq_list_start(&slab_caches, *pos);
}

void *slab_next(struct seq_file *m, void *p, loff_t *pos)
{
	return seq_list_next(p, &slab_caches, pos);
}

void slab_stop(struct seq_file *m, void *p)
{
	mutex_unlock(&slab_mutex);
}

static void
memcg_accumulate_slabinfo(struct kmem_cache *s, struct slabinfo *info)
{
	struct kmem_cache *c;
	struct slabinfo sinfo;
	int i;

	if (!is_root_cache(s))
		return;

	for_each_memcg_cache_index(i) {
		c = cache_from_memcg_idx(s, i);
		if (!c)
			continue;

		memset(&sinfo, 0, sizeof(sinfo));
		get_slabinfo(c, &sinfo);

		info->active_slabs += sinfo.active_slabs;
		info->num_slabs += sinfo.num_slabs;
		info->shared_avail += sinfo.shared_avail;
		info->active_objs += sinfo.active_objs;
		info->num_objs += sinfo.num_objs;
	}
}

static void cache_show(struct kmem_cache *s, struct seq_file *m)
{
	struct slabinfo sinfo;

	memset(&sinfo, 0, sizeof(sinfo));
	get_slabinfo(s, &sinfo);

	memcg_accumulate_slabinfo(s, &sinfo);

	seq_printf(m, "%-17s %6lu %6lu %6u %4u %4d",
		   cache_name(s), sinfo.active_objs, sinfo.num_objs, s->size,
		   sinfo.objects_per_slab, (1 << sinfo.cache_order));

	seq_printf(m, " : tunables %4u %4u %4u",
		   sinfo.limit, sinfo.batchcount, sinfo.shared);
	seq_printf(m, " : slabdata %6lu %6lu %6lu",
		   sinfo.active_slabs, sinfo.num_slabs, sinfo.shared_avail);
	slabinfo_show_stats(m, s);
	seq_putc(m, '\n');
}

static int slab_show(struct seq_file *m, void *p)
{
	struct kmem_cache *s = list_entry(p, struct kmem_cache, list);

	if (p == slab_caches.next)
		print_slabinfo_header(m);
	if (is_root_cache(s))
		cache_show(s, m);
	return 0;
}

#ifdef CONFIG_MEMCG_KMEM
int memcg_slab_show(struct seq_file *m, void *p)
{
	struct kmem_cache *s = list_entry(p, struct kmem_cache, list);
	struct mem_cgroup *memcg = mem_cgroup_from_css(seq_css(m));

	if (p == slab_caches.next)
		print_slabinfo_header(m);
	if (!is_root_cache(s) && s->memcg_params->memcg == memcg)
		cache_show(s, m);
	return 0;
}
#endif

/*
 * slabinfo_op - iterator that generates /proc/slabinfo
 *
 * Output layout:
 * cache-name
 * num-active-objs
 * total-objs
 * object size
 * num-active-slabs
 * total-slabs
 * num-pages-per-slab
 * + further values on SMP and with statistics enabled
 */
static const struct seq_operations slabinfo_op = {
	.start = slab_start,
	.next = slab_next,
	.stop = slab_stop,
	.show = slab_show,
};

static int slabinfo_open(struct inode *inode, struct file *file)
{
	return seq_open(file, &slabinfo_op);
}

static const struct file_operations proc_slabinfo_operations = {
	.open		= slabinfo_open,
	.read		= seq_read,
	.write          = slabinfo_write,
	.llseek		= seq_lseek,
	.release	= seq_release,
};

static int __init slab_proc_init(void)
{
	proc_create("slabinfo", SLABINFO_RIGHTS, NULL,
						&proc_slabinfo_operations);
	return 0;
}
module_init(slab_proc_init);
#endif /* CONFIG_SLABINFO */

static __always_inline void *__do_krealloc(const void *p, size_t new_size,
					   gfp_t flags)
{
	void *ret;
	size_t ks = 0;

	if (p)
		ks = ksize(p);

	if (ks >= new_size)
		return (void *)p;

	ret = kmalloc_track_caller(new_size, flags);
	if (ret && p)
		memcpy(ret, p, ks);

	return ret;
}

/**
 * __krealloc - like krealloc() but don't free @p.
 * @p: object to reallocate memory for.
 * @new_size: how many bytes of memory are required.
 * @flags: the type of memory to allocate.
 *
 * This function is like krealloc() except it never frees the originally
 * allocated buffer. Use this if you don't want to free the buffer immediately
 * like, for example, with RCU.
 */
void *__krealloc(const void *p, size_t new_size, gfp_t flags)
{
	if (unlikely(!new_size))
		return ZERO_SIZE_PTR;

	return __do_krealloc(p, new_size, flags);

}
EXPORT_SYMBOL(__krealloc);

/**
 * krealloc - reallocate memory. The contents will remain unchanged.
 * @p: object to reallocate memory for.
 * @new_size: how many bytes of memory are required.
 * @flags: the type of memory to allocate.
 *
 * The contents of the object pointed to are preserved up to the
 * lesser of the new and old sizes.  If @p is %NULL, krealloc()
 * behaves exactly like kmalloc().  If @new_size is 0 and @p is not a
 * %NULL pointer, the object pointed to is freed.
 */
void *krealloc(const void *p, size_t new_size, gfp_t flags)
{
	void *ret;

	if (unlikely(!new_size)) {
		kfree(p);
		return ZERO_SIZE_PTR;
	}

	ret = __do_krealloc(p, new_size, flags);
	if (ret && p != ret)
		kfree(p);

	return ret;
}
EXPORT_SYMBOL(krealloc);

/**
 * kzfree - like kfree but zero memory
 * @p: object to free memory of
 *
 * The memory of the object @p points to is zeroed before freed.
 * If @p is %NULL, kzfree() does nothing.
 *
 * Note: this function zeroes the whole allocated buffer which can be a good
 * deal bigger than the requested buffer size passed to kmalloc(). So be
 * careful when using this function in performance sensitive code.
 */
void kzfree(const void *p)
{
	size_t ks;
	void *mem = (void *)p;

	if (unlikely(ZERO_OR_NULL_PTR(mem)))
		return;
	ks = ksize(mem);
	memset(mem, 0, ks);
	kfree(mem);
}
EXPORT_SYMBOL(kzfree);

/* Tracepoints definitions. */
EXPORT_TRACEPOINT_SYMBOL(kmalloc);
EXPORT_TRACEPOINT_SYMBOL(kmem_cache_alloc);
EXPORT_TRACEPOINT_SYMBOL(kmalloc_node);
EXPORT_TRACEPOINT_SYMBOL(kmem_cache_alloc_node);
EXPORT_TRACEPOINT_SYMBOL(kfree);
EXPORT_TRACEPOINT_SYMBOL(kmem_cache_free);<|MERGE_RESOLUTION|>--- conflicted
+++ resolved
@@ -240,11 +240,7 @@
 	size = ALIGN(size, align);
 	flags = kmem_cache_flags(size, flags, name, NULL);
 
-<<<<<<< HEAD
-	list_for_each_entry(s, &slab_caches, list) {
-=======
 	list_for_each_entry_reverse(s, &slab_caches, list) {
->>>>>>> e529fea9
 		if (slab_unmergeable(s))
 			continue;
 
@@ -263,13 +259,10 @@
 		if (s->size - size >= sizeof(void *))
 			continue;
 
-<<<<<<< HEAD
-=======
 		if (IS_ENABLED(CONFIG_SLAB) && align &&
 			(align > s->align || s->align % align))
 			continue;
 
->>>>>>> e529fea9
 		return s;
 	}
 	return NULL;
