--- conflicted
+++ resolved
@@ -1795,8 +1795,6 @@
 	case 0x3F:	/* HSW */
 	case 0x45:	/* HSW */
 	case 0x46:	/* HSW */
-<<<<<<< HEAD
-=======
 		return 1;
 	}
 	return 0;
@@ -1809,7 +1807,6 @@
 
 	switch (model) {
 	case 0x45:
->>>>>>> 5c99726b
 		return 1;
 	}
 	return 0;
@@ -2334,11 +2331,7 @@
 	cmdline(argc, argv);
 
 	if (verbose)
-<<<<<<< HEAD
-		fprintf(stderr, "turbostat v3.3 March 15, 2013"
-=======
 		fprintf(stderr, "turbostat v3.4 April 17, 2013"
->>>>>>> 5c99726b
 			" - Len Brown <lenb@kernel.org>\n");
 
 	turbostat_init();
