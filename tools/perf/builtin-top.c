--- conflicted
+++ resolved
@@ -927,19 +927,11 @@
 						 "guest or host samples.\n");
 					top->exclude_guest_missing = true;
 					goto fallback_missing_features;
-<<<<<<< HEAD
-				} else if (top->sample_id_all_avail) {
-					/*
-					 * Old kernel, no attr->sample_id_type_all field
-					 */
-					top->sample_id_all_avail = false;
-=======
 				} else if (!top->sample_id_all_missing) {
 					/*
 					 * Old kernel, no attr->sample_id_type_all field
 					 */
 					top->sample_id_all_missing = true;
->>>>>>> e816b57a
 					goto retry_sample_id;
 				}
 			}
