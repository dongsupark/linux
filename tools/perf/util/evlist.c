/*
 * Copyright (C) 2011, Red Hat Inc, Arnaldo Carvalho de Melo <acme@redhat.com>
 *
 * Parts came from builtin-{top,stat,record}.c, see those files for further
 * copyright notes.
 *
 * Released under the GPL v2. (and only v2, not any later version)
 */
#include "util.h"
#include <api/fs/debugfs.h>
#include <poll.h>
#include "cpumap.h"
#include "thread_map.h"
#include "target.h"
#include "evlist.h"
#include "evsel.h"
#include "debug.h"
#include <unistd.h>

#include "parse-events.h"
#include "parse-options.h"

#include <sys/mman.h>

#include <linux/bitops.h>
#include <linux/hash.h>

#define FD(e, x, y) (*(int *)xyarray__entry(e->fd, x, y))
#define SID(e, x, y) xyarray__entry(e->sample_id, x, y)

void perf_evlist__init(struct perf_evlist *evlist, struct cpu_map *cpus,
		       struct thread_map *threads)
{
	int i;

	for (i = 0; i < PERF_EVLIST__HLIST_SIZE; ++i)
		INIT_HLIST_HEAD(&evlist->heads[i]);
	INIT_LIST_HEAD(&evlist->entries);
	perf_evlist__set_maps(evlist, cpus, threads);
	evlist->workload.pid = -1;
}

struct perf_evlist *perf_evlist__new(void)
{
	struct perf_evlist *evlist = zalloc(sizeof(*evlist));

	if (evlist != NULL)
		perf_evlist__init(evlist, NULL, NULL);

	return evlist;
}

struct perf_evlist *perf_evlist__new_default(void)
{
	struct perf_evlist *evlist = perf_evlist__new();

	if (evlist && perf_evlist__add_default(evlist)) {
		perf_evlist__delete(evlist);
		evlist = NULL;
	}

	return evlist;
}

/**
 * perf_evlist__set_id_pos - set the positions of event ids.
 * @evlist: selected event list
 *
 * Events with compatible sample types all have the same id_pos
 * and is_pos.  For convenience, put a copy on evlist.
 */
void perf_evlist__set_id_pos(struct perf_evlist *evlist)
{
	struct perf_evsel *first = perf_evlist__first(evlist);

	evlist->id_pos = first->id_pos;
	evlist->is_pos = first->is_pos;
}

static void perf_evlist__update_id_pos(struct perf_evlist *evlist)
{
	struct perf_evsel *evsel;

	evlist__for_each(evlist, evsel)
		perf_evsel__calc_id_pos(evsel);

	perf_evlist__set_id_pos(evlist);
}

static void perf_evlist__purge(struct perf_evlist *evlist)
{
	struct perf_evsel *pos, *n;

	evlist__for_each_safe(evlist, n, pos) {
		list_del_init(&pos->node);
		perf_evsel__delete(pos);
	}

	evlist->nr_entries = 0;
}

void perf_evlist__exit(struct perf_evlist *evlist)
{
	zfree(&evlist->mmap);
	zfree(&evlist->pollfd);
}

void perf_evlist__delete(struct perf_evlist *evlist)
{
	perf_evlist__munmap(evlist);
	perf_evlist__close(evlist);
	cpu_map__delete(evlist->cpus);
	thread_map__delete(evlist->threads);
	evlist->cpus = NULL;
	evlist->threads = NULL;
	perf_evlist__purge(evlist);
	perf_evlist__exit(evlist);
	free(evlist);
}

void perf_evlist__add(struct perf_evlist *evlist, struct perf_evsel *entry)
{
	list_add_tail(&entry->node, &evlist->entries);
	entry->idx = evlist->nr_entries;

	if (!evlist->nr_entries++)
		perf_evlist__set_id_pos(evlist);
}

void perf_evlist__splice_list_tail(struct perf_evlist *evlist,
				   struct list_head *list,
				   int nr_entries)
{
	bool set_id_pos = !evlist->nr_entries;

	list_splice_tail(list, &evlist->entries);
	evlist->nr_entries += nr_entries;
	if (set_id_pos)
		perf_evlist__set_id_pos(evlist);
}

void __perf_evlist__set_leader(struct list_head *list)
{
	struct perf_evsel *evsel, *leader;

	leader = list_entry(list->next, struct perf_evsel, node);
	evsel = list_entry(list->prev, struct perf_evsel, node);

	leader->nr_members = evsel->idx - leader->idx + 1;

	__evlist__for_each(list, evsel) {
		evsel->leader = leader;
	}
}

void perf_evlist__set_leader(struct perf_evlist *evlist)
{
	if (evlist->nr_entries) {
		evlist->nr_groups = evlist->nr_entries > 1 ? 1 : 0;
		__perf_evlist__set_leader(&evlist->entries);
	}
}

int perf_evlist__add_default(struct perf_evlist *evlist)
{
	struct perf_event_attr attr = {
		.type = PERF_TYPE_HARDWARE,
		.config = PERF_COUNT_HW_CPU_CYCLES,
	};
	struct perf_evsel *evsel;

	event_attr_init(&attr);

	evsel = perf_evsel__new(&attr);
	if (evsel == NULL)
		goto error;

	/* use strdup() because free(evsel) assumes name is allocated */
	evsel->name = strdup("cycles");
	if (!evsel->name)
		goto error_free;

	perf_evlist__add(evlist, evsel);
	return 0;
error_free:
	perf_evsel__delete(evsel);
error:
	return -ENOMEM;
}

static int perf_evlist__add_attrs(struct perf_evlist *evlist,
				  struct perf_event_attr *attrs, size_t nr_attrs)
{
	struct perf_evsel *evsel, *n;
	LIST_HEAD(head);
	size_t i;

	for (i = 0; i < nr_attrs; i++) {
		evsel = perf_evsel__new_idx(attrs + i, evlist->nr_entries + i);
		if (evsel == NULL)
			goto out_delete_partial_list;
		list_add_tail(&evsel->node, &head);
	}

	perf_evlist__splice_list_tail(evlist, &head, nr_attrs);

	return 0;

out_delete_partial_list:
	__evlist__for_each_safe(&head, n, evsel)
		perf_evsel__delete(evsel);
	return -1;
}

int __perf_evlist__add_default_attrs(struct perf_evlist *evlist,
				     struct perf_event_attr *attrs, size_t nr_attrs)
{
	size_t i;

	for (i = 0; i < nr_attrs; i++)
		event_attr_init(attrs + i);

	return perf_evlist__add_attrs(evlist, attrs, nr_attrs);
}

struct perf_evsel *
perf_evlist__find_tracepoint_by_id(struct perf_evlist *evlist, int id)
{
	struct perf_evsel *evsel;

	evlist__for_each(evlist, evsel) {
		if (evsel->attr.type   == PERF_TYPE_TRACEPOINT &&
		    (int)evsel->attr.config == id)
			return evsel;
	}

	return NULL;
}

struct perf_evsel *
perf_evlist__find_tracepoint_by_name(struct perf_evlist *evlist,
				     const char *name)
{
	struct perf_evsel *evsel;

	evlist__for_each(evlist, evsel) {
		if ((evsel->attr.type == PERF_TYPE_TRACEPOINT) &&
		    (strcmp(evsel->name, name) == 0))
			return evsel;
	}

	return NULL;
}

int perf_evlist__add_newtp(struct perf_evlist *evlist,
			   const char *sys, const char *name, void *handler)
{
	struct perf_evsel *evsel = perf_evsel__newtp(sys, name);

	if (evsel == NULL)
		return -1;

	evsel->handler = handler;
	perf_evlist__add(evlist, evsel);
	return 0;
}

void perf_evlist__disable(struct perf_evlist *evlist)
{
	int cpu, thread;
	struct perf_evsel *pos;
	int nr_cpus = cpu_map__nr(evlist->cpus);
	int nr_threads = thread_map__nr(evlist->threads);

	for (cpu = 0; cpu < nr_cpus; cpu++) {
		evlist__for_each(evlist, pos) {
			if (!perf_evsel__is_group_leader(pos) || !pos->fd)
				continue;
			for (thread = 0; thread < nr_threads; thread++)
				ioctl(FD(pos, cpu, thread),
				      PERF_EVENT_IOC_DISABLE, 0);
		}
	}
}

void perf_evlist__enable(struct perf_evlist *evlist)
{
	int cpu, thread;
	struct perf_evsel *pos;
	int nr_cpus = cpu_map__nr(evlist->cpus);
	int nr_threads = thread_map__nr(evlist->threads);

	for (cpu = 0; cpu < nr_cpus; cpu++) {
		evlist__for_each(evlist, pos) {
			if (!perf_evsel__is_group_leader(pos) || !pos->fd)
				continue;
			for (thread = 0; thread < nr_threads; thread++)
				ioctl(FD(pos, cpu, thread),
				      PERF_EVENT_IOC_ENABLE, 0);
		}
	}
}

int perf_evlist__disable_event(struct perf_evlist *evlist,
			       struct perf_evsel *evsel)
{
	int cpu, thread, err;

	if (!evsel->fd)
		return 0;

	for (cpu = 0; cpu < evlist->cpus->nr; cpu++) {
		for (thread = 0; thread < evlist->threads->nr; thread++) {
			err = ioctl(FD(evsel, cpu, thread),
				    PERF_EVENT_IOC_DISABLE, 0);
			if (err)
				return err;
		}
	}
	return 0;
}

int perf_evlist__enable_event(struct perf_evlist *evlist,
			      struct perf_evsel *evsel)
{
	int cpu, thread, err;

	if (!evsel->fd)
		return -EINVAL;

	for (cpu = 0; cpu < evlist->cpus->nr; cpu++) {
		for (thread = 0; thread < evlist->threads->nr; thread++) {
			err = ioctl(FD(evsel, cpu, thread),
				    PERF_EVENT_IOC_ENABLE, 0);
			if (err)
				return err;
		}
	}
	return 0;
}

static int perf_evlist__alloc_pollfd(struct perf_evlist *evlist)
{
	int nr_cpus = cpu_map__nr(evlist->cpus);
	int nr_threads = thread_map__nr(evlist->threads);
	int nfds = nr_cpus * nr_threads * evlist->nr_entries;
	evlist->pollfd = malloc(sizeof(struct pollfd) * nfds);
	return evlist->pollfd != NULL ? 0 : -ENOMEM;
}

void perf_evlist__add_pollfd(struct perf_evlist *evlist, int fd)
{
	fcntl(fd, F_SETFL, O_NONBLOCK);
	evlist->pollfd[evlist->nr_fds].fd = fd;
	evlist->pollfd[evlist->nr_fds].events = POLLIN;
	evlist->nr_fds++;
}

static void perf_evlist__id_hash(struct perf_evlist *evlist,
				 struct perf_evsel *evsel,
				 int cpu, int thread, u64 id)
{
	int hash;
	struct perf_sample_id *sid = SID(evsel, cpu, thread);

	sid->id = id;
	sid->evsel = evsel;
	hash = hash_64(sid->id, PERF_EVLIST__HLIST_BITS);
	hlist_add_head(&sid->node, &evlist->heads[hash]);
}

void perf_evlist__id_add(struct perf_evlist *evlist, struct perf_evsel *evsel,
			 int cpu, int thread, u64 id)
{
	perf_evlist__id_hash(evlist, evsel, cpu, thread, id);
	evsel->id[evsel->ids++] = id;
}

static int perf_evlist__id_add_fd(struct perf_evlist *evlist,
				  struct perf_evsel *evsel,
				  int cpu, int thread, int fd)
{
	u64 read_data[4] = { 0, };
	int id_idx = 1; /* The first entry is the counter value */
	u64 id;
	int ret;

	ret = ioctl(fd, PERF_EVENT_IOC_ID, &id);
	if (!ret)
		goto add;

	if (errno != ENOTTY)
		return -1;

	/* Legacy way to get event id.. All hail to old kernels! */

	/*
	 * This way does not work with group format read, so bail
	 * out in that case.
	 */
	if (perf_evlist__read_format(evlist) & PERF_FORMAT_GROUP)
		return -1;

	if (!(evsel->attr.read_format & PERF_FORMAT_ID) ||
	    read(fd, &read_data, sizeof(read_data)) == -1)
		return -1;

	if (evsel->attr.read_format & PERF_FORMAT_TOTAL_TIME_ENABLED)
		++id_idx;
	if (evsel->attr.read_format & PERF_FORMAT_TOTAL_TIME_RUNNING)
		++id_idx;

	id = read_data[id_idx];

 add:
	perf_evlist__id_add(evlist, evsel, cpu, thread, id);
	return 0;
}

struct perf_sample_id *perf_evlist__id2sid(struct perf_evlist *evlist, u64 id)
{
	struct hlist_head *head;
	struct perf_sample_id *sid;
	int hash;

	hash = hash_64(id, PERF_EVLIST__HLIST_BITS);
	head = &evlist->heads[hash];

	hlist_for_each_entry(sid, head, node)
		if (sid->id == id)
			return sid;

	return NULL;
}

struct perf_evsel *perf_evlist__id2evsel(struct perf_evlist *evlist, u64 id)
{
	struct perf_sample_id *sid;

	if (evlist->nr_entries == 1)
		return perf_evlist__first(evlist);

	sid = perf_evlist__id2sid(evlist, id);
	if (sid)
		return sid->evsel;

	if (!perf_evlist__sample_id_all(evlist))
		return perf_evlist__first(evlist);

	return NULL;
}

static int perf_evlist__event2id(struct perf_evlist *evlist,
				 union perf_event *event, u64 *id)
{
	const u64 *array = event->sample.array;
	ssize_t n;

	n = (event->header.size - sizeof(event->header)) >> 3;

	if (event->header.type == PERF_RECORD_SAMPLE) {
		if (evlist->id_pos >= n)
			return -1;
		*id = array[evlist->id_pos];
	} else {
		if (evlist->is_pos > n)
			return -1;
		n -= evlist->is_pos;
		*id = array[n];
	}
	return 0;
}

static struct perf_evsel *perf_evlist__event2evsel(struct perf_evlist *evlist,
						   union perf_event *event)
{
	struct perf_evsel *first = perf_evlist__first(evlist);
	struct hlist_head *head;
	struct perf_sample_id *sid;
	int hash;
	u64 id;

	if (evlist->nr_entries == 1)
		return first;

	if (!first->attr.sample_id_all &&
	    event->header.type != PERF_RECORD_SAMPLE)
		return first;

	if (perf_evlist__event2id(evlist, event, &id))
		return NULL;

	/* Synthesized events have an id of zero */
	if (!id)
		return first;

	hash = hash_64(id, PERF_EVLIST__HLIST_BITS);
	head = &evlist->heads[hash];

	hlist_for_each_entry(sid, head, node) {
		if (sid->id == id)
			return sid->evsel;
	}
	return NULL;
}

union perf_event *perf_evlist__mmap_read(struct perf_evlist *evlist, int idx)
{
	struct perf_mmap *md = &evlist->mmap[idx];
	unsigned int head = perf_mmap__read_head(md);
	unsigned int old = md->prev;
	unsigned char *data = md->base + page_size;
	union perf_event *event = NULL;

	if (evlist->overwrite) {
		/*
		 * If we're further behind than half the buffer, there's a chance
		 * the writer will bite our tail and mess up the samples under us.
		 *
		 * If we somehow ended up ahead of the head, we got messed up.
		 *
		 * In either case, truncate and restart at head.
		 */
		int diff = head - old;
		if (diff > md->mask / 2 || diff < 0) {
			fprintf(stderr, "WARNING: failed to keep up with mmap data.\n");

			/*
			 * head points to a known good entry, start there.
			 */
			old = head;
		}
	}

	if (old != head) {
		size_t size;

		event = (union perf_event *)&data[old & md->mask];
		size = event->header.size;

		/*
		 * Event straddles the mmap boundary -- header should always
		 * be inside due to u64 alignment of output.
		 */
		if ((old & md->mask) + size != ((old + size) & md->mask)) {
			unsigned int offset = old;
			unsigned int len = min(sizeof(*event), size), cpy;
			void *dst = md->event_copy;

			do {
				cpy = min(md->mask + 1 - (offset & md->mask), len);
				memcpy(dst, &data[offset & md->mask], cpy);
				offset += cpy;
				dst += cpy;
				len -= cpy;
			} while (len);

			event = (union perf_event *) md->event_copy;
		}

		old += size;
	}

	md->prev = old;

	return event;
}

void perf_evlist__mmap_consume(struct perf_evlist *evlist, int idx)
{
	if (!evlist->overwrite) {
		struct perf_mmap *md = &evlist->mmap[idx];
		unsigned int old = md->prev;

		perf_mmap__write_tail(md, old);
	}
}

static void __perf_evlist__munmap(struct perf_evlist *evlist, int idx)
{
	if (evlist->mmap[idx].base != NULL) {
		munmap(evlist->mmap[idx].base, evlist->mmap_len);
		evlist->mmap[idx].base = NULL;
	}
}

void perf_evlist__munmap(struct perf_evlist *evlist)
{
	int i;

	if (evlist->mmap == NULL)
		return;

	for (i = 0; i < evlist->nr_mmaps; i++)
		__perf_evlist__munmap(evlist, i);

	zfree(&evlist->mmap);
}

static int perf_evlist__alloc_mmap(struct perf_evlist *evlist)
{
	evlist->nr_mmaps = cpu_map__nr(evlist->cpus);
	if (cpu_map__empty(evlist->cpus))
		evlist->nr_mmaps = thread_map__nr(evlist->threads);
	evlist->mmap = zalloc(evlist->nr_mmaps * sizeof(struct perf_mmap));
	return evlist->mmap != NULL ? 0 : -ENOMEM;
}

static int __perf_evlist__mmap(struct perf_evlist *evlist,
			       int idx, int prot, int mask, int fd)
{
	evlist->mmap[idx].prev = 0;
	evlist->mmap[idx].mask = mask;
	evlist->mmap[idx].base = mmap(NULL, evlist->mmap_len, prot,
				      MAP_SHARED, fd, 0);
	if (evlist->mmap[idx].base == MAP_FAILED) {
		pr_debug2("failed to mmap perf event ring buffer, error %d\n",
			  errno);
		evlist->mmap[idx].base = NULL;
		return -1;
	}

	perf_evlist__add_pollfd(evlist, fd);
	return 0;
}

static int perf_evlist__mmap_per_evsel(struct perf_evlist *evlist, int idx,
				       int prot, int mask, int cpu, int thread,
				       int *output)
{
	struct perf_evsel *evsel;

	evlist__for_each(evlist, evsel) {
		int fd = FD(evsel, cpu, thread);

		if (*output == -1) {
			*output = fd;
			if (__perf_evlist__mmap(evlist, idx, prot, mask,
						*output) < 0)
				return -1;
		} else {
			if (ioctl(fd, PERF_EVENT_IOC_SET_OUTPUT, *output) != 0)
				return -1;
		}

		if ((evsel->attr.read_format & PERF_FORMAT_ID) &&
		    perf_evlist__id_add_fd(evlist, evsel, cpu, thread, fd) < 0)
			return -1;
	}

	return 0;
}

static int perf_evlist__mmap_per_cpu(struct perf_evlist *evlist, int prot,
				     int mask)
{
	int cpu, thread;
	int nr_cpus = cpu_map__nr(evlist->cpus);
	int nr_threads = thread_map__nr(evlist->threads);

	pr_debug2("perf event ring buffer mmapped per cpu\n");
	for (cpu = 0; cpu < nr_cpus; cpu++) {
		int output = -1;

		for (thread = 0; thread < nr_threads; thread++) {
			if (perf_evlist__mmap_per_evsel(evlist, cpu, prot, mask,
							cpu, thread, &output))
				goto out_unmap;
		}
	}

	return 0;

out_unmap:
	for (cpu = 0; cpu < nr_cpus; cpu++)
		__perf_evlist__munmap(evlist, cpu);
	return -1;
}

static int perf_evlist__mmap_per_thread(struct perf_evlist *evlist, int prot,
					int mask)
{
	int thread;
	int nr_threads = thread_map__nr(evlist->threads);

	pr_debug2("perf event ring buffer mmapped per thread\n");
	for (thread = 0; thread < nr_threads; thread++) {
		int output = -1;

		if (perf_evlist__mmap_per_evsel(evlist, thread, prot, mask, 0,
						thread, &output))
			goto out_unmap;
	}

	return 0;

out_unmap:
	for (thread = 0; thread < nr_threads; thread++)
		__perf_evlist__munmap(evlist, thread);
	return -1;
}

static size_t perf_evlist__mmap_size(unsigned long pages)
{
	/* 512 kiB: default amount of unprivileged mlocked memory */
	if (pages == UINT_MAX)
		pages = (512 * 1024) / page_size;
	else if (!is_power_of_2(pages))
		return 0;

	return (pages + 1) * page_size;
}

static long parse_pages_arg(const char *str, unsigned long min,
			    unsigned long max)
{
	unsigned long pages, val;
	static struct parse_tag tags[] = {
		{ .tag  = 'B', .mult = 1       },
		{ .tag  = 'K', .mult = 1 << 10 },
		{ .tag  = 'M', .mult = 1 << 20 },
		{ .tag  = 'G', .mult = 1 << 30 },
		{ .tag  = 0 },
	};

	if (str == NULL)
		return -EINVAL;

	val = parse_tag_value(str, tags);
	if (val != (unsigned long) -1) {
		/* we got file size value */
		pages = PERF_ALIGN(val, page_size) / page_size;
	} else {
		/* we got pages count value */
		char *eptr;
		pages = strtoul(str, &eptr, 10);
		if (*eptr != '\0')
			return -EINVAL;
	}

	if (pages == 0 && min == 0) {
		/* leave number of pages at 0 */
	} else if (!is_power_of_2(pages)) {
		/* round pages up to next power of 2 */
		pages = next_pow2_l(pages);
		if (!pages)
			return -EINVAL;
		pr_info("rounding mmap pages size to %lu bytes (%lu pages)\n",
			pages * page_size, pages);
	}

	if (pages > max)
		return -EINVAL;

	return pages;
}

int perf_evlist__parse_mmap_pages(const struct option *opt, const char *str,
				  int unset __maybe_unused)
{
	unsigned int *mmap_pages = opt->value;
	unsigned long max = UINT_MAX;
	long pages;

	if (max > SIZE_MAX / page_size)
		max = SIZE_MAX / page_size;

	pages = parse_pages_arg(str, 1, max);
	if (pages < 0) {
		pr_err("Invalid argument for --mmap_pages/-m\n");
		return -1;
	}

	*mmap_pages = pages;
	return 0;
}

/**
 * perf_evlist__mmap - Create mmaps to receive events.
 * @evlist: list of events
 * @pages: map length in pages
 * @overwrite: overwrite older events?
 *
 * If @overwrite is %false the user needs to signal event consumption using
 * perf_mmap__write_tail().  Using perf_evlist__mmap_read() does this
 * automatically.
 *
 * Return: %0 on success, negative error code otherwise.
 */
int perf_evlist__mmap(struct perf_evlist *evlist, unsigned int pages,
		      bool overwrite)
{
	struct perf_evsel *evsel;
	const struct cpu_map *cpus = evlist->cpus;
	const struct thread_map *threads = evlist->threads;
	int prot = PROT_READ | (overwrite ? 0 : PROT_WRITE), mask;

	if (evlist->mmap == NULL && perf_evlist__alloc_mmap(evlist) < 0)
		return -ENOMEM;

	if (evlist->pollfd == NULL && perf_evlist__alloc_pollfd(evlist) < 0)
		return -ENOMEM;

	evlist->overwrite = overwrite;
	evlist->mmap_len = perf_evlist__mmap_size(pages);
	pr_debug("mmap size %zuB\n", evlist->mmap_len);
	mask = evlist->mmap_len - page_size - 1;

	evlist__for_each(evlist, evsel) {
		if ((evsel->attr.read_format & PERF_FORMAT_ID) &&
		    evsel->sample_id == NULL &&
		    perf_evsel__alloc_id(evsel, cpu_map__nr(cpus), threads->nr) < 0)
			return -ENOMEM;
	}

	if (cpu_map__empty(cpus))
		return perf_evlist__mmap_per_thread(evlist, prot, mask);

	return perf_evlist__mmap_per_cpu(evlist, prot, mask);
}

int perf_evlist__create_maps(struct perf_evlist *evlist, struct target *target)
{
	evlist->threads = thread_map__new_str(target->pid, target->tid,
					      target->uid);

	if (evlist->threads == NULL)
		return -1;

<<<<<<< HEAD
	if (target->force_per_cpu)
		evlist->cpus = cpu_map__new(target->cpu_list);
	else if (target__has_task(target))
		evlist->cpus = cpu_map__dummy_new();
	else if (!target__has_cpu(target) && !target->uses_mmap)
=======
	if (target__uses_dummy_map(target))
>>>>>>> 4988abf1
		evlist->cpus = cpu_map__dummy_new();
	else
		evlist->cpus = cpu_map__new(target->cpu_list);

	if (evlist->cpus == NULL)
		goto out_delete_threads;

	return 0;

out_delete_threads:
	thread_map__delete(evlist->threads);
	return -1;
}

int perf_evlist__apply_filters(struct perf_evlist *evlist)
{
	struct perf_evsel *evsel;
	int err = 0;
	const int ncpus = cpu_map__nr(evlist->cpus),
		  nthreads = thread_map__nr(evlist->threads);

	evlist__for_each(evlist, evsel) {
		if (evsel->filter == NULL)
			continue;

		err = perf_evsel__set_filter(evsel, ncpus, nthreads, evsel->filter);
		if (err)
			break;
	}

	return err;
}

int perf_evlist__set_filter(struct perf_evlist *evlist, const char *filter)
{
	struct perf_evsel *evsel;
	int err = 0;
	const int ncpus = cpu_map__nr(evlist->cpus),
		  nthreads = thread_map__nr(evlist->threads);

	evlist__for_each(evlist, evsel) {
		err = perf_evsel__set_filter(evsel, ncpus, nthreads, filter);
		if (err)
			break;
	}

	return err;
}

bool perf_evlist__valid_sample_type(struct perf_evlist *evlist)
{
	struct perf_evsel *pos;

	if (evlist->nr_entries == 1)
		return true;

	if (evlist->id_pos < 0 || evlist->is_pos < 0)
		return false;

	evlist__for_each(evlist, pos) {
		if (pos->id_pos != evlist->id_pos ||
		    pos->is_pos != evlist->is_pos)
			return false;
	}

	return true;
}

u64 __perf_evlist__combined_sample_type(struct perf_evlist *evlist)
{
	struct perf_evsel *evsel;

	if (evlist->combined_sample_type)
		return evlist->combined_sample_type;

	evlist__for_each(evlist, evsel)
		evlist->combined_sample_type |= evsel->attr.sample_type;

	return evlist->combined_sample_type;
}

u64 perf_evlist__combined_sample_type(struct perf_evlist *evlist)
{
	evlist->combined_sample_type = 0;
	return __perf_evlist__combined_sample_type(evlist);
}

bool perf_evlist__valid_read_format(struct perf_evlist *evlist)
{
	struct perf_evsel *first = perf_evlist__first(evlist), *pos = first;
	u64 read_format = first->attr.read_format;
	u64 sample_type = first->attr.sample_type;

	evlist__for_each(evlist, pos) {
		if (read_format != pos->attr.read_format)
			return false;
	}

	/* PERF_SAMPLE_READ imples PERF_FORMAT_ID. */
	if ((sample_type & PERF_SAMPLE_READ) &&
	    !(read_format & PERF_FORMAT_ID)) {
		return false;
	}

	return true;
}

u64 perf_evlist__read_format(struct perf_evlist *evlist)
{
	struct perf_evsel *first = perf_evlist__first(evlist);
	return first->attr.read_format;
}

u16 perf_evlist__id_hdr_size(struct perf_evlist *evlist)
{
	struct perf_evsel *first = perf_evlist__first(evlist);
	struct perf_sample *data;
	u64 sample_type;
	u16 size = 0;

	if (!first->attr.sample_id_all)
		goto out;

	sample_type = first->attr.sample_type;

	if (sample_type & PERF_SAMPLE_TID)
		size += sizeof(data->tid) * 2;

       if (sample_type & PERF_SAMPLE_TIME)
		size += sizeof(data->time);

	if (sample_type & PERF_SAMPLE_ID)
		size += sizeof(data->id);

	if (sample_type & PERF_SAMPLE_STREAM_ID)
		size += sizeof(data->stream_id);

	if (sample_type & PERF_SAMPLE_CPU)
		size += sizeof(data->cpu) * 2;

	if (sample_type & PERF_SAMPLE_IDENTIFIER)
		size += sizeof(data->id);
out:
	return size;
}

bool perf_evlist__valid_sample_id_all(struct perf_evlist *evlist)
{
	struct perf_evsel *first = perf_evlist__first(evlist), *pos = first;

	evlist__for_each_continue(evlist, pos) {
		if (first->attr.sample_id_all != pos->attr.sample_id_all)
			return false;
	}

	return true;
}

bool perf_evlist__sample_id_all(struct perf_evlist *evlist)
{
	struct perf_evsel *first = perf_evlist__first(evlist);
	return first->attr.sample_id_all;
}

void perf_evlist__set_selected(struct perf_evlist *evlist,
			       struct perf_evsel *evsel)
{
	evlist->selected = evsel;
}

void perf_evlist__close(struct perf_evlist *evlist)
{
	struct perf_evsel *evsel;
	int ncpus = cpu_map__nr(evlist->cpus);
	int nthreads = thread_map__nr(evlist->threads);

	evlist__for_each_reverse(evlist, evsel)
		perf_evsel__close(evsel, ncpus, nthreads);
}

int perf_evlist__open(struct perf_evlist *evlist)
{
	struct perf_evsel *evsel;
	int err;

	perf_evlist__update_id_pos(evlist);

	evlist__for_each(evlist, evsel) {
		err = perf_evsel__open(evsel, evlist->cpus, evlist->threads);
		if (err < 0)
			goto out_err;
	}

	return 0;
out_err:
	perf_evlist__close(evlist);
	errno = -err;
	return err;
}

int perf_evlist__prepare_workload(struct perf_evlist *evlist, struct target *target,
				  const char *argv[], bool pipe_output,
				  void (*exec_error)(int signo, siginfo_t *info, void *ucontext))
{
	int child_ready_pipe[2], go_pipe[2];
	char bf;

	if (pipe(child_ready_pipe) < 0) {
		perror("failed to create 'ready' pipe");
		return -1;
	}

	if (pipe(go_pipe) < 0) {
		perror("failed to create 'go' pipe");
		goto out_close_ready_pipe;
	}

	evlist->workload.pid = fork();
	if (evlist->workload.pid < 0) {
		perror("failed to fork");
		goto out_close_pipes;
	}

	if (!evlist->workload.pid) {
		if (pipe_output)
			dup2(2, 1);

		signal(SIGTERM, SIG_DFL);

		close(child_ready_pipe[0]);
		close(go_pipe[1]);
		fcntl(go_pipe[0], F_SETFD, FD_CLOEXEC);

		/*
		 * Tell the parent we're ready to go
		 */
		close(child_ready_pipe[1]);

		/*
		 * Wait until the parent tells us to go.
		 */
		if (read(go_pipe[0], &bf, 1) == -1)
			perror("unable to read pipe");

		execvp(argv[0], (char **)argv);

		if (exec_error) {
			union sigval val;

			val.sival_int = errno;
			if (sigqueue(getppid(), SIGUSR1, val))
				perror(argv[0]);
		} else
			perror(argv[0]);
		exit(-1);
	}

	if (exec_error) {
		struct sigaction act = {
			.sa_flags     = SA_SIGINFO,
			.sa_sigaction = exec_error,
		};
		sigaction(SIGUSR1, &act, NULL);
	}

	if (target__none(target))
		evlist->threads->map[0] = evlist->workload.pid;

	close(child_ready_pipe[1]);
	close(go_pipe[0]);
	/*
	 * wait for child to settle
	 */
	if (read(child_ready_pipe[0], &bf, 1) == -1) {
		perror("unable to read pipe");
		goto out_close_pipes;
	}

	fcntl(go_pipe[1], F_SETFD, FD_CLOEXEC);
	evlist->workload.cork_fd = go_pipe[1];
	close(child_ready_pipe[0]);
	return 0;

out_close_pipes:
	close(go_pipe[0]);
	close(go_pipe[1]);
out_close_ready_pipe:
	close(child_ready_pipe[0]);
	close(child_ready_pipe[1]);
	return -1;
}

int perf_evlist__start_workload(struct perf_evlist *evlist)
{
	if (evlist->workload.cork_fd > 0) {
		char bf = 0;
		int ret;
		/*
		 * Remove the cork, let it rip!
		 */
		ret = write(evlist->workload.cork_fd, &bf, 1);
		if (ret < 0)
			perror("enable to write to pipe");

		close(evlist->workload.cork_fd);
		return ret;
	}

	return 0;
}

int perf_evlist__parse_sample(struct perf_evlist *evlist, union perf_event *event,
			      struct perf_sample *sample)
{
	struct perf_evsel *evsel = perf_evlist__event2evsel(evlist, event);

	if (!evsel)
		return -EFAULT;
	return perf_evsel__parse_sample(evsel, event, sample);
}

size_t perf_evlist__fprintf(struct perf_evlist *evlist, FILE *fp)
{
	struct perf_evsel *evsel;
	size_t printed = 0;

	evlist__for_each(evlist, evsel) {
		printed += fprintf(fp, "%s%s", evsel->idx ? ", " : "",
				   perf_evsel__name(evsel));
	}

	return printed + fprintf(fp, "\n");
}

int perf_evlist__strerror_tp(struct perf_evlist *evlist __maybe_unused,
			     int err, char *buf, size_t size)
{
	char sbuf[128];

	switch (err) {
	case ENOENT:
		scnprintf(buf, size, "%s",
			  "Error:\tUnable to find debugfs\n"
			  "Hint:\tWas your kernel was compiled with debugfs support?\n"
			  "Hint:\tIs the debugfs filesystem mounted?\n"
			  "Hint:\tTry 'sudo mount -t debugfs nodev /sys/kernel/debug'");
		break;
	case EACCES:
		scnprintf(buf, size,
			  "Error:\tNo permissions to read %s/tracing/events/raw_syscalls\n"
			  "Hint:\tTry 'sudo mount -o remount,mode=755 %s'\n",
			  debugfs_mountpoint, debugfs_mountpoint);
		break;
	default:
		scnprintf(buf, size, "%s", strerror_r(err, sbuf, sizeof(sbuf)));
		break;
	}

	return 0;
}

int perf_evlist__strerror_open(struct perf_evlist *evlist __maybe_unused,
			       int err, char *buf, size_t size)
{
	int printed, value;
	char sbuf[128], *emsg = strerror_r(err, sbuf, sizeof(sbuf));

	switch (err) {
	case EACCES:
	case EPERM:
		printed = scnprintf(buf, size,
				    "Error:\t%s.\n"
				    "Hint:\tCheck /proc/sys/kernel/perf_event_paranoid setting.", emsg);

		value = perf_event_paranoid();

		printed += scnprintf(buf + printed, size - printed, "\nHint:\t");

		if (value >= 2) {
			printed += scnprintf(buf + printed, size - printed,
					     "For your workloads it needs to be <= 1\nHint:\t");
		}
		printed += scnprintf(buf + printed, size - printed,
				     "For system wide tracing it needs to be set to -1");

		printed += scnprintf(buf + printed, size - printed,
				    ".\nHint:\tThe current value is %d.", value);
		break;
	default:
		scnprintf(buf, size, "%s", emsg);
		break;
	}

	return 0;
}

void perf_evlist__to_front(struct perf_evlist *evlist,
			   struct perf_evsel *move_evsel)
{
	struct perf_evsel *evsel, *n;
	LIST_HEAD(move);

	if (move_evsel == perf_evlist__first(evlist))
		return;

	evlist__for_each_safe(evlist, n, evsel) {
		if (evsel->leader == move_evsel->leader)
			list_move_tail(&evsel->node, &move);
	}

	list_splice(&move, &evlist->entries);
}<|MERGE_RESOLUTION|>--- conflicted
+++ resolved
@@ -827,15 +827,7 @@
 	if (evlist->threads == NULL)
 		return -1;
 
-<<<<<<< HEAD
-	if (target->force_per_cpu)
-		evlist->cpus = cpu_map__new(target->cpu_list);
-	else if (target__has_task(target))
-		evlist->cpus = cpu_map__dummy_new();
-	else if (!target__has_cpu(target) && !target->uses_mmap)
-=======
 	if (target__uses_dummy_map(target))
->>>>>>> 4988abf1
 		evlist->cpus = cpu_map__dummy_new();
 	else
 		evlist->cpus = cpu_map__new(target->cpu_list);
