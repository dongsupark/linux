/*
 * Copyright (C) 2011, Red Hat Inc, Arnaldo Carvalho de Melo <acme@redhat.com>
 *
 * Parts came from builtin-{top,stat,record}.c, see those files for further
 * copyright notes.
 *
 * Released under the GPL v2. (and only v2, not any later version)
 */

#include <byteswap.h>
#include <linux/bitops.h>
#include "asm/bug.h"
#include <lk/debugfs.h>
#include "event-parse.h"
#include "evsel.h"
#include "evlist.h"
#include "util.h"
#include "cpumap.h"
#include "thread_map.h"
#include "target.h"
#include <linux/hw_breakpoint.h>
#include <linux/perf_event.h>
#include "perf_regs.h"

static struct {
	bool sample_id_all;
	bool exclude_guest;
} perf_missing_features;

#define FD(e, x, y) (*(int *)xyarray__entry(e->fd, x, y))

static int __perf_evsel__sample_size(u64 sample_type)
{
	u64 mask = sample_type & PERF_SAMPLE_MASK;
	int size = 0;
	int i;

	for (i = 0; i < 64; i++) {
		if (mask & (1ULL << i))
			size++;
	}

	size *= sizeof(u64);

	return size;
}

void hists__init(struct hists *hists)
{
	memset(hists, 0, sizeof(*hists));
	hists->entries_in_array[0] = hists->entries_in_array[1] = RB_ROOT;
	hists->entries_in = &hists->entries_in_array[0];
	hists->entries_collapsed = RB_ROOT;
	hists->entries = RB_ROOT;
	pthread_mutex_init(&hists->lock, NULL);
}

void __perf_evsel__set_sample_bit(struct perf_evsel *evsel,
				  enum perf_event_sample_format bit)
{
	if (!(evsel->attr.sample_type & bit)) {
		evsel->attr.sample_type |= bit;
		evsel->sample_size += sizeof(u64);
	}
}

void __perf_evsel__reset_sample_bit(struct perf_evsel *evsel,
				    enum perf_event_sample_format bit)
{
	if (evsel->attr.sample_type & bit) {
		evsel->attr.sample_type &= ~bit;
		evsel->sample_size -= sizeof(u64);
	}
}

void perf_evsel__set_sample_id(struct perf_evsel *evsel)
{
	perf_evsel__set_sample_bit(evsel, ID);
	evsel->attr.read_format |= PERF_FORMAT_ID;
}

void perf_evsel__init(struct perf_evsel *evsel,
		      struct perf_event_attr *attr, int idx)
{
	evsel->idx	   = idx;
	evsel->attr	   = *attr;
	evsel->leader	   = evsel;
	INIT_LIST_HEAD(&evsel->node);
	hists__init(&evsel->hists);
	evsel->sample_size = __perf_evsel__sample_size(attr->sample_type);
}

struct perf_evsel *perf_evsel__new(struct perf_event_attr *attr, int idx)
{
	struct perf_evsel *evsel = zalloc(sizeof(*evsel));

	if (evsel != NULL)
		perf_evsel__init(evsel, attr, idx);

	return evsel;
}

struct event_format *event_format__new(const char *sys, const char *name)
{
	int fd, n;
	char *filename;
	void *bf = NULL, *nbf;
	size_t size = 0, alloc_size = 0;
	struct event_format *format = NULL;

	if (asprintf(&filename, "%s/%s/%s/format", tracing_events_path, sys, name) < 0)
		goto out;

	fd = open(filename, O_RDONLY);
	if (fd < 0)
		goto out_free_filename;

	do {
		if (size == alloc_size) {
			alloc_size += BUFSIZ;
			nbf = realloc(bf, alloc_size);
			if (nbf == NULL)
				goto out_free_bf;
			bf = nbf;
		}

		n = read(fd, bf + size, alloc_size - size);
		if (n < 0)
			goto out_free_bf;
		size += n;
	} while (n > 0);

	pevent_parse_format(&format, bf, size, sys);

out_free_bf:
	free(bf);
	close(fd);
out_free_filename:
	free(filename);
out:
	return format;
}

struct perf_evsel *perf_evsel__newtp(const char *sys, const char *name, int idx)
{
	struct perf_evsel *evsel = zalloc(sizeof(*evsel));

	if (evsel != NULL) {
		struct perf_event_attr attr = {
			.type	       = PERF_TYPE_TRACEPOINT,
			.sample_type   = (PERF_SAMPLE_RAW | PERF_SAMPLE_TIME |
					  PERF_SAMPLE_CPU | PERF_SAMPLE_PERIOD),
		};

		if (asprintf(&evsel->name, "%s:%s", sys, name) < 0)
			goto out_free;

		evsel->tp_format = event_format__new(sys, name);
		if (evsel->tp_format == NULL)
			goto out_free;

		event_attr_init(&attr);
		attr.config = evsel->tp_format->id;
		attr.sample_period = 1;
		perf_evsel__init(evsel, &attr, idx);
	}

	return evsel;

out_free:
	free(evsel->name);
	free(evsel);
	return NULL;
}

const char *perf_evsel__hw_names[PERF_COUNT_HW_MAX] = {
	"cycles",
	"instructions",
	"cache-references",
	"cache-misses",
	"branches",
	"branch-misses",
	"bus-cycles",
	"stalled-cycles-frontend",
	"stalled-cycles-backend",
	"ref-cycles",
};

static const char *__perf_evsel__hw_name(u64 config)
{
	if (config < PERF_COUNT_HW_MAX && perf_evsel__hw_names[config])
		return perf_evsel__hw_names[config];

	return "unknown-hardware";
}

static int perf_evsel__add_modifiers(struct perf_evsel *evsel, char *bf, size_t size)
{
	int colon = 0, r = 0;
	struct perf_event_attr *attr = &evsel->attr;
	bool exclude_guest_default = false;

#define MOD_PRINT(context, mod)	do {					\
		if (!attr->exclude_##context) {				\
			if (!colon) colon = ++r;			\
			r += scnprintf(bf + r, size - r, "%c", mod);	\
		} } while(0)

	if (attr->exclude_kernel || attr->exclude_user || attr->exclude_hv) {
		MOD_PRINT(kernel, 'k');
		MOD_PRINT(user, 'u');
		MOD_PRINT(hv, 'h');
		exclude_guest_default = true;
	}

	if (attr->precise_ip) {
		if (!colon)
			colon = ++r;
		r += scnprintf(bf + r, size - r, "%.*s", attr->precise_ip, "ppp");
		exclude_guest_default = true;
	}

	if (attr->exclude_host || attr->exclude_guest == exclude_guest_default) {
		MOD_PRINT(host, 'H');
		MOD_PRINT(guest, 'G');
	}
#undef MOD_PRINT
	if (colon)
		bf[colon - 1] = ':';
	return r;
}

static int perf_evsel__hw_name(struct perf_evsel *evsel, char *bf, size_t size)
{
	int r = scnprintf(bf, size, "%s", __perf_evsel__hw_name(evsel->attr.config));
	return r + perf_evsel__add_modifiers(evsel, bf + r, size - r);
}

const char *perf_evsel__sw_names[PERF_COUNT_SW_MAX] = {
	"cpu-clock",
	"task-clock",
	"page-faults",
	"context-switches",
	"cpu-migrations",
	"minor-faults",
	"major-faults",
	"alignment-faults",
	"emulation-faults",
};

static const char *__perf_evsel__sw_name(u64 config)
{
	if (config < PERF_COUNT_SW_MAX && perf_evsel__sw_names[config])
		return perf_evsel__sw_names[config];
	return "unknown-software";
}

static int perf_evsel__sw_name(struct perf_evsel *evsel, char *bf, size_t size)
{
	int r = scnprintf(bf, size, "%s", __perf_evsel__sw_name(evsel->attr.config));
	return r + perf_evsel__add_modifiers(evsel, bf + r, size - r);
}

static int __perf_evsel__bp_name(char *bf, size_t size, u64 addr, u64 type)
{
	int r;

	r = scnprintf(bf, size, "mem:0x%" PRIx64 ":", addr);

	if (type & HW_BREAKPOINT_R)
		r += scnprintf(bf + r, size - r, "r");

	if (type & HW_BREAKPOINT_W)
		r += scnprintf(bf + r, size - r, "w");

	if (type & HW_BREAKPOINT_X)
		r += scnprintf(bf + r, size - r, "x");

	return r;
}

static int perf_evsel__bp_name(struct perf_evsel *evsel, char *bf, size_t size)
{
	struct perf_event_attr *attr = &evsel->attr;
	int r = __perf_evsel__bp_name(bf, size, attr->bp_addr, attr->bp_type);
	return r + perf_evsel__add_modifiers(evsel, bf + r, size - r);
}

const char *perf_evsel__hw_cache[PERF_COUNT_HW_CACHE_MAX]
				[PERF_EVSEL__MAX_ALIASES] = {
 { "L1-dcache",	"l1-d",		"l1d",		"L1-data",		},
 { "L1-icache",	"l1-i",		"l1i",		"L1-instruction",	},
 { "LLC",	"L2",							},
 { "dTLB",	"d-tlb",	"Data-TLB",				},
 { "iTLB",	"i-tlb",	"Instruction-TLB",			},
 { "branch",	"branches",	"bpu",		"btb",		"bpc",	},
 { "node",								},
};

const char *perf_evsel__hw_cache_op[PERF_COUNT_HW_CACHE_OP_MAX]
				   [PERF_EVSEL__MAX_ALIASES] = {
 { "load",	"loads",	"read",					},
 { "store",	"stores",	"write",				},
 { "prefetch",	"prefetches",	"speculative-read", "speculative-load",	},
};

const char *perf_evsel__hw_cache_result[PERF_COUNT_HW_CACHE_RESULT_MAX]
				       [PERF_EVSEL__MAX_ALIASES] = {
 { "refs",	"Reference",	"ops",		"access",		},
 { "misses",	"miss",							},
};

#define C(x)		PERF_COUNT_HW_CACHE_##x
#define CACHE_READ	(1 << C(OP_READ))
#define CACHE_WRITE	(1 << C(OP_WRITE))
#define CACHE_PREFETCH	(1 << C(OP_PREFETCH))
#define COP(x)		(1 << x)

/*
 * cache operartion stat
 * L1I : Read and prefetch only
 * ITLB and BPU : Read-only
 */
static unsigned long perf_evsel__hw_cache_stat[C(MAX)] = {
 [C(L1D)]	= (CACHE_READ | CACHE_WRITE | CACHE_PREFETCH),
 [C(L1I)]	= (CACHE_READ | CACHE_PREFETCH),
 [C(LL)]	= (CACHE_READ | CACHE_WRITE | CACHE_PREFETCH),
 [C(DTLB)]	= (CACHE_READ | CACHE_WRITE | CACHE_PREFETCH),
 [C(ITLB)]	= (CACHE_READ),
 [C(BPU)]	= (CACHE_READ),
 [C(NODE)]	= (CACHE_READ | CACHE_WRITE | CACHE_PREFETCH),
};

bool perf_evsel__is_cache_op_valid(u8 type, u8 op)
{
	if (perf_evsel__hw_cache_stat[type] & COP(op))
		return true;	/* valid */
	else
		return false;	/* invalid */
}

int __perf_evsel__hw_cache_type_op_res_name(u8 type, u8 op, u8 result,
					    char *bf, size_t size)
{
	if (result) {
		return scnprintf(bf, size, "%s-%s-%s", perf_evsel__hw_cache[type][0],
				 perf_evsel__hw_cache_op[op][0],
				 perf_evsel__hw_cache_result[result][0]);
	}

	return scnprintf(bf, size, "%s-%s", perf_evsel__hw_cache[type][0],
			 perf_evsel__hw_cache_op[op][1]);
}

static int __perf_evsel__hw_cache_name(u64 config, char *bf, size_t size)
{
	u8 op, result, type = (config >>  0) & 0xff;
	const char *err = "unknown-ext-hardware-cache-type";

	if (type > PERF_COUNT_HW_CACHE_MAX)
		goto out_err;

	op = (config >>  8) & 0xff;
	err = "unknown-ext-hardware-cache-op";
	if (op > PERF_COUNT_HW_CACHE_OP_MAX)
		goto out_err;

	result = (config >> 16) & 0xff;
	err = "unknown-ext-hardware-cache-result";
	if (result > PERF_COUNT_HW_CACHE_RESULT_MAX)
		goto out_err;

	err = "invalid-cache";
	if (!perf_evsel__is_cache_op_valid(type, op))
		goto out_err;

	return __perf_evsel__hw_cache_type_op_res_name(type, op, result, bf, size);
out_err:
	return scnprintf(bf, size, "%s", err);
}

static int perf_evsel__hw_cache_name(struct perf_evsel *evsel, char *bf, size_t size)
{
	int ret = __perf_evsel__hw_cache_name(evsel->attr.config, bf, size);
	return ret + perf_evsel__add_modifiers(evsel, bf + ret, size - ret);
}

static int perf_evsel__raw_name(struct perf_evsel *evsel, char *bf, size_t size)
{
	int ret = scnprintf(bf, size, "raw 0x%" PRIx64, evsel->attr.config);
	return ret + perf_evsel__add_modifiers(evsel, bf + ret, size - ret);
}

const char *perf_evsel__name(struct perf_evsel *evsel)
{
	char bf[128];

	if (evsel->name)
		return evsel->name;

	switch (evsel->attr.type) {
	case PERF_TYPE_RAW:
		perf_evsel__raw_name(evsel, bf, sizeof(bf));
		break;

	case PERF_TYPE_HARDWARE:
		perf_evsel__hw_name(evsel, bf, sizeof(bf));
		break;

	case PERF_TYPE_HW_CACHE:
		perf_evsel__hw_cache_name(evsel, bf, sizeof(bf));
		break;

	case PERF_TYPE_SOFTWARE:
		perf_evsel__sw_name(evsel, bf, sizeof(bf));
		break;

	case PERF_TYPE_TRACEPOINT:
		scnprintf(bf, sizeof(bf), "%s", "unknown tracepoint");
		break;

	case PERF_TYPE_BREAKPOINT:
		perf_evsel__bp_name(evsel, bf, sizeof(bf));
		break;

	default:
		scnprintf(bf, sizeof(bf), "unknown attr type: %d",
			  evsel->attr.type);
		break;
	}

	evsel->name = strdup(bf);

	return evsel->name ?: "unknown";
}

const char *perf_evsel__group_name(struct perf_evsel *evsel)
{
	return evsel->group_name ?: "anon group";
}

int perf_evsel__group_desc(struct perf_evsel *evsel, char *buf, size_t size)
{
	int ret;
	struct perf_evsel *pos;
	const char *group_name = perf_evsel__group_name(evsel);

	ret = scnprintf(buf, size, "%s", group_name);

	ret += scnprintf(buf + ret, size - ret, " { %s",
			 perf_evsel__name(evsel));

	for_each_group_member(pos, evsel)
		ret += scnprintf(buf + ret, size - ret, ", %s",
				 perf_evsel__name(pos));

	ret += scnprintf(buf + ret, size - ret, " }");

	return ret;
}

/*
 * The enable_on_exec/disabled value strategy:
 *
 *  1) For any type of traced program:
 *    - all independent events and group leaders are disabled
 *    - all group members are enabled
 *
 *     Group members are ruled by group leaders. They need to
 *     be enabled, because the group scheduling relies on that.
 *
 *  2) For traced programs executed by perf:
 *     - all independent events and group leaders have
 *       enable_on_exec set
 *     - we don't specifically enable or disable any event during
 *       the record command
 *
 *     Independent events and group leaders are initially disabled
 *     and get enabled by exec. Group members are ruled by group
 *     leaders as stated in 1).
 *
 *  3) For traced programs attached by perf (pid/tid):
 *     - we specifically enable or disable all events during
 *       the record command
 *
 *     When attaching events to already running traced we
 *     enable/disable events specifically, as there's no
 *     initial traced exec call.
 */
void perf_evsel__config(struct perf_evsel *evsel,
			struct perf_record_opts *opts)
{
	struct perf_event_attr *attr = &evsel->attr;
	int track = !evsel->idx; /* only the first counter needs these */

	attr->sample_id_all = perf_missing_features.sample_id_all ? 0 : 1;
	attr->inherit	    = !opts->no_inherit;

	perf_evsel__set_sample_bit(evsel, IP);
	perf_evsel__set_sample_bit(evsel, TID);

	/*
	 * We default some events to a 1 default interval. But keep
	 * it a weak assumption overridable by the user.
	 */
	if (!attr->sample_period || (opts->user_freq != UINT_MAX &&
				     opts->user_interval != ULLONG_MAX)) {
		if (opts->freq) {
			perf_evsel__set_sample_bit(evsel, PERIOD);
			attr->freq		= 1;
			attr->sample_freq	= opts->freq;
		} else {
			attr->sample_period = opts->default_interval;
		}
	}

	if (opts->no_samples)
		attr->sample_freq = 0;

	if (opts->inherit_stat)
		attr->inherit_stat = 1;

	if (opts->sample_address) {
		perf_evsel__set_sample_bit(evsel, ADDR);
		attr->mmap_data = track;
	}

	if (opts->call_graph) {
		perf_evsel__set_sample_bit(evsel, CALLCHAIN);

		if (opts->call_graph == CALLCHAIN_DWARF) {
			perf_evsel__set_sample_bit(evsel, REGS_USER);
			perf_evsel__set_sample_bit(evsel, STACK_USER);
			attr->sample_regs_user = PERF_REGS_MASK;
			attr->sample_stack_user = opts->stack_dump_size;
			attr->exclude_callchain_user = 1;
		}
	}

	if (perf_target__has_cpu(&opts->target))
		perf_evsel__set_sample_bit(evsel, CPU);

	if (opts->period)
		perf_evsel__set_sample_bit(evsel, PERIOD);

	if (!perf_missing_features.sample_id_all &&
	    (opts->sample_time || !opts->no_inherit ||
	     perf_target__has_cpu(&opts->target)))
		perf_evsel__set_sample_bit(evsel, TIME);

	if (opts->raw_samples) {
		perf_evsel__set_sample_bit(evsel, TIME);
		perf_evsel__set_sample_bit(evsel, RAW);
		perf_evsel__set_sample_bit(evsel, CPU);
	}

	if (opts->sample_address)
		attr->sample_type	|= PERF_SAMPLE_DATA_SRC;

	if (opts->no_delay) {
		attr->watermark = 0;
		attr->wakeup_events = 1;
	}
	if (opts->branch_stack) {
		perf_evsel__set_sample_bit(evsel, BRANCH_STACK);
		attr->branch_sample_type = opts->branch_stack;
	}

	if (opts->sample_weight)
		attr->sample_type	|= PERF_SAMPLE_WEIGHT;

	attr->mmap = track;
	attr->comm = track;

	/*
	 * XXX see the function comment above
	 *
	 * Disabling only independent events or group leaders,
	 * keeping group members enabled.
	 */
	if (perf_evsel__is_group_leader(evsel))
		attr->disabled = 1;

	/*
	 * Setting enable_on_exec for independent events and
	 * group leaders for traced executed by perf.
	 */
	if (perf_target__none(&opts->target) && perf_evsel__is_group_leader(evsel))
		attr->enable_on_exec = 1;
}

int perf_evsel__alloc_fd(struct perf_evsel *evsel, int ncpus, int nthreads)
{
	int cpu, thread;
	evsel->fd = xyarray__new(ncpus, nthreads, sizeof(int));

	if (evsel->fd) {
		for (cpu = 0; cpu < ncpus; cpu++) {
			for (thread = 0; thread < nthreads; thread++) {
				FD(evsel, cpu, thread) = -1;
			}
		}
	}

	return evsel->fd != NULL ? 0 : -ENOMEM;
}

int perf_evsel__set_filter(struct perf_evsel *evsel, int ncpus, int nthreads,
			   const char *filter)
{
	int cpu, thread;

	for (cpu = 0; cpu < ncpus; cpu++) {
		for (thread = 0; thread < nthreads; thread++) {
			int fd = FD(evsel, cpu, thread),
			    err = ioctl(fd, PERF_EVENT_IOC_SET_FILTER, filter);

			if (err)
				return err;
		}
	}

	return 0;
}

int perf_evsel__alloc_id(struct perf_evsel *evsel, int ncpus, int nthreads)
{
	evsel->sample_id = xyarray__new(ncpus, nthreads, sizeof(struct perf_sample_id));
	if (evsel->sample_id == NULL)
		return -ENOMEM;

	evsel->id = zalloc(ncpus * nthreads * sizeof(u64));
	if (evsel->id == NULL) {
		xyarray__delete(evsel->sample_id);
		evsel->sample_id = NULL;
		return -ENOMEM;
	}

	return 0;
}

void perf_evsel__reset_counts(struct perf_evsel *evsel, int ncpus)
{
	memset(evsel->counts, 0, (sizeof(*evsel->counts) +
				 (ncpus * sizeof(struct perf_counts_values))));
}

int perf_evsel__alloc_counts(struct perf_evsel *evsel, int ncpus)
{
	evsel->counts = zalloc((sizeof(*evsel->counts) +
				(ncpus * sizeof(struct perf_counts_values))));
	return evsel->counts != NULL ? 0 : -ENOMEM;
}

void perf_evsel__free_fd(struct perf_evsel *evsel)
{
	xyarray__delete(evsel->fd);
	evsel->fd = NULL;
}

void perf_evsel__free_id(struct perf_evsel *evsel)
{
	xyarray__delete(evsel->sample_id);
	evsel->sample_id = NULL;
	free(evsel->id);
	evsel->id = NULL;
}

void perf_evsel__close_fd(struct perf_evsel *evsel, int ncpus, int nthreads)
{
	int cpu, thread;

	for (cpu = 0; cpu < ncpus; cpu++)
		for (thread = 0; thread < nthreads; ++thread) {
			close(FD(evsel, cpu, thread));
			FD(evsel, cpu, thread) = -1;
		}
}

void perf_evsel__free_counts(struct perf_evsel *evsel)
{
	free(evsel->counts);
}

void perf_evsel__exit(struct perf_evsel *evsel)
{
	assert(list_empty(&evsel->node));
	perf_evsel__free_fd(evsel);
	perf_evsel__free_id(evsel);
}

void perf_evsel__delete(struct perf_evsel *evsel)
{
	perf_evsel__exit(evsel);
	close_cgroup(evsel->cgrp);
	free(evsel->group_name);
	if (evsel->tp_format)
		pevent_free_format(evsel->tp_format);
	free(evsel->name);
	free(evsel);
}

static inline void compute_deltas(struct perf_evsel *evsel,
				  int cpu,
				  struct perf_counts_values *count)
{
	struct perf_counts_values tmp;

	if (!evsel->prev_raw_counts)
		return;

	if (cpu == -1) {
		tmp = evsel->prev_raw_counts->aggr;
		evsel->prev_raw_counts->aggr = *count;
	} else {
		tmp = evsel->prev_raw_counts->cpu[cpu];
		evsel->prev_raw_counts->cpu[cpu] = *count;
	}

	count->val = count->val - tmp.val;
	count->ena = count->ena - tmp.ena;
	count->run = count->run - tmp.run;
}

int __perf_evsel__read_on_cpu(struct perf_evsel *evsel,
			      int cpu, int thread, bool scale)
{
	struct perf_counts_values count;
	size_t nv = scale ? 3 : 1;

	if (FD(evsel, cpu, thread) < 0)
		return -EINVAL;

	if (evsel->counts == NULL && perf_evsel__alloc_counts(evsel, cpu + 1) < 0)
		return -ENOMEM;

	if (readn(FD(evsel, cpu, thread), &count, nv * sizeof(u64)) < 0)
		return -errno;

	compute_deltas(evsel, cpu, &count);

	if (scale) {
		if (count.run == 0)
			count.val = 0;
		else if (count.run < count.ena)
			count.val = (u64)((double)count.val * count.ena / count.run + 0.5);
	} else
		count.ena = count.run = 0;

	evsel->counts->cpu[cpu] = count;
	return 0;
}

int __perf_evsel__read(struct perf_evsel *evsel,
		       int ncpus, int nthreads, bool scale)
{
	size_t nv = scale ? 3 : 1;
	int cpu, thread;
	struct perf_counts_values *aggr = &evsel->counts->aggr, count;

	aggr->val = aggr->ena = aggr->run = 0;

	for (cpu = 0; cpu < ncpus; cpu++) {
		for (thread = 0; thread < nthreads; thread++) {
			if (FD(evsel, cpu, thread) < 0)
				continue;

			if (readn(FD(evsel, cpu, thread),
				  &count, nv * sizeof(u64)) < 0)
				return -errno;

			aggr->val += count.val;
			if (scale) {
				aggr->ena += count.ena;
				aggr->run += count.run;
			}
		}
	}

	compute_deltas(evsel, -1, aggr);

	evsel->counts->scaled = 0;
	if (scale) {
		if (aggr->run == 0) {
			evsel->counts->scaled = -1;
			aggr->val = 0;
			return 0;
		}

		if (aggr->run < aggr->ena) {
			evsel->counts->scaled = 1;
			aggr->val = (u64)((double)aggr->val * aggr->ena / aggr->run + 0.5);
		}
	} else
		aggr->ena = aggr->run = 0;

	return 0;
}

static int get_group_fd(struct perf_evsel *evsel, int cpu, int thread)
{
	struct perf_evsel *leader = evsel->leader;
	int fd;

	if (perf_evsel__is_group_leader(evsel))
		return -1;

	/*
	 * Leader must be already processed/open,
	 * if not it's a bug.
	 */
	BUG_ON(!leader->fd);

	fd = FD(leader, cpu, thread);
	BUG_ON(fd == -1);

	return fd;
}

static int __perf_evsel__open(struct perf_evsel *evsel, struct cpu_map *cpus,
			      struct thread_map *threads)
{
	int cpu, thread;
	unsigned long flags = 0;
	int pid = -1, err;

	if (evsel->fd == NULL &&
	    perf_evsel__alloc_fd(evsel, cpus->nr, threads->nr) < 0)
		return -ENOMEM;

	if (evsel->cgrp) {
		flags = PERF_FLAG_PID_CGROUP;
		pid = evsel->cgrp->fd;
	}

fallback_missing_features:
	if (perf_missing_features.exclude_guest)
		evsel->attr.exclude_guest = evsel->attr.exclude_host = 0;
retry_sample_id:
	if (perf_missing_features.sample_id_all)
		evsel->attr.sample_id_all = 0;

	for (cpu = 0; cpu < cpus->nr; cpu++) {

		for (thread = 0; thread < threads->nr; thread++) {
			int group_fd;

			if (!evsel->cgrp)
				pid = threads->map[thread];

			group_fd = get_group_fd(evsel, cpu, thread);

			FD(evsel, cpu, thread) = sys_perf_event_open(&evsel->attr,
								     pid,
								     cpus->map[cpu],
								     group_fd, flags);
			if (FD(evsel, cpu, thread) < 0) {
				err = -errno;
				goto try_fallback;
			}
		}
	}

	return 0;

try_fallback:
	if (err != -EINVAL || cpu > 0 || thread > 0)
		goto out_close;

	if (!perf_missing_features.exclude_guest &&
	    (evsel->attr.exclude_guest || evsel->attr.exclude_host)) {
		perf_missing_features.exclude_guest = true;
		goto fallback_missing_features;
	} else if (!perf_missing_features.sample_id_all) {
		perf_missing_features.sample_id_all = true;
		goto retry_sample_id;
	}

out_close:
	do {
		while (--thread >= 0) {
			close(FD(evsel, cpu, thread));
			FD(evsel, cpu, thread) = -1;
		}
		thread = threads->nr;
	} while (--cpu >= 0);
	return err;
}

void perf_evsel__close(struct perf_evsel *evsel, int ncpus, int nthreads)
{
	if (evsel->fd == NULL)
		return;

	perf_evsel__close_fd(evsel, ncpus, nthreads);
	perf_evsel__free_fd(evsel);
	evsel->fd = NULL;
}

static struct {
	struct cpu_map map;
	int cpus[1];
} empty_cpu_map = {
	.map.nr	= 1,
	.cpus	= { -1, },
};

static struct {
	struct thread_map map;
	int threads[1];
} empty_thread_map = {
	.map.nr	 = 1,
	.threads = { -1, },
};

int perf_evsel__open(struct perf_evsel *evsel, struct cpu_map *cpus,
		     struct thread_map *threads)
{
	if (cpus == NULL) {
		/* Work around old compiler warnings about strict aliasing */
		cpus = &empty_cpu_map.map;
	}

	if (threads == NULL)
		threads = &empty_thread_map.map;

	return __perf_evsel__open(evsel, cpus, threads);
}

int perf_evsel__open_per_cpu(struct perf_evsel *evsel,
			     struct cpu_map *cpus)
{
	return __perf_evsel__open(evsel, cpus, &empty_thread_map.map);
}

int perf_evsel__open_per_thread(struct perf_evsel *evsel,
				struct thread_map *threads)
{
	return __perf_evsel__open(evsel, &empty_cpu_map.map, threads);
}

static int perf_evsel__parse_id_sample(const struct perf_evsel *evsel,
				       const union perf_event *event,
				       struct perf_sample *sample)
{
	u64 type = evsel->attr.sample_type;
	const u64 *array = event->sample.array;
	bool swapped = evsel->needs_swap;
	union u64_swap u;

	array += ((event->header.size -
		   sizeof(event->header)) / sizeof(u64)) - 1;

	if (type & PERF_SAMPLE_CPU) {
		u.val64 = *array;
		if (swapped) {
			/* undo swap of u64, then swap on individual u32s */
			u.val64 = bswap_64(u.val64);
			u.val32[0] = bswap_32(u.val32[0]);
		}

		sample->cpu = u.val32[0];
		array--;
	}

	if (type & PERF_SAMPLE_STREAM_ID) {
		sample->stream_id = *array;
		array--;
	}

	if (type & PERF_SAMPLE_ID) {
		sample->id = *array;
		array--;
	}

	if (type & PERF_SAMPLE_TIME) {
		sample->time = *array;
		array--;
	}

	if (type & PERF_SAMPLE_TID) {
		u.val64 = *array;
		if (swapped) {
			/* undo swap of u64, then swap on individual u32s */
			u.val64 = bswap_64(u.val64);
			u.val32[0] = bswap_32(u.val32[0]);
			u.val32[1] = bswap_32(u.val32[1]);
		}

		sample->pid = u.val32[0];
		sample->tid = u.val32[1];
	}

	return 0;
}

static bool sample_overlap(const union perf_event *event,
			   const void *offset, u64 size)
{
	const void *base = event;

	if (offset + size > base + event->header.size)
		return true;

	return false;
}

int perf_evsel__parse_sample(struct perf_evsel *evsel, union perf_event *event,
			     struct perf_sample *data)
{
	u64 type = evsel->attr.sample_type;
	u64 regs_user = evsel->attr.sample_regs_user;
	bool swapped = evsel->needs_swap;
	const u64 *array;

	/*
	 * used for cross-endian analysis. See git commit 65014ab3
	 * for why this goofiness is needed.
	 */
	union u64_swap u;

	memset(data, 0, sizeof(*data));
	data->cpu = data->pid = data->tid = -1;
	data->stream_id = data->id = data->time = -1ULL;
	data->period = 1;
	data->weight = 0;

	if (event->header.type != PERF_RECORD_SAMPLE) {
		if (!evsel->attr.sample_id_all)
			return 0;
		return perf_evsel__parse_id_sample(evsel, event, data);
	}

	array = event->sample.array;

	if (evsel->sample_size + sizeof(event->header) > event->header.size)
		return -EFAULT;

	if (type & PERF_SAMPLE_IP) {
		data->ip = event->ip.ip;
		array++;
	}

	if (type & PERF_SAMPLE_TID) {
		u.val64 = *array;
		if (swapped) {
			/* undo swap of u64, then swap on individual u32s */
			u.val64 = bswap_64(u.val64);
			u.val32[0] = bswap_32(u.val32[0]);
			u.val32[1] = bswap_32(u.val32[1]);
		}

		data->pid = u.val32[0];
		data->tid = u.val32[1];
		array++;
	}

	if (type & PERF_SAMPLE_TIME) {
		data->time = *array;
		array++;
	}

	data->addr = 0;
	if (type & PERF_SAMPLE_ADDR) {
		data->addr = *array;
		array++;
	}

	data->id = -1ULL;
	if (type & PERF_SAMPLE_ID) {
		data->id = *array;
		array++;
	}

	if (type & PERF_SAMPLE_STREAM_ID) {
		data->stream_id = *array;
		array++;
	}

	if (type & PERF_SAMPLE_CPU) {

		u.val64 = *array;
		if (swapped) {
			/* undo swap of u64, then swap on individual u32s */
			u.val64 = bswap_64(u.val64);
			u.val32[0] = bswap_32(u.val32[0]);
		}

		data->cpu = u.val32[0];
		array++;
	}

	if (type & PERF_SAMPLE_PERIOD) {
		data->period = *array;
		array++;
	}

	if (type & PERF_SAMPLE_READ) {
		fprintf(stderr, "PERF_SAMPLE_READ is unsupported for now\n");
		return -1;
	}

	if (type & PERF_SAMPLE_CALLCHAIN) {
		if (sample_overlap(event, array, sizeof(data->callchain->nr)))
			return -EFAULT;

		data->callchain = (struct ip_callchain *)array;

		if (sample_overlap(event, array, data->callchain->nr))
			return -EFAULT;

		array += 1 + data->callchain->nr;
	}

	if (type & PERF_SAMPLE_RAW) {
		const u64 *pdata;

		u.val64 = *array;
		if (WARN_ONCE(swapped,
			      "Endianness of raw data not corrected!\n")) {
			/* undo swap of u64, then swap on individual u32s */
			u.val64 = bswap_64(u.val64);
			u.val32[0] = bswap_32(u.val32[0]);
			u.val32[1] = bswap_32(u.val32[1]);
		}

		if (sample_overlap(event, array, sizeof(u32)))
			return -EFAULT;

		data->raw_size = u.val32[0];
		pdata = (void *) array + sizeof(u32);

		if (sample_overlap(event, pdata, data->raw_size))
			return -EFAULT;

		data->raw_data = (void *) pdata;

		array = (void *)array + data->raw_size + sizeof(u32);
	}

	if (type & PERF_SAMPLE_BRANCH_STACK) {
		u64 sz;

		data->branch_stack = (struct branch_stack *)array;
		array++; /* nr */

		sz = data->branch_stack->nr * sizeof(struct branch_entry);
		sz /= sizeof(u64);
		array += sz;
	}

	if (type & PERF_SAMPLE_REGS_USER) {
		/* First u64 tells us if we have any regs in sample. */
		u64 avail = *array++;

		if (avail) {
			data->user_regs.regs = (u64 *)array;
			array += hweight_long(regs_user);
		}
	}

	if (type & PERF_SAMPLE_STACK_USER) {
		u64 size = *array++;

		data->user_stack.offset = ((char *)(array - 1)
					  - (char *) event);

		if (!size) {
			data->user_stack.size = 0;
		} else {
			data->user_stack.data = (char *)array;
			array += size / sizeof(*array);
			data->user_stack.size = *array++;
		}
	}

	data->weight = 0;
	if (type & PERF_SAMPLE_WEIGHT) {
		data->weight = *array;
		array++;
	}

	data->data_src = PERF_MEM_DATA_SRC_NONE;
	if (type & PERF_SAMPLE_DATA_SRC) {
		data->data_src = *array;
		array++;
	}

	return 0;
}

int perf_event__synthesize_sample(union perf_event *event, u64 type,
				  const struct perf_sample *sample,
				  bool swapped)
{
	u64 *array;

	/*
	 * used for cross-endian analysis. See git commit 65014ab3
	 * for why this goofiness is needed.
	 */
	union u64_swap u;

	array = event->sample.array;

	if (type & PERF_SAMPLE_IP) {
		event->ip.ip = sample->ip;
		array++;
	}

	if (type & PERF_SAMPLE_TID) {
		u.val32[0] = sample->pid;
		u.val32[1] = sample->tid;
		if (swapped) {
			/*
			 * Inverse of what is done in perf_evsel__parse_sample
			 */
			u.val32[0] = bswap_32(u.val32[0]);
			u.val32[1] = bswap_32(u.val32[1]);
			u.val64 = bswap_64(u.val64);
		}

		*array = u.val64;
		array++;
	}

	if (type & PERF_SAMPLE_TIME) {
		*array = sample->time;
		array++;
	}

	if (type & PERF_SAMPLE_ADDR) {
		*array = sample->addr;
		array++;
	}

	if (type & PERF_SAMPLE_ID) {
		*array = sample->id;
		array++;
	}

	if (type & PERF_SAMPLE_STREAM_ID) {
		*array = sample->stream_id;
		array++;
	}

	if (type & PERF_SAMPLE_CPU) {
		u.val32[0] = sample->cpu;
		if (swapped) {
			/*
			 * Inverse of what is done in perf_evsel__parse_sample
			 */
			u.val32[0] = bswap_32(u.val32[0]);
			u.val64 = bswap_64(u.val64);
		}
		*array = u.val64;
		array++;
	}

	if (type & PERF_SAMPLE_PERIOD) {
		*array = sample->period;
		array++;
	}

	return 0;
}

struct format_field *perf_evsel__field(struct perf_evsel *evsel, const char *name)
{
	return pevent_find_field(evsel->tp_format, name);
}

void *perf_evsel__rawptr(struct perf_evsel *evsel, struct perf_sample *sample,
			 const char *name)
{
	struct format_field *field = perf_evsel__field(evsel, name);
	int offset;

	if (!field)
		return NULL;

	offset = field->offset;

	if (field->flags & FIELD_IS_DYNAMIC) {
		offset = *(int *)(sample->raw_data + field->offset);
		offset &= 0xffff;
	}

	return sample->raw_data + offset;
}

u64 perf_evsel__intval(struct perf_evsel *evsel, struct perf_sample *sample,
		       const char *name)
{
	struct format_field *field = perf_evsel__field(evsel, name);
	void *ptr;
	u64 value;

	if (!field)
		return 0;

	ptr = sample->raw_data + field->offset;

	switch (field->size) {
	case 1:
		return *(u8 *)ptr;
	case 2:
		value = *(u16 *)ptr;
		break;
	case 4:
		value = *(u32 *)ptr;
		break;
	case 8:
		value = *(u64 *)ptr;
		break;
	default:
		return 0;
	}

	if (!evsel->needs_swap)
		return value;

	switch (field->size) {
	case 2:
		return bswap_16(value);
	case 4:
		return bswap_32(value);
	case 8:
		return bswap_64(value);
	default:
		return 0;
	}

	return 0;
}

static int comma_fprintf(FILE *fp, bool *first, const char *fmt, ...)
{
	va_list args;
	int ret = 0;

	if (!*first) {
		ret += fprintf(fp, ",");
	} else {
		ret += fprintf(fp, ":");
		*first = false;
	}

	va_start(args, fmt);
	ret += vfprintf(fp, fmt, args);
	va_end(args);
	return ret;
}

static int __if_fprintf(FILE *fp, bool *first, const char *field, u64 value)
{
	if (value == 0)
		return 0;

	return comma_fprintf(fp, first, " %s: %" PRIu64, field, value);
}

#define if_print(field) printed += __if_fprintf(fp, &first, #field, evsel->attr.field)

struct bit_names {
	int bit;
	const char *name;
};

static int bits__fprintf(FILE *fp, const char *field, u64 value,
			 struct bit_names *bits, bool *first)
{
	int i = 0, printed = comma_fprintf(fp, first, " %s: ", field);
	bool first_bit = true;

	do {
		if (value & bits[i].bit) {
			printed += fprintf(fp, "%s%s", first_bit ? "" : "|", bits[i].name);
			first_bit = false;
		}
	} while (bits[++i].name != NULL);

	return printed;
}

static int sample_type__fprintf(FILE *fp, bool *first, u64 value)
{
#define bit_name(n) { PERF_SAMPLE_##n, #n }
	struct bit_names bits[] = {
		bit_name(IP), bit_name(TID), bit_name(TIME), bit_name(ADDR),
		bit_name(READ), bit_name(CALLCHAIN), bit_name(ID), bit_name(CPU),
		bit_name(PERIOD), bit_name(STREAM_ID), bit_name(RAW),
		bit_name(BRANCH_STACK), bit_name(REGS_USER), bit_name(STACK_USER),
		{ .name = NULL, }
	};
#undef bit_name
	return bits__fprintf(fp, "sample_type", value, bits, first);
}

static int read_format__fprintf(FILE *fp, bool *first, u64 value)
{
#define bit_name(n) { PERF_FORMAT_##n, #n }
	struct bit_names bits[] = {
		bit_name(TOTAL_TIME_ENABLED), bit_name(TOTAL_TIME_RUNNING),
		bit_name(ID), bit_name(GROUP),
		{ .name = NULL, }
	};
#undef bit_name
	return bits__fprintf(fp, "read_format", value, bits, first);
}

int perf_evsel__fprintf(struct perf_evsel *evsel,
			struct perf_attr_details *details, FILE *fp)
{
	bool first = true;
	int printed = 0;

	if (details->event_group) {
		struct perf_evsel *pos;

		if (!perf_evsel__is_group_leader(evsel))
			return 0;

		if (evsel->nr_members > 1)
			printed += fprintf(fp, "%s{", evsel->group_name ?: "");

		printed += fprintf(fp, "%s", perf_evsel__name(evsel));
		for_each_group_member(pos, evsel)
			printed += fprintf(fp, ",%s", perf_evsel__name(pos));

		if (evsel->nr_members > 1)
			printed += fprintf(fp, "}");
		goto out;
	}

	printed += fprintf(fp, "%s", perf_evsel__name(evsel));

	if (details->verbose || details->freq) {
		printed += comma_fprintf(fp, &first, " sample_freq=%" PRIu64,
					 (u64)evsel->attr.sample_freq);
	}

	if (details->verbose) {
		if_print(type);
		if_print(config);
		if_print(config1);
		if_print(config2);
		if_print(size);
		printed += sample_type__fprintf(fp, &first, evsel->attr.sample_type);
		if (evsel->attr.read_format)
			printed += read_format__fprintf(fp, &first, evsel->attr.read_format);
		if_print(disabled);
		if_print(inherit);
		if_print(pinned);
		if_print(exclusive);
		if_print(exclude_user);
		if_print(exclude_kernel);
		if_print(exclude_hv);
		if_print(exclude_idle);
		if_print(mmap);
		if_print(comm);
		if_print(freq);
		if_print(inherit_stat);
		if_print(enable_on_exec);
		if_print(task);
		if_print(watermark);
		if_print(precise_ip);
		if_print(mmap_data);
		if_print(sample_id_all);
		if_print(exclude_host);
		if_print(exclude_guest);
		if_print(__reserved_1);
		if_print(wakeup_events);
		if_print(bp_type);
		if_print(branch_sample_type);
	}
out:
	fputc('\n', fp);
	return ++printed;
}

bool perf_evsel__fallback(struct perf_evsel *evsel, int err,
			  char *msg, size_t msgsize)
{
	if ((err == ENOENT || err == ENXIO) &&
	    evsel->attr.type   == PERF_TYPE_HARDWARE &&
	    evsel->attr.config == PERF_COUNT_HW_CPU_CYCLES) {
		/*
		 * If it's cycles then fall back to hrtimer based
		 * cpu-clock-tick sw counter, which is always available even if
		 * no PMU support.
		 *
		 * PPC returns ENXIO until 2.6.37 (behavior changed with commit
		 * b0a873e).
		 */
		scnprintf(msg, msgsize, "%s",
"The cycles event is not supported, trying to fall back to cpu-clock-ticks");

		evsel->attr.type   = PERF_TYPE_SOFTWARE;
		evsel->attr.config = PERF_COUNT_SW_CPU_CLOCK;

		free(evsel->name);
		evsel->name = NULL;
		return true;
	}

	return false;
}

int perf_evsel__open_strerror(struct perf_evsel *evsel,
			      struct perf_target *target,
			      int err, char *msg, size_t size)
{
	switch (err) {
	case EPERM:
	case EACCES:
<<<<<<< HEAD
		return scnprintf(msg, size, "%s",
=======
		return scnprintf(msg, size,
>>>>>>> d0e0ac97
		 "You may not have permission to collect %sstats.\n"
		 "Consider tweaking /proc/sys/kernel/perf_event_paranoid:\n"
		 " -1 - Not paranoid at all\n"
		 "  0 - Disallow raw tracepoint access for unpriv\n"
		 "  1 - Disallow cpu events for unpriv\n"
		 "  2 - Disallow kernel profiling for unpriv",
				 target->system_wide ? "system-wide " : "");
	case ENOENT:
		return scnprintf(msg, size, "The %s event is not supported.",
				 perf_evsel__name(evsel));
	case EMFILE:
		return scnprintf(msg, size, "%s",
			 "Too many events are opened.\n"
			 "Try again after reducing the number of events.");
	case ENODEV:
		if (target->cpu_list)
			return scnprintf(msg, size, "%s",
	 "No such device - did you specify an out-of-range profile CPU?\n");
		break;
	case EOPNOTSUPP:
		if (evsel->attr.precise_ip)
			return scnprintf(msg, size, "%s",
	"\'precise\' request may not be supported. Try removing 'p' modifier.");
#if defined(__i386__) || defined(__x86_64__)
		if (evsel->attr.type == PERF_TYPE_HARDWARE)
			return scnprintf(msg, size, "%s",
	"No hardware sampling interrupt available.\n"
	"No APIC? If so then you can boot the kernel with the \"lapic\" boot parameter to force-enable it.");
#endif
		break;
	default:
		break;
	}

	return scnprintf(msg, size,
	"The sys_perf_event_open() syscall returned with %d (%s) for event (%s).  \n"
	"/bin/dmesg may provide additional information.\n"
	"No CONFIG_PERF_EVENTS=y kernel support configured?\n",
			 err, strerror(err), perf_evsel__name(evsel));
}<|MERGE_RESOLUTION|>--- conflicted
+++ resolved
@@ -1514,11 +1514,7 @@
 	switch (err) {
 	case EPERM:
 	case EACCES:
-<<<<<<< HEAD
-		return scnprintf(msg, size, "%s",
-=======
 		return scnprintf(msg, size,
->>>>>>> d0e0ac97
 		 "You may not have permission to collect %sstats.\n"
 		 "Consider tweaking /proc/sys/kernel/perf_event_paranoid:\n"
 		 " -1 - Not paranoid at all\n"
