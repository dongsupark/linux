#ifndef __PERF_TOP_H
#define __PERF_TOP_H 1

#include "types.h"
#include "../perf.h"
#include <stddef.h>

struct perf_evlist;
struct perf_evsel;
struct perf_session;
<<<<<<< HEAD

struct sym_entry {
	struct rb_node		rb_node;
	struct list_head	node;
	unsigned long		snap_count;
	double			weight;
	struct map		*map;
	unsigned long		count[0];
};

static inline struct symbol *sym_entry__symbol(struct sym_entry *self)
{
       return ((void *)self) + symbol_conf.priv_size;
}
=======
>>>>>>> 7588bada

struct perf_top {
	struct perf_evlist *evlist;
	/*
	 * Symbols will be added here in perf_event__process_sample and will
	 * get out after decayed.
	 */
	u64		   samples;
	u64		   kernel_samples, us_samples;
	u64		   exact_samples;
	u64		   guest_us_samples, guest_kernel_samples;
	u64		   total_lost_warned;
	int		   print_entries, count_filter, delay_secs;
	int		   freq;
	pid_t		   target_pid, target_tid;
	bool		   hide_kernel_symbols, hide_user_symbols, zero;
	const char	   *cpu_list;
	struct hist_entry  *sym_filter_entry;
	struct perf_evsel  *sym_evsel;
	struct perf_session *session;
};

size_t perf_top__header_snprintf(struct perf_top *top, char *bf, size_t size);
void perf_top__reset_sample_counters(struct perf_top *top);
#endif /* __PERF_TOP_H */<|MERGE_RESOLUTION|>--- conflicted
+++ resolved
@@ -8,23 +8,6 @@
 struct perf_evlist;
 struct perf_evsel;
 struct perf_session;
-<<<<<<< HEAD
-
-struct sym_entry {
-	struct rb_node		rb_node;
-	struct list_head	node;
-	unsigned long		snap_count;
-	double			weight;
-	struct map		*map;
-	unsigned long		count[0];
-};
-
-static inline struct symbol *sym_entry__symbol(struct sym_entry *self)
-{
-       return ((void *)self) + symbol_conf.priv_size;
-}
-=======
->>>>>>> 7588bada
 
 struct perf_top {
 	struct perf_evlist *evlist;
