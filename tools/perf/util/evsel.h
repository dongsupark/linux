#ifndef __PERF_EVSEL_H
#define __PERF_EVSEL_H 1

#include <linux/list.h>
#include <stdbool.h>
#include <stddef.h>
#include <linux/perf_event.h>
#include <linux/types.h>
#include "xyarray.h"
#include "symbol.h"

struct perf_counts_values {
	union {
		struct {
			u64 val;
			u64 ena;
			u64 run;
		};
		u64 values[3];
	};
};

struct perf_counts {
	s8		   	  scaled;
	struct perf_counts_values aggr;
	struct perf_counts_values cpu[];
};

struct perf_evsel;

/*
 * Per fd, to map back from PERF_SAMPLE_ID to evsel, only used when there are
 * more than one entry in the evlist.
 */
struct perf_sample_id {
	struct hlist_node 	node;
	u64		 	id;
	struct perf_evsel	*evsel;
	int			idx;
	int			cpu;
	pid_t			tid;

	/* Holds total ID period value for PERF_SAMPLE_READ processing. */
	u64			period;
};

struct cgroup_sel;

/** struct perf_evsel - event selector
 *
 * @name - Can be set to retain the original event name passed by the user,
 *         so that when showing results in tools such as 'perf stat', we
 *         show the name used, not some alias.
 * @id_pos: the position of the event id (PERF_SAMPLE_ID or
 *          PERF_SAMPLE_IDENTIFIER) in a sample event i.e. in the array of
 *          struct sample_event
 * @is_pos: the position (counting backwards) of the event id (PERF_SAMPLE_ID or
 *          PERF_SAMPLE_IDENTIFIER) in a non-sample event i.e. if sample_id_all
 *          is used there is an id sample appended to non-sample events
 * @priv:   And what is in its containing unnamed union are tool specific
 */
struct perf_evsel {
	struct list_head	node;
	struct perf_event_attr	attr;
	char			*filter;
	struct xyarray		*fd;
	struct xyarray		*sample_id;
	u64			*id;
	struct perf_counts	*counts;
	struct perf_counts	*prev_raw_counts;
	int			idx;
	u32			ids;
	char			*name;
	double			scale;
	const char		*unit;
	bool			snapshot;
	struct event_format	*tp_format;
	union {
		void		*priv;
		off_t		id_offset;
		u64		db_id;
	};
	struct cgroup_sel	*cgrp;
	void			*handler;
	struct cpu_map		*cpus;
	unsigned int		sample_size;
	int			id_pos;
	int			is_pos;
	bool 			supported;
	bool 			needs_swap;
	bool			no_aux_samples;
	bool			immediate;
	bool			system_wide;
	bool			tracking;
<<<<<<< HEAD
=======
	bool			per_pkg;
	unsigned long		*per_pkg_mask;
>>>>>>> e529fea9
	/* parse modifier helper */
	int			exclude_GH;
	int			nr_members;
	int			sample_read;
	struct perf_evsel	*leader;
	char			*group_name;
};

union u64_swap {
	u64 val64;
	u32 val32[2];
};

struct cpu_map;
struct target;
struct thread_map;
struct perf_evlist;
struct record_opts;

<<<<<<< HEAD
=======
void perf_counts_values__scale(struct perf_counts_values *count,
			       bool scale, s8 *pscaled);

void perf_evsel__compute_deltas(struct perf_evsel *evsel, int cpu,
				struct perf_counts_values *count);

>>>>>>> e529fea9
int perf_evsel__object_config(size_t object_size,
			      int (*init)(struct perf_evsel *evsel),
			      void (*fini)(struct perf_evsel *evsel));

struct perf_evsel *perf_evsel__new_idx(struct perf_event_attr *attr, int idx);

static inline struct perf_evsel *perf_evsel__new(struct perf_event_attr *attr)
{
	return perf_evsel__new_idx(attr, 0);
}

struct perf_evsel *perf_evsel__newtp_idx(const char *sys, const char *name, int idx);

static inline struct perf_evsel *perf_evsel__newtp(const char *sys, const char *name)
{
	return perf_evsel__newtp_idx(sys, name, 0);
}

struct event_format *event_format__new(const char *sys, const char *name);

void perf_evsel__init(struct perf_evsel *evsel,
		      struct perf_event_attr *attr, int idx);
void perf_evsel__exit(struct perf_evsel *evsel);
void perf_evsel__delete(struct perf_evsel *evsel);

void perf_evsel__config(struct perf_evsel *evsel,
			struct record_opts *opts);

int __perf_evsel__sample_size(u64 sample_type);
void perf_evsel__calc_id_pos(struct perf_evsel *evsel);

bool perf_evsel__is_cache_op_valid(u8 type, u8 op);

#define PERF_EVSEL__MAX_ALIASES 8

extern const char *perf_evsel__hw_cache[PERF_COUNT_HW_CACHE_MAX]
				       [PERF_EVSEL__MAX_ALIASES];
extern const char *perf_evsel__hw_cache_op[PERF_COUNT_HW_CACHE_OP_MAX]
					  [PERF_EVSEL__MAX_ALIASES];
extern const char *perf_evsel__hw_cache_result[PERF_COUNT_HW_CACHE_RESULT_MAX]
					      [PERF_EVSEL__MAX_ALIASES];
extern const char *perf_evsel__hw_names[PERF_COUNT_HW_MAX];
extern const char *perf_evsel__sw_names[PERF_COUNT_SW_MAX];
int __perf_evsel__hw_cache_type_op_res_name(u8 type, u8 op, u8 result,
					    char *bf, size_t size);
const char *perf_evsel__name(struct perf_evsel *evsel);

const char *perf_evsel__group_name(struct perf_evsel *evsel);
int perf_evsel__group_desc(struct perf_evsel *evsel, char *buf, size_t size);

int perf_evsel__alloc_id(struct perf_evsel *evsel, int ncpus, int nthreads);
int perf_evsel__alloc_counts(struct perf_evsel *evsel, int ncpus);
void perf_evsel__reset_counts(struct perf_evsel *evsel, int ncpus);
void perf_evsel__free_counts(struct perf_evsel *evsel);
void perf_evsel__close_fd(struct perf_evsel *evsel, int ncpus, int nthreads);

void __perf_evsel__set_sample_bit(struct perf_evsel *evsel,
				  enum perf_event_sample_format bit);
void __perf_evsel__reset_sample_bit(struct perf_evsel *evsel,
				    enum perf_event_sample_format bit);

#define perf_evsel__set_sample_bit(evsel, bit) \
	__perf_evsel__set_sample_bit(evsel, PERF_SAMPLE_##bit)

#define perf_evsel__reset_sample_bit(evsel, bit) \
	__perf_evsel__reset_sample_bit(evsel, PERF_SAMPLE_##bit)

void perf_evsel__set_sample_id(struct perf_evsel *evsel,
			       bool use_sample_identifier);

int perf_evsel__set_filter(struct perf_evsel *evsel, int ncpus, int nthreads,
			   const char *filter);
int perf_evsel__enable(struct perf_evsel *evsel, int ncpus, int nthreads);

int perf_evsel__open_per_cpu(struct perf_evsel *evsel,
			     struct cpu_map *cpus);
int perf_evsel__open_per_thread(struct perf_evsel *evsel,
				struct thread_map *threads);
int perf_evsel__open(struct perf_evsel *evsel, struct cpu_map *cpus,
		     struct thread_map *threads);
void perf_evsel__close(struct perf_evsel *evsel, int ncpus, int nthreads);

struct perf_sample;

void *perf_evsel__rawptr(struct perf_evsel *evsel, struct perf_sample *sample,
			 const char *name);
u64 perf_evsel__intval(struct perf_evsel *evsel, struct perf_sample *sample,
		       const char *name);

static inline char *perf_evsel__strval(struct perf_evsel *evsel,
				       struct perf_sample *sample,
				       const char *name)
{
	return perf_evsel__rawptr(evsel, sample, name);
}

struct format_field;

struct format_field *perf_evsel__field(struct perf_evsel *evsel, const char *name);

#define perf_evsel__match(evsel, t, c)		\
	(evsel->attr.type == PERF_TYPE_##t &&	\
	 evsel->attr.config == PERF_COUNT_##c)

static inline bool perf_evsel__match2(struct perf_evsel *e1,
				      struct perf_evsel *e2)
{
	return (e1->attr.type == e2->attr.type) &&
	       (e1->attr.config == e2->attr.config);
}

#define perf_evsel__cmp(a, b)			\
	((a) &&					\
	 (b) &&					\
	 (a)->attr.type == (b)->attr.type &&	\
	 (a)->attr.config == (b)->attr.config)

typedef int (perf_evsel__read_cb_t)(struct perf_evsel *evsel,
				    int cpu, int thread,
				    struct perf_counts_values *count);

int perf_evsel__read_cb(struct perf_evsel *evsel, int cpu, int thread,
			perf_evsel__read_cb_t cb);

int __perf_evsel__read_on_cpu(struct perf_evsel *evsel,
			      int cpu, int thread, bool scale);

/**
 * perf_evsel__read_on_cpu - Read out the results on a CPU and thread
 *
 * @evsel - event selector to read value
 * @cpu - CPU of interest
 * @thread - thread of interest
 */
static inline int perf_evsel__read_on_cpu(struct perf_evsel *evsel,
					  int cpu, int thread)
{
	return __perf_evsel__read_on_cpu(evsel, cpu, thread, false);
}

/**
 * perf_evsel__read_on_cpu_scaled - Read out the results on a CPU and thread, scaled
 *
 * @evsel - event selector to read value
 * @cpu - CPU of interest
 * @thread - thread of interest
 */
static inline int perf_evsel__read_on_cpu_scaled(struct perf_evsel *evsel,
						 int cpu, int thread)
{
	return __perf_evsel__read_on_cpu(evsel, cpu, thread, true);
}

<<<<<<< HEAD
int __perf_evsel__read(struct perf_evsel *evsel, int ncpus, int nthreads,
		       bool scale);

/**
 * perf_evsel__read - Read the aggregate results on all CPUs
 *
 * @evsel - event selector to read value
 * @ncpus - Number of cpus affected, from zero
 * @nthreads - Number of threads affected, from zero
 */
static inline int perf_evsel__read(struct perf_evsel *evsel,
				    int ncpus, int nthreads)
{
	return __perf_evsel__read(evsel, ncpus, nthreads, false);
}

/**
 * perf_evsel__read_scaled - Read the aggregate results on all CPUs, scaled
 *
 * @evsel - event selector to read value
 * @ncpus - Number of cpus affected, from zero
 * @nthreads - Number of threads affected, from zero
 */
static inline int perf_evsel__read_scaled(struct perf_evsel *evsel,
					  int ncpus, int nthreads)
{
	return __perf_evsel__read(evsel, ncpus, nthreads, true);
}

=======
>>>>>>> e529fea9
int perf_evsel__parse_sample(struct perf_evsel *evsel, union perf_event *event,
			     struct perf_sample *sample);

static inline struct perf_evsel *perf_evsel__next(struct perf_evsel *evsel)
{
	return list_entry(evsel->node.next, struct perf_evsel, node);
}

static inline struct perf_evsel *perf_evsel__prev(struct perf_evsel *evsel)
{
	return list_entry(evsel->node.prev, struct perf_evsel, node);
}

/**
 * perf_evsel__is_group_leader - Return whether given evsel is a leader event
 *
 * @evsel - evsel selector to be tested
 *
 * Return %true if @evsel is a group leader or a stand-alone event
 */
static inline bool perf_evsel__is_group_leader(const struct perf_evsel *evsel)
{
	return evsel->leader == evsel;
}

/**
 * perf_evsel__is_group_event - Return whether given evsel is a group event
 *
 * @evsel - evsel selector to be tested
 *
 * Return %true iff event group view is enabled and @evsel is a actual group
 * leader which has other members in the group
 */
static inline bool perf_evsel__is_group_event(struct perf_evsel *evsel)
{
	if (!symbol_conf.event_group)
		return false;

	return perf_evsel__is_group_leader(evsel) && evsel->nr_members > 1;
}

/**
 * perf_evsel__is_function_event - Return whether given evsel is a function
 * trace event
 *
 * @evsel - evsel selector to be tested
 *
 * Return %true if event is function trace event
 */
static inline bool perf_evsel__is_function_event(struct perf_evsel *evsel)
{
#define FUNCTION_EVENT "ftrace:function"

	return evsel->name &&
	       !strncmp(FUNCTION_EVENT, evsel->name, sizeof(FUNCTION_EVENT));

#undef FUNCTION_EVENT
}

struct perf_attr_details {
	bool freq;
	bool verbose;
	bool event_group;
};

int perf_evsel__fprintf(struct perf_evsel *evsel,
			struct perf_attr_details *details, FILE *fp);

bool perf_evsel__fallback(struct perf_evsel *evsel, int err,
			  char *msg, size_t msgsize);
int perf_evsel__open_strerror(struct perf_evsel *evsel, struct target *target,
			      int err, char *msg, size_t size);

static inline int perf_evsel__group_idx(struct perf_evsel *evsel)
{
	return evsel->idx - evsel->leader->idx;
}

#define for_each_group_member(_evsel, _leader) 					\
for ((_evsel) = list_entry((_leader)->node.next, struct perf_evsel, node); 	\
     (_evsel) && (_evsel)->leader == (_leader);					\
     (_evsel) = list_entry((_evsel)->node.next, struct perf_evsel, node))

#endif /* __PERF_EVSEL_H */<|MERGE_RESOLUTION|>--- conflicted
+++ resolved
@@ -92,11 +92,8 @@
 	bool			immediate;
 	bool			system_wide;
 	bool			tracking;
-<<<<<<< HEAD
-=======
 	bool			per_pkg;
 	unsigned long		*per_pkg_mask;
->>>>>>> e529fea9
 	/* parse modifier helper */
 	int			exclude_GH;
 	int			nr_members;
@@ -116,15 +113,12 @@
 struct perf_evlist;
 struct record_opts;
 
-<<<<<<< HEAD
-=======
 void perf_counts_values__scale(struct perf_counts_values *count,
 			       bool scale, s8 *pscaled);
 
 void perf_evsel__compute_deltas(struct perf_evsel *evsel, int cpu,
 				struct perf_counts_values *count);
 
->>>>>>> e529fea9
 int perf_evsel__object_config(size_t object_size,
 			      int (*init)(struct perf_evsel *evsel),
 			      void (*fini)(struct perf_evsel *evsel));
@@ -278,38 +272,6 @@
 	return __perf_evsel__read_on_cpu(evsel, cpu, thread, true);
 }
 
-<<<<<<< HEAD
-int __perf_evsel__read(struct perf_evsel *evsel, int ncpus, int nthreads,
-		       bool scale);
-
-/**
- * perf_evsel__read - Read the aggregate results on all CPUs
- *
- * @evsel - event selector to read value
- * @ncpus - Number of cpus affected, from zero
- * @nthreads - Number of threads affected, from zero
- */
-static inline int perf_evsel__read(struct perf_evsel *evsel,
-				    int ncpus, int nthreads)
-{
-	return __perf_evsel__read(evsel, ncpus, nthreads, false);
-}
-
-/**
- * perf_evsel__read_scaled - Read the aggregate results on all CPUs, scaled
- *
- * @evsel - event selector to read value
- * @ncpus - Number of cpus affected, from zero
- * @nthreads - Number of threads affected, from zero
- */
-static inline int perf_evsel__read_scaled(struct perf_evsel *evsel,
-					  int ncpus, int nthreads)
-{
-	return __perf_evsel__read(evsel, ncpus, nthreads, true);
-}
-
-=======
->>>>>>> e529fea9
 int perf_evsel__parse_sample(struct perf_evsel *evsel, union perf_event *event,
 			     struct perf_sample *sample);
 
