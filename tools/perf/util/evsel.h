--- conflicted
+++ resolved
@@ -85,11 +85,8 @@
 	bool 			needs_swap;
 	bool			no_aux_samples;
 	bool			immediate;
-<<<<<<< HEAD
-=======
 	bool			system_wide;
 	bool			tracking;
->>>>>>> 8590e100
 	/* parse modifier helper */
 	int			exclude_GH;
 	int			nr_members;
