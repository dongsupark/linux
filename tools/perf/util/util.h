--- conflicted
+++ resolved
@@ -249,11 +249,8 @@
 
 void event_attr_init(struct perf_event_attr *attr);
 
-<<<<<<< HEAD
-=======
 uid_t parse_target_uid(const char *str, const char *tid, const char *pid);
 
->>>>>>> e816b57a
 #define _STR(x) #x
 #define STR(x) _STR(x)
 
