#ifndef GIT_COMPAT_UTIL_H
#define GIT_COMPAT_UTIL_H

#define _FILE_OFFSET_BITS 64

#ifndef FLEX_ARRAY
/*
 * See if our compiler is known to support flexible array members.
 */
#if defined(__STDC_VERSION__) && (__STDC_VERSION__ >= 199901L)
# define FLEX_ARRAY /* empty */
#elif defined(__GNUC__)
# if (__GNUC__ >= 3)
#  define FLEX_ARRAY /* empty */
# else
#  define FLEX_ARRAY 0 /* older GNU extension */
# endif
#endif

/*
 * Otherwise, default to safer but a bit wasteful traditional style
 */
#ifndef FLEX_ARRAY
# define FLEX_ARRAY 1
#endif
#endif

#define ARRAY_SIZE(x) (sizeof(x)/sizeof(x[0]))

#ifdef __GNUC__
#define TYPEOF(x) (__typeof__(x))
#else
#define TYPEOF(x)
#endif

#define MSB(x, bits) ((x) & TYPEOF(x)(~0ULL << (sizeof(x) * 8 - (bits))))
#define HAS_MULTI_BITS(i)  ((i) & ((i) - 1))  /* checks if an integer has more than 1 bit set */

/* Approximation of the length of the decimal representation of this type. */
#define decimal_length(x)	((int)(sizeof(x) * 2.56 + 0.5) + 1)

#define _ALL_SOURCE 1
#define _BSD_SOURCE 1
#define HAS_BOOL

#include <unistd.h>
#include <stdio.h>
#include <sys/stat.h>
#include <sys/statfs.h>
#include <fcntl.h>
#include <stdbool.h>
#include <stddef.h>
#include <stdlib.h>
#include <stdarg.h>
#include <string.h>
#include <errno.h>
#include <limits.h>
#include <sys/param.h>
#include <sys/types.h>
#include <dirent.h>
#include <sys/time.h>
#include <time.h>
#include <signal.h>
#include <fnmatch.h>
#include <assert.h>
#include <regex.h>
#include <utime.h>
#include <sys/wait.h>
#include <sys/poll.h>
#include <sys/socket.h>
#include <sys/ioctl.h>
#include <inttypes.h>
#include <linux/magic.h>
#include "types.h"
#include <sys/ttydefaults.h>

extern const char *graph_line;
extern const char *graph_dotted_line;
extern char buildid_dir[];

/* On most systems <limits.h> would have given us this, but
 * not on some systems (e.g. GNU/Hurd).
 */
#ifndef PATH_MAX
#define PATH_MAX 4096
#endif

#ifndef PRIuMAX
#define PRIuMAX "llu"
#endif

#ifndef PRIu32
#define PRIu32 "u"
#endif

#ifndef PRIx32
#define PRIx32 "x"
#endif

#ifndef PATH_SEP
#define PATH_SEP ':'
#endif

#ifndef STRIP_EXTENSION
#define STRIP_EXTENSION ""
#endif

#ifndef has_dos_drive_prefix
#define has_dos_drive_prefix(path) 0
#endif

#ifndef is_dir_sep
#define is_dir_sep(c) ((c) == '/')
#endif

#ifdef __GNUC__
#define NORETURN __attribute__((__noreturn__))
#else
#define NORETURN
#ifndef __attribute__
#define __attribute__(x)
#endif
#endif

/* General helper functions */
extern void usage(const char *err) NORETURN;
extern void die(const char *err, ...) NORETURN __attribute__((format (printf, 1, 2)));
extern int error(const char *err, ...) __attribute__((format (printf, 1, 2)));
extern void warning(const char *err, ...) __attribute__((format (printf, 1, 2)));

#include "../../../include/linux/stringify.h"

#define DIE_IF(cnd)	\
	do { if (cnd)	\
		die(" at (" __FILE__ ":" __stringify(__LINE__) "): "	\
		    __stringify(cnd) "\n");				\
	} while (0)


extern void set_die_routine(void (*routine)(const char *err, va_list params) NORETURN);

extern int prefixcmp(const char *str, const char *prefix);
extern void set_buildid_dir(void);
extern void disable_buildid_cache(void);

static inline const char *skip_prefix(const char *str, const char *prefix)
{
	size_t len = strlen(prefix);
	return strncmp(str, prefix, len) ? NULL : str + len;
}

#ifdef __GLIBC_PREREQ
#if __GLIBC_PREREQ(2, 1)
#define HAVE_STRCHRNUL
#endif
#endif

#ifndef HAVE_STRCHRNUL
#define strchrnul gitstrchrnul
static inline char *gitstrchrnul(const char *s, int c)
{
	while (*s && *s != c)
		s++;
	return (char *)s;
}
#endif

/*
 * Wrappers:
 */
extern char *xstrdup(const char *str);
extern void *xrealloc(void *ptr, size_t size) __attribute__((weak));


static inline void *zalloc(size_t size)
{
	return calloc(1, size);
}

static inline int has_extension(const char *filename, const char *ext)
{
	size_t len = strlen(filename);
	size_t extlen = strlen(ext);

	return len > extlen && !memcmp(filename + len - extlen, ext, extlen);
}

/* Sane ctype - no locale, and works with signed chars */
#undef isascii
#undef isspace
#undef isdigit
#undef isxdigit
#undef isalpha
#undef isprint
#undef isalnum
#undef islower
#undef isupper
#undef tolower
#undef toupper

extern unsigned char sane_ctype[256];
#define GIT_SPACE		0x01
#define GIT_DIGIT		0x02
#define GIT_ALPHA		0x04
#define GIT_GLOB_SPECIAL	0x08
#define GIT_REGEX_SPECIAL	0x10
#define GIT_PRINT_EXTRA		0x20
#define GIT_PRINT		0x3E
#define sane_istest(x,mask) ((sane_ctype[(unsigned char)(x)] & (mask)) != 0)
#define isascii(x) (((x) & ~0x7f) == 0)
#define isspace(x) sane_istest(x,GIT_SPACE)
#define isdigit(x) sane_istest(x,GIT_DIGIT)
#define isxdigit(x)	\
	(sane_istest(toupper(x), GIT_ALPHA | GIT_DIGIT) && toupper(x) < 'G')
#define isalpha(x) sane_istest(x,GIT_ALPHA)
#define isalnum(x) sane_istest(x,GIT_ALPHA | GIT_DIGIT)
#define isprint(x) sane_istest(x,GIT_PRINT)
#define islower(x) (sane_istest(x,GIT_ALPHA) && sane_istest(x,0x20))
#define isupper(x) (sane_istest(x,GIT_ALPHA) && !sane_istest(x,0x20))
#define tolower(x) sane_case((unsigned char)(x), 0x20)
#define toupper(x) sane_case((unsigned char)(x), 0)

static inline int sane_case(int x, int high)
{
	if (sane_istest(x, GIT_ALPHA))
		x = (x & ~0x20) | high;
	return x;
}

int mkdir_p(char *path, mode_t mode);
int copyfile(const char *from, const char *to);

s64 perf_atoll(const char *str);
char **argv_split(const char *str, int *argcp);
void argv_free(char **argv);
bool strglobmatch(const char *str, const char *pat);
bool strlazymatch(const char *str, const char *pat);
int strtailcmp(const char *s1, const char *s2);
unsigned long convert_unit(unsigned long value, char *unit);
int readn(int fd, void *buf, size_t size);

struct perf_event_attr;

void event_attr_init(struct perf_event_attr *attr);

#define _STR(x) #x
#define STR(x) _STR(x)

/*
 *  Determine whether some value is a power of two, where zero is
 * *not* considered a power of two.
 */

static inline __attribute__((const))
bool is_power_of_2(unsigned long n)
{
	return (n != 0 && ((n & (n - 1)) == 0));
}

size_t hex_width(u64 v);

char *rtrim(char *s);

void dump_stack(void);

<<<<<<< HEAD
=======
extern unsigned int page_size;

>>>>>>> 4b84058f
#endif<|MERGE_RESOLUTION|>--- conflicted
+++ resolved
@@ -263,9 +263,6 @@
 
 void dump_stack(void);
 
-<<<<<<< HEAD
-=======
 extern unsigned int page_size;
 
->>>>>>> 4b84058f
 #endif