/*
 * trace-event-python.  Feed trace events to an embedded Python interpreter.
 *
 * Copyright (C) 2010 Tom Zanussi <tzanussi@gmail.com>
 *
 *  This program is free software; you can redistribute it and/or modify
 *  it under the terms of the GNU General Public License as published by
 *  the Free Software Foundation; either version 2 of the License, or
 *  (at your option) any later version.
 *
 *  This program is distributed in the hope that it will be useful,
 *  but WITHOUT ANY WARRANTY; without even the implied warranty of
 *  MERCHANTABILITY or FITNESS FOR A PARTICULAR PURPOSE.  See the
 *  GNU General Public License for more details.
 *
 *  You should have received a copy of the GNU General Public License
 *  along with this program; if not, write to the Free Software
 *  Foundation, Inc., 59 Temple Place, Suite 330, Boston, MA  02111-1307  USA
 *
 */

#include <Python.h>

#include <stdio.h>
#include <stdlib.h>
#include <string.h>
#include <errno.h>

#include "../../perf.h"
#include "../debug.h"
#include "../evsel.h"
#include "../util.h"
#include "../event.h"
#include "../thread.h"
#include "../trace-event.h"
#include "../machine.h"

PyMODINIT_FUNC initperf_trace_context(void);

#define FTRACE_MAX_EVENT				\
	((1 << (sizeof(unsigned short) * 8)) - 1)

struct event_format *events[FTRACE_MAX_EVENT];

#define MAX_FIELDS	64
#define N_COMMON_FIELDS	7

extern struct scripting_context *scripting_context;

static char *cur_field_name;
static int zero_flag_atom;

static PyObject *main_module, *main_dict;

static void handler_call_die(const char *handler_name) NORETURN;
static void handler_call_die(const char *handler_name)
{
	PyErr_Print();
	Py_FatalError("problem in Python trace event handler");
	// Py_FatalError does not return
	// but we have to make the compiler happy
	abort();
}

/*
 * Insert val into into the dictionary and decrement the reference counter.
 * This is necessary for dictionaries since PyDict_SetItemString() does not 
 * steal a reference, as opposed to PyTuple_SetItem().
 */
static void pydict_set_item_string_decref(PyObject *dict, const char *key, PyObject *val)
{
	PyDict_SetItemString(dict, key, val);
	Py_DECREF(val);
}

static PyObject *get_handler(const char *handler_name)
{
	PyObject *handler;

	handler = PyDict_GetItemString(main_dict, handler_name);
	if (handler && !PyCallable_Check(handler))
		return NULL;
	return handler;
}

static void call_object(PyObject *handler, PyObject *args, const char *die_msg)
{
	PyObject *retval;

	retval = PyObject_CallObject(handler, args);
	if (retval == NULL)
		handler_call_die(die_msg);
	Py_DECREF(retval);
}

static void try_call_object(const char *handler_name, PyObject *args)
{
	PyObject *handler;

	handler = get_handler(handler_name);
	if (handler)
		call_object(handler, args, handler_name);
}

static void define_value(enum print_arg_type field_type,
			 const char *ev_name,
			 const char *field_name,
			 const char *field_value,
			 const char *field_str)
{
	const char *handler_name = "define_flag_value";
	PyObject *t;
	unsigned long long value;
	unsigned n = 0;

	if (field_type == PRINT_SYMBOL)
		handler_name = "define_symbolic_value";

	t = PyTuple_New(4);
	if (!t)
		Py_FatalError("couldn't create Python tuple");

	value = eval_flag(field_value);

	PyTuple_SetItem(t, n++, PyString_FromString(ev_name));
	PyTuple_SetItem(t, n++, PyString_FromString(field_name));
	PyTuple_SetItem(t, n++, PyInt_FromLong(value));
	PyTuple_SetItem(t, n++, PyString_FromString(field_str));

<<<<<<< HEAD
	handler = PyDict_GetItemString(main_dict, handler_name);
	if (handler && PyCallable_Check(handler)) {
		retval = PyObject_CallObject(handler, t);
		if (retval == NULL)
			handler_call_die(handler_name);
		Py_DECREF(retval);
	}
=======
	try_call_object(handler_name, t);
>>>>>>> 8590e100

	Py_DECREF(t);
}

static void define_values(enum print_arg_type field_type,
			  struct print_flag_sym *field,
			  const char *ev_name,
			  const char *field_name)
{
	define_value(field_type, ev_name, field_name, field->value,
		     field->str);

	if (field->next)
		define_values(field_type, field->next, ev_name, field_name);
}

static void define_field(enum print_arg_type field_type,
			 const char *ev_name,
			 const char *field_name,
			 const char *delim)
{
	const char *handler_name = "define_flag_field";
	PyObject *t;
	unsigned n = 0;

	if (field_type == PRINT_SYMBOL)
		handler_name = "define_symbolic_field";

	if (field_type == PRINT_FLAGS)
		t = PyTuple_New(3);
	else
		t = PyTuple_New(2);
	if (!t)
		Py_FatalError("couldn't create Python tuple");

	PyTuple_SetItem(t, n++, PyString_FromString(ev_name));
	PyTuple_SetItem(t, n++, PyString_FromString(field_name));
	if (field_type == PRINT_FLAGS)
		PyTuple_SetItem(t, n++, PyString_FromString(delim));

<<<<<<< HEAD
	handler = PyDict_GetItemString(main_dict, handler_name);
	if (handler && PyCallable_Check(handler)) {
		retval = PyObject_CallObject(handler, t);
		if (retval == NULL)
			handler_call_die(handler_name);
		Py_DECREF(retval);
	}
=======
	try_call_object(handler_name, t);
>>>>>>> 8590e100

	Py_DECREF(t);
}

static void define_event_symbols(struct event_format *event,
				 const char *ev_name,
				 struct print_arg *args)
{
	switch (args->type) {
	case PRINT_NULL:
		break;
	case PRINT_ATOM:
		define_value(PRINT_FLAGS, ev_name, cur_field_name, "0",
			     args->atom.atom);
		zero_flag_atom = 0;
		break;
	case PRINT_FIELD:
		free(cur_field_name);
		cur_field_name = strdup(args->field.name);
		break;
	case PRINT_FLAGS:
		define_event_symbols(event, ev_name, args->flags.field);
		define_field(PRINT_FLAGS, ev_name, cur_field_name,
			     args->flags.delim);
		define_values(PRINT_FLAGS, args->flags.flags, ev_name,
			      cur_field_name);
		break;
	case PRINT_SYMBOL:
		define_event_symbols(event, ev_name, args->symbol.field);
		define_field(PRINT_SYMBOL, ev_name, cur_field_name, NULL);
		define_values(PRINT_SYMBOL, args->symbol.symbols, ev_name,
			      cur_field_name);
		break;
	case PRINT_HEX:
		define_event_symbols(event, ev_name, args->hex.field);
		define_event_symbols(event, ev_name, args->hex.size);
		break;
	case PRINT_STRING:
		break;
	case PRINT_TYPE:
		define_event_symbols(event, ev_name, args->typecast.item);
		break;
	case PRINT_OP:
		if (strcmp(args->op.op, ":") == 0)
			zero_flag_atom = 1;
		define_event_symbols(event, ev_name, args->op.left);
		define_event_symbols(event, ev_name, args->op.right);
		break;
	default:
		/* gcc warns for these? */
	case PRINT_BSTRING:
	case PRINT_DYNAMIC_ARRAY:
	case PRINT_FUNC:
	case PRINT_BITMASK:
		/* we should warn... */
		return;
	}

	if (args->next)
		define_event_symbols(event, ev_name, args->next);
}

static inline struct event_format *find_cache_event(struct perf_evsel *evsel)
{
	static char ev_name[256];
	struct event_format *event;
	int type = evsel->attr.config;

	/*
 	 * XXX: Do we really need to cache this since now we have evsel->tp_format
 	 * cached already? Need to re-read this "cache" routine that as well calls
 	 * define_event_symbols() :-\
 	 */
	if (events[type])
		return events[type];

	events[type] = event = evsel->tp_format;
	if (!event)
		return NULL;

	sprintf(ev_name, "%s__%s", event->system, event->name);

	define_event_symbols(event, ev_name, event->print_fmt.args);

	return event;
}

static PyObject *get_field_numeric_entry(struct event_format *event,
		struct format_field *field, void *data)
{
	bool is_array = field->flags & FIELD_IS_ARRAY;
	PyObject *obj, *list = NULL;
	unsigned long long val;
	unsigned int item_size, n_items, i;

	if (is_array) {
		list = PyList_New(field->arraylen);
		item_size = field->size / field->arraylen;
		n_items = field->arraylen;
	} else {
		item_size = field->size;
		n_items = 1;
	}

	for (i = 0; i < n_items; i++) {

		val = read_size(event, data + field->offset + i * item_size,
				item_size);
		if (field->flags & FIELD_IS_SIGNED) {
			if ((long long)val >= LONG_MIN &&
					(long long)val <= LONG_MAX)
				obj = PyInt_FromLong(val);
			else
				obj = PyLong_FromLongLong(val);
		} else {
			if (val <= LONG_MAX)
				obj = PyInt_FromLong(val);
			else
				obj = PyLong_FromUnsignedLongLong(val);
		}
		if (is_array)
			PyList_SET_ITEM(list, i, obj);
	}
	if (is_array)
		obj = list;
	return obj;
}


static PyObject *python_process_callchain(struct perf_sample *sample,
					 struct perf_evsel *evsel,
					 struct addr_location *al)
{
	PyObject *pylist;

	pylist = PyList_New(0);
	if (!pylist)
		Py_FatalError("couldn't create Python list");

	if (!symbol_conf.use_callchain || !sample->callchain)
		goto exit;

	if (machine__resolve_callchain(al->machine, evsel, al->thread,
					   sample, NULL, NULL,
					   PERF_MAX_STACK_DEPTH) != 0) {
		pr_err("Failed to resolve callchain. Skipping\n");
		goto exit;
	}
	callchain_cursor_commit(&callchain_cursor);


	while (1) {
		PyObject *pyelem;
		struct callchain_cursor_node *node;
		node = callchain_cursor_current(&callchain_cursor);
		if (!node)
			break;

		pyelem = PyDict_New();
		if (!pyelem)
			Py_FatalError("couldn't create Python dictionary");


		pydict_set_item_string_decref(pyelem, "ip",
				PyLong_FromUnsignedLongLong(node->ip));

		if (node->sym) {
			PyObject *pysym  = PyDict_New();
			if (!pysym)
				Py_FatalError("couldn't create Python dictionary");
			pydict_set_item_string_decref(pysym, "start",
					PyLong_FromUnsignedLongLong(node->sym->start));
			pydict_set_item_string_decref(pysym, "end",
					PyLong_FromUnsignedLongLong(node->sym->end));
			pydict_set_item_string_decref(pysym, "binding",
					PyInt_FromLong(node->sym->binding));
			pydict_set_item_string_decref(pysym, "name",
					PyString_FromStringAndSize(node->sym->name,
							node->sym->namelen));
			pydict_set_item_string_decref(pyelem, "sym", pysym);
		}

		if (node->map) {
			struct map *map = node->map;
			const char *dsoname = "[unknown]";
			if (map && map->dso && (map->dso->name || map->dso->long_name)) {
				if (symbol_conf.show_kernel_path && map->dso->long_name)
					dsoname = map->dso->long_name;
				else if (map->dso->name)
					dsoname = map->dso->name;
			}
			pydict_set_item_string_decref(pyelem, "dso",
					PyString_FromString(dsoname));
		}

		callchain_cursor_advance(&callchain_cursor);
		PyList_Append(pylist, pyelem);
		Py_DECREF(pyelem);
	}

exit:
	return pylist;
}


static void python_process_tracepoint(struct perf_sample *sample,
				      struct perf_evsel *evsel,
				      struct thread *thread,
				      struct addr_location *al)
{
<<<<<<< HEAD
	PyObject *handler, *retval, *context, *t, *obj, *callchain;
=======
	PyObject *handler, *context, *t, *obj, *callchain;
>>>>>>> 8590e100
	PyObject *dict = NULL;
	static char handler_name[256];
	struct format_field *field;
	unsigned long s, ns;
	struct event_format *event;
	unsigned n = 0;
	int pid;
	int cpu = sample->cpu;
	void *data = sample->raw_data;
	unsigned long long nsecs = sample->time;
	const char *comm = thread__comm_str(thread);

	t = PyTuple_New(MAX_FIELDS);
	if (!t)
		Py_FatalError("couldn't create Python tuple");

	event = find_cache_event(evsel);
	if (!event)
		die("ug! no event found for type %d", (int)evsel->attr.config);

	pid = raw_field_value(event, "common_pid", data);

	sprintf(handler_name, "%s__%s", event->system, event->name);

	handler = get_handler(handler_name);
	if (!handler) {
		dict = PyDict_New();
		if (!dict)
			Py_FatalError("couldn't create Python dict");
	}
	s = nsecs / NSECS_PER_SEC;
	ns = nsecs - s * NSECS_PER_SEC;

	scripting_context->event_data = data;
	scripting_context->pevent = evsel->tp_format->pevent;

	context = PyCObject_FromVoidPtr(scripting_context, NULL);

	PyTuple_SetItem(t, n++, PyString_FromString(handler_name));
	PyTuple_SetItem(t, n++, context);

	/* ip unwinding */
	callchain = python_process_callchain(sample, evsel, al);

	if (handler) {
		PyTuple_SetItem(t, n++, PyInt_FromLong(cpu));
		PyTuple_SetItem(t, n++, PyInt_FromLong(s));
		PyTuple_SetItem(t, n++, PyInt_FromLong(ns));
		PyTuple_SetItem(t, n++, PyInt_FromLong(pid));
		PyTuple_SetItem(t, n++, PyString_FromString(comm));
		PyTuple_SetItem(t, n++, callchain);
	} else {
		pydict_set_item_string_decref(dict, "common_cpu", PyInt_FromLong(cpu));
		pydict_set_item_string_decref(dict, "common_s", PyInt_FromLong(s));
		pydict_set_item_string_decref(dict, "common_ns", PyInt_FromLong(ns));
		pydict_set_item_string_decref(dict, "common_pid", PyInt_FromLong(pid));
		pydict_set_item_string_decref(dict, "common_comm", PyString_FromString(comm));
		pydict_set_item_string_decref(dict, "common_callchain", callchain);
	}
	for (field = event->format.fields; field; field = field->next) {
		if (field->flags & FIELD_IS_STRING) {
			int offset;
			if (field->flags & FIELD_IS_DYNAMIC) {
				offset = *(int *)(data + field->offset);
				offset &= 0xffff;
			} else
				offset = field->offset;
			obj = PyString_FromString((char *)data + offset);
		} else { /* FIELD_IS_NUMERIC */
			obj = get_field_numeric_entry(event, field, data);
		}
		if (handler)
			PyTuple_SetItem(t, n++, obj);
		else
			pydict_set_item_string_decref(dict, field->name, obj);

	}

	if (!handler)
		PyTuple_SetItem(t, n++, dict);

	if (_PyTuple_Resize(&t, n) == -1)
		Py_FatalError("error resizing Python tuple");

	if (handler) {
<<<<<<< HEAD
		retval = PyObject_CallObject(handler, t);
		if (retval == NULL)
			handler_call_die(handler_name);
		Py_DECREF(retval);
	} else {
		handler = PyDict_GetItemString(main_dict, "trace_unhandled");
		if (handler && PyCallable_Check(handler)) {

			retval = PyObject_CallObject(handler, t);
			if (retval == NULL)
				handler_call_die("trace_unhandled");
			Py_DECREF(retval);
		}
=======
		call_object(handler, t, handler_name);
	} else {
		try_call_object("trace_unhandled", t);
>>>>>>> 8590e100
		Py_DECREF(dict);
	}

	Py_DECREF(t);
}

static void python_process_general_event(struct perf_sample *sample,
					 struct perf_evsel *evsel,
					 struct thread *thread,
					 struct addr_location *al)
{
<<<<<<< HEAD
	PyObject *handler, *retval, *t, *dict, *callchain, *dict_sample;
=======
	PyObject *handler, *t, *dict, *callchain, *dict_sample;
>>>>>>> 8590e100
	static char handler_name[64];
	unsigned n = 0;

	/*
	 * Use the MAX_FIELDS to make the function expandable, though
	 * currently there is only one item for the tuple.
	 */
	t = PyTuple_New(MAX_FIELDS);
	if (!t)
		Py_FatalError("couldn't create Python tuple");

	dict = PyDict_New();
	if (!dict)
		Py_FatalError("couldn't create Python dictionary");

	dict_sample = PyDict_New();
	if (!dict_sample)
		Py_FatalError("couldn't create Python dictionary");

	snprintf(handler_name, sizeof(handler_name), "%s", "process_event");

	handler = get_handler(handler_name);
	if (!handler)
		goto exit;

	pydict_set_item_string_decref(dict, "ev_name", PyString_FromString(perf_evsel__name(evsel)));
	pydict_set_item_string_decref(dict, "attr", PyString_FromStringAndSize(
			(const char *)&evsel->attr, sizeof(evsel->attr)));

	pydict_set_item_string_decref(dict_sample, "pid",
			PyInt_FromLong(sample->pid));
	pydict_set_item_string_decref(dict_sample, "tid",
			PyInt_FromLong(sample->tid));
	pydict_set_item_string_decref(dict_sample, "cpu",
			PyInt_FromLong(sample->cpu));
	pydict_set_item_string_decref(dict_sample, "ip",
			PyLong_FromUnsignedLongLong(sample->ip));
	pydict_set_item_string_decref(dict_sample, "time",
			PyLong_FromUnsignedLongLong(sample->time));
	pydict_set_item_string_decref(dict_sample, "period",
			PyLong_FromUnsignedLongLong(sample->period));
	pydict_set_item_string_decref(dict, "sample", dict_sample);

	pydict_set_item_string_decref(dict, "raw_buf", PyString_FromStringAndSize(
			(const char *)sample->raw_data, sample->raw_size));
	pydict_set_item_string_decref(dict, "comm",
			PyString_FromString(thread__comm_str(thread)));
	if (al->map) {
		pydict_set_item_string_decref(dict, "dso",
			PyString_FromString(al->map->dso->name));
	}
	if (al->sym) {
		pydict_set_item_string_decref(dict, "symbol",
			PyString_FromString(al->sym->name));
	}

	/* ip unwinding */
	callchain = python_process_callchain(sample, evsel, al);
	pydict_set_item_string_decref(dict, "callchain", callchain);

	PyTuple_SetItem(t, n++, dict);
	if (_PyTuple_Resize(&t, n) == -1)
		Py_FatalError("error resizing Python tuple");

<<<<<<< HEAD
	retval = PyObject_CallObject(handler, t);
	if (retval == NULL)
		handler_call_die(handler_name);
	Py_DECREF(retval);
=======
	call_object(handler, t, handler_name);
>>>>>>> 8590e100
exit:
	Py_DECREF(dict);
	Py_DECREF(t);
}

static void python_process_event(union perf_event *event __maybe_unused,
				 struct perf_sample *sample,
				 struct perf_evsel *evsel,
				 struct thread *thread,
				 struct addr_location *al)
{
	switch (evsel->attr.type) {
	case PERF_TYPE_TRACEPOINT:
		python_process_tracepoint(sample, evsel, thread, al);
		break;
	/* Reserve for future process_hw/sw/raw APIs */
	default:
		python_process_general_event(sample, evsel, thread, al);
	}
}

static int run_start_sub(void)
{
	main_module = PyImport_AddModule("__main__");
	if (main_module == NULL)
		return -1;
	Py_INCREF(main_module);

	main_dict = PyModule_GetDict(main_module);
	if (main_dict == NULL)
		goto error;
	Py_INCREF(main_dict);

	try_call_object("trace_begin", NULL);

	return 0;

error:
	Py_XDECREF(main_dict);
	Py_XDECREF(main_module);
	return -1;
}

/*
 * Start trace script
 */
static int python_start_script(const char *script, int argc, const char **argv)
{
	const char **command_line;
	char buf[PATH_MAX];
	int i, err = 0;
	FILE *fp;

	command_line = malloc((argc + 1) * sizeof(const char *));
	command_line[0] = script;
	for (i = 1; i < argc + 1; i++)
		command_line[i] = argv[i - 1];

	Py_Initialize();

	initperf_trace_context();

	PySys_SetArgv(argc + 1, (char **)command_line);

	fp = fopen(script, "r");
	if (!fp) {
		sprintf(buf, "Can't open python script \"%s\"", script);
		perror(buf);
		err = -1;
		goto error;
	}

	err = PyRun_SimpleFile(fp, script);
	if (err) {
		fprintf(stderr, "Error running python script %s\n", script);
		goto error;
	}

	err = run_start_sub();
	if (err) {
		fprintf(stderr, "Error starting python script %s\n", script);
		goto error;
	}

	free(command_line);

	return err;
error:
	Py_Finalize();
	free(command_line);

	return err;
}

/*
 * Stop trace script
 */
static int python_stop_script(void)
{
	try_call_object("trace_end", NULL);

<<<<<<< HEAD
	handler = PyDict_GetItemString(main_dict, "trace_end");
	if (handler == NULL || !PyCallable_Check(handler))
		goto out;

	retval = PyObject_CallObject(handler, NULL);
	if (retval == NULL)
		handler_call_die("trace_end");
	Py_DECREF(retval);
out:
=======
>>>>>>> 8590e100
	Py_XDECREF(main_dict);
	Py_XDECREF(main_module);
	Py_Finalize();

	return 0;
}

static int python_generate_script(struct pevent *pevent, const char *outfile)
{
	struct event_format *event = NULL;
	struct format_field *f;
	char fname[PATH_MAX];
	int not_first, count;
	FILE *ofp;

	sprintf(fname, "%s.py", outfile);
	ofp = fopen(fname, "w");
	if (ofp == NULL) {
		fprintf(stderr, "couldn't open %s\n", fname);
		return -1;
	}
	fprintf(ofp, "# perf script event handlers, "
		"generated by perf script -g python\n");

	fprintf(ofp, "# Licensed under the terms of the GNU GPL"
		" License version 2\n\n");

	fprintf(ofp, "# The common_* event handler fields are the most useful "
		"fields common to\n");

	fprintf(ofp, "# all events.  They don't necessarily correspond to "
		"the 'common_*' fields\n");

	fprintf(ofp, "# in the format files.  Those fields not available as "
		"handler params can\n");

	fprintf(ofp, "# be retrieved using Python functions of the form "
		"common_*(context).\n");

	fprintf(ofp, "# See the perf-trace-python Documentation for the list "
		"of available functions.\n\n");

	fprintf(ofp, "import os\n");
	fprintf(ofp, "import sys\n\n");

	fprintf(ofp, "sys.path.append(os.environ['PERF_EXEC_PATH'] + \\\n");
	fprintf(ofp, "\t'/scripts/python/Perf-Trace-Util/lib/Perf/Trace')\n");
	fprintf(ofp, "\nfrom perf_trace_context import *\n");
	fprintf(ofp, "from Core import *\n\n\n");

	fprintf(ofp, "def trace_begin():\n");
	fprintf(ofp, "\tprint \"in trace_begin\"\n\n");

	fprintf(ofp, "def trace_end():\n");
	fprintf(ofp, "\tprint \"in trace_end\"\n\n");

	while ((event = trace_find_next_event(pevent, event))) {
		fprintf(ofp, "def %s__%s(", event->system, event->name);
		fprintf(ofp, "event_name, ");
		fprintf(ofp, "context, ");
		fprintf(ofp, "common_cpu,\n");
		fprintf(ofp, "\tcommon_secs, ");
		fprintf(ofp, "common_nsecs, ");
		fprintf(ofp, "common_pid, ");
		fprintf(ofp, "common_comm,\n\t");
		fprintf(ofp, "common_callchain, ");

		not_first = 0;
		count = 0;

		for (f = event->format.fields; f; f = f->next) {
			if (not_first++)
				fprintf(ofp, ", ");
			if (++count % 5 == 0)
				fprintf(ofp, "\n\t");

			fprintf(ofp, "%s", f->name);
		}
		fprintf(ofp, "):\n");

		fprintf(ofp, "\t\tprint_header(event_name, common_cpu, "
			"common_secs, common_nsecs,\n\t\t\t"
			"common_pid, common_comm)\n\n");

		fprintf(ofp, "\t\tprint \"");

		not_first = 0;
		count = 0;

		for (f = event->format.fields; f; f = f->next) {
			if (not_first++)
				fprintf(ofp, ", ");
			if (count && count % 3 == 0) {
				fprintf(ofp, "\" \\\n\t\t\"");
			}
			count++;

			fprintf(ofp, "%s=", f->name);
			if (f->flags & FIELD_IS_STRING ||
			    f->flags & FIELD_IS_FLAG ||
			    f->flags & FIELD_IS_ARRAY ||
			    f->flags & FIELD_IS_SYMBOLIC)
				fprintf(ofp, "%%s");
			else if (f->flags & FIELD_IS_SIGNED)
				fprintf(ofp, "%%d");
			else
				fprintf(ofp, "%%u");
		}

		fprintf(ofp, "\" %% \\\n\t\t(");

		not_first = 0;
		count = 0;

		for (f = event->format.fields; f; f = f->next) {
			if (not_first++)
				fprintf(ofp, ", ");

			if (++count % 5 == 0)
				fprintf(ofp, "\n\t\t");

			if (f->flags & FIELD_IS_FLAG) {
				if ((count - 1) % 5 != 0) {
					fprintf(ofp, "\n\t\t");
					count = 4;
				}
				fprintf(ofp, "flag_str(\"");
				fprintf(ofp, "%s__%s\", ", event->system,
					event->name);
				fprintf(ofp, "\"%s\", %s)", f->name,
					f->name);
			} else if (f->flags & FIELD_IS_SYMBOLIC) {
				if ((count - 1) % 5 != 0) {
					fprintf(ofp, "\n\t\t");
					count = 4;
				}
				fprintf(ofp, "symbol_str(\"");
				fprintf(ofp, "%s__%s\", ", event->system,
					event->name);
				fprintf(ofp, "\"%s\", %s)", f->name,
					f->name);
			} else
				fprintf(ofp, "%s", f->name);
		}

		fprintf(ofp, ")\n\n");

		fprintf(ofp, "\t\tfor node in common_callchain:");
		fprintf(ofp, "\n\t\t\tif 'sym' in node:");
		fprintf(ofp, "\n\t\t\t\tprint \"\\t[%%x] %%s\" %% (node['ip'], node['sym']['name'])");
		fprintf(ofp, "\n\t\t\telse:");
		fprintf(ofp, "\n\t\t\t\tprint \"\t[%%x]\" %% (node['ip'])\n\n");
		fprintf(ofp, "\t\tprint \"\\n\"\n\n");

	}

	fprintf(ofp, "def trace_unhandled(event_name, context, "
		"event_fields_dict):\n");

	fprintf(ofp, "\t\tprint ' '.join(['%%s=%%s'%%(k,str(v))"
		"for k,v in sorted(event_fields_dict.items())])\n\n");

	fprintf(ofp, "def print_header("
		"event_name, cpu, secs, nsecs, pid, comm):\n"
		"\tprint \"%%-20s %%5u %%05u.%%09u %%8u %%-20s \" %% \\\n\t"
		"(event_name, cpu, secs, nsecs, pid, comm),\n");

	fclose(ofp);

	fprintf(stderr, "generated Python script: %s\n", fname);

	return 0;
}

struct scripting_ops python_scripting_ops = {
	.name = "Python",
	.start_script = python_start_script,
	.stop_script = python_stop_script,
	.process_event = python_process_event,
	.generate_script = python_generate_script,
};<|MERGE_RESOLUTION|>--- conflicted
+++ resolved
@@ -127,17 +127,7 @@
 	PyTuple_SetItem(t, n++, PyInt_FromLong(value));
 	PyTuple_SetItem(t, n++, PyString_FromString(field_str));
 
-<<<<<<< HEAD
-	handler = PyDict_GetItemString(main_dict, handler_name);
-	if (handler && PyCallable_Check(handler)) {
-		retval = PyObject_CallObject(handler, t);
-		if (retval == NULL)
-			handler_call_die(handler_name);
-		Py_DECREF(retval);
-	}
-=======
 	try_call_object(handler_name, t);
->>>>>>> 8590e100
 
 	Py_DECREF(t);
 }
@@ -178,17 +168,7 @@
 	if (field_type == PRINT_FLAGS)
 		PyTuple_SetItem(t, n++, PyString_FromString(delim));
 
-<<<<<<< HEAD
-	handler = PyDict_GetItemString(main_dict, handler_name);
-	if (handler && PyCallable_Check(handler)) {
-		retval = PyObject_CallObject(handler, t);
-		if (retval == NULL)
-			handler_call_die(handler_name);
-		Py_DECREF(retval);
-	}
-=======
 	try_call_object(handler_name, t);
->>>>>>> 8590e100
 
 	Py_DECREF(t);
 }
@@ -399,11 +379,7 @@
 				      struct thread *thread,
 				      struct addr_location *al)
 {
-<<<<<<< HEAD
-	PyObject *handler, *retval, *context, *t, *obj, *callchain;
-=======
 	PyObject *handler, *context, *t, *obj, *callchain;
->>>>>>> 8590e100
 	PyObject *dict = NULL;
 	static char handler_name[256];
 	struct format_field *field;
@@ -489,25 +465,9 @@
 		Py_FatalError("error resizing Python tuple");
 
 	if (handler) {
-<<<<<<< HEAD
-		retval = PyObject_CallObject(handler, t);
-		if (retval == NULL)
-			handler_call_die(handler_name);
-		Py_DECREF(retval);
-	} else {
-		handler = PyDict_GetItemString(main_dict, "trace_unhandled");
-		if (handler && PyCallable_Check(handler)) {
-
-			retval = PyObject_CallObject(handler, t);
-			if (retval == NULL)
-				handler_call_die("trace_unhandled");
-			Py_DECREF(retval);
-		}
-=======
 		call_object(handler, t, handler_name);
 	} else {
 		try_call_object("trace_unhandled", t);
->>>>>>> 8590e100
 		Py_DECREF(dict);
 	}
 
@@ -519,11 +479,7 @@
 					 struct thread *thread,
 					 struct addr_location *al)
 {
-<<<<<<< HEAD
-	PyObject *handler, *retval, *t, *dict, *callchain, *dict_sample;
-=======
 	PyObject *handler, *t, *dict, *callchain, *dict_sample;
->>>>>>> 8590e100
 	static char handler_name[64];
 	unsigned n = 0;
 
@@ -588,14 +544,7 @@
 	if (_PyTuple_Resize(&t, n) == -1)
 		Py_FatalError("error resizing Python tuple");
 
-<<<<<<< HEAD
-	retval = PyObject_CallObject(handler, t);
-	if (retval == NULL)
-		handler_call_die(handler_name);
-	Py_DECREF(retval);
-=======
 	call_object(handler, t, handler_name);
->>>>>>> 8590e100
 exit:
 	Py_DECREF(dict);
 	Py_DECREF(t);
@@ -697,18 +646,6 @@
 {
 	try_call_object("trace_end", NULL);
 
-<<<<<<< HEAD
-	handler = PyDict_GetItemString(main_dict, "trace_end");
-	if (handler == NULL || !PyCallable_Check(handler))
-		goto out;
-
-	retval = PyObject_CallObject(handler, NULL);
-	if (retval == NULL)
-		handler_call_die("trace_end");
-	Py_DECREF(retval);
-out:
-=======
->>>>>>> 8590e100
 	Py_XDECREF(main_dict);
 	Py_XDECREF(main_module);
 	Py_Finalize();
