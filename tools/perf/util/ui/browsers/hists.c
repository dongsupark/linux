--- conflicted
+++ resolved
@@ -897,11 +897,8 @@
 		int choice = 0,
 		    annotate = -2, zoom_dso = -2, zoom_thread = -2,
 		    annotate_f = -2, annotate_t = -2, browse_map = -2;
-<<<<<<< HEAD
-=======
 
 		nr_options = 0;
->>>>>>> bea95c15
 
 		key = hist_browser__run(browser, ev_name, timer, arg, delay_secs);
 
@@ -1007,11 +1004,8 @@
 			    bi &&
 			    bi->to.sym != NULL &&
 			    !bi->to.map->dso->annotate_warned &&
-<<<<<<< HEAD
-=======
 			    (bi->to.sym != bi->from.sym ||
 			     bi->to.map->dso != bi->from.map->dso) &&
->>>>>>> bea95c15
 				asprintf(&options[nr_options], "Annotate %s",
 					 bi->to.sym->name) > 0)
 				annotate_t = nr_options++;
