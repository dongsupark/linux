--- conflicted
+++ resolved
@@ -27,12 +27,8 @@
 	HEADER_EVENT_DESC,
 	HEADER_CPU_TOPOLOGY,
 	HEADER_NUMA_TOPOLOGY,
-<<<<<<< HEAD
 	HEADER_BRANCH_STACK,
-=======
 	HEADER_PMU_MAPPINGS,
-
->>>>>>> b9e7f8e9
 	HEADER_LAST_FEATURE,
 	HEADER_FEAT_BITS	= 256,
 };
