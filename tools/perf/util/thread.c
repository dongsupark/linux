#include "../perf.h"
#include <stdlib.h>
#include <stdio.h>
#include <string.h>
#include "session.h"
#include "thread.h"
#include "util.h"
#include "debug.h"

struct thread *thread__new(pid_t pid)
{
	struct thread *self = zalloc(sizeof(*self));

	if (self != NULL) {
		map_groups__init(&self->mg);
		self->pid = pid;
		self->ppid = -1;
		self->comm = malloc(32);
		if (self->comm)
			snprintf(self->comm, 32, ":%d", self->pid);
	}

	return self;
}

void thread__delete(struct thread *self)
{
	map_groups__exit(&self->mg);
	free(self->comm);
	free(self);
}

int thread__set_comm(struct thread *self, const char *comm)
{
	int err;

	if (self->comm)
		free(self->comm);
	self->comm = strdup(comm);
	err = self->comm == NULL ? -ENOMEM : 0;
	if (!err) {
		self->comm_set = true;
	}
	return err;
}

int thread__comm_len(struct thread *self)
{
	if (!self->comm_len) {
		if (!self->comm)
			return 0;
		self->comm_len = strlen(self->comm);
	}

	return self->comm_len;
}

size_t thread__fprintf(struct thread *thread, FILE *fp)
{
	return fprintf(fp, "Thread %d %s\n", thread->pid, thread->comm) +
	       map_groups__fprintf(&thread->mg, verbose, fp);
}

void thread__insert_map(struct thread *self, struct map *map)
{
	map_groups__fixup_overlappings(&self->mg, map, verbose, stderr);
	map_groups__insert(&self->mg, map);
}

int thread__fork(struct thread *self, struct thread *parent)
{
	int i;

	if (parent->comm_set) {
		if (self->comm)
			free(self->comm);
		self->comm = strdup(parent->comm);
		if (!self->comm)
			return -ENOMEM;
		self->comm_set = true;
	}

	for (i = 0; i < MAP__NR_TYPES; ++i)
		if (map_groups__clone(&self->mg, &parent->mg, i) < 0)
			return -ENOMEM;
<<<<<<< HEAD
=======

	self->ppid = parent->pid;

>>>>>>> d0e0ac97
	return 0;
}<|MERGE_RESOLUTION|>--- conflicted
+++ resolved
@@ -83,11 +83,8 @@
 	for (i = 0; i < MAP__NR_TYPES; ++i)
 		if (map_groups__clone(&self->mg, &parent->mg, i) < 0)
 			return -ENOMEM;
-<<<<<<< HEAD
-=======
 
 	self->ppid = parent->pid;
 
->>>>>>> d0e0ac97
 	return 0;
 }