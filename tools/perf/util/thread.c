#include "../perf.h"
#include <stdlib.h>
#include <stdio.h>
#include <string.h>
#include "session.h"
#include "thread.h"
#include "util.h"
#include "debug.h"

void map_groups__init(struct map_groups *self)
{
	int i;
	for (i = 0; i < MAP__NR_TYPES; ++i) {
		self->maps[i] = RB_ROOT;
		INIT_LIST_HEAD(&self->removed_maps[i]);
	}
}

static struct thread *thread__new(pid_t pid)
{
	struct thread *self = zalloc(sizeof(*self));

	if (self != NULL) {
		map_groups__init(&self->mg);
		self->pid = pid;
		self->comm = malloc(32);
		if (self->comm)
			snprintf(self->comm, 32, ":%d", self->pid);
	}

	return self;
}

static void map_groups__flush(struct map_groups *self)
{
	int type;

	for (type = 0; type < MAP__NR_TYPES; type++) {
		struct rb_root *root = &self->maps[type];
		struct rb_node *next = rb_first(root);

		while (next) {
			struct map *pos = rb_entry(next, struct map, rb_node);
			next = rb_next(&pos->rb_node);
			rb_erase(&pos->rb_node, root);
			/*
			 * We may have references to this map, for
			 * instance in some hist_entry instances, so
			 * just move them to a separate list.
			 */
			list_add_tail(&pos->node, &self->removed_maps[pos->type]);
		}
	}
}

int thread__set_comm(struct thread *self, const char *comm)
{
	int err;

	if (self->comm)
		free(self->comm);
	self->comm = strdup(comm);
	err = self->comm == NULL ? -ENOMEM : 0;
	if (!err) {
		self->comm_set = true;
		map_groups__flush(&self->mg);
	}
	return err;
}

int thread__comm_len(struct thread *self)
{
	if (!self->comm_len) {
		if (!self->comm)
			return 0;
		self->comm_len = strlen(self->comm);
	}

	return self->comm_len;
}

<<<<<<< HEAD
static size_t __map_groups__fprintf_maps(struct map_groups *self,
					 enum map_type type, FILE *fp)
=======
size_t __map_groups__fprintf_maps(struct map_groups *self,
				  enum map_type type, FILE *fp)
>>>>>>> 93929ebc
{
	size_t printed = fprintf(fp, "%s:\n", map_type__name[type]);
	struct rb_node *nd;

	for (nd = rb_first(&self->maps[type]); nd; nd = rb_next(nd)) {
		struct map *pos = rb_entry(nd, struct map, rb_node);
		printed += fprintf(fp, "Map:");
		printed += map__fprintf(pos, fp);
		if (verbose > 2) {
			printed += dso__fprintf(pos->dso, type, fp);
			printed += fprintf(fp, "--\n");
		}
	}

	return printed;
}

size_t map_groups__fprintf_maps(struct map_groups *self, FILE *fp)
{
	size_t printed = 0, i;
	for (i = 0; i < MAP__NR_TYPES; ++i)
		printed += __map_groups__fprintf_maps(self, i, fp);
	return printed;
}

static size_t __map_groups__fprintf_removed_maps(struct map_groups *self,
						 enum map_type type, FILE *fp)
{
	struct map *pos;
	size_t printed = 0;

	list_for_each_entry(pos, &self->removed_maps[type], node) {
		printed += fprintf(fp, "Map:");
		printed += map__fprintf(pos, fp);
		if (verbose > 1) {
			printed += dso__fprintf(pos->dso, type, fp);
			printed += fprintf(fp, "--\n");
		}
	}
	return printed;
}

static size_t map_groups__fprintf_removed_maps(struct map_groups *self, FILE *fp)
{
	size_t printed = 0, i;
	for (i = 0; i < MAP__NR_TYPES; ++i)
		printed += __map_groups__fprintf_removed_maps(self, i, fp);
	return printed;
}

static size_t map_groups__fprintf(struct map_groups *self, FILE *fp)
{
	size_t printed = map_groups__fprintf_maps(self, fp);
	printed += fprintf(fp, "Removed maps:\n");
	return printed + map_groups__fprintf_removed_maps(self, fp);
}

static size_t thread__fprintf(struct thread *self, FILE *fp)
{
	return fprintf(fp, "Thread %d %s\n", self->pid, self->comm) +
	       map_groups__fprintf(&self->mg, fp);
}

struct thread *perf_session__findnew(struct perf_session *self, pid_t pid)
{
	struct rb_node **p = &self->threads.rb_node;
	struct rb_node *parent = NULL;
	struct thread *th;

	/*
	 * Font-end cache - PID lookups come in blocks,
	 * so most of the time we dont have to look up
	 * the full rbtree:
	 */
	if (self->last_match && self->last_match->pid == pid)
		return self->last_match;

	while (*p != NULL) {
		parent = *p;
		th = rb_entry(parent, struct thread, rb_node);

		if (th->pid == pid) {
			self->last_match = th;
			return th;
		}

		if (pid < th->pid)
			p = &(*p)->rb_left;
		else
			p = &(*p)->rb_right;
	}

	th = thread__new(pid);
	if (th != NULL) {
		rb_link_node(&th->rb_node, parent, p);
		rb_insert_color(&th->rb_node, &self->threads);
		self->last_match = th;
	}

	return th;
}

static int map_groups__fixup_overlappings(struct map_groups *self,
					  struct map *map)
{
	struct rb_root *root = &self->maps[map->type];
	struct rb_node *next = rb_first(root);

	while (next) {
		struct map *pos = rb_entry(next, struct map, rb_node);
		next = rb_next(&pos->rb_node);

		if (!map__overlap(pos, map))
			continue;

		if (verbose >= 2) {
			fputs("overlapping maps:\n", stderr);
			map__fprintf(map, stderr);
			map__fprintf(pos, stderr);
		}

		rb_erase(&pos->rb_node, root);
		/*
		 * We may have references to this map, for instance in some
		 * hist_entry instances, so just move them to a separate
		 * list.
		 */
		list_add_tail(&pos->node, &self->removed_maps[map->type]);
		/*
		 * Now check if we need to create new maps for areas not
		 * overlapped by the new map:
		 */
		if (map->start > pos->start) {
			struct map *before = map__clone(pos);

			if (before == NULL)
				return -ENOMEM;

			before->end = map->start - 1;
			map_groups__insert(self, before);
			if (verbose >= 2)
				map__fprintf(before, stderr);
		}

		if (map->end < pos->end) {
			struct map *after = map__clone(pos);

			if (after == NULL)
				return -ENOMEM;

			after->start = map->end + 1;
			map_groups__insert(self, after);
			if (verbose >= 2)
				map__fprintf(after, stderr);
		}
	}

	return 0;
}

void maps__insert(struct rb_root *maps, struct map *map)
{
	struct rb_node **p = &maps->rb_node;
	struct rb_node *parent = NULL;
	const u64 ip = map->start;
	struct map *m;

	while (*p != NULL) {
		parent = *p;
		m = rb_entry(parent, struct map, rb_node);
		if (ip < m->start)
			p = &(*p)->rb_left;
		else
			p = &(*p)->rb_right;
	}

	rb_link_node(&map->rb_node, parent, p);
	rb_insert_color(&map->rb_node, maps);
}

struct map *maps__find(struct rb_root *maps, u64 ip)
{
	struct rb_node **p = &maps->rb_node;
	struct rb_node *parent = NULL;
	struct map *m;

	while (*p != NULL) {
		parent = *p;
		m = rb_entry(parent, struct map, rb_node);
		if (ip < m->start)
			p = &(*p)->rb_left;
		else if (ip > m->end)
			p = &(*p)->rb_right;
		else
			return m;
	}

	return NULL;
}

void thread__insert_map(struct thread *self, struct map *map)
{
	map_groups__fixup_overlappings(&self->mg, map);
	map_groups__insert(&self->mg, map);
}

/*
 * XXX This should not really _copy_ te maps, but refcount them.
 */
static int map_groups__clone(struct map_groups *self,
			     struct map_groups *parent, enum map_type type)
{
	struct rb_node *nd;
	for (nd = rb_first(&parent->maps[type]); nd; nd = rb_next(nd)) {
		struct map *map = rb_entry(nd, struct map, rb_node);
		struct map *new = map__clone(map);
		if (new == NULL)
			return -ENOMEM;
		map_groups__insert(self, new);
	}
	return 0;
}

int thread__fork(struct thread *self, struct thread *parent)
{
	int i;

	if (parent->comm_set) {
		if (self->comm)
			free(self->comm);
		self->comm = strdup(parent->comm);
		if (!self->comm)
			return -ENOMEM;
		self->comm_set = true;
	}

	for (i = 0; i < MAP__NR_TYPES; ++i)
		if (map_groups__clone(&self->mg, &parent->mg, i) < 0)
			return -ENOMEM;
	return 0;
}

size_t perf_session__fprintf(struct perf_session *self, FILE *fp)
{
	size_t ret = 0;
	struct rb_node *nd;

	for (nd = rb_first(&self->threads); nd; nd = rb_next(nd)) {
		struct thread *pos = rb_entry(nd, struct thread, rb_node);

		ret += thread__fprintf(pos, fp);
	}

	return ret;
}

struct symbol *map_groups__find_symbol(struct map_groups *self,
				       enum map_type type, u64 addr,
				       symbol_filter_t filter)
{
	struct map *map = map_groups__find(self, type, addr);

	if (map != NULL)
		return map__find_symbol(map, map->map_ip(map, addr), filter);

	return NULL;
}<|MERGE_RESOLUTION|>--- conflicted
+++ resolved
@@ -79,13 +79,8 @@
 	return self->comm_len;
 }
 
-<<<<<<< HEAD
-static size_t __map_groups__fprintf_maps(struct map_groups *self,
-					 enum map_type type, FILE *fp)
-=======
 size_t __map_groups__fprintf_maps(struct map_groups *self,
 				  enum map_type type, FILE *fp)
->>>>>>> 93929ebc
 {
 	size_t printed = fprintf(fp, "%s:\n", map_type__name[type]);
 	struct rb_node *nd;
