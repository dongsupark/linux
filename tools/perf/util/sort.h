#ifndef __PERF_SORT_H
#define __PERF_SORT_H
#include "../builtin.h"

#include "util.h"

#include "color.h"
#include <linux/list.h>
#include "cache.h"
#include <linux/rbtree.h>
#include "symbol.h"
#include "string.h"
#include "callchain.h"
#include "strlist.h"
#include "values.h"

#include "../perf.h"
#include "debug.h"
#include "header.h"

#include "parse-options.h"
#include "parse-events.h"

#include "thread.h"
#include "sort.h"

extern regex_t parent_regex;
extern const char *sort_order;
extern const char default_parent_pattern[];
extern const char *parent_pattern;
extern const char default_sort_order[];
extern int sort__need_collapse;
extern int sort__has_parent;
extern int sort__has_sym;
extern int sort__branch_mode;
extern struct sort_entry sort_comm;
extern struct sort_entry sort_dso;
extern struct sort_entry sort_sym;
extern struct sort_entry sort_parent;
extern struct sort_entry sort_dso_from;
extern struct sort_entry sort_dso_to;
extern struct sort_entry sort_sym_from;
extern struct sort_entry sort_sym_to;
extern enum sort_type sort__first_dimension;

struct he_stat {
	u64			period;
	u64			period_sys;
	u64			period_us;
	u64			period_guest_sys;
	u64			period_guest_us;
	u32			nr_events;
};

<<<<<<< HEAD
=======
struct hist_entry_diff {
	bool	computed;

	/* PERF_HPP__DISPL */
	int	displacement;

	/* PERF_HPP__DELTA */
	double	period_ratio_delta;

	/* PERF_HPP__RATIO */
	double	period_ratio;

	/* HISTC_WEIGHTED_DIFF */
	s64	wdiff;
};

>>>>>>> b57d0941
/**
 * struct hist_entry - histogram entry
 *
 * @row_offset - offset from the first callchain expanded to appear on screen
 * @nr_rows - rows expanded in callchain, recalculated on folding/unfolding
 */
struct hist_entry {
	struct rb_node		rb_node_in;
	struct rb_node		rb_node;
	struct he_stat		stat;
	struct map_symbol	ms;
	struct thread		*thread;
	u64			ip;
	s32			cpu;
<<<<<<< HEAD
=======

	struct hist_entry_diff	diff;
>>>>>>> b57d0941

	/* XXX These two should move to some tree widget lib */
	u16			row_offset;
	u16			nr_rows;

	bool			init_have_children;
	char			level;
	bool			used;
	u8			filtered;
	char			*srcline;
	struct symbol		*parent;
	unsigned long		position;
	union {
		struct hist_entry *pair;
		struct rb_root	  sorted_chain;
	};
	struct branch_info	*branch_info;
	struct hists		*hists;
	struct callchain_root	callchain[0];
};

enum sort_type {
	SORT_PID,
	SORT_COMM,
	SORT_DSO,
	SORT_SYM,
	SORT_PARENT,
	SORT_CPU,
	SORT_DSO_FROM,
	SORT_DSO_TO,
	SORT_SYM_FROM,
	SORT_SYM_TO,
	SORT_MISPREDICT,
	SORT_SRCLINE,
};

/*
 * configurable sorting bits
 */

struct sort_entry {
	struct list_head list;

	const char *se_header;

	int64_t (*se_cmp)(struct hist_entry *, struct hist_entry *);
	int64_t (*se_collapse)(struct hist_entry *, struct hist_entry *);
	int	(*se_snprintf)(struct hist_entry *self, char *bf, size_t size,
			       unsigned int width);
	u8	se_width_idx;
	bool	elide;
};

extern struct sort_entry sort_thread;
extern struct list_head hist_entry__sort_list;

void setup_sorting(const char * const usagestr[], const struct option *opts);
extern int sort_dimension__add(const char *);
void sort_entry__setup_elide(struct sort_entry *self, struct strlist *list,
			     const char *list_name, FILE *fp);

#endif	/* __PERF_SORT_H */<|MERGE_RESOLUTION|>--- conflicted
+++ resolved
@@ -52,8 +52,6 @@
 	u32			nr_events;
 };
 
-<<<<<<< HEAD
-=======
 struct hist_entry_diff {
 	bool	computed;
 
@@ -70,7 +68,6 @@
 	s64	wdiff;
 };
 
->>>>>>> b57d0941
 /**
  * struct hist_entry - histogram entry
  *
@@ -85,11 +82,8 @@
 	struct thread		*thread;
 	u64			ip;
 	s32			cpu;
-<<<<<<< HEAD
-=======
 
 	struct hist_entry_diff	diff;
->>>>>>> b57d0941
 
 	/* XXX These two should move to some tree widget lib */
 	u16			row_offset;
