--- conflicted
+++ resolved
@@ -2108,17 +2108,11 @@
 	return ret <= 0 ? -1 : 0;
 }
 
-<<<<<<< HEAD
-static int perf_evsel__set_tracepoint_name(struct perf_evsel *evsel)
-{
-	struct event_format *event = trace_find_event(evsel->attr.config);
-=======
 static int perf_evsel__set_tracepoint_name(struct perf_evsel *evsel,
 					   struct pevent *pevent)
 {
 	struct event_format *event = pevent_find_event(pevent,
 						       evsel->attr.config);
->>>>>>> d9875690
 	char bf[128];
 
 	if (event == NULL)
@@ -2132,22 +2126,14 @@
 	return 0;
 }
 
-<<<<<<< HEAD
-static int perf_evlist__set_tracepoint_names(struct perf_evlist *evlist)
-=======
 static int perf_evlist__set_tracepoint_names(struct perf_evlist *evlist,
 					     struct pevent *pevent)
->>>>>>> d9875690
 {
 	struct perf_evsel *pos;
 
 	list_for_each_entry(pos, &evlist->entries, node) {
 		if (pos->attr.type == PERF_TYPE_TRACEPOINT &&
-<<<<<<< HEAD
-		    perf_evsel__set_tracepoint_name(pos))
-=======
 		    perf_evsel__set_tracepoint_name(pos, pevent))
->>>>>>> d9875690
 			return -1;
 	}
 
@@ -2235,11 +2221,7 @@
 
 	lseek(fd, header->data_offset, SEEK_SET);
 
-<<<<<<< HEAD
-	if (perf_evlist__set_tracepoint_names(session->evlist))
-=======
 	if (perf_evlist__set_tracepoint_names(session->evlist, session->pevent))
->>>>>>> d9875690
 		goto out_delete_evlist;
 
 	header->frozen = 1;
