--- conflicted
+++ resolved
@@ -1581,30 +1581,20 @@
 
 #define FEAT_OPA(n, func) \
 	[n] = { .name = #n, .write = write_##func, .print = print_##func }
-<<<<<<< HEAD
-#define FEAT_OPF(n, func) \
-	[n] = { .name = #n, .write = write_##func, .print = print_##func, .full_only = true }
-=======
 #define FEAT_OPP(n, func) \
 	[n] = { .name = #n, .write = write_##func, .print = print_##func, \
 		.process = process_##func }
 #define FEAT_OPF(n, func) \
 	[n] = { .name = #n, .write = write_##func, .print = print_##func, \
 		.full_only = true }
->>>>>>> 42fcb11f
 
 /* feature_ops not implemented: */
 #define print_trace_info		NULL
 #define print_build_id			NULL
 
 static const struct feature_ops feat_ops[HEADER_LAST_FEATURE] = {
-<<<<<<< HEAD
-	FEAT_OPA(HEADER_TRACE_INFO,	trace_info),
-	FEAT_OPA(HEADER_BUILD_ID,	build_id),
-=======
 	FEAT_OPP(HEADER_TRACE_INFO,	trace_info),
 	FEAT_OPP(HEADER_BUILD_ID,	build_id),
->>>>>>> 42fcb11f
 	FEAT_OPA(HEADER_HOSTNAME,	hostname),
 	FEAT_OPA(HEADER_OSRELEASE,	osrelease),
 	FEAT_OPA(HEADER_VERSION,	version),
@@ -1617,10 +1607,7 @@
 	FEAT_OPA(HEADER_CMDLINE,	cmdline),
 	FEAT_OPF(HEADER_CPU_TOPOLOGY,	cpu_topology),
 	FEAT_OPF(HEADER_NUMA_TOPOLOGY,	numa_topology),
-<<<<<<< HEAD
-=======
 	FEAT_OPA(HEADER_PMU_MAPPINGS,	pmu_mappings),
->>>>>>> 42fcb11f
 };
 
 struct header_print_data {
@@ -1706,11 +1693,6 @@
 	int feat;
 	int err;
 
-<<<<<<< HEAD
-=======
-	session = container_of(header, struct perf_session, header);
-
->>>>>>> 42fcb11f
 	nr_sections = bitmap_weight(header->adds_features, HEADER_FEAT_BITS);
 	if (!nr_sections)
 		return 0;
@@ -1992,21 +1974,6 @@
 	if (feat >= HEADER_LAST_FEATURE) {
 		pr_debug("unknown feature %d, continuing...\n", feat);
 		return 0;
-<<<<<<< HEAD
-	}
-
-	switch (feat) {
-	case HEADER_TRACE_INFO:
-		trace_report(fd, false);
-		break;
-	case HEADER_BUILD_ID:
-		if (perf_header__read_build_ids(ph, fd, section->offset, section->size))
-			pr_debug("Failed to read buildids, continuing...\n");
-		break;
-	default:
-		break;
-=======
->>>>>>> 42fcb11f
 	}
 
 	if (!feat_ops[feat].process)
