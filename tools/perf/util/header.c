#define _FILE_OFFSET_BITS 64

#include "util.h"
#include <sys/types.h>
#include <byteswap.h>
#include <unistd.h>
#include <stdio.h>
#include <stdlib.h>
#include <linux/list.h>
#include <linux/kernel.h>
#include <linux/bitops.h>
#include <sys/utsname.h>

#include "evlist.h"
#include "evsel.h"
#include "header.h"
#include "../perf.h"
#include "trace-event.h"
#include "session.h"
#include "symbol.h"
#include "debug.h"
#include "cpumap.h"

static bool no_buildid_cache = false;

static int event_count;
static struct perf_trace_event_type *events;

static u32 header_argc;
static const char **header_argv;

int perf_header__push_event(u64 id, const char *name)
{
	if (strlen(name) > MAX_EVENT_NAME)
		pr_warning("Event %s will be truncated\n", name);

	if (!events) {
		events = malloc(sizeof(struct perf_trace_event_type));
		if (events == NULL)
			return -ENOMEM;
	} else {
		struct perf_trace_event_type *nevents;

		nevents = realloc(events, (event_count + 1) * sizeof(*events));
		if (nevents == NULL)
			return -ENOMEM;
		events = nevents;
	}
	memset(&events[event_count], 0, sizeof(struct perf_trace_event_type));
	events[event_count].event_id = id;
	strncpy(events[event_count].name, name, MAX_EVENT_NAME - 1);
	event_count++;
	return 0;
}

char *perf_header__find_event(u64 id)
{
	int i;
	for (i = 0 ; i < event_count; i++) {
		if (events[i].event_id == id)
			return events[i].name;
	}
	return NULL;
}

/*
 * magic2 = "PERFILE2"
 * must be a numerical value to let the endianness
 * determine the memory layout. That way we are able
 * to detect endianness when reading the perf.data file
 * back.
 *
 * we check for legacy (PERFFILE) format.
 */
static const char *__perf_magic1 = "PERFFILE";
static const u64 __perf_magic2    = 0x32454c4946524550ULL;
static const u64 __perf_magic2_sw = 0x50455246494c4532ULL;

#define PERF_MAGIC	__perf_magic2

struct perf_file_attr {
	struct perf_event_attr	attr;
	struct perf_file_section	ids;
};

void perf_header__set_feat(struct perf_header *header, int feat)
{
	set_bit(feat, header->adds_features);
}

void perf_header__clear_feat(struct perf_header *header, int feat)
{
	clear_bit(feat, header->adds_features);
}

bool perf_header__has_feat(const struct perf_header *header, int feat)
{
	return test_bit(feat, header->adds_features);
}

static int do_write(int fd, const void *buf, size_t size)
{
	while (size) {
		int ret = write(fd, buf, size);

		if (ret < 0)
			return -errno;

		size -= ret;
		buf += ret;
	}

	return 0;
}

#define NAME_ALIGN 64

static int write_padded(int fd, const void *bf, size_t count,
			size_t count_aligned)
{
	static const char zero_buf[NAME_ALIGN];
	int err = do_write(fd, bf, count);

	if (!err)
		err = do_write(fd, zero_buf, count_aligned - count);

	return err;
}

static int do_write_string(int fd, const char *str)
{
	u32 len, olen;
	int ret;

	olen = strlen(str) + 1;
	len = ALIGN(olen, NAME_ALIGN);

	/* write len, incl. \0 */
	ret = do_write(fd, &len, sizeof(len));
	if (ret < 0)
		return ret;

	return write_padded(fd, str, olen, len);
}

static char *do_read_string(int fd, struct perf_header *ph)
{
	ssize_t sz, ret;
	u32 len;
	char *buf;

	sz = read(fd, &len, sizeof(len));
	if (sz < (ssize_t)sizeof(len))
		return NULL;

	if (ph->needs_swap)
		len = bswap_32(len);

	buf = malloc(len);
	if (!buf)
		return NULL;

	ret = read(fd, buf, len);
	if (ret == (ssize_t)len) {
		/*
		 * strings are padded by zeroes
		 * thus the actual strlen of buf
		 * may be less than len
		 */
		return buf;
	}

	free(buf);
	return NULL;
}

int
perf_header__set_cmdline(int argc, const char **argv)
{
	int i;

	header_argc = (u32)argc;

	/* do not include NULL termination */
	header_argv = calloc(argc, sizeof(char *));
	if (!header_argv)
		return -ENOMEM;

	/*
	 * must copy argv contents because it gets moved
	 * around during option parsing
	 */
	for (i = 0; i < argc ; i++)
		header_argv[i] = argv[i];

	return 0;
}

#define dsos__for_each_with_build_id(pos, head)	\
	list_for_each_entry(pos, head, node)	\
		if (!pos->has_build_id)		\
			continue;		\
		else

static int __dsos__write_buildid_table(struct list_head *head, pid_t pid,
				u16 misc, int fd)
{
	struct dso *pos;

	dsos__for_each_with_build_id(pos, head) {
		int err;
		struct build_id_event b;
		size_t len;

		if (!pos->hit)
			continue;
		len = pos->long_name_len + 1;
		len = ALIGN(len, NAME_ALIGN);
		memset(&b, 0, sizeof(b));
		memcpy(&b.build_id, pos->build_id, sizeof(pos->build_id));
		b.pid = pid;
		b.header.misc = misc;
		b.header.size = sizeof(b) + len;
		err = do_write(fd, &b, sizeof(b));
		if (err < 0)
			return err;
		err = write_padded(fd, pos->long_name,
				   pos->long_name_len + 1, len);
		if (err < 0)
			return err;
	}

	return 0;
}

static int machine__write_buildid_table(struct machine *machine, int fd)
{
	int err;
	u16 kmisc = PERF_RECORD_MISC_KERNEL,
	    umisc = PERF_RECORD_MISC_USER;

	if (!machine__is_host(machine)) {
		kmisc = PERF_RECORD_MISC_GUEST_KERNEL;
		umisc = PERF_RECORD_MISC_GUEST_USER;
	}

	err = __dsos__write_buildid_table(&machine->kernel_dsos, machine->pid,
					  kmisc, fd);
	if (err == 0)
		err = __dsos__write_buildid_table(&machine->user_dsos,
						  machine->pid, umisc, fd);
	return err;
}

static int dsos__write_buildid_table(struct perf_header *header, int fd)
{
	struct perf_session *session = container_of(header,
			struct perf_session, header);
	struct rb_node *nd;
	int err = machine__write_buildid_table(&session->host_machine, fd);

	if (err)
		return err;

	for (nd = rb_first(&session->machines); nd; nd = rb_next(nd)) {
		struct machine *pos = rb_entry(nd, struct machine, rb_node);
		err = machine__write_buildid_table(pos, fd);
		if (err)
			break;
	}
	return err;
}

int build_id_cache__add_s(const char *sbuild_id, const char *debugdir,
			  const char *name, bool is_kallsyms)
{
	const size_t size = PATH_MAX;
	char *realname, *filename = zalloc(size),
	     *linkname = zalloc(size), *targetname;
	int len, err = -1;

	if (is_kallsyms) {
		if (symbol_conf.kptr_restrict) {
			pr_debug("Not caching a kptr_restrict'ed /proc/kallsyms\n");
			return 0;
		}
		realname = (char *)name;
	} else
		realname = realpath(name, NULL);

	if (realname == NULL || filename == NULL || linkname == NULL)
		goto out_free;

	len = snprintf(filename, size, "%s%s%s",
		       debugdir, is_kallsyms ? "/" : "", realname);
	if (mkdir_p(filename, 0755))
		goto out_free;

	snprintf(filename + len, sizeof(filename) - len, "/%s", sbuild_id);

	if (access(filename, F_OK)) {
		if (is_kallsyms) {
			 if (copyfile("/proc/kallsyms", filename))
				goto out_free;
		} else if (link(realname, filename) && copyfile(name, filename))
			goto out_free;
	}

	len = snprintf(linkname, size, "%s/.build-id/%.2s",
		       debugdir, sbuild_id);

	if (access(linkname, X_OK) && mkdir_p(linkname, 0755))
		goto out_free;

	snprintf(linkname + len, size - len, "/%s", sbuild_id + 2);
	targetname = filename + strlen(debugdir) - 5;
	memcpy(targetname, "../..", 5);

	if (symlink(targetname, linkname) == 0)
		err = 0;
out_free:
	if (!is_kallsyms)
		free(realname);
	free(filename);
	free(linkname);
	return err;
}

static int build_id_cache__add_b(const u8 *build_id, size_t build_id_size,
				 const char *name, const char *debugdir,
				 bool is_kallsyms)
{
	char sbuild_id[BUILD_ID_SIZE * 2 + 1];

	build_id__sprintf(build_id, build_id_size, sbuild_id);

	return build_id_cache__add_s(sbuild_id, debugdir, name, is_kallsyms);
}

int build_id_cache__remove_s(const char *sbuild_id, const char *debugdir)
{
	const size_t size = PATH_MAX;
	char *filename = zalloc(size),
	     *linkname = zalloc(size);
	int err = -1;

	if (filename == NULL || linkname == NULL)
		goto out_free;

	snprintf(linkname, size, "%s/.build-id/%.2s/%s",
		 debugdir, sbuild_id, sbuild_id + 2);

	if (access(linkname, F_OK))
		goto out_free;

	if (readlink(linkname, filename, size - 1) < 0)
		goto out_free;

	if (unlink(linkname))
		goto out_free;

	/*
	 * Since the link is relative, we must make it absolute:
	 */
	snprintf(linkname, size, "%s/.build-id/%.2s/%s",
		 debugdir, sbuild_id, filename);

	if (unlink(linkname))
		goto out_free;

	err = 0;
out_free:
	free(filename);
	free(linkname);
	return err;
}

static int dso__cache_build_id(struct dso *dso, const char *debugdir)
{
	bool is_kallsyms = dso->kernel && dso->long_name[0] != '/';

	return build_id_cache__add_b(dso->build_id, sizeof(dso->build_id),
				     dso->long_name, debugdir, is_kallsyms);
}

static int __dsos__cache_build_ids(struct list_head *head, const char *debugdir)
{
	struct dso *pos;
	int err = 0;

	dsos__for_each_with_build_id(pos, head)
		if (dso__cache_build_id(pos, debugdir))
			err = -1;

	return err;
}

static int machine__cache_build_ids(struct machine *machine, const char *debugdir)
{
	int ret = __dsos__cache_build_ids(&machine->kernel_dsos, debugdir);
	ret |= __dsos__cache_build_ids(&machine->user_dsos, debugdir);
	return ret;
}

static int perf_session__cache_build_ids(struct perf_session *session)
{
	struct rb_node *nd;
	int ret;
	char debugdir[PATH_MAX];

	snprintf(debugdir, sizeof(debugdir), "%s", buildid_dir);

	if (mkdir(debugdir, 0755) != 0 && errno != EEXIST)
		return -1;

	ret = machine__cache_build_ids(&session->host_machine, debugdir);

	for (nd = rb_first(&session->machines); nd; nd = rb_next(nd)) {
		struct machine *pos = rb_entry(nd, struct machine, rb_node);
		ret |= machine__cache_build_ids(pos, debugdir);
	}
	return ret ? -1 : 0;
}

static bool machine__read_build_ids(struct machine *machine, bool with_hits)
{
	bool ret = __dsos__read_build_ids(&machine->kernel_dsos, with_hits);
	ret |= __dsos__read_build_ids(&machine->user_dsos, with_hits);
	return ret;
}

static bool perf_session__read_build_ids(struct perf_session *session, bool with_hits)
{
	struct rb_node *nd;
	bool ret = machine__read_build_ids(&session->host_machine, with_hits);

	for (nd = rb_first(&session->machines); nd; nd = rb_next(nd)) {
		struct machine *pos = rb_entry(nd, struct machine, rb_node);
		ret |= machine__read_build_ids(pos, with_hits);
	}

	return ret;
}

static int write_trace_info(int fd, struct perf_header *h __used,
			    struct perf_evlist *evlist)
{
	return read_tracing_data(fd, &evlist->entries);
}


static int write_build_id(int fd, struct perf_header *h,
			  struct perf_evlist *evlist __used)
{
	struct perf_session *session;
	int err;

	session = container_of(h, struct perf_session, header);

	if (!perf_session__read_build_ids(session, true))
		return -1;

	err = dsos__write_buildid_table(h, fd);
	if (err < 0) {
		pr_debug("failed to write buildid table\n");
		return err;
	}
	if (!no_buildid_cache)
		perf_session__cache_build_ids(session);

	return 0;
}

static int write_hostname(int fd, struct perf_header *h __used,
			  struct perf_evlist *evlist __used)
{
	struct utsname uts;
	int ret;

	ret = uname(&uts);
	if (ret < 0)
		return -1;

	return do_write_string(fd, uts.nodename);
}

static int write_osrelease(int fd, struct perf_header *h __used,
			   struct perf_evlist *evlist __used)
{
	struct utsname uts;
	int ret;

	ret = uname(&uts);
	if (ret < 0)
		return -1;

	return do_write_string(fd, uts.release);
}

static int write_arch(int fd, struct perf_header *h __used,
		      struct perf_evlist *evlist __used)
{
	struct utsname uts;
	int ret;

	ret = uname(&uts);
	if (ret < 0)
		return -1;

	return do_write_string(fd, uts.machine);
}

static int write_version(int fd, struct perf_header *h __used,
			 struct perf_evlist *evlist __used)
{
	return do_write_string(fd, perf_version_string);
}

static int write_cpudesc(int fd, struct perf_header *h __used,
		       struct perf_evlist *evlist __used)
{
#ifndef CPUINFO_PROC
#define CPUINFO_PROC NULL
#endif
	FILE *file;
	char *buf = NULL;
	char *s, *p;
	const char *search = CPUINFO_PROC;
	size_t len = 0;
	int ret = -1;

	if (!search)
		return -1;

	file = fopen("/proc/cpuinfo", "r");
	if (!file)
		return -1;

	while (getline(&buf, &len, file) > 0) {
		ret = strncmp(buf, search, strlen(search));
		if (!ret)
			break;
	}

	if (ret)
		goto done;

	s = buf;

	p = strchr(buf, ':');
	if (p && *(p+1) == ' ' && *(p+2))
		s = p + 2;
	p = strchr(s, '\n');
	if (p)
		*p = '\0';

	/* squash extra space characters (branding string) */
	p = s;
	while (*p) {
		if (isspace(*p)) {
			char *r = p + 1;
			char *q = r;
			*p = ' ';
			while (*q && isspace(*q))
				q++;
			if (q != (p+1))
				while ((*r++ = *q++));
		}
		p++;
	}
	ret = do_write_string(fd, s);
done:
	free(buf);
	fclose(file);
	return ret;
}

static int write_nrcpus(int fd, struct perf_header *h __used,
			struct perf_evlist *evlist __used)
{
	long nr;
	u32 nrc, nra;
	int ret;

	nr = sysconf(_SC_NPROCESSORS_CONF);
	if (nr < 0)
		return -1;

	nrc = (u32)(nr & UINT_MAX);

	nr = sysconf(_SC_NPROCESSORS_ONLN);
	if (nr < 0)
		return -1;

	nra = (u32)(nr & UINT_MAX);

	ret = do_write(fd, &nrc, sizeof(nrc));
	if (ret < 0)
		return ret;

	return do_write(fd, &nra, sizeof(nra));
}

static int write_event_desc(int fd, struct perf_header *h __used,
			    struct perf_evlist *evlist)
{
	struct perf_evsel *attr;
	u32 nre = 0, nri, sz;
	int ret;

	list_for_each_entry(attr, &evlist->entries, node)
		nre++;

	/*
	 * write number of events
	 */
	ret = do_write(fd, &nre, sizeof(nre));
	if (ret < 0)
		return ret;

	/*
	 * size of perf_event_attr struct
	 */
	sz = (u32)sizeof(attr->attr);
	ret = do_write(fd, &sz, sizeof(sz));
	if (ret < 0)
		return ret;

	list_for_each_entry(attr, &evlist->entries, node) {

		ret = do_write(fd, &attr->attr, sz);
		if (ret < 0)
			return ret;
		/*
		 * write number of unique id per event
		 * there is one id per instance of an event
		 *
		 * copy into an nri to be independent of the
		 * type of ids,
		 */
		nri = attr->ids;
		ret = do_write(fd, &nri, sizeof(nri));
		if (ret < 0)
			return ret;

		/*
		 * write event string as passed on cmdline
		 */
		ret = do_write_string(fd, event_name(attr));
		if (ret < 0)
			return ret;
		/*
		 * write unique ids for this event
		 */
		ret = do_write(fd, attr->id, attr->ids * sizeof(u64));
		if (ret < 0)
			return ret;
	}
	return 0;
}

static int write_cmdline(int fd, struct perf_header *h __used,
			 struct perf_evlist *evlist __used)
{
	char buf[MAXPATHLEN];
	char proc[32];
	u32 i, n;
	int ret;

	/*
	 * actual atual path to perf binary
	 */
	sprintf(proc, "/proc/%d/exe", getpid());
	ret = readlink(proc, buf, sizeof(buf));
	if (ret <= 0)
		return -1;

	/* readlink() does not add null termination */
	buf[ret] = '\0';

	/* account for binary path */
	n = header_argc + 1;

	ret = do_write(fd, &n, sizeof(n));
	if (ret < 0)
		return ret;

	ret = do_write_string(fd, buf);
	if (ret < 0)
		return ret;

	for (i = 0 ; i < header_argc; i++) {
		ret = do_write_string(fd, header_argv[i]);
		if (ret < 0)
			return ret;
	}
	return 0;
}

#define CORE_SIB_FMT \
	"/sys/devices/system/cpu/cpu%d/topology/core_siblings_list"
#define THRD_SIB_FMT \
	"/sys/devices/system/cpu/cpu%d/topology/thread_siblings_list"

struct cpu_topo {
	u32 core_sib;
	u32 thread_sib;
	char **core_siblings;
	char **thread_siblings;
};

static int build_cpu_topo(struct cpu_topo *tp, int cpu)
{
	FILE *fp;
	char filename[MAXPATHLEN];
	char *buf = NULL, *p;
	size_t len = 0;
	u32 i = 0;
	int ret = -1;

	sprintf(filename, CORE_SIB_FMT, cpu);
	fp = fopen(filename, "r");
	if (!fp)
		return -1;

	if (getline(&buf, &len, fp) <= 0)
		goto done;

	fclose(fp);

	p = strchr(buf, '\n');
	if (p)
		*p = '\0';

	for (i = 0; i < tp->core_sib; i++) {
		if (!strcmp(buf, tp->core_siblings[i]))
			break;
	}
	if (i == tp->core_sib) {
		tp->core_siblings[i] = buf;
		tp->core_sib++;
		buf = NULL;
		len = 0;
	}

	sprintf(filename, THRD_SIB_FMT, cpu);
	fp = fopen(filename, "r");
	if (!fp)
		goto done;

	if (getline(&buf, &len, fp) <= 0)
		goto done;

	p = strchr(buf, '\n');
	if (p)
		*p = '\0';

	for (i = 0; i < tp->thread_sib; i++) {
		if (!strcmp(buf, tp->thread_siblings[i]))
			break;
	}
	if (i == tp->thread_sib) {
		tp->thread_siblings[i] = buf;
		tp->thread_sib++;
		buf = NULL;
	}
	ret = 0;
done:
	if(fp)
		fclose(fp);
	free(buf);
	return ret;
}

static void free_cpu_topo(struct cpu_topo *tp)
{
	u32 i;

	if (!tp)
		return;

	for (i = 0 ; i < tp->core_sib; i++)
		free(tp->core_siblings[i]);

	for (i = 0 ; i < tp->thread_sib; i++)
		free(tp->thread_siblings[i]);

	free(tp);
}

static struct cpu_topo *build_cpu_topology(void)
{
	struct cpu_topo *tp;
	void *addr;
	u32 nr, i;
	size_t sz;
	long ncpus;
	int ret = -1;

	ncpus = sysconf(_SC_NPROCESSORS_CONF);
	if (ncpus < 0)
		return NULL;

	nr = (u32)(ncpus & UINT_MAX);

	sz = nr * sizeof(char *);

	addr = calloc(1, sizeof(*tp) + 2 * sz);
	if (!addr)
		return NULL;

	tp = addr;

	addr += sizeof(*tp);
	tp->core_siblings = addr;
	addr += sz;
	tp->thread_siblings = addr;

	for (i = 0; i < nr; i++) {
		ret = build_cpu_topo(tp, i);
		if (ret < 0)
			break;
	}
	if (ret) {
		free_cpu_topo(tp);
		tp = NULL;
	}
	return tp;
}

static int write_cpu_topology(int fd, struct perf_header *h __used,
			  struct perf_evlist *evlist __used)
{
	struct cpu_topo *tp;
	u32 i;
	int ret;

	tp = build_cpu_topology();
	if (!tp)
		return -1;

	ret = do_write(fd, &tp->core_sib, sizeof(tp->core_sib));
	if (ret < 0)
		goto done;

	for (i = 0; i < tp->core_sib; i++) {
		ret = do_write_string(fd, tp->core_siblings[i]);
		if (ret < 0)
			goto done;
	}
	ret = do_write(fd, &tp->thread_sib, sizeof(tp->thread_sib));
	if (ret < 0)
		goto done;

	for (i = 0; i < tp->thread_sib; i++) {
		ret = do_write_string(fd, tp->thread_siblings[i]);
		if (ret < 0)
			break;
	}
done:
	free_cpu_topo(tp);
	return ret;
}



static int write_total_mem(int fd, struct perf_header *h __used,
			  struct perf_evlist *evlist __used)
{
	char *buf = NULL;
	FILE *fp;
	size_t len = 0;
	int ret = -1, n;
	uint64_t mem;

	fp = fopen("/proc/meminfo", "r");
	if (!fp)
		return -1;

	while (getline(&buf, &len, fp) > 0) {
		ret = strncmp(buf, "MemTotal:", 9);
		if (!ret)
			break;
	}
	if (!ret) {
		n = sscanf(buf, "%*s %"PRIu64, &mem);
		if (n == 1)
			ret = do_write(fd, &mem, sizeof(mem));
	}
	free(buf);
	fclose(fp);
	return ret;
}

static int write_topo_node(int fd, int node)
{
	char str[MAXPATHLEN];
	char field[32];
	char *buf = NULL, *p;
	size_t len = 0;
	FILE *fp;
	u64 mem_total, mem_free, mem;
	int ret = -1;

	sprintf(str, "/sys/devices/system/node/node%d/meminfo", node);
	fp = fopen(str, "r");
	if (!fp)
		return -1;

	while (getline(&buf, &len, fp) > 0) {
		/* skip over invalid lines */
		if (!strchr(buf, ':'))
			continue;
		if (sscanf(buf, "%*s %*d %s %"PRIu64, field, &mem) != 2)
			goto done;
		if (!strcmp(field, "MemTotal:"))
			mem_total = mem;
		if (!strcmp(field, "MemFree:"))
			mem_free = mem;
	}

	fclose(fp);

	ret = do_write(fd, &mem_total, sizeof(u64));
	if (ret)
		goto done;

	ret = do_write(fd, &mem_free, sizeof(u64));
	if (ret)
		goto done;

	ret = -1;
	sprintf(str, "/sys/devices/system/node/node%d/cpulist", node);

	fp = fopen(str, "r");
	if (!fp)
		goto done;

	if (getline(&buf, &len, fp) <= 0)
		goto done;

	p = strchr(buf, '\n');
	if (p)
		*p = '\0';

	ret = do_write_string(fd, buf);
done:
	free(buf);
	fclose(fp);
	return ret;
}

static int write_numa_topology(int fd, struct perf_header *h __used,
			  struct perf_evlist *evlist __used)
{
	char *buf = NULL;
	size_t len = 0;
	FILE *fp;
	struct cpu_map *node_map = NULL;
	char *c;
	u32 nr, i, j;
	int ret = -1;

	fp = fopen("/sys/devices/system/node/online", "r");
	if (!fp)
		return -1;

	if (getline(&buf, &len, fp) <= 0)
		goto done;

	c = strchr(buf, '\n');
	if (c)
		*c = '\0';

	node_map = cpu_map__new(buf);
	if (!node_map)
		goto done;

	nr = (u32)node_map->nr;

	ret = do_write(fd, &nr, sizeof(nr));
	if (ret < 0)
		goto done;

	for (i = 0; i < nr; i++) {
		j = (u32)node_map->map[i];
		ret = do_write(fd, &j, sizeof(j));
		if (ret < 0)
			break;

		ret = write_topo_node(fd, i);
		if (ret < 0)
			break;
	}
done:
	free(buf);
	fclose(fp);
	free(node_map);
	return ret;
}

#define EVENT_SOURCE_DEVICE_PATH "/sys/bus/event_source/devices/"

/*
 * File format:
 *
 * struct pmu_mappings {
 *	u32	pmu_num;
 *	struct pmu_map {
 *		u32	type;
 *		char	name[];
 *	}[pmu_num];
 * };
 */

static int write_pmu_mappings(int fd, struct perf_header *h __used,
			      struct perf_evlist *evlist __used)
{
	char path[MAXPATHLEN];
	DIR *dir;
	struct dirent *dent;
	FILE *fp;
	char *line = NULL;
	off_t offset = lseek(fd, 0, SEEK_CUR);
	size_t ignore;
	u32 pmu_num = 0;
	u32 type;

	dir = opendir(EVENT_SOURCE_DEVICE_PATH);
	if (!dir)
		return -1;

	/* write real pmu_num later */
	do_write(fd, &pmu_num, sizeof(pmu_num));

	while ((dent = readdir(dir))) {
		if (!strcmp(dent->d_name, ".") || !strcmp(dent->d_name, ".."))
			continue;
		snprintf(path, sizeof(path), "%s%s/type",
			 EVENT_SOURCE_DEVICE_PATH, dent->d_name);
		fp = fopen(path, "r");
		if (!fp)
			continue;
		if (getline(&line, &ignore, fp) < 0) {
			fclose(fp);
			continue;
		}
		fclose(fp);
		type = atoi(line);
		if (!type)
			continue;
		pmu_num++;
		do_write(fd, &type, sizeof(type));
		do_write_string(fd, dent->d_name);
	}

	free(line);
	closedir(dir);

	if (pwrite(fd, &pmu_num, sizeof(pmu_num), offset) != sizeof(pmu_num)) {
		/* discard all */
		lseek(fd, offset, SEEK_SET);
		return -1;
	}

	return 0;
}

/*
 * default get_cpuid(): nothing gets recorded
 * actual implementation must be in arch/$(ARCH)/util/header.c
 */
int __attribute__((weak)) get_cpuid(char *buffer __used, size_t sz __used)
{
	return -1;
}

static int write_cpuid(int fd, struct perf_header *h __used,
		       struct perf_evlist *evlist __used)
{
	char buffer[64];
	int ret;

	ret = get_cpuid(buffer, sizeof(buffer));
	if (!ret)
		goto write_it;

	return -1;
write_it:
	return do_write_string(fd, buffer);
}

static int write_branch_stack(int fd __used, struct perf_header *h __used,
		       struct perf_evlist *evlist __used)
{
	return 0;
}

static void print_hostname(struct perf_header *ph, int fd, FILE *fp)
{
	char *str = do_read_string(fd, ph);
	fprintf(fp, "# hostname : %s\n", str);
	free(str);
}

static void print_osrelease(struct perf_header *ph, int fd, FILE *fp)
{
	char *str = do_read_string(fd, ph);
	fprintf(fp, "# os release : %s\n", str);
	free(str);
}

static void print_arch(struct perf_header *ph, int fd, FILE *fp)
{
	char *str = do_read_string(fd, ph);
	fprintf(fp, "# arch : %s\n", str);
	free(str);
}

static void print_cpudesc(struct perf_header *ph, int fd, FILE *fp)
{
	char *str = do_read_string(fd, ph);
	fprintf(fp, "# cpudesc : %s\n", str);
	free(str);
}

static void print_nrcpus(struct perf_header *ph, int fd, FILE *fp)
{
	ssize_t ret;
	u32 nr;

	ret = read(fd, &nr, sizeof(nr));
	if (ret != (ssize_t)sizeof(nr))
		nr = -1; /* interpreted as error */

	if (ph->needs_swap)
		nr = bswap_32(nr);

	fprintf(fp, "# nrcpus online : %u\n", nr);

	ret = read(fd, &nr, sizeof(nr));
	if (ret != (ssize_t)sizeof(nr))
		nr = -1; /* interpreted as error */

	if (ph->needs_swap)
		nr = bswap_32(nr);

	fprintf(fp, "# nrcpus avail : %u\n", nr);
}

static void print_version(struct perf_header *ph, int fd, FILE *fp)
{
	char *str = do_read_string(fd, ph);
	fprintf(fp, "# perf version : %s\n", str);
	free(str);
}

static void print_cmdline(struct perf_header *ph, int fd, FILE *fp)
{
	ssize_t ret;
	char *str;
	u32 nr, i;

	ret = read(fd, &nr, sizeof(nr));
	if (ret != (ssize_t)sizeof(nr))
		return;

	if (ph->needs_swap)
		nr = bswap_32(nr);

	fprintf(fp, "# cmdline : ");

	for (i = 0; i < nr; i++) {
		str = do_read_string(fd, ph);
		fprintf(fp, "%s ", str);
		free(str);
	}
	fputc('\n', fp);
}

static void print_cpu_topology(struct perf_header *ph, int fd, FILE *fp)
{
	ssize_t ret;
	u32 nr, i;
	char *str;

	ret = read(fd, &nr, sizeof(nr));
	if (ret != (ssize_t)sizeof(nr))
		return;

	if (ph->needs_swap)
		nr = bswap_32(nr);

	for (i = 0; i < nr; i++) {
		str = do_read_string(fd, ph);
		fprintf(fp, "# sibling cores   : %s\n", str);
		free(str);
	}

	ret = read(fd, &nr, sizeof(nr));
	if (ret != (ssize_t)sizeof(nr))
		return;

	if (ph->needs_swap)
		nr = bswap_32(nr);

	for (i = 0; i < nr; i++) {
		str = do_read_string(fd, ph);
		fprintf(fp, "# sibling threads : %s\n", str);
		free(str);
	}
}

static void print_event_desc(struct perf_header *ph, int fd, FILE *fp)
{
	struct perf_event_attr attr;
	uint64_t id;
	void *buf = NULL;
	char *str;
	u32 nre, sz, nr, i, j;
	ssize_t ret;
	size_t msz;

	/* number of events */
	ret = read(fd, &nre, sizeof(nre));
	if (ret != (ssize_t)sizeof(nre))
		goto error;

	if (ph->needs_swap)
		nre = bswap_32(nre);

	ret = read(fd, &sz, sizeof(sz));
	if (ret != (ssize_t)sizeof(sz))
		goto error;

	if (ph->needs_swap)
		sz = bswap_32(sz);

	memset(&attr, 0, sizeof(attr));

	/* buffer to hold on file attr struct */
	buf = malloc(sz);
	if (!buf)
		goto error;

	msz = sizeof(attr);
	if (sz < (ssize_t)msz)
		msz = sz;

	for (i = 0 ; i < nre; i++) {

		/*
		 * must read entire on-file attr struct to
		 * sync up with layout.
		 */
		ret = read(fd, buf, sz);
		if (ret != (ssize_t)sz)
			goto error;

		if (ph->needs_swap)
			perf_event__attr_swap(buf);

		memcpy(&attr, buf, msz);

		ret = read(fd, &nr, sizeof(nr));
		if (ret != (ssize_t)sizeof(nr))
			goto error;

		if (ph->needs_swap)
			nr = bswap_32(nr);

		str = do_read_string(fd, ph);
		fprintf(fp, "# event : name = %s, ", str);
		free(str);

		fprintf(fp, "type = %d, config = 0x%"PRIx64
			    ", config1 = 0x%"PRIx64", config2 = 0x%"PRIx64,
				attr.type,
				(u64)attr.config,
				(u64)attr.config1,
				(u64)attr.config2);

		fprintf(fp, ", excl_usr = %d, excl_kern = %d",
				attr.exclude_user,
				attr.exclude_kernel);

		if (nr)
			fprintf(fp, ", id = {");

		for (j = 0 ; j < nr; j++) {
			ret = read(fd, &id, sizeof(id));
			if (ret != (ssize_t)sizeof(id))
				goto error;

			if (ph->needs_swap)
				id = bswap_64(id);

			if (j)
				fputc(',', fp);

			fprintf(fp, " %"PRIu64, id);
		}
		if (nr && j == nr)
			fprintf(fp, " }");
		fputc('\n', fp);
	}
	free(buf);
	return;
error:
	fprintf(fp, "# event desc: not available or unable to read\n");
}

static void print_total_mem(struct perf_header *h __used, int fd, FILE *fp)
{
	uint64_t mem;
	ssize_t ret;

	ret = read(fd, &mem, sizeof(mem));
	if (ret != sizeof(mem))
		goto error;

	if (h->needs_swap)
		mem = bswap_64(mem);

	fprintf(fp, "# total memory : %"PRIu64" kB\n", mem);
	return;
error:
	fprintf(fp, "# total memory : unknown\n");
}

static void print_numa_topology(struct perf_header *h __used, int fd, FILE *fp)
{
	ssize_t ret;
	u32 nr, c, i;
	char *str;
	uint64_t mem_total, mem_free;

	/* nr nodes */
	ret = read(fd, &nr, sizeof(nr));
	if (ret != (ssize_t)sizeof(nr))
		goto error;

	if (h->needs_swap)
		nr = bswap_32(nr);

	for (i = 0; i < nr; i++) {

		/* node number */
		ret = read(fd, &c, sizeof(c));
		if (ret != (ssize_t)sizeof(c))
			goto error;

		if (h->needs_swap)
			c = bswap_32(c);

		ret = read(fd, &mem_total, sizeof(u64));
		if (ret != sizeof(u64))
			goto error;

		ret = read(fd, &mem_free, sizeof(u64));
		if (ret != sizeof(u64))
			goto error;

		if (h->needs_swap) {
			mem_total = bswap_64(mem_total);
			mem_free = bswap_64(mem_free);
		}

		fprintf(fp, "# node%u meminfo  : total = %"PRIu64" kB,"
			    " free = %"PRIu64" kB\n",
			c,
			mem_total,
			mem_free);

		str = do_read_string(fd, h);
		fprintf(fp, "# node%u cpu list : %s\n", c, str);
		free(str);
	}
	return;
error:
	fprintf(fp, "# numa topology : not available\n");
}

static void print_cpuid(struct perf_header *ph, int fd, FILE *fp)
{
	char *str = do_read_string(fd, ph);
	fprintf(fp, "# cpuid : %s\n", str);
	free(str);
}

<<<<<<< HEAD
static void print_branch_stack(struct perf_header *ph __used, int fd __used,
			       FILE *fp)
{
	fprintf(fp, "# contains samples with branch stack\n");
=======
static void print_pmu_mappings(struct perf_header *ph, int fd, FILE *fp)
{
	const char *delimiter = "# pmu mappings: ";
	char *name;
	int ret;
	u32 pmu_num;
	u32 type;

	ret = read(fd, &pmu_num, sizeof(pmu_num));
	if (ret != sizeof(pmu_num))
		goto error;

	if (!pmu_num)
		goto error;

	while (pmu_num--) {
		if (read(fd, &type, sizeof(type)) != sizeof(type))
			goto error;
		name = do_read_string(fd, ph);
		fprintf(fp, "%s%s = %" PRIu32, delimiter, name, type);
		free(name);
		delimiter = ", ";
	}

	fprintf(fp, "\n");

	return;
error:
	fprintf(fp, "# pmu mappings: not available\n");
>>>>>>> b9e7f8e9
}

static int __event_process_build_id(struct build_id_event *bev,
				    char *filename,
				    struct perf_session *session)
{
	int err = -1;
	struct list_head *head;
	struct machine *machine;
	u16 misc;
	struct dso *dso;
	enum dso_kernel_type dso_type;

	machine = perf_session__findnew_machine(session, bev->pid);
	if (!machine)
		goto out;

	misc = bev->header.misc & PERF_RECORD_MISC_CPUMODE_MASK;

	switch (misc) {
	case PERF_RECORD_MISC_KERNEL:
		dso_type = DSO_TYPE_KERNEL;
		head = &machine->kernel_dsos;
		break;
	case PERF_RECORD_MISC_GUEST_KERNEL:
		dso_type = DSO_TYPE_GUEST_KERNEL;
		head = &machine->kernel_dsos;
		break;
	case PERF_RECORD_MISC_USER:
	case PERF_RECORD_MISC_GUEST_USER:
		dso_type = DSO_TYPE_USER;
		head = &machine->user_dsos;
		break;
	default:
		goto out;
	}

	dso = __dsos__findnew(head, filename);
	if (dso != NULL) {
		char sbuild_id[BUILD_ID_SIZE * 2 + 1];

		dso__set_build_id(dso, &bev->build_id);

		if (filename[0] == '[')
			dso->kernel = dso_type;

		build_id__sprintf(dso->build_id, sizeof(dso->build_id),
				  sbuild_id);
		pr_debug("build id event received for %s: %s\n",
			 dso->long_name, sbuild_id);
	}

	err = 0;
out:
	return err;
}

static int perf_header__read_build_ids_abi_quirk(struct perf_header *header,
						 int input, u64 offset, u64 size)
{
	struct perf_session *session = container_of(header, struct perf_session, header);
	struct {
		struct perf_event_header   header;
		u8			   build_id[ALIGN(BUILD_ID_SIZE, sizeof(u64))];
		char			   filename[0];
	} old_bev;
	struct build_id_event bev;
	char filename[PATH_MAX];
	u64 limit = offset + size;

	while (offset < limit) {
		ssize_t len;

		if (read(input, &old_bev, sizeof(old_bev)) != sizeof(old_bev))
			return -1;

		if (header->needs_swap)
			perf_event_header__bswap(&old_bev.header);

		len = old_bev.header.size - sizeof(old_bev);
		if (read(input, filename, len) != len)
			return -1;

		bev.header = old_bev.header;

		/*
		 * As the pid is the missing value, we need to fill
		 * it properly. The header.misc value give us nice hint.
		 */
		bev.pid	= HOST_KERNEL_ID;
		if (bev.header.misc == PERF_RECORD_MISC_GUEST_USER ||
		    bev.header.misc == PERF_RECORD_MISC_GUEST_KERNEL)
			bev.pid	= DEFAULT_GUEST_KERNEL_ID;

		memcpy(bev.build_id, old_bev.build_id, sizeof(bev.build_id));
		__event_process_build_id(&bev, filename, session);

		offset += bev.header.size;
	}

	return 0;
}

static int perf_header__read_build_ids(struct perf_header *header,
				       int input, u64 offset, u64 size)
{
	struct perf_session *session = container_of(header, struct perf_session, header);
	struct build_id_event bev;
	char filename[PATH_MAX];
	u64 limit = offset + size, orig_offset = offset;
	int err = -1;

	while (offset < limit) {
		ssize_t len;

		if (read(input, &bev, sizeof(bev)) != sizeof(bev))
			goto out;

		if (header->needs_swap)
			perf_event_header__bswap(&bev.header);

		len = bev.header.size - sizeof(bev);
		if (read(input, filename, len) != len)
			goto out;
		/*
		 * The a1645ce1 changeset:
		 *
		 * "perf: 'perf kvm' tool for monitoring guest performance from host"
		 *
		 * Added a field to struct build_id_event that broke the file
		 * format.
		 *
		 * Since the kernel build-id is the first entry, process the
		 * table using the old format if the well known
		 * '[kernel.kallsyms]' string for the kernel build-id has the
		 * first 4 characters chopped off (where the pid_t sits).
		 */
		if (memcmp(filename, "nel.kallsyms]", 13) == 0) {
			if (lseek(input, orig_offset, SEEK_SET) == (off_t)-1)
				return -1;
			return perf_header__read_build_ids_abi_quirk(header, input, offset, size);
		}

		__event_process_build_id(&bev, filename, session);

		offset += bev.header.size;
	}
	err = 0;
out:
	return err;
}

static int process_trace_info(struct perf_file_section *section __unused,
			      struct perf_header *ph __unused,
			      int feat __unused, int fd)
{
	trace_report(fd, false);
	return 0;
}

static int process_build_id(struct perf_file_section *section,
			    struct perf_header *ph,
			    int feat __unused, int fd)
{
	if (perf_header__read_build_ids(ph, fd, section->offset, section->size))
		pr_debug("Failed to read buildids, continuing...\n");
	return 0;
}

struct feature_ops {
	int (*write)(int fd, struct perf_header *h, struct perf_evlist *evlist);
	void (*print)(struct perf_header *h, int fd, FILE *fp);
	int (*process)(struct perf_file_section *section,
		       struct perf_header *h, int feat, int fd);
	const char *name;
	bool full_only;
};

#define FEAT_OPA(n, func) \
	[n] = { .name = #n, .write = write_##func, .print = print_##func }
#define FEAT_OPP(n, func) \
	[n] = { .name = #n, .write = write_##func, .print = print_##func, \
		.process = process_##func }
#define FEAT_OPF(n, func) \
	[n] = { .name = #n, .write = write_##func, .print = print_##func, \
		.full_only = true }

/* feature_ops not implemented: */
#define print_trace_info		NULL
#define print_build_id			NULL

static const struct feature_ops feat_ops[HEADER_LAST_FEATURE] = {
	FEAT_OPP(HEADER_TRACE_INFO,	trace_info),
	FEAT_OPP(HEADER_BUILD_ID,	build_id),
	FEAT_OPA(HEADER_HOSTNAME,	hostname),
	FEAT_OPA(HEADER_OSRELEASE,	osrelease),
	FEAT_OPA(HEADER_VERSION,	version),
	FEAT_OPA(HEADER_ARCH,		arch),
	FEAT_OPA(HEADER_NRCPUS,		nrcpus),
	FEAT_OPA(HEADER_CPUDESC,	cpudesc),
	FEAT_OPA(HEADER_CPUID,		cpuid),
	FEAT_OPA(HEADER_TOTAL_MEM,	total_mem),
	FEAT_OPA(HEADER_EVENT_DESC,	event_desc),
	FEAT_OPA(HEADER_CMDLINE,	cmdline),
	FEAT_OPF(HEADER_CPU_TOPOLOGY,	cpu_topology),
	FEAT_OPF(HEADER_NUMA_TOPOLOGY,	numa_topology),
<<<<<<< HEAD
	FEAT_OPA(HEADER_BRANCH_STACK,	branch_stack),
=======
	FEAT_OPA(HEADER_PMU_MAPPINGS,	pmu_mappings),
>>>>>>> b9e7f8e9
};

struct header_print_data {
	FILE *fp;
	bool full; /* extended list of headers */
};

static int perf_file_section__fprintf_info(struct perf_file_section *section,
					   struct perf_header *ph,
					   int feat, int fd, void *data)
{
	struct header_print_data *hd = data;

	if (lseek(fd, section->offset, SEEK_SET) == (off_t)-1) {
		pr_debug("Failed to lseek to %" PRIu64 " offset for feature "
				"%d, continuing...\n", section->offset, feat);
		return 0;
	}
	if (feat >= HEADER_LAST_FEATURE) {
		pr_warning("unknown feature %d\n", feat);
		return 0;
	}
	if (!feat_ops[feat].print)
		return 0;

	if (!feat_ops[feat].full_only || hd->full)
		feat_ops[feat].print(ph, fd, hd->fp);
	else
		fprintf(hd->fp, "# %s info available, use -I to display\n",
			feat_ops[feat].name);

	return 0;
}

int perf_header__fprintf_info(struct perf_session *session, FILE *fp, bool full)
{
	struct header_print_data hd;
	struct perf_header *header = &session->header;
	int fd = session->fd;
	hd.fp = fp;
	hd.full = full;

	perf_header__process_sections(header, fd, &hd,
				      perf_file_section__fprintf_info);
	return 0;
}

static int do_write_feat(int fd, struct perf_header *h, int type,
			 struct perf_file_section **p,
			 struct perf_evlist *evlist)
{
	int err;
	int ret = 0;

	if (perf_header__has_feat(h, type)) {
		if (!feat_ops[type].write)
			return -1;

		(*p)->offset = lseek(fd, 0, SEEK_CUR);

		err = feat_ops[type].write(fd, h, evlist);
		if (err < 0) {
			pr_debug("failed to write feature %d\n", type);

			/* undo anything written */
			lseek(fd, (*p)->offset, SEEK_SET);

			return -1;
		}
		(*p)->size = lseek(fd, 0, SEEK_CUR) - (*p)->offset;
		(*p)++;
	}
	return ret;
}

static int perf_header__adds_write(struct perf_header *header,
				   struct perf_evlist *evlist, int fd)
{
	int nr_sections;
	struct perf_file_section *feat_sec, *p;
	int sec_size;
	u64 sec_start;
	int feat;
	int err;

	nr_sections = bitmap_weight(header->adds_features, HEADER_FEAT_BITS);
	if (!nr_sections)
		return 0;

	feat_sec = p = calloc(sizeof(*feat_sec), nr_sections);
	if (feat_sec == NULL)
		return -ENOMEM;

	sec_size = sizeof(*feat_sec) * nr_sections;

	sec_start = header->data_offset + header->data_size;
	lseek(fd, sec_start + sec_size, SEEK_SET);

	for_each_set_bit(feat, header->adds_features, HEADER_FEAT_BITS) {
		if (do_write_feat(fd, header, feat, &p, evlist))
			perf_header__clear_feat(header, feat);
	}

	lseek(fd, sec_start, SEEK_SET);
	/*
	 * may write more than needed due to dropped feature, but
	 * this is okay, reader will skip the mising entries
	 */
	err = do_write(fd, feat_sec, sec_size);
	if (err < 0)
		pr_debug("failed to write feature section\n");
	free(feat_sec);
	return err;
}

int perf_header__write_pipe(int fd)
{
	struct perf_pipe_file_header f_header;
	int err;

	f_header = (struct perf_pipe_file_header){
		.magic	   = PERF_MAGIC,
		.size	   = sizeof(f_header),
	};

	err = do_write(fd, &f_header, sizeof(f_header));
	if (err < 0) {
		pr_debug("failed to write perf pipe header\n");
		return err;
	}

	return 0;
}

int perf_session__write_header(struct perf_session *session,
			       struct perf_evlist *evlist,
			       int fd, bool at_exit)
{
	struct perf_file_header f_header;
	struct perf_file_attr   f_attr;
	struct perf_header *header = &session->header;
	struct perf_evsel *attr, *pair = NULL;
	int err;

	lseek(fd, sizeof(f_header), SEEK_SET);

	if (session->evlist != evlist)
		pair = list_entry(session->evlist->entries.next, struct perf_evsel, node);

	list_for_each_entry(attr, &evlist->entries, node) {
		attr->id_offset = lseek(fd, 0, SEEK_CUR);
		err = do_write(fd, attr->id, attr->ids * sizeof(u64));
		if (err < 0) {
out_err_write:
			pr_debug("failed to write perf header\n");
			return err;
		}
		if (session->evlist != evlist) {
			err = do_write(fd, pair->id, pair->ids * sizeof(u64));
			if (err < 0)
				goto out_err_write;
			attr->ids += pair->ids;
			pair = list_entry(pair->node.next, struct perf_evsel, node);
		}
	}

	header->attr_offset = lseek(fd, 0, SEEK_CUR);

	list_for_each_entry(attr, &evlist->entries, node) {
		f_attr = (struct perf_file_attr){
			.attr = attr->attr,
			.ids  = {
				.offset = attr->id_offset,
				.size   = attr->ids * sizeof(u64),
			}
		};
		err = do_write(fd, &f_attr, sizeof(f_attr));
		if (err < 0) {
			pr_debug("failed to write perf header attribute\n");
			return err;
		}
	}

	header->event_offset = lseek(fd, 0, SEEK_CUR);
	header->event_size = event_count * sizeof(struct perf_trace_event_type);
	if (events) {
		err = do_write(fd, events, header->event_size);
		if (err < 0) {
			pr_debug("failed to write perf header events\n");
			return err;
		}
	}

	header->data_offset = lseek(fd, 0, SEEK_CUR);

	if (at_exit) {
		err = perf_header__adds_write(header, evlist, fd);
		if (err < 0)
			return err;
	}

	f_header = (struct perf_file_header){
		.magic	   = PERF_MAGIC,
		.size	   = sizeof(f_header),
		.attr_size = sizeof(f_attr),
		.attrs = {
			.offset = header->attr_offset,
			.size   = evlist->nr_entries * sizeof(f_attr),
		},
		.data = {
			.offset = header->data_offset,
			.size	= header->data_size,
		},
		.event_types = {
			.offset = header->event_offset,
			.size	= header->event_size,
		},
	};

	memcpy(&f_header.adds_features, &header->adds_features, sizeof(header->adds_features));

	lseek(fd, 0, SEEK_SET);
	err = do_write(fd, &f_header, sizeof(f_header));
	if (err < 0) {
		pr_debug("failed to write perf header\n");
		return err;
	}
	lseek(fd, header->data_offset + header->data_size, SEEK_SET);

	header->frozen = 1;
	return 0;
}

static int perf_header__getbuffer64(struct perf_header *header,
				    int fd, void *buf, size_t size)
{
	if (readn(fd, buf, size) <= 0)
		return -1;

	if (header->needs_swap)
		mem_bswap_64(buf, size);

	return 0;
}

int perf_header__process_sections(struct perf_header *header, int fd,
				  void *data,
				  int (*process)(struct perf_file_section *section,
						 struct perf_header *ph,
						 int feat, int fd, void *data))
{
	struct perf_file_section *feat_sec, *sec;
	int nr_sections;
	int sec_size;
	int feat;
	int err;

	nr_sections = bitmap_weight(header->adds_features, HEADER_FEAT_BITS);
	if (!nr_sections)
		return 0;

	feat_sec = sec = calloc(sizeof(*feat_sec), nr_sections);
	if (!feat_sec)
		return -1;

	sec_size = sizeof(*feat_sec) * nr_sections;

	lseek(fd, header->data_offset + header->data_size, SEEK_SET);

	err = perf_header__getbuffer64(header, fd, feat_sec, sec_size);
	if (err < 0)
		goto out_free;

	for_each_set_bit(feat, header->adds_features, HEADER_LAST_FEATURE) {
		err = process(sec++, header, feat, fd, data);
		if (err < 0)
			goto out_free;
	}
	err = 0;
out_free:
	free(feat_sec);
	return err;
}

static const int attr_file_abi_sizes[] = {
	[0] = PERF_ATTR_SIZE_VER0,
	[1] = PERF_ATTR_SIZE_VER1,
	0,
};

/*
 * In the legacy file format, the magic number is not used to encode endianness.
 * hdr_sz was used to encode endianness. But given that hdr_sz can vary based
 * on ABI revisions, we need to try all combinations for all endianness to
 * detect the endianness.
 */
static int try_all_file_abis(uint64_t hdr_sz, struct perf_header *ph)
{
	uint64_t ref_size, attr_size;
	int i;

	for (i = 0 ; attr_file_abi_sizes[i]; i++) {
		ref_size = attr_file_abi_sizes[i]
			 + sizeof(struct perf_file_section);
		if (hdr_sz != ref_size) {
			attr_size = bswap_64(hdr_sz);
			if (attr_size != ref_size)
				continue;

			ph->needs_swap = true;
		}
		pr_debug("ABI%d perf.data file detected, need_swap=%d\n",
			 i,
			 ph->needs_swap);
		return 0;
	}
	/* could not determine endianness */
	return -1;
}

#define PERF_PIPE_HDR_VER0	16

static const size_t attr_pipe_abi_sizes[] = {
	[0] = PERF_PIPE_HDR_VER0,
	0,
};

/*
 * In the legacy pipe format, there is an implicit assumption that endiannesss
 * between host recording the samples, and host parsing the samples is the
 * same. This is not always the case given that the pipe output may always be
 * redirected into a file and analyzed on a different machine with possibly a
 * different endianness and perf_event ABI revsions in the perf tool itself.
 */
static int try_all_pipe_abis(uint64_t hdr_sz, struct perf_header *ph)
{
	u64 attr_size;
	int i;

	for (i = 0 ; attr_pipe_abi_sizes[i]; i++) {
		if (hdr_sz != attr_pipe_abi_sizes[i]) {
			attr_size = bswap_64(hdr_sz);
			if (attr_size != hdr_sz)
				continue;

			ph->needs_swap = true;
		}
		pr_debug("Pipe ABI%d perf.data file detected\n", i);
		return 0;
	}
	return -1;
}

static int check_magic_endian(u64 magic, uint64_t hdr_sz,
			      bool is_pipe, struct perf_header *ph)
{
	int ret;

	/* check for legacy format */
	ret = memcmp(&magic, __perf_magic1, sizeof(magic));
	if (ret == 0) {
		pr_debug("legacy perf.data format\n");
		if (is_pipe)
			return try_all_pipe_abis(hdr_sz, ph);

		return try_all_file_abis(hdr_sz, ph);
	}
	/*
	 * the new magic number serves two purposes:
	 * - unique number to identify actual perf.data files
	 * - encode endianness of file
	 */

	/* check magic number with one endianness */
	if (magic == __perf_magic2)
		return 0;

	/* check magic number with opposite endianness */
	if (magic != __perf_magic2_sw)
		return -1;

	ph->needs_swap = true;

	return 0;
}

int perf_file_header__read(struct perf_file_header *header,
			   struct perf_header *ph, int fd)
{
	int ret;

	lseek(fd, 0, SEEK_SET);

	ret = readn(fd, header, sizeof(*header));
	if (ret <= 0)
		return -1;

	if (check_magic_endian(header->magic,
			       header->attr_size, false, ph) < 0) {
		pr_debug("magic/endian check failed\n");
		return -1;
	}

	if (ph->needs_swap) {
		mem_bswap_64(header, offsetof(struct perf_file_header,
			     adds_features));
	}

	if (header->size != sizeof(*header)) {
		/* Support the previous format */
		if (header->size == offsetof(typeof(*header), adds_features))
			bitmap_zero(header->adds_features, HEADER_FEAT_BITS);
		else
			return -1;
	} else if (ph->needs_swap) {
		unsigned int i;
		/*
		 * feature bitmap is declared as an array of unsigned longs --
		 * not good since its size can differ between the host that
		 * generated the data file and the host analyzing the file.
		 *
		 * We need to handle endianness, but we don't know the size of
		 * the unsigned long where the file was generated. Take a best
		 * guess at determining it: try 64-bit swap first (ie., file
		 * created on a 64-bit host), and check if the hostname feature
		 * bit is set (this feature bit is forced on as of fbe96f2).
		 * If the bit is not, undo the 64-bit swap and try a 32-bit
		 * swap. If the hostname bit is still not set (e.g., older data
		 * file), punt and fallback to the original behavior --
		 * clearing all feature bits and setting buildid.
		 */
		for (i = 0; i < BITS_TO_LONGS(HEADER_FEAT_BITS); ++i)
			header->adds_features[i] = bswap_64(header->adds_features[i]);

		if (!test_bit(HEADER_HOSTNAME, header->adds_features)) {
			for (i = 0; i < BITS_TO_LONGS(HEADER_FEAT_BITS); ++i) {
				header->adds_features[i] = bswap_64(header->adds_features[i]);
				header->adds_features[i] = bswap_32(header->adds_features[i]);
			}
		}

		if (!test_bit(HEADER_HOSTNAME, header->adds_features)) {
			bitmap_zero(header->adds_features, HEADER_FEAT_BITS);
			set_bit(HEADER_BUILD_ID, header->adds_features);
		}
	}

	memcpy(&ph->adds_features, &header->adds_features,
	       sizeof(ph->adds_features));

	ph->event_offset = header->event_types.offset;
	ph->event_size   = header->event_types.size;
	ph->data_offset  = header->data.offset;
	ph->data_size	 = header->data.size;
	return 0;
}

static int perf_file_section__process(struct perf_file_section *section,
				      struct perf_header *ph,
				      int feat, int fd, void *data __used)
{
	if (lseek(fd, section->offset, SEEK_SET) == (off_t)-1) {
		pr_debug("Failed to lseek to %" PRIu64 " offset for feature "
			  "%d, continuing...\n", section->offset, feat);
		return 0;
	}

	if (feat >= HEADER_LAST_FEATURE) {
		pr_debug("unknown feature %d, continuing...\n", feat);
		return 0;
	}

	if (!feat_ops[feat].process)
		return 0;

	return feat_ops[feat].process(section, ph, feat, fd);
}

static int perf_file_header__read_pipe(struct perf_pipe_file_header *header,
				       struct perf_header *ph, int fd,
				       bool repipe)
{
	int ret;

	ret = readn(fd, header, sizeof(*header));
	if (ret <= 0)
		return -1;

	if (check_magic_endian(header->magic, header->size, true, ph) < 0) {
		pr_debug("endian/magic failed\n");
		return -1;
	}

	if (ph->needs_swap)
		header->size = bswap_64(header->size);

	if (repipe && do_write(STDOUT_FILENO, header, sizeof(*header)) < 0)
		return -1;

	return 0;
}

static int perf_header__read_pipe(struct perf_session *session, int fd)
{
	struct perf_header *header = &session->header;
	struct perf_pipe_file_header f_header;

	if (perf_file_header__read_pipe(&f_header, header, fd,
					session->repipe) < 0) {
		pr_debug("incompatible file format\n");
		return -EINVAL;
	}

	session->fd = fd;

	return 0;
}

static int read_attr(int fd, struct perf_header *ph,
		     struct perf_file_attr *f_attr)
{
	struct perf_event_attr *attr = &f_attr->attr;
	size_t sz, left;
	size_t our_sz = sizeof(f_attr->attr);
	int ret;

	memset(f_attr, 0, sizeof(*f_attr));

	/* read minimal guaranteed structure */
	ret = readn(fd, attr, PERF_ATTR_SIZE_VER0);
	if (ret <= 0) {
		pr_debug("cannot read %d bytes of header attr\n",
			 PERF_ATTR_SIZE_VER0);
		return -1;
	}

	/* on file perf_event_attr size */
	sz = attr->size;

	if (ph->needs_swap)
		sz = bswap_32(sz);

	if (sz == 0) {
		/* assume ABI0 */
		sz =  PERF_ATTR_SIZE_VER0;
	} else if (sz > our_sz) {
		pr_debug("file uses a more recent and unsupported ABI"
			 " (%zu bytes extra)\n", sz - our_sz);
		return -1;
	}
	/* what we have not yet read and that we know about */
	left = sz - PERF_ATTR_SIZE_VER0;
	if (left) {
		void *ptr = attr;
		ptr += PERF_ATTR_SIZE_VER0;

		ret = readn(fd, ptr, left);
	}
	/* read perf_file_section, ids are read in caller */
	ret = readn(fd, &f_attr->ids, sizeof(f_attr->ids));

	return ret <= 0 ? -1 : 0;
}

int perf_session__read_header(struct perf_session *session, int fd)
{
	struct perf_header *header = &session->header;
	struct perf_file_header	f_header;
	struct perf_file_attr	f_attr;
	u64			f_id;
	int nr_attrs, nr_ids, i, j;

	session->evlist = perf_evlist__new(NULL, NULL);
	if (session->evlist == NULL)
		return -ENOMEM;

	if (session->fd_pipe)
		return perf_header__read_pipe(session, fd);

	if (perf_file_header__read(&f_header, header, fd) < 0)
		return -EINVAL;

	nr_attrs = f_header.attrs.size / f_header.attr_size;
	lseek(fd, f_header.attrs.offset, SEEK_SET);

	for (i = 0; i < nr_attrs; i++) {
		struct perf_evsel *evsel;
		off_t tmp;

		if (read_attr(fd, header, &f_attr) < 0)
			goto out_errno;

		if (header->needs_swap)
			perf_event__attr_swap(&f_attr.attr);

		tmp = lseek(fd, 0, SEEK_CUR);
		evsel = perf_evsel__new(&f_attr.attr, i);

		if (evsel == NULL)
			goto out_delete_evlist;
		/*
		 * Do it before so that if perf_evsel__alloc_id fails, this
		 * entry gets purged too at perf_evlist__delete().
		 */
		perf_evlist__add(session->evlist, evsel);

		nr_ids = f_attr.ids.size / sizeof(u64);
		/*
		 * We don't have the cpu and thread maps on the header, so
		 * for allocating the perf_sample_id table we fake 1 cpu and
		 * hattr->ids threads.
		 */
		if (perf_evsel__alloc_id(evsel, 1, nr_ids))
			goto out_delete_evlist;

		lseek(fd, f_attr.ids.offset, SEEK_SET);

		for (j = 0; j < nr_ids; j++) {
			if (perf_header__getbuffer64(header, fd, &f_id, sizeof(f_id)))
				goto out_errno;

			perf_evlist__id_add(session->evlist, evsel, 0, j, f_id);
		}

		lseek(fd, tmp, SEEK_SET);
	}

	symbol_conf.nr_events = nr_attrs;

	if (f_header.event_types.size) {
		lseek(fd, f_header.event_types.offset, SEEK_SET);
		events = malloc(f_header.event_types.size);
		if (events == NULL)
			return -ENOMEM;
		if (perf_header__getbuffer64(header, fd, events,
					     f_header.event_types.size))
			goto out_errno;
		event_count =  f_header.event_types.size / sizeof(struct perf_trace_event_type);
	}

	perf_header__process_sections(header, fd, NULL,
				      perf_file_section__process);

	lseek(fd, header->data_offset, SEEK_SET);

	header->frozen = 1;
	return 0;
out_errno:
	return -errno;

out_delete_evlist:
	perf_evlist__delete(session->evlist);
	session->evlist = NULL;
	return -ENOMEM;
}

int perf_event__synthesize_attr(struct perf_tool *tool,
				struct perf_event_attr *attr, u16 ids, u64 *id,
				perf_event__handler_t process)
{
	union perf_event *ev;
	size_t size;
	int err;

	size = sizeof(struct perf_event_attr);
	size = ALIGN(size, sizeof(u64));
	size += sizeof(struct perf_event_header);
	size += ids * sizeof(u64);

	ev = malloc(size);

	if (ev == NULL)
		return -ENOMEM;

	ev->attr.attr = *attr;
	memcpy(ev->attr.id, id, ids * sizeof(u64));

	ev->attr.header.type = PERF_RECORD_HEADER_ATTR;
	ev->attr.header.size = size;

	err = process(tool, ev, NULL, NULL);

	free(ev);

	return err;
}

int perf_event__synthesize_attrs(struct perf_tool *tool,
				   struct perf_session *session,
				   perf_event__handler_t process)
{
	struct perf_evsel *attr;
	int err = 0;

	list_for_each_entry(attr, &session->evlist->entries, node) {
		err = perf_event__synthesize_attr(tool, &attr->attr, attr->ids,
						  attr->id, process);
		if (err) {
			pr_debug("failed to create perf header attribute\n");
			return err;
		}
	}

	return err;
}

int perf_event__process_attr(union perf_event *event,
			     struct perf_evlist **pevlist)
{
	unsigned int i, ids, n_ids;
	struct perf_evsel *evsel;
	struct perf_evlist *evlist = *pevlist;

	if (evlist == NULL) {
		*pevlist = evlist = perf_evlist__new(NULL, NULL);
		if (evlist == NULL)
			return -ENOMEM;
	}

	evsel = perf_evsel__new(&event->attr.attr, evlist->nr_entries);
	if (evsel == NULL)
		return -ENOMEM;

	perf_evlist__add(evlist, evsel);

	ids = event->header.size;
	ids -= (void *)&event->attr.id - (void *)event;
	n_ids = ids / sizeof(u64);
	/*
	 * We don't have the cpu and thread maps on the header, so
	 * for allocating the perf_sample_id table we fake 1 cpu and
	 * hattr->ids threads.
	 */
	if (perf_evsel__alloc_id(evsel, 1, n_ids))
		return -ENOMEM;

	for (i = 0; i < n_ids; i++) {
		perf_evlist__id_add(evlist, evsel, 0, i, event->attr.id[i]);
	}

	return 0;
}

int perf_event__synthesize_event_type(struct perf_tool *tool,
				      u64 event_id, char *name,
				      perf_event__handler_t process,
				      struct machine *machine)
{
	union perf_event ev;
	size_t size = 0;
	int err = 0;

	memset(&ev, 0, sizeof(ev));

	ev.event_type.event_type.event_id = event_id;
	memset(ev.event_type.event_type.name, 0, MAX_EVENT_NAME);
	strncpy(ev.event_type.event_type.name, name, MAX_EVENT_NAME - 1);

	ev.event_type.header.type = PERF_RECORD_HEADER_EVENT_TYPE;
	size = strlen(ev.event_type.event_type.name);
	size = ALIGN(size, sizeof(u64));
	ev.event_type.header.size = sizeof(ev.event_type) -
		(sizeof(ev.event_type.event_type.name) - size);

	err = process(tool, &ev, NULL, machine);

	return err;
}

int perf_event__synthesize_event_types(struct perf_tool *tool,
				       perf_event__handler_t process,
				       struct machine *machine)
{
	struct perf_trace_event_type *type;
	int i, err = 0;

	for (i = 0; i < event_count; i++) {
		type = &events[i];

		err = perf_event__synthesize_event_type(tool, type->event_id,
							type->name, process,
							machine);
		if (err) {
			pr_debug("failed to create perf header event type\n");
			return err;
		}
	}

	return err;
}

int perf_event__process_event_type(struct perf_tool *tool __unused,
				   union perf_event *event)
{
	if (perf_header__push_event(event->event_type.event_type.event_id,
				    event->event_type.event_type.name) < 0)
		return -ENOMEM;

	return 0;
}

int perf_event__synthesize_tracing_data(struct perf_tool *tool, int fd,
					struct perf_evlist *evlist,
					perf_event__handler_t process)
{
	union perf_event ev;
	struct tracing_data *tdata;
	ssize_t size = 0, aligned_size = 0, padding;
	int err __used = 0;

	/*
	 * We are going to store the size of the data followed
	 * by the data contents. Since the fd descriptor is a pipe,
	 * we cannot seek back to store the size of the data once
	 * we know it. Instead we:
	 *
	 * - write the tracing data to the temp file
	 * - get/write the data size to pipe
	 * - write the tracing data from the temp file
	 *   to the pipe
	 */
	tdata = tracing_data_get(&evlist->entries, fd, true);
	if (!tdata)
		return -1;

	memset(&ev, 0, sizeof(ev));

	ev.tracing_data.header.type = PERF_RECORD_HEADER_TRACING_DATA;
	size = tdata->size;
	aligned_size = ALIGN(size, sizeof(u64));
	padding = aligned_size - size;
	ev.tracing_data.header.size = sizeof(ev.tracing_data);
	ev.tracing_data.size = aligned_size;

	process(tool, &ev, NULL, NULL);

	/*
	 * The put function will copy all the tracing data
	 * stored in temp file to the pipe.
	 */
	tracing_data_put(tdata);

	write_padded(fd, NULL, 0, padding);

	return aligned_size;
}

int perf_event__process_tracing_data(union perf_event *event,
				     struct perf_session *session)
{
	ssize_t size_read, padding, size = event->tracing_data.size;
	off_t offset = lseek(session->fd, 0, SEEK_CUR);
	char buf[BUFSIZ];

	/* setup for reading amidst mmap */
	lseek(session->fd, offset + sizeof(struct tracing_data_event),
	      SEEK_SET);

	size_read = trace_report(session->fd, session->repipe);

	padding = ALIGN(size_read, sizeof(u64)) - size_read;

	if (read(session->fd, buf, padding) < 0)
		die("reading input file");
	if (session->repipe) {
		int retw = write(STDOUT_FILENO, buf, padding);
		if (retw <= 0 || retw != padding)
			die("repiping tracing data padding");
	}

	if (size_read + padding != size)
		die("tracing data size mismatch");

	return size_read + padding;
}

int perf_event__synthesize_build_id(struct perf_tool *tool,
				    struct dso *pos, u16 misc,
				    perf_event__handler_t process,
				    struct machine *machine)
{
	union perf_event ev;
	size_t len;
	int err = 0;

	if (!pos->hit)
		return err;

	memset(&ev, 0, sizeof(ev));

	len = pos->long_name_len + 1;
	len = ALIGN(len, NAME_ALIGN);
	memcpy(&ev.build_id.build_id, pos->build_id, sizeof(pos->build_id));
	ev.build_id.header.type = PERF_RECORD_HEADER_BUILD_ID;
	ev.build_id.header.misc = misc;
	ev.build_id.pid = machine->pid;
	ev.build_id.header.size = sizeof(ev.build_id) + len;
	memcpy(&ev.build_id.filename, pos->long_name, pos->long_name_len);

	err = process(tool, &ev, NULL, machine);

	return err;
}

int perf_event__process_build_id(struct perf_tool *tool __used,
				 union perf_event *event,
				 struct perf_session *session)
{
	__event_process_build_id(&event->build_id,
				 event->build_id.filename,
				 session);
	return 0;
}

void disable_buildid_cache(void)
{
	no_buildid_cache = true;
}<|MERGE_RESOLUTION|>--- conflicted
+++ resolved
@@ -1388,12 +1388,12 @@
 	free(str);
 }
 
-<<<<<<< HEAD
 static void print_branch_stack(struct perf_header *ph __used, int fd __used,
 			       FILE *fp)
 {
 	fprintf(fp, "# contains samples with branch stack\n");
-=======
+}
+
 static void print_pmu_mappings(struct perf_header *ph, int fd, FILE *fp)
 {
 	const char *delimiter = "# pmu mappings: ";
@@ -1423,7 +1423,6 @@
 	return;
 error:
 	fprintf(fp, "# pmu mappings: not available\n");
->>>>>>> b9e7f8e9
 }
 
 static int __event_process_build_id(struct build_id_event *bev,
@@ -1630,11 +1629,8 @@
 	FEAT_OPA(HEADER_CMDLINE,	cmdline),
 	FEAT_OPF(HEADER_CPU_TOPOLOGY,	cpu_topology),
 	FEAT_OPF(HEADER_NUMA_TOPOLOGY,	numa_topology),
-<<<<<<< HEAD
 	FEAT_OPA(HEADER_BRANCH_STACK,	branch_stack),
-=======
 	FEAT_OPA(HEADER_PMU_MAPPINGS,	pmu_mappings),
->>>>>>> b9e7f8e9
 };
 
 struct header_print_data {
