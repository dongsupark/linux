#ifndef __PERF_HIST_H
#define __PERF_HIST_H

#include <linux/types.h>
#include <pthread.h>
#include "callchain.h"
#include "header.h"

extern struct callchain_param callchain_param;

struct hist_entry;
struct addr_location;
struct symbol;

/*
 * The kernel collects the number of events it couldn't send in a stretch and
 * when possible sends this number in a PERF_RECORD_LOST event. The number of
 * such "chunks" of lost events is stored in .nr_events[PERF_EVENT_LOST] while
 * total_lost tells exactly how many events the kernel in fact lost, i.e. it is
 * the sum of all struct lost_event.lost fields reported.
 *
 * The total_period is needed because by default auto-freq is used, so
 * multipling nr_events[PERF_EVENT_SAMPLE] by a frequency isn't possible to get
 * the total number of low level events, it is necessary to to sum all struct
 * sample_event.period and stash the result in total_period.
 */
struct events_stats {
	u64 total_period;
	u64 total_lost;
	u64 total_invalid_chains;
	u32 nr_events[PERF_RECORD_HEADER_MAX];
	u32 nr_lost_warned;
	u32 nr_unknown_events;
	u32 nr_invalid_chains;
	u32 nr_unknown_id;
	u32 nr_unprocessable_samples;
};

enum hist_column {
	HISTC_SYMBOL,
	HISTC_DSO,
	HISTC_THREAD,
	HISTC_COMM,
	HISTC_PARENT,
	HISTC_CPU,
	HISTC_SRCLINE,
	HISTC_MISPREDICT,
	HISTC_SYMBOL_FROM,
	HISTC_SYMBOL_TO,
	HISTC_DSO_FROM,
	HISTC_DSO_TO,
<<<<<<< HEAD
	HISTC_SRCLINE,
=======
>>>>>>> d0e0ac97
	HISTC_LOCAL_WEIGHT,
	HISTC_GLOBAL_WEIGHT,
	HISTC_MEM_DADDR_SYMBOL,
	HISTC_MEM_DADDR_DSO,
	HISTC_MEM_LOCKED,
	HISTC_MEM_TLB,
	HISTC_MEM_LVL,
	HISTC_MEM_SNOOP,
	HISTC_NR_COLS, /* Last entry */
};

struct thread;
struct dso;

struct hists {
	struct rb_root		entries_in_array[2];
	struct rb_root		*entries_in;
	struct rb_root		entries;
	struct rb_root		entries_collapsed;
	u64			nr_entries;
	const struct thread	*thread_filter;
	const struct dso	*dso_filter;
	const char		*uid_filter_str;
	const char		*symbol_filter_str;
	pthread_mutex_t		lock;
	struct events_stats	stats;
	u64			event_stream;
	u16			col_len[HISTC_NR_COLS];
};

struct hist_entry *__hists__add_entry(struct hists *self,
				      struct addr_location *al,
				      struct symbol *parent, u64 period,
				      u64 weight);
int64_t hist_entry__cmp(struct hist_entry *left, struct hist_entry *right);
int64_t hist_entry__collapse(struct hist_entry *left, struct hist_entry *right);
int hist_entry__sort_snprintf(struct hist_entry *self, char *bf, size_t size,
			      struct hists *hists);
void hist_entry__free(struct hist_entry *);

struct hist_entry *__hists__add_branch_entry(struct hists *self,
					     struct addr_location *al,
					     struct symbol *sym_parent,
					     struct branch_info *bi,
					     u64 period,
					     u64 weight);

struct hist_entry *__hists__add_mem_entry(struct hists *self,
					  struct addr_location *al,
					  struct symbol *sym_parent,
					  struct mem_info *mi,
					  u64 period,
					  u64 weight);

void hists__output_resort(struct hists *self);
void hists__collapse_resort(struct hists *self);

void hists__decay_entries(struct hists *hists, bool zap_user, bool zap_kernel);
void hists__output_recalc_col_len(struct hists *hists, int max_rows);

void hists__inc_nr_entries(struct hists *hists, struct hist_entry *h);
void hists__inc_nr_events(struct hists *self, u32 type);
void events_stats__inc(struct events_stats *stats, u32 type);
size_t events_stats__fprintf(struct events_stats *stats, FILE *fp);

size_t hists__fprintf(struct hists *self, bool show_header, int max_rows,
		      int max_cols, float min_pcnt, FILE *fp);

int hist_entry__inc_addr_samples(struct hist_entry *self, int evidx, u64 addr);
int hist_entry__annotate(struct hist_entry *self, size_t privsize);

void hists__filter_by_dso(struct hists *hists);
void hists__filter_by_thread(struct hists *hists);
void hists__filter_by_symbol(struct hists *hists);

u16 hists__col_len(struct hists *self, enum hist_column col);
void hists__set_col_len(struct hists *self, enum hist_column col, u16 len);
bool hists__new_col_len(struct hists *self, enum hist_column col, u16 len);
void hists__reset_col_len(struct hists *hists);
void hists__calc_col_len(struct hists *hists, struct hist_entry *he);

void hists__match(struct hists *leader, struct hists *other);
int hists__link(struct hists *leader, struct hists *other);

struct perf_hpp {
	char *buf;
	size_t size;
	const char *sep;
	void *ptr;
};

struct perf_hpp_fmt {
	int (*header)(struct perf_hpp *hpp);
	int (*width)(struct perf_hpp *hpp);
	int (*color)(struct perf_hpp *hpp, struct hist_entry *he);
	int (*entry)(struct perf_hpp *hpp, struct hist_entry *he);

	struct list_head list;
};

extern struct list_head perf_hpp__list;

#define perf_hpp__for_each_format(format) \
	list_for_each_entry(format, &perf_hpp__list, list)

extern struct perf_hpp_fmt perf_hpp__format[];

enum {
	PERF_HPP__BASELINE,
	PERF_HPP__OVERHEAD,
	PERF_HPP__OVERHEAD_SYS,
	PERF_HPP__OVERHEAD_US,
	PERF_HPP__OVERHEAD_GUEST_SYS,
	PERF_HPP__OVERHEAD_GUEST_US,
	PERF_HPP__SAMPLES,
	PERF_HPP__PERIOD,
	PERF_HPP__PERIOD_BASELINE,
	PERF_HPP__DELTA,
	PERF_HPP__RATIO,
	PERF_HPP__WEIGHTED_DIFF,
	PERF_HPP__FORMULA,

	PERF_HPP__MAX_INDEX
};

void perf_hpp__init(void);
void perf_hpp__column_register(struct perf_hpp_fmt *format);
void perf_hpp__column_enable(unsigned col);
int hist_entry__period_snprintf(struct perf_hpp *hpp, struct hist_entry *he,
				bool color);

struct perf_evlist;

struct hist_browser_timer {
	void (*timer)(void *arg);
	void *arg;
	int refresh;
};

#ifdef SLANG_SUPPORT
#include "../ui/keysyms.h"
int hist_entry__tui_annotate(struct hist_entry *he, struct perf_evsel *evsel,
			     struct hist_browser_timer *hbt);

int perf_evlist__tui_browse_hists(struct perf_evlist *evlist, const char *help,
				  struct hist_browser_timer *hbt,
				  float min_pcnt,
				  struct perf_session_env *env);
int script_browse(const char *script_opt);
#else
static inline
int perf_evlist__tui_browse_hists(struct perf_evlist *evlist __maybe_unused,
				  const char *help __maybe_unused,
				  struct hist_browser_timer *hbt __maybe_unused,
				  float min_pcnt __maybe_unused,
				  struct perf_session_env *env __maybe_unused)
{
	return 0;
}

static inline int hist_entry__tui_annotate(struct hist_entry *self
					   __maybe_unused,
					   struct perf_evsel *evsel
					   __maybe_unused,
					   struct hist_browser_timer *hbt
					   __maybe_unused)
{
	return 0;
}

static inline int script_browse(const char *script_opt __maybe_unused)
{
	return 0;
}

#define K_LEFT  -1000
#define K_RIGHT -2000
#define K_SWITCH_INPUT_DATA -3000
#endif

#ifdef GTK2_SUPPORT
int perf_evlist__gtk_browse_hists(struct perf_evlist *evlist, const char *help,
				  struct hist_browser_timer *hbt __maybe_unused,
				  float min_pcnt);
#else
static inline
int perf_evlist__gtk_browse_hists(struct perf_evlist *evlist __maybe_unused,
				  const char *help __maybe_unused,
				  struct hist_browser_timer *hbt __maybe_unused,
				  float min_pcnt __maybe_unused)
{
	return 0;
}
#endif

unsigned int hists__sort_list_width(struct hists *self);

double perf_diff__compute_delta(struct hist_entry *he, struct hist_entry *pair);
double perf_diff__compute_ratio(struct hist_entry *he, struct hist_entry *pair);
s64 perf_diff__compute_wdiff(struct hist_entry *he, struct hist_entry *pair);
int perf_diff__formula(struct hist_entry *he, struct hist_entry *pair,
		       char *buf, size_t size);
double perf_diff__period_percent(struct hist_entry *he, u64 period);
#endif	/* __PERF_HIST_H */<|MERGE_RESOLUTION|>--- conflicted
+++ resolved
@@ -49,10 +49,6 @@
 	HISTC_SYMBOL_TO,
 	HISTC_DSO_FROM,
 	HISTC_DSO_TO,
-<<<<<<< HEAD
-	HISTC_SRCLINE,
-=======
->>>>>>> d0e0ac97
 	HISTC_LOCAL_WEIGHT,
 	HISTC_GLOBAL_WEIGHT,
 	HISTC_MEM_DADDR_SYMBOL,
