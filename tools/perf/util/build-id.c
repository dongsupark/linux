--- conflicted
+++ resolved
@@ -410,26 +410,10 @@
 {
 	struct rb_node *nd;
 	int ret;
-<<<<<<< HEAD
-	char debugdir[PATH_MAX];
-=======
->>>>>>> 9f8d144b
 
 	if (no_buildid_cache)
 		return 0;
 
-<<<<<<< HEAD
-	snprintf(debugdir, sizeof(debugdir), "%s", buildid_dir);
-
-	if (mkdir(debugdir, 0755) != 0 && errno != EEXIST)
-		return -1;
-
-	ret = machine__cache_build_ids(&session->machines.host, debugdir);
-
-	for (nd = rb_first(&session->machines.guests); nd; nd = rb_next(nd)) {
-		struct machine *pos = rb_entry(nd, struct machine, rb_node);
-		ret |= machine__cache_build_ids(pos, debugdir);
-=======
 	if (mkdir(buildid_dir, 0755) != 0 && errno != EEXIST)
 		return -1;
 
@@ -438,7 +422,6 @@
 	for (nd = rb_first(&session->machines.guests); nd; nd = rb_next(nd)) {
 		struct machine *pos = rb_entry(nd, struct machine, rb_node);
 		ret |= machine__cache_build_ids(pos, buildid_dir);
->>>>>>> 9f8d144b
 	}
 	return ret ? -1 : 0;
 }
