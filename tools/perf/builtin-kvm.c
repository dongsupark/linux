#include "builtin.h"
#include "perf.h"

#include "util/evsel.h"
#include "util/util.h"
#include "util/cache.h"
#include "util/symbol.h"
#include "util/thread.h"
#include "util/header.h"
#include "util/session.h"

#include "util/parse-options.h"
#include "util/trace-event.h"
#include "util/debug.h"
#include "util/debugfs.h"
#include "util/tool.h"
#include "util/stat.h"

#include <sys/prctl.h>

#include <semaphore.h>
#include <pthread.h>
#include <math.h>

#include "../../arch/x86/include/asm/svm.h"
#include "../../arch/x86/include/asm/vmx.h"
#include "../../arch/x86/include/asm/kvm.h"

struct event_key {
	#define INVALID_KEY     (~0ULL)
	u64 key;
	int info;
};

struct kvm_event_stats {
	u64 time;
	struct stats stats;
};

struct kvm_event {
	struct list_head hash_entry;
	struct rb_node rb;

	struct event_key key;

	struct kvm_event_stats total;

	#define DEFAULT_VCPU_NUM 8
	int max_vcpu;
	struct kvm_event_stats *vcpu;
};

typedef int (*key_cmp_fun)(struct kvm_event*, struct kvm_event*, int);

struct kvm_event_key {
	const char *name;
	key_cmp_fun key;
};


struct perf_kvm;

struct kvm_events_ops {
	bool (*is_begin_event)(struct perf_evsel *evsel,
			       struct perf_sample *sample,
			       struct event_key *key);
	bool (*is_end_event)(struct perf_evsel *evsel,
			     struct perf_sample *sample, struct event_key *key);
	void (*decode_key)(struct perf_kvm *kvm, struct event_key *key,
			   char decode[20]);
	const char *name;
};

struct exit_reasons_table {
	unsigned long exit_code;
	const char *reason;
};

#define EVENTS_BITS		12
#define EVENTS_CACHE_SIZE	(1UL << EVENTS_BITS)

struct perf_kvm {
	struct perf_tool    tool;
	struct perf_session *session;

	const char *file_name;
	const char *report_event;
	const char *sort_key;
	int trace_vcpu;

	struct exit_reasons_table *exit_reasons;
	int exit_reasons_size;
	const char *exit_reasons_isa;

	struct kvm_events_ops *events_ops;
	key_cmp_fun compare;
	struct list_head kvm_events_cache[EVENTS_CACHE_SIZE];
	u64 total_time;
	u64 total_count;

	struct rb_root result;
};


static void exit_event_get_key(struct perf_evsel *evsel,
			       struct perf_sample *sample,
			       struct event_key *key)
{
	key->info = 0;
	key->key = perf_evsel__intval(evsel, sample, "exit_reason");
}

static bool kvm_exit_event(struct perf_evsel *evsel)
{
	return !strcmp(evsel->name, "kvm:kvm_exit");
}

static bool exit_event_begin(struct perf_evsel *evsel,
			     struct perf_sample *sample, struct event_key *key)
{
	if (kvm_exit_event(evsel)) {
		exit_event_get_key(evsel, sample, key);
		return true;
	}

	return false;
}

static bool kvm_entry_event(struct perf_evsel *evsel)
{
	return !strcmp(evsel->name, "kvm:kvm_entry");
}

static bool exit_event_end(struct perf_evsel *evsel,
			   struct perf_sample *sample __maybe_unused,
			   struct event_key *key __maybe_unused)
{
	return kvm_entry_event(evsel);
}

static struct exit_reasons_table vmx_exit_reasons[] = {
	VMX_EXIT_REASONS
};

static struct exit_reasons_table svm_exit_reasons[] = {
	SVM_EXIT_REASONS
};

static const char *get_exit_reason(struct perf_kvm *kvm, u64 exit_code)
{
	int i = kvm->exit_reasons_size;
	struct exit_reasons_table *tbl = kvm->exit_reasons;

	while (i--) {
		if (tbl->exit_code == exit_code)
			return tbl->reason;
		tbl++;
	}

	pr_err("unknown kvm exit code:%lld on %s\n",
		(unsigned long long)exit_code, kvm->exit_reasons_isa);
	return "UNKNOWN";
}

static void exit_event_decode_key(struct perf_kvm *kvm,
				  struct event_key *key,
				  char decode[20])
{
	const char *exit_reason = get_exit_reason(kvm, key->key);

	scnprintf(decode, 20, "%s", exit_reason);
}

static struct kvm_events_ops exit_events = {
	.is_begin_event = exit_event_begin,
	.is_end_event = exit_event_end,
	.decode_key = exit_event_decode_key,
	.name = "VM-EXIT"
};

/*
 * For the mmio events, we treat:
 * the time of MMIO write: kvm_mmio(KVM_TRACE_MMIO_WRITE...) -> kvm_entry
 * the time of MMIO read: kvm_exit -> kvm_mmio(KVM_TRACE_MMIO_READ...).
 */
static void mmio_event_get_key(struct perf_evsel *evsel, struct perf_sample *sample,
			       struct event_key *key)
{
	key->key  = perf_evsel__intval(evsel, sample, "gpa");
	key->info = perf_evsel__intval(evsel, sample, "type");
}

#define KVM_TRACE_MMIO_READ_UNSATISFIED 0
#define KVM_TRACE_MMIO_READ 1
#define KVM_TRACE_MMIO_WRITE 2

static bool mmio_event_begin(struct perf_evsel *evsel,
			     struct perf_sample *sample, struct event_key *key)
{
	/* MMIO read begin event in kernel. */
	if (kvm_exit_event(evsel))
		return true;

	/* MMIO write begin event in kernel. */
	if (!strcmp(evsel->name, "kvm:kvm_mmio") &&
	    perf_evsel__intval(evsel, sample, "type") == KVM_TRACE_MMIO_WRITE) {
		mmio_event_get_key(evsel, sample, key);
		return true;
	}

	return false;
}

static bool mmio_event_end(struct perf_evsel *evsel, struct perf_sample *sample,
			   struct event_key *key)
{
	/* MMIO write end event in kernel. */
	if (kvm_entry_event(evsel))
		return true;

	/* MMIO read end event in kernel.*/
	if (!strcmp(evsel->name, "kvm:kvm_mmio") &&
	    perf_evsel__intval(evsel, sample, "type") == KVM_TRACE_MMIO_READ) {
		mmio_event_get_key(evsel, sample, key);
		return true;
	}

	return false;
}

static void mmio_event_decode_key(struct perf_kvm *kvm __maybe_unused,
				  struct event_key *key,
				  char decode[20])
{
	scnprintf(decode, 20, "%#lx:%s", (unsigned long)key->key,
				key->info == KVM_TRACE_MMIO_WRITE ? "W" : "R");
}

static struct kvm_events_ops mmio_events = {
	.is_begin_event = mmio_event_begin,
	.is_end_event = mmio_event_end,
	.decode_key = mmio_event_decode_key,
	.name = "MMIO Access"
};

 /* The time of emulation pio access is from kvm_pio to kvm_entry. */
static void ioport_event_get_key(struct perf_evsel *evsel,
				 struct perf_sample *sample,
				 struct event_key *key)
{
	key->key  = perf_evsel__intval(evsel, sample, "port");
	key->info = perf_evsel__intval(evsel, sample, "rw");
}

static bool ioport_event_begin(struct perf_evsel *evsel,
			       struct perf_sample *sample,
			       struct event_key *key)
{
	if (!strcmp(evsel->name, "kvm:kvm_pio")) {
		ioport_event_get_key(evsel, sample, key);
		return true;
	}

	return false;
}

static bool ioport_event_end(struct perf_evsel *evsel,
			     struct perf_sample *sample __maybe_unused,
			     struct event_key *key __maybe_unused)
{
	return kvm_entry_event(evsel);
}

static void ioport_event_decode_key(struct perf_kvm *kvm __maybe_unused,
				    struct event_key *key,
				    char decode[20])
{
	scnprintf(decode, 20, "%#llx:%s", (unsigned long long)key->key,
				key->info ? "POUT" : "PIN");
}

static struct kvm_events_ops ioport_events = {
	.is_begin_event = ioport_event_begin,
	.is_end_event = ioport_event_end,
	.decode_key = ioport_event_decode_key,
	.name = "IO Port Access"
};

static bool register_kvm_events_ops(struct perf_kvm *kvm)
{
	bool ret = true;

	if (!strcmp(kvm->report_event, "vmexit"))
		kvm->events_ops = &exit_events;
	else if (!strcmp(kvm->report_event, "mmio"))
		kvm->events_ops = &mmio_events;
	else if (!strcmp(kvm->report_event, "ioport"))
		kvm->events_ops = &ioport_events;
	else {
		pr_err("Unknown report event:%s\n", kvm->report_event);
		ret = false;
	}

	return ret;
}

struct vcpu_event_record {
	int vcpu_id;
	u64 start_time;
	struct kvm_event *last_event;
};


static void init_kvm_event_record(struct perf_kvm *kvm)
{
<<<<<<< HEAD
	int i;

	for (i = 0; i < (int)EVENTS_CACHE_SIZE; i++)
=======
	unsigned int i;

	for (i = 0; i < EVENTS_CACHE_SIZE; i++)
>>>>>>> 4b84058f
		INIT_LIST_HEAD(&kvm->kvm_events_cache[i]);
}

static int kvm_events_hash_fn(u64 key)
{
	return key & (EVENTS_CACHE_SIZE - 1);
}

static bool kvm_event_expand(struct kvm_event *event, int vcpu_id)
{
	int old_max_vcpu = event->max_vcpu;

	if (vcpu_id < event->max_vcpu)
		return true;

	while (event->max_vcpu <= vcpu_id)
		event->max_vcpu += DEFAULT_VCPU_NUM;

	event->vcpu = realloc(event->vcpu,
			      event->max_vcpu * sizeof(*event->vcpu));
	if (!event->vcpu) {
		pr_err("Not enough memory\n");
		return false;
	}

	memset(event->vcpu + old_max_vcpu, 0,
	       (event->max_vcpu - old_max_vcpu) * sizeof(*event->vcpu));
	return true;
}

static struct kvm_event *kvm_alloc_init_event(struct event_key *key)
{
	struct kvm_event *event;

	event = zalloc(sizeof(*event));
	if (!event) {
		pr_err("Not enough memory\n");
		return NULL;
	}

	event->key = *key;
	return event;
}

static struct kvm_event *find_create_kvm_event(struct perf_kvm *kvm,
					       struct event_key *key)
{
	struct kvm_event *event;
	struct list_head *head;

	BUG_ON(key->key == INVALID_KEY);

	head = &kvm->kvm_events_cache[kvm_events_hash_fn(key->key)];
<<<<<<< HEAD
	list_for_each_entry(event, head, hash_entry)
		if (event->key.key == key->key && event->key.info == key->info)
			return event;
=======
	list_for_each_entry(event, head, hash_entry) {
		if (event->key.key == key->key && event->key.info == key->info)
			return event;
	}
>>>>>>> 4b84058f

	event = kvm_alloc_init_event(key);
	if (!event)
		return NULL;

	list_add(&event->hash_entry, head);
	return event;
}

static bool handle_begin_event(struct perf_kvm *kvm,
			       struct vcpu_event_record *vcpu_record,
			       struct event_key *key, u64 timestamp)
{
	struct kvm_event *event = NULL;

	if (key->key != INVALID_KEY)
		event = find_create_kvm_event(kvm, key);

	vcpu_record->last_event = event;
	vcpu_record->start_time = timestamp;
	return true;
}

static void
kvm_update_event_stats(struct kvm_event_stats *kvm_stats, u64 time_diff)
{
	kvm_stats->time += time_diff;
	update_stats(&kvm_stats->stats, time_diff);
}

static double kvm_event_rel_stddev(int vcpu_id, struct kvm_event *event)
{
	struct kvm_event_stats *kvm_stats = &event->total;

	if (vcpu_id != -1)
		kvm_stats = &event->vcpu[vcpu_id];

	return rel_stddev_stats(stddev_stats(&kvm_stats->stats),
				avg_stats(&kvm_stats->stats));
}

static bool update_kvm_event(struct kvm_event *event, int vcpu_id,
			     u64 time_diff)
{
<<<<<<< HEAD
	kvm_update_event_stats(&event->total, time_diff);
=======
	if (vcpu_id == -1) {
		kvm_update_event_stats(&event->total, time_diff);
		return true;
	}
>>>>>>> 4b84058f

	if (!kvm_event_expand(event, vcpu_id))
		return false;

	kvm_update_event_stats(&event->vcpu[vcpu_id], time_diff);
	return true;
}

static bool handle_end_event(struct perf_kvm *kvm,
			     struct vcpu_event_record *vcpu_record,
			     struct event_key *key,
			     u64 timestamp)
{
	struct kvm_event *event;
	u64 time_begin, time_diff;
<<<<<<< HEAD

	event = vcpu_record->last_event;
	time_begin = vcpu_record->start_time;

	/* The begin event is not caught. */
	if (!time_begin)
		return true;

	/*
	 * In some case, the 'begin event' only records the start timestamp,
	 * the actual event is recognized in the 'end event' (e.g. mmio-event).
	 */

	/* Both begin and end events did not get the key. */
	if (!event && key->key == INVALID_KEY)
		return true;

	if (!event)
		event = find_create_kvm_event(kvm, key);

	if (!event)
		return false;

	vcpu_record->last_event = NULL;
	vcpu_record->start_time = 0;

	BUG_ON(timestamp < time_begin);

	time_diff = timestamp - time_begin;
	return update_kvm_event(event, vcpu_record->vcpu_id, time_diff);
}

static
struct vcpu_event_record *per_vcpu_record(struct thread *thread,
					  struct perf_evsel *evsel,
					  struct perf_sample *sample)
{
	/* Only kvm_entry records vcpu id. */
	if (!thread->priv && kvm_entry_event(evsel)) {
		struct vcpu_event_record *vcpu_record;

		vcpu_record = zalloc(sizeof(*vcpu_record));
		if (!vcpu_record) {
			pr_err("%s: Not enough memory\n", __func__);
			return NULL;
		}

		vcpu_record->vcpu_id = perf_evsel__intval(evsel, sample, "vcpu_id");
		thread->priv = vcpu_record;
	}

	return thread->priv;
}

static bool handle_kvm_event(struct perf_kvm *kvm,
			     struct thread *thread,
			     struct perf_evsel *evsel,
			     struct perf_sample *sample)
{
	struct vcpu_event_record *vcpu_record;
	struct event_key key = {.key = INVALID_KEY};

	vcpu_record = per_vcpu_record(thread, evsel, sample);
	if (!vcpu_record)
=======
	int vcpu;

	if (kvm->trace_vcpu == -1)
		vcpu = -1;
	else
		vcpu = vcpu_record->vcpu_id;

	event = vcpu_record->last_event;
	time_begin = vcpu_record->start_time;

	/* The begin event is not caught. */
	if (!time_begin)
		return true;

	/*
	 * In some case, the 'begin event' only records the start timestamp,
	 * the actual event is recognized in the 'end event' (e.g. mmio-event).
	 */

	/* Both begin and end events did not get the key. */
	if (!event && key->key == INVALID_KEY)
		return true;

	if (!event)
		event = find_create_kvm_event(kvm, key);

	if (!event)
		return false;

	vcpu_record->last_event = NULL;
	vcpu_record->start_time = 0;

	BUG_ON(timestamp < time_begin);

	time_diff = timestamp - time_begin;
	return update_kvm_event(event, vcpu, time_diff);
}

static
struct vcpu_event_record *per_vcpu_record(struct thread *thread,
					  struct perf_evsel *evsel,
					  struct perf_sample *sample)
{
	/* Only kvm_entry records vcpu id. */
	if (!thread->priv && kvm_entry_event(evsel)) {
		struct vcpu_event_record *vcpu_record;

		vcpu_record = zalloc(sizeof(*vcpu_record));
		if (!vcpu_record) {
			pr_err("%s: Not enough memory\n", __func__);
			return NULL;
		}

		vcpu_record->vcpu_id = perf_evsel__intval(evsel, sample, "vcpu_id");
		thread->priv = vcpu_record;
	}

	return thread->priv;
}

static bool handle_kvm_event(struct perf_kvm *kvm,
			     struct thread *thread,
			     struct perf_evsel *evsel,
			     struct perf_sample *sample)
{
	struct vcpu_event_record *vcpu_record;
	struct event_key key = {.key = INVALID_KEY};

	vcpu_record = per_vcpu_record(thread, evsel, sample);
	if (!vcpu_record)
		return true;

	/* only process events for vcpus user cares about */
	if ((kvm->trace_vcpu != -1) &&
	    (kvm->trace_vcpu != vcpu_record->vcpu_id))
>>>>>>> 4b84058f
		return true;

	if (kvm->events_ops->is_begin_event(evsel, sample, &key))
		return handle_begin_event(kvm, vcpu_record, &key, sample->time);

	if (kvm->events_ops->is_end_event(evsel, sample, &key))
		return handle_end_event(kvm, vcpu_record, &key, sample->time);

	return true;
}

#define GET_EVENT_KEY(func, field)					\
static u64 get_event_ ##func(struct kvm_event *event, int vcpu)		\
{									\
	if (vcpu == -1)							\
		return event->total.field;				\
									\
	if (vcpu >= event->max_vcpu)					\
		return 0;						\
									\
	return event->vcpu[vcpu].field;					\
}

#define COMPARE_EVENT_KEY(func, field)					\
GET_EVENT_KEY(func, field)						\
static int compare_kvm_event_ ## func(struct kvm_event *one,		\
					struct kvm_event *two, int vcpu)\
{									\
	return get_event_ ##func(one, vcpu) >				\
				get_event_ ##func(two, vcpu);		\
}

GET_EVENT_KEY(time, time);
COMPARE_EVENT_KEY(count, stats.n);
COMPARE_EVENT_KEY(mean, stats.mean);

#define DEF_SORT_NAME_KEY(name, compare_key)				\
	{ #name, compare_kvm_event_ ## compare_key }

static struct kvm_event_key keys[] = {
	DEF_SORT_NAME_KEY(sample, count),
	DEF_SORT_NAME_KEY(time, mean),
	{ NULL, NULL }
};

static bool select_key(struct perf_kvm *kvm)
{
	int i;

	for (i = 0; keys[i].name; i++) {
		if (!strcmp(keys[i].name, kvm->sort_key)) {
			kvm->compare = keys[i].key;
			return true;
		}
	}

	pr_err("Unknown compare key:%s\n", kvm->sort_key);
	return false;
}

static void insert_to_result(struct rb_root *result, struct kvm_event *event,
			     key_cmp_fun bigger, int vcpu)
{
	struct rb_node **rb = &result->rb_node;
	struct rb_node *parent = NULL;
	struct kvm_event *p;

	while (*rb) {
		p = container_of(*rb, struct kvm_event, rb);
		parent = *rb;

		if (bigger(event, p, vcpu))
			rb = &(*rb)->rb_left;
		else
			rb = &(*rb)->rb_right;
	}

	rb_link_node(&event->rb, parent, rb);
	rb_insert_color(&event->rb, result);
}

static void update_total_count(struct perf_kvm *kvm, struct kvm_event *event)
{
	int vcpu = kvm->trace_vcpu;

	kvm->total_count += get_event_count(event, vcpu);
	kvm->total_time += get_event_time(event, vcpu);
}

static bool event_is_valid(struct kvm_event *event, int vcpu)
{
	return !!get_event_count(event, vcpu);
}

static void sort_result(struct perf_kvm *kvm)
{
	unsigned int i;
	int vcpu = kvm->trace_vcpu;
	struct kvm_event *event;

<<<<<<< HEAD
	for (i = 0; i < EVENTS_CACHE_SIZE; i++)
		list_for_each_entry(event, &kvm->kvm_events_cache[i], hash_entry)
=======
	for (i = 0; i < EVENTS_CACHE_SIZE; i++) {
		list_for_each_entry(event, &kvm->kvm_events_cache[i], hash_entry) {
>>>>>>> 4b84058f
			if (event_is_valid(event, vcpu)) {
				update_total_count(kvm, event);
				insert_to_result(&kvm->result, event,
						 kvm->compare, vcpu);
			}
<<<<<<< HEAD
=======
		}
	}
>>>>>>> 4b84058f
}

/* returns left most element of result, and erase it */
static struct kvm_event *pop_from_result(struct rb_root *result)
{
	struct rb_node *node = rb_first(result);

	if (!node)
		return NULL;

	rb_erase(node, result);
	return container_of(node, struct kvm_event, rb);
}

static void print_vcpu_info(int vcpu)
{
	pr_info("Analyze events for ");

	if (vcpu == -1)
		pr_info("all VCPUs:\n\n");
	else
		pr_info("VCPU %d:\n\n", vcpu);
}

static void print_result(struct perf_kvm *kvm)
{
	char decode[20];
	struct kvm_event *event;
	int vcpu = kvm->trace_vcpu;

	pr_info("\n\n");
	print_vcpu_info(vcpu);
	pr_info("%20s ", kvm->events_ops->name);
	pr_info("%10s ", "Samples");
	pr_info("%9s ", "Samples%");

	pr_info("%9s ", "Time%");
	pr_info("%16s ", "Avg time");
	pr_info("\n\n");

	while ((event = pop_from_result(&kvm->result))) {
		u64 ecount, etime;

		ecount = get_event_count(event, vcpu);
		etime = get_event_time(event, vcpu);

		kvm->events_ops->decode_key(kvm, &event->key, decode);
		pr_info("%20s ", decode);
		pr_info("%10llu ", (unsigned long long)ecount);
		pr_info("%8.2f%% ", (double)ecount / kvm->total_count * 100);
		pr_info("%8.2f%% ", (double)etime / kvm->total_time * 100);
		pr_info("%9.2fus ( +-%7.2f%% )", (double)etime / ecount/1e3,
			kvm_event_rel_stddev(vcpu, event));
		pr_info("\n");
	}

<<<<<<< HEAD
	pr_info("\nTotal Samples:%lld, Total events handled time:%.2fus.\n\n",
		(unsigned long long)kvm->total_count, kvm->total_time / 1e3);
=======
	pr_info("\nTotal Samples:%" PRIu64 ", Total events handled time:%.2fus.\n\n",
		kvm->total_count, kvm->total_time / 1e3);
>>>>>>> 4b84058f
}

static int process_sample_event(struct perf_tool *tool,
				union perf_event *event,
				struct perf_sample *sample,
				struct perf_evsel *evsel,
				struct machine *machine)
{
	struct thread *thread = machine__findnew_thread(machine, sample->tid);
	struct perf_kvm *kvm = container_of(tool, struct perf_kvm, tool);

	if (thread == NULL) {
		pr_debug("problem processing %d event, skipping it.\n",
			event->header.type);
		return -1;
	}

	if (!handle_kvm_event(kvm, thread, evsel, sample))
		return -1;

	return 0;
}

static int get_cpu_isa(struct perf_session *session)
{
	char *cpuid = session->header.env.cpuid;
	int isa;

	if (strstr(cpuid, "Intel"))
		isa = 1;
	else if (strstr(cpuid, "AMD"))
		isa = 0;
	else {
		pr_err("CPU %s is not supported.\n", cpuid);
		isa = -ENOTSUP;
	}

	return isa;
}

static int read_events(struct perf_kvm *kvm)
{
	int ret;

	struct perf_tool eops = {
		.sample			= process_sample_event,
		.comm			= perf_event__process_comm,
		.ordered_samples	= true,
	};

	kvm->tool = eops;
	kvm->session = perf_session__new(kvm->file_name, O_RDONLY, 0, false,
					 &kvm->tool);
	if (!kvm->session) {
		pr_err("Initializing perf session failed\n");
		return -EINVAL;
	}

	if (!perf_session__has_traces(kvm->session, "kvm record"))
		return -EINVAL;

	/*
	 * Do not use 'isa' recorded in kvm_exit tracepoint since it is not
	 * traced in the old kernel.
	 */
	ret = get_cpu_isa(kvm->session);

	if (ret < 0)
		return ret;

	if (ret == 1) {
		kvm->exit_reasons = vmx_exit_reasons;
		kvm->exit_reasons_size = ARRAY_SIZE(vmx_exit_reasons);
		kvm->exit_reasons_isa = "VMX";
	}

	return perf_session__process_events(kvm->session, &kvm->tool);
}

static bool verify_vcpu(int vcpu)
{
	if (vcpu != -1 && vcpu < 0) {
		pr_err("Invalid vcpu:%d.\n", vcpu);
		return false;
	}

	return true;
}

static int kvm_events_report_vcpu(struct perf_kvm *kvm)
{
	int ret = -EINVAL;
	int vcpu = kvm->trace_vcpu;

	if (!verify_vcpu(vcpu))
		goto exit;

	if (!select_key(kvm))
		goto exit;

	if (!register_kvm_events_ops(kvm))
		goto exit;

	init_kvm_event_record(kvm);
	setup_pager();

	ret = read_events(kvm);
	if (ret)
		goto exit;

	sort_result(kvm);
	print_result(kvm);

exit:
	return ret;
}

static const char * const record_args[] = {
	"record",
	"-R",
	"-f",
	"-m", "1024",
	"-c", "1",
	"-e", "kvm:kvm_entry",
	"-e", "kvm:kvm_exit",
	"-e", "kvm:kvm_mmio",
	"-e", "kvm:kvm_pio",
};

#define STRDUP_FAIL_EXIT(s)		\
	({	char *_p;		\
	_p = strdup(s);		\
		if (!_p)		\
			return -ENOMEM;	\
		_p;			\
	})

static int kvm_events_record(struct perf_kvm *kvm, int argc, const char **argv)
{
	unsigned int rec_argc, i, j;
	const char **rec_argv;

	rec_argc = ARRAY_SIZE(record_args) + argc + 2;
	rec_argv = calloc(rec_argc + 1, sizeof(char *));

	if (rec_argv == NULL)
		return -ENOMEM;

	for (i = 0; i < ARRAY_SIZE(record_args); i++)
		rec_argv[i] = STRDUP_FAIL_EXIT(record_args[i]);

	rec_argv[i++] = STRDUP_FAIL_EXIT("-o");
	rec_argv[i++] = STRDUP_FAIL_EXIT(kvm->file_name);

	for (j = 1; j < (unsigned int)argc; j++, i++)
		rec_argv[i] = argv[j];

	return cmd_record(i, rec_argv, NULL);
}

static int kvm_events_report(struct perf_kvm *kvm, int argc, const char **argv)
{
	const struct option kvm_events_report_options[] = {
		OPT_STRING(0, "event", &kvm->report_event, "report event",
			    "event for reporting: vmexit, mmio, ioport"),
		OPT_INTEGER(0, "vcpu", &kvm->trace_vcpu,
			    "vcpu id to report"),
		OPT_STRING('k', "key", &kvm->sort_key, "sort-key",
			    "key for sorting: sample(sort by samples number)"
			    " time (sort by avg time)"),
		OPT_END()
	};

	const char * const kvm_events_report_usage[] = {
		"perf kvm stat report [<options>]",
		NULL
	};

	symbol__init();

	if (argc) {
		argc = parse_options(argc, argv,
				     kvm_events_report_options,
				     kvm_events_report_usage, 0);
		if (argc)
			usage_with_options(kvm_events_report_usage,
					   kvm_events_report_options);
	}

	return kvm_events_report_vcpu(kvm);
}

static void print_kvm_stat_usage(void)
{
	printf("Usage: perf kvm stat <command>\n\n");

	printf("# Available commands:\n");
	printf("\trecord: record kvm events\n");
	printf("\treport: report statistical data of kvm events\n");

	printf("\nOtherwise, it is the alias of 'perf stat':\n");
}

static int kvm_cmd_stat(struct perf_kvm *kvm, int argc, const char **argv)
{
	if (argc == 1) {
		print_kvm_stat_usage();
		goto perf_stat;
	}

	if (!strncmp(argv[1], "rec", 3))
		return kvm_events_record(kvm, argc - 1, argv + 1);

	if (!strncmp(argv[1], "rep", 3))
		return kvm_events_report(kvm, argc - 1 , argv + 1);

perf_stat:
	return cmd_stat(argc, argv, NULL);
}

static int __cmd_record(struct perf_kvm *kvm, int argc, const char **argv)
{
	int rec_argc, i = 0, j;
	const char **rec_argv;

	rec_argc = argc + 2;
	rec_argv = calloc(rec_argc + 1, sizeof(char *));
	rec_argv[i++] = strdup("record");
	rec_argv[i++] = strdup("-o");
	rec_argv[i++] = strdup(kvm->file_name);
	for (j = 1; j < argc; j++, i++)
		rec_argv[i] = argv[j];

	BUG_ON(i != rec_argc);

	return cmd_record(i, rec_argv, NULL);
}

static int __cmd_report(struct perf_kvm *kvm, int argc, const char **argv)
{
	int rec_argc, i = 0, j;
	const char **rec_argv;

	rec_argc = argc + 2;
	rec_argv = calloc(rec_argc + 1, sizeof(char *));
	rec_argv[i++] = strdup("report");
	rec_argv[i++] = strdup("-i");
	rec_argv[i++] = strdup(kvm->file_name);
	for (j = 1; j < argc; j++, i++)
		rec_argv[i] = argv[j];

	BUG_ON(i != rec_argc);

	return cmd_report(i, rec_argv, NULL);
}

static int __cmd_buildid_list(struct perf_kvm *kvm, int argc, const char **argv)
{
	int rec_argc, i = 0, j;
	const char **rec_argv;

	rec_argc = argc + 2;
	rec_argv = calloc(rec_argc + 1, sizeof(char *));
	rec_argv[i++] = strdup("buildid-list");
	rec_argv[i++] = strdup("-i");
	rec_argv[i++] = strdup(kvm->file_name);
	for (j = 1; j < argc; j++, i++)
		rec_argv[i] = argv[j];

	BUG_ON(i != rec_argc);

	return cmd_buildid_list(i, rec_argv, NULL);
}

int cmd_kvm(int argc, const char **argv, const char *prefix __maybe_unused)
{
	struct perf_kvm kvm = {
		.trace_vcpu	= -1,
		.report_event	= "vmexit",
		.sort_key	= "sample",

		.exit_reasons = svm_exit_reasons,
		.exit_reasons_size = ARRAY_SIZE(svm_exit_reasons),
		.exit_reasons_isa = "SVM",
	};

	const struct option kvm_options[] = {
		OPT_STRING('i', "input", &kvm.file_name, "file",
			   "Input file name"),
		OPT_STRING('o', "output", &kvm.file_name, "file",
			   "Output file name"),
		OPT_BOOLEAN(0, "guest", &perf_guest,
			    "Collect guest os data"),
		OPT_BOOLEAN(0, "host", &perf_host,
			    "Collect host os data"),
		OPT_STRING(0, "guestmount", &symbol_conf.guestmount, "directory",
			   "guest mount directory under which every guest os"
			   " instance has a subdir"),
		OPT_STRING(0, "guestvmlinux", &symbol_conf.default_guest_vmlinux_name,
			   "file", "file saving guest os vmlinux"),
		OPT_STRING(0, "guestkallsyms", &symbol_conf.default_guest_kallsyms,
			   "file", "file saving guest os /proc/kallsyms"),
		OPT_STRING(0, "guestmodules", &symbol_conf.default_guest_modules,
			   "file", "file saving guest os /proc/modules"),
		OPT_END()
	};


	const char * const kvm_usage[] = {
		"perf kvm [<options>] {top|record|report|diff|buildid-list|stat}",
		NULL
	};

	perf_host  = 0;
	perf_guest = 1;

	argc = parse_options(argc, argv, kvm_options, kvm_usage,
			PARSE_OPT_STOP_AT_NON_OPTION);
	if (!argc)
		usage_with_options(kvm_usage, kvm_options);

	if (!perf_host)
		perf_guest = 1;

	if (!kvm.file_name) {
		if (perf_host && !perf_guest)
			kvm.file_name = strdup("perf.data.host");
		else if (!perf_host && perf_guest)
			kvm.file_name = strdup("perf.data.guest");
		else
			kvm.file_name = strdup("perf.data.kvm");

		if (!kvm.file_name) {
			pr_err("Failed to allocate memory for filename\n");
			return -ENOMEM;
		}
	}

	if (!strncmp(argv[0], "rec", 3))
		return __cmd_record(&kvm, argc, argv);
	else if (!strncmp(argv[0], "rep", 3))
		return __cmd_report(&kvm, argc, argv);
	else if (!strncmp(argv[0], "diff", 4))
		return cmd_diff(argc, argv, NULL);
	else if (!strncmp(argv[0], "top", 3))
		return cmd_top(argc, argv, NULL);
	else if (!strncmp(argv[0], "buildid-list", 12))
		return __cmd_buildid_list(&kvm, argc, argv);
	else if (!strncmp(argv[0], "stat", 4))
		return kvm_cmd_stat(&kvm, argc, argv);
	else
		usage_with_options(kvm_usage, kvm_options);

	return 0;
}<|MERGE_RESOLUTION|>--- conflicted
+++ resolved
@@ -313,15 +313,9 @@
 
 static void init_kvm_event_record(struct perf_kvm *kvm)
 {
-<<<<<<< HEAD
-	int i;
-
-	for (i = 0; i < (int)EVENTS_CACHE_SIZE; i++)
-=======
 	unsigned int i;
 
 	for (i = 0; i < EVENTS_CACHE_SIZE; i++)
->>>>>>> 4b84058f
 		INIT_LIST_HEAD(&kvm->kvm_events_cache[i]);
 }
 
@@ -375,16 +369,10 @@
 	BUG_ON(key->key == INVALID_KEY);
 
 	head = &kvm->kvm_events_cache[kvm_events_hash_fn(key->key)];
-<<<<<<< HEAD
-	list_for_each_entry(event, head, hash_entry)
-		if (event->key.key == key->key && event->key.info == key->info)
-			return event;
-=======
 	list_for_each_entry(event, head, hash_entry) {
 		if (event->key.key == key->key && event->key.info == key->info)
 			return event;
 	}
->>>>>>> 4b84058f
 
 	event = kvm_alloc_init_event(key);
 	if (!event)
@@ -429,14 +417,10 @@
 static bool update_kvm_event(struct kvm_event *event, int vcpu_id,
 			     u64 time_diff)
 {
-<<<<<<< HEAD
-	kvm_update_event_stats(&event->total, time_diff);
-=======
 	if (vcpu_id == -1) {
 		kvm_update_event_stats(&event->total, time_diff);
 		return true;
 	}
->>>>>>> 4b84058f
 
 	if (!kvm_event_expand(event, vcpu_id))
 		return false;
@@ -452,7 +436,12 @@
 {
 	struct kvm_event *event;
 	u64 time_begin, time_diff;
-<<<<<<< HEAD
+	int vcpu;
+
+	if (kvm->trace_vcpu == -1)
+		vcpu = -1;
+	else
+		vcpu = vcpu_record->vcpu_id;
 
 	event = vcpu_record->last_event;
 	time_begin = vcpu_record->start_time;
@@ -482,7 +471,7 @@
 	BUG_ON(timestamp < time_begin);
 
 	time_diff = timestamp - time_begin;
-	return update_kvm_event(event, vcpu_record->vcpu_id, time_diff);
+	return update_kvm_event(event, vcpu, time_diff);
 }
 
 static
@@ -517,83 +506,11 @@
 
 	vcpu_record = per_vcpu_record(thread, evsel, sample);
 	if (!vcpu_record)
-=======
-	int vcpu;
-
-	if (kvm->trace_vcpu == -1)
-		vcpu = -1;
-	else
-		vcpu = vcpu_record->vcpu_id;
-
-	event = vcpu_record->last_event;
-	time_begin = vcpu_record->start_time;
-
-	/* The begin event is not caught. */
-	if (!time_begin)
-		return true;
-
-	/*
-	 * In some case, the 'begin event' only records the start timestamp,
-	 * the actual event is recognized in the 'end event' (e.g. mmio-event).
-	 */
-
-	/* Both begin and end events did not get the key. */
-	if (!event && key->key == INVALID_KEY)
-		return true;
-
-	if (!event)
-		event = find_create_kvm_event(kvm, key);
-
-	if (!event)
-		return false;
-
-	vcpu_record->last_event = NULL;
-	vcpu_record->start_time = 0;
-
-	BUG_ON(timestamp < time_begin);
-
-	time_diff = timestamp - time_begin;
-	return update_kvm_event(event, vcpu, time_diff);
-}
-
-static
-struct vcpu_event_record *per_vcpu_record(struct thread *thread,
-					  struct perf_evsel *evsel,
-					  struct perf_sample *sample)
-{
-	/* Only kvm_entry records vcpu id. */
-	if (!thread->priv && kvm_entry_event(evsel)) {
-		struct vcpu_event_record *vcpu_record;
-
-		vcpu_record = zalloc(sizeof(*vcpu_record));
-		if (!vcpu_record) {
-			pr_err("%s: Not enough memory\n", __func__);
-			return NULL;
-		}
-
-		vcpu_record->vcpu_id = perf_evsel__intval(evsel, sample, "vcpu_id");
-		thread->priv = vcpu_record;
-	}
-
-	return thread->priv;
-}
-
-static bool handle_kvm_event(struct perf_kvm *kvm,
-			     struct thread *thread,
-			     struct perf_evsel *evsel,
-			     struct perf_sample *sample)
-{
-	struct vcpu_event_record *vcpu_record;
-	struct event_key key = {.key = INVALID_KEY};
-
-	vcpu_record = per_vcpu_record(thread, evsel, sample);
-	if (!vcpu_record)
 		return true;
 
 	/* only process events for vcpus user cares about */
 	if ((kvm->trace_vcpu != -1) &&
 	    (kvm->trace_vcpu != vcpu_record->vcpu_id))
->>>>>>> 4b84058f
 		return true;
 
 	if (kvm->events_ops->is_begin_event(evsel, sample, &key))
@@ -694,23 +611,15 @@
 	int vcpu = kvm->trace_vcpu;
 	struct kvm_event *event;
 
-<<<<<<< HEAD
-	for (i = 0; i < EVENTS_CACHE_SIZE; i++)
-		list_for_each_entry(event, &kvm->kvm_events_cache[i], hash_entry)
-=======
 	for (i = 0; i < EVENTS_CACHE_SIZE; i++) {
 		list_for_each_entry(event, &kvm->kvm_events_cache[i], hash_entry) {
->>>>>>> 4b84058f
 			if (event_is_valid(event, vcpu)) {
 				update_total_count(kvm, event);
 				insert_to_result(&kvm->result, event,
 						 kvm->compare, vcpu);
 			}
-<<<<<<< HEAD
-=======
 		}
 	}
->>>>>>> 4b84058f
 }
 
 /* returns left most element of result, and erase it */
@@ -767,13 +676,8 @@
 		pr_info("\n");
 	}
 
-<<<<<<< HEAD
-	pr_info("\nTotal Samples:%lld, Total events handled time:%.2fus.\n\n",
-		(unsigned long long)kvm->total_count, kvm->total_time / 1e3);
-=======
 	pr_info("\nTotal Samples:%" PRIu64 ", Total events handled time:%.2fus.\n\n",
 		kvm->total_count, kvm->total_time / 1e3);
->>>>>>> 4b84058f
 }
 
 static int process_sample_event(struct perf_tool *tool,
