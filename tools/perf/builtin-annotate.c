--- conflicted
+++ resolved
@@ -215,11 +215,7 @@
 	}
 
 	if (total_nr_samples == 0) {
-<<<<<<< HEAD
-		ui__warning("The %s file has no samples!\n", ann->input_name);
-=======
 		ui__warning("The %s file has no samples!\n", session->filename);
->>>>>>> 0db49b72
 		goto out_delete;
 	}
 out_delete:
@@ -254,10 +250,6 @@
 			.ordered_samples = true,
 			.ordering_requires_timestamps = true,
 		},
-<<<<<<< HEAD
-		.input_name = "perf.data",
-=======
->>>>>>> 0db49b72
 	};
 	const struct option options[] = {
 	OPT_STRING('i', "input", &annotate.input_name, "file",
