/*
 * builtin-annotate.c
 *
 * Builtin annotate command: Analyze the perf.data input file,
 * look up and read DSOs and symbol information and display
 * a histogram of results, along various sorting keys.
 */
#include "builtin.h"

#include "util/util.h"

#include "util/color.h"
#include <linux/list.h>
#include "util/cache.h"
#include <linux/rbtree.h>
#include "util/symbol.h"

#include "perf.h"
#include "util/debug.h"

#include "util/event.h"
#include "util/parse-options.h"
#include "util/parse-events.h"
#include "util/thread.h"
#include "util/sort.h"
#include "util/hist.h"
#include "util/session.h"

static char		const *input_name = "perf.data";

static bool		force, use_tui, use_stdio;

static bool		full_paths;

static bool		print_line;

static const char *sym_hist_filter;

static int hists__add_entry(struct hists *self, struct addr_location *al)
{
	struct hist_entry *he;

	if (sym_hist_filter != NULL &&
	    (al->sym == NULL || strcmp(sym_hist_filter, al->sym->name) != 0)) {
		/* We're only interested in a symbol named sym_hist_filter */
		if (al->sym != NULL) {
			rb_erase(&al->sym->rb_node,
				 &al->map->dso->symbols[al->map->type]);
			symbol__delete(al->sym);
		}
		return 0;
	}

	he = __hists__add_entry(self, al, NULL, 1);
	if (he == NULL)
		return -ENOMEM;

	return hist_entry__inc_addr_samples(he, al->addr);
}

static int process_sample_event(event_t *event, struct sample_data *sample,
				struct perf_session *session)
{
	struct addr_location al;
	struct sample_data data;

<<<<<<< HEAD
	if (event__preprocess_sample(event, session, &al, &data, NULL) < 0) {
=======
	if (event__preprocess_sample(event, session, &al, sample, NULL) < 0) {
>>>>>>> 3cbea436
		pr_warning("problem processing %d event, skipping it.\n",
			   event->header.type);
		return -1;
	}

	if (!al.filtered && hists__add_entry(&session->hists, &al)) {
		pr_warning("problem incrementing symbol count, "
			   "skipping event\n");
		return -1;
	}

	return 0;
}

static int objdump_line__print(struct objdump_line *self,
			       struct list_head *head,
			       struct hist_entry *he, u64 len)
{
	struct symbol *sym = he->ms.sym;
	static const char *prev_line;
	static const char *prev_color;

	if (self->offset != -1) {
		const char *path = NULL;
		unsigned int hits = 0;
		double percent = 0.0;
		const char *color;
		struct sym_priv *priv = symbol__priv(sym);
		struct sym_ext *sym_ext = priv->ext;
		struct sym_hist *h = priv->hist;
		s64 offset = self->offset;
		struct objdump_line *next = objdump__get_next_ip_line(head, self);

		while (offset < (s64)len &&
		       (next == NULL || offset < next->offset)) {
			if (sym_ext) {
				if (path == NULL)
					path = sym_ext[offset].path;
				percent += sym_ext[offset].percent;
			} else
				hits += h->ip[offset];

			++offset;
		}

		if (sym_ext == NULL && h->sum)
			percent = 100.0 * hits / h->sum;

		color = get_percent_color(percent);

		/*
		 * Also color the filename and line if needed, with
		 * the same color than the percentage. Don't print it
		 * twice for close colored ip with the same filename:line
		 */
		if (path) {
			if (!prev_line || strcmp(prev_line, path)
				       || color != prev_color) {
				color_fprintf(stdout, color, " %s", path);
				prev_line = path;
				prev_color = color;
			}
		}

		color_fprintf(stdout, color, " %7.2f", percent);
		printf(" :	");
		color_fprintf(stdout, PERF_COLOR_BLUE, "%s\n", self->line);
	} else {
		if (!*self->line)
			printf("         :\n");
		else
			printf("         :	%s\n", self->line);
	}

	return 0;
}

static struct rb_root root_sym_ext;

static void insert_source_line(struct sym_ext *sym_ext)
{
	struct sym_ext *iter;
	struct rb_node **p = &root_sym_ext.rb_node;
	struct rb_node *parent = NULL;

	while (*p != NULL) {
		parent = *p;
		iter = rb_entry(parent, struct sym_ext, node);

		if (sym_ext->percent > iter->percent)
			p = &(*p)->rb_left;
		else
			p = &(*p)->rb_right;
	}

	rb_link_node(&sym_ext->node, parent, p);
	rb_insert_color(&sym_ext->node, &root_sym_ext);
}

static void free_source_line(struct hist_entry *he, int len)
{
	struct sym_priv *priv = symbol__priv(he->ms.sym);
	struct sym_ext *sym_ext = priv->ext;
	int i;

	if (!sym_ext)
		return;

	for (i = 0; i < len; i++)
		free(sym_ext[i].path);
	free(sym_ext);

	priv->ext = NULL;
	root_sym_ext = RB_ROOT;
}

/* Get the filename:line for the colored entries */
static void
get_source_line(struct hist_entry *he, int len, const char *filename)
{
	struct symbol *sym = he->ms.sym;
	u64 start;
	int i;
	char cmd[PATH_MAX * 2];
	struct sym_ext *sym_ext;
	struct sym_priv *priv = symbol__priv(sym);
	struct sym_hist *h = priv->hist;

	if (!h->sum)
		return;

	sym_ext = priv->ext = calloc(len, sizeof(struct sym_ext));
	if (!priv->ext)
		return;

	start = he->ms.map->unmap_ip(he->ms.map, sym->start);

	for (i = 0; i < len; i++) {
		char *path = NULL;
		size_t line_len;
		u64 offset;
		FILE *fp;

		sym_ext[i].percent = 100.0 * h->ip[i] / h->sum;
		if (sym_ext[i].percent <= 0.5)
			continue;

		offset = start + i;
		sprintf(cmd, "addr2line -e %s %016llx", filename, offset);
		fp = popen(cmd, "r");
		if (!fp)
			continue;

		if (getline(&path, &line_len, fp) < 0 || !line_len)
			goto next;

		sym_ext[i].path = malloc(sizeof(char) * line_len + 1);
		if (!sym_ext[i].path)
			goto next;

		strcpy(sym_ext[i].path, path);
		insert_source_line(&sym_ext[i]);

	next:
		pclose(fp);
	}
}

static void print_summary(const char *filename)
{
	struct sym_ext *sym_ext;
	struct rb_node *node;

	printf("\nSorted summary for file %s\n", filename);
	printf("----------------------------------------------\n\n");

	if (RB_EMPTY_ROOT(&root_sym_ext)) {
		printf(" Nothing higher than %1.1f%%\n", MIN_GREEN);
		return;
	}

	node = rb_first(&root_sym_ext);
	while (node) {
		double percent;
		const char *color;
		char *path;

		sym_ext = rb_entry(node, struct sym_ext, node);
		percent = sym_ext->percent;
		color = get_percent_color(percent);
		path = sym_ext->path;

		color_fprintf(stdout, color, " %7.2f %s", percent, path);
		node = rb_next(node);
	}
}

static void hist_entry__print_hits(struct hist_entry *self)
{
	struct symbol *sym = self->ms.sym;
	struct sym_priv *priv = symbol__priv(sym);
	struct sym_hist *h = priv->hist;
	u64 len = sym->end - sym->start, offset;

	for (offset = 0; offset < len; ++offset)
		if (h->ip[offset] != 0)
			printf("%*Lx: %Lu\n", BITS_PER_LONG / 2,
			       sym->start + offset, h->ip[offset]);
	printf("%*s: %Lu\n", BITS_PER_LONG / 2, "h->sum", h->sum);
}

static int hist_entry__tty_annotate(struct hist_entry *he)
{
	struct map *map = he->ms.map;
	struct dso *dso = map->dso;
	struct symbol *sym = he->ms.sym;
	const char *filename = dso->long_name, *d_filename;
	u64 len;
	LIST_HEAD(head);
	struct objdump_line *pos, *n;

	if (hist_entry__annotate(he, &head, 0) < 0)
		return -1;

	if (full_paths)
		d_filename = filename;
	else
		d_filename = basename(filename);

	len = sym->end - sym->start;

	if (print_line) {
		get_source_line(he, len, filename);
		print_summary(filename);
	}

	printf("\n\n------------------------------------------------\n");
	printf(" Percent |	Source code & Disassembly of %s\n", d_filename);
	printf("------------------------------------------------\n");

	if (verbose)
		hist_entry__print_hits(he);

	list_for_each_entry_safe(pos, n, &head, node) {
		objdump_line__print(pos, &head, he, len);
		list_del(&pos->node);
		objdump_line__free(pos);
	}

	if (print_line)
		free_source_line(he, len);

	return 0;
}

static void hists__find_annotations(struct hists *self)
{
	struct rb_node *nd = rb_first(&self->entries), *next;
	int key = KEY_RIGHT;

	while (nd) {
		struct hist_entry *he = rb_entry(nd, struct hist_entry, rb_node);
		struct sym_priv *priv;

		if (he->ms.sym == NULL || he->ms.map->dso->annotate_warned)
			goto find_next;

		priv = symbol__priv(he->ms.sym);
		if (priv->hist == NULL) {
find_next:
			if (key == KEY_LEFT)
				nd = rb_prev(nd);
			else
				nd = rb_next(nd);
			continue;
		}

		if (use_browser > 0) {
			key = hist_entry__tui_annotate(he);
			switch (key) {
			case KEY_RIGHT:
				next = rb_next(nd);
				break;
			case KEY_LEFT:
				next = rb_prev(nd);
				break;
			default:
				return;
			}

			if (next != NULL)
				nd = next;
		} else {
			hist_entry__tty_annotate(he);
			nd = rb_next(nd);
			/*
			 * Since we have a hist_entry per IP for the same
			 * symbol, free he->ms.sym->hist to signal we already
			 * processed this symbol.
			 */
			free(priv->hist);
			priv->hist = NULL;
		}
	}
}

static struct perf_event_ops event_ops = {
	.sample	= process_sample_event,
	.mmap	= event__process_mmap,
	.comm	= event__process_comm,
	.fork	= event__process_task,
<<<<<<< HEAD
=======
	.ordered_samples = true,
	.ordering_requires_timestamps = true,
>>>>>>> 3cbea436
};

static int __cmd_annotate(void)
{
	int ret;
	struct perf_session *session;

<<<<<<< HEAD
	session = perf_session__new(input_name, O_RDONLY, force, false);
=======
	session = perf_session__new(input_name, O_RDONLY, force, false, &event_ops);
>>>>>>> 3cbea436
	if (session == NULL)
		return -ENOMEM;

	ret = perf_session__process_events(session, &event_ops);
	if (ret)
		goto out_delete;

	if (dump_trace) {
		perf_session__fprintf_nr_events(session, stdout);
		goto out_delete;
	}

	if (verbose > 3)
		perf_session__fprintf(session, stdout);

	if (verbose > 2)
		perf_session__fprintf_dsos(session, stdout);

	hists__collapse_resort(&session->hists);
	hists__output_resort(&session->hists);
	hists__find_annotations(&session->hists);
out_delete:
	perf_session__delete(session);

	return ret;
}

static const char * const annotate_usage[] = {
	"perf annotate [<options>] <command>",
	NULL
};

static const struct option options[] = {
	OPT_STRING('i', "input", &input_name, "file",
		    "input file name"),
	OPT_STRING('d', "dsos", &symbol_conf.dso_list_str, "dso[,dso...]",
		   "only consider symbols in these dsos"),
	OPT_STRING('s', "symbol", &sym_hist_filter, "symbol",
		    "symbol to annotate"),
	OPT_BOOLEAN('f', "force", &force, "don't complain, do it"),
	OPT_INCR('v', "verbose", &verbose,
		    "be more verbose (show symbol address, etc)"),
	OPT_BOOLEAN('D', "dump-raw-trace", &dump_trace,
		    "dump raw trace in ASCII"),
	OPT_BOOLEAN(0, "tui", &use_tui, "Use the TUI interface"),
	OPT_BOOLEAN(0, "stdio", &use_stdio, "Use the stdio interface"),
	OPT_STRING('k', "vmlinux", &symbol_conf.vmlinux_name,
		   "file", "vmlinux pathname"),
	OPT_BOOLEAN('m', "modules", &symbol_conf.use_modules,
		    "load module symbols - WARNING: use only with -k and LIVE kernel"),
	OPT_BOOLEAN('l', "print-line", &print_line,
		    "print matching source lines (may be slow)"),
	OPT_BOOLEAN('P', "full-paths", &full_paths,
		    "Don't shorten the displayed pathnames"),
	OPT_END()
};

int cmd_annotate(int argc, const char **argv, const char *prefix __used)
{
	argc = parse_options(argc, argv, options, annotate_usage, 0);

	if (use_stdio)
		use_browser = 0;
	else if (use_tui)
		use_browser = 1;

	setup_browser();

	symbol_conf.priv_size = sizeof(struct sym_priv);
	symbol_conf.try_vmlinux_path = true;

	if (symbol__init() < 0)
		return -1;

	setup_sorting(annotate_usage, options);

	if (argc) {
		/*
		 * Special case: if there's an argument left then assume tha
		 * it's a symbol filter:
		 */
		if (argc > 1)
			usage_with_options(annotate_usage, options);

		sym_hist_filter = argv[0];
	}

	if (field_sep && *field_sep == '.') {
		pr_err("'.' is the only non valid --field-separator argument\n");
		return -1;
	}

	return __cmd_annotate();
}<|MERGE_RESOLUTION|>--- conflicted
+++ resolved
@@ -62,13 +62,8 @@
 				struct perf_session *session)
 {
 	struct addr_location al;
-	struct sample_data data;
-
-<<<<<<< HEAD
-	if (event__preprocess_sample(event, session, &al, &data, NULL) < 0) {
-=======
+
 	if (event__preprocess_sample(event, session, &al, sample, NULL) < 0) {
->>>>>>> 3cbea436
 		pr_warning("problem processing %d event, skipping it.\n",
 			   event->header.type);
 		return -1;
@@ -380,11 +375,8 @@
 	.mmap	= event__process_mmap,
 	.comm	= event__process_comm,
 	.fork	= event__process_task,
-<<<<<<< HEAD
-=======
 	.ordered_samples = true,
 	.ordering_requires_timestamps = true,
->>>>>>> 3cbea436
 };
 
 static int __cmd_annotate(void)
@@ -392,11 +384,7 @@
 	int ret;
 	struct perf_session *session;
 
-<<<<<<< HEAD
-	session = perf_session__new(input_name, O_RDONLY, force, false);
-=======
 	session = perf_session__new(input_name, O_RDONLY, force, false, &event_ops);
->>>>>>> 3cbea436
 	if (session == NULL)
 		return -ENOMEM;
 
