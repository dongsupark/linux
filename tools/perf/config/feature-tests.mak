--- conflicted
+++ resolved
@@ -238,11 +238,7 @@
 
 int main(void)
 {
-<<<<<<< HEAD
 	printf(\"error message: %s\", audit_errno_to_name(0));
-=======
-	printf(\"error message: %s\n\", audit_errno_to_name(0));
->>>>>>> a6c856bc
 	return audit_open();
 }
 endef
