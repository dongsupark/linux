#include "builtin.h"
#include "perf.h"

#include "util/util.h"
#include "util/cache.h"
#include "util/symbol.h"
#include "util/thread.h"
#include "util/header.h"
#include "util/session.h"

#include "util/parse-options.h"
#include "util/trace-event.h"

#include "util/debug.h"

#include <linux/rbtree.h>

struct alloc_stat;
typedef int (*sort_fn_t)(struct alloc_stat *, struct alloc_stat *);

static char const		*input_name = "perf.data";

static int			alloc_flag;
static int			caller_flag;

static int			alloc_lines = -1;
static int			caller_lines = -1;

static bool			raw_ip;

static char			default_sort_order[] = "frag,hit,bytes";

static int			*cpunode_map;
static int			max_cpu_num;

struct alloc_stat {
	u64	call_site;
	u64	ptr;
	u64	bytes_req;
	u64	bytes_alloc;
	u32	hit;
	u32	pingpong;

	short	alloc_cpu;

	struct rb_node node;
};

static struct rb_root root_alloc_stat;
static struct rb_root root_alloc_sorted;
static struct rb_root root_caller_stat;
static struct rb_root root_caller_sorted;

static unsigned long total_requested, total_allocated;
static unsigned long nr_allocs, nr_cross_allocs;

#define PATH_SYS_NODE	"/sys/devices/system/node"

static void init_cpunode_map(void)
{
	FILE *fp;
	int i;

	fp = fopen("/sys/devices/system/cpu/kernel_max", "r");
	if (!fp) {
		max_cpu_num = 4096;
		return;
	}

	if (fscanf(fp, "%d", &max_cpu_num) < 1)
		die("Failed to read 'kernel_max' from sysfs");
	max_cpu_num++;

	cpunode_map = calloc(max_cpu_num, sizeof(int));
	if (!cpunode_map)
		die("calloc");
	for (i = 0; i < max_cpu_num; i++)
		cpunode_map[i] = -1;
	fclose(fp);
}

static void setup_cpunode_map(void)
{
	struct dirent *dent1, *dent2;
	DIR *dir1, *dir2;
	unsigned int cpu, mem;
	char buf[PATH_MAX];

	init_cpunode_map();

	dir1 = opendir(PATH_SYS_NODE);
	if (!dir1)
		return;

	while ((dent1 = readdir(dir1)) != NULL) {
		if (dent1->d_type != DT_DIR ||
		    sscanf(dent1->d_name, "node%u", &mem) < 1)
			continue;

		snprintf(buf, PATH_MAX, "%s/%s", PATH_SYS_NODE, dent1->d_name);
		dir2 = opendir(buf);
		if (!dir2)
			continue;
		while ((dent2 = readdir(dir2)) != NULL) {
			if (dent2->d_type != DT_LNK ||
			    sscanf(dent2->d_name, "cpu%u", &cpu) < 1)
				continue;
			cpunode_map[cpu] = mem;
		}
	}
}

static void insert_alloc_stat(unsigned long call_site, unsigned long ptr,
			      int bytes_req, int bytes_alloc, int cpu)
{
	struct rb_node **node = &root_alloc_stat.rb_node;
	struct rb_node *parent = NULL;
	struct alloc_stat *data = NULL;

	while (*node) {
		parent = *node;
		data = rb_entry(*node, struct alloc_stat, node);

		if (ptr > data->ptr)
			node = &(*node)->rb_right;
		else if (ptr < data->ptr)
			node = &(*node)->rb_left;
		else
			break;
	}

	if (data && data->ptr == ptr) {
		data->hit++;
		data->bytes_req += bytes_req;
		data->bytes_alloc += bytes_alloc;
	} else {
		data = malloc(sizeof(*data));
		if (!data)
			die("malloc");
		data->ptr = ptr;
		data->pingpong = 0;
		data->hit = 1;
		data->bytes_req = bytes_req;
		data->bytes_alloc = bytes_alloc;

		rb_link_node(&data->node, parent, node);
		rb_insert_color(&data->node, &root_alloc_stat);
	}
	data->call_site = call_site;
	data->alloc_cpu = cpu;
}

static void insert_caller_stat(unsigned long call_site,
			      int bytes_req, int bytes_alloc)
{
	struct rb_node **node = &root_caller_stat.rb_node;
	struct rb_node *parent = NULL;
	struct alloc_stat *data = NULL;

	while (*node) {
		parent = *node;
		data = rb_entry(*node, struct alloc_stat, node);

		if (call_site > data->call_site)
			node = &(*node)->rb_right;
		else if (call_site < data->call_site)
			node = &(*node)->rb_left;
		else
			break;
	}

	if (data && data->call_site == call_site) {
		data->hit++;
		data->bytes_req += bytes_req;
		data->bytes_alloc += bytes_alloc;
	} else {
		data = malloc(sizeof(*data));
		if (!data)
			die("malloc");
		data->call_site = call_site;
		data->pingpong = 0;
		data->hit = 1;
		data->bytes_req = bytes_req;
		data->bytes_alloc = bytes_alloc;

		rb_link_node(&data->node, parent, node);
		rb_insert_color(&data->node, &root_caller_stat);
	}
}

static void process_alloc_event(void *data,
				struct event *event,
				int cpu,
				u64 timestamp __used,
				struct thread *thread __used,
				int node)
{
	unsigned long call_site;
	unsigned long ptr;
	int bytes_req;
	int bytes_alloc;
	int node1, node2;

	ptr = raw_field_value(event, "ptr", data);
	call_site = raw_field_value(event, "call_site", data);
	bytes_req = raw_field_value(event, "bytes_req", data);
	bytes_alloc = raw_field_value(event, "bytes_alloc", data);

	insert_alloc_stat(call_site, ptr, bytes_req, bytes_alloc, cpu);
	insert_caller_stat(call_site, bytes_req, bytes_alloc);

	total_requested += bytes_req;
	total_allocated += bytes_alloc;

	if (node) {
		node1 = cpunode_map[cpu];
		node2 = raw_field_value(event, "node", data);
		if (node1 != node2)
			nr_cross_allocs++;
	}
	nr_allocs++;
}

static int ptr_cmp(struct alloc_stat *, struct alloc_stat *);
static int callsite_cmp(struct alloc_stat *, struct alloc_stat *);

static struct alloc_stat *search_alloc_stat(unsigned long ptr,
					    unsigned long call_site,
					    struct rb_root *root,
					    sort_fn_t sort_fn)
{
	struct rb_node *node = root->rb_node;
	struct alloc_stat key = { .ptr = ptr, .call_site = call_site };

	while (node) {
		struct alloc_stat *data;
		int cmp;

		data = rb_entry(node, struct alloc_stat, node);

		cmp = sort_fn(&key, data);
		if (cmp < 0)
			node = node->rb_left;
		else if (cmp > 0)
			node = node->rb_right;
		else
			return data;
	}
	return NULL;
}

static void process_free_event(void *data,
			       struct event *event,
			       int cpu,
			       u64 timestamp __used,
			       struct thread *thread __used)
{
	unsigned long ptr;
	struct alloc_stat *s_alloc, *s_caller;

	ptr = raw_field_value(event, "ptr", data);

	s_alloc = search_alloc_stat(ptr, 0, &root_alloc_stat, ptr_cmp);
	if (!s_alloc)
		return;

	if (cpu != s_alloc->alloc_cpu) {
		s_alloc->pingpong++;

		s_caller = search_alloc_stat(0, s_alloc->call_site,
					     &root_caller_stat, callsite_cmp);
		assert(s_caller);
		s_caller->pingpong++;
	}
	s_alloc->alloc_cpu = -1;
}

static void
process_raw_event(event_t *raw_event __used, void *data,
		  int cpu, u64 timestamp, struct thread *thread)
{
	struct event *event;
	int type;

	type = trace_parse_common_type(data);
	event = trace_find_event(type);

	if (!strcmp(event->name, "kmalloc") ||
	    !strcmp(event->name, "kmem_cache_alloc")) {
		process_alloc_event(data, event, cpu, timestamp, thread, 0);
		return;
	}

	if (!strcmp(event->name, "kmalloc_node") ||
	    !strcmp(event->name, "kmem_cache_alloc_node")) {
		process_alloc_event(data, event, cpu, timestamp, thread, 1);
		return;
	}

	if (!strcmp(event->name, "kfree") ||
	    !strcmp(event->name, "kmem_cache_free")) {
		process_free_event(data, event, cpu, timestamp, thread);
		return;
	}
}

static int process_sample_event(event_t *event, struct sample_data *sample,
				struct perf_session *session)
{
	struct thread *thread = perf_session__findnew(session, event->ip.pid);

<<<<<<< HEAD
	dump_printf("(IP, %d): %d/%d: %#Lx period: %Ld\n", event->header.misc,
		    data.pid, data.tid, data.ip, data.period);

	thread = perf_session__findnew(session, event->ip.pid);
=======
>>>>>>> 3cbea436
	if (thread == NULL) {
		pr_debug("problem processing %d event, skipping it.\n",
			 event->header.type);
		return -1;
	}

	dump_printf(" ... thread: %s:%d\n", thread->comm, thread->pid);

<<<<<<< HEAD
	process_raw_event(event, data.raw_data, data.cpu,
			  data.time, thread);
=======
	process_raw_event(event, sample->raw_data, sample->cpu,
			  sample->time, thread);
>>>>>>> 3cbea436

	return 0;
}

static struct perf_event_ops event_ops = {
	.sample			= process_sample_event,
	.comm			= event__process_comm,
	.ordered_samples	= true,
};

static double fragmentation(unsigned long n_req, unsigned long n_alloc)
{
	if (n_alloc == 0)
		return 0.0;
	else
		return 100.0 - (100.0 * n_req / n_alloc);
}

static void __print_result(struct rb_root *root, struct perf_session *session,
			   int n_lines, int is_caller)
{
	struct rb_node *next;
	struct machine *machine;

	printf("%.102s\n", graph_dotted_line);
	printf(" %-34s |",  is_caller ? "Callsite": "Alloc Ptr");
	printf(" Total_alloc/Per | Total_req/Per   | Hit      | Ping-pong | Frag\n");
	printf("%.102s\n", graph_dotted_line);

	next = rb_first(root);

	machine = perf_session__find_host_machine(session);
	if (!machine) {
		pr_err("__print_result: couldn't find kernel information\n");
		return;
	}
	while (next && n_lines--) {
		struct alloc_stat *data = rb_entry(next, struct alloc_stat,
						   node);
		struct symbol *sym = NULL;
		struct map *map;
		char buf[BUFSIZ];
		u64 addr;

		if (is_caller) {
			addr = data->call_site;
			if (!raw_ip)
				sym = machine__find_kernel_function(machine, addr, &map, NULL);
		} else
			addr = data->ptr;

		if (sym != NULL)
			snprintf(buf, sizeof(buf), "%s+%Lx", sym->name,
				 addr - map->unmap_ip(map, sym->start));
		else
			snprintf(buf, sizeof(buf), "%#Lx", addr);
		printf(" %-34s |", buf);

		printf(" %9llu/%-5lu | %9llu/%-5lu | %8lu | %8lu | %6.3f%%\n",
		       (unsigned long long)data->bytes_alloc,
		       (unsigned long)data->bytes_alloc / data->hit,
		       (unsigned long long)data->bytes_req,
		       (unsigned long)data->bytes_req / data->hit,
		       (unsigned long)data->hit,
		       (unsigned long)data->pingpong,
		       fragmentation(data->bytes_req, data->bytes_alloc));

		next = rb_next(next);
	}

	if (n_lines == -1)
		printf(" ...                                | ...             | ...             | ...    | ...      | ...   \n");

	printf("%.102s\n", graph_dotted_line);
}

static void print_summary(void)
{
	printf("\nSUMMARY\n=======\n");
	printf("Total bytes requested: %lu\n", total_requested);
	printf("Total bytes allocated: %lu\n", total_allocated);
	printf("Total bytes wasted on internal fragmentation: %lu\n",
	       total_allocated - total_requested);
	printf("Internal fragmentation: %f%%\n",
	       fragmentation(total_requested, total_allocated));
	printf("Cross CPU allocations: %lu/%lu\n", nr_cross_allocs, nr_allocs);
}

static void print_result(struct perf_session *session)
{
	if (caller_flag)
		__print_result(&root_caller_sorted, session, caller_lines, 1);
	if (alloc_flag)
		__print_result(&root_alloc_sorted, session, alloc_lines, 0);
	print_summary();
}

struct sort_dimension {
	const char		name[20];
	sort_fn_t		cmp;
	struct list_head	list;
};

static LIST_HEAD(caller_sort);
static LIST_HEAD(alloc_sort);

static void sort_insert(struct rb_root *root, struct alloc_stat *data,
			struct list_head *sort_list)
{
	struct rb_node **new = &(root->rb_node);
	struct rb_node *parent = NULL;
	struct sort_dimension *sort;

	while (*new) {
		struct alloc_stat *this;
		int cmp = 0;

		this = rb_entry(*new, struct alloc_stat, node);
		parent = *new;

		list_for_each_entry(sort, sort_list, list) {
			cmp = sort->cmp(data, this);
			if (cmp)
				break;
		}

		if (cmp > 0)
			new = &((*new)->rb_left);
		else
			new = &((*new)->rb_right);
	}

	rb_link_node(&data->node, parent, new);
	rb_insert_color(&data->node, root);
}

static void __sort_result(struct rb_root *root, struct rb_root *root_sorted,
			  struct list_head *sort_list)
{
	struct rb_node *node;
	struct alloc_stat *data;

	for (;;) {
		node = rb_first(root);
		if (!node)
			break;

		rb_erase(node, root);
		data = rb_entry(node, struct alloc_stat, node);
		sort_insert(root_sorted, data, sort_list);
	}
}

static void sort_result(void)
{
	__sort_result(&root_alloc_stat, &root_alloc_sorted, &alloc_sort);
	__sort_result(&root_caller_stat, &root_caller_sorted, &caller_sort);
}

static int __cmd_kmem(void)
{
	int err = -EINVAL;
<<<<<<< HEAD
	struct perf_session *session = perf_session__new(input_name, O_RDONLY, 0, false);
=======
	struct perf_session *session = perf_session__new(input_name, O_RDONLY,
							 0, false, &event_ops);
>>>>>>> 3cbea436
	if (session == NULL)
		return -ENOMEM;

	if (perf_session__create_kernel_maps(session) < 0)
		goto out_delete;

	if (!perf_session__has_traces(session, "kmem record"))
		goto out_delete;

	setup_pager();
	err = perf_session__process_events(session, &event_ops);
	if (err != 0)
		goto out_delete;
	sort_result();
	print_result(session);
out_delete:
	perf_session__delete(session);
	return err;
}

static const char * const kmem_usage[] = {
	"perf kmem [<options>] {record|stat}",
	NULL
};

static int ptr_cmp(struct alloc_stat *l, struct alloc_stat *r)
{
	if (l->ptr < r->ptr)
		return -1;
	else if (l->ptr > r->ptr)
		return 1;
	return 0;
}

static struct sort_dimension ptr_sort_dimension = {
	.name	= "ptr",
	.cmp	= ptr_cmp,
};

static int callsite_cmp(struct alloc_stat *l, struct alloc_stat *r)
{
	if (l->call_site < r->call_site)
		return -1;
	else if (l->call_site > r->call_site)
		return 1;
	return 0;
}

static struct sort_dimension callsite_sort_dimension = {
	.name	= "callsite",
	.cmp	= callsite_cmp,
};

static int hit_cmp(struct alloc_stat *l, struct alloc_stat *r)
{
	if (l->hit < r->hit)
		return -1;
	else if (l->hit > r->hit)
		return 1;
	return 0;
}

static struct sort_dimension hit_sort_dimension = {
	.name	= "hit",
	.cmp	= hit_cmp,
};

static int bytes_cmp(struct alloc_stat *l, struct alloc_stat *r)
{
	if (l->bytes_alloc < r->bytes_alloc)
		return -1;
	else if (l->bytes_alloc > r->bytes_alloc)
		return 1;
	return 0;
}

static struct sort_dimension bytes_sort_dimension = {
	.name	= "bytes",
	.cmp	= bytes_cmp,
};

static int frag_cmp(struct alloc_stat *l, struct alloc_stat *r)
{
	double x, y;

	x = fragmentation(l->bytes_req, l->bytes_alloc);
	y = fragmentation(r->bytes_req, r->bytes_alloc);

	if (x < y)
		return -1;
	else if (x > y)
		return 1;
	return 0;
}

static struct sort_dimension frag_sort_dimension = {
	.name	= "frag",
	.cmp	= frag_cmp,
};

static int pingpong_cmp(struct alloc_stat *l, struct alloc_stat *r)
{
	if (l->pingpong < r->pingpong)
		return -1;
	else if (l->pingpong > r->pingpong)
		return 1;
	return 0;
}

static struct sort_dimension pingpong_sort_dimension = {
	.name	= "pingpong",
	.cmp	= pingpong_cmp,
};

static struct sort_dimension *avail_sorts[] = {
	&ptr_sort_dimension,
	&callsite_sort_dimension,
	&hit_sort_dimension,
	&bytes_sort_dimension,
	&frag_sort_dimension,
	&pingpong_sort_dimension,
};

#define NUM_AVAIL_SORTS	\
	(int)(sizeof(avail_sorts) / sizeof(struct sort_dimension *))

static int sort_dimension__add(const char *tok, struct list_head *list)
{
	struct sort_dimension *sort;
	int i;

	for (i = 0; i < NUM_AVAIL_SORTS; i++) {
		if (!strcmp(avail_sorts[i]->name, tok)) {
			sort = malloc(sizeof(*sort));
			if (!sort)
				die("malloc");
			memcpy(sort, avail_sorts[i], sizeof(*sort));
			list_add_tail(&sort->list, list);
			return 0;
		}
	}

	return -1;
}

static int setup_sorting(struct list_head *sort_list, const char *arg)
{
	char *tok;
	char *str = strdup(arg);

	if (!str)
		die("strdup");

	while (true) {
		tok = strsep(&str, ",");
		if (!tok)
			break;
		if (sort_dimension__add(tok, sort_list) < 0) {
			error("Unknown --sort key: '%s'", tok);
			return -1;
		}
	}

	free(str);
	return 0;
}

static int parse_sort_opt(const struct option *opt __used,
			  const char *arg, int unset __used)
{
	if (!arg)
		return -1;

	if (caller_flag > alloc_flag)
		return setup_sorting(&caller_sort, arg);
	else
		return setup_sorting(&alloc_sort, arg);

	return 0;
}

static int parse_caller_opt(const struct option *opt __used,
			  const char *arg __used, int unset __used)
{
	caller_flag = (alloc_flag + 1);
	return 0;
}

static int parse_alloc_opt(const struct option *opt __used,
			  const char *arg __used, int unset __used)
{
	alloc_flag = (caller_flag + 1);
	return 0;
}

static int parse_line_opt(const struct option *opt __used,
			  const char *arg, int unset __used)
{
	int lines;

	if (!arg)
		return -1;

	lines = strtoul(arg, NULL, 10);

	if (caller_flag > alloc_flag)
		caller_lines = lines;
	else
		alloc_lines = lines;

	return 0;
}

static const struct option kmem_options[] = {
	OPT_STRING('i', "input", &input_name, "file",
		   "input file name"),
	OPT_CALLBACK_NOOPT(0, "caller", NULL, NULL,
			   "show per-callsite statistics",
			   parse_caller_opt),
	OPT_CALLBACK_NOOPT(0, "alloc", NULL, NULL,
			   "show per-allocation statistics",
			   parse_alloc_opt),
	OPT_CALLBACK('s', "sort", NULL, "key[,key2...]",
		     "sort by keys: ptr, call_site, bytes, hit, pingpong, frag",
		     parse_sort_opt),
	OPT_CALLBACK('l', "line", NULL, "num",
		     "show n lines",
		     parse_line_opt),
	OPT_BOOLEAN(0, "raw-ip", &raw_ip, "show raw ip instead of symbol"),
	OPT_END()
};

static const char *record_args[] = {
	"record",
	"-a",
	"-R",
	"-f",
	"-c", "1",
	"-e", "kmem:kmalloc",
	"-e", "kmem:kmalloc_node",
	"-e", "kmem:kfree",
	"-e", "kmem:kmem_cache_alloc",
	"-e", "kmem:kmem_cache_alloc_node",
	"-e", "kmem:kmem_cache_free",
};

static int __cmd_record(int argc, const char **argv)
{
	unsigned int rec_argc, i, j;
	const char **rec_argv;

	rec_argc = ARRAY_SIZE(record_args) + argc - 1;
	rec_argv = calloc(rec_argc + 1, sizeof(char *));

	if (rec_argv == NULL)
		return -ENOMEM;

	for (i = 0; i < ARRAY_SIZE(record_args); i++)
		rec_argv[i] = strdup(record_args[i]);

	for (j = 1; j < (unsigned int)argc; j++, i++)
		rec_argv[i] = argv[j];

	return cmd_record(i, rec_argv, NULL);
}

int cmd_kmem(int argc, const char **argv, const char *prefix __used)
{
	argc = parse_options(argc, argv, kmem_options, kmem_usage, 0);

	if (!argc)
		usage_with_options(kmem_usage, kmem_options);

	symbol__init();

	if (!strncmp(argv[0], "rec", 3)) {
		return __cmd_record(argc, argv);
	} else if (!strcmp(argv[0], "stat")) {
		setup_cpunode_map();

		if (list_empty(&caller_sort))
			setup_sorting(&caller_sort, default_sort_order);
		if (list_empty(&alloc_sort))
			setup_sorting(&alloc_sort, default_sort_order);

		return __cmd_kmem();
	} else
		usage_with_options(kmem_usage, kmem_options);

	return 0;
}
<|MERGE_RESOLUTION|>--- conflicted
+++ resolved
@@ -309,13 +309,6 @@
 {
 	struct thread *thread = perf_session__findnew(session, event->ip.pid);
 
-<<<<<<< HEAD
-	dump_printf("(IP, %d): %d/%d: %#Lx period: %Ld\n", event->header.misc,
-		    data.pid, data.tid, data.ip, data.period);
-
-	thread = perf_session__findnew(session, event->ip.pid);
-=======
->>>>>>> 3cbea436
 	if (thread == NULL) {
 		pr_debug("problem processing %d event, skipping it.\n",
 			 event->header.type);
@@ -324,13 +317,8 @@
 
 	dump_printf(" ... thread: %s:%d\n", thread->comm, thread->pid);
 
-<<<<<<< HEAD
-	process_raw_event(event, data.raw_data, data.cpu,
-			  data.time, thread);
-=======
 	process_raw_event(event, sample->raw_data, sample->cpu,
 			  sample->time, thread);
->>>>>>> 3cbea436
 
 	return 0;
 }
@@ -493,12 +481,8 @@
 static int __cmd_kmem(void)
 {
 	int err = -EINVAL;
-<<<<<<< HEAD
-	struct perf_session *session = perf_session__new(input_name, O_RDONLY, 0, false);
-=======
 	struct perf_session *session = perf_session__new(input_name, O_RDONLY,
 							 0, false, &event_ops);
->>>>>>> 3cbea436
 	if (session == NULL)
 		return -ENOMEM;
 
