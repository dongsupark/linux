--- conflicted
+++ resolved
@@ -290,16 +290,11 @@
 
 static void pr_err_with_code(const char *msg, int err)
 {
-<<<<<<< HEAD
-	pr_err("%s", msg);
-	pr_debug(" Reason: %s (Code: %d)", strerror(-err), err);
-=======
 	char sbuf[STRERR_BUFSIZE];
 
 	pr_err("%s", msg);
 	pr_debug(" Reason: %s (Code: %d)",
 		 strerror_r(-err, sbuf, sizeof(sbuf)), err);
->>>>>>> 8590e100
 	pr_err("\n");
 }
 
