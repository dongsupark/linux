/*
 * builtin-probe.c
 *
 * Builtin probe command: Set up probe events by C expression
 *
 * Written by Masami Hiramatsu <mhiramat@redhat.com>
 *
 * This program is free software; you can redistribute it and/or modify
 * it under the terms of the GNU General Public License as published by
 * the Free Software Foundation; either version 2 of the License, or
 * (at your option) any later version.
 *
 * This program is distributed in the hope that it will be useful,
 * but WITHOUT ANY WARRANTY; without even the implied warranty of
 * MERCHANTABILITY or FITNESS FOR A PARTICULAR PURPOSE.  See the
 * GNU General Public License for more details.
 *
 * You should have received a copy of the GNU General Public License
 * along with this program; if not, write to the Free Software
 * Foundation, Inc., 59 Temple Place - Suite 330, Boston, MA 02111-1307, USA.
 *
 */
#include <sys/utsname.h>
#include <sys/types.h>
#include <sys/stat.h>
#include <fcntl.h>
#include <errno.h>
#include <stdio.h>
#include <unistd.h>
#include <stdlib.h>
#include <string.h>

#include "perf.h"
#include "builtin.h"
#include "util/util.h"
#include "util/strlist.h"
#include "util/strfilter.h"
#include "util/symbol.h"
#include "util/debug.h"
#include "util/debugfs.h"
#include "util/parse-options.h"
#include "util/probe-finder.h"
#include "util/probe-event.h"

#define DEFAULT_VAR_FILTER "!__k???tab_* & !__crc_*"
#define DEFAULT_FUNC_FILTER "!_*"

/* Session management structure */
static struct {
	bool list_events;
	bool force_add;
	bool show_lines;
	bool show_vars;
	bool show_ext_vars;
	bool show_funcs;
	bool mod_events;
	bool uprobes;
	int nevents;
	struct perf_probe_event events[MAX_PROBES];
	struct strlist *dellist;
	struct line_range line_range;
	const char *target;
	int max_probe_points;
	struct strfilter *filter;
} params;

/* Parse an event definition. Note that any error must die. */
static int parse_probe_event(const char *str)
{
	struct perf_probe_event *pev = &params.events[params.nevents];
	int ret;

	pr_debug("probe-definition(%d): %s\n", params.nevents, str);
	if (++params.nevents == MAX_PROBES) {
		pr_err("Too many probes (> %d) were specified.", MAX_PROBES);
		return -1;
	}

	pev->uprobes = params.uprobes;
	/* Parse a perf-probe command into event */
	ret = parse_perf_probe_command(str, pev);
	pr_debug("%d arguments\n", pev->nargs);

	return ret;
}

static int parse_probe_event_argv(int argc, const char **argv)
{
	int i, len, ret;
	char *buf;

	/* Bind up rest arguments */
	len = 0;
	for (i = 0; i < argc; i++)
		len += strlen(argv[i]) + 1;
	buf = zalloc(len + 1);
	if (buf == NULL)
		return -ENOMEM;
	len = 0;
	for (i = 0; i < argc; i++)
		len += sprintf(&buf[len], "%s ", argv[i]);
	params.mod_events = true;
	ret = parse_probe_event(buf);
	free(buf);
	return ret;
}

static int opt_add_probe_event(const struct option *opt __used,
			      const char *str, int unset __used)
{
	if (str) {
		params.mod_events = true;
		return parse_probe_event(str);
	} else
		return 0;
}

static int opt_del_probe_event(const struct option *opt __used,
			       const char *str, int unset __used)
{
	if (str) {
		params.mod_events = true;
		if (!params.dellist)
			params.dellist = strlist__new(true, NULL);
		strlist__add(params.dellist, str);
	}
	return 0;
}

static int opt_set_target(const struct option *opt, const char *str,
			int unset __used)
{
	int ret = -ENOENT;

	if  (str && !params.target) {
		if (!strcmp(opt->long_name, "exec"))
			params.uprobes = true;
#ifdef DWARF_SUPPORT
		else if (!strcmp(opt->long_name, "module"))
			params.uprobes = false;
#endif
		else
			return ret;

		params.target = str;
		ret = 0;
	}
	return ret;
}

#ifdef DWARF_SUPPORT
static int opt_show_lines(const struct option *opt __used,
			  const char *str, int unset __used)
{
	int ret = 0;

	if (!str)
		return 0;

	if (params.show_lines) {
		pr_warning("Warning: more than one --line options are"
			   " detected. Only the first one is valid.\n");
		return 0;
	}

	params.show_lines = true;
	ret = parse_line_range_desc(str, &params.line_range);
	INIT_LIST_HEAD(&params.line_range.line_list);

	return ret;
}

static int opt_show_vars(const struct option *opt __used,
			 const char *str, int unset __used)
{
	struct perf_probe_event *pev = &params.events[params.nevents];
	int ret;

	if (!str)
		return 0;

	ret = parse_probe_event(str);
	if (!ret && pev->nargs != 0) {
		pr_err("  Error: '--vars' doesn't accept arguments.\n");
		return -EINVAL;
	}
	params.show_vars = true;

	return ret;
}
#endif

static int opt_set_filter(const struct option *opt __used,
			  const char *str, int unset __used)
{
	const char *err;

	if (str) {
		pr_debug2("Set filter: %s\n", str);
		if (params.filter)
			strfilter__delete(params.filter);
		params.filter = strfilter__new(str, &err);
		if (!params.filter) {
			pr_err("Filter parse error at %td.\n", err - str + 1);
			pr_err("Source: \"%s\"\n", str);
			pr_err("         %*c\n", (int)(err - str + 1), '^');
			return -EINVAL;
		}
	}

	return 0;
}

static const char * const probe_usage[] = {
	"perf probe [<options>] 'PROBEDEF' ['PROBEDEF' ...]",
	"perf probe [<options>] --add 'PROBEDEF' [--add 'PROBEDEF' ...]",
	"perf probe [<options>] --del '[GROUP:]EVENT' ...",
	"perf probe --list",
#ifdef DWARF_SUPPORT
	"perf probe [<options>] --line 'LINEDESC'",
	"perf probe [<options>] --vars 'PROBEPOINT'",
#endif
	NULL
};

static const struct option options[] = {
	OPT_INCR('v', "verbose", &verbose,
		    "be more verbose (show parsed arguments, etc)"),
	OPT_BOOLEAN('l', "list", &params.list_events,
		    "list up current probe events"),
	OPT_CALLBACK('d', "del", NULL, "[GROUP:]EVENT", "delete a probe event.",
		opt_del_probe_event),
	OPT_CALLBACK('a', "add", NULL,
#ifdef DWARF_SUPPORT
		"[EVENT=]FUNC[@SRC][+OFF|%return|:RL|;PT]|SRC:AL|SRC;PT"
		" [[NAME=]ARG ...]",
#else
		"[EVENT=]FUNC[+OFF|%return] [[NAME=]ARG ...]",
#endif
		"probe point definition, where\n"
		"\t\tGROUP:\tGroup name (optional)\n"
		"\t\tEVENT:\tEvent name\n"
		"\t\tFUNC:\tFunction name\n"
		"\t\tOFF:\tOffset from function entry (in byte)\n"
		"\t\t%return:\tPut the probe at function return\n"
#ifdef DWARF_SUPPORT
		"\t\tSRC:\tSource code path\n"
		"\t\tRL:\tRelative line number from function entry.\n"
		"\t\tAL:\tAbsolute line number in file.\n"
		"\t\tPT:\tLazy expression of line code.\n"
		"\t\tARG:\tProbe argument (local variable name or\n"
		"\t\t\tkprobe-tracer argument format.)\n",
#else
		"\t\tARG:\tProbe argument (kprobe-tracer argument format.)\n",
#endif
		opt_add_probe_event),
	OPT_BOOLEAN('f', "force", &params.force_add, "forcibly add events"
		    " with existing name"),
#ifdef DWARF_SUPPORT
	OPT_CALLBACK('L', "line", NULL,
		     "FUNC[:RLN[+NUM|-RLN2]]|SRC:ALN[+NUM|-ALN2]",
		     "Show source code lines.", opt_show_lines),
	OPT_CALLBACK('V', "vars", NULL,
		     "FUNC[@SRC][+OFF|%return|:RL|;PT]|SRC:AL|SRC;PT",
		     "Show accessible variables on PROBEDEF", opt_show_vars),
	OPT_BOOLEAN('\0', "externs", &params.show_ext_vars,
		    "Show external variables too (with --vars only)"),
	OPT_STRING('k', "vmlinux", &symbol_conf.vmlinux_name,
		   "file", "vmlinux pathname"),
	OPT_STRING('s', "source", &symbol_conf.source_prefix,
		   "directory", "path to kernel source"),
<<<<<<< HEAD
	OPT_STRING('m', "module", &params.target,
		   "modname|path",
		   "target module name (for online) or path (for offline)"),
=======
	OPT_CALLBACK('m', "module", NULL, "modname|path",
		"target module name (for online) or path (for offline)",
		opt_set_target),
>>>>>>> 9efc679b
#endif
	OPT__DRY_RUN(&probe_event_dry_run),
	OPT_INTEGER('\0', "max-probes", &params.max_probe_points,
		 "Set how many probe points can be found for a probe."),
	OPT_BOOLEAN('F', "funcs", &params.show_funcs,
		    "Show potential probe-able functions."),
	OPT_CALLBACK('\0', "filter", NULL,
		     "[!]FILTER", "Set a filter (with --vars/funcs only)\n"
		     "\t\t\t(default: \"" DEFAULT_VAR_FILTER "\" for --vars,\n"
		     "\t\t\t \"" DEFAULT_FUNC_FILTER "\" for --funcs)",
		     opt_set_filter),
	OPT_CALLBACK('x', "exec", NULL, "executable|path",
			"target executable name or path", opt_set_target),
	OPT_END()
};

int cmd_probe(int argc, const char **argv, const char *prefix __used)
{
	int ret;

	argc = parse_options(argc, argv, options, probe_usage,
			     PARSE_OPT_STOP_AT_NON_OPTION);
	if (argc > 0) {
		if (strcmp(argv[0], "-") == 0) {
			pr_warning("  Error: '-' is not supported.\n");
			usage_with_options(probe_usage, options);
		}
		ret = parse_probe_event_argv(argc, argv);
		if (ret < 0) {
			pr_err("  Error: Parse Error.  (%d)\n", ret);
			return ret;
		}
	}

	if (params.max_probe_points == 0)
		params.max_probe_points = MAX_PROBES;

	if ((!params.nevents && !params.dellist && !params.list_events &&
	     !params.show_lines && !params.show_funcs))
		usage_with_options(probe_usage, options);

	/*
	 * Only consider the user's kernel image path if given.
	 */
	symbol_conf.try_vmlinux_path = (symbol_conf.vmlinux_name == NULL);

	if (params.list_events) {
		if (params.mod_events) {
			pr_err("  Error: Don't use --list with --add/--del.\n");
			usage_with_options(probe_usage, options);
		}
		if (params.show_lines) {
			pr_err("  Error: Don't use --list with --line.\n");
			usage_with_options(probe_usage, options);
		}
		if (params.show_vars) {
			pr_err(" Error: Don't use --list with --vars.\n");
			usage_with_options(probe_usage, options);
		}
		if (params.show_funcs) {
			pr_err("  Error: Don't use --list with --funcs.\n");
			usage_with_options(probe_usage, options);
		}
		if (params.uprobes) {
			pr_warning("  Error: Don't use --list with --exec.\n");
			usage_with_options(probe_usage, options);
		}
		ret = show_perf_probe_events();
		if (ret < 0)
			pr_err("  Error: Failed to show event list. (%d)\n",
			       ret);
		return ret;
	}
	if (params.show_funcs) {
		if (params.nevents != 0 || params.dellist) {
			pr_err("  Error: Don't use --funcs with"
			       " --add/--del.\n");
			usage_with_options(probe_usage, options);
		}
		if (params.show_lines) {
			pr_err("  Error: Don't use --funcs with --line.\n");
			usage_with_options(probe_usage, options);
		}
		if (params.show_vars) {
			pr_err("  Error: Don't use --funcs with --vars.\n");
			usage_with_options(probe_usage, options);
		}
		if (!params.filter)
			params.filter = strfilter__new(DEFAULT_FUNC_FILTER,
						       NULL);
<<<<<<< HEAD
		ret = show_available_funcs(params.target,
					   params.filter);
=======
		ret = show_available_funcs(params.target, params.filter,
					params.uprobes);
>>>>>>> 9efc679b
		strfilter__delete(params.filter);
		if (ret < 0)
			pr_err("  Error: Failed to show functions."
			       " (%d)\n", ret);
		return ret;
	}

#ifdef DWARF_SUPPORT
	if (params.show_lines && !params.uprobes) {
		if (params.mod_events) {
			pr_err("  Error: Don't use --line with"
			       " --add/--del.\n");
			usage_with_options(probe_usage, options);
		}
		if (params.show_vars) {
			pr_err(" Error: Don't use --line with --vars.\n");
			usage_with_options(probe_usage, options);
		}

		ret = show_line_range(&params.line_range, params.target);
		if (ret < 0)
			pr_err("  Error: Failed to show lines. (%d)\n", ret);
		return ret;
	}
	if (params.show_vars) {
		if (params.mod_events) {
			pr_err("  Error: Don't use --vars with"
			       " --add/--del.\n");
			usage_with_options(probe_usage, options);
		}
		if (!params.filter)
			params.filter = strfilter__new(DEFAULT_VAR_FILTER,
						       NULL);

		ret = show_available_vars(params.events, params.nevents,
					  params.max_probe_points,
					  params.target,
					  params.filter,
					  params.show_ext_vars);
		strfilter__delete(params.filter);
		if (ret < 0)
			pr_err("  Error: Failed to show vars. (%d)\n", ret);
		return ret;
	}
#endif

	if (params.dellist) {
		ret = del_perf_probe_events(params.dellist);
		strlist__delete(params.dellist);
		if (ret < 0) {
			pr_err("  Error: Failed to delete events. (%d)\n", ret);
			return ret;
		}
	}

	if (params.nevents) {
		ret = add_perf_probe_events(params.events, params.nevents,
					    params.max_probe_points,
					    params.target,
					    params.force_add);
		if (ret < 0) {
			pr_err("  Error: Failed to add events. (%d)\n", ret);
			return ret;
		}
	}
	return 0;
}<|MERGE_RESOLUTION|>--- conflicted
+++ resolved
@@ -269,15 +269,9 @@
 		   "file", "vmlinux pathname"),
 	OPT_STRING('s', "source", &symbol_conf.source_prefix,
 		   "directory", "path to kernel source"),
-<<<<<<< HEAD
-	OPT_STRING('m', "module", &params.target,
-		   "modname|path",
-		   "target module name (for online) or path (for offline)"),
-=======
 	OPT_CALLBACK('m', "module", NULL, "modname|path",
 		"target module name (for online) or path (for offline)",
 		opt_set_target),
->>>>>>> 9efc679b
 #endif
 	OPT__DRY_RUN(&probe_event_dry_run),
 	OPT_INTEGER('\0', "max-probes", &params.max_probe_points,
@@ -368,13 +362,8 @@
 		if (!params.filter)
 			params.filter = strfilter__new(DEFAULT_FUNC_FILTER,
 						       NULL);
-<<<<<<< HEAD
-		ret = show_available_funcs(params.target,
-					   params.filter);
-=======
 		ret = show_available_funcs(params.target, params.filter,
 					params.uprobes);
->>>>>>> 9efc679b
 		strfilter__delete(params.filter);
 		if (ret < 0)
 			pr_err("  Error: Failed to show functions."
