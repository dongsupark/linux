/*
 * builtin-test.c
 *
 * Builtin regression testing command: ever growing number of sanity tests
 */
#include <unistd.h>
#include <string.h>
#include "builtin.h"
#include "intlist.h"
#include "tests.h"
#include "debug.h"
#include "color.h"
#include "parse-options.h"
#include "symbol.h"

static struct test {
	const char *desc;
	int (*func)(void);
} tests[] = {
	{
		.desc = "vmlinux symtab matches kallsyms",
		.func = test__vmlinux_matches_kallsyms,
	},
	{
		.desc = "detect open syscall event",
		.func = test__open_syscall_event,
	},
	{
		.desc = "detect open syscall event on all cpus",
		.func = test__open_syscall_event_on_all_cpus,
	},
	{
		.desc = "read samples using the mmap interface",
		.func = test__basic_mmap,
	},
	{
		.desc = "parse events tests",
		.func = test__parse_events,
	},
#if defined(__x86_64__) || defined(__i386__)
	{
		.desc = "x86 rdpmc test",
		.func = test__rdpmc,
	},
#endif
	{
		.desc = "Validate PERF_RECORD_* events & perf_sample fields",
		.func = test__PERF_RECORD,
	},
	{
		.desc = "Test perf pmu format parsing",
		.func = test__pmu,
	},
	{
		.desc = "Test dso data read",
		.func = test__dso_data,
	},
	{
		.desc = "Test dso data cache",
		.func = test__dso_data_cache,
	},
	{
		.desc = "Test dso data reopen",
		.func = test__dso_data_reopen,
	},
	{
		.desc = "roundtrip evsel->name check",
		.func = test__perf_evsel__roundtrip_name_test,
	},
	{
		.desc = "Check parsing of sched tracepoints fields",
		.func = test__perf_evsel__tp_sched_test,
	},
	{
		.desc = "Generate and check syscalls:sys_enter_open event fields",
		.func = test__syscall_open_tp_fields,
	},
	{
		.desc = "struct perf_event_attr setup",
		.func = test__attr,
	},
	{
		.desc = "Test matching and linking multiple hists",
		.func = test__hists_link,
	},
	{
		.desc = "Try 'use perf' in python, checking link problems",
		.func = test__python_use,
	},
	{
		.desc = "Test breakpoint overflow signal handler",
		.func = test__bp_signal,
	},
	{
		.desc = "Test breakpoint overflow sampling",
		.func = test__bp_signal_overflow,
	},
	{
		.desc = "Test number of exit event of a simple workload",
		.func = test__task_exit,
	},
	{
		.desc = "Test software clock events have valid period values",
		.func = test__sw_clock_freq,
	},
#if defined(__x86_64__) || defined(__i386__)
	{
		.desc = "Test converting perf time to TSC",
		.func = test__perf_time_to_tsc,
	},
#endif
	{
		.desc = "Test object code reading",
		.func = test__code_reading,
	},
	{
		.desc = "Test sample parsing",
		.func = test__sample_parsing,
	},
	{
		.desc = "Test using a dummy software event to keep tracking",
		.func = test__keep_tracking,
	},
	{
		.desc = "Test parsing with no sample_id_all bit set",
		.func = test__parse_no_sample_id_all,
	},
#if defined(__x86_64__) || defined(__i386__) || defined(__arm__)
#ifdef HAVE_DWARF_UNWIND_SUPPORT
	{
		.desc = "Test dwarf unwind",
		.func = test__dwarf_unwind,
	},
#endif
#endif
	{
		.desc = "Test filtering hist entries",
		.func = test__hists_filter,
	},
	{
		.desc = "Test mmap thread lookup",
		.func = test__mmap_thread_lookup,
	},
	{
		.desc = "Test thread mg sharing",
		.func = test__thread_mg_share,
	},
	{
		.desc = "Test output sorting of hist entries",
		.func = test__hists_output,
	},
	{
		.desc = "Test cumulation of child hist entries",
		.func = test__hists_cumulate,
	},
	{
		.func = NULL,
	},
};

static bool perf_test__matches(int curr, int argc, const char *argv[])
{
	int i;

	if (argc == 0)
		return true;

	for (i = 0; i < argc; ++i) {
		char *end;
		long nr = strtoul(argv[i], &end, 10);

		if (*end == '\0') {
			if (nr == curr + 1)
				return true;
			continue;
		}

		if (strstr(tests[curr].desc, argv[i]))
			return true;
	}

	return false;
}

static int run_test(struct test *test)
{
	int status, err = -1, child = fork();
<<<<<<< HEAD

	if (child < 0) {
		pr_err("failed to fork test: %s\n", strerror(errno));
=======
	char sbuf[STRERR_BUFSIZE];

	if (child < 0) {
		pr_err("failed to fork test: %s\n",
			strerror_r(errno, sbuf, sizeof(sbuf)));
>>>>>>> 8590e100
		return -1;
	}

	if (!child) {
		pr_debug("test child forked, pid %d\n", getpid());
		err = test->func();
		exit(err);
	}

	wait(&status);

	if (WIFEXITED(status)) {
		err = WEXITSTATUS(status);
		pr_debug("test child finished with %d\n", err);
	} else if (WIFSIGNALED(status)) {
		err = -1;
		pr_debug("test child interrupted\n");
	}

	return err;
}

static int __cmd_test(int argc, const char *argv[], struct intlist *skiplist)
{
	int i = 0;
	int width = 0;

	while (tests[i].func) {
		int len = strlen(tests[i].desc);

		if (width < len)
			width = len;
		++i;
	}

	i = 0;
	while (tests[i].func) {
		int curr = i++, err;

		if (!perf_test__matches(curr, argc, argv))
			continue;

		pr_info("%2d: %-*s:", i, width, tests[curr].desc);

		if (intlist__find(skiplist, i)) {
			color_fprintf(stderr, PERF_COLOR_YELLOW, " Skip (user override)\n");
			continue;
		}

		pr_debug("\n--- start ---\n");
		err = run_test(&tests[curr]);
		pr_debug("---- end ----\n%s:", tests[curr].desc);

		switch (err) {
		case TEST_OK:
			pr_info(" Ok\n");
			break;
		case TEST_SKIP:
			color_fprintf(stderr, PERF_COLOR_YELLOW, " Skip\n");
			break;
		case TEST_FAIL:
		default:
			color_fprintf(stderr, PERF_COLOR_RED, " FAILED!\n");
			break;
		}
	}

	return 0;
}

static int perf_test__list(int argc, const char **argv)
{
	int i = 0;

	while (tests[i].func) {
		int curr = i++;

		if (argc > 1 && !strstr(tests[curr].desc, argv[1]))
			continue;

		pr_info("%2d: %s\n", i, tests[curr].desc);
	}

	return 0;
}

int cmd_test(int argc, const char **argv, const char *prefix __maybe_unused)
{
	const char * const test_usage[] = {
	"perf test [<options>] [{list <test-name-fragment>|[<test-name-fragments>|<test-numbers>]}]",
	NULL,
	};
	const char *skip = NULL;
	const struct option test_options[] = {
	OPT_STRING('s', "skip", &skip, "tests", "tests to skip"),
	OPT_INCR('v', "verbose", &verbose,
		    "be more verbose (show symbol address, etc)"),
	OPT_END()
	};
	struct intlist *skiplist = NULL;

	argc = parse_options(argc, argv, test_options, test_usage, 0);
	if (argc >= 1 && !strcmp(argv[0], "list"))
		return perf_test__list(argc, argv);

	symbol_conf.priv_size = sizeof(int);
	symbol_conf.sort_by_name = true;
	symbol_conf.try_vmlinux_path = true;

	if (symbol__init(NULL) < 0)
		return -1;

	if (skip != NULL)
		skiplist = intlist__new(skip);

	return __cmd_test(argc, argv, skiplist);
}<|MERGE_RESOLUTION|>--- conflicted
+++ resolved
@@ -185,17 +185,11 @@
 static int run_test(struct test *test)
 {
 	int status, err = -1, child = fork();
-<<<<<<< HEAD
-
-	if (child < 0) {
-		pr_err("failed to fork test: %s\n", strerror(errno));
-=======
 	char sbuf[STRERR_BUFSIZE];
 
 	if (child < 0) {
 		pr_err("failed to fork test: %s\n",
 			strerror_r(errno, sbuf, sizeof(sbuf)));
->>>>>>> 8590e100
 		return -1;
 	}
 
