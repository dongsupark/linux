/*
 * builtin-test.c
 *
 * Builtin regression testing command: ever growing number of sanity tests
 */
#include "builtin.h"
#include "intlist.h"
#include "tests.h"
#include "debug.h"
#include "color.h"
#include "parse-options.h"
#include "symbol.h"

static struct test {
	const char *desc;
	int (*func)(void);
} tests[] = {
	{
		.desc = "vmlinux symtab matches kallsyms",
		.func = test__vmlinux_matches_kallsyms,
	},
	{
		.desc = "detect open syscall event",
		.func = test__open_syscall_event,
	},
	{
		.desc = "detect open syscall event on all cpus",
		.func = test__open_syscall_event_on_all_cpus,
	},
	{
		.desc = "read samples using the mmap interface",
		.func = test__basic_mmap,
	},
	{
		.desc = "parse events tests",
		.func = test__parse_events,
	},
#if defined(__x86_64__) || defined(__i386__)
	{
		.desc = "x86 rdpmc test",
		.func = test__rdpmc,
	},
#endif
	{
		.desc = "Validate PERF_RECORD_* events & perf_sample fields",
		.func = test__PERF_RECORD,
	},
	{
		.desc = "Test perf pmu format parsing",
		.func = test__pmu,
	},
	{
		.desc = "Test dso data interface",
		.func = test__dso_data,
	},
	{
		.desc = "roundtrip evsel->name check",
		.func = test__perf_evsel__roundtrip_name_test,
	},
	{
		.desc = "Check parsing of sched tracepoints fields",
		.func = test__perf_evsel__tp_sched_test,
	},
	{
		.desc = "Generate and check syscalls:sys_enter_open event fields",
		.func = test__syscall_open_tp_fields,
	},
	{
		.desc = "struct perf_event_attr setup",
		.func = test__attr,
	},
	{
		.desc = "Test matching and linking multiple hists",
		.func = test__hists_link,
	},
	{
		.desc = "Try 'use perf' in python, checking link problems",
		.func = test__python_use,
	},
	{
		.desc = "Test breakpoint overflow signal handler",
		.func = test__bp_signal,
	},
	{
		.desc = "Test breakpoint overflow sampling",
		.func = test__bp_signal_overflow,
	},
	{
		.desc = "Test number of exit event of a simple workload",
		.func = test__task_exit,
	},
	{
		.desc = "Test software clock events have valid period values",
		.func = test__sw_clock_freq,
	},
#if defined(__x86_64__) || defined(__i386__)
	{
		.desc = "Test converting perf time to TSC",
		.func = test__perf_time_to_tsc,
	},
#endif
	{
		.desc = "Test object code reading",
		.func = test__code_reading,
	},
	{
		.desc = "Test sample parsing",
		.func = test__sample_parsing,
	},
	{
		.desc = "Test using a dummy software event to keep tracking",
		.func = test__keep_tracking,
	},
<<<<<<< HEAD
=======
	{
		.desc = "Test parsing with no sample_id_all bit set",
		.func = test__parse_no_sample_id_all,
	},
>>>>>>> ad4eef77
	{
		.func = NULL,
	},
};

static bool perf_test__matches(int curr, int argc, const char *argv[])
{
	int i;

	if (argc == 0)
		return true;

	for (i = 0; i < argc; ++i) {
		char *end;
		long nr = strtoul(argv[i], &end, 10);

		if (*end == '\0') {
			if (nr == curr + 1)
				return true;
			continue;
		}

		if (strstr(tests[curr].desc, argv[i]))
			return true;
	}

	return false;
}

static int __cmd_test(int argc, const char *argv[], struct intlist *skiplist)
{
	int i = 0;
	int width = 0;

	while (tests[i].func) {
		int len = strlen(tests[i].desc);

		if (width < len)
			width = len;
		++i;
	}

	i = 0;
	while (tests[i].func) {
		int curr = i++, err;

		if (!perf_test__matches(curr, argc, argv))
			continue;

		pr_info("%2d: %-*s:", i, width, tests[curr].desc);

		if (intlist__find(skiplist, i)) {
			color_fprintf(stderr, PERF_COLOR_YELLOW, " Skip (user override)\n");
			continue;
		}

		pr_debug("\n--- start ---\n");
		err = tests[curr].func();
		pr_debug("---- end ----\n%s:", tests[curr].desc);

		switch (err) {
		case TEST_OK:
			pr_info(" Ok\n");
			break;
		case TEST_SKIP:
			color_fprintf(stderr, PERF_COLOR_YELLOW, " Skip\n");
			break;
		case TEST_FAIL:
		default:
			color_fprintf(stderr, PERF_COLOR_RED, " FAILED!\n");
			break;
		}
	}

	return 0;
}

static int perf_test__list(int argc, const char **argv)
{
	int i = 0;

	while (tests[i].func) {
		int curr = i++;

		if (argc > 1 && !strstr(tests[curr].desc, argv[1]))
			continue;

		pr_info("%2d: %s\n", i, tests[curr].desc);
	}

	return 0;
}

int cmd_test(int argc, const char **argv, const char *prefix __maybe_unused)
{
	const char * const test_usage[] = {
	"perf test [<options>] [{list <test-name-fragment>|[<test-name-fragments>|<test-numbers>]}]",
	NULL,
	};
	const char *skip = NULL;
	const struct option test_options[] = {
	OPT_STRING('s', "skip", &skip, "tests", "tests to skip"),
	OPT_INCR('v', "verbose", &verbose,
		    "be more verbose (show symbol address, etc)"),
	OPT_END()
	};
	struct intlist *skiplist = NULL;

	argc = parse_options(argc, argv, test_options, test_usage, 0);
	if (argc >= 1 && !strcmp(argv[0], "list"))
		return perf_test__list(argc, argv);

	symbol_conf.priv_size = sizeof(int);
	symbol_conf.sort_by_name = true;
	symbol_conf.try_vmlinux_path = true;

	if (symbol__init() < 0)
		return -1;

	if (skip != NULL)
		skiplist = intlist__new(skip);

	return __cmd_test(argc, argv, skiplist);
}<|MERGE_RESOLUTION|>--- conflicted
+++ resolved
@@ -111,13 +111,10 @@
 		.desc = "Test using a dummy software event to keep tracking",
 		.func = test__keep_tracking,
 	},
-<<<<<<< HEAD
-=======
 	{
 		.desc = "Test parsing with no sample_id_all bit set",
 		.func = test__parse_no_sample_id_all,
 	},
->>>>>>> ad4eef77
 	{
 		.func = NULL,
 	},
