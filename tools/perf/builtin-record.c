--- conflicted
+++ resolved
@@ -272,9 +272,6 @@
 		exit(-1);
 	}
 
-<<<<<<< HEAD
-	if (perf_evlist__mmap(evlist, opts->mmap_pages, false) < 0)
-=======
 	if (perf_evlist__mmap(evlist, opts->mmap_pages, false) < 0) {
 		if (errno == EPERM)
 			die("Permission error mapping pages.\n"
@@ -285,7 +282,6 @@
 		else if (!is_power_of_2(opts->mmap_pages))
 			die("--mmap_pages/-m value must be a power of two.");
 
->>>>>>> 0db49b72
 		die("failed to mmap with %d (%s)\n", errno, strerror(errno));
 	}
 
@@ -507,16 +503,6 @@
 			return err;
 	}
 
-<<<<<<< HEAD
-	rec->post_processing_offset = lseek(output, 0, SEEK_CUR);
-
-	machine = perf_session__find_host_machine(session);
-	if (!machine) {
-		pr_err("Couldn't find native kernel information.\n");
-		return -1;
-	}
-
-=======
 	if (!!rec->no_buildid
 	    && !perf_header__has_feat(&session->header, HEADER_BUILD_ID)) {
 		pr_err("Couldn't generating buildids. "
@@ -532,7 +518,6 @@
 		return -1;
 	}
 
->>>>>>> 0db49b72
 	if (opts->pipe_output) {
 		err = perf_event__synthesize_attrs(tool, session,
 						   process_synthesized_event);
