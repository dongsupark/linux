--- conflicted
+++ resolved
@@ -819,17 +819,6 @@
 TAG_FILES= ../../include/uapi/linux/perf_event.h
 
 TAGS:
-<<<<<<< HEAD
-	$(RM) TAGS
-	$(FIND) $(TAG_FOLDERS) -name '*.[hcS]' -print | xargs etags -a $(TAG_FILES)
-
-tags:
-	$(RM) tags
-	$(FIND) $(TAG_FOLDERS) -name '*.[hcS]' -print | xargs ctags -a $(TAG_FILES)
-
-cscope:
-	$(RM) cscope*
-=======
 	$(QUIET_GEN)$(RM) TAGS; \
 	$(FIND) $(TAG_FOLDERS) -name '*.[hcS]' -print | xargs etags -a $(TAG_FILES)
 
@@ -839,7 +828,6 @@
 
 cscope:
 	$(QUIET_GEN)$(RM) cscope*; \
->>>>>>> 01e47cc2
 	$(FIND) $(TAG_FOLDERS) -name '*.[hcS]' -print | xargs cscope -b $(TAG_FILES)
 
 ### Detect prefix changes
