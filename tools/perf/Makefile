include ../scripts/Makefile.include

# The default target of this Makefile is...
all:

include config/utilities.mak

# Define V to have a more verbose compile.
#
# Define O to save output files in a separate directory.
#
# Define ARCH as name of target architecture if you want cross-builds.
#
# Define CROSS_COMPILE as prefix name of compiler if you want cross-builds.
#
# Define NO_LIBPERL to disable perl script extension.
#
# Define NO_LIBPYTHON to disable python script extension.
#
# Define PYTHON to point to the python binary if the default
# `python' is not correct; for example: PYTHON=python2
#
# Define PYTHON_CONFIG to point to the python-config binary if
# the default `$(PYTHON)-config' is not correct.
#
# Define ASCIIDOC8 if you want to format documentation with AsciiDoc 8
#
# Define DOCBOOK_XSL_172 if you want to format man pages with DocBook XSL v1.72.
#
# Define LDFLAGS=-static to build a static binary.
#
# Define EXTRA_CFLAGS=-m64 or EXTRA_CFLAGS=-m32 as appropriate for cross-builds.
#
# Define NO_DWARF if you do not want debug-info analysis feature at all.
#
# Define WERROR=0 to disable treating any warnings as errors.
#
# Define NO_NEWT if you do not want TUI support.
#
# Define NO_GTK2 if you do not want GTK+ GUI support.
#
# Define NO_DEMANGLE if you do not want C++ symbol demangling.
#
# Define NO_LIBELF if you do not want libelf dependency (e.g. cross-builds)
#
# Define NO_LIBUNWIND if you do not want libunwind dependency for dwarf
# backtrace post unwind.
#
# Define NO_BACKTRACE if you do not want stack backtrace debug feature

$(OUTPUT)PERF-VERSION-FILE: .FORCE-PERF-VERSION-FILE
	@$(SHELL_PATH) util/PERF-VERSION-GEN $(OUTPUT)
-include $(OUTPUT)PERF-VERSION-FILE

uname_M := $(shell uname -m 2>/dev/null || echo not)

ARCH ?= $(shell echo $(uname_M) | sed -e s/i.86/i386/ -e s/sun4u/sparc64/ \
				  -e s/arm.*/arm/ -e s/sa110/arm/ \
				  -e s/s390x/s390/ -e s/parisc64/parisc/ \
				  -e s/ppc.*/powerpc/ -e s/mips.*/mips/ \
				  -e s/sh[234].*/sh/ )
NO_PERF_REGS := 1

CC = $(CROSS_COMPILE)gcc
AR = $(CROSS_COMPILE)ar

# Additional ARCH settings for x86
ifeq ($(ARCH),i386)
	override ARCH := x86
	NO_PERF_REGS := 0
	LIBUNWIND_LIBS = -lunwind -lunwind-x86
endif
ifeq ($(ARCH),x86_64)
	override ARCH := x86
	IS_X86_64 := 0
	ifeq (, $(findstring m32,$(EXTRA_CFLAGS)))
		IS_X86_64 := $(shell echo __x86_64__ | ${CC} -E -x c - | tail -n 1)
	endif
	ifeq (${IS_X86_64}, 1)
		RAW_ARCH := x86_64
		ARCH_CFLAGS := -DARCH_X86_64
		ARCH_INCLUDE = ../../arch/x86/lib/memcpy_64.S ../../arch/x86/lib/memset_64.S
	endif
	NO_PERF_REGS := 0
	LIBUNWIND_LIBS = -lunwind -lunwind-x86_64
endif

# Treat warnings as errors unless directed not to
ifneq ($(WERROR),0)
	CFLAGS_WERROR := -Werror
endif

ifeq ("$(origin DEBUG)", "command line")
  PERF_DEBUG = $(DEBUG)
endif
ifndef PERF_DEBUG
  CFLAGS_OPTIMIZE = -O6 -D_FORTIFY_SOURCE=2
endif

ifdef PARSER_DEBUG
	PARSER_DEBUG_BISON  := -t
	PARSER_DEBUG_FLEX   := -d
	PARSER_DEBUG_CFLAGS := -DPARSER_DEBUG
endif

CFLAGS = -fno-omit-frame-pointer -ggdb3 -funwind-tables -Wall -Wextra -std=gnu99 $(CFLAGS_WERROR) $(CFLAGS_OPTIMIZE) $(EXTRA_WARNINGS) $(EXTRA_CFLAGS) $(PARSER_DEBUG_CFLAGS)
EXTLIBS = -lpthread -lrt -lelf -lm
ALL_CFLAGS = $(CFLAGS) -D_LARGEFILE64_SOURCE -D_FILE_OFFSET_BITS=64 -D_GNU_SOURCE
ALL_LDFLAGS = $(LDFLAGS)
STRIP ?= strip

# Among the variables below, these:
#   perfexecdir
#   template_dir
#   mandir
#   infodir
#   htmldir
#   ETC_PERFCONFIG (but not sysconfdir)
# can be specified as a relative path some/where/else;
# this is interpreted as relative to $(prefix) and "perf" at
# runtime figures out where they are based on the path to the executable.
# This can help installing the suite in a relocatable way.

# Make the path relative to DESTDIR, not to prefix
ifndef DESTDIR
prefix = $(HOME)
endif
bindir_relative = bin
bindir = $(prefix)/$(bindir_relative)
mandir = share/man
infodir = share/info
perfexecdir = libexec/perf-core
sharedir = $(prefix)/share
template_dir = share/perf-core/templates
htmldir = share/doc/perf-doc
ifeq ($(prefix),/usr)
sysconfdir = /etc
ETC_PERFCONFIG = $(sysconfdir)/perfconfig
else
sysconfdir = $(prefix)/etc
ETC_PERFCONFIG = etc/perfconfig
endif
lib = lib

export prefix bindir sharedir sysconfdir

RM = rm -f
MKDIR = mkdir
FIND = find
INSTALL = install

# sparse is architecture-neutral, which means that we need to tell it
# explicitly what architecture to check for. Fix this up for yours..
SPARSE_FLAGS = -D__BIG_ENDIAN__ -D__powerpc__

-include config/feature-tests.mak

ifeq ($(call try-cc,$(SOURCE_HELLO),$(CFLAGS) -Werror -fstack-protector-all),y)
	CFLAGS := $(CFLAGS) -fstack-protector-all
endif

ifeq ($(call try-cc,$(SOURCE_HELLO),$(CFLAGS) -Werror -Wstack-protector),y)
       CFLAGS := $(CFLAGS) -Wstack-protector
endif

ifeq ($(call try-cc,$(SOURCE_HELLO),$(CFLAGS) -Werror -Wvolatile-register-var),y)
       CFLAGS := $(CFLAGS) -Wvolatile-register-var
endif

### --- END CONFIGURATION SECTION ---

BASIC_CFLAGS = -Iutil/include -Iarch/$(ARCH)/include -I$(OUTPUT)util -I$(TRACE_EVENT_DIR) -D_LARGEFILE64_SOURCE -D_FILE_OFFSET_BITS=64 -D_GNU_SOURCE
BASIC_LDFLAGS =

ifeq ($(call try-cc,$(SOURCE_BIONIC),$(CFLAGS)),y)
	BIONIC := 1
	EXTLIBS := $(filter-out -lrt,$(EXTLIBS))
	EXTLIBS := $(filter-out -lpthread,$(EXTLIBS))
	BASIC_CFLAGS += -I.
endif

# Guard against environment variables
BUILTIN_OBJS =
LIB_H =
LIB_OBJS =
PYRF_OBJS =
SCRIPT_SH =

SCRIPT_SH += perf-archive.sh

grep-libs = $(filter -l%,$(1))
strip-libs = $(filter-out -l%,$(1))

PYTHON_EXT_SRCS := $(shell grep -v ^\# util/python-ext-sources)
PYTHON_EXT_DEPS := util/python-ext-sources util/setup.py

$(OUTPUT)python/perf.so: $(PYTHON_EXT_SRCS) $(PYTHON_EXT_DEPS)
	$(QUIET_GEN)CFLAGS='$(BASIC_CFLAGS)' $(PYTHON_WORD) util/setup.py \
	  --quiet build_ext; \
	mkdir -p $(OUTPUT)python && \
	cp $(PYTHON_EXTBUILD_LIB)perf.so $(OUTPUT)python/
#
# No Perl scripts right now:
#

SCRIPTS = $(patsubst %.sh,%,$(SCRIPT_SH))

TRACE_EVENT_DIR = ../lib/traceevent/

ifneq ($(OUTPUT),)
	TE_PATH=$(OUTPUT)
else
	TE_PATH=$(TRACE_EVENT_DIR)
endif

LIBTRACEEVENT = $(TE_PATH)libtraceevent.a
TE_LIB := -L$(TE_PATH) -ltraceevent

#
# Single 'perf' binary right now:
#
PROGRAMS += $(OUTPUT)perf

LANG_BINDINGS =

# what 'all' will build and 'install' will install, in perfexecdir
ALL_PROGRAMS = $(PROGRAMS) $(SCRIPTS)

# what 'all' will build but not install in perfexecdir
OTHER_PROGRAMS = $(OUTPUT)perf

# Set paths to tools early so that they can be used for version tests.
ifndef SHELL_PATH
	SHELL_PATH = /bin/sh
endif
ifndef PERL_PATH
	PERL_PATH = /usr/bin/perl
endif

export PERL_PATH

FLEX = flex
BISON= bison

$(OUTPUT)util/parse-events-flex.c: util/parse-events.l $(OUTPUT)util/parse-events-bison.c
	$(QUIET_FLEX)$(FLEX) --header-file=$(OUTPUT)util/parse-events-flex.h $(PARSER_DEBUG_FLEX) -t util/parse-events.l > $(OUTPUT)util/parse-events-flex.c

$(OUTPUT)util/parse-events-bison.c: util/parse-events.y
	$(QUIET_BISON)$(BISON) -v util/parse-events.y -d $(PARSER_DEBUG_BISON) -o $(OUTPUT)util/parse-events-bison.c

$(OUTPUT)util/pmu-flex.c: util/pmu.l $(OUTPUT)util/pmu-bison.c
	$(QUIET_FLEX)$(FLEX) --header-file=$(OUTPUT)util/pmu-flex.h -t util/pmu.l > $(OUTPUT)util/pmu-flex.c

$(OUTPUT)util/pmu-bison.c: util/pmu.y
	$(QUIET_BISON)$(BISON) -v util/pmu.y -d -o $(OUTPUT)util/pmu-bison.c

$(OUTPUT)util/parse-events.o: $(OUTPUT)util/parse-events-flex.c $(OUTPUT)util/parse-events-bison.c
$(OUTPUT)util/pmu.o: $(OUTPUT)util/pmu-flex.c $(OUTPUT)util/pmu-bison.c

LIB_FILE=$(OUTPUT)libperf.a

LIB_H += ../../include/uapi/linux/perf_event.h
LIB_H += ../../include/linux/rbtree.h
LIB_H += ../../include/linux/list.h
LIB_H += ../../include/uapi/linux/const.h
LIB_H += ../../include/linux/hash.h
LIB_H += ../../include/linux/stringify.h
LIB_H += util/include/linux/bitmap.h
LIB_H += util/include/linux/bitops.h
LIB_H += util/include/linux/compiler.h
LIB_H += util/include/linux/const.h
LIB_H += util/include/linux/ctype.h
LIB_H += util/include/linux/kernel.h
LIB_H += util/include/linux/list.h
LIB_H += util/include/linux/export.h
LIB_H += util/include/linux/magic.h
LIB_H += util/include/linux/poison.h
LIB_H += util/include/linux/prefetch.h
LIB_H += util/include/linux/rbtree.h
LIB_H += util/include/linux/rbtree_augmented.h
LIB_H += util/include/linux/string.h
LIB_H += util/include/linux/types.h
LIB_H += util/include/linux/linkage.h
LIB_H += util/include/asm/asm-offsets.h
LIB_H += util/include/asm/bug.h
LIB_H += util/include/asm/byteorder.h
LIB_H += util/include/asm/hweight.h
LIB_H += util/include/asm/swab.h
LIB_H += util/include/asm/system.h
LIB_H += util/include/asm/uaccess.h
LIB_H += util/include/dwarf-regs.h
LIB_H += util/include/asm/dwarf2.h
LIB_H += util/include/asm/cpufeature.h
LIB_H += util/include/asm/unistd_32.h
LIB_H += util/include/asm/unistd_64.h
LIB_H += perf.h
LIB_H += util/annotate.h
LIB_H += util/cache.h
LIB_H += util/callchain.h
LIB_H += util/build-id.h
LIB_H += util/debug.h
LIB_H += util/debugfs.h
LIB_H += util/sysfs.h
LIB_H += util/pmu.h
LIB_H += util/event.h
LIB_H += util/evsel.h
LIB_H += util/evlist.h
LIB_H += util/exec_cmd.h
LIB_H += util/types.h
LIB_H += util/levenshtein.h
LIB_H += util/machine.h
LIB_H += util/map.h
LIB_H += util/parse-options.h
LIB_H += util/parse-events.h
LIB_H += util/quote.h
LIB_H += util/util.h
LIB_H += util/xyarray.h
LIB_H += util/header.h
LIB_H += util/help.h
LIB_H += util/session.h
LIB_H += util/strbuf.h
LIB_H += util/strlist.h
LIB_H += util/strfilter.h
LIB_H += util/svghelper.h
LIB_H += util/tool.h
LIB_H += util/run-command.h
LIB_H += util/sigchain.h
LIB_H += util/symbol.h
LIB_H += util/color.h
LIB_H += util/values.h
LIB_H += util/sort.h
LIB_H += util/hist.h
LIB_H += util/thread.h
LIB_H += util/thread_map.h
LIB_H += util/trace-event.h
LIB_H += util/probe-finder.h
LIB_H += util/dwarf-aux.h
LIB_H += util/probe-event.h
LIB_H += util/pstack.h
LIB_H += util/cpumap.h
LIB_H += util/top.h
LIB_H += $(ARCH_INCLUDE)
LIB_H += util/cgroup.h
LIB_H += $(TRACE_EVENT_DIR)event-parse.h
LIB_H += util/target.h
LIB_H += util/rblist.h
LIB_H += util/intlist.h
LIB_H += util/perf_regs.h
LIB_H += util/unwind.h
LIB_H += ui/helpline.h
LIB_H += util/vdso.h

LIB_OBJS += $(OUTPUT)util/abspath.o
LIB_OBJS += $(OUTPUT)util/alias.o
LIB_OBJS += $(OUTPUT)util/annotate.o
LIB_OBJS += $(OUTPUT)util/build-id.o
LIB_OBJS += $(OUTPUT)util/config.o
LIB_OBJS += $(OUTPUT)util/ctype.o
LIB_OBJS += $(OUTPUT)util/debugfs.o
LIB_OBJS += $(OUTPUT)util/sysfs.o
LIB_OBJS += $(OUTPUT)util/pmu.o
LIB_OBJS += $(OUTPUT)util/environment.o
LIB_OBJS += $(OUTPUT)util/event.o
LIB_OBJS += $(OUTPUT)util/evlist.o
LIB_OBJS += $(OUTPUT)util/evsel.o
LIB_OBJS += $(OUTPUT)util/exec_cmd.o
LIB_OBJS += $(OUTPUT)util/help.o
LIB_OBJS += $(OUTPUT)util/levenshtein.o
LIB_OBJS += $(OUTPUT)util/parse-options.o
LIB_OBJS += $(OUTPUT)util/parse-events.o
LIB_OBJS += $(OUTPUT)util/parse-events-test.o
LIB_OBJS += $(OUTPUT)util/path.o
LIB_OBJS += $(OUTPUT)util/rbtree.o
LIB_OBJS += $(OUTPUT)util/bitmap.o
LIB_OBJS += $(OUTPUT)util/hweight.o
LIB_OBJS += $(OUTPUT)util/run-command.o
LIB_OBJS += $(OUTPUT)util/quote.o
LIB_OBJS += $(OUTPUT)util/strbuf.o
LIB_OBJS += $(OUTPUT)util/string.o
LIB_OBJS += $(OUTPUT)util/strlist.o
LIB_OBJS += $(OUTPUT)util/strfilter.o
LIB_OBJS += $(OUTPUT)util/top.o
LIB_OBJS += $(OUTPUT)util/usage.o
LIB_OBJS += $(OUTPUT)util/wrapper.o
LIB_OBJS += $(OUTPUT)util/sigchain.o
LIB_OBJS += $(OUTPUT)util/symbol.o
LIB_OBJS += $(OUTPUT)util/symbol-elf.o
LIB_OBJS += $(OUTPUT)util/dso-test-data.o
LIB_OBJS += $(OUTPUT)util/color.o
LIB_OBJS += $(OUTPUT)util/pager.o
LIB_OBJS += $(OUTPUT)util/header.o
LIB_OBJS += $(OUTPUT)util/callchain.o
LIB_OBJS += $(OUTPUT)util/values.o
LIB_OBJS += $(OUTPUT)util/debug.o
LIB_OBJS += $(OUTPUT)util/machine.o
LIB_OBJS += $(OUTPUT)util/map.o
LIB_OBJS += $(OUTPUT)util/pstack.o
LIB_OBJS += $(OUTPUT)util/session.o
LIB_OBJS += $(OUTPUT)util/thread.o
LIB_OBJS += $(OUTPUT)util/thread_map.o
LIB_OBJS += $(OUTPUT)util/trace-event-parse.o
LIB_OBJS += $(OUTPUT)util/parse-events-flex.o
LIB_OBJS += $(OUTPUT)util/parse-events-bison.o
LIB_OBJS += $(OUTPUT)util/pmu-flex.o
LIB_OBJS += $(OUTPUT)util/pmu-bison.o
LIB_OBJS += $(OUTPUT)util/trace-event-read.o
LIB_OBJS += $(OUTPUT)util/trace-event-info.o
LIB_OBJS += $(OUTPUT)util/trace-event-scripting.o
LIB_OBJS += $(OUTPUT)util/svghelper.o
LIB_OBJS += $(OUTPUT)util/sort.o
LIB_OBJS += $(OUTPUT)util/hist.o
LIB_OBJS += $(OUTPUT)util/probe-event.o
LIB_OBJS += $(OUTPUT)util/util.o
LIB_OBJS += $(OUTPUT)util/xyarray.o
LIB_OBJS += $(OUTPUT)util/cpumap.o
LIB_OBJS += $(OUTPUT)util/cgroup.o
LIB_OBJS += $(OUTPUT)util/target.o
LIB_OBJS += $(OUTPUT)util/rblist.o
LIB_OBJS += $(OUTPUT)util/intlist.o
LIB_OBJS += $(OUTPUT)util/vdso.o
LIB_OBJS += $(OUTPUT)util/stat.o

LIB_OBJS += $(OUTPUT)ui/helpline.o
LIB_OBJS += $(OUTPUT)ui/hist.o
LIB_OBJS += $(OUTPUT)ui/stdio/hist.o

BUILTIN_OBJS += $(OUTPUT)builtin-annotate.o
BUILTIN_OBJS += $(OUTPUT)builtin-bench.o
# Benchmark modules
BUILTIN_OBJS += $(OUTPUT)bench/sched-messaging.o
BUILTIN_OBJS += $(OUTPUT)bench/sched-pipe.o
ifeq ($(RAW_ARCH),x86_64)
BUILTIN_OBJS += $(OUTPUT)bench/mem-memcpy-x86-64-asm.o
BUILTIN_OBJS += $(OUTPUT)bench/mem-memset-x86-64-asm.o
endif
BUILTIN_OBJS += $(OUTPUT)bench/mem-memcpy.o
BUILTIN_OBJS += $(OUTPUT)bench/mem-memset.o

BUILTIN_OBJS += $(OUTPUT)builtin-diff.o
BUILTIN_OBJS += $(OUTPUT)builtin-evlist.o
BUILTIN_OBJS += $(OUTPUT)builtin-help.o
BUILTIN_OBJS += $(OUTPUT)builtin-sched.o
BUILTIN_OBJS += $(OUTPUT)builtin-buildid-list.o
BUILTIN_OBJS += $(OUTPUT)builtin-buildid-cache.o
BUILTIN_OBJS += $(OUTPUT)builtin-list.o
BUILTIN_OBJS += $(OUTPUT)builtin-record.o
BUILTIN_OBJS += $(OUTPUT)builtin-report.o
BUILTIN_OBJS += $(OUTPUT)builtin-stat.o
BUILTIN_OBJS += $(OUTPUT)builtin-timechart.o
BUILTIN_OBJS += $(OUTPUT)builtin-top.o
BUILTIN_OBJS += $(OUTPUT)builtin-script.o
BUILTIN_OBJS += $(OUTPUT)builtin-probe.o
BUILTIN_OBJS += $(OUTPUT)builtin-kmem.o
BUILTIN_OBJS += $(OUTPUT)builtin-lock.o
BUILTIN_OBJS += $(OUTPUT)builtin-kvm.o
BUILTIN_OBJS += $(OUTPUT)builtin-test.o
BUILTIN_OBJS += $(OUTPUT)builtin-inject.o

PERFLIBS = $(LIB_FILE) $(LIBTRACEEVENT)

#
# Platform specific tweaks
#

# We choose to avoid "if .. else if .. else .. endif endif"
# because maintaining the nesting to match is a pain.  If
# we had "elif" things would have been much nicer...

-include config.mak.autogen
-include config.mak

ifdef NO_LIBELF
	NO_DWARF := 1
	NO_DEMANGLE := 1
	NO_LIBUNWIND := 1
else
FLAGS_LIBELF=$(ALL_CFLAGS) $(ALL_LDFLAGS) $(EXTLIBS)
ifneq ($(call try-cc,$(SOURCE_LIBELF),$(FLAGS_LIBELF)),y)
	FLAGS_GLIBC=$(ALL_CFLAGS) $(ALL_LDFLAGS)
<<<<<<< HEAD
	ifneq ($(call try-cc,$(SOURCE_GLIBC),$(FLAGS_GLIBC)),y)
		msg := $(error No gnu/libc-version.h found, please install glibc-dev[el]/glibc-static);
	else
		NO_LIBELF := 1
		NO_DWARF := 1
		NO_DEMANGLE := 1
=======
	ifeq ($(call try-cc,$(SOURCE_GLIBC),$(FLAGS_GLIBC)),y)
		LIBC_SUPPORT := 1
	endif
	ifeq ($(BIONIC),1)
		LIBC_SUPPORT := 1
	endif
	ifeq ($(LIBC_SUPPORT),1)
		NO_LIBELF := 1
		NO_DWARF := 1
		NO_DEMANGLE := 1
	else
		msg := $(error No gnu/libc-version.h found, please install glibc-dev[el]/glibc-static);
>>>>>>> b57d0941
	endif
else
	FLAGS_DWARF=$(ALL_CFLAGS) -ldw -lelf $(ALL_LDFLAGS) $(EXTLIBS)
	ifneq ($(call try-cc,$(SOURCE_DWARF),$(FLAGS_DWARF)),y)
		msg := $(warning No libdw.h found or old libdw.h found or elfutils is older than 0.138, disables dwarf support. Please install new elfutils-devel/libdw-dev);
		NO_DWARF := 1
	endif # Dwarf support
endif # SOURCE_LIBELF
endif # NO_LIBELF

ifndef NO_LIBUNWIND
# for linking with debug library, run like:
# make DEBUG=1 LIBUNWIND_DIR=/opt/libunwind/
ifdef LIBUNWIND_DIR
	LIBUNWIND_CFLAGS  := -I$(LIBUNWIND_DIR)/include
	LIBUNWIND_LDFLAGS := -L$(LIBUNWIND_DIR)/lib
endif
<<<<<<< HEAD

FLAGS_UNWIND=$(LIBUNWIND_CFLAGS) $(ALL_CFLAGS) $(LIBUNWIND_LDFLAGS) $(ALL_LDFLAGS) $(EXTLIBS) $(LIBUNWIND_LIBS)
ifneq ($(call try-cc,$(SOURCE_LIBUNWIND),$(FLAGS_UNWIND)),y)
	msg := $(warning No libunwind found, disabling post unwind support. Please install libunwind-dev[el] >= 0.99);
	NO_LIBUNWIND := 1
endif # Libunwind support
endif # NO_LIBUNWIND

-include arch/$(ARCH)/Makefile

ifneq ($(OUTPUT),)
	BASIC_CFLAGS += -I$(OUTPUT)
endif

ifdef NO_LIBELF
EXTLIBS := $(filter-out -lelf,$(EXTLIBS))

# Remove ELF/DWARF dependent codes
LIB_OBJS := $(filter-out $(OUTPUT)util/symbol-elf.o,$(LIB_OBJS))
LIB_OBJS := $(filter-out $(OUTPUT)util/dwarf-aux.o,$(LIB_OBJS))
LIB_OBJS := $(filter-out $(OUTPUT)util/probe-event.o,$(LIB_OBJS))
LIB_OBJS := $(filter-out $(OUTPUT)util/probe-finder.o,$(LIB_OBJS))

=======

FLAGS_UNWIND=$(LIBUNWIND_CFLAGS) $(ALL_CFLAGS) $(LIBUNWIND_LDFLAGS) $(ALL_LDFLAGS) $(EXTLIBS) $(LIBUNWIND_LIBS)
ifneq ($(call try-cc,$(SOURCE_LIBUNWIND),$(FLAGS_UNWIND)),y)
	msg := $(warning No libunwind found, disabling post unwind support. Please install libunwind-dev[el] >= 0.99);
	NO_LIBUNWIND := 1
endif # Libunwind support
endif # NO_LIBUNWIND

-include arch/$(ARCH)/Makefile

ifneq ($(OUTPUT),)
	BASIC_CFLAGS += -I$(OUTPUT)
endif

ifdef NO_LIBELF
EXTLIBS := $(filter-out -lelf,$(EXTLIBS))

# Remove ELF/DWARF dependent codes
LIB_OBJS := $(filter-out $(OUTPUT)util/symbol-elf.o,$(LIB_OBJS))
LIB_OBJS := $(filter-out $(OUTPUT)util/dwarf-aux.o,$(LIB_OBJS))
LIB_OBJS := $(filter-out $(OUTPUT)util/probe-event.o,$(LIB_OBJS))
LIB_OBJS := $(filter-out $(OUTPUT)util/probe-finder.o,$(LIB_OBJS))

>>>>>>> b57d0941
BUILTIN_OBJS := $(filter-out $(OUTPUT)builtin-probe.o,$(BUILTIN_OBJS))

# Use minimal symbol handling
LIB_OBJS += $(OUTPUT)util/symbol-minimal.o

else # NO_LIBELF
BASIC_CFLAGS += -DLIBELF_SUPPORT

ifeq ($(call try-cc,$(SOURCE_ELF_MMAP),$(FLAGS_COMMON)),y)
	BASIC_CFLAGS += -DLIBELF_MMAP
endif

ifndef NO_DWARF
ifeq ($(origin PERF_HAVE_DWARF_REGS), undefined)
	msg := $(warning DWARF register mappings have not been defined for architecture $(ARCH), DWARF support disabled);
else
	BASIC_CFLAGS += -DDWARF_SUPPORT
	EXTLIBS += -lelf -ldw
	LIB_OBJS += $(OUTPUT)util/probe-finder.o
	LIB_OBJS += $(OUTPUT)util/dwarf-aux.o
endif # PERF_HAVE_DWARF_REGS
endif # NO_DWARF
endif # NO_LIBELF

ifndef NO_LIBUNWIND
	BASIC_CFLAGS += -DLIBUNWIND_SUPPORT
	EXTLIBS += $(LIBUNWIND_LIBS)
	BASIC_CFLAGS := $(LIBUNWIND_CFLAGS) $(BASIC_CFLAGS)
	BASIC_LDFLAGS := $(LIBUNWIND_LDFLAGS) $(BASIC_LDFLAGS)
	LIB_OBJS += $(OUTPUT)util/unwind.o
endif

ifndef NO_LIBAUDIT
	FLAGS_LIBAUDIT = $(ALL_CFLAGS) $(ALL_LDFLAGS) -laudit
	ifneq ($(call try-cc,$(SOURCE_LIBAUDIT),$(FLAGS_LIBAUDIT)),y)
		msg := $(warning No libaudit.h found, disables 'trace' tool, please install audit-libs-devel or libaudit-dev);
	else
		BASIC_CFLAGS += -DLIBAUDIT_SUPPORT
		BUILTIN_OBJS += $(OUTPUT)builtin-trace.o
		EXTLIBS += -laudit
	endif
endif

ifndef NO_NEWT
	FLAGS_NEWT=$(ALL_CFLAGS) $(ALL_LDFLAGS) $(EXTLIBS) -lnewt
	ifneq ($(call try-cc,$(SOURCE_NEWT),$(FLAGS_NEWT)),y)
		msg := $(warning newt not found, disables TUI support. Please install newt-devel or libnewt-dev);
	else
		# Fedora has /usr/include/slang/slang.h, but ubuntu /usr/include/slang.h
		BASIC_CFLAGS += -I/usr/include/slang
		BASIC_CFLAGS += -DNEWT_SUPPORT
		EXTLIBS += -lnewt -lslang
		LIB_OBJS += $(OUTPUT)ui/setup.o
		LIB_OBJS += $(OUTPUT)ui/browser.o
		LIB_OBJS += $(OUTPUT)ui/browsers/annotate.o
		LIB_OBJS += $(OUTPUT)ui/browsers/hists.o
		LIB_OBJS += $(OUTPUT)ui/browsers/map.o
		LIB_OBJS += $(OUTPUT)ui/progress.o
		LIB_OBJS += $(OUTPUT)ui/util.o
		LIB_OBJS += $(OUTPUT)ui/tui/setup.o
		LIB_OBJS += $(OUTPUT)ui/tui/util.o
		LIB_OBJS += $(OUTPUT)ui/tui/helpline.o
		LIB_H += ui/browser.h
		LIB_H += ui/browsers/map.h
		LIB_H += ui/keysyms.h
		LIB_H += ui/libslang.h
		LIB_H += ui/progress.h
		LIB_H += ui/util.h
		LIB_H += ui/ui.h
	endif
endif

ifndef NO_GTK2
	FLAGS_GTK2=$(ALL_CFLAGS) $(ALL_LDFLAGS) $(EXTLIBS) $(shell pkg-config --libs --cflags gtk+-2.0 2>/dev/null)
	ifneq ($(call try-cc,$(SOURCE_GTK2),$(FLAGS_GTK2)),y)
		msg := $(warning GTK2 not found, disables GTK2 support. Please install gtk2-devel or libgtk2.0-dev);
	else
		ifeq ($(call try-cc,$(SOURCE_GTK2_INFOBAR),$(FLAGS_GTK2)),y)
			BASIC_CFLAGS += -DHAVE_GTK_INFO_BAR
		endif
		BASIC_CFLAGS += -DGTK2_SUPPORT
		BASIC_CFLAGS += $(shell pkg-config --cflags gtk+-2.0 2>/dev/null)
		EXTLIBS += $(shell pkg-config --libs gtk+-2.0 2>/dev/null)
		LIB_OBJS += $(OUTPUT)ui/gtk/browser.o
		LIB_OBJS += $(OUTPUT)ui/gtk/setup.o
		LIB_OBJS += $(OUTPUT)ui/gtk/util.o
		LIB_OBJS += $(OUTPUT)ui/gtk/helpline.o
		# Make sure that it'd be included only once.
		ifeq ($(findstring -DNEWT_SUPPORT,$(BASIC_CFLAGS)),)
			LIB_OBJS += $(OUTPUT)ui/setup.o
			LIB_OBJS += $(OUTPUT)ui/util.o
		endif
	endif
endif

ifdef NO_LIBPERL
	BASIC_CFLAGS += -DNO_LIBPERL
else
       PERL_EMBED_LDOPTS = $(shell perl -MExtUtils::Embed -e ldopts 2>/dev/null)
       PERL_EMBED_LDFLAGS = $(call strip-libs,$(PERL_EMBED_LDOPTS))
       PERL_EMBED_LIBADD = $(call grep-libs,$(PERL_EMBED_LDOPTS))
	PERL_EMBED_CCOPTS = `perl -MExtUtils::Embed -e ccopts 2>/dev/null`
	FLAGS_PERL_EMBED=$(PERL_EMBED_CCOPTS) $(PERL_EMBED_LDOPTS)

	ifneq ($(call try-cc,$(SOURCE_PERL_EMBED),$(FLAGS_PERL_EMBED)),y)
		BASIC_CFLAGS += -DNO_LIBPERL
	else
               ALL_LDFLAGS += $(PERL_EMBED_LDFLAGS)
               EXTLIBS += $(PERL_EMBED_LIBADD)
		LIB_OBJS += $(OUTPUT)util/scripting-engines/trace-event-perl.o
		LIB_OBJS += $(OUTPUT)scripts/perl/Perf-Trace-Util/Context.o
	endif
endif

disable-python = $(eval $(disable-python_code))
define disable-python_code
  BASIC_CFLAGS += -DNO_LIBPYTHON
  $(if $(1),$(warning No $(1) was found))
  $(warning Python support won't be built)
endef

override PYTHON := \
  $(call get-executable-or-default,PYTHON,python)

ifndef PYTHON
  $(call disable-python,python interpreter)
  python-clean :=
else

  PYTHON_WORD := $(call shell-wordify,$(PYTHON))

  # python extension build directories
  PYTHON_EXTBUILD     := $(OUTPUT)python_ext_build/
  PYTHON_EXTBUILD_LIB := $(PYTHON_EXTBUILD)lib/
  PYTHON_EXTBUILD_TMP := $(PYTHON_EXTBUILD)tmp/
  export PYTHON_EXTBUILD_LIB PYTHON_EXTBUILD_TMP

  python-clean := rm -rf $(PYTHON_EXTBUILD) $(OUTPUT)python/perf.so

  ifdef NO_LIBPYTHON
    $(call disable-python)
  else

    override PYTHON_CONFIG := \
      $(call get-executable-or-default,PYTHON_CONFIG,$(PYTHON)-config)

    ifndef PYTHON_CONFIG
      $(call disable-python,python-config tool)
    else

      PYTHON_CONFIG_SQ := $(call shell-sq,$(PYTHON_CONFIG))

      PYTHON_EMBED_LDOPTS := $(shell $(PYTHON_CONFIG_SQ) --ldflags 2>/dev/null)
      PYTHON_EMBED_LDFLAGS := $(call strip-libs,$(PYTHON_EMBED_LDOPTS))
      PYTHON_EMBED_LIBADD := $(call grep-libs,$(PYTHON_EMBED_LDOPTS))
      PYTHON_EMBED_CCOPTS := $(shell $(PYTHON_CONFIG_SQ) --cflags 2>/dev/null)
      FLAGS_PYTHON_EMBED := $(PYTHON_EMBED_CCOPTS) $(PYTHON_EMBED_LDOPTS)

      ifneq ($(call try-cc,$(SOURCE_PYTHON_EMBED),$(FLAGS_PYTHON_EMBED)),y)
        $(call disable-python,Python.h (for Python 2.x))
      else

        ifneq ($(call try-cc,$(SOURCE_PYTHON_VERSION),$(FLAGS_PYTHON_EMBED)),y)
          $(warning Python 3 is not yet supported; please set)
          $(warning PYTHON and/or PYTHON_CONFIG appropriately.)
          $(warning If you also have Python 2 installed, then)
          $(warning try something like:)
          $(warning $(and ,))
          $(warning $(and ,)  make PYTHON=python2)
          $(warning $(and ,))
          $(warning Otherwise, disable Python support entirely:)
          $(warning $(and ,))
          $(warning $(and ,)  make NO_LIBPYTHON=1)
          $(warning $(and ,))
          $(error   $(and ,))
        else
          ALL_LDFLAGS += $(PYTHON_EMBED_LDFLAGS)
          EXTLIBS += $(PYTHON_EMBED_LIBADD)
          LIB_OBJS += $(OUTPUT)util/scripting-engines/trace-event-python.o
          LIB_OBJS += $(OUTPUT)scripts/python/Perf-Trace-Util/Context.o
          LANG_BINDINGS += $(OUTPUT)python/perf.so
        endif

      endif
    endif
  endif
endif

ifdef NO_DEMANGLE
	BASIC_CFLAGS += -DNO_DEMANGLE
else
        ifdef HAVE_CPLUS_DEMANGLE
		EXTLIBS += -liberty
		BASIC_CFLAGS += -DHAVE_CPLUS_DEMANGLE
        else
		FLAGS_BFD=$(ALL_CFLAGS) $(ALL_LDFLAGS) $(EXTLIBS) -DPACKAGE='perf' -lbfd
		has_bfd := $(call try-cc,$(SOURCE_BFD),$(FLAGS_BFD))
		ifeq ($(has_bfd),y)
			EXTLIBS += -lbfd
		else
			FLAGS_BFD_IBERTY=$(FLAGS_BFD) -liberty
			has_bfd_iberty := $(call try-cc,$(SOURCE_BFD),$(FLAGS_BFD_IBERTY))
			ifeq ($(has_bfd_iberty),y)
				EXTLIBS += -lbfd -liberty
			else
				FLAGS_BFD_IBERTY_Z=$(FLAGS_BFD_IBERTY) -lz
				has_bfd_iberty_z := $(call try-cc,$(SOURCE_BFD),$(FLAGS_BFD_IBERTY_Z))
				ifeq ($(has_bfd_iberty_z),y)
					EXTLIBS += -lbfd -liberty -lz
				else
					FLAGS_CPLUS_DEMANGLE=$(ALL_CFLAGS) $(ALL_LDFLAGS) $(EXTLIBS) -liberty
					has_cplus_demangle := $(call try-cc,$(SOURCE_CPLUS_DEMANGLE),$(FLAGS_CPLUS_DEMANGLE))
					ifeq ($(has_cplus_demangle),y)
						EXTLIBS += -liberty
						BASIC_CFLAGS += -DHAVE_CPLUS_DEMANGLE
					else
						msg := $(warning No bfd.h/libbfd found, install binutils-dev[el]/zlib-static to gain symbol demangling)
						BASIC_CFLAGS += -DNO_DEMANGLE
					endif
				endif
			endif
		endif
	endif
endif

ifeq ($(NO_PERF_REGS),0)
	ifeq ($(ARCH),x86)
		LIB_H += arch/x86/include/perf_regs.h
	endif
	BASIC_CFLAGS += -DHAVE_PERF_REGS
endif

ifndef NO_STRLCPY
	ifeq ($(call try-cc,$(SOURCE_STRLCPY),),y)
		BASIC_CFLAGS += -DHAVE_STRLCPY
	endif
endif

<<<<<<< HEAD
=======
ifndef NO_ON_EXIT
	ifeq ($(call try-cc,$(SOURCE_ON_EXIT),),y)
		BASIC_CFLAGS += -DHAVE_ON_EXIT
	endif
endif

>>>>>>> b57d0941
ifndef NO_BACKTRACE
       ifeq ($(call try-cc,$(SOURCE_BACKTRACE),),y)
               BASIC_CFLAGS += -DBACKTRACE_SUPPORT
       endif
endif

ifdef ASCIIDOC8
	export ASCIIDOC8
endif

# Shell quote (do not use $(call) to accommodate ancient setups);

ETC_PERFCONFIG_SQ = $(subst ','\'',$(ETC_PERFCONFIG))

DESTDIR_SQ = $(subst ','\'',$(DESTDIR))
bindir_SQ = $(subst ','\'',$(bindir))
bindir_relative_SQ = $(subst ','\'',$(bindir_relative))
mandir_SQ = $(subst ','\'',$(mandir))
infodir_SQ = $(subst ','\'',$(infodir))
perfexecdir_SQ = $(subst ','\'',$(perfexecdir))
template_dir_SQ = $(subst ','\'',$(template_dir))
htmldir_SQ = $(subst ','\'',$(htmldir))
prefix_SQ = $(subst ','\'',$(prefix))
sysconfdir_SQ = $(subst ','\'',$(sysconfdir))

SHELL_PATH_SQ = $(subst ','\'',$(SHELL_PATH))

LIBS = -Wl,--whole-archive $(PERFLIBS) -Wl,--no-whole-archive -Wl,--start-group $(EXTLIBS) -Wl,--end-group

ALL_CFLAGS += $(BASIC_CFLAGS)
ALL_CFLAGS += $(ARCH_CFLAGS)
ALL_LDFLAGS += $(BASIC_LDFLAGS)

export INSTALL SHELL_PATH


### Build rules

SHELL = $(SHELL_PATH)

all: shell_compatibility_test $(ALL_PROGRAMS) $(LANG_BINDINGS) $(OTHER_PROGRAMS)

please_set_SHELL_PATH_to_a_more_modern_shell:
	@$$(:)

shell_compatibility_test: please_set_SHELL_PATH_to_a_more_modern_shell

strip: $(PROGRAMS) $(OUTPUT)perf
	$(STRIP) $(STRIP_OPTS) $(PROGRAMS) $(OUTPUT)perf

$(OUTPUT)perf.o: perf.c $(OUTPUT)common-cmds.h $(OUTPUT)PERF-CFLAGS
	$(QUIET_CC)$(CC) -DPERF_VERSION='"$(PERF_VERSION)"' \
		'-DPERF_HTML_PATH="$(htmldir_SQ)"' \
		$(ALL_CFLAGS) -c $(filter %.c,$^) -o $@

$(OUTPUT)perf: $(OUTPUT)perf.o $(BUILTIN_OBJS) $(PERFLIBS)
	$(QUIET_LINK)$(CC) $(ALL_CFLAGS) $(ALL_LDFLAGS) $(OUTPUT)perf.o \
               $(BUILTIN_OBJS) $(LIBS) -o $@

$(OUTPUT)builtin-help.o: builtin-help.c $(OUTPUT)common-cmds.h $(OUTPUT)PERF-CFLAGS
	$(QUIET_CC)$(CC) -o $@ -c $(ALL_CFLAGS) \
		'-DPERF_HTML_PATH="$(htmldir_SQ)"' \
		'-DPERF_MAN_PATH="$(mandir_SQ)"' \
		'-DPERF_INFO_PATH="$(infodir_SQ)"' $<

$(OUTPUT)builtin-timechart.o: builtin-timechart.c $(OUTPUT)common-cmds.h $(OUTPUT)PERF-CFLAGS
	$(QUIET_CC)$(CC) -o $@ -c $(ALL_CFLAGS) \
		'-DPERF_HTML_PATH="$(htmldir_SQ)"' \
		'-DPERF_MAN_PATH="$(mandir_SQ)"' \
		'-DPERF_INFO_PATH="$(infodir_SQ)"' $<

$(OUTPUT)common-cmds.h: util/generate-cmdlist.sh command-list.txt

$(OUTPUT)common-cmds.h: $(wildcard Documentation/perf-*.txt)
	$(QUIET_GEN). util/generate-cmdlist.sh > $@+ && mv $@+ $@

$(SCRIPTS) : % : %.sh
	$(QUIET_GEN)$(INSTALL) '$@.sh' '$(OUTPUT)$@'

# These can record PERF_VERSION
$(OUTPUT)perf.o perf.spec \
	$(SCRIPTS) \
	: $(OUTPUT)PERF-VERSION-FILE

.SUFFIXES:
.SUFFIXES: .o .c .S .s

# These two need to be here so that when O= is not used they take precedence
# over the general rule for .o

$(OUTPUT)util/%-flex.o: $(OUTPUT)util/%-flex.c $(OUTPUT)PERF-CFLAGS
	$(QUIET_CC)$(CC) -o $@ -c -Iutil/ $(ALL_CFLAGS) -w $<

$(OUTPUT)util/%-bison.o: $(OUTPUT)util/%-bison.c $(OUTPUT)PERF-CFLAGS
	$(QUIET_CC)$(CC) -o $@ -c -Iutil/ $(ALL_CFLAGS) -DYYENABLE_NLS=0 -DYYLTYPE_IS_TRIVIAL=0 -w $<

$(OUTPUT)%.o: %.c $(OUTPUT)PERF-CFLAGS
	$(QUIET_CC)$(CC) -o $@ -c $(ALL_CFLAGS) $<
$(OUTPUT)%.i: %.c $(OUTPUT)PERF-CFLAGS
	$(QUIET_CC)$(CC) -o $@ -E $(ALL_CFLAGS) $<
$(OUTPUT)%.s: %.c $(OUTPUT)PERF-CFLAGS
	$(QUIET_CC)$(CC) -o $@ -S $(ALL_CFLAGS) $<
$(OUTPUT)%.o: %.S
	$(QUIET_CC)$(CC) -o $@ -c $(ALL_CFLAGS) $<
$(OUTPUT)%.s: %.S
	$(QUIET_CC)$(CC) -o $@ -E $(ALL_CFLAGS) $<

$(OUTPUT)util/exec_cmd.o: util/exec_cmd.c $(OUTPUT)PERF-CFLAGS
	$(QUIET_CC)$(CC) -o $@ -c $(ALL_CFLAGS) \
		'-DPERF_EXEC_PATH="$(perfexecdir_SQ)"' \
		'-DBINDIR="$(bindir_relative_SQ)"' \
		'-DPREFIX="$(prefix_SQ)"' \
		$<

$(OUTPUT)util/config.o: util/config.c $(OUTPUT)PERF-CFLAGS
	$(QUIET_CC)$(CC) -o $@ -c $(ALL_CFLAGS) -DETC_PERFCONFIG='"$(ETC_PERFCONFIG_SQ)"' $<

$(OUTPUT)ui/browser.o: ui/browser.c $(OUTPUT)PERF-CFLAGS
	$(QUIET_CC)$(CC) -o $@ -c $(ALL_CFLAGS) -DENABLE_SLFUTURE_CONST $<

$(OUTPUT)ui/browsers/annotate.o: ui/browsers/annotate.c $(OUTPUT)PERF-CFLAGS
	$(QUIET_CC)$(CC) -o $@ -c $(ALL_CFLAGS) -DENABLE_SLFUTURE_CONST $<

$(OUTPUT)ui/browsers/hists.o: ui/browsers/hists.c $(OUTPUT)PERF-CFLAGS
	$(QUIET_CC)$(CC) -o $@ -c $(ALL_CFLAGS) -DENABLE_SLFUTURE_CONST $<

$(OUTPUT)ui/browsers/map.o: ui/browsers/map.c $(OUTPUT)PERF-CFLAGS
	$(QUIET_CC)$(CC) -o $@ -c $(ALL_CFLAGS) -DENABLE_SLFUTURE_CONST $<

$(OUTPUT)util/rbtree.o: ../../lib/rbtree.c $(OUTPUT)PERF-CFLAGS
	$(QUIET_CC)$(CC) -o $@ -c $(ALL_CFLAGS) -Wno-unused-parameter -DETC_PERFCONFIG='"$(ETC_PERFCONFIG_SQ)"' $<

$(OUTPUT)util/parse-events.o: util/parse-events.c $(OUTPUT)PERF-CFLAGS
	$(QUIET_CC)$(CC) -o $@ -c $(ALL_CFLAGS) -Wno-redundant-decls $<

$(OUTPUT)util/scripting-engines/trace-event-perl.o: util/scripting-engines/trace-event-perl.c $(OUTPUT)PERF-CFLAGS
	$(QUIET_CC)$(CC) -o $@ -c $(ALL_CFLAGS) $(PERL_EMBED_CCOPTS) -Wno-redundant-decls -Wno-strict-prototypes -Wno-unused-parameter -Wno-shadow $<

$(OUTPUT)scripts/perl/Perf-Trace-Util/Context.o: scripts/perl/Perf-Trace-Util/Context.c $(OUTPUT)PERF-CFLAGS
	$(QUIET_CC)$(CC) -o $@ -c $(ALL_CFLAGS) $(PERL_EMBED_CCOPTS) -Wno-redundant-decls -Wno-strict-prototypes -Wno-unused-parameter -Wno-nested-externs $<

$(OUTPUT)util/scripting-engines/trace-event-python.o: util/scripting-engines/trace-event-python.c $(OUTPUT)PERF-CFLAGS
	$(QUIET_CC)$(CC) -o $@ -c $(ALL_CFLAGS) $(PYTHON_EMBED_CCOPTS) -Wno-redundant-decls -Wno-strict-prototypes -Wno-unused-parameter -Wno-shadow $<

$(OUTPUT)scripts/python/Perf-Trace-Util/Context.o: scripts/python/Perf-Trace-Util/Context.c $(OUTPUT)PERF-CFLAGS
	$(QUIET_CC)$(CC) -o $@ -c $(ALL_CFLAGS) $(PYTHON_EMBED_CCOPTS) -Wno-redundant-decls -Wno-strict-prototypes -Wno-unused-parameter -Wno-nested-externs $<

$(OUTPUT)perf-%: %.o $(PERFLIBS)
	$(QUIET_LINK)$(CC) $(ALL_CFLAGS) -o $@ $(ALL_LDFLAGS) $(filter %.o,$^) $(LIBS)

$(LIB_OBJS) $(BUILTIN_OBJS): $(LIB_H)
$(patsubst perf-%,%.o,$(PROGRAMS)): $(LIB_H) $(wildcard */*.h)

# we compile into subdirectories. if the target directory is not the source directory, they might not exists. So
# we depend the various files onto their directories.
DIRECTORY_DEPS = $(LIB_OBJS) $(BUILTIN_OBJS) $(OUTPUT)PERF-VERSION-FILE $(OUTPUT)common-cmds.h
$(DIRECTORY_DEPS): | $(sort $(dir $(DIRECTORY_DEPS)))
# In the second step, we make a rule to actually create these directories
$(sort $(dir $(DIRECTORY_DEPS))):
	$(QUIET_MKDIR)$(MKDIR) -p $@ 2>/dev/null

$(LIB_FILE): $(LIB_OBJS)
	$(QUIET_AR)$(RM) $@ && $(AR) rcs $@ $(LIB_OBJS)

# libtraceevent.a
$(LIBTRACEEVENT):
	$(QUIET_SUBDIR0)$(TRACE_EVENT_DIR) $(QUIET_SUBDIR1) O=$(OUTPUT) libtraceevent.a

$(LIBTRACEEVENT)-clean:
	$(QUIET_SUBDIR0)$(TRACE_EVENT_DIR) $(QUIET_SUBDIR1) O=$(OUTPUT) clean

help:
	@echo 'Perf make targets:'
	@echo '  doc		- make *all* documentation (see below)'
	@echo '  man		- make manpage documentation (access with man <foo>)'
	@echo '  html		- make html documentation'
	@echo '  info		- make GNU info documentation (access with info <foo>)'
	@echo '  pdf		- make pdf documentation'
	@echo '  TAGS		- use etags to make tag information for source browsing'
	@echo '  tags		- use ctags to make tag information for source browsing'
	@echo '  cscope	- use cscope to make interactive browsing database'
	@echo ''
	@echo 'Perf install targets:'
	@echo '  NOTE: documentation build requires asciidoc, xmlto packages to be installed'
	@echo '  HINT: use "make prefix=<path> <install target>" to install to a particular'
	@echo '        path like make prefix=/usr/local install install-doc'
	@echo '  install	- install compiled binaries'
	@echo '  install-doc	- install *all* documentation'
	@echo '  install-man	- install manpage documentation'
	@echo '  install-html	- install html documentation'
	@echo '  install-info	- install GNU info documentation'
	@echo '  install-pdf	- install pdf documentation'
	@echo ''
	@echo '  quick-install-doc	- alias for quick-install-man'
	@echo '  quick-install-man	- install the documentation quickly'
	@echo '  quick-install-html	- install the html documentation quickly'
	@echo ''
	@echo 'Perf maintainer targets:'
	@echo '  clean			- clean all binary objects and build output'

doc:
	$(MAKE) -C Documentation all

man:
	$(MAKE) -C Documentation man

html:
	$(MAKE) -C Documentation html

info:
	$(MAKE) -C Documentation info

pdf:
	$(MAKE) -C Documentation pdf

TAGS:
	$(RM) TAGS
	$(FIND) . -name '*.[hcS]' -print | xargs etags -a

tags:
	$(RM) tags
	$(FIND) . -name '*.[hcS]' -print | xargs ctags -a

cscope:
	$(RM) cscope*
	$(FIND) . -name '*.[hcS]' -print | xargs cscope -b

### Detect prefix changes
TRACK_CFLAGS = $(subst ','\'',$(ALL_CFLAGS)):\
             $(bindir_SQ):$(perfexecdir_SQ):$(template_dir_SQ):$(prefix_SQ)

$(OUTPUT)PERF-CFLAGS: .FORCE-PERF-CFLAGS
	@FLAGS='$(TRACK_CFLAGS)'; \
	    if test x"$$FLAGS" != x"`cat $(OUTPUT)PERF-CFLAGS 2>/dev/null`" ; then \
		echo 1>&2 "    * new build flags or prefix"; \
		echo "$$FLAGS" >$(OUTPUT)PERF-CFLAGS; \
            fi

### Testing rules

# GNU make supports exporting all variables by "export" without parameters.
# However, the environment gets quite big, and some programs have problems
# with that.

check: $(OUTPUT)common-cmds.h
	if sparse; \
	then \
		for i in *.c */*.c; \
		do \
			sparse $(ALL_CFLAGS) $(SPARSE_FLAGS) $$i || exit; \
		done; \
	else \
		exit 1; \
	fi

### Installation rules

ifneq ($(filter /%,$(firstword $(perfexecdir))),)
perfexec_instdir = $(perfexecdir)
else
perfexec_instdir = $(prefix)/$(perfexecdir)
endif
perfexec_instdir_SQ = $(subst ','\'',$(perfexec_instdir))

install: all
	$(INSTALL) -d -m 755 '$(DESTDIR_SQ)$(bindir_SQ)'
	$(INSTALL) $(OUTPUT)perf '$(DESTDIR_SQ)$(bindir_SQ)'
	$(INSTALL) -d -m 755 '$(DESTDIR_SQ)$(perfexec_instdir_SQ)/scripts/perl/Perf-Trace-Util/lib/Perf/Trace'
	$(INSTALL) -d -m 755 '$(DESTDIR_SQ)$(perfexec_instdir_SQ)/scripts/perl/bin'
	$(INSTALL) $(OUTPUT)perf-archive -t '$(DESTDIR_SQ)$(perfexec_instdir_SQ)'
	$(INSTALL) scripts/perl/Perf-Trace-Util/lib/Perf/Trace/* -t '$(DESTDIR_SQ)$(perfexec_instdir_SQ)/scripts/perl/Perf-Trace-Util/lib/Perf/Trace'
	$(INSTALL) scripts/perl/*.pl -t '$(DESTDIR_SQ)$(perfexec_instdir_SQ)/scripts/perl'
	$(INSTALL) scripts/perl/bin/* -t '$(DESTDIR_SQ)$(perfexec_instdir_SQ)/scripts/perl/bin'
	$(INSTALL) -d -m 755 '$(DESTDIR_SQ)$(perfexec_instdir_SQ)/scripts/python/Perf-Trace-Util/lib/Perf/Trace'
	$(INSTALL) -d -m 755 '$(DESTDIR_SQ)$(perfexec_instdir_SQ)/scripts/python/bin'
	$(INSTALL) scripts/python/Perf-Trace-Util/lib/Perf/Trace/* -t '$(DESTDIR_SQ)$(perfexec_instdir_SQ)/scripts/python/Perf-Trace-Util/lib/Perf/Trace'
	$(INSTALL) scripts/python/*.py -t '$(DESTDIR_SQ)$(perfexec_instdir_SQ)/scripts/python'
	$(INSTALL) scripts/python/bin/* -t '$(DESTDIR_SQ)$(perfexec_instdir_SQ)/scripts/python/bin'
	$(INSTALL) -d -m 755 '$(DESTDIR_SQ)$(sysconfdir_SQ)/bash_completion.d'
	$(INSTALL) bash_completion '$(DESTDIR_SQ)$(sysconfdir_SQ)/bash_completion.d/perf'

install-python_ext:
	$(PYTHON_WORD) util/setup.py --quiet install --root='/$(DESTDIR_SQ)'

install-doc:
	$(MAKE) -C Documentation install

install-man:
	$(MAKE) -C Documentation install-man

install-html:
	$(MAKE) -C Documentation install-html

install-info:
	$(MAKE) -C Documentation install-info

install-pdf:
	$(MAKE) -C Documentation install-pdf

quick-install-doc:
	$(MAKE) -C Documentation quick-install

quick-install-man:
	$(MAKE) -C Documentation quick-install-man

quick-install-html:
	$(MAKE) -C Documentation quick-install-html

### Cleaning rules

clean: $(LIBTRACEEVENT)-clean
	$(RM) $(LIB_OBJS) $(BUILTIN_OBJS) $(LIB_FILE) $(OUTPUT)perf-archive $(OUTPUT)perf.o $(LANG_BINDINGS)
	$(RM) $(ALL_PROGRAMS) perf
	$(RM) *.spec *.pyc *.pyo */*.pyc */*.pyo $(OUTPUT)common-cmds.h TAGS tags cscope*
	$(MAKE) -C Documentation/ clean
	$(RM) $(OUTPUT)PERF-VERSION-FILE $(OUTPUT)PERF-CFLAGS
	$(RM) $(OUTPUT)util/*-bison*
	$(RM) $(OUTPUT)util/*-flex*
	$(python-clean)

.PHONY: all install clean strip $(LIBTRACEEVENT)
.PHONY: shell_compatibility_test please_set_SHELL_PATH_to_a_more_modern_shell
.PHONY: .FORCE-PERF-VERSION-FILE TAGS tags cscope .FORCE-PERF-CFLAGS<|MERGE_RESOLUTION|>--- conflicted
+++ resolved
@@ -477,14 +477,6 @@
 FLAGS_LIBELF=$(ALL_CFLAGS) $(ALL_LDFLAGS) $(EXTLIBS)
 ifneq ($(call try-cc,$(SOURCE_LIBELF),$(FLAGS_LIBELF)),y)
 	FLAGS_GLIBC=$(ALL_CFLAGS) $(ALL_LDFLAGS)
-<<<<<<< HEAD
-	ifneq ($(call try-cc,$(SOURCE_GLIBC),$(FLAGS_GLIBC)),y)
-		msg := $(error No gnu/libc-version.h found, please install glibc-dev[el]/glibc-static);
-	else
-		NO_LIBELF := 1
-		NO_DWARF := 1
-		NO_DEMANGLE := 1
-=======
 	ifeq ($(call try-cc,$(SOURCE_GLIBC),$(FLAGS_GLIBC)),y)
 		LIBC_SUPPORT := 1
 	endif
@@ -497,7 +489,6 @@
 		NO_DEMANGLE := 1
 	else
 		msg := $(error No gnu/libc-version.h found, please install glibc-dev[el]/glibc-static);
->>>>>>> b57d0941
 	endif
 else
 	FLAGS_DWARF=$(ALL_CFLAGS) -ldw -lelf $(ALL_LDFLAGS) $(EXTLIBS)
@@ -515,7 +506,6 @@
 	LIBUNWIND_CFLAGS  := -I$(LIBUNWIND_DIR)/include
 	LIBUNWIND_LDFLAGS := -L$(LIBUNWIND_DIR)/lib
 endif
-<<<<<<< HEAD
 
 FLAGS_UNWIND=$(LIBUNWIND_CFLAGS) $(ALL_CFLAGS) $(LIBUNWIND_LDFLAGS) $(ALL_LDFLAGS) $(EXTLIBS) $(LIBUNWIND_LIBS)
 ifneq ($(call try-cc,$(SOURCE_LIBUNWIND),$(FLAGS_UNWIND)),y)
@@ -539,31 +529,6 @@
 LIB_OBJS := $(filter-out $(OUTPUT)util/probe-event.o,$(LIB_OBJS))
 LIB_OBJS := $(filter-out $(OUTPUT)util/probe-finder.o,$(LIB_OBJS))
 
-=======
-
-FLAGS_UNWIND=$(LIBUNWIND_CFLAGS) $(ALL_CFLAGS) $(LIBUNWIND_LDFLAGS) $(ALL_LDFLAGS) $(EXTLIBS) $(LIBUNWIND_LIBS)
-ifneq ($(call try-cc,$(SOURCE_LIBUNWIND),$(FLAGS_UNWIND)),y)
-	msg := $(warning No libunwind found, disabling post unwind support. Please install libunwind-dev[el] >= 0.99);
-	NO_LIBUNWIND := 1
-endif # Libunwind support
-endif # NO_LIBUNWIND
-
--include arch/$(ARCH)/Makefile
-
-ifneq ($(OUTPUT),)
-	BASIC_CFLAGS += -I$(OUTPUT)
-endif
-
-ifdef NO_LIBELF
-EXTLIBS := $(filter-out -lelf,$(EXTLIBS))
-
-# Remove ELF/DWARF dependent codes
-LIB_OBJS := $(filter-out $(OUTPUT)util/symbol-elf.o,$(LIB_OBJS))
-LIB_OBJS := $(filter-out $(OUTPUT)util/dwarf-aux.o,$(LIB_OBJS))
-LIB_OBJS := $(filter-out $(OUTPUT)util/probe-event.o,$(LIB_OBJS))
-LIB_OBJS := $(filter-out $(OUTPUT)util/probe-finder.o,$(LIB_OBJS))
-
->>>>>>> b57d0941
 BUILTIN_OBJS := $(filter-out $(OUTPUT)builtin-probe.o,$(BUILTIN_OBJS))
 
 # Use minimal symbol handling
@@ -802,15 +767,12 @@
 	endif
 endif
 
-<<<<<<< HEAD
-=======
 ifndef NO_ON_EXIT
 	ifeq ($(call try-cc,$(SOURCE_ON_EXIT),),y)
 		BASIC_CFLAGS += -DHAVE_ON_EXIT
 	endif
 endif
 
->>>>>>> b57d0941
 ifndef NO_BACKTRACE
        ifeq ($(call try-cc,$(SOURCE_BACKTRACE),),y)
                BASIC_CFLAGS += -DBACKTRACE_SUPPORT
