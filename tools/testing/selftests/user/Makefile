# Makefile for user memory selftests

TEST_STR = ./test_user_copy.sh

# No binaries, but make sure arg-less "make" doesn't trigger "run_tests"
all:

install:
ifdef INSTALL_KSFT_PATH
	install ./test_user_copy.sh $(INSTALL_KSFT_PATH)
	@echo echo Start user copy test .... >> $(KSELFTEST)
	@echo "$(TEST_STR)" >> $(KSELFTEST)
	@echo echo End user copy test .... >> $(KSELFTEST)
	@echo echo ============================== >> $(KSELFTEST)
else
	@echo Run make kselftest_install in top level source directory
endif

run_tests: all
<<<<<<< HEAD
	./test_user_copy.sh
=======
	@$(TEST_STR)
>>>>>>> a2f19efd
<|MERGE_RESOLUTION|>--- conflicted
+++ resolved
@@ -17,8 +17,4 @@
 endif
 
 run_tests: all
-<<<<<<< HEAD
-	./test_user_copy.sh
-=======
-	@$(TEST_STR)
->>>>>>> a2f19efd
+	@$(TEST_STR)