TARGETS = breakpoints
TARGETS += cpu-hotplug
TARGETS += efivarfs
TARGETS += kcmp
TARGETS += memory-hotplug
TARGETS += mqueue
TARGETS += net
TARGETS += ptrace
<<<<<<< HEAD
=======
TARGETS += timers
>>>>>>> d0e0ac97
TARGETS += vm

all:
	for TARGET in $(TARGETS); do \
		make -C $$TARGET; \
	done;

run_tests: all
	for TARGET in $(TARGETS); do \
		make -C $$TARGET run_tests; \
	done;

clean:
	for TARGET in $(TARGETS); do \
		make -C $$TARGET clean; \
	done;<|MERGE_RESOLUTION|>--- conflicted
+++ resolved
@@ -6,10 +6,7 @@
 TARGETS += mqueue
 TARGETS += net
 TARGETS += ptrace
-<<<<<<< HEAD
-=======
 TARGETS += timers
->>>>>>> d0e0ac97
 TARGETS += vm
 
 all:
