/*
 *  linux/fs/read_write.c
 *
 *  Copyright (C) 1991, 1992  Linus Torvalds
 */

#include <linux/slab.h> 
#include <linux/stat.h>
#include <linux/fcntl.h>
#include <linux/file.h>
#include <linux/uio.h>
#include <linux/aio.h>
#include <linux/fsnotify.h>
#include <linux/security.h>
#include <linux/export.h>
#include <linux/syscalls.h>
#include <linux/pagemap.h>
#include <linux/splice.h>
#include <linux/compat.h>
#include "internal.h"

#include <asm/uaccess.h>
#include <asm/unistd.h>

typedef ssize_t (*io_fn_t)(struct file *, char __user *, size_t, loff_t *);
typedef ssize_t (*iov_fn_t)(struct kiocb *, const struct iovec *,
		unsigned long, loff_t);

const struct file_operations generic_ro_fops = {
	.llseek		= generic_file_llseek,
	.read		= do_sync_read,
	.aio_read	= generic_file_aio_read,
	.mmap		= generic_file_readonly_mmap,
	.splice_read	= generic_file_splice_read,
};

EXPORT_SYMBOL(generic_ro_fops);

static inline int unsigned_offsets(struct file *file)
{
	return file->f_mode & FMODE_UNSIGNED_OFFSET;
}

/**
 * vfs_setpos - update the file offset for lseek
 * @file:	file structure in question
 * @offset:	file offset to seek to
 * @maxsize:	maximum file size
 *
 * This is a low-level filesystem helper for updating the file offset to
 * the value specified by @offset if the given offset is valid and it is
 * not equal to the current file offset.
 *
 * Return the specified offset on success and -EINVAL on invalid offset.
 */
loff_t vfs_setpos(struct file *file, loff_t offset, loff_t maxsize)
{
	if (offset < 0 && !unsigned_offsets(file))
		return -EINVAL;
	if (offset > maxsize)
		return -EINVAL;

	if (offset != file->f_pos) {
		file->f_pos = offset;
		file->f_version = 0;
	}
	return offset;
}
EXPORT_SYMBOL(vfs_setpos);

/**
 * generic_file_llseek_size - generic llseek implementation for regular files
 * @file:	file structure to seek on
 * @offset:	file offset to seek to
 * @whence:	type of seek
 * @size:	max size of this file in file system
 * @eof:	offset used for SEEK_END position
 *
 * This is a variant of generic_file_llseek that allows passing in a custom
 * maximum file size and a custom EOF position, for e.g. hashed directories
 *
 * Synchronization:
 * SEEK_SET and SEEK_END are unsynchronized (but atomic on 64bit platforms)
 * SEEK_CUR is synchronized against other SEEK_CURs, but not read/writes.
 * read/writes behave like SEEK_SET against seeks.
 */
loff_t
generic_file_llseek_size(struct file *file, loff_t offset, int whence,
		loff_t maxsize, loff_t eof)
{
	switch (whence) {
	case SEEK_END:
		offset += eof;
		break;
	case SEEK_CUR:
		/*
		 * Here we special-case the lseek(fd, 0, SEEK_CUR)
		 * position-querying operation.  Avoid rewriting the "same"
		 * f_pos value back to the file because a concurrent read(),
		 * write() or lseek() might have altered it
		 */
		if (offset == 0)
			return file->f_pos;
		/*
		 * f_lock protects against read/modify/write race with other
		 * SEEK_CURs. Note that parallel writes and reads behave
		 * like SEEK_SET.
		 */
		spin_lock(&file->f_lock);
		offset = vfs_setpos(file, file->f_pos + offset, maxsize);
		spin_unlock(&file->f_lock);
		return offset;
	case SEEK_DATA:
		/*
		 * In the generic case the entire file is data, so as long as
		 * offset isn't at the end of the file then the offset is data.
		 */
		if (offset >= eof)
			return -ENXIO;
		break;
	case SEEK_HOLE:
		/*
		 * There is a virtual hole at the end of the file, so as long as
		 * offset isn't i_size or larger, return i_size.
		 */
		if (offset >= eof)
			return -ENXIO;
		offset = eof;
		break;
	}

	return vfs_setpos(file, offset, maxsize);
}
EXPORT_SYMBOL(generic_file_llseek_size);

/**
 * generic_file_llseek - generic llseek implementation for regular files
 * @file:	file structure to seek on
 * @offset:	file offset to seek to
 * @whence:	type of seek
 *
 * This is a generic implemenation of ->llseek useable for all normal local
 * filesystems.  It just updates the file offset to the value specified by
 * @offset and @whence.
 */
loff_t generic_file_llseek(struct file *file, loff_t offset, int whence)
{
	struct inode *inode = file->f_mapping->host;

	return generic_file_llseek_size(file, offset, whence,
					inode->i_sb->s_maxbytes,
					i_size_read(inode));
}
EXPORT_SYMBOL(generic_file_llseek);

/**
 * fixed_size_llseek - llseek implementation for fixed-sized devices
 * @file:	file structure to seek on
 * @offset:	file offset to seek to
 * @whence:	type of seek
 * @size:	size of the file
 *
 */
loff_t fixed_size_llseek(struct file *file, loff_t offset, int whence, loff_t size)
{
	switch (whence) {
	case SEEK_SET: case SEEK_CUR: case SEEK_END:
		return generic_file_llseek_size(file, offset, whence,
						size, size);
	default:
		return -EINVAL;
	}
}
EXPORT_SYMBOL(fixed_size_llseek);

/**
 * noop_llseek - No Operation Performed llseek implementation
 * @file:	file structure to seek on
 * @offset:	file offset to seek to
 * @whence:	type of seek
 *
 * This is an implementation of ->llseek useable for the rare special case when
 * userspace expects the seek to succeed but the (device) file is actually not
 * able to perform the seek. In this case you use noop_llseek() instead of
 * falling back to the default implementation of ->llseek.
 */
loff_t noop_llseek(struct file *file, loff_t offset, int whence)
{
	return file->f_pos;
}
EXPORT_SYMBOL(noop_llseek);

loff_t no_llseek(struct file *file, loff_t offset, int whence)
{
	return -ESPIPE;
}
EXPORT_SYMBOL(no_llseek);

loff_t default_llseek(struct file *file, loff_t offset, int whence)
{
	struct inode *inode = file_inode(file);
	loff_t retval;

	mutex_lock(&inode->i_mutex);
	switch (whence) {
		case SEEK_END:
			offset += i_size_read(inode);
			break;
		case SEEK_CUR:
			if (offset == 0) {
				retval = file->f_pos;
				goto out;
			}
			offset += file->f_pos;
			break;
		case SEEK_DATA:
			/*
			 * In the generic case the entire file is data, so as
			 * long as offset isn't at the end of the file then the
			 * offset is data.
			 */
			if (offset >= inode->i_size) {
				retval = -ENXIO;
				goto out;
			}
			break;
		case SEEK_HOLE:
			/*
			 * There is a virtual hole at the end of the file, so
			 * as long as offset isn't i_size or larger, return
			 * i_size.
			 */
			if (offset >= inode->i_size) {
				retval = -ENXIO;
				goto out;
			}
			offset = inode->i_size;
			break;
	}
	retval = -EINVAL;
	if (offset >= 0 || unsigned_offsets(file)) {
		if (offset != file->f_pos) {
			file->f_pos = offset;
			file->f_version = 0;
		}
		retval = offset;
	}
out:
	mutex_unlock(&inode->i_mutex);
	return retval;
}
EXPORT_SYMBOL(default_llseek);

loff_t vfs_llseek(struct file *file, loff_t offset, int whence)
{
	loff_t (*fn)(struct file *, loff_t, int);

	fn = no_llseek;
	if (file->f_mode & FMODE_LSEEK) {
		if (file->f_op && file->f_op->llseek)
			fn = file->f_op->llseek;
	}
	return fn(file, offset, whence);
}
EXPORT_SYMBOL(vfs_llseek);

SYSCALL_DEFINE3(lseek, unsigned int, fd, off_t, offset, unsigned int, whence)
{
	off_t retval;
	struct fd f = fdget(fd);
	if (!f.file)
		return -EBADF;

	retval = -EINVAL;
	if (whence <= SEEK_MAX) {
		loff_t res = vfs_llseek(f.file, offset, whence);
		retval = res;
		if (res != (loff_t)retval)
			retval = -EOVERFLOW;	/* LFS: should only happen on 32 bit platforms */
	}
	fdput(f);
	return retval;
}

#ifdef CONFIG_COMPAT
COMPAT_SYSCALL_DEFINE3(lseek, unsigned int, fd, compat_off_t, offset, unsigned int, whence)
{
	return sys_lseek(fd, offset, whence);
}
#endif

#ifdef __ARCH_WANT_SYS_LLSEEK
SYSCALL_DEFINE5(llseek, unsigned int, fd, unsigned long, offset_high,
		unsigned long, offset_low, loff_t __user *, result,
		unsigned int, whence)
{
	int retval;
	struct fd f = fdget(fd);
	loff_t offset;

	if (!f.file)
		return -EBADF;

	retval = -EINVAL;
	if (whence > SEEK_MAX)
		goto out_putf;

	offset = vfs_llseek(f.file, ((loff_t) offset_high << 32) | offset_low,
			whence);

	retval = (int)offset;
	if (offset >= 0) {
		retval = -EFAULT;
		if (!copy_to_user(result, &offset, sizeof(offset)))
			retval = 0;
	}
out_putf:
	fdput(f);
	return retval;
}
#endif

/*
 * rw_verify_area doesn't like huge counts. We limit
 * them to something that fits in "int" so that others
 * won't have to do range checks all the time.
 */
int rw_verify_area(int read_write, struct file *file, const loff_t *ppos, size_t count)
{
	struct inode *inode;
	loff_t pos;
	int retval = -EINVAL;

	inode = file_inode(file);
	if (unlikely((ssize_t) count < 0))
		return retval;
	pos = *ppos;
	if (unlikely(pos < 0)) {
		if (!unsigned_offsets(file))
			return retval;
		if (count >= -pos) /* both values are in 0..LLONG_MAX */
			return -EOVERFLOW;
	} else if (unlikely((loff_t) (pos + count) < 0)) {
		if (!unsigned_offsets(file))
			return retval;
	}

	if (unlikely(inode->i_flock && mandatory_lock(inode))) {
		retval = locks_mandatory_area(
			read_write == READ ? FLOCK_VERIFY_READ : FLOCK_VERIFY_WRITE,
			inode, file, pos, count);
		if (retval < 0)
			return retval;
	}
	retval = security_file_permission(file,
				read_write == READ ? MAY_READ : MAY_WRITE);
	if (retval)
		return retval;
	return count > MAX_RW_COUNT ? MAX_RW_COUNT : count;
}

ssize_t do_sync_read(struct file *filp, char __user *buf, size_t len, loff_t *ppos)
{
	struct iovec iov = { .iov_base = buf, .iov_len = len };
	struct kiocb kiocb;
	ssize_t ret;

	init_sync_kiocb(&kiocb, filp);
	kiocb.ki_pos = *ppos;
	kiocb.ki_left = len;
	kiocb.ki_nbytes = len;

	ret = filp->f_op->aio_read(&kiocb, &iov, 1, kiocb.ki_pos);
	if (-EIOCBQUEUED == ret)
		ret = wait_on_sync_kiocb(&kiocb);
	*ppos = kiocb.ki_pos;
	return ret;
}

EXPORT_SYMBOL(do_sync_read);

ssize_t vfs_read(struct file *file, char __user *buf, size_t count, loff_t *pos)
{
	ssize_t ret;

	if (!(file->f_mode & FMODE_READ))
		return -EBADF;
	if (!file->f_op || (!file->f_op->read && !file->f_op->aio_read))
		return -EINVAL;
	if (unlikely(!access_ok(VERIFY_WRITE, buf, count)))
		return -EFAULT;

	ret = rw_verify_area(READ, file, pos, count);
	if (ret >= 0) {
		count = ret;
		if (file->f_op->read)
			ret = file->f_op->read(file, buf, count, pos);
		else
			ret = do_sync_read(file, buf, count, pos);
		if (ret > 0) {
			fsnotify_access(file);
			add_rchar(current, ret);
		}
		inc_syscr(current);
	}

	return ret;
}

EXPORT_SYMBOL(vfs_read);

ssize_t do_sync_write(struct file *filp, const char __user *buf, size_t len, loff_t *ppos)
{
	struct iovec iov = { .iov_base = (void __user *)buf, .iov_len = len };
	struct kiocb kiocb;
	ssize_t ret;

	init_sync_kiocb(&kiocb, filp);
	kiocb.ki_pos = *ppos;
	kiocb.ki_left = len;
	kiocb.ki_nbytes = len;

	ret = filp->f_op->aio_write(&kiocb, &iov, 1, kiocb.ki_pos);
	if (-EIOCBQUEUED == ret)
		ret = wait_on_sync_kiocb(&kiocb);
	*ppos = kiocb.ki_pos;
	return ret;
}

EXPORT_SYMBOL(do_sync_write);

ssize_t __kernel_write(struct file *file, const char *buf, size_t count, loff_t *pos)
{
	mm_segment_t old_fs;
	const char __user *p;
	ssize_t ret;

	if (!file->f_op || (!file->f_op->write && !file->f_op->aio_write))
		return -EINVAL;

	old_fs = get_fs();
	set_fs(get_ds());
	p = (__force const char __user *)buf;
	if (count > MAX_RW_COUNT)
		count =  MAX_RW_COUNT;
	if (file->f_op->write)
		ret = file->f_op->write(file, p, count, pos);
	else
		ret = do_sync_write(file, p, count, pos);
	set_fs(old_fs);
	if (ret > 0) {
		fsnotify_modify(file);
		add_wchar(current, ret);
	}
	inc_syscw(current);
	return ret;
}

ssize_t vfs_write(struct file *file, const char __user *buf, size_t count, loff_t *pos)
{
	ssize_t ret;

	if (!(file->f_mode & FMODE_WRITE))
		return -EBADF;
	if (!file->f_op || (!file->f_op->write && !file->f_op->aio_write))
		return -EINVAL;
	if (unlikely(!access_ok(VERIFY_READ, buf, count)))
		return -EFAULT;

	ret = rw_verify_area(WRITE, file, pos, count);
	if (ret >= 0) {
		count = ret;
		file_start_write(file);
		if (file->f_op->write)
			ret = file->f_op->write(file, buf, count, pos);
		else
			ret = do_sync_write(file, buf, count, pos);
		if (ret > 0) {
			fsnotify_modify(file);
			add_wchar(current, ret);
		}
		inc_syscw(current);
		file_end_write(file);
	}

	return ret;
}

EXPORT_SYMBOL(vfs_write);

static inline loff_t file_pos_read(struct file *file)
{
	return file->f_pos;
}

static inline void file_pos_write(struct file *file, loff_t pos)
{
	file->f_pos = pos;
}

SYSCALL_DEFINE3(read, unsigned int, fd, char __user *, buf, size_t, count)
{
	struct fd f = fdget(fd);
	ssize_t ret = -EBADF;

	if (f.file) {
		loff_t pos = file_pos_read(f.file);
		ret = vfs_read(f.file, buf, count, &pos);
		if (ret >= 0)
			file_pos_write(f.file, pos);
		fdput(f);
	}
	return ret;
}

SYSCALL_DEFINE3(write, unsigned int, fd, const char __user *, buf,
		size_t, count)
{
	struct fd f = fdget(fd);
	ssize_t ret = -EBADF;

	if (f.file) {
		loff_t pos = file_pos_read(f.file);
		ret = vfs_write(f.file, buf, count, &pos);
		if (ret >= 0)
			file_pos_write(f.file, pos);
		fdput(f);
	}

	return ret;
}

SYSCALL_DEFINE4(pread64, unsigned int, fd, char __user *, buf,
			size_t, count, loff_t, pos)
{
	struct fd f;
	ssize_t ret = -EBADF;

	if (pos < 0)
		return -EINVAL;

	f = fdget(fd);
	if (f.file) {
		ret = -ESPIPE;
		if (f.file->f_mode & FMODE_PREAD)
			ret = vfs_read(f.file, buf, count, &pos);
		fdput(f);
	}

	return ret;
}

SYSCALL_DEFINE4(pwrite64, unsigned int, fd, const char __user *, buf,
			 size_t, count, loff_t, pos)
{
	struct fd f;
	ssize_t ret = -EBADF;

	if (pos < 0)
		return -EINVAL;

	f = fdget(fd);
	if (f.file) {
		ret = -ESPIPE;
		if (f.file->f_mode & FMODE_PWRITE)  
			ret = vfs_write(f.file, buf, count, &pos);
		fdput(f);
	}

	return ret;
}

/*
 * Reduce an iovec's length in-place.  Return the resulting number of segments
 */
unsigned long iov_shorten(struct iovec *iov, unsigned long nr_segs, size_t to)
{
	unsigned long seg = 0;
	size_t len = 0;

	while (seg < nr_segs) {
		seg++;
		if (len + iov->iov_len >= to) {
			iov->iov_len = to - len;
			break;
		}
		len += iov->iov_len;
		iov++;
	}
	return seg;
}
EXPORT_SYMBOL(iov_shorten);

static ssize_t do_sync_readv_writev(struct file *filp, const struct iovec *iov,
		unsigned long nr_segs, size_t len, loff_t *ppos, iov_fn_t fn)
{
	struct kiocb kiocb;
	ssize_t ret;

	init_sync_kiocb(&kiocb, filp);
	kiocb.ki_pos = *ppos;
	kiocb.ki_left = len;
	kiocb.ki_nbytes = len;

	ret = fn(&kiocb, iov, nr_segs, kiocb.ki_pos);
	if (ret == -EIOCBQUEUED)
		ret = wait_on_sync_kiocb(&kiocb);
	*ppos = kiocb.ki_pos;
	return ret;
}

/* Do it by hand, with file-ops */
static ssize_t do_loop_readv_writev(struct file *filp, struct iovec *iov,
		unsigned long nr_segs, loff_t *ppos, io_fn_t fn)
{
	struct iovec *vector = iov;
	ssize_t ret = 0;

	while (nr_segs > 0) {
		void __user *base;
		size_t len;
		ssize_t nr;

		base = vector->iov_base;
		len = vector->iov_len;
		vector++;
		nr_segs--;

		nr = fn(filp, base, len, ppos);

		if (nr < 0) {
			if (!ret)
				ret = nr;
			break;
		}
		ret += nr;
		if (nr != len)
			break;
	}

	return ret;
}

/* A write operation does a read from user space and vice versa */
#define vrfy_dir(type) ((type) == READ ? VERIFY_WRITE : VERIFY_READ)

ssize_t rw_copy_check_uvector(int type, const struct iovec __user * uvector,
			      unsigned long nr_segs, unsigned long fast_segs,
			      struct iovec *fast_pointer,
			      struct iovec **ret_pointer)
{
	unsigned long seg;
	ssize_t ret;
	struct iovec *iov = fast_pointer;

	/*
	 * SuS says "The readv() function *may* fail if the iovcnt argument
	 * was less than or equal to 0, or greater than {IOV_MAX}.  Linux has
	 * traditionally returned zero for zero segments, so...
	 */
	if (nr_segs == 0) {
		ret = 0;
		goto out;
	}

	/*
	 * First get the "struct iovec" from user memory and
	 * verify all the pointers
	 */
	if (nr_segs > UIO_MAXIOV) {
		ret = -EINVAL;
		goto out;
	}
	if (nr_segs > fast_segs) {
		iov = kmalloc(nr_segs*sizeof(struct iovec), GFP_KERNEL);
		if (iov == NULL) {
			ret = -ENOMEM;
			goto out;
		}
	}
	if (copy_from_user(iov, uvector, nr_segs*sizeof(*uvector))) {
		ret = -EFAULT;
		goto out;
	}

	/*
	 * According to the Single Unix Specification we should return EINVAL
	 * if an element length is < 0 when cast to ssize_t or if the
	 * total length would overflow the ssize_t return value of the
	 * system call.
	 *
	 * Linux caps all read/write calls to MAX_RW_COUNT, and avoids the
	 * overflow case.
	 */
	ret = 0;
	for (seg = 0; seg < nr_segs; seg++) {
		void __user *buf = iov[seg].iov_base;
		ssize_t len = (ssize_t)iov[seg].iov_len;

		/* see if we we're about to use an invalid len or if
		 * it's about to overflow ssize_t */
		if (len < 0) {
			ret = -EINVAL;
			goto out;
		}
		if (type >= 0
		    && unlikely(!access_ok(vrfy_dir(type), buf, len))) {
			ret = -EFAULT;
			goto out;
		}
		if (len > MAX_RW_COUNT - ret) {
			len = MAX_RW_COUNT - ret;
			iov[seg].iov_len = len;
		}
		ret += len;
	}
out:
	*ret_pointer = iov;
	return ret;
}

static ssize_t do_readv_writev(int type, struct file *file,
			       const struct iovec __user * uvector,
			       unsigned long nr_segs, loff_t *pos)
{
	size_t tot_len;
	struct iovec iovstack[UIO_FASTIOV];
	struct iovec *iov = iovstack;
	ssize_t ret;
	io_fn_t fn;
	iov_fn_t fnv;

	if (!file->f_op) {
		ret = -EINVAL;
		goto out;
	}

	ret = rw_copy_check_uvector(type, uvector, nr_segs,
				    ARRAY_SIZE(iovstack), iovstack, &iov);
	if (ret <= 0)
		goto out;

	tot_len = ret;
	ret = rw_verify_area(type, file, pos, tot_len);
	if (ret < 0)
		goto out;

	fnv = NULL;
	if (type == READ) {
		fn = file->f_op->read;
		fnv = file->f_op->aio_read;
	} else {
		fn = (io_fn_t)file->f_op->write;
		fnv = file->f_op->aio_write;
		file_start_write(file);
	}

	if (fnv)
		ret = do_sync_readv_writev(file, iov, nr_segs, tot_len,
						pos, fnv);
	else
		ret = do_loop_readv_writev(file, iov, nr_segs, pos, fn);

	if (type != READ)
		file_end_write(file);

out:
	if (iov != iovstack)
		kfree(iov);
	if ((ret + (type == READ)) > 0) {
		if (type == READ)
			fsnotify_access(file);
		else
			fsnotify_modify(file);
	}
	return ret;
}

ssize_t vfs_readv(struct file *file, const struct iovec __user *vec,
		  unsigned long vlen, loff_t *pos)
{
	if (!(file->f_mode & FMODE_READ))
		return -EBADF;
	if (!file->f_op || (!file->f_op->aio_read && !file->f_op->read))
		return -EINVAL;

	return do_readv_writev(READ, file, vec, vlen, pos);
}

EXPORT_SYMBOL(vfs_readv);

ssize_t vfs_writev(struct file *file, const struct iovec __user *vec,
		   unsigned long vlen, loff_t *pos)
{
	if (!(file->f_mode & FMODE_WRITE))
		return -EBADF;
	if (!file->f_op || (!file->f_op->aio_write && !file->f_op->write))
		return -EINVAL;

	return do_readv_writev(WRITE, file, vec, vlen, pos);
}

EXPORT_SYMBOL(vfs_writev);

SYSCALL_DEFINE3(readv, unsigned long, fd, const struct iovec __user *, vec,
		unsigned long, vlen)
{
	struct fd f = fdget(fd);
	ssize_t ret = -EBADF;

	if (f.file) {
		loff_t pos = file_pos_read(f.file);
		ret = vfs_readv(f.file, vec, vlen, &pos);
		if (ret >= 0)
			file_pos_write(f.file, pos);
		fdput(f);
	}

	if (ret > 0)
		add_rchar(current, ret);
	inc_syscr(current);
	return ret;
}

SYSCALL_DEFINE3(writev, unsigned long, fd, const struct iovec __user *, vec,
		unsigned long, vlen)
{
	struct fd f = fdget(fd);
	ssize_t ret = -EBADF;

	if (f.file) {
		loff_t pos = file_pos_read(f.file);
		ret = vfs_writev(f.file, vec, vlen, &pos);
		if (ret >= 0)
			file_pos_write(f.file, pos);
		fdput(f);
	}

	if (ret > 0)
		add_wchar(current, ret);
	inc_syscw(current);
	return ret;
}

static inline loff_t pos_from_hilo(unsigned long high, unsigned long low)
{
#define HALF_LONG_BITS (BITS_PER_LONG / 2)
	return (((loff_t)high << HALF_LONG_BITS) << HALF_LONG_BITS) | low;
}

SYSCALL_DEFINE5(preadv, unsigned long, fd, const struct iovec __user *, vec,
		unsigned long, vlen, unsigned long, pos_l, unsigned long, pos_h)
{
	loff_t pos = pos_from_hilo(pos_h, pos_l);
	struct fd f;
	ssize_t ret = -EBADF;

	if (pos < 0)
		return -EINVAL;

	f = fdget(fd);
	if (f.file) {
		ret = -ESPIPE;
		if (f.file->f_mode & FMODE_PREAD)
			ret = vfs_readv(f.file, vec, vlen, &pos);
		fdput(f);
	}

	if (ret > 0)
		add_rchar(current, ret);
	inc_syscr(current);
	return ret;
}

SYSCALL_DEFINE5(pwritev, unsigned long, fd, const struct iovec __user *, vec,
		unsigned long, vlen, unsigned long, pos_l, unsigned long, pos_h)
{
	loff_t pos = pos_from_hilo(pos_h, pos_l);
	struct fd f;
	ssize_t ret = -EBADF;

	if (pos < 0)
		return -EINVAL;

	f = fdget(fd);
	if (f.file) {
		ret = -ESPIPE;
		if (f.file->f_mode & FMODE_PWRITE)
			ret = vfs_writev(f.file, vec, vlen, &pos);
		fdput(f);
	}

	if (ret > 0)
		add_wchar(current, ret);
	inc_syscw(current);
	return ret;
}

#ifdef CONFIG_COMPAT

static ssize_t compat_do_readv_writev(int type, struct file *file,
			       const struct compat_iovec __user *uvector,
			       unsigned long nr_segs, loff_t *pos)
{
	compat_ssize_t tot_len;
	struct iovec iovstack[UIO_FASTIOV];
	struct iovec *iov = iovstack;
	ssize_t ret;
	io_fn_t fn;
	iov_fn_t fnv;

	ret = -EINVAL;
	if (!file->f_op)
		goto out;

	ret = -EFAULT;
	if (!access_ok(VERIFY_READ, uvector, nr_segs*sizeof(*uvector)))
		goto out;

	ret = compat_rw_copy_check_uvector(type, uvector, nr_segs,
					       UIO_FASTIOV, iovstack, &iov);
	if (ret <= 0)
		goto out;

	tot_len = ret;
	ret = rw_verify_area(type, file, pos, tot_len);
	if (ret < 0)
		goto out;

	fnv = NULL;
	if (type == READ) {
		fn = file->f_op->read;
		fnv = file->f_op->aio_read;
	} else {
		fn = (io_fn_t)file->f_op->write;
		fnv = file->f_op->aio_write;
		file_start_write(file);
	}

	if (fnv)
		ret = do_sync_readv_writev(file, iov, nr_segs, tot_len,
						pos, fnv);
	else
		ret = do_loop_readv_writev(file, iov, nr_segs, pos, fn);

	if (type != READ)
		file_end_write(file);

out:
	if (iov != iovstack)
		kfree(iov);
	if ((ret + (type == READ)) > 0) {
		if (type == READ)
			fsnotify_access(file);
		else
			fsnotify_modify(file);
	}
	return ret;
}

static size_t compat_readv(struct file *file,
			   const struct compat_iovec __user *vec,
			   unsigned long vlen, loff_t *pos)
{
	ssize_t ret = -EBADF;

	if (!(file->f_mode & FMODE_READ))
		goto out;

	ret = -EINVAL;
	if (!file->f_op || (!file->f_op->aio_read && !file->f_op->read))
		goto out;

	ret = compat_do_readv_writev(READ, file, vec, vlen, pos);

out:
	if (ret > 0)
		add_rchar(current, ret);
	inc_syscr(current);
	return ret;
}

COMPAT_SYSCALL_DEFINE3(readv, unsigned long, fd,
		const struct compat_iovec __user *,vec,
		unsigned long, vlen)
{
	struct fd f = fdget(fd);
	ssize_t ret;
	loff_t pos;

	if (!f.file)
		return -EBADF;
	pos = f.file->f_pos;
	ret = compat_readv(f.file, vec, vlen, &pos);
<<<<<<< HEAD
	f.file->f_pos = pos;
=======
	if (ret >= 0)
		f.file->f_pos = pos;
>>>>>>> d0e0ac97
	fdput(f);
	return ret;
}

COMPAT_SYSCALL_DEFINE4(preadv64, unsigned long, fd,
		const struct compat_iovec __user *,vec,
		unsigned long, vlen, loff_t, pos)
{
	struct fd f;
	ssize_t ret;

	if (pos < 0)
		return -EINVAL;
	f = fdget(fd);
	if (!f.file)
		return -EBADF;
	ret = -ESPIPE;
	if (f.file->f_mode & FMODE_PREAD)
		ret = compat_readv(f.file, vec, vlen, &pos);
	fdput(f);
	return ret;
}

COMPAT_SYSCALL_DEFINE5(preadv, unsigned long, fd,
		const struct compat_iovec __user *,vec,
		unsigned long, vlen, u32, pos_low, u32, pos_high)
{
	loff_t pos = ((loff_t)pos_high << 32) | pos_low;
	return compat_sys_preadv64(fd, vec, vlen, pos);
}

static size_t compat_writev(struct file *file,
			    const struct compat_iovec __user *vec,
			    unsigned long vlen, loff_t *pos)
{
	ssize_t ret = -EBADF;

	if (!(file->f_mode & FMODE_WRITE))
		goto out;

	ret = -EINVAL;
	if (!file->f_op || (!file->f_op->aio_write && !file->f_op->write))
		goto out;

	ret = compat_do_readv_writev(WRITE, file, vec, vlen, pos);

out:
	if (ret > 0)
		add_wchar(current, ret);
	inc_syscw(current);
	return ret;
}

COMPAT_SYSCALL_DEFINE3(writev, unsigned long, fd,
		const struct compat_iovec __user *, vec,
		unsigned long, vlen)
{
	struct fd f = fdget(fd);
	ssize_t ret;
	loff_t pos;

	if (!f.file)
		return -EBADF;
	pos = f.file->f_pos;
	ret = compat_writev(f.file, vec, vlen, &pos);
<<<<<<< HEAD
	f.file->f_pos = pos;
=======
	if (ret >= 0)
		f.file->f_pos = pos;
>>>>>>> d0e0ac97
	fdput(f);
	return ret;
}

COMPAT_SYSCALL_DEFINE4(pwritev64, unsigned long, fd,
		const struct compat_iovec __user *,vec,
		unsigned long, vlen, loff_t, pos)
{
	struct fd f;
	ssize_t ret;

	if (pos < 0)
		return -EINVAL;
	f = fdget(fd);
	if (!f.file)
		return -EBADF;
	ret = -ESPIPE;
	if (f.file->f_mode & FMODE_PWRITE)
		ret = compat_writev(f.file, vec, vlen, &pos);
	fdput(f);
	return ret;
}

COMPAT_SYSCALL_DEFINE5(pwritev, unsigned long, fd,
		const struct compat_iovec __user *,vec,
		unsigned long, vlen, u32, pos_low, u32, pos_high)
{
	loff_t pos = ((loff_t)pos_high << 32) | pos_low;
	return compat_sys_pwritev64(fd, vec, vlen, pos);
}
#endif

static ssize_t do_sendfile(int out_fd, int in_fd, loff_t *ppos,
		  	   size_t count, loff_t max)
{
	struct fd in, out;
	struct inode *in_inode, *out_inode;
	loff_t pos;
	loff_t out_pos;
	ssize_t retval;
	int fl;

	/*
	 * Get input file, and verify that it is ok..
	 */
	retval = -EBADF;
	in = fdget(in_fd);
	if (!in.file)
		goto out;
	if (!(in.file->f_mode & FMODE_READ))
		goto fput_in;
	retval = -ESPIPE;
	if (!ppos) {
		pos = in.file->f_pos;
	} else {
		pos = *ppos;
		if (!(in.file->f_mode & FMODE_PREAD))
			goto fput_in;
	}
	retval = rw_verify_area(READ, in.file, &pos, count);
	if (retval < 0)
		goto fput_in;
	count = retval;

	/*
	 * Get output file, and verify that it is ok..
	 */
	retval = -EBADF;
	out = fdget(out_fd);
	if (!out.file)
		goto fput_in;
	if (!(out.file->f_mode & FMODE_WRITE))
		goto fput_out;
	retval = -EINVAL;
	in_inode = file_inode(in.file);
	out_inode = file_inode(out.file);
<<<<<<< HEAD
	retval = rw_verify_area(WRITE, out.file, &out.file->f_pos, count);
=======
	out_pos = out.file->f_pos;
	retval = rw_verify_area(WRITE, out.file, &out_pos, count);
>>>>>>> d0e0ac97
	if (retval < 0)
		goto fput_out;
	count = retval;

	if (!max)
		max = min(in_inode->i_sb->s_maxbytes, out_inode->i_sb->s_maxbytes);

	if (unlikely(pos + count > max)) {
		retval = -EOVERFLOW;
		if (pos >= max)
			goto fput_out;
		count = max - pos;
	}

	fl = 0;
#if 0
	/*
	 * We need to debate whether we can enable this or not. The
	 * man page documents EAGAIN return for the output at least,
	 * and the application is arguably buggy if it doesn't expect
	 * EAGAIN on a non-blocking file descriptor.
	 */
	if (in.file->f_flags & O_NONBLOCK)
		fl = SPLICE_F_NONBLOCK;
#endif
	file_start_write(out.file);
	retval = do_splice_direct(in.file, &pos, out.file, &out_pos, count, fl);
	file_end_write(out.file);

	if (retval > 0) {
		add_rchar(current, retval);
		add_wchar(current, retval);
		fsnotify_access(in.file);
		fsnotify_modify(out.file);
		out.file->f_pos = out_pos;
		if (ppos)
			*ppos = pos;
		else
			in.file->f_pos = pos;
	}

	inc_syscr(current);
	inc_syscw(current);
	if (pos > max)
		retval = -EOVERFLOW;

fput_out:
	fdput(out);
fput_in:
	fdput(in);
out:
	return retval;
}

SYSCALL_DEFINE4(sendfile, int, out_fd, int, in_fd, off_t __user *, offset, size_t, count)
{
	loff_t pos;
	off_t off;
	ssize_t ret;

	if (offset) {
		if (unlikely(get_user(off, offset)))
			return -EFAULT;
		pos = off;
		ret = do_sendfile(out_fd, in_fd, &pos, count, MAX_NON_LFS);
		if (unlikely(put_user(pos, offset)))
			return -EFAULT;
		return ret;
	}

	return do_sendfile(out_fd, in_fd, NULL, count, 0);
}

SYSCALL_DEFINE4(sendfile64, int, out_fd, int, in_fd, loff_t __user *, offset, size_t, count)
{
	loff_t pos;
	ssize_t ret;

	if (offset) {
		if (unlikely(copy_from_user(&pos, offset, sizeof(loff_t))))
			return -EFAULT;
		ret = do_sendfile(out_fd, in_fd, &pos, count, 0);
		if (unlikely(put_user(pos, offset)))
			return -EFAULT;
		return ret;
	}

	return do_sendfile(out_fd, in_fd, NULL, count, 0);
}

#ifdef CONFIG_COMPAT
COMPAT_SYSCALL_DEFINE4(sendfile, int, out_fd, int, in_fd,
		compat_off_t __user *, offset, compat_size_t, count)
{
	loff_t pos;
	off_t off;
	ssize_t ret;

	if (offset) {
		if (unlikely(get_user(off, offset)))
			return -EFAULT;
		pos = off;
		ret = do_sendfile(out_fd, in_fd, &pos, count, MAX_NON_LFS);
		if (unlikely(put_user(pos, offset)))
			return -EFAULT;
		return ret;
	}

	return do_sendfile(out_fd, in_fd, NULL, count, 0);
}

COMPAT_SYSCALL_DEFINE4(sendfile64, int, out_fd, int, in_fd,
		compat_loff_t __user *, offset, compat_size_t, count)
{
	loff_t pos;
	ssize_t ret;

	if (offset) {
		if (unlikely(copy_from_user(&pos, offset, sizeof(loff_t))))
			return -EFAULT;
		ret = do_sendfile(out_fd, in_fd, &pos, count, 0);
		if (unlikely(put_user(pos, offset)))
			return -EFAULT;
		return ret;
	}

	return do_sendfile(out_fd, in_fd, NULL, count, 0);
}
#endif<|MERGE_RESOLUTION|>--- conflicted
+++ resolved
@@ -992,12 +992,8 @@
 		return -EBADF;
 	pos = f.file->f_pos;
 	ret = compat_readv(f.file, vec, vlen, &pos);
-<<<<<<< HEAD
-	f.file->f_pos = pos;
-=======
 	if (ret >= 0)
 		f.file->f_pos = pos;
->>>>>>> d0e0ac97
 	fdput(f);
 	return ret;
 }
@@ -1063,12 +1059,8 @@
 		return -EBADF;
 	pos = f.file->f_pos;
 	ret = compat_writev(f.file, vec, vlen, &pos);
-<<<<<<< HEAD
-	f.file->f_pos = pos;
-=======
 	if (ret >= 0)
 		f.file->f_pos = pos;
->>>>>>> d0e0ac97
 	fdput(f);
 	return ret;
 }
@@ -1145,12 +1137,8 @@
 	retval = -EINVAL;
 	in_inode = file_inode(in.file);
 	out_inode = file_inode(out.file);
-<<<<<<< HEAD
-	retval = rw_verify_area(WRITE, out.file, &out.file->f_pos, count);
-=======
 	out_pos = out.file->f_pos;
 	retval = rw_verify_area(WRITE, out.file, &out_pos, count);
->>>>>>> d0e0ac97
 	if (retval < 0)
 		goto fput_out;
 	count = retval;
