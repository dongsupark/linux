--- conflicted
+++ resolved
@@ -2513,11 +2513,7 @@
 	if (!slash)
 		error = prepend(buffer, buflen, "/", 1);
 	if (!error)
-<<<<<<< HEAD
-		error = vfsmnt->mnt_ns ? 1 : 2;
-=======
 		error = real_mount(vfsmnt)->mnt_ns ? 1 : 2;
->>>>>>> dcd6c922
 	goto out;
 }
 
