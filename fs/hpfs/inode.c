/*
 *  linux/fs/hpfs/inode.c
 *
 *  Mikulas Patocka (mikulas@artax.karlin.mff.cuni.cz), 1998-1999
 *
 *  inode VFS functions
 */

#include <linux/smp_lock.h>
#include <linux/slab.h>
#include "hpfs_fn.h"

void hpfs_init_inode(struct inode *i)
{
	struct super_block *sb = i->i_sb;
	struct hpfs_inode_info *hpfs_inode = hpfs_i(i);

	i->i_uid = hpfs_sb(sb)->sb_uid;
	i->i_gid = hpfs_sb(sb)->sb_gid;
	i->i_mode = hpfs_sb(sb)->sb_mode;
	hpfs_inode->i_conv = hpfs_sb(sb)->sb_conv;
	i->i_size = -1;
	i->i_blocks = -1;
	
	hpfs_inode->i_dno = 0;
	hpfs_inode->i_n_secs = 0;
	hpfs_inode->i_file_sec = 0;
	hpfs_inode->i_disk_sec = 0;
	hpfs_inode->i_dpos = 0;
	hpfs_inode->i_dsubdno = 0;
	hpfs_inode->i_ea_mode = 0;
	hpfs_inode->i_ea_uid = 0;
	hpfs_inode->i_ea_gid = 0;
	hpfs_inode->i_ea_size = 0;

	hpfs_inode->i_rddir_off = NULL;
	hpfs_inode->i_dirty = 0;

	i->i_ctime.tv_sec = i->i_ctime.tv_nsec = 0;
	i->i_mtime.tv_sec = i->i_mtime.tv_nsec = 0;
	i->i_atime.tv_sec = i->i_atime.tv_nsec = 0;
}

void hpfs_read_inode(struct inode *i)
{
	struct buffer_head *bh;
	struct fnode *fnode;
	struct super_block *sb = i->i_sb;
	struct hpfs_inode_info *hpfs_inode = hpfs_i(i);
	void *ea;
	int ea_size;

	if (!(fnode = hpfs_map_fnode(sb, i->i_ino, &bh))) {
		/*i->i_mode |= S_IFREG;
		i->i_mode &= ~0111;
		i->i_op = &hpfs_file_iops;
		i->i_fop = &hpfs_file_ops;
		i->i_nlink = 0;*/
		make_bad_inode(i);
		return;
	}
	if (hpfs_sb(i->i_sb)->sb_eas) {
		if ((ea = hpfs_get_ea(i->i_sb, fnode, "UID", &ea_size))) {
			if (ea_size == 2) {
				i->i_uid = le16_to_cpu(*(__le16*)ea);
				hpfs_inode->i_ea_uid = 1;
			}
			kfree(ea);
		}
		if ((ea = hpfs_get_ea(i->i_sb, fnode, "GID", &ea_size))) {
			if (ea_size == 2) {
				i->i_gid = le16_to_cpu(*(__le16*)ea);
				hpfs_inode->i_ea_gid = 1;
			}
			kfree(ea);
		}
		if ((ea = hpfs_get_ea(i->i_sb, fnode, "SYMLINK", &ea_size))) {
			kfree(ea);
			i->i_mode = S_IFLNK | 0777;
			i->i_op = &page_symlink_inode_operations;
			i->i_data.a_ops = &hpfs_symlink_aops;
			i->i_nlink = 1;
			i->i_size = ea_size;
			i->i_blocks = 1;
			brelse(bh);
			return;
		}
		if ((ea = hpfs_get_ea(i->i_sb, fnode, "MODE", &ea_size))) {
			int rdev = 0;
			umode_t mode = hpfs_sb(sb)->sb_mode;
			if (ea_size == 2) {
				mode = le16_to_cpu(*(__le16*)ea);
				hpfs_inode->i_ea_mode = 1;
			}
			kfree(ea);
			i->i_mode = mode;
			if (S_ISBLK(mode) || S_ISCHR(mode)) {
				if ((ea = hpfs_get_ea(i->i_sb, fnode, "DEV", &ea_size))) {
					if (ea_size == 4)
						rdev = le32_to_cpu(*(__le32*)ea);
					kfree(ea);
				}
			}
			if (S_ISBLK(mode) || S_ISCHR(mode) || S_ISFIFO(mode) || S_ISSOCK(mode)) {
				brelse(bh);
				i->i_nlink = 1;
				i->i_size = 0;
				i->i_blocks = 1;
				init_special_inode(i, mode,
					new_decode_dev(rdev));
				return;
			}
		}
	}
	if (fnode->dirflag) {
		int n_dnodes, n_subdirs;
		i->i_mode |= S_IFDIR;
		i->i_op = &hpfs_dir_iops;
		i->i_fop = &hpfs_dir_ops;
		hpfs_inode->i_parent_dir = fnode->up;
		hpfs_inode->i_dno = fnode->u.external[0].disk_secno;
		if (hpfs_sb(sb)->sb_chk >= 2) {
			struct buffer_head *bh0;
			if (hpfs_map_fnode(sb, hpfs_inode->i_parent_dir, &bh0)) brelse(bh0);
		}
		n_dnodes = 0; n_subdirs = 0;
		hpfs_count_dnodes(i->i_sb, hpfs_inode->i_dno, &n_dnodes, &n_subdirs, NULL);
		i->i_blocks = 4 * n_dnodes;
		i->i_size = 2048 * n_dnodes;
		i->i_nlink = 2 + n_subdirs;
	} else {
		i->i_mode |= S_IFREG;
		if (!hpfs_inode->i_ea_mode) i->i_mode &= ~0111;
		i->i_op = &hpfs_file_iops;
		i->i_fop = &hpfs_file_ops;
		i->i_nlink = 1;
		i->i_size = fnode->file_size;
		i->i_blocks = ((i->i_size + 511) >> 9) + 1;
		i->i_data.a_ops = &hpfs_aops;
		hpfs_i(i)->mmu_private = i->i_size;
	}
	brelse(bh);
}

static void hpfs_write_inode_ea(struct inode *i, struct fnode *fnode)
{
	struct hpfs_inode_info *hpfs_inode = hpfs_i(i);
	/*if (fnode->acl_size_l || fnode->acl_size_s) {
		   Some unknown structures like ACL may be in fnode,
		   we'd better not overwrite them
		hpfs_error(i->i_sb, "fnode %08x has some unknown HPFS386 stuctures", i->i_ino);
	} else*/ if (hpfs_sb(i->i_sb)->sb_eas >= 2) {
		__le32 ea;
		if ((i->i_uid != hpfs_sb(i->i_sb)->sb_uid) || hpfs_inode->i_ea_uid) {
			ea = cpu_to_le32(i->i_uid);
			hpfs_set_ea(i, fnode, "UID", (char*)&ea, 2);
			hpfs_inode->i_ea_uid = 1;
		}
		if ((i->i_gid != hpfs_sb(i->i_sb)->sb_gid) || hpfs_inode->i_ea_gid) {
			ea = cpu_to_le32(i->i_gid);
			hpfs_set_ea(i, fnode, "GID", (char *)&ea, 2);
			hpfs_inode->i_ea_gid = 1;
		}
		if (!S_ISLNK(i->i_mode))
			if ((i->i_mode != ((hpfs_sb(i->i_sb)->sb_mode & ~(S_ISDIR(i->i_mode) ? 0 : 0111))
			  | (S_ISDIR(i->i_mode) ? S_IFDIR : S_IFREG))
			  && i->i_mode != ((hpfs_sb(i->i_sb)->sb_mode & ~(S_ISDIR(i->i_mode) ? 0222 : 0333))
			  | (S_ISDIR(i->i_mode) ? S_IFDIR : S_IFREG))) || hpfs_inode->i_ea_mode) {
				ea = cpu_to_le32(i->i_mode);
				/* sick, but legal */
				hpfs_set_ea(i, fnode, "MODE", (char *)&ea, 2);
				hpfs_inode->i_ea_mode = 1;
			}
		if (S_ISBLK(i->i_mode) || S_ISCHR(i->i_mode)) {
			ea = cpu_to_le32(new_encode_dev(i->i_rdev));
			hpfs_set_ea(i, fnode, "DEV", (char *)&ea, 4);
		}
	}
}

void hpfs_write_inode(struct inode *i)
{
	struct hpfs_inode_info *hpfs_inode = hpfs_i(i);
	struct inode *parent;
	if (i->i_ino == hpfs_sb(i->i_sb)->sb_root) return;
	if (hpfs_inode->i_rddir_off && !atomic_read(&i->i_count)) {
		if (*hpfs_inode->i_rddir_off) printk("HPFS: write_inode: some position still there\n");
		kfree(hpfs_inode->i_rddir_off);
		hpfs_inode->i_rddir_off = NULL;
	}
	mutex_lock(&hpfs_inode->i_parent_mutex);
	if (!i->i_nlink) {
		mutex_unlock(&hpfs_inode->i_parent_mutex);
		return;
	}
	parent = iget_locked(i->i_sb, hpfs_inode->i_parent_dir);
	if (parent) {
		hpfs_inode->i_dirty = 0;
		if (parent->i_state & I_NEW) {
			hpfs_init_inode(parent);
			hpfs_read_inode(parent);
			unlock_new_inode(parent);
		}
		mutex_lock(&hpfs_inode->i_mutex);
		hpfs_write_inode_nolock(i);
		mutex_unlock(&hpfs_inode->i_mutex);
		iput(parent);
	} else {
		mark_inode_dirty(i);
	}
	mutex_unlock(&hpfs_inode->i_parent_mutex);
}

void hpfs_write_inode_nolock(struct inode *i)
{
	struct hpfs_inode_info *hpfs_inode = hpfs_i(i);
	struct buffer_head *bh;
	struct fnode *fnode;
	struct quad_buffer_head qbh;
	struct hpfs_dirent *de;
	if (i->i_ino == hpfs_sb(i->i_sb)->sb_root) return;
	if (!(fnode = hpfs_map_fnode(i->i_sb, i->i_ino, &bh))) return;
	if (i->i_ino != hpfs_sb(i->i_sb)->sb_root && i->i_nlink) {
		if (!(de = map_fnode_dirent(i->i_sb, i->i_ino, fnode, &qbh))) {
			brelse(bh);
			return;
		}
	} else de = NULL;
	if (S_ISREG(i->i_mode)) {
		fnode->file_size = i->i_size;
		if (de) de->file_size = i->i_size;
	} else if (S_ISDIR(i->i_mode)) {
		fnode->file_size = 0;
		if (de) de->file_size = 0;
	}
	hpfs_write_inode_ea(i, fnode);
	if (de) {
		de->write_date = gmt_to_local(i->i_sb, i->i_mtime.tv_sec);
		de->read_date = gmt_to_local(i->i_sb, i->i_atime.tv_sec);
		de->creation_date = gmt_to_local(i->i_sb, i->i_ctime.tv_sec);
		de->read_only = !(i->i_mode & 0222);
		de->ea_size = hpfs_inode->i_ea_size;
		hpfs_mark_4buffers_dirty(&qbh);
		hpfs_brelse4(&qbh);
	}
	if (S_ISDIR(i->i_mode)) {
		if ((de = map_dirent(i, hpfs_inode->i_dno, "\001\001", 2, NULL, &qbh))) {
			de->write_date = gmt_to_local(i->i_sb, i->i_mtime.tv_sec);
			de->read_date = gmt_to_local(i->i_sb, i->i_atime.tv_sec);
			de->creation_date = gmt_to_local(i->i_sb, i->i_ctime.tv_sec);
			de->read_only = !(i->i_mode & 0222);
			de->ea_size = /*hpfs_inode->i_ea_size*/0;
			de->file_size = 0;
			hpfs_mark_4buffers_dirty(&qbh);
			hpfs_brelse4(&qbh);
		} else
			hpfs_error(i->i_sb,
				"directory %08lx doesn't have '.' entry",
				(unsigned long)i->i_ino);
	}
	mark_buffer_dirty(bh);
	brelse(bh);
}

int hpfs_setattr(struct dentry *dentry, struct iattr *attr)
{
	struct inode *inode = dentry->d_inode;
	int error = -EINVAL;

	lock_kernel();
	if (inode->i_ino == hpfs_sb(inode->i_sb)->sb_root)
		goto out_unlock;
	if ((attr->ia_valid & ATTR_SIZE) && attr->ia_size > inode->i_size)
		goto out_unlock;

	error = inode_change_ok(inode, attr);
	if (error)
		goto out_unlock;

	if ((attr->ia_valid & ATTR_SIZE) &&
	    attr->ia_size != i_size_read(inode)) {
		error = vmtruncate(inode, attr->ia_size);
		if (error)
<<<<<<< HEAD
			return error;
=======
			goto out_unlock;
>>>>>>> 3cbea436
	}

	setattr_copy(inode, attr);
	mark_inode_dirty(inode);

	hpfs_write_inode(inode);

 out_unlock:
	unlock_kernel();
	return error;
}

void hpfs_write_if_changed(struct inode *inode)
{
	struct hpfs_inode_info *hpfs_inode = hpfs_i(inode);

	if (hpfs_inode->i_dirty)
		hpfs_write_inode(inode);
}

void hpfs_evict_inode(struct inode *inode)
{
	truncate_inode_pages(&inode->i_data, 0);
	end_writeback(inode);
	if (!inode->i_nlink) {
		lock_kernel();
		hpfs_remove_fnode(inode->i_sb, inode->i_ino);
		unlock_kernel();
	}
}<|MERGE_RESOLUTION|>--- conflicted
+++ resolved
@@ -281,11 +281,7 @@
 	    attr->ia_size != i_size_read(inode)) {
 		error = vmtruncate(inode, attr->ia_size);
 		if (error)
-<<<<<<< HEAD
-			return error;
-=======
 			goto out_unlock;
->>>>>>> 3cbea436
 	}
 
 	setattr_copy(inode, attr);
