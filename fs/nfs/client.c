/* client.c: NFS client sharing and management code
 *
 * Copyright (C) 2006 Red Hat, Inc. All Rights Reserved.
 * Written by David Howells (dhowells@redhat.com)
 *
 * This program is free software; you can redistribute it and/or
 * modify it under the terms of the GNU General Public License
 * as published by the Free Software Foundation; either version
 * 2 of the License, or (at your option) any later version.
 */


#include <linux/module.h>
#include <linux/init.h>
#include <linux/sched.h>
#include <linux/time.h>
#include <linux/kernel.h>
#include <linux/mm.h>
#include <linux/string.h>
#include <linux/stat.h>
#include <linux/errno.h>
#include <linux/unistd.h>
#include <linux/sunrpc/clnt.h>
#include <linux/sunrpc/stats.h>
#include <linux/sunrpc/metrics.h>
#include <linux/sunrpc/xprtsock.h>
#include <linux/sunrpc/xprtrdma.h>
#include <linux/nfs_fs.h>
#include <linux/nfs_mount.h>
#include <linux/nfs4_mount.h>
#include <linux/lockd/bind.h>
#include <linux/seq_file.h>
#include <linux/mount.h>
#include <linux/nfs_idmap.h>
#include <linux/vfs.h>
#include <linux/inet.h>
#include <linux/in6.h>
#include <linux/slab.h>
#include <linux/idr.h>
#include <net/ipv6.h>
#include <linux/nfs_xdr.h>
#include <linux/sunrpc/bc_xprt.h>
#include <linux/nsproxy.h>
#include <linux/pid_namespace.h>


#include "nfs4_fs.h"
#include "callback.h"
#include "delegation.h"
#include "iostat.h"
#include "internal.h"
#include "fscache.h"
#include "pnfs.h"
#include "netns.h"

#define NFSDBG_FACILITY		NFSDBG_CLIENT

static DECLARE_WAIT_QUEUE_HEAD(nfs_client_active_wq);
#ifdef CONFIG_NFS_V4

/*
 * Get a unique NFSv4.0 callback identifier which will be used
 * by the V4.0 callback service to lookup the nfs_client struct
 */
static int nfs_get_cb_ident_idr(struct nfs_client *clp, int minorversion)
{
	int ret = 0;
	struct nfs_net *nn = net_generic(clp->cl_net, nfs_net_id);

	if (clp->rpc_ops->version != 4 || minorversion != 0)
		return ret;
retry:
	if (!idr_pre_get(&nn->cb_ident_idr, GFP_KERNEL))
		return -ENOMEM;
	spin_lock(&nn->nfs_client_lock);
	ret = idr_get_new(&nn->cb_ident_idr, clp, &clp->cl_cb_ident);
	spin_unlock(&nn->nfs_client_lock);
	if (ret == -EAGAIN)
		goto retry;
	return ret;
}
#endif /* CONFIG_NFS_V4 */

/*
 * Turn off NFSv4 uid/gid mapping when using AUTH_SYS
 */
static bool nfs4_disable_idmapping = true;

/*
 * RPC cruft for NFS
 */
static const struct rpc_version *nfs_version[5] = {
#ifdef CONFIG_NFS_V2
	[2]			= &nfs_version2,
#endif
#ifdef CONFIG_NFS_V3
	[3]			= &nfs_version3,
#endif
#ifdef CONFIG_NFS_V4
	[4]			= &nfs_version4,
#endif
};

const struct rpc_program nfs_program = {
	.name			= "nfs",
	.number			= NFS_PROGRAM,
	.nrvers			= ARRAY_SIZE(nfs_version),
	.version		= nfs_version,
	.stats			= &nfs_rpcstat,
	.pipe_dir_name		= NFS_PIPE_DIRNAME,
};

struct rpc_stat nfs_rpcstat = {
	.program		= &nfs_program
};


#ifdef CONFIG_NFS_V3_ACL
static struct rpc_stat		nfsacl_rpcstat = { &nfsacl_program };
static const struct rpc_version *nfsacl_version[] = {
	[3]			= &nfsacl_version3,
};

const struct rpc_program nfsacl_program = {
	.name			= "nfsacl",
	.number			= NFS_ACL_PROGRAM,
	.nrvers			= ARRAY_SIZE(nfsacl_version),
	.version		= nfsacl_version,
	.stats			= &nfsacl_rpcstat,
};
#endif  /* CONFIG_NFS_V3_ACL */

struct nfs_client_initdata {
	unsigned long init_flags;
	const char *hostname;
	const struct sockaddr *addr;
	size_t addrlen;
	const struct nfs_rpc_ops *rpc_ops;
	int proto;
	u32 minorversion;
	struct net *net;
};

/*
 * Allocate a shared client record
 *
 * Since these are allocated/deallocated very rarely, we don't
 * bother putting them in a slab cache...
 */
static struct nfs_client *nfs_alloc_client(const struct nfs_client_initdata *cl_init)
{
	struct nfs_client *clp;
	struct rpc_cred *cred;
	int err = -ENOMEM;

	if ((clp = kzalloc(sizeof(*clp), GFP_KERNEL)) == NULL)
		goto error_0;

	clp->rpc_ops = cl_init->rpc_ops;

	atomic_set(&clp->cl_count, 1);
	clp->cl_cons_state = NFS_CS_INITING;

	memcpy(&clp->cl_addr, cl_init->addr, cl_init->addrlen);
	clp->cl_addrlen = cl_init->addrlen;

	if (cl_init->hostname) {
		err = -ENOMEM;
		clp->cl_hostname = kstrdup(cl_init->hostname, GFP_KERNEL);
		if (!clp->cl_hostname)
			goto error_cleanup;
	}

	INIT_LIST_HEAD(&clp->cl_superblocks);
	clp->cl_rpcclient = ERR_PTR(-EINVAL);

	clp->cl_proto = cl_init->proto;
	clp->cl_net = get_net(cl_init->net);

#ifdef CONFIG_NFS_V4
	err = nfs_get_cb_ident_idr(clp, cl_init->minorversion);
	if (err)
		goto error_cleanup;

	spin_lock_init(&clp->cl_lock);
	INIT_DELAYED_WORK(&clp->cl_renewd, nfs4_renew_state);
	rpc_init_wait_queue(&clp->cl_rpcwaitq, "NFS client");
	clp->cl_state = 1 << NFS4CLNT_LEASE_EXPIRED;
	clp->cl_minorversion = cl_init->minorversion;
	clp->cl_mvops = nfs_v4_minor_ops[cl_init->minorversion];
#endif
	cred = rpc_lookup_machine_cred("*");
	if (!IS_ERR(cred))
		clp->cl_machine_cred = cred;
	nfs_fscache_get_client_cookie(clp);

	return clp;

error_cleanup:
	kfree(clp);
error_0:
	return ERR_PTR(err);
}

#ifdef CONFIG_NFS_V4
#ifdef CONFIG_NFS_V4_1
static void nfs4_shutdown_session(struct nfs_client *clp)
{
	if (nfs4_has_session(clp)) {
		nfs4_destroy_session(clp->cl_session);
		nfs4_destroy_clientid(clp);
	}

}
#else /* CONFIG_NFS_V4_1 */
static void nfs4_shutdown_session(struct nfs_client *clp)
{
}
#endif /* CONFIG_NFS_V4_1 */

/*
 * Destroy the NFS4 callback service
 */
static void nfs4_destroy_callback(struct nfs_client *clp)
{
	if (__test_and_clear_bit(NFS_CS_CALLBACK, &clp->cl_res_state))
		nfs_callback_down(clp->cl_mvops->minor_version);
}

static void nfs4_shutdown_client(struct nfs_client *clp)
{
	if (__test_and_clear_bit(NFS_CS_RENEWD, &clp->cl_res_state))
		nfs4_kill_renewd(clp);
	nfs4_shutdown_session(clp);
	nfs4_destroy_callback(clp);
	if (__test_and_clear_bit(NFS_CS_IDMAP, &clp->cl_res_state))
		nfs_idmap_delete(clp);

	rpc_destroy_wait_queue(&clp->cl_rpcwaitq);
	kfree(clp->cl_serverowner);
	kfree(clp->cl_serverscope);
	kfree(clp->cl_implid);
}

/* idr_remove_all is not needed as all id's are removed by nfs_put_client */
void nfs_cleanup_cb_ident_idr(struct net *net)
{
	struct nfs_net *nn = net_generic(net, nfs_net_id);

	idr_destroy(&nn->cb_ident_idr);
}

/* nfs_client_lock held */
static void nfs_cb_idr_remove_locked(struct nfs_client *clp)
{
	struct nfs_net *nn = net_generic(clp->cl_net, nfs_net_id);

	if (clp->cl_cb_ident)
		idr_remove(&nn->cb_ident_idr, clp->cl_cb_ident);
}

static void pnfs_init_server(struct nfs_server *server)
{
	rpc_init_wait_queue(&server->roc_rpcwaitq, "pNFS ROC");
}

static void nfs4_destroy_server(struct nfs_server *server)
{
	nfs4_purge_state_owners(server);
}

#else
static void nfs4_shutdown_client(struct nfs_client *clp)
{
}

void nfs_cleanup_cb_ident_idr(struct net *net)
{
}

static void nfs_cb_idr_remove_locked(struct nfs_client *clp)
{
}

static void pnfs_init_server(struct nfs_server *server)
{
}

#endif /* CONFIG_NFS_V4 */

/*
 * Destroy a shared client record
 */
static void nfs_free_client(struct nfs_client *clp)
{
	dprintk("--> nfs_free_client(%u)\n", clp->rpc_ops->version);

	nfs4_shutdown_client(clp);

	nfs_fscache_release_client_cookie(clp);

	/* -EIO all pending I/O */
	if (!IS_ERR(clp->cl_rpcclient))
		rpc_shutdown_client(clp->cl_rpcclient);

	if (clp->cl_machine_cred != NULL)
		put_rpccred(clp->cl_machine_cred);

	put_net(clp->cl_net);
	kfree(clp->cl_hostname);
	kfree(clp);

	dprintk("<-- nfs_free_client()\n");
}

/*
 * Release a reference to a shared client record
 */
void nfs_put_client(struct nfs_client *clp)
{
	struct nfs_net *nn;

	if (!clp)
		return;

	dprintk("--> nfs_put_client({%d})\n", atomic_read(&clp->cl_count));
	nn = net_generic(clp->cl_net, nfs_net_id);

	if (atomic_dec_and_lock(&clp->cl_count, &nn->nfs_client_lock)) {
		list_del(&clp->cl_share_link);
		nfs_cb_idr_remove_locked(clp);
		spin_unlock(&nn->nfs_client_lock);

		BUG_ON(!list_empty(&clp->cl_superblocks));

		nfs_free_client(clp);
	}
}
EXPORT_SYMBOL_GPL(nfs_put_client);

#if defined(CONFIG_IPV6) || defined(CONFIG_IPV6_MODULE)
/*
 * Test if two ip6 socket addresses refer to the same socket by
 * comparing relevant fields. The padding bytes specifically, are not
 * compared. sin6_flowinfo is not compared because it only affects QoS
 * and sin6_scope_id is only compared if the address is "link local"
 * because "link local" addresses need only be unique to a specific
 * link. Conversely, ordinary unicast addresses might have different
 * sin6_scope_id.
 *
 * The caller should ensure both socket addresses are AF_INET6.
 */
static int nfs_sockaddr_match_ipaddr6(const struct sockaddr *sa1,
				      const struct sockaddr *sa2)
{
	const struct sockaddr_in6 *sin1 = (const struct sockaddr_in6 *)sa1;
	const struct sockaddr_in6 *sin2 = (const struct sockaddr_in6 *)sa2;

	if (!ipv6_addr_equal(&sin1->sin6_addr, &sin2->sin6_addr))
		return 0;
	else if (ipv6_addr_type(&sin1->sin6_addr) & IPV6_ADDR_LINKLOCAL)
		return sin1->sin6_scope_id == sin2->sin6_scope_id;

	return 1;
}
#else	/* !defined(CONFIG_IPV6) && !defined(CONFIG_IPV6_MODULE) */
static int nfs_sockaddr_match_ipaddr6(const struct sockaddr *sa1,
				      const struct sockaddr *sa2)
{
	return 0;
}
#endif

/*
 * Test if two ip4 socket addresses refer to the same socket, by
 * comparing relevant fields. The padding bytes specifically, are
 * not compared.
 *
 * The caller should ensure both socket addresses are AF_INET.
 */
static int nfs_sockaddr_match_ipaddr4(const struct sockaddr *sa1,
				      const struct sockaddr *sa2)
{
	const struct sockaddr_in *sin1 = (const struct sockaddr_in *)sa1;
	const struct sockaddr_in *sin2 = (const struct sockaddr_in *)sa2;

	return sin1->sin_addr.s_addr == sin2->sin_addr.s_addr;
}

static int nfs_sockaddr_cmp_ip6(const struct sockaddr *sa1,
				const struct sockaddr *sa2)
{
	const struct sockaddr_in6 *sin1 = (const struct sockaddr_in6 *)sa1;
	const struct sockaddr_in6 *sin2 = (const struct sockaddr_in6 *)sa2;

	return nfs_sockaddr_match_ipaddr6(sa1, sa2) &&
		(sin1->sin6_port == sin2->sin6_port);
}

static int nfs_sockaddr_cmp_ip4(const struct sockaddr *sa1,
				const struct sockaddr *sa2)
{
	const struct sockaddr_in *sin1 = (const struct sockaddr_in *)sa1;
	const struct sockaddr_in *sin2 = (const struct sockaddr_in *)sa2;

	return nfs_sockaddr_match_ipaddr4(sa1, sa2) &&
		(sin1->sin_port == sin2->sin_port);
}

#if defined(CONFIG_NFS_V4_1)
/*
 * Test if two socket addresses represent the same actual socket,
 * by comparing (only) relevant fields, excluding the port number.
 */
static int nfs_sockaddr_match_ipaddr(const struct sockaddr *sa1,
				     const struct sockaddr *sa2)
{
	if (sa1->sa_family != sa2->sa_family)
		return 0;

	switch (sa1->sa_family) {
	case AF_INET:
		return nfs_sockaddr_match_ipaddr4(sa1, sa2);
	case AF_INET6:
		return nfs_sockaddr_match_ipaddr6(sa1, sa2);
	}
	return 0;
}
#endif /* CONFIG_NFS_V4_1 */

/*
 * Test if two socket addresses represent the same actual socket,
 * by comparing (only) relevant fields, including the port number.
 */
static int nfs_sockaddr_cmp(const struct sockaddr *sa1,
			    const struct sockaddr *sa2)
{
	if (sa1->sa_family != sa2->sa_family)
		return 0;

	switch (sa1->sa_family) {
	case AF_INET:
		return nfs_sockaddr_cmp_ip4(sa1, sa2);
	case AF_INET6:
		return nfs_sockaddr_cmp_ip6(sa1, sa2);
	}
	return 0;
}

#if defined(CONFIG_NFS_V4_1)
/* Common match routine for v4.0 and v4.1 callback services */
static bool nfs4_cb_match_client(const struct sockaddr *addr,
		struct nfs_client *clp, u32 minorversion)
{
	struct sockaddr *clap = (struct sockaddr *)&clp->cl_addr;

	/* Don't match clients that failed to initialise */
	if (!(clp->cl_cons_state == NFS_CS_READY ||
	    clp->cl_cons_state == NFS_CS_SESSION_INITING))
		return false;

	smp_rmb();

	/* Match the version and minorversion */
	if (clp->rpc_ops->version != 4 ||
	    clp->cl_minorversion != minorversion)
		return false;

	/* Match only the IP address, not the port number */
	if (!nfs_sockaddr_match_ipaddr(addr, clap))
		return false;

	return true;
}
#endif /* CONFIG_NFS_V4_1 */

/*
 * Find an nfs_client on the list that matches the initialisation data
 * that is supplied.
 */
static struct nfs_client *nfs_match_client(const struct nfs_client_initdata *data)
{
	struct nfs_client *clp;
	const struct sockaddr *sap = data->addr;
	struct nfs_net *nn = net_generic(data->net, nfs_net_id);

	list_for_each_entry(clp, &nn->nfs_client_list, cl_share_link) {
	        const struct sockaddr *clap = (struct sockaddr *)&clp->cl_addr;
		/* Don't match clients that failed to initialise properly */
		if (clp->cl_cons_state < 0)
			continue;

		/* Different NFS versions cannot share the same nfs_client */
		if (clp->rpc_ops != data->rpc_ops)
			continue;

		if (clp->cl_proto != data->proto)
			continue;
		/* Match nfsv4 minorversion */
		if (clp->cl_minorversion != data->minorversion)
			continue;
		/* Match the full socket address */
		if (!nfs_sockaddr_cmp(sap, clap))
			continue;

		atomic_inc(&clp->cl_count);
		return clp;
	}
	return NULL;
}

static bool nfs_client_init_is_complete(const struct nfs_client *clp)
{
	return clp->cl_cons_state != NFS_CS_INITING;
}

int nfs_wait_client_init_complete(const struct nfs_client *clp)
{
	return wait_event_killable(nfs_client_active_wq,
			nfs_client_init_is_complete(clp));
}

/*
 * Found an existing client.  Make sure it's ready before returning.
 */
static struct nfs_client *
nfs_found_client(const struct nfs_client_initdata *cl_init,
		 struct nfs_client *clp)
{
	int error;

	error = nfs_wait_client_init_complete(clp);
	if (error < 0) {
		nfs_put_client(clp);
		return ERR_PTR(-ERESTARTSYS);
	}

	if (clp->cl_cons_state < NFS_CS_READY) {
		error = clp->cl_cons_state;
		nfs_put_client(clp);
		return ERR_PTR(error);
	}

	smp_rmb();

<<<<<<< HEAD
	BUG_ON(clp->cl_cons_state != NFS_CS_READY);

=======
>>>>>>> bd0a521e
	dprintk("<-- %s found nfs_client %p for %s\n",
		__func__, clp, cl_init->hostname ?: "");
	return clp;
}

/*
 * Look up a client by IP address and protocol version
 * - creates a new record if one doesn't yet exist
 */
static struct nfs_client *
nfs_get_client(const struct nfs_client_initdata *cl_init,
	       const struct rpc_timeout *timeparms,
	       const char *ip_addr,
	       rpc_authflavor_t authflavour)
{
	struct nfs_client *clp, *new = NULL;
	struct nfs_net *nn = net_generic(cl_init->net, nfs_net_id);

	dprintk("--> nfs_get_client(%s,v%u)\n",
		cl_init->hostname ?: "", cl_init->rpc_ops->version);

	/* see if the client already exists */
	do {
		spin_lock(&nn->nfs_client_lock);

		clp = nfs_match_client(cl_init);
		if (clp) {
			spin_unlock(&nn->nfs_client_lock);
			if (new)
				nfs_free_client(new);
			return nfs_found_client(cl_init, clp);
		}
		if (new) {
			list_add(&new->cl_share_link, &nn->nfs_client_list);
			spin_unlock(&nn->nfs_client_lock);
			new->cl_flags = cl_init->init_flags;
			return cl_init->rpc_ops->init_client(new,
						timeparms, ip_addr,
						authflavour);
		}

		spin_unlock(&nn->nfs_client_lock);

		new = nfs_alloc_client(cl_init);
	} while (!IS_ERR(new));

	dprintk("<-- nfs_get_client() Failed to find %s (%ld)\n",
		cl_init->hostname ?: "", PTR_ERR(new));
	return new;
}

/*
 * Mark a server as ready or failed
 */
void nfs_mark_client_ready(struct nfs_client *clp, int state)
{
	smp_wmb();
	clp->cl_cons_state = state;
	wake_up_all(&nfs_client_active_wq);
}

/*
 * Initialise the timeout values for a connection
 */
static void nfs_init_timeout_values(struct rpc_timeout *to, int proto,
				    unsigned int timeo, unsigned int retrans)
{
	to->to_initval = timeo * HZ / 10;
	to->to_retries = retrans;

	switch (proto) {
	case XPRT_TRANSPORT_TCP:
	case XPRT_TRANSPORT_RDMA:
		if (to->to_retries == 0)
			to->to_retries = NFS_DEF_TCP_RETRANS;
		if (to->to_initval == 0)
			to->to_initval = NFS_DEF_TCP_TIMEO * HZ / 10;
		if (to->to_initval > NFS_MAX_TCP_TIMEOUT)
			to->to_initval = NFS_MAX_TCP_TIMEOUT;
		to->to_increment = to->to_initval;
		to->to_maxval = to->to_initval + (to->to_increment * to->to_retries);
		if (to->to_maxval > NFS_MAX_TCP_TIMEOUT)
			to->to_maxval = NFS_MAX_TCP_TIMEOUT;
		if (to->to_maxval < to->to_initval)
			to->to_maxval = to->to_initval;
		to->to_exponential = 0;
		break;
	case XPRT_TRANSPORT_UDP:
		if (to->to_retries == 0)
			to->to_retries = NFS_DEF_UDP_RETRANS;
		if (!to->to_initval)
			to->to_initval = NFS_DEF_UDP_TIMEO * HZ / 10;
		if (to->to_initval > NFS_MAX_UDP_TIMEOUT)
			to->to_initval = NFS_MAX_UDP_TIMEOUT;
		to->to_maxval = NFS_MAX_UDP_TIMEOUT;
		to->to_exponential = 1;
		break;
	default:
		BUG();
	}
}

/*
 * Create an RPC client handle
 */
static int nfs_create_rpc_client(struct nfs_client *clp,
				 const struct rpc_timeout *timeparms,
				 rpc_authflavor_t flavor)
{
	struct rpc_clnt		*clnt = NULL;
	struct rpc_create_args args = {
		.net		= clp->cl_net,
		.protocol	= clp->cl_proto,
		.address	= (struct sockaddr *)&clp->cl_addr,
		.addrsize	= clp->cl_addrlen,
		.timeout	= timeparms,
		.servername	= clp->cl_hostname,
		.program	= &nfs_program,
		.version	= clp->rpc_ops->version,
		.authflavor	= flavor,
	};

	if (test_bit(NFS_CS_DISCRTRY, &clp->cl_flags))
		args.flags |= RPC_CLNT_CREATE_DISCRTRY;
	if (test_bit(NFS_CS_NORESVPORT, &clp->cl_flags))
		args.flags |= RPC_CLNT_CREATE_NONPRIVPORT;

	if (!IS_ERR(clp->cl_rpcclient))
		return 0;

	clnt = rpc_create(&args);
	if (IS_ERR(clnt)) {
		dprintk("%s: cannot create RPC client. Error = %ld\n",
				__func__, PTR_ERR(clnt));
		return PTR_ERR(clnt);
	}

	clp->cl_rpcclient = clnt;
	return 0;
}

/*
 * Version 2 or 3 client destruction
 */
static void nfs_destroy_server(struct nfs_server *server)
{
	if (!(server->flags & NFS_MOUNT_LOCAL_FLOCK) ||
			!(server->flags & NFS_MOUNT_LOCAL_FCNTL))
		nlmclnt_done(server->nlm_host);
}

/*
 * Version 2 or 3 lockd setup
 */
static int nfs_start_lockd(struct nfs_server *server)
{
	struct nlm_host *host;
	struct nfs_client *clp = server->nfs_client;
	struct nlmclnt_initdata nlm_init = {
		.hostname	= clp->cl_hostname,
		.address	= (struct sockaddr *)&clp->cl_addr,
		.addrlen	= clp->cl_addrlen,
		.nfs_version	= clp->rpc_ops->version,
		.noresvport	= server->flags & NFS_MOUNT_NORESVPORT ?
					1 : 0,
		.net		= clp->cl_net,
	};

	if (nlm_init.nfs_version > 3)
		return 0;
	if ((server->flags & NFS_MOUNT_LOCAL_FLOCK) &&
			(server->flags & NFS_MOUNT_LOCAL_FCNTL))
		return 0;

	switch (clp->cl_proto) {
		default:
			nlm_init.protocol = IPPROTO_TCP;
			break;
		case XPRT_TRANSPORT_UDP:
			nlm_init.protocol = IPPROTO_UDP;
	}

	host = nlmclnt_init(&nlm_init);
	if (IS_ERR(host))
		return PTR_ERR(host);

	server->nlm_host = host;
	server->destroy = nfs_destroy_server;
	return 0;
}

/*
 * Initialise an NFSv3 ACL client connection
 */
#ifdef CONFIG_NFS_V3_ACL
static void nfs_init_server_aclclient(struct nfs_server *server)
{
	if (server->nfs_client->rpc_ops->version != 3)
		goto out_noacl;
	if (server->flags & NFS_MOUNT_NOACL)
		goto out_noacl;

	server->client_acl = rpc_bind_new_program(server->client, &nfsacl_program, 3);
	if (IS_ERR(server->client_acl))
		goto out_noacl;

	/* No errors! Assume that Sun nfsacls are supported */
	server->caps |= NFS_CAP_ACLS;
	return;

out_noacl:
	server->caps &= ~NFS_CAP_ACLS;
}
#else
static inline void nfs_init_server_aclclient(struct nfs_server *server)
{
	server->flags &= ~NFS_MOUNT_NOACL;
	server->caps &= ~NFS_CAP_ACLS;
}
#endif

/*
 * Create a general RPC client
 */
static int nfs_init_server_rpcclient(struct nfs_server *server,
		const struct rpc_timeout *timeo,
		rpc_authflavor_t pseudoflavour)
{
	struct nfs_client *clp = server->nfs_client;

	server->client = rpc_clone_client(clp->cl_rpcclient);
	if (IS_ERR(server->client)) {
		dprintk("%s: couldn't create rpc_client!\n", __func__);
		return PTR_ERR(server->client);
	}

	memcpy(&server->client->cl_timeout_default,
			timeo,
			sizeof(server->client->cl_timeout_default));
	server->client->cl_timeout = &server->client->cl_timeout_default;

	if (pseudoflavour != clp->cl_rpcclient->cl_auth->au_flavor) {
		struct rpc_auth *auth;

		auth = rpcauth_create(pseudoflavour, server->client);
		if (IS_ERR(auth)) {
			dprintk("%s: couldn't create credcache!\n", __func__);
			return PTR_ERR(auth);
		}
	}
	server->client->cl_softrtry = 0;
	if (server->flags & NFS_MOUNT_SOFT)
		server->client->cl_softrtry = 1;

	return 0;
}

/**
 * nfs_init_client - Initialise an NFS2 or NFS3 client
 *
 * @clp: nfs_client to initialise
 * @timeparms: timeout parameters for underlying RPC transport
 * @ip_addr: IP presentation address (not used)
 * @authflavor: authentication flavor for underlying RPC transport
 *
 * Returns pointer to an NFS client, or an ERR_PTR value.
 */
struct nfs_client *nfs_init_client(struct nfs_client *clp,
		    const struct rpc_timeout *timeparms,
		    const char *ip_addr, rpc_authflavor_t authflavour)
{
	int error;

	if (clp->cl_cons_state == NFS_CS_READY) {
		/* the client is already initialised */
		dprintk("<-- nfs_init_client() = 0 [already %p]\n", clp);
		return clp;
	}

	/*
	 * Create a client RPC handle for doing FSSTAT with UNIX auth only
	 * - RFC 2623, sec 2.3.2
	 */
	error = nfs_create_rpc_client(clp, timeparms, RPC_AUTH_UNIX);
	if (error < 0)
		goto error;
	nfs_mark_client_ready(clp, NFS_CS_READY);
	return clp;

error:
	nfs_mark_client_ready(clp, error);
	nfs_put_client(clp);
	dprintk("<-- nfs_init_client() = xerror %d\n", error);
	return ERR_PTR(error);
}

/*
 * Create a version 2 or 3 client
 */
static int nfs_init_server(struct nfs_server *server,
			   const struct nfs_parsed_mount_data *data)
{
	struct nfs_client_initdata cl_init = {
		.hostname = data->nfs_server.hostname,
		.addr = (const struct sockaddr *)&data->nfs_server.address,
		.addrlen = data->nfs_server.addrlen,
		.rpc_ops = NULL,
		.proto = data->nfs_server.protocol,
		.net = data->net,
	};
	struct rpc_timeout timeparms;
	struct nfs_client *clp;
	int error;

	dprintk("--> nfs_init_server()\n");

	switch (data->version) {
#ifdef CONFIG_NFS_V2
	case 2:
		cl_init.rpc_ops = &nfs_v2_clientops;
		break;
#endif
#ifdef CONFIG_NFS_V3
	case 3:
		cl_init.rpc_ops = &nfs_v3_clientops;
		break;
#endif
	default:
		return -EPROTONOSUPPORT;
	}

	nfs_init_timeout_values(&timeparms, data->nfs_server.protocol,
			data->timeo, data->retrans);
	if (data->flags & NFS_MOUNT_NORESVPORT)
		set_bit(NFS_CS_NORESVPORT, &cl_init.init_flags);

	/* Allocate or find a client reference we can use */
	clp = nfs_get_client(&cl_init, &timeparms, NULL, RPC_AUTH_UNIX);
	if (IS_ERR(clp)) {
		dprintk("<-- nfs_init_server() = error %ld\n", PTR_ERR(clp));
		return PTR_ERR(clp);
	}

	server->nfs_client = clp;

	/* Initialise the client representation from the mount data */
	server->flags = data->flags;
	server->options = data->options;
	server->caps |= NFS_CAP_HARDLINKS|NFS_CAP_SYMLINKS|NFS_CAP_FILEID|
		NFS_CAP_MODE|NFS_CAP_NLINK|NFS_CAP_OWNER|NFS_CAP_OWNER_GROUP|
		NFS_CAP_ATIME|NFS_CAP_CTIME|NFS_CAP_MTIME|NFS_CAP_CHANGE_ATTR;

	if (data->rsize)
		server->rsize = nfs_block_size(data->rsize, NULL);
	if (data->wsize)
		server->wsize = nfs_block_size(data->wsize, NULL);

	server->acregmin = data->acregmin * HZ;
	server->acregmax = data->acregmax * HZ;
	server->acdirmin = data->acdirmin * HZ;
	server->acdirmax = data->acdirmax * HZ;

	/* Start lockd here, before we might error out */
	error = nfs_start_lockd(server);
	if (error < 0)
		goto error;

	server->port = data->nfs_server.port;

	error = nfs_init_server_rpcclient(server, &timeparms, data->auth_flavors[0]);
	if (error < 0)
		goto error;

	/* Preserve the values of mount_server-related mount options */
	if (data->mount_server.addrlen) {
		memcpy(&server->mountd_address, &data->mount_server.address,
			data->mount_server.addrlen);
		server->mountd_addrlen = data->mount_server.addrlen;
	}
	server->mountd_version = data->mount_server.version;
	server->mountd_port = data->mount_server.port;
	server->mountd_protocol = data->mount_server.protocol;

	server->namelen  = data->namlen;
	/* Create a client RPC handle for the NFSv3 ACL management interface */
	nfs_init_server_aclclient(server);
	dprintk("<-- nfs_init_server() = 0 [new %p]\n", clp);
	return 0;

error:
	server->nfs_client = NULL;
	nfs_put_client(clp);
	dprintk("<-- nfs_init_server() = xerror %d\n", error);
	return error;
}

/*
 * Load up the server record from information gained in an fsinfo record
 */
static void nfs_server_set_fsinfo(struct nfs_server *server,
				  struct nfs_fh *mntfh,
				  struct nfs_fsinfo *fsinfo)
{
	unsigned long max_rpc_payload;

	/* Work out a lot of parameters */
	if (server->rsize == 0)
		server->rsize = nfs_block_size(fsinfo->rtpref, NULL);
	if (server->wsize == 0)
		server->wsize = nfs_block_size(fsinfo->wtpref, NULL);

	if (fsinfo->rtmax >= 512 && server->rsize > fsinfo->rtmax)
		server->rsize = nfs_block_size(fsinfo->rtmax, NULL);
	if (fsinfo->wtmax >= 512 && server->wsize > fsinfo->wtmax)
		server->wsize = nfs_block_size(fsinfo->wtmax, NULL);

	max_rpc_payload = nfs_block_size(rpc_max_payload(server->client), NULL);
	if (server->rsize > max_rpc_payload)
		server->rsize = max_rpc_payload;
	if (server->rsize > NFS_MAX_FILE_IO_SIZE)
		server->rsize = NFS_MAX_FILE_IO_SIZE;
	server->rpages = (server->rsize + PAGE_CACHE_SIZE - 1) >> PAGE_CACHE_SHIFT;

	server->backing_dev_info.name = "nfs";
	server->backing_dev_info.ra_pages = server->rpages * NFS_MAX_READAHEAD;

	if (server->wsize > max_rpc_payload)
		server->wsize = max_rpc_payload;
	if (server->wsize > NFS_MAX_FILE_IO_SIZE)
		server->wsize = NFS_MAX_FILE_IO_SIZE;
	server->wpages = (server->wsize + PAGE_CACHE_SIZE - 1) >> PAGE_CACHE_SHIFT;
	server->pnfs_blksize = fsinfo->blksize;
	set_pnfs_layoutdriver(server, mntfh, fsinfo->layouttype);

	server->wtmult = nfs_block_bits(fsinfo->wtmult, NULL);

	server->dtsize = nfs_block_size(fsinfo->dtpref, NULL);
	if (server->dtsize > PAGE_CACHE_SIZE * NFS_MAX_READDIR_PAGES)
		server->dtsize = PAGE_CACHE_SIZE * NFS_MAX_READDIR_PAGES;
	if (server->dtsize > server->rsize)
		server->dtsize = server->rsize;

	if (server->flags & NFS_MOUNT_NOAC) {
		server->acregmin = server->acregmax = 0;
		server->acdirmin = server->acdirmax = 0;
	}

	server->maxfilesize = fsinfo->maxfilesize;

	server->time_delta = fsinfo->time_delta;

	/* We're airborne Set socket buffersize */
	rpc_setbufsize(server->client, server->wsize + 100, server->rsize + 100);
}

/*
 * Probe filesystem information, including the FSID on v2/v3
 */
static int nfs_probe_fsinfo(struct nfs_server *server, struct nfs_fh *mntfh, struct nfs_fattr *fattr)
{
	struct nfs_fsinfo fsinfo;
	struct nfs_client *clp = server->nfs_client;
	int error;

	dprintk("--> nfs_probe_fsinfo()\n");

	if (clp->rpc_ops->set_capabilities != NULL) {
		error = clp->rpc_ops->set_capabilities(server, mntfh);
		if (error < 0)
			goto out_error;
	}

	fsinfo.fattr = fattr;
	fsinfo.layouttype = 0;
	error = clp->rpc_ops->fsinfo(server, mntfh, &fsinfo);
	if (error < 0)
		goto out_error;

	nfs_server_set_fsinfo(server, mntfh, &fsinfo);

	/* Get some general file system info */
	if (server->namelen == 0) {
		struct nfs_pathconf pathinfo;

		pathinfo.fattr = fattr;
		nfs_fattr_init(fattr);

		if (clp->rpc_ops->pathconf(server, mntfh, &pathinfo) >= 0)
			server->namelen = pathinfo.max_namelen;
	}

	dprintk("<-- nfs_probe_fsinfo() = 0\n");
	return 0;

out_error:
	dprintk("nfs_probe_fsinfo: error = %d\n", -error);
	return error;
}

/*
 * Copy useful information when duplicating a server record
 */
static void nfs_server_copy_userdata(struct nfs_server *target, struct nfs_server *source)
{
	target->flags = source->flags;
	target->rsize = source->rsize;
	target->wsize = source->wsize;
	target->acregmin = source->acregmin;
	target->acregmax = source->acregmax;
	target->acdirmin = source->acdirmin;
	target->acdirmax = source->acdirmax;
	target->caps = source->caps;
	target->options = source->options;
}

static void nfs_server_insert_lists(struct nfs_server *server)
{
	struct nfs_client *clp = server->nfs_client;
	struct nfs_net *nn = net_generic(clp->cl_net, nfs_net_id);

	spin_lock(&nn->nfs_client_lock);
	list_add_tail_rcu(&server->client_link, &clp->cl_superblocks);
	list_add_tail(&server->master_link, &nn->nfs_volume_list);
	clear_bit(NFS_CS_STOP_RENEW, &clp->cl_res_state);
	spin_unlock(&nn->nfs_client_lock);

}

static void nfs_server_remove_lists(struct nfs_server *server)
{
	struct nfs_client *clp = server->nfs_client;
	struct nfs_net *nn;

	if (clp == NULL)
		return;
	nn = net_generic(clp->cl_net, nfs_net_id);
	spin_lock(&nn->nfs_client_lock);
	list_del_rcu(&server->client_link);
	if (list_empty(&clp->cl_superblocks))
		set_bit(NFS_CS_STOP_RENEW, &clp->cl_res_state);
	list_del(&server->master_link);
	spin_unlock(&nn->nfs_client_lock);

	synchronize_rcu();
}

/*
 * Allocate and initialise a server record
 */
static struct nfs_server *nfs_alloc_server(void)
{
	struct nfs_server *server;

	server = kzalloc(sizeof(struct nfs_server), GFP_KERNEL);
	if (!server)
		return NULL;

	server->client = server->client_acl = ERR_PTR(-EINVAL);

	/* Zero out the NFS state stuff */
	INIT_LIST_HEAD(&server->client_link);
	INIT_LIST_HEAD(&server->master_link);
	INIT_LIST_HEAD(&server->delegations);
	INIT_LIST_HEAD(&server->layouts);
	INIT_LIST_HEAD(&server->state_owners_lru);

	atomic_set(&server->active, 0);

	server->io_stats = nfs_alloc_iostats();
	if (!server->io_stats) {
		kfree(server);
		return NULL;
	}

	if (bdi_init(&server->backing_dev_info)) {
		nfs_free_iostats(server->io_stats);
		kfree(server);
		return NULL;
	}

	ida_init(&server->openowner_id);
	ida_init(&server->lockowner_id);
	pnfs_init_server(server);

	return server;
}

/*
 * Free up a server record
 */
void nfs_free_server(struct nfs_server *server)
{
	dprintk("--> nfs_free_server()\n");

	nfs_server_remove_lists(server);
	unset_pnfs_layoutdriver(server);

	if (server->destroy != NULL)
		server->destroy(server);

	if (!IS_ERR(server->client_acl))
		rpc_shutdown_client(server->client_acl);
	if (!IS_ERR(server->client))
		rpc_shutdown_client(server->client);

	nfs_put_client(server->nfs_client);

	ida_destroy(&server->lockowner_id);
	ida_destroy(&server->openowner_id);
	nfs_free_iostats(server->io_stats);
	bdi_destroy(&server->backing_dev_info);
	kfree(server);
	nfs_release_automount_timer();
	dprintk("<-- nfs_free_server()\n");
}

/*
 * Create a version 2 or 3 volume record
 * - keyed on server and FSID
 */
struct nfs_server *nfs_create_server(const struct nfs_parsed_mount_data *data,
				     struct nfs_fh *mntfh)
{
	struct nfs_server *server;
	struct nfs_fattr *fattr;
	int error;

	server = nfs_alloc_server();
	if (!server)
		return ERR_PTR(-ENOMEM);

	error = -ENOMEM;
	fattr = nfs_alloc_fattr();
	if (fattr == NULL)
		goto error;

	/* Get a client representation */
	error = nfs_init_server(server, data);
	if (error < 0)
		goto error;

	BUG_ON(!server->nfs_client);
	BUG_ON(!server->nfs_client->rpc_ops);
	BUG_ON(!server->nfs_client->rpc_ops->file_inode_ops);

	/* Probe the root fh to retrieve its FSID */
	error = nfs_probe_fsinfo(server, mntfh, fattr);
	if (error < 0)
		goto error;
	if (server->nfs_client->rpc_ops->version == 3) {
		if (server->namelen == 0 || server->namelen > NFS3_MAXNAMLEN)
			server->namelen = NFS3_MAXNAMLEN;
		if (!(data->flags & NFS_MOUNT_NORDIRPLUS))
			server->caps |= NFS_CAP_READDIRPLUS;
	} else {
		if (server->namelen == 0 || server->namelen > NFS2_MAXNAMLEN)
			server->namelen = NFS2_MAXNAMLEN;
	}

	if (!(fattr->valid & NFS_ATTR_FATTR)) {
		error = server->nfs_client->rpc_ops->getattr(server, mntfh, fattr);
		if (error < 0) {
			dprintk("nfs_create_server: getattr error = %d\n", -error);
			goto error;
		}
	}
	memcpy(&server->fsid, &fattr->fsid, sizeof(server->fsid));

	dprintk("Server FSID: %llx:%llx\n",
		(unsigned long long) server->fsid.major,
		(unsigned long long) server->fsid.minor);

	nfs_server_insert_lists(server);
	server->mount_time = jiffies;
	nfs_free_fattr(fattr);
	return server;

error:
	nfs_free_fattr(fattr);
	nfs_free_server(server);
	return ERR_PTR(error);
}

#ifdef CONFIG_NFS_V4
/*
 * NFSv4.0 callback thread helper
 *
 * Find a client by callback identifier
 */
struct nfs_client *
nfs4_find_client_ident(struct net *net, int cb_ident)
{
	struct nfs_client *clp;
	struct nfs_net *nn = net_generic(net, nfs_net_id);

	spin_lock(&nn->nfs_client_lock);
	clp = idr_find(&nn->cb_ident_idr, cb_ident);
	if (clp)
		atomic_inc(&clp->cl_count);
	spin_unlock(&nn->nfs_client_lock);
	return clp;
}

#if defined(CONFIG_NFS_V4_1)
/*
 * NFSv4.1 callback thread helper
 * For CB_COMPOUND calls, find a client by IP address, protocol version,
 * minorversion, and sessionID
 *
 * Returns NULL if no such client
 */
struct nfs_client *
nfs4_find_client_sessionid(struct net *net, const struct sockaddr *addr,
			   struct nfs4_sessionid *sid)
{
	struct nfs_client *clp;
	struct nfs_net *nn = net_generic(net, nfs_net_id);

	spin_lock(&nn->nfs_client_lock);
	list_for_each_entry(clp, &nn->nfs_client_list, cl_share_link) {
		if (nfs4_cb_match_client(addr, clp, 1) == false)
			continue;

		if (!nfs4_has_session(clp))
			continue;

		/* Match sessionid*/
		if (memcmp(clp->cl_session->sess_id.data,
		    sid->data, NFS4_MAX_SESSIONID_LEN) != 0)
			continue;

		atomic_inc(&clp->cl_count);
		spin_unlock(&nn->nfs_client_lock);
		return clp;
	}
	spin_unlock(&nn->nfs_client_lock);
	return NULL;
}

#else /* CONFIG_NFS_V4_1 */

struct nfs_client *
nfs4_find_client_sessionid(struct net *net, const struct sockaddr *addr,
			   struct nfs4_sessionid *sid)
{
	return NULL;
}
#endif /* CONFIG_NFS_V4_1 */

/*
 * Initialize the NFS4 callback service
 */
static int nfs4_init_callback(struct nfs_client *clp)
{
	int error;

	if (clp->rpc_ops->version == 4) {
		struct rpc_xprt *xprt;

		xprt = rcu_dereference_raw(clp->cl_rpcclient->cl_xprt);

		if (nfs4_has_session(clp)) {
			error = xprt_setup_backchannel(xprt,
						NFS41_BC_MIN_CALLBACKS);
			if (error < 0)
				return error;
		}

		error = nfs_callback_up(clp->cl_mvops->minor_version, xprt);
		if (error < 0) {
			dprintk("%s: failed to start callback. Error = %d\n",
				__func__, error);
			return error;
		}
		__set_bit(NFS_CS_CALLBACK, &clp->cl_res_state);
	}
	return 0;
}

/*
 * Initialize the minor version specific parts of an NFS4 client record
 */
static int nfs4_init_client_minor_version(struct nfs_client *clp)
{
#if defined(CONFIG_NFS_V4_1)
	if (clp->cl_mvops->minor_version) {
		struct nfs4_session *session = NULL;
		/*
		 * Create the session and mark it expired.
		 * When a SEQUENCE operation encounters the expired session
		 * it will do session recovery to initialize it.
		 */
		session = nfs4_alloc_session(clp);
		if (!session)
			return -ENOMEM;

		clp->cl_session = session;
		/*
		 * The create session reply races with the server back
		 * channel probe. Mark the client NFS_CS_SESSION_INITING
		 * so that the client back channel can find the
		 * nfs_client struct
		 */
		nfs_mark_client_ready(clp, NFS_CS_SESSION_INITING);
	}
#endif /* CONFIG_NFS_V4_1 */

	return nfs4_init_callback(clp);
}

/**
 * nfs4_init_client - Initialise an NFS4 client record
 *
 * @clp: nfs_client to initialise
 * @timeparms: timeout parameters for underlying RPC transport
 * @ip_addr: callback IP address in presentation format
 * @authflavor: authentication flavor for underlying RPC transport
 *
 * Returns pointer to an NFS client, or an ERR_PTR value.
 */
struct nfs_client *nfs4_init_client(struct nfs_client *clp,
				    const struct rpc_timeout *timeparms,
				    const char *ip_addr,
				    rpc_authflavor_t authflavour)
{
	char buf[INET6_ADDRSTRLEN + 1];
	int error;

	if (clp->cl_cons_state == NFS_CS_READY) {
		/* the client is initialised already */
		dprintk("<-- nfs4_init_client() = 0 [already %p]\n", clp);
		return clp;
	}

	/* Check NFS protocol revision and initialize RPC op vector */
	clp->rpc_ops = &nfs_v4_clientops;

	__set_bit(NFS_CS_DISCRTRY, &clp->cl_flags);
	error = nfs_create_rpc_client(clp, timeparms, authflavour);
	if (error < 0)
		goto error;

	/* If no clientaddr= option was specified, find a usable cb address */
	if (ip_addr == NULL) {
		struct sockaddr_storage cb_addr;
		struct sockaddr *sap = (struct sockaddr *)&cb_addr;

		error = rpc_localaddr(clp->cl_rpcclient, sap, sizeof(cb_addr));
		if (error < 0)
			goto error;
		error = rpc_ntop(sap, buf, sizeof(buf));
		if (error < 0)
			goto error;
		ip_addr = (const char *)buf;
	}
	strlcpy(clp->cl_ipaddr, ip_addr, sizeof(clp->cl_ipaddr));

	error = nfs_idmap_new(clp);
	if (error < 0) {
		dprintk("%s: failed to create idmapper. Error = %d\n",
			__func__, error);
		goto error;
	}
	__set_bit(NFS_CS_IDMAP, &clp->cl_res_state);

	error = nfs4_init_client_minor_version(clp);
	if (error < 0)
		goto error;

	if (!nfs4_has_session(clp))
		nfs_mark_client_ready(clp, NFS_CS_READY);
	return clp;

error:
	nfs_mark_client_ready(clp, error);
	nfs_put_client(clp);
	dprintk("<-- nfs4_init_client() = xerror %d\n", error);
	return ERR_PTR(error);
}

/*
 * Set up an NFS4 client
 */
static int nfs4_set_client(struct nfs_server *server,
		const char *hostname,
		const struct sockaddr *addr,
		const size_t addrlen,
		const char *ip_addr,
		rpc_authflavor_t authflavour,
		int proto, const struct rpc_timeout *timeparms,
		u32 minorversion, struct net *net)
{
	struct nfs_client_initdata cl_init = {
		.hostname = hostname,
		.addr = addr,
		.addrlen = addrlen,
		.rpc_ops = &nfs_v4_clientops,
		.proto = proto,
		.minorversion = minorversion,
		.net = net,
	};
	struct nfs_client *clp;
	int error;

	dprintk("--> nfs4_set_client()\n");

	if (server->flags & NFS_MOUNT_NORESVPORT)
		set_bit(NFS_CS_NORESVPORT, &cl_init.init_flags);

	/* Allocate or find a client reference we can use */
	clp = nfs_get_client(&cl_init, timeparms, ip_addr, authflavour);
	if (IS_ERR(clp)) {
		error = PTR_ERR(clp);
		goto error;
	}

	/*
	 * Query for the lease time on clientid setup or renewal
	 *
	 * Note that this will be set on nfs_clients that were created
	 * only for the DS role and did not set this bit, but now will
	 * serve a dual role.
	 */
	set_bit(NFS_CS_CHECK_LEASE_TIME, &clp->cl_res_state);

	server->nfs_client = clp;
	dprintk("<-- nfs4_set_client() = 0 [new %p]\n", clp);
	return 0;
error:
	dprintk("<-- nfs4_set_client() = xerror %d\n", error);
	return error;
}

/*
 * Set up a pNFS Data Server client.
 *
 * Return any existing nfs_client that matches server address,port,version
 * and minorversion.
 *
 * For a new nfs_client, use a soft mount (default), a low retrans and a
 * low timeout interval so that if a connection is lost, we retry through
 * the MDS.
 */
struct nfs_client *nfs4_set_ds_client(struct nfs_client* mds_clp,
		const struct sockaddr *ds_addr, int ds_addrlen,
		int ds_proto, unsigned int ds_timeo, unsigned int ds_retrans)
{
	struct nfs_client_initdata cl_init = {
		.addr = ds_addr,
		.addrlen = ds_addrlen,
		.rpc_ops = &nfs_v4_clientops,
		.proto = ds_proto,
		.minorversion = mds_clp->cl_minorversion,
		.net = mds_clp->cl_net,
	};
	struct rpc_timeout ds_timeout;
	struct nfs_client *clp;

	/*
	 * Set an authflavor equual to the MDS value. Use the MDS nfs_client
	 * cl_ipaddr so as to use the same EXCHANGE_ID co_ownerid as the MDS
	 * (section 13.1 RFC 5661).
	 */
	nfs_init_timeout_values(&ds_timeout, ds_proto, ds_timeo, ds_retrans);
	clp = nfs_get_client(&cl_init, &ds_timeout, mds_clp->cl_ipaddr,
			     mds_clp->cl_rpcclient->cl_auth->au_flavor);

	dprintk("<-- %s %p\n", __func__, clp);
	return clp;
}
EXPORT_SYMBOL_GPL(nfs4_set_ds_client);

/*
 * Session has been established, and the client marked ready.
 * Set the mount rsize and wsize with negotiated fore channel
 * attributes which will be bound checked in nfs_server_set_fsinfo.
 */
static void nfs4_session_set_rwsize(struct nfs_server *server)
{
#ifdef CONFIG_NFS_V4_1
	struct nfs4_session *sess;
	u32 server_resp_sz;
	u32 server_rqst_sz;

	if (!nfs4_has_session(server->nfs_client))
		return;
	sess = server->nfs_client->cl_session;
	server_resp_sz = sess->fc_attrs.max_resp_sz - nfs41_maxread_overhead;
	server_rqst_sz = sess->fc_attrs.max_rqst_sz - nfs41_maxwrite_overhead;

	if (server->rsize > server_resp_sz)
		server->rsize = server_resp_sz;
	if (server->wsize > server_rqst_sz)
		server->wsize = server_rqst_sz;
#endif /* CONFIG_NFS_V4_1 */
}

static int nfs4_server_common_setup(struct nfs_server *server,
		struct nfs_fh *mntfh)
{
	struct nfs_fattr *fattr;
	int error;

	BUG_ON(!server->nfs_client);
	BUG_ON(!server->nfs_client->rpc_ops);
	BUG_ON(!server->nfs_client->rpc_ops->file_inode_ops);

	/* data servers support only a subset of NFSv4.1 */
	if (is_ds_only_client(server->nfs_client))
		return -EPROTONOSUPPORT;

	fattr = nfs_alloc_fattr();
	if (fattr == NULL)
		return -ENOMEM;

	/* We must ensure the session is initialised first */
	error = nfs4_init_session(server);
	if (error < 0)
		goto out;

	/* Probe the root fh to retrieve its FSID and filehandle */
	error = nfs4_get_rootfh(server, mntfh);
	if (error < 0)
		goto out;

	dprintk("Server FSID: %llx:%llx\n",
			(unsigned long long) server->fsid.major,
			(unsigned long long) server->fsid.minor);
	dprintk("Mount FH: %d\n", mntfh->size);

	nfs4_session_set_rwsize(server);

	error = nfs_probe_fsinfo(server, mntfh, fattr);
	if (error < 0)
		goto out;

	if (server->namelen == 0 || server->namelen > NFS4_MAXNAMLEN)
		server->namelen = NFS4_MAXNAMLEN;

	nfs_server_insert_lists(server);
	server->mount_time = jiffies;
	server->destroy = nfs4_destroy_server;
out:
	nfs_free_fattr(fattr);
	return error;
}

/*
 * Create a version 4 volume record
 */
static int nfs4_init_server(struct nfs_server *server,
		const struct nfs_parsed_mount_data *data)
{
	struct rpc_timeout timeparms;
	int error;

	dprintk("--> nfs4_init_server()\n");

	nfs_init_timeout_values(&timeparms, data->nfs_server.protocol,
			data->timeo, data->retrans);

	/* Initialise the client representation from the mount data */
	server->flags = data->flags;
	server->caps |= NFS_CAP_ATOMIC_OPEN|NFS_CAP_CHANGE_ATTR|NFS_CAP_POSIX_LOCK;
	if (!(data->flags & NFS_MOUNT_NORDIRPLUS))
			server->caps |= NFS_CAP_READDIRPLUS;
	server->options = data->options;

	/* Get a client record */
	error = nfs4_set_client(server,
			data->nfs_server.hostname,
			(const struct sockaddr *)&data->nfs_server.address,
			data->nfs_server.addrlen,
			data->client_address,
			data->auth_flavors[0],
			data->nfs_server.protocol,
			&timeparms,
			data->minorversion,
			data->net);
	if (error < 0)
		goto error;

	/*
	 * Don't use NFS uid/gid mapping if we're using AUTH_SYS or lower
	 * authentication.
	 */
	if (nfs4_disable_idmapping && data->auth_flavors[0] == RPC_AUTH_UNIX)
		server->caps |= NFS_CAP_UIDGID_NOMAP;

	if (data->rsize)
		server->rsize = nfs_block_size(data->rsize, NULL);
	if (data->wsize)
		server->wsize = nfs_block_size(data->wsize, NULL);

	server->acregmin = data->acregmin * HZ;
	server->acregmax = data->acregmax * HZ;
	server->acdirmin = data->acdirmin * HZ;
	server->acdirmax = data->acdirmax * HZ;

	server->port = data->nfs_server.port;

	error = nfs_init_server_rpcclient(server, &timeparms, data->auth_flavors[0]);

error:
	/* Done */
	dprintk("<-- nfs4_init_server() = %d\n", error);
	return error;
}

/*
 * Create a version 4 volume record
 * - keyed on server and FSID
 */
struct nfs_server *nfs4_create_server(const struct nfs_parsed_mount_data *data,
				      struct nfs_fh *mntfh)
{
	struct nfs_server *server;
	int error;

	dprintk("--> nfs4_create_server()\n");

	server = nfs_alloc_server();
	if (!server)
		return ERR_PTR(-ENOMEM);

	/* set up the general RPC client */
	error = nfs4_init_server(server, data);
	if (error < 0)
		goto error;

	error = nfs4_server_common_setup(server, mntfh);
	if (error < 0)
		goto error;

	dprintk("<-- nfs4_create_server() = %p\n", server);
	return server;

error:
	nfs_free_server(server);
	dprintk("<-- nfs4_create_server() = error %d\n", error);
	return ERR_PTR(error);
}

/*
 * Create an NFS4 referral server record
 */
struct nfs_server *nfs4_create_referral_server(struct nfs_clone_mount *data,
					       struct nfs_fh *mntfh)
{
	struct nfs_client *parent_client;
	struct nfs_server *server, *parent_server;
	int error;

	dprintk("--> nfs4_create_referral_server()\n");

	server = nfs_alloc_server();
	if (!server)
		return ERR_PTR(-ENOMEM);

	parent_server = NFS_SB(data->sb);
	parent_client = parent_server->nfs_client;

	/* Initialise the client representation from the parent server */
	nfs_server_copy_userdata(server, parent_server);
	server->caps |= NFS_CAP_ATOMIC_OPEN|NFS_CAP_CHANGE_ATTR;

	/* Get a client representation.
	 * Note: NFSv4 always uses TCP, */
	error = nfs4_set_client(server, data->hostname,
				data->addr,
				data->addrlen,
				parent_client->cl_ipaddr,
				data->authflavor,
				rpc_protocol(parent_server->client),
				parent_server->client->cl_timeout,
				parent_client->cl_mvops->minor_version,
				parent_client->cl_net);
	if (error < 0)
		goto error;

	error = nfs_init_server_rpcclient(server, parent_server->client->cl_timeout, data->authflavor);
	if (error < 0)
		goto error;

	error = nfs4_server_common_setup(server, mntfh);
	if (error < 0)
		goto error;

	dprintk("<-- nfs_create_referral_server() = %p\n", server);
	return server;

error:
	nfs_free_server(server);
	dprintk("<-- nfs4_create_referral_server() = error %d\n", error);
	return ERR_PTR(error);
}

#endif /* CONFIG_NFS_V4 */

/*
 * Clone an NFS2, NFS3 or NFS4 server record
 */
struct nfs_server *nfs_clone_server(struct nfs_server *source,
				    struct nfs_fh *fh,
				    struct nfs_fattr *fattr,
				    rpc_authflavor_t flavor)
{
	struct nfs_server *server;
	struct nfs_fattr *fattr_fsinfo;
	int error;

	dprintk("--> nfs_clone_server(,%llx:%llx,)\n",
		(unsigned long long) fattr->fsid.major,
		(unsigned long long) fattr->fsid.minor);

	server = nfs_alloc_server();
	if (!server)
		return ERR_PTR(-ENOMEM);

	error = -ENOMEM;
	fattr_fsinfo = nfs_alloc_fattr();
	if (fattr_fsinfo == NULL)
		goto out_free_server;

	/* Copy data from the source */
	server->nfs_client = source->nfs_client;
	server->destroy = source->destroy;
	atomic_inc(&server->nfs_client->cl_count);
	nfs_server_copy_userdata(server, source);

	server->fsid = fattr->fsid;

	error = nfs_init_server_rpcclient(server,
			source->client->cl_timeout,
			flavor);
	if (error < 0)
		goto out_free_server;
	if (!IS_ERR(source->client_acl))
		nfs_init_server_aclclient(server);

	/* probe the filesystem info for this server filesystem */
	error = nfs_probe_fsinfo(server, fh, fattr_fsinfo);
	if (error < 0)
		goto out_free_server;

	if (server->namelen == 0 || server->namelen > NFS4_MAXNAMLEN)
		server->namelen = NFS4_MAXNAMLEN;

	dprintk("Cloned FSID: %llx:%llx\n",
		(unsigned long long) server->fsid.major,
		(unsigned long long) server->fsid.minor);

	error = nfs_start_lockd(server);
	if (error < 0)
		goto out_free_server;

	nfs_server_insert_lists(server);
	server->mount_time = jiffies;

	nfs_free_fattr(fattr_fsinfo);
	dprintk("<-- nfs_clone_server() = %p\n", server);
	return server;

out_free_server:
	nfs_free_fattr(fattr_fsinfo);
	nfs_free_server(server);
	dprintk("<-- nfs_clone_server() = error %d\n", error);
	return ERR_PTR(error);
}

void nfs_clients_init(struct net *net)
{
	struct nfs_net *nn = net_generic(net, nfs_net_id);

	INIT_LIST_HEAD(&nn->nfs_client_list);
	INIT_LIST_HEAD(&nn->nfs_volume_list);
#ifdef CONFIG_NFS_V4
	idr_init(&nn->cb_ident_idr);
#endif
	spin_lock_init(&nn->nfs_client_lock);
	nn->boot_time = CURRENT_TIME;
}

#ifdef CONFIG_PROC_FS
static struct proc_dir_entry *proc_fs_nfs;

static int nfs_server_list_open(struct inode *inode, struct file *file);
static void *nfs_server_list_start(struct seq_file *p, loff_t *pos);
static void *nfs_server_list_next(struct seq_file *p, void *v, loff_t *pos);
static void nfs_server_list_stop(struct seq_file *p, void *v);
static int nfs_server_list_show(struct seq_file *m, void *v);

static const struct seq_operations nfs_server_list_ops = {
	.start	= nfs_server_list_start,
	.next	= nfs_server_list_next,
	.stop	= nfs_server_list_stop,
	.show	= nfs_server_list_show,
};

static const struct file_operations nfs_server_list_fops = {
	.open		= nfs_server_list_open,
	.read		= seq_read,
	.llseek		= seq_lseek,
	.release	= seq_release,
	.owner		= THIS_MODULE,
};

static int nfs_volume_list_open(struct inode *inode, struct file *file);
static void *nfs_volume_list_start(struct seq_file *p, loff_t *pos);
static void *nfs_volume_list_next(struct seq_file *p, void *v, loff_t *pos);
static void nfs_volume_list_stop(struct seq_file *p, void *v);
static int nfs_volume_list_show(struct seq_file *m, void *v);

static const struct seq_operations nfs_volume_list_ops = {
	.start	= nfs_volume_list_start,
	.next	= nfs_volume_list_next,
	.stop	= nfs_volume_list_stop,
	.show	= nfs_volume_list_show,
};

static const struct file_operations nfs_volume_list_fops = {
	.open		= nfs_volume_list_open,
	.read		= seq_read,
	.llseek		= seq_lseek,
	.release	= seq_release,
	.owner		= THIS_MODULE,
};

/*
 * open "/proc/fs/nfsfs/servers" which provides a summary of servers with which
 * we're dealing
 */
static int nfs_server_list_open(struct inode *inode, struct file *file)
{
	struct seq_file *m;
	int ret;
	struct pid_namespace *pid_ns = file->f_dentry->d_sb->s_fs_info;
	struct net *net = pid_ns->child_reaper->nsproxy->net_ns;

	ret = seq_open(file, &nfs_server_list_ops);
	if (ret < 0)
		return ret;

	m = file->private_data;
	m->private = net;

	return 0;
}

/*
 * set up the iterator to start reading from the server list and return the first item
 */
static void *nfs_server_list_start(struct seq_file *m, loff_t *_pos)
{
	struct nfs_net *nn = net_generic(m->private, nfs_net_id);

	/* lock the list against modification */
	spin_lock(&nn->nfs_client_lock);
	return seq_list_start_head(&nn->nfs_client_list, *_pos);
}

/*
 * move to next server
 */
static void *nfs_server_list_next(struct seq_file *p, void *v, loff_t *pos)
{
	struct nfs_net *nn = net_generic(p->private, nfs_net_id);

	return seq_list_next(v, &nn->nfs_client_list, pos);
}

/*
 * clean up after reading from the transports list
 */
static void nfs_server_list_stop(struct seq_file *p, void *v)
{
	struct nfs_net *nn = net_generic(p->private, nfs_net_id);

	spin_unlock(&nn->nfs_client_lock);
}

/*
 * display a header line followed by a load of call lines
 */
static int nfs_server_list_show(struct seq_file *m, void *v)
{
	struct nfs_client *clp;
	struct nfs_net *nn = net_generic(m->private, nfs_net_id);

	/* display header on line 1 */
	if (v == &nn->nfs_client_list) {
		seq_puts(m, "NV SERVER   PORT USE HOSTNAME\n");
		return 0;
	}

	/* display one transport per line on subsequent lines */
	clp = list_entry(v, struct nfs_client, cl_share_link);

	/* Check if the client is initialized */
	if (clp->cl_cons_state != NFS_CS_READY)
		return 0;

	rcu_read_lock();
	seq_printf(m, "v%u %s %s %3d %s\n",
		   clp->rpc_ops->version,
		   rpc_peeraddr2str(clp->cl_rpcclient, RPC_DISPLAY_HEX_ADDR),
		   rpc_peeraddr2str(clp->cl_rpcclient, RPC_DISPLAY_HEX_PORT),
		   atomic_read(&clp->cl_count),
		   clp->cl_hostname);
	rcu_read_unlock();

	return 0;
}

/*
 * open "/proc/fs/nfsfs/volumes" which provides a summary of extant volumes
 */
static int nfs_volume_list_open(struct inode *inode, struct file *file)
{
	struct seq_file *m;
	int ret;
	struct pid_namespace *pid_ns = file->f_dentry->d_sb->s_fs_info;
	struct net *net = pid_ns->child_reaper->nsproxy->net_ns;

	ret = seq_open(file, &nfs_volume_list_ops);
	if (ret < 0)
		return ret;

	m = file->private_data;
	m->private = net;

	return 0;
}

/*
 * set up the iterator to start reading from the volume list and return the first item
 */
static void *nfs_volume_list_start(struct seq_file *m, loff_t *_pos)
{
	struct nfs_net *nn = net_generic(m->private, nfs_net_id);

	/* lock the list against modification */
	spin_lock(&nn->nfs_client_lock);
	return seq_list_start_head(&nn->nfs_volume_list, *_pos);
}

/*
 * move to next volume
 */
static void *nfs_volume_list_next(struct seq_file *p, void *v, loff_t *pos)
{
	struct nfs_net *nn = net_generic(p->private, nfs_net_id);

	return seq_list_next(v, &nn->nfs_volume_list, pos);
}

/*
 * clean up after reading from the transports list
 */
static void nfs_volume_list_stop(struct seq_file *p, void *v)
{
	struct nfs_net *nn = net_generic(p->private, nfs_net_id);

	spin_unlock(&nn->nfs_client_lock);
}

/*
 * display a header line followed by a load of call lines
 */
static int nfs_volume_list_show(struct seq_file *m, void *v)
{
	struct nfs_server *server;
	struct nfs_client *clp;
	char dev[8], fsid[17];
	struct nfs_net *nn = net_generic(m->private, nfs_net_id);

	/* display header on line 1 */
	if (v == &nn->nfs_volume_list) {
		seq_puts(m, "NV SERVER   PORT DEV     FSID              FSC\n");
		return 0;
	}
	/* display one transport per line on subsequent lines */
	server = list_entry(v, struct nfs_server, master_link);
	clp = server->nfs_client;

	snprintf(dev, 8, "%u:%u",
		 MAJOR(server->s_dev), MINOR(server->s_dev));

	snprintf(fsid, 17, "%llx:%llx",
		 (unsigned long long) server->fsid.major,
		 (unsigned long long) server->fsid.minor);

	rcu_read_lock();
	seq_printf(m, "v%u %s %s %-7s %-17s %s\n",
		   clp->rpc_ops->version,
		   rpc_peeraddr2str(clp->cl_rpcclient, RPC_DISPLAY_HEX_ADDR),
		   rpc_peeraddr2str(clp->cl_rpcclient, RPC_DISPLAY_HEX_PORT),
		   dev,
		   fsid,
		   nfs_server_fscache_state(server));
	rcu_read_unlock();

	return 0;
}

/*
 * initialise the /proc/fs/nfsfs/ directory
 */
int __init nfs_fs_proc_init(void)
{
	struct proc_dir_entry *p;

	proc_fs_nfs = proc_mkdir("fs/nfsfs", NULL);
	if (!proc_fs_nfs)
		goto error_0;

	/* a file of servers with which we're dealing */
	p = proc_create("servers", S_IFREG|S_IRUGO,
			proc_fs_nfs, &nfs_server_list_fops);
	if (!p)
		goto error_1;

	/* a file of volumes that we have mounted */
	p = proc_create("volumes", S_IFREG|S_IRUGO,
			proc_fs_nfs, &nfs_volume_list_fops);
	if (!p)
		goto error_2;
	return 0;

error_2:
	remove_proc_entry("servers", proc_fs_nfs);
error_1:
	remove_proc_entry("fs/nfsfs", NULL);
error_0:
	return -ENOMEM;
}

/*
 * clean up the /proc/fs/nfsfs/ directory
 */
void nfs_fs_proc_exit(void)
{
	remove_proc_entry("volumes", proc_fs_nfs);
	remove_proc_entry("servers", proc_fs_nfs);
	remove_proc_entry("fs/nfsfs", NULL);
}

#endif /* CONFIG_PROC_FS */

module_param(nfs4_disable_idmapping, bool, 0644);
MODULE_PARM_DESC(nfs4_disable_idmapping,
		"Turn off NFSv4 idmapping when using 'sec=sys'");<|MERGE_RESOLUTION|>--- conflicted
+++ resolved
@@ -543,11 +543,6 @@
 
 	smp_rmb();
 
-<<<<<<< HEAD
-	BUG_ON(clp->cl_cons_state != NFS_CS_READY);
-
-=======
->>>>>>> bd0a521e
 	dprintk("<-- %s found nfs_client %p for %s\n",
 		__func__, clp, cl_init->hostname ?: "");
 	return clp;
