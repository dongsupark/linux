/*
 *  linux/fs/nfs/inode.c
 *
 *  Copyright (C) 1992  Rick Sladkey
 *
 *  nfs inode and superblock handling functions
 *
 *  Modularised by Alan Cox <alan@lxorguk.ukuu.org.uk>, while hacking some
 *  experimental NFS changes. Modularisation taken straight from SYS5 fs.
 *
 *  Change to nfs_read_super() to permit NFS mounts to multi-homed hosts.
 *  J.S.Peatfield@damtp.cam.ac.uk
 *
 */

#include <linux/module.h>
#include <linux/init.h>
#include <linux/sched.h>
#include <linux/time.h>
#include <linux/kernel.h>
#include <linux/mm.h>
#include <linux/string.h>
#include <linux/stat.h>
#include <linux/errno.h>
#include <linux/unistd.h>
#include <linux/sunrpc/clnt.h>
#include <linux/sunrpc/stats.h>
#include <linux/sunrpc/metrics.h>
#include <linux/nfs_fs.h>
#include <linux/nfs_mount.h>
#include <linux/nfs4_mount.h>
#include <linux/lockd/bind.h>
#include <linux/seq_file.h>
#include <linux/mount.h>
#include <linux/vfs.h>
#include <linux/inet.h>
#include <linux/nfs_xdr.h>
#include <linux/slab.h>
#include <linux/compat.h>
#include <linux/freezer.h>
#include <linux/crc32.h>

#include <asm/uaccess.h>

#include "nfs4_fs.h"
#include "callback.h"
#include "delegation.h"
#include "iostat.h"
#include "internal.h"
#include "fscache.h"
#include "pnfs.h"
#include "nfs.h"
#include "netns.h"

#define NFSDBG_FACILITY		NFSDBG_VFS

#define NFS_64_BIT_INODE_NUMBERS_ENABLED	1

/* Default is to see 64-bit inode numbers */
static bool enable_ino64 = NFS_64_BIT_INODE_NUMBERS_ENABLED;

static void nfs_invalidate_inode(struct inode *);
static int nfs_update_inode(struct inode *, struct nfs_fattr *);

static struct kmem_cache * nfs_inode_cachep;

static inline unsigned long
nfs_fattr_to_ino_t(struct nfs_fattr *fattr)
{
	return nfs_fileid_to_ino_t(fattr->fileid);
}

/**
 * nfs_wait_bit_killable - helper for functions that are sleeping on bit locks
 * @word: long word containing the bit lock
 */
int nfs_wait_bit_killable(void *word)
{
	if (fatal_signal_pending(current))
		return -ERESTARTSYS;
	freezable_schedule_unsafe();
	return 0;
}
EXPORT_SYMBOL_GPL(nfs_wait_bit_killable);

/**
 * nfs_compat_user_ino64 - returns the user-visible inode number
 * @fileid: 64-bit fileid
 *
 * This function returns a 32-bit inode number if the boot parameter
 * nfs.enable_ino64 is zero.
 */
u64 nfs_compat_user_ino64(u64 fileid)
{
#ifdef CONFIG_COMPAT
	compat_ulong_t ino;
#else	
	unsigned long ino;
#endif

	if (enable_ino64)
		return fileid;
	ino = fileid;
	if (sizeof(ino) < sizeof(fileid))
		ino ^= fileid >> (sizeof(fileid)-sizeof(ino)) * 8;
	return ino;
}

int nfs_drop_inode(struct inode *inode)
{
	return NFS_STALE(inode) || generic_drop_inode(inode);
}
EXPORT_SYMBOL_GPL(nfs_drop_inode);

void nfs_clear_inode(struct inode *inode)
{
	/*
	 * The following should never happen...
	 */
	WARN_ON_ONCE(nfs_have_writebacks(inode));
	WARN_ON_ONCE(!list_empty(&NFS_I(inode)->open_files));
	nfs_zap_acl_cache(inode);
	nfs_access_zap_cache(inode);
	nfs_fscache_release_inode_cookie(inode);
}
EXPORT_SYMBOL_GPL(nfs_clear_inode);

void nfs_evict_inode(struct inode *inode)
{
	truncate_inode_pages(&inode->i_data, 0);
	clear_inode(inode);
	nfs_clear_inode(inode);
}

/**
 * nfs_sync_mapping - helper to flush all mmapped dirty data to disk
 */
int nfs_sync_mapping(struct address_space *mapping)
{
	int ret = 0;

	if (mapping->nrpages != 0) {
		unmap_mapping_range(mapping, 0, 0, 0);
		ret = nfs_wb_all(mapping->host);
	}
	return ret;
}

/*
 * Invalidate the local caches
 */
static void nfs_zap_caches_locked(struct inode *inode)
{
	struct nfs_inode *nfsi = NFS_I(inode);
	int mode = inode->i_mode;

	nfs_inc_stats(inode, NFSIOS_ATTRINVALIDATE);

	nfsi->attrtimeo = NFS_MINATTRTIMEO(inode);
	nfsi->attrtimeo_timestamp = jiffies;

	memset(NFS_I(inode)->cookieverf, 0, sizeof(NFS_I(inode)->cookieverf));
	if (S_ISREG(mode) || S_ISDIR(mode) || S_ISLNK(mode)) {
		nfs_fscache_invalidate(inode);
		nfsi->cache_validity |= NFS_INO_INVALID_ATTR
					| NFS_INO_INVALID_LABEL
					| NFS_INO_INVALID_DATA
					| NFS_INO_INVALID_ACCESS
					| NFS_INO_INVALID_ACL
					| NFS_INO_REVAL_PAGECACHE;
	} else
		nfsi->cache_validity |= NFS_INO_INVALID_ATTR
					| NFS_INO_INVALID_LABEL
					| NFS_INO_INVALID_ACCESS
					| NFS_INO_INVALID_ACL
					| NFS_INO_REVAL_PAGECACHE;
}

void nfs_zap_caches(struct inode *inode)
{
	spin_lock(&inode->i_lock);
	nfs_zap_caches_locked(inode);
	spin_unlock(&inode->i_lock);
}

void nfs_zap_mapping(struct inode *inode, struct address_space *mapping)
{
	if (mapping->nrpages != 0) {
		spin_lock(&inode->i_lock);
		NFS_I(inode)->cache_validity |= NFS_INO_INVALID_DATA;
		nfs_fscache_invalidate(inode);
		spin_unlock(&inode->i_lock);
	}
}

void nfs_zap_acl_cache(struct inode *inode)
{
	void (*clear_acl_cache)(struct inode *);

	clear_acl_cache = NFS_PROTO(inode)->clear_acl_cache;
	if (clear_acl_cache != NULL)
		clear_acl_cache(inode);
	spin_lock(&inode->i_lock);
	NFS_I(inode)->cache_validity &= ~NFS_INO_INVALID_ACL;
	spin_unlock(&inode->i_lock);
}
EXPORT_SYMBOL_GPL(nfs_zap_acl_cache);

void nfs_invalidate_atime(struct inode *inode)
{
	spin_lock(&inode->i_lock);
	NFS_I(inode)->cache_validity |= NFS_INO_INVALID_ATIME;
	spin_unlock(&inode->i_lock);
}
EXPORT_SYMBOL_GPL(nfs_invalidate_atime);

/*
 * Invalidate, but do not unhash, the inode.
 * NB: must be called with inode->i_lock held!
 */
static void nfs_invalidate_inode(struct inode *inode)
{
	set_bit(NFS_INO_STALE, &NFS_I(inode)->flags);
	nfs_zap_caches_locked(inode);
}

struct nfs_find_desc {
	struct nfs_fh		*fh;
	struct nfs_fattr	*fattr;
};

/*
 * In NFSv3 we can have 64bit inode numbers. In order to support
 * this, and re-exported directories (also seen in NFSv2)
 * we are forced to allow 2 different inodes to have the same
 * i_ino.
 */
static int
nfs_find_actor(struct inode *inode, void *opaque)
{
	struct nfs_find_desc	*desc = (struct nfs_find_desc *)opaque;
	struct nfs_fh		*fh = desc->fh;
	struct nfs_fattr	*fattr = desc->fattr;

	if (NFS_FILEID(inode) != fattr->fileid)
		return 0;
	if ((S_IFMT & inode->i_mode) != (S_IFMT & fattr->mode))
		return 0;
	if (nfs_compare_fh(NFS_FH(inode), fh))
		return 0;
	if (is_bad_inode(inode) || NFS_STALE(inode))
		return 0;
	return 1;
}

static int
nfs_init_locked(struct inode *inode, void *opaque)
{
	struct nfs_find_desc	*desc = (struct nfs_find_desc *)opaque;
	struct nfs_fattr	*fattr = desc->fattr;

	set_nfs_fileid(inode, fattr->fileid);
	nfs_copy_fh(NFS_FH(inode), desc->fh);
	return 0;
}

#ifdef CONFIG_NFS_V4_SECURITY_LABEL
void nfs_setsecurity(struct inode *inode, struct nfs_fattr *fattr,
					struct nfs4_label *label)
{
	int error;

	if (label == NULL)
		return;

	if (nfs_server_capable(inode, NFS_CAP_SECURITY_LABEL) == 0)
		return;

	if (NFS_SERVER(inode)->nfs_client->cl_minorversion < 2)
		return;

	if ((fattr->valid & NFS_ATTR_FATTR_V4_SECURITY_LABEL) && inode->i_security) {
		error = security_inode_notifysecctx(inode, label->label,
				label->len);
		if (error)
			printk(KERN_ERR "%s() %s %d "
					"security_inode_notifysecctx() %d\n",
					__func__,
					(char *)label->label,
					label->len, error);
	}
}

struct nfs4_label *nfs4_label_alloc(struct nfs_server *server, gfp_t flags)
{
	struct nfs4_label *label = NULL;
	int minor_version = server->nfs_client->cl_minorversion;

	if (minor_version < 2)
		return label;

	if (!(server->caps & NFS_CAP_SECURITY_LABEL))
		return label;

	label = kzalloc(sizeof(struct nfs4_label), flags);
	if (label == NULL)
		return ERR_PTR(-ENOMEM);

	label->label = kzalloc(NFS4_MAXLABELLEN, flags);
	if (label->label == NULL) {
		kfree(label);
		return ERR_PTR(-ENOMEM);
	}
	label->len = NFS4_MAXLABELLEN;

	return label;
}
EXPORT_SYMBOL_GPL(nfs4_label_alloc);
#else
void inline nfs_setsecurity(struct inode *inode, struct nfs_fattr *fattr,
					struct nfs4_label *label)
{
}
#endif
EXPORT_SYMBOL_GPL(nfs_setsecurity);

/*
 * This is our front-end to iget that looks up inodes by file handle
 * instead of inode number.
 */
struct inode *
nfs_fhget(struct super_block *sb, struct nfs_fh *fh, struct nfs_fattr *fattr, struct nfs4_label *label)
{
	struct nfs_find_desc desc = {
		.fh	= fh,
		.fattr	= fattr
	};
	struct inode *inode = ERR_PTR(-ENOENT);
	unsigned long hash;

	nfs_attr_check_mountpoint(sb, fattr);

	if (((fattr->valid & NFS_ATTR_FATTR_FILEID) == 0) &&
	    !nfs_attr_use_mounted_on_fileid(fattr))
		goto out_no_inode;
	if ((fattr->valid & NFS_ATTR_FATTR_TYPE) == 0)
		goto out_no_inode;

	hash = nfs_fattr_to_ino_t(fattr);

	inode = iget5_locked(sb, hash, nfs_find_actor, nfs_init_locked, &desc);
	if (inode == NULL) {
		inode = ERR_PTR(-ENOMEM);
		goto out_no_inode;
	}

	if (inode->i_state & I_NEW) {
		struct nfs_inode *nfsi = NFS_I(inode);
		unsigned long now = jiffies;

		/* We set i_ino for the few things that still rely on it,
		 * such as stat(2) */
		inode->i_ino = hash;

		/* We can't support update_atime(), since the server will reset it */
		inode->i_flags |= S_NOATIME|S_NOCMTIME;
		inode->i_mode = fattr->mode;
		if ((fattr->valid & NFS_ATTR_FATTR_MODE) == 0
				&& nfs_server_capable(inode, NFS_CAP_MODE))
			nfsi->cache_validity |= NFS_INO_INVALID_ATTR;
		/* Why so? Because we want revalidate for devices/FIFOs, and
		 * that's precisely what we have in nfs_file_inode_operations.
		 */
		inode->i_op = NFS_SB(sb)->nfs_client->rpc_ops->file_inode_ops;
		if (S_ISREG(inode->i_mode)) {
			inode->i_fop = NFS_SB(sb)->nfs_client->rpc_ops->file_ops;
			inode->i_data.a_ops = &nfs_file_aops;
			inode->i_data.backing_dev_info = &NFS_SB(sb)->backing_dev_info;
		} else if (S_ISDIR(inode->i_mode)) {
			inode->i_op = NFS_SB(sb)->nfs_client->rpc_ops->dir_inode_ops;
			inode->i_fop = &nfs_dir_operations;
			inode->i_data.a_ops = &nfs_dir_aops;
			/* Deal with crossing mountpoints */
			if (fattr->valid & NFS_ATTR_FATTR_MOUNTPOINT ||
					fattr->valid & NFS_ATTR_FATTR_V4_REFERRAL) {
				if (fattr->valid & NFS_ATTR_FATTR_V4_REFERRAL)
					inode->i_op = &nfs_referral_inode_operations;
				else
					inode->i_op = &nfs_mountpoint_inode_operations;
				inode->i_fop = NULL;
				inode->i_flags |= S_AUTOMOUNT;
			}
		} else if (S_ISLNK(inode->i_mode))
			inode->i_op = &nfs_symlink_inode_operations;
		else
			init_special_inode(inode, inode->i_mode, fattr->rdev);

		memset(&inode->i_atime, 0, sizeof(inode->i_atime));
		memset(&inode->i_mtime, 0, sizeof(inode->i_mtime));
		memset(&inode->i_ctime, 0, sizeof(inode->i_ctime));
		inode->i_version = 0;
		inode->i_size = 0;
		clear_nlink(inode);
		inode->i_uid = make_kuid(&init_user_ns, -2);
		inode->i_gid = make_kgid(&init_user_ns, -2);
		inode->i_blocks = 0;
		memset(nfsi->cookieverf, 0, sizeof(nfsi->cookieverf));
		nfsi->write_io = 0;
		nfsi->read_io = 0;

		nfsi->read_cache_jiffies = fattr->time_start;
		nfsi->attr_gencount = fattr->gencount;
		if (fattr->valid & NFS_ATTR_FATTR_ATIME)
			inode->i_atime = fattr->atime;
		else if (nfs_server_capable(inode, NFS_CAP_ATIME))
			nfsi->cache_validity |= NFS_INO_INVALID_ATTR;
		if (fattr->valid & NFS_ATTR_FATTR_MTIME)
			inode->i_mtime = fattr->mtime;
		else if (nfs_server_capable(inode, NFS_CAP_MTIME))
			nfsi->cache_validity |= NFS_INO_INVALID_ATTR;
		if (fattr->valid & NFS_ATTR_FATTR_CTIME)
			inode->i_ctime = fattr->ctime;
		else if (nfs_server_capable(inode, NFS_CAP_CTIME))
			nfsi->cache_validity |= NFS_INO_INVALID_ATTR;
		if (fattr->valid & NFS_ATTR_FATTR_CHANGE)
			inode->i_version = fattr->change_attr;
		else if (nfs_server_capable(inode, NFS_CAP_CHANGE_ATTR))
			nfsi->cache_validity |= NFS_INO_INVALID_ATTR;
		if (fattr->valid & NFS_ATTR_FATTR_SIZE)
			inode->i_size = nfs_size_to_loff_t(fattr->size);
		else
			nfsi->cache_validity |= NFS_INO_INVALID_ATTR
				| NFS_INO_REVAL_PAGECACHE;
		if (fattr->valid & NFS_ATTR_FATTR_NLINK)
			set_nlink(inode, fattr->nlink);
		else if (nfs_server_capable(inode, NFS_CAP_NLINK))
			nfsi->cache_validity |= NFS_INO_INVALID_ATTR;
		if (fattr->valid & NFS_ATTR_FATTR_OWNER)
			inode->i_uid = fattr->uid;
		else if (nfs_server_capable(inode, NFS_CAP_OWNER))
			nfsi->cache_validity |= NFS_INO_INVALID_ATTR;
		if (fattr->valid & NFS_ATTR_FATTR_GROUP)
			inode->i_gid = fattr->gid;
		else if (nfs_server_capable(inode, NFS_CAP_OWNER_GROUP))
			nfsi->cache_validity |= NFS_INO_INVALID_ATTR;
		if (fattr->valid & NFS_ATTR_FATTR_BLOCKS_USED)
			inode->i_blocks = fattr->du.nfs2.blocks;
		if (fattr->valid & NFS_ATTR_FATTR_SPACE_USED) {
			/*
			 * report the blocks in 512byte units
			 */
			inode->i_blocks = nfs_calc_block_size(fattr->du.nfs3.used);
		}

		nfs_setsecurity(inode, fattr, label);

		nfsi->attrtimeo = NFS_MINATTRTIMEO(inode);
		nfsi->attrtimeo_timestamp = now;
		nfsi->access_cache = RB_ROOT;

		nfs_fscache_init_inode_cookie(inode);

		unlock_new_inode(inode);
	} else
		nfs_refresh_inode(inode, fattr);
		nfs_setsecurity(inode, fattr, label);
	dprintk("NFS: nfs_fhget(%s/%Ld fh_crc=0x%08x ct=%d)\n",
		inode->i_sb->s_id,
		(long long)NFS_FILEID(inode),
		nfs_display_fhandle_hash(fh),
		atomic_read(&inode->i_count));

out:
	return inode;

out_no_inode:
	dprintk("nfs_fhget: iget failed with error %ld\n", PTR_ERR(inode));
	goto out;
}
EXPORT_SYMBOL_GPL(nfs_fhget);

#define NFS_VALID_ATTRS (ATTR_MODE|ATTR_UID|ATTR_GID|ATTR_SIZE|ATTR_ATIME|ATTR_ATIME_SET|ATTR_MTIME|ATTR_MTIME_SET|ATTR_FILE|ATTR_OPEN)

int
nfs_setattr(struct dentry *dentry, struct iattr *attr)
{
	struct inode *inode = dentry->d_inode;
	struct nfs_fattr *fattr;
	int error = -ENOMEM;

	nfs_inc_stats(inode, NFSIOS_VFSSETATTR);

	/* skip mode change if it's just for clearing setuid/setgid */
	if (attr->ia_valid & (ATTR_KILL_SUID | ATTR_KILL_SGID))
		attr->ia_valid &= ~ATTR_MODE;

	if (attr->ia_valid & ATTR_SIZE) {
		if (!S_ISREG(inode->i_mode) || attr->ia_size == i_size_read(inode))
			attr->ia_valid &= ~ATTR_SIZE;
	}

	/* Optimization: if the end result is no change, don't RPC */
	attr->ia_valid &= NFS_VALID_ATTRS;
	if ((attr->ia_valid & ~(ATTR_FILE|ATTR_OPEN)) == 0)
		return 0;

	/* Write all dirty data */
	if (S_ISREG(inode->i_mode)) {
		nfs_inode_dio_wait(inode);
		nfs_wb_all(inode);
	}

	fattr = nfs_alloc_fattr();
	if (fattr == NULL)
		goto out;
	/*
	 * Return any delegations if we're going to change ACLs
	 */
	if ((attr->ia_valid & (ATTR_MODE|ATTR_UID|ATTR_GID)) != 0)
		NFS_PROTO(inode)->return_delegation(inode);
	error = NFS_PROTO(inode)->setattr(dentry, fattr, attr);
	if (error == 0)
		error = nfs_refresh_inode(inode, fattr);
	nfs_free_fattr(fattr);
out:
	return error;
}
EXPORT_SYMBOL_GPL(nfs_setattr);

/**
 * nfs_vmtruncate - unmap mappings "freed" by truncate() syscall
 * @inode: inode of the file used
 * @offset: file offset to start truncating
 *
 * This is a copy of the common vmtruncate, but with the locking
 * corrected to take into account the fact that NFS requires
 * inode->i_size to be updated under the inode->i_lock.
 */
static int nfs_vmtruncate(struct inode * inode, loff_t offset)
{
	loff_t oldsize;
	int err;

	err = inode_newsize_ok(inode, offset);
	if (err)
		goto out;

	spin_lock(&inode->i_lock);
	oldsize = inode->i_size;
	i_size_write(inode, offset);
	spin_unlock(&inode->i_lock);

	truncate_pagecache(inode, oldsize, offset);
out:
	return err;
}

/**
 * nfs_setattr_update_inode - Update inode metadata after a setattr call.
 * @inode: pointer to struct inode
 * @attr: pointer to struct iattr
 *
 * Note: we do this in the *proc.c in order to ensure that
 *       it works for things like exclusive creates too.
 */
void nfs_setattr_update_inode(struct inode *inode, struct iattr *attr)
{
	if ((attr->ia_valid & (ATTR_MODE|ATTR_UID|ATTR_GID)) != 0) {
		spin_lock(&inode->i_lock);
		if ((attr->ia_valid & ATTR_MODE) != 0) {
			int mode = attr->ia_mode & S_IALLUGO;
			mode |= inode->i_mode & ~S_IALLUGO;
			inode->i_mode = mode;
		}
		if ((attr->ia_valid & ATTR_UID) != 0)
			inode->i_uid = attr->ia_uid;
		if ((attr->ia_valid & ATTR_GID) != 0)
			inode->i_gid = attr->ia_gid;
		NFS_I(inode)->cache_validity |= NFS_INO_INVALID_ACCESS|NFS_INO_INVALID_ACL;
		spin_unlock(&inode->i_lock);
	}
	if ((attr->ia_valid & ATTR_SIZE) != 0) {
		nfs_inc_stats(inode, NFSIOS_SETATTRTRUNC);
		nfs_vmtruncate(inode, attr->ia_size);
	}
}
EXPORT_SYMBOL_GPL(nfs_setattr_update_inode);

int nfs_getattr(struct vfsmount *mnt, struct dentry *dentry, struct kstat *stat)
{
	struct inode *inode = dentry->d_inode;
	int need_atime = NFS_I(inode)->cache_validity & NFS_INO_INVALID_ATIME;
	int err;

	/* Flush out writes to the server in order to update c/mtime.  */
	if (S_ISREG(inode->i_mode)) {
		nfs_inode_dio_wait(inode);
		err = filemap_write_and_wait(inode->i_mapping);
		if (err)
			goto out;
	}

	/*
	 * We may force a getattr if the user cares about atime.
	 *
	 * Note that we only have to check the vfsmount flags here:
	 *  - NFS always sets S_NOATIME by so checking it would give a
	 *    bogus result
	 *  - NFS never sets MS_NOATIME or MS_NODIRATIME so there is
	 *    no point in checking those.
	 */
 	if ((mnt->mnt_flags & MNT_NOATIME) ||
 	    ((mnt->mnt_flags & MNT_NODIRATIME) && S_ISDIR(inode->i_mode)))
		need_atime = 0;

	if (need_atime)
		err = __nfs_revalidate_inode(NFS_SERVER(inode), inode);
	else
		err = nfs_revalidate_inode(NFS_SERVER(inode), inode);
	if (!err) {
		generic_fillattr(inode, stat);
		stat->ino = nfs_compat_user_ino64(NFS_FILEID(inode));
	}
out:
	return err;
}
EXPORT_SYMBOL_GPL(nfs_getattr);

static void nfs_init_lock_context(struct nfs_lock_context *l_ctx)
{
	atomic_set(&l_ctx->count, 1);
	l_ctx->lockowner.l_owner = current->files;
	l_ctx->lockowner.l_pid = current->tgid;
	INIT_LIST_HEAD(&l_ctx->list);
	nfs_iocounter_init(&l_ctx->io_count);
}

static struct nfs_lock_context *__nfs_find_lock_context(struct nfs_open_context *ctx)
{
	struct nfs_lock_context *head = &ctx->lock_context;
	struct nfs_lock_context *pos = head;

	do {
		if (pos->lockowner.l_owner != current->files)
			continue;
		if (pos->lockowner.l_pid != current->tgid)
			continue;
		atomic_inc(&pos->count);
		return pos;
	} while ((pos = list_entry(pos->list.next, typeof(*pos), list)) != head);
	return NULL;
}

struct nfs_lock_context *nfs_get_lock_context(struct nfs_open_context *ctx)
{
	struct nfs_lock_context *res, *new = NULL;
	struct inode *inode = ctx->dentry->d_inode;

	spin_lock(&inode->i_lock);
	res = __nfs_find_lock_context(ctx);
	if (res == NULL) {
		spin_unlock(&inode->i_lock);
		new = kmalloc(sizeof(*new), GFP_KERNEL);
		if (new == NULL)
			return ERR_PTR(-ENOMEM);
		nfs_init_lock_context(new);
		spin_lock(&inode->i_lock);
		res = __nfs_find_lock_context(ctx);
		if (res == NULL) {
			list_add_tail(&new->list, &ctx->lock_context.list);
			new->open_context = ctx;
			res = new;
			new = NULL;
		}
	}
	spin_unlock(&inode->i_lock);
	kfree(new);
	return res;
}

void nfs_put_lock_context(struct nfs_lock_context *l_ctx)
{
	struct nfs_open_context *ctx = l_ctx->open_context;
	struct inode *inode = ctx->dentry->d_inode;

	if (!atomic_dec_and_lock(&l_ctx->count, &inode->i_lock))
		return;
	list_del(&l_ctx->list);
	spin_unlock(&inode->i_lock);
	kfree(l_ctx);
}

/**
 * nfs_close_context - Common close_context() routine NFSv2/v3
 * @ctx: pointer to context
 * @is_sync: is this a synchronous close
 *
 * always ensure that the attributes are up to date if we're mounted
 * with close-to-open semantics
 */
void nfs_close_context(struct nfs_open_context *ctx, int is_sync)
{
	struct inode *inode;
	struct nfs_server *server;

	if (!(ctx->mode & FMODE_WRITE))
		return;
	if (!is_sync)
		return;
	inode = ctx->dentry->d_inode;
	if (!list_empty(&NFS_I(inode)->open_files))
		return;
	server = NFS_SERVER(inode);
	if (server->flags & NFS_MOUNT_NOCTO)
		return;
	nfs_revalidate_inode(server, inode);
}
EXPORT_SYMBOL_GPL(nfs_close_context);

struct nfs_open_context *alloc_nfs_open_context(struct dentry *dentry, fmode_t f_mode)
{
	struct nfs_open_context *ctx;
	struct rpc_cred *cred = rpc_lookup_cred();
	if (IS_ERR(cred))
		return ERR_CAST(cred);

	ctx = kmalloc(sizeof(*ctx), GFP_KERNEL);
	if (!ctx) {
		put_rpccred(cred);
		return ERR_PTR(-ENOMEM);
	}
	nfs_sb_active(dentry->d_sb);
	ctx->dentry = dget(dentry);
	ctx->cred = cred;
	ctx->state = NULL;
	ctx->mode = f_mode;
	ctx->flags = 0;
	ctx->error = 0;
	nfs_init_lock_context(&ctx->lock_context);
	ctx->lock_context.open_context = ctx;
	INIT_LIST_HEAD(&ctx->list);
	ctx->mdsthreshold = NULL;
	return ctx;
}
EXPORT_SYMBOL_GPL(alloc_nfs_open_context);

struct nfs_open_context *get_nfs_open_context(struct nfs_open_context *ctx)
{
	if (ctx != NULL)
		atomic_inc(&ctx->lock_context.count);
	return ctx;
}
EXPORT_SYMBOL_GPL(get_nfs_open_context);

static void __put_nfs_open_context(struct nfs_open_context *ctx, int is_sync)
{
	struct inode *inode = ctx->dentry->d_inode;
	struct super_block *sb = ctx->dentry->d_sb;

	if (!list_empty(&ctx->list)) {
		if (!atomic_dec_and_lock(&ctx->lock_context.count, &inode->i_lock))
			return;
		list_del(&ctx->list);
		spin_unlock(&inode->i_lock);
	} else if (!atomic_dec_and_test(&ctx->lock_context.count))
		return;
	if (inode != NULL)
		NFS_PROTO(inode)->close_context(ctx, is_sync);
	if (ctx->cred != NULL)
		put_rpccred(ctx->cred);
	dput(ctx->dentry);
	nfs_sb_deactive(sb);
	kfree(ctx->mdsthreshold);
	kfree(ctx);
}

void put_nfs_open_context(struct nfs_open_context *ctx)
{
	__put_nfs_open_context(ctx, 0);
}
EXPORT_SYMBOL_GPL(put_nfs_open_context);

/*
 * Ensure that mmap has a recent RPC credential for use when writing out
 * shared pages
 */
void nfs_inode_attach_open_context(struct nfs_open_context *ctx)
{
<<<<<<< HEAD
	struct inode *inode = file_inode(filp);
=======
	struct inode *inode = ctx->dentry->d_inode;
>>>>>>> d0e0ac97
	struct nfs_inode *nfsi = NFS_I(inode);

	spin_lock(&inode->i_lock);
	list_add(&ctx->list, &nfsi->open_files);
	spin_unlock(&inode->i_lock);
}
EXPORT_SYMBOL_GPL(nfs_inode_attach_open_context);

void nfs_file_set_open_context(struct file *filp, struct nfs_open_context *ctx)
{
	filp->private_data = get_nfs_open_context(ctx);
	if (list_empty(&ctx->list))
		nfs_inode_attach_open_context(ctx);
}
EXPORT_SYMBOL_GPL(nfs_file_set_open_context);

/*
 * Given an inode, search for an open context with the desired characteristics
 */
struct nfs_open_context *nfs_find_open_context(struct inode *inode, struct rpc_cred *cred, fmode_t mode)
{
	struct nfs_inode *nfsi = NFS_I(inode);
	struct nfs_open_context *pos, *ctx = NULL;

	spin_lock(&inode->i_lock);
	list_for_each_entry(pos, &nfsi->open_files, list) {
		if (cred != NULL && pos->cred != cred)
			continue;
		if ((pos->mode & (FMODE_READ|FMODE_WRITE)) != mode)
			continue;
		ctx = get_nfs_open_context(pos);
		break;
	}
	spin_unlock(&inode->i_lock);
	return ctx;
}

static void nfs_file_clear_open_context(struct file *filp)
{
<<<<<<< HEAD
	struct inode *inode = file_inode(filp);
=======
>>>>>>> d0e0ac97
	struct nfs_open_context *ctx = nfs_file_open_context(filp);

	if (ctx) {
		struct inode *inode = ctx->dentry->d_inode;

		filp->private_data = NULL;
		spin_lock(&inode->i_lock);
		list_move_tail(&ctx->list, &NFS_I(inode)->open_files);
		spin_unlock(&inode->i_lock);
		__put_nfs_open_context(ctx, filp->f_flags & O_DIRECT ? 0 : 1);
	}
}

/*
 * These allocate and release file read/write context information.
 */
int nfs_open(struct inode *inode, struct file *filp)
{
	struct nfs_open_context *ctx;

	ctx = alloc_nfs_open_context(filp->f_path.dentry, filp->f_mode);
	if (IS_ERR(ctx))
		return PTR_ERR(ctx);
	nfs_file_set_open_context(filp, ctx);
	put_nfs_open_context(ctx);
	nfs_fscache_set_inode_cookie(inode, filp);
	return 0;
}

int nfs_release(struct inode *inode, struct file *filp)
{
	nfs_file_clear_open_context(filp);
	return 0;
}

/*
 * This function is called whenever some part of NFS notices that
 * the cached attributes have to be refreshed.
 */
int
__nfs_revalidate_inode(struct nfs_server *server, struct inode *inode)
{
	int		 status = -ESTALE;
	struct nfs4_label *label = NULL;
	struct nfs_fattr *fattr = NULL;
	struct nfs_inode *nfsi = NFS_I(inode);

	dfprintk(PAGECACHE, "NFS: revalidating (%s/%Ld)\n",
		inode->i_sb->s_id, (long long)NFS_FILEID(inode));

	if (is_bad_inode(inode))
		goto out;
	if (NFS_STALE(inode))
		goto out;

	status = -ENOMEM;
	fattr = nfs_alloc_fattr();
	if (fattr == NULL)
		goto out;

	nfs_inc_stats(inode, NFSIOS_INODEREVALIDATE);

	label = nfs4_label_alloc(NFS_SERVER(inode), GFP_KERNEL);
	if (IS_ERR(label)) {
		status = PTR_ERR(label);
		goto out;
	}

	status = NFS_PROTO(inode)->getattr(server, NFS_FH(inode), fattr, label);
	if (status != 0) {
		dfprintk(PAGECACHE, "nfs_revalidate_inode: (%s/%Ld) getattr failed, error=%d\n",
			 inode->i_sb->s_id,
			 (long long)NFS_FILEID(inode), status);
		if (status == -ESTALE) {
			nfs_zap_caches(inode);
			if (!S_ISDIR(inode->i_mode))
				set_bit(NFS_INO_STALE, &NFS_I(inode)->flags);
		}
		goto err_out;
	}

	status = nfs_refresh_inode(inode, fattr);
	if (status) {
		dfprintk(PAGECACHE, "nfs_revalidate_inode: (%s/%Ld) refresh failed, error=%d\n",
			 inode->i_sb->s_id,
			 (long long)NFS_FILEID(inode), status);
		goto err_out;
	}

	if (nfsi->cache_validity & NFS_INO_INVALID_ACL)
		nfs_zap_acl_cache(inode);

	dfprintk(PAGECACHE, "NFS: (%s/%Ld) revalidation complete\n",
		inode->i_sb->s_id,
		(long long)NFS_FILEID(inode));

err_out:
	nfs4_label_free(label);
out:
	nfs_free_fattr(fattr);
	return status;
}

int nfs_attribute_timeout(struct inode *inode)
{
	struct nfs_inode *nfsi = NFS_I(inode);

	return !time_in_range_open(jiffies, nfsi->read_cache_jiffies, nfsi->read_cache_jiffies + nfsi->attrtimeo);
}

int nfs_attribute_cache_expired(struct inode *inode)
{
	if (nfs_have_delegated_attributes(inode))
		return 0;
	return nfs_attribute_timeout(inode);
}

/**
 * nfs_revalidate_inode - Revalidate the inode attributes
 * @server - pointer to nfs_server struct
 * @inode - pointer to inode struct
 *
 * Updates inode attribute information by retrieving the data from the server.
 */
int nfs_revalidate_inode(struct nfs_server *server, struct inode *inode)
{
	if (!(NFS_I(inode)->cache_validity &
			(NFS_INO_INVALID_ATTR|NFS_INO_INVALID_LABEL))
			&& !nfs_attribute_cache_expired(inode))
		return NFS_STALE(inode) ? -ESTALE : 0;
	return __nfs_revalidate_inode(server, inode);
}
EXPORT_SYMBOL_GPL(nfs_revalidate_inode);

static int nfs_invalidate_mapping(struct inode *inode, struct address_space *mapping)
{
	struct nfs_inode *nfsi = NFS_I(inode);
	
	if (mapping->nrpages != 0) {
		int ret = invalidate_inode_pages2(mapping);
		if (ret < 0)
			return ret;
	}
	spin_lock(&inode->i_lock);
	nfsi->cache_validity &= ~NFS_INO_INVALID_DATA;
	if (S_ISDIR(inode->i_mode))
		memset(nfsi->cookieverf, 0, sizeof(nfsi->cookieverf));
	spin_unlock(&inode->i_lock);
	nfs_inc_stats(inode, NFSIOS_DATAINVALIDATE);
	nfs_fscache_wait_on_invalidate(inode);
	dfprintk(PAGECACHE, "NFS: (%s/%Ld) data cache invalidated\n",
			inode->i_sb->s_id, (long long)NFS_FILEID(inode));
	return 0;
}

static bool nfs_mapping_need_revalidate_inode(struct inode *inode)
{
	if (nfs_have_delegated_attributes(inode))
		return false;
	return (NFS_I(inode)->cache_validity & NFS_INO_REVAL_PAGECACHE)
		|| nfs_attribute_timeout(inode)
		|| NFS_STALE(inode);
}

/**
 * nfs_revalidate_mapping - Revalidate the pagecache
 * @inode - pointer to host inode
 * @mapping - pointer to mapping
 */
int nfs_revalidate_mapping(struct inode *inode, struct address_space *mapping)
{
	struct nfs_inode *nfsi = NFS_I(inode);
	int ret = 0;

	/* swapfiles are not supposed to be shared. */
	if (IS_SWAPFILE(inode))
		goto out;

	if (nfs_mapping_need_revalidate_inode(inode)) {
		ret = __nfs_revalidate_inode(NFS_SERVER(inode), inode);
		if (ret < 0)
			goto out;
	}
	if (nfsi->cache_validity & NFS_INO_INVALID_DATA)
		ret = nfs_invalidate_mapping(inode, mapping);
out:
	return ret;
}

static unsigned long nfs_wcc_update_inode(struct inode *inode, struct nfs_fattr *fattr)
{
	struct nfs_inode *nfsi = NFS_I(inode);
	unsigned long ret = 0;

	if ((fattr->valid & NFS_ATTR_FATTR_PRECHANGE)
			&& (fattr->valid & NFS_ATTR_FATTR_CHANGE)
			&& inode->i_version == fattr->pre_change_attr) {
		inode->i_version = fattr->change_attr;
		if (S_ISDIR(inode->i_mode))
			nfsi->cache_validity |= NFS_INO_INVALID_DATA;
		ret |= NFS_INO_INVALID_ATTR;
	}
	/* If we have atomic WCC data, we may update some attributes */
	if ((fattr->valid & NFS_ATTR_FATTR_PRECTIME)
			&& (fattr->valid & NFS_ATTR_FATTR_CTIME)
			&& timespec_equal(&inode->i_ctime, &fattr->pre_ctime)) {
		memcpy(&inode->i_ctime, &fattr->ctime, sizeof(inode->i_ctime));
		ret |= NFS_INO_INVALID_ATTR;
	}

	if ((fattr->valid & NFS_ATTR_FATTR_PREMTIME)
			&& (fattr->valid & NFS_ATTR_FATTR_MTIME)
			&& timespec_equal(&inode->i_mtime, &fattr->pre_mtime)) {
		memcpy(&inode->i_mtime, &fattr->mtime, sizeof(inode->i_mtime));
		if (S_ISDIR(inode->i_mode))
			nfsi->cache_validity |= NFS_INO_INVALID_DATA;
		ret |= NFS_INO_INVALID_ATTR;
	}
	if ((fattr->valid & NFS_ATTR_FATTR_PRESIZE)
			&& (fattr->valid & NFS_ATTR_FATTR_SIZE)
			&& i_size_read(inode) == nfs_size_to_loff_t(fattr->pre_size)
			&& nfsi->npages == 0) {
		i_size_write(inode, nfs_size_to_loff_t(fattr->size));
		ret |= NFS_INO_INVALID_ATTR;
	}

	if (nfsi->cache_validity & NFS_INO_INVALID_DATA)
		nfs_fscache_invalidate(inode);

	return ret;
}

/**
 * nfs_check_inode_attributes - verify consistency of the inode attribute cache
 * @inode - pointer to inode
 * @fattr - updated attributes
 *
 * Verifies the attribute cache. If we have just changed the attributes,
 * so that fattr carries weak cache consistency data, then it may
 * also update the ctime/mtime/change_attribute.
 */
static int nfs_check_inode_attributes(struct inode *inode, struct nfs_fattr *fattr)
{
	struct nfs_inode *nfsi = NFS_I(inode);
	loff_t cur_size, new_isize;
	unsigned long invalid = 0;


	if (nfs_have_delegated_attributes(inode))
		return 0;
	/* Has the inode gone and changed behind our back? */
	if ((fattr->valid & NFS_ATTR_FATTR_FILEID) && nfsi->fileid != fattr->fileid)
		return -EIO;
	if ((fattr->valid & NFS_ATTR_FATTR_TYPE) && (inode->i_mode & S_IFMT) != (fattr->mode & S_IFMT))
		return -EIO;

	if ((fattr->valid & NFS_ATTR_FATTR_CHANGE) != 0 &&
			inode->i_version != fattr->change_attr)
		invalid |= NFS_INO_INVALID_ATTR|NFS_INO_REVAL_PAGECACHE;

	/* Verify a few of the more important attributes */
	if ((fattr->valid & NFS_ATTR_FATTR_MTIME) && !timespec_equal(&inode->i_mtime, &fattr->mtime))
		invalid |= NFS_INO_INVALID_ATTR;

	if (fattr->valid & NFS_ATTR_FATTR_SIZE) {
		cur_size = i_size_read(inode);
		new_isize = nfs_size_to_loff_t(fattr->size);
		if (cur_size != new_isize && nfsi->npages == 0)
			invalid |= NFS_INO_INVALID_ATTR|NFS_INO_REVAL_PAGECACHE;
	}

	/* Have any file permissions changed? */
	if ((fattr->valid & NFS_ATTR_FATTR_MODE) && (inode->i_mode & S_IALLUGO) != (fattr->mode & S_IALLUGO))
		invalid |= NFS_INO_INVALID_ATTR | NFS_INO_INVALID_ACCESS | NFS_INO_INVALID_ACL;
	if ((fattr->valid & NFS_ATTR_FATTR_OWNER) && !uid_eq(inode->i_uid, fattr->uid))
		invalid |= NFS_INO_INVALID_ATTR | NFS_INO_INVALID_ACCESS | NFS_INO_INVALID_ACL;
	if ((fattr->valid & NFS_ATTR_FATTR_GROUP) && !gid_eq(inode->i_gid, fattr->gid))
		invalid |= NFS_INO_INVALID_ATTR | NFS_INO_INVALID_ACCESS | NFS_INO_INVALID_ACL;

	/* Has the link count changed? */
	if ((fattr->valid & NFS_ATTR_FATTR_NLINK) && inode->i_nlink != fattr->nlink)
		invalid |= NFS_INO_INVALID_ATTR;

	if ((fattr->valid & NFS_ATTR_FATTR_ATIME) && !timespec_equal(&inode->i_atime, &fattr->atime))
		invalid |= NFS_INO_INVALID_ATIME;

	if (invalid != 0)
		nfsi->cache_validity |= invalid;

	nfsi->read_cache_jiffies = fattr->time_start;
	return 0;
}

static int nfs_ctime_need_update(const struct inode *inode, const struct nfs_fattr *fattr)
{
	if (!(fattr->valid & NFS_ATTR_FATTR_CTIME))
		return 0;
	return timespec_compare(&fattr->ctime, &inode->i_ctime) > 0;
}

static int nfs_size_need_update(const struct inode *inode, const struct nfs_fattr *fattr)
{
	if (!(fattr->valid & NFS_ATTR_FATTR_SIZE))
		return 0;
	return nfs_size_to_loff_t(fattr->size) > i_size_read(inode);
}

static atomic_long_t nfs_attr_generation_counter;

static unsigned long nfs_read_attr_generation_counter(void)
{
	return atomic_long_read(&nfs_attr_generation_counter);
}

unsigned long nfs_inc_attr_generation_counter(void)
{
	return atomic_long_inc_return(&nfs_attr_generation_counter);
}

void nfs_fattr_init(struct nfs_fattr *fattr)
{
	fattr->valid = 0;
	fattr->time_start = jiffies;
	fattr->gencount = nfs_inc_attr_generation_counter();
	fattr->owner_name = NULL;
	fattr->group_name = NULL;
}
EXPORT_SYMBOL_GPL(nfs_fattr_init);

struct nfs_fattr *nfs_alloc_fattr(void)
{
	struct nfs_fattr *fattr;

	fattr = kmalloc(sizeof(*fattr), GFP_NOFS);
	if (fattr != NULL)
		nfs_fattr_init(fattr);
	return fattr;
}
EXPORT_SYMBOL_GPL(nfs_alloc_fattr);

struct nfs_fh *nfs_alloc_fhandle(void)
{
	struct nfs_fh *fh;

	fh = kmalloc(sizeof(struct nfs_fh), GFP_NOFS);
	if (fh != NULL)
		fh->size = 0;
	return fh;
}
EXPORT_SYMBOL_GPL(nfs_alloc_fhandle);

#ifdef NFS_DEBUG
/*
 * _nfs_display_fhandle_hash - calculate the crc32 hash for the filehandle
 *                             in the same way that wireshark does
 *
 * @fh: file handle
 *
 * For debugging only.
 */
u32 _nfs_display_fhandle_hash(const struct nfs_fh *fh)
{
	/* wireshark uses 32-bit AUTODIN crc and does a bitwise
	 * not on the result */
	return ~crc32(0xFFFFFFFF, &fh->data[0], fh->size);
}

/*
 * _nfs_display_fhandle - display an NFS file handle on the console
 *
 * @fh: file handle to display
 * @caption: display caption
 *
 * For debugging only.
 */
void _nfs_display_fhandle(const struct nfs_fh *fh, const char *caption)
{
	unsigned short i;

	if (fh == NULL || fh->size == 0) {
		printk(KERN_DEFAULT "%s at %p is empty\n", caption, fh);
		return;
	}

	printk(KERN_DEFAULT "%s at %p is %u bytes, crc: 0x%08x:\n",
	       caption, fh, fh->size, _nfs_display_fhandle_hash(fh));
	for (i = 0; i < fh->size; i += 16) {
		__be32 *pos = (__be32 *)&fh->data[i];

		switch ((fh->size - i - 1) >> 2) {
		case 0:
			printk(KERN_DEFAULT " %08x\n",
				be32_to_cpup(pos));
			break;
		case 1:
			printk(KERN_DEFAULT " %08x %08x\n",
				be32_to_cpup(pos), be32_to_cpup(pos + 1));
			break;
		case 2:
			printk(KERN_DEFAULT " %08x %08x %08x\n",
				be32_to_cpup(pos), be32_to_cpup(pos + 1),
				be32_to_cpup(pos + 2));
			break;
		default:
			printk(KERN_DEFAULT " %08x %08x %08x %08x\n",
				be32_to_cpup(pos), be32_to_cpup(pos + 1),
				be32_to_cpup(pos + 2), be32_to_cpup(pos + 3));
		}
	}
}
#endif

/**
 * nfs_inode_attrs_need_update - check if the inode attributes need updating
 * @inode - pointer to inode
 * @fattr - attributes
 *
 * Attempt to divine whether or not an RPC call reply carrying stale
 * attributes got scheduled after another call carrying updated ones.
 *
 * To do so, the function first assumes that a more recent ctime means
 * that the attributes in fattr are newer, however it also attempt to
 * catch the case where ctime either didn't change, or went backwards
 * (if someone reset the clock on the server) by looking at whether
 * or not this RPC call was started after the inode was last updated.
 * Note also the check for wraparound of 'attr_gencount'
 *
 * The function returns 'true' if it thinks the attributes in 'fattr' are
 * more recent than the ones cached in the inode.
 *
 */
static int nfs_inode_attrs_need_update(const struct inode *inode, const struct nfs_fattr *fattr)
{
	const struct nfs_inode *nfsi = NFS_I(inode);

	return ((long)fattr->gencount - (long)nfsi->attr_gencount) > 0 ||
		nfs_ctime_need_update(inode, fattr) ||
		nfs_size_need_update(inode, fattr) ||
		((long)nfsi->attr_gencount - (long)nfs_read_attr_generation_counter() > 0);
}

static int nfs_refresh_inode_locked(struct inode *inode, struct nfs_fattr *fattr)
{
	if (nfs_inode_attrs_need_update(inode, fattr))
		return nfs_update_inode(inode, fattr);
	return nfs_check_inode_attributes(inode, fattr);
}

/**
 * nfs_refresh_inode - try to update the inode attribute cache
 * @inode - pointer to inode
 * @fattr - updated attributes
 *
 * Check that an RPC call that returned attributes has not overlapped with
 * other recent updates of the inode metadata, then decide whether it is
 * safe to do a full update of the inode attributes, or whether just to
 * call nfs_check_inode_attributes.
 */
int nfs_refresh_inode(struct inode *inode, struct nfs_fattr *fattr)
{
	int status;

	if ((fattr->valid & NFS_ATTR_FATTR) == 0)
		return 0;
	spin_lock(&inode->i_lock);
	status = nfs_refresh_inode_locked(inode, fattr);
	spin_unlock(&inode->i_lock);

	return status;
}
EXPORT_SYMBOL_GPL(nfs_refresh_inode);

static int nfs_post_op_update_inode_locked(struct inode *inode, struct nfs_fattr *fattr)
{
	struct nfs_inode *nfsi = NFS_I(inode);

	nfsi->cache_validity |= NFS_INO_INVALID_ATTR|NFS_INO_REVAL_PAGECACHE;
	if (S_ISDIR(inode->i_mode)) {
		nfsi->cache_validity |= NFS_INO_INVALID_DATA;
		nfs_fscache_invalidate(inode);
	}
	if ((fattr->valid & NFS_ATTR_FATTR) == 0)
		return 0;
	return nfs_refresh_inode_locked(inode, fattr);
}

/**
 * nfs_post_op_update_inode - try to update the inode attribute cache
 * @inode - pointer to inode
 * @fattr - updated attributes
 *
 * After an operation that has changed the inode metadata, mark the
 * attribute cache as being invalid, then try to update it.
 *
 * NB: if the server didn't return any post op attributes, this
 * function will force the retrieval of attributes before the next
 * NFS request.  Thus it should be used only for operations that
 * are expected to change one or more attributes, to avoid
 * unnecessary NFS requests and trips through nfs_update_inode().
 */
int nfs_post_op_update_inode(struct inode *inode, struct nfs_fattr *fattr)
{
	int status;

	spin_lock(&inode->i_lock);
	status = nfs_post_op_update_inode_locked(inode, fattr);
	spin_unlock(&inode->i_lock);

	return status;
}
EXPORT_SYMBOL_GPL(nfs_post_op_update_inode);

/**
 * nfs_post_op_update_inode_force_wcc - try to update the inode attribute cache
 * @inode - pointer to inode
 * @fattr - updated attributes
 *
 * After an operation that has changed the inode metadata, mark the
 * attribute cache as being invalid, then try to update it. Fake up
 * weak cache consistency data, if none exist.
 *
 * This function is mainly designed to be used by the ->write_done() functions.
 */
int nfs_post_op_update_inode_force_wcc(struct inode *inode, struct nfs_fattr *fattr)
{
	int status;

	spin_lock(&inode->i_lock);
	/* Don't do a WCC update if these attributes are already stale */
	if ((fattr->valid & NFS_ATTR_FATTR) == 0 ||
			!nfs_inode_attrs_need_update(inode, fattr)) {
		fattr->valid &= ~(NFS_ATTR_FATTR_PRECHANGE
				| NFS_ATTR_FATTR_PRESIZE
				| NFS_ATTR_FATTR_PREMTIME
				| NFS_ATTR_FATTR_PRECTIME);
		goto out_noforce;
	}
	if ((fattr->valid & NFS_ATTR_FATTR_CHANGE) != 0 &&
			(fattr->valid & NFS_ATTR_FATTR_PRECHANGE) == 0) {
		fattr->pre_change_attr = inode->i_version;
		fattr->valid |= NFS_ATTR_FATTR_PRECHANGE;
	}
	if ((fattr->valid & NFS_ATTR_FATTR_CTIME) != 0 &&
			(fattr->valid & NFS_ATTR_FATTR_PRECTIME) == 0) {
		memcpy(&fattr->pre_ctime, &inode->i_ctime, sizeof(fattr->pre_ctime));
		fattr->valid |= NFS_ATTR_FATTR_PRECTIME;
	}
	if ((fattr->valid & NFS_ATTR_FATTR_MTIME) != 0 &&
			(fattr->valid & NFS_ATTR_FATTR_PREMTIME) == 0) {
		memcpy(&fattr->pre_mtime, &inode->i_mtime, sizeof(fattr->pre_mtime));
		fattr->valid |= NFS_ATTR_FATTR_PREMTIME;
	}
	if ((fattr->valid & NFS_ATTR_FATTR_SIZE) != 0 &&
			(fattr->valid & NFS_ATTR_FATTR_PRESIZE) == 0) {
		fattr->pre_size = i_size_read(inode);
		fattr->valid |= NFS_ATTR_FATTR_PRESIZE;
	}
out_noforce:
	status = nfs_post_op_update_inode_locked(inode, fattr);
	spin_unlock(&inode->i_lock);
	return status;
}
EXPORT_SYMBOL_GPL(nfs_post_op_update_inode_force_wcc);

/*
 * Many nfs protocol calls return the new file attributes after
 * an operation.  Here we update the inode to reflect the state
 * of the server's inode.
 *
 * This is a bit tricky because we have to make sure all dirty pages
 * have been sent off to the server before calling invalidate_inode_pages.
 * To make sure no other process adds more write requests while we try
 * our best to flush them, we make them sleep during the attribute refresh.
 *
 * A very similar scenario holds for the dir cache.
 */
static int nfs_update_inode(struct inode *inode, struct nfs_fattr *fattr)
{
	struct nfs_server *server;
	struct nfs_inode *nfsi = NFS_I(inode);
	loff_t cur_isize, new_isize;
	unsigned long invalid = 0;
	unsigned long now = jiffies;
	unsigned long save_cache_validity;

	dfprintk(VFS, "NFS: %s(%s/%ld fh_crc=0x%08x ct=%d info=0x%x)\n",
			__func__, inode->i_sb->s_id, inode->i_ino,
			nfs_display_fhandle_hash(NFS_FH(inode)),
			atomic_read(&inode->i_count), fattr->valid);

	if ((fattr->valid & NFS_ATTR_FATTR_FILEID) && nfsi->fileid != fattr->fileid) {
		printk(KERN_ERR "NFS: server %s error: fileid changed\n"
			"fsid %s: expected fileid 0x%Lx, got 0x%Lx\n",
			NFS_SERVER(inode)->nfs_client->cl_hostname,
			inode->i_sb->s_id, (long long)nfsi->fileid,
			(long long)fattr->fileid);
		goto out_err;
	}

	/*
	 * Make sure the inode's type hasn't changed.
	 */
	if ((fattr->valid & NFS_ATTR_FATTR_TYPE) && (inode->i_mode & S_IFMT) != (fattr->mode & S_IFMT)) {
		/*
		* Big trouble! The inode has become a different object.
		*/
		printk(KERN_DEBUG "NFS: %s: inode %ld mode changed, %07o to %07o\n",
				__func__, inode->i_ino, inode->i_mode, fattr->mode);
		goto out_err;
	}

	server = NFS_SERVER(inode);
	/* Update the fsid? */
	if (S_ISDIR(inode->i_mode) && (fattr->valid & NFS_ATTR_FATTR_FSID) &&
			!nfs_fsid_equal(&server->fsid, &fattr->fsid) &&
			!IS_AUTOMOUNT(inode))
		server->fsid = fattr->fsid;

	/*
	 * Update the read time so we don't revalidate too often.
	 */
	nfsi->read_cache_jiffies = fattr->time_start;

	save_cache_validity = nfsi->cache_validity;
	nfsi->cache_validity &= ~(NFS_INO_INVALID_ATTR
			| NFS_INO_INVALID_ATIME
			| NFS_INO_REVAL_FORCED
			| NFS_INO_REVAL_PAGECACHE);

	/* Do atomic weak cache consistency updates */
	invalid |= nfs_wcc_update_inode(inode, fattr);

	/* More cache consistency checks */
	if (fattr->valid & NFS_ATTR_FATTR_CHANGE) {
		if (inode->i_version != fattr->change_attr) {
			dprintk("NFS: change_attr change on server for file %s/%ld\n",
					inode->i_sb->s_id, inode->i_ino);
			invalid |= NFS_INO_INVALID_ATTR
				| NFS_INO_INVALID_DATA
				| NFS_INO_INVALID_ACCESS
				| NFS_INO_INVALID_ACL
				| NFS_INO_REVAL_PAGECACHE;
			if (S_ISDIR(inode->i_mode))
				nfs_force_lookup_revalidate(inode);
			inode->i_version = fattr->change_attr;
		}
	} else if (server->caps & NFS_CAP_CHANGE_ATTR)
		invalid |= save_cache_validity;

	if (fattr->valid & NFS_ATTR_FATTR_MTIME) {
		memcpy(&inode->i_mtime, &fattr->mtime, sizeof(inode->i_mtime));
	} else if (server->caps & NFS_CAP_MTIME)
		invalid |= save_cache_validity & (NFS_INO_INVALID_ATTR
				| NFS_INO_REVAL_FORCED);

	if (fattr->valid & NFS_ATTR_FATTR_CTIME) {
		memcpy(&inode->i_ctime, &fattr->ctime, sizeof(inode->i_ctime));
	} else if (server->caps & NFS_CAP_CTIME)
		invalid |= save_cache_validity & (NFS_INO_INVALID_ATTR
				| NFS_INO_REVAL_FORCED);

	/* Check if our cached file size is stale */
	if (fattr->valid & NFS_ATTR_FATTR_SIZE) {
		new_isize = nfs_size_to_loff_t(fattr->size);
		cur_isize = i_size_read(inode);
		if (new_isize != cur_isize) {
			/* Do we perhaps have any outstanding writes, or has
			 * the file grown beyond our last write? */
			if ((nfsi->npages == 0 && !test_bit(NFS_INO_LAYOUTCOMMIT, &nfsi->flags)) ||
			     new_isize > cur_isize) {
				i_size_write(inode, new_isize);
				invalid |= NFS_INO_INVALID_ATTR|NFS_INO_INVALID_DATA;
			}
			dprintk("NFS: isize change on server for file %s/%ld "
					"(%Ld to %Ld)\n",
					inode->i_sb->s_id,
					inode->i_ino,
					(long long)cur_isize,
					(long long)new_isize);
		}
	} else
		invalid |= save_cache_validity & (NFS_INO_INVALID_ATTR
				| NFS_INO_REVAL_PAGECACHE
				| NFS_INO_REVAL_FORCED);


	if (fattr->valid & NFS_ATTR_FATTR_ATIME)
		memcpy(&inode->i_atime, &fattr->atime, sizeof(inode->i_atime));
	else if (server->caps & NFS_CAP_ATIME)
		invalid |= save_cache_validity & (NFS_INO_INVALID_ATIME
				| NFS_INO_REVAL_FORCED);

	if (fattr->valid & NFS_ATTR_FATTR_MODE) {
		if ((inode->i_mode & S_IALLUGO) != (fattr->mode & S_IALLUGO)) {
			umode_t newmode = inode->i_mode & S_IFMT;
			newmode |= fattr->mode & S_IALLUGO;
			inode->i_mode = newmode;
			invalid |= NFS_INO_INVALID_ATTR|NFS_INO_INVALID_ACCESS|NFS_INO_INVALID_ACL;
		}
	} else if (server->caps & NFS_CAP_MODE)
		invalid |= save_cache_validity & (NFS_INO_INVALID_ATTR
				| NFS_INO_INVALID_ACCESS
				| NFS_INO_INVALID_ACL
				| NFS_INO_REVAL_FORCED);

	if (fattr->valid & NFS_ATTR_FATTR_OWNER) {
		if (!uid_eq(inode->i_uid, fattr->uid)) {
			invalid |= NFS_INO_INVALID_ATTR|NFS_INO_INVALID_ACCESS|NFS_INO_INVALID_ACL;
			inode->i_uid = fattr->uid;
		}
	} else if (server->caps & NFS_CAP_OWNER)
		invalid |= save_cache_validity & (NFS_INO_INVALID_ATTR
				| NFS_INO_INVALID_ACCESS
				| NFS_INO_INVALID_ACL
				| NFS_INO_REVAL_FORCED);

	if (fattr->valid & NFS_ATTR_FATTR_GROUP) {
		if (!gid_eq(inode->i_gid, fattr->gid)) {
			invalid |= NFS_INO_INVALID_ATTR|NFS_INO_INVALID_ACCESS|NFS_INO_INVALID_ACL;
			inode->i_gid = fattr->gid;
		}
	} else if (server->caps & NFS_CAP_OWNER_GROUP)
		invalid |= save_cache_validity & (NFS_INO_INVALID_ATTR
				| NFS_INO_INVALID_ACCESS
				| NFS_INO_INVALID_ACL
				| NFS_INO_REVAL_FORCED);

	if (fattr->valid & NFS_ATTR_FATTR_NLINK) {
		if (inode->i_nlink != fattr->nlink) {
			invalid |= NFS_INO_INVALID_ATTR;
			if (S_ISDIR(inode->i_mode))
				invalid |= NFS_INO_INVALID_DATA;
			set_nlink(inode, fattr->nlink);
		}
	} else if (server->caps & NFS_CAP_NLINK)
		invalid |= save_cache_validity & (NFS_INO_INVALID_ATTR
				| NFS_INO_REVAL_FORCED);

	if (fattr->valid & NFS_ATTR_FATTR_SPACE_USED) {
		/*
		 * report the blocks in 512byte units
		 */
		inode->i_blocks = nfs_calc_block_size(fattr->du.nfs3.used);
 	}
	if (fattr->valid & NFS_ATTR_FATTR_BLOCKS_USED)
		inode->i_blocks = fattr->du.nfs2.blocks;

	/* Update attrtimeo value if we're out of the unstable period */
	if (invalid & (NFS_INO_INVALID_ATTR|NFS_INO_INVALID_LABEL)) {
		nfs_inc_stats(inode, NFSIOS_ATTRINVALIDATE);
		nfsi->attrtimeo = NFS_MINATTRTIMEO(inode);
		nfsi->attrtimeo_timestamp = now;
		nfsi->attr_gencount = nfs_inc_attr_generation_counter();
	} else {
		if (!time_in_range_open(now, nfsi->attrtimeo_timestamp, nfsi->attrtimeo_timestamp + nfsi->attrtimeo)) {
			if ((nfsi->attrtimeo <<= 1) > NFS_MAXATTRTIMEO(inode))
				nfsi->attrtimeo = NFS_MAXATTRTIMEO(inode);
			nfsi->attrtimeo_timestamp = now;
		}
	}
	invalid &= ~NFS_INO_INVALID_ATTR;
	invalid &= ~NFS_INO_INVALID_LABEL;
	/* Don't invalidate the data if we were to blame */
	if (!(S_ISREG(inode->i_mode) || S_ISDIR(inode->i_mode)
				|| S_ISLNK(inode->i_mode)))
		invalid &= ~NFS_INO_INVALID_DATA;
	if (!NFS_PROTO(inode)->have_delegation(inode, FMODE_READ) ||
			(save_cache_validity & NFS_INO_REVAL_FORCED))
		nfsi->cache_validity |= invalid;

	if (invalid & NFS_INO_INVALID_DATA)
		nfs_fscache_invalidate(inode);

	return 0;
 out_err:
	/*
	 * No need to worry about unhashing the dentry, as the
	 * lookup validation will know that the inode is bad.
	 * (But we fall through to invalidate the caches.)
	 */
	nfs_invalidate_inode(inode);
	return -ESTALE;
}

struct inode *nfs_alloc_inode(struct super_block *sb)
{
	struct nfs_inode *nfsi;
	nfsi = (struct nfs_inode *)kmem_cache_alloc(nfs_inode_cachep, GFP_KERNEL);
	if (!nfsi)
		return NULL;
	nfsi->flags = 0UL;
	nfsi->cache_validity = 0UL;
#ifdef CONFIG_NFS_V3_ACL
	nfsi->acl_access = ERR_PTR(-EAGAIN);
	nfsi->acl_default = ERR_PTR(-EAGAIN);
#endif
#if IS_ENABLED(CONFIG_NFS_V4)
	nfsi->nfs4_acl = NULL;
#endif /* CONFIG_NFS_V4 */
	return &nfsi->vfs_inode;
}
EXPORT_SYMBOL_GPL(nfs_alloc_inode);

static void nfs_i_callback(struct rcu_head *head)
{
	struct inode *inode = container_of(head, struct inode, i_rcu);
	kmem_cache_free(nfs_inode_cachep, NFS_I(inode));
}

void nfs_destroy_inode(struct inode *inode)
{
	call_rcu(&inode->i_rcu, nfs_i_callback);
}
EXPORT_SYMBOL_GPL(nfs_destroy_inode);

static inline void nfs4_init_once(struct nfs_inode *nfsi)
{
#if IS_ENABLED(CONFIG_NFS_V4)
	INIT_LIST_HEAD(&nfsi->open_states);
	nfsi->delegation = NULL;
	nfsi->delegation_state = 0;
	init_rwsem(&nfsi->rwsem);
	nfsi->layout = NULL;
#endif
}

static void init_once(void *foo)
{
	struct nfs_inode *nfsi = (struct nfs_inode *) foo;

	inode_init_once(&nfsi->vfs_inode);
	INIT_LIST_HEAD(&nfsi->open_files);
	INIT_LIST_HEAD(&nfsi->access_cache_entry_lru);
	INIT_LIST_HEAD(&nfsi->access_cache_inode_lru);
	INIT_LIST_HEAD(&nfsi->commit_info.list);
	nfsi->npages = 0;
	nfsi->commit_info.ncommit = 0;
	atomic_set(&nfsi->commit_info.rpcs_out, 0);
	atomic_set(&nfsi->silly_count, 1);
	INIT_HLIST_HEAD(&nfsi->silly_list);
	init_waitqueue_head(&nfsi->waitqueue);
	nfs4_init_once(nfsi);
}

static int __init nfs_init_inodecache(void)
{
	nfs_inode_cachep = kmem_cache_create("nfs_inode_cache",
					     sizeof(struct nfs_inode),
					     0, (SLAB_RECLAIM_ACCOUNT|
						SLAB_MEM_SPREAD),
					     init_once);
	if (nfs_inode_cachep == NULL)
		return -ENOMEM;

	return 0;
}

static void nfs_destroy_inodecache(void)
{
	/*
	 * Make sure all delayed rcu free inodes are flushed before we
	 * destroy cache.
	 */
	rcu_barrier();
	kmem_cache_destroy(nfs_inode_cachep);
}

struct workqueue_struct *nfsiod_workqueue;
EXPORT_SYMBOL_GPL(nfsiod_workqueue);

/*
 * start up the nfsiod workqueue
 */
static int nfsiod_start(void)
{
	struct workqueue_struct *wq;
	dprintk("RPC:       creating workqueue nfsiod\n");
	wq = alloc_workqueue("nfsiod", WQ_MEM_RECLAIM, 0);
	if (wq == NULL)
		return -ENOMEM;
	nfsiod_workqueue = wq;
	return 0;
}

/*
 * Destroy the nfsiod workqueue
 */
static void nfsiod_stop(void)
{
	struct workqueue_struct *wq;

	wq = nfsiod_workqueue;
	if (wq == NULL)
		return;
	nfsiod_workqueue = NULL;
	destroy_workqueue(wq);
}

int nfs_net_id;
EXPORT_SYMBOL_GPL(nfs_net_id);

static int nfs_net_init(struct net *net)
{
	nfs_clients_init(net);
	return 0;
}

static void nfs_net_exit(struct net *net)
{
	nfs_cleanup_cb_ident_idr(net);
}

static struct pernet_operations nfs_net_ops = {
	.init = nfs_net_init,
	.exit = nfs_net_exit,
	.id   = &nfs_net_id,
	.size = sizeof(struct nfs_net),
};

/*
 * Initialize NFS
 */
static int __init init_nfs_fs(void)
{
	int err;

	err = register_pernet_subsys(&nfs_net_ops);
	if (err < 0)
		goto out9;

	err = nfs_fscache_register();
	if (err < 0)
		goto out8;

	err = nfsiod_start();
	if (err)
		goto out7;

	err = nfs_fs_proc_init();
	if (err)
		goto out6;

	err = nfs_init_nfspagecache();
	if (err)
		goto out5;

	err = nfs_init_inodecache();
	if (err)
		goto out4;

	err = nfs_init_readpagecache();
	if (err)
		goto out3;

	err = nfs_init_writepagecache();
	if (err)
		goto out2;

	err = nfs_init_directcache();
	if (err)
		goto out1;

#ifdef CONFIG_PROC_FS
	rpc_proc_register(&init_net, &nfs_rpcstat);
#endif
	if ((err = register_nfs_fs()) != 0)
		goto out0;

	return 0;
out0:
#ifdef CONFIG_PROC_FS
	rpc_proc_unregister(&init_net, "nfs");
#endif
	nfs_destroy_directcache();
out1:
	nfs_destroy_writepagecache();
out2:
	nfs_destroy_readpagecache();
out3:
	nfs_destroy_inodecache();
out4:
	nfs_destroy_nfspagecache();
out5:
	nfs_fs_proc_exit();
out6:
	nfsiod_stop();
out7:
	nfs_fscache_unregister();
out8:
	unregister_pernet_subsys(&nfs_net_ops);
out9:
	return err;
}

static void __exit exit_nfs_fs(void)
{
	nfs_destroy_directcache();
	nfs_destroy_writepagecache();
	nfs_destroy_readpagecache();
	nfs_destroy_inodecache();
	nfs_destroy_nfspagecache();
	nfs_fscache_unregister();
	unregister_pernet_subsys(&nfs_net_ops);
#ifdef CONFIG_PROC_FS
	rpc_proc_unregister(&init_net, "nfs");
#endif
	unregister_nfs_fs();
	nfs_fs_proc_exit();
	nfsiod_stop();
}

/* Not quite true; I just maintain it */
MODULE_AUTHOR("Olaf Kirch <okir@monad.swb.de>");
MODULE_LICENSE("GPL");
module_param(enable_ino64, bool, 0644);

module_init(init_nfs_fs)
module_exit(exit_nfs_fs)<|MERGE_RESOLUTION|>--- conflicted
+++ resolved
@@ -786,11 +786,7 @@
  */
 void nfs_inode_attach_open_context(struct nfs_open_context *ctx)
 {
-<<<<<<< HEAD
-	struct inode *inode = file_inode(filp);
-=======
 	struct inode *inode = ctx->dentry->d_inode;
->>>>>>> d0e0ac97
 	struct nfs_inode *nfsi = NFS_I(inode);
 
 	spin_lock(&inode->i_lock);
@@ -830,10 +826,6 @@
 
 static void nfs_file_clear_open_context(struct file *filp)
 {
-<<<<<<< HEAD
-	struct inode *inode = file_inode(filp);
-=======
->>>>>>> d0e0ac97
 	struct nfs_open_context *ctx = nfs_file_open_context(filp);
 
 	if (ctx) {
