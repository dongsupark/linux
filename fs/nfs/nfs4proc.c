/*
 *  fs/nfs/nfs4proc.c
 *
 *  Client-side procedure declarations for NFSv4.
 *
 *  Copyright (c) 2002 The Regents of the University of Michigan.
 *  All rights reserved.
 *
 *  Kendrick Smith <kmsmith@umich.edu>
 *  Andy Adamson   <andros@umich.edu>
 *
 *  Redistribution and use in source and binary forms, with or without
 *  modification, are permitted provided that the following conditions
 *  are met:
 *
 *  1. Redistributions of source code must retain the above copyright
 *     notice, this list of conditions and the following disclaimer.
 *  2. Redistributions in binary form must reproduce the above copyright
 *     notice, this list of conditions and the following disclaimer in the
 *     documentation and/or other materials provided with the distribution.
 *  3. Neither the name of the University nor the names of its
 *     contributors may be used to endorse or promote products derived
 *     from this software without specific prior written permission.
 *
 *  THIS SOFTWARE IS PROVIDED ``AS IS'' AND ANY EXPRESS OR IMPLIED
 *  WARRANTIES, INCLUDING, BUT NOT LIMITED TO, THE IMPLIED WARRANTIES OF
 *  MERCHANTABILITY AND FITNESS FOR A PARTICULAR PURPOSE ARE
 *  DISCLAIMED. IN NO EVENT SHALL THE REGENTS OR CONTRIBUTORS BE LIABLE
 *  FOR ANY DIRECT, INDIRECT, INCIDENTAL, SPECIAL, EXEMPLARY, OR
 *  CONSEQUENTIAL DAMAGES (INCLUDING, BUT NOT LIMITED TO, PROCUREMENT OF
 *  SUBSTITUTE GOODS OR SERVICES; LOSS OF USE, DATA, OR PROFITS; OR
 *  BUSINESS INTERRUPTION) HOWEVER CAUSED AND ON ANY THEORY OF
 *  LIABILITY, WHETHER IN CONTRACT, STRICT LIABILITY, OR TORT (INCLUDING
 *  NEGLIGENCE OR OTHERWISE) ARISING IN ANY WAY OUT OF THE USE OF THIS
 *  SOFTWARE, EVEN IF ADVISED OF THE POSSIBILITY OF SUCH DAMAGE.
 */

#include <linux/mm.h>
#include <linux/delay.h>
#include <linux/errno.h>
#include <linux/string.h>
#include <linux/slab.h>
#include <linux/sunrpc/clnt.h>
#include <linux/sunrpc/gss_api.h>
#include <linux/nfs.h>
#include <linux/nfs4.h>
#include <linux/nfs_fs.h>
#include <linux/nfs_page.h>
#include <linux/nfs_mount.h>
#include <linux/namei.h>
#include <linux/mount.h>
#include <linux/module.h>
#include <linux/sunrpc/bc_xprt.h>
#include <linux/xattr.h>
#include <linux/utsname.h>

#include "nfs4_fs.h"
#include "delegation.h"
#include "internal.h"
#include "iostat.h"
#include "callback.h"
#include "pnfs.h"

#define NFSDBG_FACILITY		NFSDBG_PROC

#define NFS4_POLL_RETRY_MIN	(HZ/10)
#define NFS4_POLL_RETRY_MAX	(15*HZ)

#define NFS4_MAX_LOOP_ON_RECOVER (10)

struct nfs4_opendata;
static int _nfs4_proc_open(struct nfs4_opendata *data);
static int _nfs4_recover_proc_open(struct nfs4_opendata *data);
static int nfs4_do_fsinfo(struct nfs_server *, struct nfs_fh *, struct nfs_fsinfo *);
static int nfs4_async_handle_error(struct rpc_task *, const struct nfs_server *, struct nfs4_state *);
static int _nfs4_proc_lookup(struct rpc_clnt *client, struct inode *dir,
			     const struct qstr *name, struct nfs_fh *fhandle,
			     struct nfs_fattr *fattr);
static int _nfs4_proc_getattr(struct nfs_server *server, struct nfs_fh *fhandle, struct nfs_fattr *fattr);
static int nfs4_do_setattr(struct inode *inode, struct rpc_cred *cred,
			    struct nfs_fattr *fattr, struct iattr *sattr,
			    struct nfs4_state *state);
#ifdef CONFIG_NFS_V4_1
static int nfs41_test_stateid(struct nfs_server *, struct nfs4_state *);
static int nfs41_free_stateid(struct nfs_server *, struct nfs4_state *);
#endif
/* Prevent leaks of NFSv4 errors into userland */
static int nfs4_map_errors(int err)
{
	if (err >= -1000)
		return err;
	switch (err) {
	case -NFS4ERR_RESOURCE:
		return -EREMOTEIO;
	case -NFS4ERR_WRONGSEC:
		return -EPERM;
	case -NFS4ERR_BADOWNER:
	case -NFS4ERR_BADNAME:
		return -EINVAL;
	default:
		dprintk("%s could not handle NFSv4 error %d\n",
				__func__, -err);
		break;
	}
	return -EIO;
}

/*
 * This is our standard bitmap for GETATTR requests.
 */
const u32 nfs4_fattr_bitmap[2] = {
	FATTR4_WORD0_TYPE
	| FATTR4_WORD0_CHANGE
	| FATTR4_WORD0_SIZE
	| FATTR4_WORD0_FSID
	| FATTR4_WORD0_FILEID,
	FATTR4_WORD1_MODE
	| FATTR4_WORD1_NUMLINKS
	| FATTR4_WORD1_OWNER
	| FATTR4_WORD1_OWNER_GROUP
	| FATTR4_WORD1_RAWDEV
	| FATTR4_WORD1_SPACE_USED
	| FATTR4_WORD1_TIME_ACCESS
	| FATTR4_WORD1_TIME_METADATA
	| FATTR4_WORD1_TIME_MODIFY
};

const u32 nfs4_statfs_bitmap[2] = {
	FATTR4_WORD0_FILES_AVAIL
	| FATTR4_WORD0_FILES_FREE
	| FATTR4_WORD0_FILES_TOTAL,
	FATTR4_WORD1_SPACE_AVAIL
	| FATTR4_WORD1_SPACE_FREE
	| FATTR4_WORD1_SPACE_TOTAL
};

const u32 nfs4_pathconf_bitmap[2] = {
	FATTR4_WORD0_MAXLINK
	| FATTR4_WORD0_MAXNAME,
	0
};

const u32 nfs4_fsinfo_bitmap[2] = { FATTR4_WORD0_MAXFILESIZE
			| FATTR4_WORD0_MAXREAD
			| FATTR4_WORD0_MAXWRITE
			| FATTR4_WORD0_LEASE_TIME,
			FATTR4_WORD1_TIME_DELTA
			| FATTR4_WORD1_FS_LAYOUT_TYPES
};

const u32 nfs4_fs_locations_bitmap[2] = {
	FATTR4_WORD0_TYPE
	| FATTR4_WORD0_CHANGE
	| FATTR4_WORD0_SIZE
	| FATTR4_WORD0_FSID
	| FATTR4_WORD0_FILEID
	| FATTR4_WORD0_FS_LOCATIONS,
	FATTR4_WORD1_MODE
	| FATTR4_WORD1_NUMLINKS
	| FATTR4_WORD1_OWNER
	| FATTR4_WORD1_OWNER_GROUP
	| FATTR4_WORD1_RAWDEV
	| FATTR4_WORD1_SPACE_USED
	| FATTR4_WORD1_TIME_ACCESS
	| FATTR4_WORD1_TIME_METADATA
	| FATTR4_WORD1_TIME_MODIFY
	| FATTR4_WORD1_MOUNTED_ON_FILEID
};

static void nfs4_setup_readdir(u64 cookie, __be32 *verifier, struct dentry *dentry,
		struct nfs4_readdir_arg *readdir)
{
	__be32 *start, *p;

	BUG_ON(readdir->count < 80);
	if (cookie > 2) {
		readdir->cookie = cookie;
		memcpy(&readdir->verifier, verifier, sizeof(readdir->verifier));
		return;
	}

	readdir->cookie = 0;
	memset(&readdir->verifier, 0, sizeof(readdir->verifier));
	if (cookie == 2)
		return;
	
	/*
	 * NFSv4 servers do not return entries for '.' and '..'
	 * Therefore, we fake these entries here.  We let '.'
	 * have cookie 0 and '..' have cookie 1.  Note that
	 * when talking to the server, we always send cookie 0
	 * instead of 1 or 2.
	 */
	start = p = kmap_atomic(*readdir->pages, KM_USER0);
	
	if (cookie == 0) {
		*p++ = xdr_one;                                  /* next */
		*p++ = xdr_zero;                   /* cookie, first word */
		*p++ = xdr_one;                   /* cookie, second word */
		*p++ = xdr_one;                             /* entry len */
		memcpy(p, ".\0\0\0", 4);                        /* entry */
		p++;
		*p++ = xdr_one;                         /* bitmap length */
		*p++ = htonl(FATTR4_WORD0_FILEID);             /* bitmap */
		*p++ = htonl(8);              /* attribute buffer length */
		p = xdr_encode_hyper(p, NFS_FILEID(dentry->d_inode));
	}
	
	*p++ = xdr_one;                                  /* next */
	*p++ = xdr_zero;                   /* cookie, first word */
	*p++ = xdr_two;                   /* cookie, second word */
	*p++ = xdr_two;                             /* entry len */
	memcpy(p, "..\0\0", 4);                         /* entry */
	p++;
	*p++ = xdr_one;                         /* bitmap length */
	*p++ = htonl(FATTR4_WORD0_FILEID);             /* bitmap */
	*p++ = htonl(8);              /* attribute buffer length */
	p = xdr_encode_hyper(p, NFS_FILEID(dentry->d_parent->d_inode));

	readdir->pgbase = (char *)p - (char *)start;
	readdir->count -= readdir->pgbase;
	kunmap_atomic(start, KM_USER0);
}

static int nfs4_wait_clnt_recover(struct nfs_client *clp)
{
	int res;

	might_sleep();

	res = wait_on_bit(&clp->cl_state, NFS4CLNT_MANAGER_RUNNING,
			nfs_wait_bit_killable, TASK_KILLABLE);
	return res;
}

static int nfs4_delay(struct rpc_clnt *clnt, long *timeout)
{
	int res = 0;

	might_sleep();

	if (*timeout <= 0)
		*timeout = NFS4_POLL_RETRY_MIN;
	if (*timeout > NFS4_POLL_RETRY_MAX)
		*timeout = NFS4_POLL_RETRY_MAX;
	schedule_timeout_killable(*timeout);
	if (fatal_signal_pending(current))
		res = -ERESTARTSYS;
	*timeout <<= 1;
	return res;
}

/* This is the error handling routine for processes that are allowed
 * to sleep.
 */
static int nfs4_handle_exception(struct nfs_server *server, int errorcode, struct nfs4_exception *exception)
{
	struct nfs_client *clp = server->nfs_client;
	struct nfs4_state *state = exception->state;
	int ret = errorcode;

	exception->retry = 0;
	switch(errorcode) {
		case 0:
			return 0;
		case -NFS4ERR_ADMIN_REVOKED:
		case -NFS4ERR_BAD_STATEID:
		case -NFS4ERR_OPENMODE:
			if (state == NULL)
				break;
			nfs4_schedule_stateid_recovery(server, state);
			goto wait_on_recovery;
		case -NFS4ERR_EXPIRED:
			if (state != NULL)
				nfs4_schedule_stateid_recovery(server, state);
		case -NFS4ERR_STALE_STATEID:
		case -NFS4ERR_STALE_CLIENTID:
			nfs4_schedule_lease_recovery(clp);
			goto wait_on_recovery;
#if defined(CONFIG_NFS_V4_1)
		case -NFS4ERR_BADSESSION:
		case -NFS4ERR_BADSLOT:
		case -NFS4ERR_BAD_HIGH_SLOT:
		case -NFS4ERR_CONN_NOT_BOUND_TO_SESSION:
		case -NFS4ERR_DEADSESSION:
		case -NFS4ERR_SEQ_FALSE_RETRY:
		case -NFS4ERR_SEQ_MISORDERED:
			dprintk("%s ERROR: %d Reset session\n", __func__,
				errorcode);
			nfs4_schedule_session_recovery(clp->cl_session);
			exception->retry = 1;
			break;
#endif /* defined(CONFIG_NFS_V4_1) */
		case -NFS4ERR_FILE_OPEN:
			if (exception->timeout > HZ) {
				/* We have retried a decent amount, time to
				 * fail
				 */
				ret = -EBUSY;
				break;
			}
		case -NFS4ERR_GRACE:
		case -NFS4ERR_DELAY:
		case -EKEYEXPIRED:
			ret = nfs4_delay(server->client, &exception->timeout);
			if (ret != 0)
				break;
		case -NFS4ERR_RETRY_UNCACHED_REP:
		case -NFS4ERR_OLD_STATEID:
			exception->retry = 1;
			break;
		case -NFS4ERR_BADOWNER:
			/* The following works around a Linux server bug! */
		case -NFS4ERR_BADNAME:
			if (server->caps & NFS_CAP_UIDGID_NOMAP) {
				server->caps &= ~NFS_CAP_UIDGID_NOMAP;
				exception->retry = 1;
				printk(KERN_WARNING "NFS: v4 server %s "
						"does not accept raw "
						"uid/gids. "
						"Reenabling the idmapper.\n",
						server->nfs_client->cl_hostname);
			}
	}
	/* We failed to handle the error */
	return nfs4_map_errors(ret);
wait_on_recovery:
	ret = nfs4_wait_clnt_recover(clp);
	if (ret == 0)
		exception->retry = 1;
	return ret;
}


static void do_renew_lease(struct nfs_client *clp, unsigned long timestamp)
{
	spin_lock(&clp->cl_lock);
	if (time_before(clp->cl_last_renewal,timestamp))
		clp->cl_last_renewal = timestamp;
	spin_unlock(&clp->cl_lock);
}

static void renew_lease(const struct nfs_server *server, unsigned long timestamp)
{
	do_renew_lease(server->nfs_client, timestamp);
}

#if defined(CONFIG_NFS_V4_1)

/*
 * nfs4_free_slot - free a slot and efficiently update slot table.
 *
 * freeing a slot is trivially done by clearing its respective bit
 * in the bitmap.
 * If the freed slotid equals highest_used_slotid we want to update it
 * so that the server would be able to size down the slot table if needed,
 * otherwise we know that the highest_used_slotid is still in use.
 * When updating highest_used_slotid there may be "holes" in the bitmap
 * so we need to scan down from highest_used_slotid to 0 looking for the now
 * highest slotid in use.
 * If none found, highest_used_slotid is set to -1.
 *
 * Must be called while holding tbl->slot_tbl_lock
 */
static void
nfs4_free_slot(struct nfs4_slot_table *tbl, struct nfs4_slot *free_slot)
{
	int free_slotid = free_slot - tbl->slots;
	int slotid = free_slotid;

	BUG_ON(slotid < 0 || slotid >= NFS4_MAX_SLOT_TABLE);
	/* clear used bit in bitmap */
	__clear_bit(slotid, tbl->used_slots);

	/* update highest_used_slotid when it is freed */
	if (slotid == tbl->highest_used_slotid) {
		slotid = find_last_bit(tbl->used_slots, tbl->max_slots);
		if (slotid < tbl->max_slots)
			tbl->highest_used_slotid = slotid;
		else
			tbl->highest_used_slotid = -1;
	}
	dprintk("%s: free_slotid %u highest_used_slotid %d\n", __func__,
		free_slotid, tbl->highest_used_slotid);
}

/*
 * Signal state manager thread if session fore channel is drained
 */
static void nfs4_check_drain_fc_complete(struct nfs4_session *ses)
{
	struct rpc_task *task;

	if (!test_bit(NFS4_SESSION_DRAINING, &ses->session_state)) {
		task = rpc_wake_up_next(&ses->fc_slot_table.slot_tbl_waitq);
		if (task)
			rpc_task_set_priority(task, RPC_PRIORITY_PRIVILEGED);
		return;
	}

	if (ses->fc_slot_table.highest_used_slotid != -1)
		return;

	dprintk("%s COMPLETE: Session Fore Channel Drained\n", __func__);
	complete(&ses->fc_slot_table.complete);
}

/*
 * Signal state manager thread if session back channel is drained
 */
void nfs4_check_drain_bc_complete(struct nfs4_session *ses)
{
	if (!test_bit(NFS4_SESSION_DRAINING, &ses->session_state) ||
	    ses->bc_slot_table.highest_used_slotid != -1)
		return;
	dprintk("%s COMPLETE: Session Back Channel Drained\n", __func__);
	complete(&ses->bc_slot_table.complete);
}

static void nfs41_sequence_free_slot(struct nfs4_sequence_res *res)
{
	struct nfs4_slot_table *tbl;

	tbl = &res->sr_session->fc_slot_table;
	if (!res->sr_slot) {
		/* just wake up the next guy waiting since
		 * we may have not consumed a slot after all */
		dprintk("%s: No slot\n", __func__);
		return;
	}

	spin_lock(&tbl->slot_tbl_lock);
	nfs4_free_slot(tbl, res->sr_slot);
	nfs4_check_drain_fc_complete(res->sr_session);
	spin_unlock(&tbl->slot_tbl_lock);
	res->sr_slot = NULL;
}

static int nfs41_sequence_done(struct rpc_task *task, struct nfs4_sequence_res *res)
{
	unsigned long timestamp;
	struct nfs_client *clp;

	/*
	 * sr_status remains 1 if an RPC level error occurred. The server
	 * may or may not have processed the sequence operation..
	 * Proceed as if the server received and processed the sequence
	 * operation.
	 */
	if (res->sr_status == 1)
		res->sr_status = NFS_OK;

	/* don't increment the sequence number if the task wasn't sent */
	if (!RPC_WAS_SENT(task))
		goto out;

	/* Check the SEQUENCE operation status */
	switch (res->sr_status) {
	case 0:
		/* Update the slot's sequence and clientid lease timer */
		++res->sr_slot->seq_nr;
		timestamp = res->sr_renewal_time;
		clp = res->sr_session->clp;
		do_renew_lease(clp, timestamp);
		/* Check sequence flags */
		if (res->sr_status_flags != 0)
			nfs4_schedule_lease_recovery(clp);
		break;
	case -NFS4ERR_DELAY:
		/* The server detected a resend of the RPC call and
		 * returned NFS4ERR_DELAY as per Section 2.10.6.2
		 * of RFC5661.
		 */
		dprintk("%s: slot=%td seq=%d: Operation in progress\n",
			__func__,
			res->sr_slot - res->sr_session->fc_slot_table.slots,
			res->sr_slot->seq_nr);
		goto out_retry;
	default:
		/* Just update the slot sequence no. */
		++res->sr_slot->seq_nr;
	}
out:
	/* The session may be reset by one of the error handlers. */
	dprintk("%s: Error %d free the slot \n", __func__, res->sr_status);
	nfs41_sequence_free_slot(res);
	return 1;
out_retry:
	if (!rpc_restart_call(task))
		goto out;
	rpc_delay(task, NFS4_POLL_RETRY_MAX);
	return 0;
}

static int nfs4_sequence_done(struct rpc_task *task,
			       struct nfs4_sequence_res *res)
{
	if (res->sr_session == NULL)
		return 1;
	return nfs41_sequence_done(task, res);
}

/*
 * nfs4_find_slot - efficiently look for a free slot
 *
 * nfs4_find_slot looks for an unset bit in the used_slots bitmap.
 * If found, we mark the slot as used, update the highest_used_slotid,
 * and respectively set up the sequence operation args.
 * The slot number is returned if found, or NFS4_MAX_SLOT_TABLE otherwise.
 *
 * Note: must be called with under the slot_tbl_lock.
 */
static u8
nfs4_find_slot(struct nfs4_slot_table *tbl)
{
	int slotid;
	u8 ret_id = NFS4_MAX_SLOT_TABLE;
	BUILD_BUG_ON((u8)NFS4_MAX_SLOT_TABLE != (int)NFS4_MAX_SLOT_TABLE);

	dprintk("--> %s used_slots=%04lx highest_used=%d max_slots=%d\n",
		__func__, tbl->used_slots[0], tbl->highest_used_slotid,
		tbl->max_slots);
	slotid = find_first_zero_bit(tbl->used_slots, tbl->max_slots);
	if (slotid >= tbl->max_slots)
		goto out;
	__set_bit(slotid, tbl->used_slots);
	if (slotid > tbl->highest_used_slotid)
		tbl->highest_used_slotid = slotid;
	ret_id = slotid;
out:
	dprintk("<-- %s used_slots=%04lx highest_used=%d slotid=%d \n",
		__func__, tbl->used_slots[0], tbl->highest_used_slotid, ret_id);
	return ret_id;
}

int nfs41_setup_sequence(struct nfs4_session *session,
				struct nfs4_sequence_args *args,
				struct nfs4_sequence_res *res,
				int cache_reply,
				struct rpc_task *task)
{
	struct nfs4_slot *slot;
	struct nfs4_slot_table *tbl;
	u8 slotid;

	dprintk("--> %s\n", __func__);
	/* slot already allocated? */
	if (res->sr_slot != NULL)
		return 0;

	tbl = &session->fc_slot_table;

	spin_lock(&tbl->slot_tbl_lock);
	if (test_bit(NFS4_SESSION_DRAINING, &session->session_state) &&
	    !rpc_task_has_priority(task, RPC_PRIORITY_PRIVILEGED)) {
		/*
		 * The state manager will wait until the slot table is empty.
		 * Schedule the reset thread
		 */
		rpc_sleep_on(&tbl->slot_tbl_waitq, task, NULL);
		spin_unlock(&tbl->slot_tbl_lock);
		dprintk("%s Schedule Session Reset\n", __func__);
		return -EAGAIN;
	}

	if (!rpc_queue_empty(&tbl->slot_tbl_waitq) &&
	    !rpc_task_has_priority(task, RPC_PRIORITY_PRIVILEGED)) {
		rpc_sleep_on(&tbl->slot_tbl_waitq, task, NULL);
		spin_unlock(&tbl->slot_tbl_lock);
		dprintk("%s enforce FIFO order\n", __func__);
		return -EAGAIN;
	}

	slotid = nfs4_find_slot(tbl);
	if (slotid == NFS4_MAX_SLOT_TABLE) {
		rpc_sleep_on(&tbl->slot_tbl_waitq, task, NULL);
		spin_unlock(&tbl->slot_tbl_lock);
		dprintk("<-- %s: no free slots\n", __func__);
		return -EAGAIN;
	}
	spin_unlock(&tbl->slot_tbl_lock);

	rpc_task_set_priority(task, RPC_PRIORITY_NORMAL);
	slot = tbl->slots + slotid;
	args->sa_session = session;
	args->sa_slotid = slotid;
	args->sa_cache_this = cache_reply;

	dprintk("<-- %s slotid=%d seqid=%d\n", __func__, slotid, slot->seq_nr);

	res->sr_session = session;
	res->sr_slot = slot;
	res->sr_renewal_time = jiffies;
	res->sr_status_flags = 0;
	/*
	 * sr_status is only set in decode_sequence, and so will remain
	 * set to 1 if an rpc level failure occurs.
	 */
	res->sr_status = 1;
	return 0;
}
EXPORT_SYMBOL_GPL(nfs41_setup_sequence);

int nfs4_setup_sequence(const struct nfs_server *server,
			struct nfs4_sequence_args *args,
			struct nfs4_sequence_res *res,
			int cache_reply,
			struct rpc_task *task)
{
	struct nfs4_session *session = nfs4_get_session(server);
	int ret = 0;

	if (session == NULL) {
		args->sa_session = NULL;
		res->sr_session = NULL;
		goto out;
	}

	dprintk("--> %s clp %p session %p sr_slot %td\n",
		__func__, session->clp, session, res->sr_slot ?
			res->sr_slot - session->fc_slot_table.slots : -1);

	ret = nfs41_setup_sequence(session, args, res, cache_reply,
				   task);
out:
	dprintk("<-- %s status=%d\n", __func__, ret);
	return ret;
}

struct nfs41_call_sync_data {
	const struct nfs_server *seq_server;
	struct nfs4_sequence_args *seq_args;
	struct nfs4_sequence_res *seq_res;
	int cache_reply;
};

static void nfs41_call_sync_prepare(struct rpc_task *task, void *calldata)
{
	struct nfs41_call_sync_data *data = calldata;

	dprintk("--> %s data->seq_server %p\n", __func__, data->seq_server);

	if (nfs4_setup_sequence(data->seq_server, data->seq_args,
				data->seq_res, data->cache_reply, task))
		return;
	rpc_call_start(task);
}

static void nfs41_call_priv_sync_prepare(struct rpc_task *task, void *calldata)
{
	rpc_task_set_priority(task, RPC_PRIORITY_PRIVILEGED);
	nfs41_call_sync_prepare(task, calldata);
}

static void nfs41_call_sync_done(struct rpc_task *task, void *calldata)
{
	struct nfs41_call_sync_data *data = calldata;

	nfs41_sequence_done(task, data->seq_res);
}

struct rpc_call_ops nfs41_call_sync_ops = {
	.rpc_call_prepare = nfs41_call_sync_prepare,
	.rpc_call_done = nfs41_call_sync_done,
};

struct rpc_call_ops nfs41_call_priv_sync_ops = {
	.rpc_call_prepare = nfs41_call_priv_sync_prepare,
	.rpc_call_done = nfs41_call_sync_done,
};

static int nfs4_call_sync_sequence(struct rpc_clnt *clnt,
				   struct nfs_server *server,
				   struct rpc_message *msg,
				   struct nfs4_sequence_args *args,
				   struct nfs4_sequence_res *res,
				   int cache_reply,
				   int privileged)
{
	int ret;
	struct rpc_task *task;
	struct nfs41_call_sync_data data = {
		.seq_server = server,
		.seq_args = args,
		.seq_res = res,
		.cache_reply = cache_reply,
	};
	struct rpc_task_setup task_setup = {
		.rpc_client = clnt,
		.rpc_message = msg,
		.callback_ops = &nfs41_call_sync_ops,
		.callback_data = &data
	};

	res->sr_slot = NULL;
	if (privileged)
		task_setup.callback_ops = &nfs41_call_priv_sync_ops;
	task = rpc_run_task(&task_setup);
	if (IS_ERR(task))
		ret = PTR_ERR(task);
	else {
		ret = task->tk_status;
		rpc_put_task(task);
	}
	return ret;
}

int _nfs4_call_sync_session(struct rpc_clnt *clnt,
			    struct nfs_server *server,
			    struct rpc_message *msg,
			    struct nfs4_sequence_args *args,
			    struct nfs4_sequence_res *res,
			    int cache_reply)
{
	return nfs4_call_sync_sequence(clnt, server, msg, args, res, cache_reply, 0);
}

#else
static int nfs4_sequence_done(struct rpc_task *task,
			       struct nfs4_sequence_res *res)
{
	return 1;
}
#endif /* CONFIG_NFS_V4_1 */

int _nfs4_call_sync(struct rpc_clnt *clnt,
		    struct nfs_server *server,
		    struct rpc_message *msg,
		    struct nfs4_sequence_args *args,
		    struct nfs4_sequence_res *res,
		    int cache_reply)
{
	args->sa_session = res->sr_session = NULL;
	return rpc_call_sync(clnt, msg, 0);
}

static inline
int nfs4_call_sync(struct rpc_clnt *clnt,
		   struct nfs_server *server,
		   struct rpc_message *msg,
		   struct nfs4_sequence_args *args,
		   struct nfs4_sequence_res *res,
		   int cache_reply)
{
	return server->nfs_client->cl_mvops->call_sync(clnt, server, msg,
						args, res, cache_reply);
}

static void update_changeattr(struct inode *dir, struct nfs4_change_info *cinfo)
{
	struct nfs_inode *nfsi = NFS_I(dir);

	spin_lock(&dir->i_lock);
	nfsi->cache_validity |= NFS_INO_INVALID_ATTR|NFS_INO_REVAL_PAGECACHE|NFS_INO_INVALID_DATA;
	if (!cinfo->atomic || cinfo->before != nfsi->change_attr)
		nfs_force_lookup_revalidate(dir);
	nfsi->change_attr = cinfo->after;
	spin_unlock(&dir->i_lock);
}

struct nfs4_opendata {
	struct kref kref;
	struct nfs_openargs o_arg;
	struct nfs_openres o_res;
	struct nfs_open_confirmargs c_arg;
	struct nfs_open_confirmres c_res;
	struct nfs_fattr f_attr;
	struct nfs_fattr dir_attr;
	struct dentry *dir;
	struct dentry *dentry;
	struct nfs4_state_owner *owner;
	struct nfs4_state *state;
	struct iattr attrs;
	unsigned long timestamp;
	unsigned int rpc_done : 1;
	int rpc_status;
	int cancelled;
};


static void nfs4_init_opendata_res(struct nfs4_opendata *p)
{
	p->o_res.f_attr = &p->f_attr;
	p->o_res.dir_attr = &p->dir_attr;
	p->o_res.seqid = p->o_arg.seqid;
	p->c_res.seqid = p->c_arg.seqid;
	p->o_res.server = p->o_arg.server;
	nfs_fattr_init(&p->f_attr);
	nfs_fattr_init(&p->dir_attr);
}

static struct nfs4_opendata *nfs4_opendata_alloc(struct dentry *dentry,
		struct nfs4_state_owner *sp, fmode_t fmode, int flags,
		const struct iattr *attrs,
		gfp_t gfp_mask)
{
	struct dentry *parent = dget_parent(dentry);
	struct inode *dir = parent->d_inode;
	struct nfs_server *server = NFS_SERVER(dir);
	struct nfs4_opendata *p;

	p = kzalloc(sizeof(*p), gfp_mask);
	if (p == NULL)
		goto err;
	p->o_arg.seqid = nfs_alloc_seqid(&sp->so_seqid, gfp_mask);
	if (p->o_arg.seqid == NULL)
		goto err_free;
	nfs_sb_active(dentry->d_sb);
	p->dentry = dget(dentry);
	p->dir = parent;
	p->owner = sp;
	atomic_inc(&sp->so_count);
	p->o_arg.fh = NFS_FH(dir);
	p->o_arg.open_flags = flags;
	p->o_arg.fmode = fmode & (FMODE_READ|FMODE_WRITE);
	p->o_arg.clientid = server->nfs_client->cl_clientid;
	p->o_arg.id = sp->so_owner_id.id;
	p->o_arg.name = &dentry->d_name;
	p->o_arg.server = server;
	p->o_arg.bitmask = server->attr_bitmask;
	p->o_arg.claim = NFS4_OPEN_CLAIM_NULL;
	if (flags & O_CREAT) {
		u32 *s;

		p->o_arg.u.attrs = &p->attrs;
		memcpy(&p->attrs, attrs, sizeof(p->attrs));
		s = (u32 *) p->o_arg.u.verifier.data;
		s[0] = jiffies;
		s[1] = current->pid;
	}
	p->c_arg.fh = &p->o_res.fh;
	p->c_arg.stateid = &p->o_res.stateid;
	p->c_arg.seqid = p->o_arg.seqid;
	nfs4_init_opendata_res(p);
	kref_init(&p->kref);
	return p;
err_free:
	kfree(p);
err:
	dput(parent);
	return NULL;
}

static void nfs4_opendata_free(struct kref *kref)
{
	struct nfs4_opendata *p = container_of(kref,
			struct nfs4_opendata, kref);
	struct super_block *sb = p->dentry->d_sb;

	nfs_free_seqid(p->o_arg.seqid);
	if (p->state != NULL)
		nfs4_put_open_state(p->state);
	nfs4_put_state_owner(p->owner);
	dput(p->dir);
	dput(p->dentry);
	nfs_sb_deactive(sb);
	kfree(p);
}

static void nfs4_opendata_put(struct nfs4_opendata *p)
{
	if (p != NULL)
		kref_put(&p->kref, nfs4_opendata_free);
}

static int nfs4_wait_for_completion_rpc_task(struct rpc_task *task)
{
	int ret;

	ret = rpc_wait_for_completion_task(task);
	return ret;
}

static int can_open_cached(struct nfs4_state *state, fmode_t mode, int open_mode)
{
	int ret = 0;

	if (open_mode & O_EXCL)
		goto out;
	switch (mode & (FMODE_READ|FMODE_WRITE)) {
		case FMODE_READ:
			ret |= test_bit(NFS_O_RDONLY_STATE, &state->flags) != 0
				&& state->n_rdonly != 0;
			break;
		case FMODE_WRITE:
			ret |= test_bit(NFS_O_WRONLY_STATE, &state->flags) != 0
				&& state->n_wronly != 0;
			break;
		case FMODE_READ|FMODE_WRITE:
			ret |= test_bit(NFS_O_RDWR_STATE, &state->flags) != 0
				&& state->n_rdwr != 0;
	}
out:
	return ret;
}

static int can_open_delegated(struct nfs_delegation *delegation, fmode_t fmode)
{
	if ((delegation->type & fmode) != fmode)
		return 0;
	if (test_bit(NFS_DELEGATION_NEED_RECLAIM, &delegation->flags))
		return 0;
	nfs_mark_delegation_referenced(delegation);
	return 1;
}

static void update_open_stateflags(struct nfs4_state *state, fmode_t fmode)
{
	switch (fmode) {
		case FMODE_WRITE:
			state->n_wronly++;
			break;
		case FMODE_READ:
			state->n_rdonly++;
			break;
		case FMODE_READ|FMODE_WRITE:
			state->n_rdwr++;
	}
	nfs4_state_set_mode_locked(state, state->state | fmode);
}

static void nfs_set_open_stateid_locked(struct nfs4_state *state, nfs4_stateid *stateid, fmode_t fmode)
{
	if (test_bit(NFS_DELEGATED_STATE, &state->flags) == 0)
		memcpy(state->stateid.data, stateid->data, sizeof(state->stateid.data));
	memcpy(state->open_stateid.data, stateid->data, sizeof(state->open_stateid.data));
	switch (fmode) {
		case FMODE_READ:
			set_bit(NFS_O_RDONLY_STATE, &state->flags);
			break;
		case FMODE_WRITE:
			set_bit(NFS_O_WRONLY_STATE, &state->flags);
			break;
		case FMODE_READ|FMODE_WRITE:
			set_bit(NFS_O_RDWR_STATE, &state->flags);
	}
}

static void nfs_set_open_stateid(struct nfs4_state *state, nfs4_stateid *stateid, fmode_t fmode)
{
	write_seqlock(&state->seqlock);
	nfs_set_open_stateid_locked(state, stateid, fmode);
	write_sequnlock(&state->seqlock);
}

static void __update_open_stateid(struct nfs4_state *state, nfs4_stateid *open_stateid, const nfs4_stateid *deleg_stateid, fmode_t fmode)
{
	/*
	 * Protect the call to nfs4_state_set_mode_locked and
	 * serialise the stateid update
	 */
	write_seqlock(&state->seqlock);
	if (deleg_stateid != NULL) {
		memcpy(state->stateid.data, deleg_stateid->data, sizeof(state->stateid.data));
		set_bit(NFS_DELEGATED_STATE, &state->flags);
	}
	if (open_stateid != NULL)
		nfs_set_open_stateid_locked(state, open_stateid, fmode);
	write_sequnlock(&state->seqlock);
	spin_lock(&state->owner->so_lock);
	update_open_stateflags(state, fmode);
	spin_unlock(&state->owner->so_lock);
}

static int update_open_stateid(struct nfs4_state *state, nfs4_stateid *open_stateid, nfs4_stateid *delegation, fmode_t fmode)
{
	struct nfs_inode *nfsi = NFS_I(state->inode);
	struct nfs_delegation *deleg_cur;
	int ret = 0;

	fmode &= (FMODE_READ|FMODE_WRITE);

	rcu_read_lock();
	deleg_cur = rcu_dereference(nfsi->delegation);
	if (deleg_cur == NULL)
		goto no_delegation;

	spin_lock(&deleg_cur->lock);
	if (nfsi->delegation != deleg_cur ||
	    (deleg_cur->type & fmode) != fmode)
		goto no_delegation_unlock;

	if (delegation == NULL)
		delegation = &deleg_cur->stateid;
	else if (memcmp(deleg_cur->stateid.data, delegation->data, NFS4_STATEID_SIZE) != 0)
		goto no_delegation_unlock;

	nfs_mark_delegation_referenced(deleg_cur);
	__update_open_stateid(state, open_stateid, &deleg_cur->stateid, fmode);
	ret = 1;
no_delegation_unlock:
	spin_unlock(&deleg_cur->lock);
no_delegation:
	rcu_read_unlock();

	if (!ret && open_stateid != NULL) {
		__update_open_stateid(state, open_stateid, NULL, fmode);
		ret = 1;
	}

	return ret;
}


static void nfs4_return_incompatible_delegation(struct inode *inode, fmode_t fmode)
{
	struct nfs_delegation *delegation;

	rcu_read_lock();
	delegation = rcu_dereference(NFS_I(inode)->delegation);
	if (delegation == NULL || (delegation->type & fmode) == fmode) {
		rcu_read_unlock();
		return;
	}
	rcu_read_unlock();
	nfs_inode_return_delegation(inode);
}

static struct nfs4_state *nfs4_try_open_cached(struct nfs4_opendata *opendata)
{
	struct nfs4_state *state = opendata->state;
	struct nfs_inode *nfsi = NFS_I(state->inode);
	struct nfs_delegation *delegation;
	int open_mode = opendata->o_arg.open_flags & O_EXCL;
	fmode_t fmode = opendata->o_arg.fmode;
	nfs4_stateid stateid;
	int ret = -EAGAIN;

	for (;;) {
		if (can_open_cached(state, fmode, open_mode)) {
			spin_lock(&state->owner->so_lock);
			if (can_open_cached(state, fmode, open_mode)) {
				update_open_stateflags(state, fmode);
				spin_unlock(&state->owner->so_lock);
				goto out_return_state;
			}
			spin_unlock(&state->owner->so_lock);
		}
		rcu_read_lock();
		delegation = rcu_dereference(nfsi->delegation);
		if (delegation == NULL ||
		    !can_open_delegated(delegation, fmode)) {
			rcu_read_unlock();
			break;
		}
		/* Save the delegation */
		memcpy(stateid.data, delegation->stateid.data, sizeof(stateid.data));
		rcu_read_unlock();
		ret = nfs_may_open(state->inode, state->owner->so_cred, open_mode);
		if (ret != 0)
			goto out;
		ret = -EAGAIN;

		/* Try to update the stateid using the delegation */
		if (update_open_stateid(state, NULL, &stateid, fmode))
			goto out_return_state;
	}
out:
	return ERR_PTR(ret);
out_return_state:
	atomic_inc(&state->count);
	return state;
}

static struct nfs4_state *nfs4_opendata_to_nfs4_state(struct nfs4_opendata *data)
{
	struct inode *inode;
	struct nfs4_state *state = NULL;
	struct nfs_delegation *delegation;
	int ret;

	if (!data->rpc_done) {
		state = nfs4_try_open_cached(data);
		goto out;
	}

	ret = -EAGAIN;
	if (!(data->f_attr.valid & NFS_ATTR_FATTR))
		goto err;
	inode = nfs_fhget(data->dir->d_sb, &data->o_res.fh, &data->f_attr);
	ret = PTR_ERR(inode);
	if (IS_ERR(inode))
		goto err;
	ret = -ENOMEM;
	state = nfs4_get_open_state(inode, data->owner);
	if (state == NULL)
		goto err_put_inode;
	if (data->o_res.delegation_type != 0) {
		int delegation_flags = 0;

		rcu_read_lock();
		delegation = rcu_dereference(NFS_I(inode)->delegation);
		if (delegation)
			delegation_flags = delegation->flags;
		rcu_read_unlock();
		if ((delegation_flags & 1UL<<NFS_DELEGATION_NEED_RECLAIM) == 0)
			nfs_inode_set_delegation(state->inode,
					data->owner->so_cred,
					&data->o_res);
		else
			nfs_inode_reclaim_delegation(state->inode,
					data->owner->so_cred,
					&data->o_res);
	}

	update_open_stateid(state, &data->o_res.stateid, NULL,
			data->o_arg.fmode);
	iput(inode);
out:
	return state;
err_put_inode:
	iput(inode);
err:
	return ERR_PTR(ret);
}

static struct nfs_open_context *nfs4_state_find_open_context(struct nfs4_state *state)
{
	struct nfs_inode *nfsi = NFS_I(state->inode);
	struct nfs_open_context *ctx;

	spin_lock(&state->inode->i_lock);
	list_for_each_entry(ctx, &nfsi->open_files, list) {
		if (ctx->state != state)
			continue;
		get_nfs_open_context(ctx);
		spin_unlock(&state->inode->i_lock);
		return ctx;
	}
	spin_unlock(&state->inode->i_lock);
	return ERR_PTR(-ENOENT);
}

static struct nfs4_opendata *nfs4_open_recoverdata_alloc(struct nfs_open_context *ctx, struct nfs4_state *state)
{
	struct nfs4_opendata *opendata;

	opendata = nfs4_opendata_alloc(ctx->dentry, state->owner, 0, 0, NULL, GFP_NOFS);
	if (opendata == NULL)
		return ERR_PTR(-ENOMEM);
	opendata->state = state;
	atomic_inc(&state->count);
	return opendata;
}

static int nfs4_open_recover_helper(struct nfs4_opendata *opendata, fmode_t fmode, struct nfs4_state **res)
{
	struct nfs4_state *newstate;
	int ret;

	opendata->o_arg.open_flags = 0;
	opendata->o_arg.fmode = fmode;
	memset(&opendata->o_res, 0, sizeof(opendata->o_res));
	memset(&opendata->c_res, 0, sizeof(opendata->c_res));
	nfs4_init_opendata_res(opendata);
	ret = _nfs4_recover_proc_open(opendata);
	if (ret != 0)
		return ret; 
	newstate = nfs4_opendata_to_nfs4_state(opendata);
	if (IS_ERR(newstate))
		return PTR_ERR(newstate);
	nfs4_close_state(newstate, fmode);
	*res = newstate;
	return 0;
}

static int nfs4_open_recover(struct nfs4_opendata *opendata, struct nfs4_state *state)
{
	struct nfs4_state *newstate;
	int ret;

	/* memory barrier prior to reading state->n_* */
	clear_bit(NFS_DELEGATED_STATE, &state->flags);
	smp_rmb();
	if (state->n_rdwr != 0) {
		clear_bit(NFS_O_RDWR_STATE, &state->flags);
		ret = nfs4_open_recover_helper(opendata, FMODE_READ|FMODE_WRITE, &newstate);
		if (ret != 0)
			return ret;
		if (newstate != state)
			return -ESTALE;
	}
	if (state->n_wronly != 0) {
		clear_bit(NFS_O_WRONLY_STATE, &state->flags);
		ret = nfs4_open_recover_helper(opendata, FMODE_WRITE, &newstate);
		if (ret != 0)
			return ret;
		if (newstate != state)
			return -ESTALE;
	}
	if (state->n_rdonly != 0) {
		clear_bit(NFS_O_RDONLY_STATE, &state->flags);
		ret = nfs4_open_recover_helper(opendata, FMODE_READ, &newstate);
		if (ret != 0)
			return ret;
		if (newstate != state)
			return -ESTALE;
	}
	/*
	 * We may have performed cached opens for all three recoveries.
	 * Check if we need to update the current stateid.
	 */
	if (test_bit(NFS_DELEGATED_STATE, &state->flags) == 0 &&
	    memcmp(state->stateid.data, state->open_stateid.data, sizeof(state->stateid.data)) != 0) {
		write_seqlock(&state->seqlock);
		if (test_bit(NFS_DELEGATED_STATE, &state->flags) == 0)
			memcpy(state->stateid.data, state->open_stateid.data, sizeof(state->stateid.data));
		write_sequnlock(&state->seqlock);
	}
	return 0;
}

/*
 * OPEN_RECLAIM:
 * 	reclaim state on the server after a reboot.
 */
static int _nfs4_do_open_reclaim(struct nfs_open_context *ctx, struct nfs4_state *state)
{
	struct nfs_delegation *delegation;
	struct nfs4_opendata *opendata;
	fmode_t delegation_type = 0;
	int status;

	opendata = nfs4_open_recoverdata_alloc(ctx, state);
	if (IS_ERR(opendata))
		return PTR_ERR(opendata);
	opendata->o_arg.claim = NFS4_OPEN_CLAIM_PREVIOUS;
	opendata->o_arg.fh = NFS_FH(state->inode);
	rcu_read_lock();
	delegation = rcu_dereference(NFS_I(state->inode)->delegation);
	if (delegation != NULL && test_bit(NFS_DELEGATION_NEED_RECLAIM, &delegation->flags) != 0)
		delegation_type = delegation->type;
	rcu_read_unlock();
	opendata->o_arg.u.delegation_type = delegation_type;
	status = nfs4_open_recover(opendata, state);
	nfs4_opendata_put(opendata);
	return status;
}

static int nfs4_do_open_reclaim(struct nfs_open_context *ctx, struct nfs4_state *state)
{
	struct nfs_server *server = NFS_SERVER(state->inode);
	struct nfs4_exception exception = { };
	int err;
	do {
		err = _nfs4_do_open_reclaim(ctx, state);
		if (err != -NFS4ERR_DELAY)
			break;
		nfs4_handle_exception(server, err, &exception);
	} while (exception.retry);
	return err;
}

static int nfs4_open_reclaim(struct nfs4_state_owner *sp, struct nfs4_state *state)
{
	struct nfs_open_context *ctx;
	int ret;

	ctx = nfs4_state_find_open_context(state);
	if (IS_ERR(ctx))
		return PTR_ERR(ctx);
	ret = nfs4_do_open_reclaim(ctx, state);
	put_nfs_open_context(ctx);
	return ret;
}

static int _nfs4_open_delegation_recall(struct nfs_open_context *ctx, struct nfs4_state *state, const nfs4_stateid *stateid)
{
	struct nfs4_opendata *opendata;
	int ret;

	opendata = nfs4_open_recoverdata_alloc(ctx, state);
	if (IS_ERR(opendata))
		return PTR_ERR(opendata);
	opendata->o_arg.claim = NFS4_OPEN_CLAIM_DELEGATE_CUR;
	memcpy(opendata->o_arg.u.delegation.data, stateid->data,
			sizeof(opendata->o_arg.u.delegation.data));
	ret = nfs4_open_recover(opendata, state);
	nfs4_opendata_put(opendata);
	return ret;
}

int nfs4_open_delegation_recall(struct nfs_open_context *ctx, struct nfs4_state *state, const nfs4_stateid *stateid)
{
	struct nfs4_exception exception = { };
	struct nfs_server *server = NFS_SERVER(state->inode);
	int err;
	do {
		err = _nfs4_open_delegation_recall(ctx, state, stateid);
		switch (err) {
			case 0:
			case -ENOENT:
			case -ESTALE:
				goto out;
			case -NFS4ERR_BADSESSION:
			case -NFS4ERR_BADSLOT:
			case -NFS4ERR_BAD_HIGH_SLOT:
			case -NFS4ERR_CONN_NOT_BOUND_TO_SESSION:
			case -NFS4ERR_DEADSESSION:
				nfs4_schedule_session_recovery(server->nfs_client->cl_session);
				goto out;
			case -NFS4ERR_STALE_CLIENTID:
			case -NFS4ERR_STALE_STATEID:
			case -NFS4ERR_EXPIRED:
				/* Don't recall a delegation if it was lost */
				nfs4_schedule_lease_recovery(server->nfs_client);
				goto out;
			case -ERESTARTSYS:
				/*
				 * The show must go on: exit, but mark the
				 * stateid as needing recovery.
				 */
			case -NFS4ERR_ADMIN_REVOKED:
			case -NFS4ERR_BAD_STATEID:
				nfs4_schedule_stateid_recovery(server, state);
			case -EKEYEXPIRED:
				/*
				 * User RPCSEC_GSS context has expired.
				 * We cannot recover this stateid now, so
				 * skip it and allow recovery thread to
				 * proceed.
				 */
			case -ENOMEM:
				err = 0;
				goto out;
		}
		err = nfs4_handle_exception(server, err, &exception);
	} while (exception.retry);
out:
	return err;
}

static void nfs4_open_confirm_done(struct rpc_task *task, void *calldata)
{
	struct nfs4_opendata *data = calldata;

	data->rpc_status = task->tk_status;
	if (data->rpc_status == 0) {
		memcpy(data->o_res.stateid.data, data->c_res.stateid.data,
				sizeof(data->o_res.stateid.data));
		nfs_confirm_seqid(&data->owner->so_seqid, 0);
		renew_lease(data->o_res.server, data->timestamp);
		data->rpc_done = 1;
	}
}

static void nfs4_open_confirm_release(void *calldata)
{
	struct nfs4_opendata *data = calldata;
	struct nfs4_state *state = NULL;

	/* If this request hasn't been cancelled, do nothing */
	if (data->cancelled == 0)
		goto out_free;
	/* In case of error, no cleanup! */
	if (!data->rpc_done)
		goto out_free;
	state = nfs4_opendata_to_nfs4_state(data);
	if (!IS_ERR(state))
		nfs4_close_state(state, data->o_arg.fmode);
out_free:
	nfs4_opendata_put(data);
}

static const struct rpc_call_ops nfs4_open_confirm_ops = {
	.rpc_call_done = nfs4_open_confirm_done,
	.rpc_release = nfs4_open_confirm_release,
};

/*
 * Note: On error, nfs4_proc_open_confirm will free the struct nfs4_opendata
 */
static int _nfs4_proc_open_confirm(struct nfs4_opendata *data)
{
	struct nfs_server *server = NFS_SERVER(data->dir->d_inode);
	struct rpc_task *task;
	struct  rpc_message msg = {
		.rpc_proc = &nfs4_procedures[NFSPROC4_CLNT_OPEN_CONFIRM],
		.rpc_argp = &data->c_arg,
		.rpc_resp = &data->c_res,
		.rpc_cred = data->owner->so_cred,
	};
	struct rpc_task_setup task_setup_data = {
		.rpc_client = server->client,
		.rpc_message = &msg,
		.callback_ops = &nfs4_open_confirm_ops,
		.callback_data = data,
		.workqueue = nfsiod_workqueue,
		.flags = RPC_TASK_ASYNC,
	};
	int status;

	kref_get(&data->kref);
	data->rpc_done = 0;
	data->rpc_status = 0;
	data->timestamp = jiffies;
	task = rpc_run_task(&task_setup_data);
	if (IS_ERR(task))
		return PTR_ERR(task);
	status = nfs4_wait_for_completion_rpc_task(task);
	if (status != 0) {
		data->cancelled = 1;
		smp_wmb();
	} else
		status = data->rpc_status;
	rpc_put_task(task);
	return status;
}

static void nfs4_open_prepare(struct rpc_task *task, void *calldata)
{
	struct nfs4_opendata *data = calldata;
	struct nfs4_state_owner *sp = data->owner;

	if (nfs_wait_on_sequence(data->o_arg.seqid, task) != 0)
		return;
	/*
	 * Check if we still need to send an OPEN call, or if we can use
	 * a delegation instead.
	 */
	if (data->state != NULL) {
		struct nfs_delegation *delegation;

		if (can_open_cached(data->state, data->o_arg.fmode, data->o_arg.open_flags))
			goto out_no_action;
		rcu_read_lock();
		delegation = rcu_dereference(NFS_I(data->state->inode)->delegation);
		if (delegation != NULL &&
		    test_bit(NFS_DELEGATION_NEED_RECLAIM, &delegation->flags) == 0) {
			rcu_read_unlock();
			goto out_no_action;
		}
		rcu_read_unlock();
	}
	/* Update sequence id. */
	data->o_arg.id = sp->so_owner_id.id;
	data->o_arg.clientid = sp->so_server->nfs_client->cl_clientid;
	if (data->o_arg.claim == NFS4_OPEN_CLAIM_PREVIOUS) {
		task->tk_msg.rpc_proc = &nfs4_procedures[NFSPROC4_CLNT_OPEN_NOATTR];
		nfs_copy_fh(&data->o_res.fh, data->o_arg.fh);
	}
	data->timestamp = jiffies;
	if (nfs4_setup_sequence(data->o_arg.server,
				&data->o_arg.seq_args,
				&data->o_res.seq_res, 1, task))
		return;
	rpc_call_start(task);
	return;
out_no_action:
	task->tk_action = NULL;

}

static void nfs4_recover_open_prepare(struct rpc_task *task, void *calldata)
{
	rpc_task_set_priority(task, RPC_PRIORITY_PRIVILEGED);
	nfs4_open_prepare(task, calldata);
}

static void nfs4_open_done(struct rpc_task *task, void *calldata)
{
	struct nfs4_opendata *data = calldata;

	data->rpc_status = task->tk_status;

	if (!nfs4_sequence_done(task, &data->o_res.seq_res))
		return;

	if (task->tk_status == 0) {
		switch (data->o_res.f_attr->mode & S_IFMT) {
			case S_IFREG:
				break;
			case S_IFLNK:
				data->rpc_status = -ELOOP;
				break;
			case S_IFDIR:
				data->rpc_status = -EISDIR;
				break;
			default:
				data->rpc_status = -ENOTDIR;
		}
		renew_lease(data->o_res.server, data->timestamp);
		if (!(data->o_res.rflags & NFS4_OPEN_RESULT_CONFIRM))
			nfs_confirm_seqid(&data->owner->so_seqid, 0);
	}
	data->rpc_done = 1;
}

static void nfs4_open_release(void *calldata)
{
	struct nfs4_opendata *data = calldata;
	struct nfs4_state *state = NULL;

	/* If this request hasn't been cancelled, do nothing */
	if (data->cancelled == 0)
		goto out_free;
	/* In case of error, no cleanup! */
	if (data->rpc_status != 0 || !data->rpc_done)
		goto out_free;
	/* In case we need an open_confirm, no cleanup! */
	if (data->o_res.rflags & NFS4_OPEN_RESULT_CONFIRM)
		goto out_free;
	state = nfs4_opendata_to_nfs4_state(data);
	if (!IS_ERR(state))
		nfs4_close_state(state, data->o_arg.fmode);
out_free:
	nfs4_opendata_put(data);
}

static const struct rpc_call_ops nfs4_open_ops = {
	.rpc_call_prepare = nfs4_open_prepare,
	.rpc_call_done = nfs4_open_done,
	.rpc_release = nfs4_open_release,
};

static const struct rpc_call_ops nfs4_recover_open_ops = {
	.rpc_call_prepare = nfs4_recover_open_prepare,
	.rpc_call_done = nfs4_open_done,
	.rpc_release = nfs4_open_release,
};

static int nfs4_run_open_task(struct nfs4_opendata *data, int isrecover)
{
	struct inode *dir = data->dir->d_inode;
	struct nfs_server *server = NFS_SERVER(dir);
	struct nfs_openargs *o_arg = &data->o_arg;
	struct nfs_openres *o_res = &data->o_res;
	struct rpc_task *task;
	struct rpc_message msg = {
		.rpc_proc = &nfs4_procedures[NFSPROC4_CLNT_OPEN],
		.rpc_argp = o_arg,
		.rpc_resp = o_res,
		.rpc_cred = data->owner->so_cred,
	};
	struct rpc_task_setup task_setup_data = {
		.rpc_client = server->client,
		.rpc_message = &msg,
		.callback_ops = &nfs4_open_ops,
		.callback_data = data,
		.workqueue = nfsiod_workqueue,
		.flags = RPC_TASK_ASYNC,
	};
	int status;

	kref_get(&data->kref);
	data->rpc_done = 0;
	data->rpc_status = 0;
	data->cancelled = 0;
	if (isrecover)
		task_setup_data.callback_ops = &nfs4_recover_open_ops;
	task = rpc_run_task(&task_setup_data);
        if (IS_ERR(task))
                return PTR_ERR(task);
        status = nfs4_wait_for_completion_rpc_task(task);
        if (status != 0) {
                data->cancelled = 1;
                smp_wmb();
        } else
                status = data->rpc_status;
        rpc_put_task(task);

	return status;
}

static int _nfs4_recover_proc_open(struct nfs4_opendata *data)
{
	struct inode *dir = data->dir->d_inode;
	struct nfs_openres *o_res = &data->o_res;
        int status;

	status = nfs4_run_open_task(data, 1);
	if (status != 0 || !data->rpc_done)
		return status;

	nfs_refresh_inode(dir, o_res->dir_attr);

	if (o_res->rflags & NFS4_OPEN_RESULT_CONFIRM) {
		status = _nfs4_proc_open_confirm(data);
		if (status != 0)
			return status;
	}

	return status;
}

/*
 * Note: On error, nfs4_proc_open will free the struct nfs4_opendata
 */
static int _nfs4_proc_open(struct nfs4_opendata *data)
{
	struct inode *dir = data->dir->d_inode;
	struct nfs_server *server = NFS_SERVER(dir);
	struct nfs_openargs *o_arg = &data->o_arg;
	struct nfs_openres *o_res = &data->o_res;
	int status;

	status = nfs4_run_open_task(data, 0);
	if (status != 0 || !data->rpc_done)
		return status;

	if (o_arg->open_flags & O_CREAT) {
		update_changeattr(dir, &o_res->cinfo);
		nfs_post_op_update_inode(dir, o_res->dir_attr);
	} else
		nfs_refresh_inode(dir, o_res->dir_attr);
	if ((o_res->rflags & NFS4_OPEN_RESULT_LOCKTYPE_POSIX) == 0)
		server->caps &= ~NFS_CAP_POSIX_LOCK;
	if(o_res->rflags & NFS4_OPEN_RESULT_CONFIRM) {
		status = _nfs4_proc_open_confirm(data);
		if (status != 0)
			return status;
	}
	if (!(o_res->f_attr->valid & NFS_ATTR_FATTR))
		_nfs4_proc_getattr(server, &o_res->fh, o_res->f_attr);
	return 0;
}

static int nfs4_client_recover_expired_lease(struct nfs_client *clp)
{
	unsigned int loop;
	int ret;

	for (loop = NFS4_MAX_LOOP_ON_RECOVER; loop != 0; loop--) {
		ret = nfs4_wait_clnt_recover(clp);
		if (ret != 0)
			break;
		if (!test_bit(NFS4CLNT_LEASE_EXPIRED, &clp->cl_state) &&
		    !test_bit(NFS4CLNT_CHECK_LEASE,&clp->cl_state))
			break;
		nfs4_schedule_state_manager(clp);
		ret = -EIO;
	}
	return ret;
}

static int nfs4_recover_expired_lease(struct nfs_server *server)
{
	return nfs4_client_recover_expired_lease(server->nfs_client);
}

/*
 * OPEN_EXPIRED:
 * 	reclaim state on the server after a network partition.
 * 	Assumes caller holds the appropriate lock
 */
static int _nfs4_open_expired(struct nfs_open_context *ctx, struct nfs4_state *state)
{
	struct nfs4_opendata *opendata;
	int ret;

	opendata = nfs4_open_recoverdata_alloc(ctx, state);
	if (IS_ERR(opendata))
		return PTR_ERR(opendata);
	ret = nfs4_open_recover(opendata, state);
	if (ret == -ESTALE)
		d_drop(ctx->dentry);
	nfs4_opendata_put(opendata);
	return ret;
}

static int nfs4_do_open_expired(struct nfs_open_context *ctx, struct nfs4_state *state)
{
	struct nfs_server *server = NFS_SERVER(state->inode);
	struct nfs4_exception exception = { };
	int err;

	do {
		err = _nfs4_open_expired(ctx, state);
		switch (err) {
		default:
			goto out;
		case -NFS4ERR_GRACE:
		case -NFS4ERR_DELAY:
			nfs4_handle_exception(server, err, &exception);
			err = 0;
		}
	} while (exception.retry);
out:
	return err;
}

static int nfs4_open_expired(struct nfs4_state_owner *sp, struct nfs4_state *state)
{
	struct nfs_open_context *ctx;
	int ret;

	ctx = nfs4_state_find_open_context(state);
	if (IS_ERR(ctx))
		return PTR_ERR(ctx);
	ret = nfs4_do_open_expired(ctx, state);
	put_nfs_open_context(ctx);
	return ret;
}

#if defined(CONFIG_NFS_V4_1)
static int nfs41_open_expired(struct nfs4_state_owner *sp, struct nfs4_state *state)
{
	int status;
	struct nfs_server *server = NFS_SERVER(state->inode);

	status = nfs41_test_stateid(server, state);
	if (status == NFS_OK)
		return 0;
	nfs41_free_stateid(server, state);
	return nfs4_open_expired(sp, state);
}
#endif

/*
 * on an EXCLUSIVE create, the server should send back a bitmask with FATTR4-*
 * fields corresponding to attributes that were used to store the verifier.
 * Make sure we clobber those fields in the later setattr call
 */
static inline void nfs4_exclusive_attrset(struct nfs4_opendata *opendata, struct iattr *sattr)
{
	if ((opendata->o_res.attrset[1] & FATTR4_WORD1_TIME_ACCESS) &&
	    !(sattr->ia_valid & ATTR_ATIME_SET))
		sattr->ia_valid |= ATTR_ATIME;

	if ((opendata->o_res.attrset[1] & FATTR4_WORD1_TIME_MODIFY) &&
	    !(sattr->ia_valid & ATTR_MTIME_SET))
		sattr->ia_valid |= ATTR_MTIME;
}

/*
 * Returns a referenced nfs4_state
 */
static int _nfs4_do_open(struct inode *dir, struct dentry *dentry, fmode_t fmode, int flags, struct iattr *sattr, struct rpc_cred *cred, struct nfs4_state **res)
{
	struct nfs4_state_owner  *sp;
	struct nfs4_state     *state = NULL;
	struct nfs_server       *server = NFS_SERVER(dir);
	struct nfs4_opendata *opendata;
	int status;

	/* Protect against reboot recovery conflicts */
	status = -ENOMEM;
	if (!(sp = nfs4_get_state_owner(server, cred))) {
		dprintk("nfs4_do_open: nfs4_get_state_owner failed!\n");
		goto out_err;
	}
	status = nfs4_recover_expired_lease(server);
	if (status != 0)
		goto err_put_state_owner;
	if (dentry->d_inode != NULL)
		nfs4_return_incompatible_delegation(dentry->d_inode, fmode);
	status = -ENOMEM;
	opendata = nfs4_opendata_alloc(dentry, sp, fmode, flags, sattr, GFP_KERNEL);
	if (opendata == NULL)
		goto err_put_state_owner;

	if (dentry->d_inode != NULL)
		opendata->state = nfs4_get_open_state(dentry->d_inode, sp);

	status = _nfs4_proc_open(opendata);
	if (status != 0)
		goto err_opendata_put;

	state = nfs4_opendata_to_nfs4_state(opendata);
	status = PTR_ERR(state);
	if (IS_ERR(state))
		goto err_opendata_put;
	if (server->caps & NFS_CAP_POSIX_LOCK)
		set_bit(NFS_STATE_POSIX_LOCKS, &state->flags);

	if (opendata->o_arg.open_flags & O_EXCL) {
		nfs4_exclusive_attrset(opendata, sattr);

		nfs_fattr_init(opendata->o_res.f_attr);
		status = nfs4_do_setattr(state->inode, cred,
				opendata->o_res.f_attr, sattr,
				state);
		if (status == 0)
			nfs_setattr_update_inode(state->inode, sattr);
		nfs_post_op_update_inode(state->inode, opendata->o_res.f_attr);
	}
	nfs4_opendata_put(opendata);
	nfs4_put_state_owner(sp);
	*res = state;
	return 0;
err_opendata_put:
	nfs4_opendata_put(opendata);
err_put_state_owner:
	nfs4_put_state_owner(sp);
out_err:
	*res = NULL;
	return status;
}


static struct nfs4_state *nfs4_do_open(struct inode *dir, struct dentry *dentry, fmode_t fmode, int flags, struct iattr *sattr, struct rpc_cred *cred)
{
	struct nfs4_exception exception = { };
	struct nfs4_state *res;
	int status;

	do {
		status = _nfs4_do_open(dir, dentry, fmode, flags, sattr, cred, &res);
		if (status == 0)
			break;
		/* NOTE: BAD_SEQID means the server and client disagree about the
		 * book-keeping w.r.t. state-changing operations
		 * (OPEN/CLOSE/LOCK/LOCKU...)
		 * It is actually a sign of a bug on the client or on the server.
		 *
		 * If we receive a BAD_SEQID error in the particular case of
		 * doing an OPEN, we assume that nfs_increment_open_seqid() will
		 * have unhashed the old state_owner for us, and that we can
		 * therefore safely retry using a new one. We should still warn
		 * the user though...
		 */
		if (status == -NFS4ERR_BAD_SEQID) {
			printk(KERN_WARNING "NFS: v4 server %s "
					" returned a bad sequence-id error!\n",
					NFS_SERVER(dir)->nfs_client->cl_hostname);
			exception.retry = 1;
			continue;
		}
		/*
		 * BAD_STATEID on OPEN means that the server cancelled our
		 * state before it received the OPEN_CONFIRM.
		 * Recover by retrying the request as per the discussion
		 * on Page 181 of RFC3530.
		 */
		if (status == -NFS4ERR_BAD_STATEID) {
			exception.retry = 1;
			continue;
		}
		if (status == -EAGAIN) {
			/* We must have found a delegation */
			exception.retry = 1;
			continue;
		}
		res = ERR_PTR(nfs4_handle_exception(NFS_SERVER(dir),
					status, &exception));
	} while (exception.retry);
	return res;
}

static int _nfs4_do_setattr(struct inode *inode, struct rpc_cred *cred,
			    struct nfs_fattr *fattr, struct iattr *sattr,
			    struct nfs4_state *state)
{
	struct nfs_server *server = NFS_SERVER(inode);
        struct nfs_setattrargs  arg = {
                .fh             = NFS_FH(inode),
                .iap            = sattr,
		.server		= server,
		.bitmask = server->attr_bitmask,
        };
        struct nfs_setattrres  res = {
		.fattr		= fattr,
		.server		= server,
        };
        struct rpc_message msg = {
		.rpc_proc	= &nfs4_procedures[NFSPROC4_CLNT_SETATTR],
		.rpc_argp	= &arg,
		.rpc_resp	= &res,
		.rpc_cred	= cred,
        };
	unsigned long timestamp = jiffies;
	int status;

	nfs_fattr_init(fattr);

	if (nfs4_copy_delegation_stateid(&arg.stateid, inode)) {
		/* Use that stateid */
	} else if (state != NULL) {
		nfs4_copy_stateid(&arg.stateid, state, current->files, current->tgid);
	} else
		memcpy(&arg.stateid, &zero_stateid, sizeof(arg.stateid));

	status = nfs4_call_sync(server->client, server, &msg, &arg.seq_args, &res.seq_res, 1);
	if (status == 0 && state != NULL)
		renew_lease(server, timestamp);
	return status;
}

static int nfs4_do_setattr(struct inode *inode, struct rpc_cred *cred,
			   struct nfs_fattr *fattr, struct iattr *sattr,
			   struct nfs4_state *state)
{
	struct nfs_server *server = NFS_SERVER(inode);
	struct nfs4_exception exception = { };
	int err;
	do {
		err = nfs4_handle_exception(server,
				_nfs4_do_setattr(inode, cred, fattr, sattr, state),
				&exception);
	} while (exception.retry);
	return err;
}

struct nfs4_closedata {
	struct inode *inode;
	struct nfs4_state *state;
	struct nfs_closeargs arg;
	struct nfs_closeres res;
	struct nfs_fattr fattr;
	unsigned long timestamp;
	bool roc;
	u32 roc_barrier;
};

static void nfs4_free_closedata(void *data)
{
	struct nfs4_closedata *calldata = data;
	struct nfs4_state_owner *sp = calldata->state->owner;
	struct super_block *sb = calldata->state->inode->i_sb;

	if (calldata->roc)
		pnfs_roc_release(calldata->state->inode);
	nfs4_put_open_state(calldata->state);
	nfs_free_seqid(calldata->arg.seqid);
	nfs4_put_state_owner(sp);
	nfs_sb_deactive(sb);
	kfree(calldata);
}

static void nfs4_close_clear_stateid_flags(struct nfs4_state *state,
		fmode_t fmode)
{
	spin_lock(&state->owner->so_lock);
	if (!(fmode & FMODE_READ))
		clear_bit(NFS_O_RDONLY_STATE, &state->flags);
	if (!(fmode & FMODE_WRITE))
		clear_bit(NFS_O_WRONLY_STATE, &state->flags);
	clear_bit(NFS_O_RDWR_STATE, &state->flags);
	spin_unlock(&state->owner->so_lock);
}

static void nfs4_close_done(struct rpc_task *task, void *data)
{
	struct nfs4_closedata *calldata = data;
	struct nfs4_state *state = calldata->state;
	struct nfs_server *server = NFS_SERVER(calldata->inode);

	if (!nfs4_sequence_done(task, &calldata->res.seq_res))
		return;
        /* hmm. we are done with the inode, and in the process of freeing
	 * the state_owner. we keep this around to process errors
	 */
	switch (task->tk_status) {
		case 0:
			if (calldata->roc)
				pnfs_roc_set_barrier(state->inode,
						     calldata->roc_barrier);
			nfs_set_open_stateid(state, &calldata->res.stateid, 0);
			renew_lease(server, calldata->timestamp);
			nfs4_close_clear_stateid_flags(state,
					calldata->arg.fmode);
			break;
		case -NFS4ERR_STALE_STATEID:
		case -NFS4ERR_OLD_STATEID:
		case -NFS4ERR_BAD_STATEID:
		case -NFS4ERR_EXPIRED:
			if (calldata->arg.fmode == 0)
				break;
		default:
			if (nfs4_async_handle_error(task, server, state) == -EAGAIN)
				rpc_restart_call_prepare(task);
	}
	nfs_release_seqid(calldata->arg.seqid);
	nfs_refresh_inode(calldata->inode, calldata->res.fattr);
}

static void nfs4_close_prepare(struct rpc_task *task, void *data)
{
	struct nfs4_closedata *calldata = data;
	struct nfs4_state *state = calldata->state;
	int call_close = 0;

	if (nfs_wait_on_sequence(calldata->arg.seqid, task) != 0)
		return;

	task->tk_msg.rpc_proc = &nfs4_procedures[NFSPROC4_CLNT_OPEN_DOWNGRADE];
	calldata->arg.fmode = FMODE_READ|FMODE_WRITE;
	spin_lock(&state->owner->so_lock);
	/* Calculate the change in open mode */
	if (state->n_rdwr == 0) {
		if (state->n_rdonly == 0) {
			call_close |= test_bit(NFS_O_RDONLY_STATE, &state->flags);
			call_close |= test_bit(NFS_O_RDWR_STATE, &state->flags);
			calldata->arg.fmode &= ~FMODE_READ;
		}
		if (state->n_wronly == 0) {
			call_close |= test_bit(NFS_O_WRONLY_STATE, &state->flags);
			call_close |= test_bit(NFS_O_RDWR_STATE, &state->flags);
			calldata->arg.fmode &= ~FMODE_WRITE;
		}
	}
	spin_unlock(&state->owner->so_lock);

	if (!call_close) {
		/* Note: exit _without_ calling nfs4_close_done */
		task->tk_action = NULL;
		return;
	}

	if (calldata->arg.fmode == 0) {
		task->tk_msg.rpc_proc = &nfs4_procedures[NFSPROC4_CLNT_CLOSE];
		if (calldata->roc &&
		    pnfs_roc_drain(calldata->inode, &calldata->roc_barrier)) {
			rpc_sleep_on(&NFS_SERVER(calldata->inode)->roc_rpcwaitq,
				     task, NULL);
			return;
		}
	}

	nfs_fattr_init(calldata->res.fattr);
	calldata->timestamp = jiffies;
	if (nfs4_setup_sequence(NFS_SERVER(calldata->inode),
				&calldata->arg.seq_args, &calldata->res.seq_res,
				1, task))
		return;
	rpc_call_start(task);
}

static const struct rpc_call_ops nfs4_close_ops = {
	.rpc_call_prepare = nfs4_close_prepare,
	.rpc_call_done = nfs4_close_done,
	.rpc_release = nfs4_free_closedata,
};

/* 
 * It is possible for data to be read/written from a mem-mapped file 
 * after the sys_close call (which hits the vfs layer as a flush).
 * This means that we can't safely call nfsv4 close on a file until 
 * the inode is cleared. This in turn means that we are not good
 * NFSv4 citizens - we do not indicate to the server to update the file's 
 * share state even when we are done with one of the three share 
 * stateid's in the inode.
 *
 * NOTE: Caller must be holding the sp->so_owner semaphore!
 */
int nfs4_do_close(struct nfs4_state *state, gfp_t gfp_mask, int wait, bool roc)
{
	struct nfs_server *server = NFS_SERVER(state->inode);
	struct nfs4_closedata *calldata;
	struct nfs4_state_owner *sp = state->owner;
	struct rpc_task *task;
	struct rpc_message msg = {
		.rpc_proc = &nfs4_procedures[NFSPROC4_CLNT_CLOSE],
		.rpc_cred = state->owner->so_cred,
	};
	struct rpc_task_setup task_setup_data = {
		.rpc_client = server->client,
		.rpc_message = &msg,
		.callback_ops = &nfs4_close_ops,
		.workqueue = nfsiod_workqueue,
		.flags = RPC_TASK_ASYNC,
	};
	int status = -ENOMEM;

	calldata = kzalloc(sizeof(*calldata), gfp_mask);
	if (calldata == NULL)
		goto out;
	calldata->inode = state->inode;
	calldata->state = state;
	calldata->arg.fh = NFS_FH(state->inode);
	calldata->arg.stateid = &state->open_stateid;
	/* Serialization for the sequence id */
	calldata->arg.seqid = nfs_alloc_seqid(&state->owner->so_seqid, gfp_mask);
	if (calldata->arg.seqid == NULL)
		goto out_free_calldata;
	calldata->arg.fmode = 0;
	calldata->arg.bitmask = server->cache_consistency_bitmask;
	calldata->res.fattr = &calldata->fattr;
	calldata->res.seqid = calldata->arg.seqid;
	calldata->res.server = server;
	calldata->roc = roc;
	nfs_sb_active(calldata->inode->i_sb);

	msg.rpc_argp = &calldata->arg;
	msg.rpc_resp = &calldata->res;
	task_setup_data.callback_data = calldata;
	task = rpc_run_task(&task_setup_data);
	if (IS_ERR(task))
		return PTR_ERR(task);
	status = 0;
	if (wait)
		status = rpc_wait_for_completion_task(task);
	rpc_put_task(task);
	return status;
out_free_calldata:
	kfree(calldata);
out:
	if (roc)
		pnfs_roc_release(state->inode);
	nfs4_put_open_state(state);
	nfs4_put_state_owner(sp);
	return status;
}

static struct inode *
nfs4_atomic_open(struct inode *dir, struct nfs_open_context *ctx, int open_flags, struct iattr *attr)
{
	struct nfs4_state *state;

	/* Protect against concurrent sillydeletes */
	state = nfs4_do_open(dir, ctx->dentry, ctx->mode, open_flags, attr, ctx->cred);
	if (IS_ERR(state))
		return ERR_CAST(state);
	ctx->state = state;
	return igrab(state->inode);
}

static void nfs4_close_context(struct nfs_open_context *ctx, int is_sync)
{
	if (ctx->state == NULL)
		return;
	if (is_sync)
		nfs4_close_sync(ctx->state, ctx->mode);
	else
		nfs4_close_state(ctx->state, ctx->mode);
}

static int _nfs4_server_capabilities(struct nfs_server *server, struct nfs_fh *fhandle)
{
	struct nfs4_server_caps_arg args = {
		.fhandle = fhandle,
	};
	struct nfs4_server_caps_res res = {};
	struct rpc_message msg = {
		.rpc_proc = &nfs4_procedures[NFSPROC4_CLNT_SERVER_CAPS],
		.rpc_argp = &args,
		.rpc_resp = &res,
	};
	int status;

	status = nfs4_call_sync(server->client, server, &msg, &args.seq_args, &res.seq_res, 0);
	if (status == 0) {
		memcpy(server->attr_bitmask, res.attr_bitmask, sizeof(server->attr_bitmask));
		server->caps &= ~(NFS_CAP_ACLS|NFS_CAP_HARDLINKS|
				NFS_CAP_SYMLINKS|NFS_CAP_FILEID|
				NFS_CAP_MODE|NFS_CAP_NLINK|NFS_CAP_OWNER|
				NFS_CAP_OWNER_GROUP|NFS_CAP_ATIME|
				NFS_CAP_CTIME|NFS_CAP_MTIME);
		if (res.attr_bitmask[0] & FATTR4_WORD0_ACL)
			server->caps |= NFS_CAP_ACLS;
		if (res.has_links != 0)
			server->caps |= NFS_CAP_HARDLINKS;
		if (res.has_symlinks != 0)
			server->caps |= NFS_CAP_SYMLINKS;
		if (res.attr_bitmask[0] & FATTR4_WORD0_FILEID)
			server->caps |= NFS_CAP_FILEID;
		if (res.attr_bitmask[1] & FATTR4_WORD1_MODE)
			server->caps |= NFS_CAP_MODE;
		if (res.attr_bitmask[1] & FATTR4_WORD1_NUMLINKS)
			server->caps |= NFS_CAP_NLINK;
		if (res.attr_bitmask[1] & FATTR4_WORD1_OWNER)
			server->caps |= NFS_CAP_OWNER;
		if (res.attr_bitmask[1] & FATTR4_WORD1_OWNER_GROUP)
			server->caps |= NFS_CAP_OWNER_GROUP;
		if (res.attr_bitmask[1] & FATTR4_WORD1_TIME_ACCESS)
			server->caps |= NFS_CAP_ATIME;
		if (res.attr_bitmask[1] & FATTR4_WORD1_TIME_METADATA)
			server->caps |= NFS_CAP_CTIME;
		if (res.attr_bitmask[1] & FATTR4_WORD1_TIME_MODIFY)
			server->caps |= NFS_CAP_MTIME;

		memcpy(server->cache_consistency_bitmask, res.attr_bitmask, sizeof(server->cache_consistency_bitmask));
		server->cache_consistency_bitmask[0] &= FATTR4_WORD0_CHANGE|FATTR4_WORD0_SIZE;
		server->cache_consistency_bitmask[1] &= FATTR4_WORD1_TIME_METADATA|FATTR4_WORD1_TIME_MODIFY;
		server->acl_bitmask = res.acl_bitmask;
	}

	return status;
}

int nfs4_server_capabilities(struct nfs_server *server, struct nfs_fh *fhandle)
{
	struct nfs4_exception exception = { };
	int err;
	do {
		err = nfs4_handle_exception(server,
				_nfs4_server_capabilities(server, fhandle),
				&exception);
	} while (exception.retry);
	return err;
}

static int _nfs4_lookup_root(struct nfs_server *server, struct nfs_fh *fhandle,
		struct nfs_fsinfo *info)
{
	struct nfs4_lookup_root_arg args = {
		.bitmask = nfs4_fattr_bitmap,
	};
	struct nfs4_lookup_res res = {
		.server = server,
		.fattr = info->fattr,
		.fh = fhandle,
	};
	struct rpc_message msg = {
		.rpc_proc = &nfs4_procedures[NFSPROC4_CLNT_LOOKUP_ROOT],
		.rpc_argp = &args,
		.rpc_resp = &res,
	};

	nfs_fattr_init(info->fattr);
	return nfs4_call_sync(server->client, server, &msg, &args.seq_args, &res.seq_res, 0);
}

static int nfs4_lookup_root(struct nfs_server *server, struct nfs_fh *fhandle,
		struct nfs_fsinfo *info)
{
	struct nfs4_exception exception = { };
	int err;
	do {
		err = _nfs4_lookup_root(server, fhandle, info);
		switch (err) {
		case 0:
		case -NFS4ERR_WRONGSEC:
			break;
		default:
			err = nfs4_handle_exception(server, err, &exception);
		}
	} while (exception.retry);
	return err;
}

static int nfs4_lookup_root_sec(struct nfs_server *server, struct nfs_fh *fhandle,
				struct nfs_fsinfo *info, rpc_authflavor_t flavor)
{
	struct rpc_auth *auth;
	int ret;

	auth = rpcauth_create(flavor, server->client);
	if (!auth) {
		ret = -EIO;
		goto out;
	}
	ret = nfs4_lookup_root(server, fhandle, info);
out:
	return ret;
}

static int nfs4_find_root_sec(struct nfs_server *server, struct nfs_fh *fhandle,
			      struct nfs_fsinfo *info)
{
	int i, len, status = 0;
	rpc_authflavor_t flav_array[NFS_MAX_SECFLAVORS];

	len = gss_mech_list_pseudoflavors(&flav_array[0]);
	flav_array[len] = RPC_AUTH_NULL;
	len += 1;

	for (i = 0; i < len; i++) {
		status = nfs4_lookup_root_sec(server, fhandle, info, flav_array[i]);
		if (status == -NFS4ERR_WRONGSEC || status == -EACCES)
			continue;
		break;
	}
	/*
	 * -EACCESS could mean that the user doesn't have correct permissions
	 * to access the mount.  It could also mean that we tried to mount
	 * with a gss auth flavor, but rpc.gssd isn't running.  Either way,
	 * existing mount programs don't handle -EACCES very well so it should
	 * be mapped to -EPERM instead.
	 */
	if (status == -EACCES)
		status = -EPERM;
	return status;
}

/*
 * get the file handle for the "/" directory on the server
 */
static int nfs4_proc_get_root(struct nfs_server *server, struct nfs_fh *fhandle,
			      struct nfs_fsinfo *info)
{
	int minor_version = server->nfs_client->cl_minorversion;
	int status = nfs4_lookup_root(server, fhandle, info);
	if ((status == -NFS4ERR_WRONGSEC) && !(server->flags & NFS_MOUNT_SECFLAVOUR))
		/*
		 * A status of -NFS4ERR_WRONGSEC will be mapped to -EPERM
		 * by nfs4_map_errors() as this function exits.
		 */
		status = nfs_v4_minor_ops[minor_version]->find_root_sec(server, fhandle, info);
	if (status == 0)
		status = nfs4_server_capabilities(server, fhandle);
	if (status == 0)
		status = nfs4_do_fsinfo(server, fhandle, info);
	return nfs4_map_errors(status);
}

static void nfs_fixup_referral_attributes(struct nfs_fattr *fattr);
/*
 * Get locations and (maybe) other attributes of a referral.
 * Note that we'll actually follow the referral later when
 * we detect fsid mismatch in inode revalidation
 */
static int nfs4_get_referral(struct inode *dir, const struct qstr *name,
			     struct nfs_fattr *fattr, struct nfs_fh *fhandle)
{
	int status = -ENOMEM;
	struct page *page = NULL;
	struct nfs4_fs_locations *locations = NULL;

	page = alloc_page(GFP_KERNEL);
	if (page == NULL)
		goto out;
	locations = kmalloc(sizeof(struct nfs4_fs_locations), GFP_KERNEL);
	if (locations == NULL)
		goto out;

	status = nfs4_proc_fs_locations(dir, name, locations, page);
	if (status != 0)
		goto out;
	/* Make sure server returned a different fsid for the referral */
	if (nfs_fsid_equal(&NFS_SERVER(dir)->fsid, &locations->fattr.fsid)) {
		dprintk("%s: server did not return a different fsid for"
			" a referral at %s\n", __func__, name->name);
		status = -EIO;
		goto out;
	}
	/* Fixup attributes for the nfs_lookup() call to nfs_fhget() */
	nfs_fixup_referral_attributes(&locations->fattr);

	/* replace the lookup nfs_fattr with the locations nfs_fattr */
	memcpy(fattr, &locations->fattr, sizeof(struct nfs_fattr));
	memset(fhandle, 0, sizeof(struct nfs_fh));
out:
	if (page)
		__free_page(page);
	kfree(locations);
	return status;
}

static int _nfs4_proc_getattr(struct nfs_server *server, struct nfs_fh *fhandle, struct nfs_fattr *fattr)
{
	struct nfs4_getattr_arg args = {
		.fh = fhandle,
		.bitmask = server->attr_bitmask,
	};
	struct nfs4_getattr_res res = {
		.fattr = fattr,
		.server = server,
	};
	struct rpc_message msg = {
		.rpc_proc = &nfs4_procedures[NFSPROC4_CLNT_GETATTR],
		.rpc_argp = &args,
		.rpc_resp = &res,
	};
	
	nfs_fattr_init(fattr);
	return nfs4_call_sync(server->client, server, &msg, &args.seq_args, &res.seq_res, 0);
}

static int nfs4_proc_getattr(struct nfs_server *server, struct nfs_fh *fhandle, struct nfs_fattr *fattr)
{
	struct nfs4_exception exception = { };
	int err;
	do {
		err = nfs4_handle_exception(server,
				_nfs4_proc_getattr(server, fhandle, fattr),
				&exception);
	} while (exception.retry);
	return err;
}

/* 
 * The file is not closed if it is opened due to the a request to change
 * the size of the file. The open call will not be needed once the
 * VFS layer lookup-intents are implemented.
 *
 * Close is called when the inode is destroyed.
 * If we haven't opened the file for O_WRONLY, we
 * need to in the size_change case to obtain a stateid.
 *
 * Got race?
 * Because OPEN is always done by name in nfsv4, it is
 * possible that we opened a different file by the same
 * name.  We can recognize this race condition, but we
 * can't do anything about it besides returning an error.
 *
 * This will be fixed with VFS changes (lookup-intent).
 */
static int
nfs4_proc_setattr(struct dentry *dentry, struct nfs_fattr *fattr,
		  struct iattr *sattr)
{
	struct inode *inode = dentry->d_inode;
	struct rpc_cred *cred = NULL;
	struct nfs4_state *state = NULL;
	int status;

	if (pnfs_ld_layoutret_on_setattr(inode))
		pnfs_return_layout(inode);

	nfs_fattr_init(fattr);
	
	/* Search for an existing open(O_WRITE) file */
	if (sattr->ia_valid & ATTR_FILE) {
		struct nfs_open_context *ctx;

		ctx = nfs_file_open_context(sattr->ia_file);
		if (ctx) {
			cred = ctx->cred;
			state = ctx->state;
		}
	}

	status = nfs4_do_setattr(inode, cred, fattr, sattr, state);
	if (status == 0)
		nfs_setattr_update_inode(inode, sattr);
	return status;
}

static int _nfs4_proc_lookupfh(struct rpc_clnt *clnt, struct nfs_server *server,
		const struct nfs_fh *dirfh, const struct qstr *name,
		struct nfs_fh *fhandle, struct nfs_fattr *fattr)
{
	int		       status;
	struct nfs4_lookup_arg args = {
		.bitmask = server->attr_bitmask,
		.dir_fh = dirfh,
		.name = name,
	};
	struct nfs4_lookup_res res = {
		.server = server,
		.fattr = fattr,
		.fh = fhandle,
	};
	struct rpc_message msg = {
		.rpc_proc = &nfs4_procedures[NFSPROC4_CLNT_LOOKUP],
		.rpc_argp = &args,
		.rpc_resp = &res,
	};

	nfs_fattr_init(fattr);

	dprintk("NFS call  lookupfh %s\n", name->name);
	status = nfs4_call_sync(clnt, server, &msg, &args.seq_args, &res.seq_res, 0);
	dprintk("NFS reply lookupfh: %d\n", status);
	return status;
}

static int nfs4_proc_lookupfh(struct nfs_server *server, struct nfs_fh *dirfh,
			      struct qstr *name, struct nfs_fh *fhandle,
			      struct nfs_fattr *fattr)
{
	struct nfs4_exception exception = { };
	int err;
	do {
		err = _nfs4_proc_lookupfh(server->client, server, dirfh, name, fhandle, fattr);
		/* FIXME: !!!! */
		if (err == -NFS4ERR_MOVED) {
			err = -EREMOTE;
			break;
		}
		err = nfs4_handle_exception(server, err, &exception);
	} while (exception.retry);
	return err;
}

static int _nfs4_proc_lookup(struct rpc_clnt *clnt, struct inode *dir,
		const struct qstr *name, struct nfs_fh *fhandle,
		struct nfs_fattr *fattr)
{
	int status;
	
	dprintk("NFS call  lookup %s\n", name->name);
	status = _nfs4_proc_lookupfh(clnt, NFS_SERVER(dir), NFS_FH(dir), name, fhandle, fattr);
	if (status == -NFS4ERR_MOVED)
		status = nfs4_get_referral(dir, name, fattr, fhandle);
	dprintk("NFS reply lookup: %d\n", status);
	return status;
}

void nfs_fixup_secinfo_attributes(struct nfs_fattr *fattr, struct nfs_fh *fh)
{
	memset(fh, 0, sizeof(struct nfs_fh));
	fattr->fsid.major = 1;
	fattr->valid |= NFS_ATTR_FATTR_TYPE | NFS_ATTR_FATTR_MODE |
		NFS_ATTR_FATTR_NLINK | NFS_ATTR_FATTR_FSID | NFS_ATTR_FATTR_MOUNTPOINT;
	fattr->mode = S_IFDIR | S_IRUGO | S_IXUGO;
	fattr->nlink = 2;
}

static int nfs4_proc_lookup(struct rpc_clnt *clnt, struct inode *dir, struct qstr *name,
			    struct nfs_fh *fhandle, struct nfs_fattr *fattr)
{
	struct nfs4_exception exception = { };
	int err;
	do {
		err = nfs4_handle_exception(NFS_SERVER(dir),
				_nfs4_proc_lookup(clnt, dir, name, fhandle, fattr),
				&exception);
		if (err == -EPERM)
			nfs_fixup_secinfo_attributes(fattr, fhandle);
	} while (exception.retry);
	return err;
}

static int _nfs4_proc_access(struct inode *inode, struct nfs_access_entry *entry)
{
	struct nfs_server *server = NFS_SERVER(inode);
	struct nfs4_accessargs args = {
		.fh = NFS_FH(inode),
		.bitmask = server->attr_bitmask,
	};
	struct nfs4_accessres res = {
		.server = server,
	};
	struct rpc_message msg = {
		.rpc_proc = &nfs4_procedures[NFSPROC4_CLNT_ACCESS],
		.rpc_argp = &args,
		.rpc_resp = &res,
		.rpc_cred = entry->cred,
	};
	int mode = entry->mask;
	int status;

	/*
	 * Determine which access bits we want to ask for...
	 */
	if (mode & MAY_READ)
		args.access |= NFS4_ACCESS_READ;
	if (S_ISDIR(inode->i_mode)) {
		if (mode & MAY_WRITE)
			args.access |= NFS4_ACCESS_MODIFY | NFS4_ACCESS_EXTEND | NFS4_ACCESS_DELETE;
		if (mode & MAY_EXEC)
			args.access |= NFS4_ACCESS_LOOKUP;
	} else {
		if (mode & MAY_WRITE)
			args.access |= NFS4_ACCESS_MODIFY | NFS4_ACCESS_EXTEND;
		if (mode & MAY_EXEC)
			args.access |= NFS4_ACCESS_EXECUTE;
	}

	res.fattr = nfs_alloc_fattr();
	if (res.fattr == NULL)
		return -ENOMEM;

	status = nfs4_call_sync(server->client, server, &msg, &args.seq_args, &res.seq_res, 0);
	if (!status) {
		entry->mask = 0;
		if (res.access & NFS4_ACCESS_READ)
			entry->mask |= MAY_READ;
		if (res.access & (NFS4_ACCESS_MODIFY | NFS4_ACCESS_EXTEND | NFS4_ACCESS_DELETE))
			entry->mask |= MAY_WRITE;
		if (res.access & (NFS4_ACCESS_LOOKUP|NFS4_ACCESS_EXECUTE))
			entry->mask |= MAY_EXEC;
		nfs_refresh_inode(inode, res.fattr);
	}
	nfs_free_fattr(res.fattr);
	return status;
}

static int nfs4_proc_access(struct inode *inode, struct nfs_access_entry *entry)
{
	struct nfs4_exception exception = { };
	int err;
	do {
		err = nfs4_handle_exception(NFS_SERVER(inode),
				_nfs4_proc_access(inode, entry),
				&exception);
	} while (exception.retry);
	return err;
}

/*
 * TODO: For the time being, we don't try to get any attributes
 * along with any of the zero-copy operations READ, READDIR,
 * READLINK, WRITE.
 *
 * In the case of the first three, we want to put the GETATTR
 * after the read-type operation -- this is because it is hard
 * to predict the length of a GETATTR response in v4, and thus
 * align the READ data correctly.  This means that the GETATTR
 * may end up partially falling into the page cache, and we should
 * shift it into the 'tail' of the xdr_buf before processing.
 * To do this efficiently, we need to know the total length
 * of data received, which doesn't seem to be available outside
 * of the RPC layer.
 *
 * In the case of WRITE, we also want to put the GETATTR after
 * the operation -- in this case because we want to make sure
 * we get the post-operation mtime and size.  This means that
 * we can't use xdr_encode_pages() as written: we need a variant
 * of it which would leave room in the 'tail' iovec.
 *
 * Both of these changes to the XDR layer would in fact be quite
 * minor, but I decided to leave them for a subsequent patch.
 */
static int _nfs4_proc_readlink(struct inode *inode, struct page *page,
		unsigned int pgbase, unsigned int pglen)
{
	struct nfs4_readlink args = {
		.fh       = NFS_FH(inode),
		.pgbase	  = pgbase,
		.pglen    = pglen,
		.pages    = &page,
	};
	struct nfs4_readlink_res res;
	struct rpc_message msg = {
		.rpc_proc = &nfs4_procedures[NFSPROC4_CLNT_READLINK],
		.rpc_argp = &args,
		.rpc_resp = &res,
	};

	return nfs4_call_sync(NFS_SERVER(inode)->client, NFS_SERVER(inode), &msg, &args.seq_args, &res.seq_res, 0);
}

static int nfs4_proc_readlink(struct inode *inode, struct page *page,
		unsigned int pgbase, unsigned int pglen)
{
	struct nfs4_exception exception = { };
	int err;
	do {
		err = nfs4_handle_exception(NFS_SERVER(inode),
				_nfs4_proc_readlink(inode, page, pgbase, pglen),
				&exception);
	} while (exception.retry);
	return err;
}

/*
 * Got race?
 * We will need to arrange for the VFS layer to provide an atomic open.
 * Until then, this create/open method is prone to inefficiency and race
 * conditions due to the lookup, create, and open VFS calls from sys_open()
 * placed on the wire.
 *
 * Given the above sorry state of affairs, I'm simply sending an OPEN.
 * The file will be opened again in the subsequent VFS open call
 * (nfs4_proc_file_open).
 *
 * The open for read will just hang around to be used by any process that
 * opens the file O_RDONLY. This will all be resolved with the VFS changes.
 */

static int
nfs4_proc_create(struct inode *dir, struct dentry *dentry, struct iattr *sattr,
                 int flags, struct nfs_open_context *ctx)
{
	struct dentry *de = dentry;
	struct nfs4_state *state;
	struct rpc_cred *cred = NULL;
	fmode_t fmode = 0;
	int status = 0;

	if (ctx != NULL) {
		cred = ctx->cred;
		de = ctx->dentry;
		fmode = ctx->mode;
	}
	sattr->ia_mode &= ~current_umask();
	state = nfs4_do_open(dir, de, fmode, flags, sattr, cred);
	d_drop(dentry);
	if (IS_ERR(state)) {
		status = PTR_ERR(state);
		goto out;
	}
	d_add(dentry, igrab(state->inode));
	nfs_set_verifier(dentry, nfs_save_change_attribute(dir));
	if (ctx != NULL)
		ctx->state = state;
	else
		nfs4_close_sync(state, fmode);
out:
	return status;
}

static int _nfs4_proc_remove(struct inode *dir, struct qstr *name)
{
	struct nfs_server *server = NFS_SERVER(dir);
	struct nfs_removeargs args = {
		.fh = NFS_FH(dir),
		.name.len = name->len,
		.name.name = name->name,
		.bitmask = server->attr_bitmask,
	};
	struct nfs_removeres res = {
		.server = server,
	};
	struct rpc_message msg = {
		.rpc_proc = &nfs4_procedures[NFSPROC4_CLNT_REMOVE],
		.rpc_argp = &args,
		.rpc_resp = &res,
	};
	int status = -ENOMEM;

	res.dir_attr = nfs_alloc_fattr();
	if (res.dir_attr == NULL)
		goto out;

	status = nfs4_call_sync(server->client, server, &msg, &args.seq_args, &res.seq_res, 1);
	if (status == 0) {
		update_changeattr(dir, &res.cinfo);
		nfs_post_op_update_inode(dir, res.dir_attr);
	}
	nfs_free_fattr(res.dir_attr);
out:
	return status;
}

static int nfs4_proc_remove(struct inode *dir, struct qstr *name)
{
	struct nfs4_exception exception = { };
	int err;
	do {
		err = nfs4_handle_exception(NFS_SERVER(dir),
				_nfs4_proc_remove(dir, name),
				&exception);
	} while (exception.retry);
	return err;
}

static void nfs4_proc_unlink_setup(struct rpc_message *msg, struct inode *dir)
{
	struct nfs_server *server = NFS_SERVER(dir);
	struct nfs_removeargs *args = msg->rpc_argp;
	struct nfs_removeres *res = msg->rpc_resp;

	args->bitmask = server->cache_consistency_bitmask;
	res->server = server;
	res->seq_res.sr_slot = NULL;
	msg->rpc_proc = &nfs4_procedures[NFSPROC4_CLNT_REMOVE];
}

static int nfs4_proc_unlink_done(struct rpc_task *task, struct inode *dir)
{
	struct nfs_removeres *res = task->tk_msg.rpc_resp;

	if (!nfs4_sequence_done(task, &res->seq_res))
		return 0;
	if (nfs4_async_handle_error(task, res->server, NULL) == -EAGAIN)
		return 0;
	update_changeattr(dir, &res->cinfo);
	nfs_post_op_update_inode(dir, res->dir_attr);
	return 1;
}

static void nfs4_proc_rename_setup(struct rpc_message *msg, struct inode *dir)
{
	struct nfs_server *server = NFS_SERVER(dir);
	struct nfs_renameargs *arg = msg->rpc_argp;
	struct nfs_renameres *res = msg->rpc_resp;

	msg->rpc_proc = &nfs4_procedures[NFSPROC4_CLNT_RENAME];
	arg->bitmask = server->attr_bitmask;
	res->server = server;
}

static int nfs4_proc_rename_done(struct rpc_task *task, struct inode *old_dir,
				 struct inode *new_dir)
{
	struct nfs_renameres *res = task->tk_msg.rpc_resp;

	if (!nfs4_sequence_done(task, &res->seq_res))
		return 0;
	if (nfs4_async_handle_error(task, res->server, NULL) == -EAGAIN)
		return 0;

	update_changeattr(old_dir, &res->old_cinfo);
	nfs_post_op_update_inode(old_dir, res->old_fattr);
	update_changeattr(new_dir, &res->new_cinfo);
	nfs_post_op_update_inode(new_dir, res->new_fattr);
	return 1;
}

static int _nfs4_proc_rename(struct inode *old_dir, struct qstr *old_name,
		struct inode *new_dir, struct qstr *new_name)
{
	struct nfs_server *server = NFS_SERVER(old_dir);
	struct nfs_renameargs arg = {
		.old_dir = NFS_FH(old_dir),
		.new_dir = NFS_FH(new_dir),
		.old_name = old_name,
		.new_name = new_name,
		.bitmask = server->attr_bitmask,
	};
	struct nfs_renameres res = {
		.server = server,
	};
	struct rpc_message msg = {
		.rpc_proc = &nfs4_procedures[NFSPROC4_CLNT_RENAME],
		.rpc_argp = &arg,
		.rpc_resp = &res,
	};
	int status = -ENOMEM;
	
	res.old_fattr = nfs_alloc_fattr();
	res.new_fattr = nfs_alloc_fattr();
	if (res.old_fattr == NULL || res.new_fattr == NULL)
		goto out;

	status = nfs4_call_sync(server->client, server, &msg, &arg.seq_args, &res.seq_res, 1);
	if (!status) {
		update_changeattr(old_dir, &res.old_cinfo);
		nfs_post_op_update_inode(old_dir, res.old_fattr);
		update_changeattr(new_dir, &res.new_cinfo);
		nfs_post_op_update_inode(new_dir, res.new_fattr);
	}
out:
	nfs_free_fattr(res.new_fattr);
	nfs_free_fattr(res.old_fattr);
	return status;
}

static int nfs4_proc_rename(struct inode *old_dir, struct qstr *old_name,
		struct inode *new_dir, struct qstr *new_name)
{
	struct nfs4_exception exception = { };
	int err;
	do {
		err = nfs4_handle_exception(NFS_SERVER(old_dir),
				_nfs4_proc_rename(old_dir, old_name,
					new_dir, new_name),
				&exception);
	} while (exception.retry);
	return err;
}

static int _nfs4_proc_link(struct inode *inode, struct inode *dir, struct qstr *name)
{
	struct nfs_server *server = NFS_SERVER(inode);
	struct nfs4_link_arg arg = {
		.fh     = NFS_FH(inode),
		.dir_fh = NFS_FH(dir),
		.name   = name,
		.bitmask = server->attr_bitmask,
	};
	struct nfs4_link_res res = {
		.server = server,
	};
	struct rpc_message msg = {
		.rpc_proc = &nfs4_procedures[NFSPROC4_CLNT_LINK],
		.rpc_argp = &arg,
		.rpc_resp = &res,
	};
	int status = -ENOMEM;

	res.fattr = nfs_alloc_fattr();
	res.dir_attr = nfs_alloc_fattr();
	if (res.fattr == NULL || res.dir_attr == NULL)
		goto out;

	status = nfs4_call_sync(server->client, server, &msg, &arg.seq_args, &res.seq_res, 1);
	if (!status) {
		update_changeattr(dir, &res.cinfo);
		nfs_post_op_update_inode(dir, res.dir_attr);
		nfs_post_op_update_inode(inode, res.fattr);
	}
out:
	nfs_free_fattr(res.dir_attr);
	nfs_free_fattr(res.fattr);
	return status;
}

static int nfs4_proc_link(struct inode *inode, struct inode *dir, struct qstr *name)
{
	struct nfs4_exception exception = { };
	int err;
	do {
		err = nfs4_handle_exception(NFS_SERVER(inode),
				_nfs4_proc_link(inode, dir, name),
				&exception);
	} while (exception.retry);
	return err;
}

struct nfs4_createdata {
	struct rpc_message msg;
	struct nfs4_create_arg arg;
	struct nfs4_create_res res;
	struct nfs_fh fh;
	struct nfs_fattr fattr;
	struct nfs_fattr dir_fattr;
};

static struct nfs4_createdata *nfs4_alloc_createdata(struct inode *dir,
		struct qstr *name, struct iattr *sattr, u32 ftype)
{
	struct nfs4_createdata *data;

	data = kzalloc(sizeof(*data), GFP_KERNEL);
	if (data != NULL) {
		struct nfs_server *server = NFS_SERVER(dir);

		data->msg.rpc_proc = &nfs4_procedures[NFSPROC4_CLNT_CREATE];
		data->msg.rpc_argp = &data->arg;
		data->msg.rpc_resp = &data->res;
		data->arg.dir_fh = NFS_FH(dir);
		data->arg.server = server;
		data->arg.name = name;
		data->arg.attrs = sattr;
		data->arg.ftype = ftype;
		data->arg.bitmask = server->attr_bitmask;
		data->res.server = server;
		data->res.fh = &data->fh;
		data->res.fattr = &data->fattr;
		data->res.dir_fattr = &data->dir_fattr;
		nfs_fattr_init(data->res.fattr);
		nfs_fattr_init(data->res.dir_fattr);
	}
	return data;
}

static int nfs4_do_create(struct inode *dir, struct dentry *dentry, struct nfs4_createdata *data)
{
	int status = nfs4_call_sync(NFS_SERVER(dir)->client, NFS_SERVER(dir), &data->msg,
				    &data->arg.seq_args, &data->res.seq_res, 1);
	if (status == 0) {
		update_changeattr(dir, &data->res.dir_cinfo);
		nfs_post_op_update_inode(dir, data->res.dir_fattr);
		status = nfs_instantiate(dentry, data->res.fh, data->res.fattr);
	}
	return status;
}

static void nfs4_free_createdata(struct nfs4_createdata *data)
{
	kfree(data);
}

static int _nfs4_proc_symlink(struct inode *dir, struct dentry *dentry,
		struct page *page, unsigned int len, struct iattr *sattr)
{
	struct nfs4_createdata *data;
	int status = -ENAMETOOLONG;

	if (len > NFS4_MAXPATHLEN)
		goto out;

	status = -ENOMEM;
	data = nfs4_alloc_createdata(dir, &dentry->d_name, sattr, NF4LNK);
	if (data == NULL)
		goto out;

	data->msg.rpc_proc = &nfs4_procedures[NFSPROC4_CLNT_SYMLINK];
	data->arg.u.symlink.pages = &page;
	data->arg.u.symlink.len = len;
	
	status = nfs4_do_create(dir, dentry, data);

	nfs4_free_createdata(data);
out:
	return status;
}

static int nfs4_proc_symlink(struct inode *dir, struct dentry *dentry,
		struct page *page, unsigned int len, struct iattr *sattr)
{
	struct nfs4_exception exception = { };
	int err;
	do {
		err = nfs4_handle_exception(NFS_SERVER(dir),
				_nfs4_proc_symlink(dir, dentry, page,
							len, sattr),
				&exception);
	} while (exception.retry);
	return err;
}

static int _nfs4_proc_mkdir(struct inode *dir, struct dentry *dentry,
		struct iattr *sattr)
{
	struct nfs4_createdata *data;
	int status = -ENOMEM;

	data = nfs4_alloc_createdata(dir, &dentry->d_name, sattr, NF4DIR);
	if (data == NULL)
		goto out;

	status = nfs4_do_create(dir, dentry, data);

	nfs4_free_createdata(data);
out:
	return status;
}

static int nfs4_proc_mkdir(struct inode *dir, struct dentry *dentry,
		struct iattr *sattr)
{
	struct nfs4_exception exception = { };
	int err;

	sattr->ia_mode &= ~current_umask();
	do {
		err = nfs4_handle_exception(NFS_SERVER(dir),
				_nfs4_proc_mkdir(dir, dentry, sattr),
				&exception);
	} while (exception.retry);
	return err;
}

static int _nfs4_proc_readdir(struct dentry *dentry, struct rpc_cred *cred,
		u64 cookie, struct page **pages, unsigned int count, int plus)
{
	struct inode		*dir = dentry->d_inode;
	struct nfs4_readdir_arg args = {
		.fh = NFS_FH(dir),
		.pages = pages,
		.pgbase = 0,
		.count = count,
		.bitmask = NFS_SERVER(dentry->d_inode)->attr_bitmask,
		.plus = plus,
	};
	struct nfs4_readdir_res res;
	struct rpc_message msg = {
		.rpc_proc = &nfs4_procedures[NFSPROC4_CLNT_READDIR],
		.rpc_argp = &args,
		.rpc_resp = &res,
		.rpc_cred = cred,
	};
	int			status;

	dprintk("%s: dentry = %s/%s, cookie = %Lu\n", __func__,
			dentry->d_parent->d_name.name,
			dentry->d_name.name,
			(unsigned long long)cookie);
	nfs4_setup_readdir(cookie, NFS_COOKIEVERF(dir), dentry, &args);
	res.pgbase = args.pgbase;
	status = nfs4_call_sync(NFS_SERVER(dir)->client, NFS_SERVER(dir), &msg, &args.seq_args, &res.seq_res, 0);
	if (status >= 0) {
		memcpy(NFS_COOKIEVERF(dir), res.verifier.data, NFS4_VERIFIER_SIZE);
		status += args.pgbase;
	}

	nfs_invalidate_atime(dir);

	dprintk("%s: returns %d\n", __func__, status);
	return status;
}

static int nfs4_proc_readdir(struct dentry *dentry, struct rpc_cred *cred,
		u64 cookie, struct page **pages, unsigned int count, int plus)
{
	struct nfs4_exception exception = { };
	int err;
	do {
		err = nfs4_handle_exception(NFS_SERVER(dentry->d_inode),
				_nfs4_proc_readdir(dentry, cred, cookie,
					pages, count, plus),
				&exception);
	} while (exception.retry);
	return err;
}

static int _nfs4_proc_mknod(struct inode *dir, struct dentry *dentry,
		struct iattr *sattr, dev_t rdev)
{
	struct nfs4_createdata *data;
	int mode = sattr->ia_mode;
	int status = -ENOMEM;

	BUG_ON(!(sattr->ia_valid & ATTR_MODE));
	BUG_ON(!S_ISFIFO(mode) && !S_ISBLK(mode) && !S_ISCHR(mode) && !S_ISSOCK(mode));

	data = nfs4_alloc_createdata(dir, &dentry->d_name, sattr, NF4SOCK);
	if (data == NULL)
		goto out;

	if (S_ISFIFO(mode))
		data->arg.ftype = NF4FIFO;
	else if (S_ISBLK(mode)) {
		data->arg.ftype = NF4BLK;
		data->arg.u.device.specdata1 = MAJOR(rdev);
		data->arg.u.device.specdata2 = MINOR(rdev);
	}
	else if (S_ISCHR(mode)) {
		data->arg.ftype = NF4CHR;
		data->arg.u.device.specdata1 = MAJOR(rdev);
		data->arg.u.device.specdata2 = MINOR(rdev);
	}
	
	status = nfs4_do_create(dir, dentry, data);

	nfs4_free_createdata(data);
out:
	return status;
}

static int nfs4_proc_mknod(struct inode *dir, struct dentry *dentry,
		struct iattr *sattr, dev_t rdev)
{
	struct nfs4_exception exception = { };
	int err;

	sattr->ia_mode &= ~current_umask();
	do {
		err = nfs4_handle_exception(NFS_SERVER(dir),
				_nfs4_proc_mknod(dir, dentry, sattr, rdev),
				&exception);
	} while (exception.retry);
	return err;
}

static int _nfs4_proc_statfs(struct nfs_server *server, struct nfs_fh *fhandle,
		 struct nfs_fsstat *fsstat)
{
	struct nfs4_statfs_arg args = {
		.fh = fhandle,
		.bitmask = server->attr_bitmask,
	};
	struct nfs4_statfs_res res = {
		.fsstat = fsstat,
	};
	struct rpc_message msg = {
		.rpc_proc = &nfs4_procedures[NFSPROC4_CLNT_STATFS],
		.rpc_argp = &args,
		.rpc_resp = &res,
	};

	nfs_fattr_init(fsstat->fattr);
	return  nfs4_call_sync(server->client, server, &msg, &args.seq_args, &res.seq_res, 0);
}

static int nfs4_proc_statfs(struct nfs_server *server, struct nfs_fh *fhandle, struct nfs_fsstat *fsstat)
{
	struct nfs4_exception exception = { };
	int err;
	do {
		err = nfs4_handle_exception(server,
				_nfs4_proc_statfs(server, fhandle, fsstat),
				&exception);
	} while (exception.retry);
	return err;
}

static int _nfs4_do_fsinfo(struct nfs_server *server, struct nfs_fh *fhandle,
		struct nfs_fsinfo *fsinfo)
{
	struct nfs4_fsinfo_arg args = {
		.fh = fhandle,
		.bitmask = server->attr_bitmask,
	};
	struct nfs4_fsinfo_res res = {
		.fsinfo = fsinfo,
	};
	struct rpc_message msg = {
		.rpc_proc = &nfs4_procedures[NFSPROC4_CLNT_FSINFO],
		.rpc_argp = &args,
		.rpc_resp = &res,
	};

	return nfs4_call_sync(server->client, server, &msg, &args.seq_args, &res.seq_res, 0);
}

static int nfs4_do_fsinfo(struct nfs_server *server, struct nfs_fh *fhandle, struct nfs_fsinfo *fsinfo)
{
	struct nfs4_exception exception = { };
	int err;

	do {
		err = nfs4_handle_exception(server,
				_nfs4_do_fsinfo(server, fhandle, fsinfo),
				&exception);
	} while (exception.retry);
	return err;
}

static int nfs4_proc_fsinfo(struct nfs_server *server, struct nfs_fh *fhandle, struct nfs_fsinfo *fsinfo)
{
	nfs_fattr_init(fsinfo->fattr);
	return nfs4_do_fsinfo(server, fhandle, fsinfo);
}

static int _nfs4_proc_pathconf(struct nfs_server *server, struct nfs_fh *fhandle,
		struct nfs_pathconf *pathconf)
{
	struct nfs4_pathconf_arg args = {
		.fh = fhandle,
		.bitmask = server->attr_bitmask,
	};
	struct nfs4_pathconf_res res = {
		.pathconf = pathconf,
	};
	struct rpc_message msg = {
		.rpc_proc = &nfs4_procedures[NFSPROC4_CLNT_PATHCONF],
		.rpc_argp = &args,
		.rpc_resp = &res,
	};

	/* None of the pathconf attributes are mandatory to implement */
	if ((args.bitmask[0] & nfs4_pathconf_bitmap[0]) == 0) {
		memset(pathconf, 0, sizeof(*pathconf));
		return 0;
	}

	nfs_fattr_init(pathconf->fattr);
	return nfs4_call_sync(server->client, server, &msg, &args.seq_args, &res.seq_res, 0);
}

static int nfs4_proc_pathconf(struct nfs_server *server, struct nfs_fh *fhandle,
		struct nfs_pathconf *pathconf)
{
	struct nfs4_exception exception = { };
	int err;

	do {
		err = nfs4_handle_exception(server,
				_nfs4_proc_pathconf(server, fhandle, pathconf),
				&exception);
	} while (exception.retry);
	return err;
}

void __nfs4_read_done_cb(struct nfs_read_data *data)
{
	nfs_invalidate_atime(data->inode);
}

static int nfs4_read_done_cb(struct rpc_task *task, struct nfs_read_data *data)
{
	struct nfs_server *server = NFS_SERVER(data->inode);

	if (nfs4_async_handle_error(task, server, data->args.context->state) == -EAGAIN) {
		nfs_restart_rpc(task, server->nfs_client);
		return -EAGAIN;
	}

	__nfs4_read_done_cb(data);
	if (task->tk_status > 0)
		renew_lease(server, data->timestamp);
	return 0;
}

static int nfs4_read_done(struct rpc_task *task, struct nfs_read_data *data)
{

	dprintk("--> %s\n", __func__);

	if (!nfs4_sequence_done(task, &data->res.seq_res))
		return -EAGAIN;

	return data->read_done_cb ? data->read_done_cb(task, data) :
				    nfs4_read_done_cb(task, data);
}

static void nfs4_proc_read_setup(struct nfs_read_data *data, struct rpc_message *msg)
{
	data->timestamp   = jiffies;
	data->read_done_cb = nfs4_read_done_cb;
	msg->rpc_proc = &nfs4_procedures[NFSPROC4_CLNT_READ];
}

/* Reset the the nfs_read_data to send the read to the MDS. */
void nfs4_reset_read(struct rpc_task *task, struct nfs_read_data *data)
{
	dprintk("%s Reset task for i/o through\n", __func__);
	put_lseg(data->lseg);
	data->lseg = NULL;
	/* offsets will differ in the dense stripe case */
	data->args.offset = data->mds_offset;
	data->ds_clp = NULL;
	data->args.fh     = NFS_FH(data->inode);
	data->read_done_cb = nfs4_read_done_cb;
	task->tk_ops = data->mds_ops;
	rpc_task_reset_client(task, NFS_CLIENT(data->inode));
}
EXPORT_SYMBOL_GPL(nfs4_reset_read);

static int nfs4_write_done_cb(struct rpc_task *task, struct nfs_write_data *data)
{
	struct inode *inode = data->inode;
	
	if (nfs4_async_handle_error(task, NFS_SERVER(inode), data->args.context->state) == -EAGAIN) {
		nfs_restart_rpc(task, NFS_SERVER(inode)->nfs_client);
		return -EAGAIN;
	}
	if (task->tk_status >= 0) {
		renew_lease(NFS_SERVER(inode), data->timestamp);
		nfs_post_op_update_inode_force_wcc(inode, data->res.fattr);
	}
	return 0;
}

static int nfs4_write_done(struct rpc_task *task, struct nfs_write_data *data)
{
	if (!nfs4_sequence_done(task, &data->res.seq_res))
		return -EAGAIN;
	return data->write_done_cb ? data->write_done_cb(task, data) :
		nfs4_write_done_cb(task, data);
}

/* Reset the the nfs_write_data to send the write to the MDS. */
void nfs4_reset_write(struct rpc_task *task, struct nfs_write_data *data)
{
	dprintk("%s Reset task for i/o through\n", __func__);
	put_lseg(data->lseg);
	data->lseg          = NULL;
	data->ds_clp        = NULL;
	data->write_done_cb = nfs4_write_done_cb;
	data->args.fh       = NFS_FH(data->inode);
	data->args.bitmask  = data->res.server->cache_consistency_bitmask;
	data->args.offset   = data->mds_offset;
	data->res.fattr     = &data->fattr;
	task->tk_ops        = data->mds_ops;
	rpc_task_reset_client(task, NFS_CLIENT(data->inode));
}
EXPORT_SYMBOL_GPL(nfs4_reset_write);

static void nfs4_proc_write_setup(struct nfs_write_data *data, struct rpc_message *msg)
{
	struct nfs_server *server = NFS_SERVER(data->inode);

	if (data->lseg) {
		data->args.bitmask = NULL;
		data->res.fattr = NULL;
	} else
		data->args.bitmask = server->cache_consistency_bitmask;
	if (!data->write_done_cb)
		data->write_done_cb = nfs4_write_done_cb;
	data->res.server = server;
	data->timestamp   = jiffies;

	msg->rpc_proc = &nfs4_procedures[NFSPROC4_CLNT_WRITE];
}

static int nfs4_commit_done_cb(struct rpc_task *task, struct nfs_write_data *data)
{
	struct inode *inode = data->inode;

	if (nfs4_async_handle_error(task, NFS_SERVER(inode), NULL) == -EAGAIN) {
		nfs_restart_rpc(task, NFS_SERVER(inode)->nfs_client);
		return -EAGAIN;
	}
	nfs_refresh_inode(inode, data->res.fattr);
	return 0;
}

static int nfs4_commit_done(struct rpc_task *task, struct nfs_write_data *data)
{
	if (!nfs4_sequence_done(task, &data->res.seq_res))
		return -EAGAIN;
	return data->write_done_cb(task, data);
}

static void nfs4_proc_commit_setup(struct nfs_write_data *data, struct rpc_message *msg)
{
	struct nfs_server *server = NFS_SERVER(data->inode);

	if (data->lseg) {
		data->args.bitmask = NULL;
		data->res.fattr = NULL;
	} else
		data->args.bitmask = server->cache_consistency_bitmask;
	if (!data->write_done_cb)
		data->write_done_cb = nfs4_commit_done_cb;
	data->res.server = server;
	msg->rpc_proc = &nfs4_procedures[NFSPROC4_CLNT_COMMIT];
}

struct nfs4_renewdata {
	struct nfs_client	*client;
	unsigned long		timestamp;
};

/*
 * nfs4_proc_async_renew(): This is not one of the nfs_rpc_ops; it is a special
 * standalone procedure for queueing an asynchronous RENEW.
 */
static void nfs4_renew_release(void *calldata)
{
	struct nfs4_renewdata *data = calldata;
	struct nfs_client *clp = data->client;

	if (atomic_read(&clp->cl_count) > 1)
		nfs4_schedule_state_renewal(clp);
	nfs_put_client(clp);
	kfree(data);
}

static void nfs4_renew_done(struct rpc_task *task, void *calldata)
{
	struct nfs4_renewdata *data = calldata;
	struct nfs_client *clp = data->client;
	unsigned long timestamp = data->timestamp;

	if (task->tk_status < 0) {
		/* Unless we're shutting down, schedule state recovery! */
		if (test_bit(NFS_CS_RENEWD, &clp->cl_res_state) != 0)
			nfs4_schedule_lease_recovery(clp);
		return;
	}
	do_renew_lease(clp, timestamp);
}

static const struct rpc_call_ops nfs4_renew_ops = {
	.rpc_call_done = nfs4_renew_done,
	.rpc_release = nfs4_renew_release,
};

int nfs4_proc_async_renew(struct nfs_client *clp, struct rpc_cred *cred)
{
	struct rpc_message msg = {
		.rpc_proc	= &nfs4_procedures[NFSPROC4_CLNT_RENEW],
		.rpc_argp	= clp,
		.rpc_cred	= cred,
	};
	struct nfs4_renewdata *data;

	if (!atomic_inc_not_zero(&clp->cl_count))
		return -EIO;
	data = kmalloc(sizeof(*data), GFP_KERNEL);
	if (data == NULL)
		return -ENOMEM;
	data->client = clp;
	data->timestamp = jiffies;
	return rpc_call_async(clp->cl_rpcclient, &msg, RPC_TASK_SOFT,
			&nfs4_renew_ops, data);
}

int nfs4_proc_renew(struct nfs_client *clp, struct rpc_cred *cred)
{
	struct rpc_message msg = {
		.rpc_proc	= &nfs4_procedures[NFSPROC4_CLNT_RENEW],
		.rpc_argp	= clp,
		.rpc_cred	= cred,
	};
	unsigned long now = jiffies;
	int status;

	status = rpc_call_sync(clp->cl_rpcclient, &msg, 0);
	if (status < 0)
		return status;
	do_renew_lease(clp, now);
	return 0;
}

static inline int nfs4_server_supports_acls(struct nfs_server *server)
{
	return (server->caps & NFS_CAP_ACLS)
		&& (server->acl_bitmask & ACL4_SUPPORT_ALLOW_ACL)
		&& (server->acl_bitmask & ACL4_SUPPORT_DENY_ACL);
}

/* Assuming that XATTR_SIZE_MAX is a multiple of PAGE_CACHE_SIZE, and that
 * it's OK to put sizeof(void) * (XATTR_SIZE_MAX/PAGE_CACHE_SIZE) bytes on
 * the stack.
 */
#define NFS4ACL_MAXPAGES (XATTR_SIZE_MAX >> PAGE_CACHE_SHIFT)

static void buf_to_pages(const void *buf, size_t buflen,
		struct page **pages, unsigned int *pgbase)
{
	const void *p = buf;

	*pgbase = offset_in_page(buf);
	p -= *pgbase;
	while (p < buf + buflen) {
		*(pages++) = virt_to_page(p);
		p += PAGE_CACHE_SIZE;
	}
}

static int buf_to_pages_noslab(const void *buf, size_t buflen,
		struct page **pages, unsigned int *pgbase)
{
	struct page *newpage, **spages;
	int rc = 0;
	size_t len;
	spages = pages;

	do {
		len = min_t(size_t, PAGE_CACHE_SIZE, buflen);
		newpage = alloc_page(GFP_KERNEL);

		if (newpage == NULL)
			goto unwind;
		memcpy(page_address(newpage), buf, len);
                buf += len;
                buflen -= len;
		*pages++ = newpage;
		rc++;
	} while (buflen != 0);

	return rc;

unwind:
	for(; rc > 0; rc--)
		__free_page(spages[rc-1]);
	return -ENOMEM;
}

struct nfs4_cached_acl {
	int cached;
	size_t len;
	char data[0];
};

static void nfs4_set_cached_acl(struct inode *inode, struct nfs4_cached_acl *acl)
{
	struct nfs_inode *nfsi = NFS_I(inode);

	spin_lock(&inode->i_lock);
	kfree(nfsi->nfs4_acl);
	nfsi->nfs4_acl = acl;
	spin_unlock(&inode->i_lock);
}

static void nfs4_zap_acl_attr(struct inode *inode)
{
	nfs4_set_cached_acl(inode, NULL);
}

static inline ssize_t nfs4_read_cached_acl(struct inode *inode, char *buf, size_t buflen)
{
	struct nfs_inode *nfsi = NFS_I(inode);
	struct nfs4_cached_acl *acl;
	int ret = -ENOENT;

	spin_lock(&inode->i_lock);
	acl = nfsi->nfs4_acl;
	if (acl == NULL)
		goto out;
	if (buf == NULL) /* user is just asking for length */
		goto out_len;
	if (acl->cached == 0)
		goto out;
	ret = -ERANGE; /* see getxattr(2) man page */
	if (acl->len > buflen)
		goto out;
	memcpy(buf, acl->data, acl->len);
out_len:
	ret = acl->len;
out:
	spin_unlock(&inode->i_lock);
	return ret;
}

static void nfs4_write_cached_acl(struct inode *inode, const char *buf, size_t acl_len)
{
	struct nfs4_cached_acl *acl;

	if (buf && acl_len <= PAGE_SIZE) {
		acl = kmalloc(sizeof(*acl) + acl_len, GFP_KERNEL);
		if (acl == NULL)
			goto out;
		acl->cached = 1;
		memcpy(acl->data, buf, acl_len);
	} else {
		acl = kmalloc(sizeof(*acl), GFP_KERNEL);
		if (acl == NULL)
			goto out;
		acl->cached = 0;
	}
	acl->len = acl_len;
out:
	nfs4_set_cached_acl(inode, acl);
}

static ssize_t __nfs4_get_acl_uncached(struct inode *inode, void *buf, size_t buflen)
{
	struct page *pages[NFS4ACL_MAXPAGES];
	struct nfs_getaclargs args = {
		.fh = NFS_FH(inode),
		.acl_pages = pages,
		.acl_len = buflen,
	};
	struct nfs_getaclres res = {
		.acl_len = buflen,
	};
	void *resp_buf;
	struct rpc_message msg = {
		.rpc_proc = &nfs4_procedures[NFSPROC4_CLNT_GETACL],
		.rpc_argp = &args,
		.rpc_resp = &res,
	};
	struct page *localpage = NULL;
	int ret;

	if (buflen < PAGE_SIZE) {
		/* As long as we're doing a round trip to the server anyway,
		 * let's be prepared for a page of acl data. */
		localpage = alloc_page(GFP_KERNEL);
		resp_buf = page_address(localpage);
		if (localpage == NULL)
			return -ENOMEM;
		args.acl_pages[0] = localpage;
		args.acl_pgbase = 0;
		args.acl_len = PAGE_SIZE;
	} else {
		resp_buf = buf;
		buf_to_pages(buf, buflen, args.acl_pages, &args.acl_pgbase);
	}
	ret = nfs4_call_sync(NFS_SERVER(inode)->client, NFS_SERVER(inode), &msg, &args.seq_args, &res.seq_res, 0);
	if (ret)
		goto out_free;
	if (res.acl_len > args.acl_len)
		nfs4_write_cached_acl(inode, NULL, res.acl_len);
	else
		nfs4_write_cached_acl(inode, resp_buf, res.acl_len);
	if (buf) {
		ret = -ERANGE;
		if (res.acl_len > buflen)
			goto out_free;
		if (localpage)
			memcpy(buf, resp_buf, res.acl_len);
	}
	ret = res.acl_len;
out_free:
	if (localpage)
		__free_page(localpage);
	return ret;
}

static ssize_t nfs4_get_acl_uncached(struct inode *inode, void *buf, size_t buflen)
{
	struct nfs4_exception exception = { };
	ssize_t ret;
	do {
		ret = __nfs4_get_acl_uncached(inode, buf, buflen);
		if (ret >= 0)
			break;
		ret = nfs4_handle_exception(NFS_SERVER(inode), ret, &exception);
	} while (exception.retry);
	return ret;
}

static ssize_t nfs4_proc_get_acl(struct inode *inode, void *buf, size_t buflen)
{
	struct nfs_server *server = NFS_SERVER(inode);
	int ret;

	if (!nfs4_server_supports_acls(server))
		return -EOPNOTSUPP;
	ret = nfs_revalidate_inode(server, inode);
	if (ret < 0)
		return ret;
	if (NFS_I(inode)->cache_validity & NFS_INO_INVALID_ACL)
		nfs_zap_acl_cache(inode);
	ret = nfs4_read_cached_acl(inode, buf, buflen);
	if (ret != -ENOENT)
		return ret;
	return nfs4_get_acl_uncached(inode, buf, buflen);
}

static int __nfs4_proc_set_acl(struct inode *inode, const void *buf, size_t buflen)
{
	struct nfs_server *server = NFS_SERVER(inode);
	struct page *pages[NFS4ACL_MAXPAGES];
	struct nfs_setaclargs arg = {
		.fh		= NFS_FH(inode),
		.acl_pages	= pages,
		.acl_len	= buflen,
	};
	struct nfs_setaclres res;
	struct rpc_message msg = {
		.rpc_proc	= &nfs4_procedures[NFSPROC4_CLNT_SETACL],
		.rpc_argp	= &arg,
		.rpc_resp	= &res,
	};
	int ret, i;

	if (!nfs4_server_supports_acls(server))
		return -EOPNOTSUPP;
	i = buf_to_pages_noslab(buf, buflen, arg.acl_pages, &arg.acl_pgbase);
	if (i < 0)
		return i;
	nfs_inode_return_delegation(inode);
	ret = nfs4_call_sync(server->client, server, &msg, &arg.seq_args, &res.seq_res, 1);

	/*
	 * Free each page after tx, so the only ref left is
	 * held by the network stack
	 */
	for (; i > 0; i--)
		put_page(pages[i-1]);

	/*
	 * Acl update can result in inode attribute update.
	 * so mark the attribute cache invalid.
	 */
	spin_lock(&inode->i_lock);
	NFS_I(inode)->cache_validity |= NFS_INO_INVALID_ATTR;
	spin_unlock(&inode->i_lock);
	nfs_access_zap_cache(inode);
	nfs_zap_acl_cache(inode);
	return ret;
}

static int nfs4_proc_set_acl(struct inode *inode, const void *buf, size_t buflen)
{
	struct nfs4_exception exception = { };
	int err;
	do {
		err = nfs4_handle_exception(NFS_SERVER(inode),
				__nfs4_proc_set_acl(inode, buf, buflen),
				&exception);
	} while (exception.retry);
	return err;
}

static int
nfs4_async_handle_error(struct rpc_task *task, const struct nfs_server *server, struct nfs4_state *state)
{
	struct nfs_client *clp = server->nfs_client;

	if (task->tk_status >= 0)
		return 0;
	switch(task->tk_status) {
		case -NFS4ERR_ADMIN_REVOKED:
		case -NFS4ERR_BAD_STATEID:
		case -NFS4ERR_OPENMODE:
			if (state == NULL)
				break;
			nfs4_schedule_stateid_recovery(server, state);
			goto wait_on_recovery;
		case -NFS4ERR_EXPIRED:
			if (state != NULL)
				nfs4_schedule_stateid_recovery(server, state);
		case -NFS4ERR_STALE_STATEID:
		case -NFS4ERR_STALE_CLIENTID:
			nfs4_schedule_lease_recovery(clp);
			goto wait_on_recovery;
#if defined(CONFIG_NFS_V4_1)
		case -NFS4ERR_BADSESSION:
		case -NFS4ERR_BADSLOT:
		case -NFS4ERR_BAD_HIGH_SLOT:
		case -NFS4ERR_DEADSESSION:
		case -NFS4ERR_CONN_NOT_BOUND_TO_SESSION:
		case -NFS4ERR_SEQ_FALSE_RETRY:
		case -NFS4ERR_SEQ_MISORDERED:
			dprintk("%s ERROR %d, Reset session\n", __func__,
				task->tk_status);
			nfs4_schedule_session_recovery(clp->cl_session);
			task->tk_status = 0;
			return -EAGAIN;
#endif /* CONFIG_NFS_V4_1 */
		case -NFS4ERR_DELAY:
			nfs_inc_server_stats(server, NFSIOS_DELAY);
		case -NFS4ERR_GRACE:
		case -EKEYEXPIRED:
			rpc_delay(task, NFS4_POLL_RETRY_MAX);
			task->tk_status = 0;
			return -EAGAIN;
		case -NFS4ERR_RETRY_UNCACHED_REP:
		case -NFS4ERR_OLD_STATEID:
			task->tk_status = 0;
			return -EAGAIN;
	}
	task->tk_status = nfs4_map_errors(task->tk_status);
	return 0;
wait_on_recovery:
	rpc_sleep_on(&clp->cl_rpcwaitq, task, NULL);
	if (test_bit(NFS4CLNT_MANAGER_RUNNING, &clp->cl_state) == 0)
		rpc_wake_up_queued_task(&clp->cl_rpcwaitq, task);
	task->tk_status = 0;
	return -EAGAIN;
}

int nfs4_proc_setclientid(struct nfs_client *clp, u32 program,
		unsigned short port, struct rpc_cred *cred,
		struct nfs4_setclientid_res *res)
{
	nfs4_verifier sc_verifier;
	struct nfs4_setclientid setclientid = {
		.sc_verifier = &sc_verifier,
		.sc_prog = program,
		.sc_cb_ident = clp->cl_cb_ident,
	};
	struct rpc_message msg = {
		.rpc_proc = &nfs4_procedures[NFSPROC4_CLNT_SETCLIENTID],
		.rpc_argp = &setclientid,
		.rpc_resp = res,
		.rpc_cred = cred,
	};
	__be32 *p;
	int loop = 0;
	int status;

	p = (__be32*)sc_verifier.data;
	*p++ = htonl((u32)clp->cl_boot_time.tv_sec);
	*p = htonl((u32)clp->cl_boot_time.tv_nsec);

	for(;;) {
		setclientid.sc_name_len = scnprintf(setclientid.sc_name,
				sizeof(setclientid.sc_name), "%s/%s %s %s %u",
				clp->cl_ipaddr,
				rpc_peeraddr2str(clp->cl_rpcclient,
							RPC_DISPLAY_ADDR),
				rpc_peeraddr2str(clp->cl_rpcclient,
							RPC_DISPLAY_PROTO),
				clp->cl_rpcclient->cl_auth->au_ops->au_name,
				clp->cl_id_uniquifier);
		setclientid.sc_netid_len = scnprintf(setclientid.sc_netid,
				sizeof(setclientid.sc_netid),
				rpc_peeraddr2str(clp->cl_rpcclient,
							RPC_DISPLAY_NETID));
		setclientid.sc_uaddr_len = scnprintf(setclientid.sc_uaddr,
				sizeof(setclientid.sc_uaddr), "%s.%u.%u",
				clp->cl_ipaddr, port >> 8, port & 255);

		status = rpc_call_sync(clp->cl_rpcclient, &msg, RPC_TASK_TIMEOUT);
		if (status != -NFS4ERR_CLID_INUSE)
			break;
		if (loop != 0) {
			++clp->cl_id_uniquifier;
			break;
		}
		++loop;
		ssleep(clp->cl_lease_time / HZ + 1);
	}
	return status;
}

int nfs4_proc_setclientid_confirm(struct nfs_client *clp,
		struct nfs4_setclientid_res *arg,
		struct rpc_cred *cred)
{
	struct nfs_fsinfo fsinfo;
	struct rpc_message msg = {
		.rpc_proc = &nfs4_procedures[NFSPROC4_CLNT_SETCLIENTID_CONFIRM],
		.rpc_argp = arg,
		.rpc_resp = &fsinfo,
		.rpc_cred = cred,
	};
	unsigned long now;
	int status;

	now = jiffies;
	status = rpc_call_sync(clp->cl_rpcclient, &msg, RPC_TASK_TIMEOUT);
	if (status == 0) {
		spin_lock(&clp->cl_lock);
		clp->cl_lease_time = fsinfo.lease_time * HZ;
		clp->cl_last_renewal = now;
		spin_unlock(&clp->cl_lock);
	}
	return status;
}

struct nfs4_delegreturndata {
	struct nfs4_delegreturnargs args;
	struct nfs4_delegreturnres res;
	struct nfs_fh fh;
	nfs4_stateid stateid;
	unsigned long timestamp;
	struct nfs_fattr fattr;
	int rpc_status;
};

static void nfs4_delegreturn_done(struct rpc_task *task, void *calldata)
{
	struct nfs4_delegreturndata *data = calldata;

	if (!nfs4_sequence_done(task, &data->res.seq_res))
		return;

	switch (task->tk_status) {
	case -NFS4ERR_STALE_STATEID:
	case -NFS4ERR_EXPIRED:
	case 0:
		renew_lease(data->res.server, data->timestamp);
		break;
	default:
		if (nfs4_async_handle_error(task, data->res.server, NULL) ==
				-EAGAIN) {
			nfs_restart_rpc(task, data->res.server->nfs_client);
			return;
		}
	}
	data->rpc_status = task->tk_status;
}

static void nfs4_delegreturn_release(void *calldata)
{
	kfree(calldata);
}

#if defined(CONFIG_NFS_V4_1)
static void nfs4_delegreturn_prepare(struct rpc_task *task, void *data)
{
	struct nfs4_delegreturndata *d_data;

	d_data = (struct nfs4_delegreturndata *)data;

	if (nfs4_setup_sequence(d_data->res.server,
				&d_data->args.seq_args,
				&d_data->res.seq_res, 1, task))
		return;
	rpc_call_start(task);
}
#endif /* CONFIG_NFS_V4_1 */

static const struct rpc_call_ops nfs4_delegreturn_ops = {
#if defined(CONFIG_NFS_V4_1)
	.rpc_call_prepare = nfs4_delegreturn_prepare,
#endif /* CONFIG_NFS_V4_1 */
	.rpc_call_done = nfs4_delegreturn_done,
	.rpc_release = nfs4_delegreturn_release,
};

static int _nfs4_proc_delegreturn(struct inode *inode, struct rpc_cred *cred, const nfs4_stateid *stateid, int issync)
{
	struct nfs4_delegreturndata *data;
	struct nfs_server *server = NFS_SERVER(inode);
	struct rpc_task *task;
	struct rpc_message msg = {
		.rpc_proc = &nfs4_procedures[NFSPROC4_CLNT_DELEGRETURN],
		.rpc_cred = cred,
	};
	struct rpc_task_setup task_setup_data = {
		.rpc_client = server->client,
		.rpc_message = &msg,
		.callback_ops = &nfs4_delegreturn_ops,
		.flags = RPC_TASK_ASYNC,
	};
	int status = 0;

	data = kzalloc(sizeof(*data), GFP_NOFS);
	if (data == NULL)
		return -ENOMEM;
	data->args.fhandle = &data->fh;
	data->args.stateid = &data->stateid;
	data->args.bitmask = server->attr_bitmask;
	nfs_copy_fh(&data->fh, NFS_FH(inode));
	memcpy(&data->stateid, stateid, sizeof(data->stateid));
	data->res.fattr = &data->fattr;
	data->res.server = server;
	nfs_fattr_init(data->res.fattr);
	data->timestamp = jiffies;
	data->rpc_status = 0;

	task_setup_data.callback_data = data;
	msg.rpc_argp = &data->args;
	msg.rpc_resp = &data->res;
	task = rpc_run_task(&task_setup_data);
	if (IS_ERR(task))
		return PTR_ERR(task);
	if (!issync)
		goto out;
	status = nfs4_wait_for_completion_rpc_task(task);
	if (status != 0)
		goto out;
	status = data->rpc_status;
	if (status != 0)
		goto out;
	nfs_refresh_inode(inode, &data->fattr);
out:
	rpc_put_task(task);
	return status;
}

int nfs4_proc_delegreturn(struct inode *inode, struct rpc_cred *cred, const nfs4_stateid *stateid, int issync)
{
	struct nfs_server *server = NFS_SERVER(inode);
	struct nfs4_exception exception = { };
	int err;
	do {
		err = _nfs4_proc_delegreturn(inode, cred, stateid, issync);
		switch (err) {
			case -NFS4ERR_STALE_STATEID:
			case -NFS4ERR_EXPIRED:
			case 0:
				return 0;
		}
		err = nfs4_handle_exception(server, err, &exception);
	} while (exception.retry);
	return err;
}

#define NFS4_LOCK_MINTIMEOUT (1 * HZ)
#define NFS4_LOCK_MAXTIMEOUT (30 * HZ)

/* 
 * sleep, with exponential backoff, and retry the LOCK operation. 
 */
static unsigned long
nfs4_set_lock_task_retry(unsigned long timeout)
{
	schedule_timeout_killable(timeout);
	timeout <<= 1;
	if (timeout > NFS4_LOCK_MAXTIMEOUT)
		return NFS4_LOCK_MAXTIMEOUT;
	return timeout;
}

static int _nfs4_proc_getlk(struct nfs4_state *state, int cmd, struct file_lock *request)
{
	struct inode *inode = state->inode;
	struct nfs_server *server = NFS_SERVER(inode);
	struct nfs_client *clp = server->nfs_client;
	struct nfs_lockt_args arg = {
		.fh = NFS_FH(inode),
		.fl = request,
	};
	struct nfs_lockt_res res = {
		.denied = request,
	};
	struct rpc_message msg = {
		.rpc_proc	= &nfs4_procedures[NFSPROC4_CLNT_LOCKT],
		.rpc_argp       = &arg,
		.rpc_resp       = &res,
		.rpc_cred	= state->owner->so_cred,
	};
	struct nfs4_lock_state *lsp;
	int status;

	arg.lock_owner.clientid = clp->cl_clientid;
	status = nfs4_set_lock_state(state, request);
	if (status != 0)
		goto out;
	lsp = request->fl_u.nfs4_fl.owner;
	arg.lock_owner.id = lsp->ls_id.id;
	arg.lock_owner.s_dev = server->s_dev;
	status = nfs4_call_sync(server->client, server, &msg, &arg.seq_args, &res.seq_res, 1);
	switch (status) {
		case 0:
			request->fl_type = F_UNLCK;
			break;
		case -NFS4ERR_DENIED:
			status = 0;
	}
	request->fl_ops->fl_release_private(request);
out:
	return status;
}

static int nfs4_proc_getlk(struct nfs4_state *state, int cmd, struct file_lock *request)
{
	struct nfs4_exception exception = { };
	int err;

	do {
		err = nfs4_handle_exception(NFS_SERVER(state->inode),
				_nfs4_proc_getlk(state, cmd, request),
				&exception);
	} while (exception.retry);
	return err;
}

static int do_vfs_lock(struct file *file, struct file_lock *fl)
{
	int res = 0;
	switch (fl->fl_flags & (FL_POSIX|FL_FLOCK)) {
		case FL_POSIX:
			res = posix_lock_file_wait(file, fl);
			break;
		case FL_FLOCK:
			res = flock_lock_file_wait(file, fl);
			break;
		default:
			BUG();
	}
	return res;
}

struct nfs4_unlockdata {
	struct nfs_locku_args arg;
	struct nfs_locku_res res;
	struct nfs4_lock_state *lsp;
	struct nfs_open_context *ctx;
	struct file_lock fl;
	const struct nfs_server *server;
	unsigned long timestamp;
};

static struct nfs4_unlockdata *nfs4_alloc_unlockdata(struct file_lock *fl,
		struct nfs_open_context *ctx,
		struct nfs4_lock_state *lsp,
		struct nfs_seqid *seqid)
{
	struct nfs4_unlockdata *p;
	struct inode *inode = lsp->ls_state->inode;

	p = kzalloc(sizeof(*p), GFP_NOFS);
	if (p == NULL)
		return NULL;
	p->arg.fh = NFS_FH(inode);
	p->arg.fl = &p->fl;
	p->arg.seqid = seqid;
	p->res.seqid = seqid;
	p->arg.stateid = &lsp->ls_stateid;
	p->lsp = lsp;
	atomic_inc(&lsp->ls_count);
	/* Ensure we don't close file until we're done freeing locks! */
	p->ctx = get_nfs_open_context(ctx);
	memcpy(&p->fl, fl, sizeof(p->fl));
	p->server = NFS_SERVER(inode);
	return p;
}

static void nfs4_locku_release_calldata(void *data)
{
	struct nfs4_unlockdata *calldata = data;
	nfs_free_seqid(calldata->arg.seqid);
	nfs4_put_lock_state(calldata->lsp);
	put_nfs_open_context(calldata->ctx);
	kfree(calldata);
}

static void nfs4_locku_done(struct rpc_task *task, void *data)
{
	struct nfs4_unlockdata *calldata = data;

	if (!nfs4_sequence_done(task, &calldata->res.seq_res))
		return;
	switch (task->tk_status) {
		case 0:
			memcpy(calldata->lsp->ls_stateid.data,
					calldata->res.stateid.data,
					sizeof(calldata->lsp->ls_stateid.data));
			renew_lease(calldata->server, calldata->timestamp);
			break;
		case -NFS4ERR_BAD_STATEID:
		case -NFS4ERR_OLD_STATEID:
		case -NFS4ERR_STALE_STATEID:
		case -NFS4ERR_EXPIRED:
			break;
		default:
			if (nfs4_async_handle_error(task, calldata->server, NULL) == -EAGAIN)
				nfs_restart_rpc(task,
						 calldata->server->nfs_client);
	}
}

static void nfs4_locku_prepare(struct rpc_task *task, void *data)
{
	struct nfs4_unlockdata *calldata = data;

	if (nfs_wait_on_sequence(calldata->arg.seqid, task) != 0)
		return;
	if ((calldata->lsp->ls_flags & NFS_LOCK_INITIALIZED) == 0) {
		/* Note: exit _without_ running nfs4_locku_done */
		task->tk_action = NULL;
		return;
	}
	calldata->timestamp = jiffies;
	if (nfs4_setup_sequence(calldata->server,
				&calldata->arg.seq_args,
				&calldata->res.seq_res, 1, task))
		return;
	rpc_call_start(task);
}

static const struct rpc_call_ops nfs4_locku_ops = {
	.rpc_call_prepare = nfs4_locku_prepare,
	.rpc_call_done = nfs4_locku_done,
	.rpc_release = nfs4_locku_release_calldata,
};

static struct rpc_task *nfs4_do_unlck(struct file_lock *fl,
		struct nfs_open_context *ctx,
		struct nfs4_lock_state *lsp,
		struct nfs_seqid *seqid)
{
	struct nfs4_unlockdata *data;
	struct rpc_message msg = {
		.rpc_proc = &nfs4_procedures[NFSPROC4_CLNT_LOCKU],
		.rpc_cred = ctx->cred,
	};
	struct rpc_task_setup task_setup_data = {
		.rpc_client = NFS_CLIENT(lsp->ls_state->inode),
		.rpc_message = &msg,
		.callback_ops = &nfs4_locku_ops,
		.workqueue = nfsiod_workqueue,
		.flags = RPC_TASK_ASYNC,
	};

	/* Ensure this is an unlock - when canceling a lock, the
	 * canceled lock is passed in, and it won't be an unlock.
	 */
	fl->fl_type = F_UNLCK;

	data = nfs4_alloc_unlockdata(fl, ctx, lsp, seqid);
	if (data == NULL) {
		nfs_free_seqid(seqid);
		return ERR_PTR(-ENOMEM);
	}

	msg.rpc_argp = &data->arg;
	msg.rpc_resp = &data->res;
	task_setup_data.callback_data = data;
	return rpc_run_task(&task_setup_data);
}

static int nfs4_proc_unlck(struct nfs4_state *state, int cmd, struct file_lock *request)
{
	struct nfs_inode *nfsi = NFS_I(state->inode);
	struct nfs_seqid *seqid;
	struct nfs4_lock_state *lsp;
	struct rpc_task *task;
	int status = 0;
	unsigned char fl_flags = request->fl_flags;

	status = nfs4_set_lock_state(state, request);
	/* Unlock _before_ we do the RPC call */
	request->fl_flags |= FL_EXISTS;
	down_read(&nfsi->rwsem);
	if (do_vfs_lock(request->fl_file, request) == -ENOENT) {
		up_read(&nfsi->rwsem);
		goto out;
	}
	up_read(&nfsi->rwsem);
	if (status != 0)
		goto out;
	/* Is this a delegated lock? */
	if (test_bit(NFS_DELEGATED_STATE, &state->flags))
		goto out;
	lsp = request->fl_u.nfs4_fl.owner;
	seqid = nfs_alloc_seqid(&lsp->ls_seqid, GFP_KERNEL);
	status = -ENOMEM;
	if (seqid == NULL)
		goto out;
	task = nfs4_do_unlck(request, nfs_file_open_context(request->fl_file), lsp, seqid);
	status = PTR_ERR(task);
	if (IS_ERR(task))
		goto out;
	status = nfs4_wait_for_completion_rpc_task(task);
	rpc_put_task(task);
out:
	request->fl_flags = fl_flags;
	return status;
}

struct nfs4_lockdata {
	struct nfs_lock_args arg;
	struct nfs_lock_res res;
	struct nfs4_lock_state *lsp;
	struct nfs_open_context *ctx;
	struct file_lock fl;
	unsigned long timestamp;
	int rpc_status;
	int cancelled;
	struct nfs_server *server;
};

static struct nfs4_lockdata *nfs4_alloc_lockdata(struct file_lock *fl,
		struct nfs_open_context *ctx, struct nfs4_lock_state *lsp,
		gfp_t gfp_mask)
{
	struct nfs4_lockdata *p;
	struct inode *inode = lsp->ls_state->inode;
	struct nfs_server *server = NFS_SERVER(inode);

	p = kzalloc(sizeof(*p), gfp_mask);
	if (p == NULL)
		return NULL;

	p->arg.fh = NFS_FH(inode);
	p->arg.fl = &p->fl;
	p->arg.open_seqid = nfs_alloc_seqid(&lsp->ls_state->owner->so_seqid, gfp_mask);
	if (p->arg.open_seqid == NULL)
		goto out_free;
	p->arg.lock_seqid = nfs_alloc_seqid(&lsp->ls_seqid, gfp_mask);
	if (p->arg.lock_seqid == NULL)
		goto out_free_seqid;
	p->arg.lock_stateid = &lsp->ls_stateid;
	p->arg.lock_owner.clientid = server->nfs_client->cl_clientid;
	p->arg.lock_owner.id = lsp->ls_id.id;
	p->arg.lock_owner.s_dev = server->s_dev;
	p->res.lock_seqid = p->arg.lock_seqid;
	p->lsp = lsp;
	p->server = server;
	atomic_inc(&lsp->ls_count);
	p->ctx = get_nfs_open_context(ctx);
	memcpy(&p->fl, fl, sizeof(p->fl));
	return p;
out_free_seqid:
	nfs_free_seqid(p->arg.open_seqid);
out_free:
	kfree(p);
	return NULL;
}

static void nfs4_lock_prepare(struct rpc_task *task, void *calldata)
{
	struct nfs4_lockdata *data = calldata;
	struct nfs4_state *state = data->lsp->ls_state;

	dprintk("%s: begin!\n", __func__);
	if (nfs_wait_on_sequence(data->arg.lock_seqid, task) != 0)
		return;
	/* Do we need to do an open_to_lock_owner? */
	if (!(data->arg.lock_seqid->sequence->flags & NFS_SEQID_CONFIRMED)) {
		if (nfs_wait_on_sequence(data->arg.open_seqid, task) != 0)
			return;
		data->arg.open_stateid = &state->stateid;
		data->arg.new_lock_owner = 1;
		data->res.open_seqid = data->arg.open_seqid;
	} else
		data->arg.new_lock_owner = 0;
	data->timestamp = jiffies;
	if (nfs4_setup_sequence(data->server,
				&data->arg.seq_args,
				&data->res.seq_res, 1, task))
		return;
	rpc_call_start(task);
	dprintk("%s: done!, ret = %d\n", __func__, data->rpc_status);
}

static void nfs4_recover_lock_prepare(struct rpc_task *task, void *calldata)
{
	rpc_task_set_priority(task, RPC_PRIORITY_PRIVILEGED);
	nfs4_lock_prepare(task, calldata);
}

static void nfs4_lock_done(struct rpc_task *task, void *calldata)
{
	struct nfs4_lockdata *data = calldata;

	dprintk("%s: begin!\n", __func__);

	if (!nfs4_sequence_done(task, &data->res.seq_res))
		return;

	data->rpc_status = task->tk_status;
	if (data->arg.new_lock_owner != 0) {
		if (data->rpc_status == 0)
			nfs_confirm_seqid(&data->lsp->ls_seqid, 0);
		else
			goto out;
	}
	if (data->rpc_status == 0) {
		memcpy(data->lsp->ls_stateid.data, data->res.stateid.data,
					sizeof(data->lsp->ls_stateid.data));
		data->lsp->ls_flags |= NFS_LOCK_INITIALIZED;
		renew_lease(NFS_SERVER(data->ctx->dentry->d_inode), data->timestamp);
	}
out:
	dprintk("%s: done, ret = %d!\n", __func__, data->rpc_status);
}

static void nfs4_lock_release(void *calldata)
{
	struct nfs4_lockdata *data = calldata;

	dprintk("%s: begin!\n", __func__);
	nfs_free_seqid(data->arg.open_seqid);
	if (data->cancelled != 0) {
		struct rpc_task *task;
		task = nfs4_do_unlck(&data->fl, data->ctx, data->lsp,
				data->arg.lock_seqid);
		if (!IS_ERR(task))
			rpc_put_task_async(task);
		dprintk("%s: cancelling lock!\n", __func__);
	} else
		nfs_free_seqid(data->arg.lock_seqid);
	nfs4_put_lock_state(data->lsp);
	put_nfs_open_context(data->ctx);
	kfree(data);
	dprintk("%s: done!\n", __func__);
}

static const struct rpc_call_ops nfs4_lock_ops = {
	.rpc_call_prepare = nfs4_lock_prepare,
	.rpc_call_done = nfs4_lock_done,
	.rpc_release = nfs4_lock_release,
};

static const struct rpc_call_ops nfs4_recover_lock_ops = {
	.rpc_call_prepare = nfs4_recover_lock_prepare,
	.rpc_call_done = nfs4_lock_done,
	.rpc_release = nfs4_lock_release,
};

static void nfs4_handle_setlk_error(struct nfs_server *server, struct nfs4_lock_state *lsp, int new_lock_owner, int error)
{
	switch (error) {
	case -NFS4ERR_ADMIN_REVOKED:
	case -NFS4ERR_BAD_STATEID:
		lsp->ls_seqid.flags &= ~NFS_SEQID_CONFIRMED;
		if (new_lock_owner != 0 ||
		   (lsp->ls_flags & NFS_LOCK_INITIALIZED) != 0)
			nfs4_schedule_stateid_recovery(server, lsp->ls_state);
		break;
	case -NFS4ERR_STALE_STATEID:
		lsp->ls_seqid.flags &= ~NFS_SEQID_CONFIRMED;
	case -NFS4ERR_EXPIRED:
		nfs4_schedule_lease_recovery(server->nfs_client);
	};
}

static int _nfs4_do_setlk(struct nfs4_state *state, int cmd, struct file_lock *fl, int recovery_type)
{
	struct nfs4_lockdata *data;
	struct rpc_task *task;
	struct rpc_message msg = {
		.rpc_proc = &nfs4_procedures[NFSPROC4_CLNT_LOCK],
		.rpc_cred = state->owner->so_cred,
	};
	struct rpc_task_setup task_setup_data = {
		.rpc_client = NFS_CLIENT(state->inode),
		.rpc_message = &msg,
		.callback_ops = &nfs4_lock_ops,
		.workqueue = nfsiod_workqueue,
		.flags = RPC_TASK_ASYNC,
	};
	int ret;

	dprintk("%s: begin!\n", __func__);
	data = nfs4_alloc_lockdata(fl, nfs_file_open_context(fl->fl_file),
			fl->fl_u.nfs4_fl.owner,
			recovery_type == NFS_LOCK_NEW ? GFP_KERNEL : GFP_NOFS);
	if (data == NULL)
		return -ENOMEM;
	if (IS_SETLKW(cmd))
		data->arg.block = 1;
	if (recovery_type > NFS_LOCK_NEW) {
		if (recovery_type == NFS_LOCK_RECLAIM)
			data->arg.reclaim = NFS_LOCK_RECLAIM;
		task_setup_data.callback_ops = &nfs4_recover_lock_ops;
	}
	msg.rpc_argp = &data->arg;
	msg.rpc_resp = &data->res;
	task_setup_data.callback_data = data;
	task = rpc_run_task(&task_setup_data);
	if (IS_ERR(task))
		return PTR_ERR(task);
	ret = nfs4_wait_for_completion_rpc_task(task);
	if (ret == 0) {
		ret = data->rpc_status;
		if (ret)
			nfs4_handle_setlk_error(data->server, data->lsp,
					data->arg.new_lock_owner, ret);
	} else
		data->cancelled = 1;
	rpc_put_task(task);
	dprintk("%s: done, ret = %d!\n", __func__, ret);
	return ret;
}

static int nfs4_lock_reclaim(struct nfs4_state *state, struct file_lock *request)
{
	struct nfs_server *server = NFS_SERVER(state->inode);
	struct nfs4_exception exception = { };
	int err;

	do {
		/* Cache the lock if possible... */
		if (test_bit(NFS_DELEGATED_STATE, &state->flags) != 0)
			return 0;
		err = _nfs4_do_setlk(state, F_SETLK, request, NFS_LOCK_RECLAIM);
		if (err != -NFS4ERR_DELAY)
			break;
		nfs4_handle_exception(server, err, &exception);
	} while (exception.retry);
	return err;
}

static int nfs4_lock_expired(struct nfs4_state *state, struct file_lock *request)
{
	struct nfs_server *server = NFS_SERVER(state->inode);
	struct nfs4_exception exception = { };
	int err;

	err = nfs4_set_lock_state(state, request);
	if (err != 0)
		return err;
	do {
		if (test_bit(NFS_DELEGATED_STATE, &state->flags) != 0)
			return 0;
		err = _nfs4_do_setlk(state, F_SETLK, request, NFS_LOCK_EXPIRED);
		switch (err) {
		default:
			goto out;
		case -NFS4ERR_GRACE:
		case -NFS4ERR_DELAY:
			nfs4_handle_exception(server, err, &exception);
			err = 0;
		}
	} while (exception.retry);
out:
	return err;
}

#if defined(CONFIG_NFS_V4_1)
static int nfs41_lock_expired(struct nfs4_state *state, struct file_lock *request)
{
	int status;
	struct nfs_server *server = NFS_SERVER(state->inode);

	status = nfs41_test_stateid(server, state);
	if (status == NFS_OK)
		return 0;
	nfs41_free_stateid(server, state);
	return nfs4_lock_expired(state, request);
}
#endif

static int _nfs4_proc_setlk(struct nfs4_state *state, int cmd, struct file_lock *request)
{
	struct nfs_inode *nfsi = NFS_I(state->inode);
	unsigned char fl_flags = request->fl_flags;
	int status = -ENOLCK;

	if ((fl_flags & FL_POSIX) &&
			!test_bit(NFS_STATE_POSIX_LOCKS, &state->flags))
		goto out;
	/* Is this a delegated open? */
	status = nfs4_set_lock_state(state, request);
	if (status != 0)
		goto out;
	request->fl_flags |= FL_ACCESS;
	status = do_vfs_lock(request->fl_file, request);
	if (status < 0)
		goto out;
	down_read(&nfsi->rwsem);
	if (test_bit(NFS_DELEGATED_STATE, &state->flags)) {
		/* Yes: cache locks! */
		/* ...but avoid races with delegation recall... */
		request->fl_flags = fl_flags & ~FL_SLEEP;
		status = do_vfs_lock(request->fl_file, request);
		goto out_unlock;
	}
	status = _nfs4_do_setlk(state, cmd, request, NFS_LOCK_NEW);
	if (status != 0)
		goto out_unlock;
	/* Note: we always want to sleep here! */
	request->fl_flags = fl_flags | FL_SLEEP;
	if (do_vfs_lock(request->fl_file, request) < 0)
		printk(KERN_WARNING "%s: VFS is out of sync with lock manager!\n", __func__);
out_unlock:
	up_read(&nfsi->rwsem);
out:
	request->fl_flags = fl_flags;
	return status;
}

static int nfs4_proc_setlk(struct nfs4_state *state, int cmd, struct file_lock *request)
{
	struct nfs4_exception exception = { };
	int err;

	do {
		err = _nfs4_proc_setlk(state, cmd, request);
		if (err == -NFS4ERR_DENIED)
			err = -EAGAIN;
		err = nfs4_handle_exception(NFS_SERVER(state->inode),
				err, &exception);
	} while (exception.retry);
	return err;
}

static int
nfs4_proc_lock(struct file *filp, int cmd, struct file_lock *request)
{
	struct nfs_open_context *ctx;
	struct nfs4_state *state;
	unsigned long timeout = NFS4_LOCK_MINTIMEOUT;
	int status;

	/* verify open state */
	ctx = nfs_file_open_context(filp);
	state = ctx->state;

	if (request->fl_start < 0 || request->fl_end < 0)
		return -EINVAL;

	if (IS_GETLK(cmd)) {
		if (state != NULL)
			return nfs4_proc_getlk(state, F_GETLK, request);
		return 0;
	}

	if (!(IS_SETLK(cmd) || IS_SETLKW(cmd)))
		return -EINVAL;

	if (request->fl_type == F_UNLCK) {
		if (state != NULL)
			return nfs4_proc_unlck(state, cmd, request);
		return 0;
	}

	if (state == NULL)
		return -ENOLCK;
	do {
		status = nfs4_proc_setlk(state, cmd, request);
		if ((status != -EAGAIN) || IS_SETLK(cmd))
			break;
		timeout = nfs4_set_lock_task_retry(timeout);
		status = -ERESTARTSYS;
		if (signalled())
			break;
	} while(status < 0);
	return status;
}

int nfs4_lock_delegation_recall(struct nfs4_state *state, struct file_lock *fl)
{
	struct nfs_server *server = NFS_SERVER(state->inode);
	struct nfs4_exception exception = { };
	int err;

	err = nfs4_set_lock_state(state, fl);
	if (err != 0)
		goto out;
	do {
		err = _nfs4_do_setlk(state, F_SETLK, fl, NFS_LOCK_NEW);
		switch (err) {
			default:
				printk(KERN_ERR "%s: unhandled error %d.\n",
						__func__, err);
			case 0:
			case -ESTALE:
				goto out;
			case -NFS4ERR_EXPIRED:
				nfs4_schedule_stateid_recovery(server, state);
			case -NFS4ERR_STALE_CLIENTID:
			case -NFS4ERR_STALE_STATEID:
				nfs4_schedule_lease_recovery(server->nfs_client);
				goto out;
			case -NFS4ERR_BADSESSION:
			case -NFS4ERR_BADSLOT:
			case -NFS4ERR_BAD_HIGH_SLOT:
			case -NFS4ERR_CONN_NOT_BOUND_TO_SESSION:
			case -NFS4ERR_DEADSESSION:
				nfs4_schedule_session_recovery(server->nfs_client->cl_session);
				goto out;
			case -ERESTARTSYS:
				/*
				 * The show must go on: exit, but mark the
				 * stateid as needing recovery.
				 */
			case -NFS4ERR_ADMIN_REVOKED:
			case -NFS4ERR_BAD_STATEID:
			case -NFS4ERR_OPENMODE:
				nfs4_schedule_stateid_recovery(server, state);
				err = 0;
				goto out;
			case -EKEYEXPIRED:
				/*
				 * User RPCSEC_GSS context has expired.
				 * We cannot recover this stateid now, so
				 * skip it and allow recovery thread to
				 * proceed.
				 */
				err = 0;
				goto out;
			case -ENOMEM:
			case -NFS4ERR_DENIED:
				/* kill_proc(fl->fl_pid, SIGLOST, 1); */
				err = 0;
				goto out;
			case -NFS4ERR_DELAY:
				break;
		}
		err = nfs4_handle_exception(server, err, &exception);
	} while (exception.retry);
out:
	return err;
}

static void nfs4_release_lockowner_release(void *calldata)
{
	kfree(calldata);
}

const struct rpc_call_ops nfs4_release_lockowner_ops = {
	.rpc_release = nfs4_release_lockowner_release,
};

void nfs4_release_lockowner(const struct nfs4_lock_state *lsp)
{
	struct nfs_server *server = lsp->ls_state->owner->so_server;
	struct nfs_release_lockowner_args *args;
	struct rpc_message msg = {
		.rpc_proc = &nfs4_procedures[NFSPROC4_CLNT_RELEASE_LOCKOWNER],
	};

	if (server->nfs_client->cl_mvops->minor_version != 0)
		return;
	args = kmalloc(sizeof(*args), GFP_NOFS);
	if (!args)
		return;
	args->lock_owner.clientid = server->nfs_client->cl_clientid;
	args->lock_owner.id = lsp->ls_id.id;
	args->lock_owner.s_dev = server->s_dev;
	msg.rpc_argp = args;
	rpc_call_async(server->client, &msg, 0, &nfs4_release_lockowner_ops, args);
}

#define XATTR_NAME_NFSV4_ACL "system.nfs4_acl"

static int nfs4_xattr_set_nfs4_acl(struct dentry *dentry, const char *key,
				   const void *buf, size_t buflen,
				   int flags, int type)
{
	if (strcmp(key, "") != 0)
		return -EINVAL;

	return nfs4_proc_set_acl(dentry->d_inode, buf, buflen);
}

static int nfs4_xattr_get_nfs4_acl(struct dentry *dentry, const char *key,
				   void *buf, size_t buflen, int type)
{
	if (strcmp(key, "") != 0)
		return -EINVAL;

	return nfs4_proc_get_acl(dentry->d_inode, buf, buflen);
}

static size_t nfs4_xattr_list_nfs4_acl(struct dentry *dentry, char *list,
				       size_t list_len, const char *name,
				       size_t name_len, int type)
{
	size_t len = sizeof(XATTR_NAME_NFSV4_ACL);

	if (!nfs4_server_supports_acls(NFS_SERVER(dentry->d_inode)))
		return 0;

	if (list && len <= list_len)
		memcpy(list, XATTR_NAME_NFSV4_ACL, len);
	return len;
}

/*
 * nfs_fhget will use either the mounted_on_fileid or the fileid
 */
static void nfs_fixup_referral_attributes(struct nfs_fattr *fattr)
{
	if (!(((fattr->valid & NFS_ATTR_FATTR_MOUNTED_ON_FILEID) ||
	       (fattr->valid & NFS_ATTR_FATTR_FILEID)) &&
	      (fattr->valid & NFS_ATTR_FATTR_FSID) &&
	      (fattr->valid & NFS_ATTR_FATTR_V4_REFERRAL)))
		return;

	fattr->valid |= NFS_ATTR_FATTR_TYPE | NFS_ATTR_FATTR_MODE |
		NFS_ATTR_FATTR_NLINK;
	fattr->mode = S_IFDIR | S_IRUGO | S_IXUGO;
	fattr->nlink = 2;
}

int nfs4_proc_fs_locations(struct inode *dir, const struct qstr *name,
		struct nfs4_fs_locations *fs_locations, struct page *page)
{
	struct nfs_server *server = NFS_SERVER(dir);
	u32 bitmask[2] = {
		[0] = FATTR4_WORD0_FSID | FATTR4_WORD0_FS_LOCATIONS,
	};
	struct nfs4_fs_locations_arg args = {
		.dir_fh = NFS_FH(dir),
		.name = name,
		.page = page,
		.bitmask = bitmask,
	};
	struct nfs4_fs_locations_res res = {
		.fs_locations = fs_locations,
	};
	struct rpc_message msg = {
		.rpc_proc = &nfs4_procedures[NFSPROC4_CLNT_FS_LOCATIONS],
		.rpc_argp = &args,
		.rpc_resp = &res,
	};
	int status;

	dprintk("%s: start\n", __func__);

	/* Ask for the fileid of the absent filesystem if mounted_on_fileid
	 * is not supported */
	if (NFS_SERVER(dir)->attr_bitmask[1] & FATTR4_WORD1_MOUNTED_ON_FILEID)
		bitmask[1] |= FATTR4_WORD1_MOUNTED_ON_FILEID;
	else
		bitmask[0] |= FATTR4_WORD0_FILEID;

	nfs_fattr_init(&fs_locations->fattr);
	fs_locations->server = server;
	fs_locations->nlocations = 0;
	status = nfs4_call_sync(server->client, server, &msg, &args.seq_args, &res.seq_res, 0);
	dprintk("%s: returned status = %d\n", __func__, status);
	return status;
}

static int _nfs4_proc_secinfo(struct inode *dir, const struct qstr *name, struct nfs4_secinfo_flavors *flavors)
{
	int status;
	struct nfs4_secinfo_arg args = {
		.dir_fh = NFS_FH(dir),
		.name   = name,
	};
	struct nfs4_secinfo_res res = {
		.flavors     = flavors,
	};
	struct rpc_message msg = {
		.rpc_proc = &nfs4_procedures[NFSPROC4_CLNT_SECINFO],
		.rpc_argp = &args,
		.rpc_resp = &res,
	};

	dprintk("NFS call  secinfo %s\n", name->name);
	status = nfs4_call_sync(NFS_SERVER(dir)->client, NFS_SERVER(dir), &msg, &args.seq_args, &res.seq_res, 0);
	dprintk("NFS reply  secinfo: %d\n", status);
	return status;
}

int nfs4_proc_secinfo(struct inode *dir, const struct qstr *name, struct nfs4_secinfo_flavors *flavors)
{
	struct nfs4_exception exception = { };
	int err;
	do {
		err = nfs4_handle_exception(NFS_SERVER(dir),
				_nfs4_proc_secinfo(dir, name, flavors),
				&exception);
	} while (exception.retry);
	return err;
}

#ifdef CONFIG_NFS_V4_1
/*
 * Check the exchange flags returned by the server for invalid flags, having
 * both PNFS and NON_PNFS flags set, and not having one of NON_PNFS, PNFS, or
 * DS flags set.
 */
static int nfs4_check_cl_exchange_flags(u32 flags)
{
	if (flags & ~EXCHGID4_FLAG_MASK_R)
		goto out_inval;
	if ((flags & EXCHGID4_FLAG_USE_PNFS_MDS) &&
	    (flags & EXCHGID4_FLAG_USE_NON_PNFS))
		goto out_inval;
	if (!(flags & (EXCHGID4_FLAG_MASK_PNFS)))
		goto out_inval;
	return NFS_OK;
out_inval:
	return -NFS4ERR_INVAL;
}

static bool
nfs41_same_server_scope(struct server_scope *a, struct server_scope *b)
{
	if (a->server_scope_sz == b->server_scope_sz &&
	    memcmp(a->server_scope, b->server_scope, a->server_scope_sz) == 0)
		return true;

	return false;
}

/*
 * nfs4_proc_exchange_id()
 *
 * Since the clientid has expired, all compounds using sessions
 * associated with the stale clientid will be returning
 * NFS4ERR_BADSESSION in the sequence operation, and will therefore
 * be in some phase of session reset.
 */
int nfs4_proc_exchange_id(struct nfs_client *clp, struct rpc_cred *cred)
{
	nfs4_verifier verifier;
	struct nfs41_exchange_id_args args = {
		.client = clp,
		.flags = EXCHGID4_FLAG_SUPP_MOVED_REFER,
	};
	struct nfs41_exchange_id_res res = {
		.client = clp,
	};
	int status;
	struct rpc_message msg = {
		.rpc_proc = &nfs4_procedures[NFSPROC4_CLNT_EXCHANGE_ID],
		.rpc_argp = &args,
		.rpc_resp = &res,
		.rpc_cred = cred,
	};
	__be32 *p;

	dprintk("--> %s\n", __func__);
	BUG_ON(clp == NULL);

	p = (u32 *)verifier.data;
	*p++ = htonl((u32)clp->cl_boot_time.tv_sec);
	*p = htonl((u32)clp->cl_boot_time.tv_nsec);
	args.verifier = &verifier;

	args.id_len = scnprintf(args.id, sizeof(args.id),
				"%s/%s.%s/%u",
				clp->cl_ipaddr,
				init_utsname()->nodename,
				init_utsname()->domainname,
				clp->cl_rpcclient->cl_auth->au_flavor);

	res.server_scope = kzalloc(sizeof(struct server_scope), GFP_KERNEL);
	if (unlikely(!res.server_scope))
		return -ENOMEM;

	status = rpc_call_sync(clp->cl_rpcclient, &msg, RPC_TASK_TIMEOUT);
	if (!status)
		status = nfs4_check_cl_exchange_flags(clp->cl_exchange_flags);

	if (!status) {
		if (clp->server_scope &&
		    !nfs41_same_server_scope(clp->server_scope,
					     res.server_scope)) {
			dprintk("%s: server_scope mismatch detected\n",
				__func__);
			set_bit(NFS4CLNT_SERVER_SCOPE_MISMATCH, &clp->cl_state);
			kfree(clp->server_scope);
			clp->server_scope = NULL;
		}

		if (!clp->server_scope)
			clp->server_scope = res.server_scope;
		else
			kfree(res.server_scope);
	}

	dprintk("<-- %s status= %d\n", __func__, status);
	return status;
}

struct nfs4_get_lease_time_data {
	struct nfs4_get_lease_time_args *args;
	struct nfs4_get_lease_time_res *res;
	struct nfs_client *clp;
};

static void nfs4_get_lease_time_prepare(struct rpc_task *task,
					void *calldata)
{
	int ret;
	struct nfs4_get_lease_time_data *data =
			(struct nfs4_get_lease_time_data *)calldata;

	dprintk("--> %s\n", __func__);
	rpc_task_set_priority(task, RPC_PRIORITY_PRIVILEGED);
	/* just setup sequence, do not trigger session recovery
	   since we're invoked within one */
	ret = nfs41_setup_sequence(data->clp->cl_session,
				   &data->args->la_seq_args,
				   &data->res->lr_seq_res, 0, task);

	BUG_ON(ret == -EAGAIN);
	rpc_call_start(task);
	dprintk("<-- %s\n", __func__);
}

/*
 * Called from nfs4_state_manager thread for session setup, so don't recover
 * from sequence operation or clientid errors.
 */
static void nfs4_get_lease_time_done(struct rpc_task *task, void *calldata)
{
	struct nfs4_get_lease_time_data *data =
			(struct nfs4_get_lease_time_data *)calldata;

	dprintk("--> %s\n", __func__);
	if (!nfs41_sequence_done(task, &data->res->lr_seq_res))
		return;
	switch (task->tk_status) {
	case -NFS4ERR_DELAY:
	case -NFS4ERR_GRACE:
		dprintk("%s Retry: tk_status %d\n", __func__, task->tk_status);
		rpc_delay(task, NFS4_POLL_RETRY_MIN);
		task->tk_status = 0;
		/* fall through */
	case -NFS4ERR_RETRY_UNCACHED_REP:
		nfs_restart_rpc(task, data->clp);
		return;
	}
	dprintk("<-- %s\n", __func__);
}

struct rpc_call_ops nfs4_get_lease_time_ops = {
	.rpc_call_prepare = nfs4_get_lease_time_prepare,
	.rpc_call_done = nfs4_get_lease_time_done,
};

int nfs4_proc_get_lease_time(struct nfs_client *clp, struct nfs_fsinfo *fsinfo)
{
	struct rpc_task *task;
	struct nfs4_get_lease_time_args args;
	struct nfs4_get_lease_time_res res = {
		.lr_fsinfo = fsinfo,
	};
	struct nfs4_get_lease_time_data data = {
		.args = &args,
		.res = &res,
		.clp = clp,
	};
	struct rpc_message msg = {
		.rpc_proc = &nfs4_procedures[NFSPROC4_CLNT_GET_LEASE_TIME],
		.rpc_argp = &args,
		.rpc_resp = &res,
	};
	struct rpc_task_setup task_setup = {
		.rpc_client = clp->cl_rpcclient,
		.rpc_message = &msg,
		.callback_ops = &nfs4_get_lease_time_ops,
		.callback_data = &data,
		.flags = RPC_TASK_TIMEOUT,
	};
	int status;

	dprintk("--> %s\n", __func__);
	task = rpc_run_task(&task_setup);

	if (IS_ERR(task))
		status = PTR_ERR(task);
	else {
		status = task->tk_status;
		rpc_put_task(task);
	}
	dprintk("<-- %s return %d\n", __func__, status);

	return status;
}

/*
 * Reset a slot table
 */
static int nfs4_reset_slot_table(struct nfs4_slot_table *tbl, u32 max_reqs,
				 int ivalue)
{
	struct nfs4_slot *new = NULL;
	int i;
	int ret = 0;

	dprintk("--> %s: max_reqs=%u, tbl->max_slots %d\n", __func__,
		max_reqs, tbl->max_slots);

	/* Does the newly negotiated max_reqs match the existing slot table? */
	if (max_reqs != tbl->max_slots) {
		ret = -ENOMEM;
		new = kmalloc(max_reqs * sizeof(struct nfs4_slot),
			      GFP_NOFS);
		if (!new)
			goto out;
		ret = 0;
		kfree(tbl->slots);
	}
	spin_lock(&tbl->slot_tbl_lock);
	if (new) {
		tbl->slots = new;
		tbl->max_slots = max_reqs;
	}
	for (i = 0; i < tbl->max_slots; ++i)
		tbl->slots[i].seq_nr = ivalue;
	spin_unlock(&tbl->slot_tbl_lock);
	dprintk("%s: tbl=%p slots=%p max_slots=%d\n", __func__,
		tbl, tbl->slots, tbl->max_slots);
out:
	dprintk("<-- %s: return %d\n", __func__, ret);
	return ret;
}

/*
 * Reset the forechannel and backchannel slot tables
 */
static int nfs4_reset_slot_tables(struct nfs4_session *session)
{
	int status;

	status = nfs4_reset_slot_table(&session->fc_slot_table,
			session->fc_attrs.max_reqs, 1);
	if (status)
		return status;

	status = nfs4_reset_slot_table(&session->bc_slot_table,
			session->bc_attrs.max_reqs, 0);
	return status;
}

/* Destroy the slot table */
static void nfs4_destroy_slot_tables(struct nfs4_session *session)
{
	if (session->fc_slot_table.slots != NULL) {
		kfree(session->fc_slot_table.slots);
		session->fc_slot_table.slots = NULL;
	}
	if (session->bc_slot_table.slots != NULL) {
		kfree(session->bc_slot_table.slots);
		session->bc_slot_table.slots = NULL;
	}
	return;
}

/*
 * Initialize slot table
 */
static int nfs4_init_slot_table(struct nfs4_slot_table *tbl,
		int max_slots, int ivalue)
{
	struct nfs4_slot *slot;
	int ret = -ENOMEM;

	BUG_ON(max_slots > NFS4_MAX_SLOT_TABLE);

	dprintk("--> %s: max_reqs=%u\n", __func__, max_slots);

	slot = kcalloc(max_slots, sizeof(struct nfs4_slot), GFP_NOFS);
	if (!slot)
		goto out;
	ret = 0;

	spin_lock(&tbl->slot_tbl_lock);
	tbl->max_slots = max_slots;
	tbl->slots = slot;
	tbl->highest_used_slotid = -1;  /* no slot is currently used */
	spin_unlock(&tbl->slot_tbl_lock);
	dprintk("%s: tbl=%p slots=%p max_slots=%d\n", __func__,
		tbl, tbl->slots, tbl->max_slots);
out:
	dprintk("<-- %s: return %d\n", __func__, ret);
	return ret;
}

/*
 * Initialize the forechannel and backchannel tables
 */
static int nfs4_init_slot_tables(struct nfs4_session *session)
{
	struct nfs4_slot_table *tbl;
	int status = 0;

	tbl = &session->fc_slot_table;
	if (tbl->slots == NULL) {
		status = nfs4_init_slot_table(tbl,
				session->fc_attrs.max_reqs, 1);
		if (status)
			return status;
	}

	tbl = &session->bc_slot_table;
	if (tbl->slots == NULL) {
		status = nfs4_init_slot_table(tbl,
				session->bc_attrs.max_reqs, 0);
		if (status)
			nfs4_destroy_slot_tables(session);
	}

	return status;
}

struct nfs4_session *nfs4_alloc_session(struct nfs_client *clp)
{
	struct nfs4_session *session;
	struct nfs4_slot_table *tbl;

	session = kzalloc(sizeof(struct nfs4_session), GFP_NOFS);
	if (!session)
		return NULL;

	tbl = &session->fc_slot_table;
	tbl->highest_used_slotid = -1;
	spin_lock_init(&tbl->slot_tbl_lock);
	rpc_init_priority_wait_queue(&tbl->slot_tbl_waitq, "ForeChannel Slot table");
	init_completion(&tbl->complete);

	tbl = &session->bc_slot_table;
	tbl->highest_used_slotid = -1;
	spin_lock_init(&tbl->slot_tbl_lock);
	rpc_init_wait_queue(&tbl->slot_tbl_waitq, "BackChannel Slot table");
	init_completion(&tbl->complete);

	session->session_state = 1<<NFS4_SESSION_INITING;

	session->clp = clp;
	return session;
}

void nfs4_destroy_session(struct nfs4_session *session)
{
	nfs4_proc_destroy_session(session);
	dprintk("%s Destroy backchannel for xprt %p\n",
		__func__, session->clp->cl_rpcclient->cl_xprt);
	xprt_destroy_backchannel(session->clp->cl_rpcclient->cl_xprt,
				NFS41_BC_MIN_CALLBACKS);
	nfs4_destroy_slot_tables(session);
	kfree(session);
}

/*
 * Initialize the values to be used by the client in CREATE_SESSION
 * If nfs4_init_session set the fore channel request and response sizes,
 * use them.
 *
 * Set the back channel max_resp_sz_cached to zero to force the client to
 * always set csa_cachethis to FALSE because the current implementation
 * of the back channel DRC only supports caching the CB_SEQUENCE operation.
 */
static void nfs4_init_channel_attrs(struct nfs41_create_session_args *args)
{
	struct nfs4_session *session = args->client->cl_session;
	unsigned int mxrqst_sz = session->fc_attrs.max_rqst_sz,
		     mxresp_sz = session->fc_attrs.max_resp_sz;

	if (mxrqst_sz == 0)
		mxrqst_sz = NFS_MAX_FILE_IO_SIZE;
	if (mxresp_sz == 0)
		mxresp_sz = NFS_MAX_FILE_IO_SIZE;
	/* Fore channel attributes */
	args->fc_attrs.max_rqst_sz = mxrqst_sz;
	args->fc_attrs.max_resp_sz = mxresp_sz;
	args->fc_attrs.max_ops = NFS4_MAX_OPS;
	args->fc_attrs.max_reqs = session->clp->cl_rpcclient->cl_xprt->max_reqs;

	dprintk("%s: Fore Channel : max_rqst_sz=%u max_resp_sz=%u "
		"max_ops=%u max_reqs=%u\n",
		__func__,
		args->fc_attrs.max_rqst_sz, args->fc_attrs.max_resp_sz,
		args->fc_attrs.max_ops, args->fc_attrs.max_reqs);

	/* Back channel attributes */
	args->bc_attrs.max_rqst_sz = PAGE_SIZE;
	args->bc_attrs.max_resp_sz = PAGE_SIZE;
	args->bc_attrs.max_resp_sz_cached = 0;
	args->bc_attrs.max_ops = NFS4_MAX_BACK_CHANNEL_OPS;
	args->bc_attrs.max_reqs = 1;

	dprintk("%s: Back Channel : max_rqst_sz=%u max_resp_sz=%u "
		"max_resp_sz_cached=%u max_ops=%u max_reqs=%u\n",
		__func__,
		args->bc_attrs.max_rqst_sz, args->bc_attrs.max_resp_sz,
		args->bc_attrs.max_resp_sz_cached, args->bc_attrs.max_ops,
		args->bc_attrs.max_reqs);
}

static int nfs4_verify_fore_channel_attrs(struct nfs41_create_session_args *args, struct nfs4_session *session)
{
	struct nfs4_channel_attrs *sent = &args->fc_attrs;
	struct nfs4_channel_attrs *rcvd = &session->fc_attrs;

	if (rcvd->max_resp_sz > sent->max_resp_sz)
		return -EINVAL;
	/*
	 * Our requested max_ops is the minimum we need; we're not
	 * prepared to break up compounds into smaller pieces than that.
	 * So, no point even trying to continue if the server won't
	 * cooperate:
	 */
	if (rcvd->max_ops < sent->max_ops)
		return -EINVAL;
	if (rcvd->max_reqs == 0)
		return -EINVAL;
	return 0;
}

static int nfs4_verify_back_channel_attrs(struct nfs41_create_session_args *args, struct nfs4_session *session)
{
	struct nfs4_channel_attrs *sent = &args->bc_attrs;
	struct nfs4_channel_attrs *rcvd = &session->bc_attrs;

	if (rcvd->max_rqst_sz > sent->max_rqst_sz)
		return -EINVAL;
	if (rcvd->max_resp_sz < sent->max_resp_sz)
		return -EINVAL;
	if (rcvd->max_resp_sz_cached > sent->max_resp_sz_cached)
		return -EINVAL;
	/* These would render the backchannel useless: */
	if (rcvd->max_ops  == 0)
		return -EINVAL;
	if (rcvd->max_reqs == 0)
		return -EINVAL;
	return 0;
}

static int nfs4_verify_channel_attrs(struct nfs41_create_session_args *args,
				     struct nfs4_session *session)
{
	int ret;

	ret = nfs4_verify_fore_channel_attrs(args, session);
	if (ret)
		return ret;
	return nfs4_verify_back_channel_attrs(args, session);
}

static int _nfs4_proc_create_session(struct nfs_client *clp)
{
	struct nfs4_session *session = clp->cl_session;
	struct nfs41_create_session_args args = {
		.client = clp,
		.cb_program = NFS4_CALLBACK,
	};
	struct nfs41_create_session_res res = {
		.client = clp,
	};
	struct rpc_message msg = {
		.rpc_proc = &nfs4_procedures[NFSPROC4_CLNT_CREATE_SESSION],
		.rpc_argp = &args,
		.rpc_resp = &res,
	};
	int status;

	nfs4_init_channel_attrs(&args);
	args.flags = (SESSION4_PERSIST | SESSION4_BACK_CHAN);

	status = rpc_call_sync(session->clp->cl_rpcclient, &msg, RPC_TASK_TIMEOUT);

	if (!status)
		/* Verify the session's negotiated channel_attrs values */
		status = nfs4_verify_channel_attrs(&args, session);
	if (!status) {
		/* Increment the clientid slot sequence id */
		clp->cl_seqid++;
	}

	return status;
}

/*
 * Issues a CREATE_SESSION operation to the server.
 * It is the responsibility of the caller to verify the session is
 * expired before calling this routine.
 */
int nfs4_proc_create_session(struct nfs_client *clp)
{
	int status;
	unsigned *ptr;
	struct nfs4_session *session = clp->cl_session;

	dprintk("--> %s clp=%p session=%p\n", __func__, clp, session);

	status = _nfs4_proc_create_session(clp);
	if (status)
		goto out;

	/* Init and reset the fore channel */
	status = nfs4_init_slot_tables(session);
	dprintk("slot table initialization returned %d\n", status);
	if (status)
		goto out;
	status = nfs4_reset_slot_tables(session);
	dprintk("slot table reset returned %d\n", status);
	if (status)
		goto out;

	ptr = (unsigned *)&session->sess_id.data[0];
	dprintk("%s client>seqid %d sessionid %u:%u:%u:%u\n", __func__,
		clp->cl_seqid, ptr[0], ptr[1], ptr[2], ptr[3]);
out:
	dprintk("<-- %s\n", __func__);
	return status;
}

/*
 * Issue the over-the-wire RPC DESTROY_SESSION.
 * The caller must serialize access to this routine.
 */
int nfs4_proc_destroy_session(struct nfs4_session *session)
{
	int status = 0;
	struct rpc_message msg;

	dprintk("--> nfs4_proc_destroy_session\n");

	/* session is still being setup */
	if (session->clp->cl_cons_state != NFS_CS_READY)
		return status;

	msg.rpc_proc = &nfs4_procedures[NFSPROC4_CLNT_DESTROY_SESSION];
	msg.rpc_argp = session;
	msg.rpc_resp = NULL;
	msg.rpc_cred = NULL;
	status = rpc_call_sync(session->clp->cl_rpcclient, &msg, RPC_TASK_TIMEOUT);

	if (status)
		printk(KERN_WARNING
			"Got error %d from the server on DESTROY_SESSION. "
			"Session has been destroyed regardless...\n", status);

	dprintk("<-- nfs4_proc_destroy_session\n");
	return status;
}

int nfs4_init_session(struct nfs_server *server)
{
	struct nfs_client *clp = server->nfs_client;
	struct nfs4_session *session;
	unsigned int rsize, wsize;
	int ret;

	if (!nfs4_has_session(clp))
		return 0;

	session = clp->cl_session;
	if (!test_and_clear_bit(NFS4_SESSION_INITING, &session->session_state))
		return 0;

	rsize = server->rsize;
	if (rsize == 0)
		rsize = NFS_MAX_FILE_IO_SIZE;
	wsize = server->wsize;
	if (wsize == 0)
		wsize = NFS_MAX_FILE_IO_SIZE;

	session->fc_attrs.max_rqst_sz = wsize + nfs41_maxwrite_overhead;
	session->fc_attrs.max_resp_sz = rsize + nfs41_maxread_overhead;

	ret = nfs4_recover_expired_lease(server);
	if (!ret)
		ret = nfs4_check_client_ready(clp);
	return ret;
}

int nfs4_init_ds_session(struct nfs_client *clp)
{
	struct nfs4_session *session = clp->cl_session;
	int ret;

	if (!test_and_clear_bit(NFS4_SESSION_INITING, &session->session_state))
		return 0;

	ret = nfs4_client_recover_expired_lease(clp);
	if (!ret)
		/* Test for the DS role */
		if (!is_ds_client(clp))
			ret = -ENODEV;
	if (!ret)
		ret = nfs4_check_client_ready(clp);
	return ret;

}
EXPORT_SYMBOL_GPL(nfs4_init_ds_session);


/*
 * Renew the cl_session lease.
 */
struct nfs4_sequence_data {
	struct nfs_client *clp;
	struct nfs4_sequence_args args;
	struct nfs4_sequence_res res;
};

static void nfs41_sequence_release(void *data)
{
	struct nfs4_sequence_data *calldata = data;
	struct nfs_client *clp = calldata->clp;

	if (atomic_read(&clp->cl_count) > 1)
		nfs4_schedule_state_renewal(clp);
	nfs_put_client(clp);
	kfree(calldata);
}

static int nfs41_sequence_handle_errors(struct rpc_task *task, struct nfs_client *clp)
{
	switch(task->tk_status) {
	case -NFS4ERR_DELAY:
		rpc_delay(task, NFS4_POLL_RETRY_MAX);
		return -EAGAIN;
	default:
		nfs4_schedule_lease_recovery(clp);
	}
	return 0;
}

static void nfs41_sequence_call_done(struct rpc_task *task, void *data)
{
	struct nfs4_sequence_data *calldata = data;
	struct nfs_client *clp = calldata->clp;

	if (!nfs41_sequence_done(task, task->tk_msg.rpc_resp))
		return;

	if (task->tk_status < 0) {
		dprintk("%s ERROR %d\n", __func__, task->tk_status);
		if (atomic_read(&clp->cl_count) == 1)
			goto out;

		if (nfs41_sequence_handle_errors(task, clp) == -EAGAIN) {
			rpc_restart_call_prepare(task);
			return;
		}
	}
	dprintk("%s rpc_cred %p\n", __func__, task->tk_msg.rpc_cred);
out:
	dprintk("<-- %s\n", __func__);
}

static void nfs41_sequence_prepare(struct rpc_task *task, void *data)
{
	struct nfs4_sequence_data *calldata = data;
	struct nfs_client *clp = calldata->clp;
	struct nfs4_sequence_args *args;
	struct nfs4_sequence_res *res;

	args = task->tk_msg.rpc_argp;
	res = task->tk_msg.rpc_resp;

	if (nfs41_setup_sequence(clp->cl_session, args, res, 0, task))
		return;
	rpc_call_start(task);
}

static const struct rpc_call_ops nfs41_sequence_ops = {
	.rpc_call_done = nfs41_sequence_call_done,
	.rpc_call_prepare = nfs41_sequence_prepare,
	.rpc_release = nfs41_sequence_release,
};

static struct rpc_task *_nfs41_proc_sequence(struct nfs_client *clp, struct rpc_cred *cred)
{
	struct nfs4_sequence_data *calldata;
	struct rpc_message msg = {
		.rpc_proc = &nfs4_procedures[NFSPROC4_CLNT_SEQUENCE],
		.rpc_cred = cred,
	};
	struct rpc_task_setup task_setup_data = {
		.rpc_client = clp->cl_rpcclient,
		.rpc_message = &msg,
		.callback_ops = &nfs41_sequence_ops,
		.flags = RPC_TASK_ASYNC | RPC_TASK_SOFT,
	};

	if (!atomic_inc_not_zero(&clp->cl_count))
		return ERR_PTR(-EIO);
	calldata = kzalloc(sizeof(*calldata), GFP_NOFS);
	if (calldata == NULL) {
		nfs_put_client(clp);
		return ERR_PTR(-ENOMEM);
	}
	msg.rpc_argp = &calldata->args;
	msg.rpc_resp = &calldata->res;
	calldata->clp = clp;
	task_setup_data.callback_data = calldata;

	return rpc_run_task(&task_setup_data);
}

static int nfs41_proc_async_sequence(struct nfs_client *clp, struct rpc_cred *cred)
{
	struct rpc_task *task;
	int ret = 0;

	task = _nfs41_proc_sequence(clp, cred);
	if (IS_ERR(task))
		ret = PTR_ERR(task);
	else
		rpc_put_task_async(task);
	dprintk("<-- %s status=%d\n", __func__, ret);
	return ret;
}

static int nfs4_proc_sequence(struct nfs_client *clp, struct rpc_cred *cred)
{
	struct rpc_task *task;
	int ret;

	task = _nfs41_proc_sequence(clp, cred);
	if (IS_ERR(task)) {
		ret = PTR_ERR(task);
		goto out;
	}
	ret = rpc_wait_for_completion_task(task);
	if (!ret) {
		struct nfs4_sequence_res *res = task->tk_msg.rpc_resp;

		if (task->tk_status == 0)
			nfs41_handle_sequence_flag_errors(clp, res->sr_status_flags);
		ret = task->tk_status;
	}
	rpc_put_task(task);
out:
	dprintk("<-- %s status=%d\n", __func__, ret);
	return ret;
}

struct nfs4_reclaim_complete_data {
	struct nfs_client *clp;
	struct nfs41_reclaim_complete_args arg;
	struct nfs41_reclaim_complete_res res;
};

static void nfs4_reclaim_complete_prepare(struct rpc_task *task, void *data)
{
	struct nfs4_reclaim_complete_data *calldata = data;

	rpc_task_set_priority(task, RPC_PRIORITY_PRIVILEGED);
	if (nfs41_setup_sequence(calldata->clp->cl_session,
				&calldata->arg.seq_args,
				&calldata->res.seq_res, 0, task))
		return;

	rpc_call_start(task);
}

static int nfs41_reclaim_complete_handle_errors(struct rpc_task *task, struct nfs_client *clp)
{
	switch(task->tk_status) {
	case 0:
	case -NFS4ERR_COMPLETE_ALREADY:
	case -NFS4ERR_WRONG_CRED: /* What to do here? */
		break;
	case -NFS4ERR_DELAY:
		rpc_delay(task, NFS4_POLL_RETRY_MAX);
		/* fall through */
	case -NFS4ERR_RETRY_UNCACHED_REP:
		return -EAGAIN;
	default:
		nfs4_schedule_lease_recovery(clp);
	}
	return 0;
}

static void nfs4_reclaim_complete_done(struct rpc_task *task, void *data)
{
	struct nfs4_reclaim_complete_data *calldata = data;
	struct nfs_client *clp = calldata->clp;
	struct nfs4_sequence_res *res = &calldata->res.seq_res;

	dprintk("--> %s\n", __func__);
	if (!nfs41_sequence_done(task, res))
		return;

	if (nfs41_reclaim_complete_handle_errors(task, clp) == -EAGAIN) {
		rpc_restart_call_prepare(task);
		return;
	}
	dprintk("<-- %s\n", __func__);
}

static void nfs4_free_reclaim_complete_data(void *data)
{
	struct nfs4_reclaim_complete_data *calldata = data;

	kfree(calldata);
}

static const struct rpc_call_ops nfs4_reclaim_complete_call_ops = {
	.rpc_call_prepare = nfs4_reclaim_complete_prepare,
	.rpc_call_done = nfs4_reclaim_complete_done,
	.rpc_release = nfs4_free_reclaim_complete_data,
};

/*
 * Issue a global reclaim complete.
 */
static int nfs41_proc_reclaim_complete(struct nfs_client *clp)
{
	struct nfs4_reclaim_complete_data *calldata;
	struct rpc_task *task;
	struct rpc_message msg = {
		.rpc_proc = &nfs4_procedures[NFSPROC4_CLNT_RECLAIM_COMPLETE],
	};
	struct rpc_task_setup task_setup_data = {
		.rpc_client = clp->cl_rpcclient,
		.rpc_message = &msg,
		.callback_ops = &nfs4_reclaim_complete_call_ops,
		.flags = RPC_TASK_ASYNC,
	};
	int status = -ENOMEM;

	dprintk("--> %s\n", __func__);
	calldata = kzalloc(sizeof(*calldata), GFP_NOFS);
	if (calldata == NULL)
		goto out;
	calldata->clp = clp;
	calldata->arg.one_fs = 0;

	msg.rpc_argp = &calldata->arg;
	msg.rpc_resp = &calldata->res;
	task_setup_data.callback_data = calldata;
	task = rpc_run_task(&task_setup_data);
	if (IS_ERR(task)) {
		status = PTR_ERR(task);
		goto out;
	}
	status = nfs4_wait_for_completion_rpc_task(task);
	if (status == 0)
		status = task->tk_status;
	rpc_put_task(task);
	return 0;
out:
	dprintk("<-- %s status=%d\n", __func__, status);
	return status;
}

static void
nfs4_layoutget_prepare(struct rpc_task *task, void *calldata)
{
	struct nfs4_layoutget *lgp = calldata;
	struct nfs_server *server = NFS_SERVER(lgp->args.inode);

	dprintk("--> %s\n", __func__);
	/* Note the is a race here, where a CB_LAYOUTRECALL can come in
	 * right now covering the LAYOUTGET we are about to send.
	 * However, that is not so catastrophic, and there seems
	 * to be no way to prevent it completely.
	 */
	if (nfs4_setup_sequence(server, &lgp->args.seq_args,
				&lgp->res.seq_res, 0, task))
		return;
	if (pnfs_choose_layoutget_stateid(&lgp->args.stateid,
					  NFS_I(lgp->args.inode)->layout,
					  lgp->args.ctx->state)) {
		rpc_exit(task, NFS4_OK);
		return;
	}
	rpc_call_start(task);
}

static void nfs4_layoutget_done(struct rpc_task *task, void *calldata)
{
	struct nfs4_layoutget *lgp = calldata;
	struct nfs_server *server = NFS_SERVER(lgp->args.inode);

	dprintk("--> %s\n", __func__);

	if (!nfs4_sequence_done(task, &lgp->res.seq_res))
		return;

	switch (task->tk_status) {
	case 0:
		break;
	case -NFS4ERR_LAYOUTTRYLATER:
	case -NFS4ERR_RECALLCONFLICT:
		task->tk_status = -NFS4ERR_DELAY;
		/* Fall through */
	default:
		if (nfs4_async_handle_error(task, server, NULL) == -EAGAIN) {
			rpc_restart_call_prepare(task);
			return;
		}
	}
	dprintk("<-- %s\n", __func__);
}

static void nfs4_layoutget_release(void *calldata)
{
	struct nfs4_layoutget *lgp = calldata;

	dprintk("--> %s\n", __func__);
	put_nfs_open_context(lgp->args.ctx);
	kfree(calldata);
	dprintk("<-- %s\n", __func__);
}

static const struct rpc_call_ops nfs4_layoutget_call_ops = {
	.rpc_call_prepare = nfs4_layoutget_prepare,
	.rpc_call_done = nfs4_layoutget_done,
	.rpc_release = nfs4_layoutget_release,
};

int nfs4_proc_layoutget(struct nfs4_layoutget *lgp)
{
	struct nfs_server *server = NFS_SERVER(lgp->args.inode);
	struct rpc_task *task;
	struct rpc_message msg = {
		.rpc_proc = &nfs4_procedures[NFSPROC4_CLNT_LAYOUTGET],
		.rpc_argp = &lgp->args,
		.rpc_resp = &lgp->res,
	};
	struct rpc_task_setup task_setup_data = {
		.rpc_client = server->client,
		.rpc_message = &msg,
		.callback_ops = &nfs4_layoutget_call_ops,
		.callback_data = lgp,
		.flags = RPC_TASK_ASYNC,
	};
	int status = 0;

	dprintk("--> %s\n", __func__);

	lgp->res.layoutp = &lgp->args.layout;
	lgp->res.seq_res.sr_slot = NULL;
	task = rpc_run_task(&task_setup_data);
	if (IS_ERR(task))
		return PTR_ERR(task);
	status = nfs4_wait_for_completion_rpc_task(task);
	if (status == 0)
		status = task->tk_status;
	if (status == 0)
		status = pnfs_layout_process(lgp);
	rpc_put_task(task);
	dprintk("<-- %s status=%d\n", __func__, status);
	return status;
}

static void
nfs4_layoutreturn_prepare(struct rpc_task *task, void *calldata)
{
	struct nfs4_layoutreturn *lrp = calldata;

	dprintk("--> %s\n", __func__);
	if (nfs41_setup_sequence(lrp->clp->cl_session, &lrp->args.seq_args,
				&lrp->res.seq_res, 0, task))
		return;
	rpc_call_start(task);
}

static void nfs4_layoutreturn_done(struct rpc_task *task, void *calldata)
{
	struct nfs4_layoutreturn *lrp = calldata;
	struct nfs_server *server;
<<<<<<< HEAD
	struct pnfs_layout_hdr *lo = NFS_I(lrp->args.inode)->layout;
=======
	struct pnfs_layout_hdr *lo = lrp->args.layout;
>>>>>>> acfe7d74

	dprintk("--> %s\n", __func__);

	if (!nfs4_sequence_done(task, &lrp->res.seq_res))
		return;

	server = NFS_SERVER(lrp->args.inode);
	if (nfs4_async_handle_error(task, server, NULL) == -EAGAIN) {
		nfs_restart_rpc(task, lrp->clp);
		return;
	}
	spin_lock(&lo->plh_inode->i_lock);
	if (task->tk_status == 0) {
		if (lrp->res.lrs_present) {
			pnfs_set_layout_stateid(lo, &lrp->res.stateid, true);
		} else
			BUG_ON(!list_empty(&lo->plh_segs));
	}
	lo->plh_block_lgets--;
	spin_unlock(&lo->plh_inode->i_lock);
	dprintk("<-- %s\n", __func__);
}

static void nfs4_layoutreturn_release(void *calldata)
{
	struct nfs4_layoutreturn *lrp = calldata;

	dprintk("--> %s\n", __func__);
	put_layout_hdr(lrp->args.layout);
	kfree(calldata);
	dprintk("<-- %s\n", __func__);
}

static const struct rpc_call_ops nfs4_layoutreturn_call_ops = {
	.rpc_call_prepare = nfs4_layoutreturn_prepare,
	.rpc_call_done = nfs4_layoutreturn_done,
	.rpc_release = nfs4_layoutreturn_release,
};

int nfs4_proc_layoutreturn(struct nfs4_layoutreturn *lrp)
{
	struct rpc_task *task;
	struct rpc_message msg = {
		.rpc_proc = &nfs4_procedures[NFSPROC4_CLNT_LAYOUTRETURN],
		.rpc_argp = &lrp->args,
		.rpc_resp = &lrp->res,
	};
	struct rpc_task_setup task_setup_data = {
		.rpc_client = lrp->clp->cl_rpcclient,
		.rpc_message = &msg,
		.callback_ops = &nfs4_layoutreturn_call_ops,
		.callback_data = lrp,
	};
	int status;

	dprintk("--> %s\n", __func__);
	task = rpc_run_task(&task_setup_data);
	if (IS_ERR(task))
		return PTR_ERR(task);
	status = task->tk_status;
	dprintk("<-- %s status=%d\n", __func__, status);
	rpc_put_task(task);
	return status;
}

static int
_nfs4_proc_getdeviceinfo(struct nfs_server *server, struct pnfs_device *pdev)
{
	struct nfs4_getdeviceinfo_args args = {
		.pdev = pdev,
	};
	struct nfs4_getdeviceinfo_res res = {
		.pdev = pdev,
	};
	struct rpc_message msg = {
		.rpc_proc = &nfs4_procedures[NFSPROC4_CLNT_GETDEVICEINFO],
		.rpc_argp = &args,
		.rpc_resp = &res,
	};
	int status;

	dprintk("--> %s\n", __func__);
	status = nfs4_call_sync(server->client, server, &msg, &args.seq_args, &res.seq_res, 0);
	dprintk("<-- %s status=%d\n", __func__, status);

	return status;
}

int nfs4_proc_getdeviceinfo(struct nfs_server *server, struct pnfs_device *pdev)
{
	struct nfs4_exception exception = { };
	int err;

	do {
		err = nfs4_handle_exception(server,
					_nfs4_proc_getdeviceinfo(server, pdev),
					&exception);
	} while (exception.retry);
	return err;
}
EXPORT_SYMBOL_GPL(nfs4_proc_getdeviceinfo);

static void nfs4_layoutcommit_prepare(struct rpc_task *task, void *calldata)
{
	struct nfs4_layoutcommit_data *data = calldata;
	struct nfs_server *server = NFS_SERVER(data->args.inode);

	if (nfs4_setup_sequence(server, &data->args.seq_args,
				&data->res.seq_res, 1, task))
		return;
	rpc_call_start(task);
}

static void
nfs4_layoutcommit_done(struct rpc_task *task, void *calldata)
{
	struct nfs4_layoutcommit_data *data = calldata;
	struct nfs_server *server = NFS_SERVER(data->args.inode);

	if (!nfs4_sequence_done(task, &data->res.seq_res))
		return;

	switch (task->tk_status) { /* Just ignore these failures */
	case NFS4ERR_DELEG_REVOKED: /* layout was recalled */
	case NFS4ERR_BADIOMODE:     /* no IOMODE_RW layout for range */
	case NFS4ERR_BADLAYOUT:     /* no layout */
	case NFS4ERR_GRACE:	    /* loca_recalim always false */
		task->tk_status = 0;
	}

	if (nfs4_async_handle_error(task, server, NULL) == -EAGAIN) {
		nfs_restart_rpc(task, server->nfs_client);
		return;
	}

	if (task->tk_status == 0)
		nfs_post_op_update_inode_force_wcc(data->args.inode,
						   data->res.fattr);
}

static void nfs4_layoutcommit_release(void *calldata)
{
	struct nfs4_layoutcommit_data *data = calldata;

	/* Matched by references in pnfs_set_layoutcommit */
	put_lseg(data->lseg);
	put_rpccred(data->cred);
	kfree(data);
}

static const struct rpc_call_ops nfs4_layoutcommit_ops = {
	.rpc_call_prepare = nfs4_layoutcommit_prepare,
	.rpc_call_done = nfs4_layoutcommit_done,
	.rpc_release = nfs4_layoutcommit_release,
};

int
nfs4_proc_layoutcommit(struct nfs4_layoutcommit_data *data, bool sync)
{
	struct rpc_message msg = {
		.rpc_proc = &nfs4_procedures[NFSPROC4_CLNT_LAYOUTCOMMIT],
		.rpc_argp = &data->args,
		.rpc_resp = &data->res,
		.rpc_cred = data->cred,
	};
	struct rpc_task_setup task_setup_data = {
		.task = &data->task,
		.rpc_client = NFS_CLIENT(data->args.inode),
		.rpc_message = &msg,
		.callback_ops = &nfs4_layoutcommit_ops,
		.callback_data = data,
		.flags = RPC_TASK_ASYNC,
	};
	struct rpc_task *task;
	int status = 0;

	dprintk("NFS: %4d initiating layoutcommit call. sync %d "
		"lbw: %llu inode %lu\n",
		data->task.tk_pid, sync,
		data->args.lastbytewritten,
		data->args.inode->i_ino);

	task = rpc_run_task(&task_setup_data);
	if (IS_ERR(task))
		return PTR_ERR(task);
	if (sync == false)
		goto out;
	status = nfs4_wait_for_completion_rpc_task(task);
	if (status != 0)
		goto out;
	status = task->tk_status;
out:
	dprintk("%s: status %d\n", __func__, status);
	rpc_put_task(task);
	return status;
}

static int
_nfs41_proc_secinfo_no_name(struct nfs_server *server, struct nfs_fh *fhandle,
		    struct nfs_fsinfo *info, struct nfs4_secinfo_flavors *flavors)
{
	struct nfs41_secinfo_no_name_args args = {
		.style = SECINFO_STYLE_CURRENT_FH,
	};
	struct nfs4_secinfo_res res = {
		.flavors = flavors,
	};
	struct rpc_message msg = {
		.rpc_proc = &nfs4_procedures[NFSPROC4_CLNT_SECINFO_NO_NAME],
		.rpc_argp = &args,
		.rpc_resp = &res,
	};
	return nfs4_call_sync(server->client, server, &msg, &args.seq_args, &res.seq_res, 0);
}

static int
nfs41_proc_secinfo_no_name(struct nfs_server *server, struct nfs_fh *fhandle,
			   struct nfs_fsinfo *info, struct nfs4_secinfo_flavors *flavors)
{
	struct nfs4_exception exception = { };
	int err;
	do {
		err = _nfs41_proc_secinfo_no_name(server, fhandle, info, flavors);
		switch (err) {
		case 0:
		case -NFS4ERR_WRONGSEC:
		case -NFS4ERR_NOTSUPP:
			break;
		default:
			err = nfs4_handle_exception(server, err, &exception);
		}
	} while (exception.retry);
	return err;
}

static int
nfs41_find_root_sec(struct nfs_server *server, struct nfs_fh *fhandle,
		    struct nfs_fsinfo *info)
{
	int err;
	struct page *page;
	rpc_authflavor_t flavor;
	struct nfs4_secinfo_flavors *flavors;

	page = alloc_page(GFP_KERNEL);
	if (!page) {
		err = -ENOMEM;
		goto out;
	}

	flavors = page_address(page);
	err = nfs41_proc_secinfo_no_name(server, fhandle, info, flavors);

	/*
	 * Fall back on "guess and check" method if
	 * the server doesn't support SECINFO_NO_NAME
	 */
	if (err == -NFS4ERR_WRONGSEC || err == -NFS4ERR_NOTSUPP) {
		err = nfs4_find_root_sec(server, fhandle, info);
		goto out_freepage;
	}
	if (err)
		goto out_freepage;

	flavor = nfs_find_best_sec(flavors);
	if (err == 0)
		err = nfs4_lookup_root_sec(server, fhandle, info, flavor);

out_freepage:
	put_page(page);
	if (err == -EACCES)
		return -EPERM;
out:
	return err;
}
static int _nfs41_test_stateid(struct nfs_server *server, struct nfs4_state *state)
{
	int status;
	struct nfs41_test_stateid_args args = {
		.stateid = &state->stateid,
	};
	struct nfs41_test_stateid_res res;
	struct rpc_message msg = {
		.rpc_proc = &nfs4_procedures[NFSPROC4_CLNT_TEST_STATEID],
		.rpc_argp = &args,
		.rpc_resp = &res,
	};
	args.seq_args.sa_session = res.seq_res.sr_session = NULL;
	status = nfs4_call_sync_sequence(server->client, server, &msg, &args.seq_args, &res.seq_res, 0, 1);
	return status;
}

static int nfs41_test_stateid(struct nfs_server *server, struct nfs4_state *state)
{
	struct nfs4_exception exception = { };
	int err;
	do {
		err = nfs4_handle_exception(server,
				_nfs41_test_stateid(server, state),
				&exception);
	} while (exception.retry);
	return err;
}

static int _nfs4_free_stateid(struct nfs_server *server, struct nfs4_state *state)
{
	int status;
	struct nfs41_free_stateid_args args = {
		.stateid = &state->stateid,
	};
	struct nfs41_free_stateid_res res;
	struct rpc_message msg = {
		.rpc_proc = &nfs4_procedures[NFSPROC4_CLNT_FREE_STATEID],
		.rpc_argp = &args,
		.rpc_resp = &res,
	};

	args.seq_args.sa_session = res.seq_res.sr_session = NULL;
	status = nfs4_call_sync_sequence(server->client, server, &msg, &args.seq_args, &res.seq_res, 0, 1);
	return status;
}

static int nfs41_free_stateid(struct nfs_server *server, struct nfs4_state *state)
{
	struct nfs4_exception exception = { };
	int err;
	do {
		err = nfs4_handle_exception(server,
				_nfs4_free_stateid(server, state),
				&exception);
	} while (exception.retry);
	return err;
}
#endif /* CONFIG_NFS_V4_1 */

struct nfs4_state_recovery_ops nfs40_reboot_recovery_ops = {
	.owner_flag_bit = NFS_OWNER_RECLAIM_REBOOT,
	.state_flag_bit	= NFS_STATE_RECLAIM_REBOOT,
	.recover_open	= nfs4_open_reclaim,
	.recover_lock	= nfs4_lock_reclaim,
	.establish_clid = nfs4_init_clientid,
	.get_clid_cred	= nfs4_get_setclientid_cred,
};

#if defined(CONFIG_NFS_V4_1)
struct nfs4_state_recovery_ops nfs41_reboot_recovery_ops = {
	.owner_flag_bit = NFS_OWNER_RECLAIM_REBOOT,
	.state_flag_bit	= NFS_STATE_RECLAIM_REBOOT,
	.recover_open	= nfs4_open_reclaim,
	.recover_lock	= nfs4_lock_reclaim,
	.establish_clid = nfs41_init_clientid,
	.get_clid_cred	= nfs4_get_exchange_id_cred,
	.reclaim_complete = nfs41_proc_reclaim_complete,
};
#endif /* CONFIG_NFS_V4_1 */

struct nfs4_state_recovery_ops nfs40_nograce_recovery_ops = {
	.owner_flag_bit = NFS_OWNER_RECLAIM_NOGRACE,
	.state_flag_bit	= NFS_STATE_RECLAIM_NOGRACE,
	.recover_open	= nfs4_open_expired,
	.recover_lock	= nfs4_lock_expired,
	.establish_clid = nfs4_init_clientid,
	.get_clid_cred	= nfs4_get_setclientid_cred,
};

#if defined(CONFIG_NFS_V4_1)
struct nfs4_state_recovery_ops nfs41_nograce_recovery_ops = {
	.owner_flag_bit = NFS_OWNER_RECLAIM_NOGRACE,
	.state_flag_bit	= NFS_STATE_RECLAIM_NOGRACE,
	.recover_open	= nfs41_open_expired,
	.recover_lock	= nfs41_lock_expired,
	.establish_clid = nfs41_init_clientid,
	.get_clid_cred	= nfs4_get_exchange_id_cred,
};
#endif /* CONFIG_NFS_V4_1 */

struct nfs4_state_maintenance_ops nfs40_state_renewal_ops = {
	.sched_state_renewal = nfs4_proc_async_renew,
	.get_state_renewal_cred_locked = nfs4_get_renew_cred_locked,
	.renew_lease = nfs4_proc_renew,
};

#if defined(CONFIG_NFS_V4_1)
struct nfs4_state_maintenance_ops nfs41_state_renewal_ops = {
	.sched_state_renewal = nfs41_proc_async_sequence,
	.get_state_renewal_cred_locked = nfs4_get_machine_cred_locked,
	.renew_lease = nfs4_proc_sequence,
};
#endif

static const struct nfs4_minor_version_ops nfs_v4_0_minor_ops = {
	.minor_version = 0,
	.call_sync = _nfs4_call_sync,
	.validate_stateid = nfs4_validate_delegation_stateid,
	.find_root_sec = nfs4_find_root_sec,
	.reboot_recovery_ops = &nfs40_reboot_recovery_ops,
	.nograce_recovery_ops = &nfs40_nograce_recovery_ops,
	.state_renewal_ops = &nfs40_state_renewal_ops,
};

#if defined(CONFIG_NFS_V4_1)
static const struct nfs4_minor_version_ops nfs_v4_1_minor_ops = {
	.minor_version = 1,
	.call_sync = _nfs4_call_sync_session,
	.validate_stateid = nfs41_validate_delegation_stateid,
	.find_root_sec = nfs41_find_root_sec,
	.reboot_recovery_ops = &nfs41_reboot_recovery_ops,
	.nograce_recovery_ops = &nfs41_nograce_recovery_ops,
	.state_renewal_ops = &nfs41_state_renewal_ops,
};
#endif

const struct nfs4_minor_version_ops *nfs_v4_minor_ops[] = {
	[0] = &nfs_v4_0_minor_ops,
#if defined(CONFIG_NFS_V4_1)
	[1] = &nfs_v4_1_minor_ops,
#endif
};

static const struct inode_operations nfs4_file_inode_operations = {
	.permission	= nfs_permission,
	.getattr	= nfs_getattr,
	.setattr	= nfs_setattr,
	.getxattr	= generic_getxattr,
	.setxattr	= generic_setxattr,
	.listxattr	= generic_listxattr,
	.removexattr	= generic_removexattr,
};

const struct nfs_rpc_ops nfs_v4_clientops = {
	.version	= 4,			/* protocol version */
	.dentry_ops	= &nfs4_dentry_operations,
	.dir_inode_ops	= &nfs4_dir_inode_operations,
	.file_inode_ops	= &nfs4_file_inode_operations,
	.getroot	= nfs4_proc_get_root,
	.getattr	= nfs4_proc_getattr,
	.setattr	= nfs4_proc_setattr,
	.lookupfh	= nfs4_proc_lookupfh,
	.lookup		= nfs4_proc_lookup,
	.access		= nfs4_proc_access,
	.readlink	= nfs4_proc_readlink,
	.create		= nfs4_proc_create,
	.remove		= nfs4_proc_remove,
	.unlink_setup	= nfs4_proc_unlink_setup,
	.unlink_done	= nfs4_proc_unlink_done,
	.rename		= nfs4_proc_rename,
	.rename_setup	= nfs4_proc_rename_setup,
	.rename_done	= nfs4_proc_rename_done,
	.link		= nfs4_proc_link,
	.symlink	= nfs4_proc_symlink,
	.mkdir		= nfs4_proc_mkdir,
	.rmdir		= nfs4_proc_remove,
	.readdir	= nfs4_proc_readdir,
	.mknod		= nfs4_proc_mknod,
	.statfs		= nfs4_proc_statfs,
	.fsinfo		= nfs4_proc_fsinfo,
	.pathconf	= nfs4_proc_pathconf,
	.set_capabilities = nfs4_server_capabilities,
	.decode_dirent	= nfs4_decode_dirent,
	.read_setup	= nfs4_proc_read_setup,
	.read_done	= nfs4_read_done,
	.write_setup	= nfs4_proc_write_setup,
	.write_done	= nfs4_write_done,
	.commit_setup	= nfs4_proc_commit_setup,
	.commit_done	= nfs4_commit_done,
	.lock		= nfs4_proc_lock,
	.clear_acl_cache = nfs4_zap_acl_attr,
	.close_context  = nfs4_close_context,
	.open_context	= nfs4_atomic_open,
	.init_client	= nfs4_init_client,
	.secinfo	= nfs4_proc_secinfo,
};

static const struct xattr_handler nfs4_xattr_nfs4_acl_handler = {
	.prefix	= XATTR_NAME_NFSV4_ACL,
	.list	= nfs4_xattr_list_nfs4_acl,
	.get	= nfs4_xattr_get_nfs4_acl,
	.set	= nfs4_xattr_set_nfs4_acl,
};

const struct xattr_handler *nfs4_xattr_handlers[] = {
	&nfs4_xattr_nfs4_acl_handler,
	NULL
};

/*
 * Local variables:
 *  c-basic-offset: 8
 * End:
 */<|MERGE_RESOLUTION|>--- conflicted
+++ resolved
@@ -5768,11 +5768,7 @@
 {
 	struct nfs4_layoutreturn *lrp = calldata;
 	struct nfs_server *server;
-<<<<<<< HEAD
-	struct pnfs_layout_hdr *lo = NFS_I(lrp->args.inode)->layout;
-=======
 	struct pnfs_layout_hdr *lo = lrp->args.layout;
->>>>>>> acfe7d74
 
 	dprintk("--> %s\n", __func__);
 
