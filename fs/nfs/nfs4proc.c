/*
 *  fs/nfs/nfs4proc.c
 *
 *  Client-side procedure declarations for NFSv4.
 *
 *  Copyright (c) 2002 The Regents of the University of Michigan.
 *  All rights reserved.
 *
 *  Kendrick Smith <kmsmith@umich.edu>
 *  Andy Adamson   <andros@umich.edu>
 *
 *  Redistribution and use in source and binary forms, with or without
 *  modification, are permitted provided that the following conditions
 *  are met:
 *
 *  1. Redistributions of source code must retain the above copyright
 *     notice, this list of conditions and the following disclaimer.
 *  2. Redistributions in binary form must reproduce the above copyright
 *     notice, this list of conditions and the following disclaimer in the
 *     documentation and/or other materials provided with the distribution.
 *  3. Neither the name of the University nor the names of its
 *     contributors may be used to endorse or promote products derived
 *     from this software without specific prior written permission.
 *
 *  THIS SOFTWARE IS PROVIDED ``AS IS'' AND ANY EXPRESS OR IMPLIED
 *  WARRANTIES, INCLUDING, BUT NOT LIMITED TO, THE IMPLIED WARRANTIES OF
 *  MERCHANTABILITY AND FITNESS FOR A PARTICULAR PURPOSE ARE
 *  DISCLAIMED. IN NO EVENT SHALL THE REGENTS OR CONTRIBUTORS BE LIABLE
 *  FOR ANY DIRECT, INDIRECT, INCIDENTAL, SPECIAL, EXEMPLARY, OR
 *  CONSEQUENTIAL DAMAGES (INCLUDING, BUT NOT LIMITED TO, PROCUREMENT OF
 *  SUBSTITUTE GOODS OR SERVICES; LOSS OF USE, DATA, OR PROFITS; OR
 *  BUSINESS INTERRUPTION) HOWEVER CAUSED AND ON ANY THEORY OF
 *  LIABILITY, WHETHER IN CONTRACT, STRICT LIABILITY, OR TORT (INCLUDING
 *  NEGLIGENCE OR OTHERWISE) ARISING IN ANY WAY OUT OF THE USE OF THIS
 *  SOFTWARE, EVEN IF ADVISED OF THE POSSIBILITY OF SUCH DAMAGE.
 */

#include <linux/mm.h>
#include <linux/delay.h>
#include <linux/errno.h>
#include <linux/string.h>
#include <linux/ratelimit.h>
#include <linux/printk.h>
#include <linux/slab.h>
#include <linux/sunrpc/clnt.h>
#include <linux/sunrpc/gss_api.h>
#include <linux/nfs.h>
#include <linux/nfs4.h>
#include <linux/nfs_fs.h>
#include <linux/nfs_page.h>
#include <linux/nfs_mount.h>
#include <linux/namei.h>
#include <linux/mount.h>
#include <linux/module.h>
#include <linux/nfs_idmap.h>
#include <linux/sunrpc/bc_xprt.h>
#include <linux/xattr.h>
#include <linux/utsname.h>
#include <linux/freezer.h>

#include "nfs4_fs.h"
#include "delegation.h"
#include "internal.h"
#include "iostat.h"
#include "callback.h"
#include "pnfs.h"
#include "netns.h"

#define NFSDBG_FACILITY		NFSDBG_PROC

#define NFS4_POLL_RETRY_MIN	(HZ/10)
#define NFS4_POLL_RETRY_MAX	(15*HZ)

#define NFS4_MAX_LOOP_ON_RECOVER (10)

static unsigned short max_session_slots = NFS4_DEF_SLOT_TABLE_SIZE;

struct nfs4_opendata;
static int _nfs4_proc_open(struct nfs4_opendata *data);
static int _nfs4_recover_proc_open(struct nfs4_opendata *data);
static int nfs4_do_fsinfo(struct nfs_server *, struct nfs_fh *, struct nfs_fsinfo *);
static int nfs4_async_handle_error(struct rpc_task *, const struct nfs_server *, struct nfs4_state *);
static void nfs_fixup_referral_attributes(struct nfs_fattr *fattr);
static int nfs4_proc_getattr(struct nfs_server *, struct nfs_fh *, struct nfs_fattr *);
static int _nfs4_proc_getattr(struct nfs_server *server, struct nfs_fh *fhandle, struct nfs_fattr *fattr);
static int nfs4_do_setattr(struct inode *inode, struct rpc_cred *cred,
			    struct nfs_fattr *fattr, struct iattr *sattr,
			    struct nfs4_state *state);
#ifdef CONFIG_NFS_V4_1
static int nfs41_test_stateid(struct nfs_server *, nfs4_stateid *);
static int nfs41_free_stateid(struct nfs_server *, nfs4_stateid *);
#endif
/* Prevent leaks of NFSv4 errors into userland */
static int nfs4_map_errors(int err)
{
	if (err >= -1000)
		return err;
	switch (err) {
	case -NFS4ERR_RESOURCE:
		return -EREMOTEIO;
	case -NFS4ERR_WRONGSEC:
		return -EPERM;
	case -NFS4ERR_BADOWNER:
	case -NFS4ERR_BADNAME:
		return -EINVAL;
	case -NFS4ERR_SHARE_DENIED:
		return -EACCES;
	default:
		dprintk("%s could not handle NFSv4 error %d\n",
				__func__, -err);
		break;
	}
	return -EIO;
}

/*
 * This is our standard bitmap for GETATTR requests.
 */
const u32 nfs4_fattr_bitmap[2] = {
	FATTR4_WORD0_TYPE
	| FATTR4_WORD0_CHANGE
	| FATTR4_WORD0_SIZE
	| FATTR4_WORD0_FSID
	| FATTR4_WORD0_FILEID,
	FATTR4_WORD1_MODE
	| FATTR4_WORD1_NUMLINKS
	| FATTR4_WORD1_OWNER
	| FATTR4_WORD1_OWNER_GROUP
	| FATTR4_WORD1_RAWDEV
	| FATTR4_WORD1_SPACE_USED
	| FATTR4_WORD1_TIME_ACCESS
	| FATTR4_WORD1_TIME_METADATA
	| FATTR4_WORD1_TIME_MODIFY
};

const u32 nfs4_statfs_bitmap[2] = {
	FATTR4_WORD0_FILES_AVAIL
	| FATTR4_WORD0_FILES_FREE
	| FATTR4_WORD0_FILES_TOTAL,
	FATTR4_WORD1_SPACE_AVAIL
	| FATTR4_WORD1_SPACE_FREE
	| FATTR4_WORD1_SPACE_TOTAL
};

const u32 nfs4_pathconf_bitmap[2] = {
	FATTR4_WORD0_MAXLINK
	| FATTR4_WORD0_MAXNAME,
	0
};

const u32 nfs4_fsinfo_bitmap[3] = { FATTR4_WORD0_MAXFILESIZE
			| FATTR4_WORD0_MAXREAD
			| FATTR4_WORD0_MAXWRITE
			| FATTR4_WORD0_LEASE_TIME,
			FATTR4_WORD1_TIME_DELTA
			| FATTR4_WORD1_FS_LAYOUT_TYPES,
			FATTR4_WORD2_LAYOUT_BLKSIZE
};

const u32 nfs4_fs_locations_bitmap[2] = {
	FATTR4_WORD0_TYPE
	| FATTR4_WORD0_CHANGE
	| FATTR4_WORD0_SIZE
	| FATTR4_WORD0_FSID
	| FATTR4_WORD0_FILEID
	| FATTR4_WORD0_FS_LOCATIONS,
	FATTR4_WORD1_MODE
	| FATTR4_WORD1_NUMLINKS
	| FATTR4_WORD1_OWNER
	| FATTR4_WORD1_OWNER_GROUP
	| FATTR4_WORD1_RAWDEV
	| FATTR4_WORD1_SPACE_USED
	| FATTR4_WORD1_TIME_ACCESS
	| FATTR4_WORD1_TIME_METADATA
	| FATTR4_WORD1_TIME_MODIFY
	| FATTR4_WORD1_MOUNTED_ON_FILEID
};

static void nfs4_setup_readdir(u64 cookie, __be32 *verifier, struct dentry *dentry,
		struct nfs4_readdir_arg *readdir)
{
	__be32 *start, *p;

	BUG_ON(readdir->count < 80);
	if (cookie > 2) {
		readdir->cookie = cookie;
		memcpy(&readdir->verifier, verifier, sizeof(readdir->verifier));
		return;
	}

	readdir->cookie = 0;
	memset(&readdir->verifier, 0, sizeof(readdir->verifier));
	if (cookie == 2)
		return;
	
	/*
	 * NFSv4 servers do not return entries for '.' and '..'
	 * Therefore, we fake these entries here.  We let '.'
	 * have cookie 0 and '..' have cookie 1.  Note that
	 * when talking to the server, we always send cookie 0
	 * instead of 1 or 2.
	 */
	start = p = kmap_atomic(*readdir->pages);
	
	if (cookie == 0) {
		*p++ = xdr_one;                                  /* next */
		*p++ = xdr_zero;                   /* cookie, first word */
		*p++ = xdr_one;                   /* cookie, second word */
		*p++ = xdr_one;                             /* entry len */
		memcpy(p, ".\0\0\0", 4);                        /* entry */
		p++;
		*p++ = xdr_one;                         /* bitmap length */
		*p++ = htonl(FATTR4_WORD0_FILEID);             /* bitmap */
		*p++ = htonl(8);              /* attribute buffer length */
		p = xdr_encode_hyper(p, NFS_FILEID(dentry->d_inode));
	}
	
	*p++ = xdr_one;                                  /* next */
	*p++ = xdr_zero;                   /* cookie, first word */
	*p++ = xdr_two;                   /* cookie, second word */
	*p++ = xdr_two;                             /* entry len */
	memcpy(p, "..\0\0", 4);                         /* entry */
	p++;
	*p++ = xdr_one;                         /* bitmap length */
	*p++ = htonl(FATTR4_WORD0_FILEID);             /* bitmap */
	*p++ = htonl(8);              /* attribute buffer length */
	p = xdr_encode_hyper(p, NFS_FILEID(dentry->d_parent->d_inode));

	readdir->pgbase = (char *)p - (char *)start;
	readdir->count -= readdir->pgbase;
	kunmap_atomic(start);
}

static int nfs4_wait_clnt_recover(struct nfs_client *clp)
{
	int res;

	might_sleep();

	res = wait_on_bit(&clp->cl_state, NFS4CLNT_MANAGER_RUNNING,
			nfs_wait_bit_killable, TASK_KILLABLE);
	return res;
}

static int nfs4_delay(struct rpc_clnt *clnt, long *timeout)
{
	int res = 0;

	might_sleep();

	if (*timeout <= 0)
		*timeout = NFS4_POLL_RETRY_MIN;
	if (*timeout > NFS4_POLL_RETRY_MAX)
		*timeout = NFS4_POLL_RETRY_MAX;
	freezable_schedule_timeout_killable(*timeout);
	if (fatal_signal_pending(current))
		res = -ERESTARTSYS;
	*timeout <<= 1;
	return res;
}

/* This is the error handling routine for processes that are allowed
 * to sleep.
 */
static int nfs4_handle_exception(struct nfs_server *server, int errorcode, struct nfs4_exception *exception)
{
	struct nfs_client *clp = server->nfs_client;
	struct nfs4_state *state = exception->state;
	struct inode *inode = exception->inode;
	int ret = errorcode;

	exception->retry = 0;
	switch(errorcode) {
		case 0:
			return 0;
		case -NFS4ERR_OPENMODE:
			if (inode && nfs_have_delegation(inode, FMODE_READ)) {
				nfs_inode_return_delegation(inode);
				exception->retry = 1;
				return 0;
			}
			if (state == NULL)
				break;
			nfs4_schedule_stateid_recovery(server, state);
			goto wait_on_recovery;
		case -NFS4ERR_DELEG_REVOKED:
		case -NFS4ERR_ADMIN_REVOKED:
		case -NFS4ERR_BAD_STATEID:
			if (state == NULL)
				break;
			nfs_remove_bad_delegation(state->inode);
			nfs4_schedule_stateid_recovery(server, state);
			goto wait_on_recovery;
		case -NFS4ERR_EXPIRED:
			if (state != NULL)
				nfs4_schedule_stateid_recovery(server, state);
		case -NFS4ERR_STALE_STATEID:
		case -NFS4ERR_STALE_CLIENTID:
			nfs4_schedule_lease_recovery(clp);
			goto wait_on_recovery;
#if defined(CONFIG_NFS_V4_1)
		case -NFS4ERR_BADSESSION:
		case -NFS4ERR_BADSLOT:
		case -NFS4ERR_BAD_HIGH_SLOT:
		case -NFS4ERR_CONN_NOT_BOUND_TO_SESSION:
		case -NFS4ERR_DEADSESSION:
		case -NFS4ERR_SEQ_FALSE_RETRY:
		case -NFS4ERR_SEQ_MISORDERED:
			dprintk("%s ERROR: %d Reset session\n", __func__,
				errorcode);
			nfs4_schedule_session_recovery(clp->cl_session, errorcode);
			exception->retry = 1;
			break;
#endif /* defined(CONFIG_NFS_V4_1) */
		case -NFS4ERR_FILE_OPEN:
			if (exception->timeout > HZ) {
				/* We have retried a decent amount, time to
				 * fail
				 */
				ret = -EBUSY;
				break;
			}
		case -NFS4ERR_GRACE:
		case -NFS4ERR_DELAY:
		case -EKEYEXPIRED:
			ret = nfs4_delay(server->client, &exception->timeout);
			if (ret != 0)
				break;
		case -NFS4ERR_RETRY_UNCACHED_REP:
		case -NFS4ERR_OLD_STATEID:
			exception->retry = 1;
			break;
		case -NFS4ERR_BADOWNER:
			/* The following works around a Linux server bug! */
		case -NFS4ERR_BADNAME:
			if (server->caps & NFS_CAP_UIDGID_NOMAP) {
				server->caps &= ~NFS_CAP_UIDGID_NOMAP;
				exception->retry = 1;
				printk(KERN_WARNING "NFS: v4 server %s "
						"does not accept raw "
						"uid/gids. "
						"Reenabling the idmapper.\n",
						server->nfs_client->cl_hostname);
			}
	}
	/* We failed to handle the error */
	return nfs4_map_errors(ret);
wait_on_recovery:
	ret = nfs4_wait_clnt_recover(clp);
	if (ret == 0)
		exception->retry = 1;
	return ret;
}


static void do_renew_lease(struct nfs_client *clp, unsigned long timestamp)
{
	spin_lock(&clp->cl_lock);
	if (time_before(clp->cl_last_renewal,timestamp))
		clp->cl_last_renewal = timestamp;
	spin_unlock(&clp->cl_lock);
}

static void renew_lease(const struct nfs_server *server, unsigned long timestamp)
{
	do_renew_lease(server->nfs_client, timestamp);
}

#if defined(CONFIG_NFS_V4_1)

/*
 * nfs4_free_slot - free a slot and efficiently update slot table.
 *
 * freeing a slot is trivially done by clearing its respective bit
 * in the bitmap.
 * If the freed slotid equals highest_used_slotid we want to update it
 * so that the server would be able to size down the slot table if needed,
 * otherwise we know that the highest_used_slotid is still in use.
 * When updating highest_used_slotid there may be "holes" in the bitmap
 * so we need to scan down from highest_used_slotid to 0 looking for the now
 * highest slotid in use.
 * If none found, highest_used_slotid is set to NFS4_NO_SLOT.
 *
 * Must be called while holding tbl->slot_tbl_lock
 */
static void
nfs4_free_slot(struct nfs4_slot_table *tbl, u32 slotid)
{
	BUG_ON(slotid >= NFS4_MAX_SLOT_TABLE);
	/* clear used bit in bitmap */
	__clear_bit(slotid, tbl->used_slots);

	/* update highest_used_slotid when it is freed */
	if (slotid == tbl->highest_used_slotid) {
		slotid = find_last_bit(tbl->used_slots, tbl->max_slots);
		if (slotid < tbl->max_slots)
			tbl->highest_used_slotid = slotid;
		else
			tbl->highest_used_slotid = NFS4_NO_SLOT;
	}
	dprintk("%s: slotid %u highest_used_slotid %d\n", __func__,
		slotid, tbl->highest_used_slotid);
}

bool nfs4_set_task_privileged(struct rpc_task *task, void *dummy)
{
	rpc_task_set_priority(task, RPC_PRIORITY_PRIVILEGED);
	return true;
}

/*
 * Signal state manager thread if session fore channel is drained
 */
static void nfs4_check_drain_fc_complete(struct nfs4_session *ses)
{
	if (!test_bit(NFS4_SESSION_DRAINING, &ses->session_state)) {
		rpc_wake_up_first(&ses->fc_slot_table.slot_tbl_waitq,
				nfs4_set_task_privileged, NULL);
		return;
	}

	if (ses->fc_slot_table.highest_used_slotid != NFS4_NO_SLOT)
		return;

	dprintk("%s COMPLETE: Session Fore Channel Drained\n", __func__);
	complete(&ses->fc_slot_table.complete);
}

/*
 * Signal state manager thread if session back channel is drained
 */
void nfs4_check_drain_bc_complete(struct nfs4_session *ses)
{
	if (!test_bit(NFS4_SESSION_DRAINING, &ses->session_state) ||
	    ses->bc_slot_table.highest_used_slotid != NFS4_NO_SLOT)
		return;
	dprintk("%s COMPLETE: Session Back Channel Drained\n", __func__);
	complete(&ses->bc_slot_table.complete);
}

static void nfs41_sequence_free_slot(struct nfs4_sequence_res *res)
{
	struct nfs4_slot_table *tbl;

	tbl = &res->sr_session->fc_slot_table;
	if (!res->sr_slot) {
		/* just wake up the next guy waiting since
		 * we may have not consumed a slot after all */
		dprintk("%s: No slot\n", __func__);
		return;
	}

	spin_lock(&tbl->slot_tbl_lock);
	nfs4_free_slot(tbl, res->sr_slot - tbl->slots);
	nfs4_check_drain_fc_complete(res->sr_session);
	spin_unlock(&tbl->slot_tbl_lock);
	res->sr_slot = NULL;
}

static int nfs41_sequence_done(struct rpc_task *task, struct nfs4_sequence_res *res)
{
	unsigned long timestamp;
	struct nfs_client *clp;

	/*
	 * sr_status remains 1 if an RPC level error occurred. The server
	 * may or may not have processed the sequence operation..
	 * Proceed as if the server received and processed the sequence
	 * operation.
	 */
	if (res->sr_status == 1)
		res->sr_status = NFS_OK;

	/* don't increment the sequence number if the task wasn't sent */
	if (!RPC_WAS_SENT(task))
		goto out;

	/* Check the SEQUENCE operation status */
	switch (res->sr_status) {
	case 0:
		/* Update the slot's sequence and clientid lease timer */
		++res->sr_slot->seq_nr;
		timestamp = res->sr_renewal_time;
		clp = res->sr_session->clp;
		do_renew_lease(clp, timestamp);
		/* Check sequence flags */
		if (res->sr_status_flags != 0)
			nfs4_schedule_lease_recovery(clp);
		break;
	case -NFS4ERR_DELAY:
		/* The server detected a resend of the RPC call and
		 * returned NFS4ERR_DELAY as per Section 2.10.6.2
		 * of RFC5661.
		 */
		dprintk("%s: slot=%td seq=%d: Operation in progress\n",
			__func__,
			res->sr_slot - res->sr_session->fc_slot_table.slots,
			res->sr_slot->seq_nr);
		goto out_retry;
	default:
		/* Just update the slot sequence no. */
		++res->sr_slot->seq_nr;
	}
out:
	/* The session may be reset by one of the error handlers. */
	dprintk("%s: Error %d free the slot \n", __func__, res->sr_status);
	nfs41_sequence_free_slot(res);
	return 1;
out_retry:
	if (!rpc_restart_call(task))
		goto out;
	rpc_delay(task, NFS4_POLL_RETRY_MAX);
	return 0;
}

static int nfs4_sequence_done(struct rpc_task *task,
			       struct nfs4_sequence_res *res)
{
	if (res->sr_session == NULL)
		return 1;
	return nfs41_sequence_done(task, res);
}

/*
 * nfs4_find_slot - efficiently look for a free slot
 *
 * nfs4_find_slot looks for an unset bit in the used_slots bitmap.
 * If found, we mark the slot as used, update the highest_used_slotid,
 * and respectively set up the sequence operation args.
 * The slot number is returned if found, or NFS4_NO_SLOT otherwise.
 *
 * Note: must be called with under the slot_tbl_lock.
 */
static u32
nfs4_find_slot(struct nfs4_slot_table *tbl)
{
	u32 slotid;
	u32 ret_id = NFS4_NO_SLOT;

	dprintk("--> %s used_slots=%04lx highest_used=%u max_slots=%u\n",
		__func__, tbl->used_slots[0], tbl->highest_used_slotid,
		tbl->max_slots);
	slotid = find_first_zero_bit(tbl->used_slots, tbl->max_slots);
	if (slotid >= tbl->max_slots)
		goto out;
	__set_bit(slotid, tbl->used_slots);
	if (slotid > tbl->highest_used_slotid ||
			tbl->highest_used_slotid == NFS4_NO_SLOT)
		tbl->highest_used_slotid = slotid;
	ret_id = slotid;
out:
	dprintk("<-- %s used_slots=%04lx highest_used=%d slotid=%d \n",
		__func__, tbl->used_slots[0], tbl->highest_used_slotid, ret_id);
	return ret_id;
}

static void nfs41_init_sequence(struct nfs4_sequence_args *args,
		struct nfs4_sequence_res *res, int cache_reply)
{
	args->sa_session = NULL;
	args->sa_cache_this = 0;
	if (cache_reply)
		args->sa_cache_this = 1;
	res->sr_session = NULL;
	res->sr_slot = NULL;
}

int nfs41_setup_sequence(struct nfs4_session *session,
				struct nfs4_sequence_args *args,
				struct nfs4_sequence_res *res,
				struct rpc_task *task)
{
	struct nfs4_slot *slot;
	struct nfs4_slot_table *tbl;
	u32 slotid;

	dprintk("--> %s\n", __func__);
	/* slot already allocated? */
	if (res->sr_slot != NULL)
		return 0;

	tbl = &session->fc_slot_table;

	spin_lock(&tbl->slot_tbl_lock);
	if (test_bit(NFS4_SESSION_DRAINING, &session->session_state) &&
	    !rpc_task_has_priority(task, RPC_PRIORITY_PRIVILEGED)) {
		/* The state manager will wait until the slot table is empty */
		rpc_sleep_on(&tbl->slot_tbl_waitq, task, NULL);
		spin_unlock(&tbl->slot_tbl_lock);
		dprintk("%s session is draining\n", __func__);
		return -EAGAIN;
	}

	if (!rpc_queue_empty(&tbl->slot_tbl_waitq) &&
	    !rpc_task_has_priority(task, RPC_PRIORITY_PRIVILEGED)) {
		rpc_sleep_on(&tbl->slot_tbl_waitq, task, NULL);
		spin_unlock(&tbl->slot_tbl_lock);
		dprintk("%s enforce FIFO order\n", __func__);
		return -EAGAIN;
	}

	slotid = nfs4_find_slot(tbl);
	if (slotid == NFS4_NO_SLOT) {
		rpc_sleep_on(&tbl->slot_tbl_waitq, task, NULL);
		spin_unlock(&tbl->slot_tbl_lock);
		dprintk("<-- %s: no free slots\n", __func__);
		return -EAGAIN;
	}
	spin_unlock(&tbl->slot_tbl_lock);

	rpc_task_set_priority(task, RPC_PRIORITY_NORMAL);
	slot = tbl->slots + slotid;
	args->sa_session = session;
	args->sa_slotid = slotid;

	dprintk("<-- %s slotid=%d seqid=%d\n", __func__, slotid, slot->seq_nr);

	res->sr_session = session;
	res->sr_slot = slot;
	res->sr_renewal_time = jiffies;
	res->sr_status_flags = 0;
	/*
	 * sr_status is only set in decode_sequence, and so will remain
	 * set to 1 if an rpc level failure occurs.
	 */
	res->sr_status = 1;
	return 0;
}
EXPORT_SYMBOL_GPL(nfs41_setup_sequence);

int nfs4_setup_sequence(const struct nfs_server *server,
			struct nfs4_sequence_args *args,
			struct nfs4_sequence_res *res,
			struct rpc_task *task)
{
	struct nfs4_session *session = nfs4_get_session(server);
	int ret = 0;

	if (session == NULL)
		goto out;

	dprintk("--> %s clp %p session %p sr_slot %td\n",
		__func__, session->clp, session, res->sr_slot ?
			res->sr_slot - session->fc_slot_table.slots : -1);

	ret = nfs41_setup_sequence(session, args, res, task);
out:
	dprintk("<-- %s status=%d\n", __func__, ret);
	return ret;
}

struct nfs41_call_sync_data {
	const struct nfs_server *seq_server;
	struct nfs4_sequence_args *seq_args;
	struct nfs4_sequence_res *seq_res;
};

static void nfs41_call_sync_prepare(struct rpc_task *task, void *calldata)
{
	struct nfs41_call_sync_data *data = calldata;

	dprintk("--> %s data->seq_server %p\n", __func__, data->seq_server);

	if (nfs4_setup_sequence(data->seq_server, data->seq_args,
				data->seq_res, task))
		return;
	rpc_call_start(task);
}

static void nfs41_call_priv_sync_prepare(struct rpc_task *task, void *calldata)
{
	rpc_task_set_priority(task, RPC_PRIORITY_PRIVILEGED);
	nfs41_call_sync_prepare(task, calldata);
}

static void nfs41_call_sync_done(struct rpc_task *task, void *calldata)
{
	struct nfs41_call_sync_data *data = calldata;

	nfs41_sequence_done(task, data->seq_res);
}

static const struct rpc_call_ops nfs41_call_sync_ops = {
	.rpc_call_prepare = nfs41_call_sync_prepare,
	.rpc_call_done = nfs41_call_sync_done,
};

static const struct rpc_call_ops nfs41_call_priv_sync_ops = {
	.rpc_call_prepare = nfs41_call_priv_sync_prepare,
	.rpc_call_done = nfs41_call_sync_done,
};

static int nfs4_call_sync_sequence(struct rpc_clnt *clnt,
				   struct nfs_server *server,
				   struct rpc_message *msg,
				   struct nfs4_sequence_args *args,
				   struct nfs4_sequence_res *res,
				   int privileged)
{
	int ret;
	struct rpc_task *task;
	struct nfs41_call_sync_data data = {
		.seq_server = server,
		.seq_args = args,
		.seq_res = res,
	};
	struct rpc_task_setup task_setup = {
		.rpc_client = clnt,
		.rpc_message = msg,
		.callback_ops = &nfs41_call_sync_ops,
		.callback_data = &data
	};

	if (privileged)
		task_setup.callback_ops = &nfs41_call_priv_sync_ops;
	task = rpc_run_task(&task_setup);
	if (IS_ERR(task))
		ret = PTR_ERR(task);
	else {
		ret = task->tk_status;
		rpc_put_task(task);
	}
	return ret;
}

int _nfs4_call_sync_session(struct rpc_clnt *clnt,
			    struct nfs_server *server,
			    struct rpc_message *msg,
			    struct nfs4_sequence_args *args,
			    struct nfs4_sequence_res *res,
			    int cache_reply)
{
	nfs41_init_sequence(args, res, cache_reply);
	return nfs4_call_sync_sequence(clnt, server, msg, args, res, 0);
}

#else
static inline
void nfs41_init_sequence(struct nfs4_sequence_args *args,
		struct nfs4_sequence_res *res, int cache_reply)
{
}

static int nfs4_sequence_done(struct rpc_task *task,
			       struct nfs4_sequence_res *res)
{
	return 1;
}
#endif /* CONFIG_NFS_V4_1 */

int _nfs4_call_sync(struct rpc_clnt *clnt,
		    struct nfs_server *server,
		    struct rpc_message *msg,
		    struct nfs4_sequence_args *args,
		    struct nfs4_sequence_res *res,
		    int cache_reply)
{
	nfs41_init_sequence(args, res, cache_reply);
	return rpc_call_sync(clnt, msg, 0);
}

static inline
int nfs4_call_sync(struct rpc_clnt *clnt,
		   struct nfs_server *server,
		   struct rpc_message *msg,
		   struct nfs4_sequence_args *args,
		   struct nfs4_sequence_res *res,
		   int cache_reply)
{
	return server->nfs_client->cl_mvops->call_sync(clnt, server, msg,
						args, res, cache_reply);
}

static void update_changeattr(struct inode *dir, struct nfs4_change_info *cinfo)
{
	struct nfs_inode *nfsi = NFS_I(dir);

	spin_lock(&dir->i_lock);
	nfsi->cache_validity |= NFS_INO_INVALID_ATTR|NFS_INO_INVALID_DATA;
	if (!cinfo->atomic || cinfo->before != dir->i_version)
		nfs_force_lookup_revalidate(dir);
	dir->i_version = cinfo->after;
	spin_unlock(&dir->i_lock);
}

struct nfs4_opendata {
	struct kref kref;
	struct nfs_openargs o_arg;
	struct nfs_openres o_res;
	struct nfs_open_confirmargs c_arg;
	struct nfs_open_confirmres c_res;
	struct nfs4_string owner_name;
	struct nfs4_string group_name;
	struct nfs_fattr f_attr;
	struct dentry *dir;
	struct dentry *dentry;
	struct nfs4_state_owner *owner;
	struct nfs4_state *state;
	struct iattr attrs;
	unsigned long timestamp;
	unsigned int rpc_done : 1;
	int rpc_status;
	int cancelled;
};


static void nfs4_init_opendata_res(struct nfs4_opendata *p)
{
	p->o_res.f_attr = &p->f_attr;
	p->o_res.seqid = p->o_arg.seqid;
	p->c_res.seqid = p->c_arg.seqid;
	p->o_res.server = p->o_arg.server;
	nfs_fattr_init(&p->f_attr);
	nfs_fattr_init_names(&p->f_attr, &p->owner_name, &p->group_name);
}

static struct nfs4_opendata *nfs4_opendata_alloc(struct dentry *dentry,
		struct nfs4_state_owner *sp, fmode_t fmode, int flags,
		const struct iattr *attrs,
		gfp_t gfp_mask)
{
	struct dentry *parent = dget_parent(dentry);
	struct inode *dir = parent->d_inode;
	struct nfs_server *server = NFS_SERVER(dir);
	struct nfs4_opendata *p;

	p = kzalloc(sizeof(*p), gfp_mask);
	if (p == NULL)
		goto err;
	p->o_arg.seqid = nfs_alloc_seqid(&sp->so_seqid, gfp_mask);
	if (p->o_arg.seqid == NULL)
		goto err_free;
	nfs_sb_active(dentry->d_sb);
	p->dentry = dget(dentry);
	p->dir = parent;
	p->owner = sp;
	atomic_inc(&sp->so_count);
	p->o_arg.fh = NFS_FH(dir);
	p->o_arg.open_flags = flags;
	p->o_arg.fmode = fmode & (FMODE_READ|FMODE_WRITE);
	p->o_arg.clientid = server->nfs_client->cl_clientid;
	p->o_arg.id.create_time = ktime_to_ns(sp->so_seqid.create_time);
	p->o_arg.id.uniquifier = sp->so_seqid.owner_id;
	p->o_arg.name = &dentry->d_name;
	p->o_arg.server = server;
	p->o_arg.bitmask = server->attr_bitmask;
	p->o_arg.claim = NFS4_OPEN_CLAIM_NULL;
	if (attrs != NULL && attrs->ia_valid != 0) {
		__be32 verf[2];

		p->o_arg.u.attrs = &p->attrs;
		memcpy(&p->attrs, attrs, sizeof(p->attrs));

		verf[0] = jiffies;
		verf[1] = current->pid;
		memcpy(p->o_arg.u.verifier.data, verf,
				sizeof(p->o_arg.u.verifier.data));
	}
	p->c_arg.fh = &p->o_res.fh;
	p->c_arg.stateid = &p->o_res.stateid;
	p->c_arg.seqid = p->o_arg.seqid;
	nfs4_init_opendata_res(p);
	kref_init(&p->kref);
	return p;
err_free:
	kfree(p);
err:
	dput(parent);
	return NULL;
}

static void nfs4_opendata_free(struct kref *kref)
{
	struct nfs4_opendata *p = container_of(kref,
			struct nfs4_opendata, kref);
	struct super_block *sb = p->dentry->d_sb;

	nfs_free_seqid(p->o_arg.seqid);
	if (p->state != NULL)
		nfs4_put_open_state(p->state);
	nfs4_put_state_owner(p->owner);
	dput(p->dir);
	dput(p->dentry);
	nfs_sb_deactive(sb);
	nfs_fattr_free_names(&p->f_attr);
	kfree(p);
}

static void nfs4_opendata_put(struct nfs4_opendata *p)
{
	if (p != NULL)
		kref_put(&p->kref, nfs4_opendata_free);
}

static int nfs4_wait_for_completion_rpc_task(struct rpc_task *task)
{
	int ret;

	ret = rpc_wait_for_completion_task(task);
	return ret;
}

static int can_open_cached(struct nfs4_state *state, fmode_t mode, int open_mode)
{
	int ret = 0;

	if (open_mode & (O_EXCL|O_TRUNC))
		goto out;
	switch (mode & (FMODE_READ|FMODE_WRITE)) {
		case FMODE_READ:
			ret |= test_bit(NFS_O_RDONLY_STATE, &state->flags) != 0
				&& state->n_rdonly != 0;
			break;
		case FMODE_WRITE:
			ret |= test_bit(NFS_O_WRONLY_STATE, &state->flags) != 0
				&& state->n_wronly != 0;
			break;
		case FMODE_READ|FMODE_WRITE:
			ret |= test_bit(NFS_O_RDWR_STATE, &state->flags) != 0
				&& state->n_rdwr != 0;
	}
out:
	return ret;
}

static int can_open_delegated(struct nfs_delegation *delegation, fmode_t fmode)
{
	if (delegation == NULL)
		return 0;
	if ((delegation->type & fmode) != fmode)
		return 0;
	if (test_bit(NFS_DELEGATION_NEED_RECLAIM, &delegation->flags))
		return 0;
	nfs_mark_delegation_referenced(delegation);
	return 1;
}

static void update_open_stateflags(struct nfs4_state *state, fmode_t fmode)
{
	switch (fmode) {
		case FMODE_WRITE:
			state->n_wronly++;
			break;
		case FMODE_READ:
			state->n_rdonly++;
			break;
		case FMODE_READ|FMODE_WRITE:
			state->n_rdwr++;
	}
	nfs4_state_set_mode_locked(state, state->state | fmode);
}

static void nfs_set_open_stateid_locked(struct nfs4_state *state, nfs4_stateid *stateid, fmode_t fmode)
{
	if (test_bit(NFS_DELEGATED_STATE, &state->flags) == 0)
		nfs4_stateid_copy(&state->stateid, stateid);
	nfs4_stateid_copy(&state->open_stateid, stateid);
	switch (fmode) {
		case FMODE_READ:
			set_bit(NFS_O_RDONLY_STATE, &state->flags);
			break;
		case FMODE_WRITE:
			set_bit(NFS_O_WRONLY_STATE, &state->flags);
			break;
		case FMODE_READ|FMODE_WRITE:
			set_bit(NFS_O_RDWR_STATE, &state->flags);
	}
}

static void nfs_set_open_stateid(struct nfs4_state *state, nfs4_stateid *stateid, fmode_t fmode)
{
	write_seqlock(&state->seqlock);
	nfs_set_open_stateid_locked(state, stateid, fmode);
	write_sequnlock(&state->seqlock);
}

static void __update_open_stateid(struct nfs4_state *state, nfs4_stateid *open_stateid, const nfs4_stateid *deleg_stateid, fmode_t fmode)
{
	/*
	 * Protect the call to nfs4_state_set_mode_locked and
	 * serialise the stateid update
	 */
	write_seqlock(&state->seqlock);
	if (deleg_stateid != NULL) {
		nfs4_stateid_copy(&state->stateid, deleg_stateid);
		set_bit(NFS_DELEGATED_STATE, &state->flags);
	}
	if (open_stateid != NULL)
		nfs_set_open_stateid_locked(state, open_stateid, fmode);
	write_sequnlock(&state->seqlock);
	spin_lock(&state->owner->so_lock);
	update_open_stateflags(state, fmode);
	spin_unlock(&state->owner->so_lock);
}

static int update_open_stateid(struct nfs4_state *state, nfs4_stateid *open_stateid, nfs4_stateid *delegation, fmode_t fmode)
{
	struct nfs_inode *nfsi = NFS_I(state->inode);
	struct nfs_delegation *deleg_cur;
	int ret = 0;

	fmode &= (FMODE_READ|FMODE_WRITE);

	rcu_read_lock();
	deleg_cur = rcu_dereference(nfsi->delegation);
	if (deleg_cur == NULL)
		goto no_delegation;

	spin_lock(&deleg_cur->lock);
	if (nfsi->delegation != deleg_cur ||
	    (deleg_cur->type & fmode) != fmode)
		goto no_delegation_unlock;

	if (delegation == NULL)
		delegation = &deleg_cur->stateid;
	else if (!nfs4_stateid_match(&deleg_cur->stateid, delegation))
		goto no_delegation_unlock;

	nfs_mark_delegation_referenced(deleg_cur);
	__update_open_stateid(state, open_stateid, &deleg_cur->stateid, fmode);
	ret = 1;
no_delegation_unlock:
	spin_unlock(&deleg_cur->lock);
no_delegation:
	rcu_read_unlock();

	if (!ret && open_stateid != NULL) {
		__update_open_stateid(state, open_stateid, NULL, fmode);
		ret = 1;
	}

	return ret;
}


static void nfs4_return_incompatible_delegation(struct inode *inode, fmode_t fmode)
{
	struct nfs_delegation *delegation;

	rcu_read_lock();
	delegation = rcu_dereference(NFS_I(inode)->delegation);
	if (delegation == NULL || (delegation->type & fmode) == fmode) {
		rcu_read_unlock();
		return;
	}
	rcu_read_unlock();
	nfs_inode_return_delegation(inode);
}

static struct nfs4_state *nfs4_try_open_cached(struct nfs4_opendata *opendata)
{
	struct nfs4_state *state = opendata->state;
	struct nfs_inode *nfsi = NFS_I(state->inode);
	struct nfs_delegation *delegation;
	int open_mode = opendata->o_arg.open_flags & (O_EXCL|O_TRUNC);
	fmode_t fmode = opendata->o_arg.fmode;
	nfs4_stateid stateid;
	int ret = -EAGAIN;

	for (;;) {
		if (can_open_cached(state, fmode, open_mode)) {
			spin_lock(&state->owner->so_lock);
			if (can_open_cached(state, fmode, open_mode)) {
				update_open_stateflags(state, fmode);
				spin_unlock(&state->owner->so_lock);
				goto out_return_state;
			}
			spin_unlock(&state->owner->so_lock);
		}
		rcu_read_lock();
		delegation = rcu_dereference(nfsi->delegation);
		if (!can_open_delegated(delegation, fmode)) {
			rcu_read_unlock();
			break;
		}
		/* Save the delegation */
		nfs4_stateid_copy(&stateid, &delegation->stateid);
		rcu_read_unlock();
		ret = nfs_may_open(state->inode, state->owner->so_cred, open_mode);
		if (ret != 0)
			goto out;
		ret = -EAGAIN;

		/* Try to update the stateid using the delegation */
		if (update_open_stateid(state, NULL, &stateid, fmode))
			goto out_return_state;
	}
out:
	return ERR_PTR(ret);
out_return_state:
	atomic_inc(&state->count);
	return state;
}

static struct nfs4_state *nfs4_opendata_to_nfs4_state(struct nfs4_opendata *data)
{
	struct inode *inode;
	struct nfs4_state *state = NULL;
	struct nfs_delegation *delegation;
	int ret;

	if (!data->rpc_done) {
		state = nfs4_try_open_cached(data);
		goto out;
	}

	ret = -EAGAIN;
	if (!(data->f_attr.valid & NFS_ATTR_FATTR))
		goto err;
	inode = nfs_fhget(data->dir->d_sb, &data->o_res.fh, &data->f_attr);
	ret = PTR_ERR(inode);
	if (IS_ERR(inode))
		goto err;
	ret = -ENOMEM;
	state = nfs4_get_open_state(inode, data->owner);
	if (state == NULL)
		goto err_put_inode;
	if (data->o_res.delegation_type != 0) {
		struct nfs_client *clp = NFS_SERVER(inode)->nfs_client;
		int delegation_flags = 0;

		rcu_read_lock();
		delegation = rcu_dereference(NFS_I(inode)->delegation);
		if (delegation)
			delegation_flags = delegation->flags;
		rcu_read_unlock();
		if (data->o_arg.claim == NFS4_OPEN_CLAIM_DELEGATE_CUR) {
			pr_err_ratelimited("NFS: Broken NFSv4 server %s is "
					"returning a delegation for "
					"OPEN(CLAIM_DELEGATE_CUR)\n",
					clp->cl_hostname);
		} else if ((delegation_flags & 1UL<<NFS_DELEGATION_NEED_RECLAIM) == 0)
			nfs_inode_set_delegation(state->inode,
					data->owner->so_cred,
					&data->o_res);
		else
			nfs_inode_reclaim_delegation(state->inode,
					data->owner->so_cred,
					&data->o_res);
	}

	update_open_stateid(state, &data->o_res.stateid, NULL,
			data->o_arg.fmode);
	iput(inode);
out:
	return state;
err_put_inode:
	iput(inode);
err:
	return ERR_PTR(ret);
}

static struct nfs_open_context *nfs4_state_find_open_context(struct nfs4_state *state)
{
	struct nfs_inode *nfsi = NFS_I(state->inode);
	struct nfs_open_context *ctx;

	spin_lock(&state->inode->i_lock);
	list_for_each_entry(ctx, &nfsi->open_files, list) {
		if (ctx->state != state)
			continue;
		get_nfs_open_context(ctx);
		spin_unlock(&state->inode->i_lock);
		return ctx;
	}
	spin_unlock(&state->inode->i_lock);
	return ERR_PTR(-ENOENT);
}

static struct nfs4_opendata *nfs4_open_recoverdata_alloc(struct nfs_open_context *ctx, struct nfs4_state *state)
{
	struct nfs4_opendata *opendata;

	opendata = nfs4_opendata_alloc(ctx->dentry, state->owner, 0, 0, NULL, GFP_NOFS);
	if (opendata == NULL)
		return ERR_PTR(-ENOMEM);
	opendata->state = state;
	atomic_inc(&state->count);
	return opendata;
}

static int nfs4_open_recover_helper(struct nfs4_opendata *opendata, fmode_t fmode, struct nfs4_state **res)
{
	struct nfs4_state *newstate;
	int ret;

	opendata->o_arg.open_flags = 0;
	opendata->o_arg.fmode = fmode;
	memset(&opendata->o_res, 0, sizeof(opendata->o_res));
	memset(&opendata->c_res, 0, sizeof(opendata->c_res));
	nfs4_init_opendata_res(opendata);
	ret = _nfs4_recover_proc_open(opendata);
	if (ret != 0)
		return ret; 
	newstate = nfs4_opendata_to_nfs4_state(opendata);
	if (IS_ERR(newstate))
		return PTR_ERR(newstate);
	nfs4_close_state(newstate, fmode);
	*res = newstate;
	return 0;
}

static int nfs4_open_recover(struct nfs4_opendata *opendata, struct nfs4_state *state)
{
	struct nfs4_state *newstate;
	int ret;

	/* memory barrier prior to reading state->n_* */
	clear_bit(NFS_DELEGATED_STATE, &state->flags);
	smp_rmb();
	if (state->n_rdwr != 0) {
		clear_bit(NFS_O_RDWR_STATE, &state->flags);
		ret = nfs4_open_recover_helper(opendata, FMODE_READ|FMODE_WRITE, &newstate);
		if (ret != 0)
			return ret;
		if (newstate != state)
			return -ESTALE;
	}
	if (state->n_wronly != 0) {
		clear_bit(NFS_O_WRONLY_STATE, &state->flags);
		ret = nfs4_open_recover_helper(opendata, FMODE_WRITE, &newstate);
		if (ret != 0)
			return ret;
		if (newstate != state)
			return -ESTALE;
	}
	if (state->n_rdonly != 0) {
		clear_bit(NFS_O_RDONLY_STATE, &state->flags);
		ret = nfs4_open_recover_helper(opendata, FMODE_READ, &newstate);
		if (ret != 0)
			return ret;
		if (newstate != state)
			return -ESTALE;
	}
	/*
	 * We may have performed cached opens for all three recoveries.
	 * Check if we need to update the current stateid.
	 */
	if (test_bit(NFS_DELEGATED_STATE, &state->flags) == 0 &&
	    !nfs4_stateid_match(&state->stateid, &state->open_stateid)) {
		write_seqlock(&state->seqlock);
		if (test_bit(NFS_DELEGATED_STATE, &state->flags) == 0)
			nfs4_stateid_copy(&state->stateid, &state->open_stateid);
		write_sequnlock(&state->seqlock);
	}
	return 0;
}

/*
 * OPEN_RECLAIM:
 * 	reclaim state on the server after a reboot.
 */
static int _nfs4_do_open_reclaim(struct nfs_open_context *ctx, struct nfs4_state *state)
{
	struct nfs_delegation *delegation;
	struct nfs4_opendata *opendata;
	fmode_t delegation_type = 0;
	int status;

	opendata = nfs4_open_recoverdata_alloc(ctx, state);
	if (IS_ERR(opendata))
		return PTR_ERR(opendata);
	opendata->o_arg.claim = NFS4_OPEN_CLAIM_PREVIOUS;
	opendata->o_arg.fh = NFS_FH(state->inode);
	rcu_read_lock();
	delegation = rcu_dereference(NFS_I(state->inode)->delegation);
	if (delegation != NULL && test_bit(NFS_DELEGATION_NEED_RECLAIM, &delegation->flags) != 0)
		delegation_type = delegation->type;
	rcu_read_unlock();
	opendata->o_arg.u.delegation_type = delegation_type;
	status = nfs4_open_recover(opendata, state);
	nfs4_opendata_put(opendata);
	return status;
}

static int nfs4_do_open_reclaim(struct nfs_open_context *ctx, struct nfs4_state *state)
{
	struct nfs_server *server = NFS_SERVER(state->inode);
	struct nfs4_exception exception = { };
	int err;
	do {
		err = _nfs4_do_open_reclaim(ctx, state);
		if (err != -NFS4ERR_DELAY)
			break;
		nfs4_handle_exception(server, err, &exception);
	} while (exception.retry);
	return err;
}

static int nfs4_open_reclaim(struct nfs4_state_owner *sp, struct nfs4_state *state)
{
	struct nfs_open_context *ctx;
	int ret;

	ctx = nfs4_state_find_open_context(state);
	if (IS_ERR(ctx))
		return PTR_ERR(ctx);
	ret = nfs4_do_open_reclaim(ctx, state);
	put_nfs_open_context(ctx);
	return ret;
}

static int _nfs4_open_delegation_recall(struct nfs_open_context *ctx, struct nfs4_state *state, const nfs4_stateid *stateid)
{
	struct nfs4_opendata *opendata;
	int ret;

	opendata = nfs4_open_recoverdata_alloc(ctx, state);
	if (IS_ERR(opendata))
		return PTR_ERR(opendata);
	opendata->o_arg.claim = NFS4_OPEN_CLAIM_DELEGATE_CUR;
	nfs4_stateid_copy(&opendata->o_arg.u.delegation, stateid);
	ret = nfs4_open_recover(opendata, state);
	nfs4_opendata_put(opendata);
	return ret;
}

int nfs4_open_delegation_recall(struct nfs_open_context *ctx, struct nfs4_state *state, const nfs4_stateid *stateid)
{
	struct nfs4_exception exception = { };
	struct nfs_server *server = NFS_SERVER(state->inode);
	int err;
	do {
		err = _nfs4_open_delegation_recall(ctx, state, stateid);
		switch (err) {
			case 0:
			case -ENOENT:
			case -ESTALE:
				goto out;
			case -NFS4ERR_BADSESSION:
			case -NFS4ERR_BADSLOT:
			case -NFS4ERR_BAD_HIGH_SLOT:
			case -NFS4ERR_CONN_NOT_BOUND_TO_SESSION:
			case -NFS4ERR_DEADSESSION:
				nfs4_schedule_session_recovery(server->nfs_client->cl_session, err);
				goto out;
			case -NFS4ERR_STALE_CLIENTID:
			case -NFS4ERR_STALE_STATEID:
			case -NFS4ERR_EXPIRED:
				/* Don't recall a delegation if it was lost */
				nfs4_schedule_lease_recovery(server->nfs_client);
				goto out;
			case -ERESTARTSYS:
				/*
				 * The show must go on: exit, but mark the
				 * stateid as needing recovery.
				 */
			case -NFS4ERR_DELEG_REVOKED:
			case -NFS4ERR_ADMIN_REVOKED:
			case -NFS4ERR_BAD_STATEID:
				nfs_inode_find_state_and_recover(state->inode,
						stateid);
				nfs4_schedule_stateid_recovery(server, state);
			case -EKEYEXPIRED:
				/*
				 * User RPCSEC_GSS context has expired.
				 * We cannot recover this stateid now, so
				 * skip it and allow recovery thread to
				 * proceed.
				 */
			case -ENOMEM:
				err = 0;
				goto out;
		}
		err = nfs4_handle_exception(server, err, &exception);
	} while (exception.retry);
out:
	return err;
}

static void nfs4_open_confirm_done(struct rpc_task *task, void *calldata)
{
	struct nfs4_opendata *data = calldata;

	data->rpc_status = task->tk_status;
	if (data->rpc_status == 0) {
		nfs4_stateid_copy(&data->o_res.stateid, &data->c_res.stateid);
		nfs_confirm_seqid(&data->owner->so_seqid, 0);
		renew_lease(data->o_res.server, data->timestamp);
		data->rpc_done = 1;
	}
}

static void nfs4_open_confirm_release(void *calldata)
{
	struct nfs4_opendata *data = calldata;
	struct nfs4_state *state = NULL;

	/* If this request hasn't been cancelled, do nothing */
	if (data->cancelled == 0)
		goto out_free;
	/* In case of error, no cleanup! */
	if (!data->rpc_done)
		goto out_free;
	state = nfs4_opendata_to_nfs4_state(data);
	if (!IS_ERR(state))
		nfs4_close_state(state, data->o_arg.fmode);
out_free:
	nfs4_opendata_put(data);
}

static const struct rpc_call_ops nfs4_open_confirm_ops = {
	.rpc_call_done = nfs4_open_confirm_done,
	.rpc_release = nfs4_open_confirm_release,
};

/*
 * Note: On error, nfs4_proc_open_confirm will free the struct nfs4_opendata
 */
static int _nfs4_proc_open_confirm(struct nfs4_opendata *data)
{
	struct nfs_server *server = NFS_SERVER(data->dir->d_inode);
	struct rpc_task *task;
	struct  rpc_message msg = {
		.rpc_proc = &nfs4_procedures[NFSPROC4_CLNT_OPEN_CONFIRM],
		.rpc_argp = &data->c_arg,
		.rpc_resp = &data->c_res,
		.rpc_cred = data->owner->so_cred,
	};
	struct rpc_task_setup task_setup_data = {
		.rpc_client = server->client,
		.rpc_message = &msg,
		.callback_ops = &nfs4_open_confirm_ops,
		.callback_data = data,
		.workqueue = nfsiod_workqueue,
		.flags = RPC_TASK_ASYNC,
	};
	int status;

	kref_get(&data->kref);
	data->rpc_done = 0;
	data->rpc_status = 0;
	data->timestamp = jiffies;
	task = rpc_run_task(&task_setup_data);
	if (IS_ERR(task))
		return PTR_ERR(task);
	status = nfs4_wait_for_completion_rpc_task(task);
	if (status != 0) {
		data->cancelled = 1;
		smp_wmb();
	} else
		status = data->rpc_status;
	rpc_put_task(task);
	return status;
}

static void nfs4_open_prepare(struct rpc_task *task, void *calldata)
{
	struct nfs4_opendata *data = calldata;
	struct nfs4_state_owner *sp = data->owner;

	if (nfs_wait_on_sequence(data->o_arg.seqid, task) != 0)
		return;
	/*
	 * Check if we still need to send an OPEN call, or if we can use
	 * a delegation instead.
	 */
	if (data->state != NULL) {
		struct nfs_delegation *delegation;

		if (can_open_cached(data->state, data->o_arg.fmode, data->o_arg.open_flags))
			goto out_no_action;
		rcu_read_lock();
		delegation = rcu_dereference(NFS_I(data->state->inode)->delegation);
		if (data->o_arg.claim != NFS4_OPEN_CLAIM_DELEGATE_CUR &&
		    can_open_delegated(delegation, data->o_arg.fmode))
			goto unlock_no_action;
		rcu_read_unlock();
	}
	/* Update client id. */
	data->o_arg.clientid = sp->so_server->nfs_client->cl_clientid;
	if (data->o_arg.claim == NFS4_OPEN_CLAIM_PREVIOUS) {
		task->tk_msg.rpc_proc = &nfs4_procedures[NFSPROC4_CLNT_OPEN_NOATTR];
		nfs_copy_fh(&data->o_res.fh, data->o_arg.fh);
	}
	data->timestamp = jiffies;
	if (nfs4_setup_sequence(data->o_arg.server,
				&data->o_arg.seq_args,
				&data->o_res.seq_res, task))
		return;
	rpc_call_start(task);
	return;
unlock_no_action:
	rcu_read_unlock();
out_no_action:
	task->tk_action = NULL;

}

static void nfs4_recover_open_prepare(struct rpc_task *task, void *calldata)
{
	rpc_task_set_priority(task, RPC_PRIORITY_PRIVILEGED);
	nfs4_open_prepare(task, calldata);
}

static void nfs4_open_done(struct rpc_task *task, void *calldata)
{
	struct nfs4_opendata *data = calldata;

	data->rpc_status = task->tk_status;

	if (!nfs4_sequence_done(task, &data->o_res.seq_res))
		return;

	if (task->tk_status == 0) {
		switch (data->o_res.f_attr->mode & S_IFMT) {
			case S_IFREG:
				break;
			case S_IFLNK:
				data->rpc_status = -ELOOP;
				break;
			case S_IFDIR:
				data->rpc_status = -EISDIR;
				break;
			default:
				data->rpc_status = -ENOTDIR;
		}
		renew_lease(data->o_res.server, data->timestamp);
		if (!(data->o_res.rflags & NFS4_OPEN_RESULT_CONFIRM))
			nfs_confirm_seqid(&data->owner->so_seqid, 0);
	}
	data->rpc_done = 1;
}

static void nfs4_open_release(void *calldata)
{
	struct nfs4_opendata *data = calldata;
	struct nfs4_state *state = NULL;

	/* If this request hasn't been cancelled, do nothing */
	if (data->cancelled == 0)
		goto out_free;
	/* In case of error, no cleanup! */
	if (data->rpc_status != 0 || !data->rpc_done)
		goto out_free;
	/* In case we need an open_confirm, no cleanup! */
	if (data->o_res.rflags & NFS4_OPEN_RESULT_CONFIRM)
		goto out_free;
	state = nfs4_opendata_to_nfs4_state(data);
	if (!IS_ERR(state))
		nfs4_close_state(state, data->o_arg.fmode);
out_free:
	nfs4_opendata_put(data);
}

static const struct rpc_call_ops nfs4_open_ops = {
	.rpc_call_prepare = nfs4_open_prepare,
	.rpc_call_done = nfs4_open_done,
	.rpc_release = nfs4_open_release,
};

static const struct rpc_call_ops nfs4_recover_open_ops = {
	.rpc_call_prepare = nfs4_recover_open_prepare,
	.rpc_call_done = nfs4_open_done,
	.rpc_release = nfs4_open_release,
};

static int nfs4_run_open_task(struct nfs4_opendata *data, int isrecover)
{
	struct inode *dir = data->dir->d_inode;
	struct nfs_server *server = NFS_SERVER(dir);
	struct nfs_openargs *o_arg = &data->o_arg;
	struct nfs_openres *o_res = &data->o_res;
	struct rpc_task *task;
	struct rpc_message msg = {
		.rpc_proc = &nfs4_procedures[NFSPROC4_CLNT_OPEN],
		.rpc_argp = o_arg,
		.rpc_resp = o_res,
		.rpc_cred = data->owner->so_cred,
	};
	struct rpc_task_setup task_setup_data = {
		.rpc_client = server->client,
		.rpc_message = &msg,
		.callback_ops = &nfs4_open_ops,
		.callback_data = data,
		.workqueue = nfsiod_workqueue,
		.flags = RPC_TASK_ASYNC,
	};
	int status;

	nfs41_init_sequence(&o_arg->seq_args, &o_res->seq_res, 1);
	kref_get(&data->kref);
	data->rpc_done = 0;
	data->rpc_status = 0;
	data->cancelled = 0;
	if (isrecover)
		task_setup_data.callback_ops = &nfs4_recover_open_ops;
	task = rpc_run_task(&task_setup_data);
        if (IS_ERR(task))
                return PTR_ERR(task);
        status = nfs4_wait_for_completion_rpc_task(task);
        if (status != 0) {
                data->cancelled = 1;
                smp_wmb();
        } else
                status = data->rpc_status;
        rpc_put_task(task);

	return status;
}

static int _nfs4_recover_proc_open(struct nfs4_opendata *data)
{
	struct inode *dir = data->dir->d_inode;
	struct nfs_openres *o_res = &data->o_res;
        int status;

	status = nfs4_run_open_task(data, 1);
	if (status != 0 || !data->rpc_done)
		return status;

	nfs_fattr_map_and_free_names(NFS_SERVER(dir), &data->f_attr);

	if (o_res->rflags & NFS4_OPEN_RESULT_CONFIRM) {
		status = _nfs4_proc_open_confirm(data);
		if (status != 0)
			return status;
	}

	return status;
}

/*
 * Note: On error, nfs4_proc_open will free the struct nfs4_opendata
 */
static int _nfs4_proc_open(struct nfs4_opendata *data)
{
	struct inode *dir = data->dir->d_inode;
	struct nfs_server *server = NFS_SERVER(dir);
	struct nfs_openargs *o_arg = &data->o_arg;
	struct nfs_openres *o_res = &data->o_res;
	int status;

	status = nfs4_run_open_task(data, 0);
	if (!data->rpc_done)
		return status;
	if (status != 0) {
		if (status == -NFS4ERR_BADNAME &&
				!(o_arg->open_flags & O_CREAT))
			return -ENOENT;
		return status;
	}

	nfs_fattr_map_and_free_names(server, &data->f_attr);

	if (o_arg->open_flags & O_CREAT)
		update_changeattr(dir, &o_res->cinfo);
	if ((o_res->rflags & NFS4_OPEN_RESULT_LOCKTYPE_POSIX) == 0)
		server->caps &= ~NFS_CAP_POSIX_LOCK;
	if(o_res->rflags & NFS4_OPEN_RESULT_CONFIRM) {
		status = _nfs4_proc_open_confirm(data);
		if (status != 0)
			return status;
	}
	if (!(o_res->f_attr->valid & NFS_ATTR_FATTR))
		_nfs4_proc_getattr(server, &o_res->fh, o_res->f_attr);
	return 0;
}

static int nfs4_client_recover_expired_lease(struct nfs_client *clp)
{
	unsigned int loop;
	int ret;

	for (loop = NFS4_MAX_LOOP_ON_RECOVER; loop != 0; loop--) {
		ret = nfs4_wait_clnt_recover(clp);
		if (ret != 0)
			break;
		if (!test_bit(NFS4CLNT_LEASE_EXPIRED, &clp->cl_state) &&
		    !test_bit(NFS4CLNT_CHECK_LEASE,&clp->cl_state))
			break;
		nfs4_schedule_state_manager(clp);
		ret = -EIO;
	}
	return ret;
}

static int nfs4_recover_expired_lease(struct nfs_server *server)
{
	return nfs4_client_recover_expired_lease(server->nfs_client);
}

/*
 * OPEN_EXPIRED:
 * 	reclaim state on the server after a network partition.
 * 	Assumes caller holds the appropriate lock
 */
static int _nfs4_open_expired(struct nfs_open_context *ctx, struct nfs4_state *state)
{
	struct nfs4_opendata *opendata;
	int ret;

	opendata = nfs4_open_recoverdata_alloc(ctx, state);
	if (IS_ERR(opendata))
		return PTR_ERR(opendata);
	ret = nfs4_open_recover(opendata, state);
	if (ret == -ESTALE)
		d_drop(ctx->dentry);
	nfs4_opendata_put(opendata);
	return ret;
}

static int nfs4_do_open_expired(struct nfs_open_context *ctx, struct nfs4_state *state)
{
	struct nfs_server *server = NFS_SERVER(state->inode);
	struct nfs4_exception exception = { };
	int err;

	do {
		err = _nfs4_open_expired(ctx, state);
		switch (err) {
		default:
			goto out;
		case -NFS4ERR_GRACE:
		case -NFS4ERR_DELAY:
			nfs4_handle_exception(server, err, &exception);
			err = 0;
		}
	} while (exception.retry);
out:
	return err;
}

static int nfs4_open_expired(struct nfs4_state_owner *sp, struct nfs4_state *state)
{
	struct nfs_open_context *ctx;
	int ret;

	ctx = nfs4_state_find_open_context(state);
	if (IS_ERR(ctx))
		return PTR_ERR(ctx);
	ret = nfs4_do_open_expired(ctx, state);
	put_nfs_open_context(ctx);
	return ret;
}

#if defined(CONFIG_NFS_V4_1)
static int nfs41_check_expired_stateid(struct nfs4_state *state, nfs4_stateid *stateid, unsigned int flags)
{
	int status = NFS_OK;
	struct nfs_server *server = NFS_SERVER(state->inode);

	if (state->flags & flags) {
		status = nfs41_test_stateid(server, stateid);
		if (status != NFS_OK) {
			nfs41_free_stateid(server, stateid);
			state->flags &= ~flags;
		}
	}
	return status;
}

static int nfs41_open_expired(struct nfs4_state_owner *sp, struct nfs4_state *state)
{
	int deleg_status, open_status;
	int deleg_flags = 1 << NFS_DELEGATED_STATE;
	int open_flags = (1 << NFS_O_RDONLY_STATE) | (1 << NFS_O_WRONLY_STATE) | (1 << NFS_O_RDWR_STATE);

	deleg_status = nfs41_check_expired_stateid(state, &state->stateid, deleg_flags);
	open_status = nfs41_check_expired_stateid(state,  &state->open_stateid, open_flags);

	if ((deleg_status == NFS_OK) && (open_status == NFS_OK))
		return NFS_OK;
	return nfs4_open_expired(sp, state);
}
#endif

/*
 * on an EXCLUSIVE create, the server should send back a bitmask with FATTR4-*
 * fields corresponding to attributes that were used to store the verifier.
 * Make sure we clobber those fields in the later setattr call
 */
static inline void nfs4_exclusive_attrset(struct nfs4_opendata *opendata, struct iattr *sattr)
{
	if ((opendata->o_res.attrset[1] & FATTR4_WORD1_TIME_ACCESS) &&
	    !(sattr->ia_valid & ATTR_ATIME_SET))
		sattr->ia_valid |= ATTR_ATIME;

	if ((opendata->o_res.attrset[1] & FATTR4_WORD1_TIME_MODIFY) &&
	    !(sattr->ia_valid & ATTR_MTIME_SET))
		sattr->ia_valid |= ATTR_MTIME;
}

/*
 * Returns a referenced nfs4_state
 */
static int _nfs4_do_open(struct inode *dir,
			struct dentry *dentry,
			fmode_t fmode,
			int flags,
			struct iattr *sattr,
			struct rpc_cred *cred,
			struct nfs4_state **res,
			struct nfs4_threshold **ctx_th)
{
	struct nfs4_state_owner  *sp;
	struct nfs4_state     *state = NULL;
	struct nfs_server       *server = NFS_SERVER(dir);
	struct nfs4_opendata *opendata;
	int status;

	/* Protect against reboot recovery conflicts */
	status = -ENOMEM;
	sp = nfs4_get_state_owner(server, cred, GFP_KERNEL);
	if (sp == NULL) {
		dprintk("nfs4_do_open: nfs4_get_state_owner failed!\n");
		goto out_err;
	}
	status = nfs4_recover_expired_lease(server);
	if (status != 0)
		goto err_put_state_owner;
	if (dentry->d_inode != NULL)
		nfs4_return_incompatible_delegation(dentry->d_inode, fmode);
	status = -ENOMEM;
	opendata = nfs4_opendata_alloc(dentry, sp, fmode, flags, sattr, GFP_KERNEL);
	if (opendata == NULL)
		goto err_put_state_owner;

	if (ctx_th && server->attr_bitmask[2] & FATTR4_WORD2_MDSTHRESHOLD) {
		opendata->f_attr.mdsthreshold = pnfs_mdsthreshold_alloc();
		if (!opendata->f_attr.mdsthreshold)
			goto err_opendata_put;
	}
	if (dentry->d_inode != NULL)
		opendata->state = nfs4_get_open_state(dentry->d_inode, sp);

	status = _nfs4_proc_open(opendata);
	if (status != 0)
		goto err_opendata_put;

	state = nfs4_opendata_to_nfs4_state(opendata);
	status = PTR_ERR(state);
	if (IS_ERR(state))
		goto err_opendata_put;
	if (server->caps & NFS_CAP_POSIX_LOCK)
		set_bit(NFS_STATE_POSIX_LOCKS, &state->flags);

	if (opendata->o_arg.open_flags & O_EXCL) {
		nfs4_exclusive_attrset(opendata, sattr);

		nfs_fattr_init(opendata->o_res.f_attr);
		status = nfs4_do_setattr(state->inode, cred,
				opendata->o_res.f_attr, sattr,
				state);
		if (status == 0)
			nfs_setattr_update_inode(state->inode, sattr);
		nfs_post_op_update_inode(state->inode, opendata->o_res.f_attr);
	}

	if (pnfs_use_threshold(ctx_th, opendata->f_attr.mdsthreshold, server))
		*ctx_th = opendata->f_attr.mdsthreshold;
	else
		kfree(opendata->f_attr.mdsthreshold);
	opendata->f_attr.mdsthreshold = NULL;

	nfs4_opendata_put(opendata);
	nfs4_put_state_owner(sp);
	*res = state;
	return 0;
err_opendata_put:
	kfree(opendata->f_attr.mdsthreshold);
	nfs4_opendata_put(opendata);
err_put_state_owner:
	nfs4_put_state_owner(sp);
out_err:
	*res = NULL;
	return status;
}


static struct nfs4_state *nfs4_do_open(struct inode *dir,
					struct dentry *dentry,
					fmode_t fmode,
					int flags,
					struct iattr *sattr,
					struct rpc_cred *cred,
					struct nfs4_threshold **ctx_th)
{
	struct nfs4_exception exception = { };
	struct nfs4_state *res;
	int status;

	do {
		status = _nfs4_do_open(dir, dentry, fmode, flags, sattr, cred,
				       &res, ctx_th);
		if (status == 0)
			break;
		/* NOTE: BAD_SEQID means the server and client disagree about the
		 * book-keeping w.r.t. state-changing operations
		 * (OPEN/CLOSE/LOCK/LOCKU...)
		 * It is actually a sign of a bug on the client or on the server.
		 *
		 * If we receive a BAD_SEQID error in the particular case of
		 * doing an OPEN, we assume that nfs_increment_open_seqid() will
		 * have unhashed the old state_owner for us, and that we can
		 * therefore safely retry using a new one. We should still warn
		 * the user though...
		 */
		if (status == -NFS4ERR_BAD_SEQID) {
			pr_warn_ratelimited("NFS: v4 server %s "
					" returned a bad sequence-id error!\n",
					NFS_SERVER(dir)->nfs_client->cl_hostname);
			exception.retry = 1;
			continue;
		}
		/*
		 * BAD_STATEID on OPEN means that the server cancelled our
		 * state before it received the OPEN_CONFIRM.
		 * Recover by retrying the request as per the discussion
		 * on Page 181 of RFC3530.
		 */
		if (status == -NFS4ERR_BAD_STATEID) {
			exception.retry = 1;
			continue;
		}
		if (status == -EAGAIN) {
			/* We must have found a delegation */
			exception.retry = 1;
			continue;
		}
		res = ERR_PTR(nfs4_handle_exception(NFS_SERVER(dir),
					status, &exception));
	} while (exception.retry);
	return res;
}

static int _nfs4_do_setattr(struct inode *inode, struct rpc_cred *cred,
			    struct nfs_fattr *fattr, struct iattr *sattr,
			    struct nfs4_state *state)
{
	struct nfs_server *server = NFS_SERVER(inode);
        struct nfs_setattrargs  arg = {
                .fh             = NFS_FH(inode),
                .iap            = sattr,
		.server		= server,
		.bitmask = server->attr_bitmask,
        };
        struct nfs_setattrres  res = {
		.fattr		= fattr,
		.server		= server,
        };
        struct rpc_message msg = {
		.rpc_proc	= &nfs4_procedures[NFSPROC4_CLNT_SETATTR],
		.rpc_argp	= &arg,
		.rpc_resp	= &res,
		.rpc_cred	= cred,
        };
	unsigned long timestamp = jiffies;
	int status;

	nfs_fattr_init(fattr);

	if (state != NULL) {
		nfs4_select_rw_stateid(&arg.stateid, state, FMODE_WRITE,
				current->files, current->tgid);
	} else if (nfs4_copy_delegation_stateid(&arg.stateid, inode,
				FMODE_WRITE)) {
		/* Use that stateid */
	} else
		nfs4_stateid_copy(&arg.stateid, &zero_stateid);

	status = nfs4_call_sync(server->client, server, &msg, &arg.seq_args, &res.seq_res, 1);
	if (status == 0 && state != NULL)
		renew_lease(server, timestamp);
	return status;
}

static int nfs4_do_setattr(struct inode *inode, struct rpc_cred *cred,
			   struct nfs_fattr *fattr, struct iattr *sattr,
			   struct nfs4_state *state)
{
	struct nfs_server *server = NFS_SERVER(inode);
	struct nfs4_exception exception = {
		.state = state,
		.inode = inode,
	};
	int err;
	do {
		err = _nfs4_do_setattr(inode, cred, fattr, sattr, state);
		switch (err) {
		case -NFS4ERR_OPENMODE:
			if (state && !(state->state & FMODE_WRITE)) {
				err = -EBADF;
				if (sattr->ia_valid & ATTR_OPEN)
					err = -EACCES;
				goto out;
			}
		}
		err = nfs4_handle_exception(server, err, &exception);
	} while (exception.retry);
out:
	return err;
}

struct nfs4_closedata {
	struct inode *inode;
	struct nfs4_state *state;
	struct nfs_closeargs arg;
	struct nfs_closeres res;
	struct nfs_fattr fattr;
	unsigned long timestamp;
	bool roc;
	u32 roc_barrier;
};

static void nfs4_free_closedata(void *data)
{
	struct nfs4_closedata *calldata = data;
	struct nfs4_state_owner *sp = calldata->state->owner;
	struct super_block *sb = calldata->state->inode->i_sb;

	if (calldata->roc)
		pnfs_roc_release(calldata->state->inode);
	nfs4_put_open_state(calldata->state);
	nfs_free_seqid(calldata->arg.seqid);
	nfs4_put_state_owner(sp);
	nfs_sb_deactive(sb);
	kfree(calldata);
}

static void nfs4_close_clear_stateid_flags(struct nfs4_state *state,
		fmode_t fmode)
{
	spin_lock(&state->owner->so_lock);
	if (!(fmode & FMODE_READ))
		clear_bit(NFS_O_RDONLY_STATE, &state->flags);
	if (!(fmode & FMODE_WRITE))
		clear_bit(NFS_O_WRONLY_STATE, &state->flags);
	clear_bit(NFS_O_RDWR_STATE, &state->flags);
	spin_unlock(&state->owner->so_lock);
}

static void nfs4_close_done(struct rpc_task *task, void *data)
{
	struct nfs4_closedata *calldata = data;
	struct nfs4_state *state = calldata->state;
	struct nfs_server *server = NFS_SERVER(calldata->inode);

	dprintk("%s: begin!\n", __func__);
	if (!nfs4_sequence_done(task, &calldata->res.seq_res))
		return;
        /* hmm. we are done with the inode, and in the process of freeing
	 * the state_owner. we keep this around to process errors
	 */
	switch (task->tk_status) {
		case 0:
			if (calldata->roc)
				pnfs_roc_set_barrier(state->inode,
						     calldata->roc_barrier);
			nfs_set_open_stateid(state, &calldata->res.stateid, 0);
			renew_lease(server, calldata->timestamp);
			nfs4_close_clear_stateid_flags(state,
					calldata->arg.fmode);
			break;
		case -NFS4ERR_STALE_STATEID:
		case -NFS4ERR_OLD_STATEID:
		case -NFS4ERR_BAD_STATEID:
		case -NFS4ERR_EXPIRED:
			if (calldata->arg.fmode == 0)
				break;
		default:
			if (nfs4_async_handle_error(task, server, state) == -EAGAIN)
				rpc_restart_call_prepare(task);
	}
	nfs_release_seqid(calldata->arg.seqid);
	nfs_refresh_inode(calldata->inode, calldata->res.fattr);
	dprintk("%s: done, ret = %d!\n", __func__, task->tk_status);
}

static void nfs4_close_prepare(struct rpc_task *task, void *data)
{
	struct nfs4_closedata *calldata = data;
	struct nfs4_state *state = calldata->state;
	int call_close = 0;

	dprintk("%s: begin!\n", __func__);
	if (nfs_wait_on_sequence(calldata->arg.seqid, task) != 0)
		return;

	task->tk_msg.rpc_proc = &nfs4_procedures[NFSPROC4_CLNT_OPEN_DOWNGRADE];
	calldata->arg.fmode = FMODE_READ|FMODE_WRITE;
	spin_lock(&state->owner->so_lock);
	/* Calculate the change in open mode */
	if (state->n_rdwr == 0) {
		if (state->n_rdonly == 0) {
			call_close |= test_bit(NFS_O_RDONLY_STATE, &state->flags);
			call_close |= test_bit(NFS_O_RDWR_STATE, &state->flags);
			calldata->arg.fmode &= ~FMODE_READ;
		}
		if (state->n_wronly == 0) {
			call_close |= test_bit(NFS_O_WRONLY_STATE, &state->flags);
			call_close |= test_bit(NFS_O_RDWR_STATE, &state->flags);
			calldata->arg.fmode &= ~FMODE_WRITE;
		}
	}
	spin_unlock(&state->owner->so_lock);

	if (!call_close) {
		/* Note: exit _without_ calling nfs4_close_done */
		task->tk_action = NULL;
		goto out;
	}

	if (calldata->arg.fmode == 0) {
		task->tk_msg.rpc_proc = &nfs4_procedures[NFSPROC4_CLNT_CLOSE];
		if (calldata->roc &&
		    pnfs_roc_drain(calldata->inode, &calldata->roc_barrier)) {
			rpc_sleep_on(&NFS_SERVER(calldata->inode)->roc_rpcwaitq,
				     task, NULL);
			goto out;
		}
	}

	nfs_fattr_init(calldata->res.fattr);
	calldata->timestamp = jiffies;
	if (nfs4_setup_sequence(NFS_SERVER(calldata->inode),
				&calldata->arg.seq_args,
				&calldata->res.seq_res,
				task))
		goto out;
	rpc_call_start(task);
out:
	dprintk("%s: done!\n", __func__);
}

static const struct rpc_call_ops nfs4_close_ops = {
	.rpc_call_prepare = nfs4_close_prepare,
	.rpc_call_done = nfs4_close_done,
	.rpc_release = nfs4_free_closedata,
};

/* 
 * It is possible for data to be read/written from a mem-mapped file 
 * after the sys_close call (which hits the vfs layer as a flush).
 * This means that we can't safely call nfsv4 close on a file until 
 * the inode is cleared. This in turn means that we are not good
 * NFSv4 citizens - we do not indicate to the server to update the file's 
 * share state even when we are done with one of the three share 
 * stateid's in the inode.
 *
 * NOTE: Caller must be holding the sp->so_owner semaphore!
 */
int nfs4_do_close(struct nfs4_state *state, gfp_t gfp_mask, int wait, bool roc)
{
	struct nfs_server *server = NFS_SERVER(state->inode);
	struct nfs4_closedata *calldata;
	struct nfs4_state_owner *sp = state->owner;
	struct rpc_task *task;
	struct rpc_message msg = {
		.rpc_proc = &nfs4_procedures[NFSPROC4_CLNT_CLOSE],
		.rpc_cred = state->owner->so_cred,
	};
	struct rpc_task_setup task_setup_data = {
		.rpc_client = server->client,
		.rpc_message = &msg,
		.callback_ops = &nfs4_close_ops,
		.workqueue = nfsiod_workqueue,
		.flags = RPC_TASK_ASYNC,
	};
	int status = -ENOMEM;

	calldata = kzalloc(sizeof(*calldata), gfp_mask);
	if (calldata == NULL)
		goto out;
	nfs41_init_sequence(&calldata->arg.seq_args, &calldata->res.seq_res, 1);
	calldata->inode = state->inode;
	calldata->state = state;
	calldata->arg.fh = NFS_FH(state->inode);
	calldata->arg.stateid = &state->open_stateid;
	/* Serialization for the sequence id */
	calldata->arg.seqid = nfs_alloc_seqid(&state->owner->so_seqid, gfp_mask);
	if (calldata->arg.seqid == NULL)
		goto out_free_calldata;
	calldata->arg.fmode = 0;
	calldata->arg.bitmask = server->cache_consistency_bitmask;
	calldata->res.fattr = &calldata->fattr;
	calldata->res.seqid = calldata->arg.seqid;
	calldata->res.server = server;
	calldata->roc = roc;
	nfs_sb_active(calldata->inode->i_sb);

	msg.rpc_argp = &calldata->arg;
	msg.rpc_resp = &calldata->res;
	task_setup_data.callback_data = calldata;
	task = rpc_run_task(&task_setup_data);
	if (IS_ERR(task))
		return PTR_ERR(task);
	status = 0;
	if (wait)
		status = rpc_wait_for_completion_task(task);
	rpc_put_task(task);
	return status;
out_free_calldata:
	kfree(calldata);
out:
	if (roc)
		pnfs_roc_release(state->inode);
	nfs4_put_open_state(state);
	nfs4_put_state_owner(sp);
	return status;
}

static struct inode *
nfs4_atomic_open(struct inode *dir, struct nfs_open_context *ctx, int open_flags, struct iattr *attr)
{
	struct nfs4_state *state;

	/* Protect against concurrent sillydeletes */
	state = nfs4_do_open(dir, ctx->dentry, ctx->mode, open_flags, attr,
			     ctx->cred, &ctx->mdsthreshold);
	if (IS_ERR(state))
		return ERR_CAST(state);
	ctx->state = state;
	return igrab(state->inode);
}

static void nfs4_close_context(struct nfs_open_context *ctx, int is_sync)
{
	if (ctx->state == NULL)
		return;
	if (is_sync)
		nfs4_close_sync(ctx->state, ctx->mode);
	else
		nfs4_close_state(ctx->state, ctx->mode);
}

static int _nfs4_server_capabilities(struct nfs_server *server, struct nfs_fh *fhandle)
{
	struct nfs4_server_caps_arg args = {
		.fhandle = fhandle,
	};
	struct nfs4_server_caps_res res = {};
	struct rpc_message msg = {
		.rpc_proc = &nfs4_procedures[NFSPROC4_CLNT_SERVER_CAPS],
		.rpc_argp = &args,
		.rpc_resp = &res,
	};
	int status;

	status = nfs4_call_sync(server->client, server, &msg, &args.seq_args, &res.seq_res, 0);
	if (status == 0) {
		memcpy(server->attr_bitmask, res.attr_bitmask, sizeof(server->attr_bitmask));
		server->caps &= ~(NFS_CAP_ACLS|NFS_CAP_HARDLINKS|
				NFS_CAP_SYMLINKS|NFS_CAP_FILEID|
				NFS_CAP_MODE|NFS_CAP_NLINK|NFS_CAP_OWNER|
				NFS_CAP_OWNER_GROUP|NFS_CAP_ATIME|
				NFS_CAP_CTIME|NFS_CAP_MTIME);
		if (res.attr_bitmask[0] & FATTR4_WORD0_ACL)
			server->caps |= NFS_CAP_ACLS;
		if (res.has_links != 0)
			server->caps |= NFS_CAP_HARDLINKS;
		if (res.has_symlinks != 0)
			server->caps |= NFS_CAP_SYMLINKS;
		if (res.attr_bitmask[0] & FATTR4_WORD0_FILEID)
			server->caps |= NFS_CAP_FILEID;
		if (res.attr_bitmask[1] & FATTR4_WORD1_MODE)
			server->caps |= NFS_CAP_MODE;
		if (res.attr_bitmask[1] & FATTR4_WORD1_NUMLINKS)
			server->caps |= NFS_CAP_NLINK;
		if (res.attr_bitmask[1] & FATTR4_WORD1_OWNER)
			server->caps |= NFS_CAP_OWNER;
		if (res.attr_bitmask[1] & FATTR4_WORD1_OWNER_GROUP)
			server->caps |= NFS_CAP_OWNER_GROUP;
		if (res.attr_bitmask[1] & FATTR4_WORD1_TIME_ACCESS)
			server->caps |= NFS_CAP_ATIME;
		if (res.attr_bitmask[1] & FATTR4_WORD1_TIME_METADATA)
			server->caps |= NFS_CAP_CTIME;
		if (res.attr_bitmask[1] & FATTR4_WORD1_TIME_MODIFY)
			server->caps |= NFS_CAP_MTIME;

		memcpy(server->cache_consistency_bitmask, res.attr_bitmask, sizeof(server->cache_consistency_bitmask));
		server->cache_consistency_bitmask[0] &= FATTR4_WORD0_CHANGE|FATTR4_WORD0_SIZE;
		server->cache_consistency_bitmask[1] &= FATTR4_WORD1_TIME_METADATA|FATTR4_WORD1_TIME_MODIFY;
		server->acl_bitmask = res.acl_bitmask;
		server->fh_expire_type = res.fh_expire_type;
	}

	return status;
}

int nfs4_server_capabilities(struct nfs_server *server, struct nfs_fh *fhandle)
{
	struct nfs4_exception exception = { };
	int err;
	do {
		err = nfs4_handle_exception(server,
				_nfs4_server_capabilities(server, fhandle),
				&exception);
	} while (exception.retry);
	return err;
}

static int _nfs4_lookup_root(struct nfs_server *server, struct nfs_fh *fhandle,
		struct nfs_fsinfo *info)
{
	struct nfs4_lookup_root_arg args = {
		.bitmask = nfs4_fattr_bitmap,
	};
	struct nfs4_lookup_res res = {
		.server = server,
		.fattr = info->fattr,
		.fh = fhandle,
	};
	struct rpc_message msg = {
		.rpc_proc = &nfs4_procedures[NFSPROC4_CLNT_LOOKUP_ROOT],
		.rpc_argp = &args,
		.rpc_resp = &res,
	};

	nfs_fattr_init(info->fattr);
	return nfs4_call_sync(server->client, server, &msg, &args.seq_args, &res.seq_res, 0);
}

static int nfs4_lookup_root(struct nfs_server *server, struct nfs_fh *fhandle,
		struct nfs_fsinfo *info)
{
	struct nfs4_exception exception = { };
	int err;
	do {
		err = _nfs4_lookup_root(server, fhandle, info);
		switch (err) {
		case 0:
		case -NFS4ERR_WRONGSEC:
			goto out;
		default:
			err = nfs4_handle_exception(server, err, &exception);
		}
	} while (exception.retry);
out:
	return err;
}

static int nfs4_lookup_root_sec(struct nfs_server *server, struct nfs_fh *fhandle,
				struct nfs_fsinfo *info, rpc_authflavor_t flavor)
{
	struct rpc_auth *auth;
	int ret;

	auth = rpcauth_create(flavor, server->client);
	if (!auth) {
		ret = -EIO;
		goto out;
	}
	ret = nfs4_lookup_root(server, fhandle, info);
out:
	return ret;
}

static int nfs4_find_root_sec(struct nfs_server *server, struct nfs_fh *fhandle,
			      struct nfs_fsinfo *info)
{
	int i, len, status = 0;
	rpc_authflavor_t flav_array[NFS_MAX_SECFLAVORS];

	len = gss_mech_list_pseudoflavors(&flav_array[0]);
	flav_array[len] = RPC_AUTH_NULL;
	len += 1;

	for (i = 0; i < len; i++) {
		status = nfs4_lookup_root_sec(server, fhandle, info, flav_array[i]);
		if (status == -NFS4ERR_WRONGSEC || status == -EACCES)
			continue;
		break;
	}
	/*
	 * -EACCESS could mean that the user doesn't have correct permissions
	 * to access the mount.  It could also mean that we tried to mount
	 * with a gss auth flavor, but rpc.gssd isn't running.  Either way,
	 * existing mount programs don't handle -EACCES very well so it should
	 * be mapped to -EPERM instead.
	 */
	if (status == -EACCES)
		status = -EPERM;
	return status;
}

/*
 * get the file handle for the "/" directory on the server
 */
int nfs4_proc_get_rootfh(struct nfs_server *server, struct nfs_fh *fhandle,
			 struct nfs_fsinfo *info)
{
	int minor_version = server->nfs_client->cl_minorversion;
	int status = nfs4_lookup_root(server, fhandle, info);
	if ((status == -NFS4ERR_WRONGSEC) && !(server->flags & NFS_MOUNT_SECFLAVOUR))
		/*
		 * A status of -NFS4ERR_WRONGSEC will be mapped to -EPERM
		 * by nfs4_map_errors() as this function exits.
		 */
		status = nfs_v4_minor_ops[minor_version]->find_root_sec(server, fhandle, info);
	if (status == 0)
		status = nfs4_server_capabilities(server, fhandle);
	if (status == 0)
		status = nfs4_do_fsinfo(server, fhandle, info);
	return nfs4_map_errors(status);
}

static int nfs4_proc_get_root(struct nfs_server *server, struct nfs_fh *mntfh,
			      struct nfs_fsinfo *info)
{
	int error;
	struct nfs_fattr *fattr = info->fattr;

	error = nfs4_server_capabilities(server, mntfh);
	if (error < 0) {
		dprintk("nfs4_get_root: getcaps error = %d\n", -error);
		return error;
	}

	error = nfs4_proc_getattr(server, mntfh, fattr);
	if (error < 0) {
		dprintk("nfs4_get_root: getattr error = %d\n", -error);
		return error;
	}

	if (fattr->valid & NFS_ATTR_FATTR_FSID &&
	    !nfs_fsid_equal(&server->fsid, &fattr->fsid))
		memcpy(&server->fsid, &fattr->fsid, sizeof(server->fsid));

	return error;
}

/*
 * Get locations and (maybe) other attributes of a referral.
 * Note that we'll actually follow the referral later when
 * we detect fsid mismatch in inode revalidation
 */
static int nfs4_get_referral(struct rpc_clnt *client, struct inode *dir,
			     const struct qstr *name, struct nfs_fattr *fattr,
			     struct nfs_fh *fhandle)
{
	int status = -ENOMEM;
	struct page *page = NULL;
	struct nfs4_fs_locations *locations = NULL;

	page = alloc_page(GFP_KERNEL);
	if (page == NULL)
		goto out;
	locations = kmalloc(sizeof(struct nfs4_fs_locations), GFP_KERNEL);
	if (locations == NULL)
		goto out;

	status = nfs4_proc_fs_locations(client, dir, name, locations, page);
	if (status != 0)
		goto out;
	/* Make sure server returned a different fsid for the referral */
	if (nfs_fsid_equal(&NFS_SERVER(dir)->fsid, &locations->fattr.fsid)) {
		dprintk("%s: server did not return a different fsid for"
			" a referral at %s\n", __func__, name->name);
		status = -EIO;
		goto out;
	}
	/* Fixup attributes for the nfs_lookup() call to nfs_fhget() */
	nfs_fixup_referral_attributes(&locations->fattr);

	/* replace the lookup nfs_fattr with the locations nfs_fattr */
	memcpy(fattr, &locations->fattr, sizeof(struct nfs_fattr));
	memset(fhandle, 0, sizeof(struct nfs_fh));
out:
	if (page)
		__free_page(page);
	kfree(locations);
	return status;
}

static int _nfs4_proc_getattr(struct nfs_server *server, struct nfs_fh *fhandle, struct nfs_fattr *fattr)
{
	struct nfs4_getattr_arg args = {
		.fh = fhandle,
		.bitmask = server->attr_bitmask,
	};
	struct nfs4_getattr_res res = {
		.fattr = fattr,
		.server = server,
	};
	struct rpc_message msg = {
		.rpc_proc = &nfs4_procedures[NFSPROC4_CLNT_GETATTR],
		.rpc_argp = &args,
		.rpc_resp = &res,
	};
	
	nfs_fattr_init(fattr);
	return nfs4_call_sync(server->client, server, &msg, &args.seq_args, &res.seq_res, 0);
}

static int nfs4_proc_getattr(struct nfs_server *server, struct nfs_fh *fhandle, struct nfs_fattr *fattr)
{
	struct nfs4_exception exception = { };
	int err;
	do {
		err = nfs4_handle_exception(server,
				_nfs4_proc_getattr(server, fhandle, fattr),
				&exception);
	} while (exception.retry);
	return err;
}

/* 
 * The file is not closed if it is opened due to the a request to change
 * the size of the file. The open call will not be needed once the
 * VFS layer lookup-intents are implemented.
 *
 * Close is called when the inode is destroyed.
 * If we haven't opened the file for O_WRONLY, we
 * need to in the size_change case to obtain a stateid.
 *
 * Got race?
 * Because OPEN is always done by name in nfsv4, it is
 * possible that we opened a different file by the same
 * name.  We can recognize this race condition, but we
 * can't do anything about it besides returning an error.
 *
 * This will be fixed with VFS changes (lookup-intent).
 */
static int
nfs4_proc_setattr(struct dentry *dentry, struct nfs_fattr *fattr,
		  struct iattr *sattr)
{
	struct inode *inode = dentry->d_inode;
	struct rpc_cred *cred = NULL;
	struct nfs4_state *state = NULL;
	int status;

	if (pnfs_ld_layoutret_on_setattr(inode))
		pnfs_return_layout(inode);

	nfs_fattr_init(fattr);
	
	/* Search for an existing open(O_WRITE) file */
	if (sattr->ia_valid & ATTR_FILE) {
		struct nfs_open_context *ctx;

		ctx = nfs_file_open_context(sattr->ia_file);
		if (ctx) {
			cred = ctx->cred;
			state = ctx->state;
		}
	}

	/* Deal with open(O_TRUNC) */
	if (sattr->ia_valid & ATTR_OPEN)
		sattr->ia_valid &= ~(ATTR_MTIME|ATTR_CTIME|ATTR_OPEN);

	status = nfs4_do_setattr(inode, cred, fattr, sattr, state);
	if (status == 0)
		nfs_setattr_update_inode(inode, sattr);
	return status;
}

static int _nfs4_proc_lookup(struct rpc_clnt *clnt, struct inode *dir,
		const struct qstr *name, struct nfs_fh *fhandle,
		struct nfs_fattr *fattr)
{
	struct nfs_server *server = NFS_SERVER(dir);
	int		       status;
	struct nfs4_lookup_arg args = {
		.bitmask = server->attr_bitmask,
		.dir_fh = NFS_FH(dir),
		.name = name,
	};
	struct nfs4_lookup_res res = {
		.server = server,
		.fattr = fattr,
		.fh = fhandle,
	};
	struct rpc_message msg = {
		.rpc_proc = &nfs4_procedures[NFSPROC4_CLNT_LOOKUP],
		.rpc_argp = &args,
		.rpc_resp = &res,
	};

	nfs_fattr_init(fattr);

	dprintk("NFS call  lookup %s\n", name->name);
	status = nfs4_call_sync(clnt, server, &msg, &args.seq_args, &res.seq_res, 0);
	dprintk("NFS reply lookup: %d\n", status);
	return status;
}

static void nfs_fixup_secinfo_attributes(struct nfs_fattr *fattr)
{
	fattr->valid |= NFS_ATTR_FATTR_TYPE | NFS_ATTR_FATTR_MODE |
		NFS_ATTR_FATTR_NLINK | NFS_ATTR_FATTR_MOUNTPOINT;
	fattr->mode = S_IFDIR | S_IRUGO | S_IXUGO;
	fattr->nlink = 2;
}

static int nfs4_proc_lookup_common(struct rpc_clnt **clnt, struct inode *dir,
				   struct qstr *name, struct nfs_fh *fhandle,
				   struct nfs_fattr *fattr)
{
	struct nfs4_exception exception = { };
	struct rpc_clnt *client = *clnt;
	int err;
	do {
		err = _nfs4_proc_lookup(client, dir, name, fhandle, fattr);
		switch (err) {
		case -NFS4ERR_BADNAME:
			err = -ENOENT;
			goto out;
		case -NFS4ERR_MOVED:
			err = nfs4_get_referral(client, dir, name, fattr, fhandle);
			goto out;
		case -NFS4ERR_WRONGSEC:
			err = -EPERM;
			if (client != *clnt)
				goto out;

			client = nfs4_create_sec_client(client, dir, name);
			if (IS_ERR(client))
				return PTR_ERR(client);

			exception.retry = 1;
			break;
		default:
			err = nfs4_handle_exception(NFS_SERVER(dir), err, &exception);
		}
	} while (exception.retry);

out:
	if (err == 0)
		*clnt = client;
	else if (client != *clnt)
		rpc_shutdown_client(client);

	return err;
}

static int nfs4_proc_lookup(struct inode *dir, struct qstr *name,
			    struct nfs_fh *fhandle, struct nfs_fattr *fattr)
{
	int status;
	struct rpc_clnt *client = NFS_CLIENT(dir);

	status = nfs4_proc_lookup_common(&client, dir, name, fhandle, fattr);
	if (client != NFS_CLIENT(dir)) {
		rpc_shutdown_client(client);
		nfs_fixup_secinfo_attributes(fattr);
	}
	return status;
}

struct rpc_clnt *
nfs4_proc_lookup_mountpoint(struct inode *dir, struct qstr *name,
			    struct nfs_fh *fhandle, struct nfs_fattr *fattr)
{
	int status;
	struct rpc_clnt *client = rpc_clone_client(NFS_CLIENT(dir));

	status = nfs4_proc_lookup_common(&client, dir, name, fhandle, fattr);
	if (status < 0) {
		rpc_shutdown_client(client);
		return ERR_PTR(status);
	}
	return client;
}

static int _nfs4_proc_access(struct inode *inode, struct nfs_access_entry *entry)
{
	struct nfs_server *server = NFS_SERVER(inode);
	struct nfs4_accessargs args = {
		.fh = NFS_FH(inode),
		.bitmask = server->cache_consistency_bitmask,
	};
	struct nfs4_accessres res = {
		.server = server,
	};
	struct rpc_message msg = {
		.rpc_proc = &nfs4_procedures[NFSPROC4_CLNT_ACCESS],
		.rpc_argp = &args,
		.rpc_resp = &res,
		.rpc_cred = entry->cred,
	};
	int mode = entry->mask;
	int status;

	/*
	 * Determine which access bits we want to ask for...
	 */
	if (mode & MAY_READ)
		args.access |= NFS4_ACCESS_READ;
	if (S_ISDIR(inode->i_mode)) {
		if (mode & MAY_WRITE)
			args.access |= NFS4_ACCESS_MODIFY | NFS4_ACCESS_EXTEND | NFS4_ACCESS_DELETE;
		if (mode & MAY_EXEC)
			args.access |= NFS4_ACCESS_LOOKUP;
	} else {
		if (mode & MAY_WRITE)
			args.access |= NFS4_ACCESS_MODIFY | NFS4_ACCESS_EXTEND;
		if (mode & MAY_EXEC)
			args.access |= NFS4_ACCESS_EXECUTE;
	}

	res.fattr = nfs_alloc_fattr();
	if (res.fattr == NULL)
		return -ENOMEM;

	status = nfs4_call_sync(server->client, server, &msg, &args.seq_args, &res.seq_res, 0);
	if (!status) {
		entry->mask = 0;
		if (res.access & NFS4_ACCESS_READ)
			entry->mask |= MAY_READ;
		if (res.access & (NFS4_ACCESS_MODIFY | NFS4_ACCESS_EXTEND | NFS4_ACCESS_DELETE))
			entry->mask |= MAY_WRITE;
		if (res.access & (NFS4_ACCESS_LOOKUP|NFS4_ACCESS_EXECUTE))
			entry->mask |= MAY_EXEC;
		nfs_refresh_inode(inode, res.fattr);
	}
	nfs_free_fattr(res.fattr);
	return status;
}

static int nfs4_proc_access(struct inode *inode, struct nfs_access_entry *entry)
{
	struct nfs4_exception exception = { };
	int err;
	do {
		err = nfs4_handle_exception(NFS_SERVER(inode),
				_nfs4_proc_access(inode, entry),
				&exception);
	} while (exception.retry);
	return err;
}

/*
 * TODO: For the time being, we don't try to get any attributes
 * along with any of the zero-copy operations READ, READDIR,
 * READLINK, WRITE.
 *
 * In the case of the first three, we want to put the GETATTR
 * after the read-type operation -- this is because it is hard
 * to predict the length of a GETATTR response in v4, and thus
 * align the READ data correctly.  This means that the GETATTR
 * may end up partially falling into the page cache, and we should
 * shift it into the 'tail' of the xdr_buf before processing.
 * To do this efficiently, we need to know the total length
 * of data received, which doesn't seem to be available outside
 * of the RPC layer.
 *
 * In the case of WRITE, we also want to put the GETATTR after
 * the operation -- in this case because we want to make sure
 * we get the post-operation mtime and size.  This means that
 * we can't use xdr_encode_pages() as written: we need a variant
 * of it which would leave room in the 'tail' iovec.
 *
 * Both of these changes to the XDR layer would in fact be quite
 * minor, but I decided to leave them for a subsequent patch.
 */
static int _nfs4_proc_readlink(struct inode *inode, struct page *page,
		unsigned int pgbase, unsigned int pglen)
{
	struct nfs4_readlink args = {
		.fh       = NFS_FH(inode),
		.pgbase	  = pgbase,
		.pglen    = pglen,
		.pages    = &page,
	};
	struct nfs4_readlink_res res;
	struct rpc_message msg = {
		.rpc_proc = &nfs4_procedures[NFSPROC4_CLNT_READLINK],
		.rpc_argp = &args,
		.rpc_resp = &res,
	};

	return nfs4_call_sync(NFS_SERVER(inode)->client, NFS_SERVER(inode), &msg, &args.seq_args, &res.seq_res, 0);
}

static int nfs4_proc_readlink(struct inode *inode, struct page *page,
		unsigned int pgbase, unsigned int pglen)
{
	struct nfs4_exception exception = { };
	int err;
	do {
		err = nfs4_handle_exception(NFS_SERVER(inode),
				_nfs4_proc_readlink(inode, page, pgbase, pglen),
				&exception);
	} while (exception.retry);
	return err;
}

/*
 * Got race?
 * We will need to arrange for the VFS layer to provide an atomic open.
 * Until then, this create/open method is prone to inefficiency and race
 * conditions due to the lookup, create, and open VFS calls from sys_open()
 * placed on the wire.
 *
 * Given the above sorry state of affairs, I'm simply sending an OPEN.
 * The file will be opened again in the subsequent VFS open call
 * (nfs4_proc_file_open).
 *
 * The open for read will just hang around to be used by any process that
 * opens the file O_RDONLY. This will all be resolved with the VFS changes.
 */

static int
nfs4_proc_create(struct inode *dir, struct dentry *dentry, struct iattr *sattr,
                 int flags, struct nfs_open_context *ctx)
{
	struct dentry *de = dentry;
	struct nfs4_state *state;
	struct rpc_cred *cred = NULL;
	fmode_t fmode = 0;
	int status = 0;

	if (ctx != NULL) {
		cred = ctx->cred;
		de = ctx->dentry;
		fmode = ctx->mode;
	}
	sattr->ia_mode &= ~current_umask();
	state = nfs4_do_open(dir, de, fmode, flags, sattr, cred, NULL);
	d_drop(dentry);
	if (IS_ERR(state)) {
		status = PTR_ERR(state);
		goto out;
	}
	d_add(dentry, igrab(state->inode));
	nfs_set_verifier(dentry, nfs_save_change_attribute(dir));
	if (ctx != NULL)
		ctx->state = state;
	else
		nfs4_close_sync(state, fmode);
out:
	return status;
}

static int _nfs4_proc_remove(struct inode *dir, struct qstr *name)
{
	struct nfs_server *server = NFS_SERVER(dir);
	struct nfs_removeargs args = {
		.fh = NFS_FH(dir),
		.name = *name,
<<<<<<< HEAD
		.bitmask = server->attr_bitmask,
=======
>>>>>>> f8f5701b
	};
	struct nfs_removeres res = {
		.server = server,
	};
	struct rpc_message msg = {
		.rpc_proc = &nfs4_procedures[NFSPROC4_CLNT_REMOVE],
		.rpc_argp = &args,
		.rpc_resp = &res,
	};
	int status;

	status = nfs4_call_sync(server->client, server, &msg, &args.seq_args, &res.seq_res, 1);
	if (status == 0)
		update_changeattr(dir, &res.cinfo);
	return status;
}

static int nfs4_proc_remove(struct inode *dir, struct qstr *name)
{
	struct nfs4_exception exception = { };
	int err;
	do {
		err = nfs4_handle_exception(NFS_SERVER(dir),
				_nfs4_proc_remove(dir, name),
				&exception);
	} while (exception.retry);
	return err;
}

static void nfs4_proc_unlink_setup(struct rpc_message *msg, struct inode *dir)
{
	struct nfs_server *server = NFS_SERVER(dir);
	struct nfs_removeargs *args = msg->rpc_argp;
	struct nfs_removeres *res = msg->rpc_resp;

	res->server = server;
	msg->rpc_proc = &nfs4_procedures[NFSPROC4_CLNT_REMOVE];
	nfs41_init_sequence(&args->seq_args, &res->seq_res, 1);
}

static void nfs4_proc_unlink_rpc_prepare(struct rpc_task *task, struct nfs_unlinkdata *data)
{
	if (nfs4_setup_sequence(NFS_SERVER(data->dir),
				&data->args.seq_args,
				&data->res.seq_res,
				task))
		return;
	rpc_call_start(task);
}

static int nfs4_proc_unlink_done(struct rpc_task *task, struct inode *dir)
{
	struct nfs_removeres *res = task->tk_msg.rpc_resp;

	if (!nfs4_sequence_done(task, &res->seq_res))
		return 0;
	if (nfs4_async_handle_error(task, res->server, NULL) == -EAGAIN)
		return 0;
	update_changeattr(dir, &res->cinfo);
	return 1;
}

static void nfs4_proc_rename_setup(struct rpc_message *msg, struct inode *dir)
{
	struct nfs_server *server = NFS_SERVER(dir);
	struct nfs_renameargs *arg = msg->rpc_argp;
	struct nfs_renameres *res = msg->rpc_resp;

	msg->rpc_proc = &nfs4_procedures[NFSPROC4_CLNT_RENAME];
	res->server = server;
	nfs41_init_sequence(&arg->seq_args, &res->seq_res, 1);
}

static void nfs4_proc_rename_rpc_prepare(struct rpc_task *task, struct nfs_renamedata *data)
{
	if (nfs4_setup_sequence(NFS_SERVER(data->old_dir),
				&data->args.seq_args,
				&data->res.seq_res,
				task))
		return;
	rpc_call_start(task);
}

static int nfs4_proc_rename_done(struct rpc_task *task, struct inode *old_dir,
				 struct inode *new_dir)
{
	struct nfs_renameres *res = task->tk_msg.rpc_resp;

	if (!nfs4_sequence_done(task, &res->seq_res))
		return 0;
	if (nfs4_async_handle_error(task, res->server, NULL) == -EAGAIN)
		return 0;

	update_changeattr(old_dir, &res->old_cinfo);
	update_changeattr(new_dir, &res->new_cinfo);
	return 1;
}

static int _nfs4_proc_rename(struct inode *old_dir, struct qstr *old_name,
		struct inode *new_dir, struct qstr *new_name)
{
	struct nfs_server *server = NFS_SERVER(old_dir);
	struct nfs_renameargs arg = {
		.old_dir = NFS_FH(old_dir),
		.new_dir = NFS_FH(new_dir),
		.old_name = old_name,
		.new_name = new_name,
	};
	struct nfs_renameres res = {
		.server = server,
	};
	struct rpc_message msg = {
		.rpc_proc = &nfs4_procedures[NFSPROC4_CLNT_RENAME],
		.rpc_argp = &arg,
		.rpc_resp = &res,
	};
	int status = -ENOMEM;
	
	status = nfs4_call_sync(server->client, server, &msg, &arg.seq_args, &res.seq_res, 1);
	if (!status) {
		update_changeattr(old_dir, &res.old_cinfo);
		update_changeattr(new_dir, &res.new_cinfo);
	}
	return status;
}

static int nfs4_proc_rename(struct inode *old_dir, struct qstr *old_name,
		struct inode *new_dir, struct qstr *new_name)
{
	struct nfs4_exception exception = { };
	int err;
	do {
		err = nfs4_handle_exception(NFS_SERVER(old_dir),
				_nfs4_proc_rename(old_dir, old_name,
					new_dir, new_name),
				&exception);
	} while (exception.retry);
	return err;
}

static int _nfs4_proc_link(struct inode *inode, struct inode *dir, struct qstr *name)
{
	struct nfs_server *server = NFS_SERVER(inode);
	struct nfs4_link_arg arg = {
		.fh     = NFS_FH(inode),
		.dir_fh = NFS_FH(dir),
		.name   = name,
		.bitmask = server->attr_bitmask,
	};
	struct nfs4_link_res res = {
		.server = server,
	};
	struct rpc_message msg = {
		.rpc_proc = &nfs4_procedures[NFSPROC4_CLNT_LINK],
		.rpc_argp = &arg,
		.rpc_resp = &res,
	};
	int status = -ENOMEM;

	res.fattr = nfs_alloc_fattr();
	if (res.fattr == NULL)
		goto out;

	status = nfs4_call_sync(server->client, server, &msg, &arg.seq_args, &res.seq_res, 1);
	if (!status) {
		update_changeattr(dir, &res.cinfo);
		nfs_post_op_update_inode(inode, res.fattr);
	}
out:
	nfs_free_fattr(res.fattr);
	return status;
}

static int nfs4_proc_link(struct inode *inode, struct inode *dir, struct qstr *name)
{
	struct nfs4_exception exception = { };
	int err;
	do {
		err = nfs4_handle_exception(NFS_SERVER(inode),
				_nfs4_proc_link(inode, dir, name),
				&exception);
	} while (exception.retry);
	return err;
}

struct nfs4_createdata {
	struct rpc_message msg;
	struct nfs4_create_arg arg;
	struct nfs4_create_res res;
	struct nfs_fh fh;
	struct nfs_fattr fattr;
};

static struct nfs4_createdata *nfs4_alloc_createdata(struct inode *dir,
		struct qstr *name, struct iattr *sattr, u32 ftype)
{
	struct nfs4_createdata *data;

	data = kzalloc(sizeof(*data), GFP_KERNEL);
	if (data != NULL) {
		struct nfs_server *server = NFS_SERVER(dir);

		data->msg.rpc_proc = &nfs4_procedures[NFSPROC4_CLNT_CREATE];
		data->msg.rpc_argp = &data->arg;
		data->msg.rpc_resp = &data->res;
		data->arg.dir_fh = NFS_FH(dir);
		data->arg.server = server;
		data->arg.name = name;
		data->arg.attrs = sattr;
		data->arg.ftype = ftype;
		data->arg.bitmask = server->attr_bitmask;
		data->res.server = server;
		data->res.fh = &data->fh;
		data->res.fattr = &data->fattr;
		nfs_fattr_init(data->res.fattr);
	}
	return data;
}

static int nfs4_do_create(struct inode *dir, struct dentry *dentry, struct nfs4_createdata *data)
{
	int status = nfs4_call_sync(NFS_SERVER(dir)->client, NFS_SERVER(dir), &data->msg,
				    &data->arg.seq_args, &data->res.seq_res, 1);
	if (status == 0) {
		update_changeattr(dir, &data->res.dir_cinfo);
		status = nfs_instantiate(dentry, data->res.fh, data->res.fattr);
	}
	return status;
}

static void nfs4_free_createdata(struct nfs4_createdata *data)
{
	kfree(data);
}

static int _nfs4_proc_symlink(struct inode *dir, struct dentry *dentry,
		struct page *page, unsigned int len, struct iattr *sattr)
{
	struct nfs4_createdata *data;
	int status = -ENAMETOOLONG;

	if (len > NFS4_MAXPATHLEN)
		goto out;

	status = -ENOMEM;
	data = nfs4_alloc_createdata(dir, &dentry->d_name, sattr, NF4LNK);
	if (data == NULL)
		goto out;

	data->msg.rpc_proc = &nfs4_procedures[NFSPROC4_CLNT_SYMLINK];
	data->arg.u.symlink.pages = &page;
	data->arg.u.symlink.len = len;
	
	status = nfs4_do_create(dir, dentry, data);

	nfs4_free_createdata(data);
out:
	return status;
}

static int nfs4_proc_symlink(struct inode *dir, struct dentry *dentry,
		struct page *page, unsigned int len, struct iattr *sattr)
{
	struct nfs4_exception exception = { };
	int err;
	do {
		err = nfs4_handle_exception(NFS_SERVER(dir),
				_nfs4_proc_symlink(dir, dentry, page,
							len, sattr),
				&exception);
	} while (exception.retry);
	return err;
}

static int _nfs4_proc_mkdir(struct inode *dir, struct dentry *dentry,
		struct iattr *sattr)
{
	struct nfs4_createdata *data;
	int status = -ENOMEM;

	data = nfs4_alloc_createdata(dir, &dentry->d_name, sattr, NF4DIR);
	if (data == NULL)
		goto out;

	status = nfs4_do_create(dir, dentry, data);

	nfs4_free_createdata(data);
out:
	return status;
}

static int nfs4_proc_mkdir(struct inode *dir, struct dentry *dentry,
		struct iattr *sattr)
{
	struct nfs4_exception exception = { };
	int err;

	sattr->ia_mode &= ~current_umask();
	do {
		err = nfs4_handle_exception(NFS_SERVER(dir),
				_nfs4_proc_mkdir(dir, dentry, sattr),
				&exception);
	} while (exception.retry);
	return err;
}

static int _nfs4_proc_readdir(struct dentry *dentry, struct rpc_cred *cred,
		u64 cookie, struct page **pages, unsigned int count, int plus)
{
	struct inode		*dir = dentry->d_inode;
	struct nfs4_readdir_arg args = {
		.fh = NFS_FH(dir),
		.pages = pages,
		.pgbase = 0,
		.count = count,
		.bitmask = NFS_SERVER(dentry->d_inode)->attr_bitmask,
		.plus = plus,
	};
	struct nfs4_readdir_res res;
	struct rpc_message msg = {
		.rpc_proc = &nfs4_procedures[NFSPROC4_CLNT_READDIR],
		.rpc_argp = &args,
		.rpc_resp = &res,
		.rpc_cred = cred,
	};
	int			status;

	dprintk("%s: dentry = %s/%s, cookie = %Lu\n", __func__,
			dentry->d_parent->d_name.name,
			dentry->d_name.name,
			(unsigned long long)cookie);
	nfs4_setup_readdir(cookie, NFS_COOKIEVERF(dir), dentry, &args);
	res.pgbase = args.pgbase;
	status = nfs4_call_sync(NFS_SERVER(dir)->client, NFS_SERVER(dir), &msg, &args.seq_args, &res.seq_res, 0);
	if (status >= 0) {
		memcpy(NFS_COOKIEVERF(dir), res.verifier.data, NFS4_VERIFIER_SIZE);
		status += args.pgbase;
	}

	nfs_invalidate_atime(dir);

	dprintk("%s: returns %d\n", __func__, status);
	return status;
}

static int nfs4_proc_readdir(struct dentry *dentry, struct rpc_cred *cred,
		u64 cookie, struct page **pages, unsigned int count, int plus)
{
	struct nfs4_exception exception = { };
	int err;
	do {
		err = nfs4_handle_exception(NFS_SERVER(dentry->d_inode),
				_nfs4_proc_readdir(dentry, cred, cookie,
					pages, count, plus),
				&exception);
	} while (exception.retry);
	return err;
}

static int _nfs4_proc_mknod(struct inode *dir, struct dentry *dentry,
		struct iattr *sattr, dev_t rdev)
{
	struct nfs4_createdata *data;
	int mode = sattr->ia_mode;
	int status = -ENOMEM;

	BUG_ON(!(sattr->ia_valid & ATTR_MODE));
	BUG_ON(!S_ISFIFO(mode) && !S_ISBLK(mode) && !S_ISCHR(mode) && !S_ISSOCK(mode));

	data = nfs4_alloc_createdata(dir, &dentry->d_name, sattr, NF4SOCK);
	if (data == NULL)
		goto out;

	if (S_ISFIFO(mode))
		data->arg.ftype = NF4FIFO;
	else if (S_ISBLK(mode)) {
		data->arg.ftype = NF4BLK;
		data->arg.u.device.specdata1 = MAJOR(rdev);
		data->arg.u.device.specdata2 = MINOR(rdev);
	}
	else if (S_ISCHR(mode)) {
		data->arg.ftype = NF4CHR;
		data->arg.u.device.specdata1 = MAJOR(rdev);
		data->arg.u.device.specdata2 = MINOR(rdev);
	}
	
	status = nfs4_do_create(dir, dentry, data);

	nfs4_free_createdata(data);
out:
	return status;
}

static int nfs4_proc_mknod(struct inode *dir, struct dentry *dentry,
		struct iattr *sattr, dev_t rdev)
{
	struct nfs4_exception exception = { };
	int err;

	sattr->ia_mode &= ~current_umask();
	do {
		err = nfs4_handle_exception(NFS_SERVER(dir),
				_nfs4_proc_mknod(dir, dentry, sattr, rdev),
				&exception);
	} while (exception.retry);
	return err;
}

static int _nfs4_proc_statfs(struct nfs_server *server, struct nfs_fh *fhandle,
		 struct nfs_fsstat *fsstat)
{
	struct nfs4_statfs_arg args = {
		.fh = fhandle,
		.bitmask = server->attr_bitmask,
	};
	struct nfs4_statfs_res res = {
		.fsstat = fsstat,
	};
	struct rpc_message msg = {
		.rpc_proc = &nfs4_procedures[NFSPROC4_CLNT_STATFS],
		.rpc_argp = &args,
		.rpc_resp = &res,
	};

	nfs_fattr_init(fsstat->fattr);
	return  nfs4_call_sync(server->client, server, &msg, &args.seq_args, &res.seq_res, 0);
}

static int nfs4_proc_statfs(struct nfs_server *server, struct nfs_fh *fhandle, struct nfs_fsstat *fsstat)
{
	struct nfs4_exception exception = { };
	int err;
	do {
		err = nfs4_handle_exception(server,
				_nfs4_proc_statfs(server, fhandle, fsstat),
				&exception);
	} while (exception.retry);
	return err;
}

static int _nfs4_do_fsinfo(struct nfs_server *server, struct nfs_fh *fhandle,
		struct nfs_fsinfo *fsinfo)
{
	struct nfs4_fsinfo_arg args = {
		.fh = fhandle,
		.bitmask = server->attr_bitmask,
	};
	struct nfs4_fsinfo_res res = {
		.fsinfo = fsinfo,
	};
	struct rpc_message msg = {
		.rpc_proc = &nfs4_procedures[NFSPROC4_CLNT_FSINFO],
		.rpc_argp = &args,
		.rpc_resp = &res,
	};

	return nfs4_call_sync(server->client, server, &msg, &args.seq_args, &res.seq_res, 0);
}

static int nfs4_do_fsinfo(struct nfs_server *server, struct nfs_fh *fhandle, struct nfs_fsinfo *fsinfo)
{
	struct nfs4_exception exception = { };
	int err;

	do {
		err = nfs4_handle_exception(server,
				_nfs4_do_fsinfo(server, fhandle, fsinfo),
				&exception);
	} while (exception.retry);
	return err;
}

static int nfs4_proc_fsinfo(struct nfs_server *server, struct nfs_fh *fhandle, struct nfs_fsinfo *fsinfo)
{
	nfs_fattr_init(fsinfo->fattr);
	return nfs4_do_fsinfo(server, fhandle, fsinfo);
}

static int _nfs4_proc_pathconf(struct nfs_server *server, struct nfs_fh *fhandle,
		struct nfs_pathconf *pathconf)
{
	struct nfs4_pathconf_arg args = {
		.fh = fhandle,
		.bitmask = server->attr_bitmask,
	};
	struct nfs4_pathconf_res res = {
		.pathconf = pathconf,
	};
	struct rpc_message msg = {
		.rpc_proc = &nfs4_procedures[NFSPROC4_CLNT_PATHCONF],
		.rpc_argp = &args,
		.rpc_resp = &res,
	};

	/* None of the pathconf attributes are mandatory to implement */
	if ((args.bitmask[0] & nfs4_pathconf_bitmap[0]) == 0) {
		memset(pathconf, 0, sizeof(*pathconf));
		return 0;
	}

	nfs_fattr_init(pathconf->fattr);
	return nfs4_call_sync(server->client, server, &msg, &args.seq_args, &res.seq_res, 0);
}

static int nfs4_proc_pathconf(struct nfs_server *server, struct nfs_fh *fhandle,
		struct nfs_pathconf *pathconf)
{
	struct nfs4_exception exception = { };
	int err;

	do {
		err = nfs4_handle_exception(server,
				_nfs4_proc_pathconf(server, fhandle, pathconf),
				&exception);
	} while (exception.retry);
	return err;
}

void __nfs4_read_done_cb(struct nfs_read_data *data)
{
	nfs_invalidate_atime(data->header->inode);
}

static int nfs4_read_done_cb(struct rpc_task *task, struct nfs_read_data *data)
{
	struct nfs_server *server = NFS_SERVER(data->header->inode);

	if (nfs4_async_handle_error(task, server, data->args.context->state) == -EAGAIN) {
		rpc_restart_call_prepare(task);
		return -EAGAIN;
	}

	__nfs4_read_done_cb(data);
	if (task->tk_status > 0)
		renew_lease(server, data->timestamp);
	return 0;
}

static int nfs4_read_done(struct rpc_task *task, struct nfs_read_data *data)
{

	dprintk("--> %s\n", __func__);

	if (!nfs4_sequence_done(task, &data->res.seq_res))
		return -EAGAIN;

	return data->read_done_cb ? data->read_done_cb(task, data) :
				    nfs4_read_done_cb(task, data);
}

static void nfs4_proc_read_setup(struct nfs_read_data *data, struct rpc_message *msg)
{
	data->timestamp   = jiffies;
	data->read_done_cb = nfs4_read_done_cb;
	msg->rpc_proc = &nfs4_procedures[NFSPROC4_CLNT_READ];
	nfs41_init_sequence(&data->args.seq_args, &data->res.seq_res, 0);
}

static void nfs4_proc_read_rpc_prepare(struct rpc_task *task, struct nfs_read_data *data)
{
	if (nfs4_setup_sequence(NFS_SERVER(data->header->inode),
				&data->args.seq_args,
				&data->res.seq_res,
				task))
		return;
	rpc_call_start(task);
}

static int nfs4_write_done_cb(struct rpc_task *task, struct nfs_write_data *data)
{
	struct inode *inode = data->header->inode;
	
	if (nfs4_async_handle_error(task, NFS_SERVER(inode), data->args.context->state) == -EAGAIN) {
		rpc_restart_call_prepare(task);
		return -EAGAIN;
	}
	if (task->tk_status >= 0) {
		renew_lease(NFS_SERVER(inode), data->timestamp);
		nfs_post_op_update_inode_force_wcc(inode, &data->fattr);
	}
	return 0;
}

static int nfs4_write_done(struct rpc_task *task, struct nfs_write_data *data)
{
	if (!nfs4_sequence_done(task, &data->res.seq_res))
		return -EAGAIN;
	return data->write_done_cb ? data->write_done_cb(task, data) :
		nfs4_write_done_cb(task, data);
}

static
bool nfs4_write_need_cache_consistency_data(const struct nfs_write_data *data)
{
	const struct nfs_pgio_header *hdr = data->header;

	/* Don't request attributes for pNFS or O_DIRECT writes */
	if (data->ds_clp != NULL || hdr->dreq != NULL)
		return false;
	/* Otherwise, request attributes if and only if we don't hold
	 * a delegation
	 */
	return nfs_have_delegation(hdr->inode, FMODE_READ) == 0;
}

static void nfs4_proc_write_setup(struct nfs_write_data *data, struct rpc_message *msg)
{
	struct nfs_server *server = NFS_SERVER(data->header->inode);

	if (!nfs4_write_need_cache_consistency_data(data)) {
		data->args.bitmask = NULL;
		data->res.fattr = NULL;
	} else
		data->args.bitmask = server->cache_consistency_bitmask;

	if (!data->write_done_cb)
		data->write_done_cb = nfs4_write_done_cb;
	data->res.server = server;
	data->timestamp   = jiffies;

	msg->rpc_proc = &nfs4_procedures[NFSPROC4_CLNT_WRITE];
	nfs41_init_sequence(&data->args.seq_args, &data->res.seq_res, 1);
}

static void nfs4_proc_write_rpc_prepare(struct rpc_task *task, struct nfs_write_data *data)
{
	if (nfs4_setup_sequence(NFS_SERVER(data->header->inode),
				&data->args.seq_args,
				&data->res.seq_res,
				task))
		return;
	rpc_call_start(task);
}

static void nfs4_proc_commit_rpc_prepare(struct rpc_task *task, struct nfs_commit_data *data)
{
	if (nfs4_setup_sequence(NFS_SERVER(data->inode),
				&data->args.seq_args,
				&data->res.seq_res,
				task))
		return;
	rpc_call_start(task);
}

static int nfs4_commit_done_cb(struct rpc_task *task, struct nfs_commit_data *data)
{
	struct inode *inode = data->inode;

	if (nfs4_async_handle_error(task, NFS_SERVER(inode), NULL) == -EAGAIN) {
		rpc_restart_call_prepare(task);
		return -EAGAIN;
	}
	return 0;
}

static int nfs4_commit_done(struct rpc_task *task, struct nfs_commit_data *data)
{
	if (!nfs4_sequence_done(task, &data->res.seq_res))
		return -EAGAIN;
	return data->commit_done_cb(task, data);
}

static void nfs4_proc_commit_setup(struct nfs_commit_data *data, struct rpc_message *msg)
{
	struct nfs_server *server = NFS_SERVER(data->inode);

	if (data->commit_done_cb == NULL)
		data->commit_done_cb = nfs4_commit_done_cb;
	data->res.server = server;
	msg->rpc_proc = &nfs4_procedures[NFSPROC4_CLNT_COMMIT];
	nfs41_init_sequence(&data->args.seq_args, &data->res.seq_res, 1);
}

struct nfs4_renewdata {
	struct nfs_client	*client;
	unsigned long		timestamp;
};

/*
 * nfs4_proc_async_renew(): This is not one of the nfs_rpc_ops; it is a special
 * standalone procedure for queueing an asynchronous RENEW.
 */
static void nfs4_renew_release(void *calldata)
{
	struct nfs4_renewdata *data = calldata;
	struct nfs_client *clp = data->client;

	if (atomic_read(&clp->cl_count) > 1)
		nfs4_schedule_state_renewal(clp);
	nfs_put_client(clp);
	kfree(data);
}

static void nfs4_renew_done(struct rpc_task *task, void *calldata)
{
	struct nfs4_renewdata *data = calldata;
	struct nfs_client *clp = data->client;
	unsigned long timestamp = data->timestamp;

	if (task->tk_status < 0) {
		/* Unless we're shutting down, schedule state recovery! */
		if (test_bit(NFS_CS_RENEWD, &clp->cl_res_state) == 0)
			return;
		if (task->tk_status != NFS4ERR_CB_PATH_DOWN) {
			nfs4_schedule_lease_recovery(clp);
			return;
		}
		nfs4_schedule_path_down_recovery(clp);
	}
	do_renew_lease(clp, timestamp);
}

static const struct rpc_call_ops nfs4_renew_ops = {
	.rpc_call_done = nfs4_renew_done,
	.rpc_release = nfs4_renew_release,
};

static int nfs4_proc_async_renew(struct nfs_client *clp, struct rpc_cred *cred, unsigned renew_flags)
{
	struct rpc_message msg = {
		.rpc_proc	= &nfs4_procedures[NFSPROC4_CLNT_RENEW],
		.rpc_argp	= clp,
		.rpc_cred	= cred,
	};
	struct nfs4_renewdata *data;

	if (renew_flags == 0)
		return 0;
	if (!atomic_inc_not_zero(&clp->cl_count))
		return -EIO;
	data = kmalloc(sizeof(*data), GFP_NOFS);
	if (data == NULL)
		return -ENOMEM;
	data->client = clp;
	data->timestamp = jiffies;
	return rpc_call_async(clp->cl_rpcclient, &msg, RPC_TASK_SOFT,
			&nfs4_renew_ops, data);
}

static int nfs4_proc_renew(struct nfs_client *clp, struct rpc_cred *cred)
{
	struct rpc_message msg = {
		.rpc_proc	= &nfs4_procedures[NFSPROC4_CLNT_RENEW],
		.rpc_argp	= clp,
		.rpc_cred	= cred,
	};
	unsigned long now = jiffies;
	int status;

	status = rpc_call_sync(clp->cl_rpcclient, &msg, 0);
	if (status < 0)
		return status;
	do_renew_lease(clp, now);
	return 0;
}

static inline int nfs4_server_supports_acls(struct nfs_server *server)
{
	return (server->caps & NFS_CAP_ACLS)
		&& (server->acl_bitmask & ACL4_SUPPORT_ALLOW_ACL)
		&& (server->acl_bitmask & ACL4_SUPPORT_DENY_ACL);
}

/* Assuming that XATTR_SIZE_MAX is a multiple of PAGE_CACHE_SIZE, and that
 * it's OK to put sizeof(void) * (XATTR_SIZE_MAX/PAGE_CACHE_SIZE) bytes on
 * the stack.
 */
#define NFS4ACL_MAXPAGES (XATTR_SIZE_MAX >> PAGE_CACHE_SHIFT)

static int buf_to_pages_noslab(const void *buf, size_t buflen,
		struct page **pages, unsigned int *pgbase)
{
	struct page *newpage, **spages;
	int rc = 0;
	size_t len;
	spages = pages;

	do {
		len = min_t(size_t, PAGE_CACHE_SIZE, buflen);
		newpage = alloc_page(GFP_KERNEL);

		if (newpage == NULL)
			goto unwind;
		memcpy(page_address(newpage), buf, len);
                buf += len;
                buflen -= len;
		*pages++ = newpage;
		rc++;
	} while (buflen != 0);

	return rc;

unwind:
	for(; rc > 0; rc--)
		__free_page(spages[rc-1]);
	return -ENOMEM;
}

struct nfs4_cached_acl {
	int cached;
	size_t len;
	char data[0];
};

static void nfs4_set_cached_acl(struct inode *inode, struct nfs4_cached_acl *acl)
{
	struct nfs_inode *nfsi = NFS_I(inode);

	spin_lock(&inode->i_lock);
	kfree(nfsi->nfs4_acl);
	nfsi->nfs4_acl = acl;
	spin_unlock(&inode->i_lock);
}

static void nfs4_zap_acl_attr(struct inode *inode)
{
	nfs4_set_cached_acl(inode, NULL);
}

static inline ssize_t nfs4_read_cached_acl(struct inode *inode, char *buf, size_t buflen)
{
	struct nfs_inode *nfsi = NFS_I(inode);
	struct nfs4_cached_acl *acl;
	int ret = -ENOENT;

	spin_lock(&inode->i_lock);
	acl = nfsi->nfs4_acl;
	if (acl == NULL)
		goto out;
	if (buf == NULL) /* user is just asking for length */
		goto out_len;
	if (acl->cached == 0)
		goto out;
	ret = -ERANGE; /* see getxattr(2) man page */
	if (acl->len > buflen)
		goto out;
	memcpy(buf, acl->data, acl->len);
out_len:
	ret = acl->len;
out:
	spin_unlock(&inode->i_lock);
	return ret;
}

static void nfs4_write_cached_acl(struct inode *inode, struct page **pages, size_t pgbase, size_t acl_len)
{
	struct nfs4_cached_acl *acl;

	if (pages && acl_len <= PAGE_SIZE) {
		acl = kmalloc(sizeof(*acl) + acl_len, GFP_KERNEL);
		if (acl == NULL)
			goto out;
		acl->cached = 1;
		_copy_from_pages(acl->data, pages, pgbase, acl_len);
	} else {
		acl = kmalloc(sizeof(*acl), GFP_KERNEL);
		if (acl == NULL)
			goto out;
		acl->cached = 0;
	}
	acl->len = acl_len;
out:
	nfs4_set_cached_acl(inode, acl);
}

/*
 * The getxattr API returns the required buffer length when called with a
 * NULL buf. The NFSv4 acl tool then calls getxattr again after allocating
 * the required buf.  On a NULL buf, we send a page of data to the server
 * guessing that the ACL request can be serviced by a page. If so, we cache
 * up to the page of ACL data, and the 2nd call to getxattr is serviced by
 * the cache. If not so, we throw away the page, and cache the required
 * length. The next getxattr call will then produce another round trip to
 * the server, this time with the input buf of the required size.
 */
static ssize_t __nfs4_get_acl_uncached(struct inode *inode, void *buf, size_t buflen)
{
	struct page *pages[NFS4ACL_MAXPAGES] = {NULL, };
	struct nfs_getaclargs args = {
		.fh = NFS_FH(inode),
		.acl_pages = pages,
		.acl_len = buflen,
	};
	struct nfs_getaclres res = {
		.acl_len = buflen,
	};
	struct rpc_message msg = {
		.rpc_proc = &nfs4_procedures[NFSPROC4_CLNT_GETACL],
		.rpc_argp = &args,
		.rpc_resp = &res,
	};
	int ret = -ENOMEM, npages, i, acl_len = 0;

	npages = (buflen + PAGE_SIZE - 1) >> PAGE_SHIFT;
	/* As long as we're doing a round trip to the server anyway,
	 * let's be prepared for a page of acl data. */
	if (npages == 0)
		npages = 1;

	/* Add an extra page to handle the bitmap returned */
	npages++;

	for (i = 0; i < npages; i++) {
		pages[i] = alloc_page(GFP_KERNEL);
		if (!pages[i])
			goto out_free;
	}

	/* for decoding across pages */
	res.acl_scratch = alloc_page(GFP_KERNEL);
	if (!res.acl_scratch)
		goto out_free;

	args.acl_len = npages * PAGE_SIZE;
	args.acl_pgbase = 0;

	/* Let decode_getfacl know not to fail if the ACL data is larger than
	 * the page we send as a guess */
	if (buf == NULL)
		res.acl_flags |= NFS4_ACL_LEN_REQUEST;

	dprintk("%s  buf %p buflen %zu npages %d args.acl_len %zu\n",
		__func__, buf, buflen, npages, args.acl_len);
	ret = nfs4_call_sync(NFS_SERVER(inode)->client, NFS_SERVER(inode),
			     &msg, &args.seq_args, &res.seq_res, 0);
	if (ret)
		goto out_free;

	acl_len = res.acl_len - res.acl_data_offset;
	if (acl_len > args.acl_len)
		nfs4_write_cached_acl(inode, NULL, 0, acl_len);
	else
		nfs4_write_cached_acl(inode, pages, res.acl_data_offset,
				      acl_len);
	if (buf) {
		ret = -ERANGE;
		if (acl_len > buflen)
			goto out_free;
		_copy_from_pages(buf, pages, res.acl_data_offset,
				acl_len);
	}
	ret = acl_len;
out_free:
	for (i = 0; i < npages; i++)
		if (pages[i])
			__free_page(pages[i]);
	if (res.acl_scratch)
		__free_page(res.acl_scratch);
	return ret;
}

static ssize_t nfs4_get_acl_uncached(struct inode *inode, void *buf, size_t buflen)
{
	struct nfs4_exception exception = { };
	ssize_t ret;
	do {
		ret = __nfs4_get_acl_uncached(inode, buf, buflen);
		if (ret >= 0)
			break;
		ret = nfs4_handle_exception(NFS_SERVER(inode), ret, &exception);
	} while (exception.retry);
	return ret;
}

static ssize_t nfs4_proc_get_acl(struct inode *inode, void *buf, size_t buflen)
{
	struct nfs_server *server = NFS_SERVER(inode);
	int ret;

	if (!nfs4_server_supports_acls(server))
		return -EOPNOTSUPP;
	ret = nfs_revalidate_inode(server, inode);
	if (ret < 0)
		return ret;
	if (NFS_I(inode)->cache_validity & NFS_INO_INVALID_ACL)
		nfs_zap_acl_cache(inode);
	ret = nfs4_read_cached_acl(inode, buf, buflen);
	if (ret != -ENOENT)
		/* -ENOENT is returned if there is no ACL or if there is an ACL
		 * but no cached acl data, just the acl length */
		return ret;
	return nfs4_get_acl_uncached(inode, buf, buflen);
}

static int __nfs4_proc_set_acl(struct inode *inode, const void *buf, size_t buflen)
{
	struct nfs_server *server = NFS_SERVER(inode);
	struct page *pages[NFS4ACL_MAXPAGES];
	struct nfs_setaclargs arg = {
		.fh		= NFS_FH(inode),
		.acl_pages	= pages,
		.acl_len	= buflen,
	};
	struct nfs_setaclres res;
	struct rpc_message msg = {
		.rpc_proc	= &nfs4_procedures[NFSPROC4_CLNT_SETACL],
		.rpc_argp	= &arg,
		.rpc_resp	= &res,
	};
	int ret, i;

	if (!nfs4_server_supports_acls(server))
		return -EOPNOTSUPP;
	i = buf_to_pages_noslab(buf, buflen, arg.acl_pages, &arg.acl_pgbase);
	if (i < 0)
		return i;
	nfs_inode_return_delegation(inode);
	ret = nfs4_call_sync(server->client, server, &msg, &arg.seq_args, &res.seq_res, 1);

	/*
	 * Free each page after tx, so the only ref left is
	 * held by the network stack
	 */
	for (; i > 0; i--)
		put_page(pages[i-1]);

	/*
	 * Acl update can result in inode attribute update.
	 * so mark the attribute cache invalid.
	 */
	spin_lock(&inode->i_lock);
	NFS_I(inode)->cache_validity |= NFS_INO_INVALID_ATTR;
	spin_unlock(&inode->i_lock);
	nfs_access_zap_cache(inode);
	nfs_zap_acl_cache(inode);
	return ret;
}

static int nfs4_proc_set_acl(struct inode *inode, const void *buf, size_t buflen)
{
	struct nfs4_exception exception = { };
	int err;
	do {
		err = nfs4_handle_exception(NFS_SERVER(inode),
				__nfs4_proc_set_acl(inode, buf, buflen),
				&exception);
	} while (exception.retry);
	return err;
}

static int
nfs4_async_handle_error(struct rpc_task *task, const struct nfs_server *server, struct nfs4_state *state)
{
	struct nfs_client *clp = server->nfs_client;

	if (task->tk_status >= 0)
		return 0;
	switch(task->tk_status) {
		case -NFS4ERR_DELEG_REVOKED:
		case -NFS4ERR_ADMIN_REVOKED:
		case -NFS4ERR_BAD_STATEID:
			if (state == NULL)
				break;
			nfs_remove_bad_delegation(state->inode);
		case -NFS4ERR_OPENMODE:
			if (state == NULL)
				break;
			nfs4_schedule_stateid_recovery(server, state);
			goto wait_on_recovery;
		case -NFS4ERR_EXPIRED:
			if (state != NULL)
				nfs4_schedule_stateid_recovery(server, state);
		case -NFS4ERR_STALE_STATEID:
		case -NFS4ERR_STALE_CLIENTID:
			nfs4_schedule_lease_recovery(clp);
			goto wait_on_recovery;
#if defined(CONFIG_NFS_V4_1)
		case -NFS4ERR_BADSESSION:
		case -NFS4ERR_BADSLOT:
		case -NFS4ERR_BAD_HIGH_SLOT:
		case -NFS4ERR_DEADSESSION:
		case -NFS4ERR_CONN_NOT_BOUND_TO_SESSION:
		case -NFS4ERR_SEQ_FALSE_RETRY:
		case -NFS4ERR_SEQ_MISORDERED:
			dprintk("%s ERROR %d, Reset session\n", __func__,
				task->tk_status);
			nfs4_schedule_session_recovery(clp->cl_session, task->tk_status);
			task->tk_status = 0;
			return -EAGAIN;
#endif /* CONFIG_NFS_V4_1 */
		case -NFS4ERR_DELAY:
			nfs_inc_server_stats(server, NFSIOS_DELAY);
		case -NFS4ERR_GRACE:
		case -EKEYEXPIRED:
			rpc_delay(task, NFS4_POLL_RETRY_MAX);
			task->tk_status = 0;
			return -EAGAIN;
		case -NFS4ERR_RETRY_UNCACHED_REP:
		case -NFS4ERR_OLD_STATEID:
			task->tk_status = 0;
			return -EAGAIN;
	}
	task->tk_status = nfs4_map_errors(task->tk_status);
	return 0;
wait_on_recovery:
	rpc_sleep_on(&clp->cl_rpcwaitq, task, NULL);
	if (test_bit(NFS4CLNT_MANAGER_RUNNING, &clp->cl_state) == 0)
		rpc_wake_up_queued_task(&clp->cl_rpcwaitq, task);
	task->tk_status = 0;
	return -EAGAIN;
}

static void nfs4_init_boot_verifier(const struct nfs_client *clp,
				    nfs4_verifier *bootverf)
{
	__be32 verf[2];

	if (test_bit(NFS4CLNT_PURGE_STATE, &clp->cl_state)) {
		/* An impossible timestamp guarantees this value
		 * will never match a generated boot time. */
		verf[0] = 0;
		verf[1] = (__be32)(NSEC_PER_SEC + 1);
	} else {
		struct nfs_net *nn = net_generic(clp->cl_net, nfs_net_id);
		verf[0] = (__be32)nn->boot_time.tv_sec;
		verf[1] = (__be32)nn->boot_time.tv_nsec;
	}
	memcpy(bootverf->data, verf, sizeof(bootverf->data));
}

int nfs4_proc_setclientid(struct nfs_client *clp, u32 program,
		unsigned short port, struct rpc_cred *cred,
		struct nfs4_setclientid_res *res)
{
	nfs4_verifier sc_verifier;
	struct nfs4_setclientid setclientid = {
		.sc_verifier = &sc_verifier,
		.sc_prog = program,
		.sc_cb_ident = clp->cl_cb_ident,
	};
	struct rpc_message msg = {
		.rpc_proc = &nfs4_procedures[NFSPROC4_CLNT_SETCLIENTID],
		.rpc_argp = &setclientid,
		.rpc_resp = res,
		.rpc_cred = cred,
	};
	int loop = 0;
	int status;

	nfs4_init_boot_verifier(clp, &sc_verifier);

	for(;;) {
		rcu_read_lock();
		setclientid.sc_name_len = scnprintf(setclientid.sc_name,
				sizeof(setclientid.sc_name), "%s/%s %s %s %u",
				clp->cl_ipaddr,
				rpc_peeraddr2str(clp->cl_rpcclient,
							RPC_DISPLAY_ADDR),
				rpc_peeraddr2str(clp->cl_rpcclient,
							RPC_DISPLAY_PROTO),
				clp->cl_rpcclient->cl_auth->au_ops->au_name,
				clp->cl_id_uniquifier);
		setclientid.sc_netid_len = scnprintf(setclientid.sc_netid,
				sizeof(setclientid.sc_netid),
				rpc_peeraddr2str(clp->cl_rpcclient,
							RPC_DISPLAY_NETID));
		setclientid.sc_uaddr_len = scnprintf(setclientid.sc_uaddr,
				sizeof(setclientid.sc_uaddr), "%s.%u.%u",
				clp->cl_ipaddr, port >> 8, port & 255);
		rcu_read_unlock();

		status = rpc_call_sync(clp->cl_rpcclient, &msg, RPC_TASK_TIMEOUT);
		if (status != -NFS4ERR_CLID_INUSE)
			break;
		if (loop != 0) {
			++clp->cl_id_uniquifier;
			break;
		}
		++loop;
		ssleep(clp->cl_lease_time / HZ + 1);
	}
	return status;
}

int nfs4_proc_setclientid_confirm(struct nfs_client *clp,
		struct nfs4_setclientid_res *arg,
		struct rpc_cred *cred)
{
	struct nfs_fsinfo fsinfo;
	struct rpc_message msg = {
		.rpc_proc = &nfs4_procedures[NFSPROC4_CLNT_SETCLIENTID_CONFIRM],
		.rpc_argp = arg,
		.rpc_resp = &fsinfo,
		.rpc_cred = cred,
	};
	unsigned long now;
	int status;

	now = jiffies;
	status = rpc_call_sync(clp->cl_rpcclient, &msg, RPC_TASK_TIMEOUT);
	if (status == 0) {
		spin_lock(&clp->cl_lock);
		clp->cl_lease_time = fsinfo.lease_time * HZ;
		clp->cl_last_renewal = now;
		spin_unlock(&clp->cl_lock);
	}
	return status;
}

struct nfs4_delegreturndata {
	struct nfs4_delegreturnargs args;
	struct nfs4_delegreturnres res;
	struct nfs_fh fh;
	nfs4_stateid stateid;
	unsigned long timestamp;
	struct nfs_fattr fattr;
	int rpc_status;
};

static void nfs4_delegreturn_done(struct rpc_task *task, void *calldata)
{
	struct nfs4_delegreturndata *data = calldata;

	if (!nfs4_sequence_done(task, &data->res.seq_res))
		return;

	switch (task->tk_status) {
	case -NFS4ERR_STALE_STATEID:
	case -NFS4ERR_EXPIRED:
	case 0:
		renew_lease(data->res.server, data->timestamp);
		break;
	default:
		if (nfs4_async_handle_error(task, data->res.server, NULL) ==
				-EAGAIN) {
			rpc_restart_call_prepare(task);
			return;
		}
	}
	data->rpc_status = task->tk_status;
}

static void nfs4_delegreturn_release(void *calldata)
{
	kfree(calldata);
}

#if defined(CONFIG_NFS_V4_1)
static void nfs4_delegreturn_prepare(struct rpc_task *task, void *data)
{
	struct nfs4_delegreturndata *d_data;

	d_data = (struct nfs4_delegreturndata *)data;

	if (nfs4_setup_sequence(d_data->res.server,
				&d_data->args.seq_args,
				&d_data->res.seq_res, task))
		return;
	rpc_call_start(task);
}
#endif /* CONFIG_NFS_V4_1 */

static const struct rpc_call_ops nfs4_delegreturn_ops = {
#if defined(CONFIG_NFS_V4_1)
	.rpc_call_prepare = nfs4_delegreturn_prepare,
#endif /* CONFIG_NFS_V4_1 */
	.rpc_call_done = nfs4_delegreturn_done,
	.rpc_release = nfs4_delegreturn_release,
};

static int _nfs4_proc_delegreturn(struct inode *inode, struct rpc_cred *cred, const nfs4_stateid *stateid, int issync)
{
	struct nfs4_delegreturndata *data;
	struct nfs_server *server = NFS_SERVER(inode);
	struct rpc_task *task;
	struct rpc_message msg = {
		.rpc_proc = &nfs4_procedures[NFSPROC4_CLNT_DELEGRETURN],
		.rpc_cred = cred,
	};
	struct rpc_task_setup task_setup_data = {
		.rpc_client = server->client,
		.rpc_message = &msg,
		.callback_ops = &nfs4_delegreturn_ops,
		.flags = RPC_TASK_ASYNC,
	};
	int status = 0;

	data = kzalloc(sizeof(*data), GFP_NOFS);
	if (data == NULL)
		return -ENOMEM;
	nfs41_init_sequence(&data->args.seq_args, &data->res.seq_res, 1);
	data->args.fhandle = &data->fh;
	data->args.stateid = &data->stateid;
	data->args.bitmask = server->cache_consistency_bitmask;
	nfs_copy_fh(&data->fh, NFS_FH(inode));
	nfs4_stateid_copy(&data->stateid, stateid);
	data->res.fattr = &data->fattr;
	data->res.server = server;
	nfs_fattr_init(data->res.fattr);
	data->timestamp = jiffies;
	data->rpc_status = 0;

	task_setup_data.callback_data = data;
	msg.rpc_argp = &data->args;
	msg.rpc_resp = &data->res;
	task = rpc_run_task(&task_setup_data);
	if (IS_ERR(task))
		return PTR_ERR(task);
	if (!issync)
		goto out;
	status = nfs4_wait_for_completion_rpc_task(task);
	if (status != 0)
		goto out;
	status = data->rpc_status;
	if (status == 0)
		nfs_post_op_update_inode_force_wcc(inode, &data->fattr);
	else
		nfs_refresh_inode(inode, &data->fattr);
out:
	rpc_put_task(task);
	return status;
}

int nfs4_proc_delegreturn(struct inode *inode, struct rpc_cred *cred, const nfs4_stateid *stateid, int issync)
{
	struct nfs_server *server = NFS_SERVER(inode);
	struct nfs4_exception exception = { };
	int err;
	do {
		err = _nfs4_proc_delegreturn(inode, cred, stateid, issync);
		switch (err) {
			case -NFS4ERR_STALE_STATEID:
			case -NFS4ERR_EXPIRED:
			case 0:
				return 0;
		}
		err = nfs4_handle_exception(server, err, &exception);
	} while (exception.retry);
	return err;
}

#define NFS4_LOCK_MINTIMEOUT (1 * HZ)
#define NFS4_LOCK_MAXTIMEOUT (30 * HZ)

/* 
 * sleep, with exponential backoff, and retry the LOCK operation. 
 */
static unsigned long
nfs4_set_lock_task_retry(unsigned long timeout)
{
	freezable_schedule_timeout_killable(timeout);
	timeout <<= 1;
	if (timeout > NFS4_LOCK_MAXTIMEOUT)
		return NFS4_LOCK_MAXTIMEOUT;
	return timeout;
}

static int _nfs4_proc_getlk(struct nfs4_state *state, int cmd, struct file_lock *request)
{
	struct inode *inode = state->inode;
	struct nfs_server *server = NFS_SERVER(inode);
	struct nfs_client *clp = server->nfs_client;
	struct nfs_lockt_args arg = {
		.fh = NFS_FH(inode),
		.fl = request,
	};
	struct nfs_lockt_res res = {
		.denied = request,
	};
	struct rpc_message msg = {
		.rpc_proc	= &nfs4_procedures[NFSPROC4_CLNT_LOCKT],
		.rpc_argp       = &arg,
		.rpc_resp       = &res,
		.rpc_cred	= state->owner->so_cred,
	};
	struct nfs4_lock_state *lsp;
	int status;

	arg.lock_owner.clientid = clp->cl_clientid;
	status = nfs4_set_lock_state(state, request);
	if (status != 0)
		goto out;
	lsp = request->fl_u.nfs4_fl.owner;
	arg.lock_owner.id = lsp->ls_seqid.owner_id;
	arg.lock_owner.s_dev = server->s_dev;
	status = nfs4_call_sync(server->client, server, &msg, &arg.seq_args, &res.seq_res, 1);
	switch (status) {
		case 0:
			request->fl_type = F_UNLCK;
			break;
		case -NFS4ERR_DENIED:
			status = 0;
	}
	request->fl_ops->fl_release_private(request);
out:
	return status;
}

static int nfs4_proc_getlk(struct nfs4_state *state, int cmd, struct file_lock *request)
{
	struct nfs4_exception exception = { };
	int err;

	do {
		err = nfs4_handle_exception(NFS_SERVER(state->inode),
				_nfs4_proc_getlk(state, cmd, request),
				&exception);
	} while (exception.retry);
	return err;
}

static int do_vfs_lock(struct file *file, struct file_lock *fl)
{
	int res = 0;
	switch (fl->fl_flags & (FL_POSIX|FL_FLOCK)) {
		case FL_POSIX:
			res = posix_lock_file_wait(file, fl);
			break;
		case FL_FLOCK:
			res = flock_lock_file_wait(file, fl);
			break;
		default:
			BUG();
	}
	return res;
}

struct nfs4_unlockdata {
	struct nfs_locku_args arg;
	struct nfs_locku_res res;
	struct nfs4_lock_state *lsp;
	struct nfs_open_context *ctx;
	struct file_lock fl;
	const struct nfs_server *server;
	unsigned long timestamp;
};

static struct nfs4_unlockdata *nfs4_alloc_unlockdata(struct file_lock *fl,
		struct nfs_open_context *ctx,
		struct nfs4_lock_state *lsp,
		struct nfs_seqid *seqid)
{
	struct nfs4_unlockdata *p;
	struct inode *inode = lsp->ls_state->inode;

	p = kzalloc(sizeof(*p), GFP_NOFS);
	if (p == NULL)
		return NULL;
	p->arg.fh = NFS_FH(inode);
	p->arg.fl = &p->fl;
	p->arg.seqid = seqid;
	p->res.seqid = seqid;
	p->arg.stateid = &lsp->ls_stateid;
	p->lsp = lsp;
	atomic_inc(&lsp->ls_count);
	/* Ensure we don't close file until we're done freeing locks! */
	p->ctx = get_nfs_open_context(ctx);
	memcpy(&p->fl, fl, sizeof(p->fl));
	p->server = NFS_SERVER(inode);
	return p;
}

static void nfs4_locku_release_calldata(void *data)
{
	struct nfs4_unlockdata *calldata = data;
	nfs_free_seqid(calldata->arg.seqid);
	nfs4_put_lock_state(calldata->lsp);
	put_nfs_open_context(calldata->ctx);
	kfree(calldata);
}

static void nfs4_locku_done(struct rpc_task *task, void *data)
{
	struct nfs4_unlockdata *calldata = data;

	if (!nfs4_sequence_done(task, &calldata->res.seq_res))
		return;
	switch (task->tk_status) {
		case 0:
			nfs4_stateid_copy(&calldata->lsp->ls_stateid,
					&calldata->res.stateid);
			renew_lease(calldata->server, calldata->timestamp);
			break;
		case -NFS4ERR_BAD_STATEID:
		case -NFS4ERR_OLD_STATEID:
		case -NFS4ERR_STALE_STATEID:
		case -NFS4ERR_EXPIRED:
			break;
		default:
			if (nfs4_async_handle_error(task, calldata->server, NULL) == -EAGAIN)
				rpc_restart_call_prepare(task);
	}
}

static void nfs4_locku_prepare(struct rpc_task *task, void *data)
{
	struct nfs4_unlockdata *calldata = data;

	if (nfs_wait_on_sequence(calldata->arg.seqid, task) != 0)
		return;
	if ((calldata->lsp->ls_flags & NFS_LOCK_INITIALIZED) == 0) {
		/* Note: exit _without_ running nfs4_locku_done */
		task->tk_action = NULL;
		return;
	}
	calldata->timestamp = jiffies;
	if (nfs4_setup_sequence(calldata->server,
				&calldata->arg.seq_args,
				&calldata->res.seq_res, task))
		return;
	rpc_call_start(task);
}

static const struct rpc_call_ops nfs4_locku_ops = {
	.rpc_call_prepare = nfs4_locku_prepare,
	.rpc_call_done = nfs4_locku_done,
	.rpc_release = nfs4_locku_release_calldata,
};

static struct rpc_task *nfs4_do_unlck(struct file_lock *fl,
		struct nfs_open_context *ctx,
		struct nfs4_lock_state *lsp,
		struct nfs_seqid *seqid)
{
	struct nfs4_unlockdata *data;
	struct rpc_message msg = {
		.rpc_proc = &nfs4_procedures[NFSPROC4_CLNT_LOCKU],
		.rpc_cred = ctx->cred,
	};
	struct rpc_task_setup task_setup_data = {
		.rpc_client = NFS_CLIENT(lsp->ls_state->inode),
		.rpc_message = &msg,
		.callback_ops = &nfs4_locku_ops,
		.workqueue = nfsiod_workqueue,
		.flags = RPC_TASK_ASYNC,
	};

	/* Ensure this is an unlock - when canceling a lock, the
	 * canceled lock is passed in, and it won't be an unlock.
	 */
	fl->fl_type = F_UNLCK;

	data = nfs4_alloc_unlockdata(fl, ctx, lsp, seqid);
	if (data == NULL) {
		nfs_free_seqid(seqid);
		return ERR_PTR(-ENOMEM);
	}

	nfs41_init_sequence(&data->arg.seq_args, &data->res.seq_res, 1);
	msg.rpc_argp = &data->arg;
	msg.rpc_resp = &data->res;
	task_setup_data.callback_data = data;
	return rpc_run_task(&task_setup_data);
}

static int nfs4_proc_unlck(struct nfs4_state *state, int cmd, struct file_lock *request)
{
	struct nfs_inode *nfsi = NFS_I(state->inode);
	struct nfs_seqid *seqid;
	struct nfs4_lock_state *lsp;
	struct rpc_task *task;
	int status = 0;
	unsigned char fl_flags = request->fl_flags;

	status = nfs4_set_lock_state(state, request);
	/* Unlock _before_ we do the RPC call */
	request->fl_flags |= FL_EXISTS;
	down_read(&nfsi->rwsem);
	if (do_vfs_lock(request->fl_file, request) == -ENOENT) {
		up_read(&nfsi->rwsem);
		goto out;
	}
	up_read(&nfsi->rwsem);
	if (status != 0)
		goto out;
	/* Is this a delegated lock? */
	if (test_bit(NFS_DELEGATED_STATE, &state->flags))
		goto out;
	lsp = request->fl_u.nfs4_fl.owner;
	seqid = nfs_alloc_seqid(&lsp->ls_seqid, GFP_KERNEL);
	status = -ENOMEM;
	if (seqid == NULL)
		goto out;
	task = nfs4_do_unlck(request, nfs_file_open_context(request->fl_file), lsp, seqid);
	status = PTR_ERR(task);
	if (IS_ERR(task))
		goto out;
	status = nfs4_wait_for_completion_rpc_task(task);
	rpc_put_task(task);
out:
	request->fl_flags = fl_flags;
	return status;
}

struct nfs4_lockdata {
	struct nfs_lock_args arg;
	struct nfs_lock_res res;
	struct nfs4_lock_state *lsp;
	struct nfs_open_context *ctx;
	struct file_lock fl;
	unsigned long timestamp;
	int rpc_status;
	int cancelled;
	struct nfs_server *server;
};

static struct nfs4_lockdata *nfs4_alloc_lockdata(struct file_lock *fl,
		struct nfs_open_context *ctx, struct nfs4_lock_state *lsp,
		gfp_t gfp_mask)
{
	struct nfs4_lockdata *p;
	struct inode *inode = lsp->ls_state->inode;
	struct nfs_server *server = NFS_SERVER(inode);

	p = kzalloc(sizeof(*p), gfp_mask);
	if (p == NULL)
		return NULL;

	p->arg.fh = NFS_FH(inode);
	p->arg.fl = &p->fl;
	p->arg.open_seqid = nfs_alloc_seqid(&lsp->ls_state->owner->so_seqid, gfp_mask);
	if (p->arg.open_seqid == NULL)
		goto out_free;
	p->arg.lock_seqid = nfs_alloc_seqid(&lsp->ls_seqid, gfp_mask);
	if (p->arg.lock_seqid == NULL)
		goto out_free_seqid;
	p->arg.lock_stateid = &lsp->ls_stateid;
	p->arg.lock_owner.clientid = server->nfs_client->cl_clientid;
	p->arg.lock_owner.id = lsp->ls_seqid.owner_id;
	p->arg.lock_owner.s_dev = server->s_dev;
	p->res.lock_seqid = p->arg.lock_seqid;
	p->lsp = lsp;
	p->server = server;
	atomic_inc(&lsp->ls_count);
	p->ctx = get_nfs_open_context(ctx);
	memcpy(&p->fl, fl, sizeof(p->fl));
	return p;
out_free_seqid:
	nfs_free_seqid(p->arg.open_seqid);
out_free:
	kfree(p);
	return NULL;
}

static void nfs4_lock_prepare(struct rpc_task *task, void *calldata)
{
	struct nfs4_lockdata *data = calldata;
	struct nfs4_state *state = data->lsp->ls_state;

	dprintk("%s: begin!\n", __func__);
	if (nfs_wait_on_sequence(data->arg.lock_seqid, task) != 0)
		return;
	/* Do we need to do an open_to_lock_owner? */
	if (!(data->arg.lock_seqid->sequence->flags & NFS_SEQID_CONFIRMED)) {
		if (nfs_wait_on_sequence(data->arg.open_seqid, task) != 0)
			return;
		data->arg.open_stateid = &state->stateid;
		data->arg.new_lock_owner = 1;
		data->res.open_seqid = data->arg.open_seqid;
	} else
		data->arg.new_lock_owner = 0;
	data->timestamp = jiffies;
	if (nfs4_setup_sequence(data->server,
				&data->arg.seq_args,
				&data->res.seq_res, task))
		return;
	rpc_call_start(task);
	dprintk("%s: done!, ret = %d\n", __func__, data->rpc_status);
}

static void nfs4_recover_lock_prepare(struct rpc_task *task, void *calldata)
{
	rpc_task_set_priority(task, RPC_PRIORITY_PRIVILEGED);
	nfs4_lock_prepare(task, calldata);
}

static void nfs4_lock_done(struct rpc_task *task, void *calldata)
{
	struct nfs4_lockdata *data = calldata;

	dprintk("%s: begin!\n", __func__);

	if (!nfs4_sequence_done(task, &data->res.seq_res))
		return;

	data->rpc_status = task->tk_status;
	if (data->arg.new_lock_owner != 0) {
		if (data->rpc_status == 0)
			nfs_confirm_seqid(&data->lsp->ls_seqid, 0);
		else
			goto out;
	}
	if (data->rpc_status == 0) {
		nfs4_stateid_copy(&data->lsp->ls_stateid, &data->res.stateid);
		data->lsp->ls_flags |= NFS_LOCK_INITIALIZED;
		renew_lease(NFS_SERVER(data->ctx->dentry->d_inode), data->timestamp);
	}
out:
	dprintk("%s: done, ret = %d!\n", __func__, data->rpc_status);
}

static void nfs4_lock_release(void *calldata)
{
	struct nfs4_lockdata *data = calldata;

	dprintk("%s: begin!\n", __func__);
	nfs_free_seqid(data->arg.open_seqid);
	if (data->cancelled != 0) {
		struct rpc_task *task;
		task = nfs4_do_unlck(&data->fl, data->ctx, data->lsp,
				data->arg.lock_seqid);
		if (!IS_ERR(task))
			rpc_put_task_async(task);
		dprintk("%s: cancelling lock!\n", __func__);
	} else
		nfs_free_seqid(data->arg.lock_seqid);
	nfs4_put_lock_state(data->lsp);
	put_nfs_open_context(data->ctx);
	kfree(data);
	dprintk("%s: done!\n", __func__);
}

static const struct rpc_call_ops nfs4_lock_ops = {
	.rpc_call_prepare = nfs4_lock_prepare,
	.rpc_call_done = nfs4_lock_done,
	.rpc_release = nfs4_lock_release,
};

static const struct rpc_call_ops nfs4_recover_lock_ops = {
	.rpc_call_prepare = nfs4_recover_lock_prepare,
	.rpc_call_done = nfs4_lock_done,
	.rpc_release = nfs4_lock_release,
};

static void nfs4_handle_setlk_error(struct nfs_server *server, struct nfs4_lock_state *lsp, int new_lock_owner, int error)
{
	switch (error) {
	case -NFS4ERR_ADMIN_REVOKED:
	case -NFS4ERR_BAD_STATEID:
		lsp->ls_seqid.flags &= ~NFS_SEQID_CONFIRMED;
		if (new_lock_owner != 0 ||
		   (lsp->ls_flags & NFS_LOCK_INITIALIZED) != 0)
			nfs4_schedule_stateid_recovery(server, lsp->ls_state);
		break;
	case -NFS4ERR_STALE_STATEID:
		lsp->ls_seqid.flags &= ~NFS_SEQID_CONFIRMED;
	case -NFS4ERR_EXPIRED:
		nfs4_schedule_lease_recovery(server->nfs_client);
	};
}

static int _nfs4_do_setlk(struct nfs4_state *state, int cmd, struct file_lock *fl, int recovery_type)
{
	struct nfs4_lockdata *data;
	struct rpc_task *task;
	struct rpc_message msg = {
		.rpc_proc = &nfs4_procedures[NFSPROC4_CLNT_LOCK],
		.rpc_cred = state->owner->so_cred,
	};
	struct rpc_task_setup task_setup_data = {
		.rpc_client = NFS_CLIENT(state->inode),
		.rpc_message = &msg,
		.callback_ops = &nfs4_lock_ops,
		.workqueue = nfsiod_workqueue,
		.flags = RPC_TASK_ASYNC,
	};
	int ret;

	dprintk("%s: begin!\n", __func__);
	data = nfs4_alloc_lockdata(fl, nfs_file_open_context(fl->fl_file),
			fl->fl_u.nfs4_fl.owner,
			recovery_type == NFS_LOCK_NEW ? GFP_KERNEL : GFP_NOFS);
	if (data == NULL)
		return -ENOMEM;
	if (IS_SETLKW(cmd))
		data->arg.block = 1;
	if (recovery_type > NFS_LOCK_NEW) {
		if (recovery_type == NFS_LOCK_RECLAIM)
			data->arg.reclaim = NFS_LOCK_RECLAIM;
		task_setup_data.callback_ops = &nfs4_recover_lock_ops;
	}
	nfs41_init_sequence(&data->arg.seq_args, &data->res.seq_res, 1);
	msg.rpc_argp = &data->arg;
	msg.rpc_resp = &data->res;
	task_setup_data.callback_data = data;
	task = rpc_run_task(&task_setup_data);
	if (IS_ERR(task))
		return PTR_ERR(task);
	ret = nfs4_wait_for_completion_rpc_task(task);
	if (ret == 0) {
		ret = data->rpc_status;
		if (ret)
			nfs4_handle_setlk_error(data->server, data->lsp,
					data->arg.new_lock_owner, ret);
	} else
		data->cancelled = 1;
	rpc_put_task(task);
	dprintk("%s: done, ret = %d!\n", __func__, ret);
	return ret;
}

static int nfs4_lock_reclaim(struct nfs4_state *state, struct file_lock *request)
{
	struct nfs_server *server = NFS_SERVER(state->inode);
	struct nfs4_exception exception = {
		.inode = state->inode,
	};
	int err;

	do {
		/* Cache the lock if possible... */
		if (test_bit(NFS_DELEGATED_STATE, &state->flags) != 0)
			return 0;
		err = _nfs4_do_setlk(state, F_SETLK, request, NFS_LOCK_RECLAIM);
		if (err != -NFS4ERR_DELAY)
			break;
		nfs4_handle_exception(server, err, &exception);
	} while (exception.retry);
	return err;
}

static int nfs4_lock_expired(struct nfs4_state *state, struct file_lock *request)
{
	struct nfs_server *server = NFS_SERVER(state->inode);
	struct nfs4_exception exception = {
		.inode = state->inode,
	};
	int err;

	err = nfs4_set_lock_state(state, request);
	if (err != 0)
		return err;
	do {
		if (test_bit(NFS_DELEGATED_STATE, &state->flags) != 0)
			return 0;
		err = _nfs4_do_setlk(state, F_SETLK, request, NFS_LOCK_EXPIRED);
		switch (err) {
		default:
			goto out;
		case -NFS4ERR_GRACE:
		case -NFS4ERR_DELAY:
			nfs4_handle_exception(server, err, &exception);
			err = 0;
		}
	} while (exception.retry);
out:
	return err;
}

#if defined(CONFIG_NFS_V4_1)
static int nfs41_check_expired_locks(struct nfs4_state *state)
{
	int status, ret = NFS_OK;
	struct nfs4_lock_state *lsp;
	struct nfs_server *server = NFS_SERVER(state->inode);

	list_for_each_entry(lsp, &state->lock_states, ls_locks) {
		if (lsp->ls_flags & NFS_LOCK_INITIALIZED) {
			status = nfs41_test_stateid(server, &lsp->ls_stateid);
			if (status != NFS_OK) {
				nfs41_free_stateid(server, &lsp->ls_stateid);
				lsp->ls_flags &= ~NFS_LOCK_INITIALIZED;
				ret = status;
			}
		}
	};

	return ret;
}

static int nfs41_lock_expired(struct nfs4_state *state, struct file_lock *request)
{
	int status = NFS_OK;

	if (test_bit(LK_STATE_IN_USE, &state->flags))
		status = nfs41_check_expired_locks(state);
	if (status == NFS_OK)
		return status;
	return nfs4_lock_expired(state, request);
}
#endif

static int _nfs4_proc_setlk(struct nfs4_state *state, int cmd, struct file_lock *request)
{
	struct nfs_inode *nfsi = NFS_I(state->inode);
	unsigned char fl_flags = request->fl_flags;
	int status = -ENOLCK;

	if ((fl_flags & FL_POSIX) &&
			!test_bit(NFS_STATE_POSIX_LOCKS, &state->flags))
		goto out;
	/* Is this a delegated open? */
	status = nfs4_set_lock_state(state, request);
	if (status != 0)
		goto out;
	request->fl_flags |= FL_ACCESS;
	status = do_vfs_lock(request->fl_file, request);
	if (status < 0)
		goto out;
	down_read(&nfsi->rwsem);
	if (test_bit(NFS_DELEGATED_STATE, &state->flags)) {
		/* Yes: cache locks! */
		/* ...but avoid races with delegation recall... */
		request->fl_flags = fl_flags & ~FL_SLEEP;
		status = do_vfs_lock(request->fl_file, request);
		goto out_unlock;
	}
	status = _nfs4_do_setlk(state, cmd, request, NFS_LOCK_NEW);
	if (status != 0)
		goto out_unlock;
	/* Note: we always want to sleep here! */
	request->fl_flags = fl_flags | FL_SLEEP;
	if (do_vfs_lock(request->fl_file, request) < 0)
		printk(KERN_WARNING "NFS: %s: VFS is out of sync with lock "
			"manager!\n", __func__);
out_unlock:
	up_read(&nfsi->rwsem);
out:
	request->fl_flags = fl_flags;
	return status;
}

static int nfs4_proc_setlk(struct nfs4_state *state, int cmd, struct file_lock *request)
{
	struct nfs4_exception exception = {
		.state = state,
		.inode = state->inode,
	};
	int err;

	do {
		err = _nfs4_proc_setlk(state, cmd, request);
		if (err == -NFS4ERR_DENIED)
			err = -EAGAIN;
		err = nfs4_handle_exception(NFS_SERVER(state->inode),
				err, &exception);
	} while (exception.retry);
	return err;
}

static int
nfs4_proc_lock(struct file *filp, int cmd, struct file_lock *request)
{
	struct nfs_open_context *ctx;
	struct nfs4_state *state;
	unsigned long timeout = NFS4_LOCK_MINTIMEOUT;
	int status;

	/* verify open state */
	ctx = nfs_file_open_context(filp);
	state = ctx->state;

	if (request->fl_start < 0 || request->fl_end < 0)
		return -EINVAL;

	if (IS_GETLK(cmd)) {
		if (state != NULL)
			return nfs4_proc_getlk(state, F_GETLK, request);
		return 0;
	}

	if (!(IS_SETLK(cmd) || IS_SETLKW(cmd)))
		return -EINVAL;

	if (request->fl_type == F_UNLCK) {
		if (state != NULL)
			return nfs4_proc_unlck(state, cmd, request);
		return 0;
	}

	if (state == NULL)
		return -ENOLCK;
	/*
	 * Don't rely on the VFS having checked the file open mode,
	 * since it won't do this for flock() locks.
	 */
	switch (request->fl_type & (F_RDLCK|F_WRLCK|F_UNLCK)) {
	case F_RDLCK:
		if (!(filp->f_mode & FMODE_READ))
			return -EBADF;
		break;
	case F_WRLCK:
		if (!(filp->f_mode & FMODE_WRITE))
			return -EBADF;
	}

	do {
		status = nfs4_proc_setlk(state, cmd, request);
		if ((status != -EAGAIN) || IS_SETLK(cmd))
			break;
		timeout = nfs4_set_lock_task_retry(timeout);
		status = -ERESTARTSYS;
		if (signalled())
			break;
	} while(status < 0);
	return status;
}

int nfs4_lock_delegation_recall(struct nfs4_state *state, struct file_lock *fl)
{
	struct nfs_server *server = NFS_SERVER(state->inode);
	struct nfs4_exception exception = { };
	int err;

	err = nfs4_set_lock_state(state, fl);
	if (err != 0)
		goto out;
	do {
		err = _nfs4_do_setlk(state, F_SETLK, fl, NFS_LOCK_NEW);
		switch (err) {
			default:
				printk(KERN_ERR "NFS: %s: unhandled error "
					"%d.\n", __func__, err);
			case 0:
			case -ESTALE:
				goto out;
			case -NFS4ERR_EXPIRED:
				nfs4_schedule_stateid_recovery(server, state);
			case -NFS4ERR_STALE_CLIENTID:
			case -NFS4ERR_STALE_STATEID:
				nfs4_schedule_lease_recovery(server->nfs_client);
				goto out;
			case -NFS4ERR_BADSESSION:
			case -NFS4ERR_BADSLOT:
			case -NFS4ERR_BAD_HIGH_SLOT:
			case -NFS4ERR_CONN_NOT_BOUND_TO_SESSION:
			case -NFS4ERR_DEADSESSION:
				nfs4_schedule_session_recovery(server->nfs_client->cl_session, err);
				goto out;
			case -ERESTARTSYS:
				/*
				 * The show must go on: exit, but mark the
				 * stateid as needing recovery.
				 */
			case -NFS4ERR_DELEG_REVOKED:
			case -NFS4ERR_ADMIN_REVOKED:
			case -NFS4ERR_BAD_STATEID:
			case -NFS4ERR_OPENMODE:
				nfs4_schedule_stateid_recovery(server, state);
				err = 0;
				goto out;
			case -EKEYEXPIRED:
				/*
				 * User RPCSEC_GSS context has expired.
				 * We cannot recover this stateid now, so
				 * skip it and allow recovery thread to
				 * proceed.
				 */
				err = 0;
				goto out;
			case -ENOMEM:
			case -NFS4ERR_DENIED:
				/* kill_proc(fl->fl_pid, SIGLOST, 1); */
				err = 0;
				goto out;
			case -NFS4ERR_DELAY:
				break;
		}
		err = nfs4_handle_exception(server, err, &exception);
	} while (exception.retry);
out:
	return err;
}

struct nfs_release_lockowner_data {
	struct nfs4_lock_state *lsp;
	struct nfs_server *server;
	struct nfs_release_lockowner_args args;
};

static void nfs4_release_lockowner_release(void *calldata)
{
	struct nfs_release_lockowner_data *data = calldata;
	nfs4_free_lock_state(data->server, data->lsp);
	kfree(calldata);
}

static const struct rpc_call_ops nfs4_release_lockowner_ops = {
	.rpc_release = nfs4_release_lockowner_release,
};

int nfs4_release_lockowner(struct nfs4_lock_state *lsp)
{
	struct nfs_server *server = lsp->ls_state->owner->so_server;
	struct nfs_release_lockowner_data *data;
	struct rpc_message msg = {
		.rpc_proc = &nfs4_procedures[NFSPROC4_CLNT_RELEASE_LOCKOWNER],
	};

	if (server->nfs_client->cl_mvops->minor_version != 0)
		return -EINVAL;
	data = kmalloc(sizeof(*data), GFP_NOFS);
	if (!data)
		return -ENOMEM;
	data->lsp = lsp;
	data->server = server;
	data->args.lock_owner.clientid = server->nfs_client->cl_clientid;
	data->args.lock_owner.id = lsp->ls_seqid.owner_id;
	data->args.lock_owner.s_dev = server->s_dev;
	msg.rpc_argp = &data->args;
	rpc_call_async(server->client, &msg, 0, &nfs4_release_lockowner_ops, data);
	return 0;
}

#define XATTR_NAME_NFSV4_ACL "system.nfs4_acl"

static int nfs4_xattr_set_nfs4_acl(struct dentry *dentry, const char *key,
				   const void *buf, size_t buflen,
				   int flags, int type)
{
	if (strcmp(key, "") != 0)
		return -EINVAL;

	return nfs4_proc_set_acl(dentry->d_inode, buf, buflen);
}

static int nfs4_xattr_get_nfs4_acl(struct dentry *dentry, const char *key,
				   void *buf, size_t buflen, int type)
{
	if (strcmp(key, "") != 0)
		return -EINVAL;

	return nfs4_proc_get_acl(dentry->d_inode, buf, buflen);
}

static size_t nfs4_xattr_list_nfs4_acl(struct dentry *dentry, char *list,
				       size_t list_len, const char *name,
				       size_t name_len, int type)
{
	size_t len = sizeof(XATTR_NAME_NFSV4_ACL);

	if (!nfs4_server_supports_acls(NFS_SERVER(dentry->d_inode)))
		return 0;

	if (list && len <= list_len)
		memcpy(list, XATTR_NAME_NFSV4_ACL, len);
	return len;
}

/*
 * nfs_fhget will use either the mounted_on_fileid or the fileid
 */
static void nfs_fixup_referral_attributes(struct nfs_fattr *fattr)
{
	if (!(((fattr->valid & NFS_ATTR_FATTR_MOUNTED_ON_FILEID) ||
	       (fattr->valid & NFS_ATTR_FATTR_FILEID)) &&
	      (fattr->valid & NFS_ATTR_FATTR_FSID) &&
	      (fattr->valid & NFS_ATTR_FATTR_V4_LOCATIONS)))
		return;

	fattr->valid |= NFS_ATTR_FATTR_TYPE | NFS_ATTR_FATTR_MODE |
		NFS_ATTR_FATTR_NLINK | NFS_ATTR_FATTR_V4_REFERRAL;
	fattr->mode = S_IFDIR | S_IRUGO | S_IXUGO;
	fattr->nlink = 2;
}

static int _nfs4_proc_fs_locations(struct rpc_clnt *client, struct inode *dir,
				   const struct qstr *name,
				   struct nfs4_fs_locations *fs_locations,
				   struct page *page)
{
	struct nfs_server *server = NFS_SERVER(dir);
	u32 bitmask[2] = {
		[0] = FATTR4_WORD0_FSID | FATTR4_WORD0_FS_LOCATIONS,
	};
	struct nfs4_fs_locations_arg args = {
		.dir_fh = NFS_FH(dir),
		.name = name,
		.page = page,
		.bitmask = bitmask,
	};
	struct nfs4_fs_locations_res res = {
		.fs_locations = fs_locations,
	};
	struct rpc_message msg = {
		.rpc_proc = &nfs4_procedures[NFSPROC4_CLNT_FS_LOCATIONS],
		.rpc_argp = &args,
		.rpc_resp = &res,
	};
	int status;

	dprintk("%s: start\n", __func__);

	/* Ask for the fileid of the absent filesystem if mounted_on_fileid
	 * is not supported */
	if (NFS_SERVER(dir)->attr_bitmask[1] & FATTR4_WORD1_MOUNTED_ON_FILEID)
		bitmask[1] |= FATTR4_WORD1_MOUNTED_ON_FILEID;
	else
		bitmask[0] |= FATTR4_WORD0_FILEID;

	nfs_fattr_init(&fs_locations->fattr);
	fs_locations->server = server;
	fs_locations->nlocations = 0;
	status = nfs4_call_sync(client, server, &msg, &args.seq_args, &res.seq_res, 0);
	dprintk("%s: returned status = %d\n", __func__, status);
	return status;
}

int nfs4_proc_fs_locations(struct rpc_clnt *client, struct inode *dir,
			   const struct qstr *name,
			   struct nfs4_fs_locations *fs_locations,
			   struct page *page)
{
	struct nfs4_exception exception = { };
	int err;
	do {
		err = nfs4_handle_exception(NFS_SERVER(dir),
				_nfs4_proc_fs_locations(client, dir, name, fs_locations, page),
				&exception);
	} while (exception.retry);
	return err;
}

static int _nfs4_proc_secinfo(struct inode *dir, const struct qstr *name, struct nfs4_secinfo_flavors *flavors)
{
	int status;
	struct nfs4_secinfo_arg args = {
		.dir_fh = NFS_FH(dir),
		.name   = name,
	};
	struct nfs4_secinfo_res res = {
		.flavors     = flavors,
	};
	struct rpc_message msg = {
		.rpc_proc = &nfs4_procedures[NFSPROC4_CLNT_SECINFO],
		.rpc_argp = &args,
		.rpc_resp = &res,
	};

	dprintk("NFS call  secinfo %s\n", name->name);
	status = nfs4_call_sync(NFS_SERVER(dir)->client, NFS_SERVER(dir), &msg, &args.seq_args, &res.seq_res, 0);
	dprintk("NFS reply  secinfo: %d\n", status);
	return status;
}

int nfs4_proc_secinfo(struct inode *dir, const struct qstr *name,
		      struct nfs4_secinfo_flavors *flavors)
{
	struct nfs4_exception exception = { };
	int err;
	do {
		err = nfs4_handle_exception(NFS_SERVER(dir),
				_nfs4_proc_secinfo(dir, name, flavors),
				&exception);
	} while (exception.retry);
	return err;
}

#ifdef CONFIG_NFS_V4_1
/*
 * Check the exchange flags returned by the server for invalid flags, having
 * both PNFS and NON_PNFS flags set, and not having one of NON_PNFS, PNFS, or
 * DS flags set.
 */
static int nfs4_check_cl_exchange_flags(u32 flags)
{
	if (flags & ~EXCHGID4_FLAG_MASK_R)
		goto out_inval;
	if ((flags & EXCHGID4_FLAG_USE_PNFS_MDS) &&
	    (flags & EXCHGID4_FLAG_USE_NON_PNFS))
		goto out_inval;
	if (!(flags & (EXCHGID4_FLAG_MASK_PNFS)))
		goto out_inval;
	return NFS_OK;
out_inval:
	return -NFS4ERR_INVAL;
}

static bool
nfs41_same_server_scope(struct nfs41_server_scope *a,
			struct nfs41_server_scope *b)
{
	if (a->server_scope_sz == b->server_scope_sz &&
	    memcmp(a->server_scope, b->server_scope, a->server_scope_sz) == 0)
		return true;

	return false;
}

/*
 * nfs4_proc_bind_conn_to_session()
 *
 * The 4.1 client currently uses the same TCP connection for the
 * fore and backchannel.
 */
int nfs4_proc_bind_conn_to_session(struct nfs_client *clp, struct rpc_cred *cred)
{
	int status;
	struct nfs41_bind_conn_to_session_res res;
	struct rpc_message msg = {
		.rpc_proc =
			&nfs4_procedures[NFSPROC4_CLNT_BIND_CONN_TO_SESSION],
		.rpc_argp = clp,
		.rpc_resp = &res,
		.rpc_cred = cred,
	};

	dprintk("--> %s\n", __func__);
	BUG_ON(clp == NULL);

	res.session = kzalloc(sizeof(struct nfs4_session), GFP_NOFS);
	if (unlikely(res.session == NULL)) {
		status = -ENOMEM;
		goto out;
	}

	status = rpc_call_sync(clp->cl_rpcclient, &msg, RPC_TASK_TIMEOUT);
	if (status == 0) {
		if (memcmp(res.session->sess_id.data,
		    clp->cl_session->sess_id.data, NFS4_MAX_SESSIONID_LEN)) {
			dprintk("NFS: %s: Session ID mismatch\n", __func__);
			status = -EIO;
			goto out_session;
		}
		if (res.dir != NFS4_CDFS4_BOTH) {
			dprintk("NFS: %s: Unexpected direction from server\n",
				__func__);
			status = -EIO;
			goto out_session;
		}
		if (res.use_conn_in_rdma_mode) {
			dprintk("NFS: %s: Server returned RDMA mode = true\n",
				__func__);
			status = -EIO;
			goto out_session;
		}
	}
out_session:
	kfree(res.session);
out:
	dprintk("<-- %s status= %d\n", __func__, status);
	return status;
}

/*
 * nfs4_proc_exchange_id()
 *
 * Since the clientid has expired, all compounds using sessions
 * associated with the stale clientid will be returning
 * NFS4ERR_BADSESSION in the sequence operation, and will therefore
 * be in some phase of session reset.
 */
int nfs4_proc_exchange_id(struct nfs_client *clp, struct rpc_cred *cred)
{
	nfs4_verifier verifier;
	struct nfs41_exchange_id_args args = {
		.verifier = &verifier,
		.client = clp,
		.flags = EXCHGID4_FLAG_SUPP_MOVED_REFER,
	};
	struct nfs41_exchange_id_res res = {
		0
	};
	int status;
	struct rpc_message msg = {
		.rpc_proc = &nfs4_procedures[NFSPROC4_CLNT_EXCHANGE_ID],
		.rpc_argp = &args,
		.rpc_resp = &res,
		.rpc_cred = cred,
	};

	dprintk("--> %s\n", __func__);
	BUG_ON(clp == NULL);

	nfs4_init_boot_verifier(clp, &verifier);

	args.id_len = scnprintf(args.id, sizeof(args.id),
				"%s/%s/%u",
				clp->cl_ipaddr,
				clp->cl_rpcclient->cl_nodename,
				clp->cl_rpcclient->cl_auth->au_flavor);

	res.server_owner = kzalloc(sizeof(struct nfs41_server_owner),
					GFP_NOFS);
	if (unlikely(res.server_owner == NULL)) {
		status = -ENOMEM;
		goto out;
	}

	res.server_scope = kzalloc(sizeof(struct nfs41_server_scope),
					GFP_NOFS);
	if (unlikely(res.server_scope == NULL)) {
		status = -ENOMEM;
		goto out_server_owner;
	}

	res.impl_id = kzalloc(sizeof(struct nfs41_impl_id), GFP_NOFS);
	if (unlikely(res.impl_id == NULL)) {
		status = -ENOMEM;
		goto out_server_scope;
	}

	status = rpc_call_sync(clp->cl_rpcclient, &msg, RPC_TASK_TIMEOUT);
	if (status == 0)
		status = nfs4_check_cl_exchange_flags(res.flags);

	if (status == 0) {
		clp->cl_clientid = res.clientid;
		clp->cl_exchange_flags = (res.flags & ~EXCHGID4_FLAG_CONFIRMED_R);
		if (!(res.flags & EXCHGID4_FLAG_CONFIRMED_R))
			clp->cl_seqid = res.seqid;

		kfree(clp->cl_serverowner);
		clp->cl_serverowner = res.server_owner;
		res.server_owner = NULL;

		/* use the most recent implementation id */
		kfree(clp->cl_implid);
		clp->cl_implid = res.impl_id;

		if (clp->cl_serverscope != NULL &&
		    !nfs41_same_server_scope(clp->cl_serverscope,
					     res.server_scope)) {
			dprintk("%s: server_scope mismatch detected\n",
				__func__);
			set_bit(NFS4CLNT_SERVER_SCOPE_MISMATCH, &clp->cl_state);
			kfree(clp->cl_serverscope);
			clp->cl_serverscope = NULL;
		}

		if (clp->cl_serverscope == NULL) {
			clp->cl_serverscope = res.server_scope;
			goto out;
		}
	} else
		kfree(res.impl_id);

out_server_owner:
	kfree(res.server_owner);
out_server_scope:
	kfree(res.server_scope);
out:
	if (clp->cl_implid != NULL)
		dprintk("%s: Server Implementation ID: "
			"domain: %s, name: %s, date: %llu,%u\n",
			__func__, clp->cl_implid->domain, clp->cl_implid->name,
			clp->cl_implid->date.seconds,
			clp->cl_implid->date.nseconds);
	dprintk("<-- %s status= %d\n", __func__, status);
	return status;
}

static int _nfs4_proc_destroy_clientid(struct nfs_client *clp,
		struct rpc_cred *cred)
{
	struct rpc_message msg = {
		.rpc_proc = &nfs4_procedures[NFSPROC4_CLNT_DESTROY_CLIENTID],
		.rpc_argp = clp,
		.rpc_cred = cred,
	};
	int status;

	status = rpc_call_sync(clp->cl_rpcclient, &msg, RPC_TASK_TIMEOUT);
	if (status)
		pr_warn("NFS: Got error %d from the server %s on "
			"DESTROY_CLIENTID.", status, clp->cl_hostname);
	return status;
}

static int nfs4_proc_destroy_clientid(struct nfs_client *clp,
		struct rpc_cred *cred)
{
	unsigned int loop;
	int ret;

	for (loop = NFS4_MAX_LOOP_ON_RECOVER; loop != 0; loop--) {
		ret = _nfs4_proc_destroy_clientid(clp, cred);
		switch (ret) {
		case -NFS4ERR_DELAY:
		case -NFS4ERR_CLIENTID_BUSY:
			ssleep(1);
			break;
		default:
			return ret;
		}
	}
	return 0;
}

int nfs4_destroy_clientid(struct nfs_client *clp)
{
	struct rpc_cred *cred;
	int ret = 0;

	if (clp->cl_mvops->minor_version < 1)
		goto out;
	if (clp->cl_exchange_flags == 0)
		goto out;
	cred = nfs4_get_exchange_id_cred(clp);
	ret = nfs4_proc_destroy_clientid(clp, cred);
	if (cred)
		put_rpccred(cred);
	switch (ret) {
	case 0:
	case -NFS4ERR_STALE_CLIENTID:
		clp->cl_exchange_flags = 0;
	}
out:
	return ret;
}

struct nfs4_get_lease_time_data {
	struct nfs4_get_lease_time_args *args;
	struct nfs4_get_lease_time_res *res;
	struct nfs_client *clp;
};

static void nfs4_get_lease_time_prepare(struct rpc_task *task,
					void *calldata)
{
	int ret;
	struct nfs4_get_lease_time_data *data =
			(struct nfs4_get_lease_time_data *)calldata;

	dprintk("--> %s\n", __func__);
	rpc_task_set_priority(task, RPC_PRIORITY_PRIVILEGED);
	/* just setup sequence, do not trigger session recovery
	   since we're invoked within one */
	ret = nfs41_setup_sequence(data->clp->cl_session,
				   &data->args->la_seq_args,
				   &data->res->lr_seq_res, task);

	BUG_ON(ret == -EAGAIN);
	rpc_call_start(task);
	dprintk("<-- %s\n", __func__);
}

/*
 * Called from nfs4_state_manager thread for session setup, so don't recover
 * from sequence operation or clientid errors.
 */
static void nfs4_get_lease_time_done(struct rpc_task *task, void *calldata)
{
	struct nfs4_get_lease_time_data *data =
			(struct nfs4_get_lease_time_data *)calldata;

	dprintk("--> %s\n", __func__);
	if (!nfs41_sequence_done(task, &data->res->lr_seq_res))
		return;
	switch (task->tk_status) {
	case -NFS4ERR_DELAY:
	case -NFS4ERR_GRACE:
		dprintk("%s Retry: tk_status %d\n", __func__, task->tk_status);
		rpc_delay(task, NFS4_POLL_RETRY_MIN);
		task->tk_status = 0;
		/* fall through */
	case -NFS4ERR_RETRY_UNCACHED_REP:
		rpc_restart_call_prepare(task);
		return;
	}
	dprintk("<-- %s\n", __func__);
}

static const struct rpc_call_ops nfs4_get_lease_time_ops = {
	.rpc_call_prepare = nfs4_get_lease_time_prepare,
	.rpc_call_done = nfs4_get_lease_time_done,
};

int nfs4_proc_get_lease_time(struct nfs_client *clp, struct nfs_fsinfo *fsinfo)
{
	struct rpc_task *task;
	struct nfs4_get_lease_time_args args;
	struct nfs4_get_lease_time_res res = {
		.lr_fsinfo = fsinfo,
	};
	struct nfs4_get_lease_time_data data = {
		.args = &args,
		.res = &res,
		.clp = clp,
	};
	struct rpc_message msg = {
		.rpc_proc = &nfs4_procedures[NFSPROC4_CLNT_GET_LEASE_TIME],
		.rpc_argp = &args,
		.rpc_resp = &res,
	};
	struct rpc_task_setup task_setup = {
		.rpc_client = clp->cl_rpcclient,
		.rpc_message = &msg,
		.callback_ops = &nfs4_get_lease_time_ops,
		.callback_data = &data,
		.flags = RPC_TASK_TIMEOUT,
	};
	int status;

	nfs41_init_sequence(&args.la_seq_args, &res.lr_seq_res, 0);
	dprintk("--> %s\n", __func__);
	task = rpc_run_task(&task_setup);

	if (IS_ERR(task))
		status = PTR_ERR(task);
	else {
		status = task->tk_status;
		rpc_put_task(task);
	}
	dprintk("<-- %s return %d\n", __func__, status);

	return status;
}

static struct nfs4_slot *nfs4_alloc_slots(u32 max_slots, gfp_t gfp_flags)
{
	return kcalloc(max_slots, sizeof(struct nfs4_slot), gfp_flags);
}

static void nfs4_add_and_init_slots(struct nfs4_slot_table *tbl,
		struct nfs4_slot *new,
		u32 max_slots,
		u32 ivalue)
{
	struct nfs4_slot *old = NULL;
	u32 i;

	spin_lock(&tbl->slot_tbl_lock);
	if (new) {
		old = tbl->slots;
		tbl->slots = new;
		tbl->max_slots = max_slots;
	}
	tbl->highest_used_slotid = -1;	/* no slot is currently used */
	for (i = 0; i < tbl->max_slots; i++)
		tbl->slots[i].seq_nr = ivalue;
	spin_unlock(&tbl->slot_tbl_lock);
	kfree(old);
}

/*
 * (re)Initialise a slot table
 */
static int nfs4_realloc_slot_table(struct nfs4_slot_table *tbl, u32 max_reqs,
				 u32 ivalue)
{
	struct nfs4_slot *new = NULL;
	int ret = -ENOMEM;

	dprintk("--> %s: max_reqs=%u, tbl->max_slots %d\n", __func__,
		max_reqs, tbl->max_slots);

	/* Does the newly negotiated max_reqs match the existing slot table? */
	if (max_reqs != tbl->max_slots) {
		new = nfs4_alloc_slots(max_reqs, GFP_NOFS);
		if (!new)
			goto out;
	}
	ret = 0;

	nfs4_add_and_init_slots(tbl, new, max_reqs, ivalue);
	dprintk("%s: tbl=%p slots=%p max_slots=%d\n", __func__,
		tbl, tbl->slots, tbl->max_slots);
out:
	dprintk("<-- %s: return %d\n", __func__, ret);
	return ret;
}

/* Destroy the slot table */
static void nfs4_destroy_slot_tables(struct nfs4_session *session)
{
	if (session->fc_slot_table.slots != NULL) {
		kfree(session->fc_slot_table.slots);
		session->fc_slot_table.slots = NULL;
	}
	if (session->bc_slot_table.slots != NULL) {
		kfree(session->bc_slot_table.slots);
		session->bc_slot_table.slots = NULL;
	}
	return;
}

/*
 * Initialize or reset the forechannel and backchannel tables
 */
static int nfs4_setup_session_slot_tables(struct nfs4_session *ses)
{
	struct nfs4_slot_table *tbl;
	int status;

	dprintk("--> %s\n", __func__);
	/* Fore channel */
	tbl = &ses->fc_slot_table;
	status = nfs4_realloc_slot_table(tbl, ses->fc_attrs.max_reqs, 1);
	if (status) /* -ENOMEM */
		return status;
	/* Back channel */
	tbl = &ses->bc_slot_table;
	status = nfs4_realloc_slot_table(tbl, ses->bc_attrs.max_reqs, 0);
	if (status && tbl->slots == NULL)
		/* Fore and back channel share a connection so get
		 * both slot tables or neither */
		nfs4_destroy_slot_tables(ses);
	return status;
}

struct nfs4_session *nfs4_alloc_session(struct nfs_client *clp)
{
	struct nfs4_session *session;
	struct nfs4_slot_table *tbl;

	session = kzalloc(sizeof(struct nfs4_session), GFP_NOFS);
	if (!session)
		return NULL;

	tbl = &session->fc_slot_table;
	tbl->highest_used_slotid = NFS4_NO_SLOT;
	spin_lock_init(&tbl->slot_tbl_lock);
	rpc_init_priority_wait_queue(&tbl->slot_tbl_waitq, "ForeChannel Slot table");
	init_completion(&tbl->complete);

	tbl = &session->bc_slot_table;
	tbl->highest_used_slotid = NFS4_NO_SLOT;
	spin_lock_init(&tbl->slot_tbl_lock);
	rpc_init_wait_queue(&tbl->slot_tbl_waitq, "BackChannel Slot table");
	init_completion(&tbl->complete);

	session->session_state = 1<<NFS4_SESSION_INITING;

	session->clp = clp;
	return session;
}

void nfs4_destroy_session(struct nfs4_session *session)
{
	struct rpc_xprt *xprt;
	struct rpc_cred *cred;

	cred = nfs4_get_exchange_id_cred(session->clp);
	nfs4_proc_destroy_session(session, cred);
	if (cred)
		put_rpccred(cred);

	rcu_read_lock();
	xprt = rcu_dereference(session->clp->cl_rpcclient->cl_xprt);
	rcu_read_unlock();
	dprintk("%s Destroy backchannel for xprt %p\n",
		__func__, xprt);
	xprt_destroy_backchannel(xprt, NFS41_BC_MIN_CALLBACKS);
	nfs4_destroy_slot_tables(session);
	kfree(session);
}

/*
 * Initialize the values to be used by the client in CREATE_SESSION
 * If nfs4_init_session set the fore channel request and response sizes,
 * use them.
 *
 * Set the back channel max_resp_sz_cached to zero to force the client to
 * always set csa_cachethis to FALSE because the current implementation
 * of the back channel DRC only supports caching the CB_SEQUENCE operation.
 */
static void nfs4_init_channel_attrs(struct nfs41_create_session_args *args)
{
	struct nfs4_session *session = args->client->cl_session;
	unsigned int mxrqst_sz = session->fc_attrs.max_rqst_sz,
		     mxresp_sz = session->fc_attrs.max_resp_sz;

	if (mxrqst_sz == 0)
		mxrqst_sz = NFS_MAX_FILE_IO_SIZE;
	if (mxresp_sz == 0)
		mxresp_sz = NFS_MAX_FILE_IO_SIZE;
	/* Fore channel attributes */
	args->fc_attrs.max_rqst_sz = mxrqst_sz;
	args->fc_attrs.max_resp_sz = mxresp_sz;
	args->fc_attrs.max_ops = NFS4_MAX_OPS;
	args->fc_attrs.max_reqs = max_session_slots;

	dprintk("%s: Fore Channel : max_rqst_sz=%u max_resp_sz=%u "
		"max_ops=%u max_reqs=%u\n",
		__func__,
		args->fc_attrs.max_rqst_sz, args->fc_attrs.max_resp_sz,
		args->fc_attrs.max_ops, args->fc_attrs.max_reqs);

	/* Back channel attributes */
	args->bc_attrs.max_rqst_sz = PAGE_SIZE;
	args->bc_attrs.max_resp_sz = PAGE_SIZE;
	args->bc_attrs.max_resp_sz_cached = 0;
	args->bc_attrs.max_ops = NFS4_MAX_BACK_CHANNEL_OPS;
	args->bc_attrs.max_reqs = 1;

	dprintk("%s: Back Channel : max_rqst_sz=%u max_resp_sz=%u "
		"max_resp_sz_cached=%u max_ops=%u max_reqs=%u\n",
		__func__,
		args->bc_attrs.max_rqst_sz, args->bc_attrs.max_resp_sz,
		args->bc_attrs.max_resp_sz_cached, args->bc_attrs.max_ops,
		args->bc_attrs.max_reqs);
}

static int nfs4_verify_fore_channel_attrs(struct nfs41_create_session_args *args, struct nfs4_session *session)
{
	struct nfs4_channel_attrs *sent = &args->fc_attrs;
	struct nfs4_channel_attrs *rcvd = &session->fc_attrs;

	if (rcvd->max_resp_sz > sent->max_resp_sz)
		return -EINVAL;
	/*
	 * Our requested max_ops is the minimum we need; we're not
	 * prepared to break up compounds into smaller pieces than that.
	 * So, no point even trying to continue if the server won't
	 * cooperate:
	 */
	if (rcvd->max_ops < sent->max_ops)
		return -EINVAL;
	if (rcvd->max_reqs == 0)
		return -EINVAL;
	if (rcvd->max_reqs > NFS4_MAX_SLOT_TABLE)
		rcvd->max_reqs = NFS4_MAX_SLOT_TABLE;
	return 0;
}

static int nfs4_verify_back_channel_attrs(struct nfs41_create_session_args *args, struct nfs4_session *session)
{
	struct nfs4_channel_attrs *sent = &args->bc_attrs;
	struct nfs4_channel_attrs *rcvd = &session->bc_attrs;

	if (rcvd->max_rqst_sz > sent->max_rqst_sz)
		return -EINVAL;
	if (rcvd->max_resp_sz < sent->max_resp_sz)
		return -EINVAL;
	if (rcvd->max_resp_sz_cached > sent->max_resp_sz_cached)
		return -EINVAL;
	/* These would render the backchannel useless: */
	if (rcvd->max_ops != sent->max_ops)
		return -EINVAL;
	if (rcvd->max_reqs != sent->max_reqs)
		return -EINVAL;
	return 0;
}

static int nfs4_verify_channel_attrs(struct nfs41_create_session_args *args,
				     struct nfs4_session *session)
{
	int ret;

	ret = nfs4_verify_fore_channel_attrs(args, session);
	if (ret)
		return ret;
	return nfs4_verify_back_channel_attrs(args, session);
}

static int _nfs4_proc_create_session(struct nfs_client *clp,
		struct rpc_cred *cred)
{
	struct nfs4_session *session = clp->cl_session;
	struct nfs41_create_session_args args = {
		.client = clp,
		.cb_program = NFS4_CALLBACK,
	};
	struct nfs41_create_session_res res = {
		.client = clp,
	};
	struct rpc_message msg = {
		.rpc_proc = &nfs4_procedures[NFSPROC4_CLNT_CREATE_SESSION],
		.rpc_argp = &args,
		.rpc_resp = &res,
		.rpc_cred = cred,
	};
	int status;

	nfs4_init_channel_attrs(&args);
	args.flags = (SESSION4_PERSIST | SESSION4_BACK_CHAN);

	status = rpc_call_sync(session->clp->cl_rpcclient, &msg, RPC_TASK_TIMEOUT);

	if (!status)
		/* Verify the session's negotiated channel_attrs values */
		status = nfs4_verify_channel_attrs(&args, session);
	if (!status) {
		/* Increment the clientid slot sequence id */
		clp->cl_seqid++;
	}

	return status;
}

/*
 * Issues a CREATE_SESSION operation to the server.
 * It is the responsibility of the caller to verify the session is
 * expired before calling this routine.
 */
int nfs4_proc_create_session(struct nfs_client *clp, struct rpc_cred *cred)
{
	int status;
	unsigned *ptr;
	struct nfs4_session *session = clp->cl_session;

	dprintk("--> %s clp=%p session=%p\n", __func__, clp, session);

	status = _nfs4_proc_create_session(clp, cred);
	if (status)
		goto out;

	/* Init or reset the session slot tables */
	status = nfs4_setup_session_slot_tables(session);
	dprintk("slot table setup returned %d\n", status);
	if (status)
		goto out;

	ptr = (unsigned *)&session->sess_id.data[0];
	dprintk("%s client>seqid %d sessionid %u:%u:%u:%u\n", __func__,
		clp->cl_seqid, ptr[0], ptr[1], ptr[2], ptr[3]);
out:
	dprintk("<-- %s\n", __func__);
	return status;
}

/*
 * Issue the over-the-wire RPC DESTROY_SESSION.
 * The caller must serialize access to this routine.
 */
int nfs4_proc_destroy_session(struct nfs4_session *session,
		struct rpc_cred *cred)
{
	struct rpc_message msg = {
		.rpc_proc = &nfs4_procedures[NFSPROC4_CLNT_DESTROY_SESSION],
		.rpc_argp = session,
		.rpc_cred = cred,
	};
	int status = 0;

	dprintk("--> nfs4_proc_destroy_session\n");

	/* session is still being setup */
	if (session->clp->cl_cons_state != NFS_CS_READY)
		return status;

	status = rpc_call_sync(session->clp->cl_rpcclient, &msg, RPC_TASK_TIMEOUT);

	if (status)
		printk(KERN_WARNING
			"NFS: Got error %d from the server on DESTROY_SESSION. "
			"Session has been destroyed regardless...\n", status);

	dprintk("<-- nfs4_proc_destroy_session\n");
	return status;
}

/*
 * With sessions, the client is not marked ready until after a
 * successful EXCHANGE_ID and CREATE_SESSION.
 *
 * Map errors cl_cons_state errors to EPROTONOSUPPORT to indicate
 * other versions of NFS can be tried.
 */
static int nfs41_check_session_ready(struct nfs_client *clp)
{
	int ret;
	
	if (clp->cl_cons_state == NFS_CS_SESSION_INITING) {
		ret = nfs4_client_recover_expired_lease(clp);
		if (ret)
			return ret;
	}
	if (clp->cl_cons_state < NFS_CS_READY)
		return -EPROTONOSUPPORT;
	smp_rmb();
	return 0;
}

int nfs4_init_session(struct nfs_server *server)
{
	struct nfs_client *clp = server->nfs_client;
	struct nfs4_session *session;
	unsigned int rsize, wsize;

	if (!nfs4_has_session(clp))
		return 0;

	session = clp->cl_session;
	spin_lock(&clp->cl_lock);
	if (test_and_clear_bit(NFS4_SESSION_INITING, &session->session_state)) {

		rsize = server->rsize;
		if (rsize == 0)
			rsize = NFS_MAX_FILE_IO_SIZE;
		wsize = server->wsize;
		if (wsize == 0)
			wsize = NFS_MAX_FILE_IO_SIZE;

		session->fc_attrs.max_rqst_sz = wsize + nfs41_maxwrite_overhead;
		session->fc_attrs.max_resp_sz = rsize + nfs41_maxread_overhead;
	}
	spin_unlock(&clp->cl_lock);

	return nfs41_check_session_ready(clp);
}

int nfs4_init_ds_session(struct nfs_client *clp, unsigned long lease_time)
{
	struct nfs4_session *session = clp->cl_session;
	int ret;

	spin_lock(&clp->cl_lock);
	if (test_and_clear_bit(NFS4_SESSION_INITING, &session->session_state)) {
		/*
		 * Do not set NFS_CS_CHECK_LEASE_TIME instead set the
		 * DS lease to be equal to the MDS lease.
		 */
		clp->cl_lease_time = lease_time;
		clp->cl_last_renewal = jiffies;
	}
	spin_unlock(&clp->cl_lock);

	ret = nfs41_check_session_ready(clp);
	if (ret)
		return ret;
	/* Test for the DS role */
	if (!is_ds_client(clp))
		return -ENODEV;
	return 0;
}
EXPORT_SYMBOL_GPL(nfs4_init_ds_session);


/*
 * Renew the cl_session lease.
 */
struct nfs4_sequence_data {
	struct nfs_client *clp;
	struct nfs4_sequence_args args;
	struct nfs4_sequence_res res;
};

static void nfs41_sequence_release(void *data)
{
	struct nfs4_sequence_data *calldata = data;
	struct nfs_client *clp = calldata->clp;

	if (atomic_read(&clp->cl_count) > 1)
		nfs4_schedule_state_renewal(clp);
	nfs_put_client(clp);
	kfree(calldata);
}

static int nfs41_sequence_handle_errors(struct rpc_task *task, struct nfs_client *clp)
{
	switch(task->tk_status) {
	case -NFS4ERR_DELAY:
		rpc_delay(task, NFS4_POLL_RETRY_MAX);
		return -EAGAIN;
	default:
		nfs4_schedule_lease_recovery(clp);
	}
	return 0;
}

static void nfs41_sequence_call_done(struct rpc_task *task, void *data)
{
	struct nfs4_sequence_data *calldata = data;
	struct nfs_client *clp = calldata->clp;

	if (!nfs41_sequence_done(task, task->tk_msg.rpc_resp))
		return;

	if (task->tk_status < 0) {
		dprintk("%s ERROR %d\n", __func__, task->tk_status);
		if (atomic_read(&clp->cl_count) == 1)
			goto out;

		if (nfs41_sequence_handle_errors(task, clp) == -EAGAIN) {
			rpc_restart_call_prepare(task);
			return;
		}
	}
	dprintk("%s rpc_cred %p\n", __func__, task->tk_msg.rpc_cred);
out:
	dprintk("<-- %s\n", __func__);
}

static void nfs41_sequence_prepare(struct rpc_task *task, void *data)
{
	struct nfs4_sequence_data *calldata = data;
	struct nfs_client *clp = calldata->clp;
	struct nfs4_sequence_args *args;
	struct nfs4_sequence_res *res;

	args = task->tk_msg.rpc_argp;
	res = task->tk_msg.rpc_resp;

	if (nfs41_setup_sequence(clp->cl_session, args, res, task))
		return;
	rpc_call_start(task);
}

static const struct rpc_call_ops nfs41_sequence_ops = {
	.rpc_call_done = nfs41_sequence_call_done,
	.rpc_call_prepare = nfs41_sequence_prepare,
	.rpc_release = nfs41_sequence_release,
};

static struct rpc_task *_nfs41_proc_sequence(struct nfs_client *clp, struct rpc_cred *cred)
{
	struct nfs4_sequence_data *calldata;
	struct rpc_message msg = {
		.rpc_proc = &nfs4_procedures[NFSPROC4_CLNT_SEQUENCE],
		.rpc_cred = cred,
	};
	struct rpc_task_setup task_setup_data = {
		.rpc_client = clp->cl_rpcclient,
		.rpc_message = &msg,
		.callback_ops = &nfs41_sequence_ops,
		.flags = RPC_TASK_ASYNC | RPC_TASK_SOFT,
	};

	if (!atomic_inc_not_zero(&clp->cl_count))
		return ERR_PTR(-EIO);
	calldata = kzalloc(sizeof(*calldata), GFP_NOFS);
	if (calldata == NULL) {
		nfs_put_client(clp);
		return ERR_PTR(-ENOMEM);
	}
	nfs41_init_sequence(&calldata->args, &calldata->res, 0);
	msg.rpc_argp = &calldata->args;
	msg.rpc_resp = &calldata->res;
	calldata->clp = clp;
	task_setup_data.callback_data = calldata;

	return rpc_run_task(&task_setup_data);
}

static int nfs41_proc_async_sequence(struct nfs_client *clp, struct rpc_cred *cred, unsigned renew_flags)
{
	struct rpc_task *task;
	int ret = 0;

	if ((renew_flags & NFS4_RENEW_TIMEOUT) == 0)
		return 0;
	task = _nfs41_proc_sequence(clp, cred);
	if (IS_ERR(task))
		ret = PTR_ERR(task);
	else
		rpc_put_task_async(task);
	dprintk("<-- %s status=%d\n", __func__, ret);
	return ret;
}

static int nfs4_proc_sequence(struct nfs_client *clp, struct rpc_cred *cred)
{
	struct rpc_task *task;
	int ret;

	task = _nfs41_proc_sequence(clp, cred);
	if (IS_ERR(task)) {
		ret = PTR_ERR(task);
		goto out;
	}
	ret = rpc_wait_for_completion_task(task);
	if (!ret) {
		struct nfs4_sequence_res *res = task->tk_msg.rpc_resp;

		if (task->tk_status == 0)
			nfs41_handle_sequence_flag_errors(clp, res->sr_status_flags);
		ret = task->tk_status;
	}
	rpc_put_task(task);
out:
	dprintk("<-- %s status=%d\n", __func__, ret);
	return ret;
}

struct nfs4_reclaim_complete_data {
	struct nfs_client *clp;
	struct nfs41_reclaim_complete_args arg;
	struct nfs41_reclaim_complete_res res;
};

static void nfs4_reclaim_complete_prepare(struct rpc_task *task, void *data)
{
	struct nfs4_reclaim_complete_data *calldata = data;

	rpc_task_set_priority(task, RPC_PRIORITY_PRIVILEGED);
	if (nfs41_setup_sequence(calldata->clp->cl_session,
				&calldata->arg.seq_args,
				&calldata->res.seq_res, task))
		return;

	rpc_call_start(task);
}

static int nfs41_reclaim_complete_handle_errors(struct rpc_task *task, struct nfs_client *clp)
{
	switch(task->tk_status) {
	case 0:
	case -NFS4ERR_COMPLETE_ALREADY:
	case -NFS4ERR_WRONG_CRED: /* What to do here? */
		break;
	case -NFS4ERR_DELAY:
		rpc_delay(task, NFS4_POLL_RETRY_MAX);
		/* fall through */
	case -NFS4ERR_RETRY_UNCACHED_REP:
		return -EAGAIN;
	default:
		nfs4_schedule_lease_recovery(clp);
	}
	return 0;
}

static void nfs4_reclaim_complete_done(struct rpc_task *task, void *data)
{
	struct nfs4_reclaim_complete_data *calldata = data;
	struct nfs_client *clp = calldata->clp;
	struct nfs4_sequence_res *res = &calldata->res.seq_res;

	dprintk("--> %s\n", __func__);
	if (!nfs41_sequence_done(task, res))
		return;

	if (nfs41_reclaim_complete_handle_errors(task, clp) == -EAGAIN) {
		rpc_restart_call_prepare(task);
		return;
	}
	dprintk("<-- %s\n", __func__);
}

static void nfs4_free_reclaim_complete_data(void *data)
{
	struct nfs4_reclaim_complete_data *calldata = data;

	kfree(calldata);
}

static const struct rpc_call_ops nfs4_reclaim_complete_call_ops = {
	.rpc_call_prepare = nfs4_reclaim_complete_prepare,
	.rpc_call_done = nfs4_reclaim_complete_done,
	.rpc_release = nfs4_free_reclaim_complete_data,
};

/*
 * Issue a global reclaim complete.
 */
static int nfs41_proc_reclaim_complete(struct nfs_client *clp)
{
	struct nfs4_reclaim_complete_data *calldata;
	struct rpc_task *task;
	struct rpc_message msg = {
		.rpc_proc = &nfs4_procedures[NFSPROC4_CLNT_RECLAIM_COMPLETE],
	};
	struct rpc_task_setup task_setup_data = {
		.rpc_client = clp->cl_rpcclient,
		.rpc_message = &msg,
		.callback_ops = &nfs4_reclaim_complete_call_ops,
		.flags = RPC_TASK_ASYNC,
	};
	int status = -ENOMEM;

	dprintk("--> %s\n", __func__);
	calldata = kzalloc(sizeof(*calldata), GFP_NOFS);
	if (calldata == NULL)
		goto out;
	calldata->clp = clp;
	calldata->arg.one_fs = 0;

	nfs41_init_sequence(&calldata->arg.seq_args, &calldata->res.seq_res, 0);
	msg.rpc_argp = &calldata->arg;
	msg.rpc_resp = &calldata->res;
	task_setup_data.callback_data = calldata;
	task = rpc_run_task(&task_setup_data);
	if (IS_ERR(task)) {
		status = PTR_ERR(task);
		goto out;
	}
	status = nfs4_wait_for_completion_rpc_task(task);
	if (status == 0)
		status = task->tk_status;
	rpc_put_task(task);
	return 0;
out:
	dprintk("<-- %s status=%d\n", __func__, status);
	return status;
}

static void
nfs4_layoutget_prepare(struct rpc_task *task, void *calldata)
{
	struct nfs4_layoutget *lgp = calldata;
	struct nfs_server *server = NFS_SERVER(lgp->args.inode);

	dprintk("--> %s\n", __func__);
	/* Note the is a race here, where a CB_LAYOUTRECALL can come in
	 * right now covering the LAYOUTGET we are about to send.
	 * However, that is not so catastrophic, and there seems
	 * to be no way to prevent it completely.
	 */
	if (nfs4_setup_sequence(server, &lgp->args.seq_args,
				&lgp->res.seq_res, task))
		return;
	if (pnfs_choose_layoutget_stateid(&lgp->args.stateid,
					  NFS_I(lgp->args.inode)->layout,
					  lgp->args.ctx->state)) {
		rpc_exit(task, NFS4_OK);
		return;
	}
	rpc_call_start(task);
}

static void nfs4_layoutget_done(struct rpc_task *task, void *calldata)
{
	struct nfs4_layoutget *lgp = calldata;
	struct nfs_server *server = NFS_SERVER(lgp->args.inode);

	dprintk("--> %s\n", __func__);

	if (!nfs4_sequence_done(task, &lgp->res.seq_res))
		return;

	switch (task->tk_status) {
	case 0:
		break;
	case -NFS4ERR_LAYOUTTRYLATER:
	case -NFS4ERR_RECALLCONFLICT:
		task->tk_status = -NFS4ERR_DELAY;
		/* Fall through */
	default:
		if (nfs4_async_handle_error(task, server, NULL) == -EAGAIN) {
			rpc_restart_call_prepare(task);
			return;
		}
	}
	dprintk("<-- %s\n", __func__);
}

static void nfs4_layoutget_release(void *calldata)
{
	struct nfs4_layoutget *lgp = calldata;

	dprintk("--> %s\n", __func__);
	put_nfs_open_context(lgp->args.ctx);
	kfree(calldata);
	dprintk("<-- %s\n", __func__);
}

static const struct rpc_call_ops nfs4_layoutget_call_ops = {
	.rpc_call_prepare = nfs4_layoutget_prepare,
	.rpc_call_done = nfs4_layoutget_done,
	.rpc_release = nfs4_layoutget_release,
};

int nfs4_proc_layoutget(struct nfs4_layoutget *lgp)
{
	struct nfs_server *server = NFS_SERVER(lgp->args.inode);
	struct rpc_task *task;
	struct rpc_message msg = {
		.rpc_proc = &nfs4_procedures[NFSPROC4_CLNT_LAYOUTGET],
		.rpc_argp = &lgp->args,
		.rpc_resp = &lgp->res,
	};
	struct rpc_task_setup task_setup_data = {
		.rpc_client = server->client,
		.rpc_message = &msg,
		.callback_ops = &nfs4_layoutget_call_ops,
		.callback_data = lgp,
		.flags = RPC_TASK_ASYNC,
	};
	int status = 0;

	dprintk("--> %s\n", __func__);

	lgp->res.layoutp = &lgp->args.layout;
	lgp->res.seq_res.sr_slot = NULL;
	nfs41_init_sequence(&lgp->args.seq_args, &lgp->res.seq_res, 0);
	task = rpc_run_task(&task_setup_data);
	if (IS_ERR(task))
		return PTR_ERR(task);
	status = nfs4_wait_for_completion_rpc_task(task);
	if (status == 0)
		status = task->tk_status;
	if (status == 0)
		status = pnfs_layout_process(lgp);
	rpc_put_task(task);
	dprintk("<-- %s status=%d\n", __func__, status);
	return status;
}

static void
nfs4_layoutreturn_prepare(struct rpc_task *task, void *calldata)
{
	struct nfs4_layoutreturn *lrp = calldata;

	dprintk("--> %s\n", __func__);
	if (nfs41_setup_sequence(lrp->clp->cl_session, &lrp->args.seq_args,
				&lrp->res.seq_res, task))
		return;
	rpc_call_start(task);
}

static void nfs4_layoutreturn_done(struct rpc_task *task, void *calldata)
{
	struct nfs4_layoutreturn *lrp = calldata;
	struct nfs_server *server;
	struct pnfs_layout_hdr *lo = lrp->args.layout;

	dprintk("--> %s\n", __func__);

	if (!nfs4_sequence_done(task, &lrp->res.seq_res))
		return;

	server = NFS_SERVER(lrp->args.inode);
	if (nfs4_async_handle_error(task, server, NULL) == -EAGAIN) {
		rpc_restart_call_prepare(task);
		return;
	}
	spin_lock(&lo->plh_inode->i_lock);
	if (task->tk_status == 0) {
		if (lrp->res.lrs_present) {
			pnfs_set_layout_stateid(lo, &lrp->res.stateid, true);
		} else
			BUG_ON(!list_empty(&lo->plh_segs));
	}
	lo->plh_block_lgets--;
	spin_unlock(&lo->plh_inode->i_lock);
	dprintk("<-- %s\n", __func__);
}

static void nfs4_layoutreturn_release(void *calldata)
{
	struct nfs4_layoutreturn *lrp = calldata;

	dprintk("--> %s\n", __func__);
	put_layout_hdr(lrp->args.layout);
	kfree(calldata);
	dprintk("<-- %s\n", __func__);
}

static const struct rpc_call_ops nfs4_layoutreturn_call_ops = {
	.rpc_call_prepare = nfs4_layoutreturn_prepare,
	.rpc_call_done = nfs4_layoutreturn_done,
	.rpc_release = nfs4_layoutreturn_release,
};

int nfs4_proc_layoutreturn(struct nfs4_layoutreturn *lrp)
{
	struct rpc_task *task;
	struct rpc_message msg = {
		.rpc_proc = &nfs4_procedures[NFSPROC4_CLNT_LAYOUTRETURN],
		.rpc_argp = &lrp->args,
		.rpc_resp = &lrp->res,
	};
	struct rpc_task_setup task_setup_data = {
		.rpc_client = lrp->clp->cl_rpcclient,
		.rpc_message = &msg,
		.callback_ops = &nfs4_layoutreturn_call_ops,
		.callback_data = lrp,
	};
	int status;

	dprintk("--> %s\n", __func__);
	nfs41_init_sequence(&lrp->args.seq_args, &lrp->res.seq_res, 1);
	task = rpc_run_task(&task_setup_data);
	if (IS_ERR(task))
		return PTR_ERR(task);
	status = task->tk_status;
	dprintk("<-- %s status=%d\n", __func__, status);
	rpc_put_task(task);
	return status;
}

/*
 * Retrieve the list of Data Server devices from the MDS.
 */
static int _nfs4_getdevicelist(struct nfs_server *server,
				    const struct nfs_fh *fh,
				    struct pnfs_devicelist *devlist)
{
	struct nfs4_getdevicelist_args args = {
		.fh = fh,
		.layoutclass = server->pnfs_curr_ld->id,
	};
	struct nfs4_getdevicelist_res res = {
		.devlist = devlist,
	};
	struct rpc_message msg = {
		.rpc_proc = &nfs4_procedures[NFSPROC4_CLNT_GETDEVICELIST],
		.rpc_argp = &args,
		.rpc_resp = &res,
	};
	int status;

	dprintk("--> %s\n", __func__);
	status = nfs4_call_sync(server->client, server, &msg, &args.seq_args,
				&res.seq_res, 0);
	dprintk("<-- %s status=%d\n", __func__, status);
	return status;
}

int nfs4_proc_getdevicelist(struct nfs_server *server,
			    const struct nfs_fh *fh,
			    struct pnfs_devicelist *devlist)
{
	struct nfs4_exception exception = { };
	int err;

	do {
		err = nfs4_handle_exception(server,
				_nfs4_getdevicelist(server, fh, devlist),
				&exception);
	} while (exception.retry);

	dprintk("%s: err=%d, num_devs=%u\n", __func__,
		err, devlist->num_devs);

	return err;
}
EXPORT_SYMBOL_GPL(nfs4_proc_getdevicelist);

static int
_nfs4_proc_getdeviceinfo(struct nfs_server *server, struct pnfs_device *pdev)
{
	struct nfs4_getdeviceinfo_args args = {
		.pdev = pdev,
	};
	struct nfs4_getdeviceinfo_res res = {
		.pdev = pdev,
	};
	struct rpc_message msg = {
		.rpc_proc = &nfs4_procedures[NFSPROC4_CLNT_GETDEVICEINFO],
		.rpc_argp = &args,
		.rpc_resp = &res,
	};
	int status;

	dprintk("--> %s\n", __func__);
	status = nfs4_call_sync(server->client, server, &msg, &args.seq_args, &res.seq_res, 0);
	dprintk("<-- %s status=%d\n", __func__, status);

	return status;
}

int nfs4_proc_getdeviceinfo(struct nfs_server *server, struct pnfs_device *pdev)
{
	struct nfs4_exception exception = { };
	int err;

	do {
		err = nfs4_handle_exception(server,
					_nfs4_proc_getdeviceinfo(server, pdev),
					&exception);
	} while (exception.retry);
	return err;
}
EXPORT_SYMBOL_GPL(nfs4_proc_getdeviceinfo);

static void nfs4_layoutcommit_prepare(struct rpc_task *task, void *calldata)
{
	struct nfs4_layoutcommit_data *data = calldata;
	struct nfs_server *server = NFS_SERVER(data->args.inode);

	if (nfs4_setup_sequence(server, &data->args.seq_args,
				&data->res.seq_res, task))
		return;
	rpc_call_start(task);
}

static void
nfs4_layoutcommit_done(struct rpc_task *task, void *calldata)
{
	struct nfs4_layoutcommit_data *data = calldata;
	struct nfs_server *server = NFS_SERVER(data->args.inode);

	if (!nfs4_sequence_done(task, &data->res.seq_res))
		return;

	switch (task->tk_status) { /* Just ignore these failures */
	case -NFS4ERR_DELEG_REVOKED: /* layout was recalled */
	case -NFS4ERR_BADIOMODE:     /* no IOMODE_RW layout for range */
	case -NFS4ERR_BADLAYOUT:     /* no layout */
	case -NFS4ERR_GRACE:	    /* loca_recalim always false */
		task->tk_status = 0;
		break;
	case 0:
		nfs_post_op_update_inode_force_wcc(data->args.inode,
						   data->res.fattr);
		break;
	default:
		if (nfs4_async_handle_error(task, server, NULL) == -EAGAIN) {
			rpc_restart_call_prepare(task);
			return;
		}
	}
}

static void nfs4_layoutcommit_release(void *calldata)
{
	struct nfs4_layoutcommit_data *data = calldata;
	struct pnfs_layout_segment *lseg, *tmp;
	unsigned long *bitlock = &NFS_I(data->args.inode)->flags;

	pnfs_cleanup_layoutcommit(data);
	/* Matched by references in pnfs_set_layoutcommit */
	list_for_each_entry_safe(lseg, tmp, &data->lseg_list, pls_lc_list) {
		list_del_init(&lseg->pls_lc_list);
		if (test_and_clear_bit(NFS_LSEG_LAYOUTCOMMIT,
				       &lseg->pls_flags))
			put_lseg(lseg);
	}

	clear_bit_unlock(NFS_INO_LAYOUTCOMMITTING, bitlock);
	smp_mb__after_clear_bit();
	wake_up_bit(bitlock, NFS_INO_LAYOUTCOMMITTING);

	put_rpccred(data->cred);
	kfree(data);
}

static const struct rpc_call_ops nfs4_layoutcommit_ops = {
	.rpc_call_prepare = nfs4_layoutcommit_prepare,
	.rpc_call_done = nfs4_layoutcommit_done,
	.rpc_release = nfs4_layoutcommit_release,
};

int
nfs4_proc_layoutcommit(struct nfs4_layoutcommit_data *data, bool sync)
{
	struct rpc_message msg = {
		.rpc_proc = &nfs4_procedures[NFSPROC4_CLNT_LAYOUTCOMMIT],
		.rpc_argp = &data->args,
		.rpc_resp = &data->res,
		.rpc_cred = data->cred,
	};
	struct rpc_task_setup task_setup_data = {
		.task = &data->task,
		.rpc_client = NFS_CLIENT(data->args.inode),
		.rpc_message = &msg,
		.callback_ops = &nfs4_layoutcommit_ops,
		.callback_data = data,
		.flags = RPC_TASK_ASYNC,
	};
	struct rpc_task *task;
	int status = 0;

	dprintk("NFS: %4d initiating layoutcommit call. sync %d "
		"lbw: %llu inode %lu\n",
		data->task.tk_pid, sync,
		data->args.lastbytewritten,
		data->args.inode->i_ino);

	nfs41_init_sequence(&data->args.seq_args, &data->res.seq_res, 1);
	task = rpc_run_task(&task_setup_data);
	if (IS_ERR(task))
		return PTR_ERR(task);
	if (sync == false)
		goto out;
	status = nfs4_wait_for_completion_rpc_task(task);
	if (status != 0)
		goto out;
	status = task->tk_status;
out:
	dprintk("%s: status %d\n", __func__, status);
	rpc_put_task(task);
	return status;
}

static int
_nfs41_proc_secinfo_no_name(struct nfs_server *server, struct nfs_fh *fhandle,
		    struct nfs_fsinfo *info, struct nfs4_secinfo_flavors *flavors)
{
	struct nfs41_secinfo_no_name_args args = {
		.style = SECINFO_STYLE_CURRENT_FH,
	};
	struct nfs4_secinfo_res res = {
		.flavors = flavors,
	};
	struct rpc_message msg = {
		.rpc_proc = &nfs4_procedures[NFSPROC4_CLNT_SECINFO_NO_NAME],
		.rpc_argp = &args,
		.rpc_resp = &res,
	};
	return nfs4_call_sync(server->client, server, &msg, &args.seq_args, &res.seq_res, 0);
}

static int
nfs41_proc_secinfo_no_name(struct nfs_server *server, struct nfs_fh *fhandle,
			   struct nfs_fsinfo *info, struct nfs4_secinfo_flavors *flavors)
{
	struct nfs4_exception exception = { };
	int err;
	do {
		err = _nfs41_proc_secinfo_no_name(server, fhandle, info, flavors);
		switch (err) {
		case 0:
		case -NFS4ERR_WRONGSEC:
		case -NFS4ERR_NOTSUPP:
			goto out;
		default:
			err = nfs4_handle_exception(server, err, &exception);
		}
	} while (exception.retry);
out:
	return err;
}

static int
nfs41_find_root_sec(struct nfs_server *server, struct nfs_fh *fhandle,
		    struct nfs_fsinfo *info)
{
	int err;
	struct page *page;
	rpc_authflavor_t flavor;
	struct nfs4_secinfo_flavors *flavors;

	page = alloc_page(GFP_KERNEL);
	if (!page) {
		err = -ENOMEM;
		goto out;
	}

	flavors = page_address(page);
	err = nfs41_proc_secinfo_no_name(server, fhandle, info, flavors);

	/*
	 * Fall back on "guess and check" method if
	 * the server doesn't support SECINFO_NO_NAME
	 */
	if (err == -NFS4ERR_WRONGSEC || err == -NFS4ERR_NOTSUPP) {
		err = nfs4_find_root_sec(server, fhandle, info);
		goto out_freepage;
	}
	if (err)
		goto out_freepage;

	flavor = nfs_find_best_sec(flavors);
	if (err == 0)
		err = nfs4_lookup_root_sec(server, fhandle, info, flavor);

out_freepage:
	put_page(page);
	if (err == -EACCES)
		return -EPERM;
out:
	return err;
}

static int _nfs41_test_stateid(struct nfs_server *server, nfs4_stateid *stateid)
{
	int status;
	struct nfs41_test_stateid_args args = {
		.stateid = stateid,
	};
	struct nfs41_test_stateid_res res;
	struct rpc_message msg = {
		.rpc_proc = &nfs4_procedures[NFSPROC4_CLNT_TEST_STATEID],
		.rpc_argp = &args,
		.rpc_resp = &res,
	};

	nfs41_init_sequence(&args.seq_args, &res.seq_res, 0);
	status = nfs4_call_sync_sequence(server->client, server, &msg, &args.seq_args, &res.seq_res, 1);

	if (status == NFS_OK)
		return res.status;
	return status;
}

static int nfs41_test_stateid(struct nfs_server *server, nfs4_stateid *stateid)
{
	struct nfs4_exception exception = { };
	int err;
	do {
		err = nfs4_handle_exception(server,
				_nfs41_test_stateid(server, stateid),
				&exception);
	} while (exception.retry);
	return err;
}

static int _nfs4_free_stateid(struct nfs_server *server, nfs4_stateid *stateid)
{
	struct nfs41_free_stateid_args args = {
		.stateid = stateid,
	};
	struct nfs41_free_stateid_res res;
	struct rpc_message msg = {
		.rpc_proc = &nfs4_procedures[NFSPROC4_CLNT_FREE_STATEID],
		.rpc_argp = &args,
		.rpc_resp = &res,
	};

	nfs41_init_sequence(&args.seq_args, &res.seq_res, 0);
	return nfs4_call_sync_sequence(server->client, server, &msg, &args.seq_args, &res.seq_res, 1);
}

static int nfs41_free_stateid(struct nfs_server *server, nfs4_stateid *stateid)
{
	struct nfs4_exception exception = { };
	int err;
	do {
		err = nfs4_handle_exception(server,
				_nfs4_free_stateid(server, stateid),
				&exception);
	} while (exception.retry);
	return err;
}

static bool nfs41_match_stateid(const nfs4_stateid *s1,
		const nfs4_stateid *s2)
{
	if (memcmp(s1->other, s2->other, sizeof(s1->other)) != 0)
		return false;

	if (s1->seqid == s2->seqid)
		return true;
	if (s1->seqid == 0 || s2->seqid == 0)
		return true;

	return false;
}

#endif /* CONFIG_NFS_V4_1 */

static bool nfs4_match_stateid(const nfs4_stateid *s1,
		const nfs4_stateid *s2)
{
	return nfs4_stateid_match(s1, s2);
}


static const struct nfs4_state_recovery_ops nfs40_reboot_recovery_ops = {
	.owner_flag_bit = NFS_OWNER_RECLAIM_REBOOT,
	.state_flag_bit	= NFS_STATE_RECLAIM_REBOOT,
	.recover_open	= nfs4_open_reclaim,
	.recover_lock	= nfs4_lock_reclaim,
	.establish_clid = nfs4_init_clientid,
	.get_clid_cred	= nfs4_get_setclientid_cred,
};

#if defined(CONFIG_NFS_V4_1)
static const struct nfs4_state_recovery_ops nfs41_reboot_recovery_ops = {
	.owner_flag_bit = NFS_OWNER_RECLAIM_REBOOT,
	.state_flag_bit	= NFS_STATE_RECLAIM_REBOOT,
	.recover_open	= nfs4_open_reclaim,
	.recover_lock	= nfs4_lock_reclaim,
	.establish_clid = nfs41_init_clientid,
	.get_clid_cred	= nfs4_get_exchange_id_cred,
	.reclaim_complete = nfs41_proc_reclaim_complete,
};
#endif /* CONFIG_NFS_V4_1 */

static const struct nfs4_state_recovery_ops nfs40_nograce_recovery_ops = {
	.owner_flag_bit = NFS_OWNER_RECLAIM_NOGRACE,
	.state_flag_bit	= NFS_STATE_RECLAIM_NOGRACE,
	.recover_open	= nfs4_open_expired,
	.recover_lock	= nfs4_lock_expired,
	.establish_clid = nfs4_init_clientid,
	.get_clid_cred	= nfs4_get_setclientid_cred,
};

#if defined(CONFIG_NFS_V4_1)
static const struct nfs4_state_recovery_ops nfs41_nograce_recovery_ops = {
	.owner_flag_bit = NFS_OWNER_RECLAIM_NOGRACE,
	.state_flag_bit	= NFS_STATE_RECLAIM_NOGRACE,
	.recover_open	= nfs41_open_expired,
	.recover_lock	= nfs41_lock_expired,
	.establish_clid = nfs41_init_clientid,
	.get_clid_cred	= nfs4_get_exchange_id_cred,
};
#endif /* CONFIG_NFS_V4_1 */

static const struct nfs4_state_maintenance_ops nfs40_state_renewal_ops = {
	.sched_state_renewal = nfs4_proc_async_renew,
	.get_state_renewal_cred_locked = nfs4_get_renew_cred_locked,
	.renew_lease = nfs4_proc_renew,
};

#if defined(CONFIG_NFS_V4_1)
static const struct nfs4_state_maintenance_ops nfs41_state_renewal_ops = {
	.sched_state_renewal = nfs41_proc_async_sequence,
	.get_state_renewal_cred_locked = nfs4_get_machine_cred_locked,
	.renew_lease = nfs4_proc_sequence,
};
#endif

static const struct nfs4_minor_version_ops nfs_v4_0_minor_ops = {
	.minor_version = 0,
	.call_sync = _nfs4_call_sync,
	.match_stateid = nfs4_match_stateid,
	.find_root_sec = nfs4_find_root_sec,
	.reboot_recovery_ops = &nfs40_reboot_recovery_ops,
	.nograce_recovery_ops = &nfs40_nograce_recovery_ops,
	.state_renewal_ops = &nfs40_state_renewal_ops,
};

#if defined(CONFIG_NFS_V4_1)
static const struct nfs4_minor_version_ops nfs_v4_1_minor_ops = {
	.minor_version = 1,
	.call_sync = _nfs4_call_sync_session,
	.match_stateid = nfs41_match_stateid,
	.find_root_sec = nfs41_find_root_sec,
	.reboot_recovery_ops = &nfs41_reboot_recovery_ops,
	.nograce_recovery_ops = &nfs41_nograce_recovery_ops,
	.state_renewal_ops = &nfs41_state_renewal_ops,
};
#endif

const struct nfs4_minor_version_ops *nfs_v4_minor_ops[] = {
	[0] = &nfs_v4_0_minor_ops,
#if defined(CONFIG_NFS_V4_1)
	[1] = &nfs_v4_1_minor_ops,
#endif
};

static const struct inode_operations nfs4_file_inode_operations = {
	.permission	= nfs_permission,
	.getattr	= nfs_getattr,
	.setattr	= nfs_setattr,
	.getxattr	= generic_getxattr,
	.setxattr	= generic_setxattr,
	.listxattr	= generic_listxattr,
	.removexattr	= generic_removexattr,
};

const struct nfs_rpc_ops nfs_v4_clientops = {
	.version	= 4,			/* protocol version */
	.dentry_ops	= &nfs4_dentry_operations,
	.dir_inode_ops	= &nfs4_dir_inode_operations,
	.file_inode_ops	= &nfs4_file_inode_operations,
	.file_ops	= &nfs4_file_operations,
	.getroot	= nfs4_proc_get_root,
	.submount	= nfs4_submount,
	.getattr	= nfs4_proc_getattr,
	.setattr	= nfs4_proc_setattr,
	.lookup		= nfs4_proc_lookup,
	.access		= nfs4_proc_access,
	.readlink	= nfs4_proc_readlink,
	.create		= nfs4_proc_create,
	.remove		= nfs4_proc_remove,
	.unlink_setup	= nfs4_proc_unlink_setup,
	.unlink_rpc_prepare = nfs4_proc_unlink_rpc_prepare,
	.unlink_done	= nfs4_proc_unlink_done,
	.rename		= nfs4_proc_rename,
	.rename_setup	= nfs4_proc_rename_setup,
	.rename_rpc_prepare = nfs4_proc_rename_rpc_prepare,
	.rename_done	= nfs4_proc_rename_done,
	.link		= nfs4_proc_link,
	.symlink	= nfs4_proc_symlink,
	.mkdir		= nfs4_proc_mkdir,
	.rmdir		= nfs4_proc_remove,
	.readdir	= nfs4_proc_readdir,
	.mknod		= nfs4_proc_mknod,
	.statfs		= nfs4_proc_statfs,
	.fsinfo		= nfs4_proc_fsinfo,
	.pathconf	= nfs4_proc_pathconf,
	.set_capabilities = nfs4_server_capabilities,
	.decode_dirent	= nfs4_decode_dirent,
	.read_setup	= nfs4_proc_read_setup,
	.read_rpc_prepare = nfs4_proc_read_rpc_prepare,
	.read_done	= nfs4_read_done,
	.write_setup	= nfs4_proc_write_setup,
	.write_rpc_prepare = nfs4_proc_write_rpc_prepare,
	.write_done	= nfs4_write_done,
	.commit_setup	= nfs4_proc_commit_setup,
	.commit_rpc_prepare = nfs4_proc_commit_rpc_prepare,
	.commit_done	= nfs4_commit_done,
	.lock		= nfs4_proc_lock,
	.clear_acl_cache = nfs4_zap_acl_attr,
	.close_context  = nfs4_close_context,
	.open_context	= nfs4_atomic_open,
	.init_client	= nfs4_init_client,
};

static const struct xattr_handler nfs4_xattr_nfs4_acl_handler = {
	.prefix	= XATTR_NAME_NFSV4_ACL,
	.list	= nfs4_xattr_list_nfs4_acl,
	.get	= nfs4_xattr_get_nfs4_acl,
	.set	= nfs4_xattr_set_nfs4_acl,
};

const struct xattr_handler *nfs4_xattr_handlers[] = {
	&nfs4_xattr_nfs4_acl_handler,
	NULL
};

module_param(max_session_slots, ushort, 0644);
MODULE_PARM_DESC(max_session_slots, "Maximum number of outstanding NFSv4.1 "
		"requests the client will negotiate");

/*
 * Local variables:
 *  c-basic-offset: 8
 * End:
 */<|MERGE_RESOLUTION|>--- conflicted
+++ resolved
@@ -2831,10 +2831,6 @@
 	struct nfs_removeargs args = {
 		.fh = NFS_FH(dir),
 		.name = *name,
-<<<<<<< HEAD
-		.bitmask = server->attr_bitmask,
-=======
->>>>>>> f8f5701b
 	};
 	struct nfs_removeres res = {
 		.server = server,
