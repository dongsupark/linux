/*
 * linux/fs/nfs/nfs4_fs.h
 *
 * Copyright (C) 2005 Trond Myklebust
 *
 * NFSv4-specific filesystem definitions and declarations
 */

#ifndef __LINUX_FS_NFS_NFS4_FS_H
#define __LINUX_FS_NFS_NFS4_FS_H

#ifdef CONFIG_NFS_V4

struct idmap;

enum nfs4_client_state {
	NFS4CLNT_MANAGER_RUNNING  = 0,
	NFS4CLNT_CHECK_LEASE,
	NFS4CLNT_LEASE_EXPIRED,
	NFS4CLNT_RECLAIM_REBOOT,
	NFS4CLNT_RECLAIM_NOGRACE,
	NFS4CLNT_DELEGRETURN,
	NFS4CLNT_SESSION_RESET,
	NFS4CLNT_RECALL_SLOT,
	NFS4CLNT_LEASE_CONFIRM,
	NFS4CLNT_SERVER_SCOPE_MISMATCH,
	NFS4CLNT_PURGE_STATE,
	NFS4CLNT_BIND_CONN_TO_SESSION,
};

enum nfs4_session_state {
	NFS4_SESSION_INITING,
	NFS4_SESSION_DRAINING,
};

#define NFS4_RENEW_TIMEOUT		0x01
#define NFS4_RENEW_DELEGATION_CB	0x02

struct nfs4_minor_version_ops {
	u32	minor_version;

	int	(*call_sync)(struct rpc_clnt *clnt,
			struct nfs_server *server,
			struct rpc_message *msg,
			struct nfs4_sequence_args *args,
			struct nfs4_sequence_res *res,
			int cache_reply);
	bool	(*match_stateid)(const nfs4_stateid *,
			const nfs4_stateid *);
	int	(*find_root_sec)(struct nfs_server *, struct nfs_fh *,
			struct nfs_fsinfo *);
	const struct nfs4_state_recovery_ops *reboot_recovery_ops;
	const struct nfs4_state_recovery_ops *nograce_recovery_ops;
	const struct nfs4_state_maintenance_ops *state_renewal_ops;
};

#define NFS_SEQID_CONFIRMED 1
struct nfs_seqid_counter {
	ktime_t create_time;
	int owner_id;
	int flags;
	u32 counter;
	spinlock_t lock;		/* Protects the list */
	struct list_head list;		/* Defines sequence of RPC calls */
	struct rpc_wait_queue	wait;	/* RPC call delay queue */
};

struct nfs_seqid {
	struct nfs_seqid_counter *sequence;
	struct list_head list;
	struct rpc_task *task;
};

static inline void nfs_confirm_seqid(struct nfs_seqid_counter *seqid, int status)
{
	if (seqid_mutating_err(-status))
		seqid->flags |= NFS_SEQID_CONFIRMED;
}

/*
 * NFS4 state_owners and lock_owners are simply labels for ordered
 * sequences of RPC calls. Their sole purpose is to provide once-only
 * semantics by allowing the server to identify replayed requests.
 */
struct nfs4_state_owner {
	struct nfs_server    *so_server;
	struct list_head     so_lru;
	unsigned long        so_expires;
	struct rb_node	     so_server_node;

	struct rpc_cred	     *so_cred;	 /* Associated cred */

	spinlock_t	     so_lock;
	atomic_t	     so_count;
	unsigned long	     so_flags;
	struct list_head     so_states;
	struct nfs_seqid_counter so_seqid;
};

enum {
	NFS_OWNER_RECLAIM_REBOOT,
	NFS_OWNER_RECLAIM_NOGRACE
};

#define NFS_LOCK_NEW		0
#define NFS_LOCK_RECLAIM	1
#define NFS_LOCK_EXPIRED	2

/*
 * struct nfs4_state maintains the client-side state for a given
 * (state_owner,inode) tuple (OPEN) or state_owner (LOCK).
 *
 * OPEN:
 * In order to know when to OPEN_DOWNGRADE or CLOSE the state on the server,
 * we need to know how many files are open for reading or writing on a
 * given inode. This information too is stored here.
 *
 * LOCK: one nfs4_state (LOCK) to hold the lock stateid nfs4_state(OPEN)
 */

struct nfs4_lock_owner {
	unsigned int lo_type;
#define NFS4_ANY_LOCK_TYPE	(0U)
#define NFS4_FLOCK_LOCK_TYPE	(1U << 0)
#define NFS4_POSIX_LOCK_TYPE	(1U << 1)
	union {
		fl_owner_t posix_owner;
		pid_t flock_owner;
	} lo_u;
};

struct nfs4_lock_state {
	struct list_head	ls_locks;	/* Other lock stateids */
	struct nfs4_state *	ls_state;	/* Pointer to open state */
#define NFS_LOCK_INITIALIZED 1
	int			ls_flags;
	struct nfs_seqid_counter	ls_seqid;
	nfs4_stateid		ls_stateid;
	atomic_t		ls_count;
	struct nfs4_lock_owner	ls_owner;
};

/* bits for nfs4_state->flags */
enum {
	LK_STATE_IN_USE,
	NFS_DELEGATED_STATE,		/* Current stateid is delegation */
	NFS_O_RDONLY_STATE,		/* OPEN stateid has read-only state */
	NFS_O_WRONLY_STATE,		/* OPEN stateid has write-only state */
	NFS_O_RDWR_STATE,		/* OPEN stateid has read/write state */
	NFS_STATE_RECLAIM_REBOOT,	/* OPEN stateid server rebooted */
	NFS_STATE_RECLAIM_NOGRACE,	/* OPEN stateid needs to recover state */
	NFS_STATE_POSIX_LOCKS,		/* Posix locks are supported */
};

struct nfs4_state {
	struct list_head open_states;	/* List of states for the same state_owner */
	struct list_head inode_states;	/* List of states for the same inode */
	struct list_head lock_states;	/* List of subservient lock stateids */

	struct nfs4_state_owner *owner;	/* Pointer to the open owner */
	struct inode *inode;		/* Pointer to the inode */

	unsigned long flags;		/* Do we hold any locks? */
	spinlock_t state_lock;		/* Protects the lock_states list */

	seqlock_t seqlock;		/* Protects the stateid/open_stateid */
	nfs4_stateid stateid;		/* Current stateid: may be delegation */
	nfs4_stateid open_stateid;	/* OPEN stateid */

	/* The following 3 fields are protected by owner->so_lock */
	unsigned int n_rdonly;		/* Number of read-only references */
	unsigned int n_wronly;		/* Number of write-only references */
	unsigned int n_rdwr;		/* Number of read/write references */
	fmode_t state;			/* State on the server (R,W, or RW) */
	atomic_t count;
};


struct nfs4_exception {
	long timeout;
	int retry;
	struct nfs4_state *state;
	struct inode *inode;
};

struct nfs4_state_recovery_ops {
	int owner_flag_bit;
	int state_flag_bit;
	int (*recover_open)(struct nfs4_state_owner *, struct nfs4_state *);
	int (*recover_lock)(struct nfs4_state *, struct file_lock *);
	int (*establish_clid)(struct nfs_client *, struct rpc_cred *);
	struct rpc_cred * (*get_clid_cred)(struct nfs_client *);
	int (*reclaim_complete)(struct nfs_client *);
};

struct nfs4_state_maintenance_ops {
	int (*sched_state_renewal)(struct nfs_client *, struct rpc_cred *, unsigned);
	struct rpc_cred * (*get_state_renewal_cred_locked)(struct nfs_client *);
	int (*renew_lease)(struct nfs_client *, struct rpc_cred *);
};

extern const struct dentry_operations nfs4_dentry_operations;
extern const struct inode_operations nfs4_dir_inode_operations;

/* nfs4namespace.c */
<<<<<<< HEAD
struct rpc_clnt *nfs4_create_sec_client(struct rpc_clnt *, struct inode *, struct qstr *);
=======
rpc_authflavor_t nfs_find_best_sec(struct nfs4_secinfo_flavors *);
struct rpc_clnt *nfs4_create_sec_client(struct rpc_clnt *, struct inode *, struct qstr *);
struct vfsmount *nfs4_submount(struct nfs_server *, struct dentry *,
			       struct nfs_fh *, struct nfs_fattr *);
>>>>>>> cfaf0251

/* nfs4proc.c */
extern int nfs4_proc_setclientid(struct nfs_client *, u32, unsigned short, struct rpc_cred *, struct nfs4_setclientid_res *);
extern int nfs4_proc_setclientid_confirm(struct nfs_client *, struct nfs4_setclientid_res *arg, struct rpc_cred *);
extern int nfs4_proc_get_rootfh(struct nfs_server *, struct nfs_fh *, struct nfs_fsinfo *);
extern int nfs4_proc_bind_conn_to_session(struct nfs_client *, struct rpc_cred *cred);
extern int nfs4_proc_exchange_id(struct nfs_client *clp, struct rpc_cred *cred);
extern int nfs4_destroy_clientid(struct nfs_client *clp);
extern int nfs4_init_clientid(struct nfs_client *, struct rpc_cred *);
extern int nfs41_init_clientid(struct nfs_client *, struct rpc_cred *);
extern int nfs4_do_close(struct nfs4_state *state, gfp_t gfp_mask, int wait, bool roc);
extern int nfs4_server_capabilities(struct nfs_server *server, struct nfs_fh *fhandle);
extern int nfs4_proc_fs_locations(struct rpc_clnt *, struct inode *, const struct qstr *,
				  struct nfs4_fs_locations *, struct page *);
extern struct rpc_clnt *nfs4_proc_lookup_mountpoint(struct inode *, struct qstr *,
			    struct nfs_fh *, struct nfs_fattr *);
extern int nfs4_proc_secinfo(struct inode *, const struct qstr *, struct nfs4_secinfo_flavors *);
extern int nfs4_release_lockowner(struct nfs4_lock_state *);
extern const struct xattr_handler *nfs4_xattr_handlers[];

#if defined(CONFIG_NFS_V4_1)
static inline struct nfs4_session *nfs4_get_session(const struct nfs_server *server)
{
	return server->nfs_client->cl_session;
}

extern bool nfs4_set_task_privileged(struct rpc_task *task, void *dummy);
extern int nfs4_setup_sequence(const struct nfs_server *server,
		struct nfs4_sequence_args *args, struct nfs4_sequence_res *res,
		struct rpc_task *task);
extern int nfs41_setup_sequence(struct nfs4_session *session,
		struct nfs4_sequence_args *args, struct nfs4_sequence_res *res,
		struct rpc_task *task);
extern void nfs4_destroy_session(struct nfs4_session *session);
extern struct nfs4_session *nfs4_alloc_session(struct nfs_client *clp);
extern int nfs4_proc_create_session(struct nfs_client *, struct rpc_cred *);
extern int nfs4_proc_destroy_session(struct nfs4_session *, struct rpc_cred *);
extern int nfs4_init_session(struct nfs_server *server);
extern int nfs4_proc_get_lease_time(struct nfs_client *clp,
		struct nfs_fsinfo *fsinfo);
extern int nfs4_proc_layoutcommit(struct nfs4_layoutcommit_data *data,
				  bool sync);

static inline bool
is_ds_only_client(struct nfs_client *clp)
{
	return (clp->cl_exchange_flags & EXCHGID4_FLAG_MASK_PNFS) ==
		EXCHGID4_FLAG_USE_PNFS_DS;
}

static inline bool
is_ds_client(struct nfs_client *clp)
{
	return clp->cl_exchange_flags & EXCHGID4_FLAG_USE_PNFS_DS;
}
#else /* CONFIG_NFS_v4_1 */
static inline struct nfs4_session *nfs4_get_session(const struct nfs_server *server)
{
	return NULL;
}

static inline int nfs4_setup_sequence(const struct nfs_server *server,
		struct nfs4_sequence_args *args, struct nfs4_sequence_res *res,
		struct rpc_task *task)
{
	return 0;
}

static inline int nfs4_init_session(struct nfs_server *server)
{
	return 0;
}

static inline bool
is_ds_only_client(struct nfs_client *clp)
{
	return false;
}

static inline bool
is_ds_client(struct nfs_client *clp)
{
	return false;
}
#endif /* CONFIG_NFS_V4_1 */

extern const struct nfs4_minor_version_ops *nfs_v4_minor_ops[];

extern const u32 nfs4_fattr_bitmap[2];
extern const u32 nfs4_statfs_bitmap[2];
extern const u32 nfs4_pathconf_bitmap[2];
extern const u32 nfs4_fsinfo_bitmap[3];
extern const u32 nfs4_fs_locations_bitmap[2];

/* nfs4renewd.c */
extern void nfs4_schedule_state_renewal(struct nfs_client *);
extern void nfs4_renewd_prepare_shutdown(struct nfs_server *);
extern void nfs4_kill_renewd(struct nfs_client *);
extern void nfs4_renew_state(struct work_struct *);

/* nfs4state.c */
struct rpc_cred *nfs4_get_setclientid_cred(struct nfs_client *clp);
struct rpc_cred *nfs4_get_renew_cred_locked(struct nfs_client *clp);
#if defined(CONFIG_NFS_V4_1)
struct rpc_cred *nfs4_get_machine_cred_locked(struct nfs_client *clp);
struct rpc_cred *nfs4_get_exchange_id_cred(struct nfs_client *clp);
extern void nfs4_schedule_session_recovery(struct nfs4_session *, int);
#else
static inline void nfs4_schedule_session_recovery(struct nfs4_session *session, int err)
{
}
#endif /* CONFIG_NFS_V4_1 */

extern struct nfs4_state_owner *nfs4_get_state_owner(struct nfs_server *, struct rpc_cred *, gfp_t);
extern void nfs4_put_state_owner(struct nfs4_state_owner *);
extern void nfs4_purge_state_owners(struct nfs_server *);
extern struct nfs4_state * nfs4_get_open_state(struct inode *, struct nfs4_state_owner *);
extern void nfs4_put_open_state(struct nfs4_state *);
extern void nfs4_close_state(struct nfs4_state *, fmode_t);
extern void nfs4_close_sync(struct nfs4_state *, fmode_t);
extern void nfs4_state_set_mode_locked(struct nfs4_state *, fmode_t);
extern void nfs_inode_find_state_and_recover(struct inode *inode,
		const nfs4_stateid *stateid);
extern void nfs4_schedule_lease_recovery(struct nfs_client *);
extern void nfs4_schedule_state_manager(struct nfs_client *);
extern void nfs4_schedule_path_down_recovery(struct nfs_client *clp);
extern void nfs4_schedule_stateid_recovery(const struct nfs_server *, struct nfs4_state *);
extern void nfs41_handle_sequence_flag_errors(struct nfs_client *clp, u32 flags);
extern void nfs41_handle_recall_slot(struct nfs_client *clp);
extern void nfs41_handle_server_scope(struct nfs_client *,
				      struct nfs41_server_scope **);
extern void nfs4_put_lock_state(struct nfs4_lock_state *lsp);
extern int nfs4_set_lock_state(struct nfs4_state *state, struct file_lock *fl);
extern void nfs4_select_rw_stateid(nfs4_stateid *, struct nfs4_state *,
		fmode_t, fl_owner_t, pid_t);

extern struct nfs_seqid *nfs_alloc_seqid(struct nfs_seqid_counter *counter, gfp_t gfp_mask);
extern int nfs_wait_on_sequence(struct nfs_seqid *seqid, struct rpc_task *task);
extern void nfs_increment_open_seqid(int status, struct nfs_seqid *seqid);
extern void nfs_increment_lock_seqid(int status, struct nfs_seqid *seqid);
extern void nfs_release_seqid(struct nfs_seqid *seqid);
extern void nfs_free_seqid(struct nfs_seqid *seqid);

extern void nfs4_free_lock_state(struct nfs_server *server, struct nfs4_lock_state *lsp);

extern const nfs4_stateid zero_stateid;

/* nfs4xdr.c */
extern struct rpc_procinfo nfs4_procedures[];

struct nfs4_mount_data;

/* callback_xdr.c */
extern struct svc_version nfs4_callback_version1;
extern struct svc_version nfs4_callback_version4;

static inline void nfs4_stateid_copy(nfs4_stateid *dst, const nfs4_stateid *src)
{
	memcpy(dst, src, sizeof(*dst));
}

static inline bool nfs4_stateid_match(const nfs4_stateid *dst, const nfs4_stateid *src)
{
	return memcmp(dst, src, sizeof(*dst)) == 0;
}

#else

#define nfs4_close_state(a, b) do { } while (0)
#define nfs4_close_sync(a, b) do { } while (0)

#endif /* CONFIG_NFS_V4 */
#endif /* __LINUX_FS_NFS_NFS4_FS.H */<|MERGE_RESOLUTION|>--- conflicted
+++ resolved
@@ -203,14 +203,10 @@
 extern const struct inode_operations nfs4_dir_inode_operations;
 
 /* nfs4namespace.c */
-<<<<<<< HEAD
-struct rpc_clnt *nfs4_create_sec_client(struct rpc_clnt *, struct inode *, struct qstr *);
-=======
 rpc_authflavor_t nfs_find_best_sec(struct nfs4_secinfo_flavors *);
 struct rpc_clnt *nfs4_create_sec_client(struct rpc_clnt *, struct inode *, struct qstr *);
 struct vfsmount *nfs4_submount(struct nfs_server *, struct dentry *,
 			       struct nfs_fh *, struct nfs_fattr *);
->>>>>>> cfaf0251
 
 /* nfs4proc.c */
 extern int nfs4_proc_setclientid(struct nfs_client *, u32, unsigned short, struct rpc_cred *, struct nfs4_setclientid_res *);
