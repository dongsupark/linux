--- conflicted
+++ resolved
@@ -1614,31 +1614,6 @@
 }
 
 /*
-<<<<<<< HEAD
- * Select a security flavor for this mount.  The selected flavor
- * is planted in args->auth_flavors[0].
- *
- * Returns 0 on success, -EACCES on failure.
- */
-static int nfs_select_flavor(struct nfs_parsed_mount_data *args,
-			      struct nfs_mount_request *request)
-{
-	unsigned int i, count = *(request->auth_flav_len);
-	rpc_authflavor_t flavor;
-
-	/*
-	 * The NFSv2 MNT operation does not return a flavor list.
-	 */
-	if (args->mount_server.version != NFS_MNT3_VERSION)
-		goto out_default;
-
-	/*
-	 * Certain releases of Linux's mountd return an empty
-	 * flavor list in some cases.
-	 */
-	if (count == 0)
-		goto out_default;
-=======
  * Ensure that the specified authtype in args->auth_flavors[0] is supported by
  * the server. Returns 0 if it's ok, and -EACCES if not.
  */
@@ -1646,7 +1621,6 @@
 			rpc_authflavor_t *server_authlist, unsigned int count)
 {
 	unsigned int i;
->>>>>>> d0e0ac97
 
 	/*
 	 * If the sec= mount option is used, the specified flavor or AUTH_NULL
@@ -1655,62 +1629,6 @@
 	 * AUTH_NULL has a special meaning when it's in the server list - it
 	 * means that the server will ignore the rpc creds, so any flavor
 	 * can be used.
-<<<<<<< HEAD
-	 */
-	if (args->auth_flavors[0] != RPC_AUTH_MAXFLAVOR) {
-		for (i = 0; i < count; i++) {
-			if (args->auth_flavors[0] == request->auth_flavs[i] ||
-			    request->auth_flavs[i] == RPC_AUTH_NULL)
-				goto out;
-		}
-		dfprintk(MOUNT, "NFS: auth flavor %d not supported by server\n",
-			args->auth_flavors[0]);
-		goto out_err;
-	}
-
-	/*
-	 * RFC 2623, section 2.7 suggests we SHOULD prefer the
-	 * flavor listed first.  However, some servers list
-	 * AUTH_NULL first.  Avoid ever choosing AUTH_NULL.
-	 */
-	for (i = 0; i < count; i++) {
-		struct rpcsec_gss_info info;
-
-		flavor = request->auth_flavs[i];
-		switch (flavor) {
-		case RPC_AUTH_UNIX:
-			goto out_set;
-		case RPC_AUTH_NULL:
-			continue;
-		default:
-			if (rpcauth_get_gssinfo(flavor, &info) == 0)
-				goto out_set;
-		}
-	}
-
-	/*
-	 * As a last chance, see if the server list contains AUTH_NULL -
-	 * if it does, use the default flavor.
-	 */
-	for (i = 0; i < count; i++) {
-		if (request->auth_flavs[i] == RPC_AUTH_NULL)
-			goto out_default;
-	}
-
-	dfprintk(MOUNT, "NFS: no auth flavors in common with server\n");
-	goto out_err;
-
-out_default:
-	/* use default if flavor not already set */
-	flavor = (args->auth_flavors[0] == RPC_AUTH_MAXFLAVOR) ?
-		RPC_AUTH_UNIX : args->auth_flavors[0];
-out_set:
-	args->auth_flavors[0] = flavor;
-out:
-	dfprintk(MOUNT, "NFS: using auth flavor %d\n", args->auth_flavors[0]);
-	return 0;
-out_err:
-=======
 	 */
 	for (i = 0; i < count; i++) {
 		if (args->auth_flavors[0] == server_authlist[i] ||
@@ -1720,7 +1638,6 @@
 
 	dfprintk(MOUNT, "NFS: auth flavor %u not supported by server\n",
 		args->auth_flavors[0]);
->>>>>>> d0e0ac97
 	return -EACCES;
 
 out:
@@ -1788,9 +1705,6 @@
 		return status;
 	}
 
-<<<<<<< HEAD
-	return nfs_select_flavor(args, &request);
-=======
 	return 0;
 }
 
@@ -1864,7 +1778,6 @@
 	dfprintk(MOUNT, "NFS: attempting to use auth flavor %u\n", RPC_AUTH_UNIX);
 	args->auth_flavors[0] = RPC_AUTH_UNIX;
 	return nfs_mod->rpc_ops->create_server(mount_info, nfs_mod);
->>>>>>> d0e0ac97
 }
 
 struct dentry *nfs_try_mount(int flags, const char *dev_name,
