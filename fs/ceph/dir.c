--- conflicted
+++ resolved
@@ -234,13 +234,8 @@
 
 static int ceph_readdir(struct file *file, struct dir_context *ctx)
 {
-<<<<<<< HEAD
-	struct ceph_file_info *fi = filp->private_data;
-	struct inode *inode = file_inode(filp);
-=======
 	struct ceph_file_info *fi = file->private_data;
 	struct inode *inode = file_inode(file);
->>>>>>> d0e0ac97
 	struct ceph_inode_info *ci = ceph_inode(inode);
 	struct ceph_fs_client *fsc = ceph_inode_to_client(inode);
 	struct ceph_mds_client *mdsc = fsc->mdsc;
@@ -434,11 +429,7 @@
 	if (atomic_read(&ci->i_release_count) == fi->dir_release_count) {
 		dout(" marking %p complete\n", inode);
 		__ceph_dir_set_complete(ci, fi->dir_release_count);
-<<<<<<< HEAD
-		ci->i_max_offset = filp->f_pos;
-=======
 		ci->i_max_offset = ctx->pos;
->>>>>>> d0e0ac97
 	}
 	spin_unlock(&ci->i_ceph_lock);
 
