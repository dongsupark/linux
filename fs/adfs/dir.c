/*
 *  linux/fs/adfs/dir.c
 *
 *  Copyright (C) 1999-2000 Russell King
 *
 * This program is free software; you can redistribute it and/or modify
 * it under the terms of the GNU General Public License version 2 as
 * published by the Free Software Foundation.
 *
 *  Common directory handling for ADFS
 */
#include "adfs.h"

/*
 * For future.  This should probably be per-directory.
 */
static DEFINE_RWLOCK(adfs_dir_lock);

static int
adfs_readdir(struct file *file, struct dir_context *ctx)
{
<<<<<<< HEAD
	struct inode *inode = file_inode(filp);
=======
	struct inode *inode = file_inode(file);
>>>>>>> d0e0ac97
	struct super_block *sb = inode->i_sb;
	struct adfs_dir_ops *ops = ADFS_SB(sb)->s_dir;
	struct object_info obj;
	struct adfs_dir dir;
	int ret = 0;

	if (ctx->pos >> 32)
		return 0;

	ret = ops->read(sb, inode->i_ino, inode->i_size, &dir);
	if (ret)
		return ret;

	if (ctx->pos == 0) {
		if (!dir_emit_dot(file, ctx))
			goto free_out;
		ctx->pos = 1;
	}
	if (ctx->pos == 1) {
		if (!dir_emit(ctx, "..", 2, dir.parent_id, DT_DIR))
			goto free_out;
		ctx->pos = 2;
	}

	read_lock(&adfs_dir_lock);

	ret = ops->setpos(&dir, ctx->pos - 2);
	if (ret)
		goto unlock_out;
	while (ops->getnext(&dir, &obj) == 0) {
		if (!dir_emit(ctx, obj.name, obj.name_len,
			    obj.file_id, DT_UNKNOWN))
			break;
		ctx->pos++;
	}

unlock_out:
	read_unlock(&adfs_dir_lock);

free_out:
	ops->free(&dir);
	return ret;
}

int
adfs_dir_update(struct super_block *sb, struct object_info *obj, int wait)
{
	int ret = -EINVAL;
#ifdef CONFIG_ADFS_FS_RW
	struct adfs_dir_ops *ops = ADFS_SB(sb)->s_dir;
	struct adfs_dir dir;

	printk(KERN_INFO "adfs_dir_update: object %06X in dir %06X\n",
		 obj->file_id, obj->parent_id);

	if (!ops->update) {
		ret = -EINVAL;
		goto out;
	}

	ret = ops->read(sb, obj->parent_id, 0, &dir);
	if (ret)
		goto out;

	write_lock(&adfs_dir_lock);
	ret = ops->update(&dir, obj);
	write_unlock(&adfs_dir_lock);

	if (wait) {
		int err = ops->sync(&dir);
		if (!ret)
			ret = err;
	}

	ops->free(&dir);
out:
#endif
	return ret;
}

static int
adfs_match(struct qstr *name, struct object_info *obj)
{
	int i;

	if (name->len != obj->name_len)
		return 0;

	for (i = 0; i < name->len; i++) {
		char c1, c2;

		c1 = name->name[i];
		c2 = obj->name[i];

		if (c1 >= 'A' && c1 <= 'Z')
			c1 += 'a' - 'A';
		if (c2 >= 'A' && c2 <= 'Z')
			c2 += 'a' - 'A';

		if (c1 != c2)
			return 0;
	}
	return 1;
}

static int
adfs_dir_lookup_byname(struct inode *inode, struct qstr *name, struct object_info *obj)
{
	struct super_block *sb = inode->i_sb;
	struct adfs_dir_ops *ops = ADFS_SB(sb)->s_dir;
	struct adfs_dir dir;
	int ret;

	ret = ops->read(sb, inode->i_ino, inode->i_size, &dir);
	if (ret)
		goto out;

	if (ADFS_I(inode)->parent_id != dir.parent_id) {
		adfs_error(sb, "parent directory changed under me! (%lx but got %lx)\n",
			   ADFS_I(inode)->parent_id, dir.parent_id);
		ret = -EIO;
		goto free_out;
	}

	obj->parent_id = inode->i_ino;

	/*
	 * '.' is handled by reserved_lookup() in fs/namei.c
	 */
	if (name->len == 2 && name->name[0] == '.' && name->name[1] == '.') {
		/*
		 * Currently unable to fill in the rest of 'obj',
		 * but this is better than nothing.  We need to
		 * ascend one level to find it's parent.
		 */
		obj->name_len = 0;
		obj->file_id  = obj->parent_id;
		goto free_out;
	}

	read_lock(&adfs_dir_lock);

	ret = ops->setpos(&dir, 0);
	if (ret)
		goto unlock_out;

	ret = -ENOENT;
	while (ops->getnext(&dir, obj) == 0) {
		if (adfs_match(name, obj)) {
			ret = 0;
			break;
		}
	}

unlock_out:
	read_unlock(&adfs_dir_lock);

free_out:
	ops->free(&dir);
out:
	return ret;
}

const struct file_operations adfs_dir_operations = {
	.read		= generic_read_dir,
	.llseek		= generic_file_llseek,
	.iterate	= adfs_readdir,
	.fsync		= generic_file_fsync,
};

static int
adfs_hash(const struct dentry *parent, struct qstr *qstr)
{
	const unsigned int name_len = ADFS_SB(parent->d_sb)->s_namelen;
	const unsigned char *name;
	unsigned long hash;
	int i;

	if (qstr->len < name_len)
		return 0;

	/*
	 * Truncate the name in place, avoids
	 * having to define a compare function.
	 */
	qstr->len = i = name_len;
	name = qstr->name;
	hash = init_name_hash();
	while (i--) {
		char c;

		c = *name++;
		if (c >= 'A' && c <= 'Z')
			c += 'a' - 'A';

		hash = partial_name_hash(c, hash);
	}
	qstr->hash = end_name_hash(hash);

	return 0;
}

/*
 * Compare two names, taking note of the name length
 * requirements of the underlying filesystem.
 */
static int
adfs_compare(const struct dentry *parent, const struct dentry *dentry,
		unsigned int len, const char *str, const struct qstr *name)
{
	int i;

	if (len != name->len)
		return 1;

	for (i = 0; i < name->len; i++) {
		char a, b;

		a = str[i];
		b = name->name[i];

		if (a >= 'A' && a <= 'Z')
			a += 'a' - 'A';
		if (b >= 'A' && b <= 'Z')
			b += 'a' - 'A';

		if (a != b)
			return 1;
	}
	return 0;
}

const struct dentry_operations adfs_dentry_operations = {
	.d_hash		= adfs_hash,
	.d_compare	= adfs_compare,
};

static struct dentry *
adfs_lookup(struct inode *dir, struct dentry *dentry, unsigned int flags)
{
	struct inode *inode = NULL;
	struct object_info obj;
	int error;

	error = adfs_dir_lookup_byname(dir, &dentry->d_name, &obj);
	if (error == 0) {
		error = -EACCES;
		/*
		 * This only returns NULL if get_empty_inode
		 * fails.
		 */
		inode = adfs_iget(dir->i_sb, &obj);
		if (inode)
			error = 0;
	}
	d_add(dentry, inode);
	return ERR_PTR(error);
}

/*
 * directories can handle most operations...
 */
const struct inode_operations adfs_dir_inode_operations = {
	.lookup		= adfs_lookup,
	.setattr	= adfs_notify_change,
};<|MERGE_RESOLUTION|>--- conflicted
+++ resolved
@@ -19,11 +19,7 @@
 static int
 adfs_readdir(struct file *file, struct dir_context *ctx)
 {
-<<<<<<< HEAD
-	struct inode *inode = file_inode(filp);
-=======
 	struct inode *inode = file_inode(file);
->>>>>>> d0e0ac97
 	struct super_block *sb = inode->i_sb;
 	struct adfs_dir_ops *ops = ADFS_SB(sb)->s_dir;
 	struct object_info obj;
