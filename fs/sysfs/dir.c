--- conflicted
+++ resolved
@@ -1005,52 +1005,10 @@
 	struct sysfs_dirent *pos = file->private_data;
 	enum kobj_ns_type type;
 	const void *ns;
-<<<<<<< HEAD
-	ino_t ino;
-	loff_t off;
-=======
->>>>>>> d0e0ac97
 
 	type = sysfs_ns_type(parent_sd);
 	ns = sysfs_info(dentry->d_sb)->ns[type];
 
-<<<<<<< HEAD
-	if (filp->f_pos == 0) {
-		ino = parent_sd->s_ino;
-		if (filldir(dirent, ".", 1, filp->f_pos, ino, DT_DIR) == 0)
-			filp->f_pos++;
-		else
-			return 0;
-	}
-	if (filp->f_pos == 1) {
-		if (parent_sd->s_parent)
-			ino = parent_sd->s_parent->s_ino;
-		else
-			ino = parent_sd->s_ino;
-		if (filldir(dirent, "..", 2, filp->f_pos, ino, DT_DIR) == 0)
-			filp->f_pos++;
-		else
-			return 0;
-	}
-	mutex_lock(&sysfs_mutex);
-	off = filp->f_pos;
-	for (pos = sysfs_dir_pos(ns, parent_sd, filp->f_pos, pos);
-	     pos;
-	     pos = sysfs_dir_next_pos(ns, parent_sd, filp->f_pos, pos)) {
-		const char * name;
-		unsigned int type;
-		int len, ret;
-
-		name = pos->s_name;
-		len = strlen(name);
-		ino = pos->s_ino;
-		type = dt_type(pos);
-		off = filp->f_pos = pos->s_hash;
-		filp->private_data = sysfs_get(pos);
-
-		mutex_unlock(&sysfs_mutex);
-		ret = filldir(dirent, name, len, off, ino, type);
-=======
 	if (!dir_emit_dots(file, ctx))
 		return 0;
 	mutex_lock(&sysfs_mutex);
@@ -1067,24 +1025,11 @@
 		mutex_unlock(&sysfs_mutex);
 		if (!dir_emit(ctx, name, len, ino, type))
 			return 0;
->>>>>>> d0e0ac97
 		mutex_lock(&sysfs_mutex);
 	}
 	mutex_unlock(&sysfs_mutex);
-<<<<<<< HEAD
-
-	/* don't reference last entry if its refcount is dropped */
-	if (!pos) {
-		filp->private_data = NULL;
-
-		/* EOF and not changed as 0 or 1 in read/write path */
-		if (off == filp->f_pos && off > 1)
-			filp->f_pos = INT_MAX;
-	}
-=======
 	file->private_data = NULL;
 	ctx->pos = INT_MAX;
->>>>>>> d0e0ac97
 	return 0;
 }
 
