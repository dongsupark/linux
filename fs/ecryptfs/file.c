/**
 * eCryptfs: Linux filesystem encryption layer
 *
 * Copyright (C) 1997-2004 Erez Zadok
 * Copyright (C) 2001-2004 Stony Brook University
 * Copyright (C) 2004-2007 International Business Machines Corp.
 *   Author(s): Michael A. Halcrow <mhalcrow@us.ibm.com>
 *   		Michael C. Thompson <mcthomps@us.ibm.com>
 *
 * This program is free software; you can redistribute it and/or
 * modify it under the terms of the GNU General Public License as
 * published by the Free Software Foundation; either version 2 of the
 * License, or (at your option) any later version.
 *
 * This program is distributed in the hope that it will be useful, but
 * WITHOUT ANY WARRANTY; without even the implied warranty of
 * MERCHANTABILITY or FITNESS FOR A PARTICULAR PURPOSE.  See the GNU
 * General Public License for more details.
 *
 * You should have received a copy of the GNU General Public License
 * along with this program; if not, write to the Free Software
 * Foundation, Inc., 59 Temple Place - Suite 330, Boston, MA
 * 02111-1307, USA.
 */

#include <linux/file.h>
#include <linux/poll.h>
#include <linux/slab.h>
#include <linux/mount.h>
#include <linux/pagemap.h>
#include <linux/security.h>
#include <linux/compat.h>
#include <linux/fs_stack.h>
#include <linux/aio.h>
#include "ecryptfs_kernel.h"

/**
 * ecryptfs_read_update_atime
 *
 * generic_file_read updates the atime of upper layer inode.  But, it
 * doesn't give us a chance to update the atime of the lower layer
 * inode.  This function is a wrapper to generic_file_read.  It
 * updates the atime of the lower level inode if generic_file_read
 * returns without any errors. This is to be used only for file reads.
 * The function to be used for directory reads is ecryptfs_read.
 */
static ssize_t ecryptfs_read_update_atime(struct kiocb *iocb,
				const struct iovec *iov,
				unsigned long nr_segs, loff_t pos)
{
	ssize_t rc;
	struct path *path;
	struct file *file = iocb->ki_filp;

	rc = generic_file_aio_read(iocb, iov, nr_segs, pos);
	/*
	 * Even though this is a async interface, we need to wait
	 * for IO to finish to update atime
	 */
	if (-EIOCBQUEUED == rc)
		rc = wait_on_sync_kiocb(iocb);
	if (rc >= 0) {
		path = ecryptfs_dentry_to_lower_path(file->f_path.dentry);
		touch_atime(path);
	}
	return rc;
}

struct ecryptfs_getdents_callback {
	struct dir_context ctx;
	struct dir_context *caller;
	struct super_block *sb;
	int filldir_called;
	int entries_written;
};

/* Inspired by generic filldir in fs/readdir.c */
static int
ecryptfs_filldir(void *dirent, const char *lower_name, int lower_namelen,
		 loff_t offset, u64 ino, unsigned int d_type)
{
	struct ecryptfs_getdents_callback *buf =
	    (struct ecryptfs_getdents_callback *)dirent;
	size_t name_size;
	char *name;
	int rc;

	buf->filldir_called++;
	rc = ecryptfs_decode_and_decrypt_filename(&name, &name_size,
						  buf->sb, lower_name,
						  lower_namelen);
	if (rc) {
		printk(KERN_ERR "%s: Error attempting to decode and decrypt "
		       "filename [%s]; rc = [%d]\n", __func__, lower_name,
		       rc);
		goto out;
	}
	buf->caller->pos = buf->ctx.pos;
	rc = !dir_emit(buf->caller, name, name_size, ino, d_type);
	kfree(name);
	if (!rc)
		buf->entries_written++;
out:
	return rc;
}

/**
 * ecryptfs_readdir
 * @file: The eCryptfs directory file
 * @ctx: The actor to feed the entries to
 */
static int ecryptfs_readdir(struct file *file, struct dir_context *ctx)
{
	int rc;
	struct file *lower_file;
	struct inode *inode = file_inode(file);
	struct ecryptfs_getdents_callback buf = {
		.ctx.actor = ecryptfs_filldir,
		.caller = ctx,
		.sb = inode->i_sb,
	};
	lower_file = ecryptfs_file_to_lower(file);
<<<<<<< HEAD
	lower_file->f_pos = file->f_pos;
	inode = file_inode(file);
	memset(&buf, 0, sizeof(buf));
	buf.dirent = dirent;
	buf.dentry = file->f_path.dentry;
	buf.filldir = filldir;
	buf.filldir_called = 0;
	buf.entries_written = 0;
	rc = vfs_readdir(lower_file, ecryptfs_filldir, (void *)&buf);
	file->f_pos = lower_file->f_pos;
=======
	lower_file->f_pos = ctx->pos;
	rc = iterate_dir(lower_file, &buf.ctx);
	ctx->pos = buf.ctx.pos;
>>>>>>> d0e0ac97
	if (rc < 0)
		goto out;
	if (buf.filldir_called && !buf.entries_written)
		goto out;
	if (rc >= 0)
		fsstack_copy_attr_atime(inode,
					file_inode(lower_file));
out:
	return rc;
}

struct kmem_cache *ecryptfs_file_info_cache;

static int read_or_initialize_metadata(struct dentry *dentry)
{
	struct inode *inode = dentry->d_inode;
	struct ecryptfs_mount_crypt_stat *mount_crypt_stat;
	struct ecryptfs_crypt_stat *crypt_stat;
	int rc;

	crypt_stat = &ecryptfs_inode_to_private(inode)->crypt_stat;
	mount_crypt_stat = &ecryptfs_superblock_to_private(
						inode->i_sb)->mount_crypt_stat;
	mutex_lock(&crypt_stat->cs_mutex);

	if (crypt_stat->flags & ECRYPTFS_POLICY_APPLIED &&
	    crypt_stat->flags & ECRYPTFS_KEY_VALID) {
		rc = 0;
		goto out;
	}

	rc = ecryptfs_read_metadata(dentry);
	if (!rc)
		goto out;

	if (mount_crypt_stat->flags & ECRYPTFS_PLAINTEXT_PASSTHROUGH_ENABLED) {
		crypt_stat->flags &= ~(ECRYPTFS_I_SIZE_INITIALIZED
				       | ECRYPTFS_ENCRYPTED);
		rc = 0;
		goto out;
	}

	if (!(mount_crypt_stat->flags & ECRYPTFS_XATTR_METADATA_ENABLED) &&
	    !i_size_read(ecryptfs_inode_to_lower(inode))) {
		rc = ecryptfs_initialize_file(dentry, inode);
		if (!rc)
			goto out;
	}

	rc = -EIO;
out:
	mutex_unlock(&crypt_stat->cs_mutex);
	return rc;
}

/**
 * ecryptfs_open
 * @inode: inode speciying file to open
 * @file: Structure to return filled in
 *
 * Opens the file specified by inode.
 *
 * Returns zero on success; non-zero otherwise
 */
static int ecryptfs_open(struct inode *inode, struct file *file)
{
	int rc = 0;
	struct ecryptfs_crypt_stat *crypt_stat = NULL;
	struct ecryptfs_mount_crypt_stat *mount_crypt_stat;
	struct dentry *ecryptfs_dentry = file->f_path.dentry;
	/* Private value of ecryptfs_dentry allocated in
	 * ecryptfs_lookup() */
	struct ecryptfs_file_info *file_info;

	mount_crypt_stat = &ecryptfs_superblock_to_private(
		ecryptfs_dentry->d_sb)->mount_crypt_stat;
	if ((mount_crypt_stat->flags & ECRYPTFS_ENCRYPTED_VIEW_ENABLED)
	    && ((file->f_flags & O_WRONLY) || (file->f_flags & O_RDWR)
		|| (file->f_flags & O_CREAT) || (file->f_flags & O_TRUNC)
		|| (file->f_flags & O_APPEND))) {
		printk(KERN_WARNING "Mount has encrypted view enabled; "
		       "files may only be read\n");
		rc = -EPERM;
		goto out;
	}
	/* Released in ecryptfs_release or end of function if failure */
	file_info = kmem_cache_zalloc(ecryptfs_file_info_cache, GFP_KERNEL);
	ecryptfs_set_file_private(file, file_info);
	if (!file_info) {
		ecryptfs_printk(KERN_ERR,
				"Error attempting to allocate memory\n");
		rc = -ENOMEM;
		goto out;
	}
	crypt_stat = &ecryptfs_inode_to_private(inode)->crypt_stat;
	mutex_lock(&crypt_stat->cs_mutex);
	if (!(crypt_stat->flags & ECRYPTFS_POLICY_APPLIED)) {
		ecryptfs_printk(KERN_DEBUG, "Setting flags for stat...\n");
		/* Policy code enabled in future release */
		crypt_stat->flags |= (ECRYPTFS_POLICY_APPLIED
				      | ECRYPTFS_ENCRYPTED);
	}
	mutex_unlock(&crypt_stat->cs_mutex);
	rc = ecryptfs_get_lower_file(ecryptfs_dentry, inode);
	if (rc) {
		printk(KERN_ERR "%s: Error attempting to initialize "
			"the lower file for the dentry with name "
			"[%s]; rc = [%d]\n", __func__,
			ecryptfs_dentry->d_name.name, rc);
		goto out_free;
	}
	if ((ecryptfs_inode_to_private(inode)->lower_file->f_flags & O_ACCMODE)
	    == O_RDONLY && (file->f_flags & O_ACCMODE) != O_RDONLY) {
		rc = -EPERM;
		printk(KERN_WARNING "%s: Lower file is RO; eCryptfs "
		       "file must hence be opened RO\n", __func__);
		goto out_put;
	}
	ecryptfs_set_file_lower(
		file, ecryptfs_inode_to_private(inode)->lower_file);
	if (S_ISDIR(ecryptfs_dentry->d_inode->i_mode)) {
		ecryptfs_printk(KERN_DEBUG, "This is a directory\n");
		mutex_lock(&crypt_stat->cs_mutex);
		crypt_stat->flags &= ~(ECRYPTFS_ENCRYPTED);
		mutex_unlock(&crypt_stat->cs_mutex);
		rc = 0;
		goto out;
	}
	rc = read_or_initialize_metadata(ecryptfs_dentry);
	if (rc)
		goto out_put;
	ecryptfs_printk(KERN_DEBUG, "inode w/ addr = [0x%p], i_ino = "
			"[0x%.16lx] size: [0x%.16llx]\n", inode, inode->i_ino,
			(unsigned long long)i_size_read(inode));
	goto out;
out_put:
	ecryptfs_put_lower_file(inode);
out_free:
	kmem_cache_free(ecryptfs_file_info_cache,
			ecryptfs_file_to_private(file));
out:
	return rc;
}

static int ecryptfs_flush(struct file *file, fl_owner_t td)
{
	struct file *lower_file = ecryptfs_file_to_lower(file);

	if (lower_file->f_op && lower_file->f_op->flush) {
		filemap_write_and_wait(file->f_mapping);
		return lower_file->f_op->flush(lower_file, td);
	}

	return 0;
}

static int ecryptfs_release(struct inode *inode, struct file *file)
{
	ecryptfs_put_lower_file(inode);
	kmem_cache_free(ecryptfs_file_info_cache,
			ecryptfs_file_to_private(file));
	return 0;
}

static int
ecryptfs_fsync(struct file *file, loff_t start, loff_t end, int datasync)
{
	int rc;

	rc = filemap_write_and_wait(file->f_mapping);
	if (rc)
		return rc;

	return vfs_fsync(ecryptfs_file_to_lower(file), datasync);
}

static int ecryptfs_fasync(int fd, struct file *file, int flag)
{
	int rc = 0;
	struct file *lower_file = NULL;

	lower_file = ecryptfs_file_to_lower(file);
	if (lower_file->f_op && lower_file->f_op->fasync)
		rc = lower_file->f_op->fasync(fd, lower_file, flag);
	return rc;
}

static long
ecryptfs_unlocked_ioctl(struct file *file, unsigned int cmd, unsigned long arg)
{
	struct file *lower_file = NULL;
	long rc = -ENOTTY;

	if (ecryptfs_file_to_private(file))
		lower_file = ecryptfs_file_to_lower(file);
	if (lower_file && lower_file->f_op && lower_file->f_op->unlocked_ioctl)
		rc = lower_file->f_op->unlocked_ioctl(lower_file, cmd, arg);
	return rc;
}

#ifdef CONFIG_COMPAT
static long
ecryptfs_compat_ioctl(struct file *file, unsigned int cmd, unsigned long arg)
{
	struct file *lower_file = NULL;
	long rc = -ENOIOCTLCMD;

	if (ecryptfs_file_to_private(file))
		lower_file = ecryptfs_file_to_lower(file);
	if (lower_file && lower_file->f_op && lower_file->f_op->compat_ioctl)
		rc = lower_file->f_op->compat_ioctl(lower_file, cmd, arg);
	return rc;
}
#endif

const struct file_operations ecryptfs_dir_fops = {
	.iterate = ecryptfs_readdir,
	.read = generic_read_dir,
	.unlocked_ioctl = ecryptfs_unlocked_ioctl,
#ifdef CONFIG_COMPAT
	.compat_ioctl = ecryptfs_compat_ioctl,
#endif
	.open = ecryptfs_open,
	.flush = ecryptfs_flush,
	.release = ecryptfs_release,
	.fsync = ecryptfs_fsync,
	.fasync = ecryptfs_fasync,
	.splice_read = generic_file_splice_read,
	.llseek = default_llseek,
};

const struct file_operations ecryptfs_main_fops = {
	.llseek = generic_file_llseek,
	.read = do_sync_read,
	.aio_read = ecryptfs_read_update_atime,
	.write = do_sync_write,
	.aio_write = generic_file_aio_write,
	.iterate = ecryptfs_readdir,
	.unlocked_ioctl = ecryptfs_unlocked_ioctl,
#ifdef CONFIG_COMPAT
	.compat_ioctl = ecryptfs_compat_ioctl,
#endif
	.mmap = generic_file_mmap,
	.open = ecryptfs_open,
	.flush = ecryptfs_flush,
	.release = ecryptfs_release,
	.fsync = ecryptfs_fsync,
	.fasync = ecryptfs_fasync,
	.splice_read = generic_file_splice_read,
};<|MERGE_RESOLUTION|>--- conflicted
+++ resolved
@@ -120,22 +120,9 @@
 		.sb = inode->i_sb,
 	};
 	lower_file = ecryptfs_file_to_lower(file);
-<<<<<<< HEAD
-	lower_file->f_pos = file->f_pos;
-	inode = file_inode(file);
-	memset(&buf, 0, sizeof(buf));
-	buf.dirent = dirent;
-	buf.dentry = file->f_path.dentry;
-	buf.filldir = filldir;
-	buf.filldir_called = 0;
-	buf.entries_written = 0;
-	rc = vfs_readdir(lower_file, ecryptfs_filldir, (void *)&buf);
-	file->f_pos = lower_file->f_pos;
-=======
 	lower_file->f_pos = ctx->pos;
 	rc = iterate_dir(lower_file, &buf.ctx);
 	ctx->pos = buf.ctx.pos;
->>>>>>> d0e0ac97
 	if (rc < 0)
 		goto out;
 	if (buf.filldir_called && !buf.entries_written)
