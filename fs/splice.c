/*
 * "splice": joining two ropes together by interweaving their strands.
 *
 * This is the "extended pipe" functionality, where a pipe is used as
 * an arbitrary in-memory buffer. Think of a pipe as a small kernel
 * buffer that you can use to transfer data from one end to the other.
 *
 * The traditional unix read/write is extended with a "splice()" operation
 * that transfers data buffers to or from a pipe buffer.
 *
 * Named by Larry McVoy, original implementation from Linus, extended by
 * Jens to support splicing to files, network, direct splicing, etc and
 * fixing lots of bugs.
 *
 * Copyright (C) 2005-2006 Jens Axboe <axboe@kernel.dk>
 * Copyright (C) 2005-2006 Linus Torvalds <torvalds@osdl.org>
 * Copyright (C) 2006 Ingo Molnar <mingo@elte.hu>
 *
 */
#include <linux/fs.h>
#include <linux/file.h>
#include <linux/pagemap.h>
#include <linux/splice.h>
#include <linux/memcontrol.h>
#include <linux/mm_inline.h>
#include <linux/swap.h>
#include <linux/writeback.h>
#include <linux/export.h>
#include <linux/syscalls.h>
#include <linux/uio.h>
#include <linux/security.h>
#include <linux/gfp.h>
#include <linux/socket.h>
#include <linux/compat.h>
#include <linux/aio.h>
#include "internal.h"

/*
 * Attempt to steal a page from a pipe buffer. This should perhaps go into
 * a vm helper function, it's already simplified quite a bit by the
 * addition of remove_mapping(). If success is returned, the caller may
 * attempt to reuse this page for another destination.
 */
static int page_cache_pipe_buf_steal(struct pipe_inode_info *pipe,
				     struct pipe_buffer *buf)
{
	struct page *page = buf->page;
	struct address_space *mapping;

	lock_page(page);

	mapping = page_mapping(page);
	if (mapping) {
		WARN_ON(!PageUptodate(page));

		/*
		 * At least for ext2 with nobh option, we need to wait on
		 * writeback completing on this page, since we'll remove it
		 * from the pagecache.  Otherwise truncate wont wait on the
		 * page, allowing the disk blocks to be reused by someone else
		 * before we actually wrote our data to them. fs corruption
		 * ensues.
		 */
		wait_on_page_writeback(page);

		if (page_has_private(page) &&
		    !try_to_release_page(page, GFP_KERNEL))
			goto out_unlock;

		/*
		 * If we succeeded in removing the mapping, set LRU flag
		 * and return good.
		 */
		if (remove_mapping(mapping, page)) {
			buf->flags |= PIPE_BUF_FLAG_LRU;
			return 0;
		}
	}

	/*
	 * Raced with truncate or failed to remove page from current
	 * address space, unlock and return failure.
	 */
out_unlock:
	unlock_page(page);
	return 1;
}

static void page_cache_pipe_buf_release(struct pipe_inode_info *pipe,
					struct pipe_buffer *buf)
{
	page_cache_release(buf->page);
	buf->flags &= ~PIPE_BUF_FLAG_LRU;
}

/*
 * Check whether the contents of buf is OK to access. Since the content
 * is a page cache page, IO may be in flight.
 */
static int page_cache_pipe_buf_confirm(struct pipe_inode_info *pipe,
				       struct pipe_buffer *buf)
{
	struct page *page = buf->page;
	int err;

	if (!PageUptodate(page)) {
		lock_page(page);

		/*
		 * Page got truncated/unhashed. This will cause a 0-byte
		 * splice, if this is the first page.
		 */
		if (!page->mapping) {
			err = -ENODATA;
			goto error;
		}

		/*
		 * Uh oh, read-error from disk.
		 */
		if (!PageUptodate(page)) {
			err = -EIO;
			goto error;
		}

		/*
		 * Page is ok afterall, we are done.
		 */
		unlock_page(page);
	}

	return 0;
error:
	unlock_page(page);
	return err;
}

const struct pipe_buf_operations page_cache_pipe_buf_ops = {
	.can_merge = 0,
	.confirm = page_cache_pipe_buf_confirm,
	.release = page_cache_pipe_buf_release,
	.steal = page_cache_pipe_buf_steal,
	.get = generic_pipe_buf_get,
};

static int user_page_pipe_buf_steal(struct pipe_inode_info *pipe,
				    struct pipe_buffer *buf)
{
	if (!(buf->flags & PIPE_BUF_FLAG_GIFT))
		return 1;

	buf->flags |= PIPE_BUF_FLAG_LRU;
	return generic_pipe_buf_steal(pipe, buf);
}

static const struct pipe_buf_operations user_page_pipe_buf_ops = {
	.can_merge = 0,
	.confirm = generic_pipe_buf_confirm,
	.release = page_cache_pipe_buf_release,
	.steal = user_page_pipe_buf_steal,
	.get = generic_pipe_buf_get,
};

static void wakeup_pipe_readers(struct pipe_inode_info *pipe)
{
	smp_mb();
	if (waitqueue_active(&pipe->wait))
		wake_up_interruptible(&pipe->wait);
	kill_fasync(&pipe->fasync_readers, SIGIO, POLL_IN);
}

/**
 * splice_to_pipe - fill passed data into a pipe
 * @pipe:	pipe to fill
 * @spd:	data to fill
 *
 * Description:
 *    @spd contains a map of pages and len/offset tuples, along with
 *    the struct pipe_buf_operations associated with these pages. This
 *    function will link that data to the pipe.
 *
 */
ssize_t splice_to_pipe(struct pipe_inode_info *pipe,
		       struct splice_pipe_desc *spd)
{
	unsigned int spd_pages = spd->nr_pages;
	int ret, do_wakeup, page_nr;

	ret = 0;
	do_wakeup = 0;
	page_nr = 0;

	pipe_lock(pipe);

	for (;;) {
		if (!pipe->readers) {
			send_sig(SIGPIPE, current, 0);
			if (!ret)
				ret = -EPIPE;
			break;
		}

		if (pipe->nrbufs < pipe->buffers) {
			int newbuf = (pipe->curbuf + pipe->nrbufs) & (pipe->buffers - 1);
			struct pipe_buffer *buf = pipe->bufs + newbuf;

			buf->page = spd->pages[page_nr];
			buf->offset = spd->partial[page_nr].offset;
			buf->len = spd->partial[page_nr].len;
			buf->private = spd->partial[page_nr].private;
			buf->ops = spd->ops;
			if (spd->flags & SPLICE_F_GIFT)
				buf->flags |= PIPE_BUF_FLAG_GIFT;

			pipe->nrbufs++;
			page_nr++;
			ret += buf->len;

			if (pipe->files)
				do_wakeup = 1;

			if (!--spd->nr_pages)
				break;
			if (pipe->nrbufs < pipe->buffers)
				continue;

			break;
		}

		if (spd->flags & SPLICE_F_NONBLOCK) {
			if (!ret)
				ret = -EAGAIN;
			break;
		}

		if (signal_pending(current)) {
			if (!ret)
				ret = -ERESTARTSYS;
			break;
		}

		if (do_wakeup) {
			smp_mb();
			if (waitqueue_active(&pipe->wait))
				wake_up_interruptible_sync(&pipe->wait);
			kill_fasync(&pipe->fasync_readers, SIGIO, POLL_IN);
			do_wakeup = 0;
		}

		pipe->waiting_writers++;
		pipe_wait(pipe);
		pipe->waiting_writers--;
	}

	pipe_unlock(pipe);

	if (do_wakeup)
		wakeup_pipe_readers(pipe);

	while (page_nr < spd_pages)
		spd->spd_release(spd, page_nr++);

	return ret;
}

void spd_release_page(struct splice_pipe_desc *spd, unsigned int i)
{
	page_cache_release(spd->pages[i]);
}

/*
 * Check if we need to grow the arrays holding pages and partial page
 * descriptions.
 */
int splice_grow_spd(const struct pipe_inode_info *pipe, struct splice_pipe_desc *spd)
{
	unsigned int buffers = ACCESS_ONCE(pipe->buffers);

	spd->nr_pages_max = buffers;
	if (buffers <= PIPE_DEF_BUFFERS)
		return 0;

	spd->pages = kmalloc(buffers * sizeof(struct page *), GFP_KERNEL);
	spd->partial = kmalloc(buffers * sizeof(struct partial_page), GFP_KERNEL);

	if (spd->pages && spd->partial)
		return 0;

	kfree(spd->pages);
	kfree(spd->partial);
	return -ENOMEM;
}

void splice_shrink_spd(struct splice_pipe_desc *spd)
{
	if (spd->nr_pages_max <= PIPE_DEF_BUFFERS)
		return;

	kfree(spd->pages);
	kfree(spd->partial);
}

static int
__generic_file_splice_read(struct file *in, loff_t *ppos,
			   struct pipe_inode_info *pipe, size_t len,
			   unsigned int flags)
{
	struct address_space *mapping = in->f_mapping;
	unsigned int loff, nr_pages, req_pages;
	struct page *pages[PIPE_DEF_BUFFERS];
	struct partial_page partial[PIPE_DEF_BUFFERS];
	struct page *page;
	pgoff_t index, end_index;
	loff_t isize;
	int error, page_nr;
	struct splice_pipe_desc spd = {
		.pages = pages,
		.partial = partial,
		.nr_pages_max = PIPE_DEF_BUFFERS,
		.flags = flags,
		.ops = &page_cache_pipe_buf_ops,
		.spd_release = spd_release_page,
	};

	if (splice_grow_spd(pipe, &spd))
		return -ENOMEM;

	index = *ppos >> PAGE_CACHE_SHIFT;
	loff = *ppos & ~PAGE_CACHE_MASK;
	req_pages = (len + loff + PAGE_CACHE_SIZE - 1) >> PAGE_CACHE_SHIFT;
	nr_pages = min(req_pages, spd.nr_pages_max);

	/*
	 * Lookup the (hopefully) full range of pages we need.
	 */
	spd.nr_pages = find_get_pages_contig(mapping, index, nr_pages, spd.pages);
	index += spd.nr_pages;

	/*
	 * If find_get_pages_contig() returned fewer pages than we needed,
	 * readahead/allocate the rest and fill in the holes.
	 */
	if (spd.nr_pages < nr_pages)
		page_cache_sync_readahead(mapping, &in->f_ra, in,
				index, req_pages - spd.nr_pages);

	error = 0;
	while (spd.nr_pages < nr_pages) {
		/*
		 * Page could be there, find_get_pages_contig() breaks on
		 * the first hole.
		 */
		page = find_get_page(mapping, index);
		if (!page) {
			/*
			 * page didn't exist, allocate one.
			 */
			page = page_cache_alloc_cold(mapping);
			if (!page)
				break;

			error = add_to_page_cache_lru(page, mapping, index,
						GFP_KERNEL);
			if (unlikely(error)) {
				page_cache_release(page);
				if (error == -EEXIST)
					continue;
				break;
			}
			/*
			 * add_to_page_cache() locks the page, unlock it
			 * to avoid convoluting the logic below even more.
			 */
			unlock_page(page);
		}

		spd.pages[spd.nr_pages++] = page;
		index++;
	}

	/*
	 * Now loop over the map and see if we need to start IO on any
	 * pages, fill in the partial map, etc.
	 */
	index = *ppos >> PAGE_CACHE_SHIFT;
	nr_pages = spd.nr_pages;
	spd.nr_pages = 0;
	for (page_nr = 0; page_nr < nr_pages; page_nr++) {
		unsigned int this_len;

		if (!len)
			break;

		/*
		 * this_len is the max we'll use from this page
		 */
		this_len = min_t(unsigned long, len, PAGE_CACHE_SIZE - loff);
		page = spd.pages[page_nr];

		if (PageReadahead(page))
			page_cache_async_readahead(mapping, &in->f_ra, in,
					page, index, req_pages - page_nr);

		/*
		 * If the page isn't uptodate, we may need to start io on it
		 */
		if (!PageUptodate(page)) {
			lock_page(page);

			/*
			 * Page was truncated, or invalidated by the
			 * filesystem.  Redo the find/create, but this time the
			 * page is kept locked, so there's no chance of another
			 * race with truncate/invalidate.
			 */
			if (!page->mapping) {
				unlock_page(page);
				page = find_or_create_page(mapping, index,
						mapping_gfp_mask(mapping));

				if (!page) {
					error = -ENOMEM;
					break;
				}
				page_cache_release(spd.pages[page_nr]);
				spd.pages[page_nr] = page;
			}
			/*
			 * page was already under io and is now done, great
			 */
			if (PageUptodate(page)) {
				unlock_page(page);
				goto fill_it;
			}

			/*
			 * need to read in the page
			 */
			error = mapping->a_ops->readpage(in, page);
			if (unlikely(error)) {
				/*
				 * We really should re-lookup the page here,
				 * but it complicates things a lot. Instead
				 * lets just do what we already stored, and
				 * we'll get it the next time we are called.
				 */
				if (error == AOP_TRUNCATED_PAGE)
					error = 0;

				break;
			}
		}
fill_it:
		/*
		 * i_size must be checked after PageUptodate.
		 */
		isize = i_size_read(mapping->host);
		end_index = (isize - 1) >> PAGE_CACHE_SHIFT;
		if (unlikely(!isize || index > end_index))
			break;

		/*
		 * if this is the last page, see if we need to shrink
		 * the length and stop
		 */
		if (end_index == index) {
			unsigned int plen;

			/*
			 * max good bytes in this page
			 */
			plen = ((isize - 1) & ~PAGE_CACHE_MASK) + 1;
			if (plen <= loff)
				break;

			/*
			 * force quit after adding this page
			 */
			this_len = min(this_len, plen - loff);
			len = this_len;
		}

		spd.partial[page_nr].offset = loff;
		spd.partial[page_nr].len = this_len;
		len -= this_len;
		loff = 0;
		spd.nr_pages++;
		index++;
	}

	/*
	 * Release any pages at the end, if we quit early. 'page_nr' is how far
	 * we got, 'nr_pages' is how many pages are in the map.
	 */
	while (page_nr < nr_pages)
		page_cache_release(spd.pages[page_nr++]);
	in->f_ra.prev_pos = (loff_t)index << PAGE_CACHE_SHIFT;

	if (spd.nr_pages)
		error = splice_to_pipe(pipe, &spd);

	splice_shrink_spd(&spd);
	return error;
}

/**
 * generic_file_splice_read - splice data from file to a pipe
 * @in:		file to splice from
 * @ppos:	position in @in
 * @pipe:	pipe to splice to
 * @len:	number of bytes to splice
 * @flags:	splice modifier flags
 *
 * Description:
 *    Will read pages from given file and fill them into a pipe. Can be
 *    used as long as the address_space operations for the source implements
 *    a readpage() hook.
 *
 */
ssize_t generic_file_splice_read(struct file *in, loff_t *ppos,
				 struct pipe_inode_info *pipe, size_t len,
				 unsigned int flags)
{
	loff_t isize, left;
	int ret;

	isize = i_size_read(in->f_mapping->host);
	if (unlikely(*ppos >= isize))
		return 0;

	left = isize - *ppos;
	if (unlikely(left < len))
		len = left;

	ret = __generic_file_splice_read(in, ppos, pipe, len, flags);
	if (ret > 0) {
		*ppos += ret;
		file_accessed(in);
	}

	return ret;
}
EXPORT_SYMBOL(generic_file_splice_read);

static const struct pipe_buf_operations default_pipe_buf_ops = {
	.can_merge = 0,
	.confirm = generic_pipe_buf_confirm,
	.release = generic_pipe_buf_release,
	.steal = generic_pipe_buf_steal,
	.get = generic_pipe_buf_get,
};

static int generic_pipe_buf_nosteal(struct pipe_inode_info *pipe,
				    struct pipe_buffer *buf)
{
	return 1;
}

/* Pipe buffer operations for a socket and similar. */
const struct pipe_buf_operations nosteal_pipe_buf_ops = {
	.can_merge = 0,
	.confirm = generic_pipe_buf_confirm,
	.release = generic_pipe_buf_release,
	.steal = generic_pipe_buf_nosteal,
	.get = generic_pipe_buf_get,
};
EXPORT_SYMBOL(nosteal_pipe_buf_ops);

static ssize_t kernel_readv(struct file *file, const struct iovec *vec,
			    unsigned long vlen, loff_t offset)
{
	mm_segment_t old_fs;
	loff_t pos = offset;
	ssize_t res;

	old_fs = get_fs();
	set_fs(get_ds());
	/* The cast to a user pointer is valid due to the set_fs() */
	res = vfs_readv(file, (const struct iovec __user *)vec, vlen, &pos);
	set_fs(old_fs);

	return res;
}

ssize_t kernel_write(struct file *file, const char *buf, size_t count,
			    loff_t pos)
{
	mm_segment_t old_fs;
	ssize_t res;

	old_fs = get_fs();
	set_fs(get_ds());
	/* The cast to a user pointer is valid due to the set_fs() */
	res = vfs_write(file, (__force const char __user *)buf, count, &pos);
	set_fs(old_fs);

	return res;
}
EXPORT_SYMBOL(kernel_write);

ssize_t default_file_splice_read(struct file *in, loff_t *ppos,
				 struct pipe_inode_info *pipe, size_t len,
				 unsigned int flags)
{
	unsigned int nr_pages;
	unsigned int nr_freed;
	size_t offset;
	struct page *pages[PIPE_DEF_BUFFERS];
	struct partial_page partial[PIPE_DEF_BUFFERS];
	struct iovec *vec, __vec[PIPE_DEF_BUFFERS];
	ssize_t res;
	size_t this_len;
	int error;
	int i;
	struct splice_pipe_desc spd = {
		.pages = pages,
		.partial = partial,
		.nr_pages_max = PIPE_DEF_BUFFERS,
		.flags = flags,
		.ops = &default_pipe_buf_ops,
		.spd_release = spd_release_page,
	};

	if (splice_grow_spd(pipe, &spd))
		return -ENOMEM;

	res = -ENOMEM;
	vec = __vec;
	if (spd.nr_pages_max > PIPE_DEF_BUFFERS) {
		vec = kmalloc(spd.nr_pages_max * sizeof(struct iovec), GFP_KERNEL);
		if (!vec)
			goto shrink_ret;
	}

	offset = *ppos & ~PAGE_CACHE_MASK;
	nr_pages = (len + offset + PAGE_CACHE_SIZE - 1) >> PAGE_CACHE_SHIFT;

	for (i = 0; i < nr_pages && i < spd.nr_pages_max && len; i++) {
		struct page *page;

		page = alloc_page(GFP_USER);
		error = -ENOMEM;
		if (!page)
			goto err;

		this_len = min_t(size_t, len, PAGE_CACHE_SIZE - offset);
		vec[i].iov_base = (void __user *) page_address(page);
		vec[i].iov_len = this_len;
		spd.pages[i] = page;
		spd.nr_pages++;
		len -= this_len;
		offset = 0;
	}

	res = kernel_readv(in, vec, spd.nr_pages, *ppos);
	if (res < 0) {
		error = res;
		goto err;
	}

	error = 0;
	if (!res)
		goto err;

	nr_freed = 0;
	for (i = 0; i < spd.nr_pages; i++) {
		this_len = min_t(size_t, vec[i].iov_len, res);
		spd.partial[i].offset = 0;
		spd.partial[i].len = this_len;
		if (!this_len) {
			__free_page(spd.pages[i]);
			spd.pages[i] = NULL;
			nr_freed++;
		}
		res -= this_len;
	}
	spd.nr_pages -= nr_freed;

	res = splice_to_pipe(pipe, &spd);
	if (res > 0)
		*ppos += res;

shrink_ret:
	if (vec != __vec)
		kfree(vec);
	splice_shrink_spd(&spd);
	return res;

err:
	for (i = 0; i < spd.nr_pages; i++)
		__free_page(spd.pages[i]);

	res = error;
	goto shrink_ret;
}
EXPORT_SYMBOL(default_file_splice_read);

/*
 * Send 'sd->len' bytes to socket from 'sd->file' at position 'sd->pos'
 * using sendpage(). Return the number of bytes sent.
 */
static int pipe_to_sendpage(struct pipe_inode_info *pipe,
			    struct pipe_buffer *buf, struct splice_desc *sd)
{
	struct file *file = sd->u.file;
	loff_t pos = sd->pos;
	int more;

	if (!likely(file->f_op->sendpage))
		return -EINVAL;

	more = (sd->flags & SPLICE_F_MORE) ? MSG_MORE : 0;

	if (sd->len < sd->total_len && pipe->nrbufs > 1)
		more |= MSG_SENDPAGE_NOTLAST;

	return file->f_op->sendpage(file, buf->page, buf->offset,
				    sd->len, &pos, more);
}

static void wakeup_pipe_writers(struct pipe_inode_info *pipe)
{
	smp_mb();
	if (waitqueue_active(&pipe->wait))
		wake_up_interruptible(&pipe->wait);
	kill_fasync(&pipe->fasync_writers, SIGIO, POLL_OUT);
}

/**
 * splice_from_pipe_feed - feed available data from a pipe to a file
 * @pipe:	pipe to splice from
 * @sd:		information to @actor
 * @actor:	handler that splices the data
 *
 * Description:
 *    This function loops over the pipe and calls @actor to do the
 *    actual moving of a single struct pipe_buffer to the desired
 *    destination.  It returns when there's no more buffers left in
 *    the pipe or if the requested number of bytes (@sd->total_len)
 *    have been copied.  It returns a positive number (one) if the
 *    pipe needs to be filled with more data, zero if the required
 *    number of bytes have been copied and -errno on error.
 *
 *    This, together with splice_from_pipe_{begin,end,next}, may be
 *    used to implement the functionality of __splice_from_pipe() when
 *    locking is required around copying the pipe buffers to the
 *    destination.
 */
static int splice_from_pipe_feed(struct pipe_inode_info *pipe, struct splice_desc *sd,
			  splice_actor *actor)
{
	int ret;

	while (pipe->nrbufs) {
		struct pipe_buffer *buf = pipe->bufs + pipe->curbuf;
		const struct pipe_buf_operations *ops = buf->ops;

		sd->len = buf->len;
		if (sd->len > sd->total_len)
			sd->len = sd->total_len;

		ret = buf->ops->confirm(pipe, buf);
		if (unlikely(ret)) {
			if (ret == -ENODATA)
				ret = 0;
			return ret;
		}

		ret = actor(pipe, buf, sd);
		if (ret <= 0)
			return ret;

		buf->offset += ret;
		buf->len -= ret;

		sd->num_spliced += ret;
		sd->len -= ret;
		sd->pos += ret;
		sd->total_len -= ret;

		if (!buf->len) {
			buf->ops = NULL;
			ops->release(pipe, buf);
			pipe->curbuf = (pipe->curbuf + 1) & (pipe->buffers - 1);
			pipe->nrbufs--;
			if (pipe->files)
				sd->need_wakeup = true;
		}

		if (!sd->total_len)
			return 0;
	}

	return 1;
}

/**
 * splice_from_pipe_next - wait for some data to splice from
 * @pipe:	pipe to splice from
 * @sd:		information about the splice operation
 *
 * Description:
 *    This function will wait for some data and return a positive
 *    value (one) if pipe buffers are available.  It will return zero
 *    or -errno if no more data needs to be spliced.
 */
static int splice_from_pipe_next(struct pipe_inode_info *pipe, struct splice_desc *sd)
{
	while (!pipe->nrbufs) {
		if (!pipe->writers)
			return 0;

		if (!pipe->waiting_writers && sd->num_spliced)
			return 0;

		if (sd->flags & SPLICE_F_NONBLOCK)
			return -EAGAIN;

		if (signal_pending(current))
			return -ERESTARTSYS;

		if (sd->need_wakeup) {
			wakeup_pipe_writers(pipe);
			sd->need_wakeup = false;
		}

		pipe_wait(pipe);
	}

	return 1;
}

/**
 * splice_from_pipe_begin - start splicing from pipe
 * @sd:		information about the splice operation
 *
 * Description:
 *    This function should be called before a loop containing
 *    splice_from_pipe_next() and splice_from_pipe_feed() to
 *    initialize the necessary fields of @sd.
 */
static void splice_from_pipe_begin(struct splice_desc *sd)
{
	sd->num_spliced = 0;
	sd->need_wakeup = false;
}

/**
 * splice_from_pipe_end - finish splicing from pipe
 * @pipe:	pipe to splice from
 * @sd:		information about the splice operation
 *
 * Description:
 *    This function will wake up pipe writers if necessary.  It should
 *    be called after a loop containing splice_from_pipe_next() and
 *    splice_from_pipe_feed().
 */
static void splice_from_pipe_end(struct pipe_inode_info *pipe, struct splice_desc *sd)
{
	if (sd->need_wakeup)
		wakeup_pipe_writers(pipe);
}

/**
 * __splice_from_pipe - splice data from a pipe to given actor
 * @pipe:	pipe to splice from
 * @sd:		information to @actor
 * @actor:	handler that splices the data
 *
 * Description:
 *    This function does little more than loop over the pipe and call
 *    @actor to do the actual moving of a single struct pipe_buffer to
 *    the desired destination. See pipe_to_file, pipe_to_sendpage, or
 *    pipe_to_user.
 *
 */
ssize_t __splice_from_pipe(struct pipe_inode_info *pipe, struct splice_desc *sd,
			   splice_actor *actor)
{
	int ret;

	splice_from_pipe_begin(sd);
	do {
		ret = splice_from_pipe_next(pipe, sd);
		if (ret > 0)
			ret = splice_from_pipe_feed(pipe, sd, actor);
	} while (ret > 0);
	splice_from_pipe_end(pipe, sd);

	return sd->num_spliced ? sd->num_spliced : ret;
}
EXPORT_SYMBOL(__splice_from_pipe);

/**
 * splice_from_pipe - splice data from a pipe to a file
 * @pipe:	pipe to splice from
 * @out:	file to splice to
 * @ppos:	position in @out
 * @len:	how many bytes to splice
 * @flags:	splice modifier flags
 * @actor:	handler that splices the data
 *
 * Description:
 *    See __splice_from_pipe. This function locks the pipe inode,
 *    otherwise it's identical to __splice_from_pipe().
 *
 */
ssize_t splice_from_pipe(struct pipe_inode_info *pipe, struct file *out,
			 loff_t *ppos, size_t len, unsigned int flags,
			 splice_actor *actor)
{
	ssize_t ret;
	struct splice_desc sd = {
		.total_len = len,
		.flags = flags,
		.pos = *ppos,
		.u.file = out,
	};

	pipe_lock(pipe);
	ret = __splice_from_pipe(pipe, &sd, actor);
	pipe_unlock(pipe);

	return ret;
}

/**
 * iter_file_splice_write - splice data from a pipe to a file
 * @pipe:	pipe info
 * @out:	file to write to
 * @ppos:	position in @out
 * @len:	number of bytes to splice
 * @flags:	splice modifier flags
 *
 * Description:
 *    Will either move or copy pages (determined by @flags options) from
 *    the given pipe inode to the given file.
 *    This one is ->write_iter-based.
 *
 */
ssize_t
iter_file_splice_write(struct pipe_inode_info *pipe, struct file *out,
			  loff_t *ppos, size_t len, unsigned int flags)
{
	struct splice_desc sd = {
		.total_len = len,
		.flags = flags,
		.pos = *ppos,
		.u.file = out,
	};
	int nbufs = pipe->buffers;
	struct bio_vec *array = kcalloc(nbufs, sizeof(struct bio_vec),
					GFP_KERNEL);
	ssize_t ret;

	if (unlikely(!array))
		return -ENOMEM;

	pipe_lock(pipe);

	splice_from_pipe_begin(&sd);
	while (sd.total_len) {
		struct iov_iter from;
		struct kiocb kiocb;
		size_t count = 0;
		int n, idx;

		ret = splice_from_pipe_next(pipe, &sd);
		if (ret <= 0)
			break;

		if (unlikely(nbufs < pipe->buffers)) {
			kfree(array);
			nbufs = pipe->buffers;
			array = kcalloc(nbufs, sizeof(struct bio_vec),
					GFP_KERNEL);
			if (!array) {
				ret = -ENOMEM;
				break;
			}
		}
				
		/* build the vector */
		for (n = 0, idx = pipe->curbuf; n < pipe->nrbufs; n++, idx++) {
			struct pipe_buffer *buf = pipe->bufs + idx;
			size_t this_len = buf->len;

			if (this_len > sd.total_len)
				this_len = sd.total_len;

			if (idx == pipe->buffers - 1)
				idx = -1;

			ret = buf->ops->confirm(pipe, buf);
			if (unlikely(ret)) {
				if (ret == -ENODATA)
					ret = 0;
				goto done;
			}

			array[n].bv_page = buf->page;
			array[n].bv_len = this_len;
			array[n].bv_offset = buf->offset;
			count += this_len;
		}

		/* ... iov_iter */
		from.type = ITER_BVEC | WRITE;
		from.bvec = array;
		from.nr_segs = n;
		from.count = count;
		from.iov_offset = 0;

		/* ... and iocb */
		init_sync_kiocb(&kiocb, out);
		kiocb.ki_pos = sd.pos;
		kiocb.ki_nbytes = count;

		/* now, send it */
		ret = out->f_op->write_iter(&kiocb, &from);
		if (-EIOCBQUEUED == ret)
			ret = wait_on_sync_kiocb(&kiocb);

		if (ret <= 0)
			break;

		sd.num_spliced += ret;
		sd.total_len -= ret;
		*ppos = sd.pos = kiocb.ki_pos;

		/* dismiss the fully eaten buffers, adjust the partial one */
		while (ret) {
			struct pipe_buffer *buf = pipe->bufs + pipe->curbuf;
			if (ret >= buf->len) {
				const struct pipe_buf_operations *ops = buf->ops;
				ret -= buf->len;
				buf->len = 0;
				buf->ops = NULL;
				ops->release(pipe, buf);
				pipe->curbuf = (pipe->curbuf + 1) & (pipe->buffers - 1);
				pipe->nrbufs--;
				if (pipe->files)
					sd.need_wakeup = true;
			} else {
				buf->offset += ret;
				buf->len -= ret;
				ret = 0;
			}
		}
	}
done:
	kfree(array);
	splice_from_pipe_end(pipe, &sd);

	pipe_unlock(pipe);

	if (sd.num_spliced)
		ret = sd.num_spliced;

	return ret;
}

EXPORT_SYMBOL(iter_file_splice_write);

static int write_pipe_buf(struct pipe_inode_info *pipe, struct pipe_buffer *buf,
			  struct splice_desc *sd)
{
	int ret;
	void *data;
	loff_t tmp = sd->pos;

	data = kmap(buf->page);
	ret = __kernel_write(sd->u.file, data + buf->offset, sd->len, &tmp);
	kunmap(buf->page);

	return ret;
}

static ssize_t default_file_splice_write(struct pipe_inode_info *pipe,
					 struct file *out, loff_t *ppos,
					 size_t len, unsigned int flags)
{
	ssize_t ret;

	ret = splice_from_pipe(pipe, out, ppos, len, flags, write_pipe_buf);
	if (ret > 0)
		*ppos += ret;

	return ret;
}

/**
 * generic_splice_sendpage - splice data from a pipe to a socket
 * @pipe:	pipe to splice from
 * @out:	socket to write to
 * @ppos:	position in @out
 * @len:	number of bytes to splice
 * @flags:	splice modifier flags
 *
 * Description:
 *    Will send @len bytes from the pipe to a network socket. No data copying
 *    is involved.
 *
 */
ssize_t generic_splice_sendpage(struct pipe_inode_info *pipe, struct file *out,
				loff_t *ppos, size_t len, unsigned int flags)
{
	return splice_from_pipe(pipe, out, ppos, len, flags, pipe_to_sendpage);
}

EXPORT_SYMBOL(generic_splice_sendpage);

/*
 * Attempt to initiate a splice from pipe to file.
 */
static long do_splice_from(struct pipe_inode_info *pipe, struct file *out,
			   loff_t *ppos, size_t len, unsigned int flags)
{
	ssize_t (*splice_write)(struct pipe_inode_info *, struct file *,
				loff_t *, size_t, unsigned int);

	if (out->f_op->splice_write)
		splice_write = out->f_op->splice_write;
	else
		splice_write = default_file_splice_write;

	return splice_write(pipe, out, ppos, len, flags);
}

/*
 * Attempt to initiate a splice from a file to a pipe.
 */
static long do_splice_to(struct file *in, loff_t *ppos,
			 struct pipe_inode_info *pipe, size_t len,
			 unsigned int flags)
{
	ssize_t (*splice_read)(struct file *, loff_t *,
			       struct pipe_inode_info *, size_t, unsigned int);
	int ret;

	if (unlikely(!(in->f_mode & FMODE_READ)))
		return -EBADF;

	ret = rw_verify_area(READ, in, ppos, len);
	if (unlikely(ret < 0))
		return ret;

	if (in->f_op->splice_read)
		splice_read = in->f_op->splice_read;
	else
		splice_read = default_file_splice_read;

	return splice_read(in, ppos, pipe, len, flags);
}

/**
 * splice_direct_to_actor - splices data directly between two non-pipes
 * @in:		file to splice from
 * @sd:		actor information on where to splice to
 * @actor:	handles the data splicing
 *
 * Description:
 *    This is a special case helper to splice directly between two
 *    points, without requiring an explicit pipe. Internally an allocated
 *    pipe is cached in the process, and reused during the lifetime of
 *    that process.
 *
 */
ssize_t splice_direct_to_actor(struct file *in, struct splice_desc *sd,
			       splice_direct_actor *actor)
{
	struct pipe_inode_info *pipe;
	long ret, bytes;
	umode_t i_mode;
	size_t len;
	int i, flags;

	/*
	 * We require the input being a regular file, as we don't want to
	 * randomly drop data for eg socket -> socket splicing. Use the
	 * piped splicing for that!
	 */
	i_mode = file_inode(in)->i_mode;
	if (unlikely(!S_ISREG(i_mode) && !S_ISBLK(i_mode)))
		return -EINVAL;

	/*
	 * neither in nor out is a pipe, setup an internal pipe attached to
	 * 'out' and transfer the wanted data from 'in' to 'out' through that
	 */
	pipe = current->splice_pipe;
	if (unlikely(!pipe)) {
		pipe = alloc_pipe_info();
		if (!pipe)
			return -ENOMEM;

		/*
		 * We don't have an immediate reader, but we'll read the stuff
		 * out of the pipe right after the splice_to_pipe(). So set
		 * PIPE_READERS appropriately.
		 */
		pipe->readers = 1;

		current->splice_pipe = pipe;
	}

	/*
	 * Do the splice.
	 */
	ret = 0;
	bytes = 0;
	len = sd->total_len;
	flags = sd->flags;

	/*
	 * Don't block on output, we have to drain the direct pipe.
	 */
	sd->flags &= ~SPLICE_F_NONBLOCK;

	while (len) {
		size_t read_len;
		loff_t pos = sd->pos, prev_pos = pos;

		ret = do_splice_to(in, &pos, pipe, len, flags);
		if (unlikely(ret <= 0))
			goto out_release;

		read_len = ret;
		sd->total_len = read_len;

		/*
		 * NOTE: nonblocking mode only applies to the input. We
		 * must not do the output in nonblocking mode as then we
		 * could get stuck data in the internal pipe:
		 */
		ret = actor(pipe, sd);
		if (unlikely(ret <= 0)) {
			sd->pos = prev_pos;
			goto out_release;
		}

		bytes += ret;
		len -= ret;
		sd->pos = pos;

		if (ret < read_len) {
			sd->pos = prev_pos + ret;
			goto out_release;
		}
	}

done:
	pipe->nrbufs = pipe->curbuf = 0;
	file_accessed(in);
	return bytes;

out_release:
	/*
	 * If we did an incomplete transfer we must release
	 * the pipe buffers in question:
	 */
	for (i = 0; i < pipe->buffers; i++) {
		struct pipe_buffer *buf = pipe->bufs + i;

		if (buf->ops) {
			buf->ops->release(pipe, buf);
			buf->ops = NULL;
		}
	}

	if (!bytes)
		bytes = ret;

	goto done;
}
EXPORT_SYMBOL(splice_direct_to_actor);

static int direct_splice_actor(struct pipe_inode_info *pipe,
			       struct splice_desc *sd)
{
	struct file *file = sd->u.file;

	return do_splice_from(pipe, file, sd->opos, sd->total_len,
			      sd->flags);
}

/**
 * do_splice_direct - splices data directly between two files
 * @in:		file to splice from
 * @ppos:	input file offset
 * @out:	file to splice to
 * @opos:	output file offset
 * @len:	number of bytes to splice
 * @flags:	splice modifier flags
 *
 * Description:
 *    For use by do_sendfile(). splice can easily emulate sendfile, but
 *    doing it in the application would incur an extra system call
 *    (splice in + splice out, as compared to just sendfile()). So this helper
 *    can splice directly through a process-private pipe.
 *
 */
long do_splice_direct(struct file *in, loff_t *ppos, struct file *out,
		      loff_t *opos, size_t len, unsigned int flags)
{
	struct splice_desc sd = {
		.len		= len,
		.total_len	= len,
		.flags		= flags,
		.pos		= *ppos,
		.u.file		= out,
		.opos		= opos,
	};
	long ret;

	if (unlikely(!(out->f_mode & FMODE_WRITE)))
		return -EBADF;

	if (unlikely(out->f_flags & O_APPEND))
		return -EINVAL;

	ret = rw_verify_area(WRITE, out, opos, len);
	if (unlikely(ret < 0))
		return ret;

	ret = splice_direct_to_actor(in, &sd, direct_splice_actor);
	if (ret > 0)
		*ppos = sd.pos;

	return ret;
}

static int splice_pipe_to_pipe(struct pipe_inode_info *ipipe,
			       struct pipe_inode_info *opipe,
			       size_t len, unsigned int flags);

/*
 * Determine where to splice to/from.
 */
static long do_splice(struct file *in, loff_t __user *off_in,
		      struct file *out, loff_t __user *off_out,
		      size_t len, unsigned int flags)
{
	struct pipe_inode_info *ipipe;
	struct pipe_inode_info *opipe;
	loff_t offset;
	long ret;

	ipipe = get_pipe_info(in);
	opipe = get_pipe_info(out);

	if (ipipe && opipe) {
		if (off_in || off_out)
			return -ESPIPE;

		if (!(in->f_mode & FMODE_READ))
			return -EBADF;

		if (!(out->f_mode & FMODE_WRITE))
			return -EBADF;

		/* Splicing to self would be fun, but... */
		if (ipipe == opipe)
			return -EINVAL;

		return splice_pipe_to_pipe(ipipe, opipe, len, flags);
	}

	if (ipipe) {
		if (off_in)
			return -ESPIPE;
		if (off_out) {
			if (!(out->f_mode & FMODE_PWRITE))
				return -EINVAL;
			if (copy_from_user(&offset, off_out, sizeof(loff_t)))
				return -EFAULT;
		} else {
			offset = out->f_pos;
		}

		if (unlikely(!(out->f_mode & FMODE_WRITE)))
			return -EBADF;

		if (unlikely(out->f_flags & O_APPEND))
			return -EINVAL;

		ret = rw_verify_area(WRITE, out, &offset, len);
		if (unlikely(ret < 0))
			return ret;

		file_start_write(out);
		ret = do_splice_from(ipipe, out, &offset, len, flags);
		file_end_write(out);

		if (!off_out)
			out->f_pos = offset;
		else if (copy_to_user(off_out, &offset, sizeof(loff_t)))
			ret = -EFAULT;

		return ret;
	}

	if (opipe) {
		if (off_out)
			return -ESPIPE;
		if (off_in) {
			if (!(in->f_mode & FMODE_PREAD))
				return -EINVAL;
			if (copy_from_user(&offset, off_in, sizeof(loff_t)))
				return -EFAULT;
		} else {
			offset = in->f_pos;
		}

		ret = do_splice_to(in, &offset, opipe, len, flags);

		if (!off_in)
			in->f_pos = offset;
		else if (copy_to_user(off_in, &offset, sizeof(loff_t)))
			ret = -EFAULT;

		return ret;
	}

	return -EINVAL;
}

/*
 * Map an iov into an array of pages and offset/length tupples. With the
 * partial_page structure, we can map several non-contiguous ranges into
 * our ones pages[] map instead of splitting that operation into pieces.
 * Could easily be exported as a generic helper for other users, in which
 * case one would probably want to add a 'max_nr_pages' parameter as well.
 */
static int get_iovec_page_array(const struct iovec __user *iov,
				unsigned int nr_vecs, struct page **pages,
				struct partial_page *partial, bool aligned,
				unsigned int pipe_buffers)
{
	int buffers = 0, error = 0;

	while (nr_vecs) {
		unsigned long off, npages;
		struct iovec entry;
		void __user *base;
		size_t len;
		int i;

		error = -EFAULT;
		if (copy_from_user(&entry, iov, sizeof(entry)))
			break;

		base = entry.iov_base;
		len = entry.iov_len;

		/*
		 * Sanity check this iovec. 0 read succeeds.
		 */
		error = 0;
		if (unlikely(!len))
			break;
		error = -EFAULT;
		if (!access_ok(VERIFY_READ, base, len))
			break;

		/*
		 * Get this base offset and number of pages, then map
		 * in the user pages.
		 */
		off = (unsigned long) base & ~PAGE_MASK;

		/*
		 * If asked for alignment, the offset must be zero and the
		 * length a multiple of the PAGE_SIZE.
		 */
		error = -EINVAL;
		if (aligned && (off || len & ~PAGE_MASK))
			break;

		npages = (off + len + PAGE_SIZE - 1) >> PAGE_SHIFT;
		if (npages > pipe_buffers - buffers)
			npages = pipe_buffers - buffers;

		error = get_user_pages_fast((unsigned long)base, npages,
					0, &pages[buffers]);

		if (unlikely(error <= 0))
			break;

		/*
		 * Fill this contiguous range into the partial page map.
		 */
		for (i = 0; i < error; i++) {
			const int plen = min_t(size_t, len, PAGE_SIZE - off);

			partial[buffers].offset = off;
			partial[buffers].len = plen;

			off = 0;
			len -= plen;
			buffers++;
		}

		/*
		 * We didn't complete this iov, stop here since it probably
		 * means we have to move some of this into a pipe to
		 * be able to continue.
		 */
		if (len)
			break;

		/*
		 * Don't continue if we mapped fewer pages than we asked for,
		 * or if we mapped the max number of pages that we have
		 * room for.
		 */
		if (error < npages || buffers == pipe_buffers)
			break;

		nr_vecs--;
		iov++;
	}

	if (buffers)
		return buffers;

	return error;
}

static int pipe_to_user(struct pipe_inode_info *pipe, struct pipe_buffer *buf,
			struct splice_desc *sd)
{
	int n = copy_page_to_iter(buf->page, buf->offset, sd->len, sd->u.data);
	return n == sd->len ? n : -EFAULT;
}

/*
 * For lack of a better implementation, implement vmsplice() to userspace
 * as a simple copy of the pipes pages to the user iov.
 */
static long vmsplice_to_user(struct file *file, const struct iovec __user *uiov,
			     unsigned long nr_segs, unsigned int flags)
{
	struct pipe_inode_info *pipe;
	struct splice_desc sd;
	long ret;
	struct iovec iovstack[UIO_FASTIOV];
	struct iovec *iov = iovstack;
	struct iov_iter iter;
	ssize_t count;

	pipe = get_pipe_info(file);
	if (!pipe)
		return -EBADF;

	ret = rw_copy_check_uvector(READ, uiov, nr_segs,
				    ARRAY_SIZE(iovstack), iovstack, &iov);
	if (ret <= 0)
		goto out;

<<<<<<< HEAD
	count = ret;
	iov_iter_init(&iter, iov, nr_segs, count, 0);
=======
	iov_iter_init(&iter, READ, iov, nr_segs, count);
>>>>>>> 9bd0bc94

	sd.len = 0;
	sd.total_len = count;
	sd.flags = flags;
	sd.u.data = &iter;
	sd.pos = 0;

	pipe_lock(pipe);
	ret = __splice_from_pipe(pipe, &sd, pipe_to_user);
	pipe_unlock(pipe);

out:
	if (iov != iovstack)
		kfree(iov);

	return ret;
}

/*
 * vmsplice splices a user address range into a pipe. It can be thought of
 * as splice-from-memory, where the regular splice is splice-from-file (or
 * to file). In both cases the output is a pipe, naturally.
 */
static long vmsplice_to_pipe(struct file *file, const struct iovec __user *iov,
			     unsigned long nr_segs, unsigned int flags)
{
	struct pipe_inode_info *pipe;
	struct page *pages[PIPE_DEF_BUFFERS];
	struct partial_page partial[PIPE_DEF_BUFFERS];
	struct splice_pipe_desc spd = {
		.pages = pages,
		.partial = partial,
		.nr_pages_max = PIPE_DEF_BUFFERS,
		.flags = flags,
		.ops = &user_page_pipe_buf_ops,
		.spd_release = spd_release_page,
	};
	long ret;

	pipe = get_pipe_info(file);
	if (!pipe)
		return -EBADF;

	if (splice_grow_spd(pipe, &spd))
		return -ENOMEM;

	spd.nr_pages = get_iovec_page_array(iov, nr_segs, spd.pages,
					    spd.partial, false,
					    spd.nr_pages_max);
	if (spd.nr_pages <= 0)
		ret = spd.nr_pages;
	else
		ret = splice_to_pipe(pipe, &spd);

	splice_shrink_spd(&spd);
	return ret;
}

/*
 * Note that vmsplice only really supports true splicing _from_ user memory
 * to a pipe, not the other way around. Splicing from user memory is a simple
 * operation that can be supported without any funky alignment restrictions
 * or nasty vm tricks. We simply map in the user memory and fill them into
 * a pipe. The reverse isn't quite as easy, though. There are two possible
 * solutions for that:
 *
 *	- memcpy() the data internally, at which point we might as well just
 *	  do a regular read() on the buffer anyway.
 *	- Lots of nasty vm tricks, that are neither fast nor flexible (it
 *	  has restriction limitations on both ends of the pipe).
 *
 * Currently we punt and implement it as a normal copy, see pipe_to_user().
 *
 */
SYSCALL_DEFINE4(vmsplice, int, fd, const struct iovec __user *, iov,
		unsigned long, nr_segs, unsigned int, flags)
{
	struct fd f;
	long error;

	if (unlikely(nr_segs > UIO_MAXIOV))
		return -EINVAL;
	else if (unlikely(!nr_segs))
		return 0;

	error = -EBADF;
	f = fdget(fd);
	if (f.file) {
		if (f.file->f_mode & FMODE_WRITE)
			error = vmsplice_to_pipe(f.file, iov, nr_segs, flags);
		else if (f.file->f_mode & FMODE_READ)
			error = vmsplice_to_user(f.file, iov, nr_segs, flags);

		fdput(f);
	}

	return error;
}

#ifdef CONFIG_COMPAT
COMPAT_SYSCALL_DEFINE4(vmsplice, int, fd, const struct compat_iovec __user *, iov32,
		    unsigned int, nr_segs, unsigned int, flags)
{
	unsigned i;
	struct iovec __user *iov;
	if (nr_segs > UIO_MAXIOV)
		return -EINVAL;
	iov = compat_alloc_user_space(nr_segs * sizeof(struct iovec));
	for (i = 0; i < nr_segs; i++) {
		struct compat_iovec v;
		if (get_user(v.iov_base, &iov32[i].iov_base) ||
		    get_user(v.iov_len, &iov32[i].iov_len) ||
		    put_user(compat_ptr(v.iov_base), &iov[i].iov_base) ||
		    put_user(v.iov_len, &iov[i].iov_len))
			return -EFAULT;
	}
	return sys_vmsplice(fd, iov, nr_segs, flags);
}
#endif

SYSCALL_DEFINE6(splice, int, fd_in, loff_t __user *, off_in,
		int, fd_out, loff_t __user *, off_out,
		size_t, len, unsigned int, flags)
{
	struct fd in, out;
	long error;

	if (unlikely(!len))
		return 0;

	error = -EBADF;
	in = fdget(fd_in);
	if (in.file) {
		if (in.file->f_mode & FMODE_READ) {
			out = fdget(fd_out);
			if (out.file) {
				if (out.file->f_mode & FMODE_WRITE)
					error = do_splice(in.file, off_in,
							  out.file, off_out,
							  len, flags);
				fdput(out);
			}
		}
		fdput(in);
	}
	return error;
}

/*
 * Make sure there's data to read. Wait for input if we can, otherwise
 * return an appropriate error.
 */
static int ipipe_prep(struct pipe_inode_info *pipe, unsigned int flags)
{
	int ret;

	/*
	 * Check ->nrbufs without the inode lock first. This function
	 * is speculative anyways, so missing one is ok.
	 */
	if (pipe->nrbufs)
		return 0;

	ret = 0;
	pipe_lock(pipe);

	while (!pipe->nrbufs) {
		if (signal_pending(current)) {
			ret = -ERESTARTSYS;
			break;
		}
		if (!pipe->writers)
			break;
		if (!pipe->waiting_writers) {
			if (flags & SPLICE_F_NONBLOCK) {
				ret = -EAGAIN;
				break;
			}
		}
		pipe_wait(pipe);
	}

	pipe_unlock(pipe);
	return ret;
}

/*
 * Make sure there's writeable room. Wait for room if we can, otherwise
 * return an appropriate error.
 */
static int opipe_prep(struct pipe_inode_info *pipe, unsigned int flags)
{
	int ret;

	/*
	 * Check ->nrbufs without the inode lock first. This function
	 * is speculative anyways, so missing one is ok.
	 */
	if (pipe->nrbufs < pipe->buffers)
		return 0;

	ret = 0;
	pipe_lock(pipe);

	while (pipe->nrbufs >= pipe->buffers) {
		if (!pipe->readers) {
			send_sig(SIGPIPE, current, 0);
			ret = -EPIPE;
			break;
		}
		if (flags & SPLICE_F_NONBLOCK) {
			ret = -EAGAIN;
			break;
		}
		if (signal_pending(current)) {
			ret = -ERESTARTSYS;
			break;
		}
		pipe->waiting_writers++;
		pipe_wait(pipe);
		pipe->waiting_writers--;
	}

	pipe_unlock(pipe);
	return ret;
}

/*
 * Splice contents of ipipe to opipe.
 */
static int splice_pipe_to_pipe(struct pipe_inode_info *ipipe,
			       struct pipe_inode_info *opipe,
			       size_t len, unsigned int flags)
{
	struct pipe_buffer *ibuf, *obuf;
	int ret = 0, nbuf;
	bool input_wakeup = false;


retry:
	ret = ipipe_prep(ipipe, flags);
	if (ret)
		return ret;

	ret = opipe_prep(opipe, flags);
	if (ret)
		return ret;

	/*
	 * Potential ABBA deadlock, work around it by ordering lock
	 * grabbing by pipe info address. Otherwise two different processes
	 * could deadlock (one doing tee from A -> B, the other from B -> A).
	 */
	pipe_double_lock(ipipe, opipe);

	do {
		if (!opipe->readers) {
			send_sig(SIGPIPE, current, 0);
			if (!ret)
				ret = -EPIPE;
			break;
		}

		if (!ipipe->nrbufs && !ipipe->writers)
			break;

		/*
		 * Cannot make any progress, because either the input
		 * pipe is empty or the output pipe is full.
		 */
		if (!ipipe->nrbufs || opipe->nrbufs >= opipe->buffers) {
			/* Already processed some buffers, break */
			if (ret)
				break;

			if (flags & SPLICE_F_NONBLOCK) {
				ret = -EAGAIN;
				break;
			}

			/*
			 * We raced with another reader/writer and haven't
			 * managed to process any buffers.  A zero return
			 * value means EOF, so retry instead.
			 */
			pipe_unlock(ipipe);
			pipe_unlock(opipe);
			goto retry;
		}

		ibuf = ipipe->bufs + ipipe->curbuf;
		nbuf = (opipe->curbuf + opipe->nrbufs) & (opipe->buffers - 1);
		obuf = opipe->bufs + nbuf;

		if (len >= ibuf->len) {
			/*
			 * Simply move the whole buffer from ipipe to opipe
			 */
			*obuf = *ibuf;
			ibuf->ops = NULL;
			opipe->nrbufs++;
			ipipe->curbuf = (ipipe->curbuf + 1) & (ipipe->buffers - 1);
			ipipe->nrbufs--;
			input_wakeup = true;
		} else {
			/*
			 * Get a reference to this pipe buffer,
			 * so we can copy the contents over.
			 */
			ibuf->ops->get(ipipe, ibuf);
			*obuf = *ibuf;

			/*
			 * Don't inherit the gift flag, we need to
			 * prevent multiple steals of this page.
			 */
			obuf->flags &= ~PIPE_BUF_FLAG_GIFT;

			obuf->len = len;
			opipe->nrbufs++;
			ibuf->offset += obuf->len;
			ibuf->len -= obuf->len;
		}
		ret += obuf->len;
		len -= obuf->len;
	} while (len);

	pipe_unlock(ipipe);
	pipe_unlock(opipe);

	/*
	 * If we put data in the output pipe, wakeup any potential readers.
	 */
	if (ret > 0)
		wakeup_pipe_readers(opipe);

	if (input_wakeup)
		wakeup_pipe_writers(ipipe);

	return ret;
}

/*
 * Link contents of ipipe to opipe.
 */
static int link_pipe(struct pipe_inode_info *ipipe,
		     struct pipe_inode_info *opipe,
		     size_t len, unsigned int flags)
{
	struct pipe_buffer *ibuf, *obuf;
	int ret = 0, i = 0, nbuf;

	/*
	 * Potential ABBA deadlock, work around it by ordering lock
	 * grabbing by pipe info address. Otherwise two different processes
	 * could deadlock (one doing tee from A -> B, the other from B -> A).
	 */
	pipe_double_lock(ipipe, opipe);

	do {
		if (!opipe->readers) {
			send_sig(SIGPIPE, current, 0);
			if (!ret)
				ret = -EPIPE;
			break;
		}

		/*
		 * If we have iterated all input buffers or ran out of
		 * output room, break.
		 */
		if (i >= ipipe->nrbufs || opipe->nrbufs >= opipe->buffers)
			break;

		ibuf = ipipe->bufs + ((ipipe->curbuf + i) & (ipipe->buffers-1));
		nbuf = (opipe->curbuf + opipe->nrbufs) & (opipe->buffers - 1);

		/*
		 * Get a reference to this pipe buffer,
		 * so we can copy the contents over.
		 */
		ibuf->ops->get(ipipe, ibuf);

		obuf = opipe->bufs + nbuf;
		*obuf = *ibuf;

		/*
		 * Don't inherit the gift flag, we need to
		 * prevent multiple steals of this page.
		 */
		obuf->flags &= ~PIPE_BUF_FLAG_GIFT;

		if (obuf->len > len)
			obuf->len = len;

		opipe->nrbufs++;
		ret += obuf->len;
		len -= obuf->len;
		i++;
	} while (len);

	/*
	 * return EAGAIN if we have the potential of some data in the
	 * future, otherwise just return 0
	 */
	if (!ret && ipipe->waiting_writers && (flags & SPLICE_F_NONBLOCK))
		ret = -EAGAIN;

	pipe_unlock(ipipe);
	pipe_unlock(opipe);

	/*
	 * If we put data in the output pipe, wakeup any potential readers.
	 */
	if (ret > 0)
		wakeup_pipe_readers(opipe);

	return ret;
}

/*
 * This is a tee(1) implementation that works on pipes. It doesn't copy
 * any data, it simply references the 'in' pages on the 'out' pipe.
 * The 'flags' used are the SPLICE_F_* variants, currently the only
 * applicable one is SPLICE_F_NONBLOCK.
 */
static long do_tee(struct file *in, struct file *out, size_t len,
		   unsigned int flags)
{
	struct pipe_inode_info *ipipe = get_pipe_info(in);
	struct pipe_inode_info *opipe = get_pipe_info(out);
	int ret = -EINVAL;

	/*
	 * Duplicate the contents of ipipe to opipe without actually
	 * copying the data.
	 */
	if (ipipe && opipe && ipipe != opipe) {
		/*
		 * Keep going, unless we encounter an error. The ipipe/opipe
		 * ordering doesn't really matter.
		 */
		ret = ipipe_prep(ipipe, flags);
		if (!ret) {
			ret = opipe_prep(opipe, flags);
			if (!ret)
				ret = link_pipe(ipipe, opipe, len, flags);
		}
	}

	return ret;
}

SYSCALL_DEFINE4(tee, int, fdin, int, fdout, size_t, len, unsigned int, flags)
{
	struct fd in;
	int error;

	if (unlikely(!len))
		return 0;

	error = -EBADF;
	in = fdget(fdin);
	if (in.file) {
		if (in.file->f_mode & FMODE_READ) {
			struct fd out = fdget(fdout);
			if (out.file) {
				if (out.file->f_mode & FMODE_WRITE)
					error = do_tee(in.file, out.file,
							len, flags);
				fdput(out);
			}
		}
 		fdput(in);
 	}

	return error;
}<|MERGE_RESOLUTION|>--- conflicted
+++ resolved
@@ -1558,12 +1558,8 @@
 	if (ret <= 0)
 		goto out;
 
-<<<<<<< HEAD
 	count = ret;
-	iov_iter_init(&iter, iov, nr_segs, count, 0);
-=======
 	iov_iter_init(&iter, READ, iov, nr_segs, count);
->>>>>>> 9bd0bc94
 
 	sd.len = 0;
 	sd.total_len = count;
