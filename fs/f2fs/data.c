--- conflicted
+++ resolved
@@ -40,40 +40,36 @@
 
 static void f2fs_read_end_io(struct bio *bio, int err)
 {
-	const int uptodate = test_bit(BIO_UPTODATE, &bio->bi_flags);
-	struct bio_vec *bvec = bio->bi_io_vec + bio->bi_vcnt - 1;
-
-	do {
+	struct bio_vec *bvec;
+	int i;
+
+	bio_for_each_segment_all(bvec, bio, i) {
 		struct page *page = bvec->bv_page;
 
-		if (--bvec >= bio->bi_io_vec)
-			prefetchw(&bvec->bv_page->flags);
-
-		if (uptodate) {
+		if (!err) {
 			SetPageUptodate(page);
 		} else {
 			ClearPageUptodate(page);
 			SetPageError(page);
 		}
 		unlock_page(page);
-	} while (bvec >= bio->bi_io_vec);
+	}
 
 	bio_put(bio);
 }
 
 static void f2fs_write_end_io(struct bio *bio, int err)
 {
-	const int uptodate = test_bit(BIO_UPTODATE, &bio->bi_flags);
-	struct bio_vec *bvec = bio->bi_io_vec + bio->bi_vcnt - 1;
-	struct f2fs_sb_info *sbi = F2FS_SB(bvec->bv_page->mapping->host->i_sb);
-
-	do {
+	struct f2fs_sb_info *sbi = NULL;
+	struct bio_vec *bvec;
+	int i;
+
+	bio_for_each_segment_all(bvec, bio, i) {
 		struct page *page = bvec->bv_page;
 
-		if (--bvec >= bio->bi_io_vec)
-			prefetchw(&bvec->bv_page->flags);
-
-		if (!uptodate) {
+		if (!sbi)
+			sbi = F2FS_SB(bvec->bv_page->mapping->host->i_sb);
+		if (err) {
 			SetPageError(page);
 			set_bit(AS_EIO, &page->mapping->flags);
 			set_ckpt_flags(sbi->ckpt, CP_ERROR_FLAG);
@@ -81,7 +77,7 @@
 		}
 		end_page_writeback(page);
 		dec_page_count(sbi, F2FS_WRITEBACK);
-	} while (bvec >= bio->bi_io_vec);
+	}
 
 	if (bio->bi_private)
 		complete(bio->bi_private);
@@ -164,7 +160,7 @@
 	bio = __bio_alloc(bdev, 1);
 
 	/* Initialize the bio */
-	bio->bi_sector = SECTOR_FROM_BLOCK(sbi, blk_addr);
+	bio->bi_iter.bi_sector = SECTOR_FROM_BLOCK(sbi, blk_addr);
 	bio->bi_end_io = is_read_io(rw) ? f2fs_read_end_io : f2fs_write_end_io;
 
 	if (bio_add_page(bio, page, PAGE_CACHE_SIZE, 0) < PAGE_CACHE_SIZE) {
@@ -200,7 +196,7 @@
 	if (io->bio == NULL) {
 		bio_blocks = MAX_BIO_BLOCKS(max_hw_blocks(sbi));
 		io->bio = __bio_alloc(bdev, bio_blocks);
-		io->bio->bi_sector = SECTOR_FROM_BLOCK(sbi, blk_addr);
+		io->bio->bi_iter.bi_sector = SECTOR_FROM_BLOCK(sbi, blk_addr);
 		io->bio->bi_end_io = is_read_io(rw) ? f2fs_read_end_io :
 							f2fs_write_end_io;
 		/*
@@ -572,61 +568,6 @@
 	return page;
 }
 
-<<<<<<< HEAD
-=======
-static void read_end_io(struct bio *bio, int err)
-{
-	struct bio_vec *bvec;
-	int i;
-
-	bio_for_each_segment_all(bvec, bio, i) {
-		struct page *page = bvec->bv_page;
-
-		if (!err) {
-			SetPageUptodate(page);
-		} else {
-			ClearPageUptodate(page);
-			SetPageError(page);
-		}
-		unlock_page(page);
-	}
-	bio_put(bio);
-}
-
-/*
- * Fill the locked page with data located in the block address.
- * Return unlocked page.
- */
-int f2fs_readpage(struct f2fs_sb_info *sbi, struct page *page,
-					block_t blk_addr, int type)
-{
-	struct block_device *bdev = sbi->sb->s_bdev;
-	struct bio *bio;
-
-	trace_f2fs_readpage(page, blk_addr, type);
-
-	down_read(&sbi->bio_sem);
-
-	/* Allocate a new bio */
-	bio = f2fs_bio_alloc(bdev, 1);
-
-	/* Initialize the bio */
-	bio->bi_iter.bi_sector = SECTOR_FROM_BLOCK(sbi, blk_addr);
-	bio->bi_end_io = read_end_io;
-
-	if (bio_add_page(bio, page, PAGE_CACHE_SIZE, 0) < PAGE_CACHE_SIZE) {
-		bio_put(bio);
-		up_read(&sbi->bio_sem);
-		f2fs_put_page(page, 1);
-		return -EFAULT;
-	}
-
-	submit_bio(type, bio);
-	up_read(&sbi->bio_sem);
-	return 0;
-}
-
->>>>>>> 391b7a7b
 /*
  * This function should be used by the data read flow only where it
  * does not check the "create" flag that indicates block allocation.
