/*
 * fs/f2fs/recovery.c
 *
 * Copyright (c) 2012 Samsung Electronics Co., Ltd.
 *             http://www.samsung.com/
 *
 * This program is free software; you can redistribute it and/or modify
 * it under the terms of the GNU General Public License version 2 as
 * published by the Free Software Foundation.
 */
#include <linux/fs.h>
#include <linux/f2fs_fs.h>
#include "f2fs.h"
#include "node.h"
#include "segment.h"

static struct kmem_cache *fsync_entry_slab;

bool space_for_roll_forward(struct f2fs_sb_info *sbi)
{
	if (sbi->last_valid_block_count + sbi->alloc_valid_block_count
			> sbi->user_block_count)
		return false;
	return true;
}

static struct fsync_inode_entry *get_fsync_inode(struct list_head *head,
								nid_t ino)
{
	struct list_head *this;
	struct fsync_inode_entry *entry;

	list_for_each(this, head) {
		entry = list_entry(this, struct fsync_inode_entry, list);
		if (entry->inode->i_ino == ino)
			return entry;
	}
	return NULL;
}

static int recover_dentry(struct page *ipage, struct inode *inode)
{
	void *kaddr = page_address(ipage);
	struct f2fs_node *raw_node = (struct f2fs_node *)kaddr;
	struct f2fs_inode *raw_inode = &(raw_node->i);
<<<<<<< HEAD
	struct qstr name;
=======
	nid_t pino = le32_to_cpu(raw_inode->i_pino);
>>>>>>> d0e0ac97
	struct f2fs_dir_entry *de;
	struct qstr name;
	struct page *page;
	struct inode *dir, *einode;
	int err = 0;

<<<<<<< HEAD
	if (!is_dent_dnode(ipage))
		goto out;

	dir = f2fs_iget(inode->i_sb, le32_to_cpu(raw_inode->i_pino));
	if (IS_ERR(dir)) {
		err = PTR_ERR(dir);
		goto out;
=======
	dir = check_dirty_dir_inode(F2FS_SB(inode->i_sb), pino);
	if (!dir) {
		dir = f2fs_iget(inode->i_sb, pino);
		if (IS_ERR(dir)) {
			err = PTR_ERR(dir);
			goto out;
		}
		set_inode_flag(F2FS_I(dir), FI_DELAY_IPUT);
		add_dirty_dir_inode(dir);
>>>>>>> d0e0ac97
	}

	name.len = le32_to_cpu(raw_inode->i_namelen);
	name.name = raw_inode->i_name;
<<<<<<< HEAD

	de = f2fs_find_entry(dir, &name, &page);
	if (de) {
		kunmap(page);
		f2fs_put_page(page, 0);
	} else {
		err = __f2fs_add_link(dir, &name, inode);
=======
retry:
	de = f2fs_find_entry(dir, &name, &page);
	if (de && inode->i_ino == le32_to_cpu(de->ino)) {
		kunmap(page);
		f2fs_put_page(page, 0);
		goto out;
>>>>>>> d0e0ac97
	}
	if (de) {
		einode = f2fs_iget(inode->i_sb, le32_to_cpu(de->ino));
		if (IS_ERR(einode)) {
			WARN_ON(1);
			if (PTR_ERR(einode) == -ENOENT)
				err = -EEXIST;
			goto out;
		}
		f2fs_delete_entry(de, page, einode);
		iput(einode);
		goto retry;
	}
	err = __f2fs_add_link(dir, &name, inode);
out:
	f2fs_msg(inode->i_sb, KERN_NOTICE, "recover_inode and its dentry: "
			"ino = %x, name = %s, dir = %lx, err = %d",
			ino_of_node(ipage), raw_inode->i_name,
			IS_ERR(dir) ? 0 : dir->i_ino, err);
	return err;
}

static int recover_inode(struct inode *inode, struct page *node_page)
{
	void *kaddr = page_address(node_page);
	struct f2fs_node *raw_node = (struct f2fs_node *)kaddr;
	struct f2fs_inode *raw_inode = &(raw_node->i);

	if (!IS_INODE(node_page))
		return 0;

	inode->i_mode = le16_to_cpu(raw_inode->i_mode);
	i_size_write(inode, le64_to_cpu(raw_inode->i_size));
	inode->i_atime.tv_sec = le64_to_cpu(raw_inode->i_mtime);
	inode->i_ctime.tv_sec = le64_to_cpu(raw_inode->i_ctime);
	inode->i_mtime.tv_sec = le64_to_cpu(raw_inode->i_mtime);
	inode->i_atime.tv_nsec = le32_to_cpu(raw_inode->i_mtime_nsec);
	inode->i_ctime.tv_nsec = le32_to_cpu(raw_inode->i_ctime_nsec);
	inode->i_mtime.tv_nsec = le32_to_cpu(raw_inode->i_mtime_nsec);

	if (is_dent_dnode(node_page))
		return recover_dentry(node_page, inode);

	f2fs_msg(inode->i_sb, KERN_NOTICE, "recover_inode: ino = %x, name = %s",
			ino_of_node(node_page), raw_inode->i_name);
	return 0;
}

static int find_fsync_dnodes(struct f2fs_sb_info *sbi, struct list_head *head)
{
	unsigned long long cp_ver = le64_to_cpu(sbi->ckpt->checkpoint_ver);
	struct curseg_info *curseg;
	struct page *page;
	block_t blkaddr;
	int err = 0;

	/* get node pages in the current segment */
	curseg = CURSEG_I(sbi, CURSEG_WARM_NODE);
	blkaddr = START_BLOCK(sbi, curseg->segno) + curseg->next_blkoff;

	/* read node page */
	page = alloc_page(GFP_F2FS_ZERO);
	if (IS_ERR(page))
		return PTR_ERR(page);
	lock_page(page);

	while (1) {
		struct fsync_inode_entry *entry;

		err = f2fs_readpage(sbi, page, blkaddr, READ_SYNC);
		if (err)
			goto out;

		lock_page(page);

		if (cp_ver != cpver_of_node(page))
<<<<<<< HEAD
			goto unlock_out;
=======
			break;
>>>>>>> d0e0ac97

		if (!is_fsync_dnode(page))
			goto next;

		entry = get_fsync_inode(head, ino_of_node(page));
		if (entry) {
			if (IS_INODE(page) && is_dent_dnode(page))
				set_inode_flag(F2FS_I(entry->inode),
							FI_INC_LINK);
		} else {
			if (IS_INODE(page) && is_dent_dnode(page)) {
				err = recover_inode_page(sbi, page);
				if (err)
<<<<<<< HEAD
					goto unlock_out;
=======
					break;
>>>>>>> d0e0ac97
			}

			/* add this fsync inode to the list */
			entry = kmem_cache_alloc(fsync_entry_slab, GFP_NOFS);
			if (!entry) {
				err = -ENOMEM;
<<<<<<< HEAD
				goto unlock_out;
=======
				break;
>>>>>>> d0e0ac97
			}

			entry->inode = f2fs_iget(sbi->sb, ino_of_node(page));
			if (IS_ERR(entry->inode)) {
				err = PTR_ERR(entry->inode);
				kmem_cache_free(fsync_entry_slab, entry);
<<<<<<< HEAD
				goto unlock_out;
			}

			list_add_tail(&entry->list, head);
			entry->blkaddr = blkaddr;
		}
		if (IS_INODE(page)) {
			err = recover_inode(entry->inode, page);
			if (err == -ENOENT) {
				goto next;
			} else if (err) {
				err = -EINVAL;
				goto unlock_out;
			}
=======
				break;
			}
			list_add_tail(&entry->list, head);
>>>>>>> d0e0ac97
		}
		entry->blkaddr = blkaddr;

		err = recover_inode(entry->inode, page);
		if (err && err != -ENOENT)
			break;
next:
		/* check next segment */
		blkaddr = next_blkaddr_of_node(page);
	}
<<<<<<< HEAD
unlock_out:
=======
>>>>>>> d0e0ac97
	unlock_page(page);
out:
	__free_pages(page, 0);
	return err;
}

static void destroy_fsync_dnodes(struct list_head *head)
{
	struct fsync_inode_entry *entry, *tmp;

	list_for_each_entry_safe(entry, tmp, head, list) {
		iput(entry->inode);
		list_del(&entry->list);
		kmem_cache_free(fsync_entry_slab, entry);
	}
}

static int check_index_in_prev_nodes(struct f2fs_sb_info *sbi,
			block_t blkaddr, struct dnode_of_data *dn)
{
	struct seg_entry *sentry;
	unsigned int segno = GET_SEGNO(sbi, blkaddr);
	unsigned short blkoff = GET_SEGOFF_FROM_SEG0(sbi, blkaddr) &
					(sbi->blocks_per_seg - 1);
	struct f2fs_summary sum;
	nid_t ino, nid;
	void *kaddr;
	struct inode *inode;
	struct page *node_page;
	block_t bidx;
	int i;

	sentry = get_seg_entry(sbi, segno);
	if (!f2fs_test_bit(blkoff, sentry->cur_valid_map))
		return 0;

	/* Get the previous summary */
	for (i = CURSEG_WARM_DATA; i <= CURSEG_COLD_DATA; i++) {
		struct curseg_info *curseg = CURSEG_I(sbi, i);
		if (curseg->segno == segno) {
			sum = curseg->sum_blk->entries[blkoff];
			break;
		}
	}
	if (i > CURSEG_COLD_DATA) {
		struct page *sum_page = get_sum_page(sbi, segno);
		struct f2fs_summary_block *sum_node;
		kaddr = page_address(sum_page);
		sum_node = (struct f2fs_summary_block *)kaddr;
		sum = sum_node->entries[blkoff];
		f2fs_put_page(sum_page, 1);
	}

	/* Use the locked dnode page and inode */
	nid = le32_to_cpu(sum.nid);
	if (dn->inode->i_ino == nid) {
		struct dnode_of_data tdn = *dn;
		tdn.nid = nid;
		tdn.node_page = dn->inode_page;
		tdn.ofs_in_node = le16_to_cpu(sum.ofs_in_node);
		truncate_data_blocks_range(&tdn, 1);
		return 0;
	} else if (dn->nid == nid) {
		struct dnode_of_data tdn = *dn;
		tdn.ofs_in_node = le16_to_cpu(sum.ofs_in_node);
		truncate_data_blocks_range(&tdn, 1);
		return 0;
	}

	/* Get the node page */
	node_page = get_node_page(sbi, nid);
	if (IS_ERR(node_page))
		return PTR_ERR(node_page);
	bidx = start_bidx_of_node(ofs_of_node(node_page)) +
					le16_to_cpu(sum.ofs_in_node);
	ino = ino_of_node(node_page);
	f2fs_put_page(node_page, 1);

	/* Deallocate previous index in the node page */
	inode = f2fs_iget(sbi->sb, ino);
	if (IS_ERR(inode))
<<<<<<< HEAD
		return;
=======
		return PTR_ERR(inode);
>>>>>>> d0e0ac97

	truncate_hole(inode, bidx, bidx + 1);
	iput(inode);
	return 0;
}

static int do_recover_data(struct f2fs_sb_info *sbi, struct inode *inode,
					struct page *page, block_t blkaddr)
{
	unsigned int start, end;
	struct dnode_of_data dn;
	struct f2fs_summary sum;
	struct node_info ni;
<<<<<<< HEAD
	int err = 0;
=======
	int err = 0, recovered = 0;
>>>>>>> d0e0ac97
	int ilock;

	start = start_bidx_of_node(ofs_of_node(page));
	if (IS_INODE(page))
		end = start + ADDRS_PER_INODE;
	else
		end = start + ADDRS_PER_BLOCK;

	ilock = mutex_lock_op(sbi);
	set_new_dnode(&dn, inode, NULL, NULL, 0);

	err = get_dnode_of_data(&dn, start, ALLOC_NODE);
	if (err) {
		mutex_unlock_op(sbi, ilock);
		return err;
	}

	wait_on_page_writeback(dn.node_page);

	get_node_info(sbi, dn.nid, &ni);
	BUG_ON(ni.ino != ino_of_node(page));
	BUG_ON(ofs_of_node(dn.node_page) != ofs_of_node(page));

	for (; start < end; start++) {
		block_t src, dest;

		src = datablock_addr(dn.node_page, dn.ofs_in_node);
		dest = datablock_addr(page, dn.ofs_in_node);

		if (src != dest && dest != NEW_ADDR && dest != NULL_ADDR) {
			if (src == NULL_ADDR) {
				int err = reserve_new_block(&dn);
				/* We should not get -ENOSPC */
				BUG_ON(err);
			}

			/* Check the previous node page having this index */
			err = check_index_in_prev_nodes(sbi, dest, &dn);
			if (err)
				goto err;

			set_summary(&sum, dn.nid, dn.ofs_in_node, ni.version);

			/* write dummy data page */
			recover_data_page(sbi, NULL, &sum, src, dest);
			update_extent_cache(dest, &dn);
			recovered++;
		}
		dn.ofs_in_node++;
	}

	/* write node page in place */
	set_summary(&sum, dn.nid, 0, 0);
	if (IS_INODE(dn.node_page))
		sync_inode_page(&dn);

	copy_node_footer(dn.node_page, page);
	fill_node_footer(dn.node_page, dn.nid, ni.ino,
					ofs_of_node(page), false);
	set_page_dirty(dn.node_page);

	recover_node_page(sbi, dn.node_page, &sum, &ni, blkaddr);
err:
	f2fs_put_dnode(&dn);
	mutex_unlock_op(sbi, ilock);
<<<<<<< HEAD
	return 0;
=======

	f2fs_msg(sbi->sb, KERN_NOTICE, "recover_data: ino = %lx, "
			"recovered_data = %d blocks, err = %d",
			inode->i_ino, recovered, err);
	return err;
>>>>>>> d0e0ac97
}

static int recover_data(struct f2fs_sb_info *sbi,
				struct list_head *head, int type)
{
	unsigned long long cp_ver = le64_to_cpu(sbi->ckpt->checkpoint_ver);
	struct curseg_info *curseg;
	struct page *page;
	int err = 0;
	block_t blkaddr;

	/* get node pages in the current segment */
	curseg = CURSEG_I(sbi, type);
	blkaddr = NEXT_FREE_BLKADDR(sbi, curseg);

	/* read node page */
	page = alloc_page(GFP_NOFS | __GFP_ZERO);
	if (IS_ERR(page))
		return -ENOMEM;

	lock_page(page);

	while (1) {
		struct fsync_inode_entry *entry;

		err = f2fs_readpage(sbi, page, blkaddr, READ_SYNC);
		if (err)
			goto out;

		lock_page(page);

		if (cp_ver != cpver_of_node(page))
<<<<<<< HEAD
			goto unlock_out;
=======
			break;
>>>>>>> d0e0ac97

		entry = get_fsync_inode(head, ino_of_node(page));
		if (!entry)
			goto next;

		err = do_recover_data(sbi, entry->inode, page, blkaddr);
		if (err)
<<<<<<< HEAD
			goto out;
=======
			break;
>>>>>>> d0e0ac97

		if (entry->blkaddr == blkaddr) {
			iput(entry->inode);
			list_del(&entry->list);
			kmem_cache_free(fsync_entry_slab, entry);
		}
next:
		/* check next segment */
		blkaddr = next_blkaddr_of_node(page);
	}
<<<<<<< HEAD
unlock_out:
=======
>>>>>>> d0e0ac97
	unlock_page(page);
out:
	__free_pages(page, 0);

	if (!err)
		allocate_new_segments(sbi);
	return err;
}

int recover_fsync_data(struct f2fs_sb_info *sbi)
{
	struct list_head inode_list;
	int err;

	fsync_entry_slab = f2fs_kmem_cache_create("f2fs_fsync_inode_entry",
			sizeof(struct fsync_inode_entry), NULL);
	if (unlikely(!fsync_entry_slab))
		return -ENOMEM;

	INIT_LIST_HEAD(&inode_list);

	/* step #1: find fsynced inode numbers */
<<<<<<< HEAD
=======
	sbi->por_doing = 1;
>>>>>>> d0e0ac97
	err = find_fsync_dnodes(sbi, &inode_list);
	if (err)
		goto out;

	if (list_empty(&inode_list))
		goto out;

	/* step #2: recover data */
<<<<<<< HEAD
	sbi->por_doing = 1;
	err = recover_data(sbi, &inode_list, CURSEG_WARM_NODE);
	sbi->por_doing = 0;
=======
	err = recover_data(sbi, &inode_list, CURSEG_WARM_NODE);
>>>>>>> d0e0ac97
	BUG_ON(!list_empty(&inode_list));
out:
	destroy_fsync_dnodes(&inode_list);
	kmem_cache_destroy(fsync_entry_slab);
<<<<<<< HEAD
	write_checkpoint(sbi, false);
=======
	sbi->por_doing = 0;
	if (!err)
		write_checkpoint(sbi, false);
>>>>>>> d0e0ac97
	return err;
}<|MERGE_RESOLUTION|>--- conflicted
+++ resolved
@@ -43,26 +43,13 @@
 	void *kaddr = page_address(ipage);
 	struct f2fs_node *raw_node = (struct f2fs_node *)kaddr;
 	struct f2fs_inode *raw_inode = &(raw_node->i);
-<<<<<<< HEAD
-	struct qstr name;
-=======
 	nid_t pino = le32_to_cpu(raw_inode->i_pino);
->>>>>>> d0e0ac97
 	struct f2fs_dir_entry *de;
 	struct qstr name;
 	struct page *page;
 	struct inode *dir, *einode;
 	int err = 0;
 
-<<<<<<< HEAD
-	if (!is_dent_dnode(ipage))
-		goto out;
-
-	dir = f2fs_iget(inode->i_sb, le32_to_cpu(raw_inode->i_pino));
-	if (IS_ERR(dir)) {
-		err = PTR_ERR(dir);
-		goto out;
-=======
 	dir = check_dirty_dir_inode(F2FS_SB(inode->i_sb), pino);
 	if (!dir) {
 		dir = f2fs_iget(inode->i_sb, pino);
@@ -72,27 +59,16 @@
 		}
 		set_inode_flag(F2FS_I(dir), FI_DELAY_IPUT);
 		add_dirty_dir_inode(dir);
->>>>>>> d0e0ac97
 	}
 
 	name.len = le32_to_cpu(raw_inode->i_namelen);
 	name.name = raw_inode->i_name;
-<<<<<<< HEAD
-
-	de = f2fs_find_entry(dir, &name, &page);
-	if (de) {
-		kunmap(page);
-		f2fs_put_page(page, 0);
-	} else {
-		err = __f2fs_add_link(dir, &name, inode);
-=======
 retry:
 	de = f2fs_find_entry(dir, &name, &page);
 	if (de && inode->i_ino == le32_to_cpu(de->ino)) {
 		kunmap(page);
 		f2fs_put_page(page, 0);
 		goto out;
->>>>>>> d0e0ac97
 	}
 	if (de) {
 		einode = f2fs_iget(inode->i_sb, le32_to_cpu(de->ino));
@@ -169,11 +145,7 @@
 		lock_page(page);
 
 		if (cp_ver != cpver_of_node(page))
-<<<<<<< HEAD
-			goto unlock_out;
-=======
 			break;
->>>>>>> d0e0ac97
 
 		if (!is_fsync_dnode(page))
 			goto next;
@@ -187,48 +159,23 @@
 			if (IS_INODE(page) && is_dent_dnode(page)) {
 				err = recover_inode_page(sbi, page);
 				if (err)
-<<<<<<< HEAD
-					goto unlock_out;
-=======
 					break;
->>>>>>> d0e0ac97
 			}
 
 			/* add this fsync inode to the list */
 			entry = kmem_cache_alloc(fsync_entry_slab, GFP_NOFS);
 			if (!entry) {
 				err = -ENOMEM;
-<<<<<<< HEAD
-				goto unlock_out;
-=======
 				break;
->>>>>>> d0e0ac97
 			}
 
 			entry->inode = f2fs_iget(sbi->sb, ino_of_node(page));
 			if (IS_ERR(entry->inode)) {
 				err = PTR_ERR(entry->inode);
 				kmem_cache_free(fsync_entry_slab, entry);
-<<<<<<< HEAD
-				goto unlock_out;
-			}
-
-			list_add_tail(&entry->list, head);
-			entry->blkaddr = blkaddr;
-		}
-		if (IS_INODE(page)) {
-			err = recover_inode(entry->inode, page);
-			if (err == -ENOENT) {
-				goto next;
-			} else if (err) {
-				err = -EINVAL;
-				goto unlock_out;
-			}
-=======
 				break;
 			}
 			list_add_tail(&entry->list, head);
->>>>>>> d0e0ac97
 		}
 		entry->blkaddr = blkaddr;
 
@@ -239,10 +186,6 @@
 		/* check next segment */
 		blkaddr = next_blkaddr_of_node(page);
 	}
-<<<<<<< HEAD
-unlock_out:
-=======
->>>>>>> d0e0ac97
 	unlock_page(page);
 out:
 	__free_pages(page, 0);
@@ -324,11 +267,7 @@
 	/* Deallocate previous index in the node page */
 	inode = f2fs_iget(sbi->sb, ino);
 	if (IS_ERR(inode))
-<<<<<<< HEAD
-		return;
-=======
 		return PTR_ERR(inode);
->>>>>>> d0e0ac97
 
 	truncate_hole(inode, bidx, bidx + 1);
 	iput(inode);
@@ -342,11 +281,7 @@
 	struct dnode_of_data dn;
 	struct f2fs_summary sum;
 	struct node_info ni;
-<<<<<<< HEAD
-	int err = 0;
-=======
 	int err = 0, recovered = 0;
->>>>>>> d0e0ac97
 	int ilock;
 
 	start = start_bidx_of_node(ofs_of_node(page));
@@ -412,15 +347,11 @@
 err:
 	f2fs_put_dnode(&dn);
 	mutex_unlock_op(sbi, ilock);
-<<<<<<< HEAD
-	return 0;
-=======
 
 	f2fs_msg(sbi->sb, KERN_NOTICE, "recover_data: ino = %lx, "
 			"recovered_data = %d blocks, err = %d",
 			inode->i_ino, recovered, err);
 	return err;
->>>>>>> d0e0ac97
 }
 
 static int recover_data(struct f2fs_sb_info *sbi,
@@ -453,11 +384,7 @@
 		lock_page(page);
 
 		if (cp_ver != cpver_of_node(page))
-<<<<<<< HEAD
-			goto unlock_out;
-=======
 			break;
->>>>>>> d0e0ac97
 
 		entry = get_fsync_inode(head, ino_of_node(page));
 		if (!entry)
@@ -465,11 +392,7 @@
 
 		err = do_recover_data(sbi, entry->inode, page, blkaddr);
 		if (err)
-<<<<<<< HEAD
-			goto out;
-=======
 			break;
->>>>>>> d0e0ac97
 
 		if (entry->blkaddr == blkaddr) {
 			iput(entry->inode);
@@ -480,10 +403,6 @@
 		/* check next segment */
 		blkaddr = next_blkaddr_of_node(page);
 	}
-<<<<<<< HEAD
-unlock_out:
-=======
->>>>>>> d0e0ac97
 	unlock_page(page);
 out:
 	__free_pages(page, 0);
@@ -506,10 +425,7 @@
 	INIT_LIST_HEAD(&inode_list);
 
 	/* step #1: find fsynced inode numbers */
-<<<<<<< HEAD
-=======
 	sbi->por_doing = 1;
->>>>>>> d0e0ac97
 	err = find_fsync_dnodes(sbi, &inode_list);
 	if (err)
 		goto out;
@@ -518,23 +434,13 @@
 		goto out;
 
 	/* step #2: recover data */
-<<<<<<< HEAD
-	sbi->por_doing = 1;
 	err = recover_data(sbi, &inode_list, CURSEG_WARM_NODE);
-	sbi->por_doing = 0;
-=======
-	err = recover_data(sbi, &inode_list, CURSEG_WARM_NODE);
->>>>>>> d0e0ac97
 	BUG_ON(!list_empty(&inode_list));
 out:
 	destroy_fsync_dnodes(&inode_list);
 	kmem_cache_destroy(fsync_entry_slab);
-<<<<<<< HEAD
-	write_checkpoint(sbi, false);
-=======
 	sbi->por_doing = 0;
 	if (!err)
 		write_checkpoint(sbi, false);
->>>>>>> d0e0ac97
 	return err;
 }