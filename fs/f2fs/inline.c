--- conflicted
+++ resolved
@@ -15,18 +15,9 @@
 
 bool f2fs_may_inline(struct inode *inode)
 {
-<<<<<<< HEAD
-	block_t nr_blocks;
-	loff_t i_size;
-
 	if (!test_opt(F2FS_I_SB(inode), INLINE_DATA))
 		return false;
 
-=======
-	if (!test_opt(F2FS_I_SB(inode), INLINE_DATA))
-		return false;
-
->>>>>>> e529fea9
 	if (f2fs_is_atomic_file(inode))
 		return false;
 
@@ -41,24 +32,12 @@
 
 void read_inline_data(struct page *page, struct page *ipage)
 {
-<<<<<<< HEAD
-	struct page *ipage;
-=======
->>>>>>> e529fea9
 	void *src_addr, *dst_addr;
 
 	if (PageUptodate(page))
 		return;
 
-<<<<<<< HEAD
-	ipage = get_node_page(F2FS_I_SB(inode), inode->i_ino);
-	if (IS_ERR(ipage)) {
-		unlock_page(page);
-		return PTR_ERR(ipage);
-	}
-=======
 	f2fs_bug_on(F2FS_P_SB(page), page->index);
->>>>>>> e529fea9
 
 	zero_user_segment(page, MAX_INLINE_DATA, PAGE_CACHE_SIZE);
 
@@ -101,10 +80,6 @@
 {
 	void *src_addr, *dst_addr;
 	block_t new_blk_addr;
-<<<<<<< HEAD
-	struct f2fs_sb_info *sbi = F2FS_I_SB(inode);
-=======
->>>>>>> e529fea9
 	struct f2fs_io_info fio = {
 		.type = DATA,
 		.rw = WRITE_SYNC | REQ_PRIO,
@@ -226,22 +201,11 @@
 
 void truncate_inline_data(struct page *ipage, u64 from)
 {
-<<<<<<< HEAD
-	struct page *ipage;
-=======
 	void *addr;
->>>>>>> e529fea9
 
 	if (from >= MAX_INLINE_DATA)
 		return;
 
-<<<<<<< HEAD
-	ipage = get_node_page(F2FS_I_SB(inode), inode->i_ino);
-	if (IS_ERR(ipage))
-		return;
-
-=======
->>>>>>> e529fea9
 	f2fs_wait_on_page_writeback(ipage, NODE);
 
 	addr = inline_data_addr(ipage);
@@ -289,15 +253,8 @@
 	if (f2fs_has_inline_data(inode)) {
 		ipage = get_node_page(sbi, inode->i_ino);
 		f2fs_bug_on(sbi, IS_ERR(ipage));
-<<<<<<< HEAD
-		f2fs_wait_on_page_writeback(ipage, NODE);
-		zero_user_segment(ipage, INLINE_DATA_OFFSET,
-				 INLINE_DATA_OFFSET + MAX_INLINE_DATA);
-		clear_inode_flag(F2FS_I(inode), FI_INLINE_DATA);
-=======
 		truncate_inline_data(ipage, 0);
 		f2fs_clear_inline_inode(inode);
->>>>>>> e529fea9
 		update_inode(inode, ipage);
 		f2fs_put_page(ipage, 1);
 	} else if (ri && (ri->i_inline & F2FS_INLINE_DATA)) {
