/*
 * fs/logfs/file.c	- prepare_write, commit_write and friends
 *
 * As should be obvious for Linux kernel code, license is GPLv2
 *
 * Copyright (c) 2005-2008 Joern Engel <joern@logfs.org>
 */
#include "logfs.h"
#include <linux/sched.h>
#include <linux/writeback.h>

static int logfs_write_begin(struct file *file, struct address_space *mapping,
		loff_t pos, unsigned len, unsigned flags,
		struct page **pagep, void **fsdata)
{
	struct inode *inode = mapping->host;
	struct page *page;
	pgoff_t index = pos >> PAGE_CACHE_SHIFT;

	page = grab_cache_page_write_begin(mapping, index, flags);
	if (!page)
		return -ENOMEM;
	*pagep = page;

	if ((len == PAGE_CACHE_SIZE) || PageUptodate(page))
		return 0;
	if ((pos & PAGE_CACHE_MASK) >= i_size_read(inode)) {
		unsigned start = pos & (PAGE_CACHE_SIZE - 1);
		unsigned end = start + len;

		/* Reading beyond i_size is simple: memset to zero */
		zero_user_segments(page, 0, start, end, PAGE_CACHE_SIZE);
		return 0;
	}
	return logfs_readpage_nolock(page);
}

static int logfs_write_end(struct file *file, struct address_space *mapping,
		loff_t pos, unsigned len, unsigned copied, struct page *page,
		void *fsdata)
{
	struct inode *inode = mapping->host;
	pgoff_t index = page->index;
	unsigned start = pos & (PAGE_CACHE_SIZE - 1);
	unsigned end = start + copied;
	int ret = 0;

	BUG_ON(PAGE_CACHE_SIZE != inode->i_sb->s_blocksize);
	BUG_ON(page->index > I3_BLOCKS);

	if (copied < len) {
		/*
		 * Short write of a non-initialized paged.  Just tell userspace
		 * to retry the entire page.
		 */
		if (!PageUptodate(page)) {
			copied = 0;
			goto out;
		}
	}
	if (copied == 0)
		goto out; /* FIXME: do we need to update inode? */

	if (i_size_read(inode) < (index << PAGE_CACHE_SHIFT) + end) {
		i_size_write(inode, (index << PAGE_CACHE_SHIFT) + end);
		mark_inode_dirty_sync(inode);
	}

	SetPageUptodate(page);
	if (!PageDirty(page)) {
		if (!get_page_reserve(inode, page))
			__set_page_dirty_nobuffers(page);
		else
			ret = logfs_write_buf(inode, page, WF_LOCK);
	}
out:
	unlock_page(page);
	page_cache_release(page);
	return ret ? ret : copied;
}

int logfs_readpage(struct file *file, struct page *page)
{
	int ret;

	ret = logfs_readpage_nolock(page);
	unlock_page(page);
	return ret;
}

/* Clear the page's dirty flag in the radix tree. */
/* TODO: mucking with PageWriteback is silly.  Add a generic function to clear
 * the dirty bit from the radix tree for filesystems that don't have to wait
 * for page writeback to finish (i.e. any compressing filesystem).
 */
static void clear_radix_tree_dirty(struct page *page)
{
	BUG_ON(PagePrivate(page) || page->private);
	set_page_writeback(page);
	end_page_writeback(page);
}

static int __logfs_writepage(struct page *page)
{
	struct inode *inode = page->mapping->host;
	int err;

	err = logfs_write_buf(inode, page, WF_LOCK);
	if (err)
		set_page_dirty(page);
	else
		clear_radix_tree_dirty(page);
	unlock_page(page);
	return err;
}

static int logfs_writepage(struct page *page, struct writeback_control *wbc)
{
	struct inode *inode = page->mapping->host;
	loff_t i_size = i_size_read(inode);
	pgoff_t end_index = i_size >> PAGE_CACHE_SHIFT;
	unsigned offset;
	u64 bix;
	level_t level;

	log_file("logfs_writepage(%lx, %lx, %p)\n", inode->i_ino, page->index,
			page);

	logfs_unpack_index(page->index, &bix, &level);

	/* Indirect blocks are never truncated */
	if (level != 0)
		return __logfs_writepage(page);

	/*
	 * TODO: everything below is a near-verbatim copy of nobh_writepage().
	 * The relevant bits should be factored out after logfs is merged.
	 */

	/* Is the page fully inside i_size? */
	if (bix < end_index)
		return __logfs_writepage(page);

	 /* Is the page fully outside i_size? (truncate in progress) */
	offset = i_size & (PAGE_CACHE_SIZE-1);
	if (bix > end_index || offset == 0) {
		unlock_page(page);
		return 0; /* don't care */
	}

	/*
	 * The page straddles i_size.  It must be zeroed out on each and every
	 * writepage invokation because it may be mmapped.  "A file is mapped
	 * in multiples of the page size.  For a file that is not a multiple of
	 * the  page size, the remaining memory is zeroed when mapped, and
	 * writes to that region are not written out to the file."
	 */
	zero_user_segment(page, offset, PAGE_CACHE_SIZE);
	return __logfs_writepage(page);
}

static void logfs_invalidatepage(struct page *page, unsigned long offset)
{
	struct logfs_block *block = logfs_block(page);

	if (block->reserved_bytes) {
		struct super_block *sb = page->mapping->host->i_sb;
		struct logfs_super *super = logfs_super(sb);

		super->s_dirty_pages -= block->reserved_bytes;
		block->ops->free_block(sb, block);
		BUG_ON(bitmap_weight(block->alias_map, LOGFS_BLOCK_FACTOR));
	} else
		move_page_to_btree(page);
	BUG_ON(PagePrivate(page) || page->private);
}

static int logfs_releasepage(struct page *page, gfp_t only_xfs_uses_this)
{
	return 0; /* None of these are easy to release */
}


long logfs_ioctl(struct file *file, unsigned int cmd, unsigned long arg)
{
	struct inode *inode = file->f_path.dentry->d_inode;
	struct logfs_inode *li = logfs_inode(inode);
	unsigned int oldflags, flags;
	int err;

	switch (cmd) {
	case FS_IOC_GETFLAGS:
		flags = li->li_flags & LOGFS_FL_USER_VISIBLE;
		return put_user(flags, (int __user *)arg);
	case FS_IOC_SETFLAGS:
		if (IS_RDONLY(inode))
			return -EROFS;

		if (!inode_owner_or_capable(inode))
			return -EACCES;

		err = get_user(flags, (int __user *)arg);
		if (err)
			return err;

		mutex_lock(&inode->i_mutex);
		oldflags = li->li_flags;
		flags &= LOGFS_FL_USER_MODIFIABLE;
		flags |= oldflags & ~LOGFS_FL_USER_MODIFIABLE;
		li->li_flags = flags;
		mutex_unlock(&inode->i_mutex);

		inode->i_ctime = CURRENT_TIME;
		mark_inode_dirty_sync(inode);
		return 0;

	default:
		return -ENOTTY;
	}
}

int logfs_fsync(struct file *file, loff_t start, loff_t end, int datasync)
{
	struct super_block *sb = file->f_mapping->host->i_sb;
	struct inode *inode = file->f_mapping->host;
	int ret;

	ret = filemap_write_and_wait_range(inode->i_mapping, start, end);
	if (ret)
		return ret;

<<<<<<< HEAD
	mutex_lock(&inode->i_mutex);
	logfs_write_anchor(sb);
	mutex_unlock(&inode->i_mutex);

=======
	logfs_get_wblocks(sb, NULL, WF_LOCK);
	logfs_write_anchor(sb);
	logfs_put_wblocks(sb, NULL, WF_LOCK);
>>>>>>> 21f3eb83
	return 0;
}

static int logfs_setattr(struct dentry *dentry, struct iattr *attr)
{
	struct inode *inode = dentry->d_inode;
	int err = 0;

	err = inode_change_ok(inode, attr);
	if (err)
		return err;

	if (attr->ia_valid & ATTR_SIZE) {
		err = logfs_truncate(inode, attr->ia_size);
		if (err)
			return err;
	}

	setattr_copy(inode, attr);
	mark_inode_dirty(inode);
	return 0;
}

const struct inode_operations logfs_reg_iops = {
	.setattr	= logfs_setattr,
};

const struct file_operations logfs_reg_fops = {
	.aio_read	= generic_file_aio_read,
	.aio_write	= generic_file_aio_write,
	.fsync		= logfs_fsync,
	.unlocked_ioctl	= logfs_ioctl,
	.llseek		= generic_file_llseek,
	.mmap		= generic_file_readonly_mmap,
	.open		= generic_file_open,
	.read		= do_sync_read,
	.write		= do_sync_write,
};

const struct address_space_operations logfs_reg_aops = {
	.invalidatepage	= logfs_invalidatepage,
	.readpage	= logfs_readpage,
	.releasepage	= logfs_releasepage,
	.set_page_dirty	= __set_page_dirty_nobuffers,
	.writepage	= logfs_writepage,
	.writepages	= generic_writepages,
	.write_begin	= logfs_write_begin,
	.write_end	= logfs_write_end,
};<|MERGE_RESOLUTION|>--- conflicted
+++ resolved
@@ -229,16 +229,12 @@
 	if (ret)
 		return ret;
 
-<<<<<<< HEAD
 	mutex_lock(&inode->i_mutex);
-	logfs_write_anchor(sb);
-	mutex_unlock(&inode->i_mutex);
-
-=======
 	logfs_get_wblocks(sb, NULL, WF_LOCK);
 	logfs_write_anchor(sb);
 	logfs_put_wblocks(sb, NULL, WF_LOCK);
->>>>>>> 21f3eb83
+	mutex_unlock(&inode->i_mutex);
+
 	return 0;
 }
 
