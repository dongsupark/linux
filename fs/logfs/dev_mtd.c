/*
 * fs/logfs/dev_mtd.c	- Device access methods for MTD
 *
 * As should be obvious for Linux kernel code, license is GPLv2
 *
 * Copyright (c) 2005-2008 Joern Engel <joern@logfs.org>
 */
#include "logfs.h"
#include <linux/completion.h>
#include <linux/mount.h>
#include <linux/sched.h>
#include <linux/slab.h>

#define PAGE_OFS(ofs) ((ofs) & (PAGE_SIZE-1))

static int logfs_mtd_read(struct super_block *sb, loff_t ofs, size_t len,
			void *buf)
{
	struct mtd_info *mtd = logfs_super(sb)->s_mtd;
	size_t retlen;
	int ret;

	ret = mtd_read(mtd, ofs, len, &retlen, buf);
	BUG_ON(ret == -EINVAL);
	if (ret)
		return ret;

	/* Not sure if we should loop instead. */
	if (retlen != len)
		return -EIO;

	return 0;
}

static int loffs_mtd_write(struct super_block *sb, loff_t ofs, size_t len,
			void *buf)
{
	struct logfs_super *super = logfs_super(sb);
	struct mtd_info *mtd = super->s_mtd;
	size_t retlen;
	loff_t page_start, page_end;
	int ret;

	if (super->s_flags & LOGFS_SB_FLAG_RO)
		return -EROFS;

	BUG_ON((ofs >= mtd->size) || (len > mtd->size - ofs));
	BUG_ON(ofs != (ofs >> super->s_writeshift) << super->s_writeshift);
	BUG_ON(len > PAGE_CACHE_SIZE);
	page_start = ofs & PAGE_CACHE_MASK;
	page_end = PAGE_CACHE_ALIGN(ofs + len) - 1;
	ret = mtd_write(mtd, ofs, len, &retlen, buf);
	if (ret || (retlen != len))
		return -EIO;

	return 0;
}

/*
 * For as long as I can remember (since about 2001) mtd->erase has been an
 * asynchronous interface lacking the first driver to actually use the
 * asynchronous properties.  So just to prevent the first implementor of such
 * a thing from breaking logfs in 2350, we do the usual pointless dance to
 * declare a completion variable and wait for completion before returning
 * from logfs_mtd_erase().  What an exercise in futility!
 */
static void logfs_erase_callback(struct erase_info *ei)
{
	complete((struct completion *)ei->priv);
}

static int logfs_mtd_erase_mapping(struct super_block *sb, loff_t ofs,
				size_t len)
{
	struct logfs_super *super = logfs_super(sb);
	struct address_space *mapping = super->s_mapping_inode->i_mapping;
	struct page *page;
	pgoff_t index = ofs >> PAGE_SHIFT;

	for (index = ofs >> PAGE_SHIFT; index < (ofs + len) >> PAGE_SHIFT; index++) {
		page = find_get_page(mapping, index);
		if (!page)
			continue;
		memset(page_address(page), 0xFF, PAGE_SIZE);
		page_cache_release(page);
	}
	return 0;
}

static int logfs_mtd_erase(struct super_block *sb, loff_t ofs, size_t len,
		int ensure_write)
{
	struct mtd_info *mtd = logfs_super(sb)->s_mtd;
	struct erase_info ei;
	DECLARE_COMPLETION_ONSTACK(complete);
	int ret;

	BUG_ON(len % mtd->erasesize);
	if (logfs_super(sb)->s_flags & LOGFS_SB_FLAG_RO)
		return -EROFS;

	memset(&ei, 0, sizeof(ei));
	ei.mtd = mtd;
	ei.addr = ofs;
	ei.len = len;
	ei.callback = logfs_erase_callback;
	ei.priv = (long)&complete;
	ret = mtd_erase(mtd, &ei);
	if (ret)
		return -EIO;

	wait_for_completion(&complete);
	if (ei.state != MTD_ERASE_DONE)
		return -EIO;
	return logfs_mtd_erase_mapping(sb, ofs, len);
}

static void logfs_mtd_sync(struct super_block *sb)
{
	struct mtd_info *mtd = logfs_super(sb)->s_mtd;

	mtd_sync(mtd);
}

static int logfs_mtd_readpage(void *_sb, struct page *page)
{
	struct super_block *sb = _sb;
	int err;

	err = logfs_mtd_read(sb, page->index << PAGE_SHIFT, PAGE_SIZE,
			page_address(page));
	if (err == -EUCLEAN || err == -EBADMSG) {
		/* -EBADMSG happens regularly on power failures */
		err = 0;
		/* FIXME: force GC this segment */
	}
	if (err) {
		ClearPageUptodate(page);
		SetPageError(page);
	} else {
		SetPageUptodate(page);
		ClearPageError(page);
	}
	unlock_page(page);
	return err;
}

static struct page *logfs_mtd_find_first_sb(struct super_block *sb, u64 *ofs)
{
	struct logfs_super *super = logfs_super(sb);
	struct address_space *mapping = super->s_mapping_inode->i_mapping;
	filler_t *filler = logfs_mtd_readpage;
	struct mtd_info *mtd = super->s_mtd;

<<<<<<< HEAD
	*ofs = 0;
	if (mtd->block_isbad) {
		while (mtd->block_isbad(mtd, *ofs)) {
			*ofs += mtd->erasesize;
			if (*ofs >= mtd->size)
				return NULL;
		}
=======
	if (!mtd_can_have_bb(mtd))
		return NULL;

	*ofs = 0;
	while (mtd_block_isbad(mtd, *ofs)) {
		*ofs += mtd->erasesize;
		if (*ofs >= mtd->size)
			return NULL;
>>>>>>> 20a81446
	}
	BUG_ON(*ofs & ~PAGE_MASK);
	return read_cache_page(mapping, *ofs >> PAGE_SHIFT, filler, sb);
}

static struct page *logfs_mtd_find_last_sb(struct super_block *sb, u64 *ofs)
{
	struct logfs_super *super = logfs_super(sb);
	struct address_space *mapping = super->s_mapping_inode->i_mapping;
	filler_t *filler = logfs_mtd_readpage;
	struct mtd_info *mtd = super->s_mtd;

<<<<<<< HEAD
	*ofs = mtd->size - mtd->erasesize;
	if (mtd->block_isbad) {
		while (mtd->block_isbad(mtd, *ofs)) {
			*ofs -= mtd->erasesize;
			if (*ofs <= 0)
				return NULL;
		}
=======
	if (!mtd_can_have_bb(mtd))
		return NULL;

	*ofs = mtd->size - mtd->erasesize;
	while (mtd_block_isbad(mtd, *ofs)) {
		*ofs -= mtd->erasesize;
		if (*ofs <= 0)
			return NULL;
>>>>>>> 20a81446
	}
	*ofs = *ofs + mtd->erasesize - 0x1000;
	BUG_ON(*ofs & ~PAGE_MASK);
	return read_cache_page(mapping, *ofs >> PAGE_SHIFT, filler, sb);
}

static int __logfs_mtd_writeseg(struct super_block *sb, u64 ofs, pgoff_t index,
		size_t nr_pages)
{
	struct logfs_super *super = logfs_super(sb);
	struct address_space *mapping = super->s_mapping_inode->i_mapping;
	struct page *page;
	int i, err;

	for (i = 0; i < nr_pages; i++) {
		page = find_lock_page(mapping, index + i);
		BUG_ON(!page);

		err = loffs_mtd_write(sb, page->index << PAGE_SHIFT, PAGE_SIZE,
					page_address(page));
		unlock_page(page);
		page_cache_release(page);
		if (err)
			return err;
	}
	return 0;
}

static void logfs_mtd_writeseg(struct super_block *sb, u64 ofs, size_t len)
{
	struct logfs_super *super = logfs_super(sb);
	int head;

	if (super->s_flags & LOGFS_SB_FLAG_RO)
		return;

	if (len == 0) {
		/* This can happen when the object fit perfectly into a
		 * segment, the segment gets written per sync and subsequently
		 * closed.
		 */
		return;
	}
	head = ofs & (PAGE_SIZE - 1);
	if (head) {
		ofs -= head;
		len += head;
	}
	len = PAGE_ALIGN(len);
	__logfs_mtd_writeseg(sb, ofs, ofs >> PAGE_SHIFT, len >> PAGE_SHIFT);
}

static void logfs_mtd_put_device(struct logfs_super *s)
{
	put_mtd_device(s->s_mtd);
}

static int logfs_mtd_can_write_buf(struct super_block *sb, u64 ofs)
{
	struct logfs_super *super = logfs_super(sb);
	void *buf;
	int err;

	buf = kmalloc(super->s_writesize, GFP_KERNEL);
	if (!buf)
		return -ENOMEM;
	err = logfs_mtd_read(sb, ofs, super->s_writesize, buf);
	if (err)
		goto out;
	if (memchr_inv(buf, 0xff, super->s_writesize))
		err = -EIO;
	kfree(buf);
out:
	return err;
}

static const struct logfs_device_ops mtd_devops = {
	.find_first_sb	= logfs_mtd_find_first_sb,
	.find_last_sb	= logfs_mtd_find_last_sb,
	.readpage	= logfs_mtd_readpage,
	.writeseg	= logfs_mtd_writeseg,
	.erase		= logfs_mtd_erase,
	.can_write_buf	= logfs_mtd_can_write_buf,
	.sync		= logfs_mtd_sync,
	.put_device	= logfs_mtd_put_device,
};

int logfs_get_sb_mtd(struct logfs_super *s, int mtdnr)
{
	struct mtd_info *mtd = get_mtd_device(NULL, mtdnr);
	if (IS_ERR(mtd))
		return PTR_ERR(mtd);

	s->s_bdev = NULL;
	s->s_mtd = mtd;
	s->s_devops = &mtd_devops;
	return 0;
}<|MERGE_RESOLUTION|>--- conflicted
+++ resolved
@@ -152,24 +152,13 @@
 	filler_t *filler = logfs_mtd_readpage;
 	struct mtd_info *mtd = super->s_mtd;
 
-<<<<<<< HEAD
 	*ofs = 0;
-	if (mtd->block_isbad) {
-		while (mtd->block_isbad(mtd, *ofs)) {
+	if (mtd_can_have_bb(mtd)) {
+		while (mtd_block_isbad(mtd, *ofs)) {
 			*ofs += mtd->erasesize;
 			if (*ofs >= mtd->size)
 				return NULL;
 		}
-=======
-	if (!mtd_can_have_bb(mtd))
-		return NULL;
-
-	*ofs = 0;
-	while (mtd_block_isbad(mtd, *ofs)) {
-		*ofs += mtd->erasesize;
-		if (*ofs >= mtd->size)
-			return NULL;
->>>>>>> 20a81446
 	}
 	BUG_ON(*ofs & ~PAGE_MASK);
 	return read_cache_page(mapping, *ofs >> PAGE_SHIFT, filler, sb);
@@ -182,24 +171,13 @@
 	filler_t *filler = logfs_mtd_readpage;
 	struct mtd_info *mtd = super->s_mtd;
 
-<<<<<<< HEAD
 	*ofs = mtd->size - mtd->erasesize;
-	if (mtd->block_isbad) {
-		while (mtd->block_isbad(mtd, *ofs)) {
+	if (mtd_can_have_bb(mtd)) {
+		while (mtd_block_isbad(mtd, *ofs)) {
 			*ofs -= mtd->erasesize;
 			if (*ofs <= 0)
 				return NULL;
 		}
-=======
-	if (!mtd_can_have_bb(mtd))
-		return NULL;
-
-	*ofs = mtd->size - mtd->erasesize;
-	while (mtd_block_isbad(mtd, *ofs)) {
-		*ofs -= mtd->erasesize;
-		if (*ofs <= 0)
-			return NULL;
->>>>>>> 20a81446
 	}
 	*ofs = *ofs + mtd->erasesize - 0x1000;
 	BUG_ON(*ofs & ~PAGE_MASK);
