/*
 * fs/logfs/dev_mtd.c	- Device access methods for MTD
 *
 * As should be obvious for Linux kernel code, license is GPLv2
 *
 * Copyright (c) 2005-2008 Joern Engel <joern@logfs.org>
 */
#include "logfs.h"
#include <linux/completion.h>
#include <linux/mount.h>
#include <linux/sched.h>
#include <linux/slab.h>

#define PAGE_OFS(ofs) ((ofs) & (PAGE_SIZE-1))

static int logfs_mtd_read(struct super_block *sb, loff_t ofs, size_t len,
			void *buf)
{
	struct mtd_info *mtd = logfs_super(sb)->s_mtd;
	size_t retlen;
	int ret;

	ret = mtd_read(mtd, ofs, len, &retlen, buf);
	BUG_ON(ret == -EINVAL);
	if (ret)
		return ret;

	/* Not sure if we should loop instead. */
	if (retlen != len)
		return -EIO;

	return 0;
}

static int loffs_mtd_write(struct super_block *sb, loff_t ofs, size_t len,
			void *buf)
{
	struct logfs_super *super = logfs_super(sb);
	struct mtd_info *mtd = super->s_mtd;
	size_t retlen;
	loff_t page_start, page_end;
	int ret;

	if (super->s_flags & LOGFS_SB_FLAG_RO)
		return -EROFS;

	BUG_ON((ofs >= mtd->size) || (len > mtd->size - ofs));
	BUG_ON(ofs != (ofs >> super->s_writeshift) << super->s_writeshift);
	BUG_ON(len > PAGE_CACHE_SIZE);
	page_start = ofs & PAGE_CACHE_MASK;
	page_end = PAGE_CACHE_ALIGN(ofs + len) - 1;
	ret = mtd_write(mtd, ofs, len, &retlen, buf);
	if (ret || (retlen != len))
		return -EIO;

	return 0;
}

/*
 * For as long as I can remember (since about 2001) mtd->erase has been an
 * asynchronous interface lacking the first driver to actually use the
 * asynchronous properties.  So just to prevent the first implementor of such
 * a thing from breaking logfs in 2350, we do the usual pointless dance to
 * declare a completion variable and wait for completion before returning
 * from logfs_mtd_erase().  What an exercise in futility!
 */
static void logfs_erase_callback(struct erase_info *ei)
{
	complete((struct completion *)ei->priv);
}

static int logfs_mtd_erase_mapping(struct super_block *sb, loff_t ofs,
				size_t len)
{
	struct logfs_super *super = logfs_super(sb);
	struct address_space *mapping = super->s_mapping_inode->i_mapping;
	struct page *page;
	pgoff_t index = ofs >> PAGE_SHIFT;

	for (index = ofs >> PAGE_SHIFT; index < (ofs + len) >> PAGE_SHIFT; index++) {
		page = find_get_page(mapping, index);
		if (!page)
			continue;
		memset(page_address(page), 0xFF, PAGE_SIZE);
		page_cache_release(page);
	}
	return 0;
}

static int logfs_mtd_erase(struct super_block *sb, loff_t ofs, size_t len,
		int ensure_write)
{
	struct mtd_info *mtd = logfs_super(sb)->s_mtd;
	struct erase_info ei;
	DECLARE_COMPLETION_ONSTACK(complete);
	int ret;

	BUG_ON(len % mtd->erasesize);
	if (logfs_super(sb)->s_flags & LOGFS_SB_FLAG_RO)
		return -EROFS;

	memset(&ei, 0, sizeof(ei));
	ei.mtd = mtd;
	ei.addr = ofs;
	ei.len = len;
	ei.callback = logfs_erase_callback;
	ei.priv = (long)&complete;
	ret = mtd_erase(mtd, &ei);
	if (ret)
		return -EIO;

	wait_for_completion(&complete);
	if (ei.state != MTD_ERASE_DONE)
		return -EIO;
	return logfs_mtd_erase_mapping(sb, ofs, len);
}

static void logfs_mtd_sync(struct super_block *sb)
{
	struct mtd_info *mtd = logfs_super(sb)->s_mtd;

	if (mtd->sync)
		mtd_sync(mtd);
}

static int logfs_mtd_readpage(void *_sb, struct page *page)
{
	struct super_block *sb = _sb;
	int err;

	err = logfs_mtd_read(sb, page->index << PAGE_SHIFT, PAGE_SIZE,
			page_address(page));
	if (err == -EUCLEAN || err == -EBADMSG) {
		/* -EBADMSG happens regularly on power failures */
		err = 0;
		/* FIXME: force GC this segment */
	}
	if (err) {
		ClearPageUptodate(page);
		SetPageError(page);
	} else {
		SetPageUptodate(page);
		ClearPageError(page);
	}
	unlock_page(page);
	return err;
}

static struct page *logfs_mtd_find_first_sb(struct super_block *sb, u64 *ofs)
{
	struct logfs_super *super = logfs_super(sb);
	struct address_space *mapping = super->s_mapping_inode->i_mapping;
	filler_t *filler = logfs_mtd_readpage;
	struct mtd_info *mtd = super->s_mtd;

	*ofs = 0;
<<<<<<< HEAD
	if (mtd->block_isbad) {
		while (mtd->block_isbad(mtd, *ofs)) {
			*ofs += mtd->erasesize;
			if (*ofs >= mtd->size)
				return NULL;
		}
=======
	while (mtd_block_isbad(mtd, *ofs)) {
		*ofs += mtd->erasesize;
		if (*ofs >= mtd->size)
			return NULL;
>>>>>>> e4f2d8c2
	}
	BUG_ON(*ofs & ~PAGE_MASK);
	return read_cache_page(mapping, *ofs >> PAGE_SHIFT, filler, sb);
}

static struct page *logfs_mtd_find_last_sb(struct super_block *sb, u64 *ofs)
{
	struct logfs_super *super = logfs_super(sb);
	struct address_space *mapping = super->s_mapping_inode->i_mapping;
	filler_t *filler = logfs_mtd_readpage;
	struct mtd_info *mtd = super->s_mtd;

	*ofs = mtd->size - mtd->erasesize;
<<<<<<< HEAD
	if (mtd->block_isbad) {
		while (mtd->block_isbad(mtd, *ofs)) {
			*ofs -= mtd->erasesize;
			if (*ofs <= 0)
				return NULL;
		}
=======
	while (mtd_block_isbad(mtd, *ofs)) {
		*ofs -= mtd->erasesize;
		if (*ofs <= 0)
			return NULL;
>>>>>>> e4f2d8c2
	}
	*ofs = *ofs + mtd->erasesize - 0x1000;
	BUG_ON(*ofs & ~PAGE_MASK);
	return read_cache_page(mapping, *ofs >> PAGE_SHIFT, filler, sb);
}

static int __logfs_mtd_writeseg(struct super_block *sb, u64 ofs, pgoff_t index,
		size_t nr_pages)
{
	struct logfs_super *super = logfs_super(sb);
	struct address_space *mapping = super->s_mapping_inode->i_mapping;
	struct page *page;
	int i, err;

	for (i = 0; i < nr_pages; i++) {
		page = find_lock_page(mapping, index + i);
		BUG_ON(!page);

		err = loffs_mtd_write(sb, page->index << PAGE_SHIFT, PAGE_SIZE,
					page_address(page));
		unlock_page(page);
		page_cache_release(page);
		if (err)
			return err;
	}
	return 0;
}

static void logfs_mtd_writeseg(struct super_block *sb, u64 ofs, size_t len)
{
	struct logfs_super *super = logfs_super(sb);
	int head;

	if (super->s_flags & LOGFS_SB_FLAG_RO)
		return;

	if (len == 0) {
		/* This can happen when the object fit perfectly into a
		 * segment, the segment gets written per sync and subsequently
		 * closed.
		 */
		return;
	}
	head = ofs & (PAGE_SIZE - 1);
	if (head) {
		ofs -= head;
		len += head;
	}
	len = PAGE_ALIGN(len);
	__logfs_mtd_writeseg(sb, ofs, ofs >> PAGE_SHIFT, len >> PAGE_SHIFT);
}

static void logfs_mtd_put_device(struct logfs_super *s)
{
	put_mtd_device(s->s_mtd);
}

static int logfs_mtd_can_write_buf(struct super_block *sb, u64 ofs)
{
	struct logfs_super *super = logfs_super(sb);
	void *buf;
	int err;

	buf = kmalloc(super->s_writesize, GFP_KERNEL);
	if (!buf)
		return -ENOMEM;
	err = logfs_mtd_read(sb, ofs, super->s_writesize, buf);
	if (err)
		goto out;
	if (memchr_inv(buf, 0xff, super->s_writesize))
		err = -EIO;
	kfree(buf);
out:
	return err;
}

static const struct logfs_device_ops mtd_devops = {
	.find_first_sb	= logfs_mtd_find_first_sb,
	.find_last_sb	= logfs_mtd_find_last_sb,
	.readpage	= logfs_mtd_readpage,
	.writeseg	= logfs_mtd_writeseg,
	.erase		= logfs_mtd_erase,
	.can_write_buf	= logfs_mtd_can_write_buf,
	.sync		= logfs_mtd_sync,
	.put_device	= logfs_mtd_put_device,
};

int logfs_get_sb_mtd(struct logfs_super *s, int mtdnr)
{
	struct mtd_info *mtd = get_mtd_device(NULL, mtdnr);
	if (IS_ERR(mtd))
		return PTR_ERR(mtd);

	s->s_bdev = NULL;
	s->s_mtd = mtd;
	s->s_devops = &mtd_devops;
	return 0;
}<|MERGE_RESOLUTION|>--- conflicted
+++ resolved
@@ -154,19 +154,12 @@
 	struct mtd_info *mtd = super->s_mtd;
 
 	*ofs = 0;
-<<<<<<< HEAD
 	if (mtd->block_isbad) {
-		while (mtd->block_isbad(mtd, *ofs)) {
+		while (mtd_block_isbad(mtd, *ofs)) {
 			*ofs += mtd->erasesize;
 			if (*ofs >= mtd->size)
 				return NULL;
 		}
-=======
-	while (mtd_block_isbad(mtd, *ofs)) {
-		*ofs += mtd->erasesize;
-		if (*ofs >= mtd->size)
-			return NULL;
->>>>>>> e4f2d8c2
 	}
 	BUG_ON(*ofs & ~PAGE_MASK);
 	return read_cache_page(mapping, *ofs >> PAGE_SHIFT, filler, sb);
@@ -180,19 +173,12 @@
 	struct mtd_info *mtd = super->s_mtd;
 
 	*ofs = mtd->size - mtd->erasesize;
-<<<<<<< HEAD
 	if (mtd->block_isbad) {
-		while (mtd->block_isbad(mtd, *ofs)) {
+		while (mtd_block_isbad(mtd, *ofs)) {
 			*ofs -= mtd->erasesize;
 			if (*ofs <= 0)
 				return NULL;
 		}
-=======
-	while (mtd_block_isbad(mtd, *ofs)) {
-		*ofs -= mtd->erasesize;
-		if (*ofs <= 0)
-			return NULL;
->>>>>>> e4f2d8c2
 	}
 	*ofs = *ofs + mtd->erasesize - 0x1000;
 	BUG_ON(*ofs & ~PAGE_MASK);
