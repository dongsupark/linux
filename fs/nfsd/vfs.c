/*
 * File operations used by nfsd. Some of these have been ripped from
 * other parts of the kernel because they weren't exported, others
 * are partial duplicates with added or changed functionality.
 *
 * Note that several functions dget() the dentry upon which they want
 * to act, most notably those that create directory entries. Response
 * dentry's are dput()'d if necessary in the release callback.
 * So if you notice code paths that apparently fail to dput() the
 * dentry, don't worry--they have been taken care of.
 *
 * Copyright (C) 1995-1999 Olaf Kirch <okir@monad.swb.de>
 * Zerocpy NFS support (C) 2002 Hirokazu Takahashi <taka@valinux.co.jp>
 */

#include <linux/fs.h>
#include <linux/file.h>
#include <linux/splice.h>
#include <linux/fcntl.h>
#include <linux/namei.h>
#include <linux/delay.h>
#include <linux/fsnotify.h>
#include <linux/posix_acl_xattr.h>
#include <linux/xattr.h>
#include <linux/jhash.h>
#include <linux/ima.h>
#include <linux/slab.h>
#include <asm/uaccess.h>
#include <linux/exportfs.h>
#include <linux/writeback.h>

#ifdef CONFIG_NFSD_V3
#include "xdr3.h"
#endif /* CONFIG_NFSD_V3 */

#ifdef CONFIG_NFSD_V4
#include "acl.h"
#include "idmap.h"
#endif /* CONFIG_NFSD_V4 */

#include "nfsd.h"
#include "vfs.h"

#define NFSDDBG_FACILITY		NFSDDBG_FILEOP


/*
 * This is a cache of readahead params that help us choose the proper
 * readahead strategy. Initially, we set all readahead parameters to 0
 * and let the VFS handle things.
 * If you increase the number of cached files very much, you'll need to
 * add a hash table here.
 */
struct raparms {
	struct raparms		*p_next;
	unsigned int		p_count;
	ino_t			p_ino;
	dev_t			p_dev;
	int			p_set;
	struct file_ra_state	p_ra;
	unsigned int		p_hindex;
};

struct raparm_hbucket {
	struct raparms		*pb_head;
	spinlock_t		pb_lock;
} ____cacheline_aligned_in_smp;

#define RAPARM_HASH_BITS	4
#define RAPARM_HASH_SIZE	(1<<RAPARM_HASH_BITS)
#define RAPARM_HASH_MASK	(RAPARM_HASH_SIZE-1)
static struct raparm_hbucket	raparm_hash[RAPARM_HASH_SIZE];

/* 
 * Called from nfsd_lookup and encode_dirent. Check if we have crossed 
 * a mount point.
 * Returns -EAGAIN or -ETIMEDOUT leaving *dpp and *expp unchanged,
 *  or nfs_ok having possibly changed *dpp and *expp
 */
int
nfsd_cross_mnt(struct svc_rqst *rqstp, struct dentry **dpp, 
		        struct svc_export **expp)
{
	struct svc_export *exp = *expp, *exp2 = NULL;
	struct dentry *dentry = *dpp;
	struct path path = {.mnt = mntget(exp->ex_path.mnt),
			    .dentry = dget(dentry)};
	int err = 0;

	err = follow_down(&path);
	if (err < 0)
		goto out;

	exp2 = rqst_exp_get_by_name(rqstp, &path);
	if (IS_ERR(exp2)) {
		err = PTR_ERR(exp2);
		/*
		 * We normally allow NFS clients to continue
		 * "underneath" a mountpoint that is not exported.
		 * The exception is V4ROOT, where no traversal is ever
		 * allowed without an explicit export of the new
		 * directory.
		 */
		if (err == -ENOENT && !(exp->ex_flags & NFSEXP_V4ROOT))
			err = 0;
		path_put(&path);
		goto out;
	}
	if (nfsd_v4client(rqstp) ||
		(exp->ex_flags & NFSEXP_CROSSMOUNT) || EX_NOHIDE(exp2)) {
		/* successfully crossed mount point */
		/*
		 * This is subtle: path.dentry is *not* on path.mnt
		 * at this point.  The only reason we are safe is that
		 * original mnt is pinned down by exp, so we should
		 * put path *before* putting exp
		 */
		*dpp = path.dentry;
		path.dentry = dentry;
		*expp = exp2;
		exp2 = exp;
	}
	path_put(&path);
	exp_put(exp2);
out:
	return err;
}

static void follow_to_parent(struct path *path)
{
	struct dentry *dp;

	while (path->dentry == path->mnt->mnt_root && follow_up(path))
		;
	dp = dget_parent(path->dentry);
	dput(path->dentry);
	path->dentry = dp;
}

static int nfsd_lookup_parent(struct svc_rqst *rqstp, struct dentry *dparent, struct svc_export **exp, struct dentry **dentryp)
{
	struct svc_export *exp2;
	struct path path = {.mnt = mntget((*exp)->ex_path.mnt),
			    .dentry = dget(dparent)};

	follow_to_parent(&path);

	exp2 = rqst_exp_parent(rqstp, &path);
	if (PTR_ERR(exp2) == -ENOENT) {
		*dentryp = dget(dparent);
	} else if (IS_ERR(exp2)) {
		path_put(&path);
		return PTR_ERR(exp2);
	} else {
		*dentryp = dget(path.dentry);
		exp_put(*exp);
		*exp = exp2;
	}
	path_put(&path);
	return 0;
}

/*
 * For nfsd purposes, we treat V4ROOT exports as though there was an
 * export at *every* directory.
 */
int nfsd_mountpoint(struct dentry *dentry, struct svc_export *exp)
{
	if (d_mountpoint(dentry))
		return 1;
	if (!(exp->ex_flags & NFSEXP_V4ROOT))
		return 0;
	return dentry->d_inode != NULL;
}

__be32
nfsd_lookup_dentry(struct svc_rqst *rqstp, struct svc_fh *fhp,
		   const char *name, unsigned int len,
		   struct svc_export **exp_ret, struct dentry **dentry_ret)
{
	struct svc_export	*exp;
	struct dentry		*dparent;
	struct dentry		*dentry;
	__be32			err;
	int			host_err;

	dprintk("nfsd: nfsd_lookup(fh %s, %.*s)\n", SVCFH_fmt(fhp), len,name);

	/* Obtain dentry and export. */
	err = fh_verify(rqstp, fhp, S_IFDIR, NFSD_MAY_EXEC);
	if (err)
		return err;

	dparent = fhp->fh_dentry;
	exp  = fhp->fh_export;
	exp_get(exp);

	/* Lookup the name, but don't follow links */
	if (isdotent(name, len)) {
		if (len==1)
			dentry = dget(dparent);
		else if (dparent != exp->ex_path.dentry)
			dentry = dget_parent(dparent);
		else if (!EX_NOHIDE(exp) && !nfsd_v4client(rqstp))
			dentry = dget(dparent); /* .. == . just like at / */
		else {
			/* checking mountpoint crossing is very different when stepping up */
			host_err = nfsd_lookup_parent(rqstp, dparent, &exp, &dentry);
			if (host_err)
				goto out_nfserr;
		}
	} else {
		fh_lock(fhp);
		dentry = lookup_one_len(name, dparent, len);
		host_err = PTR_ERR(dentry);
		if (IS_ERR(dentry))
			goto out_nfserr;
		/*
		 * check if we have crossed a mount point ...
		 */
		if (nfsd_mountpoint(dentry, exp)) {
			if ((host_err = nfsd_cross_mnt(rqstp, &dentry, &exp))) {
				dput(dentry);
				goto out_nfserr;
			}
		}
	}
	*dentry_ret = dentry;
	*exp_ret = exp;
	return 0;

out_nfserr:
	exp_put(exp);
	return nfserrno(host_err);
}

/*
 * Look up one component of a pathname.
 * N.B. After this call _both_ fhp and resfh need an fh_put
 *
 * If the lookup would cross a mountpoint, and the mounted filesystem
 * is exported to the client with NFSEXP_NOHIDE, then the lookup is
 * accepted as it stands and the mounted directory is
 * returned. Otherwise the covered directory is returned.
 * NOTE: this mountpoint crossing is not supported properly by all
 *   clients and is explicitly disallowed for NFSv3
 *      NeilBrown <neilb@cse.unsw.edu.au>
 */
__be32
nfsd_lookup(struct svc_rqst *rqstp, struct svc_fh *fhp, const char *name,
				unsigned int len, struct svc_fh *resfh)
{
	struct svc_export	*exp;
	struct dentry		*dentry;
	__be32 err;

	err = nfsd_lookup_dentry(rqstp, fhp, name, len, &exp, &dentry);
	if (err)
		return err;
	err = check_nfsd_access(exp, rqstp);
	if (err)
		goto out;
	/*
	 * Note: we compose the file handle now, but as the
	 * dentry may be negative, it may need to be updated.
	 */
	err = fh_compose(resfh, exp, dentry, fhp);
	if (!err && !dentry->d_inode)
		err = nfserr_noent;
out:
	dput(dentry);
	exp_put(exp);
	return err;
}

static int nfsd_break_lease(struct inode *inode)
{
	if (!S_ISREG(inode->i_mode))
		return 0;
	return break_lease(inode, O_WRONLY | O_NONBLOCK);
}

/*
 * Commit metadata changes to stable storage.
 */
static int
commit_metadata(struct svc_fh *fhp)
{
	struct inode *inode = fhp->fh_dentry->d_inode;
	const struct export_operations *export_ops = inode->i_sb->s_export_op;

	if (!EX_ISSYNC(fhp->fh_export))
		return 0;

	if (export_ops->commit_metadata)
		return export_ops->commit_metadata(inode);
	return sync_inode_metadata(inode, 1);
}

/*
 * Set various file attributes.
 * N.B. After this call fhp needs an fh_put
 */
__be32
nfsd_setattr(struct svc_rqst *rqstp, struct svc_fh *fhp, struct iattr *iap,
	     int check_guard, time_t guardtime)
{
	struct dentry	*dentry;
	struct inode	*inode;
	int		accmode = NFSD_MAY_SATTR;
	int		ftype = 0;
	__be32		err;
	int		host_err;
	int		size_change = 0;

	if (iap->ia_valid & (ATTR_ATIME | ATTR_MTIME | ATTR_SIZE))
		accmode |= NFSD_MAY_WRITE|NFSD_MAY_OWNER_OVERRIDE;
	if (iap->ia_valid & ATTR_SIZE)
		ftype = S_IFREG;

	/* Get inode */
	err = fh_verify(rqstp, fhp, ftype, accmode);
	if (err)
		goto out;

	dentry = fhp->fh_dentry;
	inode = dentry->d_inode;

	/* Ignore any mode updates on symlinks */
	if (S_ISLNK(inode->i_mode))
		iap->ia_valid &= ~ATTR_MODE;

	if (!iap->ia_valid)
		goto out;

	/*
	 * NFSv2 does not differentiate between "set-[ac]time-to-now"
	 * which only requires access, and "set-[ac]time-to-X" which
	 * requires ownership.
	 * So if it looks like it might be "set both to the same time which
	 * is close to now", and if inode_change_ok fails, then we
	 * convert to "set to now" instead of "set to explicit time"
	 *
	 * We only call inode_change_ok as the last test as technically
	 * it is not an interface that we should be using.  It is only
	 * valid if the filesystem does not define it's own i_op->setattr.
	 */
#define BOTH_TIME_SET (ATTR_ATIME_SET | ATTR_MTIME_SET)
#define	MAX_TOUCH_TIME_ERROR (30*60)
	if ((iap->ia_valid & BOTH_TIME_SET) == BOTH_TIME_SET &&
	    iap->ia_mtime.tv_sec == iap->ia_atime.tv_sec) {
		/*
		 * Looks probable.
		 *
		 * Now just make sure time is in the right ballpark.
		 * Solaris, at least, doesn't seem to care what the time
		 * request is.  We require it be within 30 minutes of now.
		 */
		time_t delta = iap->ia_atime.tv_sec - get_seconds();
		if (delta < 0)
			delta = -delta;
		if (delta < MAX_TOUCH_TIME_ERROR &&
		    inode_change_ok(inode, iap) != 0) {
			/*
			 * Turn off ATTR_[AM]TIME_SET but leave ATTR_[AM]TIME.
			 * This will cause notify_change to set these times
			 * to "now"
			 */
			iap->ia_valid &= ~BOTH_TIME_SET;
		}
	}
	    
	/*
	 * The size case is special.
	 * It changes the file as well as the attributes.
	 */
	if (iap->ia_valid & ATTR_SIZE) {
		if (iap->ia_size < inode->i_size) {
			err = nfsd_permission(rqstp, fhp->fh_export, dentry,
					NFSD_MAY_TRUNC|NFSD_MAY_OWNER_OVERRIDE);
			if (err)
				goto out;
		}

		host_err = get_write_access(inode);
		if (host_err)
			goto out_nfserr;

		size_change = 1;
		host_err = locks_verify_truncate(inode, NULL, iap->ia_size);
		if (host_err) {
			put_write_access(inode);
			goto out_nfserr;
		}
	}

	/* sanitize the mode change */
	if (iap->ia_valid & ATTR_MODE) {
		iap->ia_mode &= S_IALLUGO;
		iap->ia_mode |= (inode->i_mode & ~S_IALLUGO);
	}

	/* Revoke setuid/setgid on chown */
	if (!S_ISDIR(inode->i_mode) &&
	    (((iap->ia_valid & ATTR_UID) && iap->ia_uid != inode->i_uid) ||
	     ((iap->ia_valid & ATTR_GID) && iap->ia_gid != inode->i_gid))) {
		iap->ia_valid |= ATTR_KILL_PRIV;
		if (iap->ia_valid & ATTR_MODE) {
			/* we're setting mode too, just clear the s*id bits */
			iap->ia_mode &= ~S_ISUID;
			if (iap->ia_mode & S_IXGRP)
				iap->ia_mode &= ~S_ISGID;
		} else {
			/* set ATTR_KILL_* bits and let VFS handle it */
			iap->ia_valid |= (ATTR_KILL_SUID | ATTR_KILL_SGID);
		}
	}

	/* Change the attributes. */

	iap->ia_valid |= ATTR_CTIME;

	err = nfserr_notsync;
	if (!check_guard || guardtime == inode->i_ctime.tv_sec) {
		host_err = nfsd_break_lease(inode);
		if (host_err)
			goto out_nfserr;
		fh_lock(fhp);

		host_err = notify_change(dentry, iap);
		err = nfserrno(host_err);
		fh_unlock(fhp);
	}
	if (size_change)
		put_write_access(inode);
	if (!err)
		commit_metadata(fhp);
out:
	return err;

out_nfserr:
	err = nfserrno(host_err);
	goto out;
}

#if defined(CONFIG_NFSD_V2_ACL) || \
    defined(CONFIG_NFSD_V3_ACL) || \
    defined(CONFIG_NFSD_V4)
static ssize_t nfsd_getxattr(struct dentry *dentry, char *key, void **buf)
{
	ssize_t buflen;
	ssize_t ret;

	buflen = vfs_getxattr(dentry, key, NULL, 0);
	if (buflen <= 0)
		return buflen;

	*buf = kmalloc(buflen, GFP_KERNEL);
	if (!*buf)
		return -ENOMEM;

	ret = vfs_getxattr(dentry, key, *buf, buflen);
	if (ret < 0)
		kfree(*buf);
	return ret;
}
#endif

#if defined(CONFIG_NFSD_V4)
static int
set_nfsv4_acl_one(struct dentry *dentry, struct posix_acl *pacl, char *key)
{
	int len;
	size_t buflen;
	char *buf = NULL;
	int error = 0;

	buflen = posix_acl_xattr_size(pacl->a_count);
	buf = kmalloc(buflen, GFP_KERNEL);
	error = -ENOMEM;
	if (buf == NULL)
		goto out;

	len = posix_acl_to_xattr(pacl, buf, buflen);
	if (len < 0) {
		error = len;
		goto out;
	}

	error = vfs_setxattr(dentry, key, buf, len, 0);
out:
	kfree(buf);
	return error;
}

__be32
nfsd4_set_nfs4_acl(struct svc_rqst *rqstp, struct svc_fh *fhp,
    struct nfs4_acl *acl)
{
	__be32 error;
	int host_error;
	struct dentry *dentry;
	struct inode *inode;
	struct posix_acl *pacl = NULL, *dpacl = NULL;
	unsigned int flags = 0;

	/* Get inode */
	error = fh_verify(rqstp, fhp, 0 /* S_IFREG */, NFSD_MAY_SATTR);
	if (error)
		return error;

	dentry = fhp->fh_dentry;
	inode = dentry->d_inode;
	if (S_ISDIR(inode->i_mode))
		flags = NFS4_ACL_DIR;

	host_error = nfs4_acl_nfsv4_to_posix(acl, &pacl, &dpacl, flags);
	if (host_error == -EINVAL) {
		return nfserr_attrnotsupp;
	} else if (host_error < 0)
		goto out_nfserr;

	host_error = set_nfsv4_acl_one(dentry, pacl, POSIX_ACL_XATTR_ACCESS);
	if (host_error < 0)
		goto out_release;

	if (S_ISDIR(inode->i_mode))
		host_error = set_nfsv4_acl_one(dentry, dpacl, POSIX_ACL_XATTR_DEFAULT);

out_release:
	posix_acl_release(pacl);
	posix_acl_release(dpacl);
out_nfserr:
	if (host_error == -EOPNOTSUPP)
		return nfserr_attrnotsupp;
	else
		return nfserrno(host_error);
}

static struct posix_acl *
_get_posix_acl(struct dentry *dentry, char *key)
{
	void *buf = NULL;
	struct posix_acl *pacl = NULL;
	int buflen;

	buflen = nfsd_getxattr(dentry, key, &buf);
	if (!buflen)
		buflen = -ENODATA;
	if (buflen <= 0)
		return ERR_PTR(buflen);

	pacl = posix_acl_from_xattr(buf, buflen);
	kfree(buf);
	return pacl;
}

int
nfsd4_get_nfs4_acl(struct svc_rqst *rqstp, struct dentry *dentry, struct nfs4_acl **acl)
{
	struct inode *inode = dentry->d_inode;
	int error = 0;
	struct posix_acl *pacl = NULL, *dpacl = NULL;
	unsigned int flags = 0;

	pacl = _get_posix_acl(dentry, POSIX_ACL_XATTR_ACCESS);
	if (IS_ERR(pacl) && PTR_ERR(pacl) == -ENODATA)
		pacl = posix_acl_from_mode(inode->i_mode, GFP_KERNEL);
	if (IS_ERR(pacl)) {
		error = PTR_ERR(pacl);
		pacl = NULL;
		goto out;
	}

	if (S_ISDIR(inode->i_mode)) {
		dpacl = _get_posix_acl(dentry, POSIX_ACL_XATTR_DEFAULT);
		if (IS_ERR(dpacl) && PTR_ERR(dpacl) == -ENODATA)
			dpacl = NULL;
		else if (IS_ERR(dpacl)) {
			error = PTR_ERR(dpacl);
			dpacl = NULL;
			goto out;
		}
		flags = NFS4_ACL_DIR;
	}

	*acl = nfs4_acl_posix_to_nfsv4(pacl, dpacl, flags);
	if (IS_ERR(*acl)) {
		error = PTR_ERR(*acl);
		*acl = NULL;
	}
 out:
	posix_acl_release(pacl);
	posix_acl_release(dpacl);
	return error;
}

#endif /* defined(CONFIG_NFSD_V4) */

#ifdef CONFIG_NFSD_V3
/*
 * Check server access rights to a file system object
 */
struct accessmap {
	u32		access;
	int		how;
};
static struct accessmap	nfs3_regaccess[] = {
    {	NFS3_ACCESS_READ,	NFSD_MAY_READ			},
    {	NFS3_ACCESS_EXECUTE,	NFSD_MAY_EXEC			},
    {	NFS3_ACCESS_MODIFY,	NFSD_MAY_WRITE|NFSD_MAY_TRUNC	},
    {	NFS3_ACCESS_EXTEND,	NFSD_MAY_WRITE			},

    {	0,			0				}
};

static struct accessmap	nfs3_diraccess[] = {
    {	NFS3_ACCESS_READ,	NFSD_MAY_READ			},
    {	NFS3_ACCESS_LOOKUP,	NFSD_MAY_EXEC			},
    {	NFS3_ACCESS_MODIFY,	NFSD_MAY_EXEC|NFSD_MAY_WRITE|NFSD_MAY_TRUNC},
    {	NFS3_ACCESS_EXTEND,	NFSD_MAY_EXEC|NFSD_MAY_WRITE	},
    {	NFS3_ACCESS_DELETE,	NFSD_MAY_REMOVE			},

    {	0,			0				}
};

static struct accessmap	nfs3_anyaccess[] = {
	/* Some clients - Solaris 2.6 at least, make an access call
	 * to the server to check for access for things like /dev/null
	 * (which really, the server doesn't care about).  So
	 * We provide simple access checking for them, looking
	 * mainly at mode bits, and we make sure to ignore read-only
	 * filesystem checks
	 */
    {	NFS3_ACCESS_READ,	NFSD_MAY_READ			},
    {	NFS3_ACCESS_EXECUTE,	NFSD_MAY_EXEC			},
    {	NFS3_ACCESS_MODIFY,	NFSD_MAY_WRITE|NFSD_MAY_LOCAL_ACCESS	},
    {	NFS3_ACCESS_EXTEND,	NFSD_MAY_WRITE|NFSD_MAY_LOCAL_ACCESS	},

    {	0,			0				}
};

__be32
nfsd_access(struct svc_rqst *rqstp, struct svc_fh *fhp, u32 *access, u32 *supported)
{
	struct accessmap	*map;
	struct svc_export	*export;
	struct dentry		*dentry;
	u32			query, result = 0, sresult = 0;
	__be32			error;

	error = fh_verify(rqstp, fhp, 0, NFSD_MAY_NOP);
	if (error)
		goto out;

	export = fhp->fh_export;
	dentry = fhp->fh_dentry;

	if (S_ISREG(dentry->d_inode->i_mode))
		map = nfs3_regaccess;
	else if (S_ISDIR(dentry->d_inode->i_mode))
		map = nfs3_diraccess;
	else
		map = nfs3_anyaccess;


	query = *access;
	for  (; map->access; map++) {
		if (map->access & query) {
			__be32 err2;

			sresult |= map->access;

			err2 = nfsd_permission(rqstp, export, dentry, map->how);
			switch (err2) {
			case nfs_ok:
				result |= map->access;
				break;
				
			/* the following error codes just mean the access was not allowed,
			 * rather than an error occurred */
			case nfserr_rofs:
			case nfserr_acces:
			case nfserr_perm:
				/* simply don't "or" in the access bit. */
				break;
			default:
				error = err2;
				goto out;
			}
		}
	}
	*access = result;
	if (supported)
		*supported = sresult;

 out:
	return error;
}
#endif /* CONFIG_NFSD_V3 */



/*
 * Open an existing file or directory.
 * The access argument indicates the type of open (read/write/lock)
 * N.B. After this call fhp needs an fh_put
 */
__be32
nfsd_open(struct svc_rqst *rqstp, struct svc_fh *fhp, int type,
			int access, struct file **filp)
{
	struct dentry	*dentry;
	struct inode	*inode;
	int		flags = O_RDONLY|O_LARGEFILE;
	__be32		err;
	int		host_err = 0;

	validate_process_creds();

	/*
	 * If we get here, then the client has already done an "open",
	 * and (hopefully) checked permission - so allow OWNER_OVERRIDE
	 * in case a chmod has now revoked permission.
	 */
	err = fh_verify(rqstp, fhp, type, access | NFSD_MAY_OWNER_OVERRIDE);
	if (err)
		goto out;

	dentry = fhp->fh_dentry;
	inode = dentry->d_inode;

	/* Disallow write access to files with the append-only bit set
	 * or any access when mandatory locking enabled
	 */
	err = nfserr_perm;
	if (IS_APPEND(inode) && (access & NFSD_MAY_WRITE))
		goto out;
	/*
	 * We must ignore files (but only files) which might have mandatory
	 * locks on them because there is no way to know if the accesser has
	 * the lock.
	 */
	if (S_ISREG((inode)->i_mode) && mandatory_lock(inode))
		goto out;

	if (!inode->i_fop)
		goto out;

	/*
	 * Check to see if there are any leases on this file.
	 * This may block while leases are broken.
	 */
	if (!(access & NFSD_MAY_NOT_BREAK_LEASE))
		host_err = break_lease(inode, O_NONBLOCK | ((access & NFSD_MAY_WRITE) ? O_WRONLY : 0));
	if (host_err) /* NOMEM or WOULDBLOCK */
		goto out_nfserr;

	if (access & NFSD_MAY_WRITE) {
		if (access & NFSD_MAY_READ)
			flags = O_RDWR|O_LARGEFILE;
		else
			flags = O_WRONLY|O_LARGEFILE;
	}
	*filp = dentry_open(dget(dentry), mntget(fhp->fh_export->ex_path.mnt),
			    flags, current_cred());
	if (IS_ERR(*filp))
		host_err = PTR_ERR(*filp);
	else
		host_err = ima_file_check(*filp, access);
out_nfserr:
	err = nfserrno(host_err);
out:
	validate_process_creds();
	return err;
}

/*
 * Close a file.
 */
void
nfsd_close(struct file *filp)
{
	fput(filp);
}

/*
 * Obtain the readahead parameters for the file
 * specified by (dev, ino).
 */

static inline struct raparms *
nfsd_get_raparms(dev_t dev, ino_t ino)
{
	struct raparms	*ra, **rap, **frap = NULL;
	int depth = 0;
	unsigned int hash;
	struct raparm_hbucket *rab;

	hash = jhash_2words(dev, ino, 0xfeedbeef) & RAPARM_HASH_MASK;
	rab = &raparm_hash[hash];

	spin_lock(&rab->pb_lock);
	for (rap = &rab->pb_head; (ra = *rap); rap = &ra->p_next) {
		if (ra->p_ino == ino && ra->p_dev == dev)
			goto found;
		depth++;
		if (ra->p_count == 0)
			frap = rap;
	}
	depth = nfsdstats.ra_size;
	if (!frap) {	
		spin_unlock(&rab->pb_lock);
		return NULL;
	}
	rap = frap;
	ra = *frap;
	ra->p_dev = dev;
	ra->p_ino = ino;
	ra->p_set = 0;
	ra->p_hindex = hash;
found:
	if (rap != &rab->pb_head) {
		*rap = ra->p_next;
		ra->p_next   = rab->pb_head;
		rab->pb_head = ra;
	}
	ra->p_count++;
	nfsdstats.ra_depth[depth*10/nfsdstats.ra_size]++;
	spin_unlock(&rab->pb_lock);
	return ra;
}

/*
 * Grab and keep cached pages associated with a file in the svc_rqst
 * so that they can be passed to the network sendmsg/sendpage routines
 * directly. They will be released after the sending has completed.
 */
static int
nfsd_splice_actor(struct pipe_inode_info *pipe, struct pipe_buffer *buf,
		  struct splice_desc *sd)
{
	struct svc_rqst *rqstp = sd->u.data;
	struct page **pp = rqstp->rq_respages + rqstp->rq_resused;
	struct page *page = buf->page;
	size_t size;

	size = sd->len;

	if (rqstp->rq_res.page_len == 0) {
		get_page(page);
		put_page(*pp);
		*pp = page;
		rqstp->rq_resused++;
		rqstp->rq_res.page_base = buf->offset;
		rqstp->rq_res.page_len = size;
	} else if (page != pp[-1]) {
		get_page(page);
		if (*pp)
			put_page(*pp);
		*pp = page;
		rqstp->rq_resused++;
		rqstp->rq_res.page_len += size;
	} else
		rqstp->rq_res.page_len += size;

	return size;
}

static int nfsd_direct_splice_actor(struct pipe_inode_info *pipe,
				    struct splice_desc *sd)
{
	return __splice_from_pipe(pipe, sd, nfsd_splice_actor);
}

static __be32
nfsd_vfs_read(struct svc_rqst *rqstp, struct svc_fh *fhp, struct file *file,
              loff_t offset, struct kvec *vec, int vlen, unsigned long *count)
{
	struct inode *inode;
	mm_segment_t	oldfs;
	__be32		err;
	int		host_err;

	err = nfserr_perm;
	inode = file->f_path.dentry->d_inode;

	if (file->f_op->splice_read && rqstp->rq_splice_ok) {
		struct splice_desc sd = {
			.len		= 0,
			.total_len	= *count,
			.pos		= offset,
			.u.data		= rqstp,
		};

		rqstp->rq_resused = 1;
		host_err = splice_direct_to_actor(file, &sd, nfsd_direct_splice_actor);
	} else {
		oldfs = get_fs();
		set_fs(KERNEL_DS);
		host_err = vfs_readv(file, (struct iovec __user *)vec, vlen, &offset);
		set_fs(oldfs);
	}

	if (host_err >= 0) {
		nfsdstats.io_read += host_err;
		*count = host_err;
		err = 0;
		fsnotify_access(file);
	} else 
		err = nfserrno(host_err);
	return err;
}

static void kill_suid(struct dentry *dentry)
{
	struct iattr	ia;
	ia.ia_valid = ATTR_KILL_SUID | ATTR_KILL_SGID | ATTR_KILL_PRIV;

	mutex_lock(&dentry->d_inode->i_mutex);
	notify_change(dentry, &ia);
	mutex_unlock(&dentry->d_inode->i_mutex);
}

/*
 * Gathered writes: If another process is currently writing to the file,
 * there's a high chance this is another nfsd (triggered by a bulk write
 * from a client's biod). Rather than syncing the file with each write
 * request, we sleep for 10 msec.
 *
 * I don't know if this roughly approximates C. Juszak's idea of
 * gathered writes, but it's a nice and simple solution (IMHO), and it
 * seems to work:-)
 *
 * Note: we do this only in the NFSv2 case, since v3 and higher have a
 * better tool (separate unstable writes and commits) for solving this
 * problem.
 */
static int wait_for_concurrent_writes(struct file *file)
{
	struct inode *inode = file->f_path.dentry->d_inode;
	static ino_t last_ino;
	static dev_t last_dev;
	int err = 0;

	if (atomic_read(&inode->i_writecount) > 1
	    || (last_ino == inode->i_ino && last_dev == inode->i_sb->s_dev)) {
		dprintk("nfsd: write defer %d\n", task_pid_nr(current));
		msleep(10);
		dprintk("nfsd: write resume %d\n", task_pid_nr(current));
	}

	if (inode->i_state & I_DIRTY) {
		dprintk("nfsd: write sync %d\n", task_pid_nr(current));
		err = vfs_fsync(file, 0);
	}
	last_ino = inode->i_ino;
	last_dev = inode->i_sb->s_dev;
	return err;
}

static __be32
nfsd_vfs_write(struct svc_rqst *rqstp, struct svc_fh *fhp, struct file *file,
				loff_t offset, struct kvec *vec, int vlen,
				unsigned long *cnt, int *stablep)
{
	struct svc_export	*exp;
	struct dentry		*dentry;
	struct inode		*inode;
	mm_segment_t		oldfs;
	__be32			err = 0;
	int			host_err;
	int			stable = *stablep;
	int			use_wgather;

	dentry = file->f_path.dentry;
	inode = dentry->d_inode;
	exp   = fhp->fh_export;

	/*
	 * Request sync writes if
	 *  -	the sync export option has been set, or
	 *  -	the client requested O_SYNC behavior (NFSv3 feature).
	 *  -   The file system doesn't support fsync().
	 * When NFSv2 gathered writes have been configured for this volume,
	 * flushing the data to disk is handled separately below.
	 */
	use_wgather = (rqstp->rq_vers == 2) && EX_WGATHER(exp);

	if (!file->f_op->fsync) {/* COMMIT3 cannot work */
	       stable = 2;
	       *stablep = 2; /* FILE_SYNC */
	}

	if (!EX_ISSYNC(exp))
		stable = 0;
	if (stable && !use_wgather) {
		spin_lock(&file->f_lock);
		file->f_flags |= O_SYNC;
		spin_unlock(&file->f_lock);
	}

	/* Write the data. */
	oldfs = get_fs(); set_fs(KERNEL_DS);
	host_err = vfs_writev(file, (struct iovec __user *)vec, vlen, &offset);
	set_fs(oldfs);
	if (host_err < 0)
		goto out_nfserr;
	*cnt = host_err;
	nfsdstats.io_write += host_err;
	fsnotify_modify(file);

	/* clear setuid/setgid flag after write */
	if (inode->i_mode & (S_ISUID | S_ISGID))
		kill_suid(dentry);

	if (stable && use_wgather)
		host_err = wait_for_concurrent_writes(file);

out_nfserr:
	dprintk("nfsd: write complete host_err=%d\n", host_err);
	if (host_err >= 0)
		err = 0;
	else
		err = nfserrno(host_err);
	return err;
}

/*
 * Read data from a file. count must contain the requested read count
 * on entry. On return, *count contains the number of bytes actually read.
 * N.B. After this call fhp needs an fh_put
 */
__be32 nfsd_read(struct svc_rqst *rqstp, struct svc_fh *fhp,
	loff_t offset, struct kvec *vec, int vlen, unsigned long *count)
{
	struct file *file;
	struct inode *inode;
	struct raparms	*ra;
	__be32 err;

	err = nfsd_open(rqstp, fhp, S_IFREG, NFSD_MAY_READ, &file);
	if (err)
		return err;

	inode = file->f_path.dentry->d_inode;

	/* Get readahead parameters */
	ra = nfsd_get_raparms(inode->i_sb->s_dev, inode->i_ino);

	if (ra && ra->p_set)
		file->f_ra = ra->p_ra;

	err = nfsd_vfs_read(rqstp, fhp, file, offset, vec, vlen, count);

	/* Write back readahead params */
	if (ra) {
		struct raparm_hbucket *rab = &raparm_hash[ra->p_hindex];
		spin_lock(&rab->pb_lock);
		ra->p_ra = file->f_ra;
		ra->p_set = 1;
		ra->p_count--;
		spin_unlock(&rab->pb_lock);
	}

	nfsd_close(file);
	return err;
}

/* As above, but use the provided file descriptor. */
__be32
nfsd_read_file(struct svc_rqst *rqstp, struct svc_fh *fhp, struct file *file,
		loff_t offset, struct kvec *vec, int vlen,
		unsigned long *count)
{
	__be32		err;

	if (file) {
		err = nfsd_permission(rqstp, fhp->fh_export, fhp->fh_dentry,
				NFSD_MAY_READ|NFSD_MAY_OWNER_OVERRIDE);
		if (err)
			goto out;
		err = nfsd_vfs_read(rqstp, fhp, file, offset, vec, vlen, count);
	} else /* Note file may still be NULL in NFSv4 special stateid case: */
		err = nfsd_read(rqstp, fhp, offset, vec, vlen, count);
out:
	return err;
}

/*
 * Write data to a file.
 * The stable flag requests synchronous writes.
 * N.B. After this call fhp needs an fh_put
 */
__be32
nfsd_write(struct svc_rqst *rqstp, struct svc_fh *fhp, struct file *file,
		loff_t offset, struct kvec *vec, int vlen, unsigned long *cnt,
		int *stablep)
{
	__be32			err = 0;

	if (file) {
		err = nfsd_permission(rqstp, fhp->fh_export, fhp->fh_dentry,
				NFSD_MAY_WRITE|NFSD_MAY_OWNER_OVERRIDE);
		if (err)
			goto out;
		err = nfsd_vfs_write(rqstp, fhp, file, offset, vec, vlen, cnt,
				stablep);
	} else {
		err = nfsd_open(rqstp, fhp, S_IFREG, NFSD_MAY_WRITE, &file);
		if (err)
			goto out;

		if (cnt)
			err = nfsd_vfs_write(rqstp, fhp, file, offset, vec, vlen,
					     cnt, stablep);
		nfsd_close(file);
	}
out:
	return err;
}

#ifdef CONFIG_NFSD_V3
/*
 * Commit all pending writes to stable storage.
 *
 * Note: we only guarantee that data that lies within the range specified
 * by the 'offset' and 'count' parameters will be synced.
 *
 * Unfortunately we cannot lock the file to make sure we return full WCC
 * data to the client, as locking happens lower down in the filesystem.
 */
__be32
nfsd_commit(struct svc_rqst *rqstp, struct svc_fh *fhp,
               loff_t offset, unsigned long count)
{
	struct file	*file;
	loff_t		end = LLONG_MAX;
	__be32		err = nfserr_inval;

	if (offset < 0)
		goto out;
	if (count != 0) {
		end = offset + (loff_t)count - 1;
		if (end < offset)
			goto out;
	}

	err = nfsd_open(rqstp, fhp, S_IFREG,
			NFSD_MAY_WRITE|NFSD_MAY_NOT_BREAK_LEASE, &file);
	if (err)
		goto out;
	if (EX_ISSYNC(fhp->fh_export)) {
		int err2 = vfs_fsync_range(file, offset, end, 0);

		if (err2 != -EINVAL)
			err = nfserrno(err2);
		else
			err = nfserr_notsupp;
	}

	nfsd_close(file);
out:
	return err;
}
#endif /* CONFIG_NFSD_V3 */

static __be32
nfsd_create_setattr(struct svc_rqst *rqstp, struct svc_fh *resfhp,
			struct iattr *iap)
{
	/*
	 * Mode has already been set earlier in create:
	 */
	iap->ia_valid &= ~ATTR_MODE;
	/*
	 * Setting uid/gid works only for root.  Irix appears to
	 * send along the gid on create when it tries to implement
	 * setgid directories via NFS:
	 */
	if (current_fsuid() != 0)
		iap->ia_valid &= ~(ATTR_UID|ATTR_GID);
	if (iap->ia_valid)
		return nfsd_setattr(rqstp, resfhp, iap, 0, (time_t)0);
	return 0;
}

/* HPUX client sometimes creates a file in mode 000, and sets size to 0.
 * setting size to 0 may fail for some specific file systems by the permission
 * checking which requires WRITE permission but the mode is 000.
 * we ignore the resizing(to 0) on the just new created file, since the size is
 * 0 after file created.
 *
 * call this only after vfs_create() is called.
 * */
static void
nfsd_check_ignore_resizing(struct iattr *iap)
{
	if ((iap->ia_valid & ATTR_SIZE) && (iap->ia_size == 0))
		iap->ia_valid &= ~ATTR_SIZE;
}

/*
 * Create a file (regular, directory, device, fifo); UNIX sockets 
 * not yet implemented.
 * If the response fh has been verified, the parent directory should
 * already be locked. Note that the parent directory is left locked.
 *
 * N.B. Every call to nfsd_create needs an fh_put for _both_ fhp and resfhp
 */
__be32
nfsd_create(struct svc_rqst *rqstp, struct svc_fh *fhp,
		char *fname, int flen, struct iattr *iap,
		int type, dev_t rdev, struct svc_fh *resfhp)
{
	struct dentry	*dentry, *dchild = NULL;
	struct inode	*dirp;
	__be32		err;
	__be32		err2;
	int		host_err;

	err = nfserr_perm;
	if (!flen)
		goto out;
	err = nfserr_exist;
	if (isdotent(fname, flen))
		goto out;

	err = fh_verify(rqstp, fhp, S_IFDIR, NFSD_MAY_CREATE);
	if (err)
		goto out;

	dentry = fhp->fh_dentry;
	dirp = dentry->d_inode;

	err = nfserr_notdir;
	if (!dirp->i_op->lookup)
		goto out;
	/*
	 * Check whether the response file handle has been verified yet.
	 * If it has, the parent directory should already be locked.
	 */
	if (!resfhp->fh_dentry) {
		/* called from nfsd_proc_mkdir, or possibly nfsd3_proc_create */
		fh_lock_nested(fhp, I_MUTEX_PARENT);
		dchild = lookup_one_len(fname, dentry, flen);
		host_err = PTR_ERR(dchild);
		if (IS_ERR(dchild))
			goto out_nfserr;
		err = fh_compose(resfhp, fhp->fh_export, dchild, fhp);
		if (err)
			goto out;
	} else {
		/* called from nfsd_proc_create */
		dchild = dget(resfhp->fh_dentry);
		if (!fhp->fh_locked) {
			/* not actually possible */
			printk(KERN_ERR
				"nfsd_create: parent %s/%s not locked!\n",
				dentry->d_parent->d_name.name,
				dentry->d_name.name);
			err = nfserr_io;
			goto out;
		}
	}
	/*
	 * Make sure the child dentry is still negative ...
	 */
	err = nfserr_exist;
	if (dchild->d_inode) {
		dprintk("nfsd_create: dentry %s/%s not negative!\n",
			dentry->d_name.name, dchild->d_name.name);
		goto out; 
	}

	if (!(iap->ia_valid & ATTR_MODE))
		iap->ia_mode = 0;
	iap->ia_mode = (iap->ia_mode & S_IALLUGO) | type;

	err = nfserr_inval;
	if (!S_ISREG(type) && !S_ISDIR(type) && !special_file(type)) {
		printk(KERN_WARNING "nfsd: bad file type %o in nfsd_create\n",
		       type);
		goto out;
	}

	host_err = mnt_want_write(fhp->fh_export->ex_path.mnt);
	if (host_err)
		goto out_nfserr;

	/*
	 * Get the dir op function pointer.
	 */
	err = 0;
	switch (type) {
	case S_IFREG:
		host_err = vfs_create(dirp, dchild, iap->ia_mode, NULL);
		if (!host_err)
			nfsd_check_ignore_resizing(iap);
		break;
	case S_IFDIR:
		host_err = vfs_mkdir(dirp, dchild, iap->ia_mode);
		break;
	case S_IFCHR:
	case S_IFBLK:
	case S_IFIFO:
	case S_IFSOCK:
		host_err = vfs_mknod(dirp, dchild, iap->ia_mode, rdev);
		break;
	}
	if (host_err < 0) {
		mnt_drop_write(fhp->fh_export->ex_path.mnt);
		goto out_nfserr;
	}

	err = nfsd_create_setattr(rqstp, resfhp, iap);

	/*
	 * nfsd_setattr already committed the child.  Transactional filesystems
	 * had a chance to commit changes for both parent and child
	 * simultaneously making the following commit_metadata a noop.
	 */
	err2 = nfserrno(commit_metadata(fhp));
	if (err2)
		err = err2;
	mnt_drop_write(fhp->fh_export->ex_path.mnt);
	/*
	 * Update the file handle to get the new inode info.
	 */
	if (!err)
		err = fh_update(resfhp);
out:
	if (dchild && !IS_ERR(dchild))
		dput(dchild);
	return err;

out_nfserr:
	err = nfserrno(host_err);
	goto out;
}

#ifdef CONFIG_NFSD_V3
/*
 * NFSv3 version of nfsd_create
 */
__be32
nfsd_create_v3(struct svc_rqst *rqstp, struct svc_fh *fhp,
		char *fname, int flen, struct iattr *iap,
		struct svc_fh *resfhp, int createmode, u32 *verifier,
	        int *truncp, int *created)
{
	struct dentry	*dentry, *dchild = NULL;
	struct inode	*dirp;
	__be32		err;
	int		host_err;
	__u32		v_mtime=0, v_atime=0;

	err = nfserr_perm;
	if (!flen)
		goto out;
	err = nfserr_exist;
	if (isdotent(fname, flen))
		goto out;
	if (!(iap->ia_valid & ATTR_MODE))
		iap->ia_mode = 0;
	err = fh_verify(rqstp, fhp, S_IFDIR, NFSD_MAY_CREATE);
	if (err)
		goto out;

	dentry = fhp->fh_dentry;
	dirp = dentry->d_inode;

	/* Get all the sanity checks out of the way before
	 * we lock the parent. */
	err = nfserr_notdir;
	if (!dirp->i_op->lookup)
		goto out;
	fh_lock_nested(fhp, I_MUTEX_PARENT);

	/*
	 * Compose the response file handle.
	 */
	dchild = lookup_one_len(fname, dentry, flen);
	host_err = PTR_ERR(dchild);
	if (IS_ERR(dchild))
		goto out_nfserr;

	err = fh_compose(resfhp, fhp->fh_export, dchild, fhp);
	if (err)
		goto out;

	if (createmode == NFS3_CREATE_EXCLUSIVE) {
		/* solaris7 gets confused (bugid 4218508) if these have
		 * the high bit set, so just clear the high bits. If this is
		 * ever changed to use different attrs for storing the
		 * verifier, then do_open_lookup() will also need to be fixed
		 * accordingly.
		 */
		v_mtime = verifier[0]&0x7fffffff;
		v_atime = verifier[1]&0x7fffffff;
	}
	
	host_err = mnt_want_write(fhp->fh_export->ex_path.mnt);
	if (host_err)
		goto out_nfserr;
	if (dchild->d_inode) {
		err = 0;

		switch (createmode) {
		case NFS3_CREATE_UNCHECKED:
			if (! S_ISREG(dchild->d_inode->i_mode))
				err = nfserr_exist;
			else if (truncp) {
				/* in nfsv4, we need to treat this case a little
				 * differently.  we don't want to truncate the
				 * file now; this would be wrong if the OPEN
				 * fails for some other reason.  furthermore,
				 * if the size is nonzero, we should ignore it
				 * according to spec!
				 */
				*truncp = (iap->ia_valid & ATTR_SIZE) && !iap->ia_size;
			}
			else {
				iap->ia_valid &= ATTR_SIZE;
				goto set_attr;
			}
			break;
		case NFS3_CREATE_EXCLUSIVE:
			if (   dchild->d_inode->i_mtime.tv_sec == v_mtime
			    && dchild->d_inode->i_atime.tv_sec == v_atime
			    && dchild->d_inode->i_size  == 0 )
				break;
			 /* fallthru */
		case NFS3_CREATE_GUARDED:
			err = nfserr_exist;
		}
		mnt_drop_write(fhp->fh_export->ex_path.mnt);
		goto out;
	}

	host_err = vfs_create(dirp, dchild, iap->ia_mode, NULL);
	if (host_err < 0) {
		mnt_drop_write(fhp->fh_export->ex_path.mnt);
		goto out_nfserr;
	}
	if (created)
		*created = 1;

	nfsd_check_ignore_resizing(iap);

	if (createmode == NFS3_CREATE_EXCLUSIVE) {
		/* Cram the verifier into atime/mtime */
		iap->ia_valid = ATTR_MTIME|ATTR_ATIME
			| ATTR_MTIME_SET|ATTR_ATIME_SET;
		/* XXX someone who knows this better please fix it for nsec */ 
		iap->ia_mtime.tv_sec = v_mtime;
		iap->ia_atime.tv_sec = v_atime;
		iap->ia_mtime.tv_nsec = 0;
		iap->ia_atime.tv_nsec = 0;
	}

 set_attr:
	err = nfsd_create_setattr(rqstp, resfhp, iap);

	/*
	 * nfsd_setattr already committed the child (and possibly also the parent).
	 */
	if (!err)
		err = nfserrno(commit_metadata(fhp));

	mnt_drop_write(fhp->fh_export->ex_path.mnt);
	/*
	 * Update the filehandle to get the new inode info.
	 */
	if (!err)
		err = fh_update(resfhp);

 out:
	fh_unlock(fhp);
	if (dchild && !IS_ERR(dchild))
		dput(dchild);
 	return err;
 
 out_nfserr:
	err = nfserrno(host_err);
	goto out;
}
#endif /* CONFIG_NFSD_V3 */

/*
 * Read a symlink. On entry, *lenp must contain the maximum path length that
 * fits into the buffer. On return, it contains the true length.
 * N.B. After this call fhp needs an fh_put
 */
__be32
nfsd_readlink(struct svc_rqst *rqstp, struct svc_fh *fhp, char *buf, int *lenp)
{
	struct dentry	*dentry;
	struct inode	*inode;
	mm_segment_t	oldfs;
	__be32		err;
	int		host_err;

	err = fh_verify(rqstp, fhp, S_IFLNK, NFSD_MAY_NOP);
	if (err)
		goto out;

	dentry = fhp->fh_dentry;
	inode = dentry->d_inode;

	err = nfserr_inval;
	if (!inode->i_op->readlink)
		goto out;

	touch_atime(fhp->fh_export->ex_path.mnt, dentry);
	/* N.B. Why does this call need a get_fs()??
	 * Remove the set_fs and watch the fireworks:-) --okir
	 */

	oldfs = get_fs(); set_fs(KERNEL_DS);
	host_err = inode->i_op->readlink(dentry, buf, *lenp);
	set_fs(oldfs);

	if (host_err < 0)
		goto out_nfserr;
	*lenp = host_err;
	err = 0;
out:
	return err;

out_nfserr:
	err = nfserrno(host_err);
	goto out;
}

/*
 * Create a symlink and look up its inode
 * N.B. After this call _both_ fhp and resfhp need an fh_put
 */
__be32
nfsd_symlink(struct svc_rqst *rqstp, struct svc_fh *fhp,
				char *fname, int flen,
				char *path,  int plen,
				struct svc_fh *resfhp,
				struct iattr *iap)
{
	struct dentry	*dentry, *dnew;
	__be32		err, cerr;
	int		host_err;

	err = nfserr_noent;
	if (!flen || !plen)
		goto out;
	err = nfserr_exist;
	if (isdotent(fname, flen))
		goto out;

	err = fh_verify(rqstp, fhp, S_IFDIR, NFSD_MAY_CREATE);
	if (err)
		goto out;
	fh_lock(fhp);
	dentry = fhp->fh_dentry;
	dnew = lookup_one_len(fname, dentry, flen);
	host_err = PTR_ERR(dnew);
	if (IS_ERR(dnew))
		goto out_nfserr;

	host_err = mnt_want_write(fhp->fh_export->ex_path.mnt);
	if (host_err)
		goto out_nfserr;

	if (unlikely(path[plen] != 0)) {
		char *path_alloced = kmalloc(plen+1, GFP_KERNEL);
		if (path_alloced == NULL)
			host_err = -ENOMEM;
		else {
			strncpy(path_alloced, path, plen);
			path_alloced[plen] = 0;
			host_err = vfs_symlink(dentry->d_inode, dnew, path_alloced);
			kfree(path_alloced);
		}
	} else
		host_err = vfs_symlink(dentry->d_inode, dnew, path);
	err = nfserrno(host_err);
	if (!err)
		err = nfserrno(commit_metadata(fhp));
	fh_unlock(fhp);

	mnt_drop_write(fhp->fh_export->ex_path.mnt);

	cerr = fh_compose(resfhp, fhp->fh_export, dnew, fhp);
	dput(dnew);
	if (err==0) err = cerr;
out:
	return err;

out_nfserr:
	err = nfserrno(host_err);
	goto out;
}

/*
 * Create a hardlink
 * N.B. After this call _both_ ffhp and tfhp need an fh_put
 */
__be32
nfsd_link(struct svc_rqst *rqstp, struct svc_fh *ffhp,
				char *name, int len, struct svc_fh *tfhp)
{
	struct dentry	*ddir, *dnew, *dold;
	struct inode	*dirp;
	__be32		err;
	int		host_err;

	err = fh_verify(rqstp, ffhp, S_IFDIR, NFSD_MAY_CREATE);
	if (err)
		goto out;
	err = fh_verify(rqstp, tfhp, -S_IFDIR, NFSD_MAY_NOP);
	if (err)
		goto out;

	err = nfserr_perm;
	if (!len)
		goto out;
	err = nfserr_exist;
	if (isdotent(name, len))
		goto out;

	fh_lock_nested(ffhp, I_MUTEX_PARENT);
	ddir = ffhp->fh_dentry;
	dirp = ddir->d_inode;

	dnew = lookup_one_len(name, ddir, len);
	host_err = PTR_ERR(dnew);
	if (IS_ERR(dnew))
		goto out_nfserr;

	dold = tfhp->fh_dentry;

	host_err = mnt_want_write(tfhp->fh_export->ex_path.mnt);
	if (host_err) {
		err = nfserrno(host_err);
		goto out_dput;
	}
	err = nfserr_noent;
	if (!dold->d_inode)
		goto out_drop_write;
	host_err = nfsd_break_lease(dold->d_inode);
	if (host_err)
		goto out_drop_write;
	host_err = vfs_link(dold, dirp, dnew);
	if (!host_err) {
		err = nfserrno(commit_metadata(ffhp));
		if (!err)
			err = nfserrno(commit_metadata(tfhp));
	} else {
		if (host_err == -EXDEV && rqstp->rq_vers == 2)
			err = nfserr_acces;
		else
			err = nfserrno(host_err);
	}
out_drop_write:
	mnt_drop_write(tfhp->fh_export->ex_path.mnt);
out_dput:
	dput(dnew);
out_unlock:
	fh_unlock(ffhp);
out:
	return err;

out_nfserr:
	err = nfserrno(host_err);
	goto out_unlock;
}

/*
 * Rename a file
 * N.B. After this call _both_ ffhp and tfhp need an fh_put
 */
__be32
nfsd_rename(struct svc_rqst *rqstp, struct svc_fh *ffhp, char *fname, int flen,
			    struct svc_fh *tfhp, char *tname, int tlen)
{
	struct dentry	*fdentry, *tdentry, *odentry, *ndentry, *trap;
	struct inode	*fdir, *tdir;
	__be32		err;
	int		host_err;

	err = fh_verify(rqstp, ffhp, S_IFDIR, NFSD_MAY_REMOVE);
	if (err)
		goto out;
	err = fh_verify(rqstp, tfhp, S_IFDIR, NFSD_MAY_CREATE);
	if (err)
		goto out;

	fdentry = ffhp->fh_dentry;
	fdir = fdentry->d_inode;

	tdentry = tfhp->fh_dentry;
	tdir = tdentry->d_inode;

	err = (rqstp->rq_vers == 2) ? nfserr_acces : nfserr_xdev;
	if (ffhp->fh_export != tfhp->fh_export)
		goto out;

	err = nfserr_perm;
	if (!flen || isdotent(fname, flen) || !tlen || isdotent(tname, tlen))
		goto out;

	/* cannot use fh_lock as we need deadlock protective ordering
	 * so do it by hand */
	trap = lock_rename(tdentry, fdentry);
	ffhp->fh_locked = tfhp->fh_locked = 1;
	fill_pre_wcc(ffhp);
	fill_pre_wcc(tfhp);

	odentry = lookup_one_len(fname, fdentry, flen);
	host_err = PTR_ERR(odentry);
	if (IS_ERR(odentry))
		goto out_nfserr;

	host_err = -ENOENT;
	if (!odentry->d_inode)
		goto out_dput_old;
	host_err = -EINVAL;
	if (odentry == trap)
		goto out_dput_old;

	ndentry = lookup_one_len(tname, tdentry, tlen);
	host_err = PTR_ERR(ndentry);
	if (IS_ERR(ndentry))
		goto out_dput_old;
	host_err = -ENOTEMPTY;
	if (ndentry == trap)
		goto out_dput_new;

	host_err = -EXDEV;
	if (ffhp->fh_export->ex_path.mnt != tfhp->fh_export->ex_path.mnt)
		goto out_dput_new;
	host_err = mnt_want_write(ffhp->fh_export->ex_path.mnt);
	if (host_err)
		goto out_dput_new;

	host_err = nfsd_break_lease(odentry->d_inode);
	if (host_err)
		goto out_drop_write;
	if (ndentry->d_inode) {
		host_err = nfsd_break_lease(ndentry->d_inode);
		if (host_err)
			goto out_drop_write;
	}
<<<<<<< HEAD
	if (host_err)
		goto out_drop_write;
=======
>>>>>>> 0ce790e7
	host_err = vfs_rename(fdir, odentry, tdir, ndentry);
	if (!host_err) {
		host_err = commit_metadata(tfhp);
		if (!host_err)
			host_err = commit_metadata(ffhp);
	}
out_drop_write:
	mnt_drop_write(ffhp->fh_export->ex_path.mnt);
 out_dput_new:
	dput(ndentry);
 out_dput_old:
	dput(odentry);
 out_nfserr:
	err = nfserrno(host_err);

	/* we cannot reply on fh_unlock on the two filehandles,
	 * as that would do the wrong thing if the two directories
	 * were the same, so again we do it by hand
	 */
	fill_post_wcc(ffhp);
	fill_post_wcc(tfhp);
	unlock_rename(tdentry, fdentry);
	ffhp->fh_locked = tfhp->fh_locked = 0;

out:
	return err;
}

/*
 * Unlink a file or directory
 * N.B. After this call fhp needs an fh_put
 */
__be32
nfsd_unlink(struct svc_rqst *rqstp, struct svc_fh *fhp, int type,
				char *fname, int flen)
{
	struct dentry	*dentry, *rdentry;
	struct inode	*dirp;
	__be32		err;
	int		host_err;

	err = nfserr_acces;
	if (!flen || isdotent(fname, flen))
		goto out;
	err = fh_verify(rqstp, fhp, S_IFDIR, NFSD_MAY_REMOVE);
	if (err)
		goto out;

	fh_lock_nested(fhp, I_MUTEX_PARENT);
	dentry = fhp->fh_dentry;
	dirp = dentry->d_inode;

	rdentry = lookup_one_len(fname, dentry, flen);
	host_err = PTR_ERR(rdentry);
	if (IS_ERR(rdentry))
		goto out_nfserr;

	if (!rdentry->d_inode) {
		dput(rdentry);
		err = nfserr_noent;
		goto out;
	}

	if (!type)
		type = rdentry->d_inode->i_mode & S_IFMT;

	host_err = mnt_want_write(fhp->fh_export->ex_path.mnt);
	if (host_err)
		goto out_put;

	host_err = nfsd_break_lease(rdentry->d_inode);
	if (host_err)
		goto out_drop_write;
	if (type != S_IFDIR)
		host_err = vfs_unlink(dirp, rdentry);
	else
		host_err = vfs_rmdir(dirp, rdentry);
	if (!host_err)
		host_err = commit_metadata(fhp);
out_drop_write:
	mnt_drop_write(fhp->fh_export->ex_path.mnt);
out_put:
	dput(rdentry);

out_nfserr:
	err = nfserrno(host_err);
out:
	return err;
}

/*
 * We do this buffering because we must not call back into the file
 * system's ->lookup() method from the filldir callback. That may well
 * deadlock a number of file systems.
 *
 * This is based heavily on the implementation of same in XFS.
 */
struct buffered_dirent {
	u64		ino;
	loff_t		offset;
	int		namlen;
	unsigned int	d_type;
	char		name[];
};

struct readdir_data {
	char		*dirent;
	size_t		used;
	int		full;
};

static int nfsd_buffered_filldir(void *__buf, const char *name, int namlen,
				 loff_t offset, u64 ino, unsigned int d_type)
{
	struct readdir_data *buf = __buf;
	struct buffered_dirent *de = (void *)(buf->dirent + buf->used);
	unsigned int reclen;

	reclen = ALIGN(sizeof(struct buffered_dirent) + namlen, sizeof(u64));
	if (buf->used + reclen > PAGE_SIZE) {
		buf->full = 1;
		return -EINVAL;
	}

	de->namlen = namlen;
	de->offset = offset;
	de->ino = ino;
	de->d_type = d_type;
	memcpy(de->name, name, namlen);
	buf->used += reclen;

	return 0;
}

static __be32 nfsd_buffered_readdir(struct file *file, filldir_t func,
				    struct readdir_cd *cdp, loff_t *offsetp)
{
	struct readdir_data buf;
	struct buffered_dirent *de;
	int host_err;
	int size;
	loff_t offset;

	buf.dirent = (void *)__get_free_page(GFP_KERNEL);
	if (!buf.dirent)
		return nfserrno(-ENOMEM);

	offset = *offsetp;

	while (1) {
		struct inode *dir_inode = file->f_path.dentry->d_inode;
		unsigned int reclen;

		cdp->err = nfserr_eof; /* will be cleared on successful read */
		buf.used = 0;
		buf.full = 0;

		host_err = vfs_readdir(file, nfsd_buffered_filldir, &buf);
		if (buf.full)
			host_err = 0;

		if (host_err < 0)
			break;

		size = buf.used;

		if (!size)
			break;

		/*
		 * Various filldir functions may end up calling back into
		 * lookup_one_len() and the file system's ->lookup() method.
		 * These expect i_mutex to be held, as it would within readdir.
		 */
		host_err = mutex_lock_killable(&dir_inode->i_mutex);
		if (host_err)
			break;

		de = (struct buffered_dirent *)buf.dirent;
		while (size > 0) {
			offset = de->offset;

			if (func(cdp, de->name, de->namlen, de->offset,
				 de->ino, de->d_type))
				break;

			if (cdp->err != nfs_ok)
				break;

			reclen = ALIGN(sizeof(*de) + de->namlen,
				       sizeof(u64));
			size -= reclen;
			de = (struct buffered_dirent *)((char *)de + reclen);
		}
		mutex_unlock(&dir_inode->i_mutex);
		if (size > 0) /* We bailed out early */
			break;

		offset = vfs_llseek(file, 0, SEEK_CUR);
	}

	free_page((unsigned long)(buf.dirent));

	if (host_err)
		return nfserrno(host_err);

	*offsetp = offset;
	return cdp->err;
}

/*
 * Read entries from a directory.
 * The  NFSv3/4 verifier we ignore for now.
 */
__be32
nfsd_readdir(struct svc_rqst *rqstp, struct svc_fh *fhp, loff_t *offsetp, 
	     struct readdir_cd *cdp, filldir_t func)
{
	__be32		err;
	struct file	*file;
	loff_t		offset = *offsetp;

	err = nfsd_open(rqstp, fhp, S_IFDIR, NFSD_MAY_READ, &file);
	if (err)
		goto out;

	offset = vfs_llseek(file, offset, 0);
	if (offset < 0) {
		err = nfserrno((int)offset);
		goto out_close;
	}

	err = nfsd_buffered_readdir(file, func, cdp, offsetp);

	if (err == nfserr_eof || err == nfserr_toosmall)
		err = nfs_ok; /* can still be found in ->err */
out_close:
	nfsd_close(file);
out:
	return err;
}

/*
 * Get file system stats
 * N.B. After this call fhp needs an fh_put
 */
__be32
nfsd_statfs(struct svc_rqst *rqstp, struct svc_fh *fhp, struct kstatfs *stat, int access)
{
	__be32 err;

	err = fh_verify(rqstp, fhp, 0, NFSD_MAY_NOP | access);
	if (!err) {
		struct path path = {
			.mnt	= fhp->fh_export->ex_path.mnt,
			.dentry	= fhp->fh_dentry,
		};
		if (vfs_statfs(&path, stat))
			err = nfserr_io;
	}
	return err;
}

static int exp_rdonly(struct svc_rqst *rqstp, struct svc_export *exp)
{
	return nfsexp_flags(rqstp, exp) & NFSEXP_READONLY;
}

/*
 * Check for a user's access permissions to this inode.
 */
__be32
nfsd_permission(struct svc_rqst *rqstp, struct svc_export *exp,
					struct dentry *dentry, int acc)
{
	struct inode	*inode = dentry->d_inode;
	int		err;

	if (acc == NFSD_MAY_NOP)
		return 0;
#if 0
	dprintk("nfsd: permission 0x%x%s%s%s%s%s%s%s mode 0%o%s%s%s\n",
		acc,
		(acc & NFSD_MAY_READ)?	" read"  : "",
		(acc & NFSD_MAY_WRITE)?	" write" : "",
		(acc & NFSD_MAY_EXEC)?	" exec"  : "",
		(acc & NFSD_MAY_SATTR)?	" sattr" : "",
		(acc & NFSD_MAY_TRUNC)?	" trunc" : "",
		(acc & NFSD_MAY_LOCK)?	" lock"  : "",
		(acc & NFSD_MAY_OWNER_OVERRIDE)? " owneroverride" : "",
		inode->i_mode,
		IS_IMMUTABLE(inode)?	" immut" : "",
		IS_APPEND(inode)?	" append" : "",
		__mnt_is_readonly(exp->ex_path.mnt)?	" ro" : "");
	dprintk("      owner %d/%d user %d/%d\n",
		inode->i_uid, inode->i_gid, current_fsuid(), current_fsgid());
#endif

	/* Normally we reject any write/sattr etc access on a read-only file
	 * system.  But if it is IRIX doing check on write-access for a 
	 * device special file, we ignore rofs.
	 */
	if (!(acc & NFSD_MAY_LOCAL_ACCESS))
		if (acc & (NFSD_MAY_WRITE | NFSD_MAY_SATTR | NFSD_MAY_TRUNC)) {
			if (exp_rdonly(rqstp, exp) ||
			    __mnt_is_readonly(exp->ex_path.mnt))
				return nfserr_rofs;
			if (/* (acc & NFSD_MAY_WRITE) && */ IS_IMMUTABLE(inode))
				return nfserr_perm;
		}
	if ((acc & NFSD_MAY_TRUNC) && IS_APPEND(inode))
		return nfserr_perm;

	if (acc & NFSD_MAY_LOCK) {
		/* If we cannot rely on authentication in NLM requests,
		 * just allow locks, otherwise require read permission, or
		 * ownership
		 */
		if (exp->ex_flags & NFSEXP_NOAUTHNLM)
			return 0;
		else
			acc = NFSD_MAY_READ | NFSD_MAY_OWNER_OVERRIDE;
	}
	/*
	 * The file owner always gets access permission for accesses that
	 * would normally be checked at open time. This is to make
	 * file access work even when the client has done a fchmod(fd, 0).
	 *
	 * However, `cp foo bar' should fail nevertheless when bar is
	 * readonly. A sensible way to do this might be to reject all
	 * attempts to truncate a read-only file, because a creat() call
	 * always implies file truncation.
	 * ... but this isn't really fair.  A process may reasonably call
	 * ftruncate on an open file descriptor on a file with perm 000.
	 * We must trust the client to do permission checking - using "ACCESS"
	 * with NFSv3.
	 */
	if ((acc & NFSD_MAY_OWNER_OVERRIDE) &&
	    inode->i_uid == current_fsuid())
		return 0;

	/* This assumes  NFSD_MAY_{READ,WRITE,EXEC} == MAY_{READ,WRITE,EXEC} */
	err = inode_permission(inode, acc & (MAY_READ|MAY_WRITE|MAY_EXEC));

	/* Allow read access to binaries even when mode 111 */
	if (err == -EACCES && S_ISREG(inode->i_mode) &&
	    acc == (NFSD_MAY_READ | NFSD_MAY_OWNER_OVERRIDE))
		err = inode_permission(inode, MAY_EXEC);

	return err? nfserrno(err) : 0;
}

void
nfsd_racache_shutdown(void)
{
	struct raparms *raparm, *last_raparm;
	unsigned int i;

	dprintk("nfsd: freeing readahead buffers.\n");

	for (i = 0; i < RAPARM_HASH_SIZE; i++) {
		raparm = raparm_hash[i].pb_head;
		while(raparm) {
			last_raparm = raparm;
			raparm = raparm->p_next;
			kfree(last_raparm);
		}
		raparm_hash[i].pb_head = NULL;
	}
}
/*
 * Initialize readahead param cache
 */
int
nfsd_racache_init(int cache_size)
{
	int	i;
	int	j = 0;
	int	nperbucket;
	struct raparms **raparm = NULL;


	if (raparm_hash[0].pb_head)
		return 0;
	nperbucket = DIV_ROUND_UP(cache_size, RAPARM_HASH_SIZE);
	if (nperbucket < 2)
		nperbucket = 2;
	cache_size = nperbucket * RAPARM_HASH_SIZE;

	dprintk("nfsd: allocating %d readahead buffers.\n", cache_size);

	for (i = 0; i < RAPARM_HASH_SIZE; i++) {
		spin_lock_init(&raparm_hash[i].pb_lock);

		raparm = &raparm_hash[i].pb_head;
		for (j = 0; j < nperbucket; j++) {
			*raparm = kzalloc(sizeof(struct raparms), GFP_KERNEL);
			if (!*raparm)
				goto out_nomem;
			raparm = &(*raparm)->p_next;
		}
		*raparm = NULL;
	}

	nfsdstats.ra_size = cache_size;
	return 0;

out_nomem:
	dprintk("nfsd: kmalloc failed, freeing readahead buffers\n");
	nfsd_racache_shutdown();
	return -ENOMEM;
}

#if defined(CONFIG_NFSD_V2_ACL) || defined(CONFIG_NFSD_V3_ACL)
struct posix_acl *
nfsd_get_posix_acl(struct svc_fh *fhp, int type)
{
	struct inode *inode = fhp->fh_dentry->d_inode;
	char *name;
	void *value = NULL;
	ssize_t size;
	struct posix_acl *acl;

	if (!IS_POSIXACL(inode))
		return ERR_PTR(-EOPNOTSUPP);

	switch (type) {
	case ACL_TYPE_ACCESS:
		name = POSIX_ACL_XATTR_ACCESS;
		break;
	case ACL_TYPE_DEFAULT:
		name = POSIX_ACL_XATTR_DEFAULT;
		break;
	default:
		return ERR_PTR(-EOPNOTSUPP);
	}

	size = nfsd_getxattr(fhp->fh_dentry, name, &value);
	if (size < 0)
		return ERR_PTR(size);

	acl = posix_acl_from_xattr(value, size);
	kfree(value);
	return acl;
}

int
nfsd_set_posix_acl(struct svc_fh *fhp, int type, struct posix_acl *acl)
{
	struct inode *inode = fhp->fh_dentry->d_inode;
	char *name;
	void *value = NULL;
	size_t size;
	int error;

	if (!IS_POSIXACL(inode) ||
	    !inode->i_op->setxattr || !inode->i_op->removexattr)
		return -EOPNOTSUPP;
	switch(type) {
		case ACL_TYPE_ACCESS:
			name = POSIX_ACL_XATTR_ACCESS;
			break;
		case ACL_TYPE_DEFAULT:
			name = POSIX_ACL_XATTR_DEFAULT;
			break;
		default:
			return -EOPNOTSUPP;
	}

	if (acl && acl->a_count) {
		size = posix_acl_xattr_size(acl->a_count);
		value = kmalloc(size, GFP_KERNEL);
		if (!value)
			return -ENOMEM;
		error = posix_acl_to_xattr(acl, value, size);
		if (error < 0)
			goto getout;
		size = error;
	} else
		size = 0;

	error = mnt_want_write(fhp->fh_export->ex_path.mnt);
	if (error)
		goto getout;
	if (size)
		error = vfs_setxattr(fhp->fh_dentry, name, value, size, 0);
	else {
		if (!S_ISDIR(inode->i_mode) && type == ACL_TYPE_DEFAULT)
			error = 0;
		else {
			error = vfs_removexattr(fhp->fh_dentry, name);
			if (error == -ENODATA)
				error = 0;
		}
	}
	mnt_drop_write(fhp->fh_export->ex_path.mnt);

getout:
	kfree(value);
	return error;
}
#endif  /* defined(CONFIG_NFSD_V2_ACL) || defined(CONFIG_NFSD_V3_ACL) */<|MERGE_RESOLUTION|>--- conflicted
+++ resolved
@@ -1749,11 +1749,6 @@
 		if (host_err)
 			goto out_drop_write;
 	}
-<<<<<<< HEAD
-	if (host_err)
-		goto out_drop_write;
-=======
->>>>>>> 0ce790e7
 	host_err = vfs_rename(fdir, odentry, tdir, ndentry);
 	if (!host_err) {
 		host_err = commit_metadata(tfhp);
