/*
 * Central processing for nfsd.
 *
 * Authors:	Olaf Kirch (okir@monad.swb.de)
 *
 * Copyright (C) 1995, 1996, 1997 Olaf Kirch <okir@monad.swb.de>
 */

#include <linux/sched.h>
#include <linux/freezer.h>
#include <linux/module.h>
#include <linux/fs_struct.h>
#include <linux/swap.h>

#include <linux/sunrpc/stats.h>
#include <linux/sunrpc/svcsock.h>
#include <linux/lockd/bind.h>
#include <linux/nfsacl.h>
#include <linux/seq_file.h>
#include <net/net_namespace.h>
#include "nfsd.h"
#include "cache.h"
#include "vfs.h"
#include "netns.h"

#define NFSDDBG_FACILITY	NFSDDBG_SVC

extern struct svc_program	nfsd_program;
static int			nfsd(void *vrqstp);

/*
 * nfsd_mutex protects nn->nfsd_serv -- both the pointer itself and the members
 * of the svc_serv struct. In particular, ->sv_nrthreads but also to some
 * extent ->sv_temp_socks and ->sv_permsocks. It also protects nfsdstats.th_cnt
 *
 * If (out side the lock) nn->nfsd_serv is non-NULL, then it must point to a
 * properly initialised 'struct svc_serv' with ->sv_nrthreads > 0. That number
 * of nfsd threads must exist and each must listed in ->sp_all_threads in each
 * entry of ->sv_pools[].
 *
 * Transitions of the thread count between zero and non-zero are of particular
 * interest since the svc_serv needs to be created and initialized at that
 * point, or freed.
 *
 * Finally, the nfsd_mutex also protects some of the global variables that are
 * accessed when nfsd starts and that are settable via the write_* routines in
 * nfsctl.c. In particular:
 *
 *	user_recovery_dirname
 *	user_lease_time
 *	nfsd_versions
 */
DEFINE_MUTEX(nfsd_mutex);

/*
 * nfsd_drc_lock protects nfsd_drc_max_pages and nfsd_drc_pages_used.
 * nfsd_drc_max_pages limits the total amount of memory available for
 * version 4.1 DRC caches.
 * nfsd_drc_pages_used tracks the current version 4.1 DRC memory usage.
 */
spinlock_t	nfsd_drc_lock;
unsigned long	nfsd_drc_max_mem;
unsigned long	nfsd_drc_mem_used;

#if defined(CONFIG_NFSD_V2_ACL) || defined(CONFIG_NFSD_V3_ACL)
static struct svc_stat	nfsd_acl_svcstats;
static struct svc_version *	nfsd_acl_version[] = {
	[2] = &nfsd_acl_version2,
	[3] = &nfsd_acl_version3,
};

#define NFSD_ACL_MINVERS            2
#define NFSD_ACL_NRVERS		ARRAY_SIZE(nfsd_acl_version)
static struct svc_version *nfsd_acl_versions[NFSD_ACL_NRVERS];

static struct svc_program	nfsd_acl_program = {
	.pg_prog		= NFS_ACL_PROGRAM,
	.pg_nvers		= NFSD_ACL_NRVERS,
	.pg_vers		= nfsd_acl_versions,
	.pg_name		= "nfsacl",
	.pg_class		= "nfsd",
	.pg_stats		= &nfsd_acl_svcstats,
	.pg_authenticate	= &svc_set_client,
};

static struct svc_stat	nfsd_acl_svcstats = {
	.program	= &nfsd_acl_program,
};
#endif /* defined(CONFIG_NFSD_V2_ACL) || defined(CONFIG_NFSD_V3_ACL) */

static struct svc_version *	nfsd_version[] = {
	[2] = &nfsd_version2,
#if defined(CONFIG_NFSD_V3)
	[3] = &nfsd_version3,
#endif
#if defined(CONFIG_NFSD_V4)
	[4] = &nfsd_version4,
#endif
};

#define NFSD_MINVERS    	2
#define NFSD_NRVERS		ARRAY_SIZE(nfsd_version)
static struct svc_version *nfsd_versions[NFSD_NRVERS];

struct svc_program		nfsd_program = {
#if defined(CONFIG_NFSD_V2_ACL) || defined(CONFIG_NFSD_V3_ACL)
	.pg_next		= &nfsd_acl_program,
#endif
	.pg_prog		= NFS_PROGRAM,		/* program number */
	.pg_nvers		= NFSD_NRVERS,		/* nr of entries in nfsd_version */
	.pg_vers		= nfsd_versions,	/* version table */
	.pg_name		= "nfsd",		/* program name */
	.pg_class		= "nfsd",		/* authentication class */
	.pg_stats		= &nfsd_svcstats,	/* version table */
	.pg_authenticate	= &svc_set_client,	/* export authentication */

};

<<<<<<< HEAD
u32 nfsd_supported_minorversion = 1;
=======
static bool nfsd_supported_minorversions[NFSD_SUPPORTED_MINOR_VERSION + 1] = {
	[0] = 1,
	[1] = 1,
};
>>>>>>> bb78a92f

int nfsd_vers(int vers, enum vers_op change)
{
	if (vers < NFSD_MINVERS || vers >= NFSD_NRVERS)
		return 0;
	switch(change) {
	case NFSD_SET:
		nfsd_versions[vers] = nfsd_version[vers];
#if defined(CONFIG_NFSD_V2_ACL) || defined(CONFIG_NFSD_V3_ACL)
		if (vers < NFSD_ACL_NRVERS)
			nfsd_acl_versions[vers] = nfsd_acl_version[vers];
#endif
		break;
	case NFSD_CLEAR:
		nfsd_versions[vers] = NULL;
#if defined(CONFIG_NFSD_V2_ACL) || defined(CONFIG_NFSD_V3_ACL)
		if (vers < NFSD_ACL_NRVERS)
			nfsd_acl_versions[vers] = NULL;
#endif
		break;
	case NFSD_TEST:
		return nfsd_versions[vers] != NULL;
	case NFSD_AVAIL:
		return nfsd_version[vers] != NULL;
	}
	return 0;
}

int nfsd_minorversion(u32 minorversion, enum vers_op change)
{
	if (minorversion > NFSD_SUPPORTED_MINOR_VERSION)
		return -1;
	switch(change) {
	case NFSD_SET:
		nfsd_supported_minorversions[minorversion] = true;
		break;
	case NFSD_CLEAR:
		nfsd_supported_minorversions[minorversion] = false;
		break;
	case NFSD_TEST:
		return nfsd_supported_minorversions[minorversion];
	case NFSD_AVAIL:
		return minorversion <= NFSD_SUPPORTED_MINOR_VERSION;
	}
	return 0;
}

/*
 * Maximum number of nfsd processes
 */
#define	NFSD_MAXSERVS		8192

int nfsd_nrthreads(struct net *net)
{
	int rv = 0;
	struct nfsd_net *nn = net_generic(net, nfsd_net_id);

	mutex_lock(&nfsd_mutex);
	if (nn->nfsd_serv)
		rv = nn->nfsd_serv->sv_nrthreads;
	mutex_unlock(&nfsd_mutex);
	return rv;
}

static int nfsd_init_socks(struct net *net)
{
	int error;
	struct nfsd_net *nn = net_generic(net, nfsd_net_id);

	if (!list_empty(&nn->nfsd_serv->sv_permsocks))
		return 0;

	error = svc_create_xprt(nn->nfsd_serv, "udp", net, PF_INET, NFS_PORT,
					SVC_SOCK_DEFAULTS);
	if (error < 0)
		return error;

	error = svc_create_xprt(nn->nfsd_serv, "tcp", net, PF_INET, NFS_PORT,
					SVC_SOCK_DEFAULTS);
	if (error < 0)
		return error;

	return 0;
}

static int nfsd_users = 0;

static int nfsd_startup_generic(int nrservs)
{
	int ret;

	if (nfsd_users++)
		return 0;

	/*
	 * Readahead param cache - will no-op if it already exists.
	 * (Note therefore results will be suboptimal if number of
	 * threads is modified after nfsd start.)
	 */
	ret = nfsd_racache_init(2*nrservs);
	if (ret)
		return ret;
	ret = nfs4_state_start();
	if (ret)
		goto out_racache;
	return 0;

out_racache:
	nfsd_racache_shutdown();
	return ret;
}

static void nfsd_shutdown_generic(void)
{
	if (--nfsd_users)
		return;

	nfs4_state_shutdown();
	nfsd_racache_shutdown();
}

static int nfsd_startup_net(int nrservs, struct net *net)
{
	struct nfsd_net *nn = net_generic(net, nfsd_net_id);
	int ret;

	if (nn->nfsd_net_up)
		return 0;

	ret = nfsd_startup_generic(nrservs);
	if (ret)
		return ret;
	ret = nfsd_init_socks(net);
	if (ret)
		goto out_socks;
	ret = lockd_up(net);
	if (ret)
		goto out_socks;
	ret = nfs4_state_start_net(net);
	if (ret)
		goto out_lockd;

	nn->nfsd_net_up = true;
	return 0;

out_lockd:
	lockd_down(net);
out_socks:
	nfsd_shutdown_generic();
	return ret;
}

static void nfsd_shutdown_net(struct net *net)
{
	struct nfsd_net *nn = net_generic(net, nfsd_net_id);

	nfs4_state_shutdown_net(net);
	lockd_down(net);
	nn->nfsd_net_up = false;
	nfsd_shutdown_generic();
}

static void nfsd_last_thread(struct svc_serv *serv, struct net *net)
{
	struct nfsd_net *nn = net_generic(net, nfsd_net_id);

	/*
	 * write_ports can create the server without actually starting
	 * any threads--if we get shut down before any threads are
	 * started, then nfsd_last_thread will be run before any of this
	 * other initialization has been done.
	 */
	if (!nn->nfsd_net_up)
		return;
	nfsd_shutdown_net(net);

	svc_rpcb_cleanup(serv, net);

	printk(KERN_WARNING "nfsd: last server has exited, flushing export "
			    "cache\n");
	nfsd_export_flush(net);
}

void nfsd_reset_versions(void)
{
	int found_one = 0;
	int i;

	for (i = NFSD_MINVERS; i < NFSD_NRVERS; i++) {
		if (nfsd_program.pg_vers[i])
			found_one = 1;
	}

	if (!found_one) {
		for (i = NFSD_MINVERS; i < NFSD_NRVERS; i++)
			nfsd_program.pg_vers[i] = nfsd_version[i];
#if defined(CONFIG_NFSD_V2_ACL) || defined(CONFIG_NFSD_V3_ACL)
		for (i = NFSD_ACL_MINVERS; i < NFSD_ACL_NRVERS; i++)
			nfsd_acl_program.pg_vers[i] =
				nfsd_acl_version[i];
#endif
	}
}

/*
 * Each session guarantees a negotiated per slot memory cache for replies
 * which in turn consumes memory beyond the v2/v3/v4.0 server. A dedicated
 * NFSv4.1 server might want to use more memory for a DRC than a machine
 * with mutiple services.
 *
 * Impose a hard limit on the number of pages for the DRC which varies
 * according to the machines free pages. This is of course only a default.
 *
 * For now this is a #defined shift which could be under admin control
 * in the future.
 */
static void set_max_drc(void)
{
	#define NFSD_DRC_SIZE_SHIFT	10
	nfsd_drc_max_mem = (nr_free_buffer_pages()
					>> NFSD_DRC_SIZE_SHIFT) * PAGE_SIZE;
	nfsd_drc_mem_used = 0;
	spin_lock_init(&nfsd_drc_lock);
	dprintk("%s nfsd_drc_max_mem %lu \n", __func__, nfsd_drc_max_mem);
}

static int nfsd_get_default_max_blksize(void)
{
	struct sysinfo i;
	unsigned long long target;
	unsigned long ret;

	si_meminfo(&i);
	target = (i.totalram - i.totalhigh) << PAGE_SHIFT;
	/*
	 * Aim for 1/4096 of memory per thread This gives 1MB on 4Gig
	 * machines, but only uses 32K on 128M machines.  Bottom out at
	 * 8K on 32M and smaller.  Of course, this is only a default.
	 */
	target >>= 12;

	ret = NFSSVC_MAXBLKSIZE;
	while (ret > target && ret >= 8*1024*2)
		ret /= 2;
	return ret;
}

int nfsd_create_serv(struct net *net)
{
	int error;
	struct nfsd_net *nn = net_generic(net, nfsd_net_id);

	WARN_ON(!mutex_is_locked(&nfsd_mutex));
	if (nn->nfsd_serv) {
		svc_get(nn->nfsd_serv);
		return 0;
	}
	if (nfsd_max_blksize == 0)
		nfsd_max_blksize = nfsd_get_default_max_blksize();
	nfsd_reset_versions();
	nn->nfsd_serv = svc_create_pooled(&nfsd_program, nfsd_max_blksize,
				      nfsd_last_thread, nfsd, THIS_MODULE);
	if (nn->nfsd_serv == NULL)
		return -ENOMEM;

	error = svc_bind(nn->nfsd_serv, net);
	if (error < 0) {
		svc_destroy(nn->nfsd_serv);
		return error;
	}

	set_max_drc();
	do_gettimeofday(&nn->nfssvc_boot);		/* record boot time */
	return 0;
}

int nfsd_nrpools(struct net *net)
{
	struct nfsd_net *nn = net_generic(net, nfsd_net_id);

	if (nn->nfsd_serv == NULL)
		return 0;
	else
		return nn->nfsd_serv->sv_nrpools;
}

int nfsd_get_nrthreads(int n, int *nthreads, struct net *net)
{
	int i = 0;
	struct nfsd_net *nn = net_generic(net, nfsd_net_id);

	if (nn->nfsd_serv != NULL) {
		for (i = 0; i < nn->nfsd_serv->sv_nrpools && i < n; i++)
			nthreads[i] = nn->nfsd_serv->sv_pools[i].sp_nrthreads;
	}

	return 0;
}

void nfsd_destroy(struct net *net)
{
	struct nfsd_net *nn = net_generic(net, nfsd_net_id);
	int destroy = (nn->nfsd_serv->sv_nrthreads == 1);

	if (destroy)
		svc_shutdown_net(nn->nfsd_serv, net);
	svc_destroy(nn->nfsd_serv);
	if (destroy)
		nn->nfsd_serv = NULL;
}

int nfsd_set_nrthreads(int n, int *nthreads, struct net *net)
{
	int i = 0;
	int tot = 0;
	int err = 0;
	struct nfsd_net *nn = net_generic(net, nfsd_net_id);

	WARN_ON(!mutex_is_locked(&nfsd_mutex));

	if (nn->nfsd_serv == NULL || n <= 0)
		return 0;

	if (n > nn->nfsd_serv->sv_nrpools)
		n = nn->nfsd_serv->sv_nrpools;

	/* enforce a global maximum number of threads */
	tot = 0;
	for (i = 0; i < n; i++) {
		if (nthreads[i] > NFSD_MAXSERVS)
			nthreads[i] = NFSD_MAXSERVS;
		tot += nthreads[i];
	}
	if (tot > NFSD_MAXSERVS) {
		/* total too large: scale down requested numbers */
		for (i = 0; i < n && tot > 0; i++) {
		    	int new = nthreads[i] * NFSD_MAXSERVS / tot;
			tot -= (nthreads[i] - new);
			nthreads[i] = new;
		}
		for (i = 0; i < n && tot > 0; i++) {
			nthreads[i]--;
			tot--;
		}
	}

	/*
	 * There must always be a thread in pool 0; the admin
	 * can't shut down NFS completely using pool_threads.
	 */
	if (nthreads[0] == 0)
		nthreads[0] = 1;

	/* apply the new numbers */
	svc_get(nn->nfsd_serv);
	for (i = 0; i < n; i++) {
		err = svc_set_num_threads(nn->nfsd_serv, &nn->nfsd_serv->sv_pools[i],
				    	  nthreads[i]);
		if (err)
			break;
	}
	nfsd_destroy(net);
	return err;
}

/*
 * Adjust the number of threads and return the new number of threads.
 * This is also the function that starts the server if necessary, if
 * this is the first time nrservs is nonzero.
 */
int
nfsd_svc(int nrservs, struct net *net)
{
	int	error;
	bool	nfsd_up_before;
	struct nfsd_net *nn = net_generic(net, nfsd_net_id);

	mutex_lock(&nfsd_mutex);
	dprintk("nfsd: creating service\n");
	if (nrservs <= 0)
		nrservs = 0;
	if (nrservs > NFSD_MAXSERVS)
		nrservs = NFSD_MAXSERVS;
	error = 0;
	if (nrservs == 0 && nn->nfsd_serv == NULL)
		goto out;

	error = nfsd_create_serv(net);
	if (error)
		goto out;

	nfsd_up_before = nn->nfsd_net_up;

	error = nfsd_startup_net(nrservs, net);
	if (error)
		goto out_destroy;
	error = svc_set_num_threads(nn->nfsd_serv, NULL, nrservs);
	if (error)
		goto out_shutdown;
	/* We are holding a reference to nn->nfsd_serv which
	 * we don't want to count in the return value,
	 * so subtract 1
	 */
	error = nn->nfsd_serv->sv_nrthreads - 1;
out_shutdown:
	if (error < 0 && !nfsd_up_before)
		nfsd_shutdown_net(net);
out_destroy:
	nfsd_destroy(net);		/* Release server */
out:
	mutex_unlock(&nfsd_mutex);
	return error;
}


/*
 * This is the NFS server kernel thread
 */
static int
nfsd(void *vrqstp)
{
	struct svc_rqst *rqstp = (struct svc_rqst *) vrqstp;
	struct svc_xprt *perm_sock = list_entry(rqstp->rq_server->sv_permsocks.next, typeof(struct svc_xprt), xpt_list);
	struct net *net = perm_sock->xpt_net;
	int err;

	/* Lock module and set up kernel thread */
	mutex_lock(&nfsd_mutex);

	/* At this point, the thread shares current->fs
	 * with the init process. We need to create files with a
	 * umask of 0 instead of init's umask. */
	if (unshare_fs_struct() < 0) {
		printk("Unable to start nfsd thread: out of memory\n");
		goto out;
	}

	current->fs->umask = 0;

	/*
	 * thread is spawned with all signals set to SIG_IGN, re-enable
	 * the ones that will bring down the thread
	 */
	allow_signal(SIGKILL);
	allow_signal(SIGHUP);
	allow_signal(SIGINT);
	allow_signal(SIGQUIT);

	nfsdstats.th_cnt++;
	mutex_unlock(&nfsd_mutex);

	/*
	 * We want less throttling in balance_dirty_pages() so that nfs to
	 * localhost doesn't cause nfsd to lock up due to all the client's
	 * dirty pages.
	 */
	current->flags |= PF_LESS_THROTTLE;
	set_freezable();

	/*
	 * The main request loop
	 */
	for (;;) {
		/*
		 * Find a socket with data available and call its
		 * recvfrom routine.
		 */
		while ((err = svc_recv(rqstp, 60*60*HZ)) == -EAGAIN)
			;
		if (err == -EINTR)
			break;
		validate_process_creds();
		svc_process(rqstp);
		validate_process_creds();
	}

	/* Clear signals before calling svc_exit_thread() */
	flush_signals(current);

	mutex_lock(&nfsd_mutex);
	nfsdstats.th_cnt --;

out:
	rqstp->rq_server = NULL;

	/* Release the thread */
	svc_exit_thread(rqstp);

	nfsd_destroy(net);

	/* Release module */
	mutex_unlock(&nfsd_mutex);
	module_put_and_exit(0);
	return 0;
}

static __be32 map_new_errors(u32 vers, __be32 nfserr)
{
	if (nfserr == nfserr_jukebox && vers == 2)
		return nfserr_dropit;
	if (nfserr == nfserr_wrongsec && vers < 4)
		return nfserr_acces;
	return nfserr;
}

int
nfsd_dispatch(struct svc_rqst *rqstp, __be32 *statp)
{
	struct svc_procedure	*proc;
	kxdrproc_t		xdr;
	__be32			nfserr;
	__be32			*nfserrp;

	dprintk("nfsd_dispatch: vers %d proc %d\n",
				rqstp->rq_vers, rqstp->rq_proc);
	proc = rqstp->rq_procinfo;

	/*
	 * Give the xdr decoder a chance to change this if it wants
	 * (necessary in the NFSv4.0 compound case)
	 */
	rqstp->rq_cachetype = proc->pc_cachetype;
	/* Decode arguments */
	xdr = proc->pc_decode;
	if (xdr && !xdr(rqstp, (__be32*)rqstp->rq_arg.head[0].iov_base,
			rqstp->rq_argp)) {
		dprintk("nfsd: failed to decode arguments!\n");
		*statp = rpc_garbage_args;
		return 1;
	}

	/* Check whether we have this call in the cache. */
	switch (nfsd_cache_lookup(rqstp)) {
	case RC_DROPIT:
		return 0;
	case RC_REPLY:
		return 1;
	case RC_DOIT:;
		/* do it */
	}

	/* need to grab the location to store the status, as
	 * nfsv4 does some encoding while processing 
	 */
	nfserrp = rqstp->rq_res.head[0].iov_base
		+ rqstp->rq_res.head[0].iov_len;
	rqstp->rq_res.head[0].iov_len += sizeof(__be32);

	/* Now call the procedure handler, and encode NFS status. */
	nfserr = proc->pc_func(rqstp, rqstp->rq_argp, rqstp->rq_resp);
	nfserr = map_new_errors(rqstp->rq_vers, nfserr);
	if (nfserr == nfserr_dropit || rqstp->rq_dropme) {
		dprintk("nfsd: Dropping request; may be revisited later\n");
		nfsd_cache_update(rqstp, RC_NOCACHE, NULL);
		return 0;
	}

	if (rqstp->rq_proc != 0)
		*nfserrp++ = nfserr;

	/* Encode result.
	 * For NFSv2, additional info is never returned in case of an error.
	 */
	if (!(nfserr && rqstp->rq_vers == 2)) {
		xdr = proc->pc_encode;
		if (xdr && !xdr(rqstp, nfserrp,
				rqstp->rq_resp)) {
			/* Failed to encode result. Release cache entry */
			dprintk("nfsd: failed to encode result!\n");
			nfsd_cache_update(rqstp, RC_NOCACHE, NULL);
			*statp = rpc_system_err;
			return 1;
		}
	}

	/* Store reply in cache. */
	nfsd_cache_update(rqstp, rqstp->rq_cachetype, statp + 1);
	return 1;
}

int nfsd_pool_stats_open(struct inode *inode, struct file *file)
{
	int ret;
	struct nfsd_net *nn = net_generic(inode->i_sb->s_fs_info, nfsd_net_id);

	mutex_lock(&nfsd_mutex);
	if (nn->nfsd_serv == NULL) {
		mutex_unlock(&nfsd_mutex);
		return -ENODEV;
	}
	/* bump up the psudo refcount while traversing */
	svc_get(nn->nfsd_serv);
	ret = svc_pool_stats_open(nn->nfsd_serv, file);
	mutex_unlock(&nfsd_mutex);
	return ret;
}

int nfsd_pool_stats_release(struct inode *inode, struct file *file)
{
	int ret = seq_release(inode, file);
	struct net *net = inode->i_sb->s_fs_info;

	mutex_lock(&nfsd_mutex);
	/* this function really, really should have been called svc_put() */
	nfsd_destroy(net);
	mutex_unlock(&nfsd_mutex);
	return ret;
}<|MERGE_RESOLUTION|>--- conflicted
+++ resolved
@@ -116,14 +116,10 @@
 
 };
 
-<<<<<<< HEAD
-u32 nfsd_supported_minorversion = 1;
-=======
 static bool nfsd_supported_minorversions[NFSD_SUPPORTED_MINOR_VERSION + 1] = {
 	[0] = 1,
 	[1] = 1,
 };
->>>>>>> bb78a92f
 
 int nfsd_vers(int vers, enum vers_op change)
 {
