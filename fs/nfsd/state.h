/*
 *  Copyright (c) 2001 The Regents of the University of Michigan.
 *  All rights reserved.
 *
 *  Kendrick Smith <kmsmith@umich.edu>
 *  Andy Adamson <andros@umich.edu>
 *  
 *  Redistribution and use in source and binary forms, with or without
 *  modification, are permitted provided that the following conditions
 *  are met:
 *  
 *  1. Redistributions of source code must retain the above copyright
 *     notice, this list of conditions and the following disclaimer.
 *  2. Redistributions in binary form must reproduce the above copyright
 *     notice, this list of conditions and the following disclaimer in the
 *     documentation and/or other materials provided with the distribution.
 *  3. Neither the name of the University nor the names of its
 *     contributors may be used to endorse or promote products derived
 *     from this software without specific prior written permission.
 *
 *  THIS SOFTWARE IS PROVIDED ``AS IS'' AND ANY EXPRESS OR IMPLIED
 *  WARRANTIES, INCLUDING, BUT NOT LIMITED TO, THE IMPLIED WARRANTIES OF
 *  MERCHANTABILITY AND FITNESS FOR A PARTICULAR PURPOSE ARE
 *  DISCLAIMED. IN NO EVENT SHALL THE REGENTS OR CONTRIBUTORS BE LIABLE
 *  FOR ANY DIRECT, INDIRECT, INCIDENTAL, SPECIAL, EXEMPLARY, OR
 *  CONSEQUENTIAL DAMAGES (INCLUDING, BUT NOT LIMITED TO, PROCUREMENT OF
 *  SUBSTITUTE GOODS OR SERVICES; LOSS OF USE, DATA, OR PROFITS; OR
 *  BUSINESS INTERRUPTION) HOWEVER CAUSED AND ON ANY THEORY OF
 *  LIABILITY, WHETHER IN CONTRACT, STRICT LIABILITY, OR TORT (INCLUDING
 *  NEGLIGENCE OR OTHERWISE) ARISING IN ANY WAY OUT OF THE USE OF THIS
 *  SOFTWARE, EVEN IF ADVISED OF THE POSSIBILITY OF SUCH DAMAGE.
 *
 */

#ifndef _NFSD4_STATE_H
#define _NFSD4_STATE_H

#include <linux/idr.h>
#include <linux/sunrpc/svc_xprt.h>
#include <linux/nfsd/nfsfh.h>
#include "nfsfh.h"

typedef struct {
	u32             cl_boot;
	u32             cl_id;
} clientid_t;

typedef struct {
	clientid_t	so_clid;
	u32		so_id;
} stateid_opaque_t;

typedef struct {
	u32                     si_generation;
	stateid_opaque_t        si_opaque;
} stateid_t;

#define STATEID_FMT	"(%08x/%08x/%08x/%08x)"
#define STATEID_VAL(s) \
	(s)->si_opaque.so_clid.cl_boot, \
	(s)->si_opaque.so_clid.cl_id, \
	(s)->si_opaque.so_id, \
	(s)->si_generation

struct nfsd4_callback {
	void *cb_op;
	struct nfs4_client *cb_clp;
	struct list_head cb_per_client;
	u32 cb_minorversion;
	struct rpc_message cb_msg;
	const struct rpc_call_ops *cb_ops;
	struct work_struct cb_work;
	bool cb_done;
};

struct nfs4_stid {
#define NFS4_OPEN_STID 1
#define NFS4_LOCK_STID 2
#define NFS4_DELEG_STID 4
/* For an open stateid kept around *only* to process close replays: */
#define NFS4_CLOSED_STID 8
	unsigned char sc_type;
	stateid_t sc_stateid;
	struct nfs4_client *sc_client;
};

struct nfs4_delegation {
	struct nfs4_stid	dl_stid; /* must be first field */
	struct list_head	dl_perfile;
	struct list_head	dl_perclnt;
	struct list_head	dl_recall_lru;  /* delegation recalled */
	atomic_t		dl_count;       /* ref count */
	struct nfs4_file	*dl_file;
	u32			dl_type;
	time_t			dl_time;
/* For recall: */
	struct knfsd_fh		dl_fh;
	int			dl_retries;
	struct nfsd4_callback	dl_recall;
};

/* client delegation callback info */
struct nfs4_cb_conn {
	/* SETCLIENTID info */
	struct sockaddr_storage	cb_addr;
	struct sockaddr_storage	cb_saddr;
	size_t			cb_addrlen;
	u32                     cb_prog; /* used only in 4.0 case;
					    per-session otherwise */
	u32                     cb_ident;	/* minorversion 0 only */
	struct svc_xprt		*cb_xprt;	/* minorversion 1 only */
};

static inline struct nfs4_delegation *delegstateid(struct nfs4_stid *s)
{
	return container_of(s, struct nfs4_delegation, dl_stid);
}

/* Maximum number of slots per session. 160 is useful for long haul TCP */
#define NFSD_MAX_SLOTS_PER_SESSION     160
/* Maximum number of operations per session compound */
#define NFSD_MAX_OPS_PER_COMPOUND	16
/* Maximum  session per slot cache size */
#define NFSD_SLOT_CACHE_SIZE		1024
/* Maximum number of NFSD_SLOT_CACHE_SIZE slots per session */
#define NFSD_CACHE_SIZE_SLOTS_PER_SESSION	32
#define NFSD_MAX_MEM_PER_SESSION  \
		(NFSD_CACHE_SIZE_SLOTS_PER_SESSION * NFSD_SLOT_CACHE_SIZE)

struct nfsd4_slot {
	bool	sl_inuse;
	bool	sl_cachethis;
	u16	sl_opcnt;
	u32	sl_seqid;
	__be32	sl_status;
	u32	sl_datalen;
	char	sl_data[];
};

struct nfsd4_channel_attrs {
	u32		headerpadsz;
	u32		maxreq_sz;
	u32		maxresp_sz;
	u32		maxresp_cached;
	u32		maxops;
	u32		maxreqs;
	u32		nr_rdma_attrs;
	u32		rdma_attrs;
};

struct nfsd4_create_session {
	clientid_t			clientid;
	struct nfs4_sessionid		sessionid;
	u32				seqid;
	u32				flags;
	struct nfsd4_channel_attrs	fore_channel;
	struct nfsd4_channel_attrs	back_channel;
	u32				callback_prog;
	u32				uid;
	u32				gid;
};

struct nfsd4_bind_conn_to_session {
	struct nfs4_sessionid		sessionid;
	u32				dir;
};

/* The single slot clientid cache structure */
struct nfsd4_clid_slot {
	u32				sl_seqid;
	__be32				sl_status;
	struct nfsd4_create_session	sl_cr_ses;
};

struct nfsd4_conn {
	struct list_head cn_persession;
	struct svc_xprt *cn_xprt;
	struct svc_xpt_user cn_xpt_user;
	struct nfsd4_session *cn_session;
/* CDFC4_FORE, CDFC4_BACK: */
	unsigned char cn_flags;
};

struct nfsd4_session {
	struct kref		se_ref;
	struct list_head	se_hash;	/* hash by sessionid */
	struct list_head	se_perclnt;
	u32			se_flags;
	struct nfs4_client	*se_client;
	struct nfs4_sessionid	se_sessionid;
	struct nfsd4_channel_attrs se_fchannel;
	struct nfsd4_channel_attrs se_bchannel;
	struct list_head	se_conns;
	u32			se_cb_prog;
	u32			se_cb_seq_nr;
	struct nfsd4_slot	*se_slots[];	/* forward channel slots */
};

static inline void
nfsd4_put_session(struct nfsd4_session *ses)
{
	extern void free_session(struct kref *kref);
	kref_put(&ses->se_ref, free_session);
}

static inline void
nfsd4_get_session(struct nfsd4_session *ses)
{
	kref_get(&ses->se_ref);
}

/* formatted contents of nfs4_sessionid */
struct nfsd4_sessionid {
	clientid_t	clientid;
	u32		sequence;
	u32		reserved;
};

#define HEXDIR_LEN     33 /* hex version of 16 byte md5 of cl_name plus '\0' */

/*
 * struct nfs4_client - one per client.  Clientids live here.
 * 	o Each nfs4_client is hashed by clientid.
 *
 * 	o Each nfs4_clients is also hashed by name 
 * 	  (the opaque quantity initially sent by the client to identify itself).
 * 	  
 *	o cl_perclient list is used to ensure no dangling stateowner references
 *	  when we expire the nfs4_client
 */
struct nfs4_client {
	struct list_head	cl_idhash; 	/* hash by cl_clientid.id */
	struct list_head	cl_strhash; 	/* hash by cl_name */
	struct list_head	cl_openowners;
	struct idr		cl_stateids;	/* stateid lookup */
	struct list_head	cl_delegations;
	struct list_head        cl_lru;         /* tail queue */
	struct xdr_netobj	cl_name; 	/* id generated by client */
	char                    cl_recdir[HEXDIR_LEN]; /* recovery dir */
	nfs4_verifier		cl_verifier; 	/* generated by client */
	time_t                  cl_time;        /* time of last lease renewal */
	struct sockaddr_storage	cl_addr; 	/* client ipaddress */
	u32			cl_flavor;	/* setclientid pseudoflavor */
	char			*cl_principal;	/* setclientid principal name */
	struct svc_cred		cl_cred; 	/* setclientid principal */
	clientid_t		cl_clientid;	/* generated by server */
	nfs4_verifier		cl_confirm;	/* generated by server */
	u32			cl_firststate;	/* recovery dir creation */
	u32			cl_minorversion;

	/* for v4.0 and v4.1 callbacks: */
	struct nfs4_cb_conn	cl_cb_conn;
#define NFSD4_CLIENT_CB_UPDATE	1
#define NFSD4_CLIENT_KILL	2
	unsigned long		cl_cb_flags;
	struct rpc_clnt		*cl_cb_client;
	u32			cl_cb_ident;
#define NFSD4_CB_UP		0
#define NFSD4_CB_UNKNOWN	1
#define NFSD4_CB_DOWN		2
#define NFSD4_CB_FAULT		3
	int			cl_cb_state;
	struct nfsd4_callback	cl_cb_null;
	struct nfsd4_session	*cl_cb_session;
	struct list_head	cl_callbacks; /* list of in-progress callbacks */

	/* for all client information that callback code might need: */
	spinlock_t		cl_lock;

	/* for nfs41 */
	struct list_head	cl_sessions;
	struct nfsd4_clid_slot	cl_cs_slot;	/* create_session slot */
	u32			cl_exchange_flags;
	/* number of rpc's in progress over an associated session: */
	atomic_t		cl_refcount;

	/* for nfs41 callbacks */
	/* We currently support a single back channel with a single slot */
	unsigned long		cl_cb_slot_busy;
	struct rpc_wait_queue	cl_cb_waitq;	/* backchannel callers may */
						/* wait here for slots */
};

static inline void
mark_client_expired(struct nfs4_client *clp)
{
	clp->cl_time = 0;
}

static inline bool
is_client_expired(struct nfs4_client *clp)
{
	return clp->cl_time == 0;
}

/* struct nfs4_client_reset
 * one per old client. Populates reset_str_hashtbl. Filled from conf_id_hashtbl
 * upon lease reset, or from upcall to state_daemon (to read in state
 * from non-volitile storage) upon reboot.
 */
struct nfs4_client_reclaim {
	struct list_head	cr_strhash;	/* hash by cr_name */
	char			cr_recdir[HEXDIR_LEN]; /* recover dir */
};

static inline void
update_stateid(stateid_t *stateid)
{
	stateid->si_generation++;
	/* Wraparound recommendation from 3530bis-13 9.1.3.2: */
	if (stateid->si_generation == 0)
		stateid->si_generation = 1;
}

/* A reasonable value for REPLAY_ISIZE was estimated as follows:  
 * The OPEN response, typically the largest, requires 
 *   4(status) + 8(stateid) + 20(changeinfo) + 4(rflags) +  8(verifier) + 
 *   4(deleg. type) + 8(deleg. stateid) + 4(deleg. recall flag) + 
 *   20(deleg. space limit) + ~32(deleg. ace) = 112 bytes 
 */

#define NFSD4_REPLAY_ISIZE       112 

/*
 * Replay buffer, where the result of the last seqid-mutating operation 
 * is cached. 
 */
struct nfs4_replay {
	__be32			rp_status;
	unsigned int		rp_buflen;
	char			*rp_buf;
	struct knfsd_fh		rp_openfh;
	char			rp_ibuf[NFSD4_REPLAY_ISIZE];
};

struct nfs4_stateowner {
	struct list_head        so_strhash;   /* hash by op_name */
	struct list_head        so_stateids;
	struct nfs4_client *    so_client;
	/* after increment in ENCODE_SEQID_OP_TAIL, represents the next
	 * sequence id expected from the client: */
	u32                     so_seqid;
	struct xdr_netobj       so_owner;     /* open owner name */
	struct nfs4_replay	so_replay;
	bool			so_is_open_owner;
};

struct nfs4_openowner {
	struct nfs4_stateowner	oo_owner; /* must be first field */
	struct list_head        oo_perclient;
	/*
	 * We keep around openowners a little while after last close,
	 * which saves clients from having to confirm, and allows us to
	 * handle close replays if they come soon enough.  The close_lru
	 * is a list of such openowners, to be reaped by the laundromat
	 * thread eventually if they remain unused:
	 */
	struct list_head	oo_close_lru;
	struct nfs4_ol_stateid *oo_last_closed_stid;
	time_t			oo_time; /* time of placement on so_close_lru */
#define NFS4_OO_CONFIRMED   1
#define NFS4_OO_PURGE_CLOSE 2
#define NFS4_OO_NEW         4
	unsigned char		oo_flags;
};

struct nfs4_lockowner {
	struct nfs4_stateowner	lo_owner; /* must be first element */
<<<<<<< HEAD
=======
	struct list_head	lo_owner_ino_hash; /* hash by owner,file */
>>>>>>> dcd6c922
	struct list_head        lo_perstateid; /* for lockowners only */
	struct list_head	lo_list; /* for temporary uses */
};

static inline struct nfs4_openowner * openowner(struct nfs4_stateowner *so)
{
	return container_of(so, struct nfs4_openowner, oo_owner);
}

static inline struct nfs4_lockowner * lockowner(struct nfs4_stateowner *so)
{
	return container_of(so, struct nfs4_lockowner, lo_owner);
}

/*
*  nfs4_file: a file opened by some number of (open) nfs4_stateowners.
*    o fi_perfile list is used to search for conflicting 
*      share_acces, share_deny on the file.
*/
struct nfs4_file {
	atomic_t		fi_ref;
	struct list_head        fi_hash;    /* hash by "struct inode *" */
	struct list_head        fi_stateids;
	struct list_head	fi_delegations;
	/* One each for O_RDONLY, O_WRONLY, O_RDWR: */
	struct file *		fi_fds[3];
	/*
	 * Each open or lock stateid contributes 0-4 to the counts
	 * below depending on which bits are set in st_access_bitmap:
	 *     1 to fi_access[O_RDONLY] if NFS4_SHARE_ACCES_READ is set
	 *   + 1 to fi_access[O_WRONLY] if NFS4_SHARE_ACCESS_WRITE is set
	 *   + 1 to both of the above if NFS4_SHARE_ACCESS_BOTH is set.
	 */
	atomic_t		fi_access[2];
	struct file		*fi_deleg_file;
	struct file_lock	*fi_lease;
	atomic_t		fi_delegees;
	struct inode		*fi_inode;
	bool			fi_had_conflict;
};

/* XXX: for first cut may fall back on returning file that doesn't work
 * at all? */
static inline struct file *find_writeable_file(struct nfs4_file *f)
{
	if (f->fi_fds[O_WRONLY])
		return f->fi_fds[O_WRONLY];
	return f->fi_fds[O_RDWR];
}

static inline struct file *find_readable_file(struct nfs4_file *f)
{
	if (f->fi_fds[O_RDONLY])
		return f->fi_fds[O_RDONLY];
	return f->fi_fds[O_RDWR];
}

static inline struct file *find_any_file(struct nfs4_file *f)
{
	if (f->fi_fds[O_RDWR])
		return f->fi_fds[O_RDWR];
	else if (f->fi_fds[O_WRONLY])
		return f->fi_fds[O_WRONLY];
	else
		return f->fi_fds[O_RDONLY];
}

/* "ol" stands for "Open or Lock".  Better suggestions welcome. */
struct nfs4_ol_stateid {
	struct nfs4_stid    st_stid; /* must be first field */
	struct list_head              st_perfile;
	struct list_head              st_perstateowner;
	struct list_head              st_lockowners;
	struct nfs4_stateowner      * st_stateowner;
	struct nfs4_file            * st_file;
	unsigned long                 st_access_bmap;
	unsigned long                 st_deny_bmap;
	struct nfs4_ol_stateid         * st_openstp;
};

static inline struct nfs4_ol_stateid *openlockstateid(struct nfs4_stid *s)
{
	return container_of(s, struct nfs4_ol_stateid, st_stid);
}

/* flags for preprocess_seqid_op() */
#define RD_STATE	        0x00000010
#define WR_STATE	        0x00000020

struct nfsd4_compound_state;

extern __be32 nfs4_preprocess_stateid_op(struct nfsd4_compound_state *cstate,
		stateid_t *stateid, int flags, struct file **filp);
extern void nfs4_lock_state(void);
extern void nfs4_unlock_state(void);
extern int nfs4_in_grace(void);
extern __be32 nfs4_check_open_reclaim(clientid_t *clid);
extern void nfs4_free_openowner(struct nfs4_openowner *);
extern void nfs4_free_lockowner(struct nfs4_lockowner *);
extern int set_callback_cred(void);
extern void nfsd4_probe_callback(struct nfs4_client *clp);
extern void nfsd4_probe_callback_sync(struct nfs4_client *clp);
extern void nfsd4_change_callback(struct nfs4_client *clp, struct nfs4_cb_conn *);
extern void nfsd4_do_callback_rpc(struct work_struct *);
extern void nfsd4_cb_recall(struct nfs4_delegation *dp);
extern int nfsd4_create_callback_queue(void);
extern void nfsd4_destroy_callback_queue(void);
extern void nfsd4_shutdown_callback(struct nfs4_client *);
extern void nfs4_put_delegation(struct nfs4_delegation *dp);
extern __be32 nfs4_make_rec_clidname(char *clidname, struct xdr_netobj *clname);
extern void nfsd4_init_recdir(void);
extern int nfsd4_recdir_load(void);
extern void nfsd4_shutdown_recdir(void);
extern int nfs4_client_to_reclaim(const char *name);
extern int nfs4_has_reclaimed_state(const char *name, bool use_exchange_id);
extern void nfsd4_recdir_purge_old(void);
extern void nfsd4_create_clid_dir(struct nfs4_client *clp);
extern void nfsd4_remove_clid_dir(struct nfs4_client *clp);
extern void release_session_client(struct nfsd4_session *);
extern __be32 nfs4_validate_stateid(struct nfs4_client *, stateid_t *);
extern void nfsd4_purge_closed_stateid(struct nfs4_stateowner *);

#endif   /* NFSD4_STATE_H */<|MERGE_RESOLUTION|>--- conflicted
+++ resolved
@@ -366,10 +366,7 @@
 
 struct nfs4_lockowner {
 	struct nfs4_stateowner	lo_owner; /* must be first element */
-<<<<<<< HEAD
-=======
 	struct list_head	lo_owner_ino_hash; /* hash by owner,file */
->>>>>>> dcd6c922
 	struct list_head        lo_perstateid; /* for lockowners only */
 	struct list_head	lo_list; /* for temporary uses */
 };
