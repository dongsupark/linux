/* -*- mode: c; c-basic-offset: 8; -*-
 * vim: noexpandtab sw=8 ts=8 sts=0:
 *
 * dir.c
 *
 * Creates, reads, walks and deletes directory-nodes
 *
 * Copyright (C) 2002, 2004 Oracle.  All rights reserved.
 *
 *  Portions of this code from linux/fs/ext3/dir.c
 *
 *  Copyright (C) 1992, 1993, 1994, 1995
 *  Remy Card (card@masi.ibp.fr)
 *  Laboratoire MASI - Institut Blaise pascal
 *  Universite Pierre et Marie Curie (Paris VI)
 *
 *   from
 *
 *   linux/fs/minix/dir.c
 *
 *   Copyright (C) 1991, 1992 Linux Torvalds
 *
 * This program is free software; you can redistribute it and/or
 * modify it under the terms of the GNU General Public
 * License as published by the Free Software Foundation; either
 * version 2 of the License, or (at your option) any later version.
 *
 * This program is distributed in the hope that it will be useful,
 * but WITHOUT ANY WARRANTY; without even the implied warranty of
 * MERCHANTABILITY or FITNESS FOR A PARTICULAR PURPOSE.  See the GNU
 * General Public License for more details.
 *
 * You should have received a copy of the GNU General Public
 * License along with this program; if not, write to the
 * Free Software Foundation, Inc., 59 Temple Place - Suite 330,
 * Boston, MA 021110-1307, USA.
 */

#include <linux/fs.h>
#include <linux/types.h>
#include <linux/slab.h>
#include <linux/highmem.h>
#include <linux/quotaops.h>
#include <linux/sort.h>

#include <cluster/masklog.h>

#include "ocfs2.h"

#include "alloc.h"
#include "blockcheck.h"
#include "dir.h"
#include "dlmglue.h"
#include "extent_map.h"
#include "file.h"
#include "inode.h"
#include "journal.h"
#include "namei.h"
#include "suballoc.h"
#include "super.h"
#include "sysfile.h"
#include "uptodate.h"
#include "ocfs2_trace.h"

#include "buffer_head_io.h"

#define NAMEI_RA_CHUNKS  2
#define NAMEI_RA_BLOCKS  4
#define NAMEI_RA_SIZE        (NAMEI_RA_CHUNKS * NAMEI_RA_BLOCKS)

static unsigned char ocfs2_filetype_table[] = {
	DT_UNKNOWN, DT_REG, DT_DIR, DT_CHR, DT_BLK, DT_FIFO, DT_SOCK, DT_LNK
};

static int ocfs2_do_extend_dir(struct super_block *sb,
			       handle_t *handle,
			       struct inode *dir,
			       struct buffer_head *parent_fe_bh,
			       struct ocfs2_alloc_context *data_ac,
			       struct ocfs2_alloc_context *meta_ac,
			       struct buffer_head **new_bh);
static int ocfs2_dir_indexed(struct inode *inode);

/*
 * These are distinct checks because future versions of the file system will
 * want to have a trailing dirent structure independent of indexing.
 */
static int ocfs2_supports_dir_trailer(struct inode *dir)
{
	struct ocfs2_super *osb = OCFS2_SB(dir->i_sb);

	if (OCFS2_I(dir)->ip_dyn_features & OCFS2_INLINE_DATA_FL)
		return 0;

	return ocfs2_meta_ecc(osb) || ocfs2_dir_indexed(dir);
}

/*
 * "new' here refers to the point at which we're creating a new
 * directory via "mkdir()", but also when we're expanding an inline
 * directory. In either case, we don't yet have the indexing bit set
 * on the directory, so the standard checks will fail in when metaecc
 * is turned off. Only directory-initialization type functions should
 * use this then. Everything else wants ocfs2_supports_dir_trailer()
 */
static int ocfs2_new_dir_wants_trailer(struct inode *dir)
{
	struct ocfs2_super *osb = OCFS2_SB(dir->i_sb);

	return ocfs2_meta_ecc(osb) ||
		ocfs2_supports_indexed_dirs(osb);
}

static inline unsigned int ocfs2_dir_trailer_blk_off(struct super_block *sb)
{
	return sb->s_blocksize - sizeof(struct ocfs2_dir_block_trailer);
}

#define ocfs2_trailer_from_bh(_bh, _sb) ((struct ocfs2_dir_block_trailer *) ((_bh)->b_data + ocfs2_dir_trailer_blk_off((_sb))))

/* XXX ocfs2_block_dqtrailer() is similar but not quite - can we make
 * them more consistent? */
struct ocfs2_dir_block_trailer *ocfs2_dir_trailer_from_size(int blocksize,
							    void *data)
{
	char *p = data;

	p += blocksize - sizeof(struct ocfs2_dir_block_trailer);
	return (struct ocfs2_dir_block_trailer *)p;
}

/*
 * XXX: This is executed once on every dirent. We should consider optimizing
 * it.
 */
static int ocfs2_skip_dir_trailer(struct inode *dir,
				  struct ocfs2_dir_entry *de,
				  unsigned long offset,
				  unsigned long blklen)
{
	unsigned long toff = blklen - sizeof(struct ocfs2_dir_block_trailer);

	if (!ocfs2_supports_dir_trailer(dir))
		return 0;

	if (offset != toff)
		return 0;

	return 1;
}

static void ocfs2_init_dir_trailer(struct inode *inode,
				   struct buffer_head *bh, u16 rec_len)
{
	struct ocfs2_dir_block_trailer *trailer;

	trailer = ocfs2_trailer_from_bh(bh, inode->i_sb);
	strcpy(trailer->db_signature, OCFS2_DIR_TRAILER_SIGNATURE);
	trailer->db_compat_rec_len =
			cpu_to_le16(sizeof(struct ocfs2_dir_block_trailer));
	trailer->db_parent_dinode = cpu_to_le64(OCFS2_I(inode)->ip_blkno);
	trailer->db_blkno = cpu_to_le64(bh->b_blocknr);
	trailer->db_free_rec_len = cpu_to_le16(rec_len);
}
/*
 * Link an unindexed block with a dir trailer structure into the index free
 * list. This function will modify dirdata_bh, but assumes you've already
 * passed it to the journal.
 */
static int ocfs2_dx_dir_link_trailer(struct inode *dir, handle_t *handle,
				     struct buffer_head *dx_root_bh,
				     struct buffer_head *dirdata_bh)
{
	int ret;
	struct ocfs2_dx_root_block *dx_root;
	struct ocfs2_dir_block_trailer *trailer;

	ret = ocfs2_journal_access_dr(handle, INODE_CACHE(dir), dx_root_bh,
				      OCFS2_JOURNAL_ACCESS_WRITE);
	if (ret) {
		mlog_errno(ret);
		goto out;
	}
	trailer = ocfs2_trailer_from_bh(dirdata_bh, dir->i_sb);
	dx_root = (struct ocfs2_dx_root_block *)dx_root_bh->b_data;

	trailer->db_free_next = dx_root->dr_free_blk;
	dx_root->dr_free_blk = cpu_to_le64(dirdata_bh->b_blocknr);

	ocfs2_journal_dirty(handle, dx_root_bh);

out:
	return ret;
}

static int ocfs2_free_list_at_root(struct ocfs2_dir_lookup_result *res)
{
	return res->dl_prev_leaf_bh == NULL;
}

void ocfs2_free_dir_lookup_result(struct ocfs2_dir_lookup_result *res)
{
	brelse(res->dl_dx_root_bh);
	brelse(res->dl_leaf_bh);
	brelse(res->dl_dx_leaf_bh);
	brelse(res->dl_prev_leaf_bh);
}

static int ocfs2_dir_indexed(struct inode *inode)
{
	if (OCFS2_I(inode)->ip_dyn_features & OCFS2_INDEXED_DIR_FL)
		return 1;
	return 0;
}

static inline int ocfs2_dx_root_inline(struct ocfs2_dx_root_block *dx_root)
{
	return dx_root->dr_flags & OCFS2_DX_FLAG_INLINE;
}

/*
 * Hashing code adapted from ext3
 */
#define DELTA 0x9E3779B9

static void TEA_transform(__u32 buf[4], __u32 const in[])
{
	__u32	sum = 0;
	__u32	b0 = buf[0], b1 = buf[1];
	__u32	a = in[0], b = in[1], c = in[2], d = in[3];
	int	n = 16;

	do {
		sum += DELTA;
		b0 += ((b1 << 4)+a) ^ (b1+sum) ^ ((b1 >> 5)+b);
		b1 += ((b0 << 4)+c) ^ (b0+sum) ^ ((b0 >> 5)+d);
	} while (--n);

	buf[0] += b0;
	buf[1] += b1;
}

static void str2hashbuf(const char *msg, int len, __u32 *buf, int num)
{
	__u32	pad, val;
	int	i;

	pad = (__u32)len | ((__u32)len << 8);
	pad |= pad << 16;

	val = pad;
	if (len > num*4)
		len = num * 4;
	for (i = 0; i < len; i++) {
		if ((i % 4) == 0)
			val = pad;
		val = msg[i] + (val << 8);
		if ((i % 4) == 3) {
			*buf++ = val;
			val = pad;
			num--;
		}
	}
	if (--num >= 0)
		*buf++ = val;
	while (--num >= 0)
		*buf++ = pad;
}

static void ocfs2_dx_dir_name_hash(struct inode *dir, const char *name, int len,
				   struct ocfs2_dx_hinfo *hinfo)
{
	struct ocfs2_super *osb = OCFS2_SB(dir->i_sb);
	const char	*p;
	__u32		in[8], buf[4];

	/*
	 * XXX: Is this really necessary, if the index is never looked
	 * at by readdir? Is a hash value of '0' a bad idea?
	 */
	if ((len == 1 && !strncmp(".", name, 1)) ||
	    (len == 2 && !strncmp("..", name, 2))) {
		buf[0] = buf[1] = 0;
		goto out;
	}

#ifdef OCFS2_DEBUG_DX_DIRS
	/*
	 * This makes it very easy to debug indexing problems. We
	 * should never allow this to be selected without hand editing
	 * this file though.
	 */
	buf[0] = buf[1] = len;
	goto out;
#endif

	memcpy(buf, osb->osb_dx_seed, sizeof(buf));

	p = name;
	while (len > 0) {
		str2hashbuf(p, len, in, 4);
		TEA_transform(buf, in);
		len -= 16;
		p += 16;
	}

out:
	hinfo->major_hash = buf[0];
	hinfo->minor_hash = buf[1];
}

/*
 * bh passed here can be an inode block or a dir data block, depending
 * on the inode inline data flag.
 */
static int ocfs2_check_dir_entry(struct inode * dir,
				 struct ocfs2_dir_entry * de,
				 struct buffer_head * bh,
				 unsigned long offset)
{
	const char *error_msg = NULL;
	const int rlen = le16_to_cpu(de->rec_len);

	if (unlikely(rlen < OCFS2_DIR_REC_LEN(1)))
		error_msg = "rec_len is smaller than minimal";
	else if (unlikely(rlen % 4 != 0))
		error_msg = "rec_len % 4 != 0";
	else if (unlikely(rlen < OCFS2_DIR_REC_LEN(de->name_len)))
		error_msg = "rec_len is too small for name_len";
	else if (unlikely(
		 ((char *) de - bh->b_data) + rlen > dir->i_sb->s_blocksize))
		error_msg = "directory entry across blocks";

	if (unlikely(error_msg != NULL))
		mlog(ML_ERROR, "bad entry in directory #%llu: %s - "
		     "offset=%lu, inode=%llu, rec_len=%d, name_len=%d\n",
		     (unsigned long long)OCFS2_I(dir)->ip_blkno, error_msg,
		     offset, (unsigned long long)le64_to_cpu(de->inode), rlen,
		     de->name_len);

	return error_msg == NULL ? 1 : 0;
}

static inline int ocfs2_match(int len,
			      const char * const name,
			      struct ocfs2_dir_entry *de)
{
	if (len != de->name_len)
		return 0;
	if (!de->inode)
		return 0;
	return !memcmp(name, de->name, len);
}

/*
 * Returns 0 if not found, -1 on failure, and 1 on success
 */
static inline int ocfs2_search_dirblock(struct buffer_head *bh,
					struct inode *dir,
					const char *name, int namelen,
					unsigned long offset,
					char *first_de,
					unsigned int bytes,
					struct ocfs2_dir_entry **res_dir)
{
	struct ocfs2_dir_entry *de;
	char *dlimit, *de_buf;
	int de_len;
	int ret = 0;

	de_buf = first_de;
	dlimit = de_buf + bytes;

	while (de_buf < dlimit) {
		/* this code is executed quadratically often */
		/* do minimal checking `by hand' */

		de = (struct ocfs2_dir_entry *) de_buf;

		if (de_buf + namelen <= dlimit &&
		    ocfs2_match(namelen, name, de)) {
			/* found a match - just to be sure, do a full check */
			if (!ocfs2_check_dir_entry(dir, de, bh, offset)) {
				ret = -1;
				goto bail;
			}
			*res_dir = de;
			ret = 1;
			goto bail;
		}

		/* prevent looping on a bad block */
		de_len = le16_to_cpu(de->rec_len);
		if (de_len <= 0) {
			ret = -1;
			goto bail;
		}

		de_buf += de_len;
		offset += de_len;
	}

bail:
	trace_ocfs2_search_dirblock(ret);
	return ret;
}

static struct buffer_head *ocfs2_find_entry_id(const char *name,
					       int namelen,
					       struct inode *dir,
					       struct ocfs2_dir_entry **res_dir)
{
	int ret, found;
	struct buffer_head *di_bh = NULL;
	struct ocfs2_dinode *di;
	struct ocfs2_inline_data *data;

	ret = ocfs2_read_inode_block(dir, &di_bh);
	if (ret) {
		mlog_errno(ret);
		goto out;
	}

	di = (struct ocfs2_dinode *)di_bh->b_data;
	data = &di->id2.i_data;

	found = ocfs2_search_dirblock(di_bh, dir, name, namelen, 0,
				      data->id_data, i_size_read(dir), res_dir);
	if (found == 1)
		return di_bh;

	brelse(di_bh);
out:
	return NULL;
}

static int ocfs2_validate_dir_block(struct super_block *sb,
				    struct buffer_head *bh)
{
	int rc;
	struct ocfs2_dir_block_trailer *trailer =
		ocfs2_trailer_from_bh(bh, sb);


	/*
	 * We don't validate dirents here, that's handled
	 * in-place when the code walks them.
	 */
	trace_ocfs2_validate_dir_block((unsigned long long)bh->b_blocknr);

	BUG_ON(!buffer_uptodate(bh));

	/*
	 * If the ecc fails, we return the error but otherwise
	 * leave the filesystem running.  We know any error is
	 * local to this block.
	 *
	 * Note that we are safe to call this even if the directory
	 * doesn't have a trailer.  Filesystems without metaecc will do
	 * nothing, and filesystems with it will have one.
	 */
	rc = ocfs2_validate_meta_ecc(sb, bh->b_data, &trailer->db_check);
	if (rc)
		mlog(ML_ERROR, "Checksum failed for dinode %llu\n",
		     (unsigned long long)bh->b_blocknr);

	return rc;
}

/*
 * Validate a directory trailer.
 *
 * We check the trailer here rather than in ocfs2_validate_dir_block()
 * because that function doesn't have the inode to test.
 */
static int ocfs2_check_dir_trailer(struct inode *dir, struct buffer_head *bh)
{
	int rc = 0;
	struct ocfs2_dir_block_trailer *trailer;

	trailer = ocfs2_trailer_from_bh(bh, dir->i_sb);
	if (!OCFS2_IS_VALID_DIR_TRAILER(trailer)) {
		rc = -EINVAL;
		ocfs2_error(dir->i_sb,
			    "Invalid dirblock #%llu: "
			    "signature = %.*s\n",
			    (unsigned long long)bh->b_blocknr, 7,
			    trailer->db_signature);
		goto out;
	}
	if (le64_to_cpu(trailer->db_blkno) != bh->b_blocknr) {
		rc = -EINVAL;
		ocfs2_error(dir->i_sb,
			    "Directory block #%llu has an invalid "
			    "db_blkno of %llu",
			    (unsigned long long)bh->b_blocknr,
			    (unsigned long long)le64_to_cpu(trailer->db_blkno));
		goto out;
	}
	if (le64_to_cpu(trailer->db_parent_dinode) !=
	    OCFS2_I(dir)->ip_blkno) {
		rc = -EINVAL;
		ocfs2_error(dir->i_sb,
			    "Directory block #%llu on dinode "
			    "#%llu has an invalid parent_dinode "
			    "of %llu",
			    (unsigned long long)bh->b_blocknr,
			    (unsigned long long)OCFS2_I(dir)->ip_blkno,
			    (unsigned long long)le64_to_cpu(trailer->db_blkno));
		goto out;
	}
out:
	return rc;
}

/*
 * This function forces all errors to -EIO for consistency with its
 * predecessor, ocfs2_bread().  We haven't audited what returning the
 * real error codes would do to callers.  We log the real codes with
 * mlog_errno() before we squash them.
 */
static int ocfs2_read_dir_block(struct inode *inode, u64 v_block,
				struct buffer_head **bh, int flags)
{
	int rc = 0;
	struct buffer_head *tmp = *bh;

	rc = ocfs2_read_virt_blocks(inode, v_block, 1, &tmp, flags,
				    ocfs2_validate_dir_block);
	if (rc) {
		mlog_errno(rc);
		goto out;
	}

	if (!(flags & OCFS2_BH_READAHEAD) &&
	    ocfs2_supports_dir_trailer(inode)) {
		rc = ocfs2_check_dir_trailer(inode, tmp);
		if (rc) {
			if (!*bh)
				brelse(tmp);
			mlog_errno(rc);
			goto out;
		}
	}

	/* If ocfs2_read_virt_blocks() got us a new bh, pass it up. */
	if (!*bh)
		*bh = tmp;

out:
	return rc ? -EIO : 0;
}

/*
 * Read the block at 'phys' which belongs to this directory
 * inode. This function does no virtual->physical block translation -
 * what's passed in is assumed to be a valid directory block.
 */
static int ocfs2_read_dir_block_direct(struct inode *dir, u64 phys,
				       struct buffer_head **bh)
{
	int ret;
	struct buffer_head *tmp = *bh;

	ret = ocfs2_read_block(INODE_CACHE(dir), phys, &tmp,
			       ocfs2_validate_dir_block);
	if (ret) {
		mlog_errno(ret);
		goto out;
	}

	if (ocfs2_supports_dir_trailer(dir)) {
		ret = ocfs2_check_dir_trailer(dir, tmp);
		if (ret) {
			if (!*bh)
				brelse(tmp);
			mlog_errno(ret);
			goto out;
		}
	}

	if (!ret && !*bh)
		*bh = tmp;
out:
	return ret;
}

static int ocfs2_validate_dx_root(struct super_block *sb,
				  struct buffer_head *bh)
{
	int ret;
	struct ocfs2_dx_root_block *dx_root;

	BUG_ON(!buffer_uptodate(bh));

	dx_root = (struct ocfs2_dx_root_block *) bh->b_data;

	ret = ocfs2_validate_meta_ecc(sb, bh->b_data, &dx_root->dr_check);
	if (ret) {
		mlog(ML_ERROR,
		     "Checksum failed for dir index root block %llu\n",
		     (unsigned long long)bh->b_blocknr);
		return ret;
	}

	if (!OCFS2_IS_VALID_DX_ROOT(dx_root)) {
		ocfs2_error(sb,
			    "Dir Index Root # %llu has bad signature %.*s",
			    (unsigned long long)le64_to_cpu(dx_root->dr_blkno),
			    7, dx_root->dr_signature);
		return -EINVAL;
	}

	return 0;
}

static int ocfs2_read_dx_root(struct inode *dir, struct ocfs2_dinode *di,
			      struct buffer_head **dx_root_bh)
{
	int ret;
	u64 blkno = le64_to_cpu(di->i_dx_root);
	struct buffer_head *tmp = *dx_root_bh;

	ret = ocfs2_read_block(INODE_CACHE(dir), blkno, &tmp,
			       ocfs2_validate_dx_root);

	/* If ocfs2_read_block() got us a new bh, pass it up. */
	if (!ret && !*dx_root_bh)
		*dx_root_bh = tmp;

	return ret;
}

static int ocfs2_validate_dx_leaf(struct super_block *sb,
				  struct buffer_head *bh)
{
	int ret;
	struct ocfs2_dx_leaf *dx_leaf = (struct ocfs2_dx_leaf *)bh->b_data;

	BUG_ON(!buffer_uptodate(bh));

	ret = ocfs2_validate_meta_ecc(sb, bh->b_data, &dx_leaf->dl_check);
	if (ret) {
		mlog(ML_ERROR,
		     "Checksum failed for dir index leaf block %llu\n",
		     (unsigned long long)bh->b_blocknr);
		return ret;
	}

	if (!OCFS2_IS_VALID_DX_LEAF(dx_leaf)) {
		ocfs2_error(sb, "Dir Index Leaf has bad signature %.*s",
			    7, dx_leaf->dl_signature);
		return -EROFS;
	}

	return 0;
}

static int ocfs2_read_dx_leaf(struct inode *dir, u64 blkno,
			      struct buffer_head **dx_leaf_bh)
{
	int ret;
	struct buffer_head *tmp = *dx_leaf_bh;

	ret = ocfs2_read_block(INODE_CACHE(dir), blkno, &tmp,
			       ocfs2_validate_dx_leaf);

	/* If ocfs2_read_block() got us a new bh, pass it up. */
	if (!ret && !*dx_leaf_bh)
		*dx_leaf_bh = tmp;

	return ret;
}

/*
 * Read a series of dx_leaf blocks. This expects all buffer_head
 * pointers to be NULL on function entry.
 */
static int ocfs2_read_dx_leaves(struct inode *dir, u64 start, int num,
				struct buffer_head **dx_leaf_bhs)
{
	int ret;

	ret = ocfs2_read_blocks(INODE_CACHE(dir), start, num, dx_leaf_bhs, 0,
				ocfs2_validate_dx_leaf);
	if (ret)
		mlog_errno(ret);

	return ret;
}

static struct buffer_head *ocfs2_find_entry_el(const char *name, int namelen,
					       struct inode *dir,
					       struct ocfs2_dir_entry **res_dir)
{
	struct super_block *sb;
	struct buffer_head *bh_use[NAMEI_RA_SIZE];
	struct buffer_head *bh, *ret = NULL;
	unsigned long start, block, b;
	int ra_max = 0;		/* Number of bh's in the readahead
				   buffer, bh_use[] */
	int ra_ptr = 0;		/* Current index into readahead
				   buffer */
	int num = 0;
	int nblocks, i, err;

	sb = dir->i_sb;

	nblocks = i_size_read(dir) >> sb->s_blocksize_bits;
	start = OCFS2_I(dir)->ip_dir_start_lookup;
	if (start >= nblocks)
		start = 0;
	block = start;

restart:
	do {
		/*
		 * We deal with the read-ahead logic here.
		 */
		if (ra_ptr >= ra_max) {
			/* Refill the readahead buffer */
			ra_ptr = 0;
			b = block;
			for (ra_max = 0; ra_max < NAMEI_RA_SIZE; ra_max++) {
				/*
				 * Terminate if we reach the end of the
				 * directory and must wrap, or if our
				 * search has finished at this block.
				 */
				if (b >= nblocks || (num && block == start)) {
					bh_use[ra_max] = NULL;
					break;
				}
				num++;

				bh = NULL;
				err = ocfs2_read_dir_block(dir, b++, &bh,
							   OCFS2_BH_READAHEAD);
				bh_use[ra_max] = bh;
			}
		}
		if ((bh = bh_use[ra_ptr++]) == NULL)
			goto next;
		if (ocfs2_read_dir_block(dir, block, &bh, 0)) {
			/* read error, skip block & hope for the best.
			 * ocfs2_read_dir_block() has released the bh. */
			ocfs2_error(dir->i_sb, "reading directory %llu, "
				    "offset %lu\n",
				    (unsigned long long)OCFS2_I(dir)->ip_blkno,
				    block);
			goto next;
		}
		i = ocfs2_search_dirblock(bh, dir, name, namelen,
					  block << sb->s_blocksize_bits,
					  bh->b_data, sb->s_blocksize,
					  res_dir);
		if (i == 1) {
			OCFS2_I(dir)->ip_dir_start_lookup = block;
			ret = bh;
			goto cleanup_and_exit;
		} else {
			brelse(bh);
			if (i < 0)
				goto cleanup_and_exit;
		}
	next:
		if (++block >= nblocks)
			block = 0;
	} while (block != start);

	/*
	 * If the directory has grown while we were searching, then
	 * search the last part of the directory before giving up.
	 */
	block = nblocks;
	nblocks = i_size_read(dir) >> sb->s_blocksize_bits;
	if (block < nblocks) {
		start = 0;
		goto restart;
	}

cleanup_and_exit:
	/* Clean up the read-ahead blocks */
	for (; ra_ptr < ra_max; ra_ptr++)
		brelse(bh_use[ra_ptr]);

	trace_ocfs2_find_entry_el(ret);
	return ret;
}

static int ocfs2_dx_dir_lookup_rec(struct inode *inode,
				   struct ocfs2_extent_list *el,
				   u32 major_hash,
				   u32 *ret_cpos,
				   u64 *ret_phys_blkno,
				   unsigned int *ret_clen)
{
	int ret = 0, i, found;
	struct buffer_head *eb_bh = NULL;
	struct ocfs2_extent_block *eb;
	struct ocfs2_extent_rec *rec = NULL;

	if (el->l_tree_depth) {
		ret = ocfs2_find_leaf(INODE_CACHE(inode), el, major_hash,
				      &eb_bh);
		if (ret) {
			mlog_errno(ret);
			goto out;
		}

		eb = (struct ocfs2_extent_block *) eb_bh->b_data;
		el = &eb->h_list;

		if (el->l_tree_depth) {
			ocfs2_error(inode->i_sb,
				    "Inode %lu has non zero tree depth in "
				    "btree tree block %llu\n", inode->i_ino,
				    (unsigned long long)eb_bh->b_blocknr);
			ret = -EROFS;
			goto out;
		}
	}

	found = 0;
	for (i = le16_to_cpu(el->l_next_free_rec) - 1; i >= 0; i--) {
		rec = &el->l_recs[i];

		if (le32_to_cpu(rec->e_cpos) <= major_hash) {
			found = 1;
			break;
		}
	}

	if (!found) {
		ocfs2_error(inode->i_sb, "Inode %lu has bad extent "
			    "record (%u, %u, 0) in btree", inode->i_ino,
			    le32_to_cpu(rec->e_cpos),
			    ocfs2_rec_clusters(el, rec));
		ret = -EROFS;
		goto out;
	}

	if (ret_phys_blkno)
		*ret_phys_blkno = le64_to_cpu(rec->e_blkno);
	if (ret_cpos)
		*ret_cpos = le32_to_cpu(rec->e_cpos);
	if (ret_clen)
		*ret_clen = le16_to_cpu(rec->e_leaf_clusters);

out:
	brelse(eb_bh);
	return ret;
}

/*
 * Returns the block index, from the start of the cluster which this
 * hash belongs too.
 */
static inline unsigned int __ocfs2_dx_dir_hash_idx(struct ocfs2_super *osb,
						   u32 minor_hash)
{
	return minor_hash & osb->osb_dx_mask;
}

static inline unsigned int ocfs2_dx_dir_hash_idx(struct ocfs2_super *osb,
					  struct ocfs2_dx_hinfo *hinfo)
{
	return __ocfs2_dx_dir_hash_idx(osb, hinfo->minor_hash);
}

static int ocfs2_dx_dir_lookup(struct inode *inode,
			       struct ocfs2_extent_list *el,
			       struct ocfs2_dx_hinfo *hinfo,
			       u32 *ret_cpos,
			       u64 *ret_phys_blkno)
{
	int ret = 0;
	unsigned int cend, uninitialized_var(clen);
	u32 uninitialized_var(cpos);
	u64 uninitialized_var(blkno);
	u32 name_hash = hinfo->major_hash;

	ret = ocfs2_dx_dir_lookup_rec(inode, el, name_hash, &cpos, &blkno,
				      &clen);
	if (ret) {
		mlog_errno(ret);
		goto out;
	}

	cend = cpos + clen;
	if (name_hash >= cend) {
		/* We want the last cluster */
		blkno += ocfs2_clusters_to_blocks(inode->i_sb, clen - 1);
		cpos += clen - 1;
	} else {
		blkno += ocfs2_clusters_to_blocks(inode->i_sb,
						  name_hash - cpos);
		cpos = name_hash;
	}

	/*
	 * We now have the cluster which should hold our entry. To
	 * find the exact block from the start of the cluster to
	 * search, we take the lower bits of the hash.
	 */
	blkno += ocfs2_dx_dir_hash_idx(OCFS2_SB(inode->i_sb), hinfo);

	if (ret_phys_blkno)
		*ret_phys_blkno = blkno;
	if (ret_cpos)
		*ret_cpos = cpos;

out:

	return ret;
}

static int ocfs2_dx_dir_search(const char *name, int namelen,
			       struct inode *dir,
			       struct ocfs2_dx_root_block *dx_root,
			       struct ocfs2_dir_lookup_result *res)
{
	int ret, i, found;
	u64 uninitialized_var(phys);
	struct buffer_head *dx_leaf_bh = NULL;
	struct ocfs2_dx_leaf *dx_leaf;
	struct ocfs2_dx_entry *dx_entry = NULL;
	struct buffer_head *dir_ent_bh = NULL;
	struct ocfs2_dir_entry *dir_ent = NULL;
	struct ocfs2_dx_hinfo *hinfo = &res->dl_hinfo;
	struct ocfs2_extent_list *dr_el;
	struct ocfs2_dx_entry_list *entry_list;

	ocfs2_dx_dir_name_hash(dir, name, namelen, &res->dl_hinfo);

	if (ocfs2_dx_root_inline(dx_root)) {
		entry_list = &dx_root->dr_entries;
		goto search;
	}

	dr_el = &dx_root->dr_list;

	ret = ocfs2_dx_dir_lookup(dir, dr_el, hinfo, NULL, &phys);
	if (ret) {
		mlog_errno(ret);
		goto out;
	}

	trace_ocfs2_dx_dir_search((unsigned long long)OCFS2_I(dir)->ip_blkno,
				  namelen, name, hinfo->major_hash,
				  hinfo->minor_hash, (unsigned long long)phys);

	ret = ocfs2_read_dx_leaf(dir, phys, &dx_leaf_bh);
	if (ret) {
		mlog_errno(ret);
		goto out;
	}

	dx_leaf = (struct ocfs2_dx_leaf *) dx_leaf_bh->b_data;

	trace_ocfs2_dx_dir_search_leaf_info(
			le16_to_cpu(dx_leaf->dl_list.de_num_used),
			le16_to_cpu(dx_leaf->dl_list.de_count));

	entry_list = &dx_leaf->dl_list;

search:
	/*
	 * Empty leaf is legal, so no need to check for that.
	 */
	found = 0;
	for (i = 0; i < le16_to_cpu(entry_list->de_num_used); i++) {
		dx_entry = &entry_list->de_entries[i];

		if (hinfo->major_hash != le32_to_cpu(dx_entry->dx_major_hash)
		    || hinfo->minor_hash != le32_to_cpu(dx_entry->dx_minor_hash))
			continue;

		/*
		 * Search unindexed leaf block now. We're not
		 * guaranteed to find anything.
		 */
		ret = ocfs2_read_dir_block_direct(dir,
					  le64_to_cpu(dx_entry->dx_dirent_blk),
					  &dir_ent_bh);
		if (ret) {
			mlog_errno(ret);
			goto out;
		}

		/*
		 * XXX: We should check the unindexed block here,
		 * before using it.
		 */

		found = ocfs2_search_dirblock(dir_ent_bh, dir, name, namelen,
					      0, dir_ent_bh->b_data,
					      dir->i_sb->s_blocksize, &dir_ent);
		if (found == 1)
			break;

		if (found == -1) {
			/* This means we found a bad directory entry. */
			ret = -EIO;
			mlog_errno(ret);
			goto out;
		}

		brelse(dir_ent_bh);
		dir_ent_bh = NULL;
	}

	if (found <= 0) {
		ret = -ENOENT;
		goto out;
	}

	res->dl_leaf_bh = dir_ent_bh;
	res->dl_entry = dir_ent;
	res->dl_dx_leaf_bh = dx_leaf_bh;
	res->dl_dx_entry = dx_entry;

	ret = 0;
out:
	if (ret) {
		brelse(dx_leaf_bh);
		brelse(dir_ent_bh);
	}
	return ret;
}

static int ocfs2_find_entry_dx(const char *name, int namelen,
			       struct inode *dir,
			       struct ocfs2_dir_lookup_result *lookup)
{
	int ret;
	struct buffer_head *di_bh = NULL;
	struct ocfs2_dinode *di;
	struct buffer_head *dx_root_bh = NULL;
	struct ocfs2_dx_root_block *dx_root;

	ret = ocfs2_read_inode_block(dir, &di_bh);
	if (ret) {
		mlog_errno(ret);
		goto out;
	}

	di = (struct ocfs2_dinode *)di_bh->b_data;

	ret = ocfs2_read_dx_root(dir, di, &dx_root_bh);
	if (ret) {
		mlog_errno(ret);
		goto out;
	}
	dx_root = (struct ocfs2_dx_root_block *) dx_root_bh->b_data;

	ret = ocfs2_dx_dir_search(name, namelen, dir, dx_root, lookup);
	if (ret) {
		if (ret != -ENOENT)
			mlog_errno(ret);
		goto out;
	}

	lookup->dl_dx_root_bh = dx_root_bh;
	dx_root_bh = NULL;
out:
	brelse(di_bh);
	brelse(dx_root_bh);
	return ret;
}

/*
 * Try to find an entry of the provided name within 'dir'.
 *
 * If nothing was found, -ENOENT is returned. Otherwise, zero is
 * returned and the struct 'res' will contain information useful to
 * other directory manipulation functions.
 *
 * Caller can NOT assume anything about the contents of the
 * buffer_heads - they are passed back only so that it can be passed
 * into any one of the manipulation functions (add entry, delete
 * entry, etc). As an example, bh in the extent directory case is a
 * data block, in the inline-data case it actually points to an inode,
 * in the indexed directory case, multiple buffers are involved.
 */
int ocfs2_find_entry(const char *name, int namelen,
		     struct inode *dir, struct ocfs2_dir_lookup_result *lookup)
{
	struct buffer_head *bh;
	struct ocfs2_dir_entry *res_dir = NULL;

	if (ocfs2_dir_indexed(dir))
		return ocfs2_find_entry_dx(name, namelen, dir, lookup);

	/*
	 * The unindexed dir code only uses part of the lookup
	 * structure, so there's no reason to push it down further
	 * than this.
	 */
	if (OCFS2_I(dir)->ip_dyn_features & OCFS2_INLINE_DATA_FL)
		bh = ocfs2_find_entry_id(name, namelen, dir, &res_dir);
	else
		bh = ocfs2_find_entry_el(name, namelen, dir, &res_dir);

	if (bh == NULL)
		return -ENOENT;

	lookup->dl_leaf_bh = bh;
	lookup->dl_entry = res_dir;
	return 0;
}

/*
 * Update inode number and type of a previously found directory entry.
 */
int ocfs2_update_entry(struct inode *dir, handle_t *handle,
		       struct ocfs2_dir_lookup_result *res,
		       struct inode *new_entry_inode)
{
	int ret;
	ocfs2_journal_access_func access = ocfs2_journal_access_db;
	struct ocfs2_dir_entry *de = res->dl_entry;
	struct buffer_head *de_bh = res->dl_leaf_bh;

	/*
	 * The same code works fine for both inline-data and extent
	 * based directories, so no need to split this up.  The only
	 * difference is the journal_access function.
	 */

	if (OCFS2_I(dir)->ip_dyn_features & OCFS2_INLINE_DATA_FL)
		access = ocfs2_journal_access_di;

	ret = access(handle, INODE_CACHE(dir), de_bh,
		     OCFS2_JOURNAL_ACCESS_WRITE);
	if (ret) {
		mlog_errno(ret);
		goto out;
	}

	de->inode = cpu_to_le64(OCFS2_I(new_entry_inode)->ip_blkno);
	ocfs2_set_de_type(de, new_entry_inode->i_mode);

	ocfs2_journal_dirty(handle, de_bh);

out:
	return ret;
}

/*
 * __ocfs2_delete_entry deletes a directory entry by merging it with the
 * previous entry
 */
static int __ocfs2_delete_entry(handle_t *handle, struct inode *dir,
				struct ocfs2_dir_entry *de_del,
				struct buffer_head *bh, char *first_de,
				unsigned int bytes)
{
	struct ocfs2_dir_entry *de, *pde;
	int i, status = -ENOENT;
	ocfs2_journal_access_func access = ocfs2_journal_access_db;

	if (OCFS2_I(dir)->ip_dyn_features & OCFS2_INLINE_DATA_FL)
		access = ocfs2_journal_access_di;

	i = 0;
	pde = NULL;
	de = (struct ocfs2_dir_entry *) first_de;
	while (i < bytes) {
		if (!ocfs2_check_dir_entry(dir, de, bh, i)) {
			status = -EIO;
			mlog_errno(status);
			goto bail;
		}
		if (de == de_del)  {
			status = access(handle, INODE_CACHE(dir), bh,
					OCFS2_JOURNAL_ACCESS_WRITE);
			if (status < 0) {
				status = -EIO;
				mlog_errno(status);
				goto bail;
			}
			if (pde)
				le16_add_cpu(&pde->rec_len,
						le16_to_cpu(de->rec_len));
			de->inode = 0;
			dir->i_version++;
			ocfs2_journal_dirty(handle, bh);
			goto bail;
		}
		i += le16_to_cpu(de->rec_len);
		pde = de;
		de = (struct ocfs2_dir_entry *)((char *)de + le16_to_cpu(de->rec_len));
	}
bail:
	return status;
}

static unsigned int ocfs2_figure_dirent_hole(struct ocfs2_dir_entry *de)
{
	unsigned int hole;

	if (le64_to_cpu(de->inode) == 0)
		hole = le16_to_cpu(de->rec_len);
	else
		hole = le16_to_cpu(de->rec_len) -
			OCFS2_DIR_REC_LEN(de->name_len);

	return hole;
}

static int ocfs2_find_max_rec_len(struct super_block *sb,
				  struct buffer_head *dirblock_bh)
{
	int size, this_hole, largest_hole = 0;
	char *trailer, *de_buf, *limit, *start = dirblock_bh->b_data;
	struct ocfs2_dir_entry *de;

	trailer = (char *)ocfs2_trailer_from_bh(dirblock_bh, sb);
	size = ocfs2_dir_trailer_blk_off(sb);
	limit = start + size;
	de_buf = start;
	de = (struct ocfs2_dir_entry *)de_buf;
	do {
		if (de_buf != trailer) {
			this_hole = ocfs2_figure_dirent_hole(de);
			if (this_hole > largest_hole)
				largest_hole = this_hole;
		}

		de_buf += le16_to_cpu(de->rec_len);
		de = (struct ocfs2_dir_entry *)de_buf;
	} while (de_buf < limit);

	if (largest_hole >= OCFS2_DIR_MIN_REC_LEN)
		return largest_hole;
	return 0;
}

static void ocfs2_dx_list_remove_entry(struct ocfs2_dx_entry_list *entry_list,
				       int index)
{
	int num_used = le16_to_cpu(entry_list->de_num_used);

	if (num_used == 1 || index == (num_used - 1))
		goto clear;

	memmove(&entry_list->de_entries[index],
		&entry_list->de_entries[index + 1],
		(num_used - index - 1)*sizeof(struct ocfs2_dx_entry));
clear:
	num_used--;
	memset(&entry_list->de_entries[num_used], 0,
	       sizeof(struct ocfs2_dx_entry));
	entry_list->de_num_used = cpu_to_le16(num_used);
}

static int ocfs2_delete_entry_dx(handle_t *handle, struct inode *dir,
				 struct ocfs2_dir_lookup_result *lookup)
{
	int ret, index, max_rec_len, add_to_free_list = 0;
	struct buffer_head *dx_root_bh = lookup->dl_dx_root_bh;
	struct buffer_head *leaf_bh = lookup->dl_leaf_bh;
	struct ocfs2_dx_leaf *dx_leaf;
	struct ocfs2_dx_entry *dx_entry = lookup->dl_dx_entry;
	struct ocfs2_dir_block_trailer *trailer;
	struct ocfs2_dx_root_block *dx_root;
	struct ocfs2_dx_entry_list *entry_list;

	/*
	 * This function gets a bit messy because we might have to
	 * modify the root block, regardless of whether the indexed
	 * entries are stored inline.
	 */

	/*
	 * *Only* set 'entry_list' here, based on where we're looking
	 * for the indexed entries. Later, we might still want to
	 * journal both blocks, based on free list state.
	 */
	dx_root = (struct ocfs2_dx_root_block *)dx_root_bh->b_data;
	if (ocfs2_dx_root_inline(dx_root)) {
		entry_list = &dx_root->dr_entries;
	} else {
		dx_leaf = (struct ocfs2_dx_leaf *) lookup->dl_dx_leaf_bh->b_data;
		entry_list = &dx_leaf->dl_list;
	}

	/* Neither of these are a disk corruption - that should have
	 * been caught by lookup, before we got here. */
	BUG_ON(le16_to_cpu(entry_list->de_count) <= 0);
	BUG_ON(le16_to_cpu(entry_list->de_num_used) <= 0);

	index = (char *)dx_entry - (char *)entry_list->de_entries;
	index /= sizeof(*dx_entry);

	if (index >= le16_to_cpu(entry_list->de_num_used)) {
		mlog(ML_ERROR, "Dir %llu: Bad dx_entry ptr idx %d, (%p, %p)\n",
		     (unsigned long long)OCFS2_I(dir)->ip_blkno, index,
		     entry_list, dx_entry);
		return -EIO;
	}

	/*
	 * We know that removal of this dirent will leave enough room
	 * for a new one, so add this block to the free list if it
	 * isn't already there.
	 */
	trailer = ocfs2_trailer_from_bh(leaf_bh, dir->i_sb);
	if (trailer->db_free_rec_len == 0)
		add_to_free_list = 1;

	/*
	 * Add the block holding our index into the journal before
	 * removing the unindexed entry. If we get an error return
	 * from __ocfs2_delete_entry(), then it hasn't removed the
	 * entry yet. Likewise, successful return means we *must*
	 * remove the indexed entry.
	 *
	 * We're also careful to journal the root tree block here as
	 * the entry count needs to be updated. Also, we might be
	 * adding to the start of the free list.
	 */
	ret = ocfs2_journal_access_dr(handle, INODE_CACHE(dir), dx_root_bh,
				      OCFS2_JOURNAL_ACCESS_WRITE);
	if (ret) {
		mlog_errno(ret);
		goto out;
	}

	if (!ocfs2_dx_root_inline(dx_root)) {
		ret = ocfs2_journal_access_dl(handle, INODE_CACHE(dir),
					      lookup->dl_dx_leaf_bh,
					      OCFS2_JOURNAL_ACCESS_WRITE);
		if (ret) {
			mlog_errno(ret);
			goto out;
		}
	}

	trace_ocfs2_delete_entry_dx((unsigned long long)OCFS2_I(dir)->ip_blkno,
				    index);

	ret = __ocfs2_delete_entry(handle, dir, lookup->dl_entry,
				   leaf_bh, leaf_bh->b_data, leaf_bh->b_size);
	if (ret) {
		mlog_errno(ret);
		goto out;
	}

	max_rec_len = ocfs2_find_max_rec_len(dir->i_sb, leaf_bh);
	trailer->db_free_rec_len = cpu_to_le16(max_rec_len);
	if (add_to_free_list) {
		trailer->db_free_next = dx_root->dr_free_blk;
		dx_root->dr_free_blk = cpu_to_le64(leaf_bh->b_blocknr);
		ocfs2_journal_dirty(handle, dx_root_bh);
	}

	/* leaf_bh was journal_accessed for us in __ocfs2_delete_entry */
	ocfs2_journal_dirty(handle, leaf_bh);

	le32_add_cpu(&dx_root->dr_num_entries, -1);
	ocfs2_journal_dirty(handle, dx_root_bh);

	ocfs2_dx_list_remove_entry(entry_list, index);

	if (!ocfs2_dx_root_inline(dx_root))
		ocfs2_journal_dirty(handle, lookup->dl_dx_leaf_bh);

out:
	return ret;
}

static inline int ocfs2_delete_entry_id(handle_t *handle,
					struct inode *dir,
					struct ocfs2_dir_entry *de_del,
					struct buffer_head *bh)
{
	int ret;
	struct buffer_head *di_bh = NULL;
	struct ocfs2_dinode *di;
	struct ocfs2_inline_data *data;

	ret = ocfs2_read_inode_block(dir, &di_bh);
	if (ret) {
		mlog_errno(ret);
		goto out;
	}

	di = (struct ocfs2_dinode *)di_bh->b_data;
	data = &di->id2.i_data;

	ret = __ocfs2_delete_entry(handle, dir, de_del, bh, data->id_data,
				   i_size_read(dir));

	brelse(di_bh);
out:
	return ret;
}

static inline int ocfs2_delete_entry_el(handle_t *handle,
					struct inode *dir,
					struct ocfs2_dir_entry *de_del,
					struct buffer_head *bh)
{
	return __ocfs2_delete_entry(handle, dir, de_del, bh, bh->b_data,
				    bh->b_size);
}

/*
 * Delete a directory entry. Hide the details of directory
 * implementation from the caller.
 */
int ocfs2_delete_entry(handle_t *handle,
		       struct inode *dir,
		       struct ocfs2_dir_lookup_result *res)
{
	if (ocfs2_dir_indexed(dir))
		return ocfs2_delete_entry_dx(handle, dir, res);

	if (OCFS2_I(dir)->ip_dyn_features & OCFS2_INLINE_DATA_FL)
		return ocfs2_delete_entry_id(handle, dir, res->dl_entry,
					     res->dl_leaf_bh);

	return ocfs2_delete_entry_el(handle, dir, res->dl_entry,
				     res->dl_leaf_bh);
}

/*
 * Check whether 'de' has enough room to hold an entry of
 * 'new_rec_len' bytes.
 */
static inline int ocfs2_dirent_would_fit(struct ocfs2_dir_entry *de,
					 unsigned int new_rec_len)
{
	unsigned int de_really_used;

	/* Check whether this is an empty record with enough space */
	if (le64_to_cpu(de->inode) == 0 &&
	    le16_to_cpu(de->rec_len) >= new_rec_len)
		return 1;

	/*
	 * Record might have free space at the end which we can
	 * use.
	 */
	de_really_used = OCFS2_DIR_REC_LEN(de->name_len);
	if (le16_to_cpu(de->rec_len) >= (de_really_used + new_rec_len))
	    return 1;

	return 0;
}

static void ocfs2_dx_dir_leaf_insert_tail(struct ocfs2_dx_leaf *dx_leaf,
					  struct ocfs2_dx_entry *dx_new_entry)
{
	int i;

	i = le16_to_cpu(dx_leaf->dl_list.de_num_used);
	dx_leaf->dl_list.de_entries[i] = *dx_new_entry;

	le16_add_cpu(&dx_leaf->dl_list.de_num_used, 1);
}

static void ocfs2_dx_entry_list_insert(struct ocfs2_dx_entry_list *entry_list,
				       struct ocfs2_dx_hinfo *hinfo,
				       u64 dirent_blk)
{
	int i;
	struct ocfs2_dx_entry *dx_entry;

	i = le16_to_cpu(entry_list->de_num_used);
	dx_entry = &entry_list->de_entries[i];

	memset(dx_entry, 0, sizeof(*dx_entry));
	dx_entry->dx_major_hash = cpu_to_le32(hinfo->major_hash);
	dx_entry->dx_minor_hash = cpu_to_le32(hinfo->minor_hash);
	dx_entry->dx_dirent_blk = cpu_to_le64(dirent_blk);

	le16_add_cpu(&entry_list->de_num_used, 1);
}

static int __ocfs2_dx_dir_leaf_insert(struct inode *dir, handle_t *handle,
				      struct ocfs2_dx_hinfo *hinfo,
				      u64 dirent_blk,
				      struct buffer_head *dx_leaf_bh)
{
	int ret;
	struct ocfs2_dx_leaf *dx_leaf;

	ret = ocfs2_journal_access_dl(handle, INODE_CACHE(dir), dx_leaf_bh,
				      OCFS2_JOURNAL_ACCESS_WRITE);
	if (ret) {
		mlog_errno(ret);
		goto out;
	}

	dx_leaf = (struct ocfs2_dx_leaf *)dx_leaf_bh->b_data;
	ocfs2_dx_entry_list_insert(&dx_leaf->dl_list, hinfo, dirent_blk);
	ocfs2_journal_dirty(handle, dx_leaf_bh);

out:
	return ret;
}

static void ocfs2_dx_inline_root_insert(struct inode *dir, handle_t *handle,
					struct ocfs2_dx_hinfo *hinfo,
					u64 dirent_blk,
					struct ocfs2_dx_root_block *dx_root)
{
	ocfs2_dx_entry_list_insert(&dx_root->dr_entries, hinfo, dirent_blk);
}

static int ocfs2_dx_dir_insert(struct inode *dir, handle_t *handle,
			       struct ocfs2_dir_lookup_result *lookup)
{
	int ret = 0;
	struct ocfs2_dx_root_block *dx_root;
	struct buffer_head *dx_root_bh = lookup->dl_dx_root_bh;

	ret = ocfs2_journal_access_dr(handle, INODE_CACHE(dir), dx_root_bh,
				      OCFS2_JOURNAL_ACCESS_WRITE);
	if (ret) {
		mlog_errno(ret);
		goto out;
	}

	dx_root = (struct ocfs2_dx_root_block *)lookup->dl_dx_root_bh->b_data;
	if (ocfs2_dx_root_inline(dx_root)) {
		ocfs2_dx_inline_root_insert(dir, handle,
					    &lookup->dl_hinfo,
					    lookup->dl_leaf_bh->b_blocknr,
					    dx_root);
	} else {
		ret = __ocfs2_dx_dir_leaf_insert(dir, handle, &lookup->dl_hinfo,
						 lookup->dl_leaf_bh->b_blocknr,
						 lookup->dl_dx_leaf_bh);
		if (ret)
			goto out;
	}

	le32_add_cpu(&dx_root->dr_num_entries, 1);
	ocfs2_journal_dirty(handle, dx_root_bh);

out:
	return ret;
}

static void ocfs2_remove_block_from_free_list(struct inode *dir,
				       handle_t *handle,
				       struct ocfs2_dir_lookup_result *lookup)
{
	struct ocfs2_dir_block_trailer *trailer, *prev;
	struct ocfs2_dx_root_block *dx_root;
	struct buffer_head *bh;

	trailer = ocfs2_trailer_from_bh(lookup->dl_leaf_bh, dir->i_sb);

	if (ocfs2_free_list_at_root(lookup)) {
		bh = lookup->dl_dx_root_bh;
		dx_root = (struct ocfs2_dx_root_block *)bh->b_data;
		dx_root->dr_free_blk = trailer->db_free_next;
	} else {
		bh = lookup->dl_prev_leaf_bh;
		prev = ocfs2_trailer_from_bh(bh, dir->i_sb);
		prev->db_free_next = trailer->db_free_next;
	}

	trailer->db_free_rec_len = cpu_to_le16(0);
	trailer->db_free_next = cpu_to_le64(0);

	ocfs2_journal_dirty(handle, bh);
	ocfs2_journal_dirty(handle, lookup->dl_leaf_bh);
}

/*
 * This expects that a journal write has been reserved on
 * lookup->dl_prev_leaf_bh or lookup->dl_dx_root_bh
 */
static void ocfs2_recalc_free_list(struct inode *dir, handle_t *handle,
				   struct ocfs2_dir_lookup_result *lookup)
{
	int max_rec_len;
	struct ocfs2_dir_block_trailer *trailer;

	/* Walk dl_leaf_bh to figure out what the new free rec_len is. */
	max_rec_len = ocfs2_find_max_rec_len(dir->i_sb, lookup->dl_leaf_bh);
	if (max_rec_len) {
		/*
		 * There's still room in this block, so no need to remove it
		 * from the free list. In this case, we just want to update
		 * the rec len accounting.
		 */
		trailer = ocfs2_trailer_from_bh(lookup->dl_leaf_bh, dir->i_sb);
		trailer->db_free_rec_len = cpu_to_le16(max_rec_len);
		ocfs2_journal_dirty(handle, lookup->dl_leaf_bh);
	} else {
		ocfs2_remove_block_from_free_list(dir, handle, lookup);
	}
}

/* we don't always have a dentry for what we want to add, so people
 * like orphan dir can call this instead.
 *
 * The lookup context must have been filled from
 * ocfs2_prepare_dir_for_insert.
 */
int __ocfs2_add_entry(handle_t *handle,
		      struct inode *dir,
		      const char *name, int namelen,
		      struct inode *inode, u64 blkno,
		      struct buffer_head *parent_fe_bh,
		      struct ocfs2_dir_lookup_result *lookup)
{
	unsigned long offset;
	unsigned short rec_len;
	struct ocfs2_dir_entry *de, *de1;
	struct ocfs2_dinode *di = (struct ocfs2_dinode *)parent_fe_bh->b_data;
	struct super_block *sb = dir->i_sb;
	int retval, status;
	unsigned int size = sb->s_blocksize;
	struct buffer_head *insert_bh = lookup->dl_leaf_bh;
	char *data_start = insert_bh->b_data;

	if (!namelen)
		return -EINVAL;

	if (ocfs2_dir_indexed(dir)) {
		struct buffer_head *bh;

		/*
		 * An indexed dir may require that we update the free space
		 * list. Reserve a write to the previous node in the list so
		 * that we don't fail later.
		 *
		 * XXX: This can be either a dx_root_block, or an unindexed
		 * directory tree leaf block.
		 */
		if (ocfs2_free_list_at_root(lookup)) {
			bh = lookup->dl_dx_root_bh;
			retval = ocfs2_journal_access_dr(handle,
						 INODE_CACHE(dir), bh,
						 OCFS2_JOURNAL_ACCESS_WRITE);
		} else {
			bh = lookup->dl_prev_leaf_bh;
			retval = ocfs2_journal_access_db(handle,
						 INODE_CACHE(dir), bh,
						 OCFS2_JOURNAL_ACCESS_WRITE);
		}
		if (retval) {
			mlog_errno(retval);
			return retval;
		}
	} else if (OCFS2_I(dir)->ip_dyn_features & OCFS2_INLINE_DATA_FL) {
		data_start = di->id2.i_data.id_data;
		size = i_size_read(dir);

		BUG_ON(insert_bh != parent_fe_bh);
	}

	rec_len = OCFS2_DIR_REC_LEN(namelen);
	offset = 0;
	de = (struct ocfs2_dir_entry *) data_start;
	while (1) {
		BUG_ON((char *)de >= (size + data_start));

		/* These checks should've already been passed by the
		 * prepare function, but I guess we can leave them
		 * here anyway. */
		if (!ocfs2_check_dir_entry(dir, de, insert_bh, offset)) {
			retval = -ENOENT;
			goto bail;
		}
		if (ocfs2_match(namelen, name, de)) {
			retval = -EEXIST;
			goto bail;
		}

		/* We're guaranteed that we should have space, so we
		 * can't possibly have hit the trailer...right? */
		mlog_bug_on_msg(ocfs2_skip_dir_trailer(dir, de, offset, size),
				"Hit dir trailer trying to insert %.*s "
			        "(namelen %d) into directory %llu.  "
				"offset is %lu, trailer offset is %d\n",
				namelen, name, namelen,
				(unsigned long long)parent_fe_bh->b_blocknr,
				offset, ocfs2_dir_trailer_blk_off(dir->i_sb));

		if (ocfs2_dirent_would_fit(de, rec_len)) {
			dir->i_mtime = dir->i_ctime = CURRENT_TIME;
			retval = ocfs2_mark_inode_dirty(handle, dir, parent_fe_bh);
			if (retval < 0) {
				mlog_errno(retval);
				goto bail;
			}

			if (insert_bh == parent_fe_bh)
				status = ocfs2_journal_access_di(handle,
								 INODE_CACHE(dir),
								 insert_bh,
								 OCFS2_JOURNAL_ACCESS_WRITE);
			else {
				status = ocfs2_journal_access_db(handle,
								 INODE_CACHE(dir),
								 insert_bh,
					      OCFS2_JOURNAL_ACCESS_WRITE);

				if (ocfs2_dir_indexed(dir)) {
					status = ocfs2_dx_dir_insert(dir,
								handle,
								lookup);
					if (status) {
						mlog_errno(status);
						goto bail;
					}
				}
			}

			/* By now the buffer is marked for journaling */
			offset += le16_to_cpu(de->rec_len);
			if (le64_to_cpu(de->inode)) {
				de1 = (struct ocfs2_dir_entry *)((char *) de +
					OCFS2_DIR_REC_LEN(de->name_len));
				de1->rec_len =
					cpu_to_le16(le16_to_cpu(de->rec_len) -
					OCFS2_DIR_REC_LEN(de->name_len));
				de->rec_len = cpu_to_le16(OCFS2_DIR_REC_LEN(de->name_len));
				de = de1;
			}
			de->file_type = OCFS2_FT_UNKNOWN;
			if (blkno) {
				de->inode = cpu_to_le64(blkno);
				ocfs2_set_de_type(de, inode->i_mode);
			} else
				de->inode = 0;
			de->name_len = namelen;
			memcpy(de->name, name, namelen);

			if (ocfs2_dir_indexed(dir))
				ocfs2_recalc_free_list(dir, handle, lookup);

			dir->i_version++;
			ocfs2_journal_dirty(handle, insert_bh);
			retval = 0;
			goto bail;
		}

		offset += le16_to_cpu(de->rec_len);
		de = (struct ocfs2_dir_entry *) ((char *) de + le16_to_cpu(de->rec_len));
	}

	/* when you think about it, the assert above should prevent us
	 * from ever getting here. */
	retval = -ENOSPC;
bail:
	if (retval)
		mlog_errno(retval);

	return retval;
}

static int ocfs2_dir_foreach_blk_id(struct inode *inode,
				    u64 *f_version,
				    struct dir_context *ctx)
{
	int ret, i;
	unsigned long offset = ctx->pos;
	struct buffer_head *di_bh = NULL;
	struct ocfs2_dinode *di;
	struct ocfs2_inline_data *data;
	struct ocfs2_dir_entry *de;

	ret = ocfs2_read_inode_block(inode, &di_bh);
	if (ret) {
		mlog(ML_ERROR, "Unable to read inode block for dir %llu\n",
		     (unsigned long long)OCFS2_I(inode)->ip_blkno);
		goto out;
	}

	di = (struct ocfs2_dinode *)di_bh->b_data;
	data = &di->id2.i_data;

	while (ctx->pos < i_size_read(inode)) {
		/* If the dir block has changed since the last call to
		 * readdir(2), then we might be pointing to an invalid
		 * dirent right now.  Scan from the start of the block
		 * to make sure. */
		if (*f_version != inode->i_version) {
			for (i = 0; i < i_size_read(inode) && i < offset; ) {
				de = (struct ocfs2_dir_entry *)
					(data->id_data + i);
				/* It's too expensive to do a full
				 * dirent test each time round this
				 * loop, but we do have to test at
				 * least that it is non-zero.  A
				 * failure will be detected in the
				 * dirent test below. */
				if (le16_to_cpu(de->rec_len) <
				    OCFS2_DIR_REC_LEN(1))
					break;
				i += le16_to_cpu(de->rec_len);
			}
			ctx->pos = offset = i;
			*f_version = inode->i_version;
		}

		de = (struct ocfs2_dir_entry *) (data->id_data + ctx->pos);
		if (!ocfs2_check_dir_entry(inode, de, di_bh, ctx->pos)) {
			/* On error, skip the f_pos to the end. */
			ctx->pos = i_size_read(inode);
			break;
		}
		offset += le16_to_cpu(de->rec_len);
		if (le64_to_cpu(de->inode)) {
			unsigned char d_type = DT_UNKNOWN;

			if (de->file_type < OCFS2_FT_MAX)
				d_type = ocfs2_filetype_table[de->file_type];

			if (!dir_emit(ctx, de->name, de->name_len,
				      le64_to_cpu(de->inode), d_type))
				goto out;
		}
		ctx->pos += le16_to_cpu(de->rec_len);
	}
out:
	brelse(di_bh);
	return 0;
}

/*
 * NOTE: This function can be called against unindexed directories,
 * and indexed ones.
 */
static int ocfs2_dir_foreach_blk_el(struct inode *inode,
				    u64 *f_version,
				    struct dir_context *ctx,
				    bool persist)
{
	unsigned long offset, blk, last_ra_blk = 0;
	int i;
	struct buffer_head * bh, * tmp;
	struct ocfs2_dir_entry * de;
	struct super_block * sb = inode->i_sb;
	unsigned int ra_sectors = 16;
	int stored = 0;

	bh = NULL;

	offset = ctx->pos & (sb->s_blocksize - 1);

	while (ctx->pos < i_size_read(inode)) {
		blk = ctx->pos >> sb->s_blocksize_bits;
		if (ocfs2_read_dir_block(inode, blk, &bh, 0)) {
			/* Skip the corrupt dirblock and keep trying */
			ctx->pos += sb->s_blocksize - offset;
			continue;
		}

		/* The idea here is to begin with 8k read-ahead and to stay
		 * 4k ahead of our current position.
		 *
		 * TODO: Use the pagecache for this. We just need to
		 * make sure it's cluster-safe... */
		if (!last_ra_blk
		    || (((last_ra_blk - blk) << 9) <= (ra_sectors / 2))) {
			for (i = ra_sectors >> (sb->s_blocksize_bits - 9);
			     i > 0; i--) {
				tmp = NULL;
				if (!ocfs2_read_dir_block(inode, ++blk, &tmp,
							  OCFS2_BH_READAHEAD))
					brelse(tmp);
			}
			last_ra_blk = blk;
			ra_sectors = 8;
		}

		/* If the dir block has changed since the last call to
		 * readdir(2), then we might be pointing to an invalid
		 * dirent right now.  Scan from the start of the block
		 * to make sure. */
		if (*f_version != inode->i_version) {
			for (i = 0; i < sb->s_blocksize && i < offset; ) {
				de = (struct ocfs2_dir_entry *) (bh->b_data + i);
				/* It's too expensive to do a full
				 * dirent test each time round this
				 * loop, but we do have to test at
				 * least that it is non-zero.  A
				 * failure will be detected in the
				 * dirent test below. */
				if (le16_to_cpu(de->rec_len) <
				    OCFS2_DIR_REC_LEN(1))
					break;
				i += le16_to_cpu(de->rec_len);
			}
			offset = i;
			ctx->pos = (ctx->pos & ~(sb->s_blocksize - 1))
				| offset;
			*f_version = inode->i_version;
		}

		while (ctx->pos < i_size_read(inode)
		       && offset < sb->s_blocksize) {
			de = (struct ocfs2_dir_entry *) (bh->b_data + offset);
			if (!ocfs2_check_dir_entry(inode, de, bh, offset)) {
				/* On error, skip the f_pos to the
				   next block. */
				ctx->pos = (ctx->pos | (sb->s_blocksize - 1)) + 1;
				brelse(bh);
				continue;
			}
			if (le64_to_cpu(de->inode)) {
				unsigned char d_type = DT_UNKNOWN;

				if (de->file_type < OCFS2_FT_MAX)
					d_type = ocfs2_filetype_table[de->file_type];
				if (!dir_emit(ctx, de->name,
						de->name_len,
						le64_to_cpu(de->inode),
						d_type)) {
					brelse(bh);
					return 0;
				}
				stored++;
			}
			offset += le16_to_cpu(de->rec_len);
			ctx->pos += le16_to_cpu(de->rec_len);
		}
		offset = 0;
		brelse(bh);
		bh = NULL;
		if (!persist && stored)
			break;
	}
	return 0;
}

static int ocfs2_dir_foreach_blk(struct inode *inode, u64 *f_version,
				 struct dir_context *ctx,
				 bool persist)
{
	if (OCFS2_I(inode)->ip_dyn_features & OCFS2_INLINE_DATA_FL)
		return ocfs2_dir_foreach_blk_id(inode, f_version, ctx);
	return ocfs2_dir_foreach_blk_el(inode, f_version, ctx, persist);
}

/*
 * This is intended to be called from inside other kernel functions,
 * so we fake some arguments.
 */
int ocfs2_dir_foreach(struct inode *inode, struct dir_context *ctx)
{
	u64 version = inode->i_version;
	ocfs2_dir_foreach_blk(inode, &version, ctx, true);
	return 0;
}

/*
 * ocfs2_readdir()
 *
 */
int ocfs2_readdir(struct file *file, struct dir_context *ctx)
{
	int error = 0;
<<<<<<< HEAD
	struct inode *inode = file_inode(filp);
=======
	struct inode *inode = file_inode(file);
>>>>>>> d0e0ac97
	int lock_level = 0;

	trace_ocfs2_readdir((unsigned long long)OCFS2_I(inode)->ip_blkno);

<<<<<<< HEAD
	error = ocfs2_inode_lock_atime(inode, filp->f_path.mnt, &lock_level);
=======
	error = ocfs2_inode_lock_atime(inode, file->f_path.mnt, &lock_level);
>>>>>>> d0e0ac97
	if (lock_level && error >= 0) {
		/* We release EX lock which used to update atime
		 * and get PR lock again to reduce contention
		 * on commonly accessed directories. */
		ocfs2_inode_unlock(inode, 1);
		lock_level = 0;
		error = ocfs2_inode_lock(inode, NULL, 0);
	}
	if (error < 0) {
		if (error != -ENOENT)
			mlog_errno(error);
		/* we haven't got any yet, so propagate the error. */
		goto bail_nolock;
	}

	error = ocfs2_dir_foreach_blk(inode, &file->f_version, ctx, false);

	ocfs2_inode_unlock(inode, lock_level);
	if (error)
		mlog_errno(error);

bail_nolock:

	return error;
}

/*
 * NOTE: this should always be called with parent dir i_mutex taken.
 */
int ocfs2_find_files_on_disk(const char *name,
			     int namelen,
			     u64 *blkno,
			     struct inode *inode,
			     struct ocfs2_dir_lookup_result *lookup)
{
	int status = -ENOENT;

	trace_ocfs2_find_files_on_disk(namelen, name, blkno,
				(unsigned long long)OCFS2_I(inode)->ip_blkno);

	status = ocfs2_find_entry(name, namelen, inode, lookup);
	if (status)
		goto leave;

	*blkno = le64_to_cpu(lookup->dl_entry->inode);

	status = 0;
leave:

	return status;
}

/*
 * Convenience function for callers which just want the block number
 * mapped to a name and don't require the full dirent info, etc.
 */
int ocfs2_lookup_ino_from_name(struct inode *dir, const char *name,
			       int namelen, u64 *blkno)
{
	int ret;
	struct ocfs2_dir_lookup_result lookup = { NULL, };

	ret = ocfs2_find_files_on_disk(name, namelen, blkno, dir, &lookup);
	ocfs2_free_dir_lookup_result(&lookup);

	return ret;
}

/* Check for a name within a directory.
 *
 * Return 0 if the name does not exist
 * Return -EEXIST if the directory contains the name
 *
 * Callers should have i_mutex + a cluster lock on dir
 */
int ocfs2_check_dir_for_entry(struct inode *dir,
			      const char *name,
			      int namelen)
{
	int ret;
	struct ocfs2_dir_lookup_result lookup = { NULL, };

	trace_ocfs2_check_dir_for_entry(
		(unsigned long long)OCFS2_I(dir)->ip_blkno, namelen, name);

	ret = -EEXIST;
	if (ocfs2_find_entry(name, namelen, dir, &lookup) == 0)
		goto bail;

	ret = 0;
bail:
	ocfs2_free_dir_lookup_result(&lookup);

	if (ret)
		mlog_errno(ret);
	return ret;
}

struct ocfs2_empty_dir_priv {
	struct dir_context ctx;
	unsigned seen_dot;
	unsigned seen_dot_dot;
	unsigned seen_other;
	unsigned dx_dir;
};
static int ocfs2_empty_dir_filldir(void *priv, const char *name, int name_len,
				   loff_t pos, u64 ino, unsigned type)
{
	struct ocfs2_empty_dir_priv *p = priv;

	/*
	 * Check the positions of "." and ".." records to be sure
	 * they're in the correct place.
	 *
	 * Indexed directories don't need to proceed past the first
	 * two entries, so we end the scan after seeing '..'. Despite
	 * that, we allow the scan to proceed In the event that we
	 * have a corrupted indexed directory (no dot or dot dot
	 * entries). This allows us to double check for existing
	 * entries which might not have been found in the index.
	 */
	if (name_len == 1 && !strncmp(".", name, 1) && pos == 0) {
		p->seen_dot = 1;
		return 0;
	}

	if (name_len == 2 && !strncmp("..", name, 2) &&
	    pos == OCFS2_DIR_REC_LEN(1)) {
		p->seen_dot_dot = 1;

		if (p->dx_dir && p->seen_dot)
			return 1;

		return 0;
	}

	p->seen_other = 1;
	return 1;
}

static int ocfs2_empty_dir_dx(struct inode *inode,
			      struct ocfs2_empty_dir_priv *priv)
{
	int ret;
	struct buffer_head *di_bh = NULL;
	struct buffer_head *dx_root_bh = NULL;
	struct ocfs2_dinode *di;
	struct ocfs2_dx_root_block *dx_root;

	priv->dx_dir = 1;

	ret = ocfs2_read_inode_block(inode, &di_bh);
	if (ret) {
		mlog_errno(ret);
		goto out;
	}
	di = (struct ocfs2_dinode *)di_bh->b_data;

	ret = ocfs2_read_dx_root(inode, di, &dx_root_bh);
	if (ret) {
		mlog_errno(ret);
		goto out;
	}
	dx_root = (struct ocfs2_dx_root_block *)dx_root_bh->b_data;

	if (le32_to_cpu(dx_root->dr_num_entries) != 2)
		priv->seen_other = 1;

out:
	brelse(di_bh);
	brelse(dx_root_bh);
	return ret;
}

/*
 * routine to check that the specified directory is empty (for rmdir)
 *
 * Returns 1 if dir is empty, zero otherwise.
 *
 * XXX: This is a performance problem for unindexed directories.
 */
int ocfs2_empty_dir(struct inode *inode)
{
	int ret;
	struct ocfs2_empty_dir_priv priv = {
		.ctx.actor = ocfs2_empty_dir_filldir
	};

	memset(&priv, 0, sizeof(priv));

	if (ocfs2_dir_indexed(inode)) {
		ret = ocfs2_empty_dir_dx(inode, &priv);
		if (ret)
			mlog_errno(ret);
		/*
		 * We still run ocfs2_dir_foreach to get the checks
		 * for "." and "..".
		 */
	}

	ret = ocfs2_dir_foreach(inode, &priv.ctx);
	if (ret)
		mlog_errno(ret);

	if (!priv.seen_dot || !priv.seen_dot_dot) {
		mlog(ML_ERROR, "bad directory (dir #%llu) - no `.' or `..'\n",
		     (unsigned long long)OCFS2_I(inode)->ip_blkno);
		/*
		 * XXX: Is it really safe to allow an unlink to continue?
		 */
		return 1;
	}

	return !priv.seen_other;
}

/*
 * Fills "." and ".." dirents in a new directory block. Returns dirent for
 * "..", which might be used during creation of a directory with a trailing
 * header. It is otherwise safe to ignore the return code.
 */
static struct ocfs2_dir_entry *ocfs2_fill_initial_dirents(struct inode *inode,
							  struct inode *parent,
							  char *start,
							  unsigned int size)
{
	struct ocfs2_dir_entry *de = (struct ocfs2_dir_entry *)start;

	de->inode = cpu_to_le64(OCFS2_I(inode)->ip_blkno);
	de->name_len = 1;
	de->rec_len =
		cpu_to_le16(OCFS2_DIR_REC_LEN(de->name_len));
	strcpy(de->name, ".");
	ocfs2_set_de_type(de, S_IFDIR);

	de = (struct ocfs2_dir_entry *) ((char *)de + le16_to_cpu(de->rec_len));
	de->inode = cpu_to_le64(OCFS2_I(parent)->ip_blkno);
	de->rec_len = cpu_to_le16(size - OCFS2_DIR_REC_LEN(1));
	de->name_len = 2;
	strcpy(de->name, "..");
	ocfs2_set_de_type(de, S_IFDIR);

	return de;
}

/*
 * This works together with code in ocfs2_mknod_locked() which sets
 * the inline-data flag and initializes the inline-data section.
 */
static int ocfs2_fill_new_dir_id(struct ocfs2_super *osb,
				 handle_t *handle,
				 struct inode *parent,
				 struct inode *inode,
				 struct buffer_head *di_bh)
{
	int ret;
	struct ocfs2_dinode *di = (struct ocfs2_dinode *)di_bh->b_data;
	struct ocfs2_inline_data *data = &di->id2.i_data;
	unsigned int size = le16_to_cpu(data->id_count);

	ret = ocfs2_journal_access_di(handle, INODE_CACHE(inode), di_bh,
				      OCFS2_JOURNAL_ACCESS_WRITE);
	if (ret) {
		mlog_errno(ret);
		goto out;
	}

	ocfs2_fill_initial_dirents(inode, parent, data->id_data, size);
	ocfs2_journal_dirty(handle, di_bh);

	i_size_write(inode, size);
	set_nlink(inode, 2);
	inode->i_blocks = ocfs2_inode_sector_count(inode);

	ret = ocfs2_mark_inode_dirty(handle, inode, di_bh);
	if (ret < 0)
		mlog_errno(ret);

out:
	return ret;
}

static int ocfs2_fill_new_dir_el(struct ocfs2_super *osb,
				 handle_t *handle,
				 struct inode *parent,
				 struct inode *inode,
				 struct buffer_head *fe_bh,
				 struct ocfs2_alloc_context *data_ac,
				 struct buffer_head **ret_new_bh)
{
	int status;
	unsigned int size = osb->sb->s_blocksize;
	struct buffer_head *new_bh = NULL;
	struct ocfs2_dir_entry *de;

	if (ocfs2_new_dir_wants_trailer(inode))
		size = ocfs2_dir_trailer_blk_off(parent->i_sb);

	status = ocfs2_do_extend_dir(osb->sb, handle, inode, fe_bh,
				     data_ac, NULL, &new_bh);
	if (status < 0) {
		mlog_errno(status);
		goto bail;
	}

	ocfs2_set_new_buffer_uptodate(INODE_CACHE(inode), new_bh);

	status = ocfs2_journal_access_db(handle, INODE_CACHE(inode), new_bh,
					 OCFS2_JOURNAL_ACCESS_CREATE);
	if (status < 0) {
		mlog_errno(status);
		goto bail;
	}
	memset(new_bh->b_data, 0, osb->sb->s_blocksize);

	de = ocfs2_fill_initial_dirents(inode, parent, new_bh->b_data, size);
	if (ocfs2_new_dir_wants_trailer(inode)) {
		int size = le16_to_cpu(de->rec_len);

		/*
		 * Figure out the size of the hole left over after
		 * insertion of '.' and '..'. The trailer wants this
		 * information.
		 */
		size -= OCFS2_DIR_REC_LEN(2);
		size -= sizeof(struct ocfs2_dir_block_trailer);

		ocfs2_init_dir_trailer(inode, new_bh, size);
	}

	ocfs2_journal_dirty(handle, new_bh);

	i_size_write(inode, inode->i_sb->s_blocksize);
	set_nlink(inode, 2);
	inode->i_blocks = ocfs2_inode_sector_count(inode);
	status = ocfs2_mark_inode_dirty(handle, inode, fe_bh);
	if (status < 0) {
		mlog_errno(status);
		goto bail;
	}

	status = 0;
	if (ret_new_bh) {
		*ret_new_bh = new_bh;
		new_bh = NULL;
	}
bail:
	brelse(new_bh);

	return status;
}

static int ocfs2_dx_dir_attach_index(struct ocfs2_super *osb,
				     handle_t *handle, struct inode *dir,
				     struct buffer_head *di_bh,
				     struct buffer_head *dirdata_bh,
				     struct ocfs2_alloc_context *meta_ac,
				     int dx_inline, u32 num_entries,
				     struct buffer_head **ret_dx_root_bh)
{
	int ret;
	struct ocfs2_dinode *di = (struct ocfs2_dinode *) di_bh->b_data;
	u16 dr_suballoc_bit;
	u64 suballoc_loc, dr_blkno;
	unsigned int num_bits;
	struct buffer_head *dx_root_bh = NULL;
	struct ocfs2_dx_root_block *dx_root;
	struct ocfs2_dir_block_trailer *trailer =
		ocfs2_trailer_from_bh(dirdata_bh, dir->i_sb);

	ret = ocfs2_claim_metadata(handle, meta_ac, 1, &suballoc_loc,
				   &dr_suballoc_bit, &num_bits, &dr_blkno);
	if (ret) {
		mlog_errno(ret);
		goto out;
	}

	trace_ocfs2_dx_dir_attach_index(
				(unsigned long long)OCFS2_I(dir)->ip_blkno,
				(unsigned long long)dr_blkno);

	dx_root_bh = sb_getblk(osb->sb, dr_blkno);
	if (dx_root_bh == NULL) {
		ret = -EIO;
		goto out;
	}
	ocfs2_set_new_buffer_uptodate(INODE_CACHE(dir), dx_root_bh);

	ret = ocfs2_journal_access_dr(handle, INODE_CACHE(dir), dx_root_bh,
				      OCFS2_JOURNAL_ACCESS_CREATE);
	if (ret < 0) {
		mlog_errno(ret);
		goto out;
	}

	dx_root = (struct ocfs2_dx_root_block *)dx_root_bh->b_data;
	memset(dx_root, 0, osb->sb->s_blocksize);
	strcpy(dx_root->dr_signature, OCFS2_DX_ROOT_SIGNATURE);
	dx_root->dr_suballoc_slot = cpu_to_le16(meta_ac->ac_alloc_slot);
	dx_root->dr_suballoc_loc = cpu_to_le64(suballoc_loc);
	dx_root->dr_suballoc_bit = cpu_to_le16(dr_suballoc_bit);
	dx_root->dr_fs_generation = cpu_to_le32(osb->fs_generation);
	dx_root->dr_blkno = cpu_to_le64(dr_blkno);
	dx_root->dr_dir_blkno = cpu_to_le64(OCFS2_I(dir)->ip_blkno);
	dx_root->dr_num_entries = cpu_to_le32(num_entries);
	if (le16_to_cpu(trailer->db_free_rec_len))
		dx_root->dr_free_blk = cpu_to_le64(dirdata_bh->b_blocknr);
	else
		dx_root->dr_free_blk = cpu_to_le64(0);

	if (dx_inline) {
		dx_root->dr_flags |= OCFS2_DX_FLAG_INLINE;
		dx_root->dr_entries.de_count =
			cpu_to_le16(ocfs2_dx_entries_per_root(osb->sb));
	} else {
		dx_root->dr_list.l_count =
			cpu_to_le16(ocfs2_extent_recs_per_dx_root(osb->sb));
	}
	ocfs2_journal_dirty(handle, dx_root_bh);

	ret = ocfs2_journal_access_di(handle, INODE_CACHE(dir), di_bh,
				      OCFS2_JOURNAL_ACCESS_CREATE);
	if (ret) {
		mlog_errno(ret);
		goto out;
	}

	di->i_dx_root = cpu_to_le64(dr_blkno);

	spin_lock(&OCFS2_I(dir)->ip_lock);
	OCFS2_I(dir)->ip_dyn_features |= OCFS2_INDEXED_DIR_FL;
	di->i_dyn_features = cpu_to_le16(OCFS2_I(dir)->ip_dyn_features);
	spin_unlock(&OCFS2_I(dir)->ip_lock);

	ocfs2_journal_dirty(handle, di_bh);

	*ret_dx_root_bh = dx_root_bh;
	dx_root_bh = NULL;

out:
	brelse(dx_root_bh);
	return ret;
}

static int ocfs2_dx_dir_format_cluster(struct ocfs2_super *osb,
				       handle_t *handle, struct inode *dir,
				       struct buffer_head **dx_leaves,
				       int num_dx_leaves, u64 start_blk)
{
	int ret, i;
	struct ocfs2_dx_leaf *dx_leaf;
	struct buffer_head *bh;

	for (i = 0; i < num_dx_leaves; i++) {
		bh = sb_getblk(osb->sb, start_blk + i);
		if (bh == NULL) {
			ret = -EIO;
			goto out;
		}
		dx_leaves[i] = bh;

		ocfs2_set_new_buffer_uptodate(INODE_CACHE(dir), bh);

		ret = ocfs2_journal_access_dl(handle, INODE_CACHE(dir), bh,
					      OCFS2_JOURNAL_ACCESS_CREATE);
		if (ret < 0) {
			mlog_errno(ret);
			goto out;
		}

		dx_leaf = (struct ocfs2_dx_leaf *) bh->b_data;

		memset(dx_leaf, 0, osb->sb->s_blocksize);
		strcpy(dx_leaf->dl_signature, OCFS2_DX_LEAF_SIGNATURE);
		dx_leaf->dl_fs_generation = cpu_to_le32(osb->fs_generation);
		dx_leaf->dl_blkno = cpu_to_le64(bh->b_blocknr);
		dx_leaf->dl_list.de_count =
			cpu_to_le16(ocfs2_dx_entries_per_leaf(osb->sb));

		trace_ocfs2_dx_dir_format_cluster(
				(unsigned long long)OCFS2_I(dir)->ip_blkno,
				(unsigned long long)bh->b_blocknr,
				le16_to_cpu(dx_leaf->dl_list.de_count));

		ocfs2_journal_dirty(handle, bh);
	}

	ret = 0;
out:
	return ret;
}

/*
 * Allocates and formats a new cluster for use in an indexed dir
 * leaf. This version will not do the extent insert, so that it can be
 * used by operations which need careful ordering.
 */
static int __ocfs2_dx_dir_new_cluster(struct inode *dir,
				      u32 cpos, handle_t *handle,
				      struct ocfs2_alloc_context *data_ac,
				      struct buffer_head **dx_leaves,
				      int num_dx_leaves, u64 *ret_phys_blkno)
{
	int ret;
	u32 phys, num;
	u64 phys_blkno;
	struct ocfs2_super *osb = OCFS2_SB(dir->i_sb);

	/*
	 * XXX: For create, this should claim cluster for the index
	 * *before* the unindexed insert so that we have a better
	 * chance of contiguousness as the directory grows in number
	 * of entries.
	 */
	ret = __ocfs2_claim_clusters(handle, data_ac, 1, 1, &phys, &num);
	if (ret) {
		mlog_errno(ret);
		goto out;
	}

	/*
	 * Format the new cluster first. That way, we're inserting
	 * valid data.
	 */
	phys_blkno = ocfs2_clusters_to_blocks(osb->sb, phys);
	ret = ocfs2_dx_dir_format_cluster(osb, handle, dir, dx_leaves,
					  num_dx_leaves, phys_blkno);
	if (ret) {
		mlog_errno(ret);
		goto out;
	}

	*ret_phys_blkno = phys_blkno;
out:
	return ret;
}

static int ocfs2_dx_dir_new_cluster(struct inode *dir,
				    struct ocfs2_extent_tree *et,
				    u32 cpos, handle_t *handle,
				    struct ocfs2_alloc_context *data_ac,
				    struct ocfs2_alloc_context *meta_ac,
				    struct buffer_head **dx_leaves,
				    int num_dx_leaves)
{
	int ret;
	u64 phys_blkno;

	ret = __ocfs2_dx_dir_new_cluster(dir, cpos, handle, data_ac, dx_leaves,
					 num_dx_leaves, &phys_blkno);
	if (ret) {
		mlog_errno(ret);
		goto out;
	}

	ret = ocfs2_insert_extent(handle, et, cpos, phys_blkno, 1, 0,
				  meta_ac);
	if (ret)
		mlog_errno(ret);
out:
	return ret;
}

static struct buffer_head **ocfs2_dx_dir_kmalloc_leaves(struct super_block *sb,
							int *ret_num_leaves)
{
	int num_dx_leaves = ocfs2_clusters_to_blocks(sb, 1);
	struct buffer_head **dx_leaves;

	dx_leaves = kcalloc(num_dx_leaves, sizeof(struct buffer_head *),
			    GFP_NOFS);
	if (dx_leaves && ret_num_leaves)
		*ret_num_leaves = num_dx_leaves;

	return dx_leaves;
}

static int ocfs2_fill_new_dir_dx(struct ocfs2_super *osb,
				 handle_t *handle,
				 struct inode *parent,
				 struct inode *inode,
				 struct buffer_head *di_bh,
				 struct ocfs2_alloc_context *data_ac,
				 struct ocfs2_alloc_context *meta_ac)
{
	int ret;
	struct buffer_head *leaf_bh = NULL;
	struct buffer_head *dx_root_bh = NULL;
	struct ocfs2_dx_hinfo hinfo;
	struct ocfs2_dx_root_block *dx_root;
	struct ocfs2_dx_entry_list *entry_list;

	/*
	 * Our strategy is to create the directory as though it were
	 * unindexed, then add the index block. This works with very
	 * little complication since the state of a new directory is a
	 * very well known quantity.
	 *
	 * Essentially, we have two dirents ("." and ".."), in the 1st
	 * block which need indexing. These are easily inserted into
	 * the index block.
	 */

	ret = ocfs2_fill_new_dir_el(osb, handle, parent, inode, di_bh,
				    data_ac, &leaf_bh);
	if (ret) {
		mlog_errno(ret);
		goto out;
	}

	ret = ocfs2_dx_dir_attach_index(osb, handle, inode, di_bh, leaf_bh,
					meta_ac, 1, 2, &dx_root_bh);
	if (ret) {
		mlog_errno(ret);
		goto out;
	}
	dx_root = (struct ocfs2_dx_root_block *)dx_root_bh->b_data;
	entry_list = &dx_root->dr_entries;

	/* Buffer has been journaled for us by ocfs2_dx_dir_attach_index */
	ocfs2_dx_dir_name_hash(inode, ".", 1, &hinfo);
	ocfs2_dx_entry_list_insert(entry_list, &hinfo, leaf_bh->b_blocknr);

	ocfs2_dx_dir_name_hash(inode, "..", 2, &hinfo);
	ocfs2_dx_entry_list_insert(entry_list, &hinfo, leaf_bh->b_blocknr);

out:
	brelse(dx_root_bh);
	brelse(leaf_bh);
	return ret;
}

int ocfs2_fill_new_dir(struct ocfs2_super *osb,
		       handle_t *handle,
		       struct inode *parent,
		       struct inode *inode,
		       struct buffer_head *fe_bh,
		       struct ocfs2_alloc_context *data_ac,
		       struct ocfs2_alloc_context *meta_ac)

{
	BUG_ON(!ocfs2_supports_inline_data(osb) && data_ac == NULL);

	if (OCFS2_I(inode)->ip_dyn_features & OCFS2_INLINE_DATA_FL)
		return ocfs2_fill_new_dir_id(osb, handle, parent, inode, fe_bh);

	if (ocfs2_supports_indexed_dirs(osb))
		return ocfs2_fill_new_dir_dx(osb, handle, parent, inode, fe_bh,
					     data_ac, meta_ac);

	return ocfs2_fill_new_dir_el(osb, handle, parent, inode, fe_bh,
				     data_ac, NULL);
}

static int ocfs2_dx_dir_index_block(struct inode *dir,
				    handle_t *handle,
				    struct buffer_head **dx_leaves,
				    int num_dx_leaves,
				    u32 *num_dx_entries,
				    struct buffer_head *dirent_bh)
{
	int ret = 0, namelen, i;
	char *de_buf, *limit;
	struct ocfs2_dir_entry *de;
	struct buffer_head *dx_leaf_bh;
	struct ocfs2_dx_hinfo hinfo;
	u64 dirent_blk = dirent_bh->b_blocknr;

	de_buf = dirent_bh->b_data;
	limit = de_buf + dir->i_sb->s_blocksize;

	while (de_buf < limit) {
		de = (struct ocfs2_dir_entry *)de_buf;

		namelen = de->name_len;
		if (!namelen || !de->inode)
			goto inc;

		ocfs2_dx_dir_name_hash(dir, de->name, namelen, &hinfo);

		i = ocfs2_dx_dir_hash_idx(OCFS2_SB(dir->i_sb), &hinfo);
		dx_leaf_bh = dx_leaves[i];

		ret = __ocfs2_dx_dir_leaf_insert(dir, handle, &hinfo,
						 dirent_blk, dx_leaf_bh);
		if (ret) {
			mlog_errno(ret);
			goto out;
		}

		*num_dx_entries = *num_dx_entries + 1;

inc:
		de_buf += le16_to_cpu(de->rec_len);
	}

out:
	return ret;
}

/*
 * XXX: This expects dx_root_bh to already be part of the transaction.
 */
static void ocfs2_dx_dir_index_root_block(struct inode *dir,
					 struct buffer_head *dx_root_bh,
					 struct buffer_head *dirent_bh)
{
	char *de_buf, *limit;
	struct ocfs2_dx_root_block *dx_root;
	struct ocfs2_dir_entry *de;
	struct ocfs2_dx_hinfo hinfo;
	u64 dirent_blk = dirent_bh->b_blocknr;

	dx_root = (struct ocfs2_dx_root_block *)dx_root_bh->b_data;

	de_buf = dirent_bh->b_data;
	limit = de_buf + dir->i_sb->s_blocksize;

	while (de_buf < limit) {
		de = (struct ocfs2_dir_entry *)de_buf;

		if (!de->name_len || !de->inode)
			goto inc;

		ocfs2_dx_dir_name_hash(dir, de->name, de->name_len, &hinfo);

		trace_ocfs2_dx_dir_index_root_block(
				(unsigned long long)dir->i_ino,
				hinfo.major_hash, hinfo.minor_hash,
				de->name_len, de->name,
				le16_to_cpu(dx_root->dr_entries.de_num_used));

		ocfs2_dx_entry_list_insert(&dx_root->dr_entries, &hinfo,
					   dirent_blk);

		le32_add_cpu(&dx_root->dr_num_entries, 1);
inc:
		de_buf += le16_to_cpu(de->rec_len);
	}
}

/*
 * Count the number of inline directory entries in di_bh and compare
 * them against the number of entries we can hold in an inline dx root
 * block.
 */
static int ocfs2_new_dx_should_be_inline(struct inode *dir,
					 struct buffer_head *di_bh)
{
	int dirent_count = 0;
	char *de_buf, *limit;
	struct ocfs2_dir_entry *de;
	struct ocfs2_dinode *di = (struct ocfs2_dinode *)di_bh->b_data;

	de_buf = di->id2.i_data.id_data;
	limit = de_buf + i_size_read(dir);

	while (de_buf < limit) {
		de = (struct ocfs2_dir_entry *)de_buf;

		if (de->name_len && de->inode)
			dirent_count++;

		de_buf += le16_to_cpu(de->rec_len);
	}

	/* We are careful to leave room for one extra record. */
	return dirent_count < ocfs2_dx_entries_per_root(dir->i_sb);
}

/*
 * Expand rec_len of the rightmost dirent in a directory block so that it
 * contains the end of our valid space for dirents. We do this during
 * expansion from an inline directory to one with extents. The first dir block
 * in that case is taken from the inline data portion of the inode block.
 *
 * This will also return the largest amount of contiguous space for a dirent
 * in the block. That value is *not* necessarily the last dirent, even after
 * expansion. The directory indexing code wants this value for free space
 * accounting. We do this here since we're already walking the entire dir
 * block.
 *
 * We add the dir trailer if this filesystem wants it.
 */
static unsigned int ocfs2_expand_last_dirent(char *start, unsigned int old_size,
					     struct inode *dir)
{
	struct super_block *sb = dir->i_sb;
	struct ocfs2_dir_entry *de;
	struct ocfs2_dir_entry *prev_de;
	char *de_buf, *limit;
	unsigned int new_size = sb->s_blocksize;
	unsigned int bytes, this_hole;
	unsigned int largest_hole = 0;

	if (ocfs2_new_dir_wants_trailer(dir))
		new_size = ocfs2_dir_trailer_blk_off(sb);

	bytes = new_size - old_size;

	limit = start + old_size;
	de_buf = start;
	de = (struct ocfs2_dir_entry *)de_buf;
	do {
		this_hole = ocfs2_figure_dirent_hole(de);
		if (this_hole > largest_hole)
			largest_hole = this_hole;

		prev_de = de;
		de_buf += le16_to_cpu(de->rec_len);
		de = (struct ocfs2_dir_entry *)de_buf;
	} while (de_buf < limit);

	le16_add_cpu(&prev_de->rec_len, bytes);

	/* We need to double check this after modification of the final
	 * dirent. */
	this_hole = ocfs2_figure_dirent_hole(prev_de);
	if (this_hole > largest_hole)
		largest_hole = this_hole;

	if (largest_hole >= OCFS2_DIR_MIN_REC_LEN)
		return largest_hole;
	return 0;
}

/*
 * We allocate enough clusters to fulfill "blocks_wanted", but set
 * i_size to exactly one block. Ocfs2_extend_dir() will handle the
 * rest automatically for us.
 *
 * *first_block_bh is a pointer to the 1st data block allocated to the
 *  directory.
 */
static int ocfs2_expand_inline_dir(struct inode *dir, struct buffer_head *di_bh,
				   unsigned int blocks_wanted,
				   struct ocfs2_dir_lookup_result *lookup,
				   struct buffer_head **first_block_bh)
{
	u32 alloc, dx_alloc, bit_off, len, num_dx_entries = 0;
	struct super_block *sb = dir->i_sb;
	int ret, i, num_dx_leaves = 0, dx_inline = 0,
		credits = ocfs2_inline_to_extents_credits(sb);
	u64 dx_insert_blkno, blkno,
		bytes = blocks_wanted << sb->s_blocksize_bits;
	struct ocfs2_super *osb = OCFS2_SB(dir->i_sb);
	struct ocfs2_inode_info *oi = OCFS2_I(dir);
	struct ocfs2_alloc_context *data_ac = NULL;
	struct ocfs2_alloc_context *meta_ac = NULL;
	struct buffer_head *dirdata_bh = NULL;
	struct buffer_head *dx_root_bh = NULL;
	struct buffer_head **dx_leaves = NULL;
	struct ocfs2_dinode *di = (struct ocfs2_dinode *)di_bh->b_data;
	handle_t *handle;
	struct ocfs2_extent_tree et;
	struct ocfs2_extent_tree dx_et;
	int did_quota = 0, bytes_allocated = 0;

	ocfs2_init_dinode_extent_tree(&et, INODE_CACHE(dir), di_bh);

	alloc = ocfs2_clusters_for_bytes(sb, bytes);
	dx_alloc = 0;

	down_write(&oi->ip_alloc_sem);

	if (ocfs2_supports_indexed_dirs(osb)) {
		credits += ocfs2_add_dir_index_credits(sb);

		dx_inline = ocfs2_new_dx_should_be_inline(dir, di_bh);
		if (!dx_inline) {
			/* Add one more cluster for an index leaf */
			dx_alloc++;
			dx_leaves = ocfs2_dx_dir_kmalloc_leaves(sb,
								&num_dx_leaves);
			if (!dx_leaves) {
				ret = -ENOMEM;
				mlog_errno(ret);
				goto out;
			}
		}

		/* This gets us the dx_root */
		ret = ocfs2_reserve_new_metadata_blocks(osb, 1, &meta_ac);
		if (ret) {
			mlog_errno(ret);
			goto out;
		}
	}

	/*
	 * We should never need more than 2 clusters for the unindexed
	 * tree - maximum dirent size is far less than one block. In
	 * fact, the only time we'd need more than one cluster is if
	 * blocksize == clustersize and the dirent won't fit in the
	 * extra space that the expansion to a single block gives. As
	 * of today, that only happens on 4k/4k file systems.
	 */
	BUG_ON(alloc > 2);

	ret = ocfs2_reserve_clusters(osb, alloc + dx_alloc, &data_ac);
	if (ret) {
		mlog_errno(ret);
		goto out;
	}

	/*
	 * Prepare for worst case allocation scenario of two separate
	 * extents in the unindexed tree.
	 */
	if (alloc == 2)
		credits += OCFS2_SUBALLOC_ALLOC;

	handle = ocfs2_start_trans(osb, credits);
	if (IS_ERR(handle)) {
		ret = PTR_ERR(handle);
		mlog_errno(ret);
		goto out;
	}

	ret = dquot_alloc_space_nodirty(dir,
		ocfs2_clusters_to_bytes(osb->sb, alloc + dx_alloc));
	if (ret)
		goto out_commit;
	did_quota = 1;

	if (ocfs2_supports_indexed_dirs(osb) && !dx_inline) {
		/*
		 * Allocate our index cluster first, to maximize the
		 * possibility that unindexed leaves grow
		 * contiguously.
		 */
		ret = __ocfs2_dx_dir_new_cluster(dir, 0, handle, data_ac,
						 dx_leaves, num_dx_leaves,
						 &dx_insert_blkno);
		if (ret) {
			mlog_errno(ret);
			goto out_commit;
		}
		bytes_allocated += ocfs2_clusters_to_bytes(dir->i_sb, 1);
	}

	/*
	 * Try to claim as many clusters as the bitmap can give though
	 * if we only get one now, that's enough to continue. The rest
	 * will be claimed after the conversion to extents.
	 */
	if (ocfs2_dir_resv_allowed(osb))
		data_ac->ac_resv = &oi->ip_la_data_resv;
	ret = ocfs2_claim_clusters(handle, data_ac, 1, &bit_off, &len);
	if (ret) {
		mlog_errno(ret);
		goto out_commit;
	}
	bytes_allocated += ocfs2_clusters_to_bytes(dir->i_sb, 1);

	/*
	 * Operations are carefully ordered so that we set up the new
	 * data block first. The conversion from inline data to
	 * extents follows.
	 */
	blkno = ocfs2_clusters_to_blocks(dir->i_sb, bit_off);
	dirdata_bh = sb_getblk(sb, blkno);
	if (!dirdata_bh) {
		ret = -EIO;
		mlog_errno(ret);
		goto out_commit;
	}

	ocfs2_set_new_buffer_uptodate(INODE_CACHE(dir), dirdata_bh);

	ret = ocfs2_journal_access_db(handle, INODE_CACHE(dir), dirdata_bh,
				      OCFS2_JOURNAL_ACCESS_CREATE);
	if (ret) {
		mlog_errno(ret);
		goto out_commit;
	}

	memcpy(dirdata_bh->b_data, di->id2.i_data.id_data, i_size_read(dir));
	memset(dirdata_bh->b_data + i_size_read(dir), 0,
	       sb->s_blocksize - i_size_read(dir));
	i = ocfs2_expand_last_dirent(dirdata_bh->b_data, i_size_read(dir), dir);
	if (ocfs2_new_dir_wants_trailer(dir)) {
		/*
		 * Prepare the dir trailer up front. It will otherwise look
		 * like a valid dirent. Even if inserting the index fails
		 * (unlikely), then all we'll have done is given first dir
		 * block a small amount of fragmentation.
		 */
		ocfs2_init_dir_trailer(dir, dirdata_bh, i);
	}

	ocfs2_journal_dirty(handle, dirdata_bh);

	if (ocfs2_supports_indexed_dirs(osb) && !dx_inline) {
		/*
		 * Dx dirs with an external cluster need to do this up
		 * front. Inline dx root's get handled later, after
		 * we've allocated our root block. We get passed back
		 * a total number of items so that dr_num_entries can
		 * be correctly set once the dx_root has been
		 * allocated.
		 */
		ret = ocfs2_dx_dir_index_block(dir, handle, dx_leaves,
					       num_dx_leaves, &num_dx_entries,
					       dirdata_bh);
		if (ret) {
			mlog_errno(ret);
			goto out_commit;
		}
	}

	/*
	 * Set extent, i_size, etc on the directory. After this, the
	 * inode should contain the same exact dirents as before and
	 * be fully accessible from system calls.
	 *
	 * We let the later dirent insert modify c/mtime - to the user
	 * the data hasn't changed.
	 */
	ret = ocfs2_journal_access_di(handle, INODE_CACHE(dir), di_bh,
				      OCFS2_JOURNAL_ACCESS_CREATE);
	if (ret) {
		mlog_errno(ret);
		goto out_commit;
	}

	spin_lock(&oi->ip_lock);
	oi->ip_dyn_features &= ~OCFS2_INLINE_DATA_FL;
	di->i_dyn_features = cpu_to_le16(oi->ip_dyn_features);
	spin_unlock(&oi->ip_lock);

	ocfs2_dinode_new_extent_list(dir, di);

	i_size_write(dir, sb->s_blocksize);
	dir->i_mtime = dir->i_ctime = CURRENT_TIME;

	di->i_size = cpu_to_le64(sb->s_blocksize);
	di->i_ctime = di->i_mtime = cpu_to_le64(dir->i_ctime.tv_sec);
	di->i_ctime_nsec = di->i_mtime_nsec = cpu_to_le32(dir->i_ctime.tv_nsec);

	/*
	 * This should never fail as our extent list is empty and all
	 * related blocks have been journaled already.
	 */
	ret = ocfs2_insert_extent(handle, &et, 0, blkno, len,
				  0, NULL);
	if (ret) {
		mlog_errno(ret);
		goto out_commit;
	}

	/*
	 * Set i_blocks after the extent insert for the most up to
	 * date ip_clusters value.
	 */
	dir->i_blocks = ocfs2_inode_sector_count(dir);

	ocfs2_journal_dirty(handle, di_bh);

	if (ocfs2_supports_indexed_dirs(osb)) {
		ret = ocfs2_dx_dir_attach_index(osb, handle, dir, di_bh,
						dirdata_bh, meta_ac, dx_inline,
						num_dx_entries, &dx_root_bh);
		if (ret) {
			mlog_errno(ret);
			goto out_commit;
		}

		if (dx_inline) {
			ocfs2_dx_dir_index_root_block(dir, dx_root_bh,
						      dirdata_bh);
		} else {
			ocfs2_init_dx_root_extent_tree(&dx_et,
						       INODE_CACHE(dir),
						       dx_root_bh);
			ret = ocfs2_insert_extent(handle, &dx_et, 0,
						  dx_insert_blkno, 1, 0, NULL);
			if (ret)
				mlog_errno(ret);
		}
	}

	/*
	 * We asked for two clusters, but only got one in the 1st
	 * pass. Claim the 2nd cluster as a separate extent.
	 */
	if (alloc > len) {
		ret = ocfs2_claim_clusters(handle, data_ac, 1, &bit_off,
					   &len);
		if (ret) {
			mlog_errno(ret);
			goto out_commit;
		}
		blkno = ocfs2_clusters_to_blocks(dir->i_sb, bit_off);

		ret = ocfs2_insert_extent(handle, &et, 1,
					  blkno, len, 0, NULL);
		if (ret) {
			mlog_errno(ret);
			goto out_commit;
		}
		bytes_allocated += ocfs2_clusters_to_bytes(dir->i_sb, 1);
	}

	*first_block_bh = dirdata_bh;
	dirdata_bh = NULL;
	if (ocfs2_supports_indexed_dirs(osb)) {
		unsigned int off;

		if (!dx_inline) {
			/*
			 * We need to return the correct block within the
			 * cluster which should hold our entry.
			 */
			off = ocfs2_dx_dir_hash_idx(OCFS2_SB(dir->i_sb),
						    &lookup->dl_hinfo);
			get_bh(dx_leaves[off]);
			lookup->dl_dx_leaf_bh = dx_leaves[off];
		}
		lookup->dl_dx_root_bh = dx_root_bh;
		dx_root_bh = NULL;
	}

out_commit:
	if (ret < 0 && did_quota)
		dquot_free_space_nodirty(dir, bytes_allocated);

	ocfs2_commit_trans(osb, handle);

out:
	up_write(&oi->ip_alloc_sem);
	if (data_ac)
		ocfs2_free_alloc_context(data_ac);
	if (meta_ac)
		ocfs2_free_alloc_context(meta_ac);

	if (dx_leaves) {
		for (i = 0; i < num_dx_leaves; i++)
			brelse(dx_leaves[i]);
		kfree(dx_leaves);
	}

	brelse(dirdata_bh);
	brelse(dx_root_bh);

	return ret;
}

/* returns a bh of the 1st new block in the allocation. */
static int ocfs2_do_extend_dir(struct super_block *sb,
			       handle_t *handle,
			       struct inode *dir,
			       struct buffer_head *parent_fe_bh,
			       struct ocfs2_alloc_context *data_ac,
			       struct ocfs2_alloc_context *meta_ac,
			       struct buffer_head **new_bh)
{
	int status;
	int extend, did_quota = 0;
	u64 p_blkno, v_blkno;

	spin_lock(&OCFS2_I(dir)->ip_lock);
	extend = (i_size_read(dir) == ocfs2_clusters_to_bytes(sb, OCFS2_I(dir)->ip_clusters));
	spin_unlock(&OCFS2_I(dir)->ip_lock);

	if (extend) {
		u32 offset = OCFS2_I(dir)->ip_clusters;

		status = dquot_alloc_space_nodirty(dir,
					ocfs2_clusters_to_bytes(sb, 1));
		if (status)
			goto bail;
		did_quota = 1;

		status = ocfs2_add_inode_data(OCFS2_SB(sb), dir, &offset,
					      1, 0, parent_fe_bh, handle,
					      data_ac, meta_ac, NULL);
		BUG_ON(status == -EAGAIN);
		if (status < 0) {
			mlog_errno(status);
			goto bail;
		}
	}

	v_blkno = ocfs2_blocks_for_bytes(sb, i_size_read(dir));
	status = ocfs2_extent_map_get_blocks(dir, v_blkno, &p_blkno, NULL, NULL);
	if (status < 0) {
		mlog_errno(status);
		goto bail;
	}

	*new_bh = sb_getblk(sb, p_blkno);
	if (!*new_bh) {
		status = -EIO;
		mlog_errno(status);
		goto bail;
	}
	status = 0;
bail:
	if (did_quota && status < 0)
		dquot_free_space_nodirty(dir, ocfs2_clusters_to_bytes(sb, 1));
	return status;
}

/*
 * Assumes you already have a cluster lock on the directory.
 *
 * 'blocks_wanted' is only used if we have an inline directory which
 * is to be turned into an extent based one. The size of the dirent to
 * insert might be larger than the space gained by growing to just one
 * block, so we may have to grow the inode by two blocks in that case.
 *
 * If the directory is already indexed, dx_root_bh must be provided.
 */
static int ocfs2_extend_dir(struct ocfs2_super *osb,
			    struct inode *dir,
			    struct buffer_head *parent_fe_bh,
			    unsigned int blocks_wanted,
			    struct ocfs2_dir_lookup_result *lookup,
			    struct buffer_head **new_de_bh)
{
	int status = 0;
	int credits, num_free_extents, drop_alloc_sem = 0;
	loff_t dir_i_size;
	struct ocfs2_dinode *fe = (struct ocfs2_dinode *) parent_fe_bh->b_data;
	struct ocfs2_extent_list *el = &fe->id2.i_list;
	struct ocfs2_alloc_context *data_ac = NULL;
	struct ocfs2_alloc_context *meta_ac = NULL;
	handle_t *handle = NULL;
	struct buffer_head *new_bh = NULL;
	struct ocfs2_dir_entry * de;
	struct super_block *sb = osb->sb;
	struct ocfs2_extent_tree et;
	struct buffer_head *dx_root_bh = lookup->dl_dx_root_bh;

	if (OCFS2_I(dir)->ip_dyn_features & OCFS2_INLINE_DATA_FL) {
		/*
		 * This would be a code error as an inline directory should
		 * never have an index root.
		 */
		BUG_ON(dx_root_bh);

		status = ocfs2_expand_inline_dir(dir, parent_fe_bh,
						 blocks_wanted, lookup,
						 &new_bh);
		if (status) {
			mlog_errno(status);
			goto bail;
		}

		/* Expansion from inline to an indexed directory will
		 * have given us this. */
		dx_root_bh = lookup->dl_dx_root_bh;

		if (blocks_wanted == 1) {
			/*
			 * If the new dirent will fit inside the space
			 * created by pushing out to one block, then
			 * we can complete the operation
			 * here. Otherwise we have to expand i_size
			 * and format the 2nd block below.
			 */
			BUG_ON(new_bh == NULL);
			goto bail_bh;
		}

		/*
		 * Get rid of 'new_bh' - we want to format the 2nd
		 * data block and return that instead.
		 */
		brelse(new_bh);
		new_bh = NULL;

		down_write(&OCFS2_I(dir)->ip_alloc_sem);
		drop_alloc_sem = 1;
		dir_i_size = i_size_read(dir);
		credits = OCFS2_SIMPLE_DIR_EXTEND_CREDITS;
		goto do_extend;
	}

	down_write(&OCFS2_I(dir)->ip_alloc_sem);
	drop_alloc_sem = 1;
	dir_i_size = i_size_read(dir);
	trace_ocfs2_extend_dir((unsigned long long)OCFS2_I(dir)->ip_blkno,
			       dir_i_size);

	/* dir->i_size is always block aligned. */
	spin_lock(&OCFS2_I(dir)->ip_lock);
	if (dir_i_size == ocfs2_clusters_to_bytes(sb, OCFS2_I(dir)->ip_clusters)) {
		spin_unlock(&OCFS2_I(dir)->ip_lock);
		ocfs2_init_dinode_extent_tree(&et, INODE_CACHE(dir),
					      parent_fe_bh);
		num_free_extents = ocfs2_num_free_extents(osb, &et);
		if (num_free_extents < 0) {
			status = num_free_extents;
			mlog_errno(status);
			goto bail;
		}

		if (!num_free_extents) {
			status = ocfs2_reserve_new_metadata(osb, el, &meta_ac);
			if (status < 0) {
				if (status != -ENOSPC)
					mlog_errno(status);
				goto bail;
			}
		}

		status = ocfs2_reserve_clusters(osb, 1, &data_ac);
		if (status < 0) {
			if (status != -ENOSPC)
				mlog_errno(status);
			goto bail;
		}

		if (ocfs2_dir_resv_allowed(osb))
			data_ac->ac_resv = &OCFS2_I(dir)->ip_la_data_resv;

		credits = ocfs2_calc_extend_credits(sb, el, 1);
	} else {
		spin_unlock(&OCFS2_I(dir)->ip_lock);
		credits = OCFS2_SIMPLE_DIR_EXTEND_CREDITS;
	}

do_extend:
	if (ocfs2_dir_indexed(dir))
		credits++; /* For attaching the new dirent block to the
			    * dx_root */

	handle = ocfs2_start_trans(osb, credits);
	if (IS_ERR(handle)) {
		status = PTR_ERR(handle);
		handle = NULL;
		mlog_errno(status);
		goto bail;
	}

	status = ocfs2_do_extend_dir(osb->sb, handle, dir, parent_fe_bh,
				     data_ac, meta_ac, &new_bh);
	if (status < 0) {
		mlog_errno(status);
		goto bail;
	}

	ocfs2_set_new_buffer_uptodate(INODE_CACHE(dir), new_bh);

	status = ocfs2_journal_access_db(handle, INODE_CACHE(dir), new_bh,
					 OCFS2_JOURNAL_ACCESS_CREATE);
	if (status < 0) {
		mlog_errno(status);
		goto bail;
	}
	memset(new_bh->b_data, 0, sb->s_blocksize);

	de = (struct ocfs2_dir_entry *) new_bh->b_data;
	de->inode = 0;
	if (ocfs2_supports_dir_trailer(dir)) {
		de->rec_len = cpu_to_le16(ocfs2_dir_trailer_blk_off(sb));

		ocfs2_init_dir_trailer(dir, new_bh, le16_to_cpu(de->rec_len));

		if (ocfs2_dir_indexed(dir)) {
			status = ocfs2_dx_dir_link_trailer(dir, handle,
							   dx_root_bh, new_bh);
			if (status) {
				mlog_errno(status);
				goto bail;
			}
		}
	} else {
		de->rec_len = cpu_to_le16(sb->s_blocksize);
	}
	ocfs2_journal_dirty(handle, new_bh);

	dir_i_size += dir->i_sb->s_blocksize;
	i_size_write(dir, dir_i_size);
	dir->i_blocks = ocfs2_inode_sector_count(dir);
	status = ocfs2_mark_inode_dirty(handle, dir, parent_fe_bh);
	if (status < 0) {
		mlog_errno(status);
		goto bail;
	}

bail_bh:
	*new_de_bh = new_bh;
	get_bh(*new_de_bh);
bail:
	if (handle)
		ocfs2_commit_trans(osb, handle);
	if (drop_alloc_sem)
		up_write(&OCFS2_I(dir)->ip_alloc_sem);

	if (data_ac)
		ocfs2_free_alloc_context(data_ac);
	if (meta_ac)
		ocfs2_free_alloc_context(meta_ac);

	brelse(new_bh);

	return status;
}

static int ocfs2_find_dir_space_id(struct inode *dir, struct buffer_head *di_bh,
				   const char *name, int namelen,
				   struct buffer_head **ret_de_bh,
				   unsigned int *blocks_wanted)
{
	int ret;
	struct super_block *sb = dir->i_sb;
	struct ocfs2_dinode *di = (struct ocfs2_dinode *)di_bh->b_data;
	struct ocfs2_dir_entry *de, *last_de = NULL;
	char *de_buf, *limit;
	unsigned long offset = 0;
	unsigned int rec_len, new_rec_len, free_space = dir->i_sb->s_blocksize;

	/*
	 * This calculates how many free bytes we'd have in block zero, should
	 * this function force expansion to an extent tree.
	 */
	if (ocfs2_new_dir_wants_trailer(dir))
		free_space = ocfs2_dir_trailer_blk_off(sb) - i_size_read(dir);
	else
		free_space = dir->i_sb->s_blocksize - i_size_read(dir);

	de_buf = di->id2.i_data.id_data;
	limit = de_buf + i_size_read(dir);
	rec_len = OCFS2_DIR_REC_LEN(namelen);

	while (de_buf < limit) {
		de = (struct ocfs2_dir_entry *)de_buf;

		if (!ocfs2_check_dir_entry(dir, de, di_bh, offset)) {
			ret = -ENOENT;
			goto out;
		}
		if (ocfs2_match(namelen, name, de)) {
			ret = -EEXIST;
			goto out;
		}
		/*
		 * No need to check for a trailing dirent record here as
		 * they're not used for inline dirs.
		 */

		if (ocfs2_dirent_would_fit(de, rec_len)) {
			/* Ok, we found a spot. Return this bh and let
			 * the caller actually fill it in. */
			*ret_de_bh = di_bh;
			get_bh(*ret_de_bh);
			ret = 0;
			goto out;
		}

		last_de = de;
		de_buf += le16_to_cpu(de->rec_len);
		offset += le16_to_cpu(de->rec_len);
	}

	/*
	 * We're going to require expansion of the directory - figure
	 * out how many blocks we'll need so that a place for the
	 * dirent can be found.
	 */
	*blocks_wanted = 1;
	new_rec_len = le16_to_cpu(last_de->rec_len) + free_space;
	if (new_rec_len < (rec_len + OCFS2_DIR_REC_LEN(last_de->name_len)))
		*blocks_wanted = 2;

	ret = -ENOSPC;
out:
	return ret;
}

static int ocfs2_find_dir_space_el(struct inode *dir, const char *name,
				   int namelen, struct buffer_head **ret_de_bh)
{
	unsigned long offset;
	struct buffer_head *bh = NULL;
	unsigned short rec_len;
	struct ocfs2_dir_entry *de;
	struct super_block *sb = dir->i_sb;
	int status;
	int blocksize = dir->i_sb->s_blocksize;

	status = ocfs2_read_dir_block(dir, 0, &bh, 0);
	if (status) {
		mlog_errno(status);
		goto bail;
	}

	rec_len = OCFS2_DIR_REC_LEN(namelen);
	offset = 0;
	de = (struct ocfs2_dir_entry *) bh->b_data;
	while (1) {
		if ((char *)de >= sb->s_blocksize + bh->b_data) {
			brelse(bh);
			bh = NULL;

			if (i_size_read(dir) <= offset) {
				/*
				 * Caller will have to expand this
				 * directory.
				 */
				status = -ENOSPC;
				goto bail;
			}
			status = ocfs2_read_dir_block(dir,
					     offset >> sb->s_blocksize_bits,
					     &bh, 0);
			if (status) {
				mlog_errno(status);
				goto bail;
			}
			/* move to next block */
			de = (struct ocfs2_dir_entry *) bh->b_data;
		}
		if (!ocfs2_check_dir_entry(dir, de, bh, offset)) {
			status = -ENOENT;
			goto bail;
		}
		if (ocfs2_match(namelen, name, de)) {
			status = -EEXIST;
			goto bail;
		}

		if (ocfs2_skip_dir_trailer(dir, de, offset % blocksize,
					   blocksize))
			goto next;

		if (ocfs2_dirent_would_fit(de, rec_len)) {
			/* Ok, we found a spot. Return this bh and let
			 * the caller actually fill it in. */
			*ret_de_bh = bh;
			get_bh(*ret_de_bh);
			status = 0;
			goto bail;
		}
next:
		offset += le16_to_cpu(de->rec_len);
		de = (struct ocfs2_dir_entry *)((char *) de + le16_to_cpu(de->rec_len));
	}

	status = 0;
bail:
	brelse(bh);
	if (status)
		mlog_errno(status);

	return status;
}

static int dx_leaf_sort_cmp(const void *a, const void *b)
{
	const struct ocfs2_dx_entry *entry1 = a;
	const struct ocfs2_dx_entry *entry2 = b;
	u32 major_hash1 = le32_to_cpu(entry1->dx_major_hash);
	u32 major_hash2 = le32_to_cpu(entry2->dx_major_hash);
	u32 minor_hash1 = le32_to_cpu(entry1->dx_minor_hash);
	u32 minor_hash2 = le32_to_cpu(entry2->dx_minor_hash);

	if (major_hash1 > major_hash2)
		return 1;
	if (major_hash1 < major_hash2)
		return -1;

	/*
	 * It is not strictly necessary to sort by minor
	 */
	if (minor_hash1 > minor_hash2)
		return 1;
	if (minor_hash1 < minor_hash2)
		return -1;
	return 0;
}

static void dx_leaf_sort_swap(void *a, void *b, int size)
{
	struct ocfs2_dx_entry *entry1 = a;
	struct ocfs2_dx_entry *entry2 = b;
	struct ocfs2_dx_entry tmp;

	BUG_ON(size != sizeof(*entry1));

	tmp = *entry1;
	*entry1 = *entry2;
	*entry2 = tmp;
}

static int ocfs2_dx_leaf_same_major(struct ocfs2_dx_leaf *dx_leaf)
{
	struct ocfs2_dx_entry_list *dl_list = &dx_leaf->dl_list;
	int i, num = le16_to_cpu(dl_list->de_num_used);

	for (i = 0; i < (num - 1); i++) {
		if (le32_to_cpu(dl_list->de_entries[i].dx_major_hash) !=
		    le32_to_cpu(dl_list->de_entries[i + 1].dx_major_hash))
			return 0;
	}

	return 1;
}

/*
 * Find the optimal value to split this leaf on. This expects the leaf
 * entries to be in sorted order.
 *
 * leaf_cpos is the cpos of the leaf we're splitting. insert_hash is
 * the hash we want to insert.
 *
 * This function is only concerned with the major hash - that which
 * determines which cluster an item belongs to.
 */
static int ocfs2_dx_dir_find_leaf_split(struct ocfs2_dx_leaf *dx_leaf,
					u32 leaf_cpos, u32 insert_hash,
					u32 *split_hash)
{
	struct ocfs2_dx_entry_list *dl_list = &dx_leaf->dl_list;
	int i, num_used = le16_to_cpu(dl_list->de_num_used);
	int allsame;

	/*
	 * There's a couple rare, but nasty corner cases we have to
	 * check for here. All of them involve a leaf where all value
	 * have the same hash, which is what we look for first.
	 *
	 * Most of the time, all of the above is false, and we simply
	 * pick the median value for a split.
	 */
	allsame = ocfs2_dx_leaf_same_major(dx_leaf);
	if (allsame) {
		u32 val = le32_to_cpu(dl_list->de_entries[0].dx_major_hash);

		if (val == insert_hash) {
			/*
			 * No matter where we would choose to split,
			 * the new entry would want to occupy the same
			 * block as these. Since there's no space left
			 * in their existing block, we know there
			 * won't be space after the split.
			 */
			return -ENOSPC;
		}

		if (val == leaf_cpos) {
			/*
			 * Because val is the same as leaf_cpos (which
			 * is the smallest value this leaf can have),
			 * yet is not equal to insert_hash, then we
			 * know that insert_hash *must* be larger than
			 * val (and leaf_cpos). At least cpos+1 in value.
			 *
			 * We also know then, that there cannot be an
			 * adjacent extent (otherwise we'd be looking
			 * at it). Choosing this value gives us a
			 * chance to get some contiguousness.
			 */
			*split_hash = leaf_cpos + 1;
			return 0;
		}

		if (val > insert_hash) {
			/*
			 * val can not be the same as insert hash, and
			 * also must be larger than leaf_cpos. Also,
			 * we know that there can't be a leaf between
			 * cpos and val, otherwise the entries with
			 * hash 'val' would be there.
			 */
			*split_hash = val;
			return 0;
		}

		*split_hash = insert_hash;
		return 0;
	}

	/*
	 * Since the records are sorted and the checks above
	 * guaranteed that not all records in this block are the same,
	 * we simple travel forward, from the median, and pick the 1st
	 * record whose value is larger than leaf_cpos.
	 */
	for (i = (num_used / 2); i < num_used; i++)
		if (le32_to_cpu(dl_list->de_entries[i].dx_major_hash) >
		    leaf_cpos)
			break;

	BUG_ON(i == num_used); /* Should be impossible */
	*split_hash = le32_to_cpu(dl_list->de_entries[i].dx_major_hash);
	return 0;
}

/*
 * Transfer all entries in orig_dx_leaves whose major hash is equal to or
 * larger than split_hash into new_dx_leaves. We use a temporary
 * buffer (tmp_dx_leaf) to make the changes to the original leaf blocks.
 *
 * Since the block offset inside a leaf (cluster) is a constant mask
 * of minor_hash, we can optimize - an item at block offset X within
 * the original cluster, will be at offset X within the new cluster.
 */
static void ocfs2_dx_dir_transfer_leaf(struct inode *dir, u32 split_hash,
				       handle_t *handle,
				       struct ocfs2_dx_leaf *tmp_dx_leaf,
				       struct buffer_head **orig_dx_leaves,
				       struct buffer_head **new_dx_leaves,
				       int num_dx_leaves)
{
	int i, j, num_used;
	u32 major_hash;
	struct ocfs2_dx_leaf *orig_dx_leaf, *new_dx_leaf;
	struct ocfs2_dx_entry_list *orig_list, *new_list, *tmp_list;
	struct ocfs2_dx_entry *dx_entry;

	tmp_list = &tmp_dx_leaf->dl_list;

	for (i = 0; i < num_dx_leaves; i++) {
		orig_dx_leaf = (struct ocfs2_dx_leaf *) orig_dx_leaves[i]->b_data;
		orig_list = &orig_dx_leaf->dl_list;
		new_dx_leaf = (struct ocfs2_dx_leaf *) new_dx_leaves[i]->b_data;
		new_list = &new_dx_leaf->dl_list;

		num_used = le16_to_cpu(orig_list->de_num_used);

		memcpy(tmp_dx_leaf, orig_dx_leaf, dir->i_sb->s_blocksize);
		tmp_list->de_num_used = cpu_to_le16(0);
		memset(&tmp_list->de_entries, 0, sizeof(*dx_entry)*num_used);

		for (j = 0; j < num_used; j++) {
			dx_entry = &orig_list->de_entries[j];
			major_hash = le32_to_cpu(dx_entry->dx_major_hash);
			if (major_hash >= split_hash)
				ocfs2_dx_dir_leaf_insert_tail(new_dx_leaf,
							      dx_entry);
			else
				ocfs2_dx_dir_leaf_insert_tail(tmp_dx_leaf,
							      dx_entry);
		}
		memcpy(orig_dx_leaf, tmp_dx_leaf, dir->i_sb->s_blocksize);

		ocfs2_journal_dirty(handle, orig_dx_leaves[i]);
		ocfs2_journal_dirty(handle, new_dx_leaves[i]);
	}
}

static int ocfs2_dx_dir_rebalance_credits(struct ocfs2_super *osb,
					  struct ocfs2_dx_root_block *dx_root)
{
	int credits = ocfs2_clusters_to_blocks(osb->sb, 2);

	credits += ocfs2_calc_extend_credits(osb->sb, &dx_root->dr_list, 1);
	credits += ocfs2_quota_trans_credits(osb->sb);
	return credits;
}

/*
 * Find the median value in dx_leaf_bh and allocate a new leaf to move
 * half our entries into.
 */
static int ocfs2_dx_dir_rebalance(struct ocfs2_super *osb, struct inode *dir,
				  struct buffer_head *dx_root_bh,
				  struct buffer_head *dx_leaf_bh,
				  struct ocfs2_dx_hinfo *hinfo, u32 leaf_cpos,
				  u64 leaf_blkno)
{
	struct ocfs2_dx_leaf *dx_leaf = (struct ocfs2_dx_leaf *)dx_leaf_bh->b_data;
	int credits, ret, i, num_used, did_quota = 0;
	u32 cpos, split_hash, insert_hash = hinfo->major_hash;
	u64 orig_leaves_start;
	int num_dx_leaves;
	struct buffer_head **orig_dx_leaves = NULL;
	struct buffer_head **new_dx_leaves = NULL;
	struct ocfs2_alloc_context *data_ac = NULL, *meta_ac = NULL;
	struct ocfs2_extent_tree et;
	handle_t *handle = NULL;
	struct ocfs2_dx_root_block *dx_root;
	struct ocfs2_dx_leaf *tmp_dx_leaf = NULL;

	trace_ocfs2_dx_dir_rebalance((unsigned long long)OCFS2_I(dir)->ip_blkno,
				     (unsigned long long)leaf_blkno,
				     insert_hash);

	ocfs2_init_dx_root_extent_tree(&et, INODE_CACHE(dir), dx_root_bh);

	dx_root = (struct ocfs2_dx_root_block *)dx_root_bh->b_data;
	/*
	 * XXX: This is a rather large limit. We should use a more
	 * realistic value.
	 */
	if (le32_to_cpu(dx_root->dr_clusters) == UINT_MAX)
		return -ENOSPC;

	num_used = le16_to_cpu(dx_leaf->dl_list.de_num_used);
	if (num_used < le16_to_cpu(dx_leaf->dl_list.de_count)) {
		mlog(ML_ERROR, "DX Dir: %llu, Asked to rebalance empty leaf: "
		     "%llu, %d\n", (unsigned long long)OCFS2_I(dir)->ip_blkno,
		     (unsigned long long)leaf_blkno, num_used);
		ret = -EIO;
		goto out;
	}

	orig_dx_leaves = ocfs2_dx_dir_kmalloc_leaves(osb->sb, &num_dx_leaves);
	if (!orig_dx_leaves) {
		ret = -ENOMEM;
		mlog_errno(ret);
		goto out;
	}

	new_dx_leaves = ocfs2_dx_dir_kmalloc_leaves(osb->sb, NULL);
	if (!new_dx_leaves) {
		ret = -ENOMEM;
		mlog_errno(ret);
		goto out;
	}

	ret = ocfs2_lock_allocators(dir, &et, 1, 0, &data_ac, &meta_ac);
	if (ret) {
		if (ret != -ENOSPC)
			mlog_errno(ret);
		goto out;
	}

	credits = ocfs2_dx_dir_rebalance_credits(osb, dx_root);
	handle = ocfs2_start_trans(osb, credits);
	if (IS_ERR(handle)) {
		ret = PTR_ERR(handle);
		handle = NULL;
		mlog_errno(ret);
		goto out;
	}

	ret = dquot_alloc_space_nodirty(dir,
				       ocfs2_clusters_to_bytes(dir->i_sb, 1));
	if (ret)
		goto out_commit;
	did_quota = 1;

	ret = ocfs2_journal_access_dl(handle, INODE_CACHE(dir), dx_leaf_bh,
				      OCFS2_JOURNAL_ACCESS_WRITE);
	if (ret) {
		mlog_errno(ret);
		goto out_commit;
	}

	/*
	 * This block is changing anyway, so we can sort it in place.
	 */
	sort(dx_leaf->dl_list.de_entries, num_used,
	     sizeof(struct ocfs2_dx_entry), dx_leaf_sort_cmp,
	     dx_leaf_sort_swap);

	ocfs2_journal_dirty(handle, dx_leaf_bh);

	ret = ocfs2_dx_dir_find_leaf_split(dx_leaf, leaf_cpos, insert_hash,
					   &split_hash);
	if (ret) {
		mlog_errno(ret);
		goto  out_commit;
	}

	trace_ocfs2_dx_dir_rebalance_split(leaf_cpos, split_hash, insert_hash);

	/*
	 * We have to carefully order operations here. There are items
	 * which want to be in the new cluster before insert, but in
	 * order to put those items in the new cluster, we alter the
	 * old cluster. A failure to insert gets nasty.
	 *
	 * So, start by reserving writes to the old
	 * cluster. ocfs2_dx_dir_new_cluster will reserve writes on
	 * the new cluster for us, before inserting it. The insert
	 * won't happen if there's an error before that. Once the
	 * insert is done then, we can transfer from one leaf into the
	 * other without fear of hitting any error.
	 */

	/*
	 * The leaf transfer wants some scratch space so that we don't
	 * wind up doing a bunch of expensive memmove().
	 */
	tmp_dx_leaf = kmalloc(osb->sb->s_blocksize, GFP_NOFS);
	if (!tmp_dx_leaf) {
		ret = -ENOMEM;
		mlog_errno(ret);
		goto out_commit;
	}

	orig_leaves_start = ocfs2_block_to_cluster_start(dir->i_sb, leaf_blkno);
	ret = ocfs2_read_dx_leaves(dir, orig_leaves_start, num_dx_leaves,
				   orig_dx_leaves);
	if (ret) {
		mlog_errno(ret);
		goto out_commit;
	}

	cpos = split_hash;
	ret = ocfs2_dx_dir_new_cluster(dir, &et, cpos, handle,
				       data_ac, meta_ac, new_dx_leaves,
				       num_dx_leaves);
	if (ret) {
		mlog_errno(ret);
		goto out_commit;
	}

	for (i = 0; i < num_dx_leaves; i++) {
		ret = ocfs2_journal_access_dl(handle, INODE_CACHE(dir),
					      orig_dx_leaves[i],
					      OCFS2_JOURNAL_ACCESS_WRITE);
		if (ret) {
			mlog_errno(ret);
			goto out_commit;
		}

		ret = ocfs2_journal_access_dl(handle, INODE_CACHE(dir),
					      new_dx_leaves[i],
					      OCFS2_JOURNAL_ACCESS_WRITE);
		if (ret) {
			mlog_errno(ret);
			goto out_commit;
		}
	}

	ocfs2_dx_dir_transfer_leaf(dir, split_hash, handle, tmp_dx_leaf,
				   orig_dx_leaves, new_dx_leaves, num_dx_leaves);

out_commit:
	if (ret < 0 && did_quota)
		dquot_free_space_nodirty(dir,
				ocfs2_clusters_to_bytes(dir->i_sb, 1));

	ocfs2_commit_trans(osb, handle);

out:
	if (orig_dx_leaves || new_dx_leaves) {
		for (i = 0; i < num_dx_leaves; i++) {
			if (orig_dx_leaves)
				brelse(orig_dx_leaves[i]);
			if (new_dx_leaves)
				brelse(new_dx_leaves[i]);
		}
		kfree(orig_dx_leaves);
		kfree(new_dx_leaves);
	}

	if (meta_ac)
		ocfs2_free_alloc_context(meta_ac);
	if (data_ac)
		ocfs2_free_alloc_context(data_ac);

	kfree(tmp_dx_leaf);
	return ret;
}

static int ocfs2_find_dir_space_dx(struct ocfs2_super *osb, struct inode *dir,
				   struct buffer_head *di_bh,
				   struct buffer_head *dx_root_bh,
				   const char *name, int namelen,
				   struct ocfs2_dir_lookup_result *lookup)
{
	int ret, rebalanced = 0;
	struct ocfs2_dx_root_block *dx_root;
	struct buffer_head *dx_leaf_bh = NULL;
	struct ocfs2_dx_leaf *dx_leaf;
	u64 blkno;
	u32 leaf_cpos;

	dx_root = (struct ocfs2_dx_root_block *)dx_root_bh->b_data;

restart_search:
	ret = ocfs2_dx_dir_lookup(dir, &dx_root->dr_list, &lookup->dl_hinfo,
				  &leaf_cpos, &blkno);
	if (ret) {
		mlog_errno(ret);
		goto out;
	}

	ret = ocfs2_read_dx_leaf(dir, blkno, &dx_leaf_bh);
	if (ret) {
		mlog_errno(ret);
		goto out;
	}

	dx_leaf = (struct ocfs2_dx_leaf *)dx_leaf_bh->b_data;

	if (le16_to_cpu(dx_leaf->dl_list.de_num_used) >=
	    le16_to_cpu(dx_leaf->dl_list.de_count)) {
		if (rebalanced) {
			/*
			 * Rebalancing should have provided us with
			 * space in an appropriate leaf.
			 *
			 * XXX: Is this an abnormal condition then?
			 * Should we print a message here?
			 */
			ret = -ENOSPC;
			goto out;
		}

		ret = ocfs2_dx_dir_rebalance(osb, dir, dx_root_bh, dx_leaf_bh,
					     &lookup->dl_hinfo, leaf_cpos,
					     blkno);
		if (ret) {
			if (ret != -ENOSPC)
				mlog_errno(ret);
			goto out;
		}

		/*
		 * Restart the lookup. The rebalance might have
		 * changed which block our item fits into. Mark our
		 * progress, so we only execute this once.
		 */
		brelse(dx_leaf_bh);
		dx_leaf_bh = NULL;
		rebalanced = 1;
		goto restart_search;
	}

	lookup->dl_dx_leaf_bh = dx_leaf_bh;
	dx_leaf_bh = NULL;

out:
	brelse(dx_leaf_bh);
	return ret;
}

static int ocfs2_search_dx_free_list(struct inode *dir,
				     struct buffer_head *dx_root_bh,
				     int namelen,
				     struct ocfs2_dir_lookup_result *lookup)
{
	int ret = -ENOSPC;
	struct buffer_head *leaf_bh = NULL, *prev_leaf_bh = NULL;
	struct ocfs2_dir_block_trailer *db;
	u64 next_block;
	int rec_len = OCFS2_DIR_REC_LEN(namelen);
	struct ocfs2_dx_root_block *dx_root;

	dx_root = (struct ocfs2_dx_root_block *)dx_root_bh->b_data;
	next_block = le64_to_cpu(dx_root->dr_free_blk);

	while (next_block) {
		brelse(prev_leaf_bh);
		prev_leaf_bh = leaf_bh;
		leaf_bh = NULL;

		ret = ocfs2_read_dir_block_direct(dir, next_block, &leaf_bh);
		if (ret) {
			mlog_errno(ret);
			goto out;
		}

		db = ocfs2_trailer_from_bh(leaf_bh, dir->i_sb);
		if (rec_len <= le16_to_cpu(db->db_free_rec_len)) {
			lookup->dl_leaf_bh = leaf_bh;
			lookup->dl_prev_leaf_bh = prev_leaf_bh;
			leaf_bh = NULL;
			prev_leaf_bh = NULL;
			break;
		}

		next_block = le64_to_cpu(db->db_free_next);
	}

	if (!next_block)
		ret = -ENOSPC;

out:

	brelse(leaf_bh);
	brelse(prev_leaf_bh);
	return ret;
}

static int ocfs2_expand_inline_dx_root(struct inode *dir,
				       struct buffer_head *dx_root_bh)
{
	int ret, num_dx_leaves, i, j, did_quota = 0;
	struct buffer_head **dx_leaves = NULL;
	struct ocfs2_extent_tree et;
	u64 insert_blkno;
	struct ocfs2_alloc_context *data_ac = NULL;
	struct ocfs2_super *osb = OCFS2_SB(dir->i_sb);
	handle_t *handle = NULL;
	struct ocfs2_dx_root_block *dx_root;
	struct ocfs2_dx_entry_list *entry_list;
	struct ocfs2_dx_entry *dx_entry;
	struct ocfs2_dx_leaf *target_leaf;

	ret = ocfs2_reserve_clusters(osb, 1, &data_ac);
	if (ret) {
		mlog_errno(ret);
		goto out;
	}

	dx_leaves = ocfs2_dx_dir_kmalloc_leaves(osb->sb, &num_dx_leaves);
	if (!dx_leaves) {
		ret = -ENOMEM;
		mlog_errno(ret);
		goto out;
	}

	handle = ocfs2_start_trans(osb, ocfs2_calc_dxi_expand_credits(osb->sb));
	if (IS_ERR(handle)) {
		ret = PTR_ERR(handle);
		mlog_errno(ret);
		goto out;
	}

	ret = dquot_alloc_space_nodirty(dir,
				       ocfs2_clusters_to_bytes(osb->sb, 1));
	if (ret)
		goto out_commit;
	did_quota = 1;

	/*
	 * We do this up front, before the allocation, so that a
	 * failure to add the dx_root_bh to the journal won't result
	 * us losing clusters.
	 */
	ret = ocfs2_journal_access_dr(handle, INODE_CACHE(dir), dx_root_bh,
				      OCFS2_JOURNAL_ACCESS_WRITE);
	if (ret) {
		mlog_errno(ret);
		goto out_commit;
	}

	ret = __ocfs2_dx_dir_new_cluster(dir, 0, handle, data_ac, dx_leaves,
					 num_dx_leaves, &insert_blkno);
	if (ret) {
		mlog_errno(ret);
		goto out_commit;
	}

	/*
	 * Transfer the entries from our dx_root into the appropriate
	 * block
	 */
	dx_root = (struct ocfs2_dx_root_block *) dx_root_bh->b_data;
	entry_list = &dx_root->dr_entries;

	for (i = 0; i < le16_to_cpu(entry_list->de_num_used); i++) {
		dx_entry = &entry_list->de_entries[i];

		j = __ocfs2_dx_dir_hash_idx(osb,
					    le32_to_cpu(dx_entry->dx_minor_hash));
		target_leaf = (struct ocfs2_dx_leaf *)dx_leaves[j]->b_data;

		ocfs2_dx_dir_leaf_insert_tail(target_leaf, dx_entry);

		/* Each leaf has been passed to the journal already
		 * via __ocfs2_dx_dir_new_cluster() */
	}

	dx_root->dr_flags &= ~OCFS2_DX_FLAG_INLINE;
	memset(&dx_root->dr_list, 0, osb->sb->s_blocksize -
	       offsetof(struct ocfs2_dx_root_block, dr_list));
	dx_root->dr_list.l_count =
		cpu_to_le16(ocfs2_extent_recs_per_dx_root(osb->sb));

	/* This should never fail considering we start with an empty
	 * dx_root. */
	ocfs2_init_dx_root_extent_tree(&et, INODE_CACHE(dir), dx_root_bh);
	ret = ocfs2_insert_extent(handle, &et, 0, insert_blkno, 1, 0, NULL);
	if (ret)
		mlog_errno(ret);
	did_quota = 0;

	ocfs2_journal_dirty(handle, dx_root_bh);

out_commit:
	if (ret < 0 && did_quota)
		dquot_free_space_nodirty(dir,
					  ocfs2_clusters_to_bytes(dir->i_sb, 1));

	ocfs2_commit_trans(osb, handle);

out:
	if (data_ac)
		ocfs2_free_alloc_context(data_ac);

	if (dx_leaves) {
		for (i = 0; i < num_dx_leaves; i++)
			brelse(dx_leaves[i]);
		kfree(dx_leaves);
	}
	return ret;
}

static int ocfs2_inline_dx_has_space(struct buffer_head *dx_root_bh)
{
	struct ocfs2_dx_root_block *dx_root;
	struct ocfs2_dx_entry_list *entry_list;

	dx_root = (struct ocfs2_dx_root_block *) dx_root_bh->b_data;
	entry_list = &dx_root->dr_entries;

	if (le16_to_cpu(entry_list->de_num_used) >=
	    le16_to_cpu(entry_list->de_count))
		return -ENOSPC;

	return 0;
}

static int ocfs2_prepare_dx_dir_for_insert(struct inode *dir,
					   struct buffer_head *di_bh,
					   const char *name,
					   int namelen,
					   struct ocfs2_dir_lookup_result *lookup)
{
	int ret, free_dx_root = 1;
	struct ocfs2_super *osb = OCFS2_SB(dir->i_sb);
	struct buffer_head *dx_root_bh = NULL;
	struct buffer_head *leaf_bh = NULL;
	struct ocfs2_dinode *di = (struct ocfs2_dinode *)di_bh->b_data;
	struct ocfs2_dx_root_block *dx_root;

	ret = ocfs2_read_dx_root(dir, di, &dx_root_bh);
	if (ret) {
		mlog_errno(ret);
		goto out;
	}

	dx_root = (struct ocfs2_dx_root_block *)dx_root_bh->b_data;
	if (le32_to_cpu(dx_root->dr_num_entries) == OCFS2_DX_ENTRIES_MAX) {
		ret = -ENOSPC;
		mlog_errno(ret);
		goto out;
	}

	if (ocfs2_dx_root_inline(dx_root)) {
		ret = ocfs2_inline_dx_has_space(dx_root_bh);

		if (ret == 0)
			goto search_el;

		/*
		 * We ran out of room in the root block. Expand it to
		 * an extent, then allow ocfs2_find_dir_space_dx to do
		 * the rest.
		 */
		ret = ocfs2_expand_inline_dx_root(dir, dx_root_bh);
		if (ret) {
			mlog_errno(ret);
			goto out;
		}
	}

	/*
	 * Insert preparation for an indexed directory is split into two
	 * steps. The call to find_dir_space_dx reserves room in the index for
	 * an additional item. If we run out of space there, it's a real error
	 * we can't continue on.
	 */
	ret = ocfs2_find_dir_space_dx(osb, dir, di_bh, dx_root_bh, name,
				      namelen, lookup);
	if (ret) {
		mlog_errno(ret);
		goto out;
	}

search_el:
	/*
	 * Next, we need to find space in the unindexed tree. This call
	 * searches using the free space linked list. If the unindexed tree
	 * lacks sufficient space, we'll expand it below. The expansion code
	 * is smart enough to add any new blocks to the free space list.
	 */
	ret = ocfs2_search_dx_free_list(dir, dx_root_bh, namelen, lookup);
	if (ret && ret != -ENOSPC) {
		mlog_errno(ret);
		goto out;
	}

	/* Do this up here - ocfs2_extend_dir might need the dx_root */
	lookup->dl_dx_root_bh = dx_root_bh;
	free_dx_root = 0;

	if (ret == -ENOSPC) {
		ret = ocfs2_extend_dir(osb, dir, di_bh, 1, lookup, &leaf_bh);

		if (ret) {
			mlog_errno(ret);
			goto out;
		}

		/*
		 * We make the assumption here that new leaf blocks are added
		 * to the front of our free list.
		 */
		lookup->dl_prev_leaf_bh = NULL;
		lookup->dl_leaf_bh = leaf_bh;
	}

out:
	if (free_dx_root)
		brelse(dx_root_bh);
	return ret;
}

/*
 * Get a directory ready for insert. Any directory allocation required
 * happens here. Success returns zero, and enough context in the dir
 * lookup result that ocfs2_add_entry() will be able complete the task
 * with minimal performance impact.
 */
int ocfs2_prepare_dir_for_insert(struct ocfs2_super *osb,
				 struct inode *dir,
				 struct buffer_head *parent_fe_bh,
				 const char *name,
				 int namelen,
				 struct ocfs2_dir_lookup_result *lookup)
{
	int ret;
	unsigned int blocks_wanted = 1;
	struct buffer_head *bh = NULL;

	trace_ocfs2_prepare_dir_for_insert(
		(unsigned long long)OCFS2_I(dir)->ip_blkno, namelen);

	if (!namelen) {
		ret = -EINVAL;
		mlog_errno(ret);
		goto out;
	}

	/*
	 * Do this up front to reduce confusion.
	 *
	 * The directory might start inline, then be turned into an
	 * indexed one, in which case we'd need to hash deep inside
	 * ocfs2_find_dir_space_id(). Since
	 * ocfs2_prepare_dx_dir_for_insert() also needs this hash
	 * done, there seems no point in spreading out the calls. We
	 * can optimize away the case where the file system doesn't
	 * support indexing.
	 */
	if (ocfs2_supports_indexed_dirs(osb))
		ocfs2_dx_dir_name_hash(dir, name, namelen, &lookup->dl_hinfo);

	if (ocfs2_dir_indexed(dir)) {
		ret = ocfs2_prepare_dx_dir_for_insert(dir, parent_fe_bh,
						      name, namelen, lookup);
		if (ret)
			mlog_errno(ret);
		goto out;
	}

	if (OCFS2_I(dir)->ip_dyn_features & OCFS2_INLINE_DATA_FL) {
		ret = ocfs2_find_dir_space_id(dir, parent_fe_bh, name,
					      namelen, &bh, &blocks_wanted);
	} else
		ret = ocfs2_find_dir_space_el(dir, name, namelen, &bh);

	if (ret && ret != -ENOSPC) {
		mlog_errno(ret);
		goto out;
	}

	if (ret == -ENOSPC) {
		/*
		 * We have to expand the directory to add this name.
		 */
		BUG_ON(bh);

		ret = ocfs2_extend_dir(osb, dir, parent_fe_bh, blocks_wanted,
				       lookup, &bh);
		if (ret) {
			if (ret != -ENOSPC)
				mlog_errno(ret);
			goto out;
		}

		BUG_ON(!bh);
	}

	lookup->dl_leaf_bh = bh;
	bh = NULL;
out:
	brelse(bh);
	return ret;
}

static int ocfs2_dx_dir_remove_index(struct inode *dir,
				     struct buffer_head *di_bh,
				     struct buffer_head *dx_root_bh)
{
	int ret;
	struct ocfs2_super *osb = OCFS2_SB(dir->i_sb);
	struct ocfs2_dinode *di = (struct ocfs2_dinode *)di_bh->b_data;
	struct ocfs2_dx_root_block *dx_root;
	struct inode *dx_alloc_inode = NULL;
	struct buffer_head *dx_alloc_bh = NULL;
	handle_t *handle;
	u64 blk;
	u16 bit;
	u64 bg_blkno;

	dx_root = (struct ocfs2_dx_root_block *) dx_root_bh->b_data;

	dx_alloc_inode = ocfs2_get_system_file_inode(osb,
					EXTENT_ALLOC_SYSTEM_INODE,
					le16_to_cpu(dx_root->dr_suballoc_slot));
	if (!dx_alloc_inode) {
		ret = -ENOMEM;
		mlog_errno(ret);
		goto out;
	}
	mutex_lock(&dx_alloc_inode->i_mutex);

	ret = ocfs2_inode_lock(dx_alloc_inode, &dx_alloc_bh, 1);
	if (ret) {
		mlog_errno(ret);
		goto out_mutex;
	}

	handle = ocfs2_start_trans(osb, OCFS2_DX_ROOT_REMOVE_CREDITS);
	if (IS_ERR(handle)) {
		ret = PTR_ERR(handle);
		mlog_errno(ret);
		goto out_unlock;
	}

	ret = ocfs2_journal_access_di(handle, INODE_CACHE(dir), di_bh,
				      OCFS2_JOURNAL_ACCESS_WRITE);
	if (ret) {
		mlog_errno(ret);
		goto out_commit;
	}

	spin_lock(&OCFS2_I(dir)->ip_lock);
	OCFS2_I(dir)->ip_dyn_features &= ~OCFS2_INDEXED_DIR_FL;
	di->i_dyn_features = cpu_to_le16(OCFS2_I(dir)->ip_dyn_features);
	spin_unlock(&OCFS2_I(dir)->ip_lock);
	di->i_dx_root = cpu_to_le64(0ULL);

	ocfs2_journal_dirty(handle, di_bh);

	blk = le64_to_cpu(dx_root->dr_blkno);
	bit = le16_to_cpu(dx_root->dr_suballoc_bit);
	if (dx_root->dr_suballoc_loc)
		bg_blkno = le64_to_cpu(dx_root->dr_suballoc_loc);
	else
		bg_blkno = ocfs2_which_suballoc_group(blk, bit);
	ret = ocfs2_free_suballoc_bits(handle, dx_alloc_inode, dx_alloc_bh,
				       bit, bg_blkno, 1);
	if (ret)
		mlog_errno(ret);

out_commit:
	ocfs2_commit_trans(osb, handle);

out_unlock:
	ocfs2_inode_unlock(dx_alloc_inode, 1);

out_mutex:
	mutex_unlock(&dx_alloc_inode->i_mutex);
	brelse(dx_alloc_bh);
out:
	iput(dx_alloc_inode);
	return ret;
}

int ocfs2_dx_dir_truncate(struct inode *dir, struct buffer_head *di_bh)
{
	int ret;
	unsigned int uninitialized_var(clen);
	u32 major_hash = UINT_MAX, p_cpos, uninitialized_var(cpos);
	u64 uninitialized_var(blkno);
	struct ocfs2_super *osb = OCFS2_SB(dir->i_sb);
	struct buffer_head *dx_root_bh = NULL;
	struct ocfs2_dx_root_block *dx_root;
	struct ocfs2_dinode *di = (struct ocfs2_dinode *)di_bh->b_data;
	struct ocfs2_cached_dealloc_ctxt dealloc;
	struct ocfs2_extent_tree et;

	ocfs2_init_dealloc_ctxt(&dealloc);

	if (!ocfs2_dir_indexed(dir))
		return 0;

	ret = ocfs2_read_dx_root(dir, di, &dx_root_bh);
	if (ret) {
		mlog_errno(ret);
		goto out;
	}
	dx_root = (struct ocfs2_dx_root_block *)dx_root_bh->b_data;

	if (ocfs2_dx_root_inline(dx_root))
		goto remove_index;

	ocfs2_init_dx_root_extent_tree(&et, INODE_CACHE(dir), dx_root_bh);

	/* XXX: What if dr_clusters is too large? */
	while (le32_to_cpu(dx_root->dr_clusters)) {
		ret = ocfs2_dx_dir_lookup_rec(dir, &dx_root->dr_list,
					      major_hash, &cpos, &blkno, &clen);
		if (ret) {
			mlog_errno(ret);
			goto out;
		}

		p_cpos = ocfs2_blocks_to_clusters(dir->i_sb, blkno);

		ret = ocfs2_remove_btree_range(dir, &et, cpos, p_cpos, clen, 0,
					       &dealloc, 0);
		if (ret) {
			mlog_errno(ret);
			goto out;
		}

		if (cpos == 0)
			break;

		major_hash = cpos - 1;
	}

remove_index:
	ret = ocfs2_dx_dir_remove_index(dir, di_bh, dx_root_bh);
	if (ret) {
		mlog_errno(ret);
		goto out;
	}

	ocfs2_remove_from_cache(INODE_CACHE(dir), dx_root_bh);
out:
	ocfs2_schedule_truncate_log_flush(osb, 1);
	ocfs2_run_deallocs(osb, &dealloc);

	brelse(dx_root_bh);
	return ret;
}<|MERGE_RESOLUTION|>--- conflicted
+++ resolved
@@ -1962,20 +1962,12 @@
 int ocfs2_readdir(struct file *file, struct dir_context *ctx)
 {
 	int error = 0;
-<<<<<<< HEAD
-	struct inode *inode = file_inode(filp);
-=======
 	struct inode *inode = file_inode(file);
->>>>>>> d0e0ac97
 	int lock_level = 0;
 
 	trace_ocfs2_readdir((unsigned long long)OCFS2_I(inode)->ip_blkno);
 
-<<<<<<< HEAD
-	error = ocfs2_inode_lock_atime(inode, filp->f_path.mnt, &lock_level);
-=======
 	error = ocfs2_inode_lock_atime(inode, file->f_path.mnt, &lock_level);
->>>>>>> d0e0ac97
 	if (lock_level && error >= 0) {
 		/* We release EX lock which used to update atime
 		 * and get PR lock again to reduce contention
