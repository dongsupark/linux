--- conflicted
+++ resolved
@@ -30,12 +30,9 @@
 #include <linux/module.h>
 #include <linux/debugfs.h>
 #include <linux/math64.h>
-<<<<<<< HEAD
-=======
 #include <linux/uaccess.h>
 #include <linux/random.h>
 #include "ubifs.h"
->>>>>>> b55ebc27
 
 #ifdef CONFIG_UBIFS_FS_DEBUG
 
@@ -44,18 +41,6 @@
 static char dbg_key_buf0[128];
 static char dbg_key_buf1[128];
 
-<<<<<<< HEAD
-unsigned int ubifs_chk_flags;
-unsigned int ubifs_tst_flags;
-
-module_param_named(debug_chks, ubifs_chk_flags, uint, S_IRUGO | S_IWUSR);
-module_param_named(debug_tsts, ubifs_tst_flags, uint, S_IRUGO | S_IWUSR);
-
-MODULE_PARM_DESC(debug_chks, "Debug check flags");
-MODULE_PARM_DESC(debug_tsts, "Debug special test flags");
-
-=======
->>>>>>> b55ebc27
 static const char *get_key_fmt(int fmt)
 {
 	switch (fmt) {
@@ -2551,56 +2536,7 @@
 	return 0;
 }
 
-<<<<<<< HEAD
-int dbg_force_in_the_gaps(void)
-{
-	if (!(ubifs_chk_flags & UBIFS_CHK_GEN))
-		return 0;
-
-	return !(random32() & 7);
-}
-
-/* Failure mode for recovery testing */
-
-#define chance(n, d) (simple_rand() <= (n) * 32768LL / (d))
-
-struct failure_mode_info {
-	struct list_head list;
-	struct ubifs_info *c;
-};
-
-static LIST_HEAD(fmi_list);
-static DEFINE_SPINLOCK(fmi_lock);
-
-static unsigned int next;
-
-static int simple_rand(void)
-{
-	if (next == 0)
-		next = current->pid;
-	next = next * 1103515245 + 12345;
-	return (next >> 16) & 32767;
-}
-
-static void failure_mode_init(struct ubifs_info *c)
-{
-	struct failure_mode_info *fmi;
-
-	fmi = kmalloc(sizeof(struct failure_mode_info), GFP_NOFS);
-	if (!fmi) {
-		ubifs_err("Failed to register failure mode - no memory");
-		return;
-	}
-	fmi->c = c;
-	spin_lock(&fmi_lock);
-	list_add_tail(&fmi->list, &fmi_list);
-	spin_unlock(&fmi_lock);
-}
-
-static void failure_mode_exit(struct ubifs_info *c)
-=======
 static inline int chance(unsigned int n, unsigned int out_of)
->>>>>>> b55ebc27
 {
 	return !!((random32() % out_of) + 1 <= n);
 
@@ -2711,14 +2647,6 @@
 	else
 		to = len;
 
-<<<<<<< HEAD
-int dbg_leb_read(struct ubi_volume_desc *desc, int lnum, char *buf, int offset,
-		 int len, int check)
-{
-	if (in_failure_mode(desc))
-		return -EROFS;
-	return ubi_leb_read(desc, lnum, buf, offset, len, check);
-=======
 	if (from < to)
 		ubifs_warn("filled bytes %u-%u with %s", from, to - 1,
 			   ffs ? "0xFFs" : "random data");
@@ -2729,7 +2657,6 @@
 	else
 		for (i = from; i < to; i++)
 			p[i] = random32() % 0x100;
->>>>>>> b55ebc27
 }
 
 int dbg_leb_write(struct ubifs_info *c, int lnum, const void *buf,
@@ -2737,16 +2664,10 @@
 {
 	int err, failing;
 
-<<<<<<< HEAD
-	if (in_failure_mode(desc))
-		return -EROFS;
-	failing = do_fail(desc, lnum, 1);
-=======
 	if (c->dbg->pc_happened)
 		return -EROFS;
 
 	failing = power_cut_emulated(c, lnum, 1);
->>>>>>> b55ebc27
 	if (failing)
 		cut_data(buf, len);
 	err = ubi_leb_write(c->ubi, lnum, buf, offs, len, dtype);
@@ -2762,14 +2683,6 @@
 {
 	int err;
 
-<<<<<<< HEAD
-	if (do_fail(desc, lnum, 1))
-		return -EROFS;
-	err = ubi_leb_change(desc, lnum, buf, len, dtype);
-	if (err)
-		return err;
-	if (do_fail(desc, lnum, 1))
-=======
 	if (c->dbg->pc_happened)
 		return -EROFS;
 	if (power_cut_emulated(c, lnum, 1))
@@ -2778,7 +2691,6 @@
 	if (err)
 		return err;
 	if (power_cut_emulated(c, lnum, 1))
->>>>>>> b55ebc27
 		return -EROFS;
 	return 0;
 }
@@ -2787,14 +2699,6 @@
 {
 	int err;
 
-<<<<<<< HEAD
-	if (do_fail(desc, lnum, 0))
-		return -EROFS;
-	err = ubi_leb_erase(desc, lnum);
-	if (err)
-		return err;
-	if (do_fail(desc, lnum, 0))
-=======
 	if (c->dbg->pc_happened)
 		return -EROFS;
 	if (power_cut_emulated(c, lnum, 0))
@@ -2803,7 +2707,6 @@
 	if (err)
 		return err;
 	if (power_cut_emulated(c, lnum, 0))
->>>>>>> b55ebc27
 		return -EROFS;
 	return 0;
 }
@@ -2812,14 +2715,6 @@
 {
 	int err;
 
-<<<<<<< HEAD
-	if (do_fail(desc, lnum, 0))
-		return -EROFS;
-	err = ubi_leb_unmap(desc, lnum);
-	if (err)
-		return err;
-	if (do_fail(desc, lnum, 0))
-=======
 	if (c->dbg->pc_happened)
 		return -EROFS;
 	if (power_cut_emulated(c, lnum, 0))
@@ -2828,43 +2723,20 @@
 	if (err)
 		return err;
 	if (power_cut_emulated(c, lnum, 0))
->>>>>>> b55ebc27
 		return -EROFS;
 	return 0;
 }
 
-<<<<<<< HEAD
-int dbg_is_mapped(struct ubi_volume_desc *desc, int lnum)
-{
-	if (in_failure_mode(desc))
-		return -EROFS;
-	return ubi_is_mapped(desc, lnum);
-}
-=======
 /*
  * Root directory for UBIFS stuff in debugfs. Contains sub-directories which
  * contain the stuff specific to particular file-system mounts.
  */
 static struct dentry *dfs_rootdir;
->>>>>>> b55ebc27
 
 static int dfs_file_open(struct inode *inode, struct file *file)
 {
-<<<<<<< HEAD
-	int err;
-
-	if (do_fail(desc, lnum, 0))
-		return -EROFS;
-	err = ubi_leb_map(desc, lnum, dtype);
-	if (err)
-		return err;
-	if (do_fail(desc, lnum, 0))
-		return -EROFS;
-	return 0;
-=======
 	file->private_data = inode->i_private;
 	return nonseekable_open(inode, file);
->>>>>>> b55ebc27
 }
 
 /**
@@ -2943,14 +2815,7 @@
 	else if (buf[0] == '0')
 		return 0;
 
-<<<<<<< HEAD
-static int open_debugfs_file(struct inode *inode, struct file *file)
-{
-	file->private_data = inode->i_private;
-	return nonseekable_open(inode, file);
-=======
 	return -EINVAL;
->>>>>>> b55ebc27
 }
 
 static ssize_t dfs_file_write(struct file *file, const char __user *u,
@@ -2975,11 +2840,6 @@
 	 */
 	if (file->f_path.dentry == d->dfs_dump_lprops) {
 		dbg_dump_lprops(c);
-<<<<<<< HEAD
-	else if (file->f_path.dentry == d->dfs_dump_budg)
-		dbg_dump_budg(c, &c->bi);
-	else if (file->f_path.dentry == d->dfs_dump_tnc) {
-=======
 		return count;
 	}
 	if (file->f_path.dentry == d->dfs_dump_budg) {
@@ -2987,7 +2847,6 @@
 		return count;
 	}
 	if (file->f_path.dentry == d->dfs_dump_tnc) {
->>>>>>> b55ebc27
 		mutex_lock(&c->tnc_mutex);
 		dbg_dump_tnc(c);
 		mutex_unlock(&c->tnc_mutex);
