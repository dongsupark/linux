/*
 *  linux/fs/affs/inode.c
 *
 *  (c) 1996  Hans-Joachim Widmaier - Rewritten
 *
 *  (C) 1993  Ray Burr - Modified for Amiga FFS filesystem.
 *
 *  (C) 1992  Eric Youngdale Modified for ISO 9660 filesystem.
 *
 *  (C) 1991  Linus Torvalds - minix filesystem
 */

#include <linux/module.h>
#include <linux/init.h>
#include <linux/statfs.h>
#include <linux/parser.h>
#include <linux/magic.h>
#include <linux/sched.h>
#include <linux/slab.h>
#include <linux/writeback.h>
#include "affs.h"

extern struct timezone sys_tz;

static int affs_statfs(struct dentry *dentry, struct kstatfs *buf);
static int affs_remount (struct super_block *sb, int *flags, char *data);

static void
affs_commit_super(struct super_block *sb, int wait)
{
	struct affs_sb_info *sbi = AFFS_SB(sb);
	struct buffer_head *bh = sbi->s_root_bh;
	struct affs_root_tail *tail = AFFS_ROOT_TAIL(sb, bh);

	lock_buffer(bh);
	secs_to_datestamp(get_seconds(), &tail->disk_change);
	affs_fix_checksum(sb, bh);
	unlock_buffer(bh);

	mark_buffer_dirty(bh);
	if (wait)
		sync_dirty_buffer(bh);
}

static void
affs_put_super(struct super_block *sb)
{
	struct affs_sb_info *sbi = AFFS_SB(sb);
	pr_debug("AFFS: put_super()\n");

	cancel_delayed_work_sync(&sbi->sb_work);
	kfree(sbi->s_prefix);
	affs_free_bitmap(sb);
	affs_brelse(sbi->s_root_bh);
	kfree(sbi);
	sb->s_fs_info = NULL;
}

static int
affs_sync_fs(struct super_block *sb, int wait)
{
	affs_commit_super(sb, wait);
	return 0;
}

static void flush_superblock(struct work_struct *work)
{
	struct affs_sb_info *sbi;
	struct super_block *sb;

	sbi = container_of(work, struct affs_sb_info, sb_work.work);
	sb = sbi->sb;

	spin_lock(&sbi->work_lock);
	sbi->work_queued = 0;
	spin_unlock(&sbi->work_lock);

	affs_commit_super(sb, 1);
}

void affs_mark_sb_dirty(struct super_block *sb)
{
	struct affs_sb_info *sbi = AFFS_SB(sb);
	unsigned long delay;

	if (sb->s_flags & MS_RDONLY)
	       return;

	spin_lock(&sbi->work_lock);
	if (!sbi->work_queued) {
	       delay = msecs_to_jiffies(dirty_writeback_interval * 10);
	       queue_delayed_work(system_long_wq, &sbi->sb_work, delay);
	       sbi->work_queued = 1;
	}
	spin_unlock(&sbi->work_lock);
}

static struct kmem_cache * affs_inode_cachep;

static struct inode *affs_alloc_inode(struct super_block *sb)
{
	struct affs_inode_info *i;

	i = kmem_cache_alloc(affs_inode_cachep, GFP_KERNEL);
	if (!i)
		return NULL;

	i->vfs_inode.i_version = 1;
	i->i_lc = NULL;
	i->i_ext_bh = NULL;
	i->i_pa_cnt = 0;

	return &i->vfs_inode;
}

static void affs_i_callback(struct rcu_head *head)
{
	struct inode *inode = container_of(head, struct inode, i_rcu);
	kmem_cache_free(affs_inode_cachep, AFFS_I(inode));
}

static void affs_destroy_inode(struct inode *inode)
{
	call_rcu(&inode->i_rcu, affs_i_callback);
}

static void init_once(void *foo)
{
	struct affs_inode_info *ei = (struct affs_inode_info *) foo;

	sema_init(&ei->i_link_lock, 1);
	sema_init(&ei->i_ext_lock, 1);
	inode_init_once(&ei->vfs_inode);
}

static int init_inodecache(void)
{
	affs_inode_cachep = kmem_cache_create("affs_inode_cache",
					     sizeof(struct affs_inode_info),
					     0, (SLAB_RECLAIM_ACCOUNT|
						SLAB_MEM_SPREAD),
					     init_once);
	if (affs_inode_cachep == NULL)
		return -ENOMEM;
	return 0;
}

static void destroy_inodecache(void)
{
	kmem_cache_destroy(affs_inode_cachep);
}

static const struct super_operations affs_sops = {
	.alloc_inode	= affs_alloc_inode,
	.destroy_inode	= affs_destroy_inode,
	.write_inode	= affs_write_inode,
	.evict_inode	= affs_evict_inode,
	.put_super	= affs_put_super,
	.sync_fs	= affs_sync_fs,
	.statfs		= affs_statfs,
	.remount_fs	= affs_remount,
	.show_options	= generic_show_options,
};

enum {
	Opt_bs, Opt_mode, Opt_mufs, Opt_prefix, Opt_protect,
	Opt_reserved, Opt_root, Opt_setgid, Opt_setuid,
	Opt_verbose, Opt_volume, Opt_ignore, Opt_err,
};

static const match_table_t tokens = {
	{Opt_bs, "bs=%u"},
	{Opt_mode, "mode=%o"},
	{Opt_mufs, "mufs"},
	{Opt_prefix, "prefix=%s"},
	{Opt_protect, "protect"},
	{Opt_reserved, "reserved=%u"},
	{Opt_root, "root=%u"},
	{Opt_setgid, "setgid=%u"},
	{Opt_setuid, "setuid=%u"},
	{Opt_verbose, "verbose"},
	{Opt_volume, "volume=%s"},
	{Opt_ignore, "grpquota"},
	{Opt_ignore, "noquota"},
	{Opt_ignore, "quota"},
	{Opt_ignore, "usrquota"},
	{Opt_err, NULL},
};

static int
parse_options(char *options, uid_t *uid, gid_t *gid, int *mode, int *reserved, s32 *root,
		int *blocksize, char **prefix, char *volume, unsigned long *mount_opts)
{
	char *p;
	substring_t args[MAX_OPT_ARGS];

	/* Fill in defaults */

	*uid        = current_uid();
	*gid        = current_gid();
	*reserved   = 2;
	*root       = -1;
	*blocksize  = -1;
	volume[0]   = ':';
	volume[1]   = 0;
	*mount_opts = 0;
	if (!options)
		return 1;

	while ((p = strsep(&options, ",")) != NULL) {
		int token, n, option;
		if (!*p)
			continue;

		token = match_token(p, tokens, args);
		switch (token) {
		case Opt_bs:
			if (match_int(&args[0], &n))
				return 0;
			if (n != 512 && n != 1024 && n != 2048
			    && n != 4096) {
				printk ("AFFS: Invalid blocksize (512, 1024, 2048, 4096 allowed)\n");
				return 0;
			}
			*blocksize = n;
			break;
		case Opt_mode:
			if (match_octal(&args[0], &option))
				return 0;
			*mode = option & 0777;
			*mount_opts |= SF_SETMODE;
			break;
		case Opt_mufs:
			*mount_opts |= SF_MUFS;
			break;
		case Opt_prefix:
			*prefix = match_strdup(&args[0]);
			if (!*prefix)
				return 0;
			*mount_opts |= SF_PREFIX;
			break;
		case Opt_protect:
			*mount_opts |= SF_IMMUTABLE;
			break;
		case Opt_reserved:
			if (match_int(&args[0], reserved))
				return 0;
			break;
		case Opt_root:
			if (match_int(&args[0], root))
				return 0;
			break;
		case Opt_setgid:
			if (match_int(&args[0], &option))
				return 0;
			*gid = option;
			*mount_opts |= SF_SETGID;
			break;
		case Opt_setuid:
			if (match_int(&args[0], &option))
				return 0;
			*uid = option;
			*mount_opts |= SF_SETUID;
			break;
		case Opt_verbose:
			*mount_opts |= SF_VERBOSE;
			break;
		case Opt_volume: {
			char *vol = match_strdup(&args[0]);
			if (!vol)
				return 0;
			strlcpy(volume, vol, 32);
			kfree(vol);
			break;
		}
		case Opt_ignore:
		 	/* Silently ignore the quota options */
			break;
		default:
			printk("AFFS: Unrecognized mount option \"%s\" "
					"or missing value\n", p);
			return 0;
		}
	}
	return 1;
}

/* This function definitely needs to be split up. Some fine day I'll
 * hopefully have the guts to do so. Until then: sorry for the mess.
 */

static int affs_fill_super(struct super_block *sb, void *data, int silent)
{
	struct affs_sb_info	*sbi;
	struct buffer_head	*root_bh = NULL;
	struct buffer_head	*boot_bh;
	struct inode		*root_inode = NULL;
	s32			 root_block;
	int			 size, blocksize;
	u32			 chksum;
	int			 num_bm;
	int			 i, j;
	s32			 key;
	uid_t			 uid;
	gid_t			 gid;
	int			 reserved;
	unsigned long		 mount_flags;
	int			 tmp_flags;	/* fix remount prototype... */
	u8			 sig[4];
	int			 ret = -EINVAL;

	save_mount_options(sb, data);

	pr_debug("AFFS: read_super(%s)\n",data ? (const char *)data : "no options");

	sb->s_magic             = AFFS_SUPER_MAGIC;
	sb->s_op                = &affs_sops;
	sb->s_flags |= MS_NODIRATIME;

	sbi = kzalloc(sizeof(struct affs_sb_info), GFP_KERNEL);
	if (!sbi)
		return -ENOMEM;

	sb->s_fs_info = sbi;
	sbi->sb = sb;
	mutex_init(&sbi->s_bmlock);
	spin_lock_init(&sbi->symlink_lock);
	spin_lock_init(&sbi->work_lock);
	INIT_DELAYED_WORK(&sbi->sb_work, flush_superblock);

	if (!parse_options(data,&uid,&gid,&i,&reserved,&root_block,
				&blocksize,&sbi->s_prefix,
				sbi->s_volume, &mount_flags)) {
		printk(KERN_ERR "AFFS: Error parsing options\n");
		kfree(sbi->s_prefix);
		kfree(sbi);
		return -EINVAL;
	}
	/* N.B. after this point s_prefix must be released */

	sbi->s_flags   = mount_flags;
	sbi->s_mode    = i;
	sbi->s_uid     = uid;
	sbi->s_gid     = gid;
	sbi->s_reserved= reserved;

	/* Get the size of the device in 512-byte blocks.
	 * If we later see that the partition uses bigger
	 * blocks, we will have to change it.
	 */

	size = sb->s_bdev->bd_inode->i_size >> 9;
	pr_debug("AFFS: initial blocksize=%d, #blocks=%d\n", 512, size);

	affs_set_blocksize(sb, PAGE_SIZE);
	/* Try to find root block. Its location depends on the block size. */

	i = 512;
	j = 4096;
	if (blocksize > 0) {
		i = j = blocksize;
		size = size / (blocksize / 512);
	}
	for (blocksize = i, key = 0; blocksize <= j; blocksize <<= 1, size >>= 1) {
		sbi->s_root_block = root_block;
		if (root_block < 0)
			sbi->s_root_block = (reserved + size - 1) / 2;
		pr_debug("AFFS: setting blocksize to %d\n", blocksize);
		affs_set_blocksize(sb, blocksize);
		sbi->s_partition_size = size;

		/* The root block location that was calculated above is not
		 * correct if the partition size is an odd number of 512-
		 * byte blocks, which will be rounded down to a number of
		 * 1024-byte blocks, and if there were an even number of
		 * reserved blocks. Ideally, all partition checkers should
		 * report the real number of blocks of the real blocksize,
		 * but since this just cannot be done, we have to try to
		 * find the root block anyways. In the above case, it is one
		 * block behind the calculated one. So we check this one, too.
		 */
		for (num_bm = 0; num_bm < 2; num_bm++) {
			pr_debug("AFFS: Dev %s, trying root=%u, bs=%d, "
				"size=%d, reserved=%d\n",
				sb->s_id,
				sbi->s_root_block + num_bm,
				blocksize, size, reserved);
			root_bh = affs_bread(sb, sbi->s_root_block + num_bm);
			if (!root_bh)
				continue;
			if (!affs_checksum_block(sb, root_bh) &&
			    be32_to_cpu(AFFS_ROOT_HEAD(root_bh)->ptype) == T_SHORT &&
			    be32_to_cpu(AFFS_ROOT_TAIL(sb, root_bh)->stype) == ST_ROOT) {
				sbi->s_hashsize    = blocksize / 4 - 56;
				sbi->s_root_block += num_bm;
				key                        = 1;
				goto got_root;
			}
			affs_brelse(root_bh);
			root_bh = NULL;
		}
	}
	if (!silent)
		printk(KERN_ERR "AFFS: No valid root block on device %s\n",
			sb->s_id);
	goto out_error;

	/* N.B. after this point bh must be released */
got_root:
	root_block = sbi->s_root_block;

	/* Find out which kind of FS we have */
	boot_bh = sb_bread(sb, 0);
	if (!boot_bh) {
		printk(KERN_ERR "AFFS: Cannot read boot block\n");
		goto out_error;
	}
	memcpy(sig, boot_bh->b_data, 4);
	brelse(boot_bh);
	chksum = be32_to_cpu(*(__be32 *)sig);

	/* Dircache filesystems are compatible with non-dircache ones
	 * when reading. As long as they aren't supported, writing is
	 * not recommended.
	 */
	if ((chksum == FS_DCFFS || chksum == MUFS_DCFFS || chksum == FS_DCOFS
	     || chksum == MUFS_DCOFS) && !(sb->s_flags & MS_RDONLY)) {
		printk(KERN_NOTICE "AFFS: Dircache FS - mounting %s read only\n",
			sb->s_id);
		sb->s_flags |= MS_RDONLY;
	}
	switch (chksum) {
		case MUFS_FS:
		case MUFS_INTLFFS:
		case MUFS_DCFFS:
			sbi->s_flags |= SF_MUFS;
			/* fall thru */
		case FS_INTLFFS:
		case FS_DCFFS:
			sbi->s_flags |= SF_INTL;
			break;
		case MUFS_FFS:
			sbi->s_flags |= SF_MUFS;
			break;
		case FS_FFS:
			break;
		case MUFS_OFS:
			sbi->s_flags |= SF_MUFS;
			/* fall thru */
		case FS_OFS:
			sbi->s_flags |= SF_OFS;
			sb->s_flags |= MS_NOEXEC;
			break;
		case MUFS_DCOFS:
		case MUFS_INTLOFS:
			sbi->s_flags |= SF_MUFS;
		case FS_DCOFS:
		case FS_INTLOFS:
			sbi->s_flags |= SF_INTL | SF_OFS;
			sb->s_flags |= MS_NOEXEC;
			break;
		default:
			printk(KERN_ERR "AFFS: Unknown filesystem on device %s: %08X\n",
				sb->s_id, chksum);
			goto out_error;
	}

	if (mount_flags & SF_VERBOSE) {
		u8 len = AFFS_ROOT_TAIL(sb, root_bh)->disk_name[0];
		printk(KERN_NOTICE "AFFS: Mounting volume \"%.*s\": Type=%.3s\\%c, Blocksize=%d\n",
			len > 31 ? 31 : len,
			AFFS_ROOT_TAIL(sb, root_bh)->disk_name + 1,
			sig, sig[3] + '0', blocksize);
	}

	sb->s_flags |= MS_NODEV | MS_NOSUID;

	sbi->s_data_blksize = sb->s_blocksize;
	if (sbi->s_flags & SF_OFS)
		sbi->s_data_blksize -= 24;

	/* Keep super block in cache */
	sbi->s_root_bh = root_bh;
	/* N.B. after this point s_root_bh must be released */

	tmp_flags = sb->s_flags;
	if (affs_init_bitmap(sb, &tmp_flags))
		goto out_error;
	sb->s_flags = tmp_flags;

	/* set up enough so that it can read an inode */

	root_inode = affs_iget(sb, root_block);
	if (IS_ERR(root_inode)) {
		ret = PTR_ERR(root_inode);
		goto out_error;
	}

	if (AFFS_SB(sb)->s_flags & SF_INTL)
		sb->s_d_op = &affs_intl_dentry_operations;
	else
		sb->s_d_op = &affs_dentry_operations;

	sb->s_root = d_make_root(root_inode);
	if (!sb->s_root) {
		printk(KERN_ERR "AFFS: Get root inode failed\n");
		goto out_error;
	}

	pr_debug("AFFS: s_flags=%lX\n",sb->s_flags);
	return 0;

	/*
	 * Begin the cascaded cleanup ...
	 */
out_error:
	kfree(sbi->s_bitmap);
	affs_brelse(root_bh);
	kfree(sbi->s_prefix);
	kfree(sbi);
	sb->s_fs_info = NULL;
	return ret;
}

static int
affs_remount(struct super_block *sb, int *flags, char *data)
{
	struct affs_sb_info	*sbi = AFFS_SB(sb);
	int			 blocksize;
	uid_t			 uid;
	gid_t			 gid;
	int			 mode;
	int			 reserved;
	int			 root_block;
	unsigned long		 mount_flags;
	int			 res = 0;
	char			*new_opts = kstrdup(data, GFP_KERNEL);
	char			 volume[32];
	char			*prefix = NULL;

	pr_debug("AFFS: remount(flags=0x%x,opts=\"%s\")\n",*flags,data);

	*flags |= MS_NODIRATIME;

	memcpy(volume, sbi->s_volume, 32);
	if (!parse_options(data, &uid, &gid, &mode, &reserved, &root_block,
			   &blocksize, &prefix, volume,
			   &mount_flags)) {
		kfree(prefix);
		kfree(new_opts);
		return -EINVAL;
	}

<<<<<<< HEAD
	flush_delayed_work_sync(&sbi->sb_work);
=======
	flush_delayed_work(&sbi->sb_work);
>>>>>>> f3b57042
	replace_mount_options(sb, new_opts);

	sbi->s_flags = mount_flags;
	sbi->s_mode  = mode;
	sbi->s_uid   = uid;
	sbi->s_gid   = gid;
	/* protect against readers */
	spin_lock(&sbi->symlink_lock);
	if (prefix) {
		kfree(sbi->s_prefix);
		sbi->s_prefix = prefix;
	}
	memcpy(sbi->s_volume, volume, 32);
	spin_unlock(&sbi->symlink_lock);

	if ((*flags & MS_RDONLY) == (sb->s_flags & MS_RDONLY))
		return 0;

	if (*flags & MS_RDONLY)
		affs_free_bitmap(sb);
	else
		res = affs_init_bitmap(sb, flags);

	return res;
}

static int
affs_statfs(struct dentry *dentry, struct kstatfs *buf)
{
	struct super_block *sb = dentry->d_sb;
	int		 free;
	u64		 id = huge_encode_dev(sb->s_bdev->bd_dev);

	pr_debug("AFFS: statfs() partsize=%d, reserved=%d\n",AFFS_SB(sb)->s_partition_size,
	     AFFS_SB(sb)->s_reserved);

	free          = affs_count_free_blocks(sb);
	buf->f_type    = AFFS_SUPER_MAGIC;
	buf->f_bsize   = sb->s_blocksize;
	buf->f_blocks  = AFFS_SB(sb)->s_partition_size - AFFS_SB(sb)->s_reserved;
	buf->f_bfree   = free;
	buf->f_bavail  = free;
	buf->f_fsid.val[0] = (u32)id;
	buf->f_fsid.val[1] = (u32)(id >> 32);
	buf->f_namelen = 30;
	return 0;
}

static struct dentry *affs_mount(struct file_system_type *fs_type,
	int flags, const char *dev_name, void *data)
{
	return mount_bdev(fs_type, flags, dev_name, data, affs_fill_super);
}

static struct file_system_type affs_fs_type = {
	.owner		= THIS_MODULE,
	.name		= "affs",
	.mount		= affs_mount,
	.kill_sb	= kill_block_super,
	.fs_flags	= FS_REQUIRES_DEV,
};

static int __init init_affs_fs(void)
{
	int err = init_inodecache();
	if (err)
		goto out1;
	err = register_filesystem(&affs_fs_type);
	if (err)
		goto out;
	return 0;
out:
	destroy_inodecache();
out1:
	return err;
}

static void __exit exit_affs_fs(void)
{
	unregister_filesystem(&affs_fs_type);
	destroy_inodecache();
}

MODULE_DESCRIPTION("Amiga filesystem support for Linux");
MODULE_LICENSE("GPL");

module_init(init_affs_fs)
module_exit(exit_affs_fs)<|MERGE_RESOLUTION|>--- conflicted
+++ resolved
@@ -551,11 +551,7 @@
 		return -EINVAL;
 	}
 
-<<<<<<< HEAD
-	flush_delayed_work_sync(&sbi->sb_work);
-=======
 	flush_delayed_work(&sbi->sb_work);
->>>>>>> f3b57042
 	replace_mount_options(sb, new_opts);
 
 	sbi->s_flags = mount_flags;
