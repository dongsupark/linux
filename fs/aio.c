/*
 *	An async IO implementation for Linux
 *	Written by Benjamin LaHaise <bcrl@kvack.org>
 *
 *	Implements an efficient asynchronous io interface.
 *
 *	Copyright 2000, 2001, 2002 Red Hat, Inc.  All Rights Reserved.
 *
 *	See ../COPYING for licensing terms.
 */
#include <linux/kernel.h>
#include <linux/init.h>
#include <linux/errno.h>
#include <linux/time.h>
#include <linux/aio_abi.h>
#include <linux/export.h>
#include <linux/syscalls.h>
#include <linux/backing-dev.h>
#include <linux/uio.h>

#define DEBUG 0

#include <linux/sched.h>
#include <linux/fs.h>
#include <linux/file.h>
#include <linux/mm.h>
#include <linux/mman.h>
#include <linux/mmu_context.h>
#include <linux/slab.h>
#include <linux/timer.h>
#include <linux/aio.h>
#include <linux/highmem.h>
#include <linux/workqueue.h>
#include <linux/security.h>
#include <linux/eventfd.h>
#include <linux/blkdev.h>
#include <linux/compat.h>

#include <asm/kmap_types.h>
#include <asm/uaccess.h>

#if DEBUG > 1
#define dprintk		printk
#else
#define dprintk(x...)	do { ; } while (0)
#endif

/*------ sysctl variables----*/
static DEFINE_SPINLOCK(aio_nr_lock);
unsigned long aio_nr;		/* current system wide number of aio requests */
unsigned long aio_max_nr = 0x10000; /* system wide maximum number of aio requests */
/*----end sysctl variables---*/

static struct kmem_cache	*kiocb_cachep;
static struct kmem_cache	*kioctx_cachep;

static struct workqueue_struct *aio_wq;

/* Used for rare fput completion. */
static void aio_fput_routine(struct work_struct *);
static DECLARE_WORK(fput_work, aio_fput_routine);

static DEFINE_SPINLOCK(fput_lock);
static LIST_HEAD(fput_head);

static void aio_kick_handler(struct work_struct *);
static void aio_queue_work(struct kioctx *);

/* aio_setup
 *	Creates the slab caches used by the aio routines, panic on
 *	failure as this is done early during the boot sequence.
 */
static int __init aio_setup(void)
{
	kiocb_cachep = KMEM_CACHE(kiocb, SLAB_HWCACHE_ALIGN|SLAB_PANIC);
	kioctx_cachep = KMEM_CACHE(kioctx,SLAB_HWCACHE_ALIGN|SLAB_PANIC);

	aio_wq = alloc_workqueue("aio", 0, 1);	/* used to limit concurrency */
	BUG_ON(!aio_wq);

	pr_debug("aio_setup: sizeof(struct page) = %d\n", (int)sizeof(struct page));

	return 0;
}
__initcall(aio_setup);

static void aio_free_ring(struct kioctx *ctx)
{
	struct aio_ring_info *info = &ctx->ring_info;
	long i;

	for (i=0; i<info->nr_pages; i++)
		put_page(info->ring_pages[i]);

	if (info->mmap_size) {
		down_write(&ctx->mm->mmap_sem);
		do_munmap(ctx->mm, info->mmap_base, info->mmap_size);
		up_write(&ctx->mm->mmap_sem);
	}

	if (info->ring_pages && info->ring_pages != info->internal_pages)
		kfree(info->ring_pages);
	info->ring_pages = NULL;
	info->nr = 0;
}

static int aio_setup_ring(struct kioctx *ctx)
{
	struct aio_ring *ring;
	struct aio_ring_info *info = &ctx->ring_info;
	unsigned nr_events = ctx->max_reqs;
	unsigned long size;
	int nr_pages;

	/* Compensate for the ring buffer's head/tail overlap entry */
	nr_events += 2;	/* 1 is required, 2 for good luck */

	size = sizeof(struct aio_ring);
	size += sizeof(struct io_event) * nr_events;
	nr_pages = (size + PAGE_SIZE-1) >> PAGE_SHIFT;

	if (nr_pages < 0)
		return -EINVAL;

	nr_events = (PAGE_SIZE * nr_pages - sizeof(struct aio_ring)) / sizeof(struct io_event);

	info->nr = 0;
	info->ring_pages = info->internal_pages;
	if (nr_pages > AIO_RING_PAGES) {
		info->ring_pages = kcalloc(nr_pages, sizeof(struct page *), GFP_KERNEL);
		if (!info->ring_pages)
			return -ENOMEM;
	}

	info->mmap_size = nr_pages * PAGE_SIZE;
	dprintk("attempting mmap of %lu bytes\n", info->mmap_size);
	down_write(&ctx->mm->mmap_sem);
	info->mmap_base = do_mmap(NULL, 0, info->mmap_size, 
				  PROT_READ|PROT_WRITE, MAP_ANONYMOUS|MAP_PRIVATE,
				  0);
	if (IS_ERR((void *)info->mmap_base)) {
		up_write(&ctx->mm->mmap_sem);
		info->mmap_size = 0;
		aio_free_ring(ctx);
		return -EAGAIN;
	}

	dprintk("mmap address: 0x%08lx\n", info->mmap_base);
	info->nr_pages = get_user_pages(current, ctx->mm,
					info->mmap_base, nr_pages, 
					1, 0, info->ring_pages, NULL);
	up_write(&ctx->mm->mmap_sem);

	if (unlikely(info->nr_pages != nr_pages)) {
		aio_free_ring(ctx);
		return -EAGAIN;
	}

	ctx->user_id = info->mmap_base;

	info->nr = nr_events;		/* trusted copy */

	ring = kmap_atomic(info->ring_pages[0]);
	ring->nr = nr_events;	/* user copy */
	ring->id = ctx->user_id;
	ring->head = ring->tail = 0;
	ring->magic = AIO_RING_MAGIC;
	ring->compat_features = AIO_RING_COMPAT_FEATURES;
	ring->incompat_features = AIO_RING_INCOMPAT_FEATURES;
	ring->header_length = sizeof(struct aio_ring);
	kunmap_atomic(ring);

	return 0;
}


/* aio_ring_event: returns a pointer to the event at the given index from
 * kmap_atomic().  Release the pointer with put_aio_ring_event();
 */
#define AIO_EVENTS_PER_PAGE	(PAGE_SIZE / sizeof(struct io_event))
#define AIO_EVENTS_FIRST_PAGE	((PAGE_SIZE - sizeof(struct aio_ring)) / sizeof(struct io_event))
#define AIO_EVENTS_OFFSET	(AIO_EVENTS_PER_PAGE - AIO_EVENTS_FIRST_PAGE)

#define aio_ring_event(info, nr) ({					\
	unsigned pos = (nr) + AIO_EVENTS_OFFSET;			\
	struct io_event *__event;					\
	__event = kmap_atomic(						\
			(info)->ring_pages[pos / AIO_EVENTS_PER_PAGE]); \
	__event += pos % AIO_EVENTS_PER_PAGE;				\
	__event;							\
})

#define put_aio_ring_event(event) do {		\
	struct io_event *__event = (event);	\
	(void)__event;				\
	kunmap_atomic((void *)((unsigned long)__event & PAGE_MASK)); \
} while(0)

static void ctx_rcu_free(struct rcu_head *head)
{
	struct kioctx *ctx = container_of(head, struct kioctx, rcu_head);
	kmem_cache_free(kioctx_cachep, ctx);
}

/* __put_ioctx
 *	Called when the last user of an aio context has gone away,
 *	and the struct needs to be freed.
 */
static void __put_ioctx(struct kioctx *ctx)
{
	unsigned nr_events = ctx->max_reqs;
	BUG_ON(ctx->reqs_active);

	cancel_delayed_work_sync(&ctx->wq);
	aio_free_ring(ctx);
	mmdrop(ctx->mm);
	ctx->mm = NULL;
	if (nr_events) {
		spin_lock(&aio_nr_lock);
		BUG_ON(aio_nr - nr_events > aio_nr);
		aio_nr -= nr_events;
		spin_unlock(&aio_nr_lock);
	}
	pr_debug("__put_ioctx: freeing %p\n", ctx);
	call_rcu(&ctx->rcu_head, ctx_rcu_free);
}

static inline int try_get_ioctx(struct kioctx *kioctx)
{
	return atomic_inc_not_zero(&kioctx->users);
}

static inline void put_ioctx(struct kioctx *kioctx)
{
	BUG_ON(atomic_read(&kioctx->users) <= 0);
	if (unlikely(atomic_dec_and_test(&kioctx->users)))
		__put_ioctx(kioctx);
}

/* ioctx_alloc
 *	Allocates and initializes an ioctx.  Returns an ERR_PTR if it failed.
 */
static struct kioctx *ioctx_alloc(unsigned nr_events)
{
	struct mm_struct *mm;
	struct kioctx *ctx;
	int err = -ENOMEM;

	/* Prevent overflows */
	if ((nr_events > (0x10000000U / sizeof(struct io_event))) ||
	    (nr_events > (0x10000000U / sizeof(struct kiocb)))) {
		pr_debug("ENOMEM: nr_events too high\n");
		return ERR_PTR(-EINVAL);
	}

	if (!nr_events || (unsigned long)nr_events > aio_max_nr)
		return ERR_PTR(-EAGAIN);

	ctx = kmem_cache_zalloc(kioctx_cachep, GFP_KERNEL);
	if (!ctx)
		return ERR_PTR(-ENOMEM);

	ctx->max_reqs = nr_events;
	mm = ctx->mm = current->mm;
	atomic_inc(&mm->mm_count);

	atomic_set(&ctx->users, 2);
	spin_lock_init(&ctx->ctx_lock);
	spin_lock_init(&ctx->ring_info.ring_lock);
	init_waitqueue_head(&ctx->wait);

	INIT_LIST_HEAD(&ctx->active_reqs);
	INIT_LIST_HEAD(&ctx->run_list);
	INIT_DELAYED_WORK(&ctx->wq, aio_kick_handler);

	if (aio_setup_ring(ctx) < 0)
		goto out_freectx;

	/* limit the number of system wide aios */
	spin_lock(&aio_nr_lock);
	if (aio_nr + nr_events > aio_max_nr ||
	    aio_nr + nr_events < aio_nr) {
		spin_unlock(&aio_nr_lock);
		goto out_cleanup;
	}
	aio_nr += ctx->max_reqs;
	spin_unlock(&aio_nr_lock);

	/* now link into global list. */
	spin_lock(&mm->ioctx_lock);
	hlist_add_head_rcu(&ctx->list, &mm->ioctx_list);
	spin_unlock(&mm->ioctx_lock);

	dprintk("aio: allocated ioctx %p[%ld]: mm=%p mask=0x%x\n",
		ctx, ctx->user_id, current->mm, ctx->ring_info.nr);
	return ctx;

out_cleanup:
	err = -EAGAIN;
	aio_free_ring(ctx);
out_freectx:
	mmdrop(mm);
	kmem_cache_free(kioctx_cachep, ctx);
	dprintk("aio: error allocating ioctx %d\n", err);
	return ERR_PTR(err);
}

/* kill_ctx
 *	Cancels all outstanding aio requests on an aio context.  Used 
 *	when the processes owning a context have all exited to encourage 
 *	the rapid destruction of the kioctx.
 */
static void kill_ctx(struct kioctx *ctx)
{
	int (*cancel)(struct kiocb *, struct io_event *);
	struct task_struct *tsk = current;
	DECLARE_WAITQUEUE(wait, tsk);
	struct io_event res;

	spin_lock_irq(&ctx->ctx_lock);
	ctx->dead = 1;
	while (!list_empty(&ctx->active_reqs)) {
		struct list_head *pos = ctx->active_reqs.next;
		struct kiocb *iocb = list_kiocb(pos);
		list_del_init(&iocb->ki_list);
		cancel = iocb->ki_cancel;
		kiocbSetCancelled(iocb);
		if (cancel) {
			iocb->ki_users++;
			spin_unlock_irq(&ctx->ctx_lock);
			cancel(iocb, &res);
			spin_lock_irq(&ctx->ctx_lock);
		}
	}

	if (!ctx->reqs_active)
		goto out;

	add_wait_queue(&ctx->wait, &wait);
	set_task_state(tsk, TASK_UNINTERRUPTIBLE);
	while (ctx->reqs_active) {
		spin_unlock_irq(&ctx->ctx_lock);
		io_schedule();
		set_task_state(tsk, TASK_UNINTERRUPTIBLE);
		spin_lock_irq(&ctx->ctx_lock);
	}
	__set_task_state(tsk, TASK_RUNNING);
	remove_wait_queue(&ctx->wait, &wait);

out:
	spin_unlock_irq(&ctx->ctx_lock);
}

/* wait_on_sync_kiocb:
 *	Waits on the given sync kiocb to complete.
 */
ssize_t wait_on_sync_kiocb(struct kiocb *iocb)
{
	while (iocb->ki_users) {
		set_current_state(TASK_UNINTERRUPTIBLE);
		if (!iocb->ki_users)
			break;
		io_schedule();
	}
	__set_current_state(TASK_RUNNING);
	return iocb->ki_user_data;
}
EXPORT_SYMBOL(wait_on_sync_kiocb);

/* exit_aio: called when the last user of mm goes away.  At this point, 
 * there is no way for any new requests to be submited or any of the 
 * io_* syscalls to be called on the context.  However, there may be 
 * outstanding requests which hold references to the context; as they 
 * go away, they will call put_ioctx and release any pinned memory
 * associated with the request (held via struct page * references).
 */
void exit_aio(struct mm_struct *mm)
{
	struct kioctx *ctx;

	while (!hlist_empty(&mm->ioctx_list)) {
		ctx = hlist_entry(mm->ioctx_list.first, struct kioctx, list);
		hlist_del_rcu(&ctx->list);

<<<<<<< HEAD
		aio_cancel_all(ctx);

		wait_for_all_aios(ctx);
=======
		kill_ctx(ctx);
>>>>>>> dd775ae2

		if (1 != atomic_read(&ctx->users))
			printk(KERN_DEBUG
				"exit_aio:ioctx still alive: %d %d %d\n",
				atomic_read(&ctx->users), ctx->dead,
				ctx->reqs_active);
		put_ioctx(ctx);
	}
}

/* aio_get_req
 *	Allocate a slot for an aio request.  Increments the users count
 * of the kioctx so that the kioctx stays around until all requests are
 * complete.  Returns NULL if no requests are free.
 *
 * Returns with kiocb->users set to 2.  The io submit code path holds
 * an extra reference while submitting the i/o.
 * This prevents races between the aio code path referencing the
 * req (after submitting it) and aio_complete() freeing the req.
 */
static struct kiocb *__aio_get_req(struct kioctx *ctx)
{
	struct kiocb *req = NULL;

	req = kmem_cache_alloc(kiocb_cachep, GFP_KERNEL);
	if (unlikely(!req))
		return NULL;

	req->ki_flags = 0;
	req->ki_users = 2;
	req->ki_key = 0;
	req->ki_ctx = ctx;
	req->ki_cancel = NULL;
	req->ki_retry = NULL;
	req->ki_dtor = NULL;
	req->private = NULL;
	req->ki_iovec = NULL;
	INIT_LIST_HEAD(&req->ki_run_list);
	req->ki_eventfd = NULL;

	return req;
}

/*
 * struct kiocb's are allocated in batches to reduce the number of
 * times the ctx lock is acquired and released.
 */
#define KIOCB_BATCH_SIZE	32L
struct kiocb_batch {
	struct list_head head;
	long count; /* number of requests left to allocate */
};

static void kiocb_batch_init(struct kiocb_batch *batch, long total)
{
	INIT_LIST_HEAD(&batch->head);
	batch->count = total;
}

static void kiocb_batch_free(struct kioctx *ctx, struct kiocb_batch *batch)
{
	struct kiocb *req, *n;

	if (list_empty(&batch->head))
		return;

	spin_lock_irq(&ctx->ctx_lock);
	list_for_each_entry_safe(req, n, &batch->head, ki_batch) {
		list_del(&req->ki_batch);
		list_del(&req->ki_list);
		kmem_cache_free(kiocb_cachep, req);
		ctx->reqs_active--;
	}
	if (unlikely(!ctx->reqs_active && ctx->dead))
		wake_up_all(&ctx->wait);
	spin_unlock_irq(&ctx->ctx_lock);
}

/*
 * Allocate a batch of kiocbs.  This avoids taking and dropping the
 * context lock a lot during setup.
 */
static int kiocb_batch_refill(struct kioctx *ctx, struct kiocb_batch *batch)
{
	unsigned short allocated, to_alloc;
	long avail;
	bool called_fput = false;
	struct kiocb *req, *n;
	struct aio_ring *ring;

	to_alloc = min(batch->count, KIOCB_BATCH_SIZE);
	for (allocated = 0; allocated < to_alloc; allocated++) {
		req = __aio_get_req(ctx);
		if (!req)
			/* allocation failed, go with what we've got */
			break;
		list_add(&req->ki_batch, &batch->head);
	}

	if (allocated == 0)
		goto out;

retry:
	spin_lock_irq(&ctx->ctx_lock);
	ring = kmap_atomic(ctx->ring_info.ring_pages[0]);

	avail = aio_ring_avail(&ctx->ring_info, ring) - ctx->reqs_active;
	BUG_ON(avail < 0);
	if (avail == 0 && !called_fput) {
		/*
		 * Handle a potential starvation case.  It is possible that
		 * we hold the last reference on a struct file, causing us
		 * to delay the final fput to non-irq context.  In this case,
		 * ctx->reqs_active is artificially high.  Calling the fput
		 * routine here may free up a slot in the event completion
		 * ring, allowing this allocation to succeed.
		 */
		kunmap_atomic(ring);
		spin_unlock_irq(&ctx->ctx_lock);
		aio_fput_routine(NULL);
		called_fput = true;
		goto retry;
	}

	if (avail < allocated) {
		/* Trim back the number of requests. */
		list_for_each_entry_safe(req, n, &batch->head, ki_batch) {
			list_del(&req->ki_batch);
			kmem_cache_free(kiocb_cachep, req);
			if (--allocated <= avail)
				break;
		}
	}

	batch->count -= allocated;
	list_for_each_entry(req, &batch->head, ki_batch) {
		list_add(&req->ki_list, &ctx->active_reqs);
		ctx->reqs_active++;
	}

	kunmap_atomic(ring);
	spin_unlock_irq(&ctx->ctx_lock);

out:
	return allocated;
}

static inline struct kiocb *aio_get_req(struct kioctx *ctx,
					struct kiocb_batch *batch)
{
	struct kiocb *req;

	if (list_empty(&batch->head))
		if (kiocb_batch_refill(ctx, batch) == 0)
			return NULL;
	req = list_first_entry(&batch->head, struct kiocb, ki_batch);
	list_del(&req->ki_batch);
	return req;
}

static inline void really_put_req(struct kioctx *ctx, struct kiocb *req)
{
	assert_spin_locked(&ctx->ctx_lock);

	if (req->ki_eventfd != NULL)
		eventfd_ctx_put(req->ki_eventfd);
	if (req->ki_dtor)
		req->ki_dtor(req);
	if (req->ki_iovec != &req->ki_inline_vec)
		kfree(req->ki_iovec);
	kmem_cache_free(kiocb_cachep, req);
	ctx->reqs_active--;

	if (unlikely(!ctx->reqs_active && ctx->dead))
		wake_up_all(&ctx->wait);
}

static void aio_fput_routine(struct work_struct *data)
{
	spin_lock_irq(&fput_lock);
	while (likely(!list_empty(&fput_head))) {
		struct kiocb *req = list_kiocb(fput_head.next);
		struct kioctx *ctx = req->ki_ctx;

		list_del(&req->ki_list);
		spin_unlock_irq(&fput_lock);

		/* Complete the fput(s) */
		if (req->ki_filp != NULL)
			fput(req->ki_filp);

		/* Link the iocb into the context's free list */
		rcu_read_lock();
		spin_lock_irq(&ctx->ctx_lock);
		really_put_req(ctx, req);
		/*
		 * at that point ctx might've been killed, but actual
		 * freeing is RCU'd
		 */
		spin_unlock_irq(&ctx->ctx_lock);
		rcu_read_unlock();

		spin_lock_irq(&fput_lock);
	}
	spin_unlock_irq(&fput_lock);
}

/* __aio_put_req
 *	Returns true if this put was the last user of the request.
 */
static int __aio_put_req(struct kioctx *ctx, struct kiocb *req)
{
	dprintk(KERN_DEBUG "aio_put(%p): f_count=%ld\n",
		req, atomic_long_read(&req->ki_filp->f_count));

	assert_spin_locked(&ctx->ctx_lock);

	req->ki_users--;
	BUG_ON(req->ki_users < 0);
	if (likely(req->ki_users))
		return 0;
	list_del(&req->ki_list);		/* remove from active_reqs */
	req->ki_cancel = NULL;
	req->ki_retry = NULL;

	/*
	 * Try to optimize the aio and eventfd file* puts, by avoiding to
	 * schedule work in case it is not final fput() time. In normal cases,
	 * we would not be holding the last reference to the file*, so
	 * this function will be executed w/out any aio kthread wakeup.
	 */
	if (unlikely(!fput_atomic(req->ki_filp))) {
		spin_lock(&fput_lock);
		list_add(&req->ki_list, &fput_head);
		spin_unlock(&fput_lock);
		schedule_work(&fput_work);
	} else {
		req->ki_filp = NULL;
		really_put_req(ctx, req);
	}
	return 1;
}

/* aio_put_req
 *	Returns true if this put was the last user of the kiocb,
 *	false if the request is still in use.
 */
int aio_put_req(struct kiocb *req)
{
	struct kioctx *ctx = req->ki_ctx;
	int ret;
	spin_lock_irq(&ctx->ctx_lock);
	ret = __aio_put_req(ctx, req);
	spin_unlock_irq(&ctx->ctx_lock);
	return ret;
}
EXPORT_SYMBOL(aio_put_req);

static struct kioctx *lookup_ioctx(unsigned long ctx_id)
{
	struct mm_struct *mm = current->mm;
	struct kioctx *ctx, *ret = NULL;
	struct hlist_node *n;

	rcu_read_lock();

	hlist_for_each_entry_rcu(ctx, n, &mm->ioctx_list, list) {
		/*
		 * RCU protects us against accessing freed memory but
		 * we have to be careful not to get a reference when the
		 * reference count already dropped to 0 (ctx->dead test
		 * is unreliable because of races).
		 */
		if (ctx->user_id == ctx_id && !ctx->dead && try_get_ioctx(ctx)){
			ret = ctx;
			break;
		}
	}

	rcu_read_unlock();
	return ret;
}

/*
 * Queue up a kiocb to be retried. Assumes that the kiocb
 * has already been marked as kicked, and places it on
 * the retry run list for the corresponding ioctx, if it
 * isn't already queued. Returns 1 if it actually queued
 * the kiocb (to tell the caller to activate the work
 * queue to process it), or 0, if it found that it was
 * already queued.
 */
static inline int __queue_kicked_iocb(struct kiocb *iocb)
{
	struct kioctx *ctx = iocb->ki_ctx;

	assert_spin_locked(&ctx->ctx_lock);

	if (list_empty(&iocb->ki_run_list)) {
		list_add_tail(&iocb->ki_run_list,
			&ctx->run_list);
		return 1;
	}
	return 0;
}

/* aio_run_iocb
 *	This is the core aio execution routine. It is
 *	invoked both for initial i/o submission and
 *	subsequent retries via the aio_kick_handler.
 *	Expects to be invoked with iocb->ki_ctx->lock
 *	already held. The lock is released and reacquired
 *	as needed during processing.
 *
 * Calls the iocb retry method (already setup for the
 * iocb on initial submission) for operation specific
 * handling, but takes care of most of common retry
 * execution details for a given iocb. The retry method
 * needs to be non-blocking as far as possible, to avoid
 * holding up other iocbs waiting to be serviced by the
 * retry kernel thread.
 *
 * The trickier parts in this code have to do with
 * ensuring that only one retry instance is in progress
 * for a given iocb at any time. Providing that guarantee
 * simplifies the coding of individual aio operations as
 * it avoids various potential races.
 */
static ssize_t aio_run_iocb(struct kiocb *iocb)
{
	struct kioctx	*ctx = iocb->ki_ctx;
	ssize_t (*retry)(struct kiocb *);
	ssize_t ret;

	if (!(retry = iocb->ki_retry)) {
		printk("aio_run_iocb: iocb->ki_retry = NULL\n");
		return 0;
	}

	/*
	 * We don't want the next retry iteration for this
	 * operation to start until this one has returned and
	 * updated the iocb state. However, wait_queue functions
	 * can trigger a kick_iocb from interrupt context in the
	 * meantime, indicating that data is available for the next
	 * iteration. We want to remember that and enable the
	 * next retry iteration _after_ we are through with
	 * this one.
	 *
	 * So, in order to be able to register a "kick", but
	 * prevent it from being queued now, we clear the kick
	 * flag, but make the kick code *think* that the iocb is
	 * still on the run list until we are actually done.
	 * When we are done with this iteration, we check if
	 * the iocb was kicked in the meantime and if so, queue
	 * it up afresh.
	 */

	kiocbClearKicked(iocb);

	/*
	 * This is so that aio_complete knows it doesn't need to
	 * pull the iocb off the run list (We can't just call
	 * INIT_LIST_HEAD because we don't want a kick_iocb to
	 * queue this on the run list yet)
	 */
	iocb->ki_run_list.next = iocb->ki_run_list.prev = NULL;
	spin_unlock_irq(&ctx->ctx_lock);

	/* Quit retrying if the i/o has been cancelled */
	if (kiocbIsCancelled(iocb)) {
		ret = -EINTR;
		aio_complete(iocb, ret, 0);
		/* must not access the iocb after this */
		goto out;
	}

	/*
	 * Now we are all set to call the retry method in async
	 * context.
	 */
	ret = retry(iocb);

	if (ret != -EIOCBRETRY && ret != -EIOCBQUEUED) {
		/*
		 * There's no easy way to restart the syscall since other AIO's
		 * may be already running. Just fail this IO with EINTR.
		 */
		if (unlikely(ret == -ERESTARTSYS || ret == -ERESTARTNOINTR ||
			     ret == -ERESTARTNOHAND || ret == -ERESTART_RESTARTBLOCK))
			ret = -EINTR;
		aio_complete(iocb, ret, 0);
	}
out:
	spin_lock_irq(&ctx->ctx_lock);

	if (-EIOCBRETRY == ret) {
		/*
		 * OK, now that we are done with this iteration
		 * and know that there is more left to go,
		 * this is where we let go so that a subsequent
		 * "kick" can start the next iteration
		 */

		/* will make __queue_kicked_iocb succeed from here on */
		INIT_LIST_HEAD(&iocb->ki_run_list);
		/* we must queue the next iteration ourselves, if it
		 * has already been kicked */
		if (kiocbIsKicked(iocb)) {
			__queue_kicked_iocb(iocb);

			/*
			 * __queue_kicked_iocb will always return 1 here, because
			 * iocb->ki_run_list is empty at this point so it should
			 * be safe to unconditionally queue the context into the
			 * work queue.
			 */
			aio_queue_work(ctx);
		}
	}
	return ret;
}

/*
 * __aio_run_iocbs:
 * 	Process all pending retries queued on the ioctx
 * 	run list.
 * Assumes it is operating within the aio issuer's mm
 * context.
 */
static int __aio_run_iocbs(struct kioctx *ctx)
{
	struct kiocb *iocb;
	struct list_head run_list;

	assert_spin_locked(&ctx->ctx_lock);

	list_replace_init(&ctx->run_list, &run_list);
	while (!list_empty(&run_list)) {
		iocb = list_entry(run_list.next, struct kiocb,
			ki_run_list);
		list_del(&iocb->ki_run_list);
		/*
		 * Hold an extra reference while retrying i/o.
		 */
		iocb->ki_users++;       /* grab extra reference */
		aio_run_iocb(iocb);
		__aio_put_req(ctx, iocb);
 	}
	if (!list_empty(&ctx->run_list))
		return 1;
	return 0;
}

static void aio_queue_work(struct kioctx * ctx)
{
	unsigned long timeout;
	/*
	 * if someone is waiting, get the work started right
	 * away, otherwise, use a longer delay
	 */
	smp_mb();
	if (waitqueue_active(&ctx->wait))
		timeout = 1;
	else
		timeout = HZ/10;
	queue_delayed_work(aio_wq, &ctx->wq, timeout);
}

/*
 * aio_run_all_iocbs:
 *	Process all pending retries queued on the ioctx
 *	run list, and keep running them until the list
 *	stays empty.
 * Assumes it is operating within the aio issuer's mm context.
 */
static inline void aio_run_all_iocbs(struct kioctx *ctx)
{
	spin_lock_irq(&ctx->ctx_lock);
	while (__aio_run_iocbs(ctx))
		;
	spin_unlock_irq(&ctx->ctx_lock);
}

/*
 * aio_kick_handler:
 * 	Work queue handler triggered to process pending
 * 	retries on an ioctx. Takes on the aio issuer's
 *	mm context before running the iocbs, so that
 *	copy_xxx_user operates on the issuer's address
 *      space.
 * Run on aiod's context.
 */
static void aio_kick_handler(struct work_struct *work)
{
	struct kioctx *ctx = container_of(work, struct kioctx, wq.work);
	mm_segment_t oldfs = get_fs();
	struct mm_struct *mm;
	int requeue;

	set_fs(USER_DS);
	use_mm(ctx->mm);
	spin_lock_irq(&ctx->ctx_lock);
	requeue =__aio_run_iocbs(ctx);
	mm = ctx->mm;
	spin_unlock_irq(&ctx->ctx_lock);
 	unuse_mm(mm);
	set_fs(oldfs);
	/*
	 * we're in a worker thread already; no point using non-zero delay
	 */
	if (requeue)
		queue_delayed_work(aio_wq, &ctx->wq, 0);
}


/*
 * Called by kick_iocb to queue the kiocb for retry
 * and if required activate the aio work queue to process
 * it
 */
static void try_queue_kicked_iocb(struct kiocb *iocb)
{
 	struct kioctx	*ctx = iocb->ki_ctx;
	unsigned long flags;
	int run = 0;

	spin_lock_irqsave(&ctx->ctx_lock, flags);
	/* set this inside the lock so that we can't race with aio_run_iocb()
	 * testing it and putting the iocb on the run list under the lock */
	if (!kiocbTryKick(iocb))
		run = __queue_kicked_iocb(iocb);
	spin_unlock_irqrestore(&ctx->ctx_lock, flags);
	if (run)
		aio_queue_work(ctx);
}

/*
 * kick_iocb:
 *      Called typically from a wait queue callback context
 *      to trigger a retry of the iocb.
 *      The retry is usually executed by aio workqueue
 *      threads (See aio_kick_handler).
 */
void kick_iocb(struct kiocb *iocb)
{
	/* sync iocbs are easy: they can only ever be executing from a 
	 * single context. */
	if (is_sync_kiocb(iocb)) {
		kiocbSetKicked(iocb);
	        wake_up_process(iocb->ki_obj.tsk);
		return;
	}

	try_queue_kicked_iocb(iocb);
}
EXPORT_SYMBOL(kick_iocb);

/* aio_complete
 *	Called when the io request on the given iocb is complete.
 *	Returns true if this is the last user of the request.  The 
 *	only other user of the request can be the cancellation code.
 */
int aio_complete(struct kiocb *iocb, long res, long res2)
{
	struct kioctx	*ctx = iocb->ki_ctx;
	struct aio_ring_info	*info;
	struct aio_ring	*ring;
	struct io_event	*event;
	unsigned long	flags;
	unsigned long	tail;
	int		ret;

	/*
	 * Special case handling for sync iocbs:
	 *  - events go directly into the iocb for fast handling
	 *  - the sync task with the iocb in its stack holds the single iocb
	 *    ref, no other paths have a way to get another ref
	 *  - the sync task helpfully left a reference to itself in the iocb
	 */
	if (is_sync_kiocb(iocb)) {
		BUG_ON(iocb->ki_users != 1);
		iocb->ki_user_data = res;
		iocb->ki_users = 0;
		wake_up_process(iocb->ki_obj.tsk);
		return 1;
	}

	info = &ctx->ring_info;

	/* add a completion event to the ring buffer.
	 * must be done holding ctx->ctx_lock to prevent
	 * other code from messing with the tail
	 * pointer since we might be called from irq
	 * context.
	 */
	spin_lock_irqsave(&ctx->ctx_lock, flags);

	if (iocb->ki_run_list.prev && !list_empty(&iocb->ki_run_list))
		list_del_init(&iocb->ki_run_list);

	/*
	 * cancelled requests don't get events, userland was given one
	 * when the event got cancelled.
	 */
	if (kiocbIsCancelled(iocb))
		goto put_rq;

	ring = kmap_atomic(info->ring_pages[0]);

	tail = info->tail;
	event = aio_ring_event(info, tail);
	if (++tail >= info->nr)
		tail = 0;

	event->obj = (u64)(unsigned long)iocb->ki_obj.user;
	event->data = iocb->ki_user_data;
	event->res = res;
	event->res2 = res2;

	dprintk("aio_complete: %p[%lu]: %p: %p %Lx %lx %lx\n",
		ctx, tail, iocb, iocb->ki_obj.user, iocb->ki_user_data,
		res, res2);

	/* after flagging the request as done, we
	 * must never even look at it again
	 */
	smp_wmb();	/* make event visible before updating tail */

	info->tail = tail;
	ring->tail = tail;

	put_aio_ring_event(event);
	kunmap_atomic(ring);

	pr_debug("added to ring %p at [%lu]\n", iocb, tail);

	/*
	 * Check if the user asked us to deliver the result through an
	 * eventfd. The eventfd_signal() function is safe to be called
	 * from IRQ context.
	 */
	if (iocb->ki_eventfd != NULL)
		eventfd_signal(iocb->ki_eventfd, 1);

put_rq:
	/* everything turned out well, dispose of the aiocb. */
	ret = __aio_put_req(ctx, iocb);

	/*
	 * We have to order our ring_info tail store above and test
	 * of the wait list below outside the wait lock.  This is
	 * like in wake_up_bit() where clearing a bit has to be
	 * ordered with the unlocked test.
	 */
	smp_mb();

	if (waitqueue_active(&ctx->wait))
		wake_up(&ctx->wait);

	spin_unlock_irqrestore(&ctx->ctx_lock, flags);
	return ret;
}
EXPORT_SYMBOL(aio_complete);

/* aio_read_evt
 *	Pull an event off of the ioctx's event ring.  Returns the number of 
 *	events fetched (0 or 1 ;-)
 *	FIXME: make this use cmpxchg.
 *	TODO: make the ringbuffer user mmap()able (requires FIXME).
 */
static int aio_read_evt(struct kioctx *ioctx, struct io_event *ent)
{
	struct aio_ring_info *info = &ioctx->ring_info;
	struct aio_ring *ring;
	unsigned long head;
	int ret = 0;

	ring = kmap_atomic(info->ring_pages[0]);
	dprintk("in aio_read_evt h%lu t%lu m%lu\n",
		 (unsigned long)ring->head, (unsigned long)ring->tail,
		 (unsigned long)ring->nr);

	if (ring->head == ring->tail)
		goto out;

	spin_lock(&info->ring_lock);

	head = ring->head % info->nr;
	if (head != ring->tail) {
		struct io_event *evp = aio_ring_event(info, head);
		*ent = *evp;
		head = (head + 1) % info->nr;
		smp_mb(); /* finish reading the event before updatng the head */
		ring->head = head;
		ret = 1;
		put_aio_ring_event(evp);
	}
	spin_unlock(&info->ring_lock);

out:
	kunmap_atomic(ring);
	dprintk("leaving aio_read_evt: %d  h%lu t%lu\n", ret,
		 (unsigned long)ring->head, (unsigned long)ring->tail);
	return ret;
}

struct aio_timeout {
	struct timer_list	timer;
	int			timed_out;
	struct task_struct	*p;
};

static void timeout_func(unsigned long data)
{
	struct aio_timeout *to = (struct aio_timeout *)data;

	to->timed_out = 1;
	wake_up_process(to->p);
}

static inline void init_timeout(struct aio_timeout *to)
{
	setup_timer_on_stack(&to->timer, timeout_func, (unsigned long) to);
	to->timed_out = 0;
	to->p = current;
}

static inline void set_timeout(long start_jiffies, struct aio_timeout *to,
			       const struct timespec *ts)
{
	to->timer.expires = start_jiffies + timespec_to_jiffies(ts);
	if (time_after(to->timer.expires, jiffies))
		add_timer(&to->timer);
	else
		to->timed_out = 1;
}

static inline void clear_timeout(struct aio_timeout *to)
{
	del_singleshot_timer_sync(&to->timer);
}

static int read_events(struct kioctx *ctx,
			long min_nr, long nr,
			struct io_event __user *event,
			struct timespec __user *timeout)
{
	long			start_jiffies = jiffies;
	struct task_struct	*tsk = current;
	DECLARE_WAITQUEUE(wait, tsk);
	int			ret;
	int			i = 0;
	struct io_event		ent;
	struct aio_timeout	to;
	int			retry = 0;

	/* needed to zero any padding within an entry (there shouldn't be 
	 * any, but C is fun!
	 */
	memset(&ent, 0, sizeof(ent));
retry:
	ret = 0;
	while (likely(i < nr)) {
		ret = aio_read_evt(ctx, &ent);
		if (unlikely(ret <= 0))
			break;

		dprintk("read event: %Lx %Lx %Lx %Lx\n",
			ent.data, ent.obj, ent.res, ent.res2);

		/* Could we split the check in two? */
		ret = -EFAULT;
		if (unlikely(copy_to_user(event, &ent, sizeof(ent)))) {
			dprintk("aio: lost an event due to EFAULT.\n");
			break;
		}
		ret = 0;

		/* Good, event copied to userland, update counts. */
		event ++;
		i ++;
	}

	if (min_nr <= i)
		return i;
	if (ret)
		return ret;

	/* End fast path */

	/* racey check, but it gets redone */
	if (!retry && unlikely(!list_empty(&ctx->run_list))) {
		retry = 1;
		aio_run_all_iocbs(ctx);
		goto retry;
	}

	init_timeout(&to);
	if (timeout) {
		struct timespec	ts;
		ret = -EFAULT;
		if (unlikely(copy_from_user(&ts, timeout, sizeof(ts))))
			goto out;

		set_timeout(start_jiffies, &to, &ts);
	}

	while (likely(i < nr)) {
		add_wait_queue_exclusive(&ctx->wait, &wait);
		do {
			set_task_state(tsk, TASK_INTERRUPTIBLE);
			ret = aio_read_evt(ctx, &ent);
			if (ret)
				break;
			if (min_nr <= i)
				break;
			if (unlikely(ctx->dead)) {
				ret = -EINVAL;
				break;
			}
			if (to.timed_out)	/* Only check after read evt */
				break;
			/* Try to only show up in io wait if there are ops
			 *  in flight */
			if (ctx->reqs_active)
				io_schedule();
			else
				schedule();
			if (signal_pending(tsk)) {
				ret = -EINTR;
				break;
			}
			/*ret = aio_read_evt(ctx, &ent);*/
		} while (1) ;

		set_task_state(tsk, TASK_RUNNING);
		remove_wait_queue(&ctx->wait, &wait);

		if (unlikely(ret <= 0))
			break;

		ret = -EFAULT;
		if (unlikely(copy_to_user(event, &ent, sizeof(ent)))) {
			dprintk("aio: lost an event due to EFAULT.\n");
			break;
		}

		/* Good, event copied to userland, update counts. */
		event ++;
		i ++;
	}

	if (timeout)
		clear_timeout(&to);
out:
	destroy_timer_on_stack(&to.timer);
	return i ? i : ret;
}

/* Take an ioctx and remove it from the list of ioctx's.  Protects 
 * against races with itself via ->dead.
 */
static void io_destroy(struct kioctx *ioctx)
{
	struct mm_struct *mm = current->mm;
	int was_dead;

	/* delete the entry from the list is someone else hasn't already */
	spin_lock(&mm->ioctx_lock);
	was_dead = ioctx->dead;
	ioctx->dead = 1;
	hlist_del_rcu(&ioctx->list);
	spin_unlock(&mm->ioctx_lock);

	dprintk("aio_release(%p)\n", ioctx);
	if (likely(!was_dead))
		put_ioctx(ioctx);	/* twice for the list */

	kill_ctx(ioctx);

	/*
	 * Wake up any waiters.  The setting of ctx->dead must be seen
	 * by other CPUs at this point.  Right now, we rely on the
	 * locking done by the above calls to ensure this consistency.
	 */
	wake_up_all(&ioctx->wait);
}

/* sys_io_setup:
 *	Create an aio_context capable of receiving at least nr_events.
 *	ctxp must not point to an aio_context that already exists, and
 *	must be initialized to 0 prior to the call.  On successful
 *	creation of the aio_context, *ctxp is filled in with the resulting 
 *	handle.  May fail with -EINVAL if *ctxp is not initialized,
 *	if the specified nr_events exceeds internal limits.  May fail 
 *	with -EAGAIN if the specified nr_events exceeds the user's limit 
 *	of available events.  May fail with -ENOMEM if insufficient kernel
 *	resources are available.  May fail with -EFAULT if an invalid
 *	pointer is passed for ctxp.  Will fail with -ENOSYS if not
 *	implemented.
 */
SYSCALL_DEFINE2(io_setup, unsigned, nr_events, aio_context_t __user *, ctxp)
{
	struct kioctx *ioctx = NULL;
	unsigned long ctx;
	long ret;

	ret = get_user(ctx, ctxp);
	if (unlikely(ret))
		goto out;

	ret = -EINVAL;
	if (unlikely(ctx || nr_events == 0)) {
		pr_debug("EINVAL: io_setup: ctx %lu nr_events %u\n",
		         ctx, nr_events);
		goto out;
	}

	ioctx = ioctx_alloc(nr_events);
	ret = PTR_ERR(ioctx);
	if (!IS_ERR(ioctx)) {
		ret = put_user(ioctx->user_id, ctxp);
		if (ret)
			io_destroy(ioctx);
		put_ioctx(ioctx);
	}

out:
	return ret;
}

/* sys_io_destroy:
 *	Destroy the aio_context specified.  May cancel any outstanding 
 *	AIOs and block on completion.  Will fail with -ENOSYS if not
 *	implemented.  May fail with -EINVAL if the context pointed to
 *	is invalid.
 */
SYSCALL_DEFINE1(io_destroy, aio_context_t, ctx)
{
	struct kioctx *ioctx = lookup_ioctx(ctx);
	if (likely(NULL != ioctx)) {
		io_destroy(ioctx);
		put_ioctx(ioctx);
		return 0;
	}
	pr_debug("EINVAL: io_destroy: invalid context id\n");
	return -EINVAL;
}

static void aio_advance_iovec(struct kiocb *iocb, ssize_t ret)
{
	struct iovec *iov = &iocb->ki_iovec[iocb->ki_cur_seg];

	BUG_ON(ret <= 0);

	while (iocb->ki_cur_seg < iocb->ki_nr_segs && ret > 0) {
		ssize_t this = min((ssize_t)iov->iov_len, ret);
		iov->iov_base += this;
		iov->iov_len -= this;
		iocb->ki_left -= this;
		ret -= this;
		if (iov->iov_len == 0) {
			iocb->ki_cur_seg++;
			iov++;
		}
	}

	/* the caller should not have done more io than what fit in
	 * the remaining iovecs */
	BUG_ON(ret > 0 && iocb->ki_left == 0);
}

static ssize_t aio_rw_vect_retry(struct kiocb *iocb)
{
	struct file *file = iocb->ki_filp;
	struct address_space *mapping = file->f_mapping;
	struct inode *inode = mapping->host;
	ssize_t (*rw_op)(struct kiocb *, const struct iovec *,
			 unsigned long, loff_t);
	ssize_t ret = 0;
	unsigned short opcode;

	if ((iocb->ki_opcode == IOCB_CMD_PREADV) ||
		(iocb->ki_opcode == IOCB_CMD_PREAD)) {
		rw_op = file->f_op->aio_read;
		opcode = IOCB_CMD_PREADV;
	} else {
		rw_op = file->f_op->aio_write;
		opcode = IOCB_CMD_PWRITEV;
	}

	/* This matches the pread()/pwrite() logic */
	if (iocb->ki_pos < 0)
		return -EINVAL;

	do {
		ret = rw_op(iocb, &iocb->ki_iovec[iocb->ki_cur_seg],
			    iocb->ki_nr_segs - iocb->ki_cur_seg,
			    iocb->ki_pos);
		if (ret > 0)
			aio_advance_iovec(iocb, ret);

	/* retry all partial writes.  retry partial reads as long as its a
	 * regular file. */
	} while (ret > 0 && iocb->ki_left > 0 &&
		 (opcode == IOCB_CMD_PWRITEV ||
		  (!S_ISFIFO(inode->i_mode) && !S_ISSOCK(inode->i_mode))));

	/* This means we must have transferred all that we could */
	/* No need to retry anymore */
	if ((ret == 0) || (iocb->ki_left == 0))
		ret = iocb->ki_nbytes - iocb->ki_left;

	/* If we managed to write some out we return that, rather than
	 * the eventual error. */
	if (opcode == IOCB_CMD_PWRITEV
	    && ret < 0 && ret != -EIOCBQUEUED && ret != -EIOCBRETRY
	    && iocb->ki_nbytes - iocb->ki_left)
		ret = iocb->ki_nbytes - iocb->ki_left;

	return ret;
}

static ssize_t aio_fdsync(struct kiocb *iocb)
{
	struct file *file = iocb->ki_filp;
	ssize_t ret = -EINVAL;

	if (file->f_op->aio_fsync)
		ret = file->f_op->aio_fsync(iocb, 1);
	return ret;
}

static ssize_t aio_fsync(struct kiocb *iocb)
{
	struct file *file = iocb->ki_filp;
	ssize_t ret = -EINVAL;

	if (file->f_op->aio_fsync)
		ret = file->f_op->aio_fsync(iocb, 0);
	return ret;
}

static ssize_t aio_setup_vectored_rw(int type, struct kiocb *kiocb, bool compat)
{
	ssize_t ret;

#ifdef CONFIG_COMPAT
	if (compat)
		ret = compat_rw_copy_check_uvector(type,
				(struct compat_iovec __user *)kiocb->ki_buf,
				kiocb->ki_nbytes, 1, &kiocb->ki_inline_vec,
				&kiocb->ki_iovec, 1);
	else
#endif
		ret = rw_copy_check_uvector(type,
				(struct iovec __user *)kiocb->ki_buf,
				kiocb->ki_nbytes, 1, &kiocb->ki_inline_vec,
				&kiocb->ki_iovec, 1);
	if (ret < 0)
		goto out;

	kiocb->ki_nr_segs = kiocb->ki_nbytes;
	kiocb->ki_cur_seg = 0;
	/* ki_nbytes/left now reflect bytes instead of segs */
	kiocb->ki_nbytes = ret;
	kiocb->ki_left = ret;

	ret = 0;
out:
	return ret;
}

static ssize_t aio_setup_single_vector(struct kiocb *kiocb)
{
	kiocb->ki_iovec = &kiocb->ki_inline_vec;
	kiocb->ki_iovec->iov_base = kiocb->ki_buf;
	kiocb->ki_iovec->iov_len = kiocb->ki_left;
	kiocb->ki_nr_segs = 1;
	kiocb->ki_cur_seg = 0;
	return 0;
}

/*
 * aio_setup_iocb:
 *	Performs the initial checks and aio retry method
 *	setup for the kiocb at the time of io submission.
 */
static ssize_t aio_setup_iocb(struct kiocb *kiocb, bool compat)
{
	struct file *file = kiocb->ki_filp;
	ssize_t ret = 0;

	switch (kiocb->ki_opcode) {
	case IOCB_CMD_PREAD:
		ret = -EBADF;
		if (unlikely(!(file->f_mode & FMODE_READ)))
			break;
		ret = -EFAULT;
		if (unlikely(!access_ok(VERIFY_WRITE, kiocb->ki_buf,
			kiocb->ki_left)))
			break;
		ret = security_file_permission(file, MAY_READ);
		if (unlikely(ret))
			break;
		ret = aio_setup_single_vector(kiocb);
		if (ret)
			break;
		ret = -EINVAL;
		if (file->f_op->aio_read)
			kiocb->ki_retry = aio_rw_vect_retry;
		break;
	case IOCB_CMD_PWRITE:
		ret = -EBADF;
		if (unlikely(!(file->f_mode & FMODE_WRITE)))
			break;
		ret = -EFAULT;
		if (unlikely(!access_ok(VERIFY_READ, kiocb->ki_buf,
			kiocb->ki_left)))
			break;
		ret = security_file_permission(file, MAY_WRITE);
		if (unlikely(ret))
			break;
		ret = aio_setup_single_vector(kiocb);
		if (ret)
			break;
		ret = -EINVAL;
		if (file->f_op->aio_write)
			kiocb->ki_retry = aio_rw_vect_retry;
		break;
	case IOCB_CMD_PREADV:
		ret = -EBADF;
		if (unlikely(!(file->f_mode & FMODE_READ)))
			break;
		ret = security_file_permission(file, MAY_READ);
		if (unlikely(ret))
			break;
		ret = aio_setup_vectored_rw(READ, kiocb, compat);
		if (ret)
			break;
		ret = -EINVAL;
		if (file->f_op->aio_read)
			kiocb->ki_retry = aio_rw_vect_retry;
		break;
	case IOCB_CMD_PWRITEV:
		ret = -EBADF;
		if (unlikely(!(file->f_mode & FMODE_WRITE)))
			break;
		ret = security_file_permission(file, MAY_WRITE);
		if (unlikely(ret))
			break;
		ret = aio_setup_vectored_rw(WRITE, kiocb, compat);
		if (ret)
			break;
		ret = -EINVAL;
		if (file->f_op->aio_write)
			kiocb->ki_retry = aio_rw_vect_retry;
		break;
	case IOCB_CMD_FDSYNC:
		ret = -EINVAL;
		if (file->f_op->aio_fsync)
			kiocb->ki_retry = aio_fdsync;
		break;
	case IOCB_CMD_FSYNC:
		ret = -EINVAL;
		if (file->f_op->aio_fsync)
			kiocb->ki_retry = aio_fsync;
		break;
	default:
		dprintk("EINVAL: io_submit: no operation provided\n");
		ret = -EINVAL;
	}

	if (!kiocb->ki_retry)
		return ret;

	return 0;
}

static int io_submit_one(struct kioctx *ctx, struct iocb __user *user_iocb,
			 struct iocb *iocb, struct kiocb_batch *batch,
			 bool compat)
{
	struct kiocb *req;
	struct file *file;
	ssize_t ret;

	/* enforce forwards compatibility on users */
	if (unlikely(iocb->aio_reserved1 || iocb->aio_reserved2)) {
		pr_debug("EINVAL: io_submit: reserve field set\n");
		return -EINVAL;
	}

	/* prevent overflows */
	if (unlikely(
	    (iocb->aio_buf != (unsigned long)iocb->aio_buf) ||
	    (iocb->aio_nbytes != (size_t)iocb->aio_nbytes) ||
	    ((ssize_t)iocb->aio_nbytes < 0)
	   )) {
		pr_debug("EINVAL: io_submit: overflow check\n");
		return -EINVAL;
	}

	file = fget(iocb->aio_fildes);
	if (unlikely(!file))
		return -EBADF;

	req = aio_get_req(ctx, batch);  /* returns with 2 references to req */
	if (unlikely(!req)) {
		fput(file);
		return -EAGAIN;
	}
	req->ki_filp = file;
	if (iocb->aio_flags & IOCB_FLAG_RESFD) {
		/*
		 * If the IOCB_FLAG_RESFD flag of aio_flags is set, get an
		 * instance of the file* now. The file descriptor must be
		 * an eventfd() fd, and will be signaled for each completed
		 * event using the eventfd_signal() function.
		 */
		req->ki_eventfd = eventfd_ctx_fdget((int) iocb->aio_resfd);
		if (IS_ERR(req->ki_eventfd)) {
			ret = PTR_ERR(req->ki_eventfd);
			req->ki_eventfd = NULL;
			goto out_put_req;
		}
	}

	ret = put_user(req->ki_key, &user_iocb->aio_key);
	if (unlikely(ret)) {
		dprintk("EFAULT: aio_key\n");
		goto out_put_req;
	}

	req->ki_obj.user = user_iocb;
	req->ki_user_data = iocb->aio_data;
	req->ki_pos = iocb->aio_offset;

	req->ki_buf = (char __user *)(unsigned long)iocb->aio_buf;
	req->ki_left = req->ki_nbytes = iocb->aio_nbytes;
	req->ki_opcode = iocb->aio_lio_opcode;

	ret = aio_setup_iocb(req, compat);

	if (ret)
		goto out_put_req;

	spin_lock_irq(&ctx->ctx_lock);
	/*
	 * We could have raced with io_destroy() and are currently holding a
	 * reference to ctx which should be destroyed. We cannot submit IO
	 * since ctx gets freed as soon as io_submit() puts its reference.  The
	 * check here is reliable: io_destroy() sets ctx->dead before waiting
	 * for outstanding IO and the barrier between these two is realized by
	 * unlock of mm->ioctx_lock and lock of ctx->ctx_lock.  Analogously we
	 * increment ctx->reqs_active before checking for ctx->dead and the
	 * barrier is realized by unlock and lock of ctx->ctx_lock. Thus if we
	 * don't see ctx->dead set here, io_destroy() waits for our IO to
	 * finish.
	 */
	if (ctx->dead) {
		spin_unlock_irq(&ctx->ctx_lock);
		ret = -EINVAL;
		goto out_put_req;
	}
	aio_run_iocb(req);
	if (!list_empty(&ctx->run_list)) {
		/* drain the run list */
		while (__aio_run_iocbs(ctx))
			;
	}
	spin_unlock_irq(&ctx->ctx_lock);

	aio_put_req(req);	/* drop extra ref to req */
	return 0;

out_put_req:
	aio_put_req(req);	/* drop extra ref to req */
	aio_put_req(req);	/* drop i/o ref to req */
	return ret;
}

long do_io_submit(aio_context_t ctx_id, long nr,
		  struct iocb __user *__user *iocbpp, bool compat)
{
	struct kioctx *ctx;
	long ret = 0;
	int i = 0;
	struct blk_plug plug;
	struct kiocb_batch batch;

	if (unlikely(nr < 0))
		return -EINVAL;

	if (unlikely(nr > LONG_MAX/sizeof(*iocbpp)))
		nr = LONG_MAX/sizeof(*iocbpp);

	if (unlikely(!access_ok(VERIFY_READ, iocbpp, (nr*sizeof(*iocbpp)))))
		return -EFAULT;

	ctx = lookup_ioctx(ctx_id);
	if (unlikely(!ctx)) {
		pr_debug("EINVAL: io_submit: invalid context id\n");
		return -EINVAL;
	}

	kiocb_batch_init(&batch, nr);

	blk_start_plug(&plug);

	/*
	 * AKPM: should this return a partial result if some of the IOs were
	 * successfully submitted?
	 */
	for (i=0; i<nr; i++) {
		struct iocb __user *user_iocb;
		struct iocb tmp;

		if (unlikely(__get_user(user_iocb, iocbpp + i))) {
			ret = -EFAULT;
			break;
		}

		if (unlikely(copy_from_user(&tmp, user_iocb, sizeof(tmp)))) {
			ret = -EFAULT;
			break;
		}

		ret = io_submit_one(ctx, user_iocb, &tmp, &batch, compat);
		if (ret)
			break;
	}
	blk_finish_plug(&plug);

	kiocb_batch_free(ctx, &batch);
	put_ioctx(ctx);
	return i ? i : ret;
}

/* sys_io_submit:
 *	Queue the nr iocbs pointed to by iocbpp for processing.  Returns
 *	the number of iocbs queued.  May return -EINVAL if the aio_context
 *	specified by ctx_id is invalid, if nr is < 0, if the iocb at
 *	*iocbpp[0] is not properly initialized, if the operation specified
 *	is invalid for the file descriptor in the iocb.  May fail with
 *	-EFAULT if any of the data structures point to invalid data.  May
 *	fail with -EBADF if the file descriptor specified in the first
 *	iocb is invalid.  May fail with -EAGAIN if insufficient resources
 *	are available to queue any iocbs.  Will return 0 if nr is 0.  Will
 *	fail with -ENOSYS if not implemented.
 */
SYSCALL_DEFINE3(io_submit, aio_context_t, ctx_id, long, nr,
		struct iocb __user * __user *, iocbpp)
{
	return do_io_submit(ctx_id, nr, iocbpp, 0);
}

/* lookup_kiocb
 *	Finds a given iocb for cancellation.
 */
static struct kiocb *lookup_kiocb(struct kioctx *ctx, struct iocb __user *iocb,
				  u32 key)
{
	struct list_head *pos;

	assert_spin_locked(&ctx->ctx_lock);

	/* TODO: use a hash or array, this sucks. */
	list_for_each(pos, &ctx->active_reqs) {
		struct kiocb *kiocb = list_kiocb(pos);
		if (kiocb->ki_obj.user == iocb && kiocb->ki_key == key)
			return kiocb;
	}
	return NULL;
}

/* sys_io_cancel:
 *	Attempts to cancel an iocb previously passed to io_submit.  If
 *	the operation is successfully cancelled, the resulting event is
 *	copied into the memory pointed to by result without being placed
 *	into the completion queue and 0 is returned.  May fail with
 *	-EFAULT if any of the data structures pointed to are invalid.
 *	May fail with -EINVAL if aio_context specified by ctx_id is
 *	invalid.  May fail with -EAGAIN if the iocb specified was not
 *	cancelled.  Will fail with -ENOSYS if not implemented.
 */
SYSCALL_DEFINE3(io_cancel, aio_context_t, ctx_id, struct iocb __user *, iocb,
		struct io_event __user *, result)
{
	int (*cancel)(struct kiocb *iocb, struct io_event *res);
	struct kioctx *ctx;
	struct kiocb *kiocb;
	u32 key;
	int ret;

	ret = get_user(key, &iocb->aio_key);
	if (unlikely(ret))
		return -EFAULT;

	ctx = lookup_ioctx(ctx_id);
	if (unlikely(!ctx))
		return -EINVAL;

	spin_lock_irq(&ctx->ctx_lock);
	ret = -EAGAIN;
	kiocb = lookup_kiocb(ctx, iocb, key);
	if (kiocb && kiocb->ki_cancel) {
		cancel = kiocb->ki_cancel;
		kiocb->ki_users ++;
		kiocbSetCancelled(kiocb);
	} else
		cancel = NULL;
	spin_unlock_irq(&ctx->ctx_lock);

	if (NULL != cancel) {
		struct io_event tmp;
		pr_debug("calling cancel\n");
		memset(&tmp, 0, sizeof(tmp));
		tmp.obj = (u64)(unsigned long)kiocb->ki_obj.user;
		tmp.data = kiocb->ki_user_data;
		ret = cancel(kiocb, &tmp);
		if (!ret) {
			/* Cancellation succeeded -- copy the result
			 * into the user's buffer.
			 */
			if (copy_to_user(result, &tmp, sizeof(tmp)))
				ret = -EFAULT;
		}
	} else
		ret = -EINVAL;

	put_ioctx(ctx);

	return ret;
}

/* io_getevents:
 *	Attempts to read at least min_nr events and up to nr events from
 *	the completion queue for the aio_context specified by ctx_id. If
 *	it succeeds, the number of read events is returned. May fail with
 *	-EINVAL if ctx_id is invalid, if min_nr is out of range, if nr is
 *	out of range, if timeout is out of range.  May fail with -EFAULT
 *	if any of the memory specified is invalid.  May return 0 or
 *	< min_nr if the timeout specified by timeout has elapsed
 *	before sufficient events are available, where timeout == NULL
 *	specifies an infinite timeout. Note that the timeout pointed to by
 *	timeout is relative and will be updated if not NULL and the
 *	operation blocks. Will fail with -ENOSYS if not implemented.
 */
SYSCALL_DEFINE5(io_getevents, aio_context_t, ctx_id,
		long, min_nr,
		long, nr,
		struct io_event __user *, events,
		struct timespec __user *, timeout)
{
	struct kioctx *ioctx = lookup_ioctx(ctx_id);
	long ret = -EINVAL;

	if (likely(ioctx)) {
		if (likely(min_nr <= nr && min_nr >= 0))
			ret = read_events(ioctx, min_nr, nr, events, timeout);
		put_ioctx(ioctx);
	}

	asmlinkage_protect(5, ret, ctx_id, min_nr, nr, events, timeout);
	return ret;
}<|MERGE_RESOLUTION|>--- conflicted
+++ resolved
@@ -382,13 +382,7 @@
 		ctx = hlist_entry(mm->ioctx_list.first, struct kioctx, list);
 		hlist_del_rcu(&ctx->list);
 
-<<<<<<< HEAD
-		aio_cancel_all(ctx);
-
-		wait_for_all_aios(ctx);
-=======
 		kill_ctx(ctx);
->>>>>>> dd775ae2
 
 		if (1 != atomic_read(&ctx->users))
 			printk(KERN_DEBUG
