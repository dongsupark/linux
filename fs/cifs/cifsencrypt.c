--- conflicted
+++ resolved
@@ -239,12 +239,6 @@
 	unsigned int temp_len = CIFS_SESS_KEY_SIZE + CIFS_AUTH_RESP_SIZE;
 	char temp_key[CIFS_SESS_KEY_SIZE];
 
-<<<<<<< HEAD
-	E_md4hash(password, temp_key);
-	mdfour(key->data.ntlm, temp_key, 16);
-	memcpy(key->data.ntlm+16, rn, CIFS_SESS_KEY_SIZE);
-	key->len = 40;
-=======
 	if (!ses)
 		return -EINVAL;
 
@@ -261,7 +255,6 @@
 	E_md4hash(ses->password, temp_key);
 	mdfour(ses->auth_key.response, temp_key, CIFS_SESS_KEY_SIZE);
 
->>>>>>> 45f53cc9
 	return 0;
 }
 
