--- conflicted
+++ resolved
@@ -66,11 +66,7 @@
 	/* Search for server name delimiter */
 	sep = memchr(hostname, '\\', len);
 	if (sep)
-<<<<<<< HEAD
-		len = sep - unc;
-=======
 		len = sep - hostname;
->>>>>>> 3cbea436
 	else
 		cFYI(1, "%s: probably server name is whole unc: %s",
 		     __func__, unc);
