/*
 *   fs/cifs/file.c
 *
 *   vfs operations that deal with files
 *
 *   Copyright (C) International Business Machines  Corp., 2002,2010
 *   Author(s): Steve French (sfrench@us.ibm.com)
 *              Jeremy Allison (jra@samba.org)
 *
 *   This library is free software; you can redistribute it and/or modify
 *   it under the terms of the GNU Lesser General Public License as published
 *   by the Free Software Foundation; either version 2.1 of the License, or
 *   (at your option) any later version.
 *
 *   This library is distributed in the hope that it will be useful,
 *   but WITHOUT ANY WARRANTY; without even the implied warranty of
 *   MERCHANTABILITY or FITNESS FOR A PARTICULAR PURPOSE.  See
 *   the GNU Lesser General Public License for more details.
 *
 *   You should have received a copy of the GNU Lesser General Public License
 *   along with this library; if not, write to the Free Software
 *   Foundation, Inc., 59 Temple Place, Suite 330, Boston, MA 02111-1307 USA
 */
#include <linux/fs.h>
#include <linux/backing-dev.h>
#include <linux/stat.h>
#include <linux/fcntl.h>
#include <linux/pagemap.h>
#include <linux/pagevec.h>
#include <linux/writeback.h>
#include <linux/task_io_accounting_ops.h>
#include <linux/delay.h>
#include <linux/mount.h>
#include <linux/slab.h>
#include <asm/div64.h>
#include "cifsfs.h"
#include "cifspdu.h"
#include "cifsglob.h"
#include "cifsproto.h"
#include "cifs_unicode.h"
#include "cifs_debug.h"
#include "cifs_fs_sb.h"
#include "fscache.h"

static inline int cifs_convert_flags(unsigned int flags)
{
	if ((flags & O_ACCMODE) == O_RDONLY)
		return GENERIC_READ;
	else if ((flags & O_ACCMODE) == O_WRONLY)
		return GENERIC_WRITE;
	else if ((flags & O_ACCMODE) == O_RDWR) {
		/* GENERIC_ALL is too much permission to request
		   can cause unnecessary access denied on create */
		/* return GENERIC_ALL; */
		return (GENERIC_READ | GENERIC_WRITE);
	}

	return (READ_CONTROL | FILE_WRITE_ATTRIBUTES | FILE_READ_ATTRIBUTES |
		FILE_WRITE_EA | FILE_APPEND_DATA | FILE_WRITE_DATA |
		FILE_READ_DATA);
}

static u32 cifs_posix_convert_flags(unsigned int flags)
{
	u32 posix_flags = 0;

	if ((flags & O_ACCMODE) == O_RDONLY)
		posix_flags = SMB_O_RDONLY;
	else if ((flags & O_ACCMODE) == O_WRONLY)
		posix_flags = SMB_O_WRONLY;
	else if ((flags & O_ACCMODE) == O_RDWR)
		posix_flags = SMB_O_RDWR;

	if (flags & O_CREAT)
		posix_flags |= SMB_O_CREAT;
	if (flags & O_EXCL)
		posix_flags |= SMB_O_EXCL;
	if (flags & O_TRUNC)
		posix_flags |= SMB_O_TRUNC;
	/* be safe and imply O_SYNC for O_DSYNC */
	if (flags & O_DSYNC)
		posix_flags |= SMB_O_SYNC;
	if (flags & O_DIRECTORY)
		posix_flags |= SMB_O_DIRECTORY;
	if (flags & O_NOFOLLOW)
		posix_flags |= SMB_O_NOFOLLOW;
	if (flags & O_DIRECT)
		posix_flags |= SMB_O_DIRECT;

	return posix_flags;
}

static inline int cifs_get_disposition(unsigned int flags)
{
	if ((flags & (O_CREAT | O_EXCL)) == (O_CREAT | O_EXCL))
		return FILE_CREATE;
	else if ((flags & (O_CREAT | O_TRUNC)) == (O_CREAT | O_TRUNC))
		return FILE_OVERWRITE_IF;
	else if ((flags & O_CREAT) == O_CREAT)
		return FILE_OPEN_IF;
	else if ((flags & O_TRUNC) == O_TRUNC)
		return FILE_OVERWRITE;
	else
		return FILE_OPEN;
}

<<<<<<< HEAD
static inline int cifs_open_inode_helper(struct inode *inode,
	struct cifsTconInfo *pTcon, __u32 oplock, FILE_ALL_INFO *buf,
	char *full_path, int xid)
{
	struct cifsInodeInfo *pCifsInode = CIFS_I(inode);
	struct timespec temp;
	int rc;

	if (pCifsInode->clientCanCacheRead) {
		/* we have the inode open somewhere else
		   no need to discard cache data */
		goto client_can_cache;
	}

	/* BB need same check in cifs_create too? */
	/* if not oplocked, invalidate inode pages if mtime or file
	   size changed */
	temp = cifs_NTtimeToUnix(buf->LastWriteTime);
	if (timespec_equal(&inode->i_mtime, &temp) &&
			   (inode->i_size ==
			    (loff_t)le64_to_cpu(buf->EndOfFile))) {
		cFYI(1, "inode unchanged on server");
	} else {
		if (inode->i_mapping) {
			/* BB no need to lock inode until after invalidate
			since namei code should already have it locked? */
			rc = filemap_write_and_wait(inode->i_mapping);
			mapping_set_error(inode->i_mapping, rc);
		}
		cFYI(1, "invalidating remote inode since open detected it "
			 "changed");
		invalidate_remote_inode(inode);
	}

client_can_cache:
	if (pTcon->unix_ext)
		rc = cifs_get_inode_info_unix(&inode, full_path, inode->i_sb,
					      xid);
	else
		rc = cifs_get_inode_info(&inode, full_path, buf, inode->i_sb,
					 xid, NULL);

	cifs_set_oplock_level(pCifsInode, oplock);

	return rc;
}

int cifs_posix_open(char *full_path, struct inode **pinode,
			struct super_block *sb, int mode, unsigned int f_flags,
			__u32 *poplock, __u16 *pnetfid, int xid)
{
	int rc;
	FILE_UNIX_BASIC_INFO *presp_data;
	__u32 posix_flags = 0;
	struct cifs_sb_info *cifs_sb = CIFS_SB(sb);
	struct cifs_fattr fattr;
	struct tcon_link *tlink;
	struct cifsTconInfo *tcon;

	cFYI(1, "posix open %s", full_path);

	presp_data = kzalloc(sizeof(FILE_UNIX_BASIC_INFO), GFP_KERNEL);
	if (presp_data == NULL)
		return -ENOMEM;

	tlink = cifs_sb_tlink(cifs_sb);
	if (IS_ERR(tlink)) {
		rc = PTR_ERR(tlink);
		goto posix_open_ret;
	}

	tcon = tlink_tcon(tlink);
	mode &= ~current_umask();

	posix_flags = cifs_posix_convert_flags(f_flags);
	rc = CIFSPOSIXCreate(xid, tcon, posix_flags, mode, pnetfid, presp_data,
			     poplock, full_path, cifs_sb->local_nls,
			     cifs_sb->mnt_cifs_flags &
					CIFS_MOUNT_MAP_SPECIAL_CHR);
	cifs_put_tlink(tlink);

	if (rc)
		goto posix_open_ret;

=======
int cifs_posix_open(char *full_path, struct inode **pinode,
			struct super_block *sb, int mode, unsigned int f_flags,
			__u32 *poplock, __u16 *pnetfid, int xid)
{
	int rc;
	FILE_UNIX_BASIC_INFO *presp_data;
	__u32 posix_flags = 0;
	struct cifs_sb_info *cifs_sb = CIFS_SB(sb);
	struct cifs_fattr fattr;
	struct tcon_link *tlink;
	struct cifsTconInfo *tcon;

	cFYI(1, "posix open %s", full_path);

	presp_data = kzalloc(sizeof(FILE_UNIX_BASIC_INFO), GFP_KERNEL);
	if (presp_data == NULL)
		return -ENOMEM;

	tlink = cifs_sb_tlink(cifs_sb);
	if (IS_ERR(tlink)) {
		rc = PTR_ERR(tlink);
		goto posix_open_ret;
	}

	tcon = tlink_tcon(tlink);
	mode &= ~current_umask();

	posix_flags = cifs_posix_convert_flags(f_flags);
	rc = CIFSPOSIXCreate(xid, tcon, posix_flags, mode, pnetfid, presp_data,
			     poplock, full_path, cifs_sb->local_nls,
			     cifs_sb->mnt_cifs_flags &
					CIFS_MOUNT_MAP_SPECIAL_CHR);
	cifs_put_tlink(tlink);

	if (rc)
		goto posix_open_ret;

>>>>>>> 3cbea436
	if (presp_data->Type == cpu_to_le32(-1))
		goto posix_open_ret; /* open ok, caller does qpathinfo */

	if (!pinode)
		goto posix_open_ret; /* caller does not need info */

	cifs_unix_basic_to_fattr(&fattr, presp_data, cifs_sb);

	/* get new inode and set it up */
	if (*pinode == NULL) {
		cifs_fill_uniqueid(sb, &fattr);
		*pinode = cifs_iget(sb, &fattr);
		if (!*pinode) {
			rc = -ENOMEM;
			goto posix_open_ret;
		}
	} else {
		cifs_fattr_to_inode(*pinode, &fattr);
	}

posix_open_ret:
	kfree(presp_data);
	return rc;
}

<<<<<<< HEAD
struct cifsFileInfo *
cifs_new_fileinfo(__u16 fileHandle, struct file *file,
		  struct tcon_link *tlink, __u32 oplock)
{
	struct dentry *dentry = file->f_path.dentry;
	struct inode *inode = dentry->d_inode;
	struct cifsInodeInfo *pCifsInode = CIFS_I(inode);
	struct cifsFileInfo *pCifsFile;

	pCifsFile = kzalloc(sizeof(struct cifsFileInfo), GFP_KERNEL);
	if (pCifsFile == NULL)
		return pCifsFile;

	pCifsFile->count = 1;
	pCifsFile->netfid = fileHandle;
	pCifsFile->pid = current->tgid;
	pCifsFile->uid = current_fsuid();
	pCifsFile->dentry = dget(dentry);
	pCifsFile->f_flags = file->f_flags;
	pCifsFile->invalidHandle = false;
	pCifsFile->tlink = cifs_get_tlink(tlink);
	mutex_init(&pCifsFile->fh_mutex);
	mutex_init(&pCifsFile->lock_mutex);
	INIT_LIST_HEAD(&pCifsFile->llist);
	INIT_WORK(&pCifsFile->oplock_break, cifs_oplock_break);

	spin_lock(&cifs_file_list_lock);
	list_add(&pCifsFile->tlist, &(tlink_tcon(tlink)->openFileList));
	/* if readable file instance put first in list*/
	if (file->f_mode & FMODE_READ)
		list_add(&pCifsFile->flist, &pCifsInode->openFileList);
	else
		list_add_tail(&pCifsFile->flist, &pCifsInode->openFileList);
	spin_unlock(&cifs_file_list_lock);

	cifs_set_oplock_level(pCifsInode, oplock);

	file->private_data = pCifsFile;
	return pCifsFile;
}

/*
 * Release a reference on the file private data. This may involve closing
 * the filehandle out on the server. Must be called without holding
 * cifs_file_list_lock.
 */
void cifsFileInfo_put(struct cifsFileInfo *cifs_file)
{
	struct inode *inode = cifs_file->dentry->d_inode;
	struct cifsTconInfo *tcon = tlink_tcon(cifs_file->tlink);
	struct cifsInodeInfo *cifsi = CIFS_I(inode);
	struct cifsLockInfo *li, *tmp;

	spin_lock(&cifs_file_list_lock);
	if (--cifs_file->count > 0) {
		spin_unlock(&cifs_file_list_lock);
		return;
	}

	/* remove it from the lists */
	list_del(&cifs_file->flist);
	list_del(&cifs_file->tlist);

	if (list_empty(&cifsi->openFileList)) {
		cFYI(1, "closing last open instance for inode %p",
			cifs_file->dentry->d_inode);
		cifs_set_oplock_level(cifsi, 0);
	}
	spin_unlock(&cifs_file_list_lock);

	if (!tcon->need_reconnect && !cifs_file->invalidHandle) {
		int xid, rc;

		xid = GetXid();
		rc = CIFSSMBClose(xid, tcon, cifs_file->netfid);
		FreeXid(xid);
	}

	/* Delete any outstanding lock records. We'll lose them when the file
	 * is closed anyway.
	 */
	mutex_lock(&cifs_file->lock_mutex);
	list_for_each_entry_safe(li, tmp, &cifs_file->llist, llist) {
		list_del(&li->llist);
		kfree(li);
	}
	mutex_unlock(&cifs_file->lock_mutex);

	cifs_put_tlink(cifs_file->tlink);
	dput(cifs_file->dentry);
	kfree(cifs_file);
=======
static int
cifs_nt_open(char *full_path, struct inode *inode, struct cifs_sb_info *cifs_sb,
	     struct cifsTconInfo *tcon, unsigned int f_flags, __u32 *poplock,
	     __u16 *pnetfid, int xid)
{
	int rc;
	int desiredAccess;
	int disposition;
	FILE_ALL_INFO *buf;

	desiredAccess = cifs_convert_flags(f_flags);

/*********************************************************************
 *  open flag mapping table:
 *
 *	POSIX Flag            CIFS Disposition
 *	----------            ----------------
 *	O_CREAT               FILE_OPEN_IF
 *	O_CREAT | O_EXCL      FILE_CREATE
 *	O_CREAT | O_TRUNC     FILE_OVERWRITE_IF
 *	O_TRUNC               FILE_OVERWRITE
 *	none of the above     FILE_OPEN
 *
 *	Note that there is not a direct match between disposition
 *	FILE_SUPERSEDE (ie create whether or not file exists although
 *	O_CREAT | O_TRUNC is similar but truncates the existing
 *	file rather than creating a new file as FILE_SUPERSEDE does
 *	(which uses the attributes / metadata passed in on open call)
 *?
 *?  O_SYNC is a reasonable match to CIFS writethrough flag
 *?  and the read write flags match reasonably.  O_LARGEFILE
 *?  is irrelevant because largefile support is always used
 *?  by this client. Flags O_APPEND, O_DIRECT, O_DIRECTORY,
 *	 O_FASYNC, O_NOFOLLOW, O_NONBLOCK need further investigation
 *********************************************************************/

	disposition = cifs_get_disposition(f_flags);

	/* BB pass O_SYNC flag through on file attributes .. BB */

	buf = kmalloc(sizeof(FILE_ALL_INFO), GFP_KERNEL);
	if (!buf)
		return -ENOMEM;

	if (tcon->ses->capabilities & CAP_NT_SMBS)
		rc = CIFSSMBOpen(xid, tcon, full_path, disposition,
			 desiredAccess, CREATE_NOT_DIR, pnetfid, poplock, buf,
			 cifs_sb->local_nls, cifs_sb->mnt_cifs_flags
				 & CIFS_MOUNT_MAP_SPECIAL_CHR);
	else
		rc = SMBLegacyOpen(xid, tcon, full_path, disposition,
			desiredAccess, CREATE_NOT_DIR, pnetfid, poplock, buf,
			cifs_sb->local_nls, cifs_sb->mnt_cifs_flags
				& CIFS_MOUNT_MAP_SPECIAL_CHR);

	if (rc)
		goto out;

	if (tcon->unix_ext)
		rc = cifs_get_inode_info_unix(&inode, full_path, inode->i_sb,
					      xid);
	else
		rc = cifs_get_inode_info(&inode, full_path, buf, inode->i_sb,
					 xid, pnetfid);

out:
	kfree(buf);
	return rc;
>>>>>>> 3cbea436
}

struct cifsFileInfo *
cifs_new_fileinfo(__u16 fileHandle, struct file *file,
		  struct tcon_link *tlink, __u32 oplock)
{
	struct dentry *dentry = file->f_path.dentry;
	struct inode *inode = dentry->d_inode;
	struct cifsInodeInfo *pCifsInode = CIFS_I(inode);
	struct cifsFileInfo *pCifsFile;

	pCifsFile = kzalloc(sizeof(struct cifsFileInfo), GFP_KERNEL);
	if (pCifsFile == NULL)
		return pCifsFile;

	pCifsFile->count = 1;
	pCifsFile->netfid = fileHandle;
	pCifsFile->pid = current->tgid;
	pCifsFile->uid = current_fsuid();
	pCifsFile->dentry = dget(dentry);
	pCifsFile->f_flags = file->f_flags;
	pCifsFile->invalidHandle = false;
	pCifsFile->tlink = cifs_get_tlink(tlink);
	mutex_init(&pCifsFile->fh_mutex);
	mutex_init(&pCifsFile->lock_mutex);
	INIT_LIST_HEAD(&pCifsFile->llist);
	INIT_WORK(&pCifsFile->oplock_break, cifs_oplock_break);

	spin_lock(&cifs_file_list_lock);
	list_add(&pCifsFile->tlist, &(tlink_tcon(tlink)->openFileList));
	/* if readable file instance put first in list*/
	if (file->f_mode & FMODE_READ)
		list_add(&pCifsFile->flist, &pCifsInode->openFileList);
	else
		list_add_tail(&pCifsFile->flist, &pCifsInode->openFileList);
	spin_unlock(&cifs_file_list_lock);

	cifs_set_oplock_level(pCifsInode, oplock);

	file->private_data = pCifsFile;
	return pCifsFile;
}

/*
 * Release a reference on the file private data. This may involve closing
 * the filehandle out on the server. Must be called without holding
 * cifs_file_list_lock.
 */
void cifsFileInfo_put(struct cifsFileInfo *cifs_file)
{
	struct inode *inode = cifs_file->dentry->d_inode;
	struct cifsTconInfo *tcon = tlink_tcon(cifs_file->tlink);
	struct cifsInodeInfo *cifsi = CIFS_I(inode);
	struct cifsLockInfo *li, *tmp;

	spin_lock(&cifs_file_list_lock);
	if (--cifs_file->count > 0) {
		spin_unlock(&cifs_file_list_lock);
		return;
	}

	/* remove it from the lists */
	list_del(&cifs_file->flist);
	list_del(&cifs_file->tlist);

	if (list_empty(&cifsi->openFileList)) {
		cFYI(1, "closing last open instance for inode %p",
			cifs_file->dentry->d_inode);
		cifs_set_oplock_level(cifsi, 0);
	}
	spin_unlock(&cifs_file_list_lock);

	if (!tcon->need_reconnect && !cifs_file->invalidHandle) {
		int xid, rc;

		xid = GetXid();
		rc = CIFSSMBClose(xid, tcon, cifs_file->netfid);
		FreeXid(xid);
	}

	/* Delete any outstanding lock records. We'll lose them when the file
	 * is closed anyway.
	 */
	mutex_lock(&cifs_file->lock_mutex);
	list_for_each_entry_safe(li, tmp, &cifs_file->llist, llist) {
		list_del(&li->llist);
		kfree(li);
	}
	mutex_unlock(&cifs_file->lock_mutex);

	cifs_put_tlink(cifs_file->tlink);
	dput(cifs_file->dentry);
	kfree(cifs_file);
}

int cifs_open(struct inode *inode, struct file *file)
{
	int rc = -EACCES;
	int xid;
	__u32 oplock;
	struct cifs_sb_info *cifs_sb;
	struct cifsTconInfo *tcon;
	struct tcon_link *tlink;
	struct cifsFileInfo *pCifsFile = NULL;
	struct cifsInodeInfo *pCifsInode;
	char *full_path = NULL;
	bool posix_open_ok = false;
	__u16 netfid;

	xid = GetXid();

	cifs_sb = CIFS_SB(inode->i_sb);
	tlink = cifs_sb_tlink(cifs_sb);
	if (IS_ERR(tlink)) {
		FreeXid(xid);
		return PTR_ERR(tlink);
	}
	tcon = tlink_tcon(tlink);

	pCifsInode = CIFS_I(file->f_path.dentry->d_inode);

	full_path = build_path_from_dentry(file->f_path.dentry);
	if (full_path == NULL) {
		rc = -ENOMEM;
		goto out;
	}

	cFYI(1, "inode = 0x%p file flags are 0x%x for %s",
		 inode, file->f_flags, full_path);

	if (oplockEnabled)
		oplock = REQ_OPLOCK;
	else
		oplock = 0;

	if (!tcon->broken_posix_open && tcon->unix_ext &&
	    (tcon->ses->capabilities & CAP_UNIX) &&
	    (CIFS_UNIX_POSIX_PATH_OPS_CAP &
			le64_to_cpu(tcon->fsUnixInfo.Capability))) {
		/* can not refresh inode info since size could be stale */
		rc = cifs_posix_open(full_path, &inode, inode->i_sb,
				cifs_sb->mnt_file_mode /* ignored */,
				file->f_flags, &oplock, &netfid, xid);
		if (rc == 0) {
			cFYI(1, "posix open succeeded");
<<<<<<< HEAD

			pCifsFile = cifs_new_fileinfo(netfid, file, tlink,
						      oplock);
			if (pCifsFile == NULL) {
				CIFSSMBClose(xid, tcon, netfid);
				rc = -ENOMEM;
			}

			cifs_fscache_set_inode_cookie(inode, file);

			goto out;
=======
			posix_open_ok = true;
>>>>>>> 3cbea436
		} else if ((rc == -EINVAL) || (rc == -EOPNOTSUPP)) {
			if (tcon->ses->serverNOS)
				cERROR(1, "server %s of type %s returned"
					   " unexpected error on SMB posix open"
					   ", disabling posix open support."
					   " Check if server update available.",
					   tcon->ses->serverName,
					   tcon->ses->serverNOS);
			tcon->broken_posix_open = true;
		} else if ((rc != -EIO) && (rc != -EREMOTE) &&
			 (rc != -EOPNOTSUPP)) /* path not found or net err */
			goto out;
		/* else fallthrough to retry open the old way on network i/o
		   or DFS errors */
	}

<<<<<<< HEAD
	desiredAccess = cifs_convert_flags(file->f_flags);

/*********************************************************************
 *  open flag mapping table:
 *
 *	POSIX Flag            CIFS Disposition
 *	----------            ----------------
 *	O_CREAT               FILE_OPEN_IF
 *	O_CREAT | O_EXCL      FILE_CREATE
 *	O_CREAT | O_TRUNC     FILE_OVERWRITE_IF
 *	O_TRUNC               FILE_OVERWRITE
 *	none of the above     FILE_OPEN
 *
 *	Note that there is not a direct match between disposition
 *	FILE_SUPERSEDE (ie create whether or not file exists although
 *	O_CREAT | O_TRUNC is similar but truncates the existing
 *	file rather than creating a new file as FILE_SUPERSEDE does
 *	(which uses the attributes / metadata passed in on open call)
 *?
 *?  O_SYNC is a reasonable match to CIFS writethrough flag
 *?  and the read write flags match reasonably.  O_LARGEFILE
 *?  is irrelevant because largefile support is always used
 *?  by this client. Flags O_APPEND, O_DIRECT, O_DIRECTORY,
 *	 O_FASYNC, O_NOFOLLOW, O_NONBLOCK need further investigation
 *********************************************************************/

	disposition = cifs_get_disposition(file->f_flags);

	/* BB pass O_SYNC flag through on file attributes .. BB */

	/* Also refresh inode by passing in file_info buf returned by SMBOpen
	   and calling get_inode_info with returned buf (at least helps
	   non-Unix server case) */

	/* BB we can not do this if this is the second open of a file
	   and the first handle has writebehind data, we might be
	   able to simply do a filemap_fdatawrite/filemap_fdatawait first */
	buf = kmalloc(sizeof(FILE_ALL_INFO), GFP_KERNEL);
	if (!buf) {
		rc = -ENOMEM;
		goto out;
	}

	if (tcon->ses->capabilities & CAP_NT_SMBS)
		rc = CIFSSMBOpen(xid, tcon, full_path, disposition,
			 desiredAccess, CREATE_NOT_DIR, &netfid, &oplock, buf,
			 cifs_sb->local_nls, cifs_sb->mnt_cifs_flags
				 & CIFS_MOUNT_MAP_SPECIAL_CHR);
	else
		rc = -EIO; /* no NT SMB support fall into legacy open below */

	if (rc == -EIO) {
		/* Old server, try legacy style OpenX */
		rc = SMBLegacyOpen(xid, tcon, full_path, disposition,
			desiredAccess, CREATE_NOT_DIR, &netfid, &oplock, buf,
			cifs_sb->local_nls, cifs_sb->mnt_cifs_flags
				& CIFS_MOUNT_MAP_SPECIAL_CHR);
	}
	if (rc) {
		cFYI(1, "cifs_open returned 0x%x", rc);
		goto out;
	}

	rc = cifs_open_inode_helper(inode, tcon, oplock, buf, full_path, xid);
	if (rc != 0)
		goto out;

	pCifsFile = cifs_new_fileinfo(netfid, file, tlink, oplock);
	if (pCifsFile == NULL) {
=======
	if (!posix_open_ok) {
		rc = cifs_nt_open(full_path, inode, cifs_sb, tcon,
				  file->f_flags, &oplock, &netfid, xid);
		if (rc)
			goto out;
	}

	pCifsFile = cifs_new_fileinfo(netfid, file, tlink, oplock);
	if (pCifsFile == NULL) {
		CIFSSMBClose(xid, tcon, netfid);
>>>>>>> 3cbea436
		rc = -ENOMEM;
		goto out;
	}

	cifs_fscache_set_inode_cookie(inode, file);

	if ((oplock & CIFS_CREATE_ACTION) && !posix_open_ok && tcon->unix_ext) {
		/* time to set mode which we can not set earlier due to
		   problems creating new read-only files */
		struct cifs_unix_set_info_args args = {
			.mode	= inode->i_mode,
			.uid	= NO_CHANGE_64,
			.gid	= NO_CHANGE_64,
			.ctime	= NO_CHANGE_64,
			.atime	= NO_CHANGE_64,
			.mtime	= NO_CHANGE_64,
			.device	= 0,
		};
		CIFSSMBUnixSetFileInfo(xid, tcon, &args, netfid,
					pCifsFile->pid);
	}

out:
	kfree(full_path);
	FreeXid(xid);
	cifs_put_tlink(tlink);
	return rc;
}

/* Try to reacquire byte range locks that were released when session */
/* to server was lost */
static int cifs_relock_file(struct cifsFileInfo *cifsFile)
{
	int rc = 0;

/* BB list all locks open on this file and relock */

	return rc;
}

static int cifs_reopen_file(struct cifsFileInfo *pCifsFile, bool can_flush)
{
	int rc = -EACCES;
	int xid;
	__u32 oplock;
	struct cifs_sb_info *cifs_sb;
	struct cifsTconInfo *tcon;
	struct cifsInodeInfo *pCifsInode;
	struct inode *inode;
	char *full_path = NULL;
	int desiredAccess;
	int disposition = FILE_OPEN;
	__u16 netfid;

	xid = GetXid();
	mutex_lock(&pCifsFile->fh_mutex);
	if (!pCifsFile->invalidHandle) {
		mutex_unlock(&pCifsFile->fh_mutex);
		rc = 0;
		FreeXid(xid);
		return rc;
	}

	inode = pCifsFile->dentry->d_inode;
	cifs_sb = CIFS_SB(inode->i_sb);
	tcon = tlink_tcon(pCifsFile->tlink);

/* can not grab rename sem here because various ops, including
   those that already have the rename sem can end up causing writepage
   to get called and if the server was down that means we end up here,
   and we can never tell if the caller already has the rename_sem */
	full_path = build_path_from_dentry(pCifsFile->dentry);
	if (full_path == NULL) {
		rc = -ENOMEM;
		mutex_unlock(&pCifsFile->fh_mutex);
		FreeXid(xid);
		return rc;
	}

	cFYI(1, "inode = 0x%p file flags 0x%x for %s",
		 inode, pCifsFile->f_flags, full_path);

	if (oplockEnabled)
		oplock = REQ_OPLOCK;
	else
		oplock = 0;

	if (tcon->unix_ext && (tcon->ses->capabilities & CAP_UNIX) &&
	    (CIFS_UNIX_POSIX_PATH_OPS_CAP &
			le64_to_cpu(tcon->fsUnixInfo.Capability))) {

		/*
		 * O_CREAT, O_EXCL and O_TRUNC already had their effect on the
		 * original open. Must mask them off for a reopen.
		 */
		unsigned int oflags = pCifsFile->f_flags &
						~(O_CREAT | O_EXCL | O_TRUNC);

		rc = cifs_posix_open(full_path, NULL, inode->i_sb,
				cifs_sb->mnt_file_mode /* ignored */,
				oflags, &oplock, &netfid, xid);
		if (rc == 0) {
			cFYI(1, "posix reopen succeeded");
			goto reopen_success;
		}
		/* fallthrough to retry open the old way on errors, especially
		   in the reconnect path it is important to retry hard */
	}

	desiredAccess = cifs_convert_flags(pCifsFile->f_flags);

	/* Can not refresh inode by passing in file_info buf to be returned
	   by SMBOpen and then calling get_inode_info with returned buf
	   since file might have write behind data that needs to be flushed
	   and server version of file size can be stale. If we knew for sure
	   that inode was not dirty locally we could do this */

	rc = CIFSSMBOpen(xid, tcon, full_path, disposition, desiredAccess,
			 CREATE_NOT_DIR, &netfid, &oplock, NULL,
			 cifs_sb->local_nls, cifs_sb->mnt_cifs_flags &
				CIFS_MOUNT_MAP_SPECIAL_CHR);
	if (rc) {
		mutex_unlock(&pCifsFile->fh_mutex);
		cFYI(1, "cifs_open returned 0x%x", rc);
		cFYI(1, "oplock: %d", oplock);
		goto reopen_error_exit;
	}

reopen_success:
	pCifsFile->netfid = netfid;
	pCifsFile->invalidHandle = false;
	mutex_unlock(&pCifsFile->fh_mutex);
	pCifsInode = CIFS_I(inode);

	if (can_flush) {
		rc = filemap_write_and_wait(inode->i_mapping);
		mapping_set_error(inode->i_mapping, rc);

		if (tcon->unix_ext)
			rc = cifs_get_inode_info_unix(&inode,
				full_path, inode->i_sb, xid);
		else
			rc = cifs_get_inode_info(&inode,
				full_path, NULL, inode->i_sb,
				xid, NULL);
	} /* else we are writing out data to server already
	     and could deadlock if we tried to flush data, and
	     since we do not know if we have data that would
	     invalidate the current end of file on the server
	     we can not go to the server to get the new inod
	     info */

	cifs_set_oplock_level(pCifsInode, oplock);

	cifs_relock_file(pCifsFile);

reopen_error_exit:
	kfree(full_path);
	FreeXid(xid);
	return rc;
}

int cifs_close(struct inode *inode, struct file *file)
{
	cifsFileInfo_put(file->private_data);
	file->private_data = NULL;

	/* return code from the ->release op is always ignored */
	return 0;
}

int cifs_closedir(struct inode *inode, struct file *file)
{
	int rc = 0;
	int xid;
	struct cifsFileInfo *pCFileStruct = file->private_data;
	char *ptmp;

	cFYI(1, "Closedir inode = 0x%p", inode);

	xid = GetXid();

	if (pCFileStruct) {
		struct cifsTconInfo *pTcon = tlink_tcon(pCFileStruct->tlink);

		cFYI(1, "Freeing private data in close dir");
		spin_lock(&cifs_file_list_lock);
		if (!pCFileStruct->srch_inf.endOfSearch &&
		    !pCFileStruct->invalidHandle) {
			pCFileStruct->invalidHandle = true;
			spin_unlock(&cifs_file_list_lock);
			rc = CIFSFindClose(xid, pTcon, pCFileStruct->netfid);
			cFYI(1, "Closing uncompleted readdir with rc %d",
				 rc);
			/* not much we can do if it fails anyway, ignore rc */
			rc = 0;
		} else
			spin_unlock(&cifs_file_list_lock);
		ptmp = pCFileStruct->srch_inf.ntwrk_buf_start;
		if (ptmp) {
			cFYI(1, "closedir free smb buf in srch struct");
			pCFileStruct->srch_inf.ntwrk_buf_start = NULL;
			if (pCFileStruct->srch_inf.smallBuf)
				cifs_small_buf_release(ptmp);
			else
				cifs_buf_release(ptmp);
		}
		cifs_put_tlink(pCFileStruct->tlink);
		kfree(file->private_data);
		file->private_data = NULL;
	}
	/* BB can we lock the filestruct while this is going on? */
	FreeXid(xid);
	return rc;
}

static int store_file_lock(struct cifsFileInfo *fid, __u64 len,
				__u64 offset, __u8 lockType)
{
	struct cifsLockInfo *li =
		kmalloc(sizeof(struct cifsLockInfo), GFP_KERNEL);
	if (li == NULL)
		return -ENOMEM;
	li->offset = offset;
	li->length = len;
	li->type = lockType;
	mutex_lock(&fid->lock_mutex);
	list_add(&li->llist, &fid->llist);
	mutex_unlock(&fid->lock_mutex);
	return 0;
}

int cifs_lock(struct file *file, int cmd, struct file_lock *pfLock)
{
	int rc, xid;
	__u32 numLock = 0;
	__u32 numUnlock = 0;
	__u64 length;
	bool wait_flag = false;
	struct cifs_sb_info *cifs_sb;
	struct cifsTconInfo *tcon;
	__u16 netfid;
	__u8 lockType = LOCKING_ANDX_LARGE_FILES;
	bool posix_locking = 0;

	length = 1 + pfLock->fl_end - pfLock->fl_start;
	rc = -EACCES;
	xid = GetXid();

	cFYI(1, "Lock parm: 0x%x flockflags: "
		 "0x%x flocktype: 0x%x start: %lld end: %lld",
		cmd, pfLock->fl_flags, pfLock->fl_type, pfLock->fl_start,
		pfLock->fl_end);

	if (pfLock->fl_flags & FL_POSIX)
		cFYI(1, "Posix");
	if (pfLock->fl_flags & FL_FLOCK)
		cFYI(1, "Flock");
	if (pfLock->fl_flags & FL_SLEEP) {
		cFYI(1, "Blocking lock");
		wait_flag = true;
	}
	if (pfLock->fl_flags & FL_ACCESS)
		cFYI(1, "Process suspended by mandatory locking - "
			 "not implemented yet");
	if (pfLock->fl_flags & FL_LEASE)
		cFYI(1, "Lease on file - not implemented yet");
	if (pfLock->fl_flags &
	    (~(FL_POSIX | FL_FLOCK | FL_SLEEP | FL_ACCESS | FL_LEASE)))
		cFYI(1, "Unknown lock flags 0x%x", pfLock->fl_flags);

	if (pfLock->fl_type == F_WRLCK) {
		cFYI(1, "F_WRLCK ");
		numLock = 1;
	} else if (pfLock->fl_type == F_UNLCK) {
		cFYI(1, "F_UNLCK");
		numUnlock = 1;
		/* Check if unlock includes more than
		one lock range */
	} else if (pfLock->fl_type == F_RDLCK) {
		cFYI(1, "F_RDLCK");
		lockType |= LOCKING_ANDX_SHARED_LOCK;
		numLock = 1;
	} else if (pfLock->fl_type == F_EXLCK) {
		cFYI(1, "F_EXLCK");
		numLock = 1;
	} else if (pfLock->fl_type == F_SHLCK) {
		cFYI(1, "F_SHLCK");
		lockType |= LOCKING_ANDX_SHARED_LOCK;
		numLock = 1;
	} else
		cFYI(1, "Unknown type of lock");

	cifs_sb = CIFS_SB(file->f_path.dentry->d_sb);
	tcon = tlink_tcon(((struct cifsFileInfo *)file->private_data)->tlink);
	netfid = ((struct cifsFileInfo *)file->private_data)->netfid;

	if ((tcon->ses->capabilities & CAP_UNIX) &&
	    (CIFS_UNIX_FCNTL_CAP & le64_to_cpu(tcon->fsUnixInfo.Capability)) &&
	    ((cifs_sb->mnt_cifs_flags & CIFS_MOUNT_NOPOSIXBRL) == 0))
		posix_locking = 1;
	/* BB add code here to normalize offset and length to
	account for negative length which we can not accept over the
	wire */
	if (IS_GETLK(cmd)) {
		if (posix_locking) {
			int posix_lock_type;
			if (lockType & LOCKING_ANDX_SHARED_LOCK)
				posix_lock_type = CIFS_RDLCK;
			else
				posix_lock_type = CIFS_WRLCK;
			rc = CIFSSMBPosixLock(xid, tcon, netfid, 1 /* get */,
					length,	pfLock,
					posix_lock_type, wait_flag);
			FreeXid(xid);
			return rc;
		}

		/* BB we could chain these into one lock request BB */
		rc = CIFSSMBLock(xid, tcon, netfid, length, pfLock->fl_start,
				 0, 1, lockType, 0 /* wait flag */ );
		if (rc == 0) {
			rc = CIFSSMBLock(xid, tcon, netfid, length,
					 pfLock->fl_start, 1 /* numUnlock */ ,
					 0 /* numLock */ , lockType,
					 0 /* wait flag */ );
			pfLock->fl_type = F_UNLCK;
			if (rc != 0)
				cERROR(1, "Error unlocking previously locked "
					   "range %d during test of lock", rc);
			rc = 0;

		} else {
			/* if rc == ERR_SHARING_VIOLATION ? */
			rc = 0;

			if (lockType & LOCKING_ANDX_SHARED_LOCK) {
				pfLock->fl_type = F_WRLCK;
			} else {
				rc = CIFSSMBLock(xid, tcon, netfid, length,
					pfLock->fl_start, 0, 1,
					lockType | LOCKING_ANDX_SHARED_LOCK,
					0 /* wait flag */);
				if (rc == 0) {
					rc = CIFSSMBLock(xid, tcon, netfid,
						length, pfLock->fl_start, 1, 0,
						lockType |
						LOCKING_ANDX_SHARED_LOCK,
						0 /* wait flag */);
					pfLock->fl_type = F_RDLCK;
					if (rc != 0)
						cERROR(1, "Error unlocking "
						"previously locked range %d "
						"during test of lock", rc);
					rc = 0;
				} else {
					pfLock->fl_type = F_WRLCK;
					rc = 0;
				}
			}
		}

		FreeXid(xid);
		return rc;
	}

	if (!numLock && !numUnlock) {
		/* if no lock or unlock then nothing
		to do since we do not know what it is */
		FreeXid(xid);
		return -EOPNOTSUPP;
	}

	if (posix_locking) {
		int posix_lock_type;
		if (lockType & LOCKING_ANDX_SHARED_LOCK)
			posix_lock_type = CIFS_RDLCK;
		else
			posix_lock_type = CIFS_WRLCK;

		if (numUnlock == 1)
			posix_lock_type = CIFS_UNLCK;

		rc = CIFSSMBPosixLock(xid, tcon, netfid, 0 /* set */,
				      length, pfLock,
				      posix_lock_type, wait_flag);
	} else {
		struct cifsFileInfo *fid = file->private_data;

		if (numLock) {
			rc = CIFSSMBLock(xid, tcon, netfid, length,
					pfLock->fl_start,
					0, numLock, lockType, wait_flag);

			if (rc == 0) {
				/* For Windows locks we must store them. */
				rc = store_file_lock(fid, length,
						pfLock->fl_start, lockType);
			}
		} else if (numUnlock) {
			/* For each stored lock that this unlock overlaps
			   completely, unlock it. */
			int stored_rc = 0;
			struct cifsLockInfo *li, *tmp;

			rc = 0;
			mutex_lock(&fid->lock_mutex);
			list_for_each_entry_safe(li, tmp, &fid->llist, llist) {
				if (pfLock->fl_start <= li->offset &&
						(pfLock->fl_start + length) >=
						(li->offset + li->length)) {
					stored_rc = CIFSSMBLock(xid, tcon,
							netfid,
							li->length, li->offset,
							1, 0, li->type, false);
					if (stored_rc)
						rc = stored_rc;
					else {
						list_del(&li->llist);
						kfree(li);
					}
				}
			}
			mutex_unlock(&fid->lock_mutex);
		}
	}

	if (pfLock->fl_flags & FL_POSIX)
		posix_lock_file_wait(file, pfLock);
	FreeXid(xid);
	return rc;
}

/*
 * Set the timeout on write requests past EOF. For some servers (Windows)
 * these calls can be very long.
 *
 * If we're writing >10M past the EOF we give a 180s timeout. Anything less
 * than that gets a 45s timeout. Writes not past EOF get 15s timeouts.
 * The 10M cutoff is totally arbitrary. A better scheme for this would be
 * welcome if someone wants to suggest one.
 *
 * We may be able to do a better job with this if there were some way to
 * declare that a file should be sparse.
 */
static int
cifs_write_timeout(struct cifsInodeInfo *cifsi, loff_t offset)
{
	if (offset <= cifsi->server_eof)
		return CIFS_STD_OP;
	else if (offset > (cifsi->server_eof + (10 * 1024 * 1024)))
		return CIFS_VLONG_OP;
	else
		return CIFS_LONG_OP;
}

/* update the file size (if needed) after a write */
static void
cifs_update_eof(struct cifsInodeInfo *cifsi, loff_t offset,
		      unsigned int bytes_written)
{
	loff_t end_of_write = offset + bytes_written;

	if (end_of_write > cifsi->server_eof)
		cifsi->server_eof = end_of_write;
}

ssize_t cifs_user_write(struct file *file, const char __user *write_data,
	size_t write_size, loff_t *poffset)
{
	struct inode *inode = file->f_path.dentry->d_inode;
	int rc = 0;
	unsigned int bytes_written = 0;
	unsigned int total_written;
	struct cifs_sb_info *cifs_sb;
	struct cifsTconInfo *pTcon;
	int xid, long_op;
	struct cifsFileInfo *open_file;
	struct cifsInodeInfo *cifsi = CIFS_I(inode);

	cifs_sb = CIFS_SB(file->f_path.dentry->d_sb);

	/* cFYI(1, " write %d bytes to offset %lld of %s", write_size,
	   *poffset, file->f_path.dentry->d_name.name); */

	if (file->private_data == NULL)
		return -EBADF;

	open_file = file->private_data;
	pTcon = tlink_tcon(open_file->tlink);

	rc = generic_write_checks(file, poffset, &write_size, 0);
	if (rc)
		return rc;

	xid = GetXid();

	long_op = cifs_write_timeout(cifsi, *poffset);
	for (total_written = 0; write_size > total_written;
	     total_written += bytes_written) {
		rc = -EAGAIN;
		while (rc == -EAGAIN) {
			if (file->private_data == NULL) {
				/* file has been closed on us */
				FreeXid(xid);
			/* if we have gotten here we have written some data
			   and blocked, and the file has been freed on us while
			   we blocked so return what we managed to write */
				return total_written;
			}
			if (open_file->invalidHandle) {
				/* we could deadlock if we called
				   filemap_fdatawait from here so tell
				   reopen_file not to flush data to server
				   now */
				rc = cifs_reopen_file(open_file, false);
				if (rc != 0)
					break;
			}

			rc = CIFSSMBWrite(xid, pTcon,
				open_file->netfid,
				min_t(const int, cifs_sb->wsize,
				      write_size - total_written),
				*poffset, &bytes_written,
				NULL, write_data + total_written, long_op);
		}
		if (rc || (bytes_written == 0)) {
			if (total_written)
				break;
			else {
				FreeXid(xid);
				return rc;
			}
		} else {
			cifs_update_eof(cifsi, *poffset, bytes_written);
			*poffset += bytes_written;
		}
		long_op = CIFS_STD_OP; /* subsequent writes fast -
				    15 seconds is plenty */
	}

	cifs_stats_bytes_written(pTcon, total_written);

/* Do not update local mtime - server will set its actual value on write
 *	inode->i_ctime = inode->i_mtime =
 * 		current_fs_time(inode->i_sb);*/
	if (total_written > 0) {
		spin_lock(&inode->i_lock);
		if (*poffset > inode->i_size)
			i_size_write(inode, *poffset);
		spin_unlock(&inode->i_lock);
	}
	mark_inode_dirty_sync(inode);

	FreeXid(xid);
	return total_written;
}

static ssize_t cifs_write(struct cifsFileInfo *open_file,
			  const char *write_data, size_t write_size,
			  loff_t *poffset)
{
	int rc = 0;
	unsigned int bytes_written = 0;
	unsigned int total_written;
	struct cifs_sb_info *cifs_sb;
	struct cifsTconInfo *pTcon;
	int xid, long_op;
	struct dentry *dentry = open_file->dentry;
	struct cifsInodeInfo *cifsi = CIFS_I(dentry->d_inode);

	cifs_sb = CIFS_SB(dentry->d_sb);

	cFYI(1, "write %zd bytes to offset %lld of %s", write_size,
	   *poffset, dentry->d_name.name);

	pTcon = tlink_tcon(open_file->tlink);

	xid = GetXid();

	long_op = cifs_write_timeout(cifsi, *poffset);
	for (total_written = 0; write_size > total_written;
	     total_written += bytes_written) {
		rc = -EAGAIN;
		while (rc == -EAGAIN) {
			if (open_file->invalidHandle) {
				/* we could deadlock if we called
				   filemap_fdatawait from here so tell
				   reopen_file not to flush data to
				   server now */
				rc = cifs_reopen_file(open_file, false);
				if (rc != 0)
					break;
			}
			if (experimEnabled || (pTcon->ses->server &&
				((pTcon->ses->server->secMode &
				(SECMODE_SIGN_REQUIRED | SECMODE_SIGN_ENABLED))
				== 0))) {
				struct kvec iov[2];
				unsigned int len;

				len = min((size_t)cifs_sb->wsize,
					  write_size - total_written);
				/* iov[0] is reserved for smb header */
				iov[1].iov_base = (char *)write_data +
						  total_written;
				iov[1].iov_len = len;
				rc = CIFSSMBWrite2(xid, pTcon,
						open_file->netfid, len,
						*poffset, &bytes_written,
						iov, 1, long_op);
			} else
				rc = CIFSSMBWrite(xid, pTcon,
					 open_file->netfid,
					 min_t(const int, cifs_sb->wsize,
					       write_size - total_written),
					 *poffset, &bytes_written,
					 write_data + total_written,
					 NULL, long_op);
		}
		if (rc || (bytes_written == 0)) {
			if (total_written)
				break;
			else {
				FreeXid(xid);
				return rc;
			}
		} else {
			cifs_update_eof(cifsi, *poffset, bytes_written);
			*poffset += bytes_written;
		}
		long_op = CIFS_STD_OP; /* subsequent writes fast -
				    15 seconds is plenty */
	}

	cifs_stats_bytes_written(pTcon, total_written);

	if (total_written > 0) {
		spin_lock(&dentry->d_inode->i_lock);
		if (*poffset > dentry->d_inode->i_size)
			i_size_write(dentry->d_inode, *poffset);
		spin_unlock(&dentry->d_inode->i_lock);
	}
	mark_inode_dirty_sync(dentry->d_inode);
	FreeXid(xid);
	return total_written;
}

<<<<<<< HEAD
#ifdef CONFIG_CIFS_EXPERIMENTAL
=======
>>>>>>> 3cbea436
struct cifsFileInfo *find_readable_file(struct cifsInodeInfo *cifs_inode,
					bool fsuid_only)
{
	struct cifsFileInfo *open_file = NULL;
	struct cifs_sb_info *cifs_sb = CIFS_SB(cifs_inode->vfs_inode.i_sb);

	/* only filter by fsuid on multiuser mounts */
	if (!(cifs_sb->mnt_cifs_flags & CIFS_MOUNT_MULTIUSER))
		fsuid_only = false;

	spin_lock(&cifs_file_list_lock);
	/* we could simply get the first_list_entry since write-only entries
	   are always at the end of the list but since the first entry might
	   have a close pending, we go through the whole list */
	list_for_each_entry(open_file, &cifs_inode->openFileList, flist) {
		if (fsuid_only && open_file->uid != current_fsuid())
			continue;
		if (OPEN_FMODE(open_file->f_flags) & FMODE_READ) {
			if (!open_file->invalidHandle) {
				/* found a good file */
				/* lock it so it will not be closed on us */
				cifsFileInfo_get(open_file);
				spin_unlock(&cifs_file_list_lock);
				return open_file;
			} /* else might as well continue, and look for
			     another, or simply have the caller reopen it
			     again rather than trying to fix this handle */
		} else /* write only file */
			break; /* write only files are last so must be done */
	}
	spin_unlock(&cifs_file_list_lock);
	return NULL;
}

struct cifsFileInfo *find_writable_file(struct cifsInodeInfo *cifs_inode,
					bool fsuid_only)
{
	struct cifsFileInfo *open_file;
	struct cifs_sb_info *cifs_sb;
	bool any_available = false;
	int rc;

	/* Having a null inode here (because mapping->host was set to zero by
	the VFS or MM) should not happen but we had reports of on oops (due to
	it being zero) during stress testcases so we need to check for it */

	if (cifs_inode == NULL) {
		cERROR(1, "Null inode passed to cifs_writeable_file");
		dump_stack();
		return NULL;
	}

	cifs_sb = CIFS_SB(cifs_inode->vfs_inode.i_sb);

	/* only filter by fsuid on multiuser mounts */
	if (!(cifs_sb->mnt_cifs_flags & CIFS_MOUNT_MULTIUSER))
		fsuid_only = false;

	spin_lock(&cifs_file_list_lock);
refind_writable:
	list_for_each_entry(open_file, &cifs_inode->openFileList, flist) {
		if (!any_available && open_file->pid != current->tgid)
			continue;
		if (fsuid_only && open_file->uid != current_fsuid())
			continue;
		if (OPEN_FMODE(open_file->f_flags) & FMODE_WRITE) {
			cifsFileInfo_get(open_file);

			if (!open_file->invalidHandle) {
				/* found a good writable file */
				spin_unlock(&cifs_file_list_lock);
				return open_file;
			}

			spin_unlock(&cifs_file_list_lock);

			/* Had to unlock since following call can block */
			rc = cifs_reopen_file(open_file, false);
			if (!rc)
				return open_file;

			/* if it fails, try another handle if possible */
			cFYI(1, "wp failed on reopen file");
			cifsFileInfo_put(open_file);

			spin_lock(&cifs_file_list_lock);

			/* else we simply continue to the next entry. Thus
			   we do not loop on reopen errors.  If we
			   can not reopen the file, for example if we
			   reconnected to a server with another client
			   racing to delete or lock the file we would not
			   make progress if we restarted before the beginning
			   of the loop here. */
		}
	}
	/* couldn't find useable FH with same pid, try any available */
	if (!any_available) {
		any_available = true;
		goto refind_writable;
	}
	spin_unlock(&cifs_file_list_lock);
	return NULL;
}

static int cifs_partialpagewrite(struct page *page, unsigned from, unsigned to)
{
	struct address_space *mapping = page->mapping;
	loff_t offset = (loff_t)page->index << PAGE_CACHE_SHIFT;
	char *write_data;
	int rc = -EFAULT;
	int bytes_written = 0;
	struct cifs_sb_info *cifs_sb;
	struct inode *inode;
	struct cifsFileInfo *open_file;

	if (!mapping || !mapping->host)
		return -EFAULT;

	inode = page->mapping->host;
	cifs_sb = CIFS_SB(inode->i_sb);

	offset += (loff_t)from;
	write_data = kmap(page);
	write_data += from;

	if ((to > PAGE_CACHE_SIZE) || (from > to)) {
		kunmap(page);
		return -EIO;
	}

	/* racing with truncate? */
	if (offset > mapping->host->i_size) {
		kunmap(page);
		return 0; /* don't care */
	}

	/* check to make sure that we are not extending the file */
	if (mapping->host->i_size - offset < (loff_t)to)
		to = (unsigned)(mapping->host->i_size - offset);

	open_file = find_writable_file(CIFS_I(mapping->host), false);
	if (open_file) {
		bytes_written = cifs_write(open_file, write_data,
					   to - from, &offset);
		cifsFileInfo_put(open_file);
		/* Does mm or vfs already set times? */
		inode->i_atime = inode->i_mtime = current_fs_time(inode->i_sb);
		if ((bytes_written > 0) && (offset))
			rc = 0;
		else if (bytes_written < 0)
			rc = bytes_written;
	} else {
		cFYI(1, "No writeable filehandles for inode");
		rc = -EIO;
	}

	kunmap(page);
	return rc;
}

static int cifs_writepages(struct address_space *mapping,
			   struct writeback_control *wbc)
{
	unsigned int bytes_to_write;
	unsigned int bytes_written;
	struct cifs_sb_info *cifs_sb;
	int done = 0;
	pgoff_t end;
	pgoff_t index;
	int range_whole = 0;
	struct kvec *iov;
	int len;
	int n_iov = 0;
	pgoff_t next;
	int nr_pages;
	__u64 offset = 0;
	struct cifsFileInfo *open_file;
	struct cifsTconInfo *tcon;
	struct cifsInodeInfo *cifsi = CIFS_I(mapping->host);
	struct page *page;
	struct pagevec pvec;
	int rc = 0;
	int scanned = 0;
	int xid, long_op;

	cifs_sb = CIFS_SB(mapping->host->i_sb);

	/*
	 * If wsize is smaller that the page cache size, default to writing
	 * one page at a time via cifs_writepage
	 */
	if (cifs_sb->wsize < PAGE_CACHE_SIZE)
		return generic_writepages(mapping, wbc);

	iov = kmalloc(32 * sizeof(struct kvec), GFP_KERNEL);
	if (iov == NULL)
		return generic_writepages(mapping, wbc);

	/*
	 * if there's no open file, then this is likely to fail too,
	 * but it'll at least handle the return. Maybe it should be
	 * a BUG() instead?
	 */
	open_file = find_writable_file(CIFS_I(mapping->host), false);
	if (!open_file) {
		kfree(iov);
		return generic_writepages(mapping, wbc);
<<<<<<< HEAD
	}

	tcon = tlink_tcon(open_file->tlink);
	if (!experimEnabled && tcon->ses->server->secMode &
			(SECMODE_SIGN_REQUIRED | SECMODE_SIGN_ENABLED)) {
		cifsFileInfo_put(open_file);
		kfree(iov);
		return generic_writepages(mapping, wbc);
=======
>>>>>>> 3cbea436
	}
	cifsFileInfo_put(open_file);

	tcon = tlink_tcon(open_file->tlink);
	if (!experimEnabled && tcon->ses->server->secMode &
			(SECMODE_SIGN_REQUIRED | SECMODE_SIGN_ENABLED)) {
		cifsFileInfo_put(open_file);
		kfree(iov);
		return generic_writepages(mapping, wbc);
	}
	cifsFileInfo_put(open_file);

	xid = GetXid();

	pagevec_init(&pvec, 0);
	if (wbc->range_cyclic) {
		index = mapping->writeback_index; /* Start from prev offset */
		end = -1;
	} else {
		index = wbc->range_start >> PAGE_CACHE_SHIFT;
		end = wbc->range_end >> PAGE_CACHE_SHIFT;
		if (wbc->range_start == 0 && wbc->range_end == LLONG_MAX)
			range_whole = 1;
		scanned = 1;
	}
retry:
	while (!done && (index <= end) &&
	       (nr_pages = pagevec_lookup_tag(&pvec, mapping, &index,
			PAGECACHE_TAG_DIRTY,
			min(end - index, (pgoff_t)PAGEVEC_SIZE - 1) + 1))) {
		int first;
		unsigned int i;

		first = -1;
		next = 0;
		n_iov = 0;
		bytes_to_write = 0;

		for (i = 0; i < nr_pages; i++) {
			page = pvec.pages[i];
			/*
			 * At this point we hold neither mapping->tree_lock nor
			 * lock on the page itself: the page may be truncated or
			 * invalidated (changing page->mapping to NULL), or even
			 * swizzled back from swapper_space to tmpfs file
			 * mapping
			 */

			if (first < 0)
				lock_page(page);
			else if (!trylock_page(page))
				break;

			if (unlikely(page->mapping != mapping)) {
				unlock_page(page);
				break;
			}

			if (!wbc->range_cyclic && page->index > end) {
				done = 1;
				unlock_page(page);
				break;
			}

			if (next && (page->index != next)) {
				/* Not next consecutive page */
				unlock_page(page);
				break;
			}

			if (wbc->sync_mode != WB_SYNC_NONE)
				wait_on_page_writeback(page);

			if (PageWriteback(page) ||
					!clear_page_dirty_for_io(page)) {
				unlock_page(page);
				break;
			}

			/*
			 * This actually clears the dirty bit in the radix tree.
			 * See cifs_writepage() for more commentary.
			 */
			set_page_writeback(page);

			if (page_offset(page) >= mapping->host->i_size) {
				done = 1;
				unlock_page(page);
				end_page_writeback(page);
				break;
			}

			/*
			 * BB can we get rid of this?  pages are held by pvec
			 */
			page_cache_get(page);

			len = min(mapping->host->i_size - page_offset(page),
				  (loff_t)PAGE_CACHE_SIZE);

			/* reserve iov[0] for the smb header */
			n_iov++;
			iov[n_iov].iov_base = kmap(page);
			iov[n_iov].iov_len = len;
			bytes_to_write += len;

			if (first < 0) {
				first = i;
				offset = page_offset(page);
			}
			next = page->index + 1;
			if (bytes_to_write + PAGE_CACHE_SIZE > cifs_sb->wsize)
				break;
		}
		if (n_iov) {
			open_file = find_writable_file(CIFS_I(mapping->host),
							false);
			if (!open_file) {
				cERROR(1, "No writable handles for inode");
				rc = -EBADF;
			} else {
				long_op = cifs_write_timeout(cifsi, offset);
				rc = CIFSSMBWrite2(xid, tcon, open_file->netfid,
						   bytes_to_write, offset,
						   &bytes_written, iov, n_iov,
						   long_op);
				cifsFileInfo_put(open_file);
				cifs_update_eof(cifsi, offset, bytes_written);
			}

			if (rc || bytes_written < bytes_to_write) {
				cERROR(1, "Write2 ret %d, wrote %d",
					  rc, bytes_written);
				mapping_set_error(mapping, rc);
			} else {
				cifs_stats_bytes_written(tcon, bytes_written);
			}

			for (i = 0; i < n_iov; i++) {
				page = pvec.pages[first + i];
				/* Should we also set page error on
				success rc but too little data written? */
				/* BB investigate retry logic on temporary
				server crash cases and how recovery works
				when page marked as error */
				if (rc)
					SetPageError(page);
				kunmap(page);
				unlock_page(page);
				end_page_writeback(page);
				page_cache_release(page);
			}
			if ((wbc->nr_to_write -= n_iov) <= 0)
				done = 1;
			index = next;
		} else
			/* Need to re-find the pages we skipped */
			index = pvec.pages[0]->index + 1;

		pagevec_release(&pvec);
	}
	if (!scanned && !done) {
		/*
		 * We hit the last page and there is more work to be done: wrap
		 * back to the start of the file
		 */
		scanned = 1;
		index = 0;
		goto retry;
	}
	if (wbc->range_cyclic || (range_whole && wbc->nr_to_write > 0))
		mapping->writeback_index = index;

	FreeXid(xid);
	kfree(iov);
	return rc;
}

static int cifs_writepage(struct page *page, struct writeback_control *wbc)
{
	int rc = -EFAULT;
	int xid;

	xid = GetXid();
/* BB add check for wbc flags */
	page_cache_get(page);
	if (!PageUptodate(page))
		cFYI(1, "ppw - page not up to date");

	/*
	 * Set the "writeback" flag, and clear "dirty" in the radix tree.
	 *
	 * A writepage() implementation always needs to do either this,
	 * or re-dirty the page with "redirty_page_for_writepage()" in
	 * the case of a failure.
	 *
	 * Just unlocking the page will cause the radix tree tag-bits
	 * to fail to update with the state of the page correctly.
	 */
	set_page_writeback(page);
	rc = cifs_partialpagewrite(page, 0, PAGE_CACHE_SIZE);
	SetPageUptodate(page); /* BB add check for error and Clearuptodate? */
	unlock_page(page);
	end_page_writeback(page);
	page_cache_release(page);
	FreeXid(xid);
	return rc;
}

static int cifs_write_end(struct file *file, struct address_space *mapping,
			loff_t pos, unsigned len, unsigned copied,
			struct page *page, void *fsdata)
{
	int rc;
	struct inode *inode = mapping->host;

	cFYI(1, "write_end for page %p from pos %lld with %d bytes",
		 page, pos, copied);

	if (PageChecked(page)) {
		if (copied == len)
			SetPageUptodate(page);
		ClearPageChecked(page);
	} else if (!PageUptodate(page) && copied == PAGE_CACHE_SIZE)
		SetPageUptodate(page);

	if (!PageUptodate(page)) {
		char *page_data;
		unsigned offset = pos & (PAGE_CACHE_SIZE - 1);
		int xid;

		xid = GetXid();
		/* this is probably better than directly calling
		   partialpage_write since in this function the file handle is
		   known which we might as well	leverage */
		/* BB check if anything else missing out of ppw
		   such as updating last write time */
		page_data = kmap(page);
		rc = cifs_write(file->private_data, page_data + offset,
				copied, &pos);
		/* if (rc < 0) should we set writebehind rc? */
		kunmap(page);

		FreeXid(xid);
	} else {
		rc = copied;
		pos += copied;
		set_page_dirty(page);
	}

	if (rc > 0) {
		spin_lock(&inode->i_lock);
		if (pos > inode->i_size)
			i_size_write(inode, pos);
		spin_unlock(&inode->i_lock);
	}

	unlock_page(page);
	page_cache_release(page);

	return rc;
}

int cifs_fsync(struct file *file, int datasync)
{
	int xid;
	int rc = 0;
	struct cifsTconInfo *tcon;
	struct cifsFileInfo *smbfile = file->private_data;
	struct inode *inode = file->f_path.dentry->d_inode;

	xid = GetXid();

	cFYI(1, "Sync file - name: %s datasync: 0x%x",
		file->f_path.dentry->d_name.name, datasync);

	rc = filemap_write_and_wait(inode->i_mapping);
	if (rc == 0) {
		struct cifs_sb_info *cifs_sb = CIFS_SB(inode->i_sb);

		tcon = tlink_tcon(smbfile->tlink);
		if (!(cifs_sb->mnt_cifs_flags & CIFS_MOUNT_NOSSYNC))
			rc = CIFSSMBFlush(xid, tcon, smbfile->netfid);
	}

	FreeXid(xid);
	return rc;
}

/* static void cifs_sync_page(struct page *page)
{
	struct address_space *mapping;
	struct inode *inode;
	unsigned long index = page->index;
	unsigned int rpages = 0;
	int rc = 0;

	cFYI(1, "sync page %p", page);
	mapping = page->mapping;
	if (!mapping)
		return 0;
	inode = mapping->host;
	if (!inode)
		return; */

/*	fill in rpages then
	result = cifs_pagein_inode(inode, index, rpages); */ /* BB finish */

/*	cFYI(1, "rpages is %d for sync page of Index %ld", rpages, index);

#if 0
	if (rc < 0)
		return rc;
	return 0;
#endif
} */

/*
 * As file closes, flush all cached write data for this inode checking
 * for write behind errors.
 */
int cifs_flush(struct file *file, fl_owner_t id)
{
	struct inode *inode = file->f_path.dentry->d_inode;
	int rc = 0;

	if (file->f_mode & FMODE_WRITE)
		rc = filemap_write_and_wait(inode->i_mapping);

	cFYI(1, "Flush inode %p file %p rc %d", inode, file, rc);

	return rc;
}

ssize_t cifs_user_read(struct file *file, char __user *read_data,
	size_t read_size, loff_t *poffset)
{
	int rc = -EACCES;
	unsigned int bytes_read = 0;
	unsigned int total_read = 0;
	unsigned int current_read_size;
	struct cifs_sb_info *cifs_sb;
	struct cifsTconInfo *pTcon;
	int xid;
	struct cifsFileInfo *open_file;
	char *smb_read_data;
	char __user *current_offset;
	struct smb_com_read_rsp *pSMBr;

	xid = GetXid();
	cifs_sb = CIFS_SB(file->f_path.dentry->d_sb);

	if (file->private_data == NULL) {
		rc = -EBADF;
		FreeXid(xid);
		return rc;
	}
	open_file = file->private_data;
	pTcon = tlink_tcon(open_file->tlink);

	if ((file->f_flags & O_ACCMODE) == O_WRONLY)
		cFYI(1, "attempting read on write only file instance");

	for (total_read = 0, current_offset = read_data;
	     read_size > total_read;
	     total_read += bytes_read, current_offset += bytes_read) {
		current_read_size = min_t(const int, read_size - total_read,
					  cifs_sb->rsize);
		rc = -EAGAIN;
		smb_read_data = NULL;
		while (rc == -EAGAIN) {
			int buf_type = CIFS_NO_BUFFER;
			if (open_file->invalidHandle) {
				rc = cifs_reopen_file(open_file, true);
				if (rc != 0)
					break;
			}
			rc = CIFSSMBRead(xid, pTcon,
					 open_file->netfid,
					 current_read_size, *poffset,
					 &bytes_read, &smb_read_data,
					 &buf_type);
			pSMBr = (struct smb_com_read_rsp *)smb_read_data;
			if (smb_read_data) {
				if (copy_to_user(current_offset,
						smb_read_data +
						4 /* RFC1001 length field */ +
						le16_to_cpu(pSMBr->DataOffset),
						bytes_read))
					rc = -EFAULT;

				if (buf_type == CIFS_SMALL_BUFFER)
					cifs_small_buf_release(smb_read_data);
				else if (buf_type == CIFS_LARGE_BUFFER)
					cifs_buf_release(smb_read_data);
				smb_read_data = NULL;
			}
		}
		if (rc || (bytes_read == 0)) {
			if (total_read) {
				break;
			} else {
				FreeXid(xid);
				return rc;
			}
		} else {
			cifs_stats_bytes_read(pTcon, bytes_read);
			*poffset += bytes_read;
		}
	}
	FreeXid(xid);
	return total_read;
}


static ssize_t cifs_read(struct file *file, char *read_data, size_t read_size,
	loff_t *poffset)
{
	int rc = -EACCES;
	unsigned int bytes_read = 0;
	unsigned int total_read;
	unsigned int current_read_size;
	struct cifs_sb_info *cifs_sb;
	struct cifsTconInfo *pTcon;
	int xid;
	char *current_offset;
	struct cifsFileInfo *open_file;
	int buf_type = CIFS_NO_BUFFER;

	xid = GetXid();
	cifs_sb = CIFS_SB(file->f_path.dentry->d_sb);

	if (file->private_data == NULL) {
		rc = -EBADF;
		FreeXid(xid);
		return rc;
	}
	open_file = file->private_data;
	pTcon = tlink_tcon(open_file->tlink);

	if ((file->f_flags & O_ACCMODE) == O_WRONLY)
		cFYI(1, "attempting read on write only file instance");

	for (total_read = 0, current_offset = read_data;
	     read_size > total_read;
	     total_read += bytes_read, current_offset += bytes_read) {
		current_read_size = min_t(const int, read_size - total_read,
					  cifs_sb->rsize);
		/* For windows me and 9x we do not want to request more
		than it negotiated since it will refuse the read then */
		if ((pTcon->ses) &&
			!(pTcon->ses->capabilities & CAP_LARGE_FILES)) {
			current_read_size = min_t(const int, current_read_size,
					pTcon->ses->server->maxBuf - 128);
		}
		rc = -EAGAIN;
		while (rc == -EAGAIN) {
			if (open_file->invalidHandle) {
				rc = cifs_reopen_file(open_file, true);
				if (rc != 0)
					break;
			}
			rc = CIFSSMBRead(xid, pTcon,
					 open_file->netfid,
					 current_read_size, *poffset,
					 &bytes_read, &current_offset,
					 &buf_type);
		}
		if (rc || (bytes_read == 0)) {
			if (total_read) {
				break;
			} else {
				FreeXid(xid);
				return rc;
			}
		} else {
			cifs_stats_bytes_read(pTcon, total_read);
			*poffset += bytes_read;
		}
	}
	FreeXid(xid);
	return total_read;
}

int cifs_file_mmap(struct file *file, struct vm_area_struct *vma)
{
	int rc, xid;

	xid = GetXid();
	rc = cifs_revalidate_file(file);
	if (rc) {
		cFYI(1, "Validation prior to mmap failed, error=%d", rc);
		FreeXid(xid);
		return rc;
	}
	rc = generic_file_mmap(file, vma);
	FreeXid(xid);
	return rc;
}


static void cifs_copy_cache_pages(struct address_space *mapping,
	struct list_head *pages, int bytes_read, char *data)
{
	struct page *page;
	char *target;

	while (bytes_read > 0) {
		if (list_empty(pages))
			break;

		page = list_entry(pages->prev, struct page, lru);
		list_del(&page->lru);

		if (add_to_page_cache_lru(page, mapping, page->index,
				      GFP_KERNEL)) {
			page_cache_release(page);
			cFYI(1, "Add page cache failed");
			data += PAGE_CACHE_SIZE;
			bytes_read -= PAGE_CACHE_SIZE;
			continue;
		}
		page_cache_release(page);

		target = kmap_atomic(page, KM_USER0);

		if (PAGE_CACHE_SIZE > bytes_read) {
			memcpy(target, data, bytes_read);
			/* zero the tail end of this partial page */
			memset(target + bytes_read, 0,
			       PAGE_CACHE_SIZE - bytes_read);
			bytes_read = 0;
		} else {
			memcpy(target, data, PAGE_CACHE_SIZE);
			bytes_read -= PAGE_CACHE_SIZE;
		}
		kunmap_atomic(target, KM_USER0);

		flush_dcache_page(page);
		SetPageUptodate(page);
		unlock_page(page);
		data += PAGE_CACHE_SIZE;

		/* add page to FS-Cache */
		cifs_readpage_to_fscache(mapping->host, page);
	}
	return;
}

static int cifs_readpages(struct file *file, struct address_space *mapping,
	struct list_head *page_list, unsigned num_pages)
{
	int rc = -EACCES;
	int xid;
	loff_t offset;
	struct page *page;
	struct cifs_sb_info *cifs_sb;
	struct cifsTconInfo *pTcon;
	unsigned int bytes_read = 0;
	unsigned int read_size, i;
	char *smb_read_data = NULL;
	struct smb_com_read_rsp *pSMBr;
	struct cifsFileInfo *open_file;
	int buf_type = CIFS_NO_BUFFER;

	xid = GetXid();
	if (file->private_data == NULL) {
		rc = -EBADF;
		FreeXid(xid);
		return rc;
	}
	open_file = file->private_data;
	cifs_sb = CIFS_SB(file->f_path.dentry->d_sb);
	pTcon = tlink_tcon(open_file->tlink);

	/*
	 * Reads as many pages as possible from fscache. Returns -ENOBUFS
	 * immediately if the cookie is negative
	 */
	rc = cifs_readpages_from_fscache(mapping->host, mapping, page_list,
					 &num_pages);
	if (rc == 0)
		goto read_complete;

	cFYI(DBG2, "rpages: num pages %d", num_pages);
	for (i = 0; i < num_pages; ) {
		unsigned contig_pages;
		struct page *tmp_page;
		unsigned long expected_index;

		if (list_empty(page_list))
			break;

		page = list_entry(page_list->prev, struct page, lru);
		offset = (loff_t)page->index << PAGE_CACHE_SHIFT;

		/* count adjacent pages that we will read into */
		contig_pages = 0;
		expected_index =
			list_entry(page_list->prev, struct page, lru)->index;
		list_for_each_entry_reverse(tmp_page, page_list, lru) {
			if (tmp_page->index == expected_index) {
				contig_pages++;
				expected_index++;
			} else
				break;
		}
		if (contig_pages + i >  num_pages)
			contig_pages = num_pages - i;

		/* for reads over a certain size could initiate async
		   read ahead */

		read_size = contig_pages * PAGE_CACHE_SIZE;
		/* Read size needs to be in multiples of one page */
		read_size = min_t(const unsigned int, read_size,
				  cifs_sb->rsize & PAGE_CACHE_MASK);
		cFYI(DBG2, "rpages: read size 0x%x  contiguous pages %d",
				read_size, contig_pages);
		rc = -EAGAIN;
		while (rc == -EAGAIN) {
			if (open_file->invalidHandle) {
				rc = cifs_reopen_file(open_file, true);
				if (rc != 0)
					break;
			}

			rc = CIFSSMBRead(xid, pTcon,
					 open_file->netfid,
					 read_size, offset,
					 &bytes_read, &smb_read_data,
					 &buf_type);
			/* BB more RC checks ? */
			if (rc == -EAGAIN) {
				if (smb_read_data) {
					if (buf_type == CIFS_SMALL_BUFFER)
						cifs_small_buf_release(smb_read_data);
					else if (buf_type == CIFS_LARGE_BUFFER)
						cifs_buf_release(smb_read_data);
					smb_read_data = NULL;
				}
			}
		}
		if ((rc < 0) || (smb_read_data == NULL)) {
			cFYI(1, "Read error in readpages: %d", rc);
			break;
		} else if (bytes_read > 0) {
			task_io_account_read(bytes_read);
			pSMBr = (struct smb_com_read_rsp *)smb_read_data;
			cifs_copy_cache_pages(mapping, page_list, bytes_read,
				smb_read_data + 4 /* RFC1001 hdr */ +
				le16_to_cpu(pSMBr->DataOffset));

			i +=  bytes_read >> PAGE_CACHE_SHIFT;
			cifs_stats_bytes_read(pTcon, bytes_read);
			if ((bytes_read & PAGE_CACHE_MASK) != bytes_read) {
				i++; /* account for partial page */

				/* server copy of file can have smaller size
				   than client */
				/* BB do we need to verify this common case ?
				   this case is ok - if we are at server EOF
				   we will hit it on next read */

				/* break; */
			}
		} else {
			cFYI(1, "No bytes read (%d) at offset %lld . "
				"Cleaning remaining pages from readahead list",
				bytes_read, offset);
			/* BB turn off caching and do new lookup on
			   file size at server? */
			break;
		}
		if (smb_read_data) {
			if (buf_type == CIFS_SMALL_BUFFER)
				cifs_small_buf_release(smb_read_data);
			else if (buf_type == CIFS_LARGE_BUFFER)
				cifs_buf_release(smb_read_data);
			smb_read_data = NULL;
		}
		bytes_read = 0;
	}

/* need to free smb_read_data buf before exit */
	if (smb_read_data) {
		if (buf_type == CIFS_SMALL_BUFFER)
			cifs_small_buf_release(smb_read_data);
		else if (buf_type == CIFS_LARGE_BUFFER)
			cifs_buf_release(smb_read_data);
		smb_read_data = NULL;
	}

read_complete:
	FreeXid(xid);
	return rc;
}

static int cifs_readpage_worker(struct file *file, struct page *page,
	loff_t *poffset)
{
	char *read_data;
	int rc;

	/* Is the page cached? */
	rc = cifs_readpage_from_fscache(file->f_path.dentry->d_inode, page);
	if (rc == 0)
		goto read_complete;

	page_cache_get(page);
	read_data = kmap(page);
	/* for reads over a certain size could initiate async read ahead */

	rc = cifs_read(file, read_data, PAGE_CACHE_SIZE, poffset);

	if (rc < 0)
		goto io_error;
	else
		cFYI(1, "Bytes read %d", rc);

	file->f_path.dentry->d_inode->i_atime =
		current_fs_time(file->f_path.dentry->d_inode->i_sb);

	if (PAGE_CACHE_SIZE > rc)
		memset(read_data + rc, 0, PAGE_CACHE_SIZE - rc);

	flush_dcache_page(page);
	SetPageUptodate(page);

	/* send this page to the cache */
	cifs_readpage_to_fscache(file->f_path.dentry->d_inode, page);

	rc = 0;

io_error:
	kunmap(page);
	page_cache_release(page);

read_complete:
	return rc;
}

static int cifs_readpage(struct file *file, struct page *page)
{
	loff_t offset = (loff_t)page->index << PAGE_CACHE_SHIFT;
	int rc = -EACCES;
	int xid;

	xid = GetXid();

	if (file->private_data == NULL) {
		rc = -EBADF;
		FreeXid(xid);
		return rc;
	}

	cFYI(1, "readpage %p at offset %d 0x%x\n",
		 page, (int)offset, (int)offset);

	rc = cifs_readpage_worker(file, page, &offset);

	unlock_page(page);

	FreeXid(xid);
	return rc;
}

static int is_inode_writable(struct cifsInodeInfo *cifs_inode)
{
	struct cifsFileInfo *open_file;

	spin_lock(&cifs_file_list_lock);
	list_for_each_entry(open_file, &cifs_inode->openFileList, flist) {
		if (OPEN_FMODE(open_file->f_flags) & FMODE_WRITE) {
			spin_unlock(&cifs_file_list_lock);
			return 1;
		}
	}
	spin_unlock(&cifs_file_list_lock);
	return 0;
}

/* We do not want to update the file size from server for inodes
   open for write - to avoid races with writepage extending
   the file - in the future we could consider allowing
   refreshing the inode only on increases in the file size
   but this is tricky to do without racing with writebehind
   page caching in the current Linux kernel design */
bool is_size_safe_to_change(struct cifsInodeInfo *cifsInode, __u64 end_of_file)
{
	if (!cifsInode)
		return true;

	if (is_inode_writable(cifsInode)) {
		/* This inode is open for write at least once */
		struct cifs_sb_info *cifs_sb;

		cifs_sb = CIFS_SB(cifsInode->vfs_inode.i_sb);
		if (cifs_sb->mnt_cifs_flags & CIFS_MOUNT_DIRECT_IO) {
			/* since no page cache to corrupt on directio
			we can change size safely */
			return true;
		}

		if (i_size_read(&cifsInode->vfs_inode) < end_of_file)
			return true;

		return false;
	} else
		return true;
}

static int cifs_write_begin(struct file *file, struct address_space *mapping,
			loff_t pos, unsigned len, unsigned flags,
			struct page **pagep, void **fsdata)
{
	pgoff_t index = pos >> PAGE_CACHE_SHIFT;
	loff_t offset = pos & (PAGE_CACHE_SIZE - 1);
	loff_t page_start = pos & PAGE_MASK;
	loff_t i_size;
	struct page *page;
	int rc = 0;

	cFYI(1, "write_begin from %lld len %d", (long long)pos, len);

	page = grab_cache_page_write_begin(mapping, index, flags);
	if (!page) {
		rc = -ENOMEM;
		goto out;
	}

	if (PageUptodate(page))
		goto out;

	/*
	 * If we write a full page it will be up to date, no need to read from
	 * the server. If the write is short, we'll end up doing a sync write
	 * instead.
	 */
	if (len == PAGE_CACHE_SIZE)
		goto out;

	/*
	 * optimize away the read when we have an oplock, and we're not
	 * expecting to use any of the data we'd be reading in. That
	 * is, when the page lies beyond the EOF, or straddles the EOF
	 * and the write will cover all of the existing data.
	 */
	if (CIFS_I(mapping->host)->clientCanCacheRead) {
		i_size = i_size_read(mapping->host);
		if (page_start >= i_size ||
		    (offset == 0 && (pos + len) >= i_size)) {
			zero_user_segments(page, 0, offset,
					   offset + len,
					   PAGE_CACHE_SIZE);
			/*
			 * PageChecked means that the parts of the page
			 * to which we're not writing are considered up
			 * to date. Once the data is copied to the
			 * page, it can be set uptodate.
			 */
			SetPageChecked(page);
			goto out;
		}
	}

	if ((file->f_flags & O_ACCMODE) != O_WRONLY) {
		/*
		 * might as well read a page, it is fast enough. If we get
		 * an error, we don't need to return it. cifs_write_end will
		 * do a sync write instead since PG_uptodate isn't set.
		 */
		cifs_readpage_worker(file, page, &page_start);
	} else {
		/* we could try using another file handle if there is one -
		   but how would we lock it to prevent close of that handle
		   racing with this read? In any case
		   this will be written out by write_end so is fine */
	}
out:
	*pagep = page;
	return rc;
}

static int cifs_release_page(struct page *page, gfp_t gfp)
{
	if (PagePrivate(page))
		return 0;

	return cifs_fscache_release_page(page, gfp);
}

static void cifs_invalidate_page(struct page *page, unsigned long offset)
{
	struct cifsInodeInfo *cifsi = CIFS_I(page->mapping->host);

	if (offset == 0)
		cifs_fscache_invalidate_page(page, &cifsi->vfs_inode);
}

void cifs_oplock_break(struct work_struct *work)
{
	struct cifsFileInfo *cfile = container_of(work, struct cifsFileInfo,
						  oplock_break);
	struct inode *inode = cfile->dentry->d_inode;
	struct cifsInodeInfo *cinode = CIFS_I(inode);
	int rc = 0;

	if (inode && S_ISREG(inode->i_mode)) {
		if (cinode->clientCanCacheRead)
			break_lease(inode, O_RDONLY);
		else
			break_lease(inode, O_WRONLY);
		rc = filemap_fdatawrite(inode->i_mapping);
		if (cinode->clientCanCacheRead == 0) {
			rc = filemap_fdatawait(inode->i_mapping);
			mapping_set_error(inode->i_mapping, rc);
			invalidate_remote_inode(inode);
		}
		cFYI(1, "Oplock flush inode %p rc %d", inode, rc);
	}

	/*
	 * releasing stale oplock after recent reconnect of smb session using
	 * a now incorrect file handle is not a data integrity issue but do
	 * not bother sending an oplock release if session to server still is
	 * disconnected since oplock already released by the server
	 */
	if (!cfile->oplock_break_cancelled) {
		rc = CIFSSMBLock(0, tlink_tcon(cfile->tlink), cfile->netfid, 0,
				 0, 0, 0, LOCKING_ANDX_OPLOCK_RELEASE, false);
		cFYI(1, "Oplock release rc = %d", rc);
	}

	/*
	 * We might have kicked in before is_valid_oplock_break()
	 * finished grabbing reference for us.  Make sure it's done by
	 * waiting for cifs_file_list_lock.
	 */
	spin_lock(&cifs_file_list_lock);
	spin_unlock(&cifs_file_list_lock);

	cifs_oplock_break_put(cfile);
}

/* must be called while holding cifs_file_list_lock */
void cifs_oplock_break_get(struct cifsFileInfo *cfile)
{
	cifs_sb_active(cfile->dentry->d_sb);
	cifsFileInfo_get(cfile);
}

void cifs_oplock_break_put(struct cifsFileInfo *cfile)
{
<<<<<<< HEAD
	cifsFileInfo_put(cfile);
	cifs_sb_deactive(cfile->dentry->d_sb);
=======
	struct super_block *sb = cfile->dentry->d_sb;

	cifsFileInfo_put(cfile);
	cifs_sb_deactive(sb);
>>>>>>> 3cbea436
}

const struct address_space_operations cifs_addr_ops = {
	.readpage = cifs_readpage,
	.readpages = cifs_readpages,
	.writepage = cifs_writepage,
	.writepages = cifs_writepages,
	.write_begin = cifs_write_begin,
	.write_end = cifs_write_end,
	.set_page_dirty = __set_page_dirty_nobuffers,
	.releasepage = cifs_release_page,
	.invalidatepage = cifs_invalidate_page,
	/* .sync_page = cifs_sync_page, */
	/* .direct_IO = */
};

/*
 * cifs_readpages requires the server to support a buffer large enough to
 * contain the header plus one complete page of data.  Otherwise, we need
 * to leave cifs_readpages out of the address space operations.
 */
const struct address_space_operations cifs_addr_ops_smallbuf = {
	.readpage = cifs_readpage,
	.writepage = cifs_writepage,
	.writepages = cifs_writepages,
	.write_begin = cifs_write_begin,
	.write_end = cifs_write_end,
	.set_page_dirty = __set_page_dirty_nobuffers,
	.releasepage = cifs_release_page,
	.invalidatepage = cifs_invalidate_page,
	/* .sync_page = cifs_sync_page, */
	/* .direct_IO = */
};<|MERGE_RESOLUTION|>--- conflicted
+++ resolved
@@ -104,54 +104,6 @@
 		return FILE_OPEN;
 }
 
-<<<<<<< HEAD
-static inline int cifs_open_inode_helper(struct inode *inode,
-	struct cifsTconInfo *pTcon, __u32 oplock, FILE_ALL_INFO *buf,
-	char *full_path, int xid)
-{
-	struct cifsInodeInfo *pCifsInode = CIFS_I(inode);
-	struct timespec temp;
-	int rc;
-
-	if (pCifsInode->clientCanCacheRead) {
-		/* we have the inode open somewhere else
-		   no need to discard cache data */
-		goto client_can_cache;
-	}
-
-	/* BB need same check in cifs_create too? */
-	/* if not oplocked, invalidate inode pages if mtime or file
-	   size changed */
-	temp = cifs_NTtimeToUnix(buf->LastWriteTime);
-	if (timespec_equal(&inode->i_mtime, &temp) &&
-			   (inode->i_size ==
-			    (loff_t)le64_to_cpu(buf->EndOfFile))) {
-		cFYI(1, "inode unchanged on server");
-	} else {
-		if (inode->i_mapping) {
-			/* BB no need to lock inode until after invalidate
-			since namei code should already have it locked? */
-			rc = filemap_write_and_wait(inode->i_mapping);
-			mapping_set_error(inode->i_mapping, rc);
-		}
-		cFYI(1, "invalidating remote inode since open detected it "
-			 "changed");
-		invalidate_remote_inode(inode);
-	}
-
-client_can_cache:
-	if (pTcon->unix_ext)
-		rc = cifs_get_inode_info_unix(&inode, full_path, inode->i_sb,
-					      xid);
-	else
-		rc = cifs_get_inode_info(&inode, full_path, buf, inode->i_sb,
-					 xid, NULL);
-
-	cifs_set_oplock_level(pCifsInode, oplock);
-
-	return rc;
-}
-
 int cifs_posix_open(char *full_path, struct inode **pinode,
 			struct super_block *sb, int mode, unsigned int f_flags,
 			__u32 *poplock, __u16 *pnetfid, int xid)
@@ -189,45 +141,6 @@
 	if (rc)
 		goto posix_open_ret;
 
-=======
-int cifs_posix_open(char *full_path, struct inode **pinode,
-			struct super_block *sb, int mode, unsigned int f_flags,
-			__u32 *poplock, __u16 *pnetfid, int xid)
-{
-	int rc;
-	FILE_UNIX_BASIC_INFO *presp_data;
-	__u32 posix_flags = 0;
-	struct cifs_sb_info *cifs_sb = CIFS_SB(sb);
-	struct cifs_fattr fattr;
-	struct tcon_link *tlink;
-	struct cifsTconInfo *tcon;
-
-	cFYI(1, "posix open %s", full_path);
-
-	presp_data = kzalloc(sizeof(FILE_UNIX_BASIC_INFO), GFP_KERNEL);
-	if (presp_data == NULL)
-		return -ENOMEM;
-
-	tlink = cifs_sb_tlink(cifs_sb);
-	if (IS_ERR(tlink)) {
-		rc = PTR_ERR(tlink);
-		goto posix_open_ret;
-	}
-
-	tcon = tlink_tcon(tlink);
-	mode &= ~current_umask();
-
-	posix_flags = cifs_posix_convert_flags(f_flags);
-	rc = CIFSPOSIXCreate(xid, tcon, posix_flags, mode, pnetfid, presp_data,
-			     poplock, full_path, cifs_sb->local_nls,
-			     cifs_sb->mnt_cifs_flags &
-					CIFS_MOUNT_MAP_SPECIAL_CHR);
-	cifs_put_tlink(tlink);
-
-	if (rc)
-		goto posix_open_ret;
-
->>>>>>> 3cbea436
 	if (presp_data->Type == cpu_to_le32(-1))
 		goto posix_open_ret; /* open ok, caller does qpathinfo */
 
@@ -253,99 +166,6 @@
 	return rc;
 }
 
-<<<<<<< HEAD
-struct cifsFileInfo *
-cifs_new_fileinfo(__u16 fileHandle, struct file *file,
-		  struct tcon_link *tlink, __u32 oplock)
-{
-	struct dentry *dentry = file->f_path.dentry;
-	struct inode *inode = dentry->d_inode;
-	struct cifsInodeInfo *pCifsInode = CIFS_I(inode);
-	struct cifsFileInfo *pCifsFile;
-
-	pCifsFile = kzalloc(sizeof(struct cifsFileInfo), GFP_KERNEL);
-	if (pCifsFile == NULL)
-		return pCifsFile;
-
-	pCifsFile->count = 1;
-	pCifsFile->netfid = fileHandle;
-	pCifsFile->pid = current->tgid;
-	pCifsFile->uid = current_fsuid();
-	pCifsFile->dentry = dget(dentry);
-	pCifsFile->f_flags = file->f_flags;
-	pCifsFile->invalidHandle = false;
-	pCifsFile->tlink = cifs_get_tlink(tlink);
-	mutex_init(&pCifsFile->fh_mutex);
-	mutex_init(&pCifsFile->lock_mutex);
-	INIT_LIST_HEAD(&pCifsFile->llist);
-	INIT_WORK(&pCifsFile->oplock_break, cifs_oplock_break);
-
-	spin_lock(&cifs_file_list_lock);
-	list_add(&pCifsFile->tlist, &(tlink_tcon(tlink)->openFileList));
-	/* if readable file instance put first in list*/
-	if (file->f_mode & FMODE_READ)
-		list_add(&pCifsFile->flist, &pCifsInode->openFileList);
-	else
-		list_add_tail(&pCifsFile->flist, &pCifsInode->openFileList);
-	spin_unlock(&cifs_file_list_lock);
-
-	cifs_set_oplock_level(pCifsInode, oplock);
-
-	file->private_data = pCifsFile;
-	return pCifsFile;
-}
-
-/*
- * Release a reference on the file private data. This may involve closing
- * the filehandle out on the server. Must be called without holding
- * cifs_file_list_lock.
- */
-void cifsFileInfo_put(struct cifsFileInfo *cifs_file)
-{
-	struct inode *inode = cifs_file->dentry->d_inode;
-	struct cifsTconInfo *tcon = tlink_tcon(cifs_file->tlink);
-	struct cifsInodeInfo *cifsi = CIFS_I(inode);
-	struct cifsLockInfo *li, *tmp;
-
-	spin_lock(&cifs_file_list_lock);
-	if (--cifs_file->count > 0) {
-		spin_unlock(&cifs_file_list_lock);
-		return;
-	}
-
-	/* remove it from the lists */
-	list_del(&cifs_file->flist);
-	list_del(&cifs_file->tlist);
-
-	if (list_empty(&cifsi->openFileList)) {
-		cFYI(1, "closing last open instance for inode %p",
-			cifs_file->dentry->d_inode);
-		cifs_set_oplock_level(cifsi, 0);
-	}
-	spin_unlock(&cifs_file_list_lock);
-
-	if (!tcon->need_reconnect && !cifs_file->invalidHandle) {
-		int xid, rc;
-
-		xid = GetXid();
-		rc = CIFSSMBClose(xid, tcon, cifs_file->netfid);
-		FreeXid(xid);
-	}
-
-	/* Delete any outstanding lock records. We'll lose them when the file
-	 * is closed anyway.
-	 */
-	mutex_lock(&cifs_file->lock_mutex);
-	list_for_each_entry_safe(li, tmp, &cifs_file->llist, llist) {
-		list_del(&li->llist);
-		kfree(li);
-	}
-	mutex_unlock(&cifs_file->lock_mutex);
-
-	cifs_put_tlink(cifs_file->tlink);
-	dput(cifs_file->dentry);
-	kfree(cifs_file);
-=======
 static int
 cifs_nt_open(char *full_path, struct inode *inode, struct cifs_sb_info *cifs_sb,
 	     struct cifsTconInfo *tcon, unsigned int f_flags, __u32 *poplock,
@@ -414,7 +234,6 @@
 out:
 	kfree(buf);
 	return rc;
->>>>>>> 3cbea436
 }
 
 struct cifsFileInfo *
@@ -560,21 +379,7 @@
 				file->f_flags, &oplock, &netfid, xid);
 		if (rc == 0) {
 			cFYI(1, "posix open succeeded");
-<<<<<<< HEAD
-
-			pCifsFile = cifs_new_fileinfo(netfid, file, tlink,
-						      oplock);
-			if (pCifsFile == NULL) {
-				CIFSSMBClose(xid, tcon, netfid);
-				rc = -ENOMEM;
-			}
-
-			cifs_fscache_set_inode_cookie(inode, file);
-
-			goto out;
-=======
 			posix_open_ok = true;
->>>>>>> 3cbea436
 		} else if ((rc == -EINVAL) || (rc == -EOPNOTSUPP)) {
 			if (tcon->ses->serverNOS)
 				cERROR(1, "server %s of type %s returned"
@@ -591,77 +396,6 @@
 		   or DFS errors */
 	}
 
-<<<<<<< HEAD
-	desiredAccess = cifs_convert_flags(file->f_flags);
-
-/*********************************************************************
- *  open flag mapping table:
- *
- *	POSIX Flag            CIFS Disposition
- *	----------            ----------------
- *	O_CREAT               FILE_OPEN_IF
- *	O_CREAT | O_EXCL      FILE_CREATE
- *	O_CREAT | O_TRUNC     FILE_OVERWRITE_IF
- *	O_TRUNC               FILE_OVERWRITE
- *	none of the above     FILE_OPEN
- *
- *	Note that there is not a direct match between disposition
- *	FILE_SUPERSEDE (ie create whether or not file exists although
- *	O_CREAT | O_TRUNC is similar but truncates the existing
- *	file rather than creating a new file as FILE_SUPERSEDE does
- *	(which uses the attributes / metadata passed in on open call)
- *?
- *?  O_SYNC is a reasonable match to CIFS writethrough flag
- *?  and the read write flags match reasonably.  O_LARGEFILE
- *?  is irrelevant because largefile support is always used
- *?  by this client. Flags O_APPEND, O_DIRECT, O_DIRECTORY,
- *	 O_FASYNC, O_NOFOLLOW, O_NONBLOCK need further investigation
- *********************************************************************/
-
-	disposition = cifs_get_disposition(file->f_flags);
-
-	/* BB pass O_SYNC flag through on file attributes .. BB */
-
-	/* Also refresh inode by passing in file_info buf returned by SMBOpen
-	   and calling get_inode_info with returned buf (at least helps
-	   non-Unix server case) */
-
-	/* BB we can not do this if this is the second open of a file
-	   and the first handle has writebehind data, we might be
-	   able to simply do a filemap_fdatawrite/filemap_fdatawait first */
-	buf = kmalloc(sizeof(FILE_ALL_INFO), GFP_KERNEL);
-	if (!buf) {
-		rc = -ENOMEM;
-		goto out;
-	}
-
-	if (tcon->ses->capabilities & CAP_NT_SMBS)
-		rc = CIFSSMBOpen(xid, tcon, full_path, disposition,
-			 desiredAccess, CREATE_NOT_DIR, &netfid, &oplock, buf,
-			 cifs_sb->local_nls, cifs_sb->mnt_cifs_flags
-				 & CIFS_MOUNT_MAP_SPECIAL_CHR);
-	else
-		rc = -EIO; /* no NT SMB support fall into legacy open below */
-
-	if (rc == -EIO) {
-		/* Old server, try legacy style OpenX */
-		rc = SMBLegacyOpen(xid, tcon, full_path, disposition,
-			desiredAccess, CREATE_NOT_DIR, &netfid, &oplock, buf,
-			cifs_sb->local_nls, cifs_sb->mnt_cifs_flags
-				& CIFS_MOUNT_MAP_SPECIAL_CHR);
-	}
-	if (rc) {
-		cFYI(1, "cifs_open returned 0x%x", rc);
-		goto out;
-	}
-
-	rc = cifs_open_inode_helper(inode, tcon, oplock, buf, full_path, xid);
-	if (rc != 0)
-		goto out;
-
-	pCifsFile = cifs_new_fileinfo(netfid, file, tlink, oplock);
-	if (pCifsFile == NULL) {
-=======
 	if (!posix_open_ok) {
 		rc = cifs_nt_open(full_path, inode, cifs_sb, tcon,
 				  file->f_flags, &oplock, &netfid, xid);
@@ -672,7 +406,6 @@
 	pCifsFile = cifs_new_fileinfo(netfid, file, tlink, oplock);
 	if (pCifsFile == NULL) {
 		CIFSSMBClose(xid, tcon, netfid);
->>>>>>> 3cbea436
 		rc = -ENOMEM;
 		goto out;
 	}
@@ -1322,10 +1055,6 @@
 	return total_written;
 }
 
-<<<<<<< HEAD
-#ifdef CONFIG_CIFS_EXPERIMENTAL
-=======
->>>>>>> 3cbea436
 struct cifsFileInfo *find_readable_file(struct cifsInodeInfo *cifs_inode,
 					bool fsuid_only)
 {
@@ -1534,19 +1263,7 @@
 	if (!open_file) {
 		kfree(iov);
 		return generic_writepages(mapping, wbc);
-<<<<<<< HEAD
-	}
-
-	tcon = tlink_tcon(open_file->tlink);
-	if (!experimEnabled && tcon->ses->server->secMode &
-			(SECMODE_SIGN_REQUIRED | SECMODE_SIGN_ENABLED)) {
-		cifsFileInfo_put(open_file);
-		kfree(iov);
-		return generic_writepages(mapping, wbc);
-=======
->>>>>>> 3cbea436
-	}
-	cifsFileInfo_put(open_file);
+	}
 
 	tcon = tlink_tcon(open_file->tlink);
 	if (!experimEnabled && tcon->ses->server->secMode &
@@ -2499,15 +2216,10 @@
 
 void cifs_oplock_break_put(struct cifsFileInfo *cfile)
 {
-<<<<<<< HEAD
-	cifsFileInfo_put(cfile);
-	cifs_sb_deactive(cfile->dentry->d_sb);
-=======
 	struct super_block *sb = cfile->dentry->d_sb;
 
 	cifsFileInfo_put(cfile);
 	cifs_sb_deactive(sb);
->>>>>>> 3cbea436
 }
 
 const struct address_space_operations cifs_addr_ops = {
