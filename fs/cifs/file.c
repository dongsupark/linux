--- conflicted
+++ resolved
@@ -554,7 +554,6 @@
 		up_write(&cinode->lock_sem);
 		return rc;
 	}
-<<<<<<< HEAD
 
 	if (cap_unix(tcon->ses) &&
 	    (CIFS_UNIX_FCNTL_CAP & le64_to_cpu(tcon->fsUnixInfo.Capability)) &&
@@ -563,16 +562,6 @@
 	else
 		rc = tcon->ses->server->ops->push_mand_locks(cfile);
 
-=======
-
-	if (cap_unix(tcon->ses) &&
-	    (CIFS_UNIX_FCNTL_CAP & le64_to_cpu(tcon->fsUnixInfo.Capability)) &&
-	    ((cifs_sb->mnt_cifs_flags & CIFS_MOUNT_NOPOSIXBRL) == 0))
-		rc = cifs_push_posix_locks(cfile);
-	else
-		rc = tcon->ses->server->ops->push_mand_locks(cfile);
-
->>>>>>> 68d6f84b
 	up_write(&cinode->lock_sem);
 	return rc;
 }
@@ -2158,15 +2147,7 @@
 	} else {
 		rc = copied;
 		pos += copied;
-		/*
-		 * When we use strict cache mode and cifs_strict_writev was run
-		 * with level II oplock (indicated by leave_pages_clean field of
-		 * CIFS_I(inode)), we can leave pages clean - cifs_strict_writev
-		 * sent the data to the server itself.
-		 */
-		if (!CIFS_I(inode)->leave_pages_clean ||
-		    !(cifs_sb->mnt_cifs_flags & CIFS_MOUNT_STRICT_IO))
-			set_page_dirty(page);
+		set_page_dirty(page);
 	}
 
 	if (rc > 0) {
@@ -2517,8 +2498,8 @@
 }
 
 static ssize_t
-cifs_pagecache_writev(struct kiocb *iocb, const struct iovec *iov,
-		      unsigned long nr_segs, loff_t pos, bool cache_ex)
+cifs_writev(struct kiocb *iocb, const struct iovec *iov,
+	    unsigned long nr_segs, loff_t pos)
 {
 	struct file *file = iocb->ki_filp;
 	struct cifsFileInfo *cfile = (struct cifsFileInfo *)file->private_data;
@@ -2540,12 +2521,8 @@
 				     server->vals->exclusive_lock_type, NULL,
 				     CIFS_WRITE_OP)) {
 		mutex_lock(&inode->i_mutex);
-		if (!cache_ex)
-			cinode->leave_pages_clean = true;
 		rc = __generic_file_aio_write(iocb, iov, nr_segs,
-					      &iocb->ki_pos);
-		if (!cache_ex)
-			cinode->leave_pages_clean = false;
+					       &iocb->ki_pos);
 		mutex_unlock(&inode->i_mutex);
 	}
 
@@ -2572,33 +2549,6 @@
 	struct cifsFileInfo *cfile = (struct cifsFileInfo *)
 						iocb->ki_filp->private_data;
 	struct cifs_tcon *tcon = tlink_tcon(cfile->tlink);
-<<<<<<< HEAD
-	ssize_t written, written2;
-	/*
-	 * We need to store clientCanCacheAll here to prevent race
-	 * conditions - this value can be changed during an execution
-	 * of generic_file_aio_write. For CIFS it can be changed from
-	 * true to false only, but for SMB2 it can be changed both from
-	 * true to false and vice versa. So, we can end up with a data
-	 * stored in the cache, not marked dirty and not sent to the
-	 * server if this value changes its state from false to true
-	 * after cifs_write_end.
-	 */
-	bool cache_ex = cinode->clientCanCacheAll;
-	bool cache_read = cinode->clientCanCacheRead;
-	int rc;
-	loff_t saved_pos;
-
-	if (cache_ex) {
-		if (cap_unix(tcon->ses) &&
-		    ((cifs_sb->mnt_cifs_flags & CIFS_MOUNT_NOPOSIXBRL) == 0) &&
-		    (CIFS_UNIX_FCNTL_CAP & le64_to_cpu(
-						tcon->fsUnixInfo.Capability)))
-			return generic_file_aio_write(iocb, iov, nr_segs, pos);
-		return cifs_pagecache_writev(iocb, iov, nr_segs, pos, cache_ex);
-	}
-
-=======
 	ssize_t written;
 
 	if (cinode->clientCanCacheAll) {
@@ -2608,38 +2558,13 @@
 			return generic_file_aio_write(iocb, iov, nr_segs, pos);
 		return cifs_writev(iocb, iov, nr_segs, pos);
 	}
->>>>>>> 68d6f84b
 	/*
-	 * For files without exclusive oplock in strict cache mode we need to
-	 * write the data to the server exactly from the pos to pos+len-1 rather
-	 * than flush all affected pages because it may cause a error with
-	 * mandatory locks on these pages but not on the region from pos to
-	 * ppos+len-1.
+	 * For non-oplocked files in strict cache mode we need to write the data
+	 * to the server exactly from the pos to pos+len-1 rather than flush all
+	 * affected pages because it may cause a error with mandatory locks on
+	 * these pages but not on the region from pos to ppos+len-1.
 	 */
 	written = cifs_user_writev(iocb, iov, nr_segs, pos);
-<<<<<<< HEAD
-	if (!cache_read || written <= 0)
-		return written;
-
-	saved_pos = iocb->ki_pos;
-	iocb->ki_pos = pos;
-	/* we have a read oplock - need to store a data in the page cache */
-	if (cap_unix(tcon->ses) &&
-	    ((cifs_sb->mnt_cifs_flags & CIFS_MOUNT_NOPOSIXBRL) == 0) &&
-	    (CIFS_UNIX_FCNTL_CAP & le64_to_cpu(
-					tcon->fsUnixInfo.Capability)))
-		written2 = generic_file_aio_write(iocb, iov, nr_segs, pos);
-	else
-		written2 = cifs_pagecache_writev(iocb, iov, nr_segs, pos,
-						 cache_ex);
-	/* errors occured during writing - invalidate the page cache */
-	if (written2 < 0) {
-		rc = cifs_invalidate_mapping(inode);
-		if (rc)
-			written = (ssize_t)rc;
-		else
-			iocb->ki_pos = saved_pos;
-=======
 	if (written > 0 && cinode->clientCanCacheRead) {
 		/*
 		 * Windows 7 server can delay breaking level2 oplock if a write
@@ -2650,7 +2575,6 @@
 		cFYI(1, "Set no oplock for inode=%p after a write operation",
 		     inode);
 		cinode->clientCanCacheRead = false;
->>>>>>> 68d6f84b
 	}
 	return written;
 }
