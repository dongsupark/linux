/*
 *   fs/cifs/cifsfs.c
 *
 *   Copyright (C) International Business Machines  Corp., 2002,2008
 *   Author(s): Steve French (sfrench@us.ibm.com)
 *
 *   Common Internet FileSystem (CIFS) client
 *
 *   This library is free software; you can redistribute it and/or modify
 *   it under the terms of the GNU Lesser General Public License as published
 *   by the Free Software Foundation; either version 2.1 of the License, or
 *   (at your option) any later version.
 *
 *   This library is distributed in the hope that it will be useful,
 *   but WITHOUT ANY WARRANTY; without even the implied warranty of
 *   MERCHANTABILITY or FITNESS FOR A PARTICULAR PURPOSE.  See
 *   the GNU Lesser General Public License for more details.
 *
 *   You should have received a copy of the GNU Lesser General Public License
 *   along with this library; if not, write to the Free Software
 *   Foundation, Inc., 59 Temple Place, Suite 330, Boston, MA 02111-1307 USA
 */

/* Note that BB means BUGBUG (ie something to fix eventually) */

#include <linux/module.h>
#include <linux/fs.h>
#include <linux/mount.h>
#include <linux/slab.h>
#include <linux/init.h>
#include <linux/list.h>
#include <linux/seq_file.h>
#include <linux/vfs.h>
#include <linux/mempool.h>
#include <linux/delay.h>
#include <linux/kthread.h>
#include <linux/freezer.h>
#include <net/ipv6.h>
#include "cifsfs.h"
#include "cifspdu.h"
#define DECLARE_GLOBALS_HERE
#include "cifsglob.h"
#include "cifsproto.h"
#include "cifs_debug.h"
#include "cifs_fs_sb.h"
#include <linux/mm.h>
#include <linux/key-type.h>
#include "cifs_spnego.h"
#include "fscache.h"
#define CIFS_MAGIC_NUMBER 0xFF534D42	/* the first four bytes of SMB PDUs */

int cifsFYI = 0;
int cifsERROR = 1;
int traceSMB = 0;
unsigned int oplockEnabled = 1;
unsigned int experimEnabled = 0;
unsigned int linuxExtEnabled = 1;
unsigned int lookupCacheEnabled = 1;
unsigned int multiuser_mount = 0;
unsigned int global_secflags = CIFSSEC_DEF;
/* unsigned int ntlmv2_support = 0; */
unsigned int sign_CIFS_PDUs = 1;
static const struct super_operations cifs_super_ops;
unsigned int CIFSMaxBufSize = CIFS_MAX_MSGSIZE;
module_param(CIFSMaxBufSize, int, 0);
MODULE_PARM_DESC(CIFSMaxBufSize, "Network buffer size (not including header). "
				 "Default: 16384 Range: 8192 to 130048");
unsigned int cifs_min_rcv = CIFS_MIN_RCV_POOL;
module_param(cifs_min_rcv, int, 0);
MODULE_PARM_DESC(cifs_min_rcv, "Network buffers in pool. Default: 4 Range: "
				"1 to 64");
unsigned int cifs_min_small = 30;
module_param(cifs_min_small, int, 0);
MODULE_PARM_DESC(cifs_min_small, "Small network buffers in pool. Default: 30 "
				 "Range: 2 to 256");
unsigned int cifs_max_pending = CIFS_MAX_REQ;
module_param(cifs_max_pending, int, 0);
MODULE_PARM_DESC(cifs_max_pending, "Simultaneous requests to server. "
				   "Default: 50 Range: 2 to 256");

extern mempool_t *cifs_sm_req_poolp;
extern mempool_t *cifs_req_poolp;
extern mempool_t *cifs_mid_poolp;

void
cifs_sb_active(struct super_block *sb)
{
	struct cifs_sb_info *server = CIFS_SB(sb);

	if (atomic_inc_return(&server->active) == 1)
		atomic_inc(&sb->s_active);
}

void
cifs_sb_deactive(struct super_block *sb)
{
	struct cifs_sb_info *server = CIFS_SB(sb);

	if (atomic_dec_and_test(&server->active))
		deactivate_super(sb);
}

static int
cifs_read_super(struct super_block *sb, void *data,
		const char *devname, int silent)
{
	struct inode *inode;
	struct cifs_sb_info *cifs_sb;
	int rc = 0;

	/* BB should we make this contingent on mount parm? */
	sb->s_flags |= MS_NODIRATIME | MS_NOATIME;
	sb->s_fs_info = kzalloc(sizeof(struct cifs_sb_info), GFP_KERNEL);
	cifs_sb = CIFS_SB(sb);
	if (cifs_sb == NULL)
		return -ENOMEM;

	spin_lock_init(&cifs_sb->tlink_tree_lock);
	INIT_RADIX_TREE(&cifs_sb->tlink_tree, GFP_KERNEL);

	rc = bdi_setup_and_register(&cifs_sb->bdi, "cifs", BDI_CAP_MAP_COPY);
	if (rc) {
		kfree(cifs_sb);
		return rc;
	}

#ifdef CONFIG_CIFS_DFS_UPCALL
	/* copy mount params to sb for use in submounts */
	/* BB: should we move this after the mount so we
	 * do not have to do the copy on failed mounts?
	 * BB: May be it is better to do simple copy before
	 * complex operation (mount), and in case of fail
	 * just exit instead of doing mount and attempting
	 * undo it if this copy fails?*/
	if (data) {
		int len = strlen(data);
		cifs_sb->mountdata = kzalloc(len + 1, GFP_KERNEL);
		if (cifs_sb->mountdata == NULL) {
			bdi_destroy(&cifs_sb->bdi);
			kfree(sb->s_fs_info);
			sb->s_fs_info = NULL;
			return -ENOMEM;
		}
		strncpy(cifs_sb->mountdata, data, len + 1);
		cifs_sb->mountdata[len] = '\0';
	}
#endif

	rc = cifs_mount(sb, cifs_sb, data, devname);

	if (rc) {
		if (!silent)
			cERROR(1, "cifs_mount failed w/return code = %d", rc);
		goto out_mount_failed;
	}

	sb->s_magic = CIFS_MAGIC_NUMBER;
	sb->s_op = &cifs_super_ops;
	sb->s_bdi = &cifs_sb->bdi;
	sb->s_blocksize = CIFS_MAX_MSGSIZE;
	sb->s_blocksize_bits = 14;	/* default 2**14 = CIFS_MAX_MSGSIZE */
	inode = cifs_root_iget(sb, ROOT_I);

	if (IS_ERR(inode)) {
		rc = PTR_ERR(inode);
		inode = NULL;
		goto out_no_root;
	}

	sb->s_root = d_alloc_root(inode);

	if (!sb->s_root) {
		rc = -ENOMEM;
		goto out_no_root;
	}

#ifdef CONFIG_CIFS_EXPERIMENTAL
	if (cifs_sb->mnt_cifs_flags & CIFS_MOUNT_SERVER_INUM) {
		cFYI(1, "export ops supported");
		sb->s_export_op = &cifs_export_ops;
	}
#endif /* EXPERIMENTAL */

	return 0;

out_no_root:
	cERROR(1, "cifs_read_super: get root inode failed");
	if (inode)
		iput(inode);

	cifs_umount(sb, cifs_sb);

out_mount_failed:
	if (cifs_sb) {
#ifdef CONFIG_CIFS_DFS_UPCALL
		if (cifs_sb->mountdata) {
			kfree(cifs_sb->mountdata);
			cifs_sb->mountdata = NULL;
		}
#endif
		unload_nls(cifs_sb->local_nls);
		bdi_destroy(&cifs_sb->bdi);
		kfree(cifs_sb);
	}
	return rc;
}

static void
cifs_put_super(struct super_block *sb)
{
	int rc = 0;
	struct cifs_sb_info *cifs_sb;

	cFYI(1, "In cifs_put_super");
	cifs_sb = CIFS_SB(sb);
	if (cifs_sb == NULL) {
		cFYI(1, "Empty cifs superblock info passed to unmount");
		return;
	}

	rc = cifs_umount(sb, cifs_sb);
	if (rc)
		cERROR(1, "cifs_umount failed with return code %d", rc);
#ifdef CONFIG_CIFS_DFS_UPCALL
	if (cifs_sb->mountdata) {
		kfree(cifs_sb->mountdata);
		cifs_sb->mountdata = NULL;
	}
#endif

	unload_nls(cifs_sb->local_nls);
	bdi_destroy(&cifs_sb->bdi);
	kfree(cifs_sb);
}

static int
cifs_statfs(struct dentry *dentry, struct kstatfs *buf)
{
	struct super_block *sb = dentry->d_sb;
	struct cifs_sb_info *cifs_sb = CIFS_SB(sb);
	struct cifsTconInfo *tcon = cifs_sb_master_tcon(cifs_sb);
	int rc = -EOPNOTSUPP;
	int xid;

	xid = GetXid();

	buf->f_type = CIFS_MAGIC_NUMBER;

	/*
	 * PATH_MAX may be too long - it would presumably be total path,
	 * but note that some servers (includinng Samba 3) have a shorter
	 * maximum path.
	 *
	 * Instead could get the real value via SMB_QUERY_FS_ATTRIBUTE_INFO.
	 */
	buf->f_namelen = PATH_MAX;
	buf->f_files = 0;	/* undefined */
	buf->f_ffree = 0;	/* unlimited */

	/*
	 * We could add a second check for a QFS Unix capability bit
	 */
	if ((tcon->ses->capabilities & CAP_UNIX) &&
	    (CIFS_POSIX_EXTENSIONS & le64_to_cpu(tcon->fsUnixInfo.Capability)))
		rc = CIFSSMBQFSPosixInfo(xid, tcon, buf);

	/*
	 * Only need to call the old QFSInfo if failed on newer one,
	 * e.g. by OS/2.
	 **/
	if (rc && (tcon->ses->capabilities & CAP_NT_SMBS))
		rc = CIFSSMBQFSInfo(xid, tcon, buf);

	/*
	 * Some old Windows servers also do not support level 103, retry with
	 * older level one if old server failed the previous call or we
	 * bypassed it because we detected that this was an older LANMAN sess
	 */
	if (rc)
		rc = SMBOldQFSInfo(xid, tcon, buf);

	FreeXid(xid);
	return 0;
}

static int cifs_permission(struct inode *inode, int mask)
{
	struct cifs_sb_info *cifs_sb;

	cifs_sb = CIFS_SB(inode->i_sb);

	if (cifs_sb->mnt_cifs_flags & CIFS_MOUNT_NO_PERM) {
		if ((mask & MAY_EXEC) && !execute_ok(inode))
			return -EACCES;
		else
			return 0;
	} else /* file mode might have been restricted at mount time
		on the client (above and beyond ACL on servers) for
		servers which do not support setting and viewing mode bits,
		so allowing client to check permissions is useful */
		return generic_permission(inode, mask, NULL);
}

static struct kmem_cache *cifs_inode_cachep;
static struct kmem_cache *cifs_req_cachep;
static struct kmem_cache *cifs_mid_cachep;
static struct kmem_cache *cifs_sm_req_cachep;
mempool_t *cifs_sm_req_poolp;
mempool_t *cifs_req_poolp;
mempool_t *cifs_mid_poolp;

static struct inode *
cifs_alloc_inode(struct super_block *sb)
{
	struct cifsInodeInfo *cifs_inode;
	cifs_inode = kmem_cache_alloc(cifs_inode_cachep, GFP_KERNEL);
	if (!cifs_inode)
		return NULL;
	cifs_inode->cifsAttrs = 0x20;	/* default */
	cifs_inode->time = 0;
	/* Until the file is open and we have gotten oplock
	info back from the server, can not assume caching of
	file data or metadata */
	cifs_inode->clientCanCacheRead = false;
	cifs_inode->clientCanCacheAll = false;
	cifs_inode->delete_pending = false;
	cifs_inode->invalid_mapping = false;
	cifs_inode->vfs_inode.i_blkbits = 14;  /* 2**14 = CIFS_MAX_MSGSIZE */
	cifs_inode->server_eof = 0;

	/* Can not set i_flags here - they get immediately overwritten
	   to zero by the VFS */
/*	cifs_inode->vfs_inode.i_flags = S_NOATIME | S_NOCMTIME;*/
	INIT_LIST_HEAD(&cifs_inode->openFileList);
	return &cifs_inode->vfs_inode;
}

static void
cifs_destroy_inode(struct inode *inode)
{
	kmem_cache_free(cifs_inode_cachep, CIFS_I(inode));
}

static void
cifs_evict_inode(struct inode *inode)
{
	truncate_inode_pages(&inode->i_data, 0);
	end_writeback(inode);
	cifs_fscache_release_inode_cookie(inode);
}

static void
cifs_show_address(struct seq_file *s, struct TCP_Server_Info *server)
{
	seq_printf(s, ",addr=");

	switch (server->addr.sockAddr.sin_family) {
	case AF_INET:
		seq_printf(s, "%pI4", &server->addr.sockAddr.sin_addr.s_addr);
		break;
	case AF_INET6:
		seq_printf(s, "%pI6",
			   &server->addr.sockAddr6.sin6_addr.s6_addr);
		if (server->addr.sockAddr6.sin6_scope_id)
			seq_printf(s, "%%%u",
				   server->addr.sockAddr6.sin6_scope_id);
		break;
	default:
		seq_printf(s, "(unknown)");
	}
}

/*
 * cifs_show_options() is for displaying mount options in /proc/mounts.
 * Not all settable options are displayed but most of the important
 * ones are.
 */
static int
cifs_show_options(struct seq_file *s, struct vfsmount *m)
{
	struct cifs_sb_info *cifs_sb = CIFS_SB(m->mnt_sb);
	struct cifsTconInfo *tcon = cifs_sb_master_tcon(cifs_sb);
	struct sockaddr *srcaddr;
	srcaddr = (struct sockaddr *)&tcon->ses->server->srcaddr;

	seq_printf(s, ",unc=%s", tcon->treeName);

	if (cifs_sb->mnt_cifs_flags & CIFS_MOUNT_MULTIUSER)
		seq_printf(s, ",multiuser");
	else if (tcon->ses->userName)
		seq_printf(s, ",username=%s", tcon->ses->userName);

	if (tcon->ses->domainName)
		seq_printf(s, ",domain=%s", tcon->ses->domainName);

	if (srcaddr->sa_family != AF_UNSPEC) {
		struct sockaddr_in *saddr4;
		struct sockaddr_in6 *saddr6;
		saddr4 = (struct sockaddr_in *)srcaddr;
		saddr6 = (struct sockaddr_in6 *)srcaddr;
		if (srcaddr->sa_family == AF_INET6)
			seq_printf(s, ",srcaddr=%pI6c",
				   &saddr6->sin6_addr);
		else if (srcaddr->sa_family == AF_INET)
			seq_printf(s, ",srcaddr=%pI4",
				   &saddr4->sin_addr.s_addr);
		else
			seq_printf(s, ",srcaddr=BAD-AF:%i",
				   (int)(srcaddr->sa_family));
	}

	seq_printf(s, ",uid=%d", cifs_sb->mnt_uid);
	if (cifs_sb->mnt_cifs_flags & CIFS_MOUNT_OVERR_UID)
		seq_printf(s, ",forceuid");
	else
		seq_printf(s, ",noforceuid");

	seq_printf(s, ",gid=%d", cifs_sb->mnt_gid);
	if (cifs_sb->mnt_cifs_flags & CIFS_MOUNT_OVERR_GID)
		seq_printf(s, ",forcegid");
	else
		seq_printf(s, ",noforcegid");

	cifs_show_address(s, tcon->ses->server);

	if (!tcon->unix_ext)
		seq_printf(s, ",file_mode=0%o,dir_mode=0%o",
					   cifs_sb->mnt_file_mode,
					   cifs_sb->mnt_dir_mode);
	if (tcon->seal)
		seq_printf(s, ",seal");
	if (tcon->nocase)
		seq_printf(s, ",nocase");
	if (tcon->retry)
		seq_printf(s, ",hard");
	if (cifs_sb->prepath)
		seq_printf(s, ",prepath=%s", cifs_sb->prepath);
	if (cifs_sb->mnt_cifs_flags & CIFS_MOUNT_POSIX_PATHS)
		seq_printf(s, ",posixpaths");
	if (cifs_sb->mnt_cifs_flags & CIFS_MOUNT_SET_UID)
		seq_printf(s, ",setuids");
	if (cifs_sb->mnt_cifs_flags & CIFS_MOUNT_SERVER_INUM)
		seq_printf(s, ",serverino");
	if (cifs_sb->mnt_cifs_flags & CIFS_MOUNT_DIRECT_IO)
		seq_printf(s, ",directio");
	if (cifs_sb->mnt_cifs_flags & CIFS_MOUNT_NO_XATTR)
		seq_printf(s, ",nouser_xattr");
	if (cifs_sb->mnt_cifs_flags & CIFS_MOUNT_MAP_SPECIAL_CHR)
		seq_printf(s, ",mapchars");
	if (cifs_sb->mnt_cifs_flags & CIFS_MOUNT_UNX_EMUL)
		seq_printf(s, ",sfu");
	if (cifs_sb->mnt_cifs_flags & CIFS_MOUNT_NO_BRL)
		seq_printf(s, ",nobrl");
	if (cifs_sb->mnt_cifs_flags & CIFS_MOUNT_CIFS_ACL)
		seq_printf(s, ",cifsacl");
	if (cifs_sb->mnt_cifs_flags & CIFS_MOUNT_DYNPERM)
		seq_printf(s, ",dynperm");
	if (m->mnt_sb->s_flags & MS_POSIXACL)
		seq_printf(s, ",acl");
	if (cifs_sb->mnt_cifs_flags & CIFS_MOUNT_MF_SYMLINKS)
		seq_printf(s, ",mfsymlinks");

	seq_printf(s, ",rsize=%d", cifs_sb->rsize);
	seq_printf(s, ",wsize=%d", cifs_sb->wsize);

	return 0;
}

static void cifs_umount_begin(struct super_block *sb)
{
	struct cifs_sb_info *cifs_sb = CIFS_SB(sb);
	struct cifsTconInfo *tcon;

	if (cifs_sb == NULL)
		return;

	tcon = cifs_sb_master_tcon(cifs_sb);

	spin_lock(&cifs_tcp_ses_lock);
	if ((tcon->tc_count > 1) || (tcon->tidStatus == CifsExiting)) {
		/* we have other mounts to same share or we have
		   already tried to force umount this and woken up
		   all waiting network requests, nothing to do */
		spin_unlock(&cifs_tcp_ses_lock);
		return;
	} else if (tcon->tc_count == 1)
		tcon->tidStatus = CifsExiting;
	spin_unlock(&cifs_tcp_ses_lock);

	/* cancel_brl_requests(tcon); */ /* BB mark all brl mids as exiting */
	/* cancel_notify_requests(tcon); */
	if (tcon->ses && tcon->ses->server) {
		cFYI(1, "wake up tasks now - umount begin not complete");
		wake_up_all(&tcon->ses->server->request_q);
		wake_up_all(&tcon->ses->server->response_q);
		msleep(1); /* yield */
		/* we have to kick the requests once more */
		wake_up_all(&tcon->ses->server->response_q);
		msleep(1);
	}

	return;
}

#ifdef CONFIG_CIFS_STATS2
static int cifs_show_stats(struct seq_file *s, struct vfsmount *mnt)
{
	/* BB FIXME */
	return 0;
}
#endif

static int cifs_remount(struct super_block *sb, int *flags, char *data)
{
	*flags |= MS_NODIRATIME;
	return 0;
}

static int cifs_drop_inode(struct inode *inode)
{
	struct cifs_sb_info *cifs_sb = CIFS_SB(inode->i_sb);

	/* no serverino => unconditional eviction */
	return !(cifs_sb->mnt_cifs_flags & CIFS_MOUNT_SERVER_INUM) ||
		generic_drop_inode(inode);
}

static const struct super_operations cifs_super_ops = {
	.put_super = cifs_put_super,
	.statfs = cifs_statfs,
	.alloc_inode = cifs_alloc_inode,
	.destroy_inode = cifs_destroy_inode,
	.drop_inode	= cifs_drop_inode,
	.evict_inode	= cifs_evict_inode,
/*	.delete_inode	= cifs_delete_inode,  */  /* Do not need above
	function unless later we add lazy close of inodes or unless the
	kernel forgets to call us with the same number of releases (closes)
	as opens */
	.show_options = cifs_show_options,
	.umount_begin   = cifs_umount_begin,
	.remount_fs = cifs_remount,
#ifdef CONFIG_CIFS_STATS2
	.show_stats = cifs_show_stats,
#endif
};

static struct dentry *
cifs_do_mount(struct file_system_type *fs_type,
	    int flags, const char *dev_name, void *data)
{
	int rc;
	struct super_block *sb;

	sb = sget(fs_type, NULL, set_anon_super, NULL);

	cFYI(1, "Devname: %s flags: %d ", dev_name, flags);

	if (IS_ERR(sb))
		return ERR_CAST(sb);

	sb->s_flags = flags;

	rc = cifs_read_super(sb, data, dev_name, flags & MS_SILENT ? 1 : 0);
	if (rc) {
		deactivate_locked_super(sb);
		return ERR_PTR(rc);
	}
	sb->s_flags |= MS_ACTIVE;
	return dget(sb->s_root);
}

static ssize_t cifs_file_aio_write(struct kiocb *iocb, const struct iovec *iov,
				   unsigned long nr_segs, loff_t pos)
{
	struct inode *inode = iocb->ki_filp->f_path.dentry->d_inode;
	ssize_t written;

	written = generic_file_aio_write(iocb, iov, nr_segs, pos);
	if (!CIFS_I(inode)->clientCanCacheAll)
		filemap_fdatawrite(inode->i_mapping);
	return written;
}

static loff_t cifs_llseek(struct file *file, loff_t offset, int origin)
{
	/* origin == SEEK_END => we must revalidate the cached file length */
	if (origin == SEEK_END) {
		int retval;

		/* some applications poll for the file length in this strange
		   way so we must seek to end on non-oplocked files by
		   setting the revalidate time to zero */
		CIFS_I(file->f_path.dentry->d_inode)->time = 0;

		retval = cifs_revalidate_file(file);
		if (retval < 0)
			return (loff_t)retval;
	}
	return generic_file_llseek_unlocked(file, offset, origin);
}

static int cifs_setlease(struct file *file, long arg, struct file_lock **lease)
{
	/* note that this is called by vfs setlease with lock_flocks held
	   to protect *lease from going away */
	struct inode *inode = file->f_path.dentry->d_inode;
	struct cifsFileInfo *cfile = file->private_data;

	if (!(S_ISREG(inode->i_mode)))
		return -EINVAL;

	/* check if file is oplocked */
	if (((arg == F_RDLCK) &&
		(CIFS_I(inode)->clientCanCacheRead)) ||
	    ((arg == F_WRLCK) &&
		(CIFS_I(inode)->clientCanCacheAll)))
		return generic_setlease(file, arg, lease);
	else if (tlink_tcon(cfile->tlink)->local_lease &&
		 !CIFS_I(inode)->clientCanCacheRead)
		/* If the server claims to support oplock on this
		   file, then we still need to check oplock even
		   if the local_lease mount option is set, but there
		   are servers which do not support oplock for which
		   this mount option may be useful if the user
		   knows that the file won't be changed on the server
		   by anyone else */
		return generic_setlease(file, arg, lease);
	else
		return -EAGAIN;
}

struct file_system_type cifs_fs_type = {
	.owner = THIS_MODULE,
	.name = "cifs",
	.mount = cifs_do_mount,
	.kill_sb = kill_anon_super,
	/*  .fs_flags */
};
const struct inode_operations cifs_dir_inode_ops = {
	.create = cifs_create,
	.lookup = cifs_lookup,
	.getattr = cifs_getattr,
	.unlink = cifs_unlink,
	.link = cifs_hardlink,
	.mkdir = cifs_mkdir,
	.rmdir = cifs_rmdir,
	.rename = cifs_rename,
	.permission = cifs_permission,
/*	revalidate:cifs_revalidate,   */
	.setattr = cifs_setattr,
	.symlink = cifs_symlink,
	.mknod   = cifs_mknod,
#ifdef CONFIG_CIFS_XATTR
	.setxattr = cifs_setxattr,
	.getxattr = cifs_getxattr,
	.listxattr = cifs_listxattr,
	.removexattr = cifs_removexattr,
#endif
};

const struct inode_operations cifs_file_inode_ops = {
/*	revalidate:cifs_revalidate, */
	.setattr = cifs_setattr,
	.getattr = cifs_getattr, /* do we need this anymore? */
	.rename = cifs_rename,
	.permission = cifs_permission,
#ifdef CONFIG_CIFS_XATTR
	.setxattr = cifs_setxattr,
	.getxattr = cifs_getxattr,
	.listxattr = cifs_listxattr,
	.removexattr = cifs_removexattr,
#endif
};

const struct inode_operations cifs_symlink_inode_ops = {
	.readlink = generic_readlink,
	.follow_link = cifs_follow_link,
	.put_link = cifs_put_link,
	.permission = cifs_permission,
	/* BB add the following two eventually */
	/* revalidate: cifs_revalidate,
	   setattr:    cifs_notify_change, *//* BB do we need notify change */
#ifdef CONFIG_CIFS_XATTR
	.setxattr = cifs_setxattr,
	.getxattr = cifs_getxattr,
	.listxattr = cifs_listxattr,
	.removexattr = cifs_removexattr,
#endif
};

const struct file_operations cifs_file_ops = {
	.read = do_sync_read,
	.write = do_sync_write,
	.aio_read = generic_file_aio_read,
	.aio_write = cifs_file_aio_write,
	.open = cifs_open,
	.release = cifs_close,
	.lock = cifs_lock,
	.fsync = cifs_fsync,
	.flush = cifs_flush,
	.mmap  = cifs_file_mmap,
	.splice_read = generic_file_splice_read,
	.llseek = cifs_llseek,
#ifdef CONFIG_CIFS_POSIX
	.unlocked_ioctl	= cifs_ioctl,
#endif /* CONFIG_CIFS_POSIX */
	.setlease = cifs_setlease,
};

const struct file_operations cifs_file_direct_ops = {
	/* no aio, no readv -
	   BB reevaluate whether they can be done with directio, no cache */
	.read = cifs_user_read,
	.write = cifs_user_write,
	.open = cifs_open,
	.release = cifs_close,
	.lock = cifs_lock,
	.fsync = cifs_fsync,
	.flush = cifs_flush,
	.mmap = cifs_file_mmap,
	.splice_read = generic_file_splice_read,
#ifdef CONFIG_CIFS_POSIX
	.unlocked_ioctl  = cifs_ioctl,
#endif /* CONFIG_CIFS_POSIX */
	.llseek = cifs_llseek,
	.setlease = cifs_setlease,
};
const struct file_operations cifs_file_nobrl_ops = {
	.read = do_sync_read,
	.write = do_sync_write,
	.aio_read = generic_file_aio_read,
	.aio_write = cifs_file_aio_write,
	.open = cifs_open,
	.release = cifs_close,
	.fsync = cifs_fsync,
	.flush = cifs_flush,
	.mmap  = cifs_file_mmap,
	.splice_read = generic_file_splice_read,
	.llseek = cifs_llseek,
#ifdef CONFIG_CIFS_POSIX
	.unlocked_ioctl	= cifs_ioctl,
#endif /* CONFIG_CIFS_POSIX */
	.setlease = cifs_setlease,
};

const struct file_operations cifs_file_direct_nobrl_ops = {
	/* no mmap, no aio, no readv -
	   BB reevaluate whether they can be done with directio, no cache */
	.read = cifs_user_read,
	.write = cifs_user_write,
	.open = cifs_open,
	.release = cifs_close,
	.fsync = cifs_fsync,
	.flush = cifs_flush,
	.mmap = cifs_file_mmap,
	.splice_read = generic_file_splice_read,
#ifdef CONFIG_CIFS_POSIX
	.unlocked_ioctl  = cifs_ioctl,
#endif /* CONFIG_CIFS_POSIX */
	.llseek = cifs_llseek,
	.setlease = cifs_setlease,
};

const struct file_operations cifs_dir_ops = {
	.readdir = cifs_readdir,
	.release = cifs_closedir,
	.read    = generic_read_dir,
	.unlocked_ioctl  = cifs_ioctl,
	.llseek = generic_file_llseek,
};

static void
cifs_init_once(void *inode)
{
	struct cifsInodeInfo *cifsi = inode;

	inode_init_once(&cifsi->vfs_inode);
	INIT_LIST_HEAD(&cifsi->lockList);
}

static int
cifs_init_inodecache(void)
{
	cifs_inode_cachep = kmem_cache_create("cifs_inode_cache",
					      sizeof(struct cifsInodeInfo),
					      0, (SLAB_RECLAIM_ACCOUNT|
						SLAB_MEM_SPREAD),
					      cifs_init_once);
	if (cifs_inode_cachep == NULL)
		return -ENOMEM;

	return 0;
}

static void
cifs_destroy_inodecache(void)
{
	kmem_cache_destroy(cifs_inode_cachep);
}

static int
cifs_init_request_bufs(void)
{
	if (CIFSMaxBufSize < 8192) {
	/* Buffer size can not be smaller than 2 * PATH_MAX since maximum
	Unicode path name has to fit in any SMB/CIFS path based frames */
		CIFSMaxBufSize = 8192;
	} else if (CIFSMaxBufSize > 1024*127) {
		CIFSMaxBufSize = 1024 * 127;
	} else {
		CIFSMaxBufSize &= 0x1FE00; /* Round size to even 512 byte mult*/
	}
/*	cERROR(1, "CIFSMaxBufSize %d 0x%x",CIFSMaxBufSize,CIFSMaxBufSize); */
	cifs_req_cachep = kmem_cache_create("cifs_request",
					    CIFSMaxBufSize +
					    MAX_CIFS_HDR_SIZE, 0,
					    SLAB_HWCACHE_ALIGN, NULL);
	if (cifs_req_cachep == NULL)
		return -ENOMEM;

	if (cifs_min_rcv < 1)
		cifs_min_rcv = 1;
	else if (cifs_min_rcv > 64) {
		cifs_min_rcv = 64;
		cERROR(1, "cifs_min_rcv set to maximum (64)");
	}

	cifs_req_poolp = mempool_create_slab_pool(cifs_min_rcv,
						  cifs_req_cachep);

	if (cifs_req_poolp == NULL) {
		kmem_cache_destroy(cifs_req_cachep);
		return -ENOMEM;
	}
	/* MAX_CIFS_SMALL_BUFFER_SIZE bytes is enough for most SMB responses and
	almost all handle based requests (but not write response, nor is it
	sufficient for path based requests).  A smaller size would have
	been more efficient (compacting multiple slab items on one 4k page)
	for the case in which debug was on, but this larger size allows
	more SMBs to use small buffer alloc and is still much more
	efficient to alloc 1 per page off the slab compared to 17K (5page)
	alloc of large cifs buffers even when page debugging is on */
	cifs_sm_req_cachep = kmem_cache_create("cifs_small_rq",
			MAX_CIFS_SMALL_BUFFER_SIZE, 0, SLAB_HWCACHE_ALIGN,
			NULL);
	if (cifs_sm_req_cachep == NULL) {
		mempool_destroy(cifs_req_poolp);
		kmem_cache_destroy(cifs_req_cachep);
		return -ENOMEM;
	}

	if (cifs_min_small < 2)
		cifs_min_small = 2;
	else if (cifs_min_small > 256) {
		cifs_min_small = 256;
		cFYI(1, "cifs_min_small set to maximum (256)");
	}

	cifs_sm_req_poolp = mempool_create_slab_pool(cifs_min_small,
						     cifs_sm_req_cachep);

	if (cifs_sm_req_poolp == NULL) {
		mempool_destroy(cifs_req_poolp);
		kmem_cache_destroy(cifs_req_cachep);
		kmem_cache_destroy(cifs_sm_req_cachep);
		return -ENOMEM;
	}

	return 0;
}

static void
cifs_destroy_request_bufs(void)
{
	mempool_destroy(cifs_req_poolp);
	kmem_cache_destroy(cifs_req_cachep);
	mempool_destroy(cifs_sm_req_poolp);
	kmem_cache_destroy(cifs_sm_req_cachep);
}

static int
cifs_init_mids(void)
{
	cifs_mid_cachep = kmem_cache_create("cifs_mpx_ids",
					    sizeof(struct mid_q_entry), 0,
					    SLAB_HWCACHE_ALIGN, NULL);
	if (cifs_mid_cachep == NULL)
		return -ENOMEM;

	/* 3 is a reasonable minimum number of simultaneous operations */
	cifs_mid_poolp = mempool_create_slab_pool(3, cifs_mid_cachep);
	if (cifs_mid_poolp == NULL) {
		kmem_cache_destroy(cifs_mid_cachep);
		return -ENOMEM;
	}

	return 0;
}

static void
cifs_destroy_mids(void)
{
	mempool_destroy(cifs_mid_poolp);
	kmem_cache_destroy(cifs_mid_cachep);
}

static int __init
init_cifs(void)
{
	int rc = 0;
	cifs_proc_init();
	INIT_LIST_HEAD(&cifs_tcp_ses_list);
#ifdef CONFIG_CIFS_EXPERIMENTAL
	INIT_LIST_HEAD(&GlobalDnotifyReqList);
	INIT_LIST_HEAD(&GlobalDnotifyRsp_Q);
#endif
/*
 *  Initialize Global counters
 */
	atomic_set(&sesInfoAllocCount, 0);
	atomic_set(&tconInfoAllocCount, 0);
	atomic_set(&tcpSesAllocCount, 0);
	atomic_set(&tcpSesReconnectCount, 0);
	atomic_set(&tconInfoReconnectCount, 0);

	atomic_set(&bufAllocCount, 0);
	atomic_set(&smBufAllocCount, 0);
#ifdef CONFIG_CIFS_STATS2
	atomic_set(&totBufAllocCount, 0);
	atomic_set(&totSmBufAllocCount, 0);
#endif /* CONFIG_CIFS_STATS2 */

	atomic_set(&midCount, 0);
	GlobalCurrentXid = 0;
	GlobalTotalActiveXid = 0;
	GlobalMaxActiveXid = 0;
	memset(Local_System_Name, 0, 15);
	spin_lock_init(&cifs_tcp_ses_lock);
	spin_lock_init(&cifs_file_list_lock);
	spin_lock_init(&GlobalMid_Lock);

	if (cifs_max_pending < 2) {
		cifs_max_pending = 2;
		cFYI(1, "cifs_max_pending set to min of 2");
	} else if (cifs_max_pending > 256) {
		cifs_max_pending = 256;
		cFYI(1, "cifs_max_pending set to max of 256");
	}

	rc = cifs_fscache_register();
<<<<<<< HEAD
	if (rc)
		goto out;

	rc = cifs_init_inodecache();
=======
>>>>>>> 45f53cc9
	if (rc)
		goto out_clean_proc;

	rc = cifs_init_inodecache();
	if (rc)
		goto out_unreg_fscache;

	rc = cifs_init_mids();
	if (rc)
		goto out_destroy_inodecache;

	rc = cifs_init_request_bufs();
	if (rc)
		goto out_destroy_mids;

	rc = register_filesystem(&cifs_fs_type);
	if (rc)
		goto out_destroy_request_bufs;
#ifdef CONFIG_CIFS_UPCALL
	rc = register_key_type(&cifs_spnego_key_type);
	if (rc)
		goto out_unregister_filesystem;
#endif

	return 0;

#ifdef CONFIG_CIFS_UPCALL
<<<<<<< HEAD
 out_unregister_filesystem:
	unregister_filesystem(&cifs_fs_type);
#endif
 out_destroy_request_bufs:
=======
out_unregister_filesystem:
	unregister_filesystem(&cifs_fs_type);
#endif
out_destroy_request_bufs:
>>>>>>> 45f53cc9
	cifs_destroy_request_bufs();
out_destroy_mids:
	cifs_destroy_mids();
out_destroy_inodecache:
	cifs_destroy_inodecache();
out_unreg_fscache:
	cifs_fscache_unregister();
out_clean_proc:
	cifs_proc_clean();
	cifs_fscache_unregister();
 out:
	return rc;
}

static void __exit
exit_cifs(void)
{
	cFYI(DBG2, "exit_cifs");
	cifs_proc_clean();
	cifs_fscache_unregister();
#ifdef CONFIG_CIFS_DFS_UPCALL
	cifs_dfs_release_automount_timer();
#endif
#ifdef CONFIG_CIFS_UPCALL
	unregister_key_type(&cifs_spnego_key_type);
#endif
	unregister_filesystem(&cifs_fs_type);
	cifs_destroy_inodecache();
	cifs_destroy_mids();
	cifs_destroy_request_bufs();
}

MODULE_AUTHOR("Steve French <sfrench@us.ibm.com>");
MODULE_LICENSE("GPL");	/* combination of LGPL + GPL source behaves as GPL */
MODULE_DESCRIPTION
    ("VFS to access servers complying with the SNIA CIFS Specification "
     "e.g. Samba and Windows");
MODULE_VERSION(CIFS_VERSION);
module_init(init_cifs)
module_exit(exit_cifs)<|MERGE_RESOLUTION|>--- conflicted
+++ resolved
@@ -948,13 +948,6 @@
 	}
 
 	rc = cifs_fscache_register();
-<<<<<<< HEAD
-	if (rc)
-		goto out;
-
-	rc = cifs_init_inodecache();
-=======
->>>>>>> 45f53cc9
 	if (rc)
 		goto out_clean_proc;
 
@@ -982,17 +975,10 @@
 	return 0;
 
 #ifdef CONFIG_CIFS_UPCALL
-<<<<<<< HEAD
- out_unregister_filesystem:
-	unregister_filesystem(&cifs_fs_type);
-#endif
- out_destroy_request_bufs:
-=======
 out_unregister_filesystem:
 	unregister_filesystem(&cifs_fs_type);
 #endif
 out_destroy_request_bufs:
->>>>>>> 45f53cc9
 	cifs_destroy_request_bufs();
 out_destroy_mids:
 	cifs_destroy_mids();
@@ -1002,8 +988,6 @@
 	cifs_fscache_unregister();
 out_clean_proc:
 	cifs_proc_clean();
-	cifs_fscache_unregister();
- out:
 	return rc;
 }
 
