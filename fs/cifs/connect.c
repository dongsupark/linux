/*
 *   fs/cifs/connect.c
 *
 *   Copyright (C) International Business Machines  Corp., 2002,2011
 *   Author(s): Steve French (sfrench@us.ibm.com)
 *
 *   This library is free software; you can redistribute it and/or modify
 *   it under the terms of the GNU Lesser General Public License as published
 *   by the Free Software Foundation; either version 2.1 of the License, or
 *   (at your option) any later version.
 *
 *   This library is distributed in the hope that it will be useful,
 *   but WITHOUT ANY WARRANTY; without even the implied warranty of
 *   MERCHANTABILITY or FITNESS FOR A PARTICULAR PURPOSE.  See
 *   the GNU Lesser General Public License for more details.
 *
 *   You should have received a copy of the GNU Lesser General Public License
 *   along with this library; if not, write to the Free Software
 *   Foundation, Inc., 59 Temple Place, Suite 330, Boston, MA 02111-1307 USA
 */
#include <linux/fs.h>
#include <linux/net.h>
#include <linux/string.h>
#include <linux/list.h>
#include <linux/wait.h>
#include <linux/slab.h>
#include <linux/pagemap.h>
#include <linux/ctype.h>
#include <linux/utsname.h>
#include <linux/mempool.h>
#include <linux/delay.h>
#include <linux/completion.h>
#include <linux/kthread.h>
#include <linux/pagevec.h>
#include <linux/freezer.h>
#include <linux/namei.h>
#include <asm/uaccess.h>
#include <asm/processor.h>
#include <linux/inet.h>
#include <linux/module.h>
#include <keys/user-type.h>
#include <net/ipv6.h>
#include <linux/parser.h>

#include "cifspdu.h"
#include "cifsglob.h"
#include "cifsproto.h"
#include "cifs_unicode.h"
#include "cifs_debug.h"
#include "cifs_fs_sb.h"
#include "ntlmssp.h"
#include "nterr.h"
#include "rfc1002pdu.h"
#include "fscache.h"

#define CIFS_PORT 445
#define RFC1001_PORT 139

/* SMB echo "timeout" -- FIXME: tunable? */
#define SMB_ECHO_INTERVAL (60 * HZ)

extern mempool_t *cifs_req_poolp;

/* FIXME: should these be tunable? */
#define TLINK_ERROR_EXPIRE	(1 * HZ)
#define TLINK_IDLE_EXPIRE	(600 * HZ)

enum {

	/* Mount options that take no arguments */
	Opt_user_xattr, Opt_nouser_xattr,
	Opt_forceuid, Opt_noforceuid,
	Opt_noblocksend, Opt_noautotune,
	Opt_hard, Opt_soft, Opt_perm, Opt_noperm,
	Opt_mapchars, Opt_nomapchars, Opt_sfu,
	Opt_nosfu, Opt_nodfs, Opt_posixpaths,
	Opt_noposixpaths, Opt_nounix,
	Opt_nocase,
	Opt_brl, Opt_nobrl,
	Opt_forcemandatorylock, Opt_setuids,
	Opt_nosetuids, Opt_dynperm, Opt_nodynperm,
	Opt_nohard, Opt_nosoft,
	Opt_nointr, Opt_intr,
	Opt_nostrictsync, Opt_strictsync,
	Opt_serverino, Opt_noserverino,
	Opt_rwpidforward, Opt_cifsacl, Opt_nocifsacl,
	Opt_acl, Opt_noacl, Opt_locallease,
	Opt_sign, Opt_seal, Opt_direct,
	Opt_strictcache, Opt_noac,
	Opt_fsc, Opt_mfsymlinks,
	Opt_multiuser, Opt_sloppy,

	/* Mount options which take numeric value */
	Opt_backupuid, Opt_backupgid, Opt_uid,
	Opt_cruid, Opt_gid, Opt_file_mode,
	Opt_dirmode, Opt_port,
	Opt_rsize, Opt_wsize, Opt_actimeo,

	/* Mount options which take string value */
	Opt_user, Opt_pass, Opt_ip,
	Opt_unc, Opt_domain,
	Opt_srcaddr, Opt_prefixpath,
	Opt_iocharset, Opt_sockopt,
	Opt_netbiosname, Opt_servern,
	Opt_ver, Opt_vers, Opt_sec, Opt_cache,

	/* Mount options to be ignored */
	Opt_ignore,

	/* Options which could be blank */
	Opt_blank_pass,
	Opt_blank_user,
	Opt_blank_ip,

	Opt_err
};

static const match_table_t cifs_mount_option_tokens = {

	{ Opt_user_xattr, "user_xattr" },
	{ Opt_nouser_xattr, "nouser_xattr" },
	{ Opt_forceuid, "forceuid" },
	{ Opt_noforceuid, "noforceuid" },
	{ Opt_noblocksend, "noblocksend" },
	{ Opt_noautotune, "noautotune" },
	{ Opt_hard, "hard" },
	{ Opt_soft, "soft" },
	{ Opt_perm, "perm" },
	{ Opt_noperm, "noperm" },
	{ Opt_mapchars, "mapchars" },
	{ Opt_nomapchars, "nomapchars" },
	{ Opt_sfu, "sfu" },
	{ Opt_nosfu, "nosfu" },
	{ Opt_nodfs, "nodfs" },
	{ Opt_posixpaths, "posixpaths" },
	{ Opt_noposixpaths, "noposixpaths" },
	{ Opt_nounix, "nounix" },
	{ Opt_nounix, "nolinux" },
	{ Opt_nocase, "nocase" },
	{ Opt_nocase, "ignorecase" },
	{ Opt_brl, "brl" },
	{ Opt_nobrl, "nobrl" },
	{ Opt_nobrl, "nolock" },
	{ Opt_forcemandatorylock, "forcemandatorylock" },
	{ Opt_forcemandatorylock, "forcemand" },
	{ Opt_setuids, "setuids" },
	{ Opt_nosetuids, "nosetuids" },
	{ Opt_dynperm, "dynperm" },
	{ Opt_nodynperm, "nodynperm" },
	{ Opt_nohard, "nohard" },
	{ Opt_nosoft, "nosoft" },
	{ Opt_nointr, "nointr" },
	{ Opt_intr, "intr" },
	{ Opt_nostrictsync, "nostrictsync" },
	{ Opt_strictsync, "strictsync" },
	{ Opt_serverino, "serverino" },
	{ Opt_noserverino, "noserverino" },
	{ Opt_rwpidforward, "rwpidforward" },
	{ Opt_cifsacl, "cifsacl" },
	{ Opt_nocifsacl, "nocifsacl" },
	{ Opt_acl, "acl" },
	{ Opt_noacl, "noacl" },
	{ Opt_locallease, "locallease" },
	{ Opt_sign, "sign" },
	{ Opt_seal, "seal" },
	{ Opt_direct, "direct" },
	{ Opt_direct, "directio" },
	{ Opt_direct, "forcedirectio" },
	{ Opt_strictcache, "strictcache" },
	{ Opt_noac, "noac" },
	{ Opt_fsc, "fsc" },
	{ Opt_mfsymlinks, "mfsymlinks" },
	{ Opt_multiuser, "multiuser" },
	{ Opt_sloppy, "sloppy" },

	{ Opt_backupuid, "backupuid=%s" },
	{ Opt_backupgid, "backupgid=%s" },
	{ Opt_uid, "uid=%s" },
	{ Opt_cruid, "cruid=%s" },
	{ Opt_gid, "gid=%s" },
	{ Opt_file_mode, "file_mode=%s" },
	{ Opt_dirmode, "dirmode=%s" },
	{ Opt_dirmode, "dir_mode=%s" },
	{ Opt_port, "port=%s" },
	{ Opt_rsize, "rsize=%s" },
	{ Opt_wsize, "wsize=%s" },
	{ Opt_actimeo, "actimeo=%s" },

	{ Opt_blank_user, "user=" },
	{ Opt_blank_user, "username=" },
	{ Opt_user, "user=%s" },
	{ Opt_user, "username=%s" },
	{ Opt_blank_pass, "pass=" },
	{ Opt_pass, "pass=%s" },
	{ Opt_pass, "password=%s" },
	{ Opt_blank_ip, "ip=" },
	{ Opt_blank_ip, "addr=" },
	{ Opt_ip, "ip=%s" },
	{ Opt_ip, "addr=%s" },
	{ Opt_unc, "unc=%s" },
	{ Opt_unc, "target=%s" },
	{ Opt_unc, "path=%s" },
	{ Opt_domain, "dom=%s" },
	{ Opt_domain, "domain=%s" },
	{ Opt_domain, "workgroup=%s" },
	{ Opt_srcaddr, "srcaddr=%s" },
	{ Opt_prefixpath, "prefixpath=%s" },
	{ Opt_iocharset, "iocharset=%s" },
	{ Opt_sockopt, "sockopt=%s" },
	{ Opt_netbiosname, "netbiosname=%s" },
	{ Opt_servern, "servern=%s" },
	{ Opt_ver, "ver=%s" },
	{ Opt_vers, "vers=%s" },
	{ Opt_sec, "sec=%s" },
	{ Opt_cache, "cache=%s" },

	{ Opt_ignore, "cred" },
	{ Opt_ignore, "credentials" },
	{ Opt_ignore, "cred=%s" },
	{ Opt_ignore, "credentials=%s" },
	{ Opt_ignore, "guest" },
	{ Opt_ignore, "rw" },
	{ Opt_ignore, "ro" },
	{ Opt_ignore, "suid" },
	{ Opt_ignore, "nosuid" },
	{ Opt_ignore, "exec" },
	{ Opt_ignore, "noexec" },
	{ Opt_ignore, "nodev" },
	{ Opt_ignore, "noauto" },
	{ Opt_ignore, "dev" },
	{ Opt_ignore, "mand" },
	{ Opt_ignore, "nomand" },
	{ Opt_ignore, "_netdev" },

	{ Opt_err, NULL }
};

enum {
	Opt_sec_krb5, Opt_sec_krb5i, Opt_sec_krb5p,
	Opt_sec_ntlmsspi, Opt_sec_ntlmssp,
	Opt_ntlm, Opt_sec_ntlmi, Opt_sec_ntlmv2i,
	Opt_sec_nontlm, Opt_sec_lanman,
	Opt_sec_none,

	Opt_sec_err
};

static const match_table_t cifs_secflavor_tokens = {
	{ Opt_sec_krb5, "krb5" },
	{ Opt_sec_krb5i, "krb5i" },
	{ Opt_sec_krb5p, "krb5p" },
	{ Opt_sec_ntlmsspi, "ntlmsspi" },
	{ Opt_sec_ntlmssp, "ntlmssp" },
	{ Opt_ntlm, "ntlm" },
	{ Opt_sec_ntlmi, "ntlmi" },
	{ Opt_sec_ntlmv2i, "ntlmv2i" },
	{ Opt_sec_nontlm, "nontlm" },
	{ Opt_sec_lanman, "lanman" },
	{ Opt_sec_none, "none" },

	{ Opt_sec_err, NULL }
};

/* cache flavors */
enum {
	Opt_cache_loose,
	Opt_cache_strict,
	Opt_cache_none,
	Opt_cache_err
};

static const match_table_t cifs_cacheflavor_tokens = {
	{ Opt_cache_loose, "loose" },
	{ Opt_cache_strict, "strict" },
	{ Opt_cache_none, "none" },
	{ Opt_cache_err, NULL }
};

static const match_table_t cifs_smb_version_tokens = {
	{ Smb_1, SMB1_VERSION_STRING },
	{ Smb_21, SMB21_VERSION_STRING },
};

static int ip_connect(struct TCP_Server_Info *server);
static int generic_ip_connect(struct TCP_Server_Info *server);
static void tlink_rb_insert(struct rb_root *root, struct tcon_link *new_tlink);
static void cifs_prune_tlinks(struct work_struct *work);
static int cifs_setup_volume_info(struct smb_vol *volume_info, char *mount_data,
					const char *devname);

/*
 * cifs tcp session reconnection
 *
 * mark tcp session as reconnecting so temporarily locked
 * mark all smb sessions as reconnecting for tcp session
 * reconnect tcp session
 * wake up waiters on reconnection? - (not needed currently)
 */
static int
cifs_reconnect(struct TCP_Server_Info *server)
{
	int rc = 0;
	struct list_head *tmp, *tmp2;
	struct cifs_ses *ses;
	struct cifs_tcon *tcon;
	struct mid_q_entry *mid_entry;
	struct list_head retry_list;

	spin_lock(&GlobalMid_Lock);
	if (server->tcpStatus == CifsExiting) {
		/* the demux thread will exit normally
		next time through the loop */
		spin_unlock(&GlobalMid_Lock);
		return rc;
	} else
		server->tcpStatus = CifsNeedReconnect;
	spin_unlock(&GlobalMid_Lock);
	server->maxBuf = 0;

	cFYI(1, "Reconnecting tcp session");

	/* before reconnecting the tcp session, mark the smb session (uid)
		and the tid bad so they are not used until reconnected */
	cFYI(1, "%s: marking sessions and tcons for reconnect", __func__);
	spin_lock(&cifs_tcp_ses_lock);
	list_for_each(tmp, &server->smb_ses_list) {
		ses = list_entry(tmp, struct cifs_ses, smb_ses_list);
		ses->need_reconnect = true;
		ses->ipc_tid = 0;
		list_for_each(tmp2, &ses->tcon_list) {
			tcon = list_entry(tmp2, struct cifs_tcon, tcon_list);
			tcon->need_reconnect = true;
		}
	}
	spin_unlock(&cifs_tcp_ses_lock);

	/* do not want to be sending data on a socket we are freeing */
	cFYI(1, "%s: tearing down socket", __func__);
	mutex_lock(&server->srv_mutex);
	if (server->ssocket) {
		cFYI(1, "State: 0x%x Flags: 0x%lx", server->ssocket->state,
			server->ssocket->flags);
		kernel_sock_shutdown(server->ssocket, SHUT_WR);
		cFYI(1, "Post shutdown state: 0x%x Flags: 0x%lx",
			server->ssocket->state,
			server->ssocket->flags);
		sock_release(server->ssocket);
		server->ssocket = NULL;
	}
	server->sequence_number = 0;
	server->session_estab = false;
	kfree(server->session_key.response);
	server->session_key.response = NULL;
	server->session_key.len = 0;
	server->lstrp = jiffies;
	mutex_unlock(&server->srv_mutex);

	/* mark submitted MIDs for retry and issue callback */
	INIT_LIST_HEAD(&retry_list);
	cFYI(1, "%s: moving mids to private list", __func__);
	spin_lock(&GlobalMid_Lock);
	list_for_each_safe(tmp, tmp2, &server->pending_mid_q) {
		mid_entry = list_entry(tmp, struct mid_q_entry, qhead);
		if (mid_entry->mid_state == MID_REQUEST_SUBMITTED)
			mid_entry->mid_state = MID_RETRY_NEEDED;
		list_move(&mid_entry->qhead, &retry_list);
	}
	spin_unlock(&GlobalMid_Lock);

	cFYI(1, "%s: issuing mid callbacks", __func__);
	list_for_each_safe(tmp, tmp2, &retry_list) {
		mid_entry = list_entry(tmp, struct mid_q_entry, qhead);
		list_del_init(&mid_entry->qhead);
		mid_entry->callback(mid_entry);
	}

	do {
		try_to_freeze();

		/* we should try only the port we connected to before */
		rc = generic_ip_connect(server);
		if (rc) {
			cFYI(1, "reconnect error %d", rc);
			msleep(3000);
		} else {
			atomic_inc(&tcpSesReconnectCount);
			spin_lock(&GlobalMid_Lock);
			if (server->tcpStatus != CifsExiting)
				server->tcpStatus = CifsNeedNegotiate;
			spin_unlock(&GlobalMid_Lock);
		}
	} while (server->tcpStatus == CifsNeedReconnect);

	return rc;
}

/*
	return codes:
		0 	not a transact2, or all data present
		>0 	transact2 with that much data missing
		-EINVAL = invalid transact2

 */
static int check2ndT2(char *buf)
{
	struct smb_hdr *pSMB = (struct smb_hdr *)buf;
	struct smb_t2_rsp *pSMBt;
	int remaining;
	__u16 total_data_size, data_in_this_rsp;

	if (pSMB->Command != SMB_COM_TRANSACTION2)
		return 0;

	/* check for plausible wct, bcc and t2 data and parm sizes */
	/* check for parm and data offset going beyond end of smb */
	if (pSMB->WordCount != 10) { /* coalesce_t2 depends on this */
		cFYI(1, "invalid transact2 word count");
		return -EINVAL;
	}

	pSMBt = (struct smb_t2_rsp *)pSMB;

	total_data_size = get_unaligned_le16(&pSMBt->t2_rsp.TotalDataCount);
	data_in_this_rsp = get_unaligned_le16(&pSMBt->t2_rsp.DataCount);

	if (total_data_size == data_in_this_rsp)
		return 0;
	else if (total_data_size < data_in_this_rsp) {
		cFYI(1, "total data %d smaller than data in frame %d",
			total_data_size, data_in_this_rsp);
		return -EINVAL;
	}

	remaining = total_data_size - data_in_this_rsp;

	cFYI(1, "missing %d bytes from transact2, check next response",
		remaining);
	if (total_data_size > CIFSMaxBufSize) {
		cERROR(1, "TotalDataSize %d is over maximum buffer %d",
			total_data_size, CIFSMaxBufSize);
		return -EINVAL;
	}
	return remaining;
}

static int coalesce_t2(char *second_buf, struct smb_hdr *target_hdr)
{
	struct smb_t2_rsp *pSMBs = (struct smb_t2_rsp *)second_buf;
	struct smb_t2_rsp *pSMBt  = (struct smb_t2_rsp *)target_hdr;
	char *data_area_of_tgt;
	char *data_area_of_src;
	int remaining;
	unsigned int byte_count, total_in_tgt;
	__u16 tgt_total_cnt, src_total_cnt, total_in_src;

	src_total_cnt = get_unaligned_le16(&pSMBs->t2_rsp.TotalDataCount);
	tgt_total_cnt = get_unaligned_le16(&pSMBt->t2_rsp.TotalDataCount);

	if (tgt_total_cnt != src_total_cnt)
		cFYI(1, "total data count of primary and secondary t2 differ "
			"source=%hu target=%hu", src_total_cnt, tgt_total_cnt);

	total_in_tgt = get_unaligned_le16(&pSMBt->t2_rsp.DataCount);

	remaining = tgt_total_cnt - total_in_tgt;

	if (remaining < 0) {
		cFYI(1, "Server sent too much data. tgt_total_cnt=%hu "
			"total_in_tgt=%hu", tgt_total_cnt, total_in_tgt);
		return -EPROTO;
	}

	if (remaining == 0) {
		/* nothing to do, ignore */
		cFYI(1, "no more data remains");
		return 0;
	}

	total_in_src = get_unaligned_le16(&pSMBs->t2_rsp.DataCount);
	if (remaining < total_in_src)
		cFYI(1, "transact2 2nd response contains too much data");

	/* find end of first SMB data area */
	data_area_of_tgt = (char *)&pSMBt->hdr.Protocol +
				get_unaligned_le16(&pSMBt->t2_rsp.DataOffset);

	/* validate target area */
	data_area_of_src = (char *)&pSMBs->hdr.Protocol +
				get_unaligned_le16(&pSMBs->t2_rsp.DataOffset);

	data_area_of_tgt += total_in_tgt;

	total_in_tgt += total_in_src;
	/* is the result too big for the field? */
	if (total_in_tgt > USHRT_MAX) {
		cFYI(1, "coalesced DataCount too large (%u)", total_in_tgt);
		return -EPROTO;
	}
	put_unaligned_le16(total_in_tgt, &pSMBt->t2_rsp.DataCount);

	/* fix up the BCC */
	byte_count = get_bcc(target_hdr);
	byte_count += total_in_src;
	/* is the result too big for the field? */
	if (byte_count > USHRT_MAX) {
		cFYI(1, "coalesced BCC too large (%u)", byte_count);
		return -EPROTO;
	}
	put_bcc(byte_count, target_hdr);

	byte_count = be32_to_cpu(target_hdr->smb_buf_length);
	byte_count += total_in_src;
	/* don't allow buffer to overflow */
	if (byte_count > CIFSMaxBufSize + MAX_CIFS_HDR_SIZE - 4) {
		cFYI(1, "coalesced BCC exceeds buffer size (%u)", byte_count);
		return -ENOBUFS;
	}
	target_hdr->smb_buf_length = cpu_to_be32(byte_count);

	/* copy second buffer into end of first buffer */
	memcpy(data_area_of_tgt, data_area_of_src, total_in_src);

	if (remaining != total_in_src) {
		/* more responses to go */
		cFYI(1, "waiting for more secondary responses");
		return 1;
	}

	/* we are done */
	cFYI(1, "found the last secondary response");
	return 0;
}

static void
cifs_echo_request(struct work_struct *work)
{
	int rc;
	struct TCP_Server_Info *server = container_of(work,
					struct TCP_Server_Info, echo.work);

	/*
	 * We cannot send an echo until the NEGOTIATE_PROTOCOL request is
	 * done, which is indicated by maxBuf != 0. Also, no need to ping if
	 * we got a response recently
	 */
	if (server->maxBuf == 0 ||
	    time_before(jiffies, server->lstrp + SMB_ECHO_INTERVAL - HZ))
		goto requeue_echo;

	rc = CIFSSMBEcho(server);
	if (rc)
		cFYI(1, "Unable to send echo request to server: %s",
			server->hostname);

requeue_echo:
	queue_delayed_work(cifsiod_wq, &server->echo, SMB_ECHO_INTERVAL);
}

static bool
allocate_buffers(struct TCP_Server_Info *server)
{
	if (!server->bigbuf) {
		server->bigbuf = (char *)cifs_buf_get();
		if (!server->bigbuf) {
			cERROR(1, "No memory for large SMB response");
			msleep(3000);
			/* retry will check if exiting */
			return false;
		}
	} else if (server->large_buf) {
		/* we are reusing a dirty large buf, clear its start */
		memset(server->bigbuf, 0, HEADER_SIZE(server));
	}

	if (!server->smallbuf) {
		server->smallbuf = (char *)cifs_small_buf_get();
		if (!server->smallbuf) {
			cERROR(1, "No memory for SMB response");
			msleep(1000);
			/* retry will check if exiting */
			return false;
		}
		/* beginning of smb buffer is cleared in our buf_get */
	} else {
		/* if existing small buf clear beginning */
		memset(server->smallbuf, 0, HEADER_SIZE(server));
	}

	return true;
}

static bool
server_unresponsive(struct TCP_Server_Info *server)
{
	/*
	 * We need to wait 2 echo intervals to make sure we handle such
	 * situations right:
	 * 1s  client sends a normal SMB request
	 * 2s  client gets a response
	 * 30s echo workqueue job pops, and decides we got a response recently
	 *     and don't need to send another
	 * ...
	 * 65s kernel_recvmsg times out, and we see that we haven't gotten
	 *     a response in >60s.
	 */
	if (server->tcpStatus == CifsGood &&
	    time_after(jiffies, server->lstrp + 2 * SMB_ECHO_INTERVAL)) {
		cERROR(1, "Server %s has not responded in %d seconds. "
			  "Reconnecting...", server->hostname,
			  (2 * SMB_ECHO_INTERVAL) / HZ);
		cifs_reconnect(server);
		wake_up(&server->response_q);
		return true;
	}

	return false;
}

/*
 * kvec_array_init - clone a kvec array, and advance into it
 * @new:	pointer to memory for cloned array
 * @iov:	pointer to original array
 * @nr_segs:	number of members in original array
 * @bytes:	number of bytes to advance into the cloned array
 *
 * This function will copy the array provided in iov to a section of memory
 * and advance the specified number of bytes into the new array. It returns
 * the number of segments in the new array. "new" must be at least as big as
 * the original iov array.
 */
static unsigned int
kvec_array_init(struct kvec *new, struct kvec *iov, unsigned int nr_segs,
		size_t bytes)
{
	size_t base = 0;

	while (bytes || !iov->iov_len) {
		int copy = min(bytes, iov->iov_len);

		bytes -= copy;
		base += copy;
		if (iov->iov_len == base) {
			iov++;
			nr_segs--;
			base = 0;
		}
	}
	memcpy(new, iov, sizeof(*iov) * nr_segs);
	new->iov_base += base;
	new->iov_len -= base;
	return nr_segs;
}

static struct kvec *
get_server_iovec(struct TCP_Server_Info *server, unsigned int nr_segs)
{
	struct kvec *new_iov;

	if (server->iov && nr_segs <= server->nr_iov)
		return server->iov;

	/* not big enough -- allocate a new one and release the old */
	new_iov = kmalloc(sizeof(*new_iov) * nr_segs, GFP_NOFS);
	if (new_iov) {
		kfree(server->iov);
		server->iov = new_iov;
		server->nr_iov = nr_segs;
	}
	return new_iov;
}

int
cifs_readv_from_socket(struct TCP_Server_Info *server, struct kvec *iov_orig,
		       unsigned int nr_segs, unsigned int to_read)
{
	int length = 0;
	int total_read;
	unsigned int segs;
	struct msghdr smb_msg;
	struct kvec *iov;

	iov = get_server_iovec(server, nr_segs);
	if (!iov)
		return -ENOMEM;

	smb_msg.msg_control = NULL;
	smb_msg.msg_controllen = 0;

	for (total_read = 0; to_read; total_read += length, to_read -= length) {
		try_to_freeze();

		if (server_unresponsive(server)) {
			total_read = -EAGAIN;
			break;
		}

		segs = kvec_array_init(iov, iov_orig, nr_segs, total_read);

		length = kernel_recvmsg(server->ssocket, &smb_msg,
					iov, segs, to_read, 0);

		if (server->tcpStatus == CifsExiting) {
			total_read = -ESHUTDOWN;
			break;
		} else if (server->tcpStatus == CifsNeedReconnect) {
			cifs_reconnect(server);
			total_read = -EAGAIN;
			break;
		} else if (length == -ERESTARTSYS ||
			   length == -EAGAIN ||
			   length == -EINTR) {
			/*
			 * Minimum sleep to prevent looping, allowing socket
			 * to clear and app threads to set tcpStatus
			 * CifsNeedReconnect if server hung.
			 */
			usleep_range(1000, 2000);
			length = 0;
			continue;
		} else if (length <= 0) {
			cFYI(1, "Received no data or error: expecting %d "
				"got %d", to_read, length);
			cifs_reconnect(server);
			total_read = -EAGAIN;
			break;
		}
	}
	return total_read;
}

int
cifs_read_from_socket(struct TCP_Server_Info *server, char *buf,
		      unsigned int to_read)
{
	struct kvec iov;

	iov.iov_base = buf;
	iov.iov_len = to_read;

	return cifs_readv_from_socket(server, &iov, 1, to_read);
}

static bool
is_smb_response(struct TCP_Server_Info *server, unsigned char type)
{
	/*
	 * The first byte big endian of the length field,
	 * is actually not part of the length but the type
	 * with the most common, zero, as regular data.
	 */
	switch (type) {
	case RFC1002_SESSION_MESSAGE:
		/* Regular SMB response */
		return true;
	case RFC1002_SESSION_KEEP_ALIVE:
		cFYI(1, "RFC 1002 session keep alive");
		break;
	case RFC1002_POSITIVE_SESSION_RESPONSE:
		cFYI(1, "RFC 1002 positive session response");
		break;
	case RFC1002_NEGATIVE_SESSION_RESPONSE:
		/*
		 * We get this from Windows 98 instead of an error on
		 * SMB negprot response.
		 */
		cFYI(1, "RFC 1002 negative session response");
		/* give server a second to clean up */
		msleep(1000);
		/*
		 * Always try 445 first on reconnect since we get NACK
		 * on some if we ever connected to port 139 (the NACK
		 * is since we do not begin with RFC1001 session
		 * initialize frame).
		 */
		cifs_set_port((struct sockaddr *)&server->dstaddr, CIFS_PORT);
		cifs_reconnect(server);
		wake_up(&server->response_q);
		break;
	default:
		cERROR(1, "RFC 1002 unknown response type 0x%x", type);
		cifs_reconnect(server);
	}

	return false;
}

void
dequeue_mid(struct mid_q_entry *mid, bool malformed)
{
#ifdef CONFIG_CIFS_STATS2
	mid->when_received = jiffies;
#endif
	spin_lock(&GlobalMid_Lock);
	if (!malformed)
		mid->mid_state = MID_RESPONSE_RECEIVED;
	else
		mid->mid_state = MID_RESPONSE_MALFORMED;
	list_del_init(&mid->qhead);
	spin_unlock(&GlobalMid_Lock);
}

static void
handle_mid(struct mid_q_entry *mid, struct TCP_Server_Info *server,
	   char *buf, int malformed)
{
	if (malformed == 0 && check2ndT2(buf) > 0) {
		mid->multiRsp = true;
		if (mid->resp_buf) {
			/* merge response - fix up 1st*/
			malformed = coalesce_t2(buf, mid->resp_buf);
			if (malformed > 0)
				return;

			/* All parts received or packet is malformed. */
			mid->multiEnd = true;
			return dequeue_mid(mid, malformed);
		}
		if (!server->large_buf) {
			/*FIXME: switch to already allocated largebuf?*/
			cERROR(1, "1st trans2 resp needs bigbuf");
		} else {
			/* Have first buffer */
			mid->resp_buf = buf;
			mid->large_buf = true;
			server->bigbuf = NULL;
		}
		return;
	}
	mid->resp_buf = buf;
	mid->large_buf = server->large_buf;
	/* Was previous buf put in mpx struct for multi-rsp? */
	if (!mid->multiRsp) {
		/* smb buffer will be freed by user thread */
		if (server->large_buf)
			server->bigbuf = NULL;
		else
			server->smallbuf = NULL;
	}
	dequeue_mid(mid, malformed);
}

static void clean_demultiplex_info(struct TCP_Server_Info *server)
{
	int length;

	/* take it off the list, if it's not already */
	spin_lock(&cifs_tcp_ses_lock);
	list_del_init(&server->tcp_ses_list);
	spin_unlock(&cifs_tcp_ses_lock);

	spin_lock(&GlobalMid_Lock);
	server->tcpStatus = CifsExiting;
	spin_unlock(&GlobalMid_Lock);
	wake_up_all(&server->response_q);

	/* check if we have blocked requests that need to free */
	spin_lock(&server->req_lock);
	if (server->credits <= 0)
		server->credits = 1;
	spin_unlock(&server->req_lock);
	/*
	 * Although there should not be any requests blocked on this queue it
	 * can not hurt to be paranoid and try to wake up requests that may
	 * haven been blocked when more than 50 at time were on the wire to the
	 * same server - they now will see the session is in exit state and get
	 * out of SendReceive.
	 */
	wake_up_all(&server->request_q);
	/* give those requests time to exit */
	msleep(125);

	if (server->ssocket) {
		sock_release(server->ssocket);
		server->ssocket = NULL;
	}

	if (!list_empty(&server->pending_mid_q)) {
		struct list_head dispose_list;
		struct mid_q_entry *mid_entry;
		struct list_head *tmp, *tmp2;

		INIT_LIST_HEAD(&dispose_list);
		spin_lock(&GlobalMid_Lock);
		list_for_each_safe(tmp, tmp2, &server->pending_mid_q) {
			mid_entry = list_entry(tmp, struct mid_q_entry, qhead);
			cFYI(1, "Clearing mid 0x%llx", mid_entry->mid);
			mid_entry->mid_state = MID_SHUTDOWN;
			list_move(&mid_entry->qhead, &dispose_list);
		}
		spin_unlock(&GlobalMid_Lock);

		/* now walk dispose list and issue callbacks */
		list_for_each_safe(tmp, tmp2, &dispose_list) {
			mid_entry = list_entry(tmp, struct mid_q_entry, qhead);
			cFYI(1, "Callback mid 0x%llx", mid_entry->mid);
			list_del_init(&mid_entry->qhead);
			mid_entry->callback(mid_entry);
		}
		/* 1/8th of sec is more than enough time for them to exit */
		msleep(125);
	}

	if (!list_empty(&server->pending_mid_q)) {
		/*
		 * mpx threads have not exited yet give them at least the smb
		 * send timeout time for long ops.
		 *
		 * Due to delays on oplock break requests, we need to wait at
		 * least 45 seconds before giving up on a request getting a
		 * response and going ahead and killing cifsd.
		 */
		cFYI(1, "Wait for exit from demultiplex thread");
		msleep(46000);
		/*
		 * If threads still have not exited they are probably never
		 * coming home not much else we can do but free the memory.
		 */
	}

	kfree(server->hostname);
	kfree(server->iov);
	kfree(server);

	length = atomic_dec_return(&tcpSesAllocCount);
	if (length > 0)
		mempool_resize(cifs_req_poolp, length + cifs_min_rcv,
				GFP_KERNEL);
}

static int
standard_receive3(struct TCP_Server_Info *server, struct mid_q_entry *mid)
{
	int length;
	char *buf = server->smallbuf;
	unsigned int pdu_length = get_rfc1002_length(buf);

	/* make sure this will fit in a large buffer */
	if (pdu_length > CIFSMaxBufSize + MAX_HEADER_SIZE(server) - 4) {
		cERROR(1, "SMB response too long (%u bytes)",
			pdu_length);
		cifs_reconnect(server);
		wake_up(&server->response_q);
		return -EAGAIN;
	}

	/* switch to large buffer if too big for a small one */
	if (pdu_length > MAX_CIFS_SMALL_BUFFER_SIZE - 4) {
		server->large_buf = true;
		memcpy(server->bigbuf, buf, server->total_read);
		buf = server->bigbuf;
	}

	/* now read the rest */
	length = cifs_read_from_socket(server, buf + HEADER_SIZE(server) - 1,
				pdu_length - HEADER_SIZE(server) + 1 + 4);
	if (length < 0)
		return length;
	server->total_read += length;

	dump_smb(buf, server->total_read);

	/*
	 * We know that we received enough to get to the MID as we
	 * checked the pdu_length earlier. Now check to see
	 * if the rest of the header is OK. We borrow the length
	 * var for the rest of the loop to avoid a new stack var.
	 *
	 * 48 bytes is enough to display the header and a little bit
	 * into the payload for debugging purposes.
	 */
	length = server->ops->check_message(buf, server->total_read);
	if (length != 0)
		cifs_dump_mem("Bad SMB: ", buf,
			min_t(unsigned int, server->total_read, 48));

	if (!mid)
		return length;

	handle_mid(mid, server, buf, length);
	return 0;
}

static int
cifs_demultiplex_thread(void *p)
{
	int length;
	struct TCP_Server_Info *server = p;
	unsigned int pdu_length;
	char *buf = NULL;
	struct task_struct *task_to_wake = NULL;
	struct mid_q_entry *mid_entry;

	current->flags |= PF_MEMALLOC;
	cFYI(1, "Demultiplex PID: %d", task_pid_nr(current));

	length = atomic_inc_return(&tcpSesAllocCount);
	if (length > 1)
		mempool_resize(cifs_req_poolp, length + cifs_min_rcv,
				GFP_KERNEL);

	set_freezable();
	while (server->tcpStatus != CifsExiting) {
		if (try_to_freeze())
			continue;

		if (!allocate_buffers(server))
			continue;

		server->large_buf = false;
		buf = server->smallbuf;
		pdu_length = 4; /* enough to get RFC1001 header */

		length = cifs_read_from_socket(server, buf, pdu_length);
		if (length < 0)
			continue;
		server->total_read = length;

		/*
		 * The right amount was read from socket - 4 bytes,
		 * so we can now interpret the length field.
		 */
		pdu_length = get_rfc1002_length(buf);

		cFYI(1, "RFC1002 header 0x%x", pdu_length);
		if (!is_smb_response(server, buf[0]))
			continue;

		/* make sure we have enough to get to the MID */
		if (pdu_length < HEADER_SIZE(server) - 1 - 4) {
			cERROR(1, "SMB response too short (%u bytes)",
				pdu_length);
			cifs_reconnect(server);
			wake_up(&server->response_q);
			continue;
		}

		/* read down to the MID */
		length = cifs_read_from_socket(server, buf + 4,
					       HEADER_SIZE(server) - 1 - 4);
		if (length < 0)
			continue;
		server->total_read += length;

		mid_entry = server->ops->find_mid(server, buf);

		if (!mid_entry || !mid_entry->receive)
			length = standard_receive3(server, mid_entry);
		else
			length = mid_entry->receive(server, mid_entry);

		if (length < 0)
			continue;

		if (server->large_buf)
			buf = server->bigbuf;

		server->lstrp = jiffies;
		if (mid_entry != NULL) {
			if (!mid_entry->multiRsp || mid_entry->multiEnd)
				mid_entry->callback(mid_entry);
		} else if (!server->ops->is_oplock_break ||
			   !server->ops->is_oplock_break(buf, server)) {
			cERROR(1, "No task to wake, unknown frame received! "
				   "NumMids %d", atomic_read(&midCount));
			cifs_dump_mem("Received Data is: ", buf,
				      HEADER_SIZE(server));
#ifdef CONFIG_CIFS_DEBUG2
			if (server->ops->dump_detail)
				server->ops->dump_detail(buf);
			cifs_dump_mids(server);
#endif /* CIFS_DEBUG2 */

		}
	} /* end while !EXITING */

	/* buffer usually freed in free_mid - need to free it here on exit */
	cifs_buf_release(server->bigbuf);
	if (server->smallbuf) /* no sense logging a debug message if NULL */
		cifs_small_buf_release(server->smallbuf);

	task_to_wake = xchg(&server->tsk, NULL);
	clean_demultiplex_info(server);

	/* if server->tsk was NULL then wait for a signal before exiting */
	if (!task_to_wake) {
		set_current_state(TASK_INTERRUPTIBLE);
		while (!signal_pending(current)) {
			schedule();
			set_current_state(TASK_INTERRUPTIBLE);
		}
		set_current_state(TASK_RUNNING);
	}

	module_put_and_exit(0);
}

/* extract the host portion of the UNC string */
static char *
extract_hostname(const char *unc)
{
	const char *src;
	char *dst, *delim;
	unsigned int len;

	/* skip double chars at beginning of string */
	/* BB: check validity of these bytes? */
	src = unc + 2;

	/* delimiter between hostname and sharename is always '\\' now */
	delim = strchr(src, '\\');
	if (!delim)
		return ERR_PTR(-EINVAL);

	len = delim - src;
	dst = kmalloc((len + 1), GFP_KERNEL);
	if (dst == NULL)
		return ERR_PTR(-ENOMEM);

	memcpy(dst, src, len);
	dst[len] = '\0';

	return dst;
}

static int get_option_ul(substring_t args[], unsigned long *option)
{
	int rc;
	char *string;

	string = match_strdup(args);
	if (string == NULL)
		return -ENOMEM;
	rc = kstrtoul(string, 0, option);
	kfree(string);

	return rc;
}


static int cifs_parse_security_flavors(char *value,
				       struct smb_vol *vol)
{

	substring_t args[MAX_OPT_ARGS];

	switch (match_token(value, cifs_secflavor_tokens, args)) {
	case Opt_sec_krb5:
		vol->secFlg |= CIFSSEC_MAY_KRB5;
		break;
	case Opt_sec_krb5i:
		vol->secFlg |= CIFSSEC_MAY_KRB5 | CIFSSEC_MUST_SIGN;
		break;
	case Opt_sec_krb5p:
		/* vol->secFlg |= CIFSSEC_MUST_SEAL | CIFSSEC_MAY_KRB5; */
		cERROR(1, "Krb5 cifs privacy not supported");
		break;
	case Opt_sec_ntlmssp:
		vol->secFlg |= CIFSSEC_MAY_NTLMSSP;
		break;
	case Opt_sec_ntlmsspi:
		vol->secFlg |= CIFSSEC_MAY_NTLMSSP | CIFSSEC_MUST_SIGN;
		break;
	case Opt_ntlm:
		/* ntlm is default so can be turned off too */
		vol->secFlg |= CIFSSEC_MAY_NTLM;
		break;
	case Opt_sec_ntlmi:
		vol->secFlg |= CIFSSEC_MAY_NTLM | CIFSSEC_MUST_SIGN;
		break;
	case Opt_sec_nontlm:
		vol->secFlg |= CIFSSEC_MAY_NTLMV2;
		break;
	case Opt_sec_ntlmv2i:
		vol->secFlg |= CIFSSEC_MAY_NTLMV2 | CIFSSEC_MUST_SIGN;
		break;
#ifdef CONFIG_CIFS_WEAK_PW_HASH
	case Opt_sec_lanman:
		vol->secFlg |= CIFSSEC_MAY_LANMAN;
		break;
#endif
	case Opt_sec_none:
		vol->nullauth = 1;
		break;
	default:
		cERROR(1, "bad security option: %s", value);
		return 1;
	}

	return 0;
}

static int
cifs_parse_cache_flavor(char *value, struct smb_vol *vol)
{
	substring_t args[MAX_OPT_ARGS];

	switch (match_token(value, cifs_cacheflavor_tokens, args)) {
	case Opt_cache_loose:
		vol->direct_io = false;
		vol->strict_io = false;
		break;
	case Opt_cache_strict:
		vol->direct_io = false;
		vol->strict_io = true;
		break;
	case Opt_cache_none:
		vol->direct_io = true;
		vol->strict_io = false;
		break;
	default:
		cERROR(1, "bad cache= option: %s", value);
		return 1;
	}
	return 0;
}

static int
cifs_parse_smb_version(char *value, struct smb_vol *vol)
{
	substring_t args[MAX_OPT_ARGS];

	switch (match_token(value, cifs_smb_version_tokens, args)) {
	case Smb_1:
		vol->ops = &smb1_operations;
		vol->vals = &smb1_values;
		break;
#ifdef CONFIG_CIFS_SMB2
	case Smb_21:
		vol->ops = &smb21_operations;
		vol->vals = &smb21_values;
		break;
#endif
	default:
		cERROR(1, "Unknown vers= option specified: %s", value);
		return 1;
	}
	return 0;
}

static int
cifs_parse_mount_options(const char *mountdata, const char *devname,
			 struct smb_vol *vol)
{
	char *data, *end;
	char *mountdata_copy = NULL, *options;
	unsigned int  temp_len, i, j;
	char separator[2];
	short int override_uid = -1;
	short int override_gid = -1;
	bool uid_specified = false;
	bool gid_specified = false;
	bool sloppy = false;
	char *invalid = NULL;
	char *nodename = utsname()->nodename;
	char *string = NULL;
	char *tmp_end, *value;
	char delim;
	bool cache_specified = false;
	static bool cache_warned = false;

	separator[0] = ',';
	separator[1] = 0;
	delim = separator[0];

	/*
	 * does not have to be perfect mapping since field is
	 * informational, only used for servers that do not support
	 * port 445 and it can be overridden at mount time
	 */
	memset(vol->source_rfc1001_name, 0x20, RFC1001_NAME_LEN);
	for (i = 0; i < strnlen(nodename, RFC1001_NAME_LEN); i++)
		vol->source_rfc1001_name[i] = toupper(nodename[i]);

	vol->source_rfc1001_name[RFC1001_NAME_LEN] = 0;
	/* null target name indicates to use *SMBSERVR default called name
	   if we end up sending RFC1001 session initialize */
	vol->target_rfc1001_name[0] = 0;
	vol->cred_uid = current_uid();
	vol->linux_uid = current_uid();
	vol->linux_gid = current_gid();

	/* default to only allowing write access to owner of the mount */
	vol->dir_mode = vol->file_mode = S_IRUGO | S_IXUGO | S_IWUSR;

	/* vol->retry default is 0 (i.e. "soft" limited retry not hard retry) */
	/* default is always to request posix paths. */
	vol->posix_paths = 1;
	/* default to using server inode numbers where available */
	vol->server_ino = 1;

	vol->actimeo = CIFS_DEF_ACTIMEO;

	/* FIXME: add autonegotiation -- for now, SMB1 is default */
	vol->ops = &smb1_operations;
	vol->vals = &smb1_values;

	if (!mountdata)
		goto cifs_parse_mount_err;

	mountdata_copy = kstrndup(mountdata, PAGE_SIZE, GFP_KERNEL);
	if (!mountdata_copy)
		goto cifs_parse_mount_err;

	options = mountdata_copy;
	end = options + strlen(options);

	if (strncmp(options, "sep=", 4) == 0) {
		if (options[4] != 0) {
			separator[0] = options[4];
			options += 5;
		} else {
			cFYI(1, "Null separator not allowed");
		}
	}
	vol->backupuid_specified = false; /* no backup intent for a user */
	vol->backupgid_specified = false; /* no backup intent for a group */

	while ((data = strsep(&options, separator)) != NULL) {
		substring_t args[MAX_OPT_ARGS];
		unsigned long option;
		int token;

		if (!*data)
			continue;

		token = match_token(data, cifs_mount_option_tokens, args);

		switch (token) {

		/* Ingnore the following */
		case Opt_ignore:
			break;

		/* Boolean values */
		case Opt_user_xattr:
			vol->no_xattr = 0;
			break;
		case Opt_nouser_xattr:
			vol->no_xattr = 1;
			break;
		case Opt_forceuid:
			override_uid = 1;
			break;
		case Opt_noforceuid:
			override_uid = 0;
			break;
		case Opt_noblocksend:
			vol->noblocksnd = 1;
			break;
		case Opt_noautotune:
			vol->noautotune = 1;
			break;
		case Opt_hard:
			vol->retry = 1;
			break;
		case Opt_soft:
			vol->retry = 0;
			break;
		case Opt_perm:
			vol->noperm = 0;
			break;
		case Opt_noperm:
			vol->noperm = 1;
			break;
		case Opt_mapchars:
			vol->remap = 1;
			break;
		case Opt_nomapchars:
			vol->remap = 0;
			break;
		case Opt_sfu:
			vol->sfu_emul = 1;
			break;
		case Opt_nosfu:
			vol->sfu_emul = 0;
			break;
		case Opt_nodfs:
			vol->nodfs = 1;
			break;
		case Opt_posixpaths:
			vol->posix_paths = 1;
			break;
		case Opt_noposixpaths:
			vol->posix_paths = 0;
			break;
		case Opt_nounix:
			vol->no_linux_ext = 1;
			break;
		case Opt_nocase:
			vol->nocase = 1;
			break;
		case Opt_brl:
			vol->nobrl =  0;
			break;
		case Opt_nobrl:
			vol->nobrl =  1;
			/*
			 * turn off mandatory locking in mode
			 * if remote locking is turned off since the
			 * local vfs will do advisory
			 */
			if (vol->file_mode ==
				(S_IALLUGO & ~(S_ISUID | S_IXGRP)))
				vol->file_mode = S_IALLUGO;
			break;
		case Opt_forcemandatorylock:
			vol->mand_lock = 1;
			break;
		case Opt_setuids:
			vol->setuids = 1;
			break;
		case Opt_nosetuids:
			vol->setuids = 0;
			break;
		case Opt_dynperm:
			vol->dynperm = true;
			break;
		case Opt_nodynperm:
			vol->dynperm = false;
			break;
		case Opt_nohard:
			vol->retry = 0;
			break;
		case Opt_nosoft:
			vol->retry = 1;
			break;
		case Opt_nointr:
			vol->intr = 0;
			break;
		case Opt_intr:
			vol->intr = 1;
			break;
		case Opt_nostrictsync:
			vol->nostrictsync = 1;
			break;
		case Opt_strictsync:
			vol->nostrictsync = 0;
			break;
		case Opt_serverino:
			vol->server_ino = 1;
			break;
		case Opt_noserverino:
			vol->server_ino = 0;
			break;
		case Opt_rwpidforward:
			vol->rwpidforward = 1;
			break;
		case Opt_cifsacl:
			vol->cifs_acl = 1;
			break;
		case Opt_nocifsacl:
			vol->cifs_acl = 0;
			break;
		case Opt_acl:
			vol->no_psx_acl = 0;
			break;
		case Opt_noacl:
			vol->no_psx_acl = 1;
			break;
		case Opt_locallease:
			vol->local_lease = 1;
			break;
		case Opt_sign:
			vol->secFlg |= CIFSSEC_MUST_SIGN;
			break;
		case Opt_seal:
			/* we do not do the following in secFlags because seal
			 * is a per tree connection (mount) not a per socket
			 * or per-smb connection option in the protocol
			 * vol->secFlg |= CIFSSEC_MUST_SEAL;
			 */
			vol->seal = 1;
			break;
		case Opt_direct:
			cache_specified = true;
			vol->direct_io = true;
			vol->strict_io = false;
			cERROR(1, "The \"directio\" option will be removed in "
				  "3.7. Please switch to the \"cache=none\" "
				  "option.");
			break;
		case Opt_strictcache:
			cache_specified = true;
			vol->direct_io = false;
			vol->strict_io = true;
			cERROR(1, "The \"strictcache\" option will be removed "
				"in 3.7. Please switch to the \"cache=strict\" "
				"option.");
			break;
		case Opt_noac:
			printk(KERN_WARNING "CIFS: Mount option noac not "
				"supported. Instead set "
				"/proc/fs/cifs/LookupCacheEnabled to 0\n");
			break;
		case Opt_fsc:
#ifndef CONFIG_CIFS_FSCACHE
			cERROR(1, "FS-Cache support needs CONFIG_CIFS_FSCACHE "
				  "kernel config option set");
			goto cifs_parse_mount_err;
#endif
			vol->fsc = true;
			break;
		case Opt_mfsymlinks:
			vol->mfsymlinks = true;
			break;
		case Opt_multiuser:
			vol->multiuser = true;
			break;
		case Opt_sloppy:
			sloppy = true;
			break;

		/* Numeric Values */
		case Opt_backupuid:
			if (get_option_ul(args, &option)) {
				cERROR(1, "%s: Invalid backupuid value",
					__func__);
				goto cifs_parse_mount_err;
			}
			vol->backupuid = option;
			vol->backupuid_specified = true;
			break;
		case Opt_backupgid:
			if (get_option_ul(args, &option)) {
				cERROR(1, "%s: Invalid backupgid value",
					__func__);
				goto cifs_parse_mount_err;
			}
			vol->backupgid = option;
			vol->backupgid_specified = true;
			break;
		case Opt_uid:
			if (get_option_ul(args, &option)) {
				cERROR(1, "%s: Invalid uid value",
					__func__);
				goto cifs_parse_mount_err;
			}
			vol->linux_uid = option;
			uid_specified = true;
			break;
		case Opt_cruid:
			if (get_option_ul(args, &option)) {
				cERROR(1, "%s: Invalid cruid value",
					__func__);
				goto cifs_parse_mount_err;
			}
			vol->cred_uid = option;
			break;
		case Opt_gid:
			if (get_option_ul(args, &option)) {
				cERROR(1, "%s: Invalid gid value",
						__func__);
				goto cifs_parse_mount_err;
			}
			vol->linux_gid = option;
			gid_specified = true;
			break;
		case Opt_file_mode:
			if (get_option_ul(args, &option)) {
				cERROR(1, "%s: Invalid file_mode value",
					__func__);
				goto cifs_parse_mount_err;
			}
			vol->file_mode = option;
			break;
		case Opt_dirmode:
			if (get_option_ul(args, &option)) {
				cERROR(1, "%s: Invalid dir_mode value",
					__func__);
				goto cifs_parse_mount_err;
			}
			vol->dir_mode = option;
			break;
		case Opt_port:
			if (get_option_ul(args, &option)) {
				cERROR(1, "%s: Invalid port value",
					__func__);
				goto cifs_parse_mount_err;
			}
			vol->port = option;
			break;
		case Opt_rsize:
			if (get_option_ul(args, &option)) {
				cERROR(1, "%s: Invalid rsize value",
					__func__);
				goto cifs_parse_mount_err;
			}
			vol->rsize = option;
			break;
		case Opt_wsize:
			if (get_option_ul(args, &option)) {
				cERROR(1, "%s: Invalid wsize value",
					__func__);
				goto cifs_parse_mount_err;
			}
			vol->wsize = option;
			break;
		case Opt_actimeo:
			if (get_option_ul(args, &option)) {
				cERROR(1, "%s: Invalid actimeo value",
					__func__);
				goto cifs_parse_mount_err;
			}
			vol->actimeo = HZ * option;
			if (vol->actimeo > CIFS_MAX_ACTIMEO) {
				cERROR(1, "CIFS: attribute cache"
					  "timeout too large");
				goto cifs_parse_mount_err;
			}
			break;

		/* String Arguments */

		case Opt_blank_user:
			/* null user, ie. anonymous authentication */
			vol->nullauth = 1;
			vol->username = NULL;
			break;
		case Opt_user:
			string = match_strdup(args);
			if (string == NULL)
				goto out_nomem;

			if (strnlen(string, MAX_USERNAME_SIZE) >
							MAX_USERNAME_SIZE) {
				printk(KERN_WARNING "CIFS: username too long\n");
				goto cifs_parse_mount_err;
			}
			vol->username = kstrdup(string, GFP_KERNEL);
			if (!vol->username) {
				printk(KERN_WARNING "CIFS: no memory "
						    "for username\n");
				goto cifs_parse_mount_err;
			}
			break;
		case Opt_blank_pass:
			vol->password = NULL;
			break;
		case Opt_pass:
			/* passwords have to be handled differently
			 * to allow the character used for deliminator
			 * to be passed within them
			 */

			/* Obtain the value string */
			value = strchr(data, '=');
			value++;

			/* Set tmp_end to end of the string */
			tmp_end = (char *) value + strlen(value);

			/* Check if following character is the deliminator
			 * If yes, we have encountered a double deliminator
			 * reset the NULL character to the deliminator
			 */
			if (tmp_end < end && tmp_end[1] == delim)
				tmp_end[0] = delim;

			/* Keep iterating until we get to a single deliminator
			 * OR the end
			 */
			while ((tmp_end = strchr(tmp_end, delim)) != NULL &&
			       (tmp_end[1] == delim)) {
				tmp_end = (char *) &tmp_end[2];
			}

			/* Reset var options to point to next element */
			if (tmp_end) {
				tmp_end[0] = '\0';
				options = (char *) &tmp_end[1];
			} else
				/* Reached the end of the mount option string */
				options = end;

			/* Now build new password string */
			temp_len = strlen(value);
			vol->password = kzalloc(temp_len+1, GFP_KERNEL);
			if (vol->password == NULL) {
				printk(KERN_WARNING "CIFS: no memory "
						    "for password\n");
				goto cifs_parse_mount_err;
			}

			for (i = 0, j = 0; i < temp_len; i++, j++) {
				vol->password[j] = value[i];
				if ((value[i] == delim) &&
				     value[i+1] == delim)
					/* skip the second deliminator */
					i++;
			}
			vol->password[j] = '\0';
			break;
		case Opt_blank_ip:
			vol->UNCip = NULL;
			break;
		case Opt_ip:
			string = match_strdup(args);
			if (string == NULL)
				goto out_nomem;

			if (strnlen(string, INET6_ADDRSTRLEN) >
						INET6_ADDRSTRLEN) {
				printk(KERN_WARNING "CIFS: ip address "
						    "too long\n");
				goto cifs_parse_mount_err;
			}
			vol->UNCip = kstrdup(string, GFP_KERNEL);
			if (!vol->UNCip) {
				printk(KERN_WARNING "CIFS: no memory "
						    "for UNC IP\n");
				goto cifs_parse_mount_err;
			}
			break;
		case Opt_unc:
			string = match_strdup(args);
			if (string == NULL)
				goto out_nomem;

			temp_len = strnlen(string, 300);
			if (temp_len  == 300) {
				printk(KERN_WARNING "CIFS: UNC name too long\n");
				goto cifs_parse_mount_err;
			}

			vol->UNC = kmalloc(temp_len+1, GFP_KERNEL);
			if (vol->UNC == NULL) {
				printk(KERN_WARNING "CIFS: no memory for UNC\n");
				goto cifs_parse_mount_err;
			}
			strcpy(vol->UNC, string);

			if (strncmp(string, "//", 2) == 0) {
				vol->UNC[0] = '\\';
				vol->UNC[1] = '\\';
			} else if (strncmp(string, "\\\\", 2) != 0) {
				printk(KERN_WARNING "CIFS: UNC Path does not "
						    "begin with // or \\\\\n");
				goto cifs_parse_mount_err;
			}

			break;
		case Opt_domain:
			string = match_strdup(args);
			if (string == NULL)
				goto out_nomem;

			if (strnlen(string, 256) == 256) {
				printk(KERN_WARNING "CIFS: domain name too"
						    " long\n");
				goto cifs_parse_mount_err;
			}

			vol->domainname = kstrdup(string, GFP_KERNEL);
			if (!vol->domainname) {
				printk(KERN_WARNING "CIFS: no memory "
						    "for domainname\n");
				goto cifs_parse_mount_err;
			}
			cFYI(1, "Domain name set");
			break;
		case Opt_srcaddr:
			string = match_strdup(args);
			if (string == NULL)
				goto out_nomem;

			if (!cifs_convert_address(
					(struct sockaddr *)&vol->srcaddr,
					string, strlen(string))) {
				printk(KERN_WARNING "CIFS:  Could not parse"
						    " srcaddr: %s\n", string);
				goto cifs_parse_mount_err;
			}
			break;
		case Opt_prefixpath:
			string = match_strdup(args);
			if (string == NULL)
				goto out_nomem;

			temp_len = strnlen(string, 1024);
			if (string[0] != '/')
				temp_len++; /* missing leading slash */
			if (temp_len > 1024) {
				printk(KERN_WARNING "CIFS: prefix too long\n");
				goto cifs_parse_mount_err;
			}

			vol->prepath = kmalloc(temp_len+1, GFP_KERNEL);
			if (vol->prepath == NULL) {
				printk(KERN_WARNING "CIFS: no memory "
						    "for path prefix\n");
				goto cifs_parse_mount_err;
			}

			if (string[0] != '/') {
				vol->prepath[0] = '/';
				strcpy(vol->prepath+1, string);
			} else
				strcpy(vol->prepath, string);

			break;
		case Opt_iocharset:
			string = match_strdup(args);
			if (string == NULL)
				goto out_nomem;

			if (strnlen(string, 1024) >= 65) {
				printk(KERN_WARNING "CIFS: iocharset name "
						    "too long.\n");
				goto cifs_parse_mount_err;
			}

			 if (strnicmp(string, "default", 7) != 0) {
				vol->iocharset = kstrdup(string,
							 GFP_KERNEL);
				if (!vol->iocharset) {
					printk(KERN_WARNING "CIFS: no memory"
							    "for charset\n");
					goto cifs_parse_mount_err;
				}
			}
			/* if iocharset not set then load_nls_default
			 * is used by caller
			 */
			cFYI(1, "iocharset set to %s", string);
			break;
		case Opt_sockopt:
			string = match_strdup(args);
			if (string == NULL)
				goto out_nomem;

			if (strnicmp(string, "TCP_NODELAY", 11) == 0)
				vol->sockopt_tcp_nodelay = 1;
			break;
		case Opt_netbiosname:
			string = match_strdup(args);
			if (string == NULL)
				goto out_nomem;

			memset(vol->source_rfc1001_name, 0x20,
				RFC1001_NAME_LEN);
			/*
			 * FIXME: are there cases in which a comma can
			 * be valid in workstation netbios name (and
			 * need special handling)?
			 */
			for (i = 0; i < RFC1001_NAME_LEN; i++) {
				/* don't ucase netbiosname for user */
				if (string[i] == 0)
					break;
				vol->source_rfc1001_name[i] = string[i];
			}
			/* The string has 16th byte zero still from
			 * set at top of the function
			 */
			if (i == RFC1001_NAME_LEN && string[i] != 0)
				printk(KERN_WARNING "CIFS: netbiosname"
				       " longer than 15 truncated.\n");

			break;
		case Opt_servern:
			/* servernetbiosname specified override *SMBSERVER */
			string = match_strdup(args);
			if (string == NULL)
				goto out_nomem;

			/* last byte, type, is 0x20 for servr type */
			memset(vol->target_rfc1001_name, 0x20,
				RFC1001_NAME_LEN_WITH_NULL);

			/* BB are there cases in which a comma can be
			   valid in this workstation netbios name
			   (and need special handling)? */

			/* user or mount helper must uppercase the
			   netbios name */
			for (i = 0; i < 15; i++) {
				if (string[i] == 0)
					break;
				vol->target_rfc1001_name[i] = string[i];
			}
			/* The string has 16th byte zero still from
			   set at top of the function  */
			if (i == RFC1001_NAME_LEN && string[i] != 0)
				printk(KERN_WARNING "CIFS: server net"
				       "biosname longer than 15 truncated.\n");
			break;
		case Opt_ver:
			string = match_strdup(args);
			if (string == NULL)
				goto out_nomem;

<<<<<<< HEAD
			if (strnicmp(string, "cifs", 4) == 0 ||
			    strnicmp(string, "1", 1) == 0) {
=======
			if (strnicmp(string, "1", 1) == 0) {
>>>>>>> cfaf0251
				/* This is the default */
				break;
			}
			/* For all other value, error */
			printk(KERN_WARNING "CIFS: Invalid version"
					    " specified\n");
			goto cifs_parse_mount_err;
		case Opt_vers:
			string = match_strdup(args);
			if (string == NULL)
				goto out_nomem;

<<<<<<< HEAD
=======
			if (cifs_parse_smb_version(string, vol) != 0)
				goto cifs_parse_mount_err;
			break;
		case Opt_sec:
			string = match_strdup(args);
			if (string == NULL)
				goto out_nomem;

>>>>>>> cfaf0251
			if (cifs_parse_security_flavors(string, vol) != 0)
				goto cifs_parse_mount_err;
			break;
		case Opt_cache:
			cache_specified = true;
			string = match_strdup(args);
			if (string == NULL)
				goto out_nomem;

			if (cifs_parse_cache_flavor(string, vol) != 0)
				goto cifs_parse_mount_err;
			break;
		default:
			/*
			 * An option we don't recognize. Save it off for later
			 * if we haven't already found one
			 */
			if (!invalid)
				invalid = data;
			break;
		}
		/* Free up any allocated string */
		kfree(string);
		string = NULL;
	}

	if (!sloppy && invalid) {
		printk(KERN_ERR "CIFS: Unknown mount option \"%s\"\n", invalid);
		goto cifs_parse_mount_err;
	}

#ifndef CONFIG_KEYS
	/* Muliuser mounts require CONFIG_KEYS support */
	if (vol->multiuser) {
		cERROR(1, "Multiuser mounts require kernels with "
			  "CONFIG_KEYS enabled.");
		goto cifs_parse_mount_err;
	}
#endif

	if (vol->UNCip == NULL)
		vol->UNCip = &vol->UNC[2];

	if (uid_specified)
		vol->override_uid = override_uid;
	else if (override_uid == 1)
		printk(KERN_NOTICE "CIFS: ignoring forceuid mount option "
				   "specified with no uid= option.\n");

	if (gid_specified)
		vol->override_gid = override_gid;
	else if (override_gid == 1)
		printk(KERN_NOTICE "CIFS: ignoring forcegid mount option "
				   "specified with no gid= option.\n");

	/* FIXME: remove this block in 3.7 */
	if (!cache_specified && !cache_warned) {
		cache_warned = true;
		printk(KERN_NOTICE "CIFS: no cache= option specified, using "
				   "\"cache=loose\". This default will change "
				   "to \"cache=strict\" in 3.7.\n");
	}

	kfree(mountdata_copy);
	return 0;

out_nomem:
	printk(KERN_WARNING "Could not allocate temporary buffer\n");
cifs_parse_mount_err:
	kfree(string);
	kfree(mountdata_copy);
	return 1;
}

/** Returns true if srcaddr isn't specified and rhs isn't
 * specified, or if srcaddr is specified and
 * matches the IP address of the rhs argument.
 */
static bool
srcip_matches(struct sockaddr *srcaddr, struct sockaddr *rhs)
{
	switch (srcaddr->sa_family) {
	case AF_UNSPEC:
		return (rhs->sa_family == AF_UNSPEC);
	case AF_INET: {
		struct sockaddr_in *saddr4 = (struct sockaddr_in *)srcaddr;
		struct sockaddr_in *vaddr4 = (struct sockaddr_in *)rhs;
		return (saddr4->sin_addr.s_addr == vaddr4->sin_addr.s_addr);
	}
	case AF_INET6: {
		struct sockaddr_in6 *saddr6 = (struct sockaddr_in6 *)srcaddr;
		struct sockaddr_in6 *vaddr6 = (struct sockaddr_in6 *)&rhs;
		return ipv6_addr_equal(&saddr6->sin6_addr, &vaddr6->sin6_addr);
	}
	default:
		WARN_ON(1);
		return false; /* don't expect to be here */
	}
}

/*
 * If no port is specified in addr structure, we try to match with 445 port
 * and if it fails - with 139 ports. It should be called only if address
 * families of server and addr are equal.
 */
static bool
match_port(struct TCP_Server_Info *server, struct sockaddr *addr)
{
	__be16 port, *sport;

	switch (addr->sa_family) {
	case AF_INET:
		sport = &((struct sockaddr_in *) &server->dstaddr)->sin_port;
		port = ((struct sockaddr_in *) addr)->sin_port;
		break;
	case AF_INET6:
		sport = &((struct sockaddr_in6 *) &server->dstaddr)->sin6_port;
		port = ((struct sockaddr_in6 *) addr)->sin6_port;
		break;
	default:
		WARN_ON(1);
		return false;
	}

	if (!port) {
		port = htons(CIFS_PORT);
		if (port == *sport)
			return true;

		port = htons(RFC1001_PORT);
	}

	return port == *sport;
}

static bool
match_address(struct TCP_Server_Info *server, struct sockaddr *addr,
	      struct sockaddr *srcaddr)
{
	switch (addr->sa_family) {
	case AF_INET: {
		struct sockaddr_in *addr4 = (struct sockaddr_in *)addr;
		struct sockaddr_in *srv_addr4 =
					(struct sockaddr_in *)&server->dstaddr;

		if (addr4->sin_addr.s_addr != srv_addr4->sin_addr.s_addr)
			return false;
		break;
	}
	case AF_INET6: {
		struct sockaddr_in6 *addr6 = (struct sockaddr_in6 *)addr;
		struct sockaddr_in6 *srv_addr6 =
					(struct sockaddr_in6 *)&server->dstaddr;

		if (!ipv6_addr_equal(&addr6->sin6_addr,
				     &srv_addr6->sin6_addr))
			return false;
		if (addr6->sin6_scope_id != srv_addr6->sin6_scope_id)
			return false;
		break;
	}
	default:
		WARN_ON(1);
		return false; /* don't expect to be here */
	}

	if (!srcip_matches(srcaddr, (struct sockaddr *)&server->srcaddr))
		return false;

	return true;
}

static bool
match_security(struct TCP_Server_Info *server, struct smb_vol *vol)
{
	unsigned int secFlags;

	if (vol->secFlg & (~(CIFSSEC_MUST_SIGN | CIFSSEC_MUST_SEAL)))
		secFlags = vol->secFlg;
	else
		secFlags = global_secflags | vol->secFlg;

	switch (server->secType) {
	case LANMAN:
		if (!(secFlags & (CIFSSEC_MAY_LANMAN|CIFSSEC_MAY_PLNTXT)))
			return false;
		break;
	case NTLMv2:
		if (!(secFlags & CIFSSEC_MAY_NTLMV2))
			return false;
		break;
	case NTLM:
		if (!(secFlags & CIFSSEC_MAY_NTLM))
			return false;
		break;
	case Kerberos:
		if (!(secFlags & CIFSSEC_MAY_KRB5))
			return false;
		break;
	case RawNTLMSSP:
		if (!(secFlags & CIFSSEC_MAY_NTLMSSP))
			return false;
		break;
	default:
		/* shouldn't happen */
		return false;
	}

	/* now check if signing mode is acceptable */
	if ((secFlags & CIFSSEC_MAY_SIGN) == 0 &&
	    (server->sec_mode & SECMODE_SIGN_REQUIRED))
			return false;
	else if (((secFlags & CIFSSEC_MUST_SIGN) == CIFSSEC_MUST_SIGN) &&
		 (server->sec_mode &
		  (SECMODE_SIGN_ENABLED|SECMODE_SIGN_REQUIRED)) == 0)
			return false;

	return true;
}

static int match_server(struct TCP_Server_Info *server, struct sockaddr *addr,
			 struct smb_vol *vol)
{
	if ((server->vals != vol->vals) || (server->ops != vol->ops))
		return 0;

	if (!net_eq(cifs_net_ns(server), current->nsproxy->net_ns))
		return 0;

	if (!match_address(server, addr,
			   (struct sockaddr *)&vol->srcaddr))
		return 0;

	if (!match_port(server, addr))
		return 0;

	if (!match_security(server, vol))
		return 0;

	return 1;
}

static struct TCP_Server_Info *
cifs_find_tcp_session(struct sockaddr *addr, struct smb_vol *vol)
{
	struct TCP_Server_Info *server;

	spin_lock(&cifs_tcp_ses_lock);
	list_for_each_entry(server, &cifs_tcp_ses_list, tcp_ses_list) {
		if (!match_server(server, addr, vol))
			continue;

		++server->srv_count;
		spin_unlock(&cifs_tcp_ses_lock);
		cFYI(1, "Existing tcp session with server found");
		return server;
	}
	spin_unlock(&cifs_tcp_ses_lock);
	return NULL;
}

static void
cifs_put_tcp_session(struct TCP_Server_Info *server)
{
	struct task_struct *task;

	spin_lock(&cifs_tcp_ses_lock);
	if (--server->srv_count > 0) {
		spin_unlock(&cifs_tcp_ses_lock);
		return;
	}

	put_net(cifs_net_ns(server));

	list_del_init(&server->tcp_ses_list);
	spin_unlock(&cifs_tcp_ses_lock);

	cancel_delayed_work_sync(&server->echo);

	spin_lock(&GlobalMid_Lock);
	server->tcpStatus = CifsExiting;
	spin_unlock(&GlobalMid_Lock);

	cifs_crypto_shash_release(server);
	cifs_fscache_release_client_cookie(server);

	kfree(server->session_key.response);
	server->session_key.response = NULL;
	server->session_key.len = 0;

	task = xchg(&server->tsk, NULL);
	if (task)
		force_sig(SIGKILL, task);
}

static struct TCP_Server_Info *
cifs_get_tcp_session(struct smb_vol *volume_info)
{
	struct TCP_Server_Info *tcp_ses = NULL;
	struct sockaddr_storage addr;
	struct sockaddr_in *sin_server = (struct sockaddr_in *) &addr;
	struct sockaddr_in6 *sin_server6 = (struct sockaddr_in6 *) &addr;
	int rc;

	memset(&addr, 0, sizeof(struct sockaddr_storage));

	cFYI(1, "UNC: %s ip: %s", volume_info->UNC, volume_info->UNCip);

	if (volume_info->UNCip && volume_info->UNC) {
		rc = cifs_fill_sockaddr((struct sockaddr *)&addr,
					volume_info->UNCip,
					strlen(volume_info->UNCip),
					volume_info->port);
		if (!rc) {
			/* we failed translating address */
			rc = -EINVAL;
			goto out_err;
		}
	} else if (volume_info->UNCip) {
		/* BB using ip addr as tcp_ses name to connect to the
		   DFS root below */
		cERROR(1, "Connecting to DFS root not implemented yet");
		rc = -EINVAL;
		goto out_err;
	} else /* which tcp_sess DFS root would we conect to */ {
		cERROR(1, "CIFS mount error: No UNC path (e.g. -o "
			"unc=//192.168.1.100/public) specified");
		rc = -EINVAL;
		goto out_err;
	}

	/* see if we already have a matching tcp_ses */
	tcp_ses = cifs_find_tcp_session((struct sockaddr *)&addr, volume_info);
	if (tcp_ses)
		return tcp_ses;

	tcp_ses = kzalloc(sizeof(struct TCP_Server_Info), GFP_KERNEL);
	if (!tcp_ses) {
		rc = -ENOMEM;
		goto out_err;
	}

	rc = cifs_crypto_shash_allocate(tcp_ses);
	if (rc) {
		cERROR(1, "could not setup hash structures rc %d", rc);
		goto out_err;
	}

	tcp_ses->ops = volume_info->ops;
	tcp_ses->vals = volume_info->vals;
	cifs_set_net_ns(tcp_ses, get_net(current->nsproxy->net_ns));
	tcp_ses->hostname = extract_hostname(volume_info->UNC);
	if (IS_ERR(tcp_ses->hostname)) {
		rc = PTR_ERR(tcp_ses->hostname);
		goto out_err_crypto_release;
	}

	tcp_ses->noblocksnd = volume_info->noblocksnd;
	tcp_ses->noautotune = volume_info->noautotune;
	tcp_ses->tcp_nodelay = volume_info->sockopt_tcp_nodelay;
	tcp_ses->in_flight = 0;
	tcp_ses->credits = 1;
	init_waitqueue_head(&tcp_ses->response_q);
	init_waitqueue_head(&tcp_ses->request_q);
	INIT_LIST_HEAD(&tcp_ses->pending_mid_q);
	mutex_init(&tcp_ses->srv_mutex);
	memcpy(tcp_ses->workstation_RFC1001_name,
		volume_info->source_rfc1001_name, RFC1001_NAME_LEN_WITH_NULL);
	memcpy(tcp_ses->server_RFC1001_name,
		volume_info->target_rfc1001_name, RFC1001_NAME_LEN_WITH_NULL);
	tcp_ses->session_estab = false;
	tcp_ses->sequence_number = 0;
	tcp_ses->lstrp = jiffies;
	spin_lock_init(&tcp_ses->req_lock);
	INIT_LIST_HEAD(&tcp_ses->tcp_ses_list);
	INIT_LIST_HEAD(&tcp_ses->smb_ses_list);
	INIT_DELAYED_WORK(&tcp_ses->echo, cifs_echo_request);

	/*
	 * at this point we are the only ones with the pointer
	 * to the struct since the kernel thread not created yet
	 * no need to spinlock this init of tcpStatus or srv_count
	 */
	tcp_ses->tcpStatus = CifsNew;
	memcpy(&tcp_ses->srcaddr, &volume_info->srcaddr,
	       sizeof(tcp_ses->srcaddr));
	++tcp_ses->srv_count;

	if (addr.ss_family == AF_INET6) {
		cFYI(1, "attempting ipv6 connect");
		/* BB should we allow ipv6 on port 139? */
		/* other OS never observed in Wild doing 139 with v6 */
		memcpy(&tcp_ses->dstaddr, sin_server6,
		       sizeof(struct sockaddr_in6));
	} else
		memcpy(&tcp_ses->dstaddr, sin_server,
		       sizeof(struct sockaddr_in));

	rc = ip_connect(tcp_ses);
	if (rc < 0) {
		cERROR(1, "Error connecting to socket. Aborting operation");
		goto out_err_crypto_release;
	}

	/*
	 * since we're in a cifs function already, we know that
	 * this will succeed. No need for try_module_get().
	 */
	__module_get(THIS_MODULE);
	tcp_ses->tsk = kthread_run(cifs_demultiplex_thread,
				  tcp_ses, "cifsd");
	if (IS_ERR(tcp_ses->tsk)) {
		rc = PTR_ERR(tcp_ses->tsk);
		cERROR(1, "error %d create cifsd thread", rc);
		module_put(THIS_MODULE);
		goto out_err_crypto_release;
	}
	tcp_ses->tcpStatus = CifsNeedNegotiate;

	/* thread spawned, put it on the list */
	spin_lock(&cifs_tcp_ses_lock);
	list_add(&tcp_ses->tcp_ses_list, &cifs_tcp_ses_list);
	spin_unlock(&cifs_tcp_ses_lock);

	cifs_fscache_get_client_cookie(tcp_ses);

	/* queue echo request delayed work */
	queue_delayed_work(cifsiod_wq, &tcp_ses->echo, SMB_ECHO_INTERVAL);

	return tcp_ses;

out_err_crypto_release:
	cifs_crypto_shash_release(tcp_ses);

	put_net(cifs_net_ns(tcp_ses));

out_err:
	if (tcp_ses) {
		if (!IS_ERR(tcp_ses->hostname))
			kfree(tcp_ses->hostname);
		if (tcp_ses->ssocket)
			sock_release(tcp_ses->ssocket);
		kfree(tcp_ses);
	}
	return ERR_PTR(rc);
}

static int match_session(struct cifs_ses *ses, struct smb_vol *vol)
{
	switch (ses->server->secType) {
	case Kerberos:
		if (vol->cred_uid != ses->cred_uid)
			return 0;
		break;
	default:
		/* NULL username means anonymous session */
		if (ses->user_name == NULL) {
			if (!vol->nullauth)
				return 0;
			break;
		}

		/* anything else takes username/password */
		if (strncmp(ses->user_name,
			    vol->username ? vol->username : "",
			    MAX_USERNAME_SIZE))
			return 0;
		if (strlen(vol->username) != 0 &&
		    ses->password != NULL &&
		    strncmp(ses->password,
			    vol->password ? vol->password : "",
			    MAX_PASSWORD_SIZE))
			return 0;
	}
	return 1;
}

static struct cifs_ses *
cifs_find_smb_ses(struct TCP_Server_Info *server, struct smb_vol *vol)
{
	struct cifs_ses *ses;

	spin_lock(&cifs_tcp_ses_lock);
	list_for_each_entry(ses, &server->smb_ses_list, smb_ses_list) {
		if (!match_session(ses, vol))
			continue;
		++ses->ses_count;
		spin_unlock(&cifs_tcp_ses_lock);
		return ses;
	}
	spin_unlock(&cifs_tcp_ses_lock);
	return NULL;
}

static void
cifs_put_smb_ses(struct cifs_ses *ses)
{
	int xid;
	struct TCP_Server_Info *server = ses->server;

	cFYI(1, "%s: ses_count=%d\n", __func__, ses->ses_count);
	spin_lock(&cifs_tcp_ses_lock);
	if (--ses->ses_count > 0) {
		spin_unlock(&cifs_tcp_ses_lock);
		return;
	}

	list_del_init(&ses->smb_ses_list);
	spin_unlock(&cifs_tcp_ses_lock);

	if (ses->status == CifsGood) {
		xid = GetXid();
		CIFSSMBLogoff(xid, ses);
		_FreeXid(xid);
	}
	sesInfoFree(ses);
	cifs_put_tcp_session(server);
}

#ifdef CONFIG_KEYS

/* strlen("cifs:a:") + INET6_ADDRSTRLEN + 1 */
#define CIFSCREDS_DESC_SIZE (7 + INET6_ADDRSTRLEN + 1)

/* Populate username and pw fields from keyring if possible */
static int
cifs_set_cifscreds(struct smb_vol *vol, struct cifs_ses *ses)
{
	int rc = 0;
	char *desc, *delim, *payload;
	ssize_t len;
	struct key *key;
	struct TCP_Server_Info *server = ses->server;
	struct sockaddr_in *sa;
	struct sockaddr_in6 *sa6;
	struct user_key_payload *upayload;

	desc = kmalloc(CIFSCREDS_DESC_SIZE, GFP_KERNEL);
	if (!desc)
		return -ENOMEM;

	/* try to find an address key first */
	switch (server->dstaddr.ss_family) {
	case AF_INET:
		sa = (struct sockaddr_in *)&server->dstaddr;
		sprintf(desc, "cifs:a:%pI4", &sa->sin_addr.s_addr);
		break;
	case AF_INET6:
		sa6 = (struct sockaddr_in6 *)&server->dstaddr;
		sprintf(desc, "cifs:a:%pI6c", &sa6->sin6_addr.s6_addr);
		break;
	default:
		cFYI(1, "Bad ss_family (%hu)", server->dstaddr.ss_family);
		rc = -EINVAL;
		goto out_err;
	}

	cFYI(1, "%s: desc=%s", __func__, desc);
	key = request_key(&key_type_logon, desc, "");
	if (IS_ERR(key)) {
		if (!ses->domainName) {
			cFYI(1, "domainName is NULL");
			rc = PTR_ERR(key);
			goto out_err;
		}

		/* didn't work, try to find a domain key */
		sprintf(desc, "cifs:d:%s", ses->domainName);
		cFYI(1, "%s: desc=%s", __func__, desc);
		key = request_key(&key_type_logon, desc, "");
		if (IS_ERR(key)) {
			rc = PTR_ERR(key);
			goto out_err;
		}
	}

	down_read(&key->sem);
	upayload = key->payload.data;
	if (IS_ERR_OR_NULL(upayload)) {
		rc = upayload ? PTR_ERR(upayload) : -EINVAL;
		goto out_key_put;
	}

	/* find first : in payload */
	payload = (char *)upayload->data;
	delim = strnchr(payload, upayload->datalen, ':');
	cFYI(1, "payload=%s", payload);
	if (!delim) {
		cFYI(1, "Unable to find ':' in payload (datalen=%d)",
				upayload->datalen);
		rc = -EINVAL;
		goto out_key_put;
	}

	len = delim - payload;
	if (len > MAX_USERNAME_SIZE || len <= 0) {
		cFYI(1, "Bad value from username search (len=%zd)", len);
		rc = -EINVAL;
		goto out_key_put;
	}

	vol->username = kstrndup(payload, len, GFP_KERNEL);
	if (!vol->username) {
		cFYI(1, "Unable to allocate %zd bytes for username", len);
		rc = -ENOMEM;
		goto out_key_put;
	}
	cFYI(1, "%s: username=%s", __func__, vol->username);

	len = key->datalen - (len + 1);
	if (len > MAX_PASSWORD_SIZE || len <= 0) {
		cFYI(1, "Bad len for password search (len=%zd)", len);
		rc = -EINVAL;
		kfree(vol->username);
		vol->username = NULL;
		goto out_key_put;
	}

	++delim;
	vol->password = kstrndup(delim, len, GFP_KERNEL);
	if (!vol->password) {
		cFYI(1, "Unable to allocate %zd bytes for password", len);
		rc = -ENOMEM;
		kfree(vol->username);
		vol->username = NULL;
		goto out_key_put;
	}

out_key_put:
	up_read(&key->sem);
	key_put(key);
out_err:
	kfree(desc);
	cFYI(1, "%s: returning %d", __func__, rc);
	return rc;
}
#else /* ! CONFIG_KEYS */
static inline int
cifs_set_cifscreds(struct smb_vol *vol __attribute__((unused)),
		   struct cifs_ses *ses __attribute__((unused)))
{
	return -ENOSYS;
}
#endif /* CONFIG_KEYS */

static bool warned_on_ntlm;  /* globals init to false automatically */

static struct cifs_ses *
cifs_get_smb_ses(struct TCP_Server_Info *server, struct smb_vol *volume_info)
{
	int rc = -ENOMEM, xid;
	struct cifs_ses *ses;
	struct sockaddr_in *addr = (struct sockaddr_in *)&server->dstaddr;
	struct sockaddr_in6 *addr6 = (struct sockaddr_in6 *)&server->dstaddr;

	xid = GetXid();

	ses = cifs_find_smb_ses(server, volume_info);
	if (ses) {
		cFYI(1, "Existing smb sess found (status=%d)", ses->status);

		mutex_lock(&ses->session_mutex);
		rc = cifs_negotiate_protocol(xid, ses);
		if (rc) {
			mutex_unlock(&ses->session_mutex);
			/* problem -- put our ses reference */
			cifs_put_smb_ses(ses);
			FreeXid(xid);
			return ERR_PTR(rc);
		}
		if (ses->need_reconnect) {
			cFYI(1, "Session needs reconnect");
			rc = cifs_setup_session(xid, ses,
						volume_info->local_nls);
			if (rc) {
				mutex_unlock(&ses->session_mutex);
				/* problem -- put our reference */
				cifs_put_smb_ses(ses);
				FreeXid(xid);
				return ERR_PTR(rc);
			}
		}
		mutex_unlock(&ses->session_mutex);

		/* existing SMB ses has a server reference already */
		cifs_put_tcp_session(server);
		FreeXid(xid);
		return ses;
	}

	cFYI(1, "Existing smb sess not found");
	ses = sesInfoAlloc();
	if (ses == NULL)
		goto get_ses_fail;

	/* new SMB session uses our server ref */
	ses->server = server;
	if (server->dstaddr.ss_family == AF_INET6)
		sprintf(ses->serverName, "%pI6", &addr6->sin6_addr);
	else
		sprintf(ses->serverName, "%pI4", &addr->sin_addr);

	if (volume_info->username) {
		ses->user_name = kstrdup(volume_info->username, GFP_KERNEL);
		if (!ses->user_name)
			goto get_ses_fail;
	}

	/* volume_info->password freed at unmount */
	if (volume_info->password) {
		ses->password = kstrdup(volume_info->password, GFP_KERNEL);
		if (!ses->password)
			goto get_ses_fail;
	}
	if (volume_info->domainname) {
		ses->domainName = kstrdup(volume_info->domainname, GFP_KERNEL);
		if (!ses->domainName)
			goto get_ses_fail;
	}
	ses->cred_uid = volume_info->cred_uid;
	ses->linux_uid = volume_info->linux_uid;

	/* ntlmv2 is much stronger than ntlm security, and has been broadly
	supported for many years, time to update default security mechanism */
	if ((volume_info->secFlg == 0) && warned_on_ntlm == false) {
		warned_on_ntlm = true;
		cERROR(1, "default security mechanism requested.  The default "
			"security mechanism will be upgraded from ntlm to "
			"ntlmv2 in kernel release 3.3");
	}
	ses->overrideSecFlg = volume_info->secFlg;

	mutex_lock(&ses->session_mutex);
	rc = cifs_negotiate_protocol(xid, ses);
	if (!rc)
		rc = cifs_setup_session(xid, ses, volume_info->local_nls);
	mutex_unlock(&ses->session_mutex);
	if (rc)
		goto get_ses_fail;

	/* success, put it on the list */
	spin_lock(&cifs_tcp_ses_lock);
	list_add(&ses->smb_ses_list, &server->smb_ses_list);
	spin_unlock(&cifs_tcp_ses_lock);

	FreeXid(xid);
	return ses;

get_ses_fail:
	sesInfoFree(ses);
	FreeXid(xid);
	return ERR_PTR(rc);
}

static int match_tcon(struct cifs_tcon *tcon, const char *unc)
{
	if (tcon->tidStatus == CifsExiting)
		return 0;
	if (strncmp(tcon->treeName, unc, MAX_TREE_SIZE))
		return 0;
	return 1;
}

static struct cifs_tcon *
cifs_find_tcon(struct cifs_ses *ses, const char *unc)
{
	struct list_head *tmp;
	struct cifs_tcon *tcon;

	spin_lock(&cifs_tcp_ses_lock);
	list_for_each(tmp, &ses->tcon_list) {
		tcon = list_entry(tmp, struct cifs_tcon, tcon_list);
		if (!match_tcon(tcon, unc))
			continue;
		++tcon->tc_count;
		spin_unlock(&cifs_tcp_ses_lock);
		return tcon;
	}
	spin_unlock(&cifs_tcp_ses_lock);
	return NULL;
}

static void
cifs_put_tcon(struct cifs_tcon *tcon)
{
	int xid;
	struct cifs_ses *ses = tcon->ses;

	cFYI(1, "%s: tc_count=%d\n", __func__, tcon->tc_count);
	spin_lock(&cifs_tcp_ses_lock);
	if (--tcon->tc_count > 0) {
		spin_unlock(&cifs_tcp_ses_lock);
		return;
	}

	list_del_init(&tcon->tcon_list);
	spin_unlock(&cifs_tcp_ses_lock);

	xid = GetXid();
	CIFSSMBTDis(xid, tcon);
	_FreeXid(xid);

	cifs_fscache_release_super_cookie(tcon);
	tconInfoFree(tcon);
	cifs_put_smb_ses(ses);
}

static struct cifs_tcon *
cifs_get_tcon(struct cifs_ses *ses, struct smb_vol *volume_info)
{
	int rc, xid;
	struct cifs_tcon *tcon;

	tcon = cifs_find_tcon(ses, volume_info->UNC);
	if (tcon) {
		cFYI(1, "Found match on UNC path");
		/* existing tcon already has a reference */
		cifs_put_smb_ses(ses);
		if (tcon->seal != volume_info->seal)
			cERROR(1, "transport encryption setting "
				   "conflicts with existing tid");
		return tcon;
	}

	tcon = tconInfoAlloc();
	if (tcon == NULL) {
		rc = -ENOMEM;
		goto out_fail;
	}

	tcon->ses = ses;
	if (volume_info->password) {
		tcon->password = kstrdup(volume_info->password, GFP_KERNEL);
		if (!tcon->password) {
			rc = -ENOMEM;
			goto out_fail;
		}
	}

	if (strchr(volume_info->UNC + 3, '\\') == NULL
	    && strchr(volume_info->UNC + 3, '/') == NULL) {
		cERROR(1, "Missing share name");
		rc = -ENODEV;
		goto out_fail;
	}

	/* BB Do we need to wrap session_mutex around
	 * this TCon call and Unix SetFS as
	 * we do on SessSetup and reconnect? */
	xid = GetXid();
	rc = CIFSTCon(xid, ses, volume_info->UNC, tcon, volume_info->local_nls);
	FreeXid(xid);
	cFYI(1, "CIFS Tcon rc = %d", rc);
	if (rc)
		goto out_fail;

	if (volume_info->nodfs) {
		tcon->Flags &= ~SMB_SHARE_IS_IN_DFS;
		cFYI(1, "DFS disabled (%d)", tcon->Flags);
	}
	tcon->seal = volume_info->seal;
	/* we can have only one retry value for a connection
	   to a share so for resources mounted more than once
	   to the same server share the last value passed in
	   for the retry flag is used */
	tcon->retry = volume_info->retry;
	tcon->nocase = volume_info->nocase;
	tcon->local_lease = volume_info->local_lease;

	spin_lock(&cifs_tcp_ses_lock);
	list_add(&tcon->tcon_list, &ses->tcon_list);
	spin_unlock(&cifs_tcp_ses_lock);

	cifs_fscache_get_super_cookie(tcon);

	return tcon;

out_fail:
	tconInfoFree(tcon);
	return ERR_PTR(rc);
}

void
cifs_put_tlink(struct tcon_link *tlink)
{
	if (!tlink || IS_ERR(tlink))
		return;

	if (!atomic_dec_and_test(&tlink->tl_count) ||
	    test_bit(TCON_LINK_IN_TREE, &tlink->tl_flags)) {
		tlink->tl_time = jiffies;
		return;
	}

	if (!IS_ERR(tlink_tcon(tlink)))
		cifs_put_tcon(tlink_tcon(tlink));
	kfree(tlink);
	return;
}

static inline struct tcon_link *
cifs_sb_master_tlink(struct cifs_sb_info *cifs_sb)
{
	return cifs_sb->master_tlink;
}

static int
compare_mount_options(struct super_block *sb, struct cifs_mnt_data *mnt_data)
{
	struct cifs_sb_info *old = CIFS_SB(sb);
	struct cifs_sb_info *new = mnt_data->cifs_sb;

	if ((sb->s_flags & CIFS_MS_MASK) != (mnt_data->flags & CIFS_MS_MASK))
		return 0;

	if ((old->mnt_cifs_flags & CIFS_MOUNT_MASK) !=
	    (new->mnt_cifs_flags & CIFS_MOUNT_MASK))
		return 0;

	/*
	 * We want to share sb only if we don't specify an r/wsize or
	 * specified r/wsize is greater than or equal to existing one.
	 */
	if (new->wsize && new->wsize < old->wsize)
		return 0;

	if (new->rsize && new->rsize < old->rsize)
		return 0;

	if (old->mnt_uid != new->mnt_uid || old->mnt_gid != new->mnt_gid)
		return 0;

	if (old->mnt_file_mode != new->mnt_file_mode ||
	    old->mnt_dir_mode != new->mnt_dir_mode)
		return 0;

	if (strcmp(old->local_nls->charset, new->local_nls->charset))
		return 0;

	if (old->actimeo != new->actimeo)
		return 0;

	return 1;
}

int
cifs_match_super(struct super_block *sb, void *data)
{
	struct cifs_mnt_data *mnt_data = (struct cifs_mnt_data *)data;
	struct smb_vol *volume_info;
	struct cifs_sb_info *cifs_sb;
	struct TCP_Server_Info *tcp_srv;
	struct cifs_ses *ses;
	struct cifs_tcon *tcon;
	struct tcon_link *tlink;
	struct sockaddr_storage addr;
	int rc = 0;

	memset(&addr, 0, sizeof(struct sockaddr_storage));

	spin_lock(&cifs_tcp_ses_lock);
	cifs_sb = CIFS_SB(sb);
	tlink = cifs_get_tlink(cifs_sb_master_tlink(cifs_sb));
	if (IS_ERR(tlink)) {
		spin_unlock(&cifs_tcp_ses_lock);
		return rc;
	}
	tcon = tlink_tcon(tlink);
	ses = tcon->ses;
	tcp_srv = ses->server;

	volume_info = mnt_data->vol;

	if (!volume_info->UNCip || !volume_info->UNC)
		goto out;

	rc = cifs_fill_sockaddr((struct sockaddr *)&addr,
				volume_info->UNCip,
				strlen(volume_info->UNCip),
				volume_info->port);
	if (!rc)
		goto out;

	if (!match_server(tcp_srv, (struct sockaddr *)&addr, volume_info) ||
	    !match_session(ses, volume_info) ||
	    !match_tcon(tcon, volume_info->UNC)) {
		rc = 0;
		goto out;
	}

	rc = compare_mount_options(sb, mnt_data);
out:
	spin_unlock(&cifs_tcp_ses_lock);
	cifs_put_tlink(tlink);
	return rc;
}

int
get_dfs_path(int xid, struct cifs_ses *pSesInfo, const char *old_path,
	     const struct nls_table *nls_codepage, unsigned int *pnum_referrals,
	     struct dfs_info3_param **preferrals, int remap)
{
	char *temp_unc;
	int rc = 0;

	*pnum_referrals = 0;
	*preferrals = NULL;

	if (pSesInfo->ipc_tid == 0) {
		temp_unc = kmalloc(2 /* for slashes */ +
			strnlen(pSesInfo->serverName,
				SERVER_NAME_LEN_WITH_NULL * 2)
				 + 1 + 4 /* slash IPC$ */  + 2,
				GFP_KERNEL);
		if (temp_unc == NULL)
			return -ENOMEM;
		temp_unc[0] = '\\';
		temp_unc[1] = '\\';
		strcpy(temp_unc + 2, pSesInfo->serverName);
		strcpy(temp_unc + 2 + strlen(pSesInfo->serverName), "\\IPC$");
		rc = CIFSTCon(xid, pSesInfo, temp_unc, NULL, nls_codepage);
		cFYI(1, "CIFS Tcon rc = %d ipc_tid = %d", rc, pSesInfo->ipc_tid);
		kfree(temp_unc);
	}
	if (rc == 0)
		rc = CIFSGetDFSRefer(xid, pSesInfo, old_path, preferrals,
				     pnum_referrals, nls_codepage, remap);
	/* BB map targetUNCs to dfs_info3 structures, here or
		in CIFSGetDFSRefer BB */

	return rc;
}

#ifdef CONFIG_DEBUG_LOCK_ALLOC
static struct lock_class_key cifs_key[2];
static struct lock_class_key cifs_slock_key[2];

static inline void
cifs_reclassify_socket4(struct socket *sock)
{
	struct sock *sk = sock->sk;
	BUG_ON(sock_owned_by_user(sk));
	sock_lock_init_class_and_name(sk, "slock-AF_INET-CIFS",
		&cifs_slock_key[0], "sk_lock-AF_INET-CIFS", &cifs_key[0]);
}

static inline void
cifs_reclassify_socket6(struct socket *sock)
{
	struct sock *sk = sock->sk;
	BUG_ON(sock_owned_by_user(sk));
	sock_lock_init_class_and_name(sk, "slock-AF_INET6-CIFS",
		&cifs_slock_key[1], "sk_lock-AF_INET6-CIFS", &cifs_key[1]);
}
#else
static inline void
cifs_reclassify_socket4(struct socket *sock)
{
}

static inline void
cifs_reclassify_socket6(struct socket *sock)
{
}
#endif

/* See RFC1001 section 14 on representation of Netbios names */
static void rfc1002mangle(char *target, char *source, unsigned int length)
{
	unsigned int i, j;

	for (i = 0, j = 0; i < (length); i++) {
		/* mask a nibble at a time and encode */
		target[j] = 'A' + (0x0F & (source[i] >> 4));
		target[j+1] = 'A' + (0x0F & source[i]);
		j += 2;
	}

}

static int
bind_socket(struct TCP_Server_Info *server)
{
	int rc = 0;
	if (server->srcaddr.ss_family != AF_UNSPEC) {
		/* Bind to the specified local IP address */
		struct socket *socket = server->ssocket;
		rc = socket->ops->bind(socket,
				       (struct sockaddr *) &server->srcaddr,
				       sizeof(server->srcaddr));
		if (rc < 0) {
			struct sockaddr_in *saddr4;
			struct sockaddr_in6 *saddr6;
			saddr4 = (struct sockaddr_in *)&server->srcaddr;
			saddr6 = (struct sockaddr_in6 *)&server->srcaddr;
			if (saddr6->sin6_family == AF_INET6)
				cERROR(1, "cifs: "
				       "Failed to bind to: %pI6c, error: %d\n",
				       &saddr6->sin6_addr, rc);
			else
				cERROR(1, "cifs: "
				       "Failed to bind to: %pI4, error: %d\n",
				       &saddr4->sin_addr.s_addr, rc);
		}
	}
	return rc;
}

static int
ip_rfc1001_connect(struct TCP_Server_Info *server)
{
	int rc = 0;
	/*
	 * some servers require RFC1001 sessinit before sending
	 * negprot - BB check reconnection in case where second
	 * sessinit is sent but no second negprot
	 */
	struct rfc1002_session_packet *ses_init_buf;
	struct smb_hdr *smb_buf;
	ses_init_buf = kzalloc(sizeof(struct rfc1002_session_packet),
			       GFP_KERNEL);
	if (ses_init_buf) {
		ses_init_buf->trailer.session_req.called_len = 32;

		if (server->server_RFC1001_name &&
		    server->server_RFC1001_name[0] != 0)
			rfc1002mangle(ses_init_buf->trailer.
				      session_req.called_name,
				      server->server_RFC1001_name,
				      RFC1001_NAME_LEN_WITH_NULL);
		else
			rfc1002mangle(ses_init_buf->trailer.
				      session_req.called_name,
				      DEFAULT_CIFS_CALLED_NAME,
				      RFC1001_NAME_LEN_WITH_NULL);

		ses_init_buf->trailer.session_req.calling_len = 32;

		/*
		 * calling name ends in null (byte 16) from old smb
		 * convention.
		 */
		if (server->workstation_RFC1001_name &&
		    server->workstation_RFC1001_name[0] != 0)
			rfc1002mangle(ses_init_buf->trailer.
				      session_req.calling_name,
				      server->workstation_RFC1001_name,
				      RFC1001_NAME_LEN_WITH_NULL);
		else
			rfc1002mangle(ses_init_buf->trailer.
				      session_req.calling_name,
				      "LINUX_CIFS_CLNT",
				      RFC1001_NAME_LEN_WITH_NULL);

		ses_init_buf->trailer.session_req.scope1 = 0;
		ses_init_buf->trailer.session_req.scope2 = 0;
		smb_buf = (struct smb_hdr *)ses_init_buf;

		/* sizeof RFC1002_SESSION_REQUEST with no scope */
		smb_buf->smb_buf_length = cpu_to_be32(0x81000044);
		rc = smb_send(server, smb_buf, 0x44);
		kfree(ses_init_buf);
		/*
		 * RFC1001 layer in at least one server
		 * requires very short break before negprot
		 * presumably because not expecting negprot
		 * to follow so fast.  This is a simple
		 * solution that works without
		 * complicating the code and causes no
		 * significant slowing down on mount
		 * for everyone else
		 */
		usleep_range(1000, 2000);
	}
	/*
	 * else the negprot may still work without this
	 * even though malloc failed
	 */

	return rc;
}

static int
generic_ip_connect(struct TCP_Server_Info *server)
{
	int rc = 0;
	__be16 sport;
	int slen, sfamily;
	struct socket *socket = server->ssocket;
	struct sockaddr *saddr;

	saddr = (struct sockaddr *) &server->dstaddr;

	if (server->dstaddr.ss_family == AF_INET6) {
		sport = ((struct sockaddr_in6 *) saddr)->sin6_port;
		slen = sizeof(struct sockaddr_in6);
		sfamily = AF_INET6;
	} else {
		sport = ((struct sockaddr_in *) saddr)->sin_port;
		slen = sizeof(struct sockaddr_in);
		sfamily = AF_INET;
	}

	if (socket == NULL) {
		rc = __sock_create(cifs_net_ns(server), sfamily, SOCK_STREAM,
				   IPPROTO_TCP, &socket, 1);
		if (rc < 0) {
			cERROR(1, "Error %d creating socket", rc);
			server->ssocket = NULL;
			return rc;
		}

		/* BB other socket options to set KEEPALIVE, NODELAY? */
		cFYI(1, "Socket created");
		server->ssocket = socket;
		socket->sk->sk_allocation = GFP_NOFS;
		if (sfamily == AF_INET6)
			cifs_reclassify_socket6(socket);
		else
			cifs_reclassify_socket4(socket);
	}

	rc = bind_socket(server);
	if (rc < 0)
		return rc;

	/*
	 * Eventually check for other socket options to change from
	 * the default. sock_setsockopt not used because it expects
	 * user space buffer
	 */
	socket->sk->sk_rcvtimeo = 7 * HZ;
	socket->sk->sk_sndtimeo = 5 * HZ;

	/* make the bufsizes depend on wsize/rsize and max requests */
	if (server->noautotune) {
		if (socket->sk->sk_sndbuf < (200 * 1024))
			socket->sk->sk_sndbuf = 200 * 1024;
		if (socket->sk->sk_rcvbuf < (140 * 1024))
			socket->sk->sk_rcvbuf = 140 * 1024;
	}

	if (server->tcp_nodelay) {
		int val = 1;
		rc = kernel_setsockopt(socket, SOL_TCP, TCP_NODELAY,
				(char *)&val, sizeof(val));
		if (rc)
			cFYI(1, "set TCP_NODELAY socket option error %d", rc);
	}

	 cFYI(1, "sndbuf %d rcvbuf %d rcvtimeo 0x%lx",
		 socket->sk->sk_sndbuf,
		 socket->sk->sk_rcvbuf, socket->sk->sk_rcvtimeo);

	rc = socket->ops->connect(socket, saddr, slen, 0);
	if (rc < 0) {
		cFYI(1, "Error %d connecting to server", rc);
		sock_release(socket);
		server->ssocket = NULL;
		return rc;
	}

	if (sport == htons(RFC1001_PORT))
		rc = ip_rfc1001_connect(server);

	return rc;
}

static int
ip_connect(struct TCP_Server_Info *server)
{
	__be16 *sport;
	struct sockaddr_in6 *addr6 = (struct sockaddr_in6 *)&server->dstaddr;
	struct sockaddr_in *addr = (struct sockaddr_in *)&server->dstaddr;

	if (server->dstaddr.ss_family == AF_INET6)
		sport = &addr6->sin6_port;
	else
		sport = &addr->sin_port;

	if (*sport == 0) {
		int rc;

		/* try with 445 port at first */
		*sport = htons(CIFS_PORT);

		rc = generic_ip_connect(server);
		if (rc >= 0)
			return rc;

		/* if it failed, try with 139 port */
		*sport = htons(RFC1001_PORT);
	}

	return generic_ip_connect(server);
}

void reset_cifs_unix_caps(int xid, struct cifs_tcon *tcon,
			  struct cifs_sb_info *cifs_sb, struct smb_vol *vol_info)
{
	/* if we are reconnecting then should we check to see if
	 * any requested capabilities changed locally e.g. via
	 * remount but we can not do much about it here
	 * if they have (even if we could detect it by the following)
	 * Perhaps we could add a backpointer to array of sb from tcon
	 * or if we change to make all sb to same share the same
	 * sb as NFS - then we only have one backpointer to sb.
	 * What if we wanted to mount the server share twice once with
	 * and once without posixacls or posix paths? */
	__u64 saved_cap = le64_to_cpu(tcon->fsUnixInfo.Capability);

	if (vol_info && vol_info->no_linux_ext) {
		tcon->fsUnixInfo.Capability = 0;
		tcon->unix_ext = 0; /* Unix Extensions disabled */
		cFYI(1, "Linux protocol extensions disabled");
		return;
	} else if (vol_info)
		tcon->unix_ext = 1; /* Unix Extensions supported */

	if (tcon->unix_ext == 0) {
		cFYI(1, "Unix extensions disabled so not set on reconnect");
		return;
	}

	if (!CIFSSMBQFSUnixInfo(xid, tcon)) {
		__u64 cap = le64_to_cpu(tcon->fsUnixInfo.Capability);
		cFYI(1, "unix caps which server supports %lld", cap);
		/* check for reconnect case in which we do not
		   want to change the mount behavior if we can avoid it */
		if (vol_info == NULL) {
			/* turn off POSIX ACL and PATHNAMES if not set
			   originally at mount time */
			if ((saved_cap & CIFS_UNIX_POSIX_ACL_CAP) == 0)
				cap &= ~CIFS_UNIX_POSIX_ACL_CAP;
			if ((saved_cap & CIFS_UNIX_POSIX_PATHNAMES_CAP) == 0) {
				if (cap & CIFS_UNIX_POSIX_PATHNAMES_CAP)
					cERROR(1, "POSIXPATH support change");
				cap &= ~CIFS_UNIX_POSIX_PATHNAMES_CAP;
			} else if ((cap & CIFS_UNIX_POSIX_PATHNAMES_CAP) == 0) {
				cERROR(1, "possible reconnect error");
				cERROR(1, "server disabled POSIX path support");
			}
		}

		if (cap & CIFS_UNIX_TRANSPORT_ENCRYPTION_MANDATORY_CAP)
			cERROR(1, "per-share encryption not supported yet");

		cap &= CIFS_UNIX_CAP_MASK;
		if (vol_info && vol_info->no_psx_acl)
			cap &= ~CIFS_UNIX_POSIX_ACL_CAP;
		else if (CIFS_UNIX_POSIX_ACL_CAP & cap) {
			cFYI(1, "negotiated posix acl support");
			if (cifs_sb)
				cifs_sb->mnt_cifs_flags |=
					CIFS_MOUNT_POSIXACL;
		}

		if (vol_info && vol_info->posix_paths == 0)
			cap &= ~CIFS_UNIX_POSIX_PATHNAMES_CAP;
		else if (cap & CIFS_UNIX_POSIX_PATHNAMES_CAP) {
			cFYI(1, "negotiate posix pathnames");
			if (cifs_sb)
				cifs_sb->mnt_cifs_flags |=
					CIFS_MOUNT_POSIX_PATHS;
		}

		cFYI(1, "Negotiate caps 0x%x", (int)cap);
#ifdef CONFIG_CIFS_DEBUG2
		if (cap & CIFS_UNIX_FCNTL_CAP)
			cFYI(1, "FCNTL cap");
		if (cap & CIFS_UNIX_EXTATTR_CAP)
			cFYI(1, "EXTATTR cap");
		if (cap & CIFS_UNIX_POSIX_PATHNAMES_CAP)
			cFYI(1, "POSIX path cap");
		if (cap & CIFS_UNIX_XATTR_CAP)
			cFYI(1, "XATTR cap");
		if (cap & CIFS_UNIX_POSIX_ACL_CAP)
			cFYI(1, "POSIX ACL cap");
		if (cap & CIFS_UNIX_LARGE_READ_CAP)
			cFYI(1, "very large read cap");
		if (cap & CIFS_UNIX_LARGE_WRITE_CAP)
			cFYI(1, "very large write cap");
		if (cap & CIFS_UNIX_TRANSPORT_ENCRYPTION_CAP)
			cFYI(1, "transport encryption cap");
		if (cap & CIFS_UNIX_TRANSPORT_ENCRYPTION_MANDATORY_CAP)
			cFYI(1, "mandatory transport encryption cap");
#endif /* CIFS_DEBUG2 */
		if (CIFSSMBSetFSUnixInfo(xid, tcon, cap)) {
			if (vol_info == NULL) {
				cFYI(1, "resetting capabilities failed");
			} else
				cERROR(1, "Negotiating Unix capabilities "
					   "with the server failed.  Consider "
					   "mounting with the Unix Extensions\n"
					   "disabled, if problems are found, "
					   "by specifying the nounix mount "
					   "option.");

		}
	}
}

void cifs_setup_cifs_sb(struct smb_vol *pvolume_info,
			struct cifs_sb_info *cifs_sb)
{
	INIT_DELAYED_WORK(&cifs_sb->prune_tlinks, cifs_prune_tlinks);

	spin_lock_init(&cifs_sb->tlink_tree_lock);
	cifs_sb->tlink_tree = RB_ROOT;

	/*
	 * Temporarily set r/wsize for matching superblock. If we end up using
	 * new sb then client will later negotiate it downward if needed.
	 */
	cifs_sb->rsize = pvolume_info->rsize;
	cifs_sb->wsize = pvolume_info->wsize;

	cifs_sb->mnt_uid = pvolume_info->linux_uid;
	cifs_sb->mnt_gid = pvolume_info->linux_gid;
	cifs_sb->mnt_file_mode = pvolume_info->file_mode;
	cifs_sb->mnt_dir_mode = pvolume_info->dir_mode;
	cFYI(1, "file mode: 0x%hx  dir mode: 0x%hx",
		cifs_sb->mnt_file_mode, cifs_sb->mnt_dir_mode);

	cifs_sb->actimeo = pvolume_info->actimeo;
	cifs_sb->local_nls = pvolume_info->local_nls;

	if (pvolume_info->noperm)
		cifs_sb->mnt_cifs_flags |= CIFS_MOUNT_NO_PERM;
	if (pvolume_info->setuids)
		cifs_sb->mnt_cifs_flags |= CIFS_MOUNT_SET_UID;
	if (pvolume_info->server_ino)
		cifs_sb->mnt_cifs_flags |= CIFS_MOUNT_SERVER_INUM;
	if (pvolume_info->remap)
		cifs_sb->mnt_cifs_flags |= CIFS_MOUNT_MAP_SPECIAL_CHR;
	if (pvolume_info->no_xattr)
		cifs_sb->mnt_cifs_flags |= CIFS_MOUNT_NO_XATTR;
	if (pvolume_info->sfu_emul)
		cifs_sb->mnt_cifs_flags |= CIFS_MOUNT_UNX_EMUL;
	if (pvolume_info->nobrl)
		cifs_sb->mnt_cifs_flags |= CIFS_MOUNT_NO_BRL;
	if (pvolume_info->nostrictsync)
		cifs_sb->mnt_cifs_flags |= CIFS_MOUNT_NOSSYNC;
	if (pvolume_info->mand_lock)
		cifs_sb->mnt_cifs_flags |= CIFS_MOUNT_NOPOSIXBRL;
	if (pvolume_info->rwpidforward)
		cifs_sb->mnt_cifs_flags |= CIFS_MOUNT_RWPIDFORWARD;
	if (pvolume_info->cifs_acl)
		cifs_sb->mnt_cifs_flags |= CIFS_MOUNT_CIFS_ACL;
	if (pvolume_info->backupuid_specified) {
		cifs_sb->mnt_cifs_flags |= CIFS_MOUNT_CIFS_BACKUPUID;
		cifs_sb->mnt_backupuid = pvolume_info->backupuid;
	}
	if (pvolume_info->backupgid_specified) {
		cifs_sb->mnt_cifs_flags |= CIFS_MOUNT_CIFS_BACKUPGID;
		cifs_sb->mnt_backupgid = pvolume_info->backupgid;
	}
	if (pvolume_info->override_uid)
		cifs_sb->mnt_cifs_flags |= CIFS_MOUNT_OVERR_UID;
	if (pvolume_info->override_gid)
		cifs_sb->mnt_cifs_flags |= CIFS_MOUNT_OVERR_GID;
	if (pvolume_info->dynperm)
		cifs_sb->mnt_cifs_flags |= CIFS_MOUNT_DYNPERM;
	if (pvolume_info->fsc)
		cifs_sb->mnt_cifs_flags |= CIFS_MOUNT_FSCACHE;
	if (pvolume_info->multiuser)
		cifs_sb->mnt_cifs_flags |= (CIFS_MOUNT_MULTIUSER |
					    CIFS_MOUNT_NO_PERM);
	if (pvolume_info->strict_io)
		cifs_sb->mnt_cifs_flags |= CIFS_MOUNT_STRICT_IO;
	if (pvolume_info->direct_io) {
		cFYI(1, "mounting share using direct i/o");
		cifs_sb->mnt_cifs_flags |= CIFS_MOUNT_DIRECT_IO;
	}
	if (pvolume_info->mfsymlinks) {
		if (pvolume_info->sfu_emul) {
			cERROR(1,  "mount option mfsymlinks ignored if sfu "
				   "mount option is used");
		} else {
			cifs_sb->mnt_cifs_flags |= CIFS_MOUNT_MF_SYMLINKS;
		}
	}

	if ((pvolume_info->cifs_acl) && (pvolume_info->dynperm))
		cERROR(1, "mount option dynperm ignored if cifsacl "
			   "mount option supported");
}

/*
 * When the server supports very large reads and writes via POSIX extensions,
 * we can allow up to 2^24-1, minus the size of a READ/WRITE_AND_X header, not
 * including the RFC1001 length.
 *
 * Note that this might make for "interesting" allocation problems during
 * writeback however as we have to allocate an array of pointers for the
 * pages. A 16M write means ~32kb page array with PAGE_CACHE_SIZE == 4096.
 *
 * For reads, there is a similar problem as we need to allocate an array
 * of kvecs to handle the receive, though that should only need to be done
 * once.
 */
#define CIFS_MAX_WSIZE ((1<<24) - 1 - sizeof(WRITE_REQ) + 4)
#define CIFS_MAX_RSIZE ((1<<24) - sizeof(READ_RSP) + 4)

/*
 * When the server doesn't allow large posix writes, only allow a rsize/wsize
 * of 2^17-1 minus the size of the call header. That allows for a read or
 * write up to the maximum size described by RFC1002.
 */
#define CIFS_MAX_RFC1002_WSIZE ((1<<17) - 1 - sizeof(WRITE_REQ) + 4)
#define CIFS_MAX_RFC1002_RSIZE ((1<<17) - 1 - sizeof(READ_RSP) + 4)

/*
 * The default wsize is 1M. find_get_pages seems to return a maximum of 256
 * pages in a single call. With PAGE_CACHE_SIZE == 4k, this means we can fill
 * a single wsize request with a single call.
 */
#define CIFS_DEFAULT_IOSIZE (1024 * 1024)

/*
 * Windows only supports a max of 60kb reads and 65535 byte writes. Default to
 * those values when posix extensions aren't in force. In actuality here, we
 * use 65536 to allow for a write that is a multiple of 4k. Most servers seem
 * to be ok with the extra byte even though Windows doesn't send writes that
 * are that large.
 *
 * Citation:
 *
 * http://blogs.msdn.com/b/openspecification/archive/2009/04/10/smb-maximum-transmit-buffer-size-and-performance-tuning.aspx
 */
#define CIFS_DEFAULT_NON_POSIX_RSIZE (60 * 1024)
#define CIFS_DEFAULT_NON_POSIX_WSIZE (65536)

static unsigned int
cifs_negotiate_wsize(struct cifs_tcon *tcon, struct smb_vol *pvolume_info)
{
	__u64 unix_cap = le64_to_cpu(tcon->fsUnixInfo.Capability);
	struct TCP_Server_Info *server = tcon->ses->server;
	unsigned int wsize;

	/* start with specified wsize, or default */
	if (pvolume_info->wsize)
		wsize = pvolume_info->wsize;
	else if (tcon->unix_ext && (unix_cap & CIFS_UNIX_LARGE_WRITE_CAP))
		wsize = CIFS_DEFAULT_IOSIZE;
	else
		wsize = CIFS_DEFAULT_NON_POSIX_WSIZE;

	/* can server support 24-bit write sizes? (via UNIX extensions) */
	if (!tcon->unix_ext || !(unix_cap & CIFS_UNIX_LARGE_WRITE_CAP))
		wsize = min_t(unsigned int, wsize, CIFS_MAX_RFC1002_WSIZE);

	/*
	 * no CAP_LARGE_WRITE_X or is signing enabled without CAP_UNIX set?
	 * Limit it to max buffer offered by the server, minus the size of the
	 * WRITEX header, not including the 4 byte RFC1001 length.
	 */
	if (!(server->capabilities & CAP_LARGE_WRITE_X) ||
	    (!(server->capabilities & CAP_UNIX) &&
	     (server->sec_mode & (SECMODE_SIGN_ENABLED|SECMODE_SIGN_REQUIRED))))
		wsize = min_t(unsigned int, wsize,
				server->maxBuf - sizeof(WRITE_REQ) + 4);

	/* hard limit of CIFS_MAX_WSIZE */
	wsize = min_t(unsigned int, wsize, CIFS_MAX_WSIZE);

	return wsize;
}

static unsigned int
cifs_negotiate_rsize(struct cifs_tcon *tcon, struct smb_vol *pvolume_info)
{
	__u64 unix_cap = le64_to_cpu(tcon->fsUnixInfo.Capability);
	struct TCP_Server_Info *server = tcon->ses->server;
	unsigned int rsize, defsize;

	/*
	 * Set default value...
	 *
	 * HACK alert! Ancient servers have very small buffers. Even though
	 * MS-CIFS indicates that servers are only limited by the client's
	 * bufsize for reads, testing against win98se shows that it throws
	 * INVALID_PARAMETER errors if you try to request too large a read.
	 *
	 * If the server advertises a MaxBufferSize of less than one page,
	 * assume that it also can't satisfy reads larger than that either.
	 *
	 * FIXME: Is there a better heuristic for this?
	 */
	if (tcon->unix_ext && (unix_cap & CIFS_UNIX_LARGE_READ_CAP))
		defsize = CIFS_DEFAULT_IOSIZE;
	else if (server->capabilities & CAP_LARGE_READ_X)
		defsize = CIFS_DEFAULT_NON_POSIX_RSIZE;
	else if (server->maxBuf >= PAGE_CACHE_SIZE)
		defsize = CIFSMaxBufSize;
	else
		defsize = server->maxBuf - sizeof(READ_RSP);

	rsize = pvolume_info->rsize ? pvolume_info->rsize : defsize;

	/*
	 * no CAP_LARGE_READ_X? Then MS-CIFS states that we must limit this to
	 * the client's MaxBufferSize.
	 */
	if (!(server->capabilities & CAP_LARGE_READ_X))
		rsize = min_t(unsigned int, CIFSMaxBufSize, rsize);

	/* hard limit of CIFS_MAX_RSIZE */
	rsize = min_t(unsigned int, rsize, CIFS_MAX_RSIZE);

	return rsize;
}

static int
is_path_accessible(int xid, struct cifs_tcon *tcon,
		   struct cifs_sb_info *cifs_sb, const char *full_path)
{
	int rc;
	FILE_ALL_INFO *pfile_info;

	pfile_info = kmalloc(sizeof(FILE_ALL_INFO), GFP_KERNEL);
	if (pfile_info == NULL)
		return -ENOMEM;

	rc = CIFSSMBQPathInfo(xid, tcon, full_path, pfile_info,
			      0 /* not legacy */, cifs_sb->local_nls,
			      cifs_sb->mnt_cifs_flags &
				CIFS_MOUNT_MAP_SPECIAL_CHR);

	if (rc == -EOPNOTSUPP || rc == -EINVAL)
		rc = SMBQueryInformation(xid, tcon, full_path, pfile_info,
				cifs_sb->local_nls, cifs_sb->mnt_cifs_flags &
				  CIFS_MOUNT_MAP_SPECIAL_CHR);
	kfree(pfile_info);
	return rc;
}

static void
cleanup_volume_info_contents(struct smb_vol *volume_info)
{
	kfree(volume_info->username);
	kzfree(volume_info->password);
	if (volume_info->UNCip != volume_info->UNC + 2)
		kfree(volume_info->UNCip);
	kfree(volume_info->UNC);
	kfree(volume_info->domainname);
	kfree(volume_info->iocharset);
	kfree(volume_info->prepath);
}

void
cifs_cleanup_volume_info(struct smb_vol *volume_info)
{
	if (!volume_info)
		return;
	cleanup_volume_info_contents(volume_info);
	kfree(volume_info);
}


#ifdef CONFIG_CIFS_DFS_UPCALL
/* build_path_to_root returns full path to root when
 * we do not have an exiting connection (tcon) */
static char *
build_unc_path_to_root(const struct smb_vol *vol,
		const struct cifs_sb_info *cifs_sb)
{
	char *full_path, *pos;
	unsigned int pplen = vol->prepath ? strlen(vol->prepath) : 0;
	unsigned int unc_len = strnlen(vol->UNC, MAX_TREE_SIZE + 1);

	full_path = kmalloc(unc_len + pplen + 1, GFP_KERNEL);
	if (full_path == NULL)
		return ERR_PTR(-ENOMEM);

	strncpy(full_path, vol->UNC, unc_len);
	pos = full_path + unc_len;

	if (pplen) {
		strncpy(pos, vol->prepath, pplen);
		pos += pplen;
	}

	*pos = '\0'; /* add trailing null */
	convert_delimiter(full_path, CIFS_DIR_SEP(cifs_sb));
	cFYI(1, "%s: full_path=%s", __func__, full_path);
	return full_path;
}

/*
 * Perform a dfs referral query for a share and (optionally) prefix
 *
 * If a referral is found, cifs_sb->mountdata will be (re-)allocated
 * to a string containing updated options for the submount.  Otherwise it
 * will be left untouched.
 *
 * Returns the rc from get_dfs_path to the caller, which can be used to
 * determine whether there were referrals.
 */
static int
expand_dfs_referral(int xid, struct cifs_ses *pSesInfo,
		    struct smb_vol *volume_info, struct cifs_sb_info *cifs_sb,
		    int check_prefix)
{
	int rc;
	unsigned int num_referrals = 0;
	struct dfs_info3_param *referrals = NULL;
	char *full_path = NULL, *ref_path = NULL, *mdata = NULL;

	full_path = build_unc_path_to_root(volume_info, cifs_sb);
	if (IS_ERR(full_path))
		return PTR_ERR(full_path);

	/* For DFS paths, skip the first '\' of the UNC */
	ref_path = check_prefix ? full_path + 1 : volume_info->UNC + 1;

	rc = get_dfs_path(xid, pSesInfo , ref_path, cifs_sb->local_nls,
			  &num_referrals, &referrals,
			  cifs_sb->mnt_cifs_flags & CIFS_MOUNT_MAP_SPECIAL_CHR);

	if (!rc && num_referrals > 0) {
		char *fake_devname = NULL;

		mdata = cifs_compose_mount_options(cifs_sb->mountdata,
						   full_path + 1, referrals,
						   &fake_devname);

		free_dfs_info_array(referrals, num_referrals);

		if (IS_ERR(mdata)) {
			rc = PTR_ERR(mdata);
			mdata = NULL;
		} else {
			cleanup_volume_info_contents(volume_info);
			memset(volume_info, '\0', sizeof(*volume_info));
			rc = cifs_setup_volume_info(volume_info, mdata,
							fake_devname);
		}
		kfree(fake_devname);
		kfree(cifs_sb->mountdata);
		cifs_sb->mountdata = mdata;
	}
	kfree(full_path);
	return rc;
}
#endif

static int
cifs_setup_volume_info(struct smb_vol *volume_info, char *mount_data,
			const char *devname)
{
	int rc = 0;

	if (cifs_parse_mount_options(mount_data, devname, volume_info))
		return -EINVAL;


	if (volume_info->nullauth) {
		cFYI(1, "Anonymous login");
		kfree(volume_info->username);
		volume_info->username = NULL;
	} else if (volume_info->username) {
		/* BB fixme parse for domain name here */
		cFYI(1, "Username: %s", volume_info->username);
	} else {
		cifserror("No username specified");
	/* In userspace mount helper we can get user name from alternate
	   locations such as env variables and files on disk */
		return -EINVAL;
	}

	/* this is needed for ASCII cp to Unicode converts */
	if (volume_info->iocharset == NULL) {
		/* load_nls_default cannot return null */
		volume_info->local_nls = load_nls_default();
	} else {
		volume_info->local_nls = load_nls(volume_info->iocharset);
		if (volume_info->local_nls == NULL) {
			cERROR(1, "CIFS mount error: iocharset %s not found",
				 volume_info->iocharset);
			return -ELIBACC;
		}
	}

	return rc;
}

struct smb_vol *
cifs_get_volume_info(char *mount_data, const char *devname)
{
	int rc;
	struct smb_vol *volume_info;

	volume_info = kzalloc(sizeof(struct smb_vol), GFP_KERNEL);
	if (!volume_info)
		return ERR_PTR(-ENOMEM);

	rc = cifs_setup_volume_info(volume_info, mount_data, devname);
	if (rc) {
		cifs_cleanup_volume_info(volume_info);
		volume_info = ERR_PTR(rc);
	}

	return volume_info;
}

int
cifs_mount(struct cifs_sb_info *cifs_sb, struct smb_vol *volume_info)
{
	int rc;
	int xid;
	struct cifs_ses *pSesInfo;
	struct cifs_tcon *tcon;
	struct TCP_Server_Info *srvTcp;
	char   *full_path;
	struct tcon_link *tlink;
#ifdef CONFIG_CIFS_DFS_UPCALL
	int referral_walks_count = 0;
#endif

	rc = bdi_setup_and_register(&cifs_sb->bdi, "cifs", BDI_CAP_MAP_COPY);
	if (rc)
		return rc;

#ifdef CONFIG_CIFS_DFS_UPCALL
try_mount_again:
	/* cleanup activities if we're chasing a referral */
	if (referral_walks_count) {
		if (tcon)
			cifs_put_tcon(tcon);
		else if (pSesInfo)
			cifs_put_smb_ses(pSesInfo);

		FreeXid(xid);
	}
#endif
	rc = 0;
	tcon = NULL;
	pSesInfo = NULL;
	srvTcp = NULL;
	full_path = NULL;
	tlink = NULL;

	xid = GetXid();

	/* get a reference to a tcp session */
	srvTcp = cifs_get_tcp_session(volume_info);
	if (IS_ERR(srvTcp)) {
		rc = PTR_ERR(srvTcp);
		bdi_destroy(&cifs_sb->bdi);
		goto out;
	}

	/* get a reference to a SMB session */
	pSesInfo = cifs_get_smb_ses(srvTcp, volume_info);
	if (IS_ERR(pSesInfo)) {
		rc = PTR_ERR(pSesInfo);
		pSesInfo = NULL;
		goto mount_fail_check;
	}

	/* search for existing tcon to this server share */
	tcon = cifs_get_tcon(pSesInfo, volume_info);
	if (IS_ERR(tcon)) {
		rc = PTR_ERR(tcon);
		tcon = NULL;
		goto remote_path_check;
	}

	/* tell server which Unix caps we support */
	if (tcon->ses->capabilities & CAP_UNIX) {
		/* reset of caps checks mount to see if unix extensions
		   disabled for just this mount */
		reset_cifs_unix_caps(xid, tcon, cifs_sb, volume_info);
		if ((tcon->ses->server->tcpStatus == CifsNeedReconnect) &&
		    (le64_to_cpu(tcon->fsUnixInfo.Capability) &
		     CIFS_UNIX_TRANSPORT_ENCRYPTION_MANDATORY_CAP)) {
			rc = -EACCES;
			goto mount_fail_check;
		}
	} else
		tcon->unix_ext = 0; /* server does not support them */

	/* do not care if following two calls succeed - informational */
	if (!tcon->ipc) {
		CIFSSMBQFSDeviceInfo(xid, tcon);
		CIFSSMBQFSAttributeInfo(xid, tcon);
	}

	cifs_sb->wsize = cifs_negotiate_wsize(tcon, volume_info);
	cifs_sb->rsize = cifs_negotiate_rsize(tcon, volume_info);

	/* tune readahead according to rsize */
	cifs_sb->bdi.ra_pages = cifs_sb->rsize / PAGE_CACHE_SIZE;

remote_path_check:
#ifdef CONFIG_CIFS_DFS_UPCALL
	/*
	 * Perform an unconditional check for whether there are DFS
	 * referrals for this path without prefix, to provide support
	 * for DFS referrals from w2k8 servers which don't seem to respond
	 * with PATH_NOT_COVERED to requests that include the prefix.
	 * Chase the referral if found, otherwise continue normally.
	 */
	if (referral_walks_count == 0) {
		int refrc = expand_dfs_referral(xid, pSesInfo, volume_info,
						cifs_sb, false);
		if (!refrc) {
			referral_walks_count++;
			goto try_mount_again;
		}
	}
#endif

	/* check if a whole path is not remote */
	if (!rc && tcon) {
		/* build_path_to_root works only when we have a valid tcon */
		full_path = cifs_build_path_to_root(volume_info, cifs_sb, tcon);
		if (full_path == NULL) {
			rc = -ENOMEM;
			goto mount_fail_check;
		}
		rc = is_path_accessible(xid, tcon, cifs_sb, full_path);
		if (rc != 0 && rc != -EREMOTE) {
			kfree(full_path);
			goto mount_fail_check;
		}
		kfree(full_path);
	}

	/* get referral if needed */
	if (rc == -EREMOTE) {
#ifdef CONFIG_CIFS_DFS_UPCALL
		if (referral_walks_count > MAX_NESTED_LINKS) {
			/*
			 * BB: when we implement proper loop detection,
			 *     we will remove this check. But now we need it
			 *     to prevent an indefinite loop if 'DFS tree' is
			 *     misconfigured (i.e. has loops).
			 */
			rc = -ELOOP;
			goto mount_fail_check;
		}

		rc = expand_dfs_referral(xid, pSesInfo, volume_info, cifs_sb,
					 true);

		if (!rc) {
			referral_walks_count++;
			goto try_mount_again;
		}
		goto mount_fail_check;
#else /* No DFS support, return error on mount */
		rc = -EOPNOTSUPP;
#endif
	}

	if (rc)
		goto mount_fail_check;

	/* now, hang the tcon off of the superblock */
	tlink = kzalloc(sizeof *tlink, GFP_KERNEL);
	if (tlink == NULL) {
		rc = -ENOMEM;
		goto mount_fail_check;
	}

	tlink->tl_uid = pSesInfo->linux_uid;
	tlink->tl_tcon = tcon;
	tlink->tl_time = jiffies;
	set_bit(TCON_LINK_MASTER, &tlink->tl_flags);
	set_bit(TCON_LINK_IN_TREE, &tlink->tl_flags);

	cifs_sb->master_tlink = tlink;
	spin_lock(&cifs_sb->tlink_tree_lock);
	tlink_rb_insert(&cifs_sb->tlink_tree, tlink);
	spin_unlock(&cifs_sb->tlink_tree_lock);

	queue_delayed_work(cifsiod_wq, &cifs_sb->prune_tlinks,
				TLINK_IDLE_EXPIRE);

mount_fail_check:
	/* on error free sesinfo and tcon struct if needed */
	if (rc) {
		/* If find_unc succeeded then rc == 0 so we can not end */
		/* up accidentally freeing someone elses tcon struct */
		if (tcon)
			cifs_put_tcon(tcon);
		else if (pSesInfo)
			cifs_put_smb_ses(pSesInfo);
		else
			cifs_put_tcp_session(srvTcp);
		bdi_destroy(&cifs_sb->bdi);
	}

out:
	FreeXid(xid);
	return rc;
}

/*
 * Issue a TREE_CONNECT request. Note that for IPC$ shares, that the tcon
 * pointer may be NULL.
 */
int
CIFSTCon(unsigned int xid, struct cifs_ses *ses,
	 const char *tree, struct cifs_tcon *tcon,
	 const struct nls_table *nls_codepage)
{
	struct smb_hdr *smb_buffer;
	struct smb_hdr *smb_buffer_response;
	TCONX_REQ *pSMB;
	TCONX_RSP *pSMBr;
	unsigned char *bcc_ptr;
	int rc = 0;
	int length;
	__u16 bytes_left, count;

	if (ses == NULL)
		return -EIO;

	smb_buffer = cifs_buf_get();
	if (smb_buffer == NULL)
		return -ENOMEM;

	smb_buffer_response = smb_buffer;

	header_assemble(smb_buffer, SMB_COM_TREE_CONNECT_ANDX,
			NULL /*no tid */ , 4 /*wct */ );

	smb_buffer->Mid = get_next_mid(ses->server);
	smb_buffer->Uid = ses->Suid;
	pSMB = (TCONX_REQ *) smb_buffer;
	pSMBr = (TCONX_RSP *) smb_buffer_response;

	pSMB->AndXCommand = 0xFF;
	pSMB->Flags = cpu_to_le16(TCON_EXTENDED_SECINFO);
	bcc_ptr = &pSMB->Password[0];
	if (!tcon || (ses->server->sec_mode & SECMODE_USER)) {
		pSMB->PasswordLength = cpu_to_le16(1);	/* minimum */
		*bcc_ptr = 0; /* password is null byte */
		bcc_ptr++;              /* skip password */
		/* already aligned so no need to do it below */
	} else {
		pSMB->PasswordLength = cpu_to_le16(CIFS_AUTH_RESP_SIZE);
		/* BB FIXME add code to fail this if NTLMv2 or Kerberos
		   specified as required (when that support is added to
		   the vfs in the future) as only NTLM or the much
		   weaker LANMAN (which we do not send by default) is accepted
		   by Samba (not sure whether other servers allow
		   NTLMv2 password here) */
#ifdef CONFIG_CIFS_WEAK_PW_HASH
		if ((global_secflags & CIFSSEC_MAY_LANMAN) &&
		    (ses->server->secType == LANMAN))
			calc_lanman_hash(tcon->password, ses->server->cryptkey,
					 ses->server->sec_mode &
					    SECMODE_PW_ENCRYPT ? true : false,
					 bcc_ptr);
		else
#endif /* CIFS_WEAK_PW_HASH */
		rc = SMBNTencrypt(tcon->password, ses->server->cryptkey,
					bcc_ptr, nls_codepage);

		bcc_ptr += CIFS_AUTH_RESP_SIZE;
		if (ses->capabilities & CAP_UNICODE) {
			/* must align unicode strings */
			*bcc_ptr = 0; /* null byte password */
			bcc_ptr++;
		}
	}

	if (ses->server->sec_mode &
			(SECMODE_SIGN_REQUIRED | SECMODE_SIGN_ENABLED))
		smb_buffer->Flags2 |= SMBFLG2_SECURITY_SIGNATURE;

	if (ses->capabilities & CAP_STATUS32) {
		smb_buffer->Flags2 |= SMBFLG2_ERR_STATUS;
	}
	if (ses->capabilities & CAP_DFS) {
		smb_buffer->Flags2 |= SMBFLG2_DFS;
	}
	if (ses->capabilities & CAP_UNICODE) {
		smb_buffer->Flags2 |= SMBFLG2_UNICODE;
		length =
		    cifs_strtoUTF16((__le16 *) bcc_ptr, tree,
			6 /* max utf8 char length in bytes */ *
			(/* server len*/ + 256 /* share len */), nls_codepage);
		bcc_ptr += 2 * length;	/* convert num 16 bit words to bytes */
		bcc_ptr += 2;	/* skip trailing null */
	} else {		/* ASCII */
		strcpy(bcc_ptr, tree);
		bcc_ptr += strlen(tree) + 1;
	}
	strcpy(bcc_ptr, "?????");
	bcc_ptr += strlen("?????");
	bcc_ptr += 1;
	count = bcc_ptr - &pSMB->Password[0];
	pSMB->hdr.smb_buf_length = cpu_to_be32(be32_to_cpu(
					pSMB->hdr.smb_buf_length) + count);
	pSMB->ByteCount = cpu_to_le16(count);

	rc = SendReceive(xid, ses, smb_buffer, smb_buffer_response, &length,
			 0);

	/* above now done in SendReceive */
	if ((rc == 0) && (tcon != NULL)) {
		bool is_unicode;

		tcon->tidStatus = CifsGood;
		tcon->need_reconnect = false;
		tcon->tid = smb_buffer_response->Tid;
		bcc_ptr = pByteArea(smb_buffer_response);
		bytes_left = get_bcc(smb_buffer_response);
		length = strnlen(bcc_ptr, bytes_left - 2);
		if (smb_buffer->Flags2 & SMBFLG2_UNICODE)
			is_unicode = true;
		else
			is_unicode = false;


		/* skip service field (NB: this field is always ASCII) */
		if (length == 3) {
			if ((bcc_ptr[0] == 'I') && (bcc_ptr[1] == 'P') &&
			    (bcc_ptr[2] == 'C')) {
				cFYI(1, "IPC connection");
				tcon->ipc = 1;
			}
		} else if (length == 2) {
			if ((bcc_ptr[0] == 'A') && (bcc_ptr[1] == ':')) {
				/* the most common case */
				cFYI(1, "disk share connection");
			}
		}
		bcc_ptr += length + 1;
		bytes_left -= (length + 1);
		strncpy(tcon->treeName, tree, MAX_TREE_SIZE);

		/* mostly informational -- no need to fail on error here */
		kfree(tcon->nativeFileSystem);
		tcon->nativeFileSystem = cifs_strndup_from_utf16(bcc_ptr,
						      bytes_left, is_unicode,
						      nls_codepage);

		cFYI(1, "nativeFileSystem=%s", tcon->nativeFileSystem);

		if ((smb_buffer_response->WordCount == 3) ||
			 (smb_buffer_response->WordCount == 7))
			/* field is in same location */
			tcon->Flags = le16_to_cpu(pSMBr->OptionalSupport);
		else
			tcon->Flags = 0;
		cFYI(1, "Tcon flags: 0x%x ", tcon->Flags);
	} else if ((rc == 0) && tcon == NULL) {
		/* all we need to save for IPC$ connection */
		ses->ipc_tid = smb_buffer_response->Tid;
	}

	cifs_buf_release(smb_buffer);
	return rc;
}

void
cifs_umount(struct cifs_sb_info *cifs_sb)
{
	struct rb_root *root = &cifs_sb->tlink_tree;
	struct rb_node *node;
	struct tcon_link *tlink;

	cancel_delayed_work_sync(&cifs_sb->prune_tlinks);

	spin_lock(&cifs_sb->tlink_tree_lock);
	while ((node = rb_first(root))) {
		tlink = rb_entry(node, struct tcon_link, tl_rbnode);
		cifs_get_tlink(tlink);
		clear_bit(TCON_LINK_IN_TREE, &tlink->tl_flags);
		rb_erase(node, root);

		spin_unlock(&cifs_sb->tlink_tree_lock);
		cifs_put_tlink(tlink);
		spin_lock(&cifs_sb->tlink_tree_lock);
	}
	spin_unlock(&cifs_sb->tlink_tree_lock);

	bdi_destroy(&cifs_sb->bdi);
	kfree(cifs_sb->mountdata);
	unload_nls(cifs_sb->local_nls);
	kfree(cifs_sb);
}

int cifs_negotiate_protocol(unsigned int xid, struct cifs_ses *ses)
{
	int rc = 0;
	struct TCP_Server_Info *server = ses->server;

	/* only send once per connect */
	if (server->maxBuf != 0)
		return 0;

	set_credits(server, 1);
	rc = CIFSSMBNegotiate(xid, ses);
	if (rc == -EAGAIN) {
		/* retry only once on 1st time connection */
		set_credits(server, 1);
		rc = CIFSSMBNegotiate(xid, ses);
		if (rc == -EAGAIN)
			rc = -EHOSTDOWN;
	}
	if (rc == 0) {
		spin_lock(&GlobalMid_Lock);
		if (server->tcpStatus == CifsNeedNegotiate)
			server->tcpStatus = CifsGood;
		else
			rc = -EHOSTDOWN;
		spin_unlock(&GlobalMid_Lock);

	}

	return rc;
}


int cifs_setup_session(unsigned int xid, struct cifs_ses *ses,
			struct nls_table *nls_info)
{
	int rc = 0;
	struct TCP_Server_Info *server = ses->server;

	ses->flags = 0;
	ses->capabilities = server->capabilities;
	if (linuxExtEnabled == 0)
		ses->capabilities &= (~CAP_UNIX);

	cFYI(1, "Security Mode: 0x%x Capabilities: 0x%x TimeAdjust: %d",
		 server->sec_mode, server->capabilities, server->timeAdj);

	rc = CIFS_SessSetup(xid, ses, nls_info);
	if (rc) {
		cERROR(1, "Send error in SessSetup = %d", rc);
	} else {
		mutex_lock(&ses->server->srv_mutex);
		if (!server->session_estab) {
			server->session_key.response = ses->auth_key.response;
			server->session_key.len = ses->auth_key.len;
			server->sequence_number = 0x2;
			server->session_estab = true;
			ses->auth_key.response = NULL;
		}
		mutex_unlock(&server->srv_mutex);

		cFYI(1, "CIFS Session Established successfully");
		spin_lock(&GlobalMid_Lock);
		ses->status = CifsGood;
		ses->need_reconnect = false;
		spin_unlock(&GlobalMid_Lock);
	}

	kfree(ses->auth_key.response);
	ses->auth_key.response = NULL;
	ses->auth_key.len = 0;
	kfree(ses->ntlmssp);
	ses->ntlmssp = NULL;

	return rc;
}

static int
cifs_set_vol_auth(struct smb_vol *vol, struct cifs_ses *ses)
{
	switch (ses->server->secType) {
	case Kerberos:
		vol->secFlg = CIFSSEC_MUST_KRB5;
		return 0;
	case NTLMv2:
		vol->secFlg = CIFSSEC_MUST_NTLMV2;
		break;
	case NTLM:
		vol->secFlg = CIFSSEC_MUST_NTLM;
		break;
	case RawNTLMSSP:
		vol->secFlg = CIFSSEC_MUST_NTLMSSP;
		break;
	case LANMAN:
		vol->secFlg = CIFSSEC_MUST_LANMAN;
		break;
	}

	return cifs_set_cifscreds(vol, ses);
}

static struct cifs_tcon *
cifs_construct_tcon(struct cifs_sb_info *cifs_sb, uid_t fsuid)
{
	int rc;
	struct cifs_tcon *master_tcon = cifs_sb_master_tcon(cifs_sb);
	struct cifs_ses *ses;
	struct cifs_tcon *tcon = NULL;
	struct smb_vol *vol_info;

	vol_info = kzalloc(sizeof(*vol_info), GFP_KERNEL);
	if (vol_info == NULL)
		return ERR_PTR(-ENOMEM);

	vol_info->local_nls = cifs_sb->local_nls;
	vol_info->linux_uid = fsuid;
	vol_info->cred_uid = fsuid;
	vol_info->UNC = master_tcon->treeName;
	vol_info->retry = master_tcon->retry;
	vol_info->nocase = master_tcon->nocase;
	vol_info->local_lease = master_tcon->local_lease;
	vol_info->no_linux_ext = !master_tcon->unix_ext;

	rc = cifs_set_vol_auth(vol_info, master_tcon->ses);
	if (rc) {
		tcon = ERR_PTR(rc);
		goto out;
	}

	/* get a reference for the same TCP session */
	spin_lock(&cifs_tcp_ses_lock);
	++master_tcon->ses->server->srv_count;
	spin_unlock(&cifs_tcp_ses_lock);

	ses = cifs_get_smb_ses(master_tcon->ses->server, vol_info);
	if (IS_ERR(ses)) {
		tcon = (struct cifs_tcon *)ses;
		cifs_put_tcp_session(master_tcon->ses->server);
		goto out;
	}

	tcon = cifs_get_tcon(ses, vol_info);
	if (IS_ERR(tcon)) {
		cifs_put_smb_ses(ses);
		goto out;
	}

	if (ses->capabilities & CAP_UNIX)
		reset_cifs_unix_caps(0, tcon, NULL, vol_info);
out:
	kfree(vol_info->username);
	kfree(vol_info->password);
	kfree(vol_info);

	return tcon;
}

struct cifs_tcon *
cifs_sb_master_tcon(struct cifs_sb_info *cifs_sb)
{
	return tlink_tcon(cifs_sb_master_tlink(cifs_sb));
}

static int
cifs_sb_tcon_pending_wait(void *unused)
{
	schedule();
	return signal_pending(current) ? -ERESTARTSYS : 0;
}

/* find and return a tlink with given uid */
static struct tcon_link *
tlink_rb_search(struct rb_root *root, uid_t uid)
{
	struct rb_node *node = root->rb_node;
	struct tcon_link *tlink;

	while (node) {
		tlink = rb_entry(node, struct tcon_link, tl_rbnode);

		if (tlink->tl_uid > uid)
			node = node->rb_left;
		else if (tlink->tl_uid < uid)
			node = node->rb_right;
		else
			return tlink;
	}
	return NULL;
}

/* insert a tcon_link into the tree */
static void
tlink_rb_insert(struct rb_root *root, struct tcon_link *new_tlink)
{
	struct rb_node **new = &(root->rb_node), *parent = NULL;
	struct tcon_link *tlink;

	while (*new) {
		tlink = rb_entry(*new, struct tcon_link, tl_rbnode);
		parent = *new;

		if (tlink->tl_uid > new_tlink->tl_uid)
			new = &((*new)->rb_left);
		else
			new = &((*new)->rb_right);
	}

	rb_link_node(&new_tlink->tl_rbnode, parent, new);
	rb_insert_color(&new_tlink->tl_rbnode, root);
}

/*
 * Find or construct an appropriate tcon given a cifs_sb and the fsuid of the
 * current task.
 *
 * If the superblock doesn't refer to a multiuser mount, then just return
 * the master tcon for the mount.
 *
 * First, search the rbtree for an existing tcon for this fsuid. If one
 * exists, then check to see if it's pending construction. If it is then wait
 * for construction to complete. Once it's no longer pending, check to see if
 * it failed and either return an error or retry construction, depending on
 * the timeout.
 *
 * If one doesn't exist then insert a new tcon_link struct into the tree and
 * try to construct a new one.
 */
struct tcon_link *
cifs_sb_tlink(struct cifs_sb_info *cifs_sb)
{
	int ret;
	uid_t fsuid = current_fsuid();
	struct tcon_link *tlink, *newtlink;

	if (!(cifs_sb->mnt_cifs_flags & CIFS_MOUNT_MULTIUSER))
		return cifs_get_tlink(cifs_sb_master_tlink(cifs_sb));

	spin_lock(&cifs_sb->tlink_tree_lock);
	tlink = tlink_rb_search(&cifs_sb->tlink_tree, fsuid);
	if (tlink)
		cifs_get_tlink(tlink);
	spin_unlock(&cifs_sb->tlink_tree_lock);

	if (tlink == NULL) {
		newtlink = kzalloc(sizeof(*tlink), GFP_KERNEL);
		if (newtlink == NULL)
			return ERR_PTR(-ENOMEM);
		newtlink->tl_uid = fsuid;
		newtlink->tl_tcon = ERR_PTR(-EACCES);
		set_bit(TCON_LINK_PENDING, &newtlink->tl_flags);
		set_bit(TCON_LINK_IN_TREE, &newtlink->tl_flags);
		cifs_get_tlink(newtlink);

		spin_lock(&cifs_sb->tlink_tree_lock);
		/* was one inserted after previous search? */
		tlink = tlink_rb_search(&cifs_sb->tlink_tree, fsuid);
		if (tlink) {
			cifs_get_tlink(tlink);
			spin_unlock(&cifs_sb->tlink_tree_lock);
			kfree(newtlink);
			goto wait_for_construction;
		}
		tlink = newtlink;
		tlink_rb_insert(&cifs_sb->tlink_tree, tlink);
		spin_unlock(&cifs_sb->tlink_tree_lock);
	} else {
wait_for_construction:
		ret = wait_on_bit(&tlink->tl_flags, TCON_LINK_PENDING,
				  cifs_sb_tcon_pending_wait,
				  TASK_INTERRUPTIBLE);
		if (ret) {
			cifs_put_tlink(tlink);
			return ERR_PTR(ret);
		}

		/* if it's good, return it */
		if (!IS_ERR(tlink->tl_tcon))
			return tlink;

		/* return error if we tried this already recently */
		if (time_before(jiffies, tlink->tl_time + TLINK_ERROR_EXPIRE)) {
			cifs_put_tlink(tlink);
			return ERR_PTR(-EACCES);
		}

		if (test_and_set_bit(TCON_LINK_PENDING, &tlink->tl_flags))
			goto wait_for_construction;
	}

	tlink->tl_tcon = cifs_construct_tcon(cifs_sb, fsuid);
	clear_bit(TCON_LINK_PENDING, &tlink->tl_flags);
	wake_up_bit(&tlink->tl_flags, TCON_LINK_PENDING);

	if (IS_ERR(tlink->tl_tcon)) {
		cifs_put_tlink(tlink);
		return ERR_PTR(-EACCES);
	}

	return tlink;
}

/*
 * periodic workqueue job that scans tcon_tree for a superblock and closes
 * out tcons.
 */
static void
cifs_prune_tlinks(struct work_struct *work)
{
	struct cifs_sb_info *cifs_sb = container_of(work, struct cifs_sb_info,
						    prune_tlinks.work);
	struct rb_root *root = &cifs_sb->tlink_tree;
	struct rb_node *node = rb_first(root);
	struct rb_node *tmp;
	struct tcon_link *tlink;

	/*
	 * Because we drop the spinlock in the loop in order to put the tlink
	 * it's not guarded against removal of links from the tree. The only
	 * places that remove entries from the tree are this function and
	 * umounts. Because this function is non-reentrant and is canceled
	 * before umount can proceed, this is safe.
	 */
	spin_lock(&cifs_sb->tlink_tree_lock);
	node = rb_first(root);
	while (node != NULL) {
		tmp = node;
		node = rb_next(tmp);
		tlink = rb_entry(tmp, struct tcon_link, tl_rbnode);

		if (test_bit(TCON_LINK_MASTER, &tlink->tl_flags) ||
		    atomic_read(&tlink->tl_count) != 0 ||
		    time_after(tlink->tl_time + TLINK_IDLE_EXPIRE, jiffies))
			continue;

		cifs_get_tlink(tlink);
		clear_bit(TCON_LINK_IN_TREE, &tlink->tl_flags);
		rb_erase(tmp, root);

		spin_unlock(&cifs_sb->tlink_tree_lock);
		cifs_put_tlink(tlink);
		spin_lock(&cifs_sb->tlink_tree_lock);
	}
	spin_unlock(&cifs_sb->tlink_tree_lock);

	queue_delayed_work(cifsiod_wq, &cifs_sb->prune_tlinks,
				TLINK_IDLE_EXPIRE);
}<|MERGE_RESOLUTION|>--- conflicted
+++ resolved
@@ -1889,12 +1889,7 @@
 			if (string == NULL)
 				goto out_nomem;
 
-<<<<<<< HEAD
-			if (strnicmp(string, "cifs", 4) == 0 ||
-			    strnicmp(string, "1", 1) == 0) {
-=======
 			if (strnicmp(string, "1", 1) == 0) {
->>>>>>> cfaf0251
 				/* This is the default */
 				break;
 			}
@@ -1907,8 +1902,6 @@
 			if (string == NULL)
 				goto out_nomem;
 
-<<<<<<< HEAD
-=======
 			if (cifs_parse_smb_version(string, vol) != 0)
 				goto cifs_parse_mount_err;
 			break;
@@ -1917,7 +1910,6 @@
 			if (string == NULL)
 				goto out_nomem;
 
->>>>>>> cfaf0251
 			if (cifs_parse_security_flavors(string, vol) != 0)
 				goto cifs_parse_mount_err;
 			break;
