--- conflicted
+++ resolved
@@ -96,11 +96,7 @@
  *
  */
 
-<<<<<<< HEAD
-#define SMB2_HEADER_STRUCTURE_SIZE __constant_le16_to_cpu(64)
-=======
 #define SMB2_HEADER_STRUCTURE_SIZE __constant_cpu_to_le16(64)
->>>>>>> b4cad7af
 
 struct smb2_hdr {
 	__be32 smb2_buf_length;	/* big endian on wire */
@@ -144,11 +140,7 @@
  *
  */
 
-<<<<<<< HEAD
-#define SMB2_ERROR_STRUCTURE_SIZE2 __constant_le16_to_cpu(9)
-=======
 #define SMB2_ERROR_STRUCTURE_SIZE2 __constant_cpu_to_le16(9)
->>>>>>> b4cad7af
 
 struct smb2_err_rsp {
 	struct smb2_hdr hdr;
