--- conflicted
+++ resolved
@@ -55,7 +55,6 @@
 {
 	char *payload;
 
-<<<<<<< HEAD
 	/*
 	 * If the payload is less than or equal to the size of a pointer, then
 	 * an allocation here is wasteful. Just copy the data directly to the
@@ -70,8 +69,6 @@
 		key->datalen = prep->datalen;
 		return 0;
 	}
-=======
->>>>>>> 61d335dd
 	payload = kmalloc(prep->datalen, GFP_KERNEL);
 	if (!payload)
 		return -ENOMEM;
