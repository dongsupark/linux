/*
 *   fs/cifs/cifs_unicode.c
 *
 *   Copyright (c) International Business Machines  Corp., 2000,2009
 *   Modified by Steve French (sfrench@us.ibm.com)
 *
 *   This program is free software;  you can redistribute it and/or modify
 *   it under the terms of the GNU General Public License as published by
 *   the Free Software Foundation; either version 2 of the License, or
 *   (at your option) any later version.
 *
 *   This program is distributed in the hope that it will be useful,
 *   but WITHOUT ANY WARRANTY;  without even the implied warranty of
 *   MERCHANTABILITY or FITNESS FOR A PARTICULAR PURPOSE.  See
 *   the GNU General Public License for more details.
 *
 *   You should have received a copy of the GNU General Public License
 *   along with this program;  if not, write to the Free Software
 *   Foundation, Inc., 59 Temple Place, Suite 330, Boston, MA 02111-1307 USA
 */
#include <linux/fs.h>
#include <linux/slab.h>
#include "cifs_unicode.h"
#include "cifs_uniupr.h"
#include "cifspdu.h"
#include "cifsglob.h"
#include "cifs_debug.h"

/*
 * cifs_ucs2_bytes - how long will a string be after conversion?
 * @ucs - pointer to input string
 * @maxbytes - don't go past this many bytes of input string
 * @codepage - destination codepage
 *
 * Walk a ucs2le string and return the number of bytes that the string will
 * be after being converted to the given charset, not including any null
 * termination required. Don't walk past maxbytes in the source buffer.
 */
int
cifs_ucs2_bytes(const __le16 *from, int maxbytes,
		const struct nls_table *codepage)
{
	int i;
	int charlen, outlen = 0;
	int maxwords = maxbytes / 2;
	char tmp[NLS_MAX_CHARSET_SIZE];
	__u16 ftmp;

	for (i = 0; i < maxwords; i++) {
		ftmp = get_unaligned_le16(&from[i]);
		if (ftmp == 0)
			break;

		charlen = codepage->uni2char(ftmp, tmp, NLS_MAX_CHARSET_SIZE);
		if (charlen > 0)
			outlen += charlen;
		else
			outlen++;
	}

	return outlen;
}

/*
 * cifs_mapchar - convert a host-endian char to proper char in codepage
 * @target - where converted character should be copied
 * @src_char - 2 byte host-endian source character
 * @cp - codepage to which character should be converted
 * @mapchar - should character be mapped according to mapchars mount option?
 *
 * This function handles the conversion of a single character. It is the
 * responsibility of the caller to ensure that the target buffer is large
 * enough to hold the result of the conversion (at least NLS_MAX_CHARSET_SIZE).
 */
static int
cifs_mapchar(char *target, const __u16 src_char, const struct nls_table *cp,
	     bool mapchar)
{
	int len = 1;

	if (!mapchar)
		goto cp_convert;

	/*
	 * BB: Cannot handle remapping UNI_SLASH until all the calls to
	 *     build_path_from_dentry are modified, as they use slash as
	 *     separator.
	 */
	switch (src_char) {
	case UNI_COLON:
		*target = ':';
		break;
	case UNI_ASTERISK:
		*target = '*';
		break;
	case UNI_QUESTION:
		*target = '?';
		break;
	case UNI_PIPE:
		*target = '|';
		break;
	case UNI_GRTRTHAN:
		*target = '>';
		break;
	case UNI_LESSTHAN:
		*target = '<';
		break;
	default:
		goto cp_convert;
	}

out:
	return len;

cp_convert:
	len = cp->uni2char(src_char, target, NLS_MAX_CHARSET_SIZE);
	if (len <= 0) {
		*target = '?';
		len = 1;
	}
	goto out;
}

/*
 * cifs_from_ucs2 - convert utf16le string to local charset
 * @to - destination buffer
 * @from - source buffer
 * @tolen - destination buffer size (in bytes)
 * @fromlen - source buffer size (in bytes)
 * @codepage - codepage to which characters should be converted
 * @mapchar - should characters be remapped according to the mapchars option?
 *
 * Convert a little-endian ucs2le string (as sent by the server) to a string
 * in the provided codepage. The tolen and fromlen parameters are to ensure
 * that the code doesn't walk off of the end of the buffer (which is always
 * a danger if the alignment of the source buffer is off). The destination
 * string is always properly null terminated and fits in the destination
 * buffer. Returns the length of the destination string in bytes (including
 * null terminator).
 *
 * Note that some windows versions actually send multiword UTF-16 characters
 * instead of straight UCS-2. The linux nls routines however aren't able to
 * deal with those characters properly. In the event that we get some of
 * those characters, they won't be translated properly.
 */
int
cifs_from_ucs2(char *to, const __le16 *from, int tolen, int fromlen,
		 const struct nls_table *codepage, bool mapchar)
{
	int i, charlen, safelen;
	int outlen = 0;
	int nullsize = nls_nullsize(codepage);
	int fromwords = fromlen / 2;
	char tmp[NLS_MAX_CHARSET_SIZE];
	__u16 ftmp;

	/*
	 * because the chars can be of varying widths, we need to take care
	 * not to overflow the destination buffer when we get close to the
	 * end of it. Until we get to this offset, we don't need to check
	 * for overflow however.
	 */
	safelen = tolen - (NLS_MAX_CHARSET_SIZE + nullsize);

	for (i = 0; i < fromwords; i++) {
		ftmp = get_unaligned_le16(&from[i]);
		if (ftmp == 0)
			break;

		/*
		 * check to see if converting this character might make the
		 * conversion bleed into the null terminator
		 */
		if (outlen >= safelen) {
			charlen = cifs_mapchar(tmp, ftmp, codepage, mapchar);
			if ((outlen + charlen) > (tolen - nullsize))
				break;
		}

		/* put converted char into 'to' buffer */
		charlen = cifs_mapchar(&to[outlen], ftmp, codepage, mapchar);
		outlen += charlen;
	}

	/* properly null-terminate string */
	for (i = 0; i < nullsize; i++)
		to[outlen++] = 0;

	return outlen;
}

/*
 * NAME:	cifs_strtoUCS()
 *
 * FUNCTION:	Convert character string to unicode string
 *
 */
int
cifs_strtoUCS(__le16 *to, const char *from, int len,
	      const struct nls_table *codepage)
{
	int charlen;
	int i;
	wchar_t wchar_to; /* needed to quiet sparse */

	for (i = 0; len && *from; i++, from += charlen, len -= charlen) {
		charlen = codepage->char2uni(from, len, &wchar_to);
		if (charlen < 1) {
			cERROR(1, "strtoUCS: char2uni of 0x%x returned %d",
				*from, charlen);
			/* A question mark */
			wchar_to = 0x003f;
			charlen = 1;
		}
		put_unaligned_le16(wchar_to, &to[i]);
	}

	put_unaligned_le16(0, &to[i]);
	return i;
}

/*
 * cifs_strndup_from_ucs - copy a string from wire format to the local codepage
 * @src - source string
 * @maxlen - don't walk past this many bytes in the source string
 * @is_unicode - is this a unicode string?
 * @codepage - destination codepage
 *
 * Take a string given by the server, convert it to the local codepage and
 * put it in a new buffer. Returns a pointer to the new string or NULL on
 * error.
 */
char *
cifs_strndup_from_ucs(const char *src, const int maxlen, const bool is_unicode,
	     const struct nls_table *codepage)
{
	int len;
	char *dst;

	if (is_unicode) {
		len = cifs_ucs2_bytes((__le16 *) src, maxlen, codepage);
		len += nls_nullsize(codepage);
		dst = kmalloc(len, GFP_KERNEL);
		if (!dst)
			return NULL;
		cifs_from_ucs2(dst, (__le16 *) src, len, maxlen, codepage,
			       false);
	} else {
		len = strnlen(src, maxlen);
		len++;
		dst = kmalloc(len, GFP_KERNEL);
		if (!dst)
			return NULL;
		strlcpy(dst, src, len);
	}

	return dst;
}

/*
 * Convert 16 bit Unicode pathname to wire format from string in current code
 * page. Conversion may involve remapping up the six characters that are
 * only legal in POSIX-like OS (if they are present in the string). Path
 * names are little endian 16 bit Unicode on the wire
 */
int
cifsConvertToUCS(__le16 *target, const char *source, int srclen,
		 const struct nls_table *cp, int mapChars)
{
	int i, j, charlen;
	char src_char;
	__le16 dst_char;
	wchar_t tmp;

	if (!mapChars)
		return cifs_strtoUCS(target, source, PATH_MAX, cp);

	for (i = 0, j = 0; i < srclen; j++) {
		src_char = source[i];
		charlen = 1;
		switch (src_char) {
		case 0:
			put_unaligned(0, &target[j]);
			goto ctoUCS_out;
		case ':':
			dst_char = cpu_to_le16(UNI_COLON);
			break;
		case '*':
			dst_char = cpu_to_le16(UNI_ASTERISK);
			break;
		case '?':
			dst_char = cpu_to_le16(UNI_QUESTION);
			break;
		case '<':
			dst_char = cpu_to_le16(UNI_LESSTHAN);
			break;
		case '>':
			dst_char = cpu_to_le16(UNI_GRTRTHAN);
			break;
		case '|':
			dst_char = cpu_to_le16(UNI_PIPE);
			break;
		/*
		 * FIXME: We can not handle remapping backslash (UNI_SLASH)
		 * until all the calls to build_path_from_dentry are modified,
		 * as they use backslash as separator.
		 */
		default:
			charlen = cp->char2uni(source + i, srclen - i, &tmp);
			dst_char = cpu_to_le16(tmp);

			/*
			 * if no match, use question mark, which at least in
			 * some cases serves as wild card
			 */
			if (charlen < 1) {
				dst_char = cpu_to_le16(0x003f);
				charlen = 1;
			}
<<<<<<< HEAD
			/*
			 * character may take more than one byte in the source
			 * string, but will take exactly two bytes in the
			 * target string
			 */
			i += charlen;
			continue;
		}
		put_unaligned(dst_char, &target[j]);
		i++; /* move to next char in source string */
=======
		}
		/*
		 * character may take more than one byte in the source string,
		 * but will take exactly two bytes in the target string
		 */
		i += charlen;
		put_unaligned(dst_char, &target[j]);
>>>>>>> bf0be0e9
	}

ctoUCS_out:
	return i;
}
<|MERGE_RESOLUTION|>--- conflicted
+++ resolved
@@ -317,18 +317,6 @@
 				dst_char = cpu_to_le16(0x003f);
 				charlen = 1;
 			}
-<<<<<<< HEAD
-			/*
-			 * character may take more than one byte in the source
-			 * string, but will take exactly two bytes in the
-			 * target string
-			 */
-			i += charlen;
-			continue;
-		}
-		put_unaligned(dst_char, &target[j]);
-		i++; /* move to next char in source string */
-=======
 		}
 		/*
 		 * character may take more than one byte in the source string,
@@ -336,7 +324,6 @@
 		 */
 		i += charlen;
 		put_unaligned(dst_char, &target[j]);
->>>>>>> bf0be0e9
 	}
 
 ctoUCS_out:
