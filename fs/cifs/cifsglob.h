/*
 *   fs/cifs/cifsglob.h
 *
 *   Copyright (C) International Business Machines  Corp., 2002,2008
 *   Author(s): Steve French (sfrench@us.ibm.com)
 *              Jeremy Allison (jra@samba.org)
 *
 *   This library is free software; you can redistribute it and/or modify
 *   it under the terms of the GNU Lesser General Public License as published
 *   by the Free Software Foundation; either version 2.1 of the License, or
 *   (at your option) any later version.
 *
 *   This library is distributed in the hope that it will be useful,
 *   but WITHOUT ANY WARRANTY; without even the implied warranty of
 *   MERCHANTABILITY or FITNESS FOR A PARTICULAR PURPOSE.  See
 *   the GNU Lesser General Public License for more details.
 *
 */
#ifndef _CIFS_GLOB_H
#define _CIFS_GLOB_H

#include <linux/in.h>
#include <linux/in6.h>
#include <linux/slab.h>
#include <linux/mempool.h>
#include <linux/workqueue.h>
#include "cifs_fs_sb.h"
#include "cifsacl.h"
#include <crypto/internal/hash.h>
#include <linux/scatterlist.h>
#ifdef CONFIG_CIFS_SMB2
#include "smb2pdu.h"
#endif

#define CIFS_MAGIC_NUMBER 0xFF534D42      /* the first four bytes of SMB PDUs */

/*
 * The sizes of various internal tables and strings
 */
#define MAX_UID_INFO 16
#define MAX_SES_INFO 2
#define MAX_TCON_INFO 4

#define MAX_TREE_SIZE (2 + MAX_SERVER_SIZE + 1 + MAX_SHARE_SIZE + 1)
#define MAX_SERVER_SIZE 15
#define MAX_SHARE_SIZE 80
#define MAX_USERNAME_SIZE 256	/* reasonable maximum for current servers */
#define MAX_PASSWORD_SIZE 512	/* max for windows seems to be 256 wide chars */

#define CIFS_MIN_RCV_POOL 4

#define MAX_REOPEN_ATT	5 /* these many maximum attempts to reopen a file */
/*
 * default attribute cache timeout (jiffies)
 */
#define CIFS_DEF_ACTIMEO (1 * HZ)

/*
 * max attribute cache timeout (jiffies) - 2^30
 */
#define CIFS_MAX_ACTIMEO (1 << 30)

/*
 * MAX_REQ is the maximum number of requests that WE will send
 * on one socket concurrently.
 */
#define CIFS_MAX_REQ 32767

#define RFC1001_NAME_LEN 15
#define RFC1001_NAME_LEN_WITH_NULL (RFC1001_NAME_LEN + 1)

/* currently length of NIP6_FMT */
#define SERVER_NAME_LENGTH 40
#define SERVER_NAME_LEN_WITH_NULL     (SERVER_NAME_LENGTH + 1)

/* used to define string lengths for reversing unicode strings */
/*         (256+1)*2 = 514                                     */
/*           (max path length + 1 for null) * 2 for unicode    */
#define MAX_NAME 514

/* SMB echo "timeout" -- FIXME: tunable? */
#define SMB_ECHO_INTERVAL (60 * HZ)

#include "cifspdu.h"

#ifndef XATTR_DOS_ATTRIB
#define XATTR_DOS_ATTRIB "user.DOSATTRIB"
#endif

/*
 * CIFS vfs client Status information (based on what we know.)
 */

/* associated with each tcp and smb session */
enum statusEnum {
	CifsNew = 0,
	CifsGood,
	CifsExiting,
	CifsNeedReconnect,
	CifsNeedNegotiate
};

enum securityEnum {
	Unspecified = 0,	/* not specified */
	LANMAN,			/* Legacy LANMAN auth */
	NTLM,			/* Legacy NTLM012 auth with NTLM hash */
	NTLMv2,			/* Legacy NTLM auth with NTLMv2 hash */
	RawNTLMSSP,		/* NTLMSSP without SPNEGO, NTLMv2 hash */
	Kerberos,		/* Kerberos via SPNEGO */
};

struct session_key {
	unsigned int len;
	char *response;
};

/* crypto security descriptor definition */
struct sdesc {
	struct shash_desc shash;
	char ctx[];
};

/* crypto hashing related structure/fields, not specific to a sec mech */
struct cifs_secmech {
	struct crypto_shash *hmacmd5; /* hmac-md5 hash function */
	struct crypto_shash *md5; /* md5 hash function */
	struct crypto_shash *hmacsha256; /* hmac-sha256 hash function */
	struct crypto_shash *cmacaes; /* block-cipher based MAC function */
	struct sdesc *sdeschmacmd5;  /* ctxt to generate ntlmv2 hash, CR1 */
	struct sdesc *sdescmd5; /* ctxt to generate cifs/smb signature */
	struct sdesc *sdeschmacsha256;  /* ctxt to generate smb2 signature */
	struct sdesc *sdesccmacaes;  /* ctxt to generate smb3 signature */
};

/* per smb session structure/fields */
struct ntlmssp_auth {
	__u32 client_flags; /* sent by client in type 1 ntlmsssp exchange */
	__u32 server_flags; /* sent by server in type 2 ntlmssp exchange */
	unsigned char ciphertext[CIFS_CPHTXT_SIZE]; /* sent to server */
	char cryptkey[CIFS_CRYPTO_KEY_SIZE]; /* used by ntlmssp */
};

struct cifs_cred {
	int uid;
	int gid;
	int mode;
	int cecount;
	struct cifs_sid osid;
	struct cifs_sid gsid;
	struct cifs_ntace *ntaces;
	struct cifs_ace *aces;
};

/*
 *****************************************************************
 * Except the CIFS PDUs themselves all the
 * globally interesting structs should go here
 *****************************************************************
 */

/*
 * A smb_rqst represents a complete request to be issued to a server. It's
 * formed by a kvec array, followed by an array of pages. Page data is assumed
 * to start at the beginning of the first page.
 */
struct smb_rqst {
	struct kvec	*rq_iov;	/* array of kvecs */
	unsigned int	rq_nvec;	/* number of kvecs in array */
	struct page	**rq_pages;	/* pointer to array of page ptrs */
	unsigned int	rq_npages;	/* number pages in array */
	unsigned int	rq_pagesz;	/* page size to use */
	unsigned int	rq_tailsz;	/* length of last page */
};

enum smb_version {
	Smb_1 = 1,
	Smb_20,
	Smb_21,
	Smb_30,
	Smb_302,
};

struct mid_q_entry;
struct TCP_Server_Info;
struct cifsFileInfo;
struct cifs_ses;
struct cifs_tcon;
struct dfs_info3_param;
struct cifs_fattr;
struct smb_vol;
struct cifs_fid;
struct cifs_readdata;
struct cifs_writedata;
struct cifs_io_parms;
struct cifs_search_info;
struct cifsInodeInfo;
struct cifs_open_parms;

struct smb_version_operations {
	int (*send_cancel)(struct TCP_Server_Info *, void *,
			   struct mid_q_entry *);
	bool (*compare_fids)(struct cifsFileInfo *, struct cifsFileInfo *);
	/* setup request: allocate mid, sign message */
	struct mid_q_entry *(*setup_request)(struct cifs_ses *,
						struct smb_rqst *);
	/* setup async request: allocate mid, sign message */
	struct mid_q_entry *(*setup_async_request)(struct TCP_Server_Info *,
						struct smb_rqst *);
	/* check response: verify signature, map error */
	int (*check_receive)(struct mid_q_entry *, struct TCP_Server_Info *,
			     bool);
	void (*add_credits)(struct TCP_Server_Info *, const unsigned int,
			    const int);
	void (*set_credits)(struct TCP_Server_Info *, const int);
	int * (*get_credits_field)(struct TCP_Server_Info *, const int);
	unsigned int (*get_credits)(struct mid_q_entry *);
	__u64 (*get_next_mid)(struct TCP_Server_Info *);
	/* data offset from read response message */
	unsigned int (*read_data_offset)(char *);
	/* data length from read response message */
	unsigned int (*read_data_length)(char *);
	/* map smb to linux error */
	int (*map_error)(char *, bool);
	/* find mid corresponding to the response message */
	struct mid_q_entry * (*find_mid)(struct TCP_Server_Info *, char *);
	void (*dump_detail)(void *);
	void (*clear_stats)(struct cifs_tcon *);
	void (*print_stats)(struct seq_file *m, struct cifs_tcon *);
	void (*dump_share_caps)(struct seq_file *, struct cifs_tcon *);
	/* verify the message */
	int (*check_message)(char *, unsigned int);
	bool (*is_oplock_break)(char *, struct TCP_Server_Info *);
	/* process transaction2 response */
	bool (*check_trans2)(struct mid_q_entry *, struct TCP_Server_Info *,
			     char *, int);
	/* check if we need to negotiate */
	bool (*need_neg)(struct TCP_Server_Info *);
	/* negotiate to the server */
	int (*negotiate)(const unsigned int, struct cifs_ses *);
	/* set negotiated write size */
	unsigned int (*negotiate_wsize)(struct cifs_tcon *, struct smb_vol *);
	/* set negotiated read size */
	unsigned int (*negotiate_rsize)(struct cifs_tcon *, struct smb_vol *);
	/* setup smb sessionn */
	int (*sess_setup)(const unsigned int, struct cifs_ses *,
			  const struct nls_table *);
	/* close smb session */
	int (*logoff)(const unsigned int, struct cifs_ses *);
	/* connect to a server share */
	int (*tree_connect)(const unsigned int, struct cifs_ses *, const char *,
			    struct cifs_tcon *, const struct nls_table *);
	/* close tree connecion */
	int (*tree_disconnect)(const unsigned int, struct cifs_tcon *);
	/* get DFS referrals */
	int (*get_dfs_refer)(const unsigned int, struct cifs_ses *,
			     const char *, struct dfs_info3_param **,
			     unsigned int *, const struct nls_table *, int);
	/* informational QFS call */
	void (*qfs_tcon)(const unsigned int, struct cifs_tcon *);
	/* check if a path is accessible or not */
	int (*is_path_accessible)(const unsigned int, struct cifs_tcon *,
				  struct cifs_sb_info *, const char *);
	/* query path data from the server */
	int (*query_path_info)(const unsigned int, struct cifs_tcon *,
			       struct cifs_sb_info *, const char *,
			       FILE_ALL_INFO *, bool *);
	/* query file data from the server */
	int (*query_file_info)(const unsigned int, struct cifs_tcon *,
			       struct cifs_fid *, FILE_ALL_INFO *);
	/* get server index number */
	int (*get_srv_inum)(const unsigned int, struct cifs_tcon *,
			    struct cifs_sb_info *, const char *,
			    u64 *uniqueid, FILE_ALL_INFO *);
	/* set size by path */
	int (*set_path_size)(const unsigned int, struct cifs_tcon *,
			     const char *, __u64, struct cifs_sb_info *, bool);
	/* set size by file handle */
	int (*set_file_size)(const unsigned int, struct cifs_tcon *,
			     struct cifsFileInfo *, __u64, bool);
	/* set attributes */
	int (*set_file_info)(struct inode *, const char *, FILE_BASIC_INFO *,
			     const unsigned int);
	/* check if we can send an echo or nor */
	bool (*can_echo)(struct TCP_Server_Info *);
	/* send echo request */
	int (*echo)(struct TCP_Server_Info *);
	/* create directory */
	int (*mkdir)(const unsigned int, struct cifs_tcon *, const char *,
		     struct cifs_sb_info *);
	/* set info on created directory */
	void (*mkdir_setinfo)(struct inode *, const char *,
			      struct cifs_sb_info *, struct cifs_tcon *,
			      const unsigned int);
	/* remove directory */
	int (*rmdir)(const unsigned int, struct cifs_tcon *, const char *,
		     struct cifs_sb_info *);
	/* unlink file */
	int (*unlink)(const unsigned int, struct cifs_tcon *, const char *,
		      struct cifs_sb_info *);
	/* open, rename and delete file */
	int (*rename_pending_delete)(const char *, struct dentry *,
				     const unsigned int);
	/* send rename request */
	int (*rename)(const unsigned int, struct cifs_tcon *, const char *,
		      const char *, struct cifs_sb_info *);
	/* send create hardlink request */
	int (*create_hardlink)(const unsigned int, struct cifs_tcon *,
			       const char *, const char *,
			       struct cifs_sb_info *);
	/* open a file for non-posix mounts */
	int (*open)(const unsigned int, struct cifs_open_parms *,
		    __u32 *, FILE_ALL_INFO *);
	/* set fid protocol-specific info */
	void (*set_fid)(struct cifsFileInfo *, struct cifs_fid *, __u32);
	/* close a file */
	void (*close)(const unsigned int, struct cifs_tcon *,
		      struct cifs_fid *);
	/* send a flush request to the server */
	int (*flush)(const unsigned int, struct cifs_tcon *, struct cifs_fid *);
	/* async read from the server */
	int (*async_readv)(struct cifs_readdata *);
	/* async write to the server */
	int (*async_writev)(struct cifs_writedata *);
	/* sync read from the server */
	int (*sync_read)(const unsigned int, struct cifsFileInfo *,
			 struct cifs_io_parms *, unsigned int *, char **,
			 int *);
	/* sync write to the server */
	int (*sync_write)(const unsigned int, struct cifsFileInfo *,
			  struct cifs_io_parms *, unsigned int *, struct kvec *,
			  unsigned long);
	/* open dir, start readdir */
	int (*query_dir_first)(const unsigned int, struct cifs_tcon *,
			       const char *, struct cifs_sb_info *,
			       struct cifs_fid *, __u16,
			       struct cifs_search_info *);
	/* continue readdir */
	int (*query_dir_next)(const unsigned int, struct cifs_tcon *,
			      struct cifs_fid *,
			      __u16, struct cifs_search_info *srch_inf);
	/* close dir */
	int (*close_dir)(const unsigned int, struct cifs_tcon *,
			 struct cifs_fid *);
	/* calculate a size of SMB message */
	unsigned int (*calc_smb_size)(void *);
	/* check for STATUS_PENDING and process it in a positive case */
	bool (*is_status_pending)(char *, struct TCP_Server_Info *, int);
	/* send oplock break response */
	int (*oplock_response)(struct cifs_tcon *, struct cifs_fid *,
			       struct cifsInodeInfo *);
	/* query remote filesystem */
	int (*queryfs)(const unsigned int, struct cifs_tcon *,
		       struct kstatfs *);
	/* send mandatory brlock to the server */
	int (*mand_lock)(const unsigned int, struct cifsFileInfo *, __u64,
			 __u64, __u32, int, int, bool);
	/* unlock range of mandatory locks */
	int (*mand_unlock_range)(struct cifsFileInfo *, struct file_lock *,
				 const unsigned int);
	/* push brlocks from the cache to the server */
	int (*push_mand_locks)(struct cifsFileInfo *);
	/* get lease key of the inode */
	void (*get_lease_key)(struct inode *, struct cifs_fid *fid);
	/* set lease key of the inode */
	void (*set_lease_key)(struct inode *, struct cifs_fid *fid);
	/* generate new lease key */
	void (*new_lease_key)(struct cifs_fid *fid);
	/* The next two functions will need to be changed to per smb session */
	void (*generate_signingkey)(struct TCP_Server_Info *server);
	int (*calc_signature)(struct smb_rqst *rqst,
				   struct TCP_Server_Info *server);
};

struct smb_version_values {
	char		*version_string;
	__u16		protocol_id;
	__u32		req_capabilities;
	__u32		large_lock_type;
	__u32		exclusive_lock_type;
	__u32		shared_lock_type;
	__u32		unlock_lock_type;
	size_t		header_size;
	size_t		max_header_size;
	size_t		read_rsp_size;
	__le16		lock_cmd;
	unsigned int	cap_unix;
	unsigned int	cap_nt_find;
	unsigned int	cap_large_files;
	unsigned int	oplock_read;
<<<<<<< HEAD
=======
	__u16		signing_enabled;
	__u16		signing_required;
>>>>>>> d0e0ac97
};

#define HEADER_SIZE(server) (server->vals->header_size)
#define MAX_HEADER_SIZE(server) (server->vals->max_header_size)

struct smb_vol {
	char *username;
	char *password;
	char *domainname;
	char *UNC;
	char *iocharset;  /* local code page for mapping to and from Unicode */
	char source_rfc1001_name[RFC1001_NAME_LEN_WITH_NULL]; /* clnt nb name */
	char target_rfc1001_name[RFC1001_NAME_LEN_WITH_NULL]; /* srvr nb name */
	kuid_t cred_uid;
	kuid_t linux_uid;
	kgid_t linux_gid;
	kuid_t backupuid;
	kgid_t backupgid;
	umode_t file_mode;
	umode_t dir_mode;
	enum securityEnum sectype; /* sectype requested via mnt opts */
	bool sign; /* was signing requested via mnt opts? */
	bool retry:1;
	bool intr:1;
	bool setuids:1;
	bool override_uid:1;
	bool override_gid:1;
	bool dynperm:1;
	bool noperm:1;
	bool no_psx_acl:1; /* set if posix acl support should be disabled */
	bool cifs_acl:1;
	bool backupuid_specified; /* mount option  backupuid  is specified */
	bool backupgid_specified; /* mount option  backupgid  is specified */
	bool no_xattr:1;   /* set if xattr (EA) support should be disabled*/
	bool server_ino:1; /* use inode numbers from server ie UniqueId */
	bool direct_io:1;
	bool strict_io:1; /* strict cache behavior */
	bool remap:1;      /* set to remap seven reserved chars in filenames */
	bool posix_paths:1; /* unset to not ask for posix pathnames. */
	bool no_linux_ext:1;
	bool sfu_emul:1;
	bool nullauth:1;   /* attempt to authenticate with null user */
	bool nocase:1;     /* request case insensitive filenames */
	bool nobrl:1;      /* disable sending byte range locks to srv */
	bool mand_lock:1;  /* send mandatory not posix byte range lock reqs */
	bool seal:1;       /* request transport encryption on share */
	bool nodfs:1;      /* Do not request DFS, even if available */
	bool local_lease:1; /* check leases only on local system, not remote */
	bool noblocksnd:1;
	bool noautotune:1;
	bool nostrictsync:1; /* do not force expensive SMBflush on every sync */
	bool fsc:1;	/* enable fscache */
	bool mfsymlinks:1; /* use Minshall+French Symlinks */
	bool multiuser:1;
	bool rwpidforward:1; /* pid forward for read/write operations */
	bool nosharesock;
	unsigned int rsize;
	unsigned int wsize;
	bool sockopt_tcp_nodelay:1;
	unsigned long actimeo; /* attribute cache timeout (jiffies) */
	struct smb_version_operations *ops;
	struct smb_version_values *vals;
	char *prepath;
	struct sockaddr_storage dstaddr; /* destination address */
	struct sockaddr_storage srcaddr; /* allow binding to a local IP */
	struct nls_table *local_nls;
};

#define CIFS_MOUNT_MASK (CIFS_MOUNT_NO_PERM | CIFS_MOUNT_SET_UID | \
			 CIFS_MOUNT_SERVER_INUM | CIFS_MOUNT_DIRECT_IO | \
			 CIFS_MOUNT_NO_XATTR | CIFS_MOUNT_MAP_SPECIAL_CHR | \
			 CIFS_MOUNT_UNX_EMUL | CIFS_MOUNT_NO_BRL | \
			 CIFS_MOUNT_CIFS_ACL | CIFS_MOUNT_OVERR_UID | \
			 CIFS_MOUNT_OVERR_GID | CIFS_MOUNT_DYNPERM | \
			 CIFS_MOUNT_NOPOSIXBRL | CIFS_MOUNT_NOSSYNC | \
			 CIFS_MOUNT_FSCACHE | CIFS_MOUNT_MF_SYMLINKS | \
			 CIFS_MOUNT_MULTIUSER | CIFS_MOUNT_STRICT_IO | \
			 CIFS_MOUNT_CIFS_BACKUPUID | CIFS_MOUNT_CIFS_BACKUPGID)

#define CIFS_MS_MASK (MS_RDONLY | MS_MANDLOCK | MS_NOEXEC | MS_NOSUID | \
		      MS_NODEV | MS_SYNCHRONOUS)

struct cifs_mnt_data {
	struct cifs_sb_info *cifs_sb;
	struct smb_vol *vol;
	int flags;
};

static inline unsigned int
get_rfc1002_length(void *buf)
{
	return be32_to_cpu(*((__be32 *)buf));
}

static inline void
inc_rfc1001_len(void *buf, int count)
{
	be32_add_cpu((__be32 *)buf, count);
}

struct TCP_Server_Info {
	struct list_head tcp_ses_list;
	struct list_head smb_ses_list;
	int srv_count; /* reference counter */
	/* 15 character server name + 0x20 16th byte indicating type = srv */
	char server_RFC1001_name[RFC1001_NAME_LEN_WITH_NULL];
	struct smb_version_operations	*ops;
	struct smb_version_values	*vals;
	enum statusEnum tcpStatus; /* what we think the status is */
	char *hostname; /* hostname portion of UNC string */
	struct socket *ssocket;
	struct sockaddr_storage dstaddr;
	struct sockaddr_storage srcaddr; /* locally bind to this IP */
#ifdef CONFIG_NET_NS
	struct net *net;
#endif
	wait_queue_head_t response_q;
	wait_queue_head_t request_q; /* if more than maxmpx to srvr must block*/
	struct list_head pending_mid_q;
	bool noblocksnd;		/* use blocking sendmsg */
	bool noautotune;		/* do not autotune send buf sizes */
	bool tcp_nodelay;
	int credits;  /* send no more requests at once */
	unsigned int in_flight;  /* number of requests on the wire to server */
	spinlock_t req_lock;  /* protect the two values above */
	struct mutex srv_mutex;
	struct task_struct *tsk;
	char server_GUID[16];
	__u16 sec_mode;
	bool sign; /* is signing enabled on this connection? */
	bool session_estab; /* mark when very first sess is established */
#ifdef CONFIG_CIFS_SMB2
	int echo_credits;  /* echo reserved slots */
	int oplock_credits;  /* oplock break reserved slots */
	bool echoes:1; /* enable echoes */
#endif
	u16 dialect; /* dialect index that server chose */
	bool oplocks:1; /* enable oplocks */
	unsigned int maxReq;	/* Clients should submit no more */
	/* than maxReq distinct unanswered SMBs to the server when using  */
	/* multiplexed reads or writes */
	unsigned int maxBuf;	/* maxBuf specifies the maximum */
	/* message size the server can send or receive for non-raw SMBs */
	/* maxBuf is returned by SMB NegotiateProtocol so maxBuf is only 0 */
	/* when socket is setup (and during reconnect) before NegProt sent */
	unsigned int max_rw;	/* maxRw specifies the maximum */
	/* message size the server can send or receive for */
	/* SMB_COM_WRITE_RAW or SMB_COM_READ_RAW. */
	unsigned int max_vcs;	/* maximum number of smb sessions, at least
				   those that can be specified uniquely with
				   vcnumbers */
	unsigned int capabilities; /* selective disabling of caps by smb sess */
	int timeAdj;  /* Adjust for difference in server time zone in sec */
	__u64 CurrentMid;         /* multiplex id - rotating counter */
	char cryptkey[CIFS_CRYPTO_KEY_SIZE]; /* used by ntlm, ntlmv2 etc */
	char smb3signingkey[SMB3_SIGN_KEY_SIZE]; /* for signing smb3 packets */
	/* 16th byte of RFC1001 workstation name is always null */
	char workstation_RFC1001_name[RFC1001_NAME_LEN_WITH_NULL];
	__u32 sequence_number; /* for signing, protected by srv_mutex */
	struct session_key session_key;
	unsigned long lstrp; /* when we got last response from this server */
	struct cifs_secmech secmech; /* crypto sec mech functs, descriptors */
#define	CIFS_NEGFLAVOR_LANMAN	0	/* wct == 13, LANMAN */
#define	CIFS_NEGFLAVOR_UNENCAP	1	/* wct == 17, but no ext_sec */
#define	CIFS_NEGFLAVOR_EXTENDED	2	/* wct == 17, ext_sec bit set */
	char	negflavor;	/* NEGOTIATE response flavor */
	/* extended security flavors that server supports */
	bool	sec_ntlmssp;		/* supports NTLMSSP */
	bool	sec_kerberosu2u;	/* supports U2U Kerberos */
	bool	sec_kerberos;		/* supports plain Kerberos */
	bool	sec_mskerberos;		/* supports legacy MS Kerberos */
	bool	large_buf;		/* is current buffer large? */
	struct delayed_work	echo; /* echo ping workqueue job */
	struct kvec *iov;	/* reusable kvec array for receives */
	unsigned int nr_iov;	/* number of kvecs in array */
	char	*smallbuf;	/* pointer to current "small" buffer */
	char	*bigbuf;	/* pointer to current "big" buffer */
	unsigned int total_read; /* total amount of data read in this pass */
#ifdef CONFIG_CIFS_FSCACHE
	struct fscache_cookie   *fscache; /* client index cache cookie */
#endif
#ifdef CONFIG_CIFS_STATS2
	atomic_t in_send; /* requests trying to send */
	atomic_t num_waiters;   /* blocked waiting to get in sendrecv */
#endif
#ifdef CONFIG_CIFS_SMB2
	unsigned int	max_read;
	unsigned int	max_write;
#endif /* CONFIG_CIFS_SMB2 */
};

static inline unsigned int
in_flight(struct TCP_Server_Info *server)
{
	unsigned int num;
	spin_lock(&server->req_lock);
	num = server->in_flight;
	spin_unlock(&server->req_lock);
	return num;
}

static inline bool
has_credits(struct TCP_Server_Info *server, int *credits)
{
	int num;
	spin_lock(&server->req_lock);
	num = *credits;
	spin_unlock(&server->req_lock);
	return num > 0;
}

static inline void
add_credits(struct TCP_Server_Info *server, const unsigned int add,
	    const int optype)
{
	server->ops->add_credits(server, add, optype);
}

static inline void
set_credits(struct TCP_Server_Info *server, const int val)
{
	server->ops->set_credits(server, val);
}

static inline __u64
get_next_mid(struct TCP_Server_Info *server)
{
	return server->ops->get_next_mid(server);
}

/*
 * When the server supports very large reads and writes via POSIX extensions,
 * we can allow up to 2^24-1, minus the size of a READ/WRITE_AND_X header, not
 * including the RFC1001 length.
 *
 * Note that this might make for "interesting" allocation problems during
 * writeback however as we have to allocate an array of pointers for the
 * pages. A 16M write means ~32kb page array with PAGE_CACHE_SIZE == 4096.
 *
 * For reads, there is a similar problem as we need to allocate an array
 * of kvecs to handle the receive, though that should only need to be done
 * once.
 */
#define CIFS_MAX_WSIZE ((1<<24) - 1 - sizeof(WRITE_REQ) + 4)
#define CIFS_MAX_RSIZE ((1<<24) - sizeof(READ_RSP) + 4)

/*
 * When the server doesn't allow large posix writes, only allow a rsize/wsize
 * of 2^17-1 minus the size of the call header. That allows for a read or
 * write up to the maximum size described by RFC1002.
 */
#define CIFS_MAX_RFC1002_WSIZE ((1<<17) - 1 - sizeof(WRITE_REQ) + 4)
#define CIFS_MAX_RFC1002_RSIZE ((1<<17) - 1 - sizeof(READ_RSP) + 4)

/*
 * The default wsize is 1M. find_get_pages seems to return a maximum of 256
 * pages in a single call. With PAGE_CACHE_SIZE == 4k, this means we can fill
 * a single wsize request with a single call.
 */
#define CIFS_DEFAULT_IOSIZE (1024 * 1024)

/*
 * Windows only supports a max of 60kb reads and 65535 byte writes. Default to
 * those values when posix extensions aren't in force. In actuality here, we
 * use 65536 to allow for a write that is a multiple of 4k. Most servers seem
 * to be ok with the extra byte even though Windows doesn't send writes that
 * are that large.
 *
 * Citation:
 *
 * http://blogs.msdn.com/b/openspecification/archive/2009/04/10/smb-maximum-transmit-buffer-size-and-performance-tuning.aspx
 */
#define CIFS_DEFAULT_NON_POSIX_RSIZE (60 * 1024)
#define CIFS_DEFAULT_NON_POSIX_WSIZE (65536)

/*
 * Macros to allow the TCP_Server_Info->net field and related code to drop out
 * when CONFIG_NET_NS isn't set.
 */

#ifdef CONFIG_NET_NS

static inline struct net *cifs_net_ns(struct TCP_Server_Info *srv)
{
	return srv->net;
}

static inline void cifs_set_net_ns(struct TCP_Server_Info *srv, struct net *net)
{
	srv->net = net;
}

#else

static inline struct net *cifs_net_ns(struct TCP_Server_Info *srv)
{
	return &init_net;
}

static inline void cifs_set_net_ns(struct TCP_Server_Info *srv, struct net *net)
{
}

#endif

/*
 * Session structure.  One of these for each uid session with a particular host
 */
struct cifs_ses {
	struct list_head smb_ses_list;
	struct list_head tcon_list;
	struct mutex session_mutex;
	struct TCP_Server_Info *server;	/* pointer to server info */
	int ses_count;		/* reference counter */
	enum statusEnum status;
	unsigned overrideSecFlg;  /* if non-zero override global sec flags */
	__u16 ipc_tid;		/* special tid for connection to IPC share */
	__u16 vcnum;
	char *serverOS;		/* name of operating system underlying server */
	char *serverNOS;	/* name of network operating system of server */
	char *serverDomain;	/* security realm of server */
	__u64 Suid;		/* remote smb uid  */
	kuid_t linux_uid;	/* overriding owner of files on the mount */
	kuid_t cred_uid;	/* owner of credentials */
	unsigned int capabilities;
	char serverName[SERVER_NAME_LEN_WITH_NULL * 2];	/* BB make bigger for
				TCP names - will ipv6 and sctp addresses fit? */
	char *user_name;	/* must not be null except during init of sess
				   and after mount option parsing we fill it */
	char *domainName;
	char *password;
	struct session_key auth_key;
	struct ntlmssp_auth *ntlmssp; /* ciphertext, flags, server challenge */
	enum securityEnum sectype; /* what security flavor was specified? */
	bool sign;		/* is signing required? */
	bool need_reconnect:1; /* connection reset, uid now invalid */
#ifdef CONFIG_CIFS_SMB2
	__u16 session_flags;
#endif /* CONFIG_CIFS_SMB2 */
};

static inline bool
cap_unix(struct cifs_ses *ses)
{
	return ses->server->vals->cap_unix & ses->capabilities;
}

/*
 * there is one of these for each connection to a resource on a particular
 * session
 */
struct cifs_tcon {
	struct list_head tcon_list;
	int tc_count;
	struct list_head openFileList;
	struct cifs_ses *ses;	/* pointer to session associated with */
	char treeName[MAX_TREE_SIZE + 1]; /* UNC name of resource in ASCII */
	char *nativeFileSystem;
	char *password;		/* for share-level security */
	__u32 tid;		/* The 4 byte tree id */
	__u16 Flags;		/* optional support bits */
	enum statusEnum tidStatus;
#ifdef CONFIG_CIFS_STATS
	atomic_t num_smbs_sent;
	union {
		struct {
			atomic_t num_writes;
			atomic_t num_reads;
			atomic_t num_flushes;
			atomic_t num_oplock_brks;
			atomic_t num_opens;
			atomic_t num_closes;
			atomic_t num_deletes;
			atomic_t num_mkdirs;
			atomic_t num_posixopens;
			atomic_t num_posixmkdirs;
			atomic_t num_rmdirs;
			atomic_t num_renames;
			atomic_t num_t2renames;
			atomic_t num_ffirst;
			atomic_t num_fnext;
			atomic_t num_fclose;
			atomic_t num_hardlinks;
			atomic_t num_symlinks;
			atomic_t num_locks;
			atomic_t num_acl_get;
			atomic_t num_acl_set;
		} cifs_stats;
#ifdef CONFIG_CIFS_SMB2
		struct {
			atomic_t smb2_com_sent[NUMBER_OF_SMB2_COMMANDS];
			atomic_t smb2_com_failed[NUMBER_OF_SMB2_COMMANDS];
		} smb2_stats;
#endif /* CONFIG_CIFS_SMB2 */
	} stats;
#ifdef CONFIG_CIFS_STATS2
	unsigned long long time_writes;
	unsigned long long time_reads;
	unsigned long long time_opens;
	unsigned long long time_deletes;
	unsigned long long time_closes;
	unsigned long long time_mkdirs;
	unsigned long long time_rmdirs;
	unsigned long long time_renames;
	unsigned long long time_t2renames;
	unsigned long long time_ffirst;
	unsigned long long time_fnext;
	unsigned long long time_fclose;
#endif /* CONFIG_CIFS_STATS2 */
	__u64    bytes_read;
	__u64    bytes_written;
	spinlock_t stat_lock;
#endif /* CONFIG_CIFS_STATS */
	FILE_SYSTEM_DEVICE_INFO fsDevInfo;
	FILE_SYSTEM_ATTRIBUTE_INFO fsAttrInfo; /* ok if fs name truncated */
	FILE_SYSTEM_UNIX_INFO fsUnixInfo;
	bool ipc:1;		/* set if connection to IPC$ eg for RPC/PIPES */
	bool retry:1;
	bool nocase:1;
	bool seal:1;      /* transport encryption for this mounted share */
	bool unix_ext:1;  /* if false disable Linux extensions to CIFS protocol
				for this mount even if server would support */
	bool local_lease:1; /* check leases (only) on local system not remote */
	bool broken_posix_open; /* e.g. Samba server versions < 3.3.2, 3.2.9 */
	bool need_reconnect:1; /* connection reset, tid now invalid */
#ifdef CONFIG_CIFS_SMB2
	bool print:1;		/* set if connection to printer share */
	bool bad_network_name:1; /* set if ret status STATUS_BAD_NETWORK_NAME */
	__le32 capabilities;
	__u32 share_flags;
	__u32 maximal_access;
	__u32 vol_serial_number;
	__le64 vol_create_time;
#endif /* CONFIG_CIFS_SMB2 */
#ifdef CONFIG_CIFS_FSCACHE
	u64 resource_id;		/* server resource id */
	struct fscache_cookie *fscache;	/* cookie for share */
#endif
	struct list_head pending_opens;	/* list of incomplete opens */
	/* BB add field for back pointer to sb struct(s)? */
};

/*
 * This is a refcounted and timestamped container for a tcon pointer. The
 * container holds a tcon reference. It is considered safe to free one of
 * these when the tl_count goes to 0. The tl_time is the time of the last
 * "get" on the container.
 */
struct tcon_link {
	struct rb_node		tl_rbnode;
	kuid_t			tl_uid;
	unsigned long		tl_flags;
#define TCON_LINK_MASTER	0
#define TCON_LINK_PENDING	1
#define TCON_LINK_IN_TREE	2
	unsigned long		tl_time;
	atomic_t		tl_count;
	struct cifs_tcon	*tl_tcon;
};

extern struct tcon_link *cifs_sb_tlink(struct cifs_sb_info *cifs_sb);

static inline struct cifs_tcon *
tlink_tcon(struct tcon_link *tlink)
{
	return tlink->tl_tcon;
}

extern void cifs_put_tlink(struct tcon_link *tlink);

static inline struct tcon_link *
cifs_get_tlink(struct tcon_link *tlink)
{
	if (tlink && !IS_ERR(tlink))
		atomic_inc(&tlink->tl_count);
	return tlink;
}

/* This function is always expected to succeed */
extern struct cifs_tcon *cifs_sb_master_tcon(struct cifs_sb_info *cifs_sb);

#define CIFS_OPLOCK_NO_CHANGE 0xfe

struct cifs_pending_open {
	struct list_head olist;
	struct tcon_link *tlink;
	__u8 lease_key[16];
	__u32 oplock;
};

/*
 * This info hangs off the cifsFileInfo structure, pointed to by llist.
 * This is used to track byte stream locks on the file
 */
struct cifsLockInfo {
	struct list_head llist;	/* pointer to next cifsLockInfo */
	struct list_head blist; /* pointer to locks blocked on this */
	wait_queue_head_t block_q;
	__u64 offset;
	__u64 length;
	__u32 pid;
	__u32 type;
};

/*
 * One of these for each open instance of a file
 */
struct cifs_search_info {
	loff_t index_of_last_entry;
	__u16 entries_in_buffer;
	__u16 info_level;
	__u32 resume_key;
	char *ntwrk_buf_start;
	char *srch_entries_start;
	char *last_entry;
	const char *presume_name;
	unsigned int resume_name_len;
	bool endOfSearch:1;
	bool emptyDir:1;
	bool unicode:1;
	bool smallBuf:1; /* so we know which buf_release function to call */
};

struct cifs_open_parms {
	struct cifs_tcon *tcon;
	struct cifs_sb_info *cifs_sb;
	int disposition;
	int desired_access;
	int create_options;
	const char *path;
	struct cifs_fid *fid;
	bool reconnect:1;
};

struct cifs_fid {
	__u16 netfid;
#ifdef CONFIG_CIFS_SMB2
	__u64 persistent_fid;	/* persist file id for smb2 */
	__u64 volatile_fid;	/* volatile file id for smb2 */
	__u8 lease_key[SMB2_LEASE_KEY_SIZE];	/* lease key for smb2 */
#endif
	struct cifs_pending_open *pending_open;
};

struct cifs_fid_locks {
	struct list_head llist;
	struct cifsFileInfo *cfile;	/* fid that owns locks */
	struct list_head locks;		/* locks held by fid above */
};

struct cifsFileInfo {
	struct list_head tlist;	/* pointer to next fid owned by tcon */
	struct list_head flist;	/* next fid (file instance) for this inode */
	struct cifs_fid_locks *llist;	/* brlocks held by this fid */
	kuid_t uid;		/* allows finding which FileInfo structure */
	__u32 pid;		/* process id who opened file */
	struct cifs_fid fid;	/* file id from remote */
	/* BB add lock scope info here if needed */ ;
	/* lock scope id (0 if none) */
	struct dentry *dentry;
	unsigned int f_flags;
	struct tcon_link *tlink;
	bool invalidHandle:1;	/* file closed via session abend */
	bool oplock_break_cancelled:1;
	int count;		/* refcount protected by cifs_file_list_lock */
	struct mutex fh_mutex; /* prevents reopen race after dead ses*/
	struct cifs_search_info srch_inf;
	struct work_struct oplock_break; /* work for oplock breaks */
};

struct cifs_io_parms {
	__u16 netfid;
#ifdef CONFIG_CIFS_SMB2
	__u64 persistent_fid;	/* persist file id for smb2 */
	__u64 volatile_fid;	/* volatile file id for smb2 */
#endif
	__u32 pid;
	__u64 offset;
	unsigned int length;
	struct cifs_tcon *tcon;
};

struct cifs_readdata;

/* asynchronous read support */
struct cifs_readdata {
	struct kref			refcount;
	struct list_head		list;
	struct completion		done;
	struct cifsFileInfo		*cfile;
	struct address_space		*mapping;
	__u64				offset;
	unsigned int			bytes;
	pid_t				pid;
	int				result;
	struct work_struct		work;
	int (*read_into_pages)(struct TCP_Server_Info *server,
				struct cifs_readdata *rdata,
				unsigned int len);
	struct kvec			iov;
	unsigned int			pagesz;
	unsigned int			tailsz;
	unsigned int			nr_pages;
	struct page			*pages[];
};

struct cifs_writedata;

/* asynchronous write support */
struct cifs_writedata {
	struct kref			refcount;
	struct list_head		list;
	struct completion		done;
	enum writeback_sync_modes	sync_mode;
	struct work_struct		work;
	struct cifsFileInfo		*cfile;
	__u64				offset;
	pid_t				pid;
	unsigned int			bytes;
	int				result;
	unsigned int			pagesz;
	unsigned int			tailsz;
	unsigned int			nr_pages;
	struct page			*pages[1];
};

/*
 * Take a reference on the file private data. Must be called with
 * cifs_file_list_lock held.
 */
static inline void
cifsFileInfo_get_locked(struct cifsFileInfo *cifs_file)
{
	++cifs_file->count;
}

struct cifsFileInfo *cifsFileInfo_get(struct cifsFileInfo *cifs_file);
void cifsFileInfo_put(struct cifsFileInfo *cifs_file);

/*
 * One of these for each file inode
 */

struct cifsInodeInfo {
	bool can_cache_brlcks;
	struct list_head llist;	/* locks helb by this inode */
	struct rw_semaphore lock_sem;	/* protect the fields above */
	/* BB add in lists for dirty pages i.e. write caching info for oplock */
	struct list_head openFileList;
	__u32 cifsAttrs; /* e.g. DOS archive bit, sparse, compressed, system */
	bool clientCanCacheRead;	/* read oplock */
	bool clientCanCacheAll;		/* read and writebehind oplock */
	bool delete_pending;		/* DELETE_ON_CLOSE is set */
	bool invalid_mapping;		/* pagecache is invalid */
	unsigned long time;		/* jiffies of last update of inode */
	u64  server_eof;		/* current file size on server -- protected by i_lock */
	u64  uniqueid;			/* server inode number */
	u64  createtime;		/* creation time on server */
#ifdef CONFIG_CIFS_SMB2
	__u8 lease_key[SMB2_LEASE_KEY_SIZE];	/* lease key for this inode */
#endif
#ifdef CONFIG_CIFS_FSCACHE
	struct fscache_cookie *fscache;
#endif
	struct inode vfs_inode;
};

static inline struct cifsInodeInfo *
CIFS_I(struct inode *inode)
{
	return container_of(inode, struct cifsInodeInfo, vfs_inode);
}

static inline struct cifs_sb_info *
CIFS_SB(struct super_block *sb)
{
	return sb->s_fs_info;
}

static inline char CIFS_DIR_SEP(const struct cifs_sb_info *cifs_sb)
{
	if (cifs_sb->mnt_cifs_flags & CIFS_MOUNT_POSIX_PATHS)
		return '/';
	else
		return '\\';
}

static inline void
convert_delimiter(char *path, char delim)
{
	char old_delim, *pos;

	if (delim == '/')
		old_delim = '\\';
	else
		old_delim = '/';

	pos = path;
	while ((pos = strchr(pos, old_delim)))
		*pos = delim;
}

#ifdef CONFIG_CIFS_STATS
#define cifs_stats_inc atomic_inc

static inline void cifs_stats_bytes_written(struct cifs_tcon *tcon,
					    unsigned int bytes)
{
	if (bytes) {
		spin_lock(&tcon->stat_lock);
		tcon->bytes_written += bytes;
		spin_unlock(&tcon->stat_lock);
	}
}

static inline void cifs_stats_bytes_read(struct cifs_tcon *tcon,
					 unsigned int bytes)
{
	spin_lock(&tcon->stat_lock);
	tcon->bytes_read += bytes;
	spin_unlock(&tcon->stat_lock);
}
#else

#define  cifs_stats_inc(field) do {} while (0)
#define  cifs_stats_bytes_written(tcon, bytes) do {} while (0)
#define  cifs_stats_bytes_read(tcon, bytes) do {} while (0)

#endif


/*
 * This is the prototype for the mid receive function. This function is for
 * receiving the rest of the SMB frame, starting with the WordCount (which is
 * just after the MID in struct smb_hdr). Note:
 *
 * - This will be called by cifsd, with no locks held.
 * - The mid will still be on the pending_mid_q.
 * - mid->resp_buf will point to the current buffer.
 *
 * Returns zero on a successful receive, or an error. The receive state in
 * the TCP_Server_Info will also be updated.
 */
typedef int (mid_receive_t)(struct TCP_Server_Info *server,
			    struct mid_q_entry *mid);

/*
 * This is the prototype for the mid callback function. This is called once the
 * mid has been received off of the socket. When creating one, take special
 * care to avoid deadlocks. Things to bear in mind:
 *
 * - it will be called by cifsd, with no locks held
 * - the mid will be removed from any lists
 */
typedef void (mid_callback_t)(struct mid_q_entry *mid);

/* one of these for every pending CIFS request to the server */
struct mid_q_entry {
	struct list_head qhead;	/* mids waiting on reply from this server */
	struct TCP_Server_Info *server;	/* server corresponding to this mid */
	__u64 mid;		/* multiplex id */
	__u32 pid;		/* process id */
	__u32 sequence_number;  /* for CIFS signing */
	unsigned long when_alloc;  /* when mid was created */
#ifdef CONFIG_CIFS_STATS2
	unsigned long when_sent; /* time when smb send finished */
	unsigned long when_received; /* when demux complete (taken off wire) */
#endif
	mid_receive_t *receive; /* call receive callback */
	mid_callback_t *callback; /* call completion callback */
	void *callback_data;	  /* general purpose pointer for callback */
	void *resp_buf;		/* pointer to received SMB header */
	int mid_state;	/* wish this were enum but can not pass to wait_event */
	__le16 command;		/* smb command code */
	bool large_buf:1;	/* if valid response, is pointer to large buf */
	bool multiRsp:1;	/* multiple trans2 responses for one request  */
	bool multiEnd:1;	/* both received */
};

/*	Make code in transport.c a little cleaner by moving
	update of optional stats into function below */
#ifdef CONFIG_CIFS_STATS2

static inline void cifs_in_send_inc(struct TCP_Server_Info *server)
{
	atomic_inc(&server->in_send);
}

static inline void cifs_in_send_dec(struct TCP_Server_Info *server)
{
	atomic_dec(&server->in_send);
}

static inline void cifs_num_waiters_inc(struct TCP_Server_Info *server)
{
	atomic_inc(&server->num_waiters);
}

static inline void cifs_num_waiters_dec(struct TCP_Server_Info *server)
{
	atomic_dec(&server->num_waiters);
}

static inline void cifs_save_when_sent(struct mid_q_entry *mid)
{
	mid->when_sent = jiffies;
}
#else
static inline void cifs_in_send_inc(struct TCP_Server_Info *server)
{
}
static inline void cifs_in_send_dec(struct TCP_Server_Info *server)
{
}

static inline void cifs_num_waiters_inc(struct TCP_Server_Info *server)
{
}

static inline void cifs_num_waiters_dec(struct TCP_Server_Info *server)
{
}

static inline void cifs_save_when_sent(struct mid_q_entry *mid)
{
}
#endif

/* for pending dnotify requests */
struct dir_notify_req {
	struct list_head lhead;
	__le16 Pid;
	__le16 PidHigh;
	__u16 Mid;
	__u16 Tid;
	__u16 Uid;
	__u16 netfid;
	__u32 filter; /* CompletionFilter (for multishot) */
	int multishot;
	struct file *pfile;
};

struct dfs_info3_param {
	int flags; /* DFSREF_REFERRAL_SERVER, DFSREF_STORAGE_SERVER*/
	int path_consumed;
	int server_type;
	int ref_flag;
	char *path_name;
	char *node_name;
};

/*
 * common struct for holding inode info when searching for or updating an
 * inode with new info
 */

#define CIFS_FATTR_DFS_REFERRAL		0x1
#define CIFS_FATTR_DELETE_PENDING	0x2
#define CIFS_FATTR_NEED_REVAL		0x4
#define CIFS_FATTR_INO_COLLISION	0x8

struct cifs_fattr {
	u32		cf_flags;
	u32		cf_cifsattrs;
	u64		cf_uniqueid;
	u64		cf_eof;
	u64		cf_bytes;
	u64		cf_createtime;
	kuid_t		cf_uid;
	kgid_t		cf_gid;
	umode_t		cf_mode;
	dev_t		cf_rdev;
	unsigned int	cf_nlink;
	unsigned int	cf_dtype;
	struct timespec	cf_atime;
	struct timespec	cf_mtime;
	struct timespec	cf_ctime;
};

static inline void free_dfs_info_param(struct dfs_info3_param *param)
{
	if (param) {
		kfree(param->path_name);
		kfree(param->node_name);
		kfree(param);
	}
}

static inline void free_dfs_info_array(struct dfs_info3_param *param,
				       int number_of_items)
{
	int i;
	if ((number_of_items == 0) || (param == NULL))
		return;
	for (i = 0; i < number_of_items; i++) {
		kfree(param[i].path_name);
		kfree(param[i].node_name);
	}
	kfree(param);
}

#define   MID_FREE 0
#define   MID_REQUEST_ALLOCATED 1
#define   MID_REQUEST_SUBMITTED 2
#define   MID_RESPONSE_RECEIVED 4
#define   MID_RETRY_NEEDED      8 /* session closed while this request out */
#define   MID_RESPONSE_MALFORMED 0x10
#define   MID_SHUTDOWN		 0x20

/* Types of response buffer returned from SendReceive2 */
#define   CIFS_NO_BUFFER        0    /* Response buffer not returned */
#define   CIFS_SMALL_BUFFER     1
#define   CIFS_LARGE_BUFFER     2
#define   CIFS_IOVEC            4    /* array of response buffers */

/* Type of Request to SendReceive2 */
#define   CIFS_BLOCKING_OP      1    /* operation can block */
#define   CIFS_ASYNC_OP         2    /* do not wait for response */
#define   CIFS_TIMEOUT_MASK 0x003    /* only one of above set in req */
#define   CIFS_LOG_ERROR    0x010    /* log NT STATUS if non-zero */
#define   CIFS_LARGE_BUF_OP 0x020    /* large request buffer */
#define   CIFS_NO_RESP      0x040    /* no response buffer required */

/* Type of request operation */
#define   CIFS_ECHO_OP      0x080    /* echo request */
#define   CIFS_OBREAK_OP   0x0100    /* oplock break request */
#define   CIFS_NEG_OP      0x0200    /* negotiate request */
#define   CIFS_OP_MASK     0x0380    /* mask request type */

/* Security Flags: indicate type of session setup needed */
#define   CIFSSEC_MAY_SIGN	0x00001
#define   CIFSSEC_MAY_NTLM	0x00002
#define   CIFSSEC_MAY_NTLMV2	0x00004
#define   CIFSSEC_MAY_KRB5	0x00008
#ifdef CONFIG_CIFS_WEAK_PW_HASH
#define   CIFSSEC_MAY_LANMAN	0x00010
#define   CIFSSEC_MAY_PLNTXT	0x00020
#else
#define   CIFSSEC_MAY_LANMAN    0
#define   CIFSSEC_MAY_PLNTXT    0
#endif /* weak passwords */
#define   CIFSSEC_MAY_SEAL	0x00040 /* not supported yet */
#define   CIFSSEC_MAY_NTLMSSP	0x00080 /* raw ntlmssp with ntlmv2 */

#define   CIFSSEC_MUST_SIGN	0x01001
/* note that only one of the following can be set so the
result of setting MUST flags more than once will be to
require use of the stronger protocol */
#define   CIFSSEC_MUST_NTLM	0x02002
#define   CIFSSEC_MUST_NTLMV2	0x04004
#define   CIFSSEC_MUST_KRB5	0x08008
#ifdef CONFIG_CIFS_WEAK_PW_HASH
#define   CIFSSEC_MUST_LANMAN	0x10010
#define   CIFSSEC_MUST_PLNTXT	0x20020
#ifdef CONFIG_CIFS_UPCALL
#define   CIFSSEC_MASK          0xBF0BF /* allows weak security but also krb5 */
#else
#define   CIFSSEC_MASK          0xB70B7 /* current flags supported if weak */
#endif /* UPCALL */
#else /* do not allow weak pw hash */
#define   CIFSSEC_MUST_LANMAN	0
#define   CIFSSEC_MUST_PLNTXT	0
#ifdef CONFIG_CIFS_UPCALL
#define   CIFSSEC_MASK          0x8F08F /* flags supported if no weak allowed */
#else
#define	  CIFSSEC_MASK          0x87087 /* flags supported if no weak allowed */
#endif /* UPCALL */
#endif /* WEAK_PW_HASH */
#define   CIFSSEC_MUST_SEAL	0x40040 /* not supported yet */
#define   CIFSSEC_MUST_NTLMSSP	0x80080 /* raw ntlmssp with ntlmv2 */

#define   CIFSSEC_DEF (CIFSSEC_MAY_SIGN | CIFSSEC_MAY_NTLMV2 | CIFSSEC_MAY_NTLMSSP)
#define   CIFSSEC_MAX (CIFSSEC_MUST_SIGN | CIFSSEC_MUST_NTLMV2)
#define   CIFSSEC_AUTH_MASK (CIFSSEC_MAY_NTLM | CIFSSEC_MAY_NTLMV2 | CIFSSEC_MAY_LANMAN | CIFSSEC_MAY_PLNTXT | CIFSSEC_MAY_KRB5 | CIFSSEC_MAY_NTLMSSP)
/*
 *****************************************************************
 * All constants go here
 *****************************************************************
 */

#define UID_HASH (16)

/*
 * Note that ONE module should define _DECLARE_GLOBALS_HERE to cause the
 * following to be declared.
 */

/****************************************************************************
 *  Locking notes.  All updates to global variables and lists should be
 *                  protected by spinlocks or semaphores.
 *
 *  Spinlocks
 *  ---------
 *  GlobalMid_Lock protects:
 *	list operations on pending_mid_q and oplockQ
 *      updates to XID counters, multiplex id  and SMB sequence numbers
 *  cifs_file_list_lock protects:
 *	list operations on tcp and SMB session lists and tCon lists
 *  f_owner.lock protects certain per file struct operations
 *  mapping->page_lock protects certain per page operations
 *
 *  Semaphores
 *  ----------
 *  sesSem     operations on smb session
 *  tconSem    operations on tree connection
 *  fh_sem      file handle reconnection operations
 *
 ****************************************************************************/

#ifdef DECLARE_GLOBALS_HERE
#define GLOBAL_EXTERN
#else
#define GLOBAL_EXTERN extern
#endif

/*
 * the list of TCP_Server_Info structures, ie each of the sockets
 * connecting our client to a distinct server (ip address), is
 * chained together by cifs_tcp_ses_list. The list of all our SMB
 * sessions (and from that the tree connections) can be found
 * by iterating over cifs_tcp_ses_list
 */
GLOBAL_EXTERN struct list_head		cifs_tcp_ses_list;

/*
 * This lock protects the cifs_tcp_ses_list, the list of smb sessions per
 * tcp session, and the list of tcon's per smb session. It also protects
 * the reference counters for the server, smb session, and tcon. Finally,
 * changes to the tcon->tidStatus should be done while holding this lock.
 */
GLOBAL_EXTERN spinlock_t		cifs_tcp_ses_lock;

/*
 * This lock protects the cifs_file->llist and cifs_file->flist
 * list operations, and updates to some flags (cifs_file->invalidHandle)
 * It will be moved to either use the tcon->stat_lock or equivalent later.
 * If cifs_tcp_ses_lock and the lock below are both needed to be held, then
 * the cifs_tcp_ses_lock must be grabbed first and released last.
 */
GLOBAL_EXTERN spinlock_t	cifs_file_list_lock;

#ifdef CONFIG_CIFS_DNOTIFY_EXPERIMENTAL /* unused temporarily */
/* Outstanding dir notify requests */
GLOBAL_EXTERN struct list_head GlobalDnotifyReqList;
/* DirNotify response queue */
GLOBAL_EXTERN struct list_head GlobalDnotifyRsp_Q;
#endif /* was needed for dnotify, and will be needed for inotify when VFS fix */

/*
 * Global transaction id (XID) information
 */
GLOBAL_EXTERN unsigned int GlobalCurrentXid;	/* protected by GlobalMid_Sem */
GLOBAL_EXTERN unsigned int GlobalTotalActiveXid; /* prot by GlobalMid_Sem */
GLOBAL_EXTERN unsigned int GlobalMaxActiveXid;	/* prot by GlobalMid_Sem */
GLOBAL_EXTERN spinlock_t GlobalMid_Lock;  /* protects above & list operations */
					  /* on midQ entries */
/*
 *  Global counters, updated atomically
 */
GLOBAL_EXTERN atomic_t sesInfoAllocCount;
GLOBAL_EXTERN atomic_t tconInfoAllocCount;
GLOBAL_EXTERN atomic_t tcpSesAllocCount;
GLOBAL_EXTERN atomic_t tcpSesReconnectCount;
GLOBAL_EXTERN atomic_t tconInfoReconnectCount;

/* Various Debug counters */
GLOBAL_EXTERN atomic_t bufAllocCount;    /* current number allocated  */
#ifdef CONFIG_CIFS_STATS2
GLOBAL_EXTERN atomic_t totBufAllocCount; /* total allocated over all time */
GLOBAL_EXTERN atomic_t totSmBufAllocCount;
#endif
GLOBAL_EXTERN atomic_t smBufAllocCount;
GLOBAL_EXTERN atomic_t midCount;

/* Misc globals */
GLOBAL_EXTERN bool enable_oplocks; /* enable or disable oplocks */
GLOBAL_EXTERN unsigned int lookupCacheEnabled;
GLOBAL_EXTERN unsigned int global_secflags;	/* if on, session setup sent
				with more secure ntlmssp2 challenge/resp */
GLOBAL_EXTERN unsigned int sign_CIFS_PDUs;  /* enable smb packet signing */
GLOBAL_EXTERN unsigned int linuxExtEnabled;/*enable Linux/Unix CIFS extensions*/
GLOBAL_EXTERN unsigned int CIFSMaxBufSize;  /* max size not including hdr */
GLOBAL_EXTERN unsigned int cifs_min_rcv;    /* min size of big ntwrk buf pool */
GLOBAL_EXTERN unsigned int cifs_min_small;  /* min size of small buf pool */
GLOBAL_EXTERN unsigned int cifs_max_pending; /* MAX requests at once to server*/

#ifdef CONFIG_CIFS_ACL
GLOBAL_EXTERN struct rb_root uidtree;
GLOBAL_EXTERN struct rb_root gidtree;
GLOBAL_EXTERN spinlock_t siduidlock;
GLOBAL_EXTERN spinlock_t sidgidlock;
GLOBAL_EXTERN struct rb_root siduidtree;
GLOBAL_EXTERN struct rb_root sidgidtree;
GLOBAL_EXTERN spinlock_t uidsidlock;
GLOBAL_EXTERN spinlock_t gidsidlock;
#endif /* CONFIG_CIFS_ACL */

void cifs_oplock_break(struct work_struct *work);

extern const struct slow_work_ops cifs_oplock_break_ops;
extern struct workqueue_struct *cifsiod_wq;

extern mempool_t *cifs_mid_poolp;

/* Operations for different SMB versions */
#define SMB1_VERSION_STRING	"1.0"
extern struct smb_version_operations smb1_operations;
extern struct smb_version_values smb1_values;
#define SMB20_VERSION_STRING	"2.0"
/*extern struct smb_version_operations smb20_operations; */ /* not needed yet */
extern struct smb_version_values smb20_values;
#define SMB21_VERSION_STRING	"2.1"
extern struct smb_version_operations smb21_operations;
extern struct smb_version_values smb21_values;
#define SMB30_VERSION_STRING	"3.0"
extern struct smb_version_operations smb30_operations;
extern struct smb_version_values smb30_values;
#define SMB302_VERSION_STRING	"3.02"
/*extern struct smb_version_operations smb302_operations;*/ /* not needed yet */
extern struct smb_version_values smb302_values;
#endif	/* _CIFS_GLOB_H */<|MERGE_RESOLUTION|>--- conflicted
+++ resolved
@@ -387,11 +387,8 @@
 	unsigned int	cap_nt_find;
 	unsigned int	cap_large_files;
 	unsigned int	oplock_read;
-<<<<<<< HEAD
-=======
 	__u16		signing_enabled;
 	__u16		signing_required;
->>>>>>> d0e0ac97
 };
 
 #define HEADER_SIZE(server) (server->vals->header_size)
