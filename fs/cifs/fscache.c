--- conflicted
+++ resolved
@@ -92,10 +92,7 @@
 
 	if (cifsi->fscache) {
 		cFYI(1, "%s: (0x%p)", __func__, cifsi->fscache);
-<<<<<<< HEAD
-=======
 		fscache_uncache_all_inode_pages(cifsi->fscache, inode);
->>>>>>> acfe7d74
 		fscache_relinquish_cookie(cifsi->fscache, 1);
 		cifsi->fscache = NULL;
 	}
