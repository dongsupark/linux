--- conflicted
+++ resolved
@@ -103,59 +103,6 @@
 	mempool_free(midEntry, cifs_mid_poolp);
 }
 
-<<<<<<< HEAD
-struct oplock_q_entry *
-AllocOplockQEntry(struct inode *pinode, __u16 fid, struct cifsTconInfo *tcon)
-{
-	struct oplock_q_entry *temp;
-	if ((pinode == NULL) || (tcon == NULL)) {
-		cERROR(1, ("Null parms passed to AllocOplockQEntry"));
-		return NULL;
-	}
-	temp = (struct oplock_q_entry *) kmem_cache_alloc(cifs_oplock_cachep,
-						       GFP_KERNEL);
-	if (temp == NULL)
-		return temp;
-	else {
-		temp->pinode = pinode;
-		temp->tcon = tcon;
-		temp->netfid = fid;
-		spin_lock(&cifs_oplock_lock);
-		list_add_tail(&temp->qhead, &cifs_oplock_list);
-		spin_unlock(&cifs_oplock_lock);
-	}
-	return temp;
-}
-
-void DeleteOplockQEntry(struct oplock_q_entry *oplockEntry)
-{
-	spin_lock(&cifs_oplock_lock);
-    /* should we check if list empty first? */
-	list_del(&oplockEntry->qhead);
-	spin_unlock(&cifs_oplock_lock);
-	kmem_cache_free(cifs_oplock_cachep, oplockEntry);
-}
-
-
-void DeleteTconOplockQEntries(struct cifsTconInfo *tcon)
-{
-	struct oplock_q_entry *temp;
-
-	if (tcon == NULL)
-		return;
-
-	spin_lock(&cifs_oplock_lock);
-	list_for_each_entry(temp, &cifs_oplock_list, qhead) {
-		if ((temp->tcon) && (temp->tcon == tcon)) {
-			list_del(&temp->qhead);
-			kmem_cache_free(cifs_oplock_cachep, temp);
-		}
-	}
-	spin_unlock(&cifs_oplock_lock);
-}
-
-=======
->>>>>>> 71623855
 static int
 smb_sendv(struct TCP_Server_Info *server, struct kvec *iov, int n_vec)
 {
