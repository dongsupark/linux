/*
 *  linux/include/linux/hfsplus_fs.h
 *
 * Copyright (C) 1999
 * Brad Boyer (flar@pants.nu)
 * (C) 2003 Ardis Technologies <roman@ardistech.com>
 *
 */

#ifndef _LINUX_HFSPLUS_FS_H
#define _LINUX_HFSPLUS_FS_H

#ifdef pr_fmt
#undef pr_fmt
#endif

#define pr_fmt(fmt) KBUILD_MODNAME ": " fmt

#include <linux/fs.h>
#include <linux/mutex.h>
#include <linux/buffer_head.h>
#include <linux/blkdev.h>
#include "hfsplus_raw.h"

#define DBG_BNODE_REFS	0x00000001
#define DBG_BNODE_MOD	0x00000002
#define DBG_CAT_MOD	0x00000004
#define DBG_INODE	0x00000008
#define DBG_SUPER	0x00000010
#define DBG_EXTENT	0x00000020
#define DBG_BITMAP	0x00000040
#define DBG_ATTR_MOD	0x00000080

#if 0
#define DBG_MASK	(DBG_EXTENT|DBG_INODE|DBG_BNODE_MOD)
#define DBG_MASK	(DBG_BNODE_MOD|DBG_CAT_MOD|DBG_INODE)
#define DBG_MASK	(DBG_CAT_MOD|DBG_BNODE_REFS|DBG_INODE|DBG_EXTENT)
#endif
#define DBG_MASK	(0)

#define hfs_dbg(flg, fmt, ...)					\
do {								\
	if (DBG_##flg & DBG_MASK)				\
		printk(KERN_DEBUG pr_fmt(fmt), ##__VA_ARGS__);	\
} while (0)

#define hfs_dbg_cont(flg, fmt, ...)				\
do {								\
	if (DBG_##flg & DBG_MASK)				\
		pr_cont(fmt, ##__VA_ARGS__);			\
} while (0)

/* Runtime config options */
#define HFSPLUS_DEF_CR_TYPE    0x3F3F3F3F  /* '????' */

#define HFSPLUS_TYPE_DATA 0x00
#define HFSPLUS_TYPE_RSRC 0xFF

typedef int (*btree_keycmp)(const hfsplus_btree_key *,
		const hfsplus_btree_key *);

#define NODE_HASH_SIZE	256

/* B-tree mutex nested subclasses */
enum hfsplus_btree_mutex_classes {
	CATALOG_BTREE_MUTEX,
	EXTENTS_BTREE_MUTEX,
	ATTR_BTREE_MUTEX,
};

/* An HFS+ BTree held in memory */
struct hfs_btree {
	struct super_block *sb;
	struct inode *inode;
	btree_keycmp keycmp;

	u32 cnid;
	u32 root;
	u32 leaf_count;
	u32 leaf_head;
	u32 leaf_tail;
	u32 node_count;
	u32 free_nodes;
	u32 attributes;

	unsigned int node_size;
	unsigned int node_size_shift;
	unsigned int max_key_len;
	unsigned int depth;

	struct mutex tree_lock;

	unsigned int pages_per_bnode;
	spinlock_t hash_lock;
	struct hfs_bnode *node_hash[NODE_HASH_SIZE];
	int node_hash_cnt;
};

struct page;

/* An HFS+ BTree node in memory */
struct hfs_bnode {
	struct hfs_btree *tree;

	u32 prev;
	u32 this;
	u32 next;
	u32 parent;

	u16 num_recs;
	u8 type;
	u8 height;

	struct hfs_bnode *next_hash;
	unsigned long flags;
	wait_queue_head_t lock_wq;
	atomic_t refcnt;
	unsigned int page_offset;
	struct page *page[0];
};

#define HFS_BNODE_LOCK		0
#define HFS_BNODE_ERROR		1
#define HFS_BNODE_NEW		2
#define HFS_BNODE_DIRTY		3
#define HFS_BNODE_DELETED	4

/*
 * HFS+ superblock info (built from Volume Header on disk)
 */

struct hfsplus_vh;
struct hfs_btree;

struct hfsplus_sb_info {
	void *s_vhdr_buf;
	struct hfsplus_vh *s_vhdr;
	void *s_backup_vhdr_buf;
	struct hfsplus_vh *s_backup_vhdr;
	struct hfs_btree *ext_tree;
	struct hfs_btree *cat_tree;
	struct hfs_btree *attr_tree;
	struct inode *alloc_file;
	struct inode *hidden_dir;
	struct nls_table *nls;

	/* Runtime variables */
	u32 blockoffset;
	sector_t part_start;
	sector_t sect_count;
	int fs_shift;

	/* immutable data from the volume header */
	u32 alloc_blksz;
	int alloc_blksz_shift;
	u32 total_blocks;
	u32 data_clump_blocks, rsrc_clump_blocks;

	/* mutable data from the volume header, protected by alloc_mutex */
	u32 free_blocks;
	struct mutex alloc_mutex;

	/* mutable data from the volume header, protected by vh_mutex */
	u32 next_cnid;
	u32 file_count;
	u32 folder_count;
	struct mutex vh_mutex;

	/* Config options */
	u32 creator;
	u32 type;

	umode_t umask;
	kuid_t uid;
	kgid_t gid;

	int part, session;
	unsigned long flags;

	int work_queued;               /* non-zero delayed work is queued */
	struct delayed_work sync_work; /* FS sync delayed work */
	spinlock_t work_lock;          /* protects sync_work and work_queued */
};

#define HFSPLUS_SB_WRITEBACKUP	0
#define HFSPLUS_SB_NODECOMPOSE	1
#define HFSPLUS_SB_FORCE	2
#define HFSPLUS_SB_HFSX		3
#define HFSPLUS_SB_CASEFOLD	4
#define HFSPLUS_SB_NOBARRIER	5

static inline struct hfsplus_sb_info *HFSPLUS_SB(struct super_block *sb)
{
	return sb->s_fs_info;
}


struct hfsplus_inode_info {
	atomic_t opencnt;

	/*
	 * Extent allocation information, protected by extents_lock.
	 */
	u32 first_blocks;
	u32 clump_blocks;
	u32 alloc_blocks;
	u32 cached_start;
	u32 cached_blocks;
	hfsplus_extent_rec first_extents;
	hfsplus_extent_rec cached_extents;
	unsigned int extent_state;
	struct mutex extents_lock;

	/*
	 * Immutable data.
	 */
	struct inode *rsrc_inode;
	__be32 create_date;

	/*
	 * Protected by sbi->vh_mutex.
	 */
	u32 linkid;

	/*
	 * Accessed using atomic bitops.
	 */
	unsigned long flags;

	/*
	 * Protected by i_mutex.
	 */
	sector_t fs_blocks;
	u8 userflags;		/* BSD user file flags */
	struct list_head open_dir_list;
	loff_t phys_size;

	struct inode vfs_inode;
};

#define HFSPLUS_EXT_DIRTY	0x0001
#define HFSPLUS_EXT_NEW		0x0002

#define HFSPLUS_I_RSRC		0	/* represents a resource fork */
#define HFSPLUS_I_CAT_DIRTY	1	/* has changes in the catalog tree */
#define HFSPLUS_I_EXT_DIRTY	2	/* has changes in the extent tree */
#define HFSPLUS_I_ALLOC_DIRTY	3	/* has changes in the allocation file */
#define HFSPLUS_I_ATTR_DIRTY	4	/* has changes in the attributes tree */

#define HFSPLUS_IS_RSRC(inode) \
	test_bit(HFSPLUS_I_RSRC, &HFSPLUS_I(inode)->flags)

static inline struct hfsplus_inode_info *HFSPLUS_I(struct inode *inode)
{
	return list_entry(inode, struct hfsplus_inode_info, vfs_inode);
}

/*
 * Mark an inode dirty, and also mark the btree in which the
 * specific type of metadata is stored.
 * For data or metadata that gets written back by into the catalog btree
 * by hfsplus_write_inode a plain mark_inode_dirty call is enough.
 */
static inline void hfsplus_mark_inode_dirty(struct inode *inode,
		unsigned int flag)
{
	set_bit(flag, &HFSPLUS_I(inode)->flags);
	mark_inode_dirty(inode);
}

struct hfs_find_data {
	/* filled by caller */
	hfsplus_btree_key *search_key;
	hfsplus_btree_key *key;
	/* filled by find */
	struct hfs_btree *tree;
	struct hfs_bnode *bnode;
	/* filled by findrec */
	int record;
	int keyoffset, keylength;
	int entryoffset, entrylength;
};

struct hfsplus_readdir_data {
	struct list_head list;
	struct file *file;
	struct hfsplus_cat_key key;
};

/*
 * Find minimum acceptible I/O size for an hfsplus sb.
 */
static inline unsigned short hfsplus_min_io_size(struct super_block *sb)
{
	return max_t(unsigned short, bdev_logical_block_size(sb->s_bdev),
		     HFSPLUS_SECTOR_SIZE);
}

#define hfs_btree_open hfsplus_btree_open
#define hfs_btree_close hfsplus_btree_close
#define hfs_btree_write hfsplus_btree_write
#define hfs_bmap_alloc hfsplus_bmap_alloc
#define hfs_bmap_free hfsplus_bmap_free
#define hfs_bnode_read hfsplus_bnode_read
#define hfs_bnode_read_u16 hfsplus_bnode_read_u16
#define hfs_bnode_read_u8 hfsplus_bnode_read_u8
#define hfs_bnode_read_key hfsplus_bnode_read_key
#define hfs_bnode_write hfsplus_bnode_write
#define hfs_bnode_write_u16 hfsplus_bnode_write_u16
#define hfs_bnode_clear hfsplus_bnode_clear
#define hfs_bnode_copy hfsplus_bnode_copy
#define hfs_bnode_move hfsplus_bnode_move
#define hfs_bnode_dump hfsplus_bnode_dump
#define hfs_bnode_unlink hfsplus_bnode_unlink
#define hfs_bnode_findhash hfsplus_bnode_findhash
#define hfs_bnode_find hfsplus_bnode_find
#define hfs_bnode_unhash hfsplus_bnode_unhash
#define hfs_bnode_free hfsplus_bnode_free
#define hfs_bnode_create hfsplus_bnode_create
#define hfs_bnode_get hfsplus_bnode_get
#define hfs_bnode_put hfsplus_bnode_put
#define hfs_brec_lenoff hfsplus_brec_lenoff
#define hfs_brec_keylen hfsplus_brec_keylen
#define hfs_brec_insert hfsplus_brec_insert
#define hfs_brec_remove hfsplus_brec_remove
#define hfs_find_init hfsplus_find_init
#define hfs_find_exit hfsplus_find_exit
#define __hfs_brec_find __hfsplus_brec_find
#define hfs_brec_find hfsplus_brec_find
#define hfs_brec_read hfsplus_brec_read
#define hfs_brec_goto hfsplus_brec_goto
#define hfs_part_find hfsplus_part_find

/*
 * definitions for ext2 flag ioctls (linux really needs a generic
 * interface for this).
 */

/* ext2 ioctls (EXT2_IOC_GETFLAGS and EXT2_IOC_SETFLAGS) to support
 * chattr/lsattr */
#define HFSPLUS_IOC_EXT2_GETFLAGS	FS_IOC_GETFLAGS
#define HFSPLUS_IOC_EXT2_SETFLAGS	FS_IOC_SETFLAGS


/*
 * hfs+-specific ioctl for making the filesystem bootable
 */
#define HFSPLUS_IOC_BLESS _IO('h', 0x80)

typedef int (*search_strategy_t)(struct hfs_bnode *,
				struct hfs_find_data *,
				int *, int *, int *);

/*
 * Functions in any *.c used in other files
 */

/* attributes.c */
int hfsplus_create_attr_tree_cache(void);
void hfsplus_destroy_attr_tree_cache(void);
hfsplus_attr_entry *hfsplus_alloc_attr_entry(void);
void hfsplus_destroy_attr_entry(hfsplus_attr_entry *entry_p);
int hfsplus_attr_bin_cmp_key(const hfsplus_btree_key *,
		const hfsplus_btree_key *);
int hfsplus_attr_build_key(struct super_block *, hfsplus_btree_key *,
			u32, const char *);
void hfsplus_attr_build_key_uni(hfsplus_btree_key *key,
					u32 cnid,
					struct hfsplus_attr_unistr *name);
int hfsplus_find_attr(struct super_block *, u32,
			const char *, struct hfs_find_data *);
int hfsplus_attr_exists(struct inode *inode, const char *name);
int hfsplus_create_attr(struct inode *, const char *, const void *, size_t);
int hfsplus_delete_attr(struct inode *, const char *);
int hfsplus_delete_all_attrs(struct inode *dir, u32 cnid);

/* bitmap.c */
int hfsplus_block_allocate(struct super_block *, u32, u32, u32 *);
int hfsplus_block_free(struct super_block *, u32, u32);

/* btree.c */
struct hfs_btree *hfs_btree_open(struct super_block *, u32);
void hfs_btree_close(struct hfs_btree *);
int hfs_btree_write(struct hfs_btree *);
struct hfs_bnode *hfs_bmap_alloc(struct hfs_btree *);
void hfs_bmap_free(struct hfs_bnode *);

/* bnode.c */
void hfs_bnode_read(struct hfs_bnode *, void *, int, int);
u16 hfs_bnode_read_u16(struct hfs_bnode *, int);
u8 hfs_bnode_read_u8(struct hfs_bnode *, int);
void hfs_bnode_read_key(struct hfs_bnode *, void *, int);
void hfs_bnode_write(struct hfs_bnode *, void *, int, int);
void hfs_bnode_write_u16(struct hfs_bnode *, int, u16);
void hfs_bnode_clear(struct hfs_bnode *, int, int);
void hfs_bnode_copy(struct hfs_bnode *, int,
		    struct hfs_bnode *, int, int);
void hfs_bnode_move(struct hfs_bnode *, int, int, int);
void hfs_bnode_dump(struct hfs_bnode *);
void hfs_bnode_unlink(struct hfs_bnode *);
struct hfs_bnode *hfs_bnode_findhash(struct hfs_btree *, u32);
struct hfs_bnode *hfs_bnode_find(struct hfs_btree *, u32);
void hfs_bnode_unhash(struct hfs_bnode *);
void hfs_bnode_free(struct hfs_bnode *);
struct hfs_bnode *hfs_bnode_create(struct hfs_btree *, u32);
void hfs_bnode_get(struct hfs_bnode *);
void hfs_bnode_put(struct hfs_bnode *);

/* brec.c */
u16 hfs_brec_lenoff(struct hfs_bnode *, u16, u16 *);
u16 hfs_brec_keylen(struct hfs_bnode *, u16);
int hfs_brec_insert(struct hfs_find_data *, void *, int);
int hfs_brec_remove(struct hfs_find_data *);

/* bfind.c */
int hfs_find_init(struct hfs_btree *, struct hfs_find_data *);
void hfs_find_exit(struct hfs_find_data *);
int hfs_find_1st_rec_by_cnid(struct hfs_bnode *,
				struct hfs_find_data *,
				int *, int *, int *);
int hfs_find_rec_by_key(struct hfs_bnode *,
				struct hfs_find_data *,
				int *, int *, int *);
int __hfs_brec_find(struct hfs_bnode *, struct hfs_find_data *,
				search_strategy_t);
int hfs_brec_find(struct hfs_find_data *, search_strategy_t);
int hfs_brec_read(struct hfs_find_data *, void *, int);
int hfs_brec_goto(struct hfs_find_data *, int);

/* catalog.c */
int hfsplus_cat_case_cmp_key(const hfsplus_btree_key *,
		const hfsplus_btree_key *);
int hfsplus_cat_bin_cmp_key(const hfsplus_btree_key *,
		const hfsplus_btree_key *);
void hfsplus_cat_build_key(struct super_block *sb,
		hfsplus_btree_key *, u32, struct qstr *);
int hfsplus_find_cat(struct super_block *, u32, struct hfs_find_data *);
int hfsplus_create_cat(u32, struct inode *, struct qstr *, struct inode *);
int hfsplus_delete_cat(u32, struct inode *, struct qstr *);
int hfsplus_rename_cat(u32, struct inode *, struct qstr *,
		       struct inode *, struct qstr *);
void hfsplus_cat_set_perms(struct inode *inode, struct hfsplus_perm *perms);

/* dir.c */
extern const struct inode_operations hfsplus_dir_inode_operations;
extern const struct file_operations hfsplus_dir_operations;

/* extents.c */
int hfsplus_ext_cmp_key(const hfsplus_btree_key *, const hfsplus_btree_key *);
int hfsplus_ext_write_extent(struct inode *);
int hfsplus_get_block(struct inode *, sector_t, struct buffer_head *, int);
int hfsplus_free_fork(struct super_block *, u32,
		struct hfsplus_fork_raw *, int);
int hfsplus_file_extend(struct inode *);
void hfsplus_file_truncate(struct inode *);

/* inode.c */
extern const struct address_space_operations hfsplus_aops;
extern const struct address_space_operations hfsplus_btree_aops;
extern const struct dentry_operations hfsplus_dentry_operations;

void hfsplus_inode_read_fork(struct inode *, struct hfsplus_fork_raw *);
void hfsplus_inode_write_fork(struct inode *, struct hfsplus_fork_raw *);
int hfsplus_cat_read_inode(struct inode *, struct hfs_find_data *);
int hfsplus_cat_write_inode(struct inode *);
struct inode *hfsplus_new_inode(struct super_block *, umode_t);
void hfsplus_delete_inode(struct inode *);
int hfsplus_file_fsync(struct file *file, loff_t start, loff_t end,
		       int datasync);

/* ioctl.c */
long hfsplus_ioctl(struct file *filp, unsigned int cmd, unsigned long arg);

/* options.c */
int hfsplus_parse_options(char *, struct hfsplus_sb_info *);
int hfsplus_parse_options_remount(char *input, int *force);
void hfsplus_fill_defaults(struct hfsplus_sb_info *);
int hfsplus_show_options(struct seq_file *, struct dentry *);

/* super.c */
struct inode *hfsplus_iget(struct super_block *, unsigned long);
void hfsplus_mark_mdb_dirty(struct super_block *sb);

/* tables.c */
extern u16 hfsplus_case_fold_table[];
extern u16 hfsplus_decompose_table[];
extern u16 hfsplus_compose_table[];

/* unicode.c */
int hfsplus_strcasecmp(const struct hfsplus_unistr *,
		const struct hfsplus_unistr *);
int hfsplus_strcmp(const struct hfsplus_unistr *,
		const struct hfsplus_unistr *);
int hfsplus_uni2asc(struct super_block *,
		const struct hfsplus_unistr *, char *, int *);
int hfsplus_asc2uni(struct super_block *,
		struct hfsplus_unistr *, int, const char *, int);
<<<<<<< HEAD
int hfsplus_hash_dentry(const struct dentry *dentry,
		const struct inode *inode, struct qstr *str);
int hfsplus_compare_dentry(const struct dentry *parent,
		const struct inode *pinode,
		const struct dentry *dentry, const struct inode *inode,
=======
int hfsplus_hash_dentry(const struct dentry *dentry, struct qstr *str);
int hfsplus_compare_dentry(const struct dentry *parent, const struct dentry *dentry,
>>>>>>> d0e0ac97
		unsigned int len, const char *str, const struct qstr *name);

/* wrapper.c */
int hfsplus_read_wrapper(struct super_block *);
int hfs_part_find(struct super_block *, sector_t *, sector_t *);
int hfsplus_submit_bio(struct super_block *sb, sector_t sector,
		void *buf, void **data, int rw);

/* time macros */
#define __hfsp_mt2ut(t)		(be32_to_cpu(t) - 2082844800U)
#define __hfsp_ut2mt(t)		(cpu_to_be32(t + 2082844800U))

/* compatibility */
#define hfsp_mt2ut(t)		(struct timespec){ .tv_sec = __hfsp_mt2ut(t) }
#define hfsp_ut2mt(t)		__hfsp_ut2mt((t).tv_sec)
#define hfsp_now2mt()		__hfsp_ut2mt(get_seconds())

#endif<|MERGE_RESOLUTION|>--- conflicted
+++ resolved
@@ -495,16 +495,8 @@
 		const struct hfsplus_unistr *, char *, int *);
 int hfsplus_asc2uni(struct super_block *,
 		struct hfsplus_unistr *, int, const char *, int);
-<<<<<<< HEAD
-int hfsplus_hash_dentry(const struct dentry *dentry,
-		const struct inode *inode, struct qstr *str);
-int hfsplus_compare_dentry(const struct dentry *parent,
-		const struct inode *pinode,
-		const struct dentry *dentry, const struct inode *inode,
-=======
 int hfsplus_hash_dentry(const struct dentry *dentry, struct qstr *str);
 int hfsplus_compare_dentry(const struct dentry *parent, const struct dentry *dentry,
->>>>>>> d0e0ac97
 		unsigned int len, const char *str, const struct qstr *name);
 
 /* wrapper.c */
