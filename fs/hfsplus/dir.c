/*
 *  linux/fs/hfsplus/dir.c
 *
 * Copyright (C) 2001
 * Brad Boyer (flar@allandria.com)
 * (C) 2003 Ardis Technologies <roman@ardistech.com>
 *
 * Handling of directories
 */

#include <linux/errno.h>
#include <linux/fs.h>
#include <linux/slab.h>
#include <linux/random.h>
#include <linux/nls.h>

#include "hfsplus_fs.h"
#include "hfsplus_raw.h"
#include "xattr.h"
#include "acl.h"

static inline void hfsplus_instantiate(struct dentry *dentry,
				       struct inode *inode, u32 cnid)
{
	dentry->d_fsdata = (void *)(unsigned long)cnid;
	d_instantiate(dentry, inode);
}

/* Find the entry inside dir named dentry->d_name */
static struct dentry *hfsplus_lookup(struct inode *dir, struct dentry *dentry,
				     unsigned int flags)
{
	struct inode *inode = NULL;
	struct hfs_find_data fd;
	struct super_block *sb;
	hfsplus_cat_entry entry;
	int err;
	u32 cnid, linkid = 0;
	u16 type;

	sb = dir->i_sb;

	dentry->d_fsdata = NULL;
	err = hfs_find_init(HFSPLUS_SB(sb)->cat_tree, &fd);
	if (err)
		return ERR_PTR(err);
	err = hfsplus_cat_build_key(sb, fd.search_key, dir->i_ino,
			&dentry->d_name);
	if (unlikely(err < 0))
		goto fail;
again:
	err = hfs_brec_read(&fd, &entry, sizeof(entry));
	if (err) {
		if (err == -ENOENT) {
			hfs_find_exit(&fd);
			/* No such entry */
			inode = NULL;
			goto out;
		}
		goto fail;
	}
	type = be16_to_cpu(entry.type);
	if (type == HFSPLUS_FOLDER) {
		if (fd.entrylength < sizeof(struct hfsplus_cat_folder)) {
			err = -EIO;
			goto fail;
		}
		cnid = be32_to_cpu(entry.folder.id);
		dentry->d_fsdata = (void *)(unsigned long)cnid;
	} else if (type == HFSPLUS_FILE) {
		if (fd.entrylength < sizeof(struct hfsplus_cat_file)) {
			err = -EIO;
			goto fail;
		}
		cnid = be32_to_cpu(entry.file.id);
		if (entry.file.user_info.fdType ==
				cpu_to_be32(HFSP_HARDLINK_TYPE) &&
				entry.file.user_info.fdCreator ==
				cpu_to_be32(HFSP_HFSPLUS_CREATOR) &&
				(entry.file.create_date ==
					HFSPLUS_I(HFSPLUS_SB(sb)->hidden_dir)->
						create_date ||
				entry.file.create_date ==
					HFSPLUS_I(sb->s_root->d_inode)->
						create_date) &&
				HFSPLUS_SB(sb)->hidden_dir) {
			struct qstr str;
			char name[32];

			if (dentry->d_fsdata) {
				/*
				 * We found a link pointing to another link,
				 * so ignore it and treat it as regular file.
				 */
				cnid = (unsigned long)dentry->d_fsdata;
				linkid = 0;
			} else {
				dentry->d_fsdata = (void *)(unsigned long)cnid;
				linkid =
					be32_to_cpu(entry.file.permissions.dev);
				str.len = sprintf(name, "iNode%d", linkid);
				str.name = name;
				err = hfsplus_cat_build_key(sb, fd.search_key,
					HFSPLUS_SB(sb)->hidden_dir->i_ino,
					&str);
				if (unlikely(err < 0))
					goto fail;
				goto again;
			}
		} else if (!dentry->d_fsdata)
			dentry->d_fsdata = (void *)(unsigned long)cnid;
	} else {
		pr_err("invalid catalog entry type in lookup\n");
		err = -EIO;
		goto fail;
	}
	hfs_find_exit(&fd);
	inode = hfsplus_iget(dir->i_sb, cnid);
	if (IS_ERR(inode))
		return ERR_CAST(inode);
	if (S_ISREG(inode->i_mode))
		HFSPLUS_I(inode)->linkid = linkid;
out:
	d_add(dentry, inode);
	return NULL;
fail:
	hfs_find_exit(&fd);
	return ERR_PTR(err);
}

static int hfsplus_readdir(struct file *file, struct dir_context *ctx)
{
	struct inode *inode = file_inode(file);
	struct super_block *sb = inode->i_sb;
	int len, err;
	char *strbuf;
	hfsplus_cat_entry entry;
	struct hfs_find_data fd;
	struct hfsplus_readdir_data *rd;
	u16 type;

	if (file->f_pos >= inode->i_size)
		return 0;

	err = hfs_find_init(HFSPLUS_SB(sb)->cat_tree, &fd);
	if (err)
		return err;
	strbuf = kmalloc(NLS_MAX_CHARSET_SIZE * HFSPLUS_MAX_STRLEN + 1, GFP_KERNEL);
	if (!strbuf) {
		err = -ENOMEM;
		goto out;
	}
<<<<<<< HEAD
	hfsplus_cat_build_key(sb, fd.search_key, inode->i_ino, NULL);
=======
	hfsplus_cat_build_key_with_cnid(sb, fd.search_key, inode->i_ino);
>>>>>>> 5e19bfb5
	err = hfs_brec_find(&fd, hfs_find_rec_by_key);
	if (err)
		goto out;

	if (ctx->pos == 0) {
		/* This is completely artificial... */
		if (!dir_emit_dot(file, ctx))
			goto out;
		ctx->pos = 1;
	}
	if (ctx->pos == 1) {
		if (fd.entrylength > sizeof(entry) || fd.entrylength < 0) {
			err = -EIO;
			goto out;
		}

		hfs_bnode_read(fd.bnode, &entry, fd.entryoffset,
			fd.entrylength);
		if (be16_to_cpu(entry.type) != HFSPLUS_FOLDER_THREAD) {
			pr_err("bad catalog folder thread\n");
			err = -EIO;
			goto out;
		}
		if (fd.entrylength < HFSPLUS_MIN_THREAD_SZ) {
			pr_err("truncated catalog thread\n");
			err = -EIO;
			goto out;
		}
		if (!dir_emit(ctx, "..", 2,
			    be32_to_cpu(entry.thread.parentID), DT_DIR))
			goto out;
		ctx->pos = 2;
	}
	if (ctx->pos >= inode->i_size)
		goto out;
	err = hfs_brec_goto(&fd, ctx->pos - 1);
	if (err)
		goto out;
	for (;;) {
		if (be32_to_cpu(fd.key->cat.parent) != inode->i_ino) {
			pr_err("walked past end of dir\n");
			err = -EIO;
			goto out;
		}

		if (fd.entrylength > sizeof(entry) || fd.entrylength < 0) {
			err = -EIO;
			goto out;
		}

		hfs_bnode_read(fd.bnode, &entry, fd.entryoffset,
			fd.entrylength);
		type = be16_to_cpu(entry.type);
		len = NLS_MAX_CHARSET_SIZE * HFSPLUS_MAX_STRLEN;
		err = hfsplus_uni2asc(sb, &fd.key->cat.name, strbuf, &len);
		if (err)
			goto out;
		if (type == HFSPLUS_FOLDER) {
			if (fd.entrylength <
					sizeof(struct hfsplus_cat_folder)) {
				pr_err("small dir entry\n");
				err = -EIO;
				goto out;
			}
			if (HFSPLUS_SB(sb)->hidden_dir &&
			    HFSPLUS_SB(sb)->hidden_dir->i_ino ==
					be32_to_cpu(entry.folder.id))
				goto next;
			if (!dir_emit(ctx, strbuf, len,
				    be32_to_cpu(entry.folder.id), DT_DIR))
				break;
		} else if (type == HFSPLUS_FILE) {
			u16 mode;
			unsigned type = DT_UNKNOWN;

			if (fd.entrylength < sizeof(struct hfsplus_cat_file)) {
				pr_err("small file entry\n");
				err = -EIO;
				goto out;
			}

			mode = be16_to_cpu(entry.file.permissions.mode);
			if (S_ISREG(mode))
				type = DT_REG;
			else if (S_ISLNK(mode))
				type = DT_LNK;
			else if (S_ISFIFO(mode))
				type = DT_FIFO;
			else if (S_ISCHR(mode))
				type = DT_CHR;
			else if (S_ISBLK(mode))
				type = DT_BLK;
			else if (S_ISSOCK(mode))
				type = DT_SOCK;

			if (!dir_emit(ctx, strbuf, len,
				      be32_to_cpu(entry.file.id), type))
				break;
		} else {
			pr_err("bad catalog entry type\n");
			err = -EIO;
			goto out;
		}
next:
		ctx->pos++;
		if (ctx->pos >= inode->i_size)
			goto out;
		err = hfs_brec_goto(&fd, 1);
		if (err)
			goto out;
	}
	rd = file->private_data;
	if (!rd) {
		rd = kmalloc(sizeof(struct hfsplus_readdir_data), GFP_KERNEL);
		if (!rd) {
			err = -ENOMEM;
			goto out;
		}
		file->private_data = rd;
		rd->file = file;
		list_add(&rd->list, &HFSPLUS_I(inode)->open_dir_list);
	}
	memcpy(&rd->key, fd.key, sizeof(struct hfsplus_cat_key));
out:
	kfree(strbuf);
	hfs_find_exit(&fd);
	return err;
}

static int hfsplus_dir_release(struct inode *inode, struct file *file)
{
	struct hfsplus_readdir_data *rd = file->private_data;
	if (rd) {
		mutex_lock(&inode->i_mutex);
		list_del(&rd->list);
		mutex_unlock(&inode->i_mutex);
		kfree(rd);
	}
	return 0;
}

static int hfsplus_link(struct dentry *src_dentry, struct inode *dst_dir,
			struct dentry *dst_dentry)
{
	struct hfsplus_sb_info *sbi = HFSPLUS_SB(dst_dir->i_sb);
	struct inode *inode = src_dentry->d_inode;
	struct inode *src_dir = src_dentry->d_parent->d_inode;
	struct qstr str;
	char name[32];
	u32 cnid, id;
	int res;

	if (HFSPLUS_IS_RSRC(inode))
		return -EPERM;
	if (!S_ISREG(inode->i_mode))
		return -EPERM;

	mutex_lock(&sbi->vh_mutex);
	if (inode->i_ino == (u32)(unsigned long)src_dentry->d_fsdata) {
		for (;;) {
			get_random_bytes(&id, sizeof(cnid));
			id &= 0x3fffffff;
			str.name = name;
			str.len = sprintf(name, "iNode%d", id);
			res = hfsplus_rename_cat(inode->i_ino,
						 src_dir, &src_dentry->d_name,
						 sbi->hidden_dir, &str);
			if (!res)
				break;
			if (res != -EEXIST)
				goto out;
		}
		HFSPLUS_I(inode)->linkid = id;
		cnid = sbi->next_cnid++;
		src_dentry->d_fsdata = (void *)(unsigned long)cnid;
		res = hfsplus_create_cat(cnid, src_dir,
			&src_dentry->d_name, inode);
		if (res)
			/* panic? */
			goto out;
		sbi->file_count++;
	}
	cnid = sbi->next_cnid++;
	res = hfsplus_create_cat(cnid, dst_dir, &dst_dentry->d_name, inode);
	if (res)
		goto out;

	inc_nlink(inode);
	hfsplus_instantiate(dst_dentry, inode, cnid);
	ihold(inode);
	inode->i_ctime = CURRENT_TIME_SEC;
	mark_inode_dirty(inode);
	sbi->file_count++;
	hfsplus_mark_mdb_dirty(dst_dir->i_sb);
out:
	mutex_unlock(&sbi->vh_mutex);
	return res;
}

static int hfsplus_unlink(struct inode *dir, struct dentry *dentry)
{
	struct hfsplus_sb_info *sbi = HFSPLUS_SB(dir->i_sb);
	struct inode *inode = dentry->d_inode;
	struct qstr str;
	char name[32];
	u32 cnid;
	int res;

	if (HFSPLUS_IS_RSRC(inode))
		return -EPERM;

	mutex_lock(&sbi->vh_mutex);
	cnid = (u32)(unsigned long)dentry->d_fsdata;
	if (inode->i_ino == cnid &&
	    atomic_read(&HFSPLUS_I(inode)->opencnt)) {
		str.name = name;
		str.len = sprintf(name, "temp%lu", inode->i_ino);
		res = hfsplus_rename_cat(inode->i_ino,
					 dir, &dentry->d_name,
					 sbi->hidden_dir, &str);
		if (!res) {
			inode->i_flags |= S_DEAD;
			drop_nlink(inode);
		}
		goto out;
	}
	res = hfsplus_delete_cat(cnid, dir, &dentry->d_name);
	if (res)
		goto out;

	if (inode->i_nlink > 0)
		drop_nlink(inode);
	if (inode->i_ino == cnid)
		clear_nlink(inode);
	if (!inode->i_nlink) {
		if (inode->i_ino != cnid) {
			sbi->file_count--;
			if (!atomic_read(&HFSPLUS_I(inode)->opencnt)) {
				res = hfsplus_delete_cat(inode->i_ino,
							 sbi->hidden_dir,
							 NULL);
				if (!res)
					hfsplus_delete_inode(inode);
			} else
				inode->i_flags |= S_DEAD;
		} else
			hfsplus_delete_inode(inode);
	} else
		sbi->file_count--;
	inode->i_ctime = CURRENT_TIME_SEC;
	mark_inode_dirty(inode);
out:
	mutex_unlock(&sbi->vh_mutex);
	return res;
}

static int hfsplus_rmdir(struct inode *dir, struct dentry *dentry)
{
	struct hfsplus_sb_info *sbi = HFSPLUS_SB(dir->i_sb);
	struct inode *inode = dentry->d_inode;
	int res;

	if (inode->i_size != 2)
		return -ENOTEMPTY;

	mutex_lock(&sbi->vh_mutex);
	res = hfsplus_delete_cat(inode->i_ino, dir, &dentry->d_name);
	if (res)
		goto out;
	clear_nlink(inode);
	inode->i_ctime = CURRENT_TIME_SEC;
	hfsplus_delete_inode(inode);
	mark_inode_dirty(inode);
out:
	mutex_unlock(&sbi->vh_mutex);
	return res;
}

static int hfsplus_symlink(struct inode *dir, struct dentry *dentry,
			   const char *symname)
{
	struct hfsplus_sb_info *sbi = HFSPLUS_SB(dir->i_sb);
	struct inode *inode;
	int res = -ENOSPC;

	mutex_lock(&sbi->vh_mutex);
	inode = hfsplus_new_inode(dir->i_sb, S_IFLNK | S_IRWXUGO);
	if (!inode)
		goto out;

	res = page_symlink(inode, symname, strlen(symname) + 1);
	if (res)
		goto out_err;

	res = hfsplus_create_cat(inode->i_ino, dir, &dentry->d_name, inode);
	if (res)
		goto out_err;

	res = hfsplus_init_inode_security(inode, dir, &dentry->d_name);
	if (res == -EOPNOTSUPP)
		res = 0; /* Operation is not supported. */
	else if (res) {
		/* Try to delete anyway without error analysis. */
		hfsplus_delete_cat(inode->i_ino, dir, &dentry->d_name);
		goto out_err;
	}

	hfsplus_instantiate(dentry, inode, inode->i_ino);
	mark_inode_dirty(inode);
	goto out;

out_err:
	clear_nlink(inode);
	hfsplus_delete_inode(inode);
	iput(inode);
out:
	mutex_unlock(&sbi->vh_mutex);
	return res;
}

static int hfsplus_mknod(struct inode *dir, struct dentry *dentry,
			 umode_t mode, dev_t rdev)
{
	struct hfsplus_sb_info *sbi = HFSPLUS_SB(dir->i_sb);
	struct inode *inode;
	int res = -ENOSPC;

	mutex_lock(&sbi->vh_mutex);
	inode = hfsplus_new_inode(dir->i_sb, mode);
	if (!inode)
		goto out;

	if (S_ISBLK(mode) || S_ISCHR(mode) || S_ISFIFO(mode) || S_ISSOCK(mode))
		init_special_inode(inode, mode, rdev);

	res = hfsplus_create_cat(inode->i_ino, dir, &dentry->d_name, inode);
	if (res)
		goto failed_mknod;

	res = hfsplus_init_inode_security(inode, dir, &dentry->d_name);
	if (res == -EOPNOTSUPP)
		res = 0; /* Operation is not supported. */
	else if (res) {
		/* Try to delete anyway without error analysis. */
		hfsplus_delete_cat(inode->i_ino, dir, &dentry->d_name);
		goto failed_mknod;
	}

	hfsplus_instantiate(dentry, inode, inode->i_ino);
	mark_inode_dirty(inode);
	goto out;

failed_mknod:
	clear_nlink(inode);
	hfsplus_delete_inode(inode);
	iput(inode);
out:
	mutex_unlock(&sbi->vh_mutex);
	return res;
}

static int hfsplus_create(struct inode *dir, struct dentry *dentry, umode_t mode,
			  bool excl)
{
	return hfsplus_mknod(dir, dentry, mode, 0);
}

static int hfsplus_mkdir(struct inode *dir, struct dentry *dentry, umode_t mode)
{
	return hfsplus_mknod(dir, dentry, mode | S_IFDIR, 0);
}

static int hfsplus_rename(struct inode *old_dir, struct dentry *old_dentry,
			  struct inode *new_dir, struct dentry *new_dentry)
{
	int res;

	/* Unlink destination if it already exists */
	if (new_dentry->d_inode) {
		if (S_ISDIR(new_dentry->d_inode->i_mode))
			res = hfsplus_rmdir(new_dir, new_dentry);
		else
			res = hfsplus_unlink(new_dir, new_dentry);
		if (res)
			return res;
	}

	res = hfsplus_rename_cat((u32)(unsigned long)old_dentry->d_fsdata,
				 old_dir, &old_dentry->d_name,
				 new_dir, &new_dentry->d_name);
	if (!res)
		new_dentry->d_fsdata = old_dentry->d_fsdata;
	return res;
}

const struct inode_operations hfsplus_dir_inode_operations = {
	.lookup			= hfsplus_lookup,
	.create			= hfsplus_create,
	.link			= hfsplus_link,
	.unlink			= hfsplus_unlink,
	.mkdir			= hfsplus_mkdir,
	.rmdir			= hfsplus_rmdir,
	.symlink		= hfsplus_symlink,
	.mknod			= hfsplus_mknod,
	.rename			= hfsplus_rename,
	.setxattr		= generic_setxattr,
	.getxattr		= generic_getxattr,
	.listxattr		= hfsplus_listxattr,
	.removexattr		= generic_removexattr,
#ifdef CONFIG_HFSPLUS_FS_POSIX_ACL
	.get_acl		= hfsplus_get_posix_acl,
	.set_acl		= hfsplus_set_posix_acl,
#endif
};

const struct file_operations hfsplus_dir_operations = {
	.fsync		= hfsplus_file_fsync,
	.read		= generic_read_dir,
	.iterate	= hfsplus_readdir,
	.unlocked_ioctl = hfsplus_ioctl,
	.llseek		= generic_file_llseek,
	.release	= hfsplus_dir_release,
};<|MERGE_RESOLUTION|>--- conflicted
+++ resolved
@@ -150,11 +150,7 @@
 		err = -ENOMEM;
 		goto out;
 	}
-<<<<<<< HEAD
-	hfsplus_cat_build_key(sb, fd.search_key, inode->i_ino, NULL);
-=======
 	hfsplus_cat_build_key_with_cnid(sb, fd.search_key, inode->i_ino);
->>>>>>> 5e19bfb5
 	err = hfs_brec_find(&fd, hfs_find_rec_by_key);
 	if (err)
 		goto out;
