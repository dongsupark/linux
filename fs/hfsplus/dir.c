/*
 *  linux/fs/hfsplus/dir.c
 *
 * Copyright (C) 2001
 * Brad Boyer (flar@allandria.com)
 * (C) 2003 Ardis Technologies <roman@ardistech.com>
 *
 * Handling of directories
 */

#include <linux/errno.h>
#include <linux/fs.h>
#include <linux/slab.h>
#include <linux/random.h>

#include "hfsplus_fs.h"
#include "hfsplus_raw.h"

static inline void hfsplus_instantiate(struct dentry *dentry,
				       struct inode *inode, u32 cnid)
{
	dentry->d_fsdata = (void *)(unsigned long)cnid;
	d_instantiate(dentry, inode);
}

/* Find the entry inside dir named dentry->d_name */
static struct dentry *hfsplus_lookup(struct inode *dir, struct dentry *dentry,
				     struct nameidata *nd)
{
	struct inode *inode = NULL;
	struct hfs_find_data fd;
	struct super_block *sb;
	hfsplus_cat_entry entry;
	int err;
	u32 cnid, linkid = 0;
	u16 type;

	sb = dir->i_sb;

	dentry->d_fsdata = NULL;
	hfs_find_init(HFSPLUS_SB(sb)->cat_tree, &fd);
	hfsplus_cat_build_key(sb, fd.search_key, dir->i_ino, &dentry->d_name);
again:
	err = hfs_brec_read(&fd, &entry, sizeof(entry));
	if (err) {
		if (err == -ENOENT) {
			hfs_find_exit(&fd);
			/* No such entry */
			inode = NULL;
			goto out;
		}
		goto fail;
	}
	type = be16_to_cpu(entry.type);
	if (type == HFSPLUS_FOLDER) {
		if (fd.entrylength < sizeof(struct hfsplus_cat_folder)) {
			err = -EIO;
			goto fail;
		}
		cnid = be32_to_cpu(entry.folder.id);
		dentry->d_fsdata = (void *)(unsigned long)cnid;
	} else if (type == HFSPLUS_FILE) {
		if (fd.entrylength < sizeof(struct hfsplus_cat_file)) {
			err = -EIO;
			goto fail;
		}
		cnid = be32_to_cpu(entry.file.id);
<<<<<<< HEAD
		if (entry.file.user_info.fdType == cpu_to_be32(HFSP_HARDLINK_TYPE) &&
		    entry.file.user_info.fdCreator == cpu_to_be32(HFSP_HFSPLUS_CREATOR) &&
		    (entry.file.create_date == HFSPLUS_I(HFSPLUS_SB(sb)->hidden_dir)->create_date ||
		     entry.file.create_date == HFSPLUS_I(sb->s_root->d_inode)->create_date) &&
		    HFSPLUS_SB(sb)->hidden_dir) {
=======
		if (entry.file.user_info.fdType ==
				cpu_to_be32(HFSP_HARDLINK_TYPE) &&
				entry.file.user_info.fdCreator ==
				cpu_to_be32(HFSP_HFSPLUS_CREATOR) &&
				(entry.file.create_date ==
					HFSPLUS_I(HFSPLUS_SB(sb)->hidden_dir)->
						create_date ||
				entry.file.create_date ==
					HFSPLUS_I(sb->s_root->d_inode)->
						create_date) &&
				HFSPLUS_SB(sb)->hidden_dir) {
>>>>>>> 3cbea436
			struct qstr str;
			char name[32];

			if (dentry->d_fsdata) {
				/*
				 * We found a link pointing to another link,
				 * so ignore it and treat it as regular file.
				 */
				cnid = (unsigned long)dentry->d_fsdata;
				linkid = 0;
			} else {
				dentry->d_fsdata = (void *)(unsigned long)cnid;
				linkid =
					be32_to_cpu(entry.file.permissions.dev);
				str.len = sprintf(name, "iNode%d", linkid);
				str.name = name;
				hfsplus_cat_build_key(sb, fd.search_key,
<<<<<<< HEAD
					HFSPLUS_SB(sb)->hidden_dir->i_ino, &str);
=======
					HFSPLUS_SB(sb)->hidden_dir->i_ino,
					&str);
>>>>>>> 3cbea436
				goto again;
			}
		} else if (!dentry->d_fsdata)
			dentry->d_fsdata = (void *)(unsigned long)cnid;
	} else {
		printk(KERN_ERR "hfs: invalid catalog entry type in lookup\n");
		err = -EIO;
		goto fail;
	}
	hfs_find_exit(&fd);
	inode = hfsplus_iget(dir->i_sb, cnid);
	if (IS_ERR(inode))
		return ERR_CAST(inode);
	if (S_ISREG(inode->i_mode))
		HFSPLUS_I(inode)->linkid = linkid;
out:
	d_add(dentry, inode);
	return NULL;
fail:
	hfs_find_exit(&fd);
	return ERR_PTR(err);
}

static int hfsplus_readdir(struct file *filp, void *dirent, filldir_t filldir)
{
	struct inode *inode = filp->f_path.dentry->d_inode;
	struct super_block *sb = inode->i_sb;
	int len, err;
	char strbuf[HFSPLUS_MAX_STRLEN + 1];
	hfsplus_cat_entry entry;
	struct hfs_find_data fd;
	struct hfsplus_readdir_data *rd;
	u16 type;

	if (filp->f_pos >= inode->i_size)
		return 0;

	hfs_find_init(HFSPLUS_SB(sb)->cat_tree, &fd);
	hfsplus_cat_build_key(sb, fd.search_key, inode->i_ino, NULL);
	err = hfs_brec_find(&fd);
	if (err)
		goto out;

	switch ((u32)filp->f_pos) {
	case 0:
		/* This is completely artificial... */
		if (filldir(dirent, ".", 1, 0, inode->i_ino, DT_DIR))
			goto out;
		filp->f_pos++;
		/* fall through */
	case 1:
		hfs_bnode_read(fd.bnode, &entry, fd.entryoffset,
			fd.entrylength);
		if (be16_to_cpu(entry.type) != HFSPLUS_FOLDER_THREAD) {
			printk(KERN_ERR "hfs: bad catalog folder thread\n");
			err = -EIO;
			goto out;
		}
		if (fd.entrylength < HFSPLUS_MIN_THREAD_SZ) {
			printk(KERN_ERR "hfs: truncated catalog thread\n");
			err = -EIO;
			goto out;
		}
		if (filldir(dirent, "..", 2, 1,
			    be32_to_cpu(entry.thread.parentID), DT_DIR))
			goto out;
		filp->f_pos++;
		/* fall through */
	default:
		if (filp->f_pos >= inode->i_size)
			goto out;
		err = hfs_brec_goto(&fd, filp->f_pos - 1);
		if (err)
			goto out;
	}

	for (;;) {
		if (be32_to_cpu(fd.key->cat.parent) != inode->i_ino) {
			printk(KERN_ERR "hfs: walked past end of dir\n");
			err = -EIO;
			goto out;
		}
		hfs_bnode_read(fd.bnode, &entry, fd.entryoffset,
			fd.entrylength);
		type = be16_to_cpu(entry.type);
		len = HFSPLUS_MAX_STRLEN;
		err = hfsplus_uni2asc(sb, &fd.key->cat.name, strbuf, &len);
		if (err)
			goto out;
		if (type == HFSPLUS_FOLDER) {
			if (fd.entrylength <
					sizeof(struct hfsplus_cat_folder)) {
				printk(KERN_ERR "hfs: small dir entry\n");
				err = -EIO;
				goto out;
			}
			if (HFSPLUS_SB(sb)->hidden_dir &&
			    HFSPLUS_SB(sb)->hidden_dir->i_ino ==
					be32_to_cpu(entry.folder.id))
				goto next;
			if (filldir(dirent, strbuf, len, filp->f_pos,
				    be32_to_cpu(entry.folder.id), DT_DIR))
				break;
		} else if (type == HFSPLUS_FILE) {
			if (fd.entrylength < sizeof(struct hfsplus_cat_file)) {
				printk(KERN_ERR "hfs: small file entry\n");
				err = -EIO;
				goto out;
			}
			if (filldir(dirent, strbuf, len, filp->f_pos,
				    be32_to_cpu(entry.file.id), DT_REG))
				break;
		} else {
			printk(KERN_ERR "hfs: bad catalog entry type\n");
			err = -EIO;
			goto out;
		}
next:
		filp->f_pos++;
		if (filp->f_pos >= inode->i_size)
			goto out;
		err = hfs_brec_goto(&fd, 1);
		if (err)
			goto out;
	}
	rd = filp->private_data;
	if (!rd) {
		rd = kmalloc(sizeof(struct hfsplus_readdir_data), GFP_KERNEL);
		if (!rd) {
			err = -ENOMEM;
			goto out;
		}
		filp->private_data = rd;
		rd->file = filp;
		list_add(&rd->list, &HFSPLUS_I(inode)->open_dir_list);
	}
	memcpy(&rd->key, fd.key, sizeof(struct hfsplus_cat_key));
out:
	hfs_find_exit(&fd);
	return err;
}

static int hfsplus_dir_release(struct inode *inode, struct file *file)
{
	struct hfsplus_readdir_data *rd = file->private_data;
	if (rd) {
		mutex_lock(&inode->i_mutex);
		list_del(&rd->list);
		mutex_unlock(&inode->i_mutex);
		kfree(rd);
	}
	return 0;
}

static int hfsplus_link(struct dentry *src_dentry, struct inode *dst_dir,
			struct dentry *dst_dentry)
{
	struct hfsplus_sb_info *sbi = HFSPLUS_SB(dst_dir->i_sb);
	struct inode *inode = src_dentry->d_inode;
	struct inode *src_dir = src_dentry->d_parent->d_inode;
	struct qstr str;
	char name[32];
	u32 cnid, id;
	int res;

	if (HFSPLUS_IS_RSRC(inode))
		return -EPERM;
	if (!S_ISREG(inode->i_mode))
		return -EPERM;

	mutex_lock(&sbi->vh_mutex);
	if (inode->i_ino == (u32)(unsigned long)src_dentry->d_fsdata) {
		for (;;) {
			get_random_bytes(&id, sizeof(cnid));
			id &= 0x3fffffff;
			str.name = name;
			str.len = sprintf(name, "iNode%d", id);
			res = hfsplus_rename_cat(inode->i_ino,
						 src_dir, &src_dentry->d_name,
						 sbi->hidden_dir, &str);
			if (!res)
				break;
			if (res != -EEXIST)
				goto out;
		}
		HFSPLUS_I(inode)->linkid = id;
		cnid = sbi->next_cnid++;
		src_dentry->d_fsdata = (void *)(unsigned long)cnid;
		res = hfsplus_create_cat(cnid, src_dir,
			&src_dentry->d_name, inode);
		if (res)
			/* panic? */
			goto out;
		sbi->file_count++;
	}
	cnid = sbi->next_cnid++;
	res = hfsplus_create_cat(cnid, dst_dir, &dst_dentry->d_name, inode);
	if (res)
		goto out;

	inc_nlink(inode);
	hfsplus_instantiate(dst_dentry, inode, cnid);
	ihold(inode);
	inode->i_ctime = CURRENT_TIME_SEC;
	mark_inode_dirty(inode);
	sbi->file_count++;
	dst_dir->i_sb->s_dirt = 1;
out:
	mutex_unlock(&sbi->vh_mutex);
	return res;
}

static int hfsplus_unlink(struct inode *dir, struct dentry *dentry)
{
	struct hfsplus_sb_info *sbi = HFSPLUS_SB(dir->i_sb);
	struct inode *inode = dentry->d_inode;
	struct qstr str;
	char name[32];
	u32 cnid;
	int res;

	if (HFSPLUS_IS_RSRC(inode))
		return -EPERM;

	mutex_lock(&sbi->vh_mutex);
	cnid = (u32)(unsigned long)dentry->d_fsdata;
	if (inode->i_ino == cnid &&
	    atomic_read(&HFSPLUS_I(inode)->opencnt)) {
		str.name = name;
		str.len = sprintf(name, "temp%lu", inode->i_ino);
		res = hfsplus_rename_cat(inode->i_ino,
					 dir, &dentry->d_name,
					 sbi->hidden_dir, &str);
		if (!res) {
			inode->i_flags |= S_DEAD;
			drop_nlink(inode);
		}
		goto out;
	}
	res = hfsplus_delete_cat(cnid, dir, &dentry->d_name);
	if (res)
		goto out;

	if (inode->i_nlink > 0)
		drop_nlink(inode);
	if (inode->i_ino == cnid)
		clear_nlink(inode);
	if (!inode->i_nlink) {
		if (inode->i_ino != cnid) {
			sbi->file_count--;
			if (!atomic_read(&HFSPLUS_I(inode)->opencnt)) {
				res = hfsplus_delete_cat(inode->i_ino,
							 sbi->hidden_dir,
							 NULL);
				if (!res)
					hfsplus_delete_inode(inode);
			} else
				inode->i_flags |= S_DEAD;
		} else
			hfsplus_delete_inode(inode);
	} else
		sbi->file_count--;
	inode->i_ctime = CURRENT_TIME_SEC;
	mark_inode_dirty(inode);
out:
	mutex_unlock(&sbi->vh_mutex);
	return res;
}

static int hfsplus_rmdir(struct inode *dir, struct dentry *dentry)
{
	struct hfsplus_sb_info *sbi = HFSPLUS_SB(dir->i_sb);
	struct inode *inode = dentry->d_inode;
	int res;

	if (inode->i_size != 2)
		return -ENOTEMPTY;

	mutex_lock(&sbi->vh_mutex);
	res = hfsplus_delete_cat(inode->i_ino, dir, &dentry->d_name);
	if (res)
		goto out;
	clear_nlink(inode);
	inode->i_ctime = CURRENT_TIME_SEC;
	hfsplus_delete_inode(inode);
	mark_inode_dirty(inode);
out:
	mutex_unlock(&sbi->vh_mutex);
	return res;
}

static int hfsplus_symlink(struct inode *dir, struct dentry *dentry,
			   const char *symname)
{
	struct hfsplus_sb_info *sbi = HFSPLUS_SB(dir->i_sb);
	struct inode *inode;
	int res = -ENOSPC;

	mutex_lock(&sbi->vh_mutex);
	inode = hfsplus_new_inode(dir->i_sb, S_IFLNK | S_IRWXUGO);
	if (!inode)
		goto out;

	res = page_symlink(inode, symname, strlen(symname) + 1);
	if (res)
		goto out_err;

	res = hfsplus_create_cat(inode->i_ino, dir, &dentry->d_name, inode);
	if (res)
		goto out_err;

	hfsplus_instantiate(dentry, inode, inode->i_ino);
	mark_inode_dirty(inode);
	goto out;

out_err:
	inode->i_nlink = 0;
	hfsplus_delete_inode(inode);
	iput(inode);
out:
	mutex_unlock(&sbi->vh_mutex);
	return res;
}

static int hfsplus_mknod(struct inode *dir, struct dentry *dentry,
			 int mode, dev_t rdev)
{
	struct hfsplus_sb_info *sbi = HFSPLUS_SB(dir->i_sb);
	struct inode *inode;
	int res = -ENOSPC;

	mutex_lock(&sbi->vh_mutex);
	inode = hfsplus_new_inode(dir->i_sb, mode);
	if (!inode)
		goto out;

	if (S_ISBLK(mode) || S_ISCHR(mode) || S_ISFIFO(mode) || S_ISSOCK(mode))
		init_special_inode(inode, mode, rdev);

	res = hfsplus_create_cat(inode->i_ino, dir, &dentry->d_name, inode);
	if (res) {
		inode->i_nlink = 0;
		hfsplus_delete_inode(inode);
		iput(inode);
		goto out;
	}

	hfsplus_instantiate(dentry, inode, inode->i_ino);
	mark_inode_dirty(inode);
out:
	mutex_unlock(&sbi->vh_mutex);
	return res;
}

static int hfsplus_create(struct inode *dir, struct dentry *dentry, int mode,
			  struct nameidata *nd)
{
	return hfsplus_mknod(dir, dentry, mode, 0);
}

static int hfsplus_mkdir(struct inode *dir, struct dentry *dentry, int mode)
{
	return hfsplus_mknod(dir, dentry, mode | S_IFDIR, 0);
}

static int hfsplus_rename(struct inode *old_dir, struct dentry *old_dentry,
			  struct inode *new_dir, struct dentry *new_dentry)
{
	int res;

	/* Unlink destination if it already exists */
	if (new_dentry->d_inode) {
		if (S_ISDIR(new_dentry->d_inode->i_mode))
			res = hfsplus_rmdir(new_dir, new_dentry);
		else
			res = hfsplus_unlink(new_dir, new_dentry);
		if (res)
			return res;
	}

	res = hfsplus_rename_cat((u32)(unsigned long)old_dentry->d_fsdata,
				 old_dir, &old_dentry->d_name,
				 new_dir, &new_dentry->d_name);
	if (!res)
		new_dentry->d_fsdata = old_dentry->d_fsdata;
	return res;
}

const struct inode_operations hfsplus_dir_inode_operations = {
	.lookup		= hfsplus_lookup,
	.create		= hfsplus_create,
	.link		= hfsplus_link,
	.unlink		= hfsplus_unlink,
	.mkdir		= hfsplus_mkdir,
	.rmdir		= hfsplus_rmdir,
	.symlink	= hfsplus_symlink,
	.mknod		= hfsplus_mknod,
	.rename		= hfsplus_rename,
};

const struct file_operations hfsplus_dir_operations = {
	.fsync		= hfsplus_file_fsync,
	.read		= generic_read_dir,
	.readdir	= hfsplus_readdir,
	.unlocked_ioctl = hfsplus_ioctl,
	.llseek		= generic_file_llseek,
	.release	= hfsplus_dir_release,
};<|MERGE_RESOLUTION|>--- conflicted
+++ resolved
@@ -65,13 +65,6 @@
 			goto fail;
 		}
 		cnid = be32_to_cpu(entry.file.id);
-<<<<<<< HEAD
-		if (entry.file.user_info.fdType == cpu_to_be32(HFSP_HARDLINK_TYPE) &&
-		    entry.file.user_info.fdCreator == cpu_to_be32(HFSP_HFSPLUS_CREATOR) &&
-		    (entry.file.create_date == HFSPLUS_I(HFSPLUS_SB(sb)->hidden_dir)->create_date ||
-		     entry.file.create_date == HFSPLUS_I(sb->s_root->d_inode)->create_date) &&
-		    HFSPLUS_SB(sb)->hidden_dir) {
-=======
 		if (entry.file.user_info.fdType ==
 				cpu_to_be32(HFSP_HARDLINK_TYPE) &&
 				entry.file.user_info.fdCreator ==
@@ -83,7 +76,6 @@
 					HFSPLUS_I(sb->s_root->d_inode)->
 						create_date) &&
 				HFSPLUS_SB(sb)->hidden_dir) {
->>>>>>> 3cbea436
 			struct qstr str;
 			char name[32];
 
@@ -101,12 +93,8 @@
 				str.len = sprintf(name, "iNode%d", linkid);
 				str.name = name;
 				hfsplus_cat_build_key(sb, fd.search_key,
-<<<<<<< HEAD
-					HFSPLUS_SB(sb)->hidden_dir->i_ino, &str);
-=======
 					HFSPLUS_SB(sb)->hidden_dir->i_ino,
 					&str);
->>>>>>> 3cbea436
 				goto again;
 			}
 		} else if (!dentry->d_fsdata)
