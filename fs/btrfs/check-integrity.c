--- conflicted
+++ resolved
@@ -1695,11 +1695,7 @@
 			return -1;
 		}
 		bio->bi_bdev = block_ctx->dev->bdev;
-<<<<<<< HEAD
-		bio->bi_sector = dev_bytenr >> 9;
-=======
 		bio->bi_iter.bi_sector = dev_bytenr >> 9;
->>>>>>> 391b7a7b
 
 		for (j = i; j < num_pages; j++) {
 			ret = bio_add_page(bio, block_ctx->pagev[j],
