/*
 * Copyright (C) 2007 Oracle.  All rights reserved.
 *
 * This program is free software; you can redistribute it and/or
 * modify it under the terms of the GNU General Public
 * License v2 as published by the Free Software Foundation.
 *
 * This program is distributed in the hope that it will be useful,
 * but WITHOUT ANY WARRANTY; without even the implied warranty of
 * MERCHANTABILITY or FITNESS FOR A PARTICULAR PURPOSE.  See the GNU
 * General Public License for more details.
 *
 * You should have received a copy of the GNU General Public
 * License along with this program; if not, write to the
 * Free Software Foundation, Inc., 59 Temple Place - Suite 330,
 * Boston, MA 021110-1307, USA.
 */

#include <linux/blkdev.h>
#include <linux/module.h>
#include <linux/buffer_head.h>
#include <linux/fs.h>
#include <linux/pagemap.h>
#include <linux/highmem.h>
#include <linux/time.h>
#include <linux/init.h>
#include <linux/seq_file.h>
#include <linux/string.h>
#include <linux/backing-dev.h>
#include <linux/mount.h>
#include <linux/mpage.h>
#include <linux/swap.h>
#include <linux/writeback.h>
#include <linux/statfs.h>
#include <linux/compat.h>
#include <linux/parser.h>
#include <linux/ctype.h>
#include <linux/namei.h>
#include <linux/miscdevice.h>
#include <linux/magic.h>
#include <linux/slab.h>
#include <linux/cleancache.h>
#include <linux/ratelimit.h>
#include <linux/btrfs.h>
#include "delayed-inode.h"
#include "ctree.h"
#include "disk-io.h"
#include "transaction.h"
#include "btrfs_inode.h"
#include "print-tree.h"
#include "xattr.h"
#include "volumes.h"
#include "export.h"
#include "compression.h"
#include "rcu-string.h"
#include "dev-replace.h"
#include "free-space-cache.h"
#include "backref.h"
#include "tests/btrfs-tests.h"

#define CREATE_TRACE_POINTS
#include <trace/events/btrfs.h>

static const struct super_operations btrfs_super_ops;
static struct file_system_type btrfs_fs_type;

static const char *btrfs_decode_error(int errno)
{
	char *errstr = "unknown";

	switch (errno) {
	case -EIO:
		errstr = "IO failure";
		break;
	case -ENOMEM:
		errstr = "Out of memory";
		break;
	case -EROFS:
		errstr = "Readonly filesystem";
		break;
	case -EEXIST:
		errstr = "Object already exists";
		break;
	case -ENOSPC:
		errstr = "No space left";
		break;
	case -ENOENT:
		errstr = "No such entry";
		break;
	}

	return errstr;
}

static void save_error_info(struct btrfs_fs_info *fs_info)
{
	/*
	 * today we only save the error info into ram.  Long term we'll
	 * also send it down to the disk
	 */
	set_bit(BTRFS_FS_STATE_ERROR, &fs_info->fs_state);
}

/* btrfs handle error by forcing the filesystem readonly */
static void btrfs_handle_error(struct btrfs_fs_info *fs_info)
{
	struct super_block *sb = fs_info->sb;

	if (sb->s_flags & MS_RDONLY)
		return;

	if (test_bit(BTRFS_FS_STATE_ERROR, &fs_info->fs_state)) {
		sb->s_flags |= MS_RDONLY;
		btrfs_info(fs_info, "forced readonly");
		/*
		 * Note that a running device replace operation is not
		 * canceled here although there is no way to update
		 * the progress. It would add the risk of a deadlock,
		 * therefore the canceling is ommited. The only penalty
		 * is that some I/O remains active until the procedure
		 * completes. The next time when the filesystem is
		 * mounted writeable again, the device replace
		 * operation continues.
		 */
	}
}

#ifdef CONFIG_PRINTK
/*
 * __btrfs_std_error decodes expected errors from the caller and
 * invokes the approciate error response.
 */
void __btrfs_std_error(struct btrfs_fs_info *fs_info, const char *function,
		       unsigned int line, int errno, const char *fmt, ...)
{
	struct super_block *sb = fs_info->sb;
	const char *errstr;

	/*
	 * Special case: if the error is EROFS, and we're already
	 * under MS_RDONLY, then it is safe here.
	 */
	if (errno == -EROFS && (sb->s_flags & MS_RDONLY))
  		return;

	errstr = btrfs_decode_error(errno);
	if (fmt) {
		struct va_format vaf;
		va_list args;

		va_start(args, fmt);
		vaf.fmt = fmt;
		vaf.va = &args;

		printk(KERN_CRIT "BTRFS error (device %s) in %s:%d: errno=%d %s (%pV)\n",
			sb->s_id, function, line, errno, errstr, &vaf);
		va_end(args);
	} else {
		printk(KERN_CRIT "BTRFS error (device %s) in %s:%d: errno=%d %s\n",
			sb->s_id, function, line, errno, errstr);
	}

	/* Don't go through full error handling during mount */
	save_error_info(fs_info);
	if (sb->s_flags & MS_BORN)
		btrfs_handle_error(fs_info);
}

static const char * const logtypes[] = {
	"emergency",
	"alert",
	"critical",
	"error",
	"warning",
	"notice",
	"info",
	"debug",
};

void btrfs_printk(const struct btrfs_fs_info *fs_info, const char *fmt, ...)
{
	struct super_block *sb = fs_info->sb;
	char lvl[4];
	struct va_format vaf;
	va_list args;
	const char *type = logtypes[4];
	int kern_level;

	va_start(args, fmt);

	kern_level = printk_get_level(fmt);
	if (kern_level) {
		size_t size = printk_skip_level(fmt) - fmt;
		memcpy(lvl, fmt,  size);
		lvl[size] = '\0';
		fmt += size;
		type = logtypes[kern_level - '0'];
	} else
		*lvl = '\0';

	vaf.fmt = fmt;
	vaf.va = &args;

	printk("%sBTRFS %s (device %s): %pV\n", lvl, type, sb->s_id, &vaf);

	va_end(args);
}

#else

void __btrfs_std_error(struct btrfs_fs_info *fs_info, const char *function,
		       unsigned int line, int errno, const char *fmt, ...)
{
	struct super_block *sb = fs_info->sb;

	/*
	 * Special case: if the error is EROFS, and we're already
	 * under MS_RDONLY, then it is safe here.
	 */
	if (errno == -EROFS && (sb->s_flags & MS_RDONLY))
		return;

	/* Don't go through full error handling during mount */
	if (sb->s_flags & MS_BORN) {
		save_error_info(fs_info);
		btrfs_handle_error(fs_info);
	}
}
#endif

/*
 * We only mark the transaction aborted and then set the file system read-only.
 * This will prevent new transactions from starting or trying to join this
 * one.
 *
 * This means that error recovery at the call site is limited to freeing
 * any local memory allocations and passing the error code up without
 * further cleanup. The transaction should complete as it normally would
 * in the call path but will return -EIO.
 *
 * We'll complete the cleanup in btrfs_end_transaction and
 * btrfs_commit_transaction.
 */
void __btrfs_abort_transaction(struct btrfs_trans_handle *trans,
			       struct btrfs_root *root, const char *function,
			       unsigned int line, int errno)
{
	/*
	 * Report first abort since mount
	 */
	if (!test_and_set_bit(BTRFS_FS_STATE_TRANS_ABORTED,
				&root->fs_info->fs_state)) {
		WARN(1, KERN_DEBUG "btrfs: Transaction aborted (error %d)\n",
				errno);
	}
	trans->aborted = errno;
	/* Nothing used. The other threads that have joined this
	 * transaction may be able to continue. */
	if (!trans->blocks_used) {
		const char *errstr;

		errstr = btrfs_decode_error(errno);
		btrfs_warn(root->fs_info,
		           "%s:%d: Aborting unused transaction(%s).",
		           function, line, errstr);
		return;
	}
	ACCESS_ONCE(trans->transaction->aborted) = errno;
	/* Wake up anybody who may be waiting on this transaction */
	wake_up(&root->fs_info->transaction_wait);
	wake_up(&root->fs_info->transaction_blocked_wait);
	__btrfs_std_error(root->fs_info, function, line, errno, NULL);
}
/*
 * __btrfs_panic decodes unexpected, fatal errors from the caller,
 * issues an alert, and either panics or BUGs, depending on mount options.
 */
void __btrfs_panic(struct btrfs_fs_info *fs_info, const char *function,
		   unsigned int line, int errno, const char *fmt, ...)
{
	char *s_id = "<unknown>";
	const char *errstr;
	struct va_format vaf = { .fmt = fmt };
	va_list args;

	if (fs_info)
		s_id = fs_info->sb->s_id;

	va_start(args, fmt);
	vaf.va = &args;

	errstr = btrfs_decode_error(errno);
	if (fs_info && (fs_info->mount_opt & BTRFS_MOUNT_PANIC_ON_FATAL_ERROR))
		panic(KERN_CRIT "BTRFS panic (device %s) in %s:%d: %pV (errno=%d %s)\n",
			s_id, function, line, &vaf, errno, errstr);

	printk(KERN_CRIT "BTRFS panic (device %s) in %s:%d: %pV (errno=%d %s)\n",
	       s_id, function, line, &vaf, errno, errstr);
	va_end(args);
	/* Caller calls BUG() */
}

static void btrfs_put_super(struct super_block *sb)
{
	(void)close_ctree(btrfs_sb(sb)->tree_root);
	/* FIXME: need to fix VFS to return error? */
	/* AV: return it _where_?  ->put_super() can be triggered by any number
	 * of async events, up to and including delivery of SIGKILL to the
	 * last process that kept it busy.  Or segfault in the aforementioned
	 * process...  Whom would you report that to?
	 */
}

enum {
	Opt_degraded, Opt_subvol, Opt_subvolid, Opt_device, Opt_nodatasum,
	Opt_nodatacow, Opt_max_inline, Opt_alloc_start, Opt_nobarrier, Opt_ssd,
	Opt_nossd, Opt_ssd_spread, Opt_thread_pool, Opt_noacl, Opt_compress,
	Opt_compress_type, Opt_compress_force, Opt_compress_force_type,
	Opt_notreelog, Opt_ratio, Opt_flushoncommit, Opt_discard,
	Opt_space_cache, Opt_clear_cache, Opt_user_subvol_rm_allowed,
	Opt_enospc_debug, Opt_subvolrootid, Opt_defrag, Opt_inode_cache,
	Opt_no_space_cache, Opt_recovery, Opt_skip_balance,
	Opt_check_integrity, Opt_check_integrity_including_extent_data,
	Opt_check_integrity_print_mask, Opt_fatal_errors, Opt_rescan_uuid_tree,
	Opt_commit_interval,
	Opt_err,
};

static match_table_t tokens = {
	{Opt_degraded, "degraded"},
	{Opt_subvol, "subvol=%s"},
	{Opt_subvolid, "subvolid=%s"},
	{Opt_device, "device=%s"},
	{Opt_nodatasum, "nodatasum"},
	{Opt_nodatacow, "nodatacow"},
	{Opt_nobarrier, "nobarrier"},
	{Opt_max_inline, "max_inline=%s"},
	{Opt_alloc_start, "alloc_start=%s"},
	{Opt_thread_pool, "thread_pool=%d"},
	{Opt_compress, "compress"},
	{Opt_compress_type, "compress=%s"},
	{Opt_compress_force, "compress-force"},
	{Opt_compress_force_type, "compress-force=%s"},
	{Opt_ssd, "ssd"},
	{Opt_ssd_spread, "ssd_spread"},
	{Opt_nossd, "nossd"},
	{Opt_noacl, "noacl"},
	{Opt_notreelog, "notreelog"},
	{Opt_flushoncommit, "flushoncommit"},
	{Opt_ratio, "metadata_ratio=%d"},
	{Opt_discard, "discard"},
	{Opt_space_cache, "space_cache"},
	{Opt_clear_cache, "clear_cache"},
	{Opt_user_subvol_rm_allowed, "user_subvol_rm_allowed"},
	{Opt_enospc_debug, "enospc_debug"},
	{Opt_subvolrootid, "subvolrootid=%d"},
	{Opt_defrag, "autodefrag"},
	{Opt_inode_cache, "inode_cache"},
	{Opt_no_space_cache, "nospace_cache"},
	{Opt_recovery, "recovery"},
	{Opt_skip_balance, "skip_balance"},
	{Opt_check_integrity, "check_int"},
	{Opt_check_integrity_including_extent_data, "check_int_data"},
	{Opt_check_integrity_print_mask, "check_int_print_mask=%d"},
	{Opt_rescan_uuid_tree, "rescan_uuid_tree"},
	{Opt_fatal_errors, "fatal_errors=%s"},
	{Opt_commit_interval, "commit=%d"},
	{Opt_err, NULL},
};

/*
 * Regular mount options parser.  Everything that is needed only when
 * reading in a new superblock is parsed here.
 * XXX JDM: This needs to be cleaned up for remount.
 */
int btrfs_parse_options(struct btrfs_root *root, char *options)
{
	struct btrfs_fs_info *info = root->fs_info;
	substring_t args[MAX_OPT_ARGS];
	char *p, *num, *orig = NULL;
	u64 cache_gen;
	int intarg;
	int ret = 0;
	char *compress_type;
	bool compress_force = false;

	cache_gen = btrfs_super_cache_generation(root->fs_info->super_copy);
	if (cache_gen)
		btrfs_set_opt(info->mount_opt, SPACE_CACHE);

	if (!options)
		goto out;

	/*
	 * strsep changes the string, duplicate it because parse_options
	 * gets called twice
	 */
	options = kstrdup(options, GFP_NOFS);
	if (!options)
		return -ENOMEM;

	orig = options;

	while ((p = strsep(&options, ",")) != NULL) {
		int token;
		if (!*p)
			continue;

		token = match_token(p, tokens, args);
		switch (token) {
		case Opt_degraded:
			printk(KERN_INFO "btrfs: allowing degraded mounts\n");
			btrfs_set_opt(info->mount_opt, DEGRADED);
			break;
		case Opt_subvol:
		case Opt_subvolid:
		case Opt_subvolrootid:
		case Opt_device:
			/*
			 * These are parsed by btrfs_parse_early_options
			 * and can be happily ignored here.
			 */
			break;
		case Opt_nodatasum:
			printk(KERN_INFO "btrfs: setting nodatasum\n");
			btrfs_set_opt(info->mount_opt, NODATASUM);
			break;
		case Opt_nodatacow:
			if (!btrfs_test_opt(root, COMPRESS) ||
				!btrfs_test_opt(root, FORCE_COMPRESS)) {
					printk(KERN_INFO "btrfs: setting nodatacow, compression disabled\n");
			} else {
				printk(KERN_INFO "btrfs: setting nodatacow\n");
			}
			info->compress_type = BTRFS_COMPRESS_NONE;
			btrfs_clear_opt(info->mount_opt, COMPRESS);
			btrfs_clear_opt(info->mount_opt, FORCE_COMPRESS);
			btrfs_set_opt(info->mount_opt, NODATACOW);
			btrfs_set_opt(info->mount_opt, NODATASUM);
			break;
		case Opt_compress_force:
		case Opt_compress_force_type:
			compress_force = true;
			/* Fallthrough */
		case Opt_compress:
		case Opt_compress_type:
			if (token == Opt_compress ||
			    token == Opt_compress_force ||
			    strcmp(args[0].from, "zlib") == 0) {
				compress_type = "zlib";
				info->compress_type = BTRFS_COMPRESS_ZLIB;
				btrfs_set_opt(info->mount_opt, COMPRESS);
				btrfs_clear_opt(info->mount_opt, NODATACOW);
				btrfs_clear_opt(info->mount_opt, NODATASUM);
			} else if (strcmp(args[0].from, "lzo") == 0) {
				compress_type = "lzo";
				info->compress_type = BTRFS_COMPRESS_LZO;
				btrfs_set_opt(info->mount_opt, COMPRESS);
				btrfs_clear_opt(info->mount_opt, NODATACOW);
				btrfs_clear_opt(info->mount_opt, NODATASUM);
				btrfs_set_fs_incompat(info, COMPRESS_LZO);
			} else if (strncmp(args[0].from, "no", 2) == 0) {
				compress_type = "no";
				info->compress_type = BTRFS_COMPRESS_NONE;
				btrfs_clear_opt(info->mount_opt, COMPRESS);
				btrfs_clear_opt(info->mount_opt, FORCE_COMPRESS);
				compress_force = false;
			} else {
				ret = -EINVAL;
				goto out;
			}

			if (compress_force) {
				btrfs_set_opt(info->mount_opt, FORCE_COMPRESS);
				pr_info("btrfs: force %s compression\n",
					compress_type);
			} else
				pr_info("btrfs: use %s compression\n",
					compress_type);
			break;
		case Opt_ssd:
			printk(KERN_INFO "btrfs: use ssd allocation scheme\n");
			btrfs_set_opt(info->mount_opt, SSD);
			break;
		case Opt_ssd_spread:
			printk(KERN_INFO "btrfs: use spread ssd "
			       "allocation scheme\n");
			btrfs_set_opt(info->mount_opt, SSD);
			btrfs_set_opt(info->mount_opt, SSD_SPREAD);
			break;
		case Opt_nossd:
			printk(KERN_INFO "btrfs: not using ssd allocation "
			       "scheme\n");
			btrfs_set_opt(info->mount_opt, NOSSD);
			btrfs_clear_opt(info->mount_opt, SSD);
			btrfs_clear_opt(info->mount_opt, SSD_SPREAD);
			break;
		case Opt_nobarrier:
			printk(KERN_INFO "btrfs: turning off barriers\n");
			btrfs_set_opt(info->mount_opt, NOBARRIER);
			break;
		case Opt_thread_pool:
			ret = match_int(&args[0], &intarg);
			if (ret) {
				goto out;
			} else if (intarg > 0) {
				info->thread_pool_size = intarg;
			} else {
				ret = -EINVAL;
				goto out;
			}
			break;
		case Opt_max_inline:
			num = match_strdup(&args[0]);
			if (num) {
				info->max_inline = memparse(num, NULL);
				kfree(num);

				if (info->max_inline) {
					info->max_inline = max_t(u64,
						info->max_inline,
						root->sectorsize);
				}
				printk(KERN_INFO "btrfs: max_inline at %llu\n",
					info->max_inline);
			} else {
				ret = -ENOMEM;
				goto out;
			}
			break;
		case Opt_alloc_start:
			num = match_strdup(&args[0]);
			if (num) {
				mutex_lock(&info->chunk_mutex);
				info->alloc_start = memparse(num, NULL);
				mutex_unlock(&info->chunk_mutex);
				kfree(num);
				printk(KERN_INFO
					"btrfs: allocations start at %llu\n",
					info->alloc_start);
			} else {
				ret = -ENOMEM;
				goto out;
			}
			break;
		case Opt_noacl:
			root->fs_info->sb->s_flags &= ~MS_POSIXACL;
			break;
		case Opt_notreelog:
			printk(KERN_INFO "btrfs: disabling tree log\n");
			btrfs_set_opt(info->mount_opt, NOTREELOG);
			break;
		case Opt_flushoncommit:
			printk(KERN_INFO "btrfs: turning on flush-on-commit\n");
			btrfs_set_opt(info->mount_opt, FLUSHONCOMMIT);
			break;
		case Opt_ratio:
			ret = match_int(&args[0], &intarg);
			if (ret) {
				goto out;
			} else if (intarg >= 0) {
				info->metadata_ratio = intarg;
				printk(KERN_INFO "btrfs: metadata ratio %d\n",
				       info->metadata_ratio);
			} else {
				ret = -EINVAL;
				goto out;
			}
			break;
		case Opt_discard:
			btrfs_set_opt(info->mount_opt, DISCARD);
			break;
		case Opt_space_cache:
			btrfs_set_opt(info->mount_opt, SPACE_CACHE);
			break;
		case Opt_rescan_uuid_tree:
			btrfs_set_opt(info->mount_opt, RESCAN_UUID_TREE);
			break;
		case Opt_no_space_cache:
			printk(KERN_INFO "btrfs: disabling disk space caching\n");
			btrfs_clear_opt(info->mount_opt, SPACE_CACHE);
			break;
		case Opt_inode_cache:
			printk(KERN_INFO "btrfs: enabling inode map caching\n");
			btrfs_set_opt(info->mount_opt, INODE_MAP_CACHE);
			break;
		case Opt_clear_cache:
			printk(KERN_INFO "btrfs: force clearing of disk cache\n");
			btrfs_set_opt(info->mount_opt, CLEAR_CACHE);
			break;
		case Opt_user_subvol_rm_allowed:
			btrfs_set_opt(info->mount_opt, USER_SUBVOL_RM_ALLOWED);
			break;
		case Opt_enospc_debug:
			btrfs_set_opt(info->mount_opt, ENOSPC_DEBUG);
			break;
		case Opt_defrag:
			printk(KERN_INFO "btrfs: enabling auto defrag\n");
			btrfs_set_opt(info->mount_opt, AUTO_DEFRAG);
			break;
		case Opt_recovery:
			printk(KERN_INFO "btrfs: enabling auto recovery\n");
			btrfs_set_opt(info->mount_opt, RECOVERY);
			break;
		case Opt_skip_balance:
			btrfs_set_opt(info->mount_opt, SKIP_BALANCE);
			break;
#ifdef CONFIG_BTRFS_FS_CHECK_INTEGRITY
		case Opt_check_integrity_including_extent_data:
			printk(KERN_INFO "btrfs: enabling check integrity"
			       " including extent data\n");
			btrfs_set_opt(info->mount_opt,
				      CHECK_INTEGRITY_INCLUDING_EXTENT_DATA);
			btrfs_set_opt(info->mount_opt, CHECK_INTEGRITY);
			break;
		case Opt_check_integrity:
			printk(KERN_INFO "btrfs: enabling check integrity\n");
			btrfs_set_opt(info->mount_opt, CHECK_INTEGRITY);
			break;
		case Opt_check_integrity_print_mask:
			ret = match_int(&args[0], &intarg);
			if (ret) {
				goto out;
			} else if (intarg >= 0) {
				info->check_integrity_print_mask = intarg;
				printk(KERN_INFO "btrfs:"
				       " check_integrity_print_mask 0x%x\n",
				       info->check_integrity_print_mask);
			} else {
				ret = -EINVAL;
				goto out;
			}
			break;
#else
		case Opt_check_integrity_including_extent_data:
		case Opt_check_integrity:
		case Opt_check_integrity_print_mask:
			printk(KERN_ERR "btrfs: support for check_integrity*"
			       " not compiled in!\n");
			ret = -EINVAL;
			goto out;
#endif
		case Opt_fatal_errors:
			if (strcmp(args[0].from, "panic") == 0)
				btrfs_set_opt(info->mount_opt,
					      PANIC_ON_FATAL_ERROR);
			else if (strcmp(args[0].from, "bug") == 0)
				btrfs_clear_opt(info->mount_opt,
					      PANIC_ON_FATAL_ERROR);
			else {
				ret = -EINVAL;
				goto out;
			}
			break;
		case Opt_commit_interval:
			intarg = 0;
			ret = match_int(&args[0], &intarg);
			if (ret < 0) {
				printk(KERN_ERR
					"btrfs: invalid commit interval\n");
				ret = -EINVAL;
				goto out;
			}
			if (intarg > 0) {
				if (intarg > 300) {
					printk(KERN_WARNING
					    "btrfs: excessive commit interval %d\n",
							intarg);
				}
				info->commit_interval = intarg;
			} else {
				printk(KERN_INFO
				    "btrfs: using default commit interval %ds\n",
				    BTRFS_DEFAULT_COMMIT_INTERVAL);
				info->commit_interval = BTRFS_DEFAULT_COMMIT_INTERVAL;
			}
			break;
		case Opt_err:
			printk(KERN_INFO "btrfs: unrecognized mount option "
			       "'%s'\n", p);
			ret = -EINVAL;
			goto out;
		default:
			break;
		}
	}
out:
	if (!ret && btrfs_test_opt(root, SPACE_CACHE))
		printk(KERN_INFO "btrfs: disk space caching is enabled\n");
	kfree(orig);
	return ret;
}

/*
 * Parse mount options that are required early in the mount process.
 *
 * All other options will be parsed on much later in the mount process and
 * only when we need to allocate a new super block.
 */
static int btrfs_parse_early_options(const char *options, fmode_t flags,
		void *holder, char **subvol_name, u64 *subvol_objectid,
		struct btrfs_fs_devices **fs_devices)
{
	substring_t args[MAX_OPT_ARGS];
	char *device_name, *opts, *orig, *p;
	char *num = NULL;
	int error = 0;

	if (!options)
		return 0;

	/*
	 * strsep changes the string, duplicate it because parse_options
	 * gets called twice
	 */
	opts = kstrdup(options, GFP_KERNEL);
	if (!opts)
		return -ENOMEM;
	orig = opts;

	while ((p = strsep(&opts, ",")) != NULL) {
		int token;
		if (!*p)
			continue;

		token = match_token(p, tokens, args);
		switch (token) {
		case Opt_subvol:
			kfree(*subvol_name);
			*subvol_name = match_strdup(&args[0]);
			if (!*subvol_name) {
				error = -ENOMEM;
				goto out;
			}
			break;
		case Opt_subvolid:
			num = match_strdup(&args[0]);
			if (num) {
				*subvol_objectid = memparse(num, NULL);
				kfree(num);
				/* we want the original fs_tree */
				if (!*subvol_objectid)
					*subvol_objectid =
						BTRFS_FS_TREE_OBJECTID;
			} else {
				error = -EINVAL;
				goto out;
			}
			break;
		case Opt_subvolrootid:
			printk(KERN_WARNING
				"btrfs: 'subvolrootid' mount option is deprecated and has no effect\n");
			break;
		case Opt_device:
			device_name = match_strdup(&args[0]);
			if (!device_name) {
				error = -ENOMEM;
				goto out;
			}
			error = btrfs_scan_one_device(device_name,
					flags, holder, fs_devices);
			kfree(device_name);
			if (error)
				goto out;
			break;
		default:
			break;
		}
	}

out:
	kfree(orig);
	return error;
}

static struct dentry *get_default_root(struct super_block *sb,
				       u64 subvol_objectid)
{
	struct btrfs_fs_info *fs_info = btrfs_sb(sb);
	struct btrfs_root *root = fs_info->tree_root;
	struct btrfs_root *new_root;
	struct btrfs_dir_item *di;
	struct btrfs_path *path;
	struct btrfs_key location;
	struct inode *inode;
	u64 dir_id;
	int new = 0;

	/*
	 * We have a specific subvol we want to mount, just setup location and
	 * go look up the root.
	 */
	if (subvol_objectid) {
		location.objectid = subvol_objectid;
		location.type = BTRFS_ROOT_ITEM_KEY;
		location.offset = (u64)-1;
		goto find_root;
	}

	path = btrfs_alloc_path();
	if (!path)
		return ERR_PTR(-ENOMEM);
	path->leave_spinning = 1;

	/*
	 * Find the "default" dir item which points to the root item that we
	 * will mount by default if we haven't been given a specific subvolume
	 * to mount.
	 */
	dir_id = btrfs_super_root_dir(fs_info->super_copy);
	di = btrfs_lookup_dir_item(NULL, root, path, dir_id, "default", 7, 0);
	if (IS_ERR(di)) {
		btrfs_free_path(path);
		return ERR_CAST(di);
	}
	if (!di) {
		/*
		 * Ok the default dir item isn't there.  This is weird since
		 * it's always been there, but don't freak out, just try and
		 * mount to root most subvolume.
		 */
		btrfs_free_path(path);
		dir_id = BTRFS_FIRST_FREE_OBJECTID;
		new_root = fs_info->fs_root;
		goto setup_root;
	}

	btrfs_dir_item_key_to_cpu(path->nodes[0], di, &location);
	btrfs_free_path(path);

find_root:
	new_root = btrfs_read_fs_root_no_name(fs_info, &location);
	if (IS_ERR(new_root))
		return ERR_CAST(new_root);

	dir_id = btrfs_root_dirid(&new_root->root_item);
setup_root:
	location.objectid = dir_id;
	location.type = BTRFS_INODE_ITEM_KEY;
	location.offset = 0;

	inode = btrfs_iget(sb, &location, new_root, &new);
	if (IS_ERR(inode))
		return ERR_CAST(inode);

	/*
	 * If we're just mounting the root most subvol put the inode and return
	 * a reference to the dentry.  We will have already gotten a reference
	 * to the inode in btrfs_fill_super so we're good to go.
	 */
	if (!new && sb->s_root->d_inode == inode) {
		iput(inode);
		return dget(sb->s_root);
	}

	return d_obtain_alias(inode);
}

static int btrfs_fill_super(struct super_block *sb,
			    struct btrfs_fs_devices *fs_devices,
			    void *data, int silent)
{
	struct inode *inode;
	struct btrfs_fs_info *fs_info = btrfs_sb(sb);
	struct btrfs_key key;
	int err;

	sb->s_maxbytes = MAX_LFS_FILESIZE;
	sb->s_magic = BTRFS_SUPER_MAGIC;
	sb->s_op = &btrfs_super_ops;
	sb->s_d_op = &btrfs_dentry_operations;
	sb->s_export_op = &btrfs_export_ops;
	sb->s_xattr = btrfs_xattr_handlers;
	sb->s_time_gran = 1;
#ifdef CONFIG_BTRFS_FS_POSIX_ACL
	sb->s_flags |= MS_POSIXACL;
#endif
	sb->s_flags |= MS_I_VERSION;
	err = open_ctree(sb, fs_devices, (char *)data);
	if (err) {
		printk("btrfs: open_ctree failed\n");
		return err;
	}

	key.objectid = BTRFS_FIRST_FREE_OBJECTID;
	key.type = BTRFS_INODE_ITEM_KEY;
	key.offset = 0;
	inode = btrfs_iget(sb, &key, fs_info->fs_root, NULL);
	if (IS_ERR(inode)) {
		err = PTR_ERR(inode);
		goto fail_close;
	}

	sb->s_root = d_make_root(inode);
	if (!sb->s_root) {
		err = -ENOMEM;
		goto fail_close;
	}

	save_mount_options(sb, data);
	cleancache_init_fs(sb);
	sb->s_flags |= MS_ACTIVE;
	return 0;

fail_close:
	close_ctree(fs_info->tree_root);
	return err;
}

int btrfs_sync_fs(struct super_block *sb, int wait)
{
	struct btrfs_trans_handle *trans;
	struct btrfs_fs_info *fs_info = btrfs_sb(sb);
	struct btrfs_root *root = fs_info->tree_root;

	trace_btrfs_sync_fs(wait);

	if (!wait) {
		filemap_flush(fs_info->btree_inode->i_mapping);
		return 0;
	}

<<<<<<< HEAD
	btrfs_wait_all_ordered_extents(fs_info);
=======
	btrfs_wait_ordered_roots(fs_info, -1);
>>>>>>> 9fee8240

	trans = btrfs_attach_transaction_barrier(root);
	if (IS_ERR(trans)) {
		/* no transaction, don't bother */
		if (PTR_ERR(trans) == -ENOENT)
			return 0;
		return PTR_ERR(trans);
	}
	return btrfs_commit_transaction(trans, root);
}

static int btrfs_show_options(struct seq_file *seq, struct dentry *dentry)
{
	struct btrfs_fs_info *info = btrfs_sb(dentry->d_sb);
	struct btrfs_root *root = info->tree_root;
	char *compress_type;

	if (btrfs_test_opt(root, DEGRADED))
		seq_puts(seq, ",degraded");
	if (btrfs_test_opt(root, NODATASUM))
		seq_puts(seq, ",nodatasum");
	if (btrfs_test_opt(root, NODATACOW))
		seq_puts(seq, ",nodatacow");
	if (btrfs_test_opt(root, NOBARRIER))
		seq_puts(seq, ",nobarrier");
	if (info->max_inline != 8192 * 1024)
		seq_printf(seq, ",max_inline=%llu", info->max_inline);
	if (info->alloc_start != 0)
		seq_printf(seq, ",alloc_start=%llu", info->alloc_start);
	if (info->thread_pool_size !=  min_t(unsigned long,
					     num_online_cpus() + 2, 8))
		seq_printf(seq, ",thread_pool=%d", info->thread_pool_size);
	if (btrfs_test_opt(root, COMPRESS)) {
		if (info->compress_type == BTRFS_COMPRESS_ZLIB)
			compress_type = "zlib";
		else
			compress_type = "lzo";
		if (btrfs_test_opt(root, FORCE_COMPRESS))
			seq_printf(seq, ",compress-force=%s", compress_type);
		else
			seq_printf(seq, ",compress=%s", compress_type);
	}
	if (btrfs_test_opt(root, NOSSD))
		seq_puts(seq, ",nossd");
	if (btrfs_test_opt(root, SSD_SPREAD))
		seq_puts(seq, ",ssd_spread");
	else if (btrfs_test_opt(root, SSD))
		seq_puts(seq, ",ssd");
	if (btrfs_test_opt(root, NOTREELOG))
		seq_puts(seq, ",notreelog");
	if (btrfs_test_opt(root, FLUSHONCOMMIT))
		seq_puts(seq, ",flushoncommit");
	if (btrfs_test_opt(root, DISCARD))
		seq_puts(seq, ",discard");
	if (!(root->fs_info->sb->s_flags & MS_POSIXACL))
		seq_puts(seq, ",noacl");
	if (btrfs_test_opt(root, SPACE_CACHE))
		seq_puts(seq, ",space_cache");
	else
		seq_puts(seq, ",nospace_cache");
	if (btrfs_test_opt(root, RESCAN_UUID_TREE))
		seq_puts(seq, ",rescan_uuid_tree");
	if (btrfs_test_opt(root, CLEAR_CACHE))
		seq_puts(seq, ",clear_cache");
	if (btrfs_test_opt(root, USER_SUBVOL_RM_ALLOWED))
		seq_puts(seq, ",user_subvol_rm_allowed");
	if (btrfs_test_opt(root, ENOSPC_DEBUG))
		seq_puts(seq, ",enospc_debug");
	if (btrfs_test_opt(root, AUTO_DEFRAG))
		seq_puts(seq, ",autodefrag");
	if (btrfs_test_opt(root, INODE_MAP_CACHE))
		seq_puts(seq, ",inode_cache");
	if (btrfs_test_opt(root, SKIP_BALANCE))
		seq_puts(seq, ",skip_balance");
	if (btrfs_test_opt(root, RECOVERY))
		seq_puts(seq, ",recovery");
#ifdef CONFIG_BTRFS_FS_CHECK_INTEGRITY
	if (btrfs_test_opt(root, CHECK_INTEGRITY_INCLUDING_EXTENT_DATA))
		seq_puts(seq, ",check_int_data");
	else if (btrfs_test_opt(root, CHECK_INTEGRITY))
		seq_puts(seq, ",check_int");
	if (info->check_integrity_print_mask)
		seq_printf(seq, ",check_int_print_mask=%d",
				info->check_integrity_print_mask);
#endif
	if (info->metadata_ratio)
		seq_printf(seq, ",metadata_ratio=%d",
				info->metadata_ratio);
	if (btrfs_test_opt(root, PANIC_ON_FATAL_ERROR))
		seq_puts(seq, ",fatal_errors=panic");
	if (info->commit_interval != BTRFS_DEFAULT_COMMIT_INTERVAL)
		seq_printf(seq, ",commit=%d", info->commit_interval);
	return 0;
}

static int btrfs_test_super(struct super_block *s, void *data)
{
	struct btrfs_fs_info *p = data;
	struct btrfs_fs_info *fs_info = btrfs_sb(s);

	return fs_info->fs_devices == p->fs_devices;
}

static int btrfs_set_super(struct super_block *s, void *data)
{
	int err = set_anon_super(s, data);
	if (!err)
		s->s_fs_info = data;
	return err;
}

/*
 * subvolumes are identified by ino 256
 */
static inline int is_subvolume_inode(struct inode *inode)
{
	if (inode && inode->i_ino == BTRFS_FIRST_FREE_OBJECTID)
		return 1;
	return 0;
}

/*
 * This will strip out the subvol=%s argument for an argument string and add
 * subvolid=0 to make sure we get the actual tree root for path walking to the
 * subvol we want.
 */
static char *setup_root_args(char *args)
{
	unsigned len = strlen(args) + 2 + 1;
	char *src, *dst, *buf;

	/*
	 * We need the same args as before, but with this substitution:
	 * s!subvol=[^,]+!subvolid=0!
	 *
	 * Since the replacement string is up to 2 bytes longer than the
	 * original, allocate strlen(args) + 2 + 1 bytes.
	 */

	src = strstr(args, "subvol=");
	/* This shouldn't happen, but just in case.. */
	if (!src)
		return NULL;

	buf = dst = kmalloc(len, GFP_NOFS);
	if (!buf)
		return NULL;

	/*
	 * If the subvol= arg is not at the start of the string,
	 * copy whatever precedes it into buf.
	 */
	if (src != args) {
		*src++ = '\0';
		strcpy(buf, args);
		dst += strlen(args);
	}

	strcpy(dst, "subvolid=0");
	dst += strlen("subvolid=0");

	/*
	 * If there is a "," after the original subvol=... string,
	 * copy that suffix into our buffer.  Otherwise, we're done.
	 */
	src = strchr(src, ',');
	if (src)
		strcpy(dst, src);

	return buf;
}

static struct dentry *mount_subvol(const char *subvol_name, int flags,
				   const char *device_name, char *data)
{
	struct dentry *root;
	struct vfsmount *mnt;
	char *newargs;

	newargs = setup_root_args(data);
	if (!newargs)
		return ERR_PTR(-ENOMEM);
	mnt = vfs_kern_mount(&btrfs_fs_type, flags, device_name,
			     newargs);
	kfree(newargs);
	if (IS_ERR(mnt))
		return ERR_CAST(mnt);

	root = mount_subtree(mnt, subvol_name);

	if (!IS_ERR(root) && !is_subvolume_inode(root->d_inode)) {
		struct super_block *s = root->d_sb;
		dput(root);
		root = ERR_PTR(-EINVAL);
		deactivate_locked_super(s);
		printk(KERN_ERR "btrfs: '%s' is not a valid subvolume\n",
				subvol_name);
	}

	return root;
}

/*
 * Find a superblock for the given device / mount point.
 *
 * Note:  This is based on get_sb_bdev from fs/super.c with a few additions
 *	  for multiple device setup.  Make sure to keep it in sync.
 */
static struct dentry *btrfs_mount(struct file_system_type *fs_type, int flags,
		const char *device_name, void *data)
{
	struct block_device *bdev = NULL;
	struct super_block *s;
	struct dentry *root;
	struct btrfs_fs_devices *fs_devices = NULL;
	struct btrfs_fs_info *fs_info = NULL;
	fmode_t mode = FMODE_READ;
	char *subvol_name = NULL;
	u64 subvol_objectid = 0;
	int error = 0;

	if (!(flags & MS_RDONLY))
		mode |= FMODE_WRITE;

	error = btrfs_parse_early_options(data, mode, fs_type,
					  &subvol_name, &subvol_objectid,
					  &fs_devices);
	if (error) {
		kfree(subvol_name);
		return ERR_PTR(error);
	}

	if (subvol_name) {
		root = mount_subvol(subvol_name, flags, device_name, data);
		kfree(subvol_name);
		return root;
	}

	error = btrfs_scan_one_device(device_name, mode, fs_type, &fs_devices);
	if (error)
		return ERR_PTR(error);

	/*
	 * Setup a dummy root and fs_info for test/set super.  This is because
	 * we don't actually fill this stuff out until open_ctree, but we need
	 * it for searching for existing supers, so this lets us do that and
	 * then open_ctree will properly initialize everything later.
	 */
	fs_info = kzalloc(sizeof(struct btrfs_fs_info), GFP_NOFS);
	if (!fs_info)
		return ERR_PTR(-ENOMEM);

	fs_info->fs_devices = fs_devices;

	fs_info->super_copy = kzalloc(BTRFS_SUPER_INFO_SIZE, GFP_NOFS);
	fs_info->super_for_commit = kzalloc(BTRFS_SUPER_INFO_SIZE, GFP_NOFS);
	if (!fs_info->super_copy || !fs_info->super_for_commit) {
		error = -ENOMEM;
		goto error_fs_info;
	}

	error = btrfs_open_devices(fs_devices, mode, fs_type);
	if (error)
		goto error_fs_info;

	if (!(flags & MS_RDONLY) && fs_devices->rw_devices == 0) {
		error = -EACCES;
		goto error_close_devices;
	}

	bdev = fs_devices->latest_bdev;
	s = sget(fs_type, btrfs_test_super, btrfs_set_super, flags | MS_NOSEC,
		 fs_info);
	if (IS_ERR(s)) {
		error = PTR_ERR(s);
		goto error_close_devices;
	}

	if (s->s_root) {
		btrfs_close_devices(fs_devices);
		free_fs_info(fs_info);
		if ((flags ^ s->s_flags) & MS_RDONLY)
			error = -EBUSY;
	} else {
		char b[BDEVNAME_SIZE];

		strlcpy(s->s_id, bdevname(bdev, b), sizeof(s->s_id));
		btrfs_sb(s)->bdev_holder = fs_type;
		error = btrfs_fill_super(s, fs_devices, data,
					 flags & MS_SILENT ? 1 : 0);
	}

	root = !error ? get_default_root(s, subvol_objectid) : ERR_PTR(error);
	if (IS_ERR(root))
		deactivate_locked_super(s);

	return root;

error_close_devices:
	btrfs_close_devices(fs_devices);
error_fs_info:
	free_fs_info(fs_info);
	return ERR_PTR(error);
}

static void btrfs_set_max_workers(struct btrfs_workers *workers, int new_limit)
{
	spin_lock_irq(&workers->lock);
	workers->max_workers = new_limit;
	spin_unlock_irq(&workers->lock);
}

static void btrfs_resize_thread_pool(struct btrfs_fs_info *fs_info,
				     int new_pool_size, int old_pool_size)
{
	if (new_pool_size == old_pool_size)
		return;

	fs_info->thread_pool_size = new_pool_size;

	printk(KERN_INFO "btrfs: resize thread pool %d -> %d\n",
	       old_pool_size, new_pool_size);

	btrfs_set_max_workers(&fs_info->generic_worker, new_pool_size);
	btrfs_set_max_workers(&fs_info->workers, new_pool_size);
	btrfs_set_max_workers(&fs_info->delalloc_workers, new_pool_size);
	btrfs_set_max_workers(&fs_info->submit_workers, new_pool_size);
	btrfs_set_max_workers(&fs_info->caching_workers, new_pool_size);
	btrfs_set_max_workers(&fs_info->fixup_workers, new_pool_size);
	btrfs_set_max_workers(&fs_info->endio_workers, new_pool_size);
	btrfs_set_max_workers(&fs_info->endio_meta_workers, new_pool_size);
	btrfs_set_max_workers(&fs_info->endio_meta_write_workers, new_pool_size);
	btrfs_set_max_workers(&fs_info->endio_write_workers, new_pool_size);
	btrfs_set_max_workers(&fs_info->endio_freespace_worker, new_pool_size);
	btrfs_set_max_workers(&fs_info->delayed_workers, new_pool_size);
	btrfs_set_max_workers(&fs_info->readahead_workers, new_pool_size);
	btrfs_set_max_workers(&fs_info->scrub_wr_completion_workers,
			      new_pool_size);
}

static inline void btrfs_remount_prepare(struct btrfs_fs_info *fs_info)
{
	set_bit(BTRFS_FS_STATE_REMOUNTING, &fs_info->fs_state);
}

static inline void btrfs_remount_begin(struct btrfs_fs_info *fs_info,
				       unsigned long old_opts, int flags)
{
	if (btrfs_raw_test_opt(old_opts, AUTO_DEFRAG) &&
	    (!btrfs_raw_test_opt(fs_info->mount_opt, AUTO_DEFRAG) ||
	     (flags & MS_RDONLY))) {
		/* wait for any defraggers to finish */
		wait_event(fs_info->transaction_wait,
			   (atomic_read(&fs_info->defrag_running) == 0));
		if (flags & MS_RDONLY)
			sync_filesystem(fs_info->sb);
	}
}

static inline void btrfs_remount_cleanup(struct btrfs_fs_info *fs_info,
					 unsigned long old_opts)
{
	/*
	 * We need cleanup all defragable inodes if the autodefragment is
	 * close or the fs is R/O.
	 */
	if (btrfs_raw_test_opt(old_opts, AUTO_DEFRAG) &&
	    (!btrfs_raw_test_opt(fs_info->mount_opt, AUTO_DEFRAG) ||
	     (fs_info->sb->s_flags & MS_RDONLY))) {
		btrfs_cleanup_defrag_inodes(fs_info);
	}

	clear_bit(BTRFS_FS_STATE_REMOUNTING, &fs_info->fs_state);
}

static int btrfs_remount(struct super_block *sb, int *flags, char *data)
{
	struct btrfs_fs_info *fs_info = btrfs_sb(sb);
	struct btrfs_root *root = fs_info->tree_root;
	unsigned old_flags = sb->s_flags;
	unsigned long old_opts = fs_info->mount_opt;
	unsigned long old_compress_type = fs_info->compress_type;
	u64 old_max_inline = fs_info->max_inline;
	u64 old_alloc_start = fs_info->alloc_start;
	int old_thread_pool_size = fs_info->thread_pool_size;
	unsigned int old_metadata_ratio = fs_info->metadata_ratio;
	int ret;

	btrfs_remount_prepare(fs_info);

	ret = btrfs_parse_options(root, data);
	if (ret) {
		ret = -EINVAL;
		goto restore;
	}

	btrfs_remount_begin(fs_info, old_opts, *flags);
	btrfs_resize_thread_pool(fs_info,
		fs_info->thread_pool_size, old_thread_pool_size);

	if ((*flags & MS_RDONLY) == (sb->s_flags & MS_RDONLY))
		goto out;

	if (*flags & MS_RDONLY) {
		/*
		 * this also happens on 'umount -rf' or on shutdown, when
		 * the filesystem is busy.
		 */

		/* wait for the uuid_scan task to finish */
		down(&fs_info->uuid_tree_rescan_sem);
		/* avoid complains from lockdep et al. */
		up(&fs_info->uuid_tree_rescan_sem);

		sb->s_flags |= MS_RDONLY;

		btrfs_dev_replace_suspend_for_unmount(fs_info);
		btrfs_scrub_cancel(fs_info);
		btrfs_pause_balance(fs_info);

		ret = btrfs_commit_super(root);
		if (ret)
			goto restore;
	} else {
		if (test_bit(BTRFS_FS_STATE_ERROR, &root->fs_info->fs_state)) {
			btrfs_err(fs_info,
				"Remounting read-write after error is not allowed\n");
			ret = -EINVAL;
			goto restore;
		}
		if (fs_info->fs_devices->rw_devices == 0) {
			ret = -EACCES;
			goto restore;
		}

		if (fs_info->fs_devices->missing_devices >
		     fs_info->num_tolerated_disk_barrier_failures &&
		    !(*flags & MS_RDONLY)) {
			printk(KERN_WARNING
			       "Btrfs: too many missing devices, writeable remount is not allowed\n");
			ret = -EACCES;
			goto restore;
		}

		if (btrfs_super_log_root(fs_info->super_copy) != 0) {
			ret = -EINVAL;
			goto restore;
		}

		ret = btrfs_cleanup_fs_roots(fs_info);
		if (ret)
			goto restore;

		/* recover relocation */
		ret = btrfs_recover_relocation(root);
		if (ret)
			goto restore;

		ret = btrfs_resume_balance_async(fs_info);
		if (ret)
			goto restore;

		ret = btrfs_resume_dev_replace_async(fs_info);
		if (ret) {
			pr_warn("btrfs: failed to resume dev_replace\n");
			goto restore;
		}

		if (!fs_info->uuid_root) {
			pr_info("btrfs: creating UUID tree\n");
			ret = btrfs_create_uuid_tree(fs_info);
			if (ret) {
				pr_warn("btrfs: failed to create the uuid tree"
					"%d\n", ret);
				goto restore;
			}
		}
		sb->s_flags &= ~MS_RDONLY;
	}
out:
	btrfs_remount_cleanup(fs_info, old_opts);
	return 0;

restore:
	/* We've hit an error - don't reset MS_RDONLY */
	if (sb->s_flags & MS_RDONLY)
		old_flags |= MS_RDONLY;
	sb->s_flags = old_flags;
	fs_info->mount_opt = old_opts;
	fs_info->compress_type = old_compress_type;
	fs_info->max_inline = old_max_inline;
	mutex_lock(&fs_info->chunk_mutex);
	fs_info->alloc_start = old_alloc_start;
	mutex_unlock(&fs_info->chunk_mutex);
	btrfs_resize_thread_pool(fs_info,
		old_thread_pool_size, fs_info->thread_pool_size);
	fs_info->metadata_ratio = old_metadata_ratio;
	btrfs_remount_cleanup(fs_info, old_opts);
	return ret;
}

/* Used to sort the devices by max_avail(descending sort) */
static int btrfs_cmp_device_free_bytes(const void *dev_info1,
				       const void *dev_info2)
{
	if (((struct btrfs_device_info *)dev_info1)->max_avail >
	    ((struct btrfs_device_info *)dev_info2)->max_avail)
		return -1;
	else if (((struct btrfs_device_info *)dev_info1)->max_avail <
		 ((struct btrfs_device_info *)dev_info2)->max_avail)
		return 1;
	else
	return 0;
}

/*
 * sort the devices by max_avail, in which max free extent size of each device
 * is stored.(Descending Sort)
 */
static inline void btrfs_descending_sort_devices(
					struct btrfs_device_info *devices,
					size_t nr_devices)
{
	sort(devices, nr_devices, sizeof(struct btrfs_device_info),
	     btrfs_cmp_device_free_bytes, NULL);
}

/*
 * The helper to calc the free space on the devices that can be used to store
 * file data.
 */
static int btrfs_calc_avail_data_space(struct btrfs_root *root, u64 *free_bytes)
{
	struct btrfs_fs_info *fs_info = root->fs_info;
	struct btrfs_device_info *devices_info;
	struct btrfs_fs_devices *fs_devices = fs_info->fs_devices;
	struct btrfs_device *device;
	u64 skip_space;
	u64 type;
	u64 avail_space;
	u64 used_space;
	u64 min_stripe_size;
	int min_stripes = 1, num_stripes = 1;
	int i = 0, nr_devices;
	int ret;

	nr_devices = fs_info->fs_devices->open_devices;
	BUG_ON(!nr_devices);

	devices_info = kmalloc_array(nr_devices, sizeof(*devices_info),
			       GFP_NOFS);
	if (!devices_info)
		return -ENOMEM;

	/* calc min stripe number for data space alloction */
	type = btrfs_get_alloc_profile(root, 1);
	if (type & BTRFS_BLOCK_GROUP_RAID0) {
		min_stripes = 2;
		num_stripes = nr_devices;
	} else if (type & BTRFS_BLOCK_GROUP_RAID1) {
		min_stripes = 2;
		num_stripes = 2;
	} else if (type & BTRFS_BLOCK_GROUP_RAID10) {
		min_stripes = 4;
		num_stripes = 4;
	}

	if (type & BTRFS_BLOCK_GROUP_DUP)
		min_stripe_size = 2 * BTRFS_STRIPE_LEN;
	else
		min_stripe_size = BTRFS_STRIPE_LEN;

	list_for_each_entry(device, &fs_devices->devices, dev_list) {
		if (!device->in_fs_metadata || !device->bdev ||
		    device->is_tgtdev_for_dev_replace)
			continue;

		avail_space = device->total_bytes - device->bytes_used;

		/* align with stripe_len */
		do_div(avail_space, BTRFS_STRIPE_LEN);
		avail_space *= BTRFS_STRIPE_LEN;

		/*
		 * In order to avoid overwritting the superblock on the drive,
		 * btrfs starts at an offset of at least 1MB when doing chunk
		 * allocation.
		 */
		skip_space = 1024 * 1024;

		/* user can set the offset in fs_info->alloc_start. */
		if (fs_info->alloc_start + BTRFS_STRIPE_LEN <=
		    device->total_bytes)
			skip_space = max(fs_info->alloc_start, skip_space);

		/*
		 * btrfs can not use the free space in [0, skip_space - 1],
		 * we must subtract it from the total. In order to implement
		 * it, we account the used space in this range first.
		 */
		ret = btrfs_account_dev_extents_size(device, 0, skip_space - 1,
						     &used_space);
		if (ret) {
			kfree(devices_info);
			return ret;
		}

		/* calc the free space in [0, skip_space - 1] */
		skip_space -= used_space;

		/*
		 * we can use the free space in [0, skip_space - 1], subtract
		 * it from the total.
		 */
		if (avail_space && avail_space >= skip_space)
			avail_space -= skip_space;
		else
			avail_space = 0;

		if (avail_space < min_stripe_size)
			continue;

		devices_info[i].dev = device;
		devices_info[i].max_avail = avail_space;

		i++;
	}

	nr_devices = i;

	btrfs_descending_sort_devices(devices_info, nr_devices);

	i = nr_devices - 1;
	avail_space = 0;
	while (nr_devices >= min_stripes) {
		if (num_stripes > nr_devices)
			num_stripes = nr_devices;

		if (devices_info[i].max_avail >= min_stripe_size) {
			int j;
			u64 alloc_size;

			avail_space += devices_info[i].max_avail * num_stripes;
			alloc_size = devices_info[i].max_avail;
			for (j = i + 1 - num_stripes; j <= i; j++)
				devices_info[j].max_avail -= alloc_size;
		}
		i--;
		nr_devices--;
	}

	kfree(devices_info);
	*free_bytes = avail_space;
	return 0;
}

static int btrfs_statfs(struct dentry *dentry, struct kstatfs *buf)
{
	struct btrfs_fs_info *fs_info = btrfs_sb(dentry->d_sb);
	struct btrfs_super_block *disk_super = fs_info->super_copy;
	struct list_head *head = &fs_info->space_info;
	struct btrfs_space_info *found;
	u64 total_used = 0;
	u64 total_free_data = 0;
	int bits = dentry->d_sb->s_blocksize_bits;
	__be32 *fsid = (__be32 *)fs_info->fsid;
	int ret;

	/* holding chunk_muext to avoid allocating new chunks */
	mutex_lock(&fs_info->chunk_mutex);
	rcu_read_lock();
	list_for_each_entry_rcu(found, head, list) {
		if (found->flags & BTRFS_BLOCK_GROUP_DATA) {
			total_free_data += found->disk_total - found->disk_used;
			total_free_data -=
				btrfs_account_ro_block_groups_free_space(found);
		}

		total_used += found->disk_used;
	}
	rcu_read_unlock();

	buf->f_namelen = BTRFS_NAME_LEN;
	buf->f_blocks = btrfs_super_total_bytes(disk_super) >> bits;
	buf->f_bfree = buf->f_blocks - (total_used >> bits);
	buf->f_bsize = dentry->d_sb->s_blocksize;
	buf->f_type = BTRFS_SUPER_MAGIC;
	buf->f_bavail = total_free_data;
	ret = btrfs_calc_avail_data_space(fs_info->tree_root, &total_free_data);
	if (ret) {
		mutex_unlock(&fs_info->chunk_mutex);
		return ret;
	}
	buf->f_bavail += total_free_data;
	buf->f_bavail = buf->f_bavail >> bits;
	mutex_unlock(&fs_info->chunk_mutex);

	/* We treat it as constant endianness (it doesn't matter _which_)
	   because we want the fsid to come out the same whether mounted
	   on a big-endian or little-endian host */
	buf->f_fsid.val[0] = be32_to_cpu(fsid[0]) ^ be32_to_cpu(fsid[2]);
	buf->f_fsid.val[1] = be32_to_cpu(fsid[1]) ^ be32_to_cpu(fsid[3]);
	/* Mask in the root object ID too, to disambiguate subvols */
	buf->f_fsid.val[0] ^= BTRFS_I(dentry->d_inode)->root->objectid >> 32;
	buf->f_fsid.val[1] ^= BTRFS_I(dentry->d_inode)->root->objectid;

	return 0;
}

static void btrfs_kill_super(struct super_block *sb)
{
	struct btrfs_fs_info *fs_info = btrfs_sb(sb);
	kill_anon_super(sb);
	free_fs_info(fs_info);
}

static struct file_system_type btrfs_fs_type = {
	.owner		= THIS_MODULE,
	.name		= "btrfs",
	.mount		= btrfs_mount,
	.kill_sb	= btrfs_kill_super,
	.fs_flags	= FS_REQUIRES_DEV,
};
MODULE_ALIAS_FS("btrfs");

/*
 * used by btrfsctl to scan devices when no FS is mounted
 */
static long btrfs_control_ioctl(struct file *file, unsigned int cmd,
				unsigned long arg)
{
	struct btrfs_ioctl_vol_args *vol;
	struct btrfs_fs_devices *fs_devices;
	int ret = -ENOTTY;

	if (!capable(CAP_SYS_ADMIN))
		return -EPERM;

	vol = memdup_user((void __user *)arg, sizeof(*vol));
	if (IS_ERR(vol))
		return PTR_ERR(vol);

	switch (cmd) {
	case BTRFS_IOC_SCAN_DEV:
		ret = btrfs_scan_one_device(vol->name, FMODE_READ,
					    &btrfs_fs_type, &fs_devices);
		break;
	case BTRFS_IOC_DEVICES_READY:
		ret = btrfs_scan_one_device(vol->name, FMODE_READ,
					    &btrfs_fs_type, &fs_devices);
		if (ret)
			break;
		ret = !(fs_devices->num_devices == fs_devices->total_devices);
		break;
	}

	kfree(vol);
	return ret;
}

static int btrfs_freeze(struct super_block *sb)
{
	struct btrfs_trans_handle *trans;
	struct btrfs_root *root = btrfs_sb(sb)->tree_root;

	trans = btrfs_attach_transaction_barrier(root);
	if (IS_ERR(trans)) {
		/* no transaction, don't bother */
		if (PTR_ERR(trans) == -ENOENT)
			return 0;
		return PTR_ERR(trans);
	}
	return btrfs_commit_transaction(trans, root);
}

static int btrfs_unfreeze(struct super_block *sb)
{
	return 0;
}

static int btrfs_show_devname(struct seq_file *m, struct dentry *root)
{
	struct btrfs_fs_info *fs_info = btrfs_sb(root->d_sb);
	struct btrfs_fs_devices *cur_devices;
	struct btrfs_device *dev, *first_dev = NULL;
	struct list_head *head;
	struct rcu_string *name;

	mutex_lock(&fs_info->fs_devices->device_list_mutex);
	cur_devices = fs_info->fs_devices;
	while (cur_devices) {
		head = &cur_devices->devices;
		list_for_each_entry(dev, head, dev_list) {
			if (dev->missing)
				continue;
			if (!first_dev || dev->devid < first_dev->devid)
				first_dev = dev;
		}
		cur_devices = cur_devices->seed;
	}

	if (first_dev) {
		rcu_read_lock();
		name = rcu_dereference(first_dev->name);
		seq_escape(m, name->str, " \t\n\\");
		rcu_read_unlock();
	} else {
		WARN_ON(1);
	}
	mutex_unlock(&fs_info->fs_devices->device_list_mutex);
	return 0;
}

static const struct super_operations btrfs_super_ops = {
	.drop_inode	= btrfs_drop_inode,
	.evict_inode	= btrfs_evict_inode,
	.put_super	= btrfs_put_super,
	.sync_fs	= btrfs_sync_fs,
	.show_options	= btrfs_show_options,
	.show_devname	= btrfs_show_devname,
	.write_inode	= btrfs_write_inode,
	.alloc_inode	= btrfs_alloc_inode,
	.destroy_inode	= btrfs_destroy_inode,
	.statfs		= btrfs_statfs,
	.remount_fs	= btrfs_remount,
	.freeze_fs	= btrfs_freeze,
	.unfreeze_fs	= btrfs_unfreeze,
};

static const struct file_operations btrfs_ctl_fops = {
	.unlocked_ioctl	 = btrfs_control_ioctl,
	.compat_ioctl = btrfs_control_ioctl,
	.owner	 = THIS_MODULE,
	.llseek = noop_llseek,
};

static struct miscdevice btrfs_misc = {
	.minor		= BTRFS_MINOR,
	.name		= "btrfs-control",
	.fops		= &btrfs_ctl_fops
};

MODULE_ALIAS_MISCDEV(BTRFS_MINOR);
MODULE_ALIAS("devname:btrfs-control");

static int btrfs_interface_init(void)
{
	return misc_register(&btrfs_misc);
}

static void btrfs_interface_exit(void)
{
	if (misc_deregister(&btrfs_misc) < 0)
		printk(KERN_INFO "btrfs: misc_deregister failed for control device\n");
}

static void btrfs_print_info(void)
{
	printk(KERN_INFO "Btrfs loaded"
#ifdef CONFIG_BTRFS_DEBUG
			", debug=on"
#endif
#ifdef CONFIG_BTRFS_ASSERT
			", assert=on"
#endif
#ifdef CONFIG_BTRFS_FS_CHECK_INTEGRITY
			", integrity-checker=on"
#endif
			"\n");
}

static int btrfs_run_sanity_tests(void)
{
	int ret;

	ret = btrfs_init_test_fs();
	if (ret)
		return ret;

	ret = btrfs_test_free_space_cache();
	if (ret)
		goto out;
	ret = btrfs_test_extent_buffer_operations();
	if (ret)
		goto out;
	ret = btrfs_test_extent_io();
	if (ret)
		goto out;
	ret = btrfs_test_inodes();
out:
	btrfs_destroy_test_fs();
	return ret;
}

static int __init init_btrfs_fs(void)
{
	int err;

	err = btrfs_init_sysfs();
	if (err)
		return err;

	btrfs_init_compress();

	err = btrfs_init_cachep();
	if (err)
		goto free_compress;

	err = extent_io_init();
	if (err)
		goto free_cachep;

	err = extent_map_init();
	if (err)
		goto free_extent_io;

	err = ordered_data_init();
	if (err)
		goto free_extent_map;

	err = btrfs_delayed_inode_init();
	if (err)
		goto free_ordered_data;

	err = btrfs_auto_defrag_init();
	if (err)
		goto free_delayed_inode;

	err = btrfs_delayed_ref_init();
	if (err)
		goto free_auto_defrag;

	err = btrfs_prelim_ref_init();
	if (err)
		goto free_prelim_ref;

	err = btrfs_interface_init();
	if (err)
		goto free_delayed_ref;

	btrfs_init_lockdep();

	btrfs_print_info();

	err = btrfs_run_sanity_tests();
	if (err)
		goto unregister_ioctl;

	err = register_filesystem(&btrfs_fs_type);
	if (err)
		goto unregister_ioctl;

	return 0;

unregister_ioctl:
	btrfs_interface_exit();
free_prelim_ref:
	btrfs_prelim_ref_exit();
free_delayed_ref:
	btrfs_delayed_ref_exit();
free_auto_defrag:
	btrfs_auto_defrag_exit();
free_delayed_inode:
	btrfs_delayed_inode_exit();
free_ordered_data:
	ordered_data_exit();
free_extent_map:
	extent_map_exit();
free_extent_io:
	extent_io_exit();
free_cachep:
	btrfs_destroy_cachep();
free_compress:
	btrfs_exit_compress();
	btrfs_exit_sysfs();
	return err;
}

static void __exit exit_btrfs_fs(void)
{
	btrfs_destroy_cachep();
	btrfs_delayed_ref_exit();
	btrfs_auto_defrag_exit();
	btrfs_delayed_inode_exit();
	btrfs_prelim_ref_exit();
	ordered_data_exit();
	extent_map_exit();
	extent_io_exit();
	btrfs_interface_exit();
	unregister_filesystem(&btrfs_fs_type);
	btrfs_exit_sysfs();
	btrfs_cleanup_fs_uuids();
	btrfs_exit_compress();
}

module_init(init_btrfs_fs)
module_exit(exit_btrfs_fs)

MODULE_LICENSE("GPL");<|MERGE_RESOLUTION|>--- conflicted
+++ resolved
@@ -920,11 +920,7 @@
 		return 0;
 	}
 
-<<<<<<< HEAD
-	btrfs_wait_all_ordered_extents(fs_info);
-=======
 	btrfs_wait_ordered_roots(fs_info, -1);
->>>>>>> 9fee8240
 
 	trans = btrfs_attach_transaction_barrier(root);
 	if (IS_ERR(trans)) {
