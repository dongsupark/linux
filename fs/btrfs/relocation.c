--- conflicted
+++ resolved
@@ -2272,12 +2272,8 @@
 		} else {
 			list_del_init(&reloc_root->root_list);
 		}
-<<<<<<< HEAD
-		btrfs_drop_snapshot(reloc_root, rc->block_rsv, 0, 1);
-=======
 		ret = btrfs_drop_snapshot(reloc_root, rc->block_rsv, 0, 1);
 		BUG_ON(ret < 0);
->>>>>>> e816b57a
 	}
 
 	if (found) {
