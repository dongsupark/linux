/*
 * Copyright (C) 2007 Oracle.  All rights reserved.
 *
 * This program is free software; you can redistribute it and/or
 * modify it under the terms of the GNU General Public
 * License v2 as published by the Free Software Foundation.
 *
 * This program is distributed in the hope that it will be useful,
 * but WITHOUT ANY WARRANTY; without even the implied warranty of
 * MERCHANTABILITY or FITNESS FOR A PARTICULAR PURPOSE.  See the GNU
 * General Public License for more details.
 *
 * You should have received a copy of the GNU General Public
 * License along with this program; if not, write to the
 * Free Software Foundation, Inc., 59 Temple Place - Suite 330,
 * Boston, MA 021110-1307, USA.
 */

#ifndef __BTRFS_I__
#define __BTRFS_I__

#include "extent_map.h"
#include "extent_io.h"
#include "ordered-data.h"
#include "delayed-inode.h"

/*
 * ordered_data_close is set by truncate when a file that used
 * to have good data has been truncated to zero.  When it is set
 * the btrfs file release call will add this inode to the
 * ordered operations list so that we make sure to flush out any
 * new data the application may have written before commit.
 */
#define BTRFS_INODE_ORDERED_DATA_CLOSE		0
#define BTRFS_INODE_ORPHAN_META_RESERVED	1
#define BTRFS_INODE_DUMMY			2
#define BTRFS_INODE_IN_DEFRAG			3
#define BTRFS_INODE_DELALLOC_META_RESERVED	4
#define BTRFS_INODE_HAS_ORPHAN_ITEM		5
<<<<<<< HEAD
=======
#define BTRFS_INODE_HAS_ASYNC_EXTENT		6
>>>>>>> bd0a521e

/* in memory btrfs inode */
struct btrfs_inode {
	/* which subvolume this inode belongs to */
	struct btrfs_root *root;

	/* key used to find this inode on disk.  This is used by the code
	 * to read in roots of subvolumes
	 */
	struct btrfs_key location;

	/* Lock for counters */
	spinlock_t lock;

	/* the extent_tree has caches of all the extent mappings to disk */
	struct extent_map_tree extent_tree;

	/* the io_tree does range state (DIRTY, LOCKED etc) */
	struct extent_io_tree io_tree;

	/* special utility tree used to record which mirrors have already been
	 * tried when checksums fail for a given block
	 */
	struct extent_io_tree io_failure_tree;

	/* held while logging the inode in tree-log.c */
	struct mutex log_mutex;

	/* held while doing delalloc reservations */
	struct mutex delalloc_mutex;

	/* used to order data wrt metadata */
	struct btrfs_ordered_inode_tree ordered_tree;

	/* list of all the delalloc inodes in the FS.  There are times we need
	 * to write all the delalloc pages to disk, and this list is used
	 * to walk them all.
	 */
	struct list_head delalloc_inodes;

	/*
	 * list for tracking inodes that must be sent to disk before a
	 * rename or truncate commit
	 */
	struct list_head ordered_operations;

	/* node for the red-black tree that links inodes in subvolume root */
	struct rb_node rb_node;

	/* the space_info for where this inode's data allocations are done */
	struct btrfs_space_info *space_info;

	unsigned long runtime_flags;

	/* full 64 bit generation number, struct vfs_inode doesn't have a big
	 * enough field for this.
	 */
	u64 generation;

	/*
	 * transid of the trans_handle that last modified this inode
	 */
	u64 last_trans;

	/*
	 * log transid when this inode was last modified
	 */
	u64 last_sub_trans;

	/*
	 * transid that last logged this inode
	 */
	u64 logged_trans;

	/* total number of bytes pending delalloc, used by stat to calc the
	 * real block usage of the file
	 */
	u64 delalloc_bytes;

	/*
	 * the size of the file stored in the metadata on disk.  data=ordered
	 * means the in-memory i_size might be larger than the size on disk
	 * because not all the blocks are written yet.
	 */
	u64 disk_i_size;

	/*
	 * if this is a directory then index_cnt is the counter for the index
	 * number for new files that are created
	 */
	u64 index_cnt;

	/* the fsync log has some corner cases that mean we have to check
	 * directories to see if any unlinks have been done before
	 * the directory was logged.  See tree-log.c for all the
	 * details
	 */
	u64 last_unlink_trans;

	/*
	 * Number of bytes outstanding that are going to need csums.  This is
	 * used in ENOSPC accounting.
	 */
	u64 csum_bytes;

	/* flags field from the on disk inode */
	u32 flags;

	/*
	 * Counters to keep track of the number of extent item's we may use due
	 * to delalloc and such.  outstanding_extents is the number of extent
	 * items we think we'll end up using, and reserved_extents is the number
	 * of extent items we've reserved metadata for.
	 */
	unsigned outstanding_extents;
	unsigned reserved_extents;

	/*
	 * always compress this one file
	 */
	unsigned force_compress;

	struct btrfs_delayed_node *delayed_node;

	struct inode vfs_inode;
};

extern unsigned char btrfs_filetype_table[];

static inline struct btrfs_inode *BTRFS_I(struct inode *inode)
{
	return container_of(inode, struct btrfs_inode, vfs_inode);
}

static inline u64 btrfs_ino(struct inode *inode)
{
	u64 ino = BTRFS_I(inode)->location.objectid;

	/*
	 * !ino: btree_inode
	 * type == BTRFS_ROOT_ITEM_KEY: subvol dir
	 */
	if (!ino || BTRFS_I(inode)->location.type == BTRFS_ROOT_ITEM_KEY)
		ino = inode->i_ino;
	return ino;
}

static inline void btrfs_i_size_write(struct inode *inode, u64 size)
{
	i_size_write(inode, size);
	BTRFS_I(inode)->disk_i_size = size;
}

static inline bool btrfs_is_free_space_inode(struct btrfs_root *root,
				       struct inode *inode)
{
	if (root == root->fs_info->tree_root ||
	    BTRFS_I(inode)->location.objectid == BTRFS_FREE_INO_OBJECTID)
		return true;
	return false;
}

static inline int btrfs_inode_in_log(struct inode *inode, u64 generation)
{
	struct btrfs_root *root = BTRFS_I(inode)->root;
	int ret = 0;

	mutex_lock(&root->log_mutex);
	if (BTRFS_I(inode)->logged_trans == generation &&
	    BTRFS_I(inode)->last_sub_trans <= root->last_log_commit)
		ret = 1;
	mutex_unlock(&root->log_mutex);
	return ret;
}

#endif<|MERGE_RESOLUTION|>--- conflicted
+++ resolved
@@ -37,10 +37,7 @@
 #define BTRFS_INODE_IN_DEFRAG			3
 #define BTRFS_INODE_DELALLOC_META_RESERVED	4
 #define BTRFS_INODE_HAS_ORPHAN_ITEM		5
-<<<<<<< HEAD
-=======
 #define BTRFS_INODE_HAS_ASYNC_EXTENT		6
->>>>>>> bd0a521e
 
 /* in memory btrfs inode */
 struct btrfs_inode {
