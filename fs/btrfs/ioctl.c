--- conflicted
+++ resolved
@@ -572,11 +572,7 @@
 	if (ret)
 		return ret;
 
-<<<<<<< HEAD
-	btrfs_wait_ordered_extents(root);
-=======
 	btrfs_wait_ordered_extents(root, -1);
->>>>>>> 9fee8240
 
 	pending_snapshot = kzalloc(sizeof(*pending_snapshot), GFP_NOFS);
 	if (!pending_snapshot)
@@ -2717,22 +2713,10 @@
 	size = sizeof(tmp) +
 		tmp.dest_count * sizeof(struct btrfs_ioctl_same_extent_info);
 
-<<<<<<< HEAD
-	same = kmalloc(size, GFP_NOFS);
-	if (!same) {
-		ret = -EFAULT;
-		goto out;
-	}
-
-	if (copy_from_user(same,
-			   (struct btrfs_ioctl_same_args __user *)argp, size)) {
-		ret = -EFAULT;
-=======
 	same = memdup_user((struct btrfs_ioctl_same_args __user *)argp, size);
 
 	if (IS_ERR(same)) {
 		ret = PTR_ERR(same);
->>>>>>> 9fee8240
 		goto out;
 	}
 
