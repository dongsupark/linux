--- conflicted
+++ resolved
@@ -76,11 +76,7 @@
 	cur_trans = fs_info->running_transaction;
 	if (cur_trans) {
 		if (cur_trans->aborted) {
-<<<<<<< HEAD
-			spin_unlock(&root->fs_info->trans_lock);
-=======
 			spin_unlock(&fs_info->trans_lock);
->>>>>>> cfaf0251
 			return cur_trans->aborted;
 		}
 		atomic_inc(&cur_trans->use_count);
